--- conflicted
+++ resolved
@@ -691,21 +691,6 @@
         optional: true
       nodemailer:
         optional: true
-<<<<<<< HEAD
-=======
-    dependencies:
-      '@panva/hkdf': 1.1.1
-      '@types/cookie': 0.6.0
-      cookie: 0.6.0
-      jose: 5.2.1
-      oauth4webapi: 2.10.3
-      preact: 10.11.3
-      preact-render-to-string: 5.2.3(preact@10.11.3)
-    dev: false
-
-  /@auth/drizzle-adapter@0.6.3:
-    resolution: {integrity: sha512-iQPNRgNXiQYMDxd2KtXIp+h/jEdoC73HhkY1S5pCMEPLfxhnqdK6TUGTrDKufmZtebbD7a+jyoLAex/xJBvVxw==}
->>>>>>> 336dc38b
     dependencies:
       '@panva/hkdf': 1.1.1
       '@types/cookie': 0.6.0
