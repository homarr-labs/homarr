lockfileVersion: '9.0'

settings:
  autoInstallPeers: true
  excludeLinksFromLockfile: false

patchedDependencies:
  trpc-swagger@1.2.6:
    hash: 6s72z7zx33c52iesv5sewipn6i
    path: patches/trpc-swagger@1.2.6.patch

importers:

  .:
    devDependencies:
      '@homarr/prettier-config':
        specifier: workspace:^0.1.0
        version: link:tooling/prettier
      '@turbo/gen':
        specifier: ^2.1.1
        version: 2.1.1(@types/node@20.16.2)(typescript@5.5.4)
      '@vitejs/plugin-react':
        specifier: ^4.3.1
        version: 4.3.1(vite@5.2.11(@types/node@20.16.2)(sass@1.77.8)(sugarss@4.0.1(postcss@8.4.38))(terser@5.31.0))
      '@vitest/coverage-v8':
        specifier: ^2.0.5
        version: 2.0.5(vitest@2.0.5(@types/node@20.16.2)(@vitest/ui@2.0.5)(jsdom@25.0.0)(sass@1.77.8)(sugarss@4.0.1(postcss@8.4.38))(terser@5.31.0))
      '@vitest/ui':
        specifier: ^2.0.5
        version: 2.0.5(vitest@2.0.5)
      cross-env:
        specifier: ^7.0.3
        version: 7.0.3
      jsdom:
        specifier: ^25.0.0
        version: 25.0.0
      prettier:
        specifier: ^3.3.3
        version: 3.3.3
      testcontainers:
        specifier: ^10.13.0
        version: 10.13.0
      turbo:
        specifier: ^2.1.1
        version: 2.1.1
      typescript:
        specifier: ^5.5.4
        version: 5.5.4
      vite-tsconfig-paths:
        specifier: ^5.0.1
        version: 5.0.1(typescript@5.5.4)(vite@5.2.11(@types/node@20.16.2)(sass@1.77.8)(sugarss@4.0.1(postcss@8.4.38))(terser@5.31.0))
      vitest:
        specifier: ^2.0.5
        version: 2.0.5(@types/node@20.16.2)(@vitest/ui@2.0.5)(jsdom@25.0.0)(sass@1.77.8)(sugarss@4.0.1(postcss@8.4.38))(terser@5.31.0)

  apps/nextjs:
    dependencies:
      '@homarr/analytics':
        specifier: workspace:^0.1.0
        version: link:../../packages/analytics
      '@homarr/api':
        specifier: workspace:^0.1.0
        version: link:../../packages/api
      '@homarr/auth':
        specifier: workspace:^0.1.0
        version: link:../../packages/auth
      '@homarr/common':
        specifier: workspace:^0.1.0
        version: link:../../packages/common
      '@homarr/cron-job-status':
        specifier: workspace:^0.1.0
        version: link:../../packages/cron-job-status
      '@homarr/db':
        specifier: workspace:^0.1.0
        version: link:../../packages/db
      '@homarr/definitions':
        specifier: workspace:^0.1.0
        version: link:../../packages/definitions
      '@homarr/form':
        specifier: workspace:^0.1.0
        version: link:../../packages/form
      '@homarr/gridstack':
        specifier: ^1.0.3
        version: 1.0.3
      '@homarr/integrations':
        specifier: workspace:^0.1.0
        version: link:../../packages/integrations
      '@homarr/log':
        specifier: workspace:^
        version: link:../../packages/log
      '@homarr/modals':
        specifier: workspace:^0.1.0
        version: link:../../packages/modals
      '@homarr/notifications':
        specifier: workspace:^0.1.0
        version: link:../../packages/notifications
      '@homarr/server-settings':
        specifier: workspace:^0.1.0
        version: link:../../packages/server-settings
      '@homarr/spotlight':
        specifier: workspace:^0.1.0
        version: link:../../packages/spotlight
      '@homarr/translation':
        specifier: workspace:^0.1.0
        version: link:../../packages/translation
      '@homarr/ui':
        specifier: workspace:^0.1.0
        version: link:../../packages/ui
      '@homarr/validation':
        specifier: workspace:^0.1.0
        version: link:../../packages/validation
      '@homarr/widgets':
        specifier: workspace:^0.1.0
        version: link:../../packages/widgets
      '@mantine/colors-generator':
        specifier: ^7.12.2
        version: 7.12.2(chroma-js@3.0.0)
      '@mantine/core':
        specifier: ^7.12.2
        version: 7.12.2(@mantine/hooks@7.12.2(react@18.3.1))(@types/react@18.3.5)(react-dom@18.3.1(react@18.3.1))(react@18.3.1)
      '@mantine/hooks':
        specifier: ^7.12.2
        version: 7.12.2(react@18.3.1)
      '@mantine/modals':
        specifier: ^7.12.2
        version: 7.12.2(@mantine/core@7.12.2(@mantine/hooks@7.12.2(react@18.3.1))(@types/react@18.3.5)(react-dom@18.3.1(react@18.3.1))(react@18.3.1))(@mantine/hooks@7.12.2(react@18.3.1))(react-dom@18.3.1(react@18.3.1))(react@18.3.1)
      '@mantine/tiptap':
        specifier: ^7.12.2
        version: 7.12.2(@mantine/core@7.12.2(@mantine/hooks@7.12.2(react@18.3.1))(@types/react@18.3.5)(react-dom@18.3.1(react@18.3.1))(react@18.3.1))(@mantine/hooks@7.12.2(react@18.3.1))(@tiptap/extension-link@2.6.6(@tiptap/core@2.6.6(@tiptap/pm@2.6.6))(@tiptap/pm@2.6.6))(@tiptap/react@2.6.6(@tiptap/core@2.6.6(@tiptap/pm@2.6.6))(@tiptap/pm@2.6.6)(react-dom@18.3.1(react@18.3.1))(react@18.3.1))(react-dom@18.3.1(react@18.3.1))(react@18.3.1)
      '@million/lint':
        specifier: 1.0.0-rc.84
        version: 1.0.0-rc.84(rollup@4.17.2)
      '@t3-oss/env-nextjs':
        specifier: ^0.11.1
        version: 0.11.1(typescript@5.5.4)(zod@3.23.8)
      '@tabler/icons-react':
        specifier: ^3.14.0
        version: 3.14.0(react@18.3.1)
      '@tanstack/react-query':
        specifier: ^5.53.1
        version: 5.53.1(react@18.3.1)
      '@tanstack/react-query-devtools':
        specifier: ^5.53.1
        version: 5.53.1(@tanstack/react-query@5.53.1(react@18.3.1))(react@18.3.1)
      '@tanstack/react-query-next-experimental':
        specifier: 5.53.1
        version: 5.53.1(@tanstack/react-query@5.53.1(react@18.3.1))(next@14.2.7(@babel/core@7.24.6)(react-dom@18.3.1(react@18.3.1))(react@18.3.1)(sass@1.77.8))(react@18.3.1)
      '@trpc/client':
        specifier: next
        version: 11.0.0-rc.490(@trpc/server@11.0.0-rc.490)
      '@trpc/next':
        specifier: next
        version: 11.0.0-rc.490(@tanstack/react-query@5.53.1(react@18.3.1))(@trpc/client@11.0.0-rc.490(@trpc/server@11.0.0-rc.490))(@trpc/react-query@11.0.0-rc.490(@tanstack/react-query@5.53.1(react@18.3.1))(@trpc/client@11.0.0-rc.490(@trpc/server@11.0.0-rc.490))(@trpc/server@11.0.0-rc.490)(react-dom@18.3.1(react@18.3.1))(react@18.3.1))(@trpc/server@11.0.0-rc.490)(next@14.2.7(@babel/core@7.24.6)(react-dom@18.3.1(react@18.3.1))(react@18.3.1)(sass@1.77.8))(react-dom@18.3.1(react@18.3.1))(react@18.3.1)
      '@trpc/react-query':
        specifier: next
        version: 11.0.0-rc.490(@tanstack/react-query@5.53.1(react@18.3.1))(@trpc/client@11.0.0-rc.490(@trpc/server@11.0.0-rc.490))(@trpc/server@11.0.0-rc.490)(react-dom@18.3.1(react@18.3.1))(react@18.3.1)
      '@trpc/server':
        specifier: next
        version: 11.0.0-rc.490
      '@xterm/addon-canvas':
        specifier: ^0.7.0
        version: 0.7.0(@xterm/xterm@5.5.0)
      '@xterm/addon-fit':
        specifier: 0.10.0
        version: 0.10.0(@xterm/xterm@5.5.0)
      '@xterm/xterm':
        specifier: ^5.5.0
        version: 5.5.0
      chroma-js:
        specifier: ^3.0.0
        version: 3.0.0
      clsx:
        specifier: ^2.1.1
        version: 2.1.1
      dayjs:
        specifier: ^1.11.13
        version: 1.11.13
      dotenv:
        specifier: ^16.4.5
        version: 16.4.5
      flag-icons:
        specifier: ^7.2.3
        version: 7.2.3
      glob:
        specifier: ^11.0.0
        version: 11.0.0
      jotai:
        specifier: ^2.9.3
        version: 2.9.3(@types/react@18.3.5)(react@18.3.1)
      mantine-react-table:
        specifier: 2.0.0-beta.6
        version: 2.0.0-beta.6(@mantine/core@7.12.2(@mantine/hooks@7.12.2(react@18.3.1))(@types/react@18.3.5)(react-dom@18.3.1(react@18.3.1))(react@18.3.1))(@mantine/dates@7.12.2(@mantine/core@7.12.2(@mantine/hooks@7.12.2(react@18.3.1))(@types/react@18.3.5)(react-dom@18.3.1(react@18.3.1))(react@18.3.1))(@mantine/hooks@7.12.2(react@18.3.1))(dayjs@1.11.13)(react-dom@18.3.1(react@18.3.1))(react@18.3.1))(@mantine/hooks@7.12.2(react@18.3.1))(@tabler/icons-react@3.14.0(react@18.3.1))(clsx@2.1.1)(dayjs@1.11.13)(react-dom@18.3.1(react@18.3.1))(react@18.3.1)
      next:
        specifier: ^14.2.7
        version: 14.2.7(@babel/core@7.24.6)(react-dom@18.3.1(react@18.3.1))(react@18.3.1)(sass@1.77.8)
      postcss-preset-mantine:
        specifier: ^1.17.0
        version: 1.17.0(postcss@8.4.38)
      prismjs:
        specifier: ^1.29.0
        version: 1.29.0
      react:
        specifier: ^18.3.1
        version: 18.3.1
      react-dom:
        specifier: ^18.3.1
        version: 18.3.1(react@18.3.1)
      react-error-boundary:
        specifier: ^4.0.13
        version: 4.0.13(react@18.3.1)
      react-simple-code-editor:
        specifier: ^0.14.1
        version: 0.14.1(react-dom@18.3.1(react@18.3.1))(react@18.3.1)
      sass:
        specifier: ^1.77.8
        version: 1.77.8
      superjson:
        specifier: 2.2.1
        version: 2.2.1
      swagger-ui-react:
        specifier: ^5.17.14
        version: 5.17.14(@types/react@18.3.5)(ramda@0.30.1)(react-dom@18.3.1(react@18.3.1))(react@18.3.1)
      use-deep-compare-effect:
        specifier: ^1.8.1
        version: 1.8.1(react@18.3.1)
    devDependencies:
      '@homarr/eslint-config':
        specifier: workspace:^0.2.0
        version: link:../../tooling/eslint
      '@homarr/prettier-config':
        specifier: workspace:^0.1.0
        version: link:../../tooling/prettier
      '@homarr/tsconfig':
        specifier: workspace:^0.1.0
        version: link:../../tooling/typescript
      '@types/chroma-js':
        specifier: 2.4.4
        version: 2.4.4
      '@types/node':
        specifier: ^20.16.2
        version: 20.16.2
      '@types/prismjs':
        specifier: ^1.26.4
        version: 1.26.4
      '@types/react':
        specifier: ^18.3.5
        version: 18.3.5
      '@types/react-dom':
        specifier: ^18.3.0
        version: 18.3.0
      '@types/swagger-ui-react':
        specifier: ^4.18.3
        version: 4.18.3
      concurrently:
        specifier: ^8.2.2
        version: 8.2.2
      eslint:
        specifier: ^9.9.1
        version: 9.9.1
      node-loader:
        specifier: ^2.0.0
        version: 2.0.0(webpack@5.91.0)
      prettier:
        specifier: ^3.3.3
        version: 3.3.3
      typescript:
        specifier: ^5.5.4
        version: 5.5.4

  apps/tasks:
    dependencies:
      '@homarr/analytics':
        specifier: workspace:^0.1.0
        version: link:../../packages/analytics
      '@homarr/common':
        specifier: workspace:^0.1.0
        version: link:../../packages/common
      '@homarr/cron-job-runner':
        specifier: workspace:^0.1.0
        version: link:../../packages/cron-job-runner
      '@homarr/cron-jobs':
        specifier: workspace:^0.1.0
        version: link:../../packages/cron-jobs
      '@homarr/cron-jobs-core':
        specifier: workspace:^0.1.0
        version: link:../../packages/cron-jobs-core
      '@homarr/db':
        specifier: workspace:^0.1.0
        version: link:../../packages/db
      '@homarr/definitions':
        specifier: workspace:^0.1.0
        version: link:../../packages/definitions
      '@homarr/icons':
        specifier: workspace:^0.1.0
        version: link:../../packages/icons
      '@homarr/integrations':
        specifier: workspace:^0.1.0
        version: link:../../packages/integrations
      '@homarr/log':
        specifier: workspace:^
        version: link:../../packages/log
      '@homarr/ping':
        specifier: workspace:^0.1.0
        version: link:../../packages/ping
      '@homarr/redis':
        specifier: workspace:^0.1.0
        version: link:../../packages/redis
      '@homarr/server-settings':
        specifier: workspace:^0.1.0
        version: link:../../packages/server-settings
      '@homarr/validation':
        specifier: workspace:^0.1.0
        version: link:../../packages/validation
      '@homarr/widgets':
        specifier: workspace:^0.1.0
        version: link:../../packages/widgets
      dayjs:
        specifier: ^1.11.13
        version: 1.11.13
      dotenv:
        specifier: ^16.4.5
        version: 16.4.5
      superjson:
        specifier: 2.2.1
        version: 2.2.1
      undici:
        specifier: 6.19.8
        version: 6.19.8
    devDependencies:
      '@homarr/eslint-config':
        specifier: workspace:^0.2.0
        version: link:../../tooling/eslint
      '@homarr/prettier-config':
        specifier: workspace:^0.1.0
        version: link:../../tooling/prettier
      '@homarr/tsconfig':
        specifier: workspace:^0.1.0
        version: link:../../tooling/typescript
      '@types/node':
        specifier: ^20.16.2
        version: 20.16.2
      dotenv-cli:
        specifier: ^7.4.2
        version: 7.4.2
      eslint:
        specifier: ^9.9.1
        version: 9.9.1
      prettier:
        specifier: ^3.3.3
        version: 3.3.3
      tsx:
        specifier: 4.13.3
        version: 4.13.3
      typescript:
        specifier: ^5.5.4
        version: 5.5.4

  apps/websocket:
    dependencies:
      '@homarr/api':
        specifier: workspace:^0.1.0
        version: link:../../packages/api
      '@homarr/auth':
        specifier: workspace:^0.1.0
        version: link:../../packages/auth
      '@homarr/common':
        specifier: workspace:^0.1.0
        version: link:../../packages/common
      '@homarr/db':
        specifier: workspace:^0.1.0
        version: link:../../packages/db
      '@homarr/definitions':
        specifier: workspace:^0.1.0
        version: link:../../packages/definitions
      '@homarr/log':
        specifier: workspace:^
        version: link:../../packages/log
      '@homarr/redis':
        specifier: workspace:^0.1.0
        version: link:../../packages/redis
      '@homarr/validation':
        specifier: workspace:^0.1.0
        version: link:../../packages/validation
      dotenv:
        specifier: ^16.4.5
        version: 16.4.5
      tsx:
        specifier: 4.13.3
        version: 4.13.3
      ws:
        specifier: ^8.18.0
        version: 8.18.0
    devDependencies:
      '@homarr/eslint-config':
        specifier: workspace:^0.2.0
        version: link:../../tooling/eslint
      '@homarr/prettier-config':
        specifier: workspace:^0.1.0
        version: link:../../tooling/prettier
      '@homarr/tsconfig':
        specifier: workspace:^0.1.0
        version: link:../../tooling/typescript
      '@types/ws':
        specifier: ^8.5.12
        version: 8.5.12
      eslint:
        specifier: ^9.9.1
        version: 9.9.1
      prettier:
        specifier: ^3.3.3
        version: 3.3.3
      typescript:
        specifier: ^5.5.4
        version: 5.5.4

  packages/analytics:
    dependencies:
      '@homarr/db':
        specifier: workspace:^0.1.0
        version: link:../db
      '@homarr/log':
        specifier: workspace:^0.1.0
        version: link:../log
      '@homarr/server-settings':
        specifier: workspace:^0.1.0
        version: link:../server-settings
      '@umami/node':
        specifier: ^0.4.0
        version: 0.4.0
      superjson:
        specifier: 2.2.1
        version: 2.2.1
    devDependencies:
      '@homarr/eslint-config':
        specifier: workspace:^0.2.0
        version: link:../../tooling/eslint
      '@homarr/prettier-config':
        specifier: workspace:^0.1.0
        version: link:../../tooling/prettier
      '@homarr/tsconfig':
        specifier: workspace:^0.1.0
        version: link:../../tooling/typescript
      eslint:
        specifier: ^9.9.1
        version: 9.9.1
      typescript:
        specifier: ^5.5.4
        version: 5.5.4

  packages/api:
    dependencies:
      '@homarr/auth':
        specifier: workspace:^0.1.0
        version: link:../auth
      '@homarr/common':
        specifier: workspace:^0.1.0
        version: link:../common
      '@homarr/cron-job-runner':
        specifier: workspace:^0.1.0
        version: link:../cron-job-runner
      '@homarr/cron-job-status':
        specifier: workspace:^0.1.0
        version: link:../cron-job-status
      '@homarr/cron-jobs':
        specifier: workspace:^0.1.0
        version: link:../cron-jobs
      '@homarr/db':
        specifier: workspace:^0.1.0
        version: link:../db
      '@homarr/definitions':
        specifier: workspace:^0.1.0
        version: link:../definitions
      '@homarr/integrations':
        specifier: workspace:^0.1.0
        version: link:../integrations
      '@homarr/log':
        specifier: workspace:^
        version: link:../log
      '@homarr/old-schema':
        specifier: workspace:^0.1.0
        version: link:../old-schema
      '@homarr/ping':
        specifier: workspace:^0.1.0
        version: link:../ping
      '@homarr/redis':
        specifier: workspace:^0.1.0
        version: link:../redis
      '@homarr/server-settings':
        specifier: workspace:^0.1.0
        version: link:../server-settings
      '@homarr/validation':
        specifier: workspace:^0.1.0
        version: link:../validation
      '@trpc/client':
        specifier: next
        version: 11.0.0-rc.490(@trpc/server@11.0.0-rc.490)
      '@trpc/react-query':
        specifier: next
        version: 11.0.0-rc.490(@tanstack/react-query@5.53.1(react@18.3.1))(@trpc/client@11.0.0-rc.490(@trpc/server@11.0.0-rc.490))(@trpc/server@11.0.0-rc.490)(react-dom@18.3.1(react@18.3.1))(react@18.3.1)
      '@trpc/server':
        specifier: next
        version: 11.0.0-rc.490
      dockerode:
        specifier: ^4.0.2
        version: 4.0.2
      next:
        specifier: ^14.2.7
        version: 14.2.7(@babel/core@7.24.6)(react-dom@18.3.1(react@18.3.1))(react@18.3.1)(sass@1.77.8)
      react:
        specifier: ^18.3.1
        version: 18.3.1
      superjson:
        specifier: 2.2.1
        version: 2.2.1
      trpc-swagger:
        specifier: ^1.2.6
        version: 1.2.6(patch_hash=6s72z7zx33c52iesv5sewipn6i)(@trpc/client@11.0.0-rc.490(@trpc/server@11.0.0-rc.490))(@trpc/server@11.0.0-rc.490)(zod@3.23.8)
    devDependencies:
      '@homarr/eslint-config':
        specifier: workspace:^0.2.0
        version: link:../../tooling/eslint
      '@homarr/prettier-config':
        specifier: workspace:^0.1.0
        version: link:../../tooling/prettier
      '@homarr/tsconfig':
        specifier: workspace:^0.1.0
        version: link:../../tooling/typescript
      '@types/dockerode':
        specifier: ^3.3.31
        version: 3.3.31
      eslint:
        specifier: ^9.9.1
        version: 9.9.1
      prettier:
        specifier: ^3.3.3
        version: 3.3.3
      typescript:
        specifier: ^5.5.4
        version: 5.5.4

  packages/auth:
    dependencies:
      '@auth/core':
        specifier: ^0.34.2
        version: 0.34.2
      '@auth/drizzle-adapter':
        specifier: ^1.4.2
        version: 1.4.2
      '@homarr/common':
        specifier: workspace:^0.1.0
        version: link:../common
      '@homarr/db':
        specifier: workspace:^0.1.0
        version: link:../db
      '@homarr/definitions':
        specifier: workspace:^0.1.0
        version: link:../definitions
      '@homarr/log':
        specifier: workspace:^0.1.0
        version: link:../log
      '@homarr/validation':
        specifier: workspace:^0.1.0
        version: link:../validation
      '@t3-oss/env-nextjs':
        specifier: ^0.11.1
        version: 0.11.1(typescript@5.5.4)(zod@3.23.8)
      bcrypt:
        specifier: ^5.1.1
        version: 5.1.1
      cookies:
        specifier: ^0.9.1
        version: 0.9.1
      ldapts:
        specifier: 7.1.1
        version: 7.1.1
      next:
        specifier: ^14.2.7
        version: 14.2.7(@babel/core@7.24.6)(react-dom@18.3.1(react@18.3.1))(react@18.3.1)(sass@1.77.8)
      next-auth:
        specifier: 5.0.0-beta.20
        version: 5.0.0-beta.20(next@14.2.7(@babel/core@7.24.6)(react-dom@18.3.1(react@18.3.1))(react@18.3.1)(sass@1.77.8))(react@18.3.1)
      react:
        specifier: ^18.3.1
        version: 18.3.1
      react-dom:
        specifier: ^18.3.1
        version: 18.3.1(react@18.3.1)
    devDependencies:
      '@homarr/eslint-config':
        specifier: workspace:^0.2.0
        version: link:../../tooling/eslint
      '@homarr/prettier-config':
        specifier: workspace:^0.1.0
        version: link:../../tooling/prettier
      '@homarr/tsconfig':
        specifier: workspace:^0.1.0
        version: link:../../tooling/typescript
      '@types/bcrypt':
        specifier: 5.0.2
        version: 5.0.2
      '@types/cookies':
        specifier: 0.9.0
        version: 0.9.0
      eslint:
        specifier: ^9.9.1
        version: 9.9.1
      prettier:
        specifier: ^3.3.3
        version: 3.3.3
      typescript:
        specifier: ^5.5.4
        version: 5.5.4

  packages/cli:
    dependencies:
      '@drizzle-team/brocli':
        specifier: ^0.10.1
        version: 0.10.1
      '@homarr/auth':
        specifier: workspace:^0.1.0
        version: link:../auth
      '@homarr/common':
        specifier: workspace:^0.1.0
        version: link:../common
      '@homarr/db':
        specifier: workspace:^0.1.0
        version: link:../db
      dotenv:
        specifier: ^16.4.5
        version: 16.4.5
    devDependencies:
      '@homarr/eslint-config':
        specifier: workspace:^0.2.0
        version: link:../../tooling/eslint
      '@homarr/prettier-config':
        specifier: workspace:^0.1.0
        version: link:../../tooling/prettier
      '@homarr/tsconfig':
        specifier: workspace:^0.1.0
        version: link:../../tooling/typescript
      eslint:
        specifier: ^9.9.1
        version: 9.9.1
      typescript:
        specifier: ^5.5.4
        version: 5.5.4

  packages/common:
    dependencies:
      dayjs:
        specifier: ^1.11.13
        version: 1.11.13
      next:
        specifier: ^14.2.7
        version: 14.2.7(@babel/core@7.24.6)(react-dom@18.3.1(react@18.3.1))(react@18.3.1)(sass@1.77.8)
      react:
        specifier: ^18.3.1
        version: 18.3.1
      tldts:
        specifier: ^6.1.41
        version: 6.1.41
    devDependencies:
      '@homarr/eslint-config':
        specifier: workspace:^0.2.0
        version: link:../../tooling/eslint
      '@homarr/prettier-config':
        specifier: workspace:^0.1.0
        version: link:../../tooling/prettier
      '@homarr/tsconfig':
        specifier: workspace:^0.1.0
        version: link:../../tooling/typescript
      eslint:
        specifier: ^9.9.1
        version: 9.9.1
      typescript:
        specifier: ^5.5.4
        version: 5.5.4

  packages/cron-job-runner:
    dependencies:
      '@homarr/cron-jobs':
        specifier: workspace:^0.1.0
        version: link:../cron-jobs
      '@homarr/log':
        specifier: workspace:^0.1.0
        version: link:../log
      '@homarr/redis':
        specifier: workspace:^0.1.0
        version: link:../redis
    devDependencies:
      '@homarr/eslint-config':
        specifier: workspace:^0.2.0
        version: link:../../tooling/eslint
      '@homarr/prettier-config':
        specifier: workspace:^0.1.0
        version: link:../../tooling/prettier
      '@homarr/tsconfig':
        specifier: workspace:^0.1.0
        version: link:../../tooling/typescript
      eslint:
        specifier: ^9.9.1
        version: 9.9.1
      typescript:
        specifier: ^5.5.4
        version: 5.5.4

  packages/cron-job-status:
    dependencies:
      '@homarr/redis':
        specifier: workspace:^0.1.0
        version: link:../redis
    devDependencies:
      '@homarr/eslint-config':
        specifier: workspace:^0.2.0
        version: link:../../tooling/eslint
      '@homarr/prettier-config':
        specifier: workspace:^0.1.0
        version: link:../../tooling/prettier
      '@homarr/tsconfig':
        specifier: workspace:^0.1.0
        version: link:../../tooling/typescript
      eslint:
        specifier: ^9.9.1
        version: 9.9.1
      typescript:
        specifier: ^5.5.4
        version: 5.5.4

  packages/cron-jobs:
    dependencies:
      '@extractus/feed-extractor':
        specifier: ^7.1.3
        version: 7.1.3
      '@homarr/analytics':
        specifier: workspace:^0.1.0
        version: link:../analytics
      '@homarr/common':
        specifier: workspace:^0.1.0
        version: link:../common
      '@homarr/cron-job-status':
        specifier: workspace:^0.1.0
        version: link:../cron-job-status
      '@homarr/cron-jobs-core':
        specifier: workspace:^0.1.0
        version: link:../cron-jobs-core
      '@homarr/db':
        specifier: workspace:^0.1.0
        version: link:../db
      '@homarr/icons':
        specifier: workspace:^0.1.0
        version: link:../icons
      '@homarr/integrations':
        specifier: workspace:^0.1.0
        version: link:../integrations
      '@homarr/log':
        specifier: workspace:^0.1.0
        version: link:../log
      '@homarr/ping':
        specifier: workspace:^0.1.0
        version: link:../ping
      '@homarr/redis':
        specifier: workspace:^0.1.0
        version: link:../redis
      '@homarr/server-settings':
        specifier: workspace:^0.1.0
        version: link:../server-settings
      '@homarr/translation':
        specifier: workspace:^0.1.0
        version: link:../translation
      '@homarr/validation':
        specifier: workspace:^0.1.0
        version: link:../validation
    devDependencies:
      '@homarr/eslint-config':
        specifier: workspace:^0.2.0
        version: link:../../tooling/eslint
      '@homarr/prettier-config':
        specifier: workspace:^0.1.0
        version: link:../../tooling/prettier
      '@homarr/tsconfig':
        specifier: workspace:^0.1.0
        version: link:../../tooling/typescript
      eslint:
        specifier: ^9.9.1
        version: 9.9.1
      typescript:
        specifier: ^5.5.4
        version: 5.5.4

  packages/cron-jobs-core:
    dependencies:
      '@homarr/common':
        specifier: workspace:^0.1.0
        version: link:../common
      node-cron:
        specifier: ^3.0.3
        version: 3.0.3
    devDependencies:
      '@homarr/eslint-config':
        specifier: workspace:^0.2.0
        version: link:../../tooling/eslint
      '@homarr/prettier-config':
        specifier: workspace:^0.1.0
        version: link:../../tooling/prettier
      '@homarr/tsconfig':
        specifier: workspace:^0.1.0
        version: link:../../tooling/typescript
      '@types/node-cron':
        specifier: ^3.0.11
        version: 3.0.11
      eslint:
        specifier: ^9.9.1
        version: 9.9.1
      typescript:
        specifier: ^5.5.4
        version: 5.5.4

  packages/db:
    dependencies:
      '@auth/core':
        specifier: ^0.34.2
        version: 0.34.2
      '@homarr/common':
        specifier: workspace:^0.1.0
        version: link:../common
      '@homarr/definitions':
        specifier: workspace:^0.1.0
        version: link:../definitions
      '@homarr/log':
        specifier: workspace:^0.1.0
        version: link:../log
      '@paralleldrive/cuid2':
        specifier: ^2.2.2
        version: 2.2.2
      better-sqlite3:
        specifier: ^11.2.1
        version: 11.2.1
      dotenv:
        specifier: ^16.4.5
        version: 16.4.5
      drizzle-kit:
        specifier: ^0.24.2
        version: 0.24.2
      drizzle-orm:
        specifier: ^0.33.0
        version: 0.33.0(@prisma/client@5.16.1)(@types/better-sqlite3@7.6.11)(@types/react@18.3.5)(better-sqlite3@11.2.1)(mysql2@3.11.0)(react@18.3.1)
      mysql2:
        specifier: 3.11.0
        version: 3.11.0
    devDependencies:
      '@homarr/eslint-config':
        specifier: workspace:^0.2.0
        version: link:../../tooling/eslint
      '@homarr/prettier-config':
        specifier: workspace:^0.1.0
        version: link:../../tooling/prettier
      '@homarr/tsconfig':
        specifier: workspace:^0.1.0
        version: link:../../tooling/typescript
      '@types/better-sqlite3':
        specifier: 7.6.11
        version: 7.6.11
      dotenv-cli:
        specifier: ^7.4.2
        version: 7.4.2
      eslint:
        specifier: ^9.9.1
        version: 9.9.1
      prettier:
        specifier: ^3.3.3
        version: 3.3.3
      typescript:
        specifier: ^5.5.4
        version: 5.5.4

  packages/definitions:
    dependencies:
      '@homarr/common':
        specifier: workspace:^0.1.0
        version: link:../common
    devDependencies:
      '@homarr/eslint-config':
        specifier: workspace:^0.2.0
        version: link:../../tooling/eslint
      '@homarr/prettier-config':
        specifier: workspace:^0.1.0
        version: link:../../tooling/prettier
      '@homarr/tsconfig':
        specifier: workspace:^0.1.0
        version: link:../../tooling/typescript
      eslint:
        specifier: ^9.9.1
        version: 9.9.1
      typescript:
        specifier: ^5.5.4
        version: 5.5.4

  packages/form:
    dependencies:
      '@homarr/translation':
        specifier: workspace:^0.1.0
        version: link:../translation
      '@homarr/validation':
        specifier: workspace:^0.1.0
        version: link:../validation
      '@mantine/form':
        specifier: ^7.12.2
        version: 7.12.2(react@18.3.1)
    devDependencies:
      '@homarr/eslint-config':
        specifier: workspace:^0.2.0
        version: link:../../tooling/eslint
      '@homarr/prettier-config':
        specifier: workspace:^0.1.0
        version: link:../../tooling/prettier
      '@homarr/tsconfig':
        specifier: workspace:^0.1.0
        version: link:../../tooling/typescript
      eslint:
        specifier: ^9.9.1
        version: 9.9.1
      typescript:
        specifier: ^5.5.4
        version: 5.5.4

  packages/icons:
    dependencies:
      '@homarr/common':
        specifier: workspace:^0.1.0
        version: link:../common
      '@homarr/log':
        specifier: workspace:^0.1.0
        version: link:../log
    devDependencies:
      '@homarr/eslint-config':
        specifier: workspace:^0.2.0
        version: link:../../tooling/eslint
      '@homarr/prettier-config':
        specifier: workspace:^0.1.0
        version: link:../../tooling/prettier
      '@homarr/tsconfig':
        specifier: workspace:^0.1.0
        version: link:../../tooling/typescript
      eslint:
        specifier: ^9.9.1
        version: 9.9.1
      typescript:
        specifier: ^5.5.4
        version: 5.5.4

  packages/integrations:
    dependencies:
      '@homarr/common':
        specifier: workspace:^0.1.0
        version: link:../common
      '@homarr/definitions':
        specifier: workspace:^0.1.0
        version: link:../definitions
      '@homarr/log':
        specifier: workspace:^0.1.0
        version: link:../log
      '@homarr/translation':
        specifier: workspace:^0.1.0
        version: link:../translation
      '@homarr/validation':
        specifier: workspace:^0.1.0
        version: link:../validation
      '@jellyfin/sdk':
        specifier: ^0.10.0
        version: 0.10.0(axios@1.7.2)
    devDependencies:
      '@homarr/eslint-config':
        specifier: workspace:^0.2.0
        version: link:../../tooling/eslint
      '@homarr/prettier-config':
        specifier: workspace:^0.1.0
        version: link:../../tooling/prettier
      '@homarr/tsconfig':
        specifier: workspace:^0.1.0
        version: link:../../tooling/typescript
      eslint:
        specifier: ^9.9.1
        version: 9.9.1
      typescript:
        specifier: ^5.5.4
        version: 5.5.4

  packages/log:
    dependencies:
      ioredis:
        specifier: 5.4.1
        version: 5.4.1
      superjson:
        specifier: 2.2.1
        version: 2.2.1
      winston:
        specifier: 3.14.2
        version: 3.14.2
    devDependencies:
      '@homarr/eslint-config':
        specifier: workspace:^0.2.0
        version: link:../../tooling/eslint
      '@homarr/prettier-config':
        specifier: workspace:^0.1.0
        version: link:../../tooling/prettier
      '@homarr/tsconfig':
        specifier: workspace:^0.1.0
        version: link:../../tooling/typescript
      eslint:
        specifier: ^9.9.1
        version: 9.9.1
      typescript:
        specifier: ^5.5.4
        version: 5.5.4

  packages/modals:
    dependencies:
      '@homarr/translation':
        specifier: workspace:^0.1.0
        version: link:../translation
      '@homarr/ui':
        specifier: workspace:^0.1.0
        version: link:../ui
      '@mantine/core':
        specifier: ^7.12.2
        version: 7.12.2(@mantine/hooks@7.12.2(react@18.3.1))(@types/react@18.3.5)(react-dom@18.3.1(react@18.3.1))(react@18.3.1)
      '@mantine/hooks':
        specifier: ^7.12.2
        version: 7.12.2(react@18.3.1)
      react:
        specifier: ^18.3.1
        version: 18.3.1
    devDependencies:
      '@homarr/eslint-config':
        specifier: workspace:^0.2.0
        version: link:../../tooling/eslint
      '@homarr/prettier-config':
        specifier: workspace:^0.1.0
        version: link:../../tooling/prettier
      '@homarr/tsconfig':
        specifier: workspace:^0.1.0
        version: link:../../tooling/typescript
      eslint:
        specifier: ^9.9.1
        version: 9.9.1
      typescript:
        specifier: ^5.5.4
        version: 5.5.4

  packages/notifications:
    dependencies:
      '@homarr/ui':
        specifier: workspace:^0.1.0
        version: link:../ui
      '@mantine/notifications':
        specifier: ^7.12.2
        version: 7.12.2(@mantine/core@7.12.2(@mantine/hooks@7.12.2(react@18.3.1))(@types/react@18.3.5)(react-dom@18.3.1(react@18.3.1))(react@18.3.1))(@mantine/hooks@7.12.2(react@18.3.1))(react-dom@18.3.1(react@18.3.1))(react@18.3.1)
      '@tabler/icons-react':
        specifier: ^3.14.0
        version: 3.14.0(react@18.3.1)
    devDependencies:
      '@homarr/eslint-config':
        specifier: workspace:^0.2.0
        version: link:../../tooling/eslint
      '@homarr/prettier-config':
        specifier: workspace:^0.1.0
        version: link:../../tooling/prettier
      '@homarr/tsconfig':
        specifier: workspace:^0.1.0
        version: link:../../tooling/typescript
      eslint:
        specifier: ^9.9.1
        version: 9.9.1
      typescript:
        specifier: ^5.5.4
        version: 5.5.4

  packages/old-schema:
    dependencies:
      '@homarr/common':
        specifier: workspace:^0.1.0
        version: link:../common
      '@homarr/db':
        specifier: workspace:^0.1.0
        version: link:../db
      '@homarr/definitions':
        specifier: workspace:^0.1.0
        version: link:../definitions
      '@homarr/log':
        specifier: workspace:^0.1.0
        version: link:../log
      superjson:
        specifier: 2.2.1
        version: 2.2.1
    devDependencies:
      '@homarr/eslint-config':
        specifier: workspace:^0.2.0
        version: link:../../tooling/eslint
      '@homarr/prettier-config':
        specifier: workspace:^0.1.0
        version: link:../../tooling/prettier
      '@homarr/tsconfig':
        specifier: workspace:^0.1.0
        version: link:../../tooling/typescript
      eslint:
        specifier: ^9.8.0
        version: 9.9.1
      typescript:
        specifier: ^5.5.4
        version: 5.5.4

  packages/ping:
    dependencies:
      '@homarr/common':
        specifier: workspace:^0.1.0
        version: link:../common
      '@homarr/log':
        specifier: workspace:^0.1.0
        version: link:../log
    devDependencies:
      '@homarr/eslint-config':
        specifier: workspace:^0.2.0
        version: link:../../tooling/eslint
      '@homarr/prettier-config':
        specifier: workspace:^0.1.0
        version: link:../../tooling/prettier
      '@homarr/tsconfig':
        specifier: workspace:^0.1.0
        version: link:../../tooling/typescript
      eslint:
        specifier: ^9.9.1
        version: 9.9.1
      typescript:
        specifier: ^5.5.4
        version: 5.5.4

  packages/redis:
    dependencies:
      '@homarr/common':
        specifier: workspace:^
        version: link:../common
      '@homarr/db':
        specifier: workspace:^
        version: link:../db
      '@homarr/definitions':
        specifier: workspace:^
        version: link:../definitions
      '@homarr/log':
        specifier: workspace:^
        version: link:../log
      ioredis:
        specifier: 5.4.1
        version: 5.4.1
      superjson:
        specifier: 2.2.1
        version: 2.2.1
    devDependencies:
      '@homarr/eslint-config':
        specifier: workspace:^0.2.0
        version: link:../../tooling/eslint
      '@homarr/prettier-config':
        specifier: workspace:^0.1.0
        version: link:../../tooling/prettier
      '@homarr/tsconfig':
        specifier: workspace:^0.1.0
        version: link:../../tooling/typescript
      eslint:
        specifier: ^9.9.1
        version: 9.9.1
      typescript:
        specifier: ^5.5.4
        version: 5.5.4

  packages/server-settings:
    devDependencies:
      '@homarr/eslint-config':
        specifier: workspace:^0.2.0
        version: link:../../tooling/eslint
      '@homarr/prettier-config':
        specifier: workspace:^0.1.0
        version: link:../../tooling/prettier
      '@homarr/tsconfig':
        specifier: workspace:^0.1.0
        version: link:../../tooling/typescript
      eslint:
        specifier: ^9.9.1
        version: 9.9.1
      typescript:
        specifier: ^5.5.4
        version: 5.5.4

  packages/spotlight:
    dependencies:
      '@homarr/translation':
        specifier: workspace:^0.1.0
        version: link:../translation
      '@homarr/ui':
        specifier: workspace:^0.1.0
        version: link:../ui
      '@mantine/core':
        specifier: ^7.12.2
        version: 7.12.2(@mantine/hooks@7.12.2(react@18.3.1))(@types/react@18.3.5)(react-dom@18.3.1(react@18.3.1))(react@18.3.1)
      '@mantine/hooks':
        specifier: ^7.12.2
        version: 7.12.2(react@18.3.1)
      '@mantine/spotlight':
        specifier: ^7.12.2
        version: 7.12.2(@mantine/core@7.12.2(@mantine/hooks@7.12.2(react@18.3.1))(@types/react@18.3.5)(react-dom@18.3.1(react@18.3.1))(react@18.3.1))(@mantine/hooks@7.12.2(react@18.3.1))(react-dom@18.3.1(react@18.3.1))(react@18.3.1)
      '@tabler/icons-react':
        specifier: ^3.14.0
        version: 3.14.0(react@18.3.1)
      jotai:
        specifier: ^2.9.3
        version: 2.9.3(@types/react@18.3.5)(react@18.3.1)
      next:
        specifier: ^14.2.7
        version: 14.2.7(@babel/core@7.24.6)(react-dom@18.3.1(react@18.3.1))(react@18.3.1)(sass@1.77.8)
      react:
        specifier: ^18.3.1
        version: 18.3.1
      use-deep-compare-effect:
        specifier: ^1.8.1
        version: 1.8.1(react@18.3.1)
    devDependencies:
      '@homarr/eslint-config':
        specifier: workspace:^0.2.0
        version: link:../../tooling/eslint
      '@homarr/prettier-config':
        specifier: workspace:^0.1.0
        version: link:../../tooling/prettier
      '@homarr/tsconfig':
        specifier: workspace:^0.1.0
        version: link:../../tooling/typescript
      eslint:
        specifier: ^9.9.1
        version: 9.9.1
      typescript:
        specifier: ^5.5.4
        version: 5.5.4

  packages/translation:
    dependencies:
      dayjs:
        specifier: ^1.11.13
        version: 1.11.13
      mantine-react-table:
        specifier: 2.0.0-beta.6
        version: 2.0.0-beta.6(@mantine/core@7.12.2(@mantine/hooks@7.12.2(react@18.3.1))(@types/react@18.3.5)(react-dom@18.3.1(react@18.3.1))(react@18.3.1))(@mantine/dates@7.12.2(@mantine/core@7.12.2(@mantine/hooks@7.12.2(react@18.3.1))(@types/react@18.3.5)(react-dom@18.3.1(react@18.3.1))(react@18.3.1))(@mantine/hooks@7.12.2(react@18.3.1))(dayjs@1.11.13)(react-dom@18.3.1(react@18.3.1))(react@18.3.1))(@mantine/hooks@7.12.2(react@18.3.1))(@tabler/icons-react@3.14.0(react@18.3.1))(clsx@2.1.1)(dayjs@1.11.13)(react-dom@18.3.1(react@18.3.1))(react@18.3.1)
      next-international:
        specifier: ^1.2.4
        version: 1.2.4
    devDependencies:
      '@homarr/eslint-config':
        specifier: workspace:^0.2.0
        version: link:../../tooling/eslint
      '@homarr/prettier-config':
        specifier: workspace:^0.1.0
        version: link:../../tooling/prettier
      '@homarr/tsconfig':
        specifier: workspace:^0.1.0
        version: link:../../tooling/typescript
      eslint:
        specifier: ^9.9.1
        version: 9.9.1
      typescript:
        specifier: ^5.5.4
        version: 5.5.4

  packages/ui:
    dependencies:
      '@homarr/common':
        specifier: workspace:^0.1.0
        version: link:../common
      '@homarr/log':
        specifier: workspace:^0.1.0
        version: link:../log
      '@homarr/translation':
        specifier: workspace:^0.1.0
        version: link:../translation
      '@homarr/validation':
        specifier: workspace:^0.1.0
        version: link:../validation
      '@mantine/core':
        specifier: ^7.12.2
        version: 7.12.2(@mantine/hooks@7.12.2(react@18.3.1))(@types/react@18.3.5)(react-dom@18.3.1(react@18.3.1))(react@18.3.1)
      '@mantine/dates':
        specifier: ^7.12.2
        version: 7.12.2(@mantine/core@7.12.2(@mantine/hooks@7.12.2(react@18.3.1))(@types/react@18.3.5)(react-dom@18.3.1(react@18.3.1))(react@18.3.1))(@mantine/hooks@7.12.2(react@18.3.1))(dayjs@1.11.13)(react-dom@18.3.1(react@18.3.1))(react@18.3.1)
      '@mantine/hooks':
        specifier: ^7.12.2
        version: 7.12.2(react@18.3.1)
      '@tabler/icons-react':
        specifier: ^3.14.0
        version: 3.14.0(react@18.3.1)
      mantine-react-table:
        specifier: 2.0.0-beta.6
        version: 2.0.0-beta.6(@mantine/core@7.12.2(@mantine/hooks@7.12.2(react@18.3.1))(@types/react@18.3.5)(react-dom@18.3.1(react@18.3.1))(react@18.3.1))(@mantine/dates@7.12.2(@mantine/core@7.12.2(@mantine/hooks@7.12.2(react@18.3.1))(@types/react@18.3.5)(react-dom@18.3.1(react@18.3.1))(react@18.3.1))(@mantine/hooks@7.12.2(react@18.3.1))(dayjs@1.11.13)(react-dom@18.3.1(react@18.3.1))(react@18.3.1))(@mantine/hooks@7.12.2(react@18.3.1))(@tabler/icons-react@3.14.0(react@18.3.1))(clsx@2.1.1)(dayjs@1.11.13)(react-dom@18.3.1(react@18.3.1))(react@18.3.1)
      next:
        specifier: ^14.2.7
        version: 14.2.7(@babel/core@7.24.6)(react-dom@18.3.1(react@18.3.1))(react@18.3.1)(sass@1.77.8)
      react:
        specifier: ^18.3.1
        version: 18.3.1
    devDependencies:
      '@homarr/eslint-config':
        specifier: workspace:^0.2.0
        version: link:../../tooling/eslint
      '@homarr/prettier-config':
        specifier: workspace:^0.1.0
        version: link:../../tooling/prettier
      '@homarr/tsconfig':
        specifier: workspace:^0.1.0
        version: link:../../tooling/typescript
      '@types/css-modules':
        specifier: ^1.0.5
        version: 1.0.5
      eslint:
        specifier: ^9.9.1
        version: 9.9.1
      typescript:
        specifier: ^5.5.4
        version: 5.5.4

  packages/validation:
    dependencies:
      '@homarr/definitions':
        specifier: workspace:^0.1.0
        version: link:../definitions
      '@homarr/translation':
        specifier: workspace:^0.1.0
        version: link:../translation
      zod:
        specifier: ^3.23.8
        version: 3.23.8
      zod-form-data:
        specifier: ^2.0.2
        version: 2.0.2(zod@3.23.8)
    devDependencies:
      '@homarr/eslint-config':
        specifier: workspace:^0.2.0
        version: link:../../tooling/eslint
      '@homarr/prettier-config':
        specifier: workspace:^0.1.0
        version: link:../../tooling/prettier
      '@homarr/tsconfig':
        specifier: workspace:^0.1.0
        version: link:../../tooling/typescript
      eslint:
        specifier: ^9.9.1
        version: 9.9.1
      typescript:
        specifier: ^5.5.4
        version: 5.5.4

  packages/widgets:
    dependencies:
      '@extractus/feed-extractor':
        specifier: ^7.1.3
        version: 7.1.3
      '@homarr/api':
        specifier: workspace:^0.1.0
        version: link:../api
      '@homarr/common':
        specifier: workspace:^0.1.0
        version: link:../common
      '@homarr/definitions':
        specifier: workspace:^0.1.0
        version: link:../definitions
      '@homarr/form':
        specifier: workspace:^0.1.0
        version: link:../form
      '@homarr/integrations':
        specifier: workspace:^0.1.0
        version: link:../integrations
      '@homarr/modals':
        specifier: workspace:^0.1.0
        version: link:../modals
      '@homarr/notifications':
        specifier: workspace:^0.1.0
        version: link:../notifications
      '@homarr/redis':
        specifier: workspace:^0.1.0
        version: link:../redis
      '@homarr/spotlight':
        specifier: workspace:^0.1.0
        version: link:../spotlight
      '@homarr/translation':
        specifier: workspace:^0.1.0
        version: link:../translation
      '@homarr/ui':
        specifier: workspace:^0.1.0
        version: link:../ui
      '@homarr/validation':
        specifier: workspace:^0.1.0
        version: link:../validation
      '@mantine/core':
        specifier: ^7.12.2
        version: 7.12.2(@mantine/hooks@7.12.2(react@18.3.1))(@types/react@18.3.5)(react-dom@18.3.1(react@18.3.1))(react@18.3.1)
      '@mantine/hooks':
        specifier: ^7.12.2
        version: 7.12.2(react@18.3.1)
      '@tabler/icons-react':
        specifier: ^3.14.0
        version: 3.14.0(react@18.3.1)
      '@tiptap/extension-color':
        specifier: 2.6.6
        version: 2.6.6(@tiptap/core@2.6.6(@tiptap/pm@2.6.6))(@tiptap/extension-text-style@2.6.6(@tiptap/core@2.6.6(@tiptap/pm@2.6.6)))
      '@tiptap/extension-highlight':
        specifier: 2.6.6
        version: 2.6.6(@tiptap/core@2.6.6(@tiptap/pm@2.6.6))
      '@tiptap/extension-image':
        specifier: 2.6.6
        version: 2.6.6(@tiptap/core@2.6.6(@tiptap/pm@2.6.6))
      '@tiptap/extension-link':
        specifier: ^2.6.6
        version: 2.6.6(@tiptap/core@2.6.6(@tiptap/pm@2.6.6))(@tiptap/pm@2.6.6)
      '@tiptap/extension-table':
        specifier: 2.6.6
        version: 2.6.6(@tiptap/core@2.6.6(@tiptap/pm@2.6.6))(@tiptap/pm@2.6.6)
      '@tiptap/extension-table-cell':
        specifier: 2.6.6
        version: 2.6.6(@tiptap/core@2.6.6(@tiptap/pm@2.6.6))
      '@tiptap/extension-table-header':
        specifier: 2.6.6
        version: 2.6.6(@tiptap/core@2.6.6(@tiptap/pm@2.6.6))
      '@tiptap/extension-table-row':
        specifier: 2.6.6
        version: 2.6.6(@tiptap/core@2.6.6(@tiptap/pm@2.6.6))
      '@tiptap/extension-task-item':
        specifier: 2.6.6
        version: 2.6.6(@tiptap/core@2.6.6(@tiptap/pm@2.6.6))(@tiptap/pm@2.6.6)
      '@tiptap/extension-task-list':
        specifier: 2.6.6
        version: 2.6.6(@tiptap/core@2.6.6(@tiptap/pm@2.6.6))
      '@tiptap/extension-text-align':
        specifier: 2.6.6
        version: 2.6.6(@tiptap/core@2.6.6(@tiptap/pm@2.6.6))
      '@tiptap/extension-text-style':
        specifier: 2.6.6
        version: 2.6.6(@tiptap/core@2.6.6(@tiptap/pm@2.6.6))
      '@tiptap/extension-underline':
        specifier: 2.6.6
        version: 2.6.6(@tiptap/core@2.6.6(@tiptap/pm@2.6.6))
      '@tiptap/react':
        specifier: ^2.6.6
        version: 2.6.6(@tiptap/core@2.6.6(@tiptap/pm@2.6.6))(@tiptap/pm@2.6.6)(react-dom@18.3.1(react@18.3.1))(react@18.3.1)
      '@tiptap/starter-kit':
        specifier: ^2.6.6
        version: 2.6.6
      clsx:
        specifier: ^2.1.1
        version: 2.1.1
      dayjs:
        specifier: ^1.11.13
        version: 1.11.13
      mantine-react-table:
        specifier: 2.0.0-beta.6
        version: 2.0.0-beta.6(@mantine/core@7.12.2(@mantine/hooks@7.12.2(react@18.3.1))(@types/react@18.3.5)(react-dom@18.3.1(react@18.3.1))(react@18.3.1))(@mantine/dates@7.12.2(@mantine/core@7.12.2(@mantine/hooks@7.12.2(react@18.3.1))(@types/react@18.3.5)(react-dom@18.3.1(react@18.3.1))(react@18.3.1))(@mantine/hooks@7.12.2(react@18.3.1))(dayjs@1.11.13)(react-dom@18.3.1(react@18.3.1))(react@18.3.1))(@mantine/hooks@7.12.2(react@18.3.1))(@tabler/icons-react@3.14.0(react@18.3.1))(clsx@2.1.1)(dayjs@1.11.13)(react-dom@18.3.1(react@18.3.1))(react@18.3.1)
      next:
        specifier: ^14.2.7
        version: 14.2.7(@babel/core@7.24.6)(react-dom@18.3.1(react@18.3.1))(react@18.3.1)(sass@1.77.8)
      react:
        specifier: ^18.3.1
        version: 18.3.1
      video.js:
        specifier: ^8.17.3
        version: 8.17.3
    devDependencies:
      '@homarr/eslint-config':
        specifier: workspace:^0.2.0
        version: link:../../tooling/eslint
      '@homarr/prettier-config':
        specifier: workspace:^0.1.0
        version: link:../../tooling/prettier
      '@homarr/tsconfig':
        specifier: workspace:^0.1.0
        version: link:../../tooling/typescript
      '@types/video.js':
        specifier: ^7.3.58
        version: 7.3.58
      eslint:
        specifier: ^9.9.1
        version: 9.9.1
      typescript:
        specifier: ^5.5.4
        version: 5.5.4

  tooling/eslint:
    dependencies:
      '@next/eslint-plugin-next':
        specifier: ^14.2.7
        version: 14.2.7
      eslint-config-prettier:
        specifier: ^9.1.0
        version: 9.1.0(eslint@9.9.1)
      eslint-config-turbo:
        specifier: ^2.1.1
        version: 2.1.1(eslint@9.9.1)
      eslint-plugin-import:
        specifier: ^2.29.1
        version: 2.29.1(@typescript-eslint/parser@8.3.0(eslint@9.9.1)(typescript@5.5.4))(eslint@9.9.1)
      eslint-plugin-jsx-a11y:
        specifier: ^6.9.0
        version: 6.9.0(eslint@9.9.1)
      eslint-plugin-react:
        specifier: ^7.35.0
        version: 7.35.0(eslint@9.9.1)
      eslint-plugin-react-hooks:
        specifier: ^4.6.2
        version: 4.6.2(eslint@9.9.1)
      typescript-eslint:
        specifier: ^8.3.0
        version: 8.3.0(eslint@9.9.1)(typescript@5.5.4)
    devDependencies:
      '@homarr/prettier-config':
        specifier: workspace:^0.1.0
        version: link:../prettier
      '@homarr/tsconfig':
        specifier: workspace:^0.1.0
        version: link:../typescript
      eslint:
        specifier: ^9.9.1
        version: 9.9.1
      typescript:
        specifier: ^5.5.4
        version: 5.5.4

  tooling/github: {}

  tooling/prettier:
    dependencies:
      '@ianvs/prettier-plugin-sort-imports':
        specifier: ^4.3.1
        version: 4.3.1(@vue/compiler-sfc@3.4.31)(prettier@3.3.3)
      prettier:
        specifier: ^3.3.3
        version: 3.3.3
    devDependencies:
      '@homarr/tsconfig':
        specifier: workspace:^0.1.0
        version: link:../typescript
      typescript:
        specifier: ^5.5.4
        version: 5.5.4

  tooling/semver: {}

  tooling/typescript: {}

packages:

  '@ampproject/remapping@2.3.0':
    resolution: {integrity: sha512-30iZtAPgz+LTIYoeivqYo853f02jBYSd5uGnGpkFV0M3xOt9aN73erkgYAmZU43x4VfqcnLxW9Kpg3R5LC4YYw==}
    engines: {node: '>=6.0.0'}

  '@antfu/ni@0.21.12':
    resolution: {integrity: sha512-2aDL3WUv8hMJb2L3r/PIQWsTLyq7RQr3v9xD16fiz6O8ys1xEyLhhTOv8gxtZvJiTzjTF5pHoArvRdesGL1DMQ==}
    hasBin: true

  '@auth/core@0.34.2':
    resolution: {integrity: sha512-KywHKRgLiF3l7PLyL73fjLSIBe1YNcA6sMeew4yMP6cfCWGXZrkkXd32AjRi1hlJ9nvovUBGZHvbn+LijO6ZeQ==}
    peerDependencies:
      '@simplewebauthn/browser': ^9.0.1
      '@simplewebauthn/server': ^9.0.2
      nodemailer: ^6.8.0
    peerDependenciesMeta:
      '@simplewebauthn/browser':
        optional: true
      '@simplewebauthn/server':
        optional: true
      nodemailer:
        optional: true

  '@auth/drizzle-adapter@1.4.2':
    resolution: {integrity: sha512-rqukaT9CeWB8VOt6g2bQ6uYMHVOQIYCBkzddZXWshi8aqwLABatpRWAc+pehpcMDn0RSW/uvKMs7tkON+Bho9Q==}

  '@axiomhq/js@1.0.0-rc.3':
    resolution: {integrity: sha512-Zm10TczcMLounWqC42nMkXQ7XKLqjzLrd5ia022oBKDUZqAFVg2y9d1quQVNV4FlXyg9MKDdfMjpKQRmzEGaog==}
    engines: {node: '>=16'}

  '@babel/code-frame@7.24.6':
    resolution: {integrity: sha512-ZJhac6FkEd1yhG2AHOmfcXG4ceoLltoCVJjN5XsWN9BifBQr+cHJbWi0h68HZuSORq+3WtJ2z0hwF2NG1b5kcA==}
    engines: {node: '>=6.9.0'}

  '@babel/compat-data@7.24.6':
    resolution: {integrity: sha512-aC2DGhBq5eEdyXWqrDInSqQjO0k8xtPRf5YylULqx8MCd6jBtzqfta/3ETMRpuKIc5hyswfO80ObyA1MvkCcUQ==}
    engines: {node: '>=6.9.0'}

  '@babel/core@7.24.6':
    resolution: {integrity: sha512-qAHSfAdVyFmIvl0VHELib8xar7ONuSHrE2hLnsaWkYNTI68dmi1x8GYDhJjMI/e7XWal9QBlZkwbOnkcw7Z8gQ==}
    engines: {node: '>=6.9.0'}

  '@babel/generator@7.24.6':
    resolution: {integrity: sha512-S7m4eNa6YAPJRHmKsLHIDJhNAGNKoWNiWefz1MBbpnt8g9lvMDl1hir4P9bo/57bQEmuwEhnRU/AMWsD0G/Fbg==}
    engines: {node: '>=6.9.0'}

  '@babel/helper-compilation-targets@7.24.6':
    resolution: {integrity: sha512-VZQ57UsDGlX/5fFA7GkVPplZhHsVc+vuErWgdOiysI9Ksnw0Pbbd6pnPiR/mmJyKHgyIW0c7KT32gmhiF+cirg==}
    engines: {node: '>=6.9.0'}

  '@babel/helper-environment-visitor@7.24.6':
    resolution: {integrity: sha512-Y50Cg3k0LKLMjxdPjIl40SdJgMB85iXn27Vk/qbHZCFx/o5XO3PSnpi675h1KEmmDb6OFArfd5SCQEQ5Q4H88g==}
    engines: {node: '>=6.9.0'}

  '@babel/helper-function-name@7.24.6':
    resolution: {integrity: sha512-xpeLqeeRkbxhnYimfr2PC+iA0Q7ljX/d1eZ9/inYbmfG2jpl8Lu3DyXvpOAnrS5kxkfOWJjioIMQsaMBXFI05w==}
    engines: {node: '>=6.9.0'}

  '@babel/helper-hoist-variables@7.24.6':
    resolution: {integrity: sha512-SF/EMrC3OD7dSta1bLJIlrsVxwtd0UpjRJqLno6125epQMJ/kyFmpTT4pbvPbdQHzCHg+biQ7Syo8lnDtbR+uA==}
    engines: {node: '>=6.9.0'}

  '@babel/helper-module-imports@7.24.6':
    resolution: {integrity: sha512-a26dmxFJBF62rRO9mmpgrfTLsAuyHk4e1hKTUkD/fcMfynt8gvEKwQPQDVxWhca8dHoDck+55DFt42zV0QMw5g==}
    engines: {node: '>=6.9.0'}

  '@babel/helper-module-transforms@7.24.6':
    resolution: {integrity: sha512-Y/YMPm83mV2HJTbX1Qh2sjgjqcacvOlhbzdCCsSlblOKjSYmQqEbO6rUniWQyRo9ncyfjT8hnUjlG06RXDEmcA==}
    engines: {node: '>=6.9.0'}
    peerDependencies:
      '@babel/core': ^7.0.0

  '@babel/helper-plugin-utils@7.24.6':
    resolution: {integrity: sha512-MZG/JcWfxybKwsA9N9PmtF2lOSFSEMVCpIRrbxccZFLJPrJciJdG/UhSh5W96GEteJI2ARqm5UAHxISwRDLSNg==}
    engines: {node: '>=6.9.0'}

  '@babel/helper-simple-access@7.24.6':
    resolution: {integrity: sha512-nZzcMMD4ZhmB35MOOzQuiGO5RzL6tJbsT37Zx8M5L/i9KSrukGXWTjLe1knIbb/RmxoJE9GON9soq0c0VEMM5g==}
    engines: {node: '>=6.9.0'}

  '@babel/helper-split-export-declaration@7.24.6':
    resolution: {integrity: sha512-CvLSkwXGWnYlF9+J3iZUvwgAxKiYzK3BWuo+mLzD/MDGOZDj7Gq8+hqaOkMxmJwmlv0iu86uH5fdADd9Hxkymw==}
    engines: {node: '>=6.9.0'}

  '@babel/helper-string-parser@7.24.6':
    resolution: {integrity: sha512-WdJjwMEkmBicq5T9fm/cHND3+UlFa2Yj8ALLgmoSQAJZysYbBjw+azChSGPN4DSPLXOcooGRvDwZWMcF/mLO2Q==}
    engines: {node: '>=6.9.0'}

  '@babel/helper-validator-identifier@7.24.6':
    resolution: {integrity: sha512-4yA7s865JHaqUdRbnaxarZREuPTHrjpDT+pXoAZ1yhyo6uFnIEpS8VMu16siFOHDpZNKYv5BObhsB//ycbICyw==}
    engines: {node: '>=6.9.0'}

  '@babel/helper-validator-option@7.24.6':
    resolution: {integrity: sha512-Jktc8KkF3zIkePb48QO+IapbXlSapOW9S+ogZZkcO6bABgYAxtZcjZ/O005111YLf+j4M84uEgwYoidDkXbCkQ==}
    engines: {node: '>=6.9.0'}

  '@babel/helpers@7.24.6':
    resolution: {integrity: sha512-V2PI+NqnyFu1i0GyTd/O/cTpxzQCYioSkUIRmgo7gFEHKKCg5w46+r/A6WeUR1+P3TeQ49dspGPNd/E3n9AnnA==}
    engines: {node: '>=6.9.0'}

  '@babel/highlight@7.24.6':
    resolution: {integrity: sha512-2YnuOp4HAk2BsBrJJvYCbItHx0zWscI1C3zgWkz+wDyD9I7GIVrfnLyrR4Y1VR+7p+chAEcrgRQYZAGIKMV7vQ==}
    engines: {node: '>=6.9.0'}

  '@babel/parser@7.24.7':
    resolution: {integrity: sha512-9uUYRm6OqQrCqQdG1iCBwBPZgN8ciDBro2nIOFaiRz1/BCxaI7CNvQbDHvsArAC7Tw9Hda/B3U+6ui9u4HWXPw==}
    engines: {node: '>=6.0.0'}
    hasBin: true

  '@babel/plugin-transform-react-jsx-self@7.24.5':
    resolution: {integrity: sha512-RtCJoUO2oYrYwFPtR1/jkoBEcFuI1ae9a9IMxeyAVa3a1Ap4AnxmyIKG2b2FaJKqkidw/0cxRbWN+HOs6ZWd1w==}
    engines: {node: '>=6.9.0'}
    peerDependencies:
      '@babel/core': ^7.0.0-0

  '@babel/plugin-transform-react-jsx-source@7.24.1':
    resolution: {integrity: sha512-1v202n7aUq4uXAieRTKcwPzNyphlCuqHHDcdSNc+vdhoTEZcFMh+L5yZuCmGaIO7bs1nJUNfHB89TZyoL48xNA==}
    engines: {node: '>=6.9.0'}
    peerDependencies:
      '@babel/core': ^7.0.0-0

  '@babel/runtime-corejs3@7.24.5':
    resolution: {integrity: sha512-GWO0mgzNMLWaSYM4z4NVIuY0Cd1fl8cPnuetuddu5w/qGuvt5Y7oUi/kvvQGK9xgOkFJDQX2heIvTRn/OQ1XTg==}
    engines: {node: '>=6.9.0'}

  '@babel/runtime@7.24.5':
    resolution: {integrity: sha512-Nms86NXrsaeU9vbBJKni6gXiEXZ4CVpYVzEjDH9Sb8vmZ3UljyA1GSOJl/6LGPO8EHLuSF9H+IxNXHPX8QHJ4g==}
    engines: {node: '>=6.9.0'}

  '@babel/template@7.24.6':
    resolution: {integrity: sha512-3vgazJlLwNXi9jhrR1ef8qiB65L1RK90+lEQwv4OxveHnqC3BfmnHdgySwRLzf6akhlOYenT+b7AfWq+a//AHw==}
    engines: {node: '>=6.9.0'}

  '@babel/traverse@7.24.6':
    resolution: {integrity: sha512-OsNjaJwT9Zn8ozxcfoBc+RaHdj3gFmCmYoQLUII1o6ZrUwku0BMg80FoOTPx+Gi6XhcQxAYE4xyjPTo4SxEQqw==}
    engines: {node: '>=6.9.0'}

  '@babel/types@7.24.6':
    resolution: {integrity: sha512-WaMsgi6Q8zMgMth93GvWPXkhAIEobfsIkLTacoVZoK1J0CevIPGYY2Vo5YvJGqyHqXM6P4ppOYGsIRU8MM9pFQ==}
    engines: {node: '>=6.9.0'}

  '@balena/dockerignore@1.0.2':
    resolution: {integrity: sha512-wMue2Sy4GAVTk6Ic4tJVcnfdau+gx2EnG7S+uAEe+TWJFqE4YoWN4/H8MSLj4eYJKxGg26lZwboEniNiNwZQ6Q==}

  '@bcoe/v8-coverage@0.2.3':
    resolution: {integrity: sha512-0hYQ8SB4Db5zvZB4axdMHGwEaQjkZzFjQiN9LVYvIFB2nSUHW9tYpxWriPrWDASIxiaXax83REcLxuSdnGPZtw==}

  '@braintree/sanitize-url@7.0.2':
    resolution: {integrity: sha512-NVf/1YycDMs6+FxS0Tb/W8MjJRDQdXF+tBfDtZ5UZeiRUkTmwKc4vmYCKZTyymfJk1gnMsauvZSX/HiV9jOABw==}

  '@clack/core@0.3.4':
    resolution: {integrity: sha512-H4hxZDXgHtWTwV3RAVenqcC4VbJZNegbBjlPvzOzCouXtS2y3sDvlO3IsbrPNWuLWPPlYVYPghQdSF64683Ldw==}

  '@clack/prompts@0.7.0':
    resolution: {integrity: sha512-0MhX9/B4iL6Re04jPrttDm+BsP8y6mS7byuv0BvXgdXhbV5PdlsHt55dvNsuBCPZ7xq1oTAOOuotR9NFbQyMSA==}
    bundledDependencies:
      - is-unicode-supported

  '@colors/colors@1.6.0':
    resolution: {integrity: sha512-Ir+AOibqzrIsL6ajt3Rz3LskB7OiMVHqltZmspbW/TJuTVuyOMirVqAkjfY6JISiLHgyNqicAC8AyHHGzNd/dA==}
    engines: {node: '>=0.1.90'}

  '@cspotcode/source-map-support@0.8.1':
    resolution: {integrity: sha512-IchNf6dN4tHoMFIn/7OE8LWZ19Y6q/67Bmf6vnGREv8RSbBVb9LPJxEcnwrcwX6ixSvaiGoomAUvu4YSxXrVgw==}
    engines: {node: '>=12'}

  '@dabh/diagnostics@2.0.3':
    resolution: {integrity: sha512-hrlQOIi7hAfzsMqlGSFyVucrx38O+j6wiGOf//H2ecvIEqYN4ADBSS2iLMh5UFyDunCNniUIPk/q3riFv45xRA==}

  '@drizzle-team/brocli@0.10.1':
    resolution: {integrity: sha512-AHy0vjc+n/4w/8Mif+w86qpppHuF3AyXbcWW+R/W7GNA3F5/p2nuhlkCJaTXSLZheB4l1rtHzOfr9A7NwoR/Zg==}

  '@esbuild-kit/core-utils@3.3.2':
    resolution: {integrity: sha512-sPRAnw9CdSsRmEtnsl2WXWdyquogVpB3yZ3dgwJfe8zrOzTsV7cJvmwrKVa+0ma5BoiGJ+BoqkMvawbayKUsqQ==}

  '@esbuild-kit/esm-loader@2.6.5':
    resolution: {integrity: sha512-FxEMIkJKnodyA1OaCUoEvbYRkoZlLZ4d/eXFu9Fh8CbBBgP5EmZxrfTRyN0qpXZ4vOvqnE5YdRdcrmUUXuU+dA==}

  '@esbuild/aix-ppc64@0.19.12':
    resolution: {integrity: sha512-bmoCYyWdEL3wDQIVbcyzRyeKLgk2WtWLTWz1ZIAZF/EGbNOwSA6ew3PftJ1PqMiOOGu0OyFMzG53L0zqIpPeNA==}
    engines: {node: '>=12'}
    cpu: [ppc64]
    os: [aix]

  '@esbuild/aix-ppc64@0.20.2':
    resolution: {integrity: sha512-D+EBOJHXdNZcLJRBkhENNG8Wji2kgc9AZ9KiPr1JuZjsNtyHzrsfLRrY0tk2H2aoFu6RANO1y1iPPUCDYWkb5g==}
    engines: {node: '>=12'}
    cpu: [ppc64]
    os: [aix]

  '@esbuild/android-arm64@0.18.20':
    resolution: {integrity: sha512-Nz4rJcchGDtENV0eMKUNa6L12zz2zBDXuhj/Vjh18zGqB44Bi7MBMSXjgunJgjRhCmKOjnPuZp4Mb6OKqtMHLQ==}
    engines: {node: '>=12'}
    cpu: [arm64]
    os: [android]

  '@esbuild/android-arm64@0.19.12':
    resolution: {integrity: sha512-P0UVNGIienjZv3f5zq0DP3Nt2IE/3plFzuaS96vihvD0Hd6H/q4WXUGpCxD/E8YrSXfNyRPbpTq+T8ZQioSuPA==}
    engines: {node: '>=12'}
    cpu: [arm64]
    os: [android]

  '@esbuild/android-arm64@0.20.2':
    resolution: {integrity: sha512-mRzjLacRtl/tWU0SvD8lUEwb61yP9cqQo6noDZP/O8VkwafSYwZ4yWy24kan8jE/IMERpYncRt2dw438LP3Xmg==}
    engines: {node: '>=12'}
    cpu: [arm64]
    os: [android]

  '@esbuild/android-arm@0.18.20':
    resolution: {integrity: sha512-fyi7TDI/ijKKNZTUJAQqiG5T7YjJXgnzkURqmGj13C6dCqckZBLdl4h7bkhHt/t0WP+zO9/zwroDvANaOqO5Sw==}
    engines: {node: '>=12'}
    cpu: [arm]
    os: [android]

  '@esbuild/android-arm@0.19.12':
    resolution: {integrity: sha512-qg/Lj1mu3CdQlDEEiWrlC4eaPZ1KztwGJ9B6J+/6G+/4ewxJg7gqj8eVYWvao1bXrqGiW2rsBZFSX3q2lcW05w==}
    engines: {node: '>=12'}
    cpu: [arm]
    os: [android]

  '@esbuild/android-arm@0.20.2':
    resolution: {integrity: sha512-t98Ra6pw2VaDhqNWO2Oph2LXbz/EJcnLmKLGBJwEwXX/JAN83Fym1rU8l0JUWK6HkIbWONCSSatf4sf2NBRx/w==}
    engines: {node: '>=12'}
    cpu: [arm]
    os: [android]

  '@esbuild/android-x64@0.18.20':
    resolution: {integrity: sha512-8GDdlePJA8D6zlZYJV/jnrRAi6rOiNaCC/JclcXpB+KIuvfBN4owLtgzY2bsxnx666XjJx2kDPUmnTtR8qKQUg==}
    engines: {node: '>=12'}
    cpu: [x64]
    os: [android]

  '@esbuild/android-x64@0.19.12':
    resolution: {integrity: sha512-3k7ZoUW6Q6YqhdhIaq/WZ7HwBpnFBlW905Fa4s4qWJyiNOgT1dOqDiVAQFwBH7gBRZr17gLrlFCRzF6jFh7Kew==}
    engines: {node: '>=12'}
    cpu: [x64]
    os: [android]

  '@esbuild/android-x64@0.20.2':
    resolution: {integrity: sha512-btzExgV+/lMGDDa194CcUQm53ncxzeBrWJcncOBxuC6ndBkKxnHdFJn86mCIgTELsooUmwUm9FkhSp5HYu00Rg==}
    engines: {node: '>=12'}
    cpu: [x64]
    os: [android]

  '@esbuild/darwin-arm64@0.18.20':
    resolution: {integrity: sha512-bxRHW5kHU38zS2lPTPOyuyTm+S+eobPUnTNkdJEfAddYgEcll4xkT8DB9d2008DtTbl7uJag2HuE5NZAZgnNEA==}
    engines: {node: '>=12'}
    cpu: [arm64]
    os: [darwin]

  '@esbuild/darwin-arm64@0.19.12':
    resolution: {integrity: sha512-B6IeSgZgtEzGC42jsI+YYu9Z3HKRxp8ZT3cqhvliEHovq8HSX2YX8lNocDn79gCKJXOSaEot9MVYky7AKjCs8g==}
    engines: {node: '>=12'}
    cpu: [arm64]
    os: [darwin]

  '@esbuild/darwin-arm64@0.20.2':
    resolution: {integrity: sha512-4J6IRT+10J3aJH3l1yzEg9y3wkTDgDk7TSDFX+wKFiWjqWp/iCfLIYzGyasx9l0SAFPT1HwSCR+0w/h1ES/MjA==}
    engines: {node: '>=12'}
    cpu: [arm64]
    os: [darwin]

  '@esbuild/darwin-x64@0.18.20':
    resolution: {integrity: sha512-pc5gxlMDxzm513qPGbCbDukOdsGtKhfxD1zJKXjCCcU7ju50O7MeAZ8c4krSJcOIJGFR+qx21yMMVYwiQvyTyQ==}
    engines: {node: '>=12'}
    cpu: [x64]
    os: [darwin]

  '@esbuild/darwin-x64@0.19.12':
    resolution: {integrity: sha512-hKoVkKzFiToTgn+41qGhsUJXFlIjxI/jSYeZf3ugemDYZldIXIxhvwN6erJGlX4t5h417iFuheZ7l+YVn05N3A==}
    engines: {node: '>=12'}
    cpu: [x64]
    os: [darwin]

  '@esbuild/darwin-x64@0.20.2':
    resolution: {integrity: sha512-tBcXp9KNphnNH0dfhv8KYkZhjc+H3XBkF5DKtswJblV7KlT9EI2+jeA8DgBjp908WEuYll6pF+UStUCfEpdysA==}
    engines: {node: '>=12'}
    cpu: [x64]
    os: [darwin]

  '@esbuild/freebsd-arm64@0.18.20':
    resolution: {integrity: sha512-yqDQHy4QHevpMAaxhhIwYPMv1NECwOvIpGCZkECn8w2WFHXjEwrBn3CeNIYsibZ/iZEUemj++M26W3cNR5h+Tw==}
    engines: {node: '>=12'}
    cpu: [arm64]
    os: [freebsd]

  '@esbuild/freebsd-arm64@0.19.12':
    resolution: {integrity: sha512-4aRvFIXmwAcDBw9AueDQ2YnGmz5L6obe5kmPT8Vd+/+x/JMVKCgdcRwH6APrbpNXsPz+K653Qg8HB/oXvXVukA==}
    engines: {node: '>=12'}
    cpu: [arm64]
    os: [freebsd]

  '@esbuild/freebsd-arm64@0.20.2':
    resolution: {integrity: sha512-d3qI41G4SuLiCGCFGUrKsSeTXyWG6yem1KcGZVS+3FYlYhtNoNgYrWcvkOoaqMhwXSMrZRl69ArHsGJ9mYdbbw==}
    engines: {node: '>=12'}
    cpu: [arm64]
    os: [freebsd]

  '@esbuild/freebsd-x64@0.18.20':
    resolution: {integrity: sha512-tgWRPPuQsd3RmBZwarGVHZQvtzfEBOreNuxEMKFcd5DaDn2PbBxfwLcj4+aenoh7ctXcbXmOQIn8HI6mCSw5MQ==}
    engines: {node: '>=12'}
    cpu: [x64]
    os: [freebsd]

  '@esbuild/freebsd-x64@0.19.12':
    resolution: {integrity: sha512-EYoXZ4d8xtBoVN7CEwWY2IN4ho76xjYXqSXMNccFSx2lgqOG/1TBPW0yPx1bJZk94qu3tX0fycJeeQsKovA8gg==}
    engines: {node: '>=12'}
    cpu: [x64]
    os: [freebsd]

  '@esbuild/freebsd-x64@0.20.2':
    resolution: {integrity: sha512-d+DipyvHRuqEeM5zDivKV1KuXn9WeRX6vqSqIDgwIfPQtwMP4jaDsQsDncjTDDsExT4lR/91OLjRo8bmC1e+Cw==}
    engines: {node: '>=12'}
    cpu: [x64]
    os: [freebsd]

  '@esbuild/linux-arm64@0.18.20':
    resolution: {integrity: sha512-2YbscF+UL7SQAVIpnWvYwM+3LskyDmPhe31pE7/aoTMFKKzIc9lLbyGUpmmb8a8AixOL61sQ/mFh3jEjHYFvdA==}
    engines: {node: '>=12'}
    cpu: [arm64]
    os: [linux]

  '@esbuild/linux-arm64@0.19.12':
    resolution: {integrity: sha512-EoTjyYyLuVPfdPLsGVVVC8a0p1BFFvtpQDB/YLEhaXyf/5bczaGeN15QkR+O4S5LeJ92Tqotve7i1jn35qwvdA==}
    engines: {node: '>=12'}
    cpu: [arm64]
    os: [linux]

  '@esbuild/linux-arm64@0.20.2':
    resolution: {integrity: sha512-9pb6rBjGvTFNira2FLIWqDk/uaf42sSyLE8j1rnUpuzsODBq7FvpwHYZxQ/It/8b+QOS1RYfqgGFNLRI+qlq2A==}
    engines: {node: '>=12'}
    cpu: [arm64]
    os: [linux]

  '@esbuild/linux-arm@0.18.20':
    resolution: {integrity: sha512-/5bHkMWnq1EgKr1V+Ybz3s1hWXok7mDFUMQ4cG10AfW3wL02PSZi5kFpYKrptDsgb2WAJIvRcDm+qIvXf/apvg==}
    engines: {node: '>=12'}
    cpu: [arm]
    os: [linux]

  '@esbuild/linux-arm@0.19.12':
    resolution: {integrity: sha512-J5jPms//KhSNv+LO1S1TX1UWp1ucM6N6XuL6ITdKWElCu8wXP72l9MM0zDTzzeikVyqFE6U8YAV9/tFyj0ti+w==}
    engines: {node: '>=12'}
    cpu: [arm]
    os: [linux]

  '@esbuild/linux-arm@0.20.2':
    resolution: {integrity: sha512-VhLPeR8HTMPccbuWWcEUD1Az68TqaTYyj6nfE4QByZIQEQVWBB8vup8PpR7y1QHL3CpcF6xd5WVBU/+SBEvGTg==}
    engines: {node: '>=12'}
    cpu: [arm]
    os: [linux]

  '@esbuild/linux-ia32@0.18.20':
    resolution: {integrity: sha512-P4etWwq6IsReT0E1KHU40bOnzMHoH73aXp96Fs8TIT6z9Hu8G6+0SHSw9i2isWrD2nbx2qo5yUqACgdfVGx7TA==}
    engines: {node: '>=12'}
    cpu: [ia32]
    os: [linux]

  '@esbuild/linux-ia32@0.19.12':
    resolution: {integrity: sha512-Thsa42rrP1+UIGaWz47uydHSBOgTUnwBwNq59khgIwktK6x60Hivfbux9iNR0eHCHzOLjLMLfUMLCypBkZXMHA==}
    engines: {node: '>=12'}
    cpu: [ia32]
    os: [linux]

  '@esbuild/linux-ia32@0.20.2':
    resolution: {integrity: sha512-o10utieEkNPFDZFQm9CoP7Tvb33UutoJqg3qKf1PWVeeJhJw0Q347PxMvBgVVFgouYLGIhFYG0UGdBumROyiig==}
    engines: {node: '>=12'}
    cpu: [ia32]
    os: [linux]

  '@esbuild/linux-loong64@0.18.20':
    resolution: {integrity: sha512-nXW8nqBTrOpDLPgPY9uV+/1DjxoQ7DoB2N8eocyq8I9XuqJ7BiAMDMf9n1xZM9TgW0J8zrquIb/A7s3BJv7rjg==}
    engines: {node: '>=12'}
    cpu: [loong64]
    os: [linux]

  '@esbuild/linux-loong64@0.19.12':
    resolution: {integrity: sha512-LiXdXA0s3IqRRjm6rV6XaWATScKAXjI4R4LoDlvO7+yQqFdlr1Bax62sRwkVvRIrwXxvtYEHHI4dm50jAXkuAA==}
    engines: {node: '>=12'}
    cpu: [loong64]
    os: [linux]

  '@esbuild/linux-loong64@0.20.2':
    resolution: {integrity: sha512-PR7sp6R/UC4CFVomVINKJ80pMFlfDfMQMYynX7t1tNTeivQ6XdX5r2XovMmha/VjR1YN/HgHWsVcTRIMkymrgQ==}
    engines: {node: '>=12'}
    cpu: [loong64]
    os: [linux]

  '@esbuild/linux-mips64el@0.18.20':
    resolution: {integrity: sha512-d5NeaXZcHp8PzYy5VnXV3VSd2D328Zb+9dEq5HE6bw6+N86JVPExrA6O68OPwobntbNJ0pzCpUFZTo3w0GyetQ==}
    engines: {node: '>=12'}
    cpu: [mips64el]
    os: [linux]

  '@esbuild/linux-mips64el@0.19.12':
    resolution: {integrity: sha512-fEnAuj5VGTanfJ07ff0gOA6IPsvrVHLVb6Lyd1g2/ed67oU1eFzL0r9WL7ZzscD+/N6i3dWumGE1Un4f7Amf+w==}
    engines: {node: '>=12'}
    cpu: [mips64el]
    os: [linux]

  '@esbuild/linux-mips64el@0.20.2':
    resolution: {integrity: sha512-4BlTqeutE/KnOiTG5Y6Sb/Hw6hsBOZapOVF6njAESHInhlQAghVVZL1ZpIctBOoTFbQyGW+LsVYZ8lSSB3wkjA==}
    engines: {node: '>=12'}
    cpu: [mips64el]
    os: [linux]

  '@esbuild/linux-ppc64@0.18.20':
    resolution: {integrity: sha512-WHPyeScRNcmANnLQkq6AfyXRFr5D6N2sKgkFo2FqguP44Nw2eyDlbTdZwd9GYk98DZG9QItIiTlFLHJHjxP3FA==}
    engines: {node: '>=12'}
    cpu: [ppc64]
    os: [linux]

  '@esbuild/linux-ppc64@0.19.12':
    resolution: {integrity: sha512-nYJA2/QPimDQOh1rKWedNOe3Gfc8PabU7HT3iXWtNUbRzXS9+vgB0Fjaqr//XNbd82mCxHzik2qotuI89cfixg==}
    engines: {node: '>=12'}
    cpu: [ppc64]
    os: [linux]

  '@esbuild/linux-ppc64@0.20.2':
    resolution: {integrity: sha512-rD3KsaDprDcfajSKdn25ooz5J5/fWBylaaXkuotBDGnMnDP1Uv5DLAN/45qfnf3JDYyJv/ytGHQaziHUdyzaAg==}
    engines: {node: '>=12'}
    cpu: [ppc64]
    os: [linux]

  '@esbuild/linux-riscv64@0.18.20':
    resolution: {integrity: sha512-WSxo6h5ecI5XH34KC7w5veNnKkju3zBRLEQNY7mv5mtBmrP/MjNBCAlsM2u5hDBlS3NGcTQpoBvRzqBcRtpq1A==}
    engines: {node: '>=12'}
    cpu: [riscv64]
    os: [linux]

  '@esbuild/linux-riscv64@0.19.12':
    resolution: {integrity: sha512-2MueBrlPQCw5dVJJpQdUYgeqIzDQgw3QtiAHUC4RBz9FXPrskyyU3VI1hw7C0BSKB9OduwSJ79FTCqtGMWqJHg==}
    engines: {node: '>=12'}
    cpu: [riscv64]
    os: [linux]

  '@esbuild/linux-riscv64@0.20.2':
    resolution: {integrity: sha512-snwmBKacKmwTMmhLlz/3aH1Q9T8v45bKYGE3j26TsaOVtjIag4wLfWSiZykXzXuE1kbCE+zJRmwp+ZbIHinnVg==}
    engines: {node: '>=12'}
    cpu: [riscv64]
    os: [linux]

  '@esbuild/linux-s390x@0.18.20':
    resolution: {integrity: sha512-+8231GMs3mAEth6Ja1iK0a1sQ3ohfcpzpRLH8uuc5/KVDFneH6jtAJLFGafpzpMRO6DzJ6AvXKze9LfFMrIHVQ==}
    engines: {node: '>=12'}
    cpu: [s390x]
    os: [linux]

  '@esbuild/linux-s390x@0.19.12':
    resolution: {integrity: sha512-+Pil1Nv3Umes4m3AZKqA2anfhJiVmNCYkPchwFJNEJN5QxmTs1uzyy4TvmDrCRNT2ApwSari7ZIgrPeUx4UZDg==}
    engines: {node: '>=12'}
    cpu: [s390x]
    os: [linux]

  '@esbuild/linux-s390x@0.20.2':
    resolution: {integrity: sha512-wcWISOobRWNm3cezm5HOZcYz1sKoHLd8VL1dl309DiixxVFoFe/o8HnwuIwn6sXre88Nwj+VwZUvJf4AFxkyrQ==}
    engines: {node: '>=12'}
    cpu: [s390x]
    os: [linux]

  '@esbuild/linux-x64@0.18.20':
    resolution: {integrity: sha512-UYqiqemphJcNsFEskc73jQ7B9jgwjWrSayxawS6UVFZGWrAAtkzjxSqnoclCXxWtfwLdzU+vTpcNYhpn43uP1w==}
    engines: {node: '>=12'}
    cpu: [x64]
    os: [linux]

  '@esbuild/linux-x64@0.19.12':
    resolution: {integrity: sha512-B71g1QpxfwBvNrfyJdVDexenDIt1CiDN1TIXLbhOw0KhJzE78KIFGX6OJ9MrtC0oOqMWf+0xop4qEU8JrJTwCg==}
    engines: {node: '>=12'}
    cpu: [x64]
    os: [linux]

  '@esbuild/linux-x64@0.20.2':
    resolution: {integrity: sha512-1MdwI6OOTsfQfek8sLwgyjOXAu+wKhLEoaOLTjbijk6E2WONYpH9ZU2mNtR+lZ2B4uwr+usqGuVfFT9tMtGvGw==}
    engines: {node: '>=12'}
    cpu: [x64]
    os: [linux]

  '@esbuild/netbsd-x64@0.18.20':
    resolution: {integrity: sha512-iO1c++VP6xUBUmltHZoMtCUdPlnPGdBom6IrO4gyKPFFVBKioIImVooR5I83nTew5UOYrk3gIJhbZh8X44y06A==}
    engines: {node: '>=12'}
    cpu: [x64]
    os: [netbsd]

  '@esbuild/netbsd-x64@0.19.12':
    resolution: {integrity: sha512-3ltjQ7n1owJgFbuC61Oj++XhtzmymoCihNFgT84UAmJnxJfm4sYCiSLTXZtE00VWYpPMYc+ZQmB6xbSdVh0JWA==}
    engines: {node: '>=12'}
    cpu: [x64]
    os: [netbsd]

  '@esbuild/netbsd-x64@0.20.2':
    resolution: {integrity: sha512-K8/DhBxcVQkzYc43yJXDSyjlFeHQJBiowJ0uVL6Tor3jGQfSGHNNJcWxNbOI8v5k82prYqzPuwkzHt3J1T1iZQ==}
    engines: {node: '>=12'}
    cpu: [x64]
    os: [netbsd]

  '@esbuild/openbsd-x64@0.18.20':
    resolution: {integrity: sha512-e5e4YSsuQfX4cxcygw/UCPIEP6wbIL+se3sxPdCiMbFLBWu0eiZOJ7WoD+ptCLrmjZBK1Wk7I6D/I3NglUGOxg==}
    engines: {node: '>=12'}
    cpu: [x64]
    os: [openbsd]

  '@esbuild/openbsd-x64@0.19.12':
    resolution: {integrity: sha512-RbrfTB9SWsr0kWmb9srfF+L933uMDdu9BIzdA7os2t0TXhCRjrQyCeOt6wVxr79CKD4c+p+YhCj31HBkYcXebw==}
    engines: {node: '>=12'}
    cpu: [x64]
    os: [openbsd]

  '@esbuild/openbsd-x64@0.20.2':
    resolution: {integrity: sha512-eMpKlV0SThJmmJgiVyN9jTPJ2VBPquf6Kt/nAoo6DgHAoN57K15ZghiHaMvqjCye/uU4X5u3YSMgVBI1h3vKrQ==}
    engines: {node: '>=12'}
    cpu: [x64]
    os: [openbsd]

  '@esbuild/sunos-x64@0.18.20':
    resolution: {integrity: sha512-kDbFRFp0YpTQVVrqUd5FTYmWo45zGaXe0X8E1G/LKFC0v8x0vWrhOWSLITcCn63lmZIxfOMXtCfti/RxN/0wnQ==}
    engines: {node: '>=12'}
    cpu: [x64]
    os: [sunos]

  '@esbuild/sunos-x64@0.19.12':
    resolution: {integrity: sha512-HKjJwRrW8uWtCQnQOz9qcU3mUZhTUQvi56Q8DPTLLB+DawoiQdjsYq+j+D3s9I8VFtDr+F9CjgXKKC4ss89IeA==}
    engines: {node: '>=12'}
    cpu: [x64]
    os: [sunos]

  '@esbuild/sunos-x64@0.20.2':
    resolution: {integrity: sha512-2UyFtRC6cXLyejf/YEld4Hajo7UHILetzE1vsRcGL3earZEW77JxrFjH4Ez2qaTiEfMgAXxfAZCm1fvM/G/o8w==}
    engines: {node: '>=12'}
    cpu: [x64]
    os: [sunos]

  '@esbuild/win32-arm64@0.18.20':
    resolution: {integrity: sha512-ddYFR6ItYgoaq4v4JmQQaAI5s7npztfV4Ag6NrhiaW0RrnOXqBkgwZLofVTlq1daVTQNhtI5oieTvkRPfZrePg==}
    engines: {node: '>=12'}
    cpu: [arm64]
    os: [win32]

  '@esbuild/win32-arm64@0.19.12':
    resolution: {integrity: sha512-URgtR1dJnmGvX864pn1B2YUYNzjmXkuJOIqG2HdU62MVS4EHpU2946OZoTMnRUHklGtJdJZ33QfzdjGACXhn1A==}
    engines: {node: '>=12'}
    cpu: [arm64]
    os: [win32]

  '@esbuild/win32-arm64@0.20.2':
    resolution: {integrity: sha512-GRibxoawM9ZCnDxnP3usoUDO9vUkpAxIIZ6GQI+IlVmr5kP3zUq+l17xELTHMWTWzjxa2guPNyrpq1GWmPvcGQ==}
    engines: {node: '>=12'}
    cpu: [arm64]
    os: [win32]

  '@esbuild/win32-ia32@0.18.20':
    resolution: {integrity: sha512-Wv7QBi3ID/rROT08SABTS7eV4hX26sVduqDOTe1MvGMjNd3EjOz4b7zeexIR62GTIEKrfJXKL9LFxTYgkyeu7g==}
    engines: {node: '>=12'}
    cpu: [ia32]
    os: [win32]

  '@esbuild/win32-ia32@0.19.12':
    resolution: {integrity: sha512-+ZOE6pUkMOJfmxmBZElNOx72NKpIa/HFOMGzu8fqzQJ5kgf6aTGrcJaFsNiVMH4JKpMipyK+7k0n2UXN7a8YKQ==}
    engines: {node: '>=12'}
    cpu: [ia32]
    os: [win32]

  '@esbuild/win32-ia32@0.20.2':
    resolution: {integrity: sha512-HfLOfn9YWmkSKRQqovpnITazdtquEW8/SoHW7pWpuEeguaZI4QnCRW6b+oZTztdBnZOS2hqJ6im/D5cPzBTTlQ==}
    engines: {node: '>=12'}
    cpu: [ia32]
    os: [win32]

  '@esbuild/win32-x64@0.18.20':
    resolution: {integrity: sha512-kTdfRcSiDfQca/y9QIkng02avJ+NCaQvrMejlsB3RRv5sE9rRoeBPISaZpKxHELzRxZyLvNts1P27W3wV+8geQ==}
    engines: {node: '>=12'}
    cpu: [x64]
    os: [win32]

  '@esbuild/win32-x64@0.19.12':
    resolution: {integrity: sha512-T1QyPSDCyMXaO3pzBkF96E8xMkiRYbUEZADd29SyPGabqxMViNoii+NcK7eWJAEoU6RZyEm5lVSIjTmcdoB9HA==}
    engines: {node: '>=12'}
    cpu: [x64]
    os: [win32]

  '@esbuild/win32-x64@0.20.2':
    resolution: {integrity: sha512-N49X4lJX27+l9jbLKSqZ6bKNjzQvHaT8IIFUy+YIqmXQdjYCToGWwOItDrfby14c78aDd5NHQl29xingXfCdLQ==}
    engines: {node: '>=12'}
    cpu: [x64]
    os: [win32]

  '@eslint-community/eslint-utils@4.4.0':
    resolution: {integrity: sha512-1/sA4dwrzBAyeUoQ6oxahHKmrZvsnLCg4RfxW3ZFGGmQkSNQPFNLV9CUEFQP1x9EYXHTo5p6xdhZM1Ne9p/AfA==}
    engines: {node: ^12.22.0 || ^14.17.0 || >=16.0.0}
    peerDependencies:
      eslint: ^6.0.0 || ^7.0.0 || >=8.0.0

  '@eslint-community/regexpp@4.11.0':
    resolution: {integrity: sha512-G/M/tIiMrTAxEWRfLfQJMmGNX28IxBg4PBz8XqQhqUHLFI6TL2htpIB1iQCj144V5ee/JaKyT9/WZ0MGZWfA7A==}
    engines: {node: ^12.0.0 || ^14.0.0 || >=16.0.0}

  '@eslint/config-array@0.18.0':
    resolution: {integrity: sha512-fTxvnS1sRMu3+JjXwJG0j/i4RT9u4qJ+lqS/yCGap4lH4zZGzQ7tu+xZqQmcMZq5OBZDL4QRxQzRjkWcGt8IVw==}
    engines: {node: ^18.18.0 || ^20.9.0 || >=21.1.0}

  '@eslint/eslintrc@3.1.0':
    resolution: {integrity: sha512-4Bfj15dVJdoy3RfZmmo86RK1Fwzn6SstsvK9JS+BaVKqC6QQQQyXekNaC+g+LKNgkQ+2VhGAzm6hO40AhMR3zQ==}
    engines: {node: ^18.18.0 || ^20.9.0 || >=21.1.0}

  '@eslint/js@9.9.1':
    resolution: {integrity: sha512-xIDQRsfg5hNBqHz04H1R3scSVwmI+KUbqjsQKHKQ1DAUSaUjYPReZZmS/5PNiKu1fUvzDd6H7DEDKACSEhu+TQ==}
    engines: {node: ^18.18.0 || ^20.9.0 || >=21.1.0}

  '@eslint/object-schema@2.1.4':
    resolution: {integrity: sha512-BsWiH1yFGjXXS2yvrf5LyuoSIIbPrGUWob917o+BTKuZ7qJdxX8aJLRxs1fS9n6r7vESrq1OUqb68dANcFXuQQ==}
    engines: {node: ^18.18.0 || ^20.9.0 || >=21.1.0}

  '@extractus/feed-extractor@7.1.3':
    resolution: {integrity: sha512-USRVpGw4fWlnz8O8gB95UDJJaU5wg2EFESDe9nut0mHFJ8bOxDKGoo3g6EaKU24YzaPUBweKENdEJfuTUgr/uA==}
    engines: {node: '>= 18'}

  '@fastify/busboy@2.1.1':
    resolution: {integrity: sha512-vBZP4NlzfOlerQTnba4aqZoMhE/a9HY7HRqoOPaETQcSQuWEIyZMHGfVu6w9wGtGK5fED5qRs2DteVCjOH60sA==}
    engines: {node: '>=14'}

  '@floating-ui/core@1.6.2':
    resolution: {integrity: sha512-+2XpQV9LLZeanU4ZevzRnGFg2neDeKHgFLjP6YLW+tly0IvrhqT4u8enLGjLH3qeh85g19xY5rsAusfwTdn5lg==}

  '@floating-ui/dom@1.6.5':
    resolution: {integrity: sha512-Nsdud2X65Dz+1RHjAIP0t8z5e2ff/IRbei6BqFrl1urT8sDVzM1HMQ+R0XcU5ceRfyO3I6ayeqIfh+6Wb8LGTw==}

  '@floating-ui/react-dom@2.0.9':
    resolution: {integrity: sha512-q0umO0+LQK4+p6aGyvzASqKbKOJcAHJ7ycE9CuUvfx3s9zTHWmGJTPOIlM/hmSBfUfg/XfY5YhLBLR/LHwShQQ==}
    peerDependencies:
      react: '>=16.8.0'
      react-dom: '>=16.8.0'

  '@floating-ui/react@0.26.15':
    resolution: {integrity: sha512-WKmfLkxTwCm09Dxq4LpjL3EPbZVSp5wvnap1jmculsfnzg2Ag/pCkP+OPyjE5dFMXqX97hsLIqJehboZ5XAHXw==}
    peerDependencies:
      react: '>=16.8.0'
      react-dom: '>=16.8.0'

  '@floating-ui/utils@0.2.2':
    resolution: {integrity: sha512-J4yDIIthosAsRZ5CPYP/jQvUAQtlZTTD/4suA08/FEnlxqW3sKS9iAhgsa9VYLZ6vDHn/ixJgIqRQPotoBjxIw==}

  '@hapi/bourne@3.0.0':
    resolution: {integrity: sha512-Waj1cwPXJDucOib4a3bAISsKJVb15MKi9IvmTI/7ssVEm6sywXGjVJDhl6/umt1pK1ZS7PacXU3A1PmFKHEZ2w==}

  '@homarr/gridstack@1.0.3':
    resolution: {integrity: sha512-qgBYQUQ75mO51YSm/02aRmfJMRz7bWEqFQAQii5lwKb73hlAtDHTuGBeEL5H/mqxFIKEbxPtjeL/Eax9UvXUhA==}

  '@hono/node-server@1.11.1':
    resolution: {integrity: sha512-GW1Iomhmm1o4Z+X57xGby8A35Cu9UZLL7pSMdqDBkD99U5cywff8F+8hLk5aBTzNubnsFAvWQ/fZjNwPsEn9lA==}
    engines: {node: '>=18.14.1'}

  '@humanwhocodes/module-importer@1.0.1':
    resolution: {integrity: sha512-bxveV4V8v5Yb4ncFTT3rPSgZBOpCkjfK0y4oVVVJwIuDVBRMDXrPyXRL988i5ap9m9bnyEEjWfm5WkBmtffLfA==}
    engines: {node: '>=12.22'}

  '@humanwhocodes/retry@0.3.0':
    resolution: {integrity: sha512-d2CGZR2o7fS6sWB7DG/3a95bGKQyHMACZ5aW8qGkkqQpUoZV6C0X7Pc7l4ZNMZkfNBf4VWNe9E1jRsf0G146Ew==}
    engines: {node: '>=18.18'}

  '@ianvs/prettier-plugin-sort-imports@4.3.1':
    resolution: {integrity: sha512-ZHwbyjkANZOjaBm3ZosADD2OUYGFzQGxfy67HmGZU94mHqe7g1LCMA7YYKB1Cq+UTPCBqlAYapY0KXAjKEw8Sg==}
    peerDependencies:
      '@vue/compiler-sfc': 2.7.x || 3.x
      prettier: 2 || 3
    peerDependenciesMeta:
      '@vue/compiler-sfc':
        optional: true

  '@ioredis/commands@1.2.0':
    resolution: {integrity: sha512-Sx1pU8EM64o2BrqNpEO1CNLtKQwyhuXuqyfH7oGKCk+1a33d2r5saW8zNwm3j6BTExtjrv2BxTgzzkMwts6vGg==}

  '@isaacs/cliui@8.0.2':
    resolution: {integrity: sha512-O8jcjabXaleOG9DQ0+ARXWZBTfnP4WNAqzuiJK7ll44AmxGKv/J2M4TPjxjY3znBCfvBXFzucm1twdyFybFqEA==}
    engines: {node: '>=12'}

  '@istanbuljs/schema@0.1.3':
    resolution: {integrity: sha512-ZXRY4jNvVgSVQ8DL3LTcakaAtXwTVUxE81hslsyD2AtoXW/wVob10HkOJ1X/pAlcI7D+2YoZKg5do8G/w6RYgA==}
    engines: {node: '>=8'}

  '@jellyfin/sdk@0.10.0':
    resolution: {integrity: sha512-fUUwiPOGQEFYxnS9olYkv7GXIX5N9JYdRBR8bapN86OhbHWzL1JHgWf/sAUcNTQGlCWMKTJqve4KFOQB1FlMAQ==}
    peerDependencies:
      axios: ^1.3.4

  '@jridgewell/gen-mapping@0.3.5':
    resolution: {integrity: sha512-IzL8ZoEDIBRWEzlCcRhOaCupYyN5gdIK+Q6fbFdPDg6HqX6jpkItn7DFIpW9LQzXG6Df9sA7+OKnq0qlz/GaQg==}
    engines: {node: '>=6.0.0'}

  '@jridgewell/resolve-uri@3.1.2':
    resolution: {integrity: sha512-bRISgCIjP20/tbWSPWMEi54QVPRZExkuD9lJL+UIxUKtwVJA8wW1Trb1jMs1RFXo1CBTNZ/5hpC9QvmKWdopKw==}
    engines: {node: '>=6.0.0'}

  '@jridgewell/set-array@1.2.1':
    resolution: {integrity: sha512-R8gLRTZeyp03ymzP/6Lil/28tGeGEzhx1q2k703KGWRAI1VdvPIXdG70VJc2pAMw3NA6JKL5hhFu1sJX0Mnn/A==}
    engines: {node: '>=6.0.0'}

  '@jridgewell/source-map@0.3.6':
    resolution: {integrity: sha512-1ZJTZebgqllO79ue2bm3rIGud/bOe0pP5BjSRCRxxYkEZS8STV7zN84UBbiYu7jy+eCKSnVIUgoWWE/tt+shMQ==}

  '@jridgewell/sourcemap-codec@1.4.15':
    resolution: {integrity: sha512-eF2rxCRulEKXHTRiDrDy6erMYWqNw4LPdQ8UQA4huuxaQsVeRPFl2oM8oDGxMFhJUWZf9McpLtJasDDZb/Bpeg==}

  '@jridgewell/trace-mapping@0.3.25':
    resolution: {integrity: sha512-vNk6aEwybGtawWmy/PzwnGDOjCkLWSD2wqvjGGAgOAwCGWySYXfYoxt00IJkTF+8Lb57DwOb3Aa0o9CApepiYQ==}

  '@jridgewell/trace-mapping@0.3.9':
    resolution: {integrity: sha512-3Belt6tdc8bPgAtbcmdtNJlirVoTmEb5e2gC94PnkwEW9jI6CAHUeoG85tjWP5WquqfavoMtMwiG4P926ZKKuQ==}

  '@mantine/colors-generator@7.12.2':
    resolution: {integrity: sha512-q/6DhMlQ08Rq0luyzXTJI1GZt/ZSMF6XOJq0riVg6XbjoeB/olDBrjObsO4zITftgy9GCALPPRagZIuCqziz9Q==}
    peerDependencies:
      chroma-js: ^2.4.2

  '@mantine/core@7.12.2':
    resolution: {integrity: sha512-FrMHOKq4s3CiPIxqZ9xnVX7H4PEGNmbtHMvWO/0YlfPgoV0Er/N/DNJOFW1ys4WSnidPTayYeB41riyxxGOpRQ==}
    peerDependencies:
      '@mantine/hooks': 7.12.2
      react: ^18.2.0
      react-dom: ^18.2.0

  '@mantine/dates@7.12.2':
    resolution: {integrity: sha512-qsDDl9qF80QLG1n6JiysyELAhbNLbV3qmXRAIU3GJLLxtZfyD9ntOUg0B64EpNl3Py4btXNo4yniFdu1JSUgwg==}
    peerDependencies:
      '@mantine/core': 7.12.2
      '@mantine/hooks': 7.12.2
      dayjs: '>=1.0.0'
      react: ^18.2.0
      react-dom: ^18.2.0

  '@mantine/form@7.12.2':
    resolution: {integrity: sha512-MknzDN5F7u/V24wVrL5VIXNvE7/6NMt40K6w3p7wbKFZiLhdh/tDWdMcRN7PkkWF1j2+eoVCBAOCL74U3BzNag==}
    peerDependencies:
      react: ^18.2.0

  '@mantine/hooks@7.12.2':
    resolution: {integrity: sha512-dVMw8jpM0hAzc8e7/GNvzkk9N0RN/m+PKycETB3H6lJGuXJJSRR4wzzgQKpEhHwPccktDpvb4rkukKDq2jA8Fg==}
    peerDependencies:
      react: ^18.2.0

  '@mantine/modals@7.12.2':
    resolution: {integrity: sha512-ffnu9MtUHceoaLlhrwq+J+eojidEPkq3m2Rrt5HfcZv3vAP8RtqPnTfgk99WOB3vyCtdu8r4I9P3ckuYtPRtAg==}
    peerDependencies:
      '@mantine/core': 7.12.2
      '@mantine/hooks': 7.12.2
      react: ^18.2.0
      react-dom: ^18.2.0

  '@mantine/notifications@7.12.2':
    resolution: {integrity: sha512-gTvLHkoAZ42v5bZxibP9A50djp5ndEwumVhHSa7mxQ8oSS23tt3It/6hOqH7M+9kHY0a8s+viMiflUzTByA9qg==}
    peerDependencies:
      '@mantine/core': 7.12.2
      '@mantine/hooks': 7.12.2
      react: ^18.2.0
      react-dom: ^18.2.0

  '@mantine/spotlight@7.12.2':
    resolution: {integrity: sha512-iHxjaFhG7mxX8Rgb03uLN0MNCzDoHyICEGDi8C8Kh+SaxPqizmm5pXhLCH2jLf6LupW9p4h/V1aEPO9L1yexcA==}
    peerDependencies:
      '@mantine/core': 7.12.2
      '@mantine/hooks': 7.12.2
      react: ^18.2.0
      react-dom: ^18.2.0

  '@mantine/store@7.12.2':
    resolution: {integrity: sha512-NqL31sO/KcAETEWP/CiXrQOQNoE4168vZsxyXacQHGBueVMJa64WIDQtKLHrCnFRMws3vsXF02/OO4bH4XGcMQ==}
    peerDependencies:
      react: ^18.2.0

  '@mantine/tiptap@7.12.2':
    resolution: {integrity: sha512-Z43UlQ7e92P6pP9QIOjHaP/6k0GvzfxvcOfxo/AEDVUUTDTDu73N1gXSEJg/cdGBnBN2hCR+kAXPXGVGn2qq4g==}
    peerDependencies:
      '@mantine/core': 7.12.2
      '@mantine/hooks': 7.12.2
      '@tiptap/extension-link': '>=2.1.12'
      '@tiptap/react': '>=2.1.12'
      react: ^18.2.0
      react-dom: ^18.2.0

  '@mapbox/node-pre-gyp@1.0.11':
    resolution: {integrity: sha512-Yhlar6v9WQgUp/He7BdgzOz8lqMQ8sU+jkCq7Wx8Myc5YFJLbEe7lgui/V7G1qB1DJykHSGwreceSaD60Y0PUQ==}
    hasBin: true

  '@million/install@0.0.18':
    resolution: {integrity: sha512-1x/3Uz0TJHbQWsPCe9Na+MbE2GrJtz+1LDvDILh/1+O0SRbWZBEvlDjCRexEj0m44ff2TJRPk4BGob9Ly5thvQ==}
    hasBin: true

  '@million/lint@1.0.0-rc.84':
    resolution: {integrity: sha512-wtxyxMPAJNoX66LQMy/elx0JfikYD62zflc0q4LngQHGiCKmwgncTg9MebsPUtsBikGY1Aom28hKmhq1T51V/w==}
    hasBin: true

  '@next/env@14.2.7':
    resolution: {integrity: sha512-OTx9y6I3xE/eih+qtthppwLytmpJVPM5PPoJxChFsbjIEFXIayG0h/xLzefHGJviAa3Q5+Fd+9uYojKkHDKxoQ==}

  '@next/eslint-plugin-next@14.2.7':
    resolution: {integrity: sha512-+7xh142AdhZGjY9/L0iFo7mqRBMJHe+q+uOL+hto1Lfo9DeWCGcR6no4StlFbVSVcA6fQLKEX6y6qhMsSKbgNQ==}

  '@next/swc-darwin-arm64@14.2.7':
    resolution: {integrity: sha512-UhZGcOyI9LE/tZL3h9rs/2wMZaaJKwnpAyegUVDGZqwsla6hMfeSj9ssBWQS9yA4UXun3pPhrFLVnw5KXZs3vw==}
    engines: {node: '>= 10'}
    cpu: [arm64]
    os: [darwin]

  '@next/swc-darwin-x64@14.2.7':
    resolution: {integrity: sha512-ys2cUgZYRc+CbyDeLAaAdZgS7N1Kpyy+wo0b/gAj+SeOeaj0Lw/q+G1hp+DuDiDAVyxLBCJXEY/AkhDmtihUTA==}
    engines: {node: '>= 10'}
    cpu: [x64]
    os: [darwin]

  '@next/swc-linux-arm64-gnu@14.2.7':
    resolution: {integrity: sha512-2xoWtE13sUJ3qrC1lwE/HjbDPm+kBQYFkkiVECJWctRASAHQ+NwjMzgrfqqMYHfMxFb5Wws3w9PqzZJqKFdWcQ==}
    engines: {node: '>= 10'}
    cpu: [arm64]
    os: [linux]

  '@next/swc-linux-arm64-musl@14.2.7':
    resolution: {integrity: sha512-+zJ1gJdl35BSAGpkCbfyiY6iRTaPrt3KTl4SF/B1NyELkqqnrNX6cp4IjjjxKpd64/7enI0kf6b9O1Uf3cL0pw==}
    engines: {node: '>= 10'}
    cpu: [arm64]
    os: [linux]

  '@next/swc-linux-x64-gnu@14.2.7':
    resolution: {integrity: sha512-m6EBqrskeMUzykBrv0fDX/28lWIBGhMzOYaStp0ihkjzIYJiKUOzVYD1gULHc8XDf5EMSqoH/0/TRAgXqpQwmw==}
    engines: {node: '>= 10'}
    cpu: [x64]
    os: [linux]

  '@next/swc-linux-x64-musl@14.2.7':
    resolution: {integrity: sha512-gUu0viOMvMlzFRz1r1eQ7Ql4OE+hPOmA7smfZAhn8vC4+0swMZaZxa9CSIozTYavi+bJNDZ3tgiSdMjmMzRJlQ==}
    engines: {node: '>= 10'}
    cpu: [x64]
    os: [linux]

  '@next/swc-win32-arm64-msvc@14.2.7':
    resolution: {integrity: sha512-PGbONHIVIuzWlYmLvuFKcj+8jXnLbx4WrlESYlVnEzDsa3+Q2hI1YHoXaSmbq0k4ZwZ7J6sWNV4UZfx1OeOlbQ==}
    engines: {node: '>= 10'}
    cpu: [arm64]
    os: [win32]

  '@next/swc-win32-ia32-msvc@14.2.7':
    resolution: {integrity: sha512-BiSY5umlx9ed5RQDoHcdbuKTUkuFORDqzYKPHlLeS+STUWQKWziVOn3Ic41LuTBvqE0TRJPKpio9GSIblNR+0w==}
    engines: {node: '>= 10'}
    cpu: [ia32]
    os: [win32]

  '@next/swc-win32-x64-msvc@14.2.7':
    resolution: {integrity: sha512-pxsI23gKWRt/SPHFkDEsP+w+Nd7gK37Hpv0ngc5HpWy2e7cKx9zR/+Q2ptAUqICNTecAaGWvmhway7pj/JLEWA==}
    engines: {node: '>= 10'}
    cpu: [x64]
    os: [win32]

  '@noble/hashes@1.4.0':
    resolution: {integrity: sha512-V1JJ1WTRUqHHrOSh597hURcMqVKVGL/ea3kv0gSnEdsEZ0/+VyPghM1lMNGc00z7CIQorSvbKpuJkxvuHbvdbg==}
    engines: {node: '>= 16'}

  '@nodelib/fs.scandir@2.1.5':
    resolution: {integrity: sha512-vq24Bq3ym5HEQm2NKCr3yXDwjc7vTsEThRDnkp2DK9p1uqLR+DHurm/NOTo0KG7HYHU7eppKZj3MyqYuMBf62g==}
    engines: {node: '>= 8'}

  '@nodelib/fs.stat@2.0.5':
    resolution: {integrity: sha512-RkhPPp2zrqDAQA/2jNhnztcPAlv64XdhIp7a7454A5ovI7Bukxgt7MX7udwAu3zg1DcpPU0rz3VV1SeaqvY4+A==}
    engines: {node: '>= 8'}

  '@nodelib/fs.walk@1.2.8':
    resolution: {integrity: sha512-oGB+UxlgWcgQkgwo8GcEGwemoTFt3FIO9ababBmaGwXIoBKZ+GTy0pP185beGg7Llih/NSHSV2XAs1lnznocSg==}
    engines: {node: '>= 8'}

  '@panva/hkdf@1.1.1':
    resolution: {integrity: sha512-dhPeilub1NuIG0X5Kvhh9lH4iW3ZsHlnzwgwbOlgwQ2wG1IqFzsgHqmKPk3WzsdWAeaxKJxgM0+W433RmN45GA==}

  '@paralleldrive/cuid2@2.2.2':
    resolution: {integrity: sha512-ZOBkgDwEdoYVlSeRbYYXs0S9MejQofiVYoTbKzy/6GQa39/q5tQU2IX46+shYnUkpEl3wc+J6wRlar7r2EK2xA==}

  '@pkgjs/parseargs@0.11.0':
    resolution: {integrity: sha512-+1VkjdD0QBLPodGrJUeqarH8VAIvQODIbwh9XpP5Syisf7YoQgsJKPNFoqqLQlu+VQ/tVSshMR6loPMn8U+dPg==}
    engines: {node: '>=14'}

  '@pnpm/config.env-replace@1.1.0':
    resolution: {integrity: sha512-htyl8TWnKL7K/ESFa1oW2UB5lVDxuF5DpM7tBi6Hu2LNL3mWkIzNLG6N4zoCUP1lCKNxWy/3iu8mS8MvToGd6w==}
    engines: {node: '>=12.22.0'}

  '@pnpm/network.ca-file@1.0.2':
    resolution: {integrity: sha512-YcPQ8a0jwYU9bTdJDpXjMi7Brhkr1mXsXrUJvjqM2mQDgkRiz8jFaQGOdaLxgjtUfQgZhKy/O3cG/YwmgKaxLA==}
    engines: {node: '>=12.22.0'}

  '@pnpm/npm-conf@2.3.1':
    resolution: {integrity: sha512-c83qWb22rNRuB0UaVCI0uRPNRr8Z0FWnEIvT47jiHAmOIUHbBOg5XvV7pM5x+rKn9HRpjxquDbXYSXr3fAKFcw==}
    engines: {node: '>=12'}

  '@polka/url@1.0.0-next.25':
    resolution: {integrity: sha512-j7P6Rgr3mmtdkeDGTe0E/aYyWEWVtc5yFXtHCRHs28/jptDEWfaVOc5T7cblqy1XKPPfCxJc/8DwQ5YgLOZOVQ==}

  '@popperjs/core@2.11.8':
    resolution: {integrity: sha512-P1st0aksCrn9sGZhp8GMYwBnQsbvAWsZAX44oXNNvLHGqAOcoVxmjZiohstwQ7SqKnbR47akdNi+uleWD8+g6A==}

  '@prisma/client@5.16.1':
    resolution: {integrity: sha512-wM9SKQjF0qLxdnOZIVAIMKiz6Hu7vDt4FFAih85K1dk/Rr2mdahy6d3QP41K62N9O0DJJA//gUDA3Mp49xsKIg==}
    engines: {node: '>=16.13'}
    peerDependencies:
      prisma: '*'
    peerDependenciesMeta:
      prisma:
        optional: true

  '@remirror/core-constants@2.0.2':
    resolution: {integrity: sha512-dyHY+sMF0ihPus3O27ODd4+agdHMEmuRdyiZJ2CCWjPV5UFmn17ZbElvk6WOGVE4rdCJKZQCrPV2BcikOMLUGQ==}

  '@rollup/pluginutils@5.1.0':
    resolution: {integrity: sha512-XTIWOPPcpvyKI6L1NHo0lFlCyznUEyPmPY1mc3KpPVDYulHSTvyeLNVW00QTLIAFNhR3kYnJTQHeGqU4M3n09g==}
    engines: {node: '>=14.0.0'}
    peerDependencies:
      rollup: ^1.20.0||^2.0.0||^3.0.0||^4.0.0
    peerDependenciesMeta:
      rollup:
        optional: true

  '@rollup/rollup-android-arm-eabi@4.17.2':
    resolution: {integrity: sha512-NM0jFxY8bB8QLkoKxIQeObCaDlJKewVlIEkuyYKm5An1tdVZ966w2+MPQ2l8LBZLjR+SgyV+nRkTIunzOYBMLQ==}
    cpu: [arm]
    os: [android]

  '@rollup/rollup-android-arm64@4.17.2':
    resolution: {integrity: sha512-yeX/Usk7daNIVwkq2uGoq2BYJKZY1JfyLTaHO/jaiSwi/lsf8fTFoQW/n6IdAsx5tx+iotu2zCJwz8MxI6D/Bw==}
    cpu: [arm64]
    os: [android]

  '@rollup/rollup-darwin-arm64@4.17.2':
    resolution: {integrity: sha512-kcMLpE6uCwls023+kknm71ug7MZOrtXo+y5p/tsg6jltpDtgQY1Eq5sGfHcQfb+lfuKwhBmEURDga9N0ol4YPw==}
    cpu: [arm64]
    os: [darwin]

  '@rollup/rollup-darwin-x64@4.17.2':
    resolution: {integrity: sha512-AtKwD0VEx0zWkL0ZjixEkp5tbNLzX+FCqGG1SvOu993HnSz4qDI6S4kGzubrEJAljpVkhRSlg5bzpV//E6ysTQ==}
    cpu: [x64]
    os: [darwin]

  '@rollup/rollup-linux-arm-gnueabihf@4.17.2':
    resolution: {integrity: sha512-3reX2fUHqN7sffBNqmEyMQVj/CKhIHZd4y631duy0hZqI8Qoqf6lTtmAKvJFYa6bhU95B1D0WgzHkmTg33In0A==}
    cpu: [arm]
    os: [linux]

  '@rollup/rollup-linux-arm-musleabihf@4.17.2':
    resolution: {integrity: sha512-uSqpsp91mheRgw96xtyAGP9FW5ChctTFEoXP0r5FAzj/3ZRv3Uxjtc7taRQSaQM/q85KEKjKsZuiZM3GyUivRg==}
    cpu: [arm]
    os: [linux]

  '@rollup/rollup-linux-arm64-gnu@4.17.2':
    resolution: {integrity: sha512-EMMPHkiCRtE8Wdk3Qhtciq6BndLtstqZIroHiiGzB3C5LDJmIZcSzVtLRbwuXuUft1Cnv+9fxuDtDxz3k3EW2A==}
    cpu: [arm64]
    os: [linux]

  '@rollup/rollup-linux-arm64-musl@4.17.2':
    resolution: {integrity: sha512-NMPylUUZ1i0z/xJUIx6VUhISZDRT+uTWpBcjdv0/zkp7b/bQDF+NfnfdzuTiB1G6HTodgoFa93hp0O1xl+/UbA==}
    cpu: [arm64]
    os: [linux]

  '@rollup/rollup-linux-powerpc64le-gnu@4.17.2':
    resolution: {integrity: sha512-T19My13y8uYXPw/L/k0JYaX1fJKFT/PWdXiHr8mTbXWxjVF1t+8Xl31DgBBvEKclw+1b00Chg0hxE2O7bTG7GQ==}
    cpu: [ppc64]
    os: [linux]

  '@rollup/rollup-linux-riscv64-gnu@4.17.2':
    resolution: {integrity: sha512-BOaNfthf3X3fOWAB+IJ9kxTgPmMqPPH5f5k2DcCsRrBIbWnaJCgX2ll77dV1TdSy9SaXTR5iDXRL8n7AnoP5cg==}
    cpu: [riscv64]
    os: [linux]

  '@rollup/rollup-linux-s390x-gnu@4.17.2':
    resolution: {integrity: sha512-W0UP/x7bnn3xN2eYMql2T/+wpASLE5SjObXILTMPUBDB/Fg/FxC+gX4nvCfPBCbNhz51C+HcqQp2qQ4u25ok6g==}
    cpu: [s390x]
    os: [linux]

  '@rollup/rollup-linux-x64-gnu@4.17.2':
    resolution: {integrity: sha512-Hy7pLwByUOuyaFC6mAr7m+oMC+V7qyifzs/nW2OJfC8H4hbCzOX07Ov0VFk/zP3kBsELWNFi7rJtgbKYsav9QQ==}
    cpu: [x64]
    os: [linux]

  '@rollup/rollup-linux-x64-musl@4.17.2':
    resolution: {integrity: sha512-h1+yTWeYbRdAyJ/jMiVw0l6fOOm/0D1vNLui9iPuqgRGnXA0u21gAqOyB5iHjlM9MMfNOm9RHCQ7zLIzT0x11Q==}
    cpu: [x64]
    os: [linux]

  '@rollup/rollup-win32-arm64-msvc@4.17.2':
    resolution: {integrity: sha512-tmdtXMfKAjy5+IQsVtDiCfqbynAQE/TQRpWdVataHmhMb9DCoJxp9vLcCBjEQWMiUYxO1QprH/HbY9ragCEFLA==}
    cpu: [arm64]
    os: [win32]

  '@rollup/rollup-win32-ia32-msvc@4.17.2':
    resolution: {integrity: sha512-7II/QCSTAHuE5vdZaQEwJq2ZACkBpQDOmQsE6D6XUbnBHW8IAhm4eTufL6msLJorzrHDFv3CF8oCA/hSIRuZeQ==}
    cpu: [ia32]
    os: [win32]

  '@rollup/rollup-win32-x64-msvc@4.17.2':
    resolution: {integrity: sha512-TGGO7v7qOq4CYmSBVEYpI1Y5xDuCEnbVC5Vth8mOsW0gDSzxNrVERPc790IGHsrT2dQSimgMr9Ub3Y1Jci5/8w==}
    cpu: [x64]
    os: [win32]

  '@rrweb/types@2.0.0-alpha.16':
    resolution: {integrity: sha512-E6cACNVsm+NUhn7dzocQoKyXI7BHrHRRm5Ab23yrAzEQ2caWocCEYJhqDlc4KRVJBkQfXZfyWm8+2d0uggFuZg==}

  '@socket.io/component-emitter@3.1.2':
    resolution: {integrity: sha512-9BCxFwvbGg/RsZK9tjXd8s4UcwR0MWeFQ1XEKIQVVvAGJyINdrqKMcTRyLoK8Rse1GjzLV9cwjWV1olXRWEXVA==}

  '@swagger-api/apidom-ast@1.0.0-alpha.5':
    resolution: {integrity: sha512-ZH3xryzmwd8OvUdOJH4ujNAyQMXN6NCrRT0HGR8z9TnA0nFPFoOAswq7317mCn77VJmViu/tpCuvmRS0a9BROg==}

  '@swagger-api/apidom-core@1.0.0-alpha.5':
    resolution: {integrity: sha512-iArtPxwcQ/EpQU/VqwBDrD+F0lngyUyLVCa8zR4gT+7mP6fpiU7jcerizw0hDpFmvieXddx5UdfO28Pxuq204g==}

  '@swagger-api/apidom-error@1.0.0-alpha.5':
    resolution: {integrity: sha512-5UEgSZuQPdkqKSKDtRXQ0cm7x1o4EPyusLBVsCG4l8QtJvAhG1OOpEzJbTZ48/nRt7VkbK7MTj/up+oEILzVvw==}

  '@swagger-api/apidom-json-pointer@1.0.0-alpha.5':
    resolution: {integrity: sha512-eDAz7/UaGpGCvB0y1GoRjFwxFWseCsF/0ZYIQvvq9PS025inc/I6M+XX8dWMmkpNpbbf+KfD7WlwfqnUZLv/MQ==}

  '@swagger-api/apidom-ns-api-design-systems@1.0.0-alpha.5':
    resolution: {integrity: sha512-aq9Ix2Wo2TMfYW3HmheTO3qVd2MYrdinjLFHn9uozzC2x+CSzALhvKkwOc29HiGOn4QQ6QHHPRojNgD86WkwUg==}

  '@swagger-api/apidom-ns-asyncapi-2@1.0.0-alpha.5':
    resolution: {integrity: sha512-JFtQBhCOkYuyNVcYGMFd9+U0UO6lEj9kO5qCgUjPOTgkOpZOZQslVEtg3TDmRlBATwVdmRv39xy3ZLK8O/JdmQ==}

  '@swagger-api/apidom-ns-json-schema-draft-4@1.0.0-alpha.5':
    resolution: {integrity: sha512-aDmcpGikL5JZmDTg7J6EJfLFjtUmX/MfduS4hQeopFCkw91dZsqxO10j7KEiRVVuJBuGStbYoHI5aIsQTlebzA==}

  '@swagger-api/apidom-ns-json-schema-draft-6@1.0.0-alpha.5':
    resolution: {integrity: sha512-ylh96E59aaV1VDv9sDrNwpTmjVT6vmOSncpmytlc0ynb374dwZkLZ63Hd30rcMFAhKmg5aYOG+i5O1QXKFYz8A==}

  '@swagger-api/apidom-ns-json-schema-draft-7@1.0.0-alpha.5':
    resolution: {integrity: sha512-Mks9gabJvz4atkjzLDwjWbo12xirul7a9ifHYZQJc/jfVKfVNy1e3QgFG1+EbSWWG5Yfbr3WKyxUDJLgr75qKg==}

  '@swagger-api/apidom-ns-openapi-2@1.0.0-alpha.5':
    resolution: {integrity: sha512-uY+1G4oRf9UT/6sGuatvWKstmlRnEiN9XqaVvV8euXESxI4jtwcPbRwoEX31vEYXoTqq2ZScFy8UQJ2CJ2ZADw==}

  '@swagger-api/apidom-ns-openapi-3-0@1.0.0-alpha.5':
    resolution: {integrity: sha512-UAOGZaGMDVRQ10l8OgXCAfxS9PxGoCW66o/vFmhPfrK8NwU1GEo6sYHYoo1mflNMHCN2eVYyM5LxA+qYm0SJgQ==}

  '@swagger-api/apidom-ns-openapi-3-1@1.0.0-alpha.5':
    resolution: {integrity: sha512-8VkdZ2MfxXIdmzQZrV0qGk18MG7XNJKIL3GT9lad9NyXyiKSvBVFJDmS4S43qcQTL0rjHXF6ds25yErDSTprjg==}

  '@swagger-api/apidom-ns-workflows-1@1.0.0-alpha.5':
    resolution: {integrity: sha512-6cMv37y4kftJySoMAeubz5yhHaRKnSK0YglvCv8v7rE2OBduR/yEITDOej2/KFAnt29LxkhotSbNsmHx0weICQ==}

  '@swagger-api/apidom-parser-adapter-api-design-systems-json@1.0.0-alpha.5':
    resolution: {integrity: sha512-QVWS2sPKA1sG52UIJut/St6+j7zO8QxzPlL5akR/8QPX2FWKqmw808Ewvjq9WLtqlPhVY2G33tv90d4/FJUNwQ==}

  '@swagger-api/apidom-parser-adapter-api-design-systems-yaml@1.0.0-alpha.5':
    resolution: {integrity: sha512-T7UD/SWd5u2zlPyswDdtfAStm6Qt5hQWAWvCmQKxy37qJA9QGXcQKNavaSMPGvN660hufNaJEBxgJ/B0Zd5iaw==}

  '@swagger-api/apidom-parser-adapter-asyncapi-json-2@1.0.0-alpha.5':
    resolution: {integrity: sha512-UfCS9DFIURTUfaHfmEn8omHaevIV2i24Ncp46M/Pnk6JwZHjAEMxmPxsgMl4TTGbzqvySUQsJka8Qz1ziYZ1og==}

  '@swagger-api/apidom-parser-adapter-asyncapi-yaml-2@1.0.0-alpha.5':
    resolution: {integrity: sha512-X5avFyLnlu6Zjyul35f8Ff0DRE70aNc+Bk7il+eV8g+FR/qgrmuNziQEBOhCrIUnYB1kFbTty6BZRsNLdjW9XQ==}

  '@swagger-api/apidom-parser-adapter-json@1.0.0-alpha.5':
    resolution: {integrity: sha512-NdVjlRrtr1EvrBsk6DHSkjI8zdnSve/bjeGgo0NR2IRmA/8BRcY6rffM1BR76Ku+CjxhCB2mfQxotilD71dL+g==}

  '@swagger-api/apidom-parser-adapter-openapi-json-2@1.0.0-alpha.5':
    resolution: {integrity: sha512-qOwQl2WezfdDVmtf9ZlOiqT1hcDS52j7ZbBdH9MqMGJ+/mo6sv0qEY2ZXS104lWeRamgi4o/4o4jGqjZS1YrMg==}

  '@swagger-api/apidom-parser-adapter-openapi-json-3-0@1.0.0-alpha.5':
    resolution: {integrity: sha512-t5oj7XteTu2Yh8uNkzXAcKU81CQky+q6Qt/ImQ/S6MGxpXJnWwgVfm/j/dH2wnHFKghNS3vgm6IewpojSbUw4w==}

  '@swagger-api/apidom-parser-adapter-openapi-json-3-1@1.0.0-alpha.5':
    resolution: {integrity: sha512-w0G53HXYdzcespfa3atN90jVLDRoH9FU7XEWG4DvFWM90WGwuNscojcaB28r8pZMhSQAKMPxggh6PnmvK3gdEQ==}

  '@swagger-api/apidom-parser-adapter-openapi-yaml-2@1.0.0-alpha.5':
    resolution: {integrity: sha512-nfeYRL0o6QwtKsyF30d2JmtW7fzoI/EYKSFgzaDm7IFlrQWMpB6BidpZKdk5MtYN4zvmfAM+lOhrqR7a5BvHMg==}

  '@swagger-api/apidom-parser-adapter-openapi-yaml-3-0@1.0.0-alpha.5':
    resolution: {integrity: sha512-HRziGD/YUcO21hmDIYNzwYivp/faeZRxcq8Gex7RLLhJZ60fGTJJ1k1yhWFPNSe9DEJUNBN949SDxMdZnGT9PQ==}

  '@swagger-api/apidom-parser-adapter-openapi-yaml-3-1@1.0.0-alpha.5':
    resolution: {integrity: sha512-aul2wSOvkdp9jQjSv1pvEGllVaDUnTKmRbCy7M/dFQyIhJQBvwW+/Cu//PprzAODtFNraOBjIXiJ5tVdv6NuIQ==}

  '@swagger-api/apidom-parser-adapter-workflows-json-1@1.0.0-alpha.5':
    resolution: {integrity: sha512-R1LVe/gx7fRSCuDmmN3qScWonz6Xlaw11J+NAfiJzrNXBy1Qa1mCxgGs47w0slQN+FjYkVj5Y/q29jJgpUbLHA==}

  '@swagger-api/apidom-parser-adapter-workflows-yaml-1@1.0.0-alpha.5':
    resolution: {integrity: sha512-W5wD+TdGNdW4aP9uqkxFbVmjWvLOXyV02VvyStyTlzxdUaPzKY3FGaxjxk8TGVRqwe2yEQVUc2zfGalrScA/Sg==}

  '@swagger-api/apidom-parser-adapter-yaml-1-2@1.0.0-alpha.5':
    resolution: {integrity: sha512-21TIQPkB+Z4ekNj5dh1uN0dhOBBCPeK572YpooA/pBTFLeH6Wtildx7ZZYfpJEejHaQKaqoRx3hp0G42GDOb7g==}

  '@swagger-api/apidom-reference@1.0.0-alpha.5':
    resolution: {integrity: sha512-zPMTScWI8oVUAT//RdAhl9GJuwtQLibP8iCrqFQDGjBzKQS5Uxz4hSXr/jqKPdkCJXbEoP94yYjvQjtI5yrv1A==}

  '@swc/counter@0.1.3':
    resolution: {integrity: sha512-e2BR4lsJkkRlKZ/qCHPw9ZaSxc0MVUd7gtbtaB7aMvHeJVYe8sOB8DBZkP2DtISHGSku9sCK6T6cnY0CtXrOCQ==}

  '@swc/helpers@0.5.5':
    resolution: {integrity: sha512-KGYxvIOXcceOAbEk4bi/dVLEK9z8sZ0uBB3Il5b1rhfClSpcX0yfRO0KmTkqR2cnQDymwLB+25ZyMzICg/cm/A==}

  '@t3-oss/env-core@0.11.1':
    resolution: {integrity: sha512-MaxOwEoG1ntCFoKJsS7nqwgcxLW1SJw238AJwfJeaz3P/8GtkxXZsPPolsz1AdYvUTbe3XvqZ/VCdfjt+3zmKw==}
    peerDependencies:
      typescript: '>=5.0.0'
      zod: ^3.0.0
    peerDependenciesMeta:
      typescript:
        optional: true

  '@t3-oss/env-nextjs@0.11.1':
    resolution: {integrity: sha512-rx2XL9+v6wtOqLNJbD5eD8OezKlQD1BtC0WvvtHwBgK66jnF5+wGqtgkKK4Ygie1LVmoDClths2T4tdFmRvGrQ==}
    peerDependencies:
      typescript: '>=5.0.0'
      zod: ^3.0.0
    peerDependenciesMeta:
      typescript:
        optional: true

  '@tabler/icons-react@3.14.0':
    resolution: {integrity: sha512-3XdbuyhBNq8aZW0qagR9YL8diACZYSAtaw6VuwcO2l6HzVFPN6N5TDex9WTz/3lf+uktAvOv1kNuuFBjSjN9yw==}
    peerDependencies:
      react: '>= 16'

  '@tabler/icons@3.14.0':
    resolution: {integrity: sha512-OakKjK1kuDWKoNwdnHHVMt11kTZAC10iZpN/8o/CSYdeBH7S3v5n8IyqAYynFxLI8yBGTyBvljtvWdmWh57zSg==}

  '@tanstack/match-sorter-utils@8.15.1':
    resolution: {integrity: sha512-PnVV3d2poenUM31ZbZi/yXkBu3J7kd5k2u51CGwwNojag451AjTH9N6n41yjXz2fpLeewleyLBmNS6+HcGDlXw==}
    engines: {node: '>=12'}

  '@tanstack/query-core@5.53.1':
    resolution: {integrity: sha512-mvLG7s4Zy3Yvc2LsKm8BVafbmPrsReKgqwhmp4XKVmRW9us3KbWRqu3qBBfhVavcUUEHfNK7PvpTchvQpVdFpw==}

  '@tanstack/query-devtools@5.52.3':
    resolution: {integrity: sha512-oGX9qJuNpr4vOQyeksqHr+FgLQGs5UooK87R1wTtcsUUdrRKGSgs3cBllZMtWBJxg+yVvg0TlHNGYLMjvqX3GA==}

  '@tanstack/react-query-devtools@5.53.1':
    resolution: {integrity: sha512-AjShRLM3/9Rglgeo0X52M8MKPEvcNnFQvs3yZq8ExQWu8YhZMzqVsFVn4PqOeyEHbnsRS2bmi0jPP/tBrlWU0A==}
    peerDependencies:
      '@tanstack/react-query': ^5.53.1
      react: ^18 || ^19

  '@tanstack/react-query-next-experimental@5.53.1':
    resolution: {integrity: sha512-EmvJSE6JH6NnE9wX8FzY5PmnaJnyELTAcS9mxOvGOZJttZmLS+E8l8cdQZQToTzniXzeHCoQjvpuABETfgi4ng==}
    peerDependencies:
      '@tanstack/react-query': ^5.53.1
      next: ^13 || ^14 || ^15
      react: ^18 || ^19

  '@tanstack/react-query@5.53.1':
    resolution: {integrity: sha512-35HU4836Ey1/W74BxmS8p9KHXcDRGPdkw6w3VX0Tc5S9v5acFl80oi/yc6nsmoLhu68wQkWMyX0h7y7cOtY5OA==}
    peerDependencies:
      react: ^18 || ^19

  '@tanstack/react-table@8.19.3':
    resolution: {integrity: sha512-MtgPZc4y+cCRtU16y1vh1myuyZ2OdkWgMEBzyjYsoMWMicKZGZvcDnub3Zwb6XF2pj9iRMvm1SO1n57lS0vXLw==}
    engines: {node: '>=12'}
    peerDependencies:
      react: '>=16.8'
      react-dom: '>=16.8'

  '@tanstack/react-virtual@3.8.3':
    resolution: {integrity: sha512-9ICwbDUUzN99CJIGc373i8NLoj6zFTKI2Hlcmo0+lCSAhPQ5mxq4dGOMKmLYoEFyHcGQ64Bd6ZVbnPpM6lNK5w==}
    peerDependencies:
      react: ^16.8.0 || ^17.0.0 || ^18.0.0
      react-dom: ^16.8.0 || ^17.0.0 || ^18.0.0

  '@tanstack/table-core@8.19.3':
    resolution: {integrity: sha512-IqREj9ADoml9zCAouIG/5kCGoyIxPFdqdyoxis9FisXFi5vT+iYfEfLosq4xkU/iDbMcEuAj+X8dWRLvKYDNoQ==}
    engines: {node: '>=12'}

  '@tanstack/virtual-core@3.8.3':
    resolution: {integrity: sha512-vd2A2TnM5lbnWZnHi9B+L2gPtkSeOtJOAw358JqokIH1+v2J7vUAzFVPwB/wrye12RFOurffXu33plm4uQ+JBQ==}

  '@tiptap/core@2.6.6':
    resolution: {integrity: sha512-VO5qTsjt6rwworkuo0s5AqYMfDA0ZwiTiH6FHKFSu2G/6sS7HKcc/LjPq+5Legzps4QYdBDl3W28wGsGuS1GdQ==}
    peerDependencies:
      '@tiptap/pm': ^2.6.6

  '@tiptap/extension-blockquote@2.6.6':
    resolution: {integrity: sha512-hAdsNlMfzzxld154hJqPqtWqO5i4/7HoDfuxmyqBxdMJ+e2UMaIGBGwoLRXG0V9UoRwJusjqlpyD7pIorxNlgA==}
    peerDependencies:
      '@tiptap/core': ^2.6.6

  '@tiptap/extension-bold@2.6.6':
    resolution: {integrity: sha512-CD6gBhdQtCoqYSmx8oAV8gvKtVOGZSyyvuNYo7by9eZ56DqLYnd7kbUj0RH7o9Ymf/iJTOUJ6XcvrsWwo4lubg==}
    peerDependencies:
      '@tiptap/core': ^2.6.6

  '@tiptap/extension-bubble-menu@2.6.6':
    resolution: {integrity: sha512-IkfmlZq67aaegym5sBddBc/xXWCArxn5WJEl1oxKEayjQhybKSaqI7tk0lOx/x7fa5Ml1WlGpCFh+KKXbQTG0g==}
    peerDependencies:
      '@tiptap/core': ^2.6.6
      '@tiptap/pm': ^2.6.6

  '@tiptap/extension-bullet-list@2.6.6':
    resolution: {integrity: sha512-WEKxbVSYuvmX2wkHWP8HXk5nzA7stYwtdaubwWH/R17kGI3IGScJuMQ9sEN82uzJU8bfgL9yCbH2bY8Fj/Q4Ow==}
    peerDependencies:
      '@tiptap/core': ^2.6.6

  '@tiptap/extension-code-block@2.6.6':
    resolution: {integrity: sha512-1YLp/zHMHSkE2xzht8nPR6T4sQJJ3ket798czxWuQEbetFv/l0U/mpiPpYSLObj6oTAoqYZ0kWXZj5eQSpPB8Q==}
    peerDependencies:
      '@tiptap/core': ^2.6.6
      '@tiptap/pm': ^2.6.6

  '@tiptap/extension-code@2.6.6':
    resolution: {integrity: sha512-JrEFKsZiLvfvOFhOnnrpA0TzCuJjDeysfbMeuKUZNV4+DhYOL28d39H1++rEtJAX0LcbBU60oC5/PrlU9SpvRQ==}
    peerDependencies:
      '@tiptap/core': ^2.6.6

  '@tiptap/extension-color@2.6.6':
    resolution: {integrity: sha512-aq2XnbWMak1yJxH2EoVKpCjFONRkZcX9D72LvvgOgtDQ62wG3/axZ75bT1B/NNfqlEp7U78Fpqib7jq/uCLYTg==}
    peerDependencies:
      '@tiptap/core': ^2.6.6
      '@tiptap/extension-text-style': ^2.6.6

  '@tiptap/extension-document@2.6.6':
    resolution: {integrity: sha512-6qlH5VWzLHHRVeeciRC6C4ZHpMsAGPNG16EF53z0GeMSaaFD/zU3B239QlmqXmLsAl8bpf8Bn93N0t2ABUvScw==}
    peerDependencies:
      '@tiptap/core': ^2.6.6

  '@tiptap/extension-dropcursor@2.6.6':
    resolution: {integrity: sha512-O6CeKriA9uyHsg7Ui4z5ZjEWXQxrIL+1zDekffW0wenGC3G4LUsCzAiFS4LSrR9a3u7tnwqGApW10rdkmCGF4w==}
    peerDependencies:
      '@tiptap/core': ^2.6.6
      '@tiptap/pm': ^2.6.6

  '@tiptap/extension-floating-menu@2.6.6':
    resolution: {integrity: sha512-lPkESOfAUxgmXRiNqUU23WSyja5FUfSWjsW4hqe+BKNjsUt1OuFMEtYJtNc+MCGhhtPfFvM3Jg6g9jd6g5XsLQ==}
    peerDependencies:
      '@tiptap/core': ^2.6.6
      '@tiptap/pm': ^2.6.6

  '@tiptap/extension-gapcursor@2.6.6':
    resolution: {integrity: sha512-O2lQ2t0X0Vsbn3yLWxFFHrXY6C2N9Y6ZF/M7LWzpcDTUZeWuhoNkFE/1yOM0h6ZX1DO2A9hNIrKpi5Ny8yx+QA==}
    peerDependencies:
      '@tiptap/core': ^2.6.6
      '@tiptap/pm': ^2.6.6

  '@tiptap/extension-hard-break@2.6.6':
    resolution: {integrity: sha512-bsUuyYBrMDEiudx1dOQSr9MzKv13m0xHWrOK+DYxuIDYJb5g+c9un5cK7Js+et/HEYYSPOoH/iTW6h+4I5YeUg==}
    peerDependencies:
      '@tiptap/core': ^2.6.6

  '@tiptap/extension-heading@2.6.6':
    resolution: {integrity: sha512-bgx9vptVFi5yFkIw1OI53J7+xJ71Or3SOe/Q8eSpZv53DlaKpL/TzKw8Z54t1PrI2rJ6H9vrLtkvixJvBZH1Ug==}
    peerDependencies:
      '@tiptap/core': ^2.6.6

  '@tiptap/extension-highlight@2.6.6':
    resolution: {integrity: sha512-Z02AYWm1AJAfhmfT4fGCI3YitijF4uNu+eiuq7OxhCiVf9IYaq8xlH2YMxa09QvMUo70ovklxk97+vQUUHeqfQ==}
    peerDependencies:
      '@tiptap/core': ^2.6.6

  '@tiptap/extension-history@2.6.6':
    resolution: {integrity: sha512-tPTzAmPGqMX5Bd5H8lzRpmsaMvB9DvI5Dy2za/VQuFtxgXmDiFVgHRkRXIuluSkPTuANu84XBOQ0cBijqY8x4w==}
    peerDependencies:
      '@tiptap/core': ^2.6.6
      '@tiptap/pm': ^2.6.6

  '@tiptap/extension-horizontal-rule@2.6.6':
    resolution: {integrity: sha512-cFEfv7euDpuLSe8exY8buwxkreKBAZY9Hn3EetKhPcLQo+ut5Y24chZTxFyf9b+Y0wz3UhOhLTZSz7fTobLqBA==}
    peerDependencies:
      '@tiptap/core': ^2.6.6
      '@tiptap/pm': ^2.6.6

  '@tiptap/extension-image@2.6.6':
    resolution: {integrity: sha512-dwJKvoqsr72B4tcTH8hXhfBJzUMs/jXUEE9MnfzYnSXf+CYALLjF8r/IkGYbxce62GP/bMDoj8BgpF8saeHtqA==}
    peerDependencies:
      '@tiptap/core': ^2.6.6

  '@tiptap/extension-italic@2.6.6':
    resolution: {integrity: sha512-t7ZPsXqa8nJZZ/6D0rQyZ/KsvzLaSihC6hBTjUQ77CeDGV9PhDWjIcBW4OrvwraJDBd12ETBeQ2CkULJOgH+lQ==}
    peerDependencies:
      '@tiptap/core': ^2.6.6

  '@tiptap/extension-link@2.6.6':
    resolution: {integrity: sha512-NJSR5Yf/dI3do0+Mr6e6nkbxRQcqbL7NOPxo5Xw8VaKs2Oe8PX+c7hyqN3GZgn6uEbZdbVi1xjAniUokouwpFg==}
    peerDependencies:
      '@tiptap/core': ^2.6.6
      '@tiptap/pm': ^2.6.6

  '@tiptap/extension-list-item@2.6.6':
    resolution: {integrity: sha512-k+oEzZu2cgVKqPqOP1HzASOKLpTEV9m7mRVPAbuaaX8mSyvIgD6f+JUx9PvgYv//D918wk98LMoRBFX53tDJ4w==}
    peerDependencies:
      '@tiptap/core': ^2.6.6

  '@tiptap/extension-ordered-list@2.6.6':
    resolution: {integrity: sha512-AJwyfLXIi7iUGnK5twJbwdVVpQyh7fU6OK75h1AwDztzsOcoPcxtffDlZvUOd4ZtwuyhkzYqVkeI0f+abTWZTw==}
    peerDependencies:
      '@tiptap/core': ^2.6.6

  '@tiptap/extension-paragraph@2.6.6':
    resolution: {integrity: sha512-fD/onCr16UQWx+/xEmuFC2MccZZ7J5u4YaENh8LMnAnBXf78iwU7CAcmuc9rfAEO3qiLoYGXgLKiHlh2ZfD4wA==}
    peerDependencies:
      '@tiptap/core': ^2.6.6

  '@tiptap/extension-strike@2.6.6':
    resolution: {integrity: sha512-Ze8KhGk+wzSJSJRl5fbhTI6AvPu2LmcHYeO3pMEH8u4gV5WTXfmKJVStEIAzkoqvwEQVWzXvy8nDgsFQHiojPg==}
    peerDependencies:
      '@tiptap/core': ^2.6.6

  '@tiptap/extension-table-cell@2.6.6':
    resolution: {integrity: sha512-XakU9qnlYAf/ux4q7zgiJs2pvkjOl9mVzQw5j55aQHYLiw0gXomEgUbrkn7jhA7N6WP9PlngS3quwIDfyoqLvw==}
    peerDependencies:
      '@tiptap/core': ^2.6.6

  '@tiptap/extension-table-header@2.6.6':
    resolution: {integrity: sha512-BX2cVTrOZzIQAAWrNjD2Dzk/RpCJWUqgdW2bh27x0nJwKfMWfqLPoplTTuCZ+J9yK7rlNj3jEhKewe/yR1Tudw==}
    peerDependencies:
      '@tiptap/core': ^2.6.6

  '@tiptap/extension-table-row@2.6.6':
    resolution: {integrity: sha512-VN8MwrEbq2hs/BE3cizbasFMLfh0F9I9MF7cmU8V1j1Zju0ONUIEXOscO4TNFfCB8lf5tTwIp1sr+fxYUUprhg==}
    peerDependencies:
      '@tiptap/core': ^2.6.6

  '@tiptap/extension-table@2.6.6':
    resolution: {integrity: sha512-Ay/IClmB9R8MjnLobGnA9tI0+7ev4GUwvNf/JA2razI8CeaMCJ7CcAzG6pnIp4d7I6ELWYmAt3vwxoRlsAZcEw==}
    peerDependencies:
      '@tiptap/core': ^2.6.6
      '@tiptap/pm': ^2.6.6

  '@tiptap/extension-task-item@2.6.6':
    resolution: {integrity: sha512-fvzy8/TN5sm3A2HSokJzHj5ZvcOAsRdqPS6fPOpmf5dQZ+EIAJrlfyxqb9B6055pNXBbuXcMEXdeU44zCU0YRg==}
    peerDependencies:
      '@tiptap/core': ^2.6.6
      '@tiptap/pm': ^2.6.6

  '@tiptap/extension-task-list@2.6.6':
    resolution: {integrity: sha512-0N4xCCJZu0PcKoCRDywQngNNW6qlB26hyVJGDGgW53p/2zk5gdlzAA6/NxElO3iSAXKFm0QOWAg/x8E+ggDu4w==}
    peerDependencies:
      '@tiptap/core': ^2.6.6

  '@tiptap/extension-text-align@2.6.6':
    resolution: {integrity: sha512-WdyxULEEHfI3hRDHAFOUoeP84h9myabadfjtZrub7/zO2PKKPAZLBN2vWat5PowH8E8GYX8vqKr9vaX+slfh5g==}
    peerDependencies:
      '@tiptap/core': ^2.6.6

  '@tiptap/extension-text-style@2.6.6':
    resolution: {integrity: sha512-8fO8m0/QI+rFKgZLP28GG2Nz0zhYsYd76O2Y+HsDTmMypJl/cdiNcVOWWffAwXAfMN43BNX7b1VI1XwGAMgYlg==}
    peerDependencies:
      '@tiptap/core': ^2.6.6

  '@tiptap/extension-text@2.6.6':
    resolution: {integrity: sha512-e84uILnRzNzcwK1DVQNpXVmBG1Cq3BJipTOIDl1LHifOok7MBjhI/X+/NR0bd3N2t6gmDTWi63+4GuJ5EeDmsg==}
    peerDependencies:
      '@tiptap/core': ^2.6.6

  '@tiptap/extension-underline@2.6.6':
    resolution: {integrity: sha512-3A4HqsDM/AFb2VaeWACpGexjgI257kz0yU4jNV8uyydDR2KhqeinuEnoSoOmx9T3pL006TWfPg4vaQYPO3qvrQ==}
    peerDependencies:
      '@tiptap/core': ^2.6.6

  '@tiptap/pm@2.6.6':
    resolution: {integrity: sha512-56FGLPn3fwwUlIbLs+BO21bYfyqP9fKyZQbQyY0zWwA/AG2kOwoXaRn7FOVbjP6CylyWpFJnpRRmgn694QKHEg==}

  '@tiptap/react@2.6.6':
    resolution: {integrity: sha512-AUmdb/J1O/vCO2b8LL68ctcZr9a3931BwX4fUUZ1kCrCA5lTj2xz0rjeAtpxEdzLnR+Z7q96vB7vf7bPYOUAew==}
    peerDependencies:
      '@tiptap/core': ^2.6.6
      '@tiptap/pm': ^2.6.6
      react: ^17.0.0 || ^18.0.0
      react-dom: ^17.0.0 || ^18.0.0

  '@tiptap/starter-kit@2.6.6':
    resolution: {integrity: sha512-zb9xIg3WjG9AsJoyWrfqx5SL9WH7/HTdkB79jFpWtOF/Kaigo7fHFmhs2FsXtJMJlcdMTO2xeRuCYHt5ozXlhg==}

  '@tootallnate/quickjs-emscripten@0.23.0':
    resolution: {integrity: sha512-C5Mc6rdnsaJDjO3UpGW/CQTHtCKaYlScZTly4JIu97Jxo/odCiH0ITnDXSJPTOrEKk/ycSZ0AOgTmkDtkOsvIA==}

  '@trpc/client@11.0.0-rc.490':
    resolution: {integrity: sha512-rfAzHF27osuP36JWGzq9TgXMnNc5kk1oAIoMafVHkCu3XlEZH3Ym2BpucHBWp/b5JYrtvzM91jskzvE0yO3mYw==}
    peerDependencies:
      '@trpc/server': 11.0.0-rc.490+b6a851870

  '@trpc/next@11.0.0-rc.490':
    resolution: {integrity: sha512-ie0adjNr78ZvuBCaRL5Yr3u98TUo61ASVPBOgdYNx6/S2XLEUpL7nhY0VHNjSrnh3Ng8IzpdKM4uJsqHvnCFVg==}
    peerDependencies:
      '@tanstack/react-query': ^5.49.2
      '@trpc/client': 11.0.0-rc.490+b6a851870
      '@trpc/react-query': 11.0.0-rc.490+b6a851870
      '@trpc/server': 11.0.0-rc.490+b6a851870
      next: '*'
      react: '>=16.8.0'
      react-dom: '>=16.8.0'
    peerDependenciesMeta:
      '@tanstack/react-query':
        optional: true
      '@trpc/react-query':
        optional: true

  '@trpc/react-query@11.0.0-rc.490':
    resolution: {integrity: sha512-sM1AlLA5JPjsTRZJmXieAcbxHQXx+TGg1WTpyCAlBAue9rXGu9FoydfYxhpVcSrSbzdZ5HRmg/cXnC77/O7nBg==}
    peerDependencies:
      '@tanstack/react-query': ^5.49.2
      '@trpc/client': 11.0.0-rc.490+b6a851870
      '@trpc/server': 11.0.0-rc.490+b6a851870
      react: '>=18.2.0'
      react-dom: '>=18.2.0'

  '@trpc/server@11.0.0-rc.490':
    resolution: {integrity: sha512-JkKLvA0QIErqslsgU6uFvpv9xtxe78C59zqUdZFmUI0V9pIAJlxmODV4I9hTDcX8P+B30rP3z+q2+bPozN2MaQ==}

  '@tsconfig/node10@1.0.11':
    resolution: {integrity: sha512-DcRjDCujK/kCk/cUe8Xz8ZSpm8mS3mNNpta+jGCA6USEDfktlNvm1+IuZ9eTcDbNk41BHwpHHeW+N1lKCz4zOw==}

  '@tsconfig/node12@1.0.11':
    resolution: {integrity: sha512-cqefuRsh12pWyGsIoBKJA9luFu3mRxCA+ORZvA4ktLSzIuCUtWVxGIuXigEwO5/ywWFMZ2QEGKWvkZG1zDMTag==}

  '@tsconfig/node14@1.0.3':
    resolution: {integrity: sha512-ysT8mhdixWK6Hw3i1V2AeRqZ5WfXg1G43mqoYlM2nc6388Fq5jcXyr5mRsqViLx/GJYdoL0bfXD8nmF+Zn/Iow==}

  '@tsconfig/node16@1.0.4':
    resolution: {integrity: sha512-vxhUy4J8lyeyinH7Azl1pdd43GJhZH/tP2weN8TntQblOY+A0XbT8DJk1/oCPuOOyg/Ja757rG0CgHcWC8OfMA==}

  '@tsconfig/svelte@1.0.13':
    resolution: {integrity: sha512-5lYJP45Xllo4yE/RUBccBT32eBlRDbqN8r1/MIvQbKxW3aFqaYPCNgm8D5V20X4ShHcwvYWNlKg3liDh1MlBoA==}

  '@turbo/gen@2.1.1':
    resolution: {integrity: sha512-IaC8k3u/00giD3WjEy81Zwj8CFZJCrSf7sCA8gdug76C2DUm79CdAQ+tImR3KOMwnefIP0LH1NSPtREMKi59zQ==}
    hasBin: true

  '@turbo/workspaces@2.1.1':
    resolution: {integrity: sha512-E9tnNIBRC09IjM521TaExmHUBo26qT41OCSgFpg2FdmLiobqxG2G2hzmdbDFC7QwcVifVF9FD/3gRtDqRqDj5g==}
    hasBin: true

  '@types/asn1@0.2.4':
    resolution: {integrity: sha512-V91DSJ2l0h0gRhVP4oBfBzRBN9lAbPUkGDMCnwedqPKX2d84aAMc9CulOvxdw1f7DfEYx99afab+Rsm3e52jhA==}

  '@types/babel__core@7.20.5':
    resolution: {integrity: sha512-qoQprZvz5wQFJwMDqeseRXWv3rqMvhgpbXFfVyWhbx9X47POIA6i/+dXefEmZKoAgOaTdaIgNSMqMIU61yRyzA==}

  '@types/babel__generator@7.6.8':
    resolution: {integrity: sha512-ASsj+tpEDsEiFr1arWrlN6V3mdfjRMZt6LtK/Vp/kreFLnr5QH5+DhvD5nINYZXzwJvXeGq+05iUXcAzVrqWtw==}

  '@types/babel__template@7.4.4':
    resolution: {integrity: sha512-h/NUaSyG5EyxBIp8YRxo4RMe2/qQgvyowRwVMzhYhBCONbW8PUsg4lkFMrhgZhUe5z3L3MiLDuvyJ/CaPa2A8A==}

  '@types/babel__traverse@7.20.5':
    resolution: {integrity: sha512-WXCyOcRtH37HAUkpXhUduaxdm82b4GSlyTqajXviN4EfiuPgNYR109xMCKvpl6zPIpua0DGlMEDCq+g8EdoheQ==}

  '@types/bcrypt@5.0.2':
    resolution: {integrity: sha512-6atioO8Y75fNcbmj0G7UjI9lXN2pQ/IGJ2FWT4a/btd0Lk9lQalHLKhkgKVZ3r+spnmWUKfbMi1GEe9wyHQfNQ==}

  '@types/better-sqlite3@7.6.11':
    resolution: {integrity: sha512-i8KcD3PgGtGBLl3+mMYA8PdKkButvPyARxA7IQAd6qeslht13qxb1zzO8dRCtE7U3IoJS782zDBAeoKiM695kg==}

  '@types/body-parser@1.19.5':
    resolution: {integrity: sha512-fB3Zu92ucau0iQ0JMCFQE7b/dv8Ot07NI3KaZIkIUNXq82k4eBAqUaneXfleGY9JWskeS9y+u0nXMyspcuQrCg==}

  '@types/chroma-js@2.4.4':
    resolution: {integrity: sha512-/DTccpHTaKomqussrn+ciEvfW4k6NAHzNzs/sts1TCqg333qNxOhy8TNIoQCmbGG3Tl8KdEhkGAssb1n3mTXiQ==}

  '@types/connect@3.4.38':
    resolution: {integrity: sha512-K6uROf1LD88uDQqJCktA4yzL1YYAK6NgfsI0v/mTgyPKWsX1CnJ0XPSDhViejru1GcRkLWb8RlzFYJRqGUbaug==}

  '@types/cookie@0.6.0':
    resolution: {integrity: sha512-4Kh9a6B2bQciAhf7FSuMRRkUWecJgJu9nPnx3yzpsfXX/c50REIqpHY4C82bXP90qrLtXtkDxTZosYO3UpOwlA==}

  '@types/cookies@0.9.0':
    resolution: {integrity: sha512-40Zk8qR147RABiQ7NQnBzWzDcjKzNrntB5BAmeGCb2p/MIyOE+4BVvc17wumsUqUw00bJYqoXFHYygQnEFh4/Q==}

  '@types/css-font-loading-module@0.0.7':
    resolution: {integrity: sha512-nl09VhutdjINdWyXxHWN/w9zlNCfr60JUqJbd24YXUuCwgeL0TpFSdElCwb6cxfB6ybE19Gjj4g0jsgkXxKv1Q==}

  '@types/css-modules@1.0.5':
    resolution: {integrity: sha512-oeKafs/df9lwOvtfiXVliZsocFVOexK9PZtLQWuPeuVCFR7jwiqlg60lu80JTe5NFNtH3tnV6Fs/ySR8BUPHAw==}

  '@types/docker-modem@3.0.6':
    resolution: {integrity: sha512-yKpAGEuKRSS8wwx0joknWxsmLha78wNMe9R2S3UNsVOkZded8UqOrV8KoeDXoXsjndxwyF3eIhyClGbO1SEhEg==}

  '@types/dockerode@3.3.31':
    resolution: {integrity: sha512-42R9eoVqJDSvVspV89g7RwRqfNExgievLNWoHkg7NoWIqAmavIbgQBb4oc0qRtHkxE+I3Xxvqv7qVXFABKPBTg==}

  '@types/eslint-scope@3.7.7':
    resolution: {integrity: sha512-MzMFlSLBqNF2gcHWO0G1vP/YQyfvrxZ0bF+u7mzUdZ1/xK4A4sru+nraZz5i3iEIk1l1uyicaDVTB4QbbEkAYg==}

  '@types/eslint@8.56.10':
    resolution: {integrity: sha512-Shavhk87gCtY2fhXDctcfS3e6FdxWkCx1iUZ9eEUbh7rTqlZT0/IzOkCOVt0fCjcFuZ9FPYfuezTBImfHCDBGQ==}

  '@types/estree@1.0.5':
    resolution: {integrity: sha512-/kYRxGDLWzHOB7q+wtSUQlFrtcdUccpfy+X+9iMBpHK8QLLhx2wIPYuS5DYtR9Wa/YlZAbIovy7qVdB1Aq6Lyw==}

  '@types/express-serve-static-core@4.19.0':
    resolution: {integrity: sha512-bGyep3JqPCRry1wq+O5n7oiBgGWmeIJXPjXXCo8EK0u8duZGSYar7cGqd3ML2JUsLGeB7fmc06KYo9fLGWqPvQ==}

  '@types/express@4.17.21':
    resolution: {integrity: sha512-ejlPM315qwLpaQlQDTjPdsUFSc6ZsP4AN6AlWnogPjQ7CVi7PYF3YVz+CY3jE2pwYf7E/7HlDAN0rV2GxTG0HQ==}

  '@types/glob@7.2.0':
    resolution: {integrity: sha512-ZUxbzKl0IfJILTS6t7ip5fQQM/J3TJYubDm3nMbgubNNYS62eXeUpoLUC8/7fJNiFYHTrGPQn7hspDUzIHX3UA==}

  '@types/hast@2.3.10':
    resolution: {integrity: sha512-McWspRw8xx8J9HurkVBfYj0xKoE25tOFlHGdx4MJ5xORQrMGZNqJhVQWaIbm6Oyla5kYOXtDiopzKRJzEOkwJw==}

  '@types/http-errors@2.0.4':
    resolution: {integrity: sha512-D0CFMMtydbJAegzOyHjtiKPLlvnm3iTZyZRSZoLq2mRhDdmLfIWOCYPfQJ4cu2erKghU++QvjcUjp/5h7hESpA==}

  '@types/inquirer@6.5.0':
    resolution: {integrity: sha512-rjaYQ9b9y/VFGOpqBEXRavc3jh0a+e6evAbI31tMda8VlPaSy0AZJfXsvmIe3wklc7W6C3zCSfleuMXR7NOyXw==}

  '@types/json-schema@7.0.15':
    resolution: {integrity: sha512-5+fP8P8MFNC+AyZCDxrB2pkZFPGzqQWUzpSeuuVLvm8VMcorNYavBqoFcxK8bQz4Qsbn4oUEEem4wDLfcysGHA==}

  '@types/json5@0.0.29':
    resolution: {integrity: sha512-dRLjCWHYg4oaA77cxO64oO+7JwCwnIzkZPdrrC71jQmQtlhM556pwKo5bUzqvZndkVbeFLIIi+9TC40JNF5hNQ==}

  '@types/keygrip@1.0.6':
    resolution: {integrity: sha512-lZuNAY9xeJt7Bx4t4dx0rYCDqGPW8RXhQZK1td7d4H6E9zYbLoOtjBvfwdTKpsyxQI/2jv+armjX/RW+ZNpXOQ==}

  '@types/mime@1.3.5':
    resolution: {integrity: sha512-/pyBZWSLD2n0dcHE3hq8s8ZvcETHtEuF+3E7XVt0Ig2nvsVQXdghHVcEkIWjy9A0wKfTn97a/PSDYohKIlnP/w==}

  '@types/minimatch@5.1.2':
    resolution: {integrity: sha512-K0VQKziLUWkVKiRVrx4a40iPaxTUefQmjtkQofBkYRcoaaL/8rhwDWww9qWbrgicNOgnpIsMxyNIUM4+n6dUIA==}

  '@types/node-cron@3.0.11':
    resolution: {integrity: sha512-0ikrnug3/IyneSHqCBeslAhlK2aBfYek1fGo4bP4QnZPmiqSGRK+Oy7ZMisLWkesffJvQ1cqAcBnJC+8+nxIAg==}

  '@types/node@18.19.33':
    resolution: {integrity: sha512-NR9+KrpSajr2qBVp/Yt5TU/rp+b5Mayi3+OlMlcg2cVCfRmcG5PWZ7S4+MG9PZ5gWBoc9Pd0BKSRViuBCRPu0A==}

  '@types/node@20.16.2':
    resolution: {integrity: sha512-91s/n4qUPV/wg8eE9KHYW1kouTfDk2FPGjXbBMfRWP/2vg1rCXNQL1OCabwGs0XSdukuK+MwCDXE30QpSeMUhQ==}

  '@types/prismjs@1.26.4':
    resolution: {integrity: sha512-rlAnzkW2sZOjbqZ743IHUhFcvzaGbqijwOu8QZnZCjfQzBqFE3s4lOTJEsxikImav9uzz/42I+O7YUs1mWgMlg==}

  '@types/prop-types@15.7.12':
    resolution: {integrity: sha512-5zvhXYtRNRluoE/jAp4GVsSduVUzNWKkOZrCDBWYtE7biZywwdC2AcEzg+cSMLFRfVgeAFqpfNabiPjxFddV1Q==}

  '@types/qs@6.9.15':
    resolution: {integrity: sha512-uXHQKES6DQKKCLh441Xv/dwxOq1TVS3JPUMlEqoEglvlhR6Mxnlew/Xq/LRVHpLyk7iK3zODe1qYHIMltO7XGg==}

  '@types/ramda@0.30.0':
    resolution: {integrity: sha512-DQtfqUbSB18iM9NHbQ++kVUDuBWHMr6T2FpW1XTiksYRGjq4WnNPZLt712OEHEBJs7aMyJ68Mf2kGMOP1srVVw==}

  '@types/range-parser@1.2.7':
    resolution: {integrity: sha512-hKormJbkJqzQGhziax5PItDUTMAM9uE2XXQmM37dyd4hVM+5aVl7oVxMVUiVQn2oCQFN/LKCZdvSM0pFRqbSmQ==}

  '@types/react-dom@18.3.0':
    resolution: {integrity: sha512-EhwApuTmMBmXuFOikhQLIBUn6uFg81SwLMOAUgodJF14SOBOCMdU04gDoYi0WOJJHD144TL32z4yDqCW3dnkQg==}

  '@types/react@18.3.5':
    resolution: {integrity: sha512-WeqMfGJLGuLCqHGYRGHxnKrXcTitc6L/nBUWfWPcTarG3t9PsquqUMuVeXZeca+mglY4Vo5GZjCi0A3Or2lnxA==}

  '@types/send@0.17.4':
    resolution: {integrity: sha512-x2EM6TJOybec7c52BX0ZspPodMsQUd5L6PRwOunVyVUhXiBSKf3AezDL8Dgvgt5o0UfKNfuA0eMLr2wLT4AiBA==}

  '@types/serve-static@1.15.7':
    resolution: {integrity: sha512-W8Ym+h8nhuRwaKPaDw34QUkwsGi6Rc4yYqvKFo5rm2FUEhCFbzVWrxXUxuKK8TASjWsysJY0nsmNCGhCOIsrOw==}

  '@types/ssh2-streams@0.1.12':
    resolution: {integrity: sha512-Sy8tpEmCce4Tq0oSOYdfqaBpA3hDM8SoxoFh5vzFsu2oL+znzGz8oVWW7xb4K920yYMUY+PIG31qZnFMfPWNCg==}

  '@types/ssh2@0.5.52':
    resolution: {integrity: sha512-lbLLlXxdCZOSJMCInKH2+9V/77ET2J6NPQHpFI0kda61Dd1KglJs+fPQBchizmzYSOJBgdTajhPqBO1xxLywvg==}

  '@types/ssh2@1.15.0':
    resolution: {integrity: sha512-YcT8jP5F8NzWeevWvcyrrLB3zcneVjzYY9ZDSMAMboI+2zR1qYWFhwsyOFVzT7Jorn67vqxC0FRiw8YyG9P1ww==}

  '@types/swagger-ui-react@4.18.3':
    resolution: {integrity: sha512-Mo/R7IjDVwtiFPs84pWvh5pI9iyNGBjmfielxqbOh2Jv+8WVSDVe8Nu25kb5BOuV2xmGS3o33jr6nwDJMBcX+Q==}

  '@types/through@0.0.33':
    resolution: {integrity: sha512-HsJ+z3QuETzP3cswwtzt2vEIiHBk/dCcHGhbmG5X3ecnwFD/lPrMpliGXxSCg03L9AhrdwA4Oz/qfspkDW+xGQ==}

  '@types/tinycolor2@1.4.6':
    resolution: {integrity: sha512-iEN8J0BoMnsWBqjVbWH/c0G0Hh7O21lpR2/+PrvAVgWdzL7eexIFm4JN/Wn10PTcmNdtS6U67r499mlWMXOxNw==}

  '@types/triple-beam@1.3.5':
    resolution: {integrity: sha512-6WaYesThRMCl19iryMYP7/x2OVgCtbIVflDGFpWnb9irXI3UjYE4AzmYuiUKY1AJstGijoY+MgUszMgRxIYTYw==}

  '@types/unist@2.0.10':
    resolution: {integrity: sha512-IfYcSBWE3hLpBg8+X2SEa8LVkJdJEkT2Ese2aaLs3ptGdVtABxndrMaxuFlQ1qdFf9Q5rDvDpxI3WwgvKFAsQA==}

  '@types/use-sync-external-store@0.0.3':
    resolution: {integrity: sha512-EwmlvuaxPNej9+T4v5AuBPJa2x2UOJVdjCtDHgcDqitUeOtjnJKJ+apYjVcAoBEMjKW1VVFGZLUb5+qqa09XFA==}

  '@types/use-sync-external-store@0.0.6':
    resolution: {integrity: sha512-zFDAD+tlpf2r4asuHEj0XH6pY6i0g5NeAHPn+15wk3BV6JA69eERFXC1gyGThDkVa1zCyKr5jox1+2LbV/AMLg==}

  '@types/video.js@7.3.58':
    resolution: {integrity: sha512-1CQjuSrgbv1/dhmcfQ83eVyYbvGyqhTvb2Opxr0QCV+iJ4J6/J+XWQ3Om59WiwCd1MN3rDUHasx5XRrpUtewYQ==}

  '@types/ws@8.5.12':
    resolution: {integrity: sha512-3tPRkv1EtkDpzlgyKyI8pGsGZAGPEaXeu0DOj5DI25Ja91bdAYddYHbADRYVrZMRbfW+1l5YwXVDKohDJNQxkQ==}

  '@typescript-eslint/eslint-plugin@8.3.0':
    resolution: {integrity: sha512-FLAIn63G5KH+adZosDYiutqkOkYEx0nvcwNNfJAf+c7Ae/H35qWwTYvPZUKFj5AS+WfHG/WJJfWnDnyNUlp8UA==}
    engines: {node: ^18.18.0 || ^20.9.0 || >=21.1.0}
    peerDependencies:
      '@typescript-eslint/parser': ^8.0.0 || ^8.0.0-alpha.0
      eslint: ^8.57.0 || ^9.0.0
      typescript: '*'
    peerDependenciesMeta:
      typescript:
        optional: true

  '@typescript-eslint/parser@8.3.0':
    resolution: {integrity: sha512-h53RhVyLu6AtpUzVCYLPhZGL5jzTD9fZL+SYf/+hYOx2bDkyQXztXSc4tbvKYHzfMXExMLiL9CWqJmVz6+78IQ==}
    engines: {node: ^18.18.0 || ^20.9.0 || >=21.1.0}
    peerDependencies:
      eslint: ^8.57.0 || ^9.0.0
      typescript: '*'
    peerDependenciesMeta:
      typescript:
        optional: true

  '@typescript-eslint/scope-manager@8.3.0':
    resolution: {integrity: sha512-mz2X8WcN2nVu5Hodku+IR8GgCOl4C0G/Z1ruaWN4dgec64kDBabuXyPAr+/RgJtumv8EEkqIzf3X2U5DUKB2eg==}
    engines: {node: ^18.18.0 || ^20.9.0 || >=21.1.0}

  '@typescript-eslint/type-utils@8.3.0':
    resolution: {integrity: sha512-wrV6qh//nLbfXZQoj32EXKmwHf4b7L+xXLrP3FZ0GOUU72gSvLjeWUl5J5Ue5IwRxIV1TfF73j/eaBapxx99Lg==}
    engines: {node: ^18.18.0 || ^20.9.0 || >=21.1.0}
    peerDependencies:
      typescript: '*'
    peerDependenciesMeta:
      typescript:
        optional: true

  '@typescript-eslint/types@8.3.0':
    resolution: {integrity: sha512-y6sSEeK+facMaAyixM36dQ5NVXTnKWunfD1Ft4xraYqxP0lC0POJmIaL/mw72CUMqjY9qfyVfXafMeaUj0noWw==}
    engines: {node: ^18.18.0 || ^20.9.0 || >=21.1.0}

  '@typescript-eslint/typescript-estree@8.3.0':
    resolution: {integrity: sha512-Mq7FTHl0R36EmWlCJWojIC1qn/ZWo2YiWYc1XVtasJ7FIgjo0MVv9rZWXEE7IK2CGrtwe1dVOxWwqXUdNgfRCA==}
    engines: {node: ^18.18.0 || ^20.9.0 || >=21.1.0}
    peerDependencies:
      typescript: '*'
    peerDependenciesMeta:
      typescript:
        optional: true

  '@typescript-eslint/utils@8.3.0':
    resolution: {integrity: sha512-F77WwqxIi/qGkIGOGXNBLV7nykwfjLsdauRB/DOFPdv6LTF3BHHkBpq81/b5iMPSF055oO2BiivDJV4ChvNtXA==}
    engines: {node: ^18.18.0 || ^20.9.0 || >=21.1.0}
    peerDependencies:
      eslint: ^8.57.0 || ^9.0.0

  '@typescript-eslint/visitor-keys@8.3.0':
    resolution: {integrity: sha512-RmZwrTbQ9QveF15m/Cl28n0LXD6ea2CjkhH5rQ55ewz3H24w+AMCJHPVYaZ8/0HoG8Z3cLLFFycRXxeO2tz9FA==}
    engines: {node: ^18.18.0 || ^20.9.0 || >=21.1.0}

  '@umami/node@0.4.0':
    resolution: {integrity: sha512-pyphprbiF7KiDSc+SWZ4/rVM8B5vU27zIiFfEPj2lEqczpI4xAKSp+dM3tlzyRAWJL32fcbCfAaLGhJZQV13Rg==}

  '@videojs/http-streaming@3.13.2':
    resolution: {integrity: sha512-eCfQp61w00hg7Y9npmLnsJ6UvDF+SsFYzu7mQJgVXxWpVm9AthYWA3KQEKA7F7Sy6yzlm/Sps8BHs5ItelNZgQ==}
    engines: {node: '>=8', npm: '>=5'}
    peerDependencies:
      video.js: ^8.14.0

  '@videojs/vhs-utils@3.0.5':
    resolution: {integrity: sha512-PKVgdo8/GReqdx512F+ombhS+Bzogiofy1LgAj4tN8PfdBx3HSS7V5WfJotKTqtOWGwVfSWsrYN/t09/DSryrw==}
    engines: {node: '>=8', npm: '>=5'}

  '@videojs/vhs-utils@4.0.0':
    resolution: {integrity: sha512-xJp7Yd4jMLwje2vHCUmi8MOUU76nxiwII3z4Eg3Ucb+6rrkFVGosrXlMgGnaLjq724j3wzNElRZ71D/CKrTtxg==}
    engines: {node: '>=8', npm: '>=5'}

  '@videojs/xhr@2.7.0':
    resolution: {integrity: sha512-giab+EVRanChIupZK7gXjHy90y3nncA2phIOyG3Ne5fvpiMJzvqYwiTOnEVW2S4CoYcuKJkomat7bMXA/UoUZQ==}

  '@vitejs/plugin-react@4.3.1':
    resolution: {integrity: sha512-m/V2syj5CuVnaxcUJOQRel/Wr31FFXRFlnOoq1TVtkCxsY5veGMTEmpWHndrhB2U8ScHtCQB1e+4hWYExQc6Lg==}
    engines: {node: ^14.18.0 || >=16.0.0}
    peerDependencies:
      vite: ^4.2.0 || ^5.0.0

  '@vitest/coverage-v8@2.0.5':
    resolution: {integrity: sha512-qeFcySCg5FLO2bHHSa0tAZAOnAUbp4L6/A5JDuj9+bt53JREl8hpLjLHEWF0e/gWc8INVpJaqA7+Ene2rclpZg==}
    peerDependencies:
      vitest: 2.0.5

  '@vitest/expect@2.0.5':
    resolution: {integrity: sha512-yHZtwuP7JZivj65Gxoi8upUN2OzHTi3zVfjwdpu2WrvCZPLwsJ2Ey5ILIPccoW23dd/zQBlJ4/dhi7DWNyXCpA==}

  '@vitest/pretty-format@2.0.5':
    resolution: {integrity: sha512-h8k+1oWHfwTkyTkb9egzwNMfJAEx4veaPSnMeKbVSjp4euqGSbQlm5+6VHwTr7u4FJslVVsUG5nopCaAYdOmSQ==}

  '@vitest/runner@2.0.5':
    resolution: {integrity: sha512-TfRfZa6Bkk9ky4tW0z20WKXFEwwvWhRY+84CnSEtq4+3ZvDlJyY32oNTJtM7AW9ihW90tX/1Q78cb6FjoAs+ig==}

  '@vitest/snapshot@2.0.5':
    resolution: {integrity: sha512-SgCPUeDFLaM0mIUHfaArq8fD2WbaXG/zVXjRupthYfYGzc8ztbFbu6dUNOblBG7XLMR1kEhS/DNnfCZ2IhdDew==}

  '@vitest/spy@2.0.5':
    resolution: {integrity: sha512-c/jdthAhvJdpfVuaexSrnawxZz6pywlTPe84LUB2m/4t3rl2fTo9NFGBG4oWgaD+FTgDDV8hJ/nibT7IfH3JfA==}

  '@vitest/ui@2.0.5':
    resolution: {integrity: sha512-m+ZpVt/PVi/nbeRKEjdiYeoh0aOfI9zr3Ria9LO7V2PlMETtAXJS3uETEZkc8Be2oOl8mhd7Ew+5SRBXRYncNw==}
    peerDependencies:
      vitest: 2.0.5

  '@vitest/utils@2.0.5':
    resolution: {integrity: sha512-d8HKbqIcya+GR67mkZbrzhS5kKhtp8dQLcmRZLGTscGVg7yImT82cIrhtn2L8+VujWcy6KZweApgNmPsTAO/UQ==}

  '@vue/compiler-core@3.4.31':
    resolution: {integrity: sha512-skOiodXWTV3DxfDhB4rOf3OGalpITLlgCeOwb+Y9GJpfQ8ErigdBUHomBzvG78JoVE8MJoQsb+qhZiHfKeNeEg==}

  '@vue/compiler-dom@3.4.31':
    resolution: {integrity: sha512-wK424WMXsG1IGMyDGyLqB+TbmEBFM78hIsOJ9QwUVLGrcSk0ak6zYty7Pj8ftm7nEtdU/DGQxAXp0/lM/2cEpQ==}

  '@vue/compiler-sfc@3.4.31':
    resolution: {integrity: sha512-einJxqEw8IIJxzmnxmJBuK2usI+lJonl53foq+9etB2HAzlPjAS/wa7r0uUpXw5ByX3/0uswVSrjNb17vJm1kQ==}

  '@vue/compiler-ssr@3.4.31':
    resolution: {integrity: sha512-RtefmITAje3fJ8FSg1gwgDhdKhZVntIVbwupdyZDSifZTRMiWxWehAOTCc8/KZDnBOcYQ4/9VWxsTbd3wT0hAA==}

  '@vue/shared@3.4.31':
    resolution: {integrity: sha512-Yp3wtJk//8cO4NItOPpi3QkLExAr/aLBGZMmTtW9WpdwBCJpRM6zj9WgWktXAl8IDIozwNMByT45JP3tO3ACWA==}

  '@webassemblyjs/ast@1.12.1':
    resolution: {integrity: sha512-EKfMUOPRRUTy5UII4qJDGPpqfwjOmZ5jeGFwid9mnoqIFK+e0vqoi1qH56JpmZSzEL53jKnNzScdmftJyG5xWg==}

  '@webassemblyjs/floating-point-hex-parser@1.11.6':
    resolution: {integrity: sha512-ejAj9hfRJ2XMsNHk/v6Fu2dGS+i4UaXBXGemOfQ/JfQ6mdQg/WXtwleQRLLS4OvfDhv8rYnVwH27YJLMyYsxhw==}

  '@webassemblyjs/helper-api-error@1.11.6':
    resolution: {integrity: sha512-o0YkoP4pVu4rN8aTJgAyj9hC2Sv5UlkzCHhxqWj8butaLvnpdc2jOwh4ewE6CX0txSfLn/UYaV/pheS2Txg//Q==}

  '@webassemblyjs/helper-buffer@1.12.1':
    resolution: {integrity: sha512-nzJwQw99DNDKr9BVCOZcLuJJUlqkJh+kVzVl6Fmq/tI5ZtEyWT1KZMyOXltXLZJmDtvLCDgwsyrkohEtopTXCw==}

  '@webassemblyjs/helper-numbers@1.11.6':
    resolution: {integrity: sha512-vUIhZ8LZoIWHBohiEObxVm6hwP034jwmc9kuq5GdHZH0wiLVLIPcMCdpJzG4C11cHoQ25TFIQj9kaVADVX7N3g==}

  '@webassemblyjs/helper-wasm-bytecode@1.11.6':
    resolution: {integrity: sha512-sFFHKwcmBprO9e7Icf0+gddyWYDViL8bpPjJJl0WHxCdETktXdmtWLGVzoHbqUcY4Be1LkNfwTmXOJUFZYSJdA==}

  '@webassemblyjs/helper-wasm-section@1.12.1':
    resolution: {integrity: sha512-Jif4vfB6FJlUlSbgEMHUyk1j234GTNG9dBJ4XJdOySoj518Xj0oGsNi59cUQF4RRMS9ouBUxDDdyBVfPTypa5g==}

  '@webassemblyjs/ieee754@1.11.6':
    resolution: {integrity: sha512-LM4p2csPNvbij6U1f19v6WR56QZ8JcHg3QIJTlSwzFcmx6WSORicYj6I63f9yU1kEUtrpG+kjkiIAkevHpDXrg==}

  '@webassemblyjs/leb128@1.11.6':
    resolution: {integrity: sha512-m7a0FhE67DQXgouf1tbN5XQcdWoNgaAuoULHIfGFIEVKA6tu/edls6XnIlkmS6FrXAquJRPni3ZZKjw6FSPjPQ==}

  '@webassemblyjs/utf8@1.11.6':
    resolution: {integrity: sha512-vtXf2wTQ3+up9Zsg8sa2yWiQpzSsMyXj0qViVP6xKGCUT8p8YJ6HqI7l5eCnWx1T/FYdsv07HQs2wTFbbof/RA==}

  '@webassemblyjs/wasm-edit@1.12.1':
    resolution: {integrity: sha512-1DuwbVvADvS5mGnXbE+c9NfA8QRcZ6iKquqjjmR10k6o+zzsRVesil54DKexiowcFCPdr/Q0qaMgB01+SQ1u6g==}

  '@webassemblyjs/wasm-gen@1.12.1':
    resolution: {integrity: sha512-TDq4Ojh9fcohAw6OIMXqiIcTq5KUXTGRkVxbSo1hQnSy6lAM5GSdfwWeSxpAo0YzgsgF182E/U0mDNhuA0tW7w==}

  '@webassemblyjs/wasm-opt@1.12.1':
    resolution: {integrity: sha512-Jg99j/2gG2iaz3hijw857AVYekZe2SAskcqlWIZXjji5WStnOpVoat3gQfT/Q5tb2djnCjBtMocY/Su1GfxPBg==}

  '@webassemblyjs/wasm-parser@1.12.1':
    resolution: {integrity: sha512-xikIi7c2FHXysxXe3COrVUPSheuBtpcfhbpFj4gmu7KRLYOzANztwUU0IbsqvMqzuNK2+glRGWCEqZo1WCLyAQ==}

  '@webassemblyjs/wast-printer@1.12.1':
    resolution: {integrity: sha512-+X4WAlOisVWQMikjbcvY2e0rwPsKQ9F688lksZhBcPycBBuii3O7m8FACbDMWDojpAqvjIncrG8J0XHKyQfVeA==}

  '@xmldom/xmldom@0.8.10':
    resolution: {integrity: sha512-2WALfTl4xo2SkGCYRt6rDTFfk9R1czmBvUQy12gK2KuRKIpWEhcbbzy8EZXtz/jkRqHX8bFEc6FC1HjX4TUWYw==}
    engines: {node: '>=10.0.0'}

  '@xstate/fsm@1.6.5':
    resolution: {integrity: sha512-b5o1I6aLNeYlU/3CPlj/Z91ybk1gUsKT+5NAJI+2W4UjvS5KLG28K9v5UvNoFVjHV8PajVZ00RH3vnjyQO7ZAw==}

  '@xterm/addon-canvas@0.7.0':
    resolution: {integrity: sha512-LF5LYcfvefJuJ7QotNRdRSPc9YASAVDeoT5uyXS/nZshZXjYplGXRECBGiznwvhNL2I8bq1Lf5MzRwstsYQ2Iw==}
    peerDependencies:
      '@xterm/xterm': ^5.0.0

  '@xterm/addon-fit@0.10.0':
    resolution: {integrity: sha512-UFYkDm4HUahf2lnEyHvio51TNGiLK66mqP2JoATy7hRZeXaGMRDr00JiSF7m63vR5WKATF605yEggJKsw0JpMQ==}
    peerDependencies:
      '@xterm/xterm': ^5.0.0

  '@xterm/xterm@5.5.0':
    resolution: {integrity: sha512-hqJHYaQb5OptNunnyAnkHyM8aCjZ1MEIDTQu1iIbbTD/xops91NB5yq1ZK/dC2JDbVWtF23zUtl9JE2NqwT87A==}

  '@xtuc/ieee754@1.2.0':
    resolution: {integrity: sha512-DX8nKgqcGwsc0eJSqYt5lwP4DH5FlHnmuWWBRy7X0NcaGR0ZtuyeESgMwTYVEtxmsNGY+qit4QYT/MIYTOTPeA==}

  '@xtuc/long@4.2.2':
    resolution: {integrity: sha512-NuHqBY1PB/D8xU6s/thBgOAiAP7HOYDQ32+BFZILJ8ivkUkAHQnWfn6WhL79Owj1qmUnoN/YPhktdIoucipkAQ==}

  abbrev@1.1.1:
    resolution: {integrity: sha512-nne9/IiQ/hzIhY6pdDnbBtz7DjPTKrY00P/zvPSm5pOFkl6xuGrGnXn/VtTNNfNtAfZ9/1RtehkszU9qcTii0Q==}

  abort-controller@3.0.0:
    resolution: {integrity: sha512-h8lQ8tacZYnR3vNQTgibj+tODHI5/+l06Au2Pcriv/Gmet0eaj4TwWH41sO9wnHDiQsEj19q0drzdWdeAHtweg==}
    engines: {node: '>=6.5'}

  accepts@1.3.8:
    resolution: {integrity: sha512-PYAthTa2m2VKxuvSD3DPC/Gy+U+sOA1LAuT8mkmRuvw+NACSaeXEQ+NHcVF7rONl6qcaxV3Uuemwawk+7+SJLw==}
    engines: {node: '>= 0.6'}

  acorn-import-assertions@1.9.0:
    resolution: {integrity: sha512-cmMwop9x+8KFhxvKrKfPYmN6/pKTYYHBqLa0DfvVZcKMJWNyWLnaqND7dx/qn66R7ewM1UX5XMaDVP5wlVTaVA==}
    peerDependencies:
      acorn: ^8

  acorn-jsx@5.3.2:
    resolution: {integrity: sha512-rq9s+JNhf0IChjtDXxllJ7g41oZk5SlXtp0LHwyA5cejwn7vKmKp4pPri6YEePv2PU65sAsegbXtIinmDFDXgQ==}
    peerDependencies:
      acorn: ^6.0.0 || ^7.0.0 || ^8.0.0

  acorn-walk@8.3.2:
    resolution: {integrity: sha512-cjkyv4OtNCIeqhHrfS81QWXoCBPExR/J62oyEqepVw8WaQeSqpW2uhuLPh1m9eWhDuOo/jUXVTlifvesOWp/4A==}
    engines: {node: '>=0.4.0'}

  acorn@8.12.0:
    resolution: {integrity: sha512-RTvkC4w+KNXrM39/lWCUaG0IbRkWdCv7W/IOW9oU6SawyxulvkQy5HQPVTKxEjczcUvapcrw3cFx/60VN/NRNw==}
    engines: {node: '>=0.4.0'}
    hasBin: true

  aes-decrypter@4.0.1:
    resolution: {integrity: sha512-H1nh/P9VZXUf17AA5NQfJML88CFjVBDuGkp5zDHa7oEhYN9TTpNLJknRY1ie0iSKWlDf6JRnJKaZVDSQdPy6Cg==}

  agent-base@6.0.2:
    resolution: {integrity: sha512-RZNwNclF7+MS/8bDg70amg32dyeZGZxiDuQmZxKLAlQjr3jGyLx+4Kkk58UO7D2QdgFIQCovuSuZESne6RG6XQ==}
    engines: {node: '>= 6.0.0'}

  agent-base@7.1.1:
    resolution: {integrity: sha512-H0TSyFNDMomMNJQBn8wFV5YC/2eJ+VXECwOadZJT554xP6cODZHPX3H9QMQECxvrgiSOP1pHjy1sMWQVYJOUOA==}
    engines: {node: '>= 14'}

  aggregate-error@3.1.0:
    resolution: {integrity: sha512-4I7Td01quW/RpocfNayFdFVk1qSuoh0E7JrbRJ16nH01HhKFQ88INq9Sd+nd72zqRySlr9BmDA8xlEJ6vJMrYA==}
    engines: {node: '>=8'}

  ajv-keywords@3.5.2:
    resolution: {integrity: sha512-5p6WTN0DdTGVQk6VjcEju19IgaHudalcfabD7yhDGeA6bcQnmL+CpveLJq/3hvfwd1aof6L386Ougkx6RfyMIQ==}
    peerDependencies:
      ajv: ^6.9.1

  ajv@6.12.6:
    resolution: {integrity: sha512-j3fVLgvTo527anyYyJOGTYJbG+vnnQYvE0m5mmkc1TK+nxAppkCLMIL0aZ4dblVCNoGShhm+kzE4ZUykBoMg4g==}

  ansi-align@3.0.1:
    resolution: {integrity: sha512-IOfwwBF5iczOjp/WeY4YxyjqAFMQoZufdQWDd19SEExbVLNXqvpzSJ/M7Za4/sCPmQ0+GRquoA7bGcINcxew6w==}

  ansi-escapes@4.3.2:
    resolution: {integrity: sha512-gKXj5ALrKWQLsYG9jlTRmR/xKluxHV+Z9QEwNIgCfM1/uwPMCuzVVnh5mwTd+OuBZcwSIMbqssNWRm1lE51QaQ==}
    engines: {node: '>=8'}

  ansi-regex@5.0.1:
    resolution: {integrity: sha512-quJQXlTSUGL2LH9SUXo8VwsY4soanhgo6LNSm84E1LBcE8s3O0wpdiRzyR9z/ZZJMlMWv37qOOb9pdJlMUEKFQ==}
    engines: {node: '>=8'}

  ansi-regex@6.0.1:
    resolution: {integrity: sha512-n5M855fKb2SsfMIiFFoVrABHJC8QtHwVx+mHWP3QcEqBHYienj5dHSgjbxtC0WEZXYt4wcD6zrQElDPhFuZgfA==}
    engines: {node: '>=12'}

  ansi-styles@3.2.1:
    resolution: {integrity: sha512-VT0ZI6kZRdTh8YyJw3SMbYm/u+NqfsAxEpWO0Pf9sq8/e94WxxOpPKx9FR1FlyCtOVDNOQ+8ntlqFxiRc+r5qA==}
    engines: {node: '>=4'}

  ansi-styles@4.3.0:
    resolution: {integrity: sha512-zbB9rCJAT1rbjiVDb2hqKFHNYLxgtk8NURxZ3IZwD3F6NtxbXZQCnnSi1Lkx+IDohdPlFp222wVALIheZJQSEg==}
    engines: {node: '>=8'}

  ansi-styles@6.2.1:
    resolution: {integrity: sha512-bN798gFfQX+viw3R7yrGWRqnrN2oRkEkUjjl4JNn4E8GxxbjtG3FbrEIIY3l8/hrwUwIeCZvi4QuOTP4MErVug==}
    engines: {node: '>=12'}

  anymatch@3.1.3:
    resolution: {integrity: sha512-KMReFUr0B4t+D+OBkjR3KYqvocp2XaSzO55UcB6mgQMd3KbcE+mWTyvVV7D/zsdEbNnV6acZUutkiHQXvTr1Rw==}
    engines: {node: '>= 8'}

  apg-lite@1.0.3:
    resolution: {integrity: sha512-lOoNkL7vN7PGdyQMFPey1aok2oVVqvs3n7UMFBRvQ9FoELSbKhgPc3rd7JptaGwCmo4125gLX9Cqb8ElvLCFaQ==}

  aproba@2.0.0:
    resolution: {integrity: sha512-lYe4Gx7QT+MKGbDsA+Z+he/Wtef0BiwDOlK/XkBrdfsh9J/jPPXbX0tE9x9cl27Tmu5gg3QUbUrQYa/y+KOHPQ==}

  archiver-utils@5.0.2:
    resolution: {integrity: sha512-wuLJMmIBQYCsGZgYLTy5FIB2pF6Lfb6cXMSF8Qywwk3t20zWnAi7zLcQFdKQmIB8wyZpY5ER38x08GbwtR2cLA==}
    engines: {node: '>= 14'}

  archiver@7.0.1:
    resolution: {integrity: sha512-ZcbTaIqJOfCc03QwD468Unz/5Ir8ATtvAHsK+FdXbDIbGfihqh9mrvdcYunQzqn4HrvWWaFyaxJhGZagaJJpPQ==}
    engines: {node: '>= 14'}

  are-we-there-yet@2.0.0:
    resolution: {integrity: sha512-Ci/qENmwHnsYo9xKIcUJN5LeDKdJ6R1Z1j9V/J5wyq8nh/mYPEpIKJbBZXtZjG04HiK7zV/p6Vs9952MrMeUIw==}
    engines: {node: '>=10'}
    deprecated: This package is no longer supported.

  arg@4.1.3:
    resolution: {integrity: sha512-58S9QDqG0Xx27YwPSt9fJxivjYl432YCwfDMfZ+71RAqUrZef7LrKQZ3LHLOwCS4FLNBplP533Zx895SeOCHvA==}

  argparse@1.0.10:
    resolution: {integrity: sha512-o5Roy6tNG4SL/FOkCAN6RzjiakZS25RLYFrcMttJqbdd8BWrnA+fGz57iN5Pb06pvBGvl5gQ0B48dJlslXvoTg==}

  argparse@2.0.1:
    resolution: {integrity: sha512-8+9WqebbFzpX9OR+Wa6O29asIogeRMzcGtAINdpMHHyAg10f05aSFVBbcEqGf/PXw1EjAZ+q2/bEBg3DvurK3Q==}

  aria-query@5.1.3:
    resolution: {integrity: sha512-R5iJ5lkuHybztUfuOAznmboyjWq8O6sqNqtK7CLOqdydi54VNbORp49mb14KbWgG1QD3JFO9hJdZ+y4KutfdOQ==}

  array-buffer-byte-length@1.0.1:
    resolution: {integrity: sha512-ahC5W1xgou+KTXix4sAO8Ki12Q+jf4i0+tmk3sC+zgcynshkHxzpXdImBehiUYKKKDwvfFiJl1tZt6ewscS1Mg==}
    engines: {node: '>= 0.4'}

  array-includes@3.1.8:
    resolution: {integrity: sha512-itaWrbYbqpGXkGhZPGUulwnhVf5Hpy1xiCFsGqyIGglbBxmG5vSjxQen3/WGOjPpNEv1RtBLKxbmVXm8HpJStQ==}
    engines: {node: '>= 0.4'}

  array-union@2.1.0:
    resolution: {integrity: sha512-HGyxoOTYUyCM6stUe6EJgnd4EoewAI7zMdfqO+kGjnlZmBDz/cR5pf8r/cR4Wq60sL/p0IkcjUEEPwS3GFrIyw==}
    engines: {node: '>=8'}

  array.prototype.findlast@1.2.5:
    resolution: {integrity: sha512-CVvd6FHg1Z3POpBLxO6E6zr+rSKEQ9L6rZHAaY7lLfhKsWYUBBOuMs0e9o24oopj6H+geRCX0YJ+TJLBK2eHyQ==}
    engines: {node: '>= 0.4'}

  array.prototype.findlastindex@1.2.5:
    resolution: {integrity: sha512-zfETvRFA8o7EiNn++N5f/kaCw221hrpGsDmcpndVupkPzEc1Wuf3VgC0qby1BbHs7f5DVYjgtEU2LLh5bqeGfQ==}
    engines: {node: '>= 0.4'}

  array.prototype.flat@1.3.2:
    resolution: {integrity: sha512-djYB+Zx2vLewY8RWlNCUdHjDXs2XOgm602S9E7P/UpHgfeHL00cRiIF+IN/G/aUJ7kGPb6yO/ErDI5V2s8iycA==}
    engines: {node: '>= 0.4'}

  array.prototype.flatmap@1.3.2:
    resolution: {integrity: sha512-Ewyx0c9PmpcsByhSW4r+9zDU7sGjFc86qf/kKtuSCRdhfbk0SNLLkaT5qvcHnRGgc5NP/ly/y+qkXkqONX54CQ==}
    engines: {node: '>= 0.4'}

  array.prototype.tosorted@1.1.4:
    resolution: {integrity: sha512-p6Fx8B7b7ZhL/gmUsAy0D15WhvDccw3mnGNbZpi3pmeJdxtWsj2jEaI4Y6oo3XiHfzuSgPwKc04MYt6KgvC/wA==}
    engines: {node: '>= 0.4'}

  arraybuffer.prototype.slice@1.0.3:
    resolution: {integrity: sha512-bMxMKAjg13EBSVscxTaYA4mRc5t1UAXa2kXiGTNfZ079HIWXEkKmkgFrh/nJqamaLSrXO5H4WFFkPEaLJWbs3A==}
    engines: {node: '>= 0.4'}

  asn1@0.2.6:
    resolution: {integrity: sha512-ix/FxPn0MDjeyJ7i/yoHGFt/EX6LyNbxSEhPPXODPL+KB0VPk86UYfL0lMdy+KCnv+fmvIzySwaK5COwqVbWTQ==}

  assertion-error@2.0.1:
    resolution: {integrity: sha512-Izi8RQcffqCeNVgFigKli1ssklIbpHnCYc6AknXGYoB6grJqyeby7jv12JUQgmTAnIDnbck1uxksT4dzN3PWBA==}
    engines: {node: '>=12'}

  ast-types-flow@0.0.8:
    resolution: {integrity: sha512-OH/2E5Fg20h2aPrbe+QL8JZQFko0YZaF+j4mnQ7BGhfavO7OpSLa8a0y9sBwomHdSbkhTS8TQNayBfnW5DwbvQ==}

  ast-types@0.13.4:
    resolution: {integrity: sha512-x1FCFnFifvYDDzTaLII71vG5uvDwgtmDTEVWAxrgeiR8VjMONcCXJx7E+USjDtHlwFmt9MysbqgF9b9Vjr6w+w==}
    engines: {node: '>=4'}

  async-lock@1.4.1:
    resolution: {integrity: sha512-Az2ZTpuytrtqENulXwO3GGv1Bztugx6TT37NIo7imr/Qo0gsYiGtSdBa2B6fsXhTpVZDNfu1Qn3pk531e3q+nQ==}

  async@3.2.5:
    resolution: {integrity: sha512-baNZyqaaLhyLVKm/DlvdW051MSgO6b8eVfIezl9E5PqWxFgzLm/wQntEW4zOytVburDEr0JlALEpdOFwvErLsg==}

  asynckit@0.4.0:
    resolution: {integrity: sha512-Oei9OH4tRh0YqU3GxhX79dM/mwVgvbZJaSNaRk+bshkj0S5cfHcgYakreBjrHwatXKbz+IoIdYLxrKim2MjW0Q==}

  autolinker@3.16.2:
    resolution: {integrity: sha512-JiYl7j2Z19F9NdTmirENSUUIIL/9MytEWtmzhfmsKPCp9E+G35Y0UNCMoM9tFigxT59qSc8Ml2dlZXOCVTYwuA==}

  available-typed-arrays@1.0.7:
    resolution: {integrity: sha512-wvUjBtSGN7+7SjNpq/9M2Tg350UZD3q62IFZLbRAR1bSMlCo1ZaeW+BJ+D090e4hIIZLBcTDWe4Mh4jvUDajzQ==}
    engines: {node: '>= 0.4'}

  aws-ssl-profiles@1.1.1:
    resolution: {integrity: sha512-+H+kuK34PfMaI9PNU/NSjBKL5hh/KDM9J72kwYeYEm0A8B1AC4fuCy3qsjnA7lxklgyXsB68yn8Z2xoZEjgwCQ==}
    engines: {node: '>= 6.0.0'}

  axe-core@4.9.1:
    resolution: {integrity: sha512-QbUdXJVTpvUTHU7871ppZkdOLBeGUKBQWHkHrvN2V9IQWGMt61zf3B45BtzjxEJzYuj0JBjBZP/hmYS/R9pmAw==}
    engines: {node: '>=4'}

  axios@1.7.2:
    resolution: {integrity: sha512-2A8QhOMrbomlDuiLeK9XibIBzuHeRcqqNOHp0Cyp5EoJ1IFDh+XZH3A6BkXtv0K4gFGCI0Y4BM7B1wOEi0Rmgw==}

  axobject-query@3.1.1:
    resolution: {integrity: sha512-goKlv8DZrK9hUh975fnHzhNIO4jUnFCfv/dszV5VwUGDFjI6vQ2VwoyjYjYNEbBE8AH87TduWP5uyDR1D+Iteg==}

  b4a@1.6.6:
    resolution: {integrity: sha512-5Tk1HLk6b6ctmjIkAcU/Ujv/1WqiDl0F0JdRCR80VsOcUlHcu7pWeWRlOqQLHfDEsVx9YH/aif5AG4ehoCtTmg==}

  babel-plugin-syntax-hermes-parser@0.21.1:
    resolution: {integrity: sha512-tUCEa+EykZx3oJXc+PolKz2iwDscCJ2hCONMvEqjAb4jIQH5ZapDd5Brs2Nk4TQpSJ/1Ykz53ksQbevXbF0wxg==}

  balanced-match@1.0.2:
    resolution: {integrity: sha512-3oSeUO0TMV67hN1AmbXsK4yaqU7tjiHlbxRDZOpH0KW9+CeX4bRAaX0Anxt0tx2MrpRpWwQaPwIlISEJhYU5Pw==}

  bare-events@2.4.2:
    resolution: {integrity: sha512-qMKFd2qG/36aA4GwvKq8MxnPgCQAmBWmSyLWsJcbn8v03wvIPQ/hG1Ms8bPzndZxMDoHpxez5VOS+gC9Yi24/Q==}

  bare-fs@2.3.1:
    resolution: {integrity: sha512-W/Hfxc/6VehXlsgFtbB5B4xFcsCl+pAh30cYhoFyXErf6oGrwjh8SwiPAdHgpmWonKuYpZgGywN0SXt7dgsADA==}

  bare-os@2.4.0:
    resolution: {integrity: sha512-v8DTT08AS/G0F9xrhyLtepoo9EJBJ85FRSMbu1pQUlAf6A8T0tEEQGMVObWeqpjhSPXsE0VGlluFBJu2fdoTNg==}

  bare-path@2.1.3:
    resolution: {integrity: sha512-lh/eITfU8hrj9Ru5quUp0Io1kJWIk1bTjzo7JH1P5dWmQ2EL4hFUlfI8FonAhSlgIfhn63p84CDY/x+PisgcXA==}

  bare-stream@2.1.3:
    resolution: {integrity: sha512-tiDAH9H/kP+tvNO5sczyn9ZAA7utrSMobyDchsnyyXBuUe2FSQWbxhtuHB8jwpHYYevVo2UJpcmvvjrbHboUUQ==}

  base64-arraybuffer@1.0.2:
    resolution: {integrity: sha512-I3yl4r9QB5ZRY3XuJVEPfc2XhZO6YweFPI+UovAzn+8/hb3oJ6lnysaFcjVpkCPfVWFUDvoZ8kmVDP7WyRtYtQ==}
    engines: {node: '>= 0.6.0'}

  base64-js@1.5.1:
    resolution: {integrity: sha512-AKpaYlHn8t4SVbOHCy+b5+KKgvR4vrsD8vbvrbiQJps7fKDTkjkDry6ji0rUJjC0kzbNePLwzxq8iypo41qeWA==}

  basic-ftp@5.0.5:
    resolution: {integrity: sha512-4Bcg1P8xhUuqcii/S0Z9wiHIrQVPMermM1any+MX5GeGD7faD3/msQUDGLol9wOcz4/jbg/WJnGqoJF6LiBdtg==}
    engines: {node: '>=10.0.0'}

  bcrypt-pbkdf@1.0.2:
    resolution: {integrity: sha512-qeFIXtP4MSoi6NLqO12WfqARWWuCKi2Rn/9hJLEmtB5yTNr9DqFWkJRCf2qShWzPeAMRnOgCrq0sg/KLv5ES9w==}

  bcrypt@5.1.1:
    resolution: {integrity: sha512-AGBHOG5hPYZ5Xl9KXzU5iKq9516yEmvCKDg3ecP5kX2aB6UqTeXZxk2ELnDgDm6BQSMlLt9rDB4LoSMx0rYwww==}
    engines: {node: '>= 10.0.0'}

  bellajs@11.2.0:
    resolution: {integrity: sha512-Wjss+Bc674ZABPr+SCKWTqA4V1pyYFhzDTjNBJy4jdmgOv0oGIGXeKBRJyINwP5tIy+iIZD9SfgZpztduzQ5QA==}
    engines: {node: '>= 18.4'}

  better-sqlite3@11.2.1:
    resolution: {integrity: sha512-Xbt1d68wQnUuFIEVsbt6V+RG30zwgbtCGQ4QOcXVrOH0FE4eHk64FWZ9NUfRHS4/x1PXqwz/+KOrnXD7f0WieA==}

  big.js@5.2.2:
    resolution: {integrity: sha512-vyL2OymJxmarO8gxMr0mhChsO9QGwhynfuu4+MHTAW6czfq9humCB7rKpUjDd9YUiDPU4mzpyupFSvOClAwbmQ==}

  binary-extensions@2.3.0:
    resolution: {integrity: sha512-Ceh+7ox5qe7LJuLHoY0feh3pHuUDHAcRUeyL2VYghZwfpkNIy/+8Ocg0a3UuSoYzavmylwuLWQOf3hl0jjMMIw==}
    engines: {node: '>=8'}

  bindings@1.5.0:
    resolution: {integrity: sha512-p2q/t/mhvuOj/UeLlV6566GD/guowlr0hHxClI0W9m7MWYkL1F0hLo+0Aexs9HSPCtR1SXQ0TD3MMKrXZajbiQ==}

  bl@4.1.0:
    resolution: {integrity: sha512-1W07cM9gS6DcLperZfFSj+bWLtaPGSOHWhPiGzXmvVJbRLdG82sH/Kn8EtW1VqWVA54AKf2h5k5BbnIbwF3h6w==}

  boxen@5.1.2:
    resolution: {integrity: sha512-9gYgQKXx+1nP8mP7CzFyaUARhg7D3n1dF/FnErWmu9l6JvGpNUN278h0aSb+QjoiKSWG+iZ3uHrcqk0qrY9RQQ==}
    engines: {node: '>=10'}

  brace-expansion@1.1.11:
    resolution: {integrity: sha512-iCuPHDFgrHX7H2vEI/5xpz07zSHB00TpugqhmYtVmMO6518mCuRMoOYFldEBl0g187ufozdaHgWKcYFb61qGiA==}

  brace-expansion@2.0.1:
    resolution: {integrity: sha512-XnAIvQ8eM+kC6aULx6wuQiwVsnzsi9d3WxzV3FpWTGA19F621kwdbsAcFKXgKUHZWsy+mY6iL1sHTxWEFCytDA==}

  braces@3.0.2:
    resolution: {integrity: sha512-b8um+L1RzM3WDSzvhm6gIz1yfTbBt6YTlcEKAvsmqCZZFw46z626lVj9j1yEPW33H5H+lBQpZMP1k8l+78Ha0A==}
    engines: {node: '>=8'}

  browserslist@4.23.0:
    resolution: {integrity: sha512-QW8HiM1shhT2GuzkvklfjcKDiWFXHOeFCIA/huJPwHsslwcydgk7X+z2zXpEijP98UCY7HbubZt5J2Zgvf0CaQ==}
    engines: {node: ^6 || ^7 || ^8 || ^9 || ^10 || ^11 || ^12 || >=13.7}
    hasBin: true

  buffer-crc32@1.0.0:
    resolution: {integrity: sha512-Db1SbgBS/fg/392AblrMJk97KggmvYhr4pB5ZIMTWtaivCPMWLkmb7m21cJvpvgK+J3nsU2CmmixNBZx4vFj/w==}
    engines: {node: '>=8.0.0'}

  buffer-from@1.1.2:
    resolution: {integrity: sha512-E+XQCRwSbaaiChtv6k6Dwgc+bx+Bs6vuKJHHl5kox/BaKbhiXzqQOwK4cO22yElGp2OCmjwVhT3HmxgyPGnJfQ==}

  buffer@5.7.1:
    resolution: {integrity: sha512-EHcyIPBQ4BSGlvjB16k5KgAJ27CIsHY/2JBmCRReo48y9rQ3MaUzWX3KVlBa4U7MyX02HdVj0K7C3WaB3ju7FQ==}

  buffer@6.0.3:
    resolution: {integrity: sha512-FTiCpNxtwiZZHEZbcbTIcZjERVICn9yq/pDFkTl95/AxzD1naBctN7YO68riM/gLSDY7sdrMby8hofADYuuqOA==}

  buildcheck@0.0.6:
    resolution: {integrity: sha512-8f9ZJCUXyT1M35Jx7MkBgmBMo3oHTTBIPLiY9xyL0pl3T5RwcPEY8cUHr5LBNfu/fk6c2T4DJZuVM/8ZZT2D2A==}
    engines: {node: '>=10.0.0'}

  busboy@1.6.0:
    resolution: {integrity: sha512-8SFQbg/0hQ9xy3UNTB0YEnsNBbWfhf7RtnzpL7TkBiTBRfrQ9Fxcnz7VJsleJpyp6rVLvXiuORqjlHi5q+PYuA==}
    engines: {node: '>=10.16.0'}

  byline@5.0.0:
    resolution: {integrity: sha512-s6webAy+R4SR8XVuJWt2V2rGvhnrhxN+9S15GNuTK3wKPOXFF6RNc+8ug2XhH+2s4f+uudG4kUVYmYOQWL2g0Q==}
    engines: {node: '>=0.10.0'}

  bytes@3.1.2:
    resolution: {integrity: sha512-/Nf7TyzTx6S3yRJObOAV7956r8cr2+Oj8AC5dt8wSP3BQAoeX58NoHyCU8P8zGkNXStjTSi6fzO6F0pBdcYbEg==}
    engines: {node: '>= 0.8'}

  cac@6.7.14:
    resolution: {integrity: sha512-b6Ilus+c3RrdDk+JhLKUAQfzzgLEPy6wcXqS7f/xe1EETvsDP6GORG7SFuOs6cID5YkqchW/LXZbX5bc8j7ZcQ==}
    engines: {node: '>=8'}

  call-bind@1.0.7:
    resolution: {integrity: sha512-GHTSNSYICQ7scH7sZ+M2rFopRoLh8t2bLSW6BbgrtLsahOIB5iyAVJf9GjWK3cYTDaMj4XdBpM1cA6pIS0Kv2w==}
    engines: {node: '>= 0.4'}

  callsites@3.1.0:
    resolution: {integrity: sha512-P8BjAsXvZS+VIDUI11hHCQEv74YT67YUi5JJFNWIqL235sBmjX4+qx9Muvls5ivyNENctx46xQLQ3aTuE7ssaQ==}
    engines: {node: '>=6'}

  camel-case@3.0.0:
    resolution: {integrity: sha512-+MbKztAYHXPr1jNTSKQF52VpcFjwY5RkR7fxksV8Doo4KAYc5Fl4UJRgthBbTmEx8C54DqahhbLJkDwjI3PI/w==}

  camelcase-css@2.0.1:
    resolution: {integrity: sha512-QOSvevhslijgYwRx6Rv7zKdMF8lbRmx+uQGx2+vDc+KI/eBnsy9kit5aj23AgGu3pa4t9AgwbnXWqS+iOY+2aA==}
    engines: {node: '>= 6'}

  camelcase@6.3.0:
    resolution: {integrity: sha512-Gmy6FhYlCY7uOElZUSbxo2UCDH8owEk996gkbrpsgGtrJLM3J7jGxl9Ic7Qwwj4ivOE5AWZWRMecDdF7hqGjFA==}
    engines: {node: '>=10'}

  caniuse-lite@1.0.30001620:
    resolution: {integrity: sha512-WJvYsOjd1/BYUY6SNGUosK9DUidBPDTnOARHp3fSmFO1ekdxaY6nKRttEVrfMmYi80ctS0kz1wiWmm14fVc3ew==}

  chai@5.1.1:
    resolution: {integrity: sha512-pT1ZgP8rPNqUgieVaEY+ryQr6Q4HXNg8Ei9UnLUrjN4IA7dvQC5JB+/kxVcPNDHyBcc/26CXPkbNzq3qwrOEKA==}
    engines: {node: '>=12'}

  chalk-scripts@1.2.8:
    resolution: {integrity: sha512-Mu3mEn4lbqJHZD+wqBE8kwGb1TaNgcMspDIZVDzDHxKhK1zB3Q8q49PP15z0CNNDu5wxSwxhdPV+8UcejOSWxA==}

  chalk@2.4.2:
    resolution: {integrity: sha512-Mti+f9lpJNcwF4tWV8/OrTTtF1gZi+f8FqlyAdouralcFWFQWF2+NgCHShjkCb+IFBLq9buZwE1xckQU4peSuQ==}
    engines: {node: '>=4'}

  chalk@3.0.0:
    resolution: {integrity: sha512-4D3B6Wf41KOYRFdszmDqMCGq5VV/uMAB273JILmO+3jAlh8X4qDtdtgCR3fxtbLEMzSx22QdhnDcJvu2u1fVwg==}
    engines: {node: '>=8'}

  chalk@4.1.2:
    resolution: {integrity: sha512-oKnbhFyRIXpUuez8iBMmyEa4nbj4IOQyuhc/wy9kY7/WVPcwIO9VA668Pu8RkO7+0G76SLROeyw9CpQ061i4mA==}
    engines: {node: '>=10'}

  chalk@5.3.0:
    resolution: {integrity: sha512-dLitG79d+GV1Nb/VYcCDFivJeK1hiukt9QjRNVOsUtTy1rR1YJsmpGGTZ3qJos+uw7WmWF4wUwBd9jxjocFC2w==}
    engines: {node: ^12.17.0 || ^14.13 || >=16.0.0}

  change-case@3.1.0:
    resolution: {integrity: sha512-2AZp7uJZbYEzRPsFoa+ijKdvp9zsrnnt6+yFokfwEpeJm0xuJDVoxiRCAaTzyJND8GJkofo2IcKWaUZ/OECVzw==}

  character-entities-legacy@1.1.4:
    resolution: {integrity: sha512-3Xnr+7ZFS1uxeiUDvV02wQ+QDbc55o97tIV5zHScSPJpcLm/r0DFPcoY3tYRp+VZukxuMeKgXYmsXQHO05zQeA==}

  character-entities@1.2.4:
    resolution: {integrity: sha512-iBMyeEHxfVnIakwOuDXpVkc54HijNgCyQB2w0VfGQThle6NXn50zU6V/u+LDhxHcDUPojn6Kpga3PTAD8W1bQw==}

  character-reference-invalid@1.1.4:
    resolution: {integrity: sha512-mKKUkUbhPpQlCOfIuZkvSEgktjPFIsZKRRbC6KWVEMvlzblj3i3asQv5ODsrwt0N3pHAEvjP8KTQPHkp0+6jOg==}

  chardet@0.7.0:
    resolution: {integrity: sha512-mT8iDcrh03qDGRRmoA2hmBJnxpllMR+0/0qlzjqZES6NdiWDcZkCNAk4rPFZ9Q85r27unkiNNg8ZOiwZXBHwcA==}

  check-error@2.1.1:
    resolution: {integrity: sha512-OAlb+T7V4Op9OwdkjmguYRqncdlx5JiofwOAUkmTF+jNdHwzTaTs4sRAGpzLF3oOz5xAyDGrPgeIDFQmDOTiJw==}
    engines: {node: '>= 16'}

  chokidar@3.6.0:
    resolution: {integrity: sha512-7VT13fmjotKpGipCW9JEQAusEPE+Ei8nl6/g4FBAmIm0GOOLMua9NDDo/DWp0ZAxCr3cPq5ZpBqmPAQgDda2Pw==}
    engines: {node: '>= 8.10.0'}

  chownr@1.1.4:
    resolution: {integrity: sha512-jJ0bqzaylmJtVnNgzTeSOs8DPavpbYgEr/b0YL8/2GO3xJEhInFmhKMUnEJQjZumK7KXGFhUy89PrsJWlakBVg==}

  chownr@2.0.0:
    resolution: {integrity: sha512-bIomtDF5KGpdogkLd9VspvFzk9KfpyyGlS8YFVZl7TGPBHL5snIOnxeshwVgPteQ9b4Eydl+pVbIyE1DcvCWgQ==}
    engines: {node: '>=10'}

  chroma-js@3.0.0:
    resolution: {integrity: sha512-ZFn4qxtZTvRJ7XatOLgaHGJYN10LoS6T0EMsu7IVayFG5+b6Yw8wCGQL5qLgo4B+wrRZ9niCrozOQ4a584bvaA==}

  chrome-trace-event@1.0.4:
    resolution: {integrity: sha512-rNjApaLzuwaOTjCiT8lSDdGN1APCiqkChLMJxJPWLunPAt5fy8xgU9/jNOchV84wfIxrA0lRQB7oCT8jrn/wrQ==}
    engines: {node: '>=6.0'}

  ci-info@2.0.0:
    resolution: {integrity: sha512-5tK7EtrZ0N+OLFMthtqOj4fI2Jeb88C4CAZPu25LDVUgXJ0A3Js4PMGqrn0JU1W0Mh1/Z8wZzYPxqUrXeBboCQ==}

  ci-info@4.0.0:
    resolution: {integrity: sha512-TdHqgGf9odd8SXNuxtUBVx8Nv+qZOejE6qyqiy5NtbYYQOeFa6zmHkxlPzmaLxWWHsU6nJmB7AETdVPi+2NBUg==}
    engines: {node: '>=8'}

  classnames@2.5.1:
    resolution: {integrity: sha512-saHYOzhIQs6wy2sVxTM6bUDsQO4F50V9RQ22qBpEdCW+I+/Wmke2HOl6lS6dTpdxVhb88/I6+Hs+438c3lfUow==}

  clean-stack@2.2.0:
    resolution: {integrity: sha512-4diC9HaTE+KRAMWhDhrGOECgWZxoevMc5TlkObMqNSsVU62PYzXZ/SMTjzyGAFF1YusgxGcSWTEXBhp0CPwQ1A==}
    engines: {node: '>=6'}

  cli-boxes@2.2.1:
    resolution: {integrity: sha512-y4coMcylgSCdVinjiDBuR8PCC2bLjyGTwEmPb9NHR/QaNU6EUOXcTY/s6VjGMD6ENSEaeQYHCY0GNGS5jfMwPw==}
    engines: {node: '>=6'}

  cli-cursor@3.1.0:
    resolution: {integrity: sha512-I/zHAwsKf9FqGoXM4WWRACob9+SNukZTd94DWF57E4toouRulbCxcUh6RKUEOQlYTHJnzkPMySvPNaaSLNfLZw==}
    engines: {node: '>=8'}

  cli-high@0.4.2:
    resolution: {integrity: sha512-q/CIxOggmzAw/67QYS4j1bMo72IpC+dAlswZl8xHxp8XvmWS97x3Q30pWNXq8mg0pZLSJwIFWZpUWTfcF119wA==}
    hasBin: true

  cli-spinners@2.9.2:
    resolution: {integrity: sha512-ywqV+5MmyL4E7ybXgKys4DugZbX0FC6LnwrhjuykIjnK9k8OQacQ7axGKnjDXWNhns0xot3bZI5h55H8yo9cJg==}
    engines: {node: '>=6'}

  cli-width@3.0.0:
    resolution: {integrity: sha512-FxqpkPPwu1HjuN93Omfm4h8uIanXofW0RxVEW3k5RKx+mJJYSthzNhp32Kzxxy3YAEZ/Dc/EWN1vZRY0+kOhbw==}
    engines: {node: '>= 10'}

  client-only@0.0.1:
    resolution: {integrity: sha512-IV3Ou0jSMzZrd3pZ48nLkT9DA7Ag1pnPzaiQhpW7c3RbcqqzvzzVu+L8gfqMp/8IM2MQtSiqaCxrrcfu8I8rMA==}

  cliui@8.0.1:
    resolution: {integrity: sha512-BSeNnyus75C4//NQ9gQt1/csTXyo/8Sb+afLAkzAptFuMsod9HFokGNudZpi/oQV73hnVK+sR+5PVRMd+Dr7YQ==}
    engines: {node: '>=12'}

  clone@1.0.4:
    resolution: {integrity: sha512-JQHZ2QMW6l3aH/j6xCqQThY/9OH4D/9ls34cgkUBiEeocRTU04tHfKPBsUK1PqZCUQM7GiA0IIXJSuXHI64Kbg==}
    engines: {node: '>=0.8'}

  clsx@2.1.1:
    resolution: {integrity: sha512-eYm0QWBtUrBWZWG0d386OGAw16Z995PiOVo2B7bjWSbHedGl5e0ZWaq65kOGgUSNesEIDkB9ISbTg/JK9dhCZA==}
    engines: {node: '>=6'}

  cluster-key-slot@1.1.2:
    resolution: {integrity: sha512-RMr0FhtfXemyinomL4hrWcYJxmX6deFdCxpJzhDttxgO1+bcCnkk+9drydLVDmAMG7NE6aN/fl4F7ucU/90gAA==}
    engines: {node: '>=0.10.0'}

  co-body@6.2.0:
    resolution: {integrity: sha512-Kbpv2Yd1NdL1V/V4cwLVxraHDV6K8ayohr2rmH0J87Er8+zJjcTa6dAn9QMPC9CRgU8+aNajKbSf1TzDB1yKPA==}
    engines: {node: '>=8.0.0'}

  color-convert@1.9.3:
    resolution: {integrity: sha512-QfAUtd+vFdAtFQcC8CCyYt1fYWxSqAiK2cSD6zDB8N3cpsEBAvRxp9zOGg6G/SHHJYAT88/az/IuDGALsNVbGg==}

  color-convert@2.0.1:
    resolution: {integrity: sha512-RRECPsj7iu/xb5oKYcsFHSppFNnsj/52OVTRKb4zP5onXwVF3zVmmToNcOfGC+CRDpfK/U584fMg38ZHCaElKQ==}
    engines: {node: '>=7.0.0'}

  color-name@1.1.3:
    resolution: {integrity: sha512-72fSenhMw2HZMTVHeCA9KCmpEIbzWiQsjN+BHcBbS9vr1mtt+vJjPdksIBNUmKAW8TFUDPJK5SUU3QhE9NEXDw==}

  color-name@1.1.4:
    resolution: {integrity: sha512-dOy+3AuW3a2wNbZHIuMZpTcgjGuLU/uBL/ubcZF9OXbDo8ff4O8yVp5Bf0efS8uEoYo5q4Fx7dY9OgQGXgAsQA==}

  color-string@1.9.1:
    resolution: {integrity: sha512-shrVawQFojnZv6xM40anx4CkoDP+fZsw/ZerEMsW/pyzsRbElpsL/DBVW7q3ExxwusdNXI3lXpuhEZkzs8p5Eg==}

  color-support@1.1.3:
    resolution: {integrity: sha512-qiBjkpbMLO/HL68y+lh4q0/O1MZFj2RX6X/KmMa3+gJD3z+WwI1ZzDHysvqHGS3mP6mznPckpXmw1nI9cJjyRg==}
    hasBin: true

  color@3.2.1:
    resolution: {integrity: sha512-aBl7dZI9ENN6fUGC7mWpMTPNHmWUSNan9tuWN6ahh5ZLNk9baLJOnSMlrQkHcrfFgz2/RigjUVAjdx36VcemKA==}

  colorspace@1.1.4:
    resolution: {integrity: sha512-BgvKJiuVu1igBUF2kEjRCZXol6wiiGbY5ipL/oVPwm0BL9sIpMIzM8IK7vwuxIIzOXMV3Ey5w+vxhm0rR/TN8w==}

  combined-stream@1.0.8:
    resolution: {integrity: sha512-FQN4MRfuJeHf7cBbBMJFXhKSDq+2kAArBlmRBvcvFE5BB1HZKXtSFASDhdlz9zOYwxh8lDdnvmMOe/+5cdoEdg==}
    engines: {node: '>= 0.8'}

  comma-separated-tokens@1.0.8:
    resolution: {integrity: sha512-GHuDRO12Sypu2cV70d1dkA2EUmXHgntrzbpvOB+Qy+49ypNfGgFQIC2fhhXbnyrJRynDCAARsT7Ou0M6hirpfw==}

  commander@10.0.1:
    resolution: {integrity: sha512-y4Mg2tXshplEbSGzx7amzPwKKOCGuoSRP/CjEdwwk0FOGlUbq6lKuoyDZTNZkmxHdJtp54hdfY/JUrdL7Xfdug==}
    engines: {node: '>=14'}

  commander@2.20.3:
    resolution: {integrity: sha512-GpVkmM8vF2vQUkj2LvZmD35JxeJOLCwJ9cUkugyk2nuhbv3+mJvpLYYt+0+USMxE+oj+ey/lJEnhZw75x/OMcQ==}

  compress-commons@6.0.2:
    resolution: {integrity: sha512-6FqVXeETqWPoGcfzrXb37E50NP0LXT8kAMu5ooZayhWWdgEY4lBEEcbQNXtkuKQsGduxiIcI4gOTsxTmuq/bSg==}
    engines: {node: '>= 14'}

  concat-map@0.0.1:
    resolution: {integrity: sha512-/Srv4dswyQNBfohGpz9o6Yb3Gz3SrUDqBH5rTuhGR7ahtlbYKnVxw2bCFMRljaA7EXHaXZ8wsHdodFvbkhKmqg==}

  concurrently@8.2.2:
    resolution: {integrity: sha512-1dP4gpXFhei8IOtlXRE/T/4H88ElHgTiUzh71YUmtjTEHMSRS2Z/fgOxHSxxusGHogsRfxNq1vyAwxSC+EVyDg==}
    engines: {node: ^14.13.0 || >=16.0.0}
    hasBin: true

  config-chain@1.1.13:
    resolution: {integrity: sha512-qj+f8APARXHrM0hraqXYb2/bOVSV4PvJQlNZ/DVj0QrmNM2q2euizkeuVckQ57J+W0mRH6Hvi+k50M4Jul2VRQ==}

  configstore@5.0.1:
    resolution: {integrity: sha512-aMKprgk5YhBNyH25hj8wGt2+D52Sw1DRRIzqBwLp2Ya9mFmY8KPvvtvmna8SxVR9JMZ4kzMD68N22vlaRpkeFA==}
    engines: {node: '>=8'}

  console-control-strings@1.1.0:
    resolution: {integrity: sha512-ty/fTekppD2fIwRvnZAVdeOiGd1c7YXEixbgJTNzqcxJWKQnjJ/V1bNEEE6hygpM3WjwHFUVK6HTjWSzV4a8sQ==}

  constant-case@2.0.0:
    resolution: {integrity: sha512-eS0N9WwmjTqrOmR3o83F5vW8Z+9R1HnVz3xmzT2PMFug9ly+Au/fxRWlEBSb6LcZwspSsEn9Xs1uw9YgzAg1EQ==}

  content-disposition@0.5.4:
    resolution: {integrity: sha512-FveZTNuGw04cxlAiWbzi6zTAL/lhehaWbTtgluJh4/E95DqMwTmha3KZN1aAWA8cFIhHzMZUvLevkw5Rqk+tSQ==}
    engines: {node: '>= 0.6'}

  convert-source-map@2.0.0:
    resolution: {integrity: sha512-Kvp459HrV2FEJ1CAsi1Ku+MY3kasH19TFykTz2xWmMeq6bk2NU3XXvfJ+Q61m0xktWwt+1HSYf3JZsTms3aRJg==}

  cookie@0.6.0:
    resolution: {integrity: sha512-U71cyTamuh1CRNCfpGY6to28lxvNwPG4Guz/EVjgf3Jmzv0vlDp1atT9eS5dDjMYHucpHbWns6Lwf3BKz6svdw==}
    engines: {node: '>= 0.6'}

  cookies@0.9.1:
    resolution: {integrity: sha512-TG2hpqe4ELx54QER/S3HQ9SRVnQnGBtKUz5bLQWtYAQ+o6GpgMs6sYUvaiJjVxb+UXwhRhAEP3m7LbsIZ77Hmw==}
    engines: {node: '>= 0.8'}

  copy-anything@3.0.5:
    resolution: {integrity: sha512-yCEafptTtb4bk7GLEQoM8KVJpxAfdBJYaXyzQEgQQQgYrZiDp8SJmGKlYza6CYjEDNstAdNdKA3UuoULlEbS6w==}
    engines: {node: '>=12.13'}

  copy-to-clipboard@3.3.3:
    resolution: {integrity: sha512-2KV8NhB5JqC3ky0r9PMCAZKbUHSwtEo4CwCs0KXgruG43gX5PMqDEBbVU4OUzw2MuAWUfsuFmWvEKG5QRfSnJA==}

  core-js-pure@3.37.1:
    resolution: {integrity: sha512-J/r5JTHSmzTxbiYYrzXg9w1VpqrYt+gexenBE9pugeyhwPZTAEJddyiReJWsLO6uNQ8xJZFbod6XC7KKwatCiA==}

  core-util-is@1.0.3:
    resolution: {integrity: sha512-ZQBvi1DcpJ4GDqanjucZ2Hj3wEO5pZDS89BWbkcrvdxksJorwUDDZamX9ldFkp9aw2lmBDLgkObEA4DWNJ9FYQ==}

  cpu-features@0.0.10:
    resolution: {integrity: sha512-9IkYqtX3YHPCzoVg1Py+o9057a3i0fp7S530UWokCSaFVTc7CwXPRiOjRjBQQ18ZCNafx78YfnG+HALxtVmOGA==}
    engines: {node: '>=10.0.0'}

  crc-32@1.2.2:
    resolution: {integrity: sha512-ROmzCKrTnOwybPcJApAA6WBWij23HVfGVNKqqrZpuyZOHqK2CwHSvpGuyt/UNNvaIjEd8X5IFGp4Mh+Ie1IHJQ==}
    engines: {node: '>=0.8'}
    hasBin: true

  crc32-stream@6.0.0:
    resolution: {integrity: sha512-piICUB6ei4IlTv1+653yq5+KoqfBYmj9bw6LqXoOneTMDXk5nM1qt12mFW1caG3LlJXEKW1Bp0WggEmIfQB34g==}
    engines: {node: '>= 14'}

  create-require@1.1.1:
    resolution: {integrity: sha512-dcKFX3jn0MpIaXjisoRvexIJVEKzaq7z2rZKxf+MSr9TkdmHmsU4m2lcLojrj/FHl8mk5VxMmYA+ftRkP/3oKQ==}

  crelt@1.0.6:
    resolution: {integrity: sha512-VQ2MBenTq1fWZUH9DJNGti7kKv6EeAuYr3cLwxUWhIu1baTaXh4Ib5W2CqHVqib4/MqbYGJqiL3Zb8GJZr3l4g==}

  cross-env@7.0.3:
    resolution: {integrity: sha512-+/HKd6EgcQCJGh2PSjZuUitQBQynKor4wrFbRg4DtAgS1aWO+gU52xpH7M9ScGgXSYmAVS9bIJ8EzuaGw0oNAw==}
    engines: {node: '>=10.14', npm: '>=6', yarn: '>=1'}
    hasBin: true

  cross-fetch@4.0.0:
    resolution: {integrity: sha512-e4a5N8lVvuLgAWgnCrLr2PP0YyDOTHa9H/Rj54dirp61qXnNq46m82bRhNqIA5VccJtWBvPTFRV3TtvHUKPB1g==}

  cross-spawn@7.0.3:
    resolution: {integrity: sha512-iRDPJKUPVEND7dHPO8rkbOnPpyDygcDFtWjpeWNCgy8WP2rXcxXL8TskReQl6OrB2G7+UJrags1q15Fudc7G6w==}
    engines: {node: '>= 8'}

  crypto-random-string@2.0.0:
    resolution: {integrity: sha512-v1plID3y9r/lPhviJ1wrXpLeyUIGAZ2SHNYTEapm7/8A9nLPoyvVp3RK/EPFqn5kEznyWgYZNsRtYYIWbuG8KA==}
    engines: {node: '>=8'}

  css.escape@1.5.1:
    resolution: {integrity: sha512-YUifsXXuknHlUsmlgyY0PKzgPOr7/FjCePfHNt0jxm83wHZi44VDMQ7/fGNkjY3/jV1MC+1CmZbaHzugyeRtpg==}

  cssesc@3.0.0:
    resolution: {integrity: sha512-/Tb/JcjK111nNScGob5MNtsntNM1aCNUDipB/TkwZFhyDrrE47SOx/18wF2bbjgc3ZzCSKW1T5nt5EbFoAz/Vg==}
    engines: {node: '>=4'}
    hasBin: true

  cssstyle@4.0.1:
    resolution: {integrity: sha512-8ZYiJ3A/3OkDd093CBT/0UKDWry7ak4BdPTFP2+QEP7cmhouyq/Up709ASSj2cK02BbZiMgk7kYjZNS4QP5qrQ==}
    engines: {node: '>=18'}

  csstype@3.1.3:
    resolution: {integrity: sha512-M1uQkMl8rQK/szD0LNhtqxIPLpimGm8sOBwU7lLnCpSbTyY3yeU1Vc7l4KT5zT4s/yOxHH5O7tIuuLOCnLADRw==}

  damerau-levenshtein@1.0.8:
    resolution: {integrity: sha512-sdQSFB7+llfUcQHUQO3+B8ERRj0Oa4w9POWMI/puGtuf7gFywGmkaLCElnudfTiKZV+NvHqL0ifzdrI8Ro7ESA==}

  data-uri-to-buffer@6.0.2:
    resolution: {integrity: sha512-7hvf7/GW8e86rW0ptuwS3OcBGDjIi6SZva7hCyWC0yYry2cOPmLIjXAUHI6DK2HsnwJd9ifmt57i8eV2n4YNpw==}
    engines: {node: '>= 14'}

  data-urls@5.0.0:
    resolution: {integrity: sha512-ZYP5VBHshaDAiVZxjbRVcFJpc+4xGgT0bK3vzy1HLN8jTO975HEbuYzZJcHoQEY5K1a0z8YayJkyVETa08eNTg==}
    engines: {node: '>=18'}

  data-view-buffer@1.0.1:
    resolution: {integrity: sha512-0lht7OugA5x3iJLOWFhWK/5ehONdprk0ISXqVFn/NFrDu+cuc8iADFrGQz5BnRK7LLU3JmkbXSxaqX+/mXYtUA==}
    engines: {node: '>= 0.4'}

  data-view-byte-length@1.0.1:
    resolution: {integrity: sha512-4J7wRJD3ABAzr8wP+OcIcqq2dlUKp4DVflx++hs5h5ZKydWMI6/D/fAot+yh6g2tHh8fLFTvNOaVN357NvSrOQ==}
    engines: {node: '>= 0.4'}

  data-view-byte-offset@1.0.0:
    resolution: {integrity: sha512-t/Ygsytq+R995EJ5PZlD4Cu56sWa8InXySaViRzw9apusqsOO2bQP+SbYzAhR0pFKoB+43lYy8rWban9JSuXnA==}
    engines: {node: '>= 0.4'}

  date-fns@2.30.0:
    resolution: {integrity: sha512-fnULvOpxnC5/Vg3NCiWelDsLiUc9bRwAPs/+LfTLNvetFCtCTN+yQz15C/fs4AwX1R9K5GLtLfn8QW+dWisaAw==}
    engines: {node: '>=0.11'}

  dayjs@1.11.13:
    resolution: {integrity: sha512-oaMBel6gjolK862uaPQOVTA7q3TZhuSvuMQAAglQDOWYO9A91IrAOUJEyKVlqJlHE0vq5p5UXxzdPfMH/x6xNg==}

  debug@3.2.7:
    resolution: {integrity: sha512-CFjzYYAi4ThfiQvizrFQevTTXHtnCqWfe7x1AhgEscTz6ZbLbfoLRLPugTQyBth6f8ZERVUSyWHFD/7Wu4t1XQ==}
    peerDependencies:
      supports-color: '*'
    peerDependenciesMeta:
      supports-color:
        optional: true

  debug@4.3.4:
    resolution: {integrity: sha512-PRWFHuSU3eDtQJPvnNY7Jcket1j0t5OuOsFzPPzsekD52Zl8qUfFIPEiswXqIvHWGVHOgX+7G/vCNNhehwxfkQ==}
    engines: {node: '>=6.0'}
    peerDependencies:
      supports-color: '*'
    peerDependenciesMeta:
      supports-color:
        optional: true

  debug@4.3.5:
    resolution: {integrity: sha512-pt0bNEmneDIvdL1Xsd9oDQ/wrQRkXDT4AUWlNZNPKvW5x/jyO9VFXkJUP07vQ2upmw5PlaITaPKc31jK13V+jg==}
    engines: {node: '>=6.0'}
    peerDependencies:
      supports-color: '*'
    peerDependenciesMeta:
      supports-color:
        optional: true

  debug@4.3.6:
    resolution: {integrity: sha512-O/09Bd4Z1fBrU4VzkhFqVgpPzaGbw6Sm9FEkBT1A/YBXQFGuuSxa1dN2nxgxS34JmKXqYx8CZAwEVoJFImUXIg==}
    engines: {node: '>=6.0'}
    peerDependencies:
      supports-color: '*'
    peerDependenciesMeta:
      supports-color:
        optional: true

  decimal.js@10.4.3:
    resolution: {integrity: sha512-VBBaLc1MgL5XpzgIP7ny5Z6Nx3UrRkIViUkPUdtl9aya5amy3De1gsUUSB1g3+3sExYNjCAsAznmukyxCb1GRA==}

  decompress-response@6.0.0:
    resolution: {integrity: sha512-aW35yZM6Bb/4oJlZncMH2LCoZtJXTRxES17vE3hoRiowU2kWHaJKFkSBDnDR+cm9J+9QhXmREyIfv0pji9ejCQ==}
    engines: {node: '>=10'}

  deep-eql@5.0.2:
    resolution: {integrity: sha512-h5k/5U50IJJFpzfL6nO9jaaumfjO/f2NjK/oYB2Djzm4p9L+3T9qWpZqZ2hAbLPuuYq9wrU08WQyBTL5GbPk5Q==}
    engines: {node: '>=6'}

  deep-equal@2.2.3:
    resolution: {integrity: sha512-ZIwpnevOurS8bpT4192sqAowWM76JDKSHYzMLty3BZGSswgq6pBaH3DhCSW5xVAZICZyKdOBPjwww5wfgT/6PA==}
    engines: {node: '>= 0.4'}

  deep-extend@0.6.0:
    resolution: {integrity: sha512-LOHxIOaPYdHlJRtCQfDIVZtfw/ufM8+rVj649RIHzcm/vGwQRXFt6OPqIFWsm2XEMrNIEtWR64sY1LEKD2vAOA==}
    engines: {node: '>=4.0.0'}

  deep-is@0.1.4:
    resolution: {integrity: sha512-oIPzksmTg4/MriiaYGO+okXDT7ztn/w3Eptv/+gSIdMdKsJo0u4CfYNFJPy+4SKMuCqGw2wxnA+URMg3t8a/bQ==}

  deepmerge@4.3.1:
    resolution: {integrity: sha512-3sUqbMEc77XqpdNO7FRyRog+eW3ph+GYCbj+rK+uYyRMuwsVy0rMiVtPn+QJlKFvWP/1PYpapqYn0Me2knFn+A==}
    engines: {node: '>=0.10.0'}

  defaults@1.0.4:
    resolution: {integrity: sha512-eFuaLoy/Rxalv2kr+lqMlUnrDWV+3j4pljOIJgLIhI058IQfWJ7vXhyEIHu+HtC738klGALYxOKDO0bQP3tg8A==}

  define-data-property@1.1.4:
    resolution: {integrity: sha512-rBMvIzlpA8v6E+SJZoo++HAYqsLrkg7MSfIinMPFhmkorw7X+dOXVJQs+QT69zGkzMyfDnIMN2Wid1+NbL3T+A==}
    engines: {node: '>= 0.4'}

  define-properties@1.2.1:
    resolution: {integrity: sha512-8QmQKqEASLd5nx0U1B1okLElbUuuttJ/AnYmRXbbbGDWh6uS208EjD4Xqq/I9wK7u0v6O08XhTWnt5XtEbR6Dg==}
    engines: {node: '>= 0.4'}

  degenerator@5.0.1:
    resolution: {integrity: sha512-TllpMR/t0M5sqCXfj85i4XaAzxmS5tVA16dqvdkMwGmzI+dXLXnw3J+3Vdv7VKw+ThlTMboK6i9rnZ6Nntj5CQ==}
    engines: {node: '>= 14'}

  del@5.1.0:
    resolution: {integrity: sha512-wH9xOVHnczo9jN2IW68BabcecVPxacIA3g/7z6vhSU/4stOKQzeCRK0yD0A24WiAAUJmmVpWqrERcTxnLo3AnA==}
    engines: {node: '>=8'}

  delayed-stream@1.0.0:
    resolution: {integrity: sha512-ZySD7Nf91aLB0RxL4KGrKHBXl7Eds1DAmEdcoVawXnLD7SDhpNgtuII2aAkg7a7QS41jxPSZ17p4VdGnMHk3MQ==}
    engines: {node: '>=0.4.0'}

  delegates@1.0.0:
    resolution: {integrity: sha512-bd2L678uiWATM6m5Z1VzNCErI3jiGzt6HGY8OVICs40JQq/HALfbyNJmp0UDakEY4pMMaN0Ly5om/B1VI/+xfQ==}

  denque@2.1.0:
    resolution: {integrity: sha512-HVQE3AAb/pxF8fQAoiqpvg9i3evqug3hoiwakOyZAwJm+6vZehbkYXZ0l4JxS+I3QxM97v5aaRNhj8v5oBhekw==}
    engines: {node: '>=0.10'}

  depd@1.1.2:
    resolution: {integrity: sha512-7emPTl6Dpo6JRXOXjLRxck+FlLRX5847cLKEn00PLAgc3g2hTZZgr+e4c2v6QpSmLeFP3n5yUo7ft6avBK/5jQ==}
    engines: {node: '>= 0.6'}

  depd@2.0.0:
    resolution: {integrity: sha512-g7nH6P6dyDioJogAAGprGpCtVImJhpPk/roCzdb3fIh61/s/nPsfR6onyMwkCAR/OlC3yBC0lESvUoQEAssIrw==}
    engines: {node: '>= 0.8'}

  dequal@2.0.3:
    resolution: {integrity: sha512-0je+qPKHEMohvfRTCEo3CrPG6cAzAYgmzKyxRiYSSDkS6eGJdyVJm7WaYA5ECaAD9wLB2T4EEeymA5aFVcYXCA==}
    engines: {node: '>=6'}

  detect-libc@2.0.3:
    resolution: {integrity: sha512-bwy0MGW55bG41VqxxypOsdSdGqLwXPI/focwgTYCFMbdUiBAxLg9CFzG08sz2aqzknwiX7Hkl0bQENjg8iLByw==}
    engines: {node: '>=8'}

  detect-node-es@1.1.0:
    resolution: {integrity: sha512-ypdmJU/TbBby2Dxibuv7ZLW3Bs1QEmM7nHjEANfohJLvE0XVujisn1qPJcZxg+qDucsr+bP6fLD1rPS3AhJ7EQ==}

  diff@4.0.2:
    resolution: {integrity: sha512-58lmxKSA4BNyLz+HHMUzlOEpg09FV+ev6ZMe3vJihgdxzgcwZ8VoEEPmALCZG9LmqfVoNMMKpttIYTVG6uDY7A==}
    engines: {node: '>=0.3.1'}

  diff@5.2.0:
    resolution: {integrity: sha512-uIFDxqpRZGZ6ThOk84hEfqWoHx2devRFvpTZcTHur85vImfaxUbTW9Ryh4CpCuDnToOP1CEtXKIgytHBPVff5A==}
    engines: {node: '>=0.3.1'}

  dir-glob@3.0.1:
    resolution: {integrity: sha512-WkrWp9GR4KXfKGYzOLmTuGVi1UWFfws377n9cc55/tb6DuqyF6pcQ5AbiHEshaDpY9v6oaSr2XCDidGmMwdzIA==}
    engines: {node: '>=8'}

  docker-compose@0.24.8:
    resolution: {integrity: sha512-plizRs/Vf15H+GCVxq2EUvyPK7ei9b/cVesHvjnX4xaXjM9spHe2Ytq0BitndFgvTJ3E3NljPNUEl7BAN43iZw==}
    engines: {node: '>= 6.0.0'}

  docker-modem@3.0.8:
    resolution: {integrity: sha512-f0ReSURdM3pcKPNS30mxOHSbaFLcknGmQjwSfmbcdOw1XWKXVhukM3NJHhr7NpY9BIyyWQb0EBo3KQvvuU5egQ==}
    engines: {node: '>= 8.0'}

  docker-modem@5.0.3:
    resolution: {integrity: sha512-89zhop5YVhcPEt5FpUFGr3cDyceGhq/F9J+ZndQ4KfqNvfbJpPMfgeixFgUj5OjCYAboElqODxY5Z1EBsSa6sg==}
    engines: {node: '>= 8.0'}

  dockerode@3.3.5:
    resolution: {integrity: sha512-/0YNa3ZDNeLr/tSckmD69+Gq+qVNhvKfAHNeZJBnp7EOP6RGKV8ORrJHkUn20So5wU+xxT7+1n5u8PjHbfjbSA==}
    engines: {node: '>= 8.0'}

  dockerode@4.0.2:
    resolution: {integrity: sha512-9wM1BVpVMFr2Pw3eJNXrYYt6DT9k0xMcsSCjtPvyQ+xa1iPg/Mo3T/gUcwI0B2cczqCeCYRPF8yFYDwtFXT0+w==}
    engines: {node: '>= 8.0'}

  doctrine@2.1.0:
    resolution: {integrity: sha512-35mSku4ZXK0vfCuHEDAwt55dg2jNajHZ1odvF+8SSr82EsZY4QmXfuWso8oEd8zRhVObSN18aM0CjSdoBX7zIw==}
    engines: {node: '>=0.10.0'}

  dom-helpers@5.2.1:
    resolution: {integrity: sha512-nRCa7CK3VTrM2NmGkIy4cbK7IZlgBE/PYMn55rrXefr5xXDP0LdtfPnblFDoVdcAfslJ7or6iqAUnx0CCGIWQA==}

  dom-walk@0.1.2:
    resolution: {integrity: sha512-6QvTW9mrGeIegrFXdtQi9pk7O/nSK6lSdXW2eqUspN5LWD7UTji2Fqw5V2YLjBpHEoU9Xl/eUWNpDeZvoyOv2w==}

  dompurify@3.1.4:
    resolution: {integrity: sha512-2gnshi6OshmuKil8rMZuQCGiUF3cUxHY3NGDzUAdUx/NPEe5DVnO8BDoAQouvgwnx0R/+a6jUn36Z0FSdq8vww==}

  dot-case@2.1.1:
    resolution: {integrity: sha512-HnM6ZlFqcajLsyudHq7LeeLDr2rFAVYtDv/hV5qchQEidSck8j9OPUsXY9KwJv/lHMtYlX4DjRQqwFYa+0r8Ug==}

  dot-prop@5.3.0:
    resolution: {integrity: sha512-QM8q3zDe58hqUqjraQOmzZ1LIH9SWQJTlEKCH4kJ2oQvLZk7RbQXvtDM2XEq3fwkV9CCvvH4LA0AV+ogFsBM2Q==}
    engines: {node: '>=8'}

  dotenv-cli@7.4.2:
    resolution: {integrity: sha512-SbUj8l61zIbzyhIbg0FwPJq6+wjbzdn9oEtozQpZ6kW2ihCcapKVZj49oCT3oPM+mgQm+itgvUQcG5szxVrZTA==}
    hasBin: true

  dotenv-expand@10.0.0:
    resolution: {integrity: sha512-GopVGCpVS1UKH75VKHGuQFqS1Gusej0z4FyQkPdwjil2gNIv+LNsqBlboOzpJFZKVT95GkCyWJbBSdFEFUWI2A==}
    engines: {node: '>=12'}

  dotenv@16.0.3:
    resolution: {integrity: sha512-7GO6HghkA5fYG9TYnNxi14/7K9f5occMlp3zXAuSxn7CKCxt9xbNWG7yF8hTCSUchlfWSe3uLmlPfigevRItzQ==}
    engines: {node: '>=12'}

  dotenv@16.4.5:
    resolution: {integrity: sha512-ZmdL2rui+eB2YwhsWzjInR8LldtZHGDoQ1ugH85ppHKwpUHL7j7rN0Ti9NCnGiQbhaZ11FpR+7ao1dNsmduNUg==}
    engines: {node: '>=12'}

  drange@1.1.1:
    resolution: {integrity: sha512-pYxfDYpued//QpnLIm4Avk7rsNtAtQkUES2cwAYSvD/wd2pKD71gN2Ebj3e7klzXwjocvE8c5vx/1fxwpqmSxA==}
    engines: {node: '>=4'}

  drizzle-kit@0.24.2:
    resolution: {integrity: sha512-nXOaTSFiuIaTMhS8WJC2d4EBeIcN9OSt2A2cyFbQYBAZbi7lRsVGJNqDpEwPqYfJz38yxbY/UtbvBBahBfnExQ==}
    hasBin: true

  drizzle-orm@0.33.0:
    resolution: {integrity: sha512-SHy72R2Rdkz0LEq0PSG/IdvnT3nGiWuRk+2tXZQ90GVq/XQhpCzu/EFT3V2rox+w8MlkBQxifF8pCStNYnERfA==}
    peerDependencies:
      '@aws-sdk/client-rds-data': '>=3'
      '@cloudflare/workers-types': '>=3'
      '@electric-sql/pglite': '>=0.1.1'
      '@libsql/client': '*'
      '@neondatabase/serverless': '>=0.1'
      '@op-engineering/op-sqlite': '>=2'
      '@opentelemetry/api': ^1.4.1
      '@planetscale/database': '>=1'
      '@prisma/client': '*'
      '@tidbcloud/serverless': '*'
      '@types/better-sqlite3': '*'
      '@types/pg': '*'
      '@types/react': '>=18'
      '@types/sql.js': '*'
      '@vercel/postgres': '>=0.8.0'
      '@xata.io/client': '*'
      better-sqlite3: '>=7'
      bun-types: '*'
      expo-sqlite: '>=13.2.0'
      knex: '*'
      kysely: '*'
      mysql2: '>=2'
      pg: '>=8'
      postgres: '>=3'
      prisma: '*'
      react: '>=18'
      sql.js: '>=1'
      sqlite3: '>=5'
    peerDependenciesMeta:
      '@aws-sdk/client-rds-data':
        optional: true
      '@cloudflare/workers-types':
        optional: true
      '@electric-sql/pglite':
        optional: true
      '@libsql/client':
        optional: true
      '@neondatabase/serverless':
        optional: true
      '@op-engineering/op-sqlite':
        optional: true
      '@opentelemetry/api':
        optional: true
      '@planetscale/database':
        optional: true
      '@prisma/client':
        optional: true
      '@tidbcloud/serverless':
        optional: true
      '@types/better-sqlite3':
        optional: true
      '@types/pg':
        optional: true
      '@types/react':
        optional: true
      '@types/sql.js':
        optional: true
      '@vercel/postgres':
        optional: true
      '@xata.io/client':
        optional: true
      better-sqlite3:
        optional: true
      bun-types:
        optional: true
      expo-sqlite:
        optional: true
      knex:
        optional: true
      kysely:
        optional: true
      mysql2:
        optional: true
      pg:
        optional: true
      postgres:
        optional: true
      prisma:
        optional: true
      react:
        optional: true
      sql.js:
        optional: true
      sqlite3:
        optional: true

  eastasianwidth@0.2.0:
    resolution: {integrity: sha512-I88TYZWc9XiYHRQ4/3c5rjjfgkjhLyW2luGIheGERbNQ6OY7yTybanSpDXZa8y7VUP9YmDcYa+eyq4ca7iLqWA==}

  electron-to-chromium@1.4.772:
    resolution: {integrity: sha512-jFfEbxR/abTTJA3ci+2ok1NTuOBBtB4jH+UT6PUmRN+DY3WSD4FFRsgoVQ+QNIJ0T7wrXwzsWCI2WKC46b++2A==}

  emoji-regex@8.0.0:
    resolution: {integrity: sha512-MSjYzcWNOA0ewAHpz0MxpYFvwg6yjy1NG3xteoqz644VCo/RPgnr1/GGt+ic3iJTzQ8Eu3TdM14SawnVUmGE6A==}

  emoji-regex@9.2.2:
    resolution: {integrity: sha512-L18DaJsXSUk2+42pv8mLs5jJT2hqFkFE4j21wOmgbUqsZ2hL72NsUU785g9RXgo3s0ZNgVl42TiHp3ZtOv/Vyg==}

  emojis-list@3.0.0:
    resolution: {integrity: sha512-/kyM18EfinwXZbno9FyUGeFh87KC8HRQBQGildHZbEuRyWFOmv1U10o9BBp8XVZDVNNuQKyIGIu5ZYAAXJ0V2Q==}
    engines: {node: '>= 4'}

  enabled@2.0.0:
    resolution: {integrity: sha512-AKrN98kuwOzMIdAizXGI86UFBoo26CL21UM763y1h/GMSJ4/OHU9k2YlsmBpyScFo/wbLzWQJBMCW4+IO3/+OQ==}

  end-of-stream@1.4.4:
    resolution: {integrity: sha512-+uw1inIHVPQoaVuHzRyXd21icM+cnt4CzD5rW+NC1wjOUSTOs+Te7FOv7AhN7vS9x/oIyhLP5PR1H+phQAHu5Q==}

  engine.io-client@6.5.4:
    resolution: {integrity: sha512-GeZeeRjpD2qf49cZQ0Wvh/8NJNfeXkXXcoGh+F77oEAgo9gUHwT1fCRxSNU+YEEaysOJTnsFHmM5oAcPy4ntvQ==}

  engine.io-parser@5.2.3:
    resolution: {integrity: sha512-HqD3yTBfnBxIrbnM1DoD6Pcq8NECnh8d4As1Qgh0z5Gg3jRRIqijury0CL3ghu/edArpUYiYqQiDUQBIs4np3Q==}
    engines: {node: '>=10.0.0'}

  enhanced-resolve@5.16.1:
    resolution: {integrity: sha512-4U5pNsuDl0EhuZpq46M5xPslstkviJuhrdobaRDBk2Jy2KO37FDAJl4lb2KlNabxT0m4MTK2UHNrsAcphE8nyw==}
    engines: {node: '>=10.13.0'}

  entities@4.5.0:
    resolution: {integrity: sha512-V0hjH4dGPh9Ao5p0MoRY6BVqtwCjhz6vI5LT8AJ55H+4g9/4vbHx1I54fS0XuclLhDHArPQCiMjDxjaL8fPxhw==}
    engines: {node: '>=0.12'}

  es-abstract@1.23.3:
    resolution: {integrity: sha512-e+HfNH61Bj1X9/jLc5v1owaLYuHdeHHSQlkhCBiTK8rBvKaULl/beGMxwrMXjpYrv4pz22BlY570vVePA2ho4A==}
    engines: {node: '>= 0.4'}

  es-define-property@1.0.0:
    resolution: {integrity: sha512-jxayLKShrEqqzJ0eumQbVhTYQM27CfT1T35+gCgDFoL82JLsXqTJ76zv6A0YLOgEnLUMvLzsDsGIrl8NFpT2gQ==}
    engines: {node: '>= 0.4'}

  es-errors@1.3.0:
    resolution: {integrity: sha512-Zf5H2Kxt2xjTvbJvP2ZWLEICxA6j+hAmMzIlypy4xcBg1vKVnx89Wy0GbS+kf5cwCVFFzdCFh2XSCFNULS6csw==}
    engines: {node: '>= 0.4'}

  es-get-iterator@1.1.3:
    resolution: {integrity: sha512-sPZmqHBe6JIiTfN5q2pEi//TwxmAFHwj/XEuYjTuse78i8KxaqMTTzxPoFKuzRpDpTJ+0NAbpfenkmH2rePtuw==}

  es-iterator-helpers@1.0.19:
    resolution: {integrity: sha512-zoMwbCcH5hwUkKJkT8kDIBZSz9I6mVG//+lDCinLCGov4+r7NIy0ld8o03M0cJxl2spVf6ESYVS6/gpIfq1FFw==}
    engines: {node: '>= 0.4'}

  es-module-lexer@1.5.3:
    resolution: {integrity: sha512-i1gCgmR9dCl6Vil6UKPI/trA69s08g/syhiDK9TG0Nf1RJjjFI+AzoWW7sPufzkgYAn861skuCwJa0pIIHYxvg==}

  es-object-atoms@1.0.0:
    resolution: {integrity: sha512-MZ4iQ6JwHOBQjahnjwaC1ZtIBH+2ohjamzAO3oaHcXYup7qxjF2fixyH+Q71voWHeOkI2q/TnJao/KfXYIZWbw==}
    engines: {node: '>= 0.4'}

  es-set-tostringtag@2.0.3:
    resolution: {integrity: sha512-3T8uNMC3OQTHkFUsFq8r/BwAXLHvU/9O9mE0fBc/MY5iq/8H7ncvO947LmYA6ldWw9Uh8Yhf25zu6n7nML5QWQ==}
    engines: {node: '>= 0.4'}

  es-shim-unscopables@1.0.2:
    resolution: {integrity: sha512-J3yBRXCzDu4ULnQwxyToo/OjdMx6akgVC7K6few0a7F/0wLtmKKN7I73AH5T2836UuXRqN7Qg+IIUw/+YJksRw==}

  es-to-primitive@1.2.1:
    resolution: {integrity: sha512-QCOllgZJtaUo9miYBcLChTUaHNjJF3PYs1VidD7AwiEj1kYxKeQTctLAezAOH5ZKRH0g2IgPn6KwB4IT8iRpvA==}
    engines: {node: '>= 0.4'}

  esbuild-register@3.5.0:
    resolution: {integrity: sha512-+4G/XmakeBAsvJuDugJvtyF1x+XJT4FMocynNpxrvEBViirpfUn2PgNpCHedfWhF4WokNsO/OvMKrmJOIJsI5A==}
    peerDependencies:
      esbuild: '>=0.12 <1'

  esbuild@0.18.20:
    resolution: {integrity: sha512-ceqxoedUrcayh7Y7ZX6NdbbDzGROiyVBgC4PriJThBKSVPWnnFHZAkfI1lJT8QFkOwH4qOS2SJkS4wvpGl8BpA==}
    engines: {node: '>=12'}
    hasBin: true

  esbuild@0.19.12:
    resolution: {integrity: sha512-aARqgq8roFBj054KvQr5f1sFu0D65G+miZRCuJyJ0G13Zwx7vRar5Zhn2tkQNzIXcBrNVsv/8stehpj+GAjgbg==}
    engines: {node: '>=12'}
    hasBin: true

  esbuild@0.20.2:
    resolution: {integrity: sha512-WdOOppmUNU+IbZ0PaDiTst80zjnrOkyJNHoKupIcVyU8Lvla3Ugx94VzkQ32Ijqd7UhHJy75gNWDMUekcrSJ6g==}
    engines: {node: '>=12'}
    hasBin: true

  escalade@3.1.2:
    resolution: {integrity: sha512-ErCHMCae19vR8vQGe50xIsVomy19rg6gFu3+r3jkEO46suLMWBksvVyoGgQV+jOfl84ZSOSlmv6Gxa89PmTGmA==}
    engines: {node: '>=6'}

  escape-goat@2.1.1:
    resolution: {integrity: sha512-8/uIhbG12Csjy2JEW7D9pHbreaVaS/OpN3ycnyvElTdwM5n6GY6W6e2IPemfvGZeUMqZ9A/3GqIZMgKnBhAw/Q==}
    engines: {node: '>=8'}

  escape-string-regexp@1.0.5:
    resolution: {integrity: sha512-vbRorB5FUQWvla16U8R/qgaFIya2qGzwDrNmCZuYKrbdSUMG6I1ZCGQRefkRVhuOkIGVne7BQ35DSfo1qvJqFg==}
    engines: {node: '>=0.8.0'}

  escape-string-regexp@4.0.0:
    resolution: {integrity: sha512-TtpcNJ3XAzx3Gq8sWRzJaVajRs0uVxA2YAkdb1jm2YkPz4G6egUFAyA3n5vtEIZefPk5Wa4UXbKuS5fKkJWdgA==}
    engines: {node: '>=10'}

  escodegen@2.1.0:
    resolution: {integrity: sha512-2NlIDTwUWJN0mRPQOdtQBzbUHvdGY2P1VXSyU83Q3xKxM7WHX2Ql8dKq782Q9TgQUNOLEzEYu9bzLNj1q88I5w==}
    engines: {node: '>=6.0'}
    hasBin: true

  eslint-config-prettier@9.1.0:
    resolution: {integrity: sha512-NSWl5BFQWEPi1j4TjVNItzYV7dZXZ+wP6I6ZhrBGpChQhZRUaElihE9uRRkcbRnNb76UMKDF3r+WTmNcGPKsqw==}
    hasBin: true
    peerDependencies:
      eslint: '>=7.0.0'

  eslint-config-turbo@2.1.1:
    resolution: {integrity: sha512-JJF8SZErmgKCGkt124WUmTt0sQ5YLvPo2YxDsfzn9avGJC7/BQIa+3FZoDb3zeYYsZx91pZ6htQAJaKK8NQQAg==}
    peerDependencies:
      eslint: '>6.6.0'

  eslint-import-resolver-node@0.3.9:
    resolution: {integrity: sha512-WFj2isz22JahUv+B788TlO3N6zL3nNJGU8CcZbPZvVEkBPaJdCV4vy5wyghty5ROFbCRnm132v8BScu5/1BQ8g==}

  eslint-module-utils@2.8.1:
    resolution: {integrity: sha512-rXDXR3h7cs7dy9RNpUlQf80nX31XWJEyGq1tRMo+6GsO5VmTe4UTwtmonAD4ZkAsrfMVDA2wlGJ3790Ys+D49Q==}
    engines: {node: '>=4'}
    peerDependencies:
      '@typescript-eslint/parser': '*'
      eslint: '*'
      eslint-import-resolver-node: '*'
      eslint-import-resolver-typescript: '*'
      eslint-import-resolver-webpack: '*'
    peerDependenciesMeta:
      '@typescript-eslint/parser':
        optional: true
      eslint:
        optional: true
      eslint-import-resolver-node:
        optional: true
      eslint-import-resolver-typescript:
        optional: true
      eslint-import-resolver-webpack:
        optional: true

  eslint-plugin-import@2.29.1:
    resolution: {integrity: sha512-BbPC0cuExzhiMo4Ff1BTVwHpjjv28C5R+btTOGaCRC7UEz801up0JadwkeSk5Ued6TG34uaczuVuH6qyy5YUxw==}
    engines: {node: '>=4'}
    peerDependencies:
      '@typescript-eslint/parser': '*'
      eslint: ^2 || ^3 || ^4 || ^5 || ^6 || ^7.2.0 || ^8
    peerDependenciesMeta:
      '@typescript-eslint/parser':
        optional: true

  eslint-plugin-jsx-a11y@6.9.0:
    resolution: {integrity: sha512-nOFOCaJG2pYqORjK19lqPqxMO/JpvdCZdPtNdxY3kvom3jTvkAbOvQvD8wuD0G8BYR0IGAGYDlzqWJOh/ybn2g==}
    engines: {node: '>=4.0'}
    peerDependencies:
      eslint: ^3 || ^4 || ^5 || ^6 || ^7 || ^8

  eslint-plugin-react-hooks@4.6.2:
    resolution: {integrity: sha512-QzliNJq4GinDBcD8gPB5v0wh6g8q3SUi6EFF0x8N/BL9PoVs0atuGc47ozMRyOWAKdwaZ5OnbOEa3WR+dSGKuQ==}
    engines: {node: '>=10'}
    peerDependencies:
      eslint: ^3.0.0 || ^4.0.0 || ^5.0.0 || ^6.0.0 || ^7.0.0 || ^8.0.0-0

  eslint-plugin-react@7.35.0:
    resolution: {integrity: sha512-v501SSMOWv8gerHkk+IIQBkcGRGrO2nfybfj5pLxuJNFTPxxA3PSryhXTK+9pNbtkggheDdsC0E9Q8CuPk6JKA==}
    engines: {node: '>=4'}
    peerDependencies:
      eslint: ^3 || ^4 || ^5 || ^6 || ^7 || ^8 || ^9.7

  eslint-plugin-turbo@2.1.1:
    resolution: {integrity: sha512-E/34kdQd0n3RP18+e0DSV0f3YTSCOojUh1p4X0Xrho2PBYmJ3umSnNo9FhkZt6UDACl+nBQcYTFkRHMz76lJdw==}
    peerDependencies:
      eslint: '>6.6.0'

  eslint-scope@5.1.1:
    resolution: {integrity: sha512-2NxwbF/hZ0KpepYN0cNbo+FN6XoK7GaHlQhgx/hIZl6Va0bF45RQOOwhLIy8lQDbuCiadSLCBnH2CFYquit5bw==}
    engines: {node: '>=8.0.0'}

  eslint-scope@8.0.2:
    resolution: {integrity: sha512-6E4xmrTw5wtxnLA5wYL3WDfhZ/1bUBGOXV0zQvVRDOtrR8D0p6W7fs3JweNYhwRYeGvd/1CKX2se0/2s7Q/nJA==}
    engines: {node: ^18.18.0 || ^20.9.0 || >=21.1.0}

  eslint-visitor-keys@3.4.3:
    resolution: {integrity: sha512-wpc+LXeiyiisxPlEkUzU6svyS1frIO3Mgxj1fdy7Pm8Ygzguax2N3Fa/D/ag1WqbOprdI+uY6wMUl8/a2G+iag==}
    engines: {node: ^12.22.0 || ^14.17.0 || >=16.0.0}

  eslint-visitor-keys@4.0.0:
    resolution: {integrity: sha512-OtIRv/2GyiF6o/d8K7MYKKbXrOUBIK6SfkIRM4Z0dY3w+LiQ0vy3F57m0Z71bjbyeiWFiHJ8brqnmE6H6/jEuw==}
    engines: {node: ^18.18.0 || ^20.9.0 || >=21.1.0}

  eslint@9.9.1:
    resolution: {integrity: sha512-dHvhrbfr4xFQ9/dq+jcVneZMyRYLjggWjk6RVsIiHsP8Rz6yZ8LvZ//iU4TrZF+SXWG+JkNF2OyiZRvzgRDqMg==}
    engines: {node: ^18.18.0 || ^20.9.0 || >=21.1.0}
    hasBin: true
    peerDependencies:
      jiti: '*'
    peerDependenciesMeta:
      jiti:
        optional: true

  espree@10.1.0:
    resolution: {integrity: sha512-M1M6CpiE6ffoigIOWYO9UDP8TMUw9kqb21tf+08IgDYjCsOvCuDt4jQcZmoYxx+w7zlKw9/N0KXfto+I8/FrXA==}
    engines: {node: ^18.18.0 || ^20.9.0 || >=21.1.0}

  esprima@4.0.1:
    resolution: {integrity: sha512-eGuFFw7Upda+g4p+QHvnW0RyTX/SVeJBDM/gCtMARO0cLuT2HcEKnTPvhjV6aGeqrCB/sbNop0Kszm0jsaWU4A==}
    engines: {node: '>=4'}
    hasBin: true

  esquery@1.5.0:
    resolution: {integrity: sha512-YQLXUplAwJgCydQ78IMJywZCceoqk1oH01OERdSAJc/7U2AylwjhSCLDEtqwg811idIS/9fIU5GjG73IgjKMVg==}
    engines: {node: '>=0.10'}

  esrecurse@4.3.0:
    resolution: {integrity: sha512-KmfKL3b6G+RXvP8N1vr3Tq1kL/oCFgn2NYXEtqP8/L3pKapUA4G8cFVaoF3SU323CD4XypR/ffioHmkti6/Tag==}
    engines: {node: '>=4.0'}

  estraverse@4.3.0:
    resolution: {integrity: sha512-39nnKffWz8xN1BU/2c79n9nB9HDzo0niYUqx6xyqUnyoAnQyyWpOTdZEeiCch8BBu515t4wp9ZmgVfVhn9EBpw==}
    engines: {node: '>=4.0'}

  estraverse@5.3.0:
    resolution: {integrity: sha512-MMdARuVEQziNTeJD8DgMqmhwR11BRQ/cBP+pLtYdSTnf3MIO8fFeiINEbX36ZdNlfU/7A9f3gUw49B3oQsvwBA==}
    engines: {node: '>=4.0'}

  estree-walker@2.0.2:
    resolution: {integrity: sha512-Rfkk/Mp/DL7JVje3u18FxFujQlTNR2q6QfMSMB7AvCBx91NGj/ba3kCfza0f6dVDbw7YlRf/nDrn7pQrCCyQ/w==}

  estree-walker@3.0.3:
    resolution: {integrity: sha512-7RUKfXgSMMkzt6ZuXmqapOurLGPPfgj6l9uRZ7lRGolvk0y2yocc35LdcxKC5PQZdn2DMqioAQ2NoWcrTKmm6g==}

  esutils@2.0.3:
    resolution: {integrity: sha512-kVscqXk4OCp68SZ0dkgEKVi6/8ij300KBWTJq32P/dYeWTSwK41WyTxalN1eRmA5Z9UU/LX9D7FWSmV9SAYx6g==}
    engines: {node: '>=0.10.0'}

  event-target-shim@5.0.1:
    resolution: {integrity: sha512-i/2XbnSz/uxRCU6+NdVJgKWDTM427+MqYbkQzD321DuCQJUqOuJKIA0IM2+W2xtYHdKOmZ4dR6fExsd4SXL+WQ==}
    engines: {node: '>=6'}

  events@3.3.0:
    resolution: {integrity: sha512-mQw+2fkQbALzQ7V0MY0IqdnXNOeTtP4r0lN9z7AAawCXgqea7bDii20AYrIBrFd/Hx0M2Ocz6S111CaFkUcb0Q==}
    engines: {node: '>=0.8.x'}

  execa@5.1.1:
    resolution: {integrity: sha512-8uSpZZocAZRBAPIEINJj3Lo9HyGitllczc27Eh5YYojjMFMn8yHMDMaUHE2Jqfq05D/wucwI4JGURyXt1vchyg==}
    engines: {node: '>=10'}

  execa@8.0.1:
    resolution: {integrity: sha512-VyhnebXciFV2DESc+p6B+y0LjSm0krU4OgJN44qFAhBY0TJ+1V61tYD2+wHusZ6F9n5K+vl8k0sTy7PEfV4qpg==}
    engines: {node: '>=16.17'}

  expand-template@2.0.3:
    resolution: {integrity: sha512-XYfuKMvj4O35f/pOXLObndIRvyQ+/+6AhODh+OKWj9S9498pHHn/IMszH+gt0fBCRWMNfk1ZSp5x3AifmnI2vg==}
    engines: {node: '>=6'}

  external-editor@3.1.0:
    resolution: {integrity: sha512-hMQ4CX1p1izmuLYyZqLMO/qGNw10wSv9QDCPfzXfyFrOaCSSoRfqE1Kf1s5an66J5JZC62NewG+mK49jOCtQew==}
    engines: {node: '>=4'}

  fast-deep-equal@3.1.3:
    resolution: {integrity: sha512-f3qQ9oQy9j2AhBe/H9VC91wLmKBCCU/gDOnKNAYG5hswO7BLKj09Hc5HYNz9cGI++xlpDCIgDaitVs03ATR84Q==}

  fast-fifo@1.3.2:
    resolution: {integrity: sha512-/d9sfos4yxzpwkDkuN7k2SqFKtYNmCTzgfEpz82x34IM9/zc8KGxQoXg1liNC/izpRM/MBdt44Nmx41ZWqk+FQ==}

  fast-glob@3.3.2:
    resolution: {integrity: sha512-oX2ruAFQwf/Orj8m737Y5adxDQO0LAB7/S5MnxCdTNDd4p6BsyIVsv9JQsATbTSq8KHRpLwIHbVlUNatxd+1Ow==}
    engines: {node: '>=8.6.0'}

  fast-json-patch@3.1.1:
    resolution: {integrity: sha512-vf6IHUX2SBcA+5/+4883dsIjpBTqmfBjmYiWK1savxQmFk4JfBMLa7ynTYOs1Rolp/T1betJxHiGD3g1Mn8lUQ==}

  fast-json-stable-stringify@2.1.0:
    resolution: {integrity: sha512-lhd/wF+Lk98HZoTCtlVraHtfh5XYijIjalXck7saUtuanSDyLMxnHhSXEDJqHxD7msR8D0uCmqlkwjCV8xvwHw==}

  fast-levenshtein@2.0.6:
    resolution: {integrity: sha512-DCXu6Ifhqcks7TZKY3Hxp3y6qphY5SJZmrWMDrKcERSOXWQdMhU9Ig/PYrzyw/ul9jOIyh0N4M0tbC5hodg8dw==}

  fast-xml-parser@4.4.0:
    resolution: {integrity: sha512-kLY3jFlwIYwBNDojclKsNAC12sfD6NwW74QB2CoNGPvtVxjliYehVunB3HYyNi+n4Tt1dAcgwYvmKF/Z18flqg==}
    hasBin: true

  fastq@1.17.1:
    resolution: {integrity: sha512-sRVD3lWVIXWg6By68ZN7vho9a1pQcN/WBFaAAsDDFzlJjvoGx0P8z7V1t72grFJfJhu3YPZBuu25f7Kaw2jN1w==}

  fault@1.0.4:
    resolution: {integrity: sha512-CJ0HCB5tL5fYTEA7ToAq5+kTwd++Borf1/bifxd9iT70QcXr4MRrO3Llf8Ifs70q+SJcGHFtnIE/Nw6giCtECA==}

  fecha@4.2.3:
    resolution: {integrity: sha512-OP2IUU6HeYKJi3i0z4A19kHMQoLVs4Hc+DPqqxI2h/DPZHTm/vjsfC6P0b4jCMy14XizLBqvndQ+UilD7707Jw==}

  fetch-retry@6.0.0:
    resolution: {integrity: sha512-BUFj1aMubgib37I3v4q78fYo63Po7t4HUPTpQ6/QE6yK6cIQrP+W43FYToeTEyg5m2Y7eFUtijUuAv/PDlWuag==}

  fflate@0.4.8:
    resolution: {integrity: sha512-FJqqoDBR00Mdj9ppamLa/Y7vxm+PRmNWA67N846RvsoYVMKB4q3y/de5PA7gUmRMYK/8CMz2GDZQmCRN1wBcWA==}

  fflate@0.8.2:
    resolution: {integrity: sha512-cPJU47OaAoCbg0pBvzsgpTPhmhqI5eJjh/JIu8tPj5q+T7iLvW/JAYUqmE7KOB4R1ZyEhzBaIQpQpardBF5z8A==}

  figures@3.2.0:
    resolution: {integrity: sha512-yaduQFRKLXYOGgEn6AZau90j3ggSOyiqXU0F9JZfeXYhNa+Jk4X+s45A2zg5jns87GAFa34BBm2kXw4XpNcbdg==}
    engines: {node: '>=8'}

  file-entry-cache@8.0.0:
    resolution: {integrity: sha512-XXTUwCvisa5oacNGRP9SfNtYBNAMi+RPwBFmblZEF7N7swHYQS6/Zfk7SRwx4D5j3CH211YNRco1DEMNVfZCnQ==}
    engines: {node: '>=16.0.0'}

  file-uri-to-path@1.0.0:
    resolution: {integrity: sha512-0Zt+s3L7Vf1biwWZ29aARiVYLx7iMGnEUl9x33fbB/j3jR81u/O2LbqK+Bm1CDSNDKVtJ/YjwY7TUd5SkeLQLw==}

  fill-range@7.0.1:
    resolution: {integrity: sha512-qOo9F+dMUmC2Lcb4BbVvnKJxTPjCm+RRpe4gDuGrzkL7mEVl/djYSu2OdQ2Pa302N4oqkSg9ir6jaLWJ2USVpQ==}
    engines: {node: '>=8'}

  find-up@5.0.0:
    resolution: {integrity: sha512-78/PXT1wlLLDgTzDs7sjq9hzz0vXD+zn+7wypEe4fXQxCmdmqfGsEPQxmiCSQI3ajFV91bVSsvNtrJRiW6nGng==}
    engines: {node: '>=10'}

  flag-icons@7.2.3:
    resolution: {integrity: sha512-X2gUdteNuqdNqob2KKTJTS+ZCvyWeLCtDz9Ty8uJP17Y4o82Y+U/Vd4JNrdwTAjagYsRznOn9DZ+E/Q52qbmqg==}

  flat-cache@4.0.1:
    resolution: {integrity: sha512-f7ccFPK3SXFHpx15UIGyRJ/FJQctuKZ0zVuN3frBo4HnK3cay9VEW0R6yPYFHC0AgqhukPzKjq22t5DmAyqGyw==}
    engines: {node: '>=16'}

  flatted@3.3.1:
    resolution: {integrity: sha512-X8cqMLLie7KsNUDSdzeN8FYK9rEt4Dt67OsG/DNGnYTSDBG4uFAJFBnUeiV+zCVAvwFy56IjM9sH51jVaEhNxw==}

  fn.name@1.1.0:
    resolution: {integrity: sha512-GRnmB5gPyJpAhTQdSZTSp9uaPSvl09KoYcMQtsB9rQoOmzs9dH6ffeccH+Z+cv6P68Hu5bC6JjRh4Ah/mHSNRw==}

  follow-redirects@1.15.6:
    resolution: {integrity: sha512-wWN62YITEaOpSK584EZXJafH1AGpO8RVgElfkuXbTOrPX4fIfOyEpW/CsiNd8JdYrAoOvafRTOEnvsO++qCqFA==}
    engines: {node: '>=4.0'}
    peerDependencies:
      debug: '*'
    peerDependenciesMeta:
      debug:
        optional: true

  for-each@0.3.3:
    resolution: {integrity: sha512-jqYfLp7mo9vIyQf8ykW2v7A+2N4QjeCeI5+Dz9XraiO1ign81wjiH7Fb9vSOWvQfNtmSa4H2RoQTrrXivdUZmw==}

  foreground-child@3.1.1:
    resolution: {integrity: sha512-TMKDUnIte6bfb5nWv7V/caI169OHgvwjb7V4WkeUvbQQdjr5rWKqHFiKWb/fcOwB+CzBT+qbWjvj+DVwRskpIg==}
    engines: {node: '>=14'}

  form-data@4.0.0:
    resolution: {integrity: sha512-ETEklSGi5t0QMZuiXoA/Q6vcnxcLQP5vdugSpuAyi6SVGi2clPPp+xgEhuMaHC+zGgn31Kd235W35f7Hykkaww==}
    engines: {node: '>= 6'}

  format@0.2.2:
    resolution: {integrity: sha512-wzsgA6WOq+09wrU1tsJ09udeR/YZRaeArL9e1wPbFg3GG2yDnC2ldKpxs4xunpFF9DgqCqOIra3bc1HWrJ37Ww==}
    engines: {node: '>=0.4.x'}

  fresh@0.5.2:
    resolution: {integrity: sha512-zJ2mQYM18rEFOudeV4GShTGIQ7RbzA7ozbU9I/XBpm7kqgMywgmylMwXHxZJmkVoYkna9d2pVXVXPdYTP9ej8Q==}
    engines: {node: '>= 0.6'}

  fs-constants@1.0.0:
    resolution: {integrity: sha512-y6OAwoSIf7FyjMIv94u+b5rdheZEjzR63GTyZJm5qh4Bi+2YgwLCcI/fPFZkL5PSixOt6ZNKm+w+Hfp/Bciwow==}

  fs-extra@10.1.0:
    resolution: {integrity: sha512-oRXApq54ETRj4eMiFzGnHWGy+zo5raudjuxN0b8H7s/RU2oW0Wvsx9O0ACRN/kRq9E8Vu/ReskGB5o3ji+FzHQ==}
    engines: {node: '>=12'}

  fs-extra@11.2.0:
    resolution: {integrity: sha512-PmDi3uwK5nFuXh7XDTlVnS17xJS7vW36is2+w3xcv8SVxiB4NyATf4ctkVY5bkSjX0Y4nbvZCq1/EjtEyr9ktw==}
    engines: {node: '>=14.14'}

  fs-minipass@2.1.0:
    resolution: {integrity: sha512-V/JgOLFCS+R6Vcq0slCuaeWEdNC3ouDlJMNIsacH2VtALiu9mV4LPrHc5cDl8k5aw6J8jwgWWpiTo5RYhmIzvg==}
    engines: {node: '>= 8'}

  fs.realpath@1.0.0:
    resolution: {integrity: sha512-OO0pH2lK6a0hZnAdau5ItzHPI6pUlvI7jMVnxUQRtw4owF2wk8lOSabtGDCTP4Ggrg2MbGnWO9X8K1t4+fGMDw==}

  fsevents@2.3.3:
    resolution: {integrity: sha512-5xoDfX+fL7faATnagmWPpbFtwh/R77WmMMqqHGS65C3vvB0YHrgF+B1YmZ3441tMj5n63k0212XNoJwzlhffQw==}
    engines: {node: ^8.16.0 || ^10.6.0 || >=11.0.0}
    os: [darwin]

  function-bind@1.1.2:
    resolution: {integrity: sha512-7XHNxH7qX9xG5mIwxkhumTox/MIRNcOgDrxWsMt2pAr23WHp6MrRlN7FBSFpCpr+oVO0F744iUgR82nJMfG2SA==}

  function.prototype.name@1.1.6:
    resolution: {integrity: sha512-Z5kx79swU5P27WEayXM1tBi5Ze/lbIyiNgU3qyXUOf9b2rgXYyF9Dy9Cx+IQv/Lc8WCG6L82zwUPpSS9hGehIg==}
    engines: {node: '>= 0.4'}

  functions-have-names@1.2.3:
    resolution: {integrity: sha512-xckBUXyTIqT97tq2x2AMb+g163b5JFysYk0x4qxNFwbfQkmNZoiRHb6sPzI9/QV33WeuvVYBUIiD4NzNIyqaRQ==}

  gauge@3.0.2:
    resolution: {integrity: sha512-+5J6MS/5XksCuXq++uFRsnUd7Ovu1XenbeuIuNRJxYWjgQbPuFhT14lAvsWfqfAmnwluf1OwMjz39HjfLPci0Q==}
    engines: {node: '>=10'}
    deprecated: This package is no longer supported.

  generate-function@2.3.1:
    resolution: {integrity: sha512-eeB5GfMNeevm/GRYq20ShmsaGcmI81kIX2K9XQx5miC8KdHaC6Jm0qQ8ZNeGOi7wYB8OsdxKs+Y2oVuTFuVwKQ==}

  gensync@1.0.0-beta.2:
    resolution: {integrity: sha512-3hN7NaskYvMDLQY55gnW3NQ+mesEAepTqlg+VEbj7zzqEMBVNhzcGYYeqFo/TlYz6eQiFcp1HcsCZO+nGgS8zg==}
    engines: {node: '>=6.9.0'}

  get-caller-file@2.0.5:
    resolution: {integrity: sha512-DyFP3BM/3YHTQOCUL/w0OZHR0lpKeGrxotcHWcqNEdnltqFwXVfhEBQ94eIo34AfQpo0rGki4cyIiftY06h2Fg==}
    engines: {node: 6.* || 8.* || >= 10.*}

  get-func-name@2.0.2:
    resolution: {integrity: sha512-8vXOvuE167CtIc3OyItco7N/dpRtBbYOsPsXCz7X/PMnlGjYjSGuZJgM1Y7mmew7BKf9BqvLX2tnOVy1BBUsxQ==}

  get-intrinsic@1.2.4:
    resolution: {integrity: sha512-5uYhsJH8VJBTv7oslg4BznJYhDoRI6waYCxMmCdnTrcCrHA/fCFKoTFz2JKKE0HdDFUF7/oQuhzumXJK7paBRQ==}
    engines: {node: '>= 0.4'}

  get-nonce@1.0.1:
    resolution: {integrity: sha512-FJhYRoDaiatfEkUK8HKlicmu/3SGFD51q3itKDGoSTysQJBnfOcxU5GxnhE1E6soB76MbT0MBtnKJuXyAx+96Q==}
    engines: {node: '>=6'}

  get-port@5.1.1:
    resolution: {integrity: sha512-g/Q1aTSDOxFpchXC4i8ZWvxA1lnPqx/JHqcpIw0/LX9T8x/GBbi6YnlN5nhaKIFkT8oFsscUKgDJYxfwfS6QsQ==}
    engines: {node: '>=8'}

  get-stream@6.0.1:
    resolution: {integrity: sha512-ts6Wi+2j3jQjqi70w5AlN8DFnkSwC+MqmxEzdEALB2qXZYV3X/b1CTfgPLGJNMeAWxdPfU8FO1ms3NUfaHCPYg==}
    engines: {node: '>=10'}

  get-stream@8.0.1:
    resolution: {integrity: sha512-VaUJspBffn/LMCJVoMvSAdmscJyS1auj5Zulnn5UoYcY531UWmdwhRWkcGKnGU93m5HSXP9LP2usOryrBtQowA==}
    engines: {node: '>=16'}

  get-symbol-description@1.0.2:
    resolution: {integrity: sha512-g0QYk1dZBxGwk+Ngc+ltRH2IBp2f7zBkBMBJZCDerh6EhlhSR6+9irMCuT/09zD6qkarHUSn529sK/yL4S27mg==}
    engines: {node: '>= 0.4'}

  get-tsconfig@4.7.5:
    resolution: {integrity: sha512-ZCuZCnlqNzjb4QprAzXKdpp/gh6KTxSJuw3IBsPnV/7fV4NxC9ckB+vPTt8w7fJA0TaSD7c55BR47JD6MEDyDw==}

  get-uri@6.0.3:
    resolution: {integrity: sha512-BzUrJBS9EcUb4cFol8r4W3v1cPsSyajLSthNkz5BxbpDcHN5tIrM10E2eNvfnvBn3DaT3DUgx0OpsBKkaOpanw==}
    engines: {node: '>= 14'}

  github-from-package@0.0.0:
    resolution: {integrity: sha512-SyHy3T1v2NUXn29OsWdxmK6RwHD+vkj3v8en8AOBZ1wBQ/hCAQ5bAQTD02kW4W9tUp/3Qh6J8r9EvntiyCmOOw==}

  glob-parent@5.1.2:
    resolution: {integrity: sha512-AOIgSQCepiJYwP3ARnGx+5VnTu2HBYdzbGP45eLw1vr3zB3vZLeyed1sC9hnbcOc9/SrMyM5RPQrkGz4aS9Zow==}
    engines: {node: '>= 6'}

  glob-parent@6.0.2:
    resolution: {integrity: sha512-XxwI8EOhVQgWp6iDL+3b0r86f4d6AX6zSU55HfB4ydCEuXLXc5FcYeOu+nnGftS4TEju/11rt4KJPTMgbfmv4A==}
    engines: {node: '>=10.13.0'}

  glob-to-regexp@0.4.1:
    resolution: {integrity: sha512-lkX1HJXwyMcprw/5YUZc2s7DrpAiHB21/V+E1rHUrVNokkvB6bqMzT0VfV6/86ZNabt1k14YOIaT7nDvOX3Iiw==}

  glob@10.3.10:
    resolution: {integrity: sha512-fa46+tv1Ak0UPK1TOy/pZrIybNNt4HCv7SDzwyfiOZkvZLEbjsZkJBPtDHVshZjbecAoAGSC20MjLDG/qr679g==}
    engines: {node: '>=16 || 14 >=14.17'}
    hasBin: true

  glob@10.4.5:
    resolution: {integrity: sha512-7Bv8RF0k6xjo7d4A/PxYLbUCfb6c+Vpd2/mB2yRDlew7Jb5hEXiCD9ibfO7wpk8i4sevK6DFny9h7EYbM3/sHg==}
    hasBin: true

  glob@11.0.0:
    resolution: {integrity: sha512-9UiX/Bl6J2yaBbxKoEBRm4Cipxgok8kQYcOPEhScPwebu2I0HoQOuYdIO6S3hLuWoZgpDpwQZMzTFxgpkyT76g==}
    engines: {node: 20 || >=22}
    hasBin: true

  glob@7.2.3:
    resolution: {integrity: sha512-nFR0zLpU2YCaRxwoCJvL6UvCH2JFyFVIvwTLsIf21AuHlMskA1hhTdk+LlYJtOlYt9v6dvszD2BGRqBL+iQK9Q==}
    deprecated: Glob versions prior to v9 are no longer supported

  global-dirs@3.0.1:
    resolution: {integrity: sha512-NBcGGFbBA9s1VzD41QXDG+3++t9Mn5t1FpLdhESY6oKY4gYTFpX4wO3sqGUa0Srjtbfj3szX0RnemmrVRUdULA==}
    engines: {node: '>=10'}

  global@4.4.0:
    resolution: {integrity: sha512-wv/LAoHdRE3BeTGz53FAamhGlPLhlssK45usmGFThIi4XqnBmjKQ16u+RNbP7WvigRZDxUsM0J3gcQ5yicaL0w==}

  globals@11.12.0:
    resolution: {integrity: sha512-WOBp/EEGUiIsJSp7wcv/y6MO+lV9UoncWqxuFfm8eBwzWNgyfBd6Gz+IeKQ9jCmyhoH99g15M3T+QaVHFjizVA==}
    engines: {node: '>=4'}

  globals@14.0.0:
    resolution: {integrity: sha512-oahGvuMGQlPw/ivIYBjVSrWAfWLBeku5tpPE2fOPLi+WHffIWbuh2tCjhyQhTBPMf5E9jDEH4FOmTYgYwbKwtQ==}
    engines: {node: '>=18'}

  globalthis@1.0.4:
    resolution: {integrity: sha512-DpLKbNU4WylpxJykQujfCcwYWiV/Jhm50Goo0wrVILAv5jOr9d+H+UR3PhSCD2rCCEIg0uc+G+muBTwD54JhDQ==}
    engines: {node: '>= 0.4'}

  globby@10.0.2:
    resolution: {integrity: sha512-7dUi7RvCoT/xast/o/dLN53oqND4yk0nsHkhRgn9w65C4PofCLOoJ39iSOg+qVDdWQPIEj+eszMHQ+aLVwwQSg==}
    engines: {node: '>=8'}

  globrex@0.1.2:
    resolution: {integrity: sha512-uHJgbwAMwNFf5mLst7IWLNg14x1CkeqglJb/K3doi4dw6q2IvAAmM/Y81kevy83wP+Sst+nutFTYOGg3d1lsxg==}

  gopd@1.0.1:
    resolution: {integrity: sha512-d65bNlIadxvpb/A2abVdlqKqV563juRnZ1Wtk6s1sIR8uNsXR70xqIzVqxVf1eTqDunwT2MkczEeaezCKTZhwA==}

  graceful-fs@4.2.10:
    resolution: {integrity: sha512-9ByhssR2fPVsNZj478qUUbKfmL0+t5BDVyjShtyZZLiK7ZDAArFFfopyOTj0M05wE2tJPisA4iTnnXl2YoPvOA==}

  graceful-fs@4.2.11:
    resolution: {integrity: sha512-RbJ5/jmFcNNCcDV5o9eTnBLJ/HszWV0P73bc+Ff4nS/rJj+YaS6IGyiOL0VoBYX+l1Wrl3k63h/KrH+nhJ0XvQ==}

  gradient-string@2.0.2:
    resolution: {integrity: sha512-rEDCuqUQ4tbD78TpzsMtt5OIf0cBCSDWSJtUDaF6JsAh+k0v9r++NzxNEG87oDZx9ZwGhD8DaezR2L/yrw0Jdw==}
    engines: {node: '>=10'}

  graphemer@1.4.0:
    resolution: {integrity: sha512-EtKwoO6kxCL9WO5xipiHTZlSzBm7WLT627TqC/uVRd0HKmq8NXyebnNYxDoBi7wt8eTWrUrKXCOVaFq9x1kgag==}

  handlebars@4.7.8:
    resolution: {integrity: sha512-vafaFqs8MZkRrSX7sFVUdo3ap/eNiLnb4IakshzvP56X5Nr1iGKAIqdX6tMlm6HcNRIkr6AxO5jFEoJzzpT8aQ==}
    engines: {node: '>=0.4.7'}
    hasBin: true

  has-bigints@1.0.2:
    resolution: {integrity: sha512-tSvCKtBr9lkF0Ex0aQiP9N+OpV4zi2r/Nee5VkRDbaqv35RLYMzbwQfFSZZH0kR+Rd6302UJZ2p/bJCEoR3VoQ==}

  has-flag@3.0.0:
    resolution: {integrity: sha512-sKJf1+ceQBr4SMkvQnBDNDtf4TXpVhVGateu0t918bl30FnbE2m4vNLX+VWe/dpjlb+HugGYzW7uQXH98HPEYw==}
    engines: {node: '>=4'}

  has-flag@4.0.0:
    resolution: {integrity: sha512-EykJT/Q1KjTWctppgIAgfSO0tKVuZUjhgMr17kqTumMl6Afv3EISleU7qZUzoXDFTAHTDC4NOoG/ZxU3EvlMPQ==}
    engines: {node: '>=8'}

  has-property-descriptors@1.0.2:
    resolution: {integrity: sha512-55JNKuIW+vq4Ke1BjOTjM2YctQIvCT7GFzHwmfZPGo5wnrgkid0YQtnAleFSqumZm4az3n2BS+erby5ipJdgrg==}

  has-proto@1.0.3:
    resolution: {integrity: sha512-SJ1amZAJUiZS+PhsVLf5tGydlaVB8EdFpaSO4gmiUKUOxk8qzn5AIy4ZeJUmh22znIdk/uMAUT2pl3FxzVUH+Q==}
    engines: {node: '>= 0.4'}

  has-symbols@1.0.3:
    resolution: {integrity: sha512-l3LCuF6MgDNwTDKkdYGEihYjt5pRPbEg46rtlmnSPlUbgmB8LOIrKJbYYFBSbnPaJexMKtiPO8hmeRjRz2Td+A==}
    engines: {node: '>= 0.4'}

  has-tostringtag@1.0.2:
    resolution: {integrity: sha512-NqADB8VjPFLM2V0VvHUewwwsw0ZWBaIdgo+ieHtK3hasLz4qeCRjYcqfB6AQrBggRKppKF8L52/VqdVsO47Dlw==}
    engines: {node: '>= 0.4'}

  has-unicode@2.0.1:
    resolution: {integrity: sha512-8Rf9Y83NBReMnx0gFzA8JImQACstCYWUplepDa9xprwwtmgEZUF0h/i5xSA625zB/I37EtrswSST6OXxwaaIJQ==}

  has-yarn@2.1.0:
    resolution: {integrity: sha512-UqBRqi4ju7T+TqGNdqAO0PaSVGsDGJUBQvk9eUWNGRY1CFGDzYhLWoM7JQEemnlvVcv/YEmc2wNW8BC24EnUsw==}
    engines: {node: '>=8'}

  hasown@2.0.2:
    resolution: {integrity: sha512-0hJU9SCPvmMzIBdZFqNPXWa6dqh7WdH0cII9y+CyS8rG3nL48Bclra9HmKhVVUHyPWNH5Y7xDwAB7bfgSjkUMQ==}
    engines: {node: '>= 0.4'}

  hast-util-parse-selector@2.2.5:
    resolution: {integrity: sha512-7j6mrk/qqkSehsM92wQjdIgWM2/BW61u/53G6xmC8i1OmEdKLHbk419QKQUjz6LglWsfqoiHmyMRkP1BGjecNQ==}

  hastscript@6.0.0:
    resolution: {integrity: sha512-nDM6bvd7lIqDUiYEiu5Sl/+6ReP0BMk/2f4U/Rooccxkj0P5nm+acM5PrGJ/t5I8qPGiqZSE6hVAwZEdZIvP4w==}

  header-case@1.0.1:
    resolution: {integrity: sha512-i0q9mkOeSuhXw6bGgiQCCBgY/jlZuV/7dZXyZ9c6LcBrqwvT8eT719E9uxE5LiZftdl+z81Ugbg/VvXV4OJOeQ==}

  hermes-estree@0.21.1:
    resolution: {integrity: sha512-ayfESdfG0wZM32uGw0CMfcW6pW6RM8htLXZI56A4rr7hIOjmKw+wd3+71wUc1uQfn90ZyY1NMCbQeMnunrIidg==}

  hermes-parser@0.21.1:
    resolution: {integrity: sha512-ANsRSBqQHzca7AXbsuwKApSQhAdljPip63MgqLebSVzNUI+A3NDzfiH9Ny4df4fA7Ndso3kPR1V/x1YEc7BYxA==}

  highlight.js@10.7.3:
    resolution: {integrity: sha512-tzcUFauisWKNHaRkN4Wjl/ZA07gENAjFl3J/c480dprkGTg5EQstgaNFqBfUqCq54kZRIEcreTsAgF/m2quD7A==}

  hono@4.4.0:
    resolution: {integrity: sha512-Bb2GHk8jmlLIuxc3U+7UBGOoA5lByJTAFnRdH2N2fqEVy9TEQzJ9saIJUQ/ZqBvEvgEFe7UjPFNSFi8cyeU+3Q==}
    engines: {node: '>=16.0.0'}

  html-encoding-sniffer@4.0.0:
    resolution: {integrity: sha512-Y22oTqIU4uuPgEemfz7NDJz6OeKf12Lsu+QC+s3BVpda64lTiMYCyGwg5ki4vFxkMwQdeZDl2adZoqUgdFuTgQ==}
    engines: {node: '>=18'}

  html-entities@2.5.2:
    resolution: {integrity: sha512-K//PSRMQk4FZ78Kyau+mZurHn3FH0Vwr+H36eE0rPbeYkRRi9YxceYPhuN60UwWorxyKHhqoAJl2OFKa4BVtaA==}

  html-escaper@2.0.2:
    resolution: {integrity: sha512-H2iMtd0I4Mt5eYiapRdIDjp+XzelXQ0tFE4JS7YFwFevXXMmOp9myNrUvCg0D6ws8iqkRPBfKHgbwig1SmlLfg==}

  http-errors@2.0.0:
    resolution: {integrity: sha512-FtwrG/euBzaEjYeRqOgly7G0qviiXoJWnvEH2Z1plBdXgbyjv34pHTSb9zoeHMyDy33+DWy5Wt9Wo+TURtOYSQ==}
    engines: {node: '>= 0.8'}

  http-proxy-agent@7.0.2:
    resolution: {integrity: sha512-T1gkAiYYDWYx3V5Bmyu7HcfcvL7mUrTWiM6yOfa3PIphViJ/gFPbvidQ+veqSOHci/PxBcDabeUNCzpOODJZig==}
    engines: {node: '>= 14'}

  https-proxy-agent@5.0.1:
    resolution: {integrity: sha512-dFcAjpTQFgoLMzC2VwU+C/CbS7uRL0lWmxDITmqm7C+7F0Odmj6s9l6alZc6AELXhrnggM2CeWSXHGOdX2YtwA==}
    engines: {node: '>= 6'}

  https-proxy-agent@7.0.5:
    resolution: {integrity: sha512-1e4Wqeblerz+tMKPIq2EMGiiWW1dIjZOksyHWSUm1rmuvw/how9hBHZ38lAGj5ID4Ik6EdkOw7NmWPy6LAwalw==}
    engines: {node: '>= 14'}

  human-signals@2.1.0:
    resolution: {integrity: sha512-B4FFZ6q/T2jhhksgkbEW3HBvWIfDW85snkQgawt07S7J5QXTk6BkNV+0yAeZrM5QpMAdYlocGoljn0sJ/WQkFw==}
    engines: {node: '>=10.17.0'}

  human-signals@5.0.0:
    resolution: {integrity: sha512-AXcZb6vzzrFAUE61HnN4mpLqd/cSIwNQjtNWR0euPm6y0iqx3G4gOXaIDdtdDwZmhwe82LA6+zinmW4UBWVePQ==}
    engines: {node: '>=16.17.0'}

  iconv-lite@0.4.24:
    resolution: {integrity: sha512-v3MXnZAcvnywkTUEZomIActle7RXXeedOR31wwl7VlyoXO4Qi9arvSenNQWne1TcRwhCL1HwLI21bEqdpj8/rA==}
    engines: {node: '>=0.10.0'}

  iconv-lite@0.6.3:
    resolution: {integrity: sha512-4fCk79wshMdzMp2rH06qWrJE4iolqLhCUH+OiuIgU++RB0+94NlDL81atO7GX55uUKueo0txHNtvEyI6D7WdMw==}
    engines: {node: '>=0.10.0'}

  ieee754@1.2.1:
    resolution: {integrity: sha512-dcyqhDvX1C46lXZcVqCpK+FtMRQVdIMN6/Df5js2zouUsqG7I6sFxitIC+7KYK29KdXOLHdu9zL4sFnoVQnqaA==}

  ignore@5.3.1:
    resolution: {integrity: sha512-5Fytz/IraMjqpwfd34ke28PTVMjZjJG2MPn5t7OE4eUCUNf8BAa7b5WUS9/Qvr6mwOQS7Mk6vdsMno5he+T8Xw==}
    engines: {node: '>= 4'}

  immutable@3.8.2:
    resolution: {integrity: sha512-15gZoQ38eYjEjxkorfbcgBKBL6R7T459OuK+CpcWt7O3KF4uPCx2tD0uFETlUDIyo+1789crbMhTvQBSR5yBMg==}
    engines: {node: '>=0.10.0'}

  immutable@4.3.6:
    resolution: {integrity: sha512-Ju0+lEMyzMVZarkTn/gqRpdqd5dOPaz1mCZ0SH3JV6iFw81PldE/PEB1hWVEA288HPt4WXW8O7AWxB10M+03QQ==}

  import-fresh@3.3.0:
    resolution: {integrity: sha512-veYYhQa+D1QBKznvhUHxb8faxlrwUnxseDAbAp457E0wLNio2bOSKnjYDhMj+YiAq61xrMGhQk9iXVk5FzgQMw==}
    engines: {node: '>=6'}

  import-lazy@2.1.0:
    resolution: {integrity: sha512-m7ZEHgtw69qOGw+jwxXkHlrlIPdTGkyh66zXZ1ajZbxkDBNjSY/LGbmjc7h0s2ELsUDTAhFr55TrPSSqJGPG0A==}
    engines: {node: '>=4'}

  imurmurhash@0.1.4:
    resolution: {integrity: sha512-JmXMZ6wuvDmLiHEml9ykzqO6lwFbof0GG4IkcGaENdCRDDmMVnny7s5HsIgHCbaq0w2MyPhDqkhTUgS2LU2PHA==}
    engines: {node: '>=0.8.19'}

  indent-string@4.0.0:
    resolution: {integrity: sha512-EdDDZu4A2OyIK7Lr/2zG+w5jmbuk1DVBnEwREQvBzspBJkCEbRa8GxU1lghYcaGJCnRWibjDXlq779X1/y5xwg==}
    engines: {node: '>=8'}

  individual@2.0.0:
    resolution: {integrity: sha512-pWt8hBCqJsUWI/HtcfWod7+N9SgAqyPEaF7JQjwzjn5vGrpg6aQ5qeAFQ7dx//UH4J1O+7xqew+gCeeFt6xN/g==}

  inflation@2.1.0:
    resolution: {integrity: sha512-t54PPJHG1Pp7VQvxyVCJ9mBbjG3Hqryges9bXoOO6GExCPa+//i/d5GSuFtpx3ALLd7lgIAur6zrIlBQyJuMlQ==}
    engines: {node: '>= 0.8.0'}

  inflight@1.0.6:
    resolution: {integrity: sha512-k92I/b08q4wvFscXCLvqfsHCrjrF7yiXsQuIVvVE7N82W3+aqpzuUdBbfhWcy/FZR3/4IgflMgKLOsvPDrGCJA==}
    deprecated: This module is not supported, and leaks memory. Do not use it. Check out lru-cache if you want a good and tested way to coalesce async requests by a key value, which is much more comprehensive and powerful.

  inherits@2.0.4:
    resolution: {integrity: sha512-k/vGaX4/Yla3WzyMCvTQOXYeIHvqOKtnqBduzTHpzpQZzAskKMhZ2K+EnBiSM9zGSoIFeMpXKxa4dYeZIQqewQ==}

  ini@1.3.8:
    resolution: {integrity: sha512-JV/yugV2uzW5iMRSiZAyDtQd+nxtUnjeLt0acNdw98kKLrvuRVyB80tsREOE7yvGVgalhZ6RNXCmEHkUKBKxew==}

  ini@2.0.0:
    resolution: {integrity: sha512-7PnF4oN3CvZF23ADhA5wRaYEQpJ8qygSkbtTXWBeXWXmEVRXK+1ITciHWwHhsjv1TmW0MgacIv6hEi5pX5NQdA==}
    engines: {node: '>=10'}

  inquirer@7.3.3:
    resolution: {integrity: sha512-JG3eIAj5V9CwcGvuOmoo6LB9kbAYT8HXffUl6memuszlwDC/qvFAJw49XJ5NROSFNPxp3iQg1GqkFhaY/CR0IA==}
    engines: {node: '>=8.0.0'}

  inquirer@8.2.6:
    resolution: {integrity: sha512-M1WuAmb7pn9zdFRtQYk26ZBoY043Sse0wVDdk4Bppr+JOXyQYybdtvK+l9wUibhtjdjvtoiNy8tk+EgsYIUqKg==}
    engines: {node: '>=12.0.0'}

  internal-slot@1.0.7:
    resolution: {integrity: sha512-NGnrKwXzSms2qUUih/ILZ5JBqNTSa1+ZmP6flaIp6KmSElgE9qdndzS3cqjrDovwFdmwsGsLdeFgB6suw+1e9g==}
    engines: {node: '>= 0.4'}

  international-types@0.8.1:
    resolution: {integrity: sha512-tajBCAHo4I0LIFlmQ9ZWfjMWVyRffzuvfbXCd6ssFt5u1Zw15DN0UBpVTItXdNa1ls+cpQt3Yw8+TxsfGF8JcA==}

  invariant@2.2.4:
    resolution: {integrity: sha512-phJfQVBuaJM5raOpJjSfkiD6BpbCE4Ns//LaXl6wGYtUBY83nWS6Rf9tXm2e8VaK60JEjYldbPif/A2B1C2gNA==}

  ioredis@5.4.1:
    resolution: {integrity: sha512-2YZsvl7jopIa1gaePkeMtd9rAcSjOOjPtpcLlOeusyO+XH2SK5ZcT+UCrElPP+WVIInh2TzeI4XW9ENaSLVVHA==}
    engines: {node: '>=12.22.0'}

  ip-address@9.0.5:
    resolution: {integrity: sha512-zHtQzGojZXTwZTHQqra+ETKd4Sn3vgi7uBmlPoXVWZqYvuKmtI0l/VZTjqGmJY9x88GGOaZ9+G9ES8hC4T4X8g==}
    engines: {node: '>= 12'}

  is-alphabetical@1.0.4:
    resolution: {integrity: sha512-DwzsA04LQ10FHTZuL0/grVDk4rFoVH1pjAToYwBrHSxcrBIGQuXrQMtD5U1b0U2XVgKZCTLLP8u2Qxqhy3l2Vg==}

  is-alphanumerical@1.0.4:
    resolution: {integrity: sha512-UzoZUr+XfVz3t3v4KyGEniVL9BDRoQtY7tOyrRybkVNjDFWyo1yhXNGrrBTQxp3ib9BLAWs7k2YKBQsFRkZG9A==}

  is-arguments@1.1.1:
    resolution: {integrity: sha512-8Q7EARjzEnKpt/PCD7e1cgUS0a6X8u5tdSiMqXhojOdoV9TsMsiO+9VLC5vAmO8N7/GmXn7yjR8qnA6bVAEzfA==}
    engines: {node: '>= 0.4'}

  is-array-buffer@3.0.4:
    resolution: {integrity: sha512-wcjaerHw0ydZwfhiKbXJWLDY8A7yV7KhjQOpb83hGgGfId/aQa4TOvwyzn2PuswW2gPCYEL/nEAiSVpdOj1lXw==}
    engines: {node: '>= 0.4'}

  is-arrayish@0.3.2:
    resolution: {integrity: sha512-eVRqCvVlZbuw3GrM63ovNSNAeA1K16kaR/LRY/92w0zxQ5/1YzwblUX652i4Xs9RwAGjW9d9y6X88t8OaAJfWQ==}

  is-async-function@2.0.0:
    resolution: {integrity: sha512-Y1JXKrfykRJGdlDwdKlLpLyMIiWqWvuSd17TvZk68PLAOGOoF4Xyav1z0Xhoi+gCYjZVeC5SI+hYFOfvXmGRCA==}
    engines: {node: '>= 0.4'}

  is-bigint@1.0.4:
    resolution: {integrity: sha512-zB9CruMamjym81i2JZ3UMn54PKGsQzsJeo6xvN3HJJ4CAsQNB6iRutp2To77OfCNuoxspsIhzaPoO1zyCEhFOg==}

  is-binary-path@2.1.0:
    resolution: {integrity: sha512-ZMERYes6pDydyuGidse7OsHxtbI7WVeUEozgR/g7rd0xUimYNlvZRE/K2MgZTjWy725IfelLeVcEM97mmtRGXw==}
    engines: {node: '>=8'}

  is-boolean-object@1.1.2:
    resolution: {integrity: sha512-gDYaKHJmnj4aWxyj6YHyXVpdQawtVLHU5cb+eztPGczf6cjuTdwve5ZIEfgXqH4e57An1D1AKf8CZ3kYrQRqYA==}
    engines: {node: '>= 0.4'}

  is-callable@1.2.7:
    resolution: {integrity: sha512-1BC0BVFhS/p0qtw6enp8e+8OD0UrK0oFLztSjNzhcKA3WDuJxxAPXzPuPtKkjEY9UUoEWlX/8fgKeu2S8i9JTA==}
    engines: {node: '>= 0.4'}

  is-ci@2.0.0:
    resolution: {integrity: sha512-YfJT7rkpQB0updsdHLGWrvhBJfcfzNNawYDNIyQXJz0IViGf75O8EBPKSdvw2rF+LGCsX4FZ8tcr3b19LcZq4w==}
    hasBin: true

  is-core-module@2.13.1:
    resolution: {integrity: sha512-hHrIjvZsftOsvKSn2TRYl63zvxsgE0K+0mYMoH6gD4omR5IWB2KynivBQczo3+wF1cCkjzvptnI9Q0sPU66ilw==}

  is-data-view@1.0.1:
    resolution: {integrity: sha512-AHkaJrsUVW6wq6JS8y3JnM/GJF/9cf+k20+iDzlSaJrinEo5+7vRiteOSwBhHRiAyQATN1AmY4hwzxJKPmYf+w==}
    engines: {node: '>= 0.4'}

  is-date-object@1.0.5:
    resolution: {integrity: sha512-9YQaSxsAiSwcvS33MBk3wTCVnWK+HhF8VZR2jRxehM16QcVOdHqPn4VPHmRK4lSr38n9JriurInLcP90xsYNfQ==}
    engines: {node: '>= 0.4'}

  is-decimal@1.0.4:
    resolution: {integrity: sha512-RGdriMmQQvZ2aqaQq3awNA6dCGtKpiDFcOzrTWrDAT2MiWrKQVPmxLGHl7Y2nNu6led0kEyoX0enY0qXYsv9zw==}

  is-extglob@2.1.1:
    resolution: {integrity: sha512-SbKbANkN603Vi4jEZv49LeVJMn4yGwsbzZworEoyEiutsN3nJYdbO36zfhGJ6QEDpOZIFkDtnq5JRxmvl3jsoQ==}
    engines: {node: '>=0.10.0'}

  is-finalizationregistry@1.0.2:
    resolution: {integrity: sha512-0by5vtUJs8iFQb5TYUHHPudOR+qXYIMKtiUzvLIZITZUjknFmziyBJuLhVRc+Ds0dREFlskDNJKYIdIzu/9pfw==}

  is-fullwidth-code-point@3.0.0:
    resolution: {integrity: sha512-zymm5+u+sCsSWyD9qNaejV3DFvhCKclKdizYaJUuHA83RLjb7nSuGnddCHGv0hk+KY7BMAlsWeK4Ueg6EV6XQg==}
    engines: {node: '>=8'}

  is-function@1.0.2:
    resolution: {integrity: sha512-lw7DUp0aWXYg+CBCN+JKkcE0Q2RayZnSvnZBlwgxHBQhqt5pZNVy4Ri7H9GmmXkdu7LUthszM+Tor1u/2iBcpQ==}

  is-generator-function@1.0.10:
    resolution: {integrity: sha512-jsEjy9l3yiXEQ+PsXdmBwEPcOxaXWLspKdplFUVI9vq1iZgIekeC0L167qeu86czQaxed3q/Uzuw0swL0irL8A==}
    engines: {node: '>= 0.4'}

  is-glob@4.0.3:
    resolution: {integrity: sha512-xelSayHH36ZgE7ZWhli7pW34hNbNl8Ojv5KVmkJD4hBdD3th8Tfk9vYasLM+mXWOZhFkgZfxhLSnrwRr4elSSg==}
    engines: {node: '>=0.10.0'}

  is-hexadecimal@1.0.4:
    resolution: {integrity: sha512-gyPJuv83bHMpocVYoqof5VDiZveEoGoFL8m3BXNb2VW8Xs+rz9kqO8LOQ5DH6EsuvilT1ApazU0pyl+ytbPtlw==}

  is-installed-globally@0.4.0:
    resolution: {integrity: sha512-iwGqO3J21aaSkC7jWnHP/difazwS7SFeIqxv6wEtLU8Y5KlzFTjyqcSIT0d8s4+dDhKytsk9PJZ2BkS5eZwQRQ==}
    engines: {node: '>=10'}

  is-interactive@1.0.0:
    resolution: {integrity: sha512-2HvIEKRoqS62guEC+qBjpvRubdX910WCMuJTZ+I9yvqKU2/12eSL549HMwtabb4oupdj2sMP50k+XJfB/8JE6w==}
    engines: {node: '>=8'}

  is-lower-case@1.1.3:
    resolution: {integrity: sha512-+5A1e/WJpLLXZEDlgz4G//WYSHyQBD32qa4Jd3Lw06qQlv3fJHnp3YIHjTQSGzHMgzmVKz2ZP3rBxTHkPw/lxA==}

  is-map@2.0.3:
    resolution: {integrity: sha512-1Qed0/Hr2m+YqxnM09CjA2d/i6YZNfF6R2oRAOj36eUdS6qIV/huPJNSEpKbupewFs+ZsJlxsjjPbc0/afW6Lw==}
    engines: {node: '>= 0.4'}

  is-negative-zero@2.0.3:
    resolution: {integrity: sha512-5KoIu2Ngpyek75jXodFvnafB6DJgr3u8uuK0LEZJjrU19DrMD3EVERaR8sjz8CCGgpZvxPl9SuE1GMVPFHx1mw==}
    engines: {node: '>= 0.4'}

  is-npm@5.0.0:
    resolution: {integrity: sha512-WW/rQLOazUq+ST/bCAVBp/2oMERWLsR7OrKyt052dNDk4DHcDE0/7QSXITlmi+VBcV13DfIbysG3tZJm5RfdBA==}
    engines: {node: '>=10'}

  is-number-object@1.0.7:
    resolution: {integrity: sha512-k1U0IRzLMo7ZlYIfzRu23Oh6MiIFasgpb9X76eqfFZAqwH44UI4KTBvBYIZ1dSL9ZzChTB9ShHfLkR4pdW5krQ==}
    engines: {node: '>= 0.4'}

  is-number@7.0.0:
    resolution: {integrity: sha512-41Cifkg6e8TylSpdtTpeLVMqvSBEVzTttHvERD741+pnZ8ANv0004MRL43QKPDlK9cGvNp6NZWZUBlbGXYxxng==}
    engines: {node: '>=0.12.0'}

  is-obj@2.0.0:
    resolution: {integrity: sha512-drqDG3cbczxxEJRoOXcOjtdp1J/lyp1mNn0xaznRs8+muBhgQcrnbspox5X5fOw0HnMnbfDzvnEMEtqDEJEo8w==}
    engines: {node: '>=8'}

  is-path-cwd@2.2.0:
    resolution: {integrity: sha512-w942bTcih8fdJPJmQHFzkS76NEP8Kzzvmw92cXsazb8intwLqPibPPdXf4ANdKV3rYMuuQYGIWtvz9JilB3NFQ==}
    engines: {node: '>=6'}

  is-path-inside@3.0.3:
    resolution: {integrity: sha512-Fd4gABb+ycGAmKou8eMftCupSir5lRxqf4aD/vd0cD2qc4HL07OjCeuHMr8Ro4CoMaeCKDB0/ECBOVWjTwUvPQ==}
    engines: {node: '>=8'}

  is-potential-custom-element-name@1.0.1:
    resolution: {integrity: sha512-bCYeRA2rVibKZd+s2625gGnGF/t7DSqDs4dP7CrLA1m7jKWz6pps0LpYLJN8Q64HtmPKJ1hrN3nzPNKFEKOUiQ==}

  is-property@1.0.2:
    resolution: {integrity: sha512-Ks/IoX00TtClbGQr4TWXemAnktAQvYB7HzcCxDGqEZU6oCmb2INHuOoKxbtR+HFkmYWBKv/dOZtGRiAjDhj92g==}

  is-regex@1.1.4:
    resolution: {integrity: sha512-kvRdxDsxZjhzUX07ZnLydzS1TU/TJlTUHHY4YLL87e37oUA49DfkLqgy+VjFocowy29cKvcSiu+kIv728jTTVg==}
    engines: {node: '>= 0.4'}

  is-set@2.0.3:
    resolution: {integrity: sha512-iPAjerrse27/ygGLxw+EBR9agv9Y6uLeYVJMu+QNCoouJ1/1ri0mGrcWpfCqFZuzzx3WjtwxG098X+n4OuRkPg==}
    engines: {node: '>= 0.4'}

  is-shared-array-buffer@1.0.3:
    resolution: {integrity: sha512-nA2hv5XIhLR3uVzDDfCIknerhx8XUKnstuOERPNNIinXG7v9u+ohXF67vxm4TPTEPU6lm61ZkwP3c9PCB97rhg==}
    engines: {node: '>= 0.4'}

  is-stream@2.0.1:
    resolution: {integrity: sha512-hFoiJiTl63nn+kstHGBtewWSKnQLpyb155KHheA1l39uvtO9nWIop1p3udqPcUd/xbF1VLMO4n7OI6p7RbngDg==}
    engines: {node: '>=8'}

  is-stream@3.0.0:
    resolution: {integrity: sha512-LnQR4bZ9IADDRSkvpqMGvt/tEJWclzklNgSw48V5EAaAeDd6qGvN8ei6k5p0tvxSR171VmGyHuTiAOfxAbr8kA==}
    engines: {node: ^12.20.0 || ^14.13.1 || >=16.0.0}

  is-string@1.0.7:
    resolution: {integrity: sha512-tE2UXzivje6ofPW7l23cjDOMa09gb7xlAqG6jG5ej6uPV32TlWP3NKPigtaGeHNu9fohccRYvIiZMfOOnOYUtg==}
    engines: {node: '>= 0.4'}

  is-symbol@1.0.4:
    resolution: {integrity: sha512-C/CPBqKWnvdcxqIARxyOh4v1UUEOCHpgDa0WYgpKDFMszcrPcffg5uhwSgPCLD2WWxmq6isisz87tzT01tuGhg==}
    engines: {node: '>= 0.4'}

  is-typed-array@1.1.13:
    resolution: {integrity: sha512-uZ25/bUAlUY5fR4OKT4rZQEBrzQWYV9ZJYGGsUmEJ6thodVJ1HX64ePQ6Z0qPWP+m+Uq6e9UugrE38jeYsDSMw==}
    engines: {node: '>= 0.4'}

  is-typedarray@1.0.0:
    resolution: {integrity: sha512-cyA56iCMHAh5CdzjJIa4aohJyeO1YbwLi3Jc35MmRU6poroFjIGZzUzupGiRPOjgHg9TLu43xbpwXk523fMxKA==}

  is-unicode-supported@0.1.0:
    resolution: {integrity: sha512-knxG2q4UC3u8stRGyAVJCOdxFmv5DZiRcdlIaAQXAbSfJya+OhopNotLQrstBhququ4ZpuKbDc/8S6mgXgPFPw==}
    engines: {node: '>=10'}

  is-upper-case@1.1.2:
    resolution: {integrity: sha512-GQYSJMgfeAmVwh9ixyk888l7OIhNAGKtY6QA+IrWlu9MDTCaXmeozOZ2S9Knj7bQwBO/H6J2kb+pbyTUiMNbsw==}

  is-weakmap@2.0.2:
    resolution: {integrity: sha512-K5pXYOm9wqY1RgjpL3YTkF39tni1XajUIkawTLUo9EZEVUFga5gSQJF8nNS7ZwJQ02y+1YCNYcMh+HIf1ZqE+w==}
    engines: {node: '>= 0.4'}

  is-weakref@1.0.2:
    resolution: {integrity: sha512-qctsuLZmIQ0+vSSMfoVvyFe2+GSEvnmZ2ezTup1SBse9+twCCeial6EEi3Nc2KFcf6+qz2FBPnjXsk8xhKSaPQ==}

  is-weakset@2.0.3:
    resolution: {integrity: sha512-LvIm3/KWzS9oRFHugab7d+M/GcBXuXX5xZkzPmN+NxihdQlZUQ4dWuSV1xR/sq6upL1TJEDrfBgRepHFdBtSNQ==}
    engines: {node: '>= 0.4'}

  is-what@4.1.16:
    resolution: {integrity: sha512-ZhMwEosbFJkA0YhFnNDgTM4ZxDRsS6HqTo7qsZM08fehyRYIYa0yHu5R6mgo1n/8MgaPBXiPimPD77baVFYg+A==}
    engines: {node: '>=12.13'}

  is-yarn-global@0.3.0:
    resolution: {integrity: sha512-VjSeb/lHmkoyd8ryPVIKvOCn4D1koMqY+vqyjjUfc3xyKtP4dYOxM44sZrnqQSzSds3xyOrUTLTC9LVCVgLngw==}

  isarray@1.0.0:
    resolution: {integrity: sha512-VLghIWNM6ELQzo7zwmcg0NmTVyWKYjvIeM83yjp0wRDTmUnrM678fQbcKBo6n2CJEF0szoG//ytg+TKla89ALQ==}

  isarray@2.0.5:
    resolution: {integrity: sha512-xHjhDr3cNBK0BzdUJSPXZntQUx/mwMS5Rw4A7lPJ90XGAO6ISP/ePDNuo0vhqOZU+UD5JoodwCAAoZQd3FeAKw==}

  isbinaryfile@4.0.10:
    resolution: {integrity: sha512-iHrqe5shvBUcFbmZq9zOQHBoeOhZJu6RQGrDpBgenUm/Am+F3JM2MgQj+rK3Z601fzrL5gLZWtAPH2OBaSVcyw==}
    engines: {node: '>= 8.0.0'}

  isexe@2.0.0:
    resolution: {integrity: sha512-RHxMLp9lnKHGHRng9QFhRCMbYAcVpn69smSGcq3f36xjgVVWThj4qqLbTLlq7Ssj8B+fIQ1EuCEGI2lKsyQeIw==}

  isomorphic-fetch@3.0.0:
    resolution: {integrity: sha512-qvUtwJ3j6qwsF3jLxkZ72qCgjMysPzDfeV240JHiGZsANBYd+EEuu35v7dfrJ9Up0Ak07D7GGSkGhCHTqg/5wA==}

  istanbul-lib-coverage@3.2.2:
    resolution: {integrity: sha512-O8dpsF+r0WV/8MNRKfnmrtCWhuKjxrq2w+jpzBL5UZKTi2LeVWnWOmWRxFlesJONmc+wLAGvKQZEOanko0LFTg==}
    engines: {node: '>=8'}

  istanbul-lib-report@3.0.1:
    resolution: {integrity: sha512-GCfE1mtsHGOELCU8e/Z7YWzpmybrx/+dSTfLrvY8qRmaY6zXTKWn6WQIjaAFw069icm6GVMNkgu0NzI4iPZUNw==}
    engines: {node: '>=10'}

  istanbul-lib-source-maps@5.0.6:
    resolution: {integrity: sha512-yg2d+Em4KizZC5niWhQaIomgf5WlL4vOOjZ5xGCmF8SnPE/mDWWXgvRExdcpCgh9lLRRa1/fSYp2ymmbJ1pI+A==}
    engines: {node: '>=10'}

  istanbul-reports@3.1.7:
    resolution: {integrity: sha512-BewmUXImeuRk2YY0PVbxgKAysvhRPUQE0h5QRM++nVWyubKGV0l8qQ5op8+B2DOmwSe63Jivj0BjkPQVf8fP5g==}
    engines: {node: '>=8'}

  iterator.prototype@1.1.2:
    resolution: {integrity: sha512-DR33HMMr8EzwuRL8Y9D3u2BMj8+RqSE850jfGu59kS7tbmPLzGkZmVSfyCFSDxuZiEY6Rzt3T2NA/qU+NwVj1w==}

  jackspeak@2.3.6:
    resolution: {integrity: sha512-N3yCS/NegsOBokc8GAdM8UcmfsKiSS8cipheD/nivzr700H+nsMOxJjQnvwOcRYVuFkdH0wGUvW2WbXGmrZGbQ==}
    engines: {node: '>=14'}

  jackspeak@3.1.2:
    resolution: {integrity: sha512-kWmLKn2tRtfYMF/BakihVVRzBKOxz4gJMiL2Rj91WnAB5TPZumSH99R/Yf1qE1u4uRimvCSJfm6hnxohXeEXjQ==}
    engines: {node: '>=14'}

  jackspeak@4.0.1:
    resolution: {integrity: sha512-cub8rahkh0Q/bw1+GxP7aeSe29hHHn2V4m29nnDlvCdlgU+3UGxkZp7Z53jLUdpX3jdTO0nJZUDl3xvbWc2Xog==}
    engines: {node: 20 || >=22}

  jest-worker@27.5.1:
    resolution: {integrity: sha512-7vuh85V5cdDofPyxn58nrPjBktZo0u9x1g8WtjQol+jZDaE+fhN+cIvTj11GndBnMnyfrUOG1sZQxCdjKh+DKg==}
    engines: {node: '>= 10.13.0'}

  jose@5.3.0:
    resolution: {integrity: sha512-IChe9AtAE79ru084ow8jzkN2lNrG3Ntfiv65Cvj9uOCE2m5LNsdHG+9EbxWxAoWRF9TgDOqLN5jm08++owDVRg==}

  jotai@2.9.3:
    resolution: {integrity: sha512-IqMWKoXuEzWSShjd9UhalNsRGbdju5G2FrqNLQJT+Ih6p41VNYe2sav5hnwQx4HJr25jq9wRqvGSWGviGG6Gjw==}
    engines: {node: '>=12.20.0'}
    peerDependencies:
      '@types/react': '>=17.0.0'
      react: '>=17.0.0'
    peerDependenciesMeta:
      '@types/react':
        optional: true
      react:
        optional: true

  js-file-download@0.4.12:
    resolution: {integrity: sha512-rML+NkoD08p5Dllpjo0ffy4jRHeY6Zsapvr/W86N7E0yuzAO6qa5X9+xog6zQNlH102J7IXljNY2FtS6Lj3ucg==}

  js-tokens@4.0.0:
    resolution: {integrity: sha512-RdJUflcE3cUzKiMqQgsCu06FPu9UdIJO0beYbPhHN4k6apgJtifcoCtT9bcxOpYBtpD2kCM6Sbzg4CausW/PKQ==}

  js-yaml@4.1.0:
    resolution: {integrity: sha512-wpxZs9NoxZaJESJGIZTyDEaYpl0FKSA+FB9aJiyemKhMwkxQg63h4T1KJgUGHpTqPDNRcmmYLugrRjJlBtWvRA==}
    hasBin: true

  jsbn@1.1.0:
    resolution: {integrity: sha512-4bYVV3aAMtDTTu4+xsDYa6sy9GyJ69/amsu9sYF2zqjiEoZA5xJi3BrfX3uY+/IekIu7MwdObdbDWpoZdBv3/A==}

  jsdom@25.0.0:
    resolution: {integrity: sha512-OhoFVT59T7aEq75TVw9xxEfkXgacpqAhQaYgP9y/fDqWQCMB/b1H66RfmPm/MaeaAIU9nDwMOVTlPN51+ao6CQ==}
    engines: {node: '>=18'}
    peerDependencies:
      canvas: ^2.11.2
    peerDependenciesMeta:
      canvas:
        optional: true

  jsesc@2.5.2:
    resolution: {integrity: sha512-OYu7XEzjkCQ3C5Ps3QIZsQfNpqoJyZZA99wd9aWd05NCtC5pWOkShK2mkL6HXQR6/Cy2lbNdPlZBpuQHXE63gA==}
    engines: {node: '>=4'}
    hasBin: true

  json-buffer@3.0.1:
    resolution: {integrity: sha512-4bV5BfR2mqfQTJm+V5tPPdf+ZpuhiIvTuAB5g8kcrXOZpTT/QwwVRWBywX1ozr6lEuPdbHxwaJlm9G6mI2sfSQ==}

  json-parse-even-better-errors@2.3.1:
    resolution: {integrity: sha512-xyFwyhro/JEof6Ghe2iz2NcXoj2sloNsWr/XsERDK/oiPCfaNhl5ONfp+jQdAZRQQ0IJWNzH9zIZF7li91kh2w==}

  json-schema-traverse@0.4.1:
    resolution: {integrity: sha512-xbbCH5dCYU5T8LcEhhuh7HJ88HXuW3qsI3Y0zOZFKfZEHcpWiHU/Jxzk629Brsab/mMiHQti9wMP+845RPe3Vg==}

  json-stable-stringify-without-jsonify@1.0.1:
    resolution: {integrity: sha512-Bdboy+l7tA3OGW6FjyFHWkP5LuByj1Tk33Ljyq0axyzdk9//JSi2u3fP1QSmd1KNwq6VOKYGlAu87CisVir6Pw==}

  json5@1.0.2:
    resolution: {integrity: sha512-g1MWMLBiz8FKi1e4w0UyVL3w+iJceWAFBAaBnnGKOpNa5f8TLktkbre1+s6oICydWAm+HRUGTmI+//xv2hvXYA==}
    hasBin: true

  json5@2.2.3:
    resolution: {integrity: sha512-XmOWe7eyHYH14cLdVPoyg+GOH3rYX++KpzrylJwSW98t3Nk+U8XOl8FWKOgwtzdb8lXGf6zYwDUzeHMWfxasyg==}
    engines: {node: '>=6'}
    hasBin: true

  jsonfile@6.1.0:
    resolution: {integrity: sha512-5dgndWOriYSm5cnYaJNhalLNDKOqFwyDB/rr1E9ZsGciGvKPs8R2xYGCacuf3z6K1YKDz182fd+fY3cn3pMqXQ==}

  jsx-ast-utils@3.3.5:
    resolution: {integrity: sha512-ZZow9HBI5O6EPgSJLUb8n2NKgmVWTwCvHGwFuJlMjvLFqlGG6pjirPhtdsseaLZjSibD8eegzmYpUZwoIlj2cQ==}
    engines: {node: '>=4.0'}

  keygrip@1.1.0:
    resolution: {integrity: sha512-iYSchDJ+liQ8iwbSI2QqsQOvqv58eJCEanyJPJi+Khyu8smkcKSFUCbPwzFcL7YVtZ6eONjqRX/38caJ7QjRAQ==}
    engines: {node: '>= 0.6'}

  keyv@4.5.4:
    resolution: {integrity: sha512-oxVHkHR/EJf2CNXnWxRLW6mg7JyCCUcG0DtEGmL2ctUo1PNTin1PUil+r/+4r5MpVgC/fn1kjsx7mjSujKqIpw==}

  klona@2.0.6:
    resolution: {integrity: sha512-dhG34DXATL5hSxJbIexCft8FChFXtmskoZYnoPWjXQuebWYCNkVeV3KkGegCK9CP1oswI/vQibS2GY7Em/sJJA==}
    engines: {node: '>= 8'}

  kuler@2.0.0:
    resolution: {integrity: sha512-Xq9nH7KlWZmXAtodXDDRE7vs6DU1gTU8zYDHDiWLSip45Egwq3plLHzPn27NgvzL2r1LMPC1vdqh98sQxtqj4A==}

  language-subtag-registry@0.3.22:
    resolution: {integrity: sha512-tN0MCzyWnoz/4nHS6uxdlFWoUZT7ABptwKPQ52Ea7URk6vll88bWBVhodtnlfEuCcKWNGoc+uGbw1cwa9IKh/w==}

  language-tags@1.0.9:
    resolution: {integrity: sha512-MbjN408fEndfiQXbFQ1vnd+1NoLDsnQW41410oQBXiyXDMYH5z505juWa4KUE1LqxRC7DgOgZDbKLxHIwm27hA==}
    engines: {node: '>=0.10'}

  lazystream@1.0.1:
    resolution: {integrity: sha512-b94GiNHQNy6JNTrt5w6zNyffMrNkXZb3KTkCZJb2V1xaEGCk093vkZ2jk3tpaeP33/OiXC+WvK9AxUebnf5nbw==}
    engines: {node: '>= 0.6.3'}

  ldapts@7.1.1:
    resolution: {integrity: sha512-6w12QlRVW1OFaAbEUxTAa3UfIsO8ipOx3h6gZCDdYzMK2brBWfwwPWJCKiDpKSb82Tq8epQFELniaLe2zSdlfw==}
    engines: {node: '>=18'}

  levn@0.4.1:
    resolution: {integrity: sha512-+bT2uH4E5LGE7h/n3evcS/sQlJXCpIp6ym8OWJ5eV6+67Dsql/LaaT7qJBAt2rzfoa/5QBGBhxDix1dMt2kQKQ==}
    engines: {node: '>= 0.8.0'}

  linkify-it@5.0.0:
    resolution: {integrity: sha512-5aHCbzQRADcdP+ATqnDuhhJ/MRIqDkZX5pyjFHRRysS8vZ5AbqGEoFIb6pYHPZ+L/OC2Lc+xT8uHVVR5CAK/wQ==}

  linkifyjs@4.1.3:
    resolution: {integrity: sha512-auMesunaJ8yfkHvK4gfg1K0SaKX/6Wn9g2Aac/NwX+l5VdmFZzo/hdPGxEOETj+ryRa4/fiOPjeeKURSAJx1sg==}

  loader-runner@4.3.0:
    resolution: {integrity: sha512-3R/1M+yS3j5ou80Me59j7F9IMs4PXs3VqRrm0TU3AbKPxlmpoY1TNscJV/oGJXo8qCatFGTfDbY6W6ipGOYXfg==}
    engines: {node: '>=6.11.5'}

  loader-utils@2.0.4:
    resolution: {integrity: sha512-xXqpXoINfFhgua9xiqD8fPFHgkoq1mmmpE92WlDbm9rNRd/EbRb+Gqf908T2DMfuHjjJlksiK2RbHVOdD/MqSw==}
    engines: {node: '>=8.9.0'}

  locate-path@6.0.0:
    resolution: {integrity: sha512-iPZK6eYjbxRu3uB4/WZ3EsEIMJFMqAoopl3R+zuq0UjcAm/MO6KCweDgPfP3elTztoKP3KtnVHxTn2NHBSDVUw==}
    engines: {node: '>=10'}

  lodash.clonedeep@4.5.0:
    resolution: {integrity: sha512-H5ZhCF25riFd9uB5UCkVKo61m3S/xZk1x4wA6yp/L3RFP6Z/eHH1ymQcGLo7J3GMPfm0V/7m1tryHuGVxpqEBQ==}

  lodash.debounce@4.0.8:
    resolution: {integrity: sha512-FT1yDzDYEoYWhnSGnpE/4Kj1fLZkDFyqRb7fNt6FdYOSxlUWAtp42Eh6Wb0rGIv/m9Bgo7x4GhQbm5Ys4SG5ow==}

  lodash.defaults@4.2.0:
    resolution: {integrity: sha512-qjxPLHd3r5DnsdGacqOMU6pb/avJzdh9tFX2ymgoZE27BmjXrNy/y4LoaiTeAb+O3gL8AfpJGtqfX/ae2leYYQ==}

  lodash.get@4.4.2:
    resolution: {integrity: sha512-z+Uw/vLuy6gQe8cfaFWD7p0wVv8fJl3mbzXh33RS+0oW2wvUqiRXiQ69gLWSLpgB5/6sU+r6BlQR0MBILadqTQ==}

  lodash.isarguments@3.1.0:
    resolution: {integrity: sha512-chi4NHZlZqZD18a0imDHnZPrDeBbTtVN7GXMwuGdRH9qotxAjYs3aVLKc7zNOG9eddR5Ksd8rvFEBc9SsggPpg==}

  lodash.merge@4.6.2:
    resolution: {integrity: sha512-0KpjqXRVvrYyCsX1swR/XTK0va6VQkQM6MNo7PqW77ByjAhoARA8EfrP1N4+KlKj8YS0ZUCtRT/YUuhyYDujIQ==}

  lodash@4.17.21:
    resolution: {integrity: sha512-v2kDEe57lecTulaDIuNTPy3Ry4gLGJ6Z1O3vE1krgXZNrsQ+LFTGHVxVjcXPs17LhbZVGedAJv8XZ1tvj5FvSg==}

  log-symbols@3.0.0:
    resolution: {integrity: sha512-dSkNGuI7iG3mfvDzUuYZyvk5dD9ocYCYzNU6CYDE6+Xqd+gwme6Z00NS3dUh8mq/73HaEtT7m6W+yUPtU6BZnQ==}
    engines: {node: '>=8'}

  log-symbols@4.1.0:
    resolution: {integrity: sha512-8XPvpAA8uyhfteu8pIvQxpJZ7SYYdpUivZpGy6sFsBuKRY/7rQGavedeB8aK+Zkyq6upMFVL/9AW6vOYzfRyLg==}
    engines: {node: '>=10'}

  logform@2.6.0:
    resolution: {integrity: sha512-1ulHeNPp6k/LD8H91o7VYFBng5i1BDE7HoKxVbZiGFidS1Rj65qcywLxX+pVfAPoQJEjRdvKcusKwOupHCVOVQ==}
    engines: {node: '>= 12.0.0'}

  long@5.2.3:
    resolution: {integrity: sha512-lcHwpNoggQTObv5apGNCTdJrO69eHOZMi4BNC+rTLER8iHAqGrUVeLh/irVIM7zTw2bOXA8T6uNPeujwOLg/2Q==}

  loose-envify@1.4.0:
    resolution: {integrity: sha512-lyuxPGr/Wfhrlem2CL/UcnUc1zcqKAImBDzukY7Y5F/yQiNdko6+fRLevlw1HgMySw7f611UIY408EtxRSoK3Q==}
    hasBin: true

  loupe@3.1.1:
    resolution: {integrity: sha512-edNu/8D5MKVfGVFRhFf8aAxiTM6Wumfz5XsaatSxlD3w4R1d/WEKUTydCdPGbl9K7QG/Ca3GnDV2sIKIpXRQcw==}

  lower-case-first@1.0.2:
    resolution: {integrity: sha512-UuxaYakO7XeONbKrZf5FEgkantPf5DUqDayzP5VXZrtRPdH86s4kN47I8B3TW10S4QKiE3ziHNf3kRN//okHjA==}

  lower-case@1.1.4:
    resolution: {integrity: sha512-2Fgx1Ycm599x+WGpIYwJOvsjmXFzTSc34IwDWALRA/8AopUKAVPwfJ+h5+f85BCp0PWmmJcWzEpxOpoXycMpdA==}

  lowlight@1.20.0:
    resolution: {integrity: sha512-8Ktj+prEb1RoCPkEOrPMYUN/nCggB7qAWe3a7OpMjWQkh3l2RD5wKRQ+o8Q8YuI9RG/xs95waaI/E6ym/7NsTw==}

  lru-cache@10.2.2:
    resolution: {integrity: sha512-9hp3Vp2/hFQUiIwKo8XCeFVnrg8Pk3TYNPIR7tJADKi5YfcF7vEaK7avFHTlSy3kOKYaJQaalfEo6YuXdceBOQ==}
    engines: {node: 14 || >=16.14}

  lru-cache@11.0.0:
    resolution: {integrity: sha512-Qv32eSV1RSCfhY3fpPE2GNZ8jgM9X7rdAfemLWqTUxwiyIC4jJ6Sy0fZ8H+oLWevO6i4/bizg7c8d8i6bxrzbA==}
    engines: {node: 20 || >=22}

  lru-cache@5.1.1:
    resolution: {integrity: sha512-KpNARQA3Iwv+jTA0utUVVbrh+Jlrr1Fv0e56GGzAFOXN7dk/FviaDW8LHmK52DlcH4WP2n6gI8vN1aesBFgo9w==}

  lru-cache@7.18.3:
    resolution: {integrity: sha512-jumlc0BIUrS3qJGgIkWZsyfAM7NCWiBcCDhnd+3NNM5KbBmLTgHVfWBcg6W+rLUsIpzpERPsvwUP7CckAQSOoA==}
    engines: {node: '>=12'}

  lru-cache@8.0.5:
    resolution: {integrity: sha512-MhWWlVnuab1RG5/zMRRcVGXZLCXrZTgfwMikgzCegsPnG62yDQo5JnqKkrK4jO5iKqDAZGItAqN5CtKBCBWRUA==}
    engines: {node: '>=16.14'}

  m3u8-parser@7.1.0:
    resolution: {integrity: sha512-7N+pk79EH4oLKPEYdgRXgAsKDyA/VCo0qCHlUwacttQA0WqsjZQYmNfywMvjlY9MpEBVZEt0jKFd73Kv15EBYQ==}

  magic-string@0.30.10:
    resolution: {integrity: sha512-iIRwTIf0QKV3UAnYK4PU8uiEc4SRh5jX0mwpIwETPpHdhVM4f53RSwS/vXvN1JhGX+Cs7B8qIq3d6AH49O5fAQ==}

  magicast@0.3.4:
    resolution: {integrity: sha512-TyDF/Pn36bBji9rWKHlZe+PZb6Mx5V8IHCSxk7X4aljM4e/vyDvZZYwHewdVaqiA0nb3ghfHU/6AUpDxWoER2Q==}

  make-dir@3.1.0:
    resolution: {integrity: sha512-g3FeP20LNwhALb/6Cz6Dd4F2ngze0jz7tbzrD2wAV+o9FeNHe4rL+yK2md0J/fiSf1sa1ADhXqi5+oVwOM/eGw==}
    engines: {node: '>=8'}

  make-dir@4.0.0:
    resolution: {integrity: sha512-hXdUTZYIVOt1Ex//jAQi+wTZZpUpwBj/0QsOzqegb3rGMMeJiSEu5xLHnYfBrRV4RH2+OCSOO95Is/7x1WJ4bw==}
    engines: {node: '>=10'}

  make-error@1.3.6:
    resolution: {integrity: sha512-s8UhlNe7vPKomQhC1qFelMokr/Sc3AgNbso3n74mVPA5LTZwkB9NlXf4XPamLxJE8h0gh73rM94xvwRT2CVInw==}

  mantine-react-table@2.0.0-beta.6:
    resolution: {integrity: sha512-eaHdVjJWFLIAGS0PwdMisvs1U9IUanEzL+vm1+YcoDtUNFVGms1jw7neK43YH+CmA2YsFLfwRqHrtFnfI12Rag==}
    engines: {node: '>=16'}
    peerDependencies:
      '@mantine/core': ^7.9
      '@mantine/dates': ^7.9
      '@mantine/hooks': ^7.9
      '@tabler/icons-react': '>=2.23.0'
      clsx: '>=2'
      dayjs: '>=1.11'
      react: '>=18.0'
      react-dom: '>=18.0'

  markdown-it@14.1.0:
    resolution: {integrity: sha512-a54IwgWPaeBCAAsv13YgmALOF1elABB08FxO9i+r4VFk5Vl4pKokRPeX8u5TCgSsPi6ec1otfLjdOpVcgbpshg==}
    hasBin: true

  mdurl@2.0.0:
    resolution: {integrity: sha512-Lf+9+2r+Tdp5wXDXC4PcIBjTDtq4UKjCPMQhKIuzpJNW0b96kVqSwW0bT7FhRSfmAiFYgP+SCRvdrDozfh0U5w==}

  media-typer@0.3.0:
    resolution: {integrity: sha512-dq+qelQ9akHpcOl/gUVRTxVIOkAJ1wR3QAvb4RsVjS8oVoFjDGTc679wJYmUmknUF5HwMLOgb5O+a3KxfWapPQ==}
    engines: {node: '>= 0.6'}

  merge-descriptors@1.0.3:
    resolution: {integrity: sha512-gaNvAS7TZ897/rVaZ0nMtAyxNyi/pdbjbAwUpFQpN70GqnVfOiXpeUUMKRBmzXaSQ8DdTX4/0ms62r2K+hE6mQ==}

  merge-stream@2.0.0:
    resolution: {integrity: sha512-abv/qOcuPfk3URPfDzmZU1LKmuw8kT+0nIHvKrKgFrwifol/doWcdA4ZqsWQ8ENrFKkd67Mfpo/LovbIUsbt3w==}

  merge2@1.4.1:
    resolution: {integrity: sha512-8q7VEgMJW4J8tcfVPy8g09NcQwZdbwFEqhe/WZkoIzjn/3TGDwtOCYtXGxA3O8tPzpczCCDgv+P2P5y00ZJOOg==}
    engines: {node: '>= 8'}

  methods@1.1.2:
    resolution: {integrity: sha512-iclAHeNqNm68zFtnZ0e+1L2yUIdvzNoauKU4WBA3VvH/vPFieF7qfRlwUZU+DA9P9bPXIS90ulxoUoCH23sV2w==}
    engines: {node: '>= 0.6'}

  micromatch@4.0.5:
    resolution: {integrity: sha512-DMy+ERcEW2q8Z2Po+WNXuw3c5YaUSFjAO5GsJqfEl7UjvtIuFKO6ZrKvcItdy98dwFI2N1tg3zNIdKaQT+aNdA==}
    engines: {node: '>=8.6'}

  mime-db@1.52.0:
    resolution: {integrity: sha512-sPU4uV7dYlvtWJxwwxHD0PuihVNiE7TyAbQ5SWxDCB9mUYvOgroQOwYQQOKPJ8CIbE+1ETVlOoK1UC2nU3gYvg==}
    engines: {node: '>= 0.6'}

  mime-types@2.1.35:
    resolution: {integrity: sha512-ZDY+bPm5zTTF+YpCrAU9nK0UgICYPT0QtT1NZWFv4s++TNkcgVaT0g6+4R2uI4MjQjzysHB1zxuWL50hzaeXiw==}
    engines: {node: '>= 0.6'}

  mime@1.6.0:
    resolution: {integrity: sha512-x0Vn8spI+wuJ1O6S7gnbaQg8Pxh4NNHb7KSINmEWKiPE4RKOplvijn+NkmYmmRgP68mc70j2EbeTFRsrswaQeg==}
    engines: {node: '>=4'}
    hasBin: true

  mimic-fn@2.1.0:
    resolution: {integrity: sha512-OqbOk5oEQeAZ8WXWydlu9HJjz9WVdEIvamMCcXmuqUYjTknH/sqsWvhQ3vgwKFRR1HpjvNBKQ37nbJgYzGqGcg==}
    engines: {node: '>=6'}

  mimic-fn@4.0.0:
    resolution: {integrity: sha512-vqiC06CuhBTUdZH+RYl8sFrL096vA45Ok5ISO6sE/Mr1jRbGH4Csnhi8f3wKVl7x8mO4Au7Ir9D3Oyv1VYMFJw==}
    engines: {node: '>=12'}

  mimic-response@3.1.0:
    resolution: {integrity: sha512-z0yWI+4FDrrweS8Zmt4Ej5HdJmky15+L2e6Wgn3+iK5fWzb6T3fhNFq2+MeTRb064c6Wr4N/wv0DzQTjNzHNGQ==}
    engines: {node: '>=10'}

  min-document@2.19.0:
    resolution: {integrity: sha512-9Wy1B3m3f66bPPmU5hdA4DR4PB2OfDU/+GS3yAB7IQozE3tqXaVv2zOjgla7MEGSRv95+ILmOuvhLkOK6wJtCQ==}

  minim@0.23.8:
    resolution: {integrity: sha512-bjdr2xW1dBCMsMGGsUeqM4eFI60m94+szhxWys+B1ztIt6gWSfeGBdSVCIawezeHYLYn0j6zrsXdQS/JllBzww==}
    engines: {node: '>=6'}

  minimatch@10.0.1:
    resolution: {integrity: sha512-ethXTt3SGGR+95gudmqJ1eNhRO7eGEGIgYA9vnPatK4/etz2MEVDno5GMCibdMTuBMyElzIlgxMna3K94XDIDQ==}
    engines: {node: 20 || >=22}

  minimatch@3.1.2:
    resolution: {integrity: sha512-J7p63hRiAjw1NDEww1W7i37+ByIrOWO5XQQAzZ3VOcL0PNybwpfmV/N05zFAzwQ9USyEcX6t3UO+K5aqBQOIHw==}

  minimatch@5.1.6:
    resolution: {integrity: sha512-lKwV/1brpG6mBUFHtb7NUmtABCb2WZZmm2wNiOA5hAb8VdCS4B3dtMWyvcoViccwAW/COERjXLt0zP1zXUN26g==}
    engines: {node: '>=10'}

  minimatch@7.4.6:
    resolution: {integrity: sha512-sBz8G/YjVniEz6lKPNpKxXwazJe4c19fEfV2GDMX6AjFz+MX9uDWIZW8XreVhkFW3fkIdTv/gxWr/Kks5FFAVw==}
    engines: {node: '>=10'}

  minimatch@9.0.4:
    resolution: {integrity: sha512-KqWh+VchfxcMNRAJjj2tnsSJdNbHsVgnkBhTNrW7AjVo6OvLtxw8zfT9oLw1JSohlFzJ8jCoTgaoXvJ+kHt6fw==}
    engines: {node: '>=16 || 14 >=14.17'}

  minimist@1.2.8:
    resolution: {integrity: sha512-2yyAR8qBkN3YuheJanUpWC5U3bb5osDywNB8RzDVlDwDHbocAJveqqj1u8+SVD7jkWT4yvsHCpWqqWqAxb0zCA==}

  minipass@3.3.6:
    resolution: {integrity: sha512-DxiNidxSEK+tHG6zOIklvNOwm3hvCrbUrdtzY74U6HKTJxvIDfOUL5W5P2Ghd3DTkhhKPYGqeNUIh5qcM4YBfw==}
    engines: {node: '>=8'}

  minipass@5.0.0:
    resolution: {integrity: sha512-3FnjYuehv9k6ovOEbyOswadCDPX1piCfhV8ncmYtHOjuPwylVWsghTLo7rabjC3Rx5xD4HDx8Wm1xnMF7S5qFQ==}
    engines: {node: '>=8'}

  minipass@7.1.2:
    resolution: {integrity: sha512-qOOzS1cBTWYF4BH8fVePDBOO9iptMnGUEZwNc/cMWnTV2nVLZ7VoNWEPHkYczZA0pdoA7dl6e7FL659nX9S2aw==}
    engines: {node: '>=16 || 14 >=14.17'}

  minizlib@2.1.2:
    resolution: {integrity: sha512-bAxsR8BVfj60DWXHE3u30oHzfl4G7khkSuPW+qvpd7jFRHm7dLxOjUk1EHACJ/hxLY8phGJ0YhYHZo7jil7Qdg==}
    engines: {node: '>= 8'}

  mitt@3.0.1:
    resolution: {integrity: sha512-vKivATfr97l2/QBCYAkXYDbrIWPM2IIKEl7YPhjCvKlG3kE2gm+uBo6nEXK3M5/Ffh/FLpKExzOQ3JJoJGFKBw==}

  mkdirp-classic@0.5.3:
    resolution: {integrity: sha512-gKLcREMhtuZRwRAfqP3RFW+TK4JqApVBtOIftVgjuABpAtpxhPGaDcfvbhNvD0B8iD1oUr/txX35NjcaY6Ns/A==}

  mkdirp@0.5.6:
    resolution: {integrity: sha512-FP+p8RB8OWpF3YZBCrP5gtADmtXApB5AMLn+vdyA+PyxCjrCs00mjyUozssO33cwDeT3wNGdLxJ5M//YqtHAJw==}
    hasBin: true

  mkdirp@1.0.4:
    resolution: {integrity: sha512-vVqVZQyf3WLx2Shd0qJ9xuvqgAyKPLAiqITEtqW0oIUjzo3PePDd6fW9iFz30ef7Ysp/oiWqbhszeGWW2T6Gzw==}
    engines: {node: '>=10'}
    hasBin: true

  mpd-parser@1.3.0:
    resolution: {integrity: sha512-WgeIwxAqkmb9uTn4ClicXpEQYCEduDqRKfmUdp4X8vmghKfBNXZLYpREn9eqrDx/Tf5LhzRcJLSpi4ohfV742Q==}
    hasBin: true

  mrmime@2.0.0:
    resolution: {integrity: sha512-eu38+hdgojoyq63s+yTpN4XMBdt5l8HhMhc4VKLO9KM5caLIBvUm4thi7fFaxyTmCKeNnXZ5pAlBwCUnhA09uw==}
    engines: {node: '>=10'}

  ms@2.1.2:
    resolution: {integrity: sha512-sGkPx+VjMtmA6MX27oA4FBFELFCZZ4S4XqeGOXCv68tT+jb3vk/RyaKWP0PTKyWtmLSM0b+adUTEvbs1PEaH2w==}

  ms@2.1.3:
    resolution: {integrity: sha512-6FlzubTLZG3J2a/NVCAleEhjzq5oxgHyaCU9yYXvcLsvoVaHJq/s5xXI6/XXP6tz7R9xAOtHnSO/tXtF3WRTlA==}

  mute-stream@0.0.8:
    resolution: {integrity: sha512-nnbWWOkoWyUsTjKrhgD0dcz22mdkSnpYqbEjIm2nhwhuxlSkpywJmBo8h0ZqJdkp73mb90SssHkN4rsRaBAfAA==}

  mux.js@7.0.3:
    resolution: {integrity: sha512-gzlzJVEGFYPtl2vvEiJneSWAWD4nfYRHD5XgxmB2gWvXraMPOYk+sxfvexmNfjQUFpmk6hwLR5C6iSFmuwCHdQ==}
    engines: {node: '>=8', npm: '>=5'}
    hasBin: true

  mysql2@3.11.0:
    resolution: {integrity: sha512-J9phbsXGvTOcRVPR95YedzVSxJecpW5A5+cQ57rhHIFXteTP10HCs+VBjS7DHIKfEaI1zQ5tlVrquCd64A6YvA==}
    engines: {node: '>= 8.0'}

  named-placeholders@1.1.3:
    resolution: {integrity: sha512-eLoBxg6wE/rZkJPhU/xRX1WTpkFEwDJEN96oxFrTsqBdbT5ec295Q+CoHrL9IT0DipqKhmGcaZmwOt8OON5x1w==}
    engines: {node: '>=12.0.0'}

  nan@2.19.0:
    resolution: {integrity: sha512-nO1xXxfh/RWNxfd/XPfbIfFk5vgLsAxUR9y5O0cHMJu/AW9U95JLXqthYHjEp+8gQ5p96K9jUp8nbVOxCdRbtw==}

  nanoid@3.3.7:
    resolution: {integrity: sha512-eSRppjcPIatRIMC1U6UngP8XFcz8MQWGQdt1MTBQ7NaAmvXDfvNxbvWV3x2y6CdEUciCSsDHDQZbhYaB8QEo2g==}
    engines: {node: ^10 || ^12 || ^13.7 || ^14 || >=15.0.1}
    hasBin: true

  nanoid@5.0.7:
    resolution: {integrity: sha512-oLxFY2gd2IqnjcYyOXD8XGCftpGtZP2AbHbOkthDkvRywH5ayNtPVy9YlOPcHckXzbLTCHpkb7FB+yuxKV13pQ==}
    engines: {node: ^18 || >=20}
    hasBin: true

  napi-build-utils@1.0.2:
    resolution: {integrity: sha512-ONmRUqK7zj7DWX0D9ADe03wbwOBZxNAfF20PlGfCWQcD3+/MakShIHrMqx9YwPTfxDdF1zLeL+RGZiR9kGMLdg==}

  natural-compare@1.4.0:
    resolution: {integrity: sha512-OWND8ei3VtNC9h7V60qff3SVobHr996CTwgxubgyQYEpg290h9J0buyECNNJexkFm5sOajh5G116RYA1c8ZMSw==}

  negotiator@0.6.3:
    resolution: {integrity: sha512-+EUsqGPLsM+j/zdChZjsnX51g4XrHFOIXwfnCVPGlQk/k5giakcKsuxCObBRu6DSm9opw/O6slWbJdghQM4bBg==}
    engines: {node: '>= 0.6'}

  neo-async@2.6.2:
    resolution: {integrity: sha512-Yd3UES5mWCSqR+qNT93S3UoYUkqAZ9lLg8a7g9rimsWmYGK8cVToA4/sF3RrshdyV3sAGMXVUmpMYOw+dLpOuw==}

  netmask@2.0.2:
    resolution: {integrity: sha512-dBpDMdxv9Irdq66304OLfEmQ9tbNRFnFTuZiLo+bD+r332bBmMJ8GBLXklIXXgxd3+v9+KUnZaUR5PJMa75Gsg==}
    engines: {node: '>= 0.4.0'}

  next-auth@5.0.0-beta.20:
    resolution: {integrity: sha512-+48SjV9k9AtUU3JbEIa4PXNjKIewfFjVGL7Xs2RKkuQ5QqegDNIQiIG8sLk6/qo7RTScQYIGKgeQ5IuQRtrTQg==}
    peerDependencies:
      '@simplewebauthn/browser': ^9.0.1
      '@simplewebauthn/server': ^9.0.2
      next: ^14.0.0-0 || ^15.0.0-0
      nodemailer: ^6.6.5
      react: ^18.2.0 || ^19.0.0-0
    peerDependenciesMeta:
      '@simplewebauthn/browser':
        optional: true
      '@simplewebauthn/server':
        optional: true
      nodemailer:
        optional: true

  next-international@1.2.4:
    resolution: {integrity: sha512-JQvp+h2iSgA/t8hu5S/Lwow1ZErJutQRdpnplxjv4VTlCiND8T95fYih8BjkHcVhQbtM+Wu9Mb1CM32wD9hlWQ==}

  next@14.2.7:
    resolution: {integrity: sha512-4Qy2aK0LwH4eQiSvQWyKuC7JXE13bIopEQesWE0c/P3uuNRnZCQanI0vsrMLmUQJLAto+A+/8+sve2hd+BQuOQ==}
    engines: {node: '>=18.17.0'}
    hasBin: true
    peerDependencies:
      '@opentelemetry/api': ^1.1.0
      '@playwright/test': ^1.41.2
      react: ^18.2.0
      react-dom: ^18.2.0
      sass: ^1.3.0
    peerDependenciesMeta:
      '@opentelemetry/api':
        optional: true
      '@playwright/test':
        optional: true
      sass:
        optional: true

  nice-napi@1.0.2:
    resolution: {integrity: sha512-px/KnJAJZf5RuBGcfD+Sp2pAKq0ytz8j+1NehvgIGFkvtvFrDM3T8E4x/JJODXK9WZow8RRGrbA9QQ3hs+pDhA==}
    os: ['!win32']

  no-case@2.3.2:
    resolution: {integrity: sha512-rmTZ9kz+f3rCvK2TD1Ue/oZlns7OGoIWP4fc3llxxRXlOkHKoWPPWJOfFYpITabSow43QJbRIoHQXtt10VldyQ==}

  node-abi@3.62.0:
    resolution: {integrity: sha512-CPMcGa+y33xuL1E0TcNIu4YyaZCxnnvkVaEXrsosR3FxN+fV8xvb7Mzpb7IgKler10qeMkE6+Dp8qJhpzdq35g==}
    engines: {node: '>=10'}

  node-abort-controller@3.1.1:
    resolution: {integrity: sha512-AGK2yQKIjRuqnc6VkX2Xj5d+QW8xZ87pa1UK6yA6ouUyuxfHuMP6umE5QK7UmTeOAymo+Zx1Fxiuw9rVx8taHQ==}

  node-addon-api@3.2.1:
    resolution: {integrity: sha512-mmcei9JghVNDYydghQmeDX8KoAm0FAiYyIcUt/N4nhyAipB17pllZQDOJD2fotxABnt4Mdz+dKTO7eftLg4d0A==}

  node-addon-api@5.1.0:
    resolution: {integrity: sha512-eh0GgfEkpnoWDq+VY8OyvYhFEzBk6jIYbRKdIlyTiAXIVJ8PyBaKb0rp7oDtoddbdoHWhq8wwr+XZ81F1rpNdA==}

  node-cron@3.0.3:
    resolution: {integrity: sha512-dOal67//nohNgYWb+nWmg5dkFdIwDm8EpeGYMekPMrngV3637lqnX0lbUcCtgibHTz6SEz7DAIjKvKDFYCnO1A==}
    engines: {node: '>=6.0.0'}

  node-domexception@1.0.0:
    resolution: {integrity: sha512-/jKZoMpw0F8GRwl4/eLROPA3cfcXtLApP0QzLmUT/HuPCZWyB7IY9ZrMeKw2O/nFIqPQB3PVM9aYm0F312AXDQ==}
    engines: {node: '>=10.5.0'}

  node-fetch-commonjs@3.3.2:
    resolution: {integrity: sha512-VBlAiynj3VMLrotgwOS3OyECFxas5y7ltLcK4t41lMUZeaK15Ym4QRkqN0EQKAFL42q9i21EPKjzLUPfltR72A==}
    engines: {node: ^12.20.0 || ^14.13.1 || >=16.0.0}

  node-fetch@2.7.0:
    resolution: {integrity: sha512-c4FRfUm/dbcWZ7U+1Wq0AwCyFL+3nt2bEw05wfxSz+DWpWsitgmSgYmy2dQdWyKC1694ELPqMs/YzUSNozLt8A==}
    engines: {node: 4.x || >=6.0.0}
    peerDependencies:
      encoding: ^0.1.0
    peerDependenciesMeta:
      encoding:
        optional: true

  node-gyp-build@4.8.1:
    resolution: {integrity: sha512-OSs33Z9yWr148JZcbZd5WiAXhh/n9z8TxQcdMhIOlpN9AhWpLfvVFO73+m77bBABQMaY9XSvIa+qk0jlI7Gcaw==}
    hasBin: true

  node-loader@2.0.0:
    resolution: {integrity: sha512-I5VN34NO4/5UYJaUBtkrODPWxbobrE4hgDqPrjB25yPkonFhCmZ146vTH+Zg417E9Iwoh1l/MbRs1apc5J295Q==}
    engines: {node: '>= 10.13.0'}
    peerDependencies:
      webpack: ^5.0.0

  node-mocks-http@1.14.1:
    resolution: {integrity: sha512-mfXuCGonz0A7uG1FEjnypjm34xegeN5+HI6xeGhYKecfgaZhjsmYoLE9LEFmT+53G1n8IuagPZmVnEL/xNsFaA==}
    engines: {node: '>=14'}

  node-plop@0.26.3:
    resolution: {integrity: sha512-Cov028YhBZ5aB7MdMWJEmwyBig43aGL5WT4vdoB28Oitau1zZAcHUn8Sgfk9HM33TqhtLJ9PlM/O0Mv+QpV/4Q==}
    engines: {node: '>=8.9.4'}

  node-releases@2.0.14:
    resolution: {integrity: sha512-y10wOWt8yZpqXmOgRo77WaHEmhYQYGNA6y421PKsKYWEK8aW+cqAphborZDhqfyKrbZEN92CN1X2KbafY2s7Yw==}

  nopt@5.0.0:
    resolution: {integrity: sha512-Tbj67rffqceeLpcRXrT7vKAN8CwfPeIBgM7E6iBkmKLV7bEMwpGgYLGv0jACUsECaa/vuxP0IjEont6umdMgtQ==}
    engines: {node: '>=6'}
    hasBin: true

  normalize-path@3.0.0:
    resolution: {integrity: sha512-6eZs5Ls3WtCisHWp9S2GUy8dqkpGi4BVSz3GaqiE6ezub0512ESztXUwUB6C6IKbQkY2Pnb/mD4WYojCRwcwLA==}
    engines: {node: '>=0.10.0'}

  npm-run-path@4.0.1:
    resolution: {integrity: sha512-S48WzZW777zhNIrn7gxOlISNAqi9ZC/uQFnRdbeIHhZhCA6UqpkOT8T1G7BvfdgP4Er8gF4sUbaS0i7QvIfCWw==}
    engines: {node: '>=8'}

  npm-run-path@5.3.0:
    resolution: {integrity: sha512-ppwTtiJZq0O/ai0z7yfudtBpWIoxM8yE6nHi1X47eFR2EWORqfbu6CnPlNsjeN683eT0qG6H/Pyf9fCcvjnnnQ==}
    engines: {node: ^12.20.0 || ^14.13.1 || >=16.0.0}

  npmlog@5.0.1:
    resolution: {integrity: sha512-AqZtDUWOMKs1G/8lwylVjrdYgqA4d9nu8hc+0gzRxlDb1I10+FHBGMXs6aiQHFdCUUlqH99MUMuLfzWDNDtfxw==}
    deprecated: This package is no longer supported.

  nwsapi@2.2.12:
    resolution: {integrity: sha512-qXDmcVlZV4XRtKFzddidpfVP4oMSGhga+xdMc25mv8kaLUHtgzCDhUxkrN8exkGdTlLNaXj7CV3GtON7zuGZ+w==}

  oauth4webapi@2.11.0:
    resolution: {integrity: sha512-UchKtYyLuWwrZLB7g9Px+0JScIAK/bD1awLK5gdOCIs0cjxc7ol+ESL+Rr4nOmEJSvib6kEgvdUHvXm8DrZQ+w==}

  object-assign@4.1.1:
    resolution: {integrity: sha512-rJgTQnkUnH1sFw8yT6VSU3zD3sWmu6sZhIseY8VX+GRu3P6F7Fu+JNDoXfklElbLJSnc3FUQHVe4cU5hj+BcUg==}
    engines: {node: '>=0.10.0'}

  object-inspect@1.13.1:
    resolution: {integrity: sha512-5qoj1RUiKOMsCCNLV1CBiPYE10sziTsnmNxkAI/rZhiD63CF7IqdFGC/XzjWjpSgLf0LxXX3bDFIh0E18f6UhQ==}

  object-is@1.1.6:
    resolution: {integrity: sha512-F8cZ+KfGlSGi09lJT7/Nd6KJZ9ygtvYC0/UYYLI9nmQKLMnydpB9yvbv9K1uSkEu7FU9vYPmVwLg328tX+ot3Q==}
    engines: {node: '>= 0.4'}

  object-keys@1.1.1:
    resolution: {integrity: sha512-NuAESUOUMrlIXOfHKzD6bpPu3tYt3xvjNdRIQ+FeT0lNb4K8WR70CaDxhuNguS2XG+GjkyMwOzsN5ZktImfhLA==}
    engines: {node: '>= 0.4'}

  object.assign@4.1.5:
    resolution: {integrity: sha512-byy+U7gp+FVwmyzKPYhW2h5l3crpmGsxl7X2s8y43IgxvG4g3QZ6CffDtsNQy1WsmZpQbO+ybo0AlW7TY6DcBQ==}
    engines: {node: '>= 0.4'}

  object.entries@1.1.8:
    resolution: {integrity: sha512-cmopxi8VwRIAw/fkijJohSfpef5PdN0pMQJN6VC/ZKvn0LIknWD8KtgY6KlQdEc4tIjcQ3HxSMmnvtzIscdaYQ==}
    engines: {node: '>= 0.4'}

  object.fromentries@2.0.8:
    resolution: {integrity: sha512-k6E21FzySsSK5a21KRADBd/NGneRegFO5pLHfdQLpRDETUNJueLXs3WCzyQ3tFRDYgbq3KHGXfTbi2bs8WQ6rQ==}
    engines: {node: '>= 0.4'}

  object.groupby@1.0.3:
    resolution: {integrity: sha512-+Lhy3TQTuzXI5hevh8sBGqbmurHbbIjAi0Z4S63nthVLmLxfbj4T54a4CfZrXIrt9iP4mVAPYMo/v99taj3wjQ==}
    engines: {node: '>= 0.4'}

  object.values@1.2.0:
    resolution: {integrity: sha512-yBYjY9QX2hnRmZHAjG/f13MzmBzxzYgQhFrke06TTyKY5zSTEqkOeukBzIdVA3j3ulu8Qa3MbVFShV7T2RmGtQ==}
    engines: {node: '>= 0.4'}

  once@1.4.0:
    resolution: {integrity: sha512-lNaJgI+2Q5URQBkccEKHTQOPaXdUxnZZElQTZY0MFUAuaEqe1E+Nyvgdz/aIyNi6Z9MzO5dv1H8n58/GELp3+w==}

  one-time@1.0.0:
    resolution: {integrity: sha512-5DXOiRKwuSEcQ/l0kGCF6Q3jcADFv5tSmRaJck/OqkVFcOzutB134KRSfF0xDrL39MNnqxbHBbUUcjZIhTgb2g==}

  onetime@5.1.2:
    resolution: {integrity: sha512-kbpaSSGJTWdAY5KPVeMOKXSrPtr8C8C7wodJbcsd51jRnmD+GZu8Y0VoU6Dm5Z4vWr0Ig/1NKuWRKf7j5aaYSg==}
    engines: {node: '>=6'}

  onetime@6.0.0:
    resolution: {integrity: sha512-1FlR+gjXK7X+AsAHso35MnyN5KqGwJRi/31ft6x0M194ht7S+rWAvd7PHss9xSKMzE0asv1pyIHaJYq+BbacAQ==}
    engines: {node: '>=12'}

  openapi-path-templating@1.5.3:
    resolution: {integrity: sha512-NPL+3w4NsBmqTzCQGQbSUHTAUYM/ubm3tH9BWe77uvGyA8L32L73w+w7zhBCsql0zp+gqGvglaHdQTpWx/tzmA==}
    engines: {node: '>=12.20.0'}

  openapi-server-url-templating@1.0.0:
    resolution: {integrity: sha512-hJ3sCVx7XyYATfRqBfUY+dE+DSM/tsqZ83xtcyHhNqtDiN2Il/uedCzBaE9re3gLRkC4I0GrCI84aaQHboNMCw==}
    engines: {node: '>=12.20.0'}

  openapi-types@12.1.3:
    resolution: {integrity: sha512-N4YtSYJqghVu4iek2ZUvcN/0aqH1kRDuNqzcycDxhOUpg7GdvLa2F3DgS6yBNhInhv2r/6I0Flkn7CqL8+nIcw==}

  optionator@0.9.4:
    resolution: {integrity: sha512-6IpQ7mKUxRcZNLIObR0hz7lxsapSSIYNZJwXPGeF0mTVqGKFIXj1DQcMoT22S3ROcLyY/rz0PWaWZ9ayWmad9g==}
    engines: {node: '>= 0.8.0'}

  ora@4.1.1:
    resolution: {integrity: sha512-sjYP8QyVWBpBZWD6Vr1M/KwknSw6kJOz41tvGMlwWeClHBtYKTbHMki1PsLZnxKpXMPbTKv9b3pjQu3REib96A==}
    engines: {node: '>=8'}

  ora@5.4.1:
    resolution: {integrity: sha512-5b6Y85tPxZZ7QytO+BQzysW31HJku27cRIlkbAXaNx+BdcVi+LlRFmVXzeF6a7JCwJpyw5c4b+YSVImQIrBpuQ==}
    engines: {node: '>=10'}

  orderedmap@2.1.1:
    resolution: {integrity: sha512-TvAWxi0nDe1j/rtMcWcIj94+Ffe6n7zhow33h40SKxmsmozs6dz/e+EajymfoFcHd7sxNn8yHM8839uixMOV6g==}

  os-tmpdir@1.0.2:
    resolution: {integrity: sha512-D2FR03Vir7FIu45XBY20mTb+/ZSWB00sjU9jdQXt83gDrI4Ztz5Fs7/yy74g2N5SVQY4xY1qDr4rNddwYRVX0g==}
    engines: {node: '>=0.10.0'}

  p-limit@3.1.0:
    resolution: {integrity: sha512-TYOanM3wGwNGsZN2cVTYPArw454xnXj5qmWF1bEoAc4+cU/ol7GVh7odevjp1FNHduHc3KZMcFduxU5Xc6uJRQ==}
    engines: {node: '>=10'}

  p-locate@5.0.0:
    resolution: {integrity: sha512-LaNjtRWUBY++zB5nE/NwcaoMylSPk+S+ZHNB1TzdbMJMny6dynpAGt7X/tl/QYq3TIeE6nxHppbo2LGymrG5Pw==}
    engines: {node: '>=10'}

  p-map@3.0.0:
    resolution: {integrity: sha512-d3qXVTF/s+W+CdJ5A29wywV2n8CQQYahlgz2bFiA+4eVNJbHJodPZ+/gXwPGh0bOqA+j8S+6+ckmvLGPk1QpxQ==}
    engines: {node: '>=8'}

  pac-proxy-agent@7.0.1:
    resolution: {integrity: sha512-ASV8yU4LLKBAjqIPMbrgtaKIvxQri/yh2OpI+S6hVa9JRkUI3Y3NPFbfngDtY7oFtSMD3w31Xns89mDa3Feo5A==}
    engines: {node: '>= 14'}

  pac-resolver@7.0.1:
    resolution: {integrity: sha512-5NPgf87AT2STgwa2ntRMr45jTKrYBGkVU36yT0ig/n/GMAa3oPqhZfIQ2kMEimReg0+t9kZViDVZ83qfVUlckg==}
    engines: {node: '>= 14'}

  package-json-from-dist@1.0.0:
    resolution: {integrity: sha512-dATvCeZN/8wQsGywez1mzHtTlP22H8OEfPrVMLNr4/eGa+ijtLn/6M5f0dY8UKNrC2O9UCU6SSoG3qRKnt7STw==}

  pako@2.1.0:
    resolution: {integrity: sha512-w+eufiZ1WuJYgPXbV/PO3NCMEc3xqylkKHzp8bxp1uW4qaSNQUkwmLLEc3kKsfz8lpV1F8Ht3U1Cm+9Srog2ug==}

  param-case@2.1.1:
    resolution: {integrity: sha512-eQE845L6ot89sk2N8liD8HAuH4ca6Vvr7VWAWwt7+kvvG5aBcPmmphQ68JsEG2qa9n1TykS2DLeMt363AAH8/w==}

  parent-module@1.0.1:
    resolution: {integrity: sha512-GQ2EWRpQV8/o+Aw8YqtfZZPfNRWZYkbidE9k5rpl/hC3vtHHBfGm2Ifi6qWV+coDGkrUKZAxE3Lot5kcsRlh+g==}
    engines: {node: '>=6'}

  parse-entities@2.0.0:
    resolution: {integrity: sha512-kkywGpCcRYhqQIchaWqZ875wzpS/bMKhz5HnN3p7wveJTkTtyAB/AlnS0f8DFSqYW1T82t6yEAkEcB+A1I3MbQ==}

  parse-ms@3.0.0:
    resolution: {integrity: sha512-Tpb8Z7r7XbbtBTrM9UhpkzzaMrqA2VXMT3YChzYltwV3P3pM6t8wl7TvpMnSTosz1aQAdVib7kdoys7vYOPerw==}
    engines: {node: '>=12'}

  parse5@7.1.2:
    resolution: {integrity: sha512-Czj1WaSVpaoj0wbhMzLmWD69anp2WH7FXMB9n1Sy8/ZFF9jolSQVMu1Ij5WIyGmcBmhk7EOndpO4mIpihVqAXw==}

  parseurl@1.3.3:
    resolution: {integrity: sha512-CiyeOxFT/JZyN5m0z9PfXw4SCBJ6Sygz1Dpl0wqjlhDEGGBP1GnsUVEL0p63hoG1fcj3fHynXi9NYO4nWOL+qQ==}
    engines: {node: '>= 0.8'}

  pascal-case@2.0.1:
    resolution: {integrity: sha512-qjS4s8rBOJa2Xm0jmxXiyh1+OFf6ekCWOvUaRgAQSktzlTbMotS0nmG9gyYAybCWBcuP4fsBeRCKNwGBnMe2OQ==}

  path-case@2.1.1:
    resolution: {integrity: sha512-Ou0N05MioItesaLr9q8TtHVWmJ6fxWdqKB2RohFmNWVyJ+2zeKIeDNWAN6B/Pe7wpzWChhZX6nONYmOnMeJQ/Q==}

  path-exists@4.0.0:
    resolution: {integrity: sha512-ak9Qy5Q7jYb2Wwcey5Fpvg2KoAc/ZIhLSLOSBmRmygPsGwkVVt0fZa0qrtMz+m6tJTAHfZQ8FnmB4MG4LWy7/w==}
    engines: {node: '>=8'}

  path-is-absolute@1.0.1:
    resolution: {integrity: sha512-AVbw3UJ2e9bq64vSaS9Am0fje1Pa8pbGqTTsmXfaIiMpnr5DlDhfJOuLj9Sf95ZPVDAUerDfEk88MPmPe7UCQg==}
    engines: {node: '>=0.10.0'}

  path-key@3.1.1:
    resolution: {integrity: sha512-ojmeN0qd+y0jszEtoY48r0Peq5dwMEkIlCOu6Q5f41lfkswXuKtYrhgoTpLnyIcHm24Uhqx+5Tqm2InSwLhE6Q==}
    engines: {node: '>=8'}

  path-key@4.0.0:
    resolution: {integrity: sha512-haREypq7xkM7ErfgIyA0z+Bj4AGKlMSdlQE2jvJo6huWD1EdkKYV+G/T4nq0YEF2vgTT8kqMFKo1uHn950r4SQ==}
    engines: {node: '>=12'}

  path-parse@1.0.7:
    resolution: {integrity: sha512-LDJzPVEEEPR+y48z93A0Ed0yXb8pAByGWo/k5YYdYgpY2/2EsOsksJrq7lOHxryrVOn1ejG6oAp8ahvOIQD8sw==}

  path-scurry@1.11.1:
    resolution: {integrity: sha512-Xa4Nw17FS9ApQFJ9umLiJS4orGjm7ZzwUrwamcGQuHSzDyth9boKDaycYdDcZDuqYATXw4HFXgaqWTctW/v1HA==}
    engines: {node: '>=16 || 14 >=14.18'}

  path-scurry@2.0.0:
    resolution: {integrity: sha512-ypGJsmGtdXUOeM5u93TyeIEfEhM6s+ljAhrk5vAvSx8uyY/02OvrZnA0YNGUrPXfpJMgI1ODd3nwz8Npx4O4cg==}
    engines: {node: 20 || >=22}

  path-type@4.0.0:
    resolution: {integrity: sha512-gDKb8aZMDeD/tZWs9P6+q0J9Mwkdl6xMV8TjnGP3qJVJ06bdMgkbBlLU8IdfOsIsFz2BW1rNVT3XuNEl8zPAvw==}
    engines: {node: '>=8'}

  pathe@1.1.2:
    resolution: {integrity: sha512-whLdWMYL2TwI08hn8/ZqAbrVemu0LNaNNJZX73O6qaIdCTfXutsLhMkjdENX0qhsQ9uIimo4/aQOmXkoon2nDQ==}

  pathval@2.0.0:
    resolution: {integrity: sha512-vE7JKRyES09KiunauX7nd2Q9/L7lhok4smP9RZTDeD4MVs72Dp2qNFVz39Nz5a0FVEW0BJR6C0DYrq6unoziZA==}
    engines: {node: '>= 14.16'}

  performance-now@2.1.0:
    resolution: {integrity: sha512-7EAHlyLHI56VEIdK57uwHdHKIaAGbnXPiw0yWbarQZOKaKpvUIgW0jWRVLiatnM+XXlSwsanIBH/hzGMJulMow==}

  picocolors@1.0.1:
    resolution: {integrity: sha512-anP1Z8qwhkbmu7MFP5iTt+wQKXgwzf7zTyGlcdzabySa9vd0Xt392U0rVmz9poOaBj0uHJKyyo9/upk0HrEQew==}

  picomatch@2.3.1:
    resolution: {integrity: sha512-JU3teHTNjmE2VCGFzuY8EXzCDVwEqB2a8fsIvwaStHhAWJEeVd1o1QD80CU6+ZdEXXSLbSsuLwJjkCBWqRQUVA==}
    engines: {node: '>=8.6'}

  piscina@4.5.1:
    resolution: {integrity: sha512-DVhySLPfqAW+uRH9dF0bjA2xEWr5ANLAzkYXx5adSLMFnwssSIVJYhg0FlvgYsnT/khILQJ3WkjqbAlBvt+maw==}

  pkcs7@1.0.4:
    resolution: {integrity: sha512-afRERtHn54AlwaF2/+LFszyAANTCggGilmcmILUzEjvs3XgFZT+xE6+QWQcAGmu4xajy+Xtj7acLOPdx5/eXWQ==}
    hasBin: true

  possible-typed-array-names@1.0.0:
    resolution: {integrity: sha512-d7Uw+eZoloe0EHDIYoe+bQ5WXnGMOpmiZFTuMWCwpjzzkL2nTjcKiAk4hh8TjnGye2TwWOk3UXucZ+3rbmBa8Q==}
    engines: {node: '>= 0.4'}

  postcss-js@4.0.1:
    resolution: {integrity: sha512-dDLF8pEO191hJMtlHFPRa8xsizHaM82MLfNkUHdUtVEV3tgTp5oj+8qbEqYM57SLfc74KSbw//4SeJma2LRVIw==}
    engines: {node: ^12 || ^14 || >= 16}
    peerDependencies:
      postcss: ^8.4.21

  postcss-mixins@9.0.4:
    resolution: {integrity: sha512-XVq5jwQJDRu5M1XGkdpgASqLk37OqkH4JCFDXl/Dn7janOJjCTEKL+36cnRVy7bMtoBzALfO7bV7nTIsFnUWLA==}
    engines: {node: '>=14.0'}
    peerDependencies:
      postcss: ^8.2.14

  postcss-nested@6.0.1:
    resolution: {integrity: sha512-mEp4xPMi5bSWiMbsgoPfcP74lsWLHkQbZc3sY+jWYd65CUwXrUaTp0fmNpa01ZcETKlIgUdFN/MpS2xZtqL9dQ==}
    engines: {node: '>=12.0'}
    peerDependencies:
      postcss: ^8.2.14

  postcss-preset-mantine@1.17.0:
    resolution: {integrity: sha512-ji1PMDBUf2Vsx/HE5faMSs1+ff6qE6YRulTr4Ja+6HD3gop8rSMTCYdpN7KrdsEg079kfBKkO/PaKhG9uR0zwQ==}
    peerDependencies:
      postcss: '>=8.0.0'

  postcss-selector-parser@6.0.16:
    resolution: {integrity: sha512-A0RVJrX+IUkVZbW3ClroRWurercFhieevHB38sr2+l9eUClMqome3LmEmnhlNy+5Mr2EYN6B2Kaw9wYdd+VHiw==}
    engines: {node: '>=4'}

  postcss-simple-vars@7.0.1:
    resolution: {integrity: sha512-5GLLXaS8qmzHMOjVxqkk1TZPf1jMqesiI7qLhnlyERalG0sMbHIbJqrcnrpmZdKCLglHnRHoEBB61RtGTsj++A==}
    engines: {node: '>=14.0'}
    peerDependencies:
      postcss: ^8.2.1

  postcss@8.4.31:
    resolution: {integrity: sha512-PS08Iboia9mts/2ygV3eLpY5ghnUcfLV/EXTOW1E2qYxJKGGBUtNjN76FYHnMs36RmARn41bC0AZmn+rR0OVpQ==}
    engines: {node: ^10 || ^12 || >=14}

  postcss@8.4.38:
    resolution: {integrity: sha512-Wglpdk03BSfXkHoQa3b/oulrotAkwrlLDRSOb9D0bN86FdRyE9lppSp33aHNPgBa0JKCoB+drFLZkQoRRYae5A==}
    engines: {node: ^10 || ^12 || >=14}

  preact-render-to-string@5.2.3:
    resolution: {integrity: sha512-aPDxUn5o3GhWdtJtW0svRC2SS/l8D9MAgo2+AWml+BhDImb27ALf04Q2d+AHqUUOc6RdSXFIBVa2gxzgMKgtZA==}
    peerDependencies:
      preact: '>=10'

  preact@10.11.3:
    resolution: {integrity: sha512-eY93IVpod/zG3uMF22Unl8h9KkrcKIRs2EGar8hwLZZDU1lkjph303V9HZBwufh2s736U6VXuhD109LYqPoffg==}

  prebuild-install@7.1.2:
    resolution: {integrity: sha512-UnNke3IQb6sgarcZIDU3gbMeTp/9SSU1DAIkil7PrqG1vZlBtY5msYccSKSHDqa3hNg436IXK+SNImReuA1wEQ==}
    engines: {node: '>=10'}
    hasBin: true

  prelude-ls@1.2.1:
    resolution: {integrity: sha512-vkcDPrRZo1QZLbn5RLGPpg/WmIQ65qoWWhcGKf/b5eplkkarX0m9z8ppCat4mlOqUsWpyNuYgO3VRyrYHSzX5g==}
    engines: {node: '>= 0.8.0'}

  prettier@3.3.3:
    resolution: {integrity: sha512-i2tDNA0O5IrMO757lfrdQZCc2jPNDVntV0m/+4whiDfWaTKfMNgR7Qz0NAeGz/nRqF4m5/6CLzbP4/liHt12Ew==}
    engines: {node: '>=14'}
    hasBin: true

  pretty-format@3.8.0:
    resolution: {integrity: sha512-WuxUnVtlWL1OfZFQFuqvnvs6MiAGk9UNsBostyBOB0Is9wb5uRESevA6rnl/rkksXaGX3GzZhPup5d6Vp1nFew==}

  pretty-ms@8.0.0:
    resolution: {integrity: sha512-ASJqOugUF1bbzI35STMBUpZqdfYKlJugy6JBziGi2EE+AL5JPJGSzvpeVXojxrr0ViUYoToUjb5kjSEGf7Y83Q==}
    engines: {node: '>=14.16'}

  prismjs@1.27.0:
    resolution: {integrity: sha512-t13BGPUlFDR7wRB5kQDG4jjl7XeuH6jbJGt11JHPL96qwsEHNX2+68tFXqc1/k+/jALsbSWJKUOT/hcYAZ5LkA==}
    engines: {node: '>=6'}

  prismjs@1.29.0:
    resolution: {integrity: sha512-Kx/1w86q/epKcmte75LNrEoT+lX8pBpavuAbvJWRXar7Hz8jrtF+e3vY751p0R8H9HdArwaCTNDDzHg/ScJK1Q==}
    engines: {node: '>=6'}

  process-nextick-args@2.0.1:
    resolution: {integrity: sha512-3ouUOpQhtgrbOa17J7+uxOTpITYWaGP7/AhoR3+A+/1e9skrzelGi/dXzEYyvbxubEF6Wn2ypscTKiKJFFn1ag==}

  process@0.11.10:
    resolution: {integrity: sha512-cdGef/drWFoydD1JsMzuFf8100nZl+GT+yacc2bEced5f9Rjk4z+WtFUTBu9PhOi9j/jfmBPu0mMEY4wIdAF8A==}
    engines: {node: '>= 0.6.0'}

  prop-types@15.8.1:
    resolution: {integrity: sha512-oj87CgZICdulUohogVAR7AjlC0327U4el4L6eAvOqCeudMDVU0NThNaV+b9Df4dXgSP1gXMTnPdhfe/2qDH5cg==}

  proper-lockfile@4.1.2:
    resolution: {integrity: sha512-TjNPblN4BwAWMXU8s9AEz4JmQxnD1NNL7bNOY/AKUzyamc379FWASUhc/K1pL2noVb+XmZKLL68cjzLsiOAMaA==}

  properties-reader@2.3.0:
    resolution: {integrity: sha512-z597WicA7nDZxK12kZqHr2TcvwNU1GCfA5UwfDY/HDp3hXPoPlb5rlEx9bwGTiJnc0OqbBTkU975jDToth8Gxw==}
    engines: {node: '>=14'}

  property-information@5.6.0:
    resolution: {integrity: sha512-YUHSPk+A30YPv+0Qf8i9Mbfe/C0hdPXk1s1jPVToV8pk8BQtpw10ct89Eo7OWkutrwqvT0eicAxlOg3dOAu8JA==}

  prosemirror-changeset@2.2.1:
    resolution: {integrity: sha512-J7msc6wbxB4ekDFj+n9gTW/jav/p53kdlivvuppHsrZXCaQdVgRghoZbSS3kwrRyAstRVQ4/+u5k7YfLgkkQvQ==}

  prosemirror-collab@1.3.1:
    resolution: {integrity: sha512-4SnynYR9TTYaQVXd/ieUvsVV4PDMBzrq2xPUWutHivDuOshZXqQ5rGbZM84HEaXKbLdItse7weMGOUdDVcLKEQ==}

  prosemirror-commands@1.5.2:
    resolution: {integrity: sha512-hgLcPaakxH8tu6YvVAaILV2tXYsW3rAdDR8WNkeKGcgeMVQg3/TMhPdVoh7iAmfgVjZGtcOSjKiQaoeKjzd2mQ==}

  prosemirror-dropcursor@1.8.1:
    resolution: {integrity: sha512-M30WJdJZLyXHi3N8vxN6Zh5O8ZBbQCz0gURTfPmTIBNQ5pxrdU7A58QkNqfa98YEjSAL1HUyyU34f6Pm5xBSGw==}

  prosemirror-gapcursor@1.3.2:
    resolution: {integrity: sha512-wtjswVBd2vaQRrnYZaBCbyDqr232Ed4p2QPtRIUK5FuqHYKGWkEwl08oQM4Tw7DOR0FsasARV5uJFvMZWxdNxQ==}

  prosemirror-history@1.4.1:
    resolution: {integrity: sha512-2JZD8z2JviJrboD9cPuX/Sv/1ChFng+xh2tChQ2X4bB2HeK+rra/bmJ3xGntCcjhOqIzSDG6Id7e8RJ9QPXLEQ==}

  prosemirror-inputrules@1.4.0:
    resolution: {integrity: sha512-6ygpPRuTJ2lcOXs9JkefieMst63wVJBgHZGl5QOytN7oSZs3Co/BYbc3Yx9zm9H37Bxw8kVzCnDsihsVsL4yEg==}

  prosemirror-keymap@1.2.2:
    resolution: {integrity: sha512-EAlXoksqC6Vbocqc0GtzCruZEzYgrn+iiGnNjsJsH4mrnIGex4qbLdWWNza3AW5W36ZRrlBID0eM6bdKH4OStQ==}

  prosemirror-markdown@1.13.0:
    resolution: {integrity: sha512-UziddX3ZYSYibgx8042hfGKmukq5Aljp2qoBiJRejD/8MH70siQNz5RB1TrdTPheqLMy4aCe4GYNF10/3lQS5g==}

  prosemirror-menu@1.2.4:
    resolution: {integrity: sha512-S/bXlc0ODQup6aiBbWVsX/eM+xJgCTAfMq/nLqaO5ID/am4wS0tTCIkzwytmao7ypEtjj39i7YbJjAgO20mIqA==}

  prosemirror-model@1.22.3:
    resolution: {integrity: sha512-V4XCysitErI+i0rKFILGt/xClnFJaohe/wrrlT2NSZ+zk8ggQfDH4x2wNK7Gm0Hp4CIoWizvXFP7L9KMaCuI0Q==}

  prosemirror-schema-basic@1.2.3:
    resolution: {integrity: sha512-h+H0OQwZVqMon1PNn0AG9cTfx513zgIG2DY00eJ00Yvgb3UD+GQ/VlWW5rcaxacpCGT1Yx8nuhwXk4+QbXUfJA==}

  prosemirror-schema-list@1.4.1:
    resolution: {integrity: sha512-jbDyaP/6AFfDfu70VzySsD75Om2t3sXTOdl5+31Wlxlg62td1haUpty/ybajSfJ1pkGadlOfwQq9kgW5IMo1Rg==}

  prosemirror-state@1.4.3:
    resolution: {integrity: sha512-goFKORVbvPuAQaXhpbemJFRKJ2aixr+AZMGiquiqKxaucC6hlpHNZHWgz5R7dS4roHiwq9vDctE//CZ++o0W1Q==}

  prosemirror-tables@1.4.0:
    resolution: {integrity: sha512-fxryZZkQG12fSCNuZDrYx6Xvo2rLYZTbKLRd8rglOPgNJGMKIS8uvTt6gGC38m7UCu/ENnXIP9pEz5uDaPc+cA==}

  prosemirror-trailing-node@2.0.9:
    resolution: {integrity: sha512-YvyIn3/UaLFlFKrlJB6cObvUhmwFNZVhy1Q8OpW/avoTbD/Y7H5EcjK4AZFKhmuS6/N6WkGgt7gWtBWDnmFvHg==}
    peerDependencies:
      prosemirror-model: ^1.22.1
      prosemirror-state: ^1.4.2
      prosemirror-view: ^1.33.8

  prosemirror-transform@1.10.0:
    resolution: {integrity: sha512-9UOgFSgN6Gj2ekQH5CTDJ8Rp/fnKR2IkYfGdzzp5zQMFsS4zDllLVx/+jGcX86YlACpG7UR5fwAXiWzxqWtBTg==}

  prosemirror-view@1.33.10:
    resolution: {integrity: sha512-wsKg9JeQkWlkXG8DDcloI/tbB9r3CysziubigoC8wTuE6zobN/9cl8bGRk1J1XjkUp7rxGBziOSxrhoILL84hg==}

  proto-list@1.2.4:
    resolution: {integrity: sha512-vtK/94akxsTMhe0/cbfpR+syPuszcuwhqVjJq26CuNDgFGj682oRBXOP5MJpv2r7JtE8MsiepGIqvvOTBwn2vA==}

  proxy-agent@6.4.0:
    resolution: {integrity: sha512-u0piLU+nCOHMgGjRbimiXmA9kM/L9EHh3zL81xCdp7m+Y2pHIsnmbdDoEDoAz5geaonNR6q6+yOPQs6n4T6sBQ==}
    engines: {node: '>= 14'}

  proxy-from-env@1.1.0:
    resolution: {integrity: sha512-D+zkORCbA9f1tdWRK0RaCR3GPv50cMxcrz4X8k5LTSUD1Dkw47mKJEZQNunItRTkWwgtaUSo1RVFRIG9ZXiFYg==}

  psl@1.9.0:
    resolution: {integrity: sha512-E/ZsdU4HLs/68gYzgGTkMicWTLPdAftJLfJFlLUAAKZGkStNU72sZjT66SnMDVOfOWY/YAoiD7Jxa9iHvngcag==}

  pump@3.0.0:
    resolution: {integrity: sha512-LwZy+p3SFs1Pytd/jYct4wpv49HiYCqd9Rlc5ZVdk0V+8Yzv6jR5Blk3TRmPL1ft69TxP0IMZGJ+WPFU2BFhww==}

  punycode.js@2.3.1:
    resolution: {integrity: sha512-uxFIHU0YlHYhDQtV4R9J6a52SLx28BCjT+4ieh7IGbgwVJWO+km431c4yRlREUAsAmt/uMjQUyQHNEPf0M39CA==}
    engines: {node: '>=6'}

  punycode@2.3.1:
    resolution: {integrity: sha512-vYt7UD1U9Wg6138shLtLOvdAu+8DsC/ilFtEVHcH+wydcSpNE20AfSOduf6MkRFahL5FY7X1oU7nKVZFtfq8Fg==}
    engines: {node: '>=6'}

  pupa@2.1.1:
    resolution: {integrity: sha512-l1jNAspIBSFqbT+y+5FosojNpVpF94nlI+wDUpqP9enwOTfHx9f0gh5nB96vl+6yTpsJsypeNrwfzPrKuHB41A==}
    engines: {node: '>=8'}

  qs@6.12.1:
    resolution: {integrity: sha512-zWmv4RSuB9r2mYQw3zxQuHWeU+42aKi1wWig/j4ele4ygELZ7PEO6MM7rim9oAQH2A5MWfsAVf/jPvTPgCbvUQ==}
    engines: {node: '>=0.6'}

  querystringify@2.2.0:
    resolution: {integrity: sha512-FIqgj2EUvTa7R50u0rGsyTftzjYmv/a3hO345bZNrqabNqjtgiDMgmo4mkUjd+nzU5oF3dClKqFIPUKybUyqoQ==}

  queue-microtask@1.2.3:
    resolution: {integrity: sha512-NuaNSa6flKT5JaSYQzJok04JzTL1CA6aGhv5rfLW3PgqA+M2ChpZQnAC8h8i4ZFkBS8X5RqkDBHA7r4hej3K9A==}

  queue-tick@1.0.1:
    resolution: {integrity: sha512-kJt5qhMxoszgU/62PLP1CJytzd2NKetjSRnyuj31fDd3Rlcz3fzlFdFLD1SItunPwyqEOkca6GbV612BWfaBag==}

  ramda-adjunct@5.0.1:
    resolution: {integrity: sha512-UTQCcWnoiuYH+ua+jGg3GTktcmCSD2W7OO2++tmv8p2Ze+N9VgVACERg4g36rRfIXklVMtqazyBLBWXfoPKgRQ==}
    engines: {node: '>=0.10.3'}
    peerDependencies:
      ramda: '>= 0.30.0'

  ramda@0.30.1:
    resolution: {integrity: sha512-tEF5I22zJnuclswcZMc8bDIrwRHRzf+NqVEmqg50ShAZMP7MWeR/RGDthfM/p+BlqvF2fXAzpn8i+SJcYD3alw==}

  randexp@0.5.3:
    resolution: {integrity: sha512-U+5l2KrcMNOUPYvazA3h5ekF80FHTUG+87SEAmHZmolh1M+i/WyTCxVzmi+tidIa1tM4BSe8g2Y/D3loWDjj+w==}
    engines: {node: '>=4'}

  randombytes@2.1.0:
    resolution: {integrity: sha512-vYl3iOX+4CKUWuxGi9Ukhie6fsqXqS9FE2Zaic4tNFD2N2QQaXOMFbuKK4QmDHC0JO6B1Zp41J0LpT0oR68amQ==}

  range-parser@1.2.1:
    resolution: {integrity: sha512-Hrgsx+orqoygnmhFbKaHE6c296J+HTAQXoxEF6gNupROmmGJRoyzfG3ccAveqCBrwr/2yxQ5BVd/GTl5agOwSg==}
    engines: {node: '>= 0.6'}

  raw-body@2.5.2:
    resolution: {integrity: sha512-8zGqypfENjCIqGhgXToC8aB2r7YrBX+AQAfIPs/Mlk+BtPTztOvTS01NRW/3Eh60J+a48lt8qsCzirQ6loCVfA==}
    engines: {node: '>= 0.8'}

  rc@1.2.8:
    resolution: {integrity: sha512-y3bGgqKj3QBdxLbLkomlohkvsA8gdAiUQlSBJnBhfn+BPxg4bc62d8TcBW15wavDfgexCgccckhcZvywyQYPOw==}
    hasBin: true

  react-copy-to-clipboard@5.1.0:
    resolution: {integrity: sha512-k61RsNgAayIJNoy9yDsYzDe/yAZAzEbEgcz3DZMhF686LEyukcE1hzurxe85JandPUG+yTfGVFzuEw3xt8WP/A==}
    peerDependencies:
      react: ^15.3.0 || 16 || 17 || 18

  react-debounce-input@3.3.0:
    resolution: {integrity: sha512-VEqkvs8JvY/IIZvh71Z0TC+mdbxERvYF33RcebnodlsUZ8RSgyKe2VWaHXv4+/8aoOgXLxWrdsYs2hDhcwbUgA==}
    peerDependencies:
      react: ^15.3.0 || 16 || 17 || 18

  react-dom@18.3.1:
    resolution: {integrity: sha512-5m4nQKp+rZRb09LNH59GM4BxTh9251/ylbKIbpe7TpGxfJ+9kv6BLkLBXIjjspbgbnIBNqlI23tRnTWT0snUIw==}
    peerDependencies:
      react: ^18.3.1

  react-error-boundary@4.0.13:
    resolution: {integrity: sha512-b6PwbdSv8XeOSYvjt8LpgpKrZ0yGdtZokYwkwV2wlcZbxgopHX/hgPl5VgpnoVOWd868n1hktM8Qm4b+02MiLQ==}
    peerDependencies:
      react: '>=16.13.1'

  react-immutable-proptypes@2.2.0:
    resolution: {integrity: sha512-Vf4gBsePlwdGvSZoLSBfd4HAP93HDauMY4fDjXhreg/vg6F3Fj/MXDNyTbltPC/xZKmZc+cjLu3598DdYK6sgQ==}
    peerDependencies:
      immutable: '>=3.6.2'

  react-immutable-pure-component@2.2.2:
    resolution: {integrity: sha512-vkgoMJUDqHZfXXnjVlG3keCxSO/U6WeDQ5/Sl0GK2cH8TOxEzQ5jXqDXHEL/jqk6fsNxV05oH5kD7VNMUE2k+A==}
    peerDependencies:
      immutable: '>= 2 || >= 4.0.0-rc'
      react: '>= 16.6'
      react-dom: '>= 16.6'

  react-inspector@6.0.2:
    resolution: {integrity: sha512-x+b7LxhmHXjHoU/VrFAzw5iutsILRoYyDq97EDYdFpPLcvqtEzk4ZSZSQjnFPbr5T57tLXnHcqFYoN1pI6u8uQ==}
    peerDependencies:
      react: ^16.8.4 || ^17.0.0 || ^18.0.0

  react-is@16.13.1:
    resolution: {integrity: sha512-24e6ynE2H+OKt4kqsOvNd8kBpV65zoxbA4BVsEOB3ARVWQki/DHzaUoC5KuON/BiccDaCCTZBuOcfZs70kR8bQ==}

  react-number-format@5.3.4:
    resolution: {integrity: sha512-2hHN5mbLuCDUx19bv0Q8wet67QqYK6xmtLQeY5xx+h7UXiMmRtaCwqko4mMPoKXLc6xAzwRrutg8XbTRlsfjRg==}
    peerDependencies:
      react: ^0.14 || ^15.0.0 || ^16.0.0 || ^17.0.0 || ^18.0.0
      react-dom: ^0.14 || ^15.0.0 || ^16.0.0 || ^17.0.0 || ^18.0.0

  react-redux@9.1.2:
    resolution: {integrity: sha512-0OA4dhM1W48l3uzmv6B7TXPCGmokUU4p1M44DGN2/D9a1FjVPukVjER1PcPX97jIg6aUeLq1XJo1IpfbgULn0w==}
    peerDependencies:
      '@types/react': ^18.2.25
      react: ^18.0
      redux: ^5.0.0
    peerDependenciesMeta:
      '@types/react':
        optional: true
      redux:
        optional: true

  react-refresh@0.14.2:
    resolution: {integrity: sha512-jCvmsr+1IUSMUyzOkRcvnVbX3ZYC6g9TDrDbFuFmRDq7PD4yaGbLKNQL6k2jnArV8hjYxh7hVhAZB6s9HDGpZA==}
    engines: {node: '>=0.10.0'}

  react-remove-scroll-bar@2.3.6:
    resolution: {integrity: sha512-DtSYaao4mBmX+HDo5YWYdBWQwYIQQshUV/dVxFxK+KM26Wjwp1gZ6rv6OC3oujI6Bfu6Xyg3TwK533AQutsn/g==}
    engines: {node: '>=10'}
    peerDependencies:
      '@types/react': ^16.8.0 || ^17.0.0 || ^18.0.0
      react: ^16.8.0 || ^17.0.0 || ^18.0.0
    peerDependenciesMeta:
      '@types/react':
        optional: true

  react-remove-scroll@2.5.10:
    resolution: {integrity: sha512-m3zvBRANPBw3qxVVjEIPEQinkcwlFZ4qyomuWVpNJdv4c6MvHfXV0C3L9Jx5rr3HeBHKNRX+1jreB5QloDIJjA==}
    engines: {node: '>=10'}
    peerDependencies:
      '@types/react': ^16.8.0 || ^17.0.0 || ^18.0.0
      react: ^16.8.0 || ^17.0.0 || ^18.0.0
    peerDependenciesMeta:
      '@types/react':
        optional: true

  react-simple-code-editor@0.14.1:
    resolution: {integrity: sha512-BR5DtNRy+AswWJECyA17qhUDvrrCZ6zXOCfkQY5zSmb96BVUbpVAv03WpcjcwtCwiLbIANx3gebHOcXYn1EHow==}
    peerDependencies:
      react: '>=16.8.0'
      react-dom: '>=16.8.0'

  react-style-singleton@2.2.1:
    resolution: {integrity: sha512-ZWj0fHEMyWkHzKYUr2Bs/4zU6XLmq9HsgBURm7g5pAVfyn49DgUiNgY2d4lXRlYSiCif9YBGpQleewkcqddc7g==}
    engines: {node: '>=10'}
    peerDependencies:
      '@types/react': ^16.8.0 || ^17.0.0 || ^18.0.0
      react: ^16.8.0 || ^17.0.0 || ^18.0.0
    peerDependenciesMeta:
      '@types/react':
        optional: true

  react-syntax-highlighter@15.5.0:
    resolution: {integrity: sha512-+zq2myprEnQmH5yw6Gqc8lD55QHnpKaU8TOcFeC/Lg/MQSs8UknEA0JC4nTZGFAXC2J2Hyj/ijJ7NlabyPi2gg==}
    peerDependencies:
      react: '>= 0.14.0'

  react-textarea-autosize@8.5.3:
    resolution: {integrity: sha512-XT1024o2pqCuZSuBt9FwHlaDeNtVrtCXu0Rnz88t1jUGheCLa3PhjE1GH8Ctm2axEtvdCl5SUHYschyQ0L5QHQ==}
    engines: {node: '>=10'}
    peerDependencies:
      react: ^16.8.0 || ^17.0.0 || ^18.0.0

  react-transition-group@4.4.5:
    resolution: {integrity: sha512-pZcd1MCJoiKiBR2NRxeCRg13uCXbydPnmB4EOeRrY7480qNWO8IIgQG6zlDkm6uRMsURXPuKq0GWtiM59a5Q6g==}
    peerDependencies:
      react: '>=16.6.0'
      react-dom: '>=16.6.0'

  react@18.3.1:
    resolution: {integrity: sha512-wS+hAgJShR0KhEvPJArfuPVN1+Hz1t0Y6n5jLrGQbkb4urgPE/0Rve+1kMB1v/oWgHgm4WIcV+i7F2pTVj+2iQ==}
    engines: {node: '>=0.10.0'}

  readable-stream@2.3.8:
    resolution: {integrity: sha512-8p0AUk4XODgIewSi0l8Epjs+EVnWiK7NoDIEGU0HhE7+ZyY8D1IMY7odu5lRrFXGg71L15KG8QrPmum45RTtdA==}

  readable-stream@3.6.2:
    resolution: {integrity: sha512-9u/sniCrY3D5WdsERHzHE4G2YCXqoG5FTHUiCC4SIbr6XcLZBY05ya9EKjYek9O5xOAwjGq+1JdGBAS7Q9ScoA==}
    engines: {node: '>= 6'}

  readable-stream@4.5.2:
    resolution: {integrity: sha512-yjavECdqeZ3GLXNgRXgeQEdz9fvDDkNKyHnbHRFtOr7/LcfgBcmct7t/ET+HaCTqfh06OzoAxrkN/IfjJBVe+g==}
    engines: {node: ^12.22.0 || ^14.17.0 || >=16.0.0}

  readdir-glob@1.1.3:
    resolution: {integrity: sha512-v05I2k7xN8zXvPD9N+z/uhXPaj0sUFCe2rcWZIpBsqxfP7xXFQ0tipAd/wjj1YxWyWtUS5IDJpOG82JKt2EAVA==}

  readdirp@3.6.0:
    resolution: {integrity: sha512-hOS089on8RduqdbhvQ5Z37A0ESjsqz6qnRcffsMU3495FuTdqSm+7bhJ29JvIOsBDEEnan5DPu9t3To9VRlMzA==}
    engines: {node: '>=8.10.0'}

  redis-errors@1.2.0:
    resolution: {integrity: sha512-1qny3OExCf0UvUV/5wpYKf2YwPcOqXzkwKKSmKHiE6ZMQs5heeE/c8eXK+PNllPvmjgAbfnsbpkGZWy8cBpn9w==}
    engines: {node: '>=4'}

  redis-parser@3.0.0:
    resolution: {integrity: sha512-DJnGAeenTdpMEH6uAJRK/uiyEIH9WVsUmoLwzudwGJUwZPp80PDBWPHXSAGNPwNvIXAbe7MSUB1zQFugFml66A==}
    engines: {node: '>=4'}

  redux-immutable@4.0.0:
    resolution: {integrity: sha512-SchSn/DWfGb3oAejd+1hhHx01xUoxY+V7TeK0BKqpkLKiQPVFf7DYzEaKmrEVxsWxielKfSK9/Xq66YyxgR1cg==}
    peerDependencies:
      immutable: ^3.8.1 || ^4.0.0-rc.1

  redux@5.0.1:
    resolution: {integrity: sha512-M9/ELqF6fy8FwmkpnF0S3YKOqMyoWJ4+CS5Efg2ct3oY9daQvd/Pc71FpGZsVsbl3Cpb+IIcjBDUnnyBdQbq4w==}

  reflect.getprototypeof@1.0.6:
    resolution: {integrity: sha512-fmfw4XgoDke3kdI6h4xcUz1dG8uaiv5q9gcEwLS4Pnth2kxT+GZ7YehS1JTMGBQmtV7Y4GFGbs2re2NqhdozUg==}
    engines: {node: '>= 0.4'}

  refractor@3.6.0:
    resolution: {integrity: sha512-MY9W41IOWxxk31o+YvFCNyNzdkc9M20NoZK5vq6jkv4I/uh2zkWcfudj0Q1fovjUQJrNewS9NMzeTtqPf+n5EA==}

  regenerator-runtime@0.14.1:
    resolution: {integrity: sha512-dYnhHh0nJoMfnkZs6GmmhFknAGRrLznOu5nc9ML+EJxGvrx6H7teuevqVqCuPcPK//3eDrrjQhehXVx9cnkGdw==}

  regexp.prototype.flags@1.5.2:
    resolution: {integrity: sha512-NcDiDkTLuPR+++OCKB0nWafEmhg/Da8aUPLPMQbK+bxKKCm1/S5he+AqYa4PlMCVBalb4/yxIRub6qkEx5yJbw==}
    engines: {node: '>= 0.4'}

  registry-auth-token@3.3.2:
    resolution: {integrity: sha512-JL39c60XlzCVgNrO+qq68FoNb56w/m7JYvGR2jT5iR1xBrUA3Mfx5Twk5rqTThPmQKMWydGmq8oFtDlxfrmxnQ==}

  registry-auth-token@5.0.2:
    resolution: {integrity: sha512-o/3ikDxtXaA59BmZuZrJZDJv8NMDGSj+6j6XaeBmHw8eY1i1qd9+6H+LjVvQXx3HN6aRCGa1cUdJ9RaJZUugnQ==}
    engines: {node: '>=14'}

  registry-url@3.1.0:
    resolution: {integrity: sha512-ZbgR5aZEdf4UKZVBPYIgaglBmSF2Hi94s2PcIHhRGFjKYu+chjJdYfHn4rt3hB6eCKLJ8giVIIfgMa1ehDfZKA==}
    engines: {node: '>=0.10.0'}

  registry-url@5.1.0:
    resolution: {integrity: sha512-8acYXXTI0AkQv6RAOjE3vOaIXZkT9wo4LOFbBKYQEEnnMNBpKqdUrI6S4NT0KPIo/WVvJ5tE/X5LF/TQUf0ekw==}
    engines: {node: '>=8'}

  remarkable@2.0.1:
    resolution: {integrity: sha512-YJyMcOH5lrR+kZdmB0aJJ4+93bEojRZ1HGDn9Eagu6ibg7aVZhc3OWbbShRid+Q5eAfsEqWxpe+g5W5nYNfNiA==}
    engines: {node: '>= 6.0.0'}
    hasBin: true

  remove-accents@0.5.0:
    resolution: {integrity: sha512-8g3/Otx1eJaVD12e31UbJj1YzdtVvzH85HV7t+9MJYk/u3XmkOUJ5Ys9wQrf9PCPK8+xn4ymzqYCiZl6QWKn+A==}

  repeat-string@1.6.1:
    resolution: {integrity: sha512-PV0dzCYDNfRi1jCDbJzpW7jNNDRuCOG/jI5ctQcGKt/clZD+YcPS3yIlWuTJMmESC8aevCFmWJy5wjAFgNqN6w==}
    engines: {node: '>=0.10'}

  require-directory@2.1.1:
    resolution: {integrity: sha512-fGxEI7+wsG9xrvdjsrlmL22OMTTiHRwAMroiEeMgq8gzoLC/PQr7RsRDSTLUg/bZAZtF+TVIkHc6/4RIKrui+Q==}
    engines: {node: '>=0.10.0'}

  requires-port@1.0.0:
    resolution: {integrity: sha512-KigOCHcocU3XODJxsu8i/j8T9tzT4adHiecwORRQ0ZZFcp7ahwXuRU1m+yuO90C5ZUyGeGfocHDI14M3L3yDAQ==}

  reselect@5.1.1:
    resolution: {integrity: sha512-K/BG6eIky/SBpzfHZv/dd+9JBFiS4SWV7FIujVyJRux6e45+73RaUHXLmIR1f7WOMaQ0U1km6qwklRQxpJJY0w==}

  resolve-from@4.0.0:
    resolution: {integrity: sha512-pb/MYmXstAkysRFx8piNI1tGFNQIFA3vkE3Gq4EuA1dF6gHp/+vgZqsCGJapvy8N3Q+4o7FwvquPJcnZ7RYy4g==}
    engines: {node: '>=4'}

  resolve-pkg-maps@1.0.0:
    resolution: {integrity: sha512-seS2Tj26TBVOC2NIc2rOe2y2ZO7efxITtLZcGSOnHHNOQ7CkiUBfw0Iw2ck6xkIhPwLhKNLS8BO+hEpngQlqzw==}

  resolve@1.22.8:
    resolution: {integrity: sha512-oKWePCxqpd6FlLvGV1VU0x7bkPmmCNolxzjMf4NczoDnQcIWrAF+cPtZn5i6n+RfD2d9i0tzpKnG6Yk168yIyw==}
    hasBin: true

  resolve@2.0.0-next.5:
    resolution: {integrity: sha512-U7WjGVG9sH8tvjW5SmGbQuui75FiyjAX72HX15DwBBwF9dNiQZRQAg9nnPhYy+TUnE0+VcrttuvNI8oSxZcocA==}
    hasBin: true

  restore-cursor@3.1.0:
    resolution: {integrity: sha512-l+sSefzHpj5qimhFSE5a8nufZYAM3sBSVMAPtYkmC+4EH2anSGaEMXSD0izRQbu9nfyQ9y5JrVmp7E8oZrUjvA==}
    engines: {node: '>=8'}

  ret@0.2.2:
    resolution: {integrity: sha512-M0b3YWQs7R3Z917WRQy1HHA7Ba7D8hvZg6UE5mLykJxQVE2ju0IXbGlaHPPlkY+WN7wFP+wUMXmBFA0aV6vYGQ==}
    engines: {node: '>=4'}

  retry@0.12.0:
    resolution: {integrity: sha512-9LkiTwjUh6rT555DtE9rTX+BKByPfrMzEAtnlEtdEwr3Nkffwiihqe2bWADg+OQRjt9gl6ICdmB/ZFDCGAtSow==}
    engines: {node: '>= 4'}

  reusify@1.0.4:
    resolution: {integrity: sha512-U9nH88a3fc/ekCF1l0/UP1IosiuIjyTh7hBvXVMHYgVcfGvt897Xguj2UOLDeI5BG2m7/uwyaLVT6fbtCwTyzw==}
    engines: {iojs: '>=1.0.0', node: '>=0.10.0'}

  rimraf@3.0.2:
    resolution: {integrity: sha512-JZkJMZkAGFFPP2YqXZXPbMlMBgsxzE8ILs4lMIX/2o0L9UBw9O/Y3o6wFw/i9YLapcUJWwqbi3kdxIPdC62TIA==}
    deprecated: Rimraf versions prior to v4 are no longer supported
    hasBin: true

  rollup@4.17.2:
    resolution: {integrity: sha512-/9ClTJPByC0U4zNLowV1tMBe8yMEAxewtR3cUNX5BoEpGH3dQEWpJLr6CLp0fPdYRF/fzVOgvDb1zXuakwF5kQ==}
    engines: {node: '>=18.0.0', npm: '>=8.0.0'}
    hasBin: true

  rope-sequence@1.3.4:
    resolution: {integrity: sha512-UT5EDe2cu2E/6O4igUr5PSFs23nvvukicWHx6GnOPlHAiiYbzNuCRQCuiUdHJQcqKalLKlrYJnjY0ySGsXNQXQ==}

  rrdom@0.1.7:
    resolution: {integrity: sha512-ZLd8f14z9pUy2Hk9y636cNv5Y2BMnNEY99wxzW9tD2BLDfe1xFxtLjB4q/xCBYo6HRe0wofzKzjm4JojmpBfFw==}

  rrweb-cssom@0.6.0:
    resolution: {integrity: sha512-APM0Gt1KoXBz0iIkkdB/kfvGOwC4UuJFeG/c+yV7wSc7q96cG/kJ0HiYCnzivD9SB53cLV1MlHFNfOuPaadYSw==}

  rrweb-cssom@0.7.1:
    resolution: {integrity: sha512-TrEMa7JGdVm0UThDJSx7ddw5nVm3UJS9o9CCIZ72B1vSyEZoziDqBYP3XIoi/12lKrJR8rE3jeFHMok2F/Mnsg==}

  rrweb-player@1.0.0-alpha.4:
    resolution: {integrity: sha512-Wlmn9GZ5Fdqa37vd3TzsYdLl/JWEvXNUrLCrYpnOwEgmY409HwVIvvA5aIo7k582LoKgdRCsB87N+f0oWAR0Kg==}

  rrweb-snapshot@2.0.0-alpha.17:
    resolution: {integrity: sha512-GBg5pV8LHOTbeVmH2VHLEFR0mc2QpQMzAvcoxEGfPNWgWHc8UvKCyq7pqN1vA+fDZ+yXXbixeO0kB2pzVvFCBw==}

  rrweb-snapshot@2.0.0-alpha.4:
    resolution: {integrity: sha512-KQ2OtPpXO5jLYqg1OnXS/Hf+EzqnZyP5A+XPqBCjYpj3XIje/Od4gdUwjbFo3cVuWq5Cw5Y1d3/xwgIS7/XpQQ==}

  rrweb@2.0.0-alpha.4:
    resolution: {integrity: sha512-wEHUILbxDPcNwkM3m4qgPgXAiBJyqCbbOHyVoNEVBJzHszWEFYyTbrZqUdeb1EfmTRC2PsumCIkVcomJ/xcOzA==}

  run-async@2.4.1:
    resolution: {integrity: sha512-tvVnVv01b8c1RrA6Ep7JkStj85Guv/YrMcwqYQnwjsAS2cTmmPGBBjAjpCW7RrSodNSoE2/qg9O4bceNvUuDgQ==}
    engines: {node: '>=0.12.0'}

  run-parallel@1.2.0:
    resolution: {integrity: sha512-5l4VyZR86LZ/lDxZTR6jqL8AFE2S0IFLMP26AbjsLVADxHdhB/c0GUsH+y39UfCi3dzz8OlQuPmnaJOMoDHQBA==}

  rust-result@1.0.0:
    resolution: {integrity: sha512-6cJzSBU+J/RJCF063onnQf0cDUOHs9uZI1oroSGnHOph+CQTIJ5Pp2hK5kEQq1+7yE/EEWfulSNXAQ2jikPthA==}

  rxjs@6.6.7:
    resolution: {integrity: sha512-hTdwr+7yYNIT5n4AMYp85KA6yw2Va0FLa3Rguvbpa4W3I5xynaBZo41cM3XM+4Q6fRMj3sBYIR1VAmZMXYJvRQ==}
    engines: {npm: '>=2.0.0'}

  rxjs@7.8.1:
    resolution: {integrity: sha512-AA3TVj+0A2iuIoQkWEK/tqFjBq2j+6PO6Y0zJcvzLAFhEFIO3HL0vls9hWLncZbAAbK0mar7oZ4V079I/qPMxg==}

  safe-array-concat@1.1.2:
    resolution: {integrity: sha512-vj6RsCsWBCf19jIeHEfkRMw8DPiBb+DMXklQ/1SGDHOMlHdPUkZXFQ2YdplS23zESTijAcurb1aSgJA3AgMu1Q==}
    engines: {node: '>=0.4'}

  safe-buffer@5.1.2:
    resolution: {integrity: sha512-Gd2UZBJDkXlY7GbJxfsE8/nvKkUEU1G38c1siN6QP6a9PT9MmHB8GnpscSmMJSoF8LOIrt8ud/wPtojys4G6+g==}

  safe-buffer@5.2.1:
    resolution: {integrity: sha512-rp3So07KcdmmKbGvgaNxQSJr7bGVSVk5S9Eq1F+ppbRo70+YeaDxkw5Dd8NPN+GD6bjnYm2VuPuCXmpuYvmCXQ==}

  safe-json-parse@4.0.0:
    resolution: {integrity: sha512-RjZPPHugjK0TOzFrLZ8inw44s9bKox99/0AZW9o/BEQVrJfhI+fIHMErnPyRa89/yRXUUr93q+tiN6zhoVV4wQ==}

  safe-regex-test@1.0.3:
    resolution: {integrity: sha512-CdASjNJPvRa7roO6Ra/gLYBTzYzzPyyBXxIMdGW3USQLyjWEls2RgW5UBTXaQVp+OrpeCK3bLem8smtmheoRuw==}
    engines: {node: '>= 0.4'}

  safe-stable-stringify@2.4.3:
    resolution: {integrity: sha512-e2bDA2WJT0wxseVd4lsDP4+3ONX6HpMXQa1ZhFQ7SU+GjvORCmShbCMltrtIDfkYhVHrOcPtj+KhmDBdPdZD1g==}
    engines: {node: '>=10'}

  safer-buffer@2.1.2:
    resolution: {integrity: sha512-YZo3K82SD7Riyi0E1EQPojLz7kpepnSQI9IyPbHHg1XXXevb5dJI7tpyN2ADxGcQbHG7vcyRHk0cbwqcQriUtg==}

  sass@1.77.8:
    resolution: {integrity: sha512-4UHg6prsrycW20fqLGPShtEvo/WyHRVRHwOP4DzkUrObWoWI05QBSfzU71TVB7PFaL104TwNaHpjlWXAZbQiNQ==}
    engines: {node: '>=14.0.0'}
    hasBin: true

  saxes@6.0.0:
    resolution: {integrity: sha512-xAg7SOnEhrm5zI3puOOKyy1OMcMlIJZYNJY7xLBwSze0UjhPLnWfj2GF2EpT0jmzaJKIWKHLsaSSajf35bcYnA==}
    engines: {node: '>=v12.22.7'}

  scheduler@0.23.2:
    resolution: {integrity: sha512-UOShsPwz7NrMUqhR6t0hWjFduvOzbtv7toDH1/hIrfRNIDBnnBWd0CwJTGvTpngVlmwGCdP9/Zl/tVrDqcuYzQ==}

  schema-utils@3.3.0:
    resolution: {integrity: sha512-pN/yOAvcC+5rQ5nERGuwrjLlYvLTbCibnZ1I7B1LaiAz9BRBlE9GMgE/eqV30P7aJQUf7Ddimy/RsbYO/GrVGg==}
    engines: {node: '>= 10.13.0'}

  semver-diff@3.1.1:
    resolution: {integrity: sha512-GX0Ix/CJcHyB8c4ykpHGIAvLyOwOobtM/8d+TQkAd81/bEjgPHrfba41Vpesr7jX/t8Uh+R3EX9eAS5be+jQYg==}
    engines: {node: '>=8'}

  semver@6.3.1:
    resolution: {integrity: sha512-BR7VvDCVHO+q2xBEWskxS6DJE1qRnb7DxzUrogb71CWoSficBxYsiAGd+Kl0mmq/MprG9yArRkyrQxTO6XjMzA==}
    hasBin: true

  semver@7.6.2:
    resolution: {integrity: sha512-FNAIBWCx9qcRhoHcgcJ0gvU7SN1lYU2ZXuSfl04bSC5OpvDHFyJCjdNHomPXxjQlCBU67YW64PzY7/VIEH7F2w==}
    engines: {node: '>=10'}
    hasBin: true

  semver@7.6.3:
    resolution: {integrity: sha512-oVekP1cKtI+CTDvHWYFUcMtsK/00wmAEfyqKfNdARm8u1wNVhSgaX7A8d4UuIlUI5e84iEwOhs7ZPYRmzU9U6A==}
    engines: {node: '>=10'}
    hasBin: true

  sentence-case@2.1.1:
    resolution: {integrity: sha512-ENl7cYHaK/Ktwk5OTD+aDbQ3uC8IByu/6Bkg+HDv8Mm+XnBnppVNalcfJTNsp1ibstKh030/JKQQWglDvtKwEQ==}

  seq-queue@0.0.5:
    resolution: {integrity: sha512-hr3Wtp/GZIc/6DAGPDcV4/9WoZhjrkXsi5B/07QgX8tsdc6ilr7BFM6PM6rbdAX1kFSDYeZGLipIZZKyQP0O5Q==}

  serialize-error@8.1.0:
    resolution: {integrity: sha512-3NnuWfM6vBYoy5gZFvHiYsVbafvI9vZv/+jlIigFn4oP4zjNPK3LhcY0xSCgeb1a5L8jO71Mit9LlNoi2UfDDQ==}
    engines: {node: '>=10'}

  serialize-javascript@6.0.2:
    resolution: {integrity: sha512-Saa1xPByTTq2gdeFZYLLo+RFE35NHZkAbqZeWNd3BpzppeVisAqpDjcp8dyf6uIvEqJRd46jemmyA4iFIeVk8g==}

  server-only@0.0.1:
    resolution: {integrity: sha512-qepMx2JxAa5jjfzxG79yPPq+8BuFToHd1hm7kI+Z4zAq1ftQiP7HcxMhDDItrbtwVeLg/cY2JnKnrcFkmiswNA==}

  set-blocking@2.0.0:
    resolution: {integrity: sha512-KiKBS8AnWGEyLzofFfmvKwpdPzqiy16LvQfK3yv/fVH7Bj13/wl3JSR1J+rfgRE9q7xUJK4qvgS8raSOeLUehw==}

  set-function-length@1.2.2:
    resolution: {integrity: sha512-pgRc4hJ4/sNjWCSS9AmnS40x3bNMDTknHgL5UaMBTMyJnU90EgWh1Rz+MC9eFu4BuN/UwZjKQuY/1v3rM7HMfg==}
    engines: {node: '>= 0.4'}

  set-function-name@2.0.2:
    resolution: {integrity: sha512-7PGFlmtwsEADb0WYyvCMa1t+yke6daIG4Wirafur5kcf+MhUnPms1UeR0CKQdTZD81yESwMHbtn+TR+dMviakQ==}
    engines: {node: '>= 0.4'}

  setprototypeof@1.2.0:
    resolution: {integrity: sha512-E5LDX7Wrp85Kil5bhZv46j8jOeboKq5JMmYM3gVGdGH8xFpPWXUMsNrlODCrkoxMEeNi/XZIwuRvY4XNwYMJpw==}

  sha.js@2.4.11:
    resolution: {integrity: sha512-QMEp5B7cftE7APOjk5Y6xgrbWu+WkLVQwk8JNjZ8nKRciZaByEW6MubieAiToS7+dwvrjGhH8jRXz3MVd0AYqQ==}
    hasBin: true

  shebang-command@2.0.0:
    resolution: {integrity: sha512-kHxr2zZpYtdmrN1qDjrrX/Z1rR1kG8Dx+gkpK1G4eXmvXswmcE1hTWBWYUzlraYw1/yZp6YuDY77YtvbN0dmDA==}
    engines: {node: '>=8'}

  shebang-regex@3.0.0:
    resolution: {integrity: sha512-7++dFhtcx3353uBaq8DDR4NuxBetBzC7ZQOhmTQInHEd6bSrXdiEyzCvG07Z44UYdLShWUyXt5M/yhz8ekcb1A==}
    engines: {node: '>=8'}

  shell-quote@1.8.1:
    resolution: {integrity: sha512-6j1W9l1iAs/4xYBI1SYOVZyFcCis9b4KCLQ8fgAGG07QvzaRLVVRQvAy85yNmmZSjYjg4MWh4gNvlPujU/5LpA==}

  short-unique-id@5.2.0:
    resolution: {integrity: sha512-cMGfwNyfDZ/nzJ2k2M+ClthBIh//GlZl1JEf47Uoa9XR11bz8Pa2T2wQO4bVrRdH48LrIDWJahQziKo3MjhsWg==}
    hasBin: true

  side-channel@1.0.6:
    resolution: {integrity: sha512-fDW/EZ6Q9RiO8eFG8Hj+7u/oW+XrPTIChwCOM2+th2A6OblDtYYIpve9m+KvI9Z4C9qSEXlaGR6bTEYHReuglA==}
    engines: {node: '>= 0.4'}

  siginfo@2.0.0:
    resolution: {integrity: sha512-ybx0WO1/8bSBLEWXZvEd7gMW3Sn3JFlW3TvX1nREbDLRNQNaeNN8WK0meBwPdAaOI7TtRRRJn/Es1zhrrCHu7g==}

  signal-exit@3.0.7:
    resolution: {integrity: sha512-wnD2ZE+l+SPC/uoS0vXeE9L1+0wuaMqKlfz9AMUo38JsyLSBWSFcHR1Rri62LZc12vLr1gb3jl7iwQhgwpAbGQ==}

  signal-exit@4.1.0:
    resolution: {integrity: sha512-bzyZ1e88w9O1iNJbKnOlvYTrWPDl46O1bG0D3XInv+9tkPrxrN8jUUTiFlDkkmKWgn1M6CfIA13SuGqOa9Korw==}
    engines: {node: '>=14'}

  simple-concat@1.0.1:
    resolution: {integrity: sha512-cSFtAPtRhljv69IK0hTVZQ+OfE9nePi/rtJmw5UjHeVyVroEqJXP1sFztKUy1qU+xvz3u/sfYJLa947b7nAN2Q==}

  simple-get@4.0.1:
    resolution: {integrity: sha512-brv7p5WgH0jmQJr1ZDDfKDOSeWWg+OVypG99A/5vYGPqJ6pxiaHLy8nxtFjBA7oMa01ebA9gfh1uMCFqOuXxvA==}

  simple-swizzle@0.2.2:
    resolution: {integrity: sha512-JA//kQgZtbuY83m+xT+tXJkmJncGMTFT+C+g2h2R9uxkYIrE2yy9sgmcLhCnw57/WSD+Eh3J97FPEDFnbXnDUg==}

  sirv@2.0.4:
    resolution: {integrity: sha512-94Bdh3cC2PKrbgSOUqTiGPWVZeSiXfKOVZNJniWoqrWrRkB1CJzBU3NEbiTsPcYy1lDsANA/THzS+9WBiy5nfQ==}
    engines: {node: '>= 10'}

  sisteransi@1.0.5:
    resolution: {integrity: sha512-bLGGlR1QxBcynn2d5YmDX4MGjlZvy2MRBDRNHLJ8VI6l6+9FUiyTFNJ0IveOSP0bcXgVDPRcfGqA0pjaqUpfVg==}

  slash@3.0.0:
    resolution: {integrity: sha512-g9Q1haeby36OSStwb4ntCGGGaKsaVSjQ68fBxoQcutl5fS1vuY18H3wSt3jFyFtrkx+Kz0V1G85A4MyAdDMi2Q==}
    engines: {node: '>=8'}

  smart-buffer@4.2.0:
    resolution: {integrity: sha512-94hK0Hh8rPqQl2xXc3HsaBoOXKV20MToPkcXvwbISWLEs+64sBq5kFgn2kJDHb1Pry9yrP0dxrCI9RRci7RXKg==}
    engines: {node: '>= 6.0.0', npm: '>= 3.0.0'}

  snake-case@2.1.0:
    resolution: {integrity: sha512-FMR5YoPFwOLuh4rRz92dywJjyKYZNLpMn1R5ujVpIYkbA9p01fq8RMg0FkO4M+Yobt4MjHeLTJVm5xFFBHSV2Q==}

  socket.io-client@4.7.5:
    resolution: {integrity: sha512-sJ/tqHOCe7Z50JCBCXrsY3I2k03iOiUe+tj1OmKeD2lXPiGH/RUCdTZFoqVyN7l1MnpIzPrGtLcijffmeouNlQ==}
    engines: {node: '>=10.0.0'}

  socket.io-parser@4.2.4:
    resolution: {integrity: sha512-/GbIKmo8ioc+NIWIhwdecY0ge+qVBSMdgxGygevmdHj24bsfgtCmcUUcQ5ZzcylGFHsN3k4HB4Cgkl96KVnuew==}
    engines: {node: '>=10.0.0'}

  socks-proxy-agent@8.0.3:
    resolution: {integrity: sha512-VNegTZKhuGq5vSD6XNKlbqWhyt/40CgoEw8XxD6dhnm8Jq9IEa3nIa4HwnM8XOqU0CdB0BwWVXusqiFXfHB3+A==}
    engines: {node: '>= 14'}

  socks@2.8.3:
    resolution: {integrity: sha512-l5x7VUUWbjVFbafGLxPWkYsHIhEvmF85tbIeFZWc8ZPtoMyybuEhL7Jye/ooC4/d48FgOjSJXgsF/AJPYCW8Zw==}
    engines: {node: '>= 10.0.0', npm: '>= 3.0.0'}

  source-map-js@1.2.0:
    resolution: {integrity: sha512-itJW8lvSA0TXEphiRoawsCksnlf8SyvmFzIhltqAHluXd88pkCd+cXJVHTDwdCr0IzwptSm035IHQktUu1QUMg==}
    engines: {node: '>=0.10.0'}

  source-map-support@0.5.21:
    resolution: {integrity: sha512-uBHU3L3czsIyYXKX88fdrGovxdSCoTGDRZ6SYXtSRxLZUzHg5P/66Ht6uoUlHu9EZod+inXhKo3qQgwXUT/y1w==}

  source-map@0.6.1:
    resolution: {integrity: sha512-UjgapumWlbMhkBgzT7Ykc5YXUT46F0iKu8SGXq0bcwP5dz/h0Plj6enJqjz1Zbq2l5WaqYnrVbwWOWMyF3F47g==}
    engines: {node: '>=0.10.0'}

  space-separated-tokens@1.1.5:
    resolution: {integrity: sha512-q/JSVd1Lptzhf5bkYm4ob4iWPjx0KiRe3sRFBNrVqbJkFaBm5vbbowy1mymoPNLRa52+oadOhJ+K49wsSeSjTA==}

  spawn-command@0.0.2:
    resolution: {integrity: sha512-zC8zGoGkmc8J9ndvml8Xksr1Amk9qBujgbF0JAIWO7kXr43w0h/0GJNM/Vustixu+YE8N/MTrQ7N31FvHUACxQ==}

  split-ca@1.0.1:
    resolution: {integrity: sha512-Q5thBSxp5t8WPTTJQS59LrGqOZqOsrhDGDVm8azCqIBjSBd7nd9o2PM+mDulQQkh8h//4U6hFZnc/mul8t5pWQ==}

  sprintf-js@1.0.3:
    resolution: {integrity: sha512-D9cPgkvLlV3t3IzL0D0YLvGA9Ahk4PcvVwUbN0dSGr1aP0Nrt4AEnTUbuGvquEC0mA64Gqt1fzirlRs5ibXx8g==}

  sprintf-js@1.1.3:
    resolution: {integrity: sha512-Oo+0REFV59/rz3gfJNKQiBlwfHaSESl1pcGyABQsnnIfWOFt6JNj5gCog2U6MLZ//IGYD+nA8nI+mTShREReaA==}

  sqlstring@2.3.3:
    resolution: {integrity: sha512-qC9iz2FlN7DQl3+wjwn3802RTyjCx7sDvfQEXchwa6CWOx07/WVfh91gBmQ9fahw8snwGEWU3xGzOt4tFyHLxg==}
    engines: {node: '>= 0.6'}

  ssh-remote-port-forward@1.0.4:
    resolution: {integrity: sha512-x0LV1eVDwjf1gmG7TTnfqIzf+3VPRz7vrNIjX6oYLbeCrf/PeVY6hkT68Mg+q02qXxQhrLjB0jfgvhevoCRmLQ==}

  ssh2@1.15.0:
    resolution: {integrity: sha512-C0PHgX4h6lBxYx7hcXwu3QWdh4tg6tZZsTfXcdvc5caW/EMxaB4H9dWsl7qk+F7LAW762hp8VbXOX7x4xUYvEw==}
    engines: {node: '>=10.16.0'}

  stack-trace@0.0.10:
    resolution: {integrity: sha512-KGzahc7puUKkzyMt+IqAep+TVNbKP+k2Lmwhub39m1AsTSkaDutx56aDCo+HLDzf/D26BIHTJWNiTG1KAJiQCg==}

  stackback@0.0.2:
    resolution: {integrity: sha512-1XMJE5fQo1jGH6Y/7ebnwPOBEkIEnT4QF32d5R1+VXdXveM0IBMJt8zfaxX1P3QhVwrYe+576+jkANtSS2mBbw==}

  standard-as-callback@2.1.0:
    resolution: {integrity: sha512-qoRRSyROncaz1z0mvYqIE4lCd9p2R90i6GxW3uZv5ucSu8tU7B5HXUP1gG8pVZsYNVaXjk8ClXHPttLyxAL48A==}

  statuses@2.0.1:
    resolution: {integrity: sha512-RwNA9Z/7PrK06rYLIzFMlaF+l73iwpzsqRIFgbMLbTcLD6cOao82TaWefPXQvB2fOC4AjuYSEndS7N/mTCbkdQ==}
    engines: {node: '>= 0.8'}

  std-env@3.7.0:
    resolution: {integrity: sha512-JPbdCEQLj1w5GilpiHAx3qJvFndqybBysA3qUOnznweH4QbNYUsW/ea8QzSrnh0vNsezMMw5bcVool8lM0gwzg==}

  stop-iteration-iterator@1.0.0:
    resolution: {integrity: sha512-iCGQj+0l0HOdZ2AEeBADlsRC+vsnDsZsbdSiH1yNSjcfKM7fdpCMfqAL/dwF5BLiw/XhRft/Wax6zQbhq2BcjQ==}
    engines: {node: '>= 0.4'}

  streamsearch@1.1.0:
    resolution: {integrity: sha512-Mcc5wHehp9aXz1ax6bZUyY5afg9u2rv5cqQI3mRrYkGC8rW2hM02jWuwjtL++LS5qinSyhj2QfLyNsuc+VsExg==}
    engines: {node: '>=10.0.0'}

  streamx@2.18.0:
    resolution: {integrity: sha512-LLUC1TWdjVdn1weXGcSxyTR3T4+acB6tVGXT95y0nGbca4t4o/ng1wKAGTljm9VicuCVLvRlqFYXYy5GwgM7sQ==}

  strict-event-emitter-types@2.0.0:
    resolution: {integrity: sha512-Nk/brWYpD85WlOgzw5h173aci0Teyv8YdIAEtV+N88nDB0dLlazZyJMIsN6eo1/AR61l+p6CJTG1JIyFaoNEEA==}

  string-width@4.2.3:
    resolution: {integrity: sha512-wKyQRQpjJ0sIp62ErSZdGsjMJWsap5oRNihHhu6G7JVO/9jIB6UyevL+tXuOqrng8j/cxKTWyWUwvSTriiZz/g==}
    engines: {node: '>=8'}

  string-width@5.1.2:
    resolution: {integrity: sha512-HnLOCR3vjcY8beoNLtcjZ5/nxn2afmME6lhrDrebokqMap+XbeW8n9TXpPDOqdGK5qcI3oT0GKTW6wC7EMiVqA==}
    engines: {node: '>=12'}

  string.prototype.includes@2.0.0:
    resolution: {integrity: sha512-E34CkBgyeqNDcrbU76cDjL5JLcVrtSdYq0MEh/B10r17pRP4ciHLwTgnuLV8Ay6cgEMLkcBkFCKyFZ43YldYzg==}

  string.prototype.matchall@4.0.11:
    resolution: {integrity: sha512-NUdh0aDavY2og7IbBPenWqR9exH+E26Sv8e0/eTe1tltDGZL+GtBkDAnnyBtmekfK6/Dq3MkcGtzXFEd1LQrtg==}
    engines: {node: '>= 0.4'}

  string.prototype.repeat@1.0.0:
    resolution: {integrity: sha512-0u/TldDbKD8bFCQ/4f5+mNRrXwZ8hg2w7ZR8wa16e8z9XpePWl3eGEcUD0OXpEH/VJH/2G3gjUtR3ZOiBe2S/w==}

  string.prototype.trim@1.2.9:
    resolution: {integrity: sha512-klHuCNxiMZ8MlsOihJhJEBJAiMVqU3Z2nEXWfWnIqjN0gEFS9J9+IxKozWWtQGcgoa1WUZzLjKPTr4ZHNFTFxw==}
    engines: {node: '>= 0.4'}

  string.prototype.trimend@1.0.8:
    resolution: {integrity: sha512-p73uL5VCHCO2BZZ6krwwQE3kCzM7NKmis8S//xEC6fQonchbum4eP6kR4DLEjQFO3Wnj3Fuo8NM0kOSjVdHjZQ==}

  string.prototype.trimstart@1.0.8:
    resolution: {integrity: sha512-UXSH262CSZY1tfu3G3Secr6uGLCFVPMhIqHjlgCUtCCcgihYc/xKs9djMTMUOb2j1mVSeU8EU6NWc/iQKU6Gfg==}
    engines: {node: '>= 0.4'}

  string_decoder@1.1.1:
    resolution: {integrity: sha512-n/ShnvDi6FHbbVfviro+WojiFzv+s8MPMHBczVePfUpDJLwoLT0ht1l4YwBCbi8pJAveEEdnkHyPyTP/mzRfwg==}

  string_decoder@1.3.0:
    resolution: {integrity: sha512-hkRX8U1WjJFd8LsDJ2yQ/wWWxaopEsABU1XfkM8A+j0+85JAGppt16cr1Whg6KIbb4okU6Mql6BOj+uup/wKeA==}

  strip-ansi@6.0.1:
    resolution: {integrity: sha512-Y38VPSHcqkFrCpFnQ9vuSXmquuv5oXOKpGeT6aGrr3o3Gc9AlVa6JBfUSOCnbxGGZF+/0ooI7KrPuUSztUdU5A==}
    engines: {node: '>=8'}

  strip-ansi@7.1.0:
    resolution: {integrity: sha512-iq6eVVI64nQQTRYq2KtEg2d2uU7LElhTJwsH4YzIHZshxlgZms/wIc4VoDQTlG/IvVIrBKG06CrZnp0qv7hkcQ==}
    engines: {node: '>=12'}

  strip-bom@3.0.0:
    resolution: {integrity: sha512-vavAMRXOgBVNF6nyEEmL3DBK19iRpDcoIwW+swQ+CbGiu7lju6t+JklA1MHweoWtadgt4ISVUsXLyDq34ddcwA==}
    engines: {node: '>=4'}

  strip-final-newline@2.0.0:
    resolution: {integrity: sha512-BrpvfNAE3dcvq7ll3xVumzjKjZQ5tI1sEUIKr3Uoks0XUl45St3FlatVqef9prk4jRDzhW6WZg+3bk93y6pLjA==}
    engines: {node: '>=6'}

  strip-final-newline@3.0.0:
    resolution: {integrity: sha512-dOESqjYr96iWYylGObzd39EuNTa5VJxyvVAEm5Jnh7KGo75V43Hk1odPQkNDyXNmUR6k+gEiDVXnjB8HJ3crXw==}
    engines: {node: '>=12'}

  strip-json-comments@2.0.1:
    resolution: {integrity: sha512-4gB8na07fecVVkOI6Rs4e7T6NOTki5EmL7TUduTs6bu3EdnSycntVJ4re8kgZA+wx9IueI2Y11bfbgwtzuE0KQ==}
    engines: {node: '>=0.10.0'}

  strip-json-comments@3.1.1:
    resolution: {integrity: sha512-6fPc+R4ihwqP6N/aIv2f1gMH8lOVtWQHoqC4yK6oSDVVocumAsfCqjkXnqiYMhmMwS/mEHLp7Vehlt3ql6lEig==}
    engines: {node: '>=8'}

  strnum@1.0.5:
    resolution: {integrity: sha512-J8bbNyKKXl5qYcR36TIO8W3mVGVHrmmxsd5PAItGkmyzwJvybiw2IVq5nqd0i4LSNSkB/sx9VHllbfFdr9k1JA==}

  styled-jsx@5.1.1:
    resolution: {integrity: sha512-pW7uC1l4mBZ8ugbiZrcIsiIvVx1UmTfw7UkC3Um2tmfUq9Bhk8IiyEIPl6F8agHgjzku6j0xQEZbfA5uSgSaCw==}
    engines: {node: '>= 12.0.0'}
    peerDependencies:
      '@babel/core': '*'
      babel-plugin-macros: '*'
      react: '>= 16.8.0 || 17.x.x || ^18.0.0-0'
    peerDependenciesMeta:
      '@babel/core':
        optional: true
      babel-plugin-macros:
        optional: true

  sugar-high@0.6.1:
    resolution: {integrity: sha512-kg1qMW7WwJcueXIlHkChL/p2EWY3gf8rQmP6n5nUq2TWVqatqDTMLvViS9WgAjgyTKH5/3/b8sRwWPOOAo1zMA==}

  sugarss@4.0.1:
    resolution: {integrity: sha512-WCjS5NfuVJjkQzK10s8WOBY+hhDxxNt/N6ZaGwxFZ+wN3/lKKFSaaKUNecULcTTvE4urLcKaZFQD8vO0mOZujw==}
    engines: {node: '>=12.0'}
    peerDependencies:
      postcss: ^8.3.3

  superjson@2.2.1:
    resolution: {integrity: sha512-8iGv75BYOa0xRJHK5vRLEjE2H/i4lulTjzpUXic3Eg8akftYjkmQDa8JARQ42rlczXyFR3IeRoeFCc7RxHsYZA==}
    engines: {node: '>=16'}

  supports-color@5.5.0:
    resolution: {integrity: sha512-QjVjwdXIt408MIiAqCX4oUKsgU2EqAGzs2Ppkm4aQYbjm+ZEWEcW4SfFNTr4uMNZma0ey4f5lgLrkB0aX0QMow==}
    engines: {node: '>=4'}

  supports-color@7.2.0:
    resolution: {integrity: sha512-qpCAvRl9stuOHveKsn7HncJRvv501qIacKzQlO/+Lwxc9+0q2wLyv4Dfvt80/DPn2pqOBsJdDiogXGR9+OvwRw==}
    engines: {node: '>=8'}

  supports-color@8.1.1:
    resolution: {integrity: sha512-MpUEN2OodtUzxvKQl72cUF7RQ5EiHsGvSsVG0ia9c5RbWGL2CI4C7EpPS8UTBIplnlzZiNuV56w+FuNxy3ty2Q==}
    engines: {node: '>=10'}

  supports-preserve-symlinks-flag@1.0.0:
    resolution: {integrity: sha512-ot0WnXS9fgdkgIcePe6RHNk1WA8+muPa6cSjeR3V8K27q9BB1rTE3R1p7Hv0z1ZyAc8s6Vvv8DIyWf681MAt0w==}
    engines: {node: '>= 0.4'}

  swagger-client@3.28.2:
    resolution: {integrity: sha512-g30KCdSVyZlMulWOJnheNo7Ea+L06OZebl0oRU6zHd5Zf5AZKHTqurKRdNOLsMWA3l3bWJiEh7s3JlzFJHRmoQ==}

  swagger-ui-react@5.17.14:
    resolution: {integrity: sha512-mCXerZrbcn4ftPYifUF0+iKIRTHoVCv0HcJc/sXl9nCe3oeWdsjmOWVqKabzzAkAa0NwsbKNJFv2UL/Ivnf6VQ==}
    peerDependencies:
      react: '>=16.8.0 <19'
      react-dom: '>=16.8.0 <19'

  swap-case@1.1.2:
    resolution: {integrity: sha512-BAmWG6/bx8syfc6qXPprof3Mn5vQgf5dwdUNJhsNqU9WdPt5P+ES/wQ5bxfijy8zwZgZZHslC3iAsxsuQMCzJQ==}

  symbol-tree@3.2.4:
    resolution: {integrity: sha512-9QNk5KwDF+Bvz+PyObkmSYjI5ksVUYtjW7AU22r2NKcfLJcXp96hkDWU3+XndOsUb+AQ9QhfzfCT2O+CNWT5Tw==}

  tabbable@6.2.0:
    resolution: {integrity: sha512-Cat63mxsVJlzYvN51JmVXIgNoUokrIaT2zLclCXjRd8boZ0004U4KCs/sToJ75C6sdlByWxpYnb5Boif1VSFew==}

  tapable@2.2.1:
    resolution: {integrity: sha512-GNzQvQTOIP6RyTfE2Qxb8ZVlNmw0n88vp1szwWRimP02mnTsx3Wtn5qRdqY9w2XduFNUgvOwhNnQsjwCp+kqaQ==}
    engines: {node: '>=6'}

  tar-fs@2.0.1:
    resolution: {integrity: sha512-6tzWDMeroL87uF/+lin46k+Q+46rAJ0SyPGz7OW7wTgblI273hsBqk2C1j0/xNadNLKDTUL9BukSjB7cwgmlPA==}

  tar-fs@2.1.1:
    resolution: {integrity: sha512-V0r2Y9scmbDRLCNex/+hYzvp/zyYjvFbHPNgVTKfQvVrb6guiE/fxP+XblDNR011utopbkex2nM4dHNV6GDsng==}

  tar-fs@3.0.6:
    resolution: {integrity: sha512-iokBDQQkUyeXhgPYaZxmczGPhnhXZ0CmrqI+MOb/WFGS9DW5wnfrLgtjUJBvz50vQ3qfRwJ62QVoCFu8mPVu5w==}

  tar-stream@2.2.0:
    resolution: {integrity: sha512-ujeqbceABgwMZxEJnk2HDY2DlnUZ+9oEcb1KzTVfYHio0UE6dG71n60d8D2I4qNvleWrrXpmjpt7vZeF1LnMZQ==}
    engines: {node: '>=6'}

  tar-stream@3.1.7:
    resolution: {integrity: sha512-qJj60CXt7IU1Ffyc3NJMjh6EkuCFej46zUqJ4J7pqYlThyd9bO0XBTmcOIhSzZJVWfsLks0+nle/j538YAW9RQ==}

  tar@6.2.1:
    resolution: {integrity: sha512-DZ4yORTwrbTj/7MZYq2w+/ZFdI6OZ/f9SFHR+71gIVUZhOQPHzVCLpvRnPgyaMpfWxxk/4ONva3GQSyNIKRv6A==}
    engines: {node: '>=10'}

  terser-webpack-plugin@5.3.10:
    resolution: {integrity: sha512-BKFPWlPDndPs+NGGCr1U59t0XScL5317Y0UReNrHaw9/FwhPENlq6bfgs+4yPfyP51vqC1bQ4rp1EfXW5ZSH9w==}
    engines: {node: '>= 10.13.0'}
    peerDependencies:
      '@swc/core': '*'
      esbuild: '*'
      uglify-js: '*'
      webpack: ^5.1.0
    peerDependenciesMeta:
      '@swc/core':
        optional: true
      esbuild:
        optional: true
      uglify-js:
        optional: true

  terser@5.31.0:
    resolution: {integrity: sha512-Q1JFAoUKE5IMfI4Z/lkE/E6+SwgzO+x4tq4v1AyBLRj8VSYvRO6A/rQrPg1yud4g0En9EKI1TvFRF2tQFcoUkg==}
    engines: {node: '>=10'}
    hasBin: true

  test-exclude@7.0.1:
    resolution: {integrity: sha512-pFYqmTw68LXVjeWJMST4+borgQP2AyMNbg1BpZh9LbyhUeNkeaPF9gzfPGUAnSMV3qPYdWUwDIjjCLiSDOl7vg==}
    engines: {node: '>=18'}

  testcontainers@10.13.0:
    resolution: {integrity: sha512-SDblQvirbJw1ZpenxaAairGtAesw5XMOCHLbRhTTUBJtBkZJGce8Vx/I8lXQxWIM8HRXsg3HILTHGQvYo4x7wQ==}

  text-decoder@1.1.0:
    resolution: {integrity: sha512-TmLJNj6UgX8xcUZo4UDStGQtDiTzF7BzWlzn9g7UWrjkpHr5uJTK1ld16wZ3LXb2vb6jH8qU89dW5whuMdXYdw==}

  text-hex@1.0.0:
    resolution: {integrity: sha512-uuVGNWzgJ4yhRaNSiubPY7OjISw4sw4E5Uv0wbjp+OzcbmVU/rsT8ujgcXJhn9ypzsgr5vlzpPqP+MBBKcGvbg==}

  text-table@0.2.0:
    resolution: {integrity: sha512-N+8UisAXDGk8PFXP4HAzVR9nbfmVJ3zYLAWiTIoqC5v5isinhr+r5uaO8+7r3BMfuNIufIsA7RdpVgacC2cSpw==}

  through@2.3.8:
    resolution: {integrity: sha512-w89qg7PI8wAdvX60bMDP+bFoD5Dvhm9oLheFp5O4a2QF0cSBGsBX4qZmadPMvVqlLJBBci+WqGGOAPvcDeNSVg==}

  tinybench@2.8.0:
    resolution: {integrity: sha512-1/eK7zUnIklz4JUUlL+658n58XO2hHLQfSk1Zf2LKieUjxidN16eKFEoDEfjHc3ohofSSqK3X5yO6VGb6iW8Lw==}

  tinycolor2@1.6.0:
    resolution: {integrity: sha512-XPaBkWQJdsf3pLKJV9p4qN/S+fm2Oj8AIPo1BTUhg5oxkvm9+SVEGFdhyOz7tTdUTfvxMiAs4sp6/eZO2Ew+pw==}

  tinygradient@1.1.5:
    resolution: {integrity: sha512-8nIfc2vgQ4TeLnk2lFj4tRLvvJwEfQuabdsmvDdQPT0xlk9TaNtpGd6nNRxXoK6vQhN6RSzj+Cnp5tTQmpxmbw==}

  tinypool@1.0.0:
    resolution: {integrity: sha512-KIKExllK7jp3uvrNtvRBYBWBOAXSX8ZvoaD8T+7KB/QHIuoJW3Pmr60zucywjAlMb5TeXUkcs/MWeWLu0qvuAQ==}
    engines: {node: ^18.0.0 || >=20.0.0}

  tinyrainbow@1.2.0:
    resolution: {integrity: sha512-weEDEq7Z5eTHPDh4xjX789+fHfF+P8boiFB+0vbWzpbnbsEr/GRaohi/uMKxg8RZMXnl1ItAi/IUHWMsjDV7kQ==}
    engines: {node: '>=14.0.0'}

  tinyspy@3.0.0:
    resolution: {integrity: sha512-q5nmENpTHgiPVd1cJDDc9cVoYN5x4vCvwT3FMilvKPKneCBZAxn2YWQjDF0UMcE9k0Cay1gBiDfTMU0g+mPMQA==}
    engines: {node: '>=14.0.0'}

  tippy.js@6.3.7:
    resolution: {integrity: sha512-E1d3oP2emgJ9dRQZdf3Kkn0qJgI6ZLpyS5z6ZkY1DF3kaQaBsGZsndEpHwx+eC+tYM41HaSNvNtLx8tU57FzTQ==}

  title-case@2.1.1:
    resolution: {integrity: sha512-EkJoZ2O3zdCz3zJsYCsxyq2OC5hrxR9mfdd5I+w8h/tmFfeOxJ+vvkxsKxdmN0WtS9zLdHEgfgVOiMVgv+Po4Q==}

  tldts-core@6.1.41:
    resolution: {integrity: sha512-SkwZgo1ZzMp2ziMBwci5VBnLR9VywCi02jSgMX5TO5kf9fdaBsxZkblLff3NlJNTcH0vfvEsgw2B7jVR556Vgw==}

  tldts@6.1.41:
    resolution: {integrity: sha512-RNpUkL5fYD2DTQQCdr8QMDp6UL0ThtpXT3q3+qPE05dIT+RK2I3M0VByVbQN1dEhLUGzimivVwxK2By9epLk6w==}
    hasBin: true

  tmp@0.0.33:
    resolution: {integrity: sha512-jRCJlojKnZ3addtTOjdIqoRuPEKBvNXcGYqzO6zWZX8KfKEpnGY5jfggJQ3EjKuu8D4bJRr0y+cYJFmYbImXGw==}
    engines: {node: '>=0.6.0'}

  tmp@0.2.3:
    resolution: {integrity: sha512-nZD7m9iCPC5g0pYmcaxogYKggSfLsdxl8of3Q/oIbqCqLLIO9IAF0GWjX1z9NZRHPiXv8Wex4yDCaZsgEw0Y8w==}
    engines: {node: '>=14.14'}

  to-fast-properties@2.0.0:
    resolution: {integrity: sha512-/OaKK0xYrs3DmxRYqL/yDc+FxFUVYhDlXMhRmv3z915w2HF1tnN1omB354j8VUGO/hbRzyD6Y3sA7v7GS/ceog==}
    engines: {node: '>=4'}

  to-regex-range@5.0.1:
    resolution: {integrity: sha512-65P7iz6X5yEr1cwcgvQxbbIw7Uk3gOy5dIdtZ4rDveLqhrdJP+Li/Hx6tyK0NEb+2GCyneCMJiGqrADCSNk8sQ==}
    engines: {node: '>=8.0'}

  toggle-selection@1.0.6:
    resolution: {integrity: sha512-BiZS+C1OS8g/q2RRbJmy59xpyghNBqrr6k5L/uKBGRsTfxmu3ffiRnd8mlGPUVayg8pvfi5urfnu8TU7DVOkLQ==}

  toidentifier@1.0.1:
    resolution: {integrity: sha512-o5sSPKEkg/DIQNmH43V0/uerLrpzVedkUh8tGNvaeXpfpuwjKenlSox/2O/BTlZUtEe+JG7s5YhEz608PlAHRA==}
    engines: {node: '>=0.6'}

  totalist@3.0.1:
    resolution: {integrity: sha512-sf4i37nQ2LBx4m3wB74y+ubopq6W/dIzXg0FDGjsYnZHVa1Da8FH853wlL2gtUhg+xJXjfk3kUZS3BRoQeoQBQ==}
    engines: {node: '>=6'}

  tough-cookie@4.1.4:
    resolution: {integrity: sha512-Loo5UUvLD9ScZ6jh8beX1T6sO1w2/MpCRpEP7V280GKMVUQ0Jzar2U3UJPsrdbziLEMMhu3Ujnq//rhiFuIeag==}
    engines: {node: '>=6'}

  tr46@0.0.3:
    resolution: {integrity: sha512-N3WMsuqV66lT30CrXNbEjx4GEwlow3v6rr4mCcv6prnfwhS01rkgyFdjPNBYd9br7LpXV1+Emh01fHnq2Gdgrw==}

  tr46@5.0.0:
    resolution: {integrity: sha512-tk2G5R2KRwBd+ZN0zaEXpmzdKyOYksXwywulIX95MBODjSzMIuQnQ3m8JxgbhnL1LeVo7lqQKsYa1O3Htl7K5g==}
    engines: {node: '>=18'}

  traverse@0.6.8:
    resolution: {integrity: sha512-aXJDbk6SnumuaZSANd21XAo15ucCDE38H4fkqiGsc3MhCK+wOlZvLP9cB/TvpHT0mOyWgC4Z8EwRlzqYSUzdsA==}
    engines: {node: '>= 0.4'}

  tree-kill@1.2.2:
    resolution: {integrity: sha512-L0Orpi8qGpRG//Nd+H90vFB+3iHnue1zSSGmNOOCh1GLJ7rUKVwV2HvijphGQS2UmhUZewS9VgvxYIdgr+fG1A==}
    hasBin: true

  tree-sitter-json@0.20.2:
    resolution: {integrity: sha512-eUxrowp4F1QEGk/i7Sa+Xl8Crlfp7J0AXxX1QdJEQKQYMWhgMbCIgyQvpO3Q0P9oyTrNQxRLlRipDS44a8EtRw==}

  tree-sitter-yaml@0.5.0:
    resolution: {integrity: sha512-POJ4ZNXXSWIG/W4Rjuyg36MkUD4d769YRUGKRqN+sVaj/VCo6Dh6Pkssn1Rtewd5kybx+jT1BWMyWN0CijXnMA==}

  tree-sitter@0.20.4:
    resolution: {integrity: sha512-rjfR5dc4knG3jnJNN/giJ9WOoN1zL/kZyrS0ILh+eqq8RNcIbiXA63JsMEgluug0aNvfQvK4BfCErN1vIzvKog==}

  triple-beam@1.4.1:
    resolution: {integrity: sha512-aZbgViZrg1QNcG+LULa7nhZpJTZSLm/mXnHXnbAbjmN5aSa0y7V+wvv6+4WaBtpISJzThKy+PIPxc1Nq1EJ9mg==}
    engines: {node: '>= 14.0.0'}

  trpc-swagger@1.2.6:
    resolution: {integrity: sha512-LVh2NicwYZdaUEvshY9IF1oL02z9PWjltY0CwTslHw4mi4DcSAP4bx/FPfp5+371oj75vujjNbOjGG9grNl3Xg==}
    peerDependencies:
      '@trpc/client': ^10.45.2
      '@trpc/server': ^10.45.2
      zod: ^3.14.4

  ts-api-utils@1.3.0:
    resolution: {integrity: sha512-UQMIo7pb8WRomKR1/+MFVLTroIvDVtMX3K6OUir8ynLyzB8Jeriont2bTAtmNPa1ekAgN7YPDyf6V+ygrdU+eQ==}
    engines: {node: '>=16'}
    peerDependencies:
      typescript: '>=4.2.0'

  ts-mixer@6.0.4:
    resolution: {integrity: sha512-ufKpbmrugz5Aou4wcr5Wc1UUFWOLhq+Fm6qa6P0w0K5Qw2yhaUoiWszhCVuNQyNwrlGiscHOmqYoAox1PtvgjA==}

  ts-node@10.9.2:
    resolution: {integrity: sha512-f0FFpIdcHgn8zcPSbf1dRevwt047YMnaiJM3u2w2RewrB+fob/zePZcrOyQoLMMO7aBIddLcQIEK5dYjkLnGrQ==}
    hasBin: true
    peerDependencies:
      '@swc/core': '>=1.2.50'
      '@swc/wasm': '>=1.2.50'
      '@types/node': '*'
      typescript: '>=2.7'
    peerDependenciesMeta:
      '@swc/core':
        optional: true
      '@swc/wasm':
        optional: true

  ts-toolbelt@9.6.0:
    resolution: {integrity: sha512-nsZd8ZeNUzukXPlJmTBwUAuABDe/9qtVDelJeT/qW0ow3ZS3BsQJtNkan1802aM9Uf68/Y8ljw86Hu0h5IUW3w==}

  tsconfck@3.0.3:
    resolution: {integrity: sha512-4t0noZX9t6GcPTfBAbIbbIU4pfpCwh0ueq3S4O/5qXI1VwK1outmxhe9dOiEWqMz3MW2LKgDTpqWV+37IWuVbA==}
    engines: {node: ^18 || >=20}
    hasBin: true
    peerDependencies:
      typescript: ^5.0.0
    peerDependenciesMeta:
      typescript:
        optional: true

  tsconfig-paths@3.15.0:
    resolution: {integrity: sha512-2Ac2RgzDe/cn48GvOe3M+o82pEFewD3UPbyoUHHdKasHwJKjds4fLXWf/Ux5kATBKN20oaFGu+jbElp1pos0mg==}

  tslib@1.14.1:
    resolution: {integrity: sha512-Xni35NKzjgMrwevysHTCArtLDpPvye8zV/0E4EyYn43P7/7qvQwPh9BGkHewbMulVntbigmcT7rdX3BNo9wRJg==}

  tslib@2.6.2:
    resolution: {integrity: sha512-AEYxH93jGFPn/a2iVAwW87VuUIkR1FVUKB77NwMF7nBTDkDrrT/Hpt/IrCJ0QXhW27jTBDcf5ZY7w6RiqTMw2Q==}

  tsscmp@1.0.6:
    resolution: {integrity: sha512-LxhtAkPDTkVCMQjt2h6eBVY28KCjikZqZfMcC15YBeNjkgUpdCfBu5HoiOTDu86v6smE8yOjyEktJ8hlbANHQA==}
    engines: {node: '>=0.6.x'}

  tsx@4.13.3:
    resolution: {integrity: sha512-FTAJJLQCMiIbt78kD5qhLjHIR5NOQDKC63wcdelWRDBE+d1xSrXYhXq4DzejnC2tGhFZHpDy2Ika0Ugf7sK8gA==}
    engines: {node: '>=18.0.0'}
    hasBin: true

  tunnel-agent@0.6.0:
    resolution: {integrity: sha512-McnNiV1l8RYeY8tBgEpuodCC1mLUdbSN+CYBL7kJsJNInOP8UjDDEwdk6Mw60vdLLrr5NHKZhMAOSrR2NZuQ+w==}

  turbo-darwin-64@2.1.1:
    resolution: {integrity: sha512-aYNuJpZlCoi0Htd79fl/2DywpewGKijdXeOfg9KzNuPVKzSMYlAXuAlNGh0MKjiOcyqxQGL7Mq9LFhwA0VpDpQ==}
    cpu: [x64]
    os: [darwin]

  turbo-darwin-arm64@2.1.1:
    resolution: {integrity: sha512-tifJKD8yHY48rHXPMcM8o1jI/Jk2KCaXiNjTKvvy9Zsim61BZksNVLelIbrRoCGwAN6PUBZO2lGU5iL/TQJ5Pw==}
    cpu: [arm64]
    os: [darwin]

  turbo-linux-64@2.1.1:
    resolution: {integrity: sha512-Js6d/bSQe9DuV9c7ITXYpsU/ADzFHABdz1UIHa7Oqjj9VOEbFeA9WpAn0c+mdJrVD+IXJFbbDZUjN7VYssmtcg==}
    cpu: [x64]
    os: [linux]

  turbo-linux-arm64@2.1.1:
    resolution: {integrity: sha512-LidzTCq0yvQ+N8w8Qub9FmhQ/mmEIeoqFi7DSupekEV2EjvE9jw/zYc9Pk67X+g7dHVfgOnvVzmrjChdxpFePw==}
    cpu: [arm64]
    os: [linux]

  turbo-windows-64@2.1.1:
    resolution: {integrity: sha512-GKc9ZywKwy4xLDhwXd6H07yzl0TB52HjXMrFLyHGhCVnf/w0oq4sLJv2sjbvuarPjsyx4xnCBJ3m3oyL2XmFtA==}
    cpu: [x64]
    os: [win32]

  turbo-windows-arm64@2.1.1:
    resolution: {integrity: sha512-oFKkMj11KKUv3xSK9/fhAEQTxLUp1Ol1EOktwc32+SFtEU0uls7kosAz0b+qe8k3pJGEMFdDPdqoEjyJidbxtQ==}
    cpu: [arm64]
    os: [win32]

  turbo@2.1.1:
    resolution: {integrity: sha512-u9gUDkmR9dFS8b5kAYqIETK4OnzsS4l2ragJ0+soSMHh6VEeNHjTfSjk1tKxCqLyziCrPogadxP680J+v6yGHw==}
    hasBin: true

  tweetnacl@0.14.5:
    resolution: {integrity: sha512-KXXFFdAbFXY4geFIwoyNK+f5Z1b7swfXABfL7HXCmoIWMKU3dmS26672A4EeQtDzLKy7SXmfBu51JolvEKwtGA==}

  type-check@0.4.0:
    resolution: {integrity: sha512-XleUoc9uwGXqjWwXaUTZAmzMcFZ5858QA2vvx1Ur5xIcixXIP+8LnFDgRplU30us6teqdlskFfu+ae4K79Ooew==}
    engines: {node: '>= 0.8.0'}

  type-fest@0.20.2:
    resolution: {integrity: sha512-Ne+eE4r0/iWnpAxD852z3A+N0Bt5RN//NjJwRd2VFHEmrywxf5vsZlh4R6lixl6B+wz/8d+maTSAkN1FIkI3LQ==}
    engines: {node: '>=10'}

  type-fest@0.21.3:
    resolution: {integrity: sha512-t0rzBq87m3fVcduHDUFhKmyyX+9eo6WQjZvf51Ea/M0Q7+T374Jp1aUiyUl0GKxp8M/OETVHSDvmkyPgvX+X2w==}
    engines: {node: '>=10'}

  type-fest@4.18.2:
    resolution: {integrity: sha512-+suCYpfJLAe4OXS6+PPXjW3urOS4IoP9waSiLuXfLgqZODKw/aWwASvzqE886wA0kQgGy0mIWyhd87VpqIy6Xg==}
    engines: {node: '>=16'}

  type-is@1.6.18:
    resolution: {integrity: sha512-TkRKr9sUTxEH8MdfuCSP7VizJyzRNMjj2J2do2Jr3Kym598JVdEksuzPQCnlFPW4ky9Q+iA+ma9BGm06XQBy8g==}
    engines: {node: '>= 0.6'}

  typed-array-buffer@1.0.2:
    resolution: {integrity: sha512-gEymJYKZtKXzzBzM4jqa9w6Q1Jjm7x2d+sh19AdsD4wqnMPDYyvwpsIc2Q/835kHuo3BEQ7CjelGhfTsoBb2MQ==}
    engines: {node: '>= 0.4'}

  typed-array-byte-length@1.0.1:
    resolution: {integrity: sha512-3iMJ9q0ao7WE9tWcaYKIptkNBuOIcZCCT0d4MRvuuH88fEoEH62IuQe0OtraD3ebQEoTRk8XCBoknUNc1Y67pw==}
    engines: {node: '>= 0.4'}

  typed-array-byte-offset@1.0.2:
    resolution: {integrity: sha512-Ous0vodHa56FviZucS2E63zkgtgrACj7omjwd/8lTEMEPFFyjfixMZ1ZXenpgCFBBt4EC1J2XsyVS2gkG0eTFA==}
    engines: {node: '>= 0.4'}

  typed-array-length@1.0.6:
    resolution: {integrity: sha512-/OxDN6OtAk5KBpGb28T+HZc2M+ADtvRxXrKKbUwtsLgdoxgX13hyy7ek6bFRl5+aBs2yZzB0c4CnQfAtVypW/g==}
    engines: {node: '>= 0.4'}

  typedarray-to-buffer@3.1.5:
    resolution: {integrity: sha512-zdu8XMNEDepKKR+XYOXAVPtWui0ly0NtohUscw+UmaHiAWT8hrV1rr//H6V+0DvJ3OQ19S979M0laLfX8rm82Q==}

  types-ramda@0.30.0:
    resolution: {integrity: sha512-oVPw/KHB5M0Du0txTEKKM8xZOG9cZBRdCVXvwHYuNJUVkAiJ9oWyqkA+9Bj2gjMsHgkkhsYevobQBWs8I2/Xvw==}

  typescript-eslint@8.3.0:
    resolution: {integrity: sha512-EvWjwWLwwKDIJuBjk2I6UkV8KEQcwZ0VM10nR1rIunRDIP67QJTZAHBXTX0HW/oI1H10YESF8yWie8fRQxjvFA==}
    engines: {node: ^18.18.0 || ^20.9.0 || >=21.1.0}
    peerDependencies:
      typescript: '*'
    peerDependenciesMeta:
      typescript:
        optional: true

  typescript@5.5.4:
    resolution: {integrity: sha512-Mtq29sKDAEYP7aljRgtPOpTvOfbwRWlS6dPRzwjdE+C0R4brX/GUyhHSecbHMFLNBLcJIPt9nl9yG5TZ1weH+Q==}
    engines: {node: '>=14.17'}
    hasBin: true

  uc.micro@2.1.0:
    resolution: {integrity: sha512-ARDJmphmdvUk6Glw7y9DQ2bFkKBHwQHLi2lsaH6PPmz/Ka9sFOBsBluozhDltWmnv9u/cF6Rt87znRTPV+yp/A==}

  uglify-js@3.17.4:
    resolution: {integrity: sha512-T9q82TJI9e/C1TAxYvfb16xO120tMVFZrGA3f9/P4424DNu6ypK103y0GPFVa17yotwSyZW5iYXgjYHkGrJW/g==}
    engines: {node: '>=0.8.0'}
    hasBin: true

  unbox-primitive@1.0.2:
    resolution: {integrity: sha512-61pPlCD9h51VoreyJ0BReideM3MDKMKnh6+V9L08331ipq6Q8OFXZYiqP6n/tbHx4s5I9uRhcye6BrbkizkBDw==}

  undici-types@5.26.5:
    resolution: {integrity: sha512-JlCMO+ehdEIKqlFxk6IfVoAUVmgz7cU7zD/h9XZ0qzeosSHmUJVOzSQvvYSYWXkFXC+IfLKSIffhv0sVZup6pA==}

  undici-types@6.19.6:
    resolution: {integrity: sha512-e/vggGopEfTKSvj4ihnOLTsqhrKRN3LeO6qSN/GxohhuRv8qH9bNQ4B8W7e/vFL+0XTnmHPB4/kegunZGA4Org==}

  undici@5.28.4:
    resolution: {integrity: sha512-72RFADWFqKmUb2hmmvNODKL3p9hcB6Gt2DOQMis1SEBaV6a4MH8soBvzg+95CYhCKPFedut2JY9bMfrDl9D23g==}
    engines: {node: '>=14.0'}

  undici@6.19.8:
    resolution: {integrity: sha512-U8uCCl2x9TK3WANvmBavymRzxbfFYG+tAu+fgx3zxQy3qdagQqBLwJVrdyO1TBfUXvfKveMKJZhpvUYoOjM+4g==}
    engines: {node: '>=18.17'}

  unique-string@2.0.0:
    resolution: {integrity: sha512-uNaeirEPvpZWSgzwsPGtU2zVSTrn/8L5q/IexZmH0eH6SA73CmAA5U4GwORTxQAZs95TAXLNqeLoPPNO5gZfWg==}
    engines: {node: '>=8'}

  universalify@0.2.0:
    resolution: {integrity: sha512-CJ1QgKmNg3CwvAv/kOFmtnEN05f0D/cn9QntgNOQlQF9dgvVTHj3t+8JPdjqawCHk7V/KA+fbUqzZ9XWhcqPUg==}
    engines: {node: '>= 4.0.0'}

  universalify@2.0.1:
    resolution: {integrity: sha512-gptHNQghINnc/vTGIk0SOFGFNXw7JVrlRUtConJRlvaw6DuX0wO5Jeko9sWrMBhh+PsYAZ7oXAiOnf/UKogyiw==}
    engines: {node: '>= 10.0.0'}

  unpipe@1.0.0:
    resolution: {integrity: sha512-pjy2bYhSsufwWlKwPc+l3cN7+wuJlK6uz0YdJEOlQDbl6jo/YlPi4mb8agUkVC8BF7V8NuzeyPNqRksA3hztKQ==}
    engines: {node: '>= 0.8'}

  unplugin@1.10.1:
    resolution: {integrity: sha512-d6Mhq8RJeGA8UfKCu54Um4lFA0eSaRa3XxdAJg8tIdxbu1ubW0hBCZUL7yI2uGyYCRndvbK8FLHzqy2XKfeMsg==}
    engines: {node: '>=14.0.0'}

  unraw@3.0.0:
    resolution: {integrity: sha512-08/DA66UF65OlpUDIQtbJyrqTR0jTAlJ+jsnkQ4jxR7+K5g5YG1APZKQSMCE1vqqmD+2pv6+IdEjmopFatacvg==}

  update-browserslist-db@1.0.16:
    resolution: {integrity: sha512-KVbTxlBYlckhF5wgfyZXTWnMn7MMZjMu9XG8bPlliUOP9ThaF4QnhP8qrjrH7DRzHfSk0oQv1wToW+iA5GajEQ==}
    hasBin: true
    peerDependencies:
      browserslist: '>= 4.21.0'

  update-check@1.5.4:
    resolution: {integrity: sha512-5YHsflzHP4t1G+8WGPlvKbJEbAJGCgw+Em+dGR1KmBUbr1J36SJBqlHLjR7oob7sco5hWHGQVcr9B2poIVDDTQ==}

  update-notifier-cjs@5.1.6:
    resolution: {integrity: sha512-wgxdSBWv3x/YpMzsWz5G4p4ec7JWD0HCl8W6bmNB6E5Gwo+1ym5oN4hiXpLf0mPySVEJEIsYlkshnplkg2OP9A==}
    engines: {node: '>=14'}

  upper-case-first@1.1.2:
    resolution: {integrity: sha512-wINKYvI3Db8dtjikdAqoBbZoP6Q+PZUyfMR7pmwHzjC2quzSkUq5DmPrTtPEqHaz8AGtmsB4TqwapMTM1QAQOQ==}

  upper-case@1.1.3:
    resolution: {integrity: sha512-WRbjgmYzgXkCV7zNVpy5YgrHgbBv126rMALQQMrmzOVC4GM2waQ9x7xtm8VU+1yF2kWyPzI9zbZ48n4vSxwfSA==}

  uri-js@4.4.1:
    resolution: {integrity: sha512-7rKUyy33Q1yc98pQ1DAmLtwX109F7TIfWlW1Ydo8Wl1ii1SeHieeh0HHfPeL2fMXK6z0s8ecKs9frCuLJvndBg==}

  url-parse@1.5.10:
    resolution: {integrity: sha512-WypcfiRhfeUP9vvF0j6rw0J3hrWrw6iZv3+22h6iRMJ/8z1Tj6XfLP4DsUix5MhMPnXpiHDoKyoZ/bdCkwBCiQ==}

  url-toolkit@2.2.5:
    resolution: {integrity: sha512-mtN6xk+Nac+oyJ/PrI7tzfmomRVNFIWKUbG8jdYFt52hxbiReFAXIjYskvu64/dvuW71IcB7lV8l0HvZMac6Jg==}

  use-callback-ref@1.3.2:
    resolution: {integrity: sha512-elOQwe6Q8gqZgDA8mrh44qRTQqpIHDcZ3hXTLjBe1i4ph8XpNJnO+aQf3NaG+lriLopI4HMx9VjQLfPQ6vhnoA==}
    engines: {node: '>=10'}
    peerDependencies:
      '@types/react': ^16.8.0 || ^17.0.0 || ^18.0.0
      react: ^16.8.0 || ^17.0.0 || ^18.0.0
    peerDependenciesMeta:
      '@types/react':
        optional: true

  use-composed-ref@1.3.0:
    resolution: {integrity: sha512-GLMG0Jc/jiKov/3Ulid1wbv3r54K9HlMW29IWcDFPEqFkSO2nS0MuefWgMJpeHQ9YJeXDL3ZUF+P3jdXlZX/cQ==}
    peerDependencies:
      react: ^16.8.0 || ^17.0.0 || ^18.0.0

  use-deep-compare-effect@1.8.1:
    resolution: {integrity: sha512-kbeNVZ9Zkc0RFGpfMN3MNfaKNvcLNyxOAAd9O4CBZ+kCBXXscn9s/4I+8ytUER4RDpEYs5+O6Rs4PqiZ+rHr5Q==}
    engines: {node: '>=10', npm: '>=6'}
    peerDependencies:
      react: '>=16.13'

  use-isomorphic-layout-effect@1.1.2:
    resolution: {integrity: sha512-49L8yCO3iGT/ZF9QttjwLF/ZD9Iwto5LnH5LmEdk/6cFmXddqi2ulF0edxTwjj+7mqvpVVGQWvbXZdn32wRSHA==}
    peerDependencies:
      '@types/react': '*'
      react: ^16.8.0 || ^17.0.0 || ^18.0.0
    peerDependenciesMeta:
      '@types/react':
        optional: true

  use-latest@1.2.1:
    resolution: {integrity: sha512-xA+AVm/Wlg3e2P/JiItTziwS7FK92LWrDB0p+hgXloIMuVCeJJ8v6f0eeHyPZaJrM+usM1FkFfbNCrJGs8A/zw==}
    peerDependencies:
      '@types/react': '*'
      react: ^16.8.0 || ^17.0.0 || ^18.0.0
    peerDependenciesMeta:
      '@types/react':
        optional: true

  use-sidecar@1.1.2:
    resolution: {integrity: sha512-epTbsLuzZ7lPClpz2TyryBfztm7m+28DlEv2ZCQ3MDr5ssiwyOwGH/e5F9CkfWjJ1t4clvI58yF822/GUkjjhw==}
    engines: {node: '>=10'}
    peerDependencies:
      '@types/react': ^16.9.0 || ^17.0.0 || ^18.0.0
      react: ^16.8.0 || ^17.0.0 || ^18.0.0
    peerDependenciesMeta:
      '@types/react':
        optional: true

  use-sync-external-store@1.2.2:
    resolution: {integrity: sha512-PElTlVMwpblvbNqQ82d2n6RjStvdSoNe9FG28kNfz3WiXilJm4DdNkEzRhCZuIDwY8U08WVihhGR5iRqAwfDiw==}
    peerDependencies:
      react: ^16.8.0 || ^17.0.0 || ^18.0.0

  util-deprecate@1.0.2:
    resolution: {integrity: sha512-EPD5q1uXyFxJpCrLnCc1nHnq3gOa6DZBocAIiI2TaSCA7VCJ1UJDMagCzIkXNsUYfD1daK//LTEQ8xiIbrHtcw==}

  uuid@10.0.0:
    resolution: {integrity: sha512-8XkAphELsDnEGrDxUOHB3RGvXz6TeuYSGEZBOjtTtPm2lwhGBjLgOzLHB63IUWfBpNucQjND6d3AOudO+H3RWQ==}
    hasBin: true

  uuid@8.3.2:
    resolution: {integrity: sha512-+NYs2QeMWy+GWFOEm9xnn6HCDp0l7QBD7ml8zLUmJ+93Q5NF0NocErnwkTkXVFNiX3/fpC6afS8Dhb/gz7R7eg==}
    hasBin: true

  uuid@9.0.1:
    resolution: {integrity: sha512-b+1eJOlsR9K8HJpow9Ok3fiWOWSIcIzXodvv0rQjVoOVNpWMpxf1wZNpt4y9h10odCNrqnYp1OBzRktckBe3sA==}
    hasBin: true

  v8-compile-cache-lib@3.0.1:
    resolution: {integrity: sha512-wa7YjyUGfNZngI/vtK0UHAN+lgDCxBPCylVXGp0zu59Fz5aiGtNXaq3DhIov063MorB+VfufLh3JlF2KdTK3xg==}

  validate-npm-package-name@5.0.1:
    resolution: {integrity: sha512-OljLrQ9SQdOUqTaQxqL5dEfZWrXExyyWsozYlAWFawPVNuD83igl7uJD2RTkNMbniIYgt8l81eCJGIdQF7avLQ==}
    engines: {node: ^14.17.0 || ^16.13.0 || >=18.0.0}

  video.js@8.17.3:
    resolution: {integrity: sha512-zhhmE0LNxJRA603/48oYzF7GYdT+rQRscvcsouYxFE71aKhalHLBP6S9/XjixnyjcrYgwIx8OQo6eSjcbbAW0Q==}

  videojs-contrib-quality-levels@4.1.0:
    resolution: {integrity: sha512-TfrXJJg1Bv4t6TOCMEVMwF/CoS8iENYsWNKip8zfhB5kTcegiFYezEA0eHAJPU64ZC8NQbxQgOwAsYU8VXbOWA==}
    engines: {node: '>=16', npm: '>=8'}
    peerDependencies:
      video.js: ^8

  videojs-font@4.2.0:
    resolution: {integrity: sha512-YPq+wiKoGy2/M7ccjmlvwi58z2xsykkkfNMyIg4xb7EZQQNwB71hcSsB3o75CqQV7/y5lXkXhI/rsGAS7jfEmQ==}

  videojs-vtt.js@0.15.5:
    resolution: {integrity: sha512-yZbBxvA7QMYn15Lr/ZfhhLPrNpI/RmCSCqgIff57GC2gIrV5YfyzLfLyZMj0NnZSAz8syB4N0nHXpZg9MyrMOQ==}

  vite-node@2.0.5:
    resolution: {integrity: sha512-LdsW4pxj0Ot69FAoXZ1yTnA9bjGohr2yNBU7QKRxpz8ITSkhuDl6h3zS/tvgz4qrNjeRnvrWeXQ8ZF7Um4W00Q==}
    engines: {node: ^18.0.0 || >=20.0.0}
    hasBin: true

  vite-tsconfig-paths@5.0.1:
    resolution: {integrity: sha512-yqwv+LstU7NwPeNqajZzLEBVpUFU6Dugtb2P84FXuvaoYA+/70l9MHE+GYfYAycVyPSDYZ7mjOFuYBRqlEpTig==}
    peerDependencies:
      vite: '*'
    peerDependenciesMeta:
      vite:
        optional: true

  vite@5.2.11:
    resolution: {integrity: sha512-HndV31LWW05i1BLPMUCE1B9E9GFbOu1MbenhS58FuK6owSO5qHm7GiCotrNY1YE5rMeQSFBGmT5ZaLEjFizgiQ==}
    engines: {node: ^18.0.0 || >=20.0.0}
    hasBin: true
    peerDependencies:
      '@types/node': ^18.0.0 || >=20.0.0
      less: '*'
      lightningcss: ^1.21.0
      sass: '*'
      stylus: '*'
      sugarss: '*'
      terser: ^5.4.0
    peerDependenciesMeta:
      '@types/node':
        optional: true
      less:
        optional: true
      lightningcss:
        optional: true
      sass:
        optional: true
      stylus:
        optional: true
      sugarss:
        optional: true
      terser:
        optional: true

  vitest@2.0.5:
    resolution: {integrity: sha512-8GUxONfauuIdeSl5f9GTgVEpg5BTOlplET4WEDaeY2QBiN8wSm68vxN/tb5z405OwppfoCavnwXafiaYBC/xOA==}
    engines: {node: ^18.0.0 || >=20.0.0}
    hasBin: true
    peerDependencies:
      '@edge-runtime/vm': '*'
      '@types/node': ^18.0.0 || >=20.0.0
      '@vitest/browser': 2.0.5
      '@vitest/ui': 2.0.5
      happy-dom: '*'
      jsdom: '*'
    peerDependenciesMeta:
      '@edge-runtime/vm':
        optional: true
      '@types/node':
        optional: true
      '@vitest/browser':
        optional: true
      '@vitest/ui':
        optional: true
      happy-dom:
        optional: true
      jsdom:
        optional: true

  w3c-keyname@2.2.8:
    resolution: {integrity: sha512-dpojBhNsCNN7T82Tm7k26A6G9ML3NkhDsnw9n/eoxSRlVBB4CEtIQ/KTCLI2Fwf3ataSXRhYFkQi3SlnFwPvPQ==}

  w3c-xmlserializer@5.0.0:
    resolution: {integrity: sha512-o8qghlI8NZHU1lLPrpi2+Uq7abh4GGPpYANlalzWxyWteJOCsr/P+oPBA49TOLu5FTZO4d3F9MnWJfiMo4BkmA==}
    engines: {node: '>=18'}

  watchpack@2.4.1:
    resolution: {integrity: sha512-8wrBCMtVhqcXP2Sup1ctSkga6uc2Bx0IIvKyT7yTFier5AXHooSI+QyQQAtTb7+E0IUCCKyTFmXqdqgum2XWGg==}
    engines: {node: '>=10.13.0'}

  wcwidth@1.0.1:
    resolution: {integrity: sha512-XHPEwS0q6TaxcvG85+8EYkbiCux2XtWG2mkc47Ng2A77BQu9+DqIOJldST4HgPkuea7dvKSj5VgX3P1d4rW8Tg==}

  web-streams-polyfill@3.3.3:
    resolution: {integrity: sha512-d2JWLCivmZYTSIoge9MsgFCZrt571BikcWGYkjC1khllbTeDlGqZ2D8vD8E/lJa8WGWbb7Plm8/XJYV7IJHZZw==}
    engines: {node: '>= 8'}

  web-tree-sitter@0.20.3:
    resolution: {integrity: sha512-zKGJW9r23y3BcJusbgvnOH2OYAW40MXAOi9bi3Gcc7T4Gms9WWgXF8m6adsJWpGJEhgOzCrfiz1IzKowJWrtYw==}

  webidl-conversions@3.0.1:
    resolution: {integrity: sha512-2JAn3z8AR6rjK8Sm8orRC0h/bcl/DqL7tRPdGZ4I1CjdF+EaMLmYxBHyXuKL849eucPFhvBoxMsflfOb8kxaeQ==}

  webidl-conversions@7.0.0:
    resolution: {integrity: sha512-VwddBukDzu71offAQR975unBIGqfKZpM+8ZX6ySk8nYhVoo5CYaZyzt3YBvYtRtO+aoGlqxPg/B87NGVZ/fu6g==}
    engines: {node: '>=12'}

  webpack-sources@3.2.3:
    resolution: {integrity: sha512-/DyMEOrDgLKKIG0fmvtz+4dUX/3Ghozwgm6iPp8KRhvn+eQf9+Q7GWxVNMk3+uCPWfdXYC4ExGBckIXdFEfH1w==}
    engines: {node: '>=10.13.0'}

  webpack-virtual-modules@0.6.1:
    resolution: {integrity: sha512-poXpCylU7ExuvZK8z+On3kX+S8o/2dQ/SVYueKA0D4WEMXROXgY8Ez50/bQEUmvoSMMrWcrJqCHuhAbsiwg7Dg==}

  webpack@5.91.0:
    resolution: {integrity: sha512-rzVwlLeBWHJbmgTC/8TvAcu5vpJNII+MelQpylD4jNERPwpBJOE2lEcko1zJX3QJeLjTTAnQxn/OJ8bjDzVQaw==}
    engines: {node: '>=10.13.0'}
    hasBin: true
    peerDependencies:
      webpack-cli: '*'
    peerDependenciesMeta:
      webpack-cli:
        optional: true

  whatwg-encoding@3.1.1:
    resolution: {integrity: sha512-6qN4hJdMwfYBtE3YBTTHhoeuUrDBPZmbQaxWAqSALV/MeEnR5z1xd8UKud2RAkFoPkmB+hli1TZSnyi84xz1vQ==}
    engines: {node: '>=18'}

  whatwg-fetch@3.6.20:
    resolution: {integrity: sha512-EqhiFU6daOA8kpjOWTL0olhVOF3i7OrFzSYiGsEMB8GcXS+RrzauAERX65xMeNWVqxA6HXH2m69Z9LaKKdisfg==}

  whatwg-mimetype@4.0.0:
    resolution: {integrity: sha512-QaKxh0eNIi2mE9p2vEdzfagOKHCcj1pJ56EEHGQOVxp8r9/iszLUUV7v89x9O1p/T+NlTM5W7jW6+cz4Fq1YVg==}
    engines: {node: '>=18'}

  whatwg-url@14.0.0:
    resolution: {integrity: sha512-1lfMEm2IEr7RIV+f4lUNPOqfFL+pO+Xw3fJSqmjX9AbXcXcYOkCe1P6+9VBZB6n94af16NfZf+sSk0JCBZC9aw==}
    engines: {node: '>=18'}

  whatwg-url@5.0.0:
    resolution: {integrity: sha512-saE57nupxk6v3HY35+jzBwYa0rKSy0XR8JSxZPwgLr7ys0IBzhGviA1/TUGJLmSVqs8pb9AnvICXEuOHLprYTw==}

  which-boxed-primitive@1.0.2:
    resolution: {integrity: sha512-bwZdv0AKLpplFY2KZRX6TvyuN7ojjr7lwkg6ml0roIy9YeuSr7JS372qlNW18UQYzgYK9ziGcerWqZOmEn9VNg==}

  which-builtin-type@1.1.3:
    resolution: {integrity: sha512-YmjsSMDBYsM1CaFiayOVT06+KJeXf0o5M/CAd4o1lTadFAtacTUM49zoYxr/oroopFDfhvN6iEcBxUyc3gvKmw==}
    engines: {node: '>= 0.4'}

  which-collection@1.0.2:
    resolution: {integrity: sha512-K4jVyjnBdgvc86Y6BkaLZEN933SwYOuBFkdmBu9ZfkcAbdVbpITnDmjvZ/aQjRXQrv5EPkTnD1s39GiiqbngCw==}
    engines: {node: '>= 0.4'}

  which-typed-array@1.1.15:
    resolution: {integrity: sha512-oV0jmFtUky6CXfkqehVvBP/LSWJ2sy4vWMioiENyJLePrBO/yKyV9OyJySfAKosh+RYkIl5zJCNZ8/4JncrpdA==}
    engines: {node: '>= 0.4'}

  which@2.0.2:
    resolution: {integrity: sha512-BLI3Tl1TW3Pvl70l3yq3Y64i+awpwXqsGBYWkkqMtnbXgrMD+yj7rhW0kuEDxzJaYXGjEW5ogapKNMEKNMjibA==}
    engines: {node: '>= 8'}
    hasBin: true

  why-is-node-running@2.3.0:
    resolution: {integrity: sha512-hUrmaWBdVDcxvYqnyh09zunKzROWjbZTiNy8dBEjkS7ehEDQibXJ7XvlmtbwuTclUiIyN+CyXQD4Vmko8fNm8w==}
    engines: {node: '>=8'}
    hasBin: true

  wide-align@1.1.5:
    resolution: {integrity: sha512-eDMORYaPNZ4sQIuuYPDHdQvf4gyCF9rEEV/yPxGfwPkRodwEgiMUUXTx/dex+Me0wxx53S+NgUHaP7y3MGlDmg==}

  widest-line@3.1.0:
    resolution: {integrity: sha512-NsmoXalsWVDMGupxZ5R08ka9flZjjiLvHVAWYOKtiKM8ujtZWr9cRffak+uSE48+Ob8ObalXpwyeUiyDD6QFgg==}
    engines: {node: '>=8'}

  winston-transport@4.7.0:
    resolution: {integrity: sha512-ajBj65K5I7denzer2IYW6+2bNIVqLGDHqDw3Ow8Ohh+vdW+rv4MZ6eiDvHoKhfJFZ2auyN8byXieDDJ96ViONg==}
    engines: {node: '>= 12.0.0'}

  winston@3.14.2:
    resolution: {integrity: sha512-CO8cdpBB2yqzEf8v895L+GNKYJiEq8eKlHU38af3snQBQ+sdAIUepjMSguOIJC7ICbzm0ZI+Af2If4vIJrtmOg==}
    engines: {node: '>= 12.0.0'}

  word-wrap@1.2.5:
    resolution: {integrity: sha512-BN22B5eaMMI9UMtjrGd5g5eCYPpCPDUy0FJXbYsaT5zYxjFOckS53SQDE3pWkVoWpHXVb3BrYcEN4Twa55B5cA==}
    engines: {node: '>=0.10.0'}

  wordwrap@1.0.0:
    resolution: {integrity: sha512-gvVzJFlPycKc5dZN4yPkP8w7Dc37BtP1yczEneOb4uq34pXZcvrtRTmWV8W+Ume+XCxKgbjM+nevkyFPMybd4Q==}

  wrap-ansi@6.2.0:
    resolution: {integrity: sha512-r6lPcBGxZXlIcymEu7InxDMhdW0KDxpLgoFLcguasxCaJ/SOIZwINatK9KY/tf+ZrlywOKU0UDj3ATXUBfxJXA==}
    engines: {node: '>=8'}

  wrap-ansi@7.0.0:
    resolution: {integrity: sha512-YVGIj2kamLSTxw6NsZjoBxfSwsn0ycdesmc4p+Q21c5zPuZ1pl+NfxVdxPtdHvmNVOQ6XSYG4AUtyt/Fi7D16Q==}
    engines: {node: '>=10'}

  wrap-ansi@8.1.0:
    resolution: {integrity: sha512-si7QWI6zUMq56bESFvagtmzMdGOtoxfR+Sez11Mobfc7tm+VkUckk9bW2UeffTGVUbOksxmSw0AA2gs8g71NCQ==}
    engines: {node: '>=12'}

  wrappy@1.0.2:
    resolution: {integrity: sha512-l4Sp/DRseor9wL6EvV2+TuQn63dMkPjZ/sp9XkghTEbV9KlPS1xUsZ3u7/IQO4wxtcFB4bgpQPRcR3QCvezPcQ==}

  write-file-atomic@3.0.3:
    resolution: {integrity: sha512-AvHcyZ5JnSfq3ioSyjrBkH9yW4m7Ayk8/9My/DD9onKeu/94fwrMocemO2QAJFAlnnDN+ZDS+ZjAR5ua1/PV/Q==}

  ws@8.17.1:
    resolution: {integrity: sha512-6XQFvXTkbfUOZOKKILFG1PDK2NDQs4azKQl26T0YS5CxqWLgXajbPZ+h4gZekJyRqFU8pvnbAbbs/3TgRPy+GQ==}
    engines: {node: '>=10.0.0'}
    peerDependencies:
      bufferutil: ^4.0.1
      utf-8-validate: '>=5.0.2'
    peerDependenciesMeta:
      bufferutil:
        optional: true
      utf-8-validate:
        optional: true

  ws@8.18.0:
    resolution: {integrity: sha512-8VbfWfHLbbwu3+N6OKsOMpBdT4kXPDDB9cJk2bJ6mh9ucxdlnNvH1e+roYkKmN9Nxw2yjz7VzeO9oOz2zJ04Pw==}
    engines: {node: '>=10.0.0'}
    peerDependencies:
      bufferutil: ^4.0.1
      utf-8-validate: '>=5.0.2'
    peerDependenciesMeta:
      bufferutil:
        optional: true
      utf-8-validate:
        optional: true

  xdg-basedir@4.0.0:
    resolution: {integrity: sha512-PSNhEJDejZYV7h50BohL09Er9VaIefr2LMAf3OEmpCkjOi34eYyQYAXUTjEQtZJTKcF0E2UKTh+osDLsgNim9Q==}
    engines: {node: '>=8'}

  xml-but-prettier@1.0.1:
    resolution: {integrity: sha512-C2CJaadHrZTqESlH03WOyw0oZTtoy2uEg6dSDF6YRg+9GnYNub53RRemLpnvtbHDFelxMx4LajiFsYeR6XJHgQ==}

  xml-name-validator@5.0.0:
    resolution: {integrity: sha512-EvGK8EJ3DhaHfbRlETOWAS5pO9MZITeauHKJyb8wyajUfQUenkIg2MvLDTZ4T/TgIcm3HU0TFBgWWboAZ30UHg==}
    engines: {node: '>=18'}

  xml@1.0.1:
    resolution: {integrity: sha512-huCv9IH9Tcf95zuYCsQraZtWnJvBtLVE0QHMOs8bWyZAFZNDcYjsPq1nEx8jKA9y+Beo9v+7OBPRisQTjinQMw==}

  xmlchars@2.2.0:
    resolution: {integrity: sha512-JZnDKK8B0RCDw84FNdDAIpZK+JuJw+s7Lz8nksI7SIuU3UXJJslUthsi+uWBUYOwPFwW7W7PRLRfUKpxjtjFCw==}

  xmlhttprequest-ssl@2.0.0:
    resolution: {integrity: sha512-QKxVRxiRACQcVuQEYFsI1hhkrMlrXHPegbbd1yn9UHOmRxY+si12nQYzri3vbzt8VdTTRviqcKxcyllFas5z2A==}
    engines: {node: '>=0.4.0'}

  xtend@4.0.2:
    resolution: {integrity: sha512-LKYU1iAXJXUgAXn9URjiu+MWhyUXHsvfp7mcuYm9dSUKK0/CjtrUwFAxD82/mCWbtLsGjFIad0wIsod4zrTAEQ==}
    engines: {node: '>=0.4'}

  xycolors@0.1.2:
    resolution: {integrity: sha512-iUIDKoRUq/6Nfkiwv/PqxR6ENzgLkaaOeWwY54CtObpEwmvQHCvsgxd5xIGfEF/QU75H2quxIffOoU4tf2kKDg==}

  y18n@5.0.8:
    resolution: {integrity: sha512-0pfFzegeDWJHJIAmTLRP2DwHjdF5s7jo9tuztdQxAhINCdvS+3nGINqPd00AphqJR/0LhANUS6/+7SCb98YOfA==}
    engines: {node: '>=10'}

  yallist@3.1.1:
    resolution: {integrity: sha512-a4UGQaWPH59mOXUYnAG2ewncQS4i4F43Tv3JoAM+s2VDAmS9NsK8GpDMLrCHPksFT7h3K6TOoUNn2pb7RoXx4g==}

  yallist@4.0.0:
    resolution: {integrity: sha512-3wdGidZyq5PB084XLES5TpOSRA3wjXAlIWMhum2kRcv/41Sn2emQ0dycQW4uZXLejwKvg6EsvbdlVL+FYEct7A==}

  yaml@2.4.5:
    resolution: {integrity: sha512-aBx2bnqDzVOyNKfsysjA2ms5ZlnjSAW2eG3/L5G/CSujfjLJTJsEw1bGw8kCf04KodQWk1pxlGnZ56CRxiawmg==}
    engines: {node: '>= 14'}
    hasBin: true

  yargs-parser@21.1.1:
    resolution: {integrity: sha512-tVpsJW7DdjecAiFpbIB1e3qxIQsE6NoPc5/eTdrbbIC4h0LVsWhnoa3g+m2HclBIujHzsxZ4VJVA+GUuc2/LBw==}
    engines: {node: '>=12'}

  yargs@17.7.2:
    resolution: {integrity: sha512-7dSzzRQ++CKnNI/krKnYRV7JKKPUXMEh61soaHKg9mrWEhzFWhFnxPxGl+69cD1Ou63C13NUPCnmIcrvqCuM6w==}
    engines: {node: '>=12'}

  yn@3.1.1:
    resolution: {integrity: sha512-Ux4ygGWsu2c7isFWe8Yu1YluJmqVhxqK2cLXNQA5AcC3QfbGNpM7fu0Y8b/z16pXLnFxZYvWhd3fhBY9DLmC6Q==}
    engines: {node: '>=6'}

  yocto-queue@0.1.0:
    resolution: {integrity: sha512-rVksvsnNCdJ/ohGc6xgPwyN8eheCxsiLM8mxuE/t/mOVqJewPuO1miLpTHQiRgTKCLexL4MeAFVagts7HmNZ2Q==}
    engines: {node: '>=10'}

  zenscroll@4.0.2:
    resolution: {integrity: sha512-jEA1znR7b4C/NnaycInCU6h/d15ZzCd1jmsruqOKnZP6WXQSMH3W2GL+OXbkruslU4h+Tzuos0HdswzRUk/Vgg==}

  zip-stream@6.0.1:
    resolution: {integrity: sha512-zK7YHHz4ZXpW89AHXUPbQVGKI7uvkd3hzusTdotCg1UxyaVtg0zFJSTfW/Dq5f7OBBVnq6cZIaC8Ti4hb6dtCA==}
    engines: {node: '>= 14'}

<<<<<<< HEAD
  zod-form-data@2.0.2:
    resolution: {integrity: sha512-sKTi+k0fvkxdakD0V5rq+9WVJA3cuTQUfEmNqvHrTzPLvjfLmkkBLfR0ed3qOi9MScJXTHIDH/jUNnEJ3CBX4g==}
    peerDependencies:
      zod: '>= 3.11.0'
=======
  zod-to-json-schema@3.23.0:
    resolution: {integrity: sha512-az0uJ243PxsRIa2x1WmNE/pnuA05gUq/JB8Lwe1EDCCL/Fz9MgjYQ0fPlyc2Tcv6aF2ZA7WM5TWaRZVEFaAIag==}
    peerDependencies:
      zod: ^3.23.3
>>>>>>> acb4cb9c

  zod@3.23.8:
    resolution: {integrity: sha512-XBx9AXhXktjUqnepgTiE5flcKIYWi/rme0Eaj+5Y0lftuGBq+jyRu/md4WnuxqgP1ubdpNCsYEYPxrzVHD8d6g==}

snapshots:

  '@ampproject/remapping@2.3.0':
    dependencies:
      '@jridgewell/gen-mapping': 0.3.5
      '@jridgewell/trace-mapping': 0.3.25

  '@antfu/ni@0.21.12': {}

  '@auth/core@0.34.2':
    dependencies:
      '@panva/hkdf': 1.1.1
      '@types/cookie': 0.6.0
      cookie: 0.6.0
      jose: 5.3.0
      oauth4webapi: 2.11.0
      preact: 10.11.3
      preact-render-to-string: 5.2.3(preact@10.11.3)

  '@auth/drizzle-adapter@1.4.2':
    dependencies:
      '@auth/core': 0.34.2
    transitivePeerDependencies:
      - '@simplewebauthn/browser'
      - '@simplewebauthn/server'
      - nodemailer

  '@axiomhq/js@1.0.0-rc.3':
    dependencies:
      fetch-retry: 6.0.0
      uuid: 8.3.2

  '@babel/code-frame@7.24.6':
    dependencies:
      '@babel/highlight': 7.24.6
      picocolors: 1.0.1

  '@babel/compat-data@7.24.6': {}

  '@babel/core@7.24.6':
    dependencies:
      '@ampproject/remapping': 2.3.0
      '@babel/code-frame': 7.24.6
      '@babel/generator': 7.24.6
      '@babel/helper-compilation-targets': 7.24.6
      '@babel/helper-module-transforms': 7.24.6(@babel/core@7.24.6)
      '@babel/helpers': 7.24.6
      '@babel/parser': 7.24.7
      '@babel/template': 7.24.6
      '@babel/traverse': 7.24.6
      '@babel/types': 7.24.6
      convert-source-map: 2.0.0
      debug: 4.3.5
      gensync: 1.0.0-beta.2
      json5: 2.2.3
      semver: 6.3.1
    transitivePeerDependencies:
      - supports-color

  '@babel/generator@7.24.6':
    dependencies:
      '@babel/types': 7.24.6
      '@jridgewell/gen-mapping': 0.3.5
      '@jridgewell/trace-mapping': 0.3.25
      jsesc: 2.5.2

  '@babel/helper-compilation-targets@7.24.6':
    dependencies:
      '@babel/compat-data': 7.24.6
      '@babel/helper-validator-option': 7.24.6
      browserslist: 4.23.0
      lru-cache: 5.1.1
      semver: 6.3.1

  '@babel/helper-environment-visitor@7.24.6': {}

  '@babel/helper-function-name@7.24.6':
    dependencies:
      '@babel/template': 7.24.6
      '@babel/types': 7.24.6

  '@babel/helper-hoist-variables@7.24.6':
    dependencies:
      '@babel/types': 7.24.6

  '@babel/helper-module-imports@7.24.6':
    dependencies:
      '@babel/types': 7.24.6

  '@babel/helper-module-transforms@7.24.6(@babel/core@7.24.6)':
    dependencies:
      '@babel/core': 7.24.6
      '@babel/helper-environment-visitor': 7.24.6
      '@babel/helper-module-imports': 7.24.6
      '@babel/helper-simple-access': 7.24.6
      '@babel/helper-split-export-declaration': 7.24.6
      '@babel/helper-validator-identifier': 7.24.6

  '@babel/helper-plugin-utils@7.24.6': {}

  '@babel/helper-simple-access@7.24.6':
    dependencies:
      '@babel/types': 7.24.6

  '@babel/helper-split-export-declaration@7.24.6':
    dependencies:
      '@babel/types': 7.24.6

  '@babel/helper-string-parser@7.24.6': {}

  '@babel/helper-validator-identifier@7.24.6': {}

  '@babel/helper-validator-option@7.24.6': {}

  '@babel/helpers@7.24.6':
    dependencies:
      '@babel/template': 7.24.6
      '@babel/types': 7.24.6

  '@babel/highlight@7.24.6':
    dependencies:
      '@babel/helper-validator-identifier': 7.24.6
      chalk: 2.4.2
      js-tokens: 4.0.0
      picocolors: 1.0.1

  '@babel/parser@7.24.7':
    dependencies:
      '@babel/types': 7.24.6

  '@babel/plugin-transform-react-jsx-self@7.24.5(@babel/core@7.24.6)':
    dependencies:
      '@babel/core': 7.24.6
      '@babel/helper-plugin-utils': 7.24.6

  '@babel/plugin-transform-react-jsx-source@7.24.1(@babel/core@7.24.6)':
    dependencies:
      '@babel/core': 7.24.6
      '@babel/helper-plugin-utils': 7.24.6

  '@babel/runtime-corejs3@7.24.5':
    dependencies:
      core-js-pure: 3.37.1
      regenerator-runtime: 0.14.1

  '@babel/runtime@7.24.5':
    dependencies:
      regenerator-runtime: 0.14.1

  '@babel/template@7.24.6':
    dependencies:
      '@babel/code-frame': 7.24.6
      '@babel/parser': 7.24.7
      '@babel/types': 7.24.6

  '@babel/traverse@7.24.6':
    dependencies:
      '@babel/code-frame': 7.24.6
      '@babel/generator': 7.24.6
      '@babel/helper-environment-visitor': 7.24.6
      '@babel/helper-function-name': 7.24.6
      '@babel/helper-hoist-variables': 7.24.6
      '@babel/helper-split-export-declaration': 7.24.6
      '@babel/parser': 7.24.7
      '@babel/types': 7.24.6
      debug: 4.3.5
      globals: 11.12.0
    transitivePeerDependencies:
      - supports-color

  '@babel/types@7.24.6':
    dependencies:
      '@babel/helper-string-parser': 7.24.6
      '@babel/helper-validator-identifier': 7.24.6
      to-fast-properties: 2.0.0

  '@balena/dockerignore@1.0.2': {}

  '@bcoe/v8-coverage@0.2.3': {}

  '@braintree/sanitize-url@7.0.2': {}

  '@clack/core@0.3.4':
    dependencies:
      picocolors: 1.0.1
      sisteransi: 1.0.5

  '@clack/prompts@0.7.0':
    dependencies:
      '@clack/core': 0.3.4
      picocolors: 1.0.1
      sisteransi: 1.0.5

  '@colors/colors@1.6.0': {}

  '@cspotcode/source-map-support@0.8.1':
    dependencies:
      '@jridgewell/trace-mapping': 0.3.9

  '@dabh/diagnostics@2.0.3':
    dependencies:
      colorspace: 1.1.4
      enabled: 2.0.0
      kuler: 2.0.0

  '@drizzle-team/brocli@0.10.1': {}

  '@esbuild-kit/core-utils@3.3.2':
    dependencies:
      esbuild: 0.18.20
      source-map-support: 0.5.21

  '@esbuild-kit/esm-loader@2.6.5':
    dependencies:
      '@esbuild-kit/core-utils': 3.3.2
      get-tsconfig: 4.7.5

  '@esbuild/aix-ppc64@0.19.12':
    optional: true

  '@esbuild/aix-ppc64@0.20.2':
    optional: true

  '@esbuild/android-arm64@0.18.20':
    optional: true

  '@esbuild/android-arm64@0.19.12':
    optional: true

  '@esbuild/android-arm64@0.20.2':
    optional: true

  '@esbuild/android-arm@0.18.20':
    optional: true

  '@esbuild/android-arm@0.19.12':
    optional: true

  '@esbuild/android-arm@0.20.2':
    optional: true

  '@esbuild/android-x64@0.18.20':
    optional: true

  '@esbuild/android-x64@0.19.12':
    optional: true

  '@esbuild/android-x64@0.20.2':
    optional: true

  '@esbuild/darwin-arm64@0.18.20':
    optional: true

  '@esbuild/darwin-arm64@0.19.12':
    optional: true

  '@esbuild/darwin-arm64@0.20.2':
    optional: true

  '@esbuild/darwin-x64@0.18.20':
    optional: true

  '@esbuild/darwin-x64@0.19.12':
    optional: true

  '@esbuild/darwin-x64@0.20.2':
    optional: true

  '@esbuild/freebsd-arm64@0.18.20':
    optional: true

  '@esbuild/freebsd-arm64@0.19.12':
    optional: true

  '@esbuild/freebsd-arm64@0.20.2':
    optional: true

  '@esbuild/freebsd-x64@0.18.20':
    optional: true

  '@esbuild/freebsd-x64@0.19.12':
    optional: true

  '@esbuild/freebsd-x64@0.20.2':
    optional: true

  '@esbuild/linux-arm64@0.18.20':
    optional: true

  '@esbuild/linux-arm64@0.19.12':
    optional: true

  '@esbuild/linux-arm64@0.20.2':
    optional: true

  '@esbuild/linux-arm@0.18.20':
    optional: true

  '@esbuild/linux-arm@0.19.12':
    optional: true

  '@esbuild/linux-arm@0.20.2':
    optional: true

  '@esbuild/linux-ia32@0.18.20':
    optional: true

  '@esbuild/linux-ia32@0.19.12':
    optional: true

  '@esbuild/linux-ia32@0.20.2':
    optional: true

  '@esbuild/linux-loong64@0.18.20':
    optional: true

  '@esbuild/linux-loong64@0.19.12':
    optional: true

  '@esbuild/linux-loong64@0.20.2':
    optional: true

  '@esbuild/linux-mips64el@0.18.20':
    optional: true

  '@esbuild/linux-mips64el@0.19.12':
    optional: true

  '@esbuild/linux-mips64el@0.20.2':
    optional: true

  '@esbuild/linux-ppc64@0.18.20':
    optional: true

  '@esbuild/linux-ppc64@0.19.12':
    optional: true

  '@esbuild/linux-ppc64@0.20.2':
    optional: true

  '@esbuild/linux-riscv64@0.18.20':
    optional: true

  '@esbuild/linux-riscv64@0.19.12':
    optional: true

  '@esbuild/linux-riscv64@0.20.2':
    optional: true

  '@esbuild/linux-s390x@0.18.20':
    optional: true

  '@esbuild/linux-s390x@0.19.12':
    optional: true

  '@esbuild/linux-s390x@0.20.2':
    optional: true

  '@esbuild/linux-x64@0.18.20':
    optional: true

  '@esbuild/linux-x64@0.19.12':
    optional: true

  '@esbuild/linux-x64@0.20.2':
    optional: true

  '@esbuild/netbsd-x64@0.18.20':
    optional: true

  '@esbuild/netbsd-x64@0.19.12':
    optional: true

  '@esbuild/netbsd-x64@0.20.2':
    optional: true

  '@esbuild/openbsd-x64@0.18.20':
    optional: true

  '@esbuild/openbsd-x64@0.19.12':
    optional: true

  '@esbuild/openbsd-x64@0.20.2':
    optional: true

  '@esbuild/sunos-x64@0.18.20':
    optional: true

  '@esbuild/sunos-x64@0.19.12':
    optional: true

  '@esbuild/sunos-x64@0.20.2':
    optional: true

  '@esbuild/win32-arm64@0.18.20':
    optional: true

  '@esbuild/win32-arm64@0.19.12':
    optional: true

  '@esbuild/win32-arm64@0.20.2':
    optional: true

  '@esbuild/win32-ia32@0.18.20':
    optional: true

  '@esbuild/win32-ia32@0.19.12':
    optional: true

  '@esbuild/win32-ia32@0.20.2':
    optional: true

  '@esbuild/win32-x64@0.18.20':
    optional: true

  '@esbuild/win32-x64@0.19.12':
    optional: true

  '@esbuild/win32-x64@0.20.2':
    optional: true

  '@eslint-community/eslint-utils@4.4.0(eslint@9.9.1)':
    dependencies:
      eslint: 9.9.1
      eslint-visitor-keys: 3.4.3

  '@eslint-community/regexpp@4.11.0': {}

  '@eslint/config-array@0.18.0':
    dependencies:
      '@eslint/object-schema': 2.1.4
      debug: 4.3.5
      minimatch: 3.1.2
    transitivePeerDependencies:
      - supports-color

  '@eslint/eslintrc@3.1.0':
    dependencies:
      ajv: 6.12.6
      debug: 4.3.5
      espree: 10.1.0
      globals: 14.0.0
      ignore: 5.3.1
      import-fresh: 3.3.0
      js-yaml: 4.1.0
      minimatch: 3.1.2
      strip-json-comments: 3.1.1
    transitivePeerDependencies:
      - supports-color

  '@eslint/js@9.9.1': {}

  '@eslint/object-schema@2.1.4': {}

  '@extractus/feed-extractor@7.1.3':
    dependencies:
      bellajs: 11.2.0
      cross-fetch: 4.0.0
      fast-xml-parser: 4.4.0
      html-entities: 2.5.2
    transitivePeerDependencies:
      - encoding

  '@fastify/busboy@2.1.1': {}

  '@floating-ui/core@1.6.2':
    dependencies:
      '@floating-ui/utils': 0.2.2

  '@floating-ui/dom@1.6.5':
    dependencies:
      '@floating-ui/core': 1.6.2
      '@floating-ui/utils': 0.2.2

  '@floating-ui/react-dom@2.0.9(react-dom@18.3.1(react@18.3.1))(react@18.3.1)':
    dependencies:
      '@floating-ui/dom': 1.6.5
      react: 18.3.1
      react-dom: 18.3.1(react@18.3.1)

  '@floating-ui/react@0.26.15(react-dom@18.3.1(react@18.3.1))(react@18.3.1)':
    dependencies:
      '@floating-ui/react-dom': 2.0.9(react-dom@18.3.1(react@18.3.1))(react@18.3.1)
      '@floating-ui/utils': 0.2.2
      react: 18.3.1
      react-dom: 18.3.1(react@18.3.1)
      tabbable: 6.2.0

  '@floating-ui/utils@0.2.2': {}

  '@hapi/bourne@3.0.0': {}

  '@homarr/gridstack@1.0.3': {}

  '@hono/node-server@1.11.1': {}

  '@humanwhocodes/module-importer@1.0.1': {}

  '@humanwhocodes/retry@0.3.0': {}

  '@ianvs/prettier-plugin-sort-imports@4.3.1(@vue/compiler-sfc@3.4.31)(prettier@3.3.3)':
    dependencies:
      '@babel/core': 7.24.6
      '@babel/generator': 7.24.6
      '@babel/parser': 7.24.7
      '@babel/traverse': 7.24.6
      '@babel/types': 7.24.6
      prettier: 3.3.3
      semver: 7.6.2
    optionalDependencies:
      '@vue/compiler-sfc': 3.4.31
    transitivePeerDependencies:
      - supports-color

  '@ioredis/commands@1.2.0': {}

  '@isaacs/cliui@8.0.2':
    dependencies:
      string-width: 5.1.2
      string-width-cjs: string-width@4.2.3
      strip-ansi: 7.1.0
      strip-ansi-cjs: strip-ansi@6.0.1
      wrap-ansi: 8.1.0
      wrap-ansi-cjs: wrap-ansi@7.0.0

  '@istanbuljs/schema@0.1.3': {}

  '@jellyfin/sdk@0.10.0(axios@1.7.2)':
    dependencies:
      axios: 1.7.2

  '@jridgewell/gen-mapping@0.3.5':
    dependencies:
      '@jridgewell/set-array': 1.2.1
      '@jridgewell/sourcemap-codec': 1.4.15
      '@jridgewell/trace-mapping': 0.3.25

  '@jridgewell/resolve-uri@3.1.2': {}

  '@jridgewell/set-array@1.2.1': {}

  '@jridgewell/source-map@0.3.6':
    dependencies:
      '@jridgewell/gen-mapping': 0.3.5
      '@jridgewell/trace-mapping': 0.3.25

  '@jridgewell/sourcemap-codec@1.4.15': {}

  '@jridgewell/trace-mapping@0.3.25':
    dependencies:
      '@jridgewell/resolve-uri': 3.1.2
      '@jridgewell/sourcemap-codec': 1.4.15

  '@jridgewell/trace-mapping@0.3.9':
    dependencies:
      '@jridgewell/resolve-uri': 3.1.2
      '@jridgewell/sourcemap-codec': 1.4.15

  '@mantine/colors-generator@7.12.2(chroma-js@3.0.0)':
    dependencies:
      chroma-js: 3.0.0

  '@mantine/core@7.12.2(@mantine/hooks@7.12.2(react@18.3.1))(@types/react@18.3.5)(react-dom@18.3.1(react@18.3.1))(react@18.3.1)':
    dependencies:
      '@floating-ui/react': 0.26.15(react-dom@18.3.1(react@18.3.1))(react@18.3.1)
      '@mantine/hooks': 7.12.2(react@18.3.1)
      clsx: 2.1.1
      react: 18.3.1
      react-dom: 18.3.1(react@18.3.1)
      react-number-format: 5.3.4(react-dom@18.3.1(react@18.3.1))(react@18.3.1)
      react-remove-scroll: 2.5.10(@types/react@18.3.5)(react@18.3.1)
      react-textarea-autosize: 8.5.3(@types/react@18.3.5)(react@18.3.1)
      type-fest: 4.18.2
    transitivePeerDependencies:
      - '@types/react'

  '@mantine/dates@7.12.2(@mantine/core@7.12.2(@mantine/hooks@7.12.2(react@18.3.1))(@types/react@18.3.5)(react-dom@18.3.1(react@18.3.1))(react@18.3.1))(@mantine/hooks@7.12.2(react@18.3.1))(dayjs@1.11.13)(react-dom@18.3.1(react@18.3.1))(react@18.3.1)':
    dependencies:
      '@mantine/core': 7.12.2(@mantine/hooks@7.12.2(react@18.3.1))(@types/react@18.3.5)(react-dom@18.3.1(react@18.3.1))(react@18.3.1)
      '@mantine/hooks': 7.12.2(react@18.3.1)
      clsx: 2.1.1
      dayjs: 1.11.13
      react: 18.3.1
      react-dom: 18.3.1(react@18.3.1)

  '@mantine/form@7.12.2(react@18.3.1)':
    dependencies:
      fast-deep-equal: 3.1.3
      klona: 2.0.6
      react: 18.3.1

  '@mantine/hooks@7.12.2(react@18.3.1)':
    dependencies:
      react: 18.3.1

  '@mantine/modals@7.12.2(@mantine/core@7.12.2(@mantine/hooks@7.12.2(react@18.3.1))(@types/react@18.3.5)(react-dom@18.3.1(react@18.3.1))(react@18.3.1))(@mantine/hooks@7.12.2(react@18.3.1))(react-dom@18.3.1(react@18.3.1))(react@18.3.1)':
    dependencies:
      '@mantine/core': 7.12.2(@mantine/hooks@7.12.2(react@18.3.1))(@types/react@18.3.5)(react-dom@18.3.1(react@18.3.1))(react@18.3.1)
      '@mantine/hooks': 7.12.2(react@18.3.1)
      react: 18.3.1
      react-dom: 18.3.1(react@18.3.1)

  '@mantine/notifications@7.12.2(@mantine/core@7.12.2(@mantine/hooks@7.12.2(react@18.3.1))(@types/react@18.3.5)(react-dom@18.3.1(react@18.3.1))(react@18.3.1))(@mantine/hooks@7.12.2(react@18.3.1))(react-dom@18.3.1(react@18.3.1))(react@18.3.1)':
    dependencies:
      '@mantine/core': 7.12.2(@mantine/hooks@7.12.2(react@18.3.1))(@types/react@18.3.5)(react-dom@18.3.1(react@18.3.1))(react@18.3.1)
      '@mantine/hooks': 7.12.2(react@18.3.1)
      '@mantine/store': 7.12.2(react@18.3.1)
      react: 18.3.1
      react-dom: 18.3.1(react@18.3.1)
      react-transition-group: 4.4.5(react-dom@18.3.1(react@18.3.1))(react@18.3.1)

  '@mantine/spotlight@7.12.2(@mantine/core@7.12.2(@mantine/hooks@7.12.2(react@18.3.1))(@types/react@18.3.5)(react-dom@18.3.1(react@18.3.1))(react@18.3.1))(@mantine/hooks@7.12.2(react@18.3.1))(react-dom@18.3.1(react@18.3.1))(react@18.3.1)':
    dependencies:
      '@mantine/core': 7.12.2(@mantine/hooks@7.12.2(react@18.3.1))(@types/react@18.3.5)(react-dom@18.3.1(react@18.3.1))(react@18.3.1)
      '@mantine/hooks': 7.12.2(react@18.3.1)
      '@mantine/store': 7.12.2(react@18.3.1)
      react: 18.3.1
      react-dom: 18.3.1(react@18.3.1)

  '@mantine/store@7.12.2(react@18.3.1)':
    dependencies:
      react: 18.3.1

  '@mantine/tiptap@7.12.2(@mantine/core@7.12.2(@mantine/hooks@7.12.2(react@18.3.1))(@types/react@18.3.5)(react-dom@18.3.1(react@18.3.1))(react@18.3.1))(@mantine/hooks@7.12.2(react@18.3.1))(@tiptap/extension-link@2.6.6(@tiptap/core@2.6.6(@tiptap/pm@2.6.6))(@tiptap/pm@2.6.6))(@tiptap/react@2.6.6(@tiptap/core@2.6.6(@tiptap/pm@2.6.6))(@tiptap/pm@2.6.6)(react-dom@18.3.1(react@18.3.1))(react@18.3.1))(react-dom@18.3.1(react@18.3.1))(react@18.3.1)':
    dependencies:
      '@mantine/core': 7.12.2(@mantine/hooks@7.12.2(react@18.3.1))(@types/react@18.3.5)(react-dom@18.3.1(react@18.3.1))(react@18.3.1)
      '@mantine/hooks': 7.12.2(react@18.3.1)
      '@tiptap/extension-link': 2.6.6(@tiptap/core@2.6.6(@tiptap/pm@2.6.6))(@tiptap/pm@2.6.6)
      '@tiptap/react': 2.6.6(@tiptap/core@2.6.6(@tiptap/pm@2.6.6))(@tiptap/pm@2.6.6)(react-dom@18.3.1(react@18.3.1))(react@18.3.1)
      react: 18.3.1
      react-dom: 18.3.1(react@18.3.1)

  '@mapbox/node-pre-gyp@1.0.11':
    dependencies:
      detect-libc: 2.0.3
      https-proxy-agent: 5.0.1
      make-dir: 3.1.0
      node-fetch: 2.7.0
      nopt: 5.0.0
      npmlog: 5.0.1
      rimraf: 3.0.2
      semver: 7.6.2
      tar: 6.2.1
    transitivePeerDependencies:
      - encoding
      - supports-color

  '@million/install@0.0.18':
    dependencies:
      '@antfu/ni': 0.21.12
      '@axiomhq/js': 1.0.0-rc.3
      '@babel/core': 7.24.6
      '@babel/types': 7.24.6
      '@clack/prompts': 0.7.0
      cli-high: 0.4.2
      diff: 5.2.0
      nanoid: 5.0.7
      xycolors: 0.1.2
    transitivePeerDependencies:
      - supports-color

  '@million/lint@1.0.0-rc.84(rollup@4.17.2)':
    dependencies:
      '@axiomhq/js': 1.0.0-rc.3
      '@babel/core': 7.24.6
      '@babel/types': 7.24.6
      '@hono/node-server': 1.11.1
      '@million/install': 0.0.18
      '@rollup/pluginutils': 5.1.0(rollup@4.17.2)
      '@rrweb/types': 2.0.0-alpha.16
      babel-plugin-syntax-hermes-parser: 0.21.1
      ci-info: 4.0.0
      esbuild: 0.20.2
      hono: 4.4.0
      isomorphic-fetch: 3.0.0
      nanoid: 5.0.7
      pako: 2.1.0
      pathe: 1.1.2
      piscina: 4.5.1
      pretty-ms: 8.0.0
      rrweb: 2.0.0-alpha.4
      rrweb-player: 1.0.0-alpha.4
      semver: 7.6.3
      socket.io-client: 4.7.5
      tmp: 0.2.3
      unplugin: 1.10.1
      update-notifier-cjs: 5.1.6
    transitivePeerDependencies:
      - bufferutil
      - encoding
      - rollup
      - supports-color
      - utf-8-validate

  '@next/env@14.2.7': {}

  '@next/eslint-plugin-next@14.2.7':
    dependencies:
      glob: 10.3.10

  '@next/swc-darwin-arm64@14.2.7':
    optional: true

  '@next/swc-darwin-x64@14.2.7':
    optional: true

  '@next/swc-linux-arm64-gnu@14.2.7':
    optional: true

  '@next/swc-linux-arm64-musl@14.2.7':
    optional: true

  '@next/swc-linux-x64-gnu@14.2.7':
    optional: true

  '@next/swc-linux-x64-musl@14.2.7':
    optional: true

  '@next/swc-win32-arm64-msvc@14.2.7':
    optional: true

  '@next/swc-win32-ia32-msvc@14.2.7':
    optional: true

  '@next/swc-win32-x64-msvc@14.2.7':
    optional: true

  '@noble/hashes@1.4.0': {}

  '@nodelib/fs.scandir@2.1.5':
    dependencies:
      '@nodelib/fs.stat': 2.0.5
      run-parallel: 1.2.0

  '@nodelib/fs.stat@2.0.5': {}

  '@nodelib/fs.walk@1.2.8':
    dependencies:
      '@nodelib/fs.scandir': 2.1.5
      fastq: 1.17.1

  '@panva/hkdf@1.1.1': {}

  '@paralleldrive/cuid2@2.2.2':
    dependencies:
      '@noble/hashes': 1.4.0

  '@pkgjs/parseargs@0.11.0':
    optional: true

  '@pnpm/config.env-replace@1.1.0': {}

  '@pnpm/network.ca-file@1.0.2':
    dependencies:
      graceful-fs: 4.2.10

  '@pnpm/npm-conf@2.3.1':
    dependencies:
      '@pnpm/config.env-replace': 1.1.0
      '@pnpm/network.ca-file': 1.0.2
      config-chain: 1.1.13

  '@polka/url@1.0.0-next.25': {}

  '@popperjs/core@2.11.8': {}

  '@prisma/client@5.16.1':
    optional: true

  '@remirror/core-constants@2.0.2': {}

  '@rollup/pluginutils@5.1.0(rollup@4.17.2)':
    dependencies:
      '@types/estree': 1.0.5
      estree-walker: 2.0.2
      picomatch: 2.3.1
    optionalDependencies:
      rollup: 4.17.2

  '@rollup/rollup-android-arm-eabi@4.17.2':
    optional: true

  '@rollup/rollup-android-arm64@4.17.2':
    optional: true

  '@rollup/rollup-darwin-arm64@4.17.2':
    optional: true

  '@rollup/rollup-darwin-x64@4.17.2':
    optional: true

  '@rollup/rollup-linux-arm-gnueabihf@4.17.2':
    optional: true

  '@rollup/rollup-linux-arm-musleabihf@4.17.2':
    optional: true

  '@rollup/rollup-linux-arm64-gnu@4.17.2':
    optional: true

  '@rollup/rollup-linux-arm64-musl@4.17.2':
    optional: true

  '@rollup/rollup-linux-powerpc64le-gnu@4.17.2':
    optional: true

  '@rollup/rollup-linux-riscv64-gnu@4.17.2':
    optional: true

  '@rollup/rollup-linux-s390x-gnu@4.17.2':
    optional: true

  '@rollup/rollup-linux-x64-gnu@4.17.2':
    optional: true

  '@rollup/rollup-linux-x64-musl@4.17.2':
    optional: true

  '@rollup/rollup-win32-arm64-msvc@4.17.2':
    optional: true

  '@rollup/rollup-win32-ia32-msvc@4.17.2':
    optional: true

  '@rollup/rollup-win32-x64-msvc@4.17.2':
    optional: true

  '@rrweb/types@2.0.0-alpha.16':
    dependencies:
      rrweb-snapshot: 2.0.0-alpha.17

  '@socket.io/component-emitter@3.1.2': {}

  '@swagger-api/apidom-ast@1.0.0-alpha.5':
    dependencies:
      '@babel/runtime-corejs3': 7.24.5
      '@swagger-api/apidom-error': 1.0.0-alpha.5
      '@types/ramda': 0.30.0
      ramda: 0.30.1
      ramda-adjunct: 5.0.1(ramda@0.30.1)
      unraw: 3.0.0

  '@swagger-api/apidom-core@1.0.0-alpha.5':
    dependencies:
      '@babel/runtime-corejs3': 7.24.5
      '@swagger-api/apidom-ast': 1.0.0-alpha.5
      '@swagger-api/apidom-error': 1.0.0-alpha.5
      '@types/ramda': 0.30.0
      minim: 0.23.8
      ramda: 0.30.1
      ramda-adjunct: 5.0.1(ramda@0.30.1)
      short-unique-id: 5.2.0
      ts-mixer: 6.0.4

  '@swagger-api/apidom-error@1.0.0-alpha.5':
    dependencies:
      '@babel/runtime-corejs3': 7.24.5

  '@swagger-api/apidom-json-pointer@1.0.0-alpha.5':
    dependencies:
      '@babel/runtime-corejs3': 7.24.5
      '@swagger-api/apidom-core': 1.0.0-alpha.5
      '@swagger-api/apidom-error': 1.0.0-alpha.5
      '@types/ramda': 0.30.0
      ramda: 0.30.1
      ramda-adjunct: 5.0.1(ramda@0.30.1)

  '@swagger-api/apidom-ns-api-design-systems@1.0.0-alpha.5':
    dependencies:
      '@babel/runtime-corejs3': 7.24.5
      '@swagger-api/apidom-core': 1.0.0-alpha.5
      '@swagger-api/apidom-error': 1.0.0-alpha.5
      '@swagger-api/apidom-ns-openapi-3-1': 1.0.0-alpha.5
      '@types/ramda': 0.30.0
      ramda: 0.30.1
      ramda-adjunct: 5.0.1(ramda@0.30.1)
      ts-mixer: 6.0.4
    optional: true

  '@swagger-api/apidom-ns-asyncapi-2@1.0.0-alpha.5':
    dependencies:
      '@babel/runtime-corejs3': 7.24.5
      '@swagger-api/apidom-core': 1.0.0-alpha.5
      '@swagger-api/apidom-ns-json-schema-draft-7': 1.0.0-alpha.5
      '@types/ramda': 0.30.0
      ramda: 0.30.1
      ramda-adjunct: 5.0.1(ramda@0.30.1)
      ts-mixer: 6.0.4
    optional: true

  '@swagger-api/apidom-ns-json-schema-draft-4@1.0.0-alpha.5':
    dependencies:
      '@babel/runtime-corejs3': 7.24.5
      '@swagger-api/apidom-ast': 1.0.0-alpha.5
      '@swagger-api/apidom-core': 1.0.0-alpha.5
      '@types/ramda': 0.30.0
      ramda: 0.30.1
      ramda-adjunct: 5.0.1(ramda@0.30.1)
      ts-mixer: 6.0.4

  '@swagger-api/apidom-ns-json-schema-draft-6@1.0.0-alpha.5':
    dependencies:
      '@babel/runtime-corejs3': 7.24.5
      '@swagger-api/apidom-core': 1.0.0-alpha.5
      '@swagger-api/apidom-error': 1.0.0-alpha.5
      '@swagger-api/apidom-ns-json-schema-draft-4': 1.0.0-alpha.5
      '@types/ramda': 0.30.0
      ramda: 0.30.1
      ramda-adjunct: 5.0.1(ramda@0.30.1)
      ts-mixer: 6.0.4
    optional: true

  '@swagger-api/apidom-ns-json-schema-draft-7@1.0.0-alpha.5':
    dependencies:
      '@babel/runtime-corejs3': 7.24.5
      '@swagger-api/apidom-core': 1.0.0-alpha.5
      '@swagger-api/apidom-error': 1.0.0-alpha.5
      '@swagger-api/apidom-ns-json-schema-draft-6': 1.0.0-alpha.5
      '@types/ramda': 0.30.0
      ramda: 0.30.1
      ramda-adjunct: 5.0.1(ramda@0.30.1)
      ts-mixer: 6.0.4
    optional: true

  '@swagger-api/apidom-ns-openapi-2@1.0.0-alpha.5':
    dependencies:
      '@babel/runtime-corejs3': 7.24.5
      '@swagger-api/apidom-core': 1.0.0-alpha.5
      '@swagger-api/apidom-error': 1.0.0-alpha.5
      '@swagger-api/apidom-ns-json-schema-draft-4': 1.0.0-alpha.5
      '@types/ramda': 0.30.0
      ramda: 0.30.1
      ramda-adjunct: 5.0.1(ramda@0.30.1)
      ts-mixer: 6.0.4
    optional: true

  '@swagger-api/apidom-ns-openapi-3-0@1.0.0-alpha.5':
    dependencies:
      '@babel/runtime-corejs3': 7.24.5
      '@swagger-api/apidom-core': 1.0.0-alpha.5
      '@swagger-api/apidom-error': 1.0.0-alpha.5
      '@swagger-api/apidom-ns-json-schema-draft-4': 1.0.0-alpha.5
      '@types/ramda': 0.30.0
      ramda: 0.30.1
      ramda-adjunct: 5.0.1(ramda@0.30.1)
      ts-mixer: 6.0.4

  '@swagger-api/apidom-ns-openapi-3-1@1.0.0-alpha.5':
    dependencies:
      '@babel/runtime-corejs3': 7.24.5
      '@swagger-api/apidom-ast': 1.0.0-alpha.5
      '@swagger-api/apidom-core': 1.0.0-alpha.5
      '@swagger-api/apidom-json-pointer': 1.0.0-alpha.5
      '@swagger-api/apidom-ns-openapi-3-0': 1.0.0-alpha.5
      '@types/ramda': 0.30.0
      ramda: 0.30.1
      ramda-adjunct: 5.0.1(ramda@0.30.1)
      ts-mixer: 6.0.4

  '@swagger-api/apidom-ns-workflows-1@1.0.0-alpha.5':
    dependencies:
      '@babel/runtime-corejs3': 7.24.5
      '@swagger-api/apidom-core': 1.0.0-alpha.5
      '@swagger-api/apidom-ns-openapi-3-1': 1.0.0-alpha.5
      '@types/ramda': 0.30.0
      ramda: 0.30.1
      ramda-adjunct: 5.0.1(ramda@0.30.1)
      ts-mixer: 6.0.4
    optional: true

  '@swagger-api/apidom-parser-adapter-api-design-systems-json@1.0.0-alpha.5':
    dependencies:
      '@babel/runtime-corejs3': 7.24.5
      '@swagger-api/apidom-core': 1.0.0-alpha.5
      '@swagger-api/apidom-ns-api-design-systems': 1.0.0-alpha.5
      '@swagger-api/apidom-parser-adapter-json': 1.0.0-alpha.5
      '@types/ramda': 0.30.0
      ramda: 0.30.1
      ramda-adjunct: 5.0.1(ramda@0.30.1)
    optional: true

  '@swagger-api/apidom-parser-adapter-api-design-systems-yaml@1.0.0-alpha.5':
    dependencies:
      '@babel/runtime-corejs3': 7.24.5
      '@swagger-api/apidom-core': 1.0.0-alpha.5
      '@swagger-api/apidom-ns-api-design-systems': 1.0.0-alpha.5
      '@swagger-api/apidom-parser-adapter-yaml-1-2': 1.0.0-alpha.5
      '@types/ramda': 0.30.0
      ramda: 0.30.1
      ramda-adjunct: 5.0.1(ramda@0.30.1)
    optional: true

  '@swagger-api/apidom-parser-adapter-asyncapi-json-2@1.0.0-alpha.5':
    dependencies:
      '@babel/runtime-corejs3': 7.24.5
      '@swagger-api/apidom-core': 1.0.0-alpha.5
      '@swagger-api/apidom-ns-asyncapi-2': 1.0.0-alpha.5
      '@swagger-api/apidom-parser-adapter-json': 1.0.0-alpha.5
      '@types/ramda': 0.30.0
      ramda: 0.30.1
      ramda-adjunct: 5.0.1(ramda@0.30.1)
    optional: true

  '@swagger-api/apidom-parser-adapter-asyncapi-yaml-2@1.0.0-alpha.5':
    dependencies:
      '@babel/runtime-corejs3': 7.24.5
      '@swagger-api/apidom-core': 1.0.0-alpha.5
      '@swagger-api/apidom-ns-asyncapi-2': 1.0.0-alpha.5
      '@swagger-api/apidom-parser-adapter-yaml-1-2': 1.0.0-alpha.5
      '@types/ramda': 0.30.0
      ramda: 0.30.1
      ramda-adjunct: 5.0.1(ramda@0.30.1)
    optional: true

  '@swagger-api/apidom-parser-adapter-json@1.0.0-alpha.5':
    dependencies:
      '@babel/runtime-corejs3': 7.24.5
      '@swagger-api/apidom-ast': 1.0.0-alpha.5
      '@swagger-api/apidom-core': 1.0.0-alpha.5
      '@swagger-api/apidom-error': 1.0.0-alpha.5
      '@types/ramda': 0.30.0
      ramda: 0.30.1
      ramda-adjunct: 5.0.1(ramda@0.30.1)
      tree-sitter: 0.20.4
      tree-sitter-json: 0.20.2
      web-tree-sitter: 0.20.3
    optional: true

  '@swagger-api/apidom-parser-adapter-openapi-json-2@1.0.0-alpha.5':
    dependencies:
      '@babel/runtime-corejs3': 7.24.5
      '@swagger-api/apidom-core': 1.0.0-alpha.5
      '@swagger-api/apidom-ns-openapi-2': 1.0.0-alpha.5
      '@swagger-api/apidom-parser-adapter-json': 1.0.0-alpha.5
      '@types/ramda': 0.30.0
      ramda: 0.30.1
      ramda-adjunct: 5.0.1(ramda@0.30.1)
    optional: true

  '@swagger-api/apidom-parser-adapter-openapi-json-3-0@1.0.0-alpha.5':
    dependencies:
      '@babel/runtime-corejs3': 7.24.5
      '@swagger-api/apidom-core': 1.0.0-alpha.5
      '@swagger-api/apidom-ns-openapi-3-0': 1.0.0-alpha.5
      '@swagger-api/apidom-parser-adapter-json': 1.0.0-alpha.5
      '@types/ramda': 0.30.0
      ramda: 0.30.1
      ramda-adjunct: 5.0.1(ramda@0.30.1)
    optional: true

  '@swagger-api/apidom-parser-adapter-openapi-json-3-1@1.0.0-alpha.5':
    dependencies:
      '@babel/runtime-corejs3': 7.24.5
      '@swagger-api/apidom-core': 1.0.0-alpha.5
      '@swagger-api/apidom-ns-openapi-3-1': 1.0.0-alpha.5
      '@swagger-api/apidom-parser-adapter-json': 1.0.0-alpha.5
      '@types/ramda': 0.30.0
      ramda: 0.30.1
      ramda-adjunct: 5.0.1(ramda@0.30.1)
    optional: true

  '@swagger-api/apidom-parser-adapter-openapi-yaml-2@1.0.0-alpha.5':
    dependencies:
      '@babel/runtime-corejs3': 7.24.5
      '@swagger-api/apidom-core': 1.0.0-alpha.5
      '@swagger-api/apidom-ns-openapi-2': 1.0.0-alpha.5
      '@swagger-api/apidom-parser-adapter-yaml-1-2': 1.0.0-alpha.5
      '@types/ramda': 0.30.0
      ramda: 0.30.1
      ramda-adjunct: 5.0.1(ramda@0.30.1)
    optional: true

  '@swagger-api/apidom-parser-adapter-openapi-yaml-3-0@1.0.0-alpha.5':
    dependencies:
      '@babel/runtime-corejs3': 7.24.5
      '@swagger-api/apidom-core': 1.0.0-alpha.5
      '@swagger-api/apidom-ns-openapi-3-0': 1.0.0-alpha.5
      '@swagger-api/apidom-parser-adapter-yaml-1-2': 1.0.0-alpha.5
      '@types/ramda': 0.30.0
      ramda: 0.30.1
      ramda-adjunct: 5.0.1(ramda@0.30.1)
    optional: true

  '@swagger-api/apidom-parser-adapter-openapi-yaml-3-1@1.0.0-alpha.5':
    dependencies:
      '@babel/runtime-corejs3': 7.24.5
      '@swagger-api/apidom-core': 1.0.0-alpha.5
      '@swagger-api/apidom-ns-openapi-3-1': 1.0.0-alpha.5
      '@swagger-api/apidom-parser-adapter-yaml-1-2': 1.0.0-alpha.5
      '@types/ramda': 0.30.0
      ramda: 0.30.1
      ramda-adjunct: 5.0.1(ramda@0.30.1)
    optional: true

  '@swagger-api/apidom-parser-adapter-workflows-json-1@1.0.0-alpha.5':
    dependencies:
      '@babel/runtime-corejs3': 7.24.5
      '@swagger-api/apidom-core': 1.0.0-alpha.5
      '@swagger-api/apidom-ns-workflows-1': 1.0.0-alpha.5
      '@swagger-api/apidom-parser-adapter-json': 1.0.0-alpha.5
      '@types/ramda': 0.30.0
      ramda: 0.30.1
      ramda-adjunct: 5.0.1(ramda@0.30.1)
    optional: true

  '@swagger-api/apidom-parser-adapter-workflows-yaml-1@1.0.0-alpha.5':
    dependencies:
      '@babel/runtime-corejs3': 7.24.5
      '@swagger-api/apidom-core': 1.0.0-alpha.5
      '@swagger-api/apidom-ns-workflows-1': 1.0.0-alpha.5
      '@swagger-api/apidom-parser-adapter-yaml-1-2': 1.0.0-alpha.5
      '@types/ramda': 0.30.0
      ramda: 0.30.1
      ramda-adjunct: 5.0.1(ramda@0.30.1)
    optional: true

  '@swagger-api/apidom-parser-adapter-yaml-1-2@1.0.0-alpha.5':
    dependencies:
      '@babel/runtime-corejs3': 7.24.5
      '@swagger-api/apidom-ast': 1.0.0-alpha.5
      '@swagger-api/apidom-core': 1.0.0-alpha.5
      '@swagger-api/apidom-error': 1.0.0-alpha.5
      '@types/ramda': 0.30.0
      ramda: 0.30.1
      ramda-adjunct: 5.0.1(ramda@0.30.1)
      tree-sitter: 0.20.4
      tree-sitter-yaml: 0.5.0
      web-tree-sitter: 0.20.3
    optional: true

  '@swagger-api/apidom-reference@1.0.0-alpha.5':
    dependencies:
      '@babel/runtime-corejs3': 7.24.5
      '@swagger-api/apidom-core': 1.0.0-alpha.5
      '@types/ramda': 0.30.0
      axios: 1.7.2
      minimatch: 7.4.6
      process: 0.11.10
      ramda: 0.30.1
      ramda-adjunct: 5.0.1(ramda@0.30.1)
    optionalDependencies:
      '@swagger-api/apidom-error': 1.0.0-alpha.5
      '@swagger-api/apidom-json-pointer': 1.0.0-alpha.5
      '@swagger-api/apidom-ns-asyncapi-2': 1.0.0-alpha.5
      '@swagger-api/apidom-ns-openapi-2': 1.0.0-alpha.5
      '@swagger-api/apidom-ns-openapi-3-0': 1.0.0-alpha.5
      '@swagger-api/apidom-ns-openapi-3-1': 1.0.0-alpha.5
      '@swagger-api/apidom-ns-workflows-1': 1.0.0-alpha.5
      '@swagger-api/apidom-parser-adapter-api-design-systems-json': 1.0.0-alpha.5
      '@swagger-api/apidom-parser-adapter-api-design-systems-yaml': 1.0.0-alpha.5
      '@swagger-api/apidom-parser-adapter-asyncapi-json-2': 1.0.0-alpha.5
      '@swagger-api/apidom-parser-adapter-asyncapi-yaml-2': 1.0.0-alpha.5
      '@swagger-api/apidom-parser-adapter-json': 1.0.0-alpha.5
      '@swagger-api/apidom-parser-adapter-openapi-json-2': 1.0.0-alpha.5
      '@swagger-api/apidom-parser-adapter-openapi-json-3-0': 1.0.0-alpha.5
      '@swagger-api/apidom-parser-adapter-openapi-json-3-1': 1.0.0-alpha.5
      '@swagger-api/apidom-parser-adapter-openapi-yaml-2': 1.0.0-alpha.5
      '@swagger-api/apidom-parser-adapter-openapi-yaml-3-0': 1.0.0-alpha.5
      '@swagger-api/apidom-parser-adapter-openapi-yaml-3-1': 1.0.0-alpha.5
      '@swagger-api/apidom-parser-adapter-workflows-json-1': 1.0.0-alpha.5
      '@swagger-api/apidom-parser-adapter-workflows-yaml-1': 1.0.0-alpha.5
      '@swagger-api/apidom-parser-adapter-yaml-1-2': 1.0.0-alpha.5
    transitivePeerDependencies:
      - debug

  '@swc/counter@0.1.3': {}

  '@swc/helpers@0.5.5':
    dependencies:
      '@swc/counter': 0.1.3
      tslib: 2.6.2

  '@t3-oss/env-core@0.11.1(typescript@5.5.4)(zod@3.23.8)':
    dependencies:
      zod: 3.23.8
    optionalDependencies:
      typescript: 5.5.4

  '@t3-oss/env-nextjs@0.11.1(typescript@5.5.4)(zod@3.23.8)':
    dependencies:
      '@t3-oss/env-core': 0.11.1(typescript@5.5.4)(zod@3.23.8)
      zod: 3.23.8
    optionalDependencies:
      typescript: 5.5.4

  '@tabler/icons-react@3.14.0(react@18.3.1)':
    dependencies:
      '@tabler/icons': 3.14.0
      react: 18.3.1

  '@tabler/icons@3.14.0': {}

  '@tanstack/match-sorter-utils@8.15.1':
    dependencies:
      remove-accents: 0.5.0

  '@tanstack/query-core@5.53.1': {}

  '@tanstack/query-devtools@5.52.3': {}

  '@tanstack/react-query-devtools@5.53.1(@tanstack/react-query@5.53.1(react@18.3.1))(react@18.3.1)':
    dependencies:
      '@tanstack/query-devtools': 5.52.3
      '@tanstack/react-query': 5.53.1(react@18.3.1)
      react: 18.3.1

  '@tanstack/react-query-next-experimental@5.53.1(@tanstack/react-query@5.53.1(react@18.3.1))(next@14.2.7(@babel/core@7.24.6)(react-dom@18.3.1(react@18.3.1))(react@18.3.1)(sass@1.77.8))(react@18.3.1)':
    dependencies:
      '@tanstack/react-query': 5.53.1(react@18.3.1)
      next: 14.2.7(@babel/core@7.24.6)(react-dom@18.3.1(react@18.3.1))(react@18.3.1)(sass@1.77.8)
      react: 18.3.1

  '@tanstack/react-query@5.53.1(react@18.3.1)':
    dependencies:
      '@tanstack/query-core': 5.53.1
      react: 18.3.1

  '@tanstack/react-table@8.19.3(react-dom@18.3.1(react@18.3.1))(react@18.3.1)':
    dependencies:
      '@tanstack/table-core': 8.19.3
      react: 18.3.1
      react-dom: 18.3.1(react@18.3.1)

  '@tanstack/react-virtual@3.8.3(react-dom@18.3.1(react@18.3.1))(react@18.3.1)':
    dependencies:
      '@tanstack/virtual-core': 3.8.3
      react: 18.3.1
      react-dom: 18.3.1(react@18.3.1)

  '@tanstack/table-core@8.19.3': {}

  '@tanstack/virtual-core@3.8.3': {}

  '@tiptap/core@2.6.6(@tiptap/pm@2.6.6)':
    dependencies:
      '@tiptap/pm': 2.6.6

  '@tiptap/extension-blockquote@2.6.6(@tiptap/core@2.6.6(@tiptap/pm@2.6.6))':
    dependencies:
      '@tiptap/core': 2.6.6(@tiptap/pm@2.6.6)

  '@tiptap/extension-bold@2.6.6(@tiptap/core@2.6.6(@tiptap/pm@2.6.6))':
    dependencies:
      '@tiptap/core': 2.6.6(@tiptap/pm@2.6.6)

  '@tiptap/extension-bubble-menu@2.6.6(@tiptap/core@2.6.6(@tiptap/pm@2.6.6))(@tiptap/pm@2.6.6)':
    dependencies:
      '@tiptap/core': 2.6.6(@tiptap/pm@2.6.6)
      '@tiptap/pm': 2.6.6
      tippy.js: 6.3.7

  '@tiptap/extension-bullet-list@2.6.6(@tiptap/core@2.6.6(@tiptap/pm@2.6.6))':
    dependencies:
      '@tiptap/core': 2.6.6(@tiptap/pm@2.6.6)

  '@tiptap/extension-code-block@2.6.6(@tiptap/core@2.6.6(@tiptap/pm@2.6.6))(@tiptap/pm@2.6.6)':
    dependencies:
      '@tiptap/core': 2.6.6(@tiptap/pm@2.6.6)
      '@tiptap/pm': 2.6.6

  '@tiptap/extension-code@2.6.6(@tiptap/core@2.6.6(@tiptap/pm@2.6.6))':
    dependencies:
      '@tiptap/core': 2.6.6(@tiptap/pm@2.6.6)

  '@tiptap/extension-color@2.6.6(@tiptap/core@2.6.6(@tiptap/pm@2.6.6))(@tiptap/extension-text-style@2.6.6(@tiptap/core@2.6.6(@tiptap/pm@2.6.6)))':
    dependencies:
      '@tiptap/core': 2.6.6(@tiptap/pm@2.6.6)
      '@tiptap/extension-text-style': 2.6.6(@tiptap/core@2.6.6(@tiptap/pm@2.6.6))

  '@tiptap/extension-document@2.6.6(@tiptap/core@2.6.6(@tiptap/pm@2.6.6))':
    dependencies:
      '@tiptap/core': 2.6.6(@tiptap/pm@2.6.6)

  '@tiptap/extension-dropcursor@2.6.6(@tiptap/core@2.6.6(@tiptap/pm@2.6.6))(@tiptap/pm@2.6.6)':
    dependencies:
      '@tiptap/core': 2.6.6(@tiptap/pm@2.6.6)
      '@tiptap/pm': 2.6.6

  '@tiptap/extension-floating-menu@2.6.6(@tiptap/core@2.6.6(@tiptap/pm@2.6.6))(@tiptap/pm@2.6.6)':
    dependencies:
      '@tiptap/core': 2.6.6(@tiptap/pm@2.6.6)
      '@tiptap/pm': 2.6.6
      tippy.js: 6.3.7

  '@tiptap/extension-gapcursor@2.6.6(@tiptap/core@2.6.6(@tiptap/pm@2.6.6))(@tiptap/pm@2.6.6)':
    dependencies:
      '@tiptap/core': 2.6.6(@tiptap/pm@2.6.6)
      '@tiptap/pm': 2.6.6

  '@tiptap/extension-hard-break@2.6.6(@tiptap/core@2.6.6(@tiptap/pm@2.6.6))':
    dependencies:
      '@tiptap/core': 2.6.6(@tiptap/pm@2.6.6)

  '@tiptap/extension-heading@2.6.6(@tiptap/core@2.6.6(@tiptap/pm@2.6.6))':
    dependencies:
      '@tiptap/core': 2.6.6(@tiptap/pm@2.6.6)

  '@tiptap/extension-highlight@2.6.6(@tiptap/core@2.6.6(@tiptap/pm@2.6.6))':
    dependencies:
      '@tiptap/core': 2.6.6(@tiptap/pm@2.6.6)

  '@tiptap/extension-history@2.6.6(@tiptap/core@2.6.6(@tiptap/pm@2.6.6))(@tiptap/pm@2.6.6)':
    dependencies:
      '@tiptap/core': 2.6.6(@tiptap/pm@2.6.6)
      '@tiptap/pm': 2.6.6

  '@tiptap/extension-horizontal-rule@2.6.6(@tiptap/core@2.6.6(@tiptap/pm@2.6.6))(@tiptap/pm@2.6.6)':
    dependencies:
      '@tiptap/core': 2.6.6(@tiptap/pm@2.6.6)
      '@tiptap/pm': 2.6.6

  '@tiptap/extension-image@2.6.6(@tiptap/core@2.6.6(@tiptap/pm@2.6.6))':
    dependencies:
      '@tiptap/core': 2.6.6(@tiptap/pm@2.6.6)

  '@tiptap/extension-italic@2.6.6(@tiptap/core@2.6.6(@tiptap/pm@2.6.6))':
    dependencies:
      '@tiptap/core': 2.6.6(@tiptap/pm@2.6.6)

  '@tiptap/extension-link@2.6.6(@tiptap/core@2.6.6(@tiptap/pm@2.6.6))(@tiptap/pm@2.6.6)':
    dependencies:
      '@tiptap/core': 2.6.6(@tiptap/pm@2.6.6)
      '@tiptap/pm': 2.6.6
      linkifyjs: 4.1.3

  '@tiptap/extension-list-item@2.6.6(@tiptap/core@2.6.6(@tiptap/pm@2.6.6))':
    dependencies:
      '@tiptap/core': 2.6.6(@tiptap/pm@2.6.6)

  '@tiptap/extension-ordered-list@2.6.6(@tiptap/core@2.6.6(@tiptap/pm@2.6.6))':
    dependencies:
      '@tiptap/core': 2.6.6(@tiptap/pm@2.6.6)

  '@tiptap/extension-paragraph@2.6.6(@tiptap/core@2.6.6(@tiptap/pm@2.6.6))':
    dependencies:
      '@tiptap/core': 2.6.6(@tiptap/pm@2.6.6)

  '@tiptap/extension-strike@2.6.6(@tiptap/core@2.6.6(@tiptap/pm@2.6.6))':
    dependencies:
      '@tiptap/core': 2.6.6(@tiptap/pm@2.6.6)

  '@tiptap/extension-table-cell@2.6.6(@tiptap/core@2.6.6(@tiptap/pm@2.6.6))':
    dependencies:
      '@tiptap/core': 2.6.6(@tiptap/pm@2.6.6)

  '@tiptap/extension-table-header@2.6.6(@tiptap/core@2.6.6(@tiptap/pm@2.6.6))':
    dependencies:
      '@tiptap/core': 2.6.6(@tiptap/pm@2.6.6)

  '@tiptap/extension-table-row@2.6.6(@tiptap/core@2.6.6(@tiptap/pm@2.6.6))':
    dependencies:
      '@tiptap/core': 2.6.6(@tiptap/pm@2.6.6)

  '@tiptap/extension-table@2.6.6(@tiptap/core@2.6.6(@tiptap/pm@2.6.6))(@tiptap/pm@2.6.6)':
    dependencies:
      '@tiptap/core': 2.6.6(@tiptap/pm@2.6.6)
      '@tiptap/pm': 2.6.6

  '@tiptap/extension-task-item@2.6.6(@tiptap/core@2.6.6(@tiptap/pm@2.6.6))(@tiptap/pm@2.6.6)':
    dependencies:
      '@tiptap/core': 2.6.6(@tiptap/pm@2.6.6)
      '@tiptap/pm': 2.6.6

  '@tiptap/extension-task-list@2.6.6(@tiptap/core@2.6.6(@tiptap/pm@2.6.6))':
    dependencies:
      '@tiptap/core': 2.6.6(@tiptap/pm@2.6.6)

  '@tiptap/extension-text-align@2.6.6(@tiptap/core@2.6.6(@tiptap/pm@2.6.6))':
    dependencies:
      '@tiptap/core': 2.6.6(@tiptap/pm@2.6.6)

  '@tiptap/extension-text-style@2.6.6(@tiptap/core@2.6.6(@tiptap/pm@2.6.6))':
    dependencies:
      '@tiptap/core': 2.6.6(@tiptap/pm@2.6.6)

  '@tiptap/extension-text@2.6.6(@tiptap/core@2.6.6(@tiptap/pm@2.6.6))':
    dependencies:
      '@tiptap/core': 2.6.6(@tiptap/pm@2.6.6)

  '@tiptap/extension-underline@2.6.6(@tiptap/core@2.6.6(@tiptap/pm@2.6.6))':
    dependencies:
      '@tiptap/core': 2.6.6(@tiptap/pm@2.6.6)

  '@tiptap/pm@2.6.6':
    dependencies:
      prosemirror-changeset: 2.2.1
      prosemirror-collab: 1.3.1
      prosemirror-commands: 1.5.2
      prosemirror-dropcursor: 1.8.1
      prosemirror-gapcursor: 1.3.2
      prosemirror-history: 1.4.1
      prosemirror-inputrules: 1.4.0
      prosemirror-keymap: 1.2.2
      prosemirror-markdown: 1.13.0
      prosemirror-menu: 1.2.4
      prosemirror-model: 1.22.3
      prosemirror-schema-basic: 1.2.3
      prosemirror-schema-list: 1.4.1
      prosemirror-state: 1.4.3
      prosemirror-tables: 1.4.0
      prosemirror-trailing-node: 2.0.9(prosemirror-model@1.22.3)(prosemirror-state@1.4.3)(prosemirror-view@1.33.10)
      prosemirror-transform: 1.10.0
      prosemirror-view: 1.33.10

  '@tiptap/react@2.6.6(@tiptap/core@2.6.6(@tiptap/pm@2.6.6))(@tiptap/pm@2.6.6)(react-dom@18.3.1(react@18.3.1))(react@18.3.1)':
    dependencies:
      '@tiptap/core': 2.6.6(@tiptap/pm@2.6.6)
      '@tiptap/extension-bubble-menu': 2.6.6(@tiptap/core@2.6.6(@tiptap/pm@2.6.6))(@tiptap/pm@2.6.6)
      '@tiptap/extension-floating-menu': 2.6.6(@tiptap/core@2.6.6(@tiptap/pm@2.6.6))(@tiptap/pm@2.6.6)
      '@tiptap/pm': 2.6.6
      '@types/use-sync-external-store': 0.0.6
      react: 18.3.1
      react-dom: 18.3.1(react@18.3.1)
      use-sync-external-store: 1.2.2(react@18.3.1)

  '@tiptap/starter-kit@2.6.6':
    dependencies:
      '@tiptap/core': 2.6.6(@tiptap/pm@2.6.6)
      '@tiptap/extension-blockquote': 2.6.6(@tiptap/core@2.6.6(@tiptap/pm@2.6.6))
      '@tiptap/extension-bold': 2.6.6(@tiptap/core@2.6.6(@tiptap/pm@2.6.6))
      '@tiptap/extension-bullet-list': 2.6.6(@tiptap/core@2.6.6(@tiptap/pm@2.6.6))
      '@tiptap/extension-code': 2.6.6(@tiptap/core@2.6.6(@tiptap/pm@2.6.6))
      '@tiptap/extension-code-block': 2.6.6(@tiptap/core@2.6.6(@tiptap/pm@2.6.6))(@tiptap/pm@2.6.6)
      '@tiptap/extension-document': 2.6.6(@tiptap/core@2.6.6(@tiptap/pm@2.6.6))
      '@tiptap/extension-dropcursor': 2.6.6(@tiptap/core@2.6.6(@tiptap/pm@2.6.6))(@tiptap/pm@2.6.6)
      '@tiptap/extension-gapcursor': 2.6.6(@tiptap/core@2.6.6(@tiptap/pm@2.6.6))(@tiptap/pm@2.6.6)
      '@tiptap/extension-hard-break': 2.6.6(@tiptap/core@2.6.6(@tiptap/pm@2.6.6))
      '@tiptap/extension-heading': 2.6.6(@tiptap/core@2.6.6(@tiptap/pm@2.6.6))
      '@tiptap/extension-history': 2.6.6(@tiptap/core@2.6.6(@tiptap/pm@2.6.6))(@tiptap/pm@2.6.6)
      '@tiptap/extension-horizontal-rule': 2.6.6(@tiptap/core@2.6.6(@tiptap/pm@2.6.6))(@tiptap/pm@2.6.6)
      '@tiptap/extension-italic': 2.6.6(@tiptap/core@2.6.6(@tiptap/pm@2.6.6))
      '@tiptap/extension-list-item': 2.6.6(@tiptap/core@2.6.6(@tiptap/pm@2.6.6))
      '@tiptap/extension-ordered-list': 2.6.6(@tiptap/core@2.6.6(@tiptap/pm@2.6.6))
      '@tiptap/extension-paragraph': 2.6.6(@tiptap/core@2.6.6(@tiptap/pm@2.6.6))
      '@tiptap/extension-strike': 2.6.6(@tiptap/core@2.6.6(@tiptap/pm@2.6.6))
      '@tiptap/extension-text': 2.6.6(@tiptap/core@2.6.6(@tiptap/pm@2.6.6))
      '@tiptap/pm': 2.6.6

  '@tootallnate/quickjs-emscripten@0.23.0': {}

  '@trpc/client@11.0.0-rc.490(@trpc/server@11.0.0-rc.490)':
    dependencies:
      '@trpc/server': 11.0.0-rc.490

  '@trpc/next@11.0.0-rc.490(@tanstack/react-query@5.53.1(react@18.3.1))(@trpc/client@11.0.0-rc.490(@trpc/server@11.0.0-rc.490))(@trpc/react-query@11.0.0-rc.490(@tanstack/react-query@5.53.1(react@18.3.1))(@trpc/client@11.0.0-rc.490(@trpc/server@11.0.0-rc.490))(@trpc/server@11.0.0-rc.490)(react-dom@18.3.1(react@18.3.1))(react@18.3.1))(@trpc/server@11.0.0-rc.490)(next@14.2.7(@babel/core@7.24.6)(react-dom@18.3.1(react@18.3.1))(react@18.3.1)(sass@1.77.8))(react-dom@18.3.1(react@18.3.1))(react@18.3.1)':
    dependencies:
      '@trpc/client': 11.0.0-rc.490(@trpc/server@11.0.0-rc.490)
      '@trpc/server': 11.0.0-rc.490
      next: 14.2.7(@babel/core@7.24.6)(react-dom@18.3.1(react@18.3.1))(react@18.3.1)(sass@1.77.8)
      react: 18.3.1
      react-dom: 18.3.1(react@18.3.1)
    optionalDependencies:
      '@tanstack/react-query': 5.53.1(react@18.3.1)
      '@trpc/react-query': 11.0.0-rc.490(@tanstack/react-query@5.53.1(react@18.3.1))(@trpc/client@11.0.0-rc.490(@trpc/server@11.0.0-rc.490))(@trpc/server@11.0.0-rc.490)(react-dom@18.3.1(react@18.3.1))(react@18.3.1)

  '@trpc/react-query@11.0.0-rc.490(@tanstack/react-query@5.53.1(react@18.3.1))(@trpc/client@11.0.0-rc.490(@trpc/server@11.0.0-rc.490))(@trpc/server@11.0.0-rc.490)(react-dom@18.3.1(react@18.3.1))(react@18.3.1)':
    dependencies:
      '@tanstack/react-query': 5.53.1(react@18.3.1)
      '@trpc/client': 11.0.0-rc.490(@trpc/server@11.0.0-rc.490)
      '@trpc/server': 11.0.0-rc.490
      react: 18.3.1
      react-dom: 18.3.1(react@18.3.1)

  '@trpc/server@11.0.0-rc.490': {}

  '@tsconfig/node10@1.0.11': {}

  '@tsconfig/node12@1.0.11': {}

  '@tsconfig/node14@1.0.3': {}

  '@tsconfig/node16@1.0.4': {}

  '@tsconfig/svelte@1.0.13': {}

  '@turbo/gen@2.1.1(@types/node@20.16.2)(typescript@5.5.4)':
    dependencies:
      '@turbo/workspaces': 2.1.1
      commander: 10.0.1
      fs-extra: 10.1.0
      inquirer: 8.2.6
      minimatch: 9.0.4
      node-plop: 0.26.3
      picocolors: 1.0.1
      proxy-agent: 6.4.0
      ts-node: 10.9.2(@types/node@20.16.2)(typescript@5.5.4)
      update-check: 1.5.4
      validate-npm-package-name: 5.0.1
    transitivePeerDependencies:
      - '@swc/core'
      - '@swc/wasm'
      - '@types/node'
      - supports-color
      - typescript

  '@turbo/workspaces@2.1.1':
    dependencies:
      commander: 10.0.1
      execa: 5.1.1
      fast-glob: 3.3.2
      fs-extra: 10.1.0
      gradient-string: 2.0.2
      inquirer: 8.2.6
      js-yaml: 4.1.0
      ora: 4.1.1
      picocolors: 1.0.1
      rimraf: 3.0.2
      semver: 7.6.3
      update-check: 1.5.4

  '@types/asn1@0.2.4':
    dependencies:
      '@types/node': 20.16.2

  '@types/babel__core@7.20.5':
    dependencies:
      '@babel/parser': 7.24.7
      '@babel/types': 7.24.6
      '@types/babel__generator': 7.6.8
      '@types/babel__template': 7.4.4
      '@types/babel__traverse': 7.20.5

  '@types/babel__generator@7.6.8':
    dependencies:
      '@babel/types': 7.24.6

  '@types/babel__template@7.4.4':
    dependencies:
      '@babel/parser': 7.24.7
      '@babel/types': 7.24.6

  '@types/babel__traverse@7.20.5':
    dependencies:
      '@babel/types': 7.24.6

  '@types/bcrypt@5.0.2':
    dependencies:
      '@types/node': 20.16.2

  '@types/better-sqlite3@7.6.11':
    dependencies:
      '@types/node': 20.16.2

  '@types/body-parser@1.19.5':
    dependencies:
      '@types/connect': 3.4.38
      '@types/node': 20.16.2

  '@types/chroma-js@2.4.4': {}

  '@types/connect@3.4.38':
    dependencies:
      '@types/node': 20.16.2

  '@types/cookie@0.6.0': {}

  '@types/cookies@0.9.0':
    dependencies:
      '@types/connect': 3.4.38
      '@types/express': 4.17.21
      '@types/keygrip': 1.0.6
      '@types/node': 20.16.2

  '@types/css-font-loading-module@0.0.7': {}

  '@types/css-modules@1.0.5': {}

  '@types/docker-modem@3.0.6':
    dependencies:
      '@types/node': 20.16.2
      '@types/ssh2': 1.15.0

  '@types/dockerode@3.3.31':
    dependencies:
      '@types/docker-modem': 3.0.6
      '@types/node': 20.16.2
      '@types/ssh2': 1.15.0

  '@types/eslint-scope@3.7.7':
    dependencies:
      '@types/eslint': 8.56.10
      '@types/estree': 1.0.5

  '@types/eslint@8.56.10':
    dependencies:
      '@types/estree': 1.0.5
      '@types/json-schema': 7.0.15

  '@types/estree@1.0.5': {}

  '@types/express-serve-static-core@4.19.0':
    dependencies:
      '@types/node': 20.16.2
      '@types/qs': 6.9.15
      '@types/range-parser': 1.2.7
      '@types/send': 0.17.4

  '@types/express@4.17.21':
    dependencies:
      '@types/body-parser': 1.19.5
      '@types/express-serve-static-core': 4.19.0
      '@types/qs': 6.9.15
      '@types/serve-static': 1.15.7

  '@types/glob@7.2.0':
    dependencies:
      '@types/minimatch': 5.1.2
      '@types/node': 20.16.2

  '@types/hast@2.3.10':
    dependencies:
      '@types/unist': 2.0.10

  '@types/http-errors@2.0.4': {}

  '@types/inquirer@6.5.0':
    dependencies:
      '@types/through': 0.0.33
      rxjs: 6.6.7

  '@types/json-schema@7.0.15': {}

  '@types/json5@0.0.29': {}

  '@types/keygrip@1.0.6': {}

  '@types/mime@1.3.5': {}

  '@types/minimatch@5.1.2': {}

  '@types/node-cron@3.0.11': {}

  '@types/node@18.19.33':
    dependencies:
      undici-types: 5.26.5

  '@types/node@20.16.2':
    dependencies:
      undici-types: 6.19.6

  '@types/prismjs@1.26.4': {}

  '@types/prop-types@15.7.12': {}

  '@types/qs@6.9.15': {}

  '@types/ramda@0.30.0':
    dependencies:
      types-ramda: 0.30.0

  '@types/range-parser@1.2.7': {}

  '@types/react-dom@18.3.0':
    dependencies:
      '@types/react': 18.3.5

  '@types/react@18.3.5':
    dependencies:
      '@types/prop-types': 15.7.12
      csstype: 3.1.3

  '@types/send@0.17.4':
    dependencies:
      '@types/mime': 1.3.5
      '@types/node': 20.16.2

  '@types/serve-static@1.15.7':
    dependencies:
      '@types/http-errors': 2.0.4
      '@types/node': 20.16.2
      '@types/send': 0.17.4

  '@types/ssh2-streams@0.1.12':
    dependencies:
      '@types/node': 20.16.2

  '@types/ssh2@0.5.52':
    dependencies:
      '@types/node': 20.16.2
      '@types/ssh2-streams': 0.1.12

  '@types/ssh2@1.15.0':
    dependencies:
      '@types/node': 18.19.33

  '@types/swagger-ui-react@4.18.3':
    dependencies:
      '@types/react': 18.3.5

  '@types/through@0.0.33':
    dependencies:
      '@types/node': 20.16.2

  '@types/tinycolor2@1.4.6': {}

  '@types/triple-beam@1.3.5': {}

  '@types/unist@2.0.10': {}

  '@types/use-sync-external-store@0.0.3': {}

  '@types/use-sync-external-store@0.0.6': {}

  '@types/video.js@7.3.58': {}

  '@types/ws@8.5.12':
    dependencies:
      '@types/node': 20.16.2

  '@typescript-eslint/eslint-plugin@8.3.0(@typescript-eslint/parser@8.3.0(eslint@9.9.1)(typescript@5.5.4))(eslint@9.9.1)(typescript@5.5.4)':
    dependencies:
      '@eslint-community/regexpp': 4.11.0
      '@typescript-eslint/parser': 8.3.0(eslint@9.9.1)(typescript@5.5.4)
      '@typescript-eslint/scope-manager': 8.3.0
      '@typescript-eslint/type-utils': 8.3.0(eslint@9.9.1)(typescript@5.5.4)
      '@typescript-eslint/utils': 8.3.0(eslint@9.9.1)(typescript@5.5.4)
      '@typescript-eslint/visitor-keys': 8.3.0
      eslint: 9.9.1
      graphemer: 1.4.0
      ignore: 5.3.1
      natural-compare: 1.4.0
      ts-api-utils: 1.3.0(typescript@5.5.4)
    optionalDependencies:
      typescript: 5.5.4
    transitivePeerDependencies:
      - supports-color

  '@typescript-eslint/parser@8.3.0(eslint@9.9.1)(typescript@5.5.4)':
    dependencies:
      '@typescript-eslint/scope-manager': 8.3.0
      '@typescript-eslint/types': 8.3.0
      '@typescript-eslint/typescript-estree': 8.3.0(typescript@5.5.4)
      '@typescript-eslint/visitor-keys': 8.3.0
      debug: 4.3.6
      eslint: 9.9.1
    optionalDependencies:
      typescript: 5.5.4
    transitivePeerDependencies:
      - supports-color

  '@typescript-eslint/scope-manager@8.3.0':
    dependencies:
      '@typescript-eslint/types': 8.3.0
      '@typescript-eslint/visitor-keys': 8.3.0

  '@typescript-eslint/type-utils@8.3.0(eslint@9.9.1)(typescript@5.5.4)':
    dependencies:
      '@typescript-eslint/typescript-estree': 8.3.0(typescript@5.5.4)
      '@typescript-eslint/utils': 8.3.0(eslint@9.9.1)(typescript@5.5.4)
      debug: 4.3.6
      ts-api-utils: 1.3.0(typescript@5.5.4)
    optionalDependencies:
      typescript: 5.5.4
    transitivePeerDependencies:
      - eslint
      - supports-color

  '@typescript-eslint/types@8.3.0': {}

  '@typescript-eslint/typescript-estree@8.3.0(typescript@5.5.4)':
    dependencies:
      '@typescript-eslint/types': 8.3.0
      '@typescript-eslint/visitor-keys': 8.3.0
      debug: 4.3.6
      fast-glob: 3.3.2
      is-glob: 4.0.3
      minimatch: 9.0.4
      semver: 7.6.3
      ts-api-utils: 1.3.0(typescript@5.5.4)
    optionalDependencies:
      typescript: 5.5.4
    transitivePeerDependencies:
      - supports-color

  '@typescript-eslint/utils@8.3.0(eslint@9.9.1)(typescript@5.5.4)':
    dependencies:
      '@eslint-community/eslint-utils': 4.4.0(eslint@9.9.1)
      '@typescript-eslint/scope-manager': 8.3.0
      '@typescript-eslint/types': 8.3.0
      '@typescript-eslint/typescript-estree': 8.3.0(typescript@5.5.4)
      eslint: 9.9.1
    transitivePeerDependencies:
      - supports-color
      - typescript

  '@typescript-eslint/visitor-keys@8.3.0':
    dependencies:
      '@typescript-eslint/types': 8.3.0
      eslint-visitor-keys: 3.4.3

  '@umami/node@0.4.0': {}

  '@videojs/http-streaming@3.13.2(video.js@8.17.3)':
    dependencies:
      '@babel/runtime': 7.24.5
      '@videojs/vhs-utils': 4.0.0
      aes-decrypter: 4.0.1
      global: 4.4.0
      m3u8-parser: 7.1.0
      mpd-parser: 1.3.0
      mux.js: 7.0.3
      video.js: 8.17.3

  '@videojs/vhs-utils@3.0.5':
    dependencies:
      '@babel/runtime': 7.24.5
      global: 4.4.0
      url-toolkit: 2.2.5

  '@videojs/vhs-utils@4.0.0':
    dependencies:
      '@babel/runtime': 7.24.5
      global: 4.4.0
      url-toolkit: 2.2.5

  '@videojs/xhr@2.7.0':
    dependencies:
      '@babel/runtime': 7.24.5
      global: 4.4.0
      is-function: 1.0.2

  '@vitejs/plugin-react@4.3.1(vite@5.2.11(@types/node@20.16.2)(sass@1.77.8)(sugarss@4.0.1(postcss@8.4.38))(terser@5.31.0))':
    dependencies:
      '@babel/core': 7.24.6
      '@babel/plugin-transform-react-jsx-self': 7.24.5(@babel/core@7.24.6)
      '@babel/plugin-transform-react-jsx-source': 7.24.1(@babel/core@7.24.6)
      '@types/babel__core': 7.20.5
      react-refresh: 0.14.2
      vite: 5.2.11(@types/node@20.16.2)(sass@1.77.8)(sugarss@4.0.1(postcss@8.4.38))(terser@5.31.0)
    transitivePeerDependencies:
      - supports-color

  '@vitest/coverage-v8@2.0.5(vitest@2.0.5(@types/node@20.16.2)(@vitest/ui@2.0.5)(jsdom@25.0.0)(sass@1.77.8)(sugarss@4.0.1(postcss@8.4.38))(terser@5.31.0))':
    dependencies:
      '@ampproject/remapping': 2.3.0
      '@bcoe/v8-coverage': 0.2.3
      debug: 4.3.5
      istanbul-lib-coverage: 3.2.2
      istanbul-lib-report: 3.0.1
      istanbul-lib-source-maps: 5.0.6
      istanbul-reports: 3.1.7
      magic-string: 0.30.10
      magicast: 0.3.4
      std-env: 3.7.0
      test-exclude: 7.0.1
      tinyrainbow: 1.2.0
      vitest: 2.0.5(@types/node@20.16.2)(@vitest/ui@2.0.5)(jsdom@25.0.0)(sass@1.77.8)(sugarss@4.0.1(postcss@8.4.38))(terser@5.31.0)
    transitivePeerDependencies:
      - supports-color

  '@vitest/expect@2.0.5':
    dependencies:
      '@vitest/spy': 2.0.5
      '@vitest/utils': 2.0.5
      chai: 5.1.1
      tinyrainbow: 1.2.0

  '@vitest/pretty-format@2.0.5':
    dependencies:
      tinyrainbow: 1.2.0

  '@vitest/runner@2.0.5':
    dependencies:
      '@vitest/utils': 2.0.5
      pathe: 1.1.2

  '@vitest/snapshot@2.0.5':
    dependencies:
      '@vitest/pretty-format': 2.0.5
      magic-string: 0.30.10
      pathe: 1.1.2

  '@vitest/spy@2.0.5':
    dependencies:
      tinyspy: 3.0.0

  '@vitest/ui@2.0.5(vitest@2.0.5)':
    dependencies:
      '@vitest/utils': 2.0.5
      fast-glob: 3.3.2
      fflate: 0.8.2
      flatted: 3.3.1
      pathe: 1.1.2
      sirv: 2.0.4
      tinyrainbow: 1.2.0
      vitest: 2.0.5(@types/node@20.16.2)(@vitest/ui@2.0.5)(jsdom@25.0.0)(sass@1.77.8)(sugarss@4.0.1(postcss@8.4.38))(terser@5.31.0)

  '@vitest/utils@2.0.5':
    dependencies:
      '@vitest/pretty-format': 2.0.5
      estree-walker: 3.0.3
      loupe: 3.1.1
      tinyrainbow: 1.2.0

  '@vue/compiler-core@3.4.31':
    dependencies:
      '@babel/parser': 7.24.7
      '@vue/shared': 3.4.31
      entities: 4.5.0
      estree-walker: 2.0.2
      source-map-js: 1.2.0
    optional: true

  '@vue/compiler-dom@3.4.31':
    dependencies:
      '@vue/compiler-core': 3.4.31
      '@vue/shared': 3.4.31
    optional: true

  '@vue/compiler-sfc@3.4.31':
    dependencies:
      '@babel/parser': 7.24.7
      '@vue/compiler-core': 3.4.31
      '@vue/compiler-dom': 3.4.31
      '@vue/compiler-ssr': 3.4.31
      '@vue/shared': 3.4.31
      estree-walker: 2.0.2
      magic-string: 0.30.10
      postcss: 8.4.38
      source-map-js: 1.2.0
    optional: true

  '@vue/compiler-ssr@3.4.31':
    dependencies:
      '@vue/compiler-dom': 3.4.31
      '@vue/shared': 3.4.31
    optional: true

  '@vue/shared@3.4.31':
    optional: true

  '@webassemblyjs/ast@1.12.1':
    dependencies:
      '@webassemblyjs/helper-numbers': 1.11.6
      '@webassemblyjs/helper-wasm-bytecode': 1.11.6

  '@webassemblyjs/floating-point-hex-parser@1.11.6': {}

  '@webassemblyjs/helper-api-error@1.11.6': {}

  '@webassemblyjs/helper-buffer@1.12.1': {}

  '@webassemblyjs/helper-numbers@1.11.6':
    dependencies:
      '@webassemblyjs/floating-point-hex-parser': 1.11.6
      '@webassemblyjs/helper-api-error': 1.11.6
      '@xtuc/long': 4.2.2

  '@webassemblyjs/helper-wasm-bytecode@1.11.6': {}

  '@webassemblyjs/helper-wasm-section@1.12.1':
    dependencies:
      '@webassemblyjs/ast': 1.12.1
      '@webassemblyjs/helper-buffer': 1.12.1
      '@webassemblyjs/helper-wasm-bytecode': 1.11.6
      '@webassemblyjs/wasm-gen': 1.12.1

  '@webassemblyjs/ieee754@1.11.6':
    dependencies:
      '@xtuc/ieee754': 1.2.0

  '@webassemblyjs/leb128@1.11.6':
    dependencies:
      '@xtuc/long': 4.2.2

  '@webassemblyjs/utf8@1.11.6': {}

  '@webassemblyjs/wasm-edit@1.12.1':
    dependencies:
      '@webassemblyjs/ast': 1.12.1
      '@webassemblyjs/helper-buffer': 1.12.1
      '@webassemblyjs/helper-wasm-bytecode': 1.11.6
      '@webassemblyjs/helper-wasm-section': 1.12.1
      '@webassemblyjs/wasm-gen': 1.12.1
      '@webassemblyjs/wasm-opt': 1.12.1
      '@webassemblyjs/wasm-parser': 1.12.1
      '@webassemblyjs/wast-printer': 1.12.1

  '@webassemblyjs/wasm-gen@1.12.1':
    dependencies:
      '@webassemblyjs/ast': 1.12.1
      '@webassemblyjs/helper-wasm-bytecode': 1.11.6
      '@webassemblyjs/ieee754': 1.11.6
      '@webassemblyjs/leb128': 1.11.6
      '@webassemblyjs/utf8': 1.11.6

  '@webassemblyjs/wasm-opt@1.12.1':
    dependencies:
      '@webassemblyjs/ast': 1.12.1
      '@webassemblyjs/helper-buffer': 1.12.1
      '@webassemblyjs/wasm-gen': 1.12.1
      '@webassemblyjs/wasm-parser': 1.12.1

  '@webassemblyjs/wasm-parser@1.12.1':
    dependencies:
      '@webassemblyjs/ast': 1.12.1
      '@webassemblyjs/helper-api-error': 1.11.6
      '@webassemblyjs/helper-wasm-bytecode': 1.11.6
      '@webassemblyjs/ieee754': 1.11.6
      '@webassemblyjs/leb128': 1.11.6
      '@webassemblyjs/utf8': 1.11.6

  '@webassemblyjs/wast-printer@1.12.1':
    dependencies:
      '@webassemblyjs/ast': 1.12.1
      '@xtuc/long': 4.2.2

  '@xmldom/xmldom@0.8.10': {}

  '@xstate/fsm@1.6.5': {}

  '@xterm/addon-canvas@0.7.0(@xterm/xterm@5.5.0)':
    dependencies:
      '@xterm/xterm': 5.5.0

  '@xterm/addon-fit@0.10.0(@xterm/xterm@5.5.0)':
    dependencies:
      '@xterm/xterm': 5.5.0

  '@xterm/xterm@5.5.0': {}

  '@xtuc/ieee754@1.2.0': {}

  '@xtuc/long@4.2.2': {}

  abbrev@1.1.1: {}

  abort-controller@3.0.0:
    dependencies:
      event-target-shim: 5.0.1

  accepts@1.3.8:
    dependencies:
      mime-types: 2.1.35
      negotiator: 0.6.3

  acorn-import-assertions@1.9.0(acorn@8.12.0):
    dependencies:
      acorn: 8.12.0

  acorn-jsx@5.3.2(acorn@8.12.0):
    dependencies:
      acorn: 8.12.0

  acorn-walk@8.3.2: {}

  acorn@8.12.0: {}

  aes-decrypter@4.0.1:
    dependencies:
      '@babel/runtime': 7.24.5
      '@videojs/vhs-utils': 3.0.5
      global: 4.4.0
      pkcs7: 1.0.4

  agent-base@6.0.2:
    dependencies:
      debug: 4.3.6
    transitivePeerDependencies:
      - supports-color

  agent-base@7.1.1:
    dependencies:
      debug: 4.3.6
    transitivePeerDependencies:
      - supports-color

  aggregate-error@3.1.0:
    dependencies:
      clean-stack: 2.2.0
      indent-string: 4.0.0

  ajv-keywords@3.5.2(ajv@6.12.6):
    dependencies:
      ajv: 6.12.6

  ajv@6.12.6:
    dependencies:
      fast-deep-equal: 3.1.3
      fast-json-stable-stringify: 2.1.0
      json-schema-traverse: 0.4.1
      uri-js: 4.4.1

  ansi-align@3.0.1:
    dependencies:
      string-width: 4.2.3

  ansi-escapes@4.3.2:
    dependencies:
      type-fest: 0.21.3

  ansi-regex@5.0.1: {}

  ansi-regex@6.0.1: {}

  ansi-styles@3.2.1:
    dependencies:
      color-convert: 1.9.3

  ansi-styles@4.3.0:
    dependencies:
      color-convert: 2.0.1

  ansi-styles@6.2.1: {}

  anymatch@3.1.3:
    dependencies:
      normalize-path: 3.0.0
      picomatch: 2.3.1

  apg-lite@1.0.3: {}

  aproba@2.0.0: {}

  archiver-utils@5.0.2:
    dependencies:
      glob: 10.4.5
      graceful-fs: 4.2.11
      is-stream: 2.0.1
      lazystream: 1.0.1
      lodash: 4.17.21
      normalize-path: 3.0.0
      readable-stream: 4.5.2

  archiver@7.0.1:
    dependencies:
      archiver-utils: 5.0.2
      async: 3.2.5
      buffer-crc32: 1.0.0
      readable-stream: 4.5.2
      readdir-glob: 1.1.3
      tar-stream: 3.1.7
      zip-stream: 6.0.1

  are-we-there-yet@2.0.0:
    dependencies:
      delegates: 1.0.0
      readable-stream: 3.6.2

  arg@4.1.3: {}

  argparse@1.0.10:
    dependencies:
      sprintf-js: 1.0.3

  argparse@2.0.1: {}

  aria-query@5.1.3:
    dependencies:
      deep-equal: 2.2.3

  array-buffer-byte-length@1.0.1:
    dependencies:
      call-bind: 1.0.7
      is-array-buffer: 3.0.4

  array-includes@3.1.8:
    dependencies:
      call-bind: 1.0.7
      define-properties: 1.2.1
      es-abstract: 1.23.3
      es-object-atoms: 1.0.0
      get-intrinsic: 1.2.4
      is-string: 1.0.7

  array-union@2.1.0: {}

  array.prototype.findlast@1.2.5:
    dependencies:
      call-bind: 1.0.7
      define-properties: 1.2.1
      es-abstract: 1.23.3
      es-errors: 1.3.0
      es-object-atoms: 1.0.0
      es-shim-unscopables: 1.0.2

  array.prototype.findlastindex@1.2.5:
    dependencies:
      call-bind: 1.0.7
      define-properties: 1.2.1
      es-abstract: 1.23.3
      es-errors: 1.3.0
      es-object-atoms: 1.0.0
      es-shim-unscopables: 1.0.2

  array.prototype.flat@1.3.2:
    dependencies:
      call-bind: 1.0.7
      define-properties: 1.2.1
      es-abstract: 1.23.3
      es-shim-unscopables: 1.0.2

  array.prototype.flatmap@1.3.2:
    dependencies:
      call-bind: 1.0.7
      define-properties: 1.2.1
      es-abstract: 1.23.3
      es-shim-unscopables: 1.0.2

  array.prototype.tosorted@1.1.4:
    dependencies:
      call-bind: 1.0.7
      define-properties: 1.2.1
      es-abstract: 1.23.3
      es-errors: 1.3.0
      es-shim-unscopables: 1.0.2

  arraybuffer.prototype.slice@1.0.3:
    dependencies:
      array-buffer-byte-length: 1.0.1
      call-bind: 1.0.7
      define-properties: 1.2.1
      es-abstract: 1.23.3
      es-errors: 1.3.0
      get-intrinsic: 1.2.4
      is-array-buffer: 3.0.4
      is-shared-array-buffer: 1.0.3

  asn1@0.2.6:
    dependencies:
      safer-buffer: 2.1.2

  assertion-error@2.0.1: {}

  ast-types-flow@0.0.8: {}

  ast-types@0.13.4:
    dependencies:
      tslib: 2.6.2

  async-lock@1.4.1: {}

  async@3.2.5: {}

  asynckit@0.4.0: {}

  autolinker@3.16.2:
    dependencies:
      tslib: 2.6.2

  available-typed-arrays@1.0.7:
    dependencies:
      possible-typed-array-names: 1.0.0

  aws-ssl-profiles@1.1.1: {}

  axe-core@4.9.1: {}

  axios@1.7.2:
    dependencies:
      follow-redirects: 1.15.6
      form-data: 4.0.0
      proxy-from-env: 1.1.0
    transitivePeerDependencies:
      - debug

  axobject-query@3.1.1:
    dependencies:
      deep-equal: 2.2.3

  b4a@1.6.6: {}

  babel-plugin-syntax-hermes-parser@0.21.1:
    dependencies:
      hermes-parser: 0.21.1

  balanced-match@1.0.2: {}

  bare-events@2.4.2:
    optional: true

  bare-fs@2.3.1:
    dependencies:
      bare-events: 2.4.2
      bare-path: 2.1.3
      bare-stream: 2.1.3
    optional: true

  bare-os@2.4.0:
    optional: true

  bare-path@2.1.3:
    dependencies:
      bare-os: 2.4.0
    optional: true

  bare-stream@2.1.3:
    dependencies:
      streamx: 2.18.0
    optional: true

  base64-arraybuffer@1.0.2: {}

  base64-js@1.5.1: {}

  basic-ftp@5.0.5: {}

  bcrypt-pbkdf@1.0.2:
    dependencies:
      tweetnacl: 0.14.5

  bcrypt@5.1.1:
    dependencies:
      '@mapbox/node-pre-gyp': 1.0.11
      node-addon-api: 5.1.0
    transitivePeerDependencies:
      - encoding
      - supports-color

  bellajs@11.2.0: {}

  better-sqlite3@11.2.1:
    dependencies:
      bindings: 1.5.0
      prebuild-install: 7.1.2

  big.js@5.2.2: {}

  binary-extensions@2.3.0: {}

  bindings@1.5.0:
    dependencies:
      file-uri-to-path: 1.0.0

  bl@4.1.0:
    dependencies:
      buffer: 5.7.1
      inherits: 2.0.4
      readable-stream: 3.6.2

  boxen@5.1.2:
    dependencies:
      ansi-align: 3.0.1
      camelcase: 6.3.0
      chalk: 4.1.2
      cli-boxes: 2.2.1
      string-width: 4.2.3
      type-fest: 0.20.2
      widest-line: 3.1.0
      wrap-ansi: 7.0.0

  brace-expansion@1.1.11:
    dependencies:
      balanced-match: 1.0.2
      concat-map: 0.0.1

  brace-expansion@2.0.1:
    dependencies:
      balanced-match: 1.0.2

  braces@3.0.2:
    dependencies:
      fill-range: 7.0.1

  browserslist@4.23.0:
    dependencies:
      caniuse-lite: 1.0.30001620
      electron-to-chromium: 1.4.772
      node-releases: 2.0.14
      update-browserslist-db: 1.0.16(browserslist@4.23.0)

  buffer-crc32@1.0.0: {}

  buffer-from@1.1.2: {}

  buffer@5.7.1:
    dependencies:
      base64-js: 1.5.1
      ieee754: 1.2.1

  buffer@6.0.3:
    dependencies:
      base64-js: 1.5.1
      ieee754: 1.2.1

  buildcheck@0.0.6:
    optional: true

  busboy@1.6.0:
    dependencies:
      streamsearch: 1.1.0

  byline@5.0.0: {}

  bytes@3.1.2: {}

  cac@6.7.14: {}

  call-bind@1.0.7:
    dependencies:
      es-define-property: 1.0.0
      es-errors: 1.3.0
      function-bind: 1.1.2
      get-intrinsic: 1.2.4
      set-function-length: 1.2.2

  callsites@3.1.0: {}

  camel-case@3.0.0:
    dependencies:
      no-case: 2.3.2
      upper-case: 1.1.3

  camelcase-css@2.0.1: {}

  camelcase@6.3.0: {}

  caniuse-lite@1.0.30001620: {}

  chai@5.1.1:
    dependencies:
      assertion-error: 2.0.1
      check-error: 2.1.1
      deep-eql: 5.0.2
      loupe: 3.1.1
      pathval: 2.0.0

  chalk-scripts@1.2.8:
    dependencies:
      chalk: 5.3.0
      performance-now: 2.1.0
      uuid: 9.0.1

  chalk@2.4.2:
    dependencies:
      ansi-styles: 3.2.1
      escape-string-regexp: 1.0.5
      supports-color: 5.5.0

  chalk@3.0.0:
    dependencies:
      ansi-styles: 4.3.0
      supports-color: 7.2.0

  chalk@4.1.2:
    dependencies:
      ansi-styles: 4.3.0
      supports-color: 7.2.0

  chalk@5.3.0: {}

  change-case@3.1.0:
    dependencies:
      camel-case: 3.0.0
      constant-case: 2.0.0
      dot-case: 2.1.1
      header-case: 1.0.1
      is-lower-case: 1.1.3
      is-upper-case: 1.1.2
      lower-case: 1.1.4
      lower-case-first: 1.0.2
      no-case: 2.3.2
      param-case: 2.1.1
      pascal-case: 2.0.1
      path-case: 2.1.1
      sentence-case: 2.1.1
      snake-case: 2.1.0
      swap-case: 1.1.2
      title-case: 2.1.1
      upper-case: 1.1.3
      upper-case-first: 1.1.2

  character-entities-legacy@1.1.4: {}

  character-entities@1.2.4: {}

  character-reference-invalid@1.1.4: {}

  chardet@0.7.0: {}

  check-error@2.1.1: {}

  chokidar@3.6.0:
    dependencies:
      anymatch: 3.1.3
      braces: 3.0.2
      glob-parent: 5.1.2
      is-binary-path: 2.1.0
      is-glob: 4.0.3
      normalize-path: 3.0.0
      readdirp: 3.6.0
    optionalDependencies:
      fsevents: 2.3.3

  chownr@1.1.4: {}

  chownr@2.0.0: {}

  chroma-js@3.0.0: {}

  chrome-trace-event@1.0.4: {}

  ci-info@2.0.0: {}

  ci-info@4.0.0: {}

  classnames@2.5.1: {}

  clean-stack@2.2.0: {}

  cli-boxes@2.2.1: {}

  cli-cursor@3.1.0:
    dependencies:
      restore-cursor: 3.1.0

  cli-high@0.4.2:
    dependencies:
      '@clack/prompts': 0.7.0
      sugar-high: 0.6.1
      xycolors: 0.1.2
      yargs: 17.7.2

  cli-spinners@2.9.2: {}

  cli-width@3.0.0: {}

  client-only@0.0.1: {}

  cliui@8.0.1:
    dependencies:
      string-width: 4.2.3
      strip-ansi: 6.0.1
      wrap-ansi: 7.0.0

  clone@1.0.4: {}

  clsx@2.1.1: {}

  cluster-key-slot@1.1.2: {}

  co-body@6.2.0:
    dependencies:
      '@hapi/bourne': 3.0.0
      inflation: 2.1.0
      qs: 6.12.1
      raw-body: 2.5.2
      type-is: 1.6.18

  color-convert@1.9.3:
    dependencies:
      color-name: 1.1.3

  color-convert@2.0.1:
    dependencies:
      color-name: 1.1.4

  color-name@1.1.3: {}

  color-name@1.1.4: {}

  color-string@1.9.1:
    dependencies:
      color-name: 1.1.4
      simple-swizzle: 0.2.2

  color-support@1.1.3: {}

  color@3.2.1:
    dependencies:
      color-convert: 1.9.3
      color-string: 1.9.1

  colorspace@1.1.4:
    dependencies:
      color: 3.2.1
      text-hex: 1.0.0

  combined-stream@1.0.8:
    dependencies:
      delayed-stream: 1.0.0

  comma-separated-tokens@1.0.8: {}

  commander@10.0.1: {}

  commander@2.20.3: {}

  compress-commons@6.0.2:
    dependencies:
      crc-32: 1.2.2
      crc32-stream: 6.0.0
      is-stream: 2.0.1
      normalize-path: 3.0.0
      readable-stream: 4.5.2

  concat-map@0.0.1: {}

  concurrently@8.2.2:
    dependencies:
      chalk: 4.1.2
      date-fns: 2.30.0
      lodash: 4.17.21
      rxjs: 7.8.1
      shell-quote: 1.8.1
      spawn-command: 0.0.2
      supports-color: 8.1.1
      tree-kill: 1.2.2
      yargs: 17.7.2

  config-chain@1.1.13:
    dependencies:
      ini: 1.3.8
      proto-list: 1.2.4

  configstore@5.0.1:
    dependencies:
      dot-prop: 5.3.0
      graceful-fs: 4.2.11
      make-dir: 3.1.0
      unique-string: 2.0.0
      write-file-atomic: 3.0.3
      xdg-basedir: 4.0.0

  console-control-strings@1.1.0: {}

  constant-case@2.0.0:
    dependencies:
      snake-case: 2.1.0
      upper-case: 1.1.3

  content-disposition@0.5.4:
    dependencies:
      safe-buffer: 5.2.1

  convert-source-map@2.0.0: {}

  cookie@0.6.0: {}

  cookies@0.9.1:
    dependencies:
      depd: 2.0.0
      keygrip: 1.1.0

  copy-anything@3.0.5:
    dependencies:
      is-what: 4.1.16

  copy-to-clipboard@3.3.3:
    dependencies:
      toggle-selection: 1.0.6

  core-js-pure@3.37.1: {}

  core-util-is@1.0.3: {}

  cpu-features@0.0.10:
    dependencies:
      buildcheck: 0.0.6
      nan: 2.19.0
    optional: true

  crc-32@1.2.2: {}

  crc32-stream@6.0.0:
    dependencies:
      crc-32: 1.2.2
      readable-stream: 4.5.2

  create-require@1.1.1: {}

  crelt@1.0.6: {}

  cross-env@7.0.3:
    dependencies:
      cross-spawn: 7.0.3

  cross-fetch@4.0.0:
    dependencies:
      node-fetch: 2.7.0
    transitivePeerDependencies:
      - encoding

  cross-spawn@7.0.3:
    dependencies:
      path-key: 3.1.1
      shebang-command: 2.0.0
      which: 2.0.2

  crypto-random-string@2.0.0: {}

  css.escape@1.5.1: {}

  cssesc@3.0.0: {}

  cssstyle@4.0.1:
    dependencies:
      rrweb-cssom: 0.6.0

  csstype@3.1.3: {}

  damerau-levenshtein@1.0.8: {}

  data-uri-to-buffer@6.0.2: {}

  data-urls@5.0.0:
    dependencies:
      whatwg-mimetype: 4.0.0
      whatwg-url: 14.0.0

  data-view-buffer@1.0.1:
    dependencies:
      call-bind: 1.0.7
      es-errors: 1.3.0
      is-data-view: 1.0.1

  data-view-byte-length@1.0.1:
    dependencies:
      call-bind: 1.0.7
      es-errors: 1.3.0
      is-data-view: 1.0.1

  data-view-byte-offset@1.0.0:
    dependencies:
      call-bind: 1.0.7
      es-errors: 1.3.0
      is-data-view: 1.0.1

  date-fns@2.30.0:
    dependencies:
      '@babel/runtime': 7.24.5

  dayjs@1.11.13: {}

  debug@3.2.7:
    dependencies:
      ms: 2.1.3

  debug@4.3.4:
    dependencies:
      ms: 2.1.2

  debug@4.3.5:
    dependencies:
      ms: 2.1.2

  debug@4.3.6:
    dependencies:
      ms: 2.1.2

  decimal.js@10.4.3: {}

  decompress-response@6.0.0:
    dependencies:
      mimic-response: 3.1.0

  deep-eql@5.0.2: {}

  deep-equal@2.2.3:
    dependencies:
      array-buffer-byte-length: 1.0.1
      call-bind: 1.0.7
      es-get-iterator: 1.1.3
      get-intrinsic: 1.2.4
      is-arguments: 1.1.1
      is-array-buffer: 3.0.4
      is-date-object: 1.0.5
      is-regex: 1.1.4
      is-shared-array-buffer: 1.0.3
      isarray: 2.0.5
      object-is: 1.1.6
      object-keys: 1.1.1
      object.assign: 4.1.5
      regexp.prototype.flags: 1.5.2
      side-channel: 1.0.6
      which-boxed-primitive: 1.0.2
      which-collection: 1.0.2
      which-typed-array: 1.1.15

  deep-extend@0.6.0: {}

  deep-is@0.1.4: {}

  deepmerge@4.3.1: {}

  defaults@1.0.4:
    dependencies:
      clone: 1.0.4

  define-data-property@1.1.4:
    dependencies:
      es-define-property: 1.0.0
      es-errors: 1.3.0
      gopd: 1.0.1

  define-properties@1.2.1:
    dependencies:
      define-data-property: 1.1.4
      has-property-descriptors: 1.0.2
      object-keys: 1.1.1

  degenerator@5.0.1:
    dependencies:
      ast-types: 0.13.4
      escodegen: 2.1.0
      esprima: 4.0.1

  del@5.1.0:
    dependencies:
      globby: 10.0.2
      graceful-fs: 4.2.11
      is-glob: 4.0.3
      is-path-cwd: 2.2.0
      is-path-inside: 3.0.3
      p-map: 3.0.0
      rimraf: 3.0.2
      slash: 3.0.0

  delayed-stream@1.0.0: {}

  delegates@1.0.0: {}

  denque@2.1.0: {}

  depd@1.1.2: {}

  depd@2.0.0: {}

  dequal@2.0.3: {}

  detect-libc@2.0.3: {}

  detect-node-es@1.1.0: {}

  diff@4.0.2: {}

  diff@5.2.0: {}

  dir-glob@3.0.1:
    dependencies:
      path-type: 4.0.0

  docker-compose@0.24.8:
    dependencies:
      yaml: 2.4.5

  docker-modem@3.0.8:
    dependencies:
      debug: 4.3.6
      readable-stream: 3.6.2
      split-ca: 1.0.1
      ssh2: 1.15.0
    transitivePeerDependencies:
      - supports-color

  docker-modem@5.0.3:
    dependencies:
      debug: 4.3.5
      readable-stream: 3.6.2
      split-ca: 1.0.1
      ssh2: 1.15.0
    transitivePeerDependencies:
      - supports-color

  dockerode@3.3.5:
    dependencies:
      '@balena/dockerignore': 1.0.2
      docker-modem: 3.0.8
      tar-fs: 2.0.1
    transitivePeerDependencies:
      - supports-color

  dockerode@4.0.2:
    dependencies:
      '@balena/dockerignore': 1.0.2
      docker-modem: 5.0.3
      tar-fs: 2.0.1
    transitivePeerDependencies:
      - supports-color

  doctrine@2.1.0:
    dependencies:
      esutils: 2.0.3

  dom-helpers@5.2.1:
    dependencies:
      '@babel/runtime': 7.24.5
      csstype: 3.1.3

  dom-walk@0.1.2: {}

  dompurify@3.1.4: {}

  dot-case@2.1.1:
    dependencies:
      no-case: 2.3.2

  dot-prop@5.3.0:
    dependencies:
      is-obj: 2.0.0

  dotenv-cli@7.4.2:
    dependencies:
      cross-spawn: 7.0.3
      dotenv: 16.4.5
      dotenv-expand: 10.0.0
      minimist: 1.2.8

  dotenv-expand@10.0.0: {}

  dotenv@16.0.3: {}

  dotenv@16.4.5: {}

  drange@1.1.1: {}

  drizzle-kit@0.24.2:
    dependencies:
      '@drizzle-team/brocli': 0.10.1
      '@esbuild-kit/esm-loader': 2.6.5
      esbuild: 0.19.12
      esbuild-register: 3.5.0(esbuild@0.19.12)
    transitivePeerDependencies:
      - supports-color

  drizzle-orm@0.33.0(@prisma/client@5.16.1)(@types/better-sqlite3@7.6.11)(@types/react@18.3.5)(better-sqlite3@11.2.1)(mysql2@3.11.0)(react@18.3.1):
    optionalDependencies:
      '@prisma/client': 5.16.1
      '@types/better-sqlite3': 7.6.11
      '@types/react': 18.3.5
      better-sqlite3: 11.2.1
      mysql2: 3.11.0
      react: 18.3.1

  eastasianwidth@0.2.0: {}

  electron-to-chromium@1.4.772: {}

  emoji-regex@8.0.0: {}

  emoji-regex@9.2.2: {}

  emojis-list@3.0.0: {}

  enabled@2.0.0: {}

  end-of-stream@1.4.4:
    dependencies:
      once: 1.4.0

  engine.io-client@6.5.4:
    dependencies:
      '@socket.io/component-emitter': 3.1.2
      debug: 4.3.6
      engine.io-parser: 5.2.3
      ws: 8.17.1
      xmlhttprequest-ssl: 2.0.0
    transitivePeerDependencies:
      - bufferutil
      - supports-color
      - utf-8-validate

  engine.io-parser@5.2.3: {}

  enhanced-resolve@5.16.1:
    dependencies:
      graceful-fs: 4.2.11
      tapable: 2.2.1

  entities@4.5.0: {}

  es-abstract@1.23.3:
    dependencies:
      array-buffer-byte-length: 1.0.1
      arraybuffer.prototype.slice: 1.0.3
      available-typed-arrays: 1.0.7
      call-bind: 1.0.7
      data-view-buffer: 1.0.1
      data-view-byte-length: 1.0.1
      data-view-byte-offset: 1.0.0
      es-define-property: 1.0.0
      es-errors: 1.3.0
      es-object-atoms: 1.0.0
      es-set-tostringtag: 2.0.3
      es-to-primitive: 1.2.1
      function.prototype.name: 1.1.6
      get-intrinsic: 1.2.4
      get-symbol-description: 1.0.2
      globalthis: 1.0.4
      gopd: 1.0.1
      has-property-descriptors: 1.0.2
      has-proto: 1.0.3
      has-symbols: 1.0.3
      hasown: 2.0.2
      internal-slot: 1.0.7
      is-array-buffer: 3.0.4
      is-callable: 1.2.7
      is-data-view: 1.0.1
      is-negative-zero: 2.0.3
      is-regex: 1.1.4
      is-shared-array-buffer: 1.0.3
      is-string: 1.0.7
      is-typed-array: 1.1.13
      is-weakref: 1.0.2
      object-inspect: 1.13.1
      object-keys: 1.1.1
      object.assign: 4.1.5
      regexp.prototype.flags: 1.5.2
      safe-array-concat: 1.1.2
      safe-regex-test: 1.0.3
      string.prototype.trim: 1.2.9
      string.prototype.trimend: 1.0.8
      string.prototype.trimstart: 1.0.8
      typed-array-buffer: 1.0.2
      typed-array-byte-length: 1.0.1
      typed-array-byte-offset: 1.0.2
      typed-array-length: 1.0.6
      unbox-primitive: 1.0.2
      which-typed-array: 1.1.15

  es-define-property@1.0.0:
    dependencies:
      get-intrinsic: 1.2.4

  es-errors@1.3.0: {}

  es-get-iterator@1.1.3:
    dependencies:
      call-bind: 1.0.7
      get-intrinsic: 1.2.4
      has-symbols: 1.0.3
      is-arguments: 1.1.1
      is-map: 2.0.3
      is-set: 2.0.3
      is-string: 1.0.7
      isarray: 2.0.5
      stop-iteration-iterator: 1.0.0

  es-iterator-helpers@1.0.19:
    dependencies:
      call-bind: 1.0.7
      define-properties: 1.2.1
      es-abstract: 1.23.3
      es-errors: 1.3.0
      es-set-tostringtag: 2.0.3
      function-bind: 1.1.2
      get-intrinsic: 1.2.4
      globalthis: 1.0.4
      has-property-descriptors: 1.0.2
      has-proto: 1.0.3
      has-symbols: 1.0.3
      internal-slot: 1.0.7
      iterator.prototype: 1.1.2
      safe-array-concat: 1.1.2

  es-module-lexer@1.5.3: {}

  es-object-atoms@1.0.0:
    dependencies:
      es-errors: 1.3.0

  es-set-tostringtag@2.0.3:
    dependencies:
      get-intrinsic: 1.2.4
      has-tostringtag: 1.0.2
      hasown: 2.0.2

  es-shim-unscopables@1.0.2:
    dependencies:
      hasown: 2.0.2

  es-to-primitive@1.2.1:
    dependencies:
      is-callable: 1.2.7
      is-date-object: 1.0.5
      is-symbol: 1.0.4

  esbuild-register@3.5.0(esbuild@0.19.12):
    dependencies:
      debug: 4.3.5
      esbuild: 0.19.12
    transitivePeerDependencies:
      - supports-color

  esbuild@0.18.20:
    optionalDependencies:
      '@esbuild/android-arm': 0.18.20
      '@esbuild/android-arm64': 0.18.20
      '@esbuild/android-x64': 0.18.20
      '@esbuild/darwin-arm64': 0.18.20
      '@esbuild/darwin-x64': 0.18.20
      '@esbuild/freebsd-arm64': 0.18.20
      '@esbuild/freebsd-x64': 0.18.20
      '@esbuild/linux-arm': 0.18.20
      '@esbuild/linux-arm64': 0.18.20
      '@esbuild/linux-ia32': 0.18.20
      '@esbuild/linux-loong64': 0.18.20
      '@esbuild/linux-mips64el': 0.18.20
      '@esbuild/linux-ppc64': 0.18.20
      '@esbuild/linux-riscv64': 0.18.20
      '@esbuild/linux-s390x': 0.18.20
      '@esbuild/linux-x64': 0.18.20
      '@esbuild/netbsd-x64': 0.18.20
      '@esbuild/openbsd-x64': 0.18.20
      '@esbuild/sunos-x64': 0.18.20
      '@esbuild/win32-arm64': 0.18.20
      '@esbuild/win32-ia32': 0.18.20
      '@esbuild/win32-x64': 0.18.20

  esbuild@0.19.12:
    optionalDependencies:
      '@esbuild/aix-ppc64': 0.19.12
      '@esbuild/android-arm': 0.19.12
      '@esbuild/android-arm64': 0.19.12
      '@esbuild/android-x64': 0.19.12
      '@esbuild/darwin-arm64': 0.19.12
      '@esbuild/darwin-x64': 0.19.12
      '@esbuild/freebsd-arm64': 0.19.12
      '@esbuild/freebsd-x64': 0.19.12
      '@esbuild/linux-arm': 0.19.12
      '@esbuild/linux-arm64': 0.19.12
      '@esbuild/linux-ia32': 0.19.12
      '@esbuild/linux-loong64': 0.19.12
      '@esbuild/linux-mips64el': 0.19.12
      '@esbuild/linux-ppc64': 0.19.12
      '@esbuild/linux-riscv64': 0.19.12
      '@esbuild/linux-s390x': 0.19.12
      '@esbuild/linux-x64': 0.19.12
      '@esbuild/netbsd-x64': 0.19.12
      '@esbuild/openbsd-x64': 0.19.12
      '@esbuild/sunos-x64': 0.19.12
      '@esbuild/win32-arm64': 0.19.12
      '@esbuild/win32-ia32': 0.19.12
      '@esbuild/win32-x64': 0.19.12

  esbuild@0.20.2:
    optionalDependencies:
      '@esbuild/aix-ppc64': 0.20.2
      '@esbuild/android-arm': 0.20.2
      '@esbuild/android-arm64': 0.20.2
      '@esbuild/android-x64': 0.20.2
      '@esbuild/darwin-arm64': 0.20.2
      '@esbuild/darwin-x64': 0.20.2
      '@esbuild/freebsd-arm64': 0.20.2
      '@esbuild/freebsd-x64': 0.20.2
      '@esbuild/linux-arm': 0.20.2
      '@esbuild/linux-arm64': 0.20.2
      '@esbuild/linux-ia32': 0.20.2
      '@esbuild/linux-loong64': 0.20.2
      '@esbuild/linux-mips64el': 0.20.2
      '@esbuild/linux-ppc64': 0.20.2
      '@esbuild/linux-riscv64': 0.20.2
      '@esbuild/linux-s390x': 0.20.2
      '@esbuild/linux-x64': 0.20.2
      '@esbuild/netbsd-x64': 0.20.2
      '@esbuild/openbsd-x64': 0.20.2
      '@esbuild/sunos-x64': 0.20.2
      '@esbuild/win32-arm64': 0.20.2
      '@esbuild/win32-ia32': 0.20.2
      '@esbuild/win32-x64': 0.20.2

  escalade@3.1.2: {}

  escape-goat@2.1.1: {}

  escape-string-regexp@1.0.5: {}

  escape-string-regexp@4.0.0: {}

  escodegen@2.1.0:
    dependencies:
      esprima: 4.0.1
      estraverse: 5.3.0
      esutils: 2.0.3
    optionalDependencies:
      source-map: 0.6.1

  eslint-config-prettier@9.1.0(eslint@9.9.1):
    dependencies:
      eslint: 9.9.1

  eslint-config-turbo@2.1.1(eslint@9.9.1):
    dependencies:
      eslint: 9.9.1
      eslint-plugin-turbo: 2.1.1(eslint@9.9.1)

  eslint-import-resolver-node@0.3.9:
    dependencies:
      debug: 3.2.7
      is-core-module: 2.13.1
      resolve: 1.22.8
    transitivePeerDependencies:
      - supports-color

  eslint-module-utils@2.8.1(@typescript-eslint/parser@8.3.0(eslint@9.9.1)(typescript@5.5.4))(eslint-import-resolver-node@0.3.9)(eslint@9.9.1):
    dependencies:
      debug: 3.2.7
    optionalDependencies:
      '@typescript-eslint/parser': 8.3.0(eslint@9.9.1)(typescript@5.5.4)
      eslint: 9.9.1
      eslint-import-resolver-node: 0.3.9
    transitivePeerDependencies:
      - supports-color

  eslint-plugin-import@2.29.1(@typescript-eslint/parser@8.3.0(eslint@9.9.1)(typescript@5.5.4))(eslint@9.9.1):
    dependencies:
      array-includes: 3.1.8
      array.prototype.findlastindex: 1.2.5
      array.prototype.flat: 1.3.2
      array.prototype.flatmap: 1.3.2
      debug: 3.2.7
      doctrine: 2.1.0
      eslint: 9.9.1
      eslint-import-resolver-node: 0.3.9
      eslint-module-utils: 2.8.1(@typescript-eslint/parser@8.3.0(eslint@9.9.1)(typescript@5.5.4))(eslint-import-resolver-node@0.3.9)(eslint@9.9.1)
      hasown: 2.0.2
      is-core-module: 2.13.1
      is-glob: 4.0.3
      minimatch: 3.1.2
      object.fromentries: 2.0.8
      object.groupby: 1.0.3
      object.values: 1.2.0
      semver: 6.3.1
      tsconfig-paths: 3.15.0
    optionalDependencies:
      '@typescript-eslint/parser': 8.3.0(eslint@9.9.1)(typescript@5.5.4)
    transitivePeerDependencies:
      - eslint-import-resolver-typescript
      - eslint-import-resolver-webpack
      - supports-color

  eslint-plugin-jsx-a11y@6.9.0(eslint@9.9.1):
    dependencies:
      aria-query: 5.1.3
      array-includes: 3.1.8
      array.prototype.flatmap: 1.3.2
      ast-types-flow: 0.0.8
      axe-core: 4.9.1
      axobject-query: 3.1.1
      damerau-levenshtein: 1.0.8
      emoji-regex: 9.2.2
      es-iterator-helpers: 1.0.19
      eslint: 9.9.1
      hasown: 2.0.2
      jsx-ast-utils: 3.3.5
      language-tags: 1.0.9
      minimatch: 3.1.2
      object.fromentries: 2.0.8
      safe-regex-test: 1.0.3
      string.prototype.includes: 2.0.0

  eslint-plugin-react-hooks@4.6.2(eslint@9.9.1):
    dependencies:
      eslint: 9.9.1

  eslint-plugin-react@7.35.0(eslint@9.9.1):
    dependencies:
      array-includes: 3.1.8
      array.prototype.findlast: 1.2.5
      array.prototype.flatmap: 1.3.2
      array.prototype.tosorted: 1.1.4
      doctrine: 2.1.0
      es-iterator-helpers: 1.0.19
      eslint: 9.9.1
      estraverse: 5.3.0
      hasown: 2.0.2
      jsx-ast-utils: 3.3.5
      minimatch: 3.1.2
      object.entries: 1.1.8
      object.fromentries: 2.0.8
      object.values: 1.2.0
      prop-types: 15.8.1
      resolve: 2.0.0-next.5
      semver: 6.3.1
      string.prototype.matchall: 4.0.11
      string.prototype.repeat: 1.0.0

  eslint-plugin-turbo@2.1.1(eslint@9.9.1):
    dependencies:
      dotenv: 16.0.3
      eslint: 9.9.1

  eslint-scope@5.1.1:
    dependencies:
      esrecurse: 4.3.0
      estraverse: 4.3.0

  eslint-scope@8.0.2:
    dependencies:
      esrecurse: 4.3.0
      estraverse: 5.3.0

  eslint-visitor-keys@3.4.3: {}

  eslint-visitor-keys@4.0.0: {}

  eslint@9.9.1:
    dependencies:
      '@eslint-community/eslint-utils': 4.4.0(eslint@9.9.1)
      '@eslint-community/regexpp': 4.11.0
      '@eslint/config-array': 0.18.0
      '@eslint/eslintrc': 3.1.0
      '@eslint/js': 9.9.1
      '@humanwhocodes/module-importer': 1.0.1
      '@humanwhocodes/retry': 0.3.0
      '@nodelib/fs.walk': 1.2.8
      ajv: 6.12.6
      chalk: 4.1.2
      cross-spawn: 7.0.3
      debug: 4.3.5
      escape-string-regexp: 4.0.0
      eslint-scope: 8.0.2
      eslint-visitor-keys: 4.0.0
      espree: 10.1.0
      esquery: 1.5.0
      esutils: 2.0.3
      fast-deep-equal: 3.1.3
      file-entry-cache: 8.0.0
      find-up: 5.0.0
      glob-parent: 6.0.2
      ignore: 5.3.1
      imurmurhash: 0.1.4
      is-glob: 4.0.3
      is-path-inside: 3.0.3
      json-stable-stringify-without-jsonify: 1.0.1
      levn: 0.4.1
      lodash.merge: 4.6.2
      minimatch: 3.1.2
      natural-compare: 1.4.0
      optionator: 0.9.4
      strip-ansi: 6.0.1
      text-table: 0.2.0
    transitivePeerDependencies:
      - supports-color

  espree@10.1.0:
    dependencies:
      acorn: 8.12.0
      acorn-jsx: 5.3.2(acorn@8.12.0)
      eslint-visitor-keys: 4.0.0

  esprima@4.0.1: {}

  esquery@1.5.0:
    dependencies:
      estraverse: 5.3.0

  esrecurse@4.3.0:
    dependencies:
      estraverse: 5.3.0

  estraverse@4.3.0: {}

  estraverse@5.3.0: {}

  estree-walker@2.0.2: {}

  estree-walker@3.0.3:
    dependencies:
      '@types/estree': 1.0.5

  esutils@2.0.3: {}

  event-target-shim@5.0.1: {}

  events@3.3.0: {}

  execa@5.1.1:
    dependencies:
      cross-spawn: 7.0.3
      get-stream: 6.0.1
      human-signals: 2.1.0
      is-stream: 2.0.1
      merge-stream: 2.0.0
      npm-run-path: 4.0.1
      onetime: 5.1.2
      signal-exit: 3.0.7
      strip-final-newline: 2.0.0

  execa@8.0.1:
    dependencies:
      cross-spawn: 7.0.3
      get-stream: 8.0.1
      human-signals: 5.0.0
      is-stream: 3.0.0
      merge-stream: 2.0.0
      npm-run-path: 5.3.0
      onetime: 6.0.0
      signal-exit: 4.1.0
      strip-final-newline: 3.0.0

  expand-template@2.0.3: {}

  external-editor@3.1.0:
    dependencies:
      chardet: 0.7.0
      iconv-lite: 0.4.24
      tmp: 0.0.33

  fast-deep-equal@3.1.3: {}

  fast-fifo@1.3.2: {}

  fast-glob@3.3.2:
    dependencies:
      '@nodelib/fs.stat': 2.0.5
      '@nodelib/fs.walk': 1.2.8
      glob-parent: 5.1.2
      merge2: 1.4.1
      micromatch: 4.0.5

  fast-json-patch@3.1.1: {}

  fast-json-stable-stringify@2.1.0: {}

  fast-levenshtein@2.0.6: {}

  fast-xml-parser@4.4.0:
    dependencies:
      strnum: 1.0.5

  fastq@1.17.1:
    dependencies:
      reusify: 1.0.4

  fault@1.0.4:
    dependencies:
      format: 0.2.2

  fecha@4.2.3: {}

  fetch-retry@6.0.0: {}

  fflate@0.4.8: {}

  fflate@0.8.2: {}

  figures@3.2.0:
    dependencies:
      escape-string-regexp: 1.0.5

  file-entry-cache@8.0.0:
    dependencies:
      flat-cache: 4.0.1

  file-uri-to-path@1.0.0: {}

  fill-range@7.0.1:
    dependencies:
      to-regex-range: 5.0.1

  find-up@5.0.0:
    dependencies:
      locate-path: 6.0.0
      path-exists: 4.0.0

  flag-icons@7.2.3: {}

  flat-cache@4.0.1:
    dependencies:
      flatted: 3.3.1
      keyv: 4.5.4

  flatted@3.3.1: {}

  fn.name@1.1.0: {}

  follow-redirects@1.15.6: {}

  for-each@0.3.3:
    dependencies:
      is-callable: 1.2.7

  foreground-child@3.1.1:
    dependencies:
      cross-spawn: 7.0.3
      signal-exit: 4.1.0

  form-data@4.0.0:
    dependencies:
      asynckit: 0.4.0
      combined-stream: 1.0.8
      mime-types: 2.1.35

  format@0.2.2: {}

  fresh@0.5.2: {}

  fs-constants@1.0.0: {}

  fs-extra@10.1.0:
    dependencies:
      graceful-fs: 4.2.11
      jsonfile: 6.1.0
      universalify: 2.0.1

  fs-extra@11.2.0:
    dependencies:
      graceful-fs: 4.2.11
      jsonfile: 6.1.0
      universalify: 2.0.1

  fs-minipass@2.1.0:
    dependencies:
      minipass: 3.3.6

  fs.realpath@1.0.0: {}

  fsevents@2.3.3:
    optional: true

  function-bind@1.1.2: {}

  function.prototype.name@1.1.6:
    dependencies:
      call-bind: 1.0.7
      define-properties: 1.2.1
      es-abstract: 1.23.3
      functions-have-names: 1.2.3

  functions-have-names@1.2.3: {}

  gauge@3.0.2:
    dependencies:
      aproba: 2.0.0
      color-support: 1.1.3
      console-control-strings: 1.1.0
      has-unicode: 2.0.1
      object-assign: 4.1.1
      signal-exit: 3.0.7
      string-width: 4.2.3
      strip-ansi: 6.0.1
      wide-align: 1.1.5

  generate-function@2.3.1:
    dependencies:
      is-property: 1.0.2

  gensync@1.0.0-beta.2: {}

  get-caller-file@2.0.5: {}

  get-func-name@2.0.2: {}

  get-intrinsic@1.2.4:
    dependencies:
      es-errors: 1.3.0
      function-bind: 1.1.2
      has-proto: 1.0.3
      has-symbols: 1.0.3
      hasown: 2.0.2

  get-nonce@1.0.1: {}

  get-port@5.1.1: {}

  get-stream@6.0.1: {}

  get-stream@8.0.1: {}

  get-symbol-description@1.0.2:
    dependencies:
      call-bind: 1.0.7
      es-errors: 1.3.0
      get-intrinsic: 1.2.4

  get-tsconfig@4.7.5:
    dependencies:
      resolve-pkg-maps: 1.0.0

  get-uri@6.0.3:
    dependencies:
      basic-ftp: 5.0.5
      data-uri-to-buffer: 6.0.2
      debug: 4.3.6
      fs-extra: 11.2.0
    transitivePeerDependencies:
      - supports-color

  github-from-package@0.0.0: {}

  glob-parent@5.1.2:
    dependencies:
      is-glob: 4.0.3

  glob-parent@6.0.2:
    dependencies:
      is-glob: 4.0.3

  glob-to-regexp@0.4.1: {}

  glob@10.3.10:
    dependencies:
      foreground-child: 3.1.1
      jackspeak: 2.3.6
      minimatch: 9.0.4
      minipass: 7.1.2
      path-scurry: 1.11.1

  glob@10.4.5:
    dependencies:
      foreground-child: 3.1.1
      jackspeak: 3.1.2
      minimatch: 9.0.4
      minipass: 7.1.2
      package-json-from-dist: 1.0.0
      path-scurry: 1.11.1

  glob@11.0.0:
    dependencies:
      foreground-child: 3.1.1
      jackspeak: 4.0.1
      minimatch: 10.0.1
      minipass: 7.1.2
      package-json-from-dist: 1.0.0
      path-scurry: 2.0.0

  glob@7.2.3:
    dependencies:
      fs.realpath: 1.0.0
      inflight: 1.0.6
      inherits: 2.0.4
      minimatch: 3.1.2
      once: 1.4.0
      path-is-absolute: 1.0.1

  global-dirs@3.0.1:
    dependencies:
      ini: 2.0.0

  global@4.4.0:
    dependencies:
      min-document: 2.19.0
      process: 0.11.10

  globals@11.12.0: {}

  globals@14.0.0: {}

  globalthis@1.0.4:
    dependencies:
      define-properties: 1.2.1
      gopd: 1.0.1

  globby@10.0.2:
    dependencies:
      '@types/glob': 7.2.0
      array-union: 2.1.0
      dir-glob: 3.0.1
      fast-glob: 3.3.2
      glob: 7.2.3
      ignore: 5.3.1
      merge2: 1.4.1
      slash: 3.0.0

  globrex@0.1.2: {}

  gopd@1.0.1:
    dependencies:
      get-intrinsic: 1.2.4

  graceful-fs@4.2.10: {}

  graceful-fs@4.2.11: {}

  gradient-string@2.0.2:
    dependencies:
      chalk: 4.1.2
      tinygradient: 1.1.5

  graphemer@1.4.0: {}

  handlebars@4.7.8:
    dependencies:
      minimist: 1.2.8
      neo-async: 2.6.2
      source-map: 0.6.1
      wordwrap: 1.0.0
    optionalDependencies:
      uglify-js: 3.17.4

  has-bigints@1.0.2: {}

  has-flag@3.0.0: {}

  has-flag@4.0.0: {}

  has-property-descriptors@1.0.2:
    dependencies:
      es-define-property: 1.0.0

  has-proto@1.0.3: {}

  has-symbols@1.0.3: {}

  has-tostringtag@1.0.2:
    dependencies:
      has-symbols: 1.0.3

  has-unicode@2.0.1: {}

  has-yarn@2.1.0: {}

  hasown@2.0.2:
    dependencies:
      function-bind: 1.1.2

  hast-util-parse-selector@2.2.5: {}

  hastscript@6.0.0:
    dependencies:
      '@types/hast': 2.3.10
      comma-separated-tokens: 1.0.8
      hast-util-parse-selector: 2.2.5
      property-information: 5.6.0
      space-separated-tokens: 1.1.5

  header-case@1.0.1:
    dependencies:
      no-case: 2.3.2
      upper-case: 1.1.3

  hermes-estree@0.21.1: {}

  hermes-parser@0.21.1:
    dependencies:
      hermes-estree: 0.21.1

  highlight.js@10.7.3: {}

  hono@4.4.0: {}

  html-encoding-sniffer@4.0.0:
    dependencies:
      whatwg-encoding: 3.1.1

  html-entities@2.5.2: {}

  html-escaper@2.0.2: {}

  http-errors@2.0.0:
    dependencies:
      depd: 2.0.0
      inherits: 2.0.4
      setprototypeof: 1.2.0
      statuses: 2.0.1
      toidentifier: 1.0.1

  http-proxy-agent@7.0.2:
    dependencies:
      agent-base: 7.1.1
      debug: 4.3.6
    transitivePeerDependencies:
      - supports-color

  https-proxy-agent@5.0.1:
    dependencies:
      agent-base: 6.0.2
      debug: 4.3.6
    transitivePeerDependencies:
      - supports-color

  https-proxy-agent@7.0.5:
    dependencies:
      agent-base: 7.1.1
      debug: 4.3.6
    transitivePeerDependencies:
      - supports-color

  human-signals@2.1.0: {}

  human-signals@5.0.0: {}

  iconv-lite@0.4.24:
    dependencies:
      safer-buffer: 2.1.2

  iconv-lite@0.6.3:
    dependencies:
      safer-buffer: 2.1.2

  ieee754@1.2.1: {}

  ignore@5.3.1: {}

  immutable@3.8.2: {}

  immutable@4.3.6: {}

  import-fresh@3.3.0:
    dependencies:
      parent-module: 1.0.1
      resolve-from: 4.0.0

  import-lazy@2.1.0: {}

  imurmurhash@0.1.4: {}

  indent-string@4.0.0: {}

  individual@2.0.0: {}

  inflation@2.1.0: {}

  inflight@1.0.6:
    dependencies:
      once: 1.4.0
      wrappy: 1.0.2

  inherits@2.0.4: {}

  ini@1.3.8: {}

  ini@2.0.0: {}

  inquirer@7.3.3:
    dependencies:
      ansi-escapes: 4.3.2
      chalk: 4.1.2
      cli-cursor: 3.1.0
      cli-width: 3.0.0
      external-editor: 3.1.0
      figures: 3.2.0
      lodash: 4.17.21
      mute-stream: 0.0.8
      run-async: 2.4.1
      rxjs: 6.6.7
      string-width: 4.2.3
      strip-ansi: 6.0.1
      through: 2.3.8

  inquirer@8.2.6:
    dependencies:
      ansi-escapes: 4.3.2
      chalk: 4.1.2
      cli-cursor: 3.1.0
      cli-width: 3.0.0
      external-editor: 3.1.0
      figures: 3.2.0
      lodash: 4.17.21
      mute-stream: 0.0.8
      ora: 5.4.1
      run-async: 2.4.1
      rxjs: 7.8.1
      string-width: 4.2.3
      strip-ansi: 6.0.1
      through: 2.3.8
      wrap-ansi: 6.2.0

  internal-slot@1.0.7:
    dependencies:
      es-errors: 1.3.0
      hasown: 2.0.2
      side-channel: 1.0.6

  international-types@0.8.1: {}

  invariant@2.2.4:
    dependencies:
      loose-envify: 1.4.0

  ioredis@5.4.1:
    dependencies:
      '@ioredis/commands': 1.2.0
      cluster-key-slot: 1.1.2
      debug: 4.3.4
      denque: 2.1.0
      lodash.defaults: 4.2.0
      lodash.isarguments: 3.1.0
      redis-errors: 1.2.0
      redis-parser: 3.0.0
      standard-as-callback: 2.1.0
    transitivePeerDependencies:
      - supports-color

  ip-address@9.0.5:
    dependencies:
      jsbn: 1.1.0
      sprintf-js: 1.1.3

  is-alphabetical@1.0.4: {}

  is-alphanumerical@1.0.4:
    dependencies:
      is-alphabetical: 1.0.4
      is-decimal: 1.0.4

  is-arguments@1.1.1:
    dependencies:
      call-bind: 1.0.7
      has-tostringtag: 1.0.2

  is-array-buffer@3.0.4:
    dependencies:
      call-bind: 1.0.7
      get-intrinsic: 1.2.4

  is-arrayish@0.3.2: {}

  is-async-function@2.0.0:
    dependencies:
      has-tostringtag: 1.0.2

  is-bigint@1.0.4:
    dependencies:
      has-bigints: 1.0.2

  is-binary-path@2.1.0:
    dependencies:
      binary-extensions: 2.3.0

  is-boolean-object@1.1.2:
    dependencies:
      call-bind: 1.0.7
      has-tostringtag: 1.0.2

  is-callable@1.2.7: {}

  is-ci@2.0.0:
    dependencies:
      ci-info: 2.0.0

  is-core-module@2.13.1:
    dependencies:
      hasown: 2.0.2

  is-data-view@1.0.1:
    dependencies:
      is-typed-array: 1.1.13

  is-date-object@1.0.5:
    dependencies:
      has-tostringtag: 1.0.2

  is-decimal@1.0.4: {}

  is-extglob@2.1.1: {}

  is-finalizationregistry@1.0.2:
    dependencies:
      call-bind: 1.0.7

  is-fullwidth-code-point@3.0.0: {}

  is-function@1.0.2: {}

  is-generator-function@1.0.10:
    dependencies:
      has-tostringtag: 1.0.2

  is-glob@4.0.3:
    dependencies:
      is-extglob: 2.1.1

  is-hexadecimal@1.0.4: {}

  is-installed-globally@0.4.0:
    dependencies:
      global-dirs: 3.0.1
      is-path-inside: 3.0.3

  is-interactive@1.0.0: {}

  is-lower-case@1.1.3:
    dependencies:
      lower-case: 1.1.4

  is-map@2.0.3: {}

  is-negative-zero@2.0.3: {}

  is-npm@5.0.0: {}

  is-number-object@1.0.7:
    dependencies:
      has-tostringtag: 1.0.2

  is-number@7.0.0: {}

  is-obj@2.0.0: {}

  is-path-cwd@2.2.0: {}

  is-path-inside@3.0.3: {}

  is-potential-custom-element-name@1.0.1: {}

  is-property@1.0.2: {}

  is-regex@1.1.4:
    dependencies:
      call-bind: 1.0.7
      has-tostringtag: 1.0.2

  is-set@2.0.3: {}

  is-shared-array-buffer@1.0.3:
    dependencies:
      call-bind: 1.0.7

  is-stream@2.0.1: {}

  is-stream@3.0.0: {}

  is-string@1.0.7:
    dependencies:
      has-tostringtag: 1.0.2

  is-symbol@1.0.4:
    dependencies:
      has-symbols: 1.0.3

  is-typed-array@1.1.13:
    dependencies:
      which-typed-array: 1.1.15

  is-typedarray@1.0.0: {}

  is-unicode-supported@0.1.0: {}

  is-upper-case@1.1.2:
    dependencies:
      upper-case: 1.1.3

  is-weakmap@2.0.2: {}

  is-weakref@1.0.2:
    dependencies:
      call-bind: 1.0.7

  is-weakset@2.0.3:
    dependencies:
      call-bind: 1.0.7
      get-intrinsic: 1.2.4

  is-what@4.1.16: {}

  is-yarn-global@0.3.0: {}

  isarray@1.0.0: {}

  isarray@2.0.5: {}

  isbinaryfile@4.0.10: {}

  isexe@2.0.0: {}

  isomorphic-fetch@3.0.0:
    dependencies:
      node-fetch: 2.7.0
      whatwg-fetch: 3.6.20
    transitivePeerDependencies:
      - encoding

  istanbul-lib-coverage@3.2.2: {}

  istanbul-lib-report@3.0.1:
    dependencies:
      istanbul-lib-coverage: 3.2.2
      make-dir: 4.0.0
      supports-color: 7.2.0

  istanbul-lib-source-maps@5.0.6:
    dependencies:
      '@jridgewell/trace-mapping': 0.3.25
      debug: 4.3.6
      istanbul-lib-coverage: 3.2.2
    transitivePeerDependencies:
      - supports-color

  istanbul-reports@3.1.7:
    dependencies:
      html-escaper: 2.0.2
      istanbul-lib-report: 3.0.1

  iterator.prototype@1.1.2:
    dependencies:
      define-properties: 1.2.1
      get-intrinsic: 1.2.4
      has-symbols: 1.0.3
      reflect.getprototypeof: 1.0.6
      set-function-name: 2.0.2

  jackspeak@2.3.6:
    dependencies:
      '@isaacs/cliui': 8.0.2
    optionalDependencies:
      '@pkgjs/parseargs': 0.11.0

  jackspeak@3.1.2:
    dependencies:
      '@isaacs/cliui': 8.0.2
    optionalDependencies:
      '@pkgjs/parseargs': 0.11.0

  jackspeak@4.0.1:
    dependencies:
      '@isaacs/cliui': 8.0.2
    optionalDependencies:
      '@pkgjs/parseargs': 0.11.0

  jest-worker@27.5.1:
    dependencies:
      '@types/node': 20.16.2
      merge-stream: 2.0.0
      supports-color: 8.1.1

  jose@5.3.0: {}

  jotai@2.9.3(@types/react@18.3.5)(react@18.3.1):
    optionalDependencies:
      '@types/react': 18.3.5
      react: 18.3.1

  js-file-download@0.4.12: {}

  js-tokens@4.0.0: {}

  js-yaml@4.1.0:
    dependencies:
      argparse: 2.0.1

  jsbn@1.1.0: {}

  jsdom@25.0.0:
    dependencies:
      cssstyle: 4.0.1
      data-urls: 5.0.0
      decimal.js: 10.4.3
      form-data: 4.0.0
      html-encoding-sniffer: 4.0.0
      http-proxy-agent: 7.0.2
      https-proxy-agent: 7.0.5
      is-potential-custom-element-name: 1.0.1
      nwsapi: 2.2.12
      parse5: 7.1.2
      rrweb-cssom: 0.7.1
      saxes: 6.0.0
      symbol-tree: 3.2.4
      tough-cookie: 4.1.4
      w3c-xmlserializer: 5.0.0
      webidl-conversions: 7.0.0
      whatwg-encoding: 3.1.1
      whatwg-mimetype: 4.0.0
      whatwg-url: 14.0.0
      ws: 8.18.0
      xml-name-validator: 5.0.0
    transitivePeerDependencies:
      - bufferutil
      - supports-color
      - utf-8-validate

  jsesc@2.5.2: {}

  json-buffer@3.0.1: {}

  json-parse-even-better-errors@2.3.1: {}

  json-schema-traverse@0.4.1: {}

  json-stable-stringify-without-jsonify@1.0.1: {}

  json5@1.0.2:
    dependencies:
      minimist: 1.2.8

  json5@2.2.3: {}

  jsonfile@6.1.0:
    dependencies:
      universalify: 2.0.1
    optionalDependencies:
      graceful-fs: 4.2.11

  jsx-ast-utils@3.3.5:
    dependencies:
      array-includes: 3.1.8
      array.prototype.flat: 1.3.2
      object.assign: 4.1.5
      object.values: 1.2.0

  keygrip@1.1.0:
    dependencies:
      tsscmp: 1.0.6

  keyv@4.5.4:
    dependencies:
      json-buffer: 3.0.1

  klona@2.0.6: {}

  kuler@2.0.0: {}

  language-subtag-registry@0.3.22: {}

  language-tags@1.0.9:
    dependencies:
      language-subtag-registry: 0.3.22

  lazystream@1.0.1:
    dependencies:
      readable-stream: 2.3.8

  ldapts@7.1.1:
    dependencies:
      '@types/asn1': 0.2.4
      asn1: 0.2.6
      debug: 4.3.6
      strict-event-emitter-types: 2.0.0
      uuid: 10.0.0
      whatwg-url: 14.0.0
    transitivePeerDependencies:
      - supports-color

  levn@0.4.1:
    dependencies:
      prelude-ls: 1.2.1
      type-check: 0.4.0

  linkify-it@5.0.0:
    dependencies:
      uc.micro: 2.1.0

  linkifyjs@4.1.3: {}

  loader-runner@4.3.0: {}

  loader-utils@2.0.4:
    dependencies:
      big.js: 5.2.2
      emojis-list: 3.0.0
      json5: 2.2.3

  locate-path@6.0.0:
    dependencies:
      p-locate: 5.0.0

  lodash.clonedeep@4.5.0: {}

  lodash.debounce@4.0.8: {}

  lodash.defaults@4.2.0: {}

  lodash.get@4.4.2: {}

  lodash.isarguments@3.1.0: {}

  lodash.merge@4.6.2: {}

  lodash@4.17.21: {}

  log-symbols@3.0.0:
    dependencies:
      chalk: 2.4.2

  log-symbols@4.1.0:
    dependencies:
      chalk: 4.1.2
      is-unicode-supported: 0.1.0

  logform@2.6.0:
    dependencies:
      '@colors/colors': 1.6.0
      '@types/triple-beam': 1.3.5
      fecha: 4.2.3
      ms: 2.1.3
      safe-stable-stringify: 2.4.3
      triple-beam: 1.4.1

  long@5.2.3: {}

  loose-envify@1.4.0:
    dependencies:
      js-tokens: 4.0.0

  loupe@3.1.1:
    dependencies:
      get-func-name: 2.0.2

  lower-case-first@1.0.2:
    dependencies:
      lower-case: 1.1.4

  lower-case@1.1.4: {}

  lowlight@1.20.0:
    dependencies:
      fault: 1.0.4
      highlight.js: 10.7.3

  lru-cache@10.2.2: {}

  lru-cache@11.0.0: {}

  lru-cache@5.1.1:
    dependencies:
      yallist: 3.1.1

  lru-cache@7.18.3: {}

  lru-cache@8.0.5: {}

  m3u8-parser@7.1.0:
    dependencies:
      '@babel/runtime': 7.24.5
      '@videojs/vhs-utils': 3.0.5
      global: 4.4.0

  magic-string@0.30.10:
    dependencies:
      '@jridgewell/sourcemap-codec': 1.4.15

  magicast@0.3.4:
    dependencies:
      '@babel/parser': 7.24.7
      '@babel/types': 7.24.6
      source-map-js: 1.2.0

  make-dir@3.1.0:
    dependencies:
      semver: 6.3.1

  make-dir@4.0.0:
    dependencies:
      semver: 7.6.2

  make-error@1.3.6: {}

  mantine-react-table@2.0.0-beta.6(@mantine/core@7.12.2(@mantine/hooks@7.12.2(react@18.3.1))(@types/react@18.3.5)(react-dom@18.3.1(react@18.3.1))(react@18.3.1))(@mantine/dates@7.12.2(@mantine/core@7.12.2(@mantine/hooks@7.12.2(react@18.3.1))(@types/react@18.3.5)(react-dom@18.3.1(react@18.3.1))(react@18.3.1))(@mantine/hooks@7.12.2(react@18.3.1))(dayjs@1.11.13)(react-dom@18.3.1(react@18.3.1))(react@18.3.1))(@mantine/hooks@7.12.2(react@18.3.1))(@tabler/icons-react@3.14.0(react@18.3.1))(clsx@2.1.1)(dayjs@1.11.13)(react-dom@18.3.1(react@18.3.1))(react@18.3.1):
    dependencies:
      '@mantine/core': 7.12.2(@mantine/hooks@7.12.2(react@18.3.1))(@types/react@18.3.5)(react-dom@18.3.1(react@18.3.1))(react@18.3.1)
      '@mantine/dates': 7.12.2(@mantine/core@7.12.2(@mantine/hooks@7.12.2(react@18.3.1))(@types/react@18.3.5)(react-dom@18.3.1(react@18.3.1))(react@18.3.1))(@mantine/hooks@7.12.2(react@18.3.1))(dayjs@1.11.13)(react-dom@18.3.1(react@18.3.1))(react@18.3.1)
      '@mantine/hooks': 7.12.2(react@18.3.1)
      '@tabler/icons-react': 3.14.0(react@18.3.1)
      '@tanstack/match-sorter-utils': 8.15.1
      '@tanstack/react-table': 8.19.3(react-dom@18.3.1(react@18.3.1))(react@18.3.1)
      '@tanstack/react-virtual': 3.8.3(react-dom@18.3.1(react@18.3.1))(react@18.3.1)
      clsx: 2.1.1
      dayjs: 1.11.13
      react: 18.3.1
      react-dom: 18.3.1(react@18.3.1)

  markdown-it@14.1.0:
    dependencies:
      argparse: 2.0.1
      entities: 4.5.0
      linkify-it: 5.0.0
      mdurl: 2.0.0
      punycode.js: 2.3.1
      uc.micro: 2.1.0

  mdurl@2.0.0: {}

  media-typer@0.3.0: {}

  merge-descriptors@1.0.3: {}

  merge-stream@2.0.0: {}

  merge2@1.4.1: {}

  methods@1.1.2: {}

  micromatch@4.0.5:
    dependencies:
      braces: 3.0.2
      picomatch: 2.3.1

  mime-db@1.52.0: {}

  mime-types@2.1.35:
    dependencies:
      mime-db: 1.52.0

  mime@1.6.0: {}

  mimic-fn@2.1.0: {}

  mimic-fn@4.0.0: {}

  mimic-response@3.1.0: {}

  min-document@2.19.0:
    dependencies:
      dom-walk: 0.1.2

  minim@0.23.8:
    dependencies:
      lodash: 4.17.21

  minimatch@10.0.1:
    dependencies:
      brace-expansion: 2.0.1

  minimatch@3.1.2:
    dependencies:
      brace-expansion: 1.1.11

  minimatch@5.1.6:
    dependencies:
      brace-expansion: 2.0.1

  minimatch@7.4.6:
    dependencies:
      brace-expansion: 2.0.1

  minimatch@9.0.4:
    dependencies:
      brace-expansion: 2.0.1

  minimist@1.2.8: {}

  minipass@3.3.6:
    dependencies:
      yallist: 4.0.0

  minipass@5.0.0: {}

  minipass@7.1.2: {}

  minizlib@2.1.2:
    dependencies:
      minipass: 3.3.6
      yallist: 4.0.0

  mitt@3.0.1: {}

  mkdirp-classic@0.5.3: {}

  mkdirp@0.5.6:
    dependencies:
      minimist: 1.2.8

  mkdirp@1.0.4: {}

  mpd-parser@1.3.0:
    dependencies:
      '@babel/runtime': 7.24.5
      '@videojs/vhs-utils': 4.0.0
      '@xmldom/xmldom': 0.8.10
      global: 4.4.0

  mrmime@2.0.0: {}

  ms@2.1.2: {}

  ms@2.1.3: {}

  mute-stream@0.0.8: {}

  mux.js@7.0.3:
    dependencies:
      '@babel/runtime': 7.24.5
      global: 4.4.0

  mysql2@3.11.0:
    dependencies:
      aws-ssl-profiles: 1.1.1
      denque: 2.1.0
      generate-function: 2.3.1
      iconv-lite: 0.6.3
      long: 5.2.3
      lru-cache: 8.0.5
      named-placeholders: 1.1.3
      seq-queue: 0.0.5
      sqlstring: 2.3.3

  named-placeholders@1.1.3:
    dependencies:
      lru-cache: 7.18.3

  nan@2.19.0:
    optional: true

  nanoid@3.3.7: {}

  nanoid@5.0.7: {}

  napi-build-utils@1.0.2: {}

  natural-compare@1.4.0: {}

  negotiator@0.6.3: {}

  neo-async@2.6.2: {}

  netmask@2.0.2: {}

  next-auth@5.0.0-beta.20(next@14.2.7(@babel/core@7.24.6)(react-dom@18.3.1(react@18.3.1))(react@18.3.1)(sass@1.77.8))(react@18.3.1):
    dependencies:
      '@auth/core': 0.34.2
      next: 14.2.7(@babel/core@7.24.6)(react-dom@18.3.1(react@18.3.1))(react@18.3.1)(sass@1.77.8)
      react: 18.3.1

  next-international@1.2.4:
    dependencies:
      client-only: 0.0.1
      international-types: 0.8.1
      server-only: 0.0.1

  next@14.2.7(@babel/core@7.24.6)(react-dom@18.3.1(react@18.3.1))(react@18.3.1)(sass@1.77.8):
    dependencies:
      '@next/env': 14.2.7
      '@swc/helpers': 0.5.5
      busboy: 1.6.0
      caniuse-lite: 1.0.30001620
      graceful-fs: 4.2.11
      postcss: 8.4.31
      react: 18.3.1
      react-dom: 18.3.1(react@18.3.1)
      styled-jsx: 5.1.1(@babel/core@7.24.6)(react@18.3.1)
    optionalDependencies:
      '@next/swc-darwin-arm64': 14.2.7
      '@next/swc-darwin-x64': 14.2.7
      '@next/swc-linux-arm64-gnu': 14.2.7
      '@next/swc-linux-arm64-musl': 14.2.7
      '@next/swc-linux-x64-gnu': 14.2.7
      '@next/swc-linux-x64-musl': 14.2.7
      '@next/swc-win32-arm64-msvc': 14.2.7
      '@next/swc-win32-ia32-msvc': 14.2.7
      '@next/swc-win32-x64-msvc': 14.2.7
      sass: 1.77.8
    transitivePeerDependencies:
      - '@babel/core'
      - babel-plugin-macros

  nice-napi@1.0.2:
    dependencies:
      node-addon-api: 3.2.1
      node-gyp-build: 4.8.1
    optional: true

  no-case@2.3.2:
    dependencies:
      lower-case: 1.1.4

  node-abi@3.62.0:
    dependencies:
      semver: 7.6.2

  node-abort-controller@3.1.1: {}

  node-addon-api@3.2.1:
    optional: true

  node-addon-api@5.1.0: {}

  node-cron@3.0.3:
    dependencies:
      uuid: 8.3.2

  node-domexception@1.0.0: {}

  node-fetch-commonjs@3.3.2:
    dependencies:
      node-domexception: 1.0.0
      web-streams-polyfill: 3.3.3

  node-fetch@2.7.0:
    dependencies:
      whatwg-url: 5.0.0

  node-gyp-build@4.8.1:
    optional: true

  node-loader@2.0.0(webpack@5.91.0):
    dependencies:
      loader-utils: 2.0.4
      webpack: 5.91.0

  node-mocks-http@1.14.1:
    dependencies:
      '@types/express': 4.17.21
      '@types/node': 20.16.2
      accepts: 1.3.8
      content-disposition: 0.5.4
      depd: 1.1.2
      fresh: 0.5.2
      merge-descriptors: 1.0.3
      methods: 1.1.2
      mime: 1.6.0
      parseurl: 1.3.3
      range-parser: 1.2.1
      type-is: 1.6.18

  node-plop@0.26.3:
    dependencies:
      '@babel/runtime-corejs3': 7.24.5
      '@types/inquirer': 6.5.0
      change-case: 3.1.0
      del: 5.1.0
      globby: 10.0.2
      handlebars: 4.7.8
      inquirer: 7.3.3
      isbinaryfile: 4.0.10
      lodash.get: 4.4.2
      mkdirp: 0.5.6
      resolve: 1.22.8

  node-releases@2.0.14: {}

  nopt@5.0.0:
    dependencies:
      abbrev: 1.1.1

  normalize-path@3.0.0: {}

  npm-run-path@4.0.1:
    dependencies:
      path-key: 3.1.1

  npm-run-path@5.3.0:
    dependencies:
      path-key: 4.0.0

  npmlog@5.0.1:
    dependencies:
      are-we-there-yet: 2.0.0
      console-control-strings: 1.1.0
      gauge: 3.0.2
      set-blocking: 2.0.0

  nwsapi@2.2.12: {}

  oauth4webapi@2.11.0: {}

  object-assign@4.1.1: {}

  object-inspect@1.13.1: {}

  object-is@1.1.6:
    dependencies:
      call-bind: 1.0.7
      define-properties: 1.2.1

  object-keys@1.1.1: {}

  object.assign@4.1.5:
    dependencies:
      call-bind: 1.0.7
      define-properties: 1.2.1
      has-symbols: 1.0.3
      object-keys: 1.1.1

  object.entries@1.1.8:
    dependencies:
      call-bind: 1.0.7
      define-properties: 1.2.1
      es-object-atoms: 1.0.0

  object.fromentries@2.0.8:
    dependencies:
      call-bind: 1.0.7
      define-properties: 1.2.1
      es-abstract: 1.23.3
      es-object-atoms: 1.0.0

  object.groupby@1.0.3:
    dependencies:
      call-bind: 1.0.7
      define-properties: 1.2.1
      es-abstract: 1.23.3

  object.values@1.2.0:
    dependencies:
      call-bind: 1.0.7
      define-properties: 1.2.1
      es-object-atoms: 1.0.0

  once@1.4.0:
    dependencies:
      wrappy: 1.0.2

  one-time@1.0.0:
    dependencies:
      fn.name: 1.1.0

  onetime@5.1.2:
    dependencies:
      mimic-fn: 2.1.0

  onetime@6.0.0:
    dependencies:
      mimic-fn: 4.0.0

  openapi-path-templating@1.5.3:
    dependencies:
      apg-lite: 1.0.3

  openapi-server-url-templating@1.0.0:
    dependencies:
      apg-lite: 1.0.3

  openapi-types@12.1.3: {}

  optionator@0.9.4:
    dependencies:
      deep-is: 0.1.4
      fast-levenshtein: 2.0.6
      levn: 0.4.1
      prelude-ls: 1.2.1
      type-check: 0.4.0
      word-wrap: 1.2.5

  ora@4.1.1:
    dependencies:
      chalk: 3.0.0
      cli-cursor: 3.1.0
      cli-spinners: 2.9.2
      is-interactive: 1.0.0
      log-symbols: 3.0.0
      mute-stream: 0.0.8
      strip-ansi: 6.0.1
      wcwidth: 1.0.1

  ora@5.4.1:
    dependencies:
      bl: 4.1.0
      chalk: 4.1.2
      cli-cursor: 3.1.0
      cli-spinners: 2.9.2
      is-interactive: 1.0.0
      is-unicode-supported: 0.1.0
      log-symbols: 4.1.0
      strip-ansi: 6.0.1
      wcwidth: 1.0.1

  orderedmap@2.1.1: {}

  os-tmpdir@1.0.2: {}

  p-limit@3.1.0:
    dependencies:
      yocto-queue: 0.1.0

  p-locate@5.0.0:
    dependencies:
      p-limit: 3.1.0

  p-map@3.0.0:
    dependencies:
      aggregate-error: 3.1.0

  pac-proxy-agent@7.0.1:
    dependencies:
      '@tootallnate/quickjs-emscripten': 0.23.0
      agent-base: 7.1.1
      debug: 4.3.6
      get-uri: 6.0.3
      http-proxy-agent: 7.0.2
      https-proxy-agent: 7.0.5
      pac-resolver: 7.0.1
      socks-proxy-agent: 8.0.3
    transitivePeerDependencies:
      - supports-color

  pac-resolver@7.0.1:
    dependencies:
      degenerator: 5.0.1
      netmask: 2.0.2

  package-json-from-dist@1.0.0: {}

  pako@2.1.0: {}

  param-case@2.1.1:
    dependencies:
      no-case: 2.3.2

  parent-module@1.0.1:
    dependencies:
      callsites: 3.1.0

  parse-entities@2.0.0:
    dependencies:
      character-entities: 1.2.4
      character-entities-legacy: 1.1.4
      character-reference-invalid: 1.1.4
      is-alphanumerical: 1.0.4
      is-decimal: 1.0.4
      is-hexadecimal: 1.0.4

  parse-ms@3.0.0: {}

  parse5@7.1.2:
    dependencies:
      entities: 4.5.0

  parseurl@1.3.3: {}

  pascal-case@2.0.1:
    dependencies:
      camel-case: 3.0.0
      upper-case-first: 1.1.2

  path-case@2.1.1:
    dependencies:
      no-case: 2.3.2

  path-exists@4.0.0: {}

  path-is-absolute@1.0.1: {}

  path-key@3.1.1: {}

  path-key@4.0.0: {}

  path-parse@1.0.7: {}

  path-scurry@1.11.1:
    dependencies:
      lru-cache: 10.2.2
      minipass: 7.1.2

  path-scurry@2.0.0:
    dependencies:
      lru-cache: 11.0.0
      minipass: 7.1.2

  path-type@4.0.0: {}

  pathe@1.1.2: {}

  pathval@2.0.0: {}

  performance-now@2.1.0: {}

  picocolors@1.0.1: {}

  picomatch@2.3.1: {}

  piscina@4.5.1:
    optionalDependencies:
      nice-napi: 1.0.2

  pkcs7@1.0.4:
    dependencies:
      '@babel/runtime': 7.24.5

  possible-typed-array-names@1.0.0: {}

  postcss-js@4.0.1(postcss@8.4.38):
    dependencies:
      camelcase-css: 2.0.1
      postcss: 8.4.38

  postcss-mixins@9.0.4(postcss@8.4.38):
    dependencies:
      fast-glob: 3.3.2
      postcss: 8.4.38
      postcss-js: 4.0.1(postcss@8.4.38)
      postcss-simple-vars: 7.0.1(postcss@8.4.38)
      sugarss: 4.0.1(postcss@8.4.38)

  postcss-nested@6.0.1(postcss@8.4.38):
    dependencies:
      postcss: 8.4.38
      postcss-selector-parser: 6.0.16

  postcss-preset-mantine@1.17.0(postcss@8.4.38):
    dependencies:
      postcss: 8.4.38
      postcss-mixins: 9.0.4(postcss@8.4.38)
      postcss-nested: 6.0.1(postcss@8.4.38)

  postcss-selector-parser@6.0.16:
    dependencies:
      cssesc: 3.0.0
      util-deprecate: 1.0.2

  postcss-simple-vars@7.0.1(postcss@8.4.38):
    dependencies:
      postcss: 8.4.38

  postcss@8.4.31:
    dependencies:
      nanoid: 3.3.7
      picocolors: 1.0.1
      source-map-js: 1.2.0

  postcss@8.4.38:
    dependencies:
      nanoid: 3.3.7
      picocolors: 1.0.1
      source-map-js: 1.2.0

  preact-render-to-string@5.2.3(preact@10.11.3):
    dependencies:
      preact: 10.11.3
      pretty-format: 3.8.0

  preact@10.11.3: {}

  prebuild-install@7.1.2:
    dependencies:
      detect-libc: 2.0.3
      expand-template: 2.0.3
      github-from-package: 0.0.0
      minimist: 1.2.8
      mkdirp-classic: 0.5.3
      napi-build-utils: 1.0.2
      node-abi: 3.62.0
      pump: 3.0.0
      rc: 1.2.8
      simple-get: 4.0.1
      tar-fs: 2.1.1
      tunnel-agent: 0.6.0

  prelude-ls@1.2.1: {}

  prettier@3.3.3: {}

  pretty-format@3.8.0: {}

  pretty-ms@8.0.0:
    dependencies:
      parse-ms: 3.0.0

  prismjs@1.27.0: {}

  prismjs@1.29.0: {}

  process-nextick-args@2.0.1: {}

  process@0.11.10: {}

  prop-types@15.8.1:
    dependencies:
      loose-envify: 1.4.0
      object-assign: 4.1.1
      react-is: 16.13.1

  proper-lockfile@4.1.2:
    dependencies:
      graceful-fs: 4.2.11
      retry: 0.12.0
      signal-exit: 3.0.7

  properties-reader@2.3.0:
    dependencies:
      mkdirp: 1.0.4

  property-information@5.6.0:
    dependencies:
      xtend: 4.0.2

  prosemirror-changeset@2.2.1:
    dependencies:
      prosemirror-transform: 1.10.0

  prosemirror-collab@1.3.1:
    dependencies:
      prosemirror-state: 1.4.3

  prosemirror-commands@1.5.2:
    dependencies:
      prosemirror-model: 1.22.3
      prosemirror-state: 1.4.3
      prosemirror-transform: 1.10.0

  prosemirror-dropcursor@1.8.1:
    dependencies:
      prosemirror-state: 1.4.3
      prosemirror-transform: 1.10.0
      prosemirror-view: 1.33.10

  prosemirror-gapcursor@1.3.2:
    dependencies:
      prosemirror-keymap: 1.2.2
      prosemirror-model: 1.22.3
      prosemirror-state: 1.4.3
      prosemirror-view: 1.33.10

  prosemirror-history@1.4.1:
    dependencies:
      prosemirror-state: 1.4.3
      prosemirror-transform: 1.10.0
      prosemirror-view: 1.33.10
      rope-sequence: 1.3.4

  prosemirror-inputrules@1.4.0:
    dependencies:
      prosemirror-state: 1.4.3
      prosemirror-transform: 1.10.0

  prosemirror-keymap@1.2.2:
    dependencies:
      prosemirror-state: 1.4.3
      w3c-keyname: 2.2.8

  prosemirror-markdown@1.13.0:
    dependencies:
      markdown-it: 14.1.0
      prosemirror-model: 1.22.3

  prosemirror-menu@1.2.4:
    dependencies:
      crelt: 1.0.6
      prosemirror-commands: 1.5.2
      prosemirror-history: 1.4.1
      prosemirror-state: 1.4.3

  prosemirror-model@1.22.3:
    dependencies:
      orderedmap: 2.1.1

  prosemirror-schema-basic@1.2.3:
    dependencies:
      prosemirror-model: 1.22.3

  prosemirror-schema-list@1.4.1:
    dependencies:
      prosemirror-model: 1.22.3
      prosemirror-state: 1.4.3
      prosemirror-transform: 1.10.0

  prosemirror-state@1.4.3:
    dependencies:
      prosemirror-model: 1.22.3
      prosemirror-transform: 1.10.0
      prosemirror-view: 1.33.10

  prosemirror-tables@1.4.0:
    dependencies:
      prosemirror-keymap: 1.2.2
      prosemirror-model: 1.22.3
      prosemirror-state: 1.4.3
      prosemirror-transform: 1.10.0
      prosemirror-view: 1.33.10

  prosemirror-trailing-node@2.0.9(prosemirror-model@1.22.3)(prosemirror-state@1.4.3)(prosemirror-view@1.33.10):
    dependencies:
      '@remirror/core-constants': 2.0.2
      escape-string-regexp: 4.0.0
      prosemirror-model: 1.22.3
      prosemirror-state: 1.4.3
      prosemirror-view: 1.33.10

  prosemirror-transform@1.10.0:
    dependencies:
      prosemirror-model: 1.22.3

  prosemirror-view@1.33.10:
    dependencies:
      prosemirror-model: 1.22.3
      prosemirror-state: 1.4.3
      prosemirror-transform: 1.10.0

  proto-list@1.2.4: {}

  proxy-agent@6.4.0:
    dependencies:
      agent-base: 7.1.1
      debug: 4.3.6
      http-proxy-agent: 7.0.2
      https-proxy-agent: 7.0.5
      lru-cache: 7.18.3
      pac-proxy-agent: 7.0.1
      proxy-from-env: 1.1.0
      socks-proxy-agent: 8.0.3
    transitivePeerDependencies:
      - supports-color

  proxy-from-env@1.1.0: {}

  psl@1.9.0: {}

  pump@3.0.0:
    dependencies:
      end-of-stream: 1.4.4
      once: 1.4.0

  punycode.js@2.3.1: {}

  punycode@2.3.1: {}

  pupa@2.1.1:
    dependencies:
      escape-goat: 2.1.1

  qs@6.12.1:
    dependencies:
      side-channel: 1.0.6

  querystringify@2.2.0: {}

  queue-microtask@1.2.3: {}

  queue-tick@1.0.1: {}

  ramda-adjunct@5.0.1(ramda@0.30.1):
    dependencies:
      ramda: 0.30.1

  ramda@0.30.1: {}

  randexp@0.5.3:
    dependencies:
      drange: 1.1.1
      ret: 0.2.2

  randombytes@2.1.0:
    dependencies:
      safe-buffer: 5.2.1

  range-parser@1.2.1: {}

  raw-body@2.5.2:
    dependencies:
      bytes: 3.1.2
      http-errors: 2.0.0
      iconv-lite: 0.4.24
      unpipe: 1.0.0

  rc@1.2.8:
    dependencies:
      deep-extend: 0.6.0
      ini: 1.3.8
      minimist: 1.2.8
      strip-json-comments: 2.0.1

  react-copy-to-clipboard@5.1.0(react@18.3.1):
    dependencies:
      copy-to-clipboard: 3.3.3
      prop-types: 15.8.1
      react: 18.3.1

  react-debounce-input@3.3.0(react@18.3.1):
    dependencies:
      lodash.debounce: 4.0.8
      prop-types: 15.8.1
      react: 18.3.1

  react-dom@18.3.1(react@18.3.1):
    dependencies:
      loose-envify: 1.4.0
      react: 18.3.1
      scheduler: 0.23.2

  react-error-boundary@4.0.13(react@18.3.1):
    dependencies:
      '@babel/runtime': 7.24.5
      react: 18.3.1

  react-immutable-proptypes@2.2.0(immutable@3.8.2):
    dependencies:
      immutable: 3.8.2
      invariant: 2.2.4

  react-immutable-pure-component@2.2.2(immutable@3.8.2)(react-dom@18.3.1(react@18.3.1))(react@18.3.1):
    dependencies:
      immutable: 3.8.2
      react: 18.3.1
      react-dom: 18.3.1(react@18.3.1)

  react-inspector@6.0.2(react@18.3.1):
    dependencies:
      react: 18.3.1

  react-is@16.13.1: {}

  react-number-format@5.3.4(react-dom@18.3.1(react@18.3.1))(react@18.3.1):
    dependencies:
      prop-types: 15.8.1
      react: 18.3.1
      react-dom: 18.3.1(react@18.3.1)

  react-redux@9.1.2(@types/react@18.3.5)(react@18.3.1)(redux@5.0.1):
    dependencies:
      '@types/use-sync-external-store': 0.0.3
      react: 18.3.1
      use-sync-external-store: 1.2.2(react@18.3.1)
    optionalDependencies:
      '@types/react': 18.3.5
      redux: 5.0.1

  react-refresh@0.14.2: {}

  react-remove-scroll-bar@2.3.6(@types/react@18.3.5)(react@18.3.1):
    dependencies:
      react: 18.3.1
      react-style-singleton: 2.2.1(@types/react@18.3.5)(react@18.3.1)
      tslib: 2.6.2
    optionalDependencies:
      '@types/react': 18.3.5

  react-remove-scroll@2.5.10(@types/react@18.3.5)(react@18.3.1):
    dependencies:
      react: 18.3.1
      react-remove-scroll-bar: 2.3.6(@types/react@18.3.5)(react@18.3.1)
      react-style-singleton: 2.2.1(@types/react@18.3.5)(react@18.3.1)
      tslib: 2.6.2
      use-callback-ref: 1.3.2(@types/react@18.3.5)(react@18.3.1)
      use-sidecar: 1.1.2(@types/react@18.3.5)(react@18.3.1)
    optionalDependencies:
      '@types/react': 18.3.5

  react-simple-code-editor@0.14.1(react-dom@18.3.1(react@18.3.1))(react@18.3.1):
    dependencies:
      react: 18.3.1
      react-dom: 18.3.1(react@18.3.1)

  react-style-singleton@2.2.1(@types/react@18.3.5)(react@18.3.1):
    dependencies:
      get-nonce: 1.0.1
      invariant: 2.2.4
      react: 18.3.1
      tslib: 2.6.2
    optionalDependencies:
      '@types/react': 18.3.5

  react-syntax-highlighter@15.5.0(react@18.3.1):
    dependencies:
      '@babel/runtime': 7.24.5
      highlight.js: 10.7.3
      lowlight: 1.20.0
      prismjs: 1.29.0
      react: 18.3.1
      refractor: 3.6.0

  react-textarea-autosize@8.5.3(@types/react@18.3.5)(react@18.3.1):
    dependencies:
      '@babel/runtime': 7.24.5
      react: 18.3.1
      use-composed-ref: 1.3.0(react@18.3.1)
      use-latest: 1.2.1(@types/react@18.3.5)(react@18.3.1)
    transitivePeerDependencies:
      - '@types/react'

  react-transition-group@4.4.5(react-dom@18.3.1(react@18.3.1))(react@18.3.1):
    dependencies:
      '@babel/runtime': 7.24.5
      dom-helpers: 5.2.1
      loose-envify: 1.4.0
      prop-types: 15.8.1
      react: 18.3.1
      react-dom: 18.3.1(react@18.3.1)

  react@18.3.1:
    dependencies:
      loose-envify: 1.4.0

  readable-stream@2.3.8:
    dependencies:
      core-util-is: 1.0.3
      inherits: 2.0.4
      isarray: 1.0.0
      process-nextick-args: 2.0.1
      safe-buffer: 5.1.2
      string_decoder: 1.1.1
      util-deprecate: 1.0.2

  readable-stream@3.6.2:
    dependencies:
      inherits: 2.0.4
      string_decoder: 1.3.0
      util-deprecate: 1.0.2

  readable-stream@4.5.2:
    dependencies:
      abort-controller: 3.0.0
      buffer: 6.0.3
      events: 3.3.0
      process: 0.11.10
      string_decoder: 1.3.0

  readdir-glob@1.1.3:
    dependencies:
      minimatch: 5.1.6

  readdirp@3.6.0:
    dependencies:
      picomatch: 2.3.1

  redis-errors@1.2.0: {}

  redis-parser@3.0.0:
    dependencies:
      redis-errors: 1.2.0

  redux-immutable@4.0.0(immutable@3.8.2):
    dependencies:
      immutable: 3.8.2

  redux@5.0.1: {}

  reflect.getprototypeof@1.0.6:
    dependencies:
      call-bind: 1.0.7
      define-properties: 1.2.1
      es-abstract: 1.23.3
      es-errors: 1.3.0
      get-intrinsic: 1.2.4
      globalthis: 1.0.4
      which-builtin-type: 1.1.3

  refractor@3.6.0:
    dependencies:
      hastscript: 6.0.0
      parse-entities: 2.0.0
      prismjs: 1.27.0

  regenerator-runtime@0.14.1: {}

  regexp.prototype.flags@1.5.2:
    dependencies:
      call-bind: 1.0.7
      define-properties: 1.2.1
      es-errors: 1.3.0
      set-function-name: 2.0.2

  registry-auth-token@3.3.2:
    dependencies:
      rc: 1.2.8
      safe-buffer: 5.2.1

  registry-auth-token@5.0.2:
    dependencies:
      '@pnpm/npm-conf': 2.3.1

  registry-url@3.1.0:
    dependencies:
      rc: 1.2.8

  registry-url@5.1.0:
    dependencies:
      rc: 1.2.8

  remarkable@2.0.1:
    dependencies:
      argparse: 1.0.10
      autolinker: 3.16.2

  remove-accents@0.5.0: {}

  repeat-string@1.6.1: {}

  require-directory@2.1.1: {}

  requires-port@1.0.0: {}

  reselect@5.1.1: {}

  resolve-from@4.0.0: {}

  resolve-pkg-maps@1.0.0: {}

  resolve@1.22.8:
    dependencies:
      is-core-module: 2.13.1
      path-parse: 1.0.7
      supports-preserve-symlinks-flag: 1.0.0

  resolve@2.0.0-next.5:
    dependencies:
      is-core-module: 2.13.1
      path-parse: 1.0.7
      supports-preserve-symlinks-flag: 1.0.0

  restore-cursor@3.1.0:
    dependencies:
      onetime: 5.1.2
      signal-exit: 3.0.7

  ret@0.2.2: {}

  retry@0.12.0: {}

  reusify@1.0.4: {}

  rimraf@3.0.2:
    dependencies:
      glob: 7.2.3

  rollup@4.17.2:
    dependencies:
      '@types/estree': 1.0.5
    optionalDependencies:
      '@rollup/rollup-android-arm-eabi': 4.17.2
      '@rollup/rollup-android-arm64': 4.17.2
      '@rollup/rollup-darwin-arm64': 4.17.2
      '@rollup/rollup-darwin-x64': 4.17.2
      '@rollup/rollup-linux-arm-gnueabihf': 4.17.2
      '@rollup/rollup-linux-arm-musleabihf': 4.17.2
      '@rollup/rollup-linux-arm64-gnu': 4.17.2
      '@rollup/rollup-linux-arm64-musl': 4.17.2
      '@rollup/rollup-linux-powerpc64le-gnu': 4.17.2
      '@rollup/rollup-linux-riscv64-gnu': 4.17.2
      '@rollup/rollup-linux-s390x-gnu': 4.17.2
      '@rollup/rollup-linux-x64-gnu': 4.17.2
      '@rollup/rollup-linux-x64-musl': 4.17.2
      '@rollup/rollup-win32-arm64-msvc': 4.17.2
      '@rollup/rollup-win32-ia32-msvc': 4.17.2
      '@rollup/rollup-win32-x64-msvc': 4.17.2
      fsevents: 2.3.3

  rope-sequence@1.3.4: {}

  rrdom@0.1.7:
    dependencies:
      rrweb-snapshot: 2.0.0-alpha.4

  rrweb-cssom@0.6.0: {}

  rrweb-cssom@0.7.1: {}

  rrweb-player@1.0.0-alpha.4:
    dependencies:
      '@tsconfig/svelte': 1.0.13
      rrweb: 2.0.0-alpha.4

  rrweb-snapshot@2.0.0-alpha.17:
    dependencies:
      postcss: 8.4.38

  rrweb-snapshot@2.0.0-alpha.4: {}

  rrweb@2.0.0-alpha.4:
    dependencies:
      '@rrweb/types': 2.0.0-alpha.16
      '@types/css-font-loading-module': 0.0.7
      '@xstate/fsm': 1.6.5
      base64-arraybuffer: 1.0.2
      fflate: 0.4.8
      mitt: 3.0.1
      rrdom: 0.1.7
      rrweb-snapshot: 2.0.0-alpha.4

  run-async@2.4.1: {}

  run-parallel@1.2.0:
    dependencies:
      queue-microtask: 1.2.3

  rust-result@1.0.0:
    dependencies:
      individual: 2.0.0

  rxjs@6.6.7:
    dependencies:
      tslib: 1.14.1

  rxjs@7.8.1:
    dependencies:
      tslib: 2.6.2

  safe-array-concat@1.1.2:
    dependencies:
      call-bind: 1.0.7
      get-intrinsic: 1.2.4
      has-symbols: 1.0.3
      isarray: 2.0.5

  safe-buffer@5.1.2: {}

  safe-buffer@5.2.1: {}

  safe-json-parse@4.0.0:
    dependencies:
      rust-result: 1.0.0

  safe-regex-test@1.0.3:
    dependencies:
      call-bind: 1.0.7
      es-errors: 1.3.0
      is-regex: 1.1.4

  safe-stable-stringify@2.4.3: {}

  safer-buffer@2.1.2: {}

  sass@1.77.8:
    dependencies:
      chokidar: 3.6.0
      immutable: 4.3.6
      source-map-js: 1.2.0

  saxes@6.0.0:
    dependencies:
      xmlchars: 2.2.0

  scheduler@0.23.2:
    dependencies:
      loose-envify: 1.4.0

  schema-utils@3.3.0:
    dependencies:
      '@types/json-schema': 7.0.15
      ajv: 6.12.6
      ajv-keywords: 3.5.2(ajv@6.12.6)

  semver-diff@3.1.1:
    dependencies:
      semver: 6.3.1

  semver@6.3.1: {}

  semver@7.6.2: {}

  semver@7.6.3: {}

  sentence-case@2.1.1:
    dependencies:
      no-case: 2.3.2
      upper-case-first: 1.1.2

  seq-queue@0.0.5: {}

  serialize-error@8.1.0:
    dependencies:
      type-fest: 0.20.2

  serialize-javascript@6.0.2:
    dependencies:
      randombytes: 2.1.0

  server-only@0.0.1: {}

  set-blocking@2.0.0: {}

  set-function-length@1.2.2:
    dependencies:
      define-data-property: 1.1.4
      es-errors: 1.3.0
      function-bind: 1.1.2
      get-intrinsic: 1.2.4
      gopd: 1.0.1
      has-property-descriptors: 1.0.2

  set-function-name@2.0.2:
    dependencies:
      define-data-property: 1.1.4
      es-errors: 1.3.0
      functions-have-names: 1.2.3
      has-property-descriptors: 1.0.2

  setprototypeof@1.2.0: {}

  sha.js@2.4.11:
    dependencies:
      inherits: 2.0.4
      safe-buffer: 5.2.1

  shebang-command@2.0.0:
    dependencies:
      shebang-regex: 3.0.0

  shebang-regex@3.0.0: {}

  shell-quote@1.8.1: {}

  short-unique-id@5.2.0: {}

  side-channel@1.0.6:
    dependencies:
      call-bind: 1.0.7
      es-errors: 1.3.0
      get-intrinsic: 1.2.4
      object-inspect: 1.13.1

  siginfo@2.0.0: {}

  signal-exit@3.0.7: {}

  signal-exit@4.1.0: {}

  simple-concat@1.0.1: {}

  simple-get@4.0.1:
    dependencies:
      decompress-response: 6.0.0
      once: 1.4.0
      simple-concat: 1.0.1

  simple-swizzle@0.2.2:
    dependencies:
      is-arrayish: 0.3.2

  sirv@2.0.4:
    dependencies:
      '@polka/url': 1.0.0-next.25
      mrmime: 2.0.0
      totalist: 3.0.1

  sisteransi@1.0.5: {}

  slash@3.0.0: {}

  smart-buffer@4.2.0: {}

  snake-case@2.1.0:
    dependencies:
      no-case: 2.3.2

  socket.io-client@4.7.5:
    dependencies:
      '@socket.io/component-emitter': 3.1.2
      debug: 4.3.5
      engine.io-client: 6.5.4
      socket.io-parser: 4.2.4
    transitivePeerDependencies:
      - bufferutil
      - supports-color
      - utf-8-validate

  socket.io-parser@4.2.4:
    dependencies:
      '@socket.io/component-emitter': 3.1.2
      debug: 4.3.6
    transitivePeerDependencies:
      - supports-color

  socks-proxy-agent@8.0.3:
    dependencies:
      agent-base: 7.1.1
      debug: 4.3.6
      socks: 2.8.3
    transitivePeerDependencies:
      - supports-color

  socks@2.8.3:
    dependencies:
      ip-address: 9.0.5
      smart-buffer: 4.2.0

  source-map-js@1.2.0: {}

  source-map-support@0.5.21:
    dependencies:
      buffer-from: 1.1.2
      source-map: 0.6.1

  source-map@0.6.1: {}

  space-separated-tokens@1.1.5: {}

  spawn-command@0.0.2: {}

  split-ca@1.0.1: {}

  sprintf-js@1.0.3: {}

  sprintf-js@1.1.3: {}

  sqlstring@2.3.3: {}

  ssh-remote-port-forward@1.0.4:
    dependencies:
      '@types/ssh2': 0.5.52
      ssh2: 1.15.0

  ssh2@1.15.0:
    dependencies:
      asn1: 0.2.6
      bcrypt-pbkdf: 1.0.2
    optionalDependencies:
      cpu-features: 0.0.10
      nan: 2.19.0

  stack-trace@0.0.10: {}

  stackback@0.0.2: {}

  standard-as-callback@2.1.0: {}

  statuses@2.0.1: {}

  std-env@3.7.0: {}

  stop-iteration-iterator@1.0.0:
    dependencies:
      internal-slot: 1.0.7

  streamsearch@1.1.0: {}

  streamx@2.18.0:
    dependencies:
      fast-fifo: 1.3.2
      queue-tick: 1.0.1
      text-decoder: 1.1.0
    optionalDependencies:
      bare-events: 2.4.2

  strict-event-emitter-types@2.0.0: {}

  string-width@4.2.3:
    dependencies:
      emoji-regex: 8.0.0
      is-fullwidth-code-point: 3.0.0
      strip-ansi: 6.0.1

  string-width@5.1.2:
    dependencies:
      eastasianwidth: 0.2.0
      emoji-regex: 9.2.2
      strip-ansi: 7.1.0

  string.prototype.includes@2.0.0:
    dependencies:
      define-properties: 1.2.1
      es-abstract: 1.23.3

  string.prototype.matchall@4.0.11:
    dependencies:
      call-bind: 1.0.7
      define-properties: 1.2.1
      es-abstract: 1.23.3
      es-errors: 1.3.0
      es-object-atoms: 1.0.0
      get-intrinsic: 1.2.4
      gopd: 1.0.1
      has-symbols: 1.0.3
      internal-slot: 1.0.7
      regexp.prototype.flags: 1.5.2
      set-function-name: 2.0.2
      side-channel: 1.0.6

  string.prototype.repeat@1.0.0:
    dependencies:
      define-properties: 1.2.1
      es-abstract: 1.23.3

  string.prototype.trim@1.2.9:
    dependencies:
      call-bind: 1.0.7
      define-properties: 1.2.1
      es-abstract: 1.23.3
      es-object-atoms: 1.0.0

  string.prototype.trimend@1.0.8:
    dependencies:
      call-bind: 1.0.7
      define-properties: 1.2.1
      es-object-atoms: 1.0.0

  string.prototype.trimstart@1.0.8:
    dependencies:
      call-bind: 1.0.7
      define-properties: 1.2.1
      es-object-atoms: 1.0.0

  string_decoder@1.1.1:
    dependencies:
      safe-buffer: 5.1.2

  string_decoder@1.3.0:
    dependencies:
      safe-buffer: 5.2.1

  strip-ansi@6.0.1:
    dependencies:
      ansi-regex: 5.0.1

  strip-ansi@7.1.0:
    dependencies:
      ansi-regex: 6.0.1

  strip-bom@3.0.0: {}

  strip-final-newline@2.0.0: {}

  strip-final-newline@3.0.0: {}

  strip-json-comments@2.0.1: {}

  strip-json-comments@3.1.1: {}

  strnum@1.0.5: {}

  styled-jsx@5.1.1(@babel/core@7.24.6)(react@18.3.1):
    dependencies:
      client-only: 0.0.1
      react: 18.3.1
    optionalDependencies:
      '@babel/core': 7.24.6

  sugar-high@0.6.1: {}

  sugarss@4.0.1(postcss@8.4.38):
    dependencies:
      postcss: 8.4.38

  superjson@2.2.1:
    dependencies:
      copy-anything: 3.0.5

  supports-color@5.5.0:
    dependencies:
      has-flag: 3.0.0

  supports-color@7.2.0:
    dependencies:
      has-flag: 4.0.0

  supports-color@8.1.1:
    dependencies:
      has-flag: 4.0.0

  supports-preserve-symlinks-flag@1.0.0: {}

  swagger-client@3.28.2(ramda@0.30.1):
    dependencies:
      '@babel/runtime-corejs3': 7.24.5
      '@swagger-api/apidom-core': 1.0.0-alpha.5
      '@swagger-api/apidom-error': 1.0.0-alpha.5
      '@swagger-api/apidom-json-pointer': 1.0.0-alpha.5
      '@swagger-api/apidom-ns-openapi-3-1': 1.0.0-alpha.5
      '@swagger-api/apidom-reference': 1.0.0-alpha.5
      cookie: 0.6.0
      deepmerge: 4.3.1
      fast-json-patch: 3.1.1
      js-yaml: 4.1.0
      node-abort-controller: 3.1.1
      node-fetch-commonjs: 3.3.2
      openapi-path-templating: 1.5.3
      openapi-server-url-templating: 1.0.0
      qs: 6.12.1
      ramda-adjunct: 5.0.1(ramda@0.30.1)
      traverse: 0.6.8
    transitivePeerDependencies:
      - debug
      - ramda

  swagger-ui-react@5.17.14(@types/react@18.3.5)(ramda@0.30.1)(react-dom@18.3.1(react@18.3.1))(react@18.3.1):
    dependencies:
      '@babel/runtime-corejs3': 7.24.5
      '@braintree/sanitize-url': 7.0.2
      base64-js: 1.5.1
      classnames: 2.5.1
      css.escape: 1.5.1
      deep-extend: 0.6.0
      dompurify: 3.1.4
      ieee754: 1.2.1
      immutable: 3.8.2
      js-file-download: 0.4.12
      js-yaml: 4.1.0
      lodash: 4.17.21
      prop-types: 15.8.1
      randexp: 0.5.3
      randombytes: 2.1.0
      react: 18.3.1
      react-copy-to-clipboard: 5.1.0(react@18.3.1)
      react-debounce-input: 3.3.0(react@18.3.1)
      react-dom: 18.3.1(react@18.3.1)
      react-immutable-proptypes: 2.2.0(immutable@3.8.2)
      react-immutable-pure-component: 2.2.2(immutable@3.8.2)(react-dom@18.3.1(react@18.3.1))(react@18.3.1)
      react-inspector: 6.0.2(react@18.3.1)
      react-redux: 9.1.2(@types/react@18.3.5)(react@18.3.1)(redux@5.0.1)
      react-syntax-highlighter: 15.5.0(react@18.3.1)
      redux: 5.0.1
      redux-immutable: 4.0.0(immutable@3.8.2)
      remarkable: 2.0.1
      reselect: 5.1.1
      serialize-error: 8.1.0
      sha.js: 2.4.11
      swagger-client: 3.28.2(ramda@0.30.1)
      url-parse: 1.5.10
      xml: 1.0.1
      xml-but-prettier: 1.0.1
      zenscroll: 4.0.2
    transitivePeerDependencies:
      - '@types/react'
      - debug
      - ramda

  swap-case@1.1.2:
    dependencies:
      lower-case: 1.1.4
      upper-case: 1.1.3

  symbol-tree@3.2.4: {}

  tabbable@6.2.0: {}

  tapable@2.2.1: {}

  tar-fs@2.0.1:
    dependencies:
      chownr: 1.1.4
      mkdirp-classic: 0.5.3
      pump: 3.0.0
      tar-stream: 2.2.0

  tar-fs@2.1.1:
    dependencies:
      chownr: 1.1.4
      mkdirp-classic: 0.5.3
      pump: 3.0.0
      tar-stream: 2.2.0

  tar-fs@3.0.6:
    dependencies:
      pump: 3.0.0
      tar-stream: 3.1.7
    optionalDependencies:
      bare-fs: 2.3.1
      bare-path: 2.1.3

  tar-stream@2.2.0:
    dependencies:
      bl: 4.1.0
      end-of-stream: 1.4.4
      fs-constants: 1.0.0
      inherits: 2.0.4
      readable-stream: 3.6.2

  tar-stream@3.1.7:
    dependencies:
      b4a: 1.6.6
      fast-fifo: 1.3.2
      streamx: 2.18.0

  tar@6.2.1:
    dependencies:
      chownr: 2.0.0
      fs-minipass: 2.1.0
      minipass: 5.0.0
      minizlib: 2.1.2
      mkdirp: 1.0.4
      yallist: 4.0.0

  terser-webpack-plugin@5.3.10(webpack@5.91.0):
    dependencies:
      '@jridgewell/trace-mapping': 0.3.25
      jest-worker: 27.5.1
      schema-utils: 3.3.0
      serialize-javascript: 6.0.2
      terser: 5.31.0
      webpack: 5.91.0

  terser@5.31.0:
    dependencies:
      '@jridgewell/source-map': 0.3.6
      acorn: 8.12.0
      commander: 2.20.3
      source-map-support: 0.5.21

  test-exclude@7.0.1:
    dependencies:
      '@istanbuljs/schema': 0.1.3
      glob: 10.4.5
      minimatch: 9.0.4

  testcontainers@10.13.0:
    dependencies:
      '@balena/dockerignore': 1.0.2
      '@types/dockerode': 3.3.31
      archiver: 7.0.1
      async-lock: 1.4.1
      byline: 5.0.0
      debug: 4.3.6
      docker-compose: 0.24.8
      dockerode: 3.3.5
      get-port: 5.1.1
      proper-lockfile: 4.1.2
      properties-reader: 2.3.0
      ssh-remote-port-forward: 1.0.4
      tar-fs: 3.0.6
      tmp: 0.2.3
      undici: 5.28.4
    transitivePeerDependencies:
      - supports-color

  text-decoder@1.1.0:
    dependencies:
      b4a: 1.6.6

  text-hex@1.0.0: {}

  text-table@0.2.0: {}

  through@2.3.8: {}

  tinybench@2.8.0: {}

  tinycolor2@1.6.0: {}

  tinygradient@1.1.5:
    dependencies:
      '@types/tinycolor2': 1.4.6
      tinycolor2: 1.6.0

  tinypool@1.0.0: {}

  tinyrainbow@1.2.0: {}

  tinyspy@3.0.0: {}

  tippy.js@6.3.7:
    dependencies:
      '@popperjs/core': 2.11.8

  title-case@2.1.1:
    dependencies:
      no-case: 2.3.2
      upper-case: 1.1.3

  tldts-core@6.1.41: {}

  tldts@6.1.41:
    dependencies:
      tldts-core: 6.1.41

  tmp@0.0.33:
    dependencies:
      os-tmpdir: 1.0.2

  tmp@0.2.3: {}

  to-fast-properties@2.0.0: {}

  to-regex-range@5.0.1:
    dependencies:
      is-number: 7.0.0

  toggle-selection@1.0.6: {}

  toidentifier@1.0.1: {}

  totalist@3.0.1: {}

  tough-cookie@4.1.4:
    dependencies:
      psl: 1.9.0
      punycode: 2.3.1
      universalify: 0.2.0
      url-parse: 1.5.10

  tr46@0.0.3: {}

  tr46@5.0.0:
    dependencies:
      punycode: 2.3.1

  traverse@0.6.8: {}

  tree-kill@1.2.2: {}

  tree-sitter-json@0.20.2:
    dependencies:
      nan: 2.19.0
    optional: true

  tree-sitter-yaml@0.5.0:
    dependencies:
      nan: 2.19.0
    optional: true

  tree-sitter@0.20.4:
    dependencies:
      nan: 2.19.0
      prebuild-install: 7.1.2
    optional: true

  triple-beam@1.4.1: {}

  trpc-swagger@1.2.6(patch_hash=6s72z7zx33c52iesv5sewipn6i)(@trpc/client@11.0.0-rc.490(@trpc/server@11.0.0-rc.490))(@trpc/server@11.0.0-rc.490)(zod@3.23.8):
    dependencies:
      '@trpc/client': 11.0.0-rc.490(@trpc/server@11.0.0-rc.490)
      '@trpc/server': 11.0.0-rc.490
      chalk-scripts: 1.2.8
      co-body: 6.2.0
      lodash.clonedeep: 4.5.0
      node-mocks-http: 1.14.1
      openapi-types: 12.1.3
      zod: 3.23.8
      zod-to-json-schema: 3.23.0(zod@3.23.8)

  ts-api-utils@1.3.0(typescript@5.5.4):
    dependencies:
      typescript: 5.5.4

  ts-mixer@6.0.4: {}

  ts-node@10.9.2(@types/node@20.16.2)(typescript@5.5.4):
    dependencies:
      '@cspotcode/source-map-support': 0.8.1
      '@tsconfig/node10': 1.0.11
      '@tsconfig/node12': 1.0.11
      '@tsconfig/node14': 1.0.3
      '@tsconfig/node16': 1.0.4
      '@types/node': 20.16.2
      acorn: 8.12.0
      acorn-walk: 8.3.2
      arg: 4.1.3
      create-require: 1.1.1
      diff: 4.0.2
      make-error: 1.3.6
      typescript: 5.5.4
      v8-compile-cache-lib: 3.0.1
      yn: 3.1.1

  ts-toolbelt@9.6.0: {}

  tsconfck@3.0.3(typescript@5.5.4):
    optionalDependencies:
      typescript: 5.5.4

  tsconfig-paths@3.15.0:
    dependencies:
      '@types/json5': 0.0.29
      json5: 1.0.2
      minimist: 1.2.8
      strip-bom: 3.0.0

  tslib@1.14.1: {}

  tslib@2.6.2: {}

  tsscmp@1.0.6: {}

  tsx@4.13.3:
    dependencies:
      esbuild: 0.20.2
      get-tsconfig: 4.7.5
    optionalDependencies:
      fsevents: 2.3.3

  tunnel-agent@0.6.0:
    dependencies:
      safe-buffer: 5.2.1

  turbo-darwin-64@2.1.1:
    optional: true

  turbo-darwin-arm64@2.1.1:
    optional: true

  turbo-linux-64@2.1.1:
    optional: true

  turbo-linux-arm64@2.1.1:
    optional: true

  turbo-windows-64@2.1.1:
    optional: true

  turbo-windows-arm64@2.1.1:
    optional: true

  turbo@2.1.1:
    optionalDependencies:
      turbo-darwin-64: 2.1.1
      turbo-darwin-arm64: 2.1.1
      turbo-linux-64: 2.1.1
      turbo-linux-arm64: 2.1.1
      turbo-windows-64: 2.1.1
      turbo-windows-arm64: 2.1.1

  tweetnacl@0.14.5: {}

  type-check@0.4.0:
    dependencies:
      prelude-ls: 1.2.1

  type-fest@0.20.2: {}

  type-fest@0.21.3: {}

  type-fest@4.18.2: {}

  type-is@1.6.18:
    dependencies:
      media-typer: 0.3.0
      mime-types: 2.1.35

  typed-array-buffer@1.0.2:
    dependencies:
      call-bind: 1.0.7
      es-errors: 1.3.0
      is-typed-array: 1.1.13

  typed-array-byte-length@1.0.1:
    dependencies:
      call-bind: 1.0.7
      for-each: 0.3.3
      gopd: 1.0.1
      has-proto: 1.0.3
      is-typed-array: 1.1.13

  typed-array-byte-offset@1.0.2:
    dependencies:
      available-typed-arrays: 1.0.7
      call-bind: 1.0.7
      for-each: 0.3.3
      gopd: 1.0.1
      has-proto: 1.0.3
      is-typed-array: 1.1.13

  typed-array-length@1.0.6:
    dependencies:
      call-bind: 1.0.7
      for-each: 0.3.3
      gopd: 1.0.1
      has-proto: 1.0.3
      is-typed-array: 1.1.13
      possible-typed-array-names: 1.0.0

  typedarray-to-buffer@3.1.5:
    dependencies:
      is-typedarray: 1.0.0

  types-ramda@0.30.0:
    dependencies:
      ts-toolbelt: 9.6.0

  typescript-eslint@8.3.0(eslint@9.9.1)(typescript@5.5.4):
    dependencies:
      '@typescript-eslint/eslint-plugin': 8.3.0(@typescript-eslint/parser@8.3.0(eslint@9.9.1)(typescript@5.5.4))(eslint@9.9.1)(typescript@5.5.4)
      '@typescript-eslint/parser': 8.3.0(eslint@9.9.1)(typescript@5.5.4)
      '@typescript-eslint/utils': 8.3.0(eslint@9.9.1)(typescript@5.5.4)
    optionalDependencies:
      typescript: 5.5.4
    transitivePeerDependencies:
      - eslint
      - supports-color

  typescript@5.5.4: {}

  uc.micro@2.1.0: {}

  uglify-js@3.17.4:
    optional: true

  unbox-primitive@1.0.2:
    dependencies:
      call-bind: 1.0.7
      has-bigints: 1.0.2
      has-symbols: 1.0.3
      which-boxed-primitive: 1.0.2

  undici-types@5.26.5: {}

  undici-types@6.19.6: {}

  undici@5.28.4:
    dependencies:
      '@fastify/busboy': 2.1.1

  undici@6.19.8: {}

  unique-string@2.0.0:
    dependencies:
      crypto-random-string: 2.0.0

  universalify@0.2.0: {}

  universalify@2.0.1: {}

  unpipe@1.0.0: {}

  unplugin@1.10.1:
    dependencies:
      acorn: 8.12.0
      chokidar: 3.6.0
      webpack-sources: 3.2.3
      webpack-virtual-modules: 0.6.1

  unraw@3.0.0: {}

  update-browserslist-db@1.0.16(browserslist@4.23.0):
    dependencies:
      browserslist: 4.23.0
      escalade: 3.1.2
      picocolors: 1.0.1

  update-check@1.5.4:
    dependencies:
      registry-auth-token: 3.3.2
      registry-url: 3.1.0

  update-notifier-cjs@5.1.6:
    dependencies:
      boxen: 5.1.2
      chalk: 4.1.2
      configstore: 5.0.1
      has-yarn: 2.1.0
      import-lazy: 2.1.0
      is-ci: 2.0.0
      is-installed-globally: 0.4.0
      is-npm: 5.0.0
      is-yarn-global: 0.3.0
      isomorphic-fetch: 3.0.0
      pupa: 2.1.1
      registry-auth-token: 5.0.2
      registry-url: 5.1.0
      semver: 7.6.3
      semver-diff: 3.1.1
      xdg-basedir: 4.0.0
    transitivePeerDependencies:
      - encoding

  upper-case-first@1.1.2:
    dependencies:
      upper-case: 1.1.3

  upper-case@1.1.3: {}

  uri-js@4.4.1:
    dependencies:
      punycode: 2.3.1

  url-parse@1.5.10:
    dependencies:
      querystringify: 2.2.0
      requires-port: 1.0.0

  url-toolkit@2.2.5: {}

  use-callback-ref@1.3.2(@types/react@18.3.5)(react@18.3.1):
    dependencies:
      react: 18.3.1
      tslib: 2.6.2
    optionalDependencies:
      '@types/react': 18.3.5

  use-composed-ref@1.3.0(react@18.3.1):
    dependencies:
      react: 18.3.1

  use-deep-compare-effect@1.8.1(react@18.3.1):
    dependencies:
      '@babel/runtime': 7.24.5
      dequal: 2.0.3
      react: 18.3.1

  use-isomorphic-layout-effect@1.1.2(@types/react@18.3.5)(react@18.3.1):
    dependencies:
      react: 18.3.1
    optionalDependencies:
      '@types/react': 18.3.5

  use-latest@1.2.1(@types/react@18.3.5)(react@18.3.1):
    dependencies:
      react: 18.3.1
      use-isomorphic-layout-effect: 1.1.2(@types/react@18.3.5)(react@18.3.1)
    optionalDependencies:
      '@types/react': 18.3.5

  use-sidecar@1.1.2(@types/react@18.3.5)(react@18.3.1):
    dependencies:
      detect-node-es: 1.1.0
      react: 18.3.1
      tslib: 2.6.2
    optionalDependencies:
      '@types/react': 18.3.5

  use-sync-external-store@1.2.2(react@18.3.1):
    dependencies:
      react: 18.3.1

  util-deprecate@1.0.2: {}

  uuid@10.0.0: {}

  uuid@8.3.2: {}

  uuid@9.0.1: {}

  v8-compile-cache-lib@3.0.1: {}

  validate-npm-package-name@5.0.1: {}

  video.js@8.17.3:
    dependencies:
      '@babel/runtime': 7.24.5
      '@videojs/http-streaming': 3.13.2(video.js@8.17.3)
      '@videojs/vhs-utils': 4.0.0
      '@videojs/xhr': 2.7.0
      aes-decrypter: 4.0.1
      global: 4.4.0
      m3u8-parser: 7.1.0
      mpd-parser: 1.3.0
      mux.js: 7.0.3
      safe-json-parse: 4.0.0
      videojs-contrib-quality-levels: 4.1.0(video.js@8.17.3)
      videojs-font: 4.2.0
      videojs-vtt.js: 0.15.5

  videojs-contrib-quality-levels@4.1.0(video.js@8.17.3):
    dependencies:
      global: 4.4.0
      video.js: 8.17.3

  videojs-font@4.2.0: {}

  videojs-vtt.js@0.15.5:
    dependencies:
      global: 4.4.0

  vite-node@2.0.5(@types/node@20.16.2)(sass@1.77.8)(sugarss@4.0.1(postcss@8.4.38))(terser@5.31.0):
    dependencies:
      cac: 6.7.14
      debug: 4.3.6
      pathe: 1.1.2
      tinyrainbow: 1.2.0
      vite: 5.2.11(@types/node@20.16.2)(sass@1.77.8)(sugarss@4.0.1(postcss@8.4.38))(terser@5.31.0)
    transitivePeerDependencies:
      - '@types/node'
      - less
      - lightningcss
      - sass
      - stylus
      - sugarss
      - supports-color
      - terser

  vite-tsconfig-paths@5.0.1(typescript@5.5.4)(vite@5.2.11(@types/node@20.16.2)(sass@1.77.8)(sugarss@4.0.1(postcss@8.4.38))(terser@5.31.0)):
    dependencies:
      debug: 4.3.5
      globrex: 0.1.2
      tsconfck: 3.0.3(typescript@5.5.4)
    optionalDependencies:
      vite: 5.2.11(@types/node@20.16.2)(sass@1.77.8)(sugarss@4.0.1(postcss@8.4.38))(terser@5.31.0)
    transitivePeerDependencies:
      - supports-color
      - typescript

  vite@5.2.11(@types/node@20.16.2)(sass@1.77.8)(sugarss@4.0.1(postcss@8.4.38))(terser@5.31.0):
    dependencies:
      esbuild: 0.20.2
      postcss: 8.4.38
      rollup: 4.17.2
    optionalDependencies:
      '@types/node': 20.16.2
      fsevents: 2.3.3
      sass: 1.77.8
      sugarss: 4.0.1(postcss@8.4.38)
      terser: 5.31.0

  vitest@2.0.5(@types/node@20.16.2)(@vitest/ui@2.0.5)(jsdom@25.0.0)(sass@1.77.8)(sugarss@4.0.1(postcss@8.4.38))(terser@5.31.0):
    dependencies:
      '@ampproject/remapping': 2.3.0
      '@vitest/expect': 2.0.5
      '@vitest/pretty-format': 2.0.5
      '@vitest/runner': 2.0.5
      '@vitest/snapshot': 2.0.5
      '@vitest/spy': 2.0.5
      '@vitest/utils': 2.0.5
      chai: 5.1.1
      debug: 4.3.5
      execa: 8.0.1
      magic-string: 0.30.10
      pathe: 1.1.2
      std-env: 3.7.0
      tinybench: 2.8.0
      tinypool: 1.0.0
      tinyrainbow: 1.2.0
      vite: 5.2.11(@types/node@20.16.2)(sass@1.77.8)(sugarss@4.0.1(postcss@8.4.38))(terser@5.31.0)
      vite-node: 2.0.5(@types/node@20.16.2)(sass@1.77.8)(sugarss@4.0.1(postcss@8.4.38))(terser@5.31.0)
      why-is-node-running: 2.3.0
    optionalDependencies:
      '@types/node': 20.16.2
      '@vitest/ui': 2.0.5(vitest@2.0.5)
      jsdom: 25.0.0
    transitivePeerDependencies:
      - less
      - lightningcss
      - sass
      - stylus
      - sugarss
      - supports-color
      - terser

  w3c-keyname@2.2.8: {}

  w3c-xmlserializer@5.0.0:
    dependencies:
      xml-name-validator: 5.0.0

  watchpack@2.4.1:
    dependencies:
      glob-to-regexp: 0.4.1
      graceful-fs: 4.2.11

  wcwidth@1.0.1:
    dependencies:
      defaults: 1.0.4

  web-streams-polyfill@3.3.3: {}

  web-tree-sitter@0.20.3:
    optional: true

  webidl-conversions@3.0.1: {}

  webidl-conversions@7.0.0: {}

  webpack-sources@3.2.3: {}

  webpack-virtual-modules@0.6.1: {}

  webpack@5.91.0:
    dependencies:
      '@types/eslint-scope': 3.7.7
      '@types/estree': 1.0.5
      '@webassemblyjs/ast': 1.12.1
      '@webassemblyjs/wasm-edit': 1.12.1
      '@webassemblyjs/wasm-parser': 1.12.1
      acorn: 8.12.0
      acorn-import-assertions: 1.9.0(acorn@8.12.0)
      browserslist: 4.23.0
      chrome-trace-event: 1.0.4
      enhanced-resolve: 5.16.1
      es-module-lexer: 1.5.3
      eslint-scope: 5.1.1
      events: 3.3.0
      glob-to-regexp: 0.4.1
      graceful-fs: 4.2.11
      json-parse-even-better-errors: 2.3.1
      loader-runner: 4.3.0
      mime-types: 2.1.35
      neo-async: 2.6.2
      schema-utils: 3.3.0
      tapable: 2.2.1
      terser-webpack-plugin: 5.3.10(webpack@5.91.0)
      watchpack: 2.4.1
      webpack-sources: 3.2.3
    transitivePeerDependencies:
      - '@swc/core'
      - esbuild
      - uglify-js

  whatwg-encoding@3.1.1:
    dependencies:
      iconv-lite: 0.6.3

  whatwg-fetch@3.6.20: {}

  whatwg-mimetype@4.0.0: {}

  whatwg-url@14.0.0:
    dependencies:
      tr46: 5.0.0
      webidl-conversions: 7.0.0

  whatwg-url@5.0.0:
    dependencies:
      tr46: 0.0.3
      webidl-conversions: 3.0.1

  which-boxed-primitive@1.0.2:
    dependencies:
      is-bigint: 1.0.4
      is-boolean-object: 1.1.2
      is-number-object: 1.0.7
      is-string: 1.0.7
      is-symbol: 1.0.4

  which-builtin-type@1.1.3:
    dependencies:
      function.prototype.name: 1.1.6
      has-tostringtag: 1.0.2
      is-async-function: 2.0.0
      is-date-object: 1.0.5
      is-finalizationregistry: 1.0.2
      is-generator-function: 1.0.10
      is-regex: 1.1.4
      is-weakref: 1.0.2
      isarray: 2.0.5
      which-boxed-primitive: 1.0.2
      which-collection: 1.0.2
      which-typed-array: 1.1.15

  which-collection@1.0.2:
    dependencies:
      is-map: 2.0.3
      is-set: 2.0.3
      is-weakmap: 2.0.2
      is-weakset: 2.0.3

  which-typed-array@1.1.15:
    dependencies:
      available-typed-arrays: 1.0.7
      call-bind: 1.0.7
      for-each: 0.3.3
      gopd: 1.0.1
      has-tostringtag: 1.0.2

  which@2.0.2:
    dependencies:
      isexe: 2.0.0

  why-is-node-running@2.3.0:
    dependencies:
      siginfo: 2.0.0
      stackback: 0.0.2

  wide-align@1.1.5:
    dependencies:
      string-width: 4.2.3

  widest-line@3.1.0:
    dependencies:
      string-width: 4.2.3

  winston-transport@4.7.0:
    dependencies:
      logform: 2.6.0
      readable-stream: 3.6.2
      triple-beam: 1.4.1

  winston@3.14.2:
    dependencies:
      '@colors/colors': 1.6.0
      '@dabh/diagnostics': 2.0.3
      async: 3.2.5
      is-stream: 2.0.1
      logform: 2.6.0
      one-time: 1.0.0
      readable-stream: 3.6.2
      safe-stable-stringify: 2.4.3
      stack-trace: 0.0.10
      triple-beam: 1.4.1
      winston-transport: 4.7.0

  word-wrap@1.2.5: {}

  wordwrap@1.0.0: {}

  wrap-ansi@6.2.0:
    dependencies:
      ansi-styles: 4.3.0
      string-width: 4.2.3
      strip-ansi: 6.0.1

  wrap-ansi@7.0.0:
    dependencies:
      ansi-styles: 4.3.0
      string-width: 4.2.3
      strip-ansi: 6.0.1

  wrap-ansi@8.1.0:
    dependencies:
      ansi-styles: 6.2.1
      string-width: 5.1.2
      strip-ansi: 7.1.0

  wrappy@1.0.2: {}

  write-file-atomic@3.0.3:
    dependencies:
      imurmurhash: 0.1.4
      is-typedarray: 1.0.0
      signal-exit: 3.0.7
      typedarray-to-buffer: 3.1.5

  ws@8.17.1: {}

  ws@8.18.0: {}

  xdg-basedir@4.0.0: {}

  xml-but-prettier@1.0.1:
    dependencies:
      repeat-string: 1.6.1

  xml-name-validator@5.0.0: {}

  xml@1.0.1: {}

  xmlchars@2.2.0: {}

  xmlhttprequest-ssl@2.0.0: {}

  xtend@4.0.2: {}

  xycolors@0.1.2: {}

  y18n@5.0.8: {}

  yallist@3.1.1: {}

  yallist@4.0.0: {}

  yaml@2.4.5: {}

  yargs-parser@21.1.1: {}

  yargs@17.7.2:
    dependencies:
      cliui: 8.0.1
      escalade: 3.1.2
      get-caller-file: 2.0.5
      require-directory: 2.1.1
      string-width: 4.2.3
      y18n: 5.0.8
      yargs-parser: 21.1.1

  yn@3.1.1: {}

  yocto-queue@0.1.0: {}

  zenscroll@4.0.2: {}

  zip-stream@6.0.1:
    dependencies:
      archiver-utils: 5.0.2
      compress-commons: 6.0.2
      readable-stream: 4.5.2

<<<<<<< HEAD
  zod-form-data@2.0.2(zod@3.23.8):
=======
  zod-to-json-schema@3.23.0(zod@3.23.8):
>>>>>>> acb4cb9c
    dependencies:
      zod: 3.23.8

  zod@3.23.8: {}<|MERGE_RESOLUTION|>--- conflicted
+++ resolved
@@ -7519,17 +7519,15 @@
     resolution: {integrity: sha512-zK7YHHz4ZXpW89AHXUPbQVGKI7uvkd3hzusTdotCg1UxyaVtg0zFJSTfW/Dq5f7OBBVnq6cZIaC8Ti4hb6dtCA==}
     engines: {node: '>= 14'}
 
-<<<<<<< HEAD
   zod-form-data@2.0.2:
     resolution: {integrity: sha512-sKTi+k0fvkxdakD0V5rq+9WVJA3cuTQUfEmNqvHrTzPLvjfLmkkBLfR0ed3qOi9MScJXTHIDH/jUNnEJ3CBX4g==}
     peerDependencies:
       zod: '>= 3.11.0'
-=======
+
   zod-to-json-schema@3.23.0:
     resolution: {integrity: sha512-az0uJ243PxsRIa2x1WmNE/pnuA05gUq/JB8Lwe1EDCCL/Fz9MgjYQ0fPlyc2Tcv6aF2ZA7WM5TWaRZVEFaAIag==}
     peerDependencies:
       zod: ^3.23.3
->>>>>>> acb4cb9c
 
   zod@3.23.8:
     resolution: {integrity: sha512-XBx9AXhXktjUqnepgTiE5flcKIYWi/rme0Eaj+5Y0lftuGBq+jyRu/md4WnuxqgP1ubdpNCsYEYPxrzVHD8d6g==}
@@ -14225,11 +14223,11 @@
       compress-commons: 6.0.2
       readable-stream: 4.5.2
 
-<<<<<<< HEAD
   zod-form-data@2.0.2(zod@3.23.8):
-=======
+    dependencies:
+      zod: 3.23.8
+
   zod-to-json-schema@3.23.0(zod@3.23.8):
->>>>>>> acb4cb9c
     dependencies:
       zod: 3.23.8
 
