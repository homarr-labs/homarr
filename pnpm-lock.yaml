--- conflicted
+++ resolved
@@ -19,7 +19,7 @@
         version: 1.12.4(@types/node@20.11.24)(typescript@5.3.3)
       '@vitejs/plugin-react':
         specifier: ^4.2.1
-        version: 4.2.1(vite@4.5.2)
+        version: 4.2.1(vite@5.1.4)
       '@vitest/coverage-v8':
         specifier: ^1.3.1
         version: 1.3.1(vitest@1.3.1)
@@ -43,7 +43,7 @@
         version: 5.3.3
       vite-tsconfig-paths:
         specifier: ^4.3.1
-        version: 4.3.1(typescript@5.3.3)(vite@4.5.2)
+        version: 4.3.1(typescript@5.3.3)(vite@5.1.4)
       vitest:
         specifier: ^1.3.1
         version: 1.3.1(@types/node@20.11.24)(@vitest/ui@1.3.1)(jsdom@24.0.0)
@@ -3355,7 +3355,7 @@
   /@ungap/structured-clone@1.2.0:
     resolution: {integrity: sha512-zuVdFrMJiuCDQUMCzQaD6KL28MjnqqN8XnAqiEq9PNm/hCPTSGfrXCOfwj1ow4LFb/tNymJPwsNbVePc1xFqrQ==}
 
-  /@vitejs/plugin-react@4.2.1(vite@4.5.2):
+  /@vitejs/plugin-react@4.2.1(vite@5.1.4):
     resolution: {integrity: sha512-oojO9IDc4nCUUi8qIR11KoQm0XFFLIwsRBwHRR4d/88IWghn1y6ckz/bJ8GHDCsYEJee8mDzqtJxh15/cisJNQ==}
     engines: {node: ^14.18.0 || >=16.0.0}
     peerDependencies:
@@ -3366,7 +3366,7 @@
       '@babel/plugin-transform-react-jsx-source': 7.23.3(@babel/core@7.23.9)
       '@types/babel__core': 7.20.5
       react-refresh: 0.14.0
-      vite: 4.5.2(@types/node@20.11.24)
+      vite: 5.1.4(@types/node@20.11.24)
     transitivePeerDependencies:
       - supports-color
     dev: true
@@ -8341,7 +8341,6 @@
       glob: 9.3.5
     dev: true
 
-<<<<<<< HEAD
   /rimraf@5.0.5:
     resolution: {integrity: sha512-CqDakW+hMe/Bz202FPEymy68P+G50RfMQK+Qo5YUqc9SPipvbGjCGKd0RSKEelbsfQuw3g5NZDSrlZZAJurH1A==}
     engines: {node: '>=14'}
@@ -8350,16 +8349,6 @@
       glob: 10.3.10
     dev: false
 
-  /rollup@3.29.4:
-    resolution: {integrity: sha512-oWzmBZwvYrU0iJHtDmhsm662rC15FRXmcjCk1xD771dFDx5jJ02ufAQQTn0etB2emNk4J9EZg/yWKpsn9BWGRw==}
-    engines: {node: '>=14.18.0', npm: '>=8.0.0'}
-    hasBin: true
-    optionalDependencies:
-      fsevents: 2.3.3
-    dev: true
-
-=======
->>>>>>> 0da3253d
   /rollup@4.12.0:
     resolution: {integrity: sha512-wz66wn4t1OHIJw3+XU7mJJQV/2NAfw5OAk6G6Hoo3zcvz/XOfQ52Vgi+AN4Uxoxi0KBBwk2g8zPrTDA4btSB/Q==}
     engines: {node: '>=18.0.0', npm: '>=8.0.0'}
@@ -9611,7 +9600,7 @@
       - supports-color
     dev: true
 
-  /vite-tsconfig-paths@4.3.1(typescript@5.3.3)(vite@4.5.2):
+  /vite-tsconfig-paths@4.3.1(typescript@5.3.3)(vite@5.1.4):
     resolution: {integrity: sha512-cfgJwcGOsIxXOLU/nELPny2/LUD/lcf1IbfyeKTv2bsupVbTH/xpFtdQlBmIP1GEK2CjjLxYhFfB+QODFAx5aw==}
     peerDependencies:
       vite: '*'
@@ -9622,7 +9611,7 @@
       debug: 4.3.4
       globrex: 0.1.2
       tsconfck: 3.0.2(typescript@5.3.3)
-      vite: 4.5.2(@types/node@20.11.24)
+      vite: 5.1.4(@types/node@20.11.24)
     transitivePeerDependencies:
       - supports-color
       - typescript
