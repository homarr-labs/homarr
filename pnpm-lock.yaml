--- conflicted
+++ resolved
@@ -427,16 +427,11 @@
         specifier: ^9.4.3
         version: 9.4.3
       drizzle-orm:
-<<<<<<< HEAD
-        specifier: ^0.29.4
-        version: 0.29.4(@types/better-sqlite3@7.6.9)(better-sqlite3@9.4.3)(mysql2@3.9.2)(react@17.0.2)
+        specifier: ^0.30.1
+        version: 0.30.1(@types/better-sqlite3@7.6.9)(better-sqlite3@9.4.3)(react@17.0.2)
       mysql2:
         specifier: ^3.9.2
         version: 3.9.2
-=======
-        specifier: ^0.30.1
-        version: 0.30.1(@types/better-sqlite3@7.6.9)(better-sqlite3@9.4.3)(react@17.0.2)
->>>>>>> edcba9ce
     devDependencies:
       '@homarr/eslint-config':
         specifier: workspace:^0.2.0
@@ -4781,13 +4776,9 @@
       - supports-color
     dev: true
 
-<<<<<<< HEAD
-  /drizzle-orm@0.29.4(@types/better-sqlite3@7.6.9)(better-sqlite3@9.4.3)(mysql2@3.9.2)(react@17.0.2):
-    resolution: {integrity: sha512-ZnSM8TAxFhzH7p1s3+w3pRE/eKaOeNkH9SKitm717pubDVVcV2I0BCDBPGKV+pe02+wMfw37ntlTcCyo2rA3IA==}
-=======
-  /drizzle-orm@0.30.1(@types/better-sqlite3@7.6.9)(better-sqlite3@9.4.3)(react@17.0.2):
+
+  /drizzle-orm@0.30.1(@types/better-sqlite3@7.6.9)(better-sqlite3@9.4.3)(mysql2@3.9.2)(react@17.0.2):
     resolution: {integrity: sha512-5P6CXl4XyWtDDiYOX/jYOJp1HTUmBlXRAwaq+muUOgaSykMEy5sJesCxceMT0oCGvxeWkKfSXo5owLnfKwCIdw==}
->>>>>>> edcba9ce
     peerDependencies:
       '@aws-sdk/client-rds-data': '>=3'
       '@cloudflare/workers-types': '>=3'
