lockfileVersion: '9.0'

settings:
  autoInstallPeers: true
  excludeLinksFromLockfile: false

importers:

  .:
    devDependencies:
      '@homarr/prettier-config':
        specifier: workspace:^0.1.0
        version: link:tooling/prettier
      '@turbo/gen':
        specifier: ^2.0.10
        version: 2.0.10(@types/node@20.14.13)(typescript@5.5.4)
      '@vitejs/plugin-react':
        specifier: ^4.3.1
        version: 4.3.1(vite@5.2.6(@types/node@20.14.13)(sass@1.77.8)(sugarss@4.0.1)(terser@5.31.0))
      '@vitest/coverage-v8':
        specifier: ^2.0.5
        version: 2.0.5(vitest@2.0.5(@types/node@20.14.13)(@vitest/ui@2.0.5)(jsdom@24.1.1)(sass@1.77.8)(sugarss@4.0.1)(terser@5.31.0))
      '@vitest/ui':
        specifier: ^2.0.5
        version: 2.0.5(vitest@2.0.5)
      cross-env:
        specifier: ^7.0.3
        version: 7.0.3
      jsdom:
        specifier: ^24.1.1
        version: 24.1.1
      prettier:
        specifier: ^3.3.3
        version: 3.3.3
      testcontainers:
<<<<<<< HEAD
        specifier: ^10.10.4
        version: 10.10.4(encoding@0.1.13)
=======
        specifier: ^10.11.0
        version: 10.11.0
>>>>>>> 25e732bf
      turbo:
        specifier: ^2.0.10
        version: 2.0.10
      typescript:
        specifier: ^5.5.4
        version: 5.5.4
      vite-tsconfig-paths:
        specifier: ^4.3.2
        version: 4.3.2(typescript@5.5.4)(vite@5.2.6(@types/node@20.14.13)(sass@1.77.8)(sugarss@4.0.1)(terser@5.31.0))
      vitest:
        specifier: ^2.0.5
        version: 2.0.5(@types/node@20.14.13)(@vitest/ui@2.0.5)(jsdom@24.1.1)(sass@1.77.8)(sugarss@4.0.1)(terser@5.31.0)

  apps/nextjs:
    dependencies:
      '@homarr/analytics':
        specifier: workspace:^0.1.0
        version: link:../../packages/analytics
      '@homarr/api':
        specifier: workspace:^0.1.0
        version: link:../../packages/api
      '@homarr/auth':
        specifier: workspace:^0.1.0
        version: link:../../packages/auth
      '@homarr/common':
        specifier: workspace:^0.1.0
        version: link:../../packages/common
      '@homarr/cron-job-status':
        specifier: workspace:^0.1.0
        version: link:../../packages/cron-job-status
      '@homarr/db':
        specifier: workspace:^0.1.0
        version: link:../../packages/db
      '@homarr/definitions':
        specifier: workspace:^0.1.0
        version: link:../../packages/definitions
      '@homarr/form':
        specifier: workspace:^0.1.0
        version: link:../../packages/form
      '@homarr/gridstack':
        specifier: ^1.0.0
        version: 1.0.0
      '@homarr/integrations':
        specifier: workspace:^0.1.0
        version: link:../../packages/integrations
      '@homarr/log':
        specifier: workspace:^
        version: link:../../packages/log
      '@homarr/modals':
        specifier: workspace:^0.1.0
        version: link:../../packages/modals
      '@homarr/notifications':
        specifier: workspace:^0.1.0
        version: link:../../packages/notifications
      '@homarr/server-settings':
        specifier: workspace:^0.1.0
        version: link:../../packages/server-settings
      '@homarr/spotlight':
        specifier: workspace:^0.1.0
        version: link:../../packages/spotlight
      '@homarr/translation':
        specifier: workspace:^0.1.0
        version: link:../../packages/translation
      '@homarr/ui':
        specifier: workspace:^0.1.0
        version: link:../../packages/ui
      '@homarr/validation':
        specifier: workspace:^0.1.0
        version: link:../../packages/validation
      '@homarr/widgets':
        specifier: workspace:^0.1.0
        version: link:../../packages/widgets
      '@mantine/colors-generator':
        specifier: ^7.11.2
        version: 7.11.2(chroma-js@2.6.0)
      '@mantine/core':
        specifier: ^7.11.2
        version: 7.11.2(@mantine/hooks@7.11.2(react@18.3.1))(@types/react@18.3.3)(react-dom@18.3.1(react@18.3.1))(react@18.3.1)
      '@mantine/hooks':
        specifier: ^7.11.2
        version: 7.11.2(react@18.3.1)
      '@mantine/modals':
        specifier: ^7.11.2
        version: 7.11.2(@mantine/core@7.11.2(@mantine/hooks@7.11.2(react@18.3.1))(@types/react@18.3.3)(react-dom@18.3.1(react@18.3.1))(react@18.3.1))(@mantine/hooks@7.11.2(react@18.3.1))(react-dom@18.3.1(react@18.3.1))(react@18.3.1)
      '@mantine/tiptap':
        specifier: ^7.11.2
        version: 7.11.2(@mantine/core@7.11.2(@mantine/hooks@7.11.2(react@18.3.1))(@types/react@18.3.3)(react-dom@18.3.1(react@18.3.1))(react@18.3.1))(@mantine/hooks@7.11.2(react@18.3.1))(@tiptap/extension-link@2.5.8(@tiptap/core@2.5.8(@tiptap/pm@2.2.4))(@tiptap/pm@2.2.4))(@tiptap/react@2.5.8(@tiptap/core@2.5.8(@tiptap/pm@2.2.4))(@tiptap/pm@2.2.4)(react-dom@18.3.1(react@18.3.1))(react@18.3.1))(react-dom@18.3.1(react@18.3.1))(react@18.3.1)
      '@t3-oss/env-nextjs':
        specifier: ^0.11.0
        version: 0.11.0(typescript@5.5.4)(zod@3.23.8)
      '@tabler/icons-react':
        specifier: ^3.11.0
        version: 3.11.0(react@18.3.1)
      '@tanstack/react-query':
        specifier: ^5.51.16
        version: 5.51.16(react@18.3.1)
      '@tanstack/react-query-devtools':
        specifier: ^5.51.16
        version: 5.51.16(@tanstack/react-query@5.51.16(react@18.3.1))(react@18.3.1)
      '@tanstack/react-query-next-experimental':
        specifier: 5.51.16
        version: 5.51.16(@tanstack/react-query@5.51.16(react@18.3.1))(next@14.2.5(@babel/core@7.24.6)(react-dom@18.3.1(react@18.3.1))(react@18.3.1)(sass@1.77.8))(react@18.3.1)
      '@trpc/client':
        specifier: next
        version: 11.0.0-rc.467(@trpc/server@11.0.0-rc.467)
      '@trpc/next':
        specifier: next
        version: 11.0.0-rc.467(@tanstack/react-query@5.51.16(react@18.3.1))(@trpc/client@11.0.0-rc.467(@trpc/server@11.0.0-rc.467))(@trpc/react-query@11.0.0-rc.467(@tanstack/react-query@5.51.16(react@18.3.1))(@trpc/client@11.0.0-rc.467(@trpc/server@11.0.0-rc.467))(@trpc/server@11.0.0-rc.467)(react-dom@18.3.1(react@18.3.1))(react@18.3.1))(@trpc/server@11.0.0-rc.467)(next@14.2.5(@babel/core@7.24.6)(react-dom@18.3.1(react@18.3.1))(react@18.3.1)(sass@1.77.8))(react-dom@18.3.1(react@18.3.1))(react@18.3.1)
      '@trpc/react-query':
        specifier: next
        version: 11.0.0-rc.467(@tanstack/react-query@5.51.16(react@18.3.1))(@trpc/client@11.0.0-rc.467(@trpc/server@11.0.0-rc.467))(@trpc/server@11.0.0-rc.467)(react-dom@18.3.1(react@18.3.1))(react@18.3.1)
      '@trpc/server':
        specifier: next
        version: 11.0.0-rc.467
      '@xterm/addon-canvas':
        specifier: ^0.7.0
        version: 0.7.0(@xterm/xterm@5.5.0)
      '@xterm/addon-fit':
        specifier: 0.10.0
        version: 0.10.0(@xterm/xterm@5.5.0)
      '@xterm/xterm':
        specifier: ^5.5.0
        version: 5.5.0
      chroma-js:
        specifier: ^2.6.0
        version: 2.6.0
      clsx:
        specifier: ^2.1.1
        version: 2.1.1
      dayjs:
        specifier: ^1.11.12
        version: 1.11.12
      dotenv:
        specifier: ^16.4.5
        version: 16.4.5
      flag-icons:
        specifier: ^7.2.3
        version: 7.2.3
      glob:
        specifier: ^11.0.0
        version: 11.0.0
      jotai:
        specifier: ^2.9.1
        version: 2.9.1(@types/react@18.3.3)(react@18.3.1)
      mantine-react-table:
        specifier: 2.0.0-beta.6
        version: 2.0.0-beta.6(@mantine/core@7.11.2(@mantine/hooks@7.11.2(react@18.3.1))(@types/react@18.3.3)(react-dom@18.3.1(react@18.3.1))(react@18.3.1))(@mantine/dates@7.11.2(@mantine/core@7.11.2(@mantine/hooks@7.11.2(react@18.3.1))(@types/react@18.3.3)(react-dom@18.3.1(react@18.3.1))(react@18.3.1))(@mantine/hooks@7.11.2(react@18.3.1))(dayjs@1.11.12)(react-dom@18.3.1(react@18.3.1))(react@18.3.1))(@mantine/hooks@7.11.2(react@18.3.1))(@tabler/icons-react@3.11.0(react@18.3.1))(clsx@2.1.1)(dayjs@1.11.12)(react-dom@18.3.1(react@18.3.1))(react@18.3.1)
      next:
        specifier: ^14.2.5
        version: 14.2.5(@babel/core@7.24.6)(react-dom@18.3.1(react@18.3.1))(react@18.3.1)(sass@1.77.8)
      postcss-preset-mantine:
        specifier: ^1.17.0
        version: 1.17.0(postcss@8.4.38)
      prismjs:
        specifier: ^1.29.0
        version: 1.29.0
      react:
        specifier: ^18.3.1
        version: 18.3.1
      react-dom:
        specifier: ^18.3.1
        version: 18.3.1(react@18.3.1)
      react-error-boundary:
        specifier: ^4.0.13
        version: 4.0.13(react@18.3.1)
      react-simple-code-editor:
        specifier: ^0.14.1
        version: 0.14.1(react-dom@18.3.1(react@18.3.1))(react@18.3.1)
      sass:
        specifier: ^1.77.8
        version: 1.77.8
      superjson:
        specifier: 2.2.1
        version: 2.2.1
      use-deep-compare-effect:
        specifier: ^1.8.1
        version: 1.8.1(react@18.3.1)
    devDependencies:
      '@homarr/eslint-config':
        specifier: workspace:^0.2.0
        version: link:../../tooling/eslint
      '@homarr/prettier-config':
        specifier: workspace:^0.1.0
        version: link:../../tooling/prettier
      '@homarr/tsconfig':
        specifier: workspace:^0.1.0
        version: link:../../tooling/typescript
      '@types/chroma-js':
        specifier: 2.4.4
        version: 2.4.4
      '@types/node':
        specifier: ^20.14.13
        version: 20.14.13
      '@types/prismjs':
        specifier: ^1.26.4
        version: 1.26.4
      '@types/react':
        specifier: ^18.3.3
        version: 18.3.3
      '@types/react-dom':
        specifier: ^18.3.0
        version: 18.3.0
      concurrently:
        specifier: ^8.2.2
        version: 8.2.2
      eslint:
        specifier: ^9.8.0
        version: 9.8.0
      node-loader:
        specifier: ^2.0.0
        version: 2.0.0(webpack@5.91.0)
      prettier:
        specifier: ^3.3.3
        version: 3.3.3
      typescript:
        specifier: ^5.5.4
        version: 5.5.4

  apps/tasks:
    dependencies:
      '@homarr/analytics':
        specifier: workspace:^0.1.0
        version: link:../../packages/analytics
      '@homarr/common':
        specifier: workspace:^0.1.0
        version: link:../../packages/common
      '@homarr/cron-job-runner':
        specifier: workspace:^0.1.0
        version: link:../../packages/cron-job-runner
      '@homarr/cron-jobs':
        specifier: workspace:^0.1.0
        version: link:../../packages/cron-jobs
      '@homarr/cron-jobs-core':
        specifier: workspace:^0.1.0
        version: link:../../packages/cron-jobs-core
      '@homarr/db':
        specifier: workspace:^0.1.0
        version: link:../../packages/db
      '@homarr/definitions':
        specifier: workspace:^0.1.0
        version: link:../../packages/definitions
      '@homarr/icons':
        specifier: workspace:^0.1.0
        version: link:../../packages/icons
      '@homarr/integrations':
        specifier: workspace:^0.1.0
        version: link:../../packages/integrations
      '@homarr/log':
        specifier: workspace:^
        version: link:../../packages/log
      '@homarr/ping':
        specifier: workspace:^0.1.0
        version: link:../../packages/ping
      '@homarr/redis':
        specifier: workspace:^0.1.0
        version: link:../../packages/redis
      '@homarr/server-settings':
        specifier: workspace:^0.1.0
        version: link:../../packages/server-settings
      '@homarr/validation':
        specifier: workspace:^0.1.0
        version: link:../../packages/validation
      '@homarr/widgets':
        specifier: workspace:^0.1.0
        version: link:../../packages/widgets
      dayjs:
        specifier: ^1.11.12
        version: 1.11.12
      dotenv:
        specifier: ^16.4.5
        version: 16.4.5
      superjson:
        specifier: 2.2.1
        version: 2.2.1
      undici:
        specifier: 6.19.5
        version: 6.19.5
    devDependencies:
      '@homarr/eslint-config':
        specifier: workspace:^0.2.0
        version: link:../../tooling/eslint
      '@homarr/prettier-config':
        specifier: workspace:^0.1.0
        version: link:../../tooling/prettier
      '@homarr/tsconfig':
        specifier: workspace:^0.1.0
        version: link:../../tooling/typescript
      '@types/node':
        specifier: ^20.14.13
        version: 20.14.13
      dotenv-cli:
        specifier: ^7.4.2
        version: 7.4.2
      eslint:
        specifier: ^9.8.0
        version: 9.8.0
      prettier:
        specifier: ^3.3.3
        version: 3.3.3
      tsx:
        specifier: 4.13.3
        version: 4.13.3
      typescript:
        specifier: ^5.5.4
        version: 5.5.4

  apps/websocket:
    dependencies:
      '@homarr/api':
        specifier: workspace:^0.1.0
        version: link:../../packages/api
      '@homarr/auth':
        specifier: workspace:^0.1.0
        version: link:../../packages/auth
      '@homarr/common':
        specifier: workspace:^0.1.0
        version: link:../../packages/common
      '@homarr/db':
        specifier: workspace:^0.1.0
        version: link:../../packages/db
      '@homarr/definitions':
        specifier: workspace:^0.1.0
        version: link:../../packages/definitions
      '@homarr/log':
        specifier: workspace:^
        version: link:../../packages/log
      '@homarr/redis':
        specifier: workspace:^0.1.0
        version: link:../../packages/redis
      '@homarr/validation':
        specifier: workspace:^0.1.0
        version: link:../../packages/validation
      dotenv:
        specifier: ^16.4.5
        version: 16.4.5
      tsx:
        specifier: 4.13.3
        version: 4.13.3
      ws:
        specifier: ^8.18.0
        version: 8.18.0
    devDependencies:
      '@homarr/eslint-config':
        specifier: workspace:^0.2.0
        version: link:../../tooling/eslint
      '@homarr/prettier-config':
        specifier: workspace:^0.1.0
        version: link:../../tooling/prettier
      '@homarr/tsconfig':
        specifier: workspace:^0.1.0
        version: link:../../tooling/typescript
      '@types/ws':
        specifier: ^8.5.12
        version: 8.5.12
      eslint:
        specifier: ^9.8.0
        version: 9.8.0
      prettier:
        specifier: ^3.3.3
        version: 3.3.3
      typescript:
        specifier: ^5.5.4
        version: 5.5.4

  packages/analytics:
    dependencies:
      '@homarr/db':
        specifier: workspace:^0.1.0
        version: link:../db
      '@homarr/log':
        specifier: workspace:^0.1.0
        version: link:../log
      '@homarr/server-settings':
        specifier: workspace:^0.1.0
        version: link:../server-settings
      '@umami/node':
        specifier: ^0.3.0
        version: 0.3.0
      superjson:
        specifier: 2.2.1
        version: 2.2.1
    devDependencies:
      '@homarr/eslint-config':
        specifier: workspace:^0.2.0
        version: link:../../tooling/eslint
      '@homarr/prettier-config':
        specifier: workspace:^0.1.0
        version: link:../../tooling/prettier
      '@homarr/tsconfig':
        specifier: workspace:^0.1.0
        version: link:../../tooling/typescript
      eslint:
        specifier: ^9.8.0
        version: 9.8.0
      typescript:
        specifier: ^5.5.4
        version: 5.5.4

  packages/api:
    dependencies:
      '@homarr/auth':
        specifier: workspace:^0.1.0
        version: link:../auth
      '@homarr/common':
        specifier: workspace:^0.1.0
        version: link:../common
      '@homarr/cron-job-runner':
        specifier: workspace:^0.1.0
        version: link:../cron-job-runner
      '@homarr/cron-job-status':
        specifier: workspace:^0.1.0
        version: link:../cron-job-status
      '@homarr/cron-jobs':
        specifier: workspace:^0.1.0
        version: link:../cron-jobs
      '@homarr/db':
        specifier: workspace:^0.1.0
        version: link:../db
      '@homarr/definitions':
        specifier: workspace:^0.1.0
        version: link:../definitions
      '@homarr/integrations':
        specifier: workspace:^0.1.0
        version: link:../integrations
      '@homarr/log':
        specifier: workspace:^
        version: link:../log
      '@homarr/ping':
        specifier: workspace:^0.1.0
        version: link:../ping
      '@homarr/redis':
        specifier: workspace:^0.1.0
        version: link:../redis
      '@homarr/server-settings':
        specifier: workspace:^0.1.0
        version: link:../server-settings
      '@homarr/validation':
        specifier: workspace:^0.1.0
        version: link:../validation
      '@trpc/client':
        specifier: next
        version: 11.0.0-rc.467(@trpc/server@11.0.0-rc.467)
      '@trpc/react-query':
        specifier: next
        version: 11.0.0-rc.467(@tanstack/react-query@5.51.16(react@18.3.1))(@trpc/client@11.0.0-rc.467(@trpc/server@11.0.0-rc.467))(@trpc/server@11.0.0-rc.467)(react-dom@18.3.1(react@18.3.1))(react@18.3.1)
      '@trpc/server':
        specifier: next
        version: 11.0.0-rc.467
      dockerode:
        specifier: ^4.0.2
        version: 4.0.2
      next:
        specifier: ^14.2.5
        version: 14.2.5(@babel/core@7.24.6)(react-dom@18.3.1(react@18.3.1))(react@18.3.1)(sass@1.77.8)
      react:
        specifier: ^18.3.1
        version: 18.3.1
      superjson:
        specifier: 2.2.1
        version: 2.2.1
    devDependencies:
      '@homarr/eslint-config':
        specifier: workspace:^0.2.0
        version: link:../../tooling/eslint
      '@homarr/prettier-config':
        specifier: workspace:^0.1.0
        version: link:../../tooling/prettier
      '@homarr/tsconfig':
        specifier: workspace:^0.1.0
        version: link:../../tooling/typescript
      '@types/dockerode':
        specifier: ^3.3.31
        version: 3.3.31
      eslint:
        specifier: ^9.8.0
        version: 9.8.0
      prettier:
        specifier: ^3.3.3
        version: 3.3.3
      typescript:
        specifier: ^5.5.4
        version: 5.5.4

  packages/auth:
    dependencies:
      '@auth/core':
        specifier: ^0.34.2
        version: 0.34.2
      '@auth/drizzle-adapter':
        specifier: ^1.4.2
        version: 1.4.2
      '@homarr/common':
        specifier: workspace:^0.1.0
        version: link:../common
      '@homarr/db':
        specifier: workspace:^0.1.0
        version: link:../db
      '@homarr/definitions':
        specifier: workspace:^0.1.0
        version: link:../definitions
      '@homarr/log':
        specifier: workspace:^0.1.0
        version: link:../log
      '@homarr/validation':
        specifier: workspace:^0.1.0
        version: link:../validation
      '@t3-oss/env-nextjs':
        specifier: ^0.11.0
        version: 0.11.0(typescript@5.5.4)(zod@3.23.8)
      bcrypt:
        specifier: ^5.1.1
        version: 5.1.1(encoding@0.1.13)
      cookies:
        specifier: ^0.9.1
        version: 0.9.1
      ldapts:
        specifier: 7.1.0
        version: 7.1.0
      next:
        specifier: ^14.2.5
        version: 14.2.5(@babel/core@7.24.6)(react-dom@18.3.1(react@18.3.1))(react@18.3.1)(sass@1.77.8)
      next-auth:
        specifier: 5.0.0-beta.20
        version: 5.0.0-beta.20(next@14.2.5(@babel/core@7.24.6)(react-dom@18.3.1(react@18.3.1))(react@18.3.1)(sass@1.77.8))(react@18.3.1)
      react:
        specifier: ^18.3.1
        version: 18.3.1
      react-dom:
        specifier: ^18.3.1
        version: 18.3.1(react@18.3.1)
    devDependencies:
      '@homarr/eslint-config':
        specifier: workspace:^0.2.0
        version: link:../../tooling/eslint
      '@homarr/prettier-config':
        specifier: workspace:^0.1.0
        version: link:../../tooling/prettier
      '@homarr/tsconfig':
        specifier: workspace:^0.1.0
        version: link:../../tooling/typescript
      '@types/bcrypt':
        specifier: 5.0.2
        version: 5.0.2
      '@types/cookies':
        specifier: 0.9.0
        version: 0.9.0
      eslint:
        specifier: ^9.8.0
        version: 9.8.0
      prettier:
        specifier: ^3.3.3
        version: 3.3.3
      typescript:
        specifier: ^5.5.4
        version: 5.5.4

  packages/common:
    dependencies:
      dayjs:
        specifier: ^1.11.12
        version: 1.11.12
      next:
        specifier: ^14.2.5
        version: 14.2.5(@babel/core@7.24.6)(react-dom@18.3.1(react@18.3.1))(react@18.3.1)(sass@1.77.8)
      react:
        specifier: ^18.3.1
        version: 18.3.1
    devDependencies:
      '@homarr/eslint-config':
        specifier: workspace:^0.2.0
        version: link:../../tooling/eslint
      '@homarr/prettier-config':
        specifier: workspace:^0.1.0
        version: link:../../tooling/prettier
      '@homarr/tsconfig':
        specifier: workspace:^0.1.0
        version: link:../../tooling/typescript
      eslint:
        specifier: ^9.8.0
        version: 9.8.0
      typescript:
        specifier: ^5.5.4
        version: 5.5.4

  packages/cron-job-runner:
    dependencies:
      '@homarr/cron-jobs':
        specifier: workspace:^0.1.0
        version: link:../cron-jobs
      '@homarr/log':
        specifier: workspace:^0.1.0
        version: link:../log
      '@homarr/redis':
        specifier: workspace:^0.1.0
        version: link:../redis
    devDependencies:
      '@homarr/eslint-config':
        specifier: workspace:^0.2.0
        version: link:../../tooling/eslint
      '@homarr/prettier-config':
        specifier: workspace:^0.1.0
        version: link:../../tooling/prettier
      '@homarr/tsconfig':
        specifier: workspace:^0.1.0
        version: link:../../tooling/typescript
      eslint:
        specifier: ^9.8.0
        version: 9.8.0
      typescript:
        specifier: ^5.5.4
        version: 5.5.4

  packages/cron-job-status:
    dependencies:
      '@homarr/redis':
        specifier: workspace:^0.1.0
        version: link:../redis
    devDependencies:
      '@homarr/eslint-config':
        specifier: workspace:^0.2.0
        version: link:../../tooling/eslint
      '@homarr/prettier-config':
        specifier: workspace:^0.1.0
        version: link:../../tooling/prettier
      '@homarr/tsconfig':
        specifier: workspace:^0.1.0
        version: link:../../tooling/typescript
      eslint:
        specifier: ^9.8.0
        version: 9.8.0
      typescript:
        specifier: ^5.5.4
        version: 5.5.4

  packages/cron-jobs:
    dependencies:
      '@extractus/feed-extractor':
        specifier: ^7.1.3
        version: 7.1.3
      '@homarr/analytics':
        specifier: workspace:^0.1.0
        version: link:../analytics
      '@homarr/common':
        specifier: workspace:^0.1.0
        version: link:../common
      '@homarr/cron-job-status':
        specifier: workspace:^0.1.0
        version: link:../cron-job-status
      '@homarr/cron-jobs-core':
        specifier: workspace:^0.1.0
        version: link:../cron-jobs-core
      '@homarr/db':
        specifier: workspace:^0.1.0
        version: link:../db
      '@homarr/icons':
        specifier: workspace:^0.1.0
        version: link:../icons
      '@homarr/integrations':
        specifier: workspace:^0.1.0
        version: link:../integrations
      '@homarr/log':
        specifier: workspace:^0.1.0
        version: link:../log
      '@homarr/ping':
        specifier: workspace:^0.1.0
        version: link:../ping
      '@homarr/redis':
        specifier: workspace:^0.1.0
        version: link:../redis
      '@homarr/server-settings':
        specifier: workspace:^0.1.0
        version: link:../server-settings
      '@homarr/translation':
        specifier: workspace:^0.1.0
        version: link:../translation
      '@homarr/validation':
        specifier: workspace:^0.1.0
        version: link:../validation
    devDependencies:
      '@homarr/eslint-config':
        specifier: workspace:^0.2.0
        version: link:../../tooling/eslint
      '@homarr/prettier-config':
        specifier: workspace:^0.1.0
        version: link:../../tooling/prettier
      '@homarr/tsconfig':
        specifier: workspace:^0.1.0
        version: link:../../tooling/typescript
      eslint:
        specifier: ^9.8.0
        version: 9.8.0
      typescript:
        specifier: ^5.5.4
        version: 5.5.4

  packages/cron-jobs-core:
    dependencies:
      '@homarr/common':
        specifier: workspace:^0.1.0
        version: link:../common
      node-cron:
        specifier: ^3.0.3
        version: 3.0.3
    devDependencies:
      '@homarr/eslint-config':
        specifier: workspace:^0.2.0
        version: link:../../tooling/eslint
      '@homarr/prettier-config':
        specifier: workspace:^0.1.0
        version: link:../../tooling/prettier
      '@homarr/tsconfig':
        specifier: workspace:^0.1.0
        version: link:../../tooling/typescript
      '@types/node-cron':
        specifier: ^3.0.11
        version: 3.0.11
      eslint:
        specifier: ^9.8.0
        version: 9.8.0
      typescript:
        specifier: ^5.5.4
        version: 5.5.4

  packages/db:
    dependencies:
      '@auth/core':
        specifier: ^0.34.2
        version: 0.34.2
      '@homarr/common':
        specifier: workspace:^0.1.0
        version: link:../common
      '@homarr/definitions':
        specifier: workspace:^0.1.0
        version: link:../definitions
      '@homarr/log':
        specifier: workspace:^0.1.0
        version: link:../log
      '@paralleldrive/cuid2':
        specifier: ^2.2.2
        version: 2.2.2
      better-sqlite3:
        specifier: ^11.1.2
        version: 11.1.2
      dotenv:
        specifier: ^16.4.5
        version: 16.4.5
      drizzle-kit:
        specifier: ^0.23.1
        version: 0.23.1
      drizzle-orm:
        specifier: ^0.32.1
        version: 0.32.1(@prisma/client@5.16.1)(@types/better-sqlite3@7.6.11)(@types/react@18.3.3)(better-sqlite3@11.1.2)(mysql2@3.11.0)(react@18.3.1)
      mysql2:
        specifier: 3.11.0
        version: 3.11.0
    devDependencies:
      '@homarr/eslint-config':
        specifier: workspace:^0.2.0
        version: link:../../tooling/eslint
      '@homarr/prettier-config':
        specifier: workspace:^0.1.0
        version: link:../../tooling/prettier
      '@homarr/tsconfig':
        specifier: workspace:^0.1.0
        version: link:../../tooling/typescript
      '@types/better-sqlite3':
        specifier: 7.6.11
        version: 7.6.11
      dotenv-cli:
        specifier: ^7.4.2
        version: 7.4.2
      eslint:
        specifier: ^9.8.0
        version: 9.8.0
      prettier:
        specifier: ^3.3.3
        version: 3.3.3
      typescript:
        specifier: ^5.5.4
        version: 5.5.4

  packages/definitions:
    dependencies:
      '@homarr/common':
        specifier: workspace:^0.1.0
        version: link:../common
    devDependencies:
      '@homarr/eslint-config':
        specifier: workspace:^0.2.0
        version: link:../../tooling/eslint
      '@homarr/prettier-config':
        specifier: workspace:^0.1.0
        version: link:../../tooling/prettier
      '@homarr/tsconfig':
        specifier: workspace:^0.1.0
        version: link:../../tooling/typescript
      eslint:
        specifier: ^9.8.0
        version: 9.8.0
      typescript:
        specifier: ^5.5.4
        version: 5.5.4

  packages/form:
    dependencies:
      '@homarr/translation':
        specifier: workspace:^0.1.0
        version: link:../translation
      '@homarr/validation':
        specifier: workspace:^0.1.0
        version: link:../validation
      '@mantine/form':
        specifier: ^7.11.2
        version: 7.11.2(react@18.3.1)
    devDependencies:
      '@homarr/eslint-config':
        specifier: workspace:^0.2.0
        version: link:../../tooling/eslint
      '@homarr/prettier-config':
        specifier: workspace:^0.1.0
        version: link:../../tooling/prettier
      '@homarr/tsconfig':
        specifier: workspace:^0.1.0
        version: link:../../tooling/typescript
      eslint:
        specifier: ^9.8.0
        version: 9.8.0
      typescript:
        specifier: ^5.5.4
        version: 5.5.4

  packages/icons:
    dependencies:
      '@homarr/common':
        specifier: workspace:^0.1.0
        version: link:../common
      '@homarr/log':
        specifier: workspace:^0.1.0
        version: link:../log
    devDependencies:
      '@homarr/eslint-config':
        specifier: workspace:^0.2.0
        version: link:../../tooling/eslint
      '@homarr/prettier-config':
        specifier: workspace:^0.1.0
        version: link:../../tooling/prettier
      '@homarr/tsconfig':
        specifier: workspace:^0.1.0
        version: link:../../tooling/typescript
      eslint:
        specifier: ^9.8.0
        version: 9.8.0
      typescript:
        specifier: ^5.5.4
        version: 5.5.4

  packages/integrations:
    dependencies:
      '@homarr/common':
        specifier: workspace:^0.1.0
        version: link:../common
      '@homarr/definitions':
        specifier: workspace:^0.1.0
        version: link:../definitions
      '@homarr/log':
        specifier: workspace:^0.1.0
        version: link:../log
      '@homarr/translation':
        specifier: workspace:^0.1.0
        version: link:../translation
      '@homarr/validation':
        specifier: workspace:^0.1.0
        version: link:../validation
      '@jellyfin/sdk':
        specifier: ^0.10.0
        version: 0.10.0(axios@1.7.2)
      sabnzbd-api:
        specifier: ^1.5.0
        version: 1.5.0
    devDependencies:
      '@homarr/eslint-config':
        specifier: workspace:^0.2.0
        version: link:../../tooling/eslint
      '@homarr/prettier-config':
        specifier: workspace:^0.1.0
        version: link:../../tooling/prettier
      '@homarr/tsconfig':
        specifier: workspace:^0.1.0
        version: link:../../tooling/typescript
      eslint:
        specifier: ^9.8.0
        version: 9.8.0
      typescript:
        specifier: ^5.5.4
        version: 5.5.4

  packages/log:
    dependencies:
      ioredis:
        specifier: 5.4.1
        version: 5.4.1
      superjson:
        specifier: 2.2.1
        version: 2.2.1
      winston:
        specifier: 3.13.1
        version: 3.13.1
    devDependencies:
      '@homarr/eslint-config':
        specifier: workspace:^0.2.0
        version: link:../../tooling/eslint
      '@homarr/prettier-config':
        specifier: workspace:^0.1.0
        version: link:../../tooling/prettier
      '@homarr/tsconfig':
        specifier: workspace:^0.1.0
        version: link:../../tooling/typescript
      eslint:
        specifier: ^9.8.0
        version: 9.8.0
      typescript:
        specifier: ^5.5.4
        version: 5.5.4

  packages/modals:
    dependencies:
      '@homarr/translation':
        specifier: workspace:^0.1.0
        version: link:../translation
      '@homarr/ui':
        specifier: workspace:^0.1.0
        version: link:../ui
      '@mantine/core':
        specifier: ^7.11.2
        version: 7.11.2(@mantine/hooks@7.11.2(react@18.3.1))(@types/react@18.3.3)(react-dom@18.3.1(react@18.3.1))(react@18.3.1)
      '@mantine/hooks':
        specifier: ^7.11.2
        version: 7.11.2(react@18.3.1)
      react:
        specifier: ^18.3.1
        version: 18.3.1
    devDependencies:
      '@homarr/eslint-config':
        specifier: workspace:^0.2.0
        version: link:../../tooling/eslint
      '@homarr/prettier-config':
        specifier: workspace:^0.1.0
        version: link:../../tooling/prettier
      '@homarr/tsconfig':
        specifier: workspace:^0.1.0
        version: link:../../tooling/typescript
      eslint:
        specifier: ^9.8.0
        version: 9.8.0
      typescript:
        specifier: ^5.5.4
        version: 5.5.4

  packages/notifications:
    dependencies:
      '@homarr/ui':
        specifier: workspace:^0.1.0
        version: link:../ui
      '@mantine/notifications':
        specifier: ^7.11.2
        version: 7.11.2(@mantine/core@7.11.2(@mantine/hooks@7.11.2(react@18.3.1))(@types/react@18.3.3)(react-dom@18.3.1(react@18.3.1))(react@18.3.1))(@mantine/hooks@7.11.2(react@18.3.1))(react-dom@18.3.1(react@18.3.1))(react@18.3.1)
      '@tabler/icons-react':
        specifier: ^3.11.0
        version: 3.11.0(react@18.3.1)
    devDependencies:
      '@homarr/eslint-config':
        specifier: workspace:^0.2.0
        version: link:../../tooling/eslint
      '@homarr/prettier-config':
        specifier: workspace:^0.1.0
        version: link:../../tooling/prettier
      '@homarr/tsconfig':
        specifier: workspace:^0.1.0
        version: link:../../tooling/typescript
      eslint:
        specifier: ^9.8.0
        version: 9.8.0
      typescript:
        specifier: ^5.5.4
        version: 5.5.4

  packages/ping:
    dependencies:
      '@homarr/common':
        specifier: workspace:^0.1.0
        version: link:../common
      '@homarr/log':
        specifier: workspace:^0.1.0
        version: link:../log
    devDependencies:
      '@homarr/eslint-config':
        specifier: workspace:^0.2.0
        version: link:../../tooling/eslint
      '@homarr/prettier-config':
        specifier: workspace:^0.1.0
        version: link:../../tooling/prettier
      '@homarr/tsconfig':
        specifier: workspace:^0.1.0
        version: link:../../tooling/typescript
      eslint:
        specifier: ^9.8.0
        version: 9.8.0
      typescript:
        specifier: ^5.5.4
        version: 5.5.4

  packages/redis:
    dependencies:
      '@homarr/common':
        specifier: workspace:^
        version: link:../common
      '@homarr/db':
        specifier: workspace:^
        version: link:../db
      '@homarr/definitions':
        specifier: workspace:^
        version: link:../definitions
      '@homarr/log':
        specifier: workspace:^
        version: link:../log
      ioredis:
        specifier: 5.4.1
        version: 5.4.1
      superjson:
        specifier: 2.2.1
        version: 2.2.1
    devDependencies:
      '@homarr/eslint-config':
        specifier: workspace:^0.2.0
        version: link:../../tooling/eslint
      '@homarr/prettier-config':
        specifier: workspace:^0.1.0
        version: link:../../tooling/prettier
      '@homarr/tsconfig':
        specifier: workspace:^0.1.0
        version: link:../../tooling/typescript
      eslint:
        specifier: ^9.8.0
        version: 9.8.0
      typescript:
        specifier: ^5.5.4
        version: 5.5.4

  packages/server-settings:
    devDependencies:
      '@homarr/eslint-config':
        specifier: workspace:^0.2.0
        version: link:../../tooling/eslint
      '@homarr/prettier-config':
        specifier: workspace:^0.1.0
        version: link:../../tooling/prettier
      '@homarr/tsconfig':
        specifier: workspace:^0.1.0
        version: link:../../tooling/typescript
      eslint:
        specifier: ^9.8.0
        version: 9.8.0
      typescript:
        specifier: ^5.5.4
        version: 5.5.4

  packages/spotlight:
    dependencies:
      '@homarr/translation':
        specifier: workspace:^0.1.0
        version: link:../translation
      '@homarr/ui':
        specifier: workspace:^0.1.0
        version: link:../ui
      '@mantine/core':
        specifier: ^7.11.2
        version: 7.11.2(@mantine/hooks@7.11.2(react@18.3.1))(@types/react@18.3.3)(react-dom@18.3.1(react@18.3.1))(react@18.3.1)
      '@mantine/hooks':
        specifier: ^7.11.2
        version: 7.11.2(react@18.3.1)
      '@mantine/spotlight':
        specifier: ^7.11.2
        version: 7.11.2(@mantine/core@7.11.2(@mantine/hooks@7.11.2(react@18.3.1))(@types/react@18.3.3)(react-dom@18.3.1(react@18.3.1))(react@18.3.1))(@mantine/hooks@7.11.2(react@18.3.1))(react-dom@18.3.1(react@18.3.1))(react@18.3.1)
      '@tabler/icons-react':
        specifier: ^3.11.0
        version: 3.11.0(react@18.3.1)
      jotai:
        specifier: ^2.9.1
        version: 2.9.1(@types/react@18.3.3)(react@18.3.1)
      next:
        specifier: ^14.2.5
        version: 14.2.5(@babel/core@7.24.6)(react-dom@18.3.1(react@18.3.1))(react@18.3.1)(sass@1.77.8)
      react:
        specifier: ^18.3.1
        version: 18.3.1
      use-deep-compare-effect:
        specifier: ^1.8.1
        version: 1.8.1(react@18.3.1)
    devDependencies:
      '@homarr/eslint-config':
        specifier: workspace:^0.2.0
        version: link:../../tooling/eslint
      '@homarr/prettier-config':
        specifier: workspace:^0.1.0
        version: link:../../tooling/prettier
      '@homarr/tsconfig':
        specifier: workspace:^0.1.0
        version: link:../../tooling/typescript
      eslint:
        specifier: ^9.8.0
        version: 9.8.0
      typescript:
        specifier: ^5.5.4
        version: 5.5.4

  packages/translation:
    dependencies:
      dayjs:
        specifier: ^1.11.12
        version: 1.11.12
      mantine-react-table:
        specifier: 2.0.0-beta.6
        version: 2.0.0-beta.6(@mantine/core@7.11.2(@mantine/hooks@7.11.2(react@18.3.1))(@types/react@18.3.3)(react-dom@18.3.1(react@18.3.1))(react@18.3.1))(@mantine/dates@7.11.2(@mantine/core@7.11.2(@mantine/hooks@7.11.2(react@18.3.1))(@types/react@18.3.3)(react-dom@18.3.1(react@18.3.1))(react@18.3.1))(@mantine/hooks@7.11.2(react@18.3.1))(dayjs@1.11.12)(react-dom@18.3.1(react@18.3.1))(react@18.3.1))(@mantine/hooks@7.11.2(react@18.3.1))(@tabler/icons-react@3.11.0(react@18.3.1))(clsx@2.1.1)(dayjs@1.11.12)(react-dom@18.3.1(react@18.3.1))(react@18.3.1)
      next-international:
        specifier: ^1.2.4
        version: 1.2.4
    devDependencies:
      '@homarr/eslint-config':
        specifier: workspace:^0.2.0
        version: link:../../tooling/eslint
      '@homarr/prettier-config':
        specifier: workspace:^0.1.0
        version: link:../../tooling/prettier
      '@homarr/tsconfig':
        specifier: workspace:^0.1.0
        version: link:../../tooling/typescript
      eslint:
        specifier: ^9.8.0
        version: 9.8.0
      typescript:
        specifier: ^5.5.4
        version: 5.5.4

  packages/ui:
    dependencies:
      '@homarr/common':
        specifier: workspace:^0.1.0
        version: link:../common
      '@homarr/log':
        specifier: workspace:^0.1.0
        version: link:../log
      '@homarr/translation':
        specifier: workspace:^0.1.0
        version: link:../translation
      '@mantine/core':
        specifier: ^7.11.2
        version: 7.11.2(@mantine/hooks@7.11.2(react@18.3.1))(@types/react@18.3.3)(react-dom@18.3.1(react@18.3.1))(react@18.3.1)
      '@mantine/dates':
        specifier: ^7.11.2
        version: 7.11.2(@mantine/core@7.11.2(@mantine/hooks@7.11.2(react@18.3.1))(@types/react@18.3.3)(react-dom@18.3.1(react@18.3.1))(react@18.3.1))(@mantine/hooks@7.11.2(react@18.3.1))(dayjs@1.11.12)(react-dom@18.3.1(react@18.3.1))(react@18.3.1)
      '@mantine/hooks':
        specifier: ^7.11.2
        version: 7.11.2(react@18.3.1)
      '@tabler/icons-react':
        specifier: ^3.11.0
        version: 3.11.0(react@18.3.1)
      mantine-react-table:
        specifier: 2.0.0-beta.6
        version: 2.0.0-beta.6(@mantine/core@7.11.2(@mantine/hooks@7.11.2(react@18.3.1))(@types/react@18.3.3)(react-dom@18.3.1(react@18.3.1))(react@18.3.1))(@mantine/dates@7.11.2(@mantine/core@7.11.2(@mantine/hooks@7.11.2(react@18.3.1))(@types/react@18.3.3)(react-dom@18.3.1(react@18.3.1))(react@18.3.1))(@mantine/hooks@7.11.2(react@18.3.1))(dayjs@1.11.12)(react-dom@18.3.1(react@18.3.1))(react@18.3.1))(@mantine/hooks@7.11.2(react@18.3.1))(@tabler/icons-react@3.11.0(react@18.3.1))(clsx@2.1.1)(dayjs@1.11.12)(react-dom@18.3.1(react@18.3.1))(react@18.3.1)
      next:
        specifier: ^14.2.5
        version: 14.2.5(@babel/core@7.24.6)(react-dom@18.3.1(react@18.3.1))(react@18.3.1)(sass@1.77.8)
      react:
        specifier: ^18.3.1
        version: 18.3.1
    devDependencies:
      '@homarr/eslint-config':
        specifier: workspace:^0.2.0
        version: link:../../tooling/eslint
      '@homarr/prettier-config':
        specifier: workspace:^0.1.0
        version: link:../../tooling/prettier
      '@homarr/tsconfig':
        specifier: workspace:^0.1.0
        version: link:../../tooling/typescript
      '@types/css-modules':
        specifier: ^1.0.5
        version: 1.0.5
      eslint:
        specifier: ^9.8.0
        version: 9.8.0
      typescript:
        specifier: ^5.5.4
        version: 5.5.4

  packages/validation:
    dependencies:
      '@homarr/definitions':
        specifier: workspace:^0.1.0
        version: link:../definitions
      '@homarr/translation':
        specifier: workspace:^0.1.0
        version: link:../translation
      zod:
        specifier: ^3.23.8
        version: 3.23.8
    devDependencies:
      '@homarr/eslint-config':
        specifier: workspace:^0.2.0
        version: link:../../tooling/eslint
      '@homarr/prettier-config':
        specifier: workspace:^0.1.0
        version: link:../../tooling/prettier
      '@homarr/tsconfig':
        specifier: workspace:^0.1.0
        version: link:../../tooling/typescript
      eslint:
        specifier: ^9.8.0
        version: 9.8.0
      typescript:
        specifier: ^5.5.4
        version: 5.5.4

  packages/widgets:
    dependencies:
      '@extractus/feed-extractor':
        specifier: ^7.1.3
        version: 7.1.3
      '@homarr/api':
        specifier: workspace:^0.1.0
        version: link:../api
      '@homarr/common':
        specifier: workspace:^0.1.0
        version: link:../common
      '@homarr/definitions':
        specifier: workspace:^0.1.0
        version: link:../definitions
      '@homarr/form':
        specifier: workspace:^0.1.0
        version: link:../form
      '@homarr/integrations':
        specifier: workspace:^0.1.0
        version: link:../integrations
      '@homarr/modals':
        specifier: workspace:^0.1.0
        version: link:../modals
      '@homarr/notifications':
        specifier: workspace:^0.1.0
        version: link:../notifications
      '@homarr/redis':
        specifier: workspace:^0.1.0
        version: link:../redis
      '@homarr/spotlight':
        specifier: workspace:^0.1.0
        version: link:../spotlight
      '@homarr/translation':
        specifier: workspace:^0.1.0
        version: link:../translation
      '@homarr/ui':
        specifier: workspace:^0.1.0
        version: link:../ui
      '@homarr/validation':
        specifier: workspace:^0.1.0
        version: link:../validation
      '@mantine/core':
        specifier: ^7.11.2
        version: 7.11.2(@mantine/hooks@7.11.2(react@18.3.1))(@types/react@18.3.3)(react-dom@18.3.1(react@18.3.1))(react@18.3.1)
      '@mantine/hooks':
        specifier: ^7.11.2
        version: 7.11.2(react@18.3.1)
      '@tabler/icons-react':
        specifier: ^3.11.0
        version: 3.11.0(react@18.3.1)
      '@tiptap/extension-color':
        specifier: 2.5.8
        version: 2.5.8(@tiptap/core@2.5.8(@tiptap/pm@2.2.4))(@tiptap/extension-text-style@2.5.8(@tiptap/core@2.5.8(@tiptap/pm@2.2.4)))
      '@tiptap/extension-highlight':
        specifier: 2.5.8
        version: 2.5.8(@tiptap/core@2.5.8(@tiptap/pm@2.2.4))
      '@tiptap/extension-image':
        specifier: 2.5.8
        version: 2.5.8(@tiptap/core@2.5.8(@tiptap/pm@2.2.4))
      '@tiptap/extension-link':
        specifier: ^2.5.8
        version: 2.5.8(@tiptap/core@2.5.8(@tiptap/pm@2.2.4))(@tiptap/pm@2.2.4)
      '@tiptap/extension-table':
        specifier: 2.5.8
        version: 2.5.8(@tiptap/core@2.5.8(@tiptap/pm@2.2.4))(@tiptap/pm@2.2.4)
      '@tiptap/extension-table-cell':
        specifier: 2.5.8
        version: 2.5.8(@tiptap/core@2.5.8(@tiptap/pm@2.2.4))
      '@tiptap/extension-table-header':
        specifier: 2.5.8
        version: 2.5.8(@tiptap/core@2.5.8(@tiptap/pm@2.2.4))
      '@tiptap/extension-table-row':
        specifier: 2.5.8
        version: 2.5.8(@tiptap/core@2.5.8(@tiptap/pm@2.2.4))
      '@tiptap/extension-task-item':
        specifier: 2.5.8
        version: 2.5.8(@tiptap/core@2.5.8(@tiptap/pm@2.2.4))(@tiptap/pm@2.2.4)
      '@tiptap/extension-task-list':
        specifier: 2.5.8
        version: 2.5.8(@tiptap/core@2.5.8(@tiptap/pm@2.2.4))
      '@tiptap/extension-text-align':
        specifier: 2.5.8
        version: 2.5.8(@tiptap/core@2.5.8(@tiptap/pm@2.2.4))
      '@tiptap/extension-text-style':
        specifier: 2.5.8
        version: 2.5.8(@tiptap/core@2.5.8(@tiptap/pm@2.2.4))
      '@tiptap/extension-underline':
        specifier: 2.5.8
        version: 2.5.8(@tiptap/core@2.5.8(@tiptap/pm@2.2.4))
      '@tiptap/react':
        specifier: ^2.5.8
        version: 2.5.8(@tiptap/core@2.5.8(@tiptap/pm@2.2.4))(@tiptap/pm@2.2.4)(react-dom@18.3.1(react@18.3.1))(react@18.3.1)
      '@tiptap/starter-kit':
        specifier: ^2.5.8
        version: 2.5.8(@tiptap/pm@2.2.4)
      clsx:
        specifier: ^2.1.1
        version: 2.1.1
      dayjs:
        specifier: ^1.11.12
        version: 1.11.12
      mantine-react-table:
        specifier: 2.0.0-beta.6
        version: 2.0.0-beta.6(@mantine/core@7.11.2(@mantine/hooks@7.11.2(react@18.3.1))(@types/react@18.3.3)(react-dom@18.3.1(react@18.3.1))(react@18.3.1))(@mantine/dates@7.11.2(@mantine/core@7.11.2(@mantine/hooks@7.11.2(react@18.3.1))(@types/react@18.3.3)(react-dom@18.3.1(react@18.3.1))(react@18.3.1))(@mantine/hooks@7.11.2(react@18.3.1))(dayjs@1.11.12)(react-dom@18.3.1(react@18.3.1))(react@18.3.1))(@mantine/hooks@7.11.2(react@18.3.1))(@tabler/icons-react@3.11.0(react@18.3.1))(clsx@2.1.1)(dayjs@1.11.12)(react-dom@18.3.1(react@18.3.1))(react@18.3.1)
      next:
        specifier: ^14.2.5
        version: 14.2.5(@babel/core@7.24.6)(react-dom@18.3.1(react@18.3.1))(react@18.3.1)(sass@1.77.8)
      react:
        specifier: ^18.3.1
        version: 18.3.1
      video.js:
        specifier: ^8.17.1
        version: 8.17.1
    devDependencies:
      '@homarr/eslint-config':
        specifier: workspace:^0.2.0
        version: link:../../tooling/eslint
      '@homarr/prettier-config':
        specifier: workspace:^0.1.0
        version: link:../../tooling/prettier
      '@homarr/tsconfig':
        specifier: workspace:^0.1.0
        version: link:../../tooling/typescript
      '@types/video.js':
        specifier: ^7.3.58
        version: 7.3.58
      eslint:
        specifier: ^9.8.0
        version: 9.8.0
      typescript:
        specifier: ^5.5.4
        version: 5.5.4

  tooling/eslint:
    dependencies:
      '@next/eslint-plugin-next':
        specifier: ^14.2.5
        version: 14.2.5
      eslint-config-prettier:
        specifier: ^9.1.0
        version: 9.1.0(eslint@9.8.0)
      eslint-config-turbo:
        specifier: ^2.0.10
        version: 2.0.10(eslint@9.8.0)
      eslint-plugin-import:
        specifier: ^2.29.1
        version: 2.29.1(@typescript-eslint/parser@7.18.0(eslint@9.8.0)(typescript@5.5.4))(eslint@9.8.0)
      eslint-plugin-jsx-a11y:
        specifier: ^6.9.0
        version: 6.9.0(eslint@9.8.0)
      eslint-plugin-react:
        specifier: ^7.35.0
        version: 7.35.0(eslint@9.8.0)
      eslint-plugin-react-hooks:
        specifier: ^4.6.2
        version: 4.6.2(eslint@9.8.0)
      typescript-eslint:
        specifier: ^7.18.0
        version: 7.18.0(eslint@9.8.0)(typescript@5.5.4)
    devDependencies:
      '@homarr/prettier-config':
        specifier: workspace:^0.1.0
        version: link:../prettier
      '@homarr/tsconfig':
        specifier: workspace:^0.1.0
        version: link:../typescript
      eslint:
        specifier: ^9.8.0
        version: 9.8.0
      typescript:
        specifier: ^5.5.4
        version: 5.5.4

  tooling/github: {}

  tooling/prettier:
    dependencies:
      '@ianvs/prettier-plugin-sort-imports':
        specifier: ^4.3.1
        version: 4.3.1(@vue/compiler-sfc@3.4.31)(prettier@3.3.3)
      prettier:
        specifier: ^3.3.3
        version: 3.3.3
    devDependencies:
      '@homarr/tsconfig':
        specifier: workspace:^0.1.0
        version: link:../typescript
      typescript:
        specifier: ^5.5.4
        version: 5.5.4

  tooling/semver: {}

  tooling/typescript: {}

packages:

  '@aashutoshrathi/word-wrap@1.2.6':
    resolution: {integrity: sha512-1Yjs2SvM8TflER/OD3cOjhWWOZb58A2t7wpE2S9XfBYTiIl+XFhQG2bjy4Pu1I+EAlCNUzRDYDdFwFYUKvXcIA==}
    engines: {node: '>=0.10.0'}

  '@ampproject/remapping@2.3.0':
    resolution: {integrity: sha512-30iZtAPgz+LTIYoeivqYo853f02jBYSd5uGnGpkFV0M3xOt9aN73erkgYAmZU43x4VfqcnLxW9Kpg3R5LC4YYw==}
    engines: {node: '>=6.0.0'}

  '@auth/core@0.34.2':
    resolution: {integrity: sha512-KywHKRgLiF3l7PLyL73fjLSIBe1YNcA6sMeew4yMP6cfCWGXZrkkXd32AjRi1hlJ9nvovUBGZHvbn+LijO6ZeQ==}
    peerDependencies:
      '@simplewebauthn/browser': ^9.0.1
      '@simplewebauthn/server': ^9.0.2
      nodemailer: ^6.8.0
    peerDependenciesMeta:
      '@simplewebauthn/browser':
        optional: true
      '@simplewebauthn/server':
        optional: true
      nodemailer:
        optional: true

  '@auth/drizzle-adapter@1.4.2':
    resolution: {integrity: sha512-rqukaT9CeWB8VOt6g2bQ6uYMHVOQIYCBkzddZXWshi8aqwLABatpRWAc+pehpcMDn0RSW/uvKMs7tkON+Bho9Q==}

  '@babel/code-frame@7.24.6':
    resolution: {integrity: sha512-ZJhac6FkEd1yhG2AHOmfcXG4ceoLltoCVJjN5XsWN9BifBQr+cHJbWi0h68HZuSORq+3WtJ2z0hwF2NG1b5kcA==}
    engines: {node: '>=6.9.0'}

  '@babel/compat-data@7.24.6':
    resolution: {integrity: sha512-aC2DGhBq5eEdyXWqrDInSqQjO0k8xtPRf5YylULqx8MCd6jBtzqfta/3ETMRpuKIc5hyswfO80ObyA1MvkCcUQ==}
    engines: {node: '>=6.9.0'}

  '@babel/core@7.24.6':
    resolution: {integrity: sha512-qAHSfAdVyFmIvl0VHELib8xar7ONuSHrE2hLnsaWkYNTI68dmi1x8GYDhJjMI/e7XWal9QBlZkwbOnkcw7Z8gQ==}
    engines: {node: '>=6.9.0'}

  '@babel/generator@7.24.6':
    resolution: {integrity: sha512-S7m4eNa6YAPJRHmKsLHIDJhNAGNKoWNiWefz1MBbpnt8g9lvMDl1hir4P9bo/57bQEmuwEhnRU/AMWsD0G/Fbg==}
    engines: {node: '>=6.9.0'}

  '@babel/helper-compilation-targets@7.24.6':
    resolution: {integrity: sha512-VZQ57UsDGlX/5fFA7GkVPplZhHsVc+vuErWgdOiysI9Ksnw0Pbbd6pnPiR/mmJyKHgyIW0c7KT32gmhiF+cirg==}
    engines: {node: '>=6.9.0'}

  '@babel/helper-environment-visitor@7.24.6':
    resolution: {integrity: sha512-Y50Cg3k0LKLMjxdPjIl40SdJgMB85iXn27Vk/qbHZCFx/o5XO3PSnpi675h1KEmmDb6OFArfd5SCQEQ5Q4H88g==}
    engines: {node: '>=6.9.0'}

  '@babel/helper-function-name@7.24.6':
    resolution: {integrity: sha512-xpeLqeeRkbxhnYimfr2PC+iA0Q7ljX/d1eZ9/inYbmfG2jpl8Lu3DyXvpOAnrS5kxkfOWJjioIMQsaMBXFI05w==}
    engines: {node: '>=6.9.0'}

  '@babel/helper-hoist-variables@7.24.6':
    resolution: {integrity: sha512-SF/EMrC3OD7dSta1bLJIlrsVxwtd0UpjRJqLno6125epQMJ/kyFmpTT4pbvPbdQHzCHg+biQ7Syo8lnDtbR+uA==}
    engines: {node: '>=6.9.0'}

  '@babel/helper-module-imports@7.24.6':
    resolution: {integrity: sha512-a26dmxFJBF62rRO9mmpgrfTLsAuyHk4e1hKTUkD/fcMfynt8gvEKwQPQDVxWhca8dHoDck+55DFt42zV0QMw5g==}
    engines: {node: '>=6.9.0'}

  '@babel/helper-module-transforms@7.24.6':
    resolution: {integrity: sha512-Y/YMPm83mV2HJTbX1Qh2sjgjqcacvOlhbzdCCsSlblOKjSYmQqEbO6rUniWQyRo9ncyfjT8hnUjlG06RXDEmcA==}
    engines: {node: '>=6.9.0'}
    peerDependencies:
      '@babel/core': ^7.0.0

  '@babel/helper-plugin-utils@7.24.6':
    resolution: {integrity: sha512-MZG/JcWfxybKwsA9N9PmtF2lOSFSEMVCpIRrbxccZFLJPrJciJdG/UhSh5W96GEteJI2ARqm5UAHxISwRDLSNg==}
    engines: {node: '>=6.9.0'}

  '@babel/helper-simple-access@7.24.6':
    resolution: {integrity: sha512-nZzcMMD4ZhmB35MOOzQuiGO5RzL6tJbsT37Zx8M5L/i9KSrukGXWTjLe1knIbb/RmxoJE9GON9soq0c0VEMM5g==}
    engines: {node: '>=6.9.0'}

  '@babel/helper-split-export-declaration@7.24.6':
    resolution: {integrity: sha512-CvLSkwXGWnYlF9+J3iZUvwgAxKiYzK3BWuo+mLzD/MDGOZDj7Gq8+hqaOkMxmJwmlv0iu86uH5fdADd9Hxkymw==}
    engines: {node: '>=6.9.0'}

  '@babel/helper-string-parser@7.24.6':
    resolution: {integrity: sha512-WdJjwMEkmBicq5T9fm/cHND3+UlFa2Yj8ALLgmoSQAJZysYbBjw+azChSGPN4DSPLXOcooGRvDwZWMcF/mLO2Q==}
    engines: {node: '>=6.9.0'}

  '@babel/helper-validator-identifier@7.24.6':
    resolution: {integrity: sha512-4yA7s865JHaqUdRbnaxarZREuPTHrjpDT+pXoAZ1yhyo6uFnIEpS8VMu16siFOHDpZNKYv5BObhsB//ycbICyw==}
    engines: {node: '>=6.9.0'}

  '@babel/helper-validator-option@7.24.6':
    resolution: {integrity: sha512-Jktc8KkF3zIkePb48QO+IapbXlSapOW9S+ogZZkcO6bABgYAxtZcjZ/O005111YLf+j4M84uEgwYoidDkXbCkQ==}
    engines: {node: '>=6.9.0'}

  '@babel/helpers@7.24.6':
    resolution: {integrity: sha512-V2PI+NqnyFu1i0GyTd/O/cTpxzQCYioSkUIRmgo7gFEHKKCg5w46+r/A6WeUR1+P3TeQ49dspGPNd/E3n9AnnA==}
    engines: {node: '>=6.9.0'}

  '@babel/highlight@7.24.6':
    resolution: {integrity: sha512-2YnuOp4HAk2BsBrJJvYCbItHx0zWscI1C3zgWkz+wDyD9I7GIVrfnLyrR4Y1VR+7p+chAEcrgRQYZAGIKMV7vQ==}
    engines: {node: '>=6.9.0'}

  '@babel/parser@7.24.7':
    resolution: {integrity: sha512-9uUYRm6OqQrCqQdG1iCBwBPZgN8ciDBro2nIOFaiRz1/BCxaI7CNvQbDHvsArAC7Tw9Hda/B3U+6ui9u4HWXPw==}
    engines: {node: '>=6.0.0'}
    hasBin: true

  '@babel/plugin-transform-react-jsx-self@7.24.6':
    resolution: {integrity: sha512-FfZfHXtQ5jYPQsCRyLpOv2GeLIIJhs8aydpNh39vRDjhD411XcfWDni5i7OjP/Rs8GAtTn7sWFFELJSHqkIxYg==}
    engines: {node: '>=6.9.0'}
    peerDependencies:
      '@babel/core': ^7.0.0-0

  '@babel/plugin-transform-react-jsx-source@7.24.6':
    resolution: {integrity: sha512-BQTBCXmFRreU3oTUXcGKuPOfXAGb1liNY4AvvFKsOBAJ89RKcTsIrSsnMYkj59fNa66OFKnSa4AJZfy5Y4B9WA==}
    engines: {node: '>=6.9.0'}
    peerDependencies:
      '@babel/core': ^7.0.0-0

  '@babel/runtime-corejs3@7.23.9':
    resolution: {integrity: sha512-oeOFTrYWdWXCvXGB5orvMTJ6gCZ9I6FBjR+M38iKNXCsPxr4xT0RTdg5uz1H7QP8pp74IzPtwritEr+JscqHXQ==}
    engines: {node: '>=6.9.0'}

  '@babel/runtime@7.23.9':
    resolution: {integrity: sha512-0CX6F+BI2s9dkUqr08KFrAIZgNFj75rdBU/DjCyYLIaV/quFjkk6T+EJ2LkZHyZTbEV4L5p97mNkUsHl2wLFAw==}
    engines: {node: '>=6.9.0'}

  '@babel/template@7.24.6':
    resolution: {integrity: sha512-3vgazJlLwNXi9jhrR1ef8qiB65L1RK90+lEQwv4OxveHnqC3BfmnHdgySwRLzf6akhlOYenT+b7AfWq+a//AHw==}
    engines: {node: '>=6.9.0'}

  '@babel/traverse@7.24.6':
    resolution: {integrity: sha512-OsNjaJwT9Zn8ozxcfoBc+RaHdj3gFmCmYoQLUII1o6ZrUwku0BMg80FoOTPx+Gi6XhcQxAYE4xyjPTo4SxEQqw==}
    engines: {node: '>=6.9.0'}

  '@babel/types@7.24.6':
    resolution: {integrity: sha512-WaMsgi6Q8zMgMth93GvWPXkhAIEobfsIkLTacoVZoK1J0CevIPGYY2Vo5YvJGqyHqXM6P4ppOYGsIRU8MM9pFQ==}
    engines: {node: '>=6.9.0'}

  '@balena/dockerignore@1.0.2':
    resolution: {integrity: sha512-wMue2Sy4GAVTk6Ic4tJVcnfdau+gx2EnG7S+uAEe+TWJFqE4YoWN4/H8MSLj4eYJKxGg26lZwboEniNiNwZQ6Q==}

  '@bcoe/v8-coverage@0.2.3':
    resolution: {integrity: sha512-0hYQ8SB4Db5zvZB4axdMHGwEaQjkZzFjQiN9LVYvIFB2nSUHW9tYpxWriPrWDASIxiaXax83REcLxuSdnGPZtw==}

  '@colors/colors@1.6.0':
    resolution: {integrity: sha512-Ir+AOibqzrIsL6ajt3Rz3LskB7OiMVHqltZmspbW/TJuTVuyOMirVqAkjfY6JISiLHgyNqicAC8AyHHGzNd/dA==}
    engines: {node: '>=0.1.90'}

  '@cspotcode/source-map-support@0.8.1':
    resolution: {integrity: sha512-IchNf6dN4tHoMFIn/7OE8LWZ19Y6q/67Bmf6vnGREv8RSbBVb9LPJxEcnwrcwX6ixSvaiGoomAUvu4YSxXrVgw==}
    engines: {node: '>=12'}

  '@dabh/diagnostics@2.0.3':
    resolution: {integrity: sha512-hrlQOIi7hAfzsMqlGSFyVucrx38O+j6wiGOf//H2ecvIEqYN4ADBSS2iLMh5UFyDunCNniUIPk/q3riFv45xRA==}

  '@drizzle-team/brocli@0.8.2':
    resolution: {integrity: sha512-zTrFENsqGvOkBOuHDC1pXCkDXNd2UhP4lI3gYGhQ1R1SPeAAfqzPsV1dcpMy4uNU6kB5VpU5NGhvwxVNETR02A==}

  '@esbuild-kit/core-utils@3.3.2':
    resolution: {integrity: sha512-sPRAnw9CdSsRmEtnsl2WXWdyquogVpB3yZ3dgwJfe8zrOzTsV7cJvmwrKVa+0ma5BoiGJ+BoqkMvawbayKUsqQ==}

  '@esbuild-kit/esm-loader@2.6.5':
    resolution: {integrity: sha512-FxEMIkJKnodyA1OaCUoEvbYRkoZlLZ4d/eXFu9Fh8CbBBgP5EmZxrfTRyN0qpXZ4vOvqnE5YdRdcrmUUXuU+dA==}

  '@esbuild/aix-ppc64@0.19.12':
    resolution: {integrity: sha512-bmoCYyWdEL3wDQIVbcyzRyeKLgk2WtWLTWz1ZIAZF/EGbNOwSA6ew3PftJ1PqMiOOGu0OyFMzG53L0zqIpPeNA==}
    engines: {node: '>=12'}
    cpu: [ppc64]
    os: [aix]

  '@esbuild/aix-ppc64@0.20.2':
    resolution: {integrity: sha512-D+EBOJHXdNZcLJRBkhENNG8Wji2kgc9AZ9KiPr1JuZjsNtyHzrsfLRrY0tk2H2aoFu6RANO1y1iPPUCDYWkb5g==}
    engines: {node: '>=12'}
    cpu: [ppc64]
    os: [aix]

  '@esbuild/android-arm64@0.18.20':
    resolution: {integrity: sha512-Nz4rJcchGDtENV0eMKUNa6L12zz2zBDXuhj/Vjh18zGqB44Bi7MBMSXjgunJgjRhCmKOjnPuZp4Mb6OKqtMHLQ==}
    engines: {node: '>=12'}
    cpu: [arm64]
    os: [android]

  '@esbuild/android-arm64@0.19.12':
    resolution: {integrity: sha512-P0UVNGIienjZv3f5zq0DP3Nt2IE/3plFzuaS96vihvD0Hd6H/q4WXUGpCxD/E8YrSXfNyRPbpTq+T8ZQioSuPA==}
    engines: {node: '>=12'}
    cpu: [arm64]
    os: [android]

  '@esbuild/android-arm64@0.20.2':
    resolution: {integrity: sha512-mRzjLacRtl/tWU0SvD8lUEwb61yP9cqQo6noDZP/O8VkwafSYwZ4yWy24kan8jE/IMERpYncRt2dw438LP3Xmg==}
    engines: {node: '>=12'}
    cpu: [arm64]
    os: [android]

  '@esbuild/android-arm@0.18.20':
    resolution: {integrity: sha512-fyi7TDI/ijKKNZTUJAQqiG5T7YjJXgnzkURqmGj13C6dCqckZBLdl4h7bkhHt/t0WP+zO9/zwroDvANaOqO5Sw==}
    engines: {node: '>=12'}
    cpu: [arm]
    os: [android]

  '@esbuild/android-arm@0.19.12':
    resolution: {integrity: sha512-qg/Lj1mu3CdQlDEEiWrlC4eaPZ1KztwGJ9B6J+/6G+/4ewxJg7gqj8eVYWvao1bXrqGiW2rsBZFSX3q2lcW05w==}
    engines: {node: '>=12'}
    cpu: [arm]
    os: [android]

  '@esbuild/android-arm@0.20.2':
    resolution: {integrity: sha512-t98Ra6pw2VaDhqNWO2Oph2LXbz/EJcnLmKLGBJwEwXX/JAN83Fym1rU8l0JUWK6HkIbWONCSSatf4sf2NBRx/w==}
    engines: {node: '>=12'}
    cpu: [arm]
    os: [android]

  '@esbuild/android-x64@0.18.20':
    resolution: {integrity: sha512-8GDdlePJA8D6zlZYJV/jnrRAi6rOiNaCC/JclcXpB+KIuvfBN4owLtgzY2bsxnx666XjJx2kDPUmnTtR8qKQUg==}
    engines: {node: '>=12'}
    cpu: [x64]
    os: [android]

  '@esbuild/android-x64@0.19.12':
    resolution: {integrity: sha512-3k7ZoUW6Q6YqhdhIaq/WZ7HwBpnFBlW905Fa4s4qWJyiNOgT1dOqDiVAQFwBH7gBRZr17gLrlFCRzF6jFh7Kew==}
    engines: {node: '>=12'}
    cpu: [x64]
    os: [android]

  '@esbuild/android-x64@0.20.2':
    resolution: {integrity: sha512-btzExgV+/lMGDDa194CcUQm53ncxzeBrWJcncOBxuC6ndBkKxnHdFJn86mCIgTELsooUmwUm9FkhSp5HYu00Rg==}
    engines: {node: '>=12'}
    cpu: [x64]
    os: [android]

  '@esbuild/darwin-arm64@0.18.20':
    resolution: {integrity: sha512-bxRHW5kHU38zS2lPTPOyuyTm+S+eobPUnTNkdJEfAddYgEcll4xkT8DB9d2008DtTbl7uJag2HuE5NZAZgnNEA==}
    engines: {node: '>=12'}
    cpu: [arm64]
    os: [darwin]

  '@esbuild/darwin-arm64@0.19.12':
    resolution: {integrity: sha512-B6IeSgZgtEzGC42jsI+YYu9Z3HKRxp8ZT3cqhvliEHovq8HSX2YX8lNocDn79gCKJXOSaEot9MVYky7AKjCs8g==}
    engines: {node: '>=12'}
    cpu: [arm64]
    os: [darwin]

  '@esbuild/darwin-arm64@0.20.2':
    resolution: {integrity: sha512-4J6IRT+10J3aJH3l1yzEg9y3wkTDgDk7TSDFX+wKFiWjqWp/iCfLIYzGyasx9l0SAFPT1HwSCR+0w/h1ES/MjA==}
    engines: {node: '>=12'}
    cpu: [arm64]
    os: [darwin]

  '@esbuild/darwin-x64@0.18.20':
    resolution: {integrity: sha512-pc5gxlMDxzm513qPGbCbDukOdsGtKhfxD1zJKXjCCcU7ju50O7MeAZ8c4krSJcOIJGFR+qx21yMMVYwiQvyTyQ==}
    engines: {node: '>=12'}
    cpu: [x64]
    os: [darwin]

  '@esbuild/darwin-x64@0.19.12':
    resolution: {integrity: sha512-hKoVkKzFiToTgn+41qGhsUJXFlIjxI/jSYeZf3ugemDYZldIXIxhvwN6erJGlX4t5h417iFuheZ7l+YVn05N3A==}
    engines: {node: '>=12'}
    cpu: [x64]
    os: [darwin]

  '@esbuild/darwin-x64@0.20.2':
    resolution: {integrity: sha512-tBcXp9KNphnNH0dfhv8KYkZhjc+H3XBkF5DKtswJblV7KlT9EI2+jeA8DgBjp908WEuYll6pF+UStUCfEpdysA==}
    engines: {node: '>=12'}
    cpu: [x64]
    os: [darwin]

  '@esbuild/freebsd-arm64@0.18.20':
    resolution: {integrity: sha512-yqDQHy4QHevpMAaxhhIwYPMv1NECwOvIpGCZkECn8w2WFHXjEwrBn3CeNIYsibZ/iZEUemj++M26W3cNR5h+Tw==}
    engines: {node: '>=12'}
    cpu: [arm64]
    os: [freebsd]

  '@esbuild/freebsd-arm64@0.19.12':
    resolution: {integrity: sha512-4aRvFIXmwAcDBw9AueDQ2YnGmz5L6obe5kmPT8Vd+/+x/JMVKCgdcRwH6APrbpNXsPz+K653Qg8HB/oXvXVukA==}
    engines: {node: '>=12'}
    cpu: [arm64]
    os: [freebsd]

  '@esbuild/freebsd-arm64@0.20.2':
    resolution: {integrity: sha512-d3qI41G4SuLiCGCFGUrKsSeTXyWG6yem1KcGZVS+3FYlYhtNoNgYrWcvkOoaqMhwXSMrZRl69ArHsGJ9mYdbbw==}
    engines: {node: '>=12'}
    cpu: [arm64]
    os: [freebsd]

  '@esbuild/freebsd-x64@0.18.20':
    resolution: {integrity: sha512-tgWRPPuQsd3RmBZwarGVHZQvtzfEBOreNuxEMKFcd5DaDn2PbBxfwLcj4+aenoh7ctXcbXmOQIn8HI6mCSw5MQ==}
    engines: {node: '>=12'}
    cpu: [x64]
    os: [freebsd]

  '@esbuild/freebsd-x64@0.19.12':
    resolution: {integrity: sha512-EYoXZ4d8xtBoVN7CEwWY2IN4ho76xjYXqSXMNccFSx2lgqOG/1TBPW0yPx1bJZk94qu3tX0fycJeeQsKovA8gg==}
    engines: {node: '>=12'}
    cpu: [x64]
    os: [freebsd]

  '@esbuild/freebsd-x64@0.20.2':
    resolution: {integrity: sha512-d+DipyvHRuqEeM5zDivKV1KuXn9WeRX6vqSqIDgwIfPQtwMP4jaDsQsDncjTDDsExT4lR/91OLjRo8bmC1e+Cw==}
    engines: {node: '>=12'}
    cpu: [x64]
    os: [freebsd]

  '@esbuild/linux-arm64@0.18.20':
    resolution: {integrity: sha512-2YbscF+UL7SQAVIpnWvYwM+3LskyDmPhe31pE7/aoTMFKKzIc9lLbyGUpmmb8a8AixOL61sQ/mFh3jEjHYFvdA==}
    engines: {node: '>=12'}
    cpu: [arm64]
    os: [linux]

  '@esbuild/linux-arm64@0.19.12':
    resolution: {integrity: sha512-EoTjyYyLuVPfdPLsGVVVC8a0p1BFFvtpQDB/YLEhaXyf/5bczaGeN15QkR+O4S5LeJ92Tqotve7i1jn35qwvdA==}
    engines: {node: '>=12'}
    cpu: [arm64]
    os: [linux]

  '@esbuild/linux-arm64@0.20.2':
    resolution: {integrity: sha512-9pb6rBjGvTFNira2FLIWqDk/uaf42sSyLE8j1rnUpuzsODBq7FvpwHYZxQ/It/8b+QOS1RYfqgGFNLRI+qlq2A==}
    engines: {node: '>=12'}
    cpu: [arm64]
    os: [linux]

  '@esbuild/linux-arm@0.18.20':
    resolution: {integrity: sha512-/5bHkMWnq1EgKr1V+Ybz3s1hWXok7mDFUMQ4cG10AfW3wL02PSZi5kFpYKrptDsgb2WAJIvRcDm+qIvXf/apvg==}
    engines: {node: '>=12'}
    cpu: [arm]
    os: [linux]

  '@esbuild/linux-arm@0.19.12':
    resolution: {integrity: sha512-J5jPms//KhSNv+LO1S1TX1UWp1ucM6N6XuL6ITdKWElCu8wXP72l9MM0zDTzzeikVyqFE6U8YAV9/tFyj0ti+w==}
    engines: {node: '>=12'}
    cpu: [arm]
    os: [linux]

  '@esbuild/linux-arm@0.20.2':
    resolution: {integrity: sha512-VhLPeR8HTMPccbuWWcEUD1Az68TqaTYyj6nfE4QByZIQEQVWBB8vup8PpR7y1QHL3CpcF6xd5WVBU/+SBEvGTg==}
    engines: {node: '>=12'}
    cpu: [arm]
    os: [linux]

  '@esbuild/linux-ia32@0.18.20':
    resolution: {integrity: sha512-P4etWwq6IsReT0E1KHU40bOnzMHoH73aXp96Fs8TIT6z9Hu8G6+0SHSw9i2isWrD2nbx2qo5yUqACgdfVGx7TA==}
    engines: {node: '>=12'}
    cpu: [ia32]
    os: [linux]

  '@esbuild/linux-ia32@0.19.12':
    resolution: {integrity: sha512-Thsa42rrP1+UIGaWz47uydHSBOgTUnwBwNq59khgIwktK6x60Hivfbux9iNR0eHCHzOLjLMLfUMLCypBkZXMHA==}
    engines: {node: '>=12'}
    cpu: [ia32]
    os: [linux]

  '@esbuild/linux-ia32@0.20.2':
    resolution: {integrity: sha512-o10utieEkNPFDZFQm9CoP7Tvb33UutoJqg3qKf1PWVeeJhJw0Q347PxMvBgVVFgouYLGIhFYG0UGdBumROyiig==}
    engines: {node: '>=12'}
    cpu: [ia32]
    os: [linux]

  '@esbuild/linux-loong64@0.18.20':
    resolution: {integrity: sha512-nXW8nqBTrOpDLPgPY9uV+/1DjxoQ7DoB2N8eocyq8I9XuqJ7BiAMDMf9n1xZM9TgW0J8zrquIb/A7s3BJv7rjg==}
    engines: {node: '>=12'}
    cpu: [loong64]
    os: [linux]

  '@esbuild/linux-loong64@0.19.12':
    resolution: {integrity: sha512-LiXdXA0s3IqRRjm6rV6XaWATScKAXjI4R4LoDlvO7+yQqFdlr1Bax62sRwkVvRIrwXxvtYEHHI4dm50jAXkuAA==}
    engines: {node: '>=12'}
    cpu: [loong64]
    os: [linux]

  '@esbuild/linux-loong64@0.20.2':
    resolution: {integrity: sha512-PR7sp6R/UC4CFVomVINKJ80pMFlfDfMQMYynX7t1tNTeivQ6XdX5r2XovMmha/VjR1YN/HgHWsVcTRIMkymrgQ==}
    engines: {node: '>=12'}
    cpu: [loong64]
    os: [linux]

  '@esbuild/linux-mips64el@0.18.20':
    resolution: {integrity: sha512-d5NeaXZcHp8PzYy5VnXV3VSd2D328Zb+9dEq5HE6bw6+N86JVPExrA6O68OPwobntbNJ0pzCpUFZTo3w0GyetQ==}
    engines: {node: '>=12'}
    cpu: [mips64el]
    os: [linux]

  '@esbuild/linux-mips64el@0.19.12':
    resolution: {integrity: sha512-fEnAuj5VGTanfJ07ff0gOA6IPsvrVHLVb6Lyd1g2/ed67oU1eFzL0r9WL7ZzscD+/N6i3dWumGE1Un4f7Amf+w==}
    engines: {node: '>=12'}
    cpu: [mips64el]
    os: [linux]

  '@esbuild/linux-mips64el@0.20.2':
    resolution: {integrity: sha512-4BlTqeutE/KnOiTG5Y6Sb/Hw6hsBOZapOVF6njAESHInhlQAghVVZL1ZpIctBOoTFbQyGW+LsVYZ8lSSB3wkjA==}
    engines: {node: '>=12'}
    cpu: [mips64el]
    os: [linux]

  '@esbuild/linux-ppc64@0.18.20':
    resolution: {integrity: sha512-WHPyeScRNcmANnLQkq6AfyXRFr5D6N2sKgkFo2FqguP44Nw2eyDlbTdZwd9GYk98DZG9QItIiTlFLHJHjxP3FA==}
    engines: {node: '>=12'}
    cpu: [ppc64]
    os: [linux]

  '@esbuild/linux-ppc64@0.19.12':
    resolution: {integrity: sha512-nYJA2/QPimDQOh1rKWedNOe3Gfc8PabU7HT3iXWtNUbRzXS9+vgB0Fjaqr//XNbd82mCxHzik2qotuI89cfixg==}
    engines: {node: '>=12'}
    cpu: [ppc64]
    os: [linux]

  '@esbuild/linux-ppc64@0.20.2':
    resolution: {integrity: sha512-rD3KsaDprDcfajSKdn25ooz5J5/fWBylaaXkuotBDGnMnDP1Uv5DLAN/45qfnf3JDYyJv/ytGHQaziHUdyzaAg==}
    engines: {node: '>=12'}
    cpu: [ppc64]
    os: [linux]

  '@esbuild/linux-riscv64@0.18.20':
    resolution: {integrity: sha512-WSxo6h5ecI5XH34KC7w5veNnKkju3zBRLEQNY7mv5mtBmrP/MjNBCAlsM2u5hDBlS3NGcTQpoBvRzqBcRtpq1A==}
    engines: {node: '>=12'}
    cpu: [riscv64]
    os: [linux]

  '@esbuild/linux-riscv64@0.19.12':
    resolution: {integrity: sha512-2MueBrlPQCw5dVJJpQdUYgeqIzDQgw3QtiAHUC4RBz9FXPrskyyU3VI1hw7C0BSKB9OduwSJ79FTCqtGMWqJHg==}
    engines: {node: '>=12'}
    cpu: [riscv64]
    os: [linux]

  '@esbuild/linux-riscv64@0.20.2':
    resolution: {integrity: sha512-snwmBKacKmwTMmhLlz/3aH1Q9T8v45bKYGE3j26TsaOVtjIag4wLfWSiZykXzXuE1kbCE+zJRmwp+ZbIHinnVg==}
    engines: {node: '>=12'}
    cpu: [riscv64]
    os: [linux]

  '@esbuild/linux-s390x@0.18.20':
    resolution: {integrity: sha512-+8231GMs3mAEth6Ja1iK0a1sQ3ohfcpzpRLH8uuc5/KVDFneH6jtAJLFGafpzpMRO6DzJ6AvXKze9LfFMrIHVQ==}
    engines: {node: '>=12'}
    cpu: [s390x]
    os: [linux]

  '@esbuild/linux-s390x@0.19.12':
    resolution: {integrity: sha512-+Pil1Nv3Umes4m3AZKqA2anfhJiVmNCYkPchwFJNEJN5QxmTs1uzyy4TvmDrCRNT2ApwSari7ZIgrPeUx4UZDg==}
    engines: {node: '>=12'}
    cpu: [s390x]
    os: [linux]

  '@esbuild/linux-s390x@0.20.2':
    resolution: {integrity: sha512-wcWISOobRWNm3cezm5HOZcYz1sKoHLd8VL1dl309DiixxVFoFe/o8HnwuIwn6sXre88Nwj+VwZUvJf4AFxkyrQ==}
    engines: {node: '>=12'}
    cpu: [s390x]
    os: [linux]

  '@esbuild/linux-x64@0.18.20':
    resolution: {integrity: sha512-UYqiqemphJcNsFEskc73jQ7B9jgwjWrSayxawS6UVFZGWrAAtkzjxSqnoclCXxWtfwLdzU+vTpcNYhpn43uP1w==}
    engines: {node: '>=12'}
    cpu: [x64]
    os: [linux]

  '@esbuild/linux-x64@0.19.12':
    resolution: {integrity: sha512-B71g1QpxfwBvNrfyJdVDexenDIt1CiDN1TIXLbhOw0KhJzE78KIFGX6OJ9MrtC0oOqMWf+0xop4qEU8JrJTwCg==}
    engines: {node: '>=12'}
    cpu: [x64]
    os: [linux]

  '@esbuild/linux-x64@0.20.2':
    resolution: {integrity: sha512-1MdwI6OOTsfQfek8sLwgyjOXAu+wKhLEoaOLTjbijk6E2WONYpH9ZU2mNtR+lZ2B4uwr+usqGuVfFT9tMtGvGw==}
    engines: {node: '>=12'}
    cpu: [x64]
    os: [linux]

  '@esbuild/netbsd-x64@0.18.20':
    resolution: {integrity: sha512-iO1c++VP6xUBUmltHZoMtCUdPlnPGdBom6IrO4gyKPFFVBKioIImVooR5I83nTew5UOYrk3gIJhbZh8X44y06A==}
    engines: {node: '>=12'}
    cpu: [x64]
    os: [netbsd]

  '@esbuild/netbsd-x64@0.19.12':
    resolution: {integrity: sha512-3ltjQ7n1owJgFbuC61Oj++XhtzmymoCihNFgT84UAmJnxJfm4sYCiSLTXZtE00VWYpPMYc+ZQmB6xbSdVh0JWA==}
    engines: {node: '>=12'}
    cpu: [x64]
    os: [netbsd]

  '@esbuild/netbsd-x64@0.20.2':
    resolution: {integrity: sha512-K8/DhBxcVQkzYc43yJXDSyjlFeHQJBiowJ0uVL6Tor3jGQfSGHNNJcWxNbOI8v5k82prYqzPuwkzHt3J1T1iZQ==}
    engines: {node: '>=12'}
    cpu: [x64]
    os: [netbsd]

  '@esbuild/openbsd-x64@0.18.20':
    resolution: {integrity: sha512-e5e4YSsuQfX4cxcygw/UCPIEP6wbIL+se3sxPdCiMbFLBWu0eiZOJ7WoD+ptCLrmjZBK1Wk7I6D/I3NglUGOxg==}
    engines: {node: '>=12'}
    cpu: [x64]
    os: [openbsd]

  '@esbuild/openbsd-x64@0.19.12':
    resolution: {integrity: sha512-RbrfTB9SWsr0kWmb9srfF+L933uMDdu9BIzdA7os2t0TXhCRjrQyCeOt6wVxr79CKD4c+p+YhCj31HBkYcXebw==}
    engines: {node: '>=12'}
    cpu: [x64]
    os: [openbsd]

  '@esbuild/openbsd-x64@0.20.2':
    resolution: {integrity: sha512-eMpKlV0SThJmmJgiVyN9jTPJ2VBPquf6Kt/nAoo6DgHAoN57K15ZghiHaMvqjCye/uU4X5u3YSMgVBI1h3vKrQ==}
    engines: {node: '>=12'}
    cpu: [x64]
    os: [openbsd]

  '@esbuild/sunos-x64@0.18.20':
    resolution: {integrity: sha512-kDbFRFp0YpTQVVrqUd5FTYmWo45zGaXe0X8E1G/LKFC0v8x0vWrhOWSLITcCn63lmZIxfOMXtCfti/RxN/0wnQ==}
    engines: {node: '>=12'}
    cpu: [x64]
    os: [sunos]

  '@esbuild/sunos-x64@0.19.12':
    resolution: {integrity: sha512-HKjJwRrW8uWtCQnQOz9qcU3mUZhTUQvi56Q8DPTLLB+DawoiQdjsYq+j+D3s9I8VFtDr+F9CjgXKKC4ss89IeA==}
    engines: {node: '>=12'}
    cpu: [x64]
    os: [sunos]

  '@esbuild/sunos-x64@0.20.2':
    resolution: {integrity: sha512-2UyFtRC6cXLyejf/YEld4Hajo7UHILetzE1vsRcGL3earZEW77JxrFjH4Ez2qaTiEfMgAXxfAZCm1fvM/G/o8w==}
    engines: {node: '>=12'}
    cpu: [x64]
    os: [sunos]

  '@esbuild/win32-arm64@0.18.20':
    resolution: {integrity: sha512-ddYFR6ItYgoaq4v4JmQQaAI5s7npztfV4Ag6NrhiaW0RrnOXqBkgwZLofVTlq1daVTQNhtI5oieTvkRPfZrePg==}
    engines: {node: '>=12'}
    cpu: [arm64]
    os: [win32]

  '@esbuild/win32-arm64@0.19.12':
    resolution: {integrity: sha512-URgtR1dJnmGvX864pn1B2YUYNzjmXkuJOIqG2HdU62MVS4EHpU2946OZoTMnRUHklGtJdJZ33QfzdjGACXhn1A==}
    engines: {node: '>=12'}
    cpu: [arm64]
    os: [win32]

  '@esbuild/win32-arm64@0.20.2':
    resolution: {integrity: sha512-GRibxoawM9ZCnDxnP3usoUDO9vUkpAxIIZ6GQI+IlVmr5kP3zUq+l17xELTHMWTWzjxa2guPNyrpq1GWmPvcGQ==}
    engines: {node: '>=12'}
    cpu: [arm64]
    os: [win32]

  '@esbuild/win32-ia32@0.18.20':
    resolution: {integrity: sha512-Wv7QBi3ID/rROT08SABTS7eV4hX26sVduqDOTe1MvGMjNd3EjOz4b7zeexIR62GTIEKrfJXKL9LFxTYgkyeu7g==}
    engines: {node: '>=12'}
    cpu: [ia32]
    os: [win32]

  '@esbuild/win32-ia32@0.19.12':
    resolution: {integrity: sha512-+ZOE6pUkMOJfmxmBZElNOx72NKpIa/HFOMGzu8fqzQJ5kgf6aTGrcJaFsNiVMH4JKpMipyK+7k0n2UXN7a8YKQ==}
    engines: {node: '>=12'}
    cpu: [ia32]
    os: [win32]

  '@esbuild/win32-ia32@0.20.2':
    resolution: {integrity: sha512-HfLOfn9YWmkSKRQqovpnITazdtquEW8/SoHW7pWpuEeguaZI4QnCRW6b+oZTztdBnZOS2hqJ6im/D5cPzBTTlQ==}
    engines: {node: '>=12'}
    cpu: [ia32]
    os: [win32]

  '@esbuild/win32-x64@0.18.20':
    resolution: {integrity: sha512-kTdfRcSiDfQca/y9QIkng02avJ+NCaQvrMejlsB3RRv5sE9rRoeBPISaZpKxHELzRxZyLvNts1P27W3wV+8geQ==}
    engines: {node: '>=12'}
    cpu: [x64]
    os: [win32]

  '@esbuild/win32-x64@0.19.12':
    resolution: {integrity: sha512-T1QyPSDCyMXaO3pzBkF96E8xMkiRYbUEZADd29SyPGabqxMViNoii+NcK7eWJAEoU6RZyEm5lVSIjTmcdoB9HA==}
    engines: {node: '>=12'}
    cpu: [x64]
    os: [win32]

  '@esbuild/win32-x64@0.20.2':
    resolution: {integrity: sha512-N49X4lJX27+l9jbLKSqZ6bKNjzQvHaT8IIFUy+YIqmXQdjYCToGWwOItDrfby14c78aDd5NHQl29xingXfCdLQ==}
    engines: {node: '>=12'}
    cpu: [x64]
    os: [win32]

  '@eslint-community/eslint-utils@4.4.0':
    resolution: {integrity: sha512-1/sA4dwrzBAyeUoQ6oxahHKmrZvsnLCg4RfxW3ZFGGmQkSNQPFNLV9CUEFQP1x9EYXHTo5p6xdhZM1Ne9p/AfA==}
    engines: {node: ^12.22.0 || ^14.17.0 || >=16.0.0}
    peerDependencies:
      eslint: ^6.0.0 || ^7.0.0 || >=8.0.0

  '@eslint-community/regexpp@4.11.0':
    resolution: {integrity: sha512-G/M/tIiMrTAxEWRfLfQJMmGNX28IxBg4PBz8XqQhqUHLFI6TL2htpIB1iQCj144V5ee/JaKyT9/WZ0MGZWfA7A==}
    engines: {node: ^12.0.0 || ^14.0.0 || >=16.0.0}

  '@eslint/config-array@0.17.1':
    resolution: {integrity: sha512-BlYOpej8AQ8Ev9xVqroV7a02JK3SkBAaN9GfMMH9W6Ch8FlQlkjGw4Ir7+FgYwfirivAf4t+GtzuAxqfukmISA==}
    engines: {node: ^18.18.0 || ^20.9.0 || >=21.1.0}

  '@eslint/eslintrc@3.1.0':
    resolution: {integrity: sha512-4Bfj15dVJdoy3RfZmmo86RK1Fwzn6SstsvK9JS+BaVKqC6QQQQyXekNaC+g+LKNgkQ+2VhGAzm6hO40AhMR3zQ==}
    engines: {node: ^18.18.0 || ^20.9.0 || >=21.1.0}

  '@eslint/js@9.8.0':
    resolution: {integrity: sha512-MfluB7EUfxXtv3i/++oh89uzAr4PDI4nn201hsp+qaXqsjAWzinlZEHEfPgAX4doIlKvPG/i0A9dpKxOLII8yA==}
    engines: {node: ^18.18.0 || ^20.9.0 || >=21.1.0}

  '@eslint/object-schema@2.1.4':
    resolution: {integrity: sha512-BsWiH1yFGjXXS2yvrf5LyuoSIIbPrGUWob917o+BTKuZ7qJdxX8aJLRxs1fS9n6r7vESrq1OUqb68dANcFXuQQ==}
    engines: {node: ^18.18.0 || ^20.9.0 || >=21.1.0}

  '@extractus/feed-extractor@7.1.3':
    resolution: {integrity: sha512-USRVpGw4fWlnz8O8gB95UDJJaU5wg2EFESDe9nut0mHFJ8bOxDKGoo3g6EaKU24YzaPUBweKENdEJfuTUgr/uA==}
    engines: {node: '>= 18'}

  '@fastify/busboy@2.1.1':
    resolution: {integrity: sha512-vBZP4NlzfOlerQTnba4aqZoMhE/a9HY7HRqoOPaETQcSQuWEIyZMHGfVu6w9wGtGK5fED5qRs2DteVCjOH60sA==}
    engines: {node: '>=14'}

  '@floating-ui/core@1.6.0':
    resolution: {integrity: sha512-PcF++MykgmTj3CIyOQbKA/hDzOAiqI3mhuoN44WRCopIs1sgoDoU4oty4Jtqaj/y3oDU6fnVSm4QG0a3t5i0+g==}

  '@floating-ui/dom@1.6.3':
    resolution: {integrity: sha512-RnDthu3mzPlQ31Ss/BTwQ1zjzIhr3lk1gZB1OC56h/1vEtaXkESrOqL5fQVMfXpwGtRwX+YsZBdyHtJMQnkArw==}

  '@floating-ui/react-dom@2.0.8':
    resolution: {integrity: sha512-HOdqOt3R3OGeTKidaLvJKcgg75S6tibQ3Tif4eyd91QnIJWr0NLvoXFpJA/j8HqkFSL68GDca9AuyWEHlhyClw==}
    peerDependencies:
      react: '>=16.8.0'
      react-dom: '>=16.8.0'

  '@floating-ui/react@0.26.9':
    resolution: {integrity: sha512-p86wynZJVEkEq2BBjY/8p2g3biQ6TlgT4o/3KgFKyTWoJLU1GZ8wpctwRqtkEl2tseYA+kw7dBAIDFcednfI5w==}
    peerDependencies:
      react: '>=16.8.0'
      react-dom: '>=16.8.0'

  '@floating-ui/utils@0.2.1':
    resolution: {integrity: sha512-9TANp6GPoMtYzQdt54kfAyMmz1+osLlXdg2ENroU7zzrtflTLrrC/lgrIfaSe+Wu0b89GKccT7vxXA0MoAIO+Q==}

  '@homarr/gridstack@1.0.0':
    resolution: {integrity: sha512-KM9024BipLD9BmtM6jHI8OKLZ1Iy4vZdTfU53ww4qEda/330XQYhIC2SBcQgkNnDB2MTkn/laNSO5gTy+lJg9Q==}

  '@humanwhocodes/module-importer@1.0.1':
    resolution: {integrity: sha512-bxveV4V8v5Yb4ncFTT3rPSgZBOpCkjfK0y4oVVVJwIuDVBRMDXrPyXRL988i5ap9m9bnyEEjWfm5WkBmtffLfA==}
    engines: {node: '>=12.22'}

  '@humanwhocodes/retry@0.3.0':
    resolution: {integrity: sha512-d2CGZR2o7fS6sWB7DG/3a95bGKQyHMACZ5aW8qGkkqQpUoZV6C0X7Pc7l4ZNMZkfNBf4VWNe9E1jRsf0G146Ew==}
    engines: {node: '>=18.18'}

  '@ianvs/prettier-plugin-sort-imports@4.3.1':
    resolution: {integrity: sha512-ZHwbyjkANZOjaBm3ZosADD2OUYGFzQGxfy67HmGZU94mHqe7g1LCMA7YYKB1Cq+UTPCBqlAYapY0KXAjKEw8Sg==}
    peerDependencies:
      '@vue/compiler-sfc': 2.7.x || 3.x
      prettier: 2 || 3
    peerDependenciesMeta:
      '@vue/compiler-sfc':
        optional: true

  '@ioredis/commands@1.2.0':
    resolution: {integrity: sha512-Sx1pU8EM64o2BrqNpEO1CNLtKQwyhuXuqyfH7oGKCk+1a33d2r5saW8zNwm3j6BTExtjrv2BxTgzzkMwts6vGg==}

  '@isaacs/cliui@8.0.2':
    resolution: {integrity: sha512-O8jcjabXaleOG9DQ0+ARXWZBTfnP4WNAqzuiJK7ll44AmxGKv/J2M4TPjxjY3znBCfvBXFzucm1twdyFybFqEA==}
    engines: {node: '>=12'}

  '@istanbuljs/schema@0.1.3':
    resolution: {integrity: sha512-ZXRY4jNvVgSVQ8DL3LTcakaAtXwTVUxE81hslsyD2AtoXW/wVob10HkOJ1X/pAlcI7D+2YoZKg5do8G/w6RYgA==}
    engines: {node: '>=8'}

  '@jellyfin/sdk@0.10.0':
    resolution: {integrity: sha512-fUUwiPOGQEFYxnS9olYkv7GXIX5N9JYdRBR8bapN86OhbHWzL1JHgWf/sAUcNTQGlCWMKTJqve4KFOQB1FlMAQ==}
    peerDependencies:
      axios: ^1.3.4

  '@jridgewell/gen-mapping@0.3.5':
    resolution: {integrity: sha512-IzL8ZoEDIBRWEzlCcRhOaCupYyN5gdIK+Q6fbFdPDg6HqX6jpkItn7DFIpW9LQzXG6Df9sA7+OKnq0qlz/GaQg==}
    engines: {node: '>=6.0.0'}

  '@jridgewell/resolve-uri@3.1.2':
    resolution: {integrity: sha512-bRISgCIjP20/tbWSPWMEi54QVPRZExkuD9lJL+UIxUKtwVJA8wW1Trb1jMs1RFXo1CBTNZ/5hpC9QvmKWdopKw==}
    engines: {node: '>=6.0.0'}

  '@jridgewell/set-array@1.2.1':
    resolution: {integrity: sha512-R8gLRTZeyp03ymzP/6Lil/28tGeGEzhx1q2k703KGWRAI1VdvPIXdG70VJc2pAMw3NA6JKL5hhFu1sJX0Mnn/A==}
    engines: {node: '>=6.0.0'}

  '@jridgewell/source-map@0.3.6':
    resolution: {integrity: sha512-1ZJTZebgqllO79ue2bm3rIGud/bOe0pP5BjSRCRxxYkEZS8STV7zN84UBbiYu7jy+eCKSnVIUgoWWE/tt+shMQ==}

  '@jridgewell/sourcemap-codec@1.4.15':
    resolution: {integrity: sha512-eF2rxCRulEKXHTRiDrDy6erMYWqNw4LPdQ8UQA4huuxaQsVeRPFl2oM8oDGxMFhJUWZf9McpLtJasDDZb/Bpeg==}

  '@jridgewell/trace-mapping@0.3.25':
    resolution: {integrity: sha512-vNk6aEwybGtawWmy/PzwnGDOjCkLWSD2wqvjGGAgOAwCGWySYXfYoxt00IJkTF+8Lb57DwOb3Aa0o9CApepiYQ==}

  '@jridgewell/trace-mapping@0.3.9':
    resolution: {integrity: sha512-3Belt6tdc8bPgAtbcmdtNJlirVoTmEb5e2gC94PnkwEW9jI6CAHUeoG85tjWP5WquqfavoMtMwiG4P926ZKKuQ==}

  '@mantine/colors-generator@7.11.2':
    resolution: {integrity: sha512-WAMNdZhoHQSrSKBp+aBVl17DwzfK4k41i6RQ99YEecuYoV0NGT0nlHI2QGZPS+jlRdSjCZ6Qh99dlk0Lp2RHAQ==}
    peerDependencies:
      chroma-js: ^2.4.2

  '@mantine/core@7.11.2':
    resolution: {integrity: sha512-T64RjdgY8UPAv249miW1lQyPPot1JbCcKKsAZMNQHgcttcxLhrFpKVvglc4/48hdSoxI4LYJPNvqp7zciZmucQ==}
    peerDependencies:
      '@mantine/hooks': 7.11.2
      react: ^18.2.0
      react-dom: ^18.2.0

  '@mantine/dates@7.11.2':
    resolution: {integrity: sha512-BEZs949EvfIG1fRNsEpcB0YqSe53z/KObwHyBwiqFjFHJ2eFPVMpxw6Rpy1Bud0/FZRV+QBokebxaf6+2tbCCw==}
    peerDependencies:
      '@mantine/core': 7.11.2
      '@mantine/hooks': 7.11.2
      dayjs: '>=1.0.0'
      react: ^18.2.0
      react-dom: ^18.2.0

  '@mantine/form@7.11.2':
    resolution: {integrity: sha512-NRY4HDgcArDEP+wUaHITnoVh0Ce3rM3Blo9fLNj2VYO8k7AfuSWp+fQdqrjDI0k9wGU3YEj4/dbwOjKbtXEhxw==}
    peerDependencies:
      react: ^18.2.0

  '@mantine/hooks@7.11.2':
    resolution: {integrity: sha512-jhyVe/sbDEG2U8rr2lMecUPgQxcfr5hh9HazqGfkS7ZRIMDO7uJ947yAcTMGGkp5Lxtt5TBFt1Cb6tiB2/1agg==}
    peerDependencies:
      react: ^18.2.0

  '@mantine/modals@7.11.2':
    resolution: {integrity: sha512-AsVyGP5+F9jkQdQ9J0qzaK8q7n9bPcpswAjScpzIgEfUBC4RCvf63bmh9Yp1OEgxl1xkNdzGUYGVau0SQqHasA==}
    peerDependencies:
      '@mantine/core': 7.11.2
      '@mantine/hooks': 7.11.2
      react: ^18.2.0
      react-dom: ^18.2.0

  '@mantine/notifications@7.11.2':
    resolution: {integrity: sha512-KB/6mp3mU3LvcFlfMc5zK5mWcrAO+zAGeiBb1oUjNFXBECCn9xizqqUeT0YbWBHL7wysq9IThDJxLwUBnQt+8Q==}
    peerDependencies:
      '@mantine/core': 7.11.2
      '@mantine/hooks': 7.11.2
      react: ^18.2.0
      react-dom: ^18.2.0

  '@mantine/spotlight@7.11.2':
    resolution: {integrity: sha512-/90ck+7wuRPyg7Ix8Wn6W6BUH5BX5pjAghugopLCEUcLL6gtuTHf9Pd5DG4Bd2Mf4iabpW2hiaBJoC1aJ7yDNA==}
    peerDependencies:
      '@mantine/core': 7.11.2
      '@mantine/hooks': 7.11.2
      react: ^18.2.0
      react-dom: ^18.2.0

  '@mantine/store@7.11.2':
    resolution: {integrity: sha512-FfkmnOnCivOjqwNaTZeV4TgDANUs7fP+0uSgzp0GuvwTuDfQNVafPBRzPkjKuz5ug+Nn9l6WwjfJ6LBDv9U0LQ==}
    peerDependencies:
      react: ^18.2.0

  '@mantine/tiptap@7.11.2':
    resolution: {integrity: sha512-ZAnxq9YC693PLV1PyN0FhuG3iUEazlbZenqkyi7ziUZwSiWhqOM94BT/VP/R0zWjsQjAeQcq9yt8gpLfsTbDig==}
    peerDependencies:
      '@mantine/core': 7.11.2
      '@mantine/hooks': 7.11.2
      '@tiptap/extension-link': '>=2.1.12'
      '@tiptap/react': '>=2.1.12'
      react: ^18.2.0
      react-dom: ^18.2.0

  '@mapbox/node-pre-gyp@1.0.11':
    resolution: {integrity: sha512-Yhlar6v9WQgUp/He7BdgzOz8lqMQ8sU+jkCq7Wx8Myc5YFJLbEe7lgui/V7G1qB1DJykHSGwreceSaD60Y0PUQ==}
    hasBin: true

  '@next/env@14.2.5':
    resolution: {integrity: sha512-/zZGkrTOsraVfYjGP8uM0p6r0BDT6xWpkjdVbcz66PJVSpwXX3yNiRycxAuDfBKGWBrZBXRuK/YVlkNgxHGwmA==}

  '@next/eslint-plugin-next@14.2.5':
    resolution: {integrity: sha512-LY3btOpPh+OTIpviNojDpUdIbHW9j0JBYBjsIp8IxtDFfYFyORvw3yNq6N231FVqQA7n7lwaf7xHbVJlA1ED7g==}

  '@next/swc-darwin-arm64@14.2.5':
    resolution: {integrity: sha512-/9zVxJ+K9lrzSGli1///ujyRfon/ZneeZ+v4ptpiPoOU+GKZnm8Wj8ELWU1Pm7GHltYRBklmXMTUqM/DqQ99FQ==}
    engines: {node: '>= 10'}
    cpu: [arm64]
    os: [darwin]

  '@next/swc-darwin-x64@14.2.5':
    resolution: {integrity: sha512-vXHOPCwfDe9qLDuq7U1OYM2wUY+KQ4Ex6ozwsKxp26BlJ6XXbHleOUldenM67JRyBfVjv371oneEvYd3H2gNSA==}
    engines: {node: '>= 10'}
    cpu: [x64]
    os: [darwin]

  '@next/swc-linux-arm64-gnu@14.2.5':
    resolution: {integrity: sha512-vlhB8wI+lj8q1ExFW8lbWutA4M2ZazQNvMWuEDqZcuJJc78iUnLdPPunBPX8rC4IgT6lIx/adB+Cwrl99MzNaA==}
    engines: {node: '>= 10'}
    cpu: [arm64]
    os: [linux]

  '@next/swc-linux-arm64-musl@14.2.5':
    resolution: {integrity: sha512-NpDB9NUR2t0hXzJJwQSGu1IAOYybsfeB+LxpGsXrRIb7QOrYmidJz3shzY8cM6+rO4Aojuef0N/PEaX18pi9OA==}
    engines: {node: '>= 10'}
    cpu: [arm64]
    os: [linux]

  '@next/swc-linux-x64-gnu@14.2.5':
    resolution: {integrity: sha512-8XFikMSxWleYNryWIjiCX+gU201YS+erTUidKdyOVYi5qUQo/gRxv/3N1oZFCgqpesN6FPeqGM72Zve+nReVXQ==}
    engines: {node: '>= 10'}
    cpu: [x64]
    os: [linux]

  '@next/swc-linux-x64-musl@14.2.5':
    resolution: {integrity: sha512-6QLwi7RaYiQDcRDSU/os40r5o06b5ue7Jsk5JgdRBGGp8l37RZEh9JsLSM8QF0YDsgcosSeHjglgqi25+m04IQ==}
    engines: {node: '>= 10'}
    cpu: [x64]
    os: [linux]

  '@next/swc-win32-arm64-msvc@14.2.5':
    resolution: {integrity: sha512-1GpG2VhbspO+aYoMOQPQiqc/tG3LzmsdBH0LhnDS3JrtDx2QmzXe0B6mSZZiN3Bq7IOMXxv1nlsjzoS1+9mzZw==}
    engines: {node: '>= 10'}
    cpu: [arm64]
    os: [win32]

  '@next/swc-win32-ia32-msvc@14.2.5':
    resolution: {integrity: sha512-Igh9ZlxwvCDsu6438FXlQTHlRno4gFpJzqPjSIBZooD22tKeI4fE/YMRoHVJHmrQ2P5YL1DoZ0qaOKkbeFWeMg==}
    engines: {node: '>= 10'}
    cpu: [ia32]
    os: [win32]

  '@next/swc-win32-x64-msvc@14.2.5':
    resolution: {integrity: sha512-tEQ7oinq1/CjSG9uSTerca3v4AZ+dFa+4Yu6ihaG8Ud8ddqLQgFGcnwYls13H5X5CPDPZJdYxyeMui6muOLd4g==}
    engines: {node: '>= 10'}
    cpu: [x64]
    os: [win32]

  '@noble/hashes@1.3.3':
    resolution: {integrity: sha512-V7/fPHgl+jsVPXqqeOzT8egNj2iBIVt+ECeMMG8TdcnTikP3oaBtUVqpT/gYCR68aEBJSF+XbYUxStjbFMqIIA==}
    engines: {node: '>= 16'}

  '@nodelib/fs.scandir@2.1.5':
    resolution: {integrity: sha512-vq24Bq3ym5HEQm2NKCr3yXDwjc7vTsEThRDnkp2DK9p1uqLR+DHurm/NOTo0KG7HYHU7eppKZj3MyqYuMBf62g==}
    engines: {node: '>= 8'}

  '@nodelib/fs.stat@2.0.5':
    resolution: {integrity: sha512-RkhPPp2zrqDAQA/2jNhnztcPAlv64XdhIp7a7454A5ovI7Bukxgt7MX7udwAu3zg1DcpPU0rz3VV1SeaqvY4+A==}
    engines: {node: '>= 8'}

  '@nodelib/fs.walk@1.2.8':
    resolution: {integrity: sha512-oGB+UxlgWcgQkgwo8GcEGwemoTFt3FIO9ababBmaGwXIoBKZ+GTy0pP185beGg7Llih/NSHSV2XAs1lnznocSg==}
    engines: {node: '>= 8'}

  '@panva/hkdf@1.1.1':
    resolution: {integrity: sha512-dhPeilub1NuIG0X5Kvhh9lH4iW3ZsHlnzwgwbOlgwQ2wG1IqFzsgHqmKPk3WzsdWAeaxKJxgM0+W433RmN45GA==}

  '@paralleldrive/cuid2@2.2.2':
    resolution: {integrity: sha512-ZOBkgDwEdoYVlSeRbYYXs0S9MejQofiVYoTbKzy/6GQa39/q5tQU2IX46+shYnUkpEl3wc+J6wRlar7r2EK2xA==}

  '@pkgjs/parseargs@0.11.0':
    resolution: {integrity: sha512-+1VkjdD0QBLPodGrJUeqarH8VAIvQODIbwh9XpP5Syisf7YoQgsJKPNFoqqLQlu+VQ/tVSshMR6loPMn8U+dPg==}
    engines: {node: '>=14'}

  '@polka/url@1.0.0-next.24':
    resolution: {integrity: sha512-2LuNTFBIO0m7kKIQvvPHN6UE63VjpmL9rnEEaOOaiSPbZK+zUOYIzBAWcED+3XYzhYsd/0mD57VdxAEqqV52CQ==}

  '@popperjs/core@2.11.8':
    resolution: {integrity: sha512-P1st0aksCrn9sGZhp8GMYwBnQsbvAWsZAX44oXNNvLHGqAOcoVxmjZiohstwQ7SqKnbR47akdNi+uleWD8+g6A==}

  '@prisma/client@5.16.1':
    resolution: {integrity: sha512-wM9SKQjF0qLxdnOZIVAIMKiz6Hu7vDt4FFAih85K1dk/Rr2mdahy6d3QP41K62N9O0DJJA//gUDA3Mp49xsKIg==}
    engines: {node: '>=16.13'}
    peerDependencies:
      prisma: '*'
    peerDependenciesMeta:
      prisma:
        optional: true

  '@remirror/core-constants@2.0.2':
    resolution: {integrity: sha512-dyHY+sMF0ihPus3O27ODd4+agdHMEmuRdyiZJ2CCWjPV5UFmn17ZbElvk6WOGVE4rdCJKZQCrPV2BcikOMLUGQ==}

  '@remirror/core-helpers@3.0.0':
    resolution: {integrity: sha512-tusEgQJIqg4qKj6HSBUFcyRnWnziw3neh4T9wOmsPGHFC3w9kl5KSrDb9UAgE8uX6y32FnS7vJ955mWOl3n50A==}

  '@remirror/types@1.0.1':
    resolution: {integrity: sha512-VlZQxwGnt1jtQ18D6JqdIF+uFZo525WEqrfp9BOc3COPpK4+AWCgdnAWL+ho6imWcoINlGjR/+3b6y5C1vBVEA==}

  '@rollup/rollup-android-arm-eabi@4.13.0':
    resolution: {integrity: sha512-5ZYPOuaAqEH/W3gYsRkxQATBW3Ii1MfaT4EQstTnLKViLi2gLSQmlmtTpGucNP3sXEpOiI5tdGhjdE111ekyEg==}
    cpu: [arm]
    os: [android]

  '@rollup/rollup-android-arm64@4.13.0':
    resolution: {integrity: sha512-BSbaCmn8ZadK3UAQdlauSvtaJjhlDEjS5hEVVIN3A4bbl3X+otyf/kOJV08bYiRxfejP3DXFzO2jz3G20107+Q==}
    cpu: [arm64]
    os: [android]

  '@rollup/rollup-darwin-arm64@4.13.0':
    resolution: {integrity: sha512-Ovf2evVaP6sW5Ut0GHyUSOqA6tVKfrTHddtmxGQc1CTQa1Cw3/KMCDEEICZBbyppcwnhMwcDce9ZRxdWRpVd6g==}
    cpu: [arm64]
    os: [darwin]

  '@rollup/rollup-darwin-x64@4.13.0':
    resolution: {integrity: sha512-U+Jcxm89UTK592vZ2J9st9ajRv/hrwHdnvyuJpa5A2ngGSVHypigidkQJP+YiGL6JODiUeMzkqQzbCG3At81Gg==}
    cpu: [x64]
    os: [darwin]

  '@rollup/rollup-linux-arm-gnueabihf@4.13.0':
    resolution: {integrity: sha512-8wZidaUJUTIR5T4vRS22VkSMOVooG0F4N+JSwQXWSRiC6yfEsFMLTYRFHvby5mFFuExHa/yAp9juSphQQJAijQ==}
    cpu: [arm]
    os: [linux]

  '@rollup/rollup-linux-arm64-gnu@4.13.0':
    resolution: {integrity: sha512-Iu0Kno1vrD7zHQDxOmvweqLkAzjxEVqNhUIXBsZ8hu8Oak7/5VTPrxOEZXYC1nmrBVJp0ZcL2E7lSuuOVaE3+w==}
    cpu: [arm64]
    os: [linux]

  '@rollup/rollup-linux-arm64-musl@4.13.0':
    resolution: {integrity: sha512-C31QrW47llgVyrRjIwiOwsHFcaIwmkKi3PCroQY5aVq4H0A5v/vVVAtFsI1nfBngtoRpeREvZOkIhmRwUKkAdw==}
    cpu: [arm64]
    os: [linux]

  '@rollup/rollup-linux-riscv64-gnu@4.13.0':
    resolution: {integrity: sha512-Oq90dtMHvthFOPMl7pt7KmxzX7E71AfyIhh+cPhLY9oko97Zf2C9tt/XJD4RgxhaGeAraAXDtqxvKE1y/j35lA==}
    cpu: [riscv64]
    os: [linux]

  '@rollup/rollup-linux-x64-gnu@4.13.0':
    resolution: {integrity: sha512-yUD/8wMffnTKuiIsl6xU+4IA8UNhQ/f1sAnQebmE/lyQ8abjsVyDkyRkWop0kdMhKMprpNIhPmYlCxgHrPoXoA==}
    cpu: [x64]
    os: [linux]

  '@rollup/rollup-linux-x64-musl@4.13.0':
    resolution: {integrity: sha512-9RyNqoFNdF0vu/qqX63fKotBh43fJQeYC98hCaf89DYQpv+xu0D8QFSOS0biA7cGuqJFOc1bJ+m2rhhsKcw1hw==}
    cpu: [x64]
    os: [linux]

  '@rollup/rollup-win32-arm64-msvc@4.13.0':
    resolution: {integrity: sha512-46ue8ymtm/5PUU6pCvjlic0z82qWkxv54GTJZgHrQUuZnVH+tvvSP0LsozIDsCBFO4VjJ13N68wqrKSeScUKdA==}
    cpu: [arm64]
    os: [win32]

  '@rollup/rollup-win32-ia32-msvc@4.13.0':
    resolution: {integrity: sha512-P5/MqLdLSlqxbeuJ3YDeX37srC8mCflSyTrUsgbU1c/U9j6l2g2GiIdYaGD9QjdMQPMSgYm7hgg0551wHyIluw==}
    cpu: [ia32]
    os: [win32]

  '@rollup/rollup-win32-x64-msvc@4.13.0':
    resolution: {integrity: sha512-UKXUQNbO3DOhzLRwHSpa0HnhhCgNODvfoPWv2FCXme8N/ANFfhIPMGuOT+QuKd16+B5yxZ0HdpNlqPvTMS1qfw==}
    cpu: [x64]
    os: [win32]

  '@sindresorhus/is@4.6.0':
    resolution: {integrity: sha512-t09vSN3MdfsyCHoFcTRCH/iUtG7OJ0CsjzB8cjAmKc/va/kIgeDI/TxsigdncE/4be734m0cvIYwNaV4i2XqAw==}
    engines: {node: '>=10'}

  '@swc/counter@0.1.3':
    resolution: {integrity: sha512-e2BR4lsJkkRlKZ/qCHPw9ZaSxc0MVUd7gtbtaB7aMvHeJVYe8sOB8DBZkP2DtISHGSku9sCK6T6cnY0CtXrOCQ==}

  '@swc/helpers@0.5.5':
    resolution: {integrity: sha512-KGYxvIOXcceOAbEk4bi/dVLEK9z8sZ0uBB3Il5b1rhfClSpcX0yfRO0KmTkqR2cnQDymwLB+25ZyMzICg/cm/A==}

<<<<<<< HEAD
  '@szmarczak/http-timer@4.0.6':
    resolution: {integrity: sha512-4BAffykYOgO+5nzBWYwE3W90sBgLJoUPRWWcL8wlyiM8IB8ipJz3UMJ9KXQd1RKQXpKp8Tutn80HZtWsu2u76w==}
    engines: {node: '>=10'}

  '@t3-oss/env-core@0.10.1':
    resolution: {integrity: sha512-GcKZiCfWks5CTxhezn9k5zWX3sMDIYf6Kaxy2Gx9YEQftFcz8hDRN56hcbylyAO3t4jQnQ5ifLawINsNgCDpOg==}
=======
  '@t3-oss/env-core@0.11.0':
    resolution: {integrity: sha512-PSalC5bG0a7XbyoLydiQdAnx3gICX6IQNctvh+TyLrdFxsxgocdj9Ui7sd061UlBzi+z4aIGjnem1kZx9QtUgQ==}
>>>>>>> 25e732bf
    peerDependencies:
      typescript: '>=5.0.0'
      zod: ^3.0.0
    peerDependenciesMeta:
      typescript:
        optional: true

  '@t3-oss/env-nextjs@0.11.0':
    resolution: {integrity: sha512-gcRrY2CzSMSrxDf5+fKCUfzbBK125IxOcJHcoMVdjcTmYxEgIZFZ5qPPtngOY3UmTeXSqRZOGuNiosqWTFTkMw==}
    peerDependencies:
      typescript: '>=5.0.0'
      zod: ^3.0.0
    peerDependenciesMeta:
      typescript:
        optional: true

  '@tabler/icons-react@3.11.0':
    resolution: {integrity: sha512-xHNBi9mns1slvqos+7LkP3ube4CjWrANMbxMaorzwzO9J/+y1sAEG/sN8CV8FmtpYW/9/gDR+OWCjjLLg0RmAw==}
    peerDependencies:
      react: '>= 16'

  '@tabler/icons@3.11.0':
    resolution: {integrity: sha512-/vZinJNvCYhdAB+RUsyCpanSPuOEKHHIZi4Uu0Bw7ilewHnQhCWUPrT704uHCRli2ROl7spADPmWzAqOganA5A==}

  '@tanstack/match-sorter-utils@8.15.1':
    resolution: {integrity: sha512-PnVV3d2poenUM31ZbZi/yXkBu3J7kd5k2u51CGwwNojag451AjTH9N6n41yjXz2fpLeewleyLBmNS6+HcGDlXw==}
    engines: {node: '>=12'}

  '@tanstack/query-core@5.51.16':
    resolution: {integrity: sha512-zfV+WAtBGm1dUIbL0w/x8qTqVLKU1/Bo1p19J9LF02MmIc4FxzMImMXhFzYJQl5Hx8Wit6RiQ4tB/DvN8y9zaQ==}

  '@tanstack/query-devtools@5.51.16':
    resolution: {integrity: sha512-ajwuq4WnkNCMj/Hy3KR8d3RtZ6PSKc1dD2vs2T408MdjgKzQ3klVoL6zDgVO7X+5jlb5zfgcO3thh4ojPhfIaw==}

  '@tanstack/react-query-devtools@5.51.16':
    resolution: {integrity: sha512-nX/LeBMba9S9/kKfOrPDUiBXkpc5To8JbssABOadukPB093SF8+NdSO5/2RY72aE0pBwaru2THyM4WX5rEnuAw==}
    peerDependencies:
      '@tanstack/react-query': ^5.51.16
      react: ^18 || ^19

  '@tanstack/react-query-next-experimental@5.51.16':
    resolution: {integrity: sha512-jmmihbixVWYys5LhEqJh2gXMPFpZhtdBl0PdnepbCuGhlOaRlEV4MVDOQBRPFfHSipyWrRnPzwnUJylxfZ1O1A==}
    peerDependencies:
      '@tanstack/react-query': ^5.51.16
      next: ^13 || ^14 || ^15
      react: ^18 || ^19

  '@tanstack/react-query@5.51.16':
    resolution: {integrity: sha512-NZnpJ30zkwaA2ZPhxJLs/qoMbd0yNAj6yyb3JTADJx9HjSdtvnNzOY1bDa3bU1B9CZTBBb7W9E1PpWlNXdgESg==}
    peerDependencies:
      react: ^18.0.0

  '@tanstack/react-table@8.19.3':
    resolution: {integrity: sha512-MtgPZc4y+cCRtU16y1vh1myuyZ2OdkWgMEBzyjYsoMWMicKZGZvcDnub3Zwb6XF2pj9iRMvm1SO1n57lS0vXLw==}
    engines: {node: '>=12'}
    peerDependencies:
      react: '>=16.8'
      react-dom: '>=16.8'

  '@tanstack/react-virtual@3.8.3':
    resolution: {integrity: sha512-9ICwbDUUzN99CJIGc373i8NLoj6zFTKI2Hlcmo0+lCSAhPQ5mxq4dGOMKmLYoEFyHcGQ64Bd6ZVbnPpM6lNK5w==}
    peerDependencies:
      react: ^16.8.0 || ^17.0.0 || ^18.0.0
      react-dom: ^16.8.0 || ^17.0.0 || ^18.0.0

  '@tanstack/table-core@8.19.3':
    resolution: {integrity: sha512-IqREj9ADoml9zCAouIG/5kCGoyIxPFdqdyoxis9FisXFi5vT+iYfEfLosq4xkU/iDbMcEuAj+X8dWRLvKYDNoQ==}
    engines: {node: '>=12'}

  '@tanstack/virtual-core@3.8.3':
    resolution: {integrity: sha512-vd2A2TnM5lbnWZnHi9B+L2gPtkSeOtJOAw358JqokIH1+v2J7vUAzFVPwB/wrye12RFOurffXu33plm4uQ+JBQ==}

  '@tiptap/core@2.5.8':
    resolution: {integrity: sha512-lkWCKyoAoMTxM137MoEsorG7tZ5MZU6O3wMRuZ0P9fcTRY5vd1NWncWuPzuGSJIpL20gwBQOsS6PaQSfR3xjlA==}
    peerDependencies:
      '@tiptap/pm': ^2.5.8

  '@tiptap/extension-blockquote@2.5.8':
    resolution: {integrity: sha512-P8vDiagtRrUfIewfCKrJe0ddDSjPgOTKzqoM1UXKS+MenT8C/wT4bjiwopAoWP6zMoV0TfHWXah9emllmCfXFA==}
    peerDependencies:
      '@tiptap/core': ^2.5.8

  '@tiptap/extension-bold@2.5.8':
    resolution: {integrity: sha512-4vEn+U7Y8B4e8izcL7QuEKYJ9thCSdo+UF1K3TOqQWuJTzTrJLPMwTZ4vYOHzvuq5uIXyPLnWzLgnRLgy5mJRg==}
    peerDependencies:
      '@tiptap/core': ^2.5.8

  '@tiptap/extension-bubble-menu@2.5.8':
    resolution: {integrity: sha512-COmd1Azudu7i281emZFIESECe7FnvWiRoBoQBVjjWSyq5PVzwJaA3PAlnU7GyNZKtVXMZ4xbrckdyNQfDeVQDA==}
    peerDependencies:
      '@tiptap/core': ^2.5.8
      '@tiptap/pm': ^2.5.8

  '@tiptap/extension-bullet-list@2.5.8':
    resolution: {integrity: sha512-Wvf0HWBI0ulssoCsCOguxJB1Ntmj9PtE8b/ieFwFvrNptP+sf25XiWgjMs7H1KQrtmpngBu/Bhh5jJRgAmAgeQ==}
    peerDependencies:
      '@tiptap/core': ^2.5.8

  '@tiptap/extension-code-block@2.5.8':
    resolution: {integrity: sha512-atMtT1Ddc4hv9+OiH/UCLfQ6Ooo45xpPaaOhqs1Ab509YyqxoyEbfNSOth/yx9DFb8VOenRWE1WV3Z3C0ial0Q==}
    peerDependencies:
      '@tiptap/core': ^2.5.8
      '@tiptap/pm': ^2.5.8

  '@tiptap/extension-code@2.5.8':
    resolution: {integrity: sha512-56lb4NnaYAbIkqBTCIg4ZoITrw86Dj8C2HSi6DrU7f5q9cfvGuH+2057I5n8eEEfASu1AeDN6tSnCz3NR+yiHw==}
    peerDependencies:
      '@tiptap/core': ^2.5.8

  '@tiptap/extension-color@2.5.8':
    resolution: {integrity: sha512-XId+CbRqkgyvbeJunnL3E0EF4/dpolj6gy6AITk9CyghLNBHegOaz+AmECO9+i1Zbpituv00Nh8KUrGlVI6aOA==}
    peerDependencies:
      '@tiptap/core': ^2.5.8
      '@tiptap/extension-text-style': ^2.5.8

  '@tiptap/extension-document@2.5.8':
    resolution: {integrity: sha512-r3rP4ihCJAdp3VRIeqd80etHx7jttzZaKNFX8hkQShHK6eTHwrR92VL0jDE4K+NOE3bxjMsOlYizJYWV042BtA==}
    peerDependencies:
      '@tiptap/core': ^2.5.8

  '@tiptap/extension-dropcursor@2.5.8':
    resolution: {integrity: sha512-xPmIfTYqurFF8RukCPlHd8mT8I7hDinWrgq7CQTRROxcJ3DNw8PooWrKWaBYs9HXHe1pbiQ5EK0uOsNvQ1bcDg==}
    peerDependencies:
      '@tiptap/core': ^2.5.8
      '@tiptap/pm': ^2.5.8

  '@tiptap/extension-floating-menu@2.5.8':
    resolution: {integrity: sha512-qsM6tCyRlXnI/gADrkO/2p0Tldu5aY96CnsXpZMaflMgsO577qhcXD0ReGg17uLXBzJa5xmV8qOik0Ptq3WEWg==}
    peerDependencies:
      '@tiptap/core': ^2.5.8
      '@tiptap/pm': ^2.5.8

  '@tiptap/extension-gapcursor@2.5.8':
    resolution: {integrity: sha512-nR7AUOE4xWdp0sDbLbe4uwAhQ/xq+MTLVafvffMLT81U/Hl9R+w0Ap2XF0+c6/JTQwVjZiOalAmg4dobx7rJUQ==}
    peerDependencies:
      '@tiptap/core': ^2.5.8
      '@tiptap/pm': ^2.5.8

  '@tiptap/extension-hard-break@2.5.8':
    resolution: {integrity: sha512-samZEL0EXzHSmMQ7KyLnfSxdDv3qSjia0JzelfCnFZS6LLcbwjrIjV8ZPxEhJ7UlZqroQdFxPegllkLHZj/MdQ==}
    peerDependencies:
      '@tiptap/core': ^2.5.8

  '@tiptap/extension-heading@2.5.8':
    resolution: {integrity: sha512-fDQoUkTLN+U8MNQ8PI+syKyshS9qFHlKihxzMLf/+tRisJvP47gzHDur99nffTSbXFDnASDqhavhKjI/2xTWlQ==}
    peerDependencies:
      '@tiptap/core': ^2.5.8

  '@tiptap/extension-highlight@2.5.8':
    resolution: {integrity: sha512-Auli6YBdUjF8mo0beEYw6Eh1hySukoQVjq+Yz6RKpaRzrrvXjoZUciQ6RoGXS4BHT7sfp8fMw9OIVo9Ifx8d8w==}
    peerDependencies:
      '@tiptap/core': ^2.5.8

  '@tiptap/extension-history@2.5.8':
    resolution: {integrity: sha512-5IrZZfp2Rg9Tov/08aYTKhwoiqdun8v3j3vleuqyW5RB7LU/NKLR19EtSSMh9mVkFZVbhab2zDOFmn5ilsEOhw==}
    peerDependencies:
      '@tiptap/core': ^2.5.8
      '@tiptap/pm': ^2.5.8

  '@tiptap/extension-horizontal-rule@2.5.8':
    resolution: {integrity: sha512-L8Is73WGaP6VNdKrIry+lCIM9W1KaL/Tw2Z6DGMVMU5mr1lLx0xq7nWEStqD7e4zh+n4+3PV15cZSA2F34DZrg==}
    peerDependencies:
      '@tiptap/core': ^2.5.8
      '@tiptap/pm': ^2.5.8

  '@tiptap/extension-image@2.5.8':
    resolution: {integrity: sha512-xlF3dqzXSN/6vWdmGOaIz0YVUO/B69mPw9vUITg7bQdc4X2pc52tvTGhpAzAc/kbwSVrW33icxAsXx8XH9Bkkg==}
    peerDependencies:
      '@tiptap/core': ^2.5.8

  '@tiptap/extension-italic@2.5.8':
    resolution: {integrity: sha512-Kh35a7slBai+Qr/tiF9XFXmuWMgUQz4Nt51hmzqVGVuG+QsdWzQE8IZBGypKm8aAzxTGSY0d0QA0rys+YRNq1Q==}
    peerDependencies:
      '@tiptap/core': ^2.5.8

  '@tiptap/extension-link@2.5.8':
    resolution: {integrity: sha512-qfeWR7sG2V7bn8z0f3HMyoR68pFlxYJmLs9cbW30diE9/zKClYEd3zTMPCgJ9yMSagCj4PWkqksIuktAhyRqOQ==}
    peerDependencies:
      '@tiptap/core': ^2.5.8
      '@tiptap/pm': ^2.5.8

  '@tiptap/extension-list-item@2.5.8':
    resolution: {integrity: sha512-RFIIzHxxXdPmdf7BL0zhE4VPHoR6BTWtfi3JCTftmNqKoH7o+mLKT0RHMGvF1CGNn2HewHzXAF0iXfKCwmEgHQ==}
    peerDependencies:
      '@tiptap/core': ^2.5.8

  '@tiptap/extension-ordered-list@2.5.8':
    resolution: {integrity: sha512-84gWdWhc8rUCCssn8+6Z1rFKdG7/yIe+gwYkU6WqAtDrcluJdt5jRHrcMOLxb2dbY8ww9pa72EYV/bwOisZlFQ==}
    peerDependencies:
      '@tiptap/core': ^2.5.8

  '@tiptap/extension-paragraph@2.5.8':
    resolution: {integrity: sha512-AMfD3lfGSiomfkSE2tUourUjVahLtIfWUQew13NTPuWoxAXaSyoCGO0ULkiou/lO3JVUUUmF9+KJrAHWGIARdA==}
    peerDependencies:
      '@tiptap/core': ^2.5.8

  '@tiptap/extension-strike@2.5.8':
    resolution: {integrity: sha512-uiHhBIEqawX9Up2ofklotVQ5XpGIjwRL6wprZF38s1le3XpsgyhVV7oDnqDkC7ujCsGkOJJfXZtv3LsO3R2nzQ==}
    peerDependencies:
      '@tiptap/core': ^2.5.8

  '@tiptap/extension-table-cell@2.5.8':
    resolution: {integrity: sha512-t3fITH/sefWiOMSrqn34fhLRDSIZxTCwWvwvlrXnV0J5zaIjjJyP499JM3gAfB6Kb9+7Hd1VvdyDCeJbgEIgWQ==}
    peerDependencies:
      '@tiptap/core': ^2.5.8

  '@tiptap/extension-table-header@2.5.8':
    resolution: {integrity: sha512-ehR/8IZpeAq8nRfkVMOlrClzTN9ZosGPz48SdhqN0V7aRaHe7MZcVOGbxrAXo9P6/3UTjh21qXFgatBVx8xoTA==}
    peerDependencies:
      '@tiptap/core': ^2.5.8

  '@tiptap/extension-table-row@2.5.8':
    resolution: {integrity: sha512-AESSqAB2XI1X/V8nlJhcNMmzCUmXKM6K0suZPiwdK9LlhPcTrLe8q7V09fPB23ZNL5dEVxVGIREyrdKiZnshIA==}
    peerDependencies:
      '@tiptap/core': ^2.5.8

  '@tiptap/extension-table@2.5.8':
    resolution: {integrity: sha512-91LTBn0tVfXYJsTcl8sOeqaoz3XNb2FUmyyQJmaLAoW8XbjnBLMk8V+BnSJdo9/RdhnujL9p9PfUvMdeUMIMJg==}
    peerDependencies:
      '@tiptap/core': ^2.5.8
      '@tiptap/pm': ^2.5.8

  '@tiptap/extension-task-item@2.5.8':
    resolution: {integrity: sha512-l20/6ieSs1J658Lj/gfLQZV9HMKp7TS6I+weJSoo+S2Cfm2VUCPp20/TXpdvhFMCF1Sma7Xpxn53289Ae6SHBg==}
    peerDependencies:
      '@tiptap/core': ^2.5.8
      '@tiptap/pm': ^2.5.8

  '@tiptap/extension-task-list@2.5.8':
    resolution: {integrity: sha512-rKM/n7Zzmu0CZ0xhqiwFFY2ZrdhPDtK7KQS0U1XPZzQ8vIl/LPA9wxVYibUsAF3kJLqhAfUYUp3yDYM7ST6/EA==}
    peerDependencies:
      '@tiptap/core': ^2.5.8

  '@tiptap/extension-text-align@2.5.8':
    resolution: {integrity: sha512-TtkEUkgHkV6nYwcvx0+vVIpgXkawZhG55IQ9CZI5PnD6tbzHTK8qFnuhnTgmX+ZQkqz4qEg5erFY/fC1gVvQ4g==}
    peerDependencies:
      '@tiptap/core': ^2.5.8

  '@tiptap/extension-text-style@2.5.8':
    resolution: {integrity: sha512-E3bE85/rG3NxNr0D/c24zfDgkLF1jMn5UTF1cmrSB5Z3I+fWW/QvnIlb5Jfp4yTfLTaMWr1Eg+8UKXWVCjss8g==}
    peerDependencies:
      '@tiptap/core': ^2.5.8

  '@tiptap/extension-text@2.5.8':
    resolution: {integrity: sha512-CNkD51jRMdcYCqFVOkrnebqBQ6pCD3ZD5z9kO5bOC5UPZKZBkLsWdlrHGAVwosxcGxdJACbqJ0Nj+fMgIw4tNA==}
    peerDependencies:
      '@tiptap/core': ^2.5.8

  '@tiptap/extension-underline@2.5.8':
    resolution: {integrity: sha512-MxtOcYXVSpiYWNE1hzmBNUJELyH70Y/fFNbOyI5VPOoCZT7a3XjtWIbiZhBvN1lIzXYMHDj8Wacxzt6whK5KJw==}
    peerDependencies:
      '@tiptap/core': ^2.5.8

  '@tiptap/pm@2.2.4':
    resolution: {integrity: sha512-Po0klR165zgtinhVp1nwMubjyKx6gAY9kH3IzcniYLCkqhPgiqnAcCr61TBpp4hfK8YURBS4ihvCB1dyfCyY8A==}

  '@tiptap/react@2.5.8':
    resolution: {integrity: sha512-twUMm8HV7scUgR/E1hYS9N6JDtKPl7cgDiPjxTynNHc5S5f5Ecv4ns/BZRq3TMZ/JDrp4rghLvgq+ImQsLvPOA==}
    peerDependencies:
      '@tiptap/core': ^2.5.8
      '@tiptap/pm': ^2.5.8
      react: ^17.0.0 || ^18.0.0
      react-dom: ^17.0.0 || ^18.0.0

  '@tiptap/starter-kit@2.5.8':
    resolution: {integrity: sha512-Beb6Q3cFmJ1pE22WlFrG3wj8XAGXqaGkbqtsGAJDnoyWL4uoSs4vLt5I/UJshK/nQlNqTWFdpd9SxRFsxBYpqg==}

  '@tootallnate/quickjs-emscripten@0.23.0':
    resolution: {integrity: sha512-C5Mc6rdnsaJDjO3UpGW/CQTHtCKaYlScZTly4JIu97Jxo/odCiH0ITnDXSJPTOrEKk/ycSZ0AOgTmkDtkOsvIA==}

  '@trpc/client@11.0.0-rc.467':
    resolution: {integrity: sha512-ovZaGdAUl+EEmtJJc5uuo95B0gw8+q3jwNjUQQmmSMU5Isq4sYdjIWNkhbrFtR8CovllFyrRrjAgCWdaOTEY4g==}
    peerDependencies:
      '@trpc/server': 11.0.0-rc.467+8f72171d6

  '@trpc/next@11.0.0-rc.467':
    resolution: {integrity: sha512-AJUi5eATaJ7RAy9INkSUrF7n/0cJYP+2FNZtgJWxpm5t/WDmb3PxvxCy1qU1Sstc/zoDqaOZZ1y66xTnuCFDSA==}
    peerDependencies:
      '@tanstack/react-query': ^5.49.2
      '@trpc/client': 11.0.0-rc.467+8f72171d6
      '@trpc/react-query': 11.0.0-rc.467+8f72171d6
      '@trpc/server': 11.0.0-rc.467+8f72171d6
      next: '*'
      react: '>=16.8.0'
      react-dom: '>=16.8.0'
    peerDependenciesMeta:
      '@tanstack/react-query':
        optional: true
      '@trpc/react-query':
        optional: true

  '@trpc/react-query@11.0.0-rc.467':
    resolution: {integrity: sha512-PNpHgISXJ60s0fJc6JUomKe3iu1wj6pZNFHJgQecAEK0gs1y6VM8Oh8CHgZg8+J/KDP/UtUmBcbpFP9l8Nq48w==}
    peerDependencies:
      '@tanstack/react-query': ^5.49.2
      '@trpc/client': 11.0.0-rc.467+8f72171d6
      '@trpc/server': 11.0.0-rc.467+8f72171d6
      react: '>=18.2.0'
      react-dom: '>=18.2.0'

  '@trpc/server@11.0.0-rc.467':
    resolution: {integrity: sha512-94Gv26ALuBfxgFlSGV3x2uF2ixUEViuK0m3IPKOvCTMreisZkBqyTa3NkBcuPZW/AMUieM5P4Q2NrbHTIA0fKQ==}

  '@tsconfig/node10@1.0.9':
    resolution: {integrity: sha512-jNsYVVxU8v5g43Erja32laIDHXeoNvFEpX33OK4d6hljo3jDhCBDhx5dhCCTMWUojscpAagGiRkBKxpdl9fxqA==}

  '@tsconfig/node12@1.0.11':
    resolution: {integrity: sha512-cqefuRsh12pWyGsIoBKJA9luFu3mRxCA+ORZvA4ktLSzIuCUtWVxGIuXigEwO5/ywWFMZ2QEGKWvkZG1zDMTag==}

  '@tsconfig/node14@1.0.3':
    resolution: {integrity: sha512-ysT8mhdixWK6Hw3i1V2AeRqZ5WfXg1G43mqoYlM2nc6388Fq5jcXyr5mRsqViLx/GJYdoL0bfXD8nmF+Zn/Iow==}

  '@tsconfig/node16@1.0.4':
    resolution: {integrity: sha512-vxhUy4J8lyeyinH7Azl1pdd43GJhZH/tP2weN8TntQblOY+A0XbT8DJk1/oCPuOOyg/Ja757rG0CgHcWC8OfMA==}

  '@turbo/gen@2.0.10':
    resolution: {integrity: sha512-+hMrOZM2+e/c/NOzbvygT/gjeO3TLPNgT0EbjebRWuxAv3S1fN4xhZ4xksZbO5qxNBGYe7YNzK+pb3wUX8VhWw==}
    hasBin: true

  '@turbo/workspaces@2.0.10':
    resolution: {integrity: sha512-AXJe/N2V73PNTzLv/SeKA0gqaOckuCDhr3I0nmKsP7//ja2nLGf+0rT0P76v/6F6iQTnRIOPfsb4pzsVXhNx2Q==}
    hasBin: true

  '@types/asn1@0.2.4':
    resolution: {integrity: sha512-V91DSJ2l0h0gRhVP4oBfBzRBN9lAbPUkGDMCnwedqPKX2d84aAMc9CulOvxdw1f7DfEYx99afab+Rsm3e52jhA==}

  '@types/babel__core@7.20.5':
    resolution: {integrity: sha512-qoQprZvz5wQFJwMDqeseRXWv3rqMvhgpbXFfVyWhbx9X47POIA6i/+dXefEmZKoAgOaTdaIgNSMqMIU61yRyzA==}

  '@types/babel__generator@7.6.8':
    resolution: {integrity: sha512-ASsj+tpEDsEiFr1arWrlN6V3mdfjRMZt6LtK/Vp/kreFLnr5QH5+DhvD5nINYZXzwJvXeGq+05iUXcAzVrqWtw==}

  '@types/babel__template@7.4.4':
    resolution: {integrity: sha512-h/NUaSyG5EyxBIp8YRxo4RMe2/qQgvyowRwVMzhYhBCONbW8PUsg4lkFMrhgZhUe5z3L3MiLDuvyJ/CaPa2A8A==}

  '@types/babel__traverse@7.20.5':
    resolution: {integrity: sha512-WXCyOcRtH37HAUkpXhUduaxdm82b4GSlyTqajXviN4EfiuPgNYR109xMCKvpl6zPIpua0DGlMEDCq+g8EdoheQ==}

  '@types/bcrypt@5.0.2':
    resolution: {integrity: sha512-6atioO8Y75fNcbmj0G7UjI9lXN2pQ/IGJ2FWT4a/btd0Lk9lQalHLKhkgKVZ3r+spnmWUKfbMi1GEe9wyHQfNQ==}

  '@types/better-sqlite3@7.6.11':
    resolution: {integrity: sha512-i8KcD3PgGtGBLl3+mMYA8PdKkButvPyARxA7IQAd6qeslht13qxb1zzO8dRCtE7U3IoJS782zDBAeoKiM695kg==}

  '@types/body-parser@1.19.5':
    resolution: {integrity: sha512-fB3Zu92ucau0iQ0JMCFQE7b/dv8Ot07NI3KaZIkIUNXq82k4eBAqUaneXfleGY9JWskeS9y+u0nXMyspcuQrCg==}

  '@types/cacheable-request@6.0.3':
    resolution: {integrity: sha512-IQ3EbTzGxIigb1I3qPZc1rWJnH0BmSKv5QYTalEwweFvyBDLSAe24zP0le/hyi7ecGfZVlIVAg4BZqb8WBwKqw==}

  '@types/chroma-js@2.4.4':
    resolution: {integrity: sha512-/DTccpHTaKomqussrn+ciEvfW4k6NAHzNzs/sts1TCqg333qNxOhy8TNIoQCmbGG3Tl8KdEhkGAssb1n3mTXiQ==}

  '@types/connect@3.4.38':
    resolution: {integrity: sha512-K6uROf1LD88uDQqJCktA4yzL1YYAK6NgfsI0v/mTgyPKWsX1CnJ0XPSDhViejru1GcRkLWb8RlzFYJRqGUbaug==}

  '@types/cookie@0.6.0':
    resolution: {integrity: sha512-4Kh9a6B2bQciAhf7FSuMRRkUWecJgJu9nPnx3yzpsfXX/c50REIqpHY4C82bXP90qrLtXtkDxTZosYO3UpOwlA==}

  '@types/cookies@0.9.0':
    resolution: {integrity: sha512-40Zk8qR147RABiQ7NQnBzWzDcjKzNrntB5BAmeGCb2p/MIyOE+4BVvc17wumsUqUw00bJYqoXFHYygQnEFh4/Q==}

  '@types/css-modules@1.0.5':
    resolution: {integrity: sha512-oeKafs/df9lwOvtfiXVliZsocFVOexK9PZtLQWuPeuVCFR7jwiqlg60lu80JTe5NFNtH3tnV6Fs/ySR8BUPHAw==}

  '@types/docker-modem@3.0.6':
    resolution: {integrity: sha512-yKpAGEuKRSS8wwx0joknWxsmLha78wNMe9R2S3UNsVOkZded8UqOrV8KoeDXoXsjndxwyF3eIhyClGbO1SEhEg==}

  '@types/dockerode@3.3.31':
    resolution: {integrity: sha512-42R9eoVqJDSvVspV89g7RwRqfNExgievLNWoHkg7NoWIqAmavIbgQBb4oc0qRtHkxE+I3Xxvqv7qVXFABKPBTg==}

  '@types/eslint-scope@3.7.7':
    resolution: {integrity: sha512-MzMFlSLBqNF2gcHWO0G1vP/YQyfvrxZ0bF+u7mzUdZ1/xK4A4sru+nraZz5i3iEIk1l1uyicaDVTB4QbbEkAYg==}

  '@types/eslint@8.56.10':
    resolution: {integrity: sha512-Shavhk87gCtY2fhXDctcfS3e6FdxWkCx1iUZ9eEUbh7rTqlZT0/IzOkCOVt0fCjcFuZ9FPYfuezTBImfHCDBGQ==}

  '@types/estree@1.0.5':
    resolution: {integrity: sha512-/kYRxGDLWzHOB7q+wtSUQlFrtcdUccpfy+X+9iMBpHK8QLLhx2wIPYuS5DYtR9Wa/YlZAbIovy7qVdB1Aq6Lyw==}

  '@types/express-serve-static-core@4.17.43':
    resolution: {integrity: sha512-oaYtiBirUOPQGSWNGPWnzyAFJ0BP3cwvN4oWZQY+zUBwpVIGsKUkpBpSztp74drYcjavs7SKFZ4DX1V2QeN8rg==}

  '@types/express@4.17.21':
    resolution: {integrity: sha512-ejlPM315qwLpaQlQDTjPdsUFSc6ZsP4AN6AlWnogPjQ7CVi7PYF3YVz+CY3jE2pwYf7E/7HlDAN0rV2GxTG0HQ==}

  '@types/glob@7.2.0':
    resolution: {integrity: sha512-ZUxbzKl0IfJILTS6t7ip5fQQM/J3TJYubDm3nMbgubNNYS62eXeUpoLUC8/7fJNiFYHTrGPQn7hspDUzIHX3UA==}

  '@types/http-cache-semantics@4.0.4':
    resolution: {integrity: sha512-1m0bIFVc7eJWyve9S0RnuRgcQqF/Xd5QsUZAZeQFr1Q3/p9JWoQQEqmVy+DPTNpGXwhgIetAoYF8JSc33q29QA==}

  '@types/http-errors@2.0.4':
    resolution: {integrity: sha512-D0CFMMtydbJAegzOyHjtiKPLlvnm3iTZyZRSZoLq2mRhDdmLfIWOCYPfQJ4cu2erKghU++QvjcUjp/5h7hESpA==}

  '@types/inquirer@6.5.0':
    resolution: {integrity: sha512-rjaYQ9b9y/VFGOpqBEXRavc3jh0a+e6evAbI31tMda8VlPaSy0AZJfXsvmIe3wklc7W6C3zCSfleuMXR7NOyXw==}

  '@types/json-schema@7.0.15':
    resolution: {integrity: sha512-5+fP8P8MFNC+AyZCDxrB2pkZFPGzqQWUzpSeuuVLvm8VMcorNYavBqoFcxK8bQz4Qsbn4oUEEem4wDLfcysGHA==}

  '@types/json5@0.0.29':
    resolution: {integrity: sha512-dRLjCWHYg4oaA77cxO64oO+7JwCwnIzkZPdrrC71jQmQtlhM556pwKo5bUzqvZndkVbeFLIIi+9TC40JNF5hNQ==}

  '@types/keygrip@1.0.6':
    resolution: {integrity: sha512-lZuNAY9xeJt7Bx4t4dx0rYCDqGPW8RXhQZK1td7d4H6E9zYbLoOtjBvfwdTKpsyxQI/2jv+armjX/RW+ZNpXOQ==}

  '@types/keyv@3.1.4':
    resolution: {integrity: sha512-BQ5aZNSCpj7D6K2ksrRCTmKRLEpnPvWDiLPfoGyhZ++8YtiK9d/3DBKPJgry359X/P1PfruyYwvnvwFjuEiEIg==}

  '@types/mime@1.3.5':
    resolution: {integrity: sha512-/pyBZWSLD2n0dcHE3hq8s8ZvcETHtEuF+3E7XVt0Ig2nvsVQXdghHVcEkIWjy9A0wKfTn97a/PSDYohKIlnP/w==}

  '@types/mime@3.0.4':
    resolution: {integrity: sha512-iJt33IQnVRkqeqC7PzBHPTC6fDlRNRW8vjrgqtScAhrmMwe8c4Eo7+fUGTa+XdWrpEgpyKWMYmi2dIwMAYRzPw==}

  '@types/minimatch@5.1.2':
    resolution: {integrity: sha512-K0VQKziLUWkVKiRVrx4a40iPaxTUefQmjtkQofBkYRcoaaL/8rhwDWww9qWbrgicNOgnpIsMxyNIUM4+n6dUIA==}

  '@types/node-cron@3.0.11':
    resolution: {integrity: sha512-0ikrnug3/IyneSHqCBeslAhlK2aBfYek1fGo4bP4QnZPmiqSGRK+Oy7ZMisLWkesffJvQ1cqAcBnJC+8+nxIAg==}

  '@types/node@18.19.33':
    resolution: {integrity: sha512-NR9+KrpSajr2qBVp/Yt5TU/rp+b5Mayi3+OlMlcg2cVCfRmcG5PWZ7S4+MG9PZ5gWBoc9Pd0BKSRViuBCRPu0A==}

  '@types/node@20.14.13':
    resolution: {integrity: sha512-+bHoGiZb8UiQ0+WEtmph2IWQCjIqg8MDZMAV+ppRRhUZnquF5mQkP/9vpSwJClEiSM/C7fZZExPzfU0vJTyp8w==}

  '@types/object.omit@3.0.3':
    resolution: {integrity: sha512-xrq4bQTBGYY2cw+gV4PzoG2Lv3L0pjZ1uXStRRDQoATOYW1lCsFQHhQ+OkPhIcQoqLjAq7gYif7D14Qaa6Zbew==}

  '@types/object.pick@1.3.4':
    resolution: {integrity: sha512-5PjwB0uP2XDp3nt5u5NJAG2DORHIRClPzWT/TTZhJ2Ekwe8M5bA9tvPdi9NO/n2uvu2/ictat8kgqvLfcIE1SA==}

  '@types/prismjs@1.26.4':
    resolution: {integrity: sha512-rlAnzkW2sZOjbqZ743IHUhFcvzaGbqijwOu8QZnZCjfQzBqFE3s4lOTJEsxikImav9uzz/42I+O7YUs1mWgMlg==}

  '@types/prop-types@15.7.11':
    resolution: {integrity: sha512-ga8y9v9uyeiLdpKddhxYQkxNDrfvuPrlFb0N1qnZZByvcElJaXthF1UhvCh9TLWJBEHeNtdnbysW7Y6Uq8CVng==}

  '@types/qs@6.9.11':
    resolution: {integrity: sha512-oGk0gmhnEJK4Yyk+oI7EfXsLayXatCWPHary1MtcmbAifkobT9cM9yutG/hZKIseOU0MqbIwQ/u2nn/Gb+ltuQ==}

  '@types/range-parser@1.2.7':
    resolution: {integrity: sha512-hKormJbkJqzQGhziax5PItDUTMAM9uE2XXQmM37dyd4hVM+5aVl7oVxMVUiVQn2oCQFN/LKCZdvSM0pFRqbSmQ==}

  '@types/react-dom@18.3.0':
    resolution: {integrity: sha512-EhwApuTmMBmXuFOikhQLIBUn6uFg81SwLMOAUgodJF14SOBOCMdU04gDoYi0WOJJHD144TL32z4yDqCW3dnkQg==}

  '@types/react@18.3.3':
    resolution: {integrity: sha512-hti/R0pS0q1/xx+TsI73XIqk26eBsISZ2R0wUijXIngRK9R/e7Xw/cXVxQK7R5JjW+SV4zGcn5hXjudkN/pLIw==}

  '@types/responselike@1.0.3':
    resolution: {integrity: sha512-H/+L+UkTV33uf49PH5pCAUBVPNj2nDBXTN+qS1dOwyyg24l3CcicicCA7ca+HMvJBZcFgl5r8e+RR6elsb4Lyw==}

  '@types/send@0.17.4':
    resolution: {integrity: sha512-x2EM6TJOybec7c52BX0ZspPodMsQUd5L6PRwOunVyVUhXiBSKf3AezDL8Dgvgt5o0UfKNfuA0eMLr2wLT4AiBA==}

  '@types/serve-static@1.15.5':
    resolution: {integrity: sha512-PDRk21MnK70hja/YF8AHfC7yIsiQHn1rcXx7ijCFBX/k+XQJhQT/gw3xekXKJvx+5SXaMMS8oqQy09Mzvz2TuQ==}

  '@types/ssh2-streams@0.1.12':
    resolution: {integrity: sha512-Sy8tpEmCce4Tq0oSOYdfqaBpA3hDM8SoxoFh5vzFsu2oL+znzGz8oVWW7xb4K920yYMUY+PIG31qZnFMfPWNCg==}

  '@types/ssh2@0.5.52':
    resolution: {integrity: sha512-lbLLlXxdCZOSJMCInKH2+9V/77ET2J6NPQHpFI0kda61Dd1KglJs+fPQBchizmzYSOJBgdTajhPqBO1xxLywvg==}

  '@types/ssh2@1.15.0':
    resolution: {integrity: sha512-YcT8jP5F8NzWeevWvcyrrLB3zcneVjzYY9ZDSMAMboI+2zR1qYWFhwsyOFVzT7Jorn67vqxC0FRiw8YyG9P1ww==}

  '@types/throttle-debounce@2.1.0':
    resolution: {integrity: sha512-5eQEtSCoESnh2FsiLTxE121IiE60hnMqcb435fShf4bpLRjEu1Eoekht23y6zXS9Ts3l+Szu3TARnTsA0GkOkQ==}

  '@types/through@0.0.33':
    resolution: {integrity: sha512-HsJ+z3QuETzP3cswwtzt2vEIiHBk/dCcHGhbmG5X3ecnwFD/lPrMpliGXxSCg03L9AhrdwA4Oz/qfspkDW+xGQ==}

  '@types/tinycolor2@1.4.6':
    resolution: {integrity: sha512-iEN8J0BoMnsWBqjVbWH/c0G0Hh7O21lpR2/+PrvAVgWdzL7eexIFm4JN/Wn10PTcmNdtS6U67r499mlWMXOxNw==}

  '@types/triple-beam@1.3.5':
    resolution: {integrity: sha512-6WaYesThRMCl19iryMYP7/x2OVgCtbIVflDGFpWnb9irXI3UjYE4AzmYuiUKY1AJstGijoY+MgUszMgRxIYTYw==}

  '@types/use-sync-external-store@0.0.6':
    resolution: {integrity: sha512-zFDAD+tlpf2r4asuHEj0XH6pY6i0g5NeAHPn+15wk3BV6JA69eERFXC1gyGThDkVa1zCyKr5jox1+2LbV/AMLg==}

  '@types/video.js@7.3.58':
    resolution: {integrity: sha512-1CQjuSrgbv1/dhmcfQ83eVyYbvGyqhTvb2Opxr0QCV+iJ4J6/J+XWQ3Om59WiwCd1MN3rDUHasx5XRrpUtewYQ==}

  '@types/ws@8.5.12':
    resolution: {integrity: sha512-3tPRkv1EtkDpzlgyKyI8pGsGZAGPEaXeu0DOj5DI25Ja91bdAYddYHbADRYVrZMRbfW+1l5YwXVDKohDJNQxkQ==}

  '@typescript-eslint/eslint-plugin@7.18.0':
    resolution: {integrity: sha512-94EQTWZ40mzBc42ATNIBimBEDltSJ9RQHCC8vc/PDbxi4k8dVwUAv4o98dk50M1zB+JGFxp43FP7f8+FP8R6Sw==}
    engines: {node: ^18.18.0 || >=20.0.0}
    peerDependencies:
      '@typescript-eslint/parser': ^7.0.0
      eslint: ^8.56.0
      typescript: '*'
    peerDependenciesMeta:
      typescript:
        optional: true

  '@typescript-eslint/parser@7.18.0':
    resolution: {integrity: sha512-4Z+L8I2OqhZV8qA132M4wNL30ypZGYOQVBfMgxDH/K5UX0PNqTu1c6za9ST5r9+tavvHiTWmBnKzpCJ/GlVFtg==}
    engines: {node: ^18.18.0 || >=20.0.0}
    peerDependencies:
      eslint: ^8.56.0
      typescript: '*'
    peerDependenciesMeta:
      typescript:
        optional: true

  '@typescript-eslint/scope-manager@7.18.0':
    resolution: {integrity: sha512-jjhdIE/FPF2B7Z1uzc6i3oWKbGcHb87Qw7AWj6jmEqNOfDFbJWtjt/XfwCpvNkpGWlcJaog5vTR+VV8+w9JflA==}
    engines: {node: ^18.18.0 || >=20.0.0}

  '@typescript-eslint/type-utils@7.18.0':
    resolution: {integrity: sha512-XL0FJXuCLaDuX2sYqZUUSOJ2sG5/i1AAze+axqmLnSkNEVMVYLF+cbwlB2w8D1tinFuSikHmFta+P+HOofrLeA==}
    engines: {node: ^18.18.0 || >=20.0.0}
    peerDependencies:
      eslint: ^8.56.0
      typescript: '*'
    peerDependenciesMeta:
      typescript:
        optional: true

  '@typescript-eslint/types@7.18.0':
    resolution: {integrity: sha512-iZqi+Ds1y4EDYUtlOOC+aUmxnE9xS/yCigkjA7XpTKV6nCBd3Hp/PRGGmdwnfkV2ThMyYldP1wRpm/id99spTQ==}
    engines: {node: ^18.18.0 || >=20.0.0}

  '@typescript-eslint/typescript-estree@7.18.0':
    resolution: {integrity: sha512-aP1v/BSPnnyhMHts8cf1qQ6Q1IFwwRvAQGRvBFkWlo3/lH29OXA3Pts+c10nxRxIBrDnoMqzhgdwVe5f2D6OzA==}
    engines: {node: ^18.18.0 || >=20.0.0}
    peerDependencies:
      typescript: '*'
    peerDependenciesMeta:
      typescript:
        optional: true

  '@typescript-eslint/utils@7.18.0':
    resolution: {integrity: sha512-kK0/rNa2j74XuHVcoCZxdFBMF+aq/vH83CXAOHieC+2Gis4mF8jJXT5eAfyD3K0sAxtPuwxaIOIOvhwzVDt/kw==}
    engines: {node: ^18.18.0 || >=20.0.0}
    peerDependencies:
      eslint: ^8.56.0

  '@typescript-eslint/visitor-keys@7.18.0':
    resolution: {integrity: sha512-cDF0/Gf81QpY3xYyJKDV14Zwdmid5+uuENhjH2EqFaF0ni+yAyq/LzMaIJdhNJXZI7uLzwIlA+V7oWoyn6Curg==}
    engines: {node: ^18.18.0 || >=20.0.0}

  '@umami/node@0.3.0':
    resolution: {integrity: sha512-+1cZ7o7jVN8oXDYZRqigfLHrWbEv5vtGWjB7blfVH1QUa+DRmWB6GfhMZtE2aSW+P9ACal8ZW7xD2PCAejlNCQ==}

  '@videojs/http-streaming@3.13.1':
    resolution: {integrity: sha512-G7YrgNEq9ETaUmtkoTnTuwkY9U+xP7Xncedzgxio/Rmz2Gn2zmodEbBIVQinb2UDznk7X8uY5XBr/Ew6OD/LWg==}
    engines: {node: '>=8', npm: '>=5'}
    peerDependencies:
      video.js: ^8.14.0

  '@videojs/vhs-utils@3.0.5':
    resolution: {integrity: sha512-PKVgdo8/GReqdx512F+ombhS+Bzogiofy1LgAj4tN8PfdBx3HSS7V5WfJotKTqtOWGwVfSWsrYN/t09/DSryrw==}
    engines: {node: '>=8', npm: '>=5'}

  '@videojs/vhs-utils@4.0.0':
    resolution: {integrity: sha512-xJp7Yd4jMLwje2vHCUmi8MOUU76nxiwII3z4Eg3Ucb+6rrkFVGosrXlMgGnaLjq724j3wzNElRZ71D/CKrTtxg==}
    engines: {node: '>=8', npm: '>=5'}

  '@videojs/xhr@2.7.0':
    resolution: {integrity: sha512-giab+EVRanChIupZK7gXjHy90y3nncA2phIOyG3Ne5fvpiMJzvqYwiTOnEVW2S4CoYcuKJkomat7bMXA/UoUZQ==}

  '@vitejs/plugin-react@4.3.1':
    resolution: {integrity: sha512-m/V2syj5CuVnaxcUJOQRel/Wr31FFXRFlnOoq1TVtkCxsY5veGMTEmpWHndrhB2U8ScHtCQB1e+4hWYExQc6Lg==}
    engines: {node: ^14.18.0 || >=16.0.0}
    peerDependencies:
      vite: ^4.2.0 || ^5.0.0

  '@vitest/coverage-v8@2.0.5':
    resolution: {integrity: sha512-qeFcySCg5FLO2bHHSa0tAZAOnAUbp4L6/A5JDuj9+bt53JREl8hpLjLHEWF0e/gWc8INVpJaqA7+Ene2rclpZg==}
    peerDependencies:
      vitest: 2.0.5

  '@vitest/expect@2.0.5':
    resolution: {integrity: sha512-yHZtwuP7JZivj65Gxoi8upUN2OzHTi3zVfjwdpu2WrvCZPLwsJ2Ey5ILIPccoW23dd/zQBlJ4/dhi7DWNyXCpA==}

  '@vitest/pretty-format@2.0.5':
    resolution: {integrity: sha512-h8k+1oWHfwTkyTkb9egzwNMfJAEx4veaPSnMeKbVSjp4euqGSbQlm5+6VHwTr7u4FJslVVsUG5nopCaAYdOmSQ==}

  '@vitest/runner@2.0.5':
    resolution: {integrity: sha512-TfRfZa6Bkk9ky4tW0z20WKXFEwwvWhRY+84CnSEtq4+3ZvDlJyY32oNTJtM7AW9ihW90tX/1Q78cb6FjoAs+ig==}

  '@vitest/snapshot@2.0.5':
    resolution: {integrity: sha512-SgCPUeDFLaM0mIUHfaArq8fD2WbaXG/zVXjRupthYfYGzc8ztbFbu6dUNOblBG7XLMR1kEhS/DNnfCZ2IhdDew==}

  '@vitest/spy@2.0.5':
    resolution: {integrity: sha512-c/jdthAhvJdpfVuaexSrnawxZz6pywlTPe84LUB2m/4t3rl2fTo9NFGBG4oWgaD+FTgDDV8hJ/nibT7IfH3JfA==}

  '@vitest/ui@2.0.5':
    resolution: {integrity: sha512-m+ZpVt/PVi/nbeRKEjdiYeoh0aOfI9zr3Ria9LO7V2PlMETtAXJS3uETEZkc8Be2oOl8mhd7Ew+5SRBXRYncNw==}
    peerDependencies:
      vitest: 2.0.5

  '@vitest/utils@2.0.5':
    resolution: {integrity: sha512-d8HKbqIcya+GR67mkZbrzhS5kKhtp8dQLcmRZLGTscGVg7yImT82cIrhtn2L8+VujWcy6KZweApgNmPsTAO/UQ==}

  '@vue/compiler-core@3.4.31':
    resolution: {integrity: sha512-skOiodXWTV3DxfDhB4rOf3OGalpITLlgCeOwb+Y9GJpfQ8ErigdBUHomBzvG78JoVE8MJoQsb+qhZiHfKeNeEg==}

  '@vue/compiler-dom@3.4.31':
    resolution: {integrity: sha512-wK424WMXsG1IGMyDGyLqB+TbmEBFM78hIsOJ9QwUVLGrcSk0ak6zYty7Pj8ftm7nEtdU/DGQxAXp0/lM/2cEpQ==}

  '@vue/compiler-sfc@3.4.31':
    resolution: {integrity: sha512-einJxqEw8IIJxzmnxmJBuK2usI+lJonl53foq+9etB2HAzlPjAS/wa7r0uUpXw5ByX3/0uswVSrjNb17vJm1kQ==}

  '@vue/compiler-ssr@3.4.31':
    resolution: {integrity: sha512-RtefmITAje3fJ8FSg1gwgDhdKhZVntIVbwupdyZDSifZTRMiWxWehAOTCc8/KZDnBOcYQ4/9VWxsTbd3wT0hAA==}

  '@vue/shared@3.4.31':
    resolution: {integrity: sha512-Yp3wtJk//8cO4NItOPpi3QkLExAr/aLBGZMmTtW9WpdwBCJpRM6zj9WgWktXAl8IDIozwNMByT45JP3tO3ACWA==}

  '@webassemblyjs/ast@1.12.1':
    resolution: {integrity: sha512-EKfMUOPRRUTy5UII4qJDGPpqfwjOmZ5jeGFwid9mnoqIFK+e0vqoi1qH56JpmZSzEL53jKnNzScdmftJyG5xWg==}

  '@webassemblyjs/floating-point-hex-parser@1.11.6':
    resolution: {integrity: sha512-ejAj9hfRJ2XMsNHk/v6Fu2dGS+i4UaXBXGemOfQ/JfQ6mdQg/WXtwleQRLLS4OvfDhv8rYnVwH27YJLMyYsxhw==}

  '@webassemblyjs/helper-api-error@1.11.6':
    resolution: {integrity: sha512-o0YkoP4pVu4rN8aTJgAyj9hC2Sv5UlkzCHhxqWj8butaLvnpdc2jOwh4ewE6CX0txSfLn/UYaV/pheS2Txg//Q==}

  '@webassemblyjs/helper-buffer@1.12.1':
    resolution: {integrity: sha512-nzJwQw99DNDKr9BVCOZcLuJJUlqkJh+kVzVl6Fmq/tI5ZtEyWT1KZMyOXltXLZJmDtvLCDgwsyrkohEtopTXCw==}

  '@webassemblyjs/helper-numbers@1.11.6':
    resolution: {integrity: sha512-vUIhZ8LZoIWHBohiEObxVm6hwP034jwmc9kuq5GdHZH0wiLVLIPcMCdpJzG4C11cHoQ25TFIQj9kaVADVX7N3g==}

  '@webassemblyjs/helper-wasm-bytecode@1.11.6':
    resolution: {integrity: sha512-sFFHKwcmBprO9e7Icf0+gddyWYDViL8bpPjJJl0WHxCdETktXdmtWLGVzoHbqUcY4Be1LkNfwTmXOJUFZYSJdA==}

  '@webassemblyjs/helper-wasm-section@1.12.1':
    resolution: {integrity: sha512-Jif4vfB6FJlUlSbgEMHUyk1j234GTNG9dBJ4XJdOySoj518Xj0oGsNi59cUQF4RRMS9ouBUxDDdyBVfPTypa5g==}

  '@webassemblyjs/ieee754@1.11.6':
    resolution: {integrity: sha512-LM4p2csPNvbij6U1f19v6WR56QZ8JcHg3QIJTlSwzFcmx6WSORicYj6I63f9yU1kEUtrpG+kjkiIAkevHpDXrg==}

  '@webassemblyjs/leb128@1.11.6':
    resolution: {integrity: sha512-m7a0FhE67DQXgouf1tbN5XQcdWoNgaAuoULHIfGFIEVKA6tu/edls6XnIlkmS6FrXAquJRPni3ZZKjw6FSPjPQ==}

  '@webassemblyjs/utf8@1.11.6':
    resolution: {integrity: sha512-vtXf2wTQ3+up9Zsg8sa2yWiQpzSsMyXj0qViVP6xKGCUT8p8YJ6HqI7l5eCnWx1T/FYdsv07HQs2wTFbbof/RA==}

  '@webassemblyjs/wasm-edit@1.12.1':
    resolution: {integrity: sha512-1DuwbVvADvS5mGnXbE+c9NfA8QRcZ6iKquqjjmR10k6o+zzsRVesil54DKexiowcFCPdr/Q0qaMgB01+SQ1u6g==}

  '@webassemblyjs/wasm-gen@1.12.1':
    resolution: {integrity: sha512-TDq4Ojh9fcohAw6OIMXqiIcTq5KUXTGRkVxbSo1hQnSy6lAM5GSdfwWeSxpAo0YzgsgF182E/U0mDNhuA0tW7w==}

  '@webassemblyjs/wasm-opt@1.12.1':
    resolution: {integrity: sha512-Jg99j/2gG2iaz3hijw857AVYekZe2SAskcqlWIZXjji5WStnOpVoat3gQfT/Q5tb2djnCjBtMocY/Su1GfxPBg==}

  '@webassemblyjs/wasm-parser@1.12.1':
    resolution: {integrity: sha512-xikIi7c2FHXysxXe3COrVUPSheuBtpcfhbpFj4gmu7KRLYOzANztwUU0IbsqvMqzuNK2+glRGWCEqZo1WCLyAQ==}

  '@webassemblyjs/wast-printer@1.12.1':
    resolution: {integrity: sha512-+X4WAlOisVWQMikjbcvY2e0rwPsKQ9F688lksZhBcPycBBuii3O7m8FACbDMWDojpAqvjIncrG8J0XHKyQfVeA==}

  '@xmldom/xmldom@0.8.10':
    resolution: {integrity: sha512-2WALfTl4xo2SkGCYRt6rDTFfk9R1czmBvUQy12gK2KuRKIpWEhcbbzy8EZXtz/jkRqHX8bFEc6FC1HjX4TUWYw==}
    engines: {node: '>=10.0.0'}

  '@xterm/addon-canvas@0.7.0':
    resolution: {integrity: sha512-LF5LYcfvefJuJ7QotNRdRSPc9YASAVDeoT5uyXS/nZshZXjYplGXRECBGiznwvhNL2I8bq1Lf5MzRwstsYQ2Iw==}
    peerDependencies:
      '@xterm/xterm': ^5.0.0

  '@xterm/addon-fit@0.10.0':
    resolution: {integrity: sha512-UFYkDm4HUahf2lnEyHvio51TNGiLK66mqP2JoATy7hRZeXaGMRDr00JiSF7m63vR5WKATF605yEggJKsw0JpMQ==}
    peerDependencies:
      '@xterm/xterm': ^5.0.0

  '@xterm/xterm@5.5.0':
    resolution: {integrity: sha512-hqJHYaQb5OptNunnyAnkHyM8aCjZ1MEIDTQu1iIbbTD/xops91NB5yq1ZK/dC2JDbVWtF23zUtl9JE2NqwT87A==}

  '@xtuc/ieee754@1.2.0':
    resolution: {integrity: sha512-DX8nKgqcGwsc0eJSqYt5lwP4DH5FlHnmuWWBRy7X0NcaGR0ZtuyeESgMwTYVEtxmsNGY+qit4QYT/MIYTOTPeA==}

  '@xtuc/long@4.2.2':
    resolution: {integrity: sha512-NuHqBY1PB/D8xU6s/thBgOAiAP7HOYDQ32+BFZILJ8ivkUkAHQnWfn6WhL79Owj1qmUnoN/YPhktdIoucipkAQ==}

  abbrev@1.1.1:
    resolution: {integrity: sha512-nne9/IiQ/hzIhY6pdDnbBtz7DjPTKrY00P/zvPSm5pOFkl6xuGrGnXn/VtTNNfNtAfZ9/1RtehkszU9qcTii0Q==}

  abort-controller@3.0.0:
    resolution: {integrity: sha512-h8lQ8tacZYnR3vNQTgibj+tODHI5/+l06Au2Pcriv/Gmet0eaj4TwWH41sO9wnHDiQsEj19q0drzdWdeAHtweg==}
    engines: {node: '>=6.5'}

  acorn-import-assertions@1.9.0:
    resolution: {integrity: sha512-cmMwop9x+8KFhxvKrKfPYmN6/pKTYYHBqLa0DfvVZcKMJWNyWLnaqND7dx/qn66R7ewM1UX5XMaDVP5wlVTaVA==}
    peerDependencies:
      acorn: ^8

  acorn-jsx@5.3.2:
    resolution: {integrity: sha512-rq9s+JNhf0IChjtDXxllJ7g41oZk5SlXtp0LHwyA5cejwn7vKmKp4pPri6YEePv2PU65sAsegbXtIinmDFDXgQ==}
    peerDependencies:
      acorn: ^6.0.0 || ^7.0.0 || ^8.0.0

  acorn-walk@8.3.2:
    resolution: {integrity: sha512-cjkyv4OtNCIeqhHrfS81QWXoCBPExR/J62oyEqepVw8WaQeSqpW2uhuLPh1m9eWhDuOo/jUXVTlifvesOWp/4A==}
    engines: {node: '>=0.4.0'}

  acorn@8.12.0:
    resolution: {integrity: sha512-RTvkC4w+KNXrM39/lWCUaG0IbRkWdCv7W/IOW9oU6SawyxulvkQy5HQPVTKxEjczcUvapcrw3cFx/60VN/NRNw==}
    engines: {node: '>=0.4.0'}
    hasBin: true

  aes-decrypter@4.0.1:
    resolution: {integrity: sha512-H1nh/P9VZXUf17AA5NQfJML88CFjVBDuGkp5zDHa7oEhYN9TTpNLJknRY1ie0iSKWlDf6JRnJKaZVDSQdPy6Cg==}

  agent-base@6.0.2:
    resolution: {integrity: sha512-RZNwNclF7+MS/8bDg70amg32dyeZGZxiDuQmZxKLAlQjr3jGyLx+4Kkk58UO7D2QdgFIQCovuSuZESne6RG6XQ==}
    engines: {node: '>= 6.0.0'}

  agent-base@7.1.0:
    resolution: {integrity: sha512-o/zjMZRhJxny7OyEF+Op8X+efiELC7k7yOjMzgfzVqOzXqkBkWI79YoTdOtsuWd5BWhAGAuOY/Xa6xpiaWXiNg==}
    engines: {node: '>= 14'}

  aggregate-error@3.1.0:
    resolution: {integrity: sha512-4I7Td01quW/RpocfNayFdFVk1qSuoh0E7JrbRJ16nH01HhKFQ88INq9Sd+nd72zqRySlr9BmDA8xlEJ6vJMrYA==}
    engines: {node: '>=8'}

  ajv-keywords@3.5.2:
    resolution: {integrity: sha512-5p6WTN0DdTGVQk6VjcEju19IgaHudalcfabD7yhDGeA6bcQnmL+CpveLJq/3hvfwd1aof6L386Ougkx6RfyMIQ==}
    peerDependencies:
      ajv: ^6.9.1

  ajv@6.12.6:
    resolution: {integrity: sha512-j3fVLgvTo527anyYyJOGTYJbG+vnnQYvE0m5mmkc1TK+nxAppkCLMIL0aZ4dblVCNoGShhm+kzE4ZUykBoMg4g==}

  ansi-escapes@4.3.2:
    resolution: {integrity: sha512-gKXj5ALrKWQLsYG9jlTRmR/xKluxHV+Z9QEwNIgCfM1/uwPMCuzVVnh5mwTd+OuBZcwSIMbqssNWRm1lE51QaQ==}
    engines: {node: '>=8'}

  ansi-regex@5.0.1:
    resolution: {integrity: sha512-quJQXlTSUGL2LH9SUXo8VwsY4soanhgo6LNSm84E1LBcE8s3O0wpdiRzyR9z/ZZJMlMWv37qOOb9pdJlMUEKFQ==}
    engines: {node: '>=8'}

  ansi-regex@6.0.1:
    resolution: {integrity: sha512-n5M855fKb2SsfMIiFFoVrABHJC8QtHwVx+mHWP3QcEqBHYienj5dHSgjbxtC0WEZXYt4wcD6zrQElDPhFuZgfA==}
    engines: {node: '>=12'}

  ansi-styles@3.2.1:
    resolution: {integrity: sha512-VT0ZI6kZRdTh8YyJw3SMbYm/u+NqfsAxEpWO0Pf9sq8/e94WxxOpPKx9FR1FlyCtOVDNOQ+8ntlqFxiRc+r5qA==}
    engines: {node: '>=4'}

  ansi-styles@4.3.0:
    resolution: {integrity: sha512-zbB9rCJAT1rbjiVDb2hqKFHNYLxgtk8NURxZ3IZwD3F6NtxbXZQCnnSi1Lkx+IDohdPlFp222wVALIheZJQSEg==}
    engines: {node: '>=8'}

  ansi-styles@6.2.1:
    resolution: {integrity: sha512-bN798gFfQX+viw3R7yrGWRqnrN2oRkEkUjjl4JNn4E8GxxbjtG3FbrEIIY3l8/hrwUwIeCZvi4QuOTP4MErVug==}
    engines: {node: '>=12'}

  anymatch@3.1.3:
    resolution: {integrity: sha512-KMReFUr0B4t+D+OBkjR3KYqvocp2XaSzO55UcB6mgQMd3KbcE+mWTyvVV7D/zsdEbNnV6acZUutkiHQXvTr1Rw==}
    engines: {node: '>= 8'}

  aproba@2.0.0:
    resolution: {integrity: sha512-lYe4Gx7QT+MKGbDsA+Z+he/Wtef0BiwDOlK/XkBrdfsh9J/jPPXbX0tE9x9cl27Tmu5gg3QUbUrQYa/y+KOHPQ==}

  archiver-utils@5.0.2:
    resolution: {integrity: sha512-wuLJMmIBQYCsGZgYLTy5FIB2pF6Lfb6cXMSF8Qywwk3t20zWnAi7zLcQFdKQmIB8wyZpY5ER38x08GbwtR2cLA==}
    engines: {node: '>= 14'}

  archiver@7.0.1:
    resolution: {integrity: sha512-ZcbTaIqJOfCc03QwD468Unz/5Ir8ATtvAHsK+FdXbDIbGfihqh9mrvdcYunQzqn4HrvWWaFyaxJhGZagaJJpPQ==}
    engines: {node: '>= 14'}

  are-we-there-yet@2.0.0:
    resolution: {integrity: sha512-Ci/qENmwHnsYo9xKIcUJN5LeDKdJ6R1Z1j9V/J5wyq8nh/mYPEpIKJbBZXtZjG04HiK7zV/p6Vs9952MrMeUIw==}
    engines: {node: '>=10'}
    deprecated: This package is no longer supported.

  arg@4.1.3:
    resolution: {integrity: sha512-58S9QDqG0Xx27YwPSt9fJxivjYl432YCwfDMfZ+71RAqUrZef7LrKQZ3LHLOwCS4FLNBplP533Zx895SeOCHvA==}

  argparse@2.0.1:
    resolution: {integrity: sha512-8+9WqebbFzpX9OR+Wa6O29asIogeRMzcGtAINdpMHHyAg10f05aSFVBbcEqGf/PXw1EjAZ+q2/bEBg3DvurK3Q==}

  aria-query@5.1.3:
    resolution: {integrity: sha512-R5iJ5lkuHybztUfuOAznmboyjWq8O6sqNqtK7CLOqdydi54VNbORp49mb14KbWgG1QD3JFO9hJdZ+y4KutfdOQ==}

  array-buffer-byte-length@1.0.1:
    resolution: {integrity: sha512-ahC5W1xgou+KTXix4sAO8Ki12Q+jf4i0+tmk3sC+zgcynshkHxzpXdImBehiUYKKKDwvfFiJl1tZt6ewscS1Mg==}
    engines: {node: '>= 0.4'}

  array-includes@3.1.7:
    resolution: {integrity: sha512-dlcsNBIiWhPkHdOEEKnehA+RNUWDc4UqFtnIXU4uuYDPtA4LDkr7qip2p0VvFAEXNDr0yWZ9PJyIRiGjRLQzwQ==}
    engines: {node: '>= 0.4'}

  array-includes@3.1.8:
    resolution: {integrity: sha512-itaWrbYbqpGXkGhZPGUulwnhVf5Hpy1xiCFsGqyIGglbBxmG5vSjxQen3/WGOjPpNEv1RtBLKxbmVXm8HpJStQ==}
    engines: {node: '>= 0.4'}

  array-union@2.1.0:
    resolution: {integrity: sha512-HGyxoOTYUyCM6stUe6EJgnd4EoewAI7zMdfqO+kGjnlZmBDz/cR5pf8r/cR4Wq60sL/p0IkcjUEEPwS3GFrIyw==}
    engines: {node: '>=8'}

  array.prototype.filter@1.0.3:
    resolution: {integrity: sha512-VizNcj/RGJiUyQBgzwxzE5oHdeuXY5hSbbmKMlphj1cy1Vl7Pn2asCGbSrru6hSQjmCzqTBPVWAF/whmEOVHbw==}
    engines: {node: '>= 0.4'}

  array.prototype.findlast@1.2.5:
    resolution: {integrity: sha512-CVvd6FHg1Z3POpBLxO6E6zr+rSKEQ9L6rZHAaY7lLfhKsWYUBBOuMs0e9o24oopj6H+geRCX0YJ+TJLBK2eHyQ==}
    engines: {node: '>= 0.4'}

  array.prototype.findlastindex@1.2.4:
    resolution: {integrity: sha512-hzvSHUshSpCflDR1QMUBLHGHP1VIEBegT4pix9H/Z92Xw3ySoy6c2qh7lJWTJnRJ8JCZ9bJNCgTyYaJGcJu6xQ==}
    engines: {node: '>= 0.4'}

  array.prototype.flat@1.3.2:
    resolution: {integrity: sha512-djYB+Zx2vLewY8RWlNCUdHjDXs2XOgm602S9E7P/UpHgfeHL00cRiIF+IN/G/aUJ7kGPb6yO/ErDI5V2s8iycA==}
    engines: {node: '>= 0.4'}

  array.prototype.flatmap@1.3.2:
    resolution: {integrity: sha512-Ewyx0c9PmpcsByhSW4r+9zDU7sGjFc86qf/kKtuSCRdhfbk0SNLLkaT5qvcHnRGgc5NP/ly/y+qkXkqONX54CQ==}
    engines: {node: '>= 0.4'}

  array.prototype.tosorted@1.1.4:
    resolution: {integrity: sha512-p6Fx8B7b7ZhL/gmUsAy0D15WhvDccw3mnGNbZpi3pmeJdxtWsj2jEaI4Y6oo3XiHfzuSgPwKc04MYt6KgvC/wA==}
    engines: {node: '>= 0.4'}

  arraybuffer.prototype.slice@1.0.3:
    resolution: {integrity: sha512-bMxMKAjg13EBSVscxTaYA4mRc5t1UAXa2kXiGTNfZ079HIWXEkKmkgFrh/nJqamaLSrXO5H4WFFkPEaLJWbs3A==}
    engines: {node: '>= 0.4'}

  asn1@0.2.6:
    resolution: {integrity: sha512-ix/FxPn0MDjeyJ7i/yoHGFt/EX6LyNbxSEhPPXODPL+KB0VPk86UYfL0lMdy+KCnv+fmvIzySwaK5COwqVbWTQ==}

  assertion-error@2.0.1:
    resolution: {integrity: sha512-Izi8RQcffqCeNVgFigKli1ssklIbpHnCYc6AknXGYoB6grJqyeby7jv12JUQgmTAnIDnbck1uxksT4dzN3PWBA==}
    engines: {node: '>=12'}

  ast-types-flow@0.0.8:
    resolution: {integrity: sha512-OH/2E5Fg20h2aPrbe+QL8JZQFko0YZaF+j4mnQ7BGhfavO7OpSLa8a0y9sBwomHdSbkhTS8TQNayBfnW5DwbvQ==}

  ast-types@0.13.4:
    resolution: {integrity: sha512-x1FCFnFifvYDDzTaLII71vG5uvDwgtmDTEVWAxrgeiR8VjMONcCXJx7E+USjDtHlwFmt9MysbqgF9b9Vjr6w+w==}
    engines: {node: '>=4'}

  async-lock@1.4.1:
    resolution: {integrity: sha512-Az2ZTpuytrtqENulXwO3GGv1Bztugx6TT37NIo7imr/Qo0gsYiGtSdBa2B6fsXhTpVZDNfu1Qn3pk531e3q+nQ==}

  async@3.2.5:
    resolution: {integrity: sha512-baNZyqaaLhyLVKm/DlvdW051MSgO6b8eVfIezl9E5PqWxFgzLm/wQntEW4zOytVburDEr0JlALEpdOFwvErLsg==}

  asynckit@0.4.0:
    resolution: {integrity: sha512-Oei9OH4tRh0YqU3GxhX79dM/mwVgvbZJaSNaRk+bshkj0S5cfHcgYakreBjrHwatXKbz+IoIdYLxrKim2MjW0Q==}

  available-typed-arrays@1.0.6:
    resolution: {integrity: sha512-j1QzY8iPNPG4o4xmO3ptzpRxTciqD3MgEHtifP/YnJpIo58Xu+ne4BejlbkuaLfXn/nz6HFiw29bLpj2PNMdGg==}
    engines: {node: '>= 0.4'}

  available-typed-arrays@1.0.7:
    resolution: {integrity: sha512-wvUjBtSGN7+7SjNpq/9M2Tg350UZD3q62IFZLbRAR1bSMlCo1ZaeW+BJ+D090e4hIIZLBcTDWe4Mh4jvUDajzQ==}
    engines: {node: '>= 0.4'}

  aws-ssl-profiles@1.1.1:
    resolution: {integrity: sha512-+H+kuK34PfMaI9PNU/NSjBKL5hh/KDM9J72kwYeYEm0A8B1AC4fuCy3qsjnA7lxklgyXsB68yn8Z2xoZEjgwCQ==}
    engines: {node: '>= 6.0.0'}

  axe-core@4.9.1:
    resolution: {integrity: sha512-QbUdXJVTpvUTHU7871ppZkdOLBeGUKBQWHkHrvN2V9IQWGMt61zf3B45BtzjxEJzYuj0JBjBZP/hmYS/R9pmAw==}
    engines: {node: '>=4'}

  axios@1.7.2:
    resolution: {integrity: sha512-2A8QhOMrbomlDuiLeK9XibIBzuHeRcqqNOHp0Cyp5EoJ1IFDh+XZH3A6BkXtv0K4gFGCI0Y4BM7B1wOEi0Rmgw==}

  axobject-query@3.1.1:
    resolution: {integrity: sha512-goKlv8DZrK9hUh975fnHzhNIO4jUnFCfv/dszV5VwUGDFjI6vQ2VwoyjYjYNEbBE8AH87TduWP5uyDR1D+Iteg==}

  b4a@1.6.6:
    resolution: {integrity: sha512-5Tk1HLk6b6ctmjIkAcU/Ujv/1WqiDl0F0JdRCR80VsOcUlHcu7pWeWRlOqQLHfDEsVx9YH/aif5AG4ehoCtTmg==}

  balanced-match@1.0.2:
    resolution: {integrity: sha512-3oSeUO0TMV67hN1AmbXsK4yaqU7tjiHlbxRDZOpH0KW9+CeX4bRAaX0Anxt0tx2MrpRpWwQaPwIlISEJhYU5Pw==}

  bare-events@2.4.2:
    resolution: {integrity: sha512-qMKFd2qG/36aA4GwvKq8MxnPgCQAmBWmSyLWsJcbn8v03wvIPQ/hG1Ms8bPzndZxMDoHpxez5VOS+gC9Yi24/Q==}

  bare-fs@2.3.1:
    resolution: {integrity: sha512-W/Hfxc/6VehXlsgFtbB5B4xFcsCl+pAh30cYhoFyXErf6oGrwjh8SwiPAdHgpmWonKuYpZgGywN0SXt7dgsADA==}

  bare-os@2.4.0:
    resolution: {integrity: sha512-v8DTT08AS/G0F9xrhyLtepoo9EJBJ85FRSMbu1pQUlAf6A8T0tEEQGMVObWeqpjhSPXsE0VGlluFBJu2fdoTNg==}

  bare-path@2.1.3:
    resolution: {integrity: sha512-lh/eITfU8hrj9Ru5quUp0Io1kJWIk1bTjzo7JH1P5dWmQ2EL4hFUlfI8FonAhSlgIfhn63p84CDY/x+PisgcXA==}

  bare-stream@2.1.3:
    resolution: {integrity: sha512-tiDAH9H/kP+tvNO5sczyn9ZAA7utrSMobyDchsnyyXBuUe2FSQWbxhtuHB8jwpHYYevVo2UJpcmvvjrbHboUUQ==}

  base64-js@1.5.1:
    resolution: {integrity: sha512-AKpaYlHn8t4SVbOHCy+b5+KKgvR4vrsD8vbvrbiQJps7fKDTkjkDry6ji0rUJjC0kzbNePLwzxq8iypo41qeWA==}

  basic-ftp@5.0.4:
    resolution: {integrity: sha512-8PzkB0arJFV4jJWSGOYR+OEic6aeKMu/osRhBULN6RY0ykby6LKhbmuQ5ublvaas5BOwboah5D87nrHyuh8PPA==}
    engines: {node: '>=10.0.0'}

  bcrypt-pbkdf@1.0.2:
    resolution: {integrity: sha512-qeFIXtP4MSoi6NLqO12WfqARWWuCKi2Rn/9hJLEmtB5yTNr9DqFWkJRCf2qShWzPeAMRnOgCrq0sg/KLv5ES9w==}

  bcrypt@5.1.1:
    resolution: {integrity: sha512-AGBHOG5hPYZ5Xl9KXzU5iKq9516yEmvCKDg3ecP5kX2aB6UqTeXZxk2ELnDgDm6BQSMlLt9rDB4LoSMx0rYwww==}
    engines: {node: '>= 10.0.0'}

  bellajs@11.2.0:
    resolution: {integrity: sha512-Wjss+Bc674ZABPr+SCKWTqA4V1pyYFhzDTjNBJy4jdmgOv0oGIGXeKBRJyINwP5tIy+iIZD9SfgZpztduzQ5QA==}
    engines: {node: '>= 18.4'}

  better-sqlite3@11.1.2:
    resolution: {integrity: sha512-gujtFwavWU4MSPT+h9B+4pkvZdyOUkH54zgLdIrMmmmd4ZqiBIrRNBzNzYVFO417xo882uP5HBu4GjOfaSrIQw==}

  big.js@5.2.2:
    resolution: {integrity: sha512-vyL2OymJxmarO8gxMr0mhChsO9QGwhynfuu4+MHTAW6czfq9humCB7rKpUjDd9YUiDPU4mzpyupFSvOClAwbmQ==}

  binary-extensions@2.2.0:
    resolution: {integrity: sha512-jDctJ/IVQbZoJykoeHbhXpOlNBqGNcwXJKJog42E5HDPUwQTSdjCHdihjj0DlnheQ7blbT6dHOafNAiS8ooQKA==}
    engines: {node: '>=8'}

  bindings@1.5.0:
    resolution: {integrity: sha512-p2q/t/mhvuOj/UeLlV6566GD/guowlr0hHxClI0W9m7MWYkL1F0hLo+0Aexs9HSPCtR1SXQ0TD3MMKrXZajbiQ==}

  bl@4.1.0:
    resolution: {integrity: sha512-1W07cM9gS6DcLperZfFSj+bWLtaPGSOHWhPiGzXmvVJbRLdG82sH/Kn8EtW1VqWVA54AKf2h5k5BbnIbwF3h6w==}

  brace-expansion@1.1.11:
    resolution: {integrity: sha512-iCuPHDFgrHX7H2vEI/5xpz07zSHB00TpugqhmYtVmMO6518mCuRMoOYFldEBl0g187ufozdaHgWKcYFb61qGiA==}

  brace-expansion@2.0.1:
    resolution: {integrity: sha512-XnAIvQ8eM+kC6aULx6wuQiwVsnzsi9d3WxzV3FpWTGA19F621kwdbsAcFKXgKUHZWsy+mY6iL1sHTxWEFCytDA==}

  braces@3.0.2:
    resolution: {integrity: sha512-b8um+L1RzM3WDSzvhm6gIz1yfTbBt6YTlcEKAvsmqCZZFw46z626lVj9j1yEPW33H5H+lBQpZMP1k8l+78Ha0A==}
    engines: {node: '>=8'}

  browserslist@4.23.0:
    resolution: {integrity: sha512-QW8HiM1shhT2GuzkvklfjcKDiWFXHOeFCIA/huJPwHsslwcydgk7X+z2zXpEijP98UCY7HbubZt5J2Zgvf0CaQ==}
    engines: {node: ^6 || ^7 || ^8 || ^9 || ^10 || ^11 || ^12 || >=13.7}
    hasBin: true

  buffer-crc32@1.0.0:
    resolution: {integrity: sha512-Db1SbgBS/fg/392AblrMJk97KggmvYhr4pB5ZIMTWtaivCPMWLkmb7m21cJvpvgK+J3nsU2CmmixNBZx4vFj/w==}
    engines: {node: '>=8.0.0'}

  buffer-from@1.1.2:
    resolution: {integrity: sha512-E+XQCRwSbaaiChtv6k6Dwgc+bx+Bs6vuKJHHl5kox/BaKbhiXzqQOwK4cO22yElGp2OCmjwVhT3HmxgyPGnJfQ==}

  buffer@5.7.1:
    resolution: {integrity: sha512-EHcyIPBQ4BSGlvjB16k5KgAJ27CIsHY/2JBmCRReo48y9rQ3MaUzWX3KVlBa4U7MyX02HdVj0K7C3WaB3ju7FQ==}

  buffer@6.0.3:
    resolution: {integrity: sha512-FTiCpNxtwiZZHEZbcbTIcZjERVICn9yq/pDFkTl95/AxzD1naBctN7YO68riM/gLSDY7sdrMby8hofADYuuqOA==}

  buildcheck@0.0.6:
    resolution: {integrity: sha512-8f9ZJCUXyT1M35Jx7MkBgmBMo3oHTTBIPLiY9xyL0pl3T5RwcPEY8cUHr5LBNfu/fk6c2T4DJZuVM/8ZZT2D2A==}
    engines: {node: '>=10.0.0'}

  builtins@5.0.1:
    resolution: {integrity: sha512-qwVpFEHNfhYJIzNRBvd2C1kyo6jz3ZSMPyyuR47OPdiKWlbYnZNyDWuyR175qDnAJLiCo5fBBqPb3RiXgWlkOQ==}

  busboy@1.6.0:
    resolution: {integrity: sha512-8SFQbg/0hQ9xy3UNTB0YEnsNBbWfhf7RtnzpL7TkBiTBRfrQ9Fxcnz7VJsleJpyp6rVLvXiuORqjlHi5q+PYuA==}
    engines: {node: '>=10.16.0'}

  byline@5.0.0:
    resolution: {integrity: sha512-s6webAy+R4SR8XVuJWt2V2rGvhnrhxN+9S15GNuTK3wKPOXFF6RNc+8ug2XhH+2s4f+uudG4kUVYmYOQWL2g0Q==}
    engines: {node: '>=0.10.0'}

  cac@6.7.14:
    resolution: {integrity: sha512-b6Ilus+c3RrdDk+JhLKUAQfzzgLEPy6wcXqS7f/xe1EETvsDP6GORG7SFuOs6cID5YkqchW/LXZbX5bc8j7ZcQ==}
    engines: {node: '>=8'}

  cacheable-lookup@5.0.4:
    resolution: {integrity: sha512-2/kNscPhpcxrOigMZzbiWF7dz8ilhb/nIHU3EyZiXWXpeq/au8qJ8VhdftMkty3n7Gj6HIGalQG8oiBNB3AJgA==}
    engines: {node: '>=10.6.0'}

  cacheable-request@7.0.4:
    resolution: {integrity: sha512-v+p6ongsrp0yTGbJXjgxPow2+DL93DASP4kXCDKb8/bwRtt9OEF3whggkkDkGNzgcWy2XaF4a8nZglC7uElscg==}
    engines: {node: '>=8'}

  call-bind@1.0.7:
    resolution: {integrity: sha512-GHTSNSYICQ7scH7sZ+M2rFopRoLh8t2bLSW6BbgrtLsahOIB5iyAVJf9GjWK3cYTDaMj4XdBpM1cA6pIS0Kv2w==}
    engines: {node: '>= 0.4'}

  callsites@3.1.0:
    resolution: {integrity: sha512-P8BjAsXvZS+VIDUI11hHCQEv74YT67YUi5JJFNWIqL235sBmjX4+qx9Muvls5ivyNENctx46xQLQ3aTuE7ssaQ==}
    engines: {node: '>=6'}

  camel-case@3.0.0:
    resolution: {integrity: sha512-+MbKztAYHXPr1jNTSKQF52VpcFjwY5RkR7fxksV8Doo4KAYc5Fl4UJRgthBbTmEx8C54DqahhbLJkDwjI3PI/w==}

  camelcase-css@2.0.1:
    resolution: {integrity: sha512-QOSvevhslijgYwRx6Rv7zKdMF8lbRmx+uQGx2+vDc+KI/eBnsy9kit5aj23AgGu3pa4t9AgwbnXWqS+iOY+2aA==}
    engines: {node: '>= 6'}

  caniuse-lite@1.0.30001587:
    resolution: {integrity: sha512-HMFNotUmLXn71BQxg8cijvqxnIAofforZOwGsxyXJ0qugTdspUF4sPSJ2vhgprHCB996tIDzEq1ubumPDV8ULA==}

  case-anything@2.1.13:
    resolution: {integrity: sha512-zlOQ80VrQ2Ue+ymH5OuM/DlDq64mEm+B9UTdHULv5osUMD6HalNTblf2b1u/m6QecjsnOkBpqVZ+XPwIVsy7Ng==}
    engines: {node: '>=12.13'}

  chai@5.1.1:
    resolution: {integrity: sha512-pT1ZgP8rPNqUgieVaEY+ryQr6Q4HXNg8Ei9UnLUrjN4IA7dvQC5JB+/kxVcPNDHyBcc/26CXPkbNzq3qwrOEKA==}
    engines: {node: '>=12'}

  chalk@2.4.2:
    resolution: {integrity: sha512-Mti+f9lpJNcwF4tWV8/OrTTtF1gZi+f8FqlyAdouralcFWFQWF2+NgCHShjkCb+IFBLq9buZwE1xckQU4peSuQ==}
    engines: {node: '>=4'}

  chalk@3.0.0:
    resolution: {integrity: sha512-4D3B6Wf41KOYRFdszmDqMCGq5VV/uMAB273JILmO+3jAlh8X4qDtdtgCR3fxtbLEMzSx22QdhnDcJvu2u1fVwg==}
    engines: {node: '>=8'}

  chalk@4.1.2:
    resolution: {integrity: sha512-oKnbhFyRIXpUuez8iBMmyEa4nbj4IOQyuhc/wy9kY7/WVPcwIO9VA668Pu8RkO7+0G76SLROeyw9CpQ061i4mA==}
    engines: {node: '>=10'}

  change-case@3.1.0:
    resolution: {integrity: sha512-2AZp7uJZbYEzRPsFoa+ijKdvp9zsrnnt6+yFokfwEpeJm0xuJDVoxiRCAaTzyJND8GJkofo2IcKWaUZ/OECVzw==}

  chardet@0.7.0:
    resolution: {integrity: sha512-mT8iDcrh03qDGRRmoA2hmBJnxpllMR+0/0qlzjqZES6NdiWDcZkCNAk4rPFZ9Q85r27unkiNNg8ZOiwZXBHwcA==}

  check-error@2.1.1:
    resolution: {integrity: sha512-OAlb+T7V4Op9OwdkjmguYRqncdlx5JiofwOAUkmTF+jNdHwzTaTs4sRAGpzLF3oOz5xAyDGrPgeIDFQmDOTiJw==}
    engines: {node: '>= 16'}

  chokidar@3.6.0:
    resolution: {integrity: sha512-7VT13fmjotKpGipCW9JEQAusEPE+Ei8nl6/g4FBAmIm0GOOLMua9NDDo/DWp0ZAxCr3cPq5ZpBqmPAQgDda2Pw==}
    engines: {node: '>= 8.10.0'}

  chownr@1.1.4:
    resolution: {integrity: sha512-jJ0bqzaylmJtVnNgzTeSOs8DPavpbYgEr/b0YL8/2GO3xJEhInFmhKMUnEJQjZumK7KXGFhUy89PrsJWlakBVg==}

  chownr@2.0.0:
    resolution: {integrity: sha512-bIomtDF5KGpdogkLd9VspvFzk9KfpyyGlS8YFVZl7TGPBHL5snIOnxeshwVgPteQ9b4Eydl+pVbIyE1DcvCWgQ==}
    engines: {node: '>=10'}

  chroma-js@2.6.0:
    resolution: {integrity: sha512-BLHvCB9s8Z1EV4ethr6xnkl/P2YRFOGqfgvuMG/MyCbZPrTA+NeiByY6XvgF0zP4/2deU2CXnWyMa3zu1LqQ3A==}

  chrome-trace-event@1.0.3:
    resolution: {integrity: sha512-p3KULyQg4S7NIHixdwbGX+nFHkoBiA4YQmyWtjb8XngSKV124nJmRysgAeujbUVb15vh+RvFUfCPqU7rXk+hZg==}
    engines: {node: '>=6.0'}

  clean-stack@2.2.0:
    resolution: {integrity: sha512-4diC9HaTE+KRAMWhDhrGOECgWZxoevMc5TlkObMqNSsVU62PYzXZ/SMTjzyGAFF1YusgxGcSWTEXBhp0CPwQ1A==}
    engines: {node: '>=6'}

  cli-cursor@3.1.0:
    resolution: {integrity: sha512-I/zHAwsKf9FqGoXM4WWRACob9+SNukZTd94DWF57E4toouRulbCxcUh6RKUEOQlYTHJnzkPMySvPNaaSLNfLZw==}
    engines: {node: '>=8'}

  cli-spinners@2.9.2:
    resolution: {integrity: sha512-ywqV+5MmyL4E7ybXgKys4DugZbX0FC6LnwrhjuykIjnK9k8OQacQ7axGKnjDXWNhns0xot3bZI5h55H8yo9cJg==}
    engines: {node: '>=6'}

  cli-width@3.0.0:
    resolution: {integrity: sha512-FxqpkPPwu1HjuN93Omfm4h8uIanXofW0RxVEW3k5RKx+mJJYSthzNhp32Kzxxy3YAEZ/Dc/EWN1vZRY0+kOhbw==}
    engines: {node: '>= 10'}

  client-only@0.0.1:
    resolution: {integrity: sha512-IV3Ou0jSMzZrd3pZ48nLkT9DA7Ag1pnPzaiQhpW7c3RbcqqzvzzVu+L8gfqMp/8IM2MQtSiqaCxrrcfu8I8rMA==}

  cliui@8.0.1:
    resolution: {integrity: sha512-BSeNnyus75C4//NQ9gQt1/csTXyo/8Sb+afLAkzAptFuMsod9HFokGNudZpi/oQV73hnVK+sR+5PVRMd+Dr7YQ==}
    engines: {node: '>=12'}

  clone-response@1.0.3:
    resolution: {integrity: sha512-ROoL94jJH2dUVML2Y/5PEDNaSHgeOdSDicUyS7izcF63G6sTc/FTjLub4b8Il9S8S0beOfYt0TaA5qvFK+w0wA==}

  clone@1.0.4:
    resolution: {integrity: sha512-JQHZ2QMW6l3aH/j6xCqQThY/9OH4D/9ls34cgkUBiEeocRTU04tHfKPBsUK1PqZCUQM7GiA0IIXJSuXHI64Kbg==}
    engines: {node: '>=0.8'}

  clsx@2.1.1:
    resolution: {integrity: sha512-eYm0QWBtUrBWZWG0d386OGAw16Z995PiOVo2B7bjWSbHedGl5e0ZWaq65kOGgUSNesEIDkB9ISbTg/JK9dhCZA==}
    engines: {node: '>=6'}

  cluster-key-slot@1.1.2:
    resolution: {integrity: sha512-RMr0FhtfXemyinomL4hrWcYJxmX6deFdCxpJzhDttxgO1+bcCnkk+9drydLVDmAMG7NE6aN/fl4F7ucU/90gAA==}
    engines: {node: '>=0.10.0'}

  color-convert@1.9.3:
    resolution: {integrity: sha512-QfAUtd+vFdAtFQcC8CCyYt1fYWxSqAiK2cSD6zDB8N3cpsEBAvRxp9zOGg6G/SHHJYAT88/az/IuDGALsNVbGg==}

  color-convert@2.0.1:
    resolution: {integrity: sha512-RRECPsj7iu/xb5oKYcsFHSppFNnsj/52OVTRKb4zP5onXwVF3zVmmToNcOfGC+CRDpfK/U584fMg38ZHCaElKQ==}
    engines: {node: '>=7.0.0'}

  color-name@1.1.3:
    resolution: {integrity: sha512-72fSenhMw2HZMTVHeCA9KCmpEIbzWiQsjN+BHcBbS9vr1mtt+vJjPdksIBNUmKAW8TFUDPJK5SUU3QhE9NEXDw==}

  color-name@1.1.4:
    resolution: {integrity: sha512-dOy+3AuW3a2wNbZHIuMZpTcgjGuLU/uBL/ubcZF9OXbDo8ff4O8yVp5Bf0efS8uEoYo5q4Fx7dY9OgQGXgAsQA==}

  color-string@1.9.1:
    resolution: {integrity: sha512-shrVawQFojnZv6xM40anx4CkoDP+fZsw/ZerEMsW/pyzsRbElpsL/DBVW7q3ExxwusdNXI3lXpuhEZkzs8p5Eg==}

  color-support@1.1.3:
    resolution: {integrity: sha512-qiBjkpbMLO/HL68y+lh4q0/O1MZFj2RX6X/KmMa3+gJD3z+WwI1ZzDHysvqHGS3mP6mznPckpXmw1nI9cJjyRg==}
    hasBin: true

  color@3.2.1:
    resolution: {integrity: sha512-aBl7dZI9ENN6fUGC7mWpMTPNHmWUSNan9tuWN6ahh5ZLNk9baLJOnSMlrQkHcrfFgz2/RigjUVAjdx36VcemKA==}

  colorspace@1.1.4:
    resolution: {integrity: sha512-BgvKJiuVu1igBUF2kEjRCZXol6wiiGbY5ipL/oVPwm0BL9sIpMIzM8IK7vwuxIIzOXMV3Ey5w+vxhm0rR/TN8w==}

  combined-stream@1.0.8:
    resolution: {integrity: sha512-FQN4MRfuJeHf7cBbBMJFXhKSDq+2kAArBlmRBvcvFE5BB1HZKXtSFASDhdlz9zOYwxh8lDdnvmMOe/+5cdoEdg==}
    engines: {node: '>= 0.8'}

  commander@10.0.1:
    resolution: {integrity: sha512-y4Mg2tXshplEbSGzx7amzPwKKOCGuoSRP/CjEdwwk0FOGlUbq6lKuoyDZTNZkmxHdJtp54hdfY/JUrdL7Xfdug==}
    engines: {node: '>=14'}

  commander@2.20.3:
    resolution: {integrity: sha512-GpVkmM8vF2vQUkj2LvZmD35JxeJOLCwJ9cUkugyk2nuhbv3+mJvpLYYt+0+USMxE+oj+ey/lJEnhZw75x/OMcQ==}

  compress-commons@6.0.2:
    resolution: {integrity: sha512-6FqVXeETqWPoGcfzrXb37E50NP0LXT8kAMu5ooZayhWWdgEY4lBEEcbQNXtkuKQsGduxiIcI4gOTsxTmuq/bSg==}
    engines: {node: '>= 14'}

  concat-map@0.0.1:
    resolution: {integrity: sha512-/Srv4dswyQNBfohGpz9o6Yb3Gz3SrUDqBH5rTuhGR7ahtlbYKnVxw2bCFMRljaA7EXHaXZ8wsHdodFvbkhKmqg==}

  concurrently@8.2.2:
    resolution: {integrity: sha512-1dP4gpXFhei8IOtlXRE/T/4H88ElHgTiUzh71YUmtjTEHMSRS2Z/fgOxHSxxusGHogsRfxNq1vyAwxSC+EVyDg==}
    engines: {node: ^14.13.0 || >=16.0.0}
    hasBin: true

  console-control-strings@1.1.0:
    resolution: {integrity: sha512-ty/fTekppD2fIwRvnZAVdeOiGd1c7YXEixbgJTNzqcxJWKQnjJ/V1bNEEE6hygpM3WjwHFUVK6HTjWSzV4a8sQ==}

  constant-case@2.0.0:
    resolution: {integrity: sha512-eS0N9WwmjTqrOmR3o83F5vW8Z+9R1HnVz3xmzT2PMFug9ly+Au/fxRWlEBSb6LcZwspSsEn9Xs1uw9YgzAg1EQ==}

  convert-source-map@2.0.0:
    resolution: {integrity: sha512-Kvp459HrV2FEJ1CAsi1Ku+MY3kasH19TFykTz2xWmMeq6bk2NU3XXvfJ+Q61m0xktWwt+1HSYf3JZsTms3aRJg==}

  cookie@0.6.0:
    resolution: {integrity: sha512-U71cyTamuh1CRNCfpGY6to28lxvNwPG4Guz/EVjgf3Jmzv0vlDp1atT9eS5dDjMYHucpHbWns6Lwf3BKz6svdw==}
    engines: {node: '>= 0.6'}

  cookies@0.9.1:
    resolution: {integrity: sha512-TG2hpqe4ELx54QER/S3HQ9SRVnQnGBtKUz5bLQWtYAQ+o6GpgMs6sYUvaiJjVxb+UXwhRhAEP3m7LbsIZ77Hmw==}
    engines: {node: '>= 0.8'}

  copy-anything@3.0.5:
    resolution: {integrity: sha512-yCEafptTtb4bk7GLEQoM8KVJpxAfdBJYaXyzQEgQQQgYrZiDp8SJmGKlYza6CYjEDNstAdNdKA3UuoULlEbS6w==}
    engines: {node: '>=12.13'}

  core-js-pure@3.36.0:
    resolution: {integrity: sha512-cN28qmhRNgbMZZMc/RFu5w8pK9VJzpb2rJVR/lHuZJKwmXnoWOpXmMkxqBB514igkp1Hu8WGROsiOAzUcKdHOQ==}

  core-util-is@1.0.3:
    resolution: {integrity: sha512-ZQBvi1DcpJ4GDqanjucZ2Hj3wEO5pZDS89BWbkcrvdxksJorwUDDZamX9ldFkp9aw2lmBDLgkObEA4DWNJ9FYQ==}

  cpu-features@0.0.10:
    resolution: {integrity: sha512-9IkYqtX3YHPCzoVg1Py+o9057a3i0fp7S530UWokCSaFVTc7CwXPRiOjRjBQQ18ZCNafx78YfnG+HALxtVmOGA==}
    engines: {node: '>=10.0.0'}

  crc-32@1.2.2:
    resolution: {integrity: sha512-ROmzCKrTnOwybPcJApAA6WBWij23HVfGVNKqqrZpuyZOHqK2CwHSvpGuyt/UNNvaIjEd8X5IFGp4Mh+Ie1IHJQ==}
    engines: {node: '>=0.8'}
    hasBin: true

  crc32-stream@6.0.0:
    resolution: {integrity: sha512-piICUB6ei4IlTv1+653yq5+KoqfBYmj9bw6LqXoOneTMDXk5nM1qt12mFW1caG3LlJXEKW1Bp0WggEmIfQB34g==}
    engines: {node: '>= 14'}

  create-require@1.1.1:
    resolution: {integrity: sha512-dcKFX3jn0MpIaXjisoRvexIJVEKzaq7z2rZKxf+MSr9TkdmHmsU4m2lcLojrj/FHl8mk5VxMmYA+ftRkP/3oKQ==}

  crelt@1.0.6:
    resolution: {integrity: sha512-VQ2MBenTq1fWZUH9DJNGti7kKv6EeAuYr3cLwxUWhIu1baTaXh4Ib5W2CqHVqib4/MqbYGJqiL3Zb8GJZr3l4g==}

  cross-env@7.0.3:
    resolution: {integrity: sha512-+/HKd6EgcQCJGh2PSjZuUitQBQynKor4wrFbRg4DtAgS1aWO+gU52xpH7M9ScGgXSYmAVS9bIJ8EzuaGw0oNAw==}
    engines: {node: '>=10.14', npm: '>=6', yarn: '>=1'}
    hasBin: true

  cross-fetch@4.0.0:
    resolution: {integrity: sha512-e4a5N8lVvuLgAWgnCrLr2PP0YyDOTHa9H/Rj54dirp61qXnNq46m82bRhNqIA5VccJtWBvPTFRV3TtvHUKPB1g==}

  cross-spawn@7.0.3:
    resolution: {integrity: sha512-iRDPJKUPVEND7dHPO8rkbOnPpyDygcDFtWjpeWNCgy8WP2rXcxXL8TskReQl6OrB2G7+UJrags1q15Fudc7G6w==}
    engines: {node: '>= 8'}

  cssesc@3.0.0:
    resolution: {integrity: sha512-/Tb/JcjK111nNScGob5MNtsntNM1aCNUDipB/TkwZFhyDrrE47SOx/18wF2bbjgc3ZzCSKW1T5nt5EbFoAz/Vg==}
    engines: {node: '>=4'}
    hasBin: true

  cssstyle@4.0.1:
    resolution: {integrity: sha512-8ZYiJ3A/3OkDd093CBT/0UKDWry7ak4BdPTFP2+QEP7cmhouyq/Up709ASSj2cK02BbZiMgk7kYjZNS4QP5qrQ==}
    engines: {node: '>=18'}

  csstype@3.1.3:
    resolution: {integrity: sha512-M1uQkMl8rQK/szD0LNhtqxIPLpimGm8sOBwU7lLnCpSbTyY3yeU1Vc7l4KT5zT4s/yOxHH5O7tIuuLOCnLADRw==}

  damerau-levenshtein@1.0.8:
    resolution: {integrity: sha512-sdQSFB7+llfUcQHUQO3+B8ERRj0Oa4w9POWMI/puGtuf7gFywGmkaLCElnudfTiKZV+NvHqL0ifzdrI8Ro7ESA==}

  dash-get@1.0.2:
    resolution: {integrity: sha512-4FbVrHDwfOASx7uQVxeiCTo7ggSdYZbqs8lH+WU6ViypPlDbe9y6IP5VVUDQBv9DcnyaiPT5XT0UWHgJ64zLeQ==}

  data-uri-to-buffer@6.0.2:
    resolution: {integrity: sha512-7hvf7/GW8e86rW0ptuwS3OcBGDjIi6SZva7hCyWC0yYry2cOPmLIjXAUHI6DK2HsnwJd9ifmt57i8eV2n4YNpw==}
    engines: {node: '>= 14'}

  data-urls@5.0.0:
    resolution: {integrity: sha512-ZYP5VBHshaDAiVZxjbRVcFJpc+4xGgT0bK3vzy1HLN8jTO975HEbuYzZJcHoQEY5K1a0z8YayJkyVETa08eNTg==}
    engines: {node: '>=18'}

  data-view-buffer@1.0.1:
    resolution: {integrity: sha512-0lht7OugA5x3iJLOWFhWK/5ehONdprk0ISXqVFn/NFrDu+cuc8iADFrGQz5BnRK7LLU3JmkbXSxaqX+/mXYtUA==}
    engines: {node: '>= 0.4'}

  data-view-byte-length@1.0.1:
    resolution: {integrity: sha512-4J7wRJD3ABAzr8wP+OcIcqq2dlUKp4DVflx++hs5h5ZKydWMI6/D/fAot+yh6g2tHh8fLFTvNOaVN357NvSrOQ==}
    engines: {node: '>= 0.4'}

  data-view-byte-offset@1.0.0:
    resolution: {integrity: sha512-t/Ygsytq+R995EJ5PZlD4Cu56sWa8InXySaViRzw9apusqsOO2bQP+SbYzAhR0pFKoB+43lYy8rWban9JSuXnA==}
    engines: {node: '>= 0.4'}

  date-fns@2.30.0:
    resolution: {integrity: sha512-fnULvOpxnC5/Vg3NCiWelDsLiUc9bRwAPs/+LfTLNvetFCtCTN+yQz15C/fs4AwX1R9K5GLtLfn8QW+dWisaAw==}
    engines: {node: '>=0.11'}

  dayjs@1.11.12:
    resolution: {integrity: sha512-Rt2g+nTbLlDWZTwwrIXjy9MeiZmSDI375FvZs72ngxx8PDC6YXOeR3q5LAuPzjZQxhiWdRKac7RKV+YyQYfYIg==}

  debug@3.2.7:
    resolution: {integrity: sha512-CFjzYYAi4ThfiQvizrFQevTTXHtnCqWfe7x1AhgEscTz6ZbLbfoLRLPugTQyBth6f8ZERVUSyWHFD/7Wu4t1XQ==}
    peerDependencies:
      supports-color: '*'
    peerDependenciesMeta:
      supports-color:
        optional: true

  debug@4.3.4:
    resolution: {integrity: sha512-PRWFHuSU3eDtQJPvnNY7Jcket1j0t5OuOsFzPPzsekD52Zl8qUfFIPEiswXqIvHWGVHOgX+7G/vCNNhehwxfkQ==}
    engines: {node: '>=6.0'}
    peerDependencies:
      supports-color: '*'
    peerDependenciesMeta:
      supports-color:
        optional: true

  debug@4.3.5:
    resolution: {integrity: sha512-pt0bNEmneDIvdL1Xsd9oDQ/wrQRkXDT4AUWlNZNPKvW5x/jyO9VFXkJUP07vQ2upmw5PlaITaPKc31jK13V+jg==}
    engines: {node: '>=6.0'}
    peerDependencies:
      supports-color: '*'
    peerDependenciesMeta:
      supports-color:
        optional: true

  decimal.js@10.4.3:
    resolution: {integrity: sha512-VBBaLc1MgL5XpzgIP7ny5Z6Nx3UrRkIViUkPUdtl9aya5amy3De1gsUUSB1g3+3sExYNjCAsAznmukyxCb1GRA==}

  decompress-response@6.0.0:
    resolution: {integrity: sha512-aW35yZM6Bb/4oJlZncMH2LCoZtJXTRxES17vE3hoRiowU2kWHaJKFkSBDnDR+cm9J+9QhXmREyIfv0pji9ejCQ==}
    engines: {node: '>=10'}

  deep-eql@5.0.2:
    resolution: {integrity: sha512-h5k/5U50IJJFpzfL6nO9jaaumfjO/f2NjK/oYB2Djzm4p9L+3T9qWpZqZ2hAbLPuuYq9wrU08WQyBTL5GbPk5Q==}
    engines: {node: '>=6'}

  deep-equal@2.2.3:
    resolution: {integrity: sha512-ZIwpnevOurS8bpT4192sqAowWM76JDKSHYzMLty3BZGSswgq6pBaH3DhCSW5xVAZICZyKdOBPjwww5wfgT/6PA==}
    engines: {node: '>= 0.4'}

  deep-extend@0.6.0:
    resolution: {integrity: sha512-LOHxIOaPYdHlJRtCQfDIVZtfw/ufM8+rVj649RIHzcm/vGwQRXFt6OPqIFWsm2XEMrNIEtWR64sY1LEKD2vAOA==}
    engines: {node: '>=4.0.0'}

  deep-is@0.1.4:
    resolution: {integrity: sha512-oIPzksmTg4/MriiaYGO+okXDT7ztn/w3Eptv/+gSIdMdKsJo0u4CfYNFJPy+4SKMuCqGw2wxnA+URMg3t8a/bQ==}

  deepmerge@4.3.1:
    resolution: {integrity: sha512-3sUqbMEc77XqpdNO7FRyRog+eW3ph+GYCbj+rK+uYyRMuwsVy0rMiVtPn+QJlKFvWP/1PYpapqYn0Me2knFn+A==}
    engines: {node: '>=0.10.0'}

  defaults@1.0.4:
    resolution: {integrity: sha512-eFuaLoy/Rxalv2kr+lqMlUnrDWV+3j4pljOIJgLIhI058IQfWJ7vXhyEIHu+HtC738klGALYxOKDO0bQP3tg8A==}

  defer-to-connect@2.0.1:
    resolution: {integrity: sha512-4tvttepXG1VaYGrRibk5EwJd1t4udunSOVMdLSAL6mId1ix438oPwPZMALY41FCijukO1L0twNcGsdzS7dHgDg==}
    engines: {node: '>=10'}

  define-data-property@1.1.4:
    resolution: {integrity: sha512-rBMvIzlpA8v6E+SJZoo++HAYqsLrkg7MSfIinMPFhmkorw7X+dOXVJQs+QT69zGkzMyfDnIMN2Wid1+NbL3T+A==}
    engines: {node: '>= 0.4'}

  define-properties@1.2.1:
    resolution: {integrity: sha512-8QmQKqEASLd5nx0U1B1okLElbUuuttJ/AnYmRXbbbGDWh6uS208EjD4Xqq/I9wK7u0v6O08XhTWnt5XtEbR6Dg==}
    engines: {node: '>= 0.4'}

  degenerator@5.0.1:
    resolution: {integrity: sha512-TllpMR/t0M5sqCXfj85i4XaAzxmS5tVA16dqvdkMwGmzI+dXLXnw3J+3Vdv7VKw+ThlTMboK6i9rnZ6Nntj5CQ==}
    engines: {node: '>= 14'}

  del@5.1.0:
    resolution: {integrity: sha512-wH9xOVHnczo9jN2IW68BabcecVPxacIA3g/7z6vhSU/4stOKQzeCRK0yD0A24WiAAUJmmVpWqrERcTxnLo3AnA==}
    engines: {node: '>=8'}

  delayed-stream@1.0.0:
    resolution: {integrity: sha512-ZySD7Nf91aLB0RxL4KGrKHBXl7Eds1DAmEdcoVawXnLD7SDhpNgtuII2aAkg7a7QS41jxPSZ17p4VdGnMHk3MQ==}
    engines: {node: '>=0.4.0'}

  delegates@1.0.0:
    resolution: {integrity: sha512-bd2L678uiWATM6m5Z1VzNCErI3jiGzt6HGY8OVICs40JQq/HALfbyNJmp0UDakEY4pMMaN0Ly5om/B1VI/+xfQ==}

  denque@2.1.0:
    resolution: {integrity: sha512-HVQE3AAb/pxF8fQAoiqpvg9i3evqug3hoiwakOyZAwJm+6vZehbkYXZ0l4JxS+I3QxM97v5aaRNhj8v5oBhekw==}
    engines: {node: '>=0.10'}

  depd@2.0.0:
    resolution: {integrity: sha512-g7nH6P6dyDioJogAAGprGpCtVImJhpPk/roCzdb3fIh61/s/nPsfR6onyMwkCAR/OlC3yBC0lESvUoQEAssIrw==}
    engines: {node: '>= 0.8'}

  dequal@2.0.3:
    resolution: {integrity: sha512-0je+qPKHEMohvfRTCEo3CrPG6cAzAYgmzKyxRiYSSDkS6eGJdyVJm7WaYA5ECaAD9wLB2T4EEeymA5aFVcYXCA==}
    engines: {node: '>=6'}

  detect-libc@2.0.2:
    resolution: {integrity: sha512-UX6sGumvvqSaXgdKGUsgZWqcUyIXZ/vZTrlRT/iobiKhGL0zL4d3osHj3uqllWJK+i+sixDS/3COVEOFbupFyw==}
    engines: {node: '>=8'}

  detect-node-es@1.1.0:
    resolution: {integrity: sha512-ypdmJU/TbBby2Dxibuv7ZLW3Bs1QEmM7nHjEANfohJLvE0XVujisn1qPJcZxg+qDucsr+bP6fLD1rPS3AhJ7EQ==}

  diff@4.0.2:
    resolution: {integrity: sha512-58lmxKSA4BNyLz+HHMUzlOEpg09FV+ev6ZMe3vJihgdxzgcwZ8VoEEPmALCZG9LmqfVoNMMKpttIYTVG6uDY7A==}
    engines: {node: '>=0.3.1'}

  dir-glob@3.0.1:
    resolution: {integrity: sha512-WkrWp9GR4KXfKGYzOLmTuGVi1UWFfws377n9cc55/tb6DuqyF6pcQ5AbiHEshaDpY9v6oaSr2XCDidGmMwdzIA==}
    engines: {node: '>=8'}

  docker-compose@0.24.8:
    resolution: {integrity: sha512-plizRs/Vf15H+GCVxq2EUvyPK7ei9b/cVesHvjnX4xaXjM9spHe2Ytq0BitndFgvTJ3E3NljPNUEl7BAN43iZw==}
    engines: {node: '>= 6.0.0'}

  docker-modem@3.0.8:
    resolution: {integrity: sha512-f0ReSURdM3pcKPNS30mxOHSbaFLcknGmQjwSfmbcdOw1XWKXVhukM3NJHhr7NpY9BIyyWQb0EBo3KQvvuU5egQ==}
    engines: {node: '>= 8.0'}

  docker-modem@5.0.3:
    resolution: {integrity: sha512-89zhop5YVhcPEt5FpUFGr3cDyceGhq/F9J+ZndQ4KfqNvfbJpPMfgeixFgUj5OjCYAboElqODxY5Z1EBsSa6sg==}
    engines: {node: '>= 8.0'}

  dockerode@3.3.5:
    resolution: {integrity: sha512-/0YNa3ZDNeLr/tSckmD69+Gq+qVNhvKfAHNeZJBnp7EOP6RGKV8ORrJHkUn20So5wU+xxT7+1n5u8PjHbfjbSA==}
    engines: {node: '>= 8.0'}

  dockerode@4.0.2:
    resolution: {integrity: sha512-9wM1BVpVMFr2Pw3eJNXrYYt6DT9k0xMcsSCjtPvyQ+xa1iPg/Mo3T/gUcwI0B2cczqCeCYRPF8yFYDwtFXT0+w==}
    engines: {node: '>= 8.0'}

  doctrine@2.1.0:
    resolution: {integrity: sha512-35mSku4ZXK0vfCuHEDAwt55dg2jNajHZ1odvF+8SSr82EsZY4QmXfuWso8oEd8zRhVObSN18aM0CjSdoBX7zIw==}
    engines: {node: '>=0.10.0'}

  dom-helpers@5.2.1:
    resolution: {integrity: sha512-nRCa7CK3VTrM2NmGkIy4cbK7IZlgBE/PYMn55rrXefr5xXDP0LdtfPnblFDoVdcAfslJ7or6iqAUnx0CCGIWQA==}

  dom-walk@0.1.2:
    resolution: {integrity: sha512-6QvTW9mrGeIegrFXdtQi9pk7O/nSK6lSdXW2eqUspN5LWD7UTji2Fqw5V2YLjBpHEoU9Xl/eUWNpDeZvoyOv2w==}

  dot-case@2.1.1:
    resolution: {integrity: sha512-HnM6ZlFqcajLsyudHq7LeeLDr2rFAVYtDv/hV5qchQEidSck8j9OPUsXY9KwJv/lHMtYlX4DjRQqwFYa+0r8Ug==}

  dotenv-cli@7.4.2:
    resolution: {integrity: sha512-SbUj8l61zIbzyhIbg0FwPJq6+wjbzdn9oEtozQpZ6kW2ihCcapKVZj49oCT3oPM+mgQm+itgvUQcG5szxVrZTA==}
    hasBin: true

  dotenv-expand@10.0.0:
    resolution: {integrity: sha512-GopVGCpVS1UKH75VKHGuQFqS1Gusej0z4FyQkPdwjil2gNIv+LNsqBlboOzpJFZKVT95GkCyWJbBSdFEFUWI2A==}
    engines: {node: '>=12'}

  dotenv@16.0.3:
    resolution: {integrity: sha512-7GO6HghkA5fYG9TYnNxi14/7K9f5occMlp3zXAuSxn7CKCxt9xbNWG7yF8hTCSUchlfWSe3uLmlPfigevRItzQ==}
    engines: {node: '>=12'}

  dotenv@16.4.5:
    resolution: {integrity: sha512-ZmdL2rui+eB2YwhsWzjInR8LldtZHGDoQ1ugH85ppHKwpUHL7j7rN0Ti9NCnGiQbhaZ11FpR+7ao1dNsmduNUg==}
    engines: {node: '>=12'}

  drizzle-kit@0.23.1:
    resolution: {integrity: sha512-posGQhj8/K4S4CPhk7BO9+IcpNdIh96t0DvcAr/NvMKhPhe5D0MELzmpq9R2MpmSP3fd+Z3upwidtetrw7xnjg==}
    hasBin: true

  drizzle-orm@0.32.1:
    resolution: {integrity: sha512-Wq1J+lL8PzwR5K3a1FfoWsbs8powjr3pGA4+5+2ueN1VTLDNFYEolUyUWFtqy8DVRvYbL2n7sXZkgVmK9dQkng==}
    peerDependencies:
      '@aws-sdk/client-rds-data': '>=3'
      '@cloudflare/workers-types': '>=3'
      '@electric-sql/pglite': '>=0.1.1'
      '@libsql/client': '*'
      '@neondatabase/serverless': '>=0.1'
      '@op-engineering/op-sqlite': '>=2'
      '@opentelemetry/api': ^1.4.1
      '@planetscale/database': '>=1'
      '@prisma/client': '*'
      '@tidbcloud/serverless': '*'
      '@types/better-sqlite3': '*'
      '@types/pg': '*'
      '@types/react': '>=18'
      '@types/sql.js': '*'
      '@vercel/postgres': '>=0.8.0'
      '@xata.io/client': '*'
      better-sqlite3: '>=7'
      bun-types: '*'
      expo-sqlite: '>=13.2.0'
      knex: '*'
      kysely: '*'
      mysql2: '>=2'
      pg: '>=8'
      postgres: '>=3'
      prisma: '*'
      react: '>=18'
      sql.js: '>=1'
      sqlite3: '>=5'
    peerDependenciesMeta:
      '@aws-sdk/client-rds-data':
        optional: true
      '@cloudflare/workers-types':
        optional: true
      '@electric-sql/pglite':
        optional: true
      '@libsql/client':
        optional: true
      '@neondatabase/serverless':
        optional: true
      '@op-engineering/op-sqlite':
        optional: true
      '@opentelemetry/api':
        optional: true
      '@planetscale/database':
        optional: true
      '@prisma/client':
        optional: true
      '@tidbcloud/serverless':
        optional: true
      '@types/better-sqlite3':
        optional: true
      '@types/pg':
        optional: true
      '@types/react':
        optional: true
      '@types/sql.js':
        optional: true
      '@vercel/postgres':
        optional: true
      '@xata.io/client':
        optional: true
      better-sqlite3:
        optional: true
      bun-types:
        optional: true
      expo-sqlite:
        optional: true
      knex:
        optional: true
      kysely:
        optional: true
      mysql2:
        optional: true
      pg:
        optional: true
      postgres:
        optional: true
      prisma:
        optional: true
      react:
        optional: true
      sql.js:
        optional: true
      sqlite3:
        optional: true

  eastasianwidth@0.2.0:
    resolution: {integrity: sha512-I88TYZWc9XiYHRQ4/3c5rjjfgkjhLyW2luGIheGERbNQ6OY7yTybanSpDXZa8y7VUP9YmDcYa+eyq4ca7iLqWA==}

  electron-to-chromium@1.4.673:
    resolution: {integrity: sha512-zjqzx4N7xGdl5468G+vcgzDhaHkaYgVcf9MqgexcTqsl2UHSCmOj/Bi3HAprg4BZCpC7HyD8a6nZl6QAZf72gw==}

  emoji-regex@8.0.0:
    resolution: {integrity: sha512-MSjYzcWNOA0ewAHpz0MxpYFvwg6yjy1NG3xteoqz644VCo/RPgnr1/GGt+ic3iJTzQ8Eu3TdM14SawnVUmGE6A==}

  emoji-regex@9.2.2:
    resolution: {integrity: sha512-L18DaJsXSUk2+42pv8mLs5jJT2hqFkFE4j21wOmgbUqsZ2hL72NsUU785g9RXgo3s0ZNgVl42TiHp3ZtOv/Vyg==}

  emojis-list@3.0.0:
    resolution: {integrity: sha512-/kyM18EfinwXZbno9FyUGeFh87KC8HRQBQGildHZbEuRyWFOmv1U10o9BBp8XVZDVNNuQKyIGIu5ZYAAXJ0V2Q==}
    engines: {node: '>= 4'}

  enabled@2.0.0:
    resolution: {integrity: sha512-AKrN98kuwOzMIdAizXGI86UFBoo26CL21UM763y1h/GMSJ4/OHU9k2YlsmBpyScFo/wbLzWQJBMCW4+IO3/+OQ==}

  encoding@0.1.13:
    resolution: {integrity: sha512-ETBauow1T35Y/WZMkio9jiM0Z5xjHHmJ4XmjZOq1l/dXz3lr2sRn87nJy20RupqSh1F2m3HHPSp8ShIPQJrJ3A==}

  end-of-stream@1.4.4:
    resolution: {integrity: sha512-+uw1inIHVPQoaVuHzRyXd21icM+cnt4CzD5rW+NC1wjOUSTOs+Te7FOv7AhN7vS9x/oIyhLP5PR1H+phQAHu5Q==}

  enhanced-resolve@5.16.1:
    resolution: {integrity: sha512-4U5pNsuDl0EhuZpq46M5xPslstkviJuhrdobaRDBk2Jy2KO37FDAJl4lb2KlNabxT0m4MTK2UHNrsAcphE8nyw==}
    engines: {node: '>=10.13.0'}

  entities@4.5.0:
    resolution: {integrity: sha512-V0hjH4dGPh9Ao5p0MoRY6BVqtwCjhz6vI5LT8AJ55H+4g9/4vbHx1I54fS0XuclLhDHArPQCiMjDxjaL8fPxhw==}
    engines: {node: '>=0.12'}

  es-abstract@1.22.4:
    resolution: {integrity: sha512-vZYJlk2u6qHYxBOTjAeg7qUxHdNfih64Uu2J8QqWgXZ2cri0ZpJAkzDUK/q593+mvKwlxyaxr6F1Q+3LKoQRgg==}
    engines: {node: '>= 0.4'}

  es-abstract@1.23.3:
    resolution: {integrity: sha512-e+HfNH61Bj1X9/jLc5v1owaLYuHdeHHSQlkhCBiTK8rBvKaULl/beGMxwrMXjpYrv4pz22BlY570vVePA2ho4A==}
    engines: {node: '>= 0.4'}

  es-array-method-boxes-properly@1.0.0:
    resolution: {integrity: sha512-wd6JXUmyHmt8T5a2xreUwKcGPq6f1f+WwIJkijUqiGcJz1qqnZgP6XIK+QyIWU5lT7imeNxUll48bziG+TSYcA==}

  es-define-property@1.0.0:
    resolution: {integrity: sha512-jxayLKShrEqqzJ0eumQbVhTYQM27CfT1T35+gCgDFoL82JLsXqTJ76zv6A0YLOgEnLUMvLzsDsGIrl8NFpT2gQ==}
    engines: {node: '>= 0.4'}

  es-errors@1.3.0:
    resolution: {integrity: sha512-Zf5H2Kxt2xjTvbJvP2ZWLEICxA6j+hAmMzIlypy4xcBg1vKVnx89Wy0GbS+kf5cwCVFFzdCFh2XSCFNULS6csw==}
    engines: {node: '>= 0.4'}

  es-get-iterator@1.1.3:
    resolution: {integrity: sha512-sPZmqHBe6JIiTfN5q2pEi//TwxmAFHwj/XEuYjTuse78i8KxaqMTTzxPoFKuzRpDpTJ+0NAbpfenkmH2rePtuw==}

  es-iterator-helpers@1.0.19:
    resolution: {integrity: sha512-zoMwbCcH5hwUkKJkT8kDIBZSz9I6mVG//+lDCinLCGov4+r7NIy0ld8o03M0cJxl2spVf6ESYVS6/gpIfq1FFw==}
    engines: {node: '>= 0.4'}

  es-module-lexer@1.5.3:
    resolution: {integrity: sha512-i1gCgmR9dCl6Vil6UKPI/trA69s08g/syhiDK9TG0Nf1RJjjFI+AzoWW7sPufzkgYAn861skuCwJa0pIIHYxvg==}

  es-object-atoms@1.0.0:
    resolution: {integrity: sha512-MZ4iQ6JwHOBQjahnjwaC1ZtIBH+2ohjamzAO3oaHcXYup7qxjF2fixyH+Q71voWHeOkI2q/TnJao/KfXYIZWbw==}
    engines: {node: '>= 0.4'}

  es-set-tostringtag@2.0.2:
    resolution: {integrity: sha512-BuDyupZt65P9D2D2vA/zqcI3G5xRsklm5N3xCwuiy+/vKy8i0ifdsQP1sLgO4tZDSCaQUSnmC48khknGMV3D2Q==}
    engines: {node: '>= 0.4'}

  es-set-tostringtag@2.0.3:
    resolution: {integrity: sha512-3T8uNMC3OQTHkFUsFq8r/BwAXLHvU/9O9mE0fBc/MY5iq/8H7ncvO947LmYA6ldWw9Uh8Yhf25zu6n7nML5QWQ==}
    engines: {node: '>= 0.4'}

  es-shim-unscopables@1.0.2:
    resolution: {integrity: sha512-J3yBRXCzDu4ULnQwxyToo/OjdMx6akgVC7K6few0a7F/0wLtmKKN7I73AH5T2836UuXRqN7Qg+IIUw/+YJksRw==}

  es-to-primitive@1.2.1:
    resolution: {integrity: sha512-QCOllgZJtaUo9miYBcLChTUaHNjJF3PYs1VidD7AwiEj1kYxKeQTctLAezAOH5ZKRH0g2IgPn6KwB4IT8iRpvA==}
    engines: {node: '>= 0.4'}

  esbuild-register@3.5.0:
    resolution: {integrity: sha512-+4G/XmakeBAsvJuDugJvtyF1x+XJT4FMocynNpxrvEBViirpfUn2PgNpCHedfWhF4WokNsO/OvMKrmJOIJsI5A==}
    peerDependencies:
      esbuild: '>=0.12 <1'

  esbuild@0.18.20:
    resolution: {integrity: sha512-ceqxoedUrcayh7Y7ZX6NdbbDzGROiyVBgC4PriJThBKSVPWnnFHZAkfI1lJT8QFkOwH4qOS2SJkS4wvpGl8BpA==}
    engines: {node: '>=12'}
    hasBin: true

  esbuild@0.19.12:
    resolution: {integrity: sha512-aARqgq8roFBj054KvQr5f1sFu0D65G+miZRCuJyJ0G13Zwx7vRar5Zhn2tkQNzIXcBrNVsv/8stehpj+GAjgbg==}
    engines: {node: '>=12'}
    hasBin: true

  esbuild@0.20.2:
    resolution: {integrity: sha512-WdOOppmUNU+IbZ0PaDiTst80zjnrOkyJNHoKupIcVyU8Lvla3Ugx94VzkQ32Ijqd7UhHJy75gNWDMUekcrSJ6g==}
    engines: {node: '>=12'}
    hasBin: true

  escalade@3.1.2:
    resolution: {integrity: sha512-ErCHMCae19vR8vQGe50xIsVomy19rg6gFu3+r3jkEO46suLMWBksvVyoGgQV+jOfl84ZSOSlmv6Gxa89PmTGmA==}
    engines: {node: '>=6'}

  escape-string-regexp@1.0.5:
    resolution: {integrity: sha512-vbRorB5FUQWvla16U8R/qgaFIya2qGzwDrNmCZuYKrbdSUMG6I1ZCGQRefkRVhuOkIGVne7BQ35DSfo1qvJqFg==}
    engines: {node: '>=0.8.0'}

  escape-string-regexp@4.0.0:
    resolution: {integrity: sha512-TtpcNJ3XAzx3Gq8sWRzJaVajRs0uVxA2YAkdb1jm2YkPz4G6egUFAyA3n5vtEIZefPk5Wa4UXbKuS5fKkJWdgA==}
    engines: {node: '>=10'}

  escodegen@2.1.0:
    resolution: {integrity: sha512-2NlIDTwUWJN0mRPQOdtQBzbUHvdGY2P1VXSyU83Q3xKxM7WHX2Ql8dKq782Q9TgQUNOLEzEYu9bzLNj1q88I5w==}
    engines: {node: '>=6.0'}
    hasBin: true

  eslint-config-prettier@9.1.0:
    resolution: {integrity: sha512-NSWl5BFQWEPi1j4TjVNItzYV7dZXZ+wP6I6ZhrBGpChQhZRUaElihE9uRRkcbRnNb76UMKDF3r+WTmNcGPKsqw==}
    hasBin: true
    peerDependencies:
      eslint: '>=7.0.0'

  eslint-config-turbo@2.0.10:
    resolution: {integrity: sha512-mMbaj/yQc5P2mY09iwlduZrU+FUvpSn0MdbntyTEE46zKATCoeLWNhOaQacTU6AnZRyfe/mGLVIjOl+9Hm4qBQ==}
    peerDependencies:
      eslint: '>6.6.0'

  eslint-import-resolver-node@0.3.9:
    resolution: {integrity: sha512-WFj2isz22JahUv+B788TlO3N6zL3nNJGU8CcZbPZvVEkBPaJdCV4vy5wyghty5ROFbCRnm132v8BScu5/1BQ8g==}

  eslint-module-utils@2.8.0:
    resolution: {integrity: sha512-aWajIYfsqCKRDgUfjEXNN/JlrzauMuSEy5sbd7WXbtW3EH6A6MpwEh42c7qD+MqQo9QMJ6fWLAeIJynx0g6OAw==}
    engines: {node: '>=4'}
    peerDependencies:
      '@typescript-eslint/parser': '*'
      eslint: '*'
      eslint-import-resolver-node: '*'
      eslint-import-resolver-typescript: '*'
      eslint-import-resolver-webpack: '*'
    peerDependenciesMeta:
      '@typescript-eslint/parser':
        optional: true
      eslint:
        optional: true
      eslint-import-resolver-node:
        optional: true
      eslint-import-resolver-typescript:
        optional: true
      eslint-import-resolver-webpack:
        optional: true

  eslint-plugin-import@2.29.1:
    resolution: {integrity: sha512-BbPC0cuExzhiMo4Ff1BTVwHpjjv28C5R+btTOGaCRC7UEz801up0JadwkeSk5Ued6TG34uaczuVuH6qyy5YUxw==}
    engines: {node: '>=4'}
    peerDependencies:
      '@typescript-eslint/parser': '*'
      eslint: ^2 || ^3 || ^4 || ^5 || ^6 || ^7.2.0 || ^8
    peerDependenciesMeta:
      '@typescript-eslint/parser':
        optional: true

  eslint-plugin-jsx-a11y@6.9.0:
    resolution: {integrity: sha512-nOFOCaJG2pYqORjK19lqPqxMO/JpvdCZdPtNdxY3kvom3jTvkAbOvQvD8wuD0G8BYR0IGAGYDlzqWJOh/ybn2g==}
    engines: {node: '>=4.0'}
    peerDependencies:
      eslint: ^3 || ^4 || ^5 || ^6 || ^7 || ^8

  eslint-plugin-react-hooks@4.6.2:
    resolution: {integrity: sha512-QzliNJq4GinDBcD8gPB5v0wh6g8q3SUi6EFF0x8N/BL9PoVs0atuGc47ozMRyOWAKdwaZ5OnbOEa3WR+dSGKuQ==}
    engines: {node: '>=10'}
    peerDependencies:
      eslint: ^3.0.0 || ^4.0.0 || ^5.0.0 || ^6.0.0 || ^7.0.0 || ^8.0.0-0

  eslint-plugin-react@7.35.0:
    resolution: {integrity: sha512-v501SSMOWv8gerHkk+IIQBkcGRGrO2nfybfj5pLxuJNFTPxxA3PSryhXTK+9pNbtkggheDdsC0E9Q8CuPk6JKA==}
    engines: {node: '>=4'}
    peerDependencies:
      eslint: ^3 || ^4 || ^5 || ^6 || ^7 || ^8 || ^9.7

  eslint-plugin-turbo@2.0.10:
    resolution: {integrity: sha512-6TR1Zu6UNRcvVvD/W+LUDjncGyr3I7oqRjVDvggPGSXs6Hbtk9Oc2GIPQji1JvWy8rzU59fFxrsTEgEKHFKlRA==}
    peerDependencies:
      eslint: '>6.6.0'

  eslint-scope@5.1.1:
    resolution: {integrity: sha512-2NxwbF/hZ0KpepYN0cNbo+FN6XoK7GaHlQhgx/hIZl6Va0bF45RQOOwhLIy8lQDbuCiadSLCBnH2CFYquit5bw==}
    engines: {node: '>=8.0.0'}

  eslint-scope@8.0.2:
    resolution: {integrity: sha512-6E4xmrTw5wtxnLA5wYL3WDfhZ/1bUBGOXV0zQvVRDOtrR8D0p6W7fs3JweNYhwRYeGvd/1CKX2se0/2s7Q/nJA==}
    engines: {node: ^18.18.0 || ^20.9.0 || >=21.1.0}

  eslint-visitor-keys@3.4.3:
    resolution: {integrity: sha512-wpc+LXeiyiisxPlEkUzU6svyS1frIO3Mgxj1fdy7Pm8Ygzguax2N3Fa/D/ag1WqbOprdI+uY6wMUl8/a2G+iag==}
    engines: {node: ^12.22.0 || ^14.17.0 || >=16.0.0}

  eslint-visitor-keys@4.0.0:
    resolution: {integrity: sha512-OtIRv/2GyiF6o/d8K7MYKKbXrOUBIK6SfkIRM4Z0dY3w+LiQ0vy3F57m0Z71bjbyeiWFiHJ8brqnmE6H6/jEuw==}
    engines: {node: ^18.18.0 || ^20.9.0 || >=21.1.0}

  eslint@9.8.0:
    resolution: {integrity: sha512-K8qnZ/QJzT2dLKdZJVX6W4XOwBzutMYmt0lqUS+JdXgd+HTYFlonFgkJ8s44d/zMPPCnOOk0kMWCApCPhiOy9A==}
    engines: {node: ^18.18.0 || ^20.9.0 || >=21.1.0}
    hasBin: true

  espree@10.1.0:
    resolution: {integrity: sha512-M1M6CpiE6ffoigIOWYO9UDP8TMUw9kqb21tf+08IgDYjCsOvCuDt4jQcZmoYxx+w7zlKw9/N0KXfto+I8/FrXA==}
    engines: {node: ^18.18.0 || ^20.9.0 || >=21.1.0}

  esprima@4.0.1:
    resolution: {integrity: sha512-eGuFFw7Upda+g4p+QHvnW0RyTX/SVeJBDM/gCtMARO0cLuT2HcEKnTPvhjV6aGeqrCB/sbNop0Kszm0jsaWU4A==}
    engines: {node: '>=4'}
    hasBin: true

  esquery@1.5.0:
    resolution: {integrity: sha512-YQLXUplAwJgCydQ78IMJywZCceoqk1oH01OERdSAJc/7U2AylwjhSCLDEtqwg811idIS/9fIU5GjG73IgjKMVg==}
    engines: {node: '>=0.10'}

  esrecurse@4.3.0:
    resolution: {integrity: sha512-KmfKL3b6G+RXvP8N1vr3Tq1kL/oCFgn2NYXEtqP8/L3pKapUA4G8cFVaoF3SU323CD4XypR/ffioHmkti6/Tag==}
    engines: {node: '>=4.0'}

  estraverse@4.3.0:
    resolution: {integrity: sha512-39nnKffWz8xN1BU/2c79n9nB9HDzo0niYUqx6xyqUnyoAnQyyWpOTdZEeiCch8BBu515t4wp9ZmgVfVhn9EBpw==}
    engines: {node: '>=4.0'}

  estraverse@5.3.0:
    resolution: {integrity: sha512-MMdARuVEQziNTeJD8DgMqmhwR11BRQ/cBP+pLtYdSTnf3MIO8fFeiINEbX36ZdNlfU/7A9f3gUw49B3oQsvwBA==}
    engines: {node: '>=4.0'}

  estree-walker@2.0.2:
    resolution: {integrity: sha512-Rfkk/Mp/DL7JVje3u18FxFujQlTNR2q6QfMSMB7AvCBx91NGj/ba3kCfza0f6dVDbw7YlRf/nDrn7pQrCCyQ/w==}

  estree-walker@3.0.3:
    resolution: {integrity: sha512-7RUKfXgSMMkzt6ZuXmqapOurLGPPfgj6l9uRZ7lRGolvk0y2yocc35LdcxKC5PQZdn2DMqioAQ2NoWcrTKmm6g==}

  esutils@2.0.3:
    resolution: {integrity: sha512-kVscqXk4OCp68SZ0dkgEKVi6/8ij300KBWTJq32P/dYeWTSwK41WyTxalN1eRmA5Z9UU/LX9D7FWSmV9SAYx6g==}
    engines: {node: '>=0.10.0'}

  event-target-shim@5.0.1:
    resolution: {integrity: sha512-i/2XbnSz/uxRCU6+NdVJgKWDTM427+MqYbkQzD321DuCQJUqOuJKIA0IM2+W2xtYHdKOmZ4dR6fExsd4SXL+WQ==}
    engines: {node: '>=6'}

  events@3.3.0:
    resolution: {integrity: sha512-mQw+2fkQbALzQ7V0MY0IqdnXNOeTtP4r0lN9z7AAawCXgqea7bDii20AYrIBrFd/Hx0M2Ocz6S111CaFkUcb0Q==}
    engines: {node: '>=0.8.x'}

  execa@5.1.1:
    resolution: {integrity: sha512-8uSpZZocAZRBAPIEINJj3Lo9HyGitllczc27Eh5YYojjMFMn8yHMDMaUHE2Jqfq05D/wucwI4JGURyXt1vchyg==}
    engines: {node: '>=10'}

  execa@8.0.1:
    resolution: {integrity: sha512-VyhnebXciFV2DESc+p6B+y0LjSm0krU4OgJN44qFAhBY0TJ+1V61tYD2+wHusZ6F9n5K+vl8k0sTy7PEfV4qpg==}
    engines: {node: '>=16.17'}

  expand-template@2.0.3:
    resolution: {integrity: sha512-XYfuKMvj4O35f/pOXLObndIRvyQ+/+6AhODh+OKWj9S9498pHHn/IMszH+gt0fBCRWMNfk1ZSp5x3AifmnI2vg==}
    engines: {node: '>=6'}

  external-editor@3.1.0:
    resolution: {integrity: sha512-hMQ4CX1p1izmuLYyZqLMO/qGNw10wSv9QDCPfzXfyFrOaCSSoRfqE1Kf1s5an66J5JZC62NewG+mK49jOCtQew==}
    engines: {node: '>=4'}

  fast-deep-equal@3.1.3:
    resolution: {integrity: sha512-f3qQ9oQy9j2AhBe/H9VC91wLmKBCCU/gDOnKNAYG5hswO7BLKj09Hc5HYNz9cGI++xlpDCIgDaitVs03ATR84Q==}

  fast-fifo@1.3.2:
    resolution: {integrity: sha512-/d9sfos4yxzpwkDkuN7k2SqFKtYNmCTzgfEpz82x34IM9/zc8KGxQoXg1liNC/izpRM/MBdt44Nmx41ZWqk+FQ==}

  fast-glob@3.3.2:
    resolution: {integrity: sha512-oX2ruAFQwf/Orj8m737Y5adxDQO0LAB7/S5MnxCdTNDd4p6BsyIVsv9JQsATbTSq8KHRpLwIHbVlUNatxd+1Ow==}
    engines: {node: '>=8.6.0'}

  fast-json-stable-stringify@2.1.0:
    resolution: {integrity: sha512-lhd/wF+Lk98HZoTCtlVraHtfh5XYijIjalXck7saUtuanSDyLMxnHhSXEDJqHxD7msR8D0uCmqlkwjCV8xvwHw==}

  fast-levenshtein@2.0.6:
    resolution: {integrity: sha512-DCXu6Ifhqcks7TZKY3Hxp3y6qphY5SJZmrWMDrKcERSOXWQdMhU9Ig/PYrzyw/ul9jOIyh0N4M0tbC5hodg8dw==}

  fast-xml-parser@4.4.0:
    resolution: {integrity: sha512-kLY3jFlwIYwBNDojclKsNAC12sfD6NwW74QB2CoNGPvtVxjliYehVunB3HYyNi+n4Tt1dAcgwYvmKF/Z18flqg==}
    hasBin: true

  fastq@1.17.1:
    resolution: {integrity: sha512-sRVD3lWVIXWg6By68ZN7vho9a1pQcN/WBFaAAsDDFzlJjvoGx0P8z7V1t72grFJfJhu3YPZBuu25f7Kaw2jN1w==}

  fecha@4.2.3:
    resolution: {integrity: sha512-OP2IUU6HeYKJi3i0z4A19kHMQoLVs4Hc+DPqqxI2h/DPZHTm/vjsfC6P0b4jCMy14XizLBqvndQ+UilD7707Jw==}

  fflate@0.8.2:
    resolution: {integrity: sha512-cPJU47OaAoCbg0pBvzsgpTPhmhqI5eJjh/JIu8tPj5q+T7iLvW/JAYUqmE7KOB4R1ZyEhzBaIQpQpardBF5z8A==}

  figures@3.2.0:
    resolution: {integrity: sha512-yaduQFRKLXYOGgEn6AZau90j3ggSOyiqXU0F9JZfeXYhNa+Jk4X+s45A2zg5jns87GAFa34BBm2kXw4XpNcbdg==}
    engines: {node: '>=8'}

  file-entry-cache@8.0.0:
    resolution: {integrity: sha512-XXTUwCvisa5oacNGRP9SfNtYBNAMi+RPwBFmblZEF7N7swHYQS6/Zfk7SRwx4D5j3CH211YNRco1DEMNVfZCnQ==}
    engines: {node: '>=16.0.0'}

  file-uri-to-path@1.0.0:
    resolution: {integrity: sha512-0Zt+s3L7Vf1biwWZ29aARiVYLx7iMGnEUl9x33fbB/j3jR81u/O2LbqK+Bm1CDSNDKVtJ/YjwY7TUd5SkeLQLw==}

  fill-range@7.0.1:
    resolution: {integrity: sha512-qOo9F+dMUmC2Lcb4BbVvnKJxTPjCm+RRpe4gDuGrzkL7mEVl/djYSu2OdQ2Pa302N4oqkSg9ir6jaLWJ2USVpQ==}
    engines: {node: '>=8'}

  find-up@5.0.0:
    resolution: {integrity: sha512-78/PXT1wlLLDgTzDs7sjq9hzz0vXD+zn+7wypEe4fXQxCmdmqfGsEPQxmiCSQI3ajFV91bVSsvNtrJRiW6nGng==}
    engines: {node: '>=10'}

  flag-icons@7.2.3:
    resolution: {integrity: sha512-X2gUdteNuqdNqob2KKTJTS+ZCvyWeLCtDz9Ty8uJP17Y4o82Y+U/Vd4JNrdwTAjagYsRznOn9DZ+E/Q52qbmqg==}

  flat-cache@4.0.1:
    resolution: {integrity: sha512-f7ccFPK3SXFHpx15UIGyRJ/FJQctuKZ0zVuN3frBo4HnK3cay9VEW0R6yPYFHC0AgqhukPzKjq22t5DmAyqGyw==}
    engines: {node: '>=16'}

  flatted@3.3.1:
    resolution: {integrity: sha512-X8cqMLLie7KsNUDSdzeN8FYK9rEt4Dt67OsG/DNGnYTSDBG4uFAJFBnUeiV+zCVAvwFy56IjM9sH51jVaEhNxw==}

  fn.name@1.1.0:
    resolution: {integrity: sha512-GRnmB5gPyJpAhTQdSZTSp9uaPSvl09KoYcMQtsB9rQoOmzs9dH6ffeccH+Z+cv6P68Hu5bC6JjRh4Ah/mHSNRw==}

  follow-redirects@1.15.6:
    resolution: {integrity: sha512-wWN62YITEaOpSK584EZXJafH1AGpO8RVgElfkuXbTOrPX4fIfOyEpW/CsiNd8JdYrAoOvafRTOEnvsO++qCqFA==}
    engines: {node: '>=4.0'}
    peerDependencies:
      debug: '*'
    peerDependenciesMeta:
      debug:
        optional: true

  for-each@0.3.3:
    resolution: {integrity: sha512-jqYfLp7mo9vIyQf8ykW2v7A+2N4QjeCeI5+Dz9XraiO1ign81wjiH7Fb9vSOWvQfNtmSa4H2RoQTrrXivdUZmw==}

  foreground-child@3.1.1:
    resolution: {integrity: sha512-TMKDUnIte6bfb5nWv7V/caI169OHgvwjb7V4WkeUvbQQdjr5rWKqHFiKWb/fcOwB+CzBT+qbWjvj+DVwRskpIg==}
    engines: {node: '>=14'}

  form-data@4.0.0:
    resolution: {integrity: sha512-ETEklSGi5t0QMZuiXoA/Q6vcnxcLQP5vdugSpuAyi6SVGi2clPPp+xgEhuMaHC+zGgn31Kd235W35f7Hykkaww==}
    engines: {node: '>= 6'}

  fs-constants@1.0.0:
    resolution: {integrity: sha512-y6OAwoSIf7FyjMIv94u+b5rdheZEjzR63GTyZJm5qh4Bi+2YgwLCcI/fPFZkL5PSixOt6ZNKm+w+Hfp/Bciwow==}

  fs-extra@10.1.0:
    resolution: {integrity: sha512-oRXApq54ETRj4eMiFzGnHWGy+zo5raudjuxN0b8H7s/RU2oW0Wvsx9O0ACRN/kRq9E8Vu/ReskGB5o3ji+FzHQ==}
    engines: {node: '>=12'}

  fs-extra@11.2.0:
    resolution: {integrity: sha512-PmDi3uwK5nFuXh7XDTlVnS17xJS7vW36is2+w3xcv8SVxiB4NyATf4ctkVY5bkSjX0Y4nbvZCq1/EjtEyr9ktw==}
    engines: {node: '>=14.14'}

  fs-minipass@2.1.0:
    resolution: {integrity: sha512-V/JgOLFCS+R6Vcq0slCuaeWEdNC3ouDlJMNIsacH2VtALiu9mV4LPrHc5cDl8k5aw6J8jwgWWpiTo5RYhmIzvg==}
    engines: {node: '>= 8'}

  fs.realpath@1.0.0:
    resolution: {integrity: sha512-OO0pH2lK6a0hZnAdau5ItzHPI6pUlvI7jMVnxUQRtw4owF2wk8lOSabtGDCTP4Ggrg2MbGnWO9X8K1t4+fGMDw==}

  fsevents@2.3.3:
    resolution: {integrity: sha512-5xoDfX+fL7faATnagmWPpbFtwh/R77WmMMqqHGS65C3vvB0YHrgF+B1YmZ3441tMj5n63k0212XNoJwzlhffQw==}
    engines: {node: ^8.16.0 || ^10.6.0 || >=11.0.0}
    os: [darwin]

  function-bind@1.1.2:
    resolution: {integrity: sha512-7XHNxH7qX9xG5mIwxkhumTox/MIRNcOgDrxWsMt2pAr23WHp6MrRlN7FBSFpCpr+oVO0F744iUgR82nJMfG2SA==}

  function.prototype.name@1.1.6:
    resolution: {integrity: sha512-Z5kx79swU5P27WEayXM1tBi5Ze/lbIyiNgU3qyXUOf9b2rgXYyF9Dy9Cx+IQv/Lc8WCG6L82zwUPpSS9hGehIg==}
    engines: {node: '>= 0.4'}

  functions-have-names@1.2.3:
    resolution: {integrity: sha512-xckBUXyTIqT97tq2x2AMb+g163b5JFysYk0x4qxNFwbfQkmNZoiRHb6sPzI9/QV33WeuvVYBUIiD4NzNIyqaRQ==}

  gauge@3.0.2:
    resolution: {integrity: sha512-+5J6MS/5XksCuXq++uFRsnUd7Ovu1XenbeuIuNRJxYWjgQbPuFhT14lAvsWfqfAmnwluf1OwMjz39HjfLPci0Q==}
    engines: {node: '>=10'}
    deprecated: This package is no longer supported.

  generate-function@2.3.1:
    resolution: {integrity: sha512-eeB5GfMNeevm/GRYq20ShmsaGcmI81kIX2K9XQx5miC8KdHaC6Jm0qQ8ZNeGOi7wYB8OsdxKs+Y2oVuTFuVwKQ==}

  gensync@1.0.0-beta.2:
    resolution: {integrity: sha512-3hN7NaskYvMDLQY55gnW3NQ+mesEAepTqlg+VEbj7zzqEMBVNhzcGYYeqFo/TlYz6eQiFcp1HcsCZO+nGgS8zg==}
    engines: {node: '>=6.9.0'}

  get-caller-file@2.0.5:
    resolution: {integrity: sha512-DyFP3BM/3YHTQOCUL/w0OZHR0lpKeGrxotcHWcqNEdnltqFwXVfhEBQ94eIo34AfQpo0rGki4cyIiftY06h2Fg==}
    engines: {node: 6.* || 8.* || >= 10.*}

  get-func-name@2.0.2:
    resolution: {integrity: sha512-8vXOvuE167CtIc3OyItco7N/dpRtBbYOsPsXCz7X/PMnlGjYjSGuZJgM1Y7mmew7BKf9BqvLX2tnOVy1BBUsxQ==}

  get-intrinsic@1.2.4:
    resolution: {integrity: sha512-5uYhsJH8VJBTv7oslg4BznJYhDoRI6waYCxMmCdnTrcCrHA/fCFKoTFz2JKKE0HdDFUF7/oQuhzumXJK7paBRQ==}
    engines: {node: '>= 0.4'}

  get-nonce@1.0.1:
    resolution: {integrity: sha512-FJhYRoDaiatfEkUK8HKlicmu/3SGFD51q3itKDGoSTysQJBnfOcxU5GxnhE1E6soB76MbT0MBtnKJuXyAx+96Q==}
    engines: {node: '>=6'}

  get-port@5.1.1:
    resolution: {integrity: sha512-g/Q1aTSDOxFpchXC4i8ZWvxA1lnPqx/JHqcpIw0/LX9T8x/GBbi6YnlN5nhaKIFkT8oFsscUKgDJYxfwfS6QsQ==}
    engines: {node: '>=8'}

  get-stream@5.2.0:
    resolution: {integrity: sha512-nBF+F1rAZVCu/p7rjzgA+Yb4lfYXrpl7a6VmJrU8wF9I1CKvP/QwPNZHnOlwbTkY6dvtFIzFMSyQXbLoTQPRpA==}
    engines: {node: '>=8'}

  get-stream@6.0.1:
    resolution: {integrity: sha512-ts6Wi+2j3jQjqi70w5AlN8DFnkSwC+MqmxEzdEALB2qXZYV3X/b1CTfgPLGJNMeAWxdPfU8FO1ms3NUfaHCPYg==}
    engines: {node: '>=10'}

  get-stream@8.0.1:
    resolution: {integrity: sha512-VaUJspBffn/LMCJVoMvSAdmscJyS1auj5Zulnn5UoYcY531UWmdwhRWkcGKnGU93m5HSXP9LP2usOryrBtQowA==}
    engines: {node: '>=16'}

  get-symbol-description@1.0.2:
    resolution: {integrity: sha512-g0QYk1dZBxGwk+Ngc+ltRH2IBp2f7zBkBMBJZCDerh6EhlhSR6+9irMCuT/09zD6qkarHUSn529sK/yL4S27mg==}
    engines: {node: '>= 0.4'}

  get-tsconfig@4.7.5:
    resolution: {integrity: sha512-ZCuZCnlqNzjb4QprAzXKdpp/gh6KTxSJuw3IBsPnV/7fV4NxC9ckB+vPTt8w7fJA0TaSD7c55BR47JD6MEDyDw==}

  get-uri@6.0.3:
    resolution: {integrity: sha512-BzUrJBS9EcUb4cFol8r4W3v1cPsSyajLSthNkz5BxbpDcHN5tIrM10E2eNvfnvBn3DaT3DUgx0OpsBKkaOpanw==}
    engines: {node: '>= 14'}

  github-from-package@0.0.0:
    resolution: {integrity: sha512-SyHy3T1v2NUXn29OsWdxmK6RwHD+vkj3v8en8AOBZ1wBQ/hCAQ5bAQTD02kW4W9tUp/3Qh6J8r9EvntiyCmOOw==}

  glob-parent@5.1.2:
    resolution: {integrity: sha512-AOIgSQCepiJYwP3ARnGx+5VnTu2HBYdzbGP45eLw1vr3zB3vZLeyed1sC9hnbcOc9/SrMyM5RPQrkGz4aS9Zow==}
    engines: {node: '>= 6'}

  glob-parent@6.0.2:
    resolution: {integrity: sha512-XxwI8EOhVQgWp6iDL+3b0r86f4d6AX6zSU55HfB4ydCEuXLXc5FcYeOu+nnGftS4TEju/11rt4KJPTMgbfmv4A==}
    engines: {node: '>=10.13.0'}

  glob-to-regexp@0.4.1:
    resolution: {integrity: sha512-lkX1HJXwyMcprw/5YUZc2s7DrpAiHB21/V+E1rHUrVNokkvB6bqMzT0VfV6/86ZNabt1k14YOIaT7nDvOX3Iiw==}

  glob@10.3.10:
    resolution: {integrity: sha512-fa46+tv1Ak0UPK1TOy/pZrIybNNt4HCv7SDzwyfiOZkvZLEbjsZkJBPtDHVshZjbecAoAGSC20MjLDG/qr679g==}
    engines: {node: '>=16 || 14 >=14.17'}
    hasBin: true

  glob@10.4.5:
    resolution: {integrity: sha512-7Bv8RF0k6xjo7d4A/PxYLbUCfb6c+Vpd2/mB2yRDlew7Jb5hEXiCD9ibfO7wpk8i4sevK6DFny9h7EYbM3/sHg==}
    hasBin: true

  glob@11.0.0:
    resolution: {integrity: sha512-9UiX/Bl6J2yaBbxKoEBRm4Cipxgok8kQYcOPEhScPwebu2I0HoQOuYdIO6S3hLuWoZgpDpwQZMzTFxgpkyT76g==}
    engines: {node: 20 || >=22}
    hasBin: true

  glob@7.2.3:
    resolution: {integrity: sha512-nFR0zLpU2YCaRxwoCJvL6UvCH2JFyFVIvwTLsIf21AuHlMskA1hhTdk+LlYJtOlYt9v6dvszD2BGRqBL+iQK9Q==}
    deprecated: Glob versions prior to v9 are no longer supported

  global@4.4.0:
    resolution: {integrity: sha512-wv/LAoHdRE3BeTGz53FAamhGlPLhlssK45usmGFThIi4XqnBmjKQ16u+RNbP7WvigRZDxUsM0J3gcQ5yicaL0w==}

  globals@11.12.0:
    resolution: {integrity: sha512-WOBp/EEGUiIsJSp7wcv/y6MO+lV9UoncWqxuFfm8eBwzWNgyfBd6Gz+IeKQ9jCmyhoH99g15M3T+QaVHFjizVA==}
    engines: {node: '>=4'}

  globals@14.0.0:
    resolution: {integrity: sha512-oahGvuMGQlPw/ivIYBjVSrWAfWLBeku5tpPE2fOPLi+WHffIWbuh2tCjhyQhTBPMf5E9jDEH4FOmTYgYwbKwtQ==}
    engines: {node: '>=18'}

  globalthis@1.0.3:
    resolution: {integrity: sha512-sFdI5LyBiNTHjRd7cGPWapiHWMOXKyuBNX/cWJ3NfzrZQVa8GI/8cofCl74AOVqq9W5kNmguTIzJ/1s2gyI9wA==}
    engines: {node: '>= 0.4'}

  globby@10.0.2:
    resolution: {integrity: sha512-7dUi7RvCoT/xast/o/dLN53oqND4yk0nsHkhRgn9w65C4PofCLOoJ39iSOg+qVDdWQPIEj+eszMHQ+aLVwwQSg==}
    engines: {node: '>=8'}

  globby@11.1.0:
    resolution: {integrity: sha512-jhIXaOzy1sb8IyocaruWSn1TjmnBVs8Ayhcy83rmxNJ8q2uWKCAj3CnJY+KpGSXCueAPc0i05kVvVKtP1t9S3g==}
    engines: {node: '>=10'}

  globrex@0.1.2:
    resolution: {integrity: sha512-uHJgbwAMwNFf5mLst7IWLNg14x1CkeqglJb/K3doi4dw6q2IvAAmM/Y81kevy83wP+Sst+nutFTYOGg3d1lsxg==}

  gopd@1.0.1:
    resolution: {integrity: sha512-d65bNlIadxvpb/A2abVdlqKqV563juRnZ1Wtk6s1sIR8uNsXR70xqIzVqxVf1eTqDunwT2MkczEeaezCKTZhwA==}

  got@11.8.6:
    resolution: {integrity: sha512-6tfZ91bOr7bOXnK7PRDCGBLa1H4U080YHNaAQ2KsMGlLEzRbk44nsZF2E1IeRc3vtJHPVbKCYgdFbaGO2ljd8g==}
    engines: {node: '>=10.19.0'}

  graceful-fs@4.2.11:
    resolution: {integrity: sha512-RbJ5/jmFcNNCcDV5o9eTnBLJ/HszWV0P73bc+Ff4nS/rJj+YaS6IGyiOL0VoBYX+l1Wrl3k63h/KrH+nhJ0XvQ==}

  gradient-string@2.0.2:
    resolution: {integrity: sha512-rEDCuqUQ4tbD78TpzsMtt5OIf0cBCSDWSJtUDaF6JsAh+k0v9r++NzxNEG87oDZx9ZwGhD8DaezR2L/yrw0Jdw==}
    engines: {node: '>=10'}

  graphemer@1.4.0:
    resolution: {integrity: sha512-EtKwoO6kxCL9WO5xipiHTZlSzBm7WLT627TqC/uVRd0HKmq8NXyebnNYxDoBi7wt8eTWrUrKXCOVaFq9x1kgag==}

  handlebars@4.7.8:
    resolution: {integrity: sha512-vafaFqs8MZkRrSX7sFVUdo3ap/eNiLnb4IakshzvP56X5Nr1iGKAIqdX6tMlm6HcNRIkr6AxO5jFEoJzzpT8aQ==}
    engines: {node: '>=0.4.7'}
    hasBin: true

  has-bigints@1.0.2:
    resolution: {integrity: sha512-tSvCKtBr9lkF0Ex0aQiP9N+OpV4zi2r/Nee5VkRDbaqv35RLYMzbwQfFSZZH0kR+Rd6302UJZ2p/bJCEoR3VoQ==}

  has-flag@3.0.0:
    resolution: {integrity: sha512-sKJf1+ceQBr4SMkvQnBDNDtf4TXpVhVGateu0t918bl30FnbE2m4vNLX+VWe/dpjlb+HugGYzW7uQXH98HPEYw==}
    engines: {node: '>=4'}

  has-flag@4.0.0:
    resolution: {integrity: sha512-EykJT/Q1KjTWctppgIAgfSO0tKVuZUjhgMr17kqTumMl6Afv3EISleU7qZUzoXDFTAHTDC4NOoG/ZxU3EvlMPQ==}
    engines: {node: '>=8'}

  has-property-descriptors@1.0.2:
    resolution: {integrity: sha512-55JNKuIW+vq4Ke1BjOTjM2YctQIvCT7GFzHwmfZPGo5wnrgkid0YQtnAleFSqumZm4az3n2BS+erby5ipJdgrg==}

  has-proto@1.0.1:
    resolution: {integrity: sha512-7qE+iP+O+bgF9clE5+UoBFzE65mlBiVj3tKCrlNQ0Ogwm0BjpT/gK4SlLYDMybDh5I3TCTKnPPa0oMG7JDYrhg==}
    engines: {node: '>= 0.4'}

  has-proto@1.0.3:
    resolution: {integrity: sha512-SJ1amZAJUiZS+PhsVLf5tGydlaVB8EdFpaSO4gmiUKUOxk8qzn5AIy4ZeJUmh22znIdk/uMAUT2pl3FxzVUH+Q==}
    engines: {node: '>= 0.4'}

  has-symbols@1.0.3:
    resolution: {integrity: sha512-l3LCuF6MgDNwTDKkdYGEihYjt5pRPbEg46rtlmnSPlUbgmB8LOIrKJbYYFBSbnPaJexMKtiPO8hmeRjRz2Td+A==}
    engines: {node: '>= 0.4'}

  has-tostringtag@1.0.2:
    resolution: {integrity: sha512-NqADB8VjPFLM2V0VvHUewwwsw0ZWBaIdgo+ieHtK3hasLz4qeCRjYcqfB6AQrBggRKppKF8L52/VqdVsO47Dlw==}
    engines: {node: '>= 0.4'}

  has-unicode@2.0.1:
    resolution: {integrity: sha512-8Rf9Y83NBReMnx0gFzA8JImQACstCYWUplepDa9xprwwtmgEZUF0h/i5xSA625zB/I37EtrswSST6OXxwaaIJQ==}

  hasown@2.0.1:
    resolution: {integrity: sha512-1/th4MHjnwncwXsIW6QMzlvYL9kG5e/CpVvLRZe4XPa8TOUNbCELqmvhDmnkNsAjwaG4+I8gJJL0JBvTTLO9qA==}
    engines: {node: '>= 0.4'}

  hasown@2.0.2:
    resolution: {integrity: sha512-0hJU9SCPvmMzIBdZFqNPXWa6dqh7WdH0cII9y+CyS8rG3nL48Bclra9HmKhVVUHyPWNH5Y7xDwAB7bfgSjkUMQ==}
    engines: {node: '>= 0.4'}

  header-case@1.0.1:
    resolution: {integrity: sha512-i0q9mkOeSuhXw6bGgiQCCBgY/jlZuV/7dZXyZ9c6LcBrqwvT8eT719E9uxE5LiZftdl+z81Ugbg/VvXV4OJOeQ==}

  html-encoding-sniffer@4.0.0:
    resolution: {integrity: sha512-Y22oTqIU4uuPgEemfz7NDJz6OeKf12Lsu+QC+s3BVpda64lTiMYCyGwg5ki4vFxkMwQdeZDl2adZoqUgdFuTgQ==}
    engines: {node: '>=18'}

  html-entities@2.5.2:
    resolution: {integrity: sha512-K//PSRMQk4FZ78Kyau+mZurHn3FH0Vwr+H36eE0rPbeYkRRi9YxceYPhuN60UwWorxyKHhqoAJl2OFKa4BVtaA==}

  html-escaper@2.0.2:
    resolution: {integrity: sha512-H2iMtd0I4Mt5eYiapRdIDjp+XzelXQ0tFE4JS7YFwFevXXMmOp9myNrUvCg0D6ws8iqkRPBfKHgbwig1SmlLfg==}

  http-cache-semantics@4.1.1:
    resolution: {integrity: sha512-er295DKPVsV82j5kw1Gjt+ADA/XYHsajl82cGNQG2eyoPkvgUhX+nDIyelzhIWbbsXP39EHcI6l5tYs2FYqYXQ==}

  http-proxy-agent@7.0.2:
    resolution: {integrity: sha512-T1gkAiYYDWYx3V5Bmyu7HcfcvL7mUrTWiM6yOfa3PIphViJ/gFPbvidQ+veqSOHci/PxBcDabeUNCzpOODJZig==}
    engines: {node: '>= 14'}

  http2-wrapper@1.0.3:
    resolution: {integrity: sha512-V+23sDMr12Wnz7iTcDeJr3O6AIxlnvT/bmaAAAP/Xda35C90p9599p0F1eHR/N1KILWSoWVAiOMFjBBXaXSMxg==}
    engines: {node: '>=10.19.0'}

  https-proxy-agent@5.0.1:
    resolution: {integrity: sha512-dFcAjpTQFgoLMzC2VwU+C/CbS7uRL0lWmxDITmqm7C+7F0Odmj6s9l6alZc6AELXhrnggM2CeWSXHGOdX2YtwA==}
    engines: {node: '>= 6'}

  https-proxy-agent@7.0.5:
    resolution: {integrity: sha512-1e4Wqeblerz+tMKPIq2EMGiiWW1dIjZOksyHWSUm1rmuvw/how9hBHZ38lAGj5ID4Ik6EdkOw7NmWPy6LAwalw==}
    engines: {node: '>= 14'}

  human-signals@2.1.0:
    resolution: {integrity: sha512-B4FFZ6q/T2jhhksgkbEW3HBvWIfDW85snkQgawt07S7J5QXTk6BkNV+0yAeZrM5QpMAdYlocGoljn0sJ/WQkFw==}
    engines: {node: '>=10.17.0'}

  human-signals@5.0.0:
    resolution: {integrity: sha512-AXcZb6vzzrFAUE61HnN4mpLqd/cSIwNQjtNWR0euPm6y0iqx3G4gOXaIDdtdDwZmhwe82LA6+zinmW4UBWVePQ==}
    engines: {node: '>=16.17.0'}

  iconv-lite@0.4.24:
    resolution: {integrity: sha512-v3MXnZAcvnywkTUEZomIActle7RXXeedOR31wwl7VlyoXO4Qi9arvSenNQWne1TcRwhCL1HwLI21bEqdpj8/rA==}
    engines: {node: '>=0.10.0'}

  iconv-lite@0.6.3:
    resolution: {integrity: sha512-4fCk79wshMdzMp2rH06qWrJE4iolqLhCUH+OiuIgU++RB0+94NlDL81atO7GX55uUKueo0txHNtvEyI6D7WdMw==}
    engines: {node: '>=0.10.0'}

  ieee754@1.2.1:
    resolution: {integrity: sha512-dcyqhDvX1C46lXZcVqCpK+FtMRQVdIMN6/Df5js2zouUsqG7I6sFxitIC+7KYK29KdXOLHdu9zL4sFnoVQnqaA==}

  ignore@5.3.1:
    resolution: {integrity: sha512-5Fytz/IraMjqpwfd34ke28PTVMjZjJG2MPn5t7OE4eUCUNf8BAa7b5WUS9/Qvr6mwOQS7Mk6vdsMno5he+T8Xw==}
    engines: {node: '>= 4'}

  immutable@4.3.5:
    resolution: {integrity: sha512-8eabxkth9gZatlwl5TBuJnCsoTADlL6ftEr7A4qgdaTsPyreilDSnUk57SO+jfKcNtxPa22U5KK6DSeAYhpBJw==}

  import-fresh@3.3.0:
    resolution: {integrity: sha512-veYYhQa+D1QBKznvhUHxb8faxlrwUnxseDAbAp457E0wLNio2bOSKnjYDhMj+YiAq61xrMGhQk9iXVk5FzgQMw==}
    engines: {node: '>=6'}

  imurmurhash@0.1.4:
    resolution: {integrity: sha512-JmXMZ6wuvDmLiHEml9ykzqO6lwFbof0GG4IkcGaENdCRDDmMVnny7s5HsIgHCbaq0w2MyPhDqkhTUgS2LU2PHA==}
    engines: {node: '>=0.8.19'}

  indent-string@4.0.0:
    resolution: {integrity: sha512-EdDDZu4A2OyIK7Lr/2zG+w5jmbuk1DVBnEwREQvBzspBJkCEbRa8GxU1lghYcaGJCnRWibjDXlq779X1/y5xwg==}
    engines: {node: '>=8'}

  individual@2.0.0:
    resolution: {integrity: sha512-pWt8hBCqJsUWI/HtcfWod7+N9SgAqyPEaF7JQjwzjn5vGrpg6aQ5qeAFQ7dx//UH4J1O+7xqew+gCeeFt6xN/g==}

  inflight@1.0.6:
    resolution: {integrity: sha512-k92I/b08q4wvFscXCLvqfsHCrjrF7yiXsQuIVvVE7N82W3+aqpzuUdBbfhWcy/FZR3/4IgflMgKLOsvPDrGCJA==}
    deprecated: This module is not supported, and leaks memory. Do not use it. Check out lru-cache if you want a good and tested way to coalesce async requests by a key value, which is much more comprehensive and powerful.

  inherits@2.0.4:
    resolution: {integrity: sha512-k/vGaX4/Yla3WzyMCvTQOXYeIHvqOKtnqBduzTHpzpQZzAskKMhZ2K+EnBiSM9zGSoIFeMpXKxa4dYeZIQqewQ==}

  ini@1.3.8:
    resolution: {integrity: sha512-JV/yugV2uzW5iMRSiZAyDtQd+nxtUnjeLt0acNdw98kKLrvuRVyB80tsREOE7yvGVgalhZ6RNXCmEHkUKBKxew==}

  inquirer@7.3.3:
    resolution: {integrity: sha512-JG3eIAj5V9CwcGvuOmoo6LB9kbAYT8HXffUl6memuszlwDC/qvFAJw49XJ5NROSFNPxp3iQg1GqkFhaY/CR0IA==}
    engines: {node: '>=8.0.0'}

  inquirer@8.2.6:
    resolution: {integrity: sha512-M1WuAmb7pn9zdFRtQYk26ZBoY043Sse0wVDdk4Bppr+JOXyQYybdtvK+l9wUibhtjdjvtoiNy8tk+EgsYIUqKg==}
    engines: {node: '>=12.0.0'}

  internal-slot@1.0.7:
    resolution: {integrity: sha512-NGnrKwXzSms2qUUih/ILZ5JBqNTSa1+ZmP6flaIp6KmSElgE9qdndzS3cqjrDovwFdmwsGsLdeFgB6suw+1e9g==}
    engines: {node: '>= 0.4'}

  international-types@0.8.1:
    resolution: {integrity: sha512-tajBCAHo4I0LIFlmQ9ZWfjMWVyRffzuvfbXCd6ssFt5u1Zw15DN0UBpVTItXdNa1ls+cpQt3Yw8+TxsfGF8JcA==}

  invariant@2.2.4:
    resolution: {integrity: sha512-phJfQVBuaJM5raOpJjSfkiD6BpbCE4Ns//LaXl6wGYtUBY83nWS6Rf9tXm2e8VaK60JEjYldbPif/A2B1C2gNA==}

  ioredis@5.4.1:
    resolution: {integrity: sha512-2YZsvl7jopIa1gaePkeMtd9rAcSjOOjPtpcLlOeusyO+XH2SK5ZcT+UCrElPP+WVIInh2TzeI4XW9ENaSLVVHA==}
    engines: {node: '>=12.22.0'}

  ip-address@9.0.5:
    resolution: {integrity: sha512-zHtQzGojZXTwZTHQqra+ETKd4Sn3vgi7uBmlPoXVWZqYvuKmtI0l/VZTjqGmJY9x88GGOaZ9+G9ES8hC4T4X8g==}
    engines: {node: '>= 12'}

  is-arguments@1.1.1:
    resolution: {integrity: sha512-8Q7EARjzEnKpt/PCD7e1cgUS0a6X8u5tdSiMqXhojOdoV9TsMsiO+9VLC5vAmO8N7/GmXn7yjR8qnA6bVAEzfA==}
    engines: {node: '>= 0.4'}

  is-array-buffer@3.0.4:
    resolution: {integrity: sha512-wcjaerHw0ydZwfhiKbXJWLDY8A7yV7KhjQOpb83hGgGfId/aQa4TOvwyzn2PuswW2gPCYEL/nEAiSVpdOj1lXw==}
    engines: {node: '>= 0.4'}

  is-arrayish@0.3.2:
    resolution: {integrity: sha512-eVRqCvVlZbuw3GrM63ovNSNAeA1K16kaR/LRY/92w0zxQ5/1YzwblUX652i4Xs9RwAGjW9d9y6X88t8OaAJfWQ==}

  is-async-function@2.0.0:
    resolution: {integrity: sha512-Y1JXKrfykRJGdlDwdKlLpLyMIiWqWvuSd17TvZk68PLAOGOoF4Xyav1z0Xhoi+gCYjZVeC5SI+hYFOfvXmGRCA==}
    engines: {node: '>= 0.4'}

  is-bigint@1.0.4:
    resolution: {integrity: sha512-zB9CruMamjym81i2JZ3UMn54PKGsQzsJeo6xvN3HJJ4CAsQNB6iRutp2To77OfCNuoxspsIhzaPoO1zyCEhFOg==}

  is-binary-path@2.1.0:
    resolution: {integrity: sha512-ZMERYes6pDydyuGidse7OsHxtbI7WVeUEozgR/g7rd0xUimYNlvZRE/K2MgZTjWy725IfelLeVcEM97mmtRGXw==}
    engines: {node: '>=8'}

  is-boolean-object@1.1.2:
    resolution: {integrity: sha512-gDYaKHJmnj4aWxyj6YHyXVpdQawtVLHU5cb+eztPGczf6cjuTdwve5ZIEfgXqH4e57An1D1AKf8CZ3kYrQRqYA==}
    engines: {node: '>= 0.4'}

  is-callable@1.2.7:
    resolution: {integrity: sha512-1BC0BVFhS/p0qtw6enp8e+8OD0UrK0oFLztSjNzhcKA3WDuJxxAPXzPuPtKkjEY9UUoEWlX/8fgKeu2S8i9JTA==}
    engines: {node: '>= 0.4'}

  is-core-module@2.13.1:
    resolution: {integrity: sha512-hHrIjvZsftOsvKSn2TRYl63zvxsgE0K+0mYMoH6gD4omR5IWB2KynivBQczo3+wF1cCkjzvptnI9Q0sPU66ilw==}

  is-data-view@1.0.1:
    resolution: {integrity: sha512-AHkaJrsUVW6wq6JS8y3JnM/GJF/9cf+k20+iDzlSaJrinEo5+7vRiteOSwBhHRiAyQATN1AmY4hwzxJKPmYf+w==}
    engines: {node: '>= 0.4'}

  is-date-object@1.0.5:
    resolution: {integrity: sha512-9YQaSxsAiSwcvS33MBk3wTCVnWK+HhF8VZR2jRxehM16QcVOdHqPn4VPHmRK4lSr38n9JriurInLcP90xsYNfQ==}
    engines: {node: '>= 0.4'}

  is-extendable@1.0.1:
    resolution: {integrity: sha512-arnXMxT1hhoKo9k1LZdmlNyJdDDfy2v0fXjFlmok4+i8ul/6WlbVge9bhM74OpNPQPMGUToDtz+KXa1PneJxOA==}
    engines: {node: '>=0.10.0'}

  is-extglob@2.1.1:
    resolution: {integrity: sha512-SbKbANkN603Vi4jEZv49LeVJMn4yGwsbzZworEoyEiutsN3nJYdbO36zfhGJ6QEDpOZIFkDtnq5JRxmvl3jsoQ==}
    engines: {node: '>=0.10.0'}

  is-finalizationregistry@1.0.2:
    resolution: {integrity: sha512-0by5vtUJs8iFQb5TYUHHPudOR+qXYIMKtiUzvLIZITZUjknFmziyBJuLhVRc+Ds0dREFlskDNJKYIdIzu/9pfw==}

  is-fullwidth-code-point@3.0.0:
    resolution: {integrity: sha512-zymm5+u+sCsSWyD9qNaejV3DFvhCKclKdizYaJUuHA83RLjb7nSuGnddCHGv0hk+KY7BMAlsWeK4Ueg6EV6XQg==}
    engines: {node: '>=8'}

  is-function@1.0.2:
    resolution: {integrity: sha512-lw7DUp0aWXYg+CBCN+JKkcE0Q2RayZnSvnZBlwgxHBQhqt5pZNVy4Ri7H9GmmXkdu7LUthszM+Tor1u/2iBcpQ==}

  is-generator-function@1.0.10:
    resolution: {integrity: sha512-jsEjy9l3yiXEQ+PsXdmBwEPcOxaXWLspKdplFUVI9vq1iZgIekeC0L167qeu86czQaxed3q/Uzuw0swL0irL8A==}
    engines: {node: '>= 0.4'}

  is-glob@4.0.3:
    resolution: {integrity: sha512-xelSayHH36ZgE7ZWhli7pW34hNbNl8Ojv5KVmkJD4hBdD3th8Tfk9vYasLM+mXWOZhFkgZfxhLSnrwRr4elSSg==}
    engines: {node: '>=0.10.0'}

  is-interactive@1.0.0:
    resolution: {integrity: sha512-2HvIEKRoqS62guEC+qBjpvRubdX910WCMuJTZ+I9yvqKU2/12eSL549HMwtabb4oupdj2sMP50k+XJfB/8JE6w==}
    engines: {node: '>=8'}

  is-lower-case@1.1.3:
    resolution: {integrity: sha512-+5A1e/WJpLLXZEDlgz4G//WYSHyQBD32qa4Jd3Lw06qQlv3fJHnp3YIHjTQSGzHMgzmVKz2ZP3rBxTHkPw/lxA==}

  is-map@2.0.2:
    resolution: {integrity: sha512-cOZFQQozTha1f4MxLFzlgKYPTyj26picdZTx82hbc/Xf4K/tZOOXSCkMvU4pKioRXGDLJRn0GM7Upe7kR721yg==}

  is-negative-zero@2.0.2:
    resolution: {integrity: sha512-dqJvarLawXsFbNDeJW7zAz8ItJ9cd28YufuuFzh0G8pNHjJMnY08Dv7sYX2uF5UpQOwieAeOExEYAWWfu7ZZUA==}
    engines: {node: '>= 0.4'}

  is-negative-zero@2.0.3:
    resolution: {integrity: sha512-5KoIu2Ngpyek75jXodFvnafB6DJgr3u8uuK0LEZJjrU19DrMD3EVERaR8sjz8CCGgpZvxPl9SuE1GMVPFHx1mw==}
    engines: {node: '>= 0.4'}

  is-number-object@1.0.7:
    resolution: {integrity: sha512-k1U0IRzLMo7ZlYIfzRu23Oh6MiIFasgpb9X76eqfFZAqwH44UI4KTBvBYIZ1dSL9ZzChTB9ShHfLkR4pdW5krQ==}
    engines: {node: '>= 0.4'}

  is-number@7.0.0:
    resolution: {integrity: sha512-41Cifkg6e8TylSpdtTpeLVMqvSBEVzTttHvERD741+pnZ8ANv0004MRL43QKPDlK9cGvNp6NZWZUBlbGXYxxng==}
    engines: {node: '>=0.12.0'}

  is-path-cwd@2.2.0:
    resolution: {integrity: sha512-w942bTcih8fdJPJmQHFzkS76NEP8Kzzvmw92cXsazb8intwLqPibPPdXf4ANdKV3rYMuuQYGIWtvz9JilB3NFQ==}
    engines: {node: '>=6'}

  is-path-inside@3.0.3:
    resolution: {integrity: sha512-Fd4gABb+ycGAmKou8eMftCupSir5lRxqf4aD/vd0cD2qc4HL07OjCeuHMr8Ro4CoMaeCKDB0/ECBOVWjTwUvPQ==}
    engines: {node: '>=8'}

  is-plain-object@2.0.4:
    resolution: {integrity: sha512-h5PpgXkWitc38BBMYawTYMWJHFZJVnBquFE57xFpjB8pJFiF6gZ+bU+WyI/yqXiFR5mdLsgYNaPe8uao6Uv9Og==}
    engines: {node: '>=0.10.0'}

  is-potential-custom-element-name@1.0.1:
    resolution: {integrity: sha512-bCYeRA2rVibKZd+s2625gGnGF/t7DSqDs4dP7CrLA1m7jKWz6pps0LpYLJN8Q64HtmPKJ1hrN3nzPNKFEKOUiQ==}

  is-property@1.0.2:
    resolution: {integrity: sha512-Ks/IoX00TtClbGQr4TWXemAnktAQvYB7HzcCxDGqEZU6oCmb2INHuOoKxbtR+HFkmYWBKv/dOZtGRiAjDhj92g==}

  is-regex@1.1.4:
    resolution: {integrity: sha512-kvRdxDsxZjhzUX07ZnLydzS1TU/TJlTUHHY4YLL87e37oUA49DfkLqgy+VjFocowy29cKvcSiu+kIv728jTTVg==}
    engines: {node: '>= 0.4'}

  is-set@2.0.2:
    resolution: {integrity: sha512-+2cnTEZeY5z/iXGbLhPrOAaK/Mau5k5eXq9j14CpRTftq0pAJu2MwVRSZhyZWBzx3o6X795Lz6Bpb6R0GKf37g==}

  is-shared-array-buffer@1.0.2:
    resolution: {integrity: sha512-sqN2UDu1/0y6uvXyStCOzyhAjCSlHceFoMKJW8W9EU9cvic/QdsZ0kEU93HEy3IUEFZIiH/3w+AH/UQbPHNdhA==}

  is-shared-array-buffer@1.0.3:
    resolution: {integrity: sha512-nA2hv5XIhLR3uVzDDfCIknerhx8XUKnstuOERPNNIinXG7v9u+ohXF67vxm4TPTEPU6lm61ZkwP3c9PCB97rhg==}
    engines: {node: '>= 0.4'}

  is-stream@2.0.1:
    resolution: {integrity: sha512-hFoiJiTl63nn+kstHGBtewWSKnQLpyb155KHheA1l39uvtO9nWIop1p3udqPcUd/xbF1VLMO4n7OI6p7RbngDg==}
    engines: {node: '>=8'}

  is-stream@3.0.0:
    resolution: {integrity: sha512-LnQR4bZ9IADDRSkvpqMGvt/tEJWclzklNgSw48V5EAaAeDd6qGvN8ei6k5p0tvxSR171VmGyHuTiAOfxAbr8kA==}
    engines: {node: ^12.20.0 || ^14.13.1 || >=16.0.0}

  is-string@1.0.7:
    resolution: {integrity: sha512-tE2UXzivje6ofPW7l23cjDOMa09gb7xlAqG6jG5ej6uPV32TlWP3NKPigtaGeHNu9fohccRYvIiZMfOOnOYUtg==}
    engines: {node: '>= 0.4'}

  is-symbol@1.0.4:
    resolution: {integrity: sha512-C/CPBqKWnvdcxqIARxyOh4v1UUEOCHpgDa0WYgpKDFMszcrPcffg5uhwSgPCLD2WWxmq6isisz87tzT01tuGhg==}
    engines: {node: '>= 0.4'}

  is-typed-array@1.1.13:
    resolution: {integrity: sha512-uZ25/bUAlUY5fR4OKT4rZQEBrzQWYV9ZJYGGsUmEJ6thodVJ1HX64ePQ6Z0qPWP+m+Uq6e9UugrE38jeYsDSMw==}
    engines: {node: '>= 0.4'}

  is-unicode-supported@0.1.0:
    resolution: {integrity: sha512-knxG2q4UC3u8stRGyAVJCOdxFmv5DZiRcdlIaAQXAbSfJya+OhopNotLQrstBhququ4ZpuKbDc/8S6mgXgPFPw==}
    engines: {node: '>=10'}

  is-upper-case@1.1.2:
    resolution: {integrity: sha512-GQYSJMgfeAmVwh9ixyk888l7OIhNAGKtY6QA+IrWlu9MDTCaXmeozOZ2S9Knj7bQwBO/H6J2kb+pbyTUiMNbsw==}

  is-weakmap@2.0.1:
    resolution: {integrity: sha512-NSBR4kH5oVj1Uwvv970ruUkCV7O1mzgVFO4/rev2cLRda9Tm9HrL70ZPut4rOHgY0FNrUu9BCbXA2sdQ+x0chA==}

  is-weakref@1.0.2:
    resolution: {integrity: sha512-qctsuLZmIQ0+vSSMfoVvyFe2+GSEvnmZ2ezTup1SBse9+twCCeial6EEi3Nc2KFcf6+qz2FBPnjXsk8xhKSaPQ==}

  is-weakset@2.0.2:
    resolution: {integrity: sha512-t2yVvttHkQktwnNNmBQ98AhENLdPUTDTE21uPqAQ0ARwQfGeQKRVS0NNurH7bTf7RrvcVn1OOge45CnBeHCSmg==}

  is-what@4.1.16:
    resolution: {integrity: sha512-ZhMwEosbFJkA0YhFnNDgTM4ZxDRsS6HqTo7qsZM08fehyRYIYa0yHu5R6mgo1n/8MgaPBXiPimPD77baVFYg+A==}
    engines: {node: '>=12.13'}

  isarray@1.0.0:
    resolution: {integrity: sha512-VLghIWNM6ELQzo7zwmcg0NmTVyWKYjvIeM83yjp0wRDTmUnrM678fQbcKBo6n2CJEF0szoG//ytg+TKla89ALQ==}

  isarray@2.0.5:
    resolution: {integrity: sha512-xHjhDr3cNBK0BzdUJSPXZntQUx/mwMS5Rw4A7lPJ90XGAO6ISP/ePDNuo0vhqOZU+UD5JoodwCAAoZQd3FeAKw==}

  isbinaryfile@4.0.10:
    resolution: {integrity: sha512-iHrqe5shvBUcFbmZq9zOQHBoeOhZJu6RQGrDpBgenUm/Am+F3JM2MgQj+rK3Z601fzrL5gLZWtAPH2OBaSVcyw==}
    engines: {node: '>= 8.0.0'}

  isexe@2.0.0:
    resolution: {integrity: sha512-RHxMLp9lnKHGHRng9QFhRCMbYAcVpn69smSGcq3f36xjgVVWThj4qqLbTLlq7Ssj8B+fIQ1EuCEGI2lKsyQeIw==}

  isobject@3.0.1:
    resolution: {integrity: sha512-WhB9zCku7EGTj/HQQRz5aUQEUeoQZH2bWcltRErOpymJ4boYE6wL9Tbr23krRPSZ+C5zqNSrSw+Cc7sZZ4b7vg==}
    engines: {node: '>=0.10.0'}

  istanbul-lib-coverage@3.2.2:
    resolution: {integrity: sha512-O8dpsF+r0WV/8MNRKfnmrtCWhuKjxrq2w+jpzBL5UZKTi2LeVWnWOmWRxFlesJONmc+wLAGvKQZEOanko0LFTg==}
    engines: {node: '>=8'}

  istanbul-lib-report@3.0.1:
    resolution: {integrity: sha512-GCfE1mtsHGOELCU8e/Z7YWzpmybrx/+dSTfLrvY8qRmaY6zXTKWn6WQIjaAFw069icm6GVMNkgu0NzI4iPZUNw==}
    engines: {node: '>=10'}

  istanbul-lib-source-maps@5.0.6:
    resolution: {integrity: sha512-yg2d+Em4KizZC5niWhQaIomgf5WlL4vOOjZ5xGCmF8SnPE/mDWWXgvRExdcpCgh9lLRRa1/fSYp2ymmbJ1pI+A==}
    engines: {node: '>=10'}

  istanbul-reports@3.1.7:
    resolution: {integrity: sha512-BewmUXImeuRk2YY0PVbxgKAysvhRPUQE0h5QRM++nVWyubKGV0l8qQ5op8+B2DOmwSe63Jivj0BjkPQVf8fP5g==}
    engines: {node: '>=8'}

  iterator.prototype@1.1.2:
    resolution: {integrity: sha512-DR33HMMr8EzwuRL8Y9D3u2BMj8+RqSE850jfGu59kS7tbmPLzGkZmVSfyCFSDxuZiEY6Rzt3T2NA/qU+NwVj1w==}

  jackspeak@2.3.6:
    resolution: {integrity: sha512-N3yCS/NegsOBokc8GAdM8UcmfsKiSS8cipheD/nivzr700H+nsMOxJjQnvwOcRYVuFkdH0wGUvW2WbXGmrZGbQ==}
    engines: {node: '>=14'}

  jackspeak@3.1.2:
    resolution: {integrity: sha512-kWmLKn2tRtfYMF/BakihVVRzBKOxz4gJMiL2Rj91WnAB5TPZumSH99R/Yf1qE1u4uRimvCSJfm6hnxohXeEXjQ==}
    engines: {node: '>=14'}

  jackspeak@4.0.1:
    resolution: {integrity: sha512-cub8rahkh0Q/bw1+GxP7aeSe29hHHn2V4m29nnDlvCdlgU+3UGxkZp7Z53jLUdpX3jdTO0nJZUDl3xvbWc2Xog==}
    engines: {node: 20 || >=22}

  jest-worker@27.5.1:
    resolution: {integrity: sha512-7vuh85V5cdDofPyxn58nrPjBktZo0u9x1g8WtjQol+jZDaE+fhN+cIvTj11GndBnMnyfrUOG1sZQxCdjKh+DKg==}
    engines: {node: '>= 10.13.0'}

  jose@5.2.2:
    resolution: {integrity: sha512-/WByRr4jDcsKlvMd1dRJnPfS1GVO3WuKyaurJ/vvXcOaUQO8rnNObCQMlv/5uCceVQIq5Q4WLF44ohsdiTohdg==}

  jotai@2.9.1:
    resolution: {integrity: sha512-t4Q7FIqQB3N/1art4OcqdlEtPmQ2h4DNIzTFhvt06WE0kCpQ1QoG+1A1IGTaQBi2KdDRsnywj+ojmHHKgw6PDA==}
    engines: {node: '>=12.20.0'}
    peerDependencies:
      '@types/react': '>=17.0.0'
      react: '>=17.0.0'
    peerDependenciesMeta:
      '@types/react':
        optional: true
      react:
        optional: true

  js-tokens@4.0.0:
    resolution: {integrity: sha512-RdJUflcE3cUzKiMqQgsCu06FPu9UdIJO0beYbPhHN4k6apgJtifcoCtT9bcxOpYBtpD2kCM6Sbzg4CausW/PKQ==}

  js-yaml@4.1.0:
    resolution: {integrity: sha512-wpxZs9NoxZaJESJGIZTyDEaYpl0FKSA+FB9aJiyemKhMwkxQg63h4T1KJgUGHpTqPDNRcmmYLugrRjJlBtWvRA==}
    hasBin: true

  jsbn@1.1.0:
    resolution: {integrity: sha512-4bYVV3aAMtDTTu4+xsDYa6sy9GyJ69/amsu9sYF2zqjiEoZA5xJi3BrfX3uY+/IekIu7MwdObdbDWpoZdBv3/A==}

  jsdom@24.1.1:
    resolution: {integrity: sha512-5O1wWV99Jhq4DV7rCLIoZ/UIhyQeDR7wHVyZAHAshbrvZsLs+Xzz7gtwnlJTJDjleiTKh54F4dXrX70vJQTyJQ==}
    engines: {node: '>=18'}
    peerDependencies:
      canvas: ^2.11.2
    peerDependenciesMeta:
      canvas:
        optional: true

  jsesc@2.5.2:
    resolution: {integrity: sha512-OYu7XEzjkCQ3C5Ps3QIZsQfNpqoJyZZA99wd9aWd05NCtC5pWOkShK2mkL6HXQR6/Cy2lbNdPlZBpuQHXE63gA==}
    engines: {node: '>=4'}
    hasBin: true

  json-buffer@3.0.1:
    resolution: {integrity: sha512-4bV5BfR2mqfQTJm+V5tPPdf+ZpuhiIvTuAB5g8kcrXOZpTT/QwwVRWBywX1ozr6lEuPdbHxwaJlm9G6mI2sfSQ==}

  json-parse-even-better-errors@2.3.1:
    resolution: {integrity: sha512-xyFwyhro/JEof6Ghe2iz2NcXoj2sloNsWr/XsERDK/oiPCfaNhl5ONfp+jQdAZRQQ0IJWNzH9zIZF7li91kh2w==}

  json-schema-traverse@0.4.1:
    resolution: {integrity: sha512-xbbCH5dCYU5T8LcEhhuh7HJ88HXuW3qsI3Y0zOZFKfZEHcpWiHU/Jxzk629Brsab/mMiHQti9wMP+845RPe3Vg==}

  json-stable-stringify-without-jsonify@1.0.1:
    resolution: {integrity: sha512-Bdboy+l7tA3OGW6FjyFHWkP5LuByj1Tk33Ljyq0axyzdk9//JSi2u3fP1QSmd1KNwq6VOKYGlAu87CisVir6Pw==}

  json5@1.0.2:
    resolution: {integrity: sha512-g1MWMLBiz8FKi1e4w0UyVL3w+iJceWAFBAaBnnGKOpNa5f8TLktkbre1+s6oICydWAm+HRUGTmI+//xv2hvXYA==}
    hasBin: true

  json5@2.2.3:
    resolution: {integrity: sha512-XmOWe7eyHYH14cLdVPoyg+GOH3rYX++KpzrylJwSW98t3Nk+U8XOl8FWKOgwtzdb8lXGf6zYwDUzeHMWfxasyg==}
    engines: {node: '>=6'}
    hasBin: true

  jsonfile@6.1.0:
    resolution: {integrity: sha512-5dgndWOriYSm5cnYaJNhalLNDKOqFwyDB/rr1E9ZsGciGvKPs8R2xYGCacuf3z6K1YKDz182fd+fY3cn3pMqXQ==}

  jsx-ast-utils@3.3.5:
    resolution: {integrity: sha512-ZZow9HBI5O6EPgSJLUb8n2NKgmVWTwCvHGwFuJlMjvLFqlGG6pjirPhtdsseaLZjSibD8eegzmYpUZwoIlj2cQ==}
    engines: {node: '>=4.0'}

  keygrip@1.1.0:
    resolution: {integrity: sha512-iYSchDJ+liQ8iwbSI2QqsQOvqv58eJCEanyJPJi+Khyu8smkcKSFUCbPwzFcL7YVtZ6eONjqRX/38caJ7QjRAQ==}
    engines: {node: '>= 0.6'}

  keyv@4.5.4:
    resolution: {integrity: sha512-oxVHkHR/EJf2CNXnWxRLW6mg7JyCCUcG0DtEGmL2ctUo1PNTin1PUil+r/+4r5MpVgC/fn1kjsx7mjSujKqIpw==}

  klona@2.0.6:
    resolution: {integrity: sha512-dhG34DXATL5hSxJbIexCft8FChFXtmskoZYnoPWjXQuebWYCNkVeV3KkGegCK9CP1oswI/vQibS2GY7Em/sJJA==}
    engines: {node: '>= 8'}

  kuler@2.0.0:
    resolution: {integrity: sha512-Xq9nH7KlWZmXAtodXDDRE7vs6DU1gTU8zYDHDiWLSip45Egwq3plLHzPn27NgvzL2r1LMPC1vdqh98sQxtqj4A==}

  language-subtag-registry@0.3.22:
    resolution: {integrity: sha512-tN0MCzyWnoz/4nHS6uxdlFWoUZT7ABptwKPQ52Ea7URk6vll88bWBVhodtnlfEuCcKWNGoc+uGbw1cwa9IKh/w==}

  language-tags@1.0.9:
    resolution: {integrity: sha512-MbjN408fEndfiQXbFQ1vnd+1NoLDsnQW41410oQBXiyXDMYH5z505juWa4KUE1LqxRC7DgOgZDbKLxHIwm27hA==}
    engines: {node: '>=0.10'}

  lazystream@1.0.1:
    resolution: {integrity: sha512-b94GiNHQNy6JNTrt5w6zNyffMrNkXZb3KTkCZJb2V1xaEGCk093vkZ2jk3tpaeP33/OiXC+WvK9AxUebnf5nbw==}
    engines: {node: '>= 0.6.3'}

  ldapts@7.1.0:
    resolution: {integrity: sha512-EGHJC1L9xFd9Qxevkq4hTi4I8KQ9Eh3F8Uzv7m1dviu5D8Ryq2Q4a52ddb49bDOv40UZuc37tuV94YPf+Ub/1g==}
    engines: {node: '>=18'}

  levn@0.4.1:
    resolution: {integrity: sha512-+bT2uH4E5LGE7h/n3evcS/sQlJXCpIp6ym8OWJ5eV6+67Dsql/LaaT7qJBAt2rzfoa/5QBGBhxDix1dMt2kQKQ==}
    engines: {node: '>= 0.8.0'}

  linkify-it@5.0.0:
    resolution: {integrity: sha512-5aHCbzQRADcdP+ATqnDuhhJ/MRIqDkZX5pyjFHRRysS8vZ5AbqGEoFIb6pYHPZ+L/OC2Lc+xT8uHVVR5CAK/wQ==}

  linkifyjs@4.1.3:
    resolution: {integrity: sha512-auMesunaJ8yfkHvK4gfg1K0SaKX/6Wn9g2Aac/NwX+l5VdmFZzo/hdPGxEOETj+ryRa4/fiOPjeeKURSAJx1sg==}

  loader-runner@4.3.0:
    resolution: {integrity: sha512-3R/1M+yS3j5ou80Me59j7F9IMs4PXs3VqRrm0TU3AbKPxlmpoY1TNscJV/oGJXo8qCatFGTfDbY6W6ipGOYXfg==}
    engines: {node: '>=6.11.5'}

  loader-utils@2.0.4:
    resolution: {integrity: sha512-xXqpXoINfFhgua9xiqD8fPFHgkoq1mmmpE92WlDbm9rNRd/EbRb+Gqf908T2DMfuHjjJlksiK2RbHVOdD/MqSw==}
    engines: {node: '>=8.9.0'}

  locate-path@6.0.0:
    resolution: {integrity: sha512-iPZK6eYjbxRu3uB4/WZ3EsEIMJFMqAoopl3R+zuq0UjcAm/MO6KCweDgPfP3elTztoKP3KtnVHxTn2NHBSDVUw==}
    engines: {node: '>=10'}

  lodash.defaults@4.2.0:
    resolution: {integrity: sha512-qjxPLHd3r5DnsdGacqOMU6pb/avJzdh9tFX2ymgoZE27BmjXrNy/y4LoaiTeAb+O3gL8AfpJGtqfX/ae2leYYQ==}

  lodash.get@4.4.2:
    resolution: {integrity: sha512-z+Uw/vLuy6gQe8cfaFWD7p0wVv8fJl3mbzXh33RS+0oW2wvUqiRXiQ69gLWSLpgB5/6sU+r6BlQR0MBILadqTQ==}

  lodash.isarguments@3.1.0:
    resolution: {integrity: sha512-chi4NHZlZqZD18a0imDHnZPrDeBbTtVN7GXMwuGdRH9qotxAjYs3aVLKc7zNOG9eddR5Ksd8rvFEBc9SsggPpg==}

  lodash.merge@4.6.2:
    resolution: {integrity: sha512-0KpjqXRVvrYyCsX1swR/XTK0va6VQkQM6MNo7PqW77ByjAhoARA8EfrP1N4+KlKj8YS0ZUCtRT/YUuhyYDujIQ==}

  lodash@4.17.21:
    resolution: {integrity: sha512-v2kDEe57lecTulaDIuNTPy3Ry4gLGJ6Z1O3vE1krgXZNrsQ+LFTGHVxVjcXPs17LhbZVGedAJv8XZ1tvj5FvSg==}

  log-symbols@3.0.0:
    resolution: {integrity: sha512-dSkNGuI7iG3mfvDzUuYZyvk5dD9ocYCYzNU6CYDE6+Xqd+gwme6Z00NS3dUh8mq/73HaEtT7m6W+yUPtU6BZnQ==}
    engines: {node: '>=8'}

  log-symbols@4.1.0:
    resolution: {integrity: sha512-8XPvpAA8uyhfteu8pIvQxpJZ7SYYdpUivZpGy6sFsBuKRY/7rQGavedeB8aK+Zkyq6upMFVL/9AW6vOYzfRyLg==}
    engines: {node: '>=10'}

  logform@2.6.0:
    resolution: {integrity: sha512-1ulHeNPp6k/LD8H91o7VYFBng5i1BDE7HoKxVbZiGFidS1Rj65qcywLxX+pVfAPoQJEjRdvKcusKwOupHCVOVQ==}
    engines: {node: '>= 12.0.0'}

  long@5.2.3:
    resolution: {integrity: sha512-lcHwpNoggQTObv5apGNCTdJrO69eHOZMi4BNC+rTLER8iHAqGrUVeLh/irVIM7zTw2bOXA8T6uNPeujwOLg/2Q==}

  loose-envify@1.4.0:
    resolution: {integrity: sha512-lyuxPGr/Wfhrlem2CL/UcnUc1zcqKAImBDzukY7Y5F/yQiNdko6+fRLevlw1HgMySw7f611UIY408EtxRSoK3Q==}
    hasBin: true

  loupe@3.1.1:
    resolution: {integrity: sha512-edNu/8D5MKVfGVFRhFf8aAxiTM6Wumfz5XsaatSxlD3w4R1d/WEKUTydCdPGbl9K7QG/Ca3GnDV2sIKIpXRQcw==}

  lower-case-first@1.0.2:
    resolution: {integrity: sha512-UuxaYakO7XeONbKrZf5FEgkantPf5DUqDayzP5VXZrtRPdH86s4kN47I8B3TW10S4QKiE3ziHNf3kRN//okHjA==}

  lower-case@1.1.4:
    resolution: {integrity: sha512-2Fgx1Ycm599x+WGpIYwJOvsjmXFzTSc34IwDWALRA/8AopUKAVPwfJ+h5+f85BCp0PWmmJcWzEpxOpoXycMpdA==}

  lowercase-keys@2.0.0:
    resolution: {integrity: sha512-tqNXrS78oMOE73NMxK4EMLQsQowWf8jKooH9g7xPavRT706R6bkQJ6DY2Te7QukaZsulxa30wQ7bk0pm4XiHmA==}
    engines: {node: '>=8'}

  lru-cache@10.2.0:
    resolution: {integrity: sha512-2bIM8x+VAf6JT4bKAljS1qUWgMsqZRPGJS6FSahIMPVvctcNhyVp7AJu7quxOW9jwkryBReKZY5tY5JYv2n/7Q==}
    engines: {node: 14 || >=16.14}

  lru-cache@11.0.0:
    resolution: {integrity: sha512-Qv32eSV1RSCfhY3fpPE2GNZ8jgM9X7rdAfemLWqTUxwiyIC4jJ6Sy0fZ8H+oLWevO6i4/bizg7c8d8i6bxrzbA==}
    engines: {node: 20 || >=22}

  lru-cache@5.1.1:
    resolution: {integrity: sha512-KpNARQA3Iwv+jTA0utUVVbrh+Jlrr1Fv0e56GGzAFOXN7dk/FviaDW8LHmK52DlcH4WP2n6gI8vN1aesBFgo9w==}

  lru-cache@6.0.0:
    resolution: {integrity: sha512-Jo6dJ04CmSjuznwJSS3pUeWmd/H0ffTlkXXgwZi+eq1UCmqQwCh+eLsYOYCwY991i2Fah4h1BEMCx4qThGbsiA==}
    engines: {node: '>=10'}

  lru-cache@7.18.3:
    resolution: {integrity: sha512-jumlc0BIUrS3qJGgIkWZsyfAM7NCWiBcCDhnd+3NNM5KbBmLTgHVfWBcg6W+rLUsIpzpERPsvwUP7CckAQSOoA==}
    engines: {node: '>=12'}

  lru-cache@8.0.5:
    resolution: {integrity: sha512-MhWWlVnuab1RG5/zMRRcVGXZLCXrZTgfwMikgzCegsPnG62yDQo5JnqKkrK4jO5iKqDAZGItAqN5CtKBCBWRUA==}
    engines: {node: '>=16.14'}

  m3u8-parser@7.1.0:
    resolution: {integrity: sha512-7N+pk79EH4oLKPEYdgRXgAsKDyA/VCo0qCHlUwacttQA0WqsjZQYmNfywMvjlY9MpEBVZEt0jKFd73Kv15EBYQ==}

  magic-string@0.30.10:
    resolution: {integrity: sha512-iIRwTIf0QKV3UAnYK4PU8uiEc4SRh5jX0mwpIwETPpHdhVM4f53RSwS/vXvN1JhGX+Cs7B8qIq3d6AH49O5fAQ==}

  magicast@0.3.4:
    resolution: {integrity: sha512-TyDF/Pn36bBji9rWKHlZe+PZb6Mx5V8IHCSxk7X4aljM4e/vyDvZZYwHewdVaqiA0nb3ghfHU/6AUpDxWoER2Q==}

  make-dir@3.1.0:
    resolution: {integrity: sha512-g3FeP20LNwhALb/6Cz6Dd4F2ngze0jz7tbzrD2wAV+o9FeNHe4rL+yK2md0J/fiSf1sa1ADhXqi5+oVwOM/eGw==}
    engines: {node: '>=8'}

  make-dir@4.0.0:
    resolution: {integrity: sha512-hXdUTZYIVOt1Ex//jAQi+wTZZpUpwBj/0QsOzqegb3rGMMeJiSEu5xLHnYfBrRV4RH2+OCSOO95Is/7x1WJ4bw==}
    engines: {node: '>=10'}

  make-error@1.3.6:
    resolution: {integrity: sha512-s8UhlNe7vPKomQhC1qFelMokr/Sc3AgNbso3n74mVPA5LTZwkB9NlXf4XPamLxJE8h0gh73rM94xvwRT2CVInw==}

  mantine-react-table@2.0.0-beta.6:
    resolution: {integrity: sha512-eaHdVjJWFLIAGS0PwdMisvs1U9IUanEzL+vm1+YcoDtUNFVGms1jw7neK43YH+CmA2YsFLfwRqHrtFnfI12Rag==}
    engines: {node: '>=16'}
    peerDependencies:
      '@mantine/core': ^7.9
      '@mantine/dates': ^7.9
      '@mantine/hooks': ^7.9
      '@tabler/icons-react': '>=2.23.0'
      clsx: '>=2'
      dayjs: '>=1.11'
      react: '>=18.0'
      react-dom: '>=18.0'

  markdown-it@14.0.0:
    resolution: {integrity: sha512-seFjF0FIcPt4P9U39Bq1JYblX0KZCjDLFFQPHpL5AzHpqPEKtosxmdq/LTVZnjfH7tjt9BxStm+wXcDBNuYmzw==}
    hasBin: true

  mdurl@2.0.0:
    resolution: {integrity: sha512-Lf+9+2r+Tdp5wXDXC4PcIBjTDtq4UKjCPMQhKIuzpJNW0b96kVqSwW0bT7FhRSfmAiFYgP+SCRvdrDozfh0U5w==}

  merge-stream@2.0.0:
    resolution: {integrity: sha512-abv/qOcuPfk3URPfDzmZU1LKmuw8kT+0nIHvKrKgFrwifol/doWcdA4ZqsWQ8ENrFKkd67Mfpo/LovbIUsbt3w==}

  merge2@1.4.1:
    resolution: {integrity: sha512-8q7VEgMJW4J8tcfVPy8g09NcQwZdbwFEqhe/WZkoIzjn/3TGDwtOCYtXGxA3O8tPzpczCCDgv+P2P5y00ZJOOg==}
    engines: {node: '>= 8'}

  micromatch@4.0.5:
    resolution: {integrity: sha512-DMy+ERcEW2q8Z2Po+WNXuw3c5YaUSFjAO5GsJqfEl7UjvtIuFKO6ZrKvcItdy98dwFI2N1tg3zNIdKaQT+aNdA==}
    engines: {node: '>=8.6'}

  mime-db@1.52.0:
    resolution: {integrity: sha512-sPU4uV7dYlvtWJxwwxHD0PuihVNiE7TyAbQ5SWxDCB9mUYvOgroQOwYQQOKPJ8CIbE+1ETVlOoK1UC2nU3gYvg==}
    engines: {node: '>= 0.6'}

  mime-types@2.1.35:
    resolution: {integrity: sha512-ZDY+bPm5zTTF+YpCrAU9nK0UgICYPT0QtT1NZWFv4s++TNkcgVaT0g6+4R2uI4MjQjzysHB1zxuWL50hzaeXiw==}
    engines: {node: '>= 0.6'}

  mimic-fn@2.1.0:
    resolution: {integrity: sha512-OqbOk5oEQeAZ8WXWydlu9HJjz9WVdEIvamMCcXmuqUYjTknH/sqsWvhQ3vgwKFRR1HpjvNBKQ37nbJgYzGqGcg==}
    engines: {node: '>=6'}

  mimic-fn@4.0.0:
    resolution: {integrity: sha512-vqiC06CuhBTUdZH+RYl8sFrL096vA45Ok5ISO6sE/Mr1jRbGH4Csnhi8f3wKVl7x8mO4Au7Ir9D3Oyv1VYMFJw==}
    engines: {node: '>=12'}

  mimic-response@1.0.1:
    resolution: {integrity: sha512-j5EctnkH7amfV/q5Hgmoal1g2QHFJRraOtmx0JpIqkxhBhI/lJSl1nMpQ45hVarwNETOoWEimndZ4QK0RHxuxQ==}
    engines: {node: '>=4'}

  mimic-response@3.1.0:
    resolution: {integrity: sha512-z0yWI+4FDrrweS8Zmt4Ej5HdJmky15+L2e6Wgn3+iK5fWzb6T3fhNFq2+MeTRb064c6Wr4N/wv0DzQTjNzHNGQ==}
    engines: {node: '>=10'}

  min-document@2.19.0:
    resolution: {integrity: sha512-9Wy1B3m3f66bPPmU5hdA4DR4PB2OfDU/+GS3yAB7IQozE3tqXaVv2zOjgla7MEGSRv95+ILmOuvhLkOK6wJtCQ==}

  minimatch@10.0.1:
    resolution: {integrity: sha512-ethXTt3SGGR+95gudmqJ1eNhRO7eGEGIgYA9vnPatK4/etz2MEVDno5GMCibdMTuBMyElzIlgxMna3K94XDIDQ==}
    engines: {node: 20 || >=22}

  minimatch@3.1.2:
    resolution: {integrity: sha512-J7p63hRiAjw1NDEww1W7i37+ByIrOWO5XQQAzZ3VOcL0PNybwpfmV/N05zFAzwQ9USyEcX6t3UO+K5aqBQOIHw==}

  minimatch@5.1.6:
    resolution: {integrity: sha512-lKwV/1brpG6mBUFHtb7NUmtABCb2WZZmm2wNiOA5hAb8VdCS4B3dtMWyvcoViccwAW/COERjXLt0zP1zXUN26g==}
    engines: {node: '>=10'}

  minimatch@9.0.4:
    resolution: {integrity: sha512-KqWh+VchfxcMNRAJjj2tnsSJdNbHsVgnkBhTNrW7AjVo6OvLtxw8zfT9oLw1JSohlFzJ8jCoTgaoXvJ+kHt6fw==}
    engines: {node: '>=16 || 14 >=14.17'}

  minimist@1.2.8:
    resolution: {integrity: sha512-2yyAR8qBkN3YuheJanUpWC5U3bb5osDywNB8RzDVlDwDHbocAJveqqj1u8+SVD7jkWT4yvsHCpWqqWqAxb0zCA==}

  minipass@3.3.6:
    resolution: {integrity: sha512-DxiNidxSEK+tHG6zOIklvNOwm3hvCrbUrdtzY74U6HKTJxvIDfOUL5W5P2Ghd3DTkhhKPYGqeNUIh5qcM4YBfw==}
    engines: {node: '>=8'}

  minipass@5.0.0:
    resolution: {integrity: sha512-3FnjYuehv9k6ovOEbyOswadCDPX1piCfhV8ncmYtHOjuPwylVWsghTLo7rabjC3Rx5xD4HDx8Wm1xnMF7S5qFQ==}
    engines: {node: '>=8'}

  minipass@7.1.2:
    resolution: {integrity: sha512-qOOzS1cBTWYF4BH8fVePDBOO9iptMnGUEZwNc/cMWnTV2nVLZ7VoNWEPHkYczZA0pdoA7dl6e7FL659nX9S2aw==}
    engines: {node: '>=16 || 14 >=14.17'}

  minizlib@2.1.2:
    resolution: {integrity: sha512-bAxsR8BVfj60DWXHE3u30oHzfl4G7khkSuPW+qvpd7jFRHm7dLxOjUk1EHACJ/hxLY8phGJ0YhYHZo7jil7Qdg==}
    engines: {node: '>= 8'}

  mkdirp-classic@0.5.3:
    resolution: {integrity: sha512-gKLcREMhtuZRwRAfqP3RFW+TK4JqApVBtOIftVgjuABpAtpxhPGaDcfvbhNvD0B8iD1oUr/txX35NjcaY6Ns/A==}

  mkdirp@0.5.6:
    resolution: {integrity: sha512-FP+p8RB8OWpF3YZBCrP5gtADmtXApB5AMLn+vdyA+PyxCjrCs00mjyUozssO33cwDeT3wNGdLxJ5M//YqtHAJw==}
    hasBin: true

  mkdirp@1.0.4:
    resolution: {integrity: sha512-vVqVZQyf3WLx2Shd0qJ9xuvqgAyKPLAiqITEtqW0oIUjzo3PePDd6fW9iFz30ef7Ysp/oiWqbhszeGWW2T6Gzw==}
    engines: {node: '>=10'}
    hasBin: true

  mpd-parser@1.3.0:
    resolution: {integrity: sha512-WgeIwxAqkmb9uTn4ClicXpEQYCEduDqRKfmUdp4X8vmghKfBNXZLYpREn9eqrDx/Tf5LhzRcJLSpi4ohfV742Q==}
    hasBin: true

  mrmime@2.0.0:
    resolution: {integrity: sha512-eu38+hdgojoyq63s+yTpN4XMBdt5l8HhMhc4VKLO9KM5caLIBvUm4thi7fFaxyTmCKeNnXZ5pAlBwCUnhA09uw==}
    engines: {node: '>=10'}

  ms@2.1.2:
    resolution: {integrity: sha512-sGkPx+VjMtmA6MX27oA4FBFELFCZZ4S4XqeGOXCv68tT+jb3vk/RyaKWP0PTKyWtmLSM0b+adUTEvbs1PEaH2w==}

  ms@2.1.3:
    resolution: {integrity: sha512-6FlzubTLZG3J2a/NVCAleEhjzq5oxgHyaCU9yYXvcLsvoVaHJq/s5xXI6/XXP6tz7R9xAOtHnSO/tXtF3WRTlA==}

  mute-stream@0.0.8:
    resolution: {integrity: sha512-nnbWWOkoWyUsTjKrhgD0dcz22mdkSnpYqbEjIm2nhwhuxlSkpywJmBo8h0ZqJdkp73mb90SssHkN4rsRaBAfAA==}

  mux.js@7.0.3:
    resolution: {integrity: sha512-gzlzJVEGFYPtl2vvEiJneSWAWD4nfYRHD5XgxmB2gWvXraMPOYk+sxfvexmNfjQUFpmk6hwLR5C6iSFmuwCHdQ==}
    engines: {node: '>=8', npm: '>=5'}
    hasBin: true

  mysql2@3.11.0:
    resolution: {integrity: sha512-J9phbsXGvTOcRVPR95YedzVSxJecpW5A5+cQ57rhHIFXteTP10HCs+VBjS7DHIKfEaI1zQ5tlVrquCd64A6YvA==}
    engines: {node: '>= 8.0'}

  named-placeholders@1.1.3:
    resolution: {integrity: sha512-eLoBxg6wE/rZkJPhU/xRX1WTpkFEwDJEN96oxFrTsqBdbT5ec295Q+CoHrL9IT0DipqKhmGcaZmwOt8OON5x1w==}
    engines: {node: '>=12.0.0'}

  nan@2.19.0:
    resolution: {integrity: sha512-nO1xXxfh/RWNxfd/XPfbIfFk5vgLsAxUR9y5O0cHMJu/AW9U95JLXqthYHjEp+8gQ5p96K9jUp8nbVOxCdRbtw==}

  nanoid@3.3.7:
    resolution: {integrity: sha512-eSRppjcPIatRIMC1U6UngP8XFcz8MQWGQdt1MTBQ7NaAmvXDfvNxbvWV3x2y6CdEUciCSsDHDQZbhYaB8QEo2g==}
    engines: {node: ^10 || ^12 || ^13.7 || ^14 || >=15.0.1}
    hasBin: true

  napi-build-utils@1.0.2:
    resolution: {integrity: sha512-ONmRUqK7zj7DWX0D9ADe03wbwOBZxNAfF20PlGfCWQcD3+/MakShIHrMqx9YwPTfxDdF1zLeL+RGZiR9kGMLdg==}

  natural-compare@1.4.0:
    resolution: {integrity: sha512-OWND8ei3VtNC9h7V60qff3SVobHr996CTwgxubgyQYEpg290h9J0buyECNNJexkFm5sOajh5G116RYA1c8ZMSw==}

  neo-async@2.6.2:
    resolution: {integrity: sha512-Yd3UES5mWCSqR+qNT93S3UoYUkqAZ9lLg8a7g9rimsWmYGK8cVToA4/sF3RrshdyV3sAGMXVUmpMYOw+dLpOuw==}

  netmask@2.0.2:
    resolution: {integrity: sha512-dBpDMdxv9Irdq66304OLfEmQ9tbNRFnFTuZiLo+bD+r332bBmMJ8GBLXklIXXgxd3+v9+KUnZaUR5PJMa75Gsg==}
    engines: {node: '>= 0.4.0'}

  next-auth@5.0.0-beta.20:
    resolution: {integrity: sha512-+48SjV9k9AtUU3JbEIa4PXNjKIewfFjVGL7Xs2RKkuQ5QqegDNIQiIG8sLk6/qo7RTScQYIGKgeQ5IuQRtrTQg==}
    peerDependencies:
      '@simplewebauthn/browser': ^9.0.1
      '@simplewebauthn/server': ^9.0.2
      next: ^14.0.0-0 || ^15.0.0-0
      nodemailer: ^6.6.5
      react: ^18.2.0 || ^19.0.0-0
    peerDependenciesMeta:
      '@simplewebauthn/browser':
        optional: true
      '@simplewebauthn/server':
        optional: true
      nodemailer:
        optional: true

  next-international@1.2.4:
    resolution: {integrity: sha512-JQvp+h2iSgA/t8hu5S/Lwow1ZErJutQRdpnplxjv4VTlCiND8T95fYih8BjkHcVhQbtM+Wu9Mb1CM32wD9hlWQ==}

  next@14.2.5:
    resolution: {integrity: sha512-0f8aRfBVL+mpzfBjYfQuLWh2WyAwtJXCRfkPF4UJ5qd2YwrHczsrSzXU4tRMV0OAxR8ZJZWPFn6uhSC56UTsLA==}
    engines: {node: '>=18.17.0'}
    hasBin: true
    peerDependencies:
      '@opentelemetry/api': ^1.1.0
      '@playwright/test': ^1.41.2
      react: ^18.2.0
      react-dom: ^18.2.0
      sass: ^1.3.0
    peerDependenciesMeta:
      '@opentelemetry/api':
        optional: true
      '@playwright/test':
        optional: true
      sass:
        optional: true

  no-case@2.3.2:
    resolution: {integrity: sha512-rmTZ9kz+f3rCvK2TD1Ue/oZlns7OGoIWP4fc3llxxRXlOkHKoWPPWJOfFYpITabSow43QJbRIoHQXtt10VldyQ==}

  node-abi@3.54.0:
    resolution: {integrity: sha512-p7eGEiQil0YUV3ItH4/tBb781L5impVmmx2E9FRKF7d18XXzp4PGT2tdYMFY6wQqgxD0IwNZOiSJ0/K0fSi/OA==}
    engines: {node: '>=10'}

  node-addon-api@5.1.0:
    resolution: {integrity: sha512-eh0GgfEkpnoWDq+VY8OyvYhFEzBk6jIYbRKdIlyTiAXIVJ8PyBaKb0rp7oDtoddbdoHWhq8wwr+XZ81F1rpNdA==}

  node-cron@3.0.3:
    resolution: {integrity: sha512-dOal67//nohNgYWb+nWmg5dkFdIwDm8EpeGYMekPMrngV3637lqnX0lbUcCtgibHTz6SEz7DAIjKvKDFYCnO1A==}
    engines: {node: '>=6.0.0'}

  node-fetch@2.7.0:
    resolution: {integrity: sha512-c4FRfUm/dbcWZ7U+1Wq0AwCyFL+3nt2bEw05wfxSz+DWpWsitgmSgYmy2dQdWyKC1694ELPqMs/YzUSNozLt8A==}
    engines: {node: 4.x || >=6.0.0}
    peerDependencies:
      encoding: ^0.1.0
    peerDependenciesMeta:
      encoding:
        optional: true

  node-loader@2.0.0:
    resolution: {integrity: sha512-I5VN34NO4/5UYJaUBtkrODPWxbobrE4hgDqPrjB25yPkonFhCmZ146vTH+Zg417E9Iwoh1l/MbRs1apc5J295Q==}
    engines: {node: '>= 10.13.0'}
    peerDependencies:
      webpack: ^5.0.0

  node-plop@0.26.3:
    resolution: {integrity: sha512-Cov028YhBZ5aB7MdMWJEmwyBig43aGL5WT4vdoB28Oitau1zZAcHUn8Sgfk9HM33TqhtLJ9PlM/O0Mv+QpV/4Q==}
    engines: {node: '>=8.9.4'}

  node-releases@2.0.14:
    resolution: {integrity: sha512-y10wOWt8yZpqXmOgRo77WaHEmhYQYGNA6y421PKsKYWEK8aW+cqAphborZDhqfyKrbZEN92CN1X2KbafY2s7Yw==}

  nopt@5.0.0:
    resolution: {integrity: sha512-Tbj67rffqceeLpcRXrT7vKAN8CwfPeIBgM7E6iBkmKLV7bEMwpGgYLGv0jACUsECaa/vuxP0IjEont6umdMgtQ==}
    engines: {node: '>=6'}
    hasBin: true

  normalize-path@3.0.0:
    resolution: {integrity: sha512-6eZs5Ls3WtCisHWp9S2GUy8dqkpGi4BVSz3GaqiE6ezub0512ESztXUwUB6C6IKbQkY2Pnb/mD4WYojCRwcwLA==}
    engines: {node: '>=0.10.0'}

  normalize-url@6.1.0:
    resolution: {integrity: sha512-DlL+XwOy3NxAQ8xuC0okPgK46iuVNAK01YN7RueYBqqFeGsBjV9XmCAzAdgt+667bCl5kPh9EqKKDwnaPG1I7A==}
    engines: {node: '>=10'}

  npm-run-path@4.0.1:
    resolution: {integrity: sha512-S48WzZW777zhNIrn7gxOlISNAqi9ZC/uQFnRdbeIHhZhCA6UqpkOT8T1G7BvfdgP4Er8gF4sUbaS0i7QvIfCWw==}
    engines: {node: '>=8'}

  npm-run-path@5.2.0:
    resolution: {integrity: sha512-W4/tgAXFqFA0iL7fk0+uQ3g7wkL8xJmx3XdK0VGb4cHW//eZTtKGvFBBoRKVTpY7n6ze4NL9ly7rgXcHufqXKg==}
    engines: {node: ^12.20.0 || ^14.13.1 || >=16.0.0}

  npmlog@5.0.1:
    resolution: {integrity: sha512-AqZtDUWOMKs1G/8lwylVjrdYgqA4d9nu8hc+0gzRxlDb1I10+FHBGMXs6aiQHFdCUUlqH99MUMuLfzWDNDtfxw==}
    deprecated: This package is no longer supported.

  nwsapi@2.2.12:
    resolution: {integrity: sha512-qXDmcVlZV4XRtKFzddidpfVP4oMSGhga+xdMc25mv8kaLUHtgzCDhUxkrN8exkGdTlLNaXj7CV3GtON7zuGZ+w==}

  oauth4webapi@2.11.0:
    resolution: {integrity: sha512-UchKtYyLuWwrZLB7g9Px+0JScIAK/bD1awLK5gdOCIs0cjxc7ol+ESL+Rr4nOmEJSvib6kEgvdUHvXm8DrZQ+w==}

  object-assign@4.1.1:
    resolution: {integrity: sha512-rJgTQnkUnH1sFw8yT6VSU3zD3sWmu6sZhIseY8VX+GRu3P6F7Fu+JNDoXfklElbLJSnc3FUQHVe4cU5hj+BcUg==}
    engines: {node: '>=0.10.0'}

  object-inspect@1.13.1:
    resolution: {integrity: sha512-5qoj1RUiKOMsCCNLV1CBiPYE10sziTsnmNxkAI/rZhiD63CF7IqdFGC/XzjWjpSgLf0LxXX3bDFIh0E18f6UhQ==}

  object-is@1.1.6:
    resolution: {integrity: sha512-F8cZ+KfGlSGi09lJT7/Nd6KJZ9ygtvYC0/UYYLI9nmQKLMnydpB9yvbv9K1uSkEu7FU9vYPmVwLg328tX+ot3Q==}
    engines: {node: '>= 0.4'}

  object-keys@1.1.1:
    resolution: {integrity: sha512-NuAESUOUMrlIXOfHKzD6bpPu3tYt3xvjNdRIQ+FeT0lNb4K8WR70CaDxhuNguS2XG+GjkyMwOzsN5ZktImfhLA==}
    engines: {node: '>= 0.4'}

  object.assign@4.1.5:
    resolution: {integrity: sha512-byy+U7gp+FVwmyzKPYhW2h5l3crpmGsxl7X2s8y43IgxvG4g3QZ6CffDtsNQy1WsmZpQbO+ybo0AlW7TY6DcBQ==}
    engines: {node: '>= 0.4'}

  object.entries@1.1.8:
    resolution: {integrity: sha512-cmopxi8VwRIAw/fkijJohSfpef5PdN0pMQJN6VC/ZKvn0LIknWD8KtgY6KlQdEc4tIjcQ3HxSMmnvtzIscdaYQ==}
    engines: {node: '>= 0.4'}

  object.fromentries@2.0.7:
    resolution: {integrity: sha512-UPbPHML6sL8PI/mOqPwsH4G6iyXcCGzLin8KvEPenOZN5lpCNBZZQ+V62vdjB1mQHrmqGQt5/OJzemUA+KJmEA==}
    engines: {node: '>= 0.4'}

  object.fromentries@2.0.8:
    resolution: {integrity: sha512-k6E21FzySsSK5a21KRADBd/NGneRegFO5pLHfdQLpRDETUNJueLXs3WCzyQ3tFRDYgbq3KHGXfTbi2bs8WQ6rQ==}
    engines: {node: '>= 0.4'}

  object.groupby@1.0.2:
    resolution: {integrity: sha512-bzBq58S+x+uo0VjurFT0UktpKHOZmv4/xePiOA1nbB9pMqpGK7rUPNgf+1YC+7mE+0HzhTMqNUuCqvKhj6FnBw==}

  object.omit@3.0.0:
    resolution: {integrity: sha512-EO+BCv6LJfu+gBIF3ggLicFebFLN5zqzz/WWJlMFfkMyGth+oBkhxzDl0wx2W4GkLzuQs/FsSkXZb2IMWQqmBQ==}
    engines: {node: '>=0.10.0'}

  object.pick@1.3.0:
    resolution: {integrity: sha512-tqa/UMy/CCoYmj+H5qc07qvSL9dqcs/WZENZ1JbtWBlATP+iVOe778gE6MSijnyCnORzDuX6hU+LA4SZ09YjFQ==}
    engines: {node: '>=0.10.0'}

  object.values@1.1.7:
    resolution: {integrity: sha512-aU6xnDFYT3x17e/f0IiiwlGPTy2jzMySGfUB4fq6z7CV8l85CWHDk5ErhyhpfDHhrOMwGFhSQkhMGHaIotA6Ng==}
    engines: {node: '>= 0.4'}

  object.values@1.2.0:
    resolution: {integrity: sha512-yBYjY9QX2hnRmZHAjG/f13MzmBzxzYgQhFrke06TTyKY5zSTEqkOeukBzIdVA3j3ulu8Qa3MbVFShV7T2RmGtQ==}
    engines: {node: '>= 0.4'}

  once@1.4.0:
    resolution: {integrity: sha512-lNaJgI+2Q5URQBkccEKHTQOPaXdUxnZZElQTZY0MFUAuaEqe1E+Nyvgdz/aIyNi6Z9MzO5dv1H8n58/GELp3+w==}

  one-time@1.0.0:
    resolution: {integrity: sha512-5DXOiRKwuSEcQ/l0kGCF6Q3jcADFv5tSmRaJck/OqkVFcOzutB134KRSfF0xDrL39MNnqxbHBbUUcjZIhTgb2g==}

  onetime@5.1.2:
    resolution: {integrity: sha512-kbpaSSGJTWdAY5KPVeMOKXSrPtr8C8C7wodJbcsd51jRnmD+GZu8Y0VoU6Dm5Z4vWr0Ig/1NKuWRKf7j5aaYSg==}
    engines: {node: '>=6'}

  onetime@6.0.0:
    resolution: {integrity: sha512-1FlR+gjXK7X+AsAHso35MnyN5KqGwJRi/31ft6x0M194ht7S+rWAvd7PHss9xSKMzE0asv1pyIHaJYq+BbacAQ==}
    engines: {node: '>=12'}

  optionator@0.9.3:
    resolution: {integrity: sha512-JjCoypp+jKn1ttEFExxhetCKeJt9zhAgAve5FXHixTvFDW/5aEktX9bufBKLRRMdU7bNtpLfcGu94B3cdEJgjg==}
    engines: {node: '>= 0.8.0'}

  ora@4.1.1:
    resolution: {integrity: sha512-sjYP8QyVWBpBZWD6Vr1M/KwknSw6kJOz41tvGMlwWeClHBtYKTbHMki1PsLZnxKpXMPbTKv9b3pjQu3REib96A==}
    engines: {node: '>=8'}

  ora@5.4.1:
    resolution: {integrity: sha512-5b6Y85tPxZZ7QytO+BQzysW31HJku27cRIlkbAXaNx+BdcVi+LlRFmVXzeF6a7JCwJpyw5c4b+YSVImQIrBpuQ==}
    engines: {node: '>=10'}

  orderedmap@2.1.1:
    resolution: {integrity: sha512-TvAWxi0nDe1j/rtMcWcIj94+Ffe6n7zhow33h40SKxmsmozs6dz/e+EajymfoFcHd7sxNn8yHM8839uixMOV6g==}

  os-tmpdir@1.0.2:
    resolution: {integrity: sha512-D2FR03Vir7FIu45XBY20mTb+/ZSWB00sjU9jdQXt83gDrI4Ztz5Fs7/yy74g2N5SVQY4xY1qDr4rNddwYRVX0g==}
    engines: {node: '>=0.10.0'}

  p-cancelable@2.1.1:
    resolution: {integrity: sha512-BZOr3nRQHOntUjTrH8+Lh54smKHoHyur8We1V8DSMVrl5A2malOOwuJRnKRDjSnkoeBh4at6BwEnb5I7Jl31wg==}
    engines: {node: '>=8'}

  p-limit@3.1.0:
    resolution: {integrity: sha512-TYOanM3wGwNGsZN2cVTYPArw454xnXj5qmWF1bEoAc4+cU/ol7GVh7odevjp1FNHduHc3KZMcFduxU5Xc6uJRQ==}
    engines: {node: '>=10'}

  p-locate@5.0.0:
    resolution: {integrity: sha512-LaNjtRWUBY++zB5nE/NwcaoMylSPk+S+ZHNB1TzdbMJMny6dynpAGt7X/tl/QYq3TIeE6nxHppbo2LGymrG5Pw==}
    engines: {node: '>=10'}

  p-map@3.0.0:
    resolution: {integrity: sha512-d3qXVTF/s+W+CdJ5A29wywV2n8CQQYahlgz2bFiA+4eVNJbHJodPZ+/gXwPGh0bOqA+j8S+6+ckmvLGPk1QpxQ==}
    engines: {node: '>=8'}

  pac-proxy-agent@7.0.1:
    resolution: {integrity: sha512-ASV8yU4LLKBAjqIPMbrgtaKIvxQri/yh2OpI+S6hVa9JRkUI3Y3NPFbfngDtY7oFtSMD3w31Xns89mDa3Feo5A==}
    engines: {node: '>= 14'}

  pac-resolver@7.0.1:
    resolution: {integrity: sha512-5NPgf87AT2STgwa2ntRMr45jTKrYBGkVU36yT0ig/n/GMAa3oPqhZfIQ2kMEimReg0+t9kZViDVZ83qfVUlckg==}
    engines: {node: '>= 14'}

  package-json-from-dist@1.0.0:
    resolution: {integrity: sha512-dATvCeZN/8wQsGywez1mzHtTlP22H8OEfPrVMLNr4/eGa+ijtLn/6M5f0dY8UKNrC2O9UCU6SSoG3qRKnt7STw==}

  param-case@2.1.1:
    resolution: {integrity: sha512-eQE845L6ot89sk2N8liD8HAuH4ca6Vvr7VWAWwt7+kvvG5aBcPmmphQ68JsEG2qa9n1TykS2DLeMt363AAH8/w==}

  parent-module@1.0.1:
    resolution: {integrity: sha512-GQ2EWRpQV8/o+Aw8YqtfZZPfNRWZYkbidE9k5rpl/hC3vtHHBfGm2Ifi6qWV+coDGkrUKZAxE3Lot5kcsRlh+g==}
    engines: {node: '>=6'}

  parse5@7.1.2:
    resolution: {integrity: sha512-Czj1WaSVpaoj0wbhMzLmWD69anp2WH7FXMB9n1Sy8/ZFF9jolSQVMu1Ij5WIyGmcBmhk7EOndpO4mIpihVqAXw==}

  pascal-case@2.0.1:
    resolution: {integrity: sha512-qjS4s8rBOJa2Xm0jmxXiyh1+OFf6ekCWOvUaRgAQSktzlTbMotS0nmG9gyYAybCWBcuP4fsBeRCKNwGBnMe2OQ==}

  path-case@2.1.1:
    resolution: {integrity: sha512-Ou0N05MioItesaLr9q8TtHVWmJ6fxWdqKB2RohFmNWVyJ+2zeKIeDNWAN6B/Pe7wpzWChhZX6nONYmOnMeJQ/Q==}

  path-exists@4.0.0:
    resolution: {integrity: sha512-ak9Qy5Q7jYb2Wwcey5Fpvg2KoAc/ZIhLSLOSBmRmygPsGwkVVt0fZa0qrtMz+m6tJTAHfZQ8FnmB4MG4LWy7/w==}
    engines: {node: '>=8'}

  path-is-absolute@1.0.1:
    resolution: {integrity: sha512-AVbw3UJ2e9bq64vSaS9Am0fje1Pa8pbGqTTsmXfaIiMpnr5DlDhfJOuLj9Sf95ZPVDAUerDfEk88MPmPe7UCQg==}
    engines: {node: '>=0.10.0'}

  path-key@3.1.1:
    resolution: {integrity: sha512-ojmeN0qd+y0jszEtoY48r0Peq5dwMEkIlCOu6Q5f41lfkswXuKtYrhgoTpLnyIcHm24Uhqx+5Tqm2InSwLhE6Q==}
    engines: {node: '>=8'}

  path-key@4.0.0:
    resolution: {integrity: sha512-haREypq7xkM7ErfgIyA0z+Bj4AGKlMSdlQE2jvJo6huWD1EdkKYV+G/T4nq0YEF2vgTT8kqMFKo1uHn950r4SQ==}
    engines: {node: '>=12'}

  path-parse@1.0.7:
    resolution: {integrity: sha512-LDJzPVEEEPR+y48z93A0Ed0yXb8pAByGWo/k5YYdYgpY2/2EsOsksJrq7lOHxryrVOn1ejG6oAp8ahvOIQD8sw==}

  path-scurry@1.11.1:
    resolution: {integrity: sha512-Xa4Nw17FS9ApQFJ9umLiJS4orGjm7ZzwUrwamcGQuHSzDyth9boKDaycYdDcZDuqYATXw4HFXgaqWTctW/v1HA==}
    engines: {node: '>=16 || 14 >=14.18'}

  path-scurry@2.0.0:
    resolution: {integrity: sha512-ypGJsmGtdXUOeM5u93TyeIEfEhM6s+ljAhrk5vAvSx8uyY/02OvrZnA0YNGUrPXfpJMgI1ODd3nwz8Npx4O4cg==}
    engines: {node: 20 || >=22}

  path-type@4.0.0:
    resolution: {integrity: sha512-gDKb8aZMDeD/tZWs9P6+q0J9Mwkdl6xMV8TjnGP3qJVJ06bdMgkbBlLU8IdfOsIsFz2BW1rNVT3XuNEl8zPAvw==}
    engines: {node: '>=8'}

  pathe@1.1.2:
    resolution: {integrity: sha512-whLdWMYL2TwI08hn8/ZqAbrVemu0LNaNNJZX73O6qaIdCTfXutsLhMkjdENX0qhsQ9uIimo4/aQOmXkoon2nDQ==}

  pathval@2.0.0:
    resolution: {integrity: sha512-vE7JKRyES09KiunauX7nd2Q9/L7lhok4smP9RZTDeD4MVs72Dp2qNFVz39Nz5a0FVEW0BJR6C0DYrq6unoziZA==}
    engines: {node: '>= 14.16'}

  picocolors@1.0.1:
    resolution: {integrity: sha512-anP1Z8qwhkbmu7MFP5iTt+wQKXgwzf7zTyGlcdzabySa9vd0Xt392U0rVmz9poOaBj0uHJKyyo9/upk0HrEQew==}

  picomatch@2.3.1:
    resolution: {integrity: sha512-JU3teHTNjmE2VCGFzuY8EXzCDVwEqB2a8fsIvwaStHhAWJEeVd1o1QD80CU6+ZdEXXSLbSsuLwJjkCBWqRQUVA==}
    engines: {node: '>=8.6'}

  pkcs7@1.0.4:
    resolution: {integrity: sha512-afRERtHn54AlwaF2/+LFszyAANTCggGilmcmILUzEjvs3XgFZT+xE6+QWQcAGmu4xajy+Xtj7acLOPdx5/eXWQ==}
    hasBin: true

  possible-typed-array-names@1.0.0:
    resolution: {integrity: sha512-d7Uw+eZoloe0EHDIYoe+bQ5WXnGMOpmiZFTuMWCwpjzzkL2nTjcKiAk4hh8TjnGye2TwWOk3UXucZ+3rbmBa8Q==}
    engines: {node: '>= 0.4'}

  postcss-js@4.0.1:
    resolution: {integrity: sha512-dDLF8pEO191hJMtlHFPRa8xsizHaM82MLfNkUHdUtVEV3tgTp5oj+8qbEqYM57SLfc74KSbw//4SeJma2LRVIw==}
    engines: {node: ^12 || ^14 || >= 16}
    peerDependencies:
      postcss: ^8.4.21

  postcss-mixins@9.0.4:
    resolution: {integrity: sha512-XVq5jwQJDRu5M1XGkdpgASqLk37OqkH4JCFDXl/Dn7janOJjCTEKL+36cnRVy7bMtoBzALfO7bV7nTIsFnUWLA==}
    engines: {node: '>=14.0'}
    peerDependencies:
      postcss: ^8.2.14

  postcss-nested@6.0.1:
    resolution: {integrity: sha512-mEp4xPMi5bSWiMbsgoPfcP74lsWLHkQbZc3sY+jWYd65CUwXrUaTp0fmNpa01ZcETKlIgUdFN/MpS2xZtqL9dQ==}
    engines: {node: '>=12.0'}
    peerDependencies:
      postcss: ^8.2.14

  postcss-preset-mantine@1.17.0:
    resolution: {integrity: sha512-ji1PMDBUf2Vsx/HE5faMSs1+ff6qE6YRulTr4Ja+6HD3gop8rSMTCYdpN7KrdsEg079kfBKkO/PaKhG9uR0zwQ==}
    peerDependencies:
      postcss: '>=8.0.0'

  postcss-selector-parser@6.0.15:
    resolution: {integrity: sha512-rEYkQOMUCEMhsKbK66tbEU9QVIxbhN18YiniAwA7XQYTVBqrBy+P2p5JcdqsHgKM2zWylp8d7J6eszocfds5Sw==}
    engines: {node: '>=4'}

  postcss-simple-vars@7.0.1:
    resolution: {integrity: sha512-5GLLXaS8qmzHMOjVxqkk1TZPf1jMqesiI7qLhnlyERalG0sMbHIbJqrcnrpmZdKCLglHnRHoEBB61RtGTsj++A==}
    engines: {node: '>=14.0'}
    peerDependencies:
      postcss: ^8.2.1

  postcss@8.4.31:
    resolution: {integrity: sha512-PS08Iboia9mts/2ygV3eLpY5ghnUcfLV/EXTOW1E2qYxJKGGBUtNjN76FYHnMs36RmARn41bC0AZmn+rR0OVpQ==}
    engines: {node: ^10 || ^12 || >=14}

  postcss@8.4.38:
    resolution: {integrity: sha512-Wglpdk03BSfXkHoQa3b/oulrotAkwrlLDRSOb9D0bN86FdRyE9lppSp33aHNPgBa0JKCoB+drFLZkQoRRYae5A==}
    engines: {node: ^10 || ^12 || >=14}

  preact-render-to-string@5.2.3:
    resolution: {integrity: sha512-aPDxUn5o3GhWdtJtW0svRC2SS/l8D9MAgo2+AWml+BhDImb27ALf04Q2d+AHqUUOc6RdSXFIBVa2gxzgMKgtZA==}
    peerDependencies:
      preact: '>=10'

  preact@10.11.3:
    resolution: {integrity: sha512-eY93IVpod/zG3uMF22Unl8h9KkrcKIRs2EGar8hwLZZDU1lkjph303V9HZBwufh2s736U6VXuhD109LYqPoffg==}

  prebuild-install@7.1.1:
    resolution: {integrity: sha512-jAXscXWMcCK8GgCoHOfIr0ODh5ai8mj63L2nWrjuAgXE6tDyYGnx4/8o/rCgU+B4JSyZBKbeZqzhtwtC3ovxjw==}
    engines: {node: '>=10'}
    hasBin: true

  prelude-ls@1.2.1:
    resolution: {integrity: sha512-vkcDPrRZo1QZLbn5RLGPpg/WmIQ65qoWWhcGKf/b5eplkkarX0m9z8ppCat4mlOqUsWpyNuYgO3VRyrYHSzX5g==}
    engines: {node: '>= 0.8.0'}

  prettier@3.3.3:
    resolution: {integrity: sha512-i2tDNA0O5IrMO757lfrdQZCc2jPNDVntV0m/+4whiDfWaTKfMNgR7Qz0NAeGz/nRqF4m5/6CLzbP4/liHt12Ew==}
    engines: {node: '>=14'}
    hasBin: true

  pretty-format@3.8.0:
    resolution: {integrity: sha512-WuxUnVtlWL1OfZFQFuqvnvs6MiAGk9UNsBostyBOB0Is9wb5uRESevA6rnl/rkksXaGX3GzZhPup5d6Vp1nFew==}

  prismjs@1.29.0:
    resolution: {integrity: sha512-Kx/1w86q/epKcmte75LNrEoT+lX8pBpavuAbvJWRXar7Hz8jrtF+e3vY751p0R8H9HdArwaCTNDDzHg/ScJK1Q==}
    engines: {node: '>=6'}

  process-nextick-args@2.0.1:
    resolution: {integrity: sha512-3ouUOpQhtgrbOa17J7+uxOTpITYWaGP7/AhoR3+A+/1e9skrzelGi/dXzEYyvbxubEF6Wn2ypscTKiKJFFn1ag==}

  process@0.11.10:
    resolution: {integrity: sha512-cdGef/drWFoydD1JsMzuFf8100nZl+GT+yacc2bEced5f9Rjk4z+WtFUTBu9PhOi9j/jfmBPu0mMEY4wIdAF8A==}
    engines: {node: '>= 0.6.0'}

  prop-types@15.8.1:
    resolution: {integrity: sha512-oj87CgZICdulUohogVAR7AjlC0327U4el4L6eAvOqCeudMDVU0NThNaV+b9Df4dXgSP1gXMTnPdhfe/2qDH5cg==}

  proper-lockfile@4.1.2:
    resolution: {integrity: sha512-TjNPblN4BwAWMXU8s9AEz4JmQxnD1NNL7bNOY/AKUzyamc379FWASUhc/K1pL2noVb+XmZKLL68cjzLsiOAMaA==}

  properties-reader@2.3.0:
    resolution: {integrity: sha512-z597WicA7nDZxK12kZqHr2TcvwNU1GCfA5UwfDY/HDp3hXPoPlb5rlEx9bwGTiJnc0OqbBTkU975jDToth8Gxw==}
    engines: {node: '>=14'}

  prosemirror-changeset@2.2.1:
    resolution: {integrity: sha512-J7msc6wbxB4ekDFj+n9gTW/jav/p53kdlivvuppHsrZXCaQdVgRghoZbSS3kwrRyAstRVQ4/+u5k7YfLgkkQvQ==}

  prosemirror-collab@1.3.1:
    resolution: {integrity: sha512-4SnynYR9TTYaQVXd/ieUvsVV4PDMBzrq2xPUWutHivDuOshZXqQ5rGbZM84HEaXKbLdItse7weMGOUdDVcLKEQ==}

  prosemirror-commands@1.5.2:
    resolution: {integrity: sha512-hgLcPaakxH8tu6YvVAaILV2tXYsW3rAdDR8WNkeKGcgeMVQg3/TMhPdVoh7iAmfgVjZGtcOSjKiQaoeKjzd2mQ==}

  prosemirror-dropcursor@1.8.1:
    resolution: {integrity: sha512-M30WJdJZLyXHi3N8vxN6Zh5O8ZBbQCz0gURTfPmTIBNQ5pxrdU7A58QkNqfa98YEjSAL1HUyyU34f6Pm5xBSGw==}

  prosemirror-gapcursor@1.3.2:
    resolution: {integrity: sha512-wtjswVBd2vaQRrnYZaBCbyDqr232Ed4p2QPtRIUK5FuqHYKGWkEwl08oQM4Tw7DOR0FsasARV5uJFvMZWxdNxQ==}

  prosemirror-history@1.3.2:
    resolution: {integrity: sha512-/zm0XoU/N/+u7i5zepjmZAEnpvjDtzoPWW6VmKptcAnPadN/SStsBjMImdCEbb3seiNTpveziPTIrXQbHLtU1g==}

  prosemirror-inputrules@1.4.0:
    resolution: {integrity: sha512-6ygpPRuTJ2lcOXs9JkefieMst63wVJBgHZGl5QOytN7oSZs3Co/BYbc3Yx9zm9H37Bxw8kVzCnDsihsVsL4yEg==}

  prosemirror-keymap@1.2.2:
    resolution: {integrity: sha512-EAlXoksqC6Vbocqc0GtzCruZEzYgrn+iiGnNjsJsH4mrnIGex4qbLdWWNza3AW5W36ZRrlBID0eM6bdKH4OStQ==}

  prosemirror-markdown@1.12.0:
    resolution: {integrity: sha512-6F5HS8Z0HDYiS2VQDZzfZP6A0s/I0gbkJy8NCzzDMtcsz3qrfqyroMMeoSjAmOhDITyon11NbXSzztfKi+frSQ==}

  prosemirror-menu@1.2.4:
    resolution: {integrity: sha512-S/bXlc0ODQup6aiBbWVsX/eM+xJgCTAfMq/nLqaO5ID/am4wS0tTCIkzwytmao7ypEtjj39i7YbJjAgO20mIqA==}

  prosemirror-model@1.19.4:
    resolution: {integrity: sha512-RPmVXxUfOhyFdayHawjuZCxiROsm9L4FCUA6pWI+l7n2yCBsWy9VpdE1hpDHUS8Vad661YLY9AzqfjLhAKQ4iQ==}

  prosemirror-schema-basic@1.2.2:
    resolution: {integrity: sha512-/dT4JFEGyO7QnNTe9UaKUhjDXbTNkiWTq/N4VpKaF79bBjSExVV2NXmJpcM7z/gD7mbqNjxbmWW5nf1iNSSGnw==}

  prosemirror-schema-list@1.3.0:
    resolution: {integrity: sha512-Hz/7gM4skaaYfRPNgr421CU4GSwotmEwBVvJh5ltGiffUJwm7C8GfN/Bc6DR1EKEp5pDKhODmdXXyi9uIsZl5A==}

  prosemirror-state@1.4.3:
    resolution: {integrity: sha512-goFKORVbvPuAQaXhpbemJFRKJ2aixr+AZMGiquiqKxaucC6hlpHNZHWgz5R7dS4roHiwq9vDctE//CZ++o0W1Q==}

  prosemirror-tables@1.3.7:
    resolution: {integrity: sha512-oEwX1wrziuxMtwFvdDWSFHVUWrFJWt929kVVfHvtTi8yvw+5ppxjXZkMG/fuTdFo+3DXyIPSKfid+Be1npKXDA==}

  prosemirror-trailing-node@2.0.7:
    resolution: {integrity: sha512-8zcZORYj/8WEwsGo6yVCRXFMOfBo0Ub3hCUvmoWIZYfMP26WqENU0mpEP27w7mt8buZWuGrydBewr0tOArPb1Q==}
    peerDependencies:
      prosemirror-model: ^1.19.0
      prosemirror-state: ^1.4.2
      prosemirror-view: ^1.31.2

  prosemirror-transform@1.8.0:
    resolution: {integrity: sha512-BaSBsIMv52F1BVVMvOmp1yzD3u65uC3HTzCBQV1WDPqJRQ2LuHKcyfn0jwqodo8sR9vVzMzZyI+Dal5W9E6a9A==}

  prosemirror-view@1.33.1:
    resolution: {integrity: sha512-62qkYgSJIkwIMMCpuGuPzc52DiK1Iod6TWoIMxP4ja6BTD4yO8kCUL64PZ/WhH/dJ9fW0CDO39FhH1EMyhUFEg==}

  proxy-agent@6.4.0:
    resolution: {integrity: sha512-u0piLU+nCOHMgGjRbimiXmA9kM/L9EHh3zL81xCdp7m+Y2pHIsnmbdDoEDoAz5geaonNR6q6+yOPQs6n4T6sBQ==}
    engines: {node: '>= 14'}

  proxy-from-env@1.1.0:
    resolution: {integrity: sha512-D+zkORCbA9f1tdWRK0RaCR3GPv50cMxcrz4X8k5LTSUD1Dkw47mKJEZQNunItRTkWwgtaUSo1RVFRIG9ZXiFYg==}

  psl@1.9.0:
    resolution: {integrity: sha512-E/ZsdU4HLs/68gYzgGTkMicWTLPdAftJLfJFlLUAAKZGkStNU72sZjT66SnMDVOfOWY/YAoiD7Jxa9iHvngcag==}

  pump@3.0.0:
    resolution: {integrity: sha512-LwZy+p3SFs1Pytd/jYct4wpv49HiYCqd9Rlc5ZVdk0V+8Yzv6jR5Blk3TRmPL1ft69TxP0IMZGJ+WPFU2BFhww==}

  punycode.js@2.3.1:
    resolution: {integrity: sha512-uxFIHU0YlHYhDQtV4R9J6a52SLx28BCjT+4ieh7IGbgwVJWO+km431c4yRlREUAsAmt/uMjQUyQHNEPf0M39CA==}
    engines: {node: '>=6'}

  punycode@2.3.1:
    resolution: {integrity: sha512-vYt7UD1U9Wg6138shLtLOvdAu+8DsC/ilFtEVHcH+wydcSpNE20AfSOduf6MkRFahL5FY7X1oU7nKVZFtfq8Fg==}
    engines: {node: '>=6'}

  querystringify@2.2.0:
    resolution: {integrity: sha512-FIqgj2EUvTa7R50u0rGsyTftzjYmv/a3hO345bZNrqabNqjtgiDMgmo4mkUjd+nzU5oF3dClKqFIPUKybUyqoQ==}

  queue-microtask@1.2.3:
    resolution: {integrity: sha512-NuaNSa6flKT5JaSYQzJok04JzTL1CA6aGhv5rfLW3PgqA+M2ChpZQnAC8h8i4ZFkBS8X5RqkDBHA7r4hej3K9A==}

  queue-tick@1.0.1:
    resolution: {integrity: sha512-kJt5qhMxoszgU/62PLP1CJytzd2NKetjSRnyuj31fDd3Rlcz3fzlFdFLD1SItunPwyqEOkca6GbV612BWfaBag==}

  quick-lru@5.1.1:
    resolution: {integrity: sha512-WuyALRjWPDGtt/wzJiadO5AXY+8hZ80hVpe6MyivgraREW751X3SbhRvG3eLKOYN+8VEvqLcf3wdnt44Z4S4SA==}
    engines: {node: '>=10'}

  randombytes@2.1.0:
    resolution: {integrity: sha512-vYl3iOX+4CKUWuxGi9Ukhie6fsqXqS9FE2Zaic4tNFD2N2QQaXOMFbuKK4QmDHC0JO6B1Zp41J0LpT0oR68amQ==}

  rc@1.2.8:
    resolution: {integrity: sha512-y3bGgqKj3QBdxLbLkomlohkvsA8gdAiUQlSBJnBhfn+BPxg4bc62d8TcBW15wavDfgexCgccckhcZvywyQYPOw==}
    hasBin: true

  react-dom@18.3.1:
    resolution: {integrity: sha512-5m4nQKp+rZRb09LNH59GM4BxTh9251/ylbKIbpe7TpGxfJ+9kv6BLkLBXIjjspbgbnIBNqlI23tRnTWT0snUIw==}
    peerDependencies:
      react: ^18.3.1

  react-error-boundary@4.0.13:
    resolution: {integrity: sha512-b6PwbdSv8XeOSYvjt8LpgpKrZ0yGdtZokYwkwV2wlcZbxgopHX/hgPl5VgpnoVOWd868n1hktM8Qm4b+02MiLQ==}
    peerDependencies:
      react: '>=16.13.1'

  react-is@16.13.1:
    resolution: {integrity: sha512-24e6ynE2H+OKt4kqsOvNd8kBpV65zoxbA4BVsEOB3ARVWQki/DHzaUoC5KuON/BiccDaCCTZBuOcfZs70kR8bQ==}

  react-number-format@5.3.1:
    resolution: {integrity: sha512-qpYcQLauIeEhCZUZY9jXZnnroOtdy3jYaS1zQ3M1Sr6r/KMOBEIGNIb7eKT19g2N1wbYgFgvDzs19hw5TrB8XQ==}
    peerDependencies:
      react: ^0.14 || ^15.0.0 || ^16.0.0 || ^17.0.0 || ^18.0.0
      react-dom: ^0.14 || ^15.0.0 || ^16.0.0 || ^17.0.0 || ^18.0.0

  react-refresh@0.14.2:
    resolution: {integrity: sha512-jCvmsr+1IUSMUyzOkRcvnVbX3ZYC6g9TDrDbFuFmRDq7PD4yaGbLKNQL6k2jnArV8hjYxh7hVhAZB6s9HDGpZA==}
    engines: {node: '>=0.10.0'}

  react-remove-scroll-bar@2.3.4:
    resolution: {integrity: sha512-63C4YQBUt0m6ALadE9XV56hV8BgJWDmmTPY758iIJjfQKt2nYwoUrPk0LXRXcB/yIj82T1/Ixfdpdk68LwIB0A==}
    engines: {node: '>=10'}
    peerDependencies:
      '@types/react': ^16.8.0 || ^17.0.0 || ^18.0.0
      react: ^16.8.0 || ^17.0.0 || ^18.0.0
    peerDependenciesMeta:
      '@types/react':
        optional: true

  react-remove-scroll@2.5.7:
    resolution: {integrity: sha512-FnrTWO4L7/Bhhf3CYBNArEG/yROV0tKmTv7/3h9QCFvH6sndeFf1wPqOcbFVu5VAulS5dV1wGT3GZZ/1GawqiA==}
    engines: {node: '>=10'}
    peerDependencies:
      '@types/react': ^16.8.0 || ^17.0.0 || ^18.0.0
      react: ^16.8.0 || ^17.0.0 || ^18.0.0
    peerDependenciesMeta:
      '@types/react':
        optional: true

  react-simple-code-editor@0.14.1:
    resolution: {integrity: sha512-BR5DtNRy+AswWJECyA17qhUDvrrCZ6zXOCfkQY5zSmb96BVUbpVAv03WpcjcwtCwiLbIANx3gebHOcXYn1EHow==}
    peerDependencies:
      react: '>=16.8.0'
      react-dom: '>=16.8.0'

  react-style-singleton@2.2.1:
    resolution: {integrity: sha512-ZWj0fHEMyWkHzKYUr2Bs/4zU6XLmq9HsgBURm7g5pAVfyn49DgUiNgY2d4lXRlYSiCif9YBGpQleewkcqddc7g==}
    engines: {node: '>=10'}
    peerDependencies:
      '@types/react': ^16.8.0 || ^17.0.0 || ^18.0.0
      react: ^16.8.0 || ^17.0.0 || ^18.0.0
    peerDependenciesMeta:
      '@types/react':
        optional: true

  react-textarea-autosize@8.5.3:
    resolution: {integrity: sha512-XT1024o2pqCuZSuBt9FwHlaDeNtVrtCXu0Rnz88t1jUGheCLa3PhjE1GH8Ctm2axEtvdCl5SUHYschyQ0L5QHQ==}
    engines: {node: '>=10'}
    peerDependencies:
      react: ^16.8.0 || ^17.0.0 || ^18.0.0

  react-transition-group@4.4.5:
    resolution: {integrity: sha512-pZcd1MCJoiKiBR2NRxeCRg13uCXbydPnmB4EOeRrY7480qNWO8IIgQG6zlDkm6uRMsURXPuKq0GWtiM59a5Q6g==}
    peerDependencies:
      react: '>=16.6.0'
      react-dom: '>=16.6.0'

  react@18.3.1:
    resolution: {integrity: sha512-wS+hAgJShR0KhEvPJArfuPVN1+Hz1t0Y6n5jLrGQbkb4urgPE/0Rve+1kMB1v/oWgHgm4WIcV+i7F2pTVj+2iQ==}
    engines: {node: '>=0.10.0'}

  readable-stream@2.3.8:
    resolution: {integrity: sha512-8p0AUk4XODgIewSi0l8Epjs+EVnWiK7NoDIEGU0HhE7+ZyY8D1IMY7odu5lRrFXGg71L15KG8QrPmum45RTtdA==}

  readable-stream@3.6.2:
    resolution: {integrity: sha512-9u/sniCrY3D5WdsERHzHE4G2YCXqoG5FTHUiCC4SIbr6XcLZBY05ya9EKjYek9O5xOAwjGq+1JdGBAS7Q9ScoA==}
    engines: {node: '>= 6'}

  readable-stream@4.5.2:
    resolution: {integrity: sha512-yjavECdqeZ3GLXNgRXgeQEdz9fvDDkNKyHnbHRFtOr7/LcfgBcmct7t/ET+HaCTqfh06OzoAxrkN/IfjJBVe+g==}
    engines: {node: ^12.22.0 || ^14.17.0 || >=16.0.0}

  readdir-glob@1.1.3:
    resolution: {integrity: sha512-v05I2k7xN8zXvPD9N+z/uhXPaj0sUFCe2rcWZIpBsqxfP7xXFQ0tipAd/wjj1YxWyWtUS5IDJpOG82JKt2EAVA==}

  readdirp@3.6.0:
    resolution: {integrity: sha512-hOS089on8RduqdbhvQ5Z37A0ESjsqz6qnRcffsMU3495FuTdqSm+7bhJ29JvIOsBDEEnan5DPu9t3To9VRlMzA==}
    engines: {node: '>=8.10.0'}

  redis-errors@1.2.0:
    resolution: {integrity: sha512-1qny3OExCf0UvUV/5wpYKf2YwPcOqXzkwKKSmKHiE6ZMQs5heeE/c8eXK+PNllPvmjgAbfnsbpkGZWy8cBpn9w==}
    engines: {node: '>=4'}

  redis-parser@3.0.0:
    resolution: {integrity: sha512-DJnGAeenTdpMEH6uAJRK/uiyEIH9WVsUmoLwzudwGJUwZPp80PDBWPHXSAGNPwNvIXAbe7MSUB1zQFugFml66A==}
    engines: {node: '>=4'}

  reflect.getprototypeof@1.0.5:
    resolution: {integrity: sha512-62wgfC8dJWrmxv44CA36pLDnP6KKl3Vhxb7PL+8+qrrFMMoJij4vgiMP8zV4O8+CBMXY1mHxI5fITGHXFHVmQQ==}
    engines: {node: '>= 0.4'}

  regenerator-runtime@0.14.1:
    resolution: {integrity: sha512-dYnhHh0nJoMfnkZs6GmmhFknAGRrLznOu5nc9ML+EJxGvrx6H7teuevqVqCuPcPK//3eDrrjQhehXVx9cnkGdw==}

  regexp.prototype.flags@1.5.2:
    resolution: {integrity: sha512-NcDiDkTLuPR+++OCKB0nWafEmhg/Da8aUPLPMQbK+bxKKCm1/S5he+AqYa4PlMCVBalb4/yxIRub6qkEx5yJbw==}
    engines: {node: '>= 0.4'}

  registry-auth-token@3.3.2:
    resolution: {integrity: sha512-JL39c60XlzCVgNrO+qq68FoNb56w/m7JYvGR2jT5iR1xBrUA3Mfx5Twk5rqTThPmQKMWydGmq8oFtDlxfrmxnQ==}

  registry-url@3.1.0:
    resolution: {integrity: sha512-ZbgR5aZEdf4UKZVBPYIgaglBmSF2Hi94s2PcIHhRGFjKYu+chjJdYfHn4rt3hB6eCKLJ8giVIIfgMa1ehDfZKA==}
    engines: {node: '>=0.10.0'}

  remove-accents@0.5.0:
    resolution: {integrity: sha512-8g3/Otx1eJaVD12e31UbJj1YzdtVvzH85HV7t+9MJYk/u3XmkOUJ5Ys9wQrf9PCPK8+xn4ymzqYCiZl6QWKn+A==}

  require-directory@2.1.1:
    resolution: {integrity: sha512-fGxEI7+wsG9xrvdjsrlmL22OMTTiHRwAMroiEeMgq8gzoLC/PQr7RsRDSTLUg/bZAZtF+TVIkHc6/4RIKrui+Q==}
    engines: {node: '>=0.10.0'}

  requires-port@1.0.0:
    resolution: {integrity: sha512-KigOCHcocU3XODJxsu8i/j8T9tzT4adHiecwORRQ0ZZFcp7ahwXuRU1m+yuO90C5ZUyGeGfocHDI14M3L3yDAQ==}

  resolve-alpn@1.2.1:
    resolution: {integrity: sha512-0a1F4l73/ZFZOakJnQ3FvkJ2+gSTQWz/r2KE5OdDY0TxPm5h4GkqkWWfM47T7HsbnOtcJVEF4epCVy6u7Q3K+g==}

  resolve-from@4.0.0:
    resolution: {integrity: sha512-pb/MYmXstAkysRFx8piNI1tGFNQIFA3vkE3Gq4EuA1dF6gHp/+vgZqsCGJapvy8N3Q+4o7FwvquPJcnZ7RYy4g==}
    engines: {node: '>=4'}

  resolve-pkg-maps@1.0.0:
    resolution: {integrity: sha512-seS2Tj26TBVOC2NIc2rOe2y2ZO7efxITtLZcGSOnHHNOQ7CkiUBfw0Iw2ck6xkIhPwLhKNLS8BO+hEpngQlqzw==}

  resolve@1.22.8:
    resolution: {integrity: sha512-oKWePCxqpd6FlLvGV1VU0x7bkPmmCNolxzjMf4NczoDnQcIWrAF+cPtZn5i6n+RfD2d9i0tzpKnG6Yk168yIyw==}
    hasBin: true

  resolve@2.0.0-next.5:
    resolution: {integrity: sha512-U7WjGVG9sH8tvjW5SmGbQuui75FiyjAX72HX15DwBBwF9dNiQZRQAg9nnPhYy+TUnE0+VcrttuvNI8oSxZcocA==}
    hasBin: true

  responselike@2.0.1:
    resolution: {integrity: sha512-4gl03wn3hj1HP3yzgdI7d3lCkF95F21Pz4BPGvKHinyQzALR5CapwC8yIi0Rh58DEMQ/SguC03wFj2k0M/mHhw==}

  restore-cursor@3.1.0:
    resolution: {integrity: sha512-l+sSefzHpj5qimhFSE5a8nufZYAM3sBSVMAPtYkmC+4EH2anSGaEMXSD0izRQbu9nfyQ9y5JrVmp7E8oZrUjvA==}
    engines: {node: '>=8'}

  retry@0.12.0:
    resolution: {integrity: sha512-9LkiTwjUh6rT555DtE9rTX+BKByPfrMzEAtnlEtdEwr3Nkffwiihqe2bWADg+OQRjt9gl6ICdmB/ZFDCGAtSow==}
    engines: {node: '>= 4'}

  reusify@1.0.4:
    resolution: {integrity: sha512-U9nH88a3fc/ekCF1l0/UP1IosiuIjyTh7hBvXVMHYgVcfGvt897Xguj2UOLDeI5BG2m7/uwyaLVT6fbtCwTyzw==}
    engines: {iojs: '>=1.0.0', node: '>=0.10.0'}

  rimraf@3.0.2:
    resolution: {integrity: sha512-JZkJMZkAGFFPP2YqXZXPbMlMBgsxzE8ILs4lMIX/2o0L9UBw9O/Y3o6wFw/i9YLapcUJWwqbi3kdxIPdC62TIA==}
    deprecated: Rimraf versions prior to v4 are no longer supported
    hasBin: true

  rollup@4.13.0:
    resolution: {integrity: sha512-3YegKemjoQnYKmsBlOHfMLVPPA5xLkQ8MHLLSw/fBrFaVkEayL51DilPpNNLq1exr98F2B1TzrV0FUlN3gWRPg==}
    engines: {node: '>=18.0.0', npm: '>=8.0.0'}
    hasBin: true

  rope-sequence@1.3.4:
    resolution: {integrity: sha512-UT5EDe2cu2E/6O4igUr5PSFs23nvvukicWHx6GnOPlHAiiYbzNuCRQCuiUdHJQcqKalLKlrYJnjY0ySGsXNQXQ==}

  rrweb-cssom@0.6.0:
    resolution: {integrity: sha512-APM0Gt1KoXBz0iIkkdB/kfvGOwC4UuJFeG/c+yV7wSc7q96cG/kJ0HiYCnzivD9SB53cLV1MlHFNfOuPaadYSw==}

  rrweb-cssom@0.7.1:
    resolution: {integrity: sha512-TrEMa7JGdVm0UThDJSx7ddw5nVm3UJS9o9CCIZ72B1vSyEZoziDqBYP3XIoi/12lKrJR8rE3jeFHMok2F/Mnsg==}

  run-async@2.4.1:
    resolution: {integrity: sha512-tvVnVv01b8c1RrA6Ep7JkStj85Guv/YrMcwqYQnwjsAS2cTmmPGBBjAjpCW7RrSodNSoE2/qg9O4bceNvUuDgQ==}
    engines: {node: '>=0.12.0'}

  run-parallel@1.2.0:
    resolution: {integrity: sha512-5l4VyZR86LZ/lDxZTR6jqL8AFE2S0IFLMP26AbjsLVADxHdhB/c0GUsH+y39UfCi3dzz8OlQuPmnaJOMoDHQBA==}

  rust-result@1.0.0:
    resolution: {integrity: sha512-6cJzSBU+J/RJCF063onnQf0cDUOHs9uZI1oroSGnHOph+CQTIJ5Pp2hK5kEQq1+7yE/EEWfulSNXAQ2jikPthA==}

  rxjs@6.6.7:
    resolution: {integrity: sha512-hTdwr+7yYNIT5n4AMYp85KA6yw2Va0FLa3Rguvbpa4W3I5xynaBZo41cM3XM+4Q6fRMj3sBYIR1VAmZMXYJvRQ==}
    engines: {npm: '>=2.0.0'}

  rxjs@7.8.1:
    resolution: {integrity: sha512-AA3TVj+0A2iuIoQkWEK/tqFjBq2j+6PO6Y0zJcvzLAFhEFIO3HL0vls9hWLncZbAAbK0mar7oZ4V079I/qPMxg==}

  sabnzbd-api@1.5.0:
    resolution: {integrity: sha512-bfiHGVBoLG5/BKyuLIIFbMHGKpZlGEinFPOlp7huUjRlJkB9vqoDD82Q5Dutd6yV1GwbZtUEcgYtGGNtqe0sMQ==}

  safe-array-concat@1.1.0:
    resolution: {integrity: sha512-ZdQ0Jeb9Ofti4hbt5lX3T2JcAamT9hfzYU1MNB+z/jaEbB6wfFfPIR/zEORmZqobkCCJhSjodobH6WHNmJ97dg==}
    engines: {node: '>=0.4'}

  safe-array-concat@1.1.2:
    resolution: {integrity: sha512-vj6RsCsWBCf19jIeHEfkRMw8DPiBb+DMXklQ/1SGDHOMlHdPUkZXFQ2YdplS23zESTijAcurb1aSgJA3AgMu1Q==}
    engines: {node: '>=0.4'}

  safe-buffer@5.1.2:
    resolution: {integrity: sha512-Gd2UZBJDkXlY7GbJxfsE8/nvKkUEU1G38c1siN6QP6a9PT9MmHB8GnpscSmMJSoF8LOIrt8ud/wPtojys4G6+g==}

  safe-buffer@5.2.1:
    resolution: {integrity: sha512-rp3So07KcdmmKbGvgaNxQSJr7bGVSVk5S9Eq1F+ppbRo70+YeaDxkw5Dd8NPN+GD6bjnYm2VuPuCXmpuYvmCXQ==}

  safe-json-parse@4.0.0:
    resolution: {integrity: sha512-RjZPPHugjK0TOzFrLZ8inw44s9bKox99/0AZW9o/BEQVrJfhI+fIHMErnPyRa89/yRXUUr93q+tiN6zhoVV4wQ==}

  safe-regex-test@1.0.3:
    resolution: {integrity: sha512-CdASjNJPvRa7roO6Ra/gLYBTzYzzPyyBXxIMdGW3USQLyjWEls2RgW5UBTXaQVp+OrpeCK3bLem8smtmheoRuw==}
    engines: {node: '>= 0.4'}

  safe-stable-stringify@2.4.3:
    resolution: {integrity: sha512-e2bDA2WJT0wxseVd4lsDP4+3ONX6HpMXQa1ZhFQ7SU+GjvORCmShbCMltrtIDfkYhVHrOcPtj+KhmDBdPdZD1g==}
    engines: {node: '>=10'}

  safer-buffer@2.1.2:
    resolution: {integrity: sha512-YZo3K82SD7Riyi0E1EQPojLz7kpepnSQI9IyPbHHg1XXXevb5dJI7tpyN2ADxGcQbHG7vcyRHk0cbwqcQriUtg==}

  sass@1.77.8:
    resolution: {integrity: sha512-4UHg6prsrycW20fqLGPShtEvo/WyHRVRHwOP4DzkUrObWoWI05QBSfzU71TVB7PFaL104TwNaHpjlWXAZbQiNQ==}
    engines: {node: '>=14.0.0'}
    hasBin: true

  saxes@6.0.0:
    resolution: {integrity: sha512-xAg7SOnEhrm5zI3puOOKyy1OMcMlIJZYNJY7xLBwSze0UjhPLnWfj2GF2EpT0jmzaJKIWKHLsaSSajf35bcYnA==}
    engines: {node: '>=v12.22.7'}

  scheduler@0.23.2:
    resolution: {integrity: sha512-UOShsPwz7NrMUqhR6t0hWjFduvOzbtv7toDH1/hIrfRNIDBnnBWd0CwJTGvTpngVlmwGCdP9/Zl/tVrDqcuYzQ==}

  schema-utils@3.3.0:
    resolution: {integrity: sha512-pN/yOAvcC+5rQ5nERGuwrjLlYvLTbCibnZ1I7B1LaiAz9BRBlE9GMgE/eqV30P7aJQUf7Ddimy/RsbYO/GrVGg==}
    engines: {node: '>= 10.13.0'}

  semver@6.3.1:
    resolution: {integrity: sha512-BR7VvDCVHO+q2xBEWskxS6DJE1qRnb7DxzUrogb71CWoSficBxYsiAGd+Kl0mmq/MprG9yArRkyrQxTO6XjMzA==}
    hasBin: true

  semver@7.6.0:
    resolution: {integrity: sha512-EnwXhrlwXMk9gKu5/flx5sv/an57AkRplG3hTK68W7FRDN+k+OWBj65M7719OkA82XLBxrcX0KSHj+X5COhOVg==}
    engines: {node: '>=10'}
    hasBin: true

  sentence-case@2.1.1:
    resolution: {integrity: sha512-ENl7cYHaK/Ktwk5OTD+aDbQ3uC8IByu/6Bkg+HDv8Mm+XnBnppVNalcfJTNsp1ibstKh030/JKQQWglDvtKwEQ==}

  seq-queue@0.0.5:
    resolution: {integrity: sha512-hr3Wtp/GZIc/6DAGPDcV4/9WoZhjrkXsi5B/07QgX8tsdc6ilr7BFM6PM6rbdAX1kFSDYeZGLipIZZKyQP0O5Q==}

  serialize-javascript@6.0.2:
    resolution: {integrity: sha512-Saa1xPByTTq2gdeFZYLLo+RFE35NHZkAbqZeWNd3BpzppeVisAqpDjcp8dyf6uIvEqJRd46jemmyA4iFIeVk8g==}

  server-only@0.0.1:
    resolution: {integrity: sha512-qepMx2JxAa5jjfzxG79yPPq+8BuFToHd1hm7kI+Z4zAq1ftQiP7HcxMhDDItrbtwVeLg/cY2JnKnrcFkmiswNA==}

  set-blocking@2.0.0:
    resolution: {integrity: sha512-KiKBS8AnWGEyLzofFfmvKwpdPzqiy16LvQfK3yv/fVH7Bj13/wl3JSR1J+rfgRE9q7xUJK4qvgS8raSOeLUehw==}

  set-function-length@1.2.1:
    resolution: {integrity: sha512-j4t6ccc+VsKwYHso+kElc5neZpjtq9EnRICFZtWyBsLojhmeF/ZBd/elqm22WJh/BziDe/SBiOeAt0m2mfLD0g==}
    engines: {node: '>= 0.4'}

  set-function-name@2.0.2:
    resolution: {integrity: sha512-7PGFlmtwsEADb0WYyvCMa1t+yke6daIG4Wirafur5kcf+MhUnPms1UeR0CKQdTZD81yESwMHbtn+TR+dMviakQ==}
    engines: {node: '>= 0.4'}

  shebang-command@2.0.0:
    resolution: {integrity: sha512-kHxr2zZpYtdmrN1qDjrrX/Z1rR1kG8Dx+gkpK1G4eXmvXswmcE1hTWBWYUzlraYw1/yZp6YuDY77YtvbN0dmDA==}
    engines: {node: '>=8'}

  shebang-regex@3.0.0:
    resolution: {integrity: sha512-7++dFhtcx3353uBaq8DDR4NuxBetBzC7ZQOhmTQInHEd6bSrXdiEyzCvG07Z44UYdLShWUyXt5M/yhz8ekcb1A==}
    engines: {node: '>=8'}

  shell-quote@1.8.1:
    resolution: {integrity: sha512-6j1W9l1iAs/4xYBI1SYOVZyFcCis9b4KCLQ8fgAGG07QvzaRLVVRQvAy85yNmmZSjYjg4MWh4gNvlPujU/5LpA==}

  side-channel@1.0.6:
    resolution: {integrity: sha512-fDW/EZ6Q9RiO8eFG8Hj+7u/oW+XrPTIChwCOM2+th2A6OblDtYYIpve9m+KvI9Z4C9qSEXlaGR6bTEYHReuglA==}
    engines: {node: '>= 0.4'}

  siginfo@2.0.0:
    resolution: {integrity: sha512-ybx0WO1/8bSBLEWXZvEd7gMW3Sn3JFlW3TvX1nREbDLRNQNaeNN8WK0meBwPdAaOI7TtRRRJn/Es1zhrrCHu7g==}

  signal-exit@3.0.7:
    resolution: {integrity: sha512-wnD2ZE+l+SPC/uoS0vXeE9L1+0wuaMqKlfz9AMUo38JsyLSBWSFcHR1Rri62LZc12vLr1gb3jl7iwQhgwpAbGQ==}

  signal-exit@4.1.0:
    resolution: {integrity: sha512-bzyZ1e88w9O1iNJbKnOlvYTrWPDl46O1bG0D3XInv+9tkPrxrN8jUUTiFlDkkmKWgn1M6CfIA13SuGqOa9Korw==}
    engines: {node: '>=14'}

  simple-concat@1.0.1:
    resolution: {integrity: sha512-cSFtAPtRhljv69IK0hTVZQ+OfE9nePi/rtJmw5UjHeVyVroEqJXP1sFztKUy1qU+xvz3u/sfYJLa947b7nAN2Q==}

  simple-get@4.0.1:
    resolution: {integrity: sha512-brv7p5WgH0jmQJr1ZDDfKDOSeWWg+OVypG99A/5vYGPqJ6pxiaHLy8nxtFjBA7oMa01ebA9gfh1uMCFqOuXxvA==}

  simple-swizzle@0.2.2:
    resolution: {integrity: sha512-JA//kQgZtbuY83m+xT+tXJkmJncGMTFT+C+g2h2R9uxkYIrE2yy9sgmcLhCnw57/WSD+Eh3J97FPEDFnbXnDUg==}

  sirv@2.0.4:
    resolution: {integrity: sha512-94Bdh3cC2PKrbgSOUqTiGPWVZeSiXfKOVZNJniWoqrWrRkB1CJzBU3NEbiTsPcYy1lDsANA/THzS+9WBiy5nfQ==}
    engines: {node: '>= 10'}

  slash@3.0.0:
    resolution: {integrity: sha512-g9Q1haeby36OSStwb4ntCGGGaKsaVSjQ68fBxoQcutl5fS1vuY18H3wSt3jFyFtrkx+Kz0V1G85A4MyAdDMi2Q==}
    engines: {node: '>=8'}

  smart-buffer@4.2.0:
    resolution: {integrity: sha512-94hK0Hh8rPqQl2xXc3HsaBoOXKV20MToPkcXvwbISWLEs+64sBq5kFgn2kJDHb1Pry9yrP0dxrCI9RRci7RXKg==}
    engines: {node: '>= 6.0.0', npm: '>= 3.0.0'}

  snake-case@2.1.0:
    resolution: {integrity: sha512-FMR5YoPFwOLuh4rRz92dywJjyKYZNLpMn1R5ujVpIYkbA9p01fq8RMg0FkO4M+Yobt4MjHeLTJVm5xFFBHSV2Q==}

  socks-proxy-agent@8.0.2:
    resolution: {integrity: sha512-8zuqoLv1aP/66PHF5TqwJ7Czm3Yv32urJQHrVyhD7mmA6d61Zv8cIXQYPTWwmg6qlupnPvs/QKDmfa4P/qct2g==}
    engines: {node: '>= 14'}

  socks@2.7.3:
    resolution: {integrity: sha512-vfuYK48HXCTFD03G/1/zkIls3Ebr2YNa4qU9gHDZdblHLiqhJrJGkY3+0Nx0JpN9qBhJbVObc1CNciT1bIZJxw==}
    engines: {node: '>= 10.0.0', npm: '>= 3.0.0'}
    deprecated: please use 2.7.4 or 2.8.1 to fix package-lock issue

  source-map-js@1.2.0:
    resolution: {integrity: sha512-itJW8lvSA0TXEphiRoawsCksnlf8SyvmFzIhltqAHluXd88pkCd+cXJVHTDwdCr0IzwptSm035IHQktUu1QUMg==}
    engines: {node: '>=0.10.0'}

  source-map-support@0.5.21:
    resolution: {integrity: sha512-uBHU3L3czsIyYXKX88fdrGovxdSCoTGDRZ6SYXtSRxLZUzHg5P/66Ht6uoUlHu9EZod+inXhKo3qQgwXUT/y1w==}

  source-map@0.6.1:
    resolution: {integrity: sha512-UjgapumWlbMhkBgzT7Ykc5YXUT46F0iKu8SGXq0bcwP5dz/h0Plj6enJqjz1Zbq2l5WaqYnrVbwWOWMyF3F47g==}
    engines: {node: '>=0.10.0'}

  spawn-command@0.0.2:
    resolution: {integrity: sha512-zC8zGoGkmc8J9ndvml8Xksr1Amk9qBujgbF0JAIWO7kXr43w0h/0GJNM/Vustixu+YE8N/MTrQ7N31FvHUACxQ==}

  split-ca@1.0.1:
    resolution: {integrity: sha512-Q5thBSxp5t8WPTTJQS59LrGqOZqOsrhDGDVm8azCqIBjSBd7nd9o2PM+mDulQQkh8h//4U6hFZnc/mul8t5pWQ==}

  sprintf-js@1.1.3:
    resolution: {integrity: sha512-Oo+0REFV59/rz3gfJNKQiBlwfHaSESl1pcGyABQsnnIfWOFt6JNj5gCog2U6MLZ//IGYD+nA8nI+mTShREReaA==}

  sqlstring@2.3.3:
    resolution: {integrity: sha512-qC9iz2FlN7DQl3+wjwn3802RTyjCx7sDvfQEXchwa6CWOx07/WVfh91gBmQ9fahw8snwGEWU3xGzOt4tFyHLxg==}
    engines: {node: '>= 0.6'}

  ssh-remote-port-forward@1.0.4:
    resolution: {integrity: sha512-x0LV1eVDwjf1gmG7TTnfqIzf+3VPRz7vrNIjX6oYLbeCrf/PeVY6hkT68Mg+q02qXxQhrLjB0jfgvhevoCRmLQ==}

  ssh2@1.15.0:
    resolution: {integrity: sha512-C0PHgX4h6lBxYx7hcXwu3QWdh4tg6tZZsTfXcdvc5caW/EMxaB4H9dWsl7qk+F7LAW762hp8VbXOX7x4xUYvEw==}
    engines: {node: '>=10.16.0'}

  stack-trace@0.0.10:
    resolution: {integrity: sha512-KGzahc7puUKkzyMt+IqAep+TVNbKP+k2Lmwhub39m1AsTSkaDutx56aDCo+HLDzf/D26BIHTJWNiTG1KAJiQCg==}

  stackback@0.0.2:
    resolution: {integrity: sha512-1XMJE5fQo1jGH6Y/7ebnwPOBEkIEnT4QF32d5R1+VXdXveM0IBMJt8zfaxX1P3QhVwrYe+576+jkANtSS2mBbw==}

  standard-as-callback@2.1.0:
    resolution: {integrity: sha512-qoRRSyROncaz1z0mvYqIE4lCd9p2R90i6GxW3uZv5ucSu8tU7B5HXUP1gG8pVZsYNVaXjk8ClXHPttLyxAL48A==}

  std-env@3.7.0:
    resolution: {integrity: sha512-JPbdCEQLj1w5GilpiHAx3qJvFndqybBysA3qUOnznweH4QbNYUsW/ea8QzSrnh0vNsezMMw5bcVool8lM0gwzg==}

  stop-iteration-iterator@1.0.0:
    resolution: {integrity: sha512-iCGQj+0l0HOdZ2AEeBADlsRC+vsnDsZsbdSiH1yNSjcfKM7fdpCMfqAL/dwF5BLiw/XhRft/Wax6zQbhq2BcjQ==}
    engines: {node: '>= 0.4'}

  streamsearch@1.1.0:
    resolution: {integrity: sha512-Mcc5wHehp9aXz1ax6bZUyY5afg9u2rv5cqQI3mRrYkGC8rW2hM02jWuwjtL++LS5qinSyhj2QfLyNsuc+VsExg==}
    engines: {node: '>=10.0.0'}

  streamx@2.18.0:
    resolution: {integrity: sha512-LLUC1TWdjVdn1weXGcSxyTR3T4+acB6tVGXT95y0nGbca4t4o/ng1wKAGTljm9VicuCVLvRlqFYXYy5GwgM7sQ==}

  strict-event-emitter-types@2.0.0:
    resolution: {integrity: sha512-Nk/brWYpD85WlOgzw5h173aci0Teyv8YdIAEtV+N88nDB0dLlazZyJMIsN6eo1/AR61l+p6CJTG1JIyFaoNEEA==}

  string-width@4.2.3:
    resolution: {integrity: sha512-wKyQRQpjJ0sIp62ErSZdGsjMJWsap5oRNihHhu6G7JVO/9jIB6UyevL+tXuOqrng8j/cxKTWyWUwvSTriiZz/g==}
    engines: {node: '>=8'}

  string-width@5.1.2:
    resolution: {integrity: sha512-HnLOCR3vjcY8beoNLtcjZ5/nxn2afmME6lhrDrebokqMap+XbeW8n9TXpPDOqdGK5qcI3oT0GKTW6wC7EMiVqA==}
    engines: {node: '>=12'}

  string.prototype.includes@2.0.0:
    resolution: {integrity: sha512-E34CkBgyeqNDcrbU76cDjL5JLcVrtSdYq0MEh/B10r17pRP4ciHLwTgnuLV8Ay6cgEMLkcBkFCKyFZ43YldYzg==}

  string.prototype.matchall@4.0.11:
    resolution: {integrity: sha512-NUdh0aDavY2og7IbBPenWqR9exH+E26Sv8e0/eTe1tltDGZL+GtBkDAnnyBtmekfK6/Dq3MkcGtzXFEd1LQrtg==}
    engines: {node: '>= 0.4'}

  string.prototype.repeat@1.0.0:
    resolution: {integrity: sha512-0u/TldDbKD8bFCQ/4f5+mNRrXwZ8hg2w7ZR8wa16e8z9XpePWl3eGEcUD0OXpEH/VJH/2G3gjUtR3ZOiBe2S/w==}

  string.prototype.trim@1.2.8:
    resolution: {integrity: sha512-lfjY4HcixfQXOfaqCvcBuOIapyaroTXhbkfJN3gcB1OtyupngWK4sEET9Knd0cXd28kTUqu/kHoV4HKSJdnjiQ==}
    engines: {node: '>= 0.4'}

  string.prototype.trim@1.2.9:
    resolution: {integrity: sha512-klHuCNxiMZ8MlsOihJhJEBJAiMVqU3Z2nEXWfWnIqjN0gEFS9J9+IxKozWWtQGcgoa1WUZzLjKPTr4ZHNFTFxw==}
    engines: {node: '>= 0.4'}

  string.prototype.trimend@1.0.7:
    resolution: {integrity: sha512-Ni79DqeB72ZFq1uH/L6zJ+DKZTkOtPIHovb3YZHQViE+HDouuU4mBrLOLDn5Dde3RF8qw5qVETEjhu9locMLvA==}

  string.prototype.trimend@1.0.8:
    resolution: {integrity: sha512-p73uL5VCHCO2BZZ6krwwQE3kCzM7NKmis8S//xEC6fQonchbum4eP6kR4DLEjQFO3Wnj3Fuo8NM0kOSjVdHjZQ==}

  string.prototype.trimstart@1.0.7:
    resolution: {integrity: sha512-NGhtDFu3jCEm7B4Fy0DpLewdJQOZcQ0rGbwQ/+stjnrp2i+rlKeCvos9hOIeCmqwratM47OBxY7uFZzjxHXmrg==}

  string.prototype.trimstart@1.0.8:
    resolution: {integrity: sha512-UXSH262CSZY1tfu3G3Secr6uGLCFVPMhIqHjlgCUtCCcgihYc/xKs9djMTMUOb2j1mVSeU8EU6NWc/iQKU6Gfg==}
    engines: {node: '>= 0.4'}

  string_decoder@1.1.1:
    resolution: {integrity: sha512-n/ShnvDi6FHbbVfviro+WojiFzv+s8MPMHBczVePfUpDJLwoLT0ht1l4YwBCbi8pJAveEEdnkHyPyTP/mzRfwg==}

  string_decoder@1.3.0:
    resolution: {integrity: sha512-hkRX8U1WjJFd8LsDJ2yQ/wWWxaopEsABU1XfkM8A+j0+85JAGppt16cr1Whg6KIbb4okU6Mql6BOj+uup/wKeA==}

  strip-ansi@6.0.1:
    resolution: {integrity: sha512-Y38VPSHcqkFrCpFnQ9vuSXmquuv5oXOKpGeT6aGrr3o3Gc9AlVa6JBfUSOCnbxGGZF+/0ooI7KrPuUSztUdU5A==}
    engines: {node: '>=8'}

  strip-ansi@7.1.0:
    resolution: {integrity: sha512-iq6eVVI64nQQTRYq2KtEg2d2uU7LElhTJwsH4YzIHZshxlgZms/wIc4VoDQTlG/IvVIrBKG06CrZnp0qv7hkcQ==}
    engines: {node: '>=12'}

  strip-bom@3.0.0:
    resolution: {integrity: sha512-vavAMRXOgBVNF6nyEEmL3DBK19iRpDcoIwW+swQ+CbGiu7lju6t+JklA1MHweoWtadgt4ISVUsXLyDq34ddcwA==}
    engines: {node: '>=4'}

  strip-final-newline@2.0.0:
    resolution: {integrity: sha512-BrpvfNAE3dcvq7ll3xVumzjKjZQ5tI1sEUIKr3Uoks0XUl45St3FlatVqef9prk4jRDzhW6WZg+3bk93y6pLjA==}
    engines: {node: '>=6'}

  strip-final-newline@3.0.0:
    resolution: {integrity: sha512-dOESqjYr96iWYylGObzd39EuNTa5VJxyvVAEm5Jnh7KGo75V43Hk1odPQkNDyXNmUR6k+gEiDVXnjB8HJ3crXw==}
    engines: {node: '>=12'}

  strip-json-comments@2.0.1:
    resolution: {integrity: sha512-4gB8na07fecVVkOI6Rs4e7T6NOTki5EmL7TUduTs6bu3EdnSycntVJ4re8kgZA+wx9IueI2Y11bfbgwtzuE0KQ==}
    engines: {node: '>=0.10.0'}

  strip-json-comments@3.1.1:
    resolution: {integrity: sha512-6fPc+R4ihwqP6N/aIv2f1gMH8lOVtWQHoqC4yK6oSDVVocumAsfCqjkXnqiYMhmMwS/mEHLp7Vehlt3ql6lEig==}
    engines: {node: '>=8'}

  strnum@1.0.5:
    resolution: {integrity: sha512-J8bbNyKKXl5qYcR36TIO8W3mVGVHrmmxsd5PAItGkmyzwJvybiw2IVq5nqd0i4LSNSkB/sx9VHllbfFdr9k1JA==}

  styled-jsx@5.1.1:
    resolution: {integrity: sha512-pW7uC1l4mBZ8ugbiZrcIsiIvVx1UmTfw7UkC3Um2tmfUq9Bhk8IiyEIPl6F8agHgjzku6j0xQEZbfA5uSgSaCw==}
    engines: {node: '>= 12.0.0'}
    peerDependencies:
      '@babel/core': '*'
      babel-plugin-macros: '*'
      react: '>= 16.8.0 || 17.x.x || ^18.0.0-0'
    peerDependenciesMeta:
      '@babel/core':
        optional: true
      babel-plugin-macros:
        optional: true

  sugarss@4.0.1:
    resolution: {integrity: sha512-WCjS5NfuVJjkQzK10s8WOBY+hhDxxNt/N6ZaGwxFZ+wN3/lKKFSaaKUNecULcTTvE4urLcKaZFQD8vO0mOZujw==}
    engines: {node: '>=12.0'}
    peerDependencies:
      postcss: ^8.3.3

  superjson@2.2.1:
    resolution: {integrity: sha512-8iGv75BYOa0xRJHK5vRLEjE2H/i4lulTjzpUXic3Eg8akftYjkmQDa8JARQ42rlczXyFR3IeRoeFCc7RxHsYZA==}
    engines: {node: '>=16'}

  supports-color@5.5.0:
    resolution: {integrity: sha512-QjVjwdXIt408MIiAqCX4oUKsgU2EqAGzs2Ppkm4aQYbjm+ZEWEcW4SfFNTr4uMNZma0ey4f5lgLrkB0aX0QMow==}
    engines: {node: '>=4'}

  supports-color@7.2.0:
    resolution: {integrity: sha512-qpCAvRl9stuOHveKsn7HncJRvv501qIacKzQlO/+Lwxc9+0q2wLyv4Dfvt80/DPn2pqOBsJdDiogXGR9+OvwRw==}
    engines: {node: '>=8'}

  supports-color@8.1.1:
    resolution: {integrity: sha512-MpUEN2OodtUzxvKQl72cUF7RQ5EiHsGvSsVG0ia9c5RbWGL2CI4C7EpPS8UTBIplnlzZiNuV56w+FuNxy3ty2Q==}
    engines: {node: '>=10'}

  supports-preserve-symlinks-flag@1.0.0:
    resolution: {integrity: sha512-ot0WnXS9fgdkgIcePe6RHNk1WA8+muPa6cSjeR3V8K27q9BB1rTE3R1p7Hv0z1ZyAc8s6Vvv8DIyWf681MAt0w==}
    engines: {node: '>= 0.4'}

  swap-case@1.1.2:
    resolution: {integrity: sha512-BAmWG6/bx8syfc6qXPprof3Mn5vQgf5dwdUNJhsNqU9WdPt5P+ES/wQ5bxfijy8zwZgZZHslC3iAsxsuQMCzJQ==}

  symbol-tree@3.2.4:
    resolution: {integrity: sha512-9QNk5KwDF+Bvz+PyObkmSYjI5ksVUYtjW7AU22r2NKcfLJcXp96hkDWU3+XndOsUb+AQ9QhfzfCT2O+CNWT5Tw==}

  tabbable@6.2.0:
    resolution: {integrity: sha512-Cat63mxsVJlzYvN51JmVXIgNoUokrIaT2zLclCXjRd8boZ0004U4KCs/sToJ75C6sdlByWxpYnb5Boif1VSFew==}

  tapable@2.2.1:
    resolution: {integrity: sha512-GNzQvQTOIP6RyTfE2Qxb8ZVlNmw0n88vp1szwWRimP02mnTsx3Wtn5qRdqY9w2XduFNUgvOwhNnQsjwCp+kqaQ==}
    engines: {node: '>=6'}

  tar-fs@2.0.1:
    resolution: {integrity: sha512-6tzWDMeroL87uF/+lin46k+Q+46rAJ0SyPGz7OW7wTgblI273hsBqk2C1j0/xNadNLKDTUL9BukSjB7cwgmlPA==}

  tar-fs@2.1.1:
    resolution: {integrity: sha512-V0r2Y9scmbDRLCNex/+hYzvp/zyYjvFbHPNgVTKfQvVrb6guiE/fxP+XblDNR011utopbkex2nM4dHNV6GDsng==}

  tar-fs@3.0.6:
    resolution: {integrity: sha512-iokBDQQkUyeXhgPYaZxmczGPhnhXZ0CmrqI+MOb/WFGS9DW5wnfrLgtjUJBvz50vQ3qfRwJ62QVoCFu8mPVu5w==}

  tar-stream@2.2.0:
    resolution: {integrity: sha512-ujeqbceABgwMZxEJnk2HDY2DlnUZ+9oEcb1KzTVfYHio0UE6dG71n60d8D2I4qNvleWrrXpmjpt7vZeF1LnMZQ==}
    engines: {node: '>=6'}

  tar-stream@3.1.7:
    resolution: {integrity: sha512-qJj60CXt7IU1Ffyc3NJMjh6EkuCFej46zUqJ4J7pqYlThyd9bO0XBTmcOIhSzZJVWfsLks0+nle/j538YAW9RQ==}

  tar@6.2.0:
    resolution: {integrity: sha512-/Wo7DcT0u5HUV486xg675HtjNd3BXZ6xDbzsCUZPt5iw8bTQ63bP0Raut3mvro9u+CUyq7YQd8Cx55fsZXxqLQ==}
    engines: {node: '>=10'}

  terser-webpack-plugin@5.3.10:
    resolution: {integrity: sha512-BKFPWlPDndPs+NGGCr1U59t0XScL5317Y0UReNrHaw9/FwhPENlq6bfgs+4yPfyP51vqC1bQ4rp1EfXW5ZSH9w==}
    engines: {node: '>= 10.13.0'}
    peerDependencies:
      '@swc/core': '*'
      esbuild: '*'
      uglify-js: '*'
      webpack: ^5.1.0
    peerDependenciesMeta:
      '@swc/core':
        optional: true
      esbuild:
        optional: true
      uglify-js:
        optional: true

  terser@5.31.0:
    resolution: {integrity: sha512-Q1JFAoUKE5IMfI4Z/lkE/E6+SwgzO+x4tq4v1AyBLRj8VSYvRO6A/rQrPg1yud4g0En9EKI1TvFRF2tQFcoUkg==}
    engines: {node: '>=10'}
    hasBin: true

  test-exclude@7.0.1:
    resolution: {integrity: sha512-pFYqmTw68LXVjeWJMST4+borgQP2AyMNbg1BpZh9LbyhUeNkeaPF9gzfPGUAnSMV3qPYdWUwDIjjCLiSDOl7vg==}
    engines: {node: '>=18'}

  testcontainers@10.11.0:
    resolution: {integrity: sha512-TYgpR+MjZSuX7kSUxTa0f/CsN6eErbMFrAFumW08IvOnU8b+EoRzpzEu7mF0d29M1ItnHfHPUP44HYiE4yP3Zg==}

  text-decoder@1.1.0:
    resolution: {integrity: sha512-TmLJNj6UgX8xcUZo4UDStGQtDiTzF7BzWlzn9g7UWrjkpHr5uJTK1ld16wZ3LXb2vb6jH8qU89dW5whuMdXYdw==}

  text-hex@1.0.0:
    resolution: {integrity: sha512-uuVGNWzgJ4yhRaNSiubPY7OjISw4sw4E5Uv0wbjp+OzcbmVU/rsT8ujgcXJhn9ypzsgr5vlzpPqP+MBBKcGvbg==}

  text-table@0.2.0:
    resolution: {integrity: sha512-N+8UisAXDGk8PFXP4HAzVR9nbfmVJ3zYLAWiTIoqC5v5isinhr+r5uaO8+7r3BMfuNIufIsA7RdpVgacC2cSpw==}

  throttle-debounce@3.0.1:
    resolution: {integrity: sha512-dTEWWNu6JmeVXY0ZYoPuH5cRIwc0MeGbJwah9KUNYSJwommQpCzTySTpEe8Gs1J23aeWEuAobe4Ag7EHVt/LOg==}
    engines: {node: '>=10'}

  through@2.3.8:
    resolution: {integrity: sha512-w89qg7PI8wAdvX60bMDP+bFoD5Dvhm9oLheFp5O4a2QF0cSBGsBX4qZmadPMvVqlLJBBci+WqGGOAPvcDeNSVg==}

  tinybench@2.8.0:
    resolution: {integrity: sha512-1/eK7zUnIklz4JUUlL+658n58XO2hHLQfSk1Zf2LKieUjxidN16eKFEoDEfjHc3ohofSSqK3X5yO6VGb6iW8Lw==}

  tinycolor2@1.6.0:
    resolution: {integrity: sha512-XPaBkWQJdsf3pLKJV9p4qN/S+fm2Oj8AIPo1BTUhg5oxkvm9+SVEGFdhyOz7tTdUTfvxMiAs4sp6/eZO2Ew+pw==}

  tinygradient@1.1.5:
    resolution: {integrity: sha512-8nIfc2vgQ4TeLnk2lFj4tRLvvJwEfQuabdsmvDdQPT0xlk9TaNtpGd6nNRxXoK6vQhN6RSzj+Cnp5tTQmpxmbw==}

  tinypool@1.0.0:
    resolution: {integrity: sha512-KIKExllK7jp3uvrNtvRBYBWBOAXSX8ZvoaD8T+7KB/QHIuoJW3Pmr60zucywjAlMb5TeXUkcs/MWeWLu0qvuAQ==}
    engines: {node: ^18.0.0 || >=20.0.0}

  tinyrainbow@1.2.0:
    resolution: {integrity: sha512-weEDEq7Z5eTHPDh4xjX789+fHfF+P8boiFB+0vbWzpbnbsEr/GRaohi/uMKxg8RZMXnl1ItAi/IUHWMsjDV7kQ==}
    engines: {node: '>=14.0.0'}

  tinyspy@3.0.0:
    resolution: {integrity: sha512-q5nmENpTHgiPVd1cJDDc9cVoYN5x4vCvwT3FMilvKPKneCBZAxn2YWQjDF0UMcE9k0Cay1gBiDfTMU0g+mPMQA==}
    engines: {node: '>=14.0.0'}

  tippy.js@6.3.7:
    resolution: {integrity: sha512-E1d3oP2emgJ9dRQZdf3Kkn0qJgI6ZLpyS5z6ZkY1DF3kaQaBsGZsndEpHwx+eC+tYM41HaSNvNtLx8tU57FzTQ==}

  title-case@2.1.1:
    resolution: {integrity: sha512-EkJoZ2O3zdCz3zJsYCsxyq2OC5hrxR9mfdd5I+w8h/tmFfeOxJ+vvkxsKxdmN0WtS9zLdHEgfgVOiMVgv+Po4Q==}

  tmp@0.0.33:
    resolution: {integrity: sha512-jRCJlojKnZ3addtTOjdIqoRuPEKBvNXcGYqzO6zWZX8KfKEpnGY5jfggJQ3EjKuu8D4bJRr0y+cYJFmYbImXGw==}
    engines: {node: '>=0.6.0'}

  tmp@0.2.3:
    resolution: {integrity: sha512-nZD7m9iCPC5g0pYmcaxogYKggSfLsdxl8of3Q/oIbqCqLLIO9IAF0GWjX1z9NZRHPiXv8Wex4yDCaZsgEw0Y8w==}
    engines: {node: '>=14.14'}

  to-fast-properties@2.0.0:
    resolution: {integrity: sha512-/OaKK0xYrs3DmxRYqL/yDc+FxFUVYhDlXMhRmv3z915w2HF1tnN1omB354j8VUGO/hbRzyD6Y3sA7v7GS/ceog==}
    engines: {node: '>=4'}

  to-regex-range@5.0.1:
    resolution: {integrity: sha512-65P7iz6X5yEr1cwcgvQxbbIw7Uk3gOy5dIdtZ4rDveLqhrdJP+Li/Hx6tyK0NEb+2GCyneCMJiGqrADCSNk8sQ==}
    engines: {node: '>=8.0'}

  totalist@3.0.1:
    resolution: {integrity: sha512-sf4i37nQ2LBx4m3wB74y+ubopq6W/dIzXg0FDGjsYnZHVa1Da8FH853wlL2gtUhg+xJXjfk3kUZS3BRoQeoQBQ==}
    engines: {node: '>=6'}

  tough-cookie@4.1.4:
    resolution: {integrity: sha512-Loo5UUvLD9ScZ6jh8beX1T6sO1w2/MpCRpEP7V280GKMVUQ0Jzar2U3UJPsrdbziLEMMhu3Ujnq//rhiFuIeag==}
    engines: {node: '>=6'}

  tr46@0.0.3:
    resolution: {integrity: sha512-N3WMsuqV66lT30CrXNbEjx4GEwlow3v6rr4mCcv6prnfwhS01rkgyFdjPNBYd9br7LpXV1+Emh01fHnq2Gdgrw==}

  tr46@5.0.0:
    resolution: {integrity: sha512-tk2G5R2KRwBd+ZN0zaEXpmzdKyOYksXwywulIX95MBODjSzMIuQnQ3m8JxgbhnL1LeVo7lqQKsYa1O3Htl7K5g==}
    engines: {node: '>=18'}

  tree-kill@1.2.2:
    resolution: {integrity: sha512-L0Orpi8qGpRG//Nd+H90vFB+3iHnue1zSSGmNOOCh1GLJ7rUKVwV2HvijphGQS2UmhUZewS9VgvxYIdgr+fG1A==}
    hasBin: true

  triple-beam@1.4.1:
    resolution: {integrity: sha512-aZbgViZrg1QNcG+LULa7nhZpJTZSLm/mXnHXnbAbjmN5aSa0y7V+wvv6+4WaBtpISJzThKy+PIPxc1Nq1EJ9mg==}
    engines: {node: '>= 14.0.0'}

  ts-api-utils@1.3.0:
    resolution: {integrity: sha512-UQMIo7pb8WRomKR1/+MFVLTroIvDVtMX3K6OUir8ynLyzB8Jeriont2bTAtmNPa1ekAgN7YPDyf6V+ygrdU+eQ==}
    engines: {node: '>=16'}
    peerDependencies:
      typescript: '>=4.2.0'

  ts-node@10.9.2:
    resolution: {integrity: sha512-f0FFpIdcHgn8zcPSbf1dRevwt047YMnaiJM3u2w2RewrB+fob/zePZcrOyQoLMMO7aBIddLcQIEK5dYjkLnGrQ==}
    hasBin: true
    peerDependencies:
      '@swc/core': '>=1.2.50'
      '@swc/wasm': '>=1.2.50'
      '@types/node': '*'
      typescript: '>=2.7'
    peerDependenciesMeta:
      '@swc/core':
        optional: true
      '@swc/wasm':
        optional: true

  tsconfck@3.0.3:
    resolution: {integrity: sha512-4t0noZX9t6GcPTfBAbIbbIU4pfpCwh0ueq3S4O/5qXI1VwK1outmxhe9dOiEWqMz3MW2LKgDTpqWV+37IWuVbA==}
    engines: {node: ^18 || >=20}
    hasBin: true
    peerDependencies:
      typescript: ^5.0.0
    peerDependenciesMeta:
      typescript:
        optional: true

  tsconfig-paths@3.15.0:
    resolution: {integrity: sha512-2Ac2RgzDe/cn48GvOe3M+o82pEFewD3UPbyoUHHdKasHwJKjds4fLXWf/Ux5kATBKN20oaFGu+jbElp1pos0mg==}

  tslib@1.14.1:
    resolution: {integrity: sha512-Xni35NKzjgMrwevysHTCArtLDpPvye8zV/0E4EyYn43P7/7qvQwPh9BGkHewbMulVntbigmcT7rdX3BNo9wRJg==}

  tslib@2.6.2:
    resolution: {integrity: sha512-AEYxH93jGFPn/a2iVAwW87VuUIkR1FVUKB77NwMF7nBTDkDrrT/Hpt/IrCJ0QXhW27jTBDcf5ZY7w6RiqTMw2Q==}

  tsscmp@1.0.6:
    resolution: {integrity: sha512-LxhtAkPDTkVCMQjt2h6eBVY28KCjikZqZfMcC15YBeNjkgUpdCfBu5HoiOTDu86v6smE8yOjyEktJ8hlbANHQA==}
    engines: {node: '>=0.6.x'}

  tsx@4.13.3:
    resolution: {integrity: sha512-FTAJJLQCMiIbt78kD5qhLjHIR5NOQDKC63wcdelWRDBE+d1xSrXYhXq4DzejnC2tGhFZHpDy2Ika0Ugf7sK8gA==}
    engines: {node: '>=18.0.0'}
    hasBin: true

  tunnel-agent@0.6.0:
    resolution: {integrity: sha512-McnNiV1l8RYeY8tBgEpuodCC1mLUdbSN+CYBL7kJsJNInOP8UjDDEwdk6Mw60vdLLrr5NHKZhMAOSrR2NZuQ+w==}

  turbo-darwin-64@2.0.10:
    resolution: {integrity: sha512-ND4hohx0wrd0AUsCf2RsdavlzUWVi0JU3vX5Vn2+wk3GG5RcZWIKi3y+it9MjgYuqqlCystkDbeamfH05iiQBQ==}
    cpu: [x64]
    os: [darwin]

  turbo-darwin-arm64@2.0.10:
    resolution: {integrity: sha512-cvHMMi1jDiiVl5ls1nWwXyanH7mB+xD3oYyZOC3NzZdFAfce3CWpL6hgUnK2CFxbdvaHQTizkQEgsHvUeD9nTQ==}
    cpu: [arm64]
    os: [darwin]

  turbo-linux-64@2.0.10:
    resolution: {integrity: sha512-dPRwHrKkzyc/VuQLfhOeYLkBxA60vvLZyn9pXChRF0zyimg04OnhBYcKBNkfWMUU+Z1gQDFEvfyvnV9EEHLh0Q==}
    cpu: [x64]
    os: [linux]

  turbo-linux-arm64@2.0.10:
    resolution: {integrity: sha512-6qsYl+b1gf243QbL6cw+TbgUEWo6/krCCWDQjVg/8Znx45rkXnTJUqtIAMkQQsT+t7d3UU8hreQ77pjOW59LcQ==}
    cpu: [arm64]
    os: [linux]

  turbo-windows-64@2.0.10:
    resolution: {integrity: sha512-rkMOqvwN7hmMJNeChj63ZpLlIF6b9QC0jW/IbOMgcZMLcvz9iF+qCc2yaeDWgfOgLsNjhtv1rlhimShUuasSXw==}
    cpu: [x64]
    os: [win32]

  turbo-windows-arm64@2.0.10:
    resolution: {integrity: sha512-r7HQScx+CpO0p+Mw97Yq63uUAIwTfEUXRX6qxzeipBK+mTsnV1A6dTTYeVLD3S5AlL8GGdXddx0swyDeeVkQng==}
    cpu: [arm64]
    os: [win32]

  turbo@2.0.10:
    resolution: {integrity: sha512-1t10h9bWl94/zktjzVWwTerJL3kIMDSA8mfibr1bevGLjF0DsiHOJFkCQFa5QABK0eXb0Af5mdRehLRBVem0Qg==}
    hasBin: true

  tweetnacl@0.14.5:
    resolution: {integrity: sha512-KXXFFdAbFXY4geFIwoyNK+f5Z1b7swfXABfL7HXCmoIWMKU3dmS26672A4EeQtDzLKy7SXmfBu51JolvEKwtGA==}

  type-check@0.4.0:
    resolution: {integrity: sha512-XleUoc9uwGXqjWwXaUTZAmzMcFZ5858QA2vvx1Ur5xIcixXIP+8LnFDgRplU30us6teqdlskFfu+ae4K79Ooew==}
    engines: {node: '>= 0.8.0'}

  type-fest@0.21.3:
    resolution: {integrity: sha512-t0rzBq87m3fVcduHDUFhKmyyX+9eo6WQjZvf51Ea/M0Q7+T374Jp1aUiyUl0GKxp8M/OETVHSDvmkyPgvX+X2w==}
    engines: {node: '>=10'}

  type-fest@2.19.0:
    resolution: {integrity: sha512-RAH822pAdBgcNMAfWnCBU3CFZcfZ/i1eZjwFU/dsLKumyuuP3niueg2UAukXYF0E2AAoc82ZSSf9J0WQBinzHA==}
    engines: {node: '>=12.20'}

  type-fest@4.12.0:
    resolution: {integrity: sha512-5Y2/pp2wtJk8o08G0CMkuFPCO354FGwk/vbidxrdhRGZfd0tFnb4Qb8anp9XxXriwBgVPjdWbKpGl4J9lJY2jQ==}
    engines: {node: '>=16'}

  typed-array-buffer@1.0.1:
    resolution: {integrity: sha512-RSqu1UEuSlrBhHTWC8O9FnPjOduNs4M7rJ4pRKoEjtx1zUNOPN2sSXHLDX+Y2WPbHIxbvg4JFo2DNAEfPIKWoQ==}
    engines: {node: '>= 0.4'}

  typed-array-buffer@1.0.2:
    resolution: {integrity: sha512-gEymJYKZtKXzzBzM4jqa9w6Q1Jjm7x2d+sh19AdsD4wqnMPDYyvwpsIc2Q/835kHuo3BEQ7CjelGhfTsoBb2MQ==}
    engines: {node: '>= 0.4'}

  typed-array-byte-length@1.0.0:
    resolution: {integrity: sha512-Or/+kvLxNpeQ9DtSydonMxCx+9ZXOswtwJn17SNLvhptaXYDJvkFFP5zbfU/uLmvnBJlI4yrnXRxpdWH/M5tNA==}
    engines: {node: '>= 0.4'}

  typed-array-byte-length@1.0.1:
    resolution: {integrity: sha512-3iMJ9q0ao7WE9tWcaYKIptkNBuOIcZCCT0d4MRvuuH88fEoEH62IuQe0OtraD3ebQEoTRk8XCBoknUNc1Y67pw==}
    engines: {node: '>= 0.4'}

  typed-array-byte-offset@1.0.0:
    resolution: {integrity: sha512-RD97prjEt9EL8YgAgpOkf3O4IF9lhJFr9g0htQkm0rchFp/Vx7LW5Q8fSXXub7BXAODyUQohRMyOc3faCPd0hg==}
    engines: {node: '>= 0.4'}

  typed-array-byte-offset@1.0.2:
    resolution: {integrity: sha512-Ous0vodHa56FviZucS2E63zkgtgrACj7omjwd/8lTEMEPFFyjfixMZ1ZXenpgCFBBt4EC1J2XsyVS2gkG0eTFA==}
    engines: {node: '>= 0.4'}

  typed-array-length@1.0.4:
    resolution: {integrity: sha512-KjZypGq+I/H7HI5HlOoGHkWUUGq+Q0TPhQurLbyrVrvnKTBgzLhIJ7j6J/XTQOi0d1RjyZ0wdas8bKs2p0x3Ng==}

  typed-array-length@1.0.6:
    resolution: {integrity: sha512-/OxDN6OtAk5KBpGb28T+HZc2M+ADtvRxXrKKbUwtsLgdoxgX13hyy7ek6bFRl5+aBs2yZzB0c4CnQfAtVypW/g==}
    engines: {node: '>= 0.4'}

  typescript-eslint@7.18.0:
    resolution: {integrity: sha512-PonBkP603E3tt05lDkbOMyaxJjvKqQrXsnow72sVeOFINDE/qNmnnd+f9b4N+U7W6MXnnYyrhtmF2t08QWwUbA==}
    engines: {node: ^18.18.0 || >=20.0.0}
    peerDependencies:
      eslint: ^8.56.0
      typescript: '*'
    peerDependenciesMeta:
      typescript:
        optional: true

  typescript@5.5.4:
    resolution: {integrity: sha512-Mtq29sKDAEYP7aljRgtPOpTvOfbwRWlS6dPRzwjdE+C0R4brX/GUyhHSecbHMFLNBLcJIPt9nl9yG5TZ1weH+Q==}
    engines: {node: '>=14.17'}
    hasBin: true

  uc.micro@2.1.0:
    resolution: {integrity: sha512-ARDJmphmdvUk6Glw7y9DQ2bFkKBHwQHLi2lsaH6PPmz/Ka9sFOBsBluozhDltWmnv9u/cF6Rt87znRTPV+yp/A==}

  uglify-js@3.17.4:
    resolution: {integrity: sha512-T9q82TJI9e/C1TAxYvfb16xO120tMVFZrGA3f9/P4424DNu6ypK103y0GPFVa17yotwSyZW5iYXgjYHkGrJW/g==}
    engines: {node: '>=0.8.0'}
    hasBin: true

  unbox-primitive@1.0.2:
    resolution: {integrity: sha512-61pPlCD9h51VoreyJ0BReideM3MDKMKnh6+V9L08331ipq6Q8OFXZYiqP6n/tbHx4s5I9uRhcye6BrbkizkBDw==}

  undici-types@5.26.5:
    resolution: {integrity: sha512-JlCMO+ehdEIKqlFxk6IfVoAUVmgz7cU7zD/h9XZ0qzeosSHmUJVOzSQvvYSYWXkFXC+IfLKSIffhv0sVZup6pA==}

  undici@5.28.4:
    resolution: {integrity: sha512-72RFADWFqKmUb2hmmvNODKL3p9hcB6Gt2DOQMis1SEBaV6a4MH8soBvzg+95CYhCKPFedut2JY9bMfrDl9D23g==}
    engines: {node: '>=14.0'}

  undici@6.19.5:
    resolution: {integrity: sha512-LryC15SWzqQsREHIOUybavaIHF5IoL0dJ9aWWxL/PgT1KfqAW5225FZpDUFlt9xiDMS2/S7DOKhFWA7RLksWdg==}
    engines: {node: '>=18.17'}

  universalify@0.2.0:
    resolution: {integrity: sha512-CJ1QgKmNg3CwvAv/kOFmtnEN05f0D/cn9QntgNOQlQF9dgvVTHj3t+8JPdjqawCHk7V/KA+fbUqzZ9XWhcqPUg==}
    engines: {node: '>= 4.0.0'}

  universalify@2.0.1:
    resolution: {integrity: sha512-gptHNQghINnc/vTGIk0SOFGFNXw7JVrlRUtConJRlvaw6DuX0wO5Jeko9sWrMBhh+PsYAZ7oXAiOnf/UKogyiw==}
    engines: {node: '>= 10.0.0'}

  update-browserslist-db@1.0.13:
    resolution: {integrity: sha512-xebP81SNcPuNpPP3uzeW1NYXxI3rxyJzF3pD6sH4jE7o/IX+WtSpwnVU+qIsDPyk0d3hmFQ7mjqc6AtV604hbg==}
    hasBin: true
    peerDependencies:
      browserslist: '>= 4.21.0'

  update-check@1.5.4:
    resolution: {integrity: sha512-5YHsflzHP4t1G+8WGPlvKbJEbAJGCgw+Em+dGR1KmBUbr1J36SJBqlHLjR7oob7sco5hWHGQVcr9B2poIVDDTQ==}

  upper-case-first@1.1.2:
    resolution: {integrity: sha512-wINKYvI3Db8dtjikdAqoBbZoP6Q+PZUyfMR7pmwHzjC2quzSkUq5DmPrTtPEqHaz8AGtmsB4TqwapMTM1QAQOQ==}

  upper-case@1.1.3:
    resolution: {integrity: sha512-WRbjgmYzgXkCV7zNVpy5YgrHgbBv126rMALQQMrmzOVC4GM2waQ9x7xtm8VU+1yF2kWyPzI9zbZ48n4vSxwfSA==}

  uri-js@4.4.1:
    resolution: {integrity: sha512-7rKUyy33Q1yc98pQ1DAmLtwX109F7TIfWlW1Ydo8Wl1ii1SeHieeh0HHfPeL2fMXK6z0s8ecKs9frCuLJvndBg==}

  url-parse@1.5.10:
    resolution: {integrity: sha512-WypcfiRhfeUP9vvF0j6rw0J3hrWrw6iZv3+22h6iRMJ/8z1Tj6XfLP4DsUix5MhMPnXpiHDoKyoZ/bdCkwBCiQ==}

  url-toolkit@2.2.5:
    resolution: {integrity: sha512-mtN6xk+Nac+oyJ/PrI7tzfmomRVNFIWKUbG8jdYFt52hxbiReFAXIjYskvu64/dvuW71IcB7lV8l0HvZMac6Jg==}

  use-callback-ref@1.3.1:
    resolution: {integrity: sha512-Lg4Vx1XZQauB42Hw3kK7JM6yjVjgFmFC5/Ab797s79aARomD2nEErc4mCgM8EZrARLmmbWpi5DGCadmK50DcAQ==}
    engines: {node: '>=10'}
    peerDependencies:
      '@types/react': ^16.8.0 || ^17.0.0 || ^18.0.0
      react: ^16.8.0 || ^17.0.0 || ^18.0.0
    peerDependenciesMeta:
      '@types/react':
        optional: true

  use-composed-ref@1.3.0:
    resolution: {integrity: sha512-GLMG0Jc/jiKov/3Ulid1wbv3r54K9HlMW29IWcDFPEqFkSO2nS0MuefWgMJpeHQ9YJeXDL3ZUF+P3jdXlZX/cQ==}
    peerDependencies:
      react: ^16.8.0 || ^17.0.0 || ^18.0.0

  use-deep-compare-effect@1.8.1:
    resolution: {integrity: sha512-kbeNVZ9Zkc0RFGpfMN3MNfaKNvcLNyxOAAd9O4CBZ+kCBXXscn9s/4I+8ytUER4RDpEYs5+O6Rs4PqiZ+rHr5Q==}
    engines: {node: '>=10', npm: '>=6'}
    peerDependencies:
      react: '>=16.13'

  use-isomorphic-layout-effect@1.1.2:
    resolution: {integrity: sha512-49L8yCO3iGT/ZF9QttjwLF/ZD9Iwto5LnH5LmEdk/6cFmXddqi2ulF0edxTwjj+7mqvpVVGQWvbXZdn32wRSHA==}
    peerDependencies:
      '@types/react': '*'
      react: ^16.8.0 || ^17.0.0 || ^18.0.0
    peerDependenciesMeta:
      '@types/react':
        optional: true

  use-latest@1.2.1:
    resolution: {integrity: sha512-xA+AVm/Wlg3e2P/JiItTziwS7FK92LWrDB0p+hgXloIMuVCeJJ8v6f0eeHyPZaJrM+usM1FkFfbNCrJGs8A/zw==}
    peerDependencies:
      '@types/react': '*'
      react: ^16.8.0 || ^17.0.0 || ^18.0.0
    peerDependenciesMeta:
      '@types/react':
        optional: true

  use-sidecar@1.1.2:
    resolution: {integrity: sha512-epTbsLuzZ7lPClpz2TyryBfztm7m+28DlEv2ZCQ3MDr5ssiwyOwGH/e5F9CkfWjJ1t4clvI58yF822/GUkjjhw==}
    engines: {node: '>=10'}
    peerDependencies:
      '@types/react': ^16.9.0 || ^17.0.0 || ^18.0.0
      react: ^16.8.0 || ^17.0.0 || ^18.0.0
    peerDependenciesMeta:
      '@types/react':
        optional: true

  use-sync-external-store@1.2.2:
    resolution: {integrity: sha512-PElTlVMwpblvbNqQ82d2n6RjStvdSoNe9FG28kNfz3WiXilJm4DdNkEzRhCZuIDwY8U08WVihhGR5iRqAwfDiw==}
    peerDependencies:
      react: ^16.8.0 || ^17.0.0 || ^18.0.0

  util-deprecate@1.0.2:
    resolution: {integrity: sha512-EPD5q1uXyFxJpCrLnCc1nHnq3gOa6DZBocAIiI2TaSCA7VCJ1UJDMagCzIkXNsUYfD1daK//LTEQ8xiIbrHtcw==}

  uuid@10.0.0:
    resolution: {integrity: sha512-8XkAphELsDnEGrDxUOHB3RGvXz6TeuYSGEZBOjtTtPm2lwhGBjLgOzLHB63IUWfBpNucQjND6d3AOudO+H3RWQ==}
    hasBin: true

  uuid@8.3.2:
    resolution: {integrity: sha512-+NYs2QeMWy+GWFOEm9xnn6HCDp0l7QBD7ml8zLUmJ+93Q5NF0NocErnwkTkXVFNiX3/fpC6afS8Dhb/gz7R7eg==}
    hasBin: true

  v8-compile-cache-lib@3.0.1:
    resolution: {integrity: sha512-wa7YjyUGfNZngI/vtK0UHAN+lgDCxBPCylVXGp0zu59Fz5aiGtNXaq3DhIov063MorB+VfufLh3JlF2KdTK3xg==}

  validate-npm-package-name@5.0.0:
    resolution: {integrity: sha512-YuKoXDAhBYxY7SfOKxHBDoSyENFeW5VvIIQp2TGQuit8gpK6MnWaQelBKxso72DoxTZfZdcP3W90LqpSkgPzLQ==}
    engines: {node: ^14.17.0 || ^16.13.0 || >=18.0.0}

  video.js@8.17.1:
    resolution: {integrity: sha512-MKW/oRs5B9UeN6TiF+CsVNGacxV4mPWlyDt1VzRkNXy6gPkCK04oQKB2XEhHHQCtACv3PeOkOXnr5b1ID2LwPg==}

  videojs-contrib-quality-levels@4.1.0:
    resolution: {integrity: sha512-TfrXJJg1Bv4t6TOCMEVMwF/CoS8iENYsWNKip8zfhB5kTcegiFYezEA0eHAJPU64ZC8NQbxQgOwAsYU8VXbOWA==}
    engines: {node: '>=16', npm: '>=8'}
    peerDependencies:
      video.js: ^8

  videojs-font@4.2.0:
    resolution: {integrity: sha512-YPq+wiKoGy2/M7ccjmlvwi58z2xsykkkfNMyIg4xb7EZQQNwB71hcSsB3o75CqQV7/y5lXkXhI/rsGAS7jfEmQ==}

  videojs-vtt.js@0.15.5:
    resolution: {integrity: sha512-yZbBxvA7QMYn15Lr/ZfhhLPrNpI/RmCSCqgIff57GC2gIrV5YfyzLfLyZMj0NnZSAz8syB4N0nHXpZg9MyrMOQ==}

  vite-node@2.0.5:
    resolution: {integrity: sha512-LdsW4pxj0Ot69FAoXZ1yTnA9bjGohr2yNBU7QKRxpz8ITSkhuDl6h3zS/tvgz4qrNjeRnvrWeXQ8ZF7Um4W00Q==}
    engines: {node: ^18.0.0 || >=20.0.0}
    hasBin: true

  vite-tsconfig-paths@4.3.2:
    resolution: {integrity: sha512-0Vd/a6po6Q+86rPlntHye7F31zA2URZMbH8M3saAZ/xR9QoGN/L21bxEGfXdWmFdNkqPpRdxFT7nmNe12e9/uA==}
    peerDependencies:
      vite: '*'
    peerDependenciesMeta:
      vite:
        optional: true

  vite@5.2.6:
    resolution: {integrity: sha512-FPtnxFlSIKYjZ2eosBQamz4CbyrTizbZ3hnGJlh/wMtCrlp1Hah6AzBLjGI5I2urTfNnpovpHdrL6YRuBOPnCA==}
    engines: {node: ^18.0.0 || >=20.0.0}
    hasBin: true
    peerDependencies:
      '@types/node': ^18.0.0 || >=20.0.0
      less: '*'
      lightningcss: ^1.21.0
      sass: '*'
      stylus: '*'
      sugarss: '*'
      terser: ^5.4.0
    peerDependenciesMeta:
      '@types/node':
        optional: true
      less:
        optional: true
      lightningcss:
        optional: true
      sass:
        optional: true
      stylus:
        optional: true
      sugarss:
        optional: true
      terser:
        optional: true

  vitest@2.0.5:
    resolution: {integrity: sha512-8GUxONfauuIdeSl5f9GTgVEpg5BTOlplET4WEDaeY2QBiN8wSm68vxN/tb5z405OwppfoCavnwXafiaYBC/xOA==}
    engines: {node: ^18.0.0 || >=20.0.0}
    hasBin: true
    peerDependencies:
      '@edge-runtime/vm': '*'
      '@types/node': ^18.0.0 || >=20.0.0
      '@vitest/browser': 2.0.5
      '@vitest/ui': 2.0.5
      happy-dom: '*'
      jsdom: '*'
    peerDependenciesMeta:
      '@edge-runtime/vm':
        optional: true
      '@types/node':
        optional: true
      '@vitest/browser':
        optional: true
      '@vitest/ui':
        optional: true
      happy-dom:
        optional: true
      jsdom:
        optional: true

  w3c-keyname@2.2.8:
    resolution: {integrity: sha512-dpojBhNsCNN7T82Tm7k26A6G9ML3NkhDsnw9n/eoxSRlVBB4CEtIQ/KTCLI2Fwf3ataSXRhYFkQi3SlnFwPvPQ==}

  w3c-xmlserializer@5.0.0:
    resolution: {integrity: sha512-o8qghlI8NZHU1lLPrpi2+Uq7abh4GGPpYANlalzWxyWteJOCsr/P+oPBA49TOLu5FTZO4d3F9MnWJfiMo4BkmA==}
    engines: {node: '>=18'}

  watchpack@2.4.1:
    resolution: {integrity: sha512-8wrBCMtVhqcXP2Sup1ctSkga6uc2Bx0IIvKyT7yTFier5AXHooSI+QyQQAtTb7+E0IUCCKyTFmXqdqgum2XWGg==}
    engines: {node: '>=10.13.0'}

  wcwidth@1.0.1:
    resolution: {integrity: sha512-XHPEwS0q6TaxcvG85+8EYkbiCux2XtWG2mkc47Ng2A77BQu9+DqIOJldST4HgPkuea7dvKSj5VgX3P1d4rW8Tg==}

  webidl-conversions@3.0.1:
    resolution: {integrity: sha512-2JAn3z8AR6rjK8Sm8orRC0h/bcl/DqL7tRPdGZ4I1CjdF+EaMLmYxBHyXuKL849eucPFhvBoxMsflfOb8kxaeQ==}

  webidl-conversions@7.0.0:
    resolution: {integrity: sha512-VwddBukDzu71offAQR975unBIGqfKZpM+8ZX6ySk8nYhVoo5CYaZyzt3YBvYtRtO+aoGlqxPg/B87NGVZ/fu6g==}
    engines: {node: '>=12'}

  webpack-sources@3.2.3:
    resolution: {integrity: sha512-/DyMEOrDgLKKIG0fmvtz+4dUX/3Ghozwgm6iPp8KRhvn+eQf9+Q7GWxVNMk3+uCPWfdXYC4ExGBckIXdFEfH1w==}
    engines: {node: '>=10.13.0'}

  webpack@5.91.0:
    resolution: {integrity: sha512-rzVwlLeBWHJbmgTC/8TvAcu5vpJNII+MelQpylD4jNERPwpBJOE2lEcko1zJX3QJeLjTTAnQxn/OJ8bjDzVQaw==}
    engines: {node: '>=10.13.0'}
    hasBin: true
    peerDependencies:
      webpack-cli: '*'
    peerDependenciesMeta:
      webpack-cli:
        optional: true

  whatwg-encoding@3.1.1:
    resolution: {integrity: sha512-6qN4hJdMwfYBtE3YBTTHhoeuUrDBPZmbQaxWAqSALV/MeEnR5z1xd8UKud2RAkFoPkmB+hli1TZSnyi84xz1vQ==}
    engines: {node: '>=18'}

  whatwg-mimetype@4.0.0:
    resolution: {integrity: sha512-QaKxh0eNIi2mE9p2vEdzfagOKHCcj1pJ56EEHGQOVxp8r9/iszLUUV7v89x9O1p/T+NlTM5W7jW6+cz4Fq1YVg==}
    engines: {node: '>=18'}

  whatwg-url@14.0.0:
    resolution: {integrity: sha512-1lfMEm2IEr7RIV+f4lUNPOqfFL+pO+Xw3fJSqmjX9AbXcXcYOkCe1P6+9VBZB6n94af16NfZf+sSk0JCBZC9aw==}
    engines: {node: '>=18'}

  whatwg-url@5.0.0:
    resolution: {integrity: sha512-saE57nupxk6v3HY35+jzBwYa0rKSy0XR8JSxZPwgLr7ys0IBzhGviA1/TUGJLmSVqs8pb9AnvICXEuOHLprYTw==}

  which-boxed-primitive@1.0.2:
    resolution: {integrity: sha512-bwZdv0AKLpplFY2KZRX6TvyuN7ojjr7lwkg6ml0roIy9YeuSr7JS372qlNW18UQYzgYK9ziGcerWqZOmEn9VNg==}

  which-builtin-type@1.1.3:
    resolution: {integrity: sha512-YmjsSMDBYsM1CaFiayOVT06+KJeXf0o5M/CAd4o1lTadFAtacTUM49zoYxr/oroopFDfhvN6iEcBxUyc3gvKmw==}
    engines: {node: '>= 0.4'}

  which-collection@1.0.1:
    resolution: {integrity: sha512-W8xeTUwaln8i3K/cY1nGXzdnVZlidBcagyNFtBdD5kxnb4TvGKR7FfSIS3mYpwWS1QUCutfKz8IY8RjftB0+1A==}

  which-typed-array@1.1.14:
    resolution: {integrity: sha512-VnXFiIW8yNn9kIHN88xvZ4yOWchftKDsRJ8fEPacX/wl1lOvBrhsJ/OeJCXq7B0AaijRuqgzSKalJoPk+D8MPg==}
    engines: {node: '>= 0.4'}

  which-typed-array@1.1.15:
    resolution: {integrity: sha512-oV0jmFtUky6CXfkqehVvBP/LSWJ2sy4vWMioiENyJLePrBO/yKyV9OyJySfAKosh+RYkIl5zJCNZ8/4JncrpdA==}
    engines: {node: '>= 0.4'}

  which@2.0.2:
    resolution: {integrity: sha512-BLI3Tl1TW3Pvl70l3yq3Y64i+awpwXqsGBYWkkqMtnbXgrMD+yj7rhW0kuEDxzJaYXGjEW5ogapKNMEKNMjibA==}
    engines: {node: '>= 8'}
    hasBin: true

  why-is-node-running@2.3.0:
    resolution: {integrity: sha512-hUrmaWBdVDcxvYqnyh09zunKzROWjbZTiNy8dBEjkS7ehEDQibXJ7XvlmtbwuTclUiIyN+CyXQD4Vmko8fNm8w==}
    engines: {node: '>=8'}
    hasBin: true

  wide-align@1.1.5:
    resolution: {integrity: sha512-eDMORYaPNZ4sQIuuYPDHdQvf4gyCF9rEEV/yPxGfwPkRodwEgiMUUXTx/dex+Me0wxx53S+NgUHaP7y3MGlDmg==}

  winston-transport@4.7.0:
    resolution: {integrity: sha512-ajBj65K5I7denzer2IYW6+2bNIVqLGDHqDw3Ow8Ohh+vdW+rv4MZ6eiDvHoKhfJFZ2auyN8byXieDDJ96ViONg==}
    engines: {node: '>= 12.0.0'}

  winston@3.13.1:
    resolution: {integrity: sha512-SvZit7VFNvXRzbqGHsv5KSmgbEYR5EiQfDAL9gxYkRqa934Hnk++zze0wANKtMHcy/gI4W/3xmSDwlhf865WGw==}
    engines: {node: '>= 12.0.0'}

  wordwrap@1.0.0:
    resolution: {integrity: sha512-gvVzJFlPycKc5dZN4yPkP8w7Dc37BtP1yczEneOb4uq34pXZcvrtRTmWV8W+Ume+XCxKgbjM+nevkyFPMybd4Q==}

  wrap-ansi@6.2.0:
    resolution: {integrity: sha512-r6lPcBGxZXlIcymEu7InxDMhdW0KDxpLgoFLcguasxCaJ/SOIZwINatK9KY/tf+ZrlywOKU0UDj3ATXUBfxJXA==}
    engines: {node: '>=8'}

  wrap-ansi@7.0.0:
    resolution: {integrity: sha512-YVGIj2kamLSTxw6NsZjoBxfSwsn0ycdesmc4p+Q21c5zPuZ1pl+NfxVdxPtdHvmNVOQ6XSYG4AUtyt/Fi7D16Q==}
    engines: {node: '>=10'}

  wrap-ansi@8.1.0:
    resolution: {integrity: sha512-si7QWI6zUMq56bESFvagtmzMdGOtoxfR+Sez11Mobfc7tm+VkUckk9bW2UeffTGVUbOksxmSw0AA2gs8g71NCQ==}
    engines: {node: '>=12'}

  wrappy@1.0.2:
    resolution: {integrity: sha512-l4Sp/DRseor9wL6EvV2+TuQn63dMkPjZ/sp9XkghTEbV9KlPS1xUsZ3u7/IQO4wxtcFB4bgpQPRcR3QCvezPcQ==}

  ws@8.18.0:
    resolution: {integrity: sha512-8VbfWfHLbbwu3+N6OKsOMpBdT4kXPDDB9cJk2bJ6mh9ucxdlnNvH1e+roYkKmN9Nxw2yjz7VzeO9oOz2zJ04Pw==}
    engines: {node: '>=10.0.0'}
    peerDependencies:
      bufferutil: ^4.0.1
      utf-8-validate: '>=5.0.2'
    peerDependenciesMeta:
      bufferutil:
        optional: true
      utf-8-validate:
        optional: true

  xml-name-validator@5.0.0:
    resolution: {integrity: sha512-EvGK8EJ3DhaHfbRlETOWAS5pO9MZITeauHKJyb8wyajUfQUenkIg2MvLDTZ4T/TgIcm3HU0TFBgWWboAZ30UHg==}
    engines: {node: '>=18'}

  xmlchars@2.2.0:
    resolution: {integrity: sha512-JZnDKK8B0RCDw84FNdDAIpZK+JuJw+s7Lz8nksI7SIuU3UXJJslUthsi+uWBUYOwPFwW7W7PRLRfUKpxjtjFCw==}

  y18n@5.0.8:
    resolution: {integrity: sha512-0pfFzegeDWJHJIAmTLRP2DwHjdF5s7jo9tuztdQxAhINCdvS+3nGINqPd00AphqJR/0LhANUS6/+7SCb98YOfA==}
    engines: {node: '>=10'}

  yallist@3.1.1:
    resolution: {integrity: sha512-a4UGQaWPH59mOXUYnAG2ewncQS4i4F43Tv3JoAM+s2VDAmS9NsK8GpDMLrCHPksFT7h3K6TOoUNn2pb7RoXx4g==}

  yallist@4.0.0:
    resolution: {integrity: sha512-3wdGidZyq5PB084XLES5TpOSRA3wjXAlIWMhum2kRcv/41Sn2emQ0dycQW4uZXLejwKvg6EsvbdlVL+FYEct7A==}

  yaml@2.4.5:
    resolution: {integrity: sha512-aBx2bnqDzVOyNKfsysjA2ms5ZlnjSAW2eG3/L5G/CSujfjLJTJsEw1bGw8kCf04KodQWk1pxlGnZ56CRxiawmg==}
    engines: {node: '>= 14'}
    hasBin: true

  yargs-parser@21.1.1:
    resolution: {integrity: sha512-tVpsJW7DdjecAiFpbIB1e3qxIQsE6NoPc5/eTdrbbIC4h0LVsWhnoa3g+m2HclBIujHzsxZ4VJVA+GUuc2/LBw==}
    engines: {node: '>=12'}

  yargs@17.7.2:
    resolution: {integrity: sha512-7dSzzRQ++CKnNI/krKnYRV7JKKPUXMEh61soaHKg9mrWEhzFWhFnxPxGl+69cD1Ou63C13NUPCnmIcrvqCuM6w==}
    engines: {node: '>=12'}

  yn@3.1.1:
    resolution: {integrity: sha512-Ux4ygGWsu2c7isFWe8Yu1YluJmqVhxqK2cLXNQA5AcC3QfbGNpM7fu0Y8b/z16pXLnFxZYvWhd3fhBY9DLmC6Q==}
    engines: {node: '>=6'}

  yocto-queue@0.1.0:
    resolution: {integrity: sha512-rVksvsnNCdJ/ohGc6xgPwyN8eheCxsiLM8mxuE/t/mOVqJewPuO1miLpTHQiRgTKCLexL4MeAFVagts7HmNZ2Q==}
    engines: {node: '>=10'}

  zip-stream@6.0.1:
    resolution: {integrity: sha512-zK7YHHz4ZXpW89AHXUPbQVGKI7uvkd3hzusTdotCg1UxyaVtg0zFJSTfW/Dq5f7OBBVnq6cZIaC8Ti4hb6dtCA==}
    engines: {node: '>= 14'}

  zod@3.23.8:
    resolution: {integrity: sha512-XBx9AXhXktjUqnepgTiE5flcKIYWi/rme0Eaj+5Y0lftuGBq+jyRu/md4WnuxqgP1ubdpNCsYEYPxrzVHD8d6g==}

snapshots:

  '@aashutoshrathi/word-wrap@1.2.6': {}

  '@ampproject/remapping@2.3.0':
    dependencies:
      '@jridgewell/gen-mapping': 0.3.5
      '@jridgewell/trace-mapping': 0.3.25

  '@auth/core@0.34.2':
    dependencies:
      '@panva/hkdf': 1.1.1
      '@types/cookie': 0.6.0
      cookie: 0.6.0
      jose: 5.2.2
      oauth4webapi: 2.11.0
      preact: 10.11.3
      preact-render-to-string: 5.2.3(preact@10.11.3)

  '@auth/drizzle-adapter@1.4.2':
    dependencies:
      '@auth/core': 0.34.2
    transitivePeerDependencies:
      - '@simplewebauthn/browser'
      - '@simplewebauthn/server'
      - nodemailer

  '@babel/code-frame@7.24.6':
    dependencies:
      '@babel/highlight': 7.24.6
      picocolors: 1.0.1

  '@babel/compat-data@7.24.6': {}

  '@babel/core@7.24.6':
    dependencies:
      '@ampproject/remapping': 2.3.0
      '@babel/code-frame': 7.24.6
      '@babel/generator': 7.24.6
      '@babel/helper-compilation-targets': 7.24.6
      '@babel/helper-module-transforms': 7.24.6(@babel/core@7.24.6)
      '@babel/helpers': 7.24.6
      '@babel/parser': 7.24.7
      '@babel/template': 7.24.6
      '@babel/traverse': 7.24.6
      '@babel/types': 7.24.6
      convert-source-map: 2.0.0
      debug: 4.3.5
      gensync: 1.0.0-beta.2
      json5: 2.2.3
      semver: 6.3.1
    transitivePeerDependencies:
      - supports-color

  '@babel/generator@7.24.6':
    dependencies:
      '@babel/types': 7.24.6
      '@jridgewell/gen-mapping': 0.3.5
      '@jridgewell/trace-mapping': 0.3.25
      jsesc: 2.5.2

  '@babel/helper-compilation-targets@7.24.6':
    dependencies:
      '@babel/compat-data': 7.24.6
      '@babel/helper-validator-option': 7.24.6
      browserslist: 4.23.0
      lru-cache: 5.1.1
      semver: 6.3.1

  '@babel/helper-environment-visitor@7.24.6': {}

  '@babel/helper-function-name@7.24.6':
    dependencies:
      '@babel/template': 7.24.6
      '@babel/types': 7.24.6

  '@babel/helper-hoist-variables@7.24.6':
    dependencies:
      '@babel/types': 7.24.6

  '@babel/helper-module-imports@7.24.6':
    dependencies:
      '@babel/types': 7.24.6

  '@babel/helper-module-transforms@7.24.6(@babel/core@7.24.6)':
    dependencies:
      '@babel/core': 7.24.6
      '@babel/helper-environment-visitor': 7.24.6
      '@babel/helper-module-imports': 7.24.6
      '@babel/helper-simple-access': 7.24.6
      '@babel/helper-split-export-declaration': 7.24.6
      '@babel/helper-validator-identifier': 7.24.6

  '@babel/helper-plugin-utils@7.24.6': {}

  '@babel/helper-simple-access@7.24.6':
    dependencies:
      '@babel/types': 7.24.6

  '@babel/helper-split-export-declaration@7.24.6':
    dependencies:
      '@babel/types': 7.24.6

  '@babel/helper-string-parser@7.24.6': {}

  '@babel/helper-validator-identifier@7.24.6': {}

  '@babel/helper-validator-option@7.24.6': {}

  '@babel/helpers@7.24.6':
    dependencies:
      '@babel/template': 7.24.6
      '@babel/types': 7.24.6

  '@babel/highlight@7.24.6':
    dependencies:
      '@babel/helper-validator-identifier': 7.24.6
      chalk: 2.4.2
      js-tokens: 4.0.0
      picocolors: 1.0.1

  '@babel/parser@7.24.7':
    dependencies:
      '@babel/types': 7.24.6

  '@babel/plugin-transform-react-jsx-self@7.24.6(@babel/core@7.24.6)':
    dependencies:
      '@babel/core': 7.24.6
      '@babel/helper-plugin-utils': 7.24.6

  '@babel/plugin-transform-react-jsx-source@7.24.6(@babel/core@7.24.6)':
    dependencies:
      '@babel/core': 7.24.6
      '@babel/helper-plugin-utils': 7.24.6

  '@babel/runtime-corejs3@7.23.9':
    dependencies:
      core-js-pure: 3.36.0
      regenerator-runtime: 0.14.1

  '@babel/runtime@7.23.9':
    dependencies:
      regenerator-runtime: 0.14.1

  '@babel/template@7.24.6':
    dependencies:
      '@babel/code-frame': 7.24.6
      '@babel/parser': 7.24.7
      '@babel/types': 7.24.6

  '@babel/traverse@7.24.6':
    dependencies:
      '@babel/code-frame': 7.24.6
      '@babel/generator': 7.24.6
      '@babel/helper-environment-visitor': 7.24.6
      '@babel/helper-function-name': 7.24.6
      '@babel/helper-hoist-variables': 7.24.6
      '@babel/helper-split-export-declaration': 7.24.6
      '@babel/parser': 7.24.7
      '@babel/types': 7.24.6
      debug: 4.3.5
      globals: 11.12.0
    transitivePeerDependencies:
      - supports-color

  '@babel/types@7.24.6':
    dependencies:
      '@babel/helper-string-parser': 7.24.6
      '@babel/helper-validator-identifier': 7.24.6
      to-fast-properties: 2.0.0

  '@balena/dockerignore@1.0.2': {}

  '@bcoe/v8-coverage@0.2.3': {}

  '@colors/colors@1.6.0': {}

  '@cspotcode/source-map-support@0.8.1':
    dependencies:
      '@jridgewell/trace-mapping': 0.3.9

  '@dabh/diagnostics@2.0.3':
    dependencies:
      colorspace: 1.1.4
      enabled: 2.0.0
      kuler: 2.0.0

  '@drizzle-team/brocli@0.8.2': {}

  '@esbuild-kit/core-utils@3.3.2':
    dependencies:
      esbuild: 0.18.20
      source-map-support: 0.5.21

  '@esbuild-kit/esm-loader@2.6.5':
    dependencies:
      '@esbuild-kit/core-utils': 3.3.2
      get-tsconfig: 4.7.5

  '@esbuild/aix-ppc64@0.19.12':
    optional: true

  '@esbuild/aix-ppc64@0.20.2':
    optional: true

  '@esbuild/android-arm64@0.18.20':
    optional: true

  '@esbuild/android-arm64@0.19.12':
    optional: true

  '@esbuild/android-arm64@0.20.2':
    optional: true

  '@esbuild/android-arm@0.18.20':
    optional: true

  '@esbuild/android-arm@0.19.12':
    optional: true

  '@esbuild/android-arm@0.20.2':
    optional: true

  '@esbuild/android-x64@0.18.20':
    optional: true

  '@esbuild/android-x64@0.19.12':
    optional: true

  '@esbuild/android-x64@0.20.2':
    optional: true

  '@esbuild/darwin-arm64@0.18.20':
    optional: true

  '@esbuild/darwin-arm64@0.19.12':
    optional: true

  '@esbuild/darwin-arm64@0.20.2':
    optional: true

  '@esbuild/darwin-x64@0.18.20':
    optional: true

  '@esbuild/darwin-x64@0.19.12':
    optional: true

  '@esbuild/darwin-x64@0.20.2':
    optional: true

  '@esbuild/freebsd-arm64@0.18.20':
    optional: true

  '@esbuild/freebsd-arm64@0.19.12':
    optional: true

  '@esbuild/freebsd-arm64@0.20.2':
    optional: true

  '@esbuild/freebsd-x64@0.18.20':
    optional: true

  '@esbuild/freebsd-x64@0.19.12':
    optional: true

  '@esbuild/freebsd-x64@0.20.2':
    optional: true

  '@esbuild/linux-arm64@0.18.20':
    optional: true

  '@esbuild/linux-arm64@0.19.12':
    optional: true

  '@esbuild/linux-arm64@0.20.2':
    optional: true

  '@esbuild/linux-arm@0.18.20':
    optional: true

  '@esbuild/linux-arm@0.19.12':
    optional: true

  '@esbuild/linux-arm@0.20.2':
    optional: true

  '@esbuild/linux-ia32@0.18.20':
    optional: true

  '@esbuild/linux-ia32@0.19.12':
    optional: true

  '@esbuild/linux-ia32@0.20.2':
    optional: true

  '@esbuild/linux-loong64@0.18.20':
    optional: true

  '@esbuild/linux-loong64@0.19.12':
    optional: true

  '@esbuild/linux-loong64@0.20.2':
    optional: true

  '@esbuild/linux-mips64el@0.18.20':
    optional: true

  '@esbuild/linux-mips64el@0.19.12':
    optional: true

  '@esbuild/linux-mips64el@0.20.2':
    optional: true

  '@esbuild/linux-ppc64@0.18.20':
    optional: true

  '@esbuild/linux-ppc64@0.19.12':
    optional: true

  '@esbuild/linux-ppc64@0.20.2':
    optional: true

  '@esbuild/linux-riscv64@0.18.20':
    optional: true

  '@esbuild/linux-riscv64@0.19.12':
    optional: true

  '@esbuild/linux-riscv64@0.20.2':
    optional: true

  '@esbuild/linux-s390x@0.18.20':
    optional: true

  '@esbuild/linux-s390x@0.19.12':
    optional: true

  '@esbuild/linux-s390x@0.20.2':
    optional: true

  '@esbuild/linux-x64@0.18.20':
    optional: true

  '@esbuild/linux-x64@0.19.12':
    optional: true

  '@esbuild/linux-x64@0.20.2':
    optional: true

  '@esbuild/netbsd-x64@0.18.20':
    optional: true

  '@esbuild/netbsd-x64@0.19.12':
    optional: true

  '@esbuild/netbsd-x64@0.20.2':
    optional: true

  '@esbuild/openbsd-x64@0.18.20':
    optional: true

  '@esbuild/openbsd-x64@0.19.12':
    optional: true

  '@esbuild/openbsd-x64@0.20.2':
    optional: true

  '@esbuild/sunos-x64@0.18.20':
    optional: true

  '@esbuild/sunos-x64@0.19.12':
    optional: true

  '@esbuild/sunos-x64@0.20.2':
    optional: true

  '@esbuild/win32-arm64@0.18.20':
    optional: true

  '@esbuild/win32-arm64@0.19.12':
    optional: true

  '@esbuild/win32-arm64@0.20.2':
    optional: true

  '@esbuild/win32-ia32@0.18.20':
    optional: true

  '@esbuild/win32-ia32@0.19.12':
    optional: true

  '@esbuild/win32-ia32@0.20.2':
    optional: true

  '@esbuild/win32-x64@0.18.20':
    optional: true

  '@esbuild/win32-x64@0.19.12':
    optional: true

  '@esbuild/win32-x64@0.20.2':
    optional: true

  '@eslint-community/eslint-utils@4.4.0(eslint@9.8.0)':
    dependencies:
      eslint: 9.8.0
      eslint-visitor-keys: 3.4.3

  '@eslint-community/regexpp@4.11.0': {}

  '@eslint/config-array@0.17.1':
    dependencies:
      '@eslint/object-schema': 2.1.4
      debug: 4.3.5
      minimatch: 3.1.2
    transitivePeerDependencies:
      - supports-color

  '@eslint/eslintrc@3.1.0':
    dependencies:
      ajv: 6.12.6
      debug: 4.3.5
      espree: 10.1.0
      globals: 14.0.0
      ignore: 5.3.1
      import-fresh: 3.3.0
      js-yaml: 4.1.0
      minimatch: 3.1.2
      strip-json-comments: 3.1.1
    transitivePeerDependencies:
      - supports-color

  '@eslint/js@9.8.0': {}

  '@eslint/object-schema@2.1.4': {}

  '@extractus/feed-extractor@7.1.3':
    dependencies:
      bellajs: 11.2.0
      cross-fetch: 4.0.0
      fast-xml-parser: 4.4.0
      html-entities: 2.5.2
    transitivePeerDependencies:
      - encoding

  '@fastify/busboy@2.1.1': {}

  '@floating-ui/core@1.6.0':
    dependencies:
      '@floating-ui/utils': 0.2.1

  '@floating-ui/dom@1.6.3':
    dependencies:
      '@floating-ui/core': 1.6.0
      '@floating-ui/utils': 0.2.1

  '@floating-ui/react-dom@2.0.8(react-dom@18.3.1(react@18.3.1))(react@18.3.1)':
    dependencies:
      '@floating-ui/dom': 1.6.3
      react: 18.3.1
      react-dom: 18.3.1(react@18.3.1)

  '@floating-ui/react@0.26.9(react-dom@18.3.1(react@18.3.1))(react@18.3.1)':
    dependencies:
      '@floating-ui/react-dom': 2.0.8(react-dom@18.3.1(react@18.3.1))(react@18.3.1)
      '@floating-ui/utils': 0.2.1
      react: 18.3.1
      react-dom: 18.3.1(react@18.3.1)
      tabbable: 6.2.0

  '@floating-ui/utils@0.2.1': {}

  '@homarr/gridstack@1.0.0': {}

  '@humanwhocodes/module-importer@1.0.1': {}

  '@humanwhocodes/retry@0.3.0': {}

  '@ianvs/prettier-plugin-sort-imports@4.3.1(@vue/compiler-sfc@3.4.31)(prettier@3.3.3)':
    dependencies:
      '@babel/core': 7.24.6
      '@babel/generator': 7.24.6
      '@babel/parser': 7.24.7
      '@babel/traverse': 7.24.6
      '@babel/types': 7.24.6
      prettier: 3.3.3
      semver: 7.6.0
    optionalDependencies:
      '@vue/compiler-sfc': 3.4.31
    transitivePeerDependencies:
      - supports-color

  '@ioredis/commands@1.2.0': {}

  '@isaacs/cliui@8.0.2':
    dependencies:
      string-width: 5.1.2
      string-width-cjs: string-width@4.2.3
      strip-ansi: 7.1.0
      strip-ansi-cjs: strip-ansi@6.0.1
      wrap-ansi: 8.1.0
      wrap-ansi-cjs: wrap-ansi@7.0.0

  '@istanbuljs/schema@0.1.3': {}

  '@jellyfin/sdk@0.10.0(axios@1.7.2)':
    dependencies:
      axios: 1.7.2

  '@jridgewell/gen-mapping@0.3.5':
    dependencies:
      '@jridgewell/set-array': 1.2.1
      '@jridgewell/sourcemap-codec': 1.4.15
      '@jridgewell/trace-mapping': 0.3.25

  '@jridgewell/resolve-uri@3.1.2': {}

  '@jridgewell/set-array@1.2.1': {}

  '@jridgewell/source-map@0.3.6':
    dependencies:
      '@jridgewell/gen-mapping': 0.3.5
      '@jridgewell/trace-mapping': 0.3.25

  '@jridgewell/sourcemap-codec@1.4.15': {}

  '@jridgewell/trace-mapping@0.3.25':
    dependencies:
      '@jridgewell/resolve-uri': 3.1.2
      '@jridgewell/sourcemap-codec': 1.4.15

  '@jridgewell/trace-mapping@0.3.9':
    dependencies:
      '@jridgewell/resolve-uri': 3.1.2
      '@jridgewell/sourcemap-codec': 1.4.15

  '@mantine/colors-generator@7.11.2(chroma-js@2.6.0)':
    dependencies:
      chroma-js: 2.6.0

  '@mantine/core@7.11.2(@mantine/hooks@7.11.2(react@18.3.1))(@types/react@18.3.3)(react-dom@18.3.1(react@18.3.1))(react@18.3.1)':
    dependencies:
      '@floating-ui/react': 0.26.9(react-dom@18.3.1(react@18.3.1))(react@18.3.1)
      '@mantine/hooks': 7.11.2(react@18.3.1)
      clsx: 2.1.1
      react: 18.3.1
      react-dom: 18.3.1(react@18.3.1)
      react-number-format: 5.3.1(react-dom@18.3.1(react@18.3.1))(react@18.3.1)
      react-remove-scroll: 2.5.7(@types/react@18.3.3)(react@18.3.1)
      react-textarea-autosize: 8.5.3(@types/react@18.3.3)(react@18.3.1)
      type-fest: 4.12.0
    transitivePeerDependencies:
      - '@types/react'

  '@mantine/dates@7.11.2(@mantine/core@7.11.2(@mantine/hooks@7.11.2(react@18.3.1))(@types/react@18.3.3)(react-dom@18.3.1(react@18.3.1))(react@18.3.1))(@mantine/hooks@7.11.2(react@18.3.1))(dayjs@1.11.12)(react-dom@18.3.1(react@18.3.1))(react@18.3.1)':
    dependencies:
      '@mantine/core': 7.11.2(@mantine/hooks@7.11.2(react@18.3.1))(@types/react@18.3.3)(react-dom@18.3.1(react@18.3.1))(react@18.3.1)
      '@mantine/hooks': 7.11.2(react@18.3.1)
      clsx: 2.1.1
      dayjs: 1.11.12
      react: 18.3.1
      react-dom: 18.3.1(react@18.3.1)

  '@mantine/form@7.11.2(react@18.3.1)':
    dependencies:
      fast-deep-equal: 3.1.3
      klona: 2.0.6
      react: 18.3.1

  '@mantine/hooks@7.11.2(react@18.3.1)':
    dependencies:
      react: 18.3.1

  '@mantine/modals@7.11.2(@mantine/core@7.11.2(@mantine/hooks@7.11.2(react@18.3.1))(@types/react@18.3.3)(react-dom@18.3.1(react@18.3.1))(react@18.3.1))(@mantine/hooks@7.11.2(react@18.3.1))(react-dom@18.3.1(react@18.3.1))(react@18.3.1)':
    dependencies:
      '@mantine/core': 7.11.2(@mantine/hooks@7.11.2(react@18.3.1))(@types/react@18.3.3)(react-dom@18.3.1(react@18.3.1))(react@18.3.1)
      '@mantine/hooks': 7.11.2(react@18.3.1)
      react: 18.3.1
      react-dom: 18.3.1(react@18.3.1)

  '@mantine/notifications@7.11.2(@mantine/core@7.11.2(@mantine/hooks@7.11.2(react@18.3.1))(@types/react@18.3.3)(react-dom@18.3.1(react@18.3.1))(react@18.3.1))(@mantine/hooks@7.11.2(react@18.3.1))(react-dom@18.3.1(react@18.3.1))(react@18.3.1)':
    dependencies:
      '@mantine/core': 7.11.2(@mantine/hooks@7.11.2(react@18.3.1))(@types/react@18.3.3)(react-dom@18.3.1(react@18.3.1))(react@18.3.1)
      '@mantine/hooks': 7.11.2(react@18.3.1)
      '@mantine/store': 7.11.2(react@18.3.1)
      react: 18.3.1
      react-dom: 18.3.1(react@18.3.1)
      react-transition-group: 4.4.5(react-dom@18.3.1(react@18.3.1))(react@18.3.1)

  '@mantine/spotlight@7.11.2(@mantine/core@7.11.2(@mantine/hooks@7.11.2(react@18.3.1))(@types/react@18.3.3)(react-dom@18.3.1(react@18.3.1))(react@18.3.1))(@mantine/hooks@7.11.2(react@18.3.1))(react-dom@18.3.1(react@18.3.1))(react@18.3.1)':
    dependencies:
      '@mantine/core': 7.11.2(@mantine/hooks@7.11.2(react@18.3.1))(@types/react@18.3.3)(react-dom@18.3.1(react@18.3.1))(react@18.3.1)
      '@mantine/hooks': 7.11.2(react@18.3.1)
      '@mantine/store': 7.11.2(react@18.3.1)
      react: 18.3.1
      react-dom: 18.3.1(react@18.3.1)

  '@mantine/store@7.11.2(react@18.3.1)':
    dependencies:
      react: 18.3.1

  '@mantine/tiptap@7.11.2(@mantine/core@7.11.2(@mantine/hooks@7.11.2(react@18.3.1))(@types/react@18.3.3)(react-dom@18.3.1(react@18.3.1))(react@18.3.1))(@mantine/hooks@7.11.2(react@18.3.1))(@tiptap/extension-link@2.5.8(@tiptap/core@2.5.8(@tiptap/pm@2.2.4))(@tiptap/pm@2.2.4))(@tiptap/react@2.5.8(@tiptap/core@2.5.8(@tiptap/pm@2.2.4))(@tiptap/pm@2.2.4)(react-dom@18.3.1(react@18.3.1))(react@18.3.1))(react-dom@18.3.1(react@18.3.1))(react@18.3.1)':
    dependencies:
      '@mantine/core': 7.11.2(@mantine/hooks@7.11.2(react@18.3.1))(@types/react@18.3.3)(react-dom@18.3.1(react@18.3.1))(react@18.3.1)
      '@mantine/hooks': 7.11.2(react@18.3.1)
      '@tiptap/extension-link': 2.5.8(@tiptap/core@2.5.8(@tiptap/pm@2.2.4))(@tiptap/pm@2.2.4)
      '@tiptap/react': 2.5.8(@tiptap/core@2.5.8(@tiptap/pm@2.2.4))(@tiptap/pm@2.2.4)(react-dom@18.3.1(react@18.3.1))(react@18.3.1)
      react: 18.3.1
      react-dom: 18.3.1(react@18.3.1)

  '@mapbox/node-pre-gyp@1.0.11(encoding@0.1.13)':
    dependencies:
      detect-libc: 2.0.2
      https-proxy-agent: 5.0.1
      make-dir: 3.1.0
      node-fetch: 2.7.0(encoding@0.1.13)
      nopt: 5.0.0
      npmlog: 5.0.1
      rimraf: 3.0.2
      semver: 7.6.0
      tar: 6.2.0
    transitivePeerDependencies:
      - encoding
      - supports-color

  '@next/env@14.2.5': {}

  '@next/eslint-plugin-next@14.2.5':
    dependencies:
      glob: 10.3.10

  '@next/swc-darwin-arm64@14.2.5':
    optional: true

  '@next/swc-darwin-x64@14.2.5':
    optional: true

  '@next/swc-linux-arm64-gnu@14.2.5':
    optional: true

  '@next/swc-linux-arm64-musl@14.2.5':
    optional: true

  '@next/swc-linux-x64-gnu@14.2.5':
    optional: true

  '@next/swc-linux-x64-musl@14.2.5':
    optional: true

  '@next/swc-win32-arm64-msvc@14.2.5':
    optional: true

  '@next/swc-win32-ia32-msvc@14.2.5':
    optional: true

  '@next/swc-win32-x64-msvc@14.2.5':
    optional: true

  '@noble/hashes@1.3.3': {}

  '@nodelib/fs.scandir@2.1.5':
    dependencies:
      '@nodelib/fs.stat': 2.0.5
      run-parallel: 1.2.0

  '@nodelib/fs.stat@2.0.5': {}

  '@nodelib/fs.walk@1.2.8':
    dependencies:
      '@nodelib/fs.scandir': 2.1.5
      fastq: 1.17.1

  '@panva/hkdf@1.1.1': {}

  '@paralleldrive/cuid2@2.2.2':
    dependencies:
      '@noble/hashes': 1.3.3

  '@pkgjs/parseargs@0.11.0':
    optional: true

  '@polka/url@1.0.0-next.24': {}

  '@popperjs/core@2.11.8': {}

  '@prisma/client@5.16.1':
    optional: true

  '@remirror/core-constants@2.0.2': {}

  '@remirror/core-helpers@3.0.0':
    dependencies:
      '@remirror/core-constants': 2.0.2
      '@remirror/types': 1.0.1
      '@types/object.omit': 3.0.3
      '@types/object.pick': 1.3.4
      '@types/throttle-debounce': 2.1.0
      case-anything: 2.1.13
      dash-get: 1.0.2
      deepmerge: 4.3.1
      fast-deep-equal: 3.1.3
      make-error: 1.3.6
      object.omit: 3.0.0
      object.pick: 1.3.0
      throttle-debounce: 3.0.1

  '@remirror/types@1.0.1':
    dependencies:
      type-fest: 2.19.0

  '@rollup/rollup-android-arm-eabi@4.13.0':
    optional: true

  '@rollup/rollup-android-arm64@4.13.0':
    optional: true

  '@rollup/rollup-darwin-arm64@4.13.0':
    optional: true

  '@rollup/rollup-darwin-x64@4.13.0':
    optional: true

  '@rollup/rollup-linux-arm-gnueabihf@4.13.0':
    optional: true

  '@rollup/rollup-linux-arm64-gnu@4.13.0':
    optional: true

  '@rollup/rollup-linux-arm64-musl@4.13.0':
    optional: true

  '@rollup/rollup-linux-riscv64-gnu@4.13.0':
    optional: true

  '@rollup/rollup-linux-x64-gnu@4.13.0':
    optional: true

  '@rollup/rollup-linux-x64-musl@4.13.0':
    optional: true

  '@rollup/rollup-win32-arm64-msvc@4.13.0':
    optional: true

  '@rollup/rollup-win32-ia32-msvc@4.13.0':
    optional: true

  '@rollup/rollup-win32-x64-msvc@4.13.0':
    optional: true

  '@sindresorhus/is@4.6.0': {}

  '@swc/counter@0.1.3': {}

  '@swc/helpers@0.5.5':
    dependencies:
      '@swc/counter': 0.1.3
      tslib: 2.6.2

<<<<<<< HEAD
  '@szmarczak/http-timer@4.0.6':
    dependencies:
      defer-to-connect: 2.0.1

  '@t3-oss/env-core@0.10.1(typescript@5.5.3)(zod@3.23.8)':
=======
  '@t3-oss/env-core@0.11.0(typescript@5.5.4)(zod@3.23.8)':
>>>>>>> 25e732bf
    dependencies:
      zod: 3.23.8
    optionalDependencies:
      typescript: 5.5.4

  '@t3-oss/env-nextjs@0.11.0(typescript@5.5.4)(zod@3.23.8)':
    dependencies:
      '@t3-oss/env-core': 0.11.0(typescript@5.5.4)(zod@3.23.8)
      zod: 3.23.8
    optionalDependencies:
      typescript: 5.5.4

  '@tabler/icons-react@3.11.0(react@18.3.1)':
    dependencies:
      '@tabler/icons': 3.11.0
      react: 18.3.1

  '@tabler/icons@3.11.0': {}

  '@tanstack/match-sorter-utils@8.15.1':
    dependencies:
      remove-accents: 0.5.0

  '@tanstack/query-core@5.51.16': {}

  '@tanstack/query-devtools@5.51.16': {}

  '@tanstack/react-query-devtools@5.51.16(@tanstack/react-query@5.51.16(react@18.3.1))(react@18.3.1)':
    dependencies:
      '@tanstack/query-devtools': 5.51.16
      '@tanstack/react-query': 5.51.16(react@18.3.1)
      react: 18.3.1

  '@tanstack/react-query-next-experimental@5.51.16(@tanstack/react-query@5.51.16(react@18.3.1))(next@14.2.5(@babel/core@7.24.6)(react-dom@18.3.1(react@18.3.1))(react@18.3.1)(sass@1.77.8))(react@18.3.1)':
    dependencies:
      '@tanstack/react-query': 5.51.16(react@18.3.1)
      next: 14.2.5(@babel/core@7.24.6)(react-dom@18.3.1(react@18.3.1))(react@18.3.1)(sass@1.77.8)
      react: 18.3.1

  '@tanstack/react-query@5.51.16(react@18.3.1)':
    dependencies:
      '@tanstack/query-core': 5.51.16
      react: 18.3.1

  '@tanstack/react-table@8.19.3(react-dom@18.3.1(react@18.3.1))(react@18.3.1)':
    dependencies:
      '@tanstack/table-core': 8.19.3
      react: 18.3.1
      react-dom: 18.3.1(react@18.3.1)

  '@tanstack/react-virtual@3.8.3(react-dom@18.3.1(react@18.3.1))(react@18.3.1)':
    dependencies:
      '@tanstack/virtual-core': 3.8.3
      react: 18.3.1
      react-dom: 18.3.1(react@18.3.1)

  '@tanstack/table-core@8.19.3': {}

  '@tanstack/virtual-core@3.8.3': {}

  '@tiptap/core@2.5.8(@tiptap/pm@2.2.4)':
    dependencies:
      '@tiptap/pm': 2.2.4

  '@tiptap/extension-blockquote@2.5.8(@tiptap/core@2.5.8(@tiptap/pm@2.2.4))':
    dependencies:
      '@tiptap/core': 2.5.8(@tiptap/pm@2.2.4)

  '@tiptap/extension-bold@2.5.8(@tiptap/core@2.5.8(@tiptap/pm@2.2.4))':
    dependencies:
      '@tiptap/core': 2.5.8(@tiptap/pm@2.2.4)

  '@tiptap/extension-bubble-menu@2.5.8(@tiptap/core@2.5.8(@tiptap/pm@2.2.4))(@tiptap/pm@2.2.4)':
    dependencies:
      '@tiptap/core': 2.5.8(@tiptap/pm@2.2.4)
      '@tiptap/pm': 2.2.4
      tippy.js: 6.3.7

  '@tiptap/extension-bullet-list@2.5.8(@tiptap/core@2.5.8(@tiptap/pm@2.2.4))':
    dependencies:
      '@tiptap/core': 2.5.8(@tiptap/pm@2.2.4)

  '@tiptap/extension-code-block@2.5.8(@tiptap/core@2.5.8(@tiptap/pm@2.2.4))(@tiptap/pm@2.2.4)':
    dependencies:
      '@tiptap/core': 2.5.8(@tiptap/pm@2.2.4)
      '@tiptap/pm': 2.2.4

  '@tiptap/extension-code@2.5.8(@tiptap/core@2.5.8(@tiptap/pm@2.2.4))':
    dependencies:
      '@tiptap/core': 2.5.8(@tiptap/pm@2.2.4)

  '@tiptap/extension-color@2.5.8(@tiptap/core@2.5.8(@tiptap/pm@2.2.4))(@tiptap/extension-text-style@2.5.8(@tiptap/core@2.5.8(@tiptap/pm@2.2.4)))':
    dependencies:
      '@tiptap/core': 2.5.8(@tiptap/pm@2.2.4)
      '@tiptap/extension-text-style': 2.5.8(@tiptap/core@2.5.8(@tiptap/pm@2.2.4))

  '@tiptap/extension-document@2.5.8(@tiptap/core@2.5.8(@tiptap/pm@2.2.4))':
    dependencies:
      '@tiptap/core': 2.5.8(@tiptap/pm@2.2.4)

  '@tiptap/extension-dropcursor@2.5.8(@tiptap/core@2.5.8(@tiptap/pm@2.2.4))(@tiptap/pm@2.2.4)':
    dependencies:
      '@tiptap/core': 2.5.8(@tiptap/pm@2.2.4)
      '@tiptap/pm': 2.2.4

  '@tiptap/extension-floating-menu@2.5.8(@tiptap/core@2.5.8(@tiptap/pm@2.2.4))(@tiptap/pm@2.2.4)':
    dependencies:
      '@tiptap/core': 2.5.8(@tiptap/pm@2.2.4)
      '@tiptap/pm': 2.2.4
      tippy.js: 6.3.7

  '@tiptap/extension-gapcursor@2.5.8(@tiptap/core@2.5.8(@tiptap/pm@2.2.4))(@tiptap/pm@2.2.4)':
    dependencies:
      '@tiptap/core': 2.5.8(@tiptap/pm@2.2.4)
      '@tiptap/pm': 2.2.4

  '@tiptap/extension-hard-break@2.5.8(@tiptap/core@2.5.8(@tiptap/pm@2.2.4))':
    dependencies:
      '@tiptap/core': 2.5.8(@tiptap/pm@2.2.4)

  '@tiptap/extension-heading@2.5.8(@tiptap/core@2.5.8(@tiptap/pm@2.2.4))':
    dependencies:
      '@tiptap/core': 2.5.8(@tiptap/pm@2.2.4)

  '@tiptap/extension-highlight@2.5.8(@tiptap/core@2.5.8(@tiptap/pm@2.2.4))':
    dependencies:
      '@tiptap/core': 2.5.8(@tiptap/pm@2.2.4)

  '@tiptap/extension-history@2.5.8(@tiptap/core@2.5.8(@tiptap/pm@2.2.4))(@tiptap/pm@2.2.4)':
    dependencies:
      '@tiptap/core': 2.5.8(@tiptap/pm@2.2.4)
      '@tiptap/pm': 2.2.4

  '@tiptap/extension-horizontal-rule@2.5.8(@tiptap/core@2.5.8(@tiptap/pm@2.2.4))(@tiptap/pm@2.2.4)':
    dependencies:
      '@tiptap/core': 2.5.8(@tiptap/pm@2.2.4)
      '@tiptap/pm': 2.2.4

  '@tiptap/extension-image@2.5.8(@tiptap/core@2.5.8(@tiptap/pm@2.2.4))':
    dependencies:
      '@tiptap/core': 2.5.8(@tiptap/pm@2.2.4)

  '@tiptap/extension-italic@2.5.8(@tiptap/core@2.5.8(@tiptap/pm@2.2.4))':
    dependencies:
      '@tiptap/core': 2.5.8(@tiptap/pm@2.2.4)

  '@tiptap/extension-link@2.5.8(@tiptap/core@2.5.8(@tiptap/pm@2.2.4))(@tiptap/pm@2.2.4)':
    dependencies:
      '@tiptap/core': 2.5.8(@tiptap/pm@2.2.4)
      '@tiptap/pm': 2.2.4
      linkifyjs: 4.1.3

  '@tiptap/extension-list-item@2.5.8(@tiptap/core@2.5.8(@tiptap/pm@2.2.4))':
    dependencies:
      '@tiptap/core': 2.5.8(@tiptap/pm@2.2.4)

  '@tiptap/extension-ordered-list@2.5.8(@tiptap/core@2.5.8(@tiptap/pm@2.2.4))':
    dependencies:
      '@tiptap/core': 2.5.8(@tiptap/pm@2.2.4)

  '@tiptap/extension-paragraph@2.5.8(@tiptap/core@2.5.8(@tiptap/pm@2.2.4))':
    dependencies:
      '@tiptap/core': 2.5.8(@tiptap/pm@2.2.4)

  '@tiptap/extension-strike@2.5.8(@tiptap/core@2.5.8(@tiptap/pm@2.2.4))':
    dependencies:
      '@tiptap/core': 2.5.8(@tiptap/pm@2.2.4)

  '@tiptap/extension-table-cell@2.5.8(@tiptap/core@2.5.8(@tiptap/pm@2.2.4))':
    dependencies:
      '@tiptap/core': 2.5.8(@tiptap/pm@2.2.4)

  '@tiptap/extension-table-header@2.5.8(@tiptap/core@2.5.8(@tiptap/pm@2.2.4))':
    dependencies:
      '@tiptap/core': 2.5.8(@tiptap/pm@2.2.4)

  '@tiptap/extension-table-row@2.5.8(@tiptap/core@2.5.8(@tiptap/pm@2.2.4))':
    dependencies:
      '@tiptap/core': 2.5.8(@tiptap/pm@2.2.4)

  '@tiptap/extension-table@2.5.8(@tiptap/core@2.5.8(@tiptap/pm@2.2.4))(@tiptap/pm@2.2.4)':
    dependencies:
      '@tiptap/core': 2.5.8(@tiptap/pm@2.2.4)
      '@tiptap/pm': 2.2.4

  '@tiptap/extension-task-item@2.5.8(@tiptap/core@2.5.8(@tiptap/pm@2.2.4))(@tiptap/pm@2.2.4)':
    dependencies:
      '@tiptap/core': 2.5.8(@tiptap/pm@2.2.4)
      '@tiptap/pm': 2.2.4

  '@tiptap/extension-task-list@2.5.8(@tiptap/core@2.5.8(@tiptap/pm@2.2.4))':
    dependencies:
      '@tiptap/core': 2.5.8(@tiptap/pm@2.2.4)

  '@tiptap/extension-text-align@2.5.8(@tiptap/core@2.5.8(@tiptap/pm@2.2.4))':
    dependencies:
      '@tiptap/core': 2.5.8(@tiptap/pm@2.2.4)

  '@tiptap/extension-text-style@2.5.8(@tiptap/core@2.5.8(@tiptap/pm@2.2.4))':
    dependencies:
      '@tiptap/core': 2.5.8(@tiptap/pm@2.2.4)

  '@tiptap/extension-text@2.5.8(@tiptap/core@2.5.8(@tiptap/pm@2.2.4))':
    dependencies:
      '@tiptap/core': 2.5.8(@tiptap/pm@2.2.4)

  '@tiptap/extension-underline@2.5.8(@tiptap/core@2.5.8(@tiptap/pm@2.2.4))':
    dependencies:
      '@tiptap/core': 2.5.8(@tiptap/pm@2.2.4)

  '@tiptap/pm@2.2.4':
    dependencies:
      prosemirror-changeset: 2.2.1
      prosemirror-collab: 1.3.1
      prosemirror-commands: 1.5.2
      prosemirror-dropcursor: 1.8.1
      prosemirror-gapcursor: 1.3.2
      prosemirror-history: 1.3.2
      prosemirror-inputrules: 1.4.0
      prosemirror-keymap: 1.2.2
      prosemirror-markdown: 1.12.0
      prosemirror-menu: 1.2.4
      prosemirror-model: 1.19.4
      prosemirror-schema-basic: 1.2.2
      prosemirror-schema-list: 1.3.0
      prosemirror-state: 1.4.3
      prosemirror-tables: 1.3.7
      prosemirror-trailing-node: 2.0.7(prosemirror-model@1.19.4)(prosemirror-state@1.4.3)(prosemirror-view@1.33.1)
      prosemirror-transform: 1.8.0
      prosemirror-view: 1.33.1

  '@tiptap/react@2.5.8(@tiptap/core@2.5.8(@tiptap/pm@2.2.4))(@tiptap/pm@2.2.4)(react-dom@18.3.1(react@18.3.1))(react@18.3.1)':
    dependencies:
      '@tiptap/core': 2.5.8(@tiptap/pm@2.2.4)
      '@tiptap/extension-bubble-menu': 2.5.8(@tiptap/core@2.5.8(@tiptap/pm@2.2.4))(@tiptap/pm@2.2.4)
      '@tiptap/extension-floating-menu': 2.5.8(@tiptap/core@2.5.8(@tiptap/pm@2.2.4))(@tiptap/pm@2.2.4)
      '@tiptap/pm': 2.2.4
      '@types/use-sync-external-store': 0.0.6
      react: 18.3.1
      react-dom: 18.3.1(react@18.3.1)
      use-sync-external-store: 1.2.2(react@18.3.1)

  '@tiptap/starter-kit@2.5.8(@tiptap/pm@2.2.4)':
    dependencies:
      '@tiptap/core': 2.5.8(@tiptap/pm@2.2.4)
      '@tiptap/extension-blockquote': 2.5.8(@tiptap/core@2.5.8(@tiptap/pm@2.2.4))
      '@tiptap/extension-bold': 2.5.8(@tiptap/core@2.5.8(@tiptap/pm@2.2.4))
      '@tiptap/extension-bullet-list': 2.5.8(@tiptap/core@2.5.8(@tiptap/pm@2.2.4))
      '@tiptap/extension-code': 2.5.8(@tiptap/core@2.5.8(@tiptap/pm@2.2.4))
      '@tiptap/extension-code-block': 2.5.8(@tiptap/core@2.5.8(@tiptap/pm@2.2.4))(@tiptap/pm@2.2.4)
      '@tiptap/extension-document': 2.5.8(@tiptap/core@2.5.8(@tiptap/pm@2.2.4))
      '@tiptap/extension-dropcursor': 2.5.8(@tiptap/core@2.5.8(@tiptap/pm@2.2.4))(@tiptap/pm@2.2.4)
      '@tiptap/extension-gapcursor': 2.5.8(@tiptap/core@2.5.8(@tiptap/pm@2.2.4))(@tiptap/pm@2.2.4)
      '@tiptap/extension-hard-break': 2.5.8(@tiptap/core@2.5.8(@tiptap/pm@2.2.4))
      '@tiptap/extension-heading': 2.5.8(@tiptap/core@2.5.8(@tiptap/pm@2.2.4))
      '@tiptap/extension-history': 2.5.8(@tiptap/core@2.5.8(@tiptap/pm@2.2.4))(@tiptap/pm@2.2.4)
      '@tiptap/extension-horizontal-rule': 2.5.8(@tiptap/core@2.5.8(@tiptap/pm@2.2.4))(@tiptap/pm@2.2.4)
      '@tiptap/extension-italic': 2.5.8(@tiptap/core@2.5.8(@tiptap/pm@2.2.4))
      '@tiptap/extension-list-item': 2.5.8(@tiptap/core@2.5.8(@tiptap/pm@2.2.4))
      '@tiptap/extension-ordered-list': 2.5.8(@tiptap/core@2.5.8(@tiptap/pm@2.2.4))
      '@tiptap/extension-paragraph': 2.5.8(@tiptap/core@2.5.8(@tiptap/pm@2.2.4))
      '@tiptap/extension-strike': 2.5.8(@tiptap/core@2.5.8(@tiptap/pm@2.2.4))
      '@tiptap/extension-text': 2.5.8(@tiptap/core@2.5.8(@tiptap/pm@2.2.4))
    transitivePeerDependencies:
      - '@tiptap/pm'

  '@tootallnate/quickjs-emscripten@0.23.0': {}

  '@trpc/client@11.0.0-rc.467(@trpc/server@11.0.0-rc.467)':
    dependencies:
      '@trpc/server': 11.0.0-rc.467

  '@trpc/next@11.0.0-rc.467(@tanstack/react-query@5.51.16(react@18.3.1))(@trpc/client@11.0.0-rc.467(@trpc/server@11.0.0-rc.467))(@trpc/react-query@11.0.0-rc.467(@tanstack/react-query@5.51.16(react@18.3.1))(@trpc/client@11.0.0-rc.467(@trpc/server@11.0.0-rc.467))(@trpc/server@11.0.0-rc.467)(react-dom@18.3.1(react@18.3.1))(react@18.3.1))(@trpc/server@11.0.0-rc.467)(next@14.2.5(@babel/core@7.24.6)(react-dom@18.3.1(react@18.3.1))(react@18.3.1)(sass@1.77.8))(react-dom@18.3.1(react@18.3.1))(react@18.3.1)':
    dependencies:
      '@trpc/client': 11.0.0-rc.467(@trpc/server@11.0.0-rc.467)
      '@trpc/server': 11.0.0-rc.467
      next: 14.2.5(@babel/core@7.24.6)(react-dom@18.3.1(react@18.3.1))(react@18.3.1)(sass@1.77.8)
      react: 18.3.1
      react-dom: 18.3.1(react@18.3.1)
    optionalDependencies:
      '@tanstack/react-query': 5.51.16(react@18.3.1)
      '@trpc/react-query': 11.0.0-rc.467(@tanstack/react-query@5.51.16(react@18.3.1))(@trpc/client@11.0.0-rc.467(@trpc/server@11.0.0-rc.467))(@trpc/server@11.0.0-rc.467)(react-dom@18.3.1(react@18.3.1))(react@18.3.1)

  '@trpc/react-query@11.0.0-rc.467(@tanstack/react-query@5.51.16(react@18.3.1))(@trpc/client@11.0.0-rc.467(@trpc/server@11.0.0-rc.467))(@trpc/server@11.0.0-rc.467)(react-dom@18.3.1(react@18.3.1))(react@18.3.1)':
    dependencies:
      '@tanstack/react-query': 5.51.16(react@18.3.1)
      '@trpc/client': 11.0.0-rc.467(@trpc/server@11.0.0-rc.467)
      '@trpc/server': 11.0.0-rc.467
      react: 18.3.1
      react-dom: 18.3.1(react@18.3.1)

  '@trpc/server@11.0.0-rc.467': {}

  '@tsconfig/node10@1.0.9': {}

  '@tsconfig/node12@1.0.11': {}

  '@tsconfig/node14@1.0.3': {}

  '@tsconfig/node16@1.0.4': {}

  '@turbo/gen@2.0.10(@types/node@20.14.13)(typescript@5.5.4)':
    dependencies:
      '@turbo/workspaces': 2.0.10
      commander: 10.0.1
      fs-extra: 10.1.0
      inquirer: 8.2.6
      minimatch: 9.0.4
      node-plop: 0.26.3
      picocolors: 1.0.1
      proxy-agent: 6.4.0
      ts-node: 10.9.2(@types/node@20.14.13)(typescript@5.5.4)
      update-check: 1.5.4
      validate-npm-package-name: 5.0.0
    transitivePeerDependencies:
      - '@swc/core'
      - '@swc/wasm'
      - '@types/node'
      - supports-color
      - typescript

  '@turbo/workspaces@2.0.10':
    dependencies:
      commander: 10.0.1
      execa: 5.1.1
      fast-glob: 3.3.2
      fs-extra: 10.1.0
      gradient-string: 2.0.2
      inquirer: 8.2.6
      js-yaml: 4.1.0
      ora: 4.1.1
      picocolors: 1.0.1
      rimraf: 3.0.2
      semver: 7.6.0
      update-check: 1.5.4

  '@types/asn1@0.2.4':
    dependencies:
      '@types/node': 20.14.13

  '@types/babel__core@7.20.5':
    dependencies:
      '@babel/parser': 7.24.7
      '@babel/types': 7.24.6
      '@types/babel__generator': 7.6.8
      '@types/babel__template': 7.4.4
      '@types/babel__traverse': 7.20.5

  '@types/babel__generator@7.6.8':
    dependencies:
      '@babel/types': 7.24.6

  '@types/babel__template@7.4.4':
    dependencies:
      '@babel/parser': 7.24.7
      '@babel/types': 7.24.6

  '@types/babel__traverse@7.20.5':
    dependencies:
      '@babel/types': 7.24.6

  '@types/bcrypt@5.0.2':
    dependencies:
      '@types/node': 20.14.13

  '@types/better-sqlite3@7.6.11':
    dependencies:
      '@types/node': 20.14.13

  '@types/body-parser@1.19.5':
    dependencies:
      '@types/connect': 3.4.38
      '@types/node': 20.14.13

  '@types/cacheable-request@6.0.3':
    dependencies:
      '@types/http-cache-semantics': 4.0.4
      '@types/keyv': 3.1.4
      '@types/node': 20.14.11
      '@types/responselike': 1.0.3

  '@types/chroma-js@2.4.4': {}

  '@types/connect@3.4.38':
    dependencies:
      '@types/node': 20.14.13

  '@types/cookie@0.6.0': {}

  '@types/cookies@0.9.0':
    dependencies:
      '@types/connect': 3.4.38
      '@types/express': 4.17.21
      '@types/keygrip': 1.0.6
      '@types/node': 20.14.13

  '@types/css-modules@1.0.5': {}

  '@types/docker-modem@3.0.6':
    dependencies:
      '@types/node': 20.14.13
      '@types/ssh2': 1.15.0

  '@types/dockerode@3.3.31':
    dependencies:
      '@types/docker-modem': 3.0.6
      '@types/node': 20.14.13
      '@types/ssh2': 1.15.0

  '@types/eslint-scope@3.7.7':
    dependencies:
      '@types/eslint': 8.56.10
      '@types/estree': 1.0.5

  '@types/eslint@8.56.10':
    dependencies:
      '@types/estree': 1.0.5
      '@types/json-schema': 7.0.15

  '@types/estree@1.0.5': {}

  '@types/express-serve-static-core@4.17.43':
    dependencies:
      '@types/node': 20.14.13
      '@types/qs': 6.9.11
      '@types/range-parser': 1.2.7
      '@types/send': 0.17.4

  '@types/express@4.17.21':
    dependencies:
      '@types/body-parser': 1.19.5
      '@types/express-serve-static-core': 4.17.43
      '@types/qs': 6.9.11
      '@types/serve-static': 1.15.5

  '@types/glob@7.2.0':
    dependencies:
      '@types/minimatch': 5.1.2
      '@types/node': 20.14.13

  '@types/http-cache-semantics@4.0.4': {}

  '@types/http-errors@2.0.4': {}

  '@types/inquirer@6.5.0':
    dependencies:
      '@types/through': 0.0.33
      rxjs: 6.6.7

  '@types/json-schema@7.0.15': {}

  '@types/json5@0.0.29': {}

  '@types/keygrip@1.0.6': {}

  '@types/keyv@3.1.4':
    dependencies:
      '@types/node': 20.14.11

  '@types/mime@1.3.5': {}

  '@types/mime@3.0.4': {}

  '@types/minimatch@5.1.2': {}

  '@types/node-cron@3.0.11': {}

  '@types/node@18.19.33':
    dependencies:
      undici-types: 5.26.5

  '@types/node@20.14.13':
    dependencies:
      undici-types: 5.26.5

  '@types/object.omit@3.0.3': {}

  '@types/object.pick@1.3.4': {}

  '@types/prismjs@1.26.4': {}

  '@types/prop-types@15.7.11': {}

  '@types/qs@6.9.11': {}

  '@types/range-parser@1.2.7': {}

  '@types/react-dom@18.3.0':
    dependencies:
      '@types/react': 18.3.3

  '@types/react@18.3.3':
    dependencies:
      '@types/prop-types': 15.7.11
      csstype: 3.1.3

  '@types/responselike@1.0.3':
    dependencies:
      '@types/node': 20.14.11

  '@types/send@0.17.4':
    dependencies:
      '@types/mime': 1.3.5
      '@types/node': 20.14.13

  '@types/serve-static@1.15.5':
    dependencies:
      '@types/http-errors': 2.0.4
      '@types/mime': 3.0.4
      '@types/node': 20.14.13

  '@types/ssh2-streams@0.1.12':
    dependencies:
      '@types/node': 20.14.13

  '@types/ssh2@0.5.52':
    dependencies:
      '@types/node': 20.14.13
      '@types/ssh2-streams': 0.1.12

  '@types/ssh2@1.15.0':
    dependencies:
      '@types/node': 18.19.33

  '@types/throttle-debounce@2.1.0': {}

  '@types/through@0.0.33':
    dependencies:
      '@types/node': 20.14.13

  '@types/tinycolor2@1.4.6': {}

  '@types/triple-beam@1.3.5': {}

  '@types/use-sync-external-store@0.0.6': {}

  '@types/video.js@7.3.58': {}

  '@types/ws@8.5.12':
    dependencies:
      '@types/node': 20.14.13

  '@typescript-eslint/eslint-plugin@7.18.0(@typescript-eslint/parser@7.18.0(eslint@9.8.0)(typescript@5.5.4))(eslint@9.8.0)(typescript@5.5.4)':
    dependencies:
      '@eslint-community/regexpp': 4.11.0
      '@typescript-eslint/parser': 7.18.0(eslint@9.8.0)(typescript@5.5.4)
      '@typescript-eslint/scope-manager': 7.18.0
      '@typescript-eslint/type-utils': 7.18.0(eslint@9.8.0)(typescript@5.5.4)
      '@typescript-eslint/utils': 7.18.0(eslint@9.8.0)(typescript@5.5.4)
      '@typescript-eslint/visitor-keys': 7.18.0
      eslint: 9.8.0
      graphemer: 1.4.0
      ignore: 5.3.1
      natural-compare: 1.4.0
      ts-api-utils: 1.3.0(typescript@5.5.4)
    optionalDependencies:
      typescript: 5.5.4
    transitivePeerDependencies:
      - supports-color

  '@typescript-eslint/parser@7.18.0(eslint@9.8.0)(typescript@5.5.4)':
    dependencies:
      '@typescript-eslint/scope-manager': 7.18.0
      '@typescript-eslint/types': 7.18.0
      '@typescript-eslint/typescript-estree': 7.18.0(typescript@5.5.4)
      '@typescript-eslint/visitor-keys': 7.18.0
      debug: 4.3.5
      eslint: 9.8.0
    optionalDependencies:
      typescript: 5.5.4
    transitivePeerDependencies:
      - supports-color

  '@typescript-eslint/scope-manager@7.18.0':
    dependencies:
      '@typescript-eslint/types': 7.18.0
      '@typescript-eslint/visitor-keys': 7.18.0

  '@typescript-eslint/type-utils@7.18.0(eslint@9.8.0)(typescript@5.5.4)':
    dependencies:
      '@typescript-eslint/typescript-estree': 7.18.0(typescript@5.5.4)
      '@typescript-eslint/utils': 7.18.0(eslint@9.8.0)(typescript@5.5.4)
      debug: 4.3.5
      eslint: 9.8.0
      ts-api-utils: 1.3.0(typescript@5.5.4)
    optionalDependencies:
      typescript: 5.5.4
    transitivePeerDependencies:
      - supports-color

  '@typescript-eslint/types@7.18.0': {}

  '@typescript-eslint/typescript-estree@7.18.0(typescript@5.5.4)':
    dependencies:
      '@typescript-eslint/types': 7.18.0
      '@typescript-eslint/visitor-keys': 7.18.0
      debug: 4.3.5
      globby: 11.1.0
      is-glob: 4.0.3
      minimatch: 9.0.4
      semver: 7.6.0
      ts-api-utils: 1.3.0(typescript@5.5.4)
    optionalDependencies:
      typescript: 5.5.4
    transitivePeerDependencies:
      - supports-color

  '@typescript-eslint/utils@7.18.0(eslint@9.8.0)(typescript@5.5.4)':
    dependencies:
      '@eslint-community/eslint-utils': 4.4.0(eslint@9.8.0)
      '@typescript-eslint/scope-manager': 7.18.0
      '@typescript-eslint/types': 7.18.0
      '@typescript-eslint/typescript-estree': 7.18.0(typescript@5.5.4)
      eslint: 9.8.0
    transitivePeerDependencies:
      - supports-color
      - typescript

  '@typescript-eslint/visitor-keys@7.18.0':
    dependencies:
      '@typescript-eslint/types': 7.18.0
      eslint-visitor-keys: 3.4.3

  '@umami/node@0.3.0': {}

  '@videojs/http-streaming@3.13.1(video.js@8.17.1)':
    dependencies:
      '@babel/runtime': 7.23.9
      '@videojs/vhs-utils': 4.0.0
      aes-decrypter: 4.0.1
      global: 4.4.0
      m3u8-parser: 7.1.0
      mpd-parser: 1.3.0
      mux.js: 7.0.3
      video.js: 8.17.1

  '@videojs/vhs-utils@3.0.5':
    dependencies:
      '@babel/runtime': 7.23.9
      global: 4.4.0
      url-toolkit: 2.2.5

  '@videojs/vhs-utils@4.0.0':
    dependencies:
      '@babel/runtime': 7.23.9
      global: 4.4.0
      url-toolkit: 2.2.5

  '@videojs/xhr@2.7.0':
    dependencies:
      '@babel/runtime': 7.23.9
      global: 4.4.0
      is-function: 1.0.2

  '@vitejs/plugin-react@4.3.1(vite@5.2.6(@types/node@20.14.13)(sass@1.77.8)(sugarss@4.0.1)(terser@5.31.0))':
    dependencies:
      '@babel/core': 7.24.6
      '@babel/plugin-transform-react-jsx-self': 7.24.6(@babel/core@7.24.6)
      '@babel/plugin-transform-react-jsx-source': 7.24.6(@babel/core@7.24.6)
      '@types/babel__core': 7.20.5
      react-refresh: 0.14.2
      vite: 5.2.6(@types/node@20.14.13)(sass@1.77.8)(sugarss@4.0.1)(terser@5.31.0)
    transitivePeerDependencies:
      - supports-color

  '@vitest/coverage-v8@2.0.5(vitest@2.0.5(@types/node@20.14.13)(@vitest/ui@2.0.5)(jsdom@24.1.1)(sass@1.77.8)(sugarss@4.0.1)(terser@5.31.0))':
    dependencies:
      '@ampproject/remapping': 2.3.0
      '@bcoe/v8-coverage': 0.2.3
      debug: 4.3.5
      istanbul-lib-coverage: 3.2.2
      istanbul-lib-report: 3.0.1
      istanbul-lib-source-maps: 5.0.6
      istanbul-reports: 3.1.7
      magic-string: 0.30.10
      magicast: 0.3.4
      std-env: 3.7.0
      test-exclude: 7.0.1
      tinyrainbow: 1.2.0
      vitest: 2.0.5(@types/node@20.14.13)(@vitest/ui@2.0.5)(jsdom@24.1.1)(sass@1.77.8)(sugarss@4.0.1)(terser@5.31.0)
    transitivePeerDependencies:
      - supports-color

  '@vitest/expect@2.0.5':
    dependencies:
      '@vitest/spy': 2.0.5
      '@vitest/utils': 2.0.5
      chai: 5.1.1
      tinyrainbow: 1.2.0

  '@vitest/pretty-format@2.0.5':
    dependencies:
      tinyrainbow: 1.2.0

  '@vitest/runner@2.0.5':
    dependencies:
      '@vitest/utils': 2.0.5
      pathe: 1.1.2

  '@vitest/snapshot@2.0.5':
    dependencies:
      '@vitest/pretty-format': 2.0.5
      magic-string: 0.30.10
      pathe: 1.1.2

  '@vitest/spy@2.0.5':
    dependencies:
      tinyspy: 3.0.0

  '@vitest/ui@2.0.5(vitest@2.0.5)':
    dependencies:
      '@vitest/utils': 2.0.5
      fast-glob: 3.3.2
      fflate: 0.8.2
      flatted: 3.3.1
      pathe: 1.1.2
      sirv: 2.0.4
      tinyrainbow: 1.2.0
      vitest: 2.0.5(@types/node@20.14.13)(@vitest/ui@2.0.5)(jsdom@24.1.1)(sass@1.77.8)(sugarss@4.0.1)(terser@5.31.0)

  '@vitest/utils@2.0.5':
    dependencies:
      '@vitest/pretty-format': 2.0.5
      estree-walker: 3.0.3
      loupe: 3.1.1
      tinyrainbow: 1.2.0

  '@vue/compiler-core@3.4.31':
    dependencies:
      '@babel/parser': 7.24.7
      '@vue/shared': 3.4.31
      entities: 4.5.0
      estree-walker: 2.0.2
      source-map-js: 1.2.0
    optional: true

  '@vue/compiler-dom@3.4.31':
    dependencies:
      '@vue/compiler-core': 3.4.31
      '@vue/shared': 3.4.31
    optional: true

  '@vue/compiler-sfc@3.4.31':
    dependencies:
      '@babel/parser': 7.24.7
      '@vue/compiler-core': 3.4.31
      '@vue/compiler-dom': 3.4.31
      '@vue/compiler-ssr': 3.4.31
      '@vue/shared': 3.4.31
      estree-walker: 2.0.2
      magic-string: 0.30.10
      postcss: 8.4.38
      source-map-js: 1.2.0
    optional: true

  '@vue/compiler-ssr@3.4.31':
    dependencies:
      '@vue/compiler-dom': 3.4.31
      '@vue/shared': 3.4.31
    optional: true

  '@vue/shared@3.4.31':
    optional: true

  '@webassemblyjs/ast@1.12.1':
    dependencies:
      '@webassemblyjs/helper-numbers': 1.11.6
      '@webassemblyjs/helper-wasm-bytecode': 1.11.6

  '@webassemblyjs/floating-point-hex-parser@1.11.6': {}

  '@webassemblyjs/helper-api-error@1.11.6': {}

  '@webassemblyjs/helper-buffer@1.12.1': {}

  '@webassemblyjs/helper-numbers@1.11.6':
    dependencies:
      '@webassemblyjs/floating-point-hex-parser': 1.11.6
      '@webassemblyjs/helper-api-error': 1.11.6
      '@xtuc/long': 4.2.2

  '@webassemblyjs/helper-wasm-bytecode@1.11.6': {}

  '@webassemblyjs/helper-wasm-section@1.12.1':
    dependencies:
      '@webassemblyjs/ast': 1.12.1
      '@webassemblyjs/helper-buffer': 1.12.1
      '@webassemblyjs/helper-wasm-bytecode': 1.11.6
      '@webassemblyjs/wasm-gen': 1.12.1

  '@webassemblyjs/ieee754@1.11.6':
    dependencies:
      '@xtuc/ieee754': 1.2.0

  '@webassemblyjs/leb128@1.11.6':
    dependencies:
      '@xtuc/long': 4.2.2

  '@webassemblyjs/utf8@1.11.6': {}

  '@webassemblyjs/wasm-edit@1.12.1':
    dependencies:
      '@webassemblyjs/ast': 1.12.1
      '@webassemblyjs/helper-buffer': 1.12.1
      '@webassemblyjs/helper-wasm-bytecode': 1.11.6
      '@webassemblyjs/helper-wasm-section': 1.12.1
      '@webassemblyjs/wasm-gen': 1.12.1
      '@webassemblyjs/wasm-opt': 1.12.1
      '@webassemblyjs/wasm-parser': 1.12.1
      '@webassemblyjs/wast-printer': 1.12.1

  '@webassemblyjs/wasm-gen@1.12.1':
    dependencies:
      '@webassemblyjs/ast': 1.12.1
      '@webassemblyjs/helper-wasm-bytecode': 1.11.6
      '@webassemblyjs/ieee754': 1.11.6
      '@webassemblyjs/leb128': 1.11.6
      '@webassemblyjs/utf8': 1.11.6

  '@webassemblyjs/wasm-opt@1.12.1':
    dependencies:
      '@webassemblyjs/ast': 1.12.1
      '@webassemblyjs/helper-buffer': 1.12.1
      '@webassemblyjs/wasm-gen': 1.12.1
      '@webassemblyjs/wasm-parser': 1.12.1

  '@webassemblyjs/wasm-parser@1.12.1':
    dependencies:
      '@webassemblyjs/ast': 1.12.1
      '@webassemblyjs/helper-api-error': 1.11.6
      '@webassemblyjs/helper-wasm-bytecode': 1.11.6
      '@webassemblyjs/ieee754': 1.11.6
      '@webassemblyjs/leb128': 1.11.6
      '@webassemblyjs/utf8': 1.11.6

  '@webassemblyjs/wast-printer@1.12.1':
    dependencies:
      '@webassemblyjs/ast': 1.12.1
      '@xtuc/long': 4.2.2

  '@xmldom/xmldom@0.8.10': {}

  '@xterm/addon-canvas@0.7.0(@xterm/xterm@5.5.0)':
    dependencies:
      '@xterm/xterm': 5.5.0

  '@xterm/addon-fit@0.10.0(@xterm/xterm@5.5.0)':
    dependencies:
      '@xterm/xterm': 5.5.0

  '@xterm/xterm@5.5.0': {}

  '@xtuc/ieee754@1.2.0': {}

  '@xtuc/long@4.2.2': {}

  abbrev@1.1.1: {}

  abort-controller@3.0.0:
    dependencies:
      event-target-shim: 5.0.1

  acorn-import-assertions@1.9.0(acorn@8.12.0):
    dependencies:
      acorn: 8.12.0

  acorn-jsx@5.3.2(acorn@8.12.0):
    dependencies:
      acorn: 8.12.0

  acorn-walk@8.3.2: {}

  acorn@8.12.0: {}

  aes-decrypter@4.0.1:
    dependencies:
      '@babel/runtime': 7.23.9
      '@videojs/vhs-utils': 3.0.5
      global: 4.4.0
      pkcs7: 1.0.4

  agent-base@6.0.2:
    dependencies:
      debug: 4.3.5
    transitivePeerDependencies:
      - supports-color

  agent-base@7.1.0:
    dependencies:
      debug: 4.3.5
    transitivePeerDependencies:
      - supports-color

  aggregate-error@3.1.0:
    dependencies:
      clean-stack: 2.2.0
      indent-string: 4.0.0

  ajv-keywords@3.5.2(ajv@6.12.6):
    dependencies:
      ajv: 6.12.6

  ajv@6.12.6:
    dependencies:
      fast-deep-equal: 3.1.3
      fast-json-stable-stringify: 2.1.0
      json-schema-traverse: 0.4.1
      uri-js: 4.4.1

  ansi-escapes@4.3.2:
    dependencies:
      type-fest: 0.21.3

  ansi-regex@5.0.1: {}

  ansi-regex@6.0.1: {}

  ansi-styles@3.2.1:
    dependencies:
      color-convert: 1.9.3

  ansi-styles@4.3.0:
    dependencies:
      color-convert: 2.0.1

  ansi-styles@6.2.1: {}

  anymatch@3.1.3:
    dependencies:
      normalize-path: 3.0.0
      picomatch: 2.3.1

  aproba@2.0.0: {}

  archiver-utils@5.0.2:
    dependencies:
      glob: 10.4.5
      graceful-fs: 4.2.11
      is-stream: 2.0.1
      lazystream: 1.0.1
      lodash: 4.17.21
      normalize-path: 3.0.0
      readable-stream: 4.5.2

  archiver@7.0.1:
    dependencies:
      archiver-utils: 5.0.2
      async: 3.2.5
      buffer-crc32: 1.0.0
      readable-stream: 4.5.2
      readdir-glob: 1.1.3
      tar-stream: 3.1.7
      zip-stream: 6.0.1

  are-we-there-yet@2.0.0:
    dependencies:
      delegates: 1.0.0
      readable-stream: 3.6.2

  arg@4.1.3: {}

  argparse@2.0.1: {}

  aria-query@5.1.3:
    dependencies:
      deep-equal: 2.2.3

  array-buffer-byte-length@1.0.1:
    dependencies:
      call-bind: 1.0.7
      is-array-buffer: 3.0.4

  array-includes@3.1.7:
    dependencies:
      call-bind: 1.0.7
      define-properties: 1.2.1
      es-abstract: 1.22.4
      get-intrinsic: 1.2.4
      is-string: 1.0.7

  array-includes@3.1.8:
    dependencies:
      call-bind: 1.0.7
      define-properties: 1.2.1
      es-abstract: 1.23.3
      es-object-atoms: 1.0.0
      get-intrinsic: 1.2.4
      is-string: 1.0.7

  array-union@2.1.0: {}

  array.prototype.filter@1.0.3:
    dependencies:
      call-bind: 1.0.7
      define-properties: 1.2.1
      es-abstract: 1.23.3
      es-array-method-boxes-properly: 1.0.0
      is-string: 1.0.7

  array.prototype.findlast@1.2.5:
    dependencies:
      call-bind: 1.0.7
      define-properties: 1.2.1
      es-abstract: 1.23.3
      es-errors: 1.3.0
      es-object-atoms: 1.0.0
      es-shim-unscopables: 1.0.2

  array.prototype.findlastindex@1.2.4:
    dependencies:
      call-bind: 1.0.7
      define-properties: 1.2.1
      es-abstract: 1.22.4
      es-errors: 1.3.0
      es-shim-unscopables: 1.0.2

  array.prototype.flat@1.3.2:
    dependencies:
      call-bind: 1.0.7
      define-properties: 1.2.1
      es-abstract: 1.22.4
      es-shim-unscopables: 1.0.2

  array.prototype.flatmap@1.3.2:
    dependencies:
      call-bind: 1.0.7
      define-properties: 1.2.1
      es-abstract: 1.22.4
      es-shim-unscopables: 1.0.2

  array.prototype.tosorted@1.1.4:
    dependencies:
      call-bind: 1.0.7
      define-properties: 1.2.1
      es-abstract: 1.23.3
      es-errors: 1.3.0
      es-shim-unscopables: 1.0.2

  arraybuffer.prototype.slice@1.0.3:
    dependencies:
      array-buffer-byte-length: 1.0.1
      call-bind: 1.0.7
      define-properties: 1.2.1
      es-abstract: 1.23.3
      es-errors: 1.3.0
      get-intrinsic: 1.2.4
      is-array-buffer: 3.0.4
      is-shared-array-buffer: 1.0.2

  asn1@0.2.6:
    dependencies:
      safer-buffer: 2.1.2

  assertion-error@2.0.1: {}

  ast-types-flow@0.0.8: {}

  ast-types@0.13.4:
    dependencies:
      tslib: 2.6.2

  async-lock@1.4.1: {}

  async@3.2.5: {}

  asynckit@0.4.0: {}

  available-typed-arrays@1.0.6: {}

  available-typed-arrays@1.0.7:
    dependencies:
      possible-typed-array-names: 1.0.0

  aws-ssl-profiles@1.1.1: {}

  axe-core@4.9.1: {}

  axios@1.7.2:
    dependencies:
      follow-redirects: 1.15.6
      form-data: 4.0.0
      proxy-from-env: 1.1.0
    transitivePeerDependencies:
      - debug

  axobject-query@3.1.1:
    dependencies:
      deep-equal: 2.2.3

  b4a@1.6.6: {}

  balanced-match@1.0.2: {}

  bare-events@2.4.2:
    optional: true

  bare-fs@2.3.1:
    dependencies:
      bare-events: 2.4.2
      bare-path: 2.1.3
      bare-stream: 2.1.3
    optional: true

  bare-os@2.4.0:
    optional: true

  bare-path@2.1.3:
    dependencies:
      bare-os: 2.4.0
    optional: true

  bare-stream@2.1.3:
    dependencies:
      streamx: 2.18.0
    optional: true

  base64-js@1.5.1: {}

  basic-ftp@5.0.4: {}

  bcrypt-pbkdf@1.0.2:
    dependencies:
      tweetnacl: 0.14.5

  bcrypt@5.1.1(encoding@0.1.13):
    dependencies:
      '@mapbox/node-pre-gyp': 1.0.11(encoding@0.1.13)
      node-addon-api: 5.1.0
    transitivePeerDependencies:
      - encoding
      - supports-color

  bellajs@11.2.0: {}

  better-sqlite3@11.1.2:
    dependencies:
      bindings: 1.5.0
      prebuild-install: 7.1.1

  big.js@5.2.2: {}

  binary-extensions@2.2.0: {}

  bindings@1.5.0:
    dependencies:
      file-uri-to-path: 1.0.0

  bl@4.1.0:
    dependencies:
      buffer: 5.7.1
      inherits: 2.0.4
      readable-stream: 3.6.2

  brace-expansion@1.1.11:
    dependencies:
      balanced-match: 1.0.2
      concat-map: 0.0.1

  brace-expansion@2.0.1:
    dependencies:
      balanced-match: 1.0.2

  braces@3.0.2:
    dependencies:
      fill-range: 7.0.1

  browserslist@4.23.0:
    dependencies:
      caniuse-lite: 1.0.30001587
      electron-to-chromium: 1.4.673
      node-releases: 2.0.14
      update-browserslist-db: 1.0.13(browserslist@4.23.0)

  buffer-crc32@1.0.0: {}

  buffer-from@1.1.2: {}

  buffer@5.7.1:
    dependencies:
      base64-js: 1.5.1
      ieee754: 1.2.1

  buffer@6.0.3:
    dependencies:
      base64-js: 1.5.1
      ieee754: 1.2.1

  buildcheck@0.0.6:
    optional: true

  builtins@5.0.1:
    dependencies:
      semver: 7.6.0

  busboy@1.6.0:
    dependencies:
      streamsearch: 1.1.0

  byline@5.0.0: {}

  cac@6.7.14: {}

  cacheable-lookup@5.0.4: {}

  cacheable-request@7.0.4:
    dependencies:
      clone-response: 1.0.3
      get-stream: 5.2.0
      http-cache-semantics: 4.1.1
      keyv: 4.5.4
      lowercase-keys: 2.0.0
      normalize-url: 6.1.0
      responselike: 2.0.1

  call-bind@1.0.7:
    dependencies:
      es-define-property: 1.0.0
      es-errors: 1.3.0
      function-bind: 1.1.2
      get-intrinsic: 1.2.4
      set-function-length: 1.2.1

  callsites@3.1.0: {}

  camel-case@3.0.0:
    dependencies:
      no-case: 2.3.2
      upper-case: 1.1.3

  camelcase-css@2.0.1: {}

  caniuse-lite@1.0.30001587: {}

  case-anything@2.1.13: {}

  chai@5.1.1:
    dependencies:
      assertion-error: 2.0.1
      check-error: 2.1.1
      deep-eql: 5.0.2
      loupe: 3.1.1
      pathval: 2.0.0

  chalk@2.4.2:
    dependencies:
      ansi-styles: 3.2.1
      escape-string-regexp: 1.0.5
      supports-color: 5.5.0

  chalk@3.0.0:
    dependencies:
      ansi-styles: 4.3.0
      supports-color: 7.2.0

  chalk@4.1.2:
    dependencies:
      ansi-styles: 4.3.0
      supports-color: 7.2.0

  change-case@3.1.0:
    dependencies:
      camel-case: 3.0.0
      constant-case: 2.0.0
      dot-case: 2.1.1
      header-case: 1.0.1
      is-lower-case: 1.1.3
      is-upper-case: 1.1.2
      lower-case: 1.1.4
      lower-case-first: 1.0.2
      no-case: 2.3.2
      param-case: 2.1.1
      pascal-case: 2.0.1
      path-case: 2.1.1
      sentence-case: 2.1.1
      snake-case: 2.1.0
      swap-case: 1.1.2
      title-case: 2.1.1
      upper-case: 1.1.3
      upper-case-first: 1.1.2

  chardet@0.7.0: {}

  check-error@2.1.1: {}

  chokidar@3.6.0:
    dependencies:
      anymatch: 3.1.3
      braces: 3.0.2
      glob-parent: 5.1.2
      is-binary-path: 2.1.0
      is-glob: 4.0.3
      normalize-path: 3.0.0
      readdirp: 3.6.0
    optionalDependencies:
      fsevents: 2.3.3

  chownr@1.1.4: {}

  chownr@2.0.0: {}

  chroma-js@2.6.0: {}

  chrome-trace-event@1.0.3: {}

  clean-stack@2.2.0: {}

  cli-cursor@3.1.0:
    dependencies:
      restore-cursor: 3.1.0

  cli-spinners@2.9.2: {}

  cli-width@3.0.0: {}

  client-only@0.0.1: {}

  cliui@8.0.1:
    dependencies:
      string-width: 4.2.3
      strip-ansi: 6.0.1
      wrap-ansi: 7.0.0

  clone-response@1.0.3:
    dependencies:
      mimic-response: 1.0.1

  clone@1.0.4: {}

  clsx@2.1.1: {}

  cluster-key-slot@1.1.2: {}

  color-convert@1.9.3:
    dependencies:
      color-name: 1.1.3

  color-convert@2.0.1:
    dependencies:
      color-name: 1.1.4

  color-name@1.1.3: {}

  color-name@1.1.4: {}

  color-string@1.9.1:
    dependencies:
      color-name: 1.1.4
      simple-swizzle: 0.2.2

  color-support@1.1.3: {}

  color@3.2.1:
    dependencies:
      color-convert: 1.9.3
      color-string: 1.9.1

  colorspace@1.1.4:
    dependencies:
      color: 3.2.1
      text-hex: 1.0.0

  combined-stream@1.0.8:
    dependencies:
      delayed-stream: 1.0.0

  commander@10.0.1: {}

  commander@2.20.3: {}

  compress-commons@6.0.2:
    dependencies:
      crc-32: 1.2.2
      crc32-stream: 6.0.0
      is-stream: 2.0.1
      normalize-path: 3.0.0
      readable-stream: 4.5.2

  concat-map@0.0.1: {}

  concurrently@8.2.2:
    dependencies:
      chalk: 4.1.2
      date-fns: 2.30.0
      lodash: 4.17.21
      rxjs: 7.8.1
      shell-quote: 1.8.1
      spawn-command: 0.0.2
      supports-color: 8.1.1
      tree-kill: 1.2.2
      yargs: 17.7.2

  console-control-strings@1.1.0: {}

  constant-case@2.0.0:
    dependencies:
      snake-case: 2.1.0
      upper-case: 1.1.3

  convert-source-map@2.0.0: {}

  cookie@0.6.0: {}

  cookies@0.9.1:
    dependencies:
      depd: 2.0.0
      keygrip: 1.1.0

  copy-anything@3.0.5:
    dependencies:
      is-what: 4.1.16

  core-js-pure@3.36.0: {}

  core-util-is@1.0.3: {}

  cpu-features@0.0.10:
    dependencies:
      buildcheck: 0.0.6
      nan: 2.19.0
    optional: true

  crc-32@1.2.2: {}

  crc32-stream@6.0.0:
    dependencies:
      crc-32: 1.2.2
      readable-stream: 4.5.2

  create-require@1.1.1: {}

  crelt@1.0.6: {}

  cross-env@7.0.3:
    dependencies:
      cross-spawn: 7.0.3

  cross-fetch@4.0.0:
    dependencies:
      node-fetch: 2.7.0
    transitivePeerDependencies:
      - encoding

  cross-spawn@7.0.3:
    dependencies:
      path-key: 3.1.1
      shebang-command: 2.0.0
      which: 2.0.2

  cssesc@3.0.0: {}

  cssstyle@4.0.1:
    dependencies:
      rrweb-cssom: 0.6.0

  csstype@3.1.3: {}

  damerau-levenshtein@1.0.8: {}

  dash-get@1.0.2: {}

  data-uri-to-buffer@6.0.2: {}

  data-urls@5.0.0:
    dependencies:
      whatwg-mimetype: 4.0.0
      whatwg-url: 14.0.0

  data-view-buffer@1.0.1:
    dependencies:
      call-bind: 1.0.7
      es-errors: 1.3.0
      is-data-view: 1.0.1

  data-view-byte-length@1.0.1:
    dependencies:
      call-bind: 1.0.7
      es-errors: 1.3.0
      is-data-view: 1.0.1

  data-view-byte-offset@1.0.0:
    dependencies:
      call-bind: 1.0.7
      es-errors: 1.3.0
      is-data-view: 1.0.1

  date-fns@2.30.0:
    dependencies:
      '@babel/runtime': 7.23.9

  dayjs@1.11.12: {}

  debug@3.2.7:
    dependencies:
      ms: 2.1.3

  debug@4.3.4:
    dependencies:
      ms: 2.1.2

  debug@4.3.5:
    dependencies:
      ms: 2.1.2

  decimal.js@10.4.3: {}

  decompress-response@6.0.0:
    dependencies:
      mimic-response: 3.1.0

  deep-eql@5.0.2: {}

  deep-equal@2.2.3:
    dependencies:
      array-buffer-byte-length: 1.0.1
      call-bind: 1.0.7
      es-get-iterator: 1.1.3
      get-intrinsic: 1.2.4
      is-arguments: 1.1.1
      is-array-buffer: 3.0.4
      is-date-object: 1.0.5
      is-regex: 1.1.4
      is-shared-array-buffer: 1.0.3
      isarray: 2.0.5
      object-is: 1.1.6
      object-keys: 1.1.1
      object.assign: 4.1.5
      regexp.prototype.flags: 1.5.2
      side-channel: 1.0.6
      which-boxed-primitive: 1.0.2
      which-collection: 1.0.1
      which-typed-array: 1.1.15

  deep-extend@0.6.0: {}

  deep-is@0.1.4: {}

  deepmerge@4.3.1: {}

  defaults@1.0.4:
    dependencies:
      clone: 1.0.4

  defer-to-connect@2.0.1: {}

  define-data-property@1.1.4:
    dependencies:
      es-define-property: 1.0.0
      es-errors: 1.3.0
      gopd: 1.0.1

  define-properties@1.2.1:
    dependencies:
      define-data-property: 1.1.4
      has-property-descriptors: 1.0.2
      object-keys: 1.1.1

  degenerator@5.0.1:
    dependencies:
      ast-types: 0.13.4
      escodegen: 2.1.0
      esprima: 4.0.1

  del@5.1.0:
    dependencies:
      globby: 10.0.2
      graceful-fs: 4.2.11
      is-glob: 4.0.3
      is-path-cwd: 2.2.0
      is-path-inside: 3.0.3
      p-map: 3.0.0
      rimraf: 3.0.2
      slash: 3.0.0

  delayed-stream@1.0.0: {}

  delegates@1.0.0: {}

  denque@2.1.0: {}

  depd@2.0.0: {}

  dequal@2.0.3: {}

  detect-libc@2.0.2: {}

  detect-node-es@1.1.0: {}

  diff@4.0.2: {}

  dir-glob@3.0.1:
    dependencies:
      path-type: 4.0.0

  docker-compose@0.24.8:
    dependencies:
      yaml: 2.4.5

  docker-modem@3.0.8:
    dependencies:
      debug: 4.3.5
      readable-stream: 3.6.2
      split-ca: 1.0.1
      ssh2: 1.15.0
    transitivePeerDependencies:
      - supports-color

  docker-modem@5.0.3:
    dependencies:
      debug: 4.3.5
      readable-stream: 3.6.2
      split-ca: 1.0.1
      ssh2: 1.15.0
    transitivePeerDependencies:
      - supports-color

  dockerode@3.3.5:
    dependencies:
      '@balena/dockerignore': 1.0.2
      docker-modem: 3.0.8
      tar-fs: 2.0.1
    transitivePeerDependencies:
      - supports-color

  dockerode@4.0.2:
    dependencies:
      '@balena/dockerignore': 1.0.2
      docker-modem: 5.0.3
      tar-fs: 2.0.1
    transitivePeerDependencies:
      - supports-color

  doctrine@2.1.0:
    dependencies:
      esutils: 2.0.3

  dom-helpers@5.2.1:
    dependencies:
      '@babel/runtime': 7.23.9
      csstype: 3.1.3

  dom-walk@0.1.2: {}

  dot-case@2.1.1:
    dependencies:
      no-case: 2.3.2

  dotenv-cli@7.4.2:
    dependencies:
      cross-spawn: 7.0.3
      dotenv: 16.4.5
      dotenv-expand: 10.0.0
      minimist: 1.2.8

  dotenv-expand@10.0.0: {}

  dotenv@16.0.3: {}

  dotenv@16.4.5: {}

  drizzle-kit@0.23.1:
    dependencies:
      '@drizzle-team/brocli': 0.8.2
      '@esbuild-kit/esm-loader': 2.6.5
      esbuild: 0.19.12
      esbuild-register: 3.5.0(esbuild@0.19.12)
    transitivePeerDependencies:
      - supports-color

  drizzle-orm@0.32.1(@prisma/client@5.16.1)(@types/better-sqlite3@7.6.11)(@types/react@18.3.3)(better-sqlite3@11.1.2)(mysql2@3.11.0)(react@18.3.1):
    optionalDependencies:
      '@prisma/client': 5.16.1
      '@types/better-sqlite3': 7.6.11
      '@types/react': 18.3.3
      better-sqlite3: 11.1.2
      mysql2: 3.11.0
      react: 18.3.1

  eastasianwidth@0.2.0: {}

  electron-to-chromium@1.4.673: {}

  emoji-regex@8.0.0: {}

  emoji-regex@9.2.2: {}

  emojis-list@3.0.0: {}

  enabled@2.0.0: {}

  encoding@0.1.13:
    dependencies:
      iconv-lite: 0.6.3
    optional: true

  end-of-stream@1.4.4:
    dependencies:
      once: 1.4.0

  enhanced-resolve@5.16.1:
    dependencies:
      graceful-fs: 4.2.11
      tapable: 2.2.1

  entities@4.5.0: {}

  es-abstract@1.22.4:
    dependencies:
      array-buffer-byte-length: 1.0.1
      arraybuffer.prototype.slice: 1.0.3
      available-typed-arrays: 1.0.6
      call-bind: 1.0.7
      es-define-property: 1.0.0
      es-errors: 1.3.0
      es-set-tostringtag: 2.0.2
      es-to-primitive: 1.2.1
      function.prototype.name: 1.1.6
      get-intrinsic: 1.2.4
      get-symbol-description: 1.0.2
      globalthis: 1.0.3
      gopd: 1.0.1
      has-property-descriptors: 1.0.2
      has-proto: 1.0.1
      has-symbols: 1.0.3
      hasown: 2.0.2
      internal-slot: 1.0.7
      is-array-buffer: 3.0.4
      is-callable: 1.2.7
      is-negative-zero: 2.0.2
      is-regex: 1.1.4
      is-shared-array-buffer: 1.0.2
      is-string: 1.0.7
      is-typed-array: 1.1.13
      is-weakref: 1.0.2
      object-inspect: 1.13.1
      object-keys: 1.1.1
      object.assign: 4.1.5
      regexp.prototype.flags: 1.5.2
      safe-array-concat: 1.1.0
      safe-regex-test: 1.0.3
      string.prototype.trim: 1.2.8
      string.prototype.trimend: 1.0.7
      string.prototype.trimstart: 1.0.7
      typed-array-buffer: 1.0.1
      typed-array-byte-length: 1.0.0
      typed-array-byte-offset: 1.0.0
      typed-array-length: 1.0.4
      unbox-primitive: 1.0.2
      which-typed-array: 1.1.14

  es-abstract@1.23.3:
    dependencies:
      array-buffer-byte-length: 1.0.1
      arraybuffer.prototype.slice: 1.0.3
      available-typed-arrays: 1.0.7
      call-bind: 1.0.7
      data-view-buffer: 1.0.1
      data-view-byte-length: 1.0.1
      data-view-byte-offset: 1.0.0
      es-define-property: 1.0.0
      es-errors: 1.3.0
      es-object-atoms: 1.0.0
      es-set-tostringtag: 2.0.3
      es-to-primitive: 1.2.1
      function.prototype.name: 1.1.6
      get-intrinsic: 1.2.4
      get-symbol-description: 1.0.2
      globalthis: 1.0.3
      gopd: 1.0.1
      has-property-descriptors: 1.0.2
      has-proto: 1.0.3
      has-symbols: 1.0.3
      hasown: 2.0.2
      internal-slot: 1.0.7
      is-array-buffer: 3.0.4
      is-callable: 1.2.7
      is-data-view: 1.0.1
      is-negative-zero: 2.0.3
      is-regex: 1.1.4
      is-shared-array-buffer: 1.0.3
      is-string: 1.0.7
      is-typed-array: 1.1.13
      is-weakref: 1.0.2
      object-inspect: 1.13.1
      object-keys: 1.1.1
      object.assign: 4.1.5
      regexp.prototype.flags: 1.5.2
      safe-array-concat: 1.1.2
      safe-regex-test: 1.0.3
      string.prototype.trim: 1.2.9
      string.prototype.trimend: 1.0.8
      string.prototype.trimstart: 1.0.8
      typed-array-buffer: 1.0.2
      typed-array-byte-length: 1.0.1
      typed-array-byte-offset: 1.0.2
      typed-array-length: 1.0.6
      unbox-primitive: 1.0.2
      which-typed-array: 1.1.15

  es-array-method-boxes-properly@1.0.0: {}

  es-define-property@1.0.0:
    dependencies:
      get-intrinsic: 1.2.4

  es-errors@1.3.0: {}

  es-get-iterator@1.1.3:
    dependencies:
      call-bind: 1.0.7
      get-intrinsic: 1.2.4
      has-symbols: 1.0.3
      is-arguments: 1.1.1
      is-map: 2.0.2
      is-set: 2.0.2
      is-string: 1.0.7
      isarray: 2.0.5
      stop-iteration-iterator: 1.0.0

  es-iterator-helpers@1.0.19:
    dependencies:
      call-bind: 1.0.7
      define-properties: 1.2.1
      es-abstract: 1.23.3
      es-errors: 1.3.0
      es-set-tostringtag: 2.0.3
      function-bind: 1.1.2
      get-intrinsic: 1.2.4
      globalthis: 1.0.3
      has-property-descriptors: 1.0.2
      has-proto: 1.0.3
      has-symbols: 1.0.3
      internal-slot: 1.0.7
      iterator.prototype: 1.1.2
      safe-array-concat: 1.1.2

  es-module-lexer@1.5.3: {}

  es-object-atoms@1.0.0:
    dependencies:
      es-errors: 1.3.0

  es-set-tostringtag@2.0.2:
    dependencies:
      get-intrinsic: 1.2.4
      has-tostringtag: 1.0.2
      hasown: 2.0.2

  es-set-tostringtag@2.0.3:
    dependencies:
      get-intrinsic: 1.2.4
      has-tostringtag: 1.0.2
      hasown: 2.0.2

  es-shim-unscopables@1.0.2:
    dependencies:
      hasown: 2.0.2

  es-to-primitive@1.2.1:
    dependencies:
      is-callable: 1.2.7
      is-date-object: 1.0.5
      is-symbol: 1.0.4

  esbuild-register@3.5.0(esbuild@0.19.12):
    dependencies:
      debug: 4.3.5
      esbuild: 0.19.12
    transitivePeerDependencies:
      - supports-color

  esbuild@0.18.20:
    optionalDependencies:
      '@esbuild/android-arm': 0.18.20
      '@esbuild/android-arm64': 0.18.20
      '@esbuild/android-x64': 0.18.20
      '@esbuild/darwin-arm64': 0.18.20
      '@esbuild/darwin-x64': 0.18.20
      '@esbuild/freebsd-arm64': 0.18.20
      '@esbuild/freebsd-x64': 0.18.20
      '@esbuild/linux-arm': 0.18.20
      '@esbuild/linux-arm64': 0.18.20
      '@esbuild/linux-ia32': 0.18.20
      '@esbuild/linux-loong64': 0.18.20
      '@esbuild/linux-mips64el': 0.18.20
      '@esbuild/linux-ppc64': 0.18.20
      '@esbuild/linux-riscv64': 0.18.20
      '@esbuild/linux-s390x': 0.18.20
      '@esbuild/linux-x64': 0.18.20
      '@esbuild/netbsd-x64': 0.18.20
      '@esbuild/openbsd-x64': 0.18.20
      '@esbuild/sunos-x64': 0.18.20
      '@esbuild/win32-arm64': 0.18.20
      '@esbuild/win32-ia32': 0.18.20
      '@esbuild/win32-x64': 0.18.20

  esbuild@0.19.12:
    optionalDependencies:
      '@esbuild/aix-ppc64': 0.19.12
      '@esbuild/android-arm': 0.19.12
      '@esbuild/android-arm64': 0.19.12
      '@esbuild/android-x64': 0.19.12
      '@esbuild/darwin-arm64': 0.19.12
      '@esbuild/darwin-x64': 0.19.12
      '@esbuild/freebsd-arm64': 0.19.12
      '@esbuild/freebsd-x64': 0.19.12
      '@esbuild/linux-arm': 0.19.12
      '@esbuild/linux-arm64': 0.19.12
      '@esbuild/linux-ia32': 0.19.12
      '@esbuild/linux-loong64': 0.19.12
      '@esbuild/linux-mips64el': 0.19.12
      '@esbuild/linux-ppc64': 0.19.12
      '@esbuild/linux-riscv64': 0.19.12
      '@esbuild/linux-s390x': 0.19.12
      '@esbuild/linux-x64': 0.19.12
      '@esbuild/netbsd-x64': 0.19.12
      '@esbuild/openbsd-x64': 0.19.12
      '@esbuild/sunos-x64': 0.19.12
      '@esbuild/win32-arm64': 0.19.12
      '@esbuild/win32-ia32': 0.19.12
      '@esbuild/win32-x64': 0.19.12

  esbuild@0.20.2:
    optionalDependencies:
      '@esbuild/aix-ppc64': 0.20.2
      '@esbuild/android-arm': 0.20.2
      '@esbuild/android-arm64': 0.20.2
      '@esbuild/android-x64': 0.20.2
      '@esbuild/darwin-arm64': 0.20.2
      '@esbuild/darwin-x64': 0.20.2
      '@esbuild/freebsd-arm64': 0.20.2
      '@esbuild/freebsd-x64': 0.20.2
      '@esbuild/linux-arm': 0.20.2
      '@esbuild/linux-arm64': 0.20.2
      '@esbuild/linux-ia32': 0.20.2
      '@esbuild/linux-loong64': 0.20.2
      '@esbuild/linux-mips64el': 0.20.2
      '@esbuild/linux-ppc64': 0.20.2
      '@esbuild/linux-riscv64': 0.20.2
      '@esbuild/linux-s390x': 0.20.2
      '@esbuild/linux-x64': 0.20.2
      '@esbuild/netbsd-x64': 0.20.2
      '@esbuild/openbsd-x64': 0.20.2
      '@esbuild/sunos-x64': 0.20.2
      '@esbuild/win32-arm64': 0.20.2
      '@esbuild/win32-ia32': 0.20.2
      '@esbuild/win32-x64': 0.20.2

  escalade@3.1.2: {}

  escape-string-regexp@1.0.5: {}

  escape-string-regexp@4.0.0: {}

  escodegen@2.1.0:
    dependencies:
      esprima: 4.0.1
      estraverse: 5.3.0
      esutils: 2.0.3
    optionalDependencies:
      source-map: 0.6.1

  eslint-config-prettier@9.1.0(eslint@9.8.0):
    dependencies:
      eslint: 9.8.0

  eslint-config-turbo@2.0.10(eslint@9.8.0):
    dependencies:
      eslint: 9.8.0
      eslint-plugin-turbo: 2.0.10(eslint@9.8.0)

  eslint-import-resolver-node@0.3.9:
    dependencies:
      debug: 3.2.7
      is-core-module: 2.13.1
      resolve: 1.22.8
    transitivePeerDependencies:
      - supports-color

  eslint-module-utils@2.8.0(@typescript-eslint/parser@7.18.0(eslint@9.8.0)(typescript@5.5.4))(eslint-import-resolver-node@0.3.9)(eslint@9.8.0):
    dependencies:
      debug: 3.2.7
    optionalDependencies:
      '@typescript-eslint/parser': 7.18.0(eslint@9.8.0)(typescript@5.5.4)
      eslint: 9.8.0
      eslint-import-resolver-node: 0.3.9
    transitivePeerDependencies:
      - supports-color

  eslint-plugin-import@2.29.1(@typescript-eslint/parser@7.18.0(eslint@9.8.0)(typescript@5.5.4))(eslint@9.8.0):
    dependencies:
      array-includes: 3.1.7
      array.prototype.findlastindex: 1.2.4
      array.prototype.flat: 1.3.2
      array.prototype.flatmap: 1.3.2
      debug: 3.2.7
      doctrine: 2.1.0
      eslint: 9.8.0
      eslint-import-resolver-node: 0.3.9
      eslint-module-utils: 2.8.0(@typescript-eslint/parser@7.18.0(eslint@9.8.0)(typescript@5.5.4))(eslint-import-resolver-node@0.3.9)(eslint@9.8.0)
      hasown: 2.0.1
      is-core-module: 2.13.1
      is-glob: 4.0.3
      minimatch: 3.1.2
      object.fromentries: 2.0.7
      object.groupby: 1.0.2
      object.values: 1.1.7
      semver: 6.3.1
      tsconfig-paths: 3.15.0
    optionalDependencies:
      '@typescript-eslint/parser': 7.18.0(eslint@9.8.0)(typescript@5.5.4)
    transitivePeerDependencies:
      - eslint-import-resolver-typescript
      - eslint-import-resolver-webpack
      - supports-color

  eslint-plugin-jsx-a11y@6.9.0(eslint@9.8.0):
    dependencies:
      aria-query: 5.1.3
      array-includes: 3.1.8
      array.prototype.flatmap: 1.3.2
      ast-types-flow: 0.0.8
      axe-core: 4.9.1
      axobject-query: 3.1.1
      damerau-levenshtein: 1.0.8
      emoji-regex: 9.2.2
      es-iterator-helpers: 1.0.19
      eslint: 9.8.0
      hasown: 2.0.2
      jsx-ast-utils: 3.3.5
      language-tags: 1.0.9
      minimatch: 3.1.2
      object.fromentries: 2.0.8
      safe-regex-test: 1.0.3
      string.prototype.includes: 2.0.0

  eslint-plugin-react-hooks@4.6.2(eslint@9.8.0):
    dependencies:
      eslint: 9.8.0

  eslint-plugin-react@7.35.0(eslint@9.8.0):
    dependencies:
      array-includes: 3.1.8
      array.prototype.findlast: 1.2.5
      array.prototype.flatmap: 1.3.2
      array.prototype.tosorted: 1.1.4
      doctrine: 2.1.0
      es-iterator-helpers: 1.0.19
      eslint: 9.8.0
      estraverse: 5.3.0
      hasown: 2.0.2
      jsx-ast-utils: 3.3.5
      minimatch: 3.1.2
      object.entries: 1.1.8
      object.fromentries: 2.0.8
      object.values: 1.2.0
      prop-types: 15.8.1
      resolve: 2.0.0-next.5
      semver: 6.3.1
      string.prototype.matchall: 4.0.11
      string.prototype.repeat: 1.0.0

  eslint-plugin-turbo@2.0.10(eslint@9.8.0):
    dependencies:
      dotenv: 16.0.3
      eslint: 9.8.0

  eslint-scope@5.1.1:
    dependencies:
      esrecurse: 4.3.0
      estraverse: 4.3.0

  eslint-scope@8.0.2:
    dependencies:
      esrecurse: 4.3.0
      estraverse: 5.3.0

  eslint-visitor-keys@3.4.3: {}

  eslint-visitor-keys@4.0.0: {}

  eslint@9.8.0:
    dependencies:
      '@eslint-community/eslint-utils': 4.4.0(eslint@9.8.0)
      '@eslint-community/regexpp': 4.11.0
      '@eslint/config-array': 0.17.1
      '@eslint/eslintrc': 3.1.0
      '@eslint/js': 9.8.0
      '@humanwhocodes/module-importer': 1.0.1
      '@humanwhocodes/retry': 0.3.0
      '@nodelib/fs.walk': 1.2.8
      ajv: 6.12.6
      chalk: 4.1.2
      cross-spawn: 7.0.3
      debug: 4.3.5
      escape-string-regexp: 4.0.0
      eslint-scope: 8.0.2
      eslint-visitor-keys: 4.0.0
      espree: 10.1.0
      esquery: 1.5.0
      esutils: 2.0.3
      fast-deep-equal: 3.1.3
      file-entry-cache: 8.0.0
      find-up: 5.0.0
      glob-parent: 6.0.2
      ignore: 5.3.1
      imurmurhash: 0.1.4
      is-glob: 4.0.3
      is-path-inside: 3.0.3
      json-stable-stringify-without-jsonify: 1.0.1
      levn: 0.4.1
      lodash.merge: 4.6.2
      minimatch: 3.1.2
      natural-compare: 1.4.0
      optionator: 0.9.3
      strip-ansi: 6.0.1
      text-table: 0.2.0
    transitivePeerDependencies:
      - supports-color

  espree@10.1.0:
    dependencies:
      acorn: 8.12.0
      acorn-jsx: 5.3.2(acorn@8.12.0)
      eslint-visitor-keys: 4.0.0

  esprima@4.0.1: {}

  esquery@1.5.0:
    dependencies:
      estraverse: 5.3.0

  esrecurse@4.3.0:
    dependencies:
      estraverse: 5.3.0

  estraverse@4.3.0: {}

  estraverse@5.3.0: {}

  estree-walker@2.0.2:
    optional: true

  estree-walker@3.0.3:
    dependencies:
      '@types/estree': 1.0.5

  esutils@2.0.3: {}

  event-target-shim@5.0.1: {}

  events@3.3.0: {}

  execa@5.1.1:
    dependencies:
      cross-spawn: 7.0.3
      get-stream: 6.0.1
      human-signals: 2.1.0
      is-stream: 2.0.1
      merge-stream: 2.0.0
      npm-run-path: 4.0.1
      onetime: 5.1.2
      signal-exit: 3.0.7
      strip-final-newline: 2.0.0

  execa@8.0.1:
    dependencies:
      cross-spawn: 7.0.3
      get-stream: 8.0.1
      human-signals: 5.0.0
      is-stream: 3.0.0
      merge-stream: 2.0.0
      npm-run-path: 5.2.0
      onetime: 6.0.0
      signal-exit: 4.1.0
      strip-final-newline: 3.0.0

  expand-template@2.0.3: {}

  external-editor@3.1.0:
    dependencies:
      chardet: 0.7.0
      iconv-lite: 0.4.24
      tmp: 0.0.33

  fast-deep-equal@3.1.3: {}

  fast-fifo@1.3.2: {}

  fast-glob@3.3.2:
    dependencies:
      '@nodelib/fs.stat': 2.0.5
      '@nodelib/fs.walk': 1.2.8
      glob-parent: 5.1.2
      merge2: 1.4.1
      micromatch: 4.0.5

  fast-json-stable-stringify@2.1.0: {}

  fast-levenshtein@2.0.6: {}

  fast-xml-parser@4.4.0:
    dependencies:
      strnum: 1.0.5

  fastq@1.17.1:
    dependencies:
      reusify: 1.0.4

  fecha@4.2.3: {}

  fflate@0.8.2: {}

  figures@3.2.0:
    dependencies:
      escape-string-regexp: 1.0.5

  file-entry-cache@8.0.0:
    dependencies:
      flat-cache: 4.0.1

  file-uri-to-path@1.0.0: {}

  fill-range@7.0.1:
    dependencies:
      to-regex-range: 5.0.1

  find-up@5.0.0:
    dependencies:
      locate-path: 6.0.0
      path-exists: 4.0.0

  flag-icons@7.2.3: {}

  flat-cache@4.0.1:
    dependencies:
      flatted: 3.3.1
      keyv: 4.5.4

  flatted@3.3.1: {}

  fn.name@1.1.0: {}

  follow-redirects@1.15.6: {}

  for-each@0.3.3:
    dependencies:
      is-callable: 1.2.7

  foreground-child@3.1.1:
    dependencies:
      cross-spawn: 7.0.3
      signal-exit: 4.1.0

  form-data@4.0.0:
    dependencies:
      asynckit: 0.4.0
      combined-stream: 1.0.8
      mime-types: 2.1.35

  fs-constants@1.0.0: {}

  fs-extra@10.1.0:
    dependencies:
      graceful-fs: 4.2.11
      jsonfile: 6.1.0
      universalify: 2.0.1

  fs-extra@11.2.0:
    dependencies:
      graceful-fs: 4.2.11
      jsonfile: 6.1.0
      universalify: 2.0.1

  fs-minipass@2.1.0:
    dependencies:
      minipass: 3.3.6

  fs.realpath@1.0.0: {}

  fsevents@2.3.3:
    optional: true

  function-bind@1.1.2: {}

  function.prototype.name@1.1.6:
    dependencies:
      call-bind: 1.0.7
      define-properties: 1.2.1
      es-abstract: 1.23.3
      functions-have-names: 1.2.3

  functions-have-names@1.2.3: {}

  gauge@3.0.2:
    dependencies:
      aproba: 2.0.0
      color-support: 1.1.3
      console-control-strings: 1.1.0
      has-unicode: 2.0.1
      object-assign: 4.1.1
      signal-exit: 3.0.7
      string-width: 4.2.3
      strip-ansi: 6.0.1
      wide-align: 1.1.5

  generate-function@2.3.1:
    dependencies:
      is-property: 1.0.2

  gensync@1.0.0-beta.2: {}

  get-caller-file@2.0.5: {}

  get-func-name@2.0.2: {}

  get-intrinsic@1.2.4:
    dependencies:
      es-errors: 1.3.0
      function-bind: 1.1.2
      has-proto: 1.0.1
      has-symbols: 1.0.3
      hasown: 2.0.2

  get-nonce@1.0.1: {}

  get-port@5.1.1: {}

  get-stream@5.2.0:
    dependencies:
      pump: 3.0.0

  get-stream@6.0.1: {}

  get-stream@8.0.1: {}

  get-symbol-description@1.0.2:
    dependencies:
      call-bind: 1.0.7
      es-errors: 1.3.0
      get-intrinsic: 1.2.4

  get-tsconfig@4.7.5:
    dependencies:
      resolve-pkg-maps: 1.0.0

  get-uri@6.0.3:
    dependencies:
      basic-ftp: 5.0.4
      data-uri-to-buffer: 6.0.2
      debug: 4.3.5
      fs-extra: 11.2.0
    transitivePeerDependencies:
      - supports-color

  github-from-package@0.0.0: {}

  glob-parent@5.1.2:
    dependencies:
      is-glob: 4.0.3

  glob-parent@6.0.2:
    dependencies:
      is-glob: 4.0.3

  glob-to-regexp@0.4.1: {}

  glob@10.3.10:
    dependencies:
      foreground-child: 3.1.1
      jackspeak: 2.3.6
      minimatch: 9.0.4
      minipass: 7.1.2
      path-scurry: 1.11.1

  glob@10.4.5:
    dependencies:
      foreground-child: 3.1.1
      jackspeak: 3.1.2
      minimatch: 9.0.4
      minipass: 7.1.2
      package-json-from-dist: 1.0.0
      path-scurry: 1.11.1

  glob@11.0.0:
    dependencies:
      foreground-child: 3.1.1
      jackspeak: 4.0.1
      minimatch: 10.0.1
      minipass: 7.1.2
      package-json-from-dist: 1.0.0
      path-scurry: 2.0.0

  glob@7.2.3:
    dependencies:
      fs.realpath: 1.0.0
      inflight: 1.0.6
      inherits: 2.0.4
      minimatch: 3.1.2
      once: 1.4.0
      path-is-absolute: 1.0.1

  global@4.4.0:
    dependencies:
      min-document: 2.19.0
      process: 0.11.10

  globals@11.12.0: {}

  globals@14.0.0: {}

  globalthis@1.0.3:
    dependencies:
      define-properties: 1.2.1

  globby@10.0.2:
    dependencies:
      '@types/glob': 7.2.0
      array-union: 2.1.0
      dir-glob: 3.0.1
      fast-glob: 3.3.2
      glob: 7.2.3
      ignore: 5.3.1
      merge2: 1.4.1
      slash: 3.0.0

  globby@11.1.0:
    dependencies:
      array-union: 2.1.0
      dir-glob: 3.0.1
      fast-glob: 3.3.2
      ignore: 5.3.1
      merge2: 1.4.1
      slash: 3.0.0

  globrex@0.1.2: {}

  gopd@1.0.1:
    dependencies:
      get-intrinsic: 1.2.4

  got@11.8.6:
    dependencies:
      '@sindresorhus/is': 4.6.0
      '@szmarczak/http-timer': 4.0.6
      '@types/cacheable-request': 6.0.3
      '@types/responselike': 1.0.3
      cacheable-lookup: 5.0.4
      cacheable-request: 7.0.4
      decompress-response: 6.0.0
      http2-wrapper: 1.0.3
      lowercase-keys: 2.0.0
      p-cancelable: 2.1.1
      responselike: 2.0.1

  graceful-fs@4.2.11: {}

  gradient-string@2.0.2:
    dependencies:
      chalk: 4.1.2
      tinygradient: 1.1.5

  graphemer@1.4.0: {}

  handlebars@4.7.8:
    dependencies:
      minimist: 1.2.8
      neo-async: 2.6.2
      source-map: 0.6.1
      wordwrap: 1.0.0
    optionalDependencies:
      uglify-js: 3.17.4

  has-bigints@1.0.2: {}

  has-flag@3.0.0: {}

  has-flag@4.0.0: {}

  has-property-descriptors@1.0.2:
    dependencies:
      es-define-property: 1.0.0

  has-proto@1.0.1: {}

  has-proto@1.0.3: {}

  has-symbols@1.0.3: {}

  has-tostringtag@1.0.2:
    dependencies:
      has-symbols: 1.0.3

  has-unicode@2.0.1: {}

  hasown@2.0.1:
    dependencies:
      function-bind: 1.1.2

  hasown@2.0.2:
    dependencies:
      function-bind: 1.1.2

  header-case@1.0.1:
    dependencies:
      no-case: 2.3.2
      upper-case: 1.1.3

  html-encoding-sniffer@4.0.0:
    dependencies:
      whatwg-encoding: 3.1.1

  html-entities@2.5.2: {}

  html-escaper@2.0.2: {}

  http-cache-semantics@4.1.1: {}

  http-proxy-agent@7.0.2:
    dependencies:
      agent-base: 7.1.0
      debug: 4.3.5
    transitivePeerDependencies:
      - supports-color

  http2-wrapper@1.0.3:
    dependencies:
      quick-lru: 5.1.1
      resolve-alpn: 1.2.1

  https-proxy-agent@5.0.1:
    dependencies:
      agent-base: 6.0.2
      debug: 4.3.5
    transitivePeerDependencies:
      - supports-color

  https-proxy-agent@7.0.5:
    dependencies:
      agent-base: 7.1.0
      debug: 4.3.5
    transitivePeerDependencies:
      - supports-color

  human-signals@2.1.0: {}

  human-signals@5.0.0: {}

  iconv-lite@0.4.24:
    dependencies:
      safer-buffer: 2.1.2

  iconv-lite@0.6.3:
    dependencies:
      safer-buffer: 2.1.2

  ieee754@1.2.1: {}

  ignore@5.3.1: {}

  immutable@4.3.5: {}

  import-fresh@3.3.0:
    dependencies:
      parent-module: 1.0.1
      resolve-from: 4.0.0

  imurmurhash@0.1.4: {}

  indent-string@4.0.0: {}

  individual@2.0.0: {}

  inflight@1.0.6:
    dependencies:
      once: 1.4.0
      wrappy: 1.0.2

  inherits@2.0.4: {}

  ini@1.3.8: {}

  inquirer@7.3.3:
    dependencies:
      ansi-escapes: 4.3.2
      chalk: 4.1.2
      cli-cursor: 3.1.0
      cli-width: 3.0.0
      external-editor: 3.1.0
      figures: 3.2.0
      lodash: 4.17.21
      mute-stream: 0.0.8
      run-async: 2.4.1
      rxjs: 6.6.7
      string-width: 4.2.3
      strip-ansi: 6.0.1
      through: 2.3.8

  inquirer@8.2.6:
    dependencies:
      ansi-escapes: 4.3.2
      chalk: 4.1.2
      cli-cursor: 3.1.0
      cli-width: 3.0.0
      external-editor: 3.1.0
      figures: 3.2.0
      lodash: 4.17.21
      mute-stream: 0.0.8
      ora: 5.4.1
      run-async: 2.4.1
      rxjs: 7.8.1
      string-width: 4.2.3
      strip-ansi: 6.0.1
      through: 2.3.8
      wrap-ansi: 6.2.0

  internal-slot@1.0.7:
    dependencies:
      es-errors: 1.3.0
      hasown: 2.0.2
      side-channel: 1.0.6

  international-types@0.8.1: {}

  invariant@2.2.4:
    dependencies:
      loose-envify: 1.4.0

  ioredis@5.4.1:
    dependencies:
      '@ioredis/commands': 1.2.0
      cluster-key-slot: 1.1.2
      debug: 4.3.4
      denque: 2.1.0
      lodash.defaults: 4.2.0
      lodash.isarguments: 3.1.0
      redis-errors: 1.2.0
      redis-parser: 3.0.0
      standard-as-callback: 2.1.0
    transitivePeerDependencies:
      - supports-color

  ip-address@9.0.5:
    dependencies:
      jsbn: 1.1.0
      sprintf-js: 1.1.3

  is-arguments@1.1.1:
    dependencies:
      call-bind: 1.0.7
      has-tostringtag: 1.0.2

  is-array-buffer@3.0.4:
    dependencies:
      call-bind: 1.0.7
      get-intrinsic: 1.2.4

  is-arrayish@0.3.2: {}

  is-async-function@2.0.0:
    dependencies:
      has-tostringtag: 1.0.2

  is-bigint@1.0.4:
    dependencies:
      has-bigints: 1.0.2

  is-binary-path@2.1.0:
    dependencies:
      binary-extensions: 2.2.0

  is-boolean-object@1.1.2:
    dependencies:
      call-bind: 1.0.7
      has-tostringtag: 1.0.2

  is-callable@1.2.7: {}

  is-core-module@2.13.1:
    dependencies:
      hasown: 2.0.1

  is-data-view@1.0.1:
    dependencies:
      is-typed-array: 1.1.13

  is-date-object@1.0.5:
    dependencies:
      has-tostringtag: 1.0.2

  is-extendable@1.0.1:
    dependencies:
      is-plain-object: 2.0.4

  is-extglob@2.1.1: {}

  is-finalizationregistry@1.0.2:
    dependencies:
      call-bind: 1.0.7

  is-fullwidth-code-point@3.0.0: {}

  is-function@1.0.2: {}

  is-generator-function@1.0.10:
    dependencies:
      has-tostringtag: 1.0.2

  is-glob@4.0.3:
    dependencies:
      is-extglob: 2.1.1

  is-interactive@1.0.0: {}

  is-lower-case@1.1.3:
    dependencies:
      lower-case: 1.1.4

  is-map@2.0.2: {}

  is-negative-zero@2.0.2: {}

  is-negative-zero@2.0.3: {}

  is-number-object@1.0.7:
    dependencies:
      has-tostringtag: 1.0.2

  is-number@7.0.0: {}

  is-path-cwd@2.2.0: {}

  is-path-inside@3.0.3: {}

  is-plain-object@2.0.4:
    dependencies:
      isobject: 3.0.1

  is-potential-custom-element-name@1.0.1: {}

  is-property@1.0.2: {}

  is-regex@1.1.4:
    dependencies:
      call-bind: 1.0.7
      has-tostringtag: 1.0.2

  is-set@2.0.2: {}

  is-shared-array-buffer@1.0.2:
    dependencies:
      call-bind: 1.0.7

  is-shared-array-buffer@1.0.3:
    dependencies:
      call-bind: 1.0.7

  is-stream@2.0.1: {}

  is-stream@3.0.0: {}

  is-string@1.0.7:
    dependencies:
      has-tostringtag: 1.0.2

  is-symbol@1.0.4:
    dependencies:
      has-symbols: 1.0.3

  is-typed-array@1.1.13:
    dependencies:
      which-typed-array: 1.1.14

  is-unicode-supported@0.1.0: {}

  is-upper-case@1.1.2:
    dependencies:
      upper-case: 1.1.3

  is-weakmap@2.0.1: {}

  is-weakref@1.0.2:
    dependencies:
      call-bind: 1.0.7

  is-weakset@2.0.2:
    dependencies:
      call-bind: 1.0.7
      get-intrinsic: 1.2.4

  is-what@4.1.16: {}

  isarray@1.0.0: {}

  isarray@2.0.5: {}

  isbinaryfile@4.0.10: {}

  isexe@2.0.0: {}

  isobject@3.0.1: {}

  istanbul-lib-coverage@3.2.2: {}

  istanbul-lib-report@3.0.1:
    dependencies:
      istanbul-lib-coverage: 3.2.2
      make-dir: 4.0.0
      supports-color: 7.2.0

  istanbul-lib-source-maps@5.0.6:
    dependencies:
      '@jridgewell/trace-mapping': 0.3.25
      debug: 4.3.5
      istanbul-lib-coverage: 3.2.2
    transitivePeerDependencies:
      - supports-color

  istanbul-reports@3.1.7:
    dependencies:
      html-escaper: 2.0.2
      istanbul-lib-report: 3.0.1

  iterator.prototype@1.1.2:
    dependencies:
      define-properties: 1.2.1
      get-intrinsic: 1.2.4
      has-symbols: 1.0.3
      reflect.getprototypeof: 1.0.5
      set-function-name: 2.0.2

  jackspeak@2.3.6:
    dependencies:
      '@isaacs/cliui': 8.0.2
    optionalDependencies:
      '@pkgjs/parseargs': 0.11.0

  jackspeak@3.1.2:
    dependencies:
      '@isaacs/cliui': 8.0.2
    optionalDependencies:
      '@pkgjs/parseargs': 0.11.0

  jackspeak@4.0.1:
    dependencies:
      '@isaacs/cliui': 8.0.2
    optionalDependencies:
      '@pkgjs/parseargs': 0.11.0

  jest-worker@27.5.1:
    dependencies:
      '@types/node': 20.14.13
      merge-stream: 2.0.0
      supports-color: 8.1.1

  jose@5.2.2: {}

  jotai@2.9.1(@types/react@18.3.3)(react@18.3.1):
    optionalDependencies:
      '@types/react': 18.3.3
      react: 18.3.1

  js-tokens@4.0.0: {}

  js-yaml@4.1.0:
    dependencies:
      argparse: 2.0.1

  jsbn@1.1.0: {}

  jsdom@24.1.1:
    dependencies:
      cssstyle: 4.0.1
      data-urls: 5.0.0
      decimal.js: 10.4.3
      form-data: 4.0.0
      html-encoding-sniffer: 4.0.0
      http-proxy-agent: 7.0.2
      https-proxy-agent: 7.0.5
      is-potential-custom-element-name: 1.0.1
      nwsapi: 2.2.12
      parse5: 7.1.2
      rrweb-cssom: 0.7.1
      saxes: 6.0.0
      symbol-tree: 3.2.4
      tough-cookie: 4.1.4
      w3c-xmlserializer: 5.0.0
      webidl-conversions: 7.0.0
      whatwg-encoding: 3.1.1
      whatwg-mimetype: 4.0.0
      whatwg-url: 14.0.0
      ws: 8.18.0
      xml-name-validator: 5.0.0
    transitivePeerDependencies:
      - bufferutil
      - supports-color
      - utf-8-validate

  jsesc@2.5.2: {}

  json-buffer@3.0.1: {}

  json-parse-even-better-errors@2.3.1: {}

  json-schema-traverse@0.4.1: {}

  json-stable-stringify-without-jsonify@1.0.1: {}

  json5@1.0.2:
    dependencies:
      minimist: 1.2.8

  json5@2.2.3: {}

  jsonfile@6.1.0:
    dependencies:
      universalify: 2.0.1
    optionalDependencies:
      graceful-fs: 4.2.11

  jsx-ast-utils@3.3.5:
    dependencies:
      array-includes: 3.1.8
      array.prototype.flat: 1.3.2
      object.assign: 4.1.5
      object.values: 1.2.0

  keygrip@1.1.0:
    dependencies:
      tsscmp: 1.0.6

  keyv@4.5.4:
    dependencies:
      json-buffer: 3.0.1

  klona@2.0.6: {}

  kuler@2.0.0: {}

  language-subtag-registry@0.3.22: {}

  language-tags@1.0.9:
    dependencies:
      language-subtag-registry: 0.3.22

  lazystream@1.0.1:
    dependencies:
      readable-stream: 2.3.8

  ldapts@7.1.0:
    dependencies:
      '@types/asn1': 0.2.4
      asn1: 0.2.6
      debug: 4.3.5
      strict-event-emitter-types: 2.0.0
      uuid: 10.0.0
    transitivePeerDependencies:
      - supports-color

  levn@0.4.1:
    dependencies:
      prelude-ls: 1.2.1
      type-check: 0.4.0

  linkify-it@5.0.0:
    dependencies:
      uc.micro: 2.1.0

  linkifyjs@4.1.3: {}

  loader-runner@4.3.0: {}

  loader-utils@2.0.4:
    dependencies:
      big.js: 5.2.2
      emojis-list: 3.0.0
      json5: 2.2.3

  locate-path@6.0.0:
    dependencies:
      p-locate: 5.0.0

  lodash.defaults@4.2.0: {}

  lodash.get@4.4.2: {}

  lodash.isarguments@3.1.0: {}

  lodash.merge@4.6.2: {}

  lodash@4.17.21: {}

  log-symbols@3.0.0:
    dependencies:
      chalk: 2.4.2

  log-symbols@4.1.0:
    dependencies:
      chalk: 4.1.2
      is-unicode-supported: 0.1.0

  logform@2.6.0:
    dependencies:
      '@colors/colors': 1.6.0
      '@types/triple-beam': 1.3.5
      fecha: 4.2.3
      ms: 2.1.3
      safe-stable-stringify: 2.4.3
      triple-beam: 1.4.1

  long@5.2.3: {}

  loose-envify@1.4.0:
    dependencies:
      js-tokens: 4.0.0

  loupe@3.1.1:
    dependencies:
      get-func-name: 2.0.2

  lower-case-first@1.0.2:
    dependencies:
      lower-case: 1.1.4

  lower-case@1.1.4: {}

  lowercase-keys@2.0.0: {}

  lru-cache@10.2.0: {}

  lru-cache@11.0.0: {}

  lru-cache@5.1.1:
    dependencies:
      yallist: 3.1.1

  lru-cache@6.0.0:
    dependencies:
      yallist: 4.0.0

  lru-cache@7.18.3: {}

  lru-cache@8.0.5: {}

  m3u8-parser@7.1.0:
    dependencies:
      '@babel/runtime': 7.23.9
      '@videojs/vhs-utils': 3.0.5
      global: 4.4.0

  magic-string@0.30.10:
    dependencies:
      '@jridgewell/sourcemap-codec': 1.4.15

  magicast@0.3.4:
    dependencies:
      '@babel/parser': 7.24.7
      '@babel/types': 7.24.6
      source-map-js: 1.2.0

  make-dir@3.1.0:
    dependencies:
      semver: 6.3.1

  make-dir@4.0.0:
    dependencies:
      semver: 7.6.0

  make-error@1.3.6: {}

  mantine-react-table@2.0.0-beta.6(@mantine/core@7.11.2(@mantine/hooks@7.11.2(react@18.3.1))(@types/react@18.3.3)(react-dom@18.3.1(react@18.3.1))(react@18.3.1))(@mantine/dates@7.11.2(@mantine/core@7.11.2(@mantine/hooks@7.11.2(react@18.3.1))(@types/react@18.3.3)(react-dom@18.3.1(react@18.3.1))(react@18.3.1))(@mantine/hooks@7.11.2(react@18.3.1))(dayjs@1.11.12)(react-dom@18.3.1(react@18.3.1))(react@18.3.1))(@mantine/hooks@7.11.2(react@18.3.1))(@tabler/icons-react@3.11.0(react@18.3.1))(clsx@2.1.1)(dayjs@1.11.12)(react-dom@18.3.1(react@18.3.1))(react@18.3.1):
    dependencies:
      '@mantine/core': 7.11.2(@mantine/hooks@7.11.2(react@18.3.1))(@types/react@18.3.3)(react-dom@18.3.1(react@18.3.1))(react@18.3.1)
      '@mantine/dates': 7.11.2(@mantine/core@7.11.2(@mantine/hooks@7.11.2(react@18.3.1))(@types/react@18.3.3)(react-dom@18.3.1(react@18.3.1))(react@18.3.1))(@mantine/hooks@7.11.2(react@18.3.1))(dayjs@1.11.12)(react-dom@18.3.1(react@18.3.1))(react@18.3.1)
      '@mantine/hooks': 7.11.2(react@18.3.1)
      '@tabler/icons-react': 3.11.0(react@18.3.1)
      '@tanstack/match-sorter-utils': 8.15.1
      '@tanstack/react-table': 8.19.3(react-dom@18.3.1(react@18.3.1))(react@18.3.1)
      '@tanstack/react-virtual': 3.8.3(react-dom@18.3.1(react@18.3.1))(react@18.3.1)
      clsx: 2.1.1
      dayjs: 1.11.12
      react: 18.3.1
      react-dom: 18.3.1(react@18.3.1)

  markdown-it@14.0.0:
    dependencies:
      argparse: 2.0.1
      entities: 4.5.0
      linkify-it: 5.0.0
      mdurl: 2.0.0
      punycode.js: 2.3.1
      uc.micro: 2.1.0

  mdurl@2.0.0: {}

  merge-stream@2.0.0: {}

  merge2@1.4.1: {}

  micromatch@4.0.5:
    dependencies:
      braces: 3.0.2
      picomatch: 2.3.1

  mime-db@1.52.0: {}

  mime-types@2.1.35:
    dependencies:
      mime-db: 1.52.0

  mimic-fn@2.1.0: {}

  mimic-fn@4.0.0: {}

  mimic-response@1.0.1: {}

  mimic-response@3.1.0: {}

  min-document@2.19.0:
    dependencies:
      dom-walk: 0.1.2

  minimatch@10.0.1:
    dependencies:
      brace-expansion: 2.0.1

  minimatch@3.1.2:
    dependencies:
      brace-expansion: 1.1.11

  minimatch@5.1.6:
    dependencies:
      brace-expansion: 2.0.1

  minimatch@9.0.4:
    dependencies:
      brace-expansion: 2.0.1

  minimist@1.2.8: {}

  minipass@3.3.6:
    dependencies:
      yallist: 4.0.0

  minipass@5.0.0: {}

  minipass@7.1.2: {}

  minizlib@2.1.2:
    dependencies:
      minipass: 3.3.6
      yallist: 4.0.0

  mkdirp-classic@0.5.3: {}

  mkdirp@0.5.6:
    dependencies:
      minimist: 1.2.8

  mkdirp@1.0.4: {}

  mpd-parser@1.3.0:
    dependencies:
      '@babel/runtime': 7.23.9
      '@videojs/vhs-utils': 4.0.0
      '@xmldom/xmldom': 0.8.10
      global: 4.4.0

  mrmime@2.0.0: {}

  ms@2.1.2: {}

  ms@2.1.3: {}

  mute-stream@0.0.8: {}

  mux.js@7.0.3:
    dependencies:
      '@babel/runtime': 7.23.9
      global: 4.4.0

  mysql2@3.11.0:
    dependencies:
      aws-ssl-profiles: 1.1.1
      denque: 2.1.0
      generate-function: 2.3.1
      iconv-lite: 0.6.3
      long: 5.2.3
      lru-cache: 8.0.5
      named-placeholders: 1.1.3
      seq-queue: 0.0.5
      sqlstring: 2.3.3

  named-placeholders@1.1.3:
    dependencies:
      lru-cache: 7.18.3

  nan@2.19.0:
    optional: true

  nanoid@3.3.7: {}

  napi-build-utils@1.0.2: {}

  natural-compare@1.4.0: {}

  neo-async@2.6.2: {}

  netmask@2.0.2: {}

  next-auth@5.0.0-beta.20(next@14.2.5(@babel/core@7.24.6)(react-dom@18.3.1(react@18.3.1))(react@18.3.1)(sass@1.77.8))(react@18.3.1):
    dependencies:
      '@auth/core': 0.34.2
      next: 14.2.5(@babel/core@7.24.6)(react-dom@18.3.1(react@18.3.1))(react@18.3.1)(sass@1.77.8)
      react: 18.3.1

  next-international@1.2.4:
    dependencies:
      client-only: 0.0.1
      international-types: 0.8.1
      server-only: 0.0.1

  next@14.2.5(@babel/core@7.24.6)(react-dom@18.3.1(react@18.3.1))(react@18.3.1)(sass@1.77.8):
    dependencies:
      '@next/env': 14.2.5
      '@swc/helpers': 0.5.5
      busboy: 1.6.0
      caniuse-lite: 1.0.30001587
      graceful-fs: 4.2.11
      postcss: 8.4.31
      react: 18.3.1
      react-dom: 18.3.1(react@18.3.1)
      styled-jsx: 5.1.1(@babel/core@7.24.6)(react@18.3.1)
    optionalDependencies:
      '@next/swc-darwin-arm64': 14.2.5
      '@next/swc-darwin-x64': 14.2.5
      '@next/swc-linux-arm64-gnu': 14.2.5
      '@next/swc-linux-arm64-musl': 14.2.5
      '@next/swc-linux-x64-gnu': 14.2.5
      '@next/swc-linux-x64-musl': 14.2.5
      '@next/swc-win32-arm64-msvc': 14.2.5
      '@next/swc-win32-ia32-msvc': 14.2.5
      '@next/swc-win32-x64-msvc': 14.2.5
      sass: 1.77.8
    transitivePeerDependencies:
      - '@babel/core'
      - babel-plugin-macros

  no-case@2.3.2:
    dependencies:
      lower-case: 1.1.4

  node-abi@3.54.0:
    dependencies:
      semver: 7.6.0

  node-addon-api@5.1.0: {}

  node-cron@3.0.3:
    dependencies:
      uuid: 8.3.2

  node-fetch@2.7.0(encoding@0.1.13):
    dependencies:
      whatwg-url: 5.0.0
    optionalDependencies:
      encoding: 0.1.13

  node-loader@2.0.0(webpack@5.91.0):
    dependencies:
      loader-utils: 2.0.4
      webpack: 5.91.0

  node-plop@0.26.3:
    dependencies:
      '@babel/runtime-corejs3': 7.23.9
      '@types/inquirer': 6.5.0
      change-case: 3.1.0
      del: 5.1.0
      globby: 10.0.2
      handlebars: 4.7.8
      inquirer: 7.3.3
      isbinaryfile: 4.0.10
      lodash.get: 4.4.2
      mkdirp: 0.5.6
      resolve: 1.22.8

  node-releases@2.0.14: {}

  nopt@5.0.0:
    dependencies:
      abbrev: 1.1.1

  normalize-path@3.0.0: {}

  normalize-url@6.1.0: {}

  npm-run-path@4.0.1:
    dependencies:
      path-key: 3.1.1

  npm-run-path@5.2.0:
    dependencies:
      path-key: 4.0.0

  npmlog@5.0.1:
    dependencies:
      are-we-there-yet: 2.0.0
      console-control-strings: 1.1.0
      gauge: 3.0.2
      set-blocking: 2.0.0

  nwsapi@2.2.12: {}

  oauth4webapi@2.11.0: {}

  object-assign@4.1.1: {}

  object-inspect@1.13.1: {}

  object-is@1.1.6:
    dependencies:
      call-bind: 1.0.7
      define-properties: 1.2.1

  object-keys@1.1.1: {}

  object.assign@4.1.5:
    dependencies:
      call-bind: 1.0.7
      define-properties: 1.2.1
      has-symbols: 1.0.3
      object-keys: 1.1.1

  object.entries@1.1.8:
    dependencies:
      call-bind: 1.0.7
      define-properties: 1.2.1
      es-object-atoms: 1.0.0

  object.fromentries@2.0.7:
    dependencies:
      call-bind: 1.0.7
      define-properties: 1.2.1
      es-abstract: 1.22.4

  object.fromentries@2.0.8:
    dependencies:
      call-bind: 1.0.7
      define-properties: 1.2.1
      es-abstract: 1.23.3
      es-object-atoms: 1.0.0

  object.groupby@1.0.2:
    dependencies:
      array.prototype.filter: 1.0.3
      call-bind: 1.0.7
      define-properties: 1.2.1
      es-abstract: 1.22.4
      es-errors: 1.3.0

  object.omit@3.0.0:
    dependencies:
      is-extendable: 1.0.1

  object.pick@1.3.0:
    dependencies:
      isobject: 3.0.1

  object.values@1.1.7:
    dependencies:
      call-bind: 1.0.7
      define-properties: 1.2.1
      es-abstract: 1.22.4

  object.values@1.2.0:
    dependencies:
      call-bind: 1.0.7
      define-properties: 1.2.1
      es-object-atoms: 1.0.0

  once@1.4.0:
    dependencies:
      wrappy: 1.0.2

  one-time@1.0.0:
    dependencies:
      fn.name: 1.1.0

  onetime@5.1.2:
    dependencies:
      mimic-fn: 2.1.0

  onetime@6.0.0:
    dependencies:
      mimic-fn: 4.0.0

  optionator@0.9.3:
    dependencies:
      '@aashutoshrathi/word-wrap': 1.2.6
      deep-is: 0.1.4
      fast-levenshtein: 2.0.6
      levn: 0.4.1
      prelude-ls: 1.2.1
      type-check: 0.4.0

  ora@4.1.1:
    dependencies:
      chalk: 3.0.0
      cli-cursor: 3.1.0
      cli-spinners: 2.9.2
      is-interactive: 1.0.0
      log-symbols: 3.0.0
      mute-stream: 0.0.8
      strip-ansi: 6.0.1
      wcwidth: 1.0.1

  ora@5.4.1:
    dependencies:
      bl: 4.1.0
      chalk: 4.1.2
      cli-cursor: 3.1.0
      cli-spinners: 2.9.2
      is-interactive: 1.0.0
      is-unicode-supported: 0.1.0
      log-symbols: 4.1.0
      strip-ansi: 6.0.1
      wcwidth: 1.0.1

  orderedmap@2.1.1: {}

  os-tmpdir@1.0.2: {}

  p-cancelable@2.1.1: {}

  p-limit@3.1.0:
    dependencies:
      yocto-queue: 0.1.0

  p-locate@5.0.0:
    dependencies:
      p-limit: 3.1.0

  p-map@3.0.0:
    dependencies:
      aggregate-error: 3.1.0

  pac-proxy-agent@7.0.1:
    dependencies:
      '@tootallnate/quickjs-emscripten': 0.23.0
      agent-base: 7.1.0
      debug: 4.3.5
      get-uri: 6.0.3
      http-proxy-agent: 7.0.2
      https-proxy-agent: 7.0.5
      pac-resolver: 7.0.1
      socks-proxy-agent: 8.0.2
    transitivePeerDependencies:
      - supports-color

  pac-resolver@7.0.1:
    dependencies:
      degenerator: 5.0.1
      netmask: 2.0.2

  package-json-from-dist@1.0.0: {}

  param-case@2.1.1:
    dependencies:
      no-case: 2.3.2

  parent-module@1.0.1:
    dependencies:
      callsites: 3.1.0

  parse5@7.1.2:
    dependencies:
      entities: 4.5.0

  pascal-case@2.0.1:
    dependencies:
      camel-case: 3.0.0
      upper-case-first: 1.1.2

  path-case@2.1.1:
    dependencies:
      no-case: 2.3.2

  path-exists@4.0.0: {}

  path-is-absolute@1.0.1: {}

  path-key@3.1.1: {}

  path-key@4.0.0: {}

  path-parse@1.0.7: {}

  path-scurry@1.11.1:
    dependencies:
      lru-cache: 10.2.0
      minipass: 7.1.2

  path-scurry@2.0.0:
    dependencies:
      lru-cache: 11.0.0
      minipass: 7.1.2

  path-type@4.0.0: {}

  pathe@1.1.2: {}

  pathval@2.0.0: {}

  picocolors@1.0.1: {}

  picomatch@2.3.1: {}

  pkcs7@1.0.4:
    dependencies:
      '@babel/runtime': 7.23.9

  possible-typed-array-names@1.0.0: {}

  postcss-js@4.0.1(postcss@8.4.38):
    dependencies:
      camelcase-css: 2.0.1
      postcss: 8.4.38

  postcss-mixins@9.0.4(postcss@8.4.38):
    dependencies:
      fast-glob: 3.3.2
      postcss: 8.4.38
      postcss-js: 4.0.1(postcss@8.4.38)
      postcss-simple-vars: 7.0.1(postcss@8.4.38)
      sugarss: 4.0.1(postcss@8.4.38)

  postcss-nested@6.0.1(postcss@8.4.38):
    dependencies:
      postcss: 8.4.38
      postcss-selector-parser: 6.0.15

  postcss-preset-mantine@1.17.0(postcss@8.4.38):
    dependencies:
      postcss: 8.4.38
      postcss-mixins: 9.0.4(postcss@8.4.38)
      postcss-nested: 6.0.1(postcss@8.4.38)

  postcss-selector-parser@6.0.15:
    dependencies:
      cssesc: 3.0.0
      util-deprecate: 1.0.2

  postcss-simple-vars@7.0.1(postcss@8.4.38):
    dependencies:
      postcss: 8.4.38

  postcss@8.4.31:
    dependencies:
      nanoid: 3.3.7
      picocolors: 1.0.1
      source-map-js: 1.2.0

  postcss@8.4.38:
    dependencies:
      nanoid: 3.3.7
      picocolors: 1.0.1
      source-map-js: 1.2.0

  preact-render-to-string@5.2.3(preact@10.11.3):
    dependencies:
      preact: 10.11.3
      pretty-format: 3.8.0

  preact@10.11.3: {}

  prebuild-install@7.1.1:
    dependencies:
      detect-libc: 2.0.2
      expand-template: 2.0.3
      github-from-package: 0.0.0
      minimist: 1.2.8
      mkdirp-classic: 0.5.3
      napi-build-utils: 1.0.2
      node-abi: 3.54.0
      pump: 3.0.0
      rc: 1.2.8
      simple-get: 4.0.1
      tar-fs: 2.1.1
      tunnel-agent: 0.6.0

  prelude-ls@1.2.1: {}

  prettier@3.3.3: {}

  pretty-format@3.8.0: {}

  prismjs@1.29.0: {}

  process-nextick-args@2.0.1: {}

  process@0.11.10: {}

  prop-types@15.8.1:
    dependencies:
      loose-envify: 1.4.0
      object-assign: 4.1.1
      react-is: 16.13.1

  proper-lockfile@4.1.2:
    dependencies:
      graceful-fs: 4.2.11
      retry: 0.12.0
      signal-exit: 3.0.7

  properties-reader@2.3.0:
    dependencies:
      mkdirp: 1.0.4

  prosemirror-changeset@2.2.1:
    dependencies:
      prosemirror-transform: 1.8.0

  prosemirror-collab@1.3.1:
    dependencies:
      prosemirror-state: 1.4.3

  prosemirror-commands@1.5.2:
    dependencies:
      prosemirror-model: 1.19.4
      prosemirror-state: 1.4.3
      prosemirror-transform: 1.8.0

  prosemirror-dropcursor@1.8.1:
    dependencies:
      prosemirror-state: 1.4.3
      prosemirror-transform: 1.8.0
      prosemirror-view: 1.33.1

  prosemirror-gapcursor@1.3.2:
    dependencies:
      prosemirror-keymap: 1.2.2
      prosemirror-model: 1.19.4
      prosemirror-state: 1.4.3
      prosemirror-view: 1.33.1

  prosemirror-history@1.3.2:
    dependencies:
      prosemirror-state: 1.4.3
      prosemirror-transform: 1.8.0
      prosemirror-view: 1.33.1
      rope-sequence: 1.3.4

  prosemirror-inputrules@1.4.0:
    dependencies:
      prosemirror-state: 1.4.3
      prosemirror-transform: 1.8.0

  prosemirror-keymap@1.2.2:
    dependencies:
      prosemirror-state: 1.4.3
      w3c-keyname: 2.2.8

  prosemirror-markdown@1.12.0:
    dependencies:
      markdown-it: 14.0.0
      prosemirror-model: 1.19.4

  prosemirror-menu@1.2.4:
    dependencies:
      crelt: 1.0.6
      prosemirror-commands: 1.5.2
      prosemirror-history: 1.3.2
      prosemirror-state: 1.4.3

  prosemirror-model@1.19.4:
    dependencies:
      orderedmap: 2.1.1

  prosemirror-schema-basic@1.2.2:
    dependencies:
      prosemirror-model: 1.19.4

  prosemirror-schema-list@1.3.0:
    dependencies:
      prosemirror-model: 1.19.4
      prosemirror-state: 1.4.3
      prosemirror-transform: 1.8.0

  prosemirror-state@1.4.3:
    dependencies:
      prosemirror-model: 1.19.4
      prosemirror-transform: 1.8.0
      prosemirror-view: 1.33.1

  prosemirror-tables@1.3.7:
    dependencies:
      prosemirror-keymap: 1.2.2
      prosemirror-model: 1.19.4
      prosemirror-state: 1.4.3
      prosemirror-transform: 1.8.0
      prosemirror-view: 1.33.1

  prosemirror-trailing-node@2.0.7(prosemirror-model@1.19.4)(prosemirror-state@1.4.3)(prosemirror-view@1.33.1):
    dependencies:
      '@remirror/core-constants': 2.0.2
      '@remirror/core-helpers': 3.0.0
      escape-string-regexp: 4.0.0
      prosemirror-model: 1.19.4
      prosemirror-state: 1.4.3
      prosemirror-view: 1.33.1

  prosemirror-transform@1.8.0:
    dependencies:
      prosemirror-model: 1.19.4

  prosemirror-view@1.33.1:
    dependencies:
      prosemirror-model: 1.19.4
      prosemirror-state: 1.4.3
      prosemirror-transform: 1.8.0

  proxy-agent@6.4.0:
    dependencies:
      agent-base: 7.1.0
      debug: 4.3.5
      http-proxy-agent: 7.0.2
      https-proxy-agent: 7.0.5
      lru-cache: 7.18.3
      pac-proxy-agent: 7.0.1
      proxy-from-env: 1.1.0
      socks-proxy-agent: 8.0.2
    transitivePeerDependencies:
      - supports-color

  proxy-from-env@1.1.0: {}

  psl@1.9.0: {}

  pump@3.0.0:
    dependencies:
      end-of-stream: 1.4.4
      once: 1.4.0

  punycode.js@2.3.1: {}

  punycode@2.3.1: {}

  querystringify@2.2.0: {}

  queue-microtask@1.2.3: {}

  queue-tick@1.0.1: {}

  quick-lru@5.1.1: {}

  randombytes@2.1.0:
    dependencies:
      safe-buffer: 5.2.1

  rc@1.2.8:
    dependencies:
      deep-extend: 0.6.0
      ini: 1.3.8
      minimist: 1.2.8
      strip-json-comments: 2.0.1

  react-dom@18.3.1(react@18.3.1):
    dependencies:
      loose-envify: 1.4.0
      react: 18.3.1
      scheduler: 0.23.2

  react-error-boundary@4.0.13(react@18.3.1):
    dependencies:
      '@babel/runtime': 7.23.9
      react: 18.3.1

  react-is@16.13.1: {}

  react-number-format@5.3.1(react-dom@18.3.1(react@18.3.1))(react@18.3.1):
    dependencies:
      prop-types: 15.8.1
      react: 18.3.1
      react-dom: 18.3.1(react@18.3.1)

  react-refresh@0.14.2: {}

  react-remove-scroll-bar@2.3.4(@types/react@18.3.3)(react@18.3.1):
    dependencies:
      react: 18.3.1
      react-style-singleton: 2.2.1(@types/react@18.3.3)(react@18.3.1)
      tslib: 2.6.2
    optionalDependencies:
      '@types/react': 18.3.3

  react-remove-scroll@2.5.7(@types/react@18.3.3)(react@18.3.1):
    dependencies:
      react: 18.3.1
      react-remove-scroll-bar: 2.3.4(@types/react@18.3.3)(react@18.3.1)
      react-style-singleton: 2.2.1(@types/react@18.3.3)(react@18.3.1)
      tslib: 2.6.2
      use-callback-ref: 1.3.1(@types/react@18.3.3)(react@18.3.1)
      use-sidecar: 1.1.2(@types/react@18.3.3)(react@18.3.1)
    optionalDependencies:
      '@types/react': 18.3.3

  react-simple-code-editor@0.14.1(react-dom@18.3.1(react@18.3.1))(react@18.3.1):
    dependencies:
      react: 18.3.1
      react-dom: 18.3.1(react@18.3.1)

  react-style-singleton@2.2.1(@types/react@18.3.3)(react@18.3.1):
    dependencies:
      get-nonce: 1.0.1
      invariant: 2.2.4
      react: 18.3.1
      tslib: 2.6.2
    optionalDependencies:
      '@types/react': 18.3.3

  react-textarea-autosize@8.5.3(@types/react@18.3.3)(react@18.3.1):
    dependencies:
      '@babel/runtime': 7.23.9
      react: 18.3.1
      use-composed-ref: 1.3.0(react@18.3.1)
      use-latest: 1.2.1(@types/react@18.3.3)(react@18.3.1)
    transitivePeerDependencies:
      - '@types/react'

  react-transition-group@4.4.5(react-dom@18.3.1(react@18.3.1))(react@18.3.1):
    dependencies:
      '@babel/runtime': 7.23.9
      dom-helpers: 5.2.1
      loose-envify: 1.4.0
      prop-types: 15.8.1
      react: 18.3.1
      react-dom: 18.3.1(react@18.3.1)

  react@18.3.1:
    dependencies:
      loose-envify: 1.4.0

  readable-stream@2.3.8:
    dependencies:
      core-util-is: 1.0.3
      inherits: 2.0.4
      isarray: 1.0.0
      process-nextick-args: 2.0.1
      safe-buffer: 5.1.2
      string_decoder: 1.1.1
      util-deprecate: 1.0.2

  readable-stream@3.6.2:
    dependencies:
      inherits: 2.0.4
      string_decoder: 1.3.0
      util-deprecate: 1.0.2

  readable-stream@4.5.2:
    dependencies:
      abort-controller: 3.0.0
      buffer: 6.0.3
      events: 3.3.0
      process: 0.11.10
      string_decoder: 1.3.0

  readdir-glob@1.1.3:
    dependencies:
      minimatch: 5.1.6

  readdirp@3.6.0:
    dependencies:
      picomatch: 2.3.1

  redis-errors@1.2.0: {}

  redis-parser@3.0.0:
    dependencies:
      redis-errors: 1.2.0

  reflect.getprototypeof@1.0.5:
    dependencies:
      call-bind: 1.0.7
      define-properties: 1.2.1
      es-abstract: 1.23.3
      es-errors: 1.3.0
      get-intrinsic: 1.2.4
      globalthis: 1.0.3
      which-builtin-type: 1.1.3

  regenerator-runtime@0.14.1: {}

  regexp.prototype.flags@1.5.2:
    dependencies:
      call-bind: 1.0.7
      define-properties: 1.2.1
      es-errors: 1.3.0
      set-function-name: 2.0.2

  registry-auth-token@3.3.2:
    dependencies:
      rc: 1.2.8
      safe-buffer: 5.2.1

  registry-url@3.1.0:
    dependencies:
      rc: 1.2.8

  remove-accents@0.5.0: {}

  require-directory@2.1.1: {}

  requires-port@1.0.0: {}

  resolve-alpn@1.2.1: {}

  resolve-from@4.0.0: {}

  resolve-pkg-maps@1.0.0: {}

  resolve@1.22.8:
    dependencies:
      is-core-module: 2.13.1
      path-parse: 1.0.7
      supports-preserve-symlinks-flag: 1.0.0

  resolve@2.0.0-next.5:
    dependencies:
      is-core-module: 2.13.1
      path-parse: 1.0.7
      supports-preserve-symlinks-flag: 1.0.0

  responselike@2.0.1:
    dependencies:
      lowercase-keys: 2.0.0

  restore-cursor@3.1.0:
    dependencies:
      onetime: 5.1.2
      signal-exit: 3.0.7

  retry@0.12.0: {}

  reusify@1.0.4: {}

  rimraf@3.0.2:
    dependencies:
      glob: 7.2.3

  rollup@4.13.0:
    dependencies:
      '@types/estree': 1.0.5
    optionalDependencies:
      '@rollup/rollup-android-arm-eabi': 4.13.0
      '@rollup/rollup-android-arm64': 4.13.0
      '@rollup/rollup-darwin-arm64': 4.13.0
      '@rollup/rollup-darwin-x64': 4.13.0
      '@rollup/rollup-linux-arm-gnueabihf': 4.13.0
      '@rollup/rollup-linux-arm64-gnu': 4.13.0
      '@rollup/rollup-linux-arm64-musl': 4.13.0
      '@rollup/rollup-linux-riscv64-gnu': 4.13.0
      '@rollup/rollup-linux-x64-gnu': 4.13.0
      '@rollup/rollup-linux-x64-musl': 4.13.0
      '@rollup/rollup-win32-arm64-msvc': 4.13.0
      '@rollup/rollup-win32-ia32-msvc': 4.13.0
      '@rollup/rollup-win32-x64-msvc': 4.13.0
      fsevents: 2.3.3

  rope-sequence@1.3.4: {}

  rrweb-cssom@0.6.0: {}

  rrweb-cssom@0.7.1: {}

  run-async@2.4.1: {}

  run-parallel@1.2.0:
    dependencies:
      queue-microtask: 1.2.3

  rust-result@1.0.0:
    dependencies:
      individual: 2.0.0

  rxjs@6.6.7:
    dependencies:
      tslib: 1.14.1

  rxjs@7.8.1:
    dependencies:
      tslib: 2.6.2

  sabnzbd-api@1.5.0:
    dependencies:
      form-data: 4.0.0
      got: 11.8.6

  safe-array-concat@1.1.0:
    dependencies:
      call-bind: 1.0.7
      get-intrinsic: 1.2.4
      has-symbols: 1.0.3
      isarray: 2.0.5

  safe-array-concat@1.1.2:
    dependencies:
      call-bind: 1.0.7
      get-intrinsic: 1.2.4
      has-symbols: 1.0.3
      isarray: 2.0.5

  safe-buffer@5.1.2: {}

  safe-buffer@5.2.1: {}

  safe-json-parse@4.0.0:
    dependencies:
      rust-result: 1.0.0

  safe-regex-test@1.0.3:
    dependencies:
      call-bind: 1.0.7
      es-errors: 1.3.0
      is-regex: 1.1.4

  safe-stable-stringify@2.4.3: {}

  safer-buffer@2.1.2: {}

  sass@1.77.8:
    dependencies:
      chokidar: 3.6.0
      immutable: 4.3.5
      source-map-js: 1.2.0

  saxes@6.0.0:
    dependencies:
      xmlchars: 2.2.0

  scheduler@0.23.2:
    dependencies:
      loose-envify: 1.4.0

  schema-utils@3.3.0:
    dependencies:
      '@types/json-schema': 7.0.15
      ajv: 6.12.6
      ajv-keywords: 3.5.2(ajv@6.12.6)

  semver@6.3.1: {}

  semver@7.6.0:
    dependencies:
      lru-cache: 6.0.0

  sentence-case@2.1.1:
    dependencies:
      no-case: 2.3.2
      upper-case-first: 1.1.2

  seq-queue@0.0.5: {}

  serialize-javascript@6.0.2:
    dependencies:
      randombytes: 2.1.0

  server-only@0.0.1: {}

  set-blocking@2.0.0: {}

  set-function-length@1.2.1:
    dependencies:
      define-data-property: 1.1.4
      es-errors: 1.3.0
      function-bind: 1.1.2
      get-intrinsic: 1.2.4
      gopd: 1.0.1
      has-property-descriptors: 1.0.2

  set-function-name@2.0.2:
    dependencies:
      define-data-property: 1.1.4
      es-errors: 1.3.0
      functions-have-names: 1.2.3
      has-property-descriptors: 1.0.2

  shebang-command@2.0.0:
    dependencies:
      shebang-regex: 3.0.0

  shebang-regex@3.0.0: {}

  shell-quote@1.8.1: {}

  side-channel@1.0.6:
    dependencies:
      call-bind: 1.0.7
      es-errors: 1.3.0
      get-intrinsic: 1.2.4
      object-inspect: 1.13.1

  siginfo@2.0.0: {}

  signal-exit@3.0.7: {}

  signal-exit@4.1.0: {}

  simple-concat@1.0.1: {}

  simple-get@4.0.1:
    dependencies:
      decompress-response: 6.0.0
      once: 1.4.0
      simple-concat: 1.0.1

  simple-swizzle@0.2.2:
    dependencies:
      is-arrayish: 0.3.2

  sirv@2.0.4:
    dependencies:
      '@polka/url': 1.0.0-next.24
      mrmime: 2.0.0
      totalist: 3.0.1

  slash@3.0.0: {}

  smart-buffer@4.2.0: {}

  snake-case@2.1.0:
    dependencies:
      no-case: 2.3.2

  socks-proxy-agent@8.0.2:
    dependencies:
      agent-base: 7.1.0
      debug: 4.3.5
      socks: 2.7.3
    transitivePeerDependencies:
      - supports-color

  socks@2.7.3:
    dependencies:
      ip-address: 9.0.5
      smart-buffer: 4.2.0

  source-map-js@1.2.0: {}

  source-map-support@0.5.21:
    dependencies:
      buffer-from: 1.1.2
      source-map: 0.6.1

  source-map@0.6.1: {}

  spawn-command@0.0.2: {}

  split-ca@1.0.1: {}

  sprintf-js@1.1.3: {}

  sqlstring@2.3.3: {}

  ssh-remote-port-forward@1.0.4:
    dependencies:
      '@types/ssh2': 0.5.52
      ssh2: 1.15.0

  ssh2@1.15.0:
    dependencies:
      asn1: 0.2.6
      bcrypt-pbkdf: 1.0.2
    optionalDependencies:
      cpu-features: 0.0.10
      nan: 2.19.0

  stack-trace@0.0.10: {}

  stackback@0.0.2: {}

  standard-as-callback@2.1.0: {}

  std-env@3.7.0: {}

  stop-iteration-iterator@1.0.0:
    dependencies:
      internal-slot: 1.0.7

  streamsearch@1.1.0: {}

  streamx@2.18.0:
    dependencies:
      fast-fifo: 1.3.2
      queue-tick: 1.0.1
      text-decoder: 1.1.0
    optionalDependencies:
      bare-events: 2.4.2

  strict-event-emitter-types@2.0.0: {}

  string-width@4.2.3:
    dependencies:
      emoji-regex: 8.0.0
      is-fullwidth-code-point: 3.0.0
      strip-ansi: 6.0.1

  string-width@5.1.2:
    dependencies:
      eastasianwidth: 0.2.0
      emoji-regex: 9.2.2
      strip-ansi: 7.1.0

  string.prototype.includes@2.0.0:
    dependencies:
      define-properties: 1.2.1
      es-abstract: 1.23.3

  string.prototype.matchall@4.0.11:
    dependencies:
      call-bind: 1.0.7
      define-properties: 1.2.1
      es-abstract: 1.23.3
      es-errors: 1.3.0
      es-object-atoms: 1.0.0
      get-intrinsic: 1.2.4
      gopd: 1.0.1
      has-symbols: 1.0.3
      internal-slot: 1.0.7
      regexp.prototype.flags: 1.5.2
      set-function-name: 2.0.2
      side-channel: 1.0.6

  string.prototype.repeat@1.0.0:
    dependencies:
      define-properties: 1.2.1
      es-abstract: 1.23.3

  string.prototype.trim@1.2.8:
    dependencies:
      call-bind: 1.0.7
      define-properties: 1.2.1
      es-abstract: 1.23.3

  string.prototype.trim@1.2.9:
    dependencies:
      call-bind: 1.0.7
      define-properties: 1.2.1
      es-abstract: 1.23.3
      es-object-atoms: 1.0.0

  string.prototype.trimend@1.0.7:
    dependencies:
      call-bind: 1.0.7
      define-properties: 1.2.1
      es-abstract: 1.23.3

  string.prototype.trimend@1.0.8:
    dependencies:
      call-bind: 1.0.7
      define-properties: 1.2.1
      es-object-atoms: 1.0.0

  string.prototype.trimstart@1.0.7:
    dependencies:
      call-bind: 1.0.7
      define-properties: 1.2.1
      es-abstract: 1.23.3

  string.prototype.trimstart@1.0.8:
    dependencies:
      call-bind: 1.0.7
      define-properties: 1.2.1
      es-object-atoms: 1.0.0

  string_decoder@1.1.1:
    dependencies:
      safe-buffer: 5.1.2

  string_decoder@1.3.0:
    dependencies:
      safe-buffer: 5.2.1

  strip-ansi@6.0.1:
    dependencies:
      ansi-regex: 5.0.1

  strip-ansi@7.1.0:
    dependencies:
      ansi-regex: 6.0.1

  strip-bom@3.0.0: {}

  strip-final-newline@2.0.0: {}

  strip-final-newline@3.0.0: {}

  strip-json-comments@2.0.1: {}

  strip-json-comments@3.1.1: {}

  strnum@1.0.5: {}

  styled-jsx@5.1.1(@babel/core@7.24.6)(react@18.3.1):
    dependencies:
      client-only: 0.0.1
      react: 18.3.1
    optionalDependencies:
      '@babel/core': 7.24.6

  sugarss@4.0.1(postcss@8.4.38):
    dependencies:
      postcss: 8.4.38

  superjson@2.2.1:
    dependencies:
      copy-anything: 3.0.5

  supports-color@5.5.0:
    dependencies:
      has-flag: 3.0.0

  supports-color@7.2.0:
    dependencies:
      has-flag: 4.0.0

  supports-color@8.1.1:
    dependencies:
      has-flag: 4.0.0

  supports-preserve-symlinks-flag@1.0.0: {}

  swap-case@1.1.2:
    dependencies:
      lower-case: 1.1.4
      upper-case: 1.1.3

  symbol-tree@3.2.4: {}

  tabbable@6.2.0: {}

  tapable@2.2.1: {}

  tar-fs@2.0.1:
    dependencies:
      chownr: 1.1.4
      mkdirp-classic: 0.5.3
      pump: 3.0.0
      tar-stream: 2.2.0

  tar-fs@2.1.1:
    dependencies:
      chownr: 1.1.4
      mkdirp-classic: 0.5.3
      pump: 3.0.0
      tar-stream: 2.2.0

  tar-fs@3.0.6:
    dependencies:
      pump: 3.0.0
      tar-stream: 3.1.7
    optionalDependencies:
      bare-fs: 2.3.1
      bare-path: 2.1.3

  tar-stream@2.2.0:
    dependencies:
      bl: 4.1.0
      end-of-stream: 1.4.4
      fs-constants: 1.0.0
      inherits: 2.0.4
      readable-stream: 3.6.2

  tar-stream@3.1.7:
    dependencies:
      b4a: 1.6.6
      fast-fifo: 1.3.2
      streamx: 2.18.0

  tar@6.2.0:
    dependencies:
      chownr: 2.0.0
      fs-minipass: 2.1.0
      minipass: 5.0.0
      minizlib: 2.1.2
      mkdirp: 1.0.4
      yallist: 4.0.0

  terser-webpack-plugin@5.3.10(webpack@5.91.0):
    dependencies:
      '@jridgewell/trace-mapping': 0.3.25
      jest-worker: 27.5.1
      schema-utils: 3.3.0
      serialize-javascript: 6.0.2
      terser: 5.31.0
      webpack: 5.91.0

  terser@5.31.0:
    dependencies:
      '@jridgewell/source-map': 0.3.6
      acorn: 8.12.0
      commander: 2.20.3
      source-map-support: 0.5.21

  test-exclude@7.0.1:
    dependencies:
      '@istanbuljs/schema': 0.1.3
      glob: 10.4.5
      minimatch: 9.0.4

<<<<<<< HEAD
  testcontainers@10.10.4(encoding@0.1.13):
=======
  testcontainers@10.11.0:
>>>>>>> 25e732bf
    dependencies:
      '@balena/dockerignore': 1.0.2
      '@types/dockerode': 3.3.31
      archiver: 7.0.1
      async-lock: 1.4.1
      byline: 5.0.0
      debug: 4.3.5
      docker-compose: 0.24.8
      dockerode: 3.3.5
      get-port: 5.1.1
<<<<<<< HEAD
      node-fetch: 2.7.0(encoding@0.1.13)
=======
>>>>>>> 25e732bf
      proper-lockfile: 4.1.2
      properties-reader: 2.3.0
      ssh-remote-port-forward: 1.0.4
      tar-fs: 3.0.6
      tmp: 0.2.3
      undici: 5.28.4
    transitivePeerDependencies:
      - supports-color

  text-decoder@1.1.0:
    dependencies:
      b4a: 1.6.6

  text-hex@1.0.0: {}

  text-table@0.2.0: {}

  throttle-debounce@3.0.1: {}

  through@2.3.8: {}

  tinybench@2.8.0: {}

  tinycolor2@1.6.0: {}

  tinygradient@1.1.5:
    dependencies:
      '@types/tinycolor2': 1.4.6
      tinycolor2: 1.6.0

  tinypool@1.0.0: {}

  tinyrainbow@1.2.0: {}

  tinyspy@3.0.0: {}

  tippy.js@6.3.7:
    dependencies:
      '@popperjs/core': 2.11.8

  title-case@2.1.1:
    dependencies:
      no-case: 2.3.2
      upper-case: 1.1.3

  tmp@0.0.33:
    dependencies:
      os-tmpdir: 1.0.2

  tmp@0.2.3: {}

  to-fast-properties@2.0.0: {}

  to-regex-range@5.0.1:
    dependencies:
      is-number: 7.0.0

  totalist@3.0.1: {}

  tough-cookie@4.1.4:
    dependencies:
      psl: 1.9.0
      punycode: 2.3.1
      universalify: 0.2.0
      url-parse: 1.5.10

  tr46@0.0.3: {}

  tr46@5.0.0:
    dependencies:
      punycode: 2.3.1

  tree-kill@1.2.2: {}

  triple-beam@1.4.1: {}

  ts-api-utils@1.3.0(typescript@5.5.4):
    dependencies:
      typescript: 5.5.4

  ts-node@10.9.2(@types/node@20.14.13)(typescript@5.5.4):
    dependencies:
      '@cspotcode/source-map-support': 0.8.1
      '@tsconfig/node10': 1.0.9
      '@tsconfig/node12': 1.0.11
      '@tsconfig/node14': 1.0.3
      '@tsconfig/node16': 1.0.4
      '@types/node': 20.14.13
      acorn: 8.12.0
      acorn-walk: 8.3.2
      arg: 4.1.3
      create-require: 1.1.1
      diff: 4.0.2
      make-error: 1.3.6
      typescript: 5.5.4
      v8-compile-cache-lib: 3.0.1
      yn: 3.1.1

  tsconfck@3.0.3(typescript@5.5.4):
    optionalDependencies:
      typescript: 5.5.4

  tsconfig-paths@3.15.0:
    dependencies:
      '@types/json5': 0.0.29
      json5: 1.0.2
      minimist: 1.2.8
      strip-bom: 3.0.0

  tslib@1.14.1: {}

  tslib@2.6.2: {}

  tsscmp@1.0.6: {}

  tsx@4.13.3:
    dependencies:
      esbuild: 0.20.2
      get-tsconfig: 4.7.5
    optionalDependencies:
      fsevents: 2.3.3

  tunnel-agent@0.6.0:
    dependencies:
      safe-buffer: 5.2.1

  turbo-darwin-64@2.0.10:
    optional: true

  turbo-darwin-arm64@2.0.10:
    optional: true

  turbo-linux-64@2.0.10:
    optional: true

  turbo-linux-arm64@2.0.10:
    optional: true

  turbo-windows-64@2.0.10:
    optional: true

  turbo-windows-arm64@2.0.10:
    optional: true

  turbo@2.0.10:
    optionalDependencies:
      turbo-darwin-64: 2.0.10
      turbo-darwin-arm64: 2.0.10
      turbo-linux-64: 2.0.10
      turbo-linux-arm64: 2.0.10
      turbo-windows-64: 2.0.10
      turbo-windows-arm64: 2.0.10

  tweetnacl@0.14.5: {}

  type-check@0.4.0:
    dependencies:
      prelude-ls: 1.2.1

  type-fest@0.21.3: {}

  type-fest@2.19.0: {}

  type-fest@4.12.0: {}

  typed-array-buffer@1.0.1:
    dependencies:
      call-bind: 1.0.7
      es-errors: 1.3.0
      is-typed-array: 1.1.13

  typed-array-buffer@1.0.2:
    dependencies:
      call-bind: 1.0.7
      es-errors: 1.3.0
      is-typed-array: 1.1.13

  typed-array-byte-length@1.0.0:
    dependencies:
      call-bind: 1.0.7
      for-each: 0.3.3
      has-proto: 1.0.3
      is-typed-array: 1.1.13

  typed-array-byte-length@1.0.1:
    dependencies:
      call-bind: 1.0.7
      for-each: 0.3.3
      gopd: 1.0.1
      has-proto: 1.0.3
      is-typed-array: 1.1.13

  typed-array-byte-offset@1.0.0:
    dependencies:
      available-typed-arrays: 1.0.6
      call-bind: 1.0.7
      for-each: 0.3.3
      has-proto: 1.0.3
      is-typed-array: 1.1.13

  typed-array-byte-offset@1.0.2:
    dependencies:
      available-typed-arrays: 1.0.7
      call-bind: 1.0.7
      for-each: 0.3.3
      gopd: 1.0.1
      has-proto: 1.0.3
      is-typed-array: 1.1.13

  typed-array-length@1.0.4:
    dependencies:
      call-bind: 1.0.7
      for-each: 0.3.3
      is-typed-array: 1.1.13

  typed-array-length@1.0.6:
    dependencies:
      call-bind: 1.0.7
      for-each: 0.3.3
      gopd: 1.0.1
      has-proto: 1.0.3
      is-typed-array: 1.1.13
      possible-typed-array-names: 1.0.0

  typescript-eslint@7.18.0(eslint@9.8.0)(typescript@5.5.4):
    dependencies:
      '@typescript-eslint/eslint-plugin': 7.18.0(@typescript-eslint/parser@7.18.0(eslint@9.8.0)(typescript@5.5.4))(eslint@9.8.0)(typescript@5.5.4)
      '@typescript-eslint/parser': 7.18.0(eslint@9.8.0)(typescript@5.5.4)
      '@typescript-eslint/utils': 7.18.0(eslint@9.8.0)(typescript@5.5.4)
      eslint: 9.8.0
    optionalDependencies:
      typescript: 5.5.4
    transitivePeerDependencies:
      - supports-color

  typescript@5.5.4: {}

  uc.micro@2.1.0: {}

  uglify-js@3.17.4:
    optional: true

  unbox-primitive@1.0.2:
    dependencies:
      call-bind: 1.0.7
      has-bigints: 1.0.2
      has-symbols: 1.0.3
      which-boxed-primitive: 1.0.2

  undici-types@5.26.5: {}

  undici@5.28.4:
    dependencies:
      '@fastify/busboy': 2.1.1

  undici@6.19.5: {}

  universalify@0.2.0: {}

  universalify@2.0.1: {}

  update-browserslist-db@1.0.13(browserslist@4.23.0):
    dependencies:
      browserslist: 4.23.0
      escalade: 3.1.2
      picocolors: 1.0.1

  update-check@1.5.4:
    dependencies:
      registry-auth-token: 3.3.2
      registry-url: 3.1.0

  upper-case-first@1.1.2:
    dependencies:
      upper-case: 1.1.3

  upper-case@1.1.3: {}

  uri-js@4.4.1:
    dependencies:
      punycode: 2.3.1

  url-parse@1.5.10:
    dependencies:
      querystringify: 2.2.0
      requires-port: 1.0.0

  url-toolkit@2.2.5: {}

  use-callback-ref@1.3.1(@types/react@18.3.3)(react@18.3.1):
    dependencies:
      react: 18.3.1
      tslib: 2.6.2
    optionalDependencies:
      '@types/react': 18.3.3

  use-composed-ref@1.3.0(react@18.3.1):
    dependencies:
      react: 18.3.1

  use-deep-compare-effect@1.8.1(react@18.3.1):
    dependencies:
      '@babel/runtime': 7.23.9
      dequal: 2.0.3
      react: 18.3.1

  use-isomorphic-layout-effect@1.1.2(@types/react@18.3.3)(react@18.3.1):
    dependencies:
      react: 18.3.1
    optionalDependencies:
      '@types/react': 18.3.3

  use-latest@1.2.1(@types/react@18.3.3)(react@18.3.1):
    dependencies:
      react: 18.3.1
      use-isomorphic-layout-effect: 1.1.2(@types/react@18.3.3)(react@18.3.1)
    optionalDependencies:
      '@types/react': 18.3.3

  use-sidecar@1.1.2(@types/react@18.3.3)(react@18.3.1):
    dependencies:
      detect-node-es: 1.1.0
      react: 18.3.1
      tslib: 2.6.2
    optionalDependencies:
      '@types/react': 18.3.3

  use-sync-external-store@1.2.2(react@18.3.1):
    dependencies:
      react: 18.3.1

  util-deprecate@1.0.2: {}

  uuid@10.0.0: {}

  uuid@8.3.2: {}

  v8-compile-cache-lib@3.0.1: {}

  validate-npm-package-name@5.0.0:
    dependencies:
      builtins: 5.0.1

  video.js@8.17.1:
    dependencies:
      '@babel/runtime': 7.23.9
      '@videojs/http-streaming': 3.13.1(video.js@8.17.1)
      '@videojs/vhs-utils': 4.0.0
      '@videojs/xhr': 2.7.0
      aes-decrypter: 4.0.1
      global: 4.4.0
      m3u8-parser: 7.1.0
      mpd-parser: 1.3.0
      mux.js: 7.0.3
      safe-json-parse: 4.0.0
      videojs-contrib-quality-levels: 4.1.0(video.js@8.17.1)
      videojs-font: 4.2.0
      videojs-vtt.js: 0.15.5

  videojs-contrib-quality-levels@4.1.0(video.js@8.17.1):
    dependencies:
      global: 4.4.0
      video.js: 8.17.1

  videojs-font@4.2.0: {}

  videojs-vtt.js@0.15.5:
    dependencies:
      global: 4.4.0

  vite-node@2.0.5(@types/node@20.14.13)(sass@1.77.8)(sugarss@4.0.1)(terser@5.31.0):
    dependencies:
      cac: 6.7.14
      debug: 4.3.5
      pathe: 1.1.2
      tinyrainbow: 1.2.0
      vite: 5.2.6(@types/node@20.14.13)(sass@1.77.8)(sugarss@4.0.1)(terser@5.31.0)
    transitivePeerDependencies:
      - '@types/node'
      - less
      - lightningcss
      - sass
      - stylus
      - sugarss
      - supports-color
      - terser

  vite-tsconfig-paths@4.3.2(typescript@5.5.4)(vite@5.2.6(@types/node@20.14.13)(sass@1.77.8)(sugarss@4.0.1)(terser@5.31.0)):
    dependencies:
      debug: 4.3.4
      globrex: 0.1.2
      tsconfck: 3.0.3(typescript@5.5.4)
    optionalDependencies:
      vite: 5.2.6(@types/node@20.14.13)(sass@1.77.8)(sugarss@4.0.1)(terser@5.31.0)
    transitivePeerDependencies:
      - supports-color
      - typescript

  vite@5.2.6(@types/node@20.14.13)(sass@1.77.8)(sugarss@4.0.1)(terser@5.31.0):
    dependencies:
      esbuild: 0.20.2
      postcss: 8.4.38
      rollup: 4.13.0
    optionalDependencies:
      '@types/node': 20.14.13
      fsevents: 2.3.3
      sass: 1.77.8
      sugarss: 4.0.1(postcss@8.4.38)
      terser: 5.31.0

  vitest@2.0.5(@types/node@20.14.13)(@vitest/ui@2.0.5)(jsdom@24.1.1)(sass@1.77.8)(sugarss@4.0.1)(terser@5.31.0):
    dependencies:
      '@ampproject/remapping': 2.3.0
      '@vitest/expect': 2.0.5
      '@vitest/pretty-format': 2.0.5
      '@vitest/runner': 2.0.5
      '@vitest/snapshot': 2.0.5
      '@vitest/spy': 2.0.5
      '@vitest/utils': 2.0.5
      chai: 5.1.1
      debug: 4.3.5
      execa: 8.0.1
      magic-string: 0.30.10
      pathe: 1.1.2
      std-env: 3.7.0
      tinybench: 2.8.0
      tinypool: 1.0.0
      tinyrainbow: 1.2.0
      vite: 5.2.6(@types/node@20.14.13)(sass@1.77.8)(sugarss@4.0.1)(terser@5.31.0)
      vite-node: 2.0.5(@types/node@20.14.13)(sass@1.77.8)(sugarss@4.0.1)(terser@5.31.0)
      why-is-node-running: 2.3.0
    optionalDependencies:
      '@types/node': 20.14.13
      '@vitest/ui': 2.0.5(vitest@2.0.5)
      jsdom: 24.1.1
    transitivePeerDependencies:
      - less
      - lightningcss
      - sass
      - stylus
      - sugarss
      - supports-color
      - terser

  w3c-keyname@2.2.8: {}

  w3c-xmlserializer@5.0.0:
    dependencies:
      xml-name-validator: 5.0.0

  watchpack@2.4.1:
    dependencies:
      glob-to-regexp: 0.4.1
      graceful-fs: 4.2.11

  wcwidth@1.0.1:
    dependencies:
      defaults: 1.0.4

  webidl-conversions@3.0.1: {}

  webidl-conversions@7.0.0: {}

  webpack-sources@3.2.3: {}

  webpack@5.91.0:
    dependencies:
      '@types/eslint-scope': 3.7.7
      '@types/estree': 1.0.5
      '@webassemblyjs/ast': 1.12.1
      '@webassemblyjs/wasm-edit': 1.12.1
      '@webassemblyjs/wasm-parser': 1.12.1
      acorn: 8.12.0
      acorn-import-assertions: 1.9.0(acorn@8.12.0)
      browserslist: 4.23.0
      chrome-trace-event: 1.0.3
      enhanced-resolve: 5.16.1
      es-module-lexer: 1.5.3
      eslint-scope: 5.1.1
      events: 3.3.0
      glob-to-regexp: 0.4.1
      graceful-fs: 4.2.11
      json-parse-even-better-errors: 2.3.1
      loader-runner: 4.3.0
      mime-types: 2.1.35
      neo-async: 2.6.2
      schema-utils: 3.3.0
      tapable: 2.2.1
      terser-webpack-plugin: 5.3.10(webpack@5.91.0)
      watchpack: 2.4.1
      webpack-sources: 3.2.3
    transitivePeerDependencies:
      - '@swc/core'
      - esbuild
      - uglify-js

  whatwg-encoding@3.1.1:
    dependencies:
      iconv-lite: 0.6.3

  whatwg-mimetype@4.0.0: {}

  whatwg-url@14.0.0:
    dependencies:
      tr46: 5.0.0
      webidl-conversions: 7.0.0

  whatwg-url@5.0.0:
    dependencies:
      tr46: 0.0.3
      webidl-conversions: 3.0.1

  which-boxed-primitive@1.0.2:
    dependencies:
      is-bigint: 1.0.4
      is-boolean-object: 1.1.2
      is-number-object: 1.0.7
      is-string: 1.0.7
      is-symbol: 1.0.4

  which-builtin-type@1.1.3:
    dependencies:
      function.prototype.name: 1.1.6
      has-tostringtag: 1.0.2
      is-async-function: 2.0.0
      is-date-object: 1.0.5
      is-finalizationregistry: 1.0.2
      is-generator-function: 1.0.10
      is-regex: 1.1.4
      is-weakref: 1.0.2
      isarray: 2.0.5
      which-boxed-primitive: 1.0.2
      which-collection: 1.0.1
      which-typed-array: 1.1.15

  which-collection@1.0.1:
    dependencies:
      is-map: 2.0.2
      is-set: 2.0.2
      is-weakmap: 2.0.1
      is-weakset: 2.0.2

  which-typed-array@1.1.14:
    dependencies:
      available-typed-arrays: 1.0.6
      call-bind: 1.0.7
      for-each: 0.3.3
      gopd: 1.0.1
      has-tostringtag: 1.0.2

  which-typed-array@1.1.15:
    dependencies:
      available-typed-arrays: 1.0.7
      call-bind: 1.0.7
      for-each: 0.3.3
      gopd: 1.0.1
      has-tostringtag: 1.0.2

  which@2.0.2:
    dependencies:
      isexe: 2.0.0

  why-is-node-running@2.3.0:
    dependencies:
      siginfo: 2.0.0
      stackback: 0.0.2

  wide-align@1.1.5:
    dependencies:
      string-width: 4.2.3

  winston-transport@4.7.0:
    dependencies:
      logform: 2.6.0
      readable-stream: 3.6.2
      triple-beam: 1.4.1

  winston@3.13.1:
    dependencies:
      '@colors/colors': 1.6.0
      '@dabh/diagnostics': 2.0.3
      async: 3.2.5
      is-stream: 2.0.1
      logform: 2.6.0
      one-time: 1.0.0
      readable-stream: 3.6.2
      safe-stable-stringify: 2.4.3
      stack-trace: 0.0.10
      triple-beam: 1.4.1
      winston-transport: 4.7.0

  wordwrap@1.0.0: {}

  wrap-ansi@6.2.0:
    dependencies:
      ansi-styles: 4.3.0
      string-width: 4.2.3
      strip-ansi: 6.0.1

  wrap-ansi@7.0.0:
    dependencies:
      ansi-styles: 4.3.0
      string-width: 4.2.3
      strip-ansi: 6.0.1

  wrap-ansi@8.1.0:
    dependencies:
      ansi-styles: 6.2.1
      string-width: 5.1.2
      strip-ansi: 7.1.0

  wrappy@1.0.2: {}

  ws@8.18.0: {}

  xml-name-validator@5.0.0: {}

  xmlchars@2.2.0: {}

  y18n@5.0.8: {}

  yallist@3.1.1: {}

  yallist@4.0.0: {}

  yaml@2.4.5: {}

  yargs-parser@21.1.1: {}

  yargs@17.7.2:
    dependencies:
      cliui: 8.0.1
      escalade: 3.1.2
      get-caller-file: 2.0.5
      require-directory: 2.1.1
      string-width: 4.2.3
      y18n: 5.0.8
      yargs-parser: 21.1.1

  yn@3.1.1: {}

  yocto-queue@0.1.0: {}

  zip-stream@6.0.1:
    dependencies:
      archiver-utils: 5.0.2
      compress-commons: 6.0.2
      readable-stream: 4.5.2

  zod@3.23.8: {}<|MERGE_RESOLUTION|>--- conflicted
+++ resolved
@@ -33,13 +33,8 @@
         specifier: ^3.3.3
         version: 3.3.3
       testcontainers:
-<<<<<<< HEAD
-        specifier: ^10.10.4
-        version: 10.10.4(encoding@0.1.13)
-=======
         specifier: ^10.11.0
         version: 10.11.0
->>>>>>> 25e732bf
       turbo:
         specifier: ^2.0.10
         version: 2.0.10
@@ -2404,17 +2399,13 @@
   '@swc/helpers@0.5.5':
     resolution: {integrity: sha512-KGYxvIOXcceOAbEk4bi/dVLEK9z8sZ0uBB3Il5b1rhfClSpcX0yfRO0KmTkqR2cnQDymwLB+25ZyMzICg/cm/A==}
 
-<<<<<<< HEAD
   '@szmarczak/http-timer@4.0.6':
     resolution: {integrity: sha512-4BAffykYOgO+5nzBWYwE3W90sBgLJoUPRWWcL8wlyiM8IB8ipJz3UMJ9KXQd1RKQXpKp8Tutn80HZtWsu2u76w==}
     engines: {node: '>=10'}
 
-  '@t3-oss/env-core@0.10.1':
-    resolution: {integrity: sha512-GcKZiCfWks5CTxhezn9k5zWX3sMDIYf6Kaxy2Gx9YEQftFcz8hDRN56hcbylyAO3t4jQnQ5ifLawINsNgCDpOg==}
-=======
   '@t3-oss/env-core@0.11.0':
     resolution: {integrity: sha512-PSalC5bG0a7XbyoLydiQdAnx3gICX6IQNctvh+TyLrdFxsxgocdj9Ui7sd061UlBzi+z4aIGjnem1kZx9QtUgQ==}
->>>>>>> 25e732bf
+
     peerDependencies:
       typescript: '>=5.0.0'
       zod: ^3.0.0
@@ -7551,15 +7542,11 @@
       '@swc/counter': 0.1.3
       tslib: 2.6.2
 
-<<<<<<< HEAD
   '@szmarczak/http-timer@4.0.6':
     dependencies:
       defer-to-connect: 2.0.1
 
-  '@t3-oss/env-core@0.10.1(typescript@5.5.3)(zod@3.23.8)':
-=======
   '@t3-oss/env-core@0.11.0(typescript@5.5.4)(zod@3.23.8)':
->>>>>>> 25e732bf
     dependencies:
       zod: 3.23.8
     optionalDependencies:
@@ -11969,11 +11956,7 @@
       glob: 10.4.5
       minimatch: 9.0.4
 
-<<<<<<< HEAD
-  testcontainers@10.10.4(encoding@0.1.13):
-=======
   testcontainers@10.11.0:
->>>>>>> 25e732bf
     dependencies:
       '@balena/dockerignore': 1.0.2
       '@types/dockerode': 3.3.31
@@ -11984,10 +11967,7 @@
       docker-compose: 0.24.8
       dockerode: 3.3.5
       get-port: 5.1.1
-<<<<<<< HEAD
       node-fetch: 2.7.0(encoding@0.1.13)
-=======
->>>>>>> 25e732bf
       proper-lockfile: 4.1.2
       properties-reader: 2.3.0
       ssh-remote-port-forward: 1.0.4
