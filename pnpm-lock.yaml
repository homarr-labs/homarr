--- conflicted
+++ resolved
@@ -38,7 +38,6 @@
       '@homarr/db':
         specifier: workspace:^0.1.0
         version: link:../../packages/db
-<<<<<<< HEAD
       '@homarr/form':
         specifier: workspace:^0.1.0
         version: link:../../packages/form
@@ -48,13 +47,10 @@
       '@homarr/spotlight':
         specifier: workspace:^0.1.0
         version: link:../../packages/spotlight
+      '@homarr/translation':
+        specifier: workspace:^0.1.0
+        version: link:../../packages/translation
       '@homarr/ui':
-=======
-      '@alparr/translation':
-        specifier: workspace:^
-        version: link:../../packages/translation
-      '@alparr/ui':
->>>>>>> a082f704
         specifier: workspace:^0.1.0
         version: link:../../packages/ui
       '@homarr/validation':
@@ -290,7 +286,6 @@
         specifier: ^5.3.3
         version: 5.3.3
 
-<<<<<<< HEAD
   packages/form:
     dependencies:
       '@mantine/form':
@@ -351,21 +346,28 @@
         specifier: workspace:^0.1.0
         version: link:../../tooling/prettier
       '@homarr/tsconfig':
-=======
+        specifier: workspace:^0.1.0
+        version: link:../../tooling/typescript
+      eslint:
+        specifier: ^8.53.0
+        version: 8.53.0
+      typescript:
+        specifier: ^5.3.3
+        version: 5.3.3
+
   packages/translation:
     dependencies:
       next-international:
         specifier: ^1.1.4
         version: 1.1.4
     devDependencies:
-      '@alparr/eslint-config':
+      '@homarr/eslint-config':
         specifier: workspace:^0.2.0
         version: link:../../tooling/eslint
-      '@alparr/prettier-config':
+      '@homarr/prettier-config':
         specifier: workspace:^0.1.0
         version: link:../../tooling/prettier
-      '@alparr/tsconfig':
->>>>>>> a082f704
+      '@homarr/tsconfig':
         specifier: workspace:^0.1.0
         version: link:../../tooling/typescript
       eslint:
