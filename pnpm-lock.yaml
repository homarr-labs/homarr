--- conflicted
+++ resolved
@@ -91,17 +91,10 @@
       "@mantine/tiptap":
         specifier: ^7.5.1
         version: 7.5.1(@mantine/core@7.5.1)(@mantine/hooks@7.5.1)(@tiptap/extension-link@2.2.2)(@tiptap/react@2.2.2)(react-dom@18.2.0)(react@18.2.0)
-<<<<<<< HEAD
       '@t3-oss/env-nextjs':
         specifier: ^0.9.2
         version: 0.9.2(typescript@5.3.3)(zod@3.22.4)
       '@tanstack/react-query':
-=======
-      "@t3-oss/env-nextjs":
-        specifier: ^0.8.0
-        version: 0.8.0(typescript@5.3.3)(zod@3.22.4)
-      "@tanstack/react-query":
->>>>>>> 15f08011
         specifier: ^5.18.1
         version: 5.18.1(react@18.2.0)
       "@tanstack/react-query-devtools":
@@ -244,15 +237,9 @@
       "@homarr/db":
         specifier: workspace:^0.1.0
         version: link:../db
-<<<<<<< HEAD
       '@t3-oss/env-nextjs':
         specifier: ^0.9.2
         version: 0.9.2(typescript@5.3.3)(zod@3.22.4)
-=======
-      "@t3-oss/env-nextjs":
-        specifier: ^0.8.0
-        version: 0.8.0(typescript@5.3.3)(zod@3.22.4)
->>>>>>> 15f08011
       bcrypt:
         specifier: ^5.1.1
         version: 5.1.1
@@ -2558,16 +2545,8 @@
       tslib: 2.5.0
     dev: false
 
-<<<<<<< HEAD
   /@t3-oss/env-core@0.9.2(typescript@5.3.3)(zod@3.22.4):
     resolution: {integrity: sha512-KgWXljUTHgO3o7GMZQPAD5+P+HqpauMNNHowlm7V2b9IeMitSUpNKwG6xQrup/xARWHTdxRVIl0mSI4wCevQhQ==}
-=======
-  /@t3-oss/env-core@0.8.0(typescript@5.3.3)(zod@3.22.4):
-    resolution:
-      {
-        integrity: sha512-Tc1pg0KH/tJeI0Z1s/Isp1VsGDj1N03ZAYFV8GjWgMxytF/ve0Dv+opjmTapHICRv8qiB1Y/fsTjkWNMpKPRCQ==,
-      }
->>>>>>> 15f08011
     peerDependencies:
       typescript: ">=5.0.0"
       zod: ^3.0.0
@@ -2579,16 +2558,8 @@
       zod: 3.22.4
     dev: false
 
-<<<<<<< HEAD
   /@t3-oss/env-nextjs@0.9.2(typescript@5.3.3)(zod@3.22.4):
     resolution: {integrity: sha512-dklHrgKLESStNVB67Jdbu6osxDYA+xNKaPBRerlnkEvzbCccSKMvZENx6EZebJuR4snqB3/yRykNMn/bdIAyiQ==}
-=======
-  /@t3-oss/env-nextjs@0.8.0(typescript@5.3.3)(zod@3.22.4):
-    resolution:
-      {
-        integrity: sha512-bJyoE8of4QmqZN7a49iLJAbUq4graScb9ezXzvnuIVr9JP43C093vmy55hT1uZL533CwiPz8zo1INwyAS6qnHw==,
-      }
->>>>>>> 15f08011
     peerDependencies:
       typescript: ">=5.0.0"
       zod: ^3.0.0
@@ -2596,11 +2567,7 @@
       typescript:
         optional: true
     dependencies:
-<<<<<<< HEAD
       '@t3-oss/env-core': 0.9.2(typescript@5.3.3)(zod@3.22.4)
-=======
-      "@t3-oss/env-core": 0.8.0(typescript@5.3.3)(zod@3.22.4)
->>>>>>> 15f08011
       typescript: 5.3.3
       zod: 3.22.4
     dev: false
