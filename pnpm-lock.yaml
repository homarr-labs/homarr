lockfileVersion: '6.0'

settings:
  autoInstallPeers: true
  excludeLinksFromLockfile: false

importers:

  .:
    devDependencies:
      '@homarr/prettier-config':
        specifier: workspace:^0.1.0
        version: link:tooling/prettier
      '@testing-library/react-hooks':
        specifier: ^8.0.1
        version: 8.0.1(react@17.0.2)
      '@turbo/gen':
        specifier: ^1.13.2
        version: 1.13.2(@types/node@20.12.2)(typescript@5.4.3)
      '@vitejs/plugin-react':
        specifier: ^4.2.1
        version: 4.2.1(vite@5.2.6)
      '@vitest/coverage-v8':
        specifier: ^1.4.0
        version: 1.4.0(vitest@1.4.0)
      '@vitest/ui':
        specifier: ^1.4.0
        version: 1.4.0(vitest@1.4.0)
      cross-env:
        specifier: ^7.0.3
        version: 7.0.3
      jsdom:
        specifier: ^24.0.0
        version: 24.0.0
      prettier:
        specifier: ^3.2.5
        version: 3.2.5
      turbo:
        specifier: ^1.13.2
        version: 1.13.2
      typescript:
        specifier: ^5.4.3
        version: 5.4.3
      vite-tsconfig-paths:
        specifier: ^4.3.2
        version: 4.3.2(typescript@5.4.3)(vite@5.2.6)
      vitest:
        specifier: ^1.4.0
        version: 1.4.0(@types/node@20.12.2)(@vitest/ui@1.4.0)(jsdom@24.0.0)

  apps/nextjs:
    dependencies:
      '@homarr/api':
        specifier: workspace:^0.1.0
        version: link:../../packages/api
      '@homarr/auth':
        specifier: workspace:^0.1.0
        version: link:../../packages/auth
      '@homarr/common':
        specifier: workspace:^0.1.0
        version: link:../../packages/common
      '@homarr/db':
        specifier: workspace:^0.1.0
        version: link:../../packages/db
      '@homarr/definitions':
        specifier: workspace:^0.1.0
        version: link:../../packages/definitions
      '@homarr/form':
        specifier: workspace:^0.1.0
        version: link:../../packages/form
      '@homarr/gridstack':
        specifier: ^1.0.0
        version: 1.0.0
      '@homarr/log':
        specifier: workspace:^
        version: link:../../packages/log
      '@homarr/modals':
        specifier: workspace:^0.1.0
        version: link:../../packages/modals
      '@homarr/notifications':
        specifier: workspace:^0.1.0
        version: link:../../packages/notifications
      '@homarr/spotlight':
        specifier: workspace:^0.1.0
        version: link:../../packages/spotlight
      '@homarr/translation':
        specifier: workspace:^0.1.0
        version: link:../../packages/translation
      '@homarr/ui':
        specifier: workspace:^0.1.0
        version: link:../../packages/ui
      '@homarr/validation':
        specifier: workspace:^0.1.0
        version: link:../../packages/validation
      '@homarr/widgets':
        specifier: workspace:^0.1.0
        version: link:../../packages/widgets
      '@mantine/colors-generator':
        specifier: ^7.7.1
        version: 7.7.1(chroma-js@2.4.2)
      '@mantine/hooks':
        specifier: ^7.7.1
        version: 7.7.1(react@18.2.0)
      '@mantine/modals':
        specifier: ^7.7.1
        version: 7.7.1(@mantine/core@7.7.1)(@mantine/hooks@7.7.1)(react-dom@18.2.0)(react@18.2.0)
      '@mantine/tiptap':
        specifier: ^7.7.1
        version: 7.7.1(@mantine/core@7.7.1)(@mantine/hooks@7.7.1)(@tiptap/extension-link@2.2.4)(@tiptap/react@2.2.4)(react-dom@18.2.0)(react@18.2.0)
      '@t3-oss/env-nextjs':
        specifier: ^0.9.2
        version: 0.9.2(typescript@5.4.3)(zod@3.22.4)
      '@tanstack/react-query':
        specifier: ^5.28.14
        version: 5.28.14(react@18.2.0)
      '@tanstack/react-query-devtools':
        specifier: ^5.28.14
        version: 5.28.14(@tanstack/react-query@5.28.14)(react@18.2.0)
      '@tanstack/react-query-next-experimental':
        specifier: 5.28.14
        version: 5.28.14(@tanstack/react-query@5.28.14)(next@14.1.4)(react@18.2.0)
      '@tiptap/extension-link':
        specifier: ^2.2.4
        version: 2.2.4(@tiptap/core@2.2.4)(@tiptap/pm@2.2.4)
      '@tiptap/react':
        specifier: ^2.2.4
        version: 2.2.4(@tiptap/core@2.2.4)(@tiptap/pm@2.2.4)(react-dom@18.2.0)(react@18.2.0)
      '@tiptap/starter-kit':
        specifier: ^2.2.4
        version: 2.2.4(@tiptap/pm@2.2.4)
      '@trpc/client':
        specifier: 11.0.0-rc.330
        version: 11.0.0-rc.330(@trpc/server@11.0.0-next-beta.289)
      '@trpc/next':
        specifier: next
        version: 11.0.0-next-beta.289(@tanstack/react-query@5.28.14)(@trpc/client@11.0.0-rc.330)(@trpc/react-query@11.0.0-next-beta.289)(@trpc/server@11.0.0-next-beta.289)(next@14.1.4)(react-dom@18.2.0)(react@18.2.0)
      '@trpc/react-query':
        specifier: next
        version: 11.0.0-next-beta.289(@tanstack/react-query@5.28.14)(@trpc/client@11.0.0-rc.330)(@trpc/server@11.0.0-next-beta.289)(react-dom@18.2.0)(react@18.2.0)
      '@trpc/server':
        specifier: next
        version: 11.0.0-next-beta.289
      '@xterm/addon-canvas':
        specifier: ^0.6.0
        version: 0.6.0(@xterm/xterm@5.4.0)
      '@xterm/xterm':
        specifier: ^5.4.0
        version: 5.4.0
      chroma-js:
        specifier: ^2.4.2
        version: 2.4.2
      dayjs:
        specifier: ^1.11.10
        version: 1.11.10
      dotenv:
        specifier: ^16.4.5
        version: 16.4.5
      jotai:
        specifier: ^2.7.2
        version: 2.7.2(@types/react@18.2.74)(react@18.2.0)
      next:
        specifier: ^14.1.4
        version: 14.1.4(@babel/core@7.23.9)(react-dom@18.2.0)(react@18.2.0)(sass@1.72.0)
      postcss-preset-mantine:
        specifier: ^1.13.0
        version: 1.13.0(postcss@8.4.38)
      react:
        specifier: 18.2.0
        version: 18.2.0
      react-dom:
        specifier: 18.2.0
        version: 18.2.0(react@18.2.0)
      sass:
        specifier: ^1.72.0
        version: 1.72.0
      superjson:
        specifier: 2.2.1
        version: 2.2.1
      use-deep-compare-effect:
        specifier: ^1.8.1
        version: 1.8.1(react@18.2.0)
      xterm-addon-fit:
        specifier: ^0.8.0
        version: 0.8.0(xterm@5.3.0)
    devDependencies:
      '@homarr/eslint-config':
        specifier: workspace:^0.2.0
        version: link:../../tooling/eslint
      '@homarr/prettier-config':
        specifier: workspace:^0.1.0
        version: link:../../tooling/prettier
      '@homarr/tsconfig':
        specifier: workspace:^0.1.0
        version: link:../../tooling/typescript
      '@types/chroma-js':
        specifier: 2.4.4
        version: 2.4.4
      '@types/node':
        specifier: ^20.12.2
        version: 20.12.2
      '@types/react':
        specifier: ^18.2.74
        version: 18.2.74
      '@types/react-dom':
        specifier: ^18.2.23
        version: 18.2.23
      concurrently:
        specifier: ^8.2.2
        version: 8.2.2
      dotenv-cli:
        specifier: ^7.4.1
        version: 7.4.1
      eslint:
        specifier: ^8.57.0
        version: 8.57.0
      prettier:
        specifier: ^3.2.5
        version: 3.2.5
      tsx:
        specifier: ^4.7.1
        version: 4.7.1
      typescript:
        specifier: ^5.4.3
        version: 5.4.3

  apps/tasks:
    dependencies:
      '@homarr/common':
        specifier: workspace:^0.1.0
        version: link:../../packages/common
      '@homarr/db':
        specifier: workspace:^0.1.0
        version: link:../../packages/db
      '@homarr/definitions':
        specifier: workspace:^0.1.0
        version: link:../../packages/definitions
      '@homarr/log':
        specifier: workspace:^
        version: link:../../packages/log
      '@homarr/redis':
        specifier: workspace:^0.1.0
        version: link:../../packages/redis
      '@homarr/validation':
        specifier: workspace:^0.1.0
        version: link:../../packages/validation
      dotenv:
        specifier: ^16.4.5
        version: 16.4.5
      node-cron:
        specifier: ^3.0.0
        version: 3.0.3
    devDependencies:
      '@homarr/eslint-config':
        specifier: workspace:^0.2.0
        version: link:../../tooling/eslint
      '@homarr/prettier-config':
        specifier: workspace:^0.1.0
        version: link:../../tooling/prettier
      '@homarr/tsconfig':
        specifier: workspace:^0.1.0
        version: link:../../tooling/typescript
      '@types/node':
        specifier: ^20.12.2
        version: 20.12.2
      '@types/node-cron':
        specifier: ^3.0.11
        version: 3.0.11
      dotenv-cli:
        specifier: ^7.4.1
        version: 7.4.1
      eslint:
        specifier: ^8.57.0
        version: 8.57.0
      prettier:
        specifier: ^3.2.5
        version: 3.2.5
      tsx:
        specifier: ^4.7.1
        version: 4.7.1
      typescript:
        specifier: ^5.4.3
        version: 5.4.3

  packages/api:
    dependencies:
      '@homarr/auth':
        specifier: workspace:^0.1.0
        version: link:../auth
      '@homarr/common':
        specifier: workspace:^0.1.0
        version: link:../common
      '@homarr/db':
        specifier: workspace:^0.1.0
        version: link:../db
      '@homarr/definitions':
        specifier: workspace:^0.1.0
        version: link:../definitions
      '@homarr/log':
        specifier: workspace:^
        version: link:../log
      '@homarr/redis':
        specifier: workspace:^0.1.0
        version: link:../redis
      '@homarr/tasks':
        specifier: workspace:^0.1.0
        version: link:../../apps/tasks
      '@homarr/validation':
        specifier: workspace:^0.1.0
        version: link:../validation
      '@trpc/client':
        specifier: next
        version: 11.0.0-next-beta.289(@trpc/server@11.0.0-next-beta.289)
      '@trpc/server':
        specifier: next
        version: 11.0.0-next-beta.289
      superjson:
        specifier: 2.2.1
        version: 2.2.1
      ws:
        specifier: ^8.16.0
        version: 8.16.0
    devDependencies:
      '@homarr/eslint-config':
        specifier: workspace:^0.2.0
        version: link:../../tooling/eslint
      '@homarr/prettier-config':
        specifier: workspace:^0.1.0
        version: link:../../tooling/prettier
      '@homarr/tsconfig':
        specifier: workspace:^0.1.0
        version: link:../../tooling/typescript
      '@types/ws':
        specifier: ^8.5.10
        version: 8.5.10
      eslint:
        specifier: ^8.57.0
        version: 8.57.0
      prettier:
        specifier: ^3.2.5
        version: 3.2.5
      typescript:
        specifier: ^5.4.3
        version: 5.4.3

  packages/auth:
    dependencies:
      '@auth/core':
        specifier: ^0.28.2
        version: 0.28.2
      '@auth/drizzle-adapter':
        specifier: ^0.8.2
        version: 0.8.2
      '@homarr/db':
        specifier: workspace:^0.1.0
        version: link:../db
      '@t3-oss/env-nextjs':
        specifier: ^0.9.2
        version: 0.9.2(typescript@5.4.3)(zod@3.22.4)
      bcrypt:
        specifier: ^5.1.1
        version: 5.1.1
      cookies:
        specifier: ^0.9.1
        version: 0.9.1
      next:
        specifier: ^14.1.4
        version: 14.1.4(@babel/core@7.23.9)(react-dom@18.2.0)(react@18.2.0)(sass@1.72.0)
      next-auth:
        specifier: 5.0.0-beta.16
        version: 5.0.0-beta.16(next@14.1.4)(react@18.2.0)
      react:
        specifier: 18.2.0
        version: 18.2.0
      react-dom:
        specifier: 18.2.0
        version: 18.2.0(react@18.2.0)
    devDependencies:
      '@homarr/eslint-config':
        specifier: workspace:^0.2.0
        version: link:../../tooling/eslint
      '@homarr/prettier-config':
        specifier: workspace:^0.1.0
        version: link:../../tooling/prettier
      '@homarr/tsconfig':
        specifier: workspace:^0.1.0
        version: link:../../tooling/typescript
      '@homarr/validation':
        specifier: workspace:^0.1.0
        version: link:../validation
      '@types/bcrypt':
        specifier: 5.0.2
        version: 5.0.2
      '@types/cookies':
        specifier: 0.9.0
        version: 0.9.0
      eslint:
        specifier: ^8.57.0
        version: 8.57.0
      prettier:
        specifier: ^3.2.5
        version: 3.2.5
      typescript:
        specifier: ^5.4.3
        version: 5.4.3

  packages/common:
    devDependencies:
      '@homarr/eslint-config':
        specifier: workspace:^0.2.0
        version: link:../../tooling/eslint
      '@homarr/prettier-config':
        specifier: workspace:^0.1.0
        version: link:../../tooling/prettier
      '@homarr/tsconfig':
        specifier: workspace:^0.1.0
        version: link:../../tooling/typescript
      eslint:
        specifier: ^8.57.0
        version: 8.57.0
      typescript:
        specifier: ^5.4.3
        version: 5.4.3

  packages/db:
    dependencies:
      '@homarr/common':
        specifier: workspace:^0.1.0
        version: link:../common
      '@homarr/definitions':
        specifier: workspace:^0.1.0
        version: link:../definitions
      '@paralleldrive/cuid2':
        specifier: ^2.2.2
        version: 2.2.2
      better-sqlite3:
        specifier: ^9.4.3
        version: 9.4.3
      drizzle-kit:
        specifier: ^0.20.14
        version: 0.20.14
      drizzle-orm:
        specifier: ^0.30.6
        version: 0.30.6(@types/better-sqlite3@7.6.9)(better-sqlite3@9.4.3)(mysql2@3.9.3)(react@17.0.2)
      mysql2:
        specifier: ^3.9.3
        version: 3.9.3
    devDependencies:
      '@homarr/eslint-config':
        specifier: workspace:^0.2.0
        version: link:../../tooling/eslint
      '@homarr/prettier-config':
        specifier: workspace:^0.1.0
        version: link:../../tooling/prettier
      '@homarr/tsconfig':
        specifier: workspace:^0.1.0
        version: link:../../tooling/typescript
      '@types/better-sqlite3':
        specifier: 7.6.9
        version: 7.6.9
      dotenv-cli:
        specifier: ^7.4.1
        version: 7.4.1
      eslint:
        specifier: ^8.57.0
        version: 8.57.0
      prettier:
        specifier: ^3.2.5
        version: 3.2.5
      typescript:
        specifier: ^5.4.3
        version: 5.4.3

  packages/definitions:
    dependencies:
      '@homarr/common':
        specifier: workspace:^0.1.0
        version: link:../common
    devDependencies:
      '@homarr/eslint-config':
        specifier: workspace:^0.2.0
        version: link:../../tooling/eslint
      '@homarr/prettier-config':
        specifier: workspace:^0.1.0
        version: link:../../tooling/prettier
      '@homarr/tsconfig':
        specifier: workspace:^0.1.0
        version: link:../../tooling/typescript
      eslint:
        specifier: ^8.57.0
        version: 8.57.0
      typescript:
        specifier: ^5.4.3
        version: 5.4.3

  packages/form:
    dependencies:
      '@mantine/form':
        specifier: ^7.7.1
        version: 7.7.1(react@18.2.0)
    devDependencies:
      '@homarr/eslint-config':
        specifier: workspace:^0.2.0
        version: link:../../tooling/eslint
      '@homarr/prettier-config':
        specifier: workspace:^0.1.0
        version: link:../../tooling/prettier
      '@homarr/tsconfig':
        specifier: workspace:^0.1.0
        version: link:../../tooling/typescript
      eslint:
        specifier: ^8.57.0
        version: 8.57.0
      typescript:
        specifier: ^5.4.3
        version: 5.4.3

  packages/log:
    dependencies:
      ioredis:
        specifier: 5.3.2
        version: 5.3.2
      superjson:
        specifier: 2.2.1
        version: 2.2.1
      winston:
        specifier: 3.13.0
        version: 3.13.0
    devDependencies:
      '@homarr/eslint-config':
        specifier: workspace:^0.2.0
        version: link:../../tooling/eslint
      '@homarr/prettier-config':
        specifier: workspace:^0.1.0
        version: link:../../tooling/prettier
      '@homarr/tsconfig':
        specifier: workspace:^0.1.0
        version: link:../../tooling/typescript
      eslint:
        specifier: ^8.57.0
        version: 8.57.0
      typescript:
        specifier: ^5.4.3
        version: 5.4.3

  packages/modals:
    dependencies:
      '@homarr/translation':
        specifier: workspace:^0.1.0
        version: link:../translation
      '@homarr/ui':
        specifier: workspace:^0.1.0
        version: link:../ui
    devDependencies:
      '@homarr/eslint-config':
        specifier: workspace:^0.2.0
        version: link:../../tooling/eslint
      '@homarr/prettier-config':
        specifier: workspace:^0.1.0
        version: link:../../tooling/prettier
      '@homarr/tsconfig':
        specifier: workspace:^0.1.0
        version: link:../../tooling/typescript
      eslint:
        specifier: ^8.57.0
        version: 8.57.0
      typescript:
        specifier: ^5.4.3
        version: 5.4.3

  packages/notifications:
    dependencies:
      '@homarr/ui':
        specifier: workspace:^0.1.0
        version: link:../ui
      '@mantine/notifications':
        specifier: ^7.7.1
        version: 7.7.1(@mantine/core@7.7.1)(@mantine/hooks@7.7.1)(react-dom@18.2.0)(react@18.2.0)
    devDependencies:
      '@homarr/eslint-config':
        specifier: workspace:^0.2.0
        version: link:../../tooling/eslint
      '@homarr/prettier-config':
        specifier: workspace:^0.1.0
        version: link:../../tooling/prettier
      '@homarr/tsconfig':
        specifier: workspace:^0.1.0
        version: link:../../tooling/typescript
      eslint:
        specifier: ^8.57.0
        version: 8.57.0
      typescript:
        specifier: ^5.4.3
        version: 5.4.3

  packages/redis:
    dependencies:
      '@homarr/common':
        specifier: workspace:^
        version: link:../common
      '@homarr/db':
        specifier: workspace:^
        version: link:../db
      '@homarr/log':
        specifier: workspace:^
        version: link:../log
      ioredis:
        specifier: 5.3.2
        version: 5.3.2
    devDependencies:
      '@homarr/eslint-config':
        specifier: workspace:^0.2.0
        version: link:../../tooling/eslint
      '@homarr/prettier-config':
        specifier: workspace:^0.1.0
        version: link:../../tooling/prettier
      '@homarr/tsconfig':
        specifier: workspace:^0.1.0
        version: link:../../tooling/typescript
      eslint:
        specifier: ^8.57.0
        version: 8.57.0
      typescript:
        specifier: ^5.4.3
        version: 5.4.3

  packages/spotlight:
    dependencies:
      '@homarr/translation':
        specifier: workspace:^0.1.0
        version: link:../translation
      '@homarr/ui':
        specifier: workspace:^0.1.0
        version: link:../ui
      '@mantine/spotlight':
        specifier: ^7.7.1
        version: 7.7.1(@mantine/core@7.7.1)(@mantine/hooks@7.7.1)(react-dom@18.2.0)(react@18.2.0)
    devDependencies:
      '@homarr/eslint-config':
        specifier: workspace:^0.2.0
        version: link:../../tooling/eslint
      '@homarr/prettier-config':
        specifier: workspace:^0.1.0
        version: link:../../tooling/prettier
      '@homarr/tsconfig':
        specifier: workspace:^0.1.0
        version: link:../../tooling/typescript
      eslint:
        specifier: ^8.57.0
        version: 8.57.0
      typescript:
        specifier: ^5.4.3
        version: 5.4.3

  packages/translation:
    dependencies:
      next-international:
        specifier: ^1.2.4
        version: 1.2.4
    devDependencies:
      '@homarr/eslint-config':
        specifier: workspace:^0.2.0
        version: link:../../tooling/eslint
      '@homarr/prettier-config':
        specifier: workspace:^0.1.0
        version: link:../../tooling/prettier
      '@homarr/tsconfig':
        specifier: workspace:^0.1.0
        version: link:../../tooling/typescript
      eslint:
        specifier: ^8.57.0
        version: 8.57.0
      typescript:
        specifier: ^5.4.3
        version: 5.4.3

  packages/ui:
    dependencies:
      '@mantine/core':
        specifier: ^7.7.1
        version: 7.7.1(@mantine/hooks@7.7.1)(@types/react@18.2.74)(react-dom@18.2.0)(react@18.2.0)
      '@mantine/dates':
        specifier: ^7.7.1
        version: 7.7.1(@mantine/core@7.7.1)(@mantine/hooks@7.7.1)(dayjs@1.11.10)(react-dom@18.2.0)(react@18.2.0)
      '@tabler/icons-react':
        specifier: ^3.1.0
        version: 3.1.0(react@18.2.0)
      mantine-react-table:
        specifier: 2.0.0-beta.1
        version: 2.0.0-beta.1(@mantine/core@7.7.1)(@mantine/dates@7.7.1)(@mantine/hooks@7.7.1)(@tabler/icons-react@3.1.0)(clsx@2.1.0)(dayjs@1.11.10)(react-dom@18.2.0)(react@18.2.0)
    devDependencies:
      '@homarr/eslint-config':
        specifier: workspace:^0.2.0
        version: link:../../tooling/eslint
      '@homarr/prettier-config':
        specifier: workspace:^0.1.0
        version: link:../../tooling/prettier
      '@homarr/tsconfig':
        specifier: workspace:^0.1.0
        version: link:../../tooling/typescript
      '@types/css-modules':
        specifier: ^1.0.5
        version: 1.0.5
      eslint:
        specifier: ^8.57.0
        version: 8.57.0
      typescript:
        specifier: ^5.4.3
        version: 5.4.3

  packages/validation:
    dependencies:
      '@homarr/definitions':
        specifier: workspace:^0.1.0
        version: link:../definitions
      zod:
        specifier: ^3.22.4
        version: 3.22.4
    devDependencies:
      '@homarr/eslint-config':
        specifier: workspace:^0.2.0
        version: link:../../tooling/eslint
      '@homarr/prettier-config':
        specifier: workspace:^0.1.0
        version: link:../../tooling/prettier
      '@homarr/tsconfig':
        specifier: workspace:^0.1.0
        version: link:../../tooling/typescript
      eslint:
        specifier: ^8.57.0
        version: 8.57.0
      typescript:
        specifier: ^5.4.3
        version: 5.4.3

  packages/widgets:
    dependencies:
      '@homarr/api':
        specifier: workspace:^0.1.0
        version: link:../api
      '@homarr/common':
        specifier: workspace:^0.1.0
        version: link:../common
      '@homarr/definitions':
        specifier: workspace:^0.1.0
        version: link:../definitions
      '@homarr/form':
        specifier: workspace:^0.1.0
        version: link:../form
      '@homarr/modals':
        specifier: workspace:^0.1.0
        version: link:../modals
      '@homarr/notifications':
        specifier: workspace:^0.1.0
        version: link:../notifications
      '@homarr/redis':
        specifier: workspace:^0.1.0
        version: link:../redis
      '@homarr/translation':
        specifier: workspace:^0.1.0
        version: link:../translation
      '@homarr/ui':
        specifier: workspace:^0.1.0
        version: link:../ui
      '@homarr/validation':
        specifier: workspace:^0.1.0
        version: link:../validation
    devDependencies:
      '@homarr/eslint-config':
        specifier: workspace:^0.2.0
        version: link:../../tooling/eslint
      '@homarr/prettier-config':
        specifier: workspace:^0.1.0
        version: link:../../tooling/prettier
      '@homarr/tsconfig':
        specifier: workspace:^0.1.0
        version: link:../../tooling/typescript
      eslint:
        specifier: ^8.57.0
        version: 8.57.0
      typescript:
        specifier: ^5.4.3
        version: 5.4.3

  tooling/eslint:
    dependencies:
      '@next/eslint-plugin-next':
        specifier: ^14.1.4
        version: 14.1.4
      '@typescript-eslint/eslint-plugin':
<<<<<<< HEAD
        specifier: ^7.4.0
        version: 7.5.0(@typescript-eslint/parser@7.4.0)(eslint@8.57.0)(typescript@5.4.3)
=======
        specifier: ^7.5.0
        version: 7.5.0(@typescript-eslint/parser@7.5.0)(eslint@8.57.0)(typescript@5.4.3)
>>>>>>> c82915c6
      '@typescript-eslint/parser':
        specifier: ^7.5.0
        version: 7.5.0(eslint@8.57.0)(typescript@5.4.3)
      eslint-config-prettier:
        specifier: ^9.1.0
        version: 9.1.0(eslint@8.57.0)
      eslint-config-turbo:
        specifier: ^1.13.2
        version: 1.13.2(eslint@8.57.0)
      eslint-plugin-import:
        specifier: ^2.29.1
        version: 2.29.1(@typescript-eslint/parser@7.5.0)(eslint@8.57.0)
      eslint-plugin-jsx-a11y:
        specifier: ^6.8.0
        version: 6.8.0(eslint@8.57.0)
      eslint-plugin-react:
        specifier: ^7.34.1
        version: 7.34.1(eslint@8.57.0)
      eslint-plugin-react-hooks:
        specifier: ^4.6.0
        version: 4.6.0(eslint@8.57.0)
    devDependencies:
      '@homarr/prettier-config':
        specifier: workspace:^0.1.0
        version: link:../prettier
      '@homarr/tsconfig':
        specifier: workspace:^0.1.0
        version: link:../typescript
      '@types/eslint':
        specifier: ^8.56.7
        version: 8.56.7
      eslint:
        specifier: ^8.57.0
        version: 8.57.0
      typescript:
        specifier: ^5.4.3
        version: 5.4.3

  tooling/github: {}

  tooling/prettier:
    dependencies:
      '@ianvs/prettier-plugin-sort-imports':
        specifier: ^4.2.1
        version: 4.2.1(prettier@3.2.5)
      prettier:
        specifier: ^3.2.5
        version: 3.2.5
    devDependencies:
      '@homarr/tsconfig':
        specifier: workspace:^0.1.0
        version: link:../typescript
      typescript:
        specifier: ^5.4.3
        version: 5.4.3

  tooling/semver: {}

  tooling/typescript: {}

packages:

  /@aashutoshrathi/word-wrap@1.2.6:
    resolution: {integrity: sha512-1Yjs2SvM8TflER/OD3cOjhWWOZb58A2t7wpE2S9XfBYTiIl+XFhQG2bjy4Pu1I+EAlCNUzRDYDdFwFYUKvXcIA==}
    engines: {node: '>=0.10.0'}

  /@ampproject/remapping@2.2.1:
    resolution: {integrity: sha512-lFMjJTrFL3j7L9yBxwYfCq2k6qqwHyzuUl/XBnif78PWTJYyL/dfowQHWE3sp6U6ZzqWiiIZnpTMO96zhkjwtg==}
    engines: {node: '>=6.0.0'}
    dependencies:
      '@jridgewell/gen-mapping': 0.3.3
      '@jridgewell/trace-mapping': 0.3.25

  /@auth/core@0.28.1:
    resolution: {integrity: sha512-gvp74mypYZADpTlfGRp6HE0G3pIHWvtJpy+KZ+8FvY0cmlIpHog+jdMOdd29dQtLtN25kF2YbfHsesCFuGUQbg==}
    peerDependencies:
      '@simplewebauthn/browser': ^9.0.1
      '@simplewebauthn/server': ^9.0.2
      nodemailer: ^6.8.0
    peerDependenciesMeta:
      '@simplewebauthn/browser':
        optional: true
      '@simplewebauthn/server':
        optional: true
      nodemailer:
        optional: true
    dependencies:
      '@panva/hkdf': 1.1.1
      '@types/cookie': 0.6.0
      cookie: 0.6.0
      jose: 5.2.2
      oauth4webapi: 2.10.3
      preact: 10.11.3
      preact-render-to-string: 5.2.3(preact@10.11.3)
    dev: false

  /@auth/core@0.28.2:
    resolution: {integrity: sha512-Rlvu6yKa4bKbhQESMaEm6jHOY5ncIrsrQkC8tcwVQmf+cBLk7ReI9DIJS2O/WkIDoOwvM9PHiXTi5b+b/eyXxw==}
    peerDependencies:
      '@simplewebauthn/browser': ^9.0.1
      '@simplewebauthn/server': ^9.0.2
      nodemailer: ^6.8.0
    peerDependenciesMeta:
      '@simplewebauthn/browser':
        optional: true
      '@simplewebauthn/server':
        optional: true
      nodemailer:
        optional: true
    dependencies:
      '@panva/hkdf': 1.1.1
      '@types/cookie': 0.6.0
      cookie: 0.6.0
      jose: 5.2.2
      oauth4webapi: 2.10.3
      preact: 10.11.3
      preact-render-to-string: 5.2.3(preact@10.11.3)
    dev: false

  /@auth/drizzle-adapter@0.8.1:
    resolution: {integrity: sha512-WILvFJ6tOUjSy2azJY3l2xnLNV7P5jDw970e4wg3ug6sIWLATBr0MN6w+xJBuXVSoDz7jSWTlyWkfiiT0l0Ugg==}
    dependencies:
      '@panva/hkdf': 1.1.1
      '@types/cookie': 0.6.0
      cookie: 0.6.0
      jose: 5.2.2
      oauth4webapi: 2.10.3
      preact: 10.11.3
      preact-render-to-string: 5.2.3(preact@10.11.3)
    dev: false

  /@auth/drizzle-adapter@0.8.2:
    resolution: {integrity: sha512-IrySrHLr427+J5CjiM5fI6XFDmH5R2G7wd4E26z+J64C3t2aegdZdlfMAUerLjeoxAXnMas7bECtOYRO33EfKA==}
    dependencies:
      '@auth/core': 0.28.2
    transitivePeerDependencies:
      - '@simplewebauthn/browser'
      - '@simplewebauthn/server'
      - nodemailer
    dev: false

  /@babel/code-frame@7.23.5:
    resolution: {integrity: sha512-CgH3s1a96LipHCmSUmYFPwY7MNx8C3avkq7i4Wl3cfa662ldtUe4VM1TPXX70pfmrlWTb6jLqTYrZyT2ZTJBgA==}
    engines: {node: '>=6.9.0'}
    dependencies:
      '@babel/highlight': 7.23.4
      chalk: 2.4.2

  /@babel/compat-data@7.23.5:
    resolution: {integrity: sha512-uU27kfDRlhfKl+w1U6vp16IuvSLtjAxdArVXPa9BvLkrr7CYIsxH5adpHObeAGY/41+syctUWOZ140a2Rvkgjw==}
    engines: {node: '>=6.9.0'}

  /@babel/core@7.23.9:
    resolution: {integrity: sha512-5q0175NOjddqpvvzU+kDiSOAk4PfdO6FvwCWoQ6RO7rTzEe8vlo+4HVfcnAREhD4npMs0e9uZypjTwzZPCf/cw==}
    engines: {node: '>=6.9.0'}
    dependencies:
      '@ampproject/remapping': 2.2.1
      '@babel/code-frame': 7.23.5
      '@babel/generator': 7.23.6
      '@babel/helper-compilation-targets': 7.23.6
      '@babel/helper-module-transforms': 7.23.3(@babel/core@7.23.9)
      '@babel/helpers': 7.23.9
      '@babel/parser': 7.23.9
      '@babel/template': 7.23.9
      '@babel/traverse': 7.23.9
      '@babel/types': 7.23.9
      convert-source-map: 2.0.0
      debug: 4.3.4
      gensync: 1.0.0-beta.2
      json5: 2.2.3
      semver: 6.3.1
    transitivePeerDependencies:
      - supports-color

  /@babel/core@7.24.0:
    resolution: {integrity: sha512-fQfkg0Gjkza3nf0c7/w6Xf34BW4YvzNfACRLmmb7XRLa6XHdR+K9AlJlxneFfWYf6uhOzuzZVTjF/8KfndZANw==}
    engines: {node: '>=6.9.0'}
    dependencies:
      '@ampproject/remapping': 2.2.1
      '@babel/code-frame': 7.23.5
      '@babel/generator': 7.23.6
      '@babel/helper-compilation-targets': 7.23.6
      '@babel/helper-module-transforms': 7.23.3(@babel/core@7.24.0)
      '@babel/helpers': 7.24.0
      '@babel/parser': 7.24.0
      '@babel/template': 7.24.0
      '@babel/traverse': 7.24.0
      '@babel/types': 7.24.0
      convert-source-map: 2.0.0
      debug: 4.3.4
      gensync: 1.0.0-beta.2
      json5: 2.2.3
      semver: 6.3.1
    transitivePeerDependencies:
      - supports-color
    dev: false

  /@babel/generator@7.23.6:
    resolution: {integrity: sha512-qrSfCYxYQB5owCmGLbl8XRpX1ytXlpueOb0N0UmQwA073KZxejgQTzAmJezxvpwQD9uGtK2shHdi55QT+MbjIw==}
    engines: {node: '>=6.9.0'}
    dependencies:
      '@babel/types': 7.23.9
      '@jridgewell/gen-mapping': 0.3.3
      '@jridgewell/trace-mapping': 0.3.25
      jsesc: 2.5.2

  /@babel/helper-compilation-targets@7.23.6:
    resolution: {integrity: sha512-9JB548GZoQVmzrFgp8o7KxdgkTGm6xs9DW0o/Pim72UDjzr5ObUQ6ZzYPqA+g9OTS2bBQoctLJrky0RDCAWRgQ==}
    engines: {node: '>=6.9.0'}
    dependencies:
      '@babel/compat-data': 7.23.5
      '@babel/helper-validator-option': 7.23.5
      browserslist: 4.23.0
      lru-cache: 5.1.1
      semver: 6.3.1

  /@babel/helper-environment-visitor@7.22.20:
    resolution: {integrity: sha512-zfedSIzFhat/gFhWfHtgWvlec0nqB9YEIVrpuwjruLlXfUSnA8cJB0miHKwqDnQ7d32aKo2xt88/xZptwxbfhA==}
    engines: {node: '>=6.9.0'}

  /@babel/helper-function-name@7.23.0:
    resolution: {integrity: sha512-OErEqsrxjZTJciZ4Oo+eoZqeW9UIiOcuYKRJA4ZAgV9myA+pOXhhmpfNCKjEH/auVfEYVFJ6y1Tc4r0eIApqiw==}
    engines: {node: '>=6.9.0'}
    dependencies:
      '@babel/template': 7.23.9
      '@babel/types': 7.23.9

  /@babel/helper-hoist-variables@7.22.5:
    resolution: {integrity: sha512-wGjk9QZVzvknA6yKIUURb8zY3grXCcOZt+/7Wcy8O2uctxhplmUPkOdlgoNhmdVee2c92JXbf1xpMtVNbfoxRw==}
    engines: {node: '>=6.9.0'}
    dependencies:
      '@babel/types': 7.23.9

  /@babel/helper-module-imports@7.22.15:
    resolution: {integrity: sha512-0pYVBnDKZO2fnSPCrgM/6WMc7eS20Fbok+0r88fp+YtWVLZrp4CkafFGIp+W0VKw4a22sgebPT99y+FDNMdP4w==}
    engines: {node: '>=6.9.0'}
    dependencies:
      '@babel/types': 7.23.9

  /@babel/helper-module-transforms@7.23.3(@babel/core@7.23.9):
    resolution: {integrity: sha512-7bBs4ED9OmswdfDzpz4MpWgSrV7FXlc3zIagvLFjS5H+Mk7Snr21vQ6QwrsoCGMfNC4e4LQPdoULEt4ykz0SRQ==}
    engines: {node: '>=6.9.0'}
    peerDependencies:
      '@babel/core': ^7.0.0
    dependencies:
      '@babel/core': 7.23.9
      '@babel/helper-environment-visitor': 7.22.20
      '@babel/helper-module-imports': 7.22.15
      '@babel/helper-simple-access': 7.22.5
      '@babel/helper-split-export-declaration': 7.22.6
      '@babel/helper-validator-identifier': 7.22.20

  /@babel/helper-module-transforms@7.23.3(@babel/core@7.24.0):
    resolution: {integrity: sha512-7bBs4ED9OmswdfDzpz4MpWgSrV7FXlc3zIagvLFjS5H+Mk7Snr21vQ6QwrsoCGMfNC4e4LQPdoULEt4ykz0SRQ==}
    engines: {node: '>=6.9.0'}
    peerDependencies:
      '@babel/core': ^7.0.0
    dependencies:
      '@babel/core': 7.24.0
      '@babel/helper-environment-visitor': 7.22.20
      '@babel/helper-module-imports': 7.22.15
      '@babel/helper-simple-access': 7.22.5
      '@babel/helper-split-export-declaration': 7.22.6
      '@babel/helper-validator-identifier': 7.22.20
    dev: false

  /@babel/helper-plugin-utils@7.22.5:
    resolution: {integrity: sha512-uLls06UVKgFG9QD4OeFYLEGteMIAa5kpTPcFL28yuCIIzsf6ZyKZMllKVOCZFhiZ5ptnwX4mtKdWCBE/uT4amg==}
    engines: {node: '>=6.9.0'}
    dev: true

  /@babel/helper-simple-access@7.22.5:
    resolution: {integrity: sha512-n0H99E/K+Bika3++WNL17POvo4rKWZ7lZEp1Q+fStVbUi8nxPQEBOlTmCOxW/0JsS56SKKQ+ojAe2pHKJHN35w==}
    engines: {node: '>=6.9.0'}
    dependencies:
      '@babel/types': 7.23.9

  /@babel/helper-split-export-declaration@7.22.6:
    resolution: {integrity: sha512-AsUnxuLhRYsisFiaJwvp1QF+I3KjD5FOxut14q/GzovUe6orHLesW2C7d754kRm53h5gqrz6sFl6sxc4BVtE/g==}
    engines: {node: '>=6.9.0'}
    dependencies:
      '@babel/types': 7.23.9

  /@babel/helper-string-parser@7.23.4:
    resolution: {integrity: sha512-803gmbQdqwdf4olxrX4AJyFBV/RTr3rSmOj0rKwesmzlfhYNDEs+/iOcznzpNWlJlIlTJC2QfPFcHB6DlzdVLQ==}
    engines: {node: '>=6.9.0'}

  /@babel/helper-validator-identifier@7.22.20:
    resolution: {integrity: sha512-Y4OZ+ytlatR8AI+8KZfKuL5urKp7qey08ha31L8b3BwewJAoJamTzyvxPR/5D+KkdJCGPq/+8TukHBlY10FX9A==}
    engines: {node: '>=6.9.0'}

  /@babel/helper-validator-option@7.23.5:
    resolution: {integrity: sha512-85ttAOMLsr53VgXkTbkx8oA6YTfT4q7/HzXSLEYmjcSTJPMPQtvq1BD79Byep5xMUYbGRzEpDsjUf3dyp54IKw==}
    engines: {node: '>=6.9.0'}

  /@babel/helpers@7.23.9:
    resolution: {integrity: sha512-87ICKgU5t5SzOT7sBMfCOZQ2rHjRU+Pcb9BoILMYz600W6DkVRLFBPwQ18gwUVvggqXivaUakpnxWQGbpywbBQ==}
    engines: {node: '>=6.9.0'}
    dependencies:
      '@babel/template': 7.23.9
      '@babel/traverse': 7.23.9
      '@babel/types': 7.23.9
    transitivePeerDependencies:
      - supports-color

  /@babel/helpers@7.24.0:
    resolution: {integrity: sha512-ulDZdc0Aj5uLc5nETsa7EPx2L7rM0YJM8r7ck7U73AXi7qOV44IHHRAYZHY6iU1rr3C5N4NtTmMRUJP6kwCWeA==}
    engines: {node: '>=6.9.0'}
    dependencies:
      '@babel/template': 7.24.0
      '@babel/traverse': 7.24.0
      '@babel/types': 7.24.0
    transitivePeerDependencies:
      - supports-color
    dev: false

  /@babel/highlight@7.23.4:
    resolution: {integrity: sha512-acGdbYSfp2WheJoJm/EBBBLh/ID8KDc64ISZ9DYtBmC8/Q204PZJLHyzeB5qMzJ5trcOkybd78M4x2KWsUq++A==}
    engines: {node: '>=6.9.0'}
    dependencies:
      '@babel/helper-validator-identifier': 7.22.20
      chalk: 2.4.2
      js-tokens: 4.0.0

  /@babel/parser@7.23.9:
    resolution: {integrity: sha512-9tcKgqKbs3xGJ+NtKF2ndOBBLVwPjl1SHxPQkd36r3Dlirw3xWUeGaTbqr7uGZcTaxkVNwc+03SVP7aCdWrTlA==}
    engines: {node: '>=6.0.0'}
    hasBin: true
    dependencies:
      '@babel/types': 7.23.9

  /@babel/parser@7.24.0:
    resolution: {integrity: sha512-QuP/FxEAzMSjXygs8v4N9dvdXzEHN4W1oF3PxuWAtPo08UdM17u89RDMgjLn/mlc56iM0HlLmVkO/wgR+rDgHg==}
    engines: {node: '>=6.0.0'}
    hasBin: true
    dependencies:
      '@babel/types': 7.24.0
    dev: false

  /@babel/plugin-transform-react-jsx-self@7.23.3(@babel/core@7.23.9):
    resolution: {integrity: sha512-qXRvbeKDSfwnlJnanVRp0SfuWE5DQhwQr5xtLBzp56Wabyo+4CMosF6Kfp+eOD/4FYpql64XVJ2W0pVLlJZxOQ==}
    engines: {node: '>=6.9.0'}
    peerDependencies:
      '@babel/core': ^7.0.0-0
    dependencies:
      '@babel/core': 7.23.9
      '@babel/helper-plugin-utils': 7.22.5
    dev: true

  /@babel/plugin-transform-react-jsx-source@7.23.3(@babel/core@7.23.9):
    resolution: {integrity: sha512-91RS0MDnAWDNvGC6Wio5XYkyWI39FMFO+JK9+4AlgaTH+yWwVTsw7/sn6LK0lH7c5F+TFkpv/3LfCJ1Ydwof/g==}
    engines: {node: '>=6.9.0'}
    peerDependencies:
      '@babel/core': ^7.0.0-0
    dependencies:
      '@babel/core': 7.23.9
      '@babel/helper-plugin-utils': 7.22.5
    dev: true

  /@babel/runtime-corejs3@7.23.9:
    resolution: {integrity: sha512-oeOFTrYWdWXCvXGB5orvMTJ6gCZ9I6FBjR+M38iKNXCsPxr4xT0RTdg5uz1H7QP8pp74IzPtwritEr+JscqHXQ==}
    engines: {node: '>=6.9.0'}
    dependencies:
      core-js-pure: 3.36.0
      regenerator-runtime: 0.14.1
    dev: true

  /@babel/runtime@7.23.9:
    resolution: {integrity: sha512-0CX6F+BI2s9dkUqr08KFrAIZgNFj75rdBU/DjCyYLIaV/quFjkk6T+EJ2LkZHyZTbEV4L5p97mNkUsHl2wLFAw==}
    engines: {node: '>=6.9.0'}
    dependencies:
      regenerator-runtime: 0.14.1

  /@babel/template@7.23.9:
    resolution: {integrity: sha512-+xrD2BWLpvHKNmX2QbpdpsBaWnRxahMwJjO+KZk2JOElj5nSmKezyS1B4u+QbHMTX69t4ukm6hh9lsYQ7GHCKA==}
    engines: {node: '>=6.9.0'}
    dependencies:
      '@babel/code-frame': 7.23.5
      '@babel/parser': 7.23.9
      '@babel/types': 7.23.9

  /@babel/template@7.24.0:
    resolution: {integrity: sha512-Bkf2q8lMB0AFpX0NFEqSbx1OkTHf0f+0j82mkw+ZpzBnkk7e9Ql0891vlfgi+kHwOk8tQjiQHpqh4LaSa0fKEA==}
    engines: {node: '>=6.9.0'}
    dependencies:
      '@babel/code-frame': 7.23.5
      '@babel/parser': 7.24.0
      '@babel/types': 7.24.0
    dev: false

  /@babel/traverse@7.23.9:
    resolution: {integrity: sha512-I/4UJ9vs90OkBtY6iiiTORVMyIhJ4kAVmsKo9KFc8UOxMeUfi2hvtIBsET5u9GizXE6/GFSuKCTNfgCswuEjRg==}
    engines: {node: '>=6.9.0'}
    dependencies:
      '@babel/code-frame': 7.23.5
      '@babel/generator': 7.23.6
      '@babel/helper-environment-visitor': 7.22.20
      '@babel/helper-function-name': 7.23.0
      '@babel/helper-hoist-variables': 7.22.5
      '@babel/helper-split-export-declaration': 7.22.6
      '@babel/parser': 7.23.9
      '@babel/types': 7.23.9
      debug: 4.3.4
      globals: 11.12.0
    transitivePeerDependencies:
      - supports-color

  /@babel/traverse@7.24.0:
    resolution: {integrity: sha512-HfuJlI8qq3dEDmNU5ChzzpZRWq+oxCZQyMzIMEqLho+AQnhMnKQUzH6ydo3RBl/YjPCuk68Y6s0Gx0AeyULiWw==}
    engines: {node: '>=6.9.0'}
    dependencies:
      '@babel/code-frame': 7.23.5
      '@babel/generator': 7.23.6
      '@babel/helper-environment-visitor': 7.22.20
      '@babel/helper-function-name': 7.23.0
      '@babel/helper-hoist-variables': 7.22.5
      '@babel/helper-split-export-declaration': 7.22.6
      '@babel/parser': 7.24.0
      '@babel/types': 7.24.0
      debug: 4.3.4
      globals: 11.12.0
    transitivePeerDependencies:
      - supports-color
    dev: false

  /@babel/types@7.23.9:
    resolution: {integrity: sha512-dQjSq/7HaSjRM43FFGnv5keM2HsxpmyV1PfaSVm0nzzjwwTmjOe6J4bC8e3+pTEIgHaHj+1ZlLThRJ2auc/w1Q==}
    engines: {node: '>=6.9.0'}
    dependencies:
      '@babel/helper-string-parser': 7.23.4
      '@babel/helper-validator-identifier': 7.22.20
      to-fast-properties: 2.0.0

  /@babel/types@7.24.0:
    resolution: {integrity: sha512-+j7a5c253RfKh8iABBhywc8NSfP5LURe7Uh4qpsh6jc+aLJguvmIUBdjSdEMQv2bENrCR5MfRdjGo7vzS/ob7w==}
    engines: {node: '>=6.9.0'}
    dependencies:
      '@babel/helper-string-parser': 7.23.4
      '@babel/helper-validator-identifier': 7.22.20
      to-fast-properties: 2.0.0
    dev: false

  /@bcoe/v8-coverage@0.2.3:
    resolution: {integrity: sha512-0hYQ8SB4Db5zvZB4axdMHGwEaQjkZzFjQiN9LVYvIFB2nSUHW9tYpxWriPrWDASIxiaXax83REcLxuSdnGPZtw==}
    dev: true

  /@colors/colors@1.6.0:
    resolution: {integrity: sha512-Ir+AOibqzrIsL6ajt3Rz3LskB7OiMVHqltZmspbW/TJuTVuyOMirVqAkjfY6JISiLHgyNqicAC8AyHHGzNd/dA==}
    engines: {node: '>=0.1.90'}
    dev: false

  /@cspotcode/source-map-support@0.8.1:
    resolution: {integrity: sha512-IchNf6dN4tHoMFIn/7OE8LWZ19Y6q/67Bmf6vnGREv8RSbBVb9LPJxEcnwrcwX6ixSvaiGoomAUvu4YSxXrVgw==}
    engines: {node: '>=12'}
    dependencies:
      '@jridgewell/trace-mapping': 0.3.9
    dev: true

  /@dabh/diagnostics@2.0.3:
    resolution: {integrity: sha512-hrlQOIi7hAfzsMqlGSFyVucrx38O+j6wiGOf//H2ecvIEqYN4ADBSS2iLMh5UFyDunCNniUIPk/q3riFv45xRA==}
    dependencies:
      colorspace: 1.1.4
      enabled: 2.0.0
      kuler: 2.0.0
    dev: false

  /@drizzle-team/studio@0.0.39:
    resolution: {integrity: sha512-c5Hkm7MmQC2n5qAsKShjQrHoqlfGslB8+qWzsGGZ+2dHMRTNG60UuzalF0h0rvBax5uzPXuGkYLGaQ+TUX3yMw==}
    dependencies:
      superjson: 2.2.1
    dev: false

  /@esbuild-kit/core-utils@3.3.2:
    resolution: {integrity: sha512-sPRAnw9CdSsRmEtnsl2WXWdyquogVpB3yZ3dgwJfe8zrOzTsV7cJvmwrKVa+0ma5BoiGJ+BoqkMvawbayKUsqQ==}
    dependencies:
      esbuild: 0.18.20
      source-map-support: 0.5.21
    dev: false

  /@esbuild-kit/esm-loader@2.6.5:
    resolution: {integrity: sha512-FxEMIkJKnodyA1OaCUoEvbYRkoZlLZ4d/eXFu9Fh8CbBBgP5EmZxrfTRyN0qpXZ4vOvqnE5YdRdcrmUUXuU+dA==}
    dependencies:
      '@esbuild-kit/core-utils': 3.3.2
      get-tsconfig: 4.7.2
    dev: false

  /@esbuild/aix-ppc64@0.19.12:
    resolution: {integrity: sha512-bmoCYyWdEL3wDQIVbcyzRyeKLgk2WtWLTWz1ZIAZF/EGbNOwSA6ew3PftJ1PqMiOOGu0OyFMzG53L0zqIpPeNA==}
    engines: {node: '>=12'}
    cpu: [ppc64]
    os: [aix]
    requiresBuild: true
    optional: true

  /@esbuild/aix-ppc64@0.20.2:
    resolution: {integrity: sha512-D+EBOJHXdNZcLJRBkhENNG8Wji2kgc9AZ9KiPr1JuZjsNtyHzrsfLRrY0tk2H2aoFu6RANO1y1iPPUCDYWkb5g==}
    engines: {node: '>=12'}
    cpu: [ppc64]
    os: [aix]
    requiresBuild: true
    dev: true
    optional: true

  /@esbuild/android-arm64@0.18.20:
    resolution: {integrity: sha512-Nz4rJcchGDtENV0eMKUNa6L12zz2zBDXuhj/Vjh18zGqB44Bi7MBMSXjgunJgjRhCmKOjnPuZp4Mb6OKqtMHLQ==}
    engines: {node: '>=12'}
    cpu: [arm64]
    os: [android]
    requiresBuild: true
    dev: false
    optional: true

  /@esbuild/android-arm64@0.19.12:
    resolution: {integrity: sha512-P0UVNGIienjZv3f5zq0DP3Nt2IE/3plFzuaS96vihvD0Hd6H/q4WXUGpCxD/E8YrSXfNyRPbpTq+T8ZQioSuPA==}
    engines: {node: '>=12'}
    cpu: [arm64]
    os: [android]
    requiresBuild: true
    optional: true

  /@esbuild/android-arm64@0.20.2:
    resolution: {integrity: sha512-mRzjLacRtl/tWU0SvD8lUEwb61yP9cqQo6noDZP/O8VkwafSYwZ4yWy24kan8jE/IMERpYncRt2dw438LP3Xmg==}
    engines: {node: '>=12'}
    cpu: [arm64]
    os: [android]
    requiresBuild: true
    dev: true
    optional: true

  /@esbuild/android-arm@0.18.20:
    resolution: {integrity: sha512-fyi7TDI/ijKKNZTUJAQqiG5T7YjJXgnzkURqmGj13C6dCqckZBLdl4h7bkhHt/t0WP+zO9/zwroDvANaOqO5Sw==}
    engines: {node: '>=12'}
    cpu: [arm]
    os: [android]
    requiresBuild: true
    dev: false
    optional: true

  /@esbuild/android-arm@0.19.12:
    resolution: {integrity: sha512-qg/Lj1mu3CdQlDEEiWrlC4eaPZ1KztwGJ9B6J+/6G+/4ewxJg7gqj8eVYWvao1bXrqGiW2rsBZFSX3q2lcW05w==}
    engines: {node: '>=12'}
    cpu: [arm]
    os: [android]
    requiresBuild: true
    optional: true

  /@esbuild/android-arm@0.20.2:
    resolution: {integrity: sha512-t98Ra6pw2VaDhqNWO2Oph2LXbz/EJcnLmKLGBJwEwXX/JAN83Fym1rU8l0JUWK6HkIbWONCSSatf4sf2NBRx/w==}
    engines: {node: '>=12'}
    cpu: [arm]
    os: [android]
    requiresBuild: true
    dev: true
    optional: true

  /@esbuild/android-x64@0.18.20:
    resolution: {integrity: sha512-8GDdlePJA8D6zlZYJV/jnrRAi6rOiNaCC/JclcXpB+KIuvfBN4owLtgzY2bsxnx666XjJx2kDPUmnTtR8qKQUg==}
    engines: {node: '>=12'}
    cpu: [x64]
    os: [android]
    requiresBuild: true
    dev: false
    optional: true

  /@esbuild/android-x64@0.19.12:
    resolution: {integrity: sha512-3k7ZoUW6Q6YqhdhIaq/WZ7HwBpnFBlW905Fa4s4qWJyiNOgT1dOqDiVAQFwBH7gBRZr17gLrlFCRzF6jFh7Kew==}
    engines: {node: '>=12'}
    cpu: [x64]
    os: [android]
    requiresBuild: true
    optional: true

  /@esbuild/android-x64@0.20.2:
    resolution: {integrity: sha512-btzExgV+/lMGDDa194CcUQm53ncxzeBrWJcncOBxuC6ndBkKxnHdFJn86mCIgTELsooUmwUm9FkhSp5HYu00Rg==}
    engines: {node: '>=12'}
    cpu: [x64]
    os: [android]
    requiresBuild: true
    dev: true
    optional: true

  /@esbuild/darwin-arm64@0.18.20:
    resolution: {integrity: sha512-bxRHW5kHU38zS2lPTPOyuyTm+S+eobPUnTNkdJEfAddYgEcll4xkT8DB9d2008DtTbl7uJag2HuE5NZAZgnNEA==}
    engines: {node: '>=12'}
    cpu: [arm64]
    os: [darwin]
    requiresBuild: true
    dev: false
    optional: true

  /@esbuild/darwin-arm64@0.19.12:
    resolution: {integrity: sha512-B6IeSgZgtEzGC42jsI+YYu9Z3HKRxp8ZT3cqhvliEHovq8HSX2YX8lNocDn79gCKJXOSaEot9MVYky7AKjCs8g==}
    engines: {node: '>=12'}
    cpu: [arm64]
    os: [darwin]
    requiresBuild: true
    optional: true

  /@esbuild/darwin-arm64@0.20.2:
    resolution: {integrity: sha512-4J6IRT+10J3aJH3l1yzEg9y3wkTDgDk7TSDFX+wKFiWjqWp/iCfLIYzGyasx9l0SAFPT1HwSCR+0w/h1ES/MjA==}
    engines: {node: '>=12'}
    cpu: [arm64]
    os: [darwin]
    requiresBuild: true
    dev: true
    optional: true

  /@esbuild/darwin-x64@0.18.20:
    resolution: {integrity: sha512-pc5gxlMDxzm513qPGbCbDukOdsGtKhfxD1zJKXjCCcU7ju50O7MeAZ8c4krSJcOIJGFR+qx21yMMVYwiQvyTyQ==}
    engines: {node: '>=12'}
    cpu: [x64]
    os: [darwin]
    requiresBuild: true
    dev: false
    optional: true

  /@esbuild/darwin-x64@0.19.12:
    resolution: {integrity: sha512-hKoVkKzFiToTgn+41qGhsUJXFlIjxI/jSYeZf3ugemDYZldIXIxhvwN6erJGlX4t5h417iFuheZ7l+YVn05N3A==}
    engines: {node: '>=12'}
    cpu: [x64]
    os: [darwin]
    requiresBuild: true
    optional: true

  /@esbuild/darwin-x64@0.20.2:
    resolution: {integrity: sha512-tBcXp9KNphnNH0dfhv8KYkZhjc+H3XBkF5DKtswJblV7KlT9EI2+jeA8DgBjp908WEuYll6pF+UStUCfEpdysA==}
    engines: {node: '>=12'}
    cpu: [x64]
    os: [darwin]
    requiresBuild: true
    dev: true
    optional: true

  /@esbuild/freebsd-arm64@0.18.20:
    resolution: {integrity: sha512-yqDQHy4QHevpMAaxhhIwYPMv1NECwOvIpGCZkECn8w2WFHXjEwrBn3CeNIYsibZ/iZEUemj++M26W3cNR5h+Tw==}
    engines: {node: '>=12'}
    cpu: [arm64]
    os: [freebsd]
    requiresBuild: true
    dev: false
    optional: true

  /@esbuild/freebsd-arm64@0.19.12:
    resolution: {integrity: sha512-4aRvFIXmwAcDBw9AueDQ2YnGmz5L6obe5kmPT8Vd+/+x/JMVKCgdcRwH6APrbpNXsPz+K653Qg8HB/oXvXVukA==}
    engines: {node: '>=12'}
    cpu: [arm64]
    os: [freebsd]
    requiresBuild: true
    optional: true

  /@esbuild/freebsd-arm64@0.20.2:
    resolution: {integrity: sha512-d3qI41G4SuLiCGCFGUrKsSeTXyWG6yem1KcGZVS+3FYlYhtNoNgYrWcvkOoaqMhwXSMrZRl69ArHsGJ9mYdbbw==}
    engines: {node: '>=12'}
    cpu: [arm64]
    os: [freebsd]
    requiresBuild: true
    dev: true
    optional: true

  /@esbuild/freebsd-x64@0.18.20:
    resolution: {integrity: sha512-tgWRPPuQsd3RmBZwarGVHZQvtzfEBOreNuxEMKFcd5DaDn2PbBxfwLcj4+aenoh7ctXcbXmOQIn8HI6mCSw5MQ==}
    engines: {node: '>=12'}
    cpu: [x64]
    os: [freebsd]
    requiresBuild: true
    dev: false
    optional: true

  /@esbuild/freebsd-x64@0.19.12:
    resolution: {integrity: sha512-EYoXZ4d8xtBoVN7CEwWY2IN4ho76xjYXqSXMNccFSx2lgqOG/1TBPW0yPx1bJZk94qu3tX0fycJeeQsKovA8gg==}
    engines: {node: '>=12'}
    cpu: [x64]
    os: [freebsd]
    requiresBuild: true
    optional: true

  /@esbuild/freebsd-x64@0.20.2:
    resolution: {integrity: sha512-d+DipyvHRuqEeM5zDivKV1KuXn9WeRX6vqSqIDgwIfPQtwMP4jaDsQsDncjTDDsExT4lR/91OLjRo8bmC1e+Cw==}
    engines: {node: '>=12'}
    cpu: [x64]
    os: [freebsd]
    requiresBuild: true
    dev: true
    optional: true

  /@esbuild/linux-arm64@0.18.20:
    resolution: {integrity: sha512-2YbscF+UL7SQAVIpnWvYwM+3LskyDmPhe31pE7/aoTMFKKzIc9lLbyGUpmmb8a8AixOL61sQ/mFh3jEjHYFvdA==}
    engines: {node: '>=12'}
    cpu: [arm64]
    os: [linux]
    requiresBuild: true
    dev: false
    optional: true

  /@esbuild/linux-arm64@0.19.12:
    resolution: {integrity: sha512-EoTjyYyLuVPfdPLsGVVVC8a0p1BFFvtpQDB/YLEhaXyf/5bczaGeN15QkR+O4S5LeJ92Tqotve7i1jn35qwvdA==}
    engines: {node: '>=12'}
    cpu: [arm64]
    os: [linux]
    requiresBuild: true
    optional: true

  /@esbuild/linux-arm64@0.20.2:
    resolution: {integrity: sha512-9pb6rBjGvTFNira2FLIWqDk/uaf42sSyLE8j1rnUpuzsODBq7FvpwHYZxQ/It/8b+QOS1RYfqgGFNLRI+qlq2A==}
    engines: {node: '>=12'}
    cpu: [arm64]
    os: [linux]
    requiresBuild: true
    dev: true
    optional: true

  /@esbuild/linux-arm@0.18.20:
    resolution: {integrity: sha512-/5bHkMWnq1EgKr1V+Ybz3s1hWXok7mDFUMQ4cG10AfW3wL02PSZi5kFpYKrptDsgb2WAJIvRcDm+qIvXf/apvg==}
    engines: {node: '>=12'}
    cpu: [arm]
    os: [linux]
    requiresBuild: true
    dev: false
    optional: true

  /@esbuild/linux-arm@0.19.12:
    resolution: {integrity: sha512-J5jPms//KhSNv+LO1S1TX1UWp1ucM6N6XuL6ITdKWElCu8wXP72l9MM0zDTzzeikVyqFE6U8YAV9/tFyj0ti+w==}
    engines: {node: '>=12'}
    cpu: [arm]
    os: [linux]
    requiresBuild: true
    optional: true

  /@esbuild/linux-arm@0.20.2:
    resolution: {integrity: sha512-VhLPeR8HTMPccbuWWcEUD1Az68TqaTYyj6nfE4QByZIQEQVWBB8vup8PpR7y1QHL3CpcF6xd5WVBU/+SBEvGTg==}
    engines: {node: '>=12'}
    cpu: [arm]
    os: [linux]
    requiresBuild: true
    dev: true
    optional: true

  /@esbuild/linux-ia32@0.18.20:
    resolution: {integrity: sha512-P4etWwq6IsReT0E1KHU40bOnzMHoH73aXp96Fs8TIT6z9Hu8G6+0SHSw9i2isWrD2nbx2qo5yUqACgdfVGx7TA==}
    engines: {node: '>=12'}
    cpu: [ia32]
    os: [linux]
    requiresBuild: true
    dev: false
    optional: true

  /@esbuild/linux-ia32@0.19.12:
    resolution: {integrity: sha512-Thsa42rrP1+UIGaWz47uydHSBOgTUnwBwNq59khgIwktK6x60Hivfbux9iNR0eHCHzOLjLMLfUMLCypBkZXMHA==}
    engines: {node: '>=12'}
    cpu: [ia32]
    os: [linux]
    requiresBuild: true
    optional: true

  /@esbuild/linux-ia32@0.20.2:
    resolution: {integrity: sha512-o10utieEkNPFDZFQm9CoP7Tvb33UutoJqg3qKf1PWVeeJhJw0Q347PxMvBgVVFgouYLGIhFYG0UGdBumROyiig==}
    engines: {node: '>=12'}
    cpu: [ia32]
    os: [linux]
    requiresBuild: true
    dev: true
    optional: true

  /@esbuild/linux-loong64@0.18.20:
    resolution: {integrity: sha512-nXW8nqBTrOpDLPgPY9uV+/1DjxoQ7DoB2N8eocyq8I9XuqJ7BiAMDMf9n1xZM9TgW0J8zrquIb/A7s3BJv7rjg==}
    engines: {node: '>=12'}
    cpu: [loong64]
    os: [linux]
    requiresBuild: true
    dev: false
    optional: true

  /@esbuild/linux-loong64@0.19.12:
    resolution: {integrity: sha512-LiXdXA0s3IqRRjm6rV6XaWATScKAXjI4R4LoDlvO7+yQqFdlr1Bax62sRwkVvRIrwXxvtYEHHI4dm50jAXkuAA==}
    engines: {node: '>=12'}
    cpu: [loong64]
    os: [linux]
    requiresBuild: true
    optional: true

  /@esbuild/linux-loong64@0.20.2:
    resolution: {integrity: sha512-PR7sp6R/UC4CFVomVINKJ80pMFlfDfMQMYynX7t1tNTeivQ6XdX5r2XovMmha/VjR1YN/HgHWsVcTRIMkymrgQ==}
    engines: {node: '>=12'}
    cpu: [loong64]
    os: [linux]
    requiresBuild: true
    dev: true
    optional: true

  /@esbuild/linux-mips64el@0.18.20:
    resolution: {integrity: sha512-d5NeaXZcHp8PzYy5VnXV3VSd2D328Zb+9dEq5HE6bw6+N86JVPExrA6O68OPwobntbNJ0pzCpUFZTo3w0GyetQ==}
    engines: {node: '>=12'}
    cpu: [mips64el]
    os: [linux]
    requiresBuild: true
    dev: false
    optional: true

  /@esbuild/linux-mips64el@0.19.12:
    resolution: {integrity: sha512-fEnAuj5VGTanfJ07ff0gOA6IPsvrVHLVb6Lyd1g2/ed67oU1eFzL0r9WL7ZzscD+/N6i3dWumGE1Un4f7Amf+w==}
    engines: {node: '>=12'}
    cpu: [mips64el]
    os: [linux]
    requiresBuild: true
    optional: true

  /@esbuild/linux-mips64el@0.20.2:
    resolution: {integrity: sha512-4BlTqeutE/KnOiTG5Y6Sb/Hw6hsBOZapOVF6njAESHInhlQAghVVZL1ZpIctBOoTFbQyGW+LsVYZ8lSSB3wkjA==}
    engines: {node: '>=12'}
    cpu: [mips64el]
    os: [linux]
    requiresBuild: true
    dev: true
    optional: true

  /@esbuild/linux-ppc64@0.18.20:
    resolution: {integrity: sha512-WHPyeScRNcmANnLQkq6AfyXRFr5D6N2sKgkFo2FqguP44Nw2eyDlbTdZwd9GYk98DZG9QItIiTlFLHJHjxP3FA==}
    engines: {node: '>=12'}
    cpu: [ppc64]
    os: [linux]
    requiresBuild: true
    dev: false
    optional: true

  /@esbuild/linux-ppc64@0.19.12:
    resolution: {integrity: sha512-nYJA2/QPimDQOh1rKWedNOe3Gfc8PabU7HT3iXWtNUbRzXS9+vgB0Fjaqr//XNbd82mCxHzik2qotuI89cfixg==}
    engines: {node: '>=12'}
    cpu: [ppc64]
    os: [linux]
    requiresBuild: true
    optional: true

  /@esbuild/linux-ppc64@0.20.2:
    resolution: {integrity: sha512-rD3KsaDprDcfajSKdn25ooz5J5/fWBylaaXkuotBDGnMnDP1Uv5DLAN/45qfnf3JDYyJv/ytGHQaziHUdyzaAg==}
    engines: {node: '>=12'}
    cpu: [ppc64]
    os: [linux]
    requiresBuild: true
    dev: true
    optional: true

  /@esbuild/linux-riscv64@0.18.20:
    resolution: {integrity: sha512-WSxo6h5ecI5XH34KC7w5veNnKkju3zBRLEQNY7mv5mtBmrP/MjNBCAlsM2u5hDBlS3NGcTQpoBvRzqBcRtpq1A==}
    engines: {node: '>=12'}
    cpu: [riscv64]
    os: [linux]
    requiresBuild: true
    dev: false
    optional: true

  /@esbuild/linux-riscv64@0.19.12:
    resolution: {integrity: sha512-2MueBrlPQCw5dVJJpQdUYgeqIzDQgw3QtiAHUC4RBz9FXPrskyyU3VI1hw7C0BSKB9OduwSJ79FTCqtGMWqJHg==}
    engines: {node: '>=12'}
    cpu: [riscv64]
    os: [linux]
    requiresBuild: true
    optional: true

  /@esbuild/linux-riscv64@0.20.2:
    resolution: {integrity: sha512-snwmBKacKmwTMmhLlz/3aH1Q9T8v45bKYGE3j26TsaOVtjIag4wLfWSiZykXzXuE1kbCE+zJRmwp+ZbIHinnVg==}
    engines: {node: '>=12'}
    cpu: [riscv64]
    os: [linux]
    requiresBuild: true
    dev: true
    optional: true

  /@esbuild/linux-s390x@0.18.20:
    resolution: {integrity: sha512-+8231GMs3mAEth6Ja1iK0a1sQ3ohfcpzpRLH8uuc5/KVDFneH6jtAJLFGafpzpMRO6DzJ6AvXKze9LfFMrIHVQ==}
    engines: {node: '>=12'}
    cpu: [s390x]
    os: [linux]
    requiresBuild: true
    dev: false
    optional: true

  /@esbuild/linux-s390x@0.19.12:
    resolution: {integrity: sha512-+Pil1Nv3Umes4m3AZKqA2anfhJiVmNCYkPchwFJNEJN5QxmTs1uzyy4TvmDrCRNT2ApwSari7ZIgrPeUx4UZDg==}
    engines: {node: '>=12'}
    cpu: [s390x]
    os: [linux]
    requiresBuild: true
    optional: true

  /@esbuild/linux-s390x@0.20.2:
    resolution: {integrity: sha512-wcWISOobRWNm3cezm5HOZcYz1sKoHLd8VL1dl309DiixxVFoFe/o8HnwuIwn6sXre88Nwj+VwZUvJf4AFxkyrQ==}
    engines: {node: '>=12'}
    cpu: [s390x]
    os: [linux]
    requiresBuild: true
    dev: true
    optional: true

  /@esbuild/linux-x64@0.18.20:
    resolution: {integrity: sha512-UYqiqemphJcNsFEskc73jQ7B9jgwjWrSayxawS6UVFZGWrAAtkzjxSqnoclCXxWtfwLdzU+vTpcNYhpn43uP1w==}
    engines: {node: '>=12'}
    cpu: [x64]
    os: [linux]
    requiresBuild: true
    dev: false
    optional: true

  /@esbuild/linux-x64@0.19.12:
    resolution: {integrity: sha512-B71g1QpxfwBvNrfyJdVDexenDIt1CiDN1TIXLbhOw0KhJzE78KIFGX6OJ9MrtC0oOqMWf+0xop4qEU8JrJTwCg==}
    engines: {node: '>=12'}
    cpu: [x64]
    os: [linux]
    requiresBuild: true
    optional: true

  /@esbuild/linux-x64@0.20.2:
    resolution: {integrity: sha512-1MdwI6OOTsfQfek8sLwgyjOXAu+wKhLEoaOLTjbijk6E2WONYpH9ZU2mNtR+lZ2B4uwr+usqGuVfFT9tMtGvGw==}
    engines: {node: '>=12'}
    cpu: [x64]
    os: [linux]
    requiresBuild: true
    dev: true
    optional: true

  /@esbuild/netbsd-x64@0.18.20:
    resolution: {integrity: sha512-iO1c++VP6xUBUmltHZoMtCUdPlnPGdBom6IrO4gyKPFFVBKioIImVooR5I83nTew5UOYrk3gIJhbZh8X44y06A==}
    engines: {node: '>=12'}
    cpu: [x64]
    os: [netbsd]
    requiresBuild: true
    dev: false
    optional: true

  /@esbuild/netbsd-x64@0.19.12:
    resolution: {integrity: sha512-3ltjQ7n1owJgFbuC61Oj++XhtzmymoCihNFgT84UAmJnxJfm4sYCiSLTXZtE00VWYpPMYc+ZQmB6xbSdVh0JWA==}
    engines: {node: '>=12'}
    cpu: [x64]
    os: [netbsd]
    requiresBuild: true
    optional: true

  /@esbuild/netbsd-x64@0.20.2:
    resolution: {integrity: sha512-K8/DhBxcVQkzYc43yJXDSyjlFeHQJBiowJ0uVL6Tor3jGQfSGHNNJcWxNbOI8v5k82prYqzPuwkzHt3J1T1iZQ==}
    engines: {node: '>=12'}
    cpu: [x64]
    os: [netbsd]
    requiresBuild: true
    dev: true
    optional: true

  /@esbuild/openbsd-x64@0.18.20:
    resolution: {integrity: sha512-e5e4YSsuQfX4cxcygw/UCPIEP6wbIL+se3sxPdCiMbFLBWu0eiZOJ7WoD+ptCLrmjZBK1Wk7I6D/I3NglUGOxg==}
    engines: {node: '>=12'}
    cpu: [x64]
    os: [openbsd]
    requiresBuild: true
    dev: false
    optional: true

  /@esbuild/openbsd-x64@0.19.12:
    resolution: {integrity: sha512-RbrfTB9SWsr0kWmb9srfF+L933uMDdu9BIzdA7os2t0TXhCRjrQyCeOt6wVxr79CKD4c+p+YhCj31HBkYcXebw==}
    engines: {node: '>=12'}
    cpu: [x64]
    os: [openbsd]
    requiresBuild: true
    optional: true

  /@esbuild/openbsd-x64@0.20.2:
    resolution: {integrity: sha512-eMpKlV0SThJmmJgiVyN9jTPJ2VBPquf6Kt/nAoo6DgHAoN57K15ZghiHaMvqjCye/uU4X5u3YSMgVBI1h3vKrQ==}
    engines: {node: '>=12'}
    cpu: [x64]
    os: [openbsd]
    requiresBuild: true
    dev: true
    optional: true

  /@esbuild/sunos-x64@0.18.20:
    resolution: {integrity: sha512-kDbFRFp0YpTQVVrqUd5FTYmWo45zGaXe0X8E1G/LKFC0v8x0vWrhOWSLITcCn63lmZIxfOMXtCfti/RxN/0wnQ==}
    engines: {node: '>=12'}
    cpu: [x64]
    os: [sunos]
    requiresBuild: true
    dev: false
    optional: true

  /@esbuild/sunos-x64@0.19.12:
    resolution: {integrity: sha512-HKjJwRrW8uWtCQnQOz9qcU3mUZhTUQvi56Q8DPTLLB+DawoiQdjsYq+j+D3s9I8VFtDr+F9CjgXKKC4ss89IeA==}
    engines: {node: '>=12'}
    cpu: [x64]
    os: [sunos]
    requiresBuild: true
    optional: true

  /@esbuild/sunos-x64@0.20.2:
    resolution: {integrity: sha512-2UyFtRC6cXLyejf/YEld4Hajo7UHILetzE1vsRcGL3earZEW77JxrFjH4Ez2qaTiEfMgAXxfAZCm1fvM/G/o8w==}
    engines: {node: '>=12'}
    cpu: [x64]
    os: [sunos]
    requiresBuild: true
    dev: true
    optional: true

  /@esbuild/win32-arm64@0.18.20:
    resolution: {integrity: sha512-ddYFR6ItYgoaq4v4JmQQaAI5s7npztfV4Ag6NrhiaW0RrnOXqBkgwZLofVTlq1daVTQNhtI5oieTvkRPfZrePg==}
    engines: {node: '>=12'}
    cpu: [arm64]
    os: [win32]
    requiresBuild: true
    dev: false
    optional: true

  /@esbuild/win32-arm64@0.19.12:
    resolution: {integrity: sha512-URgtR1dJnmGvX864pn1B2YUYNzjmXkuJOIqG2HdU62MVS4EHpU2946OZoTMnRUHklGtJdJZ33QfzdjGACXhn1A==}
    engines: {node: '>=12'}
    cpu: [arm64]
    os: [win32]
    requiresBuild: true
    optional: true

  /@esbuild/win32-arm64@0.20.2:
    resolution: {integrity: sha512-GRibxoawM9ZCnDxnP3usoUDO9vUkpAxIIZ6GQI+IlVmr5kP3zUq+l17xELTHMWTWzjxa2guPNyrpq1GWmPvcGQ==}
    engines: {node: '>=12'}
    cpu: [arm64]
    os: [win32]
    requiresBuild: true
    dev: true
    optional: true

  /@esbuild/win32-ia32@0.18.20:
    resolution: {integrity: sha512-Wv7QBi3ID/rROT08SABTS7eV4hX26sVduqDOTe1MvGMjNd3EjOz4b7zeexIR62GTIEKrfJXKL9LFxTYgkyeu7g==}
    engines: {node: '>=12'}
    cpu: [ia32]
    os: [win32]
    requiresBuild: true
    dev: false
    optional: true

  /@esbuild/win32-ia32@0.19.12:
    resolution: {integrity: sha512-+ZOE6pUkMOJfmxmBZElNOx72NKpIa/HFOMGzu8fqzQJ5kgf6aTGrcJaFsNiVMH4JKpMipyK+7k0n2UXN7a8YKQ==}
    engines: {node: '>=12'}
    cpu: [ia32]
    os: [win32]
    requiresBuild: true
    optional: true

  /@esbuild/win32-ia32@0.20.2:
    resolution: {integrity: sha512-HfLOfn9YWmkSKRQqovpnITazdtquEW8/SoHW7pWpuEeguaZI4QnCRW6b+oZTztdBnZOS2hqJ6im/D5cPzBTTlQ==}
    engines: {node: '>=12'}
    cpu: [ia32]
    os: [win32]
    requiresBuild: true
    dev: true
    optional: true

  /@esbuild/win32-x64@0.18.20:
    resolution: {integrity: sha512-kTdfRcSiDfQca/y9QIkng02avJ+NCaQvrMejlsB3RRv5sE9rRoeBPISaZpKxHELzRxZyLvNts1P27W3wV+8geQ==}
    engines: {node: '>=12'}
    cpu: [x64]
    os: [win32]
    requiresBuild: true
    dev: false
    optional: true

  /@esbuild/win32-x64@0.19.12:
    resolution: {integrity: sha512-T1QyPSDCyMXaO3pzBkF96E8xMkiRYbUEZADd29SyPGabqxMViNoii+NcK7eWJAEoU6RZyEm5lVSIjTmcdoB9HA==}
    engines: {node: '>=12'}
    cpu: [x64]
    os: [win32]
    requiresBuild: true
    optional: true

  /@esbuild/win32-x64@0.20.2:
    resolution: {integrity: sha512-N49X4lJX27+l9jbLKSqZ6bKNjzQvHaT8IIFUy+YIqmXQdjYCToGWwOItDrfby14c78aDd5NHQl29xingXfCdLQ==}
    engines: {node: '>=12'}
    cpu: [x64]
    os: [win32]
    requiresBuild: true
    dev: true
    optional: true

  /@eslint-community/eslint-utils@4.4.0(eslint@8.57.0):
    resolution: {integrity: sha512-1/sA4dwrzBAyeUoQ6oxahHKmrZvsnLCg4RfxW3ZFGGmQkSNQPFNLV9CUEFQP1x9EYXHTo5p6xdhZM1Ne9p/AfA==}
    engines: {node: ^12.22.0 || ^14.17.0 || >=16.0.0}
    peerDependencies:
      eslint: ^6.0.0 || ^7.0.0 || >=8.0.0
    dependencies:
      eslint: 8.57.0
      eslint-visitor-keys: 3.4.3

  /@eslint-community/regexpp@4.10.0:
    resolution: {integrity: sha512-Cu96Sd2By9mCNTx2iyKOmq10v22jUVQv0lQnlGNy16oE9589yE+QADPbrMGCkA51cKZSg3Pu/aTJVTGfL/qjUA==}
    engines: {node: ^12.0.0 || ^14.0.0 || >=16.0.0}

  /@eslint/eslintrc@2.1.4:
    resolution: {integrity: sha512-269Z39MS6wVJtsoUl10L60WdkhJVdPG24Q4eZTH3nnF6lpvSShEK3wQjDX9JRWAUPvPh7COouPpU9IrqaZFvtQ==}
    engines: {node: ^12.22.0 || ^14.17.0 || >=16.0.0}
    dependencies:
      ajv: 6.12.6
      debug: 4.3.4
      espree: 9.6.1
      globals: 13.24.0
      ignore: 5.3.1
      import-fresh: 3.3.0
      js-yaml: 4.1.0
      minimatch: 3.1.2
      strip-json-comments: 3.1.1
    transitivePeerDependencies:
      - supports-color

  /@eslint/js@8.57.0:
    resolution: {integrity: sha512-Ys+3g2TaW7gADOJzPt83SJtCDhMjndcDMFVQ/Tj9iA1BfJzFKD9mAUXT3OenpuPHbI6P/myECxRJrofUsDx/5g==}
    engines: {node: ^12.22.0 || ^14.17.0 || >=16.0.0}

  /@floating-ui/core@1.6.0:
    resolution: {integrity: sha512-PcF++MykgmTj3CIyOQbKA/hDzOAiqI3mhuoN44WRCopIs1sgoDoU4oty4Jtqaj/y3oDU6fnVSm4QG0a3t5i0+g==}
    dependencies:
      '@floating-ui/utils': 0.2.1
    dev: false

  /@floating-ui/dom@1.6.3:
    resolution: {integrity: sha512-RnDthu3mzPlQ31Ss/BTwQ1zjzIhr3lk1gZB1OC56h/1vEtaXkESrOqL5fQVMfXpwGtRwX+YsZBdyHtJMQnkArw==}
    dependencies:
      '@floating-ui/core': 1.6.0
      '@floating-ui/utils': 0.2.1
    dev: false

  /@floating-ui/react-dom@2.0.8(react-dom@18.2.0)(react@18.2.0):
    resolution: {integrity: sha512-HOdqOt3R3OGeTKidaLvJKcgg75S6tibQ3Tif4eyd91QnIJWr0NLvoXFpJA/j8HqkFSL68GDca9AuyWEHlhyClw==}
    peerDependencies:
      react: '>=16.8.0'
      react-dom: '>=16.8.0'
    dependencies:
      '@floating-ui/dom': 1.6.3
      react: 18.2.0
      react-dom: 18.2.0(react@18.2.0)
    dev: false

  /@floating-ui/react@0.26.9(react-dom@18.2.0)(react@18.2.0):
    resolution: {integrity: sha512-p86wynZJVEkEq2BBjY/8p2g3biQ6TlgT4o/3KgFKyTWoJLU1GZ8wpctwRqtkEl2tseYA+kw7dBAIDFcednfI5w==}
    peerDependencies:
      react: '>=16.8.0'
      react-dom: '>=16.8.0'
    dependencies:
      '@floating-ui/react-dom': 2.0.8(react-dom@18.2.0)(react@18.2.0)
      '@floating-ui/utils': 0.2.1
      react: 18.2.0
      react-dom: 18.2.0(react@18.2.0)
      tabbable: 6.2.0
    dev: false

  /@floating-ui/utils@0.2.1:
    resolution: {integrity: sha512-9TANp6GPoMtYzQdt54kfAyMmz1+osLlXdg2ENroU7zzrtflTLrrC/lgrIfaSe+Wu0b89GKccT7vxXA0MoAIO+Q==}
    dev: false

  /@homarr/gridstack@1.0.0:
    resolution: {integrity: sha512-KM9024BipLD9BmtM6jHI8OKLZ1Iy4vZdTfU53ww4qEda/330XQYhIC2SBcQgkNnDB2MTkn/laNSO5gTy+lJg9Q==}
    dev: false

  /@humanwhocodes/config-array@0.11.14:
    resolution: {integrity: sha512-3T8LkOmg45BV5FICb15QQMsyUSWrQ8AygVfC7ZG32zOalnqrilm018ZVCw0eapXux8FtA33q8PSRSstjee3jSg==}
    engines: {node: '>=10.10.0'}
    dependencies:
      '@humanwhocodes/object-schema': 2.0.2
      debug: 4.3.4
      minimatch: 3.1.2
    transitivePeerDependencies:
      - supports-color

  /@humanwhocodes/module-importer@1.0.1:
    resolution: {integrity: sha512-bxveV4V8v5Yb4ncFTT3rPSgZBOpCkjfK0y4oVVVJwIuDVBRMDXrPyXRL988i5ap9m9bnyEEjWfm5WkBmtffLfA==}
    engines: {node: '>=12.22'}

  /@humanwhocodes/object-schema@2.0.2:
    resolution: {integrity: sha512-6EwiSjwWYP7pTckG6I5eyFANjPhmPjUX9JRLUSfNPC7FX7zK9gyZAfUEaECL6ALTpGX5AjnBq3C9XmVWPitNpw==}

  /@ianvs/prettier-plugin-sort-imports@4.2.1(prettier@3.2.5):
    resolution: {integrity: sha512-NKN1LVFWUDGDGr3vt+6Ey3qPeN/163uR1pOPAlkWpgvAqgxQ6kSdUf1F0it8aHUtKRUzEGcK38Wxd07O61d7+Q==}
    peerDependencies:
      '@vue/compiler-sfc': 2.7.x || 3.x
      prettier: 2 || 3
    peerDependenciesMeta:
      '@vue/compiler-sfc':
        optional: true
    dependencies:
      '@babel/core': 7.24.0
      '@babel/generator': 7.23.6
      '@babel/parser': 7.24.0
      '@babel/traverse': 7.24.0
      '@babel/types': 7.24.0
      prettier: 3.2.5
      semver: 7.6.0
    transitivePeerDependencies:
      - supports-color
    dev: false

  /@ioredis/commands@1.2.0:
    resolution: {integrity: sha512-Sx1pU8EM64o2BrqNpEO1CNLtKQwyhuXuqyfH7oGKCk+1a33d2r5saW8zNwm3j6BTExtjrv2BxTgzzkMwts6vGg==}
    dev: false

  /@isaacs/cliui@8.0.2:
    resolution: {integrity: sha512-O8jcjabXaleOG9DQ0+ARXWZBTfnP4WNAqzuiJK7ll44AmxGKv/J2M4TPjxjY3znBCfvBXFzucm1twdyFybFqEA==}
    engines: {node: '>=12'}
    dependencies:
      string-width: 5.1.2
      string-width-cjs: /string-width@4.2.3
      strip-ansi: 7.1.0
      strip-ansi-cjs: /strip-ansi@6.0.1
      wrap-ansi: 8.1.0
      wrap-ansi-cjs: /wrap-ansi@7.0.0
    dev: false

  /@istanbuljs/schema@0.1.3:
    resolution: {integrity: sha512-ZXRY4jNvVgSVQ8DL3LTcakaAtXwTVUxE81hslsyD2AtoXW/wVob10HkOJ1X/pAlcI7D+2YoZKg5do8G/w6RYgA==}
    engines: {node: '>=8'}
    dev: true

  /@jest/schemas@29.6.3:
    resolution: {integrity: sha512-mo5j5X+jIZmJQveBKeS/clAueipV7KgiX1vMgCxam1RNYiqE1w62n0/tJJnHtjW8ZHcQco5gY85jA3mi0L+nSA==}
    engines: {node: ^14.15.0 || ^16.10.0 || >=18.0.0}
    dependencies:
      '@sinclair/typebox': 0.27.8
    dev: true

  /@jridgewell/gen-mapping@0.3.3:
    resolution: {integrity: sha512-HLhSWOLRi875zjjMG/r+Nv0oCW8umGb0BgEhyX3dDX3egwZtB8PqLnjz3yedt8R5StBrzcg4aBpnh8UA9D1BoQ==}
    engines: {node: '>=6.0.0'}
    dependencies:
      '@jridgewell/set-array': 1.1.2
      '@jridgewell/sourcemap-codec': 1.4.15
      '@jridgewell/trace-mapping': 0.3.25

  /@jridgewell/resolve-uri@3.1.2:
    resolution: {integrity: sha512-bRISgCIjP20/tbWSPWMEi54QVPRZExkuD9lJL+UIxUKtwVJA8wW1Trb1jMs1RFXo1CBTNZ/5hpC9QvmKWdopKw==}
    engines: {node: '>=6.0.0'}

  /@jridgewell/set-array@1.1.2:
    resolution: {integrity: sha512-xnkseuNADM0gt2bs+BvhO0p78Mk762YnZdsuzFV018NoG1Sj1SCQvpSqa7XUaTam5vAGasABV9qXASMKnFMwMw==}
    engines: {node: '>=6.0.0'}

  /@jridgewell/sourcemap-codec@1.4.15:
    resolution: {integrity: sha512-eF2rxCRulEKXHTRiDrDy6erMYWqNw4LPdQ8UQA4huuxaQsVeRPFl2oM8oDGxMFhJUWZf9McpLtJasDDZb/Bpeg==}

  /@jridgewell/trace-mapping@0.3.25:
    resolution: {integrity: sha512-vNk6aEwybGtawWmy/PzwnGDOjCkLWSD2wqvjGGAgOAwCGWySYXfYoxt00IJkTF+8Lb57DwOb3Aa0o9CApepiYQ==}
    dependencies:
      '@jridgewell/resolve-uri': 3.1.2
      '@jridgewell/sourcemap-codec': 1.4.15

  /@jridgewell/trace-mapping@0.3.9:
    resolution: {integrity: sha512-3Belt6tdc8bPgAtbcmdtNJlirVoTmEb5e2gC94PnkwEW9jI6CAHUeoG85tjWP5WquqfavoMtMwiG4P926ZKKuQ==}
    dependencies:
      '@jridgewell/resolve-uri': 3.1.2
      '@jridgewell/sourcemap-codec': 1.4.15
    dev: true

  /@mantine/colors-generator@7.7.1(chroma-js@2.4.2):
    resolution: {integrity: sha512-ewTelcp9zVZ2YC30Capl719yQfS8t4CRCgSxC13LCK9uWbjciZQOV2C9OCjsojeTGdwyNk4qf7YjG7GsCZsEyA==}
    peerDependencies:
      chroma-js: ^2.4.2
    dependencies:
      chroma-js: 2.4.2
    dev: false

  /@mantine/core@7.7.1(@mantine/hooks@7.7.1)(@types/react@18.2.74)(react-dom@18.2.0)(react@18.2.0):
    resolution: {integrity: sha512-SdPzjvqvEK7uHFuVD3a8w3OZyQVoCwIXLSUfOtRNouDMQgsq6Ac7QjKXBBOk3wNweOWFVOU1vATLHobSmow0lQ==}
    peerDependencies:
      '@mantine/hooks': 7.7.1
      react: ^18.2.0
      react-dom: ^18.2.0
    dependencies:
      '@floating-ui/react': 0.26.9(react-dom@18.2.0)(react@18.2.0)
      '@mantine/hooks': 7.7.1(react@18.2.0)
      clsx: 2.1.0
      react: 18.2.0
      react-dom: 18.2.0(react@18.2.0)
      react-number-format: 5.3.1(react-dom@18.2.0)(react@18.2.0)
      react-remove-scroll: 2.5.7(@types/react@18.2.74)(react@18.2.0)
      react-textarea-autosize: 8.5.3(@types/react@18.2.74)(react@18.2.0)
      type-fest: 4.12.0
    transitivePeerDependencies:
      - '@types/react'
    dev: false

  /@mantine/dates@7.7.1(@mantine/core@7.7.1)(@mantine/hooks@7.7.1)(dayjs@1.11.10)(react-dom@18.2.0)(react@18.2.0):
    resolution: {integrity: sha512-SIeC11HUTiMAExlReFYHXSkTaVjkk1i7+QvLtxJkd3lxn6X1vHuPVV4j4c9AED8oZI5QEmoVcYc/03Eud2FoAg==}
    peerDependencies:
      '@mantine/core': 7.7.1
      '@mantine/hooks': 7.7.1
      dayjs: '>=1.0.0'
      react: ^18.2.0
      react-dom: ^18.2.0
    dependencies:
      '@mantine/core': 7.7.1(@mantine/hooks@7.7.1)(@types/react@18.2.74)(react-dom@18.2.0)(react@18.2.0)
      '@mantine/hooks': 7.7.1(react@18.2.0)
      clsx: 2.1.0
      dayjs: 1.11.10
      react: 18.2.0
      react-dom: 18.2.0(react@18.2.0)
    dev: false

  /@mantine/form@7.7.1(react@18.2.0):
    resolution: {integrity: sha512-NRbVdHsbs634dZIq6IQhqL0uCtF4nYK3OPuPhkBzQ3faqri7TZvYgVQU4KGFTMqPl0UdwC6TkrnnqTZBK6HJMw==}
    peerDependencies:
      react: ^18.2.0
    dependencies:
      fast-deep-equal: 3.1.3
      klona: 2.0.6
      react: 18.2.0
    dev: false

  /@mantine/hooks@7.7.1(react@18.2.0):
    resolution: {integrity: sha512-3YH2FzKMlg840tb04PBDcDXyBCi9puFOxEBVgc6Y/pN6KFqfOoAnQE/YvgOtwSNXZlbTWyDlQoYj+3je7pA7og==}
    peerDependencies:
      react: ^18.2.0
    dependencies:
      react: 18.2.0
    dev: false

  /@mantine/modals@7.7.1(@mantine/core@7.7.1)(@mantine/hooks@7.7.1)(react-dom@18.2.0)(react@18.2.0):
    resolution: {integrity: sha512-r7Zk6gZnUNiEEwbnzhIue+d8qjVDmV3umX5/FZgW0ugyB6U8C+ZIPDTlHUaPOF45F+Pu1ahdlK6N+YoRT/lxSg==}
    peerDependencies:
      '@mantine/core': 7.7.1
      '@mantine/hooks': 7.7.1
      react: ^18.2.0
      react-dom: ^18.2.0
    dependencies:
      '@mantine/core': 7.7.1(@mantine/hooks@7.7.1)(@types/react@18.2.74)(react-dom@18.2.0)(react@18.2.0)
      '@mantine/hooks': 7.7.1(react@18.2.0)
      react: 18.2.0
      react-dom: 18.2.0(react@18.2.0)
    dev: false

  /@mantine/notifications@7.7.1(@mantine/core@7.7.1)(@mantine/hooks@7.7.1)(react-dom@18.2.0)(react@18.2.0):
    resolution: {integrity: sha512-UGs3r4CU2hy1Vt0TVtdorDufpI7LWCd4P7qZP0US+mXVeeZqHkNTCiwRTwlledhfaIdqERmmQn9OD2lJu8Wblg==}
    peerDependencies:
      '@mantine/core': 7.7.1
      '@mantine/hooks': 7.7.1
      react: ^18.2.0
      react-dom: ^18.2.0
    dependencies:
      '@mantine/core': 7.7.1(@mantine/hooks@7.7.1)(@types/react@18.2.74)(react-dom@18.2.0)(react@18.2.0)
      '@mantine/hooks': 7.7.1(react@18.2.0)
      '@mantine/store': 7.7.1(react@18.2.0)
      react: 18.2.0
      react-dom: 18.2.0(react@18.2.0)
      react-transition-group: 4.4.5(react-dom@18.2.0)(react@18.2.0)
    dev: false

  /@mantine/spotlight@7.7.1(@mantine/core@7.7.1)(@mantine/hooks@7.7.1)(react-dom@18.2.0)(react@18.2.0):
    resolution: {integrity: sha512-TL8C9ml7JbU5+vWvNAy6r0dGdBWi9O+umlv0CaAHAq4nIdK3gPhUSwGa3HImxKBx8/lPG8IrbJql1LzXrt64xA==}
    peerDependencies:
      '@mantine/core': 7.7.1
      '@mantine/hooks': 7.7.1
      react: ^18.2.0
      react-dom: ^18.2.0
    dependencies:
      '@mantine/core': 7.7.1(@mantine/hooks@7.7.1)(@types/react@18.2.74)(react-dom@18.2.0)(react@18.2.0)
      '@mantine/hooks': 7.7.1(react@18.2.0)
      '@mantine/store': 7.7.1(react@18.2.0)
      react: 18.2.0
      react-dom: 18.2.0(react@18.2.0)
    dev: false

  /@mantine/store@7.7.1(react@18.2.0):
    resolution: {integrity: sha512-dmuCOLCFlVHYhZARFsi5YckFQR2Vr4giOgs0X1hczqCVUnRDRIgRusAO5GjUhQrtNxfN0EWwFywjLdcrLkA6Lg==}
    peerDependencies:
      react: ^18.2.0
    dependencies:
      react: 18.2.0
    dev: false

  /@mantine/tiptap@7.7.1(@mantine/core@7.7.1)(@mantine/hooks@7.7.1)(@tiptap/extension-link@2.2.4)(@tiptap/react@2.2.4)(react-dom@18.2.0)(react@18.2.0):
    resolution: {integrity: sha512-MWX4+0UrP3tgyUeWVQdr0jH91j4VsviDPJF62QH1nxDSaObrcU7xkDU2mudPbSNeb07aKDG8ifIMBkcB/r6p9g==}
    peerDependencies:
      '@mantine/core': 7.7.1
      '@mantine/hooks': 7.7.1
      '@tiptap/extension-link': '>=2.1.12'
      '@tiptap/react': '>=2.1.12'
      react: ^18.2.0
      react-dom: ^18.2.0
    dependencies:
      '@mantine/core': 7.7.1(@mantine/hooks@7.7.1)(@types/react@18.2.74)(react-dom@18.2.0)(react@18.2.0)
      '@mantine/hooks': 7.7.1(react@18.2.0)
      '@tiptap/extension-link': 2.2.4(@tiptap/core@2.2.4)(@tiptap/pm@2.2.4)
      '@tiptap/react': 2.2.4(@tiptap/core@2.2.4)(@tiptap/pm@2.2.4)(react-dom@18.2.0)(react@18.2.0)
      react: 18.2.0
      react-dom: 18.2.0(react@18.2.0)
    dev: false

  /@mapbox/node-pre-gyp@1.0.11:
    resolution: {integrity: sha512-Yhlar6v9WQgUp/He7BdgzOz8lqMQ8sU+jkCq7Wx8Myc5YFJLbEe7lgui/V7G1qB1DJykHSGwreceSaD60Y0PUQ==}
    hasBin: true
    dependencies:
      detect-libc: 2.0.2
      https-proxy-agent: 5.0.1
      make-dir: 3.1.0
      node-fetch: 2.7.0
      nopt: 5.0.0
      npmlog: 5.0.1
      rimraf: 3.0.2
      semver: 7.6.0
      tar: 6.2.0
    transitivePeerDependencies:
      - encoding
      - supports-color
    dev: false

  /@next/env@14.1.4:
    resolution: {integrity: sha512-e7X7bbn3Z6DWnDi75UWn+REgAbLEqxI8Tq2pkFOFAMpWAWApz/YCUhtWMWn410h8Q2fYiYL7Yg5OlxMOCfFjJQ==}
    dev: false

  /@next/eslint-plugin-next@14.1.4:
    resolution: {integrity: sha512-n4zYNLSyCo0Ln5b7qxqQeQ34OZKXwgbdcx6kmkQbywr+0k6M3Vinft0T72R6CDAcDrne2IAgSud4uWCzFgc5HA==}
    dependencies:
      glob: 10.3.10
    dev: false

  /@next/swc-darwin-arm64@14.1.4:
    resolution: {integrity: sha512-ubmUkbmW65nIAOmoxT1IROZdmmJMmdYvXIe8211send9ZYJu+SqxSnJM4TrPj9wmL6g9Atvj0S/2cFmMSS99jg==}
    engines: {node: '>= 10'}
    cpu: [arm64]
    os: [darwin]
    requiresBuild: true
    dev: false
    optional: true

  /@next/swc-darwin-x64@14.1.4:
    resolution: {integrity: sha512-b0Xo1ELj3u7IkZWAKcJPJEhBop117U78l70nfoQGo4xUSvv0PJSTaV4U9xQBLvZlnjsYkc8RwQN1HoH/oQmLlQ==}
    engines: {node: '>= 10'}
    cpu: [x64]
    os: [darwin]
    requiresBuild: true
    dev: false
    optional: true

  /@next/swc-linux-arm64-gnu@14.1.4:
    resolution: {integrity: sha512-457G0hcLrdYA/u1O2XkRMsDKId5VKe3uKPvrKVOyuARa6nXrdhJOOYU9hkKKyQTMru1B8qEP78IAhf/1XnVqKA==}
    engines: {node: '>= 10'}
    cpu: [arm64]
    os: [linux]
    requiresBuild: true
    dev: false
    optional: true

  /@next/swc-linux-arm64-musl@14.1.4:
    resolution: {integrity: sha512-l/kMG+z6MB+fKA9KdtyprkTQ1ihlJcBh66cf0HvqGP+rXBbOXX0dpJatjZbHeunvEHoBBS69GYQG5ry78JMy3g==}
    engines: {node: '>= 10'}
    cpu: [arm64]
    os: [linux]
    requiresBuild: true
    dev: false
    optional: true

  /@next/swc-linux-x64-gnu@14.1.4:
    resolution: {integrity: sha512-BapIFZ3ZRnvQ1uWbmqEGJuPT9cgLwvKtxhK/L2t4QYO7l+/DxXuIGjvp1x8rvfa/x1FFSsipERZK70pewbtJtw==}
    engines: {node: '>= 10'}
    cpu: [x64]
    os: [linux]
    requiresBuild: true
    dev: false
    optional: true

  /@next/swc-linux-x64-musl@14.1.4:
    resolution: {integrity: sha512-mqVxTwk4XuBl49qn2A5UmzFImoL1iLm0KQQwtdRJRKl21ylQwwGCxJtIYo2rbfkZHoSKlh/YgztY0qH3wG1xIg==}
    engines: {node: '>= 10'}
    cpu: [x64]
    os: [linux]
    requiresBuild: true
    dev: false
    optional: true

  /@next/swc-win32-arm64-msvc@14.1.4:
    resolution: {integrity: sha512-xzxF4ErcumXjO2Pvg/wVGrtr9QQJLk3IyQX1ddAC/fi6/5jZCZ9xpuL9Tzc4KPWMFq8GGWFVDMshZOdHGdkvag==}
    engines: {node: '>= 10'}
    cpu: [arm64]
    os: [win32]
    requiresBuild: true
    dev: false
    optional: true

  /@next/swc-win32-ia32-msvc@14.1.4:
    resolution: {integrity: sha512-WZiz8OdbkpRw6/IU/lredZWKKZopUMhcI2F+XiMAcPja0uZYdMTZQRoQ0WZcvinn9xZAidimE7tN9W5v9Yyfyw==}
    engines: {node: '>= 10'}
    cpu: [ia32]
    os: [win32]
    requiresBuild: true
    dev: false
    optional: true

  /@next/swc-win32-x64-msvc@14.1.4:
    resolution: {integrity: sha512-4Rto21sPfw555sZ/XNLqfxDUNeLhNYGO2dlPqsnuCg8N8a2a9u1ltqBOPQ4vj1Gf7eJC0W2hHG2eYUHuiXgY2w==}
    engines: {node: '>= 10'}
    cpu: [x64]
    os: [win32]
    requiresBuild: true
    dev: false
    optional: true

  /@noble/hashes@1.3.3:
    resolution: {integrity: sha512-V7/fPHgl+jsVPXqqeOzT8egNj2iBIVt+ECeMMG8TdcnTikP3oaBtUVqpT/gYCR68aEBJSF+XbYUxStjbFMqIIA==}
    engines: {node: '>= 16'}
    dev: false

  /@nodelib/fs.scandir@2.1.5:
    resolution: {integrity: sha512-vq24Bq3ym5HEQm2NKCr3yXDwjc7vTsEThRDnkp2DK9p1uqLR+DHurm/NOTo0KG7HYHU7eppKZj3MyqYuMBf62g==}
    engines: {node: '>= 8'}
    dependencies:
      '@nodelib/fs.stat': 2.0.5
      run-parallel: 1.2.0

  /@nodelib/fs.stat@2.0.5:
    resolution: {integrity: sha512-RkhPPp2zrqDAQA/2jNhnztcPAlv64XdhIp7a7454A5ovI7Bukxgt7MX7udwAu3zg1DcpPU0rz3VV1SeaqvY4+A==}
    engines: {node: '>= 8'}

  /@nodelib/fs.walk@1.2.8:
    resolution: {integrity: sha512-oGB+UxlgWcgQkgwo8GcEGwemoTFt3FIO9ababBmaGwXIoBKZ+GTy0pP185beGg7Llih/NSHSV2XAs1lnznocSg==}
    engines: {node: '>= 8'}
    dependencies:
      '@nodelib/fs.scandir': 2.1.5
      fastq: 1.17.1

  /@panva/hkdf@1.1.1:
    resolution: {integrity: sha512-dhPeilub1NuIG0X5Kvhh9lH4iW3ZsHlnzwgwbOlgwQ2wG1IqFzsgHqmKPk3WzsdWAeaxKJxgM0+W433RmN45GA==}
    dev: false

  /@paralleldrive/cuid2@2.2.2:
    resolution: {integrity: sha512-ZOBkgDwEdoYVlSeRbYYXs0S9MejQofiVYoTbKzy/6GQa39/q5tQU2IX46+shYnUkpEl3wc+J6wRlar7r2EK2xA==}
    dependencies:
      '@noble/hashes': 1.3.3
    dev: false

  /@pkgjs/parseargs@0.11.0:
    resolution: {integrity: sha512-+1VkjdD0QBLPodGrJUeqarH8VAIvQODIbwh9XpP5Syisf7YoQgsJKPNFoqqLQlu+VQ/tVSshMR6loPMn8U+dPg==}
    engines: {node: '>=14'}
    requiresBuild: true
    dev: false
    optional: true

  /@polka/url@1.0.0-next.24:
    resolution: {integrity: sha512-2LuNTFBIO0m7kKIQvvPHN6UE63VjpmL9rnEEaOOaiSPbZK+zUOYIzBAWcED+3XYzhYsd/0mD57VdxAEqqV52CQ==}
    dev: true

  /@popperjs/core@2.11.8:
    resolution: {integrity: sha512-P1st0aksCrn9sGZhp8GMYwBnQsbvAWsZAX44oXNNvLHGqAOcoVxmjZiohstwQ7SqKnbR47akdNi+uleWD8+g6A==}
    dev: false

  /@remirror/core-constants@2.0.2:
    resolution: {integrity: sha512-dyHY+sMF0ihPus3O27ODd4+agdHMEmuRdyiZJ2CCWjPV5UFmn17ZbElvk6WOGVE4rdCJKZQCrPV2BcikOMLUGQ==}
    dev: false

  /@remirror/core-helpers@3.0.0:
    resolution: {integrity: sha512-tusEgQJIqg4qKj6HSBUFcyRnWnziw3neh4T9wOmsPGHFC3w9kl5KSrDb9UAgE8uX6y32FnS7vJ955mWOl3n50A==}
    dependencies:
      '@remirror/core-constants': 2.0.2
      '@remirror/types': 1.0.1
      '@types/object.omit': 3.0.3
      '@types/object.pick': 1.3.4
      '@types/throttle-debounce': 2.1.0
      case-anything: 2.1.13
      dash-get: 1.0.2
      deepmerge: 4.3.1
      fast-deep-equal: 3.1.3
      make-error: 1.3.6
      object.omit: 3.0.0
      object.pick: 1.3.0
      throttle-debounce: 3.0.1
    dev: false

  /@remirror/types@1.0.1:
    resolution: {integrity: sha512-VlZQxwGnt1jtQ18D6JqdIF+uFZo525WEqrfp9BOc3COPpK4+AWCgdnAWL+ho6imWcoINlGjR/+3b6y5C1vBVEA==}
    dependencies:
      type-fest: 2.19.0
    dev: false

  /@rollup/rollup-android-arm-eabi@4.13.0:
    resolution: {integrity: sha512-5ZYPOuaAqEH/W3gYsRkxQATBW3Ii1MfaT4EQstTnLKViLi2gLSQmlmtTpGucNP3sXEpOiI5tdGhjdE111ekyEg==}
    cpu: [arm]
    os: [android]
    requiresBuild: true
    dev: true
    optional: true

  /@rollup/rollup-android-arm64@4.13.0:
    resolution: {integrity: sha512-BSbaCmn8ZadK3UAQdlauSvtaJjhlDEjS5hEVVIN3A4bbl3X+otyf/kOJV08bYiRxfejP3DXFzO2jz3G20107+Q==}
    cpu: [arm64]
    os: [android]
    requiresBuild: true
    dev: true
    optional: true

  /@rollup/rollup-darwin-arm64@4.13.0:
    resolution: {integrity: sha512-Ovf2evVaP6sW5Ut0GHyUSOqA6tVKfrTHddtmxGQc1CTQa1Cw3/KMCDEEICZBbyppcwnhMwcDce9ZRxdWRpVd6g==}
    cpu: [arm64]
    os: [darwin]
    requiresBuild: true
    dev: true
    optional: true

  /@rollup/rollup-darwin-x64@4.13.0:
    resolution: {integrity: sha512-U+Jcxm89UTK592vZ2J9st9ajRv/hrwHdnvyuJpa5A2ngGSVHypigidkQJP+YiGL6JODiUeMzkqQzbCG3At81Gg==}
    cpu: [x64]
    os: [darwin]
    requiresBuild: true
    dev: true
    optional: true

  /@rollup/rollup-linux-arm-gnueabihf@4.13.0:
    resolution: {integrity: sha512-8wZidaUJUTIR5T4vRS22VkSMOVooG0F4N+JSwQXWSRiC6yfEsFMLTYRFHvby5mFFuExHa/yAp9juSphQQJAijQ==}
    cpu: [arm]
    os: [linux]
    requiresBuild: true
    dev: true
    optional: true

  /@rollup/rollup-linux-arm64-gnu@4.13.0:
    resolution: {integrity: sha512-Iu0Kno1vrD7zHQDxOmvweqLkAzjxEVqNhUIXBsZ8hu8Oak7/5VTPrxOEZXYC1nmrBVJp0ZcL2E7lSuuOVaE3+w==}
    cpu: [arm64]
    os: [linux]
    requiresBuild: true
    dev: true
    optional: true

  /@rollup/rollup-linux-arm64-musl@4.13.0:
    resolution: {integrity: sha512-C31QrW47llgVyrRjIwiOwsHFcaIwmkKi3PCroQY5aVq4H0A5v/vVVAtFsI1nfBngtoRpeREvZOkIhmRwUKkAdw==}
    cpu: [arm64]
    os: [linux]
    requiresBuild: true
    dev: true
    optional: true

  /@rollup/rollup-linux-riscv64-gnu@4.13.0:
    resolution: {integrity: sha512-Oq90dtMHvthFOPMl7pt7KmxzX7E71AfyIhh+cPhLY9oko97Zf2C9tt/XJD4RgxhaGeAraAXDtqxvKE1y/j35lA==}
    cpu: [riscv64]
    os: [linux]
    requiresBuild: true
    dev: true
    optional: true

  /@rollup/rollup-linux-x64-gnu@4.13.0:
    resolution: {integrity: sha512-yUD/8wMffnTKuiIsl6xU+4IA8UNhQ/f1sAnQebmE/lyQ8abjsVyDkyRkWop0kdMhKMprpNIhPmYlCxgHrPoXoA==}
    cpu: [x64]
    os: [linux]
    requiresBuild: true
    dev: true
    optional: true

  /@rollup/rollup-linux-x64-musl@4.13.0:
    resolution: {integrity: sha512-9RyNqoFNdF0vu/qqX63fKotBh43fJQeYC98hCaf89DYQpv+xu0D8QFSOS0biA7cGuqJFOc1bJ+m2rhhsKcw1hw==}
    cpu: [x64]
    os: [linux]
    requiresBuild: true
    dev: true
    optional: true

  /@rollup/rollup-win32-arm64-msvc@4.13.0:
    resolution: {integrity: sha512-46ue8ymtm/5PUU6pCvjlic0z82qWkxv54GTJZgHrQUuZnVH+tvvSP0LsozIDsCBFO4VjJ13N68wqrKSeScUKdA==}
    cpu: [arm64]
    os: [win32]
    requiresBuild: true
    dev: true
    optional: true

  /@rollup/rollup-win32-ia32-msvc@4.13.0:
    resolution: {integrity: sha512-P5/MqLdLSlqxbeuJ3YDeX37srC8mCflSyTrUsgbU1c/U9j6l2g2GiIdYaGD9QjdMQPMSgYm7hgg0551wHyIluw==}
    cpu: [ia32]
    os: [win32]
    requiresBuild: true
    dev: true
    optional: true

  /@rollup/rollup-win32-x64-msvc@4.13.0:
    resolution: {integrity: sha512-UKXUQNbO3DOhzLRwHSpa0HnhhCgNODvfoPWv2FCXme8N/ANFfhIPMGuOT+QuKd16+B5yxZ0HdpNlqPvTMS1qfw==}
    cpu: [x64]
    os: [win32]
    requiresBuild: true
    dev: true
    optional: true

  /@sinclair/typebox@0.27.8:
    resolution: {integrity: sha512-+Fj43pSMwJs4KRrH/938Uf+uAELIgVBmQzg/q1YG10djyfA3TnrU8N8XzqCh/okZdszqBQTZf96idMfE5lnwTA==}
    dev: true

  /@swc/helpers@0.5.2:
    resolution: {integrity: sha512-E4KcWTpoLHqwPHLxidpOqQbcrZVgi0rsmmZXUle1jXmJfuIf/UWpczUJ7MZZ5tlxytgJXyp0w4PGkkeLiuIdZw==}
    dependencies:
      tslib: 2.6.2
    dev: false

  /@t3-oss/env-core@0.9.2(typescript@5.4.3)(zod@3.22.4):
    resolution: {integrity: sha512-KgWXljUTHgO3o7GMZQPAD5+P+HqpauMNNHowlm7V2b9IeMitSUpNKwG6xQrup/xARWHTdxRVIl0mSI4wCevQhQ==}
    peerDependencies:
      typescript: '>=5.0.0'
      zod: ^3.0.0
    peerDependenciesMeta:
      typescript:
        optional: true
    dependencies:
      typescript: 5.4.3
      zod: 3.22.4
    dev: false

  /@t3-oss/env-nextjs@0.9.2(typescript@5.4.3)(zod@3.22.4):
    resolution: {integrity: sha512-dklHrgKLESStNVB67Jdbu6osxDYA+xNKaPBRerlnkEvzbCccSKMvZENx6EZebJuR4snqB3/yRykNMn/bdIAyiQ==}
    peerDependencies:
      typescript: '>=5.0.0'
      zod: ^3.0.0
    peerDependenciesMeta:
      typescript:
        optional: true
    dependencies:
      '@t3-oss/env-core': 0.9.2(typescript@5.4.3)(zod@3.22.4)
      typescript: 5.4.3
      zod: 3.22.4
    dev: false

  /@tabler/icons-react@3.1.0(react@18.2.0):
    resolution: {integrity: sha512-k/WTlax2vbj/LpxvaJ+BmaLAAhVUgyLj4Ftgaczz66tUSNzqrAZXCFdOU7cRMYPNVBqyqE2IdQd2rzzhDEJvkw==}
    peerDependencies:
      react: '>= 16'
    dependencies:
      '@tabler/icons': 3.1.0
      react: 18.2.0
    dev: false

  /@tabler/icons@3.1.0:
    resolution: {integrity: sha512-CpZGyS1IVJKFcv88yZ2sYZIpWWhQ6oy76BQKQ5SF0fGgOqgyqKdBGG/YGyyMW632on37MX7VqQIMTzN/uQqmFg==}
    dev: false

  /@tanstack/match-sorter-utils@8.11.8:
    resolution: {integrity: sha512-3VPh0SYMGCa5dWQEqNab87UpCMk+ANWHDP4ALs5PeEW9EpfTAbrezzaOk/OiM52IESViefkoAOYuxdoa04p6aA==}
    engines: {node: '>=12'}
    dependencies:
      remove-accents: 0.4.2
    dev: false

  /@tanstack/query-core@5.28.13:
    resolution: {integrity: sha512-C3+CCOcza+mrZ7LglQbjeYEOTEC3LV0VN0eYaIN6GvqAZ8Foegdgch7n6QYPtT4FuLae5ALy+m+ZMEKpD6tMCQ==}
    dev: false

  /@tanstack/query-devtools@5.28.10:
    resolution: {integrity: sha512-5UN629fKa5/1K/2Pd26gaU7epxRrYiT1gy+V+pW5K6hnf1DeUKK3pANSb2eHKlecjIKIhTwyF7k9XdyE2gREvQ==}
    dev: false

  /@tanstack/react-query-devtools@5.28.14(@tanstack/react-query@5.28.14)(react@18.2.0):
    resolution: {integrity: sha512-4CrFBI1O5wibV1ZdGAnBMmTuc7SiShhxWubxRMyIloeEioxs3DQkFbouGBea5nexuwIxAkvhUB8khpPnNjhxMw==}
    peerDependencies:
      '@tanstack/react-query': ^5.28.14
      react: ^18.0.0
    dependencies:
      '@tanstack/query-devtools': 5.28.10
      '@tanstack/react-query': 5.28.14(react@18.2.0)
      react: 18.2.0
    dev: false

  /@tanstack/react-query-next-experimental@5.28.14(@tanstack/react-query@5.28.14)(next@14.1.4)(react@18.2.0):
    resolution: {integrity: sha512-gGHx3uJkZNYYpFNFk8eEo96ssiFE2OmYA49wszHxHrtO5nL7kzRcnJF8SALGpqSEjo5D3fLMH24MrhbBsO0sig==}
    peerDependencies:
      '@tanstack/react-query': ^5.28.14
      next: ^13 || ^14
      react: ^18.0.0
    dependencies:
      '@tanstack/react-query': 5.28.14(react@18.2.0)
      next: 14.1.4(@babel/core@7.23.9)(react-dom@18.2.0)(react@18.2.0)(sass@1.72.0)
      react: 18.2.0
    dev: false

  /@tanstack/react-query@5.28.14(react@18.2.0):
    resolution: {integrity: sha512-cZqt03Igb3I9tM72qNX5TAAmeYl75Z+k4Mv92VkXIXc2hCrv0fIywd7GN3JV1BBJl4mr7Cc+OOKKOPy8sNVOkA==}
    peerDependencies:
      react: ^18.0.0
    dependencies:
      '@tanstack/query-core': 5.28.13
      react: 18.2.0
    dev: false

  /@tanstack/react-table@8.15.0(react-dom@18.2.0)(react@18.2.0):
    resolution: {integrity: sha512-8K4RSROUtXUtfiezV6Ehl8z99axFrkQnxXi0vjWBJv3Tsm5x4EyrgXI7d2tOOMoANykKZLB6S1sGZGemoMRt7Q==}
    engines: {node: '>=12'}
    peerDependencies:
      react: '>=16.8'
      react-dom: '>=16.8'
    dependencies:
      '@tanstack/table-core': 8.14.0
      react: 18.2.0
      react-dom: 18.2.0(react@18.2.0)
    dev: false

  /@tanstack/react-virtual@3.2.0(react-dom@18.2.0)(react@18.2.0):
    resolution: {integrity: sha512-OEdMByf2hEfDa6XDbGlZN8qO6bTjlNKqjM3im9JG+u3mCL8jALy0T/67oDI001raUUPh1Bdmfn4ZvPOV5knpcg==}
    peerDependencies:
      react: ^16.8.0 || ^17.0.0 || ^18.0.0
      react-dom: ^16.8.0 || ^17.0.0 || ^18.0.0
    dependencies:
      '@tanstack/virtual-core': 3.2.0
      react: 18.2.0
      react-dom: 18.2.0(react@18.2.0)
    dev: false

  /@tanstack/table-core@8.14.0:
    resolution: {integrity: sha512-wDhpKJahGHWhmRt4RxtV3pES63CoeadljGWS/xeS9OJr1HBl2NB+OO44ht3sxDH5j5TRDAbQzC0NvSlsUfn7lQ==}
    engines: {node: '>=12'}
    dev: false

  /@tanstack/virtual-core@3.2.0:
    resolution: {integrity: sha512-P5XgYoAw/vfW65byBbJQCw+cagdXDT/qH6wmABiLt4v4YBT2q2vqCOhihe+D1Nt325F/S/0Tkv6C5z0Lv+VBQQ==}
    dev: false

  /@testing-library/react-hooks@8.0.1(react@17.0.2):
    resolution: {integrity: sha512-Aqhl2IVmLt8IovEVarNDFuJDVWVvhnr9/GCU6UUnrYXwgDFF9h2L2o2P9KBni1AST5sT6riAyoukFLyjQUgD/g==}
    engines: {node: '>=12'}
    peerDependencies:
      '@types/react': ^16.9.0 || ^17.0.0
      react: ^16.9.0 || ^17.0.0
      react-dom: ^16.9.0 || ^17.0.0
      react-test-renderer: ^16.9.0 || ^17.0.0
    peerDependenciesMeta:
      '@types/react':
        optional: true
      react-dom:
        optional: true
      react-test-renderer:
        optional: true
    dependencies:
      '@babel/runtime': 7.23.9
      react: 17.0.2
      react-error-boundary: 3.1.4(react@17.0.2)
    dev: true

  /@tiptap/core@2.2.4(@tiptap/pm@2.2.4):
    resolution: {integrity: sha512-cRrI8IlLIhCE1hacBQzXIC8dsRvGq6a4lYWQK/BaHuZg21CG7szp3Vd8Ix+ra1f5v0xPOT+Hy+QFNQooRMKMCw==}
    peerDependencies:
      '@tiptap/pm': ^2.0.0
    dependencies:
      '@tiptap/pm': 2.2.4
    dev: false

  /@tiptap/extension-blockquote@2.2.4(@tiptap/core@2.2.4):
    resolution: {integrity: sha512-FrfPnn0VgVrUwWLwja1afX99JGLp6PE9ThVcmri+tLwUZQvTTVcCvHoCdOakav3/nge1+aV4iE3tQdyq1tWI9Q==}
    peerDependencies:
      '@tiptap/core': ^2.0.0
    dependencies:
      '@tiptap/core': 2.2.4(@tiptap/pm@2.2.4)
    dev: false

  /@tiptap/extension-bold@2.2.4(@tiptap/core@2.2.4):
    resolution: {integrity: sha512-v3tTLc8YESFZPOGj5ByFr8VbmQ/PTo49T1vsK50VubxIN/5r9cXlKH8kb3dZlZxCxJa3FrXNO/M8rdGBSWQvSg==}
    peerDependencies:
      '@tiptap/core': ^2.0.0
    dependencies:
      '@tiptap/core': 2.2.4(@tiptap/pm@2.2.4)
    dev: false

  /@tiptap/extension-bubble-menu@2.2.4(@tiptap/core@2.2.4)(@tiptap/pm@2.2.4):
    resolution: {integrity: sha512-Nx1fS9jcFlhxaTDYlnayz2UulhK6CMaePc36+7PQIVI+u20RhgTCRNr25zKNemvsiM0RPZZVUjlHkxC0l5as1Q==}
    peerDependencies:
      '@tiptap/core': ^2.0.0
      '@tiptap/pm': ^2.0.0
    dependencies:
      '@tiptap/core': 2.2.4(@tiptap/pm@2.2.4)
      '@tiptap/pm': 2.2.4
      tippy.js: 6.3.7
    dev: false

  /@tiptap/extension-bullet-list@2.2.4(@tiptap/core@2.2.4):
    resolution: {integrity: sha512-z/MPmW8bhRougMuorl6MAQBXeK4rhlP+jBWlNwT+CT8h5IkXqPnDbM1sZeagp2nYfVV6Yc4RWpzimqHHtGnYTA==}
    peerDependencies:
      '@tiptap/core': ^2.0.0
    dependencies:
      '@tiptap/core': 2.2.4(@tiptap/pm@2.2.4)
    dev: false

  /@tiptap/extension-code-block@2.2.4(@tiptap/core@2.2.4)(@tiptap/pm@2.2.4):
    resolution: {integrity: sha512-h6WV9TmaBEZmvqe1ezMR83DhCPUap6P2mSR5pwVk0WVq6rvZjfgU0iF3EetBJOeDgPlz7cNe2NMDfVb1nGTM/g==}
    peerDependencies:
      '@tiptap/core': ^2.0.0
      '@tiptap/pm': ^2.0.0
    dependencies:
      '@tiptap/core': 2.2.4(@tiptap/pm@2.2.4)
      '@tiptap/pm': 2.2.4
    dev: false

  /@tiptap/extension-code@2.2.4(@tiptap/core@2.2.4):
    resolution: {integrity: sha512-JB4SJ2mUU/9qXFUf+K5K9szvovnN9AIcCb0f0UlcVBuddKHSqCl3wO3QJgYt44BfQTLMNuyzr+zVqfFd6BNt/g==}
    peerDependencies:
      '@tiptap/core': ^2.0.0
    dependencies:
      '@tiptap/core': 2.2.4(@tiptap/pm@2.2.4)
    dev: false

  /@tiptap/extension-document@2.2.4(@tiptap/core@2.2.4):
    resolution: {integrity: sha512-z+05xGK0OFoXV1GL+/8bzcZuWMdMA3+EKwk5c+iziG60VZcvGTF7jBRsZidlu9Oaj0cDwWHCeeo6L9SgSh6i2A==}
    peerDependencies:
      '@tiptap/core': ^2.0.0
    dependencies:
      '@tiptap/core': 2.2.4(@tiptap/pm@2.2.4)
    dev: false

  /@tiptap/extension-dropcursor@2.2.4(@tiptap/core@2.2.4)(@tiptap/pm@2.2.4):
    resolution: {integrity: sha512-IHwkEKmqpqXyJi16h7871NrcIqeyN7I6XRE2qdqi+MhGigVWI8nWHoYbjRKa7K/1uhs5zeRYyDlq5EuZyL6mgA==}
    peerDependencies:
      '@tiptap/core': ^2.0.0
      '@tiptap/pm': ^2.0.0
    dependencies:
      '@tiptap/core': 2.2.4(@tiptap/pm@2.2.4)
      '@tiptap/pm': 2.2.4
    dev: false

  /@tiptap/extension-floating-menu@2.2.4(@tiptap/core@2.2.4)(@tiptap/pm@2.2.4):
    resolution: {integrity: sha512-U25l7PEzOmlAPugNRl8t8lqyhQZS6W/+3f92+FdwW9qXju3i62iX/3OGCC3Gv+vybmQ4fbZmMjvl+VDfenNi3A==}
    peerDependencies:
      '@tiptap/core': ^2.0.0
      '@tiptap/pm': ^2.0.0
    dependencies:
      '@tiptap/core': 2.2.4(@tiptap/pm@2.2.4)
      '@tiptap/pm': 2.2.4
      tippy.js: 6.3.7
    dev: false

  /@tiptap/extension-gapcursor@2.2.4(@tiptap/core@2.2.4)(@tiptap/pm@2.2.4):
    resolution: {integrity: sha512-Y6htT/RDSqkQ1UwG2Ia+rNVRvxrKPOs3RbqKHPaWr3vbFWwhHyKhMCvi/FqfI3d5pViVHOZQ7jhb5hT/a0BmNw==}
    peerDependencies:
      '@tiptap/core': ^2.0.0
      '@tiptap/pm': ^2.0.0
    dependencies:
      '@tiptap/core': 2.2.4(@tiptap/pm@2.2.4)
      '@tiptap/pm': 2.2.4
    dev: false

  /@tiptap/extension-hard-break@2.2.4(@tiptap/core@2.2.4):
    resolution: {integrity: sha512-FPvS57GcqHIeLbPKGJa3gnH30Xw+YB1PXXnAWG2MpnMtc2Vtj1l5xaYYBZB+ADdXLAlU0YMbKhFLQO4+pg1Isg==}
    peerDependencies:
      '@tiptap/core': ^2.0.0
    dependencies:
      '@tiptap/core': 2.2.4(@tiptap/pm@2.2.4)
    dev: false

  /@tiptap/extension-heading@2.2.4(@tiptap/core@2.2.4):
    resolution: {integrity: sha512-gkq7Ns2FcrOCRq7Q+VRYt5saMt2R9g4REAtWy/jEevJ5UV5vA2AiGnYDmxwAkHutoYU0sAUkjqx37wE0wpamNw==}
    peerDependencies:
      '@tiptap/core': ^2.0.0
    dependencies:
      '@tiptap/core': 2.2.4(@tiptap/pm@2.2.4)
    dev: false

  /@tiptap/extension-history@2.2.4(@tiptap/core@2.2.4)(@tiptap/pm@2.2.4):
    resolution: {integrity: sha512-FDM32XYF5NU4mzh+fJ8w2CyUqv0l2Nl15sd6fOhQkVxSj8t57z+DUXc9ZR3zkH+1RAagYJo/2Gu3e99KpMr0tg==}
    peerDependencies:
      '@tiptap/core': ^2.0.0
      '@tiptap/pm': ^2.0.0
    dependencies:
      '@tiptap/core': 2.2.4(@tiptap/pm@2.2.4)
      '@tiptap/pm': 2.2.4
    dev: false

  /@tiptap/extension-horizontal-rule@2.2.4(@tiptap/core@2.2.4)(@tiptap/pm@2.2.4):
    resolution: {integrity: sha512-iCRHjFQQHApWg3R4fkKkJQhWEOdu1Fdc4YEAukdOXPSg3fg36IwjvsMXjt9SYBtVZ+iio3rORCZGXyMvgCH9uw==}
    peerDependencies:
      '@tiptap/core': ^2.0.0
      '@tiptap/pm': ^2.0.0
    dependencies:
      '@tiptap/core': 2.2.4(@tiptap/pm@2.2.4)
      '@tiptap/pm': 2.2.4
    dev: false

  /@tiptap/extension-italic@2.2.4(@tiptap/core@2.2.4):
    resolution: {integrity: sha512-qIhGNvWnsQswSgEMRA8jQQjxfkOGNAuNWKEVQX9DPoqAUgknT41hQcAMP8L2+OdACpb2jbVMOO5Cy5Dof2L8/w==}
    peerDependencies:
      '@tiptap/core': ^2.0.0
    dependencies:
      '@tiptap/core': 2.2.4(@tiptap/pm@2.2.4)
    dev: false

  /@tiptap/extension-link@2.2.4(@tiptap/core@2.2.4)(@tiptap/pm@2.2.4):
    resolution: {integrity: sha512-Qsx0cFZm4dxbkToXs5TcXbSoUdicv8db1gV1DYIZdETqjBm4wFjlzCUP7hPHFlvNfeSy1BzAMRt+RpeuiwvxWQ==}
    peerDependencies:
      '@tiptap/core': ^2.0.0
      '@tiptap/pm': ^2.0.0
    dependencies:
      '@tiptap/core': 2.2.4(@tiptap/pm@2.2.4)
      '@tiptap/pm': 2.2.4
      linkifyjs: 4.1.3
    dev: false

  /@tiptap/extension-list-item@2.2.4(@tiptap/core@2.2.4):
    resolution: {integrity: sha512-lPLKGKsHpM9ClUa8n7GEUn8pG6HCYU0vFruIy3l2t6jZdHkrgBnYtVGMZ13K8UDnj/hlAlccxku0D0P4mA1Vrg==}
    peerDependencies:
      '@tiptap/core': ^2.0.0
    dependencies:
      '@tiptap/core': 2.2.4(@tiptap/pm@2.2.4)
    dev: false

  /@tiptap/extension-ordered-list@2.2.4(@tiptap/core@2.2.4):
    resolution: {integrity: sha512-TpFy140O9Af1JciXt+xwqYUXxcJ6YG8zi/B5UDJujp+FH5sCmlYYBBnWxiFMhVaj6yEmA2eafu1qUkic/1X5Aw==}
    peerDependencies:
      '@tiptap/core': ^2.0.0
    dependencies:
      '@tiptap/core': 2.2.4(@tiptap/pm@2.2.4)
    dev: false

  /@tiptap/extension-paragraph@2.2.4(@tiptap/core@2.2.4):
    resolution: {integrity: sha512-m1KwyvTNJxsq7StbspbcOhxO4Wk4YpElDbqOouWi+H4c8azdpI5Pn96ZqhFeE9bSyjByg6OcB/wqoJsLbeFWdQ==}
    peerDependencies:
      '@tiptap/core': ^2.0.0
    dependencies:
      '@tiptap/core': 2.2.4(@tiptap/pm@2.2.4)
    dev: false

  /@tiptap/extension-strike@2.2.4(@tiptap/core@2.2.4):
    resolution: {integrity: sha512-/a2EwQgA+PpG17V2tVRspcrIY0SN3blwcgM7lxdW4aucGkqSKnf7+91dkhQEwCZ//o8kv9mBCyRoCUcGy6S5Xg==}
    peerDependencies:
      '@tiptap/core': ^2.0.0
    dependencies:
      '@tiptap/core': 2.2.4(@tiptap/pm@2.2.4)
    dev: false

  /@tiptap/extension-text@2.2.4(@tiptap/core@2.2.4):
    resolution: {integrity: sha512-NlKHMPnRJXB+0AGtDlU0P2Pg+SdesA2lMMd7JzDUgJgL7pX2jOb8eUqSeOjFKuSzFSqYfH6C3o6mQiNhuQMv+g==}
    peerDependencies:
      '@tiptap/core': ^2.0.0
    dependencies:
      '@tiptap/core': 2.2.4(@tiptap/pm@2.2.4)
    dev: false

  /@tiptap/pm@2.2.4:
    resolution: {integrity: sha512-Po0klR165zgtinhVp1nwMubjyKx6gAY9kH3IzcniYLCkqhPgiqnAcCr61TBpp4hfK8YURBS4ihvCB1dyfCyY8A==}
    dependencies:
      prosemirror-changeset: 2.2.1
      prosemirror-collab: 1.3.1
      prosemirror-commands: 1.5.2
      prosemirror-dropcursor: 1.8.1
      prosemirror-gapcursor: 1.3.2
      prosemirror-history: 1.3.2
      prosemirror-inputrules: 1.4.0
      prosemirror-keymap: 1.2.2
      prosemirror-markdown: 1.12.0
      prosemirror-menu: 1.2.4
      prosemirror-model: 1.19.4
      prosemirror-schema-basic: 1.2.2
      prosemirror-schema-list: 1.3.0
      prosemirror-state: 1.4.3
      prosemirror-tables: 1.3.7
      prosemirror-trailing-node: 2.0.7(prosemirror-model@1.19.4)(prosemirror-state@1.4.3)(prosemirror-view@1.33.1)
      prosemirror-transform: 1.8.0
      prosemirror-view: 1.33.1
    dev: false

  /@tiptap/react@2.2.4(@tiptap/core@2.2.4)(@tiptap/pm@2.2.4)(react-dom@18.2.0)(react@18.2.0):
    resolution: {integrity: sha512-HkYmMZWcETPZn3KpzdDg/ns2TKeFh54TvtCEInA4ljYtWGLoZc/A+KaiEtMIgVs+Mo1XwrhuoNGjL9c0OK2HJw==}
    peerDependencies:
      '@tiptap/core': ^2.0.0
      '@tiptap/pm': ^2.0.0
      react: ^17.0.0 || ^18.0.0
      react-dom: ^17.0.0 || ^18.0.0
    dependencies:
      '@tiptap/core': 2.2.4(@tiptap/pm@2.2.4)
      '@tiptap/extension-bubble-menu': 2.2.4(@tiptap/core@2.2.4)(@tiptap/pm@2.2.4)
      '@tiptap/extension-floating-menu': 2.2.4(@tiptap/core@2.2.4)(@tiptap/pm@2.2.4)
      '@tiptap/pm': 2.2.4
      react: 18.2.0
      react-dom: 18.2.0(react@18.2.0)
    dev: false

  /@tiptap/starter-kit@2.2.4(@tiptap/pm@2.2.4):
    resolution: {integrity: sha512-Kbk7qUfIZg3+bNa3e/wBeDQt4jJB46uQgM+xy5NSY6H8NZP6gdmmap3aIrn9S/W/hGpxJl4RcXAeaT0CQji9XA==}
    dependencies:
      '@tiptap/core': 2.2.4(@tiptap/pm@2.2.4)
      '@tiptap/extension-blockquote': 2.2.4(@tiptap/core@2.2.4)
      '@tiptap/extension-bold': 2.2.4(@tiptap/core@2.2.4)
      '@tiptap/extension-bullet-list': 2.2.4(@tiptap/core@2.2.4)
      '@tiptap/extension-code': 2.2.4(@tiptap/core@2.2.4)
      '@tiptap/extension-code-block': 2.2.4(@tiptap/core@2.2.4)(@tiptap/pm@2.2.4)
      '@tiptap/extension-document': 2.2.4(@tiptap/core@2.2.4)
      '@tiptap/extension-dropcursor': 2.2.4(@tiptap/core@2.2.4)(@tiptap/pm@2.2.4)
      '@tiptap/extension-gapcursor': 2.2.4(@tiptap/core@2.2.4)(@tiptap/pm@2.2.4)
      '@tiptap/extension-hard-break': 2.2.4(@tiptap/core@2.2.4)
      '@tiptap/extension-heading': 2.2.4(@tiptap/core@2.2.4)
      '@tiptap/extension-history': 2.2.4(@tiptap/core@2.2.4)(@tiptap/pm@2.2.4)
      '@tiptap/extension-horizontal-rule': 2.2.4(@tiptap/core@2.2.4)(@tiptap/pm@2.2.4)
      '@tiptap/extension-italic': 2.2.4(@tiptap/core@2.2.4)
      '@tiptap/extension-list-item': 2.2.4(@tiptap/core@2.2.4)
      '@tiptap/extension-ordered-list': 2.2.4(@tiptap/core@2.2.4)
      '@tiptap/extension-paragraph': 2.2.4(@tiptap/core@2.2.4)
      '@tiptap/extension-strike': 2.2.4(@tiptap/core@2.2.4)
      '@tiptap/extension-text': 2.2.4(@tiptap/core@2.2.4)
    transitivePeerDependencies:
      - '@tiptap/pm'
    dev: false

  /@tootallnate/quickjs-emscripten@0.23.0:
    resolution: {integrity: sha512-C5Mc6rdnsaJDjO3UpGW/CQTHtCKaYlScZTly4JIu97Jxo/odCiH0ITnDXSJPTOrEKk/ycSZ0AOgTmkDtkOsvIA==}
    dev: true

  /@trpc/client@11.0.0-next-beta.289(@trpc/server@11.0.0-next-beta.289):
    resolution: {integrity: sha512-jqBzRRXNO9xn+onayc8BH6CDBDFA3NWGxXkuppTm2yu3r7wcbl5S7S5y6SvGGmyVqISoQT3u0t4dz9AZOuETHQ==}
    peerDependencies:
      '@trpc/server': 11.0.0-next-beta.289+27a9183d8
    dependencies:
      '@trpc/server': 11.0.0-next-beta.289
    dev: false

  /@trpc/client@11.0.0-rc.330(@trpc/server@11.0.0-next-beta.289):
    resolution: {integrity: sha512-7Z0Ty5BZgWm8SgDMh2Me+WoBOqHoB938S2lK7d5bK8jMwiatGeUpAOaOJ1047rCqnLSEPXYfy8ylaTOrfaLr3Q==}
    peerDependencies:
      '@trpc/server': 11.0.0-rc.330+c89fb11f2
    dependencies:
      '@trpc/server': 11.0.0-next-beta.289
    dev: false

  /@trpc/next@11.0.0-next-beta.289(@tanstack/react-query@5.28.14)(@trpc/client@11.0.0-rc.330)(@trpc/react-query@11.0.0-next-beta.289)(@trpc/server@11.0.0-next-beta.289)(next@14.1.4)(react-dom@18.2.0)(react@18.2.0):
    resolution: {integrity: sha512-AKCrcbtHh/zFrld6lMG0RC37d/aac4ZisLDjJcViMnEmJXCo0J5nhoZa6f+G9N683NdMWZVmY2rmJidw9IX3QQ==}
    peerDependencies:
      '@tanstack/react-query': ^5.0.0
      '@trpc/client': 11.0.0-next-beta.289+27a9183d8
      '@trpc/react-query': 11.0.0-next-beta.289+27a9183d8
      '@trpc/server': 11.0.0-next-beta.289+27a9183d8
      next: '*'
      react: '>=16.8.0'
      react-dom: '>=16.8.0'
    peerDependenciesMeta:
      '@tanstack/react-query':
        optional: true
      '@trpc/react-query':
        optional: true
    dependencies:
      '@tanstack/react-query': 5.28.14(react@18.2.0)
      '@trpc/client': 11.0.0-rc.330(@trpc/server@11.0.0-next-beta.289)
      '@trpc/react-query': 11.0.0-next-beta.289(@tanstack/react-query@5.28.14)(@trpc/client@11.0.0-rc.330)(@trpc/server@11.0.0-next-beta.289)(react-dom@18.2.0)(react@18.2.0)
      '@trpc/server': 11.0.0-next-beta.289
      next: 14.1.4(@babel/core@7.23.9)(react-dom@18.2.0)(react@18.2.0)(sass@1.72.0)
      react: 18.2.0
      react-dom: 18.2.0(react@18.2.0)
    dev: false

  /@trpc/react-query@11.0.0-next-beta.289(@tanstack/react-query@5.28.14)(@trpc/client@11.0.0-rc.330)(@trpc/server@11.0.0-next-beta.289)(react-dom@18.2.0)(react@18.2.0):
    resolution: {integrity: sha512-SAn09DmZ4eFYLS0cCHOVNvRHJhHZ2ssUj4LUTj56wym0MieaCSrcxTqiolnaMfF+mWc1SJlLOzebrxaTHPwJSw==}
    peerDependencies:
      '@tanstack/react-query': ^5.0.0
      '@trpc/client': 11.0.0-next-beta.289+27a9183d8
      '@trpc/server': 11.0.0-next-beta.289+27a9183d8
      react: '>=18.2.0'
      react-dom: '>=18.2.0'
    dependencies:
      '@tanstack/react-query': 5.28.14(react@18.2.0)
      '@trpc/client': 11.0.0-rc.330(@trpc/server@11.0.0-next-beta.289)
      '@trpc/server': 11.0.0-next-beta.289
      react: 18.2.0
      react-dom: 18.2.0(react@18.2.0)
    dev: false

  /@trpc/server@11.0.0-next-beta.289:
    resolution: {integrity: sha512-HfBVYUShvktA6M78jrCsRLyeE6l2NdaPJxKg095h4vk0bgWVfz0MgEOCQR/hjGdw0EFLEVcZANhqTZaHEzr36w==}
    dev: false

  /@tsconfig/node10@1.0.9:
    resolution: {integrity: sha512-jNsYVVxU8v5g43Erja32laIDHXeoNvFEpX33OK4d6hljo3jDhCBDhx5dhCCTMWUojscpAagGiRkBKxpdl9fxqA==}
    dev: true

  /@tsconfig/node12@1.0.11:
    resolution: {integrity: sha512-cqefuRsh12pWyGsIoBKJA9luFu3mRxCA+ORZvA4ktLSzIuCUtWVxGIuXigEwO5/ywWFMZ2QEGKWvkZG1zDMTag==}
    dev: true

  /@tsconfig/node14@1.0.3:
    resolution: {integrity: sha512-ysT8mhdixWK6Hw3i1V2AeRqZ5WfXg1G43mqoYlM2nc6388Fq5jcXyr5mRsqViLx/GJYdoL0bfXD8nmF+Zn/Iow==}
    dev: true

  /@tsconfig/node16@1.0.4:
    resolution: {integrity: sha512-vxhUy4J8lyeyinH7Azl1pdd43GJhZH/tP2weN8TntQblOY+A0XbT8DJk1/oCPuOOyg/Ja757rG0CgHcWC8OfMA==}
    dev: true

  /@turbo/gen@1.13.2(@types/node@20.12.2)(typescript@5.4.3):
    resolution: {integrity: sha512-6/Z90XAMbfQCFX3QUyVEy5Te1u8Bm/K2ob7FaD7OrFYLtnKnzTghH1pOglFqfmdHqLusCrGEF00J9lKz176BNQ==}
    hasBin: true
    dependencies:
      '@turbo/workspaces': 1.13.2
      chalk: 2.4.2
      commander: 10.0.1
      fs-extra: 10.1.0
      inquirer: 8.2.6
      minimatch: 9.0.3
      node-plop: 0.26.3
      proxy-agent: 6.4.0
      ts-node: 10.9.2(@types/node@20.12.2)(typescript@5.4.3)
      update-check: 1.5.4
      validate-npm-package-name: 5.0.0
    transitivePeerDependencies:
      - '@swc/core'
      - '@swc/wasm'
      - '@types/node'
      - supports-color
      - typescript
    dev: true

  /@turbo/workspaces@1.13.2:
    resolution: {integrity: sha512-m1kUcR6VRbJH4Ok0J+dA6blMu3Ywjq1d9rg/4OAMtkLPkO74LjGKtmqw7VNKhYlQBJd3oMyiI3mWn+QL7abtpg==}
    hasBin: true
    dependencies:
      chalk: 2.4.2
      commander: 10.0.1
      execa: 5.1.1
      fast-glob: 3.3.2
      fs-extra: 10.1.0
      gradient-string: 2.0.2
      inquirer: 8.2.6
      js-yaml: 4.1.0
      ora: 4.1.1
      rimraf: 3.0.2
      semver: 7.6.0
      update-check: 1.5.4
    dev: true

  /@types/babel__core@7.20.5:
    resolution: {integrity: sha512-qoQprZvz5wQFJwMDqeseRXWv3rqMvhgpbXFfVyWhbx9X47POIA6i/+dXefEmZKoAgOaTdaIgNSMqMIU61yRyzA==}
    dependencies:
      '@babel/parser': 7.23.9
      '@babel/types': 7.23.9
      '@types/babel__generator': 7.6.8
      '@types/babel__template': 7.4.4
      '@types/babel__traverse': 7.20.5
    dev: true

  /@types/babel__generator@7.6.8:
    resolution: {integrity: sha512-ASsj+tpEDsEiFr1arWrlN6V3mdfjRMZt6LtK/Vp/kreFLnr5QH5+DhvD5nINYZXzwJvXeGq+05iUXcAzVrqWtw==}
    dependencies:
      '@babel/types': 7.23.9
    dev: true

  /@types/babel__template@7.4.4:
    resolution: {integrity: sha512-h/NUaSyG5EyxBIp8YRxo4RMe2/qQgvyowRwVMzhYhBCONbW8PUsg4lkFMrhgZhUe5z3L3MiLDuvyJ/CaPa2A8A==}
    dependencies:
      '@babel/parser': 7.23.9
      '@babel/types': 7.23.9
    dev: true

  /@types/babel__traverse@7.20.5:
    resolution: {integrity: sha512-WXCyOcRtH37HAUkpXhUduaxdm82b4GSlyTqajXviN4EfiuPgNYR109xMCKvpl6zPIpua0DGlMEDCq+g8EdoheQ==}
    dependencies:
      '@babel/types': 7.23.9
    dev: true

  /@types/bcrypt@5.0.2:
    resolution: {integrity: sha512-6atioO8Y75fNcbmj0G7UjI9lXN2pQ/IGJ2FWT4a/btd0Lk9lQalHLKhkgKVZ3r+spnmWUKfbMi1GEe9wyHQfNQ==}
    dependencies:
      '@types/node': 20.12.2
    dev: true

  /@types/better-sqlite3@7.6.9:
    resolution: {integrity: sha512-FvktcujPDj9XKMJQWFcl2vVl7OdRIqsSRX9b0acWwTmwLK9CF2eqo/FRcmMLNpugKoX/avA6pb7TorDLmpgTnQ==}
    dependencies:
      '@types/node': 20.12.2

  /@types/body-parser@1.19.5:
    resolution: {integrity: sha512-fB3Zu92ucau0iQ0JMCFQE7b/dv8Ot07NI3KaZIkIUNXq82k4eBAqUaneXfleGY9JWskeS9y+u0nXMyspcuQrCg==}
    dependencies:
      '@types/connect': 3.4.38
      '@types/node': 20.12.2
    dev: true

  /@types/chroma-js@2.4.4:
    resolution: {integrity: sha512-/DTccpHTaKomqussrn+ciEvfW4k6NAHzNzs/sts1TCqg333qNxOhy8TNIoQCmbGG3Tl8KdEhkGAssb1n3mTXiQ==}
    dev: true

  /@types/connect@3.4.38:
    resolution: {integrity: sha512-K6uROf1LD88uDQqJCktA4yzL1YYAK6NgfsI0v/mTgyPKWsX1CnJ0XPSDhViejru1GcRkLWb8RlzFYJRqGUbaug==}
    dependencies:
      '@types/node': 20.12.2
    dev: true

  /@types/cookie@0.6.0:
    resolution: {integrity: sha512-4Kh9a6B2bQciAhf7FSuMRRkUWecJgJu9nPnx3yzpsfXX/c50REIqpHY4C82bXP90qrLtXtkDxTZosYO3UpOwlA==}
    dev: false

  /@types/cookies@0.9.0:
    resolution: {integrity: sha512-40Zk8qR147RABiQ7NQnBzWzDcjKzNrntB5BAmeGCb2p/MIyOE+4BVvc17wumsUqUw00bJYqoXFHYygQnEFh4/Q==}
    dependencies:
      '@types/connect': 3.4.38
      '@types/express': 4.17.21
      '@types/keygrip': 1.0.6
      '@types/node': 20.12.2
    dev: true

  /@types/css-modules@1.0.5:
    resolution: {integrity: sha512-oeKafs/df9lwOvtfiXVliZsocFVOexK9PZtLQWuPeuVCFR7jwiqlg60lu80JTe5NFNtH3tnV6Fs/ySR8BUPHAw==}
    dev: true

<<<<<<< HEAD
  /@types/eslint@8.56.6:
    resolution: {integrity: sha512-ymwc+qb1XkjT/gfoQwxIeHZ6ixH23A+tCT2ADSA/DPVKzAjwYkTXBMCQ/f6fe4wEa85Lhp26VPeUxI7wMhAi7A==}
=======
  /@types/eslint-scope@3.7.7:
    resolution: {integrity: sha512-MzMFlSLBqNF2gcHWO0G1vP/YQyfvrxZ0bF+u7mzUdZ1/xK4A4sru+nraZz5i3iEIk1l1uyicaDVTB4QbbEkAYg==}
    dependencies:
      '@types/eslint': 8.56.7
      '@types/estree': 1.0.5
    dev: true

  /@types/eslint@8.56.7:
    resolution: {integrity: sha512-SjDvI/x3zsZnOkYZ3lCt9lOZWZLB2jIlNKz+LBgCtDurK0JZcwucxYHn1w2BJkD34dgX9Tjnak0txtq4WTggEA==}
>>>>>>> c82915c6
    dependencies:
      '@types/estree': 1.0.5
      '@types/json-schema': 7.0.15
    dev: true

  /@types/estree@1.0.5:
    resolution: {integrity: sha512-/kYRxGDLWzHOB7q+wtSUQlFrtcdUccpfy+X+9iMBpHK8QLLhx2wIPYuS5DYtR9Wa/YlZAbIovy7qVdB1Aq6Lyw==}
    dev: true

  /@types/express-serve-static-core@4.17.43:
    resolution: {integrity: sha512-oaYtiBirUOPQGSWNGPWnzyAFJ0BP3cwvN4oWZQY+zUBwpVIGsKUkpBpSztp74drYcjavs7SKFZ4DX1V2QeN8rg==}
    dependencies:
      '@types/node': 20.12.2
      '@types/qs': 6.9.11
      '@types/range-parser': 1.2.7
      '@types/send': 0.17.4
    dev: true

  /@types/express@4.17.21:
    resolution: {integrity: sha512-ejlPM315qwLpaQlQDTjPdsUFSc6ZsP4AN6AlWnogPjQ7CVi7PYF3YVz+CY3jE2pwYf7E/7HlDAN0rV2GxTG0HQ==}
    dependencies:
      '@types/body-parser': 1.19.5
      '@types/express-serve-static-core': 4.17.43
      '@types/qs': 6.9.11
      '@types/serve-static': 1.15.5
    dev: true

  /@types/glob@7.2.0:
    resolution: {integrity: sha512-ZUxbzKl0IfJILTS6t7ip5fQQM/J3TJYubDm3nMbgubNNYS62eXeUpoLUC8/7fJNiFYHTrGPQn7hspDUzIHX3UA==}
    dependencies:
      '@types/minimatch': 5.1.2
      '@types/node': 20.12.2
    dev: true

  /@types/http-errors@2.0.4:
    resolution: {integrity: sha512-D0CFMMtydbJAegzOyHjtiKPLlvnm3iTZyZRSZoLq2mRhDdmLfIWOCYPfQJ4cu2erKghU++QvjcUjp/5h7hESpA==}
    dev: true

  /@types/inquirer@6.5.0:
    resolution: {integrity: sha512-rjaYQ9b9y/VFGOpqBEXRavc3jh0a+e6evAbI31tMda8VlPaSy0AZJfXsvmIe3wklc7W6C3zCSfleuMXR7NOyXw==}
    dependencies:
      '@types/through': 0.0.33
      rxjs: 6.6.7
    dev: true

  /@types/istanbul-lib-coverage@2.0.6:
    resolution: {integrity: sha512-2QF/t/auWm0lsy8XtKVPG19v3sSOQlJe/YHZgfjb/KBBHOGSV+J2q/S671rcq9uTBrLAXmZpqJiaQbMT+zNU1w==}
    dev: true

  /@types/json-schema@7.0.15:
    resolution: {integrity: sha512-5+fP8P8MFNC+AyZCDxrB2pkZFPGzqQWUzpSeuuVLvm8VMcorNYavBqoFcxK8bQz4Qsbn4oUEEem4wDLfcysGHA==}

  /@types/json5@0.0.29:
    resolution: {integrity: sha512-dRLjCWHYg4oaA77cxO64oO+7JwCwnIzkZPdrrC71jQmQtlhM556pwKo5bUzqvZndkVbeFLIIi+9TC40JNF5hNQ==}
    dev: false

  /@types/keygrip@1.0.6:
    resolution: {integrity: sha512-lZuNAY9xeJt7Bx4t4dx0rYCDqGPW8RXhQZK1td7d4H6E9zYbLoOtjBvfwdTKpsyxQI/2jv+armjX/RW+ZNpXOQ==}
    dev: true

  /@types/mime@1.3.5:
    resolution: {integrity: sha512-/pyBZWSLD2n0dcHE3hq8s8ZvcETHtEuF+3E7XVt0Ig2nvsVQXdghHVcEkIWjy9A0wKfTn97a/PSDYohKIlnP/w==}
    dev: true

  /@types/mime@3.0.4:
    resolution: {integrity: sha512-iJt33IQnVRkqeqC7PzBHPTC6fDlRNRW8vjrgqtScAhrmMwe8c4Eo7+fUGTa+XdWrpEgpyKWMYmi2dIwMAYRzPw==}
    dev: true

  /@types/minimatch@5.1.2:
    resolution: {integrity: sha512-K0VQKziLUWkVKiRVrx4a40iPaxTUefQmjtkQofBkYRcoaaL/8rhwDWww9qWbrgicNOgnpIsMxyNIUM4+n6dUIA==}
    dev: true

  /@types/node-cron@3.0.11:
    resolution: {integrity: sha512-0ikrnug3/IyneSHqCBeslAhlK2aBfYek1fGo4bP4QnZPmiqSGRK+Oy7ZMisLWkesffJvQ1cqAcBnJC+8+nxIAg==}
    dev: true

  /@types/node@20.12.2:
    resolution: {integrity: sha512-zQ0NYO87hyN6Xrclcqp7f8ZbXNbRfoGWNcMvHTPQp9UUrwI0mI7XBz+cu7/W6/VClYo2g63B0cjull/srU7LgQ==}
    dependencies:
      undici-types: 5.26.5

  /@types/object.omit@3.0.3:
    resolution: {integrity: sha512-xrq4bQTBGYY2cw+gV4PzoG2Lv3L0pjZ1uXStRRDQoATOYW1lCsFQHhQ+OkPhIcQoqLjAq7gYif7D14Qaa6Zbew==}
    dev: false

  /@types/object.pick@1.3.4:
    resolution: {integrity: sha512-5PjwB0uP2XDp3nt5u5NJAG2DORHIRClPzWT/TTZhJ2Ekwe8M5bA9tvPdi9NO/n2uvu2/ictat8kgqvLfcIE1SA==}
    dev: false

  /@types/prop-types@15.7.11:
    resolution: {integrity: sha512-ga8y9v9uyeiLdpKddhxYQkxNDrfvuPrlFb0N1qnZZByvcElJaXthF1UhvCh9TLWJBEHeNtdnbysW7Y6Uq8CVng==}

  /@types/qs@6.9.11:
    resolution: {integrity: sha512-oGk0gmhnEJK4Yyk+oI7EfXsLayXatCWPHary1MtcmbAifkobT9cM9yutG/hZKIseOU0MqbIwQ/u2nn/Gb+ltuQ==}
    dev: true

  /@types/range-parser@1.2.7:
    resolution: {integrity: sha512-hKormJbkJqzQGhziax5PItDUTMAM9uE2XXQmM37dyd4hVM+5aVl7oVxMVUiVQn2oCQFN/LKCZdvSM0pFRqbSmQ==}
    dev: true

  /@types/react-dom@18.2.23:
    resolution: {integrity: sha512-ZQ71wgGOTmDYpnav2knkjr3qXdAFu0vsk8Ci5w3pGAIdj7/kKAyn+VsQDhXsmzzzepAiI9leWMmubXz690AI/A==}
    dependencies:
      '@types/react': 18.2.74
    dev: true

  /@types/react@18.2.74:
    resolution: {integrity: sha512-9AEqNZZyBx8OdZpxzQlaFEVCSFUM2YXJH46yPOiOpm078k6ZLOCcuAzGum/zK8YBwY+dbahVNbHrbgrAwIRlqw==}
    dependencies:
      '@types/prop-types': 15.7.11
      csstype: 3.1.3

  /@types/semver@7.5.7:
    resolution: {integrity: sha512-/wdoPq1QqkSj9/QOeKkFquEuPzQbHTWAMPH/PaUMB+JuR31lXhlWXRZ52IpfDYVlDOUBvX09uBrPwxGT1hjNBg==}
    dev: false

  /@types/send@0.17.4:
    resolution: {integrity: sha512-x2EM6TJOybec7c52BX0ZspPodMsQUd5L6PRwOunVyVUhXiBSKf3AezDL8Dgvgt5o0UfKNfuA0eMLr2wLT4AiBA==}
    dependencies:
      '@types/mime': 1.3.5
      '@types/node': 20.12.2
    dev: true

  /@types/serve-static@1.15.5:
    resolution: {integrity: sha512-PDRk21MnK70hja/YF8AHfC7yIsiQHn1rcXx7ijCFBX/k+XQJhQT/gw3xekXKJvx+5SXaMMS8oqQy09Mzvz2TuQ==}
    dependencies:
      '@types/http-errors': 2.0.4
      '@types/mime': 3.0.4
      '@types/node': 20.12.2
    dev: true

  /@types/throttle-debounce@2.1.0:
    resolution: {integrity: sha512-5eQEtSCoESnh2FsiLTxE121IiE60hnMqcb435fShf4bpLRjEu1Eoekht23y6zXS9Ts3l+Szu3TARnTsA0GkOkQ==}
    dev: false

  /@types/through@0.0.33:
    resolution: {integrity: sha512-HsJ+z3QuETzP3cswwtzt2vEIiHBk/dCcHGhbmG5X3ecnwFD/lPrMpliGXxSCg03L9AhrdwA4Oz/qfspkDW+xGQ==}
    dependencies:
      '@types/node': 20.12.2
    dev: true

  /@types/tinycolor2@1.4.6:
    resolution: {integrity: sha512-iEN8J0BoMnsWBqjVbWH/c0G0Hh7O21lpR2/+PrvAVgWdzL7eexIFm4JN/Wn10PTcmNdtS6U67r499mlWMXOxNw==}
    dev: true

  /@types/triple-beam@1.3.5:
    resolution: {integrity: sha512-6WaYesThRMCl19iryMYP7/x2OVgCtbIVflDGFpWnb9irXI3UjYE4AzmYuiUKY1AJstGijoY+MgUszMgRxIYTYw==}
    dev: false

  /@types/ws@8.5.10:
    resolution: {integrity: sha512-vmQSUcfalpIq0R9q7uTo2lXs6eGIpt9wtnLdMv9LVpIjCA/+ufZRozlVoVelIYixx1ugCBKDhn89vnsEGOCx9A==}
    dependencies:
      '@types/node': 20.12.2
    dev: true

<<<<<<< HEAD
  /@typescript-eslint/eslint-plugin@7.5.0(@typescript-eslint/parser@7.4.0)(eslint@8.57.0)(typescript@5.4.3):
=======
  /@typescript-eslint/eslint-plugin@7.5.0(@typescript-eslint/parser@7.5.0)(eslint@8.57.0)(typescript@5.4.3):
>>>>>>> c82915c6
    resolution: {integrity: sha512-HpqNTH8Du34nLxbKgVMGljZMG0rJd2O9ecvr2QLYp+7512ty1j42KnsFwspPXg1Vh8an9YImf6CokUBltisZFQ==}
    engines: {node: ^18.18.0 || >=20.0.0}
    peerDependencies:
      '@typescript-eslint/parser': ^7.0.0
      eslint: ^8.56.0
      typescript: '*'
    peerDependenciesMeta:
      typescript:
        optional: true
    dependencies:
      '@eslint-community/regexpp': 4.10.0
<<<<<<< HEAD
      '@typescript-eslint/parser': 7.4.0(eslint@8.57.0)(typescript@5.4.3)
=======
      '@typescript-eslint/parser': 7.5.0(eslint@8.57.0)(typescript@5.4.3)
>>>>>>> c82915c6
      '@typescript-eslint/scope-manager': 7.5.0
      '@typescript-eslint/type-utils': 7.5.0(eslint@8.57.0)(typescript@5.4.3)
      '@typescript-eslint/utils': 7.5.0(eslint@8.57.0)(typescript@5.4.3)
      '@typescript-eslint/visitor-keys': 7.5.0
      debug: 4.3.4
      eslint: 8.57.0
      graphemer: 1.4.0
      ignore: 5.3.1
      natural-compare: 1.4.0
      semver: 7.6.0
      ts-api-utils: 1.2.1(typescript@5.4.3)
      typescript: 5.4.3
    transitivePeerDependencies:
      - supports-color
    dev: false

  /@typescript-eslint/parser@7.5.0(eslint@8.57.0)(typescript@5.4.3):
    resolution: {integrity: sha512-cj+XGhNujfD2/wzR1tabNsidnYRaFfEkcULdcIyVBYcXjBvBKOes+mpMBP7hMpOyk+gBcfXsrg4NBGAStQyxjQ==}
    engines: {node: ^18.18.0 || >=20.0.0}
    peerDependencies:
      eslint: ^8.56.0
      typescript: '*'
    peerDependenciesMeta:
      typescript:
        optional: true
    dependencies:
      '@typescript-eslint/scope-manager': 7.5.0
      '@typescript-eslint/types': 7.5.0
      '@typescript-eslint/typescript-estree': 7.5.0(typescript@5.4.3)
      '@typescript-eslint/visitor-keys': 7.5.0
      debug: 4.3.4
      eslint: 8.57.0
      typescript: 5.4.3
    transitivePeerDependencies:
      - supports-color
    dev: false

  /@typescript-eslint/scope-manager@7.5.0:
    resolution: {integrity: sha512-Z1r7uJY0MDeUlql9XJ6kRVgk/sP11sr3HKXn268HZyqL7i4cEfrdFuSSY/0tUqT37l5zT0tJOsuDP16kio85iA==}
    engines: {node: ^18.18.0 || >=20.0.0}
    dependencies:
      '@typescript-eslint/types': 7.5.0
      '@typescript-eslint/visitor-keys': 7.5.0
    dev: false

<<<<<<< HEAD
  /@typescript-eslint/scope-manager@7.5.0:
    resolution: {integrity: sha512-Z1r7uJY0MDeUlql9XJ6kRVgk/sP11sr3HKXn268HZyqL7i4cEfrdFuSSY/0tUqT37l5zT0tJOsuDP16kio85iA==}
    engines: {node: ^18.18.0 || >=20.0.0}
    dependencies:
      '@typescript-eslint/types': 7.5.0
      '@typescript-eslint/visitor-keys': 7.5.0
    dev: false

=======
>>>>>>> c82915c6
  /@typescript-eslint/type-utils@7.5.0(eslint@8.57.0)(typescript@5.4.3):
    resolution: {integrity: sha512-A021Rj33+G8mx2Dqh0nMO9GyjjIBK3MqgVgZ2qlKf6CJy51wY/lkkFqq3TqqnH34XyAHUkq27IjlUkWlQRpLHw==}
    engines: {node: ^18.18.0 || >=20.0.0}
    peerDependencies:
      eslint: ^8.56.0
      typescript: '*'
    peerDependenciesMeta:
      typescript:
        optional: true
    dependencies:
      '@typescript-eslint/typescript-estree': 7.5.0(typescript@5.4.3)
      '@typescript-eslint/utils': 7.5.0(eslint@8.57.0)(typescript@5.4.3)
      debug: 4.3.4
      eslint: 8.57.0
      ts-api-utils: 1.2.1(typescript@5.4.3)
      typescript: 5.4.3
    transitivePeerDependencies:
      - supports-color
    dev: false

  /@typescript-eslint/types@7.5.0:
    resolution: {integrity: sha512-tv5B4IHeAdhR7uS4+bf8Ov3k793VEVHd45viRRkehIUZxm0WF82VPiLgHzA/Xl4TGPg1ZD49vfxBKFPecD5/mg==}
    engines: {node: ^18.18.0 || >=20.0.0}
    dev: false

<<<<<<< HEAD
  /@typescript-eslint/types@7.5.0:
    resolution: {integrity: sha512-tv5B4IHeAdhR7uS4+bf8Ov3k793VEVHd45viRRkehIUZxm0WF82VPiLgHzA/Xl4TGPg1ZD49vfxBKFPecD5/mg==}
    engines: {node: ^18.18.0 || >=20.0.0}
    dev: false

  /@typescript-eslint/typescript-estree@7.4.0(typescript@5.4.3):
    resolution: {integrity: sha512-A99j5AYoME/UBQ1ucEbbMEmGkN7SE0BvZFreSnTd1luq7yulcHdyGamZKizU7canpGDWGJ+Q6ZA9SyQobipePg==}
=======
  /@typescript-eslint/typescript-estree@7.5.0(typescript@5.4.3):
    resolution: {integrity: sha512-YklQQfe0Rv2PZEueLTUffiQGKQneiIEKKnfIqPIOxgM9lKSZFCjT5Ad4VqRKj/U4+kQE3fa8YQpskViL7WjdPQ==}
>>>>>>> c82915c6
    engines: {node: ^18.18.0 || >=20.0.0}
    peerDependencies:
      typescript: '*'
    peerDependenciesMeta:
      typescript:
        optional: true
    dependencies:
      '@typescript-eslint/types': 7.5.0
      '@typescript-eslint/visitor-keys': 7.5.0
      debug: 4.3.4
      globby: 11.1.0
      is-glob: 4.0.3
      minimatch: 9.0.3
      semver: 7.6.0
      ts-api-utils: 1.2.1(typescript@5.4.3)
      typescript: 5.4.3
    transitivePeerDependencies:
      - supports-color
    dev: false

<<<<<<< HEAD
  /@typescript-eslint/typescript-estree@7.5.0(typescript@5.4.3):
    resolution: {integrity: sha512-YklQQfe0Rv2PZEueLTUffiQGKQneiIEKKnfIqPIOxgM9lKSZFCjT5Ad4VqRKj/U4+kQE3fa8YQpskViL7WjdPQ==}
    engines: {node: ^18.18.0 || >=20.0.0}
    peerDependencies:
      typescript: '*'
    peerDependenciesMeta:
      typescript:
        optional: true
    dependencies:
      '@typescript-eslint/types': 7.5.0
      '@typescript-eslint/visitor-keys': 7.5.0
      debug: 4.3.4
      globby: 11.1.0
      is-glob: 4.0.3
      minimatch: 9.0.3
      semver: 7.6.0
      ts-api-utils: 1.2.1(typescript@5.4.3)
      typescript: 5.4.3
    transitivePeerDependencies:
      - supports-color
    dev: false

=======
>>>>>>> c82915c6
  /@typescript-eslint/utils@7.5.0(eslint@8.57.0)(typescript@5.4.3):
    resolution: {integrity: sha512-3vZl9u0R+/FLQcpy2EHyRGNqAS/ofJ3Ji8aebilfJe+fobK8+LbIFmrHciLVDxjDoONmufDcnVSF38KwMEOjzw==}
    engines: {node: ^18.18.0 || >=20.0.0}
    peerDependencies:
      eslint: ^8.56.0
    dependencies:
      '@eslint-community/eslint-utils': 4.4.0(eslint@8.57.0)
      '@types/json-schema': 7.0.15
      '@types/semver': 7.5.7
      '@typescript-eslint/scope-manager': 7.5.0
      '@typescript-eslint/types': 7.5.0
      '@typescript-eslint/typescript-estree': 7.5.0(typescript@5.4.3)
      eslint: 8.57.0
      semver: 7.6.0
    transitivePeerDependencies:
      - supports-color
      - typescript
    dev: false

  /@typescript-eslint/visitor-keys@7.5.0:
    resolution: {integrity: sha512-mcuHM/QircmA6O7fy6nn2w/3ditQkj+SgtOc8DW3uQ10Yfj42amm2i+6F2K4YAOPNNTmE6iM1ynM6lrSwdendA==}
    engines: {node: ^18.18.0 || >=20.0.0}
    dependencies:
      '@typescript-eslint/types': 7.5.0
      eslint-visitor-keys: 3.4.3
    dev: false

  /@typescript-eslint/visitor-keys@7.5.0:
    resolution: {integrity: sha512-mcuHM/QircmA6O7fy6nn2w/3ditQkj+SgtOc8DW3uQ10Yfj42amm2i+6F2K4YAOPNNTmE6iM1ynM6lrSwdendA==}
    engines: {node: ^18.18.0 || >=20.0.0}
    dependencies:
      '@typescript-eslint/types': 7.5.0
      eslint-visitor-keys: 3.4.3
    dev: false

  /@ungap/structured-clone@1.2.0:
    resolution: {integrity: sha512-zuVdFrMJiuCDQUMCzQaD6KL28MjnqqN8XnAqiEq9PNm/hCPTSGfrXCOfwj1ow4LFb/tNymJPwsNbVePc1xFqrQ==}

  /@vitejs/plugin-react@4.2.1(vite@5.2.6):
    resolution: {integrity: sha512-oojO9IDc4nCUUi8qIR11KoQm0XFFLIwsRBwHRR4d/88IWghn1y6ckz/bJ8GHDCsYEJee8mDzqtJxh15/cisJNQ==}
    engines: {node: ^14.18.0 || >=16.0.0}
    peerDependencies:
      vite: ^4.2.0 || ^5.0.0
    dependencies:
      '@babel/core': 7.23.9
      '@babel/plugin-transform-react-jsx-self': 7.23.3(@babel/core@7.23.9)
      '@babel/plugin-transform-react-jsx-source': 7.23.3(@babel/core@7.23.9)
      '@types/babel__core': 7.20.5
      react-refresh: 0.14.0
      vite: 5.2.6(@types/node@20.12.2)
    transitivePeerDependencies:
      - supports-color
    dev: true

  /@vitest/coverage-v8@1.4.0(vitest@1.4.0):
    resolution: {integrity: sha512-4hDGyH1SvKpgZnIByr9LhGgCEuF9DKM34IBLCC/fVfy24Z3+PZ+Ii9hsVBsHvY1umM1aGPEjceRkzxCfcQ10wg==}
    peerDependencies:
      vitest: 1.4.0
    dependencies:
      '@ampproject/remapping': 2.2.1
      '@bcoe/v8-coverage': 0.2.3
      debug: 4.3.4
      istanbul-lib-coverage: 3.2.2
      istanbul-lib-report: 3.0.1
      istanbul-lib-source-maps: 5.0.4
      istanbul-reports: 3.1.6
      magic-string: 0.30.7
      magicast: 0.3.3
      picocolors: 1.0.0
      std-env: 3.7.0
      strip-literal: 2.0.0
      test-exclude: 6.0.0
      v8-to-istanbul: 9.2.0
      vitest: 1.4.0(@types/node@20.12.2)(@vitest/ui@1.4.0)(jsdom@24.0.0)
    transitivePeerDependencies:
      - supports-color
    dev: true

  /@vitest/expect@1.4.0:
    resolution: {integrity: sha512-Jths0sWCJZ8BxjKe+p+eKsoqev1/T8lYcrjavEaz8auEJ4jAVY0GwW3JKmdVU4mmNPLPHixh4GNXP7GFtAiDHA==}
    dependencies:
      '@vitest/spy': 1.4.0
      '@vitest/utils': 1.4.0
      chai: 4.4.1
    dev: true

  /@vitest/runner@1.4.0:
    resolution: {integrity: sha512-EDYVSmesqlQ4RD2VvWo3hQgTJ7ZrFQ2VSJdfiJiArkCerDAGeyF1i6dHkmySqk573jLp6d/cfqCN+7wUB5tLgg==}
    dependencies:
      '@vitest/utils': 1.4.0
      p-limit: 5.0.0
      pathe: 1.1.2
    dev: true

  /@vitest/snapshot@1.4.0:
    resolution: {integrity: sha512-saAFnt5pPIA5qDGxOHxJ/XxhMFKkUSBJmVt5VgDsAqPTX6JP326r5C/c9UuCMPoXNzuudTPsYDZCoJ5ilpqG2A==}
    dependencies:
      magic-string: 0.30.7
      pathe: 1.1.2
      pretty-format: 29.7.0
    dev: true

  /@vitest/spy@1.4.0:
    resolution: {integrity: sha512-Ywau/Qs1DzM/8Uc+yA77CwSegizMlcgTJuYGAi0jujOteJOUf1ujunHThYo243KG9nAyWT3L9ifPYZ5+As/+6Q==}
    dependencies:
      tinyspy: 2.2.1
    dev: true

  /@vitest/ui@1.4.0(vitest@1.4.0):
    resolution: {integrity: sha512-XC6CMhN1gzYcGbpn6/Oanj4Au2EXwQEX6vpcOeLlZv8dy7g11Ukx8zwtYQbwxs9duK2s9j2o5rbQiCP5DPAcmw==}
    peerDependencies:
      vitest: 1.4.0
    dependencies:
      '@vitest/utils': 1.4.0
      fast-glob: 3.3.2
      fflate: 0.8.2
      flatted: 3.2.9
      pathe: 1.1.2
      picocolors: 1.0.0
      sirv: 2.0.4
      vitest: 1.4.0(@types/node@20.12.2)(@vitest/ui@1.4.0)(jsdom@24.0.0)
    dev: true

  /@vitest/utils@1.4.0:
    resolution: {integrity: sha512-mx3Yd1/6e2Vt/PUC98DcqTirtfxUyAZ32uK82r8rZzbtBeBo+nqgnjx/LvqQdWsrvNtm14VmurNgcf4nqY5gJg==}
    dependencies:
      diff-sequences: 29.6.3
      estree-walker: 3.0.3
      loupe: 2.3.7
      pretty-format: 29.7.0
    dev: true

<<<<<<< HEAD
=======
  /@webassemblyjs/ast@1.11.6:
    resolution: {integrity: sha512-IN1xI7PwOvLPgjcf180gC1bqn3q/QaOCwYUahIOhbYUu8KA/3tw2RT/T0Gidi1l7Hhj5D/INhJxiICObqpMu4Q==}
    dependencies:
      '@webassemblyjs/helper-numbers': 1.11.6
      '@webassemblyjs/helper-wasm-bytecode': 1.11.6
    dev: true

  /@webassemblyjs/floating-point-hex-parser@1.11.6:
    resolution: {integrity: sha512-ejAj9hfRJ2XMsNHk/v6Fu2dGS+i4UaXBXGemOfQ/JfQ6mdQg/WXtwleQRLLS4OvfDhv8rYnVwH27YJLMyYsxhw==}
    dev: true

  /@webassemblyjs/helper-api-error@1.11.6:
    resolution: {integrity: sha512-o0YkoP4pVu4rN8aTJgAyj9hC2Sv5UlkzCHhxqWj8butaLvnpdc2jOwh4ewE6CX0txSfLn/UYaV/pheS2Txg//Q==}
    dev: true

  /@webassemblyjs/helper-buffer@1.11.6:
    resolution: {integrity: sha512-z3nFzdcp1mb8nEOFFk8DrYLpHvhKC3grJD2ardfKOzmbmJvEf/tPIqCY+sNcwZIY8ZD7IkB2l7/pqhUhqm7hLA==}
    dev: true

  /@webassemblyjs/helper-numbers@1.11.6:
    resolution: {integrity: sha512-vUIhZ8LZoIWHBohiEObxVm6hwP034jwmc9kuq5GdHZH0wiLVLIPcMCdpJzG4C11cHoQ25TFIQj9kaVADVX7N3g==}
    dependencies:
      '@webassemblyjs/floating-point-hex-parser': 1.11.6
      '@webassemblyjs/helper-api-error': 1.11.6
      '@xtuc/long': 4.2.2
    dev: true

  /@webassemblyjs/helper-wasm-bytecode@1.11.6:
    resolution: {integrity: sha512-sFFHKwcmBprO9e7Icf0+gddyWYDViL8bpPjJJl0WHxCdETktXdmtWLGVzoHbqUcY4Be1LkNfwTmXOJUFZYSJdA==}
    dev: true

  /@webassemblyjs/helper-wasm-section@1.11.6:
    resolution: {integrity: sha512-LPpZbSOwTpEC2cgn4hTydySy1Ke+XEu+ETXuoyvuyezHO3Kjdu90KK95Sh9xTbmjrCsUwvWwCOQQNta37VrS9g==}
    dependencies:
      '@webassemblyjs/ast': 1.11.6
      '@webassemblyjs/helper-buffer': 1.11.6
      '@webassemblyjs/helper-wasm-bytecode': 1.11.6
      '@webassemblyjs/wasm-gen': 1.11.6
    dev: true

  /@webassemblyjs/ieee754@1.11.6:
    resolution: {integrity: sha512-LM4p2csPNvbij6U1f19v6WR56QZ8JcHg3QIJTlSwzFcmx6WSORicYj6I63f9yU1kEUtrpG+kjkiIAkevHpDXrg==}
    dependencies:
      '@xtuc/ieee754': 1.2.0
    dev: true

  /@webassemblyjs/leb128@1.11.6:
    resolution: {integrity: sha512-m7a0FhE67DQXgouf1tbN5XQcdWoNgaAuoULHIfGFIEVKA6tu/edls6XnIlkmS6FrXAquJRPni3ZZKjw6FSPjPQ==}
    dependencies:
      '@xtuc/long': 4.2.2
    dev: true

  /@webassemblyjs/utf8@1.11.6:
    resolution: {integrity: sha512-vtXf2wTQ3+up9Zsg8sa2yWiQpzSsMyXj0qViVP6xKGCUT8p8YJ6HqI7l5eCnWx1T/FYdsv07HQs2wTFbbof/RA==}
    dev: true

  /@webassemblyjs/wasm-edit@1.11.6:
    resolution: {integrity: sha512-Ybn2I6fnfIGuCR+Faaz7YcvtBKxvoLV3Lebn1tM4o/IAJzmi9AWYIPWpyBfU8cC+JxAO57bk4+zdsTjJR+VTOw==}
    dependencies:
      '@webassemblyjs/ast': 1.11.6
      '@webassemblyjs/helper-buffer': 1.11.6
      '@webassemblyjs/helper-wasm-bytecode': 1.11.6
      '@webassemblyjs/helper-wasm-section': 1.11.6
      '@webassemblyjs/wasm-gen': 1.11.6
      '@webassemblyjs/wasm-opt': 1.11.6
      '@webassemblyjs/wasm-parser': 1.11.6
      '@webassemblyjs/wast-printer': 1.11.6
    dev: true

  /@webassemblyjs/wasm-gen@1.11.6:
    resolution: {integrity: sha512-3XOqkZP/y6B4F0PBAXvI1/bky7GryoogUtfwExeP/v7Nzwo1QLcq5oQmpKlftZLbT+ERUOAZVQjuNVak6UXjPA==}
    dependencies:
      '@webassemblyjs/ast': 1.11.6
      '@webassemblyjs/helper-wasm-bytecode': 1.11.6
      '@webassemblyjs/ieee754': 1.11.6
      '@webassemblyjs/leb128': 1.11.6
      '@webassemblyjs/utf8': 1.11.6
    dev: true

  /@webassemblyjs/wasm-opt@1.11.6:
    resolution: {integrity: sha512-cOrKuLRE7PCe6AsOVl7WasYf3wbSo4CeOk6PkrjS7g57MFfVUF9u6ysQBBODX0LdgSvQqRiGz3CXvIDKcPNy4g==}
    dependencies:
      '@webassemblyjs/ast': 1.11.6
      '@webassemblyjs/helper-buffer': 1.11.6
      '@webassemblyjs/wasm-gen': 1.11.6
      '@webassemblyjs/wasm-parser': 1.11.6
    dev: true

  /@webassemblyjs/wasm-parser@1.11.6:
    resolution: {integrity: sha512-6ZwPeGzMJM3Dqp3hCsLgESxBGtT/OeCvCZ4TA1JUPYgmhAx38tTPR9JaKy0S5H3evQpO/h2uWs2j6Yc/fjkpTQ==}
    dependencies:
      '@webassemblyjs/ast': 1.11.6
      '@webassemblyjs/helper-api-error': 1.11.6
      '@webassemblyjs/helper-wasm-bytecode': 1.11.6
      '@webassemblyjs/ieee754': 1.11.6
      '@webassemblyjs/leb128': 1.11.6
      '@webassemblyjs/utf8': 1.11.6
    dev: true

  /@webassemblyjs/wast-printer@1.11.6:
    resolution: {integrity: sha512-JM7AhRcE+yW2GWYaKeHL5vt4xqee5N2WcezptmgyhNS+ScggqcT1OtXykhAb13Sn5Yas0j2uv9tHgrjwvzAP4A==}
    dependencies:
      '@webassemblyjs/ast': 1.11.6
      '@xtuc/long': 4.2.2
    dev: true

  /@xterm/addon-canvas@0.6.0(@xterm/xterm@5.4.0):
    resolution: {integrity: sha512-+nj2x595vItxfuAFxzXp46Izrh4EnEyS0Z60hX1iy6OFliP5OQu8Wu7n59m7m1vT6Q4nIWoN1WiH+VLAk4D9jQ==}
    peerDependencies:
      '@xterm/xterm': ^5.0.0
    dependencies:
      '@xterm/xterm': 5.4.0
    dev: false

  /@xterm/xterm@5.4.0:
    resolution: {integrity: sha512-GlyzcZZ7LJjhFevthHtikhiDIl8lnTSgol6eTM4aoSNLcuXu3OEhnbqdCVIjtIil3jjabf3gDtb1S8FGahsuEw==}
    dev: false

  /@xtuc/ieee754@1.2.0:
    resolution: {integrity: sha512-DX8nKgqcGwsc0eJSqYt5lwP4DH5FlHnmuWWBRy7X0NcaGR0ZtuyeESgMwTYVEtxmsNGY+qit4QYT/MIYTOTPeA==}
    dev: true

  /@xtuc/long@4.2.2:
    resolution: {integrity: sha512-NuHqBY1PB/D8xU6s/thBgOAiAP7HOYDQ32+BFZILJ8ivkUkAHQnWfn6WhL79Owj1qmUnoN/YPhktdIoucipkAQ==}
    dev: true

>>>>>>> c82915c6
  /abbrev@1.1.1:
    resolution: {integrity: sha512-nne9/IiQ/hzIhY6pdDnbBtz7DjPTKrY00P/zvPSm5pOFkl6xuGrGnXn/VtTNNfNtAfZ9/1RtehkszU9qcTii0Q==}
    dev: false

  /acorn-jsx@5.3.2(acorn@8.11.3):
    resolution: {integrity: sha512-rq9s+JNhf0IChjtDXxllJ7g41oZk5SlXtp0LHwyA5cejwn7vKmKp4pPri6YEePv2PU65sAsegbXtIinmDFDXgQ==}
    peerDependencies:
      acorn: ^6.0.0 || ^7.0.0 || ^8.0.0
    dependencies:
      acorn: 8.11.3

  /acorn-walk@8.3.2:
    resolution: {integrity: sha512-cjkyv4OtNCIeqhHrfS81QWXoCBPExR/J62oyEqepVw8WaQeSqpW2uhuLPh1m9eWhDuOo/jUXVTlifvesOWp/4A==}
    engines: {node: '>=0.4.0'}
    dev: true

  /acorn@8.11.3:
    resolution: {integrity: sha512-Y9rRfJG5jcKOE0CLisYbojUjIrIEE7AGMzA/Sm4BslANhbS+cDMpgBdcPT91oJ7OuJ9hYJBx59RjbhxVnrF8Xg==}
    engines: {node: '>=0.4.0'}
    hasBin: true

  /agent-base@6.0.2:
    resolution: {integrity: sha512-RZNwNclF7+MS/8bDg70amg32dyeZGZxiDuQmZxKLAlQjr3jGyLx+4Kkk58UO7D2QdgFIQCovuSuZESne6RG6XQ==}
    engines: {node: '>= 6.0.0'}
    dependencies:
      debug: 4.3.4
    transitivePeerDependencies:
      - supports-color
    dev: false

  /agent-base@7.1.0:
    resolution: {integrity: sha512-o/zjMZRhJxny7OyEF+Op8X+efiELC7k7yOjMzgfzVqOzXqkBkWI79YoTdOtsuWd5BWhAGAuOY/Xa6xpiaWXiNg==}
    engines: {node: '>= 14'}
    dependencies:
      debug: 4.3.4
    transitivePeerDependencies:
      - supports-color
    dev: true

  /aggregate-error@3.1.0:
    resolution: {integrity: sha512-4I7Td01quW/RpocfNayFdFVk1qSuoh0E7JrbRJ16nH01HhKFQ88INq9Sd+nd72zqRySlr9BmDA8xlEJ6vJMrYA==}
    engines: {node: '>=8'}
    dependencies:
      clean-stack: 2.2.0
      indent-string: 4.0.0
    dev: true

  /ajv@6.12.6:
    resolution: {integrity: sha512-j3fVLgvTo527anyYyJOGTYJbG+vnnQYvE0m5mmkc1TK+nxAppkCLMIL0aZ4dblVCNoGShhm+kzE4ZUykBoMg4g==}
    dependencies:
      fast-deep-equal: 3.1.3
      fast-json-stable-stringify: 2.1.0
      json-schema-traverse: 0.4.1
      uri-js: 4.4.1

  /ansi-escapes@4.3.2:
    resolution: {integrity: sha512-gKXj5ALrKWQLsYG9jlTRmR/xKluxHV+Z9QEwNIgCfM1/uwPMCuzVVnh5mwTd+OuBZcwSIMbqssNWRm1lE51QaQ==}
    engines: {node: '>=8'}
    dependencies:
      type-fest: 0.21.3
    dev: true

  /ansi-regex@5.0.1:
    resolution: {integrity: sha512-quJQXlTSUGL2LH9SUXo8VwsY4soanhgo6LNSm84E1LBcE8s3O0wpdiRzyR9z/ZZJMlMWv37qOOb9pdJlMUEKFQ==}
    engines: {node: '>=8'}

  /ansi-regex@6.0.1:
    resolution: {integrity: sha512-n5M855fKb2SsfMIiFFoVrABHJC8QtHwVx+mHWP3QcEqBHYienj5dHSgjbxtC0WEZXYt4wcD6zrQElDPhFuZgfA==}
    engines: {node: '>=12'}
    dev: false

  /ansi-styles@3.2.1:
    resolution: {integrity: sha512-VT0ZI6kZRdTh8YyJw3SMbYm/u+NqfsAxEpWO0Pf9sq8/e94WxxOpPKx9FR1FlyCtOVDNOQ+8ntlqFxiRc+r5qA==}
    engines: {node: '>=4'}
    dependencies:
      color-convert: 1.9.3

  /ansi-styles@4.3.0:
    resolution: {integrity: sha512-zbB9rCJAT1rbjiVDb2hqKFHNYLxgtk8NURxZ3IZwD3F6NtxbXZQCnnSi1Lkx+IDohdPlFp222wVALIheZJQSEg==}
    engines: {node: '>=8'}
    dependencies:
      color-convert: 2.0.1

  /ansi-styles@5.2.0:
    resolution: {integrity: sha512-Cxwpt2SfTzTtXcfOlzGEee8O+c+MmUgGrNiBcXnuWxuFJHe6a5Hz7qwhwe5OgaSYI0IJvkLqWX1ASG+cJOkEiA==}
    engines: {node: '>=10'}
    dev: true

  /ansi-styles@6.2.1:
    resolution: {integrity: sha512-bN798gFfQX+viw3R7yrGWRqnrN2oRkEkUjjl4JNn4E8GxxbjtG3FbrEIIY3l8/hrwUwIeCZvi4QuOTP4MErVug==}
    engines: {node: '>=12'}
    dev: false

  /anymatch@3.1.3:
    resolution: {integrity: sha512-KMReFUr0B4t+D+OBkjR3KYqvocp2XaSzO55UcB6mgQMd3KbcE+mWTyvVV7D/zsdEbNnV6acZUutkiHQXvTr1Rw==}
    engines: {node: '>= 8'}
    dependencies:
      normalize-path: 3.0.0
      picomatch: 2.3.1
    dev: false

  /aproba@2.0.0:
    resolution: {integrity: sha512-lYe4Gx7QT+MKGbDsA+Z+he/Wtef0BiwDOlK/XkBrdfsh9J/jPPXbX0tE9x9cl27Tmu5gg3QUbUrQYa/y+KOHPQ==}
    dev: false

  /are-we-there-yet@2.0.0:
    resolution: {integrity: sha512-Ci/qENmwHnsYo9xKIcUJN5LeDKdJ6R1Z1j9V/J5wyq8nh/mYPEpIKJbBZXtZjG04HiK7zV/p6Vs9952MrMeUIw==}
    engines: {node: '>=10'}
    dependencies:
      delegates: 1.0.0
      readable-stream: 3.6.2
    dev: false

  /arg@4.1.3:
    resolution: {integrity: sha512-58S9QDqG0Xx27YwPSt9fJxivjYl432YCwfDMfZ+71RAqUrZef7LrKQZ3LHLOwCS4FLNBplP533Zx895SeOCHvA==}
    dev: true

  /argparse@2.0.1:
    resolution: {integrity: sha512-8+9WqebbFzpX9OR+Wa6O29asIogeRMzcGtAINdpMHHyAg10f05aSFVBbcEqGf/PXw1EjAZ+q2/bEBg3DvurK3Q==}

  /aria-query@5.3.0:
    resolution: {integrity: sha512-b0P0sZPKtyu8HkeRAfCq0IfURZK+SuwMjY1UXGBU27wpAiTwQAIlq56IbIO+ytk/JjS1fMR14ee5WBBfKi5J6A==}
    dependencies:
      dequal: 2.0.3
    dev: false

  /array-buffer-byte-length@1.0.1:
    resolution: {integrity: sha512-ahC5W1xgou+KTXix4sAO8Ki12Q+jf4i0+tmk3sC+zgcynshkHxzpXdImBehiUYKKKDwvfFiJl1tZt6ewscS1Mg==}
    engines: {node: '>= 0.4'}
    dependencies:
      call-bind: 1.0.7
      is-array-buffer: 3.0.4
    dev: false

  /array-includes@3.1.7:
    resolution: {integrity: sha512-dlcsNBIiWhPkHdOEEKnehA+RNUWDc4UqFtnIXU4uuYDPtA4LDkr7qip2p0VvFAEXNDr0yWZ9PJyIRiGjRLQzwQ==}
    engines: {node: '>= 0.4'}
    dependencies:
      call-bind: 1.0.7
      define-properties: 1.2.1
      es-abstract: 1.22.4
      get-intrinsic: 1.2.4
      is-string: 1.0.7
    dev: false

  /array-union@2.1.0:
    resolution: {integrity: sha512-HGyxoOTYUyCM6stUe6EJgnd4EoewAI7zMdfqO+kGjnlZmBDz/cR5pf8r/cR4Wq60sL/p0IkcjUEEPwS3GFrIyw==}
    engines: {node: '>=8'}

  /array.prototype.filter@1.0.3:
    resolution: {integrity: sha512-VizNcj/RGJiUyQBgzwxzE5oHdeuXY5hSbbmKMlphj1cy1Vl7Pn2asCGbSrru6hSQjmCzqTBPVWAF/whmEOVHbw==}
    engines: {node: '>= 0.4'}
    dependencies:
      call-bind: 1.0.7
      define-properties: 1.2.1
      es-abstract: 1.22.4
      es-array-method-boxes-properly: 1.0.0
      is-string: 1.0.7
    dev: false

  /array.prototype.findlast@1.2.4:
    resolution: {integrity: sha512-BMtLxpV+8BD+6ZPFIWmnUBpQoy+A+ujcg4rhp2iwCRJYA7PEh2MS4NL3lz8EiDlLrJPp2hg9qWihr5pd//jcGw==}
    engines: {node: '>= 0.4'}
    dependencies:
      call-bind: 1.0.7
      define-properties: 1.2.1
      es-abstract: 1.22.4
      es-errors: 1.3.0
      es-shim-unscopables: 1.0.2
    dev: false

  /array.prototype.findlastindex@1.2.4:
    resolution: {integrity: sha512-hzvSHUshSpCflDR1QMUBLHGHP1VIEBegT4pix9H/Z92Xw3ySoy6c2qh7lJWTJnRJ8JCZ9bJNCgTyYaJGcJu6xQ==}
    engines: {node: '>= 0.4'}
    dependencies:
      call-bind: 1.0.7
      define-properties: 1.2.1
      es-abstract: 1.22.4
      es-errors: 1.3.0
      es-shim-unscopables: 1.0.2
    dev: false

  /array.prototype.flat@1.3.2:
    resolution: {integrity: sha512-djYB+Zx2vLewY8RWlNCUdHjDXs2XOgm602S9E7P/UpHgfeHL00cRiIF+IN/G/aUJ7kGPb6yO/ErDI5V2s8iycA==}
    engines: {node: '>= 0.4'}
    dependencies:
      call-bind: 1.0.7
      define-properties: 1.2.1
      es-abstract: 1.22.4
      es-shim-unscopables: 1.0.2
    dev: false

  /array.prototype.flatmap@1.3.2:
    resolution: {integrity: sha512-Ewyx0c9PmpcsByhSW4r+9zDU7sGjFc86qf/kKtuSCRdhfbk0SNLLkaT5qvcHnRGgc5NP/ly/y+qkXkqONX54CQ==}
    engines: {node: '>= 0.4'}
    dependencies:
      call-bind: 1.0.7
      define-properties: 1.2.1
      es-abstract: 1.22.4
      es-shim-unscopables: 1.0.2
    dev: false

  /array.prototype.toreversed@1.1.2:
    resolution: {integrity: sha512-wwDCoT4Ck4Cz7sLtgUmzR5UV3YF5mFHUlbChCzZBQZ+0m2cl/DH3tKgvphv1nKgFsJ48oCSg6p91q2Vm0I/ZMA==}
    dependencies:
      call-bind: 1.0.7
      define-properties: 1.2.1
      es-abstract: 1.22.4
      es-shim-unscopables: 1.0.2
    dev: false

  /array.prototype.tosorted@1.1.3:
    resolution: {integrity: sha512-/DdH4TiTmOKzyQbp/eadcCVexiCb36xJg7HshYOYJnNZFDj33GEv0P7GxsynpShhq4OLYJzbGcBDkLsDt7MnNg==}
    dependencies:
      call-bind: 1.0.7
      define-properties: 1.2.1
      es-abstract: 1.22.4
      es-errors: 1.3.0
      es-shim-unscopables: 1.0.2
    dev: false

  /arraybuffer.prototype.slice@1.0.3:
    resolution: {integrity: sha512-bMxMKAjg13EBSVscxTaYA4mRc5t1UAXa2kXiGTNfZ079HIWXEkKmkgFrh/nJqamaLSrXO5H4WFFkPEaLJWbs3A==}
    engines: {node: '>= 0.4'}
    dependencies:
      array-buffer-byte-length: 1.0.1
      call-bind: 1.0.7
      define-properties: 1.2.1
      es-abstract: 1.22.4
      es-errors: 1.3.0
      get-intrinsic: 1.2.4
      is-array-buffer: 3.0.4
      is-shared-array-buffer: 1.0.2
    dev: false

  /assertion-error@1.1.0:
    resolution: {integrity: sha512-jgsaNduz+ndvGyFt3uSuWqvy4lCnIJiovtouQN5JZHOKCS2QuhEdbcQHFhVksz2N2U9hXJo8odG7ETyWlEeuDw==}
    dev: true

  /ast-types-flow@0.0.8:
    resolution: {integrity: sha512-OH/2E5Fg20h2aPrbe+QL8JZQFko0YZaF+j4mnQ7BGhfavO7OpSLa8a0y9sBwomHdSbkhTS8TQNayBfnW5DwbvQ==}
    dev: false

  /ast-types@0.13.4:
    resolution: {integrity: sha512-x1FCFnFifvYDDzTaLII71vG5uvDwgtmDTEVWAxrgeiR8VjMONcCXJx7E+USjDtHlwFmt9MysbqgF9b9Vjr6w+w==}
    engines: {node: '>=4'}
    dependencies:
      tslib: 2.6.2
    dev: true

  /async@3.2.5:
    resolution: {integrity: sha512-baNZyqaaLhyLVKm/DlvdW051MSgO6b8eVfIezl9E5PqWxFgzLm/wQntEW4zOytVburDEr0JlALEpdOFwvErLsg==}
    dev: false

  /asynciterator.prototype@1.0.0:
    resolution: {integrity: sha512-wwHYEIS0Q80f5mosx3L/dfG5t5rjEa9Ft51GTaNt862EnpyGHpgz2RkZvLPp1oF5TnAiTohkEKVEu8pQPJI7Vg==}
    dependencies:
      has-symbols: 1.0.3
    dev: false

  /asynckit@0.4.0:
    resolution: {integrity: sha512-Oei9OH4tRh0YqU3GxhX79dM/mwVgvbZJaSNaRk+bshkj0S5cfHcgYakreBjrHwatXKbz+IoIdYLxrKim2MjW0Q==}
    dev: true

  /available-typed-arrays@1.0.6:
    resolution: {integrity: sha512-j1QzY8iPNPG4o4xmO3ptzpRxTciqD3MgEHtifP/YnJpIo58Xu+ne4BejlbkuaLfXn/nz6HFiw29bLpj2PNMdGg==}
    engines: {node: '>= 0.4'}
    dev: false

  /axe-core@4.7.0:
    resolution: {integrity: sha512-M0JtH+hlOL5pLQwHOLNYZaXuhqmvS8oExsqB1SBYgA4Dk7u/xx+YdGHXaK5pyUfed5mYXdlYiphWq3G8cRi5JQ==}
    engines: {node: '>=4'}
    dev: false

  /axobject-query@3.2.1:
    resolution: {integrity: sha512-jsyHu61e6N4Vbz/v18DHwWYKK0bSWLqn47eeDSKPB7m8tqMHF9YJ+mhIk2lVteyZrY8tnSj/jHOv4YiTCuCJgg==}
    dependencies:
      dequal: 2.0.3
    dev: false

  /balanced-match@1.0.2:
    resolution: {integrity: sha512-3oSeUO0TMV67hN1AmbXsK4yaqU7tjiHlbxRDZOpH0KW9+CeX4bRAaX0Anxt0tx2MrpRpWwQaPwIlISEJhYU5Pw==}

  /base64-js@1.5.1:
    resolution: {integrity: sha512-AKpaYlHn8t4SVbOHCy+b5+KKgvR4vrsD8vbvrbiQJps7fKDTkjkDry6ji0rUJjC0kzbNePLwzxq8iypo41qeWA==}

  /basic-ftp@5.0.4:
    resolution: {integrity: sha512-8PzkB0arJFV4jJWSGOYR+OEic6aeKMu/osRhBULN6RY0ykby6LKhbmuQ5ublvaas5BOwboah5D87nrHyuh8PPA==}
    engines: {node: '>=10.0.0'}
    dev: true

  /bcrypt@5.1.1:
    resolution: {integrity: sha512-AGBHOG5hPYZ5Xl9KXzU5iKq9516yEmvCKDg3ecP5kX2aB6UqTeXZxk2ELnDgDm6BQSMlLt9rDB4LoSMx0rYwww==}
    engines: {node: '>= 10.0.0'}
    requiresBuild: true
    dependencies:
      '@mapbox/node-pre-gyp': 1.0.11
      node-addon-api: 5.1.0
    transitivePeerDependencies:
      - encoding
      - supports-color
    dev: false

  /better-sqlite3@9.4.3:
    resolution: {integrity: sha512-ud0bTmD9O3uWJGuXDltyj3R47Nz0OHX8iqPOT5PMspGqlu/qQFn+5S2eFBUCrySpavTjFXbi4EgrfVvPAHlImw==}
    requiresBuild: true
    dependencies:
      bindings: 1.5.0
      prebuild-install: 7.1.1
    dev: false

  /binary-extensions@2.2.0:
    resolution: {integrity: sha512-jDctJ/IVQbZoJykoeHbhXpOlNBqGNcwXJKJog42E5HDPUwQTSdjCHdihjj0DlnheQ7blbT6dHOafNAiS8ooQKA==}
    engines: {node: '>=8'}
    dev: false

  /bindings@1.5.0:
    resolution: {integrity: sha512-p2q/t/mhvuOj/UeLlV6566GD/guowlr0hHxClI0W9m7MWYkL1F0hLo+0Aexs9HSPCtR1SXQ0TD3MMKrXZajbiQ==}
    dependencies:
      file-uri-to-path: 1.0.0
    dev: false

  /bl@4.1.0:
    resolution: {integrity: sha512-1W07cM9gS6DcLperZfFSj+bWLtaPGSOHWhPiGzXmvVJbRLdG82sH/Kn8EtW1VqWVA54AKf2h5k5BbnIbwF3h6w==}
    dependencies:
      buffer: 5.7.1
      inherits: 2.0.4
      readable-stream: 3.6.2

  /brace-expansion@1.1.11:
    resolution: {integrity: sha512-iCuPHDFgrHX7H2vEI/5xpz07zSHB00TpugqhmYtVmMO6518mCuRMoOYFldEBl0g187ufozdaHgWKcYFb61qGiA==}
    dependencies:
      balanced-match: 1.0.2
      concat-map: 0.0.1

  /brace-expansion@2.0.1:
    resolution: {integrity: sha512-XnAIvQ8eM+kC6aULx6wuQiwVsnzsi9d3WxzV3FpWTGA19F621kwdbsAcFKXgKUHZWsy+mY6iL1sHTxWEFCytDA==}
    dependencies:
      balanced-match: 1.0.2

  /braces@3.0.2:
    resolution: {integrity: sha512-b8um+L1RzM3WDSzvhm6gIz1yfTbBt6YTlcEKAvsmqCZZFw46z626lVj9j1yEPW33H5H+lBQpZMP1k8l+78Ha0A==}
    engines: {node: '>=8'}
    dependencies:
      fill-range: 7.0.1

  /browserslist@4.23.0:
    resolution: {integrity: sha512-QW8HiM1shhT2GuzkvklfjcKDiWFXHOeFCIA/huJPwHsslwcydgk7X+z2zXpEijP98UCY7HbubZt5J2Zgvf0CaQ==}
    engines: {node: ^6 || ^7 || ^8 || ^9 || ^10 || ^11 || ^12 || >=13.7}
    hasBin: true
    dependencies:
      caniuse-lite: 1.0.30001587
      electron-to-chromium: 1.4.673
      node-releases: 2.0.14
      update-browserslist-db: 1.0.13(browserslist@4.23.0)

  /buffer-from@1.1.2:
    resolution: {integrity: sha512-E+XQCRwSbaaiChtv6k6Dwgc+bx+Bs6vuKJHHl5kox/BaKbhiXzqQOwK4cO22yElGp2OCmjwVhT3HmxgyPGnJfQ==}
    dev: false

  /buffer@5.7.1:
    resolution: {integrity: sha512-EHcyIPBQ4BSGlvjB16k5KgAJ27CIsHY/2JBmCRReo48y9rQ3MaUzWX3KVlBa4U7MyX02HdVj0K7C3WaB3ju7FQ==}
    dependencies:
      base64-js: 1.5.1
      ieee754: 1.2.1

  /builtins@5.0.1:
    resolution: {integrity: sha512-qwVpFEHNfhYJIzNRBvd2C1kyo6jz3ZSMPyyuR47OPdiKWlbYnZNyDWuyR175qDnAJLiCo5fBBqPb3RiXgWlkOQ==}
    dependencies:
      semver: 7.6.0
    dev: true

  /busboy@1.6.0:
    resolution: {integrity: sha512-8SFQbg/0hQ9xy3UNTB0YEnsNBbWfhf7RtnzpL7TkBiTBRfrQ9Fxcnz7VJsleJpyp6rVLvXiuORqjlHi5q+PYuA==}
    engines: {node: '>=10.16.0'}
    dependencies:
      streamsearch: 1.1.0
    dev: false

  /cac@6.7.14:
    resolution: {integrity: sha512-b6Ilus+c3RrdDk+JhLKUAQfzzgLEPy6wcXqS7f/xe1EETvsDP6GORG7SFuOs6cID5YkqchW/LXZbX5bc8j7ZcQ==}
    engines: {node: '>=8'}
    dev: true

  /call-bind@1.0.7:
    resolution: {integrity: sha512-GHTSNSYICQ7scH7sZ+M2rFopRoLh8t2bLSW6BbgrtLsahOIB5iyAVJf9GjWK3cYTDaMj4XdBpM1cA6pIS0Kv2w==}
    engines: {node: '>= 0.4'}
    dependencies:
      es-define-property: 1.0.0
      es-errors: 1.3.0
      function-bind: 1.1.2
      get-intrinsic: 1.2.4
      set-function-length: 1.2.1
    dev: false

  /callsites@3.1.0:
    resolution: {integrity: sha512-P8BjAsXvZS+VIDUI11hHCQEv74YT67YUi5JJFNWIqL235sBmjX4+qx9Muvls5ivyNENctx46xQLQ3aTuE7ssaQ==}
    engines: {node: '>=6'}

  /camel-case@3.0.0:
    resolution: {integrity: sha512-+MbKztAYHXPr1jNTSKQF52VpcFjwY5RkR7fxksV8Doo4KAYc5Fl4UJRgthBbTmEx8C54DqahhbLJkDwjI3PI/w==}
    dependencies:
      no-case: 2.3.2
      upper-case: 1.1.3
    dev: true

  /camelcase-css@2.0.1:
    resolution: {integrity: sha512-QOSvevhslijgYwRx6Rv7zKdMF8lbRmx+uQGx2+vDc+KI/eBnsy9kit5aj23AgGu3pa4t9AgwbnXWqS+iOY+2aA==}
    engines: {node: '>= 6'}
    dev: false

  /camelcase@7.0.1:
    resolution: {integrity: sha512-xlx1yCK2Oc1APsPXDL2LdlNP6+uu8OCDdhOBSVT279M/S+y75O30C2VuD8T2ogdePBBl7PfPF4504tnLgX3zfw==}
    engines: {node: '>=14.16'}
    dev: false

  /caniuse-lite@1.0.30001587:
    resolution: {integrity: sha512-HMFNotUmLXn71BQxg8cijvqxnIAofforZOwGsxyXJ0qugTdspUF4sPSJ2vhgprHCB996tIDzEq1ubumPDV8ULA==}

  /case-anything@2.1.13:
    resolution: {integrity: sha512-zlOQ80VrQ2Ue+ymH5OuM/DlDq64mEm+B9UTdHULv5osUMD6HalNTblf2b1u/m6QecjsnOkBpqVZ+XPwIVsy7Ng==}
    engines: {node: '>=12.13'}
    dev: false

  /chai@4.4.1:
    resolution: {integrity: sha512-13sOfMv2+DWduEU+/xbun3LScLoqN17nBeTLUsmDfKdoiC1fr0n9PU4guu4AhRcOVFk/sW8LyZWHuhWtQZiF+g==}
    engines: {node: '>=4'}
    dependencies:
      assertion-error: 1.1.0
      check-error: 1.0.3
      deep-eql: 4.1.3
      get-func-name: 2.0.2
      loupe: 2.3.7
      pathval: 1.1.1
      type-detect: 4.0.8
    dev: true

  /chalk@2.4.2:
    resolution: {integrity: sha512-Mti+f9lpJNcwF4tWV8/OrTTtF1gZi+f8FqlyAdouralcFWFQWF2+NgCHShjkCb+IFBLq9buZwE1xckQU4peSuQ==}
    engines: {node: '>=4'}
    dependencies:
      ansi-styles: 3.2.1
      escape-string-regexp: 1.0.5
      supports-color: 5.5.0

  /chalk@3.0.0:
    resolution: {integrity: sha512-4D3B6Wf41KOYRFdszmDqMCGq5VV/uMAB273JILmO+3jAlh8X4qDtdtgCR3fxtbLEMzSx22QdhnDcJvu2u1fVwg==}
    engines: {node: '>=8'}
    dependencies:
      ansi-styles: 4.3.0
      supports-color: 7.2.0
    dev: true

  /chalk@4.1.2:
    resolution: {integrity: sha512-oKnbhFyRIXpUuez8iBMmyEa4nbj4IOQyuhc/wy9kY7/WVPcwIO9VA668Pu8RkO7+0G76SLROeyw9CpQ061i4mA==}
    engines: {node: '>=10'}
    dependencies:
      ansi-styles: 4.3.0
      supports-color: 7.2.0

  /chalk@5.3.0:
    resolution: {integrity: sha512-dLitG79d+GV1Nb/VYcCDFivJeK1hiukt9QjRNVOsUtTy1rR1YJsmpGGTZ3qJos+uw7WmWF4wUwBd9jxjocFC2w==}
    engines: {node: ^12.17.0 || ^14.13 || >=16.0.0}
    dev: false

  /change-case@3.1.0:
    resolution: {integrity: sha512-2AZp7uJZbYEzRPsFoa+ijKdvp9zsrnnt6+yFokfwEpeJm0xuJDVoxiRCAaTzyJND8GJkofo2IcKWaUZ/OECVzw==}
    dependencies:
      camel-case: 3.0.0
      constant-case: 2.0.0
      dot-case: 2.1.1
      header-case: 1.0.1
      is-lower-case: 1.1.3
      is-upper-case: 1.1.2
      lower-case: 1.1.4
      lower-case-first: 1.0.2
      no-case: 2.3.2
      param-case: 2.1.1
      pascal-case: 2.0.1
      path-case: 2.1.1
      sentence-case: 2.1.1
      snake-case: 2.1.0
      swap-case: 1.1.2
      title-case: 2.1.1
      upper-case: 1.1.3
      upper-case-first: 1.1.2
    dev: true

  /chardet@0.7.0:
    resolution: {integrity: sha512-mT8iDcrh03qDGRRmoA2hmBJnxpllMR+0/0qlzjqZES6NdiWDcZkCNAk4rPFZ9Q85r27unkiNNg8ZOiwZXBHwcA==}
    dev: true

  /check-error@1.0.3:
    resolution: {integrity: sha512-iKEoDYaRmd1mxM90a2OEfWhjsjPpYPuQ+lMYsoxB126+t8fw7ySEO48nmDg5COTjxDI65/Y2OWpeEHk3ZOe8zg==}
    dependencies:
      get-func-name: 2.0.2
    dev: true

  /chokidar@3.6.0:
    resolution: {integrity: sha512-7VT13fmjotKpGipCW9JEQAusEPE+Ei8nl6/g4FBAmIm0GOOLMua9NDDo/DWp0ZAxCr3cPq5ZpBqmPAQgDda2Pw==}
    engines: {node: '>= 8.10.0'}
    dependencies:
      anymatch: 3.1.3
      braces: 3.0.2
      glob-parent: 5.1.2
      is-binary-path: 2.1.0
      is-glob: 4.0.3
      normalize-path: 3.0.0
      readdirp: 3.6.0
    optionalDependencies:
      fsevents: 2.3.3
    dev: false

  /chownr@1.1.4:
    resolution: {integrity: sha512-jJ0bqzaylmJtVnNgzTeSOs8DPavpbYgEr/b0YL8/2GO3xJEhInFmhKMUnEJQjZumK7KXGFhUy89PrsJWlakBVg==}
    dev: false

  /chownr@2.0.0:
    resolution: {integrity: sha512-bIomtDF5KGpdogkLd9VspvFzk9KfpyyGlS8YFVZl7TGPBHL5snIOnxeshwVgPteQ9b4Eydl+pVbIyE1DcvCWgQ==}
    engines: {node: '>=10'}
    dev: false

  /chroma-js@2.4.2:
    resolution: {integrity: sha512-U9eDw6+wt7V8z5NncY2jJfZa+hUH8XEj8FQHgFJTrUFnJfXYf4Ml4adI2vXZOjqRDpFWtYVWypDfZwnJ+HIR4A==}
    dev: false

  /clean-stack@2.2.0:
    resolution: {integrity: sha512-4diC9HaTE+KRAMWhDhrGOECgWZxoevMc5TlkObMqNSsVU62PYzXZ/SMTjzyGAFF1YusgxGcSWTEXBhp0CPwQ1A==}
    engines: {node: '>=6'}
    dev: true

  /cli-color@2.0.3:
    resolution: {integrity: sha512-OkoZnxyC4ERN3zLzZaY9Emb7f/MhBOIpePv0Ycok0fJYT+Ouo00UBEIwsVsr0yoow++n5YWlSUgST9GKhNHiRQ==}
    engines: {node: '>=0.10'}
    dependencies:
      d: 1.0.1
      es5-ext: 0.10.62
      es6-iterator: 2.0.3
      memoizee: 0.4.15
      timers-ext: 0.1.7
    dev: false

  /cli-cursor@3.1.0:
    resolution: {integrity: sha512-I/zHAwsKf9FqGoXM4WWRACob9+SNukZTd94DWF57E4toouRulbCxcUh6RKUEOQlYTHJnzkPMySvPNaaSLNfLZw==}
    engines: {node: '>=8'}
    dependencies:
      restore-cursor: 3.1.0
    dev: true

  /cli-spinners@2.9.2:
    resolution: {integrity: sha512-ywqV+5MmyL4E7ybXgKys4DugZbX0FC6LnwrhjuykIjnK9k8OQacQ7axGKnjDXWNhns0xot3bZI5h55H8yo9cJg==}
    engines: {node: '>=6'}
    dev: true

  /cli-width@3.0.0:
    resolution: {integrity: sha512-FxqpkPPwu1HjuN93Omfm4h8uIanXofW0RxVEW3k5RKx+mJJYSthzNhp32Kzxxy3YAEZ/Dc/EWN1vZRY0+kOhbw==}
    engines: {node: '>= 10'}
    dev: true

  /client-only@0.0.1:
    resolution: {integrity: sha512-IV3Ou0jSMzZrd3pZ48nLkT9DA7Ag1pnPzaiQhpW7c3RbcqqzvzzVu+L8gfqMp/8IM2MQtSiqaCxrrcfu8I8rMA==}
    dev: false

  /cliui@8.0.1:
    resolution: {integrity: sha512-BSeNnyus75C4//NQ9gQt1/csTXyo/8Sb+afLAkzAptFuMsod9HFokGNudZpi/oQV73hnVK+sR+5PVRMd+Dr7YQ==}
    engines: {node: '>=12'}
    dependencies:
      string-width: 4.2.3
      strip-ansi: 6.0.1
      wrap-ansi: 7.0.0
    dev: true

  /clone@1.0.4:
    resolution: {integrity: sha512-JQHZ2QMW6l3aH/j6xCqQThY/9OH4D/9ls34cgkUBiEeocRTU04tHfKPBsUK1PqZCUQM7GiA0IIXJSuXHI64Kbg==}
    engines: {node: '>=0.8'}
    dev: true

  /clsx@2.1.0:
    resolution: {integrity: sha512-m3iNNWpd9rl3jvvcBnu70ylMdrXt8Vlq4HYadnU5fwcOtvkSQWPmj7amUcDT2qYI7risszBjI5AUIUox9D16pg==}
    engines: {node: '>=6'}
    dev: false

  /cluster-key-slot@1.1.2:
    resolution: {integrity: sha512-RMr0FhtfXemyinomL4hrWcYJxmX6deFdCxpJzhDttxgO1+bcCnkk+9drydLVDmAMG7NE6aN/fl4F7ucU/90gAA==}
    engines: {node: '>=0.10.0'}
    dev: false

  /color-convert@1.9.3:
    resolution: {integrity: sha512-QfAUtd+vFdAtFQcC8CCyYt1fYWxSqAiK2cSD6zDB8N3cpsEBAvRxp9zOGg6G/SHHJYAT88/az/IuDGALsNVbGg==}
    dependencies:
      color-name: 1.1.3

  /color-convert@2.0.1:
    resolution: {integrity: sha512-RRECPsj7iu/xb5oKYcsFHSppFNnsj/52OVTRKb4zP5onXwVF3zVmmToNcOfGC+CRDpfK/U584fMg38ZHCaElKQ==}
    engines: {node: '>=7.0.0'}
    dependencies:
      color-name: 1.1.4

  /color-name@1.1.3:
    resolution: {integrity: sha512-72fSenhMw2HZMTVHeCA9KCmpEIbzWiQsjN+BHcBbS9vr1mtt+vJjPdksIBNUmKAW8TFUDPJK5SUU3QhE9NEXDw==}

  /color-name@1.1.4:
    resolution: {integrity: sha512-dOy+3AuW3a2wNbZHIuMZpTcgjGuLU/uBL/ubcZF9OXbDo8ff4O8yVp5Bf0efS8uEoYo5q4Fx7dY9OgQGXgAsQA==}

  /color-string@1.9.1:
    resolution: {integrity: sha512-shrVawQFojnZv6xM40anx4CkoDP+fZsw/ZerEMsW/pyzsRbElpsL/DBVW7q3ExxwusdNXI3lXpuhEZkzs8p5Eg==}
    dependencies:
      color-name: 1.1.4
      simple-swizzle: 0.2.2
    dev: false

  /color-support@1.1.3:
    resolution: {integrity: sha512-qiBjkpbMLO/HL68y+lh4q0/O1MZFj2RX6X/KmMa3+gJD3z+WwI1ZzDHysvqHGS3mP6mznPckpXmw1nI9cJjyRg==}
    hasBin: true
    dev: false

  /color@3.2.1:
    resolution: {integrity: sha512-aBl7dZI9ENN6fUGC7mWpMTPNHmWUSNan9tuWN6ahh5ZLNk9baLJOnSMlrQkHcrfFgz2/RigjUVAjdx36VcemKA==}
    dependencies:
      color-convert: 1.9.3
      color-string: 1.9.1
    dev: false

  /colorspace@1.1.4:
    resolution: {integrity: sha512-BgvKJiuVu1igBUF2kEjRCZXol6wiiGbY5ipL/oVPwm0BL9sIpMIzM8IK7vwuxIIzOXMV3Ey5w+vxhm0rR/TN8w==}
    dependencies:
      color: 3.2.1
      text-hex: 1.0.0
    dev: false

  /combined-stream@1.0.8:
    resolution: {integrity: sha512-FQN4MRfuJeHf7cBbBMJFXhKSDq+2kAArBlmRBvcvFE5BB1HZKXtSFASDhdlz9zOYwxh8lDdnvmMOe/+5cdoEdg==}
    engines: {node: '>= 0.8'}
    dependencies:
      delayed-stream: 1.0.0
    dev: true

  /commander@10.0.1:
    resolution: {integrity: sha512-y4Mg2tXshplEbSGzx7amzPwKKOCGuoSRP/CjEdwwk0FOGlUbq6lKuoyDZTNZkmxHdJtp54hdfY/JUrdL7Xfdug==}
    engines: {node: '>=14'}
    dev: true

  /commander@9.5.0:
    resolution: {integrity: sha512-KRs7WVDKg86PWiuAqhDrAQnTXZKraVcCc6vFdL14qrZ/DcWwuRo7VoiYXalXO7S5GKpqYiVEwCbgFDfxNHKJBQ==}
    engines: {node: ^12.20.0 || >=14}
    dev: false

  /concat-map@0.0.1:
    resolution: {integrity: sha512-/Srv4dswyQNBfohGpz9o6Yb3Gz3SrUDqBH5rTuhGR7ahtlbYKnVxw2bCFMRljaA7EXHaXZ8wsHdodFvbkhKmqg==}

  /concurrently@8.2.2:
    resolution: {integrity: sha512-1dP4gpXFhei8IOtlXRE/T/4H88ElHgTiUzh71YUmtjTEHMSRS2Z/fgOxHSxxusGHogsRfxNq1vyAwxSC+EVyDg==}
    engines: {node: ^14.13.0 || >=16.0.0}
    hasBin: true
    dependencies:
      chalk: 4.1.2
      date-fns: 2.30.0
      lodash: 4.17.21
      rxjs: 7.8.1
      shell-quote: 1.8.1
      spawn-command: 0.0.2
      supports-color: 8.1.1
      tree-kill: 1.2.2
      yargs: 17.7.2
    dev: true

  /console-control-strings@1.1.0:
    resolution: {integrity: sha512-ty/fTekppD2fIwRvnZAVdeOiGd1c7YXEixbgJTNzqcxJWKQnjJ/V1bNEEE6hygpM3WjwHFUVK6HTjWSzV4a8sQ==}
    dev: false

  /constant-case@2.0.0:
    resolution: {integrity: sha512-eS0N9WwmjTqrOmR3o83F5vW8Z+9R1HnVz3xmzT2PMFug9ly+Au/fxRWlEBSb6LcZwspSsEn9Xs1uw9YgzAg1EQ==}
    dependencies:
      snake-case: 2.1.0
      upper-case: 1.1.3
    dev: true

  /convert-source-map@2.0.0:
    resolution: {integrity: sha512-Kvp459HrV2FEJ1CAsi1Ku+MY3kasH19TFykTz2xWmMeq6bk2NU3XXvfJ+Q61m0xktWwt+1HSYf3JZsTms3aRJg==}

  /cookie@0.6.0:
    resolution: {integrity: sha512-U71cyTamuh1CRNCfpGY6to28lxvNwPG4Guz/EVjgf3Jmzv0vlDp1atT9eS5dDjMYHucpHbWns6Lwf3BKz6svdw==}
    engines: {node: '>= 0.6'}
    dev: false

  /cookies@0.9.1:
    resolution: {integrity: sha512-TG2hpqe4ELx54QER/S3HQ9SRVnQnGBtKUz5bLQWtYAQ+o6GpgMs6sYUvaiJjVxb+UXwhRhAEP3m7LbsIZ77Hmw==}
    engines: {node: '>= 0.8'}
    dependencies:
      depd: 2.0.0
      keygrip: 1.1.0
    dev: false

  /copy-anything@3.0.5:
    resolution: {integrity: sha512-yCEafptTtb4bk7GLEQoM8KVJpxAfdBJYaXyzQEgQQQgYrZiDp8SJmGKlYza6CYjEDNstAdNdKA3UuoULlEbS6w==}
    engines: {node: '>=12.13'}
    dependencies:
      is-what: 4.1.16
    dev: false

  /core-js-pure@3.36.0:
    resolution: {integrity: sha512-cN28qmhRNgbMZZMc/RFu5w8pK9VJzpb2rJVR/lHuZJKwmXnoWOpXmMkxqBB514igkp1Hu8WGROsiOAzUcKdHOQ==}
    requiresBuild: true
    dev: true

  /create-require@1.1.1:
    resolution: {integrity: sha512-dcKFX3jn0MpIaXjisoRvexIJVEKzaq7z2rZKxf+MSr9TkdmHmsU4m2lcLojrj/FHl8mk5VxMmYA+ftRkP/3oKQ==}
    dev: true

  /crelt@1.0.6:
    resolution: {integrity: sha512-VQ2MBenTq1fWZUH9DJNGti7kKv6EeAuYr3cLwxUWhIu1baTaXh4Ib5W2CqHVqib4/MqbYGJqiL3Zb8GJZr3l4g==}
    dev: false

  /cross-env@7.0.3:
    resolution: {integrity: sha512-+/HKd6EgcQCJGh2PSjZuUitQBQynKor4wrFbRg4DtAgS1aWO+gU52xpH7M9ScGgXSYmAVS9bIJ8EzuaGw0oNAw==}
    engines: {node: '>=10.14', npm: '>=6', yarn: '>=1'}
    hasBin: true
    dependencies:
      cross-spawn: 7.0.3
    dev: true

  /cross-spawn@7.0.3:
    resolution: {integrity: sha512-iRDPJKUPVEND7dHPO8rkbOnPpyDygcDFtWjpeWNCgy8WP2rXcxXL8TskReQl6OrB2G7+UJrags1q15Fudc7G6w==}
    engines: {node: '>= 8'}
    dependencies:
      path-key: 3.1.1
      shebang-command: 2.0.0
      which: 2.0.2

  /cssesc@3.0.0:
    resolution: {integrity: sha512-/Tb/JcjK111nNScGob5MNtsntNM1aCNUDipB/TkwZFhyDrrE47SOx/18wF2bbjgc3ZzCSKW1T5nt5EbFoAz/Vg==}
    engines: {node: '>=4'}
    hasBin: true
    dev: false

  /cssstyle@4.0.1:
    resolution: {integrity: sha512-8ZYiJ3A/3OkDd093CBT/0UKDWry7ak4BdPTFP2+QEP7cmhouyq/Up709ASSj2cK02BbZiMgk7kYjZNS4QP5qrQ==}
    engines: {node: '>=18'}
    dependencies:
      rrweb-cssom: 0.6.0
    dev: true

  /csstype@3.1.3:
    resolution: {integrity: sha512-M1uQkMl8rQK/szD0LNhtqxIPLpimGm8sOBwU7lLnCpSbTyY3yeU1Vc7l4KT5zT4s/yOxHH5O7tIuuLOCnLADRw==}

  /d@1.0.1:
    resolution: {integrity: sha512-m62ShEObQ39CfralilEQRjH6oAMtNCV1xJyEx5LpRYUVN+EviphDgUc/F3hnYbADmkiNs67Y+3ylmlG7Lnu+FA==}
    dependencies:
      es5-ext: 0.10.62
      type: 1.2.0
    dev: false

  /damerau-levenshtein@1.0.8:
    resolution: {integrity: sha512-sdQSFB7+llfUcQHUQO3+B8ERRj0Oa4w9POWMI/puGtuf7gFywGmkaLCElnudfTiKZV+NvHqL0ifzdrI8Ro7ESA==}
    dev: false

  /dash-get@1.0.2:
    resolution: {integrity: sha512-4FbVrHDwfOASx7uQVxeiCTo7ggSdYZbqs8lH+WU6ViypPlDbe9y6IP5VVUDQBv9DcnyaiPT5XT0UWHgJ64zLeQ==}
    dev: false

  /data-uri-to-buffer@6.0.2:
    resolution: {integrity: sha512-7hvf7/GW8e86rW0ptuwS3OcBGDjIi6SZva7hCyWC0yYry2cOPmLIjXAUHI6DK2HsnwJd9ifmt57i8eV2n4YNpw==}
    engines: {node: '>= 14'}
    dev: true

  /data-urls@5.0.0:
    resolution: {integrity: sha512-ZYP5VBHshaDAiVZxjbRVcFJpc+4xGgT0bK3vzy1HLN8jTO975HEbuYzZJcHoQEY5K1a0z8YayJkyVETa08eNTg==}
    engines: {node: '>=18'}
    dependencies:
      whatwg-mimetype: 4.0.0
      whatwg-url: 14.0.0
    dev: true

  /date-fns@2.30.0:
    resolution: {integrity: sha512-fnULvOpxnC5/Vg3NCiWelDsLiUc9bRwAPs/+LfTLNvetFCtCTN+yQz15C/fs4AwX1R9K5GLtLfn8QW+dWisaAw==}
    engines: {node: '>=0.11'}
    dependencies:
      '@babel/runtime': 7.23.9
    dev: true

  /dayjs@1.11.10:
    resolution: {integrity: sha512-vjAczensTgRcqDERK0SR2XMwsF/tSvnvlv6VcF2GIhg6Sx4yOIt/irsr1RDJsKiIyBzJDpCoXiWWq28MqH2cnQ==}
    dev: false

  /debug@3.2.7:
    resolution: {integrity: sha512-CFjzYYAi4ThfiQvizrFQevTTXHtnCqWfe7x1AhgEscTz6ZbLbfoLRLPugTQyBth6f8ZERVUSyWHFD/7Wu4t1XQ==}
    peerDependencies:
      supports-color: '*'
    peerDependenciesMeta:
      supports-color:
        optional: true
    dependencies:
      ms: 2.1.3
    dev: false

  /debug@4.3.4:
    resolution: {integrity: sha512-PRWFHuSU3eDtQJPvnNY7Jcket1j0t5OuOsFzPPzsekD52Zl8qUfFIPEiswXqIvHWGVHOgX+7G/vCNNhehwxfkQ==}
    engines: {node: '>=6.0'}
    peerDependencies:
      supports-color: '*'
    peerDependenciesMeta:
      supports-color:
        optional: true
    dependencies:
      ms: 2.1.2

  /decimal.js@10.4.3:
    resolution: {integrity: sha512-VBBaLc1MgL5XpzgIP7ny5Z6Nx3UrRkIViUkPUdtl9aya5amy3De1gsUUSB1g3+3sExYNjCAsAznmukyxCb1GRA==}
    dev: true

  /decompress-response@6.0.0:
    resolution: {integrity: sha512-aW35yZM6Bb/4oJlZncMH2LCoZtJXTRxES17vE3hoRiowU2kWHaJKFkSBDnDR+cm9J+9QhXmREyIfv0pji9ejCQ==}
    engines: {node: '>=10'}
    dependencies:
      mimic-response: 3.1.0
    dev: false

  /deep-eql@4.1.3:
    resolution: {integrity: sha512-WaEtAOpRA1MQ0eohqZjpGD8zdI0Ovsm8mmFhaDN8dvDZzyoUMcYDnf5Y6iu7HTXxf8JDS23qWa4a+hKCDyOPzw==}
    engines: {node: '>=6'}
    dependencies:
      type-detect: 4.0.8
    dev: true

  /deep-extend@0.6.0:
    resolution: {integrity: sha512-LOHxIOaPYdHlJRtCQfDIVZtfw/ufM8+rVj649RIHzcm/vGwQRXFt6OPqIFWsm2XEMrNIEtWR64sY1LEKD2vAOA==}
    engines: {node: '>=4.0.0'}

  /deep-is@0.1.4:
    resolution: {integrity: sha512-oIPzksmTg4/MriiaYGO+okXDT7ztn/w3Eptv/+gSIdMdKsJo0u4CfYNFJPy+4SKMuCqGw2wxnA+URMg3t8a/bQ==}

  /deepmerge@4.3.1:
    resolution: {integrity: sha512-3sUqbMEc77XqpdNO7FRyRog+eW3ph+GYCbj+rK+uYyRMuwsVy0rMiVtPn+QJlKFvWP/1PYpapqYn0Me2knFn+A==}
    engines: {node: '>=0.10.0'}
    dev: false

  /defaults@1.0.4:
    resolution: {integrity: sha512-eFuaLoy/Rxalv2kr+lqMlUnrDWV+3j4pljOIJgLIhI058IQfWJ7vXhyEIHu+HtC738klGALYxOKDO0bQP3tg8A==}
    dependencies:
      clone: 1.0.4
    dev: true

  /define-data-property@1.1.4:
    resolution: {integrity: sha512-rBMvIzlpA8v6E+SJZoo++HAYqsLrkg7MSfIinMPFhmkorw7X+dOXVJQs+QT69zGkzMyfDnIMN2Wid1+NbL3T+A==}
    engines: {node: '>= 0.4'}
    dependencies:
      es-define-property: 1.0.0
      es-errors: 1.3.0
      gopd: 1.0.1
    dev: false

  /define-properties@1.2.1:
    resolution: {integrity: sha512-8QmQKqEASLd5nx0U1B1okLElbUuuttJ/AnYmRXbbbGDWh6uS208EjD4Xqq/I9wK7u0v6O08XhTWnt5XtEbR6Dg==}
    engines: {node: '>= 0.4'}
    dependencies:
      define-data-property: 1.1.4
      has-property-descriptors: 1.0.2
      object-keys: 1.1.1
    dev: false

  /degenerator@5.0.1:
    resolution: {integrity: sha512-TllpMR/t0M5sqCXfj85i4XaAzxmS5tVA16dqvdkMwGmzI+dXLXnw3J+3Vdv7VKw+ThlTMboK6i9rnZ6Nntj5CQ==}
    engines: {node: '>= 14'}
    dependencies:
      ast-types: 0.13.4
      escodegen: 2.1.0
      esprima: 4.0.1
    dev: true

  /del@5.1.0:
    resolution: {integrity: sha512-wH9xOVHnczo9jN2IW68BabcecVPxacIA3g/7z6vhSU/4stOKQzeCRK0yD0A24WiAAUJmmVpWqrERcTxnLo3AnA==}
    engines: {node: '>=8'}
    dependencies:
      globby: 10.0.2
      graceful-fs: 4.2.11
      is-glob: 4.0.3
      is-path-cwd: 2.2.0
      is-path-inside: 3.0.3
      p-map: 3.0.0
      rimraf: 3.0.2
      slash: 3.0.0
    dev: true

  /delayed-stream@1.0.0:
    resolution: {integrity: sha512-ZySD7Nf91aLB0RxL4KGrKHBXl7Eds1DAmEdcoVawXnLD7SDhpNgtuII2aAkg7a7QS41jxPSZ17p4VdGnMHk3MQ==}
    engines: {node: '>=0.4.0'}
    dev: true

  /delegates@1.0.0:
    resolution: {integrity: sha512-bd2L678uiWATM6m5Z1VzNCErI3jiGzt6HGY8OVICs40JQq/HALfbyNJmp0UDakEY4pMMaN0Ly5om/B1VI/+xfQ==}
    dev: false

  /denque@2.1.0:
    resolution: {integrity: sha512-HVQE3AAb/pxF8fQAoiqpvg9i3evqug3hoiwakOyZAwJm+6vZehbkYXZ0l4JxS+I3QxM97v5aaRNhj8v5oBhekw==}
    engines: {node: '>=0.10'}
    dev: false

  /depd@2.0.0:
    resolution: {integrity: sha512-g7nH6P6dyDioJogAAGprGpCtVImJhpPk/roCzdb3fIh61/s/nPsfR6onyMwkCAR/OlC3yBC0lESvUoQEAssIrw==}
    engines: {node: '>= 0.8'}
    dev: false

  /dequal@2.0.3:
    resolution: {integrity: sha512-0je+qPKHEMohvfRTCEo3CrPG6cAzAYgmzKyxRiYSSDkS6eGJdyVJm7WaYA5ECaAD9wLB2T4EEeymA5aFVcYXCA==}
    engines: {node: '>=6'}
    dev: false

  /detect-libc@2.0.2:
    resolution: {integrity: sha512-UX6sGumvvqSaXgdKGUsgZWqcUyIXZ/vZTrlRT/iobiKhGL0zL4d3osHj3uqllWJK+i+sixDS/3COVEOFbupFyw==}
    engines: {node: '>=8'}
    dev: false

  /detect-node-es@1.1.0:
    resolution: {integrity: sha512-ypdmJU/TbBby2Dxibuv7ZLW3Bs1QEmM7nHjEANfohJLvE0XVujisn1qPJcZxg+qDucsr+bP6fLD1rPS3AhJ7EQ==}
    dev: false

  /diff-sequences@29.6.3:
    resolution: {integrity: sha512-EjePK1srD3P08o2j4f0ExnylqRs5B9tJjcp9t1krH2qRi8CCdsYfwe9JgSLurFBWwq4uOlipzfk5fHNvwFKr8Q==}
    engines: {node: ^14.15.0 || ^16.10.0 || >=18.0.0}
    dev: true

  /diff@4.0.2:
    resolution: {integrity: sha512-58lmxKSA4BNyLz+HHMUzlOEpg09FV+ev6ZMe3vJihgdxzgcwZ8VoEEPmALCZG9LmqfVoNMMKpttIYTVG6uDY7A==}
    engines: {node: '>=0.3.1'}
    dev: true

  /difflib@0.2.4:
    resolution: {integrity: sha512-9YVwmMb0wQHQNr5J9m6BSj6fk4pfGITGQOOs+D9Fl+INODWFOfvhIU1hNv6GgR1RBoC/9NJcwu77zShxV0kT7w==}
    dependencies:
      heap: 0.2.7
    dev: false

  /dir-glob@3.0.1:
    resolution: {integrity: sha512-WkrWp9GR4KXfKGYzOLmTuGVi1UWFfws377n9cc55/tb6DuqyF6pcQ5AbiHEshaDpY9v6oaSr2XCDidGmMwdzIA==}
    engines: {node: '>=8'}
    dependencies:
      path-type: 4.0.0

  /doctrine@2.1.0:
    resolution: {integrity: sha512-35mSku4ZXK0vfCuHEDAwt55dg2jNajHZ1odvF+8SSr82EsZY4QmXfuWso8oEd8zRhVObSN18aM0CjSdoBX7zIw==}
    engines: {node: '>=0.10.0'}
    dependencies:
      esutils: 2.0.3
    dev: false

  /doctrine@3.0.0:
    resolution: {integrity: sha512-yS+Q5i3hBf7GBkd4KG8a7eBNNWNGLTaEwwYWUijIYM7zrlYDM0BFXHjjPWlWZ1Rg7UaddZeIDmi9jF3HmqiQ2w==}
    engines: {node: '>=6.0.0'}
    dependencies:
      esutils: 2.0.3

  /dom-helpers@5.2.1:
    resolution: {integrity: sha512-nRCa7CK3VTrM2NmGkIy4cbK7IZlgBE/PYMn55rrXefr5xXDP0LdtfPnblFDoVdcAfslJ7or6iqAUnx0CCGIWQA==}
    dependencies:
      '@babel/runtime': 7.23.9
      csstype: 3.1.3
    dev: false

  /dot-case@2.1.1:
    resolution: {integrity: sha512-HnM6ZlFqcajLsyudHq7LeeLDr2rFAVYtDv/hV5qchQEidSck8j9OPUsXY9KwJv/lHMtYlX4DjRQqwFYa+0r8Ug==}
    dependencies:
      no-case: 2.3.2
    dev: true

  /dotenv-cli@7.4.1:
    resolution: {integrity: sha512-fE1aywjRrWGxV3miaiUr3d2zC/VAiuzEGghi+QzgIA9fEf/M5hLMaRSXb4IxbUAwGmaLi0IozdZddnVU96acag==}
    hasBin: true
    dependencies:
      cross-spawn: 7.0.3
      dotenv: 16.4.5
      dotenv-expand: 10.0.0
      minimist: 1.2.8
    dev: true

  /dotenv-expand@10.0.0:
    resolution: {integrity: sha512-GopVGCpVS1UKH75VKHGuQFqS1Gusej0z4FyQkPdwjil2gNIv+LNsqBlboOzpJFZKVT95GkCyWJbBSdFEFUWI2A==}
    engines: {node: '>=12'}
    dev: true

  /dotenv@16.0.3:
    resolution: {integrity: sha512-7GO6HghkA5fYG9TYnNxi14/7K9f5occMlp3zXAuSxn7CKCxt9xbNWG7yF8hTCSUchlfWSe3uLmlPfigevRItzQ==}
    engines: {node: '>=12'}
    dev: false

  /dotenv@16.4.5:
    resolution: {integrity: sha512-ZmdL2rui+eB2YwhsWzjInR8LldtZHGDoQ1ugH85ppHKwpUHL7j7rN0Ti9NCnGiQbhaZ11FpR+7ao1dNsmduNUg==}
    engines: {node: '>=12'}

  /dreamopt@0.8.0:
    resolution: {integrity: sha512-vyJTp8+mC+G+5dfgsY+r3ckxlz+QMX40VjPQsZc5gxVAxLmi64TBoVkP54A/pRAXMXsbu2GMMBrZPxNv23waMg==}
    engines: {node: '>=0.4.0'}
    dependencies:
      wordwrap: 1.0.0
    dev: false

  /drizzle-kit@0.20.14:
    resolution: {integrity: sha512-0fHv3YIEaUcSVPSGyaaBfOi9bmpajjhbJNdPsRMIUvYdLVxBu9eGjH8mRc3Qk7HVmEidFc/lhG1YyJhoXrn5yA==}
    hasBin: true
    dependencies:
      '@drizzle-team/studio': 0.0.39
      '@esbuild-kit/esm-loader': 2.6.5
      camelcase: 7.0.1
      chalk: 5.3.0
      commander: 9.5.0
      env-paths: 3.0.0
      esbuild: 0.19.12
      esbuild-register: 3.5.0(esbuild@0.19.12)
      glob: 8.1.0
      hanji: 0.0.5
      json-diff: 0.9.0
      minimatch: 7.4.6
      semver: 7.6.0
      zod: 3.22.4
    transitivePeerDependencies:
      - supports-color
    dev: false

  /drizzle-orm@0.30.6(@types/better-sqlite3@7.6.9)(better-sqlite3@9.4.3)(mysql2@3.9.3)(react@17.0.2):
    resolution: {integrity: sha512-8RgNUmY7J03GRuRgBV5SaJNbYgLVPjdSWNS/bRkIMIHt2TFCA439lJsNpqYX8asyKMqkw8ceBiamUnCIXZIt9w==}
    peerDependencies:
      '@aws-sdk/client-rds-data': '>=3'
      '@cloudflare/workers-types': '>=3'
      '@electric-sql/pglite': '>=0.1.1'
      '@libsql/client': '*'
      '@neondatabase/serverless': '>=0.1'
      '@op-engineering/op-sqlite': '>=2'
      '@opentelemetry/api': ^1.4.1
      '@planetscale/database': '>=1'
      '@types/better-sqlite3': '*'
      '@types/pg': '*'
      '@types/react': '>=18'
      '@types/sql.js': '*'
      '@vercel/postgres': '*'
      '@xata.io/client': '*'
      better-sqlite3: '>=7'
      bun-types: '*'
      expo-sqlite: '>=13.2.0'
      knex: '*'
      kysely: '*'
      mysql2: '>=2'
      pg: '>=8'
      postgres: '>=3'
      react: '>=18'
      sql.js: '>=1'
      sqlite3: '>=5'
    peerDependenciesMeta:
      '@aws-sdk/client-rds-data':
        optional: true
      '@cloudflare/workers-types':
        optional: true
      '@electric-sql/pglite':
        optional: true
      '@libsql/client':
        optional: true
      '@neondatabase/serverless':
        optional: true
      '@op-engineering/op-sqlite':
        optional: true
      '@opentelemetry/api':
        optional: true
      '@planetscale/database':
        optional: true
      '@types/better-sqlite3':
        optional: true
      '@types/pg':
        optional: true
      '@types/react':
        optional: true
      '@types/sql.js':
        optional: true
      '@vercel/postgres':
        optional: true
      '@xata.io/client':
        optional: true
      better-sqlite3:
        optional: true
      bun-types:
        optional: true
      expo-sqlite:
        optional: true
      knex:
        optional: true
      kysely:
        optional: true
      mysql2:
        optional: true
      pg:
        optional: true
      postgres:
        optional: true
      react:
        optional: true
      sql.js:
        optional: true
      sqlite3:
        optional: true
    dependencies:
      '@types/better-sqlite3': 7.6.9
      better-sqlite3: 9.4.3
      mysql2: 3.9.3
      react: 17.0.2
    dev: false

  /eastasianwidth@0.2.0:
    resolution: {integrity: sha512-I88TYZWc9XiYHRQ4/3c5rjjfgkjhLyW2luGIheGERbNQ6OY7yTybanSpDXZa8y7VUP9YmDcYa+eyq4ca7iLqWA==}
    dev: false

  /electron-to-chromium@1.4.673:
    resolution: {integrity: sha512-zjqzx4N7xGdl5468G+vcgzDhaHkaYgVcf9MqgexcTqsl2UHSCmOj/Bi3HAprg4BZCpC7HyD8a6nZl6QAZf72gw==}

  /emoji-regex@8.0.0:
    resolution: {integrity: sha512-MSjYzcWNOA0ewAHpz0MxpYFvwg6yjy1NG3xteoqz644VCo/RPgnr1/GGt+ic3iJTzQ8Eu3TdM14SawnVUmGE6A==}

  /emoji-regex@9.2.2:
    resolution: {integrity: sha512-L18DaJsXSUk2+42pv8mLs5jJT2hqFkFE4j21wOmgbUqsZ2hL72NsUU785g9RXgo3s0ZNgVl42TiHp3ZtOv/Vyg==}
    dev: false

  /enabled@2.0.0:
    resolution: {integrity: sha512-AKrN98kuwOzMIdAizXGI86UFBoo26CL21UM763y1h/GMSJ4/OHU9k2YlsmBpyScFo/wbLzWQJBMCW4+IO3/+OQ==}
    dev: false

  /end-of-stream@1.4.4:
    resolution: {integrity: sha512-+uw1inIHVPQoaVuHzRyXd21icM+cnt4CzD5rW+NC1wjOUSTOs+Te7FOv7AhN7vS9x/oIyhLP5PR1H+phQAHu5Q==}
    dependencies:
      once: 1.4.0
    dev: false

  /entities@4.5.0:
    resolution: {integrity: sha512-V0hjH4dGPh9Ao5p0MoRY6BVqtwCjhz6vI5LT8AJ55H+4g9/4vbHx1I54fS0XuclLhDHArPQCiMjDxjaL8fPxhw==}
    engines: {node: '>=0.12'}

  /env-paths@3.0.0:
    resolution: {integrity: sha512-dtJUTepzMW3Lm/NPxRf3wP4642UWhjL2sQxc+ym2YMj1m/H2zDNQOlezafzkHwn6sMstjHTwG6iQQsctDW/b1A==}
    engines: {node: ^12.20.0 || ^14.13.1 || >=16.0.0}
    dev: false

  /es-abstract@1.22.4:
    resolution: {integrity: sha512-vZYJlk2u6qHYxBOTjAeg7qUxHdNfih64Uu2J8QqWgXZ2cri0ZpJAkzDUK/q593+mvKwlxyaxr6F1Q+3LKoQRgg==}
    engines: {node: '>= 0.4'}
    dependencies:
      array-buffer-byte-length: 1.0.1
      arraybuffer.prototype.slice: 1.0.3
      available-typed-arrays: 1.0.6
      call-bind: 1.0.7
      es-define-property: 1.0.0
      es-errors: 1.3.0
      es-set-tostringtag: 2.0.2
      es-to-primitive: 1.2.1
      function.prototype.name: 1.1.6
      get-intrinsic: 1.2.4
      get-symbol-description: 1.0.2
      globalthis: 1.0.3
      gopd: 1.0.1
      has-property-descriptors: 1.0.2
      has-proto: 1.0.1
      has-symbols: 1.0.3
      hasown: 2.0.1
      internal-slot: 1.0.7
      is-array-buffer: 3.0.4
      is-callable: 1.2.7
      is-negative-zero: 2.0.2
      is-regex: 1.1.4
      is-shared-array-buffer: 1.0.2
      is-string: 1.0.7
      is-typed-array: 1.1.13
      is-weakref: 1.0.2
      object-inspect: 1.13.1
      object-keys: 1.1.1
      object.assign: 4.1.5
      regexp.prototype.flags: 1.5.2
      safe-array-concat: 1.1.0
      safe-regex-test: 1.0.3
      string.prototype.trim: 1.2.8
      string.prototype.trimend: 1.0.7
      string.prototype.trimstart: 1.0.7
      typed-array-buffer: 1.0.1
      typed-array-byte-length: 1.0.0
      typed-array-byte-offset: 1.0.0
      typed-array-length: 1.0.4
      unbox-primitive: 1.0.2
      which-typed-array: 1.1.14
    dev: false

  /es-array-method-boxes-properly@1.0.0:
    resolution: {integrity: sha512-wd6JXUmyHmt8T5a2xreUwKcGPq6f1f+WwIJkijUqiGcJz1qqnZgP6XIK+QyIWU5lT7imeNxUll48bziG+TSYcA==}
    dev: false

  /es-define-property@1.0.0:
    resolution: {integrity: sha512-jxayLKShrEqqzJ0eumQbVhTYQM27CfT1T35+gCgDFoL82JLsXqTJ76zv6A0YLOgEnLUMvLzsDsGIrl8NFpT2gQ==}
    engines: {node: '>= 0.4'}
    dependencies:
      get-intrinsic: 1.2.4
    dev: false

  /es-errors@1.3.0:
    resolution: {integrity: sha512-Zf5H2Kxt2xjTvbJvP2ZWLEICxA6j+hAmMzIlypy4xcBg1vKVnx89Wy0GbS+kf5cwCVFFzdCFh2XSCFNULS6csw==}
    engines: {node: '>= 0.4'}
    dev: false

  /es-iterator-helpers@1.0.17:
    resolution: {integrity: sha512-lh7BsUqelv4KUbR5a/ZTaGGIMLCjPGPqJ6q+Oq24YP0RdyptX1uzm4vvaqzk7Zx3bpl/76YLTTDj9L7uYQ92oQ==}
    engines: {node: '>= 0.4'}
    dependencies:
      asynciterator.prototype: 1.0.0
      call-bind: 1.0.7
      define-properties: 1.2.1
      es-abstract: 1.22.4
      es-errors: 1.3.0
      es-set-tostringtag: 2.0.2
      function-bind: 1.1.2
      get-intrinsic: 1.2.4
      globalthis: 1.0.3
      has-property-descriptors: 1.0.2
      has-proto: 1.0.1
      has-symbols: 1.0.3
      internal-slot: 1.0.7
      iterator.prototype: 1.1.2
      safe-array-concat: 1.1.0
    dev: false

  /es-set-tostringtag@2.0.2:
    resolution: {integrity: sha512-BuDyupZt65P9D2D2vA/zqcI3G5xRsklm5N3xCwuiy+/vKy8i0ifdsQP1sLgO4tZDSCaQUSnmC48khknGMV3D2Q==}
    engines: {node: '>= 0.4'}
    dependencies:
      get-intrinsic: 1.2.4
      has-tostringtag: 1.0.2
      hasown: 2.0.1
    dev: false

  /es-shim-unscopables@1.0.2:
    resolution: {integrity: sha512-J3yBRXCzDu4ULnQwxyToo/OjdMx6akgVC7K6few0a7F/0wLtmKKN7I73AH5T2836UuXRqN7Qg+IIUw/+YJksRw==}
    dependencies:
      hasown: 2.0.1
    dev: false

  /es-to-primitive@1.2.1:
    resolution: {integrity: sha512-QCOllgZJtaUo9miYBcLChTUaHNjJF3PYs1VidD7AwiEj1kYxKeQTctLAezAOH5ZKRH0g2IgPn6KwB4IT8iRpvA==}
    engines: {node: '>= 0.4'}
    dependencies:
      is-callable: 1.2.7
      is-date-object: 1.0.5
      is-symbol: 1.0.4
    dev: false

  /es5-ext@0.10.62:
    resolution: {integrity: sha512-BHLqn0klhEpnOKSrzn/Xsz2UIW8j+cGmo9JLzr8BiUapV8hPL9+FliFqjwr9ngW7jWdnxv6eO+/LqyhJVqgrjA==}
    engines: {node: '>=0.10'}
    requiresBuild: true
    dependencies:
      es6-iterator: 2.0.3
      es6-symbol: 3.1.3
      next-tick: 1.1.0
    dev: false

  /es6-iterator@2.0.3:
    resolution: {integrity: sha512-zw4SRzoUkd+cl+ZoE15A9o1oQd920Bb0iOJMQkQhl3jNc03YqVjAhG7scf9C5KWRU/R13Orf588uCC6525o02g==}
    dependencies:
      d: 1.0.1
      es5-ext: 0.10.62
      es6-symbol: 3.1.3
    dev: false

  /es6-symbol@3.1.3:
    resolution: {integrity: sha512-NJ6Yn3FuDinBaBRWl/q5X/s4koRHBrgKAu+yGI6JCBeiu3qrcbJhwT2GeR/EXVfylRk8dpQVJoLEFhK+Mu31NA==}
    dependencies:
      d: 1.0.1
      ext: 1.7.0
    dev: false

  /es6-weak-map@2.0.3:
    resolution: {integrity: sha512-p5um32HOTO1kP+w7PRnB+5lQ43Z6muuMuIMffvDN8ZB4GcnjLBV6zGStpbASIMk4DCAvEaamhe2zhyCb/QXXsA==}
    dependencies:
      d: 1.0.1
      es5-ext: 0.10.62
      es6-iterator: 2.0.3
      es6-symbol: 3.1.3
    dev: false

  /esbuild-register@3.5.0(esbuild@0.19.12):
    resolution: {integrity: sha512-+4G/XmakeBAsvJuDugJvtyF1x+XJT4FMocynNpxrvEBViirpfUn2PgNpCHedfWhF4WokNsO/OvMKrmJOIJsI5A==}
    peerDependencies:
      esbuild: '>=0.12 <1'
    dependencies:
      debug: 4.3.4
      esbuild: 0.19.12
    transitivePeerDependencies:
      - supports-color
    dev: false

  /esbuild@0.18.20:
    resolution: {integrity: sha512-ceqxoedUrcayh7Y7ZX6NdbbDzGROiyVBgC4PriJThBKSVPWnnFHZAkfI1lJT8QFkOwH4qOS2SJkS4wvpGl8BpA==}
    engines: {node: '>=12'}
    hasBin: true
    requiresBuild: true
    optionalDependencies:
      '@esbuild/android-arm': 0.18.20
      '@esbuild/android-arm64': 0.18.20
      '@esbuild/android-x64': 0.18.20
      '@esbuild/darwin-arm64': 0.18.20
      '@esbuild/darwin-x64': 0.18.20
      '@esbuild/freebsd-arm64': 0.18.20
      '@esbuild/freebsd-x64': 0.18.20
      '@esbuild/linux-arm': 0.18.20
      '@esbuild/linux-arm64': 0.18.20
      '@esbuild/linux-ia32': 0.18.20
      '@esbuild/linux-loong64': 0.18.20
      '@esbuild/linux-mips64el': 0.18.20
      '@esbuild/linux-ppc64': 0.18.20
      '@esbuild/linux-riscv64': 0.18.20
      '@esbuild/linux-s390x': 0.18.20
      '@esbuild/linux-x64': 0.18.20
      '@esbuild/netbsd-x64': 0.18.20
      '@esbuild/openbsd-x64': 0.18.20
      '@esbuild/sunos-x64': 0.18.20
      '@esbuild/win32-arm64': 0.18.20
      '@esbuild/win32-ia32': 0.18.20
      '@esbuild/win32-x64': 0.18.20
    dev: false

  /esbuild@0.19.12:
    resolution: {integrity: sha512-aARqgq8roFBj054KvQr5f1sFu0D65G+miZRCuJyJ0G13Zwx7vRar5Zhn2tkQNzIXcBrNVsv/8stehpj+GAjgbg==}
    engines: {node: '>=12'}
    hasBin: true
    requiresBuild: true
    optionalDependencies:
      '@esbuild/aix-ppc64': 0.19.12
      '@esbuild/android-arm': 0.19.12
      '@esbuild/android-arm64': 0.19.12
      '@esbuild/android-x64': 0.19.12
      '@esbuild/darwin-arm64': 0.19.12
      '@esbuild/darwin-x64': 0.19.12
      '@esbuild/freebsd-arm64': 0.19.12
      '@esbuild/freebsd-x64': 0.19.12
      '@esbuild/linux-arm': 0.19.12
      '@esbuild/linux-arm64': 0.19.12
      '@esbuild/linux-ia32': 0.19.12
      '@esbuild/linux-loong64': 0.19.12
      '@esbuild/linux-mips64el': 0.19.12
      '@esbuild/linux-ppc64': 0.19.12
      '@esbuild/linux-riscv64': 0.19.12
      '@esbuild/linux-s390x': 0.19.12
      '@esbuild/linux-x64': 0.19.12
      '@esbuild/netbsd-x64': 0.19.12
      '@esbuild/openbsd-x64': 0.19.12
      '@esbuild/sunos-x64': 0.19.12
      '@esbuild/win32-arm64': 0.19.12
      '@esbuild/win32-ia32': 0.19.12
      '@esbuild/win32-x64': 0.19.12

  /esbuild@0.20.2:
    resolution: {integrity: sha512-WdOOppmUNU+IbZ0PaDiTst80zjnrOkyJNHoKupIcVyU8Lvla3Ugx94VzkQ32Ijqd7UhHJy75gNWDMUekcrSJ6g==}
    engines: {node: '>=12'}
    hasBin: true
    requiresBuild: true
    optionalDependencies:
      '@esbuild/aix-ppc64': 0.20.2
      '@esbuild/android-arm': 0.20.2
      '@esbuild/android-arm64': 0.20.2
      '@esbuild/android-x64': 0.20.2
      '@esbuild/darwin-arm64': 0.20.2
      '@esbuild/darwin-x64': 0.20.2
      '@esbuild/freebsd-arm64': 0.20.2
      '@esbuild/freebsd-x64': 0.20.2
      '@esbuild/linux-arm': 0.20.2
      '@esbuild/linux-arm64': 0.20.2
      '@esbuild/linux-ia32': 0.20.2
      '@esbuild/linux-loong64': 0.20.2
      '@esbuild/linux-mips64el': 0.20.2
      '@esbuild/linux-ppc64': 0.20.2
      '@esbuild/linux-riscv64': 0.20.2
      '@esbuild/linux-s390x': 0.20.2
      '@esbuild/linux-x64': 0.20.2
      '@esbuild/netbsd-x64': 0.20.2
      '@esbuild/openbsd-x64': 0.20.2
      '@esbuild/sunos-x64': 0.20.2
      '@esbuild/win32-arm64': 0.20.2
      '@esbuild/win32-ia32': 0.20.2
      '@esbuild/win32-x64': 0.20.2
    dev: true

  /escalade@3.1.2:
    resolution: {integrity: sha512-ErCHMCae19vR8vQGe50xIsVomy19rg6gFu3+r3jkEO46suLMWBksvVyoGgQV+jOfl84ZSOSlmv6Gxa89PmTGmA==}
    engines: {node: '>=6'}

  /escape-string-regexp@1.0.5:
    resolution: {integrity: sha512-vbRorB5FUQWvla16U8R/qgaFIya2qGzwDrNmCZuYKrbdSUMG6I1ZCGQRefkRVhuOkIGVne7BQ35DSfo1qvJqFg==}
    engines: {node: '>=0.8.0'}

  /escape-string-regexp@4.0.0:
    resolution: {integrity: sha512-TtpcNJ3XAzx3Gq8sWRzJaVajRs0uVxA2YAkdb1jm2YkPz4G6egUFAyA3n5vtEIZefPk5Wa4UXbKuS5fKkJWdgA==}
    engines: {node: '>=10'}

  /escodegen@2.1.0:
    resolution: {integrity: sha512-2NlIDTwUWJN0mRPQOdtQBzbUHvdGY2P1VXSyU83Q3xKxM7WHX2Ql8dKq782Q9TgQUNOLEzEYu9bzLNj1q88I5w==}
    engines: {node: '>=6.0'}
    hasBin: true
    dependencies:
      esprima: 4.0.1
      estraverse: 5.3.0
      esutils: 2.0.3
    optionalDependencies:
      source-map: 0.6.1
    dev: true

  /eslint-config-prettier@9.1.0(eslint@8.57.0):
    resolution: {integrity: sha512-NSWl5BFQWEPi1j4TjVNItzYV7dZXZ+wP6I6ZhrBGpChQhZRUaElihE9uRRkcbRnNb76UMKDF3r+WTmNcGPKsqw==}
    hasBin: true
    peerDependencies:
      eslint: '>=7.0.0'
    dependencies:
      eslint: 8.57.0
    dev: false

  /eslint-config-turbo@1.13.2(eslint@8.57.0):
    resolution: {integrity: sha512-TzvsMwNJx/P4JYw79iFqbyQApnyT050gW7dBxnNeNVl3pVMnT2rwaFo9Q3Hc49Tp5NANxEwYN9RStF50P/IwGA==}
    peerDependencies:
      eslint: '>6.6.0'
    dependencies:
      eslint: 8.57.0
      eslint-plugin-turbo: 1.13.2(eslint@8.57.0)
    dev: false

  /eslint-import-resolver-node@0.3.9:
    resolution: {integrity: sha512-WFj2isz22JahUv+B788TlO3N6zL3nNJGU8CcZbPZvVEkBPaJdCV4vy5wyghty5ROFbCRnm132v8BScu5/1BQ8g==}
    dependencies:
      debug: 3.2.7
      is-core-module: 2.13.1
      resolve: 1.22.8
    transitivePeerDependencies:
      - supports-color
    dev: false

  /eslint-module-utils@2.8.0(@typescript-eslint/parser@7.5.0)(eslint-import-resolver-node@0.3.9)(eslint@8.57.0):
    resolution: {integrity: sha512-aWajIYfsqCKRDgUfjEXNN/JlrzauMuSEy5sbd7WXbtW3EH6A6MpwEh42c7qD+MqQo9QMJ6fWLAeIJynx0g6OAw==}
    engines: {node: '>=4'}
    peerDependencies:
      '@typescript-eslint/parser': '*'
      eslint: '*'
      eslint-import-resolver-node: '*'
      eslint-import-resolver-typescript: '*'
      eslint-import-resolver-webpack: '*'
    peerDependenciesMeta:
      '@typescript-eslint/parser':
        optional: true
      eslint:
        optional: true
      eslint-import-resolver-node:
        optional: true
      eslint-import-resolver-typescript:
        optional: true
      eslint-import-resolver-webpack:
        optional: true
    dependencies:
      '@typescript-eslint/parser': 7.5.0(eslint@8.57.0)(typescript@5.4.3)
      debug: 3.2.7
      eslint: 8.57.0
      eslint-import-resolver-node: 0.3.9
    transitivePeerDependencies:
      - supports-color
    dev: false

  /eslint-plugin-import@2.29.1(@typescript-eslint/parser@7.5.0)(eslint@8.57.0):
    resolution: {integrity: sha512-BbPC0cuExzhiMo4Ff1BTVwHpjjv28C5R+btTOGaCRC7UEz801up0JadwkeSk5Ued6TG34uaczuVuH6qyy5YUxw==}
    engines: {node: '>=4'}
    peerDependencies:
      '@typescript-eslint/parser': '*'
      eslint: ^2 || ^3 || ^4 || ^5 || ^6 || ^7.2.0 || ^8
    peerDependenciesMeta:
      '@typescript-eslint/parser':
        optional: true
    dependencies:
      '@typescript-eslint/parser': 7.5.0(eslint@8.57.0)(typescript@5.4.3)
      array-includes: 3.1.7
      array.prototype.findlastindex: 1.2.4
      array.prototype.flat: 1.3.2
      array.prototype.flatmap: 1.3.2
      debug: 3.2.7
      doctrine: 2.1.0
      eslint: 8.57.0
      eslint-import-resolver-node: 0.3.9
      eslint-module-utils: 2.8.0(@typescript-eslint/parser@7.5.0)(eslint-import-resolver-node@0.3.9)(eslint@8.57.0)
      hasown: 2.0.1
      is-core-module: 2.13.1
      is-glob: 4.0.3
      minimatch: 3.1.2
      object.fromentries: 2.0.7
      object.groupby: 1.0.2
      object.values: 1.1.7
      semver: 6.3.1
      tsconfig-paths: 3.15.0
    transitivePeerDependencies:
      - eslint-import-resolver-typescript
      - eslint-import-resolver-webpack
      - supports-color
    dev: false

  /eslint-plugin-jsx-a11y@6.8.0(eslint@8.57.0):
    resolution: {integrity: sha512-Hdh937BS3KdwwbBaKd5+PLCOmYY6U4f2h9Z2ktwtNKvIdIEu137rjYbcb9ApSbVJfWxANNuiKTD/9tOKjK9qOA==}
    engines: {node: '>=4.0'}
    peerDependencies:
      eslint: ^3 || ^4 || ^5 || ^6 || ^7 || ^8
    dependencies:
      '@babel/runtime': 7.23.9
      aria-query: 5.3.0
      array-includes: 3.1.7
      array.prototype.flatmap: 1.3.2
      ast-types-flow: 0.0.8
      axe-core: 4.7.0
      axobject-query: 3.2.1
      damerau-levenshtein: 1.0.8
      emoji-regex: 9.2.2
      es-iterator-helpers: 1.0.17
      eslint: 8.57.0
      hasown: 2.0.1
      jsx-ast-utils: 3.3.5
      language-tags: 1.0.9
      minimatch: 3.1.2
      object.entries: 1.1.7
      object.fromentries: 2.0.7
    dev: false

  /eslint-plugin-react-hooks@4.6.0(eslint@8.57.0):
    resolution: {integrity: sha512-oFc7Itz9Qxh2x4gNHStv3BqJq54ExXmfC+a1NjAta66IAN87Wu0R/QArgIS9qKzX3dXKPI9H5crl9QchNMY9+g==}
    engines: {node: '>=10'}
    peerDependencies:
      eslint: ^3.0.0 || ^4.0.0 || ^5.0.0 || ^6.0.0 || ^7.0.0 || ^8.0.0-0
    dependencies:
      eslint: 8.57.0
    dev: false

  /eslint-plugin-react@7.34.1(eslint@8.57.0):
    resolution: {integrity: sha512-N97CxlouPT1AHt8Jn0mhhN2RrADlUAsk1/atcT2KyA/l9Q/E6ll7OIGwNumFmWfZ9skV3XXccYS19h80rHtgkw==}
    engines: {node: '>=4'}
    peerDependencies:
      eslint: ^3 || ^4 || ^5 || ^6 || ^7 || ^8
    dependencies:
      array-includes: 3.1.7
      array.prototype.findlast: 1.2.4
      array.prototype.flatmap: 1.3.2
      array.prototype.toreversed: 1.1.2
      array.prototype.tosorted: 1.1.3
      doctrine: 2.1.0
      es-iterator-helpers: 1.0.17
      eslint: 8.57.0
      estraverse: 5.3.0
      jsx-ast-utils: 3.3.5
      minimatch: 3.1.2
      object.entries: 1.1.7
      object.fromentries: 2.0.7
      object.hasown: 1.1.3
      object.values: 1.1.7
      prop-types: 15.8.1
      resolve: 2.0.0-next.5
      semver: 6.3.1
      string.prototype.matchall: 4.0.10
    dev: false

  /eslint-plugin-turbo@1.13.2(eslint@8.57.0):
    resolution: {integrity: sha512-QNaihF0hTRjfOBd1SLHrftm8V3pOU35CNS/C0/Z6qY1xxdL1PSv4IctEIldSMX7/A1jOPYwMPO7wYwPXgjgp/g==}
    peerDependencies:
      eslint: '>6.6.0'
    dependencies:
      dotenv: 16.0.3
      eslint: 8.57.0
    dev: false

  /eslint-scope@7.2.2:
    resolution: {integrity: sha512-dOt21O7lTMhDM+X9mB4GX+DZrZtCUJPL/wlcTqxyrx5IvO0IYtILdtrQGQp+8n5S0gwSVmOf9NQrjMOgfQZlIg==}
    engines: {node: ^12.22.0 || ^14.17.0 || >=16.0.0}
    dependencies:
      esrecurse: 4.3.0
      estraverse: 5.3.0

  /eslint-visitor-keys@3.4.3:
    resolution: {integrity: sha512-wpc+LXeiyiisxPlEkUzU6svyS1frIO3Mgxj1fdy7Pm8Ygzguax2N3Fa/D/ag1WqbOprdI+uY6wMUl8/a2G+iag==}
    engines: {node: ^12.22.0 || ^14.17.0 || >=16.0.0}

  /eslint@8.57.0:
    resolution: {integrity: sha512-dZ6+mexnaTIbSBZWgou51U6OmzIhYM2VcNdtiTtI7qPNZm35Akpr0f6vtw3w1Kmn5PYo+tZVfh13WrhpS6oLqQ==}
    engines: {node: ^12.22.0 || ^14.17.0 || >=16.0.0}
    hasBin: true
    dependencies:
      '@eslint-community/eslint-utils': 4.4.0(eslint@8.57.0)
      '@eslint-community/regexpp': 4.10.0
      '@eslint/eslintrc': 2.1.4
      '@eslint/js': 8.57.0
      '@humanwhocodes/config-array': 0.11.14
      '@humanwhocodes/module-importer': 1.0.1
      '@nodelib/fs.walk': 1.2.8
      '@ungap/structured-clone': 1.2.0
      ajv: 6.12.6
      chalk: 4.1.2
      cross-spawn: 7.0.3
      debug: 4.3.4
      doctrine: 3.0.0
      escape-string-regexp: 4.0.0
      eslint-scope: 7.2.2
      eslint-visitor-keys: 3.4.3
      espree: 9.6.1
      esquery: 1.5.0
      esutils: 2.0.3
      fast-deep-equal: 3.1.3
      file-entry-cache: 6.0.1
      find-up: 5.0.0
      glob-parent: 6.0.2
      globals: 13.24.0
      graphemer: 1.4.0
      ignore: 5.3.1
      imurmurhash: 0.1.4
      is-glob: 4.0.3
      is-path-inside: 3.0.3
      js-yaml: 4.1.0
      json-stable-stringify-without-jsonify: 1.0.1
      levn: 0.4.1
      lodash.merge: 4.6.2
      minimatch: 3.1.2
      natural-compare: 1.4.0
      optionator: 0.9.3
      strip-ansi: 6.0.1
      text-table: 0.2.0
    transitivePeerDependencies:
      - supports-color

  /espree@9.6.1:
    resolution: {integrity: sha512-oruZaFkjorTpF32kDSI5/75ViwGeZginGGy2NoOSg3Q9bnwlnmDm4HLnkl0RE3n+njDXR037aY1+x58Z/zFdwQ==}
    engines: {node: ^12.22.0 || ^14.17.0 || >=16.0.0}
    dependencies:
      acorn: 8.11.3
      acorn-jsx: 5.3.2(acorn@8.11.3)
      eslint-visitor-keys: 3.4.3

  /esprima@4.0.1:
    resolution: {integrity: sha512-eGuFFw7Upda+g4p+QHvnW0RyTX/SVeJBDM/gCtMARO0cLuT2HcEKnTPvhjV6aGeqrCB/sbNop0Kszm0jsaWU4A==}
    engines: {node: '>=4'}
    hasBin: true
    dev: true

  /esquery@1.5.0:
    resolution: {integrity: sha512-YQLXUplAwJgCydQ78IMJywZCceoqk1oH01OERdSAJc/7U2AylwjhSCLDEtqwg811idIS/9fIU5GjG73IgjKMVg==}
    engines: {node: '>=0.10'}
    dependencies:
      estraverse: 5.3.0

  /esrecurse@4.3.0:
    resolution: {integrity: sha512-KmfKL3b6G+RXvP8N1vr3Tq1kL/oCFgn2NYXEtqP8/L3pKapUA4G8cFVaoF3SU323CD4XypR/ffioHmkti6/Tag==}
    engines: {node: '>=4.0'}
    dependencies:
      estraverse: 5.3.0

  /estraverse@5.3.0:
    resolution: {integrity: sha512-MMdARuVEQziNTeJD8DgMqmhwR11BRQ/cBP+pLtYdSTnf3MIO8fFeiINEbX36ZdNlfU/7A9f3gUw49B3oQsvwBA==}
    engines: {node: '>=4.0'}

  /estree-walker@3.0.3:
    resolution: {integrity: sha512-7RUKfXgSMMkzt6ZuXmqapOurLGPPfgj6l9uRZ7lRGolvk0y2yocc35LdcxKC5PQZdn2DMqioAQ2NoWcrTKmm6g==}
    dependencies:
      '@types/estree': 1.0.5
    dev: true

  /esutils@2.0.3:
    resolution: {integrity: sha512-kVscqXk4OCp68SZ0dkgEKVi6/8ij300KBWTJq32P/dYeWTSwK41WyTxalN1eRmA5Z9UU/LX9D7FWSmV9SAYx6g==}
    engines: {node: '>=0.10.0'}

  /event-emitter@0.3.5:
    resolution: {integrity: sha512-D9rRn9y7kLPnJ+hMq7S/nhvoKwwvVJahBi2BPmx3bvbsEdK3W9ii8cBSGjP+72/LnM4n6fo3+dkCX5FeTQruXA==}
    dependencies:
      d: 1.0.1
      es5-ext: 0.10.62
    dev: false

  /execa@5.1.1:
    resolution: {integrity: sha512-8uSpZZocAZRBAPIEINJj3Lo9HyGitllczc27Eh5YYojjMFMn8yHMDMaUHE2Jqfq05D/wucwI4JGURyXt1vchyg==}
    engines: {node: '>=10'}
    dependencies:
      cross-spawn: 7.0.3
      get-stream: 6.0.1
      human-signals: 2.1.0
      is-stream: 2.0.1
      merge-stream: 2.0.0
      npm-run-path: 4.0.1
      onetime: 5.1.2
      signal-exit: 3.0.7
      strip-final-newline: 2.0.0
    dev: true

  /execa@8.0.1:
    resolution: {integrity: sha512-VyhnebXciFV2DESc+p6B+y0LjSm0krU4OgJN44qFAhBY0TJ+1V61tYD2+wHusZ6F9n5K+vl8k0sTy7PEfV4qpg==}
    engines: {node: '>=16.17'}
    dependencies:
      cross-spawn: 7.0.3
      get-stream: 8.0.1
      human-signals: 5.0.0
      is-stream: 3.0.0
      merge-stream: 2.0.0
      npm-run-path: 5.2.0
      onetime: 6.0.0
      signal-exit: 4.1.0
      strip-final-newline: 3.0.0
    dev: true

  /expand-template@2.0.3:
    resolution: {integrity: sha512-XYfuKMvj4O35f/pOXLObndIRvyQ+/+6AhODh+OKWj9S9498pHHn/IMszH+gt0fBCRWMNfk1ZSp5x3AifmnI2vg==}
    engines: {node: '>=6'}
    dev: false

  /ext@1.7.0:
    resolution: {integrity: sha512-6hxeJYaL110a9b5TEJSj0gojyHQAmA2ch5Os+ySCiA1QGdS697XWY1pzsrSjqA9LDEEgdB/KypIlR59RcLuHYw==}
    dependencies:
      type: 2.7.2
    dev: false

  /external-editor@3.1.0:
    resolution: {integrity: sha512-hMQ4CX1p1izmuLYyZqLMO/qGNw10wSv9QDCPfzXfyFrOaCSSoRfqE1Kf1s5an66J5JZC62NewG+mK49jOCtQew==}
    engines: {node: '>=4'}
    dependencies:
      chardet: 0.7.0
      iconv-lite: 0.4.24
      tmp: 0.0.33
    dev: true

  /fast-deep-equal@3.1.3:
    resolution: {integrity: sha512-f3qQ9oQy9j2AhBe/H9VC91wLmKBCCU/gDOnKNAYG5hswO7BLKj09Hc5HYNz9cGI++xlpDCIgDaitVs03ATR84Q==}

  /fast-glob@3.3.2:
    resolution: {integrity: sha512-oX2ruAFQwf/Orj8m737Y5adxDQO0LAB7/S5MnxCdTNDd4p6BsyIVsv9JQsATbTSq8KHRpLwIHbVlUNatxd+1Ow==}
    engines: {node: '>=8.6.0'}
    dependencies:
      '@nodelib/fs.stat': 2.0.5
      '@nodelib/fs.walk': 1.2.8
      glob-parent: 5.1.2
      merge2: 1.4.1
      micromatch: 4.0.5

  /fast-json-stable-stringify@2.1.0:
    resolution: {integrity: sha512-lhd/wF+Lk98HZoTCtlVraHtfh5XYijIjalXck7saUtuanSDyLMxnHhSXEDJqHxD7msR8D0uCmqlkwjCV8xvwHw==}

  /fast-levenshtein@2.0.6:
    resolution: {integrity: sha512-DCXu6Ifhqcks7TZKY3Hxp3y6qphY5SJZmrWMDrKcERSOXWQdMhU9Ig/PYrzyw/ul9jOIyh0N4M0tbC5hodg8dw==}

  /fastq@1.17.1:
    resolution: {integrity: sha512-sRVD3lWVIXWg6By68ZN7vho9a1pQcN/WBFaAAsDDFzlJjvoGx0P8z7V1t72grFJfJhu3YPZBuu25f7Kaw2jN1w==}
    dependencies:
      reusify: 1.0.4

  /fecha@4.2.3:
    resolution: {integrity: sha512-OP2IUU6HeYKJi3i0z4A19kHMQoLVs4Hc+DPqqxI2h/DPZHTm/vjsfC6P0b4jCMy14XizLBqvndQ+UilD7707Jw==}
    dev: false

  /fflate@0.8.2:
    resolution: {integrity: sha512-cPJU47OaAoCbg0pBvzsgpTPhmhqI5eJjh/JIu8tPj5q+T7iLvW/JAYUqmE7KOB4R1ZyEhzBaIQpQpardBF5z8A==}
    dev: true

  /figures@3.2.0:
    resolution: {integrity: sha512-yaduQFRKLXYOGgEn6AZau90j3ggSOyiqXU0F9JZfeXYhNa+Jk4X+s45A2zg5jns87GAFa34BBm2kXw4XpNcbdg==}
    engines: {node: '>=8'}
    dependencies:
      escape-string-regexp: 1.0.5
    dev: true

  /file-entry-cache@6.0.1:
    resolution: {integrity: sha512-7Gps/XWymbLk2QLYK4NzpMOrYjMhdIxXuIvy2QBsLE6ljuodKvdkWs/cpyJJ3CVIVpH0Oi1Hvg1ovbMzLdFBBg==}
    engines: {node: ^10.12.0 || >=12.0.0}
    dependencies:
      flat-cache: 3.2.0

  /file-uri-to-path@1.0.0:
    resolution: {integrity: sha512-0Zt+s3L7Vf1biwWZ29aARiVYLx7iMGnEUl9x33fbB/j3jR81u/O2LbqK+Bm1CDSNDKVtJ/YjwY7TUd5SkeLQLw==}
    dev: false

  /fill-range@7.0.1:
    resolution: {integrity: sha512-qOo9F+dMUmC2Lcb4BbVvnKJxTPjCm+RRpe4gDuGrzkL7mEVl/djYSu2OdQ2Pa302N4oqkSg9ir6jaLWJ2USVpQ==}
    engines: {node: '>=8'}
    dependencies:
      to-regex-range: 5.0.1

  /find-up@5.0.0:
    resolution: {integrity: sha512-78/PXT1wlLLDgTzDs7sjq9hzz0vXD+zn+7wypEe4fXQxCmdmqfGsEPQxmiCSQI3ajFV91bVSsvNtrJRiW6nGng==}
    engines: {node: '>=10'}
    dependencies:
      locate-path: 6.0.0
      path-exists: 4.0.0

  /flat-cache@3.2.0:
    resolution: {integrity: sha512-CYcENa+FtcUKLmhhqyctpclsq7QF38pKjZHsGNiSQF5r4FtoKDWabFDl3hzaEQMvT1LHEysw5twgLvpYYb4vbw==}
    engines: {node: ^10.12.0 || >=12.0.0}
    dependencies:
      flatted: 3.2.9
      keyv: 4.5.4
      rimraf: 3.0.2

  /flatted@3.2.9:
    resolution: {integrity: sha512-36yxDn5H7OFZQla0/jFJmbIKTdZAQHngCedGxiMmpNfEZM0sdEeT+WczLQrjK6D7o2aiyLYDnkw0R3JK0Qv1RQ==}

  /fn.name@1.1.0:
    resolution: {integrity: sha512-GRnmB5gPyJpAhTQdSZTSp9uaPSvl09KoYcMQtsB9rQoOmzs9dH6ffeccH+Z+cv6P68Hu5bC6JjRh4Ah/mHSNRw==}
    dev: false

  /for-each@0.3.3:
    resolution: {integrity: sha512-jqYfLp7mo9vIyQf8ykW2v7A+2N4QjeCeI5+Dz9XraiO1ign81wjiH7Fb9vSOWvQfNtmSa4H2RoQTrrXivdUZmw==}
    dependencies:
      is-callable: 1.2.7
    dev: false

  /foreground-child@3.1.1:
    resolution: {integrity: sha512-TMKDUnIte6bfb5nWv7V/caI169OHgvwjb7V4WkeUvbQQdjr5rWKqHFiKWb/fcOwB+CzBT+qbWjvj+DVwRskpIg==}
    engines: {node: '>=14'}
    dependencies:
      cross-spawn: 7.0.3
      signal-exit: 4.1.0
    dev: false

  /form-data@4.0.0:
    resolution: {integrity: sha512-ETEklSGi5t0QMZuiXoA/Q6vcnxcLQP5vdugSpuAyi6SVGi2clPPp+xgEhuMaHC+zGgn31Kd235W35f7Hykkaww==}
    engines: {node: '>= 6'}
    dependencies:
      asynckit: 0.4.0
      combined-stream: 1.0.8
      mime-types: 2.1.35
    dev: true

  /fs-constants@1.0.0:
    resolution: {integrity: sha512-y6OAwoSIf7FyjMIv94u+b5rdheZEjzR63GTyZJm5qh4Bi+2YgwLCcI/fPFZkL5PSixOt6ZNKm+w+Hfp/Bciwow==}
    dev: false

  /fs-extra@10.1.0:
    resolution: {integrity: sha512-oRXApq54ETRj4eMiFzGnHWGy+zo5raudjuxN0b8H7s/RU2oW0Wvsx9O0ACRN/kRq9E8Vu/ReskGB5o3ji+FzHQ==}
    engines: {node: '>=12'}
    dependencies:
      graceful-fs: 4.2.11
      jsonfile: 6.1.0
      universalify: 2.0.1
    dev: true

  /fs-extra@11.2.0:
    resolution: {integrity: sha512-PmDi3uwK5nFuXh7XDTlVnS17xJS7vW36is2+w3xcv8SVxiB4NyATf4ctkVY5bkSjX0Y4nbvZCq1/EjtEyr9ktw==}
    engines: {node: '>=14.14'}
    dependencies:
      graceful-fs: 4.2.11
      jsonfile: 6.1.0
      universalify: 2.0.1
    dev: true

  /fs-minipass@2.1.0:
    resolution: {integrity: sha512-V/JgOLFCS+R6Vcq0slCuaeWEdNC3ouDlJMNIsacH2VtALiu9mV4LPrHc5cDl8k5aw6J8jwgWWpiTo5RYhmIzvg==}
    engines: {node: '>= 8'}
    dependencies:
      minipass: 3.3.6
    dev: false

  /fs.realpath@1.0.0:
    resolution: {integrity: sha512-OO0pH2lK6a0hZnAdau5ItzHPI6pUlvI7jMVnxUQRtw4owF2wk8lOSabtGDCTP4Ggrg2MbGnWO9X8K1t4+fGMDw==}

  /fsevents@2.3.3:
    resolution: {integrity: sha512-5xoDfX+fL7faATnagmWPpbFtwh/R77WmMMqqHGS65C3vvB0YHrgF+B1YmZ3441tMj5n63k0212XNoJwzlhffQw==}
    engines: {node: ^8.16.0 || ^10.6.0 || >=11.0.0}
    os: [darwin]
    requiresBuild: true
    optional: true

  /function-bind@1.1.2:
    resolution: {integrity: sha512-7XHNxH7qX9xG5mIwxkhumTox/MIRNcOgDrxWsMt2pAr23WHp6MrRlN7FBSFpCpr+oVO0F744iUgR82nJMfG2SA==}

  /function.prototype.name@1.1.6:
    resolution: {integrity: sha512-Z5kx79swU5P27WEayXM1tBi5Ze/lbIyiNgU3qyXUOf9b2rgXYyF9Dy9Cx+IQv/Lc8WCG6L82zwUPpSS9hGehIg==}
    engines: {node: '>= 0.4'}
    dependencies:
      call-bind: 1.0.7
      define-properties: 1.2.1
      es-abstract: 1.22.4
      functions-have-names: 1.2.3
    dev: false

  /functions-have-names@1.2.3:
    resolution: {integrity: sha512-xckBUXyTIqT97tq2x2AMb+g163b5JFysYk0x4qxNFwbfQkmNZoiRHb6sPzI9/QV33WeuvVYBUIiD4NzNIyqaRQ==}
    dev: false

  /gauge@3.0.2:
    resolution: {integrity: sha512-+5J6MS/5XksCuXq++uFRsnUd7Ovu1XenbeuIuNRJxYWjgQbPuFhT14lAvsWfqfAmnwluf1OwMjz39HjfLPci0Q==}
    engines: {node: '>=10'}
    dependencies:
      aproba: 2.0.0
      color-support: 1.1.3
      console-control-strings: 1.1.0
      has-unicode: 2.0.1
      object-assign: 4.1.1
      signal-exit: 3.0.7
      string-width: 4.2.3
      strip-ansi: 6.0.1
      wide-align: 1.1.5
    dev: false

  /generate-function@2.3.1:
    resolution: {integrity: sha512-eeB5GfMNeevm/GRYq20ShmsaGcmI81kIX2K9XQx5miC8KdHaC6Jm0qQ8ZNeGOi7wYB8OsdxKs+Y2oVuTFuVwKQ==}
    dependencies:
      is-property: 1.0.2
    dev: false

  /gensync@1.0.0-beta.2:
    resolution: {integrity: sha512-3hN7NaskYvMDLQY55gnW3NQ+mesEAepTqlg+VEbj7zzqEMBVNhzcGYYeqFo/TlYz6eQiFcp1HcsCZO+nGgS8zg==}
    engines: {node: '>=6.9.0'}

  /get-caller-file@2.0.5:
    resolution: {integrity: sha512-DyFP3BM/3YHTQOCUL/w0OZHR0lpKeGrxotcHWcqNEdnltqFwXVfhEBQ94eIo34AfQpo0rGki4cyIiftY06h2Fg==}
    engines: {node: 6.* || 8.* || >= 10.*}
    dev: true

  /get-func-name@2.0.2:
    resolution: {integrity: sha512-8vXOvuE167CtIc3OyItco7N/dpRtBbYOsPsXCz7X/PMnlGjYjSGuZJgM1Y7mmew7BKf9BqvLX2tnOVy1BBUsxQ==}
    dev: true

  /get-intrinsic@1.2.4:
    resolution: {integrity: sha512-5uYhsJH8VJBTv7oslg4BznJYhDoRI6waYCxMmCdnTrcCrHA/fCFKoTFz2JKKE0HdDFUF7/oQuhzumXJK7paBRQ==}
    engines: {node: '>= 0.4'}
    dependencies:
      es-errors: 1.3.0
      function-bind: 1.1.2
      has-proto: 1.0.1
      has-symbols: 1.0.3
      hasown: 2.0.1
    dev: false

  /get-nonce@1.0.1:
    resolution: {integrity: sha512-FJhYRoDaiatfEkUK8HKlicmu/3SGFD51q3itKDGoSTysQJBnfOcxU5GxnhE1E6soB76MbT0MBtnKJuXyAx+96Q==}
    engines: {node: '>=6'}
    dev: false

  /get-stream@6.0.1:
    resolution: {integrity: sha512-ts6Wi+2j3jQjqi70w5AlN8DFnkSwC+MqmxEzdEALB2qXZYV3X/b1CTfgPLGJNMeAWxdPfU8FO1ms3NUfaHCPYg==}
    engines: {node: '>=10'}
    dev: true

  /get-stream@8.0.1:
    resolution: {integrity: sha512-VaUJspBffn/LMCJVoMvSAdmscJyS1auj5Zulnn5UoYcY531UWmdwhRWkcGKnGU93m5HSXP9LP2usOryrBtQowA==}
    engines: {node: '>=16'}
    dev: true

  /get-symbol-description@1.0.2:
    resolution: {integrity: sha512-g0QYk1dZBxGwk+Ngc+ltRH2IBp2f7zBkBMBJZCDerh6EhlhSR6+9irMCuT/09zD6qkarHUSn529sK/yL4S27mg==}
    engines: {node: '>= 0.4'}
    dependencies:
      call-bind: 1.0.7
      es-errors: 1.3.0
      get-intrinsic: 1.2.4
    dev: false

  /get-tsconfig@4.7.2:
    resolution: {integrity: sha512-wuMsz4leaj5hbGgg4IvDU0bqJagpftG5l5cXIAvo8uZrqn0NJqwtfupTN00VnkQJPcIRrxYrm1Ue24btpCha2A==}
    dependencies:
      resolve-pkg-maps: 1.0.0

  /get-uri@6.0.3:
    resolution: {integrity: sha512-BzUrJBS9EcUb4cFol8r4W3v1cPsSyajLSthNkz5BxbpDcHN5tIrM10E2eNvfnvBn3DaT3DUgx0OpsBKkaOpanw==}
    engines: {node: '>= 14'}
    dependencies:
      basic-ftp: 5.0.4
      data-uri-to-buffer: 6.0.2
      debug: 4.3.4
      fs-extra: 11.2.0
    transitivePeerDependencies:
      - supports-color
    dev: true

  /github-from-package@0.0.0:
    resolution: {integrity: sha512-SyHy3T1v2NUXn29OsWdxmK6RwHD+vkj3v8en8AOBZ1wBQ/hCAQ5bAQTD02kW4W9tUp/3Qh6J8r9EvntiyCmOOw==}
    dev: false

  /glob-parent@5.1.2:
    resolution: {integrity: sha512-AOIgSQCepiJYwP3ARnGx+5VnTu2HBYdzbGP45eLw1vr3zB3vZLeyed1sC9hnbcOc9/SrMyM5RPQrkGz4aS9Zow==}
    engines: {node: '>= 6'}
    dependencies:
      is-glob: 4.0.3

  /glob-parent@6.0.2:
    resolution: {integrity: sha512-XxwI8EOhVQgWp6iDL+3b0r86f4d6AX6zSU55HfB4ydCEuXLXc5FcYeOu+nnGftS4TEju/11rt4KJPTMgbfmv4A==}
    engines: {node: '>=10.13.0'}
    dependencies:
      is-glob: 4.0.3

  /glob@10.3.10:
    resolution: {integrity: sha512-fa46+tv1Ak0UPK1TOy/pZrIybNNt4HCv7SDzwyfiOZkvZLEbjsZkJBPtDHVshZjbecAoAGSC20MjLDG/qr679g==}
    engines: {node: '>=16 || 14 >=14.17'}
    hasBin: true
    dependencies:
      foreground-child: 3.1.1
      jackspeak: 2.3.6
      minimatch: 9.0.3
      minipass: 7.0.4
      path-scurry: 1.10.1
    dev: false

  /glob@7.2.3:
    resolution: {integrity: sha512-nFR0zLpU2YCaRxwoCJvL6UvCH2JFyFVIvwTLsIf21AuHlMskA1hhTdk+LlYJtOlYt9v6dvszD2BGRqBL+iQK9Q==}
    dependencies:
      fs.realpath: 1.0.0
      inflight: 1.0.6
      inherits: 2.0.4
      minimatch: 3.1.2
      once: 1.4.0
      path-is-absolute: 1.0.1

  /glob@8.1.0:
    resolution: {integrity: sha512-r8hpEjiQEYlF2QU0df3dS+nxxSIreXQS1qRhMJM0Q5NDdR386C7jb7Hwwod8Fgiuex+k0GFjgft18yvxm5XoCQ==}
    engines: {node: '>=12'}
    dependencies:
      fs.realpath: 1.0.0
      inflight: 1.0.6
      inherits: 2.0.4
      minimatch: 5.1.6
      once: 1.4.0
    dev: false

  /globals@11.12.0:
    resolution: {integrity: sha512-WOBp/EEGUiIsJSp7wcv/y6MO+lV9UoncWqxuFfm8eBwzWNgyfBd6Gz+IeKQ9jCmyhoH99g15M3T+QaVHFjizVA==}
    engines: {node: '>=4'}

  /globals@13.24.0:
    resolution: {integrity: sha512-AhO5QUcj8llrbG09iWhPU2B204J1xnPeL8kQmVorSsy+Sjj1sk8gIyh6cUocGmH4L0UuhAJy+hJMRA4mgA4mFQ==}
    engines: {node: '>=8'}
    dependencies:
      type-fest: 0.20.2

  /globalthis@1.0.3:
    resolution: {integrity: sha512-sFdI5LyBiNTHjRd7cGPWapiHWMOXKyuBNX/cWJ3NfzrZQVa8GI/8cofCl74AOVqq9W5kNmguTIzJ/1s2gyI9wA==}
    engines: {node: '>= 0.4'}
    dependencies:
      define-properties: 1.2.1
    dev: false

  /globby@10.0.2:
    resolution: {integrity: sha512-7dUi7RvCoT/xast/o/dLN53oqND4yk0nsHkhRgn9w65C4PofCLOoJ39iSOg+qVDdWQPIEj+eszMHQ+aLVwwQSg==}
    engines: {node: '>=8'}
    dependencies:
      '@types/glob': 7.2.0
      array-union: 2.1.0
      dir-glob: 3.0.1
      fast-glob: 3.3.2
      glob: 7.2.3
      ignore: 5.3.1
      merge2: 1.4.1
      slash: 3.0.0
    dev: true

  /globby@11.1.0:
    resolution: {integrity: sha512-jhIXaOzy1sb8IyocaruWSn1TjmnBVs8Ayhcy83rmxNJ8q2uWKCAj3CnJY+KpGSXCueAPc0i05kVvVKtP1t9S3g==}
    engines: {node: '>=10'}
    dependencies:
      array-union: 2.1.0
      dir-glob: 3.0.1
      fast-glob: 3.3.2
      ignore: 5.3.1
      merge2: 1.4.1
      slash: 3.0.0
    dev: false

  /globrex@0.1.2:
    resolution: {integrity: sha512-uHJgbwAMwNFf5mLst7IWLNg14x1CkeqglJb/K3doi4dw6q2IvAAmM/Y81kevy83wP+Sst+nutFTYOGg3d1lsxg==}
    dev: true

  /gopd@1.0.1:
    resolution: {integrity: sha512-d65bNlIadxvpb/A2abVdlqKqV563juRnZ1Wtk6s1sIR8uNsXR70xqIzVqxVf1eTqDunwT2MkczEeaezCKTZhwA==}
    dependencies:
      get-intrinsic: 1.2.4
    dev: false

  /graceful-fs@4.2.11:
    resolution: {integrity: sha512-RbJ5/jmFcNNCcDV5o9eTnBLJ/HszWV0P73bc+Ff4nS/rJj+YaS6IGyiOL0VoBYX+l1Wrl3k63h/KrH+nhJ0XvQ==}

  /gradient-string@2.0.2:
    resolution: {integrity: sha512-rEDCuqUQ4tbD78TpzsMtt5OIf0cBCSDWSJtUDaF6JsAh+k0v9r++NzxNEG87oDZx9ZwGhD8DaezR2L/yrw0Jdw==}
    engines: {node: '>=10'}
    dependencies:
      chalk: 4.1.2
      tinygradient: 1.1.5
    dev: true

  /graphemer@1.4.0:
    resolution: {integrity: sha512-EtKwoO6kxCL9WO5xipiHTZlSzBm7WLT627TqC/uVRd0HKmq8NXyebnNYxDoBi7wt8eTWrUrKXCOVaFq9x1kgag==}

  /handlebars@4.7.8:
    resolution: {integrity: sha512-vafaFqs8MZkRrSX7sFVUdo3ap/eNiLnb4IakshzvP56X5Nr1iGKAIqdX6tMlm6HcNRIkr6AxO5jFEoJzzpT8aQ==}
    engines: {node: '>=0.4.7'}
    hasBin: true
    dependencies:
      minimist: 1.2.8
      neo-async: 2.6.2
      source-map: 0.6.1
      wordwrap: 1.0.0
    optionalDependencies:
      uglify-js: 3.17.4
    dev: true

  /hanji@0.0.5:
    resolution: {integrity: sha512-Abxw1Lq+TnYiL4BueXqMau222fPSPMFtya8HdpWsz/xVAhifXou71mPh/kY2+08RgFcVccjG3uZHs6K5HAe3zw==}
    dependencies:
      lodash.throttle: 4.1.1
      sisteransi: 1.0.5
    dev: false

  /has-bigints@1.0.2:
    resolution: {integrity: sha512-tSvCKtBr9lkF0Ex0aQiP9N+OpV4zi2r/Nee5VkRDbaqv35RLYMzbwQfFSZZH0kR+Rd6302UJZ2p/bJCEoR3VoQ==}
    dev: false

  /has-flag@3.0.0:
    resolution: {integrity: sha512-sKJf1+ceQBr4SMkvQnBDNDtf4TXpVhVGateu0t918bl30FnbE2m4vNLX+VWe/dpjlb+HugGYzW7uQXH98HPEYw==}
    engines: {node: '>=4'}

  /has-flag@4.0.0:
    resolution: {integrity: sha512-EykJT/Q1KjTWctppgIAgfSO0tKVuZUjhgMr17kqTumMl6Afv3EISleU7qZUzoXDFTAHTDC4NOoG/ZxU3EvlMPQ==}
    engines: {node: '>=8'}

  /has-property-descriptors@1.0.2:
    resolution: {integrity: sha512-55JNKuIW+vq4Ke1BjOTjM2YctQIvCT7GFzHwmfZPGo5wnrgkid0YQtnAleFSqumZm4az3n2BS+erby5ipJdgrg==}
    dependencies:
      es-define-property: 1.0.0
    dev: false

  /has-proto@1.0.1:
    resolution: {integrity: sha512-7qE+iP+O+bgF9clE5+UoBFzE65mlBiVj3tKCrlNQ0Ogwm0BjpT/gK4SlLYDMybDh5I3TCTKnPPa0oMG7JDYrhg==}
    engines: {node: '>= 0.4'}
    dev: false

  /has-symbols@1.0.3:
    resolution: {integrity: sha512-l3LCuF6MgDNwTDKkdYGEihYjt5pRPbEg46rtlmnSPlUbgmB8LOIrKJbYYFBSbnPaJexMKtiPO8hmeRjRz2Td+A==}
    engines: {node: '>= 0.4'}
    dev: false

  /has-tostringtag@1.0.2:
    resolution: {integrity: sha512-NqADB8VjPFLM2V0VvHUewwwsw0ZWBaIdgo+ieHtK3hasLz4qeCRjYcqfB6AQrBggRKppKF8L52/VqdVsO47Dlw==}
    engines: {node: '>= 0.4'}
    dependencies:
      has-symbols: 1.0.3
    dev: false

  /has-unicode@2.0.1:
    resolution: {integrity: sha512-8Rf9Y83NBReMnx0gFzA8JImQACstCYWUplepDa9xprwwtmgEZUF0h/i5xSA625zB/I37EtrswSST6OXxwaaIJQ==}
    dev: false

  /hasown@2.0.1:
    resolution: {integrity: sha512-1/th4MHjnwncwXsIW6QMzlvYL9kG5e/CpVvLRZe4XPa8TOUNbCELqmvhDmnkNsAjwaG4+I8gJJL0JBvTTLO9qA==}
    engines: {node: '>= 0.4'}
    dependencies:
      function-bind: 1.1.2

  /header-case@1.0.1:
    resolution: {integrity: sha512-i0q9mkOeSuhXw6bGgiQCCBgY/jlZuV/7dZXyZ9c6LcBrqwvT8eT719E9uxE5LiZftdl+z81Ugbg/VvXV4OJOeQ==}
    dependencies:
      no-case: 2.3.2
      upper-case: 1.1.3
    dev: true

  /heap@0.2.7:
    resolution: {integrity: sha512-2bsegYkkHO+h/9MGbn6KWcE45cHZgPANo5LXF7EvWdT0yT2EguSVO1nDgU5c8+ZOPwp2vMNa7YFsJhVcDR9Sdg==}
    dev: false

  /html-encoding-sniffer@4.0.0:
    resolution: {integrity: sha512-Y22oTqIU4uuPgEemfz7NDJz6OeKf12Lsu+QC+s3BVpda64lTiMYCyGwg5ki4vFxkMwQdeZDl2adZoqUgdFuTgQ==}
    engines: {node: '>=18'}
    dependencies:
      whatwg-encoding: 3.1.1
    dev: true

  /html-escaper@2.0.2:
    resolution: {integrity: sha512-H2iMtd0I4Mt5eYiapRdIDjp+XzelXQ0tFE4JS7YFwFevXXMmOp9myNrUvCg0D6ws8iqkRPBfKHgbwig1SmlLfg==}
    dev: true

  /http-proxy-agent@7.0.2:
    resolution: {integrity: sha512-T1gkAiYYDWYx3V5Bmyu7HcfcvL7mUrTWiM6yOfa3PIphViJ/gFPbvidQ+veqSOHci/PxBcDabeUNCzpOODJZig==}
    engines: {node: '>= 14'}
    dependencies:
      agent-base: 7.1.0
      debug: 4.3.4
    transitivePeerDependencies:
      - supports-color
    dev: true

  /https-proxy-agent@5.0.1:
    resolution: {integrity: sha512-dFcAjpTQFgoLMzC2VwU+C/CbS7uRL0lWmxDITmqm7C+7F0Odmj6s9l6alZc6AELXhrnggM2CeWSXHGOdX2YtwA==}
    engines: {node: '>= 6'}
    dependencies:
      agent-base: 6.0.2
      debug: 4.3.4
    transitivePeerDependencies:
      - supports-color
    dev: false

  /https-proxy-agent@7.0.4:
    resolution: {integrity: sha512-wlwpilI7YdjSkWaQ/7omYBMTliDcmCN8OLihO6I9B86g06lMyAoqgoDpV0XqoaPOKj+0DIdAvnsWfyAAhmimcg==}
    engines: {node: '>= 14'}
    dependencies:
      agent-base: 7.1.0
      debug: 4.3.4
    transitivePeerDependencies:
      - supports-color
    dev: true

  /human-signals@2.1.0:
    resolution: {integrity: sha512-B4FFZ6q/T2jhhksgkbEW3HBvWIfDW85snkQgawt07S7J5QXTk6BkNV+0yAeZrM5QpMAdYlocGoljn0sJ/WQkFw==}
    engines: {node: '>=10.17.0'}
    dev: true

  /human-signals@5.0.0:
    resolution: {integrity: sha512-AXcZb6vzzrFAUE61HnN4mpLqd/cSIwNQjtNWR0euPm6y0iqx3G4gOXaIDdtdDwZmhwe82LA6+zinmW4UBWVePQ==}
    engines: {node: '>=16.17.0'}
    dev: true

  /iconv-lite@0.4.24:
    resolution: {integrity: sha512-v3MXnZAcvnywkTUEZomIActle7RXXeedOR31wwl7VlyoXO4Qi9arvSenNQWne1TcRwhCL1HwLI21bEqdpj8/rA==}
    engines: {node: '>=0.10.0'}
    dependencies:
      safer-buffer: 2.1.2
    dev: true

  /iconv-lite@0.6.3:
    resolution: {integrity: sha512-4fCk79wshMdzMp2rH06qWrJE4iolqLhCUH+OiuIgU++RB0+94NlDL81atO7GX55uUKueo0txHNtvEyI6D7WdMw==}
    engines: {node: '>=0.10.0'}
    dependencies:
      safer-buffer: 2.1.2

  /ieee754@1.2.1:
    resolution: {integrity: sha512-dcyqhDvX1C46lXZcVqCpK+FtMRQVdIMN6/Df5js2zouUsqG7I6sFxitIC+7KYK29KdXOLHdu9zL4sFnoVQnqaA==}

  /ignore@5.3.1:
    resolution: {integrity: sha512-5Fytz/IraMjqpwfd34ke28PTVMjZjJG2MPn5t7OE4eUCUNf8BAa7b5WUS9/Qvr6mwOQS7Mk6vdsMno5he+T8Xw==}
    engines: {node: '>= 4'}

  /immutable@4.3.5:
    resolution: {integrity: sha512-8eabxkth9gZatlwl5TBuJnCsoTADlL6ftEr7A4qgdaTsPyreilDSnUk57SO+jfKcNtxPa22U5KK6DSeAYhpBJw==}
    dev: false

  /import-fresh@3.3.0:
    resolution: {integrity: sha512-veYYhQa+D1QBKznvhUHxb8faxlrwUnxseDAbAp457E0wLNio2bOSKnjYDhMj+YiAq61xrMGhQk9iXVk5FzgQMw==}
    engines: {node: '>=6'}
    dependencies:
      parent-module: 1.0.1
      resolve-from: 4.0.0

  /imurmurhash@0.1.4:
    resolution: {integrity: sha512-JmXMZ6wuvDmLiHEml9ykzqO6lwFbof0GG4IkcGaENdCRDDmMVnny7s5HsIgHCbaq0w2MyPhDqkhTUgS2LU2PHA==}
    engines: {node: '>=0.8.19'}

  /indent-string@4.0.0:
    resolution: {integrity: sha512-EdDDZu4A2OyIK7Lr/2zG+w5jmbuk1DVBnEwREQvBzspBJkCEbRa8GxU1lghYcaGJCnRWibjDXlq779X1/y5xwg==}
    engines: {node: '>=8'}
    dev: true

  /inflight@1.0.6:
    resolution: {integrity: sha512-k92I/b08q4wvFscXCLvqfsHCrjrF7yiXsQuIVvVE7N82W3+aqpzuUdBbfhWcy/FZR3/4IgflMgKLOsvPDrGCJA==}
    dependencies:
      once: 1.4.0
      wrappy: 1.0.2

  /inherits@2.0.4:
    resolution: {integrity: sha512-k/vGaX4/Yla3WzyMCvTQOXYeIHvqOKtnqBduzTHpzpQZzAskKMhZ2K+EnBiSM9zGSoIFeMpXKxa4dYeZIQqewQ==}

  /ini@1.3.8:
    resolution: {integrity: sha512-JV/yugV2uzW5iMRSiZAyDtQd+nxtUnjeLt0acNdw98kKLrvuRVyB80tsREOE7yvGVgalhZ6RNXCmEHkUKBKxew==}

  /inquirer@7.3.3:
    resolution: {integrity: sha512-JG3eIAj5V9CwcGvuOmoo6LB9kbAYT8HXffUl6memuszlwDC/qvFAJw49XJ5NROSFNPxp3iQg1GqkFhaY/CR0IA==}
    engines: {node: '>=8.0.0'}
    dependencies:
      ansi-escapes: 4.3.2
      chalk: 4.1.2
      cli-cursor: 3.1.0
      cli-width: 3.0.0
      external-editor: 3.1.0
      figures: 3.2.0
      lodash: 4.17.21
      mute-stream: 0.0.8
      run-async: 2.4.1
      rxjs: 6.6.7
      string-width: 4.2.3
      strip-ansi: 6.0.1
      through: 2.3.8
    dev: true

  /inquirer@8.2.6:
    resolution: {integrity: sha512-M1WuAmb7pn9zdFRtQYk26ZBoY043Sse0wVDdk4Bppr+JOXyQYybdtvK+l9wUibhtjdjvtoiNy8tk+EgsYIUqKg==}
    engines: {node: '>=12.0.0'}
    dependencies:
      ansi-escapes: 4.3.2
      chalk: 4.1.2
      cli-cursor: 3.1.0
      cli-width: 3.0.0
      external-editor: 3.1.0
      figures: 3.2.0
      lodash: 4.17.21
      mute-stream: 0.0.8
      ora: 5.4.1
      run-async: 2.4.1
      rxjs: 7.8.1
      string-width: 4.2.3
      strip-ansi: 6.0.1
      through: 2.3.8
      wrap-ansi: 6.2.0
    dev: true

  /internal-slot@1.0.7:
    resolution: {integrity: sha512-NGnrKwXzSms2qUUih/ILZ5JBqNTSa1+ZmP6flaIp6KmSElgE9qdndzS3cqjrDovwFdmwsGsLdeFgB6suw+1e9g==}
    engines: {node: '>= 0.4'}
    dependencies:
      es-errors: 1.3.0
      hasown: 2.0.1
      side-channel: 1.0.5
    dev: false

  /international-types@0.8.1:
    resolution: {integrity: sha512-tajBCAHo4I0LIFlmQ9ZWfjMWVyRffzuvfbXCd6ssFt5u1Zw15DN0UBpVTItXdNa1ls+cpQt3Yw8+TxsfGF8JcA==}
    dev: false

  /invariant@2.2.4:
    resolution: {integrity: sha512-phJfQVBuaJM5raOpJjSfkiD6BpbCE4Ns//LaXl6wGYtUBY83nWS6Rf9tXm2e8VaK60JEjYldbPif/A2B1C2gNA==}
    dependencies:
      loose-envify: 1.4.0
    dev: false

  /ioredis@5.3.2:
    resolution: {integrity: sha512-1DKMMzlIHM02eBBVOFQ1+AolGjs6+xEcM4PDL7NqOS6szq7H9jSaEkIUH6/a5Hl241LzW6JLSiAbNvTQjUupUA==}
    engines: {node: '>=12.22.0'}
    dependencies:
      '@ioredis/commands': 1.2.0
      cluster-key-slot: 1.1.2
      debug: 4.3.4
      denque: 2.1.0
      lodash.defaults: 4.2.0
      lodash.isarguments: 3.1.0
      redis-errors: 1.2.0
      redis-parser: 3.0.0
      standard-as-callback: 2.1.0
    transitivePeerDependencies:
      - supports-color
    dev: false

  /ip-address@9.0.5:
    resolution: {integrity: sha512-zHtQzGojZXTwZTHQqra+ETKd4Sn3vgi7uBmlPoXVWZqYvuKmtI0l/VZTjqGmJY9x88GGOaZ9+G9ES8hC4T4X8g==}
    engines: {node: '>= 12'}
    dependencies:
      jsbn: 1.1.0
      sprintf-js: 1.1.3
    dev: true

  /is-array-buffer@3.0.4:
    resolution: {integrity: sha512-wcjaerHw0ydZwfhiKbXJWLDY8A7yV7KhjQOpb83hGgGfId/aQa4TOvwyzn2PuswW2gPCYEL/nEAiSVpdOj1lXw==}
    engines: {node: '>= 0.4'}
    dependencies:
      call-bind: 1.0.7
      get-intrinsic: 1.2.4
    dev: false

  /is-arrayish@0.3.2:
    resolution: {integrity: sha512-eVRqCvVlZbuw3GrM63ovNSNAeA1K16kaR/LRY/92w0zxQ5/1YzwblUX652i4Xs9RwAGjW9d9y6X88t8OaAJfWQ==}
    dev: false

  /is-async-function@2.0.0:
    resolution: {integrity: sha512-Y1JXKrfykRJGdlDwdKlLpLyMIiWqWvuSd17TvZk68PLAOGOoF4Xyav1z0Xhoi+gCYjZVeC5SI+hYFOfvXmGRCA==}
    engines: {node: '>= 0.4'}
    dependencies:
      has-tostringtag: 1.0.2
    dev: false

  /is-bigint@1.0.4:
    resolution: {integrity: sha512-zB9CruMamjym81i2JZ3UMn54PKGsQzsJeo6xvN3HJJ4CAsQNB6iRutp2To77OfCNuoxspsIhzaPoO1zyCEhFOg==}
    dependencies:
      has-bigints: 1.0.2
    dev: false

  /is-binary-path@2.1.0:
    resolution: {integrity: sha512-ZMERYes6pDydyuGidse7OsHxtbI7WVeUEozgR/g7rd0xUimYNlvZRE/K2MgZTjWy725IfelLeVcEM97mmtRGXw==}
    engines: {node: '>=8'}
    dependencies:
      binary-extensions: 2.2.0
    dev: false

  /is-boolean-object@1.1.2:
    resolution: {integrity: sha512-gDYaKHJmnj4aWxyj6YHyXVpdQawtVLHU5cb+eztPGczf6cjuTdwve5ZIEfgXqH4e57An1D1AKf8CZ3kYrQRqYA==}
    engines: {node: '>= 0.4'}
    dependencies:
      call-bind: 1.0.7
      has-tostringtag: 1.0.2
    dev: false

  /is-callable@1.2.7:
    resolution: {integrity: sha512-1BC0BVFhS/p0qtw6enp8e+8OD0UrK0oFLztSjNzhcKA3WDuJxxAPXzPuPtKkjEY9UUoEWlX/8fgKeu2S8i9JTA==}
    engines: {node: '>= 0.4'}
    dev: false

  /is-core-module@2.13.1:
    resolution: {integrity: sha512-hHrIjvZsftOsvKSn2TRYl63zvxsgE0K+0mYMoH6gD4omR5IWB2KynivBQczo3+wF1cCkjzvptnI9Q0sPU66ilw==}
    dependencies:
      hasown: 2.0.1

  /is-date-object@1.0.5:
    resolution: {integrity: sha512-9YQaSxsAiSwcvS33MBk3wTCVnWK+HhF8VZR2jRxehM16QcVOdHqPn4VPHmRK4lSr38n9JriurInLcP90xsYNfQ==}
    engines: {node: '>= 0.4'}
    dependencies:
      has-tostringtag: 1.0.2
    dev: false

  /is-extendable@1.0.1:
    resolution: {integrity: sha512-arnXMxT1hhoKo9k1LZdmlNyJdDDfy2v0fXjFlmok4+i8ul/6WlbVge9bhM74OpNPQPMGUToDtz+KXa1PneJxOA==}
    engines: {node: '>=0.10.0'}
    dependencies:
      is-plain-object: 2.0.4
    dev: false

  /is-extglob@2.1.1:
    resolution: {integrity: sha512-SbKbANkN603Vi4jEZv49LeVJMn4yGwsbzZworEoyEiutsN3nJYdbO36zfhGJ6QEDpOZIFkDtnq5JRxmvl3jsoQ==}
    engines: {node: '>=0.10.0'}

  /is-finalizationregistry@1.0.2:
    resolution: {integrity: sha512-0by5vtUJs8iFQb5TYUHHPudOR+qXYIMKtiUzvLIZITZUjknFmziyBJuLhVRc+Ds0dREFlskDNJKYIdIzu/9pfw==}
    dependencies:
      call-bind: 1.0.7
    dev: false

  /is-fullwidth-code-point@3.0.0:
    resolution: {integrity: sha512-zymm5+u+sCsSWyD9qNaejV3DFvhCKclKdizYaJUuHA83RLjb7nSuGnddCHGv0hk+KY7BMAlsWeK4Ueg6EV6XQg==}
    engines: {node: '>=8'}

  /is-generator-function@1.0.10:
    resolution: {integrity: sha512-jsEjy9l3yiXEQ+PsXdmBwEPcOxaXWLspKdplFUVI9vq1iZgIekeC0L167qeu86czQaxed3q/Uzuw0swL0irL8A==}
    engines: {node: '>= 0.4'}
    dependencies:
      has-tostringtag: 1.0.2
    dev: false

  /is-glob@4.0.3:
    resolution: {integrity: sha512-xelSayHH36ZgE7ZWhli7pW34hNbNl8Ojv5KVmkJD4hBdD3th8Tfk9vYasLM+mXWOZhFkgZfxhLSnrwRr4elSSg==}
    engines: {node: '>=0.10.0'}
    dependencies:
      is-extglob: 2.1.1

  /is-interactive@1.0.0:
    resolution: {integrity: sha512-2HvIEKRoqS62guEC+qBjpvRubdX910WCMuJTZ+I9yvqKU2/12eSL549HMwtabb4oupdj2sMP50k+XJfB/8JE6w==}
    engines: {node: '>=8'}
    dev: true

  /is-lower-case@1.1.3:
    resolution: {integrity: sha512-+5A1e/WJpLLXZEDlgz4G//WYSHyQBD32qa4Jd3Lw06qQlv3fJHnp3YIHjTQSGzHMgzmVKz2ZP3rBxTHkPw/lxA==}
    dependencies:
      lower-case: 1.1.4
    dev: true

  /is-map@2.0.2:
    resolution: {integrity: sha512-cOZFQQozTha1f4MxLFzlgKYPTyj26picdZTx82hbc/Xf4K/tZOOXSCkMvU4pKioRXGDLJRn0GM7Upe7kR721yg==}
    dev: false

  /is-negative-zero@2.0.2:
    resolution: {integrity: sha512-dqJvarLawXsFbNDeJW7zAz8ItJ9cd28YufuuFzh0G8pNHjJMnY08Dv7sYX2uF5UpQOwieAeOExEYAWWfu7ZZUA==}
    engines: {node: '>= 0.4'}
    dev: false

  /is-number-object@1.0.7:
    resolution: {integrity: sha512-k1U0IRzLMo7ZlYIfzRu23Oh6MiIFasgpb9X76eqfFZAqwH44UI4KTBvBYIZ1dSL9ZzChTB9ShHfLkR4pdW5krQ==}
    engines: {node: '>= 0.4'}
    dependencies:
      has-tostringtag: 1.0.2
    dev: false

  /is-number@7.0.0:
    resolution: {integrity: sha512-41Cifkg6e8TylSpdtTpeLVMqvSBEVzTttHvERD741+pnZ8ANv0004MRL43QKPDlK9cGvNp6NZWZUBlbGXYxxng==}
    engines: {node: '>=0.12.0'}

  /is-path-cwd@2.2.0:
    resolution: {integrity: sha512-w942bTcih8fdJPJmQHFzkS76NEP8Kzzvmw92cXsazb8intwLqPibPPdXf4ANdKV3rYMuuQYGIWtvz9JilB3NFQ==}
    engines: {node: '>=6'}
    dev: true

  /is-path-inside@3.0.3:
    resolution: {integrity: sha512-Fd4gABb+ycGAmKou8eMftCupSir5lRxqf4aD/vd0cD2qc4HL07OjCeuHMr8Ro4CoMaeCKDB0/ECBOVWjTwUvPQ==}
    engines: {node: '>=8'}

  /is-plain-object@2.0.4:
    resolution: {integrity: sha512-h5PpgXkWitc38BBMYawTYMWJHFZJVnBquFE57xFpjB8pJFiF6gZ+bU+WyI/yqXiFR5mdLsgYNaPe8uao6Uv9Og==}
    engines: {node: '>=0.10.0'}
    dependencies:
      isobject: 3.0.1
    dev: false

  /is-potential-custom-element-name@1.0.1:
    resolution: {integrity: sha512-bCYeRA2rVibKZd+s2625gGnGF/t7DSqDs4dP7CrLA1m7jKWz6pps0LpYLJN8Q64HtmPKJ1hrN3nzPNKFEKOUiQ==}
    dev: true

  /is-promise@2.2.2:
    resolution: {integrity: sha512-+lP4/6lKUBfQjZ2pdxThZvLUAafmZb8OAxFb8XXtiQmS35INgr85hdOGoEs124ez1FCnZJt6jau/T+alh58QFQ==}
    dev: false

  /is-property@1.0.2:
    resolution: {integrity: sha512-Ks/IoX00TtClbGQr4TWXemAnktAQvYB7HzcCxDGqEZU6oCmb2INHuOoKxbtR+HFkmYWBKv/dOZtGRiAjDhj92g==}
    dev: false

  /is-regex@1.1.4:
    resolution: {integrity: sha512-kvRdxDsxZjhzUX07ZnLydzS1TU/TJlTUHHY4YLL87e37oUA49DfkLqgy+VjFocowy29cKvcSiu+kIv728jTTVg==}
    engines: {node: '>= 0.4'}
    dependencies:
      call-bind: 1.0.7
      has-tostringtag: 1.0.2
    dev: false

  /is-set@2.0.2:
    resolution: {integrity: sha512-+2cnTEZeY5z/iXGbLhPrOAaK/Mau5k5eXq9j14CpRTftq0pAJu2MwVRSZhyZWBzx3o6X795Lz6Bpb6R0GKf37g==}
    dev: false

  /is-shared-array-buffer@1.0.2:
    resolution: {integrity: sha512-sqN2UDu1/0y6uvXyStCOzyhAjCSlHceFoMKJW8W9EU9cvic/QdsZ0kEU93HEy3IUEFZIiH/3w+AH/UQbPHNdhA==}
    dependencies:
      call-bind: 1.0.7
    dev: false

  /is-stream@2.0.1:
    resolution: {integrity: sha512-hFoiJiTl63nn+kstHGBtewWSKnQLpyb155KHheA1l39uvtO9nWIop1p3udqPcUd/xbF1VLMO4n7OI6p7RbngDg==}
    engines: {node: '>=8'}

  /is-stream@3.0.0:
    resolution: {integrity: sha512-LnQR4bZ9IADDRSkvpqMGvt/tEJWclzklNgSw48V5EAaAeDd6qGvN8ei6k5p0tvxSR171VmGyHuTiAOfxAbr8kA==}
    engines: {node: ^12.20.0 || ^14.13.1 || >=16.0.0}
    dev: true

  /is-string@1.0.7:
    resolution: {integrity: sha512-tE2UXzivje6ofPW7l23cjDOMa09gb7xlAqG6jG5ej6uPV32TlWP3NKPigtaGeHNu9fohccRYvIiZMfOOnOYUtg==}
    engines: {node: '>= 0.4'}
    dependencies:
      has-tostringtag: 1.0.2
    dev: false

  /is-symbol@1.0.4:
    resolution: {integrity: sha512-C/CPBqKWnvdcxqIARxyOh4v1UUEOCHpgDa0WYgpKDFMszcrPcffg5uhwSgPCLD2WWxmq6isisz87tzT01tuGhg==}
    engines: {node: '>= 0.4'}
    dependencies:
      has-symbols: 1.0.3
    dev: false

  /is-typed-array@1.1.13:
    resolution: {integrity: sha512-uZ25/bUAlUY5fR4OKT4rZQEBrzQWYV9ZJYGGsUmEJ6thodVJ1HX64ePQ6Z0qPWP+m+Uq6e9UugrE38jeYsDSMw==}
    engines: {node: '>= 0.4'}
    dependencies:
      which-typed-array: 1.1.14
    dev: false

  /is-unicode-supported@0.1.0:
    resolution: {integrity: sha512-knxG2q4UC3u8stRGyAVJCOdxFmv5DZiRcdlIaAQXAbSfJya+OhopNotLQrstBhququ4ZpuKbDc/8S6mgXgPFPw==}
    engines: {node: '>=10'}
    dev: true

  /is-upper-case@1.1.2:
    resolution: {integrity: sha512-GQYSJMgfeAmVwh9ixyk888l7OIhNAGKtY6QA+IrWlu9MDTCaXmeozOZ2S9Knj7bQwBO/H6J2kb+pbyTUiMNbsw==}
    dependencies:
      upper-case: 1.1.3
    dev: true

  /is-weakmap@2.0.1:
    resolution: {integrity: sha512-NSBR4kH5oVj1Uwvv970ruUkCV7O1mzgVFO4/rev2cLRda9Tm9HrL70ZPut4rOHgY0FNrUu9BCbXA2sdQ+x0chA==}
    dev: false

  /is-weakref@1.0.2:
    resolution: {integrity: sha512-qctsuLZmIQ0+vSSMfoVvyFe2+GSEvnmZ2ezTup1SBse9+twCCeial6EEi3Nc2KFcf6+qz2FBPnjXsk8xhKSaPQ==}
    dependencies:
      call-bind: 1.0.7
    dev: false

  /is-weakset@2.0.2:
    resolution: {integrity: sha512-t2yVvttHkQktwnNNmBQ98AhENLdPUTDTE21uPqAQ0ARwQfGeQKRVS0NNurH7bTf7RrvcVn1OOge45CnBeHCSmg==}
    dependencies:
      call-bind: 1.0.7
      get-intrinsic: 1.2.4
    dev: false

  /is-what@4.1.16:
    resolution: {integrity: sha512-ZhMwEosbFJkA0YhFnNDgTM4ZxDRsS6HqTo7qsZM08fehyRYIYa0yHu5R6mgo1n/8MgaPBXiPimPD77baVFYg+A==}
    engines: {node: '>=12.13'}
    dev: false

  /isarray@2.0.5:
    resolution: {integrity: sha512-xHjhDr3cNBK0BzdUJSPXZntQUx/mwMS5Rw4A7lPJ90XGAO6ISP/ePDNuo0vhqOZU+UD5JoodwCAAoZQd3FeAKw==}
    dev: false

  /isbinaryfile@4.0.10:
    resolution: {integrity: sha512-iHrqe5shvBUcFbmZq9zOQHBoeOhZJu6RQGrDpBgenUm/Am+F3JM2MgQj+rK3Z601fzrL5gLZWtAPH2OBaSVcyw==}
    engines: {node: '>= 8.0.0'}
    dev: true

  /isexe@2.0.0:
    resolution: {integrity: sha512-RHxMLp9lnKHGHRng9QFhRCMbYAcVpn69smSGcq3f36xjgVVWThj4qqLbTLlq7Ssj8B+fIQ1EuCEGI2lKsyQeIw==}

  /isobject@3.0.1:
    resolution: {integrity: sha512-WhB9zCku7EGTj/HQQRz5aUQEUeoQZH2bWcltRErOpymJ4boYE6wL9Tbr23krRPSZ+C5zqNSrSw+Cc7sZZ4b7vg==}
    engines: {node: '>=0.10.0'}
    dev: false

  /istanbul-lib-coverage@3.2.2:
    resolution: {integrity: sha512-O8dpsF+r0WV/8MNRKfnmrtCWhuKjxrq2w+jpzBL5UZKTi2LeVWnWOmWRxFlesJONmc+wLAGvKQZEOanko0LFTg==}
    engines: {node: '>=8'}
    dev: true

  /istanbul-lib-report@3.0.1:
    resolution: {integrity: sha512-GCfE1mtsHGOELCU8e/Z7YWzpmybrx/+dSTfLrvY8qRmaY6zXTKWn6WQIjaAFw069icm6GVMNkgu0NzI4iPZUNw==}
    engines: {node: '>=10'}
    dependencies:
      istanbul-lib-coverage: 3.2.2
      make-dir: 4.0.0
      supports-color: 7.2.0
    dev: true

  /istanbul-lib-source-maps@5.0.4:
    resolution: {integrity: sha512-wHOoEsNJTVltaJp8eVkm8w+GVkVNHT2YDYo53YdzQEL2gWm1hBX5cGFR9hQJtuGLebidVX7et3+dmDZrmclduw==}
    engines: {node: '>=10'}
    dependencies:
      '@jridgewell/trace-mapping': 0.3.25
      debug: 4.3.4
      istanbul-lib-coverage: 3.2.2
    transitivePeerDependencies:
      - supports-color
    dev: true

  /istanbul-reports@3.1.6:
    resolution: {integrity: sha512-TLgnMkKg3iTDsQ9PbPTdpfAK2DzjF9mqUG7RMgcQl8oFjad8ob4laGxv5XV5U9MAfx8D6tSJiUyuAwzLicaxlg==}
    engines: {node: '>=8'}
    dependencies:
      html-escaper: 2.0.2
      istanbul-lib-report: 3.0.1
    dev: true

  /iterator.prototype@1.1.2:
    resolution: {integrity: sha512-DR33HMMr8EzwuRL8Y9D3u2BMj8+RqSE850jfGu59kS7tbmPLzGkZmVSfyCFSDxuZiEY6Rzt3T2NA/qU+NwVj1w==}
    dependencies:
      define-properties: 1.2.1
      get-intrinsic: 1.2.4
      has-symbols: 1.0.3
      reflect.getprototypeof: 1.0.5
      set-function-name: 2.0.1
    dev: false

  /jackspeak@2.3.6:
    resolution: {integrity: sha512-N3yCS/NegsOBokc8GAdM8UcmfsKiSS8cipheD/nivzr700H+nsMOxJjQnvwOcRYVuFkdH0wGUvW2WbXGmrZGbQ==}
    engines: {node: '>=14'}
    dependencies:
      '@isaacs/cliui': 8.0.2
    optionalDependencies:
      '@pkgjs/parseargs': 0.11.0
    dev: false

  /jose@5.2.2:
    resolution: {integrity: sha512-/WByRr4jDcsKlvMd1dRJnPfS1GVO3WuKyaurJ/vvXcOaUQO8rnNObCQMlv/5uCceVQIq5Q4WLF44ohsdiTohdg==}
    dev: false

  /jotai@2.7.2(@types/react@18.2.74)(react@18.2.0):
    resolution: {integrity: sha512-6Ft5kpNu8p93Ssf1Faoza3hYQZRIYp7rioK8MwTTFnbQKwUyZElwquPwl1h6U0uo9hC0jr+ghO3gcSjc6P35/Q==}
    engines: {node: '>=12.20.0'}
    peerDependencies:
      '@types/react': '>=17.0.0'
      react: '>=17.0.0'
    peerDependenciesMeta:
      '@types/react':
        optional: true
      react:
        optional: true
    dependencies:
      '@types/react': 18.2.74
      react: 18.2.0
    dev: false

  /js-tokens@4.0.0:
    resolution: {integrity: sha512-RdJUflcE3cUzKiMqQgsCu06FPu9UdIJO0beYbPhHN4k6apgJtifcoCtT9bcxOpYBtpD2kCM6Sbzg4CausW/PKQ==}

  /js-tokens@8.0.3:
    resolution: {integrity: sha512-UfJMcSJc+SEXEl9lH/VLHSZbThQyLpw1vLO1Lb+j4RWDvG3N2f7yj3PVQA3cmkTBNldJ9eFnM+xEXxHIXrYiJw==}
    dev: true

  /js-yaml@4.1.0:
    resolution: {integrity: sha512-wpxZs9NoxZaJESJGIZTyDEaYpl0FKSA+FB9aJiyemKhMwkxQg63h4T1KJgUGHpTqPDNRcmmYLugrRjJlBtWvRA==}
    hasBin: true
    dependencies:
      argparse: 2.0.1

  /jsbn@1.1.0:
    resolution: {integrity: sha512-4bYVV3aAMtDTTu4+xsDYa6sy9GyJ69/amsu9sYF2zqjiEoZA5xJi3BrfX3uY+/IekIu7MwdObdbDWpoZdBv3/A==}
    dev: true

  /jsdom@24.0.0:
    resolution: {integrity: sha512-UDS2NayCvmXSXVP6mpTj+73JnNQadZlr9N68189xib2tx5Mls7swlTNao26IoHv46BZJFvXygyRtyXd1feAk1A==}
    engines: {node: '>=18'}
    peerDependencies:
      canvas: ^2.11.2
    peerDependenciesMeta:
      canvas:
        optional: true
    dependencies:
      cssstyle: 4.0.1
      data-urls: 5.0.0
      decimal.js: 10.4.3
      form-data: 4.0.0
      html-encoding-sniffer: 4.0.0
      http-proxy-agent: 7.0.2
      https-proxy-agent: 7.0.4
      is-potential-custom-element-name: 1.0.1
      nwsapi: 2.2.7
      parse5: 7.1.2
      rrweb-cssom: 0.6.0
      saxes: 6.0.0
      symbol-tree: 3.2.4
      tough-cookie: 4.1.3
      w3c-xmlserializer: 5.0.0
      webidl-conversions: 7.0.0
      whatwg-encoding: 3.1.1
      whatwg-mimetype: 4.0.0
      whatwg-url: 14.0.0
      ws: 8.16.0
      xml-name-validator: 5.0.0
    transitivePeerDependencies:
      - bufferutil
      - supports-color
      - utf-8-validate
    dev: true

  /jsesc@2.5.2:
    resolution: {integrity: sha512-OYu7XEzjkCQ3C5Ps3QIZsQfNpqoJyZZA99wd9aWd05NCtC5pWOkShK2mkL6HXQR6/Cy2lbNdPlZBpuQHXE63gA==}
    engines: {node: '>=4'}
    hasBin: true

  /json-buffer@3.0.1:
    resolution: {integrity: sha512-4bV5BfR2mqfQTJm+V5tPPdf+ZpuhiIvTuAB5g8kcrXOZpTT/QwwVRWBywX1ozr6lEuPdbHxwaJlm9G6mI2sfSQ==}

  /json-diff@0.9.0:
    resolution: {integrity: sha512-cVnggDrVkAAA3OvFfHpFEhOnmcsUpleEKq4d4O8sQWWSH40MBrWstKigVB1kGrgLWzuom+7rRdaCsnBD6VyObQ==}
    hasBin: true
    dependencies:
      cli-color: 2.0.3
      difflib: 0.2.4
      dreamopt: 0.8.0
    dev: false

  /json-schema-traverse@0.4.1:
    resolution: {integrity: sha512-xbbCH5dCYU5T8LcEhhuh7HJ88HXuW3qsI3Y0zOZFKfZEHcpWiHU/Jxzk629Brsab/mMiHQti9wMP+845RPe3Vg==}

  /json-stable-stringify-without-jsonify@1.0.1:
    resolution: {integrity: sha512-Bdboy+l7tA3OGW6FjyFHWkP5LuByj1Tk33Ljyq0axyzdk9//JSi2u3fP1QSmd1KNwq6VOKYGlAu87CisVir6Pw==}

  /json5@1.0.2:
    resolution: {integrity: sha512-g1MWMLBiz8FKi1e4w0UyVL3w+iJceWAFBAaBnnGKOpNa5f8TLktkbre1+s6oICydWAm+HRUGTmI+//xv2hvXYA==}
    hasBin: true
    dependencies:
      minimist: 1.2.8
    dev: false

  /json5@2.2.3:
    resolution: {integrity: sha512-XmOWe7eyHYH14cLdVPoyg+GOH3rYX++KpzrylJwSW98t3Nk+U8XOl8FWKOgwtzdb8lXGf6zYwDUzeHMWfxasyg==}
    engines: {node: '>=6'}
    hasBin: true

  /jsonc-parser@3.2.1:
    resolution: {integrity: sha512-AilxAyFOAcK5wA1+LeaySVBrHsGQvUFCDWXKpZjzaL0PqW+xfBOttn8GNtWKFWqneyMZj41MWF9Kl6iPWLwgOA==}
    dev: true

  /jsonfile@6.1.0:
    resolution: {integrity: sha512-5dgndWOriYSm5cnYaJNhalLNDKOqFwyDB/rr1E9ZsGciGvKPs8R2xYGCacuf3z6K1YKDz182fd+fY3cn3pMqXQ==}
    dependencies:
      universalify: 2.0.1
    optionalDependencies:
      graceful-fs: 4.2.11
    dev: true

  /jsx-ast-utils@3.3.5:
    resolution: {integrity: sha512-ZZow9HBI5O6EPgSJLUb8n2NKgmVWTwCvHGwFuJlMjvLFqlGG6pjirPhtdsseaLZjSibD8eegzmYpUZwoIlj2cQ==}
    engines: {node: '>=4.0'}
    dependencies:
      array-includes: 3.1.7
      array.prototype.flat: 1.3.2
      object.assign: 4.1.5
      object.values: 1.1.7
    dev: false

  /keygrip@1.1.0:
    resolution: {integrity: sha512-iYSchDJ+liQ8iwbSI2QqsQOvqv58eJCEanyJPJi+Khyu8smkcKSFUCbPwzFcL7YVtZ6eONjqRX/38caJ7QjRAQ==}
    engines: {node: '>= 0.6'}
    dependencies:
      tsscmp: 1.0.6
    dev: false

  /keyv@4.5.4:
    resolution: {integrity: sha512-oxVHkHR/EJf2CNXnWxRLW6mg7JyCCUcG0DtEGmL2ctUo1PNTin1PUil+r/+4r5MpVgC/fn1kjsx7mjSujKqIpw==}
    dependencies:
      json-buffer: 3.0.1

  /klona@2.0.6:
    resolution: {integrity: sha512-dhG34DXATL5hSxJbIexCft8FChFXtmskoZYnoPWjXQuebWYCNkVeV3KkGegCK9CP1oswI/vQibS2GY7Em/sJJA==}
    engines: {node: '>= 8'}
    dev: false

  /kuler@2.0.0:
    resolution: {integrity: sha512-Xq9nH7KlWZmXAtodXDDRE7vs6DU1gTU8zYDHDiWLSip45Egwq3plLHzPn27NgvzL2r1LMPC1vdqh98sQxtqj4A==}
    dev: false

  /language-subtag-registry@0.3.22:
    resolution: {integrity: sha512-tN0MCzyWnoz/4nHS6uxdlFWoUZT7ABptwKPQ52Ea7URk6vll88bWBVhodtnlfEuCcKWNGoc+uGbw1cwa9IKh/w==}
    dev: false

  /language-tags@1.0.9:
    resolution: {integrity: sha512-MbjN408fEndfiQXbFQ1vnd+1NoLDsnQW41410oQBXiyXDMYH5z505juWa4KUE1LqxRC7DgOgZDbKLxHIwm27hA==}
    engines: {node: '>=0.10'}
    dependencies:
      language-subtag-registry: 0.3.22
    dev: false

  /levn@0.4.1:
    resolution: {integrity: sha512-+bT2uH4E5LGE7h/n3evcS/sQlJXCpIp6ym8OWJ5eV6+67Dsql/LaaT7qJBAt2rzfoa/5QBGBhxDix1dMt2kQKQ==}
    engines: {node: '>= 0.8.0'}
    dependencies:
      prelude-ls: 1.2.1
      type-check: 0.4.0

  /linkify-it@5.0.0:
    resolution: {integrity: sha512-5aHCbzQRADcdP+ATqnDuhhJ/MRIqDkZX5pyjFHRRysS8vZ5AbqGEoFIb6pYHPZ+L/OC2Lc+xT8uHVVR5CAK/wQ==}
    dependencies:
      uc.micro: 2.1.0
    dev: false

  /linkifyjs@4.1.3:
    resolution: {integrity: sha512-auMesunaJ8yfkHvK4gfg1K0SaKX/6Wn9g2Aac/NwX+l5VdmFZzo/hdPGxEOETj+ryRa4/fiOPjeeKURSAJx1sg==}
    dev: false

  /local-pkg@0.5.0:
    resolution: {integrity: sha512-ok6z3qlYyCDS4ZEU27HaU6x/xZa9Whf8jD4ptH5UZTQYZVYeb9bnZ3ojVhiJNLiXK1Hfc0GNbLXcmZ5plLDDBg==}
    engines: {node: '>=14'}
    dependencies:
      mlly: 1.5.0
      pkg-types: 1.0.3
    dev: true

  /locate-path@6.0.0:
    resolution: {integrity: sha512-iPZK6eYjbxRu3uB4/WZ3EsEIMJFMqAoopl3R+zuq0UjcAm/MO6KCweDgPfP3elTztoKP3KtnVHxTn2NHBSDVUw==}
    engines: {node: '>=10'}
    dependencies:
      p-locate: 5.0.0

  /lodash.defaults@4.2.0:
    resolution: {integrity: sha512-qjxPLHd3r5DnsdGacqOMU6pb/avJzdh9tFX2ymgoZE27BmjXrNy/y4LoaiTeAb+O3gL8AfpJGtqfX/ae2leYYQ==}
    dev: false

  /lodash.get@4.4.2:
    resolution: {integrity: sha512-z+Uw/vLuy6gQe8cfaFWD7p0wVv8fJl3mbzXh33RS+0oW2wvUqiRXiQ69gLWSLpgB5/6sU+r6BlQR0MBILadqTQ==}
    dev: true

  /lodash.isarguments@3.1.0:
    resolution: {integrity: sha512-chi4NHZlZqZD18a0imDHnZPrDeBbTtVN7GXMwuGdRH9qotxAjYs3aVLKc7zNOG9eddR5Ksd8rvFEBc9SsggPpg==}
    dev: false

  /lodash.merge@4.6.2:
    resolution: {integrity: sha512-0KpjqXRVvrYyCsX1swR/XTK0va6VQkQM6MNo7PqW77ByjAhoARA8EfrP1N4+KlKj8YS0ZUCtRT/YUuhyYDujIQ==}

  /lodash.throttle@4.1.1:
    resolution: {integrity: sha512-wIkUCfVKpVsWo3JSZlc+8MB5it+2AN5W8J7YVMST30UrvcQNZ1Okbj+rbVniijTWE6FGYy4XJq/rHkas8qJMLQ==}
    dev: false

  /lodash@4.17.21:
    resolution: {integrity: sha512-v2kDEe57lecTulaDIuNTPy3Ry4gLGJ6Z1O3vE1krgXZNrsQ+LFTGHVxVjcXPs17LhbZVGedAJv8XZ1tvj5FvSg==}
    dev: true

  /log-symbols@3.0.0:
    resolution: {integrity: sha512-dSkNGuI7iG3mfvDzUuYZyvk5dD9ocYCYzNU6CYDE6+Xqd+gwme6Z00NS3dUh8mq/73HaEtT7m6W+yUPtU6BZnQ==}
    engines: {node: '>=8'}
    dependencies:
      chalk: 2.4.2
    dev: true

  /log-symbols@4.1.0:
    resolution: {integrity: sha512-8XPvpAA8uyhfteu8pIvQxpJZ7SYYdpUivZpGy6sFsBuKRY/7rQGavedeB8aK+Zkyq6upMFVL/9AW6vOYzfRyLg==}
    engines: {node: '>=10'}
    dependencies:
      chalk: 4.1.2
      is-unicode-supported: 0.1.0
    dev: true

  /logform@2.6.0:
    resolution: {integrity: sha512-1ulHeNPp6k/LD8H91o7VYFBng5i1BDE7HoKxVbZiGFidS1Rj65qcywLxX+pVfAPoQJEjRdvKcusKwOupHCVOVQ==}
    engines: {node: '>= 12.0.0'}
    dependencies:
      '@colors/colors': 1.6.0
      '@types/triple-beam': 1.3.5
      fecha: 4.2.3
      ms: 2.1.3
      safe-stable-stringify: 2.4.3
      triple-beam: 1.4.1
    dev: false

  /long@5.2.3:
    resolution: {integrity: sha512-lcHwpNoggQTObv5apGNCTdJrO69eHOZMi4BNC+rTLER8iHAqGrUVeLh/irVIM7zTw2bOXA8T6uNPeujwOLg/2Q==}
    dev: false

  /loose-envify@1.4.0:
    resolution: {integrity: sha512-lyuxPGr/Wfhrlem2CL/UcnUc1zcqKAImBDzukY7Y5F/yQiNdko6+fRLevlw1HgMySw7f611UIY408EtxRSoK3Q==}
    hasBin: true
    dependencies:
      js-tokens: 4.0.0

  /loupe@2.3.7:
    resolution: {integrity: sha512-zSMINGVYkdpYSOBmLi0D1Uo7JU9nVdQKrHxC8eYlV+9YKK9WePqAlL7lSlorG/U2Fw1w0hTBmaa/jrQ3UbPHtA==}
    dependencies:
      get-func-name: 2.0.2
    dev: true

  /lower-case-first@1.0.2:
    resolution: {integrity: sha512-UuxaYakO7XeONbKrZf5FEgkantPf5DUqDayzP5VXZrtRPdH86s4kN47I8B3TW10S4QKiE3ziHNf3kRN//okHjA==}
    dependencies:
      lower-case: 1.1.4
    dev: true

  /lower-case@1.1.4:
    resolution: {integrity: sha512-2Fgx1Ycm599x+WGpIYwJOvsjmXFzTSc34IwDWALRA/8AopUKAVPwfJ+h5+f85BCp0PWmmJcWzEpxOpoXycMpdA==}
    dev: true

  /lru-cache@10.2.0:
    resolution: {integrity: sha512-2bIM8x+VAf6JT4bKAljS1qUWgMsqZRPGJS6FSahIMPVvctcNhyVp7AJu7quxOW9jwkryBReKZY5tY5JYv2n/7Q==}
    engines: {node: 14 || >=16.14}
    dev: false

  /lru-cache@5.1.1:
    resolution: {integrity: sha512-KpNARQA3Iwv+jTA0utUVVbrh+Jlrr1Fv0e56GGzAFOXN7dk/FviaDW8LHmK52DlcH4WP2n6gI8vN1aesBFgo9w==}
    dependencies:
      yallist: 3.1.1

  /lru-cache@6.0.0:
    resolution: {integrity: sha512-Jo6dJ04CmSjuznwJSS3pUeWmd/H0ffTlkXXgwZi+eq1UCmqQwCh+eLsYOYCwY991i2Fah4h1BEMCx4qThGbsiA==}
    engines: {node: '>=10'}
    dependencies:
      yallist: 4.0.0

  /lru-cache@7.18.3:
    resolution: {integrity: sha512-jumlc0BIUrS3qJGgIkWZsyfAM7NCWiBcCDhnd+3NNM5KbBmLTgHVfWBcg6W+rLUsIpzpERPsvwUP7CckAQSOoA==}
    engines: {node: '>=12'}

  /lru-cache@8.0.5:
    resolution: {integrity: sha512-MhWWlVnuab1RG5/zMRRcVGXZLCXrZTgfwMikgzCegsPnG62yDQo5JnqKkrK4jO5iKqDAZGItAqN5CtKBCBWRUA==}
    engines: {node: '>=16.14'}
    dev: false

  /lru-queue@0.1.0:
    resolution: {integrity: sha512-BpdYkt9EvGl8OfWHDQPISVpcl5xZthb+XPsbELj5AQXxIC8IriDZIQYjBJPEm5rS420sjZ0TLEzRcq5KdBhYrQ==}
    dependencies:
      es5-ext: 0.10.62
    dev: false

  /magic-string@0.30.7:
    resolution: {integrity: sha512-8vBuFF/I/+OSLRmdf2wwFCJCz+nSn0m6DPvGH1fS/KiQoSaR+sETbov0eIk9KhEKy8CYqIkIAnbohxT/4H0kuA==}
    engines: {node: '>=12'}
    dependencies:
      '@jridgewell/sourcemap-codec': 1.4.15
    dev: true

  /magicast@0.3.3:
    resolution: {integrity: sha512-ZbrP1Qxnpoes8sz47AM0z08U+jW6TyRgZzcWy3Ma3vDhJttwMwAFDMMQFobwdBxByBD46JYmxRzeF7w2+wJEuw==}
    dependencies:
      '@babel/parser': 7.23.9
      '@babel/types': 7.23.9
      source-map-js: 1.2.0
    dev: true

  /make-dir@3.1.0:
    resolution: {integrity: sha512-g3FeP20LNwhALb/6Cz6Dd4F2ngze0jz7tbzrD2wAV+o9FeNHe4rL+yK2md0J/fiSf1sa1ADhXqi5+oVwOM/eGw==}
    engines: {node: '>=8'}
    dependencies:
      semver: 6.3.1
    dev: false

  /make-dir@4.0.0:
    resolution: {integrity: sha512-hXdUTZYIVOt1Ex//jAQi+wTZZpUpwBj/0QsOzqegb3rGMMeJiSEu5xLHnYfBrRV4RH2+OCSOO95Is/7x1WJ4bw==}
    engines: {node: '>=10'}
    dependencies:
      semver: 7.6.0
    dev: true

  /make-error@1.3.6:
    resolution: {integrity: sha512-s8UhlNe7vPKomQhC1qFelMokr/Sc3AgNbso3n74mVPA5LTZwkB9NlXf4XPamLxJE8h0gh73rM94xvwRT2CVInw==}

  /mantine-react-table@2.0.0-beta.1(@mantine/core@7.7.1)(@mantine/dates@7.7.1)(@mantine/hooks@7.7.1)(@tabler/icons-react@3.1.0)(clsx@2.1.0)(dayjs@1.11.10)(react-dom@18.2.0)(react@18.2.0):
    resolution: {integrity: sha512-TptKzSL/x8rMReMOaRP1lItIngK5UaD7+uy01V2jz+Y+PtodqTSDfyjUD9ON4iWUEiSMFNxaPAXa2MbMJXPW0Q==}
    engines: {node: '>=16'}
    peerDependencies:
      '@mantine/core': ^7.6
      '@mantine/dates': ^7.6
      '@mantine/hooks': ^7.6
      '@tabler/icons-react': '>=2.23.0'
      clsx: '>=2'
      dayjs: '>=1.11'
      react: '>=18.0'
      react-dom: '>=18.0'
    dependencies:
      '@mantine/core': 7.7.1(@mantine/hooks@7.7.1)(@types/react@18.2.74)(react-dom@18.2.0)(react@18.2.0)
      '@mantine/dates': 7.7.1(@mantine/core@7.7.1)(@mantine/hooks@7.7.1)(dayjs@1.11.10)(react-dom@18.2.0)(react@18.2.0)
      '@mantine/hooks': 7.7.1(react@18.2.0)
      '@tabler/icons-react': 3.1.0(react@18.2.0)
      '@tanstack/match-sorter-utils': 8.11.8
      '@tanstack/react-table': 8.15.0(react-dom@18.2.0)(react@18.2.0)
      '@tanstack/react-virtual': 3.2.0(react-dom@18.2.0)(react@18.2.0)
      clsx: 2.1.0
      dayjs: 1.11.10
      react: 18.2.0
      react-dom: 18.2.0(react@18.2.0)
    dev: false

  /markdown-it@14.0.0:
    resolution: {integrity: sha512-seFjF0FIcPt4P9U39Bq1JYblX0KZCjDLFFQPHpL5AzHpqPEKtosxmdq/LTVZnjfH7tjt9BxStm+wXcDBNuYmzw==}
    hasBin: true
    dependencies:
      argparse: 2.0.1
      entities: 4.5.0
      linkify-it: 5.0.0
      mdurl: 2.0.0
      punycode.js: 2.3.1
      uc.micro: 2.1.0
    dev: false

  /mdurl@2.0.0:
    resolution: {integrity: sha512-Lf+9+2r+Tdp5wXDXC4PcIBjTDtq4UKjCPMQhKIuzpJNW0b96kVqSwW0bT7FhRSfmAiFYgP+SCRvdrDozfh0U5w==}
    dev: false

  /memoizee@0.4.15:
    resolution: {integrity: sha512-UBWmJpLZd5STPm7PMUlOw/TSy972M+z8gcyQ5veOnSDRREz/0bmpyTfKt3/51DhEBqCZQn1udM/5flcSPYhkdQ==}
    dependencies:
      d: 1.0.1
      es5-ext: 0.10.62
      es6-weak-map: 2.0.3
      event-emitter: 0.3.5
      is-promise: 2.2.2
      lru-queue: 0.1.0
      next-tick: 1.1.0
      timers-ext: 0.1.7
    dev: false

  /merge-stream@2.0.0:
    resolution: {integrity: sha512-abv/qOcuPfk3URPfDzmZU1LKmuw8kT+0nIHvKrKgFrwifol/doWcdA4ZqsWQ8ENrFKkd67Mfpo/LovbIUsbt3w==}
    dev: true

  /merge2@1.4.1:
    resolution: {integrity: sha512-8q7VEgMJW4J8tcfVPy8g09NcQwZdbwFEqhe/WZkoIzjn/3TGDwtOCYtXGxA3O8tPzpczCCDgv+P2P5y00ZJOOg==}
    engines: {node: '>= 8'}

  /micromatch@4.0.5:
    resolution: {integrity: sha512-DMy+ERcEW2q8Z2Po+WNXuw3c5YaUSFjAO5GsJqfEl7UjvtIuFKO6ZrKvcItdy98dwFI2N1tg3zNIdKaQT+aNdA==}
    engines: {node: '>=8.6'}
    dependencies:
      braces: 3.0.2
      picomatch: 2.3.1

  /mime-db@1.52.0:
    resolution: {integrity: sha512-sPU4uV7dYlvtWJxwwxHD0PuihVNiE7TyAbQ5SWxDCB9mUYvOgroQOwYQQOKPJ8CIbE+1ETVlOoK1UC2nU3gYvg==}
    engines: {node: '>= 0.6'}
    dev: true

  /mime-types@2.1.35:
    resolution: {integrity: sha512-ZDY+bPm5zTTF+YpCrAU9nK0UgICYPT0QtT1NZWFv4s++TNkcgVaT0g6+4R2uI4MjQjzysHB1zxuWL50hzaeXiw==}
    engines: {node: '>= 0.6'}
    dependencies:
      mime-db: 1.52.0
    dev: true

  /mimic-fn@2.1.0:
    resolution: {integrity: sha512-OqbOk5oEQeAZ8WXWydlu9HJjz9WVdEIvamMCcXmuqUYjTknH/sqsWvhQ3vgwKFRR1HpjvNBKQ37nbJgYzGqGcg==}
    engines: {node: '>=6'}
    dev: true

  /mimic-fn@4.0.0:
    resolution: {integrity: sha512-vqiC06CuhBTUdZH+RYl8sFrL096vA45Ok5ISO6sE/Mr1jRbGH4Csnhi8f3wKVl7x8mO4Au7Ir9D3Oyv1VYMFJw==}
    engines: {node: '>=12'}
    dev: true

  /mimic-response@3.1.0:
    resolution: {integrity: sha512-z0yWI+4FDrrweS8Zmt4Ej5HdJmky15+L2e6Wgn3+iK5fWzb6T3fhNFq2+MeTRb064c6Wr4N/wv0DzQTjNzHNGQ==}
    engines: {node: '>=10'}
    dev: false

  /minimatch@3.1.2:
    resolution: {integrity: sha512-J7p63hRiAjw1NDEww1W7i37+ByIrOWO5XQQAzZ3VOcL0PNybwpfmV/N05zFAzwQ9USyEcX6t3UO+K5aqBQOIHw==}
    dependencies:
      brace-expansion: 1.1.11

  /minimatch@5.1.6:
    resolution: {integrity: sha512-lKwV/1brpG6mBUFHtb7NUmtABCb2WZZmm2wNiOA5hAb8VdCS4B3dtMWyvcoViccwAW/COERjXLt0zP1zXUN26g==}
    engines: {node: '>=10'}
    dependencies:
      brace-expansion: 2.0.1
    dev: false

  /minimatch@7.4.6:
    resolution: {integrity: sha512-sBz8G/YjVniEz6lKPNpKxXwazJe4c19fEfV2GDMX6AjFz+MX9uDWIZW8XreVhkFW3fkIdTv/gxWr/Kks5FFAVw==}
    engines: {node: '>=10'}
    dependencies:
      brace-expansion: 2.0.1
    dev: false

  /minimatch@9.0.3:
    resolution: {integrity: sha512-RHiac9mvaRw0x3AYRgDC1CxAP7HTcNrrECeA8YYJeWnpo+2Q5CegtZjaotWTWxDG3UeGA1coE05iH1mPjT/2mg==}
    engines: {node: '>=16 || 14 >=14.17'}
    dependencies:
      brace-expansion: 2.0.1

  /minimist@1.2.8:
    resolution: {integrity: sha512-2yyAR8qBkN3YuheJanUpWC5U3bb5osDywNB8RzDVlDwDHbocAJveqqj1u8+SVD7jkWT4yvsHCpWqqWqAxb0zCA==}

  /minipass@3.3.6:
    resolution: {integrity: sha512-DxiNidxSEK+tHG6zOIklvNOwm3hvCrbUrdtzY74U6HKTJxvIDfOUL5W5P2Ghd3DTkhhKPYGqeNUIh5qcM4YBfw==}
    engines: {node: '>=8'}
    dependencies:
      yallist: 4.0.0
    dev: false

  /minipass@5.0.0:
    resolution: {integrity: sha512-3FnjYuehv9k6ovOEbyOswadCDPX1piCfhV8ncmYtHOjuPwylVWsghTLo7rabjC3Rx5xD4HDx8Wm1xnMF7S5qFQ==}
    engines: {node: '>=8'}
    dev: false

  /minipass@7.0.4:
    resolution: {integrity: sha512-jYofLM5Dam9279rdkWzqHozUo4ybjdZmCsDHePy5V/PbBcVMiSZR97gmAy45aqi8CK1lG2ECd356FU86avfwUQ==}
    engines: {node: '>=16 || 14 >=14.17'}
    dev: false

  /minizlib@2.1.2:
    resolution: {integrity: sha512-bAxsR8BVfj60DWXHE3u30oHzfl4G7khkSuPW+qvpd7jFRHm7dLxOjUk1EHACJ/hxLY8phGJ0YhYHZo7jil7Qdg==}
    engines: {node: '>= 8'}
    dependencies:
      minipass: 3.3.6
      yallist: 4.0.0
    dev: false

  /mkdirp-classic@0.5.3:
    resolution: {integrity: sha512-gKLcREMhtuZRwRAfqP3RFW+TK4JqApVBtOIftVgjuABpAtpxhPGaDcfvbhNvD0B8iD1oUr/txX35NjcaY6Ns/A==}
    dev: false

  /mkdirp@0.5.6:
    resolution: {integrity: sha512-FP+p8RB8OWpF3YZBCrP5gtADmtXApB5AMLn+vdyA+PyxCjrCs00mjyUozssO33cwDeT3wNGdLxJ5M//YqtHAJw==}
    hasBin: true
    dependencies:
      minimist: 1.2.8
    dev: true

  /mkdirp@1.0.4:
    resolution: {integrity: sha512-vVqVZQyf3WLx2Shd0qJ9xuvqgAyKPLAiqITEtqW0oIUjzo3PePDd6fW9iFz30ef7Ysp/oiWqbhszeGWW2T6Gzw==}
    engines: {node: '>=10'}
    hasBin: true
    dev: false

  /mlly@1.5.0:
    resolution: {integrity: sha512-NPVQvAY1xr1QoVeG0cy8yUYC7FQcOx6evl/RjT1wL5FvzPnzOysoqB/jmx/DhssT2dYa8nxECLAaFI/+gVLhDQ==}
    dependencies:
      acorn: 8.11.3
      pathe: 1.1.2
      pkg-types: 1.0.3
      ufo: 1.4.0
    dev: true

  /mrmime@2.0.0:
    resolution: {integrity: sha512-eu38+hdgojoyq63s+yTpN4XMBdt5l8HhMhc4VKLO9KM5caLIBvUm4thi7fFaxyTmCKeNnXZ5pAlBwCUnhA09uw==}
    engines: {node: '>=10'}
    dev: true

  /ms@2.1.2:
    resolution: {integrity: sha512-sGkPx+VjMtmA6MX27oA4FBFELFCZZ4S4XqeGOXCv68tT+jb3vk/RyaKWP0PTKyWtmLSM0b+adUTEvbs1PEaH2w==}

  /ms@2.1.3:
    resolution: {integrity: sha512-6FlzubTLZG3J2a/NVCAleEhjzq5oxgHyaCU9yYXvcLsvoVaHJq/s5xXI6/XXP6tz7R9xAOtHnSO/tXtF3WRTlA==}
    dev: false

  /mute-stream@0.0.8:
    resolution: {integrity: sha512-nnbWWOkoWyUsTjKrhgD0dcz22mdkSnpYqbEjIm2nhwhuxlSkpywJmBo8h0ZqJdkp73mb90SssHkN4rsRaBAfAA==}
    dev: true

  /mysql2@3.9.3:
    resolution: {integrity: sha512-+ZaoF0llESUy7BffccHG+urErHcWPZ/WuzYAA9TEeLaDYyke3/3D+VQDzK9xzRnXpd0eMtRf0WNOeo4Q1Baung==}
    engines: {node: '>= 8.0'}
    dependencies:
      denque: 2.1.0
      generate-function: 2.3.1
      iconv-lite: 0.6.3
      long: 5.2.3
      lru-cache: 8.0.5
      named-placeholders: 1.1.3
      seq-queue: 0.0.5
      sqlstring: 2.3.3
    dev: false

  /named-placeholders@1.1.3:
    resolution: {integrity: sha512-eLoBxg6wE/rZkJPhU/xRX1WTpkFEwDJEN96oxFrTsqBdbT5ec295Q+CoHrL9IT0DipqKhmGcaZmwOt8OON5x1w==}
    engines: {node: '>=12.0.0'}
    dependencies:
      lru-cache: 7.18.3
    dev: false

  /nanoid@3.3.7:
    resolution: {integrity: sha512-eSRppjcPIatRIMC1U6UngP8XFcz8MQWGQdt1MTBQ7NaAmvXDfvNxbvWV3x2y6CdEUciCSsDHDQZbhYaB8QEo2g==}
    engines: {node: ^10 || ^12 || ^13.7 || ^14 || >=15.0.1}
    hasBin: true

  /napi-build-utils@1.0.2:
    resolution: {integrity: sha512-ONmRUqK7zj7DWX0D9ADe03wbwOBZxNAfF20PlGfCWQcD3+/MakShIHrMqx9YwPTfxDdF1zLeL+RGZiR9kGMLdg==}
    dev: false

  /natural-compare@1.4.0:
    resolution: {integrity: sha512-OWND8ei3VtNC9h7V60qff3SVobHr996CTwgxubgyQYEpg290h9J0buyECNNJexkFm5sOajh5G116RYA1c8ZMSw==}

  /neo-async@2.6.2:
    resolution: {integrity: sha512-Yd3UES5mWCSqR+qNT93S3UoYUkqAZ9lLg8a7g9rimsWmYGK8cVToA4/sF3RrshdyV3sAGMXVUmpMYOw+dLpOuw==}
    dev: true

  /netmask@2.0.2:
    resolution: {integrity: sha512-dBpDMdxv9Irdq66304OLfEmQ9tbNRFnFTuZiLo+bD+r332bBmMJ8GBLXklIXXgxd3+v9+KUnZaUR5PJMa75Gsg==}
    engines: {node: '>= 0.4.0'}
    dev: true

  /next-auth@5.0.0-beta.16(next@14.1.4)(react@18.2.0):
    resolution: {integrity: sha512-dX2snB+ezN23tFzSes3n3uosT9iBf0eILPYWH/R2fd9n3ZzdMQlRzq7JIOPeS1aLc84IuRlyuyXyx9XmmZB6og==}
    peerDependencies:
      '@simplewebauthn/browser': ^9.0.1
      '@simplewebauthn/server': ^9.0.2
      next: ^14
      nodemailer: ^6.6.5
      react: ^18.2.0
    peerDependenciesMeta:
      '@simplewebauthn/browser':
        optional: true
      '@simplewebauthn/server':
        optional: true
      nodemailer:
        optional: true
    dependencies:
      '@auth/core': 0.28.1
      next: 14.1.4(@babel/core@7.23.9)(react-dom@18.2.0)(react@18.2.0)(sass@1.72.0)
      react: 18.2.0
    dev: false

  /next-international@1.2.4:
    resolution: {integrity: sha512-JQvp+h2iSgA/t8hu5S/Lwow1ZErJutQRdpnplxjv4VTlCiND8T95fYih8BjkHcVhQbtM+Wu9Mb1CM32wD9hlWQ==}
    dependencies:
      client-only: 0.0.1
      international-types: 0.8.1
      server-only: 0.0.1
    dev: false

  /next-tick@1.1.0:
    resolution: {integrity: sha512-CXdUiJembsNjuToQvxayPZF9Vqht7hewsvy2sOWafLvi2awflj9mOC6bHIg50orX8IJvWKY9wYQ/zB2kogPslQ==}
    dev: false

  /next@14.1.4(@babel/core@7.23.9)(react-dom@18.2.0)(react@18.2.0)(sass@1.72.0):
    resolution: {integrity: sha512-1WTaXeSrUwlz/XcnhGTY7+8eiaFvdet5z9u3V2jb+Ek1vFo0VhHKSAIJvDWfQpttWjnyw14kBeq28TPq7bTeEQ==}
    engines: {node: '>=18.17.0'}
    hasBin: true
    peerDependencies:
      '@opentelemetry/api': ^1.1.0
      react: ^18.2.0
      react-dom: ^18.2.0
      sass: ^1.3.0
    peerDependenciesMeta:
      '@opentelemetry/api':
        optional: true
      sass:
        optional: true
    dependencies:
      '@next/env': 14.1.4
      '@swc/helpers': 0.5.2
      busboy: 1.6.0
      caniuse-lite: 1.0.30001587
      graceful-fs: 4.2.11
      postcss: 8.4.31
      react: 18.2.0
      react-dom: 18.2.0(react@18.2.0)
      sass: 1.72.0
      styled-jsx: 5.1.1(@babel/core@7.23.9)(react@18.2.0)
    optionalDependencies:
      '@next/swc-darwin-arm64': 14.1.4
      '@next/swc-darwin-x64': 14.1.4
      '@next/swc-linux-arm64-gnu': 14.1.4
      '@next/swc-linux-arm64-musl': 14.1.4
      '@next/swc-linux-x64-gnu': 14.1.4
      '@next/swc-linux-x64-musl': 14.1.4
      '@next/swc-win32-arm64-msvc': 14.1.4
      '@next/swc-win32-ia32-msvc': 14.1.4
      '@next/swc-win32-x64-msvc': 14.1.4
    transitivePeerDependencies:
      - '@babel/core'
      - babel-plugin-macros
    dev: false

  /no-case@2.3.2:
    resolution: {integrity: sha512-rmTZ9kz+f3rCvK2TD1Ue/oZlns7OGoIWP4fc3llxxRXlOkHKoWPPWJOfFYpITabSow43QJbRIoHQXtt10VldyQ==}
    dependencies:
      lower-case: 1.1.4
    dev: true

  /node-abi@3.54.0:
    resolution: {integrity: sha512-p7eGEiQil0YUV3ItH4/tBb781L5impVmmx2E9FRKF7d18XXzp4PGT2tdYMFY6wQqgxD0IwNZOiSJ0/K0fSi/OA==}
    engines: {node: '>=10'}
    dependencies:
      semver: 7.6.0
    dev: false

  /node-addon-api@5.1.0:
    resolution: {integrity: sha512-eh0GgfEkpnoWDq+VY8OyvYhFEzBk6jIYbRKdIlyTiAXIVJ8PyBaKb0rp7oDtoddbdoHWhq8wwr+XZ81F1rpNdA==}
    dev: false

  /node-cron@3.0.3:
    resolution: {integrity: sha512-dOal67//nohNgYWb+nWmg5dkFdIwDm8EpeGYMekPMrngV3637lqnX0lbUcCtgibHTz6SEz7DAIjKvKDFYCnO1A==}
    engines: {node: '>=6.0.0'}
    dependencies:
      uuid: 8.3.2
    dev: false

  /node-fetch@2.7.0:
    resolution: {integrity: sha512-c4FRfUm/dbcWZ7U+1Wq0AwCyFL+3nt2bEw05wfxSz+DWpWsitgmSgYmy2dQdWyKC1694ELPqMs/YzUSNozLt8A==}
    engines: {node: 4.x || >=6.0.0}
    peerDependencies:
      encoding: ^0.1.0
    peerDependenciesMeta:
      encoding:
        optional: true
    dependencies:
      whatwg-url: 5.0.0
    dev: false

  /node-plop@0.26.3:
    resolution: {integrity: sha512-Cov028YhBZ5aB7MdMWJEmwyBig43aGL5WT4vdoB28Oitau1zZAcHUn8Sgfk9HM33TqhtLJ9PlM/O0Mv+QpV/4Q==}
    engines: {node: '>=8.9.4'}
    dependencies:
      '@babel/runtime-corejs3': 7.23.9
      '@types/inquirer': 6.5.0
      change-case: 3.1.0
      del: 5.1.0
      globby: 10.0.2
      handlebars: 4.7.8
      inquirer: 7.3.3
      isbinaryfile: 4.0.10
      lodash.get: 4.4.2
      mkdirp: 0.5.6
      resolve: 1.22.8
    dev: true

  /node-releases@2.0.14:
    resolution: {integrity: sha512-y10wOWt8yZpqXmOgRo77WaHEmhYQYGNA6y421PKsKYWEK8aW+cqAphborZDhqfyKrbZEN92CN1X2KbafY2s7Yw==}

  /nopt@5.0.0:
    resolution: {integrity: sha512-Tbj67rffqceeLpcRXrT7vKAN8CwfPeIBgM7E6iBkmKLV7bEMwpGgYLGv0jACUsECaa/vuxP0IjEont6umdMgtQ==}
    engines: {node: '>=6'}
    hasBin: true
    dependencies:
      abbrev: 1.1.1
    dev: false

  /normalize-path@3.0.0:
    resolution: {integrity: sha512-6eZs5Ls3WtCisHWp9S2GUy8dqkpGi4BVSz3GaqiE6ezub0512ESztXUwUB6C6IKbQkY2Pnb/mD4WYojCRwcwLA==}
    engines: {node: '>=0.10.0'}
    dev: false

  /npm-run-path@4.0.1:
    resolution: {integrity: sha512-S48WzZW777zhNIrn7gxOlISNAqi9ZC/uQFnRdbeIHhZhCA6UqpkOT8T1G7BvfdgP4Er8gF4sUbaS0i7QvIfCWw==}
    engines: {node: '>=8'}
    dependencies:
      path-key: 3.1.1
    dev: true

  /npm-run-path@5.2.0:
    resolution: {integrity: sha512-W4/tgAXFqFA0iL7fk0+uQ3g7wkL8xJmx3XdK0VGb4cHW//eZTtKGvFBBoRKVTpY7n6ze4NL9ly7rgXcHufqXKg==}
    engines: {node: ^12.20.0 || ^14.13.1 || >=16.0.0}
    dependencies:
      path-key: 4.0.0
    dev: true

  /npmlog@5.0.1:
    resolution: {integrity: sha512-AqZtDUWOMKs1G/8lwylVjrdYgqA4d9nu8hc+0gzRxlDb1I10+FHBGMXs6aiQHFdCUUlqH99MUMuLfzWDNDtfxw==}
    dependencies:
      are-we-there-yet: 2.0.0
      console-control-strings: 1.1.0
      gauge: 3.0.2
      set-blocking: 2.0.0
    dev: false

  /nwsapi@2.2.7:
    resolution: {integrity: sha512-ub5E4+FBPKwAZx0UwIQOjYWGHTEq5sPqHQNRN8Z9e4A7u3Tj1weLJsL59yH9vmvqEtBHaOmT6cYQKIZOxp35FQ==}
    dev: true

  /oauth4webapi@2.10.3:
    resolution: {integrity: sha512-9FkXEXfzVKzH63GUOZz1zMr3wBaICSzk6DLXx+CGdrQ10ItNk2ePWzYYc1fdmKq1ayGFb2aX97sRCoZ2s0mkDw==}
    dev: false

  /object-assign@4.1.1:
    resolution: {integrity: sha512-rJgTQnkUnH1sFw8yT6VSU3zD3sWmu6sZhIseY8VX+GRu3P6F7Fu+JNDoXfklElbLJSnc3FUQHVe4cU5hj+BcUg==}
    engines: {node: '>=0.10.0'}

  /object-inspect@1.13.1:
    resolution: {integrity: sha512-5qoj1RUiKOMsCCNLV1CBiPYE10sziTsnmNxkAI/rZhiD63CF7IqdFGC/XzjWjpSgLf0LxXX3bDFIh0E18f6UhQ==}
    dev: false

  /object-keys@1.1.1:
    resolution: {integrity: sha512-NuAESUOUMrlIXOfHKzD6bpPu3tYt3xvjNdRIQ+FeT0lNb4K8WR70CaDxhuNguS2XG+GjkyMwOzsN5ZktImfhLA==}
    engines: {node: '>= 0.4'}
    dev: false

  /object.assign@4.1.5:
    resolution: {integrity: sha512-byy+U7gp+FVwmyzKPYhW2h5l3crpmGsxl7X2s8y43IgxvG4g3QZ6CffDtsNQy1WsmZpQbO+ybo0AlW7TY6DcBQ==}
    engines: {node: '>= 0.4'}
    dependencies:
      call-bind: 1.0.7
      define-properties: 1.2.1
      has-symbols: 1.0.3
      object-keys: 1.1.1
    dev: false

  /object.entries@1.1.7:
    resolution: {integrity: sha512-jCBs/0plmPsOnrKAfFQXRG2NFjlhZgjjcBLSmTnEhU8U6vVTsVe8ANeQJCHTl3gSsI4J+0emOoCgoKlmQPMgmA==}
    engines: {node: '>= 0.4'}
    dependencies:
      call-bind: 1.0.7
      define-properties: 1.2.1
      es-abstract: 1.22.4
    dev: false

  /object.fromentries@2.0.7:
    resolution: {integrity: sha512-UPbPHML6sL8PI/mOqPwsH4G6iyXcCGzLin8KvEPenOZN5lpCNBZZQ+V62vdjB1mQHrmqGQt5/OJzemUA+KJmEA==}
    engines: {node: '>= 0.4'}
    dependencies:
      call-bind: 1.0.7
      define-properties: 1.2.1
      es-abstract: 1.22.4
    dev: false

  /object.groupby@1.0.2:
    resolution: {integrity: sha512-bzBq58S+x+uo0VjurFT0UktpKHOZmv4/xePiOA1nbB9pMqpGK7rUPNgf+1YC+7mE+0HzhTMqNUuCqvKhj6FnBw==}
    dependencies:
      array.prototype.filter: 1.0.3
      call-bind: 1.0.7
      define-properties: 1.2.1
      es-abstract: 1.22.4
      es-errors: 1.3.0
    dev: false

  /object.hasown@1.1.3:
    resolution: {integrity: sha512-fFI4VcYpRHvSLXxP7yiZOMAd331cPfd2p7PFDVbgUsYOfCT3tICVqXWngbjr4m49OvsBwUBQ6O2uQoJvy3RexA==}
    dependencies:
      define-properties: 1.2.1
      es-abstract: 1.22.4
    dev: false

  /object.omit@3.0.0:
    resolution: {integrity: sha512-EO+BCv6LJfu+gBIF3ggLicFebFLN5zqzz/WWJlMFfkMyGth+oBkhxzDl0wx2W4GkLzuQs/FsSkXZb2IMWQqmBQ==}
    engines: {node: '>=0.10.0'}
    dependencies:
      is-extendable: 1.0.1
    dev: false

  /object.pick@1.3.0:
    resolution: {integrity: sha512-tqa/UMy/CCoYmj+H5qc07qvSL9dqcs/WZENZ1JbtWBlATP+iVOe778gE6MSijnyCnORzDuX6hU+LA4SZ09YjFQ==}
    engines: {node: '>=0.10.0'}
    dependencies:
      isobject: 3.0.1
    dev: false

  /object.values@1.1.7:
    resolution: {integrity: sha512-aU6xnDFYT3x17e/f0IiiwlGPTy2jzMySGfUB4fq6z7CV8l85CWHDk5ErhyhpfDHhrOMwGFhSQkhMGHaIotA6Ng==}
    engines: {node: '>= 0.4'}
    dependencies:
      call-bind: 1.0.7
      define-properties: 1.2.1
      es-abstract: 1.22.4
    dev: false

  /once@1.4.0:
    resolution: {integrity: sha512-lNaJgI+2Q5URQBkccEKHTQOPaXdUxnZZElQTZY0MFUAuaEqe1E+Nyvgdz/aIyNi6Z9MzO5dv1H8n58/GELp3+w==}
    dependencies:
      wrappy: 1.0.2

  /one-time@1.0.0:
    resolution: {integrity: sha512-5DXOiRKwuSEcQ/l0kGCF6Q3jcADFv5tSmRaJck/OqkVFcOzutB134KRSfF0xDrL39MNnqxbHBbUUcjZIhTgb2g==}
    dependencies:
      fn.name: 1.1.0
    dev: false

  /onetime@5.1.2:
    resolution: {integrity: sha512-kbpaSSGJTWdAY5KPVeMOKXSrPtr8C8C7wodJbcsd51jRnmD+GZu8Y0VoU6Dm5Z4vWr0Ig/1NKuWRKf7j5aaYSg==}
    engines: {node: '>=6'}
    dependencies:
      mimic-fn: 2.1.0
    dev: true

  /onetime@6.0.0:
    resolution: {integrity: sha512-1FlR+gjXK7X+AsAHso35MnyN5KqGwJRi/31ft6x0M194ht7S+rWAvd7PHss9xSKMzE0asv1pyIHaJYq+BbacAQ==}
    engines: {node: '>=12'}
    dependencies:
      mimic-fn: 4.0.0
    dev: true

  /optionator@0.9.3:
    resolution: {integrity: sha512-JjCoypp+jKn1ttEFExxhetCKeJt9zhAgAve5FXHixTvFDW/5aEktX9bufBKLRRMdU7bNtpLfcGu94B3cdEJgjg==}
    engines: {node: '>= 0.8.0'}
    dependencies:
      '@aashutoshrathi/word-wrap': 1.2.6
      deep-is: 0.1.4
      fast-levenshtein: 2.0.6
      levn: 0.4.1
      prelude-ls: 1.2.1
      type-check: 0.4.0

  /ora@4.1.1:
    resolution: {integrity: sha512-sjYP8QyVWBpBZWD6Vr1M/KwknSw6kJOz41tvGMlwWeClHBtYKTbHMki1PsLZnxKpXMPbTKv9b3pjQu3REib96A==}
    engines: {node: '>=8'}
    dependencies:
      chalk: 3.0.0
      cli-cursor: 3.1.0
      cli-spinners: 2.9.2
      is-interactive: 1.0.0
      log-symbols: 3.0.0
      mute-stream: 0.0.8
      strip-ansi: 6.0.1
      wcwidth: 1.0.1
    dev: true

  /ora@5.4.1:
    resolution: {integrity: sha512-5b6Y85tPxZZ7QytO+BQzysW31HJku27cRIlkbAXaNx+BdcVi+LlRFmVXzeF6a7JCwJpyw5c4b+YSVImQIrBpuQ==}
    engines: {node: '>=10'}
    dependencies:
      bl: 4.1.0
      chalk: 4.1.2
      cli-cursor: 3.1.0
      cli-spinners: 2.9.2
      is-interactive: 1.0.0
      is-unicode-supported: 0.1.0
      log-symbols: 4.1.0
      strip-ansi: 6.0.1
      wcwidth: 1.0.1
    dev: true

  /orderedmap@2.1.1:
    resolution: {integrity: sha512-TvAWxi0nDe1j/rtMcWcIj94+Ffe6n7zhow33h40SKxmsmozs6dz/e+EajymfoFcHd7sxNn8yHM8839uixMOV6g==}
    dev: false

  /os-tmpdir@1.0.2:
    resolution: {integrity: sha512-D2FR03Vir7FIu45XBY20mTb+/ZSWB00sjU9jdQXt83gDrI4Ztz5Fs7/yy74g2N5SVQY4xY1qDr4rNddwYRVX0g==}
    engines: {node: '>=0.10.0'}
    dev: true

  /p-limit@3.1.0:
    resolution: {integrity: sha512-TYOanM3wGwNGsZN2cVTYPArw454xnXj5qmWF1bEoAc4+cU/ol7GVh7odevjp1FNHduHc3KZMcFduxU5Xc6uJRQ==}
    engines: {node: '>=10'}
    dependencies:
      yocto-queue: 0.1.0

  /p-limit@5.0.0:
    resolution: {integrity: sha512-/Eaoq+QyLSiXQ4lyYV23f14mZRQcXnxfHrN0vCai+ak9G0pp9iEQukIIZq5NccEvwRB8PUnZT0KsOoDCINS1qQ==}
    engines: {node: '>=18'}
    dependencies:
      yocto-queue: 1.0.0
    dev: true

  /p-locate@5.0.0:
    resolution: {integrity: sha512-LaNjtRWUBY++zB5nE/NwcaoMylSPk+S+ZHNB1TzdbMJMny6dynpAGt7X/tl/QYq3TIeE6nxHppbo2LGymrG5Pw==}
    engines: {node: '>=10'}
    dependencies:
      p-limit: 3.1.0

  /p-map@3.0.0:
    resolution: {integrity: sha512-d3qXVTF/s+W+CdJ5A29wywV2n8CQQYahlgz2bFiA+4eVNJbHJodPZ+/gXwPGh0bOqA+j8S+6+ckmvLGPk1QpxQ==}
    engines: {node: '>=8'}
    dependencies:
      aggregate-error: 3.1.0
    dev: true

  /pac-proxy-agent@7.0.1:
    resolution: {integrity: sha512-ASV8yU4LLKBAjqIPMbrgtaKIvxQri/yh2OpI+S6hVa9JRkUI3Y3NPFbfngDtY7oFtSMD3w31Xns89mDa3Feo5A==}
    engines: {node: '>= 14'}
    dependencies:
      '@tootallnate/quickjs-emscripten': 0.23.0
      agent-base: 7.1.0
      debug: 4.3.4
      get-uri: 6.0.3
      http-proxy-agent: 7.0.2
      https-proxy-agent: 7.0.4
      pac-resolver: 7.0.1
      socks-proxy-agent: 8.0.2
    transitivePeerDependencies:
      - supports-color
    dev: true

  /pac-resolver@7.0.1:
    resolution: {integrity: sha512-5NPgf87AT2STgwa2ntRMr45jTKrYBGkVU36yT0ig/n/GMAa3oPqhZfIQ2kMEimReg0+t9kZViDVZ83qfVUlckg==}
    engines: {node: '>= 14'}
    dependencies:
      degenerator: 5.0.1
      netmask: 2.0.2
    dev: true

  /param-case@2.1.1:
    resolution: {integrity: sha512-eQE845L6ot89sk2N8liD8HAuH4ca6Vvr7VWAWwt7+kvvG5aBcPmmphQ68JsEG2qa9n1TykS2DLeMt363AAH8/w==}
    dependencies:
      no-case: 2.3.2
    dev: true

  /parent-module@1.0.1:
    resolution: {integrity: sha512-GQ2EWRpQV8/o+Aw8YqtfZZPfNRWZYkbidE9k5rpl/hC3vtHHBfGm2Ifi6qWV+coDGkrUKZAxE3Lot5kcsRlh+g==}
    engines: {node: '>=6'}
    dependencies:
      callsites: 3.1.0

  /parse5@7.1.2:
    resolution: {integrity: sha512-Czj1WaSVpaoj0wbhMzLmWD69anp2WH7FXMB9n1Sy8/ZFF9jolSQVMu1Ij5WIyGmcBmhk7EOndpO4mIpihVqAXw==}
    dependencies:
      entities: 4.5.0
    dev: true

  /pascal-case@2.0.1:
    resolution: {integrity: sha512-qjS4s8rBOJa2Xm0jmxXiyh1+OFf6ekCWOvUaRgAQSktzlTbMotS0nmG9gyYAybCWBcuP4fsBeRCKNwGBnMe2OQ==}
    dependencies:
      camel-case: 3.0.0
      upper-case-first: 1.1.2
    dev: true

  /path-case@2.1.1:
    resolution: {integrity: sha512-Ou0N05MioItesaLr9q8TtHVWmJ6fxWdqKB2RohFmNWVyJ+2zeKIeDNWAN6B/Pe7wpzWChhZX6nONYmOnMeJQ/Q==}
    dependencies:
      no-case: 2.3.2
    dev: true

  /path-exists@4.0.0:
    resolution: {integrity: sha512-ak9Qy5Q7jYb2Wwcey5Fpvg2KoAc/ZIhLSLOSBmRmygPsGwkVVt0fZa0qrtMz+m6tJTAHfZQ8FnmB4MG4LWy7/w==}
    engines: {node: '>=8'}

  /path-is-absolute@1.0.1:
    resolution: {integrity: sha512-AVbw3UJ2e9bq64vSaS9Am0fje1Pa8pbGqTTsmXfaIiMpnr5DlDhfJOuLj9Sf95ZPVDAUerDfEk88MPmPe7UCQg==}
    engines: {node: '>=0.10.0'}

  /path-key@3.1.1:
    resolution: {integrity: sha512-ojmeN0qd+y0jszEtoY48r0Peq5dwMEkIlCOu6Q5f41lfkswXuKtYrhgoTpLnyIcHm24Uhqx+5Tqm2InSwLhE6Q==}
    engines: {node: '>=8'}

  /path-key@4.0.0:
    resolution: {integrity: sha512-haREypq7xkM7ErfgIyA0z+Bj4AGKlMSdlQE2jvJo6huWD1EdkKYV+G/T4nq0YEF2vgTT8kqMFKo1uHn950r4SQ==}
    engines: {node: '>=12'}
    dev: true

  /path-parse@1.0.7:
    resolution: {integrity: sha512-LDJzPVEEEPR+y48z93A0Ed0yXb8pAByGWo/k5YYdYgpY2/2EsOsksJrq7lOHxryrVOn1ejG6oAp8ahvOIQD8sw==}

  /path-scurry@1.10.1:
    resolution: {integrity: sha512-MkhCqzzBEpPvxxQ71Md0b1Kk51W01lrYvlMzSUaIzNsODdd7mqhiimSZlr+VegAz5Z6Vzt9Xg2ttE//XBhH3EQ==}
    engines: {node: '>=16 || 14 >=14.17'}
    dependencies:
      lru-cache: 10.2.0
      minipass: 7.0.4
    dev: false

  /path-type@4.0.0:
    resolution: {integrity: sha512-gDKb8aZMDeD/tZWs9P6+q0J9Mwkdl6xMV8TjnGP3qJVJ06bdMgkbBlLU8IdfOsIsFz2BW1rNVT3XuNEl8zPAvw==}
    engines: {node: '>=8'}

  /pathe@1.1.2:
    resolution: {integrity: sha512-whLdWMYL2TwI08hn8/ZqAbrVemu0LNaNNJZX73O6qaIdCTfXutsLhMkjdENX0qhsQ9uIimo4/aQOmXkoon2nDQ==}
    dev: true

  /pathval@1.1.1:
    resolution: {integrity: sha512-Dp6zGqpTdETdR63lehJYPeIOqpiNBNtc7BpWSLrOje7UaIsE5aY92r/AunQA7rsXvet3lrJ3JnZX29UPTKXyKQ==}
    dev: true

  /picocolors@1.0.0:
    resolution: {integrity: sha512-1fygroTLlHu66zi26VoTDv8yRgm0Fccecssto+MhsZ0D/DGW2sm8E8AjW7NU5VVTRt5GxbeZ5qBuJr+HyLYkjQ==}

  /picomatch@2.3.1:
    resolution: {integrity: sha512-JU3teHTNjmE2VCGFzuY8EXzCDVwEqB2a8fsIvwaStHhAWJEeVd1o1QD80CU6+ZdEXXSLbSsuLwJjkCBWqRQUVA==}
    engines: {node: '>=8.6'}

  /pkg-types@1.0.3:
    resolution: {integrity: sha512-nN7pYi0AQqJnoLPC9eHFQ8AcyaixBUOwvqc5TDnIKCMEE6I0y8P7OKA7fPexsXGCGxQDl/cmrLAp26LhcwxZ4A==}
    dependencies:
      jsonc-parser: 3.2.1
      mlly: 1.5.0
      pathe: 1.1.2
    dev: true

  /postcss-js@4.0.1(postcss@8.4.38):
    resolution: {integrity: sha512-dDLF8pEO191hJMtlHFPRa8xsizHaM82MLfNkUHdUtVEV3tgTp5oj+8qbEqYM57SLfc74KSbw//4SeJma2LRVIw==}
    engines: {node: ^12 || ^14 || >= 16}
    peerDependencies:
      postcss: ^8.4.21
    dependencies:
      camelcase-css: 2.0.1
      postcss: 8.4.38
    dev: false

  /postcss-mixins@9.0.4(postcss@8.4.38):
    resolution: {integrity: sha512-XVq5jwQJDRu5M1XGkdpgASqLk37OqkH4JCFDXl/Dn7janOJjCTEKL+36cnRVy7bMtoBzALfO7bV7nTIsFnUWLA==}
    engines: {node: '>=14.0'}
    peerDependencies:
      postcss: ^8.2.14
    dependencies:
      fast-glob: 3.3.2
      postcss: 8.4.38
      postcss-js: 4.0.1(postcss@8.4.38)
      postcss-simple-vars: 7.0.1(postcss@8.4.38)
      sugarss: 4.0.1(postcss@8.4.38)
    dev: false

  /postcss-nested@6.0.1(postcss@8.4.38):
    resolution: {integrity: sha512-mEp4xPMi5bSWiMbsgoPfcP74lsWLHkQbZc3sY+jWYd65CUwXrUaTp0fmNpa01ZcETKlIgUdFN/MpS2xZtqL9dQ==}
    engines: {node: '>=12.0'}
    peerDependencies:
      postcss: ^8.2.14
    dependencies:
      postcss: 8.4.38
      postcss-selector-parser: 6.0.15
    dev: false

  /postcss-preset-mantine@1.13.0(postcss@8.4.38):
    resolution: {integrity: sha512-1bv/mQz2K+/FixIMxYd83BYH7PusDZaI7LpUtKbb1l/5N5w6t1p/V9ONHfRJeeAZyfa6Xc+AtR+95VKdFXRH1g==}
    peerDependencies:
      postcss: '>=8.0.0'
    dependencies:
      postcss: 8.4.38
      postcss-mixins: 9.0.4(postcss@8.4.38)
      postcss-nested: 6.0.1(postcss@8.4.38)
    dev: false

  /postcss-selector-parser@6.0.15:
    resolution: {integrity: sha512-rEYkQOMUCEMhsKbK66tbEU9QVIxbhN18YiniAwA7XQYTVBqrBy+P2p5JcdqsHgKM2zWylp8d7J6eszocfds5Sw==}
    engines: {node: '>=4'}
    dependencies:
      cssesc: 3.0.0
      util-deprecate: 1.0.2
    dev: false

  /postcss-simple-vars@7.0.1(postcss@8.4.38):
    resolution: {integrity: sha512-5GLLXaS8qmzHMOjVxqkk1TZPf1jMqesiI7qLhnlyERalG0sMbHIbJqrcnrpmZdKCLglHnRHoEBB61RtGTsj++A==}
    engines: {node: '>=14.0'}
    peerDependencies:
      postcss: ^8.2.1
    dependencies:
      postcss: 8.4.38
    dev: false

  /postcss@8.4.31:
    resolution: {integrity: sha512-PS08Iboia9mts/2ygV3eLpY5ghnUcfLV/EXTOW1E2qYxJKGGBUtNjN76FYHnMs36RmARn41bC0AZmn+rR0OVpQ==}
    engines: {node: ^10 || ^12 || >=14}
    dependencies:
      nanoid: 3.3.7
      picocolors: 1.0.0
      source-map-js: 1.0.2
    dev: false

  /postcss@8.4.38:
    resolution: {integrity: sha512-Wglpdk03BSfXkHoQa3b/oulrotAkwrlLDRSOb9D0bN86FdRyE9lppSp33aHNPgBa0JKCoB+drFLZkQoRRYae5A==}
    engines: {node: ^10 || ^12 || >=14}
    dependencies:
      nanoid: 3.3.7
      picocolors: 1.0.0
      source-map-js: 1.2.0

  /preact-render-to-string@5.2.3(preact@10.11.3):
    resolution: {integrity: sha512-aPDxUn5o3GhWdtJtW0svRC2SS/l8D9MAgo2+AWml+BhDImb27ALf04Q2d+AHqUUOc6RdSXFIBVa2gxzgMKgtZA==}
    peerDependencies:
      preact: '>=10'
    dependencies:
      preact: 10.11.3
      pretty-format: 3.8.0
    dev: false

  /preact@10.11.3:
    resolution: {integrity: sha512-eY93IVpod/zG3uMF22Unl8h9KkrcKIRs2EGar8hwLZZDU1lkjph303V9HZBwufh2s736U6VXuhD109LYqPoffg==}
    dev: false

  /prebuild-install@7.1.1:
    resolution: {integrity: sha512-jAXscXWMcCK8GgCoHOfIr0ODh5ai8mj63L2nWrjuAgXE6tDyYGnx4/8o/rCgU+B4JSyZBKbeZqzhtwtC3ovxjw==}
    engines: {node: '>=10'}
    hasBin: true
    dependencies:
      detect-libc: 2.0.2
      expand-template: 2.0.3
      github-from-package: 0.0.0
      minimist: 1.2.8
      mkdirp-classic: 0.5.3
      napi-build-utils: 1.0.2
      node-abi: 3.54.0
      pump: 3.0.0
      rc: 1.2.8
      simple-get: 4.0.1
      tar-fs: 2.1.1
      tunnel-agent: 0.6.0
    dev: false

  /prelude-ls@1.2.1:
    resolution: {integrity: sha512-vkcDPrRZo1QZLbn5RLGPpg/WmIQ65qoWWhcGKf/b5eplkkarX0m9z8ppCat4mlOqUsWpyNuYgO3VRyrYHSzX5g==}
    engines: {node: '>= 0.8.0'}

  /prettier@3.2.5:
    resolution: {integrity: sha512-3/GWa9aOC0YeD7LUfvOG2NiDyhOWRvt1k+rcKhOuYnMY24iiCphgneUfJDyFXd6rZCAnuLBv6UeAULtrhT/F4A==}
    engines: {node: '>=14'}
    hasBin: true

  /pretty-format@29.7.0:
    resolution: {integrity: sha512-Pdlw/oPxN+aXdmM9R00JVC9WVFoCLTKJvDVLgmJ+qAffBMxsV85l/Lu7sNx4zSzPyoL2euImuEwHhOXdEgNFZQ==}
    engines: {node: ^14.15.0 || ^16.10.0 || >=18.0.0}
    dependencies:
      '@jest/schemas': 29.6.3
      ansi-styles: 5.2.0
      react-is: 18.2.0
    dev: true

  /pretty-format@3.8.0:
    resolution: {integrity: sha512-WuxUnVtlWL1OfZFQFuqvnvs6MiAGk9UNsBostyBOB0Is9wb5uRESevA6rnl/rkksXaGX3GzZhPup5d6Vp1nFew==}
    dev: false

  /prop-types@15.8.1:
    resolution: {integrity: sha512-oj87CgZICdulUohogVAR7AjlC0327U4el4L6eAvOqCeudMDVU0NThNaV+b9Df4dXgSP1gXMTnPdhfe/2qDH5cg==}
    dependencies:
      loose-envify: 1.4.0
      object-assign: 4.1.1
      react-is: 16.13.1
    dev: false

  /prosemirror-changeset@2.2.1:
    resolution: {integrity: sha512-J7msc6wbxB4ekDFj+n9gTW/jav/p53kdlivvuppHsrZXCaQdVgRghoZbSS3kwrRyAstRVQ4/+u5k7YfLgkkQvQ==}
    dependencies:
      prosemirror-transform: 1.8.0
    dev: false

  /prosemirror-collab@1.3.1:
    resolution: {integrity: sha512-4SnynYR9TTYaQVXd/ieUvsVV4PDMBzrq2xPUWutHivDuOshZXqQ5rGbZM84HEaXKbLdItse7weMGOUdDVcLKEQ==}
    dependencies:
      prosemirror-state: 1.4.3
    dev: false

  /prosemirror-commands@1.5.2:
    resolution: {integrity: sha512-hgLcPaakxH8tu6YvVAaILV2tXYsW3rAdDR8WNkeKGcgeMVQg3/TMhPdVoh7iAmfgVjZGtcOSjKiQaoeKjzd2mQ==}
    dependencies:
      prosemirror-model: 1.19.4
      prosemirror-state: 1.4.3
      prosemirror-transform: 1.8.0
    dev: false

  /prosemirror-dropcursor@1.8.1:
    resolution: {integrity: sha512-M30WJdJZLyXHi3N8vxN6Zh5O8ZBbQCz0gURTfPmTIBNQ5pxrdU7A58QkNqfa98YEjSAL1HUyyU34f6Pm5xBSGw==}
    dependencies:
      prosemirror-state: 1.4.3
      prosemirror-transform: 1.8.0
      prosemirror-view: 1.33.1
    dev: false

  /prosemirror-gapcursor@1.3.2:
    resolution: {integrity: sha512-wtjswVBd2vaQRrnYZaBCbyDqr232Ed4p2QPtRIUK5FuqHYKGWkEwl08oQM4Tw7DOR0FsasARV5uJFvMZWxdNxQ==}
    dependencies:
      prosemirror-keymap: 1.2.2
      prosemirror-model: 1.19.4
      prosemirror-state: 1.4.3
      prosemirror-view: 1.33.1
    dev: false

  /prosemirror-history@1.3.2:
    resolution: {integrity: sha512-/zm0XoU/N/+u7i5zepjmZAEnpvjDtzoPWW6VmKptcAnPadN/SStsBjMImdCEbb3seiNTpveziPTIrXQbHLtU1g==}
    dependencies:
      prosemirror-state: 1.4.3
      prosemirror-transform: 1.8.0
      prosemirror-view: 1.33.1
      rope-sequence: 1.3.4
    dev: false

  /prosemirror-inputrules@1.4.0:
    resolution: {integrity: sha512-6ygpPRuTJ2lcOXs9JkefieMst63wVJBgHZGl5QOytN7oSZs3Co/BYbc3Yx9zm9H37Bxw8kVzCnDsihsVsL4yEg==}
    dependencies:
      prosemirror-state: 1.4.3
      prosemirror-transform: 1.8.0
    dev: false

  /prosemirror-keymap@1.2.2:
    resolution: {integrity: sha512-EAlXoksqC6Vbocqc0GtzCruZEzYgrn+iiGnNjsJsH4mrnIGex4qbLdWWNza3AW5W36ZRrlBID0eM6bdKH4OStQ==}
    dependencies:
      prosemirror-state: 1.4.3
      w3c-keyname: 2.2.8
    dev: false

  /prosemirror-markdown@1.12.0:
    resolution: {integrity: sha512-6F5HS8Z0HDYiS2VQDZzfZP6A0s/I0gbkJy8NCzzDMtcsz3qrfqyroMMeoSjAmOhDITyon11NbXSzztfKi+frSQ==}
    dependencies:
      markdown-it: 14.0.0
      prosemirror-model: 1.19.4
    dev: false

  /prosemirror-menu@1.2.4:
    resolution: {integrity: sha512-S/bXlc0ODQup6aiBbWVsX/eM+xJgCTAfMq/nLqaO5ID/am4wS0tTCIkzwytmao7ypEtjj39i7YbJjAgO20mIqA==}
    dependencies:
      crelt: 1.0.6
      prosemirror-commands: 1.5.2
      prosemirror-history: 1.3.2
      prosemirror-state: 1.4.3
    dev: false

  /prosemirror-model@1.19.4:
    resolution: {integrity: sha512-RPmVXxUfOhyFdayHawjuZCxiROsm9L4FCUA6pWI+l7n2yCBsWy9VpdE1hpDHUS8Vad661YLY9AzqfjLhAKQ4iQ==}
    dependencies:
      orderedmap: 2.1.1
    dev: false

  /prosemirror-schema-basic@1.2.2:
    resolution: {integrity: sha512-/dT4JFEGyO7QnNTe9UaKUhjDXbTNkiWTq/N4VpKaF79bBjSExVV2NXmJpcM7z/gD7mbqNjxbmWW5nf1iNSSGnw==}
    dependencies:
      prosemirror-model: 1.19.4
    dev: false

  /prosemirror-schema-list@1.3.0:
    resolution: {integrity: sha512-Hz/7gM4skaaYfRPNgr421CU4GSwotmEwBVvJh5ltGiffUJwm7C8GfN/Bc6DR1EKEp5pDKhODmdXXyi9uIsZl5A==}
    dependencies:
      prosemirror-model: 1.19.4
      prosemirror-state: 1.4.3
      prosemirror-transform: 1.8.0
    dev: false

  /prosemirror-state@1.4.3:
    resolution: {integrity: sha512-goFKORVbvPuAQaXhpbemJFRKJ2aixr+AZMGiquiqKxaucC6hlpHNZHWgz5R7dS4roHiwq9vDctE//CZ++o0W1Q==}
    dependencies:
      prosemirror-model: 1.19.4
      prosemirror-transform: 1.8.0
      prosemirror-view: 1.33.1
    dev: false

  /prosemirror-tables@1.3.7:
    resolution: {integrity: sha512-oEwX1wrziuxMtwFvdDWSFHVUWrFJWt929kVVfHvtTi8yvw+5ppxjXZkMG/fuTdFo+3DXyIPSKfid+Be1npKXDA==}
    dependencies:
      prosemirror-keymap: 1.2.2
      prosemirror-model: 1.19.4
      prosemirror-state: 1.4.3
      prosemirror-transform: 1.8.0
      prosemirror-view: 1.33.1
    dev: false

  /prosemirror-trailing-node@2.0.7(prosemirror-model@1.19.4)(prosemirror-state@1.4.3)(prosemirror-view@1.33.1):
    resolution: {integrity: sha512-8zcZORYj/8WEwsGo6yVCRXFMOfBo0Ub3hCUvmoWIZYfMP26WqENU0mpEP27w7mt8buZWuGrydBewr0tOArPb1Q==}
    peerDependencies:
      prosemirror-model: ^1.19.0
      prosemirror-state: ^1.4.2
      prosemirror-view: ^1.31.2
    dependencies:
      '@remirror/core-constants': 2.0.2
      '@remirror/core-helpers': 3.0.0
      escape-string-regexp: 4.0.0
      prosemirror-model: 1.19.4
      prosemirror-state: 1.4.3
      prosemirror-view: 1.33.1
    dev: false

  /prosemirror-transform@1.8.0:
    resolution: {integrity: sha512-BaSBsIMv52F1BVVMvOmp1yzD3u65uC3HTzCBQV1WDPqJRQ2LuHKcyfn0jwqodo8sR9vVzMzZyI+Dal5W9E6a9A==}
    dependencies:
      prosemirror-model: 1.19.4
    dev: false

  /prosemirror-view@1.33.1:
    resolution: {integrity: sha512-62qkYgSJIkwIMMCpuGuPzc52DiK1Iod6TWoIMxP4ja6BTD4yO8kCUL64PZ/WhH/dJ9fW0CDO39FhH1EMyhUFEg==}
    dependencies:
      prosemirror-model: 1.19.4
      prosemirror-state: 1.4.3
      prosemirror-transform: 1.8.0
    dev: false

  /proxy-agent@6.4.0:
    resolution: {integrity: sha512-u0piLU+nCOHMgGjRbimiXmA9kM/L9EHh3zL81xCdp7m+Y2pHIsnmbdDoEDoAz5geaonNR6q6+yOPQs6n4T6sBQ==}
    engines: {node: '>= 14'}
    dependencies:
      agent-base: 7.1.0
      debug: 4.3.4
      http-proxy-agent: 7.0.2
      https-proxy-agent: 7.0.4
      lru-cache: 7.18.3
      pac-proxy-agent: 7.0.1
      proxy-from-env: 1.1.0
      socks-proxy-agent: 8.0.2
    transitivePeerDependencies:
      - supports-color
    dev: true

  /proxy-from-env@1.1.0:
    resolution: {integrity: sha512-D+zkORCbA9f1tdWRK0RaCR3GPv50cMxcrz4X8k5LTSUD1Dkw47mKJEZQNunItRTkWwgtaUSo1RVFRIG9ZXiFYg==}
    dev: true

  /psl@1.9.0:
    resolution: {integrity: sha512-E/ZsdU4HLs/68gYzgGTkMicWTLPdAftJLfJFlLUAAKZGkStNU72sZjT66SnMDVOfOWY/YAoiD7Jxa9iHvngcag==}
    dev: true

  /pump@3.0.0:
    resolution: {integrity: sha512-LwZy+p3SFs1Pytd/jYct4wpv49HiYCqd9Rlc5ZVdk0V+8Yzv6jR5Blk3TRmPL1ft69TxP0IMZGJ+WPFU2BFhww==}
    dependencies:
      end-of-stream: 1.4.4
      once: 1.4.0
    dev: false

  /punycode.js@2.3.1:
    resolution: {integrity: sha512-uxFIHU0YlHYhDQtV4R9J6a52SLx28BCjT+4ieh7IGbgwVJWO+km431c4yRlREUAsAmt/uMjQUyQHNEPf0M39CA==}
    engines: {node: '>=6'}
    dev: false

  /punycode@2.3.1:
    resolution: {integrity: sha512-vYt7UD1U9Wg6138shLtLOvdAu+8DsC/ilFtEVHcH+wydcSpNE20AfSOduf6MkRFahL5FY7X1oU7nKVZFtfq8Fg==}
    engines: {node: '>=6'}

  /querystringify@2.2.0:
    resolution: {integrity: sha512-FIqgj2EUvTa7R50u0rGsyTftzjYmv/a3hO345bZNrqabNqjtgiDMgmo4mkUjd+nzU5oF3dClKqFIPUKybUyqoQ==}
    dev: true

  /queue-microtask@1.2.3:
    resolution: {integrity: sha512-NuaNSa6flKT5JaSYQzJok04JzTL1CA6aGhv5rfLW3PgqA+M2ChpZQnAC8h8i4ZFkBS8X5RqkDBHA7r4hej3K9A==}

  /rc@1.2.8:
    resolution: {integrity: sha512-y3bGgqKj3QBdxLbLkomlohkvsA8gdAiUQlSBJnBhfn+BPxg4bc62d8TcBW15wavDfgexCgccckhcZvywyQYPOw==}
    hasBin: true
    dependencies:
      deep-extend: 0.6.0
      ini: 1.3.8
      minimist: 1.2.8
      strip-json-comments: 2.0.1

  /react-dom@18.2.0(react@18.2.0):
    resolution: {integrity: sha512-6IMTriUmvsjHUjNtEDudZfuDQUoWXVxKHhlEGSk81n4YFS+r/Kl99wXiwlVXtPBtJenozv2P+hxDsw9eA7Xo6g==}
    peerDependencies:
      react: ^18.2.0
    dependencies:
      loose-envify: 1.4.0
      react: 18.2.0
      scheduler: 0.23.0
    dev: false

  /react-error-boundary@3.1.4(react@17.0.2):
    resolution: {integrity: sha512-uM9uPzZJTF6wRQORmSrvOIgt4lJ9MC1sNgEOj2XGsDTRE4kmpWxg7ENK9EWNKJRMAOY9z0MuF4yIfl6gp4sotA==}
    engines: {node: '>=10', npm: '>=6'}
    peerDependencies:
      react: '>=16.13.1'
    dependencies:
      '@babel/runtime': 7.23.9
      react: 17.0.2
    dev: true

  /react-is@16.13.1:
    resolution: {integrity: sha512-24e6ynE2H+OKt4kqsOvNd8kBpV65zoxbA4BVsEOB3ARVWQki/DHzaUoC5KuON/BiccDaCCTZBuOcfZs70kR8bQ==}
    dev: false

  /react-is@18.2.0:
    resolution: {integrity: sha512-xWGDIW6x921xtzPkhiULtthJHoJvBbF3q26fzloPCK0hsvxtPVelvftw3zjbHWSkR2km9Z+4uxbDDK/6Zw9B8w==}
    dev: true

  /react-number-format@5.3.1(react-dom@18.2.0)(react@18.2.0):
    resolution: {integrity: sha512-qpYcQLauIeEhCZUZY9jXZnnroOtdy3jYaS1zQ3M1Sr6r/KMOBEIGNIb7eKT19g2N1wbYgFgvDzs19hw5TrB8XQ==}
    peerDependencies:
      react: ^0.14 || ^15.0.0 || ^16.0.0 || ^17.0.0 || ^18.0.0
      react-dom: ^0.14 || ^15.0.0 || ^16.0.0 || ^17.0.0 || ^18.0.0
    dependencies:
      prop-types: 15.8.1
      react: 18.2.0
      react-dom: 18.2.0(react@18.2.0)
    dev: false

  /react-refresh@0.14.0:
    resolution: {integrity: sha512-wViHqhAd8OHeLS/IRMJjTSDHF3U9eWi62F/MledQGPdJGDhodXJ9PBLNGr6WWL7qlH12Mt3TyTpbS+hGXMjCzQ==}
    engines: {node: '>=0.10.0'}
    dev: true

  /react-remove-scroll-bar@2.3.4(@types/react@18.2.74)(react@18.2.0):
    resolution: {integrity: sha512-63C4YQBUt0m6ALadE9XV56hV8BgJWDmmTPY758iIJjfQKt2nYwoUrPk0LXRXcB/yIj82T1/Ixfdpdk68LwIB0A==}
    engines: {node: '>=10'}
    peerDependencies:
      '@types/react': ^16.8.0 || ^17.0.0 || ^18.0.0
      react: ^16.8.0 || ^17.0.0 || ^18.0.0
    peerDependenciesMeta:
      '@types/react':
        optional: true
    dependencies:
      '@types/react': 18.2.74
      react: 18.2.0
      react-style-singleton: 2.2.1(@types/react@18.2.74)(react@18.2.0)
      tslib: 2.6.2
    dev: false

  /react-remove-scroll@2.5.7(@types/react@18.2.74)(react@18.2.0):
    resolution: {integrity: sha512-FnrTWO4L7/Bhhf3CYBNArEG/yROV0tKmTv7/3h9QCFvH6sndeFf1wPqOcbFVu5VAulS5dV1wGT3GZZ/1GawqiA==}
    engines: {node: '>=10'}
    peerDependencies:
      '@types/react': ^16.8.0 || ^17.0.0 || ^18.0.0
      react: ^16.8.0 || ^17.0.0 || ^18.0.0
    peerDependenciesMeta:
      '@types/react':
        optional: true
    dependencies:
      '@types/react': 18.2.74
      react: 18.2.0
      react-remove-scroll-bar: 2.3.4(@types/react@18.2.74)(react@18.2.0)
      react-style-singleton: 2.2.1(@types/react@18.2.74)(react@18.2.0)
      tslib: 2.6.2
      use-callback-ref: 1.3.1(@types/react@18.2.74)(react@18.2.0)
      use-sidecar: 1.1.2(@types/react@18.2.74)(react@18.2.0)
    dev: false

  /react-style-singleton@2.2.1(@types/react@18.2.74)(react@18.2.0):
    resolution: {integrity: sha512-ZWj0fHEMyWkHzKYUr2Bs/4zU6XLmq9HsgBURm7g5pAVfyn49DgUiNgY2d4lXRlYSiCif9YBGpQleewkcqddc7g==}
    engines: {node: '>=10'}
    peerDependencies:
      '@types/react': ^16.8.0 || ^17.0.0 || ^18.0.0
      react: ^16.8.0 || ^17.0.0 || ^18.0.0
    peerDependenciesMeta:
      '@types/react':
        optional: true
    dependencies:
      '@types/react': 18.2.74
      get-nonce: 1.0.1
      invariant: 2.2.4
      react: 18.2.0
      tslib: 2.6.2
    dev: false

  /react-textarea-autosize@8.5.3(@types/react@18.2.74)(react@18.2.0):
    resolution: {integrity: sha512-XT1024o2pqCuZSuBt9FwHlaDeNtVrtCXu0Rnz88t1jUGheCLa3PhjE1GH8Ctm2axEtvdCl5SUHYschyQ0L5QHQ==}
    engines: {node: '>=10'}
    peerDependencies:
      react: ^16.8.0 || ^17.0.0 || ^18.0.0
    dependencies:
      '@babel/runtime': 7.23.9
      react: 18.2.0
      use-composed-ref: 1.3.0(react@18.2.0)
      use-latest: 1.2.1(@types/react@18.2.74)(react@18.2.0)
    transitivePeerDependencies:
      - '@types/react'
    dev: false

  /react-transition-group@4.4.5(react-dom@18.2.0)(react@18.2.0):
    resolution: {integrity: sha512-pZcd1MCJoiKiBR2NRxeCRg13uCXbydPnmB4EOeRrY7480qNWO8IIgQG6zlDkm6uRMsURXPuKq0GWtiM59a5Q6g==}
    peerDependencies:
      react: '>=16.6.0'
      react-dom: '>=16.6.0'
    dependencies:
      '@babel/runtime': 7.23.9
      dom-helpers: 5.2.1
      loose-envify: 1.4.0
      prop-types: 15.8.1
      react: 18.2.0
      react-dom: 18.2.0(react@18.2.0)
    dev: false

  /react@17.0.2:
    resolution: {integrity: sha512-gnhPt75i/dq/z3/6q/0asP78D0u592D5L1pd7M8P+dck6Fu/jJeL6iVVK23fptSUZj8Vjf++7wXA8UNclGQcbA==}
    engines: {node: '>=0.10.0'}
    dependencies:
      loose-envify: 1.4.0
      object-assign: 4.1.1

  /react@18.2.0:
    resolution: {integrity: sha512-/3IjMdb2L9QbBdWiW5e3P2/npwMBaU9mHCSCUzNln0ZCYbcfTsGbTJrU/kGemdH2IWmB2ioZ+zkxtmq6g09fGQ==}
    engines: {node: '>=0.10.0'}
    dependencies:
      loose-envify: 1.4.0
    dev: false

  /readable-stream@3.6.2:
    resolution: {integrity: sha512-9u/sniCrY3D5WdsERHzHE4G2YCXqoG5FTHUiCC4SIbr6XcLZBY05ya9EKjYek9O5xOAwjGq+1JdGBAS7Q9ScoA==}
    engines: {node: '>= 6'}
    dependencies:
      inherits: 2.0.4
      string_decoder: 1.3.0
      util-deprecate: 1.0.2

  /readdirp@3.6.0:
    resolution: {integrity: sha512-hOS089on8RduqdbhvQ5Z37A0ESjsqz6qnRcffsMU3495FuTdqSm+7bhJ29JvIOsBDEEnan5DPu9t3To9VRlMzA==}
    engines: {node: '>=8.10.0'}
    dependencies:
      picomatch: 2.3.1
    dev: false

  /redis-errors@1.2.0:
    resolution: {integrity: sha512-1qny3OExCf0UvUV/5wpYKf2YwPcOqXzkwKKSmKHiE6ZMQs5heeE/c8eXK+PNllPvmjgAbfnsbpkGZWy8cBpn9w==}
    engines: {node: '>=4'}
    dev: false

  /redis-parser@3.0.0:
    resolution: {integrity: sha512-DJnGAeenTdpMEH6uAJRK/uiyEIH9WVsUmoLwzudwGJUwZPp80PDBWPHXSAGNPwNvIXAbe7MSUB1zQFugFml66A==}
    engines: {node: '>=4'}
    dependencies:
      redis-errors: 1.2.0
    dev: false

  /reflect.getprototypeof@1.0.5:
    resolution: {integrity: sha512-62wgfC8dJWrmxv44CA36pLDnP6KKl3Vhxb7PL+8+qrrFMMoJij4vgiMP8zV4O8+CBMXY1mHxI5fITGHXFHVmQQ==}
    engines: {node: '>= 0.4'}
    dependencies:
      call-bind: 1.0.7
      define-properties: 1.2.1
      es-abstract: 1.22.4
      es-errors: 1.3.0
      get-intrinsic: 1.2.4
      globalthis: 1.0.3
      which-builtin-type: 1.1.3
    dev: false

  /regenerator-runtime@0.14.1:
    resolution: {integrity: sha512-dYnhHh0nJoMfnkZs6GmmhFknAGRrLznOu5nc9ML+EJxGvrx6H7teuevqVqCuPcPK//3eDrrjQhehXVx9cnkGdw==}

  /regexp.prototype.flags@1.5.2:
    resolution: {integrity: sha512-NcDiDkTLuPR+++OCKB0nWafEmhg/Da8aUPLPMQbK+bxKKCm1/S5he+AqYa4PlMCVBalb4/yxIRub6qkEx5yJbw==}
    engines: {node: '>= 0.4'}
    dependencies:
      call-bind: 1.0.7
      define-properties: 1.2.1
      es-errors: 1.3.0
      set-function-name: 2.0.1
    dev: false

  /registry-auth-token@3.3.2:
    resolution: {integrity: sha512-JL39c60XlzCVgNrO+qq68FoNb56w/m7JYvGR2jT5iR1xBrUA3Mfx5Twk5rqTThPmQKMWydGmq8oFtDlxfrmxnQ==}
    dependencies:
      rc: 1.2.8
      safe-buffer: 5.2.1
    dev: true

  /registry-url@3.1.0:
    resolution: {integrity: sha512-ZbgR5aZEdf4UKZVBPYIgaglBmSF2Hi94s2PcIHhRGFjKYu+chjJdYfHn4rt3hB6eCKLJ8giVIIfgMa1ehDfZKA==}
    engines: {node: '>=0.10.0'}
    dependencies:
      rc: 1.2.8
    dev: true

  /remove-accents@0.4.2:
    resolution: {integrity: sha512-7pXIJqJOq5tFgG1A2Zxti3Ht8jJF337m4sowbuHsW30ZnkQFnDzy9qBNhgzX8ZLW4+UBcXiiR7SwR6pokHsxiA==}
    dev: false

  /require-directory@2.1.1:
    resolution: {integrity: sha512-fGxEI7+wsG9xrvdjsrlmL22OMTTiHRwAMroiEeMgq8gzoLC/PQr7RsRDSTLUg/bZAZtF+TVIkHc6/4RIKrui+Q==}
    engines: {node: '>=0.10.0'}
    dev: true

  /requires-port@1.0.0:
    resolution: {integrity: sha512-KigOCHcocU3XODJxsu8i/j8T9tzT4adHiecwORRQ0ZZFcp7ahwXuRU1m+yuO90C5ZUyGeGfocHDI14M3L3yDAQ==}
    dev: true

  /resolve-from@4.0.0:
    resolution: {integrity: sha512-pb/MYmXstAkysRFx8piNI1tGFNQIFA3vkE3Gq4EuA1dF6gHp/+vgZqsCGJapvy8N3Q+4o7FwvquPJcnZ7RYy4g==}
    engines: {node: '>=4'}

  /resolve-pkg-maps@1.0.0:
    resolution: {integrity: sha512-seS2Tj26TBVOC2NIc2rOe2y2ZO7efxITtLZcGSOnHHNOQ7CkiUBfw0Iw2ck6xkIhPwLhKNLS8BO+hEpngQlqzw==}

  /resolve@1.22.8:
    resolution: {integrity: sha512-oKWePCxqpd6FlLvGV1VU0x7bkPmmCNolxzjMf4NczoDnQcIWrAF+cPtZn5i6n+RfD2d9i0tzpKnG6Yk168yIyw==}
    hasBin: true
    dependencies:
      is-core-module: 2.13.1
      path-parse: 1.0.7
      supports-preserve-symlinks-flag: 1.0.0

  /resolve@2.0.0-next.5:
    resolution: {integrity: sha512-U7WjGVG9sH8tvjW5SmGbQuui75FiyjAX72HX15DwBBwF9dNiQZRQAg9nnPhYy+TUnE0+VcrttuvNI8oSxZcocA==}
    hasBin: true
    dependencies:
      is-core-module: 2.13.1
      path-parse: 1.0.7
      supports-preserve-symlinks-flag: 1.0.0
    dev: false

  /restore-cursor@3.1.0:
    resolution: {integrity: sha512-l+sSefzHpj5qimhFSE5a8nufZYAM3sBSVMAPtYkmC+4EH2anSGaEMXSD0izRQbu9nfyQ9y5JrVmp7E8oZrUjvA==}
    engines: {node: '>=8'}
    dependencies:
      onetime: 5.1.2
      signal-exit: 3.0.7
    dev: true

  /reusify@1.0.4:
    resolution: {integrity: sha512-U9nH88a3fc/ekCF1l0/UP1IosiuIjyTh7hBvXVMHYgVcfGvt897Xguj2UOLDeI5BG2m7/uwyaLVT6fbtCwTyzw==}
    engines: {iojs: '>=1.0.0', node: '>=0.10.0'}

  /rimraf@3.0.2:
    resolution: {integrity: sha512-JZkJMZkAGFFPP2YqXZXPbMlMBgsxzE8ILs4lMIX/2o0L9UBw9O/Y3o6wFw/i9YLapcUJWwqbi3kdxIPdC62TIA==}
    hasBin: true
    dependencies:
      glob: 7.2.3

  /rollup@4.13.0:
    resolution: {integrity: sha512-3YegKemjoQnYKmsBlOHfMLVPPA5xLkQ8MHLLSw/fBrFaVkEayL51DilPpNNLq1exr98F2B1TzrV0FUlN3gWRPg==}
    engines: {node: '>=18.0.0', npm: '>=8.0.0'}
    hasBin: true
    dependencies:
      '@types/estree': 1.0.5
    optionalDependencies:
      '@rollup/rollup-android-arm-eabi': 4.13.0
      '@rollup/rollup-android-arm64': 4.13.0
      '@rollup/rollup-darwin-arm64': 4.13.0
      '@rollup/rollup-darwin-x64': 4.13.0
      '@rollup/rollup-linux-arm-gnueabihf': 4.13.0
      '@rollup/rollup-linux-arm64-gnu': 4.13.0
      '@rollup/rollup-linux-arm64-musl': 4.13.0
      '@rollup/rollup-linux-riscv64-gnu': 4.13.0
      '@rollup/rollup-linux-x64-gnu': 4.13.0
      '@rollup/rollup-linux-x64-musl': 4.13.0
      '@rollup/rollup-win32-arm64-msvc': 4.13.0
      '@rollup/rollup-win32-ia32-msvc': 4.13.0
      '@rollup/rollup-win32-x64-msvc': 4.13.0
      fsevents: 2.3.3
    dev: true

  /rope-sequence@1.3.4:
    resolution: {integrity: sha512-UT5EDe2cu2E/6O4igUr5PSFs23nvvukicWHx6GnOPlHAiiYbzNuCRQCuiUdHJQcqKalLKlrYJnjY0ySGsXNQXQ==}
    dev: false

  /rrweb-cssom@0.6.0:
    resolution: {integrity: sha512-APM0Gt1KoXBz0iIkkdB/kfvGOwC4UuJFeG/c+yV7wSc7q96cG/kJ0HiYCnzivD9SB53cLV1MlHFNfOuPaadYSw==}
    dev: true

  /run-async@2.4.1:
    resolution: {integrity: sha512-tvVnVv01b8c1RrA6Ep7JkStj85Guv/YrMcwqYQnwjsAS2cTmmPGBBjAjpCW7RrSodNSoE2/qg9O4bceNvUuDgQ==}
    engines: {node: '>=0.12.0'}
    dev: true

  /run-parallel@1.2.0:
    resolution: {integrity: sha512-5l4VyZR86LZ/lDxZTR6jqL8AFE2S0IFLMP26AbjsLVADxHdhB/c0GUsH+y39UfCi3dzz8OlQuPmnaJOMoDHQBA==}
    dependencies:
      queue-microtask: 1.2.3

  /rxjs@6.6.7:
    resolution: {integrity: sha512-hTdwr+7yYNIT5n4AMYp85KA6yw2Va0FLa3Rguvbpa4W3I5xynaBZo41cM3XM+4Q6fRMj3sBYIR1VAmZMXYJvRQ==}
    engines: {npm: '>=2.0.0'}
    dependencies:
      tslib: 1.14.1
    dev: true

  /rxjs@7.8.1:
    resolution: {integrity: sha512-AA3TVj+0A2iuIoQkWEK/tqFjBq2j+6PO6Y0zJcvzLAFhEFIO3HL0vls9hWLncZbAAbK0mar7oZ4V079I/qPMxg==}
    dependencies:
      tslib: 2.6.2
    dev: true

  /safe-array-concat@1.1.0:
    resolution: {integrity: sha512-ZdQ0Jeb9Ofti4hbt5lX3T2JcAamT9hfzYU1MNB+z/jaEbB6wfFfPIR/zEORmZqobkCCJhSjodobH6WHNmJ97dg==}
    engines: {node: '>=0.4'}
    dependencies:
      call-bind: 1.0.7
      get-intrinsic: 1.2.4
      has-symbols: 1.0.3
      isarray: 2.0.5
    dev: false

  /safe-buffer@5.2.1:
    resolution: {integrity: sha512-rp3So07KcdmmKbGvgaNxQSJr7bGVSVk5S9Eq1F+ppbRo70+YeaDxkw5Dd8NPN+GD6bjnYm2VuPuCXmpuYvmCXQ==}

  /safe-regex-test@1.0.3:
    resolution: {integrity: sha512-CdASjNJPvRa7roO6Ra/gLYBTzYzzPyyBXxIMdGW3USQLyjWEls2RgW5UBTXaQVp+OrpeCK3bLem8smtmheoRuw==}
    engines: {node: '>= 0.4'}
    dependencies:
      call-bind: 1.0.7
      es-errors: 1.3.0
      is-regex: 1.1.4
    dev: false

  /safe-stable-stringify@2.4.3:
    resolution: {integrity: sha512-e2bDA2WJT0wxseVd4lsDP4+3ONX6HpMXQa1ZhFQ7SU+GjvORCmShbCMltrtIDfkYhVHrOcPtj+KhmDBdPdZD1g==}
    engines: {node: '>=10'}
    dev: false

  /safer-buffer@2.1.2:
    resolution: {integrity: sha512-YZo3K82SD7Riyi0E1EQPojLz7kpepnSQI9IyPbHHg1XXXevb5dJI7tpyN2ADxGcQbHG7vcyRHk0cbwqcQriUtg==}

  /sass@1.72.0:
    resolution: {integrity: sha512-Gpczt3WA56Ly0Mn8Sl21Vj94s1axi9hDIzDFn9Ph9x3C3p4nNyvsqJoQyVXKou6cBlfFWEgRW4rT8Tb4i3XnVA==}
    engines: {node: '>=14.0.0'}
    hasBin: true
    dependencies:
      chokidar: 3.6.0
      immutable: 4.3.5
      source-map-js: 1.0.2
    dev: false

  /saxes@6.0.0:
    resolution: {integrity: sha512-xAg7SOnEhrm5zI3puOOKyy1OMcMlIJZYNJY7xLBwSze0UjhPLnWfj2GF2EpT0jmzaJKIWKHLsaSSajf35bcYnA==}
    engines: {node: '>=v12.22.7'}
    dependencies:
      xmlchars: 2.2.0
    dev: true

  /scheduler@0.23.0:
    resolution: {integrity: sha512-CtuThmgHNg7zIZWAXi3AsyIzA3n4xx7aNyjwC2VJldO2LMVDhFK+63xGqq6CsJH4rTAt6/M+N4GhZiDYPx9eUw==}
    dependencies:
      loose-envify: 1.4.0
    dev: false

  /semver@6.3.1:
    resolution: {integrity: sha512-BR7VvDCVHO+q2xBEWskxS6DJE1qRnb7DxzUrogb71CWoSficBxYsiAGd+Kl0mmq/MprG9yArRkyrQxTO6XjMzA==}
    hasBin: true

  /semver@7.6.0:
    resolution: {integrity: sha512-EnwXhrlwXMk9gKu5/flx5sv/an57AkRplG3hTK68W7FRDN+k+OWBj65M7719OkA82XLBxrcX0KSHj+X5COhOVg==}
    engines: {node: '>=10'}
    hasBin: true
    dependencies:
      lru-cache: 6.0.0

  /sentence-case@2.1.1:
    resolution: {integrity: sha512-ENl7cYHaK/Ktwk5OTD+aDbQ3uC8IByu/6Bkg+HDv8Mm+XnBnppVNalcfJTNsp1ibstKh030/JKQQWglDvtKwEQ==}
    dependencies:
      no-case: 2.3.2
      upper-case-first: 1.1.2
    dev: true

  /seq-queue@0.0.5:
    resolution: {integrity: sha512-hr3Wtp/GZIc/6DAGPDcV4/9WoZhjrkXsi5B/07QgX8tsdc6ilr7BFM6PM6rbdAX1kFSDYeZGLipIZZKyQP0O5Q==}
    dev: false

  /server-only@0.0.1:
    resolution: {integrity: sha512-qepMx2JxAa5jjfzxG79yPPq+8BuFToHd1hm7kI+Z4zAq1ftQiP7HcxMhDDItrbtwVeLg/cY2JnKnrcFkmiswNA==}
    dev: false

  /set-blocking@2.0.0:
    resolution: {integrity: sha512-KiKBS8AnWGEyLzofFfmvKwpdPzqiy16LvQfK3yv/fVH7Bj13/wl3JSR1J+rfgRE9q7xUJK4qvgS8raSOeLUehw==}
    dev: false

  /set-function-length@1.2.1:
    resolution: {integrity: sha512-j4t6ccc+VsKwYHso+kElc5neZpjtq9EnRICFZtWyBsLojhmeF/ZBd/elqm22WJh/BziDe/SBiOeAt0m2mfLD0g==}
    engines: {node: '>= 0.4'}
    dependencies:
      define-data-property: 1.1.4
      es-errors: 1.3.0
      function-bind: 1.1.2
      get-intrinsic: 1.2.4
      gopd: 1.0.1
      has-property-descriptors: 1.0.2
    dev: false

  /set-function-name@2.0.1:
    resolution: {integrity: sha512-tMNCiqYVkXIZgc2Hnoy2IvC/f8ezc5koaRFkCjrpWzGpCd3qbZXPzVy9MAZzK1ch/X0jvSkojys3oqJN0qCmdA==}
    engines: {node: '>= 0.4'}
    dependencies:
      define-data-property: 1.1.4
      functions-have-names: 1.2.3
      has-property-descriptors: 1.0.2
    dev: false

  /shebang-command@2.0.0:
    resolution: {integrity: sha512-kHxr2zZpYtdmrN1qDjrrX/Z1rR1kG8Dx+gkpK1G4eXmvXswmcE1hTWBWYUzlraYw1/yZp6YuDY77YtvbN0dmDA==}
    engines: {node: '>=8'}
    dependencies:
      shebang-regex: 3.0.0

  /shebang-regex@3.0.0:
    resolution: {integrity: sha512-7++dFhtcx3353uBaq8DDR4NuxBetBzC7ZQOhmTQInHEd6bSrXdiEyzCvG07Z44UYdLShWUyXt5M/yhz8ekcb1A==}
    engines: {node: '>=8'}

  /shell-quote@1.8.1:
    resolution: {integrity: sha512-6j1W9l1iAs/4xYBI1SYOVZyFcCis9b4KCLQ8fgAGG07QvzaRLVVRQvAy85yNmmZSjYjg4MWh4gNvlPujU/5LpA==}
    dev: true

  /side-channel@1.0.5:
    resolution: {integrity: sha512-QcgiIWV4WV7qWExbN5llt6frQB/lBven9pqliLXfGPB+K9ZYXxDozp0wLkHS24kWCm+6YXH/f0HhnObZnZOBnQ==}
    engines: {node: '>= 0.4'}
    dependencies:
      call-bind: 1.0.7
      es-errors: 1.3.0
      get-intrinsic: 1.2.4
      object-inspect: 1.13.1
    dev: false

  /siginfo@2.0.0:
    resolution: {integrity: sha512-ybx0WO1/8bSBLEWXZvEd7gMW3Sn3JFlW3TvX1nREbDLRNQNaeNN8WK0meBwPdAaOI7TtRRRJn/Es1zhrrCHu7g==}
    dev: true

  /signal-exit@3.0.7:
    resolution: {integrity: sha512-wnD2ZE+l+SPC/uoS0vXeE9L1+0wuaMqKlfz9AMUo38JsyLSBWSFcHR1Rri62LZc12vLr1gb3jl7iwQhgwpAbGQ==}

  /signal-exit@4.1.0:
    resolution: {integrity: sha512-bzyZ1e88w9O1iNJbKnOlvYTrWPDl46O1bG0D3XInv+9tkPrxrN8jUUTiFlDkkmKWgn1M6CfIA13SuGqOa9Korw==}
    engines: {node: '>=14'}

  /simple-concat@1.0.1:
    resolution: {integrity: sha512-cSFtAPtRhljv69IK0hTVZQ+OfE9nePi/rtJmw5UjHeVyVroEqJXP1sFztKUy1qU+xvz3u/sfYJLa947b7nAN2Q==}
    dev: false

  /simple-get@4.0.1:
    resolution: {integrity: sha512-brv7p5WgH0jmQJr1ZDDfKDOSeWWg+OVypG99A/5vYGPqJ6pxiaHLy8nxtFjBA7oMa01ebA9gfh1uMCFqOuXxvA==}
    dependencies:
      decompress-response: 6.0.0
      once: 1.4.0
      simple-concat: 1.0.1
    dev: false

  /simple-swizzle@0.2.2:
    resolution: {integrity: sha512-JA//kQgZtbuY83m+xT+tXJkmJncGMTFT+C+g2h2R9uxkYIrE2yy9sgmcLhCnw57/WSD+Eh3J97FPEDFnbXnDUg==}
    dependencies:
      is-arrayish: 0.3.2
    dev: false

  /sirv@2.0.4:
    resolution: {integrity: sha512-94Bdh3cC2PKrbgSOUqTiGPWVZeSiXfKOVZNJniWoqrWrRkB1CJzBU3NEbiTsPcYy1lDsANA/THzS+9WBiy5nfQ==}
    engines: {node: '>= 10'}
    dependencies:
      '@polka/url': 1.0.0-next.24
      mrmime: 2.0.0
      totalist: 3.0.1
    dev: true

  /sisteransi@1.0.5:
    resolution: {integrity: sha512-bLGGlR1QxBcynn2d5YmDX4MGjlZvy2MRBDRNHLJ8VI6l6+9FUiyTFNJ0IveOSP0bcXgVDPRcfGqA0pjaqUpfVg==}
    dev: false

  /slash@3.0.0:
    resolution: {integrity: sha512-g9Q1haeby36OSStwb4ntCGGGaKsaVSjQ68fBxoQcutl5fS1vuY18H3wSt3jFyFtrkx+Kz0V1G85A4MyAdDMi2Q==}
    engines: {node: '>=8'}

  /smart-buffer@4.2.0:
    resolution: {integrity: sha512-94hK0Hh8rPqQl2xXc3HsaBoOXKV20MToPkcXvwbISWLEs+64sBq5kFgn2kJDHb1Pry9yrP0dxrCI9RRci7RXKg==}
    engines: {node: '>= 6.0.0', npm: '>= 3.0.0'}
    dev: true

  /snake-case@2.1.0:
    resolution: {integrity: sha512-FMR5YoPFwOLuh4rRz92dywJjyKYZNLpMn1R5ujVpIYkbA9p01fq8RMg0FkO4M+Yobt4MjHeLTJVm5xFFBHSV2Q==}
    dependencies:
      no-case: 2.3.2
    dev: true

  /socks-proxy-agent@8.0.2:
    resolution: {integrity: sha512-8zuqoLv1aP/66PHF5TqwJ7Czm3Yv32urJQHrVyhD7mmA6d61Zv8cIXQYPTWwmg6qlupnPvs/QKDmfa4P/qct2g==}
    engines: {node: '>= 14'}
    dependencies:
      agent-base: 7.1.0
      debug: 4.3.4
      socks: 2.7.3
    transitivePeerDependencies:
      - supports-color
    dev: true

  /socks@2.7.3:
    resolution: {integrity: sha512-vfuYK48HXCTFD03G/1/zkIls3Ebr2YNa4qU9gHDZdblHLiqhJrJGkY3+0Nx0JpN9qBhJbVObc1CNciT1bIZJxw==}
    engines: {node: '>= 10.0.0', npm: '>= 3.0.0'}
    deprecated: please use 2.7.4 or 2.8.1 to fix package-lock issue
    dependencies:
      ip-address: 9.0.5
      smart-buffer: 4.2.0
    dev: true

  /source-map-js@1.0.2:
    resolution: {integrity: sha512-R0XvVJ9WusLiqTCEiGCmICCMplcCkIwwR11mOSD9CR5u+IXYdiseeEuXCVAjS54zqwkLcPNnmU4OeJ6tUrWhDw==}
    engines: {node: '>=0.10.0'}
    dev: false

  /source-map-js@1.2.0:
    resolution: {integrity: sha512-itJW8lvSA0TXEphiRoawsCksnlf8SyvmFzIhltqAHluXd88pkCd+cXJVHTDwdCr0IzwptSm035IHQktUu1QUMg==}
    engines: {node: '>=0.10.0'}

  /source-map-support@0.5.21:
    resolution: {integrity: sha512-uBHU3L3czsIyYXKX88fdrGovxdSCoTGDRZ6SYXtSRxLZUzHg5P/66Ht6uoUlHu9EZod+inXhKo3qQgwXUT/y1w==}
    dependencies:
      buffer-from: 1.1.2
      source-map: 0.6.1
    dev: false

  /source-map@0.6.1:
    resolution: {integrity: sha512-UjgapumWlbMhkBgzT7Ykc5YXUT46F0iKu8SGXq0bcwP5dz/h0Plj6enJqjz1Zbq2l5WaqYnrVbwWOWMyF3F47g==}
    engines: {node: '>=0.10.0'}

  /spawn-command@0.0.2:
    resolution: {integrity: sha512-zC8zGoGkmc8J9ndvml8Xksr1Amk9qBujgbF0JAIWO7kXr43w0h/0GJNM/Vustixu+YE8N/MTrQ7N31FvHUACxQ==}
    dev: true

  /sprintf-js@1.1.3:
    resolution: {integrity: sha512-Oo+0REFV59/rz3gfJNKQiBlwfHaSESl1pcGyABQsnnIfWOFt6JNj5gCog2U6MLZ//IGYD+nA8nI+mTShREReaA==}
    dev: true

  /sqlstring@2.3.3:
    resolution: {integrity: sha512-qC9iz2FlN7DQl3+wjwn3802RTyjCx7sDvfQEXchwa6CWOx07/WVfh91gBmQ9fahw8snwGEWU3xGzOt4tFyHLxg==}
    engines: {node: '>= 0.6'}
    dev: false

  /stack-trace@0.0.10:
    resolution: {integrity: sha512-KGzahc7puUKkzyMt+IqAep+TVNbKP+k2Lmwhub39m1AsTSkaDutx56aDCo+HLDzf/D26BIHTJWNiTG1KAJiQCg==}
    dev: false

  /stackback@0.0.2:
    resolution: {integrity: sha512-1XMJE5fQo1jGH6Y/7ebnwPOBEkIEnT4QF32d5R1+VXdXveM0IBMJt8zfaxX1P3QhVwrYe+576+jkANtSS2mBbw==}
    dev: true

  /standard-as-callback@2.1.0:
    resolution: {integrity: sha512-qoRRSyROncaz1z0mvYqIE4lCd9p2R90i6GxW3uZv5ucSu8tU7B5HXUP1gG8pVZsYNVaXjk8ClXHPttLyxAL48A==}
    dev: false

  /std-env@3.7.0:
    resolution: {integrity: sha512-JPbdCEQLj1w5GilpiHAx3qJvFndqybBysA3qUOnznweH4QbNYUsW/ea8QzSrnh0vNsezMMw5bcVool8lM0gwzg==}
    dev: true

  /streamsearch@1.1.0:
    resolution: {integrity: sha512-Mcc5wHehp9aXz1ax6bZUyY5afg9u2rv5cqQI3mRrYkGC8rW2hM02jWuwjtL++LS5qinSyhj2QfLyNsuc+VsExg==}
    engines: {node: '>=10.0.0'}
    dev: false

  /string-width@4.2.3:
    resolution: {integrity: sha512-wKyQRQpjJ0sIp62ErSZdGsjMJWsap5oRNihHhu6G7JVO/9jIB6UyevL+tXuOqrng8j/cxKTWyWUwvSTriiZz/g==}
    engines: {node: '>=8'}
    dependencies:
      emoji-regex: 8.0.0
      is-fullwidth-code-point: 3.0.0
      strip-ansi: 6.0.1

  /string-width@5.1.2:
    resolution: {integrity: sha512-HnLOCR3vjcY8beoNLtcjZ5/nxn2afmME6lhrDrebokqMap+XbeW8n9TXpPDOqdGK5qcI3oT0GKTW6wC7EMiVqA==}
    engines: {node: '>=12'}
    dependencies:
      eastasianwidth: 0.2.0
      emoji-regex: 9.2.2
      strip-ansi: 7.1.0
    dev: false

  /string.prototype.matchall@4.0.10:
    resolution: {integrity: sha512-rGXbGmOEosIQi6Qva94HUjgPs9vKW+dkG7Y8Q5O2OYkWL6wFaTRZO8zM4mhP94uX55wgyrXzfS2aGtGzUL7EJQ==}
    dependencies:
      call-bind: 1.0.7
      define-properties: 1.2.1
      es-abstract: 1.22.4
      get-intrinsic: 1.2.4
      has-symbols: 1.0.3
      internal-slot: 1.0.7
      regexp.prototype.flags: 1.5.2
      set-function-name: 2.0.1
      side-channel: 1.0.5
    dev: false

  /string.prototype.trim@1.2.8:
    resolution: {integrity: sha512-lfjY4HcixfQXOfaqCvcBuOIapyaroTXhbkfJN3gcB1OtyupngWK4sEET9Knd0cXd28kTUqu/kHoV4HKSJdnjiQ==}
    engines: {node: '>= 0.4'}
    dependencies:
      call-bind: 1.0.7
      define-properties: 1.2.1
      es-abstract: 1.22.4
    dev: false

  /string.prototype.trimend@1.0.7:
    resolution: {integrity: sha512-Ni79DqeB72ZFq1uH/L6zJ+DKZTkOtPIHovb3YZHQViE+HDouuU4mBrLOLDn5Dde3RF8qw5qVETEjhu9locMLvA==}
    dependencies:
      call-bind: 1.0.7
      define-properties: 1.2.1
      es-abstract: 1.22.4
    dev: false

  /string.prototype.trimstart@1.0.7:
    resolution: {integrity: sha512-NGhtDFu3jCEm7B4Fy0DpLewdJQOZcQ0rGbwQ/+stjnrp2i+rlKeCvos9hOIeCmqwratM47OBxY7uFZzjxHXmrg==}
    dependencies:
      call-bind: 1.0.7
      define-properties: 1.2.1
      es-abstract: 1.22.4
    dev: false

  /string_decoder@1.3.0:
    resolution: {integrity: sha512-hkRX8U1WjJFd8LsDJ2yQ/wWWxaopEsABU1XfkM8A+j0+85JAGppt16cr1Whg6KIbb4okU6Mql6BOj+uup/wKeA==}
    dependencies:
      safe-buffer: 5.2.1

  /strip-ansi@6.0.1:
    resolution: {integrity: sha512-Y38VPSHcqkFrCpFnQ9vuSXmquuv5oXOKpGeT6aGrr3o3Gc9AlVa6JBfUSOCnbxGGZF+/0ooI7KrPuUSztUdU5A==}
    engines: {node: '>=8'}
    dependencies:
      ansi-regex: 5.0.1

  /strip-ansi@7.1.0:
    resolution: {integrity: sha512-iq6eVVI64nQQTRYq2KtEg2d2uU7LElhTJwsH4YzIHZshxlgZms/wIc4VoDQTlG/IvVIrBKG06CrZnp0qv7hkcQ==}
    engines: {node: '>=12'}
    dependencies:
      ansi-regex: 6.0.1
    dev: false

  /strip-bom@3.0.0:
    resolution: {integrity: sha512-vavAMRXOgBVNF6nyEEmL3DBK19iRpDcoIwW+swQ+CbGiu7lju6t+JklA1MHweoWtadgt4ISVUsXLyDq34ddcwA==}
    engines: {node: '>=4'}
    dev: false

  /strip-final-newline@2.0.0:
    resolution: {integrity: sha512-BrpvfNAE3dcvq7ll3xVumzjKjZQ5tI1sEUIKr3Uoks0XUl45St3FlatVqef9prk4jRDzhW6WZg+3bk93y6pLjA==}
    engines: {node: '>=6'}
    dev: true

  /strip-final-newline@3.0.0:
    resolution: {integrity: sha512-dOESqjYr96iWYylGObzd39EuNTa5VJxyvVAEm5Jnh7KGo75V43Hk1odPQkNDyXNmUR6k+gEiDVXnjB8HJ3crXw==}
    engines: {node: '>=12'}
    dev: true

  /strip-json-comments@2.0.1:
    resolution: {integrity: sha512-4gB8na07fecVVkOI6Rs4e7T6NOTki5EmL7TUduTs6bu3EdnSycntVJ4re8kgZA+wx9IueI2Y11bfbgwtzuE0KQ==}
    engines: {node: '>=0.10.0'}

  /strip-json-comments@3.1.1:
    resolution: {integrity: sha512-6fPc+R4ihwqP6N/aIv2f1gMH8lOVtWQHoqC4yK6oSDVVocumAsfCqjkXnqiYMhmMwS/mEHLp7Vehlt3ql6lEig==}
    engines: {node: '>=8'}

  /strip-literal@2.0.0:
    resolution: {integrity: sha512-f9vHgsCWBq2ugHAkGMiiYY+AYG0D/cbloKKg0nhaaaSNsujdGIpVXCNsrJpCKr5M0f4aI31mr13UjY6GAuXCKA==}
    dependencies:
      js-tokens: 8.0.3
    dev: true

  /styled-jsx@5.1.1(@babel/core@7.23.9)(react@18.2.0):
    resolution: {integrity: sha512-pW7uC1l4mBZ8ugbiZrcIsiIvVx1UmTfw7UkC3Um2tmfUq9Bhk8IiyEIPl6F8agHgjzku6j0xQEZbfA5uSgSaCw==}
    engines: {node: '>= 12.0.0'}
    peerDependencies:
      '@babel/core': '*'
      babel-plugin-macros: '*'
      react: '>= 16.8.0 || 17.x.x || ^18.0.0-0'
    peerDependenciesMeta:
      '@babel/core':
        optional: true
      babel-plugin-macros:
        optional: true
    dependencies:
      '@babel/core': 7.23.9
      client-only: 0.0.1
      react: 18.2.0
    dev: false

  /sugarss@4.0.1(postcss@8.4.38):
    resolution: {integrity: sha512-WCjS5NfuVJjkQzK10s8WOBY+hhDxxNt/N6ZaGwxFZ+wN3/lKKFSaaKUNecULcTTvE4urLcKaZFQD8vO0mOZujw==}
    engines: {node: '>=12.0'}
    peerDependencies:
      postcss: ^8.3.3
    dependencies:
      postcss: 8.4.38
    dev: false

  /superjson@2.2.1:
    resolution: {integrity: sha512-8iGv75BYOa0xRJHK5vRLEjE2H/i4lulTjzpUXic3Eg8akftYjkmQDa8JARQ42rlczXyFR3IeRoeFCc7RxHsYZA==}
    engines: {node: '>=16'}
    dependencies:
      copy-anything: 3.0.5
    dev: false

  /supports-color@5.5.0:
    resolution: {integrity: sha512-QjVjwdXIt408MIiAqCX4oUKsgU2EqAGzs2Ppkm4aQYbjm+ZEWEcW4SfFNTr4uMNZma0ey4f5lgLrkB0aX0QMow==}
    engines: {node: '>=4'}
    dependencies:
      has-flag: 3.0.0

  /supports-color@7.2.0:
    resolution: {integrity: sha512-qpCAvRl9stuOHveKsn7HncJRvv501qIacKzQlO/+Lwxc9+0q2wLyv4Dfvt80/DPn2pqOBsJdDiogXGR9+OvwRw==}
    engines: {node: '>=8'}
    dependencies:
      has-flag: 4.0.0

  /supports-color@8.1.1:
    resolution: {integrity: sha512-MpUEN2OodtUzxvKQl72cUF7RQ5EiHsGvSsVG0ia9c5RbWGL2CI4C7EpPS8UTBIplnlzZiNuV56w+FuNxy3ty2Q==}
    engines: {node: '>=10'}
    dependencies:
      has-flag: 4.0.0
    dev: true

  /supports-preserve-symlinks-flag@1.0.0:
    resolution: {integrity: sha512-ot0WnXS9fgdkgIcePe6RHNk1WA8+muPa6cSjeR3V8K27q9BB1rTE3R1p7Hv0z1ZyAc8s6Vvv8DIyWf681MAt0w==}
    engines: {node: '>= 0.4'}

  /swap-case@1.1.2:
    resolution: {integrity: sha512-BAmWG6/bx8syfc6qXPprof3Mn5vQgf5dwdUNJhsNqU9WdPt5P+ES/wQ5bxfijy8zwZgZZHslC3iAsxsuQMCzJQ==}
    dependencies:
      lower-case: 1.1.4
      upper-case: 1.1.3
    dev: true

  /symbol-tree@3.2.4:
    resolution: {integrity: sha512-9QNk5KwDF+Bvz+PyObkmSYjI5ksVUYtjW7AU22r2NKcfLJcXp96hkDWU3+XndOsUb+AQ9QhfzfCT2O+CNWT5Tw==}
    dev: true

  /tabbable@6.2.0:
    resolution: {integrity: sha512-Cat63mxsVJlzYvN51JmVXIgNoUokrIaT2zLclCXjRd8boZ0004U4KCs/sToJ75C6sdlByWxpYnb5Boif1VSFew==}
    dev: false

  /tar-fs@2.1.1:
    resolution: {integrity: sha512-V0r2Y9scmbDRLCNex/+hYzvp/zyYjvFbHPNgVTKfQvVrb6guiE/fxP+XblDNR011utopbkex2nM4dHNV6GDsng==}
    dependencies:
      chownr: 1.1.4
      mkdirp-classic: 0.5.3
      pump: 3.0.0
      tar-stream: 2.2.0
    dev: false

  /tar-stream@2.2.0:
    resolution: {integrity: sha512-ujeqbceABgwMZxEJnk2HDY2DlnUZ+9oEcb1KzTVfYHio0UE6dG71n60d8D2I4qNvleWrrXpmjpt7vZeF1LnMZQ==}
    engines: {node: '>=6'}
    dependencies:
      bl: 4.1.0
      end-of-stream: 1.4.4
      fs-constants: 1.0.0
      inherits: 2.0.4
      readable-stream: 3.6.2
    dev: false

  /tar@6.2.0:
    resolution: {integrity: sha512-/Wo7DcT0u5HUV486xg675HtjNd3BXZ6xDbzsCUZPt5iw8bTQ63bP0Raut3mvro9u+CUyq7YQd8Cx55fsZXxqLQ==}
    engines: {node: '>=10'}
    dependencies:
      chownr: 2.0.0
      fs-minipass: 2.1.0
      minipass: 5.0.0
      minizlib: 2.1.2
      mkdirp: 1.0.4
      yallist: 4.0.0
    dev: false

  /test-exclude@6.0.0:
    resolution: {integrity: sha512-cAGWPIyOHU6zlmg88jwm7VRyXnMN7iV68OGAbYDk/Mh/xC/pzVPlQtY6ngoIH/5/tciuhGfvESU8GrHrcxD56w==}
    engines: {node: '>=8'}
    dependencies:
      '@istanbuljs/schema': 0.1.3
      glob: 7.2.3
      minimatch: 3.1.2
    dev: true

  /text-hex@1.0.0:
    resolution: {integrity: sha512-uuVGNWzgJ4yhRaNSiubPY7OjISw4sw4E5Uv0wbjp+OzcbmVU/rsT8ujgcXJhn9ypzsgr5vlzpPqP+MBBKcGvbg==}
    dev: false

  /text-table@0.2.0:
    resolution: {integrity: sha512-N+8UisAXDGk8PFXP4HAzVR9nbfmVJ3zYLAWiTIoqC5v5isinhr+r5uaO8+7r3BMfuNIufIsA7RdpVgacC2cSpw==}

  /throttle-debounce@3.0.1:
    resolution: {integrity: sha512-dTEWWNu6JmeVXY0ZYoPuH5cRIwc0MeGbJwah9KUNYSJwommQpCzTySTpEe8Gs1J23aeWEuAobe4Ag7EHVt/LOg==}
    engines: {node: '>=10'}
    dev: false

  /through@2.3.8:
    resolution: {integrity: sha512-w89qg7PI8wAdvX60bMDP+bFoD5Dvhm9oLheFp5O4a2QF0cSBGsBX4qZmadPMvVqlLJBBci+WqGGOAPvcDeNSVg==}
    dev: true

  /timers-ext@0.1.7:
    resolution: {integrity: sha512-b85NUNzTSdodShTIbky6ZF02e8STtVVfD+fu4aXXShEELpozH+bCpJLYMPZbsABN2wDH7fJpqIoXxJpzbf0NqQ==}
    dependencies:
      es5-ext: 0.10.62
      next-tick: 1.1.0
    dev: false

  /tinybench@2.6.0:
    resolution: {integrity: sha512-N8hW3PG/3aOoZAN5V/NSAEDz0ZixDSSt5b/a05iqtpgfLWMSVuCo7w0k2vVvEjdrIoeGqZzweX2WlyioNIHchA==}
    dev: true

  /tinycolor2@1.6.0:
    resolution: {integrity: sha512-XPaBkWQJdsf3pLKJV9p4qN/S+fm2Oj8AIPo1BTUhg5oxkvm9+SVEGFdhyOz7tTdUTfvxMiAs4sp6/eZO2Ew+pw==}
    dev: true

  /tinygradient@1.1.5:
    resolution: {integrity: sha512-8nIfc2vgQ4TeLnk2lFj4tRLvvJwEfQuabdsmvDdQPT0xlk9TaNtpGd6nNRxXoK6vQhN6RSzj+Cnp5tTQmpxmbw==}
    dependencies:
      '@types/tinycolor2': 1.4.6
      tinycolor2: 1.6.0
    dev: true

  /tinypool@0.8.2:
    resolution: {integrity: sha512-SUszKYe5wgsxnNOVlBYO6IC+8VGWdVGZWAqUxp3UErNBtptZvWbwyUOyzNL59zigz2rCA92QiL3wvG+JDSdJdQ==}
    engines: {node: '>=14.0.0'}
    dev: true

  /tinyspy@2.2.1:
    resolution: {integrity: sha512-KYad6Vy5VDWV4GH3fjpseMQ/XU2BhIYP7Vzd0LG44qRWm/Yt2WCOTicFdvmgo6gWaqooMQCawTtILVQJupKu7A==}
    engines: {node: '>=14.0.0'}
    dev: true

  /tippy.js@6.3.7:
    resolution: {integrity: sha512-E1d3oP2emgJ9dRQZdf3Kkn0qJgI6ZLpyS5z6ZkY1DF3kaQaBsGZsndEpHwx+eC+tYM41HaSNvNtLx8tU57FzTQ==}
    dependencies:
      '@popperjs/core': 2.11.8
    dev: false

  /title-case@2.1.1:
    resolution: {integrity: sha512-EkJoZ2O3zdCz3zJsYCsxyq2OC5hrxR9mfdd5I+w8h/tmFfeOxJ+vvkxsKxdmN0WtS9zLdHEgfgVOiMVgv+Po4Q==}
    dependencies:
      no-case: 2.3.2
      upper-case: 1.1.3
    dev: true

  /tmp@0.0.33:
    resolution: {integrity: sha512-jRCJlojKnZ3addtTOjdIqoRuPEKBvNXcGYqzO6zWZX8KfKEpnGY5jfggJQ3EjKuu8D4bJRr0y+cYJFmYbImXGw==}
    engines: {node: '>=0.6.0'}
    dependencies:
      os-tmpdir: 1.0.2
    dev: true

  /to-fast-properties@2.0.0:
    resolution: {integrity: sha512-/OaKK0xYrs3DmxRYqL/yDc+FxFUVYhDlXMhRmv3z915w2HF1tnN1omB354j8VUGO/hbRzyD6Y3sA7v7GS/ceog==}
    engines: {node: '>=4'}

  /to-regex-range@5.0.1:
    resolution: {integrity: sha512-65P7iz6X5yEr1cwcgvQxbbIw7Uk3gOy5dIdtZ4rDveLqhrdJP+Li/Hx6tyK0NEb+2GCyneCMJiGqrADCSNk8sQ==}
    engines: {node: '>=8.0'}
    dependencies:
      is-number: 7.0.0

  /totalist@3.0.1:
    resolution: {integrity: sha512-sf4i37nQ2LBx4m3wB74y+ubopq6W/dIzXg0FDGjsYnZHVa1Da8FH853wlL2gtUhg+xJXjfk3kUZS3BRoQeoQBQ==}
    engines: {node: '>=6'}
    dev: true

  /tough-cookie@4.1.3:
    resolution: {integrity: sha512-aX/y5pVRkfRnfmuX+OdbSdXvPe6ieKX/G2s7e98f4poJHnqH3281gDPm/metm6E/WRamfx7WC4HUqkWHfQHprw==}
    engines: {node: '>=6'}
    dependencies:
      psl: 1.9.0
      punycode: 2.3.1
      universalify: 0.2.0
      url-parse: 1.5.10
    dev: true

  /tr46@0.0.3:
    resolution: {integrity: sha512-N3WMsuqV66lT30CrXNbEjx4GEwlow3v6rr4mCcv6prnfwhS01rkgyFdjPNBYd9br7LpXV1+Emh01fHnq2Gdgrw==}
    dev: false

  /tr46@5.0.0:
    resolution: {integrity: sha512-tk2G5R2KRwBd+ZN0zaEXpmzdKyOYksXwywulIX95MBODjSzMIuQnQ3m8JxgbhnL1LeVo7lqQKsYa1O3Htl7K5g==}
    engines: {node: '>=18'}
    dependencies:
      punycode: 2.3.1
    dev: true

  /tree-kill@1.2.2:
    resolution: {integrity: sha512-L0Orpi8qGpRG//Nd+H90vFB+3iHnue1zSSGmNOOCh1GLJ7rUKVwV2HvijphGQS2UmhUZewS9VgvxYIdgr+fG1A==}
    hasBin: true
    dev: true

  /triple-beam@1.4.1:
    resolution: {integrity: sha512-aZbgViZrg1QNcG+LULa7nhZpJTZSLm/mXnHXnbAbjmN5aSa0y7V+wvv6+4WaBtpISJzThKy+PIPxc1Nq1EJ9mg==}
    engines: {node: '>= 14.0.0'}
    dev: false

  /ts-api-utils@1.2.1(typescript@5.4.3):
    resolution: {integrity: sha512-RIYA36cJn2WiH9Hy77hdF9r7oEwxAtB/TS9/S4Qd90Ap4z5FSiin5zEiTL44OII1Y3IIlEvxwxFUVgrHSZ/UpA==}
    engines: {node: '>=16'}
    peerDependencies:
      typescript: '>=4.2.0'
    dependencies:
      typescript: 5.4.3
    dev: false

  /ts-node@10.9.2(@types/node@20.12.2)(typescript@5.4.3):
    resolution: {integrity: sha512-f0FFpIdcHgn8zcPSbf1dRevwt047YMnaiJM3u2w2RewrB+fob/zePZcrOyQoLMMO7aBIddLcQIEK5dYjkLnGrQ==}
    hasBin: true
    peerDependencies:
      '@swc/core': '>=1.2.50'
      '@swc/wasm': '>=1.2.50'
      '@types/node': '*'
      typescript: '>=2.7'
    peerDependenciesMeta:
      '@swc/core':
        optional: true
      '@swc/wasm':
        optional: true
    dependencies:
      '@cspotcode/source-map-support': 0.8.1
      '@tsconfig/node10': 1.0.9
      '@tsconfig/node12': 1.0.11
      '@tsconfig/node14': 1.0.3
      '@tsconfig/node16': 1.0.4
      '@types/node': 20.12.2
      acorn: 8.11.3
      acorn-walk: 8.3.2
      arg: 4.1.3
      create-require: 1.1.1
      diff: 4.0.2
      make-error: 1.3.6
      typescript: 5.4.3
      v8-compile-cache-lib: 3.0.1
      yn: 3.1.1
    dev: true

  /tsconfck@3.0.3(typescript@5.4.3):
    resolution: {integrity: sha512-4t0noZX9t6GcPTfBAbIbbIU4pfpCwh0ueq3S4O/5qXI1VwK1outmxhe9dOiEWqMz3MW2LKgDTpqWV+37IWuVbA==}
    engines: {node: ^18 || >=20}
    hasBin: true
    peerDependencies:
      typescript: ^5.0.0
    peerDependenciesMeta:
      typescript:
        optional: true
    dependencies:
      typescript: 5.4.3
    dev: true

  /tsconfig-paths@3.15.0:
    resolution: {integrity: sha512-2Ac2RgzDe/cn48GvOe3M+o82pEFewD3UPbyoUHHdKasHwJKjds4fLXWf/Ux5kATBKN20oaFGu+jbElp1pos0mg==}
    dependencies:
      '@types/json5': 0.0.29
      json5: 1.0.2
      minimist: 1.2.8
      strip-bom: 3.0.0
    dev: false

  /tslib@1.14.1:
    resolution: {integrity: sha512-Xni35NKzjgMrwevysHTCArtLDpPvye8zV/0E4EyYn43P7/7qvQwPh9BGkHewbMulVntbigmcT7rdX3BNo9wRJg==}
    dev: true

  /tslib@2.6.2:
    resolution: {integrity: sha512-AEYxH93jGFPn/a2iVAwW87VuUIkR1FVUKB77NwMF7nBTDkDrrT/Hpt/IrCJ0QXhW27jTBDcf5ZY7w6RiqTMw2Q==}

  /tsscmp@1.0.6:
    resolution: {integrity: sha512-LxhtAkPDTkVCMQjt2h6eBVY28KCjikZqZfMcC15YBeNjkgUpdCfBu5HoiOTDu86v6smE8yOjyEktJ8hlbANHQA==}
    engines: {node: '>=0.6.x'}
    dev: false

  /tsx@4.7.1:
    resolution: {integrity: sha512-8d6VuibXHtlN5E3zFkgY8u4DX7Y3Z27zvvPKVmLon/D4AjuKzarkUBTLDBgj9iTQ0hg5xM7c/mYiRVM+HETf0g==}
    engines: {node: '>=18.0.0'}
    hasBin: true
    dependencies:
      esbuild: 0.19.12
      get-tsconfig: 4.7.2
    optionalDependencies:
      fsevents: 2.3.3
    dev: true

  /tunnel-agent@0.6.0:
    resolution: {integrity: sha512-McnNiV1l8RYeY8tBgEpuodCC1mLUdbSN+CYBL7kJsJNInOP8UjDDEwdk6Mw60vdLLrr5NHKZhMAOSrR2NZuQ+w==}
    dependencies:
      safe-buffer: 5.2.1
    dev: false

  /turbo-darwin-64@1.13.2:
    resolution: {integrity: sha512-CCSuD8CfmtncpohCuIgq7eAzUas0IwSbHfI8/Q3vKObTdXyN8vAo01gwqXjDGpzG9bTEVedD0GmLbD23dR0MLA==}
    cpu: [x64]
    os: [darwin]
    requiresBuild: true
    dev: true
    optional: true

  /turbo-darwin-arm64@1.13.2:
    resolution: {integrity: sha512-0HySm06/D2N91rJJ89FbiI/AodmY8B3WDSFTVEpu2+8spUw7hOJ8okWOT0e5iGlyayUP9gr31eOeL3VFZkpfCw==}
    cpu: [arm64]
    os: [darwin]
    requiresBuild: true
    dev: true
    optional: true

  /turbo-linux-64@1.13.2:
    resolution: {integrity: sha512-7HnibgbqZrjn4lcfIouzlPu8ZHSBtURG4c7Bedu7WJUDeZo+RE1crlrQm8wuwO54S0siYqUqo7GNHxu4IXbioQ==}
    cpu: [x64]
    os: [linux]
    requiresBuild: true
    dev: true
    optional: true

  /turbo-linux-arm64@1.13.2:
    resolution: {integrity: sha512-sUq4dbpk6SNKg/Hkwn256Vj2AEYSQdG96repio894h5/LEfauIK2QYiC/xxAeW3WBMc6BngmvNyURIg7ltrePg==}
    cpu: [arm64]
    os: [linux]
    requiresBuild: true
    dev: true
    optional: true

  /turbo-windows-64@1.13.2:
    resolution: {integrity: sha512-DqzhcrciWq3dpzllJR2VVIyOhSlXYCo4mNEWl98DJ3FZ08PEzcI3ceudlH6F0t/nIcfSItK1bDP39cs7YoZHEA==}
    cpu: [x64]
    os: [win32]
    requiresBuild: true
    dev: true
    optional: true

  /turbo-windows-arm64@1.13.2:
    resolution: {integrity: sha512-WnPMrwfCXxK69CdDfS1/j2DlzcKxSmycgDAqV0XCYpK/812KB0KlvsVAt5PjEbZGXkY88pCJ1BLZHAjF5FcbqA==}
    cpu: [arm64]
    os: [win32]
    requiresBuild: true
    dev: true
    optional: true

  /turbo@1.13.2:
    resolution: {integrity: sha512-rX/d9f4MgRT3yK6cERPAkfavIxbpBZowDQpgvkYwGMGDQ0Nvw1nc0NVjruE76GrzXQqoxR1UpnmEP54vBARFHQ==}
    hasBin: true
    optionalDependencies:
      turbo-darwin-64: 1.13.2
      turbo-darwin-arm64: 1.13.2
      turbo-linux-64: 1.13.2
      turbo-linux-arm64: 1.13.2
      turbo-windows-64: 1.13.2
      turbo-windows-arm64: 1.13.2
    dev: true

  /type-check@0.4.0:
    resolution: {integrity: sha512-XleUoc9uwGXqjWwXaUTZAmzMcFZ5858QA2vvx1Ur5xIcixXIP+8LnFDgRplU30us6teqdlskFfu+ae4K79Ooew==}
    engines: {node: '>= 0.8.0'}
    dependencies:
      prelude-ls: 1.2.1

  /type-detect@4.0.8:
    resolution: {integrity: sha512-0fr/mIH1dlO+x7TlcMy+bIDqKPsw/70tVyeHW787goQjhmqaZe10uwLujubK9q9Lg6Fiho1KUKDYz0Z7k7g5/g==}
    engines: {node: '>=4'}
    dev: true

  /type-fest@0.20.2:
    resolution: {integrity: sha512-Ne+eE4r0/iWnpAxD852z3A+N0Bt5RN//NjJwRd2VFHEmrywxf5vsZlh4R6lixl6B+wz/8d+maTSAkN1FIkI3LQ==}
    engines: {node: '>=10'}

  /type-fest@0.21.3:
    resolution: {integrity: sha512-t0rzBq87m3fVcduHDUFhKmyyX+9eo6WQjZvf51Ea/M0Q7+T374Jp1aUiyUl0GKxp8M/OETVHSDvmkyPgvX+X2w==}
    engines: {node: '>=10'}
    dev: true

  /type-fest@2.19.0:
    resolution: {integrity: sha512-RAH822pAdBgcNMAfWnCBU3CFZcfZ/i1eZjwFU/dsLKumyuuP3niueg2UAukXYF0E2AAoc82ZSSf9J0WQBinzHA==}
    engines: {node: '>=12.20'}
    dev: false

  /type-fest@4.12.0:
    resolution: {integrity: sha512-5Y2/pp2wtJk8o08G0CMkuFPCO354FGwk/vbidxrdhRGZfd0tFnb4Qb8anp9XxXriwBgVPjdWbKpGl4J9lJY2jQ==}
    engines: {node: '>=16'}
    dev: false

  /type@1.2.0:
    resolution: {integrity: sha512-+5nt5AAniqsCnu2cEQQdpzCAh33kVx8n0VoFidKpB1dVVLAN/F+bgVOqOJqOnEnrhp222clB5p3vUlD+1QAnfg==}
    dev: false

  /type@2.7.2:
    resolution: {integrity: sha512-dzlvlNlt6AXU7EBSfpAscydQ7gXB+pPGsPnfJnZpiNJBDj7IaJzQlBZYGdEi4R9HmPdBv2XmWJ6YUtoTa7lmCw==}
    dev: false

  /typed-array-buffer@1.0.1:
    resolution: {integrity: sha512-RSqu1UEuSlrBhHTWC8O9FnPjOduNs4M7rJ4pRKoEjtx1zUNOPN2sSXHLDX+Y2WPbHIxbvg4JFo2DNAEfPIKWoQ==}
    engines: {node: '>= 0.4'}
    dependencies:
      call-bind: 1.0.7
      es-errors: 1.3.0
      is-typed-array: 1.1.13
    dev: false

  /typed-array-byte-length@1.0.0:
    resolution: {integrity: sha512-Or/+kvLxNpeQ9DtSydonMxCx+9ZXOswtwJn17SNLvhptaXYDJvkFFP5zbfU/uLmvnBJlI4yrnXRxpdWH/M5tNA==}
    engines: {node: '>= 0.4'}
    dependencies:
      call-bind: 1.0.7
      for-each: 0.3.3
      has-proto: 1.0.1
      is-typed-array: 1.1.13
    dev: false

  /typed-array-byte-offset@1.0.0:
    resolution: {integrity: sha512-RD97prjEt9EL8YgAgpOkf3O4IF9lhJFr9g0htQkm0rchFp/Vx7LW5Q8fSXXub7BXAODyUQohRMyOc3faCPd0hg==}
    engines: {node: '>= 0.4'}
    dependencies:
      available-typed-arrays: 1.0.6
      call-bind: 1.0.7
      for-each: 0.3.3
      has-proto: 1.0.1
      is-typed-array: 1.1.13
    dev: false

  /typed-array-length@1.0.4:
    resolution: {integrity: sha512-KjZypGq+I/H7HI5HlOoGHkWUUGq+Q0TPhQurLbyrVrvnKTBgzLhIJ7j6J/XTQOi0d1RjyZ0wdas8bKs2p0x3Ng==}
    dependencies:
      call-bind: 1.0.7
      for-each: 0.3.3
      is-typed-array: 1.1.13
    dev: false

  /typescript@5.4.3:
    resolution: {integrity: sha512-KrPd3PKaCLr78MalgiwJnA25Nm8HAmdwN3mYUYZgG/wizIo9EainNVQI9/yDavtVFRN2h3k8uf3GLHuhDMgEHg==}
    engines: {node: '>=14.17'}
    hasBin: true

  /uc.micro@2.1.0:
    resolution: {integrity: sha512-ARDJmphmdvUk6Glw7y9DQ2bFkKBHwQHLi2lsaH6PPmz/Ka9sFOBsBluozhDltWmnv9u/cF6Rt87znRTPV+yp/A==}
    dev: false

  /ufo@1.4.0:
    resolution: {integrity: sha512-Hhy+BhRBleFjpJ2vchUNN40qgkh0366FWJGqVLYBHev0vpHTrXSA0ryT+74UiW6KWsldNurQMKGqCm1M2zBciQ==}
    dev: true

  /uglify-js@3.17.4:
    resolution: {integrity: sha512-T9q82TJI9e/C1TAxYvfb16xO120tMVFZrGA3f9/P4424DNu6ypK103y0GPFVa17yotwSyZW5iYXgjYHkGrJW/g==}
    engines: {node: '>=0.8.0'}
    hasBin: true
    requiresBuild: true
    dev: true
    optional: true

  /unbox-primitive@1.0.2:
    resolution: {integrity: sha512-61pPlCD9h51VoreyJ0BReideM3MDKMKnh6+V9L08331ipq6Q8OFXZYiqP6n/tbHx4s5I9uRhcye6BrbkizkBDw==}
    dependencies:
      call-bind: 1.0.7
      has-bigints: 1.0.2
      has-symbols: 1.0.3
      which-boxed-primitive: 1.0.2
    dev: false

  /undici-types@5.26.5:
    resolution: {integrity: sha512-JlCMO+ehdEIKqlFxk6IfVoAUVmgz7cU7zD/h9XZ0qzeosSHmUJVOzSQvvYSYWXkFXC+IfLKSIffhv0sVZup6pA==}

  /universalify@0.2.0:
    resolution: {integrity: sha512-CJ1QgKmNg3CwvAv/kOFmtnEN05f0D/cn9QntgNOQlQF9dgvVTHj3t+8JPdjqawCHk7V/KA+fbUqzZ9XWhcqPUg==}
    engines: {node: '>= 4.0.0'}
    dev: true

  /universalify@2.0.1:
    resolution: {integrity: sha512-gptHNQghINnc/vTGIk0SOFGFNXw7JVrlRUtConJRlvaw6DuX0wO5Jeko9sWrMBhh+PsYAZ7oXAiOnf/UKogyiw==}
    engines: {node: '>= 10.0.0'}
    dev: true

  /update-browserslist-db@1.0.13(browserslist@4.23.0):
    resolution: {integrity: sha512-xebP81SNcPuNpPP3uzeW1NYXxI3rxyJzF3pD6sH4jE7o/IX+WtSpwnVU+qIsDPyk0d3hmFQ7mjqc6AtV604hbg==}
    hasBin: true
    peerDependencies:
      browserslist: '>= 4.21.0'
    dependencies:
      browserslist: 4.23.0
      escalade: 3.1.2
      picocolors: 1.0.0

  /update-check@1.5.4:
    resolution: {integrity: sha512-5YHsflzHP4t1G+8WGPlvKbJEbAJGCgw+Em+dGR1KmBUbr1J36SJBqlHLjR7oob7sco5hWHGQVcr9B2poIVDDTQ==}
    dependencies:
      registry-auth-token: 3.3.2
      registry-url: 3.1.0
    dev: true

  /upper-case-first@1.1.2:
    resolution: {integrity: sha512-wINKYvI3Db8dtjikdAqoBbZoP6Q+PZUyfMR7pmwHzjC2quzSkUq5DmPrTtPEqHaz8AGtmsB4TqwapMTM1QAQOQ==}
    dependencies:
      upper-case: 1.1.3
    dev: true

  /upper-case@1.1.3:
    resolution: {integrity: sha512-WRbjgmYzgXkCV7zNVpy5YgrHgbBv126rMALQQMrmzOVC4GM2waQ9x7xtm8VU+1yF2kWyPzI9zbZ48n4vSxwfSA==}
    dev: true

  /uri-js@4.4.1:
    resolution: {integrity: sha512-7rKUyy33Q1yc98pQ1DAmLtwX109F7TIfWlW1Ydo8Wl1ii1SeHieeh0HHfPeL2fMXK6z0s8ecKs9frCuLJvndBg==}
    dependencies:
      punycode: 2.3.1

  /url-parse@1.5.10:
    resolution: {integrity: sha512-WypcfiRhfeUP9vvF0j6rw0J3hrWrw6iZv3+22h6iRMJ/8z1Tj6XfLP4DsUix5MhMPnXpiHDoKyoZ/bdCkwBCiQ==}
    dependencies:
      querystringify: 2.2.0
      requires-port: 1.0.0
    dev: true

  /use-callback-ref@1.3.1(@types/react@18.2.74)(react@18.2.0):
    resolution: {integrity: sha512-Lg4Vx1XZQauB42Hw3kK7JM6yjVjgFmFC5/Ab797s79aARomD2nEErc4mCgM8EZrARLmmbWpi5DGCadmK50DcAQ==}
    engines: {node: '>=10'}
    peerDependencies:
      '@types/react': ^16.8.0 || ^17.0.0 || ^18.0.0
      react: ^16.8.0 || ^17.0.0 || ^18.0.0
    peerDependenciesMeta:
      '@types/react':
        optional: true
    dependencies:
      '@types/react': 18.2.74
      react: 18.2.0
      tslib: 2.6.2
    dev: false

  /use-composed-ref@1.3.0(react@18.2.0):
    resolution: {integrity: sha512-GLMG0Jc/jiKov/3Ulid1wbv3r54K9HlMW29IWcDFPEqFkSO2nS0MuefWgMJpeHQ9YJeXDL3ZUF+P3jdXlZX/cQ==}
    peerDependencies:
      react: ^16.8.0 || ^17.0.0 || ^18.0.0
    dependencies:
      react: 18.2.0
    dev: false

  /use-deep-compare-effect@1.8.1(react@18.2.0):
    resolution: {integrity: sha512-kbeNVZ9Zkc0RFGpfMN3MNfaKNvcLNyxOAAd9O4CBZ+kCBXXscn9s/4I+8ytUER4RDpEYs5+O6Rs4PqiZ+rHr5Q==}
    engines: {node: '>=10', npm: '>=6'}
    peerDependencies:
      react: '>=16.13'
    dependencies:
      '@babel/runtime': 7.23.9
      dequal: 2.0.3
      react: 18.2.0
    dev: false

  /use-isomorphic-layout-effect@1.1.2(@types/react@18.2.74)(react@18.2.0):
    resolution: {integrity: sha512-49L8yCO3iGT/ZF9QttjwLF/ZD9Iwto5LnH5LmEdk/6cFmXddqi2ulF0edxTwjj+7mqvpVVGQWvbXZdn32wRSHA==}
    peerDependencies:
      '@types/react': '*'
      react: ^16.8.0 || ^17.0.0 || ^18.0.0
    peerDependenciesMeta:
      '@types/react':
        optional: true
    dependencies:
      '@types/react': 18.2.74
      react: 18.2.0
    dev: false

  /use-latest@1.2.1(@types/react@18.2.74)(react@18.2.0):
    resolution: {integrity: sha512-xA+AVm/Wlg3e2P/JiItTziwS7FK92LWrDB0p+hgXloIMuVCeJJ8v6f0eeHyPZaJrM+usM1FkFfbNCrJGs8A/zw==}
    peerDependencies:
      '@types/react': '*'
      react: ^16.8.0 || ^17.0.0 || ^18.0.0
    peerDependenciesMeta:
      '@types/react':
        optional: true
    dependencies:
      '@types/react': 18.2.74
      react: 18.2.0
      use-isomorphic-layout-effect: 1.1.2(@types/react@18.2.74)(react@18.2.0)
    dev: false

  /use-sidecar@1.1.2(@types/react@18.2.74)(react@18.2.0):
    resolution: {integrity: sha512-epTbsLuzZ7lPClpz2TyryBfztm7m+28DlEv2ZCQ3MDr5ssiwyOwGH/e5F9CkfWjJ1t4clvI58yF822/GUkjjhw==}
    engines: {node: '>=10'}
    peerDependencies:
      '@types/react': ^16.9.0 || ^17.0.0 || ^18.0.0
      react: ^16.8.0 || ^17.0.0 || ^18.0.0
    peerDependenciesMeta:
      '@types/react':
        optional: true
    dependencies:
      '@types/react': 18.2.74
      detect-node-es: 1.1.0
      react: 18.2.0
      tslib: 2.6.2
    dev: false

  /util-deprecate@1.0.2:
    resolution: {integrity: sha512-EPD5q1uXyFxJpCrLnCc1nHnq3gOa6DZBocAIiI2TaSCA7VCJ1UJDMagCzIkXNsUYfD1daK//LTEQ8xiIbrHtcw==}

  /uuid@8.3.2:
    resolution: {integrity: sha512-+NYs2QeMWy+GWFOEm9xnn6HCDp0l7QBD7ml8zLUmJ+93Q5NF0NocErnwkTkXVFNiX3/fpC6afS8Dhb/gz7R7eg==}
    hasBin: true
    dev: false

  /v8-compile-cache-lib@3.0.1:
    resolution: {integrity: sha512-wa7YjyUGfNZngI/vtK0UHAN+lgDCxBPCylVXGp0zu59Fz5aiGtNXaq3DhIov063MorB+VfufLh3JlF2KdTK3xg==}
    dev: true

  /v8-to-istanbul@9.2.0:
    resolution: {integrity: sha512-/EH/sDgxU2eGxajKdwLCDmQ4FWq+kpi3uCmBGpw1xJtnAxEjlD8j8PEiGWpCIMIs3ciNAgH0d3TTJiUkYzyZjA==}
    engines: {node: '>=10.12.0'}
    dependencies:
      '@jridgewell/trace-mapping': 0.3.25
      '@types/istanbul-lib-coverage': 2.0.6
      convert-source-map: 2.0.0
    dev: true

  /validate-npm-package-name@5.0.0:
    resolution: {integrity: sha512-YuKoXDAhBYxY7SfOKxHBDoSyENFeW5VvIIQp2TGQuit8gpK6MnWaQelBKxso72DoxTZfZdcP3W90LqpSkgPzLQ==}
    engines: {node: ^14.17.0 || ^16.13.0 || >=18.0.0}
    dependencies:
      builtins: 5.0.1
    dev: true

  /vite-node@1.4.0(@types/node@20.12.2):
    resolution: {integrity: sha512-VZDAseqjrHgNd4Kh8icYHWzTKSCZMhia7GyHfhtzLW33fZlG9SwsB6CEhgyVOWkJfJ2pFLrp/Gj1FSfAiqH9Lw==}
    engines: {node: ^18.0.0 || >=20.0.0}
    hasBin: true
    dependencies:
      cac: 6.7.14
      debug: 4.3.4
      pathe: 1.1.2
      picocolors: 1.0.0
      vite: 5.2.6(@types/node@20.12.2)
    transitivePeerDependencies:
      - '@types/node'
      - less
      - lightningcss
      - sass
      - stylus
      - sugarss
      - supports-color
      - terser
    dev: true

  /vite-tsconfig-paths@4.3.2(typescript@5.4.3)(vite@5.2.6):
    resolution: {integrity: sha512-0Vd/a6po6Q+86rPlntHye7F31zA2URZMbH8M3saAZ/xR9QoGN/L21bxEGfXdWmFdNkqPpRdxFT7nmNe12e9/uA==}
    peerDependencies:
      vite: '*'
    peerDependenciesMeta:
      vite:
        optional: true
    dependencies:
      debug: 4.3.4
      globrex: 0.1.2
      tsconfck: 3.0.3(typescript@5.4.3)
      vite: 5.2.6(@types/node@20.12.2)
    transitivePeerDependencies:
      - supports-color
      - typescript
    dev: true

  /vite@5.2.6(@types/node@20.12.2):
    resolution: {integrity: sha512-FPtnxFlSIKYjZ2eosBQamz4CbyrTizbZ3hnGJlh/wMtCrlp1Hah6AzBLjGI5I2urTfNnpovpHdrL6YRuBOPnCA==}
    engines: {node: ^18.0.0 || >=20.0.0}
    hasBin: true
    peerDependencies:
      '@types/node': ^18.0.0 || >=20.0.0
      less: '*'
      lightningcss: ^1.21.0
      sass: '*'
      stylus: '*'
      sugarss: '*'
      terser: ^5.4.0
    peerDependenciesMeta:
      '@types/node':
        optional: true
      less:
        optional: true
      lightningcss:
        optional: true
      sass:
        optional: true
      stylus:
        optional: true
      sugarss:
        optional: true
      terser:
        optional: true
    dependencies:
      '@types/node': 20.12.2
      esbuild: 0.20.2
      postcss: 8.4.38
      rollup: 4.13.0
    optionalDependencies:
      fsevents: 2.3.3
    dev: true

  /vitest@1.4.0(@types/node@20.12.2)(@vitest/ui@1.4.0)(jsdom@24.0.0):
    resolution: {integrity: sha512-gujzn0g7fmwf83/WzrDTnncZt2UiXP41mHuFYFrdwaLRVQ6JYQEiME2IfEjU3vcFL3VKa75XhI3lFgn+hfVsQw==}
    engines: {node: ^18.0.0 || >=20.0.0}
    hasBin: true
    peerDependencies:
      '@edge-runtime/vm': '*'
      '@types/node': ^18.0.0 || >=20.0.0
      '@vitest/browser': 1.4.0
      '@vitest/ui': 1.4.0
      happy-dom: '*'
      jsdom: '*'
    peerDependenciesMeta:
      '@edge-runtime/vm':
        optional: true
      '@types/node':
        optional: true
      '@vitest/browser':
        optional: true
      '@vitest/ui':
        optional: true
      happy-dom:
        optional: true
      jsdom:
        optional: true
    dependencies:
      '@types/node': 20.12.2
      '@vitest/expect': 1.4.0
      '@vitest/runner': 1.4.0
      '@vitest/snapshot': 1.4.0
      '@vitest/spy': 1.4.0
      '@vitest/ui': 1.4.0(vitest@1.4.0)
      '@vitest/utils': 1.4.0
      acorn-walk: 8.3.2
      chai: 4.4.1
      debug: 4.3.4
      execa: 8.0.1
      jsdom: 24.0.0
      local-pkg: 0.5.0
      magic-string: 0.30.7
      pathe: 1.1.2
      picocolors: 1.0.0
      std-env: 3.7.0
      strip-literal: 2.0.0
      tinybench: 2.6.0
      tinypool: 0.8.2
      vite: 5.2.6(@types/node@20.12.2)
      vite-node: 1.4.0(@types/node@20.12.2)
      why-is-node-running: 2.2.2
    transitivePeerDependencies:
      - less
      - lightningcss
      - sass
      - stylus
      - sugarss
      - supports-color
      - terser
    dev: true

  /w3c-keyname@2.2.8:
    resolution: {integrity: sha512-dpojBhNsCNN7T82Tm7k26A6G9ML3NkhDsnw9n/eoxSRlVBB4CEtIQ/KTCLI2Fwf3ataSXRhYFkQi3SlnFwPvPQ==}
    dev: false

  /w3c-xmlserializer@5.0.0:
    resolution: {integrity: sha512-o8qghlI8NZHU1lLPrpi2+Uq7abh4GGPpYANlalzWxyWteJOCsr/P+oPBA49TOLu5FTZO4d3F9MnWJfiMo4BkmA==}
    engines: {node: '>=18'}
    dependencies:
      xml-name-validator: 5.0.0
    dev: true

  /wcwidth@1.0.1:
    resolution: {integrity: sha512-XHPEwS0q6TaxcvG85+8EYkbiCux2XtWG2mkc47Ng2A77BQu9+DqIOJldST4HgPkuea7dvKSj5VgX3P1d4rW8Tg==}
    dependencies:
      defaults: 1.0.4
    dev: true

  /webidl-conversions@3.0.1:
    resolution: {integrity: sha512-2JAn3z8AR6rjK8Sm8orRC0h/bcl/DqL7tRPdGZ4I1CjdF+EaMLmYxBHyXuKL849eucPFhvBoxMsflfOb8kxaeQ==}
    dev: false

  /webidl-conversions@7.0.0:
    resolution: {integrity: sha512-VwddBukDzu71offAQR975unBIGqfKZpM+8ZX6ySk8nYhVoo5CYaZyzt3YBvYtRtO+aoGlqxPg/B87NGVZ/fu6g==}
    engines: {node: '>=12'}
    dev: true

  /whatwg-encoding@3.1.1:
    resolution: {integrity: sha512-6qN4hJdMwfYBtE3YBTTHhoeuUrDBPZmbQaxWAqSALV/MeEnR5z1xd8UKud2RAkFoPkmB+hli1TZSnyi84xz1vQ==}
    engines: {node: '>=18'}
    dependencies:
      iconv-lite: 0.6.3
    dev: true

  /whatwg-mimetype@4.0.0:
    resolution: {integrity: sha512-QaKxh0eNIi2mE9p2vEdzfagOKHCcj1pJ56EEHGQOVxp8r9/iszLUUV7v89x9O1p/T+NlTM5W7jW6+cz4Fq1YVg==}
    engines: {node: '>=18'}
    dev: true

  /whatwg-url@14.0.0:
    resolution: {integrity: sha512-1lfMEm2IEr7RIV+f4lUNPOqfFL+pO+Xw3fJSqmjX9AbXcXcYOkCe1P6+9VBZB6n94af16NfZf+sSk0JCBZC9aw==}
    engines: {node: '>=18'}
    dependencies:
      tr46: 5.0.0
      webidl-conversions: 7.0.0
    dev: true

  /whatwg-url@5.0.0:
    resolution: {integrity: sha512-saE57nupxk6v3HY35+jzBwYa0rKSy0XR8JSxZPwgLr7ys0IBzhGviA1/TUGJLmSVqs8pb9AnvICXEuOHLprYTw==}
    dependencies:
      tr46: 0.0.3
      webidl-conversions: 3.0.1
    dev: false

  /which-boxed-primitive@1.0.2:
    resolution: {integrity: sha512-bwZdv0AKLpplFY2KZRX6TvyuN7ojjr7lwkg6ml0roIy9YeuSr7JS372qlNW18UQYzgYK9ziGcerWqZOmEn9VNg==}
    dependencies:
      is-bigint: 1.0.4
      is-boolean-object: 1.1.2
      is-number-object: 1.0.7
      is-string: 1.0.7
      is-symbol: 1.0.4
    dev: false

  /which-builtin-type@1.1.3:
    resolution: {integrity: sha512-YmjsSMDBYsM1CaFiayOVT06+KJeXf0o5M/CAd4o1lTadFAtacTUM49zoYxr/oroopFDfhvN6iEcBxUyc3gvKmw==}
    engines: {node: '>= 0.4'}
    dependencies:
      function.prototype.name: 1.1.6
      has-tostringtag: 1.0.2
      is-async-function: 2.0.0
      is-date-object: 1.0.5
      is-finalizationregistry: 1.0.2
      is-generator-function: 1.0.10
      is-regex: 1.1.4
      is-weakref: 1.0.2
      isarray: 2.0.5
      which-boxed-primitive: 1.0.2
      which-collection: 1.0.1
      which-typed-array: 1.1.14
    dev: false

  /which-collection@1.0.1:
    resolution: {integrity: sha512-W8xeTUwaln8i3K/cY1nGXzdnVZlidBcagyNFtBdD5kxnb4TvGKR7FfSIS3mYpwWS1QUCutfKz8IY8RjftB0+1A==}
    dependencies:
      is-map: 2.0.2
      is-set: 2.0.2
      is-weakmap: 2.0.1
      is-weakset: 2.0.2
    dev: false

  /which-typed-array@1.1.14:
    resolution: {integrity: sha512-VnXFiIW8yNn9kIHN88xvZ4yOWchftKDsRJ8fEPacX/wl1lOvBrhsJ/OeJCXq7B0AaijRuqgzSKalJoPk+D8MPg==}
    engines: {node: '>= 0.4'}
    dependencies:
      available-typed-arrays: 1.0.6
      call-bind: 1.0.7
      for-each: 0.3.3
      gopd: 1.0.1
      has-tostringtag: 1.0.2
    dev: false

  /which@2.0.2:
    resolution: {integrity: sha512-BLI3Tl1TW3Pvl70l3yq3Y64i+awpwXqsGBYWkkqMtnbXgrMD+yj7rhW0kuEDxzJaYXGjEW5ogapKNMEKNMjibA==}
    engines: {node: '>= 8'}
    hasBin: true
    dependencies:
      isexe: 2.0.0

  /why-is-node-running@2.2.2:
    resolution: {integrity: sha512-6tSwToZxTOcotxHeA+qGCq1mVzKR3CwcJGmVcY+QE8SHy6TnpFnh8PAvPNHYr7EcuVeG0QSMxtYCuO1ta/G/oA==}
    engines: {node: '>=8'}
    hasBin: true
    dependencies:
      siginfo: 2.0.0
      stackback: 0.0.2
    dev: true

  /wide-align@1.1.5:
    resolution: {integrity: sha512-eDMORYaPNZ4sQIuuYPDHdQvf4gyCF9rEEV/yPxGfwPkRodwEgiMUUXTx/dex+Me0wxx53S+NgUHaP7y3MGlDmg==}
    dependencies:
      string-width: 4.2.3
    dev: false

  /winston-transport@4.7.0:
    resolution: {integrity: sha512-ajBj65K5I7denzer2IYW6+2bNIVqLGDHqDw3Ow8Ohh+vdW+rv4MZ6eiDvHoKhfJFZ2auyN8byXieDDJ96ViONg==}
    engines: {node: '>= 12.0.0'}
    dependencies:
      logform: 2.6.0
      readable-stream: 3.6.2
      triple-beam: 1.4.1
    dev: false

  /winston@3.13.0:
    resolution: {integrity: sha512-rwidmA1w3SE4j0E5MuIufFhyJPBDG7Nu71RkZor1p2+qHvJSZ9GYDA81AyleQcZbh/+V6HjeBdfnTZJm9rSeQQ==}
    engines: {node: '>= 12.0.0'}
    dependencies:
      '@colors/colors': 1.6.0
      '@dabh/diagnostics': 2.0.3
      async: 3.2.5
      is-stream: 2.0.1
      logform: 2.6.0
      one-time: 1.0.0
      readable-stream: 3.6.2
      safe-stable-stringify: 2.4.3
      stack-trace: 0.0.10
      triple-beam: 1.4.1
      winston-transport: 4.7.0
    dev: false

  /wordwrap@1.0.0:
    resolution: {integrity: sha512-gvVzJFlPycKc5dZN4yPkP8w7Dc37BtP1yczEneOb4uq34pXZcvrtRTmWV8W+Ume+XCxKgbjM+nevkyFPMybd4Q==}

  /wrap-ansi@6.2.0:
    resolution: {integrity: sha512-r6lPcBGxZXlIcymEu7InxDMhdW0KDxpLgoFLcguasxCaJ/SOIZwINatK9KY/tf+ZrlywOKU0UDj3ATXUBfxJXA==}
    engines: {node: '>=8'}
    dependencies:
      ansi-styles: 4.3.0
      string-width: 4.2.3
      strip-ansi: 6.0.1
    dev: true

  /wrap-ansi@7.0.0:
    resolution: {integrity: sha512-YVGIj2kamLSTxw6NsZjoBxfSwsn0ycdesmc4p+Q21c5zPuZ1pl+NfxVdxPtdHvmNVOQ6XSYG4AUtyt/Fi7D16Q==}
    engines: {node: '>=10'}
    dependencies:
      ansi-styles: 4.3.0
      string-width: 4.2.3
      strip-ansi: 6.0.1

  /wrap-ansi@8.1.0:
    resolution: {integrity: sha512-si7QWI6zUMq56bESFvagtmzMdGOtoxfR+Sez11Mobfc7tm+VkUckk9bW2UeffTGVUbOksxmSw0AA2gs8g71NCQ==}
    engines: {node: '>=12'}
    dependencies:
      ansi-styles: 6.2.1
      string-width: 5.1.2
      strip-ansi: 7.1.0
    dev: false

  /wrappy@1.0.2:
    resolution: {integrity: sha512-l4Sp/DRseor9wL6EvV2+TuQn63dMkPjZ/sp9XkghTEbV9KlPS1xUsZ3u7/IQO4wxtcFB4bgpQPRcR3QCvezPcQ==}

  /ws@8.16.0:
    resolution: {integrity: sha512-HS0c//TP7Ina87TfiPUz1rQzMhHrl/SG2guqRcTOIUYD2q8uhUdNHZYJUaQ8aTGPzCh+c6oawMKW35nFl1dxyQ==}
    engines: {node: '>=10.0.0'}
    peerDependencies:
      bufferutil: ^4.0.1
      utf-8-validate: '>=5.0.2'
    peerDependenciesMeta:
      bufferutil:
        optional: true
      utf-8-validate:
        optional: true

  /xml-name-validator@5.0.0:
    resolution: {integrity: sha512-EvGK8EJ3DhaHfbRlETOWAS5pO9MZITeauHKJyb8wyajUfQUenkIg2MvLDTZ4T/TgIcm3HU0TFBgWWboAZ30UHg==}
    engines: {node: '>=18'}
    dev: true

  /xmlchars@2.2.0:
    resolution: {integrity: sha512-JZnDKK8B0RCDw84FNdDAIpZK+JuJw+s7Lz8nksI7SIuU3UXJJslUthsi+uWBUYOwPFwW7W7PRLRfUKpxjtjFCw==}
    dev: true

<<<<<<< HEAD
=======
  /xtend@4.0.2:
    resolution: {integrity: sha512-LKYU1iAXJXUgAXn9URjiu+MWhyUXHsvfp7mcuYm9dSUKK0/CjtrUwFAxD82/mCWbtLsGjFIad0wIsod4zrTAEQ==}
    engines: {node: '>=0.4'}

  /xterm-addon-fit@0.8.0(xterm@5.3.0):
    resolution: {integrity: sha512-yj3Np7XlvxxhYF/EJ7p3KHaMt6OdwQ+HDu573Vx1lRXsVxOcnVJs51RgjZOouIZOczTsskaS+CpXspK81/DLqw==}
    peerDependencies:
      xterm: ^5.0.0
    dependencies:
      xterm: 5.3.0
    dev: false

  /xterm@5.3.0:
    resolution: {integrity: sha512-8QqjlekLUFTrU6x7xck1MsPzPA571K5zNqWm0M0oroYEWVOptZ0+ubQSkQ3uxIEhcIHRujJy6emDWX4A7qyFzg==}
    dev: false

>>>>>>> c82915c6
  /y18n@5.0.8:
    resolution: {integrity: sha512-0pfFzegeDWJHJIAmTLRP2DwHjdF5s7jo9tuztdQxAhINCdvS+3nGINqPd00AphqJR/0LhANUS6/+7SCb98YOfA==}
    engines: {node: '>=10'}
    dev: true

  /yallist@3.1.1:
    resolution: {integrity: sha512-a4UGQaWPH59mOXUYnAG2ewncQS4i4F43Tv3JoAM+s2VDAmS9NsK8GpDMLrCHPksFT7h3K6TOoUNn2pb7RoXx4g==}

  /yallist@4.0.0:
    resolution: {integrity: sha512-3wdGidZyq5PB084XLES5TpOSRA3wjXAlIWMhum2kRcv/41Sn2emQ0dycQW4uZXLejwKvg6EsvbdlVL+FYEct7A==}

  /yargs-parser@21.1.1:
    resolution: {integrity: sha512-tVpsJW7DdjecAiFpbIB1e3qxIQsE6NoPc5/eTdrbbIC4h0LVsWhnoa3g+m2HclBIujHzsxZ4VJVA+GUuc2/LBw==}
    engines: {node: '>=12'}
    dev: true

  /yargs@17.7.2:
    resolution: {integrity: sha512-7dSzzRQ++CKnNI/krKnYRV7JKKPUXMEh61soaHKg9mrWEhzFWhFnxPxGl+69cD1Ou63C13NUPCnmIcrvqCuM6w==}
    engines: {node: '>=12'}
    dependencies:
      cliui: 8.0.1
      escalade: 3.1.2
      get-caller-file: 2.0.5
      require-directory: 2.1.1
      string-width: 4.2.3
      y18n: 5.0.8
      yargs-parser: 21.1.1
    dev: true

  /yn@3.1.1:
    resolution: {integrity: sha512-Ux4ygGWsu2c7isFWe8Yu1YluJmqVhxqK2cLXNQA5AcC3QfbGNpM7fu0Y8b/z16pXLnFxZYvWhd3fhBY9DLmC6Q==}
    engines: {node: '>=6'}
    dev: true

  /yocto-queue@0.1.0:
    resolution: {integrity: sha512-rVksvsnNCdJ/ohGc6xgPwyN8eheCxsiLM8mxuE/t/mOVqJewPuO1miLpTHQiRgTKCLexL4MeAFVagts7HmNZ2Q==}
    engines: {node: '>=10'}

  /yocto-queue@1.0.0:
    resolution: {integrity: sha512-9bnSc/HEW2uRy67wc+T8UwauLuPJVn28jb+GtJY16iiKWyvmYJRXVT4UamsAEGQfPohgr2q4Tq0sQbQlxTfi1g==}
    engines: {node: '>=12.20'}
    dev: true

  /zod@3.22.4:
    resolution: {integrity: sha512-iC+8Io04lddc+mVqQ9AZ7OQ2MrUKGN+oIQyq1vemgt46jwCwLfhq7/pwnBnNXXXZb8VTVLKwp9EDkx+ryxIWmg==}
    dev: false<|MERGE_RESOLUTION|>--- conflicted
+++ resolved
@@ -787,13 +787,8 @@
         specifier: ^14.1.4
         version: 14.1.4
       '@typescript-eslint/eslint-plugin':
-<<<<<<< HEAD
-        specifier: ^7.4.0
-        version: 7.5.0(@typescript-eslint/parser@7.4.0)(eslint@8.57.0)(typescript@5.4.3)
-=======
         specifier: ^7.5.0
         version: 7.5.0(@typescript-eslint/parser@7.5.0)(eslint@8.57.0)(typescript@5.4.3)
->>>>>>> c82915c6
       '@typescript-eslint/parser':
         specifier: ^7.5.0
         version: 7.5.0(eslint@8.57.0)(typescript@5.4.3)
@@ -913,18 +908,6 @@
       preact-render-to-string: 5.2.3(preact@10.11.3)
     dev: false
 
-  /@auth/drizzle-adapter@0.8.1:
-    resolution: {integrity: sha512-WILvFJ6tOUjSy2azJY3l2xnLNV7P5jDw970e4wg3ug6sIWLATBr0MN6w+xJBuXVSoDz7jSWTlyWkfiiT0l0Ugg==}
-    dependencies:
-      '@panva/hkdf': 1.1.1
-      '@types/cookie': 0.6.0
-      cookie: 0.6.0
-      jose: 5.2.2
-      oauth4webapi: 2.10.3
-      preact: 10.11.3
-      preact-render-to-string: 5.2.3(preact@10.11.3)
-    dev: false
-
   /@auth/drizzle-adapter@0.8.2:
     resolution: {integrity: sha512-IrySrHLr427+J5CjiM5fI6XFDmH5R2G7wd4E26z+J64C3t2aegdZdlfMAUerLjeoxAXnMas7bECtOYRO33EfKA==}
     dependencies:
@@ -3073,20 +3056,8 @@
     resolution: {integrity: sha512-oeKafs/df9lwOvtfiXVliZsocFVOexK9PZtLQWuPeuVCFR7jwiqlg60lu80JTe5NFNtH3tnV6Fs/ySR8BUPHAw==}
     dev: true
 
-<<<<<<< HEAD
-  /@types/eslint@8.56.6:
-    resolution: {integrity: sha512-ymwc+qb1XkjT/gfoQwxIeHZ6ixH23A+tCT2ADSA/DPVKzAjwYkTXBMCQ/f6fe4wEa85Lhp26VPeUxI7wMhAi7A==}
-=======
-  /@types/eslint-scope@3.7.7:
-    resolution: {integrity: sha512-MzMFlSLBqNF2gcHWO0G1vP/YQyfvrxZ0bF+u7mzUdZ1/xK4A4sru+nraZz5i3iEIk1l1uyicaDVTB4QbbEkAYg==}
-    dependencies:
-      '@types/eslint': 8.56.7
-      '@types/estree': 1.0.5
-    dev: true
-
   /@types/eslint@8.56.7:
     resolution: {integrity: sha512-SjDvI/x3zsZnOkYZ3lCt9lOZWZLB2jIlNKz+LBgCtDurK0JZcwucxYHn1w2BJkD34dgX9Tjnak0txtq4WTggEA==}
->>>>>>> c82915c6
     dependencies:
       '@types/estree': 1.0.5
       '@types/json-schema': 7.0.15
@@ -3242,11 +3213,7 @@
       '@types/node': 20.12.2
     dev: true
 
-<<<<<<< HEAD
-  /@typescript-eslint/eslint-plugin@7.5.0(@typescript-eslint/parser@7.4.0)(eslint@8.57.0)(typescript@5.4.3):
-=======
   /@typescript-eslint/eslint-plugin@7.5.0(@typescript-eslint/parser@7.5.0)(eslint@8.57.0)(typescript@5.4.3):
->>>>>>> c82915c6
     resolution: {integrity: sha512-HpqNTH8Du34nLxbKgVMGljZMG0rJd2O9ecvr2QLYp+7512ty1j42KnsFwspPXg1Vh8an9YImf6CokUBltisZFQ==}
     engines: {node: ^18.18.0 || >=20.0.0}
     peerDependencies:
@@ -3258,11 +3225,7 @@
         optional: true
     dependencies:
       '@eslint-community/regexpp': 4.10.0
-<<<<<<< HEAD
-      '@typescript-eslint/parser': 7.4.0(eslint@8.57.0)(typescript@5.4.3)
-=======
       '@typescript-eslint/parser': 7.5.0(eslint@8.57.0)(typescript@5.4.3)
->>>>>>> c82915c6
       '@typescript-eslint/scope-manager': 7.5.0
       '@typescript-eslint/type-utils': 7.5.0(eslint@8.57.0)(typescript@5.4.3)
       '@typescript-eslint/utils': 7.5.0(eslint@8.57.0)(typescript@5.4.3)
@@ -3308,17 +3271,6 @@
       '@typescript-eslint/visitor-keys': 7.5.0
     dev: false
 
-<<<<<<< HEAD
-  /@typescript-eslint/scope-manager@7.5.0:
-    resolution: {integrity: sha512-Z1r7uJY0MDeUlql9XJ6kRVgk/sP11sr3HKXn268HZyqL7i4cEfrdFuSSY/0tUqT37l5zT0tJOsuDP16kio85iA==}
-    engines: {node: ^18.18.0 || >=20.0.0}
-    dependencies:
-      '@typescript-eslint/types': 7.5.0
-      '@typescript-eslint/visitor-keys': 7.5.0
-    dev: false
-
-=======
->>>>>>> c82915c6
   /@typescript-eslint/type-utils@7.5.0(eslint@8.57.0)(typescript@5.4.3):
     resolution: {integrity: sha512-A021Rj33+G8mx2Dqh0nMO9GyjjIBK3MqgVgZ2qlKf6CJy51wY/lkkFqq3TqqnH34XyAHUkq27IjlUkWlQRpLHw==}
     engines: {node: ^18.18.0 || >=20.0.0}
@@ -3344,18 +3296,8 @@
     engines: {node: ^18.18.0 || >=20.0.0}
     dev: false
 
-<<<<<<< HEAD
-  /@typescript-eslint/types@7.5.0:
-    resolution: {integrity: sha512-tv5B4IHeAdhR7uS4+bf8Ov3k793VEVHd45viRRkehIUZxm0WF82VPiLgHzA/Xl4TGPg1ZD49vfxBKFPecD5/mg==}
-    engines: {node: ^18.18.0 || >=20.0.0}
-    dev: false
-
-  /@typescript-eslint/typescript-estree@7.4.0(typescript@5.4.3):
-    resolution: {integrity: sha512-A99j5AYoME/UBQ1ucEbbMEmGkN7SE0BvZFreSnTd1luq7yulcHdyGamZKizU7canpGDWGJ+Q6ZA9SyQobipePg==}
-=======
   /@typescript-eslint/typescript-estree@7.5.0(typescript@5.4.3):
     resolution: {integrity: sha512-YklQQfe0Rv2PZEueLTUffiQGKQneiIEKKnfIqPIOxgM9lKSZFCjT5Ad4VqRKj/U4+kQE3fa8YQpskViL7WjdPQ==}
->>>>>>> c82915c6
     engines: {node: ^18.18.0 || >=20.0.0}
     peerDependencies:
       typescript: '*'
@@ -3376,31 +3318,6 @@
       - supports-color
     dev: false
 
-<<<<<<< HEAD
-  /@typescript-eslint/typescript-estree@7.5.0(typescript@5.4.3):
-    resolution: {integrity: sha512-YklQQfe0Rv2PZEueLTUffiQGKQneiIEKKnfIqPIOxgM9lKSZFCjT5Ad4VqRKj/U4+kQE3fa8YQpskViL7WjdPQ==}
-    engines: {node: ^18.18.0 || >=20.0.0}
-    peerDependencies:
-      typescript: '*'
-    peerDependenciesMeta:
-      typescript:
-        optional: true
-    dependencies:
-      '@typescript-eslint/types': 7.5.0
-      '@typescript-eslint/visitor-keys': 7.5.0
-      debug: 4.3.4
-      globby: 11.1.0
-      is-glob: 4.0.3
-      minimatch: 9.0.3
-      semver: 7.6.0
-      ts-api-utils: 1.2.1(typescript@5.4.3)
-      typescript: 5.4.3
-    transitivePeerDependencies:
-      - supports-color
-    dev: false
-
-=======
->>>>>>> c82915c6
   /@typescript-eslint/utils@7.5.0(eslint@8.57.0)(typescript@5.4.3):
     resolution: {integrity: sha512-3vZl9u0R+/FLQcpy2EHyRGNqAS/ofJ3Ji8aebilfJe+fobK8+LbIFmrHciLVDxjDoONmufDcnVSF38KwMEOjzw==}
     engines: {node: ^18.18.0 || >=20.0.0}
@@ -3418,14 +3335,6 @@
     transitivePeerDependencies:
       - supports-color
       - typescript
-    dev: false
-
-  /@typescript-eslint/visitor-keys@7.5.0:
-    resolution: {integrity: sha512-mcuHM/QircmA6O7fy6nn2w/3ditQkj+SgtOc8DW3uQ10Yfj42amm2i+6F2K4YAOPNNTmE6iM1ynM6lrSwdendA==}
-    engines: {node: ^18.18.0 || >=20.0.0}
-    dependencies:
-      '@typescript-eslint/types': 7.5.0
-      eslint-visitor-keys: 3.4.3
     dev: false
 
   /@typescript-eslint/visitor-keys@7.5.0:
@@ -3533,114 +3442,6 @@
       pretty-format: 29.7.0
     dev: true
 
-<<<<<<< HEAD
-=======
-  /@webassemblyjs/ast@1.11.6:
-    resolution: {integrity: sha512-IN1xI7PwOvLPgjcf180gC1bqn3q/QaOCwYUahIOhbYUu8KA/3tw2RT/T0Gidi1l7Hhj5D/INhJxiICObqpMu4Q==}
-    dependencies:
-      '@webassemblyjs/helper-numbers': 1.11.6
-      '@webassemblyjs/helper-wasm-bytecode': 1.11.6
-    dev: true
-
-  /@webassemblyjs/floating-point-hex-parser@1.11.6:
-    resolution: {integrity: sha512-ejAj9hfRJ2XMsNHk/v6Fu2dGS+i4UaXBXGemOfQ/JfQ6mdQg/WXtwleQRLLS4OvfDhv8rYnVwH27YJLMyYsxhw==}
-    dev: true
-
-  /@webassemblyjs/helper-api-error@1.11.6:
-    resolution: {integrity: sha512-o0YkoP4pVu4rN8aTJgAyj9hC2Sv5UlkzCHhxqWj8butaLvnpdc2jOwh4ewE6CX0txSfLn/UYaV/pheS2Txg//Q==}
-    dev: true
-
-  /@webassemblyjs/helper-buffer@1.11.6:
-    resolution: {integrity: sha512-z3nFzdcp1mb8nEOFFk8DrYLpHvhKC3grJD2ardfKOzmbmJvEf/tPIqCY+sNcwZIY8ZD7IkB2l7/pqhUhqm7hLA==}
-    dev: true
-
-  /@webassemblyjs/helper-numbers@1.11.6:
-    resolution: {integrity: sha512-vUIhZ8LZoIWHBohiEObxVm6hwP034jwmc9kuq5GdHZH0wiLVLIPcMCdpJzG4C11cHoQ25TFIQj9kaVADVX7N3g==}
-    dependencies:
-      '@webassemblyjs/floating-point-hex-parser': 1.11.6
-      '@webassemblyjs/helper-api-error': 1.11.6
-      '@xtuc/long': 4.2.2
-    dev: true
-
-  /@webassemblyjs/helper-wasm-bytecode@1.11.6:
-    resolution: {integrity: sha512-sFFHKwcmBprO9e7Icf0+gddyWYDViL8bpPjJJl0WHxCdETktXdmtWLGVzoHbqUcY4Be1LkNfwTmXOJUFZYSJdA==}
-    dev: true
-
-  /@webassemblyjs/helper-wasm-section@1.11.6:
-    resolution: {integrity: sha512-LPpZbSOwTpEC2cgn4hTydySy1Ke+XEu+ETXuoyvuyezHO3Kjdu90KK95Sh9xTbmjrCsUwvWwCOQQNta37VrS9g==}
-    dependencies:
-      '@webassemblyjs/ast': 1.11.6
-      '@webassemblyjs/helper-buffer': 1.11.6
-      '@webassemblyjs/helper-wasm-bytecode': 1.11.6
-      '@webassemblyjs/wasm-gen': 1.11.6
-    dev: true
-
-  /@webassemblyjs/ieee754@1.11.6:
-    resolution: {integrity: sha512-LM4p2csPNvbij6U1f19v6WR56QZ8JcHg3QIJTlSwzFcmx6WSORicYj6I63f9yU1kEUtrpG+kjkiIAkevHpDXrg==}
-    dependencies:
-      '@xtuc/ieee754': 1.2.0
-    dev: true
-
-  /@webassemblyjs/leb128@1.11.6:
-    resolution: {integrity: sha512-m7a0FhE67DQXgouf1tbN5XQcdWoNgaAuoULHIfGFIEVKA6tu/edls6XnIlkmS6FrXAquJRPni3ZZKjw6FSPjPQ==}
-    dependencies:
-      '@xtuc/long': 4.2.2
-    dev: true
-
-  /@webassemblyjs/utf8@1.11.6:
-    resolution: {integrity: sha512-vtXf2wTQ3+up9Zsg8sa2yWiQpzSsMyXj0qViVP6xKGCUT8p8YJ6HqI7l5eCnWx1T/FYdsv07HQs2wTFbbof/RA==}
-    dev: true
-
-  /@webassemblyjs/wasm-edit@1.11.6:
-    resolution: {integrity: sha512-Ybn2I6fnfIGuCR+Faaz7YcvtBKxvoLV3Lebn1tM4o/IAJzmi9AWYIPWpyBfU8cC+JxAO57bk4+zdsTjJR+VTOw==}
-    dependencies:
-      '@webassemblyjs/ast': 1.11.6
-      '@webassemblyjs/helper-buffer': 1.11.6
-      '@webassemblyjs/helper-wasm-bytecode': 1.11.6
-      '@webassemblyjs/helper-wasm-section': 1.11.6
-      '@webassemblyjs/wasm-gen': 1.11.6
-      '@webassemblyjs/wasm-opt': 1.11.6
-      '@webassemblyjs/wasm-parser': 1.11.6
-      '@webassemblyjs/wast-printer': 1.11.6
-    dev: true
-
-  /@webassemblyjs/wasm-gen@1.11.6:
-    resolution: {integrity: sha512-3XOqkZP/y6B4F0PBAXvI1/bky7GryoogUtfwExeP/v7Nzwo1QLcq5oQmpKlftZLbT+ERUOAZVQjuNVak6UXjPA==}
-    dependencies:
-      '@webassemblyjs/ast': 1.11.6
-      '@webassemblyjs/helper-wasm-bytecode': 1.11.6
-      '@webassemblyjs/ieee754': 1.11.6
-      '@webassemblyjs/leb128': 1.11.6
-      '@webassemblyjs/utf8': 1.11.6
-    dev: true
-
-  /@webassemblyjs/wasm-opt@1.11.6:
-    resolution: {integrity: sha512-cOrKuLRE7PCe6AsOVl7WasYf3wbSo4CeOk6PkrjS7g57MFfVUF9u6ysQBBODX0LdgSvQqRiGz3CXvIDKcPNy4g==}
-    dependencies:
-      '@webassemblyjs/ast': 1.11.6
-      '@webassemblyjs/helper-buffer': 1.11.6
-      '@webassemblyjs/wasm-gen': 1.11.6
-      '@webassemblyjs/wasm-parser': 1.11.6
-    dev: true
-
-  /@webassemblyjs/wasm-parser@1.11.6:
-    resolution: {integrity: sha512-6ZwPeGzMJM3Dqp3hCsLgESxBGtT/OeCvCZ4TA1JUPYgmhAx38tTPR9JaKy0S5H3evQpO/h2uWs2j6Yc/fjkpTQ==}
-    dependencies:
-      '@webassemblyjs/ast': 1.11.6
-      '@webassemblyjs/helper-api-error': 1.11.6
-      '@webassemblyjs/helper-wasm-bytecode': 1.11.6
-      '@webassemblyjs/ieee754': 1.11.6
-      '@webassemblyjs/leb128': 1.11.6
-      '@webassemblyjs/utf8': 1.11.6
-    dev: true
-
-  /@webassemblyjs/wast-printer@1.11.6:
-    resolution: {integrity: sha512-JM7AhRcE+yW2GWYaKeHL5vt4xqee5N2WcezptmgyhNS+ScggqcT1OtXykhAb13Sn5Yas0j2uv9tHgrjwvzAP4A==}
-    dependencies:
-      '@webassemblyjs/ast': 1.11.6
-      '@xtuc/long': 4.2.2
-    dev: true
-
   /@xterm/addon-canvas@0.6.0(@xterm/xterm@5.4.0):
     resolution: {integrity: sha512-+nj2x595vItxfuAFxzXp46Izrh4EnEyS0Z60hX1iy6OFliP5OQu8Wu7n59m7m1vT6Q4nIWoN1WiH+VLAk4D9jQ==}
     peerDependencies:
@@ -3653,15 +3454,6 @@
     resolution: {integrity: sha512-GlyzcZZ7LJjhFevthHtikhiDIl8lnTSgol6eTM4aoSNLcuXu3OEhnbqdCVIjtIil3jjabf3gDtb1S8FGahsuEw==}
     dev: false
 
-  /@xtuc/ieee754@1.2.0:
-    resolution: {integrity: sha512-DX8nKgqcGwsc0eJSqYt5lwP4DH5FlHnmuWWBRy7X0NcaGR0ZtuyeESgMwTYVEtxmsNGY+qit4QYT/MIYTOTPeA==}
-    dev: true
-
-  /@xtuc/long@4.2.2:
-    resolution: {integrity: sha512-NuHqBY1PB/D8xU6s/thBgOAiAP7HOYDQ32+BFZILJ8ivkUkAHQnWfn6WhL79Owj1qmUnoN/YPhktdIoucipkAQ==}
-    dev: true
-
->>>>>>> c82915c6
   /abbrev@1.1.1:
     resolution: {integrity: sha512-nne9/IiQ/hzIhY6pdDnbBtz7DjPTKrY00P/zvPSm5pOFkl6xuGrGnXn/VtTNNfNtAfZ9/1RtehkszU9qcTii0Q==}
     dev: false
@@ -9322,12 +9114,6 @@
     resolution: {integrity: sha512-JZnDKK8B0RCDw84FNdDAIpZK+JuJw+s7Lz8nksI7SIuU3UXJJslUthsi+uWBUYOwPFwW7W7PRLRfUKpxjtjFCw==}
     dev: true
 
-<<<<<<< HEAD
-=======
-  /xtend@4.0.2:
-    resolution: {integrity: sha512-LKYU1iAXJXUgAXn9URjiu+MWhyUXHsvfp7mcuYm9dSUKK0/CjtrUwFAxD82/mCWbtLsGjFIad0wIsod4zrTAEQ==}
-    engines: {node: '>=0.4'}
-
   /xterm-addon-fit@0.8.0(xterm@5.3.0):
     resolution: {integrity: sha512-yj3Np7XlvxxhYF/EJ7p3KHaMt6OdwQ+HDu573Vx1lRXsVxOcnVJs51RgjZOouIZOczTsskaS+CpXspK81/DLqw==}
     peerDependencies:
@@ -9340,7 +9126,6 @@
     resolution: {integrity: sha512-8QqjlekLUFTrU6x7xck1MsPzPA571K5zNqWm0M0oroYEWVOptZ0+ubQSkQ3uxIEhcIHRujJy6emDWX4A7qyFzg==}
     dev: false
 
->>>>>>> c82915c6
   /y18n@5.0.8:
     resolution: {integrity: sha512-0pfFzegeDWJHJIAmTLRP2DwHjdF5s7jo9tuztdQxAhINCdvS+3nGINqPd00AphqJR/0LhANUS6/+7SCb98YOfA==}
     engines: {node: '>=10'}
