lockfileVersion: '9.0'

settings:
  autoInstallPeers: true
  excludeLinksFromLockfile: false

patchedDependencies:
  trpc-swagger@1.2.6:
    hash: 6s72z7zx33c52iesv5sewipn6i
    path: patches/trpc-swagger@1.2.6.patch

importers:

  .:
    devDependencies:
      '@homarr/prettier-config':
        specifier: workspace:^0.1.0
        version: link:tooling/prettier
      '@turbo/gen':
        specifier: ^2.2.3
        version: 2.2.3(@types/node@22.8.5)(typescript@5.6.3)
      '@vitejs/plugin-react':
        specifier: ^4.3.3
        version: 4.3.3(vite@5.4.5(@types/node@22.8.5)(sass@1.80.5)(sugarss@4.0.1(postcss@8.4.47))(terser@5.32.0))
      '@vitest/coverage-v8':
        specifier: ^2.1.4
        version: 2.1.4(vitest@2.1.4)
      '@vitest/ui':
        specifier: ^2.1.4
        version: 2.1.4(vitest@2.1.4)
      cross-env:
        specifier: ^7.0.3
        version: 7.0.3
      jsdom:
        specifier: ^25.0.1
        version: 25.0.1
      prettier:
        specifier: ^3.3.3
        version: 3.3.3
      testcontainers:
        specifier: ^10.13.2
        version: 10.13.2
      turbo:
        specifier: ^2.2.3
        version: 2.2.3
      typescript:
        specifier: ^5.6.3
        version: 5.6.3
      vite-tsconfig-paths:
        specifier: ^5.0.1
        version: 5.0.1(typescript@5.6.3)(vite@5.4.5(@types/node@22.8.5)(sass@1.80.5)(sugarss@4.0.1(postcss@8.4.47))(terser@5.32.0))
      vitest:
        specifier: ^2.1.4
        version: 2.1.4(@types/node@22.8.5)(@vitest/ui@2.1.4)(jsdom@25.0.1)(sass@1.80.5)(sugarss@4.0.1(postcss@8.4.47))(terser@5.32.0)

  apps/nextjs:
    dependencies:
      '@homarr/analytics':
        specifier: workspace:^0.1.0
        version: link:../../packages/analytics
      '@homarr/api':
        specifier: workspace:^0.1.0
        version: link:../../packages/api
      '@homarr/auth':
        specifier: workspace:^0.1.0
        version: link:../../packages/auth
      '@homarr/common':
        specifier: workspace:^0.1.0
        version: link:../../packages/common
      '@homarr/cron-job-status':
        specifier: workspace:^0.1.0
        version: link:../../packages/cron-job-status
      '@homarr/db':
        specifier: workspace:^0.1.0
        version: link:../../packages/db
      '@homarr/definitions':
        specifier: workspace:^0.1.0
        version: link:../../packages/definitions
      '@homarr/form':
        specifier: workspace:^0.1.0
        version: link:../../packages/form
      '@homarr/gridstack':
        specifier: ^1.0.3
        version: 1.0.3
      '@homarr/integrations':
        specifier: workspace:^0.1.0
        version: link:../../packages/integrations
      '@homarr/log':
        specifier: workspace:^
        version: link:../../packages/log
      '@homarr/modals':
        specifier: workspace:^0.1.0
        version: link:../../packages/modals
      '@homarr/modals-collection':
        specifier: workspace:^0.1.0
        version: link:../../packages/modals-collection
      '@homarr/notifications':
        specifier: workspace:^0.1.0
        version: link:../../packages/notifications
      '@homarr/old-schema':
        specifier: workspace:^0.1.0
        version: link:../../packages/old-schema
      '@homarr/redis':
        specifier: workspace:^0.1.0
        version: link:../../packages/redis
      '@homarr/server-settings':
        specifier: workspace:^0.1.0
        version: link:../../packages/server-settings
      '@homarr/spotlight':
        specifier: workspace:^0.1.0
        version: link:../../packages/spotlight
      '@homarr/translation':
        specifier: workspace:^0.1.0
        version: link:../../packages/translation
      '@homarr/ui':
        specifier: workspace:^0.1.0
        version: link:../../packages/ui
      '@homarr/validation':
        specifier: workspace:^0.1.0
        version: link:../../packages/validation
      '@homarr/widgets':
        specifier: workspace:^0.1.0
        version: link:../../packages/widgets
      '@mantine/colors-generator':
        specifier: ^7.13.4
        version: 7.13.4(chroma-js@3.1.2)
      '@mantine/core':
        specifier: ^7.13.4
        version: 7.13.4(@mantine/hooks@7.13.4(react@18.3.1))(@types/react@18.3.12)(react-dom@18.3.1(react@18.3.1))(react@18.3.1)
      '@mantine/hooks':
        specifier: ^7.13.4
        version: 7.13.4(react@18.3.1)
      '@mantine/modals':
        specifier: ^7.13.4
        version: 7.13.4(@mantine/core@7.13.4(@mantine/hooks@7.13.4(react@18.3.1))(@types/react@18.3.12)(react-dom@18.3.1(react@18.3.1))(react@18.3.1))(@mantine/hooks@7.13.4(react@18.3.1))(react-dom@18.3.1(react@18.3.1))(react@18.3.1)
      '@mantine/tiptap':
        specifier: ^7.13.4
        version: 7.13.4(@mantine/core@7.13.4(@mantine/hooks@7.13.4(react@18.3.1))(@types/react@18.3.12)(react-dom@18.3.1(react@18.3.1))(react@18.3.1))(@mantine/hooks@7.13.4(react@18.3.1))(@tiptap/extension-link@2.9.1(@tiptap/core@2.9.1(@tiptap/pm@2.9.1))(@tiptap/pm@2.9.1))(@tiptap/react@2.9.1(@tiptap/core@2.9.1(@tiptap/pm@2.9.1))(@tiptap/pm@2.9.1)(react-dom@18.3.1(react@18.3.1))(react@18.3.1))(react-dom@18.3.1(react@18.3.1))(react@18.3.1)
      '@million/lint':
        specifier: 1.0.11
        version: 1.0.11(rollup@4.21.3)(webpack-sources@3.2.3)
      '@t3-oss/env-nextjs':
        specifier: ^0.11.1
        version: 0.11.1(typescript@5.6.3)(zod@3.23.8)
      '@tabler/icons-react':
        specifier: ^3.21.0
        version: 3.21.0(react@18.3.1)
      '@tanstack/react-query':
        specifier: ^5.59.16
        version: 5.59.16(react@18.3.1)
      '@tanstack/react-query-devtools':
        specifier: ^5.59.16
        version: 5.59.16(@tanstack/react-query@5.59.16(react@18.3.1))(react@18.3.1)
      '@tanstack/react-query-next-experimental':
        specifier: 5.59.16
        version: 5.59.16(@tanstack/react-query@5.59.16(react@18.3.1))(next@14.2.16(@babel/core@7.25.2)(react-dom@18.3.1(react@18.3.1))(react@18.3.1)(sass@1.80.5))(react@18.3.1)
      '@trpc/client':
        specifier: next
        version: 11.0.0-rc.604(@trpc/server@11.0.0-rc.604)
      '@trpc/next':
        specifier: next
        version: 11.0.0-rc.604(@tanstack/react-query@5.59.16(react@18.3.1))(@trpc/client@11.0.0-rc.604(@trpc/server@11.0.0-rc.604))(@trpc/react-query@11.0.0-rc.604(@tanstack/react-query@5.59.16(react@18.3.1))(@trpc/client@11.0.0-rc.604(@trpc/server@11.0.0-rc.604))(@trpc/server@11.0.0-rc.604)(react-dom@18.3.1(react@18.3.1))(react@18.3.1))(@trpc/server@11.0.0-rc.604)(next@14.2.16(@babel/core@7.25.2)(react-dom@18.3.1(react@18.3.1))(react@18.3.1)(sass@1.80.5))(react-dom@18.3.1(react@18.3.1))(react@18.3.1)
      '@trpc/react-query':
        specifier: next
        version: 11.0.0-rc.604(@tanstack/react-query@5.59.16(react@18.3.1))(@trpc/client@11.0.0-rc.604(@trpc/server@11.0.0-rc.604))(@trpc/server@11.0.0-rc.604)(react-dom@18.3.1(react@18.3.1))(react@18.3.1)
      '@trpc/server':
        specifier: next
        version: 11.0.0-rc.604
      '@xterm/addon-canvas':
        specifier: ^0.7.0
        version: 0.7.0(@xterm/xterm@5.5.0)
      '@xterm/addon-fit':
        specifier: 0.10.0
        version: 0.10.0(@xterm/xterm@5.5.0)
      '@xterm/xterm':
        specifier: ^5.5.0
        version: 5.5.0
      chroma-js:
        specifier: ^3.1.2
        version: 3.1.2
      clsx:
        specifier: ^2.1.1
        version: 2.1.1
      dayjs:
        specifier: ^1.11.13
        version: 1.11.13
      dotenv:
        specifier: ^16.4.5
        version: 16.4.5
      flag-icons:
        specifier: ^7.2.3
        version: 7.2.3
      glob:
        specifier: ^11.0.0
        version: 11.0.0
      jotai:
        specifier: ^2.10.1
        version: 2.10.1(@types/react@18.3.12)(react@18.3.1)
      mantine-react-table:
        specifier: 2.0.0-beta.7
        version: 2.0.0-beta.7(@mantine/core@7.13.4(@mantine/hooks@7.13.4(react@18.3.1))(@types/react@18.3.12)(react-dom@18.3.1(react@18.3.1))(react@18.3.1))(@mantine/dates@7.13.4(@mantine/core@7.13.4(@mantine/hooks@7.13.4(react@18.3.1))(@types/react@18.3.12)(react-dom@18.3.1(react@18.3.1))(react@18.3.1))(@mantine/hooks@7.13.4(react@18.3.1))(dayjs@1.11.13)(react-dom@18.3.1(react@18.3.1))(react@18.3.1))(@mantine/hooks@7.13.4(react@18.3.1))(@tabler/icons-react@3.21.0(react@18.3.1))(clsx@2.1.1)(dayjs@1.11.13)(react-dom@18.3.1(react@18.3.1))(react@18.3.1)
      next:
        specifier: ^14.2.16
        version: 14.2.16(@babel/core@7.25.2)(react-dom@18.3.1(react@18.3.1))(react@18.3.1)(sass@1.80.5)
      postcss-preset-mantine:
        specifier: ^1.17.0
        version: 1.17.0(postcss@8.4.47)
      prismjs:
        specifier: ^1.29.0
        version: 1.29.0
      react:
        specifier: ^18.3.1
        version: 18.3.1
      react-dom:
        specifier: ^18.3.1
        version: 18.3.1(react@18.3.1)
      react-error-boundary:
        specifier: ^4.1.2
        version: 4.1.2(react@18.3.1)
      react-simple-code-editor:
        specifier: ^0.14.1
        version: 0.14.1(react-dom@18.3.1(react@18.3.1))(react@18.3.1)
      sass:
        specifier: ^1.80.5
        version: 1.80.5
      superjson:
        specifier: 2.2.1
        version: 2.2.1
      swagger-ui-react:
        specifier: ^5.17.14
        version: 5.17.14(@types/react@18.3.12)(react-dom@18.3.1(react@18.3.1))(react@18.3.1)
      use-deep-compare-effect:
        specifier: ^1.8.1
        version: 1.8.1(react@18.3.1)
    devDependencies:
      '@homarr/eslint-config':
        specifier: workspace:^0.2.0
        version: link:../../tooling/eslint
      '@homarr/prettier-config':
        specifier: workspace:^0.1.0
        version: link:../../tooling/prettier
      '@homarr/tsconfig':
        specifier: workspace:^0.1.0
        version: link:../../tooling/typescript
      '@types/chroma-js':
        specifier: 2.4.4
        version: 2.4.4
      '@types/node':
        specifier: ^22.8.5
        version: 22.8.5
      '@types/prismjs':
        specifier: ^1.26.5
        version: 1.26.5
      '@types/react':
        specifier: ^18.3.12
        version: 18.3.12
      '@types/react-dom':
        specifier: ^18.3.1
        version: 18.3.1
      '@types/swagger-ui-react':
        specifier: ^4.18.3
        version: 4.18.3
      concurrently:
        specifier: ^9.0.1
        version: 9.0.1
      eslint:
        specifier: ^9.13.0
        version: 9.13.0
      node-loader:
        specifier: ^2.0.0
        version: 2.0.0(webpack@5.94.0)
      prettier:
        specifier: ^3.3.3
        version: 3.3.3
      typescript:
        specifier: ^5.6.3
        version: 5.6.3

  apps/tasks:
    dependencies:
      '@homarr/analytics':
        specifier: workspace:^0.1.0
        version: link:../../packages/analytics
      '@homarr/common':
        specifier: workspace:^0.1.0
        version: link:../../packages/common
      '@homarr/cron-job-runner':
        specifier: workspace:^0.1.0
        version: link:../../packages/cron-job-runner
      '@homarr/cron-jobs':
        specifier: workspace:^0.1.0
        version: link:../../packages/cron-jobs
      '@homarr/cron-jobs-core':
        specifier: workspace:^0.1.0
        version: link:../../packages/cron-jobs-core
      '@homarr/db':
        specifier: workspace:^0.1.0
        version: link:../../packages/db
      '@homarr/definitions':
        specifier: workspace:^0.1.0
        version: link:../../packages/definitions
      '@homarr/icons':
        specifier: workspace:^0.1.0
        version: link:../../packages/icons
      '@homarr/integrations':
        specifier: workspace:^0.1.0
        version: link:../../packages/integrations
      '@homarr/log':
        specifier: workspace:^
        version: link:../../packages/log
      '@homarr/ping':
        specifier: workspace:^0.1.0
        version: link:../../packages/ping
      '@homarr/redis':
        specifier: workspace:^0.1.0
        version: link:../../packages/redis
      '@homarr/server-settings':
        specifier: workspace:^0.1.0
        version: link:../../packages/server-settings
      '@homarr/validation':
        specifier: workspace:^0.1.0
        version: link:../../packages/validation
      '@homarr/widgets':
        specifier: workspace:^0.1.0
        version: link:../../packages/widgets
      dayjs:
        specifier: ^1.11.13
        version: 1.11.13
      dotenv:
        specifier: ^16.4.5
        version: 16.4.5
      superjson:
        specifier: 2.2.1
        version: 2.2.1
      undici:
        specifier: 6.20.1
        version: 6.20.1
    devDependencies:
      '@homarr/eslint-config':
        specifier: workspace:^0.2.0
        version: link:../../tooling/eslint
      '@homarr/prettier-config':
        specifier: workspace:^0.1.0
        version: link:../../tooling/prettier
      '@homarr/tsconfig':
        specifier: workspace:^0.1.0
        version: link:../../tooling/typescript
      '@types/node':
        specifier: ^22.8.5
        version: 22.8.5
      dotenv-cli:
        specifier: ^7.4.2
        version: 7.4.2
      eslint:
        specifier: ^9.13.0
        version: 9.13.0
      prettier:
        specifier: ^3.3.3
        version: 3.3.3
      tsx:
        specifier: 4.19.2
        version: 4.19.2
      typescript:
        specifier: ^5.6.3
        version: 5.6.3

  apps/websocket:
    dependencies:
      '@homarr/api':
        specifier: workspace:^0.1.0
        version: link:../../packages/api
      '@homarr/auth':
        specifier: workspace:^0.1.0
        version: link:../../packages/auth
      '@homarr/common':
        specifier: workspace:^0.1.0
        version: link:../../packages/common
      '@homarr/db':
        specifier: workspace:^0.1.0
        version: link:../../packages/db
      '@homarr/definitions':
        specifier: workspace:^0.1.0
        version: link:../../packages/definitions
      '@homarr/log':
        specifier: workspace:^
        version: link:../../packages/log
      '@homarr/redis':
        specifier: workspace:^0.1.0
        version: link:../../packages/redis
      '@homarr/validation':
        specifier: workspace:^0.1.0
        version: link:../../packages/validation
      dotenv:
        specifier: ^16.4.5
        version: 16.4.5
      tsx:
        specifier: 4.19.2
        version: 4.19.2
      ws:
        specifier: ^8.18.0
        version: 8.18.0
    devDependencies:
      '@homarr/eslint-config':
        specifier: workspace:^0.2.0
        version: link:../../tooling/eslint
      '@homarr/prettier-config':
        specifier: workspace:^0.1.0
        version: link:../../tooling/prettier
      '@homarr/tsconfig':
        specifier: workspace:^0.1.0
        version: link:../../tooling/typescript
      '@types/ws':
        specifier: ^8.5.12
        version: 8.5.12
      eslint:
        specifier: ^9.13.0
        version: 9.13.0
      prettier:
        specifier: ^3.3.3
        version: 3.3.3
      typescript:
        specifier: ^5.6.3
        version: 5.6.3

  packages/analytics:
    dependencies:
      '@homarr/db':
        specifier: workspace:^0.1.0
        version: link:../db
      '@homarr/log':
        specifier: workspace:^0.1.0
        version: link:../log
      '@homarr/server-settings':
        specifier: workspace:^0.1.0
        version: link:../server-settings
      '@umami/node':
        specifier: ^0.4.0
        version: 0.4.0
      superjson:
        specifier: 2.2.1
        version: 2.2.1
    devDependencies:
      '@homarr/eslint-config':
        specifier: workspace:^0.2.0
        version: link:../../tooling/eslint
      '@homarr/prettier-config':
        specifier: workspace:^0.1.0
        version: link:../../tooling/prettier
      '@homarr/tsconfig':
        specifier: workspace:^0.1.0
        version: link:../../tooling/typescript
      eslint:
        specifier: ^9.13.0
        version: 9.13.0
      typescript:
        specifier: ^5.6.3
        version: 5.6.3

  packages/api:
    dependencies:
      '@homarr/auth':
        specifier: workspace:^0.1.0
        version: link:../auth
      '@homarr/common':
        specifier: workspace:^0.1.0
        version: link:../common
      '@homarr/cron-job-runner':
        specifier: workspace:^0.1.0
        version: link:../cron-job-runner
      '@homarr/cron-job-status':
        specifier: workspace:^0.1.0
        version: link:../cron-job-status
      '@homarr/cron-jobs':
        specifier: workspace:^0.1.0
        version: link:../cron-jobs
      '@homarr/db':
        specifier: workspace:^0.1.0
        version: link:../db
      '@homarr/definitions':
        specifier: workspace:^0.1.0
        version: link:../definitions
      '@homarr/integrations':
        specifier: workspace:^0.1.0
        version: link:../integrations
      '@homarr/log':
        specifier: workspace:^
        version: link:../log
      '@homarr/old-import':
        specifier: workspace:^0.1.0
        version: link:../old-import
      '@homarr/old-schema':
        specifier: workspace:^0.1.0
        version: link:../old-schema
      '@homarr/ping':
        specifier: workspace:^0.1.0
        version: link:../ping
      '@homarr/redis':
        specifier: workspace:^0.1.0
        version: link:../redis
      '@homarr/server-settings':
        specifier: workspace:^0.1.0
        version: link:../server-settings
      '@homarr/validation':
        specifier: workspace:^0.1.0
        version: link:../validation
      '@trpc/client':
        specifier: next
        version: 11.0.0-rc.604(@trpc/server@11.0.0-rc.604)
      '@trpc/react-query':
        specifier: next
        version: 11.0.0-rc.604(@tanstack/react-query@5.59.16(react@18.3.1))(@trpc/client@11.0.0-rc.604(@trpc/server@11.0.0-rc.604))(@trpc/server@11.0.0-rc.604)(react-dom@18.3.1(react@18.3.1))(react@18.3.1)
      '@trpc/server':
        specifier: next
        version: 11.0.0-rc.604
      dockerode:
        specifier: ^4.0.2
        version: 4.0.2
      next:
        specifier: ^14.2.16
        version: 14.2.16(@babel/core@7.25.2)(react-dom@18.3.1(react@18.3.1))(react@18.3.1)(sass@1.80.5)
      react:
        specifier: ^18.3.1
        version: 18.3.1
      superjson:
        specifier: 2.2.1
        version: 2.2.1
      trpc-swagger:
        specifier: ^1.2.6
        version: 1.2.6(patch_hash=6s72z7zx33c52iesv5sewipn6i)(@trpc/client@11.0.0-rc.604(@trpc/server@11.0.0-rc.604))(@trpc/server@11.0.0-rc.604)(zod@3.23.8)
    devDependencies:
      '@homarr/eslint-config':
        specifier: workspace:^0.2.0
        version: link:../../tooling/eslint
      '@homarr/prettier-config':
        specifier: workspace:^0.1.0
        version: link:../../tooling/prettier
      '@homarr/tsconfig':
        specifier: workspace:^0.1.0
        version: link:../../tooling/typescript
      '@types/dockerode':
        specifier: ^3.3.31
        version: 3.3.31
      eslint:
        specifier: ^9.13.0
        version: 9.13.0
      prettier:
        specifier: ^3.3.3
        version: 3.3.3
      typescript:
        specifier: ^5.6.3
        version: 5.6.3

  packages/auth:
    dependencies:
      '@auth/core':
        specifier: ^0.37.2
        version: 0.37.2
      '@auth/drizzle-adapter':
        specifier: ^1.7.2
        version: 1.7.2
      '@homarr/common':
        specifier: workspace:^0.1.0
        version: link:../common
      '@homarr/db':
        specifier: workspace:^0.1.0
        version: link:../db
      '@homarr/definitions':
        specifier: workspace:^0.1.0
        version: link:../definitions
      '@homarr/log':
        specifier: workspace:^0.1.0
        version: link:../log
      '@homarr/validation':
        specifier: workspace:^0.1.0
        version: link:../validation
      '@t3-oss/env-nextjs':
        specifier: ^0.11.1
        version: 0.11.1(typescript@5.6.3)(zod@3.23.8)
      bcrypt:
        specifier: ^5.1.1
        version: 5.1.1
      cookies:
        specifier: ^0.9.1
        version: 0.9.1
      ldapts:
        specifier: 7.2.1
        version: 7.2.1
      next:
        specifier: ^14.2.16
        version: 14.2.16(@babel/core@7.25.2)(react-dom@18.3.1(react@18.3.1))(react@18.3.1)(sass@1.80.5)
      next-auth:
        specifier: 5.0.0-beta.25
        version: 5.0.0-beta.25(next@14.2.16(@babel/core@7.25.2)(react-dom@18.3.1(react@18.3.1))(react@18.3.1)(sass@1.80.5))(react@18.3.1)
      react:
        specifier: ^18.3.1
        version: 18.3.1
      react-dom:
        specifier: ^18.3.1
        version: 18.3.1(react@18.3.1)
    devDependencies:
      '@homarr/eslint-config':
        specifier: workspace:^0.2.0
        version: link:../../tooling/eslint
      '@homarr/prettier-config':
        specifier: workspace:^0.1.0
        version: link:../../tooling/prettier
      '@homarr/tsconfig':
        specifier: workspace:^0.1.0
        version: link:../../tooling/typescript
      '@types/bcrypt':
        specifier: 5.0.2
        version: 5.0.2
      '@types/cookies':
        specifier: 0.9.0
        version: 0.9.0
      eslint:
        specifier: ^9.13.0
        version: 9.13.0
      prettier:
        specifier: ^3.3.3
        version: 3.3.3
      typescript:
        specifier: ^5.6.3
        version: 5.6.3

  packages/cli:
    dependencies:
      '@drizzle-team/brocli':
        specifier: ^0.10.2
        version: 0.10.2
      '@homarr/auth':
        specifier: workspace:^0.1.0
        version: link:../auth
      '@homarr/common':
        specifier: workspace:^0.1.0
        version: link:../common
      '@homarr/db':
        specifier: workspace:^0.1.0
        version: link:../db
      dotenv:
        specifier: ^16.4.5
        version: 16.4.5
    devDependencies:
      '@homarr/eslint-config':
        specifier: workspace:^0.2.0
        version: link:../../tooling/eslint
      '@homarr/prettier-config':
        specifier: workspace:^0.1.0
        version: link:../../tooling/prettier
      '@homarr/tsconfig':
        specifier: workspace:^0.1.0
        version: link:../../tooling/typescript
      eslint:
        specifier: ^9.13.0
        version: 9.13.0
      typescript:
        specifier: ^5.6.3
        version: 5.6.3

  packages/common:
    dependencies:
      '@homarr/log':
        specifier: workspace:^0.1.0
        version: link:../log
      dayjs:
        specifier: ^1.11.13
        version: 1.11.13
      next:
        specifier: ^14.2.16
        version: 14.2.16(@babel/core@7.25.2)(react-dom@18.3.1(react@18.3.1))(react@18.3.1)(sass@1.80.5)
      react:
        specifier: ^18.3.1
        version: 18.3.1
      tldts:
        specifier: ^6.1.57
        version: 6.1.57
    devDependencies:
      '@homarr/eslint-config':
        specifier: workspace:^0.2.0
        version: link:../../tooling/eslint
      '@homarr/prettier-config':
        specifier: workspace:^0.1.0
        version: link:../../tooling/prettier
      '@homarr/tsconfig':
        specifier: workspace:^0.1.0
        version: link:../../tooling/typescript
      eslint:
        specifier: ^9.13.0
        version: 9.13.0
      typescript:
        specifier: ^5.6.3
        version: 5.6.3

  packages/cron-job-runner:
    dependencies:
      '@homarr/cron-jobs':
        specifier: workspace:^0.1.0
        version: link:../cron-jobs
      '@homarr/log':
        specifier: workspace:^0.1.0
        version: link:../log
      '@homarr/redis':
        specifier: workspace:^0.1.0
        version: link:../redis
    devDependencies:
      '@homarr/eslint-config':
        specifier: workspace:^0.2.0
        version: link:../../tooling/eslint
      '@homarr/prettier-config':
        specifier: workspace:^0.1.0
        version: link:../../tooling/prettier
      '@homarr/tsconfig':
        specifier: workspace:^0.1.0
        version: link:../../tooling/typescript
      eslint:
        specifier: ^9.13.0
        version: 9.13.0
      typescript:
        specifier: ^5.6.3
        version: 5.6.3

  packages/cron-job-status:
    dependencies:
      '@homarr/redis':
        specifier: workspace:^0.1.0
        version: link:../redis
    devDependencies:
      '@homarr/eslint-config':
        specifier: workspace:^0.2.0
        version: link:../../tooling/eslint
      '@homarr/prettier-config':
        specifier: workspace:^0.1.0
        version: link:../../tooling/prettier
      '@homarr/tsconfig':
        specifier: workspace:^0.1.0
        version: link:../../tooling/typescript
      eslint:
        specifier: ^9.13.0
        version: 9.13.0
      typescript:
        specifier: ^5.6.3
        version: 5.6.3

  packages/cron-jobs:
    dependencies:
      '@extractus/feed-extractor':
        specifier: ^7.1.3
        version: 7.1.3
      '@homarr/analytics':
        specifier: workspace:^0.1.0
        version: link:../analytics
      '@homarr/common':
        specifier: workspace:^0.1.0
        version: link:../common
      '@homarr/cron-job-status':
        specifier: workspace:^0.1.0
        version: link:../cron-job-status
      '@homarr/cron-jobs-core':
        specifier: workspace:^0.1.0
        version: link:../cron-jobs-core
      '@homarr/db':
        specifier: workspace:^0.1.0
        version: link:../db
      '@homarr/icons':
        specifier: workspace:^0.1.0
        version: link:../icons
      '@homarr/integrations':
        specifier: workspace:^0.1.0
        version: link:../integrations
      '@homarr/log':
        specifier: workspace:^0.1.0
        version: link:../log
      '@homarr/ping':
        specifier: workspace:^0.1.0
        version: link:../ping
      '@homarr/redis':
        specifier: workspace:^0.1.0
        version: link:../redis
      '@homarr/server-settings':
        specifier: workspace:^0.1.0
        version: link:../server-settings
      '@homarr/translation':
        specifier: workspace:^0.1.0
        version: link:../translation
      '@homarr/validation':
        specifier: workspace:^0.1.0
        version: link:../validation
    devDependencies:
      '@homarr/eslint-config':
        specifier: workspace:^0.2.0
        version: link:../../tooling/eslint
      '@homarr/prettier-config':
        specifier: workspace:^0.1.0
        version: link:../../tooling/prettier
      '@homarr/tsconfig':
        specifier: workspace:^0.1.0
        version: link:../../tooling/typescript
      eslint:
        specifier: ^9.13.0
        version: 9.13.0
      typescript:
        specifier: ^5.6.3
        version: 5.6.3

  packages/cron-jobs-core:
    dependencies:
      '@homarr/common':
        specifier: workspace:^0.1.0
        version: link:../common
      node-cron:
        specifier: ^3.0.3
        version: 3.0.3
    devDependencies:
      '@homarr/eslint-config':
        specifier: workspace:^0.2.0
        version: link:../../tooling/eslint
      '@homarr/prettier-config':
        specifier: workspace:^0.1.0
        version: link:../../tooling/prettier
      '@homarr/tsconfig':
        specifier: workspace:^0.1.0
        version: link:../../tooling/typescript
      '@types/node-cron':
        specifier: ^3.0.11
        version: 3.0.11
      eslint:
        specifier: ^9.13.0
        version: 9.13.0
      typescript:
        specifier: ^5.6.3
        version: 5.6.3

  packages/db:
    dependencies:
      '@auth/core':
        specifier: ^0.37.2
        version: 0.37.2
      '@homarr/common':
        specifier: workspace:^0.1.0
        version: link:../common
      '@homarr/definitions':
        specifier: workspace:^0.1.0
        version: link:../definitions
      '@homarr/log':
        specifier: workspace:^0.1.0
        version: link:../log
      '@homarr/server-settings':
        specifier: workspace:^0.1.0
        version: link:../server-settings
      '@paralleldrive/cuid2':
        specifier: ^2.2.2
        version: 2.2.2
      '@testcontainers/mysql':
        specifier: ^10.13.2
        version: 10.13.2
      better-sqlite3:
        specifier: ^11.5.0
        version: 11.5.0
      dotenv:
        specifier: ^16.4.5
        version: 16.4.5
      drizzle-kit:
        specifier: ^0.27.0
        version: 0.27.0
      drizzle-orm:
        specifier: ^0.36.0
        version: 0.36.0(@libsql/client-wasm@0.14.0)(@types/better-sqlite3@7.6.11)(@types/react@18.3.12)(better-sqlite3@11.5.0)(mysql2@3.11.3)(react@18.3.1)
      mysql2:
        specifier: 3.11.3
        version: 3.11.3
    devDependencies:
      '@homarr/eslint-config':
        specifier: workspace:^0.2.0
        version: link:../../tooling/eslint
      '@homarr/prettier-config':
        specifier: workspace:^0.1.0
        version: link:../../tooling/prettier
      '@homarr/tsconfig':
        specifier: workspace:^0.1.0
        version: link:../../tooling/typescript
      '@types/better-sqlite3':
        specifier: 7.6.11
        version: 7.6.11
      dotenv-cli:
        specifier: ^7.4.2
        version: 7.4.2
      eslint:
        specifier: ^9.13.0
        version: 9.13.0
      prettier:
        specifier: ^3.3.3
        version: 3.3.3
      tsx:
        specifier: 4.19.2
        version: 4.19.2
      typescript:
        specifier: ^5.6.3
        version: 5.6.3

  packages/definitions:
    dependencies:
      '@homarr/common':
        specifier: workspace:^0.1.0
        version: link:../common
    devDependencies:
      '@homarr/eslint-config':
        specifier: workspace:^0.2.0
        version: link:../../tooling/eslint
      '@homarr/prettier-config':
        specifier: workspace:^0.1.0
        version: link:../../tooling/prettier
      '@homarr/tsconfig':
        specifier: workspace:^0.1.0
        version: link:../../tooling/typescript
      eslint:
        specifier: ^9.13.0
        version: 9.13.0
      typescript:
        specifier: ^5.6.3
        version: 5.6.3

  packages/form:
    dependencies:
      '@homarr/translation':
        specifier: workspace:^0.1.0
        version: link:../translation
      '@homarr/validation':
        specifier: workspace:^0.1.0
        version: link:../validation
      '@mantine/form':
        specifier: ^7.13.4
        version: 7.13.4(react@18.3.1)
    devDependencies:
      '@homarr/eslint-config':
        specifier: workspace:^0.2.0
        version: link:../../tooling/eslint
      '@homarr/prettier-config':
        specifier: workspace:^0.1.0
        version: link:../../tooling/prettier
      '@homarr/tsconfig':
        specifier: workspace:^0.1.0
        version: link:../../tooling/typescript
      eslint:
        specifier: ^9.13.0
        version: 9.13.0
      typescript:
        specifier: ^5.6.3
        version: 5.6.3

  packages/icons:
    dependencies:
      '@homarr/common':
        specifier: workspace:^0.1.0
        version: link:../common
      '@homarr/log':
        specifier: workspace:^0.1.0
        version: link:../log
    devDependencies:
      '@homarr/eslint-config':
        specifier: workspace:^0.2.0
        version: link:../../tooling/eslint
      '@homarr/prettier-config':
        specifier: workspace:^0.1.0
        version: link:../../tooling/prettier
      '@homarr/tsconfig':
        specifier: workspace:^0.1.0
        version: link:../../tooling/typescript
      eslint:
        specifier: ^9.13.0
        version: 9.13.0
      typescript:
        specifier: ^5.6.3
        version: 5.6.3

  packages/integrations:
    dependencies:
      '@ctrl/deluge':
        specifier: ^6.1.0
        version: 6.1.0
      '@ctrl/qbittorrent':
        specifier: ^9.0.1
        version: 9.0.1
      '@ctrl/transmission':
        specifier: ^7.0.0
        version: 7.0.0
      '@homarr/common':
        specifier: workspace:^0.1.0
        version: link:../common
      '@homarr/db':
        specifier: workspace:^0.1.0
        version: link:../db
      '@homarr/definitions':
        specifier: workspace:^0.1.0
        version: link:../definitions
      '@homarr/log':
        specifier: workspace:^0.1.0
        version: link:../log
      '@homarr/translation':
        specifier: workspace:^0.1.0
        version: link:../translation
      '@homarr/validation':
        specifier: workspace:^0.1.0
        version: link:../validation
      '@jellyfin/sdk':
        specifier: ^0.11.0
        version: 0.11.0(axios@1.7.7)
      xml2js:
        specifier: ^0.6.2
        version: 0.6.2
    devDependencies:
      '@homarr/eslint-config':
        specifier: workspace:^0.2.0
        version: link:../../tooling/eslint
      '@homarr/prettier-config':
        specifier: workspace:^0.1.0
        version: link:../../tooling/prettier
      '@homarr/tsconfig':
        specifier: workspace:^0.1.0
        version: link:../../tooling/typescript
      '@types/xml2js':
        specifier: ^0.4.14
        version: 0.4.14
      eslint:
        specifier: ^9.13.0
        version: 9.13.0
      typescript:
        specifier: ^5.6.3
        version: 5.6.3

  packages/log:
    dependencies:
      ioredis:
        specifier: 5.4.1
        version: 5.4.1
      superjson:
        specifier: 2.2.1
        version: 2.2.1
      winston:
        specifier: 3.15.0
        version: 3.15.0
    devDependencies:
      '@homarr/eslint-config':
        specifier: workspace:^0.2.0
        version: link:../../tooling/eslint
      '@homarr/prettier-config':
        specifier: workspace:^0.1.0
        version: link:../../tooling/prettier
      '@homarr/tsconfig':
        specifier: workspace:^0.1.0
        version: link:../../tooling/typescript
      eslint:
        specifier: ^9.13.0
        version: 9.13.0
      typescript:
        specifier: ^5.6.3
        version: 5.6.3

  packages/modals:
    dependencies:
      '@homarr/translation':
        specifier: workspace:^0.1.0
        version: link:../translation
      '@homarr/ui':
        specifier: workspace:^0.1.0
        version: link:../ui
      '@mantine/core':
        specifier: ^7.13.4
        version: 7.13.4(@mantine/hooks@7.13.4(react@18.3.1))(@types/react@18.3.12)(react-dom@18.3.1(react@18.3.1))(react@18.3.1)
      '@mantine/hooks':
        specifier: ^7.13.4
        version: 7.13.4(react@18.3.1)
      react:
        specifier: ^18.3.1
        version: 18.3.1
    devDependencies:
      '@homarr/eslint-config':
        specifier: workspace:^0.2.0
        version: link:../../tooling/eslint
      '@homarr/prettier-config':
        specifier: workspace:^0.1.0
        version: link:../../tooling/prettier
      '@homarr/tsconfig':
        specifier: workspace:^0.1.0
        version: link:../../tooling/typescript
      eslint:
        specifier: ^9.13.0
        version: 9.13.0
      typescript:
        specifier: ^5.6.3
        version: 5.6.3

  packages/modals-collection:
    dependencies:
      '@homarr/api':
        specifier: workspace:^0.1.0
        version: link:../api
      '@homarr/common':
        specifier: workspace:^0.1.0
        version: link:../common
      '@homarr/form':
        specifier: workspace:^0.1.0
        version: link:../form
      '@homarr/modals':
        specifier: workspace:^0.1.0
        version: link:../modals
      '@homarr/notifications':
        specifier: workspace:^0.1.0
        version: link:../notifications
      '@homarr/old-schema':
        specifier: workspace:^0.1.0
        version: link:../old-schema
      '@homarr/translation':
        specifier: workspace:^0.1.0
        version: link:../translation
      '@homarr/ui':
        specifier: workspace:^0.1.0
        version: link:../ui
      '@homarr/validation':
        specifier: workspace:^0.1.0
        version: link:../validation
      '@mantine/core':
        specifier: ^7.13.4
        version: 7.13.4(@mantine/hooks@7.13.4(react@18.3.1))(@types/react@18.3.12)(react-dom@18.3.1(react@18.3.1))(react@18.3.1)
      '@tabler/icons-react':
        specifier: ^3.21.0
        version: 3.21.0(react@18.3.1)
      dayjs:
        specifier: ^1.11.13
        version: 1.11.13
      next:
        specifier: ^14.2.16
        version: 14.2.16(@babel/core@7.25.2)(react-dom@18.3.1(react@18.3.1))(react@18.3.1)(sass@1.80.5)
      react:
        specifier: ^18.3.1
        version: 18.3.1
    devDependencies:
      '@homarr/eslint-config':
        specifier: workspace:^0.2.0
        version: link:../../tooling/eslint
      '@homarr/prettier-config':
        specifier: workspace:^0.1.0
        version: link:../../tooling/prettier
      '@homarr/tsconfig':
        specifier: workspace:^0.1.0
        version: link:../../tooling/typescript
      eslint:
        specifier: ^9.13.0
        version: 9.13.0
      typescript:
        specifier: ^5.6.3
        version: 5.6.3

  packages/notifications:
    dependencies:
      '@homarr/ui':
        specifier: workspace:^0.1.0
        version: link:../ui
      '@mantine/notifications':
        specifier: ^7.13.4
        version: 7.13.4(@mantine/core@7.13.4(@mantine/hooks@7.13.4(react@18.3.1))(@types/react@18.3.12)(react-dom@18.3.1(react@18.3.1))(react@18.3.1))(@mantine/hooks@7.13.4(react@18.3.1))(react-dom@18.3.1(react@18.3.1))(react@18.3.1)
      '@tabler/icons-react':
        specifier: ^3.21.0
        version: 3.21.0(react@18.3.1)
    devDependencies:
      '@homarr/eslint-config':
        specifier: workspace:^0.2.0
        version: link:../../tooling/eslint
      '@homarr/prettier-config':
        specifier: workspace:^0.1.0
        version: link:../../tooling/prettier
      '@homarr/tsconfig':
        specifier: workspace:^0.1.0
        version: link:../../tooling/typescript
      eslint:
        specifier: ^9.13.0
        version: 9.13.0
      typescript:
        specifier: ^5.6.3
        version: 5.6.3

  packages/old-import:
    dependencies:
      '@homarr/common':
        specifier: workspace:^0.1.0
        version: link:../common
      '@homarr/db':
        specifier: workspace:^0.1.0
        version: link:../db
      '@homarr/definitions':
        specifier: workspace:^0.1.0
        version: link:../definitions
      '@homarr/log':
        specifier: workspace:^0.1.0
        version: link:../log
      '@homarr/old-schema':
        specifier: workspace:^0.1.0
        version: link:../old-schema
      '@homarr/validation':
        specifier: workspace:^0.1.0
        version: link:../validation
      superjson:
        specifier: 2.2.1
        version: 2.2.1
    devDependencies:
      '@homarr/eslint-config':
        specifier: workspace:^0.2.0
        version: link:../../tooling/eslint
      '@homarr/prettier-config':
        specifier: workspace:^0.1.0
        version: link:../../tooling/prettier
      '@homarr/tsconfig':
        specifier: workspace:^0.1.0
        version: link:../../tooling/typescript
      eslint:
        specifier: ^9.13.0
        version: 9.13.0
      typescript:
        specifier: ^5.6.3
        version: 5.6.3

  packages/old-schema:
    dependencies:
      zod:
        specifier: ^3.23.8
        version: 3.23.8
    devDependencies:
      '@homarr/eslint-config':
        specifier: workspace:^0.2.0
        version: link:../../tooling/eslint
      '@homarr/prettier-config':
        specifier: workspace:^0.1.0
        version: link:../../tooling/prettier
      '@homarr/tsconfig':
        specifier: workspace:^0.1.0
        version: link:../../tooling/typescript
      eslint:
        specifier: ^9.13.0
        version: 9.13.0
      typescript:
        specifier: ^5.6.3
        version: 5.6.3

  packages/ping:
    dependencies:
      '@homarr/common':
        specifier: workspace:^0.1.0
        version: link:../common
      '@homarr/log':
        specifier: workspace:^0.1.0
        version: link:../log
    devDependencies:
      '@homarr/eslint-config':
        specifier: workspace:^0.2.0
        version: link:../../tooling/eslint
      '@homarr/prettier-config':
        specifier: workspace:^0.1.0
        version: link:../../tooling/prettier
      '@homarr/tsconfig':
        specifier: workspace:^0.1.0
        version: link:../../tooling/typescript
      eslint:
        specifier: ^9.13.0
        version: 9.13.0
      typescript:
        specifier: ^5.6.3
        version: 5.6.3

  packages/redis:
    dependencies:
      '@homarr/common':
        specifier: workspace:^
        version: link:../common
      '@homarr/db':
        specifier: workspace:^
        version: link:../db
      '@homarr/definitions':
        specifier: workspace:^
        version: link:../definitions
      '@homarr/log':
        specifier: workspace:^
        version: link:../log
      ioredis:
        specifier: 5.4.1
        version: 5.4.1
      superjson:
        specifier: 2.2.1
        version: 2.2.1
    devDependencies:
      '@homarr/eslint-config':
        specifier: workspace:^0.2.0
        version: link:../../tooling/eslint
      '@homarr/prettier-config':
        specifier: workspace:^0.1.0
        version: link:../../tooling/prettier
      '@homarr/tsconfig':
        specifier: workspace:^0.1.0
        version: link:../../tooling/typescript
      eslint:
        specifier: ^9.13.0
        version: 9.13.0
      typescript:
        specifier: ^5.6.3
        version: 5.6.3

  packages/server-settings:
    devDependencies:
      '@homarr/eslint-config':
        specifier: workspace:^0.2.0
        version: link:../../tooling/eslint
      '@homarr/prettier-config':
        specifier: workspace:^0.1.0
        version: link:../../tooling/prettier
      '@homarr/tsconfig':
        specifier: workspace:^0.1.0
        version: link:../../tooling/typescript
      eslint:
        specifier: ^9.13.0
        version: 9.13.0
      typescript:
        specifier: ^5.6.3
        version: 5.6.3

  packages/spotlight:
    dependencies:
      '@homarr/api':
        specifier: workspace:^0.1.0
        version: link:../api
      '@homarr/auth':
        specifier: workspace:^0.1.0
        version: link:../auth
      '@homarr/common':
        specifier: workspace:^0.1.0
        version: link:../common
      '@homarr/definitions':
        specifier: workspace:^0.1.0
        version: link:../definitions
      '@homarr/modals':
        specifier: workspace:^0.1.0
        version: link:../modals
      '@homarr/modals-collection':
        specifier: workspace:^0.1.0
        version: link:../modals-collection
      '@homarr/translation':
        specifier: workspace:^0.1.0
        version: link:../translation
      '@homarr/ui':
        specifier: workspace:^0.1.0
        version: link:../ui
      '@mantine/core':
        specifier: ^7.13.4
        version: 7.13.4(@mantine/hooks@7.13.4(react@18.3.1))(@types/react@18.3.12)(react-dom@18.3.1(react@18.3.1))(react@18.3.1)
      '@mantine/hooks':
        specifier: ^7.13.4
        version: 7.13.4(react@18.3.1)
      '@mantine/spotlight':
        specifier: ^7.13.4
        version: 7.13.4(@mantine/core@7.13.4(@mantine/hooks@7.13.4(react@18.3.1))(@types/react@18.3.12)(react-dom@18.3.1(react@18.3.1))(react@18.3.1))(@mantine/hooks@7.13.4(react@18.3.1))(react-dom@18.3.1(react@18.3.1))(react@18.3.1)
      '@tabler/icons-react':
        specifier: ^3.21.0
        version: 3.21.0(react@18.3.1)
      jotai:
        specifier: ^2.10.1
        version: 2.10.1(@types/react@18.3.12)(react@18.3.1)
      next:
        specifier: ^14.2.16
        version: 14.2.16(@babel/core@7.25.2)(react-dom@18.3.1(react@18.3.1))(react@18.3.1)(sass@1.80.5)
      react:
        specifier: ^18.3.1
        version: 18.3.1
      use-deep-compare-effect:
        specifier: ^1.8.1
        version: 1.8.1(react@18.3.1)
    devDependencies:
      '@homarr/eslint-config':
        specifier: workspace:^0.2.0
        version: link:../../tooling/eslint
      '@homarr/prettier-config':
        specifier: workspace:^0.1.0
        version: link:../../tooling/prettier
      '@homarr/tsconfig':
        specifier: workspace:^0.1.0
        version: link:../../tooling/typescript
      eslint:
        specifier: ^9.13.0
        version: 9.13.0
      typescript:
        specifier: ^5.6.3
        version: 5.6.3

  packages/translation:
    dependencies:
      '@homarr/common':
        specifier: workspace:^0.1.0
        version: link:../common
      dayjs:
        specifier: ^1.11.13
        version: 1.11.13
      mantine-react-table:
        specifier: 2.0.0-beta.7
        version: 2.0.0-beta.7(@mantine/core@7.13.4(@mantine/hooks@7.13.4(react@18.3.1))(@types/react@18.3.12)(react-dom@18.3.1(react@18.3.1))(react@18.3.1))(@mantine/dates@7.13.4(@mantine/core@7.13.4(@mantine/hooks@7.13.4(react@18.3.1))(@types/react@18.3.12)(react-dom@18.3.1(react@18.3.1))(react@18.3.1))(@mantine/hooks@7.13.4(react@18.3.1))(dayjs@1.11.13)(react-dom@18.3.1(react@18.3.1))(react@18.3.1))(@mantine/hooks@7.13.4(react@18.3.1))(@tabler/icons-react@3.21.0(react@18.3.1))(clsx@2.1.1)(dayjs@1.11.13)(react-dom@18.3.1(react@18.3.1))(react@18.3.1)
      next:
        specifier: ^14.2.16
        version: 14.2.16(@babel/core@7.25.2)(react-dom@18.3.1(react@18.3.1))(react@18.3.1)(sass@1.80.5)
      next-intl:
        specifier: 3.24.0
        version: 3.24.0(next@14.2.16(@babel/core@7.25.2)(react-dom@18.3.1(react@18.3.1))(react@18.3.1)(sass@1.80.5))(react@18.3.1)
      react:
        specifier: ^18.3.1
        version: 18.3.1
    devDependencies:
      '@homarr/eslint-config':
        specifier: workspace:^0.2.0
        version: link:../../tooling/eslint
      '@homarr/prettier-config':
        specifier: workspace:^0.1.0
        version: link:../../tooling/prettier
      '@homarr/tsconfig':
        specifier: workspace:^0.1.0
        version: link:../../tooling/typescript
      eslint:
        specifier: ^9.13.0
        version: 9.13.0
      typescript:
        specifier: ^5.6.3
        version: 5.6.3

  packages/ui:
    dependencies:
      '@homarr/common':
        specifier: workspace:^0.1.0
        version: link:../common
      '@homarr/definitions':
        specifier: workspace:^0.1.0
        version: link:../definitions
      '@homarr/log':
        specifier: workspace:^0.1.0
        version: link:../log
      '@homarr/translation':
        specifier: workspace:^0.1.0
        version: link:../translation
      '@homarr/validation':
        specifier: workspace:^0.1.0
        version: link:../validation
      '@mantine/core':
        specifier: ^7.13.4
        version: 7.13.4(@mantine/hooks@7.13.4(react@18.3.1))(@types/react@18.3.12)(react-dom@18.3.1(react@18.3.1))(react@18.3.1)
      '@mantine/dates':
        specifier: ^7.13.4
        version: 7.13.4(@mantine/core@7.13.4(@mantine/hooks@7.13.4(react@18.3.1))(@types/react@18.3.12)(react-dom@18.3.1(react@18.3.1))(react@18.3.1))(@mantine/hooks@7.13.4(react@18.3.1))(dayjs@1.11.13)(react-dom@18.3.1(react@18.3.1))(react@18.3.1)
      '@mantine/hooks':
        specifier: ^7.13.4
        version: 7.13.4(react@18.3.1)
      '@tabler/icons-react':
        specifier: ^3.21.0
        version: 3.21.0(react@18.3.1)
      mantine-react-table:
        specifier: 2.0.0-beta.7
        version: 2.0.0-beta.7(@mantine/core@7.13.4(@mantine/hooks@7.13.4(react@18.3.1))(@types/react@18.3.12)(react-dom@18.3.1(react@18.3.1))(react@18.3.1))(@mantine/dates@7.13.4(@mantine/core@7.13.4(@mantine/hooks@7.13.4(react@18.3.1))(@types/react@18.3.12)(react-dom@18.3.1(react@18.3.1))(react@18.3.1))(@mantine/hooks@7.13.4(react@18.3.1))(dayjs@1.11.13)(react-dom@18.3.1(react@18.3.1))(react@18.3.1))(@mantine/hooks@7.13.4(react@18.3.1))(@tabler/icons-react@3.21.0(react@18.3.1))(clsx@2.1.1)(dayjs@1.11.13)(react-dom@18.3.1(react@18.3.1))(react@18.3.1)
      next:
        specifier: ^14.2.16
        version: 14.2.16(@babel/core@7.25.2)(react-dom@18.3.1(react@18.3.1))(react@18.3.1)(sass@1.80.5)
      react:
        specifier: ^18.3.1
        version: 18.3.1
    devDependencies:
      '@homarr/eslint-config':
        specifier: workspace:^0.2.0
        version: link:../../tooling/eslint
      '@homarr/prettier-config':
        specifier: workspace:^0.1.0
        version: link:../../tooling/prettier
      '@homarr/tsconfig':
        specifier: workspace:^0.1.0
        version: link:../../tooling/typescript
      '@types/css-modules':
        specifier: ^1.0.5
        version: 1.0.5
      eslint:
        specifier: ^9.13.0
        version: 9.13.0
      typescript:
        specifier: ^5.6.3
        version: 5.6.3

  packages/validation:
    dependencies:
      '@homarr/definitions':
        specifier: workspace:^0.1.0
        version: link:../definitions
      '@homarr/old-schema':
        specifier: workspace:^0.1.0
        version: link:../old-schema
      '@homarr/translation':
        specifier: workspace:^0.1.0
        version: link:../translation
      zod:
        specifier: ^3.23.8
        version: 3.23.8
      zod-form-data:
        specifier: ^2.0.2
        version: 2.0.2(zod@3.23.8)
    devDependencies:
      '@homarr/eslint-config':
        specifier: workspace:^0.2.0
        version: link:../../tooling/eslint
      '@homarr/prettier-config':
        specifier: workspace:^0.1.0
        version: link:../../tooling/prettier
      '@homarr/tsconfig':
        specifier: workspace:^0.1.0
        version: link:../../tooling/typescript
      eslint:
        specifier: ^9.13.0
        version: 9.13.0
      typescript:
        specifier: ^5.6.3
        version: 5.6.3

  packages/widgets:
    dependencies:
      '@dnd-kit/core':
        specifier: ^6.1.0
        version: 6.1.0(react-dom@18.3.1(react@18.3.1))(react@18.3.1)
      '@dnd-kit/sortable':
        specifier: ^8.0.0
        version: 8.0.0(@dnd-kit/core@6.1.0(react-dom@18.3.1(react@18.3.1))(react@18.3.1))(react@18.3.1)
      '@extractus/feed-extractor':
        specifier: ^7.1.3
        version: 7.1.3
      '@homarr/api':
        specifier: workspace:^0.1.0
        version: link:../api
      '@homarr/auth':
        specifier: workspace:^0.1.0
        version: link:../auth
      '@homarr/common':
        specifier: workspace:^0.1.0
        version: link:../common
      '@homarr/db':
        specifier: workspace:^0.1.0
        version: link:../db
      '@homarr/definitions':
        specifier: workspace:^0.1.0
        version: link:../definitions
      '@homarr/form':
        specifier: workspace:^0.1.0
        version: link:../form
      '@homarr/integrations':
        specifier: workspace:^0.1.0
        version: link:../integrations
      '@homarr/modals':
        specifier: workspace:^0.1.0
        version: link:../modals
      '@homarr/notifications':
        specifier: workspace:^0.1.0
        version: link:../notifications
      '@homarr/redis':
        specifier: workspace:^0.1.0
        version: link:../redis
      '@homarr/spotlight':
        specifier: workspace:^0.1.0
        version: link:../spotlight
      '@homarr/translation':
        specifier: workspace:^0.1.0
        version: link:../translation
      '@homarr/ui':
        specifier: workspace:^0.1.0
        version: link:../ui
      '@homarr/validation':
        specifier: workspace:^0.1.0
        version: link:../validation
      '@mantine/core':
        specifier: ^7.13.4
        version: 7.13.4(@mantine/hooks@7.13.4(react@18.3.1))(@types/react@18.3.12)(react-dom@18.3.1(react@18.3.1))(react@18.3.1)
      '@mantine/hooks':
        specifier: ^7.13.4
        version: 7.13.4(react@18.3.1)
      '@tabler/icons-react':
        specifier: ^3.21.0
        version: 3.21.0(react@18.3.1)
      '@tiptap/extension-color':
        specifier: 2.9.1
        version: 2.9.1(@tiptap/core@2.9.1(@tiptap/pm@2.9.1))(@tiptap/extension-text-style@2.9.1(@tiptap/core@2.9.1(@tiptap/pm@2.9.1)))
      '@tiptap/extension-highlight':
        specifier: 2.9.1
        version: 2.9.1(@tiptap/core@2.9.1(@tiptap/pm@2.9.1))
      '@tiptap/extension-image':
        specifier: 2.9.1
        version: 2.9.1(@tiptap/core@2.9.1(@tiptap/pm@2.9.1))
      '@tiptap/extension-link':
        specifier: ^2.9.1
        version: 2.9.1(@tiptap/core@2.9.1(@tiptap/pm@2.9.1))(@tiptap/pm@2.9.1)
      '@tiptap/extension-table':
        specifier: 2.9.1
        version: 2.9.1(@tiptap/core@2.9.1(@tiptap/pm@2.9.1))(@tiptap/pm@2.9.1)
      '@tiptap/extension-table-cell':
        specifier: 2.9.1
        version: 2.9.1(@tiptap/core@2.9.1(@tiptap/pm@2.9.1))
      '@tiptap/extension-table-header':
        specifier: 2.9.1
        version: 2.9.1(@tiptap/core@2.9.1(@tiptap/pm@2.9.1))
      '@tiptap/extension-table-row':
        specifier: 2.9.1
        version: 2.9.1(@tiptap/core@2.9.1(@tiptap/pm@2.9.1))
      '@tiptap/extension-task-item':
        specifier: 2.9.1
        version: 2.9.1(@tiptap/core@2.9.1(@tiptap/pm@2.9.1))(@tiptap/pm@2.9.1)
      '@tiptap/extension-task-list':
        specifier: 2.9.1
        version: 2.9.1(@tiptap/core@2.9.1(@tiptap/pm@2.9.1))
      '@tiptap/extension-text-align':
        specifier: 2.9.1
        version: 2.9.1(@tiptap/core@2.9.1(@tiptap/pm@2.9.1))
      '@tiptap/extension-text-style':
        specifier: 2.9.1
        version: 2.9.1(@tiptap/core@2.9.1(@tiptap/pm@2.9.1))
      '@tiptap/extension-underline':
        specifier: 2.9.1
        version: 2.9.1(@tiptap/core@2.9.1(@tiptap/pm@2.9.1))
      '@tiptap/react':
        specifier: ^2.9.1
        version: 2.9.1(@tiptap/core@2.9.1(@tiptap/pm@2.9.1))(@tiptap/pm@2.9.1)(react-dom@18.3.1(react@18.3.1))(react@18.3.1)
      '@tiptap/starter-kit':
        specifier: ^2.9.1
        version: 2.9.1
      clsx:
        specifier: ^2.1.1
        version: 2.1.1
      dayjs:
        specifier: ^1.11.13
        version: 1.11.13
      mantine-react-table:
        specifier: 2.0.0-beta.7
        version: 2.0.0-beta.7(@mantine/core@7.13.4(@mantine/hooks@7.13.4(react@18.3.1))(@types/react@18.3.12)(react-dom@18.3.1(react@18.3.1))(react@18.3.1))(@mantine/dates@7.13.4(@mantine/core@7.13.4(@mantine/hooks@7.13.4(react@18.3.1))(@types/react@18.3.12)(react-dom@18.3.1(react@18.3.1))(react@18.3.1))(@mantine/hooks@7.13.4(react@18.3.1))(dayjs@1.11.13)(react-dom@18.3.1(react@18.3.1))(react@18.3.1))(@mantine/hooks@7.13.4(react@18.3.1))(@tabler/icons-react@3.21.0(react@18.3.1))(clsx@2.1.1)(dayjs@1.11.13)(react-dom@18.3.1(react@18.3.1))(react@18.3.1)
      next:
        specifier: ^14.2.16
        version: 14.2.16(@babel/core@7.25.2)(react-dom@18.3.1(react@18.3.1))(react@18.3.1)(sass@1.80.5)
      react:
        specifier: ^18.3.1
        version: 18.3.1
      video.js:
        specifier: ^8.19.1
        version: 8.19.1
    devDependencies:
      '@homarr/eslint-config':
        specifier: workspace:^0.2.0
        version: link:../../tooling/eslint
      '@homarr/prettier-config':
        specifier: workspace:^0.1.0
        version: link:../../tooling/prettier
      '@homarr/tsconfig':
        specifier: workspace:^0.1.0
        version: link:../../tooling/typescript
      '@types/video.js':
        specifier: ^7.3.58
        version: 7.3.58
      eslint:
        specifier: ^9.13.0
        version: 9.13.0
      typescript:
        specifier: ^5.6.3
        version: 5.6.3

  tooling/eslint:
    dependencies:
      '@next/eslint-plugin-next':
        specifier: ^14.2.16
        version: 14.2.16
      eslint-config-prettier:
        specifier: ^9.1.0
        version: 9.1.0(eslint@9.13.0)
      eslint-config-turbo:
        specifier: ^2.2.3
        version: 2.2.3(eslint@9.13.0)
      eslint-plugin-import:
        specifier: ^2.31.0
        version: 2.31.0(@typescript-eslint/parser@8.11.0(eslint@9.13.0)(typescript@5.6.3))(eslint@9.13.0)
      eslint-plugin-jsx-a11y:
        specifier: ^6.10.2
        version: 6.10.2(eslint@9.13.0)
      eslint-plugin-react:
        specifier: ^7.37.2
        version: 7.37.2(eslint@9.13.0)
      eslint-plugin-react-hooks:
        specifier: ^5.0.0
        version: 5.0.0(eslint@9.13.0)
      typescript-eslint:
        specifier: ^8.11.0
        version: 8.11.0(eslint@9.13.0)(typescript@5.6.3)
    devDependencies:
      '@homarr/prettier-config':
        specifier: workspace:^0.1.0
        version: link:../prettier
      '@homarr/tsconfig':
        specifier: workspace:^0.1.0
        version: link:../typescript
      eslint:
        specifier: ^9.13.0
        version: 9.13.0
      typescript:
        specifier: ^5.6.3
        version: 5.6.3

  tooling/github: {}

  tooling/prettier:
    dependencies:
      '@ianvs/prettier-plugin-sort-imports':
        specifier: ^4.3.1
        version: 4.3.1(prettier@3.3.3)
      prettier:
        specifier: ^3.3.3
        version: 3.3.3
    devDependencies:
      '@homarr/tsconfig':
        specifier: workspace:^0.1.0
        version: link:../typescript
      typescript:
        specifier: ^5.6.3
        version: 5.6.3

  tooling/semver: {}

  tooling/typescript: {}

packages:

  '@ampproject/remapping@2.3.0':
    resolution: {integrity: sha512-30iZtAPgz+LTIYoeivqYo853f02jBYSd5uGnGpkFV0M3xOt9aN73erkgYAmZU43x4VfqcnLxW9Kpg3R5LC4YYw==}
    engines: {node: '>=6.0.0'}

  '@antfu/ni@0.21.12':
    resolution: {integrity: sha512-2aDL3WUv8hMJb2L3r/PIQWsTLyq7RQr3v9xD16fiz6O8ys1xEyLhhTOv8gxtZvJiTzjTF5pHoArvRdesGL1DMQ==}
    hasBin: true

  '@auth/core@0.37.2':
    resolution: {integrity: sha512-kUvzyvkcd6h1vpeMAojK2y7+PAV5H+0Cc9+ZlKYDFhDY31AlvsB+GW5vNO4qE3Y07KeQgvNO9U0QUx/fN62kBw==}
    peerDependencies:
      '@simplewebauthn/browser': ^9.0.1
      '@simplewebauthn/server': ^9.0.2
      nodemailer: ^6.8.0
    peerDependenciesMeta:
      '@simplewebauthn/browser':
        optional: true
      '@simplewebauthn/server':
        optional: true
      nodemailer:
        optional: true

  '@auth/drizzle-adapter@1.7.2':
    resolution: {integrity: sha512-PrXsbzcOGkw9A/lHr44SIOw0FBdXm9Me5xzmLCC54anPTiMmOq2FnJLjnPPnZZ/IKVOfTkSNOn9w9jtQgl2mCw==}

  '@axiomhq/js@1.0.0-rc.3':
    resolution: {integrity: sha512-Zm10TczcMLounWqC42nMkXQ7XKLqjzLrd5ia022oBKDUZqAFVg2y9d1quQVNV4FlXyg9MKDdfMjpKQRmzEGaog==}
    engines: {node: '>=16'}

  '@babel/code-frame@7.24.7':
    resolution: {integrity: sha512-BcYH1CVJBO9tvyIZ2jVeXgSIMvGZ2FDRvDdOIVQyuklNKSsx+eppDEBq/g47Ayw+RqNFE+URvOShmf+f/qwAlA==}
    engines: {node: '>=6.9.0'}

  '@babel/compat-data@7.25.4':
    resolution: {integrity: sha512-+LGRog6RAsCJrrrg/IO6LGmpphNe5DiK30dGjCoxxeGv49B10/3XYGxPsAwrDlMFcFEvdAUavDT8r9k/hSyQqQ==}
    engines: {node: '>=6.9.0'}

  '@babel/core@7.25.2':
    resolution: {integrity: sha512-BBt3opiCOxUr9euZ5/ro/Xv8/V7yJ5bjYMqG/C1YAo8MIKAnumZalCN+msbci3Pigy4lIQfPUpfMM27HMGaYEA==}
    engines: {node: '>=6.9.0'}

  '@babel/generator@7.25.6':
    resolution: {integrity: sha512-VPC82gr1seXOpkjAAKoLhP50vx4vGNlF4msF64dSFq1P8RfB+QAuJWGHPXXPc8QyfVWwwB/TNNU4+ayZmHNbZw==}
    engines: {node: '>=6.9.0'}

  '@babel/helper-compilation-targets@7.25.2':
    resolution: {integrity: sha512-U2U5LsSaZ7TAt3cfaymQ8WHh0pxvdHoEk6HVpaexxixjyEquMh0L0YNJNM6CTGKMXV1iksi0iZkGw4AcFkPaaw==}
    engines: {node: '>=6.9.0'}

  '@babel/helper-module-imports@7.24.7':
    resolution: {integrity: sha512-8AyH3C+74cgCVVXow/myrynrAGv+nTVg5vKu2nZph9x7RcRwzmh0VFallJuFTZ9mx6u4eSdXZfcOzSqTUm0HCA==}
    engines: {node: '>=6.9.0'}

  '@babel/helper-module-transforms@7.25.2':
    resolution: {integrity: sha512-BjyRAbix6j/wv83ftcVJmBt72QtHI56C7JXZoG2xATiLpmoC7dpd8WnkikExHDVPpi/3qCmO6WY1EaXOluiecQ==}
    engines: {node: '>=6.9.0'}
    peerDependencies:
      '@babel/core': ^7.0.0

  '@babel/helper-plugin-utils@7.24.8':
    resolution: {integrity: sha512-FFWx5142D8h2Mgr/iPVGH5G7w6jDn4jUSpZTyDnQO0Yn7Ks2Kuz6Pci8H6MPCoUJegd/UZQ3tAvfLCxQSnWWwg==}
    engines: {node: '>=6.9.0'}

  '@babel/helper-simple-access@7.24.7':
    resolution: {integrity: sha512-zBAIvbCMh5Ts+b86r/CjU+4XGYIs+R1j951gxI3KmmxBMhCg4oQMsv6ZXQ64XOm/cvzfU1FmoCyt6+owc5QMYg==}
    engines: {node: '>=6.9.0'}

  '@babel/helper-string-parser@7.24.8':
    resolution: {integrity: sha512-pO9KhhRcuUyGnJWwyEgnRJTSIZHiT+vMD0kPeD+so0l7mxkMT19g3pjY9GTnHySck/hDzq+dtW/4VgnMkippsQ==}
    engines: {node: '>=6.9.0'}

  '@babel/helper-validator-identifier@7.24.7':
    resolution: {integrity: sha512-rR+PBcQ1SMQDDyF6X0wxtG8QyLCgUB0eRAGguqRLfkCA87l7yAP7ehq8SNj96OOGTO8OBV70KhuFYcIkHXOg0w==}
    engines: {node: '>=6.9.0'}

  '@babel/helper-validator-option@7.24.8':
    resolution: {integrity: sha512-xb8t9tD1MHLungh/AIoWYN+gVHaB9kwlu8gffXGSt3FFEIT7RjS+xWbc2vUD1UTZdIpKj/ab3rdqJ7ufngyi2Q==}
    engines: {node: '>=6.9.0'}

  '@babel/helpers@7.25.6':
    resolution: {integrity: sha512-Xg0tn4HcfTijTwfDwYlvVCl43V6h4KyVVX2aEm4qdO/PC6L2YvzLHFdmxhoeSA3eslcE6+ZVXHgWwopXYLNq4Q==}
    engines: {node: '>=6.9.0'}

  '@babel/highlight@7.24.7':
    resolution: {integrity: sha512-EStJpq4OuY8xYfhGVXngigBJRWxftKX9ksiGDnmlY3o7B/V7KIAc9X4oiK87uPJSc/vs5L869bem5fhZa8caZw==}
    engines: {node: '>=6.9.0'}

  '@babel/parser@7.25.6':
    resolution: {integrity: sha512-trGdfBdbD0l1ZPmcJ83eNxB9rbEax4ALFTF7fN386TMYbeCQbyme5cOEXQhbGXKebwGaB/J52w1mrklMcbgy6Q==}
    engines: {node: '>=6.0.0'}
    hasBin: true

  '@babel/plugin-transform-react-jsx-self@7.24.7':
    resolution: {integrity: sha512-fOPQYbGSgH0HUp4UJO4sMBFjY6DuWq+2i8rixyUMb3CdGixs/gccURvYOAhajBdKDoGajFr3mUq5rH3phtkGzw==}
    engines: {node: '>=6.9.0'}
    peerDependencies:
      '@babel/core': ^7.0.0-0

  '@babel/plugin-transform-react-jsx-source@7.24.7':
    resolution: {integrity: sha512-J2z+MWzZHVOemyLweMqngXrgGC42jQ//R0KdxqkIz/OrbVIIlhFI3WigZ5fO+nwFvBlncr4MGapd8vTyc7RPNQ==}
    engines: {node: '>=6.9.0'}
    peerDependencies:
      '@babel/core': ^7.0.0-0

  '@babel/runtime-corejs3@7.25.6':
    resolution: {integrity: sha512-Gz0Nrobx8szge6kQQ5Z5MX9L3ObqNwCQY1PSwSNzreFL7aHGxv8Fp2j3ETV6/wWdbiV+mW6OSm8oQhg3Tcsniw==}
    engines: {node: '>=6.9.0'}

  '@babel/runtime@7.25.6':
    resolution: {integrity: sha512-VBj9MYyDb9tuLq7yzqjgzt6Q+IBQLrGZfdjOekyEirZPHxXWoTSGUTMrpsfi58Up73d13NfYLv8HT9vmznjzhQ==}
    engines: {node: '>=6.9.0'}

  '@babel/template@7.25.0':
    resolution: {integrity: sha512-aOOgh1/5XzKvg1jvVz7AVrx2piJ2XBi227DHmbY6y+bM9H2FlN+IfecYu4Xl0cNiiVejlsCri89LUsbj8vJD9Q==}
    engines: {node: '>=6.9.0'}

  '@babel/traverse@7.25.6':
    resolution: {integrity: sha512-9Vrcx5ZW6UwK5tvqsj0nGpp/XzqthkT0dqIc9g1AdtygFToNtTF67XzYS//dm+SAK9cp3B9R4ZO/46p63SCjlQ==}
    engines: {node: '>=6.9.0'}

  '@babel/types@7.25.2':
    resolution: {integrity: sha512-YTnYtra7W9e6/oAZEHj0bJehPRUlLH9/fbpT5LfB0NhQXyALCRkRs3zH9v07IYhkgpqX6Z78FnuccZr/l4Fs4Q==}
    engines: {node: '>=6.9.0'}

  '@babel/types@7.25.6':
    resolution: {integrity: sha512-/l42B1qxpG6RdfYf343Uw1vmDjeNhneUXtzhojE7pDgfpEypmRhI6j1kr17XCVv4Cgl9HdAiQY2x0GwKm7rWCw==}
    engines: {node: '>=6.9.0'}

  '@balena/dockerignore@1.0.2':
    resolution: {integrity: sha512-wMue2Sy4GAVTk6Ic4tJVcnfdau+gx2EnG7S+uAEe+TWJFqE4YoWN4/H8MSLj4eYJKxGg26lZwboEniNiNwZQ6Q==}

  '@bcoe/v8-coverage@0.2.3':
    resolution: {integrity: sha512-0hYQ8SB4Db5zvZB4axdMHGwEaQjkZzFjQiN9LVYvIFB2nSUHW9tYpxWriPrWDASIxiaXax83REcLxuSdnGPZtw==}

  '@braintree/sanitize-url@7.0.2':
    resolution: {integrity: sha512-NVf/1YycDMs6+FxS0Tb/W8MjJRDQdXF+tBfDtZ5UZeiRUkTmwKc4vmYCKZTyymfJk1gnMsauvZSX/HiV9jOABw==}

  '@clack/core@0.3.4':
    resolution: {integrity: sha512-H4hxZDXgHtWTwV3RAVenqcC4VbJZNegbBjlPvzOzCouXtS2y3sDvlO3IsbrPNWuLWPPlYVYPghQdSF64683Ldw==}

  '@clack/prompts@0.7.0':
    resolution: {integrity: sha512-0MhX9/B4iL6Re04jPrttDm+BsP8y6mS7byuv0BvXgdXhbV5PdlsHt55dvNsuBCPZ7xq1oTAOOuotR9NFbQyMSA==}
    bundledDependencies:
      - is-unicode-supported

  '@colors/colors@1.6.0':
    resolution: {integrity: sha512-Ir+AOibqzrIsL6ajt3Rz3LskB7OiMVHqltZmspbW/TJuTVuyOMirVqAkjfY6JISiLHgyNqicAC8AyHHGzNd/dA==}
    engines: {node: '>=0.1.90'}

  '@cspotcode/source-map-support@0.8.1':
    resolution: {integrity: sha512-IchNf6dN4tHoMFIn/7OE8LWZ19Y6q/67Bmf6vnGREv8RSbBVb9LPJxEcnwrcwX6ixSvaiGoomAUvu4YSxXrVgw==}
    engines: {node: '>=12'}

  '@ctrl/deluge@6.1.0':
    resolution: {integrity: sha512-n8237DbSHlANTLBS3rxIKsnC3peltifJhV2h6fWp5lb7BNZuA3LFz0gVS02aAhj351G3A0ScSYLmuAAL2ld/Nw==}
    engines: {node: '>=18'}

  '@ctrl/magnet-link@4.0.2':
    resolution: {integrity: sha512-wENP7LH4BmCjz+gXVq7Nzz20zMjY/huuG7aDk/yu/LhFdC84e/l8222rCIAo0lwhU451lFcJKLcOmtG6TNrBAQ==}
    engines: {node: '>=18'}

  '@ctrl/qbittorrent@9.0.1':
    resolution: {integrity: sha512-MaQhyccZ30C1V8Uxqhc1NvrM/Lgb8x6AunIxjlbhYhw5Zx/l8G2etbjTKle3RIFExURKmzrJx7Odj3EM4AlqDQ==}
    engines: {node: '>=18'}

  '@ctrl/shared-torrent@6.0.0':
    resolution: {integrity: sha512-BZAPDv8syFArFTAAeb560JSBNTajFtP3G/5eYiUMsg0upGAQs6NWGiHYbyjvAt8uHCSzxXsiji/Wvq1b7CvXSQ==}
    engines: {node: '>=18'}

  '@ctrl/torrent-file@4.1.0':
    resolution: {integrity: sha512-mC6HdmCrRhhwpthM+OboJvGIywVR05IbdhVSBkfbGslzbQk2xNnx4UOKljV/x2YI2M1DDF3F3o0paIiYd5O0Og==}
    engines: {node: '>=18'}

  '@ctrl/transmission@7.0.0':
    resolution: {integrity: sha512-D5Sei25y2Ji5BJTPOKZCDnuCEtD9Jcz6+D/y+1hY8O8vwFyDvAu30DzWYTDahP5wqj2024vO3B0Xkt/CKUpZHw==}
    engines: {node: '>=18'}

  '@dabh/diagnostics@2.0.3':
    resolution: {integrity: sha512-hrlQOIi7hAfzsMqlGSFyVucrx38O+j6wiGOf//H2ecvIEqYN4ADBSS2iLMh5UFyDunCNniUIPk/q3riFv45xRA==}

<<<<<<< HEAD
  '@dnd-kit/accessibility@3.1.0':
    resolution: {integrity: sha512-ea7IkhKvlJUv9iSHJOnxinBcoOI3ppGnnL+VDJ75O45Nss6HtZd8IdN8touXPDtASfeI2T2LImb8VOZcL47wjQ==}
    peerDependencies:
      react: '>=16.8.0'

  '@dnd-kit/core@6.1.0':
    resolution: {integrity: sha512-J3cQBClB4TVxwGo3KEjssGEXNJqGVWx17aRTZ1ob0FliR5IjYgTxl5YJbKTzA6IzrtelotH19v6y7uoIRUZPSg==}
    peerDependencies:
      react: '>=16.8.0'
      react-dom: '>=16.8.0'

  '@dnd-kit/sortable@8.0.0':
    resolution: {integrity: sha512-U3jk5ebVXe1Lr7c2wU7SBZjcWdQP+j7peHJfCspnA81enlu88Mgd7CC8Q+pub9ubP7eKVETzJW+IBAhsqbSu/g==}
    peerDependencies:
      '@dnd-kit/core': ^6.1.0
      react: '>=16.8.0'

  '@dnd-kit/utilities@3.2.2':
    resolution: {integrity: sha512-+MKAJEOfaBe5SmV6t34p80MMKhjvUz0vRrvVJbPT0WElzaOJ/1xs+D+KDv+tD/NE5ujfrChEcshd4fLn0wpiqg==}
    peerDependencies:
      react: '>=16.8.0'

  '@drizzle-team/brocli@0.10.1':
    resolution: {integrity: sha512-AHy0vjc+n/4w/8Mif+w86qpppHuF3AyXbcWW+R/W7GNA3F5/p2nuhlkCJaTXSLZheB4l1rtHzOfr9A7NwoR/Zg==}
=======
  '@drizzle-team/brocli@0.10.2':
    resolution: {integrity: sha512-z33Il7l5dKjUgGULTqBsQBQwckHh5AbIuxhdsIxDDiZAzBOrZO6q9ogcWC65kU382AfynTfgNumVcNIjuIua6w==}
>>>>>>> 134ecf1e

  '@esbuild-kit/core-utils@3.3.2':
    resolution: {integrity: sha512-sPRAnw9CdSsRmEtnsl2WXWdyquogVpB3yZ3dgwJfe8zrOzTsV7cJvmwrKVa+0ma5BoiGJ+BoqkMvawbayKUsqQ==}
    deprecated: 'Merged into tsx: https://tsx.is'

  '@esbuild-kit/esm-loader@2.6.5':
    resolution: {integrity: sha512-FxEMIkJKnodyA1OaCUoEvbYRkoZlLZ4d/eXFu9Fh8CbBBgP5EmZxrfTRyN0qpXZ4vOvqnE5YdRdcrmUUXuU+dA==}
    deprecated: 'Merged into tsx: https://tsx.is'

  '@esbuild/aix-ppc64@0.19.12':
    resolution: {integrity: sha512-bmoCYyWdEL3wDQIVbcyzRyeKLgk2WtWLTWz1ZIAZF/EGbNOwSA6ew3PftJ1PqMiOOGu0OyFMzG53L0zqIpPeNA==}
    engines: {node: '>=12'}
    cpu: [ppc64]
    os: [aix]

  '@esbuild/aix-ppc64@0.20.2':
    resolution: {integrity: sha512-D+EBOJHXdNZcLJRBkhENNG8Wji2kgc9AZ9KiPr1JuZjsNtyHzrsfLRrY0tk2H2aoFu6RANO1y1iPPUCDYWkb5g==}
    engines: {node: '>=12'}
    cpu: [ppc64]
    os: [aix]

  '@esbuild/aix-ppc64@0.21.5':
    resolution: {integrity: sha512-1SDgH6ZSPTlggy1yI6+Dbkiz8xzpHJEVAlF/AM1tHPLsf5STom9rwtjE4hKAF20FfXXNTFqEYXyJNWh1GiZedQ==}
    engines: {node: '>=12'}
    cpu: [ppc64]
    os: [aix]

  '@esbuild/aix-ppc64@0.23.1':
    resolution: {integrity: sha512-6VhYk1diRqrhBAqpJEdjASR/+WVRtfjpqKuNw11cLiaWpAT/Uu+nokB+UJnevzy/P9C/ty6AOe0dwueMrGh/iQ==}
    engines: {node: '>=18'}
    cpu: [ppc64]
    os: [aix]

  '@esbuild/android-arm64@0.18.20':
    resolution: {integrity: sha512-Nz4rJcchGDtENV0eMKUNa6L12zz2zBDXuhj/Vjh18zGqB44Bi7MBMSXjgunJgjRhCmKOjnPuZp4Mb6OKqtMHLQ==}
    engines: {node: '>=12'}
    cpu: [arm64]
    os: [android]

  '@esbuild/android-arm64@0.19.12':
    resolution: {integrity: sha512-P0UVNGIienjZv3f5zq0DP3Nt2IE/3plFzuaS96vihvD0Hd6H/q4WXUGpCxD/E8YrSXfNyRPbpTq+T8ZQioSuPA==}
    engines: {node: '>=12'}
    cpu: [arm64]
    os: [android]

  '@esbuild/android-arm64@0.20.2':
    resolution: {integrity: sha512-mRzjLacRtl/tWU0SvD8lUEwb61yP9cqQo6noDZP/O8VkwafSYwZ4yWy24kan8jE/IMERpYncRt2dw438LP3Xmg==}
    engines: {node: '>=12'}
    cpu: [arm64]
    os: [android]

  '@esbuild/android-arm64@0.21.5':
    resolution: {integrity: sha512-c0uX9VAUBQ7dTDCjq+wdyGLowMdtR/GoC2U5IYk/7D1H1JYC0qseD7+11iMP2mRLN9RcCMRcjC4YMclCzGwS/A==}
    engines: {node: '>=12'}
    cpu: [arm64]
    os: [android]

  '@esbuild/android-arm64@0.23.1':
    resolution: {integrity: sha512-xw50ipykXcLstLeWH7WRdQuysJqejuAGPd30vd1i5zSyKK3WE+ijzHmLKxdiCMtH1pHz78rOg0BKSYOSB/2Khw==}
    engines: {node: '>=18'}
    cpu: [arm64]
    os: [android]

  '@esbuild/android-arm@0.18.20':
    resolution: {integrity: sha512-fyi7TDI/ijKKNZTUJAQqiG5T7YjJXgnzkURqmGj13C6dCqckZBLdl4h7bkhHt/t0WP+zO9/zwroDvANaOqO5Sw==}
    engines: {node: '>=12'}
    cpu: [arm]
    os: [android]

  '@esbuild/android-arm@0.19.12':
    resolution: {integrity: sha512-qg/Lj1mu3CdQlDEEiWrlC4eaPZ1KztwGJ9B6J+/6G+/4ewxJg7gqj8eVYWvao1bXrqGiW2rsBZFSX3q2lcW05w==}
    engines: {node: '>=12'}
    cpu: [arm]
    os: [android]

  '@esbuild/android-arm@0.20.2':
    resolution: {integrity: sha512-t98Ra6pw2VaDhqNWO2Oph2LXbz/EJcnLmKLGBJwEwXX/JAN83Fym1rU8l0JUWK6HkIbWONCSSatf4sf2NBRx/w==}
    engines: {node: '>=12'}
    cpu: [arm]
    os: [android]

  '@esbuild/android-arm@0.21.5':
    resolution: {integrity: sha512-vCPvzSjpPHEi1siZdlvAlsPxXl7WbOVUBBAowWug4rJHb68Ox8KualB+1ocNvT5fjv6wpkX6o/iEpbDrf68zcg==}
    engines: {node: '>=12'}
    cpu: [arm]
    os: [android]

  '@esbuild/android-arm@0.23.1':
    resolution: {integrity: sha512-uz6/tEy2IFm9RYOyvKl88zdzZfwEfKZmnX9Cj1BHjeSGNuGLuMD1kR8y5bteYmwqKm1tj8m4cb/aKEorr6fHWQ==}
    engines: {node: '>=18'}
    cpu: [arm]
    os: [android]

  '@esbuild/android-x64@0.18.20':
    resolution: {integrity: sha512-8GDdlePJA8D6zlZYJV/jnrRAi6rOiNaCC/JclcXpB+KIuvfBN4owLtgzY2bsxnx666XjJx2kDPUmnTtR8qKQUg==}
    engines: {node: '>=12'}
    cpu: [x64]
    os: [android]

  '@esbuild/android-x64@0.19.12':
    resolution: {integrity: sha512-3k7ZoUW6Q6YqhdhIaq/WZ7HwBpnFBlW905Fa4s4qWJyiNOgT1dOqDiVAQFwBH7gBRZr17gLrlFCRzF6jFh7Kew==}
    engines: {node: '>=12'}
    cpu: [x64]
    os: [android]

  '@esbuild/android-x64@0.20.2':
    resolution: {integrity: sha512-btzExgV+/lMGDDa194CcUQm53ncxzeBrWJcncOBxuC6ndBkKxnHdFJn86mCIgTELsooUmwUm9FkhSp5HYu00Rg==}
    engines: {node: '>=12'}
    cpu: [x64]
    os: [android]

  '@esbuild/android-x64@0.21.5':
    resolution: {integrity: sha512-D7aPRUUNHRBwHxzxRvp856rjUHRFW1SdQATKXH2hqA0kAZb1hKmi02OpYRacl0TxIGz/ZmXWlbZgjwWYaCakTA==}
    engines: {node: '>=12'}
    cpu: [x64]
    os: [android]

  '@esbuild/android-x64@0.23.1':
    resolution: {integrity: sha512-nlN9B69St9BwUoB+jkyU090bru8L0NA3yFvAd7k8dNsVH8bi9a8cUAUSEcEEgTp2z3dbEDGJGfP6VUnkQnlReg==}
    engines: {node: '>=18'}
    cpu: [x64]
    os: [android]

  '@esbuild/darwin-arm64@0.18.20':
    resolution: {integrity: sha512-bxRHW5kHU38zS2lPTPOyuyTm+S+eobPUnTNkdJEfAddYgEcll4xkT8DB9d2008DtTbl7uJag2HuE5NZAZgnNEA==}
    engines: {node: '>=12'}
    cpu: [arm64]
    os: [darwin]

  '@esbuild/darwin-arm64@0.19.12':
    resolution: {integrity: sha512-B6IeSgZgtEzGC42jsI+YYu9Z3HKRxp8ZT3cqhvliEHovq8HSX2YX8lNocDn79gCKJXOSaEot9MVYky7AKjCs8g==}
    engines: {node: '>=12'}
    cpu: [arm64]
    os: [darwin]

  '@esbuild/darwin-arm64@0.20.2':
    resolution: {integrity: sha512-4J6IRT+10J3aJH3l1yzEg9y3wkTDgDk7TSDFX+wKFiWjqWp/iCfLIYzGyasx9l0SAFPT1HwSCR+0w/h1ES/MjA==}
    engines: {node: '>=12'}
    cpu: [arm64]
    os: [darwin]

  '@esbuild/darwin-arm64@0.21.5':
    resolution: {integrity: sha512-DwqXqZyuk5AiWWf3UfLiRDJ5EDd49zg6O9wclZ7kUMv2WRFr4HKjXp/5t8JZ11QbQfUS6/cRCKGwYhtNAY88kQ==}
    engines: {node: '>=12'}
    cpu: [arm64]
    os: [darwin]

  '@esbuild/darwin-arm64@0.23.1':
    resolution: {integrity: sha512-YsS2e3Wtgnw7Wq53XXBLcV6JhRsEq8hkfg91ESVadIrzr9wO6jJDMZnCQbHm1Guc5t/CdDiFSSfWP58FNuvT3Q==}
    engines: {node: '>=18'}
    cpu: [arm64]
    os: [darwin]

  '@esbuild/darwin-x64@0.18.20':
    resolution: {integrity: sha512-pc5gxlMDxzm513qPGbCbDukOdsGtKhfxD1zJKXjCCcU7ju50O7MeAZ8c4krSJcOIJGFR+qx21yMMVYwiQvyTyQ==}
    engines: {node: '>=12'}
    cpu: [x64]
    os: [darwin]

  '@esbuild/darwin-x64@0.19.12':
    resolution: {integrity: sha512-hKoVkKzFiToTgn+41qGhsUJXFlIjxI/jSYeZf3ugemDYZldIXIxhvwN6erJGlX4t5h417iFuheZ7l+YVn05N3A==}
    engines: {node: '>=12'}
    cpu: [x64]
    os: [darwin]

  '@esbuild/darwin-x64@0.20.2':
    resolution: {integrity: sha512-tBcXp9KNphnNH0dfhv8KYkZhjc+H3XBkF5DKtswJblV7KlT9EI2+jeA8DgBjp908WEuYll6pF+UStUCfEpdysA==}
    engines: {node: '>=12'}
    cpu: [x64]
    os: [darwin]

  '@esbuild/darwin-x64@0.21.5':
    resolution: {integrity: sha512-se/JjF8NlmKVG4kNIuyWMV/22ZaerB+qaSi5MdrXtd6R08kvs2qCN4C09miupktDitvh8jRFflwGFBQcxZRjbw==}
    engines: {node: '>=12'}
    cpu: [x64]
    os: [darwin]

  '@esbuild/darwin-x64@0.23.1':
    resolution: {integrity: sha512-aClqdgTDVPSEGgoCS8QDG37Gu8yc9lTHNAQlsztQ6ENetKEO//b8y31MMu2ZaPbn4kVsIABzVLXYLhCGekGDqw==}
    engines: {node: '>=18'}
    cpu: [x64]
    os: [darwin]

  '@esbuild/freebsd-arm64@0.18.20':
    resolution: {integrity: sha512-yqDQHy4QHevpMAaxhhIwYPMv1NECwOvIpGCZkECn8w2WFHXjEwrBn3CeNIYsibZ/iZEUemj++M26W3cNR5h+Tw==}
    engines: {node: '>=12'}
    cpu: [arm64]
    os: [freebsd]

  '@esbuild/freebsd-arm64@0.19.12':
    resolution: {integrity: sha512-4aRvFIXmwAcDBw9AueDQ2YnGmz5L6obe5kmPT8Vd+/+x/JMVKCgdcRwH6APrbpNXsPz+K653Qg8HB/oXvXVukA==}
    engines: {node: '>=12'}
    cpu: [arm64]
    os: [freebsd]

  '@esbuild/freebsd-arm64@0.20.2':
    resolution: {integrity: sha512-d3qI41G4SuLiCGCFGUrKsSeTXyWG6yem1KcGZVS+3FYlYhtNoNgYrWcvkOoaqMhwXSMrZRl69ArHsGJ9mYdbbw==}
    engines: {node: '>=12'}
    cpu: [arm64]
    os: [freebsd]

  '@esbuild/freebsd-arm64@0.21.5':
    resolution: {integrity: sha512-5JcRxxRDUJLX8JXp/wcBCy3pENnCgBR9bN6JsY4OmhfUtIHe3ZW0mawA7+RDAcMLrMIZaf03NlQiX9DGyB8h4g==}
    engines: {node: '>=12'}
    cpu: [arm64]
    os: [freebsd]

  '@esbuild/freebsd-arm64@0.23.1':
    resolution: {integrity: sha512-h1k6yS8/pN/NHlMl5+v4XPfikhJulk4G+tKGFIOwURBSFzE8bixw1ebjluLOjfwtLqY0kewfjLSrO6tN2MgIhA==}
    engines: {node: '>=18'}
    cpu: [arm64]
    os: [freebsd]

  '@esbuild/freebsd-x64@0.18.20':
    resolution: {integrity: sha512-tgWRPPuQsd3RmBZwarGVHZQvtzfEBOreNuxEMKFcd5DaDn2PbBxfwLcj4+aenoh7ctXcbXmOQIn8HI6mCSw5MQ==}
    engines: {node: '>=12'}
    cpu: [x64]
    os: [freebsd]

  '@esbuild/freebsd-x64@0.19.12':
    resolution: {integrity: sha512-EYoXZ4d8xtBoVN7CEwWY2IN4ho76xjYXqSXMNccFSx2lgqOG/1TBPW0yPx1bJZk94qu3tX0fycJeeQsKovA8gg==}
    engines: {node: '>=12'}
    cpu: [x64]
    os: [freebsd]

  '@esbuild/freebsd-x64@0.20.2':
    resolution: {integrity: sha512-d+DipyvHRuqEeM5zDivKV1KuXn9WeRX6vqSqIDgwIfPQtwMP4jaDsQsDncjTDDsExT4lR/91OLjRo8bmC1e+Cw==}
    engines: {node: '>=12'}
    cpu: [x64]
    os: [freebsd]

  '@esbuild/freebsd-x64@0.21.5':
    resolution: {integrity: sha512-J95kNBj1zkbMXtHVH29bBriQygMXqoVQOQYA+ISs0/2l3T9/kj42ow2mpqerRBxDJnmkUDCaQT/dfNXWX/ZZCQ==}
    engines: {node: '>=12'}
    cpu: [x64]
    os: [freebsd]

  '@esbuild/freebsd-x64@0.23.1':
    resolution: {integrity: sha512-lK1eJeyk1ZX8UklqFd/3A60UuZ/6UVfGT2LuGo3Wp4/z7eRTRYY+0xOu2kpClP+vMTi9wKOfXi2vjUpO1Ro76g==}
    engines: {node: '>=18'}
    cpu: [x64]
    os: [freebsd]

  '@esbuild/linux-arm64@0.18.20':
    resolution: {integrity: sha512-2YbscF+UL7SQAVIpnWvYwM+3LskyDmPhe31pE7/aoTMFKKzIc9lLbyGUpmmb8a8AixOL61sQ/mFh3jEjHYFvdA==}
    engines: {node: '>=12'}
    cpu: [arm64]
    os: [linux]

  '@esbuild/linux-arm64@0.19.12':
    resolution: {integrity: sha512-EoTjyYyLuVPfdPLsGVVVC8a0p1BFFvtpQDB/YLEhaXyf/5bczaGeN15QkR+O4S5LeJ92Tqotve7i1jn35qwvdA==}
    engines: {node: '>=12'}
    cpu: [arm64]
    os: [linux]

  '@esbuild/linux-arm64@0.20.2':
    resolution: {integrity: sha512-9pb6rBjGvTFNira2FLIWqDk/uaf42sSyLE8j1rnUpuzsODBq7FvpwHYZxQ/It/8b+QOS1RYfqgGFNLRI+qlq2A==}
    engines: {node: '>=12'}
    cpu: [arm64]
    os: [linux]

  '@esbuild/linux-arm64@0.21.5':
    resolution: {integrity: sha512-ibKvmyYzKsBeX8d8I7MH/TMfWDXBF3db4qM6sy+7re0YXya+K1cem3on9XgdT2EQGMu4hQyZhan7TeQ8XkGp4Q==}
    engines: {node: '>=12'}
    cpu: [arm64]
    os: [linux]

  '@esbuild/linux-arm64@0.23.1':
    resolution: {integrity: sha512-/93bf2yxencYDnItMYV/v116zff6UyTjo4EtEQjUBeGiVpMmffDNUyD9UN2zV+V3LRV3/on4xdZ26NKzn6754g==}
    engines: {node: '>=18'}
    cpu: [arm64]
    os: [linux]

  '@esbuild/linux-arm@0.18.20':
    resolution: {integrity: sha512-/5bHkMWnq1EgKr1V+Ybz3s1hWXok7mDFUMQ4cG10AfW3wL02PSZi5kFpYKrptDsgb2WAJIvRcDm+qIvXf/apvg==}
    engines: {node: '>=12'}
    cpu: [arm]
    os: [linux]

  '@esbuild/linux-arm@0.19.12':
    resolution: {integrity: sha512-J5jPms//KhSNv+LO1S1TX1UWp1ucM6N6XuL6ITdKWElCu8wXP72l9MM0zDTzzeikVyqFE6U8YAV9/tFyj0ti+w==}
    engines: {node: '>=12'}
    cpu: [arm]
    os: [linux]

  '@esbuild/linux-arm@0.20.2':
    resolution: {integrity: sha512-VhLPeR8HTMPccbuWWcEUD1Az68TqaTYyj6nfE4QByZIQEQVWBB8vup8PpR7y1QHL3CpcF6xd5WVBU/+SBEvGTg==}
    engines: {node: '>=12'}
    cpu: [arm]
    os: [linux]

  '@esbuild/linux-arm@0.21.5':
    resolution: {integrity: sha512-bPb5AHZtbeNGjCKVZ9UGqGwo8EUu4cLq68E95A53KlxAPRmUyYv2D6F0uUI65XisGOL1hBP5mTronbgo+0bFcA==}
    engines: {node: '>=12'}
    cpu: [arm]
    os: [linux]

  '@esbuild/linux-arm@0.23.1':
    resolution: {integrity: sha512-CXXkzgn+dXAPs3WBwE+Kvnrf4WECwBdfjfeYHpMeVxWE0EceB6vhWGShs6wi0IYEqMSIzdOF1XjQ/Mkm5d7ZdQ==}
    engines: {node: '>=18'}
    cpu: [arm]
    os: [linux]

  '@esbuild/linux-ia32@0.18.20':
    resolution: {integrity: sha512-P4etWwq6IsReT0E1KHU40bOnzMHoH73aXp96Fs8TIT6z9Hu8G6+0SHSw9i2isWrD2nbx2qo5yUqACgdfVGx7TA==}
    engines: {node: '>=12'}
    cpu: [ia32]
    os: [linux]

  '@esbuild/linux-ia32@0.19.12':
    resolution: {integrity: sha512-Thsa42rrP1+UIGaWz47uydHSBOgTUnwBwNq59khgIwktK6x60Hivfbux9iNR0eHCHzOLjLMLfUMLCypBkZXMHA==}
    engines: {node: '>=12'}
    cpu: [ia32]
    os: [linux]

  '@esbuild/linux-ia32@0.20.2':
    resolution: {integrity: sha512-o10utieEkNPFDZFQm9CoP7Tvb33UutoJqg3qKf1PWVeeJhJw0Q347PxMvBgVVFgouYLGIhFYG0UGdBumROyiig==}
    engines: {node: '>=12'}
    cpu: [ia32]
    os: [linux]

  '@esbuild/linux-ia32@0.21.5':
    resolution: {integrity: sha512-YvjXDqLRqPDl2dvRODYmmhz4rPeVKYvppfGYKSNGdyZkA01046pLWyRKKI3ax8fbJoK5QbxblURkwK/MWY18Tg==}
    engines: {node: '>=12'}
    cpu: [ia32]
    os: [linux]

  '@esbuild/linux-ia32@0.23.1':
    resolution: {integrity: sha512-VTN4EuOHwXEkXzX5nTvVY4s7E/Krz7COC8xkftbbKRYAl96vPiUssGkeMELQMOnLOJ8k3BY1+ZY52tttZnHcXQ==}
    engines: {node: '>=18'}
    cpu: [ia32]
    os: [linux]

  '@esbuild/linux-loong64@0.18.20':
    resolution: {integrity: sha512-nXW8nqBTrOpDLPgPY9uV+/1DjxoQ7DoB2N8eocyq8I9XuqJ7BiAMDMf9n1xZM9TgW0J8zrquIb/A7s3BJv7rjg==}
    engines: {node: '>=12'}
    cpu: [loong64]
    os: [linux]

  '@esbuild/linux-loong64@0.19.12':
    resolution: {integrity: sha512-LiXdXA0s3IqRRjm6rV6XaWATScKAXjI4R4LoDlvO7+yQqFdlr1Bax62sRwkVvRIrwXxvtYEHHI4dm50jAXkuAA==}
    engines: {node: '>=12'}
    cpu: [loong64]
    os: [linux]

  '@esbuild/linux-loong64@0.20.2':
    resolution: {integrity: sha512-PR7sp6R/UC4CFVomVINKJ80pMFlfDfMQMYynX7t1tNTeivQ6XdX5r2XovMmha/VjR1YN/HgHWsVcTRIMkymrgQ==}
    engines: {node: '>=12'}
    cpu: [loong64]
    os: [linux]

  '@esbuild/linux-loong64@0.21.5':
    resolution: {integrity: sha512-uHf1BmMG8qEvzdrzAqg2SIG/02+4/DHB6a9Kbya0XDvwDEKCoC8ZRWI5JJvNdUjtciBGFQ5PuBlpEOXQj+JQSg==}
    engines: {node: '>=12'}
    cpu: [loong64]
    os: [linux]

  '@esbuild/linux-loong64@0.23.1':
    resolution: {integrity: sha512-Vx09LzEoBa5zDnieH8LSMRToj7ir/Jeq0Gu6qJ/1GcBq9GkfoEAoXvLiW1U9J1qE/Y/Oyaq33w5p2ZWrNNHNEw==}
    engines: {node: '>=18'}
    cpu: [loong64]
    os: [linux]

  '@esbuild/linux-mips64el@0.18.20':
    resolution: {integrity: sha512-d5NeaXZcHp8PzYy5VnXV3VSd2D328Zb+9dEq5HE6bw6+N86JVPExrA6O68OPwobntbNJ0pzCpUFZTo3w0GyetQ==}
    engines: {node: '>=12'}
    cpu: [mips64el]
    os: [linux]

  '@esbuild/linux-mips64el@0.19.12':
    resolution: {integrity: sha512-fEnAuj5VGTanfJ07ff0gOA6IPsvrVHLVb6Lyd1g2/ed67oU1eFzL0r9WL7ZzscD+/N6i3dWumGE1Un4f7Amf+w==}
    engines: {node: '>=12'}
    cpu: [mips64el]
    os: [linux]

  '@esbuild/linux-mips64el@0.20.2':
    resolution: {integrity: sha512-4BlTqeutE/KnOiTG5Y6Sb/Hw6hsBOZapOVF6njAESHInhlQAghVVZL1ZpIctBOoTFbQyGW+LsVYZ8lSSB3wkjA==}
    engines: {node: '>=12'}
    cpu: [mips64el]
    os: [linux]

  '@esbuild/linux-mips64el@0.21.5':
    resolution: {integrity: sha512-IajOmO+KJK23bj52dFSNCMsz1QP1DqM6cwLUv3W1QwyxkyIWecfafnI555fvSGqEKwjMXVLokcV5ygHW5b3Jbg==}
    engines: {node: '>=12'}
    cpu: [mips64el]
    os: [linux]

  '@esbuild/linux-mips64el@0.23.1':
    resolution: {integrity: sha512-nrFzzMQ7W4WRLNUOU5dlWAqa6yVeI0P78WKGUo7lg2HShq/yx+UYkeNSE0SSfSure0SqgnsxPvmAUu/vu0E+3Q==}
    engines: {node: '>=18'}
    cpu: [mips64el]
    os: [linux]

  '@esbuild/linux-ppc64@0.18.20':
    resolution: {integrity: sha512-WHPyeScRNcmANnLQkq6AfyXRFr5D6N2sKgkFo2FqguP44Nw2eyDlbTdZwd9GYk98DZG9QItIiTlFLHJHjxP3FA==}
    engines: {node: '>=12'}
    cpu: [ppc64]
    os: [linux]

  '@esbuild/linux-ppc64@0.19.12':
    resolution: {integrity: sha512-nYJA2/QPimDQOh1rKWedNOe3Gfc8PabU7HT3iXWtNUbRzXS9+vgB0Fjaqr//XNbd82mCxHzik2qotuI89cfixg==}
    engines: {node: '>=12'}
    cpu: [ppc64]
    os: [linux]

  '@esbuild/linux-ppc64@0.20.2':
    resolution: {integrity: sha512-rD3KsaDprDcfajSKdn25ooz5J5/fWBylaaXkuotBDGnMnDP1Uv5DLAN/45qfnf3JDYyJv/ytGHQaziHUdyzaAg==}
    engines: {node: '>=12'}
    cpu: [ppc64]
    os: [linux]

  '@esbuild/linux-ppc64@0.21.5':
    resolution: {integrity: sha512-1hHV/Z4OEfMwpLO8rp7CvlhBDnjsC3CttJXIhBi+5Aj5r+MBvy4egg7wCbe//hSsT+RvDAG7s81tAvpL2XAE4w==}
    engines: {node: '>=12'}
    cpu: [ppc64]
    os: [linux]

  '@esbuild/linux-ppc64@0.23.1':
    resolution: {integrity: sha512-dKN8fgVqd0vUIjxuJI6P/9SSSe/mB9rvA98CSH2sJnlZ/OCZWO1DJvxj8jvKTfYUdGfcq2dDxoKaC6bHuTlgcw==}
    engines: {node: '>=18'}
    cpu: [ppc64]
    os: [linux]

  '@esbuild/linux-riscv64@0.18.20':
    resolution: {integrity: sha512-WSxo6h5ecI5XH34KC7w5veNnKkju3zBRLEQNY7mv5mtBmrP/MjNBCAlsM2u5hDBlS3NGcTQpoBvRzqBcRtpq1A==}
    engines: {node: '>=12'}
    cpu: [riscv64]
    os: [linux]

  '@esbuild/linux-riscv64@0.19.12':
    resolution: {integrity: sha512-2MueBrlPQCw5dVJJpQdUYgeqIzDQgw3QtiAHUC4RBz9FXPrskyyU3VI1hw7C0BSKB9OduwSJ79FTCqtGMWqJHg==}
    engines: {node: '>=12'}
    cpu: [riscv64]
    os: [linux]

  '@esbuild/linux-riscv64@0.20.2':
    resolution: {integrity: sha512-snwmBKacKmwTMmhLlz/3aH1Q9T8v45bKYGE3j26TsaOVtjIag4wLfWSiZykXzXuE1kbCE+zJRmwp+ZbIHinnVg==}
    engines: {node: '>=12'}
    cpu: [riscv64]
    os: [linux]

  '@esbuild/linux-riscv64@0.21.5':
    resolution: {integrity: sha512-2HdXDMd9GMgTGrPWnJzP2ALSokE/0O5HhTUvWIbD3YdjME8JwvSCnNGBnTThKGEB91OZhzrJ4qIIxk/SBmyDDA==}
    engines: {node: '>=12'}
    cpu: [riscv64]
    os: [linux]

  '@esbuild/linux-riscv64@0.23.1':
    resolution: {integrity: sha512-5AV4Pzp80fhHL83JM6LoA6pTQVWgB1HovMBsLQ9OZWLDqVY8MVobBXNSmAJi//Csh6tcY7e7Lny2Hg1tElMjIA==}
    engines: {node: '>=18'}
    cpu: [riscv64]
    os: [linux]

  '@esbuild/linux-s390x@0.18.20':
    resolution: {integrity: sha512-+8231GMs3mAEth6Ja1iK0a1sQ3ohfcpzpRLH8uuc5/KVDFneH6jtAJLFGafpzpMRO6DzJ6AvXKze9LfFMrIHVQ==}
    engines: {node: '>=12'}
    cpu: [s390x]
    os: [linux]

  '@esbuild/linux-s390x@0.19.12':
    resolution: {integrity: sha512-+Pil1Nv3Umes4m3AZKqA2anfhJiVmNCYkPchwFJNEJN5QxmTs1uzyy4TvmDrCRNT2ApwSari7ZIgrPeUx4UZDg==}
    engines: {node: '>=12'}
    cpu: [s390x]
    os: [linux]

  '@esbuild/linux-s390x@0.20.2':
    resolution: {integrity: sha512-wcWISOobRWNm3cezm5HOZcYz1sKoHLd8VL1dl309DiixxVFoFe/o8HnwuIwn6sXre88Nwj+VwZUvJf4AFxkyrQ==}
    engines: {node: '>=12'}
    cpu: [s390x]
    os: [linux]

  '@esbuild/linux-s390x@0.21.5':
    resolution: {integrity: sha512-zus5sxzqBJD3eXxwvjN1yQkRepANgxE9lgOW2qLnmr8ikMTphkjgXu1HR01K4FJg8h1kEEDAqDcZQtbrRnB41A==}
    engines: {node: '>=12'}
    cpu: [s390x]
    os: [linux]

  '@esbuild/linux-s390x@0.23.1':
    resolution: {integrity: sha512-9ygs73tuFCe6f6m/Tb+9LtYxWR4c9yg7zjt2cYkjDbDpV/xVn+68cQxMXCjUpYwEkze2RcU/rMnfIXNRFmSoDw==}
    engines: {node: '>=18'}
    cpu: [s390x]
    os: [linux]

  '@esbuild/linux-x64@0.18.20':
    resolution: {integrity: sha512-UYqiqemphJcNsFEskc73jQ7B9jgwjWrSayxawS6UVFZGWrAAtkzjxSqnoclCXxWtfwLdzU+vTpcNYhpn43uP1w==}
    engines: {node: '>=12'}
    cpu: [x64]
    os: [linux]

  '@esbuild/linux-x64@0.19.12':
    resolution: {integrity: sha512-B71g1QpxfwBvNrfyJdVDexenDIt1CiDN1TIXLbhOw0KhJzE78KIFGX6OJ9MrtC0oOqMWf+0xop4qEU8JrJTwCg==}
    engines: {node: '>=12'}
    cpu: [x64]
    os: [linux]

  '@esbuild/linux-x64@0.20.2':
    resolution: {integrity: sha512-1MdwI6OOTsfQfek8sLwgyjOXAu+wKhLEoaOLTjbijk6E2WONYpH9ZU2mNtR+lZ2B4uwr+usqGuVfFT9tMtGvGw==}
    engines: {node: '>=12'}
    cpu: [x64]
    os: [linux]

  '@esbuild/linux-x64@0.21.5':
    resolution: {integrity: sha512-1rYdTpyv03iycF1+BhzrzQJCdOuAOtaqHTWJZCWvijKD2N5Xu0TtVC8/+1faWqcP9iBCWOmjmhoH94dH82BxPQ==}
    engines: {node: '>=12'}
    cpu: [x64]
    os: [linux]

  '@esbuild/linux-x64@0.23.1':
    resolution: {integrity: sha512-EV6+ovTsEXCPAp58g2dD68LxoP/wK5pRvgy0J/HxPGB009omFPv3Yet0HiaqvrIrgPTBuC6wCH1LTOY91EO5hQ==}
    engines: {node: '>=18'}
    cpu: [x64]
    os: [linux]

  '@esbuild/netbsd-x64@0.18.20':
    resolution: {integrity: sha512-iO1c++VP6xUBUmltHZoMtCUdPlnPGdBom6IrO4gyKPFFVBKioIImVooR5I83nTew5UOYrk3gIJhbZh8X44y06A==}
    engines: {node: '>=12'}
    cpu: [x64]
    os: [netbsd]

  '@esbuild/netbsd-x64@0.19.12':
    resolution: {integrity: sha512-3ltjQ7n1owJgFbuC61Oj++XhtzmymoCihNFgT84UAmJnxJfm4sYCiSLTXZtE00VWYpPMYc+ZQmB6xbSdVh0JWA==}
    engines: {node: '>=12'}
    cpu: [x64]
    os: [netbsd]

  '@esbuild/netbsd-x64@0.20.2':
    resolution: {integrity: sha512-K8/DhBxcVQkzYc43yJXDSyjlFeHQJBiowJ0uVL6Tor3jGQfSGHNNJcWxNbOI8v5k82prYqzPuwkzHt3J1T1iZQ==}
    engines: {node: '>=12'}
    cpu: [x64]
    os: [netbsd]

  '@esbuild/netbsd-x64@0.21.5':
    resolution: {integrity: sha512-Woi2MXzXjMULccIwMnLciyZH4nCIMpWQAs049KEeMvOcNADVxo0UBIQPfSmxB3CWKedngg7sWZdLvLczpe0tLg==}
    engines: {node: '>=12'}
    cpu: [x64]
    os: [netbsd]

  '@esbuild/netbsd-x64@0.23.1':
    resolution: {integrity: sha512-aevEkCNu7KlPRpYLjwmdcuNz6bDFiE7Z8XC4CPqExjTvrHugh28QzUXVOZtiYghciKUacNktqxdpymplil1beA==}
    engines: {node: '>=18'}
    cpu: [x64]
    os: [netbsd]

  '@esbuild/openbsd-arm64@0.23.1':
    resolution: {integrity: sha512-3x37szhLexNA4bXhLrCC/LImN/YtWis6WXr1VESlfVtVeoFJBRINPJ3f0a/6LV8zpikqoUg4hyXw0sFBt5Cr+Q==}
    engines: {node: '>=18'}
    cpu: [arm64]
    os: [openbsd]

  '@esbuild/openbsd-x64@0.18.20':
    resolution: {integrity: sha512-e5e4YSsuQfX4cxcygw/UCPIEP6wbIL+se3sxPdCiMbFLBWu0eiZOJ7WoD+ptCLrmjZBK1Wk7I6D/I3NglUGOxg==}
    engines: {node: '>=12'}
    cpu: [x64]
    os: [openbsd]

  '@esbuild/openbsd-x64@0.19.12':
    resolution: {integrity: sha512-RbrfTB9SWsr0kWmb9srfF+L933uMDdu9BIzdA7os2t0TXhCRjrQyCeOt6wVxr79CKD4c+p+YhCj31HBkYcXebw==}
    engines: {node: '>=12'}
    cpu: [x64]
    os: [openbsd]

  '@esbuild/openbsd-x64@0.20.2':
    resolution: {integrity: sha512-eMpKlV0SThJmmJgiVyN9jTPJ2VBPquf6Kt/nAoo6DgHAoN57K15ZghiHaMvqjCye/uU4X5u3YSMgVBI1h3vKrQ==}
    engines: {node: '>=12'}
    cpu: [x64]
    os: [openbsd]

  '@esbuild/openbsd-x64@0.21.5':
    resolution: {integrity: sha512-HLNNw99xsvx12lFBUwoT8EVCsSvRNDVxNpjZ7bPn947b8gJPzeHWyNVhFsaerc0n3TsbOINvRP2byTZ5LKezow==}
    engines: {node: '>=12'}
    cpu: [x64]
    os: [openbsd]

  '@esbuild/openbsd-x64@0.23.1':
    resolution: {integrity: sha512-aY2gMmKmPhxfU+0EdnN+XNtGbjfQgwZj43k8G3fyrDM/UdZww6xrWxmDkuz2eCZchqVeABjV5BpildOrUbBTqA==}
    engines: {node: '>=18'}
    cpu: [x64]
    os: [openbsd]

  '@esbuild/sunos-x64@0.18.20':
    resolution: {integrity: sha512-kDbFRFp0YpTQVVrqUd5FTYmWo45zGaXe0X8E1G/LKFC0v8x0vWrhOWSLITcCn63lmZIxfOMXtCfti/RxN/0wnQ==}
    engines: {node: '>=12'}
    cpu: [x64]
    os: [sunos]

  '@esbuild/sunos-x64@0.19.12':
    resolution: {integrity: sha512-HKjJwRrW8uWtCQnQOz9qcU3mUZhTUQvi56Q8DPTLLB+DawoiQdjsYq+j+D3s9I8VFtDr+F9CjgXKKC4ss89IeA==}
    engines: {node: '>=12'}
    cpu: [x64]
    os: [sunos]

  '@esbuild/sunos-x64@0.20.2':
    resolution: {integrity: sha512-2UyFtRC6cXLyejf/YEld4Hajo7UHILetzE1vsRcGL3earZEW77JxrFjH4Ez2qaTiEfMgAXxfAZCm1fvM/G/o8w==}
    engines: {node: '>=12'}
    cpu: [x64]
    os: [sunos]

  '@esbuild/sunos-x64@0.21.5':
    resolution: {integrity: sha512-6+gjmFpfy0BHU5Tpptkuh8+uw3mnrvgs+dSPQXQOv3ekbordwnzTVEb4qnIvQcYXq6gzkyTnoZ9dZG+D4garKg==}
    engines: {node: '>=12'}
    cpu: [x64]
    os: [sunos]

  '@esbuild/sunos-x64@0.23.1':
    resolution: {integrity: sha512-RBRT2gqEl0IKQABT4XTj78tpk9v7ehp+mazn2HbUeZl1YMdaGAQqhapjGTCe7uw7y0frDi4gS0uHzhvpFuI1sA==}
    engines: {node: '>=18'}
    cpu: [x64]
    os: [sunos]

  '@esbuild/win32-arm64@0.18.20':
    resolution: {integrity: sha512-ddYFR6ItYgoaq4v4JmQQaAI5s7npztfV4Ag6NrhiaW0RrnOXqBkgwZLofVTlq1daVTQNhtI5oieTvkRPfZrePg==}
    engines: {node: '>=12'}
    cpu: [arm64]
    os: [win32]

  '@esbuild/win32-arm64@0.19.12':
    resolution: {integrity: sha512-URgtR1dJnmGvX864pn1B2YUYNzjmXkuJOIqG2HdU62MVS4EHpU2946OZoTMnRUHklGtJdJZ33QfzdjGACXhn1A==}
    engines: {node: '>=12'}
    cpu: [arm64]
    os: [win32]

  '@esbuild/win32-arm64@0.20.2':
    resolution: {integrity: sha512-GRibxoawM9ZCnDxnP3usoUDO9vUkpAxIIZ6GQI+IlVmr5kP3zUq+l17xELTHMWTWzjxa2guPNyrpq1GWmPvcGQ==}
    engines: {node: '>=12'}
    cpu: [arm64]
    os: [win32]

  '@esbuild/win32-arm64@0.21.5':
    resolution: {integrity: sha512-Z0gOTd75VvXqyq7nsl93zwahcTROgqvuAcYDUr+vOv8uHhNSKROyU961kgtCD1e95IqPKSQKH7tBTslnS3tA8A==}
    engines: {node: '>=12'}
    cpu: [arm64]
    os: [win32]

  '@esbuild/win32-arm64@0.23.1':
    resolution: {integrity: sha512-4O+gPR5rEBe2FpKOVyiJ7wNDPA8nGzDuJ6gN4okSA1gEOYZ67N8JPk58tkWtdtPeLz7lBnY6I5L3jdsr3S+A6A==}
    engines: {node: '>=18'}
    cpu: [arm64]
    os: [win32]

  '@esbuild/win32-ia32@0.18.20':
    resolution: {integrity: sha512-Wv7QBi3ID/rROT08SABTS7eV4hX26sVduqDOTe1MvGMjNd3EjOz4b7zeexIR62GTIEKrfJXKL9LFxTYgkyeu7g==}
    engines: {node: '>=12'}
    cpu: [ia32]
    os: [win32]

  '@esbuild/win32-ia32@0.19.12':
    resolution: {integrity: sha512-+ZOE6pUkMOJfmxmBZElNOx72NKpIa/HFOMGzu8fqzQJ5kgf6aTGrcJaFsNiVMH4JKpMipyK+7k0n2UXN7a8YKQ==}
    engines: {node: '>=12'}
    cpu: [ia32]
    os: [win32]

  '@esbuild/win32-ia32@0.20.2':
    resolution: {integrity: sha512-HfLOfn9YWmkSKRQqovpnITazdtquEW8/SoHW7pWpuEeguaZI4QnCRW6b+oZTztdBnZOS2hqJ6im/D5cPzBTTlQ==}
    engines: {node: '>=12'}
    cpu: [ia32]
    os: [win32]

  '@esbuild/win32-ia32@0.21.5':
    resolution: {integrity: sha512-SWXFF1CL2RVNMaVs+BBClwtfZSvDgtL//G/smwAc5oVK/UPu2Gu9tIaRgFmYFFKrmg3SyAjSrElf0TiJ1v8fYA==}
    engines: {node: '>=12'}
    cpu: [ia32]
    os: [win32]

  '@esbuild/win32-ia32@0.23.1':
    resolution: {integrity: sha512-BcaL0Vn6QwCwre3Y717nVHZbAa4UBEigzFm6VdsVdT/MbZ38xoj1X9HPkZhbmaBGUD1W8vxAfffbDe8bA6AKnQ==}
    engines: {node: '>=18'}
    cpu: [ia32]
    os: [win32]

  '@esbuild/win32-x64@0.18.20':
    resolution: {integrity: sha512-kTdfRcSiDfQca/y9QIkng02avJ+NCaQvrMejlsB3RRv5sE9rRoeBPISaZpKxHELzRxZyLvNts1P27W3wV+8geQ==}
    engines: {node: '>=12'}
    cpu: [x64]
    os: [win32]

  '@esbuild/win32-x64@0.19.12':
    resolution: {integrity: sha512-T1QyPSDCyMXaO3pzBkF96E8xMkiRYbUEZADd29SyPGabqxMViNoii+NcK7eWJAEoU6RZyEm5lVSIjTmcdoB9HA==}
    engines: {node: '>=12'}
    cpu: [x64]
    os: [win32]

  '@esbuild/win32-x64@0.20.2':
    resolution: {integrity: sha512-N49X4lJX27+l9jbLKSqZ6bKNjzQvHaT8IIFUy+YIqmXQdjYCToGWwOItDrfby14c78aDd5NHQl29xingXfCdLQ==}
    engines: {node: '>=12'}
    cpu: [x64]
    os: [win32]

  '@esbuild/win32-x64@0.21.5':
    resolution: {integrity: sha512-tQd/1efJuzPC6rCFwEvLtci/xNFcTZknmXs98FYDfGE4wP9ClFV98nyKrzJKVPMhdDnjzLhdUyMX4PsQAPjwIw==}
    engines: {node: '>=12'}
    cpu: [x64]
    os: [win32]

  '@esbuild/win32-x64@0.23.1':
    resolution: {integrity: sha512-BHpFFeslkWrXWyUPnbKm+xYYVYruCinGcftSBaa8zoF9hZO4BcSCFUvHVTtzpIY6YzUnYtuEhZ+C9iEXjxnasg==}
    engines: {node: '>=18'}
    cpu: [x64]
    os: [win32]

  '@eslint-community/eslint-utils@4.4.0':
    resolution: {integrity: sha512-1/sA4dwrzBAyeUoQ6oxahHKmrZvsnLCg4RfxW3ZFGGmQkSNQPFNLV9CUEFQP1x9EYXHTo5p6xdhZM1Ne9p/AfA==}
    engines: {node: ^12.22.0 || ^14.17.0 || >=16.0.0}
    peerDependencies:
      eslint: ^6.0.0 || ^7.0.0 || >=8.0.0

  '@eslint-community/regexpp@4.11.1':
    resolution: {integrity: sha512-m4DVN9ZqskZoLU5GlWZadwDnYo3vAEydiUayB9widCl9ffWx2IvPnp6n3on5rJmziJSw9Bv+Z3ChDVdMwXCY8Q==}
    engines: {node: ^12.0.0 || ^14.0.0 || >=16.0.0}

  '@eslint/config-array@0.18.0':
    resolution: {integrity: sha512-fTxvnS1sRMu3+JjXwJG0j/i4RT9u4qJ+lqS/yCGap4lH4zZGzQ7tu+xZqQmcMZq5OBZDL4QRxQzRjkWcGt8IVw==}
    engines: {node: ^18.18.0 || ^20.9.0 || >=21.1.0}

  '@eslint/core@0.7.0':
    resolution: {integrity: sha512-xp5Jirz5DyPYlPiKat8jaq0EmYvDXKKpzTbxXMpT9eqlRJkRKIz9AGMdlvYjih+im+QlhWrpvVjl8IPC/lHlUw==}
    engines: {node: ^18.18.0 || ^20.9.0 || >=21.1.0}

  '@eslint/eslintrc@3.1.0':
    resolution: {integrity: sha512-4Bfj15dVJdoy3RfZmmo86RK1Fwzn6SstsvK9JS+BaVKqC6QQQQyXekNaC+g+LKNgkQ+2VhGAzm6hO40AhMR3zQ==}
    engines: {node: ^18.18.0 || ^20.9.0 || >=21.1.0}

  '@eslint/js@9.13.0':
    resolution: {integrity: sha512-IFLyoY4d72Z5y/6o/BazFBezupzI/taV8sGumxTAVw3lXG9A6md1Dc34T9s1FoD/an9pJH8RHbAxsaEbBed9lA==}
    engines: {node: ^18.18.0 || ^20.9.0 || >=21.1.0}

  '@eslint/object-schema@2.1.4':
    resolution: {integrity: sha512-BsWiH1yFGjXXS2yvrf5LyuoSIIbPrGUWob917o+BTKuZ7qJdxX8aJLRxs1fS9n6r7vESrq1OUqb68dANcFXuQQ==}
    engines: {node: ^18.18.0 || ^20.9.0 || >=21.1.0}

  '@eslint/plugin-kit@0.2.0':
    resolution: {integrity: sha512-vH9PiIMMwvhCx31Af3HiGzsVNULDbyVkHXwlemn/B0TFj/00ho3y55efXrUZTfQipxoHC5u4xq6zblww1zm1Ig==}
    engines: {node: ^18.18.0 || ^20.9.0 || >=21.1.0}

  '@extractus/feed-extractor@7.1.3':
    resolution: {integrity: sha512-USRVpGw4fWlnz8O8gB95UDJJaU5wg2EFESDe9nut0mHFJ8bOxDKGoo3g6EaKU24YzaPUBweKENdEJfuTUgr/uA==}
    engines: {node: '>= 18'}

  '@fastify/busboy@2.1.1':
    resolution: {integrity: sha512-vBZP4NlzfOlerQTnba4aqZoMhE/a9HY7HRqoOPaETQcSQuWEIyZMHGfVu6w9wGtGK5fED5qRs2DteVCjOH60sA==}
    engines: {node: '>=14'}

  '@floating-ui/core@1.6.8':
    resolution: {integrity: sha512-7XJ9cPU+yI2QeLS+FCSlqNFZJq8arvswefkZrYI1yQBbftw6FyrZOxYSh+9S7z7TpeWlRt9zJ5IhM1WIL334jA==}

  '@floating-ui/dom@1.6.11':
    resolution: {integrity: sha512-qkMCxSR24v2vGkhYDo/UzxfJN3D4syqSjyuTFz6C7XcpU1pASPRieNI0Kj5VP3/503mOfYiGY891ugBX1GlABQ==}

  '@floating-ui/react-dom@2.1.2':
    resolution: {integrity: sha512-06okr5cgPzMNBy+Ycse2A6udMi4bqwW/zgBF/rwjcNqWkyr82Mcg8b0vjX8OJpZFy/FKjJmw6wV7t44kK6kW7A==}
    peerDependencies:
      react: '>=16.8.0'
      react-dom: '>=16.8.0'

  '@floating-ui/react@0.26.24':
    resolution: {integrity: sha512-2ly0pCkZIGEQUq5H8bBK0XJmc1xIK/RM3tvVzY3GBER7IOD1UgmC2Y2tjj4AuS+TC+vTE1KJv2053290jua0Sw==}
    peerDependencies:
      react: '>=16.8.0'
      react-dom: '>=16.8.0'

  '@floating-ui/utils@0.2.8':
    resolution: {integrity: sha512-kym7SodPp8/wloecOpcmSnWJsK7M0E5Wg8UcFA+uO4B9s5d0ywXOEro/8HM9x0rW+TljRzul/14UYz3TleT3ig==}

  '@formatjs/ecma402-abstract@2.2.0':
    resolution: {integrity: sha512-IpM+ev1E4QLtstniOE29W1rqH9eTdx5hQdNL8pzrflMj/gogfaoONZqL83LUeQScHAvyMbpqP5C9MzNf+fFwhQ==}

  '@formatjs/fast-memoize@2.2.1':
    resolution: {integrity: sha512-XS2RcOSyWxmUB7BUjj3mlPH0exsUzlf6QfhhijgI941WaJhVxXQ6mEWkdUFIdnKi3TuTYxRdelsgv3mjieIGIA==}

  '@formatjs/icu-messageformat-parser@2.8.0':
    resolution: {integrity: sha512-r2un3fmF9oJv3mOkH+wwQZ037VpqmdfahbcCZ9Lh+p6Sx+sNsonI7Zcr6jNMm1s+Si7ejQORS4Ezlh05mMPAXA==}

  '@formatjs/icu-skeleton-parser@1.8.4':
    resolution: {integrity: sha512-LMQ1+Wk1QSzU4zpd5aSu7+w5oeYhupRwZnMQckLPRYhSjf2/8JWQ882BauY9NyHxs5igpuQIXZDgfkaH3PoATg==}

  '@formatjs/intl-localematcher@0.5.5':
    resolution: {integrity: sha512-t5tOGMgZ/i5+ALl2/offNqAQq/lfUnKLEw0mXQI4N4bqpedhrSE+fyKLpwnd22sK0dif6AV+ufQcTsKShB9J1g==}

  '@hapi/bourne@3.0.0':
    resolution: {integrity: sha512-Waj1cwPXJDucOib4a3bAISsKJVb15MKi9IvmTI/7ssVEm6sywXGjVJDhl6/umt1pK1ZS7PacXU3A1PmFKHEZ2w==}

  '@homarr/gridstack@1.0.3':
    resolution: {integrity: sha512-qgBYQUQ75mO51YSm/02aRmfJMRz7bWEqFQAQii5lwKb73hlAtDHTuGBeEL5H/mqxFIKEbxPtjeL/Eax9UvXUhA==}

  '@hono/node-server@1.13.0':
    resolution: {integrity: sha512-kz323qIQkNQElEGroo/E9MKPDuIR5pkuk/XEWd50K+cSEKdmdiYx0PKWUdaNY2ecJYngtF+njDMsMKplL6zfEg==}
    engines: {node: '>=18.14.1'}
    peerDependencies:
      hono: ^4

  '@humanfs/core@0.19.0':
    resolution: {integrity: sha512-2cbWIHbZVEweE853g8jymffCA+NCMiuqeECeBBLm8dg2oFdjuGJhgN4UAbI+6v0CKbbhvtXA4qV8YR5Ji86nmw==}
    engines: {node: '>=18.18.0'}

  '@humanfs/node@0.16.5':
    resolution: {integrity: sha512-KSPA4umqSG4LHYRodq31VDwKAvaTF4xmVlzM8Aeh4PlU1JQ3IG0wiA8C25d3RQ9nJyM3mBHyI53K06VVL/oFFg==}
    engines: {node: '>=18.18.0'}

  '@humanwhocodes/module-importer@1.0.1':
    resolution: {integrity: sha512-bxveV4V8v5Yb4ncFTT3rPSgZBOpCkjfK0y4oVVVJwIuDVBRMDXrPyXRL988i5ap9m9bnyEEjWfm5WkBmtffLfA==}
    engines: {node: '>=12.22'}

  '@humanwhocodes/retry@0.3.1':
    resolution: {integrity: sha512-JBxkERygn7Bv/GbN5Rv8Ul6LVknS+5Bp6RgDC/O8gEBU/yeH5Ui5C/OlWrTb6qct7LjjfT6Re2NxB0ln0yYybA==}
    engines: {node: '>=18.18'}

  '@ianvs/prettier-plugin-sort-imports@4.3.1':
    resolution: {integrity: sha512-ZHwbyjkANZOjaBm3ZosADD2OUYGFzQGxfy67HmGZU94mHqe7g1LCMA7YYKB1Cq+UTPCBqlAYapY0KXAjKEw8Sg==}
    peerDependencies:
      '@vue/compiler-sfc': 2.7.x || 3.x
      prettier: 2 || 3
    peerDependenciesMeta:
      '@vue/compiler-sfc':
        optional: true

  '@ioredis/commands@1.2.0':
    resolution: {integrity: sha512-Sx1pU8EM64o2BrqNpEO1CNLtKQwyhuXuqyfH7oGKCk+1a33d2r5saW8zNwm3j6BTExtjrv2BxTgzzkMwts6vGg==}

  '@isaacs/cliui@8.0.2':
    resolution: {integrity: sha512-O8jcjabXaleOG9DQ0+ARXWZBTfnP4WNAqzuiJK7ll44AmxGKv/J2M4TPjxjY3znBCfvBXFzucm1twdyFybFqEA==}
    engines: {node: '>=12'}

  '@istanbuljs/schema@0.1.3':
    resolution: {integrity: sha512-ZXRY4jNvVgSVQ8DL3LTcakaAtXwTVUxE81hslsyD2AtoXW/wVob10HkOJ1X/pAlcI7D+2YoZKg5do8G/w6RYgA==}
    engines: {node: '>=8'}

  '@jellyfin/sdk@0.11.0':
    resolution: {integrity: sha512-WmM4as9ptqH+CvC2YsUefNWQDmu2aWIamwAoj7h2BFR6l019pcRFG5FT22egwbdizR6DfdpmsoAWB4x9QCzcEQ==}
    peerDependencies:
      axios: ^1.3.4

  '@jridgewell/gen-mapping@0.3.5':
    resolution: {integrity: sha512-IzL8ZoEDIBRWEzlCcRhOaCupYyN5gdIK+Q6fbFdPDg6HqX6jpkItn7DFIpW9LQzXG6Df9sA7+OKnq0qlz/GaQg==}
    engines: {node: '>=6.0.0'}

  '@jridgewell/resolve-uri@3.1.2':
    resolution: {integrity: sha512-bRISgCIjP20/tbWSPWMEi54QVPRZExkuD9lJL+UIxUKtwVJA8wW1Trb1jMs1RFXo1CBTNZ/5hpC9QvmKWdopKw==}
    engines: {node: '>=6.0.0'}

  '@jridgewell/set-array@1.2.1':
    resolution: {integrity: sha512-R8gLRTZeyp03ymzP/6Lil/28tGeGEzhx1q2k703KGWRAI1VdvPIXdG70VJc2pAMw3NA6JKL5hhFu1sJX0Mnn/A==}
    engines: {node: '>=6.0.0'}

  '@jridgewell/source-map@0.3.6':
    resolution: {integrity: sha512-1ZJTZebgqllO79ue2bm3rIGud/bOe0pP5BjSRCRxxYkEZS8STV7zN84UBbiYu7jy+eCKSnVIUgoWWE/tt+shMQ==}

  '@jridgewell/sourcemap-codec@1.5.0':
    resolution: {integrity: sha512-gv3ZRaISU3fjPAgNsriBRqGWQL6quFx04YMPW/zD8XMLsU32mhCCbfbO6KZFLjvYpCZ8zyDEgqsgf+PwPaM7GQ==}

  '@jridgewell/trace-mapping@0.3.25':
    resolution: {integrity: sha512-vNk6aEwybGtawWmy/PzwnGDOjCkLWSD2wqvjGGAgOAwCGWySYXfYoxt00IJkTF+8Lb57DwOb3Aa0o9CApepiYQ==}

  '@jridgewell/trace-mapping@0.3.9':
    resolution: {integrity: sha512-3Belt6tdc8bPgAtbcmdtNJlirVoTmEb5e2gC94PnkwEW9jI6CAHUeoG85tjWP5WquqfavoMtMwiG4P926ZKKuQ==}

  '@libsql/client-wasm@0.14.0':
    resolution: {integrity: sha512-gB/jtz0xuwrqAHApBv9e9JSew2030Fhj2edyZ83InZ4yPj/Q2LTUlEhaspEYT0T0xsAGqPy38uGrmq/OGS+DdQ==}
    bundledDependencies:
      - '@libsql/libsql-wasm-experimental'

  '@libsql/core@0.14.0':
    resolution: {integrity: sha512-nhbuXf7GP3PSZgdCY2Ecj8vz187ptHlZQ0VRc751oB2C1W8jQUXKKklvt7t1LJiUTQBVJuadF628eUk+3cRi4Q==}

  '@mantine/colors-generator@7.13.4':
    resolution: {integrity: sha512-ICHZpopi8+1i6+tDknQp/OUzyzhxs/SSAjJEHWrim/1BWtb8Ez9hHupRTjhOVpYMX9yV6EPsDcU4Gla6u3KoyQ==}
    peerDependencies:
      chroma-js: '>=2.4.2'

  '@mantine/core@7.13.4':
    resolution: {integrity: sha512-9I6+SqTq90pnI3WPmOQzQ1PL7IkhQg/5ft8Awhgut8tvk1VaKruDm/K5ysUG3ncHrP+QTI2UHYjNlUrux6HKlw==}
    peerDependencies:
      '@mantine/hooks': 7.13.4
      react: ^18.2.0
      react-dom: ^18.2.0

  '@mantine/dates@7.13.4':
    resolution: {integrity: sha512-1wmFmng8QBNU3JUoxCva357CD4kX/y9wTQoxfv8giYMzC6bNY3tYWW0CYLtSr80ZroMyZOdyXCBIlYYVil8BUQ==}
    peerDependencies:
      '@mantine/core': 7.13.4
      '@mantine/hooks': 7.13.4
      dayjs: '>=1.0.0'
      react: ^18.2.0
      react-dom: ^18.2.0

  '@mantine/form@7.13.4':
    resolution: {integrity: sha512-JzgUzzCpTmXeRxYs6iXM8fq7vOESrPC0Jk9nEgxu/5DO84Ah7ExthinTt4QiXityznXOOLl5U0BgG0j3aXEuew==}
    peerDependencies:
      react: ^18.2.0

  '@mantine/hooks@7.13.4':
    resolution: {integrity: sha512-B2QCegQyWlLdenVNaLNK8H9cTAjLW9JKJ3xWg+ShhpjZDHT2hjZz4L0Nt071Z7mPvyAaOwKGM0FyqTcTjdECfg==}
    peerDependencies:
      react: ^18.2.0

  '@mantine/modals@7.13.4':
    resolution: {integrity: sha512-CYJVRelRRAZQccdJUsRQONMWdHpV+m1KhgXX7pVcn6nPwKSBxiBVrkoFnXpKMfVMHQR1gvZ4B+hg7y3bmr6QXQ==}
    peerDependencies:
      '@mantine/core': 7.13.4
      '@mantine/hooks': 7.13.4
      react: ^18.2.0
      react-dom: ^18.2.0

  '@mantine/notifications@7.13.4':
    resolution: {integrity: sha512-CKd3tDGDAegkJYJIMHtF0St4hBpBVAujdmtsEin7UYeVq5N0YYe7j2T1Xu7Ry6dfObkuxeig6csxiJyBrZ2bew==}
    peerDependencies:
      '@mantine/core': 7.13.4
      '@mantine/hooks': 7.13.4
      react: ^18.2.0
      react-dom: ^18.2.0

  '@mantine/spotlight@7.13.4':
    resolution: {integrity: sha512-rplcuOa9tSia8WmWjdqQvn/WG76BQ9d2/Gy6t3e5wHM3TURPPFYCcwUHp9HUvNELj98Hx6TUJ9BmZqyi/TxIPg==}
    peerDependencies:
      '@mantine/core': 7.13.4
      '@mantine/hooks': 7.13.4
      react: ^18.2.0
      react-dom: ^18.2.0

  '@mantine/store@7.13.4':
    resolution: {integrity: sha512-DUlnXizE7aCjbVg2J3XLLKsOzt2c2qfQl2Xmx9l/BPE4FFZZKUqGDkYaTDbTAmnN3FVZ9xXycL7bAlq9udO8mA==}
    peerDependencies:
      react: ^18.2.0

  '@mantine/tiptap@7.13.4':
    resolution: {integrity: sha512-E6I9sQq8owYu+vvHKXUjdZufPwiLBHvhVxGeji3EGaMiDF2aH3A7ebzD+C8/isEqONWWU3bkpiV3itCITX5P6w==}
    peerDependencies:
      '@mantine/core': 7.13.4
      '@mantine/hooks': 7.13.4
      '@tiptap/extension-link': '>=2.1.12'
      '@tiptap/react': '>=2.1.12'
      react: ^18.2.0
      react-dom: ^18.2.0

  '@mapbox/node-pre-gyp@1.0.11':
    resolution: {integrity: sha512-Yhlar6v9WQgUp/He7BdgzOz8lqMQ8sU+jkCq7Wx8Myc5YFJLbEe7lgui/V7G1qB1DJykHSGwreceSaD60Y0PUQ==}
    hasBin: true

  '@million/install@1.0.11':
    resolution: {integrity: sha512-koRlY6tCYa6isBUTheP0pL7PC31pBY1QlL8F/Yaorcx6gIyZSJNVqTGBDqLvDeeV8QcmD/S9mswSazI/FsyGKQ==}
    hasBin: true

  '@million/lint@1.0.11':
    resolution: {integrity: sha512-OztUXhhEHwUiPPcrSXBAqyv1GppnV0evvT9xMGA3BGOhLaR/X79s4qTyziTT0i0rMNcK23HJgKqJfDtcQt/v9w==}
    hasBin: true

  '@next/env@14.2.16':
    resolution: {integrity: sha512-fLrX5TfJzHCbnZ9YUSnGW63tMV3L4nSfhgOQ0iCcX21Pt+VSTDuaLsSuL8J/2XAiVA5AnzvXDpf6pMs60QxOag==}

  '@next/eslint-plugin-next@14.2.16':
    resolution: {integrity: sha512-noORwKUMkKc96MWjTOwrsUCjky0oFegHbeJ1yEnQBGbMHAaTEIgLZIIfsYF0x3a06PiS+2TXppfifR+O6VWslg==}

  '@next/swc-darwin-arm64@14.2.16':
    resolution: {integrity: sha512-uFT34QojYkf0+nn6MEZ4gIWQ5aqGF11uIZ1HSxG+cSbj+Mg3+tYm8qXYd3dKN5jqKUm5rBVvf1PBRO/MeQ6rxw==}
    engines: {node: '>= 10'}
    cpu: [arm64]
    os: [darwin]

  '@next/swc-darwin-x64@14.2.16':
    resolution: {integrity: sha512-mCecsFkYezem0QiZlg2bau3Xul77VxUD38b/auAjohMA22G9KTJneUYMv78vWoCCFkleFAhY1NIvbyjj1ncG9g==}
    engines: {node: '>= 10'}
    cpu: [x64]
    os: [darwin]

  '@next/swc-linux-arm64-gnu@14.2.16':
    resolution: {integrity: sha512-yhkNA36+ECTC91KSyZcgWgKrYIyDnXZj8PqtJ+c2pMvj45xf7y/HrgI17hLdrcYamLfVt7pBaJUMxADtPaczHA==}
    engines: {node: '>= 10'}
    cpu: [arm64]
    os: [linux]

  '@next/swc-linux-arm64-musl@14.2.16':
    resolution: {integrity: sha512-X2YSyu5RMys8R2lA0yLMCOCtqFOoLxrq2YbazFvcPOE4i/isubYjkh+JCpRmqYfEuCVltvlo+oGfj/b5T2pKUA==}
    engines: {node: '>= 10'}
    cpu: [arm64]
    os: [linux]

  '@next/swc-linux-x64-gnu@14.2.16':
    resolution: {integrity: sha512-9AGcX7VAkGbc5zTSa+bjQ757tkjr6C/pKS7OK8cX7QEiK6MHIIezBLcQ7gQqbDW2k5yaqba2aDtaBeyyZh1i6Q==}
    engines: {node: '>= 10'}
    cpu: [x64]
    os: [linux]

  '@next/swc-linux-x64-musl@14.2.16':
    resolution: {integrity: sha512-Klgeagrdun4WWDaOizdbtIIm8khUDQJ/5cRzdpXHfkbY91LxBXeejL4kbZBrpR/nmgRrQvmz4l3OtttNVkz2Sg==}
    engines: {node: '>= 10'}
    cpu: [x64]
    os: [linux]

  '@next/swc-win32-arm64-msvc@14.2.16':
    resolution: {integrity: sha512-PwW8A1UC1Y0xIm83G3yFGPiOBftJK4zukTmk7DI1CebyMOoaVpd8aSy7K6GhobzhkjYvqS/QmzcfsWG2Dwizdg==}
    engines: {node: '>= 10'}
    cpu: [arm64]
    os: [win32]

  '@next/swc-win32-ia32-msvc@14.2.16':
    resolution: {integrity: sha512-jhPl3nN0oKEshJBNDAo0etGMzv0j3q3VYorTSFqH1o3rwv1MQRdor27u1zhkgsHPNeY1jxcgyx1ZsCkDD1IHgg==}
    engines: {node: '>= 10'}
    cpu: [ia32]
    os: [win32]

  '@next/swc-win32-x64-msvc@14.2.16':
    resolution: {integrity: sha512-OA7NtfxgirCjfqt+02BqxC3MIgM/JaGjw9tOe4fyZgPsqfseNiMPnCRP44Pfs+Gpo9zPN+SXaFsgP6vk8d571A==}
    engines: {node: '>= 10'}
    cpu: [x64]
    os: [win32]

  '@noble/hashes@1.5.0':
    resolution: {integrity: sha512-1j6kQFb7QRru7eKN3ZDvRcP13rugwdxZqCjbiAVZfIJwgj2A65UmT4TgARXGlXgnRkORLTDTrO19ZErt7+QXgA==}
    engines: {node: ^14.21.3 || >=16}

  '@nodelib/fs.scandir@2.1.5':
    resolution: {integrity: sha512-vq24Bq3ym5HEQm2NKCr3yXDwjc7vTsEThRDnkp2DK9p1uqLR+DHurm/NOTo0KG7HYHU7eppKZj3MyqYuMBf62g==}
    engines: {node: '>= 8'}

  '@nodelib/fs.stat@2.0.5':
    resolution: {integrity: sha512-RkhPPp2zrqDAQA/2jNhnztcPAlv64XdhIp7a7454A5ovI7Bukxgt7MX7udwAu3zg1DcpPU0rz3VV1SeaqvY4+A==}
    engines: {node: '>= 8'}

  '@nodelib/fs.walk@1.2.8':
    resolution: {integrity: sha512-oGB+UxlgWcgQkgwo8GcEGwemoTFt3FIO9ababBmaGwXIoBKZ+GTy0pP185beGg7Llih/NSHSV2XAs1lnznocSg==}
    engines: {node: '>= 8'}

  '@panva/hkdf@1.2.1':
    resolution: {integrity: sha512-6oclG6Y3PiDFcoyk8srjLfVKyMfVCKJ27JwNPViuXziFpmdz+MZnZN/aKY0JGXgYuO/VghU0jcOAZgWXZ1Dmrw==}

  '@paralleldrive/cuid2@2.2.2':
    resolution: {integrity: sha512-ZOBkgDwEdoYVlSeRbYYXs0S9MejQofiVYoTbKzy/6GQa39/q5tQU2IX46+shYnUkpEl3wc+J6wRlar7r2EK2xA==}

  '@parcel/watcher-android-arm64@2.4.1':
    resolution: {integrity: sha512-LOi/WTbbh3aTn2RYddrO8pnapixAziFl6SMxHM69r3tvdSm94JtCenaKgk1GRg5FJ5wpMCpHeW+7yqPlvZv7kg==}
    engines: {node: '>= 10.0.0'}
    cpu: [arm64]
    os: [android]

  '@parcel/watcher-darwin-arm64@2.4.1':
    resolution: {integrity: sha512-ln41eihm5YXIY043vBrrHfn94SIBlqOWmoROhsMVTSXGh0QahKGy77tfEywQ7v3NywyxBBkGIfrWRHm0hsKtzA==}
    engines: {node: '>= 10.0.0'}
    cpu: [arm64]
    os: [darwin]

  '@parcel/watcher-darwin-x64@2.4.1':
    resolution: {integrity: sha512-yrw81BRLjjtHyDu7J61oPuSoeYWR3lDElcPGJyOvIXmor6DEo7/G2u1o7I38cwlcoBHQFULqF6nesIX3tsEXMg==}
    engines: {node: '>= 10.0.0'}
    cpu: [x64]
    os: [darwin]

  '@parcel/watcher-freebsd-x64@2.4.1':
    resolution: {integrity: sha512-TJa3Pex/gX3CWIx/Co8k+ykNdDCLx+TuZj3f3h7eOjgpdKM+Mnix37RYsYU4LHhiYJz3DK5nFCCra81p6g050w==}
    engines: {node: '>= 10.0.0'}
    cpu: [x64]
    os: [freebsd]

  '@parcel/watcher-linux-arm-glibc@2.4.1':
    resolution: {integrity: sha512-4rVYDlsMEYfa537BRXxJ5UF4ddNwnr2/1O4MHM5PjI9cvV2qymvhwZSFgXqbS8YoTk5i/JR0L0JDs69BUn45YA==}
    engines: {node: '>= 10.0.0'}
    cpu: [arm]
    os: [linux]

  '@parcel/watcher-linux-arm64-glibc@2.4.1':
    resolution: {integrity: sha512-BJ7mH985OADVLpbrzCLgrJ3TOpiZggE9FMblfO65PlOCdG++xJpKUJ0Aol74ZUIYfb8WsRlUdgrZxKkz3zXWYA==}
    engines: {node: '>= 10.0.0'}
    cpu: [arm64]
    os: [linux]

  '@parcel/watcher-linux-arm64-musl@2.4.1':
    resolution: {integrity: sha512-p4Xb7JGq3MLgAfYhslU2SjoV9G0kI0Xry0kuxeG/41UfpjHGOhv7UoUDAz/jb1u2elbhazy4rRBL8PegPJFBhA==}
    engines: {node: '>= 10.0.0'}
    cpu: [arm64]
    os: [linux]

  '@parcel/watcher-linux-x64-glibc@2.4.1':
    resolution: {integrity: sha512-s9O3fByZ/2pyYDPoLM6zt92yu6P4E39a03zvO0qCHOTjxmt3GHRMLuRZEWhWLASTMSrrnVNWdVI/+pUElJBBBg==}
    engines: {node: '>= 10.0.0'}
    cpu: [x64]
    os: [linux]

  '@parcel/watcher-linux-x64-musl@2.4.1':
    resolution: {integrity: sha512-L2nZTYR1myLNST0O632g0Dx9LyMNHrn6TOt76sYxWLdff3cB22/GZX2UPtJnaqQPdCRoszoY5rcOj4oMTtp5fQ==}
    engines: {node: '>= 10.0.0'}
    cpu: [x64]
    os: [linux]

  '@parcel/watcher-win32-arm64@2.4.1':
    resolution: {integrity: sha512-Uq2BPp5GWhrq/lcuItCHoqxjULU1QYEcyjSO5jqqOK8RNFDBQnenMMx4gAl3v8GiWa59E9+uDM7yZ6LxwUIfRg==}
    engines: {node: '>= 10.0.0'}
    cpu: [arm64]
    os: [win32]

  '@parcel/watcher-win32-ia32@2.4.1':
    resolution: {integrity: sha512-maNRit5QQV2kgHFSYwftmPBxiuK5u4DXjbXx7q6eKjq5dsLXZ4FJiVvlcw35QXzk0KrUecJmuVFbj4uV9oYrcw==}
    engines: {node: '>= 10.0.0'}
    cpu: [ia32]
    os: [win32]

  '@parcel/watcher-win32-x64@2.4.1':
    resolution: {integrity: sha512-+DvS92F9ezicfswqrvIRM2njcYJbd5mb9CUgtrHCHmvn7pPPa+nMDRu1o1bYYz/l5IB2NVGNJWiH7h1E58IF2A==}
    engines: {node: '>= 10.0.0'}
    cpu: [x64]
    os: [win32]

  '@parcel/watcher@2.4.1':
    resolution: {integrity: sha512-HNjmfLQEVRZmHRET336f20H/8kOozUGwk7yajvsonjNxbj2wBTK1WsQuHkD5yYh9RxFGL2EyDHryOihOwUoKDA==}
    engines: {node: '>= 10.0.0'}

  '@pkgjs/parseargs@0.11.0':
    resolution: {integrity: sha512-+1VkjdD0QBLPodGrJUeqarH8VAIvQODIbwh9XpP5Syisf7YoQgsJKPNFoqqLQlu+VQ/tVSshMR6loPMn8U+dPg==}
    engines: {node: '>=14'}

  '@pnpm/config.env-replace@1.1.0':
    resolution: {integrity: sha512-htyl8TWnKL7K/ESFa1oW2UB5lVDxuF5DpM7tBi6Hu2LNL3mWkIzNLG6N4zoCUP1lCKNxWy/3iu8mS8MvToGd6w==}
    engines: {node: '>=12.22.0'}

  '@pnpm/network.ca-file@1.0.2':
    resolution: {integrity: sha512-YcPQ8a0jwYU9bTdJDpXjMi7Brhkr1mXsXrUJvjqM2mQDgkRiz8jFaQGOdaLxgjtUfQgZhKy/O3cG/YwmgKaxLA==}
    engines: {node: '>=12.22.0'}

  '@pnpm/npm-conf@2.3.1':
    resolution: {integrity: sha512-c83qWb22rNRuB0UaVCI0uRPNRr8Z0FWnEIvT47jiHAmOIUHbBOg5XvV7pM5x+rKn9HRpjxquDbXYSXr3fAKFcw==}
    engines: {node: '>=12'}

  '@polka/url@1.0.0-next.25':
    resolution: {integrity: sha512-j7P6Rgr3mmtdkeDGTe0E/aYyWEWVtc5yFXtHCRHs28/jptDEWfaVOc5T7cblqy1XKPPfCxJc/8DwQ5YgLOZOVQ==}

  '@popperjs/core@2.11.8':
    resolution: {integrity: sha512-P1st0aksCrn9sGZhp8GMYwBnQsbvAWsZAX44oXNNvLHGqAOcoVxmjZiohstwQ7SqKnbR47akdNi+uleWD8+g6A==}

  '@remirror/core-constants@3.0.0':
    resolution: {integrity: sha512-42aWfPrimMfDKDi4YegyS7x+/0tlzaqwPQCULLanv3DMIlu96KTJR0fM5isWX2UViOqlGnX6YFgqWepcX+XMNg==}

  '@rollup/pluginutils@5.1.0':
    resolution: {integrity: sha512-XTIWOPPcpvyKI6L1NHo0lFlCyznUEyPmPY1mc3KpPVDYulHSTvyeLNVW00QTLIAFNhR3kYnJTQHeGqU4M3n09g==}
    engines: {node: '>=14.0.0'}
    peerDependencies:
      rollup: ^1.20.0||^2.0.0||^3.0.0||^4.0.0
    peerDependenciesMeta:
      rollup:
        optional: true

  '@rollup/rollup-android-arm-eabi@4.21.3':
    resolution: {integrity: sha512-MmKSfaB9GX+zXl6E8z4koOr/xU63AMVleLEa64v7R0QF/ZloMs5vcD1sHgM64GXXS1csaJutG+ddtzcueI/BLg==}
    cpu: [arm]
    os: [android]

  '@rollup/rollup-android-arm64@4.21.3':
    resolution: {integrity: sha512-zrt8ecH07PE3sB4jPOggweBjJMzI1JG5xI2DIsUbkA+7K+Gkjys6eV7i9pOenNSDJH3eOr/jLb/PzqtmdwDq5g==}
    cpu: [arm64]
    os: [android]

  '@rollup/rollup-darwin-arm64@4.21.3':
    resolution: {integrity: sha512-P0UxIOrKNBFTQaXTxOH4RxuEBVCgEA5UTNV6Yz7z9QHnUJ7eLX9reOd/NYMO3+XZO2cco19mXTxDMXxit4R/eQ==}
    cpu: [arm64]
    os: [darwin]

  '@rollup/rollup-darwin-x64@4.21.3':
    resolution: {integrity: sha512-L1M0vKGO5ASKntqtsFEjTq/fD91vAqnzeaF6sfNAy55aD+Hi2pBI5DKwCO+UNDQHWsDViJLqshxOahXyLSh3EA==}
    cpu: [x64]
    os: [darwin]

  '@rollup/rollup-linux-arm-gnueabihf@4.21.3':
    resolution: {integrity: sha512-btVgIsCjuYFKUjopPoWiDqmoUXQDiW2A4C3Mtmp5vACm7/GnyuprqIDPNczeyR5W8rTXEbkmrJux7cJmD99D2g==}
    cpu: [arm]
    os: [linux]

  '@rollup/rollup-linux-arm-musleabihf@4.21.3':
    resolution: {integrity: sha512-zmjbSphplZlau6ZTkxd3+NMtE4UKVy7U4aVFMmHcgO5CUbw17ZP6QCgyxhzGaU/wFFdTfiojjbLG3/0p9HhAqA==}
    cpu: [arm]
    os: [linux]

  '@rollup/rollup-linux-arm64-gnu@4.21.3':
    resolution: {integrity: sha512-nSZfcZtAnQPRZmUkUQwZq2OjQciR6tEoJaZVFvLHsj0MF6QhNMg0fQ6mUOsiCUpTqxTx0/O6gX0V/nYc7LrgPw==}
    cpu: [arm64]
    os: [linux]

  '@rollup/rollup-linux-arm64-musl@4.21.3':
    resolution: {integrity: sha512-MnvSPGO8KJXIMGlQDYfvYS3IosFN2rKsvxRpPO2l2cum+Z3exiExLwVU+GExL96pn8IP+GdH8Tz70EpBhO0sIQ==}
    cpu: [arm64]
    os: [linux]

  '@rollup/rollup-linux-powerpc64le-gnu@4.21.3':
    resolution: {integrity: sha512-+W+p/9QNDr2vE2AXU0qIy0qQE75E8RTwTwgqS2G5CRQ11vzq0tbnfBd6brWhS9bCRjAjepJe2fvvkvS3dno+iw==}
    cpu: [ppc64]
    os: [linux]

  '@rollup/rollup-linux-riscv64-gnu@4.21.3':
    resolution: {integrity: sha512-yXH6K6KfqGXaxHrtr+Uoy+JpNlUlI46BKVyonGiaD74ravdnF9BUNC+vV+SIuB96hUMGShhKV693rF9QDfO6nQ==}
    cpu: [riscv64]
    os: [linux]

  '@rollup/rollup-linux-s390x-gnu@4.21.3':
    resolution: {integrity: sha512-R8cwY9wcnApN/KDYWTH4gV/ypvy9yZUHlbJvfaiXSB48JO3KpwSpjOGqO4jnGkLDSk1hgjYkTbTt6Q7uvPf8eg==}
    cpu: [s390x]
    os: [linux]

  '@rollup/rollup-linux-x64-gnu@4.21.3':
    resolution: {integrity: sha512-kZPbX/NOPh0vhS5sI+dR8L1bU2cSO9FgxwM8r7wHzGydzfSjLRCFAT87GR5U9scj2rhzN3JPYVC7NoBbl4FZ0g==}
    cpu: [x64]
    os: [linux]

  '@rollup/rollup-linux-x64-musl@4.21.3':
    resolution: {integrity: sha512-S0Yq+xA1VEH66uiMNhijsWAafffydd2X5b77eLHfRmfLsRSpbiAWiRHV6DEpz6aOToPsgid7TI9rGd6zB1rhbg==}
    cpu: [x64]
    os: [linux]

  '@rollup/rollup-win32-arm64-msvc@4.21.3':
    resolution: {integrity: sha512-9isNzeL34yquCPyerog+IMCNxKR8XYmGd0tHSV+OVx0TmE0aJOo9uw4fZfUuk2qxobP5sug6vNdZR6u7Mw7Q+Q==}
    cpu: [arm64]
    os: [win32]

  '@rollup/rollup-win32-ia32-msvc@4.21.3':
    resolution: {integrity: sha512-nMIdKnfZfzn1Vsk+RuOvl43ONTZXoAPUUxgcU0tXooqg4YrAqzfKzVenqqk2g5efWh46/D28cKFrOzDSW28gTA==}
    cpu: [ia32]
    os: [win32]

  '@rollup/rollup-win32-x64-msvc@4.21.3':
    resolution: {integrity: sha512-fOvu7PCQjAj4eWDEuD8Xz5gpzFqXzGlxHZozHP4b9Jxv9APtdxL6STqztDzMLuRXEc4UpXGGhx029Xgm91QBeA==}
    cpu: [x64]
    os: [win32]

  '@rrweb/types@2.0.0-alpha.16':
    resolution: {integrity: sha512-E6cACNVsm+NUhn7dzocQoKyXI7BHrHRRm5Ab23yrAzEQ2caWocCEYJhqDlc4KRVJBkQfXZfyWm8+2d0uggFuZg==}

  '@rtsao/scc@1.1.0':
    resolution: {integrity: sha512-zt6OdqaDoOnJ1ZYsCYGt9YmWzDXl4vQdKTyJev62gFhRGKdx7mcT54V9KIjg+d2wi9EXsPvAPKe7i7WjfVWB8g==}

  '@socket.io/component-emitter@3.1.2':
    resolution: {integrity: sha512-9BCxFwvbGg/RsZK9tjXd8s4UcwR0MWeFQ1XEKIQVVvAGJyINdrqKMcTRyLoK8Rse1GjzLV9cwjWV1olXRWEXVA==}

  '@swagger-api/apidom-ast@1.0.0-alpha.9':
    resolution: {integrity: sha512-SAOQrFSFwgDiI4QSIPDwAIJEb4Za+8bu45sNojgV3RMtCz+n4Agw66iqGsDib5YSI/Cg1h4AKFovT3iWdfGWfw==}

  '@swagger-api/apidom-core@1.0.0-alpha.9':
    resolution: {integrity: sha512-vGl8BWRf6ODl39fxElcIOjRE2QG5AJhn8tTNMqjjHB/2WppNBuxOVStYZeVJoWfK03OPK8v4Fp/TAcaP9+R7DQ==}

  '@swagger-api/apidom-error@1.0.0-alpha.9':
    resolution: {integrity: sha512-FU/2sFSgsICB9HYFELJ79caRpXXzlAV41QTHsAM46WfRehbzZUQpOBQm4jRi3qJGSa/Jk+mQ7Vt8HLRFMpJFfg==}

  '@swagger-api/apidom-json-pointer@1.0.0-alpha.9':
    resolution: {integrity: sha512-/W8Ktbgbs29zdhed6KHTFk0qmuIRbvEFi8wu2MHGQ5UT4i99Bdu2OyUiayhnpejWztfQxDgL08pjrQPEwgY8Yg==}

  '@swagger-api/apidom-ns-api-design-systems@1.0.0-alpha.9':
    resolution: {integrity: sha512-aduC2vbwGgn6ia9IkKpqBYBaKyIDGM/80M3oU3DFgaYIIwynzuwVpN1TkBOLIFy3mAzkWoYKUS0jdZJhMy/6Ug==}

  '@swagger-api/apidom-ns-asyncapi-2@1.0.0-alpha.9':
    resolution: {integrity: sha512-hZjxXJgMt517ADnAauWJh01k7WNRwkbWT5p6b7AXF2H3tl549A2hhLnIg3BBSE3GwB3Nv25GyrI3aA/1dFVC8A==}

  '@swagger-api/apidom-ns-json-schema-draft-4@1.0.0-alpha.9':
    resolution: {integrity: sha512-OfX4UBb08C0xD5+F80dQAM2yt5lXxcURWkVEeCwxz7i23BB3nNEbnZXNV91Qo9eaJflPh8dO9iiHQxvfw5IgSg==}

  '@swagger-api/apidom-ns-json-schema-draft-6@1.0.0-alpha.9':
    resolution: {integrity: sha512-qzUVRSSrnlYGMhK6w57o/RboNvy1FO0iFgEnTk56dD4wN49JRNuFqKI18IgXc1W2r9tTTG70nG1khe4cPE8TNg==}

  '@swagger-api/apidom-ns-json-schema-draft-7@1.0.0-alpha.9':
    resolution: {integrity: sha512-Zml8Z8VCckdFjvTogaec1dabd85hg1+xZDseWcCuD0tYkaTY/sZ8zzI0dz6/4HsKCb58qjiWSa0w60N8Syr6WQ==}

  '@swagger-api/apidom-ns-openapi-2@1.0.0-alpha.9':
    resolution: {integrity: sha512-WUZxt7Gs7P4EQsGtoD6cKAjf0uDJhkUxsIW9Bb4EAgO6tdp7LlXhbJ0fJ2QycCLY717SfJbvGLfhuSfTYo4Iow==}

  '@swagger-api/apidom-ns-openapi-3-0@1.0.0-alpha.9':
    resolution: {integrity: sha512-7ra5uoZGrfCn1LabfJLueChPcYXyg24//LCYBtjTstyueqd5Vp7JCPeP5NnJSAaqVAP47r8ygceBPoxNp9k1EQ==}

  '@swagger-api/apidom-ns-openapi-3-1@1.0.0-alpha.9':
    resolution: {integrity: sha512-nQOwNQgf0C8EVjf2loAAl4ifRuVOdcqycvXUdcTpsUfHN3fbndR8IKpb26mQNmnACmqgmX+LkbMdW9b+K6089g==}

  '@swagger-api/apidom-ns-workflows-1@1.0.0-alpha.9':
    resolution: {integrity: sha512-yKo0p8OkQmDib93Kt1yqWmI7JsD6D9qUHxr/SCuAmNNWny1hxm7cZGoKJwJlGd0uAg84j4vmzWOlG3AsJbnT8g==}

  '@swagger-api/apidom-parser-adapter-api-design-systems-json@1.0.0-alpha.9':
    resolution: {integrity: sha512-xfVMR4HrTzXU0HB4TtxwkNbUIa/cQrPa0BWutJZ0fMYMAtUox2s8GsFYnJfZP52XfpSHFM1VPclivorZqET14g==}

  '@swagger-api/apidom-parser-adapter-api-design-systems-yaml@1.0.0-alpha.9':
    resolution: {integrity: sha512-lJZkrhZ8qRTtc5fSLKefCv8j7Xzo8UBfMjpqTJhmETAtU8YfVV2i2znjgxJpm0QwV6FVQqGfK1+ASZQWPLiVcA==}

  '@swagger-api/apidom-parser-adapter-asyncapi-json-2@1.0.0-alpha.9':
    resolution: {integrity: sha512-65nmKdPzw4C1bmtYn+3zoxXCI6Gnobr0StI9XE0YWiK+lpso7RH3Cgyl1yPZ0DBRVGzP+Fn9FVzmDNulEfR95w==}

  '@swagger-api/apidom-parser-adapter-asyncapi-yaml-2@1.0.0-alpha.9':
    resolution: {integrity: sha512-RLI4FpVB3vB6mIuT77yrsv5V2LMZ80dW9XpV+Fmbd4Jkdj+ysAFwT38cI4AsUMOxixpTDIXY1oWD7AjvylHhQQ==}

  '@swagger-api/apidom-parser-adapter-json@1.0.0-alpha.9':
    resolution: {integrity: sha512-aOewp8/3zobf/O+5Jx8y7+bX3BPRfRlHIv15qp4YVTsLs6gLISWSzTO9JpWe9cR+AfhpsAalFq4t1LwIkmLk4A==}

  '@swagger-api/apidom-parser-adapter-openapi-json-2@1.0.0-alpha.9':
    resolution: {integrity: sha512-zgtsAfkplCFusX2P/saqdn10J8P3kQizCXxHLvxd2j0EhMJk2wfu4HYN5Pej/7/qf/OR1QZxqtacwebd4RfpXA==}

  '@swagger-api/apidom-parser-adapter-openapi-json-3-0@1.0.0-alpha.9':
    resolution: {integrity: sha512-iPuHf0cAZSUhSv8mB0FnVgatTc26cVYohgqz2cvjoGofdqoh5KKIfxOkWlIhm+qGuBp71CfZUrPYPRsd0dHgeg==}

  '@swagger-api/apidom-parser-adapter-openapi-json-3-1@1.0.0-alpha.9':
    resolution: {integrity: sha512-jwkfO7tzZyyrAgok+O9fKFOv1q/5njMb9DBc3D/ZF3ZLTcnEw8uj4V2HkjKxUweH5k8ip/gc8ueKmO/i7p2fng==}

  '@swagger-api/apidom-parser-adapter-openapi-yaml-2@1.0.0-alpha.9':
    resolution: {integrity: sha512-jEIDpjbjwFKXQXS/RHJeA4tthsguLoz+nJPYS3AOLfuSiby5QXsKTxgqHXxG/YJqF1xJbZL+5KcF8UyiDePumw==}

  '@swagger-api/apidom-parser-adapter-openapi-yaml-3-0@1.0.0-alpha.9':
    resolution: {integrity: sha512-ieJL8dfIF8fmP3uJRNh/duJa3cCIIv6MzUe6o4uPT/oTDroy4qIATvnq9Dq/gtAv6rcPRpA9VhyghJ1DmjKsZQ==}

  '@swagger-api/apidom-parser-adapter-openapi-yaml-3-1@1.0.0-alpha.9':
    resolution: {integrity: sha512-EatIH7PZQSNDsRn9ompc62MYzboY7wAkjfYz+2FzBaSA8Vl5/+740qGQj22tu/xhwW4K72aV2NNL1m47QVF7hA==}

  '@swagger-api/apidom-parser-adapter-workflows-json-1@1.0.0-alpha.9':
    resolution: {integrity: sha512-LylC2cQdAmvR7bXqwMwBt6FHTMVGinwIdI8pjl4EbPT9hCVm1rdED53caTYM4gCm+CJGRw20r4gb9vn3+N6RrA==}

  '@swagger-api/apidom-parser-adapter-workflows-yaml-1@1.0.0-alpha.9':
    resolution: {integrity: sha512-TlA4+1ca33D7fWxO5jKBytSCv86IGI4Lze4JfrawWUXZ5efhi4LiNmW5TrGlZUyvL7yJtZcA4tn3betlj6jVwA==}

  '@swagger-api/apidom-parser-adapter-yaml-1-2@1.0.0-alpha.9':
    resolution: {integrity: sha512-jSIHEB7lbh+MP3BhYIXFkeivDR01kugXN70e5FskW7oet2TIARsVEPheWKQFSP1U8bUZA4bsp9h9gOQ9xEeErw==}

  '@swagger-api/apidom-reference@1.0.0-alpha.9':
    resolution: {integrity: sha512-KQ6wB5KplqdSsjxdA8BaQulj5zlF5VBCd5KP3RN/9vvixgsD/gyrVY59nisdzmPTqiL6yjhk612eQ96MgG8KiA==}

  '@swc/counter@0.1.3':
    resolution: {integrity: sha512-e2BR4lsJkkRlKZ/qCHPw9ZaSxc0MVUd7gtbtaB7aMvHeJVYe8sOB8DBZkP2DtISHGSku9sCK6T6cnY0CtXrOCQ==}

  '@swc/helpers@0.5.5':
    resolution: {integrity: sha512-KGYxvIOXcceOAbEk4bi/dVLEK9z8sZ0uBB3Il5b1rhfClSpcX0yfRO0KmTkqR2cnQDymwLB+25ZyMzICg/cm/A==}

  '@t3-oss/env-core@0.11.1':
    resolution: {integrity: sha512-MaxOwEoG1ntCFoKJsS7nqwgcxLW1SJw238AJwfJeaz3P/8GtkxXZsPPolsz1AdYvUTbe3XvqZ/VCdfjt+3zmKw==}
    peerDependencies:
      typescript: '>=5.0.0'
      zod: ^3.0.0
    peerDependenciesMeta:
      typescript:
        optional: true

  '@t3-oss/env-nextjs@0.11.1':
    resolution: {integrity: sha512-rx2XL9+v6wtOqLNJbD5eD8OezKlQD1BtC0WvvtHwBgK66jnF5+wGqtgkKK4Ygie1LVmoDClths2T4tdFmRvGrQ==}
    peerDependencies:
      typescript: '>=5.0.0'
      zod: ^3.0.0
    peerDependenciesMeta:
      typescript:
        optional: true

  '@tabler/icons-react@3.21.0':
    resolution: {integrity: sha512-Qq0GnZzzccbv/zuMyXAUUPlogNAqx9KsF8cr/ev3bxs+GMObqNEjXv1eZl9GFzxyQTS435siJNU8A1BaIYhX8g==}
    peerDependencies:
      react: '>= 16'

  '@tabler/icons@3.21.0':
    resolution: {integrity: sha512-5+GkkmWCr1wgMor5cOF1/YYflTQdc15y10FUikJ3HW8hDiFjfbuoAHJi17FT1vwsr1sA78rkJMn+fDoOOjnnPA==}

  '@tanstack/match-sorter-utils@8.19.4':
    resolution: {integrity: sha512-Wo1iKt2b9OT7d+YGhvEPD3DXvPv2etTusIMhMUoG7fbhmxcXCtIjJDEygy91Y2JFlwGyjqiBPRozme7UD8hoqg==}
    engines: {node: '>=12'}

  '@tanstack/query-core@5.59.16':
    resolution: {integrity: sha512-crHn+G3ltqb5JG0oUv6q+PMz1m1YkjpASrXTU+sYWW9pLk0t2GybUHNRqYPZWhxgjPaVGC4yp92gSFEJgYEsPw==}

  '@tanstack/query-devtools@5.58.0':
    resolution: {integrity: sha512-iFdQEFXaYYxqgrv63ots+65FGI+tNp5ZS5PdMU1DWisxk3fez5HG3FyVlbUva+RdYS5hSLbxZ9aw3yEs97GNTw==}

  '@tanstack/react-query-devtools@5.59.16':
    resolution: {integrity: sha512-Dejo39QBXmDqXZ3vdrk7vHDvs7TvL573/AX2NveMBmRAufAPYuE3oWSKP/gGqkDfEqyr4CmldOj+v9cKskUchQ==}
    peerDependencies:
      '@tanstack/react-query': ^5.59.16
      react: ^18 || ^19

  '@tanstack/react-query-next-experimental@5.59.16':
    resolution: {integrity: sha512-cliPMAE8VqHqokHi6/ttesLobH19p2QBGiESOA9CGKakQkoWHK4ptISjXUn8JHurj/0PqTKZl3Xu2gkx820jwg==}
    peerDependencies:
      '@tanstack/react-query': ^5.59.16
      next: ^13 || ^14 || ^15
      react: ^18 || ^19

  '@tanstack/react-query@5.59.16':
    resolution: {integrity: sha512-MuyWheG47h6ERd4PKQ6V8gDyBu3ThNG22e1fRVwvq6ap3EqsFhyuxCAwhNP/03m/mLg+DAb0upgbPaX6VB+CkQ==}
    peerDependencies:
      react: ^18 || ^19

  '@tanstack/react-table@8.20.5':
    resolution: {integrity: sha512-WEHopKw3znbUZ61s9i0+i9g8drmDo6asTWbrQh8Us63DAk/M0FkmIqERew6P71HI75ksZ2Pxyuf4vvKh9rAkiA==}
    engines: {node: '>=12'}
    peerDependencies:
      react: '>=16.8'
      react-dom: '>=16.8'

  '@tanstack/react-virtual@3.10.8':
    resolution: {integrity: sha512-VbzbVGSsZlQktyLrP5nxE+vE1ZR+U0NFAWPbJLoG2+DKPwd2D7dVICTVIIaYlJqX1ZCEnYDbaOpmMwbsyhBoIA==}
    peerDependencies:
      react: ^16.8.0 || ^17.0.0 || ^18.0.0
      react-dom: ^16.8.0 || ^17.0.0 || ^18.0.0

  '@tanstack/table-core@8.20.5':
    resolution: {integrity: sha512-P9dF7XbibHph2PFRz8gfBKEXEY/HJPOhym8CHmjF8y3q5mWpKx9xtZapXQUWCgkqvsK0R46Azuz+VaxD4Xl+Tg==}
    engines: {node: '>=12'}

  '@tanstack/virtual-core@3.10.8':
    resolution: {integrity: sha512-PBu00mtt95jbKFi6Llk9aik8bnR3tR/oQP1o3TSi+iG//+Q2RTIzCEgKkHG8BB86kxMNW6O8wku+Lmi+QFR6jA==}

  '@testcontainers/mysql@10.13.2':
    resolution: {integrity: sha512-O9lcWOxKL15a6NqpQpi8WrgEyYVvlYCHZU03vMtLoRBS0HsJyAZnH1NocDnnBMeRsghwURJPtUrFFMrwMumHMA==}

  '@tiptap/core@2.9.1':
    resolution: {integrity: sha512-tifnLL/ARzQ6/FGEJjVwj9UT3v+pENdWHdk9x6F3X0mB1y0SeCjV21wpFLYESzwNdBPAj8NMp8Behv7dBnhIfw==}
    peerDependencies:
      '@tiptap/pm': ^2.7.0

  '@tiptap/extension-blockquote@2.9.1':
    resolution: {integrity: sha512-Y0jZxc/pdkvcsftmEZFyG+73um8xrx6/DMfgUcNg3JAM63CISedNcr+OEI11L0oFk1KFT7/aQ9996GM6Kubdqg==}
    peerDependencies:
      '@tiptap/core': ^2.7.0

  '@tiptap/extension-bold@2.9.1':
    resolution: {integrity: sha512-e2P1zGpnnt4+TyxTC5pX/lPxPasZcuHCYXY0iwQ3bf8qRQQEjDfj3X7EI+cXqILtnhOiviEOcYmeu5op2WhQDg==}
    peerDependencies:
      '@tiptap/core': ^2.7.0

  '@tiptap/extension-bubble-menu@2.9.1':
    resolution: {integrity: sha512-DWUF6NG08/bZDWw0jCeotSTvpkyqZTi4meJPomG9Wzs/Ol7mEwlNCsCViD999g0+IjyXFatBk4DfUq1YDDu++Q==}
    peerDependencies:
      '@tiptap/core': ^2.7.0
      '@tiptap/pm': ^2.7.0

  '@tiptap/extension-bullet-list@2.9.1':
    resolution: {integrity: sha512-0hizL/0j9PragJObjAWUVSuGhN1jKjCFnhLQVRxtx4HutcvS/lhoWMvFg6ZF8xqWgIa06n6A7MaknQkqhTdhKA==}
    peerDependencies:
      '@tiptap/core': ^2.7.0

  '@tiptap/extension-code-block@2.9.1':
    resolution: {integrity: sha512-A/50wPWDqEUUUPhrwRKILP5gXMO5UlQ0F6uBRGYB9CEVOREam9yIgvONOnZVJtszHqOayjIVMXbH/JMBeq11/g==}
    peerDependencies:
      '@tiptap/core': ^2.7.0
      '@tiptap/pm': ^2.7.0

  '@tiptap/extension-code@2.9.1':
    resolution: {integrity: sha512-WQqcVGe7i/E+yO3wz5XQteU1ETNZ00euUEl4ylVVmH2NM4Dh0KDjEhbhHlCM0iCfLUo7jhjC7dmS+hMdPUb+Tg==}
    peerDependencies:
      '@tiptap/core': ^2.7.0

  '@tiptap/extension-color@2.9.1':
    resolution: {integrity: sha512-9h4FcCDenOmr8x8/Vfzg9PBYrgXIXTi2x8JiaTbrQX+Ufea1SMx+Ko/Vowp7SGMnBAsB+sXkTVhAhiXDQbtWcQ==}
    peerDependencies:
      '@tiptap/core': ^2.7.0
      '@tiptap/extension-text-style': ^2.7.0

  '@tiptap/extension-document@2.9.1':
    resolution: {integrity: sha512-1a+HCoDPnBttjqExfYLwfABq8MYdiowhy/wp8eCxVb6KGFEENO53KapstISvPzqH7eOi+qRjBB1KtVYb/ZXicg==}
    peerDependencies:
      '@tiptap/core': ^2.7.0

  '@tiptap/extension-dropcursor@2.9.1':
    resolution: {integrity: sha512-wJZspSmJRkDBtPkzFz1g7gvZOEOayk8s93UHsgbJxcV4VWHYleZ5XhT74sZunSjefNDm3qC6v2BSgLp3vNHVKQ==}
    peerDependencies:
      '@tiptap/core': ^2.7.0
      '@tiptap/pm': ^2.7.0

  '@tiptap/extension-floating-menu@2.9.1':
    resolution: {integrity: sha512-MxZ7acNNsoNaKpetxfwi3Z11Bgrh0T2EJlCV77v9N1vWK38+st3H1WJanmLbPNtc2ocvhHJrz+DjDz3CWxQ9rQ==}
    peerDependencies:
      '@tiptap/core': ^2.7.0
      '@tiptap/pm': ^2.7.0

  '@tiptap/extension-gapcursor@2.9.1':
    resolution: {integrity: sha512-jsRBmX01vr+5H02GljiHMo0n5H1vzoMLmFarxe0Yq2d2l9G/WV2VWX2XnGliqZAYWd1bI0phs7uLQIN3mxGQTw==}
    peerDependencies:
      '@tiptap/core': ^2.7.0
      '@tiptap/pm': ^2.7.0

  '@tiptap/extension-hard-break@2.9.1':
    resolution: {integrity: sha512-fCuaOD/b7nDjm47PZ58oanq7y4ccS2wjPh42Qm0B0yipu/1fmC8eS1SmaXmk28F89BLtuL6uOCtR1spe+lZtlQ==}
    peerDependencies:
      '@tiptap/core': ^2.7.0

  '@tiptap/extension-heading@2.9.1':
    resolution: {integrity: sha512-SjZowzLixOFaCrV2cMaWi1mp8REK0zK1b3OcVx7bCZfVSmsOETJyrAIUpCKA8o60NwF7pwhBg0MN8oXlNKMeFw==}
    peerDependencies:
      '@tiptap/core': ^2.7.0

  '@tiptap/extension-highlight@2.9.1':
    resolution: {integrity: sha512-ro3bARRgxb4v8w6fPVfG1kO2UWtLgKI5ESfsQ9CqiZuRkZdRKhM5ZpXPIky28Pn7CxhDUSXBXS/MhvP0VuhMJQ==}
    peerDependencies:
      '@tiptap/core': ^2.7.0

  '@tiptap/extension-history@2.9.1':
    resolution: {integrity: sha512-wp9qR1NM+LpvyLZFmdNaAkDq0d4jDJ7z7Fz7icFQPu31NVxfQYO3IXNmvJDCNu8hFAbImpA5aG8MBuwzRo0H9w==}
    peerDependencies:
      '@tiptap/core': ^2.7.0
      '@tiptap/pm': ^2.7.0

  '@tiptap/extension-horizontal-rule@2.9.1':
    resolution: {integrity: sha512-ydUhABeaBI1CoJp+/BBqPhXINfesp1qMNL/jiDcMsB66fsD4nOyphpAJT7FaRFZFtQVF06+nttBtFZVkITQVqg==}
    peerDependencies:
      '@tiptap/core': ^2.7.0
      '@tiptap/pm': ^2.7.0

  '@tiptap/extension-image@2.9.1':
    resolution: {integrity: sha512-aGqJnsuS8oagIhsx7wetm8jw4NEDsOV0OSx4FQ4VPlUqWlnzK0N+erFKKJmXTdAxL8PGzoPSlITFH63MV3eV3Q==}
    peerDependencies:
      '@tiptap/core': ^2.7.0

  '@tiptap/extension-italic@2.9.1':
    resolution: {integrity: sha512-VkNA6Vz96+/+7uBlsgM7bDXXx4b62T1fDam/3UKifA72aD/fZckeWrbT7KrtdUbzuIniJSbA0lpTs5FY29+86Q==}
    peerDependencies:
      '@tiptap/core': ^2.7.0

  '@tiptap/extension-link@2.9.1':
    resolution: {integrity: sha512-yG+e3e8cCCN9dZjX4ttEe3e2xhh58ryi3REJV4MdiEkOT9QF75Bl5pUbMIS4tQ8HkOr04QBFMHKM12kbSxg1BA==}
    peerDependencies:
      '@tiptap/core': ^2.7.0
      '@tiptap/pm': ^2.7.0

  '@tiptap/extension-list-item@2.9.1':
    resolution: {integrity: sha512-6O4NtYNR5N2Txi4AC0/4xMRJq9xd4+7ShxCZCDVL0WDVX37IhaqMO7LGQtA6MVlYyNaX4W1swfdJaqrJJ5HIUw==}
    peerDependencies:
      '@tiptap/core': ^2.7.0

  '@tiptap/extension-ordered-list@2.9.1':
    resolution: {integrity: sha512-6J9jtv1XP8dW7/JNSH/K4yiOABc92tBJtgCsgP8Ep4+fjfjdj4HbjS1oSPWpgItucF2Fp/VF8qg55HXhjxHjTw==}
    peerDependencies:
      '@tiptap/core': ^2.7.0

  '@tiptap/extension-paragraph@2.9.1':
    resolution: {integrity: sha512-JOmT0xd4gd3lIhLwrsjw8lV+ZFROKZdIxLi0Ia05XSu4RLrrvWj0zdKMSB+V87xOWfSB3Epo95zAvnPox5Q16A==}
    peerDependencies:
      '@tiptap/core': ^2.7.0

  '@tiptap/extension-strike@2.9.1':
    resolution: {integrity: sha512-V5aEXdML+YojlPhastcu7w4biDPwmzy/fWq0T2qjfu5Te/THcqDmGYVBKESBm5x6nBy5OLkanw2O+KHu2quDdg==}
    peerDependencies:
      '@tiptap/core': ^2.7.0

  '@tiptap/extension-table-cell@2.9.1':
    resolution: {integrity: sha512-/wrcniLdhMhs5M2NDetFcfq510N5to7YKK+52KOXNotBI8K/GjMmGmtwWEKPITD0/RgYrXzpMcta/O+/0OCOPQ==}
    peerDependencies:
      '@tiptap/core': ^2.7.0

  '@tiptap/extension-table-header@2.9.1':
    resolution: {integrity: sha512-KtI01636Du1IB/I3pe9ZJWKkOc6INqAaIw+RFirRCnd8Xnik7tJfAwdhXzoPRcer6ViZmlzSrM2dkwaZCF7gcw==}
    peerDependencies:
      '@tiptap/core': ^2.7.0

  '@tiptap/extension-table-row@2.9.1':
    resolution: {integrity: sha512-Wq7QlI/S5iX4UCAdX+ok/szegVMbvrM3H8o6jwO+G4p8JJt6iv7ZmEnJ19xIINhmiKsrdanqH9FFK4tQ3yvQ0A==}
    peerDependencies:
      '@tiptap/core': ^2.7.0

  '@tiptap/extension-table@2.9.1':
    resolution: {integrity: sha512-OmWZFZOSZwSSEvoVUkDsRFyCXTYei/pV396Xjv9pfFzXQkVbfq/CjTp61zvb/9mmEz3rcfvfG7G39eRlZTvBNg==}
    peerDependencies:
      '@tiptap/core': ^2.7.0
      '@tiptap/pm': ^2.7.0

  '@tiptap/extension-task-item@2.9.1':
    resolution: {integrity: sha512-nao7lg7MF6DXc8N7K2yP9Y6Gb8113cVSEIXxy6PU9oMgXp0xSzIL2pkG1E2bgSqkUIop1pHzeF4cNLMY+MO2fg==}
    peerDependencies:
      '@tiptap/core': ^2.7.0
      '@tiptap/pm': ^2.7.0

  '@tiptap/extension-task-list@2.9.1':
    resolution: {integrity: sha512-vmUkclPi02iVf+uu74iyUp5xGNib0Gxs73DJ1z+a7CzjuLRqqCa/KEde95CR0Y//DaK/Csz4DOSUyTfLCMvpWg==}
    peerDependencies:
      '@tiptap/core': ^2.7.0

  '@tiptap/extension-text-align@2.9.1':
    resolution: {integrity: sha512-oUp0XnwJpAImcOVV68vsY2CpkHpRZ3gzWfIRTuy+aYitQim3xDKis/qfWQUWZsANp9/TZ0VyjtkZxNMwOfcu1g==}
    peerDependencies:
      '@tiptap/core': ^2.7.0

  '@tiptap/extension-text-style@2.9.1':
    resolution: {integrity: sha512-LAxc0SeeiPiAVBwksczeA7BJSZb6WtVpYhy5Esvy9K0mK5kttB4KxtnXWeQzMIJZQbza65yftGKfQlexf/Y7yg==}
    peerDependencies:
      '@tiptap/core': ^2.7.0

  '@tiptap/extension-text@2.9.1':
    resolution: {integrity: sha512-3wo9uCrkLVLQFgbw2eFU37QAa1jq1/7oExa+FF/DVxdtHRS9E2rnUZ8s2hat/IWzvPUHXMwo3Zg2XfhoamQpCA==}
    peerDependencies:
      '@tiptap/core': ^2.7.0

  '@tiptap/extension-underline@2.9.1':
    resolution: {integrity: sha512-IrUsIqKPgD7GcAjr4D+RC0WvLHUDBTMkD8uPNEoeD1uH9t9zFyDfMRPnx/z3/6Gf6fTh3HzLcHGibiW2HiMi2A==}
    peerDependencies:
      '@tiptap/core': ^2.7.0

  '@tiptap/pm@2.9.1':
    resolution: {integrity: sha512-mvV86fr7kEuDYEApQ2uMPCKL2uagUE0BsXiyyz3KOkY1zifyVm1fzdkscb24Qy1GmLzWAIIihA+3UHNRgYdOlQ==}

  '@tiptap/react@2.9.1':
    resolution: {integrity: sha512-LQJ34ZPfXtJF36SZdcn4Fiwsl2WxZ9YRJI87OLnsjJ45O+gV/PfBzz/4ap+LF8LOS0AbbGhTTjBOelPoNm+aYA==}
    peerDependencies:
      '@tiptap/core': ^2.7.0
      '@tiptap/pm': ^2.7.0
      react: ^17.0.0 || ^18.0.0
      react-dom: ^17.0.0 || ^18.0.0

  '@tiptap/starter-kit@2.9.1':
    resolution: {integrity: sha512-nsw6UF/7wDpPfHRhtGOwkj1ipIEiWZS1VGw+c14K61vM1CNj0uQ4jogbHwHZqN1dlL5Hh+FCqUHDPxG6ECbijg==}

  '@tootallnate/quickjs-emscripten@0.23.0':
    resolution: {integrity: sha512-C5Mc6rdnsaJDjO3UpGW/CQTHtCKaYlScZTly4JIu97Jxo/odCiH0ITnDXSJPTOrEKk/ycSZ0AOgTmkDtkOsvIA==}

  '@trpc/client@11.0.0-rc.604':
    resolution: {integrity: sha512-7NdYrASHVX9uNcGAREZtKQDbmKksTZpFs+HSIi22ScID/2XeeRmsPFkf+EBlMn+KVZ6KKMYnPYAhD6cNX0llgQ==}
    peerDependencies:
      '@trpc/server': 11.0.0-rc.604+03cd991db

  '@trpc/next@11.0.0-rc.604':
    resolution: {integrity: sha512-yUA14ehBzv8G2g1a9roO2Z/N3DlKNQVvwvguDdoIja71lnptsZIQhrXfePYHSZVWYGBHpluWgoRu6Tpi+svzHw==}
    peerDependencies:
      '@tanstack/react-query': ^5.59.15
      '@trpc/client': 11.0.0-rc.604+03cd991db
      '@trpc/react-query': 11.0.0-rc.604+03cd991db
      '@trpc/server': 11.0.0-rc.604+03cd991db
      next: 15.0.2
      react: '>=16.8.0'
      react-dom: '>=16.8.0'
    peerDependenciesMeta:
      '@tanstack/react-query':
        optional: true
      '@trpc/react-query':
        optional: true

  '@trpc/react-query@11.0.0-rc.604':
    resolution: {integrity: sha512-NrA5+CQkRzUTUfOFrY3h+1C0AZB9mv8b/CH4kjyctZBzZnXsNpdg3jfmAhbv+ZZUDspkSapycbV+Kij5ei/hYw==}
    peerDependencies:
      '@tanstack/react-query': ^5.59.15
      '@trpc/client': 11.0.0-rc.604+03cd991db
      '@trpc/server': 11.0.0-rc.604+03cd991db
      react: '>=18.2.0'
      react-dom: '>=18.2.0'

  '@trpc/server@11.0.0-rc.604':
    resolution: {integrity: sha512-JXn6XbheQwj2tWqKnAlWhGnIo6F7cSYWQ3SgPXdq+MCYKJBuSYrurj5NvreNCVAkVZmftjyUlIV+Hs2/se4GNg==}

  '@tsconfig/node10@1.0.11':
    resolution: {integrity: sha512-DcRjDCujK/kCk/cUe8Xz8ZSpm8mS3mNNpta+jGCA6USEDfktlNvm1+IuZ9eTcDbNk41BHwpHHeW+N1lKCz4zOw==}

  '@tsconfig/node12@1.0.11':
    resolution: {integrity: sha512-cqefuRsh12pWyGsIoBKJA9luFu3mRxCA+ORZvA4ktLSzIuCUtWVxGIuXigEwO5/ywWFMZ2QEGKWvkZG1zDMTag==}

  '@tsconfig/node14@1.0.3':
    resolution: {integrity: sha512-ysT8mhdixWK6Hw3i1V2AeRqZ5WfXg1G43mqoYlM2nc6388Fq5jcXyr5mRsqViLx/GJYdoL0bfXD8nmF+Zn/Iow==}

  '@tsconfig/node16@1.0.4':
    resolution: {integrity: sha512-vxhUy4J8lyeyinH7Azl1pdd43GJhZH/tP2weN8TntQblOY+A0XbT8DJk1/oCPuOOyg/Ja757rG0CgHcWC8OfMA==}

  '@tsconfig/svelte@1.0.13':
    resolution: {integrity: sha512-5lYJP45Xllo4yE/RUBccBT32eBlRDbqN8r1/MIvQbKxW3aFqaYPCNgm8D5V20X4ShHcwvYWNlKg3liDh1MlBoA==}

  '@turbo/gen@2.2.3':
    resolution: {integrity: sha512-S7JGNaRzuV1Hkwr36OxYOmCloLSiyi3ImGl7CgfsrbzzIEK4q7A2Xu49U2r5/DlN4lypOpldgYtf27gssUEiWw==}
    hasBin: true

  '@turbo/workspaces@2.2.3':
    resolution: {integrity: sha512-axhJlinbGQzpQVXVFYJC9HVWcTkRXg4IqZC6sNXbFVkXeFnU2bg97vA0lr1SCvjOMu2Kjxj7ly+6XbE3aEUuaA==}
    hasBin: true

  '@types/asn1@0.2.4':
    resolution: {integrity: sha512-V91DSJ2l0h0gRhVP4oBfBzRBN9lAbPUkGDMCnwedqPKX2d84aAMc9CulOvxdw1f7DfEYx99afab+Rsm3e52jhA==}

  '@types/babel__core@7.20.5':
    resolution: {integrity: sha512-qoQprZvz5wQFJwMDqeseRXWv3rqMvhgpbXFfVyWhbx9X47POIA6i/+dXefEmZKoAgOaTdaIgNSMqMIU61yRyzA==}

  '@types/babel__generator@7.6.8':
    resolution: {integrity: sha512-ASsj+tpEDsEiFr1arWrlN6V3mdfjRMZt6LtK/Vp/kreFLnr5QH5+DhvD5nINYZXzwJvXeGq+05iUXcAzVrqWtw==}

  '@types/babel__template@7.4.4':
    resolution: {integrity: sha512-h/NUaSyG5EyxBIp8YRxo4RMe2/qQgvyowRwVMzhYhBCONbW8PUsg4lkFMrhgZhUe5z3L3MiLDuvyJ/CaPa2A8A==}

  '@types/babel__traverse@7.20.6':
    resolution: {integrity: sha512-r1bzfrm0tomOI8g1SzvCaQHo6Lcv6zu0EA+W2kHrt8dyrHQxGzBBL4kdkzIS+jBMV+EYcMAEAqXqYaLJq5rOZg==}

  '@types/bcrypt@5.0.2':
    resolution: {integrity: sha512-6atioO8Y75fNcbmj0G7UjI9lXN2pQ/IGJ2FWT4a/btd0Lk9lQalHLKhkgKVZ3r+spnmWUKfbMi1GEe9wyHQfNQ==}

  '@types/better-sqlite3@7.6.11':
    resolution: {integrity: sha512-i8KcD3PgGtGBLl3+mMYA8PdKkButvPyARxA7IQAd6qeslht13qxb1zzO8dRCtE7U3IoJS782zDBAeoKiM695kg==}

  '@types/body-parser@1.19.5':
    resolution: {integrity: sha512-fB3Zu92ucau0iQ0JMCFQE7b/dv8Ot07NI3KaZIkIUNXq82k4eBAqUaneXfleGY9JWskeS9y+u0nXMyspcuQrCg==}

  '@types/chroma-js@2.4.4':
    resolution: {integrity: sha512-/DTccpHTaKomqussrn+ciEvfW4k6NAHzNzs/sts1TCqg333qNxOhy8TNIoQCmbGG3Tl8KdEhkGAssb1n3mTXiQ==}

  '@types/connect@3.4.38':
    resolution: {integrity: sha512-K6uROf1LD88uDQqJCktA4yzL1YYAK6NgfsI0v/mTgyPKWsX1CnJ0XPSDhViejru1GcRkLWb8RlzFYJRqGUbaug==}

  '@types/cookie@0.6.0':
    resolution: {integrity: sha512-4Kh9a6B2bQciAhf7FSuMRRkUWecJgJu9nPnx3yzpsfXX/c50REIqpHY4C82bXP90qrLtXtkDxTZosYO3UpOwlA==}

  '@types/cookies@0.9.0':
    resolution: {integrity: sha512-40Zk8qR147RABiQ7NQnBzWzDcjKzNrntB5BAmeGCb2p/MIyOE+4BVvc17wumsUqUw00bJYqoXFHYygQnEFh4/Q==}

  '@types/css-font-loading-module@0.0.7':
    resolution: {integrity: sha512-nl09VhutdjINdWyXxHWN/w9zlNCfr60JUqJbd24YXUuCwgeL0TpFSdElCwb6cxfB6ybE19Gjj4g0jsgkXxKv1Q==}

  '@types/css-modules@1.0.5':
    resolution: {integrity: sha512-oeKafs/df9lwOvtfiXVliZsocFVOexK9PZtLQWuPeuVCFR7jwiqlg60lu80JTe5NFNtH3tnV6Fs/ySR8BUPHAw==}

  '@types/docker-modem@3.0.6':
    resolution: {integrity: sha512-yKpAGEuKRSS8wwx0joknWxsmLha78wNMe9R2S3UNsVOkZded8UqOrV8KoeDXoXsjndxwyF3eIhyClGbO1SEhEg==}

  '@types/dockerode@3.3.31':
    resolution: {integrity: sha512-42R9eoVqJDSvVspV89g7RwRqfNExgievLNWoHkg7NoWIqAmavIbgQBb4oc0qRtHkxE+I3Xxvqv7qVXFABKPBTg==}

  '@types/estree@1.0.5':
    resolution: {integrity: sha512-/kYRxGDLWzHOB7q+wtSUQlFrtcdUccpfy+X+9iMBpHK8QLLhx2wIPYuS5DYtR9Wa/YlZAbIovy7qVdB1Aq6Lyw==}

  '@types/estree@1.0.6':
    resolution: {integrity: sha512-AYnb1nQyY49te+VRAVgmzfcgjYS91mY5P0TKUDCLEM+gNnA+3T6rWITXRLYCpahpqSQbN5cE+gHpnPyXjHWxcw==}

  '@types/express-serve-static-core@4.19.5':
    resolution: {integrity: sha512-y6W03tvrACO72aijJ5uF02FRq5cgDR9lUxddQ8vyF+GvmjJQqbzDcJngEjURc+ZsG31VI3hODNZJ2URj86pzmg==}

  '@types/express@4.17.21':
    resolution: {integrity: sha512-ejlPM315qwLpaQlQDTjPdsUFSc6ZsP4AN6AlWnogPjQ7CVi7PYF3YVz+CY3jE2pwYf7E/7HlDAN0rV2GxTG0HQ==}

  '@types/glob@7.2.0':
    resolution: {integrity: sha512-ZUxbzKl0IfJILTS6t7ip5fQQM/J3TJYubDm3nMbgubNNYS62eXeUpoLUC8/7fJNiFYHTrGPQn7hspDUzIHX3UA==}

  '@types/hast@2.3.10':
    resolution: {integrity: sha512-McWspRw8xx8J9HurkVBfYj0xKoE25tOFlHGdx4MJ5xORQrMGZNqJhVQWaIbm6Oyla5kYOXtDiopzKRJzEOkwJw==}

  '@types/http-errors@2.0.4':
    resolution: {integrity: sha512-D0CFMMtydbJAegzOyHjtiKPLlvnm3iTZyZRSZoLq2mRhDdmLfIWOCYPfQJ4cu2erKghU++QvjcUjp/5h7hESpA==}

  '@types/inquirer@6.5.0':
    resolution: {integrity: sha512-rjaYQ9b9y/VFGOpqBEXRavc3jh0a+e6evAbI31tMda8VlPaSy0AZJfXsvmIe3wklc7W6C3zCSfleuMXR7NOyXw==}

  '@types/json-schema@7.0.15':
    resolution: {integrity: sha512-5+fP8P8MFNC+AyZCDxrB2pkZFPGzqQWUzpSeuuVLvm8VMcorNYavBqoFcxK8bQz4Qsbn4oUEEem4wDLfcysGHA==}

  '@types/json5@0.0.29':
    resolution: {integrity: sha512-dRLjCWHYg4oaA77cxO64oO+7JwCwnIzkZPdrrC71jQmQtlhM556pwKo5bUzqvZndkVbeFLIIi+9TC40JNF5hNQ==}

  '@types/keygrip@1.0.6':
    resolution: {integrity: sha512-lZuNAY9xeJt7Bx4t4dx0rYCDqGPW8RXhQZK1td7d4H6E9zYbLoOtjBvfwdTKpsyxQI/2jv+armjX/RW+ZNpXOQ==}

  '@types/mime@1.3.5':
    resolution: {integrity: sha512-/pyBZWSLD2n0dcHE3hq8s8ZvcETHtEuF+3E7XVt0Ig2nvsVQXdghHVcEkIWjy9A0wKfTn97a/PSDYohKIlnP/w==}

  '@types/minimatch@5.1.2':
    resolution: {integrity: sha512-K0VQKziLUWkVKiRVrx4a40iPaxTUefQmjtkQofBkYRcoaaL/8rhwDWww9qWbrgicNOgnpIsMxyNIUM4+n6dUIA==}

  '@types/node-cron@3.0.11':
    resolution: {integrity: sha512-0ikrnug3/IyneSHqCBeslAhlK2aBfYek1fGo4bP4QnZPmiqSGRK+Oy7ZMisLWkesffJvQ1cqAcBnJC+8+nxIAg==}

  '@types/node@18.19.50':
    resolution: {integrity: sha512-xonK+NRrMBRtkL1hVCc3G+uXtjh1Al4opBLjqVmipe5ZAaBYWW6cNAiBVZ1BvmkBhep698rP3UM3aRAdSALuhg==}

  '@types/node@22.8.5':
    resolution: {integrity: sha512-5iYk6AMPtsMbkZqCO1UGF9W5L38twq11S2pYWkybGHH2ogPUvXWNlQqJBzuEZWKj/WRH+QTeiv6ySWqJtvIEgA==}

  '@types/prismjs@1.26.5':
    resolution: {integrity: sha512-AUZTa7hQ2KY5L7AmtSiqxlhWxb4ina0yd8hNbl4TWuqnv/pFP0nDMb3YrfSBf4hJVGLh2YEIBfKaBW/9UEl6IQ==}

  '@types/prop-types@15.7.12':
    resolution: {integrity: sha512-5zvhXYtRNRluoE/jAp4GVsSduVUzNWKkOZrCDBWYtE7biZywwdC2AcEzg+cSMLFRfVgeAFqpfNabiPjxFddV1Q==}

  '@types/qs@6.9.16':
    resolution: {integrity: sha512-7i+zxXdPD0T4cKDuxCUXJ4wHcsJLwENa6Z3dCu8cfCK743OGy5Nu1RmAGqDPsoTDINVEcdXKRvR/zre+P2Ku1A==}

  '@types/ramda@0.30.2':
    resolution: {integrity: sha512-PyzHvjCalm2BRYjAU6nIB3TprYwMNOUY/7P/N8bSzp9W/yM2YrtGtAnnVtaCNSeOZ8DzKyFDvaqQs7LnWwwmBA==}

  '@types/range-parser@1.2.7':
    resolution: {integrity: sha512-hKormJbkJqzQGhziax5PItDUTMAM9uE2XXQmM37dyd4hVM+5aVl7oVxMVUiVQn2oCQFN/LKCZdvSM0pFRqbSmQ==}

  '@types/react-dom@18.3.1':
    resolution: {integrity: sha512-qW1Mfv8taImTthu4KoXgDfLuk4bydU6Q/TkADnDWWHwi4NX4BR+LWfTp2sVmTqRrsHvyDDTelgelxJ+SsejKKQ==}

  '@types/react@18.3.12':
    resolution: {integrity: sha512-D2wOSq/d6Agt28q7rSI3jhU7G6aiuzljDGZ2hTZHIkrTLUI+AF3WMeKkEZ9nN2fkBAlcktT6vcZjDFiIhMYEQw==}

  '@types/send@0.17.4':
    resolution: {integrity: sha512-x2EM6TJOybec7c52BX0ZspPodMsQUd5L6PRwOunVyVUhXiBSKf3AezDL8Dgvgt5o0UfKNfuA0eMLr2wLT4AiBA==}

  '@types/serve-static@1.15.7':
    resolution: {integrity: sha512-W8Ym+h8nhuRwaKPaDw34QUkwsGi6Rc4yYqvKFo5rm2FUEhCFbzVWrxXUxuKK8TASjWsysJY0nsmNCGhCOIsrOw==}

  '@types/ssh2-streams@0.1.12':
    resolution: {integrity: sha512-Sy8tpEmCce4Tq0oSOYdfqaBpA3hDM8SoxoFh5vzFsu2oL+znzGz8oVWW7xb4K920yYMUY+PIG31qZnFMfPWNCg==}

  '@types/ssh2@0.5.52':
    resolution: {integrity: sha512-lbLLlXxdCZOSJMCInKH2+9V/77ET2J6NPQHpFI0kda61Dd1KglJs+fPQBchizmzYSOJBgdTajhPqBO1xxLywvg==}

  '@types/ssh2@1.15.1':
    resolution: {integrity: sha512-ZIbEqKAsi5gj35y4P4vkJYly642wIbY6PqoN0xiyQGshKUGXR9WQjF/iF9mXBQ8uBKy3ezfsCkcoHKhd0BzuDA==}

  '@types/swagger-ui-react@4.18.3':
    resolution: {integrity: sha512-Mo/R7IjDVwtiFPs84pWvh5pI9iyNGBjmfielxqbOh2Jv+8WVSDVe8Nu25kb5BOuV2xmGS3o33jr6nwDJMBcX+Q==}

  '@types/through@0.0.33':
    resolution: {integrity: sha512-HsJ+z3QuETzP3cswwtzt2vEIiHBk/dCcHGhbmG5X3ecnwFD/lPrMpliGXxSCg03L9AhrdwA4Oz/qfspkDW+xGQ==}

  '@types/tinycolor2@1.4.6':
    resolution: {integrity: sha512-iEN8J0BoMnsWBqjVbWH/c0G0Hh7O21lpR2/+PrvAVgWdzL7eexIFm4JN/Wn10PTcmNdtS6U67r499mlWMXOxNw==}

  '@types/triple-beam@1.3.5':
    resolution: {integrity: sha512-6WaYesThRMCl19iryMYP7/x2OVgCtbIVflDGFpWnb9irXI3UjYE4AzmYuiUKY1AJstGijoY+MgUszMgRxIYTYw==}

  '@types/unist@2.0.11':
    resolution: {integrity: sha512-CmBKiL6NNo/OqgmMn95Fk9Whlp2mtvIv+KNpQKN2F4SjvrEesubTRWGYSg+BnWZOnlCaSTU1sMpsBOzgbYhnsA==}

  '@types/use-sync-external-store@0.0.3':
    resolution: {integrity: sha512-EwmlvuaxPNej9+T4v5AuBPJa2x2UOJVdjCtDHgcDqitUeOtjnJKJ+apYjVcAoBEMjKW1VVFGZLUb5+qqa09XFA==}

  '@types/use-sync-external-store@0.0.6':
    resolution: {integrity: sha512-zFDAD+tlpf2r4asuHEj0XH6pY6i0g5NeAHPn+15wk3BV6JA69eERFXC1gyGThDkVa1zCyKr5jox1+2LbV/AMLg==}

  '@types/video.js@7.3.58':
    resolution: {integrity: sha512-1CQjuSrgbv1/dhmcfQ83eVyYbvGyqhTvb2Opxr0QCV+iJ4J6/J+XWQ3Om59WiwCd1MN3rDUHasx5XRrpUtewYQ==}

  '@types/ws@8.5.12':
    resolution: {integrity: sha512-3tPRkv1EtkDpzlgyKyI8pGsGZAGPEaXeu0DOj5DI25Ja91bdAYddYHbADRYVrZMRbfW+1l5YwXVDKohDJNQxkQ==}

  '@types/xml2js@0.4.14':
    resolution: {integrity: sha512-4YnrRemBShWRO2QjvUin8ESA41rH+9nQGLUGZV/1IDhi3SL9OhdpNC/MrulTWuptXKwhx/aDxE7toV0f/ypIXQ==}

  '@typescript-eslint/eslint-plugin@8.11.0':
    resolution: {integrity: sha512-KhGn2LjW1PJT2A/GfDpiyOfS4a8xHQv2myUagTM5+zsormOmBlYsnQ6pobJ8XxJmh6hnHwa2Mbe3fPrDJoDhbA==}
    engines: {node: ^18.18.0 || ^20.9.0 || >=21.1.0}
    peerDependencies:
      '@typescript-eslint/parser': ^8.0.0 || ^8.0.0-alpha.0
      eslint: ^8.57.0 || ^9.0.0
      typescript: '*'
    peerDependenciesMeta:
      typescript:
        optional: true

  '@typescript-eslint/parser@8.11.0':
    resolution: {integrity: sha512-lmt73NeHdy1Q/2ul295Qy3uninSqi6wQI18XwSpm8w0ZbQXUpjCAWP1Vlv/obudoBiIjJVjlztjQ+d/Md98Yxg==}
    engines: {node: ^18.18.0 || ^20.9.0 || >=21.1.0}
    peerDependencies:
      eslint: ^8.57.0 || ^9.0.0
      typescript: '*'
    peerDependenciesMeta:
      typescript:
        optional: true

  '@typescript-eslint/scope-manager@8.11.0':
    resolution: {integrity: sha512-Uholz7tWhXmA4r6epo+vaeV7yjdKy5QFCERMjs1kMVsLRKIrSdM6o21W2He9ftp5PP6aWOVpD5zvrvuHZC0bMQ==}
    engines: {node: ^18.18.0 || ^20.9.0 || >=21.1.0}

  '@typescript-eslint/type-utils@8.11.0':
    resolution: {integrity: sha512-ItiMfJS6pQU0NIKAaybBKkuVzo6IdnAhPFZA/2Mba/uBjuPQPet/8+zh5GtLHwmuFRShZx+8lhIs7/QeDHflOg==}
    engines: {node: ^18.18.0 || ^20.9.0 || >=21.1.0}
    peerDependencies:
      typescript: '*'
    peerDependenciesMeta:
      typescript:
        optional: true

  '@typescript-eslint/types@8.11.0':
    resolution: {integrity: sha512-tn6sNMHf6EBAYMvmPUaKaVeYvhUsrE6x+bXQTxjQRp360h1giATU0WvgeEys1spbvb5R+VpNOZ+XJmjD8wOUHw==}
    engines: {node: ^18.18.0 || ^20.9.0 || >=21.1.0}

  '@typescript-eslint/typescript-estree@8.11.0':
    resolution: {integrity: sha512-yHC3s1z1RCHoCz5t06gf7jH24rr3vns08XXhfEqzYpd6Hll3z/3g23JRi0jM8A47UFKNc3u/y5KIMx8Ynbjohg==}
    engines: {node: ^18.18.0 || ^20.9.0 || >=21.1.0}
    peerDependencies:
      typescript: '*'
    peerDependenciesMeta:
      typescript:
        optional: true

  '@typescript-eslint/utils@8.11.0':
    resolution: {integrity: sha512-CYiX6WZcbXNJV7UNB4PLDIBtSdRmRI/nb0FMyqHPTQD1rMjA0foPLaPUV39C/MxkTd/QKSeX+Gb34PPsDVC35g==}
    engines: {node: ^18.18.0 || ^20.9.0 || >=21.1.0}
    peerDependencies:
      eslint: ^8.57.0 || ^9.0.0

  '@typescript-eslint/visitor-keys@8.11.0':
    resolution: {integrity: sha512-EaewX6lxSjRJnc+99+dqzTeoDZUfyrA52d2/HRrkI830kgovWsmIiTfmr0NZorzqic7ga+1bS60lRBUgR3n/Bw==}
    engines: {node: ^18.18.0 || ^20.9.0 || >=21.1.0}

  '@umami/node@0.4.0':
    resolution: {integrity: sha512-pyphprbiF7KiDSc+SWZ4/rVM8B5vU27zIiFfEPj2lEqczpI4xAKSp+dM3tlzyRAWJL32fcbCfAaLGhJZQV13Rg==}

  '@videojs/http-streaming@3.15.0':
    resolution: {integrity: sha512-6rjaqEa87gVFqDFsHaLKXGrDqL3NhNZRNi6wkMw+uyt1lrLD2OFY0SfRQRNl7Vmmx0pt5FRJoRJYlnKsowyElA==}
    engines: {node: '>=8', npm: '>=5'}
    peerDependencies:
      video.js: ^8.19.0

  '@videojs/vhs-utils@4.0.0':
    resolution: {integrity: sha512-xJp7Yd4jMLwje2vHCUmi8MOUU76nxiwII3z4Eg3Ucb+6rrkFVGosrXlMgGnaLjq724j3wzNElRZ71D/CKrTtxg==}
    engines: {node: '>=8', npm: '>=5'}

  '@videojs/vhs-utils@4.1.1':
    resolution: {integrity: sha512-5iLX6sR2ownbv4Mtejw6Ax+naosGvoT9kY+gcuHzANyUZZ+4NpeNdKMUhb6ag0acYej1Y7cmr/F2+4PrggMiVA==}
    engines: {node: '>=8', npm: '>=5'}

  '@videojs/xhr@2.7.0':
    resolution: {integrity: sha512-giab+EVRanChIupZK7gXjHy90y3nncA2phIOyG3Ne5fvpiMJzvqYwiTOnEVW2S4CoYcuKJkomat7bMXA/UoUZQ==}

  '@vitejs/plugin-react@4.3.3':
    resolution: {integrity: sha512-NooDe9GpHGqNns1i8XDERg0Vsg5SSYRhRxxyTGogUdkdNt47jal+fbuYi+Yfq6pzRCKXyoPcWisfxE6RIM3GKA==}
    engines: {node: ^14.18.0 || >=16.0.0}
    peerDependencies:
      vite: ^4.2.0 || ^5.0.0

  '@vitest/coverage-v8@2.1.4':
    resolution: {integrity: sha512-FPKQuJfR6VTfcNMcGpqInmtJuVXFSCd9HQltYncfR01AzXhLucMEtQ5SinPdZxsT5x/5BK7I5qFJ5/ApGCmyTQ==}
    peerDependencies:
      '@vitest/browser': 2.1.4
      vitest: 2.1.4
    peerDependenciesMeta:
      '@vitest/browser':
        optional: true

  '@vitest/expect@2.1.4':
    resolution: {integrity: sha512-DOETT0Oh1avie/D/o2sgMHGrzYUFFo3zqESB2Hn70z6QB1HrS2IQ9z5DfyTqU8sg4Bpu13zZe9V4+UTNQlUeQA==}

  '@vitest/mocker@2.1.4':
    resolution: {integrity: sha512-Ky/O1Lc0QBbutJdW0rqLeFNbuLEyS+mIPiNdlVlp2/yhJ0SbyYqObS5IHdhferJud8MbbwMnexg4jordE5cCoQ==}
    peerDependencies:
      msw: ^2.4.9
      vite: ^5.0.0
    peerDependenciesMeta:
      msw:
        optional: true
      vite:
        optional: true

  '@vitest/pretty-format@2.1.4':
    resolution: {integrity: sha512-L95zIAkEuTDbUX1IsjRl+vyBSLh3PwLLgKpghl37aCK9Jvw0iP+wKwIFhfjdUtA2myLgjrG6VU6JCFLv8q/3Ww==}

  '@vitest/runner@2.1.4':
    resolution: {integrity: sha512-sKRautINI9XICAMl2bjxQM8VfCMTB0EbsBc/EDFA57V6UQevEKY/TOPOF5nzcvCALltiLfXWbq4MaAwWx/YxIA==}

  '@vitest/snapshot@2.1.4':
    resolution: {integrity: sha512-3Kab14fn/5QZRog5BPj6Rs8dc4B+mim27XaKWFWHWA87R56AKjHTGcBFKpvZKDzC4u5Wd0w/qKsUIio3KzWW4Q==}

  '@vitest/spy@2.1.4':
    resolution: {integrity: sha512-4JOxa+UAizJgpZfaCPKK2smq9d8mmjZVPMt2kOsg/R8QkoRzydHH1qHxIYNvr1zlEaFj4SXiaaJWxq/LPLKaLg==}

  '@vitest/ui@2.1.4':
    resolution: {integrity: sha512-Zd9e5oU063c+j9N9XzGJagCLNvG71x/2tOme3Js4JEZKX55zsgxhJwUgLI8hkN6NjMLpdJO8d7nVUUuPGAA58Q==}
    peerDependencies:
      vitest: 2.1.4

  '@vitest/utils@2.1.4':
    resolution: {integrity: sha512-MXDnZn0Awl2S86PSNIim5PWXgIAx8CIkzu35mBdSApUip6RFOGXBCf3YFyeEu8n1IHk4bWD46DeYFu9mQlFIRg==}

  '@webassemblyjs/ast@1.12.1':
    resolution: {integrity: sha512-EKfMUOPRRUTy5UII4qJDGPpqfwjOmZ5jeGFwid9mnoqIFK+e0vqoi1qH56JpmZSzEL53jKnNzScdmftJyG5xWg==}

  '@webassemblyjs/floating-point-hex-parser@1.11.6':
    resolution: {integrity: sha512-ejAj9hfRJ2XMsNHk/v6Fu2dGS+i4UaXBXGemOfQ/JfQ6mdQg/WXtwleQRLLS4OvfDhv8rYnVwH27YJLMyYsxhw==}

  '@webassemblyjs/helper-api-error@1.11.6':
    resolution: {integrity: sha512-o0YkoP4pVu4rN8aTJgAyj9hC2Sv5UlkzCHhxqWj8butaLvnpdc2jOwh4ewE6CX0txSfLn/UYaV/pheS2Txg//Q==}

  '@webassemblyjs/helper-buffer@1.12.1':
    resolution: {integrity: sha512-nzJwQw99DNDKr9BVCOZcLuJJUlqkJh+kVzVl6Fmq/tI5ZtEyWT1KZMyOXltXLZJmDtvLCDgwsyrkohEtopTXCw==}

  '@webassemblyjs/helper-numbers@1.11.6':
    resolution: {integrity: sha512-vUIhZ8LZoIWHBohiEObxVm6hwP034jwmc9kuq5GdHZH0wiLVLIPcMCdpJzG4C11cHoQ25TFIQj9kaVADVX7N3g==}

  '@webassemblyjs/helper-wasm-bytecode@1.11.6':
    resolution: {integrity: sha512-sFFHKwcmBprO9e7Icf0+gddyWYDViL8bpPjJJl0WHxCdETktXdmtWLGVzoHbqUcY4Be1LkNfwTmXOJUFZYSJdA==}

  '@webassemblyjs/helper-wasm-section@1.12.1':
    resolution: {integrity: sha512-Jif4vfB6FJlUlSbgEMHUyk1j234GTNG9dBJ4XJdOySoj518Xj0oGsNi59cUQF4RRMS9ouBUxDDdyBVfPTypa5g==}

  '@webassemblyjs/ieee754@1.11.6':
    resolution: {integrity: sha512-LM4p2csPNvbij6U1f19v6WR56QZ8JcHg3QIJTlSwzFcmx6WSORicYj6I63f9yU1kEUtrpG+kjkiIAkevHpDXrg==}

  '@webassemblyjs/leb128@1.11.6':
    resolution: {integrity: sha512-m7a0FhE67DQXgouf1tbN5XQcdWoNgaAuoULHIfGFIEVKA6tu/edls6XnIlkmS6FrXAquJRPni3ZZKjw6FSPjPQ==}

  '@webassemblyjs/utf8@1.11.6':
    resolution: {integrity: sha512-vtXf2wTQ3+up9Zsg8sa2yWiQpzSsMyXj0qViVP6xKGCUT8p8YJ6HqI7l5eCnWx1T/FYdsv07HQs2wTFbbof/RA==}

  '@webassemblyjs/wasm-edit@1.12.1':
    resolution: {integrity: sha512-1DuwbVvADvS5mGnXbE+c9NfA8QRcZ6iKquqjjmR10k6o+zzsRVesil54DKexiowcFCPdr/Q0qaMgB01+SQ1u6g==}

  '@webassemblyjs/wasm-gen@1.12.1':
    resolution: {integrity: sha512-TDq4Ojh9fcohAw6OIMXqiIcTq5KUXTGRkVxbSo1hQnSy6lAM5GSdfwWeSxpAo0YzgsgF182E/U0mDNhuA0tW7w==}

  '@webassemblyjs/wasm-opt@1.12.1':
    resolution: {integrity: sha512-Jg99j/2gG2iaz3hijw857AVYekZe2SAskcqlWIZXjji5WStnOpVoat3gQfT/Q5tb2djnCjBtMocY/Su1GfxPBg==}

  '@webassemblyjs/wasm-parser@1.12.1':
    resolution: {integrity: sha512-xikIi7c2FHXysxXe3COrVUPSheuBtpcfhbpFj4gmu7KRLYOzANztwUU0IbsqvMqzuNK2+glRGWCEqZo1WCLyAQ==}

  '@webassemblyjs/wast-printer@1.12.1':
    resolution: {integrity: sha512-+X4WAlOisVWQMikjbcvY2e0rwPsKQ9F688lksZhBcPycBBuii3O7m8FACbDMWDojpAqvjIncrG8J0XHKyQfVeA==}

  '@xmldom/xmldom@0.8.10':
    resolution: {integrity: sha512-2WALfTl4xo2SkGCYRt6rDTFfk9R1czmBvUQy12gK2KuRKIpWEhcbbzy8EZXtz/jkRqHX8bFEc6FC1HjX4TUWYw==}
    engines: {node: '>=10.0.0'}

  '@xstate/fsm@1.6.5':
    resolution: {integrity: sha512-b5o1I6aLNeYlU/3CPlj/Z91ybk1gUsKT+5NAJI+2W4UjvS5KLG28K9v5UvNoFVjHV8PajVZ00RH3vnjyQO7ZAw==}

  '@xterm/addon-canvas@0.7.0':
    resolution: {integrity: sha512-LF5LYcfvefJuJ7QotNRdRSPc9YASAVDeoT5uyXS/nZshZXjYplGXRECBGiznwvhNL2I8bq1Lf5MzRwstsYQ2Iw==}
    peerDependencies:
      '@xterm/xterm': ^5.0.0

  '@xterm/addon-fit@0.10.0':
    resolution: {integrity: sha512-UFYkDm4HUahf2lnEyHvio51TNGiLK66mqP2JoATy7hRZeXaGMRDr00JiSF7m63vR5WKATF605yEggJKsw0JpMQ==}
    peerDependencies:
      '@xterm/xterm': ^5.0.0

  '@xterm/xterm@5.5.0':
    resolution: {integrity: sha512-hqJHYaQb5OptNunnyAnkHyM8aCjZ1MEIDTQu1iIbbTD/xops91NB5yq1ZK/dC2JDbVWtF23zUtl9JE2NqwT87A==}

  '@xtuc/ieee754@1.2.0':
    resolution: {integrity: sha512-DX8nKgqcGwsc0eJSqYt5lwP4DH5FlHnmuWWBRy7X0NcaGR0ZtuyeESgMwTYVEtxmsNGY+qit4QYT/MIYTOTPeA==}

  '@xtuc/long@4.2.2':
    resolution: {integrity: sha512-NuHqBY1PB/D8xU6s/thBgOAiAP7HOYDQ32+BFZILJ8ivkUkAHQnWfn6WhL79Owj1qmUnoN/YPhktdIoucipkAQ==}

  abbrev@1.1.1:
    resolution: {integrity: sha512-nne9/IiQ/hzIhY6pdDnbBtz7DjPTKrY00P/zvPSm5pOFkl6xuGrGnXn/VtTNNfNtAfZ9/1RtehkszU9qcTii0Q==}

  abort-controller@3.0.0:
    resolution: {integrity: sha512-h8lQ8tacZYnR3vNQTgibj+tODHI5/+l06Au2Pcriv/Gmet0eaj4TwWH41sO9wnHDiQsEj19q0drzdWdeAHtweg==}
    engines: {node: '>=6.5'}

  accepts@1.3.8:
    resolution: {integrity: sha512-PYAthTa2m2VKxuvSD3DPC/Gy+U+sOA1LAuT8mkmRuvw+NACSaeXEQ+NHcVF7rONl6qcaxV3Uuemwawk+7+SJLw==}
    engines: {node: '>= 0.6'}

  acorn-import-attributes@1.9.5:
    resolution: {integrity: sha512-n02Vykv5uA3eHGM/Z2dQrcD56kL8TyDb2p1+0P83PClMnC/nc+anbQRhIOWnSq4Ke/KvDPrY3C9hDtC/A3eHnQ==}
    peerDependencies:
      acorn: ^8

  acorn-jsx@5.3.2:
    resolution: {integrity: sha512-rq9s+JNhf0IChjtDXxllJ7g41oZk5SlXtp0LHwyA5cejwn7vKmKp4pPri6YEePv2PU65sAsegbXtIinmDFDXgQ==}
    peerDependencies:
      acorn: ^6.0.0 || ^7.0.0 || ^8.0.0

  acorn-walk@8.3.4:
    resolution: {integrity: sha512-ueEepnujpqee2o5aIYnvHU6C0A42MNdsIDeqy5BydrkuC5R1ZuUFnm27EeFJGoEHJQgn3uleRvmTXaJgfXbt4g==}
    engines: {node: '>=0.4.0'}

  acorn@8.12.1:
    resolution: {integrity: sha512-tcpGyI9zbizT9JbV6oYE477V6mTlXvvi0T0G3SNIYE2apm/G5huBa1+K89VGeovbg+jycCrfhl3ADxErOuO6Jg==}
    engines: {node: '>=0.4.0'}
    hasBin: true

  aes-decrypter@4.0.2:
    resolution: {integrity: sha512-lc+/9s6iJvuaRe5qDlMTpCFjnwpkeOXp8qP3oiZ5jsj1MRg+SBVUmmICrhxHvc8OELSmc+fEyyxAuppY6hrWzw==}

  agent-base@6.0.2:
    resolution: {integrity: sha512-RZNwNclF7+MS/8bDg70amg32dyeZGZxiDuQmZxKLAlQjr3jGyLx+4Kkk58UO7D2QdgFIQCovuSuZESne6RG6XQ==}
    engines: {node: '>= 6.0.0'}

  agent-base@7.1.1:
    resolution: {integrity: sha512-H0TSyFNDMomMNJQBn8wFV5YC/2eJ+VXECwOadZJT554xP6cODZHPX3H9QMQECxvrgiSOP1pHjy1sMWQVYJOUOA==}
    engines: {node: '>= 14'}

  aggregate-error@3.1.0:
    resolution: {integrity: sha512-4I7Td01quW/RpocfNayFdFVk1qSuoh0E7JrbRJ16nH01HhKFQ88INq9Sd+nd72zqRySlr9BmDA8xlEJ6vJMrYA==}
    engines: {node: '>=8'}

  ajv-keywords@3.5.2:
    resolution: {integrity: sha512-5p6WTN0DdTGVQk6VjcEju19IgaHudalcfabD7yhDGeA6bcQnmL+CpveLJq/3hvfwd1aof6L386Ougkx6RfyMIQ==}
    peerDependencies:
      ajv: ^6.9.1

  ajv@6.12.6:
    resolution: {integrity: sha512-j3fVLgvTo527anyYyJOGTYJbG+vnnQYvE0m5mmkc1TK+nxAppkCLMIL0aZ4dblVCNoGShhm+kzE4ZUykBoMg4g==}

  ansi-align@3.0.1:
    resolution: {integrity: sha512-IOfwwBF5iczOjp/WeY4YxyjqAFMQoZufdQWDd19SEExbVLNXqvpzSJ/M7Za4/sCPmQ0+GRquoA7bGcINcxew6w==}

  ansi-escapes@4.3.2:
    resolution: {integrity: sha512-gKXj5ALrKWQLsYG9jlTRmR/xKluxHV+Z9QEwNIgCfM1/uwPMCuzVVnh5mwTd+OuBZcwSIMbqssNWRm1lE51QaQ==}
    engines: {node: '>=8'}

  ansi-regex@5.0.1:
    resolution: {integrity: sha512-quJQXlTSUGL2LH9SUXo8VwsY4soanhgo6LNSm84E1LBcE8s3O0wpdiRzyR9z/ZZJMlMWv37qOOb9pdJlMUEKFQ==}
    engines: {node: '>=8'}

  ansi-regex@6.1.0:
    resolution: {integrity: sha512-7HSX4QQb4CspciLpVFwyRe79O3xsIZDDLER21kERQ71oaPodF8jL725AgJMFAYbooIqolJoRLuM81SpeUkpkvA==}
    engines: {node: '>=12'}

  ansi-styles@3.2.1:
    resolution: {integrity: sha512-VT0ZI6kZRdTh8YyJw3SMbYm/u+NqfsAxEpWO0Pf9sq8/e94WxxOpPKx9FR1FlyCtOVDNOQ+8ntlqFxiRc+r5qA==}
    engines: {node: '>=4'}

  ansi-styles@4.3.0:
    resolution: {integrity: sha512-zbB9rCJAT1rbjiVDb2hqKFHNYLxgtk8NURxZ3IZwD3F6NtxbXZQCnnSi1Lkx+IDohdPlFp222wVALIheZJQSEg==}
    engines: {node: '>=8'}

  ansi-styles@6.2.1:
    resolution: {integrity: sha512-bN798gFfQX+viw3R7yrGWRqnrN2oRkEkUjjl4JNn4E8GxxbjtG3FbrEIIY3l8/hrwUwIeCZvi4QuOTP4MErVug==}
    engines: {node: '>=12'}

  apg-lite@1.0.4:
    resolution: {integrity: sha512-B32zCN3IdHIc99Vy7V9BaYTUzLeRA8YXYY1aQD1/5I2aqIrO0coi4t6hJPqMisidlBxhyME8UexkHt31SlR6Og==}

  aproba@2.0.0:
    resolution: {integrity: sha512-lYe4Gx7QT+MKGbDsA+Z+he/Wtef0BiwDOlK/XkBrdfsh9J/jPPXbX0tE9x9cl27Tmu5gg3QUbUrQYa/y+KOHPQ==}

  archiver-utils@5.0.2:
    resolution: {integrity: sha512-wuLJMmIBQYCsGZgYLTy5FIB2pF6Lfb6cXMSF8Qywwk3t20zWnAi7zLcQFdKQmIB8wyZpY5ER38x08GbwtR2cLA==}
    engines: {node: '>= 14'}

  archiver@7.0.1:
    resolution: {integrity: sha512-ZcbTaIqJOfCc03QwD468Unz/5Ir8ATtvAHsK+FdXbDIbGfihqh9mrvdcYunQzqn4HrvWWaFyaxJhGZagaJJpPQ==}
    engines: {node: '>= 14'}

  are-we-there-yet@2.0.0:
    resolution: {integrity: sha512-Ci/qENmwHnsYo9xKIcUJN5LeDKdJ6R1Z1j9V/J5wyq8nh/mYPEpIKJbBZXtZjG04HiK7zV/p6Vs9952MrMeUIw==}
    engines: {node: '>=10'}
    deprecated: This package is no longer supported.

  arg@4.1.3:
    resolution: {integrity: sha512-58S9QDqG0Xx27YwPSt9fJxivjYl432YCwfDMfZ+71RAqUrZef7LrKQZ3LHLOwCS4FLNBplP533Zx895SeOCHvA==}

  argparse@1.0.10:
    resolution: {integrity: sha512-o5Roy6tNG4SL/FOkCAN6RzjiakZS25RLYFrcMttJqbdd8BWrnA+fGz57iN5Pb06pvBGvl5gQ0B48dJlslXvoTg==}

  argparse@2.0.1:
    resolution: {integrity: sha512-8+9WqebbFzpX9OR+Wa6O29asIogeRMzcGtAINdpMHHyAg10f05aSFVBbcEqGf/PXw1EjAZ+q2/bEBg3DvurK3Q==}

  aria-query@5.3.2:
    resolution: {integrity: sha512-COROpnaoap1E2F000S62r6A60uHZnmlvomhfyT2DlTcrY1OrBKn2UhH7qn5wTC9zMvD0AY7csdPSNwKP+7WiQw==}
    engines: {node: '>= 0.4'}

  array-buffer-byte-length@1.0.1:
    resolution: {integrity: sha512-ahC5W1xgou+KTXix4sAO8Ki12Q+jf4i0+tmk3sC+zgcynshkHxzpXdImBehiUYKKKDwvfFiJl1tZt6ewscS1Mg==}
    engines: {node: '>= 0.4'}

  array-includes@3.1.8:
    resolution: {integrity: sha512-itaWrbYbqpGXkGhZPGUulwnhVf5Hpy1xiCFsGqyIGglbBxmG5vSjxQen3/WGOjPpNEv1RtBLKxbmVXm8HpJStQ==}
    engines: {node: '>= 0.4'}

  array-union@2.1.0:
    resolution: {integrity: sha512-HGyxoOTYUyCM6stUe6EJgnd4EoewAI7zMdfqO+kGjnlZmBDz/cR5pf8r/cR4Wq60sL/p0IkcjUEEPwS3GFrIyw==}
    engines: {node: '>=8'}

  array.prototype.findlast@1.2.5:
    resolution: {integrity: sha512-CVvd6FHg1Z3POpBLxO6E6zr+rSKEQ9L6rZHAaY7lLfhKsWYUBBOuMs0e9o24oopj6H+geRCX0YJ+TJLBK2eHyQ==}
    engines: {node: '>= 0.4'}

  array.prototype.findlastindex@1.2.5:
    resolution: {integrity: sha512-zfETvRFA8o7EiNn++N5f/kaCw221hrpGsDmcpndVupkPzEc1Wuf3VgC0qby1BbHs7f5DVYjgtEU2LLh5bqeGfQ==}
    engines: {node: '>= 0.4'}

  array.prototype.flat@1.3.2:
    resolution: {integrity: sha512-djYB+Zx2vLewY8RWlNCUdHjDXs2XOgm602S9E7P/UpHgfeHL00cRiIF+IN/G/aUJ7kGPb6yO/ErDI5V2s8iycA==}
    engines: {node: '>= 0.4'}

  array.prototype.flatmap@1.3.2:
    resolution: {integrity: sha512-Ewyx0c9PmpcsByhSW4r+9zDU7sGjFc86qf/kKtuSCRdhfbk0SNLLkaT5qvcHnRGgc5NP/ly/y+qkXkqONX54CQ==}
    engines: {node: '>= 0.4'}

  array.prototype.tosorted@1.1.4:
    resolution: {integrity: sha512-p6Fx8B7b7ZhL/gmUsAy0D15WhvDccw3mnGNbZpi3pmeJdxtWsj2jEaI4Y6oo3XiHfzuSgPwKc04MYt6KgvC/wA==}
    engines: {node: '>= 0.4'}

  arraybuffer.prototype.slice@1.0.3:
    resolution: {integrity: sha512-bMxMKAjg13EBSVscxTaYA4mRc5t1UAXa2kXiGTNfZ079HIWXEkKmkgFrh/nJqamaLSrXO5H4WFFkPEaLJWbs3A==}
    engines: {node: '>= 0.4'}

  asn1@0.2.6:
    resolution: {integrity: sha512-ix/FxPn0MDjeyJ7i/yoHGFt/EX6LyNbxSEhPPXODPL+KB0VPk86UYfL0lMdy+KCnv+fmvIzySwaK5COwqVbWTQ==}

  assertion-error@2.0.1:
    resolution: {integrity: sha512-Izi8RQcffqCeNVgFigKli1ssklIbpHnCYc6AknXGYoB6grJqyeby7jv12JUQgmTAnIDnbck1uxksT4dzN3PWBA==}
    engines: {node: '>=12'}

  ast-types-flow@0.0.8:
    resolution: {integrity: sha512-OH/2E5Fg20h2aPrbe+QL8JZQFko0YZaF+j4mnQ7BGhfavO7OpSLa8a0y9sBwomHdSbkhTS8TQNayBfnW5DwbvQ==}

  ast-types@0.13.4:
    resolution: {integrity: sha512-x1FCFnFifvYDDzTaLII71vG5uvDwgtmDTEVWAxrgeiR8VjMONcCXJx7E+USjDtHlwFmt9MysbqgF9b9Vjr6w+w==}
    engines: {node: '>=4'}

  ast-types@0.14.2:
    resolution: {integrity: sha512-O0yuUDnZeQDL+ncNGlJ78BiO4jnYI3bvMsD5prT0/nsgijG/LpNBIr63gTjVTNsiGkgQhiyCShTgxt8oXOrklA==}
    engines: {node: '>=4'}

  ast-types@0.16.1:
    resolution: {integrity: sha512-6t10qk83GOG8p0vKmaCr8eiilZwO171AvbROMtvvNiwrTly62t+7XkA8RdIIVbpMhCASAsxgAzdRSwh6nw/5Dg==}
    engines: {node: '>=4'}

  async-lock@1.4.1:
    resolution: {integrity: sha512-Az2ZTpuytrtqENulXwO3GGv1Bztugx6TT37NIo7imr/Qo0gsYiGtSdBa2B6fsXhTpVZDNfu1Qn3pk531e3q+nQ==}

  async@3.2.6:
    resolution: {integrity: sha512-htCUDlxyyCLMgaM3xXg0C0LW2xqfuQ6p05pCEIsXuyQ+a1koYKTuBMzRNwmybfLgvJDMd0r1LTn4+E0Ti6C2AA==}

  asynckit@0.4.0:
    resolution: {integrity: sha512-Oei9OH4tRh0YqU3GxhX79dM/mwVgvbZJaSNaRk+bshkj0S5cfHcgYakreBjrHwatXKbz+IoIdYLxrKim2MjW0Q==}

  autolinker@3.16.2:
    resolution: {integrity: sha512-JiYl7j2Z19F9NdTmirENSUUIIL/9MytEWtmzhfmsKPCp9E+G35Y0UNCMoM9tFigxT59qSc8Ml2dlZXOCVTYwuA==}

  available-typed-arrays@1.0.7:
    resolution: {integrity: sha512-wvUjBtSGN7+7SjNpq/9M2Tg350UZD3q62IFZLbRAR1bSMlCo1ZaeW+BJ+D090e4hIIZLBcTDWe4Mh4jvUDajzQ==}
    engines: {node: '>= 0.4'}

  aws-ssl-profiles@1.1.2:
    resolution: {integrity: sha512-NZKeq9AfyQvEeNlN0zSYAaWrmBffJh3IELMZfRpJVWgrpEbtEpnjvzqBPf+mxoI287JohRDoa+/nsfqqiZmF6g==}
    engines: {node: '>= 6.0.0'}

  axe-core@4.10.0:
    resolution: {integrity: sha512-Mr2ZakwQ7XUAjp7pAwQWRhhK8mQQ6JAaNWSjmjxil0R8BPioMtQsTLOolGYkji1rcL++3dCqZA3zWqpT+9Ew6g==}
    engines: {node: '>=4'}

  axios@1.7.7:
    resolution: {integrity: sha512-S4kL7XrjgBmvdGut0sN3yJxqYzrDOnivkBiN0OFs6hLiUam3UPvswUo0kqGyhqUZGEOytHyumEdXsAkgCOUf3Q==}

  axobject-query@4.1.0:
    resolution: {integrity: sha512-qIj0G9wZbMGNLjLmg1PT6v2mE9AH2zlnADJD/2tC6E00hgmhUOfEB6greHPAfLRSufHqROIUTkw6E+M3lH0PTQ==}
    engines: {node: '>= 0.4'}

  b4a@1.6.6:
    resolution: {integrity: sha512-5Tk1HLk6b6ctmjIkAcU/Ujv/1WqiDl0F0JdRCR80VsOcUlHcu7pWeWRlOqQLHfDEsVx9YH/aif5AG4ehoCtTmg==}

  babel-plugin-syntax-hermes-parser@0.21.1:
    resolution: {integrity: sha512-tUCEa+EykZx3oJXc+PolKz2iwDscCJ2hCONMvEqjAb4jIQH5ZapDd5Brs2Nk4TQpSJ/1Ykz53ksQbevXbF0wxg==}

  balanced-match@1.0.2:
    resolution: {integrity: sha512-3oSeUO0TMV67hN1AmbXsK4yaqU7tjiHlbxRDZOpH0KW9+CeX4bRAaX0Anxt0tx2MrpRpWwQaPwIlISEJhYU5Pw==}

  bare-events@2.4.2:
    resolution: {integrity: sha512-qMKFd2qG/36aA4GwvKq8MxnPgCQAmBWmSyLWsJcbn8v03wvIPQ/hG1Ms8bPzndZxMDoHpxez5VOS+gC9Yi24/Q==}

  bare-fs@2.3.5:
    resolution: {integrity: sha512-SlE9eTxifPDJrT6YgemQ1WGFleevzwY+XAP1Xqgl56HtcrisC2CHCZ2tq6dBpcH2TnNxwUEUGhweo+lrQtYuiw==}

  bare-os@2.4.4:
    resolution: {integrity: sha512-z3UiI2yi1mK0sXeRdc4O1Kk8aOa/e+FNWZcTiPB/dfTWyLypuE99LibgRaQki914Jq//yAWylcAt+mknKdixRQ==}

  bare-path@2.1.3:
    resolution: {integrity: sha512-lh/eITfU8hrj9Ru5quUp0Io1kJWIk1bTjzo7JH1P5dWmQ2EL4hFUlfI8FonAhSlgIfhn63p84CDY/x+PisgcXA==}

  bare-stream@2.3.0:
    resolution: {integrity: sha512-pVRWciewGUeCyKEuRxwv06M079r+fRjAQjBEK2P6OYGrO43O+Z0LrPZZEjlc4mB6C2RpZ9AxJ1s7NLEtOHO6eA==}

  base64-arraybuffer@1.0.2:
    resolution: {integrity: sha512-I3yl4r9QB5ZRY3XuJVEPfc2XhZO6YweFPI+UovAzn+8/hb3oJ6lnysaFcjVpkCPfVWFUDvoZ8kmVDP7WyRtYtQ==}
    engines: {node: '>= 0.6.0'}

  base64-js@1.5.1:
    resolution: {integrity: sha512-AKpaYlHn8t4SVbOHCy+b5+KKgvR4vrsD8vbvrbiQJps7fKDTkjkDry6ji0rUJjC0kzbNePLwzxq8iypo41qeWA==}

  basic-ftp@5.0.5:
    resolution: {integrity: sha512-4Bcg1P8xhUuqcii/S0Z9wiHIrQVPMermM1any+MX5GeGD7faD3/msQUDGLol9wOcz4/jbg/WJnGqoJF6LiBdtg==}
    engines: {node: '>=10.0.0'}

  bcrypt-pbkdf@1.0.2:
    resolution: {integrity: sha512-qeFIXtP4MSoi6NLqO12WfqARWWuCKi2Rn/9hJLEmtB5yTNr9DqFWkJRCf2qShWzPeAMRnOgCrq0sg/KLv5ES9w==}

  bcrypt@5.1.1:
    resolution: {integrity: sha512-AGBHOG5hPYZ5Xl9KXzU5iKq9516yEmvCKDg3ecP5kX2aB6UqTeXZxk2ELnDgDm6BQSMlLt9rDB4LoSMx0rYwww==}
    engines: {node: '>= 10.0.0'}

  bellajs@11.2.0:
    resolution: {integrity: sha512-Wjss+Bc674ZABPr+SCKWTqA4V1pyYFhzDTjNBJy4jdmgOv0oGIGXeKBRJyINwP5tIy+iIZD9SfgZpztduzQ5QA==}
    engines: {node: '>= 18.4'}

  better-sqlite3@11.5.0:
    resolution: {integrity: sha512-e/6eggfOutzoK0JWiU36jsisdWoHOfN9iWiW/SieKvb7SAa6aGNmBM/UKyp+/wWSXpLlWNN8tCPwoDNPhzUvuQ==}

  big.js@5.2.2:
    resolution: {integrity: sha512-vyL2OymJxmarO8gxMr0mhChsO9QGwhynfuu4+MHTAW6czfq9humCB7rKpUjDd9YUiDPU4mzpyupFSvOClAwbmQ==}

  bindings@1.5.0:
    resolution: {integrity: sha512-p2q/t/mhvuOj/UeLlV6566GD/guowlr0hHxClI0W9m7MWYkL1F0hLo+0Aexs9HSPCtR1SXQ0TD3MMKrXZajbiQ==}

  bl@4.1.0:
    resolution: {integrity: sha512-1W07cM9gS6DcLperZfFSj+bWLtaPGSOHWhPiGzXmvVJbRLdG82sH/Kn8EtW1VqWVA54AKf2h5k5BbnIbwF3h6w==}

  boxen@5.1.2:
    resolution: {integrity: sha512-9gYgQKXx+1nP8mP7CzFyaUARhg7D3n1dF/FnErWmu9l6JvGpNUN278h0aSb+QjoiKSWG+iZ3uHrcqk0qrY9RQQ==}
    engines: {node: '>=10'}

  brace-expansion@1.1.11:
    resolution: {integrity: sha512-iCuPHDFgrHX7H2vEI/5xpz07zSHB00TpugqhmYtVmMO6518mCuRMoOYFldEBl0g187ufozdaHgWKcYFb61qGiA==}

  brace-expansion@2.0.1:
    resolution: {integrity: sha512-XnAIvQ8eM+kC6aULx6wuQiwVsnzsi9d3WxzV3FpWTGA19F621kwdbsAcFKXgKUHZWsy+mY6iL1sHTxWEFCytDA==}

  braces@3.0.3:
    resolution: {integrity: sha512-yQbXgO/OSZVD2IsiLlro+7Hf6Q18EJrKSEsdoMzKePKXct3gvD8oLcOQdIzGupr5Fj+EDe8gO/lxc1BzfMpxvA==}
    engines: {node: '>=8'}

  browserslist@4.23.3:
    resolution: {integrity: sha512-btwCFJVjI4YWDNfau8RhZ+B1Q/VLoUITrm3RlP6y1tYGWIOa+InuYiRGXUBXo8nA1qKmHMyLB/iVQg5TT4eFoA==}
    engines: {node: ^6 || ^7 || ^8 || ^9 || ^10 || ^11 || ^12 || >=13.7}
    hasBin: true

  buffer-crc32@1.0.0:
    resolution: {integrity: sha512-Db1SbgBS/fg/392AblrMJk97KggmvYhr4pB5ZIMTWtaivCPMWLkmb7m21cJvpvgK+J3nsU2CmmixNBZx4vFj/w==}
    engines: {node: '>=8.0.0'}

  buffer-from@1.1.2:
    resolution: {integrity: sha512-E+XQCRwSbaaiChtv6k6Dwgc+bx+Bs6vuKJHHl5kox/BaKbhiXzqQOwK4cO22yElGp2OCmjwVhT3HmxgyPGnJfQ==}

  buffer@5.7.1:
    resolution: {integrity: sha512-EHcyIPBQ4BSGlvjB16k5KgAJ27CIsHY/2JBmCRReo48y9rQ3MaUzWX3KVlBa4U7MyX02HdVj0K7C3WaB3ju7FQ==}

  buffer@6.0.3:
    resolution: {integrity: sha512-FTiCpNxtwiZZHEZbcbTIcZjERVICn9yq/pDFkTl95/AxzD1naBctN7YO68riM/gLSDY7sdrMby8hofADYuuqOA==}

  buildcheck@0.0.6:
    resolution: {integrity: sha512-8f9ZJCUXyT1M35Jx7MkBgmBMo3oHTTBIPLiY9xyL0pl3T5RwcPEY8cUHr5LBNfu/fk6c2T4DJZuVM/8ZZT2D2A==}
    engines: {node: '>=10.0.0'}

  busboy@1.6.0:
    resolution: {integrity: sha512-8SFQbg/0hQ9xy3UNTB0YEnsNBbWfhf7RtnzpL7TkBiTBRfrQ9Fxcnz7VJsleJpyp6rVLvXiuORqjlHi5q+PYuA==}
    engines: {node: '>=10.16.0'}

  byline@5.0.0:
    resolution: {integrity: sha512-s6webAy+R4SR8XVuJWt2V2rGvhnrhxN+9S15GNuTK3wKPOXFF6RNc+8ug2XhH+2s4f+uudG4kUVYmYOQWL2g0Q==}
    engines: {node: '>=0.10.0'}

  bytes@3.1.2:
    resolution: {integrity: sha512-/Nf7TyzTx6S3yRJObOAV7956r8cr2+Oj8AC5dt8wSP3BQAoeX58NoHyCU8P8zGkNXStjTSi6fzO6F0pBdcYbEg==}
    engines: {node: '>= 0.8'}

  cac@6.7.14:
    resolution: {integrity: sha512-b6Ilus+c3RrdDk+JhLKUAQfzzgLEPy6wcXqS7f/xe1EETvsDP6GORG7SFuOs6cID5YkqchW/LXZbX5bc8j7ZcQ==}
    engines: {node: '>=8'}

  call-bind@1.0.7:
    resolution: {integrity: sha512-GHTSNSYICQ7scH7sZ+M2rFopRoLh8t2bLSW6BbgrtLsahOIB5iyAVJf9GjWK3cYTDaMj4XdBpM1cA6pIS0Kv2w==}
    engines: {node: '>= 0.4'}

  callsites@3.1.0:
    resolution: {integrity: sha512-P8BjAsXvZS+VIDUI11hHCQEv74YT67YUi5JJFNWIqL235sBmjX4+qx9Muvls5ivyNENctx46xQLQ3aTuE7ssaQ==}
    engines: {node: '>=6'}

  camel-case@3.0.0:
    resolution: {integrity: sha512-+MbKztAYHXPr1jNTSKQF52VpcFjwY5RkR7fxksV8Doo4KAYc5Fl4UJRgthBbTmEx8C54DqahhbLJkDwjI3PI/w==}

  camelcase-css@2.0.1:
    resolution: {integrity: sha512-QOSvevhslijgYwRx6Rv7zKdMF8lbRmx+uQGx2+vDc+KI/eBnsy9kit5aj23AgGu3pa4t9AgwbnXWqS+iOY+2aA==}
    engines: {node: '>= 6'}

  camelcase@6.3.0:
    resolution: {integrity: sha512-Gmy6FhYlCY7uOElZUSbxo2UCDH8owEk996gkbrpsgGtrJLM3J7jGxl9Ic7Qwwj4ivOE5AWZWRMecDdF7hqGjFA==}
    engines: {node: '>=10'}

  caniuse-lite@1.0.30001660:
    resolution: {integrity: sha512-GacvNTTuATm26qC74pt+ad1fW15mlQ/zuTzzY1ZoIzECTP8HURDfF43kNxPgf7H1jmelCBQTTbBNxdSXOA7Bqg==}

  chai@5.1.2:
    resolution: {integrity: sha512-aGtmf24DW6MLHHG5gCx4zaI3uBq3KRtxeVs0DjFH6Z0rDNbsvTxFASFvdj79pxjxZ8/5u3PIiN3IwEIQkiiuPw==}
    engines: {node: '>=12'}

  chalk-scripts@1.2.8:
    resolution: {integrity: sha512-Mu3mEn4lbqJHZD+wqBE8kwGb1TaNgcMspDIZVDzDHxKhK1zB3Q8q49PP15z0CNNDu5wxSwxhdPV+8UcejOSWxA==}

  chalk@2.4.2:
    resolution: {integrity: sha512-Mti+f9lpJNcwF4tWV8/OrTTtF1gZi+f8FqlyAdouralcFWFQWF2+NgCHShjkCb+IFBLq9buZwE1xckQU4peSuQ==}
    engines: {node: '>=4'}

  chalk@3.0.0:
    resolution: {integrity: sha512-4D3B6Wf41KOYRFdszmDqMCGq5VV/uMAB273JILmO+3jAlh8X4qDtdtgCR3fxtbLEMzSx22QdhnDcJvu2u1fVwg==}
    engines: {node: '>=8'}

  chalk@4.1.2:
    resolution: {integrity: sha512-oKnbhFyRIXpUuez8iBMmyEa4nbj4IOQyuhc/wy9kY7/WVPcwIO9VA668Pu8RkO7+0G76SLROeyw9CpQ061i4mA==}
    engines: {node: '>=10'}

  chalk@5.3.0:
    resolution: {integrity: sha512-dLitG79d+GV1Nb/VYcCDFivJeK1hiukt9QjRNVOsUtTy1rR1YJsmpGGTZ3qJos+uw7WmWF4wUwBd9jxjocFC2w==}
    engines: {node: ^12.17.0 || ^14.13 || >=16.0.0}

  change-case@3.1.0:
    resolution: {integrity: sha512-2AZp7uJZbYEzRPsFoa+ijKdvp9zsrnnt6+yFokfwEpeJm0xuJDVoxiRCAaTzyJND8GJkofo2IcKWaUZ/OECVzw==}

  character-entities-legacy@1.1.4:
    resolution: {integrity: sha512-3Xnr+7ZFS1uxeiUDvV02wQ+QDbc55o97tIV5zHScSPJpcLm/r0DFPcoY3tYRp+VZukxuMeKgXYmsXQHO05zQeA==}

  character-entities@1.2.4:
    resolution: {integrity: sha512-iBMyeEHxfVnIakwOuDXpVkc54HijNgCyQB2w0VfGQThle6NXn50zU6V/u+LDhxHcDUPojn6Kpga3PTAD8W1bQw==}

  character-reference-invalid@1.1.4:
    resolution: {integrity: sha512-mKKUkUbhPpQlCOfIuZkvSEgktjPFIsZKRRbC6KWVEMvlzblj3i3asQv5ODsrwt0N3pHAEvjP8KTQPHkp0+6jOg==}

  chardet@0.7.0:
    resolution: {integrity: sha512-mT8iDcrh03qDGRRmoA2hmBJnxpllMR+0/0qlzjqZES6NdiWDcZkCNAk4rPFZ9Q85r27unkiNNg8ZOiwZXBHwcA==}

  check-error@2.1.1:
    resolution: {integrity: sha512-OAlb+T7V4Op9OwdkjmguYRqncdlx5JiofwOAUkmTF+jNdHwzTaTs4sRAGpzLF3oOz5xAyDGrPgeIDFQmDOTiJw==}
    engines: {node: '>= 16'}

  chokidar@4.0.0:
    resolution: {integrity: sha512-mxIojEAQcuEvT/lyXq+jf/3cO/KoA6z4CeNDGGevTybECPOMFCnQy3OPahluUkbqgPNGw5Bi78UC7Po6Lhy+NA==}
    engines: {node: '>= 14.16.0'}

  chownr@1.1.4:
    resolution: {integrity: sha512-jJ0bqzaylmJtVnNgzTeSOs8DPavpbYgEr/b0YL8/2GO3xJEhInFmhKMUnEJQjZumK7KXGFhUy89PrsJWlakBVg==}

  chownr@2.0.0:
    resolution: {integrity: sha512-bIomtDF5KGpdogkLd9VspvFzk9KfpyyGlS8YFVZl7TGPBHL5snIOnxeshwVgPteQ9b4Eydl+pVbIyE1DcvCWgQ==}
    engines: {node: '>=10'}

  chroma-js@3.1.2:
    resolution: {integrity: sha512-IJnETTalXbsLx1eKEgx19d5L6SRM7cH4vINw/99p/M11HCuXGRWL+6YmCm7FWFGIo6dtWuQoQi1dc5yQ7ESIHg==}

  chrome-trace-event@1.0.4:
    resolution: {integrity: sha512-rNjApaLzuwaOTjCiT8lSDdGN1APCiqkChLMJxJPWLunPAt5fy8xgU9/jNOchV84wfIxrA0lRQB7oCT8jrn/wrQ==}
    engines: {node: '>=6.0'}

  ci-info@2.0.0:
    resolution: {integrity: sha512-5tK7EtrZ0N+OLFMthtqOj4fI2Jeb88C4CAZPu25LDVUgXJ0A3Js4PMGqrn0JU1W0Mh1/Z8wZzYPxqUrXeBboCQ==}

  ci-info@4.0.0:
    resolution: {integrity: sha512-TdHqgGf9odd8SXNuxtUBVx8Nv+qZOejE6qyqiy5NtbYYQOeFa6zmHkxlPzmaLxWWHsU6nJmB7AETdVPi+2NBUg==}
    engines: {node: '>=8'}

  classnames@2.5.1:
    resolution: {integrity: sha512-saHYOzhIQs6wy2sVxTM6bUDsQO4F50V9RQ22qBpEdCW+I+/Wmke2HOl6lS6dTpdxVhb88/I6+Hs+438c3lfUow==}

  clean-stack@2.2.0:
    resolution: {integrity: sha512-4diC9HaTE+KRAMWhDhrGOECgWZxoevMc5TlkObMqNSsVU62PYzXZ/SMTjzyGAFF1YusgxGcSWTEXBhp0CPwQ1A==}
    engines: {node: '>=6'}

  cli-boxes@2.2.1:
    resolution: {integrity: sha512-y4coMcylgSCdVinjiDBuR8PCC2bLjyGTwEmPb9NHR/QaNU6EUOXcTY/s6VjGMD6ENSEaeQYHCY0GNGS5jfMwPw==}
    engines: {node: '>=6'}

  cli-cursor@3.1.0:
    resolution: {integrity: sha512-I/zHAwsKf9FqGoXM4WWRACob9+SNukZTd94DWF57E4toouRulbCxcUh6RKUEOQlYTHJnzkPMySvPNaaSLNfLZw==}
    engines: {node: '>=8'}

  cli-high@0.4.2:
    resolution: {integrity: sha512-q/CIxOggmzAw/67QYS4j1bMo72IpC+dAlswZl8xHxp8XvmWS97x3Q30pWNXq8mg0pZLSJwIFWZpUWTfcF119wA==}
    hasBin: true

  cli-spinners@2.9.2:
    resolution: {integrity: sha512-ywqV+5MmyL4E7ybXgKys4DugZbX0FC6LnwrhjuykIjnK9k8OQacQ7axGKnjDXWNhns0xot3bZI5h55H8yo9cJg==}
    engines: {node: '>=6'}

  cli-width@3.0.0:
    resolution: {integrity: sha512-FxqpkPPwu1HjuN93Omfm4h8uIanXofW0RxVEW3k5RKx+mJJYSthzNhp32Kzxxy3YAEZ/Dc/EWN1vZRY0+kOhbw==}
    engines: {node: '>= 10'}

  client-only@0.0.1:
    resolution: {integrity: sha512-IV3Ou0jSMzZrd3pZ48nLkT9DA7Ag1pnPzaiQhpW7c3RbcqqzvzzVu+L8gfqMp/8IM2MQtSiqaCxrrcfu8I8rMA==}

  cliui@8.0.1:
    resolution: {integrity: sha512-BSeNnyus75C4//NQ9gQt1/csTXyo/8Sb+afLAkzAptFuMsod9HFokGNudZpi/oQV73hnVK+sR+5PVRMd+Dr7YQ==}
    engines: {node: '>=12'}

  clone@1.0.4:
    resolution: {integrity: sha512-JQHZ2QMW6l3aH/j6xCqQThY/9OH4D/9ls34cgkUBiEeocRTU04tHfKPBsUK1PqZCUQM7GiA0IIXJSuXHI64Kbg==}
    engines: {node: '>=0.8'}

  clsx@2.1.1:
    resolution: {integrity: sha512-eYm0QWBtUrBWZWG0d386OGAw16Z995PiOVo2B7bjWSbHedGl5e0ZWaq65kOGgUSNesEIDkB9ISbTg/JK9dhCZA==}
    engines: {node: '>=6'}

  cluster-key-slot@1.1.2:
    resolution: {integrity: sha512-RMr0FhtfXemyinomL4hrWcYJxmX6deFdCxpJzhDttxgO1+bcCnkk+9drydLVDmAMG7NE6aN/fl4F7ucU/90gAA==}
    engines: {node: '>=0.10.0'}

  co-body@6.2.0:
    resolution: {integrity: sha512-Kbpv2Yd1NdL1V/V4cwLVxraHDV6K8ayohr2rmH0J87Er8+zJjcTa6dAn9QMPC9CRgU8+aNajKbSf1TzDB1yKPA==}
    engines: {node: '>=8.0.0'}

  color-convert@1.9.3:
    resolution: {integrity: sha512-QfAUtd+vFdAtFQcC8CCyYt1fYWxSqAiK2cSD6zDB8N3cpsEBAvRxp9zOGg6G/SHHJYAT88/az/IuDGALsNVbGg==}

  color-convert@2.0.1:
    resolution: {integrity: sha512-RRECPsj7iu/xb5oKYcsFHSppFNnsj/52OVTRKb4zP5onXwVF3zVmmToNcOfGC+CRDpfK/U584fMg38ZHCaElKQ==}
    engines: {node: '>=7.0.0'}

  color-name@1.1.3:
    resolution: {integrity: sha512-72fSenhMw2HZMTVHeCA9KCmpEIbzWiQsjN+BHcBbS9vr1mtt+vJjPdksIBNUmKAW8TFUDPJK5SUU3QhE9NEXDw==}

  color-name@1.1.4:
    resolution: {integrity: sha512-dOy+3AuW3a2wNbZHIuMZpTcgjGuLU/uBL/ubcZF9OXbDo8ff4O8yVp5Bf0efS8uEoYo5q4Fx7dY9OgQGXgAsQA==}

  color-string@1.9.1:
    resolution: {integrity: sha512-shrVawQFojnZv6xM40anx4CkoDP+fZsw/ZerEMsW/pyzsRbElpsL/DBVW7q3ExxwusdNXI3lXpuhEZkzs8p5Eg==}

  color-support@1.1.3:
    resolution: {integrity: sha512-qiBjkpbMLO/HL68y+lh4q0/O1MZFj2RX6X/KmMa3+gJD3z+WwI1ZzDHysvqHGS3mP6mznPckpXmw1nI9cJjyRg==}
    hasBin: true

  color@3.2.1:
    resolution: {integrity: sha512-aBl7dZI9ENN6fUGC7mWpMTPNHmWUSNan9tuWN6ahh5ZLNk9baLJOnSMlrQkHcrfFgz2/RigjUVAjdx36VcemKA==}

  colorspace@1.1.4:
    resolution: {integrity: sha512-BgvKJiuVu1igBUF2kEjRCZXol6wiiGbY5ipL/oVPwm0BL9sIpMIzM8IK7vwuxIIzOXMV3Ey5w+vxhm0rR/TN8w==}

  combined-stream@1.0.8:
    resolution: {integrity: sha512-FQN4MRfuJeHf7cBbBMJFXhKSDq+2kAArBlmRBvcvFE5BB1HZKXtSFASDhdlz9zOYwxh8lDdnvmMOe/+5cdoEdg==}
    engines: {node: '>= 0.8'}

  comma-separated-tokens@1.0.8:
    resolution: {integrity: sha512-GHuDRO12Sypu2cV70d1dkA2EUmXHgntrzbpvOB+Qy+49ypNfGgFQIC2fhhXbnyrJRynDCAARsT7Ou0M6hirpfw==}

  commander@10.0.1:
    resolution: {integrity: sha512-y4Mg2tXshplEbSGzx7amzPwKKOCGuoSRP/CjEdwwk0FOGlUbq6lKuoyDZTNZkmxHdJtp54hdfY/JUrdL7Xfdug==}
    engines: {node: '>=14'}

  commander@2.20.3:
    resolution: {integrity: sha512-GpVkmM8vF2vQUkj2LvZmD35JxeJOLCwJ9cUkugyk2nuhbv3+mJvpLYYt+0+USMxE+oj+ey/lJEnhZw75x/OMcQ==}

  compress-commons@6.0.2:
    resolution: {integrity: sha512-6FqVXeETqWPoGcfzrXb37E50NP0LXT8kAMu5ooZayhWWdgEY4lBEEcbQNXtkuKQsGduxiIcI4gOTsxTmuq/bSg==}
    engines: {node: '>= 14'}

  concat-map@0.0.1:
    resolution: {integrity: sha512-/Srv4dswyQNBfohGpz9o6Yb3Gz3SrUDqBH5rTuhGR7ahtlbYKnVxw2bCFMRljaA7EXHaXZ8wsHdodFvbkhKmqg==}

  concurrently@9.0.1:
    resolution: {integrity: sha512-wYKvCd/f54sTXJMSfV6Ln/B8UrfLBKOYa+lzc6CHay3Qek+LorVSBdMVfyewFhRbH0Rbabsk4D+3PL/VjQ5gzg==}
    engines: {node: '>=18'}
    hasBin: true

  config-chain@1.1.13:
    resolution: {integrity: sha512-qj+f8APARXHrM0hraqXYb2/bOVSV4PvJQlNZ/DVj0QrmNM2q2euizkeuVckQ57J+W0mRH6Hvi+k50M4Jul2VRQ==}

  configstore@5.0.1:
    resolution: {integrity: sha512-aMKprgk5YhBNyH25hj8wGt2+D52Sw1DRRIzqBwLp2Ya9mFmY8KPvvtvmna8SxVR9JMZ4kzMD68N22vlaRpkeFA==}
    engines: {node: '>=8'}

  console-control-strings@1.1.0:
    resolution: {integrity: sha512-ty/fTekppD2fIwRvnZAVdeOiGd1c7YXEixbgJTNzqcxJWKQnjJ/V1bNEEE6hygpM3WjwHFUVK6HTjWSzV4a8sQ==}

  constant-case@2.0.0:
    resolution: {integrity: sha512-eS0N9WwmjTqrOmR3o83F5vW8Z+9R1HnVz3xmzT2PMFug9ly+Au/fxRWlEBSb6LcZwspSsEn9Xs1uw9YgzAg1EQ==}

  content-disposition@0.5.4:
    resolution: {integrity: sha512-FveZTNuGw04cxlAiWbzi6zTAL/lhehaWbTtgluJh4/E95DqMwTmha3KZN1aAWA8cFIhHzMZUvLevkw5Rqk+tSQ==}
    engines: {node: '>= 0.6'}

  convert-source-map@2.0.0:
    resolution: {integrity: sha512-Kvp459HrV2FEJ1CAsi1Ku+MY3kasH19TFykTz2xWmMeq6bk2NU3XXvfJ+Q61m0xktWwt+1HSYf3JZsTms3aRJg==}

  cookie@0.6.0:
    resolution: {integrity: sha512-U71cyTamuh1CRNCfpGY6to28lxvNwPG4Guz/EVjgf3Jmzv0vlDp1atT9eS5dDjMYHucpHbWns6Lwf3BKz6svdw==}
    engines: {node: '>= 0.6'}

  cookie@0.7.1:
    resolution: {integrity: sha512-6DnInpx7SJ2AK3+CTUE/ZM0vWTUboZCegxhC2xiIydHR9jNuTAASBrfEpHhiGOZw/nX51bHt6YQl8jsGo4y/0w==}
    engines: {node: '>= 0.6'}

  cookies@0.9.1:
    resolution: {integrity: sha512-TG2hpqe4ELx54QER/S3HQ9SRVnQnGBtKUz5bLQWtYAQ+o6GpgMs6sYUvaiJjVxb+UXwhRhAEP3m7LbsIZ77Hmw==}
    engines: {node: '>= 0.8'}

  copy-anything@3.0.5:
    resolution: {integrity: sha512-yCEafptTtb4bk7GLEQoM8KVJpxAfdBJYaXyzQEgQQQgYrZiDp8SJmGKlYza6CYjEDNstAdNdKA3UuoULlEbS6w==}
    engines: {node: '>=12.13'}

  copy-to-clipboard@3.3.3:
    resolution: {integrity: sha512-2KV8NhB5JqC3ky0r9PMCAZKbUHSwtEo4CwCs0KXgruG43gX5PMqDEBbVU4OUzw2MuAWUfsuFmWvEKG5QRfSnJA==}

  core-js-pure@3.38.1:
    resolution: {integrity: sha512-BY8Etc1FZqdw1glX0XNOq2FDwfrg/VGqoZOZCdaL+UmdaqDwQwYXkMJT4t6In+zfEfOJDcM9T0KdbBeJg8KKCQ==}

  core-util-is@1.0.3:
    resolution: {integrity: sha512-ZQBvi1DcpJ4GDqanjucZ2Hj3wEO5pZDS89BWbkcrvdxksJorwUDDZamX9ldFkp9aw2lmBDLgkObEA4DWNJ9FYQ==}

  cpu-features@0.0.10:
    resolution: {integrity: sha512-9IkYqtX3YHPCzoVg1Py+o9057a3i0fp7S530UWokCSaFVTc7CwXPRiOjRjBQQ18ZCNafx78YfnG+HALxtVmOGA==}
    engines: {node: '>=10.0.0'}

  crc-32@1.2.2:
    resolution: {integrity: sha512-ROmzCKrTnOwybPcJApAA6WBWij23HVfGVNKqqrZpuyZOHqK2CwHSvpGuyt/UNNvaIjEd8X5IFGp4Mh+Ie1IHJQ==}
    engines: {node: '>=0.8'}
    hasBin: true

  crc32-stream@6.0.0:
    resolution: {integrity: sha512-piICUB6ei4IlTv1+653yq5+KoqfBYmj9bw6LqXoOneTMDXk5nM1qt12mFW1caG3LlJXEKW1Bp0WggEmIfQB34g==}
    engines: {node: '>= 14'}

  create-require@1.1.1:
    resolution: {integrity: sha512-dcKFX3jn0MpIaXjisoRvexIJVEKzaq7z2rZKxf+MSr9TkdmHmsU4m2lcLojrj/FHl8mk5VxMmYA+ftRkP/3oKQ==}

  crelt@1.0.6:
    resolution: {integrity: sha512-VQ2MBenTq1fWZUH9DJNGti7kKv6EeAuYr3cLwxUWhIu1baTaXh4Ib5W2CqHVqib4/MqbYGJqiL3Zb8GJZr3l4g==}

  cross-env@7.0.3:
    resolution: {integrity: sha512-+/HKd6EgcQCJGh2PSjZuUitQBQynKor4wrFbRg4DtAgS1aWO+gU52xpH7M9ScGgXSYmAVS9bIJ8EzuaGw0oNAw==}
    engines: {node: '>=10.14', npm: '>=6', yarn: '>=1'}
    hasBin: true

  cross-fetch@4.0.0:
    resolution: {integrity: sha512-e4a5N8lVvuLgAWgnCrLr2PP0YyDOTHa9H/Rj54dirp61qXnNq46m82bRhNqIA5VccJtWBvPTFRV3TtvHUKPB1g==}

  cross-spawn@7.0.3:
    resolution: {integrity: sha512-iRDPJKUPVEND7dHPO8rkbOnPpyDygcDFtWjpeWNCgy8WP2rXcxXL8TskReQl6OrB2G7+UJrags1q15Fudc7G6w==}
    engines: {node: '>= 8'}

  crypto-random-string@2.0.0:
    resolution: {integrity: sha512-v1plID3y9r/lPhviJ1wrXpLeyUIGAZ2SHNYTEapm7/8A9nLPoyvVp3RK/EPFqn5kEznyWgYZNsRtYYIWbuG8KA==}
    engines: {node: '>=8'}

  css.escape@1.5.1:
    resolution: {integrity: sha512-YUifsXXuknHlUsmlgyY0PKzgPOr7/FjCePfHNt0jxm83wHZi44VDMQ7/fGNkjY3/jV1MC+1CmZbaHzugyeRtpg==}

  cssesc@3.0.0:
    resolution: {integrity: sha512-/Tb/JcjK111nNScGob5MNtsntNM1aCNUDipB/TkwZFhyDrrE47SOx/18wF2bbjgc3ZzCSKW1T5nt5EbFoAz/Vg==}
    engines: {node: '>=4'}
    hasBin: true

  cssstyle@4.1.0:
    resolution: {integrity: sha512-h66W1URKpBS5YMI/V8PyXvTMFT8SupJ1IzoIV8IeBC/ji8WVmrO8dGlTi+2dh6whmdk6BiKJLD/ZBkhWbcg6nA==}
    engines: {node: '>=18'}

  csstype@3.1.3:
    resolution: {integrity: sha512-M1uQkMl8rQK/szD0LNhtqxIPLpimGm8sOBwU7lLnCpSbTyY3yeU1Vc7l4KT5zT4s/yOxHH5O7tIuuLOCnLADRw==}

  damerau-levenshtein@1.0.8:
    resolution: {integrity: sha512-sdQSFB7+llfUcQHUQO3+B8ERRj0Oa4w9POWMI/puGtuf7gFywGmkaLCElnudfTiKZV+NvHqL0ifzdrI8Ro7ESA==}

  data-uri-to-buffer@6.0.2:
    resolution: {integrity: sha512-7hvf7/GW8e86rW0ptuwS3OcBGDjIi6SZva7hCyWC0yYry2cOPmLIjXAUHI6DK2HsnwJd9ifmt57i8eV2n4YNpw==}
    engines: {node: '>= 14'}

  data-urls@5.0.0:
    resolution: {integrity: sha512-ZYP5VBHshaDAiVZxjbRVcFJpc+4xGgT0bK3vzy1HLN8jTO975HEbuYzZJcHoQEY5K1a0z8YayJkyVETa08eNTg==}
    engines: {node: '>=18'}

  data-view-buffer@1.0.1:
    resolution: {integrity: sha512-0lht7OugA5x3iJLOWFhWK/5ehONdprk0ISXqVFn/NFrDu+cuc8iADFrGQz5BnRK7LLU3JmkbXSxaqX+/mXYtUA==}
    engines: {node: '>= 0.4'}

  data-view-byte-length@1.0.1:
    resolution: {integrity: sha512-4J7wRJD3ABAzr8wP+OcIcqq2dlUKp4DVflx++hs5h5ZKydWMI6/D/fAot+yh6g2tHh8fLFTvNOaVN357NvSrOQ==}
    engines: {node: '>= 0.4'}

  data-view-byte-offset@1.0.0:
    resolution: {integrity: sha512-t/Ygsytq+R995EJ5PZlD4Cu56sWa8InXySaViRzw9apusqsOO2bQP+SbYzAhR0pFKoB+43lYy8rWban9JSuXnA==}
    engines: {node: '>= 0.4'}

  dayjs@1.11.13:
    resolution: {integrity: sha512-oaMBel6gjolK862uaPQOVTA7q3TZhuSvuMQAAglQDOWYO9A91IrAOUJEyKVlqJlHE0vq5p5UXxzdPfMH/x6xNg==}

  debug@3.2.7:
    resolution: {integrity: sha512-CFjzYYAi4ThfiQvizrFQevTTXHtnCqWfe7x1AhgEscTz6ZbLbfoLRLPugTQyBth6f8ZERVUSyWHFD/7Wu4t1XQ==}
    peerDependencies:
      supports-color: '*'
    peerDependenciesMeta:
      supports-color:
        optional: true

  debug@4.3.7:
    resolution: {integrity: sha512-Er2nc/H7RrMXZBFCEim6TCmMk02Z8vLC2Rbi1KEBggpo0fS6l0S1nnapwmIi3yW/+GOJap1Krg4w0Hg80oCqgQ==}
    engines: {node: '>=6.0'}
    peerDependencies:
      supports-color: '*'
    peerDependenciesMeta:
      supports-color:
        optional: true

  decimal.js@10.4.3:
    resolution: {integrity: sha512-VBBaLc1MgL5XpzgIP7ny5Z6Nx3UrRkIViUkPUdtl9aya5amy3De1gsUUSB1g3+3sExYNjCAsAznmukyxCb1GRA==}

  decompress-response@6.0.0:
    resolution: {integrity: sha512-aW35yZM6Bb/4oJlZncMH2LCoZtJXTRxES17vE3hoRiowU2kWHaJKFkSBDnDR+cm9J+9QhXmREyIfv0pji9ejCQ==}
    engines: {node: '>=10'}

  deep-eql@5.0.2:
    resolution: {integrity: sha512-h5k/5U50IJJFpzfL6nO9jaaumfjO/f2NjK/oYB2Djzm4p9L+3T9qWpZqZ2hAbLPuuYq9wrU08WQyBTL5GbPk5Q==}
    engines: {node: '>=6'}

  deep-extend@0.6.0:
    resolution: {integrity: sha512-LOHxIOaPYdHlJRtCQfDIVZtfw/ufM8+rVj649RIHzcm/vGwQRXFt6OPqIFWsm2XEMrNIEtWR64sY1LEKD2vAOA==}
    engines: {node: '>=4.0.0'}

  deep-is@0.1.4:
    resolution: {integrity: sha512-oIPzksmTg4/MriiaYGO+okXDT7ztn/w3Eptv/+gSIdMdKsJo0u4CfYNFJPy+4SKMuCqGw2wxnA+URMg3t8a/bQ==}

  deepmerge@4.3.1:
    resolution: {integrity: sha512-3sUqbMEc77XqpdNO7FRyRog+eW3ph+GYCbj+rK+uYyRMuwsVy0rMiVtPn+QJlKFvWP/1PYpapqYn0Me2knFn+A==}
    engines: {node: '>=0.10.0'}

  defaults@1.0.4:
    resolution: {integrity: sha512-eFuaLoy/Rxalv2kr+lqMlUnrDWV+3j4pljOIJgLIhI058IQfWJ7vXhyEIHu+HtC738klGALYxOKDO0bQP3tg8A==}

  define-data-property@1.1.4:
    resolution: {integrity: sha512-rBMvIzlpA8v6E+SJZoo++HAYqsLrkg7MSfIinMPFhmkorw7X+dOXVJQs+QT69zGkzMyfDnIMN2Wid1+NbL3T+A==}
    engines: {node: '>= 0.4'}

  define-properties@1.2.1:
    resolution: {integrity: sha512-8QmQKqEASLd5nx0U1B1okLElbUuuttJ/AnYmRXbbbGDWh6uS208EjD4Xqq/I9wK7u0v6O08XhTWnt5XtEbR6Dg==}
    engines: {node: '>= 0.4'}

  degenerator@5.0.1:
    resolution: {integrity: sha512-TllpMR/t0M5sqCXfj85i4XaAzxmS5tVA16dqvdkMwGmzI+dXLXnw3J+3Vdv7VKw+ThlTMboK6i9rnZ6Nntj5CQ==}
    engines: {node: '>= 14'}

  del@5.1.0:
    resolution: {integrity: sha512-wH9xOVHnczo9jN2IW68BabcecVPxacIA3g/7z6vhSU/4stOKQzeCRK0yD0A24WiAAUJmmVpWqrERcTxnLo3AnA==}
    engines: {node: '>=8'}

  delayed-stream@1.0.0:
    resolution: {integrity: sha512-ZySD7Nf91aLB0RxL4KGrKHBXl7Eds1DAmEdcoVawXnLD7SDhpNgtuII2aAkg7a7QS41jxPSZ17p4VdGnMHk3MQ==}
    engines: {node: '>=0.4.0'}

  delegates@1.0.0:
    resolution: {integrity: sha512-bd2L678uiWATM6m5Z1VzNCErI3jiGzt6HGY8OVICs40JQq/HALfbyNJmp0UDakEY4pMMaN0Ly5om/B1VI/+xfQ==}

  denque@2.1.0:
    resolution: {integrity: sha512-HVQE3AAb/pxF8fQAoiqpvg9i3evqug3hoiwakOyZAwJm+6vZehbkYXZ0l4JxS+I3QxM97v5aaRNhj8v5oBhekw==}
    engines: {node: '>=0.10'}

  depd@1.1.2:
    resolution: {integrity: sha512-7emPTl6Dpo6JRXOXjLRxck+FlLRX5847cLKEn00PLAgc3g2hTZZgr+e4c2v6QpSmLeFP3n5yUo7ft6avBK/5jQ==}
    engines: {node: '>= 0.6'}

  depd@2.0.0:
    resolution: {integrity: sha512-g7nH6P6dyDioJogAAGprGpCtVImJhpPk/roCzdb3fIh61/s/nPsfR6onyMwkCAR/OlC3yBC0lESvUoQEAssIrw==}
    engines: {node: '>= 0.8'}

  dequal@2.0.3:
    resolution: {integrity: sha512-0je+qPKHEMohvfRTCEo3CrPG6cAzAYgmzKyxRiYSSDkS6eGJdyVJm7WaYA5ECaAD9wLB2T4EEeymA5aFVcYXCA==}
    engines: {node: '>=6'}

  destr@2.0.3:
    resolution: {integrity: sha512-2N3BOUU4gYMpTP24s5rF5iP7BDr7uNTCs4ozw3kf/eKfvWSIu93GEBi5m427YoyJoeOzQ5smuu4nNAPGb8idSQ==}

  detect-libc@1.0.3:
    resolution: {integrity: sha512-pGjwhsmsp4kL2RTz08wcOlGN83otlqHeD/Z5T8GXZB+/YcpQ/dgo+lbU8ZsGxV0HIvqqxo9l7mqYwyYMD9bKDg==}
    engines: {node: '>=0.10'}
    hasBin: true

  detect-libc@2.0.3:
    resolution: {integrity: sha512-bwy0MGW55bG41VqxxypOsdSdGqLwXPI/focwgTYCFMbdUiBAxLg9CFzG08sz2aqzknwiX7Hkl0bQENjg8iLByw==}
    engines: {node: '>=8'}

  detect-node-es@1.1.0:
    resolution: {integrity: sha512-ypdmJU/TbBby2Dxibuv7ZLW3Bs1QEmM7nHjEANfohJLvE0XVujisn1qPJcZxg+qDucsr+bP6fLD1rPS3AhJ7EQ==}

  diff@4.0.2:
    resolution: {integrity: sha512-58lmxKSA4BNyLz+HHMUzlOEpg09FV+ev6ZMe3vJihgdxzgcwZ8VoEEPmALCZG9LmqfVoNMMKpttIYTVG6uDY7A==}
    engines: {node: '>=0.3.1'}

  diff@5.2.0:
    resolution: {integrity: sha512-uIFDxqpRZGZ6ThOk84hEfqWoHx2devRFvpTZcTHur85vImfaxUbTW9Ryh4CpCuDnToOP1CEtXKIgytHBPVff5A==}
    engines: {node: '>=0.3.1'}

  dir-glob@3.0.1:
    resolution: {integrity: sha512-WkrWp9GR4KXfKGYzOLmTuGVi1UWFfws377n9cc55/tb6DuqyF6pcQ5AbiHEshaDpY9v6oaSr2XCDidGmMwdzIA==}
    engines: {node: '>=8'}

  docker-compose@0.24.8:
    resolution: {integrity: sha512-plizRs/Vf15H+GCVxq2EUvyPK7ei9b/cVesHvjnX4xaXjM9spHe2Ytq0BitndFgvTJ3E3NljPNUEl7BAN43iZw==}
    engines: {node: '>= 6.0.0'}

  docker-modem@3.0.8:
    resolution: {integrity: sha512-f0ReSURdM3pcKPNS30mxOHSbaFLcknGmQjwSfmbcdOw1XWKXVhukM3NJHhr7NpY9BIyyWQb0EBo3KQvvuU5egQ==}
    engines: {node: '>= 8.0'}

  docker-modem@5.0.3:
    resolution: {integrity: sha512-89zhop5YVhcPEt5FpUFGr3cDyceGhq/F9J+ZndQ4KfqNvfbJpPMfgeixFgUj5OjCYAboElqODxY5Z1EBsSa6sg==}
    engines: {node: '>= 8.0'}

  dockerode@3.3.5:
    resolution: {integrity: sha512-/0YNa3ZDNeLr/tSckmD69+Gq+qVNhvKfAHNeZJBnp7EOP6RGKV8ORrJHkUn20So5wU+xxT7+1n5u8PjHbfjbSA==}
    engines: {node: '>= 8.0'}

  dockerode@4.0.2:
    resolution: {integrity: sha512-9wM1BVpVMFr2Pw3eJNXrYYt6DT9k0xMcsSCjtPvyQ+xa1iPg/Mo3T/gUcwI0B2cczqCeCYRPF8yFYDwtFXT0+w==}
    engines: {node: '>= 8.0'}

  doctrine@2.1.0:
    resolution: {integrity: sha512-35mSku4ZXK0vfCuHEDAwt55dg2jNajHZ1odvF+8SSr82EsZY4QmXfuWso8oEd8zRhVObSN18aM0CjSdoBX7zIw==}
    engines: {node: '>=0.10.0'}

  dom-helpers@5.2.1:
    resolution: {integrity: sha512-nRCa7CK3VTrM2NmGkIy4cbK7IZlgBE/PYMn55rrXefr5xXDP0LdtfPnblFDoVdcAfslJ7or6iqAUnx0CCGIWQA==}

  dom-walk@0.1.2:
    resolution: {integrity: sha512-6QvTW9mrGeIegrFXdtQi9pk7O/nSK6lSdXW2eqUspN5LWD7UTji2Fqw5V2YLjBpHEoU9Xl/eUWNpDeZvoyOv2w==}

  dompurify@3.1.4:
    resolution: {integrity: sha512-2gnshi6OshmuKil8rMZuQCGiUF3cUxHY3NGDzUAdUx/NPEe5DVnO8BDoAQouvgwnx0R/+a6jUn36Z0FSdq8vww==}

  dot-case@2.1.1:
    resolution: {integrity: sha512-HnM6ZlFqcajLsyudHq7LeeLDr2rFAVYtDv/hV5qchQEidSck8j9OPUsXY9KwJv/lHMtYlX4DjRQqwFYa+0r8Ug==}

  dot-prop@5.3.0:
    resolution: {integrity: sha512-QM8q3zDe58hqUqjraQOmzZ1LIH9SWQJTlEKCH4kJ2oQvLZk7RbQXvtDM2XEq3fwkV9CCvvH4LA0AV+ogFsBM2Q==}
    engines: {node: '>=8'}

  dotenv-cli@7.4.2:
    resolution: {integrity: sha512-SbUj8l61zIbzyhIbg0FwPJq6+wjbzdn9oEtozQpZ6kW2ihCcapKVZj49oCT3oPM+mgQm+itgvUQcG5szxVrZTA==}
    hasBin: true

  dotenv-expand@10.0.0:
    resolution: {integrity: sha512-GopVGCpVS1UKH75VKHGuQFqS1Gusej0z4FyQkPdwjil2gNIv+LNsqBlboOzpJFZKVT95GkCyWJbBSdFEFUWI2A==}
    engines: {node: '>=12'}

  dotenv@16.0.3:
    resolution: {integrity: sha512-7GO6HghkA5fYG9TYnNxi14/7K9f5occMlp3zXAuSxn7CKCxt9xbNWG7yF8hTCSUchlfWSe3uLmlPfigevRItzQ==}
    engines: {node: '>=12'}

  dotenv@16.4.5:
    resolution: {integrity: sha512-ZmdL2rui+eB2YwhsWzjInR8LldtZHGDoQ1ugH85ppHKwpUHL7j7rN0Ti9NCnGiQbhaZ11FpR+7ao1dNsmduNUg==}
    engines: {node: '>=12'}

  drange@1.1.1:
    resolution: {integrity: sha512-pYxfDYpued//QpnLIm4Avk7rsNtAtQkUES2cwAYSvD/wd2pKD71gN2Ebj3e7klzXwjocvE8c5vx/1fxwpqmSxA==}
    engines: {node: '>=4'}

  drizzle-kit@0.27.0:
    resolution: {integrity: sha512-vJJCPvKGLFcmOFBELKqcRng3Fc6qTOaKNAqetLEoysD7HjlSlJOWwM54FJlhpqA+cZcIdsL8r9/7v9JIFfs3MA==}
    hasBin: true

  drizzle-orm@0.36.0:
    resolution: {integrity: sha512-6BETYPdKSR7cDHC0ZfqZk2VrKJ8n/Rfd3ajFPsAbc69gi87nwZ6oBA2wUGMELHA0tQE4kUKN0Ds00LUZQ6Z69A==}
    peerDependencies:
      '@aws-sdk/client-rds-data': '>=3'
      '@cloudflare/workers-types': '>=3'
      '@electric-sql/pglite': '>=0.2.0'
      '@libsql/client': '>=0.10.0'
      '@libsql/client-wasm': '>=0.10.0'
      '@neondatabase/serverless': '>=0.1'
      '@op-engineering/op-sqlite': '>=2'
      '@opentelemetry/api': ^1.4.1
      '@planetscale/database': '>=1'
      '@prisma/client': '*'
      '@tidbcloud/serverless': '*'
      '@types/better-sqlite3': '*'
      '@types/pg': '*'
      '@types/react': '>=18'
      '@types/sql.js': '*'
      '@vercel/postgres': '>=0.8.0'
      '@xata.io/client': '*'
      better-sqlite3: '>=7'
      bun-types: '*'
      expo-sqlite: '>=13.2.0'
      knex: '*'
      kysely: '*'
      mysql2: '>=2'
      pg: '>=8'
      postgres: '>=3'
      prisma: '*'
      react: '>=18'
      sql.js: '>=1'
      sqlite3: '>=5'
    peerDependenciesMeta:
      '@aws-sdk/client-rds-data':
        optional: true
      '@cloudflare/workers-types':
        optional: true
      '@electric-sql/pglite':
        optional: true
      '@libsql/client':
        optional: true
      '@libsql/client-wasm':
        optional: true
      '@neondatabase/serverless':
        optional: true
      '@op-engineering/op-sqlite':
        optional: true
      '@opentelemetry/api':
        optional: true
      '@planetscale/database':
        optional: true
      '@prisma/client':
        optional: true
      '@tidbcloud/serverless':
        optional: true
      '@types/better-sqlite3':
        optional: true
      '@types/pg':
        optional: true
      '@types/react':
        optional: true
      '@types/sql.js':
        optional: true
      '@vercel/postgres':
        optional: true
      '@xata.io/client':
        optional: true
      better-sqlite3:
        optional: true
      bun-types:
        optional: true
      expo-sqlite:
        optional: true
      knex:
        optional: true
      kysely:
        optional: true
      mysql2:
        optional: true
      pg:
        optional: true
      postgres:
        optional: true
      prisma:
        optional: true
      react:
        optional: true
      sql.js:
        optional: true
      sqlite3:
        optional: true

  eastasianwidth@0.2.0:
    resolution: {integrity: sha512-I88TYZWc9XiYHRQ4/3c5rjjfgkjhLyW2luGIheGERbNQ6OY7yTybanSpDXZa8y7VUP9YmDcYa+eyq4ca7iLqWA==}

  effect@3.9.2:
    resolution: {integrity: sha512-1sx/v1HTWHTodXfzWxAFg+SCF+ACgpJVruaAMIh/NmDVvrUsf0x9PzpXvkgJUbQ1fMdmKYK//FqxeHSQ+Zxv/Q==}

  electron-to-chromium@1.5.23:
    resolution: {integrity: sha512-mBhODedOXg4v5QWwl21DjM5amzjmI1zw9EPrPK/5Wx7C8jt33bpZNrC7OhHUG3pxRtbLpr3W2dXT+Ph1SsfRZA==}

  emoji-regex@8.0.0:
    resolution: {integrity: sha512-MSjYzcWNOA0ewAHpz0MxpYFvwg6yjy1NG3xteoqz644VCo/RPgnr1/GGt+ic3iJTzQ8Eu3TdM14SawnVUmGE6A==}

  emoji-regex@9.2.2:
    resolution: {integrity: sha512-L18DaJsXSUk2+42pv8mLs5jJT2hqFkFE4j21wOmgbUqsZ2hL72NsUU785g9RXgo3s0ZNgVl42TiHp3ZtOv/Vyg==}

  emojis-list@3.0.0:
    resolution: {integrity: sha512-/kyM18EfinwXZbno9FyUGeFh87KC8HRQBQGildHZbEuRyWFOmv1U10o9BBp8XVZDVNNuQKyIGIu5ZYAAXJ0V2Q==}
    engines: {node: '>= 4'}

  enabled@2.0.0:
    resolution: {integrity: sha512-AKrN98kuwOzMIdAizXGI86UFBoo26CL21UM763y1h/GMSJ4/OHU9k2YlsmBpyScFo/wbLzWQJBMCW4+IO3/+OQ==}

  end-of-stream@1.4.4:
    resolution: {integrity: sha512-+uw1inIHVPQoaVuHzRyXd21icM+cnt4CzD5rW+NC1wjOUSTOs+Te7FOv7AhN7vS9x/oIyhLP5PR1H+phQAHu5Q==}

  engine.io-client@6.5.4:
    resolution: {integrity: sha512-GeZeeRjpD2qf49cZQ0Wvh/8NJNfeXkXXcoGh+F77oEAgo9gUHwT1fCRxSNU+YEEaysOJTnsFHmM5oAcPy4ntvQ==}

  engine.io-parser@5.2.3:
    resolution: {integrity: sha512-HqD3yTBfnBxIrbnM1DoD6Pcq8NECnh8d4As1Qgh0z5Gg3jRRIqijury0CL3ghu/edArpUYiYqQiDUQBIs4np3Q==}
    engines: {node: '>=10.0.0'}

  enhanced-resolve@5.17.1:
    resolution: {integrity: sha512-LMHl3dXhTcfv8gM4kEzIUeTQ+7fpdA0l2tUf34BddXPkz2A5xJ5L/Pchd5BL6rdccM9QGvu0sWZzK1Z1t4wwyg==}
    engines: {node: '>=10.13.0'}

  entities@4.5.0:
    resolution: {integrity: sha512-V0hjH4dGPh9Ao5p0MoRY6BVqtwCjhz6vI5LT8AJ55H+4g9/4vbHx1I54fS0XuclLhDHArPQCiMjDxjaL8fPxhw==}
    engines: {node: '>=0.12'}

  es-abstract@1.23.3:
    resolution: {integrity: sha512-e+HfNH61Bj1X9/jLc5v1owaLYuHdeHHSQlkhCBiTK8rBvKaULl/beGMxwrMXjpYrv4pz22BlY570vVePA2ho4A==}
    engines: {node: '>= 0.4'}

  es-define-property@1.0.0:
    resolution: {integrity: sha512-jxayLKShrEqqzJ0eumQbVhTYQM27CfT1T35+gCgDFoL82JLsXqTJ76zv6A0YLOgEnLUMvLzsDsGIrl8NFpT2gQ==}
    engines: {node: '>= 0.4'}

  es-errors@1.3.0:
    resolution: {integrity: sha512-Zf5H2Kxt2xjTvbJvP2ZWLEICxA6j+hAmMzIlypy4xcBg1vKVnx89Wy0GbS+kf5cwCVFFzdCFh2XSCFNULS6csw==}
    engines: {node: '>= 0.4'}

  es-iterator-helpers@1.1.0:
    resolution: {integrity: sha512-/SurEfycdyssORP/E+bj4sEu1CWw4EmLDsHynHwSXQ7utgbrMRWW195pTrCjFgFCddf/UkYm3oqKPRq5i8bJbw==}
    engines: {node: '>= 0.4'}

  es-module-lexer@1.5.4:
    resolution: {integrity: sha512-MVNK56NiMrOwitFB7cqDwq0CQutbw+0BvLshJSse0MUNU+y1FC3bUS/AQg7oUng+/wKrrki7JfmwtVHkVfPLlw==}

  es-object-atoms@1.0.0:
    resolution: {integrity: sha512-MZ4iQ6JwHOBQjahnjwaC1ZtIBH+2ohjamzAO3oaHcXYup7qxjF2fixyH+Q71voWHeOkI2q/TnJao/KfXYIZWbw==}
    engines: {node: '>= 0.4'}

  es-set-tostringtag@2.0.3:
    resolution: {integrity: sha512-3T8uNMC3OQTHkFUsFq8r/BwAXLHvU/9O9mE0fBc/MY5iq/8H7ncvO947LmYA6ldWw9Uh8Yhf25zu6n7nML5QWQ==}
    engines: {node: '>= 0.4'}

  es-shim-unscopables@1.0.2:
    resolution: {integrity: sha512-J3yBRXCzDu4ULnQwxyToo/OjdMx6akgVC7K6few0a7F/0wLtmKKN7I73AH5T2836UuXRqN7Qg+IIUw/+YJksRw==}

  es-to-primitive@1.2.1:
    resolution: {integrity: sha512-QCOllgZJtaUo9miYBcLChTUaHNjJF3PYs1VidD7AwiEj1kYxKeQTctLAezAOH5ZKRH0g2IgPn6KwB4IT8iRpvA==}
    engines: {node: '>= 0.4'}

  esbuild-register@3.6.0:
    resolution: {integrity: sha512-H2/S7Pm8a9CL1uhp9OvjwrBh5Pvx0H8qVOxNu8Wed9Y7qv56MPtq+GGM8RJpq6glYJn9Wspr8uw7l55uyinNeg==}
    peerDependencies:
      esbuild: '>=0.12 <1'

  esbuild@0.18.20:
    resolution: {integrity: sha512-ceqxoedUrcayh7Y7ZX6NdbbDzGROiyVBgC4PriJThBKSVPWnnFHZAkfI1lJT8QFkOwH4qOS2SJkS4wvpGl8BpA==}
    engines: {node: '>=12'}
    hasBin: true

  esbuild@0.19.12:
    resolution: {integrity: sha512-aARqgq8roFBj054KvQr5f1sFu0D65G+miZRCuJyJ0G13Zwx7vRar5Zhn2tkQNzIXcBrNVsv/8stehpj+GAjgbg==}
    engines: {node: '>=12'}
    hasBin: true

  esbuild@0.20.2:
    resolution: {integrity: sha512-WdOOppmUNU+IbZ0PaDiTst80zjnrOkyJNHoKupIcVyU8Lvla3Ugx94VzkQ32Ijqd7UhHJy75gNWDMUekcrSJ6g==}
    engines: {node: '>=12'}
    hasBin: true

  esbuild@0.21.5:
    resolution: {integrity: sha512-mg3OPMV4hXywwpoDxu3Qda5xCKQi+vCTZq8S9J/EpkhB2HzKXq4SNFZE3+NK93JYxc8VMSep+lOUSC/RVKaBqw==}
    engines: {node: '>=12'}
    hasBin: true

  esbuild@0.23.1:
    resolution: {integrity: sha512-VVNz/9Sa0bs5SELtn3f7qhJCDPCF5oMEl5cO9/SSinpE9hbPVvxbd572HH5AKiP7WD8INO53GgfDDhRjkylHEg==}
    engines: {node: '>=18'}
    hasBin: true

  escalade@3.2.0:
    resolution: {integrity: sha512-WUj2qlxaQtO4g6Pq5c29GTcWGDyd8itL8zTlipgECz3JesAiiOKotd8JU6otB3PACgG6xkJUyVhboMS+bje/jA==}
    engines: {node: '>=6'}

  escape-goat@2.1.1:
    resolution: {integrity: sha512-8/uIhbG12Csjy2JEW7D9pHbreaVaS/OpN3ycnyvElTdwM5n6GY6W6e2IPemfvGZeUMqZ9A/3GqIZMgKnBhAw/Q==}
    engines: {node: '>=8'}

  escape-string-regexp@1.0.5:
    resolution: {integrity: sha512-vbRorB5FUQWvla16U8R/qgaFIya2qGzwDrNmCZuYKrbdSUMG6I1ZCGQRefkRVhuOkIGVne7BQ35DSfo1qvJqFg==}
    engines: {node: '>=0.8.0'}

  escape-string-regexp@4.0.0:
    resolution: {integrity: sha512-TtpcNJ3XAzx3Gq8sWRzJaVajRs0uVxA2YAkdb1jm2YkPz4G6egUFAyA3n5vtEIZefPk5Wa4UXbKuS5fKkJWdgA==}
    engines: {node: '>=10'}

  escodegen@2.1.0:
    resolution: {integrity: sha512-2NlIDTwUWJN0mRPQOdtQBzbUHvdGY2P1VXSyU83Q3xKxM7WHX2Ql8dKq782Q9TgQUNOLEzEYu9bzLNj1q88I5w==}
    engines: {node: '>=6.0'}
    hasBin: true

  eslint-config-prettier@9.1.0:
    resolution: {integrity: sha512-NSWl5BFQWEPi1j4TjVNItzYV7dZXZ+wP6I6ZhrBGpChQhZRUaElihE9uRRkcbRnNb76UMKDF3r+WTmNcGPKsqw==}
    hasBin: true
    peerDependencies:
      eslint: '>=7.0.0'

  eslint-config-turbo@2.2.3:
    resolution: {integrity: sha512-/zwNU+G2w0HszXzWILdl6/Catt86ejUG7vsFSdpnFzFAAUbbT2TxgoCFvC1fKtm6+SkQsXwkRRe9tFz0aMftpg==}
    peerDependencies:
      eslint: '>6.6.0'

  eslint-import-resolver-node@0.3.9:
    resolution: {integrity: sha512-WFj2isz22JahUv+B788TlO3N6zL3nNJGU8CcZbPZvVEkBPaJdCV4vy5wyghty5ROFbCRnm132v8BScu5/1BQ8g==}

  eslint-module-utils@2.12.0:
    resolution: {integrity: sha512-wALZ0HFoytlyh/1+4wuZ9FJCD/leWHQzzrxJ8+rebyReSLk7LApMyd3WJaLVoN+D5+WIdJyDK1c6JnE65V4Zyg==}
    engines: {node: '>=4'}
    peerDependencies:
      '@typescript-eslint/parser': '*'
      eslint: '*'
      eslint-import-resolver-node: '*'
      eslint-import-resolver-typescript: '*'
      eslint-import-resolver-webpack: '*'
    peerDependenciesMeta:
      '@typescript-eslint/parser':
        optional: true
      eslint:
        optional: true
      eslint-import-resolver-node:
        optional: true
      eslint-import-resolver-typescript:
        optional: true
      eslint-import-resolver-webpack:
        optional: true

  eslint-plugin-import@2.31.0:
    resolution: {integrity: sha512-ixmkI62Rbc2/w8Vfxyh1jQRTdRTF52VxwRVHl/ykPAmqG+Nb7/kNn+byLP0LxPgI7zWA16Jt82SybJInmMia3A==}
    engines: {node: '>=4'}
    peerDependencies:
      '@typescript-eslint/parser': '*'
      eslint: ^2 || ^3 || ^4 || ^5 || ^6 || ^7.2.0 || ^8 || ^9
    peerDependenciesMeta:
      '@typescript-eslint/parser':
        optional: true

  eslint-plugin-jsx-a11y@6.10.2:
    resolution: {integrity: sha512-scB3nz4WmG75pV8+3eRUQOHZlNSUhFNq37xnpgRkCCELU3XMvXAxLk1eqWWyE22Ki4Q01Fnsw9BA3cJHDPgn2Q==}
    engines: {node: '>=4.0'}
    peerDependencies:
      eslint: ^3 || ^4 || ^5 || ^6 || ^7 || ^8 || ^9

  eslint-plugin-react-hooks@5.0.0:
    resolution: {integrity: sha512-hIOwI+5hYGpJEc4uPRmz2ulCjAGD/N13Lukkh8cLV0i2IRk/bdZDYjgLVHj+U9Z704kLIdIO6iueGvxNur0sgw==}
    engines: {node: '>=10'}
    peerDependencies:
      eslint: ^3.0.0 || ^4.0.0 || ^5.0.0 || ^6.0.0 || ^7.0.0 || ^8.0.0-0 || ^9.0.0

  eslint-plugin-react@7.37.2:
    resolution: {integrity: sha512-EsTAnj9fLVr/GZleBLFbj/sSuXeWmp1eXIN60ceYnZveqEaUCyW4X+Vh4WTdUhCkW4xutXYqTXCUSyqD4rB75w==}
    engines: {node: '>=4'}
    peerDependencies:
      eslint: ^3 || ^4 || ^5 || ^6 || ^7 || ^8 || ^9.7

  eslint-plugin-turbo@2.2.3:
    resolution: {integrity: sha512-LHt35VwxthdGVO6hQRfvmFb6ee8/exAzAYWCy4o87Bnp7urltP8qg7xMd4dPSLAhtfnI2xSo1WgeVaR3MeItxw==}
    peerDependencies:
      eslint: '>6.6.0'

  eslint-scope@5.1.1:
    resolution: {integrity: sha512-2NxwbF/hZ0KpepYN0cNbo+FN6XoK7GaHlQhgx/hIZl6Va0bF45RQOOwhLIy8lQDbuCiadSLCBnH2CFYquit5bw==}
    engines: {node: '>=8.0.0'}

  eslint-scope@8.1.0:
    resolution: {integrity: sha512-14dSvlhaVhKKsa9Fx1l8A17s7ah7Ef7wCakJ10LYk6+GYmP9yDti2oq2SEwcyndt6knfcZyhyxwY3i9yL78EQw==}
    engines: {node: ^18.18.0 || ^20.9.0 || >=21.1.0}

  eslint-visitor-keys@3.4.3:
    resolution: {integrity: sha512-wpc+LXeiyiisxPlEkUzU6svyS1frIO3Mgxj1fdy7Pm8Ygzguax2N3Fa/D/ag1WqbOprdI+uY6wMUl8/a2G+iag==}
    engines: {node: ^12.22.0 || ^14.17.0 || >=16.0.0}

  eslint-visitor-keys@4.1.0:
    resolution: {integrity: sha512-Q7lok0mqMUSf5a/AdAZkA5a/gHcO6snwQClVNNvFKCAVlxXucdU8pKydU5ZVZjBx5xr37vGbFFWtLQYreLzrZg==}
    engines: {node: ^18.18.0 || ^20.9.0 || >=21.1.0}

  eslint@9.13.0:
    resolution: {integrity: sha512-EYZK6SX6zjFHST/HRytOdA/zE72Cq/bfw45LSyuwrdvcclb/gqV8RRQxywOBEWO2+WDpva6UZa4CcDeJKzUCFA==}
    engines: {node: ^18.18.0 || ^20.9.0 || >=21.1.0}
    hasBin: true
    peerDependencies:
      jiti: '*'
    peerDependenciesMeta:
      jiti:
        optional: true

  espree@10.2.0:
    resolution: {integrity: sha512-upbkBJbckcCNBDBDXEbuhjbP68n+scUd3k/U2EkyM9nw+I/jPiL4cLF/Al06CF96wRltFda16sxDFrxsI1v0/g==}
    engines: {node: ^18.18.0 || ^20.9.0 || >=21.1.0}

  esprima@4.0.1:
    resolution: {integrity: sha512-eGuFFw7Upda+g4p+QHvnW0RyTX/SVeJBDM/gCtMARO0cLuT2HcEKnTPvhjV6aGeqrCB/sbNop0Kszm0jsaWU4A==}
    engines: {node: '>=4'}
    hasBin: true

  esquery@1.6.0:
    resolution: {integrity: sha512-ca9pw9fomFcKPvFLXhBKUK90ZvGibiGOvRJNbjljY7s7uq/5YO4BOzcYtJqExdx99rF6aAcnRxHmcUHcz6sQsg==}
    engines: {node: '>=0.10'}

  esrecurse@4.3.0:
    resolution: {integrity: sha512-KmfKL3b6G+RXvP8N1vr3Tq1kL/oCFgn2NYXEtqP8/L3pKapUA4G8cFVaoF3SU323CD4XypR/ffioHmkti6/Tag==}
    engines: {node: '>=4.0'}

  estraverse@4.3.0:
    resolution: {integrity: sha512-39nnKffWz8xN1BU/2c79n9nB9HDzo0niYUqx6xyqUnyoAnQyyWpOTdZEeiCch8BBu515t4wp9ZmgVfVhn9EBpw==}
    engines: {node: '>=4.0'}

  estraverse@5.3.0:
    resolution: {integrity: sha512-MMdARuVEQziNTeJD8DgMqmhwR11BRQ/cBP+pLtYdSTnf3MIO8fFeiINEbX36ZdNlfU/7A9f3gUw49B3oQsvwBA==}
    engines: {node: '>=4.0'}

  estree-walker@2.0.2:
    resolution: {integrity: sha512-Rfkk/Mp/DL7JVje3u18FxFujQlTNR2q6QfMSMB7AvCBx91NGj/ba3kCfza0f6dVDbw7YlRf/nDrn7pQrCCyQ/w==}

  estree-walker@3.0.3:
    resolution: {integrity: sha512-7RUKfXgSMMkzt6ZuXmqapOurLGPPfgj6l9uRZ7lRGolvk0y2yocc35LdcxKC5PQZdn2DMqioAQ2NoWcrTKmm6g==}

  esutils@2.0.3:
    resolution: {integrity: sha512-kVscqXk4OCp68SZ0dkgEKVi6/8ij300KBWTJq32P/dYeWTSwK41WyTxalN1eRmA5Z9UU/LX9D7FWSmV9SAYx6g==}
    engines: {node: '>=0.10.0'}

  event-target-shim@5.0.1:
    resolution: {integrity: sha512-i/2XbnSz/uxRCU6+NdVJgKWDTM427+MqYbkQzD321DuCQJUqOuJKIA0IM2+W2xtYHdKOmZ4dR6fExsd4SXL+WQ==}
    engines: {node: '>=6'}

  events@3.3.0:
    resolution: {integrity: sha512-mQw+2fkQbALzQ7V0MY0IqdnXNOeTtP4r0lN9z7AAawCXgqea7bDii20AYrIBrFd/Hx0M2Ocz6S111CaFkUcb0Q==}
    engines: {node: '>=0.8.x'}

  execa@5.1.1:
    resolution: {integrity: sha512-8uSpZZocAZRBAPIEINJj3Lo9HyGitllczc27Eh5YYojjMFMn8yHMDMaUHE2Jqfq05D/wucwI4JGURyXt1vchyg==}
    engines: {node: '>=10'}

  expand-template@2.0.3:
    resolution: {integrity: sha512-XYfuKMvj4O35f/pOXLObndIRvyQ+/+6AhODh+OKWj9S9498pHHn/IMszH+gt0fBCRWMNfk1ZSp5x3AifmnI2vg==}
    engines: {node: '>=6'}

  expect-type@1.1.0:
    resolution: {integrity: sha512-bFi65yM+xZgk+u/KRIpekdSYkTB5W1pEf0Lt8Q8Msh7b+eQ7LXVtIB1Bkm4fvclDEL1b2CZkMhv2mOeF8tMdkA==}
    engines: {node: '>=12.0.0'}

  external-editor@3.1.0:
    resolution: {integrity: sha512-hMQ4CX1p1izmuLYyZqLMO/qGNw10wSv9QDCPfzXfyFrOaCSSoRfqE1Kf1s5an66J5JZC62NewG+mK49jOCtQew==}
    engines: {node: '>=4'}

  fast-deep-equal@3.1.3:
    resolution: {integrity: sha512-f3qQ9oQy9j2AhBe/H9VC91wLmKBCCU/gDOnKNAYG5hswO7BLKj09Hc5HYNz9cGI++xlpDCIgDaitVs03ATR84Q==}

  fast-fifo@1.3.2:
    resolution: {integrity: sha512-/d9sfos4yxzpwkDkuN7k2SqFKtYNmCTzgfEpz82x34IM9/zc8KGxQoXg1liNC/izpRM/MBdt44Nmx41ZWqk+FQ==}

  fast-glob@3.3.2:
    resolution: {integrity: sha512-oX2ruAFQwf/Orj8m737Y5adxDQO0LAB7/S5MnxCdTNDd4p6BsyIVsv9JQsATbTSq8KHRpLwIHbVlUNatxd+1Ow==}
    engines: {node: '>=8.6.0'}

  fast-json-patch@3.1.1:
    resolution: {integrity: sha512-vf6IHUX2SBcA+5/+4883dsIjpBTqmfBjmYiWK1savxQmFk4JfBMLa7ynTYOs1Rolp/T1betJxHiGD3g1Mn8lUQ==}

  fast-json-stable-stringify@2.1.0:
    resolution: {integrity: sha512-lhd/wF+Lk98HZoTCtlVraHtfh5XYijIjalXck7saUtuanSDyLMxnHhSXEDJqHxD7msR8D0uCmqlkwjCV8xvwHw==}

  fast-levenshtein@2.0.6:
    resolution: {integrity: sha512-DCXu6Ifhqcks7TZKY3Hxp3y6qphY5SJZmrWMDrKcERSOXWQdMhU9Ig/PYrzyw/ul9jOIyh0N4M0tbC5hodg8dw==}

  fast-xml-parser@4.5.0:
    resolution: {integrity: sha512-/PlTQCI96+fZMAOLMZK4CWG1ItCbfZ/0jx7UIJFChPNrx7tcEgerUgWbeieCM9MfHInUDyK8DWYZ+YrywDJuTg==}
    hasBin: true

  faster-babel-types@0.1.0:
    resolution: {integrity: sha512-0bEgAyXBdX330U6WbY80Q/h8k0NAPT3Z3sRlC6Fiv0kxekow9JQv2KBL55jIDFxNKcixjvByNnTZfH4axKSB9g==}
    engines: {node: '>=10'}
    peerDependencies:
      '@babel/types': ^7

  fastq@1.17.1:
    resolution: {integrity: sha512-sRVD3lWVIXWg6By68ZN7vho9a1pQcN/WBFaAAsDDFzlJjvoGx0P8z7V1t72grFJfJhu3YPZBuu25f7Kaw2jN1w==}

  fault@1.0.4:
    resolution: {integrity: sha512-CJ0HCB5tL5fYTEA7ToAq5+kTwd++Borf1/bifxd9iT70QcXr4MRrO3Llf8Ifs70q+SJcGHFtnIE/Nw6giCtECA==}

  fdir@6.4.2:
    resolution: {integrity: sha512-KnhMXsKSPZlAhp7+IjUkRZKPb4fUyccpDrdFXbi4QL1qkmFh9kVY09Yox+n4MaOb3lHZ1Tv829C3oaaXoMYPDQ==}
    peerDependencies:
      picomatch: ^3 || ^4
    peerDependenciesMeta:
      picomatch:
        optional: true

  fecha@4.2.3:
    resolution: {integrity: sha512-OP2IUU6HeYKJi3i0z4A19kHMQoLVs4Hc+DPqqxI2h/DPZHTm/vjsfC6P0b4jCMy14XizLBqvndQ+UilD7707Jw==}

  fetch-retry@6.0.0:
    resolution: {integrity: sha512-BUFj1aMubgib37I3v4q78fYo63Po7t4HUPTpQ6/QE6yK6cIQrP+W43FYToeTEyg5m2Y7eFUtijUuAv/PDlWuag==}

  fflate@0.4.8:
    resolution: {integrity: sha512-FJqqoDBR00Mdj9ppamLa/Y7vxm+PRmNWA67N846RvsoYVMKB4q3y/de5PA7gUmRMYK/8CMz2GDZQmCRN1wBcWA==}

  fflate@0.8.2:
    resolution: {integrity: sha512-cPJU47OaAoCbg0pBvzsgpTPhmhqI5eJjh/JIu8tPj5q+T7iLvW/JAYUqmE7KOB4R1ZyEhzBaIQpQpardBF5z8A==}

  figures@3.2.0:
    resolution: {integrity: sha512-yaduQFRKLXYOGgEn6AZau90j3ggSOyiqXU0F9JZfeXYhNa+Jk4X+s45A2zg5jns87GAFa34BBm2kXw4XpNcbdg==}
    engines: {node: '>=8'}

  file-entry-cache@8.0.0:
    resolution: {integrity: sha512-XXTUwCvisa5oacNGRP9SfNtYBNAMi+RPwBFmblZEF7N7swHYQS6/Zfk7SRwx4D5j3CH211YNRco1DEMNVfZCnQ==}
    engines: {node: '>=16.0.0'}

  file-uri-to-path@1.0.0:
    resolution: {integrity: sha512-0Zt+s3L7Vf1biwWZ29aARiVYLx7iMGnEUl9x33fbB/j3jR81u/O2LbqK+Bm1CDSNDKVtJ/YjwY7TUd5SkeLQLw==}

  fill-range@7.1.1:
    resolution: {integrity: sha512-YsGpe3WHLK8ZYi4tWDg2Jy3ebRz2rXowDxnld4bkQB00cc/1Zw9AWnC0i9ztDJitivtQvaI9KaLyKrc+hBW0yg==}
    engines: {node: '>=8'}

  find-up@5.0.0:
    resolution: {integrity: sha512-78/PXT1wlLLDgTzDs7sjq9hzz0vXD+zn+7wypEe4fXQxCmdmqfGsEPQxmiCSQI3ajFV91bVSsvNtrJRiW6nGng==}
    engines: {node: '>=10'}

  flag-icons@7.2.3:
    resolution: {integrity: sha512-X2gUdteNuqdNqob2KKTJTS+ZCvyWeLCtDz9Ty8uJP17Y4o82Y+U/Vd4JNrdwTAjagYsRznOn9DZ+E/Q52qbmqg==}

  flat-cache@4.0.1:
    resolution: {integrity: sha512-f7ccFPK3SXFHpx15UIGyRJ/FJQctuKZ0zVuN3frBo4HnK3cay9VEW0R6yPYFHC0AgqhukPzKjq22t5DmAyqGyw==}
    engines: {node: '>=16'}

  flatted@3.3.1:
    resolution: {integrity: sha512-X8cqMLLie7KsNUDSdzeN8FYK9rEt4Dt67OsG/DNGnYTSDBG4uFAJFBnUeiV+zCVAvwFy56IjM9sH51jVaEhNxw==}

  fn.name@1.1.0:
    resolution: {integrity: sha512-GRnmB5gPyJpAhTQdSZTSp9uaPSvl09KoYcMQtsB9rQoOmzs9dH6ffeccH+Z+cv6P68Hu5bC6JjRh4Ah/mHSNRw==}

  follow-redirects@1.15.9:
    resolution: {integrity: sha512-gew4GsXizNgdoRyqmyfMHyAmXsZDk6mHkSxZFCzW9gwlbtOW44CDtYavM+y+72qD/Vq2l550kMF52DT8fOLJqQ==}
    engines: {node: '>=4.0'}
    peerDependencies:
      debug: '*'
    peerDependenciesMeta:
      debug:
        optional: true

  for-each@0.3.3:
    resolution: {integrity: sha512-jqYfLp7mo9vIyQf8ykW2v7A+2N4QjeCeI5+Dz9XraiO1ign81wjiH7Fb9vSOWvQfNtmSa4H2RoQTrrXivdUZmw==}

  foreground-child@3.3.0:
    resolution: {integrity: sha512-Ld2g8rrAyMYFXBhEqMz8ZAHBi4J4uS1i/CxGMDnjyFWddMXLVcDp051DZfu+t7+ab7Wv6SMqpWmyFIj5UbfFvg==}
    engines: {node: '>=14'}

  form-data@4.0.0:
    resolution: {integrity: sha512-ETEklSGi5t0QMZuiXoA/Q6vcnxcLQP5vdugSpuAyi6SVGi2clPPp+xgEhuMaHC+zGgn31Kd235W35f7Hykkaww==}
    engines: {node: '>= 6'}

  format@0.2.2:
    resolution: {integrity: sha512-wzsgA6WOq+09wrU1tsJ09udeR/YZRaeArL9e1wPbFg3GG2yDnC2ldKpxs4xunpFF9DgqCqOIra3bc1HWrJ37Ww==}
    engines: {node: '>=0.4.x'}

  fresh@0.5.2:
    resolution: {integrity: sha512-zJ2mQYM18rEFOudeV4GShTGIQ7RbzA7ozbU9I/XBpm7kqgMywgmylMwXHxZJmkVoYkna9d2pVXVXPdYTP9ej8Q==}
    engines: {node: '>= 0.6'}

  fs-constants@1.0.0:
    resolution: {integrity: sha512-y6OAwoSIf7FyjMIv94u+b5rdheZEjzR63GTyZJm5qh4Bi+2YgwLCcI/fPFZkL5PSixOt6ZNKm+w+Hfp/Bciwow==}

  fs-extra@10.1.0:
    resolution: {integrity: sha512-oRXApq54ETRj4eMiFzGnHWGy+zo5raudjuxN0b8H7s/RU2oW0Wvsx9O0ACRN/kRq9E8Vu/ReskGB5o3ji+FzHQ==}
    engines: {node: '>=12'}

  fs-extra@11.2.0:
    resolution: {integrity: sha512-PmDi3uwK5nFuXh7XDTlVnS17xJS7vW36is2+w3xcv8SVxiB4NyATf4ctkVY5bkSjX0Y4nbvZCq1/EjtEyr9ktw==}
    engines: {node: '>=14.14'}

  fs-minipass@2.1.0:
    resolution: {integrity: sha512-V/JgOLFCS+R6Vcq0slCuaeWEdNC3ouDlJMNIsacH2VtALiu9mV4LPrHc5cDl8k5aw6J8jwgWWpiTo5RYhmIzvg==}
    engines: {node: '>= 8'}

  fs.realpath@1.0.0:
    resolution: {integrity: sha512-OO0pH2lK6a0hZnAdau5ItzHPI6pUlvI7jMVnxUQRtw4owF2wk8lOSabtGDCTP4Ggrg2MbGnWO9X8K1t4+fGMDw==}

  fsevents@2.3.3:
    resolution: {integrity: sha512-5xoDfX+fL7faATnagmWPpbFtwh/R77WmMMqqHGS65C3vvB0YHrgF+B1YmZ3441tMj5n63k0212XNoJwzlhffQw==}
    engines: {node: ^8.16.0 || ^10.6.0 || >=11.0.0}
    os: [darwin]

  function-bind@1.1.2:
    resolution: {integrity: sha512-7XHNxH7qX9xG5mIwxkhumTox/MIRNcOgDrxWsMt2pAr23WHp6MrRlN7FBSFpCpr+oVO0F744iUgR82nJMfG2SA==}

  function.prototype.name@1.1.6:
    resolution: {integrity: sha512-Z5kx79swU5P27WEayXM1tBi5Ze/lbIyiNgU3qyXUOf9b2rgXYyF9Dy9Cx+IQv/Lc8WCG6L82zwUPpSS9hGehIg==}
    engines: {node: '>= 0.4'}

  functions-have-names@1.2.3:
    resolution: {integrity: sha512-xckBUXyTIqT97tq2x2AMb+g163b5JFysYk0x4qxNFwbfQkmNZoiRHb6sPzI9/QV33WeuvVYBUIiD4NzNIyqaRQ==}

  gauge@3.0.2:
    resolution: {integrity: sha512-+5J6MS/5XksCuXq++uFRsnUd7Ovu1XenbeuIuNRJxYWjgQbPuFhT14lAvsWfqfAmnwluf1OwMjz39HjfLPci0Q==}
    engines: {node: '>=10'}
    deprecated: This package is no longer supported.

  generate-function@2.3.1:
    resolution: {integrity: sha512-eeB5GfMNeevm/GRYq20ShmsaGcmI81kIX2K9XQx5miC8KdHaC6Jm0qQ8ZNeGOi7wYB8OsdxKs+Y2oVuTFuVwKQ==}

  gensync@1.0.0-beta.2:
    resolution: {integrity: sha512-3hN7NaskYvMDLQY55gnW3NQ+mesEAepTqlg+VEbj7zzqEMBVNhzcGYYeqFo/TlYz6eQiFcp1HcsCZO+nGgS8zg==}
    engines: {node: '>=6.9.0'}

  get-caller-file@2.0.5:
    resolution: {integrity: sha512-DyFP3BM/3YHTQOCUL/w0OZHR0lpKeGrxotcHWcqNEdnltqFwXVfhEBQ94eIo34AfQpo0rGki4cyIiftY06h2Fg==}
    engines: {node: 6.* || 8.* || >= 10.*}

  get-func-name@2.0.2:
    resolution: {integrity: sha512-8vXOvuE167CtIc3OyItco7N/dpRtBbYOsPsXCz7X/PMnlGjYjSGuZJgM1Y7mmew7BKf9BqvLX2tnOVy1BBUsxQ==}

  get-intrinsic@1.2.4:
    resolution: {integrity: sha512-5uYhsJH8VJBTv7oslg4BznJYhDoRI6waYCxMmCdnTrcCrHA/fCFKoTFz2JKKE0HdDFUF7/oQuhzumXJK7paBRQ==}
    engines: {node: '>= 0.4'}

  get-nonce@1.0.1:
    resolution: {integrity: sha512-FJhYRoDaiatfEkUK8HKlicmu/3SGFD51q3itKDGoSTysQJBnfOcxU5GxnhE1E6soB76MbT0MBtnKJuXyAx+96Q==}
    engines: {node: '>=6'}

  get-port@5.1.1:
    resolution: {integrity: sha512-g/Q1aTSDOxFpchXC4i8ZWvxA1lnPqx/JHqcpIw0/LX9T8x/GBbi6YnlN5nhaKIFkT8oFsscUKgDJYxfwfS6QsQ==}
    engines: {node: '>=8'}

  get-stream@6.0.1:
    resolution: {integrity: sha512-ts6Wi+2j3jQjqi70w5AlN8DFnkSwC+MqmxEzdEALB2qXZYV3X/b1CTfgPLGJNMeAWxdPfU8FO1ms3NUfaHCPYg==}
    engines: {node: '>=10'}

  get-symbol-description@1.0.2:
    resolution: {integrity: sha512-g0QYk1dZBxGwk+Ngc+ltRH2IBp2f7zBkBMBJZCDerh6EhlhSR6+9irMCuT/09zD6qkarHUSn529sK/yL4S27mg==}
    engines: {node: '>= 0.4'}

  get-tsconfig@4.8.1:
    resolution: {integrity: sha512-k9PN+cFBmaLWtVz29SkUoqU5O0slLuHJXt/2P+tMVFT+phsSGXGkp9t3rQIqdz0e+06EHNGs3oM6ZX1s2zHxRg==}

  get-uri@6.0.3:
    resolution: {integrity: sha512-BzUrJBS9EcUb4cFol8r4W3v1cPsSyajLSthNkz5BxbpDcHN5tIrM10E2eNvfnvBn3DaT3DUgx0OpsBKkaOpanw==}
    engines: {node: '>= 14'}

  github-from-package@0.0.0:
    resolution: {integrity: sha512-SyHy3T1v2NUXn29OsWdxmK6RwHD+vkj3v8en8AOBZ1wBQ/hCAQ5bAQTD02kW4W9tUp/3Qh6J8r9EvntiyCmOOw==}

  glob-parent@5.1.2:
    resolution: {integrity: sha512-AOIgSQCepiJYwP3ARnGx+5VnTu2HBYdzbGP45eLw1vr3zB3vZLeyed1sC9hnbcOc9/SrMyM5RPQrkGz4aS9Zow==}
    engines: {node: '>= 6'}

  glob-parent@6.0.2:
    resolution: {integrity: sha512-XxwI8EOhVQgWp6iDL+3b0r86f4d6AX6zSU55HfB4ydCEuXLXc5FcYeOu+nnGftS4TEju/11rt4KJPTMgbfmv4A==}
    engines: {node: '>=10.13.0'}

  glob-to-regexp@0.4.1:
    resolution: {integrity: sha512-lkX1HJXwyMcprw/5YUZc2s7DrpAiHB21/V+E1rHUrVNokkvB6bqMzT0VfV6/86ZNabt1k14YOIaT7nDvOX3Iiw==}

  glob@10.3.10:
    resolution: {integrity: sha512-fa46+tv1Ak0UPK1TOy/pZrIybNNt4HCv7SDzwyfiOZkvZLEbjsZkJBPtDHVshZjbecAoAGSC20MjLDG/qr679g==}
    engines: {node: '>=16 || 14 >=14.17'}
    hasBin: true

  glob@10.4.5:
    resolution: {integrity: sha512-7Bv8RF0k6xjo7d4A/PxYLbUCfb6c+Vpd2/mB2yRDlew7Jb5hEXiCD9ibfO7wpk8i4sevK6DFny9h7EYbM3/sHg==}
    hasBin: true

  glob@11.0.0:
    resolution: {integrity: sha512-9UiX/Bl6J2yaBbxKoEBRm4Cipxgok8kQYcOPEhScPwebu2I0HoQOuYdIO6S3hLuWoZgpDpwQZMzTFxgpkyT76g==}
    engines: {node: 20 || >=22}
    hasBin: true

  glob@7.2.3:
    resolution: {integrity: sha512-nFR0zLpU2YCaRxwoCJvL6UvCH2JFyFVIvwTLsIf21AuHlMskA1hhTdk+LlYJtOlYt9v6dvszD2BGRqBL+iQK9Q==}
    deprecated: Glob versions prior to v9 are no longer supported

  global-dirs@3.0.1:
    resolution: {integrity: sha512-NBcGGFbBA9s1VzD41QXDG+3++t9Mn5t1FpLdhESY6oKY4gYTFpX4wO3sqGUa0Srjtbfj3szX0RnemmrVRUdULA==}
    engines: {node: '>=10'}

  global@4.4.0:
    resolution: {integrity: sha512-wv/LAoHdRE3BeTGz53FAamhGlPLhlssK45usmGFThIi4XqnBmjKQ16u+RNbP7WvigRZDxUsM0J3gcQ5yicaL0w==}

  globals@11.12.0:
    resolution: {integrity: sha512-WOBp/EEGUiIsJSp7wcv/y6MO+lV9UoncWqxuFfm8eBwzWNgyfBd6Gz+IeKQ9jCmyhoH99g15M3T+QaVHFjizVA==}
    engines: {node: '>=4'}

  globals@14.0.0:
    resolution: {integrity: sha512-oahGvuMGQlPw/ivIYBjVSrWAfWLBeku5tpPE2fOPLi+WHffIWbuh2tCjhyQhTBPMf5E9jDEH4FOmTYgYwbKwtQ==}
    engines: {node: '>=18'}

  globalthis@1.0.4:
    resolution: {integrity: sha512-DpLKbNU4WylpxJykQujfCcwYWiV/Jhm50Goo0wrVILAv5jOr9d+H+UR3PhSCD2rCCEIg0uc+G+muBTwD54JhDQ==}
    engines: {node: '>= 0.4'}

  globby@10.0.2:
    resolution: {integrity: sha512-7dUi7RvCoT/xast/o/dLN53oqND4yk0nsHkhRgn9w65C4PofCLOoJ39iSOg+qVDdWQPIEj+eszMHQ+aLVwwQSg==}
    engines: {node: '>=8'}

  globrex@0.1.2:
    resolution: {integrity: sha512-uHJgbwAMwNFf5mLst7IWLNg14x1CkeqglJb/K3doi4dw6q2IvAAmM/Y81kevy83wP+Sst+nutFTYOGg3d1lsxg==}

  gopd@1.0.1:
    resolution: {integrity: sha512-d65bNlIadxvpb/A2abVdlqKqV563juRnZ1Wtk6s1sIR8uNsXR70xqIzVqxVf1eTqDunwT2MkczEeaezCKTZhwA==}

  graceful-fs@4.2.10:
    resolution: {integrity: sha512-9ByhssR2fPVsNZj478qUUbKfmL0+t5BDVyjShtyZZLiK7ZDAArFFfopyOTj0M05wE2tJPisA4iTnnXl2YoPvOA==}

  graceful-fs@4.2.11:
    resolution: {integrity: sha512-RbJ5/jmFcNNCcDV5o9eTnBLJ/HszWV0P73bc+Ff4nS/rJj+YaS6IGyiOL0VoBYX+l1Wrl3k63h/KrH+nhJ0XvQ==}

  gradient-string@2.0.2:
    resolution: {integrity: sha512-rEDCuqUQ4tbD78TpzsMtt5OIf0cBCSDWSJtUDaF6JsAh+k0v9r++NzxNEG87oDZx9ZwGhD8DaezR2L/yrw0Jdw==}
    engines: {node: '>=10'}

  graphemer@1.4.0:
    resolution: {integrity: sha512-EtKwoO6kxCL9WO5xipiHTZlSzBm7WLT627TqC/uVRd0HKmq8NXyebnNYxDoBi7wt8eTWrUrKXCOVaFq9x1kgag==}

  handlebars@4.7.8:
    resolution: {integrity: sha512-vafaFqs8MZkRrSX7sFVUdo3ap/eNiLnb4IakshzvP56X5Nr1iGKAIqdX6tMlm6HcNRIkr6AxO5jFEoJzzpT8aQ==}
    engines: {node: '>=0.4.7'}
    hasBin: true

  has-bigints@1.0.2:
    resolution: {integrity: sha512-tSvCKtBr9lkF0Ex0aQiP9N+OpV4zi2r/Nee5VkRDbaqv35RLYMzbwQfFSZZH0kR+Rd6302UJZ2p/bJCEoR3VoQ==}

  has-flag@3.0.0:
    resolution: {integrity: sha512-sKJf1+ceQBr4SMkvQnBDNDtf4TXpVhVGateu0t918bl30FnbE2m4vNLX+VWe/dpjlb+HugGYzW7uQXH98HPEYw==}
    engines: {node: '>=4'}

  has-flag@4.0.0:
    resolution: {integrity: sha512-EykJT/Q1KjTWctppgIAgfSO0tKVuZUjhgMr17kqTumMl6Afv3EISleU7qZUzoXDFTAHTDC4NOoG/ZxU3EvlMPQ==}
    engines: {node: '>=8'}

  has-property-descriptors@1.0.2:
    resolution: {integrity: sha512-55JNKuIW+vq4Ke1BjOTjM2YctQIvCT7GFzHwmfZPGo5wnrgkid0YQtnAleFSqumZm4az3n2BS+erby5ipJdgrg==}

  has-proto@1.0.3:
    resolution: {integrity: sha512-SJ1amZAJUiZS+PhsVLf5tGydlaVB8EdFpaSO4gmiUKUOxk8qzn5AIy4ZeJUmh22znIdk/uMAUT2pl3FxzVUH+Q==}
    engines: {node: '>= 0.4'}

  has-symbols@1.0.3:
    resolution: {integrity: sha512-l3LCuF6MgDNwTDKkdYGEihYjt5pRPbEg46rtlmnSPlUbgmB8LOIrKJbYYFBSbnPaJexMKtiPO8hmeRjRz2Td+A==}
    engines: {node: '>= 0.4'}

  has-tostringtag@1.0.2:
    resolution: {integrity: sha512-NqADB8VjPFLM2V0VvHUewwwsw0ZWBaIdgo+ieHtK3hasLz4qeCRjYcqfB6AQrBggRKppKF8L52/VqdVsO47Dlw==}
    engines: {node: '>= 0.4'}

  has-unicode@2.0.1:
    resolution: {integrity: sha512-8Rf9Y83NBReMnx0gFzA8JImQACstCYWUplepDa9xprwwtmgEZUF0h/i5xSA625zB/I37EtrswSST6OXxwaaIJQ==}

  has-yarn@2.1.0:
    resolution: {integrity: sha512-UqBRqi4ju7T+TqGNdqAO0PaSVGsDGJUBQvk9eUWNGRY1CFGDzYhLWoM7JQEemnlvVcv/YEmc2wNW8BC24EnUsw==}
    engines: {node: '>=8'}

  hasown@2.0.2:
    resolution: {integrity: sha512-0hJU9SCPvmMzIBdZFqNPXWa6dqh7WdH0cII9y+CyS8rG3nL48Bclra9HmKhVVUHyPWNH5Y7xDwAB7bfgSjkUMQ==}
    engines: {node: '>= 0.4'}

  hast-util-parse-selector@2.2.5:
    resolution: {integrity: sha512-7j6mrk/qqkSehsM92wQjdIgWM2/BW61u/53G6xmC8i1OmEdKLHbk419QKQUjz6LglWsfqoiHmyMRkP1BGjecNQ==}

  hastscript@6.0.0:
    resolution: {integrity: sha512-nDM6bvd7lIqDUiYEiu5Sl/+6ReP0BMk/2f4U/Rooccxkj0P5nm+acM5PrGJ/t5I8qPGiqZSE6hVAwZEdZIvP4w==}

  header-case@1.0.1:
    resolution: {integrity: sha512-i0q9mkOeSuhXw6bGgiQCCBgY/jlZuV/7dZXyZ9c6LcBrqwvT8eT719E9uxE5LiZftdl+z81Ugbg/VvXV4OJOeQ==}

  hermes-estree@0.21.1:
    resolution: {integrity: sha512-ayfESdfG0wZM32uGw0CMfcW6pW6RM8htLXZI56A4rr7hIOjmKw+wd3+71wUc1uQfn90ZyY1NMCbQeMnunrIidg==}

  hermes-parser@0.21.1:
    resolution: {integrity: sha512-ANsRSBqQHzca7AXbsuwKApSQhAdljPip63MgqLebSVzNUI+A3NDzfiH9Ny4df4fA7Ndso3kPR1V/x1YEc7BYxA==}

  highlight.js@10.7.3:
    resolution: {integrity: sha512-tzcUFauisWKNHaRkN4Wjl/ZA07gENAjFl3J/c480dprkGTg5EQstgaNFqBfUqCq54kZRIEcreTsAgF/m2quD7A==}

  hono@4.6.1:
    resolution: {integrity: sha512-6NGwvttY1+HAFii08VYiEKI6ETPAFbpLntpm2M/MogEsAFWdZV74UNT+2M4bmqX90cIQhjlpBSP+tO+CfB0uww==}
    engines: {node: '>=16.0.0'}

  html-encoding-sniffer@4.0.0:
    resolution: {integrity: sha512-Y22oTqIU4uuPgEemfz7NDJz6OeKf12Lsu+QC+s3BVpda64lTiMYCyGwg5ki4vFxkMwQdeZDl2adZoqUgdFuTgQ==}
    engines: {node: '>=18'}

  html-entities@2.5.2:
    resolution: {integrity: sha512-K//PSRMQk4FZ78Kyau+mZurHn3FH0Vwr+H36eE0rPbeYkRRi9YxceYPhuN60UwWorxyKHhqoAJl2OFKa4BVtaA==}

  html-escaper@2.0.2:
    resolution: {integrity: sha512-H2iMtd0I4Mt5eYiapRdIDjp+XzelXQ0tFE4JS7YFwFevXXMmOp9myNrUvCg0D6ws8iqkRPBfKHgbwig1SmlLfg==}

  http-errors@2.0.0:
    resolution: {integrity: sha512-FtwrG/euBzaEjYeRqOgly7G0qviiXoJWnvEH2Z1plBdXgbyjv34pHTSb9zoeHMyDy33+DWy5Wt9Wo+TURtOYSQ==}
    engines: {node: '>= 0.8'}

  http-proxy-agent@7.0.2:
    resolution: {integrity: sha512-T1gkAiYYDWYx3V5Bmyu7HcfcvL7mUrTWiM6yOfa3PIphViJ/gFPbvidQ+veqSOHci/PxBcDabeUNCzpOODJZig==}
    engines: {node: '>= 14'}

  https-proxy-agent@5.0.1:
    resolution: {integrity: sha512-dFcAjpTQFgoLMzC2VwU+C/CbS7uRL0lWmxDITmqm7C+7F0Odmj6s9l6alZc6AELXhrnggM2CeWSXHGOdX2YtwA==}
    engines: {node: '>= 6'}

  https-proxy-agent@7.0.5:
    resolution: {integrity: sha512-1e4Wqeblerz+tMKPIq2EMGiiWW1dIjZOksyHWSUm1rmuvw/how9hBHZ38lAGj5ID4Ik6EdkOw7NmWPy6LAwalw==}
    engines: {node: '>= 14'}

  human-signals@2.1.0:
    resolution: {integrity: sha512-B4FFZ6q/T2jhhksgkbEW3HBvWIfDW85snkQgawt07S7J5QXTk6BkNV+0yAeZrM5QpMAdYlocGoljn0sJ/WQkFw==}
    engines: {node: '>=10.17.0'}

  iconv-lite@0.4.24:
    resolution: {integrity: sha512-v3MXnZAcvnywkTUEZomIActle7RXXeedOR31wwl7VlyoXO4Qi9arvSenNQWne1TcRwhCL1HwLI21bEqdpj8/rA==}
    engines: {node: '>=0.10.0'}

  iconv-lite@0.6.3:
    resolution: {integrity: sha512-4fCk79wshMdzMp2rH06qWrJE4iolqLhCUH+OiuIgU++RB0+94NlDL81atO7GX55uUKueo0txHNtvEyI6D7WdMw==}
    engines: {node: '>=0.10.0'}

  ieee754@1.2.1:
    resolution: {integrity: sha512-dcyqhDvX1C46lXZcVqCpK+FtMRQVdIMN6/Df5js2zouUsqG7I6sFxitIC+7KYK29KdXOLHdu9zL4sFnoVQnqaA==}

  ignore@5.3.2:
    resolution: {integrity: sha512-hsBTNUqQTDwkWtcdYI2i06Y/nUBEsNEDJKjWdigLvegy8kDuJAS8uRlpkkcQpyEXL0Z/pjDy5HBmMjRCJ2gq+g==}
    engines: {node: '>= 4'}

  immutable@3.8.2:
    resolution: {integrity: sha512-15gZoQ38eYjEjxkorfbcgBKBL6R7T459OuK+CpcWt7O3KF4uPCx2tD0uFETlUDIyo+1789crbMhTvQBSR5yBMg==}
    engines: {node: '>=0.10.0'}

  immutable@4.3.7:
    resolution: {integrity: sha512-1hqclzwYwjRDFLjcFxOM5AYkkG0rpFPpr1RLPMEuGczoS7YA8gLhy8SWXYRAA/XwfEHpfo3cw5JGioS32fnMRw==}

  import-fresh@3.3.0:
    resolution: {integrity: sha512-veYYhQa+D1QBKznvhUHxb8faxlrwUnxseDAbAp457E0wLNio2bOSKnjYDhMj+YiAq61xrMGhQk9iXVk5FzgQMw==}
    engines: {node: '>=6'}

  import-lazy@2.1.0:
    resolution: {integrity: sha512-m7ZEHgtw69qOGw+jwxXkHlrlIPdTGkyh66zXZ1ajZbxkDBNjSY/LGbmjc7h0s2ELsUDTAhFr55TrPSSqJGPG0A==}
    engines: {node: '>=4'}

  imurmurhash@0.1.4:
    resolution: {integrity: sha512-JmXMZ6wuvDmLiHEml9ykzqO6lwFbof0GG4IkcGaENdCRDDmMVnny7s5HsIgHCbaq0w2MyPhDqkhTUgS2LU2PHA==}
    engines: {node: '>=0.8.19'}

  indent-string@4.0.0:
    resolution: {integrity: sha512-EdDDZu4A2OyIK7Lr/2zG+w5jmbuk1DVBnEwREQvBzspBJkCEbRa8GxU1lghYcaGJCnRWibjDXlq779X1/y5xwg==}
    engines: {node: '>=8'}

  inflation@2.1.0:
    resolution: {integrity: sha512-t54PPJHG1Pp7VQvxyVCJ9mBbjG3Hqryges9bXoOO6GExCPa+//i/d5GSuFtpx3ALLd7lgIAur6zrIlBQyJuMlQ==}
    engines: {node: '>= 0.8.0'}

  inflight@1.0.6:
    resolution: {integrity: sha512-k92I/b08q4wvFscXCLvqfsHCrjrF7yiXsQuIVvVE7N82W3+aqpzuUdBbfhWcy/FZR3/4IgflMgKLOsvPDrGCJA==}
    deprecated: This module is not supported, and leaks memory. Do not use it. Check out lru-cache if you want a good and tested way to coalesce async requests by a key value, which is much more comprehensive and powerful.

  inherits@2.0.4:
    resolution: {integrity: sha512-k/vGaX4/Yla3WzyMCvTQOXYeIHvqOKtnqBduzTHpzpQZzAskKMhZ2K+EnBiSM9zGSoIFeMpXKxa4dYeZIQqewQ==}

  ini@1.3.8:
    resolution: {integrity: sha512-JV/yugV2uzW5iMRSiZAyDtQd+nxtUnjeLt0acNdw98kKLrvuRVyB80tsREOE7yvGVgalhZ6RNXCmEHkUKBKxew==}

  ini@2.0.0:
    resolution: {integrity: sha512-7PnF4oN3CvZF23ADhA5wRaYEQpJ8qygSkbtTXWBeXWXmEVRXK+1ITciHWwHhsjv1TmW0MgacIv6hEi5pX5NQdA==}
    engines: {node: '>=10'}

  inquirer@7.3.3:
    resolution: {integrity: sha512-JG3eIAj5V9CwcGvuOmoo6LB9kbAYT8HXffUl6memuszlwDC/qvFAJw49XJ5NROSFNPxp3iQg1GqkFhaY/CR0IA==}
    engines: {node: '>=8.0.0'}

  inquirer@8.2.6:
    resolution: {integrity: sha512-M1WuAmb7pn9zdFRtQYk26ZBoY043Sse0wVDdk4Bppr+JOXyQYybdtvK+l9wUibhtjdjvtoiNy8tk+EgsYIUqKg==}
    engines: {node: '>=12.0.0'}

  internal-slot@1.0.7:
    resolution: {integrity: sha512-NGnrKwXzSms2qUUih/ILZ5JBqNTSa1+ZmP6flaIp6KmSElgE9qdndzS3cqjrDovwFdmwsGsLdeFgB6suw+1e9g==}
    engines: {node: '>= 0.4'}

  intl-messageformat@10.7.1:
    resolution: {integrity: sha512-xQuJW2WcyzNJZWUu5xTVPOmNSA1Sowuu/NKFdUid5Fxx/Yl6/s4DefTU/y7zy+irZLDmFGmTLtnM8FqpN05wlA==}

  invariant@2.2.4:
    resolution: {integrity: sha512-phJfQVBuaJM5raOpJjSfkiD6BpbCE4Ns//LaXl6wGYtUBY83nWS6Rf9tXm2e8VaK60JEjYldbPif/A2B1C2gNA==}

  ioredis@5.4.1:
    resolution: {integrity: sha512-2YZsvl7jopIa1gaePkeMtd9rAcSjOOjPtpcLlOeusyO+XH2SK5ZcT+UCrElPP+WVIInh2TzeI4XW9ENaSLVVHA==}
    engines: {node: '>=12.22.0'}

  ip-address@9.0.5:
    resolution: {integrity: sha512-zHtQzGojZXTwZTHQqra+ETKd4Sn3vgi7uBmlPoXVWZqYvuKmtI0l/VZTjqGmJY9x88GGOaZ9+G9ES8hC4T4X8g==}
    engines: {node: '>= 12'}

  is-alphabetical@1.0.4:
    resolution: {integrity: sha512-DwzsA04LQ10FHTZuL0/grVDk4rFoVH1pjAToYwBrHSxcrBIGQuXrQMtD5U1b0U2XVgKZCTLLP8u2Qxqhy3l2Vg==}

  is-alphanumerical@1.0.4:
    resolution: {integrity: sha512-UzoZUr+XfVz3t3v4KyGEniVL9BDRoQtY7tOyrRybkVNjDFWyo1yhXNGrrBTQxp3ib9BLAWs7k2YKBQsFRkZG9A==}

  is-array-buffer@3.0.4:
    resolution: {integrity: sha512-wcjaerHw0ydZwfhiKbXJWLDY8A7yV7KhjQOpb83hGgGfId/aQa4TOvwyzn2PuswW2gPCYEL/nEAiSVpdOj1lXw==}
    engines: {node: '>= 0.4'}

  is-arrayish@0.3.2:
    resolution: {integrity: sha512-eVRqCvVlZbuw3GrM63ovNSNAeA1K16kaR/LRY/92w0zxQ5/1YzwblUX652i4Xs9RwAGjW9d9y6X88t8OaAJfWQ==}

  is-async-function@2.0.0:
    resolution: {integrity: sha512-Y1JXKrfykRJGdlDwdKlLpLyMIiWqWvuSd17TvZk68PLAOGOoF4Xyav1z0Xhoi+gCYjZVeC5SI+hYFOfvXmGRCA==}
    engines: {node: '>= 0.4'}

  is-bigint@1.0.4:
    resolution: {integrity: sha512-zB9CruMamjym81i2JZ3UMn54PKGsQzsJeo6xvN3HJJ4CAsQNB6iRutp2To77OfCNuoxspsIhzaPoO1zyCEhFOg==}

  is-boolean-object@1.1.2:
    resolution: {integrity: sha512-gDYaKHJmnj4aWxyj6YHyXVpdQawtVLHU5cb+eztPGczf6cjuTdwve5ZIEfgXqH4e57An1D1AKf8CZ3kYrQRqYA==}
    engines: {node: '>= 0.4'}

  is-callable@1.2.7:
    resolution: {integrity: sha512-1BC0BVFhS/p0qtw6enp8e+8OD0UrK0oFLztSjNzhcKA3WDuJxxAPXzPuPtKkjEY9UUoEWlX/8fgKeu2S8i9JTA==}
    engines: {node: '>= 0.4'}

  is-ci@2.0.0:
    resolution: {integrity: sha512-YfJT7rkpQB0updsdHLGWrvhBJfcfzNNawYDNIyQXJz0IViGf75O8EBPKSdvw2rF+LGCsX4FZ8tcr3b19LcZq4w==}
    hasBin: true

  is-core-module@2.15.1:
    resolution: {integrity: sha512-z0vtXSwucUJtANQWldhbtbt7BnL0vxiFjIdDLAatwhDYty2bad6s+rijD6Ri4YuYJubLzIJLUidCh09e1djEVQ==}
    engines: {node: '>= 0.4'}

  is-data-view@1.0.1:
    resolution: {integrity: sha512-AHkaJrsUVW6wq6JS8y3JnM/GJF/9cf+k20+iDzlSaJrinEo5+7vRiteOSwBhHRiAyQATN1AmY4hwzxJKPmYf+w==}
    engines: {node: '>= 0.4'}

  is-date-object@1.0.5:
    resolution: {integrity: sha512-9YQaSxsAiSwcvS33MBk3wTCVnWK+HhF8VZR2jRxehM16QcVOdHqPn4VPHmRK4lSr38n9JriurInLcP90xsYNfQ==}
    engines: {node: '>= 0.4'}

  is-decimal@1.0.4:
    resolution: {integrity: sha512-RGdriMmQQvZ2aqaQq3awNA6dCGtKpiDFcOzrTWrDAT2MiWrKQVPmxLGHl7Y2nNu6led0kEyoX0enY0qXYsv9zw==}

  is-extglob@2.1.1:
    resolution: {integrity: sha512-SbKbANkN603Vi4jEZv49LeVJMn4yGwsbzZworEoyEiutsN3nJYdbO36zfhGJ6QEDpOZIFkDtnq5JRxmvl3jsoQ==}
    engines: {node: '>=0.10.0'}

  is-finalizationregistry@1.0.2:
    resolution: {integrity: sha512-0by5vtUJs8iFQb5TYUHHPudOR+qXYIMKtiUzvLIZITZUjknFmziyBJuLhVRc+Ds0dREFlskDNJKYIdIzu/9pfw==}

  is-fullwidth-code-point@3.0.0:
    resolution: {integrity: sha512-zymm5+u+sCsSWyD9qNaejV3DFvhCKclKdizYaJUuHA83RLjb7nSuGnddCHGv0hk+KY7BMAlsWeK4Ueg6EV6XQg==}
    engines: {node: '>=8'}

  is-function@1.0.2:
    resolution: {integrity: sha512-lw7DUp0aWXYg+CBCN+JKkcE0Q2RayZnSvnZBlwgxHBQhqt5pZNVy4Ri7H9GmmXkdu7LUthszM+Tor1u/2iBcpQ==}

  is-generator-function@1.0.10:
    resolution: {integrity: sha512-jsEjy9l3yiXEQ+PsXdmBwEPcOxaXWLspKdplFUVI9vq1iZgIekeC0L167qeu86czQaxed3q/Uzuw0swL0irL8A==}
    engines: {node: '>= 0.4'}

  is-glob@4.0.3:
    resolution: {integrity: sha512-xelSayHH36ZgE7ZWhli7pW34hNbNl8Ojv5KVmkJD4hBdD3th8Tfk9vYasLM+mXWOZhFkgZfxhLSnrwRr4elSSg==}
    engines: {node: '>=0.10.0'}

  is-hexadecimal@1.0.4:
    resolution: {integrity: sha512-gyPJuv83bHMpocVYoqof5VDiZveEoGoFL8m3BXNb2VW8Xs+rz9kqO8LOQ5DH6EsuvilT1ApazU0pyl+ytbPtlw==}

  is-installed-globally@0.4.0:
    resolution: {integrity: sha512-iwGqO3J21aaSkC7jWnHP/difazwS7SFeIqxv6wEtLU8Y5KlzFTjyqcSIT0d8s4+dDhKytsk9PJZ2BkS5eZwQRQ==}
    engines: {node: '>=10'}

  is-interactive@1.0.0:
    resolution: {integrity: sha512-2HvIEKRoqS62guEC+qBjpvRubdX910WCMuJTZ+I9yvqKU2/12eSL549HMwtabb4oupdj2sMP50k+XJfB/8JE6w==}
    engines: {node: '>=8'}

  is-lower-case@1.1.3:
    resolution: {integrity: sha512-+5A1e/WJpLLXZEDlgz4G//WYSHyQBD32qa4Jd3Lw06qQlv3fJHnp3YIHjTQSGzHMgzmVKz2ZP3rBxTHkPw/lxA==}

  is-map@2.0.3:
    resolution: {integrity: sha512-1Qed0/Hr2m+YqxnM09CjA2d/i6YZNfF6R2oRAOj36eUdS6qIV/huPJNSEpKbupewFs+ZsJlxsjjPbc0/afW6Lw==}
    engines: {node: '>= 0.4'}

  is-negative-zero@2.0.3:
    resolution: {integrity: sha512-5KoIu2Ngpyek75jXodFvnafB6DJgr3u8uuK0LEZJjrU19DrMD3EVERaR8sjz8CCGgpZvxPl9SuE1GMVPFHx1mw==}
    engines: {node: '>= 0.4'}

  is-npm@5.0.0:
    resolution: {integrity: sha512-WW/rQLOazUq+ST/bCAVBp/2oMERWLsR7OrKyt052dNDk4DHcDE0/7QSXITlmi+VBcV13DfIbysG3tZJm5RfdBA==}
    engines: {node: '>=10'}

  is-number-object@1.0.7:
    resolution: {integrity: sha512-k1U0IRzLMo7ZlYIfzRu23Oh6MiIFasgpb9X76eqfFZAqwH44UI4KTBvBYIZ1dSL9ZzChTB9ShHfLkR4pdW5krQ==}
    engines: {node: '>= 0.4'}

  is-number@7.0.0:
    resolution: {integrity: sha512-41Cifkg6e8TylSpdtTpeLVMqvSBEVzTttHvERD741+pnZ8ANv0004MRL43QKPDlK9cGvNp6NZWZUBlbGXYxxng==}
    engines: {node: '>=0.12.0'}

  is-obj@2.0.0:
    resolution: {integrity: sha512-drqDG3cbczxxEJRoOXcOjtdp1J/lyp1mNn0xaznRs8+muBhgQcrnbspox5X5fOw0HnMnbfDzvnEMEtqDEJEo8w==}
    engines: {node: '>=8'}

  is-path-cwd@2.2.0:
    resolution: {integrity: sha512-w942bTcih8fdJPJmQHFzkS76NEP8Kzzvmw92cXsazb8intwLqPibPPdXf4ANdKV3rYMuuQYGIWtvz9JilB3NFQ==}
    engines: {node: '>=6'}

  is-path-inside@3.0.3:
    resolution: {integrity: sha512-Fd4gABb+ycGAmKou8eMftCupSir5lRxqf4aD/vd0cD2qc4HL07OjCeuHMr8Ro4CoMaeCKDB0/ECBOVWjTwUvPQ==}
    engines: {node: '>=8'}

  is-potential-custom-element-name@1.0.1:
    resolution: {integrity: sha512-bCYeRA2rVibKZd+s2625gGnGF/t7DSqDs4dP7CrLA1m7jKWz6pps0LpYLJN8Q64HtmPKJ1hrN3nzPNKFEKOUiQ==}

  is-property@1.0.2:
    resolution: {integrity: sha512-Ks/IoX00TtClbGQr4TWXemAnktAQvYB7HzcCxDGqEZU6oCmb2INHuOoKxbtR+HFkmYWBKv/dOZtGRiAjDhj92g==}

  is-regex@1.1.4:
    resolution: {integrity: sha512-kvRdxDsxZjhzUX07ZnLydzS1TU/TJlTUHHY4YLL87e37oUA49DfkLqgy+VjFocowy29cKvcSiu+kIv728jTTVg==}
    engines: {node: '>= 0.4'}

  is-set@2.0.3:
    resolution: {integrity: sha512-iPAjerrse27/ygGLxw+EBR9agv9Y6uLeYVJMu+QNCoouJ1/1ri0mGrcWpfCqFZuzzx3WjtwxG098X+n4OuRkPg==}
    engines: {node: '>= 0.4'}

  is-shared-array-buffer@1.0.3:
    resolution: {integrity: sha512-nA2hv5XIhLR3uVzDDfCIknerhx8XUKnstuOERPNNIinXG7v9u+ohXF67vxm4TPTEPU6lm61ZkwP3c9PCB97rhg==}
    engines: {node: '>= 0.4'}

  is-stream@2.0.1:
    resolution: {integrity: sha512-hFoiJiTl63nn+kstHGBtewWSKnQLpyb155KHheA1l39uvtO9nWIop1p3udqPcUd/xbF1VLMO4n7OI6p7RbngDg==}
    engines: {node: '>=8'}

  is-string@1.0.7:
    resolution: {integrity: sha512-tE2UXzivje6ofPW7l23cjDOMa09gb7xlAqG6jG5ej6uPV32TlWP3NKPigtaGeHNu9fohccRYvIiZMfOOnOYUtg==}
    engines: {node: '>= 0.4'}

  is-symbol@1.0.4:
    resolution: {integrity: sha512-C/CPBqKWnvdcxqIARxyOh4v1UUEOCHpgDa0WYgpKDFMszcrPcffg5uhwSgPCLD2WWxmq6isisz87tzT01tuGhg==}
    engines: {node: '>= 0.4'}

  is-typed-array@1.1.13:
    resolution: {integrity: sha512-uZ25/bUAlUY5fR4OKT4rZQEBrzQWYV9ZJYGGsUmEJ6thodVJ1HX64ePQ6Z0qPWP+m+Uq6e9UugrE38jeYsDSMw==}
    engines: {node: '>= 0.4'}

  is-typedarray@1.0.0:
    resolution: {integrity: sha512-cyA56iCMHAh5CdzjJIa4aohJyeO1YbwLi3Jc35MmRU6poroFjIGZzUzupGiRPOjgHg9TLu43xbpwXk523fMxKA==}

  is-unicode-supported@0.1.0:
    resolution: {integrity: sha512-knxG2q4UC3u8stRGyAVJCOdxFmv5DZiRcdlIaAQXAbSfJya+OhopNotLQrstBhququ4ZpuKbDc/8S6mgXgPFPw==}
    engines: {node: '>=10'}

  is-upper-case@1.1.2:
    resolution: {integrity: sha512-GQYSJMgfeAmVwh9ixyk888l7OIhNAGKtY6QA+IrWlu9MDTCaXmeozOZ2S9Knj7bQwBO/H6J2kb+pbyTUiMNbsw==}

  is-weakmap@2.0.2:
    resolution: {integrity: sha512-K5pXYOm9wqY1RgjpL3YTkF39tni1XajUIkawTLUo9EZEVUFga5gSQJF8nNS7ZwJQ02y+1YCNYcMh+HIf1ZqE+w==}
    engines: {node: '>= 0.4'}

  is-weakref@1.0.2:
    resolution: {integrity: sha512-qctsuLZmIQ0+vSSMfoVvyFe2+GSEvnmZ2ezTup1SBse9+twCCeial6EEi3Nc2KFcf6+qz2FBPnjXsk8xhKSaPQ==}

  is-weakset@2.0.3:
    resolution: {integrity: sha512-LvIm3/KWzS9oRFHugab7d+M/GcBXuXX5xZkzPmN+NxihdQlZUQ4dWuSV1xR/sq6upL1TJEDrfBgRepHFdBtSNQ==}
    engines: {node: '>= 0.4'}

  is-what@4.1.16:
    resolution: {integrity: sha512-ZhMwEosbFJkA0YhFnNDgTM4ZxDRsS6HqTo7qsZM08fehyRYIYa0yHu5R6mgo1n/8MgaPBXiPimPD77baVFYg+A==}
    engines: {node: '>=12.13'}

  is-yarn-global@0.3.0:
    resolution: {integrity: sha512-VjSeb/lHmkoyd8ryPVIKvOCn4D1koMqY+vqyjjUfc3xyKtP4dYOxM44sZrnqQSzSds3xyOrUTLTC9LVCVgLngw==}

  isarray@1.0.0:
    resolution: {integrity: sha512-VLghIWNM6ELQzo7zwmcg0NmTVyWKYjvIeM83yjp0wRDTmUnrM678fQbcKBo6n2CJEF0szoG//ytg+TKla89ALQ==}

  isarray@2.0.5:
    resolution: {integrity: sha512-xHjhDr3cNBK0BzdUJSPXZntQUx/mwMS5Rw4A7lPJ90XGAO6ISP/ePDNuo0vhqOZU+UD5JoodwCAAoZQd3FeAKw==}

  isbinaryfile@4.0.10:
    resolution: {integrity: sha512-iHrqe5shvBUcFbmZq9zOQHBoeOhZJu6RQGrDpBgenUm/Am+F3JM2MgQj+rK3Z601fzrL5gLZWtAPH2OBaSVcyw==}
    engines: {node: '>= 8.0.0'}

  isexe@2.0.0:
    resolution: {integrity: sha512-RHxMLp9lnKHGHRng9QFhRCMbYAcVpn69smSGcq3f36xjgVVWThj4qqLbTLlq7Ssj8B+fIQ1EuCEGI2lKsyQeIw==}

  isomorphic-fetch@3.0.0:
    resolution: {integrity: sha512-qvUtwJ3j6qwsF3jLxkZ72qCgjMysPzDfeV240JHiGZsANBYd+EEuu35v7dfrJ9Up0Ak07D7GGSkGhCHTqg/5wA==}

  istanbul-lib-coverage@3.2.2:
    resolution: {integrity: sha512-O8dpsF+r0WV/8MNRKfnmrtCWhuKjxrq2w+jpzBL5UZKTi2LeVWnWOmWRxFlesJONmc+wLAGvKQZEOanko0LFTg==}
    engines: {node: '>=8'}

  istanbul-lib-report@3.0.1:
    resolution: {integrity: sha512-GCfE1mtsHGOELCU8e/Z7YWzpmybrx/+dSTfLrvY8qRmaY6zXTKWn6WQIjaAFw069icm6GVMNkgu0NzI4iPZUNw==}
    engines: {node: '>=10'}

  istanbul-lib-source-maps@5.0.6:
    resolution: {integrity: sha512-yg2d+Em4KizZC5niWhQaIomgf5WlL4vOOjZ5xGCmF8SnPE/mDWWXgvRExdcpCgh9lLRRa1/fSYp2ymmbJ1pI+A==}
    engines: {node: '>=10'}

  istanbul-reports@3.1.7:
    resolution: {integrity: sha512-BewmUXImeuRk2YY0PVbxgKAysvhRPUQE0h5QRM++nVWyubKGV0l8qQ5op8+B2DOmwSe63Jivj0BjkPQVf8fP5g==}
    engines: {node: '>=8'}

  iterator.prototype@1.1.3:
    resolution: {integrity: sha512-FW5iMbeQ6rBGm/oKgzq2aW4KvAGpxPzYES8N4g4xNXUKpL1mclMvOe+76AcLDTvD+Ze+sOpVhgdAQEKF4L9iGQ==}
    engines: {node: '>= 0.4'}

  jackspeak@2.3.6:
    resolution: {integrity: sha512-N3yCS/NegsOBokc8GAdM8UcmfsKiSS8cipheD/nivzr700H+nsMOxJjQnvwOcRYVuFkdH0wGUvW2WbXGmrZGbQ==}
    engines: {node: '>=14'}

  jackspeak@3.4.3:
    resolution: {integrity: sha512-OGlZQpz2yfahA/Rd1Y8Cd9SIEsqvXkLVoSw/cgwhnhFMDbsQFeZYoJJ7bIZBS9BcamUW96asq/npPWugM+RQBw==}

  jackspeak@4.0.1:
    resolution: {integrity: sha512-cub8rahkh0Q/bw1+GxP7aeSe29hHHn2V4m29nnDlvCdlgU+3UGxkZp7Z53jLUdpX3jdTO0nJZUDl3xvbWc2Xog==}
    engines: {node: 20 || >=22}

  jest-worker@27.5.1:
    resolution: {integrity: sha512-7vuh85V5cdDofPyxn58nrPjBktZo0u9x1g8WtjQol+jZDaE+fhN+cIvTj11GndBnMnyfrUOG1sZQxCdjKh+DKg==}
    engines: {node: '>= 10.13.0'}

  jose@5.9.3:
    resolution: {integrity: sha512-egLIoYSpcd+QUF+UHgobt5YzI2Pkw/H39ou9suW687MY6PmCwPmkNV/4TNjn1p2tX5xO3j0d0sq5hiYE24bSlg==}

  jotai@2.10.1:
    resolution: {integrity: sha512-4FycO+BOTl2auLyF2Chvi6KTDqdsdDDtpaL/WHQMs8f3KS1E3loiUShQzAzFA/sMU5cJ0hz/RT1xum9YbG/zaA==}
    engines: {node: '>=12.20.0'}
    peerDependencies:
      '@types/react': '>=17.0.0'
      react: '>=17.0.0'
    peerDependenciesMeta:
      '@types/react':
        optional: true
      react:
        optional: true

  js-base64@3.7.7:
    resolution: {integrity: sha512-7rCnleh0z2CkXhH67J8K1Ytz0b2Y+yxTPL+/KOJoa20hfnVQ/3/T6W/KflYI4bRHRagNeXeU2bkNGI3v1oS/lw==}

  js-file-download@0.4.12:
    resolution: {integrity: sha512-rML+NkoD08p5Dllpjo0ffy4jRHeY6Zsapvr/W86N7E0yuzAO6qa5X9+xog6zQNlH102J7IXljNY2FtS6Lj3ucg==}

  js-tokens@4.0.0:
    resolution: {integrity: sha512-RdJUflcE3cUzKiMqQgsCu06FPu9UdIJO0beYbPhHN4k6apgJtifcoCtT9bcxOpYBtpD2kCM6Sbzg4CausW/PKQ==}

  js-yaml@4.1.0:
    resolution: {integrity: sha512-wpxZs9NoxZaJESJGIZTyDEaYpl0FKSA+FB9aJiyemKhMwkxQg63h4T1KJgUGHpTqPDNRcmmYLugrRjJlBtWvRA==}
    hasBin: true

  jsbn@1.1.0:
    resolution: {integrity: sha512-4bYVV3aAMtDTTu4+xsDYa6sy9GyJ69/amsu9sYF2zqjiEoZA5xJi3BrfX3uY+/IekIu7MwdObdbDWpoZdBv3/A==}

  jsdom@25.0.1:
    resolution: {integrity: sha512-8i7LzZj7BF8uplX+ZyOlIz86V6TAsSs+np6m1kpW9u0JWi4z/1t+FzcK1aek+ybTnAC4KhBL4uXCNT0wcUIeCw==}
    engines: {node: '>=18'}
    peerDependencies:
      canvas: ^2.11.2
    peerDependenciesMeta:
      canvas:
        optional: true

  jsesc@2.5.2:
    resolution: {integrity: sha512-OYu7XEzjkCQ3C5Ps3QIZsQfNpqoJyZZA99wd9aWd05NCtC5pWOkShK2mkL6HXQR6/Cy2lbNdPlZBpuQHXE63gA==}
    engines: {node: '>=4'}
    hasBin: true

  json-buffer@3.0.1:
    resolution: {integrity: sha512-4bV5BfR2mqfQTJm+V5tPPdf+ZpuhiIvTuAB5g8kcrXOZpTT/QwwVRWBywX1ozr6lEuPdbHxwaJlm9G6mI2sfSQ==}

  json-parse-even-better-errors@2.3.1:
    resolution: {integrity: sha512-xyFwyhro/JEof6Ghe2iz2NcXoj2sloNsWr/XsERDK/oiPCfaNhl5ONfp+jQdAZRQQ0IJWNzH9zIZF7li91kh2w==}

  json-schema-traverse@0.4.1:
    resolution: {integrity: sha512-xbbCH5dCYU5T8LcEhhuh7HJ88HXuW3qsI3Y0zOZFKfZEHcpWiHU/Jxzk629Brsab/mMiHQti9wMP+845RPe3Vg==}

  json-stable-stringify-without-jsonify@1.0.1:
    resolution: {integrity: sha512-Bdboy+l7tA3OGW6FjyFHWkP5LuByj1Tk33Ljyq0axyzdk9//JSi2u3fP1QSmd1KNwq6VOKYGlAu87CisVir6Pw==}

  json5@1.0.2:
    resolution: {integrity: sha512-g1MWMLBiz8FKi1e4w0UyVL3w+iJceWAFBAaBnnGKOpNa5f8TLktkbre1+s6oICydWAm+HRUGTmI+//xv2hvXYA==}
    hasBin: true

  json5@2.2.3:
    resolution: {integrity: sha512-XmOWe7eyHYH14cLdVPoyg+GOH3rYX++KpzrylJwSW98t3Nk+U8XOl8FWKOgwtzdb8lXGf6zYwDUzeHMWfxasyg==}
    engines: {node: '>=6'}
    hasBin: true

  jsonfile@6.1.0:
    resolution: {integrity: sha512-5dgndWOriYSm5cnYaJNhalLNDKOqFwyDB/rr1E9ZsGciGvKPs8R2xYGCacuf3z6K1YKDz182fd+fY3cn3pMqXQ==}

  jsx-ast-utils@3.3.5:
    resolution: {integrity: sha512-ZZow9HBI5O6EPgSJLUb8n2NKgmVWTwCvHGwFuJlMjvLFqlGG6pjirPhtdsseaLZjSibD8eegzmYpUZwoIlj2cQ==}
    engines: {node: '>=4.0'}

  keygrip@1.1.0:
    resolution: {integrity: sha512-iYSchDJ+liQ8iwbSI2QqsQOvqv58eJCEanyJPJi+Khyu8smkcKSFUCbPwzFcL7YVtZ6eONjqRX/38caJ7QjRAQ==}
    engines: {node: '>= 0.6'}

  keyv@4.5.4:
    resolution: {integrity: sha512-oxVHkHR/EJf2CNXnWxRLW6mg7JyCCUcG0DtEGmL2ctUo1PNTin1PUil+r/+4r5MpVgC/fn1kjsx7mjSujKqIpw==}

  klona@2.0.6:
    resolution: {integrity: sha512-dhG34DXATL5hSxJbIexCft8FChFXtmskoZYnoPWjXQuebWYCNkVeV3KkGegCK9CP1oswI/vQibS2GY7Em/sJJA==}
    engines: {node: '>= 8'}

  kuler@2.0.0:
    resolution: {integrity: sha512-Xq9nH7KlWZmXAtodXDDRE7vs6DU1gTU8zYDHDiWLSip45Egwq3plLHzPn27NgvzL2r1LMPC1vdqh98sQxtqj4A==}

  language-subtag-registry@0.3.23:
    resolution: {integrity: sha512-0K65Lea881pHotoGEa5gDlMxt3pctLi2RplBb7Ezh4rRdLEOtgi7n4EwK9lamnUCkKBqaeKRVebTq6BAxSkpXQ==}

  language-tags@1.0.9:
    resolution: {integrity: sha512-MbjN408fEndfiQXbFQ1vnd+1NoLDsnQW41410oQBXiyXDMYH5z505juWa4KUE1LqxRC7DgOgZDbKLxHIwm27hA==}
    engines: {node: '>=0.10'}

  lazystream@1.0.1:
    resolution: {integrity: sha512-b94GiNHQNy6JNTrt5w6zNyffMrNkXZb3KTkCZJb2V1xaEGCk093vkZ2jk3tpaeP33/OiXC+WvK9AxUebnf5nbw==}
    engines: {node: '>= 0.6.3'}

  ldapts@7.2.1:
    resolution: {integrity: sha512-2NSA9drjHdRiApF+TO18c+Hy/uyBLs96OS6Gia4+dPQWPxvqDbu3Ji2beCbNCXTvvgxDj4cLZ0WoOZLt5ojfAg==}
    engines: {node: '>=18'}

  levn@0.4.1:
    resolution: {integrity: sha512-+bT2uH4E5LGE7h/n3evcS/sQlJXCpIp6ym8OWJ5eV6+67Dsql/LaaT7qJBAt2rzfoa/5QBGBhxDix1dMt2kQKQ==}
    engines: {node: '>= 0.8.0'}

  linkify-it@5.0.0:
    resolution: {integrity: sha512-5aHCbzQRADcdP+ATqnDuhhJ/MRIqDkZX5pyjFHRRysS8vZ5AbqGEoFIb6pYHPZ+L/OC2Lc+xT8uHVVR5CAK/wQ==}

  linkifyjs@4.1.3:
    resolution: {integrity: sha512-auMesunaJ8yfkHvK4gfg1K0SaKX/6Wn9g2Aac/NwX+l5VdmFZzo/hdPGxEOETj+ryRa4/fiOPjeeKURSAJx1sg==}

  loader-runner@4.3.0:
    resolution: {integrity: sha512-3R/1M+yS3j5ou80Me59j7F9IMs4PXs3VqRrm0TU3AbKPxlmpoY1TNscJV/oGJXo8qCatFGTfDbY6W6ipGOYXfg==}
    engines: {node: '>=6.11.5'}

  loader-utils@2.0.4:
    resolution: {integrity: sha512-xXqpXoINfFhgua9xiqD8fPFHgkoq1mmmpE92WlDbm9rNRd/EbRb+Gqf908T2DMfuHjjJlksiK2RbHVOdD/MqSw==}
    engines: {node: '>=8.9.0'}

  locate-path@6.0.0:
    resolution: {integrity: sha512-iPZK6eYjbxRu3uB4/WZ3EsEIMJFMqAoopl3R+zuq0UjcAm/MO6KCweDgPfP3elTztoKP3KtnVHxTn2NHBSDVUw==}
    engines: {node: '>=10'}

  lodash.clonedeep@4.5.0:
    resolution: {integrity: sha512-H5ZhCF25riFd9uB5UCkVKo61m3S/xZk1x4wA6yp/L3RFP6Z/eHH1ymQcGLo7J3GMPfm0V/7m1tryHuGVxpqEBQ==}

  lodash.debounce@4.0.8:
    resolution: {integrity: sha512-FT1yDzDYEoYWhnSGnpE/4Kj1fLZkDFyqRb7fNt6FdYOSxlUWAtp42Eh6Wb0rGIv/m9Bgo7x4GhQbm5Ys4SG5ow==}

  lodash.defaults@4.2.0:
    resolution: {integrity: sha512-qjxPLHd3r5DnsdGacqOMU6pb/avJzdh9tFX2ymgoZE27BmjXrNy/y4LoaiTeAb+O3gL8AfpJGtqfX/ae2leYYQ==}

  lodash.get@4.4.2:
    resolution: {integrity: sha512-z+Uw/vLuy6gQe8cfaFWD7p0wVv8fJl3mbzXh33RS+0oW2wvUqiRXiQ69gLWSLpgB5/6sU+r6BlQR0MBILadqTQ==}

  lodash.isarguments@3.1.0:
    resolution: {integrity: sha512-chi4NHZlZqZD18a0imDHnZPrDeBbTtVN7GXMwuGdRH9qotxAjYs3aVLKc7zNOG9eddR5Ksd8rvFEBc9SsggPpg==}

  lodash.merge@4.6.2:
    resolution: {integrity: sha512-0KpjqXRVvrYyCsX1swR/XTK0va6VQkQM6MNo7PqW77ByjAhoARA8EfrP1N4+KlKj8YS0ZUCtRT/YUuhyYDujIQ==}

  lodash@4.17.21:
    resolution: {integrity: sha512-v2kDEe57lecTulaDIuNTPy3Ry4gLGJ6Z1O3vE1krgXZNrsQ+LFTGHVxVjcXPs17LhbZVGedAJv8XZ1tvj5FvSg==}

  log-symbols@3.0.0:
    resolution: {integrity: sha512-dSkNGuI7iG3mfvDzUuYZyvk5dD9ocYCYzNU6CYDE6+Xqd+gwme6Z00NS3dUh8mq/73HaEtT7m6W+yUPtU6BZnQ==}
    engines: {node: '>=8'}

  log-symbols@4.1.0:
    resolution: {integrity: sha512-8XPvpAA8uyhfteu8pIvQxpJZ7SYYdpUivZpGy6sFsBuKRY/7rQGavedeB8aK+Zkyq6upMFVL/9AW6vOYzfRyLg==}
    engines: {node: '>=10'}

  logform@2.6.1:
    resolution: {integrity: sha512-CdaO738xRapbKIMVn2m4F6KTj4j7ooJ8POVnebSgKo3KBz5axNXRAL7ZdRjIV6NOr2Uf4vjtRkxrFETOioCqSA==}
    engines: {node: '>= 12.0.0'}

  long@5.2.3:
    resolution: {integrity: sha512-lcHwpNoggQTObv5apGNCTdJrO69eHOZMi4BNC+rTLER8iHAqGrUVeLh/irVIM7zTw2bOXA8T6uNPeujwOLg/2Q==}

  loose-envify@1.4.0:
    resolution: {integrity: sha512-lyuxPGr/Wfhrlem2CL/UcnUc1zcqKAImBDzukY7Y5F/yQiNdko6+fRLevlw1HgMySw7f611UIY408EtxRSoK3Q==}
    hasBin: true

  loupe@3.1.1:
    resolution: {integrity: sha512-edNu/8D5MKVfGVFRhFf8aAxiTM6Wumfz5XsaatSxlD3w4R1d/WEKUTydCdPGbl9K7QG/Ca3GnDV2sIKIpXRQcw==}

  loupe@3.1.2:
    resolution: {integrity: sha512-23I4pFZHmAemUnz8WZXbYRSKYj801VDaNv9ETuMh7IrMc7VuVVSo+Z9iLE3ni30+U48iDWfi30d3twAXBYmnCg==}

  lower-case-first@1.0.2:
    resolution: {integrity: sha512-UuxaYakO7XeONbKrZf5FEgkantPf5DUqDayzP5VXZrtRPdH86s4kN47I8B3TW10S4QKiE3ziHNf3kRN//okHjA==}

  lower-case@1.1.4:
    resolution: {integrity: sha512-2Fgx1Ycm599x+WGpIYwJOvsjmXFzTSc34IwDWALRA/8AopUKAVPwfJ+h5+f85BCp0PWmmJcWzEpxOpoXycMpdA==}

  lowlight@1.20.0:
    resolution: {integrity: sha512-8Ktj+prEb1RoCPkEOrPMYUN/nCggB7qAWe3a7OpMjWQkh3l2RD5wKRQ+o8Q8YuI9RG/xs95waaI/E6ym/7NsTw==}

  lru-cache@10.4.3:
    resolution: {integrity: sha512-JNAzZcXrCt42VGLuYz0zfAzDfAvJWW6AfYlDBQyDV5DClI2m5sAmK+OIO7s59XfsRsWHp02jAJrRadPRGTt6SQ==}

  lru-cache@11.0.1:
    resolution: {integrity: sha512-CgeuL5uom6j/ZVrg7G/+1IXqRY8JXX4Hghfy5YE0EhoYQWvndP1kufu58cmZLNIDKnRhZrXfdS9urVWx98AipQ==}
    engines: {node: 20 || >=22}

  lru-cache@5.1.1:
    resolution: {integrity: sha512-KpNARQA3Iwv+jTA0utUVVbrh+Jlrr1Fv0e56GGzAFOXN7dk/FviaDW8LHmK52DlcH4WP2n6gI8vN1aesBFgo9w==}

  lru-cache@7.18.3:
    resolution: {integrity: sha512-jumlc0BIUrS3qJGgIkWZsyfAM7NCWiBcCDhnd+3NNM5KbBmLTgHVfWBcg6W+rLUsIpzpERPsvwUP7CckAQSOoA==}
    engines: {node: '>=12'}

  lru.min@1.1.0:
    resolution: {integrity: sha512-86xXMB6DiuKrTqkE/lRL0drlNh568awttBPJ7D66fzDHpy6NC5r3N+Ly/lKCS2zjmeGyvFDx670z0cD0PVBwGA==}
    engines: {bun: '>=1.0.0', deno: '>=1.30.0', node: '>=8.0.0'}

  m3u8-parser@7.2.0:
    resolution: {integrity: sha512-CRatFqpjVtMiMaKXxNvuI3I++vUumIXVVT/JpCpdU/FynV/ceVw1qpPyyBNindL+JlPMSesx+WX1QJaZEJSaMQ==}

  magic-string@0.30.12:
    resolution: {integrity: sha512-Ea8I3sQMVXr8JhN4z+H/d8zwo+tYDgHE9+5G4Wnrwhs0gaK9fXTKx0Tw5Xwsd/bCPTTZNRAdpyzvoeORe9LYpw==}

  magicast@0.3.5:
    resolution: {integrity: sha512-L0WhttDl+2BOsybvEOLK7fW3UA0OQ0IQ2d6Zl2x/a6vVRs3bAY0ECOSHHeL5jD+SbOpOCUEi0y1DgHEn9Qn1AQ==}

  make-dir@3.1.0:
    resolution: {integrity: sha512-g3FeP20LNwhALb/6Cz6Dd4F2ngze0jz7tbzrD2wAV+o9FeNHe4rL+yK2md0J/fiSf1sa1ADhXqi5+oVwOM/eGw==}
    engines: {node: '>=8'}

  make-dir@4.0.0:
    resolution: {integrity: sha512-hXdUTZYIVOt1Ex//jAQi+wTZZpUpwBj/0QsOzqegb3rGMMeJiSEu5xLHnYfBrRV4RH2+OCSOO95Is/7x1WJ4bw==}
    engines: {node: '>=10'}

  make-error@1.3.6:
    resolution: {integrity: sha512-s8UhlNe7vPKomQhC1qFelMokr/Sc3AgNbso3n74mVPA5LTZwkB9NlXf4XPamLxJE8h0gh73rM94xvwRT2CVInw==}

  mantine-react-table@2.0.0-beta.7:
    resolution: {integrity: sha512-jpM3hXLL+DHURmm1AJ2uOyxu3xiZvlzS7NOtDh5qHo2AIv9zEEkXK/mrvKmRvXJ0O8pVPHLuYKAel9RBY5NfUA==}
    engines: {node: '>=16'}
    peerDependencies:
      '@mantine/core': ^7.9
      '@mantine/dates': ^7.9
      '@mantine/hooks': ^7.9
      '@tabler/icons-react': '>=2.23.0'
      clsx: '>=2'
      dayjs: '>=1.11'
      react: '>=18.0'
      react-dom: '>=18.0'

  markdown-it@14.1.0:
    resolution: {integrity: sha512-a54IwgWPaeBCAAsv13YgmALOF1elABB08FxO9i+r4VFk5Vl4pKokRPeX8u5TCgSsPi6ec1otfLjdOpVcgbpshg==}
    hasBin: true

  mdurl@2.0.0:
    resolution: {integrity: sha512-Lf+9+2r+Tdp5wXDXC4PcIBjTDtq4UKjCPMQhKIuzpJNW0b96kVqSwW0bT7FhRSfmAiFYgP+SCRvdrDozfh0U5w==}

  media-typer@0.3.0:
    resolution: {integrity: sha512-dq+qelQ9akHpcOl/gUVRTxVIOkAJ1wR3QAvb4RsVjS8oVoFjDGTc679wJYmUmknUF5HwMLOgb5O+a3KxfWapPQ==}
    engines: {node: '>= 0.6'}

  merge-descriptors@1.0.3:
    resolution: {integrity: sha512-gaNvAS7TZ897/rVaZ0nMtAyxNyi/pdbjbAwUpFQpN70GqnVfOiXpeUUMKRBmzXaSQ8DdTX4/0ms62r2K+hE6mQ==}

  merge-stream@2.0.0:
    resolution: {integrity: sha512-abv/qOcuPfk3URPfDzmZU1LKmuw8kT+0nIHvKrKgFrwifol/doWcdA4ZqsWQ8ENrFKkd67Mfpo/LovbIUsbt3w==}

  merge2@1.4.1:
    resolution: {integrity: sha512-8q7VEgMJW4J8tcfVPy8g09NcQwZdbwFEqhe/WZkoIzjn/3TGDwtOCYtXGxA3O8tPzpczCCDgv+P2P5y00ZJOOg==}
    engines: {node: '>= 8'}

  methods@1.1.2:
    resolution: {integrity: sha512-iclAHeNqNm68zFtnZ0e+1L2yUIdvzNoauKU4WBA3VvH/vPFieF7qfRlwUZU+DA9P9bPXIS90ulxoUoCH23sV2w==}
    engines: {node: '>= 0.6'}

  micromatch@4.0.8:
    resolution: {integrity: sha512-PXwfBhYu0hBCPw8Dn0E+WDYb7af3dSLVWKi3HGv84IdF4TyFoC0ysxFd0Goxw7nSv4T/PzEJQxsYsEiFCKo2BA==}
    engines: {node: '>=8.6'}

  mime-db@1.52.0:
    resolution: {integrity: sha512-sPU4uV7dYlvtWJxwwxHD0PuihVNiE7TyAbQ5SWxDCB9mUYvOgroQOwYQQOKPJ8CIbE+1ETVlOoK1UC2nU3gYvg==}
    engines: {node: '>= 0.6'}

  mime-types@2.1.35:
    resolution: {integrity: sha512-ZDY+bPm5zTTF+YpCrAU9nK0UgICYPT0QtT1NZWFv4s++TNkcgVaT0g6+4R2uI4MjQjzysHB1zxuWL50hzaeXiw==}
    engines: {node: '>= 0.6'}

  mime@1.6.0:
    resolution: {integrity: sha512-x0Vn8spI+wuJ1O6S7gnbaQg8Pxh4NNHb7KSINmEWKiPE4RKOplvijn+NkmYmmRgP68mc70j2EbeTFRsrswaQeg==}
    engines: {node: '>=4'}
    hasBin: true

  mimic-fn@2.1.0:
    resolution: {integrity: sha512-OqbOk5oEQeAZ8WXWydlu9HJjz9WVdEIvamMCcXmuqUYjTknH/sqsWvhQ3vgwKFRR1HpjvNBKQ37nbJgYzGqGcg==}
    engines: {node: '>=6'}

  mimic-response@3.1.0:
    resolution: {integrity: sha512-z0yWI+4FDrrweS8Zmt4Ej5HdJmky15+L2e6Wgn3+iK5fWzb6T3fhNFq2+MeTRb064c6Wr4N/wv0DzQTjNzHNGQ==}
    engines: {node: '>=10'}

  min-document@2.19.0:
    resolution: {integrity: sha512-9Wy1B3m3f66bPPmU5hdA4DR4PB2OfDU/+GS3yAB7IQozE3tqXaVv2zOjgla7MEGSRv95+ILmOuvhLkOK6wJtCQ==}

  minim@0.23.8:
    resolution: {integrity: sha512-bjdr2xW1dBCMsMGGsUeqM4eFI60m94+szhxWys+B1ztIt6gWSfeGBdSVCIawezeHYLYn0j6zrsXdQS/JllBzww==}
    engines: {node: '>=6'}

  minimatch@10.0.1:
    resolution: {integrity: sha512-ethXTt3SGGR+95gudmqJ1eNhRO7eGEGIgYA9vnPatK4/etz2MEVDno5GMCibdMTuBMyElzIlgxMna3K94XDIDQ==}
    engines: {node: 20 || >=22}

  minimatch@3.1.2:
    resolution: {integrity: sha512-J7p63hRiAjw1NDEww1W7i37+ByIrOWO5XQQAzZ3VOcL0PNybwpfmV/N05zFAzwQ9USyEcX6t3UO+K5aqBQOIHw==}

  minimatch@5.1.6:
    resolution: {integrity: sha512-lKwV/1brpG6mBUFHtb7NUmtABCb2WZZmm2wNiOA5hAb8VdCS4B3dtMWyvcoViccwAW/COERjXLt0zP1zXUN26g==}
    engines: {node: '>=10'}

  minimatch@7.4.6:
    resolution: {integrity: sha512-sBz8G/YjVniEz6lKPNpKxXwazJe4c19fEfV2GDMX6AjFz+MX9uDWIZW8XreVhkFW3fkIdTv/gxWr/Kks5FFAVw==}
    engines: {node: '>=10'}

  minimatch@9.0.5:
    resolution: {integrity: sha512-G6T0ZX48xgozx7587koeX9Ys2NYy6Gmv//P89sEte9V9whIapMNF4idKxnW2QtCcLiTWlb/wfCabAtAFWhhBow==}
    engines: {node: '>=16 || 14 >=14.17'}

  minimist@1.2.8:
    resolution: {integrity: sha512-2yyAR8qBkN3YuheJanUpWC5U3bb5osDywNB8RzDVlDwDHbocAJveqqj1u8+SVD7jkWT4yvsHCpWqqWqAxb0zCA==}

  minipass@3.3.6:
    resolution: {integrity: sha512-DxiNidxSEK+tHG6zOIklvNOwm3hvCrbUrdtzY74U6HKTJxvIDfOUL5W5P2Ghd3DTkhhKPYGqeNUIh5qcM4YBfw==}
    engines: {node: '>=8'}

  minipass@5.0.0:
    resolution: {integrity: sha512-3FnjYuehv9k6ovOEbyOswadCDPX1piCfhV8ncmYtHOjuPwylVWsghTLo7rabjC3Rx5xD4HDx8Wm1xnMF7S5qFQ==}
    engines: {node: '>=8'}

  minipass@7.1.2:
    resolution: {integrity: sha512-qOOzS1cBTWYF4BH8fVePDBOO9iptMnGUEZwNc/cMWnTV2nVLZ7VoNWEPHkYczZA0pdoA7dl6e7FL659nX9S2aw==}
    engines: {node: '>=16 || 14 >=14.17'}

  minizlib@2.1.2:
    resolution: {integrity: sha512-bAxsR8BVfj60DWXHE3u30oHzfl4G7khkSuPW+qvpd7jFRHm7dLxOjUk1EHACJ/hxLY8phGJ0YhYHZo7jil7Qdg==}
    engines: {node: '>= 8'}

  mitt@3.0.1:
    resolution: {integrity: sha512-vKivATfr97l2/QBCYAkXYDbrIWPM2IIKEl7YPhjCvKlG3kE2gm+uBo6nEXK3M5/Ffh/FLpKExzOQ3JJoJGFKBw==}

  mkdirp-classic@0.5.3:
    resolution: {integrity: sha512-gKLcREMhtuZRwRAfqP3RFW+TK4JqApVBtOIftVgjuABpAtpxhPGaDcfvbhNvD0B8iD1oUr/txX35NjcaY6Ns/A==}

  mkdirp@0.5.6:
    resolution: {integrity: sha512-FP+p8RB8OWpF3YZBCrP5gtADmtXApB5AMLn+vdyA+PyxCjrCs00mjyUozssO33cwDeT3wNGdLxJ5M//YqtHAJw==}
    hasBin: true

  mkdirp@1.0.4:
    resolution: {integrity: sha512-vVqVZQyf3WLx2Shd0qJ9xuvqgAyKPLAiqITEtqW0oIUjzo3PePDd6fW9iFz30ef7Ysp/oiWqbhszeGWW2T6Gzw==}
    engines: {node: '>=10'}
    hasBin: true

  mpd-parser@1.3.1:
    resolution: {integrity: sha512-1FuyEWI5k2HcmhS1HkKnUAQV7yFPfXPht2DnRRGtoiiAAW+ESTbtEXIDpRkwdU+XyrQuwrIym7UkoPKsZ0SyFw==}
    hasBin: true

  mrmime@2.0.0:
    resolution: {integrity: sha512-eu38+hdgojoyq63s+yTpN4XMBdt5l8HhMhc4VKLO9KM5caLIBvUm4thi7fFaxyTmCKeNnXZ5pAlBwCUnhA09uw==}
    engines: {node: '>=10'}

  ms@2.1.3:
    resolution: {integrity: sha512-6FlzubTLZG3J2a/NVCAleEhjzq5oxgHyaCU9yYXvcLsvoVaHJq/s5xXI6/XXP6tz7R9xAOtHnSO/tXtF3WRTlA==}

  mute-stream@0.0.8:
    resolution: {integrity: sha512-nnbWWOkoWyUsTjKrhgD0dcz22mdkSnpYqbEjIm2nhwhuxlSkpywJmBo8h0ZqJdkp73mb90SssHkN4rsRaBAfAA==}

  mux.js@7.0.3:
    resolution: {integrity: sha512-gzlzJVEGFYPtl2vvEiJneSWAWD4nfYRHD5XgxmB2gWvXraMPOYk+sxfvexmNfjQUFpmk6hwLR5C6iSFmuwCHdQ==}
    engines: {node: '>=8', npm: '>=5'}
    hasBin: true

  mysql2@3.11.3:
    resolution: {integrity: sha512-Qpu2ADfbKzyLdwC/5d4W7+5Yz7yBzCU05YWt5npWzACST37wJsB23wgOSo00qi043urkiRwXtEvJc9UnuLX/MQ==}
    engines: {node: '>= 8.0'}

  named-placeholders@1.1.3:
    resolution: {integrity: sha512-eLoBxg6wE/rZkJPhU/xRX1WTpkFEwDJEN96oxFrTsqBdbT5ec295Q+CoHrL9IT0DipqKhmGcaZmwOt8OON5x1w==}
    engines: {node: '>=12.0.0'}

  nan@2.20.0:
    resolution: {integrity: sha512-bk3gXBZDGILuuo/6sKtr0DQmSThYHLtNCdSdXk9YkxD/jK6X2vmCyyXBBxyqZ4XcnzTyYEAThfX3DCEnLf6igw==}

  nanoid@3.3.7:
    resolution: {integrity: sha512-eSRppjcPIatRIMC1U6UngP8XFcz8MQWGQdt1MTBQ7NaAmvXDfvNxbvWV3x2y6CdEUciCSsDHDQZbhYaB8QEo2g==}
    engines: {node: ^10 || ^12 || ^13.7 || ^14 || >=15.0.1}
    hasBin: true

  nanoid@5.0.7:
    resolution: {integrity: sha512-oLxFY2gd2IqnjcYyOXD8XGCftpGtZP2AbHbOkthDkvRywH5ayNtPVy9YlOPcHckXzbLTCHpkb7FB+yuxKV13pQ==}
    engines: {node: ^18 || >=20}
    hasBin: true

  napi-build-utils@1.0.2:
    resolution: {integrity: sha512-ONmRUqK7zj7DWX0D9ADe03wbwOBZxNAfF20PlGfCWQcD3+/MakShIHrMqx9YwPTfxDdF1zLeL+RGZiR9kGMLdg==}

  natural-compare@1.4.0:
    resolution: {integrity: sha512-OWND8ei3VtNC9h7V60qff3SVobHr996CTwgxubgyQYEpg290h9J0buyECNNJexkFm5sOajh5G116RYA1c8ZMSw==}

  negotiator@0.6.3:
    resolution: {integrity: sha512-+EUsqGPLsM+j/zdChZjsnX51g4XrHFOIXwfnCVPGlQk/k5giakcKsuxCObBRu6DSm9opw/O6slWbJdghQM4bBg==}
    engines: {node: '>= 0.6'}

  negotiator@1.0.0:
    resolution: {integrity: sha512-8Ofs/AUQh8MaEcrlq5xOX0CQ9ypTF5dl78mjlMNfOK08fzpgTHQRQPBxcPlEtIw0yRpws+Zo/3r+5WRby7u3Gg==}
    engines: {node: '>= 0.6'}

  neo-async@2.6.2:
    resolution: {integrity: sha512-Yd3UES5mWCSqR+qNT93S3UoYUkqAZ9lLg8a7g9rimsWmYGK8cVToA4/sF3RrshdyV3sAGMXVUmpMYOw+dLpOuw==}

  neotraverse@0.6.18:
    resolution: {integrity: sha512-Z4SmBUweYa09+o6pG+eASabEpP6QkQ70yHj351pQoEXIs8uHbaU2DWVmzBANKgflPa47A50PtB2+NgRpQvr7vA==}
    engines: {node: '>= 10'}

  netmask@2.0.2:
    resolution: {integrity: sha512-dBpDMdxv9Irdq66304OLfEmQ9tbNRFnFTuZiLo+bD+r332bBmMJ8GBLXklIXXgxd3+v9+KUnZaUR5PJMa75Gsg==}
    engines: {node: '>= 0.4.0'}

  next-auth@5.0.0-beta.25:
    resolution: {integrity: sha512-2dJJw1sHQl2qxCrRk+KTQbeH+izFbGFPuJj5eGgBZFYyiYYtvlrBeUw1E/OJJxTRjuxbSYGnCTkUIRsIIW0bog==}
    peerDependencies:
      '@simplewebauthn/browser': ^9.0.1
      '@simplewebauthn/server': ^9.0.2
      next: ^14.0.0-0 || ^15.0.0-0
      nodemailer: ^6.6.5
      react: ^18.2.0 || ^19.0.0-0
    peerDependenciesMeta:
      '@simplewebauthn/browser':
        optional: true
      '@simplewebauthn/server':
        optional: true
      nodemailer:
        optional: true

  next-intl@3.24.0:
    resolution: {integrity: sha512-48X68QsI92grir2dH1W15yhyVnEjW4c9qmwNt+du+k6mI1QtlE6GyANWHoL4/leTixHv8knZ1y9B/Ys06gmKLg==}
    peerDependencies:
      next: ^10.0.0 || ^11.0.0 || ^12.0.0 || ^13.0.0 || ^14.0.0 || ^15.0.0
      react: ^16.8.0 || ^17.0.0 || ^18.0.0 || >=19.0.0-rc <19.0.0

  next@14.2.16:
    resolution: {integrity: sha512-LcO7WnFu6lYSvCzZoo1dB+IO0xXz5uEv52HF1IUN0IqVTUIZGHuuR10I5efiLadGt+4oZqTcNZyVVEem/TM5nA==}
    engines: {node: '>=18.17.0'}
    hasBin: true
    peerDependencies:
      '@opentelemetry/api': ^1.1.0
      '@playwright/test': ^1.41.2
      react: ^18.2.0
      react-dom: ^18.2.0
      sass: ^1.3.0
    peerDependenciesMeta:
      '@opentelemetry/api':
        optional: true
      '@playwright/test':
        optional: true
      sass:
        optional: true

  nice-napi@1.0.2:
    resolution: {integrity: sha512-px/KnJAJZf5RuBGcfD+Sp2pAKq0ytz8j+1NehvgIGFkvtvFrDM3T8E4x/JJODXK9WZow8RRGrbA9QQ3hs+pDhA==}
    os: ['!win32']

  no-case@2.3.2:
    resolution: {integrity: sha512-rmTZ9kz+f3rCvK2TD1Ue/oZlns7OGoIWP4fc3llxxRXlOkHKoWPPWJOfFYpITabSow43QJbRIoHQXtt10VldyQ==}

  node-abi@3.67.0:
    resolution: {integrity: sha512-bLn/fU/ALVBE9wj+p4Y21ZJWYFjUXLXPi/IewyLZkx3ApxKDNBWCKdReeKOtD8dWpOdDCeMyLh6ZewzcLsG2Nw==}
    engines: {node: '>=10'}

  node-abort-controller@3.1.1:
    resolution: {integrity: sha512-AGK2yQKIjRuqnc6VkX2Xj5d+QW8xZ87pa1UK6yA6ouUyuxfHuMP6umE5QK7UmTeOAymo+Zx1Fxiuw9rVx8taHQ==}

  node-addon-api@3.2.1:
    resolution: {integrity: sha512-mmcei9JghVNDYydghQmeDX8KoAm0FAiYyIcUt/N4nhyAipB17pllZQDOJD2fotxABnt4Mdz+dKTO7eftLg4d0A==}

  node-addon-api@5.1.0:
    resolution: {integrity: sha512-eh0GgfEkpnoWDq+VY8OyvYhFEzBk6jIYbRKdIlyTiAXIVJ8PyBaKb0rp7oDtoddbdoHWhq8wwr+XZ81F1rpNdA==}

  node-addon-api@7.1.1:
    resolution: {integrity: sha512-5m3bsyrjFWE1xf7nz7YXdN4udnVtXK6/Yfgn5qnahL6bCkf2yKt4k3nuTKAtT4r3IG8JNR2ncsIMdZuAzJjHQQ==}

  node-cron@3.0.3:
    resolution: {integrity: sha512-dOal67//nohNgYWb+nWmg5dkFdIwDm8EpeGYMekPMrngV3637lqnX0lbUcCtgibHTz6SEz7DAIjKvKDFYCnO1A==}
    engines: {node: '>=6.0.0'}

  node-domexception@1.0.0:
    resolution: {integrity: sha512-/jKZoMpw0F8GRwl4/eLROPA3cfcXtLApP0QzLmUT/HuPCZWyB7IY9ZrMeKw2O/nFIqPQB3PVM9aYm0F312AXDQ==}
    engines: {node: '>=10.5.0'}

  node-fetch-commonjs@3.3.2:
    resolution: {integrity: sha512-VBlAiynj3VMLrotgwOS3OyECFxas5y7ltLcK4t41lMUZeaK15Ym4QRkqN0EQKAFL42q9i21EPKjzLUPfltR72A==}
    engines: {node: ^12.20.0 || ^14.13.1 || >=16.0.0}

  node-fetch-native@1.6.4:
    resolution: {integrity: sha512-IhOigYzAKHd244OC0JIMIUrjzctirCmPkaIfhDeGcEETWof5zKYUW7e7MYvChGWh/4CJeXEgsRyGzuF334rOOQ==}

  node-fetch@2.7.0:
    resolution: {integrity: sha512-c4FRfUm/dbcWZ7U+1Wq0AwCyFL+3nt2bEw05wfxSz+DWpWsitgmSgYmy2dQdWyKC1694ELPqMs/YzUSNozLt8A==}
    engines: {node: 4.x || >=6.0.0}
    peerDependencies:
      encoding: ^0.1.0
    peerDependenciesMeta:
      encoding:
        optional: true

  node-gyp-build@4.8.2:
    resolution: {integrity: sha512-IRUxE4BVsHWXkV/SFOut4qTlagw2aM8T5/vnTsmrHJvVoKueJHRc/JaFND7QDDc61kLYUJ6qlZM3sqTSyx2dTw==}
    hasBin: true

  node-loader@2.0.0:
    resolution: {integrity: sha512-I5VN34NO4/5UYJaUBtkrODPWxbobrE4hgDqPrjB25yPkonFhCmZ146vTH+Zg417E9Iwoh1l/MbRs1apc5J295Q==}
    engines: {node: '>= 10.13.0'}
    peerDependencies:
      webpack: ^5.0.0

  node-mocks-http@1.16.0:
    resolution: {integrity: sha512-jmDjsr87ugnZ4nqBeX8ccMB1Fn04qc5Fz45XgrneJerWGV0VqS+wpu/zVkwv8LDAYHljDy5FzNvRJaOzEW9Dyw==}
    engines: {node: '>=14'}

  node-plop@0.26.3:
    resolution: {integrity: sha512-Cov028YhBZ5aB7MdMWJEmwyBig43aGL5WT4vdoB28Oitau1zZAcHUn8Sgfk9HM33TqhtLJ9PlM/O0Mv+QpV/4Q==}
    engines: {node: '>=8.9.4'}

  node-releases@2.0.18:
    resolution: {integrity: sha512-d9VeXT4SJ7ZeOqGX6R5EM022wpL+eWPooLI+5UpWn2jCT1aosUQEhQP214x33Wkwx3JQMvIm+tIoVOdodFS40g==}

  nopt@5.0.0:
    resolution: {integrity: sha512-Tbj67rffqceeLpcRXrT7vKAN8CwfPeIBgM7E6iBkmKLV7bEMwpGgYLGv0jACUsECaa/vuxP0IjEont6umdMgtQ==}
    engines: {node: '>=6'}
    hasBin: true

  normalize-path@3.0.0:
    resolution: {integrity: sha512-6eZs5Ls3WtCisHWp9S2GUy8dqkpGi4BVSz3GaqiE6ezub0512ESztXUwUB6C6IKbQkY2Pnb/mD4WYojCRwcwLA==}
    engines: {node: '>=0.10.0'}

  npm-run-path@4.0.1:
    resolution: {integrity: sha512-S48WzZW777zhNIrn7gxOlISNAqi9ZC/uQFnRdbeIHhZhCA6UqpkOT8T1G7BvfdgP4Er8gF4sUbaS0i7QvIfCWw==}
    engines: {node: '>=8'}

  npmlog@5.0.1:
    resolution: {integrity: sha512-AqZtDUWOMKs1G/8lwylVjrdYgqA4d9nu8hc+0gzRxlDb1I10+FHBGMXs6aiQHFdCUUlqH99MUMuLfzWDNDtfxw==}
    deprecated: This package is no longer supported.

  nwsapi@2.2.12:
    resolution: {integrity: sha512-qXDmcVlZV4XRtKFzddidpfVP4oMSGhga+xdMc25mv8kaLUHtgzCDhUxkrN8exkGdTlLNaXj7CV3GtON7zuGZ+w==}

  oauth4webapi@3.0.0:
    resolution: {integrity: sha512-Rw9SxQYuQX9J41VgM4rVNGtm1ng0Qcd8ndv7JmhmwqQ3hHBokX+WjV379IJhKk7bVPHefgvrDgHoO/rB2dY7YA==}

  object-assign@4.1.1:
    resolution: {integrity: sha512-rJgTQnkUnH1sFw8yT6VSU3zD3sWmu6sZhIseY8VX+GRu3P6F7Fu+JNDoXfklElbLJSnc3FUQHVe4cU5hj+BcUg==}
    engines: {node: '>=0.10.0'}

  object-inspect@1.13.2:
    resolution: {integrity: sha512-IRZSRuzJiynemAXPYtPe5BoI/RESNYR7TYm50MC5Mqbd3Jmw5y790sErYw3V6SryFJD64b74qQQs9wn5Bg/k3g==}
    engines: {node: '>= 0.4'}

  object-keys@1.1.1:
    resolution: {integrity: sha512-NuAESUOUMrlIXOfHKzD6bpPu3tYt3xvjNdRIQ+FeT0lNb4K8WR70CaDxhuNguS2XG+GjkyMwOzsN5ZktImfhLA==}
    engines: {node: '>= 0.4'}

  object.assign@4.1.5:
    resolution: {integrity: sha512-byy+U7gp+FVwmyzKPYhW2h5l3crpmGsxl7X2s8y43IgxvG4g3QZ6CffDtsNQy1WsmZpQbO+ybo0AlW7TY6DcBQ==}
    engines: {node: '>= 0.4'}

  object.entries@1.1.8:
    resolution: {integrity: sha512-cmopxi8VwRIAw/fkijJohSfpef5PdN0pMQJN6VC/ZKvn0LIknWD8KtgY6KlQdEc4tIjcQ3HxSMmnvtzIscdaYQ==}
    engines: {node: '>= 0.4'}

  object.fromentries@2.0.8:
    resolution: {integrity: sha512-k6E21FzySsSK5a21KRADBd/NGneRegFO5pLHfdQLpRDETUNJueLXs3WCzyQ3tFRDYgbq3KHGXfTbi2bs8WQ6rQ==}
    engines: {node: '>= 0.4'}

  object.groupby@1.0.3:
    resolution: {integrity: sha512-+Lhy3TQTuzXI5hevh8sBGqbmurHbbIjAi0Z4S63nthVLmLxfbj4T54a4CfZrXIrt9iP4mVAPYMo/v99taj3wjQ==}
    engines: {node: '>= 0.4'}

  object.values@1.2.0:
    resolution: {integrity: sha512-yBYjY9QX2hnRmZHAjG/f13MzmBzxzYgQhFrke06TTyKY5zSTEqkOeukBzIdVA3j3ulu8Qa3MbVFShV7T2RmGtQ==}
    engines: {node: '>= 0.4'}

  ofetch@1.3.4:
    resolution: {integrity: sha512-KLIET85ik3vhEfS+3fDlc/BAZiAp+43QEC/yCo5zkNoY2YaKvNkOaFr/6wCFgFH1kuYQM5pMNi0Tg8koiIemtw==}

  once@1.4.0:
    resolution: {integrity: sha512-lNaJgI+2Q5URQBkccEKHTQOPaXdUxnZZElQTZY0MFUAuaEqe1E+Nyvgdz/aIyNi6Z9MzO5dv1H8n58/GELp3+w==}

  one-time@1.0.0:
    resolution: {integrity: sha512-5DXOiRKwuSEcQ/l0kGCF6Q3jcADFv5tSmRaJck/OqkVFcOzutB134KRSfF0xDrL39MNnqxbHBbUUcjZIhTgb2g==}

  onetime@5.1.2:
    resolution: {integrity: sha512-kbpaSSGJTWdAY5KPVeMOKXSrPtr8C8C7wodJbcsd51jRnmD+GZu8Y0VoU6Dm5Z4vWr0Ig/1NKuWRKf7j5aaYSg==}
    engines: {node: '>=6'}

  openapi-path-templating@1.6.0:
    resolution: {integrity: sha512-1atBNwOUrZXthTvlvvX8k8ovFEF3iA8mDidYMkdOtvVdndBhTrspbwGXNOzEUaJhm9iUl4Tf5uQaeTLAJvwPig==}
    engines: {node: '>=12.20.0'}

  openapi-server-url-templating@1.1.0:
    resolution: {integrity: sha512-dtyTFKx2xVcO0W8JKaluXIHC9l/MLjHeflBaWjiWNMCHp/TBs9dEjQDbj/VFlHR4omFOKjjmqm1pW1aCAhmPBg==}
    engines: {node: '>=12.20.0'}

  openapi-types@12.1.3:
    resolution: {integrity: sha512-N4YtSYJqghVu4iek2ZUvcN/0aqH1kRDuNqzcycDxhOUpg7GdvLa2F3DgS6yBNhInhv2r/6I0Flkn7CqL8+nIcw==}

  optionator@0.9.4:
    resolution: {integrity: sha512-6IpQ7mKUxRcZNLIObR0hz7lxsapSSIYNZJwXPGeF0mTVqGKFIXj1DQcMoT22S3ROcLyY/rz0PWaWZ9ayWmad9g==}
    engines: {node: '>= 0.8.0'}

  ora@4.1.1:
    resolution: {integrity: sha512-sjYP8QyVWBpBZWD6Vr1M/KwknSw6kJOz41tvGMlwWeClHBtYKTbHMki1PsLZnxKpXMPbTKv9b3pjQu3REib96A==}
    engines: {node: '>=8'}

  ora@5.4.1:
    resolution: {integrity: sha512-5b6Y85tPxZZ7QytO+BQzysW31HJku27cRIlkbAXaNx+BdcVi+LlRFmVXzeF6a7JCwJpyw5c4b+YSVImQIrBpuQ==}
    engines: {node: '>=10'}

  orderedmap@2.1.1:
    resolution: {integrity: sha512-TvAWxi0nDe1j/rtMcWcIj94+Ffe6n7zhow33h40SKxmsmozs6dz/e+EajymfoFcHd7sxNn8yHM8839uixMOV6g==}

  os-tmpdir@1.0.2:
    resolution: {integrity: sha512-D2FR03Vir7FIu45XBY20mTb+/ZSWB00sjU9jdQXt83gDrI4Ztz5Fs7/yy74g2N5SVQY4xY1qDr4rNddwYRVX0g==}
    engines: {node: '>=0.10.0'}

  p-limit@3.1.0:
    resolution: {integrity: sha512-TYOanM3wGwNGsZN2cVTYPArw454xnXj5qmWF1bEoAc4+cU/ol7GVh7odevjp1FNHduHc3KZMcFduxU5Xc6uJRQ==}
    engines: {node: '>=10'}

  p-locate@5.0.0:
    resolution: {integrity: sha512-LaNjtRWUBY++zB5nE/NwcaoMylSPk+S+ZHNB1TzdbMJMny6dynpAGt7X/tl/QYq3TIeE6nxHppbo2LGymrG5Pw==}
    engines: {node: '>=10'}

  p-map@3.0.0:
    resolution: {integrity: sha512-d3qXVTF/s+W+CdJ5A29wywV2n8CQQYahlgz2bFiA+4eVNJbHJodPZ+/gXwPGh0bOqA+j8S+6+ckmvLGPk1QpxQ==}
    engines: {node: '>=8'}

  pac-proxy-agent@7.0.2:
    resolution: {integrity: sha512-BFi3vZnO9X5Qt6NRz7ZOaPja3ic0PhlsmCRYLOpN11+mWBCR6XJDqW5RF3j8jm4WGGQZtBA+bTfxYzeKW73eHg==}
    engines: {node: '>= 14'}

  pac-resolver@7.0.1:
    resolution: {integrity: sha512-5NPgf87AT2STgwa2ntRMr45jTKrYBGkVU36yT0ig/n/GMAa3oPqhZfIQ2kMEimReg0+t9kZViDVZ83qfVUlckg==}
    engines: {node: '>= 14'}

  package-json-from-dist@1.0.0:
    resolution: {integrity: sha512-dATvCeZN/8wQsGywez1mzHtTlP22H8OEfPrVMLNr4/eGa+ijtLn/6M5f0dY8UKNrC2O9UCU6SSoG3qRKnt7STw==}

  pako@2.1.0:
    resolution: {integrity: sha512-w+eufiZ1WuJYgPXbV/PO3NCMEc3xqylkKHzp8bxp1uW4qaSNQUkwmLLEc3kKsfz8lpV1F8Ht3U1Cm+9Srog2ug==}

  param-case@2.1.1:
    resolution: {integrity: sha512-eQE845L6ot89sk2N8liD8HAuH4ca6Vvr7VWAWwt7+kvvG5aBcPmmphQ68JsEG2qa9n1TykS2DLeMt363AAH8/w==}

  parent-module@1.0.1:
    resolution: {integrity: sha512-GQ2EWRpQV8/o+Aw8YqtfZZPfNRWZYkbidE9k5rpl/hC3vtHHBfGm2Ifi6qWV+coDGkrUKZAxE3Lot5kcsRlh+g==}
    engines: {node: '>=6'}

  parse-entities@2.0.0:
    resolution: {integrity: sha512-kkywGpCcRYhqQIchaWqZ875wzpS/bMKhz5HnN3p7wveJTkTtyAB/AlnS0f8DFSqYW1T82t6yEAkEcB+A1I3MbQ==}

  parse-ms@3.0.0:
    resolution: {integrity: sha512-Tpb8Z7r7XbbtBTrM9UhpkzzaMrqA2VXMT3YChzYltwV3P3pM6t8wl7TvpMnSTosz1aQAdVib7kdoys7vYOPerw==}
    engines: {node: '>=12'}

  parse5@7.1.2:
    resolution: {integrity: sha512-Czj1WaSVpaoj0wbhMzLmWD69anp2WH7FXMB9n1Sy8/ZFF9jolSQVMu1Ij5WIyGmcBmhk7EOndpO4mIpihVqAXw==}

  parseurl@1.3.3:
    resolution: {integrity: sha512-CiyeOxFT/JZyN5m0z9PfXw4SCBJ6Sygz1Dpl0wqjlhDEGGBP1GnsUVEL0p63hoG1fcj3fHynXi9NYO4nWOL+qQ==}
    engines: {node: '>= 0.8'}

  pascal-case@2.0.1:
    resolution: {integrity: sha512-qjS4s8rBOJa2Xm0jmxXiyh1+OFf6ekCWOvUaRgAQSktzlTbMotS0nmG9gyYAybCWBcuP4fsBeRCKNwGBnMe2OQ==}

  path-case@2.1.1:
    resolution: {integrity: sha512-Ou0N05MioItesaLr9q8TtHVWmJ6fxWdqKB2RohFmNWVyJ+2zeKIeDNWAN6B/Pe7wpzWChhZX6nONYmOnMeJQ/Q==}

  path-exists@4.0.0:
    resolution: {integrity: sha512-ak9Qy5Q7jYb2Wwcey5Fpvg2KoAc/ZIhLSLOSBmRmygPsGwkVVt0fZa0qrtMz+m6tJTAHfZQ8FnmB4MG4LWy7/w==}
    engines: {node: '>=8'}

  path-is-absolute@1.0.1:
    resolution: {integrity: sha512-AVbw3UJ2e9bq64vSaS9Am0fje1Pa8pbGqTTsmXfaIiMpnr5DlDhfJOuLj9Sf95ZPVDAUerDfEk88MPmPe7UCQg==}
    engines: {node: '>=0.10.0'}

  path-key@3.1.1:
    resolution: {integrity: sha512-ojmeN0qd+y0jszEtoY48r0Peq5dwMEkIlCOu6Q5f41lfkswXuKtYrhgoTpLnyIcHm24Uhqx+5Tqm2InSwLhE6Q==}
    engines: {node: '>=8'}

  path-parse@1.0.7:
    resolution: {integrity: sha512-LDJzPVEEEPR+y48z93A0Ed0yXb8pAByGWo/k5YYdYgpY2/2EsOsksJrq7lOHxryrVOn1ejG6oAp8ahvOIQD8sw==}

  path-scurry@1.11.1:
    resolution: {integrity: sha512-Xa4Nw17FS9ApQFJ9umLiJS4orGjm7ZzwUrwamcGQuHSzDyth9boKDaycYdDcZDuqYATXw4HFXgaqWTctW/v1HA==}
    engines: {node: '>=16 || 14 >=14.18'}

  path-scurry@2.0.0:
    resolution: {integrity: sha512-ypGJsmGtdXUOeM5u93TyeIEfEhM6s+ljAhrk5vAvSx8uyY/02OvrZnA0YNGUrPXfpJMgI1ODd3nwz8Npx4O4cg==}
    engines: {node: 20 || >=22}

  path-type@4.0.0:
    resolution: {integrity: sha512-gDKb8aZMDeD/tZWs9P6+q0J9Mwkdl6xMV8TjnGP3qJVJ06bdMgkbBlLU8IdfOsIsFz2BW1rNVT3XuNEl8zPAvw==}
    engines: {node: '>=8'}

  pathe@1.1.2:
    resolution: {integrity: sha512-whLdWMYL2TwI08hn8/ZqAbrVemu0LNaNNJZX73O6qaIdCTfXutsLhMkjdENX0qhsQ9uIimo4/aQOmXkoon2nDQ==}

  pathval@2.0.0:
    resolution: {integrity: sha512-vE7JKRyES09KiunauX7nd2Q9/L7lhok4smP9RZTDeD4MVs72Dp2qNFVz39Nz5a0FVEW0BJR6C0DYrq6unoziZA==}
    engines: {node: '>= 14.16'}

  performance-now@2.1.0:
    resolution: {integrity: sha512-7EAHlyLHI56VEIdK57uwHdHKIaAGbnXPiw0yWbarQZOKaKpvUIgW0jWRVLiatnM+XXlSwsanIBH/hzGMJulMow==}

  picocolors@1.0.1:
    resolution: {integrity: sha512-anP1Z8qwhkbmu7MFP5iTt+wQKXgwzf7zTyGlcdzabySa9vd0Xt392U0rVmz9poOaBj0uHJKyyo9/upk0HrEQew==}

  picocolors@1.1.0:
    resolution: {integrity: sha512-TQ92mBOW0l3LeMeyLV6mzy/kWr8lkd/hp3mTg7wYK7zJhuBStmGMBG0BdeDZS/dZx1IukaX6Bk11zcln25o1Aw==}

  picomatch@2.3.1:
    resolution: {integrity: sha512-JU3teHTNjmE2VCGFzuY8EXzCDVwEqB2a8fsIvwaStHhAWJEeVd1o1QD80CU6+ZdEXXSLbSsuLwJjkCBWqRQUVA==}
    engines: {node: '>=8.6'}

  picomatch@4.0.2:
    resolution: {integrity: sha512-M7BAV6Rlcy5u+m6oPhAPFgJTzAioX/6B0DxyvDlo9l8+T3nLKbrczg2WLUyzd45L8RqfUMyGPzekbMvX2Ldkwg==}
    engines: {node: '>=12'}

  piscina@4.6.1:
    resolution: {integrity: sha512-z30AwWGtQE+Apr+2WBZensP2lIvwoaMcOPkQlIEmSGMJNUvaYACylPYrQM6wSdUNJlnDVMSpLv7xTMJqlVshOA==}

  pkcs7@1.0.4:
    resolution: {integrity: sha512-afRERtHn54AlwaF2/+LFszyAANTCggGilmcmILUzEjvs3XgFZT+xE6+QWQcAGmu4xajy+Xtj7acLOPdx5/eXWQ==}
    hasBin: true

  possible-typed-array-names@1.0.0:
    resolution: {integrity: sha512-d7Uw+eZoloe0EHDIYoe+bQ5WXnGMOpmiZFTuMWCwpjzzkL2nTjcKiAk4hh8TjnGye2TwWOk3UXucZ+3rbmBa8Q==}
    engines: {node: '>= 0.4'}

  postcss-js@4.0.1:
    resolution: {integrity: sha512-dDLF8pEO191hJMtlHFPRa8xsizHaM82MLfNkUHdUtVEV3tgTp5oj+8qbEqYM57SLfc74KSbw//4SeJma2LRVIw==}
    engines: {node: ^12 || ^14 || >= 16}
    peerDependencies:
      postcss: ^8.4.21

  postcss-mixins@9.0.4:
    resolution: {integrity: sha512-XVq5jwQJDRu5M1XGkdpgASqLk37OqkH4JCFDXl/Dn7janOJjCTEKL+36cnRVy7bMtoBzALfO7bV7nTIsFnUWLA==}
    engines: {node: '>=14.0'}
    peerDependencies:
      postcss: ^8.2.14

  postcss-nested@6.2.0:
    resolution: {integrity: sha512-HQbt28KulC5AJzG+cZtj9kvKB93CFCdLvog1WFLf1D+xmMvPGlBstkpTEZfK5+AN9hfJocyBFCNiqyS48bpgzQ==}
    engines: {node: '>=12.0'}
    peerDependencies:
      postcss: ^8.2.14

  postcss-preset-mantine@1.17.0:
    resolution: {integrity: sha512-ji1PMDBUf2Vsx/HE5faMSs1+ff6qE6YRulTr4Ja+6HD3gop8rSMTCYdpN7KrdsEg079kfBKkO/PaKhG9uR0zwQ==}
    peerDependencies:
      postcss: '>=8.0.0'

  postcss-selector-parser@6.1.2:
    resolution: {integrity: sha512-Q8qQfPiZ+THO/3ZrOrO0cJJKfpYCagtMUkXbnEfmgUjwXg6z/WBeOyS9APBBPCTSiDV+s4SwQGu8yFsiMRIudg==}
    engines: {node: '>=4'}

  postcss-simple-vars@7.0.1:
    resolution: {integrity: sha512-5GLLXaS8qmzHMOjVxqkk1TZPf1jMqesiI7qLhnlyERalG0sMbHIbJqrcnrpmZdKCLglHnRHoEBB61RtGTsj++A==}
    engines: {node: '>=14.0'}
    peerDependencies:
      postcss: ^8.2.1

  postcss@8.4.31:
    resolution: {integrity: sha512-PS08Iboia9mts/2ygV3eLpY5ghnUcfLV/EXTOW1E2qYxJKGGBUtNjN76FYHnMs36RmARn41bC0AZmn+rR0OVpQ==}
    engines: {node: ^10 || ^12 || >=14}

  postcss@8.4.47:
    resolution: {integrity: sha512-56rxCq7G/XfB4EkXq9Egn5GCqugWvDFjafDOThIdMBsI15iqPqR5r15TfSr1YPYeEI19YeaXMCbY6u88Y76GLQ==}
    engines: {node: ^10 || ^12 || >=14}

  preact-render-to-string@5.2.3:
    resolution: {integrity: sha512-aPDxUn5o3GhWdtJtW0svRC2SS/l8D9MAgo2+AWml+BhDImb27ALf04Q2d+AHqUUOc6RdSXFIBVa2gxzgMKgtZA==}
    peerDependencies:
      preact: '>=10'

  preact@10.11.3:
    resolution: {integrity: sha512-eY93IVpod/zG3uMF22Unl8h9KkrcKIRs2EGar8hwLZZDU1lkjph303V9HZBwufh2s736U6VXuhD109LYqPoffg==}

  prebuild-install@7.1.2:
    resolution: {integrity: sha512-UnNke3IQb6sgarcZIDU3gbMeTp/9SSU1DAIkil7PrqG1vZlBtY5msYccSKSHDqa3hNg436IXK+SNImReuA1wEQ==}
    engines: {node: '>=10'}
    hasBin: true

  prelude-ls@1.2.1:
    resolution: {integrity: sha512-vkcDPrRZo1QZLbn5RLGPpg/WmIQ65qoWWhcGKf/b5eplkkarX0m9z8ppCat4mlOqUsWpyNuYgO3VRyrYHSzX5g==}
    engines: {node: '>= 0.8.0'}

  prettier@3.3.3:
    resolution: {integrity: sha512-i2tDNA0O5IrMO757lfrdQZCc2jPNDVntV0m/+4whiDfWaTKfMNgR7Qz0NAeGz/nRqF4m5/6CLzbP4/liHt12Ew==}
    engines: {node: '>=14'}
    hasBin: true

  pretty-format@3.8.0:
    resolution: {integrity: sha512-WuxUnVtlWL1OfZFQFuqvnvs6MiAGk9UNsBostyBOB0Is9wb5uRESevA6rnl/rkksXaGX3GzZhPup5d6Vp1nFew==}

  pretty-ms@8.0.0:
    resolution: {integrity: sha512-ASJqOugUF1bbzI35STMBUpZqdfYKlJugy6JBziGi2EE+AL5JPJGSzvpeVXojxrr0ViUYoToUjb5kjSEGf7Y83Q==}
    engines: {node: '>=14.16'}

  prismjs@1.27.0:
    resolution: {integrity: sha512-t13BGPUlFDR7wRB5kQDG4jjl7XeuH6jbJGt11JHPL96qwsEHNX2+68tFXqc1/k+/jALsbSWJKUOT/hcYAZ5LkA==}
    engines: {node: '>=6'}

  prismjs@1.29.0:
    resolution: {integrity: sha512-Kx/1w86q/epKcmte75LNrEoT+lX8pBpavuAbvJWRXar7Hz8jrtF+e3vY751p0R8H9HdArwaCTNDDzHg/ScJK1Q==}
    engines: {node: '>=6'}

  process-nextick-args@2.0.1:
    resolution: {integrity: sha512-3ouUOpQhtgrbOa17J7+uxOTpITYWaGP7/AhoR3+A+/1e9skrzelGi/dXzEYyvbxubEF6Wn2ypscTKiKJFFn1ag==}

  process@0.11.10:
    resolution: {integrity: sha512-cdGef/drWFoydD1JsMzuFf8100nZl+GT+yacc2bEced5f9Rjk4z+WtFUTBu9PhOi9j/jfmBPu0mMEY4wIdAF8A==}
    engines: {node: '>= 0.6.0'}

  prop-types@15.8.1:
    resolution: {integrity: sha512-oj87CgZICdulUohogVAR7AjlC0327U4el4L6eAvOqCeudMDVU0NThNaV+b9Df4dXgSP1gXMTnPdhfe/2qDH5cg==}

  proper-lockfile@4.1.2:
    resolution: {integrity: sha512-TjNPblN4BwAWMXU8s9AEz4JmQxnD1NNL7bNOY/AKUzyamc379FWASUhc/K1pL2noVb+XmZKLL68cjzLsiOAMaA==}

  properties-reader@2.3.0:
    resolution: {integrity: sha512-z597WicA7nDZxK12kZqHr2TcvwNU1GCfA5UwfDY/HDp3hXPoPlb5rlEx9bwGTiJnc0OqbBTkU975jDToth8Gxw==}
    engines: {node: '>=14'}

  property-information@5.6.0:
    resolution: {integrity: sha512-YUHSPk+A30YPv+0Qf8i9Mbfe/C0hdPXk1s1jPVToV8pk8BQtpw10ct89Eo7OWkutrwqvT0eicAxlOg3dOAu8JA==}

  prosemirror-changeset@2.2.1:
    resolution: {integrity: sha512-J7msc6wbxB4ekDFj+n9gTW/jav/p53kdlivvuppHsrZXCaQdVgRghoZbSS3kwrRyAstRVQ4/+u5k7YfLgkkQvQ==}

  prosemirror-collab@1.3.1:
    resolution: {integrity: sha512-4SnynYR9TTYaQVXd/ieUvsVV4PDMBzrq2xPUWutHivDuOshZXqQ5rGbZM84HEaXKbLdItse7weMGOUdDVcLKEQ==}

  prosemirror-commands@1.6.0:
    resolution: {integrity: sha512-xn1U/g36OqXn2tn5nGmvnnimAj/g1pUx2ypJJIe8WkVX83WyJVC5LTARaxZa2AtQRwntu9Jc5zXs9gL9svp/mg==}

  prosemirror-dropcursor@1.8.1:
    resolution: {integrity: sha512-M30WJdJZLyXHi3N8vxN6Zh5O8ZBbQCz0gURTfPmTIBNQ5pxrdU7A58QkNqfa98YEjSAL1HUyyU34f6Pm5xBSGw==}

  prosemirror-gapcursor@1.3.2:
    resolution: {integrity: sha512-wtjswVBd2vaQRrnYZaBCbyDqr232Ed4p2QPtRIUK5FuqHYKGWkEwl08oQM4Tw7DOR0FsasARV5uJFvMZWxdNxQ==}

  prosemirror-history@1.4.1:
    resolution: {integrity: sha512-2JZD8z2JviJrboD9cPuX/Sv/1ChFng+xh2tChQ2X4bB2HeK+rra/bmJ3xGntCcjhOqIzSDG6Id7e8RJ9QPXLEQ==}

  prosemirror-inputrules@1.4.0:
    resolution: {integrity: sha512-6ygpPRuTJ2lcOXs9JkefieMst63wVJBgHZGl5QOytN7oSZs3Co/BYbc3Yx9zm9H37Bxw8kVzCnDsihsVsL4yEg==}

  prosemirror-keymap@1.2.2:
    resolution: {integrity: sha512-EAlXoksqC6Vbocqc0GtzCruZEzYgrn+iiGnNjsJsH4mrnIGex4qbLdWWNza3AW5W36ZRrlBID0eM6bdKH4OStQ==}

  prosemirror-markdown@1.13.0:
    resolution: {integrity: sha512-UziddX3ZYSYibgx8042hfGKmukq5Aljp2qoBiJRejD/8MH70siQNz5RB1TrdTPheqLMy4aCe4GYNF10/3lQS5g==}

  prosemirror-menu@1.2.4:
    resolution: {integrity: sha512-S/bXlc0ODQup6aiBbWVsX/eM+xJgCTAfMq/nLqaO5ID/am4wS0tTCIkzwytmao7ypEtjj39i7YbJjAgO20mIqA==}

  prosemirror-model@1.22.3:
    resolution: {integrity: sha512-V4XCysitErI+i0rKFILGt/xClnFJaohe/wrrlT2NSZ+zk8ggQfDH4x2wNK7Gm0Hp4CIoWizvXFP7L9KMaCuI0Q==}

  prosemirror-schema-basic@1.2.3:
    resolution: {integrity: sha512-h+H0OQwZVqMon1PNn0AG9cTfx513zgIG2DY00eJ00Yvgb3UD+GQ/VlWW5rcaxacpCGT1Yx8nuhwXk4+QbXUfJA==}

  prosemirror-schema-list@1.4.1:
    resolution: {integrity: sha512-jbDyaP/6AFfDfu70VzySsD75Om2t3sXTOdl5+31Wlxlg62td1haUpty/ybajSfJ1pkGadlOfwQq9kgW5IMo1Rg==}

  prosemirror-state@1.4.3:
    resolution: {integrity: sha512-goFKORVbvPuAQaXhpbemJFRKJ2aixr+AZMGiquiqKxaucC6hlpHNZHWgz5R7dS4roHiwq9vDctE//CZ++o0W1Q==}

  prosemirror-tables@1.5.0:
    resolution: {integrity: sha512-VMx4zlYWm7aBlZ5xtfJHpqa3Xgu3b7srV54fXYnXgsAcIGRqKSrhiK3f89omzzgaAgAtDOV4ImXnLKhVfheVNQ==}

  prosemirror-trailing-node@3.0.0:
    resolution: {integrity: sha512-xiun5/3q0w5eRnGYfNlW1uU9W6x5MoFKWwq/0TIRgt09lv7Hcser2QYV8t4muXbEr+Fwo0geYn79Xs4GKywrRQ==}
    peerDependencies:
      prosemirror-model: ^1.22.1
      prosemirror-state: ^1.4.2
      prosemirror-view: ^1.33.8

  prosemirror-transform@1.10.0:
    resolution: {integrity: sha512-9UOgFSgN6Gj2ekQH5CTDJ8Rp/fnKR2IkYfGdzzp5zQMFsS4zDllLVx/+jGcX86YlACpG7UR5fwAXiWzxqWtBTg==}

  prosemirror-view@1.34.3:
    resolution: {integrity: sha512-mKZ54PrX19sSaQye+sef+YjBbNu2voNwLS1ivb6aD2IRmxRGW64HU9B644+7OfJStGLyxvOreKqEgfvXa91WIA==}

  proto-list@1.2.4:
    resolution: {integrity: sha512-vtK/94akxsTMhe0/cbfpR+syPuszcuwhqVjJq26CuNDgFGj682oRBXOP5MJpv2r7JtE8MsiepGIqvvOTBwn2vA==}

  proxy-agent@6.4.0:
    resolution: {integrity: sha512-u0piLU+nCOHMgGjRbimiXmA9kM/L9EHh3zL81xCdp7m+Y2pHIsnmbdDoEDoAz5geaonNR6q6+yOPQs6n4T6sBQ==}
    engines: {node: '>= 14'}

  proxy-from-env@1.1.0:
    resolution: {integrity: sha512-D+zkORCbA9f1tdWRK0RaCR3GPv50cMxcrz4X8k5LTSUD1Dkw47mKJEZQNunItRTkWwgtaUSo1RVFRIG9ZXiFYg==}

  psl@1.9.0:
    resolution: {integrity: sha512-E/ZsdU4HLs/68gYzgGTkMicWTLPdAftJLfJFlLUAAKZGkStNU72sZjT66SnMDVOfOWY/YAoiD7Jxa9iHvngcag==}

  pump@3.0.2:
    resolution: {integrity: sha512-tUPXtzlGM8FE3P0ZL6DVs/3P58k9nk8/jZeQCurTJylQA8qFYzHFfhBJkuqyE0FifOsQ0uKWekiZ5g8wtr28cw==}

  punycode.js@2.3.1:
    resolution: {integrity: sha512-uxFIHU0YlHYhDQtV4R9J6a52SLx28BCjT+4ieh7IGbgwVJWO+km431c4yRlREUAsAmt/uMjQUyQHNEPf0M39CA==}
    engines: {node: '>=6'}

  punycode@2.3.1:
    resolution: {integrity: sha512-vYt7UD1U9Wg6138shLtLOvdAu+8DsC/ilFtEVHcH+wydcSpNE20AfSOduf6MkRFahL5FY7X1oU7nKVZFtfq8Fg==}
    engines: {node: '>=6'}

  pupa@2.1.1:
    resolution: {integrity: sha512-l1jNAspIBSFqbT+y+5FosojNpVpF94nlI+wDUpqP9enwOTfHx9f0gh5nB96vl+6yTpsJsypeNrwfzPrKuHB41A==}
    engines: {node: '>=8'}

  qs@6.13.0:
    resolution: {integrity: sha512-+38qI9SOr8tfZ4QmJNplMUxqjbe7LKvvZgWdExBOmd+egZTtjLB67Gu0HRX3u/XOq7UU2Nx6nsjvS16Z9uwfpg==}
    engines: {node: '>=0.6'}

  querystringify@2.2.0:
    resolution: {integrity: sha512-FIqgj2EUvTa7R50u0rGsyTftzjYmv/a3hO345bZNrqabNqjtgiDMgmo4mkUjd+nzU5oF3dClKqFIPUKybUyqoQ==}

  queue-microtask@1.2.3:
    resolution: {integrity: sha512-NuaNSa6flKT5JaSYQzJok04JzTL1CA6aGhv5rfLW3PgqA+M2ChpZQnAC8h8i4ZFkBS8X5RqkDBHA7r4hej3K9A==}

  queue-tick@1.0.1:
    resolution: {integrity: sha512-kJt5qhMxoszgU/62PLP1CJytzd2NKetjSRnyuj31fDd3Rlcz3fzlFdFLD1SItunPwyqEOkca6GbV612BWfaBag==}

  ramda-adjunct@5.1.0:
    resolution: {integrity: sha512-8qCpl2vZBXEJyNbi4zqcgdfHtcdsWjOGbiNSEnEBrM6Y0OKOT8UxJbIVGm1TIcjaSu2MxaWcgtsNlKlCk7o7qg==}
    engines: {node: '>=0.10.3'}
    peerDependencies:
      ramda: '>= 0.30.0'

  ramda@0.30.1:
    resolution: {integrity: sha512-tEF5I22zJnuclswcZMc8bDIrwRHRzf+NqVEmqg50ShAZMP7MWeR/RGDthfM/p+BlqvF2fXAzpn8i+SJcYD3alw==}

  randexp@0.5.3:
    resolution: {integrity: sha512-U+5l2KrcMNOUPYvazA3h5ekF80FHTUG+87SEAmHZmolh1M+i/WyTCxVzmi+tidIa1tM4BSe8g2Y/D3loWDjj+w==}
    engines: {node: '>=4'}

  randombytes@2.1.0:
    resolution: {integrity: sha512-vYl3iOX+4CKUWuxGi9Ukhie6fsqXqS9FE2Zaic4tNFD2N2QQaXOMFbuKK4QmDHC0JO6B1Zp41J0LpT0oR68amQ==}

  range-parser@1.2.1:
    resolution: {integrity: sha512-Hrgsx+orqoygnmhFbKaHE6c296J+HTAQXoxEF6gNupROmmGJRoyzfG3ccAveqCBrwr/2yxQ5BVd/GTl5agOwSg==}
    engines: {node: '>= 0.6'}

  raw-body@2.5.2:
    resolution: {integrity: sha512-8zGqypfENjCIqGhgXToC8aB2r7YrBX+AQAfIPs/Mlk+BtPTztOvTS01NRW/3Eh60J+a48lt8qsCzirQ6loCVfA==}
    engines: {node: '>= 0.8'}

  rc@1.2.8:
    resolution: {integrity: sha512-y3bGgqKj3QBdxLbLkomlohkvsA8gdAiUQlSBJnBhfn+BPxg4bc62d8TcBW15wavDfgexCgccckhcZvywyQYPOw==}
    hasBin: true

  react-copy-to-clipboard@5.1.0:
    resolution: {integrity: sha512-k61RsNgAayIJNoy9yDsYzDe/yAZAzEbEgcz3DZMhF686LEyukcE1hzurxe85JandPUG+yTfGVFzuEw3xt8WP/A==}
    peerDependencies:
      react: ^15.3.0 || 16 || 17 || 18

  react-debounce-input@3.3.0:
    resolution: {integrity: sha512-VEqkvs8JvY/IIZvh71Z0TC+mdbxERvYF33RcebnodlsUZ8RSgyKe2VWaHXv4+/8aoOgXLxWrdsYs2hDhcwbUgA==}
    peerDependencies:
      react: ^15.3.0 || 16 || 17 || 18

  react-dom@18.3.1:
    resolution: {integrity: sha512-5m4nQKp+rZRb09LNH59GM4BxTh9251/ylbKIbpe7TpGxfJ+9kv6BLkLBXIjjspbgbnIBNqlI23tRnTWT0snUIw==}
    peerDependencies:
      react: ^18.3.1

  react-error-boundary@4.1.2:
    resolution: {integrity: sha512-GQDxZ5Jd+Aq/qUxbCm1UtzmL/s++V7zKgE8yMktJiCQXCCFZnMZh9ng+6/Ne6PjNSXH0L9CjeOEREfRnq6Duag==}
    peerDependencies:
      react: '>=16.13.1'

  react-immutable-proptypes@2.2.0:
    resolution: {integrity: sha512-Vf4gBsePlwdGvSZoLSBfd4HAP93HDauMY4fDjXhreg/vg6F3Fj/MXDNyTbltPC/xZKmZc+cjLu3598DdYK6sgQ==}
    peerDependencies:
      immutable: '>=3.6.2'

  react-immutable-pure-component@2.2.2:
    resolution: {integrity: sha512-vkgoMJUDqHZfXXnjVlG3keCxSO/U6WeDQ5/Sl0GK2cH8TOxEzQ5jXqDXHEL/jqk6fsNxV05oH5kD7VNMUE2k+A==}
    peerDependencies:
      immutable: '>= 2 || >= 4.0.0-rc'
      react: '>= 16.6'
      react-dom: '>= 16.6'

  react-inspector@6.0.2:
    resolution: {integrity: sha512-x+b7LxhmHXjHoU/VrFAzw5iutsILRoYyDq97EDYdFpPLcvqtEzk4ZSZSQjnFPbr5T57tLXnHcqFYoN1pI6u8uQ==}
    peerDependencies:
      react: ^16.8.4 || ^17.0.0 || ^18.0.0

  react-is@16.13.1:
    resolution: {integrity: sha512-24e6ynE2H+OKt4kqsOvNd8kBpV65zoxbA4BVsEOB3ARVWQki/DHzaUoC5KuON/BiccDaCCTZBuOcfZs70kR8bQ==}

  react-number-format@5.4.2:
    resolution: {integrity: sha512-cg//jVdS49PYDgmcYoBnMMHl4XNTMuV723ZnHD2aXYtWWWqbVF3hjQ8iB+UZEuXapLbeA8P8H+1o6ZB1lcw3vg==}
    peerDependencies:
      react: ^0.14 || ^15.0.0 || ^16.0.0 || ^17.0.0 || ^18.0.0
      react-dom: ^0.14 || ^15.0.0 || ^16.0.0 || ^17.0.0 || ^18.0.0

  react-redux@9.1.2:
    resolution: {integrity: sha512-0OA4dhM1W48l3uzmv6B7TXPCGmokUU4p1M44DGN2/D9a1FjVPukVjER1PcPX97jIg6aUeLq1XJo1IpfbgULn0w==}
    peerDependencies:
      '@types/react': ^18.2.25
      react: ^18.0
      redux: ^5.0.0
    peerDependenciesMeta:
      '@types/react':
        optional: true
      redux:
        optional: true

  react-refresh@0.14.2:
    resolution: {integrity: sha512-jCvmsr+1IUSMUyzOkRcvnVbX3ZYC6g9TDrDbFuFmRDq7PD4yaGbLKNQL6k2jnArV8hjYxh7hVhAZB6s9HDGpZA==}
    engines: {node: '>=0.10.0'}

  react-remove-scroll-bar@2.3.6:
    resolution: {integrity: sha512-DtSYaao4mBmX+HDo5YWYdBWQwYIQQshUV/dVxFxK+KM26Wjwp1gZ6rv6OC3oujI6Bfu6Xyg3TwK533AQutsn/g==}
    engines: {node: '>=10'}
    peerDependencies:
      '@types/react': ^16.8.0 || ^17.0.0 || ^18.0.0
      react: ^16.8.0 || ^17.0.0 || ^18.0.0
    peerDependenciesMeta:
      '@types/react':
        optional: true

  react-remove-scroll@2.6.0:
    resolution: {integrity: sha512-I2U4JVEsQenxDAKaVa3VZ/JeJZe0/2DxPWL8Tj8yLKctQJQiZM52pn/GWFpSp8dftjM3pSAHVJZscAnC/y+ySQ==}
    engines: {node: '>=10'}
    peerDependencies:
      '@types/react': ^16.8.0 || ^17.0.0 || ^18.0.0
      react: ^16.8.0 || ^17.0.0 || ^18.0.0
    peerDependenciesMeta:
      '@types/react':
        optional: true

  react-simple-code-editor@0.14.1:
    resolution: {integrity: sha512-BR5DtNRy+AswWJECyA17qhUDvrrCZ6zXOCfkQY5zSmb96BVUbpVAv03WpcjcwtCwiLbIANx3gebHOcXYn1EHow==}
    peerDependencies:
      react: '>=16.8.0'
      react-dom: '>=16.8.0'

  react-style-singleton@2.2.1:
    resolution: {integrity: sha512-ZWj0fHEMyWkHzKYUr2Bs/4zU6XLmq9HsgBURm7g5pAVfyn49DgUiNgY2d4lXRlYSiCif9YBGpQleewkcqddc7g==}
    engines: {node: '>=10'}
    peerDependencies:
      '@types/react': ^16.8.0 || ^17.0.0 || ^18.0.0
      react: ^16.8.0 || ^17.0.0 || ^18.0.0
    peerDependenciesMeta:
      '@types/react':
        optional: true

  react-syntax-highlighter@15.5.0:
    resolution: {integrity: sha512-+zq2myprEnQmH5yw6Gqc8lD55QHnpKaU8TOcFeC/Lg/MQSs8UknEA0JC4nTZGFAXC2J2Hyj/ijJ7NlabyPi2gg==}
    peerDependencies:
      react: '>= 0.14.0'

  react-textarea-autosize@8.5.3:
    resolution: {integrity: sha512-XT1024o2pqCuZSuBt9FwHlaDeNtVrtCXu0Rnz88t1jUGheCLa3PhjE1GH8Ctm2axEtvdCl5SUHYschyQ0L5QHQ==}
    engines: {node: '>=10'}
    peerDependencies:
      react: ^16.8.0 || ^17.0.0 || ^18.0.0

  react-transition-group@4.4.5:
    resolution: {integrity: sha512-pZcd1MCJoiKiBR2NRxeCRg13uCXbydPnmB4EOeRrY7480qNWO8IIgQG6zlDkm6uRMsURXPuKq0GWtiM59a5Q6g==}
    peerDependencies:
      react: '>=16.6.0'
      react-dom: '>=16.6.0'

  react@18.3.1:
    resolution: {integrity: sha512-wS+hAgJShR0KhEvPJArfuPVN1+Hz1t0Y6n5jLrGQbkb4urgPE/0Rve+1kMB1v/oWgHgm4WIcV+i7F2pTVj+2iQ==}
    engines: {node: '>=0.10.0'}

  readable-stream@2.3.8:
    resolution: {integrity: sha512-8p0AUk4XODgIewSi0l8Epjs+EVnWiK7NoDIEGU0HhE7+ZyY8D1IMY7odu5lRrFXGg71L15KG8QrPmum45RTtdA==}

  readable-stream@3.6.2:
    resolution: {integrity: sha512-9u/sniCrY3D5WdsERHzHE4G2YCXqoG5FTHUiCC4SIbr6XcLZBY05ya9EKjYek9O5xOAwjGq+1JdGBAS7Q9ScoA==}
    engines: {node: '>= 6'}

  readable-stream@4.5.2:
    resolution: {integrity: sha512-yjavECdqeZ3GLXNgRXgeQEdz9fvDDkNKyHnbHRFtOr7/LcfgBcmct7t/ET+HaCTqfh06OzoAxrkN/IfjJBVe+g==}
    engines: {node: ^12.22.0 || ^14.17.0 || >=16.0.0}

  readdir-glob@1.1.3:
    resolution: {integrity: sha512-v05I2k7xN8zXvPD9N+z/uhXPaj0sUFCe2rcWZIpBsqxfP7xXFQ0tipAd/wjj1YxWyWtUS5IDJpOG82JKt2EAVA==}

  readdirp@4.0.1:
    resolution: {integrity: sha512-GkMg9uOTpIWWKbSsgwb5fA4EavTR+SG/PMPoAY8hkhHfEEY0/vqljY+XHqtDf2cr2IJtoNRDbrrEpZUiZCkYRw==}
    engines: {node: '>= 14.16.0'}

  recast@0.23.9:
    resolution: {integrity: sha512-Hx/BGIbwj+Des3+xy5uAtAbdCyqK9y9wbBcDFDYanLS9JnMqf7OeF87HQwUimE87OEc72mr6tkKUKMBBL+hF9Q==}
    engines: {node: '>= 4'}

  redis-errors@1.2.0:
    resolution: {integrity: sha512-1qny3OExCf0UvUV/5wpYKf2YwPcOqXzkwKKSmKHiE6ZMQs5heeE/c8eXK+PNllPvmjgAbfnsbpkGZWy8cBpn9w==}
    engines: {node: '>=4'}

  redis-parser@3.0.0:
    resolution: {integrity: sha512-DJnGAeenTdpMEH6uAJRK/uiyEIH9WVsUmoLwzudwGJUwZPp80PDBWPHXSAGNPwNvIXAbe7MSUB1zQFugFml66A==}
    engines: {node: '>=4'}

  redux-immutable@4.0.0:
    resolution: {integrity: sha512-SchSn/DWfGb3oAejd+1hhHx01xUoxY+V7TeK0BKqpkLKiQPVFf7DYzEaKmrEVxsWxielKfSK9/Xq66YyxgR1cg==}
    peerDependencies:
      immutable: ^3.8.1 || ^4.0.0-rc.1

  redux@5.0.1:
    resolution: {integrity: sha512-M9/ELqF6fy8FwmkpnF0S3YKOqMyoWJ4+CS5Efg2ct3oY9daQvd/Pc71FpGZsVsbl3Cpb+IIcjBDUnnyBdQbq4w==}

  reflect.getprototypeof@1.0.6:
    resolution: {integrity: sha512-fmfw4XgoDke3kdI6h4xcUz1dG8uaiv5q9gcEwLS4Pnth2kxT+GZ7YehS1JTMGBQmtV7Y4GFGbs2re2NqhdozUg==}
    engines: {node: '>= 0.4'}

  refractor@3.6.0:
    resolution: {integrity: sha512-MY9W41IOWxxk31o+YvFCNyNzdkc9M20NoZK5vq6jkv4I/uh2zkWcfudj0Q1fovjUQJrNewS9NMzeTtqPf+n5EA==}

  regenerator-runtime@0.14.1:
    resolution: {integrity: sha512-dYnhHh0nJoMfnkZs6GmmhFknAGRrLznOu5nc9ML+EJxGvrx6H7teuevqVqCuPcPK//3eDrrjQhehXVx9cnkGdw==}

  regexp.prototype.flags@1.5.2:
    resolution: {integrity: sha512-NcDiDkTLuPR+++OCKB0nWafEmhg/Da8aUPLPMQbK+bxKKCm1/S5he+AqYa4PlMCVBalb4/yxIRub6qkEx5yJbw==}
    engines: {node: '>= 0.4'}

  registry-auth-token@3.3.2:
    resolution: {integrity: sha512-JL39c60XlzCVgNrO+qq68FoNb56w/m7JYvGR2jT5iR1xBrUA3Mfx5Twk5rqTThPmQKMWydGmq8oFtDlxfrmxnQ==}

  registry-auth-token@5.0.2:
    resolution: {integrity: sha512-o/3ikDxtXaA59BmZuZrJZDJv8NMDGSj+6j6XaeBmHw8eY1i1qd9+6H+LjVvQXx3HN6aRCGa1cUdJ9RaJZUugnQ==}
    engines: {node: '>=14'}

  registry-url@3.1.0:
    resolution: {integrity: sha512-ZbgR5aZEdf4UKZVBPYIgaglBmSF2Hi94s2PcIHhRGFjKYu+chjJdYfHn4rt3hB6eCKLJ8giVIIfgMa1ehDfZKA==}
    engines: {node: '>=0.10.0'}

  registry-url@5.1.0:
    resolution: {integrity: sha512-8acYXXTI0AkQv6RAOjE3vOaIXZkT9wo4LOFbBKYQEEnnMNBpKqdUrI6S4NT0KPIo/WVvJ5tE/X5LF/TQUf0ekw==}
    engines: {node: '>=8'}

  remarkable@2.0.1:
    resolution: {integrity: sha512-YJyMcOH5lrR+kZdmB0aJJ4+93bEojRZ1HGDn9Eagu6ibg7aVZhc3OWbbShRid+Q5eAfsEqWxpe+g5W5nYNfNiA==}
    engines: {node: '>= 6.0.0'}
    hasBin: true

  remove-accents@0.5.0:
    resolution: {integrity: sha512-8g3/Otx1eJaVD12e31UbJj1YzdtVvzH85HV7t+9MJYk/u3XmkOUJ5Ys9wQrf9PCPK8+xn4ymzqYCiZl6QWKn+A==}

  repeat-string@1.6.1:
    resolution: {integrity: sha512-PV0dzCYDNfRi1jCDbJzpW7jNNDRuCOG/jI5ctQcGKt/clZD+YcPS3yIlWuTJMmESC8aevCFmWJy5wjAFgNqN6w==}
    engines: {node: '>=0.10'}

  require-directory@2.1.1:
    resolution: {integrity: sha512-fGxEI7+wsG9xrvdjsrlmL22OMTTiHRwAMroiEeMgq8gzoLC/PQr7RsRDSTLUg/bZAZtF+TVIkHc6/4RIKrui+Q==}
    engines: {node: '>=0.10.0'}

  requires-port@1.0.0:
    resolution: {integrity: sha512-KigOCHcocU3XODJxsu8i/j8T9tzT4adHiecwORRQ0ZZFcp7ahwXuRU1m+yuO90C5ZUyGeGfocHDI14M3L3yDAQ==}

  reselect@5.1.1:
    resolution: {integrity: sha512-K/BG6eIky/SBpzfHZv/dd+9JBFiS4SWV7FIujVyJRux6e45+73RaUHXLmIR1f7WOMaQ0U1km6qwklRQxpJJY0w==}

  resolve-from@4.0.0:
    resolution: {integrity: sha512-pb/MYmXstAkysRFx8piNI1tGFNQIFA3vkE3Gq4EuA1dF6gHp/+vgZqsCGJapvy8N3Q+4o7FwvquPJcnZ7RYy4g==}
    engines: {node: '>=4'}

  resolve-pkg-maps@1.0.0:
    resolution: {integrity: sha512-seS2Tj26TBVOC2NIc2rOe2y2ZO7efxITtLZcGSOnHHNOQ7CkiUBfw0Iw2ck6xkIhPwLhKNLS8BO+hEpngQlqzw==}

  resolve@1.22.8:
    resolution: {integrity: sha512-oKWePCxqpd6FlLvGV1VU0x7bkPmmCNolxzjMf4NczoDnQcIWrAF+cPtZn5i6n+RfD2d9i0tzpKnG6Yk168yIyw==}
    hasBin: true

  resolve@2.0.0-next.5:
    resolution: {integrity: sha512-U7WjGVG9sH8tvjW5SmGbQuui75FiyjAX72HX15DwBBwF9dNiQZRQAg9nnPhYy+TUnE0+VcrttuvNI8oSxZcocA==}
    hasBin: true

  restore-cursor@3.1.0:
    resolution: {integrity: sha512-l+sSefzHpj5qimhFSE5a8nufZYAM3sBSVMAPtYkmC+4EH2anSGaEMXSD0izRQbu9nfyQ9y5JrVmp7E8oZrUjvA==}
    engines: {node: '>=8'}

  ret@0.2.2:
    resolution: {integrity: sha512-M0b3YWQs7R3Z917WRQy1HHA7Ba7D8hvZg6UE5mLykJxQVE2ju0IXbGlaHPPlkY+WN7wFP+wUMXmBFA0aV6vYGQ==}
    engines: {node: '>=4'}

  retry@0.12.0:
    resolution: {integrity: sha512-9LkiTwjUh6rT555DtE9rTX+BKByPfrMzEAtnlEtdEwr3Nkffwiihqe2bWADg+OQRjt9gl6ICdmB/ZFDCGAtSow==}
    engines: {node: '>= 4'}

  reusify@1.0.4:
    resolution: {integrity: sha512-U9nH88a3fc/ekCF1l0/UP1IosiuIjyTh7hBvXVMHYgVcfGvt897Xguj2UOLDeI5BG2m7/uwyaLVT6fbtCwTyzw==}
    engines: {iojs: '>=1.0.0', node: '>=0.10.0'}

  rfc4648@1.5.3:
    resolution: {integrity: sha512-MjOWxM065+WswwnmNONOT+bD1nXzY9Km6u3kzvnx8F8/HXGZdz3T6e6vZJ8Q/RIMUSp/nxqjH3GwvJDy8ijeQQ==}

  rimraf@3.0.2:
    resolution: {integrity: sha512-JZkJMZkAGFFPP2YqXZXPbMlMBgsxzE8ILs4lMIX/2o0L9UBw9O/Y3o6wFw/i9YLapcUJWwqbi3kdxIPdC62TIA==}
    deprecated: Rimraf versions prior to v4 are no longer supported
    hasBin: true

  rollup@4.21.3:
    resolution: {integrity: sha512-7sqRtBNnEbcBtMeRVc6VRsJMmpI+JU1z9VTvW8D4gXIYQFz0aLcsE6rRkyghZkLfEgUZgVvOG7A5CVz/VW5GIA==}
    engines: {node: '>=18.0.0', npm: '>=8.0.0'}
    hasBin: true

  rope-sequence@1.3.4:
    resolution: {integrity: sha512-UT5EDe2cu2E/6O4igUr5PSFs23nvvukicWHx6GnOPlHAiiYbzNuCRQCuiUdHJQcqKalLKlrYJnjY0ySGsXNQXQ==}

  rrdom@0.1.7:
    resolution: {integrity: sha512-ZLd8f14z9pUy2Hk9y636cNv5Y2BMnNEY99wxzW9tD2BLDfe1xFxtLjB4q/xCBYo6HRe0wofzKzjm4JojmpBfFw==}

  rrweb-cssom@0.7.1:
    resolution: {integrity: sha512-TrEMa7JGdVm0UThDJSx7ddw5nVm3UJS9o9CCIZ72B1vSyEZoziDqBYP3XIoi/12lKrJR8rE3jeFHMok2F/Mnsg==}

  rrweb-player@1.0.0-alpha.4:
    resolution: {integrity: sha512-Wlmn9GZ5Fdqa37vd3TzsYdLl/JWEvXNUrLCrYpnOwEgmY409HwVIvvA5aIo7k582LoKgdRCsB87N+f0oWAR0Kg==}

  rrweb-snapshot@2.0.0-alpha.17:
    resolution: {integrity: sha512-GBg5pV8LHOTbeVmH2VHLEFR0mc2QpQMzAvcoxEGfPNWgWHc8UvKCyq7pqN1vA+fDZ+yXXbixeO0kB2pzVvFCBw==}

  rrweb-snapshot@2.0.0-alpha.4:
    resolution: {integrity: sha512-KQ2OtPpXO5jLYqg1OnXS/Hf+EzqnZyP5A+XPqBCjYpj3XIje/Od4gdUwjbFo3cVuWq5Cw5Y1d3/xwgIS7/XpQQ==}

  rrweb@2.0.0-alpha.4:
    resolution: {integrity: sha512-wEHUILbxDPcNwkM3m4qgPgXAiBJyqCbbOHyVoNEVBJzHszWEFYyTbrZqUdeb1EfmTRC2PsumCIkVcomJ/xcOzA==}

  run-async@2.4.1:
    resolution: {integrity: sha512-tvVnVv01b8c1RrA6Ep7JkStj85Guv/YrMcwqYQnwjsAS2cTmmPGBBjAjpCW7RrSodNSoE2/qg9O4bceNvUuDgQ==}
    engines: {node: '>=0.12.0'}

  run-parallel@1.2.0:
    resolution: {integrity: sha512-5l4VyZR86LZ/lDxZTR6jqL8AFE2S0IFLMP26AbjsLVADxHdhB/c0GUsH+y39UfCi3dzz8OlQuPmnaJOMoDHQBA==}

  rxjs@6.6.7:
    resolution: {integrity: sha512-hTdwr+7yYNIT5n4AMYp85KA6yw2Va0FLa3Rguvbpa4W3I5xynaBZo41cM3XM+4Q6fRMj3sBYIR1VAmZMXYJvRQ==}
    engines: {npm: '>=2.0.0'}

  rxjs@7.8.1:
    resolution: {integrity: sha512-AA3TVj+0A2iuIoQkWEK/tqFjBq2j+6PO6Y0zJcvzLAFhEFIO3HL0vls9hWLncZbAAbK0mar7oZ4V079I/qPMxg==}

  safe-array-concat@1.1.2:
    resolution: {integrity: sha512-vj6RsCsWBCf19jIeHEfkRMw8DPiBb+DMXklQ/1SGDHOMlHdPUkZXFQ2YdplS23zESTijAcurb1aSgJA3AgMu1Q==}
    engines: {node: '>=0.4'}

  safe-buffer@5.1.2:
    resolution: {integrity: sha512-Gd2UZBJDkXlY7GbJxfsE8/nvKkUEU1G38c1siN6QP6a9PT9MmHB8GnpscSmMJSoF8LOIrt8ud/wPtojys4G6+g==}

  safe-buffer@5.2.1:
    resolution: {integrity: sha512-rp3So07KcdmmKbGvgaNxQSJr7bGVSVk5S9Eq1F+ppbRo70+YeaDxkw5Dd8NPN+GD6bjnYm2VuPuCXmpuYvmCXQ==}

  safe-regex-test@1.0.3:
    resolution: {integrity: sha512-CdASjNJPvRa7roO6Ra/gLYBTzYzzPyyBXxIMdGW3USQLyjWEls2RgW5UBTXaQVp+OrpeCK3bLem8smtmheoRuw==}
    engines: {node: '>= 0.4'}

  safe-stable-stringify@2.5.0:
    resolution: {integrity: sha512-b3rppTKm9T+PsVCBEOUR46GWI7fdOs00VKZ1+9c1EWDaDMvjQc6tUwuFyIprgGgTcWoVHSKrU8H31ZHA2e0RHA==}
    engines: {node: '>=10'}

  safer-buffer@2.1.2:
    resolution: {integrity: sha512-YZo3K82SD7Riyi0E1EQPojLz7kpepnSQI9IyPbHHg1XXXevb5dJI7tpyN2ADxGcQbHG7vcyRHk0cbwqcQriUtg==}

  sass@1.80.5:
    resolution: {integrity: sha512-TQd2aoQl/+zsxRMEDSxVdpPIqeq9UFc6pr7PzkugiTx3VYCFPUaa3P4RrBQsqok4PO200Vkz0vXQBNlg7W907g==}
    engines: {node: '>=14.0.0'}
    hasBin: true

  sax@1.4.1:
    resolution: {integrity: sha512-+aWOz7yVScEGoKNd4PA10LZ8sk0A/z5+nXQG5giUO5rprX9jgYsTdov9qCchZiPIZezbZH+jRut8nPodFAX4Jg==}

  saxes@6.0.0:
    resolution: {integrity: sha512-xAg7SOnEhrm5zI3puOOKyy1OMcMlIJZYNJY7xLBwSze0UjhPLnWfj2GF2EpT0jmzaJKIWKHLsaSSajf35bcYnA==}
    engines: {node: '>=v12.22.7'}

  scheduler@0.23.2:
    resolution: {integrity: sha512-UOShsPwz7NrMUqhR6t0hWjFduvOzbtv7toDH1/hIrfRNIDBnnBWd0CwJTGvTpngVlmwGCdP9/Zl/tVrDqcuYzQ==}

  schema-utils@3.3.0:
    resolution: {integrity: sha512-pN/yOAvcC+5rQ5nERGuwrjLlYvLTbCibnZ1I7B1LaiAz9BRBlE9GMgE/eqV30P7aJQUf7Ddimy/RsbYO/GrVGg==}
    engines: {node: '>= 10.13.0'}

  semver-diff@3.1.1:
    resolution: {integrity: sha512-GX0Ix/CJcHyB8c4ykpHGIAvLyOwOobtM/8d+TQkAd81/bEjgPHrfba41Vpesr7jX/t8Uh+R3EX9eAS5be+jQYg==}
    engines: {node: '>=8'}

  semver@6.3.1:
    resolution: {integrity: sha512-BR7VvDCVHO+q2xBEWskxS6DJE1qRnb7DxzUrogb71CWoSficBxYsiAGd+Kl0mmq/MprG9yArRkyrQxTO6XjMzA==}
    hasBin: true

  semver@7.6.3:
    resolution: {integrity: sha512-oVekP1cKtI+CTDvHWYFUcMtsK/00wmAEfyqKfNdARm8u1wNVhSgaX7A8d4UuIlUI5e84iEwOhs7ZPYRmzU9U6A==}
    engines: {node: '>=10'}
    hasBin: true

  sentence-case@2.1.1:
    resolution: {integrity: sha512-ENl7cYHaK/Ktwk5OTD+aDbQ3uC8IByu/6Bkg+HDv8Mm+XnBnppVNalcfJTNsp1ibstKh030/JKQQWglDvtKwEQ==}

  seq-queue@0.0.5:
    resolution: {integrity: sha512-hr3Wtp/GZIc/6DAGPDcV4/9WoZhjrkXsi5B/07QgX8tsdc6ilr7BFM6PM6rbdAX1kFSDYeZGLipIZZKyQP0O5Q==}

  serialize-error@8.1.0:
    resolution: {integrity: sha512-3NnuWfM6vBYoy5gZFvHiYsVbafvI9vZv/+jlIigFn4oP4zjNPK3LhcY0xSCgeb1a5L8jO71Mit9LlNoi2UfDDQ==}
    engines: {node: '>=10'}

  serialize-javascript@6.0.2:
    resolution: {integrity: sha512-Saa1xPByTTq2gdeFZYLLo+RFE35NHZkAbqZeWNd3BpzppeVisAqpDjcp8dyf6uIvEqJRd46jemmyA4iFIeVk8g==}

  set-blocking@2.0.0:
    resolution: {integrity: sha512-KiKBS8AnWGEyLzofFfmvKwpdPzqiy16LvQfK3yv/fVH7Bj13/wl3JSR1J+rfgRE9q7xUJK4qvgS8raSOeLUehw==}

  set-function-length@1.2.2:
    resolution: {integrity: sha512-pgRc4hJ4/sNjWCSS9AmnS40x3bNMDTknHgL5UaMBTMyJnU90EgWh1Rz+MC9eFu4BuN/UwZjKQuY/1v3rM7HMfg==}
    engines: {node: '>= 0.4'}

  set-function-name@2.0.2:
    resolution: {integrity: sha512-7PGFlmtwsEADb0WYyvCMa1t+yke6daIG4Wirafur5kcf+MhUnPms1UeR0CKQdTZD81yESwMHbtn+TR+dMviakQ==}
    engines: {node: '>= 0.4'}

  setprototypeof@1.2.0:
    resolution: {integrity: sha512-E5LDX7Wrp85Kil5bhZv46j8jOeboKq5JMmYM3gVGdGH8xFpPWXUMsNrlODCrkoxMEeNi/XZIwuRvY4XNwYMJpw==}

  sha.js@2.4.11:
    resolution: {integrity: sha512-QMEp5B7cftE7APOjk5Y6xgrbWu+WkLVQwk8JNjZ8nKRciZaByEW6MubieAiToS7+dwvrjGhH8jRXz3MVd0AYqQ==}
    hasBin: true

  shebang-command@2.0.0:
    resolution: {integrity: sha512-kHxr2zZpYtdmrN1qDjrrX/Z1rR1kG8Dx+gkpK1G4eXmvXswmcE1hTWBWYUzlraYw1/yZp6YuDY77YtvbN0dmDA==}
    engines: {node: '>=8'}

  shebang-regex@3.0.0:
    resolution: {integrity: sha512-7++dFhtcx3353uBaq8DDR4NuxBetBzC7ZQOhmTQInHEd6bSrXdiEyzCvG07Z44UYdLShWUyXt5M/yhz8ekcb1A==}
    engines: {node: '>=8'}

  shell-quote@1.8.1:
    resolution: {integrity: sha512-6j1W9l1iAs/4xYBI1SYOVZyFcCis9b4KCLQ8fgAGG07QvzaRLVVRQvAy85yNmmZSjYjg4MWh4gNvlPujU/5LpA==}

  short-unique-id@5.2.0:
    resolution: {integrity: sha512-cMGfwNyfDZ/nzJ2k2M+ClthBIh//GlZl1JEf47Uoa9XR11bz8Pa2T2wQO4bVrRdH48LrIDWJahQziKo3MjhsWg==}
    hasBin: true

  side-channel@1.0.6:
    resolution: {integrity: sha512-fDW/EZ6Q9RiO8eFG8Hj+7u/oW+XrPTIChwCOM2+th2A6OblDtYYIpve9m+KvI9Z4C9qSEXlaGR6bTEYHReuglA==}
    engines: {node: '>= 0.4'}

  siginfo@2.0.0:
    resolution: {integrity: sha512-ybx0WO1/8bSBLEWXZvEd7gMW3Sn3JFlW3TvX1nREbDLRNQNaeNN8WK0meBwPdAaOI7TtRRRJn/Es1zhrrCHu7g==}

  signal-exit@3.0.7:
    resolution: {integrity: sha512-wnD2ZE+l+SPC/uoS0vXeE9L1+0wuaMqKlfz9AMUo38JsyLSBWSFcHR1Rri62LZc12vLr1gb3jl7iwQhgwpAbGQ==}

  signal-exit@4.1.0:
    resolution: {integrity: sha512-bzyZ1e88w9O1iNJbKnOlvYTrWPDl46O1bG0D3XInv+9tkPrxrN8jUUTiFlDkkmKWgn1M6CfIA13SuGqOa9Korw==}
    engines: {node: '>=14'}

  simple-concat@1.0.1:
    resolution: {integrity: sha512-cSFtAPtRhljv69IK0hTVZQ+OfE9nePi/rtJmw5UjHeVyVroEqJXP1sFztKUy1qU+xvz3u/sfYJLa947b7nAN2Q==}

  simple-get@4.0.1:
    resolution: {integrity: sha512-brv7p5WgH0jmQJr1ZDDfKDOSeWWg+OVypG99A/5vYGPqJ6pxiaHLy8nxtFjBA7oMa01ebA9gfh1uMCFqOuXxvA==}

  simple-swizzle@0.2.2:
    resolution: {integrity: sha512-JA//kQgZtbuY83m+xT+tXJkmJncGMTFT+C+g2h2R9uxkYIrE2yy9sgmcLhCnw57/WSD+Eh3J97FPEDFnbXnDUg==}

  sirv@3.0.0:
    resolution: {integrity: sha512-BPwJGUeDaDCHihkORDchNyyTvWFhcusy1XMmhEVTQTwGeybFbp8YEmB+njbPnth1FibULBSBVwCQni25XlCUDg==}
    engines: {node: '>=18'}

  sisteransi@1.0.5:
    resolution: {integrity: sha512-bLGGlR1QxBcynn2d5YmDX4MGjlZvy2MRBDRNHLJ8VI6l6+9FUiyTFNJ0IveOSP0bcXgVDPRcfGqA0pjaqUpfVg==}

  slash@3.0.0:
    resolution: {integrity: sha512-g9Q1haeby36OSStwb4ntCGGGaKsaVSjQ68fBxoQcutl5fS1vuY18H3wSt3jFyFtrkx+Kz0V1G85A4MyAdDMi2Q==}
    engines: {node: '>=8'}

  smart-buffer@4.2.0:
    resolution: {integrity: sha512-94hK0Hh8rPqQl2xXc3HsaBoOXKV20MToPkcXvwbISWLEs+64sBq5kFgn2kJDHb1Pry9yrP0dxrCI9RRci7RXKg==}
    engines: {node: '>= 6.0.0', npm: '>= 3.0.0'}

  snake-case@2.1.0:
    resolution: {integrity: sha512-FMR5YoPFwOLuh4rRz92dywJjyKYZNLpMn1R5ujVpIYkbA9p01fq8RMg0FkO4M+Yobt4MjHeLTJVm5xFFBHSV2Q==}

  socket.io-client@4.7.5:
    resolution: {integrity: sha512-sJ/tqHOCe7Z50JCBCXrsY3I2k03iOiUe+tj1OmKeD2lXPiGH/RUCdTZFoqVyN7l1MnpIzPrGtLcijffmeouNlQ==}
    engines: {node: '>=10.0.0'}

  socket.io-parser@4.2.4:
    resolution: {integrity: sha512-/GbIKmo8ioc+NIWIhwdecY0ge+qVBSMdgxGygevmdHj24bsfgtCmcUUcQ5ZzcylGFHsN3k4HB4Cgkl96KVnuew==}
    engines: {node: '>=10.0.0'}

  socks-proxy-agent@8.0.4:
    resolution: {integrity: sha512-GNAq/eg8Udq2x0eNiFkr9gRg5bA7PXEWagQdeRX4cPSG+X/8V38v637gim9bjFptMk1QWsCTr0ttrJEiXbNnRw==}
    engines: {node: '>= 14'}

  socks@2.8.3:
    resolution: {integrity: sha512-l5x7VUUWbjVFbafGLxPWkYsHIhEvmF85tbIeFZWc8ZPtoMyybuEhL7Jye/ooC4/d48FgOjSJXgsF/AJPYCW8Zw==}
    engines: {node: '>= 10.0.0', npm: '>= 3.0.0'}

  source-map-js@1.2.1:
    resolution: {integrity: sha512-UXWMKhLOwVKb728IUtQPXxfYU+usdybtUrK/8uGE8CQMvrhOpwvzDBwj0QhSL7MQc7vIsISBG8VQ8+IDQxpfQA==}
    engines: {node: '>=0.10.0'}

  source-map-support@0.5.21:
    resolution: {integrity: sha512-uBHU3L3czsIyYXKX88fdrGovxdSCoTGDRZ6SYXtSRxLZUzHg5P/66Ht6uoUlHu9EZod+inXhKo3qQgwXUT/y1w==}

  source-map@0.6.1:
    resolution: {integrity: sha512-UjgapumWlbMhkBgzT7Ykc5YXUT46F0iKu8SGXq0bcwP5dz/h0Plj6enJqjz1Zbq2l5WaqYnrVbwWOWMyF3F47g==}
    engines: {node: '>=0.10.0'}

  space-separated-tokens@1.1.5:
    resolution: {integrity: sha512-q/JSVd1Lptzhf5bkYm4ob4iWPjx0KiRe3sRFBNrVqbJkFaBm5vbbowy1mymoPNLRa52+oadOhJ+K49wsSeSjTA==}

  split-ca@1.0.1:
    resolution: {integrity: sha512-Q5thBSxp5t8WPTTJQS59LrGqOZqOsrhDGDVm8azCqIBjSBd7nd9o2PM+mDulQQkh8h//4U6hFZnc/mul8t5pWQ==}

  sprintf-js@1.0.3:
    resolution: {integrity: sha512-D9cPgkvLlV3t3IzL0D0YLvGA9Ahk4PcvVwUbN0dSGr1aP0Nrt4AEnTUbuGvquEC0mA64Gqt1fzirlRs5ibXx8g==}

  sprintf-js@1.1.3:
    resolution: {integrity: sha512-Oo+0REFV59/rz3gfJNKQiBlwfHaSESl1pcGyABQsnnIfWOFt6JNj5gCog2U6MLZ//IGYD+nA8nI+mTShREReaA==}

  sqlstring@2.3.3:
    resolution: {integrity: sha512-qC9iz2FlN7DQl3+wjwn3802RTyjCx7sDvfQEXchwa6CWOx07/WVfh91gBmQ9fahw8snwGEWU3xGzOt4tFyHLxg==}
    engines: {node: '>= 0.6'}

  ssh-remote-port-forward@1.0.4:
    resolution: {integrity: sha512-x0LV1eVDwjf1gmG7TTnfqIzf+3VPRz7vrNIjX6oYLbeCrf/PeVY6hkT68Mg+q02qXxQhrLjB0jfgvhevoCRmLQ==}

  ssh2@1.16.0:
    resolution: {integrity: sha512-r1X4KsBGedJqo7h8F5c4Ybpcr5RjyP+aWIG007uBPRjmdQWfEiVLzSK71Zji1B9sKxwaCvD8y8cwSkYrlLiRRg==}
    engines: {node: '>=10.16.0'}

  stack-trace@0.0.10:
    resolution: {integrity: sha512-KGzahc7puUKkzyMt+IqAep+TVNbKP+k2Lmwhub39m1AsTSkaDutx56aDCo+HLDzf/D26BIHTJWNiTG1KAJiQCg==}

  stackback@0.0.2:
    resolution: {integrity: sha512-1XMJE5fQo1jGH6Y/7ebnwPOBEkIEnT4QF32d5R1+VXdXveM0IBMJt8zfaxX1P3QhVwrYe+576+jkANtSS2mBbw==}

  standard-as-callback@2.1.0:
    resolution: {integrity: sha512-qoRRSyROncaz1z0mvYqIE4lCd9p2R90i6GxW3uZv5ucSu8tU7B5HXUP1gG8pVZsYNVaXjk8ClXHPttLyxAL48A==}

  statuses@2.0.1:
    resolution: {integrity: sha512-RwNA9Z/7PrK06rYLIzFMlaF+l73iwpzsqRIFgbMLbTcLD6cOao82TaWefPXQvB2fOC4AjuYSEndS7N/mTCbkdQ==}
    engines: {node: '>= 0.8'}

  std-env@3.7.0:
    resolution: {integrity: sha512-JPbdCEQLj1w5GilpiHAx3qJvFndqybBysA3qUOnznweH4QbNYUsW/ea8QzSrnh0vNsezMMw5bcVool8lM0gwzg==}

  streamsearch@1.1.0:
    resolution: {integrity: sha512-Mcc5wHehp9aXz1ax6bZUyY5afg9u2rv5cqQI3mRrYkGC8rW2hM02jWuwjtL++LS5qinSyhj2QfLyNsuc+VsExg==}
    engines: {node: '>=10.0.0'}

  streamx@2.20.1:
    resolution: {integrity: sha512-uTa0mU6WUC65iUvzKH4X9hEdvSW7rbPxPtwfWiLMSj3qTdQbAiUboZTxauKfpFuGIGa1C2BYijZ7wgdUXICJhA==}

  strict-event-emitter-types@2.0.0:
    resolution: {integrity: sha512-Nk/brWYpD85WlOgzw5h173aci0Teyv8YdIAEtV+N88nDB0dLlazZyJMIsN6eo1/AR61l+p6CJTG1JIyFaoNEEA==}

  string-width@4.2.3:
    resolution: {integrity: sha512-wKyQRQpjJ0sIp62ErSZdGsjMJWsap5oRNihHhu6G7JVO/9jIB6UyevL+tXuOqrng8j/cxKTWyWUwvSTriiZz/g==}
    engines: {node: '>=8'}

  string-width@5.1.2:
    resolution: {integrity: sha512-HnLOCR3vjcY8beoNLtcjZ5/nxn2afmME6lhrDrebokqMap+XbeW8n9TXpPDOqdGK5qcI3oT0GKTW6wC7EMiVqA==}
    engines: {node: '>=12'}

  string.prototype.includes@2.0.1:
    resolution: {integrity: sha512-o7+c9bW6zpAdJHTtujeePODAhkuicdAryFsfVKwA+wGw89wJ4GTY484WTucM9hLtDEOpOvI+aHnzqnC5lHp4Rg==}
    engines: {node: '>= 0.4'}

  string.prototype.matchall@4.0.11:
    resolution: {integrity: sha512-NUdh0aDavY2og7IbBPenWqR9exH+E26Sv8e0/eTe1tltDGZL+GtBkDAnnyBtmekfK6/Dq3MkcGtzXFEd1LQrtg==}
    engines: {node: '>= 0.4'}

  string.prototype.repeat@1.0.0:
    resolution: {integrity: sha512-0u/TldDbKD8bFCQ/4f5+mNRrXwZ8hg2w7ZR8wa16e8z9XpePWl3eGEcUD0OXpEH/VJH/2G3gjUtR3ZOiBe2S/w==}

  string.prototype.trim@1.2.9:
    resolution: {integrity: sha512-klHuCNxiMZ8MlsOihJhJEBJAiMVqU3Z2nEXWfWnIqjN0gEFS9J9+IxKozWWtQGcgoa1WUZzLjKPTr4ZHNFTFxw==}
    engines: {node: '>= 0.4'}

  string.prototype.trimend@1.0.8:
    resolution: {integrity: sha512-p73uL5VCHCO2BZZ6krwwQE3kCzM7NKmis8S//xEC6fQonchbum4eP6kR4DLEjQFO3Wnj3Fuo8NM0kOSjVdHjZQ==}

  string.prototype.trimstart@1.0.8:
    resolution: {integrity: sha512-UXSH262CSZY1tfu3G3Secr6uGLCFVPMhIqHjlgCUtCCcgihYc/xKs9djMTMUOb2j1mVSeU8EU6NWc/iQKU6Gfg==}
    engines: {node: '>= 0.4'}

  string_decoder@1.1.1:
    resolution: {integrity: sha512-n/ShnvDi6FHbbVfviro+WojiFzv+s8MPMHBczVePfUpDJLwoLT0ht1l4YwBCbi8pJAveEEdnkHyPyTP/mzRfwg==}

  string_decoder@1.3.0:
    resolution: {integrity: sha512-hkRX8U1WjJFd8LsDJ2yQ/wWWxaopEsABU1XfkM8A+j0+85JAGppt16cr1Whg6KIbb4okU6Mql6BOj+uup/wKeA==}

  strip-ansi@6.0.1:
    resolution: {integrity: sha512-Y38VPSHcqkFrCpFnQ9vuSXmquuv5oXOKpGeT6aGrr3o3Gc9AlVa6JBfUSOCnbxGGZF+/0ooI7KrPuUSztUdU5A==}
    engines: {node: '>=8'}

  strip-ansi@7.1.0:
    resolution: {integrity: sha512-iq6eVVI64nQQTRYq2KtEg2d2uU7LElhTJwsH4YzIHZshxlgZms/wIc4VoDQTlG/IvVIrBKG06CrZnp0qv7hkcQ==}
    engines: {node: '>=12'}

  strip-bom@3.0.0:
    resolution: {integrity: sha512-vavAMRXOgBVNF6nyEEmL3DBK19iRpDcoIwW+swQ+CbGiu7lju6t+JklA1MHweoWtadgt4ISVUsXLyDq34ddcwA==}
    engines: {node: '>=4'}

  strip-final-newline@2.0.0:
    resolution: {integrity: sha512-BrpvfNAE3dcvq7ll3xVumzjKjZQ5tI1sEUIKr3Uoks0XUl45St3FlatVqef9prk4jRDzhW6WZg+3bk93y6pLjA==}
    engines: {node: '>=6'}

  strip-json-comments@2.0.1:
    resolution: {integrity: sha512-4gB8na07fecVVkOI6Rs4e7T6NOTki5EmL7TUduTs6bu3EdnSycntVJ4re8kgZA+wx9IueI2Y11bfbgwtzuE0KQ==}
    engines: {node: '>=0.10.0'}

  strip-json-comments@3.1.1:
    resolution: {integrity: sha512-6fPc+R4ihwqP6N/aIv2f1gMH8lOVtWQHoqC4yK6oSDVVocumAsfCqjkXnqiYMhmMwS/mEHLp7Vehlt3ql6lEig==}
    engines: {node: '>=8'}

  strnum@1.0.5:
    resolution: {integrity: sha512-J8bbNyKKXl5qYcR36TIO8W3mVGVHrmmxsd5PAItGkmyzwJvybiw2IVq5nqd0i4LSNSkB/sx9VHllbfFdr9k1JA==}

  styled-jsx@5.1.1:
    resolution: {integrity: sha512-pW7uC1l4mBZ8ugbiZrcIsiIvVx1UmTfw7UkC3Um2tmfUq9Bhk8IiyEIPl6F8agHgjzku6j0xQEZbfA5uSgSaCw==}
    engines: {node: '>= 12.0.0'}
    peerDependencies:
      '@babel/core': '*'
      babel-plugin-macros: '*'
      react: '>= 16.8.0 || 17.x.x || ^18.0.0-0'
    peerDependenciesMeta:
      '@babel/core':
        optional: true
      babel-plugin-macros:
        optional: true

  sugar-high@0.6.1:
    resolution: {integrity: sha512-kg1qMW7WwJcueXIlHkChL/p2EWY3gf8rQmP6n5nUq2TWVqatqDTMLvViS9WgAjgyTKH5/3/b8sRwWPOOAo1zMA==}

  sugarss@4.0.1:
    resolution: {integrity: sha512-WCjS5NfuVJjkQzK10s8WOBY+hhDxxNt/N6ZaGwxFZ+wN3/lKKFSaaKUNecULcTTvE4urLcKaZFQD8vO0mOZujw==}
    engines: {node: '>=12.0'}
    peerDependencies:
      postcss: ^8.3.3

  superjson@2.2.1:
    resolution: {integrity: sha512-8iGv75BYOa0xRJHK5vRLEjE2H/i4lulTjzpUXic3Eg8akftYjkmQDa8JARQ42rlczXyFR3IeRoeFCc7RxHsYZA==}
    engines: {node: '>=16'}

  supports-color@5.5.0:
    resolution: {integrity: sha512-QjVjwdXIt408MIiAqCX4oUKsgU2EqAGzs2Ppkm4aQYbjm+ZEWEcW4SfFNTr4uMNZma0ey4f5lgLrkB0aX0QMow==}
    engines: {node: '>=4'}

  supports-color@7.2.0:
    resolution: {integrity: sha512-qpCAvRl9stuOHveKsn7HncJRvv501qIacKzQlO/+Lwxc9+0q2wLyv4Dfvt80/DPn2pqOBsJdDiogXGR9+OvwRw==}
    engines: {node: '>=8'}

  supports-color@8.1.1:
    resolution: {integrity: sha512-MpUEN2OodtUzxvKQl72cUF7RQ5EiHsGvSsVG0ia9c5RbWGL2CI4C7EpPS8UTBIplnlzZiNuV56w+FuNxy3ty2Q==}
    engines: {node: '>=10'}

  supports-preserve-symlinks-flag@1.0.0:
    resolution: {integrity: sha512-ot0WnXS9fgdkgIcePe6RHNk1WA8+muPa6cSjeR3V8K27q9BB1rTE3R1p7Hv0z1ZyAc8s6Vvv8DIyWf681MAt0w==}
    engines: {node: '>= 0.4'}

  swagger-client@3.29.3:
    resolution: {integrity: sha512-OhhMAO2dwDEaxtUNDxwaqzw75uiZY5lX/2vx+U6eKCYZYhXWQ5mylU/0qfk/xMR20VyitsnzRc6KcFFjRoCS7A==}

  swagger-ui-react@5.17.14:
    resolution: {integrity: sha512-mCXerZrbcn4ftPYifUF0+iKIRTHoVCv0HcJc/sXl9nCe3oeWdsjmOWVqKabzzAkAa0NwsbKNJFv2UL/Ivnf6VQ==}
    peerDependencies:
      react: '>=16.8.0 <19'
      react-dom: '>=16.8.0 <19'

  swap-case@1.1.2:
    resolution: {integrity: sha512-BAmWG6/bx8syfc6qXPprof3Mn5vQgf5dwdUNJhsNqU9WdPt5P+ES/wQ5bxfijy8zwZgZZHslC3iAsxsuQMCzJQ==}

  symbol-tree@3.2.4:
    resolution: {integrity: sha512-9QNk5KwDF+Bvz+PyObkmSYjI5ksVUYtjW7AU22r2NKcfLJcXp96hkDWU3+XndOsUb+AQ9QhfzfCT2O+CNWT5Tw==}

  tabbable@6.2.0:
    resolution: {integrity: sha512-Cat63mxsVJlzYvN51JmVXIgNoUokrIaT2zLclCXjRd8boZ0004U4KCs/sToJ75C6sdlByWxpYnb5Boif1VSFew==}

  tapable@2.2.1:
    resolution: {integrity: sha512-GNzQvQTOIP6RyTfE2Qxb8ZVlNmw0n88vp1szwWRimP02mnTsx3Wtn5qRdqY9w2XduFNUgvOwhNnQsjwCp+kqaQ==}
    engines: {node: '>=6'}

  tar-fs@2.0.1:
    resolution: {integrity: sha512-6tzWDMeroL87uF/+lin46k+Q+46rAJ0SyPGz7OW7wTgblI273hsBqk2C1j0/xNadNLKDTUL9BukSjB7cwgmlPA==}

  tar-fs@2.1.1:
    resolution: {integrity: sha512-V0r2Y9scmbDRLCNex/+hYzvp/zyYjvFbHPNgVTKfQvVrb6guiE/fxP+XblDNR011utopbkex2nM4dHNV6GDsng==}

  tar-fs@3.0.6:
    resolution: {integrity: sha512-iokBDQQkUyeXhgPYaZxmczGPhnhXZ0CmrqI+MOb/WFGS9DW5wnfrLgtjUJBvz50vQ3qfRwJ62QVoCFu8mPVu5w==}

  tar-stream@2.2.0:
    resolution: {integrity: sha512-ujeqbceABgwMZxEJnk2HDY2DlnUZ+9oEcb1KzTVfYHio0UE6dG71n60d8D2I4qNvleWrrXpmjpt7vZeF1LnMZQ==}
    engines: {node: '>=6'}

  tar-stream@3.1.7:
    resolution: {integrity: sha512-qJj60CXt7IU1Ffyc3NJMjh6EkuCFej46zUqJ4J7pqYlThyd9bO0XBTmcOIhSzZJVWfsLks0+nle/j538YAW9RQ==}

  tar@6.2.1:
    resolution: {integrity: sha512-DZ4yORTwrbTj/7MZYq2w+/ZFdI6OZ/f9SFHR+71gIVUZhOQPHzVCLpvRnPgyaMpfWxxk/4ONva3GQSyNIKRv6A==}
    engines: {node: '>=10'}

  terser-webpack-plugin@5.3.10:
    resolution: {integrity: sha512-BKFPWlPDndPs+NGGCr1U59t0XScL5317Y0UReNrHaw9/FwhPENlq6bfgs+4yPfyP51vqC1bQ4rp1EfXW5ZSH9w==}
    engines: {node: '>= 10.13.0'}
    peerDependencies:
      '@swc/core': '*'
      esbuild: '*'
      uglify-js: '*'
      webpack: ^5.1.0
    peerDependenciesMeta:
      '@swc/core':
        optional: true
      esbuild:
        optional: true
      uglify-js:
        optional: true

  terser@5.32.0:
    resolution: {integrity: sha512-v3Gtw3IzpBJ0ugkxEX8U0W6+TnPKRRCWGh1jC/iM/e3Ki5+qvO1L1EAZ56bZasc64aXHwRHNIQEzm6//i5cemQ==}
    engines: {node: '>=10'}
    hasBin: true

  test-exclude@7.0.1:
    resolution: {integrity: sha512-pFYqmTw68LXVjeWJMST4+borgQP2AyMNbg1BpZh9LbyhUeNkeaPF9gzfPGUAnSMV3qPYdWUwDIjjCLiSDOl7vg==}
    engines: {node: '>=18'}

  testcontainers@10.13.2:
    resolution: {integrity: sha512-LfEll+AG/1Ks3n4+IA5lpyBHLiYh/hSfI4+ERa6urwfQscbDU+M2iW1qPQrHQi+xJXQRYy4whyK1IEHdmxWa3Q==}

  text-decoder@1.2.0:
    resolution: {integrity: sha512-n1yg1mOj9DNpk3NeZOx7T6jchTbyJS3i3cucbNN6FcdPriMZx7NsgrGpWWdWZZGxD7ES1XB+3uoqHMgOKaN+fg==}

  text-hex@1.0.0:
    resolution: {integrity: sha512-uuVGNWzgJ4yhRaNSiubPY7OjISw4sw4E5Uv0wbjp+OzcbmVU/rsT8ujgcXJhn9ypzsgr5vlzpPqP+MBBKcGvbg==}

  text-table@0.2.0:
    resolution: {integrity: sha512-N+8UisAXDGk8PFXP4HAzVR9nbfmVJ3zYLAWiTIoqC5v5isinhr+r5uaO8+7r3BMfuNIufIsA7RdpVgacC2cSpw==}

  through@2.3.8:
    resolution: {integrity: sha512-w89qg7PI8wAdvX60bMDP+bFoD5Dvhm9oLheFp5O4a2QF0cSBGsBX4qZmadPMvVqlLJBBci+WqGGOAPvcDeNSVg==}

  tiny-invariant@1.3.3:
    resolution: {integrity: sha512-+FbBPE1o9QAYvviau/qC5SE3caw21q3xkvWKBtja5vgqOWIHHJ3ioaq1VPfn/Szqctz2bU/oYeKd9/z5BL+PVg==}

  tinybench@2.9.0:
    resolution: {integrity: sha512-0+DUvqWMValLmha6lr4kD8iAMK1HzV0/aKnCtWb9v9641TnP/MFb7Pc2bxoxQjTXAErryXVgUOfv2YqNllqGeg==}

  tinycolor2@1.6.0:
    resolution: {integrity: sha512-XPaBkWQJdsf3pLKJV9p4qN/S+fm2Oj8AIPo1BTUhg5oxkvm9+SVEGFdhyOz7tTdUTfvxMiAs4sp6/eZO2Ew+pw==}

  tinyexec@0.3.1:
    resolution: {integrity: sha512-WiCJLEECkO18gwqIp6+hJg0//p23HXp4S+gGtAKu3mI2F2/sXC4FvHvXvB0zJVVaTPhx1/tOwdbRsa1sOBIKqQ==}

  tinyglobby@0.2.10:
    resolution: {integrity: sha512-Zc+8eJlFMvgatPZTl6A9L/yht8QqdmUNtURHaKZLmKBE12hNPSrqNkUp2cs3M/UKmNVVAMFQYSjYIVHDjW5zew==}
    engines: {node: '>=12.0.0'}

  tinygradient@1.1.5:
    resolution: {integrity: sha512-8nIfc2vgQ4TeLnk2lFj4tRLvvJwEfQuabdsmvDdQPT0xlk9TaNtpGd6nNRxXoK6vQhN6RSzj+Cnp5tTQmpxmbw==}

  tinypool@1.0.1:
    resolution: {integrity: sha512-URZYihUbRPcGv95En+sz6MfghfIc2OJ1sv/RmhWZLouPY0/8Vo80viwPvg3dlaS9fuq7fQMEfgRRK7BBZThBEA==}
    engines: {node: ^18.0.0 || >=20.0.0}

  tinyrainbow@1.2.0:
    resolution: {integrity: sha512-weEDEq7Z5eTHPDh4xjX789+fHfF+P8boiFB+0vbWzpbnbsEr/GRaohi/uMKxg8RZMXnl1ItAi/IUHWMsjDV7kQ==}
    engines: {node: '>=14.0.0'}

  tinyspy@3.0.2:
    resolution: {integrity: sha512-n1cw8k1k0x4pgA2+9XrOkFydTerNcJ1zWCO5Nn9scWHTD+5tp8dghT2x1uduQePZTZgd3Tupf+x9BxJjeJi77Q==}
    engines: {node: '>=14.0.0'}

  tippy.js@6.3.7:
    resolution: {integrity: sha512-E1d3oP2emgJ9dRQZdf3Kkn0qJgI6ZLpyS5z6ZkY1DF3kaQaBsGZsndEpHwx+eC+tYM41HaSNvNtLx8tU57FzTQ==}

  title-case@2.1.1:
    resolution: {integrity: sha512-EkJoZ2O3zdCz3zJsYCsxyq2OC5hrxR9mfdd5I+w8h/tmFfeOxJ+vvkxsKxdmN0WtS9zLdHEgfgVOiMVgv+Po4Q==}

  tldts-core@6.1.57:
    resolution: {integrity: sha512-lXnRhuQpx3zU9EONF9F7HfcRLvN1uRYUBIiKL+C/gehC/77XTU+Jye6ui86GA3rU6FjlJ0triD1Tkjt2F/2lEg==}

  tldts@6.1.57:
    resolution: {integrity: sha512-Oy7yDXK8meJl8vPMOldzA+MtueAJ5BrH4l4HXwZuj2AtfoQbLjmTJmjNWPUcAo+E/ibHn7QlqMS0BOcXJFJyHQ==}
    hasBin: true

  tmp@0.0.33:
    resolution: {integrity: sha512-jRCJlojKnZ3addtTOjdIqoRuPEKBvNXcGYqzO6zWZX8KfKEpnGY5jfggJQ3EjKuu8D4bJRr0y+cYJFmYbImXGw==}
    engines: {node: '>=0.6.0'}

  tmp@0.2.3:
    resolution: {integrity: sha512-nZD7m9iCPC5g0pYmcaxogYKggSfLsdxl8of3Q/oIbqCqLLIO9IAF0GWjX1z9NZRHPiXv8Wex4yDCaZsgEw0Y8w==}
    engines: {node: '>=14.14'}

  to-fast-properties@2.0.0:
    resolution: {integrity: sha512-/OaKK0xYrs3DmxRYqL/yDc+FxFUVYhDlXMhRmv3z915w2HF1tnN1omB354j8VUGO/hbRzyD6Y3sA7v7GS/ceog==}
    engines: {node: '>=4'}

  to-regex-range@5.0.1:
    resolution: {integrity: sha512-65P7iz6X5yEr1cwcgvQxbbIw7Uk3gOy5dIdtZ4rDveLqhrdJP+Li/Hx6tyK0NEb+2GCyneCMJiGqrADCSNk8sQ==}
    engines: {node: '>=8.0'}

  toggle-selection@1.0.6:
    resolution: {integrity: sha512-BiZS+C1OS8g/q2RRbJmy59xpyghNBqrr6k5L/uKBGRsTfxmu3ffiRnd8mlGPUVayg8pvfi5urfnu8TU7DVOkLQ==}

  toidentifier@1.0.1:
    resolution: {integrity: sha512-o5sSPKEkg/DIQNmH43V0/uerLrpzVedkUh8tGNvaeXpfpuwjKenlSox/2O/BTlZUtEe+JG7s5YhEz608PlAHRA==}
    engines: {node: '>=0.6'}

  totalist@3.0.1:
    resolution: {integrity: sha512-sf4i37nQ2LBx4m3wB74y+ubopq6W/dIzXg0FDGjsYnZHVa1Da8FH853wlL2gtUhg+xJXjfk3kUZS3BRoQeoQBQ==}
    engines: {node: '>=6'}

  tough-cookie@4.1.4:
    resolution: {integrity: sha512-Loo5UUvLD9ScZ6jh8beX1T6sO1w2/MpCRpEP7V280GKMVUQ0Jzar2U3UJPsrdbziLEMMhu3Ujnq//rhiFuIeag==}
    engines: {node: '>=6'}

  tough-cookie@5.0.0:
    resolution: {integrity: sha512-FRKsF7cz96xIIeMZ82ehjC3xW2E+O2+v11udrDYewUbszngYhsGa8z6YUMMzO9QJZzzyd0nGGXnML/TReX6W8Q==}
    engines: {node: '>=16'}

  tr46@0.0.3:
    resolution: {integrity: sha512-N3WMsuqV66lT30CrXNbEjx4GEwlow3v6rr4mCcv6prnfwhS01rkgyFdjPNBYd9br7LpXV1+Emh01fHnq2Gdgrw==}

  tr46@5.0.0:
    resolution: {integrity: sha512-tk2G5R2KRwBd+ZN0zaEXpmzdKyOYksXwywulIX95MBODjSzMIuQnQ3m8JxgbhnL1LeVo7lqQKsYa1O3Htl7K5g==}
    engines: {node: '>=18'}

  tree-kill@1.2.2:
    resolution: {integrity: sha512-L0Orpi8qGpRG//Nd+H90vFB+3iHnue1zSSGmNOOCh1GLJ7rUKVwV2HvijphGQS2UmhUZewS9VgvxYIdgr+fG1A==}
    hasBin: true

  tree-sitter-json@0.20.2:
    resolution: {integrity: sha512-eUxrowp4F1QEGk/i7Sa+Xl8Crlfp7J0AXxX1QdJEQKQYMWhgMbCIgyQvpO3Q0P9oyTrNQxRLlRipDS44a8EtRw==}

  tree-sitter-yaml@0.5.0:
    resolution: {integrity: sha512-POJ4ZNXXSWIG/W4Rjuyg36MkUD4d769YRUGKRqN+sVaj/VCo6Dh6Pkssn1Rtewd5kybx+jT1BWMyWN0CijXnMA==}

  tree-sitter@0.20.4:
    resolution: {integrity: sha512-rjfR5dc4knG3jnJNN/giJ9WOoN1zL/kZyrS0ILh+eqq8RNcIbiXA63JsMEgluug0aNvfQvK4BfCErN1vIzvKog==}

  triple-beam@1.4.1:
    resolution: {integrity: sha512-aZbgViZrg1QNcG+LULa7nhZpJTZSLm/mXnHXnbAbjmN5aSa0y7V+wvv6+4WaBtpISJzThKy+PIPxc1Nq1EJ9mg==}
    engines: {node: '>= 14.0.0'}

  trpc-swagger@1.2.6:
    resolution: {integrity: sha512-LVh2NicwYZdaUEvshY9IF1oL02z9PWjltY0CwTslHw4mi4DcSAP4bx/FPfp5+371oj75vujjNbOjGG9grNl3Xg==}
    peerDependencies:
      '@trpc/client': ^10.45.2
      '@trpc/server': ^10.45.2
      zod: ^3.14.4

  ts-api-utils@1.3.0:
    resolution: {integrity: sha512-UQMIo7pb8WRomKR1/+MFVLTroIvDVtMX3K6OUir8ynLyzB8Jeriont2bTAtmNPa1ekAgN7YPDyf6V+ygrdU+eQ==}
    engines: {node: '>=16'}
    peerDependencies:
      typescript: '>=4.2.0'

  ts-mixer@6.0.4:
    resolution: {integrity: sha512-ufKpbmrugz5Aou4wcr5Wc1UUFWOLhq+Fm6qa6P0w0K5Qw2yhaUoiWszhCVuNQyNwrlGiscHOmqYoAox1PtvgjA==}

  ts-node@10.9.2:
    resolution: {integrity: sha512-f0FFpIdcHgn8zcPSbf1dRevwt047YMnaiJM3u2w2RewrB+fob/zePZcrOyQoLMMO7aBIddLcQIEK5dYjkLnGrQ==}
    hasBin: true
    peerDependencies:
      '@swc/core': '>=1.2.50'
      '@swc/wasm': '>=1.2.50'
      '@types/node': '*'
      typescript: '>=2.7'
    peerDependenciesMeta:
      '@swc/core':
        optional: true
      '@swc/wasm':
        optional: true

  ts-toolbelt@9.6.0:
    resolution: {integrity: sha512-nsZd8ZeNUzukXPlJmTBwUAuABDe/9qtVDelJeT/qW0ow3ZS3BsQJtNkan1802aM9Uf68/Y8ljw86Hu0h5IUW3w==}

  tsconfck@3.1.3:
    resolution: {integrity: sha512-ulNZP1SVpRDesxeMLON/LtWM8HIgAJEIVpVVhBM6gsmvQ8+Rh+ZG7FWGvHh7Ah3pRABwVJWklWCr/BTZSv0xnQ==}
    engines: {node: ^18 || >=20}
    hasBin: true
    peerDependencies:
      typescript: ^5.0.0
    peerDependenciesMeta:
      typescript:
        optional: true

  tsconfig-paths@3.15.0:
    resolution: {integrity: sha512-2Ac2RgzDe/cn48GvOe3M+o82pEFewD3UPbyoUHHdKasHwJKjds4fLXWf/Ux5kATBKN20oaFGu+jbElp1pos0mg==}

  tslib@1.14.1:
    resolution: {integrity: sha512-Xni35NKzjgMrwevysHTCArtLDpPvye8zV/0E4EyYn43P7/7qvQwPh9BGkHewbMulVntbigmcT7rdX3BNo9wRJg==}

  tslib@2.7.0:
    resolution: {integrity: sha512-gLXCKdN1/j47AiHiOkJN69hJmcbGTHI0ImLmbYLHykhgeN0jVGola9yVjFgzCUklsZQMW55o+dW7IXv3RCXDzA==}

  tsscmp@1.0.6:
    resolution: {integrity: sha512-LxhtAkPDTkVCMQjt2h6eBVY28KCjikZqZfMcC15YBeNjkgUpdCfBu5HoiOTDu86v6smE8yOjyEktJ8hlbANHQA==}
    engines: {node: '>=0.6.x'}

  tsx@4.19.2:
    resolution: {integrity: sha512-pOUl6Vo2LUq/bSa8S5q7b91cgNSjctn9ugq/+Mvow99qW6x/UZYwzxy/3NmqoT66eHYfCVvFvACC58UBPFf28g==}
    engines: {node: '>=18.0.0'}
    hasBin: true

  tunnel-agent@0.6.0:
    resolution: {integrity: sha512-McnNiV1l8RYeY8tBgEpuodCC1mLUdbSN+CYBL7kJsJNInOP8UjDDEwdk6Mw60vdLLrr5NHKZhMAOSrR2NZuQ+w==}

  turbo-darwin-64@2.2.3:
    resolution: {integrity: sha512-Rcm10CuMKQGcdIBS3R/9PMeuYnv6beYIHqfZFeKWVYEWH69sauj4INs83zKMTUiZJ3/hWGZ4jet9AOwhsssLyg==}
    cpu: [x64]
    os: [darwin]

  turbo-darwin-arm64@2.2.3:
    resolution: {integrity: sha512-+EIMHkuLFqUdJYsA3roj66t9+9IciCajgj+DVek+QezEdOJKcRxlvDOS2BUaeN8kEzVSsNiAGnoysFWYw4K0HA==}
    cpu: [arm64]
    os: [darwin]

  turbo-linux-64@2.2.3:
    resolution: {integrity: sha512-UBhJCYnqtaeOBQLmLo8BAisWbc9v9daL9G8upLR+XGj6vuN/Nz6qUAhverN4Pyej1g4Nt1BhROnj6GLOPYyqxQ==}
    cpu: [x64]
    os: [linux]

  turbo-linux-arm64@2.2.3:
    resolution: {integrity: sha512-hJYT9dN06XCQ3jBka/EWvvAETnHRs3xuO/rb5bESmDfG+d9yQjeTMlhRXKrr4eyIMt6cLDt1LBfyi+6CQ+VAwQ==}
    cpu: [arm64]
    os: [linux]

  turbo-windows-64@2.2.3:
    resolution: {integrity: sha512-NPrjacrZypMBF31b4HE4ROg4P3nhMBPHKS5WTpMwf7wydZ8uvdEHpESVNMOtqhlp857zbnKYgP+yJF30H3N2dQ==}
    cpu: [x64]
    os: [win32]

  turbo-windows-arm64@2.2.3:
    resolution: {integrity: sha512-fnNrYBCqn6zgKPKLHu4sOkihBI/+0oYFr075duRxqUZ+1aLWTAGfHZLgjVeLh3zR37CVzuerGIPWAEkNhkWEIw==}
    cpu: [arm64]
    os: [win32]

  turbo@2.2.3:
    resolution: {integrity: sha512-5lDvSqIxCYJ/BAd6rQGK/AzFRhBkbu4JHVMLmGh/hCb7U3CqSnr5Tjwfy9vc+/5wG2DJ6wttgAaA7MoCgvBKZQ==}
    hasBin: true

  tweetnacl@0.14.5:
    resolution: {integrity: sha512-KXXFFdAbFXY4geFIwoyNK+f5Z1b7swfXABfL7HXCmoIWMKU3dmS26672A4EeQtDzLKy7SXmfBu51JolvEKwtGA==}

  type-check@0.4.0:
    resolution: {integrity: sha512-XleUoc9uwGXqjWwXaUTZAmzMcFZ5858QA2vvx1Ur5xIcixXIP+8LnFDgRplU30us6teqdlskFfu+ae4K79Ooew==}
    engines: {node: '>= 0.8.0'}

  type-fest@0.20.2:
    resolution: {integrity: sha512-Ne+eE4r0/iWnpAxD852z3A+N0Bt5RN//NjJwRd2VFHEmrywxf5vsZlh4R6lixl6B+wz/8d+maTSAkN1FIkI3LQ==}
    engines: {node: '>=10'}

  type-fest@0.21.3:
    resolution: {integrity: sha512-t0rzBq87m3fVcduHDUFhKmyyX+9eo6WQjZvf51Ea/M0Q7+T374Jp1aUiyUl0GKxp8M/OETVHSDvmkyPgvX+X2w==}
    engines: {node: '>=10'}

  type-fest@4.26.1:
    resolution: {integrity: sha512-yOGpmOAL7CkKe/91I5O3gPICmJNLJ1G4zFYVAsRHg7M64biSnPtRj0WNQt++bRkjYOqjWXrhnUw1utzmVErAdg==}
    engines: {node: '>=16'}

  type-is@1.6.18:
    resolution: {integrity: sha512-TkRKr9sUTxEH8MdfuCSP7VizJyzRNMjj2J2do2Jr3Kym598JVdEksuzPQCnlFPW4ky9Q+iA+ma9BGm06XQBy8g==}
    engines: {node: '>= 0.6'}

  typed-array-buffer@1.0.2:
    resolution: {integrity: sha512-gEymJYKZtKXzzBzM4jqa9w6Q1Jjm7x2d+sh19AdsD4wqnMPDYyvwpsIc2Q/835kHuo3BEQ7CjelGhfTsoBb2MQ==}
    engines: {node: '>= 0.4'}

  typed-array-byte-length@1.0.1:
    resolution: {integrity: sha512-3iMJ9q0ao7WE9tWcaYKIptkNBuOIcZCCT0d4MRvuuH88fEoEH62IuQe0OtraD3ebQEoTRk8XCBoknUNc1Y67pw==}
    engines: {node: '>= 0.4'}

  typed-array-byte-offset@1.0.2:
    resolution: {integrity: sha512-Ous0vodHa56FviZucS2E63zkgtgrACj7omjwd/8lTEMEPFFyjfixMZ1ZXenpgCFBBt4EC1J2XsyVS2gkG0eTFA==}
    engines: {node: '>= 0.4'}

  typed-array-length@1.0.6:
    resolution: {integrity: sha512-/OxDN6OtAk5KBpGb28T+HZc2M+ADtvRxXrKKbUwtsLgdoxgX13hyy7ek6bFRl5+aBs2yZzB0c4CnQfAtVypW/g==}
    engines: {node: '>= 0.4'}

  typedarray-to-buffer@3.1.5:
    resolution: {integrity: sha512-zdu8XMNEDepKKR+XYOXAVPtWui0ly0NtohUscw+UmaHiAWT8hrV1rr//H6V+0DvJ3OQ19S979M0laLfX8rm82Q==}

  types-ramda@0.30.1:
    resolution: {integrity: sha512-1HTsf5/QVRmLzcGfldPFvkVsAdi1db1BBKzi7iW3KBUlOICg/nKnFS+jGqDJS3YD8VsWbAh7JiHeBvbsw8RPxA==}

  typescript-eslint@8.11.0:
    resolution: {integrity: sha512-cBRGnW3FSlxaYwU8KfAewxFK5uzeOAp0l2KebIlPDOT5olVi65KDG/yjBooPBG0kGW/HLkoz1c/iuBFehcS3IA==}
    engines: {node: ^18.18.0 || ^20.9.0 || >=21.1.0}
    peerDependencies:
      typescript: '*'
    peerDependenciesMeta:
      typescript:
        optional: true

  typescript@5.6.3:
    resolution: {integrity: sha512-hjcS1mhfuyi4WW8IWtjP7brDrG2cuDZukyrYrSauoXGNgx0S7zceP07adYkJycEr56BOUTNPzbInooiN3fn1qw==}
    engines: {node: '>=14.17'}
    hasBin: true

  uc.micro@2.1.0:
    resolution: {integrity: sha512-ARDJmphmdvUk6Glw7y9DQ2bFkKBHwQHLi2lsaH6PPmz/Ka9sFOBsBluozhDltWmnv9u/cF6Rt87znRTPV+yp/A==}

  ufo@1.5.4:
    resolution: {integrity: sha512-UsUk3byDzKd04EyoZ7U4DOlxQaD14JUKQl6/P7wiX4FNvUfm3XL246n9W5AmqwW5RSFJ27NAuM0iLscAOYUiGQ==}

  uglify-js@3.19.3:
    resolution: {integrity: sha512-v3Xu+yuwBXisp6QYTcH4UbH+xYJXqnq2m/LtQVWKWzYc1iehYnLixoQDN9FH6/j9/oybfd6W9Ghwkl8+UMKTKQ==}
    engines: {node: '>=0.8.0'}
    hasBin: true

  uint8array-extras@1.4.0:
    resolution: {integrity: sha512-ZPtzy0hu4cZjv3z5NW9gfKnNLjoz4y6uv4HlelAjDK7sY/xOkKZv9xK/WQpcsBB3jEybChz9DPC2U/+cusjJVQ==}
    engines: {node: '>=18'}

  unbox-primitive@1.0.2:
    resolution: {integrity: sha512-61pPlCD9h51VoreyJ0BReideM3MDKMKnh6+V9L08331ipq6Q8OFXZYiqP6n/tbHx4s5I9uRhcye6BrbkizkBDw==}

  undici-types@5.26.5:
    resolution: {integrity: sha512-JlCMO+ehdEIKqlFxk6IfVoAUVmgz7cU7zD/h9XZ0qzeosSHmUJVOzSQvvYSYWXkFXC+IfLKSIffhv0sVZup6pA==}

  undici-types@6.19.8:
    resolution: {integrity: sha512-ve2KP6f/JnbPBFyobGHuerC9g1FYGn/F8n1LWTwNxCEzd6IfqTwUQcNXgEtmmQ6DlRrC1hrSrBnCZPokRrDHjw==}

  undici@5.28.4:
    resolution: {integrity: sha512-72RFADWFqKmUb2hmmvNODKL3p9hcB6Gt2DOQMis1SEBaV6a4MH8soBvzg+95CYhCKPFedut2JY9bMfrDl9D23g==}
    engines: {node: '>=14.0'}

  undici@6.20.1:
    resolution: {integrity: sha512-AjQF1QsmqfJys+LXfGTNum+qw4S88CojRInG/6t31W/1fk6G59s92bnAvGz5Cmur+kQv2SURXEvvudLmbrE8QA==}
    engines: {node: '>=18.17'}

  unique-string@2.0.0:
    resolution: {integrity: sha512-uNaeirEPvpZWSgzwsPGtU2zVSTrn/8L5q/IexZmH0eH6SA73CmAA5U4GwORTxQAZs95TAXLNqeLoPPNO5gZfWg==}
    engines: {node: '>=8'}

  universalify@0.2.0:
    resolution: {integrity: sha512-CJ1QgKmNg3CwvAv/kOFmtnEN05f0D/cn9QntgNOQlQF9dgvVTHj3t+8JPdjqawCHk7V/KA+fbUqzZ9XWhcqPUg==}
    engines: {node: '>= 4.0.0'}

  universalify@2.0.1:
    resolution: {integrity: sha512-gptHNQghINnc/vTGIk0SOFGFNXw7JVrlRUtConJRlvaw6DuX0wO5Jeko9sWrMBhh+PsYAZ7oXAiOnf/UKogyiw==}
    engines: {node: '>= 10.0.0'}

  unpipe@1.0.0:
    resolution: {integrity: sha512-pjy2bYhSsufwWlKwPc+l3cN7+wuJlK6uz0YdJEOlQDbl6jo/YlPi4mb8agUkVC8BF7V8NuzeyPNqRksA3hztKQ==}
    engines: {node: '>= 0.8'}

  unplugin@1.14.1:
    resolution: {integrity: sha512-lBlHbfSFPToDYp9pjXlUEFVxYLaue9f9T1HC+4OHlmj+HnMDdz9oZY+erXfoCe/5V/7gKUSY2jpXPb9S7f0f/w==}
    engines: {node: '>=14.0.0'}
    peerDependencies:
      webpack-sources: ^3
    peerDependenciesMeta:
      webpack-sources:
        optional: true

  unraw@3.0.0:
    resolution: {integrity: sha512-08/DA66UF65OlpUDIQtbJyrqTR0jTAlJ+jsnkQ4jxR7+K5g5YG1APZKQSMCE1vqqmD+2pv6+IdEjmopFatacvg==}

  update-browserslist-db@1.1.0:
    resolution: {integrity: sha512-EdRAaAyk2cUE1wOf2DkEhzxqOQvFOoRJFNS6NeyJ01Gp2beMRpBAINjM2iDXE3KCuKhwnvHIQCJm6ThL2Z+HzQ==}
    hasBin: true
    peerDependencies:
      browserslist: '>= 4.21.0'

  update-check@1.5.4:
    resolution: {integrity: sha512-5YHsflzHP4t1G+8WGPlvKbJEbAJGCgw+Em+dGR1KmBUbr1J36SJBqlHLjR7oob7sco5hWHGQVcr9B2poIVDDTQ==}

  update-notifier-cjs@5.1.6:
    resolution: {integrity: sha512-wgxdSBWv3x/YpMzsWz5G4p4ec7JWD0HCl8W6bmNB6E5Gwo+1ym5oN4hiXpLf0mPySVEJEIsYlkshnplkg2OP9A==}
    engines: {node: '>=14'}

  upper-case-first@1.1.2:
    resolution: {integrity: sha512-wINKYvI3Db8dtjikdAqoBbZoP6Q+PZUyfMR7pmwHzjC2quzSkUq5DmPrTtPEqHaz8AGtmsB4TqwapMTM1QAQOQ==}

  upper-case@1.1.3:
    resolution: {integrity: sha512-WRbjgmYzgXkCV7zNVpy5YgrHgbBv126rMALQQMrmzOVC4GM2waQ9x7xtm8VU+1yF2kWyPzI9zbZ48n4vSxwfSA==}

  uri-js@4.4.1:
    resolution: {integrity: sha512-7rKUyy33Q1yc98pQ1DAmLtwX109F7TIfWlW1Ydo8Wl1ii1SeHieeh0HHfPeL2fMXK6z0s8ecKs9frCuLJvndBg==}

  url-parse@1.5.10:
    resolution: {integrity: sha512-WypcfiRhfeUP9vvF0j6rw0J3hrWrw6iZv3+22h6iRMJ/8z1Tj6XfLP4DsUix5MhMPnXpiHDoKyoZ/bdCkwBCiQ==}

  url-toolkit@2.2.5:
    resolution: {integrity: sha512-mtN6xk+Nac+oyJ/PrI7tzfmomRVNFIWKUbG8jdYFt52hxbiReFAXIjYskvu64/dvuW71IcB7lV8l0HvZMac6Jg==}

  use-callback-ref@1.3.2:
    resolution: {integrity: sha512-elOQwe6Q8gqZgDA8mrh44qRTQqpIHDcZ3hXTLjBe1i4ph8XpNJnO+aQf3NaG+lriLopI4HMx9VjQLfPQ6vhnoA==}
    engines: {node: '>=10'}
    peerDependencies:
      '@types/react': ^16.8.0 || ^17.0.0 || ^18.0.0
      react: ^16.8.0 || ^17.0.0 || ^18.0.0
    peerDependenciesMeta:
      '@types/react':
        optional: true

  use-composed-ref@1.3.0:
    resolution: {integrity: sha512-GLMG0Jc/jiKov/3Ulid1wbv3r54K9HlMW29IWcDFPEqFkSO2nS0MuefWgMJpeHQ9YJeXDL3ZUF+P3jdXlZX/cQ==}
    peerDependencies:
      react: ^16.8.0 || ^17.0.0 || ^18.0.0

  use-deep-compare-effect@1.8.1:
    resolution: {integrity: sha512-kbeNVZ9Zkc0RFGpfMN3MNfaKNvcLNyxOAAd9O4CBZ+kCBXXscn9s/4I+8ytUER4RDpEYs5+O6Rs4PqiZ+rHr5Q==}
    engines: {node: '>=10', npm: '>=6'}
    peerDependencies:
      react: '>=16.13'

  use-intl@3.24.0:
    resolution: {integrity: sha512-lmrARod7yjMYehbyY9xBLjjgnlNcJsl1UAltAPlgspRG7RH6H0JYaGo4C3PZW/BTy0Dgmcvcl8rH/VemzGIhgQ==}
    peerDependencies:
      react: ^16.8.0 || ^17.0.0 || ^18.0.0 || >=19.0.0-rc <19.0.0

  use-isomorphic-layout-effect@1.1.2:
    resolution: {integrity: sha512-49L8yCO3iGT/ZF9QttjwLF/ZD9Iwto5LnH5LmEdk/6cFmXddqi2ulF0edxTwjj+7mqvpVVGQWvbXZdn32wRSHA==}
    peerDependencies:
      '@types/react': '*'
      react: ^16.8.0 || ^17.0.0 || ^18.0.0
    peerDependenciesMeta:
      '@types/react':
        optional: true

  use-latest@1.2.1:
    resolution: {integrity: sha512-xA+AVm/Wlg3e2P/JiItTziwS7FK92LWrDB0p+hgXloIMuVCeJJ8v6f0eeHyPZaJrM+usM1FkFfbNCrJGs8A/zw==}
    peerDependencies:
      '@types/react': '*'
      react: ^16.8.0 || ^17.0.0 || ^18.0.0
    peerDependenciesMeta:
      '@types/react':
        optional: true

  use-sidecar@1.1.2:
    resolution: {integrity: sha512-epTbsLuzZ7lPClpz2TyryBfztm7m+28DlEv2ZCQ3MDr5ssiwyOwGH/e5F9CkfWjJ1t4clvI58yF822/GUkjjhw==}
    engines: {node: '>=10'}
    peerDependencies:
      '@types/react': ^16.9.0 || ^17.0.0 || ^18.0.0
      react: ^16.8.0 || ^17.0.0 || ^18.0.0
    peerDependenciesMeta:
      '@types/react':
        optional: true

  use-sync-external-store@1.2.2:
    resolution: {integrity: sha512-PElTlVMwpblvbNqQ82d2n6RjStvdSoNe9FG28kNfz3WiXilJm4DdNkEzRhCZuIDwY8U08WVihhGR5iRqAwfDiw==}
    peerDependencies:
      react: ^16.8.0 || ^17.0.0 || ^18.0.0

  util-deprecate@1.0.2:
    resolution: {integrity: sha512-EPD5q1uXyFxJpCrLnCc1nHnq3gOa6DZBocAIiI2TaSCA7VCJ1UJDMagCzIkXNsUYfD1daK//LTEQ8xiIbrHtcw==}

  uuid@10.0.0:
    resolution: {integrity: sha512-8XkAphELsDnEGrDxUOHB3RGvXz6TeuYSGEZBOjtTtPm2lwhGBjLgOzLHB63IUWfBpNucQjND6d3AOudO+H3RWQ==}
    hasBin: true

  uuid@8.3.2:
    resolution: {integrity: sha512-+NYs2QeMWy+GWFOEm9xnn6HCDp0l7QBD7ml8zLUmJ+93Q5NF0NocErnwkTkXVFNiX3/fpC6afS8Dhb/gz7R7eg==}
    hasBin: true

  uuid@9.0.1:
    resolution: {integrity: sha512-b+1eJOlsR9K8HJpow9Ok3fiWOWSIcIzXodvv0rQjVoOVNpWMpxf1wZNpt4y9h10odCNrqnYp1OBzRktckBe3sA==}
    hasBin: true

  v8-compile-cache-lib@3.0.1:
    resolution: {integrity: sha512-wa7YjyUGfNZngI/vtK0UHAN+lgDCxBPCylVXGp0zu59Fz5aiGtNXaq3DhIov063MorB+VfufLh3JlF2KdTK3xg==}

  validate-npm-package-name@5.0.1:
    resolution: {integrity: sha512-OljLrQ9SQdOUqTaQxqL5dEfZWrXExyyWsozYlAWFawPVNuD83igl7uJD2RTkNMbniIYgt8l81eCJGIdQF7avLQ==}
    engines: {node: ^14.17.0 || ^16.13.0 || >=18.0.0}

  video.js@8.19.1:
    resolution: {integrity: sha512-MVuayhXpzTBv5Jk3nYEU2akawPhuBBlizEbpQGx2i+6FiBmqxGjkrkLdDLOzG54ut7xapjp26IfWQLGSpeLmcQ==}

  videojs-contrib-quality-levels@4.1.0:
    resolution: {integrity: sha512-TfrXJJg1Bv4t6TOCMEVMwF/CoS8iENYsWNKip8zfhB5kTcegiFYezEA0eHAJPU64ZC8NQbxQgOwAsYU8VXbOWA==}
    engines: {node: '>=16', npm: '>=8'}
    peerDependencies:
      video.js: ^8

  videojs-font@4.2.0:
    resolution: {integrity: sha512-YPq+wiKoGy2/M7ccjmlvwi58z2xsykkkfNMyIg4xb7EZQQNwB71hcSsB3o75CqQV7/y5lXkXhI/rsGAS7jfEmQ==}

  videojs-vtt.js@0.15.5:
    resolution: {integrity: sha512-yZbBxvA7QMYn15Lr/ZfhhLPrNpI/RmCSCqgIff57GC2gIrV5YfyzLfLyZMj0NnZSAz8syB4N0nHXpZg9MyrMOQ==}

  vite-node@2.1.4:
    resolution: {integrity: sha512-kqa9v+oi4HwkG6g8ufRnb5AeplcRw8jUF6/7/Qz1qRQOXHImG8YnLbB+LLszENwFnoBl9xIf9nVdCFzNd7GQEg==}
    engines: {node: ^18.0.0 || >=20.0.0}
    hasBin: true

  vite-tsconfig-paths@5.0.1:
    resolution: {integrity: sha512-yqwv+LstU7NwPeNqajZzLEBVpUFU6Dugtb2P84FXuvaoYA+/70l9MHE+GYfYAycVyPSDYZ7mjOFuYBRqlEpTig==}
    peerDependencies:
      vite: '*'
    peerDependenciesMeta:
      vite:
        optional: true

  vite@5.4.5:
    resolution: {integrity: sha512-pXqR0qtb2bTwLkev4SE3r4abCNioP3GkjvIDLlzziPpXtHgiJIjuKl+1GN6ESOT3wMjG3JTeARopj2SwYaHTOA==}
    engines: {node: ^18.0.0 || >=20.0.0}
    hasBin: true
    peerDependencies:
      '@types/node': ^18.0.0 || >=20.0.0
      less: '*'
      lightningcss: ^1.21.0
      sass: '*'
      sass-embedded: '*'
      stylus: '*'
      sugarss: '*'
      terser: ^5.4.0
    peerDependenciesMeta:
      '@types/node':
        optional: true
      less:
        optional: true
      lightningcss:
        optional: true
      sass:
        optional: true
      sass-embedded:
        optional: true
      stylus:
        optional: true
      sugarss:
        optional: true
      terser:
        optional: true

  vitest@2.1.4:
    resolution: {integrity: sha512-eDjxbVAJw1UJJCHr5xr/xM86Zx+YxIEXGAR+bmnEID7z9qWfoxpHw0zdobz+TQAFOLT+nEXz3+gx6nUJ7RgmlQ==}
    engines: {node: ^18.0.0 || >=20.0.0}
    hasBin: true
    peerDependencies:
      '@edge-runtime/vm': '*'
      '@types/node': ^18.0.0 || >=20.0.0
      '@vitest/browser': 2.1.4
      '@vitest/ui': 2.1.4
      happy-dom: '*'
      jsdom: '*'
    peerDependenciesMeta:
      '@edge-runtime/vm':
        optional: true
      '@types/node':
        optional: true
      '@vitest/browser':
        optional: true
      '@vitest/ui':
        optional: true
      happy-dom:
        optional: true
      jsdom:
        optional: true

  w3c-keyname@2.2.8:
    resolution: {integrity: sha512-dpojBhNsCNN7T82Tm7k26A6G9ML3NkhDsnw9n/eoxSRlVBB4CEtIQ/KTCLI2Fwf3ataSXRhYFkQi3SlnFwPvPQ==}

  w3c-xmlserializer@5.0.0:
    resolution: {integrity: sha512-o8qghlI8NZHU1lLPrpi2+Uq7abh4GGPpYANlalzWxyWteJOCsr/P+oPBA49TOLu5FTZO4d3F9MnWJfiMo4BkmA==}
    engines: {node: '>=18'}

  watchpack@2.4.2:
    resolution: {integrity: sha512-TnbFSbcOCcDgjZ4piURLCbJ3nJhznVh9kw6F6iokjiFPl8ONxe9A6nMDVXDiNbrSfLILs6vB07F7wLBrwPYzJw==}
    engines: {node: '>=10.13.0'}

  wcwidth@1.0.1:
    resolution: {integrity: sha512-XHPEwS0q6TaxcvG85+8EYkbiCux2XtWG2mkc47Ng2A77BQu9+DqIOJldST4HgPkuea7dvKSj5VgX3P1d4rW8Tg==}

  web-streams-polyfill@3.3.3:
    resolution: {integrity: sha512-d2JWLCivmZYTSIoge9MsgFCZrt571BikcWGYkjC1khllbTeDlGqZ2D8vD8E/lJa8WGWbb7Plm8/XJYV7IJHZZw==}
    engines: {node: '>= 8'}

  web-tree-sitter@0.20.3:
    resolution: {integrity: sha512-zKGJW9r23y3BcJusbgvnOH2OYAW40MXAOi9bi3Gcc7T4Gms9WWgXF8m6adsJWpGJEhgOzCrfiz1IzKowJWrtYw==}

  webidl-conversions@3.0.1:
    resolution: {integrity: sha512-2JAn3z8AR6rjK8Sm8orRC0h/bcl/DqL7tRPdGZ4I1CjdF+EaMLmYxBHyXuKL849eucPFhvBoxMsflfOb8kxaeQ==}

  webidl-conversions@7.0.0:
    resolution: {integrity: sha512-VwddBukDzu71offAQR975unBIGqfKZpM+8ZX6ySk8nYhVoo5CYaZyzt3YBvYtRtO+aoGlqxPg/B87NGVZ/fu6g==}
    engines: {node: '>=12'}

  webpack-sources@3.2.3:
    resolution: {integrity: sha512-/DyMEOrDgLKKIG0fmvtz+4dUX/3Ghozwgm6iPp8KRhvn+eQf9+Q7GWxVNMk3+uCPWfdXYC4ExGBckIXdFEfH1w==}
    engines: {node: '>=10.13.0'}

  webpack-virtual-modules@0.6.2:
    resolution: {integrity: sha512-66/V2i5hQanC51vBQKPH4aI8NMAcBW59FVBs+rC7eGHupMyfn34q7rZIE+ETlJ+XTevqfUhVVBgSUNSW2flEUQ==}

  webpack@5.94.0:
    resolution: {integrity: sha512-KcsGn50VT+06JH/iunZJedYGUJS5FGjow8wb9c0v5n1Om8O1g4L6LjtfxwlXIATopoQu+vOXXa7gYisWxCoPyg==}
    engines: {node: '>=10.13.0'}
    hasBin: true
    peerDependencies:
      webpack-cli: '*'
    peerDependenciesMeta:
      webpack-cli:
        optional: true

  whatwg-encoding@3.1.1:
    resolution: {integrity: sha512-6qN4hJdMwfYBtE3YBTTHhoeuUrDBPZmbQaxWAqSALV/MeEnR5z1xd8UKud2RAkFoPkmB+hli1TZSnyi84xz1vQ==}
    engines: {node: '>=18'}

  whatwg-fetch@3.6.20:
    resolution: {integrity: sha512-EqhiFU6daOA8kpjOWTL0olhVOF3i7OrFzSYiGsEMB8GcXS+RrzauAERX65xMeNWVqxA6HXH2m69Z9LaKKdisfg==}

  whatwg-mimetype@4.0.0:
    resolution: {integrity: sha512-QaKxh0eNIi2mE9p2vEdzfagOKHCcj1pJ56EEHGQOVxp8r9/iszLUUV7v89x9O1p/T+NlTM5W7jW6+cz4Fq1YVg==}
    engines: {node: '>=18'}

  whatwg-url@14.0.0:
    resolution: {integrity: sha512-1lfMEm2IEr7RIV+f4lUNPOqfFL+pO+Xw3fJSqmjX9AbXcXcYOkCe1P6+9VBZB6n94af16NfZf+sSk0JCBZC9aw==}
    engines: {node: '>=18'}

  whatwg-url@5.0.0:
    resolution: {integrity: sha512-saE57nupxk6v3HY35+jzBwYa0rKSy0XR8JSxZPwgLr7ys0IBzhGviA1/TUGJLmSVqs8pb9AnvICXEuOHLprYTw==}

  which-boxed-primitive@1.0.2:
    resolution: {integrity: sha512-bwZdv0AKLpplFY2KZRX6TvyuN7ojjr7lwkg6ml0roIy9YeuSr7JS372qlNW18UQYzgYK9ziGcerWqZOmEn9VNg==}

  which-builtin-type@1.1.4:
    resolution: {integrity: sha512-bppkmBSsHFmIMSl8BO9TbsyzsvGjVoppt8xUiGzwiu/bhDCGxnpOKCxgqj6GuyHE0mINMDecBFPlOm2hzY084w==}
    engines: {node: '>= 0.4'}

  which-collection@1.0.2:
    resolution: {integrity: sha512-K4jVyjnBdgvc86Y6BkaLZEN933SwYOuBFkdmBu9ZfkcAbdVbpITnDmjvZ/aQjRXQrv5EPkTnD1s39GiiqbngCw==}
    engines: {node: '>= 0.4'}

  which-typed-array@1.1.15:
    resolution: {integrity: sha512-oV0jmFtUky6CXfkqehVvBP/LSWJ2sy4vWMioiENyJLePrBO/yKyV9OyJySfAKosh+RYkIl5zJCNZ8/4JncrpdA==}
    engines: {node: '>= 0.4'}

  which@2.0.2:
    resolution: {integrity: sha512-BLI3Tl1TW3Pvl70l3yq3Y64i+awpwXqsGBYWkkqMtnbXgrMD+yj7rhW0kuEDxzJaYXGjEW5ogapKNMEKNMjibA==}
    engines: {node: '>= 8'}
    hasBin: true

  why-is-node-running@2.3.0:
    resolution: {integrity: sha512-hUrmaWBdVDcxvYqnyh09zunKzROWjbZTiNy8dBEjkS7ehEDQibXJ7XvlmtbwuTclUiIyN+CyXQD4Vmko8fNm8w==}
    engines: {node: '>=8'}
    hasBin: true

  wide-align@1.1.5:
    resolution: {integrity: sha512-eDMORYaPNZ4sQIuuYPDHdQvf4gyCF9rEEV/yPxGfwPkRodwEgiMUUXTx/dex+Me0wxx53S+NgUHaP7y3MGlDmg==}

  widest-line@3.1.0:
    resolution: {integrity: sha512-NsmoXalsWVDMGupxZ5R08ka9flZjjiLvHVAWYOKtiKM8ujtZWr9cRffak+uSE48+Ob8ObalXpwyeUiyDD6QFgg==}
    engines: {node: '>=8'}

  winston-transport@4.7.1:
    resolution: {integrity: sha512-wQCXXVgfv/wUPOfb2x0ruxzwkcZfxcktz6JIMUaPLmcNhO4bZTwA/WtDWK74xV3F2dKu8YadrFv0qhwYjVEwhA==}
    engines: {node: '>= 12.0.0'}

  winston@3.15.0:
    resolution: {integrity: sha512-RhruH2Cj0bV0WgNL+lOfoUBI4DVfdUNjVnJGVovWZmrcKtrFTTRzgXYK2O9cymSGjrERCtaAeHwMNnUWXlwZow==}
    engines: {node: '>= 12.0.0'}

  word-wrap@1.2.5:
    resolution: {integrity: sha512-BN22B5eaMMI9UMtjrGd5g5eCYPpCPDUy0FJXbYsaT5zYxjFOckS53SQDE3pWkVoWpHXVb3BrYcEN4Twa55B5cA==}
    engines: {node: '>=0.10.0'}

  wordwrap@1.0.0:
    resolution: {integrity: sha512-gvVzJFlPycKc5dZN4yPkP8w7Dc37BtP1yczEneOb4uq34pXZcvrtRTmWV8W+Ume+XCxKgbjM+nevkyFPMybd4Q==}

  wrap-ansi@6.2.0:
    resolution: {integrity: sha512-r6lPcBGxZXlIcymEu7InxDMhdW0KDxpLgoFLcguasxCaJ/SOIZwINatK9KY/tf+ZrlywOKU0UDj3ATXUBfxJXA==}
    engines: {node: '>=8'}

  wrap-ansi@7.0.0:
    resolution: {integrity: sha512-YVGIj2kamLSTxw6NsZjoBxfSwsn0ycdesmc4p+Q21c5zPuZ1pl+NfxVdxPtdHvmNVOQ6XSYG4AUtyt/Fi7D16Q==}
    engines: {node: '>=10'}

  wrap-ansi@8.1.0:
    resolution: {integrity: sha512-si7QWI6zUMq56bESFvagtmzMdGOtoxfR+Sez11Mobfc7tm+VkUckk9bW2UeffTGVUbOksxmSw0AA2gs8g71NCQ==}
    engines: {node: '>=12'}

  wrappy@1.0.2:
    resolution: {integrity: sha512-l4Sp/DRseor9wL6EvV2+TuQn63dMkPjZ/sp9XkghTEbV9KlPS1xUsZ3u7/IQO4wxtcFB4bgpQPRcR3QCvezPcQ==}

  write-file-atomic@3.0.3:
    resolution: {integrity: sha512-AvHcyZ5JnSfq3ioSyjrBkH9yW4m7Ayk8/9My/DD9onKeu/94fwrMocemO2QAJFAlnnDN+ZDS+ZjAR5ua1/PV/Q==}

  ws@8.17.1:
    resolution: {integrity: sha512-6XQFvXTkbfUOZOKKILFG1PDK2NDQs4azKQl26T0YS5CxqWLgXajbPZ+h4gZekJyRqFU8pvnbAbbs/3TgRPy+GQ==}
    engines: {node: '>=10.0.0'}
    peerDependencies:
      bufferutil: ^4.0.1
      utf-8-validate: '>=5.0.2'
    peerDependenciesMeta:
      bufferutil:
        optional: true
      utf-8-validate:
        optional: true

  ws@8.18.0:
    resolution: {integrity: sha512-8VbfWfHLbbwu3+N6OKsOMpBdT4kXPDDB9cJk2bJ6mh9ucxdlnNvH1e+roYkKmN9Nxw2yjz7VzeO9oOz2zJ04Pw==}
    engines: {node: '>=10.0.0'}
    peerDependencies:
      bufferutil: ^4.0.1
      utf-8-validate: '>=5.0.2'
    peerDependenciesMeta:
      bufferutil:
        optional: true
      utf-8-validate:
        optional: true

  xdg-basedir@4.0.0:
    resolution: {integrity: sha512-PSNhEJDejZYV7h50BohL09Er9VaIefr2LMAf3OEmpCkjOi34eYyQYAXUTjEQtZJTKcF0E2UKTh+osDLsgNim9Q==}
    engines: {node: '>=8'}

  xml-but-prettier@1.0.1:
    resolution: {integrity: sha512-C2CJaadHrZTqESlH03WOyw0oZTtoy2uEg6dSDF6YRg+9GnYNub53RRemLpnvtbHDFelxMx4LajiFsYeR6XJHgQ==}

  xml-name-validator@5.0.0:
    resolution: {integrity: sha512-EvGK8EJ3DhaHfbRlETOWAS5pO9MZITeauHKJyb8wyajUfQUenkIg2MvLDTZ4T/TgIcm3HU0TFBgWWboAZ30UHg==}
    engines: {node: '>=18'}

  xml2js@0.6.2:
    resolution: {integrity: sha512-T4rieHaC1EXcES0Kxxj4JWgaUQHDk+qwHcYOCFHfiwKz7tOVPLq7Hjq9dM1WCMhylqMEfP7hMcOIChvotiZegA==}
    engines: {node: '>=4.0.0'}

  xml@1.0.1:
    resolution: {integrity: sha512-huCv9IH9Tcf95zuYCsQraZtWnJvBtLVE0QHMOs8bWyZAFZNDcYjsPq1nEx8jKA9y+Beo9v+7OBPRisQTjinQMw==}

  xmlbuilder@11.0.1:
    resolution: {integrity: sha512-fDlsI/kFEx7gLvbecc0/ohLG50fugQp8ryHzMTuW9vSa1GJ0XYWKnhsUx7oie3G98+r56aTQIUB4kht42R3JvA==}
    engines: {node: '>=4.0'}

  xmlchars@2.2.0:
    resolution: {integrity: sha512-JZnDKK8B0RCDw84FNdDAIpZK+JuJw+s7Lz8nksI7SIuU3UXJJslUthsi+uWBUYOwPFwW7W7PRLRfUKpxjtjFCw==}

  xmlhttprequest-ssl@2.0.0:
    resolution: {integrity: sha512-QKxVRxiRACQcVuQEYFsI1hhkrMlrXHPegbbd1yn9UHOmRxY+si12nQYzri3vbzt8VdTTRviqcKxcyllFas5z2A==}
    engines: {node: '>=0.4.0'}

  xtend@4.0.2:
    resolution: {integrity: sha512-LKYU1iAXJXUgAXn9URjiu+MWhyUXHsvfp7mcuYm9dSUKK0/CjtrUwFAxD82/mCWbtLsGjFIad0wIsod4zrTAEQ==}
    engines: {node: '>=0.4'}

  xycolors@0.1.2:
    resolution: {integrity: sha512-iUIDKoRUq/6Nfkiwv/PqxR6ENzgLkaaOeWwY54CtObpEwmvQHCvsgxd5xIGfEF/QU75H2quxIffOoU4tf2kKDg==}

  y18n@5.0.8:
    resolution: {integrity: sha512-0pfFzegeDWJHJIAmTLRP2DwHjdF5s7jo9tuztdQxAhINCdvS+3nGINqPd00AphqJR/0LhANUS6/+7SCb98YOfA==}
    engines: {node: '>=10'}

  yallist@3.1.1:
    resolution: {integrity: sha512-a4UGQaWPH59mOXUYnAG2ewncQS4i4F43Tv3JoAM+s2VDAmS9NsK8GpDMLrCHPksFT7h3K6TOoUNn2pb7RoXx4g==}

  yallist@4.0.0:
    resolution: {integrity: sha512-3wdGidZyq5PB084XLES5TpOSRA3wjXAlIWMhum2kRcv/41Sn2emQ0dycQW4uZXLejwKvg6EsvbdlVL+FYEct7A==}

  yaml@2.5.1:
    resolution: {integrity: sha512-bLQOjaX/ADgQ20isPJRvF0iRUHIxVhYvr53Of7wGcWlO2jvtUlH5m87DsmulFVxRpNLOnI4tB6p/oh8D7kpn9Q==}
    engines: {node: '>= 14'}
    hasBin: true

  yargs-parser@21.1.1:
    resolution: {integrity: sha512-tVpsJW7DdjecAiFpbIB1e3qxIQsE6NoPc5/eTdrbbIC4h0LVsWhnoa3g+m2HclBIujHzsxZ4VJVA+GUuc2/LBw==}
    engines: {node: '>=12'}

  yargs@17.7.2:
    resolution: {integrity: sha512-7dSzzRQ++CKnNI/krKnYRV7JKKPUXMEh61soaHKg9mrWEhzFWhFnxPxGl+69cD1Ou63C13NUPCnmIcrvqCuM6w==}
    engines: {node: '>=12'}

  yn@3.1.1:
    resolution: {integrity: sha512-Ux4ygGWsu2c7isFWe8Yu1YluJmqVhxqK2cLXNQA5AcC3QfbGNpM7fu0Y8b/z16pXLnFxZYvWhd3fhBY9DLmC6Q==}
    engines: {node: '>=6'}

  yocto-queue@0.1.0:
    resolution: {integrity: sha512-rVksvsnNCdJ/ohGc6xgPwyN8eheCxsiLM8mxuE/t/mOVqJewPuO1miLpTHQiRgTKCLexL4MeAFVagts7HmNZ2Q==}
    engines: {node: '>=10'}

  zenscroll@4.0.2:
    resolution: {integrity: sha512-jEA1znR7b4C/NnaycInCU6h/d15ZzCd1jmsruqOKnZP6WXQSMH3W2GL+OXbkruslU4h+Tzuos0HdswzRUk/Vgg==}

  zip-stream@6.0.1:
    resolution: {integrity: sha512-zK7YHHz4ZXpW89AHXUPbQVGKI7uvkd3hzusTdotCg1UxyaVtg0zFJSTfW/Dq5f7OBBVnq6cZIaC8Ti4hb6dtCA==}
    engines: {node: '>= 14'}

  zod-form-data@2.0.2:
    resolution: {integrity: sha512-sKTi+k0fvkxdakD0V5rq+9WVJA3cuTQUfEmNqvHrTzPLvjfLmkkBLfR0ed3qOi9MScJXTHIDH/jUNnEJ3CBX4g==}
    peerDependencies:
      zod: '>= 3.11.0'

  zod-to-json-schema@3.23.3:
    resolution: {integrity: sha512-TYWChTxKQbRJp5ST22o/Irt9KC5nj7CdBKYB/AosCRdj/wxEMvv4NNaj9XVUHDOIp53ZxArGhnw5HMZziPFjog==}
    peerDependencies:
      zod: ^3.23.3

  zod@3.23.8:
    resolution: {integrity: sha512-XBx9AXhXktjUqnepgTiE5flcKIYWi/rme0Eaj+5Y0lftuGBq+jyRu/md4WnuxqgP1ubdpNCsYEYPxrzVHD8d6g==}

snapshots:

  '@ampproject/remapping@2.3.0':
    dependencies:
      '@jridgewell/gen-mapping': 0.3.5
      '@jridgewell/trace-mapping': 0.3.25

  '@antfu/ni@0.21.12': {}

  '@auth/core@0.37.2':
    dependencies:
      '@panva/hkdf': 1.2.1
      '@types/cookie': 0.6.0
      cookie: 0.7.1
      jose: 5.9.3
      oauth4webapi: 3.0.0
      preact: 10.11.3
      preact-render-to-string: 5.2.3(preact@10.11.3)

  '@auth/drizzle-adapter@1.7.2':
    dependencies:
      '@auth/core': 0.37.2
    transitivePeerDependencies:
      - '@simplewebauthn/browser'
      - '@simplewebauthn/server'
      - nodemailer

  '@axiomhq/js@1.0.0-rc.3':
    dependencies:
      fetch-retry: 6.0.0
      uuid: 8.3.2

  '@babel/code-frame@7.24.7':
    dependencies:
      '@babel/highlight': 7.24.7
      picocolors: 1.1.0

  '@babel/compat-data@7.25.4': {}

  '@babel/core@7.25.2':
    dependencies:
      '@ampproject/remapping': 2.3.0
      '@babel/code-frame': 7.24.7
      '@babel/generator': 7.25.6
      '@babel/helper-compilation-targets': 7.25.2
      '@babel/helper-module-transforms': 7.25.2(@babel/core@7.25.2)
      '@babel/helpers': 7.25.6
      '@babel/parser': 7.25.6
      '@babel/template': 7.25.0
      '@babel/traverse': 7.25.6
      '@babel/types': 7.25.6
      convert-source-map: 2.0.0
      debug: 4.3.7
      gensync: 1.0.0-beta.2
      json5: 2.2.3
      semver: 6.3.1
    transitivePeerDependencies:
      - supports-color

  '@babel/generator@7.25.6':
    dependencies:
      '@babel/types': 7.25.6
      '@jridgewell/gen-mapping': 0.3.5
      '@jridgewell/trace-mapping': 0.3.25
      jsesc: 2.5.2

  '@babel/helper-compilation-targets@7.25.2':
    dependencies:
      '@babel/compat-data': 7.25.4
      '@babel/helper-validator-option': 7.24.8
      browserslist: 4.23.3
      lru-cache: 5.1.1
      semver: 6.3.1

  '@babel/helper-module-imports@7.24.7':
    dependencies:
      '@babel/traverse': 7.25.6
      '@babel/types': 7.25.6
    transitivePeerDependencies:
      - supports-color

  '@babel/helper-module-transforms@7.25.2(@babel/core@7.25.2)':
    dependencies:
      '@babel/core': 7.25.2
      '@babel/helper-module-imports': 7.24.7
      '@babel/helper-simple-access': 7.24.7
      '@babel/helper-validator-identifier': 7.24.7
      '@babel/traverse': 7.25.6
    transitivePeerDependencies:
      - supports-color

  '@babel/helper-plugin-utils@7.24.8': {}

  '@babel/helper-simple-access@7.24.7':
    dependencies:
      '@babel/traverse': 7.25.6
      '@babel/types': 7.25.6
    transitivePeerDependencies:
      - supports-color

  '@babel/helper-string-parser@7.24.8': {}

  '@babel/helper-validator-identifier@7.24.7': {}

  '@babel/helper-validator-option@7.24.8': {}

  '@babel/helpers@7.25.6':
    dependencies:
      '@babel/template': 7.25.0
      '@babel/types': 7.25.6

  '@babel/highlight@7.24.7':
    dependencies:
      '@babel/helper-validator-identifier': 7.24.7
      chalk: 2.4.2
      js-tokens: 4.0.0
      picocolors: 1.1.0

  '@babel/parser@7.25.6':
    dependencies:
      '@babel/types': 7.25.6

  '@babel/plugin-transform-react-jsx-self@7.24.7(@babel/core@7.25.2)':
    dependencies:
      '@babel/core': 7.25.2
      '@babel/helper-plugin-utils': 7.24.8

  '@babel/plugin-transform-react-jsx-source@7.24.7(@babel/core@7.25.2)':
    dependencies:
      '@babel/core': 7.25.2
      '@babel/helper-plugin-utils': 7.24.8

  '@babel/runtime-corejs3@7.25.6':
    dependencies:
      core-js-pure: 3.38.1
      regenerator-runtime: 0.14.1

  '@babel/runtime@7.25.6':
    dependencies:
      regenerator-runtime: 0.14.1

  '@babel/template@7.25.0':
    dependencies:
      '@babel/code-frame': 7.24.7
      '@babel/parser': 7.25.6
      '@babel/types': 7.25.6

  '@babel/traverse@7.25.6':
    dependencies:
      '@babel/code-frame': 7.24.7
      '@babel/generator': 7.25.6
      '@babel/parser': 7.25.6
      '@babel/template': 7.25.0
      '@babel/types': 7.25.6
      debug: 4.3.7
      globals: 11.12.0
    transitivePeerDependencies:
      - supports-color

  '@babel/types@7.25.2':
    dependencies:
      '@babel/helper-string-parser': 7.24.8
      '@babel/helper-validator-identifier': 7.24.7
      to-fast-properties: 2.0.0

  '@babel/types@7.25.6':
    dependencies:
      '@babel/helper-string-parser': 7.24.8
      '@babel/helper-validator-identifier': 7.24.7
      to-fast-properties: 2.0.0

  '@balena/dockerignore@1.0.2': {}

  '@bcoe/v8-coverage@0.2.3': {}

  '@braintree/sanitize-url@7.0.2': {}

  '@clack/core@0.3.4':
    dependencies:
      picocolors: 1.1.0
      sisteransi: 1.0.5

  '@clack/prompts@0.7.0':
    dependencies:
      '@clack/core': 0.3.4
      picocolors: 1.1.0
      sisteransi: 1.0.5

  '@colors/colors@1.6.0': {}

  '@cspotcode/source-map-support@0.8.1':
    dependencies:
      '@jridgewell/trace-mapping': 0.3.9

  '@ctrl/deluge@6.1.0':
    dependencies:
      '@ctrl/magnet-link': 4.0.2
      '@ctrl/shared-torrent': 6.0.0
      node-fetch-native: 1.6.4
      ofetch: 1.3.4
      tough-cookie: 4.1.4
      ufo: 1.5.4
      uint8array-extras: 1.4.0

  '@ctrl/magnet-link@4.0.2':
    dependencies:
      rfc4648: 1.5.3
      uint8array-extras: 1.4.0

  '@ctrl/qbittorrent@9.0.1':
    dependencies:
      '@ctrl/magnet-link': 4.0.2
      '@ctrl/shared-torrent': 6.0.0
      '@ctrl/torrent-file': 4.1.0
      cookie: 0.6.0
      node-fetch-native: 1.6.4
      ofetch: 1.3.4
      ufo: 1.5.4
      uint8array-extras: 1.4.0

  '@ctrl/shared-torrent@6.0.0': {}

  '@ctrl/torrent-file@4.1.0':
    dependencies:
      uint8array-extras: 1.4.0

  '@ctrl/transmission@7.0.0':
    dependencies:
      '@ctrl/magnet-link': 4.0.2
      '@ctrl/shared-torrent': 6.0.0
      ofetch: 1.3.4
      ufo: 1.5.4
      uint8array-extras: 1.4.0

  '@dabh/diagnostics@2.0.3':
    dependencies:
      colorspace: 1.1.4
      enabled: 2.0.0
      kuler: 2.0.0

<<<<<<< HEAD
  '@dnd-kit/accessibility@3.1.0(react@18.3.1)':
    dependencies:
      react: 18.3.1
      tslib: 2.7.0

  '@dnd-kit/core@6.1.0(react-dom@18.3.1(react@18.3.1))(react@18.3.1)':
    dependencies:
      '@dnd-kit/accessibility': 3.1.0(react@18.3.1)
      '@dnd-kit/utilities': 3.2.2(react@18.3.1)
      react: 18.3.1
      react-dom: 18.3.1(react@18.3.1)
      tslib: 2.7.0

  '@dnd-kit/sortable@8.0.0(@dnd-kit/core@6.1.0(react-dom@18.3.1(react@18.3.1))(react@18.3.1))(react@18.3.1)':
    dependencies:
      '@dnd-kit/core': 6.1.0(react-dom@18.3.1(react@18.3.1))(react@18.3.1)
      '@dnd-kit/utilities': 3.2.2(react@18.3.1)
      react: 18.3.1
      tslib: 2.7.0

  '@dnd-kit/utilities@3.2.2(react@18.3.1)':
    dependencies:
      react: 18.3.1
      tslib: 2.7.0

  '@drizzle-team/brocli@0.10.1': {}
=======
  '@drizzle-team/brocli@0.10.2': {}
>>>>>>> 134ecf1e

  '@esbuild-kit/core-utils@3.3.2':
    dependencies:
      esbuild: 0.18.20
      source-map-support: 0.5.21

  '@esbuild-kit/esm-loader@2.6.5':
    dependencies:
      '@esbuild-kit/core-utils': 3.3.2
      get-tsconfig: 4.8.1

  '@esbuild/aix-ppc64@0.19.12':
    optional: true

  '@esbuild/aix-ppc64@0.20.2':
    optional: true

  '@esbuild/aix-ppc64@0.21.5':
    optional: true

  '@esbuild/aix-ppc64@0.23.1':
    optional: true

  '@esbuild/android-arm64@0.18.20':
    optional: true

  '@esbuild/android-arm64@0.19.12':
    optional: true

  '@esbuild/android-arm64@0.20.2':
    optional: true

  '@esbuild/android-arm64@0.21.5':
    optional: true

  '@esbuild/android-arm64@0.23.1':
    optional: true

  '@esbuild/android-arm@0.18.20':
    optional: true

  '@esbuild/android-arm@0.19.12':
    optional: true

  '@esbuild/android-arm@0.20.2':
    optional: true

  '@esbuild/android-arm@0.21.5':
    optional: true

  '@esbuild/android-arm@0.23.1':
    optional: true

  '@esbuild/android-x64@0.18.20':
    optional: true

  '@esbuild/android-x64@0.19.12':
    optional: true

  '@esbuild/android-x64@0.20.2':
    optional: true

  '@esbuild/android-x64@0.21.5':
    optional: true

  '@esbuild/android-x64@0.23.1':
    optional: true

  '@esbuild/darwin-arm64@0.18.20':
    optional: true

  '@esbuild/darwin-arm64@0.19.12':
    optional: true

  '@esbuild/darwin-arm64@0.20.2':
    optional: true

  '@esbuild/darwin-arm64@0.21.5':
    optional: true

  '@esbuild/darwin-arm64@0.23.1':
    optional: true

  '@esbuild/darwin-x64@0.18.20':
    optional: true

  '@esbuild/darwin-x64@0.19.12':
    optional: true

  '@esbuild/darwin-x64@0.20.2':
    optional: true

  '@esbuild/darwin-x64@0.21.5':
    optional: true

  '@esbuild/darwin-x64@0.23.1':
    optional: true

  '@esbuild/freebsd-arm64@0.18.20':
    optional: true

  '@esbuild/freebsd-arm64@0.19.12':
    optional: true

  '@esbuild/freebsd-arm64@0.20.2':
    optional: true

  '@esbuild/freebsd-arm64@0.21.5':
    optional: true

  '@esbuild/freebsd-arm64@0.23.1':
    optional: true

  '@esbuild/freebsd-x64@0.18.20':
    optional: true

  '@esbuild/freebsd-x64@0.19.12':
    optional: true

  '@esbuild/freebsd-x64@0.20.2':
    optional: true

  '@esbuild/freebsd-x64@0.21.5':
    optional: true

  '@esbuild/freebsd-x64@0.23.1':
    optional: true

  '@esbuild/linux-arm64@0.18.20':
    optional: true

  '@esbuild/linux-arm64@0.19.12':
    optional: true

  '@esbuild/linux-arm64@0.20.2':
    optional: true

  '@esbuild/linux-arm64@0.21.5':
    optional: true

  '@esbuild/linux-arm64@0.23.1':
    optional: true

  '@esbuild/linux-arm@0.18.20':
    optional: true

  '@esbuild/linux-arm@0.19.12':
    optional: true

  '@esbuild/linux-arm@0.20.2':
    optional: true

  '@esbuild/linux-arm@0.21.5':
    optional: true

  '@esbuild/linux-arm@0.23.1':
    optional: true

  '@esbuild/linux-ia32@0.18.20':
    optional: true

  '@esbuild/linux-ia32@0.19.12':
    optional: true

  '@esbuild/linux-ia32@0.20.2':
    optional: true

  '@esbuild/linux-ia32@0.21.5':
    optional: true

  '@esbuild/linux-ia32@0.23.1':
    optional: true

  '@esbuild/linux-loong64@0.18.20':
    optional: true

  '@esbuild/linux-loong64@0.19.12':
    optional: true

  '@esbuild/linux-loong64@0.20.2':
    optional: true

  '@esbuild/linux-loong64@0.21.5':
    optional: true

  '@esbuild/linux-loong64@0.23.1':
    optional: true

  '@esbuild/linux-mips64el@0.18.20':
    optional: true

  '@esbuild/linux-mips64el@0.19.12':
    optional: true

  '@esbuild/linux-mips64el@0.20.2':
    optional: true

  '@esbuild/linux-mips64el@0.21.5':
    optional: true

  '@esbuild/linux-mips64el@0.23.1':
    optional: true

  '@esbuild/linux-ppc64@0.18.20':
    optional: true

  '@esbuild/linux-ppc64@0.19.12':
    optional: true

  '@esbuild/linux-ppc64@0.20.2':
    optional: true

  '@esbuild/linux-ppc64@0.21.5':
    optional: true

  '@esbuild/linux-ppc64@0.23.1':
    optional: true

  '@esbuild/linux-riscv64@0.18.20':
    optional: true

  '@esbuild/linux-riscv64@0.19.12':
    optional: true

  '@esbuild/linux-riscv64@0.20.2':
    optional: true

  '@esbuild/linux-riscv64@0.21.5':
    optional: true

  '@esbuild/linux-riscv64@0.23.1':
    optional: true

  '@esbuild/linux-s390x@0.18.20':
    optional: true

  '@esbuild/linux-s390x@0.19.12':
    optional: true

  '@esbuild/linux-s390x@0.20.2':
    optional: true

  '@esbuild/linux-s390x@0.21.5':
    optional: true

  '@esbuild/linux-s390x@0.23.1':
    optional: true

  '@esbuild/linux-x64@0.18.20':
    optional: true

  '@esbuild/linux-x64@0.19.12':
    optional: true

  '@esbuild/linux-x64@0.20.2':
    optional: true

  '@esbuild/linux-x64@0.21.5':
    optional: true

  '@esbuild/linux-x64@0.23.1':
    optional: true

  '@esbuild/netbsd-x64@0.18.20':
    optional: true

  '@esbuild/netbsd-x64@0.19.12':
    optional: true

  '@esbuild/netbsd-x64@0.20.2':
    optional: true

  '@esbuild/netbsd-x64@0.21.5':
    optional: true

  '@esbuild/netbsd-x64@0.23.1':
    optional: true

  '@esbuild/openbsd-arm64@0.23.1':
    optional: true

  '@esbuild/openbsd-x64@0.18.20':
    optional: true

  '@esbuild/openbsd-x64@0.19.12':
    optional: true

  '@esbuild/openbsd-x64@0.20.2':
    optional: true

  '@esbuild/openbsd-x64@0.21.5':
    optional: true

  '@esbuild/openbsd-x64@0.23.1':
    optional: true

  '@esbuild/sunos-x64@0.18.20':
    optional: true

  '@esbuild/sunos-x64@0.19.12':
    optional: true

  '@esbuild/sunos-x64@0.20.2':
    optional: true

  '@esbuild/sunos-x64@0.21.5':
    optional: true

  '@esbuild/sunos-x64@0.23.1':
    optional: true

  '@esbuild/win32-arm64@0.18.20':
    optional: true

  '@esbuild/win32-arm64@0.19.12':
    optional: true

  '@esbuild/win32-arm64@0.20.2':
    optional: true

  '@esbuild/win32-arm64@0.21.5':
    optional: true

  '@esbuild/win32-arm64@0.23.1':
    optional: true

  '@esbuild/win32-ia32@0.18.20':
    optional: true

  '@esbuild/win32-ia32@0.19.12':
    optional: true

  '@esbuild/win32-ia32@0.20.2':
    optional: true

  '@esbuild/win32-ia32@0.21.5':
    optional: true

  '@esbuild/win32-ia32@0.23.1':
    optional: true

  '@esbuild/win32-x64@0.18.20':
    optional: true

  '@esbuild/win32-x64@0.19.12':
    optional: true

  '@esbuild/win32-x64@0.20.2':
    optional: true

  '@esbuild/win32-x64@0.21.5':
    optional: true

  '@esbuild/win32-x64@0.23.1':
    optional: true

  '@eslint-community/eslint-utils@4.4.0(eslint@9.13.0)':
    dependencies:
      eslint: 9.13.0
      eslint-visitor-keys: 3.4.3

  '@eslint-community/regexpp@4.11.1': {}

  '@eslint/config-array@0.18.0':
    dependencies:
      '@eslint/object-schema': 2.1.4
      debug: 4.3.7
      minimatch: 3.1.2
    transitivePeerDependencies:
      - supports-color

  '@eslint/core@0.7.0': {}

  '@eslint/eslintrc@3.1.0':
    dependencies:
      ajv: 6.12.6
      debug: 4.3.7
      espree: 10.2.0
      globals: 14.0.0
      ignore: 5.3.2
      import-fresh: 3.3.0
      js-yaml: 4.1.0
      minimatch: 3.1.2
      strip-json-comments: 3.1.1
    transitivePeerDependencies:
      - supports-color

  '@eslint/js@9.13.0': {}

  '@eslint/object-schema@2.1.4': {}

  '@eslint/plugin-kit@0.2.0':
    dependencies:
      levn: 0.4.1

  '@extractus/feed-extractor@7.1.3':
    dependencies:
      bellajs: 11.2.0
      cross-fetch: 4.0.0
      fast-xml-parser: 4.5.0
      html-entities: 2.5.2
    transitivePeerDependencies:
      - encoding

  '@fastify/busboy@2.1.1': {}

  '@floating-ui/core@1.6.8':
    dependencies:
      '@floating-ui/utils': 0.2.8

  '@floating-ui/dom@1.6.11':
    dependencies:
      '@floating-ui/core': 1.6.8
      '@floating-ui/utils': 0.2.8

  '@floating-ui/react-dom@2.1.2(react-dom@18.3.1(react@18.3.1))(react@18.3.1)':
    dependencies:
      '@floating-ui/dom': 1.6.11
      react: 18.3.1
      react-dom: 18.3.1(react@18.3.1)

  '@floating-ui/react@0.26.24(react-dom@18.3.1(react@18.3.1))(react@18.3.1)':
    dependencies:
      '@floating-ui/react-dom': 2.1.2(react-dom@18.3.1(react@18.3.1))(react@18.3.1)
      '@floating-ui/utils': 0.2.8
      react: 18.3.1
      react-dom: 18.3.1(react@18.3.1)
      tabbable: 6.2.0

  '@floating-ui/utils@0.2.8': {}

  '@formatjs/ecma402-abstract@2.2.0':
    dependencies:
      '@formatjs/fast-memoize': 2.2.1
      '@formatjs/intl-localematcher': 0.5.5
      tslib: 2.7.0

  '@formatjs/fast-memoize@2.2.1':
    dependencies:
      tslib: 2.7.0

  '@formatjs/icu-messageformat-parser@2.8.0':
    dependencies:
      '@formatjs/ecma402-abstract': 2.2.0
      '@formatjs/icu-skeleton-parser': 1.8.4
      tslib: 2.7.0

  '@formatjs/icu-skeleton-parser@1.8.4':
    dependencies:
      '@formatjs/ecma402-abstract': 2.2.0
      tslib: 2.7.0

  '@formatjs/intl-localematcher@0.5.5':
    dependencies:
      tslib: 2.7.0

  '@hapi/bourne@3.0.0': {}

  '@homarr/gridstack@1.0.3': {}

  '@hono/node-server@1.13.0(hono@4.6.1)':
    dependencies:
      hono: 4.6.1

  '@humanfs/core@0.19.0': {}

  '@humanfs/node@0.16.5':
    dependencies:
      '@humanfs/core': 0.19.0
      '@humanwhocodes/retry': 0.3.1

  '@humanwhocodes/module-importer@1.0.1': {}

  '@humanwhocodes/retry@0.3.1': {}

  '@ianvs/prettier-plugin-sort-imports@4.3.1(prettier@3.3.3)':
    dependencies:
      '@babel/core': 7.25.2
      '@babel/generator': 7.25.6
      '@babel/parser': 7.25.6
      '@babel/traverse': 7.25.6
      '@babel/types': 7.25.6
      prettier: 3.3.3
      semver: 7.6.3
    transitivePeerDependencies:
      - supports-color

  '@ioredis/commands@1.2.0': {}

  '@isaacs/cliui@8.0.2':
    dependencies:
      string-width: 5.1.2
      string-width-cjs: string-width@4.2.3
      strip-ansi: 7.1.0
      strip-ansi-cjs: strip-ansi@6.0.1
      wrap-ansi: 8.1.0
      wrap-ansi-cjs: wrap-ansi@7.0.0

  '@istanbuljs/schema@0.1.3': {}

  '@jellyfin/sdk@0.11.0(axios@1.7.7)':
    dependencies:
      axios: 1.7.7

  '@jridgewell/gen-mapping@0.3.5':
    dependencies:
      '@jridgewell/set-array': 1.2.1
      '@jridgewell/sourcemap-codec': 1.5.0
      '@jridgewell/trace-mapping': 0.3.25

  '@jridgewell/resolve-uri@3.1.2': {}

  '@jridgewell/set-array@1.2.1': {}

  '@jridgewell/source-map@0.3.6':
    dependencies:
      '@jridgewell/gen-mapping': 0.3.5
      '@jridgewell/trace-mapping': 0.3.25

  '@jridgewell/sourcemap-codec@1.5.0': {}

  '@jridgewell/trace-mapping@0.3.25':
    dependencies:
      '@jridgewell/resolve-uri': 3.1.2
      '@jridgewell/sourcemap-codec': 1.5.0

  '@jridgewell/trace-mapping@0.3.9':
    dependencies:
      '@jridgewell/resolve-uri': 3.1.2
      '@jridgewell/sourcemap-codec': 1.5.0

  '@libsql/client-wasm@0.14.0':
    dependencies:
      '@libsql/core': 0.14.0
      js-base64: 3.7.7
    optional: true

  '@libsql/core@0.14.0':
    dependencies:
      js-base64: 3.7.7
    optional: true

  '@mantine/colors-generator@7.13.4(chroma-js@3.1.2)':
    dependencies:
      chroma-js: 3.1.2

  '@mantine/core@7.13.4(@mantine/hooks@7.13.4(react@18.3.1))(@types/react@18.3.12)(react-dom@18.3.1(react@18.3.1))(react@18.3.1)':
    dependencies:
      '@floating-ui/react': 0.26.24(react-dom@18.3.1(react@18.3.1))(react@18.3.1)
      '@mantine/hooks': 7.13.4(react@18.3.1)
      clsx: 2.1.1
      react: 18.3.1
      react-dom: 18.3.1(react@18.3.1)
      react-number-format: 5.4.2(react-dom@18.3.1(react@18.3.1))(react@18.3.1)
      react-remove-scroll: 2.6.0(@types/react@18.3.12)(react@18.3.1)
      react-textarea-autosize: 8.5.3(@types/react@18.3.12)(react@18.3.1)
      type-fest: 4.26.1
    transitivePeerDependencies:
      - '@types/react'

  '@mantine/dates@7.13.4(@mantine/core@7.13.4(@mantine/hooks@7.13.4(react@18.3.1))(@types/react@18.3.12)(react-dom@18.3.1(react@18.3.1))(react@18.3.1))(@mantine/hooks@7.13.4(react@18.3.1))(dayjs@1.11.13)(react-dom@18.3.1(react@18.3.1))(react@18.3.1)':
    dependencies:
      '@mantine/core': 7.13.4(@mantine/hooks@7.13.4(react@18.3.1))(@types/react@18.3.12)(react-dom@18.3.1(react@18.3.1))(react@18.3.1)
      '@mantine/hooks': 7.13.4(react@18.3.1)
      clsx: 2.1.1
      dayjs: 1.11.13
      react: 18.3.1
      react-dom: 18.3.1(react@18.3.1)

  '@mantine/form@7.13.4(react@18.3.1)':
    dependencies:
      fast-deep-equal: 3.1.3
      klona: 2.0.6
      react: 18.3.1

  '@mantine/hooks@7.13.4(react@18.3.1)':
    dependencies:
      react: 18.3.1

  '@mantine/modals@7.13.4(@mantine/core@7.13.4(@mantine/hooks@7.13.4(react@18.3.1))(@types/react@18.3.12)(react-dom@18.3.1(react@18.3.1))(react@18.3.1))(@mantine/hooks@7.13.4(react@18.3.1))(react-dom@18.3.1(react@18.3.1))(react@18.3.1)':
    dependencies:
      '@mantine/core': 7.13.4(@mantine/hooks@7.13.4(react@18.3.1))(@types/react@18.3.12)(react-dom@18.3.1(react@18.3.1))(react@18.3.1)
      '@mantine/hooks': 7.13.4(react@18.3.1)
      react: 18.3.1
      react-dom: 18.3.1(react@18.3.1)

  '@mantine/notifications@7.13.4(@mantine/core@7.13.4(@mantine/hooks@7.13.4(react@18.3.1))(@types/react@18.3.12)(react-dom@18.3.1(react@18.3.1))(react@18.3.1))(@mantine/hooks@7.13.4(react@18.3.1))(react-dom@18.3.1(react@18.3.1))(react@18.3.1)':
    dependencies:
      '@mantine/core': 7.13.4(@mantine/hooks@7.13.4(react@18.3.1))(@types/react@18.3.12)(react-dom@18.3.1(react@18.3.1))(react@18.3.1)
      '@mantine/hooks': 7.13.4(react@18.3.1)
      '@mantine/store': 7.13.4(react@18.3.1)
      react: 18.3.1
      react-dom: 18.3.1(react@18.3.1)
      react-transition-group: 4.4.5(react-dom@18.3.1(react@18.3.1))(react@18.3.1)

  '@mantine/spotlight@7.13.4(@mantine/core@7.13.4(@mantine/hooks@7.13.4(react@18.3.1))(@types/react@18.3.12)(react-dom@18.3.1(react@18.3.1))(react@18.3.1))(@mantine/hooks@7.13.4(react@18.3.1))(react-dom@18.3.1(react@18.3.1))(react@18.3.1)':
    dependencies:
      '@mantine/core': 7.13.4(@mantine/hooks@7.13.4(react@18.3.1))(@types/react@18.3.12)(react-dom@18.3.1(react@18.3.1))(react@18.3.1)
      '@mantine/hooks': 7.13.4(react@18.3.1)
      '@mantine/store': 7.13.4(react@18.3.1)
      react: 18.3.1
      react-dom: 18.3.1(react@18.3.1)

  '@mantine/store@7.13.4(react@18.3.1)':
    dependencies:
      react: 18.3.1

  '@mantine/tiptap@7.13.4(@mantine/core@7.13.4(@mantine/hooks@7.13.4(react@18.3.1))(@types/react@18.3.12)(react-dom@18.3.1(react@18.3.1))(react@18.3.1))(@mantine/hooks@7.13.4(react@18.3.1))(@tiptap/extension-link@2.9.1(@tiptap/core@2.9.1(@tiptap/pm@2.9.1))(@tiptap/pm@2.9.1))(@tiptap/react@2.9.1(@tiptap/core@2.9.1(@tiptap/pm@2.9.1))(@tiptap/pm@2.9.1)(react-dom@18.3.1(react@18.3.1))(react@18.3.1))(react-dom@18.3.1(react@18.3.1))(react@18.3.1)':
    dependencies:
      '@mantine/core': 7.13.4(@mantine/hooks@7.13.4(react@18.3.1))(@types/react@18.3.12)(react-dom@18.3.1(react@18.3.1))(react@18.3.1)
      '@mantine/hooks': 7.13.4(react@18.3.1)
      '@tiptap/extension-link': 2.9.1(@tiptap/core@2.9.1(@tiptap/pm@2.9.1))(@tiptap/pm@2.9.1)
      '@tiptap/react': 2.9.1(@tiptap/core@2.9.1(@tiptap/pm@2.9.1))(@tiptap/pm@2.9.1)(react-dom@18.3.1(react@18.3.1))(react@18.3.1)
      react: 18.3.1
      react-dom: 18.3.1(react@18.3.1)

  '@mapbox/node-pre-gyp@1.0.11':
    dependencies:
      detect-libc: 2.0.3
      https-proxy-agent: 5.0.1
      make-dir: 3.1.0
      node-fetch: 2.7.0
      nopt: 5.0.0
      npmlog: 5.0.1
      rimraf: 3.0.2
      semver: 7.6.3
      tar: 6.2.1
    transitivePeerDependencies:
      - encoding
      - supports-color

  '@million/install@1.0.11':
    dependencies:
      '@antfu/ni': 0.21.12
      '@axiomhq/js': 1.0.0-rc.3
      '@babel/parser': 7.25.6
      '@babel/types': 7.25.2
      '@clack/prompts': 0.7.0
      ast-types: 0.14.2
      cli-high: 0.4.2
      diff: 5.2.0
      effect: 3.9.2
      nanoid: 5.0.7
      recast: 0.23.9
      xycolors: 0.1.2

  '@million/lint@1.0.11(rollup@4.21.3)(webpack-sources@3.2.3)':
    dependencies:
      '@axiomhq/js': 1.0.0-rc.3
      '@babel/core': 7.25.2
      '@babel/types': 7.25.2
      '@hono/node-server': 1.13.0(hono@4.6.1)
      '@million/install': 1.0.11
      '@rollup/pluginutils': 5.1.0(rollup@4.21.3)
      '@rrweb/types': 2.0.0-alpha.16
      babel-plugin-syntax-hermes-parser: 0.21.1
      ci-info: 4.0.0
      esbuild: 0.20.2
      faster-babel-types: 0.1.0(@babel/types@7.25.2)
      hono: 4.6.1
      isomorphic-fetch: 3.0.0
      nanoid: 5.0.7
      pako: 2.1.0
      pathe: 1.1.2
      piscina: 4.6.1
      pretty-ms: 8.0.0
      rrweb: 2.0.0-alpha.4
      rrweb-player: 1.0.0-alpha.4
      semver: 7.6.3
      socket.io-client: 4.7.5
      tmp: 0.2.3
      unplugin: 1.14.1(webpack-sources@3.2.3)
      update-notifier-cjs: 5.1.6
    transitivePeerDependencies:
      - bufferutil
      - encoding
      - rollup
      - supports-color
      - utf-8-validate
      - webpack-sources

  '@next/env@14.2.16': {}

  '@next/eslint-plugin-next@14.2.16':
    dependencies:
      glob: 10.3.10

  '@next/swc-darwin-arm64@14.2.16':
    optional: true

  '@next/swc-darwin-x64@14.2.16':
    optional: true

  '@next/swc-linux-arm64-gnu@14.2.16':
    optional: true

  '@next/swc-linux-arm64-musl@14.2.16':
    optional: true

  '@next/swc-linux-x64-gnu@14.2.16':
    optional: true

  '@next/swc-linux-x64-musl@14.2.16':
    optional: true

  '@next/swc-win32-arm64-msvc@14.2.16':
    optional: true

  '@next/swc-win32-ia32-msvc@14.2.16':
    optional: true

  '@next/swc-win32-x64-msvc@14.2.16':
    optional: true

  '@noble/hashes@1.5.0': {}

  '@nodelib/fs.scandir@2.1.5':
    dependencies:
      '@nodelib/fs.stat': 2.0.5
      run-parallel: 1.2.0

  '@nodelib/fs.stat@2.0.5': {}

  '@nodelib/fs.walk@1.2.8':
    dependencies:
      '@nodelib/fs.scandir': 2.1.5
      fastq: 1.17.1

  '@panva/hkdf@1.2.1': {}

  '@paralleldrive/cuid2@2.2.2':
    dependencies:
      '@noble/hashes': 1.5.0

  '@parcel/watcher-android-arm64@2.4.1':
    optional: true

  '@parcel/watcher-darwin-arm64@2.4.1':
    optional: true

  '@parcel/watcher-darwin-x64@2.4.1':
    optional: true

  '@parcel/watcher-freebsd-x64@2.4.1':
    optional: true

  '@parcel/watcher-linux-arm-glibc@2.4.1':
    optional: true

  '@parcel/watcher-linux-arm64-glibc@2.4.1':
    optional: true

  '@parcel/watcher-linux-arm64-musl@2.4.1':
    optional: true

  '@parcel/watcher-linux-x64-glibc@2.4.1':
    optional: true

  '@parcel/watcher-linux-x64-musl@2.4.1':
    optional: true

  '@parcel/watcher-win32-arm64@2.4.1':
    optional: true

  '@parcel/watcher-win32-ia32@2.4.1':
    optional: true

  '@parcel/watcher-win32-x64@2.4.1':
    optional: true

  '@parcel/watcher@2.4.1':
    dependencies:
      detect-libc: 1.0.3
      is-glob: 4.0.3
      micromatch: 4.0.8
      node-addon-api: 7.1.1
    optionalDependencies:
      '@parcel/watcher-android-arm64': 2.4.1
      '@parcel/watcher-darwin-arm64': 2.4.1
      '@parcel/watcher-darwin-x64': 2.4.1
      '@parcel/watcher-freebsd-x64': 2.4.1
      '@parcel/watcher-linux-arm-glibc': 2.4.1
      '@parcel/watcher-linux-arm64-glibc': 2.4.1
      '@parcel/watcher-linux-arm64-musl': 2.4.1
      '@parcel/watcher-linux-x64-glibc': 2.4.1
      '@parcel/watcher-linux-x64-musl': 2.4.1
      '@parcel/watcher-win32-arm64': 2.4.1
      '@parcel/watcher-win32-ia32': 2.4.1
      '@parcel/watcher-win32-x64': 2.4.1

  '@pkgjs/parseargs@0.11.0':
    optional: true

  '@pnpm/config.env-replace@1.1.0': {}

  '@pnpm/network.ca-file@1.0.2':
    dependencies:
      graceful-fs: 4.2.10

  '@pnpm/npm-conf@2.3.1':
    dependencies:
      '@pnpm/config.env-replace': 1.1.0
      '@pnpm/network.ca-file': 1.0.2
      config-chain: 1.1.13

  '@polka/url@1.0.0-next.25': {}

  '@popperjs/core@2.11.8': {}

  '@remirror/core-constants@3.0.0': {}

  '@rollup/pluginutils@5.1.0(rollup@4.21.3)':
    dependencies:
      '@types/estree': 1.0.6
      estree-walker: 2.0.2
      picomatch: 2.3.1
    optionalDependencies:
      rollup: 4.21.3

  '@rollup/rollup-android-arm-eabi@4.21.3':
    optional: true

  '@rollup/rollup-android-arm64@4.21.3':
    optional: true

  '@rollup/rollup-darwin-arm64@4.21.3':
    optional: true

  '@rollup/rollup-darwin-x64@4.21.3':
    optional: true

  '@rollup/rollup-linux-arm-gnueabihf@4.21.3':
    optional: true

  '@rollup/rollup-linux-arm-musleabihf@4.21.3':
    optional: true

  '@rollup/rollup-linux-arm64-gnu@4.21.3':
    optional: true

  '@rollup/rollup-linux-arm64-musl@4.21.3':
    optional: true

  '@rollup/rollup-linux-powerpc64le-gnu@4.21.3':
    optional: true

  '@rollup/rollup-linux-riscv64-gnu@4.21.3':
    optional: true

  '@rollup/rollup-linux-s390x-gnu@4.21.3':
    optional: true

  '@rollup/rollup-linux-x64-gnu@4.21.3':
    optional: true

  '@rollup/rollup-linux-x64-musl@4.21.3':
    optional: true

  '@rollup/rollup-win32-arm64-msvc@4.21.3':
    optional: true

  '@rollup/rollup-win32-ia32-msvc@4.21.3':
    optional: true

  '@rollup/rollup-win32-x64-msvc@4.21.3':
    optional: true

  '@rrweb/types@2.0.0-alpha.16':
    dependencies:
      rrweb-snapshot: 2.0.0-alpha.17

  '@rtsao/scc@1.1.0': {}

  '@socket.io/component-emitter@3.1.2': {}

  '@swagger-api/apidom-ast@1.0.0-alpha.9':
    dependencies:
      '@babel/runtime-corejs3': 7.25.6
      '@swagger-api/apidom-error': 1.0.0-alpha.9
      '@types/ramda': 0.30.2
      ramda: 0.30.1
      ramda-adjunct: 5.1.0(ramda@0.30.1)
      unraw: 3.0.0

  '@swagger-api/apidom-core@1.0.0-alpha.9':
    dependencies:
      '@babel/runtime-corejs3': 7.25.6
      '@swagger-api/apidom-ast': 1.0.0-alpha.9
      '@swagger-api/apidom-error': 1.0.0-alpha.9
      '@types/ramda': 0.30.2
      minim: 0.23.8
      ramda: 0.30.1
      ramda-adjunct: 5.1.0(ramda@0.30.1)
      short-unique-id: 5.2.0
      ts-mixer: 6.0.4

  '@swagger-api/apidom-error@1.0.0-alpha.9':
    dependencies:
      '@babel/runtime-corejs3': 7.25.6

  '@swagger-api/apidom-json-pointer@1.0.0-alpha.9':
    dependencies:
      '@babel/runtime-corejs3': 7.25.6
      '@swagger-api/apidom-core': 1.0.0-alpha.9
      '@swagger-api/apidom-error': 1.0.0-alpha.9
      '@types/ramda': 0.30.2
      ramda: 0.30.1
      ramda-adjunct: 5.1.0(ramda@0.30.1)

  '@swagger-api/apidom-ns-api-design-systems@1.0.0-alpha.9':
    dependencies:
      '@babel/runtime-corejs3': 7.25.6
      '@swagger-api/apidom-core': 1.0.0-alpha.9
      '@swagger-api/apidom-error': 1.0.0-alpha.9
      '@swagger-api/apidom-ns-openapi-3-1': 1.0.0-alpha.9
      '@types/ramda': 0.30.2
      ramda: 0.30.1
      ramda-adjunct: 5.1.0(ramda@0.30.1)
      ts-mixer: 6.0.4
    optional: true

  '@swagger-api/apidom-ns-asyncapi-2@1.0.0-alpha.9':
    dependencies:
      '@babel/runtime-corejs3': 7.25.6
      '@swagger-api/apidom-core': 1.0.0-alpha.9
      '@swagger-api/apidom-ns-json-schema-draft-7': 1.0.0-alpha.9
      '@types/ramda': 0.30.2
      ramda: 0.30.1
      ramda-adjunct: 5.1.0(ramda@0.30.1)
      ts-mixer: 6.0.4
    optional: true

  '@swagger-api/apidom-ns-json-schema-draft-4@1.0.0-alpha.9':
    dependencies:
      '@babel/runtime-corejs3': 7.25.6
      '@swagger-api/apidom-ast': 1.0.0-alpha.9
      '@swagger-api/apidom-core': 1.0.0-alpha.9
      '@types/ramda': 0.30.2
      ramda: 0.30.1
      ramda-adjunct: 5.1.0(ramda@0.30.1)
      ts-mixer: 6.0.4

  '@swagger-api/apidom-ns-json-schema-draft-6@1.0.0-alpha.9':
    dependencies:
      '@babel/runtime-corejs3': 7.25.6
      '@swagger-api/apidom-core': 1.0.0-alpha.9
      '@swagger-api/apidom-error': 1.0.0-alpha.9
      '@swagger-api/apidom-ns-json-schema-draft-4': 1.0.0-alpha.9
      '@types/ramda': 0.30.2
      ramda: 0.30.1
      ramda-adjunct: 5.1.0(ramda@0.30.1)
      ts-mixer: 6.0.4
    optional: true

  '@swagger-api/apidom-ns-json-schema-draft-7@1.0.0-alpha.9':
    dependencies:
      '@babel/runtime-corejs3': 7.25.6
      '@swagger-api/apidom-core': 1.0.0-alpha.9
      '@swagger-api/apidom-error': 1.0.0-alpha.9
      '@swagger-api/apidom-ns-json-schema-draft-6': 1.0.0-alpha.9
      '@types/ramda': 0.30.2
      ramda: 0.30.1
      ramda-adjunct: 5.1.0(ramda@0.30.1)
      ts-mixer: 6.0.4
    optional: true

  '@swagger-api/apidom-ns-openapi-2@1.0.0-alpha.9':
    dependencies:
      '@babel/runtime-corejs3': 7.25.6
      '@swagger-api/apidom-core': 1.0.0-alpha.9
      '@swagger-api/apidom-error': 1.0.0-alpha.9
      '@swagger-api/apidom-ns-json-schema-draft-4': 1.0.0-alpha.9
      '@types/ramda': 0.30.2
      ramda: 0.30.1
      ramda-adjunct: 5.1.0(ramda@0.30.1)
      ts-mixer: 6.0.4
    optional: true

  '@swagger-api/apidom-ns-openapi-3-0@1.0.0-alpha.9':
    dependencies:
      '@babel/runtime-corejs3': 7.25.6
      '@swagger-api/apidom-core': 1.0.0-alpha.9
      '@swagger-api/apidom-error': 1.0.0-alpha.9
      '@swagger-api/apidom-ns-json-schema-draft-4': 1.0.0-alpha.9
      '@types/ramda': 0.30.2
      ramda: 0.30.1
      ramda-adjunct: 5.1.0(ramda@0.30.1)
      ts-mixer: 6.0.4

  '@swagger-api/apidom-ns-openapi-3-1@1.0.0-alpha.9':
    dependencies:
      '@babel/runtime-corejs3': 7.25.6
      '@swagger-api/apidom-ast': 1.0.0-alpha.9
      '@swagger-api/apidom-core': 1.0.0-alpha.9
      '@swagger-api/apidom-json-pointer': 1.0.0-alpha.9
      '@swagger-api/apidom-ns-openapi-3-0': 1.0.0-alpha.9
      '@types/ramda': 0.30.2
      ramda: 0.30.1
      ramda-adjunct: 5.1.0(ramda@0.30.1)
      ts-mixer: 6.0.4

  '@swagger-api/apidom-ns-workflows-1@1.0.0-alpha.9':
    dependencies:
      '@babel/runtime-corejs3': 7.25.6
      '@swagger-api/apidom-core': 1.0.0-alpha.9
      '@swagger-api/apidom-ns-openapi-3-1': 1.0.0-alpha.9
      '@types/ramda': 0.30.2
      ramda: 0.30.1
      ramda-adjunct: 5.1.0(ramda@0.30.1)
      ts-mixer: 6.0.4
    optional: true

  '@swagger-api/apidom-parser-adapter-api-design-systems-json@1.0.0-alpha.9':
    dependencies:
      '@babel/runtime-corejs3': 7.25.6
      '@swagger-api/apidom-core': 1.0.0-alpha.9
      '@swagger-api/apidom-ns-api-design-systems': 1.0.0-alpha.9
      '@swagger-api/apidom-parser-adapter-json': 1.0.0-alpha.9
      '@types/ramda': 0.30.2
      ramda: 0.30.1
      ramda-adjunct: 5.1.0(ramda@0.30.1)
    optional: true

  '@swagger-api/apidom-parser-adapter-api-design-systems-yaml@1.0.0-alpha.9':
    dependencies:
      '@babel/runtime-corejs3': 7.25.6
      '@swagger-api/apidom-core': 1.0.0-alpha.9
      '@swagger-api/apidom-ns-api-design-systems': 1.0.0-alpha.9
      '@swagger-api/apidom-parser-adapter-yaml-1-2': 1.0.0-alpha.9
      '@types/ramda': 0.30.2
      ramda: 0.30.1
      ramda-adjunct: 5.1.0(ramda@0.30.1)
    optional: true

  '@swagger-api/apidom-parser-adapter-asyncapi-json-2@1.0.0-alpha.9':
    dependencies:
      '@babel/runtime-corejs3': 7.25.6
      '@swagger-api/apidom-core': 1.0.0-alpha.9
      '@swagger-api/apidom-ns-asyncapi-2': 1.0.0-alpha.9
      '@swagger-api/apidom-parser-adapter-json': 1.0.0-alpha.9
      '@types/ramda': 0.30.2
      ramda: 0.30.1
      ramda-adjunct: 5.1.0(ramda@0.30.1)
    optional: true

  '@swagger-api/apidom-parser-adapter-asyncapi-yaml-2@1.0.0-alpha.9':
    dependencies:
      '@babel/runtime-corejs3': 7.25.6
      '@swagger-api/apidom-core': 1.0.0-alpha.9
      '@swagger-api/apidom-ns-asyncapi-2': 1.0.0-alpha.9
      '@swagger-api/apidom-parser-adapter-yaml-1-2': 1.0.0-alpha.9
      '@types/ramda': 0.30.2
      ramda: 0.30.1
      ramda-adjunct: 5.1.0(ramda@0.30.1)
    optional: true

  '@swagger-api/apidom-parser-adapter-json@1.0.0-alpha.9':
    dependencies:
      '@babel/runtime-corejs3': 7.25.6
      '@swagger-api/apidom-ast': 1.0.0-alpha.9
      '@swagger-api/apidom-core': 1.0.0-alpha.9
      '@swagger-api/apidom-error': 1.0.0-alpha.9
      '@types/ramda': 0.30.2
      ramda: 0.30.1
      ramda-adjunct: 5.1.0(ramda@0.30.1)
      tree-sitter: 0.20.4
      tree-sitter-json: 0.20.2
      web-tree-sitter: 0.20.3
    optional: true

  '@swagger-api/apidom-parser-adapter-openapi-json-2@1.0.0-alpha.9':
    dependencies:
      '@babel/runtime-corejs3': 7.25.6
      '@swagger-api/apidom-core': 1.0.0-alpha.9
      '@swagger-api/apidom-ns-openapi-2': 1.0.0-alpha.9
      '@swagger-api/apidom-parser-adapter-json': 1.0.0-alpha.9
      '@types/ramda': 0.30.2
      ramda: 0.30.1
      ramda-adjunct: 5.1.0(ramda@0.30.1)
    optional: true

  '@swagger-api/apidom-parser-adapter-openapi-json-3-0@1.0.0-alpha.9':
    dependencies:
      '@babel/runtime-corejs3': 7.25.6
      '@swagger-api/apidom-core': 1.0.0-alpha.9
      '@swagger-api/apidom-ns-openapi-3-0': 1.0.0-alpha.9
      '@swagger-api/apidom-parser-adapter-json': 1.0.0-alpha.9
      '@types/ramda': 0.30.2
      ramda: 0.30.1
      ramda-adjunct: 5.1.0(ramda@0.30.1)
    optional: true

  '@swagger-api/apidom-parser-adapter-openapi-json-3-1@1.0.0-alpha.9':
    dependencies:
      '@babel/runtime-corejs3': 7.25.6
      '@swagger-api/apidom-core': 1.0.0-alpha.9
      '@swagger-api/apidom-ns-openapi-3-1': 1.0.0-alpha.9
      '@swagger-api/apidom-parser-adapter-json': 1.0.0-alpha.9
      '@types/ramda': 0.30.2
      ramda: 0.30.1
      ramda-adjunct: 5.1.0(ramda@0.30.1)
    optional: true

  '@swagger-api/apidom-parser-adapter-openapi-yaml-2@1.0.0-alpha.9':
    dependencies:
      '@babel/runtime-corejs3': 7.25.6
      '@swagger-api/apidom-core': 1.0.0-alpha.9
      '@swagger-api/apidom-ns-openapi-2': 1.0.0-alpha.9
      '@swagger-api/apidom-parser-adapter-yaml-1-2': 1.0.0-alpha.9
      '@types/ramda': 0.30.2
      ramda: 0.30.1
      ramda-adjunct: 5.1.0(ramda@0.30.1)
    optional: true

  '@swagger-api/apidom-parser-adapter-openapi-yaml-3-0@1.0.0-alpha.9':
    dependencies:
      '@babel/runtime-corejs3': 7.25.6
      '@swagger-api/apidom-core': 1.0.0-alpha.9
      '@swagger-api/apidom-ns-openapi-3-0': 1.0.0-alpha.9
      '@swagger-api/apidom-parser-adapter-yaml-1-2': 1.0.0-alpha.9
      '@types/ramda': 0.30.2
      ramda: 0.30.1
      ramda-adjunct: 5.1.0(ramda@0.30.1)
    optional: true

  '@swagger-api/apidom-parser-adapter-openapi-yaml-3-1@1.0.0-alpha.9':
    dependencies:
      '@babel/runtime-corejs3': 7.25.6
      '@swagger-api/apidom-core': 1.0.0-alpha.9
      '@swagger-api/apidom-ns-openapi-3-1': 1.0.0-alpha.9
      '@swagger-api/apidom-parser-adapter-yaml-1-2': 1.0.0-alpha.9
      '@types/ramda': 0.30.2
      ramda: 0.30.1
      ramda-adjunct: 5.1.0(ramda@0.30.1)
    optional: true

  '@swagger-api/apidom-parser-adapter-workflows-json-1@1.0.0-alpha.9':
    dependencies:
      '@babel/runtime-corejs3': 7.25.6
      '@swagger-api/apidom-core': 1.0.0-alpha.9
      '@swagger-api/apidom-ns-workflows-1': 1.0.0-alpha.9
      '@swagger-api/apidom-parser-adapter-json': 1.0.0-alpha.9
      '@types/ramda': 0.30.2
      ramda: 0.30.1
      ramda-adjunct: 5.1.0(ramda@0.30.1)
    optional: true

  '@swagger-api/apidom-parser-adapter-workflows-yaml-1@1.0.0-alpha.9':
    dependencies:
      '@babel/runtime-corejs3': 7.25.6
      '@swagger-api/apidom-core': 1.0.0-alpha.9
      '@swagger-api/apidom-ns-workflows-1': 1.0.0-alpha.9
      '@swagger-api/apidom-parser-adapter-yaml-1-2': 1.0.0-alpha.9
      '@types/ramda': 0.30.2
      ramda: 0.30.1
      ramda-adjunct: 5.1.0(ramda@0.30.1)
    optional: true

  '@swagger-api/apidom-parser-adapter-yaml-1-2@1.0.0-alpha.9':
    dependencies:
      '@babel/runtime-corejs3': 7.25.6
      '@swagger-api/apidom-ast': 1.0.0-alpha.9
      '@swagger-api/apidom-core': 1.0.0-alpha.9
      '@swagger-api/apidom-error': 1.0.0-alpha.9
      '@types/ramda': 0.30.2
      ramda: 0.30.1
      ramda-adjunct: 5.1.0(ramda@0.30.1)
      tree-sitter: 0.20.4
      tree-sitter-yaml: 0.5.0
      web-tree-sitter: 0.20.3
    optional: true

  '@swagger-api/apidom-reference@1.0.0-alpha.9':
    dependencies:
      '@babel/runtime-corejs3': 7.25.6
      '@swagger-api/apidom-core': 1.0.0-alpha.9
      '@types/ramda': 0.30.2
      axios: 1.7.7
      minimatch: 7.4.6
      process: 0.11.10
      ramda: 0.30.1
      ramda-adjunct: 5.1.0(ramda@0.30.1)
    optionalDependencies:
      '@swagger-api/apidom-error': 1.0.0-alpha.9
      '@swagger-api/apidom-json-pointer': 1.0.0-alpha.9
      '@swagger-api/apidom-ns-asyncapi-2': 1.0.0-alpha.9
      '@swagger-api/apidom-ns-openapi-2': 1.0.0-alpha.9
      '@swagger-api/apidom-ns-openapi-3-0': 1.0.0-alpha.9
      '@swagger-api/apidom-ns-openapi-3-1': 1.0.0-alpha.9
      '@swagger-api/apidom-ns-workflows-1': 1.0.0-alpha.9
      '@swagger-api/apidom-parser-adapter-api-design-systems-json': 1.0.0-alpha.9
      '@swagger-api/apidom-parser-adapter-api-design-systems-yaml': 1.0.0-alpha.9
      '@swagger-api/apidom-parser-adapter-asyncapi-json-2': 1.0.0-alpha.9
      '@swagger-api/apidom-parser-adapter-asyncapi-yaml-2': 1.0.0-alpha.9
      '@swagger-api/apidom-parser-adapter-json': 1.0.0-alpha.9
      '@swagger-api/apidom-parser-adapter-openapi-json-2': 1.0.0-alpha.9
      '@swagger-api/apidom-parser-adapter-openapi-json-3-0': 1.0.0-alpha.9
      '@swagger-api/apidom-parser-adapter-openapi-json-3-1': 1.0.0-alpha.9
      '@swagger-api/apidom-parser-adapter-openapi-yaml-2': 1.0.0-alpha.9
      '@swagger-api/apidom-parser-adapter-openapi-yaml-3-0': 1.0.0-alpha.9
      '@swagger-api/apidom-parser-adapter-openapi-yaml-3-1': 1.0.0-alpha.9
      '@swagger-api/apidom-parser-adapter-workflows-json-1': 1.0.0-alpha.9
      '@swagger-api/apidom-parser-adapter-workflows-yaml-1': 1.0.0-alpha.9
      '@swagger-api/apidom-parser-adapter-yaml-1-2': 1.0.0-alpha.9
    transitivePeerDependencies:
      - debug

  '@swc/counter@0.1.3': {}

  '@swc/helpers@0.5.5':
    dependencies:
      '@swc/counter': 0.1.3
      tslib: 2.7.0

  '@t3-oss/env-core@0.11.1(typescript@5.6.3)(zod@3.23.8)':
    dependencies:
      zod: 3.23.8
    optionalDependencies:
      typescript: 5.6.3

  '@t3-oss/env-nextjs@0.11.1(typescript@5.6.3)(zod@3.23.8)':
    dependencies:
      '@t3-oss/env-core': 0.11.1(typescript@5.6.3)(zod@3.23.8)
      zod: 3.23.8
    optionalDependencies:
      typescript: 5.6.3

  '@tabler/icons-react@3.21.0(react@18.3.1)':
    dependencies:
      '@tabler/icons': 3.21.0
      react: 18.3.1

  '@tabler/icons@3.21.0': {}

  '@tanstack/match-sorter-utils@8.19.4':
    dependencies:
      remove-accents: 0.5.0

  '@tanstack/query-core@5.59.16': {}

  '@tanstack/query-devtools@5.58.0': {}

  '@tanstack/react-query-devtools@5.59.16(@tanstack/react-query@5.59.16(react@18.3.1))(react@18.3.1)':
    dependencies:
      '@tanstack/query-devtools': 5.58.0
      '@tanstack/react-query': 5.59.16(react@18.3.1)
      react: 18.3.1

  '@tanstack/react-query-next-experimental@5.59.16(@tanstack/react-query@5.59.16(react@18.3.1))(next@14.2.16(@babel/core@7.25.2)(react-dom@18.3.1(react@18.3.1))(react@18.3.1)(sass@1.80.5))(react@18.3.1)':
    dependencies:
      '@tanstack/react-query': 5.59.16(react@18.3.1)
      next: 14.2.16(@babel/core@7.25.2)(react-dom@18.3.1(react@18.3.1))(react@18.3.1)(sass@1.80.5)
      react: 18.3.1

  '@tanstack/react-query@5.59.16(react@18.3.1)':
    dependencies:
      '@tanstack/query-core': 5.59.16
      react: 18.3.1

  '@tanstack/react-table@8.20.5(react-dom@18.3.1(react@18.3.1))(react@18.3.1)':
    dependencies:
      '@tanstack/table-core': 8.20.5
      react: 18.3.1
      react-dom: 18.3.1(react@18.3.1)

  '@tanstack/react-virtual@3.10.8(react-dom@18.3.1(react@18.3.1))(react@18.3.1)':
    dependencies:
      '@tanstack/virtual-core': 3.10.8
      react: 18.3.1
      react-dom: 18.3.1(react@18.3.1)

  '@tanstack/table-core@8.20.5': {}

  '@tanstack/virtual-core@3.10.8': {}

  '@testcontainers/mysql@10.13.2':
    dependencies:
      testcontainers: 10.13.2
    transitivePeerDependencies:
      - supports-color

  '@tiptap/core@2.9.1(@tiptap/pm@2.9.1)':
    dependencies:
      '@tiptap/pm': 2.9.1

  '@tiptap/extension-blockquote@2.9.1(@tiptap/core@2.9.1(@tiptap/pm@2.9.1))':
    dependencies:
      '@tiptap/core': 2.9.1(@tiptap/pm@2.9.1)

  '@tiptap/extension-bold@2.9.1(@tiptap/core@2.9.1(@tiptap/pm@2.9.1))':
    dependencies:
      '@tiptap/core': 2.9.1(@tiptap/pm@2.9.1)

  '@tiptap/extension-bubble-menu@2.9.1(@tiptap/core@2.9.1(@tiptap/pm@2.9.1))(@tiptap/pm@2.9.1)':
    dependencies:
      '@tiptap/core': 2.9.1(@tiptap/pm@2.9.1)
      '@tiptap/pm': 2.9.1
      tippy.js: 6.3.7

  '@tiptap/extension-bullet-list@2.9.1(@tiptap/core@2.9.1(@tiptap/pm@2.9.1))':
    dependencies:
      '@tiptap/core': 2.9.1(@tiptap/pm@2.9.1)

  '@tiptap/extension-code-block@2.9.1(@tiptap/core@2.9.1(@tiptap/pm@2.9.1))(@tiptap/pm@2.9.1)':
    dependencies:
      '@tiptap/core': 2.9.1(@tiptap/pm@2.9.1)
      '@tiptap/pm': 2.9.1

  '@tiptap/extension-code@2.9.1(@tiptap/core@2.9.1(@tiptap/pm@2.9.1))':
    dependencies:
      '@tiptap/core': 2.9.1(@tiptap/pm@2.9.1)

  '@tiptap/extension-color@2.9.1(@tiptap/core@2.9.1(@tiptap/pm@2.9.1))(@tiptap/extension-text-style@2.9.1(@tiptap/core@2.9.1(@tiptap/pm@2.9.1)))':
    dependencies:
      '@tiptap/core': 2.9.1(@tiptap/pm@2.9.1)
      '@tiptap/extension-text-style': 2.9.1(@tiptap/core@2.9.1(@tiptap/pm@2.9.1))

  '@tiptap/extension-document@2.9.1(@tiptap/core@2.9.1(@tiptap/pm@2.9.1))':
    dependencies:
      '@tiptap/core': 2.9.1(@tiptap/pm@2.9.1)

  '@tiptap/extension-dropcursor@2.9.1(@tiptap/core@2.9.1(@tiptap/pm@2.9.1))(@tiptap/pm@2.9.1)':
    dependencies:
      '@tiptap/core': 2.9.1(@tiptap/pm@2.9.1)
      '@tiptap/pm': 2.9.1

  '@tiptap/extension-floating-menu@2.9.1(@tiptap/core@2.9.1(@tiptap/pm@2.9.1))(@tiptap/pm@2.9.1)':
    dependencies:
      '@tiptap/core': 2.9.1(@tiptap/pm@2.9.1)
      '@tiptap/pm': 2.9.1
      tippy.js: 6.3.7

  '@tiptap/extension-gapcursor@2.9.1(@tiptap/core@2.9.1(@tiptap/pm@2.9.1))(@tiptap/pm@2.9.1)':
    dependencies:
      '@tiptap/core': 2.9.1(@tiptap/pm@2.9.1)
      '@tiptap/pm': 2.9.1

  '@tiptap/extension-hard-break@2.9.1(@tiptap/core@2.9.1(@tiptap/pm@2.9.1))':
    dependencies:
      '@tiptap/core': 2.9.1(@tiptap/pm@2.9.1)

  '@tiptap/extension-heading@2.9.1(@tiptap/core@2.9.1(@tiptap/pm@2.9.1))':
    dependencies:
      '@tiptap/core': 2.9.1(@tiptap/pm@2.9.1)

  '@tiptap/extension-highlight@2.9.1(@tiptap/core@2.9.1(@tiptap/pm@2.9.1))':
    dependencies:
      '@tiptap/core': 2.9.1(@tiptap/pm@2.9.1)

  '@tiptap/extension-history@2.9.1(@tiptap/core@2.9.1(@tiptap/pm@2.9.1))(@tiptap/pm@2.9.1)':
    dependencies:
      '@tiptap/core': 2.9.1(@tiptap/pm@2.9.1)
      '@tiptap/pm': 2.9.1

  '@tiptap/extension-horizontal-rule@2.9.1(@tiptap/core@2.9.1(@tiptap/pm@2.9.1))(@tiptap/pm@2.9.1)':
    dependencies:
      '@tiptap/core': 2.9.1(@tiptap/pm@2.9.1)
      '@tiptap/pm': 2.9.1

  '@tiptap/extension-image@2.9.1(@tiptap/core@2.9.1(@tiptap/pm@2.9.1))':
    dependencies:
      '@tiptap/core': 2.9.1(@tiptap/pm@2.9.1)

  '@tiptap/extension-italic@2.9.1(@tiptap/core@2.9.1(@tiptap/pm@2.9.1))':
    dependencies:
      '@tiptap/core': 2.9.1(@tiptap/pm@2.9.1)

  '@tiptap/extension-link@2.9.1(@tiptap/core@2.9.1(@tiptap/pm@2.9.1))(@tiptap/pm@2.9.1)':
    dependencies:
      '@tiptap/core': 2.9.1(@tiptap/pm@2.9.1)
      '@tiptap/pm': 2.9.1
      linkifyjs: 4.1.3

  '@tiptap/extension-list-item@2.9.1(@tiptap/core@2.9.1(@tiptap/pm@2.9.1))':
    dependencies:
      '@tiptap/core': 2.9.1(@tiptap/pm@2.9.1)

  '@tiptap/extension-ordered-list@2.9.1(@tiptap/core@2.9.1(@tiptap/pm@2.9.1))':
    dependencies:
      '@tiptap/core': 2.9.1(@tiptap/pm@2.9.1)

  '@tiptap/extension-paragraph@2.9.1(@tiptap/core@2.9.1(@tiptap/pm@2.9.1))':
    dependencies:
      '@tiptap/core': 2.9.1(@tiptap/pm@2.9.1)

  '@tiptap/extension-strike@2.9.1(@tiptap/core@2.9.1(@tiptap/pm@2.9.1))':
    dependencies:
      '@tiptap/core': 2.9.1(@tiptap/pm@2.9.1)

  '@tiptap/extension-table-cell@2.9.1(@tiptap/core@2.9.1(@tiptap/pm@2.9.1))':
    dependencies:
      '@tiptap/core': 2.9.1(@tiptap/pm@2.9.1)

  '@tiptap/extension-table-header@2.9.1(@tiptap/core@2.9.1(@tiptap/pm@2.9.1))':
    dependencies:
      '@tiptap/core': 2.9.1(@tiptap/pm@2.9.1)

  '@tiptap/extension-table-row@2.9.1(@tiptap/core@2.9.1(@tiptap/pm@2.9.1))':
    dependencies:
      '@tiptap/core': 2.9.1(@tiptap/pm@2.9.1)

  '@tiptap/extension-table@2.9.1(@tiptap/core@2.9.1(@tiptap/pm@2.9.1))(@tiptap/pm@2.9.1)':
    dependencies:
      '@tiptap/core': 2.9.1(@tiptap/pm@2.9.1)
      '@tiptap/pm': 2.9.1

  '@tiptap/extension-task-item@2.9.1(@tiptap/core@2.9.1(@tiptap/pm@2.9.1))(@tiptap/pm@2.9.1)':
    dependencies:
      '@tiptap/core': 2.9.1(@tiptap/pm@2.9.1)
      '@tiptap/pm': 2.9.1

  '@tiptap/extension-task-list@2.9.1(@tiptap/core@2.9.1(@tiptap/pm@2.9.1))':
    dependencies:
      '@tiptap/core': 2.9.1(@tiptap/pm@2.9.1)

  '@tiptap/extension-text-align@2.9.1(@tiptap/core@2.9.1(@tiptap/pm@2.9.1))':
    dependencies:
      '@tiptap/core': 2.9.1(@tiptap/pm@2.9.1)

  '@tiptap/extension-text-style@2.9.1(@tiptap/core@2.9.1(@tiptap/pm@2.9.1))':
    dependencies:
      '@tiptap/core': 2.9.1(@tiptap/pm@2.9.1)

  '@tiptap/extension-text@2.9.1(@tiptap/core@2.9.1(@tiptap/pm@2.9.1))':
    dependencies:
      '@tiptap/core': 2.9.1(@tiptap/pm@2.9.1)

  '@tiptap/extension-underline@2.9.1(@tiptap/core@2.9.1(@tiptap/pm@2.9.1))':
    dependencies:
      '@tiptap/core': 2.9.1(@tiptap/pm@2.9.1)

  '@tiptap/pm@2.9.1':
    dependencies:
      prosemirror-changeset: 2.2.1
      prosemirror-collab: 1.3.1
      prosemirror-commands: 1.6.0
      prosemirror-dropcursor: 1.8.1
      prosemirror-gapcursor: 1.3.2
      prosemirror-history: 1.4.1
      prosemirror-inputrules: 1.4.0
      prosemirror-keymap: 1.2.2
      prosemirror-markdown: 1.13.0
      prosemirror-menu: 1.2.4
      prosemirror-model: 1.22.3
      prosemirror-schema-basic: 1.2.3
      prosemirror-schema-list: 1.4.1
      prosemirror-state: 1.4.3
      prosemirror-tables: 1.5.0
      prosemirror-trailing-node: 3.0.0(prosemirror-model@1.22.3)(prosemirror-state@1.4.3)(prosemirror-view@1.34.3)
      prosemirror-transform: 1.10.0
      prosemirror-view: 1.34.3

  '@tiptap/react@2.9.1(@tiptap/core@2.9.1(@tiptap/pm@2.9.1))(@tiptap/pm@2.9.1)(react-dom@18.3.1(react@18.3.1))(react@18.3.1)':
    dependencies:
      '@tiptap/core': 2.9.1(@tiptap/pm@2.9.1)
      '@tiptap/extension-bubble-menu': 2.9.1(@tiptap/core@2.9.1(@tiptap/pm@2.9.1))(@tiptap/pm@2.9.1)
      '@tiptap/extension-floating-menu': 2.9.1(@tiptap/core@2.9.1(@tiptap/pm@2.9.1))(@tiptap/pm@2.9.1)
      '@tiptap/pm': 2.9.1
      '@types/use-sync-external-store': 0.0.6
      fast-deep-equal: 3.1.3
      react: 18.3.1
      react-dom: 18.3.1(react@18.3.1)
      use-sync-external-store: 1.2.2(react@18.3.1)

  '@tiptap/starter-kit@2.9.1':
    dependencies:
      '@tiptap/core': 2.9.1(@tiptap/pm@2.9.1)
      '@tiptap/extension-blockquote': 2.9.1(@tiptap/core@2.9.1(@tiptap/pm@2.9.1))
      '@tiptap/extension-bold': 2.9.1(@tiptap/core@2.9.1(@tiptap/pm@2.9.1))
      '@tiptap/extension-bullet-list': 2.9.1(@tiptap/core@2.9.1(@tiptap/pm@2.9.1))
      '@tiptap/extension-code': 2.9.1(@tiptap/core@2.9.1(@tiptap/pm@2.9.1))
      '@tiptap/extension-code-block': 2.9.1(@tiptap/core@2.9.1(@tiptap/pm@2.9.1))(@tiptap/pm@2.9.1)
      '@tiptap/extension-document': 2.9.1(@tiptap/core@2.9.1(@tiptap/pm@2.9.1))
      '@tiptap/extension-dropcursor': 2.9.1(@tiptap/core@2.9.1(@tiptap/pm@2.9.1))(@tiptap/pm@2.9.1)
      '@tiptap/extension-gapcursor': 2.9.1(@tiptap/core@2.9.1(@tiptap/pm@2.9.1))(@tiptap/pm@2.9.1)
      '@tiptap/extension-hard-break': 2.9.1(@tiptap/core@2.9.1(@tiptap/pm@2.9.1))
      '@tiptap/extension-heading': 2.9.1(@tiptap/core@2.9.1(@tiptap/pm@2.9.1))
      '@tiptap/extension-history': 2.9.1(@tiptap/core@2.9.1(@tiptap/pm@2.9.1))(@tiptap/pm@2.9.1)
      '@tiptap/extension-horizontal-rule': 2.9.1(@tiptap/core@2.9.1(@tiptap/pm@2.9.1))(@tiptap/pm@2.9.1)
      '@tiptap/extension-italic': 2.9.1(@tiptap/core@2.9.1(@tiptap/pm@2.9.1))
      '@tiptap/extension-list-item': 2.9.1(@tiptap/core@2.9.1(@tiptap/pm@2.9.1))
      '@tiptap/extension-ordered-list': 2.9.1(@tiptap/core@2.9.1(@tiptap/pm@2.9.1))
      '@tiptap/extension-paragraph': 2.9.1(@tiptap/core@2.9.1(@tiptap/pm@2.9.1))
      '@tiptap/extension-strike': 2.9.1(@tiptap/core@2.9.1(@tiptap/pm@2.9.1))
      '@tiptap/extension-text': 2.9.1(@tiptap/core@2.9.1(@tiptap/pm@2.9.1))
      '@tiptap/extension-text-style': 2.9.1(@tiptap/core@2.9.1(@tiptap/pm@2.9.1))
      '@tiptap/pm': 2.9.1

  '@tootallnate/quickjs-emscripten@0.23.0': {}

  '@trpc/client@11.0.0-rc.604(@trpc/server@11.0.0-rc.604)':
    dependencies:
      '@trpc/server': 11.0.0-rc.604

  '@trpc/next@11.0.0-rc.604(@tanstack/react-query@5.59.16(react@18.3.1))(@trpc/client@11.0.0-rc.604(@trpc/server@11.0.0-rc.604))(@trpc/react-query@11.0.0-rc.604(@tanstack/react-query@5.59.16(react@18.3.1))(@trpc/client@11.0.0-rc.604(@trpc/server@11.0.0-rc.604))(@trpc/server@11.0.0-rc.604)(react-dom@18.3.1(react@18.3.1))(react@18.3.1))(@trpc/server@11.0.0-rc.604)(next@14.2.16(@babel/core@7.25.2)(react-dom@18.3.1(react@18.3.1))(react@18.3.1)(sass@1.80.5))(react-dom@18.3.1(react@18.3.1))(react@18.3.1)':
    dependencies:
      '@trpc/client': 11.0.0-rc.604(@trpc/server@11.0.0-rc.604)
      '@trpc/server': 11.0.0-rc.604
      next: 14.2.16(@babel/core@7.25.2)(react-dom@18.3.1(react@18.3.1))(react@18.3.1)(sass@1.80.5)
      react: 18.3.1
      react-dom: 18.3.1(react@18.3.1)
    optionalDependencies:
      '@tanstack/react-query': 5.59.16(react@18.3.1)
      '@trpc/react-query': 11.0.0-rc.604(@tanstack/react-query@5.59.16(react@18.3.1))(@trpc/client@11.0.0-rc.604(@trpc/server@11.0.0-rc.604))(@trpc/server@11.0.0-rc.604)(react-dom@18.3.1(react@18.3.1))(react@18.3.1)

  '@trpc/react-query@11.0.0-rc.604(@tanstack/react-query@5.59.16(react@18.3.1))(@trpc/client@11.0.0-rc.604(@trpc/server@11.0.0-rc.604))(@trpc/server@11.0.0-rc.604)(react-dom@18.3.1(react@18.3.1))(react@18.3.1)':
    dependencies:
      '@tanstack/react-query': 5.59.16(react@18.3.1)
      '@trpc/client': 11.0.0-rc.604(@trpc/server@11.0.0-rc.604)
      '@trpc/server': 11.0.0-rc.604
      react: 18.3.1
      react-dom: 18.3.1(react@18.3.1)

  '@trpc/server@11.0.0-rc.604': {}

  '@tsconfig/node10@1.0.11': {}

  '@tsconfig/node12@1.0.11': {}

  '@tsconfig/node14@1.0.3': {}

  '@tsconfig/node16@1.0.4': {}

  '@tsconfig/svelte@1.0.13': {}

  '@turbo/gen@2.2.3(@types/node@22.8.5)(typescript@5.6.3)':
    dependencies:
      '@turbo/workspaces': 2.2.3
      commander: 10.0.1
      fs-extra: 10.1.0
      inquirer: 8.2.6
      minimatch: 9.0.5
      node-plop: 0.26.3
      picocolors: 1.0.1
      proxy-agent: 6.4.0
      ts-node: 10.9.2(@types/node@22.8.5)(typescript@5.6.3)
      update-check: 1.5.4
      validate-npm-package-name: 5.0.1
    transitivePeerDependencies:
      - '@swc/core'
      - '@swc/wasm'
      - '@types/node'
      - supports-color
      - typescript

  '@turbo/workspaces@2.2.3':
    dependencies:
      commander: 10.0.1
      execa: 5.1.1
      fast-glob: 3.3.2
      fs-extra: 10.1.0
      gradient-string: 2.0.2
      inquirer: 8.2.6
      js-yaml: 4.1.0
      ora: 4.1.1
      picocolors: 1.0.1
      rimraf: 3.0.2
      semver: 7.6.3
      update-check: 1.5.4

  '@types/asn1@0.2.4':
    dependencies:
      '@types/node': 22.8.5

  '@types/babel__core@7.20.5':
    dependencies:
      '@babel/parser': 7.25.6
      '@babel/types': 7.25.6
      '@types/babel__generator': 7.6.8
      '@types/babel__template': 7.4.4
      '@types/babel__traverse': 7.20.6

  '@types/babel__generator@7.6.8':
    dependencies:
      '@babel/types': 7.25.6

  '@types/babel__template@7.4.4':
    dependencies:
      '@babel/parser': 7.25.6
      '@babel/types': 7.25.6

  '@types/babel__traverse@7.20.6':
    dependencies:
      '@babel/types': 7.25.6

  '@types/bcrypt@5.0.2':
    dependencies:
      '@types/node': 22.8.5

  '@types/better-sqlite3@7.6.11':
    dependencies:
      '@types/node': 22.8.5

  '@types/body-parser@1.19.5':
    dependencies:
      '@types/connect': 3.4.38
      '@types/node': 22.8.5

  '@types/chroma-js@2.4.4': {}

  '@types/connect@3.4.38':
    dependencies:
      '@types/node': 22.8.5

  '@types/cookie@0.6.0': {}

  '@types/cookies@0.9.0':
    dependencies:
      '@types/connect': 3.4.38
      '@types/express': 4.17.21
      '@types/keygrip': 1.0.6
      '@types/node': 22.8.5

  '@types/css-font-loading-module@0.0.7': {}

  '@types/css-modules@1.0.5': {}

  '@types/docker-modem@3.0.6':
    dependencies:
      '@types/node': 22.8.5
      '@types/ssh2': 1.15.1

  '@types/dockerode@3.3.31':
    dependencies:
      '@types/docker-modem': 3.0.6
      '@types/node': 22.8.5
      '@types/ssh2': 1.15.1

  '@types/estree@1.0.5': {}

  '@types/estree@1.0.6': {}

  '@types/express-serve-static-core@4.19.5':
    dependencies:
      '@types/node': 22.8.5
      '@types/qs': 6.9.16
      '@types/range-parser': 1.2.7
      '@types/send': 0.17.4

  '@types/express@4.17.21':
    dependencies:
      '@types/body-parser': 1.19.5
      '@types/express-serve-static-core': 4.19.5
      '@types/qs': 6.9.16
      '@types/serve-static': 1.15.7

  '@types/glob@7.2.0':
    dependencies:
      '@types/minimatch': 5.1.2
      '@types/node': 22.8.5

  '@types/hast@2.3.10':
    dependencies:
      '@types/unist': 2.0.11

  '@types/http-errors@2.0.4': {}

  '@types/inquirer@6.5.0':
    dependencies:
      '@types/through': 0.0.33
      rxjs: 6.6.7

  '@types/json-schema@7.0.15': {}

  '@types/json5@0.0.29': {}

  '@types/keygrip@1.0.6': {}

  '@types/mime@1.3.5': {}

  '@types/minimatch@5.1.2': {}

  '@types/node-cron@3.0.11': {}

  '@types/node@18.19.50':
    dependencies:
      undici-types: 5.26.5

  '@types/node@22.8.5':
    dependencies:
      undici-types: 6.19.8

  '@types/prismjs@1.26.5': {}

  '@types/prop-types@15.7.12': {}

  '@types/qs@6.9.16': {}

  '@types/ramda@0.30.2':
    dependencies:
      types-ramda: 0.30.1

  '@types/range-parser@1.2.7': {}

  '@types/react-dom@18.3.1':
    dependencies:
      '@types/react': 18.3.12

  '@types/react@18.3.12':
    dependencies:
      '@types/prop-types': 15.7.12
      csstype: 3.1.3

  '@types/send@0.17.4':
    dependencies:
      '@types/mime': 1.3.5
      '@types/node': 22.8.5

  '@types/serve-static@1.15.7':
    dependencies:
      '@types/http-errors': 2.0.4
      '@types/node': 22.8.5
      '@types/send': 0.17.4

  '@types/ssh2-streams@0.1.12':
    dependencies:
      '@types/node': 22.8.5

  '@types/ssh2@0.5.52':
    dependencies:
      '@types/node': 22.8.5
      '@types/ssh2-streams': 0.1.12

  '@types/ssh2@1.15.1':
    dependencies:
      '@types/node': 18.19.50

  '@types/swagger-ui-react@4.18.3':
    dependencies:
      '@types/react': 18.3.12

  '@types/through@0.0.33':
    dependencies:
      '@types/node': 22.8.5

  '@types/tinycolor2@1.4.6': {}

  '@types/triple-beam@1.3.5': {}

  '@types/unist@2.0.11': {}

  '@types/use-sync-external-store@0.0.3': {}

  '@types/use-sync-external-store@0.0.6': {}

  '@types/video.js@7.3.58': {}

  '@types/ws@8.5.12':
    dependencies:
      '@types/node': 22.8.5

  '@types/xml2js@0.4.14':
    dependencies:
      '@types/node': 22.8.5

  '@typescript-eslint/eslint-plugin@8.11.0(@typescript-eslint/parser@8.11.0(eslint@9.13.0)(typescript@5.6.3))(eslint@9.13.0)(typescript@5.6.3)':
    dependencies:
      '@eslint-community/regexpp': 4.11.1
      '@typescript-eslint/parser': 8.11.0(eslint@9.13.0)(typescript@5.6.3)
      '@typescript-eslint/scope-manager': 8.11.0
      '@typescript-eslint/type-utils': 8.11.0(eslint@9.13.0)(typescript@5.6.3)
      '@typescript-eslint/utils': 8.11.0(eslint@9.13.0)(typescript@5.6.3)
      '@typescript-eslint/visitor-keys': 8.11.0
      eslint: 9.13.0
      graphemer: 1.4.0
      ignore: 5.3.2
      natural-compare: 1.4.0
      ts-api-utils: 1.3.0(typescript@5.6.3)
    optionalDependencies:
      typescript: 5.6.3
    transitivePeerDependencies:
      - supports-color

  '@typescript-eslint/parser@8.11.0(eslint@9.13.0)(typescript@5.6.3)':
    dependencies:
      '@typescript-eslint/scope-manager': 8.11.0
      '@typescript-eslint/types': 8.11.0
      '@typescript-eslint/typescript-estree': 8.11.0(typescript@5.6.3)
      '@typescript-eslint/visitor-keys': 8.11.0
      debug: 4.3.7
      eslint: 9.13.0
    optionalDependencies:
      typescript: 5.6.3
    transitivePeerDependencies:
      - supports-color

  '@typescript-eslint/scope-manager@8.11.0':
    dependencies:
      '@typescript-eslint/types': 8.11.0
      '@typescript-eslint/visitor-keys': 8.11.0

  '@typescript-eslint/type-utils@8.11.0(eslint@9.13.0)(typescript@5.6.3)':
    dependencies:
      '@typescript-eslint/typescript-estree': 8.11.0(typescript@5.6.3)
      '@typescript-eslint/utils': 8.11.0(eslint@9.13.0)(typescript@5.6.3)
      debug: 4.3.7
      ts-api-utils: 1.3.0(typescript@5.6.3)
    optionalDependencies:
      typescript: 5.6.3
    transitivePeerDependencies:
      - eslint
      - supports-color

  '@typescript-eslint/types@8.11.0': {}

  '@typescript-eslint/typescript-estree@8.11.0(typescript@5.6.3)':
    dependencies:
      '@typescript-eslint/types': 8.11.0
      '@typescript-eslint/visitor-keys': 8.11.0
      debug: 4.3.7
      fast-glob: 3.3.2
      is-glob: 4.0.3
      minimatch: 9.0.5
      semver: 7.6.3
      ts-api-utils: 1.3.0(typescript@5.6.3)
    optionalDependencies:
      typescript: 5.6.3
    transitivePeerDependencies:
      - supports-color

  '@typescript-eslint/utils@8.11.0(eslint@9.13.0)(typescript@5.6.3)':
    dependencies:
      '@eslint-community/eslint-utils': 4.4.0(eslint@9.13.0)
      '@typescript-eslint/scope-manager': 8.11.0
      '@typescript-eslint/types': 8.11.0
      '@typescript-eslint/typescript-estree': 8.11.0(typescript@5.6.3)
      eslint: 9.13.0
    transitivePeerDependencies:
      - supports-color
      - typescript

  '@typescript-eslint/visitor-keys@8.11.0':
    dependencies:
      '@typescript-eslint/types': 8.11.0
      eslint-visitor-keys: 3.4.3

  '@umami/node@0.4.0': {}

  '@videojs/http-streaming@3.15.0(video.js@8.19.1)':
    dependencies:
      '@babel/runtime': 7.25.6
      '@videojs/vhs-utils': 4.1.1
      aes-decrypter: 4.0.2
      global: 4.4.0
      m3u8-parser: 7.2.0
      mpd-parser: 1.3.1
      mux.js: 7.0.3
      video.js: 8.19.1

  '@videojs/vhs-utils@4.0.0':
    dependencies:
      '@babel/runtime': 7.25.6
      global: 4.4.0
      url-toolkit: 2.2.5

  '@videojs/vhs-utils@4.1.1':
    dependencies:
      '@babel/runtime': 7.25.6
      global: 4.4.0

  '@videojs/xhr@2.7.0':
    dependencies:
      '@babel/runtime': 7.25.6
      global: 4.4.0
      is-function: 1.0.2

  '@vitejs/plugin-react@4.3.3(vite@5.4.5(@types/node@22.8.5)(sass@1.80.5)(sugarss@4.0.1(postcss@8.4.47))(terser@5.32.0))':
    dependencies:
      '@babel/core': 7.25.2
      '@babel/plugin-transform-react-jsx-self': 7.24.7(@babel/core@7.25.2)
      '@babel/plugin-transform-react-jsx-source': 7.24.7(@babel/core@7.25.2)
      '@types/babel__core': 7.20.5
      react-refresh: 0.14.2
      vite: 5.4.5(@types/node@22.8.5)(sass@1.80.5)(sugarss@4.0.1(postcss@8.4.47))(terser@5.32.0)
    transitivePeerDependencies:
      - supports-color

  '@vitest/coverage-v8@2.1.4(vitest@2.1.4)':
    dependencies:
      '@ampproject/remapping': 2.3.0
      '@bcoe/v8-coverage': 0.2.3
      debug: 4.3.7
      istanbul-lib-coverage: 3.2.2
      istanbul-lib-report: 3.0.1
      istanbul-lib-source-maps: 5.0.6
      istanbul-reports: 3.1.7
      magic-string: 0.30.12
      magicast: 0.3.5
      std-env: 3.7.0
      test-exclude: 7.0.1
      tinyrainbow: 1.2.0
      vitest: 2.1.4(@types/node@22.8.5)(@vitest/ui@2.1.4)(jsdom@25.0.1)(sass@1.80.5)(sugarss@4.0.1(postcss@8.4.47))(terser@5.32.0)
    transitivePeerDependencies:
      - supports-color

  '@vitest/expect@2.1.4':
    dependencies:
      '@vitest/spy': 2.1.4
      '@vitest/utils': 2.1.4
      chai: 5.1.2
      tinyrainbow: 1.2.0

  '@vitest/mocker@2.1.4(vite@5.4.5(@types/node@22.8.5)(sass@1.80.5)(sugarss@4.0.1(postcss@8.4.47))(terser@5.32.0))':
    dependencies:
      '@vitest/spy': 2.1.4
      estree-walker: 3.0.3
      magic-string: 0.30.12
    optionalDependencies:
      vite: 5.4.5(@types/node@22.8.5)(sass@1.80.5)(sugarss@4.0.1(postcss@8.4.47))(terser@5.32.0)

  '@vitest/pretty-format@2.1.4':
    dependencies:
      tinyrainbow: 1.2.0

  '@vitest/runner@2.1.4':
    dependencies:
      '@vitest/utils': 2.1.4
      pathe: 1.1.2

  '@vitest/snapshot@2.1.4':
    dependencies:
      '@vitest/pretty-format': 2.1.4
      magic-string: 0.30.12
      pathe: 1.1.2

  '@vitest/spy@2.1.4':
    dependencies:
      tinyspy: 3.0.2

  '@vitest/ui@2.1.4(vitest@2.1.4)':
    dependencies:
      '@vitest/utils': 2.1.4
      fflate: 0.8.2
      flatted: 3.3.1
      pathe: 1.1.2
      sirv: 3.0.0
      tinyglobby: 0.2.10
      tinyrainbow: 1.2.0
      vitest: 2.1.4(@types/node@22.8.5)(@vitest/ui@2.1.4)(jsdom@25.0.1)(sass@1.80.5)(sugarss@4.0.1(postcss@8.4.47))(terser@5.32.0)

  '@vitest/utils@2.1.4':
    dependencies:
      '@vitest/pretty-format': 2.1.4
      loupe: 3.1.2
      tinyrainbow: 1.2.0

  '@webassemblyjs/ast@1.12.1':
    dependencies:
      '@webassemblyjs/helper-numbers': 1.11.6
      '@webassemblyjs/helper-wasm-bytecode': 1.11.6

  '@webassemblyjs/floating-point-hex-parser@1.11.6': {}

  '@webassemblyjs/helper-api-error@1.11.6': {}

  '@webassemblyjs/helper-buffer@1.12.1': {}

  '@webassemblyjs/helper-numbers@1.11.6':
    dependencies:
      '@webassemblyjs/floating-point-hex-parser': 1.11.6
      '@webassemblyjs/helper-api-error': 1.11.6
      '@xtuc/long': 4.2.2

  '@webassemblyjs/helper-wasm-bytecode@1.11.6': {}

  '@webassemblyjs/helper-wasm-section@1.12.1':
    dependencies:
      '@webassemblyjs/ast': 1.12.1
      '@webassemblyjs/helper-buffer': 1.12.1
      '@webassemblyjs/helper-wasm-bytecode': 1.11.6
      '@webassemblyjs/wasm-gen': 1.12.1

  '@webassemblyjs/ieee754@1.11.6':
    dependencies:
      '@xtuc/ieee754': 1.2.0

  '@webassemblyjs/leb128@1.11.6':
    dependencies:
      '@xtuc/long': 4.2.2

  '@webassemblyjs/utf8@1.11.6': {}

  '@webassemblyjs/wasm-edit@1.12.1':
    dependencies:
      '@webassemblyjs/ast': 1.12.1
      '@webassemblyjs/helper-buffer': 1.12.1
      '@webassemblyjs/helper-wasm-bytecode': 1.11.6
      '@webassemblyjs/helper-wasm-section': 1.12.1
      '@webassemblyjs/wasm-gen': 1.12.1
      '@webassemblyjs/wasm-opt': 1.12.1
      '@webassemblyjs/wasm-parser': 1.12.1
      '@webassemblyjs/wast-printer': 1.12.1

  '@webassemblyjs/wasm-gen@1.12.1':
    dependencies:
      '@webassemblyjs/ast': 1.12.1
      '@webassemblyjs/helper-wasm-bytecode': 1.11.6
      '@webassemblyjs/ieee754': 1.11.6
      '@webassemblyjs/leb128': 1.11.6
      '@webassemblyjs/utf8': 1.11.6

  '@webassemblyjs/wasm-opt@1.12.1':
    dependencies:
      '@webassemblyjs/ast': 1.12.1
      '@webassemblyjs/helper-buffer': 1.12.1
      '@webassemblyjs/wasm-gen': 1.12.1
      '@webassemblyjs/wasm-parser': 1.12.1

  '@webassemblyjs/wasm-parser@1.12.1':
    dependencies:
      '@webassemblyjs/ast': 1.12.1
      '@webassemblyjs/helper-api-error': 1.11.6
      '@webassemblyjs/helper-wasm-bytecode': 1.11.6
      '@webassemblyjs/ieee754': 1.11.6
      '@webassemblyjs/leb128': 1.11.6
      '@webassemblyjs/utf8': 1.11.6

  '@webassemblyjs/wast-printer@1.12.1':
    dependencies:
      '@webassemblyjs/ast': 1.12.1
      '@xtuc/long': 4.2.2

  '@xmldom/xmldom@0.8.10': {}

  '@xstate/fsm@1.6.5': {}

  '@xterm/addon-canvas@0.7.0(@xterm/xterm@5.5.0)':
    dependencies:
      '@xterm/xterm': 5.5.0

  '@xterm/addon-fit@0.10.0(@xterm/xterm@5.5.0)':
    dependencies:
      '@xterm/xterm': 5.5.0

  '@xterm/xterm@5.5.0': {}

  '@xtuc/ieee754@1.2.0': {}

  '@xtuc/long@4.2.2': {}

  abbrev@1.1.1: {}

  abort-controller@3.0.0:
    dependencies:
      event-target-shim: 5.0.1

  accepts@1.3.8:
    dependencies:
      mime-types: 2.1.35
      negotiator: 0.6.3

  acorn-import-attributes@1.9.5(acorn@8.12.1):
    dependencies:
      acorn: 8.12.1

  acorn-jsx@5.3.2(acorn@8.12.1):
    dependencies:
      acorn: 8.12.1

  acorn-walk@8.3.4:
    dependencies:
      acorn: 8.12.1

  acorn@8.12.1: {}

  aes-decrypter@4.0.2:
    dependencies:
      '@babel/runtime': 7.25.6
      '@videojs/vhs-utils': 4.1.1
      global: 4.4.0
      pkcs7: 1.0.4

  agent-base@6.0.2:
    dependencies:
      debug: 4.3.7
    transitivePeerDependencies:
      - supports-color

  agent-base@7.1.1:
    dependencies:
      debug: 4.3.7
    transitivePeerDependencies:
      - supports-color

  aggregate-error@3.1.0:
    dependencies:
      clean-stack: 2.2.0
      indent-string: 4.0.0

  ajv-keywords@3.5.2(ajv@6.12.6):
    dependencies:
      ajv: 6.12.6

  ajv@6.12.6:
    dependencies:
      fast-deep-equal: 3.1.3
      fast-json-stable-stringify: 2.1.0
      json-schema-traverse: 0.4.1
      uri-js: 4.4.1

  ansi-align@3.0.1:
    dependencies:
      string-width: 4.2.3

  ansi-escapes@4.3.2:
    dependencies:
      type-fest: 0.21.3

  ansi-regex@5.0.1: {}

  ansi-regex@6.1.0: {}

  ansi-styles@3.2.1:
    dependencies:
      color-convert: 1.9.3

  ansi-styles@4.3.0:
    dependencies:
      color-convert: 2.0.1

  ansi-styles@6.2.1: {}

  apg-lite@1.0.4: {}

  aproba@2.0.0: {}

  archiver-utils@5.0.2:
    dependencies:
      glob: 10.4.5
      graceful-fs: 4.2.11
      is-stream: 2.0.1
      lazystream: 1.0.1
      lodash: 4.17.21
      normalize-path: 3.0.0
      readable-stream: 4.5.2

  archiver@7.0.1:
    dependencies:
      archiver-utils: 5.0.2
      async: 3.2.6
      buffer-crc32: 1.0.0
      readable-stream: 4.5.2
      readdir-glob: 1.1.3
      tar-stream: 3.1.7
      zip-stream: 6.0.1

  are-we-there-yet@2.0.0:
    dependencies:
      delegates: 1.0.0
      readable-stream: 3.6.2

  arg@4.1.3: {}

  argparse@1.0.10:
    dependencies:
      sprintf-js: 1.0.3

  argparse@2.0.1: {}

  aria-query@5.3.2: {}

  array-buffer-byte-length@1.0.1:
    dependencies:
      call-bind: 1.0.7
      is-array-buffer: 3.0.4

  array-includes@3.1.8:
    dependencies:
      call-bind: 1.0.7
      define-properties: 1.2.1
      es-abstract: 1.23.3
      es-object-atoms: 1.0.0
      get-intrinsic: 1.2.4
      is-string: 1.0.7

  array-union@2.1.0: {}

  array.prototype.findlast@1.2.5:
    dependencies:
      call-bind: 1.0.7
      define-properties: 1.2.1
      es-abstract: 1.23.3
      es-errors: 1.3.0
      es-object-atoms: 1.0.0
      es-shim-unscopables: 1.0.2

  array.prototype.findlastindex@1.2.5:
    dependencies:
      call-bind: 1.0.7
      define-properties: 1.2.1
      es-abstract: 1.23.3
      es-errors: 1.3.0
      es-object-atoms: 1.0.0
      es-shim-unscopables: 1.0.2

  array.prototype.flat@1.3.2:
    dependencies:
      call-bind: 1.0.7
      define-properties: 1.2.1
      es-abstract: 1.23.3
      es-shim-unscopables: 1.0.2

  array.prototype.flatmap@1.3.2:
    dependencies:
      call-bind: 1.0.7
      define-properties: 1.2.1
      es-abstract: 1.23.3
      es-shim-unscopables: 1.0.2

  array.prototype.tosorted@1.1.4:
    dependencies:
      call-bind: 1.0.7
      define-properties: 1.2.1
      es-abstract: 1.23.3
      es-errors: 1.3.0
      es-shim-unscopables: 1.0.2

  arraybuffer.prototype.slice@1.0.3:
    dependencies:
      array-buffer-byte-length: 1.0.1
      call-bind: 1.0.7
      define-properties: 1.2.1
      es-abstract: 1.23.3
      es-errors: 1.3.0
      get-intrinsic: 1.2.4
      is-array-buffer: 3.0.4
      is-shared-array-buffer: 1.0.3

  asn1@0.2.6:
    dependencies:
      safer-buffer: 2.1.2

  assertion-error@2.0.1: {}

  ast-types-flow@0.0.8: {}

  ast-types@0.13.4:
    dependencies:
      tslib: 2.7.0

  ast-types@0.14.2:
    dependencies:
      tslib: 2.7.0

  ast-types@0.16.1:
    dependencies:
      tslib: 2.7.0

  async-lock@1.4.1: {}

  async@3.2.6: {}

  asynckit@0.4.0: {}

  autolinker@3.16.2:
    dependencies:
      tslib: 2.7.0

  available-typed-arrays@1.0.7:
    dependencies:
      possible-typed-array-names: 1.0.0

  aws-ssl-profiles@1.1.2: {}

  axe-core@4.10.0: {}

  axios@1.7.7:
    dependencies:
      follow-redirects: 1.15.9
      form-data: 4.0.0
      proxy-from-env: 1.1.0
    transitivePeerDependencies:
      - debug

  axobject-query@4.1.0: {}

  b4a@1.6.6: {}

  babel-plugin-syntax-hermes-parser@0.21.1:
    dependencies:
      hermes-parser: 0.21.1

  balanced-match@1.0.2: {}

  bare-events@2.4.2:
    optional: true

  bare-fs@2.3.5:
    dependencies:
      bare-events: 2.4.2
      bare-path: 2.1.3
      bare-stream: 2.3.0
    optional: true

  bare-os@2.4.4:
    optional: true

  bare-path@2.1.3:
    dependencies:
      bare-os: 2.4.4
    optional: true

  bare-stream@2.3.0:
    dependencies:
      b4a: 1.6.6
      streamx: 2.20.1
    optional: true

  base64-arraybuffer@1.0.2: {}

  base64-js@1.5.1: {}

  basic-ftp@5.0.5: {}

  bcrypt-pbkdf@1.0.2:
    dependencies:
      tweetnacl: 0.14.5

  bcrypt@5.1.1:
    dependencies:
      '@mapbox/node-pre-gyp': 1.0.11
      node-addon-api: 5.1.0
    transitivePeerDependencies:
      - encoding
      - supports-color

  bellajs@11.2.0: {}

  better-sqlite3@11.5.0:
    dependencies:
      bindings: 1.5.0
      prebuild-install: 7.1.2

  big.js@5.2.2: {}

  bindings@1.5.0:
    dependencies:
      file-uri-to-path: 1.0.0

  bl@4.1.0:
    dependencies:
      buffer: 5.7.1
      inherits: 2.0.4
      readable-stream: 3.6.2

  boxen@5.1.2:
    dependencies:
      ansi-align: 3.0.1
      camelcase: 6.3.0
      chalk: 4.1.2
      cli-boxes: 2.2.1
      string-width: 4.2.3
      type-fest: 0.20.2
      widest-line: 3.1.0
      wrap-ansi: 7.0.0

  brace-expansion@1.1.11:
    dependencies:
      balanced-match: 1.0.2
      concat-map: 0.0.1

  brace-expansion@2.0.1:
    dependencies:
      balanced-match: 1.0.2

  braces@3.0.3:
    dependencies:
      fill-range: 7.1.1

  browserslist@4.23.3:
    dependencies:
      caniuse-lite: 1.0.30001660
      electron-to-chromium: 1.5.23
      node-releases: 2.0.18
      update-browserslist-db: 1.1.0(browserslist@4.23.3)

  buffer-crc32@1.0.0: {}

  buffer-from@1.1.2: {}

  buffer@5.7.1:
    dependencies:
      base64-js: 1.5.1
      ieee754: 1.2.1

  buffer@6.0.3:
    dependencies:
      base64-js: 1.5.1
      ieee754: 1.2.1

  buildcheck@0.0.6:
    optional: true

  busboy@1.6.0:
    dependencies:
      streamsearch: 1.1.0

  byline@5.0.0: {}

  bytes@3.1.2: {}

  cac@6.7.14: {}

  call-bind@1.0.7:
    dependencies:
      es-define-property: 1.0.0
      es-errors: 1.3.0
      function-bind: 1.1.2
      get-intrinsic: 1.2.4
      set-function-length: 1.2.2

  callsites@3.1.0: {}

  camel-case@3.0.0:
    dependencies:
      no-case: 2.3.2
      upper-case: 1.1.3

  camelcase-css@2.0.1: {}

  camelcase@6.3.0: {}

  caniuse-lite@1.0.30001660: {}

  chai@5.1.2:
    dependencies:
      assertion-error: 2.0.1
      check-error: 2.1.1
      deep-eql: 5.0.2
      loupe: 3.1.1
      pathval: 2.0.0

  chalk-scripts@1.2.8:
    dependencies:
      chalk: 5.3.0
      performance-now: 2.1.0
      uuid: 9.0.1

  chalk@2.4.2:
    dependencies:
      ansi-styles: 3.2.1
      escape-string-regexp: 1.0.5
      supports-color: 5.5.0

  chalk@3.0.0:
    dependencies:
      ansi-styles: 4.3.0
      supports-color: 7.2.0

  chalk@4.1.2:
    dependencies:
      ansi-styles: 4.3.0
      supports-color: 7.2.0

  chalk@5.3.0: {}

  change-case@3.1.0:
    dependencies:
      camel-case: 3.0.0
      constant-case: 2.0.0
      dot-case: 2.1.1
      header-case: 1.0.1
      is-lower-case: 1.1.3
      is-upper-case: 1.1.2
      lower-case: 1.1.4
      lower-case-first: 1.0.2
      no-case: 2.3.2
      param-case: 2.1.1
      pascal-case: 2.0.1
      path-case: 2.1.1
      sentence-case: 2.1.1
      snake-case: 2.1.0
      swap-case: 1.1.2
      title-case: 2.1.1
      upper-case: 1.1.3
      upper-case-first: 1.1.2

  character-entities-legacy@1.1.4: {}

  character-entities@1.2.4: {}

  character-reference-invalid@1.1.4: {}

  chardet@0.7.0: {}

  check-error@2.1.1: {}

  chokidar@4.0.0:
    dependencies:
      readdirp: 4.0.1

  chownr@1.1.4: {}

  chownr@2.0.0: {}

  chroma-js@3.1.2: {}

  chrome-trace-event@1.0.4: {}

  ci-info@2.0.0: {}

  ci-info@4.0.0: {}

  classnames@2.5.1: {}

  clean-stack@2.2.0: {}

  cli-boxes@2.2.1: {}

  cli-cursor@3.1.0:
    dependencies:
      restore-cursor: 3.1.0

  cli-high@0.4.2:
    dependencies:
      '@clack/prompts': 0.7.0
      sugar-high: 0.6.1
      xycolors: 0.1.2
      yargs: 17.7.2

  cli-spinners@2.9.2: {}

  cli-width@3.0.0: {}

  client-only@0.0.1: {}

  cliui@8.0.1:
    dependencies:
      string-width: 4.2.3
      strip-ansi: 6.0.1
      wrap-ansi: 7.0.0

  clone@1.0.4: {}

  clsx@2.1.1: {}

  cluster-key-slot@1.1.2: {}

  co-body@6.2.0:
    dependencies:
      '@hapi/bourne': 3.0.0
      inflation: 2.1.0
      qs: 6.13.0
      raw-body: 2.5.2
      type-is: 1.6.18

  color-convert@1.9.3:
    dependencies:
      color-name: 1.1.3

  color-convert@2.0.1:
    dependencies:
      color-name: 1.1.4

  color-name@1.1.3: {}

  color-name@1.1.4: {}

  color-string@1.9.1:
    dependencies:
      color-name: 1.1.4
      simple-swizzle: 0.2.2

  color-support@1.1.3: {}

  color@3.2.1:
    dependencies:
      color-convert: 1.9.3
      color-string: 1.9.1

  colorspace@1.1.4:
    dependencies:
      color: 3.2.1
      text-hex: 1.0.0

  combined-stream@1.0.8:
    dependencies:
      delayed-stream: 1.0.0

  comma-separated-tokens@1.0.8: {}

  commander@10.0.1: {}

  commander@2.20.3: {}

  compress-commons@6.0.2:
    dependencies:
      crc-32: 1.2.2
      crc32-stream: 6.0.0
      is-stream: 2.0.1
      normalize-path: 3.0.0
      readable-stream: 4.5.2

  concat-map@0.0.1: {}

  concurrently@9.0.1:
    dependencies:
      chalk: 4.1.2
      lodash: 4.17.21
      rxjs: 7.8.1
      shell-quote: 1.8.1
      supports-color: 8.1.1
      tree-kill: 1.2.2
      yargs: 17.7.2

  config-chain@1.1.13:
    dependencies:
      ini: 1.3.8
      proto-list: 1.2.4

  configstore@5.0.1:
    dependencies:
      dot-prop: 5.3.0
      graceful-fs: 4.2.11
      make-dir: 3.1.0
      unique-string: 2.0.0
      write-file-atomic: 3.0.3
      xdg-basedir: 4.0.0

  console-control-strings@1.1.0: {}

  constant-case@2.0.0:
    dependencies:
      snake-case: 2.1.0
      upper-case: 1.1.3

  content-disposition@0.5.4:
    dependencies:
      safe-buffer: 5.2.1

  convert-source-map@2.0.0: {}

  cookie@0.6.0: {}

  cookie@0.7.1: {}

  cookies@0.9.1:
    dependencies:
      depd: 2.0.0
      keygrip: 1.1.0

  copy-anything@3.0.5:
    dependencies:
      is-what: 4.1.16

  copy-to-clipboard@3.3.3:
    dependencies:
      toggle-selection: 1.0.6

  core-js-pure@3.38.1: {}

  core-util-is@1.0.3: {}

  cpu-features@0.0.10:
    dependencies:
      buildcheck: 0.0.6
      nan: 2.20.0
    optional: true

  crc-32@1.2.2: {}

  crc32-stream@6.0.0:
    dependencies:
      crc-32: 1.2.2
      readable-stream: 4.5.2

  create-require@1.1.1: {}

  crelt@1.0.6: {}

  cross-env@7.0.3:
    dependencies:
      cross-spawn: 7.0.3

  cross-fetch@4.0.0:
    dependencies:
      node-fetch: 2.7.0
    transitivePeerDependencies:
      - encoding

  cross-spawn@7.0.3:
    dependencies:
      path-key: 3.1.1
      shebang-command: 2.0.0
      which: 2.0.2

  crypto-random-string@2.0.0: {}

  css.escape@1.5.1: {}

  cssesc@3.0.0: {}

  cssstyle@4.1.0:
    dependencies:
      rrweb-cssom: 0.7.1

  csstype@3.1.3: {}

  damerau-levenshtein@1.0.8: {}

  data-uri-to-buffer@6.0.2: {}

  data-urls@5.0.0:
    dependencies:
      whatwg-mimetype: 4.0.0
      whatwg-url: 14.0.0

  data-view-buffer@1.0.1:
    dependencies:
      call-bind: 1.0.7
      es-errors: 1.3.0
      is-data-view: 1.0.1

  data-view-byte-length@1.0.1:
    dependencies:
      call-bind: 1.0.7
      es-errors: 1.3.0
      is-data-view: 1.0.1

  data-view-byte-offset@1.0.0:
    dependencies:
      call-bind: 1.0.7
      es-errors: 1.3.0
      is-data-view: 1.0.1

  dayjs@1.11.13: {}

  debug@3.2.7:
    dependencies:
      ms: 2.1.3

  debug@4.3.7:
    dependencies:
      ms: 2.1.3

  decimal.js@10.4.3: {}

  decompress-response@6.0.0:
    dependencies:
      mimic-response: 3.1.0

  deep-eql@5.0.2: {}

  deep-extend@0.6.0: {}

  deep-is@0.1.4: {}

  deepmerge@4.3.1: {}

  defaults@1.0.4:
    dependencies:
      clone: 1.0.4

  define-data-property@1.1.4:
    dependencies:
      es-define-property: 1.0.0
      es-errors: 1.3.0
      gopd: 1.0.1

  define-properties@1.2.1:
    dependencies:
      define-data-property: 1.1.4
      has-property-descriptors: 1.0.2
      object-keys: 1.1.1

  degenerator@5.0.1:
    dependencies:
      ast-types: 0.13.4
      escodegen: 2.1.0
      esprima: 4.0.1

  del@5.1.0:
    dependencies:
      globby: 10.0.2
      graceful-fs: 4.2.11
      is-glob: 4.0.3
      is-path-cwd: 2.2.0
      is-path-inside: 3.0.3
      p-map: 3.0.0
      rimraf: 3.0.2
      slash: 3.0.0

  delayed-stream@1.0.0: {}

  delegates@1.0.0: {}

  denque@2.1.0: {}

  depd@1.1.2: {}

  depd@2.0.0: {}

  dequal@2.0.3: {}

  destr@2.0.3: {}

  detect-libc@1.0.3: {}

  detect-libc@2.0.3: {}

  detect-node-es@1.1.0: {}

  diff@4.0.2: {}

  diff@5.2.0: {}

  dir-glob@3.0.1:
    dependencies:
      path-type: 4.0.0

  docker-compose@0.24.8:
    dependencies:
      yaml: 2.5.1

  docker-modem@3.0.8:
    dependencies:
      debug: 4.3.7
      readable-stream: 3.6.2
      split-ca: 1.0.1
      ssh2: 1.16.0
    transitivePeerDependencies:
      - supports-color

  docker-modem@5.0.3:
    dependencies:
      debug: 4.3.7
      readable-stream: 3.6.2
      split-ca: 1.0.1
      ssh2: 1.16.0
    transitivePeerDependencies:
      - supports-color

  dockerode@3.3.5:
    dependencies:
      '@balena/dockerignore': 1.0.2
      docker-modem: 3.0.8
      tar-fs: 2.0.1
    transitivePeerDependencies:
      - supports-color

  dockerode@4.0.2:
    dependencies:
      '@balena/dockerignore': 1.0.2
      docker-modem: 5.0.3
      tar-fs: 2.0.1
    transitivePeerDependencies:
      - supports-color

  doctrine@2.1.0:
    dependencies:
      esutils: 2.0.3

  dom-helpers@5.2.1:
    dependencies:
      '@babel/runtime': 7.25.6
      csstype: 3.1.3

  dom-walk@0.1.2: {}

  dompurify@3.1.4: {}

  dot-case@2.1.1:
    dependencies:
      no-case: 2.3.2

  dot-prop@5.3.0:
    dependencies:
      is-obj: 2.0.0

  dotenv-cli@7.4.2:
    dependencies:
      cross-spawn: 7.0.3
      dotenv: 16.4.5
      dotenv-expand: 10.0.0
      minimist: 1.2.8

  dotenv-expand@10.0.0: {}

  dotenv@16.0.3: {}

  dotenv@16.4.5: {}

  drange@1.1.1: {}

  drizzle-kit@0.27.0:
    dependencies:
      '@drizzle-team/brocli': 0.10.2
      '@esbuild-kit/esm-loader': 2.6.5
      esbuild: 0.19.12
      esbuild-register: 3.6.0(esbuild@0.19.12)
    transitivePeerDependencies:
      - supports-color

  drizzle-orm@0.36.0(@libsql/client-wasm@0.14.0)(@types/better-sqlite3@7.6.11)(@types/react@18.3.12)(better-sqlite3@11.5.0)(mysql2@3.11.3)(react@18.3.1):
    optionalDependencies:
      '@libsql/client-wasm': 0.14.0
      '@types/better-sqlite3': 7.6.11
      '@types/react': 18.3.12
      better-sqlite3: 11.5.0
      mysql2: 3.11.3
      react: 18.3.1

  eastasianwidth@0.2.0: {}

  effect@3.9.2: {}

  electron-to-chromium@1.5.23: {}

  emoji-regex@8.0.0: {}

  emoji-regex@9.2.2: {}

  emojis-list@3.0.0: {}

  enabled@2.0.0: {}

  end-of-stream@1.4.4:
    dependencies:
      once: 1.4.0

  engine.io-client@6.5.4:
    dependencies:
      '@socket.io/component-emitter': 3.1.2
      debug: 4.3.7
      engine.io-parser: 5.2.3
      ws: 8.17.1
      xmlhttprequest-ssl: 2.0.0
    transitivePeerDependencies:
      - bufferutil
      - supports-color
      - utf-8-validate

  engine.io-parser@5.2.3: {}

  enhanced-resolve@5.17.1:
    dependencies:
      graceful-fs: 4.2.11
      tapable: 2.2.1

  entities@4.5.0: {}

  es-abstract@1.23.3:
    dependencies:
      array-buffer-byte-length: 1.0.1
      arraybuffer.prototype.slice: 1.0.3
      available-typed-arrays: 1.0.7
      call-bind: 1.0.7
      data-view-buffer: 1.0.1
      data-view-byte-length: 1.0.1
      data-view-byte-offset: 1.0.0
      es-define-property: 1.0.0
      es-errors: 1.3.0
      es-object-atoms: 1.0.0
      es-set-tostringtag: 2.0.3
      es-to-primitive: 1.2.1
      function.prototype.name: 1.1.6
      get-intrinsic: 1.2.4
      get-symbol-description: 1.0.2
      globalthis: 1.0.4
      gopd: 1.0.1
      has-property-descriptors: 1.0.2
      has-proto: 1.0.3
      has-symbols: 1.0.3
      hasown: 2.0.2
      internal-slot: 1.0.7
      is-array-buffer: 3.0.4
      is-callable: 1.2.7
      is-data-view: 1.0.1
      is-negative-zero: 2.0.3
      is-regex: 1.1.4
      is-shared-array-buffer: 1.0.3
      is-string: 1.0.7
      is-typed-array: 1.1.13
      is-weakref: 1.0.2
      object-inspect: 1.13.2
      object-keys: 1.1.1
      object.assign: 4.1.5
      regexp.prototype.flags: 1.5.2
      safe-array-concat: 1.1.2
      safe-regex-test: 1.0.3
      string.prototype.trim: 1.2.9
      string.prototype.trimend: 1.0.8
      string.prototype.trimstart: 1.0.8
      typed-array-buffer: 1.0.2
      typed-array-byte-length: 1.0.1
      typed-array-byte-offset: 1.0.2
      typed-array-length: 1.0.6
      unbox-primitive: 1.0.2
      which-typed-array: 1.1.15

  es-define-property@1.0.0:
    dependencies:
      get-intrinsic: 1.2.4

  es-errors@1.3.0: {}

  es-iterator-helpers@1.1.0:
    dependencies:
      call-bind: 1.0.7
      define-properties: 1.2.1
      es-abstract: 1.23.3
      es-errors: 1.3.0
      es-set-tostringtag: 2.0.3
      function-bind: 1.1.2
      get-intrinsic: 1.2.4
      globalthis: 1.0.4
      has-property-descriptors: 1.0.2
      has-proto: 1.0.3
      has-symbols: 1.0.3
      internal-slot: 1.0.7
      iterator.prototype: 1.1.3
      safe-array-concat: 1.1.2

  es-module-lexer@1.5.4: {}

  es-object-atoms@1.0.0:
    dependencies:
      es-errors: 1.3.0

  es-set-tostringtag@2.0.3:
    dependencies:
      get-intrinsic: 1.2.4
      has-tostringtag: 1.0.2
      hasown: 2.0.2

  es-shim-unscopables@1.0.2:
    dependencies:
      hasown: 2.0.2

  es-to-primitive@1.2.1:
    dependencies:
      is-callable: 1.2.7
      is-date-object: 1.0.5
      is-symbol: 1.0.4

  esbuild-register@3.6.0(esbuild@0.19.12):
    dependencies:
      debug: 4.3.7
      esbuild: 0.19.12
    transitivePeerDependencies:
      - supports-color

  esbuild@0.18.20:
    optionalDependencies:
      '@esbuild/android-arm': 0.18.20
      '@esbuild/android-arm64': 0.18.20
      '@esbuild/android-x64': 0.18.20
      '@esbuild/darwin-arm64': 0.18.20
      '@esbuild/darwin-x64': 0.18.20
      '@esbuild/freebsd-arm64': 0.18.20
      '@esbuild/freebsd-x64': 0.18.20
      '@esbuild/linux-arm': 0.18.20
      '@esbuild/linux-arm64': 0.18.20
      '@esbuild/linux-ia32': 0.18.20
      '@esbuild/linux-loong64': 0.18.20
      '@esbuild/linux-mips64el': 0.18.20
      '@esbuild/linux-ppc64': 0.18.20
      '@esbuild/linux-riscv64': 0.18.20
      '@esbuild/linux-s390x': 0.18.20
      '@esbuild/linux-x64': 0.18.20
      '@esbuild/netbsd-x64': 0.18.20
      '@esbuild/openbsd-x64': 0.18.20
      '@esbuild/sunos-x64': 0.18.20
      '@esbuild/win32-arm64': 0.18.20
      '@esbuild/win32-ia32': 0.18.20
      '@esbuild/win32-x64': 0.18.20

  esbuild@0.19.12:
    optionalDependencies:
      '@esbuild/aix-ppc64': 0.19.12
      '@esbuild/android-arm': 0.19.12
      '@esbuild/android-arm64': 0.19.12
      '@esbuild/android-x64': 0.19.12
      '@esbuild/darwin-arm64': 0.19.12
      '@esbuild/darwin-x64': 0.19.12
      '@esbuild/freebsd-arm64': 0.19.12
      '@esbuild/freebsd-x64': 0.19.12
      '@esbuild/linux-arm': 0.19.12
      '@esbuild/linux-arm64': 0.19.12
      '@esbuild/linux-ia32': 0.19.12
      '@esbuild/linux-loong64': 0.19.12
      '@esbuild/linux-mips64el': 0.19.12
      '@esbuild/linux-ppc64': 0.19.12
      '@esbuild/linux-riscv64': 0.19.12
      '@esbuild/linux-s390x': 0.19.12
      '@esbuild/linux-x64': 0.19.12
      '@esbuild/netbsd-x64': 0.19.12
      '@esbuild/openbsd-x64': 0.19.12
      '@esbuild/sunos-x64': 0.19.12
      '@esbuild/win32-arm64': 0.19.12
      '@esbuild/win32-ia32': 0.19.12
      '@esbuild/win32-x64': 0.19.12

  esbuild@0.20.2:
    optionalDependencies:
      '@esbuild/aix-ppc64': 0.20.2
      '@esbuild/android-arm': 0.20.2
      '@esbuild/android-arm64': 0.20.2
      '@esbuild/android-x64': 0.20.2
      '@esbuild/darwin-arm64': 0.20.2
      '@esbuild/darwin-x64': 0.20.2
      '@esbuild/freebsd-arm64': 0.20.2
      '@esbuild/freebsd-x64': 0.20.2
      '@esbuild/linux-arm': 0.20.2
      '@esbuild/linux-arm64': 0.20.2
      '@esbuild/linux-ia32': 0.20.2
      '@esbuild/linux-loong64': 0.20.2
      '@esbuild/linux-mips64el': 0.20.2
      '@esbuild/linux-ppc64': 0.20.2
      '@esbuild/linux-riscv64': 0.20.2
      '@esbuild/linux-s390x': 0.20.2
      '@esbuild/linux-x64': 0.20.2
      '@esbuild/netbsd-x64': 0.20.2
      '@esbuild/openbsd-x64': 0.20.2
      '@esbuild/sunos-x64': 0.20.2
      '@esbuild/win32-arm64': 0.20.2
      '@esbuild/win32-ia32': 0.20.2
      '@esbuild/win32-x64': 0.20.2

  esbuild@0.21.5:
    optionalDependencies:
      '@esbuild/aix-ppc64': 0.21.5
      '@esbuild/android-arm': 0.21.5
      '@esbuild/android-arm64': 0.21.5
      '@esbuild/android-x64': 0.21.5
      '@esbuild/darwin-arm64': 0.21.5
      '@esbuild/darwin-x64': 0.21.5
      '@esbuild/freebsd-arm64': 0.21.5
      '@esbuild/freebsd-x64': 0.21.5
      '@esbuild/linux-arm': 0.21.5
      '@esbuild/linux-arm64': 0.21.5
      '@esbuild/linux-ia32': 0.21.5
      '@esbuild/linux-loong64': 0.21.5
      '@esbuild/linux-mips64el': 0.21.5
      '@esbuild/linux-ppc64': 0.21.5
      '@esbuild/linux-riscv64': 0.21.5
      '@esbuild/linux-s390x': 0.21.5
      '@esbuild/linux-x64': 0.21.5
      '@esbuild/netbsd-x64': 0.21.5
      '@esbuild/openbsd-x64': 0.21.5
      '@esbuild/sunos-x64': 0.21.5
      '@esbuild/win32-arm64': 0.21.5
      '@esbuild/win32-ia32': 0.21.5
      '@esbuild/win32-x64': 0.21.5

  esbuild@0.23.1:
    optionalDependencies:
      '@esbuild/aix-ppc64': 0.23.1
      '@esbuild/android-arm': 0.23.1
      '@esbuild/android-arm64': 0.23.1
      '@esbuild/android-x64': 0.23.1
      '@esbuild/darwin-arm64': 0.23.1
      '@esbuild/darwin-x64': 0.23.1
      '@esbuild/freebsd-arm64': 0.23.1
      '@esbuild/freebsd-x64': 0.23.1
      '@esbuild/linux-arm': 0.23.1
      '@esbuild/linux-arm64': 0.23.1
      '@esbuild/linux-ia32': 0.23.1
      '@esbuild/linux-loong64': 0.23.1
      '@esbuild/linux-mips64el': 0.23.1
      '@esbuild/linux-ppc64': 0.23.1
      '@esbuild/linux-riscv64': 0.23.1
      '@esbuild/linux-s390x': 0.23.1
      '@esbuild/linux-x64': 0.23.1
      '@esbuild/netbsd-x64': 0.23.1
      '@esbuild/openbsd-arm64': 0.23.1
      '@esbuild/openbsd-x64': 0.23.1
      '@esbuild/sunos-x64': 0.23.1
      '@esbuild/win32-arm64': 0.23.1
      '@esbuild/win32-ia32': 0.23.1
      '@esbuild/win32-x64': 0.23.1

  escalade@3.2.0: {}

  escape-goat@2.1.1: {}

  escape-string-regexp@1.0.5: {}

  escape-string-regexp@4.0.0: {}

  escodegen@2.1.0:
    dependencies:
      esprima: 4.0.1
      estraverse: 5.3.0
      esutils: 2.0.3
    optionalDependencies:
      source-map: 0.6.1

  eslint-config-prettier@9.1.0(eslint@9.13.0):
    dependencies:
      eslint: 9.13.0

  eslint-config-turbo@2.2.3(eslint@9.13.0):
    dependencies:
      eslint: 9.13.0
      eslint-plugin-turbo: 2.2.3(eslint@9.13.0)

  eslint-import-resolver-node@0.3.9:
    dependencies:
      debug: 3.2.7
      is-core-module: 2.15.1
      resolve: 1.22.8
    transitivePeerDependencies:
      - supports-color

  eslint-module-utils@2.12.0(@typescript-eslint/parser@8.11.0(eslint@9.13.0)(typescript@5.6.3))(eslint-import-resolver-node@0.3.9)(eslint@9.13.0):
    dependencies:
      debug: 3.2.7
    optionalDependencies:
      '@typescript-eslint/parser': 8.11.0(eslint@9.13.0)(typescript@5.6.3)
      eslint: 9.13.0
      eslint-import-resolver-node: 0.3.9
    transitivePeerDependencies:
      - supports-color

  eslint-plugin-import@2.31.0(@typescript-eslint/parser@8.11.0(eslint@9.13.0)(typescript@5.6.3))(eslint@9.13.0):
    dependencies:
      '@rtsao/scc': 1.1.0
      array-includes: 3.1.8
      array.prototype.findlastindex: 1.2.5
      array.prototype.flat: 1.3.2
      array.prototype.flatmap: 1.3.2
      debug: 3.2.7
      doctrine: 2.1.0
      eslint: 9.13.0
      eslint-import-resolver-node: 0.3.9
      eslint-module-utils: 2.12.0(@typescript-eslint/parser@8.11.0(eslint@9.13.0)(typescript@5.6.3))(eslint-import-resolver-node@0.3.9)(eslint@9.13.0)
      hasown: 2.0.2
      is-core-module: 2.15.1
      is-glob: 4.0.3
      minimatch: 3.1.2
      object.fromentries: 2.0.8
      object.groupby: 1.0.3
      object.values: 1.2.0
      semver: 6.3.1
      string.prototype.trimend: 1.0.8
      tsconfig-paths: 3.15.0
    optionalDependencies:
      '@typescript-eslint/parser': 8.11.0(eslint@9.13.0)(typescript@5.6.3)
    transitivePeerDependencies:
      - eslint-import-resolver-typescript
      - eslint-import-resolver-webpack
      - supports-color

  eslint-plugin-jsx-a11y@6.10.2(eslint@9.13.0):
    dependencies:
      aria-query: 5.3.2
      array-includes: 3.1.8
      array.prototype.flatmap: 1.3.2
      ast-types-flow: 0.0.8
      axe-core: 4.10.0
      axobject-query: 4.1.0
      damerau-levenshtein: 1.0.8
      emoji-regex: 9.2.2
      eslint: 9.13.0
      hasown: 2.0.2
      jsx-ast-utils: 3.3.5
      language-tags: 1.0.9
      minimatch: 3.1.2
      object.fromentries: 2.0.8
      safe-regex-test: 1.0.3
      string.prototype.includes: 2.0.1

  eslint-plugin-react-hooks@5.0.0(eslint@9.13.0):
    dependencies:
      eslint: 9.13.0

  eslint-plugin-react@7.37.2(eslint@9.13.0):
    dependencies:
      array-includes: 3.1.8
      array.prototype.findlast: 1.2.5
      array.prototype.flatmap: 1.3.2
      array.prototype.tosorted: 1.1.4
      doctrine: 2.1.0
      es-iterator-helpers: 1.1.0
      eslint: 9.13.0
      estraverse: 5.3.0
      hasown: 2.0.2
      jsx-ast-utils: 3.3.5
      minimatch: 3.1.2
      object.entries: 1.1.8
      object.fromentries: 2.0.8
      object.values: 1.2.0
      prop-types: 15.8.1
      resolve: 2.0.0-next.5
      semver: 6.3.1
      string.prototype.matchall: 4.0.11
      string.prototype.repeat: 1.0.0

  eslint-plugin-turbo@2.2.3(eslint@9.13.0):
    dependencies:
      dotenv: 16.0.3
      eslint: 9.13.0

  eslint-scope@5.1.1:
    dependencies:
      esrecurse: 4.3.0
      estraverse: 4.3.0

  eslint-scope@8.1.0:
    dependencies:
      esrecurse: 4.3.0
      estraverse: 5.3.0

  eslint-visitor-keys@3.4.3: {}

  eslint-visitor-keys@4.1.0: {}

  eslint@9.13.0:
    dependencies:
      '@eslint-community/eslint-utils': 4.4.0(eslint@9.13.0)
      '@eslint-community/regexpp': 4.11.1
      '@eslint/config-array': 0.18.0
      '@eslint/core': 0.7.0
      '@eslint/eslintrc': 3.1.0
      '@eslint/js': 9.13.0
      '@eslint/plugin-kit': 0.2.0
      '@humanfs/node': 0.16.5
      '@humanwhocodes/module-importer': 1.0.1
      '@humanwhocodes/retry': 0.3.1
      '@types/estree': 1.0.6
      '@types/json-schema': 7.0.15
      ajv: 6.12.6
      chalk: 4.1.2
      cross-spawn: 7.0.3
      debug: 4.3.7
      escape-string-regexp: 4.0.0
      eslint-scope: 8.1.0
      eslint-visitor-keys: 4.1.0
      espree: 10.2.0
      esquery: 1.6.0
      esutils: 2.0.3
      fast-deep-equal: 3.1.3
      file-entry-cache: 8.0.0
      find-up: 5.0.0
      glob-parent: 6.0.2
      ignore: 5.3.2
      imurmurhash: 0.1.4
      is-glob: 4.0.3
      json-stable-stringify-without-jsonify: 1.0.1
      lodash.merge: 4.6.2
      minimatch: 3.1.2
      natural-compare: 1.4.0
      optionator: 0.9.4
      text-table: 0.2.0
    transitivePeerDependencies:
      - supports-color

  espree@10.2.0:
    dependencies:
      acorn: 8.12.1
      acorn-jsx: 5.3.2(acorn@8.12.1)
      eslint-visitor-keys: 4.1.0

  esprima@4.0.1: {}

  esquery@1.6.0:
    dependencies:
      estraverse: 5.3.0

  esrecurse@4.3.0:
    dependencies:
      estraverse: 5.3.0

  estraverse@4.3.0: {}

  estraverse@5.3.0: {}

  estree-walker@2.0.2: {}

  estree-walker@3.0.3:
    dependencies:
      '@types/estree': 1.0.6

  esutils@2.0.3: {}

  event-target-shim@5.0.1: {}

  events@3.3.0: {}

  execa@5.1.1:
    dependencies:
      cross-spawn: 7.0.3
      get-stream: 6.0.1
      human-signals: 2.1.0
      is-stream: 2.0.1
      merge-stream: 2.0.0
      npm-run-path: 4.0.1
      onetime: 5.1.2
      signal-exit: 3.0.7
      strip-final-newline: 2.0.0

  expand-template@2.0.3: {}

  expect-type@1.1.0: {}

  external-editor@3.1.0:
    dependencies:
      chardet: 0.7.0
      iconv-lite: 0.4.24
      tmp: 0.0.33

  fast-deep-equal@3.1.3: {}

  fast-fifo@1.3.2: {}

  fast-glob@3.3.2:
    dependencies:
      '@nodelib/fs.stat': 2.0.5
      '@nodelib/fs.walk': 1.2.8
      glob-parent: 5.1.2
      merge2: 1.4.1
      micromatch: 4.0.8

  fast-json-patch@3.1.1: {}

  fast-json-stable-stringify@2.1.0: {}

  fast-levenshtein@2.0.6: {}

  fast-xml-parser@4.5.0:
    dependencies:
      strnum: 1.0.5

  faster-babel-types@0.1.0(@babel/types@7.25.2):
    dependencies:
      '@babel/types': 7.25.2

  fastq@1.17.1:
    dependencies:
      reusify: 1.0.4

  fault@1.0.4:
    dependencies:
      format: 0.2.2

  fdir@6.4.2(picomatch@4.0.2):
    optionalDependencies:
      picomatch: 4.0.2

  fecha@4.2.3: {}

  fetch-retry@6.0.0: {}

  fflate@0.4.8: {}

  fflate@0.8.2: {}

  figures@3.2.0:
    dependencies:
      escape-string-regexp: 1.0.5

  file-entry-cache@8.0.0:
    dependencies:
      flat-cache: 4.0.1

  file-uri-to-path@1.0.0: {}

  fill-range@7.1.1:
    dependencies:
      to-regex-range: 5.0.1

  find-up@5.0.0:
    dependencies:
      locate-path: 6.0.0
      path-exists: 4.0.0

  flag-icons@7.2.3: {}

  flat-cache@4.0.1:
    dependencies:
      flatted: 3.3.1
      keyv: 4.5.4

  flatted@3.3.1: {}

  fn.name@1.1.0: {}

  follow-redirects@1.15.9: {}

  for-each@0.3.3:
    dependencies:
      is-callable: 1.2.7

  foreground-child@3.3.0:
    dependencies:
      cross-spawn: 7.0.3
      signal-exit: 4.1.0

  form-data@4.0.0:
    dependencies:
      asynckit: 0.4.0
      combined-stream: 1.0.8
      mime-types: 2.1.35

  format@0.2.2: {}

  fresh@0.5.2: {}

  fs-constants@1.0.0: {}

  fs-extra@10.1.0:
    dependencies:
      graceful-fs: 4.2.11
      jsonfile: 6.1.0
      universalify: 2.0.1

  fs-extra@11.2.0:
    dependencies:
      graceful-fs: 4.2.11
      jsonfile: 6.1.0
      universalify: 2.0.1

  fs-minipass@2.1.0:
    dependencies:
      minipass: 3.3.6

  fs.realpath@1.0.0: {}

  fsevents@2.3.3:
    optional: true

  function-bind@1.1.2: {}

  function.prototype.name@1.1.6:
    dependencies:
      call-bind: 1.0.7
      define-properties: 1.2.1
      es-abstract: 1.23.3
      functions-have-names: 1.2.3

  functions-have-names@1.2.3: {}

  gauge@3.0.2:
    dependencies:
      aproba: 2.0.0
      color-support: 1.1.3
      console-control-strings: 1.1.0
      has-unicode: 2.0.1
      object-assign: 4.1.1
      signal-exit: 3.0.7
      string-width: 4.2.3
      strip-ansi: 6.0.1
      wide-align: 1.1.5

  generate-function@2.3.1:
    dependencies:
      is-property: 1.0.2

  gensync@1.0.0-beta.2: {}

  get-caller-file@2.0.5: {}

  get-func-name@2.0.2: {}

  get-intrinsic@1.2.4:
    dependencies:
      es-errors: 1.3.0
      function-bind: 1.1.2
      has-proto: 1.0.3
      has-symbols: 1.0.3
      hasown: 2.0.2

  get-nonce@1.0.1: {}

  get-port@5.1.1: {}

  get-stream@6.0.1: {}

  get-symbol-description@1.0.2:
    dependencies:
      call-bind: 1.0.7
      es-errors: 1.3.0
      get-intrinsic: 1.2.4

  get-tsconfig@4.8.1:
    dependencies:
      resolve-pkg-maps: 1.0.0

  get-uri@6.0.3:
    dependencies:
      basic-ftp: 5.0.5
      data-uri-to-buffer: 6.0.2
      debug: 4.3.7
      fs-extra: 11.2.0
    transitivePeerDependencies:
      - supports-color

  github-from-package@0.0.0: {}

  glob-parent@5.1.2:
    dependencies:
      is-glob: 4.0.3

  glob-parent@6.0.2:
    dependencies:
      is-glob: 4.0.3

  glob-to-regexp@0.4.1: {}

  glob@10.3.10:
    dependencies:
      foreground-child: 3.3.0
      jackspeak: 2.3.6
      minimatch: 9.0.5
      minipass: 7.1.2
      path-scurry: 1.11.1

  glob@10.4.5:
    dependencies:
      foreground-child: 3.3.0
      jackspeak: 3.4.3
      minimatch: 9.0.5
      minipass: 7.1.2
      package-json-from-dist: 1.0.0
      path-scurry: 1.11.1

  glob@11.0.0:
    dependencies:
      foreground-child: 3.3.0
      jackspeak: 4.0.1
      minimatch: 10.0.1
      minipass: 7.1.2
      package-json-from-dist: 1.0.0
      path-scurry: 2.0.0

  glob@7.2.3:
    dependencies:
      fs.realpath: 1.0.0
      inflight: 1.0.6
      inherits: 2.0.4
      minimatch: 3.1.2
      once: 1.4.0
      path-is-absolute: 1.0.1

  global-dirs@3.0.1:
    dependencies:
      ini: 2.0.0

  global@4.4.0:
    dependencies:
      min-document: 2.19.0
      process: 0.11.10

  globals@11.12.0: {}

  globals@14.0.0: {}

  globalthis@1.0.4:
    dependencies:
      define-properties: 1.2.1
      gopd: 1.0.1

  globby@10.0.2:
    dependencies:
      '@types/glob': 7.2.0
      array-union: 2.1.0
      dir-glob: 3.0.1
      fast-glob: 3.3.2
      glob: 7.2.3
      ignore: 5.3.2
      merge2: 1.4.1
      slash: 3.0.0

  globrex@0.1.2: {}

  gopd@1.0.1:
    dependencies:
      get-intrinsic: 1.2.4

  graceful-fs@4.2.10: {}

  graceful-fs@4.2.11: {}

  gradient-string@2.0.2:
    dependencies:
      chalk: 4.1.2
      tinygradient: 1.1.5

  graphemer@1.4.0: {}

  handlebars@4.7.8:
    dependencies:
      minimist: 1.2.8
      neo-async: 2.6.2
      source-map: 0.6.1
      wordwrap: 1.0.0
    optionalDependencies:
      uglify-js: 3.19.3

  has-bigints@1.0.2: {}

  has-flag@3.0.0: {}

  has-flag@4.0.0: {}

  has-property-descriptors@1.0.2:
    dependencies:
      es-define-property: 1.0.0

  has-proto@1.0.3: {}

  has-symbols@1.0.3: {}

  has-tostringtag@1.0.2:
    dependencies:
      has-symbols: 1.0.3

  has-unicode@2.0.1: {}

  has-yarn@2.1.0: {}

  hasown@2.0.2:
    dependencies:
      function-bind: 1.1.2

  hast-util-parse-selector@2.2.5: {}

  hastscript@6.0.0:
    dependencies:
      '@types/hast': 2.3.10
      comma-separated-tokens: 1.0.8
      hast-util-parse-selector: 2.2.5
      property-information: 5.6.0
      space-separated-tokens: 1.1.5

  header-case@1.0.1:
    dependencies:
      no-case: 2.3.2
      upper-case: 1.1.3

  hermes-estree@0.21.1: {}

  hermes-parser@0.21.1:
    dependencies:
      hermes-estree: 0.21.1

  highlight.js@10.7.3: {}

  hono@4.6.1: {}

  html-encoding-sniffer@4.0.0:
    dependencies:
      whatwg-encoding: 3.1.1

  html-entities@2.5.2: {}

  html-escaper@2.0.2: {}

  http-errors@2.0.0:
    dependencies:
      depd: 2.0.0
      inherits: 2.0.4
      setprototypeof: 1.2.0
      statuses: 2.0.1
      toidentifier: 1.0.1

  http-proxy-agent@7.0.2:
    dependencies:
      agent-base: 7.1.1
      debug: 4.3.7
    transitivePeerDependencies:
      - supports-color

  https-proxy-agent@5.0.1:
    dependencies:
      agent-base: 6.0.2
      debug: 4.3.7
    transitivePeerDependencies:
      - supports-color

  https-proxy-agent@7.0.5:
    dependencies:
      agent-base: 7.1.1
      debug: 4.3.7
    transitivePeerDependencies:
      - supports-color

  human-signals@2.1.0: {}

  iconv-lite@0.4.24:
    dependencies:
      safer-buffer: 2.1.2

  iconv-lite@0.6.3:
    dependencies:
      safer-buffer: 2.1.2

  ieee754@1.2.1: {}

  ignore@5.3.2: {}

  immutable@3.8.2: {}

  immutable@4.3.7: {}

  import-fresh@3.3.0:
    dependencies:
      parent-module: 1.0.1
      resolve-from: 4.0.0

  import-lazy@2.1.0: {}

  imurmurhash@0.1.4: {}

  indent-string@4.0.0: {}

  inflation@2.1.0: {}

  inflight@1.0.6:
    dependencies:
      once: 1.4.0
      wrappy: 1.0.2

  inherits@2.0.4: {}

  ini@1.3.8: {}

  ini@2.0.0: {}

  inquirer@7.3.3:
    dependencies:
      ansi-escapes: 4.3.2
      chalk: 4.1.2
      cli-cursor: 3.1.0
      cli-width: 3.0.0
      external-editor: 3.1.0
      figures: 3.2.0
      lodash: 4.17.21
      mute-stream: 0.0.8
      run-async: 2.4.1
      rxjs: 6.6.7
      string-width: 4.2.3
      strip-ansi: 6.0.1
      through: 2.3.8

  inquirer@8.2.6:
    dependencies:
      ansi-escapes: 4.3.2
      chalk: 4.1.2
      cli-cursor: 3.1.0
      cli-width: 3.0.0
      external-editor: 3.1.0
      figures: 3.2.0
      lodash: 4.17.21
      mute-stream: 0.0.8
      ora: 5.4.1
      run-async: 2.4.1
      rxjs: 7.8.1
      string-width: 4.2.3
      strip-ansi: 6.0.1
      through: 2.3.8
      wrap-ansi: 6.2.0

  internal-slot@1.0.7:
    dependencies:
      es-errors: 1.3.0
      hasown: 2.0.2
      side-channel: 1.0.6

  intl-messageformat@10.7.1:
    dependencies:
      '@formatjs/ecma402-abstract': 2.2.0
      '@formatjs/fast-memoize': 2.2.1
      '@formatjs/icu-messageformat-parser': 2.8.0
      tslib: 2.7.0

  invariant@2.2.4:
    dependencies:
      loose-envify: 1.4.0

  ioredis@5.4.1:
    dependencies:
      '@ioredis/commands': 1.2.0
      cluster-key-slot: 1.1.2
      debug: 4.3.7
      denque: 2.1.0
      lodash.defaults: 4.2.0
      lodash.isarguments: 3.1.0
      redis-errors: 1.2.0
      redis-parser: 3.0.0
      standard-as-callback: 2.1.0
    transitivePeerDependencies:
      - supports-color

  ip-address@9.0.5:
    dependencies:
      jsbn: 1.1.0
      sprintf-js: 1.1.3

  is-alphabetical@1.0.4: {}

  is-alphanumerical@1.0.4:
    dependencies:
      is-alphabetical: 1.0.4
      is-decimal: 1.0.4

  is-array-buffer@3.0.4:
    dependencies:
      call-bind: 1.0.7
      get-intrinsic: 1.2.4

  is-arrayish@0.3.2: {}

  is-async-function@2.0.0:
    dependencies:
      has-tostringtag: 1.0.2

  is-bigint@1.0.4:
    dependencies:
      has-bigints: 1.0.2

  is-boolean-object@1.1.2:
    dependencies:
      call-bind: 1.0.7
      has-tostringtag: 1.0.2

  is-callable@1.2.7: {}

  is-ci@2.0.0:
    dependencies:
      ci-info: 2.0.0

  is-core-module@2.15.1:
    dependencies:
      hasown: 2.0.2

  is-data-view@1.0.1:
    dependencies:
      is-typed-array: 1.1.13

  is-date-object@1.0.5:
    dependencies:
      has-tostringtag: 1.0.2

  is-decimal@1.0.4: {}

  is-extglob@2.1.1: {}

  is-finalizationregistry@1.0.2:
    dependencies:
      call-bind: 1.0.7

  is-fullwidth-code-point@3.0.0: {}

  is-function@1.0.2: {}

  is-generator-function@1.0.10:
    dependencies:
      has-tostringtag: 1.0.2

  is-glob@4.0.3:
    dependencies:
      is-extglob: 2.1.1

  is-hexadecimal@1.0.4: {}

  is-installed-globally@0.4.0:
    dependencies:
      global-dirs: 3.0.1
      is-path-inside: 3.0.3

  is-interactive@1.0.0: {}

  is-lower-case@1.1.3:
    dependencies:
      lower-case: 1.1.4

  is-map@2.0.3: {}

  is-negative-zero@2.0.3: {}

  is-npm@5.0.0: {}

  is-number-object@1.0.7:
    dependencies:
      has-tostringtag: 1.0.2

  is-number@7.0.0: {}

  is-obj@2.0.0: {}

  is-path-cwd@2.2.0: {}

  is-path-inside@3.0.3: {}

  is-potential-custom-element-name@1.0.1: {}

  is-property@1.0.2: {}

  is-regex@1.1.4:
    dependencies:
      call-bind: 1.0.7
      has-tostringtag: 1.0.2

  is-set@2.0.3: {}

  is-shared-array-buffer@1.0.3:
    dependencies:
      call-bind: 1.0.7

  is-stream@2.0.1: {}

  is-string@1.0.7:
    dependencies:
      has-tostringtag: 1.0.2

  is-symbol@1.0.4:
    dependencies:
      has-symbols: 1.0.3

  is-typed-array@1.1.13:
    dependencies:
      which-typed-array: 1.1.15

  is-typedarray@1.0.0: {}

  is-unicode-supported@0.1.0: {}

  is-upper-case@1.1.2:
    dependencies:
      upper-case: 1.1.3

  is-weakmap@2.0.2: {}

  is-weakref@1.0.2:
    dependencies:
      call-bind: 1.0.7

  is-weakset@2.0.3:
    dependencies:
      call-bind: 1.0.7
      get-intrinsic: 1.2.4

  is-what@4.1.16: {}

  is-yarn-global@0.3.0: {}

  isarray@1.0.0: {}

  isarray@2.0.5: {}

  isbinaryfile@4.0.10: {}

  isexe@2.0.0: {}

  isomorphic-fetch@3.0.0:
    dependencies:
      node-fetch: 2.7.0
      whatwg-fetch: 3.6.20
    transitivePeerDependencies:
      - encoding

  istanbul-lib-coverage@3.2.2: {}

  istanbul-lib-report@3.0.1:
    dependencies:
      istanbul-lib-coverage: 3.2.2
      make-dir: 4.0.0
      supports-color: 7.2.0

  istanbul-lib-source-maps@5.0.6:
    dependencies:
      '@jridgewell/trace-mapping': 0.3.25
      debug: 4.3.7
      istanbul-lib-coverage: 3.2.2
    transitivePeerDependencies:
      - supports-color

  istanbul-reports@3.1.7:
    dependencies:
      html-escaper: 2.0.2
      istanbul-lib-report: 3.0.1

  iterator.prototype@1.1.3:
    dependencies:
      define-properties: 1.2.1
      get-intrinsic: 1.2.4
      has-symbols: 1.0.3
      reflect.getprototypeof: 1.0.6
      set-function-name: 2.0.2

  jackspeak@2.3.6:
    dependencies:
      '@isaacs/cliui': 8.0.2
    optionalDependencies:
      '@pkgjs/parseargs': 0.11.0

  jackspeak@3.4.3:
    dependencies:
      '@isaacs/cliui': 8.0.2
    optionalDependencies:
      '@pkgjs/parseargs': 0.11.0

  jackspeak@4.0.1:
    dependencies:
      '@isaacs/cliui': 8.0.2
    optionalDependencies:
      '@pkgjs/parseargs': 0.11.0

  jest-worker@27.5.1:
    dependencies:
      '@types/node': 22.8.5
      merge-stream: 2.0.0
      supports-color: 8.1.1

  jose@5.9.3: {}

  jotai@2.10.1(@types/react@18.3.12)(react@18.3.1):
    optionalDependencies:
      '@types/react': 18.3.12
      react: 18.3.1

  js-base64@3.7.7:
    optional: true

  js-file-download@0.4.12: {}

  js-tokens@4.0.0: {}

  js-yaml@4.1.0:
    dependencies:
      argparse: 2.0.1

  jsbn@1.1.0: {}

  jsdom@25.0.1:
    dependencies:
      cssstyle: 4.1.0
      data-urls: 5.0.0
      decimal.js: 10.4.3
      form-data: 4.0.0
      html-encoding-sniffer: 4.0.0
      http-proxy-agent: 7.0.2
      https-proxy-agent: 7.0.5
      is-potential-custom-element-name: 1.0.1
      nwsapi: 2.2.12
      parse5: 7.1.2
      rrweb-cssom: 0.7.1
      saxes: 6.0.0
      symbol-tree: 3.2.4
      tough-cookie: 5.0.0
      w3c-xmlserializer: 5.0.0
      webidl-conversions: 7.0.0
      whatwg-encoding: 3.1.1
      whatwg-mimetype: 4.0.0
      whatwg-url: 14.0.0
      ws: 8.18.0
      xml-name-validator: 5.0.0
    transitivePeerDependencies:
      - bufferutil
      - supports-color
      - utf-8-validate

  jsesc@2.5.2: {}

  json-buffer@3.0.1: {}

  json-parse-even-better-errors@2.3.1: {}

  json-schema-traverse@0.4.1: {}

  json-stable-stringify-without-jsonify@1.0.1: {}

  json5@1.0.2:
    dependencies:
      minimist: 1.2.8

  json5@2.2.3: {}

  jsonfile@6.1.0:
    dependencies:
      universalify: 2.0.1
    optionalDependencies:
      graceful-fs: 4.2.11

  jsx-ast-utils@3.3.5:
    dependencies:
      array-includes: 3.1.8
      array.prototype.flat: 1.3.2
      object.assign: 4.1.5
      object.values: 1.2.0

  keygrip@1.1.0:
    dependencies:
      tsscmp: 1.0.6

  keyv@4.5.4:
    dependencies:
      json-buffer: 3.0.1

  klona@2.0.6: {}

  kuler@2.0.0: {}

  language-subtag-registry@0.3.23: {}

  language-tags@1.0.9:
    dependencies:
      language-subtag-registry: 0.3.23

  lazystream@1.0.1:
    dependencies:
      readable-stream: 2.3.8

  ldapts@7.2.1:
    dependencies:
      '@types/asn1': 0.2.4
      asn1: 0.2.6
      debug: 4.3.7
      strict-event-emitter-types: 2.0.0
      uuid: 10.0.0
      whatwg-url: 14.0.0
    transitivePeerDependencies:
      - supports-color

  levn@0.4.1:
    dependencies:
      prelude-ls: 1.2.1
      type-check: 0.4.0

  linkify-it@5.0.0:
    dependencies:
      uc.micro: 2.1.0

  linkifyjs@4.1.3: {}

  loader-runner@4.3.0: {}

  loader-utils@2.0.4:
    dependencies:
      big.js: 5.2.2
      emojis-list: 3.0.0
      json5: 2.2.3

  locate-path@6.0.0:
    dependencies:
      p-locate: 5.0.0

  lodash.clonedeep@4.5.0: {}

  lodash.debounce@4.0.8: {}

  lodash.defaults@4.2.0: {}

  lodash.get@4.4.2: {}

  lodash.isarguments@3.1.0: {}

  lodash.merge@4.6.2: {}

  lodash@4.17.21: {}

  log-symbols@3.0.0:
    dependencies:
      chalk: 2.4.2

  log-symbols@4.1.0:
    dependencies:
      chalk: 4.1.2
      is-unicode-supported: 0.1.0

  logform@2.6.1:
    dependencies:
      '@colors/colors': 1.6.0
      '@types/triple-beam': 1.3.5
      fecha: 4.2.3
      ms: 2.1.3
      safe-stable-stringify: 2.5.0
      triple-beam: 1.4.1

  long@5.2.3: {}

  loose-envify@1.4.0:
    dependencies:
      js-tokens: 4.0.0

  loupe@3.1.1:
    dependencies:
      get-func-name: 2.0.2

  loupe@3.1.2: {}

  lower-case-first@1.0.2:
    dependencies:
      lower-case: 1.1.4

  lower-case@1.1.4: {}

  lowlight@1.20.0:
    dependencies:
      fault: 1.0.4
      highlight.js: 10.7.3

  lru-cache@10.4.3: {}

  lru-cache@11.0.1: {}

  lru-cache@5.1.1:
    dependencies:
      yallist: 3.1.1

  lru-cache@7.18.3: {}

  lru.min@1.1.0: {}

  m3u8-parser@7.2.0:
    dependencies:
      '@babel/runtime': 7.25.6
      '@videojs/vhs-utils': 4.1.1
      global: 4.4.0

  magic-string@0.30.12:
    dependencies:
      '@jridgewell/sourcemap-codec': 1.5.0

  magicast@0.3.5:
    dependencies:
      '@babel/parser': 7.25.6
      '@babel/types': 7.25.6
      source-map-js: 1.2.1

  make-dir@3.1.0:
    dependencies:
      semver: 6.3.1

  make-dir@4.0.0:
    dependencies:
      semver: 7.6.3

  make-error@1.3.6: {}

  mantine-react-table@2.0.0-beta.7(@mantine/core@7.13.4(@mantine/hooks@7.13.4(react@18.3.1))(@types/react@18.3.12)(react-dom@18.3.1(react@18.3.1))(react@18.3.1))(@mantine/dates@7.13.4(@mantine/core@7.13.4(@mantine/hooks@7.13.4(react@18.3.1))(@types/react@18.3.12)(react-dom@18.3.1(react@18.3.1))(react@18.3.1))(@mantine/hooks@7.13.4(react@18.3.1))(dayjs@1.11.13)(react-dom@18.3.1(react@18.3.1))(react@18.3.1))(@mantine/hooks@7.13.4(react@18.3.1))(@tabler/icons-react@3.21.0(react@18.3.1))(clsx@2.1.1)(dayjs@1.11.13)(react-dom@18.3.1(react@18.3.1))(react@18.3.1):
    dependencies:
      '@mantine/core': 7.13.4(@mantine/hooks@7.13.4(react@18.3.1))(@types/react@18.3.12)(react-dom@18.3.1(react@18.3.1))(react@18.3.1)
      '@mantine/dates': 7.13.4(@mantine/core@7.13.4(@mantine/hooks@7.13.4(react@18.3.1))(@types/react@18.3.12)(react-dom@18.3.1(react@18.3.1))(react@18.3.1))(@mantine/hooks@7.13.4(react@18.3.1))(dayjs@1.11.13)(react-dom@18.3.1(react@18.3.1))(react@18.3.1)
      '@mantine/hooks': 7.13.4(react@18.3.1)
      '@tabler/icons-react': 3.21.0(react@18.3.1)
      '@tanstack/match-sorter-utils': 8.19.4
      '@tanstack/react-table': 8.20.5(react-dom@18.3.1(react@18.3.1))(react@18.3.1)
      '@tanstack/react-virtual': 3.10.8(react-dom@18.3.1(react@18.3.1))(react@18.3.1)
      clsx: 2.1.1
      dayjs: 1.11.13
      react: 18.3.1
      react-dom: 18.3.1(react@18.3.1)

  markdown-it@14.1.0:
    dependencies:
      argparse: 2.0.1
      entities: 4.5.0
      linkify-it: 5.0.0
      mdurl: 2.0.0
      punycode.js: 2.3.1
      uc.micro: 2.1.0

  mdurl@2.0.0: {}

  media-typer@0.3.0: {}

  merge-descriptors@1.0.3: {}

  merge-stream@2.0.0: {}

  merge2@1.4.1: {}

  methods@1.1.2: {}

  micromatch@4.0.8:
    dependencies:
      braces: 3.0.3
      picomatch: 2.3.1

  mime-db@1.52.0: {}

  mime-types@2.1.35:
    dependencies:
      mime-db: 1.52.0

  mime@1.6.0: {}

  mimic-fn@2.1.0: {}

  mimic-response@3.1.0: {}

  min-document@2.19.0:
    dependencies:
      dom-walk: 0.1.2

  minim@0.23.8:
    dependencies:
      lodash: 4.17.21

  minimatch@10.0.1:
    dependencies:
      brace-expansion: 2.0.1

  minimatch@3.1.2:
    dependencies:
      brace-expansion: 1.1.11

  minimatch@5.1.6:
    dependencies:
      brace-expansion: 2.0.1

  minimatch@7.4.6:
    dependencies:
      brace-expansion: 2.0.1

  minimatch@9.0.5:
    dependencies:
      brace-expansion: 2.0.1

  minimist@1.2.8: {}

  minipass@3.3.6:
    dependencies:
      yallist: 4.0.0

  minipass@5.0.0: {}

  minipass@7.1.2: {}

  minizlib@2.1.2:
    dependencies:
      minipass: 3.3.6
      yallist: 4.0.0

  mitt@3.0.1: {}

  mkdirp-classic@0.5.3: {}

  mkdirp@0.5.6:
    dependencies:
      minimist: 1.2.8

  mkdirp@1.0.4: {}

  mpd-parser@1.3.1:
    dependencies:
      '@babel/runtime': 7.25.6
      '@videojs/vhs-utils': 4.0.0
      '@xmldom/xmldom': 0.8.10
      global: 4.4.0

  mrmime@2.0.0: {}

  ms@2.1.3: {}

  mute-stream@0.0.8: {}

  mux.js@7.0.3:
    dependencies:
      '@babel/runtime': 7.25.6
      global: 4.4.0

  mysql2@3.11.3:
    dependencies:
      aws-ssl-profiles: 1.1.2
      denque: 2.1.0
      generate-function: 2.3.1
      iconv-lite: 0.6.3
      long: 5.2.3
      lru.min: 1.1.0
      named-placeholders: 1.1.3
      seq-queue: 0.0.5
      sqlstring: 2.3.3

  named-placeholders@1.1.3:
    dependencies:
      lru-cache: 7.18.3

  nan@2.20.0:
    optional: true

  nanoid@3.3.7: {}

  nanoid@5.0.7: {}

  napi-build-utils@1.0.2: {}

  natural-compare@1.4.0: {}

  negotiator@0.6.3: {}

  negotiator@1.0.0: {}

  neo-async@2.6.2: {}

  neotraverse@0.6.18: {}

  netmask@2.0.2: {}

  next-auth@5.0.0-beta.25(next@14.2.16(@babel/core@7.25.2)(react-dom@18.3.1(react@18.3.1))(react@18.3.1)(sass@1.80.5))(react@18.3.1):
    dependencies:
      '@auth/core': 0.37.2
      next: 14.2.16(@babel/core@7.25.2)(react-dom@18.3.1(react@18.3.1))(react@18.3.1)(sass@1.80.5)
      react: 18.3.1

  next-intl@3.24.0(next@14.2.16(@babel/core@7.25.2)(react-dom@18.3.1(react@18.3.1))(react@18.3.1)(sass@1.80.5))(react@18.3.1):
    dependencies:
      '@formatjs/intl-localematcher': 0.5.5
      negotiator: 1.0.0
      next: 14.2.16(@babel/core@7.25.2)(react-dom@18.3.1(react@18.3.1))(react@18.3.1)(sass@1.80.5)
      react: 18.3.1
      use-intl: 3.24.0(react@18.3.1)

  next@14.2.16(@babel/core@7.25.2)(react-dom@18.3.1(react@18.3.1))(react@18.3.1)(sass@1.80.5):
    dependencies:
      '@next/env': 14.2.16
      '@swc/helpers': 0.5.5
      busboy: 1.6.0
      caniuse-lite: 1.0.30001660
      graceful-fs: 4.2.11
      postcss: 8.4.31
      react: 18.3.1
      react-dom: 18.3.1(react@18.3.1)
      styled-jsx: 5.1.1(@babel/core@7.25.2)(react@18.3.1)
    optionalDependencies:
      '@next/swc-darwin-arm64': 14.2.16
      '@next/swc-darwin-x64': 14.2.16
      '@next/swc-linux-arm64-gnu': 14.2.16
      '@next/swc-linux-arm64-musl': 14.2.16
      '@next/swc-linux-x64-gnu': 14.2.16
      '@next/swc-linux-x64-musl': 14.2.16
      '@next/swc-win32-arm64-msvc': 14.2.16
      '@next/swc-win32-ia32-msvc': 14.2.16
      '@next/swc-win32-x64-msvc': 14.2.16
      sass: 1.80.5
    transitivePeerDependencies:
      - '@babel/core'
      - babel-plugin-macros

  nice-napi@1.0.2:
    dependencies:
      node-addon-api: 3.2.1
      node-gyp-build: 4.8.2
    optional: true

  no-case@2.3.2:
    dependencies:
      lower-case: 1.1.4

  node-abi@3.67.0:
    dependencies:
      semver: 7.6.3

  node-abort-controller@3.1.1: {}

  node-addon-api@3.2.1:
    optional: true

  node-addon-api@5.1.0: {}

  node-addon-api@7.1.1: {}

  node-cron@3.0.3:
    dependencies:
      uuid: 8.3.2

  node-domexception@1.0.0: {}

  node-fetch-commonjs@3.3.2:
    dependencies:
      node-domexception: 1.0.0
      web-streams-polyfill: 3.3.3

  node-fetch-native@1.6.4: {}

  node-fetch@2.7.0:
    dependencies:
      whatwg-url: 5.0.0

  node-gyp-build@4.8.2:
    optional: true

  node-loader@2.0.0(webpack@5.94.0):
    dependencies:
      loader-utils: 2.0.4
      webpack: 5.94.0

  node-mocks-http@1.16.0:
    dependencies:
      '@types/express': 4.17.21
      '@types/node': 22.8.5
      accepts: 1.3.8
      content-disposition: 0.5.4
      depd: 1.1.2
      fresh: 0.5.2
      merge-descriptors: 1.0.3
      methods: 1.1.2
      mime: 1.6.0
      parseurl: 1.3.3
      range-parser: 1.2.1
      type-is: 1.6.18

  node-plop@0.26.3:
    dependencies:
      '@babel/runtime-corejs3': 7.25.6
      '@types/inquirer': 6.5.0
      change-case: 3.1.0
      del: 5.1.0
      globby: 10.0.2
      handlebars: 4.7.8
      inquirer: 7.3.3
      isbinaryfile: 4.0.10
      lodash.get: 4.4.2
      mkdirp: 0.5.6
      resolve: 1.22.8

  node-releases@2.0.18: {}

  nopt@5.0.0:
    dependencies:
      abbrev: 1.1.1

  normalize-path@3.0.0: {}

  npm-run-path@4.0.1:
    dependencies:
      path-key: 3.1.1

  npmlog@5.0.1:
    dependencies:
      are-we-there-yet: 2.0.0
      console-control-strings: 1.1.0
      gauge: 3.0.2
      set-blocking: 2.0.0

  nwsapi@2.2.12: {}

  oauth4webapi@3.0.0: {}

  object-assign@4.1.1: {}

  object-inspect@1.13.2: {}

  object-keys@1.1.1: {}

  object.assign@4.1.5:
    dependencies:
      call-bind: 1.0.7
      define-properties: 1.2.1
      has-symbols: 1.0.3
      object-keys: 1.1.1

  object.entries@1.1.8:
    dependencies:
      call-bind: 1.0.7
      define-properties: 1.2.1
      es-object-atoms: 1.0.0

  object.fromentries@2.0.8:
    dependencies:
      call-bind: 1.0.7
      define-properties: 1.2.1
      es-abstract: 1.23.3
      es-object-atoms: 1.0.0

  object.groupby@1.0.3:
    dependencies:
      call-bind: 1.0.7
      define-properties: 1.2.1
      es-abstract: 1.23.3

  object.values@1.2.0:
    dependencies:
      call-bind: 1.0.7
      define-properties: 1.2.1
      es-object-atoms: 1.0.0

  ofetch@1.3.4:
    dependencies:
      destr: 2.0.3
      node-fetch-native: 1.6.4
      ufo: 1.5.4

  once@1.4.0:
    dependencies:
      wrappy: 1.0.2

  one-time@1.0.0:
    dependencies:
      fn.name: 1.1.0

  onetime@5.1.2:
    dependencies:
      mimic-fn: 2.1.0

  openapi-path-templating@1.6.0:
    dependencies:
      apg-lite: 1.0.4

  openapi-server-url-templating@1.1.0:
    dependencies:
      apg-lite: 1.0.4

  openapi-types@12.1.3: {}

  optionator@0.9.4:
    dependencies:
      deep-is: 0.1.4
      fast-levenshtein: 2.0.6
      levn: 0.4.1
      prelude-ls: 1.2.1
      type-check: 0.4.0
      word-wrap: 1.2.5

  ora@4.1.1:
    dependencies:
      chalk: 3.0.0
      cli-cursor: 3.1.0
      cli-spinners: 2.9.2
      is-interactive: 1.0.0
      log-symbols: 3.0.0
      mute-stream: 0.0.8
      strip-ansi: 6.0.1
      wcwidth: 1.0.1

  ora@5.4.1:
    dependencies:
      bl: 4.1.0
      chalk: 4.1.2
      cli-cursor: 3.1.0
      cli-spinners: 2.9.2
      is-interactive: 1.0.0
      is-unicode-supported: 0.1.0
      log-symbols: 4.1.0
      strip-ansi: 6.0.1
      wcwidth: 1.0.1

  orderedmap@2.1.1: {}

  os-tmpdir@1.0.2: {}

  p-limit@3.1.0:
    dependencies:
      yocto-queue: 0.1.0

  p-locate@5.0.0:
    dependencies:
      p-limit: 3.1.0

  p-map@3.0.0:
    dependencies:
      aggregate-error: 3.1.0

  pac-proxy-agent@7.0.2:
    dependencies:
      '@tootallnate/quickjs-emscripten': 0.23.0
      agent-base: 7.1.1
      debug: 4.3.7
      get-uri: 6.0.3
      http-proxy-agent: 7.0.2
      https-proxy-agent: 7.0.5
      pac-resolver: 7.0.1
      socks-proxy-agent: 8.0.4
    transitivePeerDependencies:
      - supports-color

  pac-resolver@7.0.1:
    dependencies:
      degenerator: 5.0.1
      netmask: 2.0.2

  package-json-from-dist@1.0.0: {}

  pako@2.1.0: {}

  param-case@2.1.1:
    dependencies:
      no-case: 2.3.2

  parent-module@1.0.1:
    dependencies:
      callsites: 3.1.0

  parse-entities@2.0.0:
    dependencies:
      character-entities: 1.2.4
      character-entities-legacy: 1.1.4
      character-reference-invalid: 1.1.4
      is-alphanumerical: 1.0.4
      is-decimal: 1.0.4
      is-hexadecimal: 1.0.4

  parse-ms@3.0.0: {}

  parse5@7.1.2:
    dependencies:
      entities: 4.5.0

  parseurl@1.3.3: {}

  pascal-case@2.0.1:
    dependencies:
      camel-case: 3.0.0
      upper-case-first: 1.1.2

  path-case@2.1.1:
    dependencies:
      no-case: 2.3.2

  path-exists@4.0.0: {}

  path-is-absolute@1.0.1: {}

  path-key@3.1.1: {}

  path-parse@1.0.7: {}

  path-scurry@1.11.1:
    dependencies:
      lru-cache: 10.4.3
      minipass: 7.1.2

  path-scurry@2.0.0:
    dependencies:
      lru-cache: 11.0.1
      minipass: 7.1.2

  path-type@4.0.0: {}

  pathe@1.1.2: {}

  pathval@2.0.0: {}

  performance-now@2.1.0: {}

  picocolors@1.0.1: {}

  picocolors@1.1.0: {}

  picomatch@2.3.1: {}

  picomatch@4.0.2: {}

  piscina@4.6.1:
    optionalDependencies:
      nice-napi: 1.0.2

  pkcs7@1.0.4:
    dependencies:
      '@babel/runtime': 7.25.6

  possible-typed-array-names@1.0.0: {}

  postcss-js@4.0.1(postcss@8.4.47):
    dependencies:
      camelcase-css: 2.0.1
      postcss: 8.4.47

  postcss-mixins@9.0.4(postcss@8.4.47):
    dependencies:
      fast-glob: 3.3.2
      postcss: 8.4.47
      postcss-js: 4.0.1(postcss@8.4.47)
      postcss-simple-vars: 7.0.1(postcss@8.4.47)
      sugarss: 4.0.1(postcss@8.4.47)

  postcss-nested@6.2.0(postcss@8.4.47):
    dependencies:
      postcss: 8.4.47
      postcss-selector-parser: 6.1.2

  postcss-preset-mantine@1.17.0(postcss@8.4.47):
    dependencies:
      postcss: 8.4.47
      postcss-mixins: 9.0.4(postcss@8.4.47)
      postcss-nested: 6.2.0(postcss@8.4.47)

  postcss-selector-parser@6.1.2:
    dependencies:
      cssesc: 3.0.0
      util-deprecate: 1.0.2

  postcss-simple-vars@7.0.1(postcss@8.4.47):
    dependencies:
      postcss: 8.4.47

  postcss@8.4.31:
    dependencies:
      nanoid: 3.3.7
      picocolors: 1.1.0
      source-map-js: 1.2.1

  postcss@8.4.47:
    dependencies:
      nanoid: 3.3.7
      picocolors: 1.1.0
      source-map-js: 1.2.1

  preact-render-to-string@5.2.3(preact@10.11.3):
    dependencies:
      preact: 10.11.3
      pretty-format: 3.8.0

  preact@10.11.3: {}

  prebuild-install@7.1.2:
    dependencies:
      detect-libc: 2.0.3
      expand-template: 2.0.3
      github-from-package: 0.0.0
      minimist: 1.2.8
      mkdirp-classic: 0.5.3
      napi-build-utils: 1.0.2
      node-abi: 3.67.0
      pump: 3.0.2
      rc: 1.2.8
      simple-get: 4.0.1
      tar-fs: 2.1.1
      tunnel-agent: 0.6.0

  prelude-ls@1.2.1: {}

  prettier@3.3.3: {}

  pretty-format@3.8.0: {}

  pretty-ms@8.0.0:
    dependencies:
      parse-ms: 3.0.0

  prismjs@1.27.0: {}

  prismjs@1.29.0: {}

  process-nextick-args@2.0.1: {}

  process@0.11.10: {}

  prop-types@15.8.1:
    dependencies:
      loose-envify: 1.4.0
      object-assign: 4.1.1
      react-is: 16.13.1

  proper-lockfile@4.1.2:
    dependencies:
      graceful-fs: 4.2.11
      retry: 0.12.0
      signal-exit: 3.0.7

  properties-reader@2.3.0:
    dependencies:
      mkdirp: 1.0.4

  property-information@5.6.0:
    dependencies:
      xtend: 4.0.2

  prosemirror-changeset@2.2.1:
    dependencies:
      prosemirror-transform: 1.10.0

  prosemirror-collab@1.3.1:
    dependencies:
      prosemirror-state: 1.4.3

  prosemirror-commands@1.6.0:
    dependencies:
      prosemirror-model: 1.22.3
      prosemirror-state: 1.4.3
      prosemirror-transform: 1.10.0

  prosemirror-dropcursor@1.8.1:
    dependencies:
      prosemirror-state: 1.4.3
      prosemirror-transform: 1.10.0
      prosemirror-view: 1.34.3

  prosemirror-gapcursor@1.3.2:
    dependencies:
      prosemirror-keymap: 1.2.2
      prosemirror-model: 1.22.3
      prosemirror-state: 1.4.3
      prosemirror-view: 1.34.3

  prosemirror-history@1.4.1:
    dependencies:
      prosemirror-state: 1.4.3
      prosemirror-transform: 1.10.0
      prosemirror-view: 1.34.3
      rope-sequence: 1.3.4

  prosemirror-inputrules@1.4.0:
    dependencies:
      prosemirror-state: 1.4.3
      prosemirror-transform: 1.10.0

  prosemirror-keymap@1.2.2:
    dependencies:
      prosemirror-state: 1.4.3
      w3c-keyname: 2.2.8

  prosemirror-markdown@1.13.0:
    dependencies:
      markdown-it: 14.1.0
      prosemirror-model: 1.22.3

  prosemirror-menu@1.2.4:
    dependencies:
      crelt: 1.0.6
      prosemirror-commands: 1.6.0
      prosemirror-history: 1.4.1
      prosemirror-state: 1.4.3

  prosemirror-model@1.22.3:
    dependencies:
      orderedmap: 2.1.1

  prosemirror-schema-basic@1.2.3:
    dependencies:
      prosemirror-model: 1.22.3

  prosemirror-schema-list@1.4.1:
    dependencies:
      prosemirror-model: 1.22.3
      prosemirror-state: 1.4.3
      prosemirror-transform: 1.10.0

  prosemirror-state@1.4.3:
    dependencies:
      prosemirror-model: 1.22.3
      prosemirror-transform: 1.10.0
      prosemirror-view: 1.34.3

  prosemirror-tables@1.5.0:
    dependencies:
      prosemirror-keymap: 1.2.2
      prosemirror-model: 1.22.3
      prosemirror-state: 1.4.3
      prosemirror-transform: 1.10.0
      prosemirror-view: 1.34.3

  prosemirror-trailing-node@3.0.0(prosemirror-model@1.22.3)(prosemirror-state@1.4.3)(prosemirror-view@1.34.3):
    dependencies:
      '@remirror/core-constants': 3.0.0
      escape-string-regexp: 4.0.0
      prosemirror-model: 1.22.3
      prosemirror-state: 1.4.3
      prosemirror-view: 1.34.3

  prosemirror-transform@1.10.0:
    dependencies:
      prosemirror-model: 1.22.3

  prosemirror-view@1.34.3:
    dependencies:
      prosemirror-model: 1.22.3
      prosemirror-state: 1.4.3
      prosemirror-transform: 1.10.0

  proto-list@1.2.4: {}

  proxy-agent@6.4.0:
    dependencies:
      agent-base: 7.1.1
      debug: 4.3.7
      http-proxy-agent: 7.0.2
      https-proxy-agent: 7.0.5
      lru-cache: 7.18.3
      pac-proxy-agent: 7.0.2
      proxy-from-env: 1.1.0
      socks-proxy-agent: 8.0.4
    transitivePeerDependencies:
      - supports-color

  proxy-from-env@1.1.0: {}

  psl@1.9.0: {}

  pump@3.0.2:
    dependencies:
      end-of-stream: 1.4.4
      once: 1.4.0

  punycode.js@2.3.1: {}

  punycode@2.3.1: {}

  pupa@2.1.1:
    dependencies:
      escape-goat: 2.1.1

  qs@6.13.0:
    dependencies:
      side-channel: 1.0.6

  querystringify@2.2.0: {}

  queue-microtask@1.2.3: {}

  queue-tick@1.0.1: {}

  ramda-adjunct@5.1.0(ramda@0.30.1):
    dependencies:
      ramda: 0.30.1

  ramda@0.30.1: {}

  randexp@0.5.3:
    dependencies:
      drange: 1.1.1
      ret: 0.2.2

  randombytes@2.1.0:
    dependencies:
      safe-buffer: 5.2.1

  range-parser@1.2.1: {}

  raw-body@2.5.2:
    dependencies:
      bytes: 3.1.2
      http-errors: 2.0.0
      iconv-lite: 0.4.24
      unpipe: 1.0.0

  rc@1.2.8:
    dependencies:
      deep-extend: 0.6.0
      ini: 1.3.8
      minimist: 1.2.8
      strip-json-comments: 2.0.1

  react-copy-to-clipboard@5.1.0(react@18.3.1):
    dependencies:
      copy-to-clipboard: 3.3.3
      prop-types: 15.8.1
      react: 18.3.1

  react-debounce-input@3.3.0(react@18.3.1):
    dependencies:
      lodash.debounce: 4.0.8
      prop-types: 15.8.1
      react: 18.3.1

  react-dom@18.3.1(react@18.3.1):
    dependencies:
      loose-envify: 1.4.0
      react: 18.3.1
      scheduler: 0.23.2

  react-error-boundary@4.1.2(react@18.3.1):
    dependencies:
      '@babel/runtime': 7.25.6
      react: 18.3.1

  react-immutable-proptypes@2.2.0(immutable@3.8.2):
    dependencies:
      immutable: 3.8.2
      invariant: 2.2.4

  react-immutable-pure-component@2.2.2(immutable@3.8.2)(react-dom@18.3.1(react@18.3.1))(react@18.3.1):
    dependencies:
      immutable: 3.8.2
      react: 18.3.1
      react-dom: 18.3.1(react@18.3.1)

  react-inspector@6.0.2(react@18.3.1):
    dependencies:
      react: 18.3.1

  react-is@16.13.1: {}

  react-number-format@5.4.2(react-dom@18.3.1(react@18.3.1))(react@18.3.1):
    dependencies:
      react: 18.3.1
      react-dom: 18.3.1(react@18.3.1)

  react-redux@9.1.2(@types/react@18.3.12)(react@18.3.1)(redux@5.0.1):
    dependencies:
      '@types/use-sync-external-store': 0.0.3
      react: 18.3.1
      use-sync-external-store: 1.2.2(react@18.3.1)
    optionalDependencies:
      '@types/react': 18.3.12
      redux: 5.0.1

  react-refresh@0.14.2: {}

  react-remove-scroll-bar@2.3.6(@types/react@18.3.12)(react@18.3.1):
    dependencies:
      react: 18.3.1
      react-style-singleton: 2.2.1(@types/react@18.3.12)(react@18.3.1)
      tslib: 2.7.0
    optionalDependencies:
      '@types/react': 18.3.12

  react-remove-scroll@2.6.0(@types/react@18.3.12)(react@18.3.1):
    dependencies:
      react: 18.3.1
      react-remove-scroll-bar: 2.3.6(@types/react@18.3.12)(react@18.3.1)
      react-style-singleton: 2.2.1(@types/react@18.3.12)(react@18.3.1)
      tslib: 2.7.0
      use-callback-ref: 1.3.2(@types/react@18.3.12)(react@18.3.1)
      use-sidecar: 1.1.2(@types/react@18.3.12)(react@18.3.1)
    optionalDependencies:
      '@types/react': 18.3.12

  react-simple-code-editor@0.14.1(react-dom@18.3.1(react@18.3.1))(react@18.3.1):
    dependencies:
      react: 18.3.1
      react-dom: 18.3.1(react@18.3.1)

  react-style-singleton@2.2.1(@types/react@18.3.12)(react@18.3.1):
    dependencies:
      get-nonce: 1.0.1
      invariant: 2.2.4
      react: 18.3.1
      tslib: 2.7.0
    optionalDependencies:
      '@types/react': 18.3.12

  react-syntax-highlighter@15.5.0(react@18.3.1):
    dependencies:
      '@babel/runtime': 7.25.6
      highlight.js: 10.7.3
      lowlight: 1.20.0
      prismjs: 1.29.0
      react: 18.3.1
      refractor: 3.6.0

  react-textarea-autosize@8.5.3(@types/react@18.3.12)(react@18.3.1):
    dependencies:
      '@babel/runtime': 7.25.6
      react: 18.3.1
      use-composed-ref: 1.3.0(react@18.3.1)
      use-latest: 1.2.1(@types/react@18.3.12)(react@18.3.1)
    transitivePeerDependencies:
      - '@types/react'

  react-transition-group@4.4.5(react-dom@18.3.1(react@18.3.1))(react@18.3.1):
    dependencies:
      '@babel/runtime': 7.25.6
      dom-helpers: 5.2.1
      loose-envify: 1.4.0
      prop-types: 15.8.1
      react: 18.3.1
      react-dom: 18.3.1(react@18.3.1)

  react@18.3.1:
    dependencies:
      loose-envify: 1.4.0

  readable-stream@2.3.8:
    dependencies:
      core-util-is: 1.0.3
      inherits: 2.0.4
      isarray: 1.0.0
      process-nextick-args: 2.0.1
      safe-buffer: 5.1.2
      string_decoder: 1.1.1
      util-deprecate: 1.0.2

  readable-stream@3.6.2:
    dependencies:
      inherits: 2.0.4
      string_decoder: 1.3.0
      util-deprecate: 1.0.2

  readable-stream@4.5.2:
    dependencies:
      abort-controller: 3.0.0
      buffer: 6.0.3
      events: 3.3.0
      process: 0.11.10
      string_decoder: 1.3.0

  readdir-glob@1.1.3:
    dependencies:
      minimatch: 5.1.6

  readdirp@4.0.1: {}

  recast@0.23.9:
    dependencies:
      ast-types: 0.16.1
      esprima: 4.0.1
      source-map: 0.6.1
      tiny-invariant: 1.3.3
      tslib: 2.7.0

  redis-errors@1.2.0: {}

  redis-parser@3.0.0:
    dependencies:
      redis-errors: 1.2.0

  redux-immutable@4.0.0(immutable@3.8.2):
    dependencies:
      immutable: 3.8.2

  redux@5.0.1: {}

  reflect.getprototypeof@1.0.6:
    dependencies:
      call-bind: 1.0.7
      define-properties: 1.2.1
      es-abstract: 1.23.3
      es-errors: 1.3.0
      get-intrinsic: 1.2.4
      globalthis: 1.0.4
      which-builtin-type: 1.1.4

  refractor@3.6.0:
    dependencies:
      hastscript: 6.0.0
      parse-entities: 2.0.0
      prismjs: 1.27.0

  regenerator-runtime@0.14.1: {}

  regexp.prototype.flags@1.5.2:
    dependencies:
      call-bind: 1.0.7
      define-properties: 1.2.1
      es-errors: 1.3.0
      set-function-name: 2.0.2

  registry-auth-token@3.3.2:
    dependencies:
      rc: 1.2.8
      safe-buffer: 5.2.1

  registry-auth-token@5.0.2:
    dependencies:
      '@pnpm/npm-conf': 2.3.1

  registry-url@3.1.0:
    dependencies:
      rc: 1.2.8

  registry-url@5.1.0:
    dependencies:
      rc: 1.2.8

  remarkable@2.0.1:
    dependencies:
      argparse: 1.0.10
      autolinker: 3.16.2

  remove-accents@0.5.0: {}

  repeat-string@1.6.1: {}

  require-directory@2.1.1: {}

  requires-port@1.0.0: {}

  reselect@5.1.1: {}

  resolve-from@4.0.0: {}

  resolve-pkg-maps@1.0.0: {}

  resolve@1.22.8:
    dependencies:
      is-core-module: 2.15.1
      path-parse: 1.0.7
      supports-preserve-symlinks-flag: 1.0.0

  resolve@2.0.0-next.5:
    dependencies:
      is-core-module: 2.15.1
      path-parse: 1.0.7
      supports-preserve-symlinks-flag: 1.0.0

  restore-cursor@3.1.0:
    dependencies:
      onetime: 5.1.2
      signal-exit: 3.0.7

  ret@0.2.2: {}

  retry@0.12.0: {}

  reusify@1.0.4: {}

  rfc4648@1.5.3: {}

  rimraf@3.0.2:
    dependencies:
      glob: 7.2.3

  rollup@4.21.3:
    dependencies:
      '@types/estree': 1.0.5
    optionalDependencies:
      '@rollup/rollup-android-arm-eabi': 4.21.3
      '@rollup/rollup-android-arm64': 4.21.3
      '@rollup/rollup-darwin-arm64': 4.21.3
      '@rollup/rollup-darwin-x64': 4.21.3
      '@rollup/rollup-linux-arm-gnueabihf': 4.21.3
      '@rollup/rollup-linux-arm-musleabihf': 4.21.3
      '@rollup/rollup-linux-arm64-gnu': 4.21.3
      '@rollup/rollup-linux-arm64-musl': 4.21.3
      '@rollup/rollup-linux-powerpc64le-gnu': 4.21.3
      '@rollup/rollup-linux-riscv64-gnu': 4.21.3
      '@rollup/rollup-linux-s390x-gnu': 4.21.3
      '@rollup/rollup-linux-x64-gnu': 4.21.3
      '@rollup/rollup-linux-x64-musl': 4.21.3
      '@rollup/rollup-win32-arm64-msvc': 4.21.3
      '@rollup/rollup-win32-ia32-msvc': 4.21.3
      '@rollup/rollup-win32-x64-msvc': 4.21.3
      fsevents: 2.3.3

  rope-sequence@1.3.4: {}

  rrdom@0.1.7:
    dependencies:
      rrweb-snapshot: 2.0.0-alpha.4

  rrweb-cssom@0.7.1: {}

  rrweb-player@1.0.0-alpha.4:
    dependencies:
      '@tsconfig/svelte': 1.0.13
      rrweb: 2.0.0-alpha.4

  rrweb-snapshot@2.0.0-alpha.17:
    dependencies:
      postcss: 8.4.47

  rrweb-snapshot@2.0.0-alpha.4: {}

  rrweb@2.0.0-alpha.4:
    dependencies:
      '@rrweb/types': 2.0.0-alpha.16
      '@types/css-font-loading-module': 0.0.7
      '@xstate/fsm': 1.6.5
      base64-arraybuffer: 1.0.2
      fflate: 0.4.8
      mitt: 3.0.1
      rrdom: 0.1.7
      rrweb-snapshot: 2.0.0-alpha.4

  run-async@2.4.1: {}

  run-parallel@1.2.0:
    dependencies:
      queue-microtask: 1.2.3

  rxjs@6.6.7:
    dependencies:
      tslib: 1.14.1

  rxjs@7.8.1:
    dependencies:
      tslib: 2.7.0

  safe-array-concat@1.1.2:
    dependencies:
      call-bind: 1.0.7
      get-intrinsic: 1.2.4
      has-symbols: 1.0.3
      isarray: 2.0.5

  safe-buffer@5.1.2: {}

  safe-buffer@5.2.1: {}

  safe-regex-test@1.0.3:
    dependencies:
      call-bind: 1.0.7
      es-errors: 1.3.0
      is-regex: 1.1.4

  safe-stable-stringify@2.5.0: {}

  safer-buffer@2.1.2: {}

  sass@1.80.5:
    dependencies:
      '@parcel/watcher': 2.4.1
      chokidar: 4.0.0
      immutable: 4.3.7
      source-map-js: 1.2.1

  sax@1.4.1: {}

  saxes@6.0.0:
    dependencies:
      xmlchars: 2.2.0

  scheduler@0.23.2:
    dependencies:
      loose-envify: 1.4.0

  schema-utils@3.3.0:
    dependencies:
      '@types/json-schema': 7.0.15
      ajv: 6.12.6
      ajv-keywords: 3.5.2(ajv@6.12.6)

  semver-diff@3.1.1:
    dependencies:
      semver: 6.3.1

  semver@6.3.1: {}

  semver@7.6.3: {}

  sentence-case@2.1.1:
    dependencies:
      no-case: 2.3.2
      upper-case-first: 1.1.2

  seq-queue@0.0.5: {}

  serialize-error@8.1.0:
    dependencies:
      type-fest: 0.20.2

  serialize-javascript@6.0.2:
    dependencies:
      randombytes: 2.1.0

  set-blocking@2.0.0: {}

  set-function-length@1.2.2:
    dependencies:
      define-data-property: 1.1.4
      es-errors: 1.3.0
      function-bind: 1.1.2
      get-intrinsic: 1.2.4
      gopd: 1.0.1
      has-property-descriptors: 1.0.2

  set-function-name@2.0.2:
    dependencies:
      define-data-property: 1.1.4
      es-errors: 1.3.0
      functions-have-names: 1.2.3
      has-property-descriptors: 1.0.2

  setprototypeof@1.2.0: {}

  sha.js@2.4.11:
    dependencies:
      inherits: 2.0.4
      safe-buffer: 5.2.1

  shebang-command@2.0.0:
    dependencies:
      shebang-regex: 3.0.0

  shebang-regex@3.0.0: {}

  shell-quote@1.8.1: {}

  short-unique-id@5.2.0: {}

  side-channel@1.0.6:
    dependencies:
      call-bind: 1.0.7
      es-errors: 1.3.0
      get-intrinsic: 1.2.4
      object-inspect: 1.13.2

  siginfo@2.0.0: {}

  signal-exit@3.0.7: {}

  signal-exit@4.1.0: {}

  simple-concat@1.0.1: {}

  simple-get@4.0.1:
    dependencies:
      decompress-response: 6.0.0
      once: 1.4.0
      simple-concat: 1.0.1

  simple-swizzle@0.2.2:
    dependencies:
      is-arrayish: 0.3.2

  sirv@3.0.0:
    dependencies:
      '@polka/url': 1.0.0-next.25
      mrmime: 2.0.0
      totalist: 3.0.1

  sisteransi@1.0.5: {}

  slash@3.0.0: {}

  smart-buffer@4.2.0: {}

  snake-case@2.1.0:
    dependencies:
      no-case: 2.3.2

  socket.io-client@4.7.5:
    dependencies:
      '@socket.io/component-emitter': 3.1.2
      debug: 4.3.7
      engine.io-client: 6.5.4
      socket.io-parser: 4.2.4
    transitivePeerDependencies:
      - bufferutil
      - supports-color
      - utf-8-validate

  socket.io-parser@4.2.4:
    dependencies:
      '@socket.io/component-emitter': 3.1.2
      debug: 4.3.7
    transitivePeerDependencies:
      - supports-color

  socks-proxy-agent@8.0.4:
    dependencies:
      agent-base: 7.1.1
      debug: 4.3.7
      socks: 2.8.3
    transitivePeerDependencies:
      - supports-color

  socks@2.8.3:
    dependencies:
      ip-address: 9.0.5
      smart-buffer: 4.2.0

  source-map-js@1.2.1: {}

  source-map-support@0.5.21:
    dependencies:
      buffer-from: 1.1.2
      source-map: 0.6.1

  source-map@0.6.1: {}

  space-separated-tokens@1.1.5: {}

  split-ca@1.0.1: {}

  sprintf-js@1.0.3: {}

  sprintf-js@1.1.3: {}

  sqlstring@2.3.3: {}

  ssh-remote-port-forward@1.0.4:
    dependencies:
      '@types/ssh2': 0.5.52
      ssh2: 1.16.0

  ssh2@1.16.0:
    dependencies:
      asn1: 0.2.6
      bcrypt-pbkdf: 1.0.2
    optionalDependencies:
      cpu-features: 0.0.10
      nan: 2.20.0

  stack-trace@0.0.10: {}

  stackback@0.0.2: {}

  standard-as-callback@2.1.0: {}

  statuses@2.0.1: {}

  std-env@3.7.0: {}

  streamsearch@1.1.0: {}

  streamx@2.20.1:
    dependencies:
      fast-fifo: 1.3.2
      queue-tick: 1.0.1
      text-decoder: 1.2.0
    optionalDependencies:
      bare-events: 2.4.2

  strict-event-emitter-types@2.0.0: {}

  string-width@4.2.3:
    dependencies:
      emoji-regex: 8.0.0
      is-fullwidth-code-point: 3.0.0
      strip-ansi: 6.0.1

  string-width@5.1.2:
    dependencies:
      eastasianwidth: 0.2.0
      emoji-regex: 9.2.2
      strip-ansi: 7.1.0

  string.prototype.includes@2.0.1:
    dependencies:
      call-bind: 1.0.7
      define-properties: 1.2.1
      es-abstract: 1.23.3

  string.prototype.matchall@4.0.11:
    dependencies:
      call-bind: 1.0.7
      define-properties: 1.2.1
      es-abstract: 1.23.3
      es-errors: 1.3.0
      es-object-atoms: 1.0.0
      get-intrinsic: 1.2.4
      gopd: 1.0.1
      has-symbols: 1.0.3
      internal-slot: 1.0.7
      regexp.prototype.flags: 1.5.2
      set-function-name: 2.0.2
      side-channel: 1.0.6

  string.prototype.repeat@1.0.0:
    dependencies:
      define-properties: 1.2.1
      es-abstract: 1.23.3

  string.prototype.trim@1.2.9:
    dependencies:
      call-bind: 1.0.7
      define-properties: 1.2.1
      es-abstract: 1.23.3
      es-object-atoms: 1.0.0

  string.prototype.trimend@1.0.8:
    dependencies:
      call-bind: 1.0.7
      define-properties: 1.2.1
      es-object-atoms: 1.0.0

  string.prototype.trimstart@1.0.8:
    dependencies:
      call-bind: 1.0.7
      define-properties: 1.2.1
      es-object-atoms: 1.0.0

  string_decoder@1.1.1:
    dependencies:
      safe-buffer: 5.1.2

  string_decoder@1.3.0:
    dependencies:
      safe-buffer: 5.2.1

  strip-ansi@6.0.1:
    dependencies:
      ansi-regex: 5.0.1

  strip-ansi@7.1.0:
    dependencies:
      ansi-regex: 6.1.0

  strip-bom@3.0.0: {}

  strip-final-newline@2.0.0: {}

  strip-json-comments@2.0.1: {}

  strip-json-comments@3.1.1: {}

  strnum@1.0.5: {}

  styled-jsx@5.1.1(@babel/core@7.25.2)(react@18.3.1):
    dependencies:
      client-only: 0.0.1
      react: 18.3.1
    optionalDependencies:
      '@babel/core': 7.25.2

  sugar-high@0.6.1: {}

  sugarss@4.0.1(postcss@8.4.47):
    dependencies:
      postcss: 8.4.47

  superjson@2.2.1:
    dependencies:
      copy-anything: 3.0.5

  supports-color@5.5.0:
    dependencies:
      has-flag: 3.0.0

  supports-color@7.2.0:
    dependencies:
      has-flag: 4.0.0

  supports-color@8.1.1:
    dependencies:
      has-flag: 4.0.0

  supports-preserve-symlinks-flag@1.0.0: {}

  swagger-client@3.29.3:
    dependencies:
      '@babel/runtime-corejs3': 7.25.6
      '@swagger-api/apidom-core': 1.0.0-alpha.9
      '@swagger-api/apidom-error': 1.0.0-alpha.9
      '@swagger-api/apidom-json-pointer': 1.0.0-alpha.9
      '@swagger-api/apidom-ns-openapi-3-1': 1.0.0-alpha.9
      '@swagger-api/apidom-reference': 1.0.0-alpha.9
      cookie: 0.6.0
      deepmerge: 4.3.1
      fast-json-patch: 3.1.1
      js-yaml: 4.1.0
      neotraverse: 0.6.18
      node-abort-controller: 3.1.1
      node-fetch-commonjs: 3.3.2
      openapi-path-templating: 1.6.0
      openapi-server-url-templating: 1.1.0
      ramda: 0.30.1
      ramda-adjunct: 5.1.0(ramda@0.30.1)
    transitivePeerDependencies:
      - debug

  swagger-ui-react@5.17.14(@types/react@18.3.12)(react-dom@18.3.1(react@18.3.1))(react@18.3.1):
    dependencies:
      '@babel/runtime-corejs3': 7.25.6
      '@braintree/sanitize-url': 7.0.2
      base64-js: 1.5.1
      classnames: 2.5.1
      css.escape: 1.5.1
      deep-extend: 0.6.0
      dompurify: 3.1.4
      ieee754: 1.2.1
      immutable: 3.8.2
      js-file-download: 0.4.12
      js-yaml: 4.1.0
      lodash: 4.17.21
      prop-types: 15.8.1
      randexp: 0.5.3
      randombytes: 2.1.0
      react: 18.3.1
      react-copy-to-clipboard: 5.1.0(react@18.3.1)
      react-debounce-input: 3.3.0(react@18.3.1)
      react-dom: 18.3.1(react@18.3.1)
      react-immutable-proptypes: 2.2.0(immutable@3.8.2)
      react-immutable-pure-component: 2.2.2(immutable@3.8.2)(react-dom@18.3.1(react@18.3.1))(react@18.3.1)
      react-inspector: 6.0.2(react@18.3.1)
      react-redux: 9.1.2(@types/react@18.3.12)(react@18.3.1)(redux@5.0.1)
      react-syntax-highlighter: 15.5.0(react@18.3.1)
      redux: 5.0.1
      redux-immutable: 4.0.0(immutable@3.8.2)
      remarkable: 2.0.1
      reselect: 5.1.1
      serialize-error: 8.1.0
      sha.js: 2.4.11
      swagger-client: 3.29.3
      url-parse: 1.5.10
      xml: 1.0.1
      xml-but-prettier: 1.0.1
      zenscroll: 4.0.2
    transitivePeerDependencies:
      - '@types/react'
      - debug

  swap-case@1.1.2:
    dependencies:
      lower-case: 1.1.4
      upper-case: 1.1.3

  symbol-tree@3.2.4: {}

  tabbable@6.2.0: {}

  tapable@2.2.1: {}

  tar-fs@2.0.1:
    dependencies:
      chownr: 1.1.4
      mkdirp-classic: 0.5.3
      pump: 3.0.2
      tar-stream: 2.2.0

  tar-fs@2.1.1:
    dependencies:
      chownr: 1.1.4
      mkdirp-classic: 0.5.3
      pump: 3.0.2
      tar-stream: 2.2.0

  tar-fs@3.0.6:
    dependencies:
      pump: 3.0.2
      tar-stream: 3.1.7
    optionalDependencies:
      bare-fs: 2.3.5
      bare-path: 2.1.3

  tar-stream@2.2.0:
    dependencies:
      bl: 4.1.0
      end-of-stream: 1.4.4
      fs-constants: 1.0.0
      inherits: 2.0.4
      readable-stream: 3.6.2

  tar-stream@3.1.7:
    dependencies:
      b4a: 1.6.6
      fast-fifo: 1.3.2
      streamx: 2.20.1

  tar@6.2.1:
    dependencies:
      chownr: 2.0.0
      fs-minipass: 2.1.0
      minipass: 5.0.0
      minizlib: 2.1.2
      mkdirp: 1.0.4
      yallist: 4.0.0

  terser-webpack-plugin@5.3.10(webpack@5.94.0):
    dependencies:
      '@jridgewell/trace-mapping': 0.3.25
      jest-worker: 27.5.1
      schema-utils: 3.3.0
      serialize-javascript: 6.0.2
      terser: 5.32.0
      webpack: 5.94.0

  terser@5.32.0:
    dependencies:
      '@jridgewell/source-map': 0.3.6
      acorn: 8.12.1
      commander: 2.20.3
      source-map-support: 0.5.21

  test-exclude@7.0.1:
    dependencies:
      '@istanbuljs/schema': 0.1.3
      glob: 10.4.5
      minimatch: 9.0.5

  testcontainers@10.13.2:
    dependencies:
      '@balena/dockerignore': 1.0.2
      '@types/dockerode': 3.3.31
      archiver: 7.0.1
      async-lock: 1.4.1
      byline: 5.0.0
      debug: 4.3.7
      docker-compose: 0.24.8
      dockerode: 3.3.5
      get-port: 5.1.1
      proper-lockfile: 4.1.2
      properties-reader: 2.3.0
      ssh-remote-port-forward: 1.0.4
      tar-fs: 3.0.6
      tmp: 0.2.3
      undici: 5.28.4
    transitivePeerDependencies:
      - supports-color

  text-decoder@1.2.0:
    dependencies:
      b4a: 1.6.6

  text-hex@1.0.0: {}

  text-table@0.2.0: {}

  through@2.3.8: {}

  tiny-invariant@1.3.3: {}

  tinybench@2.9.0: {}

  tinycolor2@1.6.0: {}

  tinyexec@0.3.1: {}

  tinyglobby@0.2.10:
    dependencies:
      fdir: 6.4.2(picomatch@4.0.2)
      picomatch: 4.0.2

  tinygradient@1.1.5:
    dependencies:
      '@types/tinycolor2': 1.4.6
      tinycolor2: 1.6.0

  tinypool@1.0.1: {}

  tinyrainbow@1.2.0: {}

  tinyspy@3.0.2: {}

  tippy.js@6.3.7:
    dependencies:
      '@popperjs/core': 2.11.8

  title-case@2.1.1:
    dependencies:
      no-case: 2.3.2
      upper-case: 1.1.3

  tldts-core@6.1.57: {}

  tldts@6.1.57:
    dependencies:
      tldts-core: 6.1.57

  tmp@0.0.33:
    dependencies:
      os-tmpdir: 1.0.2

  tmp@0.2.3: {}

  to-fast-properties@2.0.0: {}

  to-regex-range@5.0.1:
    dependencies:
      is-number: 7.0.0

  toggle-selection@1.0.6: {}

  toidentifier@1.0.1: {}

  totalist@3.0.1: {}

  tough-cookie@4.1.4:
    dependencies:
      psl: 1.9.0
      punycode: 2.3.1
      universalify: 0.2.0
      url-parse: 1.5.10

  tough-cookie@5.0.0:
    dependencies:
      tldts: 6.1.57

  tr46@0.0.3: {}

  tr46@5.0.0:
    dependencies:
      punycode: 2.3.1

  tree-kill@1.2.2: {}

  tree-sitter-json@0.20.2:
    dependencies:
      nan: 2.20.0
    optional: true

  tree-sitter-yaml@0.5.0:
    dependencies:
      nan: 2.20.0
    optional: true

  tree-sitter@0.20.4:
    dependencies:
      nan: 2.20.0
      prebuild-install: 7.1.2
    optional: true

  triple-beam@1.4.1: {}

  trpc-swagger@1.2.6(patch_hash=6s72z7zx33c52iesv5sewipn6i)(@trpc/client@11.0.0-rc.604(@trpc/server@11.0.0-rc.604))(@trpc/server@11.0.0-rc.604)(zod@3.23.8):
    dependencies:
      '@trpc/client': 11.0.0-rc.604(@trpc/server@11.0.0-rc.604)
      '@trpc/server': 11.0.0-rc.604
      chalk-scripts: 1.2.8
      co-body: 6.2.0
      lodash.clonedeep: 4.5.0
      node-mocks-http: 1.16.0
      openapi-types: 12.1.3
      zod: 3.23.8
      zod-to-json-schema: 3.23.3(zod@3.23.8)

  ts-api-utils@1.3.0(typescript@5.6.3):
    dependencies:
      typescript: 5.6.3

  ts-mixer@6.0.4: {}

  ts-node@10.9.2(@types/node@22.8.5)(typescript@5.6.3):
    dependencies:
      '@cspotcode/source-map-support': 0.8.1
      '@tsconfig/node10': 1.0.11
      '@tsconfig/node12': 1.0.11
      '@tsconfig/node14': 1.0.3
      '@tsconfig/node16': 1.0.4
      '@types/node': 22.8.5
      acorn: 8.12.1
      acorn-walk: 8.3.4
      arg: 4.1.3
      create-require: 1.1.1
      diff: 4.0.2
      make-error: 1.3.6
      typescript: 5.6.3
      v8-compile-cache-lib: 3.0.1
      yn: 3.1.1

  ts-toolbelt@9.6.0: {}

  tsconfck@3.1.3(typescript@5.6.3):
    optionalDependencies:
      typescript: 5.6.3

  tsconfig-paths@3.15.0:
    dependencies:
      '@types/json5': 0.0.29
      json5: 1.0.2
      minimist: 1.2.8
      strip-bom: 3.0.0

  tslib@1.14.1: {}

  tslib@2.7.0: {}

  tsscmp@1.0.6: {}

  tsx@4.19.2:
    dependencies:
      esbuild: 0.23.1
      get-tsconfig: 4.8.1
    optionalDependencies:
      fsevents: 2.3.3

  tunnel-agent@0.6.0:
    dependencies:
      safe-buffer: 5.2.1

  turbo-darwin-64@2.2.3:
    optional: true

  turbo-darwin-arm64@2.2.3:
    optional: true

  turbo-linux-64@2.2.3:
    optional: true

  turbo-linux-arm64@2.2.3:
    optional: true

  turbo-windows-64@2.2.3:
    optional: true

  turbo-windows-arm64@2.2.3:
    optional: true

  turbo@2.2.3:
    optionalDependencies:
      turbo-darwin-64: 2.2.3
      turbo-darwin-arm64: 2.2.3
      turbo-linux-64: 2.2.3
      turbo-linux-arm64: 2.2.3
      turbo-windows-64: 2.2.3
      turbo-windows-arm64: 2.2.3

  tweetnacl@0.14.5: {}

  type-check@0.4.0:
    dependencies:
      prelude-ls: 1.2.1

  type-fest@0.20.2: {}

  type-fest@0.21.3: {}

  type-fest@4.26.1: {}

  type-is@1.6.18:
    dependencies:
      media-typer: 0.3.0
      mime-types: 2.1.35

  typed-array-buffer@1.0.2:
    dependencies:
      call-bind: 1.0.7
      es-errors: 1.3.0
      is-typed-array: 1.1.13

  typed-array-byte-length@1.0.1:
    dependencies:
      call-bind: 1.0.7
      for-each: 0.3.3
      gopd: 1.0.1
      has-proto: 1.0.3
      is-typed-array: 1.1.13

  typed-array-byte-offset@1.0.2:
    dependencies:
      available-typed-arrays: 1.0.7
      call-bind: 1.0.7
      for-each: 0.3.3
      gopd: 1.0.1
      has-proto: 1.0.3
      is-typed-array: 1.1.13

  typed-array-length@1.0.6:
    dependencies:
      call-bind: 1.0.7
      for-each: 0.3.3
      gopd: 1.0.1
      has-proto: 1.0.3
      is-typed-array: 1.1.13
      possible-typed-array-names: 1.0.0

  typedarray-to-buffer@3.1.5:
    dependencies:
      is-typedarray: 1.0.0

  types-ramda@0.30.1:
    dependencies:
      ts-toolbelt: 9.6.0

  typescript-eslint@8.11.0(eslint@9.13.0)(typescript@5.6.3):
    dependencies:
      '@typescript-eslint/eslint-plugin': 8.11.0(@typescript-eslint/parser@8.11.0(eslint@9.13.0)(typescript@5.6.3))(eslint@9.13.0)(typescript@5.6.3)
      '@typescript-eslint/parser': 8.11.0(eslint@9.13.0)(typescript@5.6.3)
      '@typescript-eslint/utils': 8.11.0(eslint@9.13.0)(typescript@5.6.3)
    optionalDependencies:
      typescript: 5.6.3
    transitivePeerDependencies:
      - eslint
      - supports-color

  typescript@5.6.3: {}

  uc.micro@2.1.0: {}

  ufo@1.5.4: {}

  uglify-js@3.19.3:
    optional: true

  uint8array-extras@1.4.0: {}

  unbox-primitive@1.0.2:
    dependencies:
      call-bind: 1.0.7
      has-bigints: 1.0.2
      has-symbols: 1.0.3
      which-boxed-primitive: 1.0.2

  undici-types@5.26.5: {}

  undici-types@6.19.8: {}

  undici@5.28.4:
    dependencies:
      '@fastify/busboy': 2.1.1

  undici@6.20.1: {}

  unique-string@2.0.0:
    dependencies:
      crypto-random-string: 2.0.0

  universalify@0.2.0: {}

  universalify@2.0.1: {}

  unpipe@1.0.0: {}

  unplugin@1.14.1(webpack-sources@3.2.3):
    dependencies:
      acorn: 8.12.1
      webpack-virtual-modules: 0.6.2
    optionalDependencies:
      webpack-sources: 3.2.3

  unraw@3.0.0: {}

  update-browserslist-db@1.1.0(browserslist@4.23.3):
    dependencies:
      browserslist: 4.23.3
      escalade: 3.2.0
      picocolors: 1.1.0

  update-check@1.5.4:
    dependencies:
      registry-auth-token: 3.3.2
      registry-url: 3.1.0

  update-notifier-cjs@5.1.6:
    dependencies:
      boxen: 5.1.2
      chalk: 4.1.2
      configstore: 5.0.1
      has-yarn: 2.1.0
      import-lazy: 2.1.0
      is-ci: 2.0.0
      is-installed-globally: 0.4.0
      is-npm: 5.0.0
      is-yarn-global: 0.3.0
      isomorphic-fetch: 3.0.0
      pupa: 2.1.1
      registry-auth-token: 5.0.2
      registry-url: 5.1.0
      semver: 7.6.3
      semver-diff: 3.1.1
      xdg-basedir: 4.0.0
    transitivePeerDependencies:
      - encoding

  upper-case-first@1.1.2:
    dependencies:
      upper-case: 1.1.3

  upper-case@1.1.3: {}

  uri-js@4.4.1:
    dependencies:
      punycode: 2.3.1

  url-parse@1.5.10:
    dependencies:
      querystringify: 2.2.0
      requires-port: 1.0.0

  url-toolkit@2.2.5: {}

  use-callback-ref@1.3.2(@types/react@18.3.12)(react@18.3.1):
    dependencies:
      react: 18.3.1
      tslib: 2.7.0
    optionalDependencies:
      '@types/react': 18.3.12

  use-composed-ref@1.3.0(react@18.3.1):
    dependencies:
      react: 18.3.1

  use-deep-compare-effect@1.8.1(react@18.3.1):
    dependencies:
      '@babel/runtime': 7.25.6
      dequal: 2.0.3
      react: 18.3.1

  use-intl@3.24.0(react@18.3.1):
    dependencies:
      '@formatjs/fast-memoize': 2.2.1
      intl-messageformat: 10.7.1
      react: 18.3.1

  use-isomorphic-layout-effect@1.1.2(@types/react@18.3.12)(react@18.3.1):
    dependencies:
      react: 18.3.1
    optionalDependencies:
      '@types/react': 18.3.12

  use-latest@1.2.1(@types/react@18.3.12)(react@18.3.1):
    dependencies:
      react: 18.3.1
      use-isomorphic-layout-effect: 1.1.2(@types/react@18.3.12)(react@18.3.1)
    optionalDependencies:
      '@types/react': 18.3.12

  use-sidecar@1.1.2(@types/react@18.3.12)(react@18.3.1):
    dependencies:
      detect-node-es: 1.1.0
      react: 18.3.1
      tslib: 2.7.0
    optionalDependencies:
      '@types/react': 18.3.12

  use-sync-external-store@1.2.2(react@18.3.1):
    dependencies:
      react: 18.3.1

  util-deprecate@1.0.2: {}

  uuid@10.0.0: {}

  uuid@8.3.2: {}

  uuid@9.0.1: {}

  v8-compile-cache-lib@3.0.1: {}

  validate-npm-package-name@5.0.1: {}

  video.js@8.19.1:
    dependencies:
      '@babel/runtime': 7.25.6
      '@videojs/http-streaming': 3.15.0(video.js@8.19.1)
      '@videojs/vhs-utils': 4.1.1
      '@videojs/xhr': 2.7.0
      aes-decrypter: 4.0.2
      global: 4.4.0
      m3u8-parser: 7.2.0
      mpd-parser: 1.3.1
      mux.js: 7.0.3
      videojs-contrib-quality-levels: 4.1.0(video.js@8.19.1)
      videojs-font: 4.2.0
      videojs-vtt.js: 0.15.5

  videojs-contrib-quality-levels@4.1.0(video.js@8.19.1):
    dependencies:
      global: 4.4.0
      video.js: 8.19.1

  videojs-font@4.2.0: {}

  videojs-vtt.js@0.15.5:
    dependencies:
      global: 4.4.0

  vite-node@2.1.4(@types/node@22.8.5)(sass@1.80.5)(sugarss@4.0.1(postcss@8.4.47))(terser@5.32.0):
    dependencies:
      cac: 6.7.14
      debug: 4.3.7
      pathe: 1.1.2
      vite: 5.4.5(@types/node@22.8.5)(sass@1.80.5)(sugarss@4.0.1(postcss@8.4.47))(terser@5.32.0)
    transitivePeerDependencies:
      - '@types/node'
      - less
      - lightningcss
      - sass
      - sass-embedded
      - stylus
      - sugarss
      - supports-color
      - terser

  vite-tsconfig-paths@5.0.1(typescript@5.6.3)(vite@5.4.5(@types/node@22.8.5)(sass@1.80.5)(sugarss@4.0.1(postcss@8.4.47))(terser@5.32.0)):
    dependencies:
      debug: 4.3.7
      globrex: 0.1.2
      tsconfck: 3.1.3(typescript@5.6.3)
    optionalDependencies:
      vite: 5.4.5(@types/node@22.8.5)(sass@1.80.5)(sugarss@4.0.1(postcss@8.4.47))(terser@5.32.0)
    transitivePeerDependencies:
      - supports-color
      - typescript

  vite@5.4.5(@types/node@22.8.5)(sass@1.80.5)(sugarss@4.0.1(postcss@8.4.47))(terser@5.32.0):
    dependencies:
      esbuild: 0.21.5
      postcss: 8.4.47
      rollup: 4.21.3
    optionalDependencies:
      '@types/node': 22.8.5
      fsevents: 2.3.3
      sass: 1.80.5
      sugarss: 4.0.1(postcss@8.4.47)
      terser: 5.32.0

  vitest@2.1.4(@types/node@22.8.5)(@vitest/ui@2.1.4)(jsdom@25.0.1)(sass@1.80.5)(sugarss@4.0.1(postcss@8.4.47))(terser@5.32.0):
    dependencies:
      '@vitest/expect': 2.1.4
      '@vitest/mocker': 2.1.4(vite@5.4.5(@types/node@22.8.5)(sass@1.80.5)(sugarss@4.0.1(postcss@8.4.47))(terser@5.32.0))
      '@vitest/pretty-format': 2.1.4
      '@vitest/runner': 2.1.4
      '@vitest/snapshot': 2.1.4
      '@vitest/spy': 2.1.4
      '@vitest/utils': 2.1.4
      chai: 5.1.2
      debug: 4.3.7
      expect-type: 1.1.0
      magic-string: 0.30.12
      pathe: 1.1.2
      std-env: 3.7.0
      tinybench: 2.9.0
      tinyexec: 0.3.1
      tinypool: 1.0.1
      tinyrainbow: 1.2.0
      vite: 5.4.5(@types/node@22.8.5)(sass@1.80.5)(sugarss@4.0.1(postcss@8.4.47))(terser@5.32.0)
      vite-node: 2.1.4(@types/node@22.8.5)(sass@1.80.5)(sugarss@4.0.1(postcss@8.4.47))(terser@5.32.0)
      why-is-node-running: 2.3.0
    optionalDependencies:
      '@types/node': 22.8.5
      '@vitest/ui': 2.1.4(vitest@2.1.4)
      jsdom: 25.0.1
    transitivePeerDependencies:
      - less
      - lightningcss
      - msw
      - sass
      - sass-embedded
      - stylus
      - sugarss
      - supports-color
      - terser

  w3c-keyname@2.2.8: {}

  w3c-xmlserializer@5.0.0:
    dependencies:
      xml-name-validator: 5.0.0

  watchpack@2.4.2:
    dependencies:
      glob-to-regexp: 0.4.1
      graceful-fs: 4.2.11

  wcwidth@1.0.1:
    dependencies:
      defaults: 1.0.4

  web-streams-polyfill@3.3.3: {}

  web-tree-sitter@0.20.3:
    optional: true

  webidl-conversions@3.0.1: {}

  webidl-conversions@7.0.0: {}

  webpack-sources@3.2.3: {}

  webpack-virtual-modules@0.6.2: {}

  webpack@5.94.0:
    dependencies:
      '@types/estree': 1.0.6
      '@webassemblyjs/ast': 1.12.1
      '@webassemblyjs/wasm-edit': 1.12.1
      '@webassemblyjs/wasm-parser': 1.12.1
      acorn: 8.12.1
      acorn-import-attributes: 1.9.5(acorn@8.12.1)
      browserslist: 4.23.3
      chrome-trace-event: 1.0.4
      enhanced-resolve: 5.17.1
      es-module-lexer: 1.5.4
      eslint-scope: 5.1.1
      events: 3.3.0
      glob-to-regexp: 0.4.1
      graceful-fs: 4.2.11
      json-parse-even-better-errors: 2.3.1
      loader-runner: 4.3.0
      mime-types: 2.1.35
      neo-async: 2.6.2
      schema-utils: 3.3.0
      tapable: 2.2.1
      terser-webpack-plugin: 5.3.10(webpack@5.94.0)
      watchpack: 2.4.2
      webpack-sources: 3.2.3
    transitivePeerDependencies:
      - '@swc/core'
      - esbuild
      - uglify-js

  whatwg-encoding@3.1.1:
    dependencies:
      iconv-lite: 0.6.3

  whatwg-fetch@3.6.20: {}

  whatwg-mimetype@4.0.0: {}

  whatwg-url@14.0.0:
    dependencies:
      tr46: 5.0.0
      webidl-conversions: 7.0.0

  whatwg-url@5.0.0:
    dependencies:
      tr46: 0.0.3
      webidl-conversions: 3.0.1

  which-boxed-primitive@1.0.2:
    dependencies:
      is-bigint: 1.0.4
      is-boolean-object: 1.1.2
      is-number-object: 1.0.7
      is-string: 1.0.7
      is-symbol: 1.0.4

  which-builtin-type@1.1.4:
    dependencies:
      function.prototype.name: 1.1.6
      has-tostringtag: 1.0.2
      is-async-function: 2.0.0
      is-date-object: 1.0.5
      is-finalizationregistry: 1.0.2
      is-generator-function: 1.0.10
      is-regex: 1.1.4
      is-weakref: 1.0.2
      isarray: 2.0.5
      which-boxed-primitive: 1.0.2
      which-collection: 1.0.2
      which-typed-array: 1.1.15

  which-collection@1.0.2:
    dependencies:
      is-map: 2.0.3
      is-set: 2.0.3
      is-weakmap: 2.0.2
      is-weakset: 2.0.3

  which-typed-array@1.1.15:
    dependencies:
      available-typed-arrays: 1.0.7
      call-bind: 1.0.7
      for-each: 0.3.3
      gopd: 1.0.1
      has-tostringtag: 1.0.2

  which@2.0.2:
    dependencies:
      isexe: 2.0.0

  why-is-node-running@2.3.0:
    dependencies:
      siginfo: 2.0.0
      stackback: 0.0.2

  wide-align@1.1.5:
    dependencies:
      string-width: 4.2.3

  widest-line@3.1.0:
    dependencies:
      string-width: 4.2.3

  winston-transport@4.7.1:
    dependencies:
      logform: 2.6.1
      readable-stream: 3.6.2
      triple-beam: 1.4.1

  winston@3.15.0:
    dependencies:
      '@colors/colors': 1.6.0
      '@dabh/diagnostics': 2.0.3
      async: 3.2.6
      is-stream: 2.0.1
      logform: 2.6.1
      one-time: 1.0.0
      readable-stream: 3.6.2
      safe-stable-stringify: 2.5.0
      stack-trace: 0.0.10
      triple-beam: 1.4.1
      winston-transport: 4.7.1

  word-wrap@1.2.5: {}

  wordwrap@1.0.0: {}

  wrap-ansi@6.2.0:
    dependencies:
      ansi-styles: 4.3.0
      string-width: 4.2.3
      strip-ansi: 6.0.1

  wrap-ansi@7.0.0:
    dependencies:
      ansi-styles: 4.3.0
      string-width: 4.2.3
      strip-ansi: 6.0.1

  wrap-ansi@8.1.0:
    dependencies:
      ansi-styles: 6.2.1
      string-width: 5.1.2
      strip-ansi: 7.1.0

  wrappy@1.0.2: {}

  write-file-atomic@3.0.3:
    dependencies:
      imurmurhash: 0.1.4
      is-typedarray: 1.0.0
      signal-exit: 3.0.7
      typedarray-to-buffer: 3.1.5

  ws@8.17.1: {}

  ws@8.18.0: {}

  xdg-basedir@4.0.0: {}

  xml-but-prettier@1.0.1:
    dependencies:
      repeat-string: 1.6.1

  xml-name-validator@5.0.0: {}

  xml2js@0.6.2:
    dependencies:
      sax: 1.4.1
      xmlbuilder: 11.0.1

  xml@1.0.1: {}

  xmlbuilder@11.0.1: {}

  xmlchars@2.2.0: {}

  xmlhttprequest-ssl@2.0.0: {}

  xtend@4.0.2: {}

  xycolors@0.1.2: {}

  y18n@5.0.8: {}

  yallist@3.1.1: {}

  yallist@4.0.0: {}

  yaml@2.5.1: {}

  yargs-parser@21.1.1: {}

  yargs@17.7.2:
    dependencies:
      cliui: 8.0.1
      escalade: 3.2.0
      get-caller-file: 2.0.5
      require-directory: 2.1.1
      string-width: 4.2.3
      y18n: 5.0.8
      yargs-parser: 21.1.1

  yn@3.1.1: {}

  yocto-queue@0.1.0: {}

  zenscroll@4.0.2: {}

  zip-stream@6.0.1:
    dependencies:
      archiver-utils: 5.0.2
      compress-commons: 6.0.2
      readable-stream: 4.5.2

  zod-form-data@2.0.2(zod@3.23.8):
    dependencies:
      zod: 3.23.8

  zod-to-json-schema@3.23.3(zod@3.23.8):
    dependencies:
      zod: 3.23.8

  zod@3.23.8: {}<|MERGE_RESOLUTION|>--- conflicted
+++ resolved
@@ -1905,7 +1905,6 @@
   '@dabh/diagnostics@2.0.3':
     resolution: {integrity: sha512-hrlQOIi7hAfzsMqlGSFyVucrx38O+j6wiGOf//H2ecvIEqYN4ADBSS2iLMh5UFyDunCNniUIPk/q3riFv45xRA==}
 
-<<<<<<< HEAD
   '@dnd-kit/accessibility@3.1.0':
     resolution: {integrity: sha512-ea7IkhKvlJUv9iSHJOnxinBcoOI3ppGnnL+VDJ75O45Nss6HtZd8IdN8touXPDtASfeI2T2LImb8VOZcL47wjQ==}
     peerDependencies:
@@ -1928,12 +1927,8 @@
     peerDependencies:
       react: '>=16.8.0'
 
-  '@drizzle-team/brocli@0.10.1':
-    resolution: {integrity: sha512-AHy0vjc+n/4w/8Mif+w86qpppHuF3AyXbcWW+R/W7GNA3F5/p2nuhlkCJaTXSLZheB4l1rtHzOfr9A7NwoR/Zg==}
-=======
   '@drizzle-team/brocli@0.10.2':
     resolution: {integrity: sha512-z33Il7l5dKjUgGULTqBsQBQwckHh5AbIuxhdsIxDDiZAzBOrZO6q9ogcWC65kU382AfynTfgNumVcNIjuIua6w==}
->>>>>>> 134ecf1e
 
   '@esbuild-kit/core-utils@3.3.2':
     resolution: {integrity: sha512-sPRAnw9CdSsRmEtnsl2WXWdyquogVpB3yZ3dgwJfe8zrOzTsV7cJvmwrKVa+0ma5BoiGJ+BoqkMvawbayKUsqQ==}
@@ -8409,7 +8404,6 @@
       enabled: 2.0.0
       kuler: 2.0.0
 
-<<<<<<< HEAD
   '@dnd-kit/accessibility@3.1.0(react@18.3.1)':
     dependencies:
       react: 18.3.1
@@ -8435,10 +8429,7 @@
       react: 18.3.1
       tslib: 2.7.0
 
-  '@drizzle-team/brocli@0.10.1': {}
-=======
   '@drizzle-team/brocli@0.10.2': {}
->>>>>>> 134ecf1e
 
   '@esbuild-kit/core-utils@3.3.2':
     dependencies:
