lockfileVersion: '6.0'

settings:
  autoInstallPeers: true
  excludeLinksFromLockfile: false

importers:

  .:
    devDependencies:
      '@homarr/prettier-config':
        specifier: workspace:^0.1.0
        version: link:tooling/prettier
      '@testing-library/react-hooks':
        specifier: ^8.0.1
        version: 8.0.1(react@17.0.2)
      '@turbo/gen':
        specifier: ^1.13.2
        version: 1.13.2(@types/node@20.12.7)(typescript@5.4.5)
      '@vitejs/plugin-react':
        specifier: ^4.2.1
        version: 4.2.1(vite@5.2.6)
      '@vitest/coverage-v8':
        specifier: ^1.5.0
        version: 1.5.0(vitest@1.5.0)
      '@vitest/ui':
        specifier: ^1.5.0
        version: 1.5.0(vitest@1.5.0)
      cross-env:
        specifier: ^7.0.3
        version: 7.0.3
      jsdom:
        specifier: ^24.0.0
        version: 24.0.0
      prettier:
        specifier: ^3.2.5
        version: 3.2.5
      turbo:
        specifier: ^1.13.2
        version: 1.13.2
      typescript:
        specifier: ^5.4.5
        version: 5.4.5
      vite-tsconfig-paths:
        specifier: ^4.3.2
        version: 4.3.2(typescript@5.4.5)(vite@5.2.6)
      vitest:
        specifier: ^1.5.0
        version: 1.5.0(@types/node@20.12.7)(@vitest/ui@1.5.0)(jsdom@24.0.0)

  apps/nextjs:
    dependencies:
      '@homarr/api':
        specifier: workspace:^0.1.0
        version: link:../../packages/api
      '@homarr/auth':
        specifier: workspace:^0.1.0
        version: link:../../packages/auth
      '@homarr/common':
        specifier: workspace:^0.1.0
        version: link:../../packages/common
      '@homarr/db':
        specifier: workspace:^0.1.0
        version: link:../../packages/db
      '@homarr/definitions':
        specifier: workspace:^0.1.0
        version: link:../../packages/definitions
      '@homarr/form':
        specifier: workspace:^0.1.0
        version: link:../../packages/form
      '@homarr/gridstack':
        specifier: ^1.0.0
        version: 1.0.0
      '@homarr/log':
        specifier: workspace:^
        version: link:../../packages/log
      '@homarr/modals':
        specifier: workspace:^0.1.0
        version: link:../../packages/modals
      '@homarr/notifications':
        specifier: workspace:^0.1.0
        version: link:../../packages/notifications
      '@homarr/spotlight':
        specifier: workspace:^0.1.0
        version: link:../../packages/spotlight
      '@homarr/translation':
        specifier: workspace:^0.1.0
        version: link:../../packages/translation
      '@homarr/ui':
        specifier: workspace:^0.1.0
        version: link:../../packages/ui
      '@homarr/validation':
        specifier: workspace:^0.1.0
        version: link:../../packages/validation
      '@homarr/widgets':
        specifier: workspace:^0.1.0
        version: link:../../packages/widgets
      '@mantine/colors-generator':
        specifier: ^7.7.1
        version: 7.7.1(chroma-js@2.4.2)
      '@mantine/hooks':
        specifier: ^7.7.1
        version: 7.7.1(react@18.2.0)
      '@mantine/modals':
        specifier: ^7.7.1
        version: 7.7.1(@mantine/core@7.7.1)(@mantine/hooks@7.7.1)(react-dom@18.2.0)(react@18.2.0)
      '@mantine/tiptap':
        specifier: ^7.7.1
        version: 7.7.1(@mantine/core@7.7.1)(@mantine/hooks@7.7.1)(@tiptap/extension-link@2.2.6)(@tiptap/react@2.2.6)(react-dom@18.2.0)(react@18.2.0)
      '@t3-oss/env-nextjs':
        specifier: ^0.9.2
        version: 0.9.2(typescript@5.4.5)(zod@3.22.4)
      '@tanstack/react-query':
        specifier: ^5.29.0
        version: 5.29.0(react@18.2.0)
      '@tanstack/react-query-devtools':
        specifier: ^5.29.0
        version: 5.29.0(@tanstack/react-query@5.29.0)(react@18.2.0)
      '@tanstack/react-query-next-experimental':
        specifier: 5.29.0
        version: 5.29.0(@tanstack/react-query@5.29.0)(next@14.1.4)(react@18.2.0)
      '@trpc/client':
        specifier: 11.0.0-rc.334
        version: 11.0.0-rc.334(@trpc/server@11.0.0-next-beta.289)
      '@trpc/next':
        specifier: next
        version: 11.0.0-next-beta.289(@tanstack/react-query@5.29.0)(@trpc/client@11.0.0-rc.334)(@trpc/react-query@11.0.0-next-beta.289)(@trpc/server@11.0.0-next-beta.289)(next@14.1.4)(react-dom@18.2.0)(react@18.2.0)
      '@trpc/react-query':
        specifier: next
        version: 11.0.0-next-beta.289(@tanstack/react-query@5.29.0)(@trpc/client@11.0.0-rc.334)(@trpc/server@11.0.0-next-beta.289)(react-dom@18.2.0)(react@18.2.0)
      '@trpc/server':
        specifier: next
        version: 11.0.0-next-beta.289
      '@xterm/addon-canvas':
        specifier: ^0.7.0
        version: 0.7.0(@xterm/xterm@5.5.0)
      '@xterm/addon-fit':
        specifier: 0.10.0
        version: 0.10.0(@xterm/xterm@5.5.0)
      '@xterm/xterm':
        specifier: ^5.5.0
        version: 5.5.0
      chroma-js:
        specifier: ^2.4.2
        version: 2.4.2
      dayjs:
        specifier: ^1.11.10
        version: 1.11.10
      dotenv:
        specifier: ^16.4.5
        version: 16.4.5
      jotai:
        specifier: ^2.8.0
        version: 2.8.0(@types/react@18.2.78)(react@18.2.0)
      next:
        specifier: ^14.1.4
        version: 14.1.4(@babel/core@7.23.9)(react-dom@18.2.0)(react@18.2.0)(sass@1.74.1)
      postcss-preset-mantine:
        specifier: ^1.13.0
        version: 1.13.0(postcss@8.4.38)
      react:
        specifier: 18.2.0
        version: 18.2.0
      react-dom:
        specifier: 18.2.0
        version: 18.2.0(react@18.2.0)
      sass:
        specifier: ^1.74.1
        version: 1.74.1
      superjson:
        specifier: 2.2.1
        version: 2.2.1
      use-deep-compare-effect:
        specifier: ^1.8.1
        version: 1.8.1(react@18.2.0)
    devDependencies:
      '@homarr/eslint-config':
        specifier: workspace:^0.2.0
        version: link:../../tooling/eslint
      '@homarr/prettier-config':
        specifier: workspace:^0.1.0
        version: link:../../tooling/prettier
      '@homarr/tsconfig':
        specifier: workspace:^0.1.0
        version: link:../../tooling/typescript
      '@types/chroma-js':
        specifier: 2.4.4
        version: 2.4.4
      '@types/node':
        specifier: ^20.12.7
        version: 20.12.7
      '@types/react':
        specifier: ^18.2.76
        version: 18.2.78
      '@types/react-dom':
        specifier: ^18.2.25
        version: 18.2.25
      concurrently:
        specifier: ^8.2.2
        version: 8.2.2
      eslint:
        specifier: ^8.57.0
        version: 8.57.0
      prettier:
        specifier: ^3.2.5
        version: 3.2.5
      tsx:
        specifier: ^4.7.2
        version: 4.7.2
      typescript:
        specifier: ^5.4.5
        version: 5.4.5

  apps/tasks:
    dependencies:
      '@homarr/common':
        specifier: workspace:^0.1.0
        version: link:../../packages/common
      '@homarr/db':
        specifier: workspace:^0.1.0
        version: link:../../packages/db
      '@homarr/definitions':
        specifier: workspace:^0.1.0
        version: link:../../packages/definitions
      '@homarr/log':
        specifier: workspace:^
        version: link:../../packages/log
      '@homarr/redis':
        specifier: workspace:^0.1.0
        version: link:../../packages/redis
      '@homarr/validation':
        specifier: workspace:^0.1.0
        version: link:../../packages/validation
      dotenv:
        specifier: ^16.4.5
        version: 16.4.5
      node-cron:
        specifier: ^3.0.3
        version: 3.0.3
    devDependencies:
      '@homarr/eslint-config':
        specifier: workspace:^0.2.0
        version: link:../../tooling/eslint
      '@homarr/prettier-config':
        specifier: workspace:^0.1.0
        version: link:../../tooling/prettier
      '@homarr/tsconfig':
        specifier: workspace:^0.1.0
        version: link:../../tooling/typescript
      '@types/node':
        specifier: ^20.12.7
        version: 20.12.7
      '@types/node-cron':
        specifier: ^3.0.11
        version: 3.0.11
      dotenv-cli:
        specifier: ^7.4.1
        version: 7.4.1
      eslint:
        specifier: ^8.57.0
        version: 8.57.0
      prettier:
        specifier: ^3.2.5
        version: 3.2.5
      tsx:
        specifier: ^4.7.2
        version: 4.7.2
      typescript:
        specifier: ^5.4.5
        version: 5.4.5

  apps/websocket:
    dependencies:
      '@homarr/api':
        specifier: workspace:^0.1.0
        version: link:../../packages/api
      '@homarr/auth':
        specifier: workspace:^0.1.0
        version: link:../../packages/auth
      '@homarr/common':
        specifier: workspace:^0.1.0
        version: link:../../packages/common
      '@homarr/db':
        specifier: workspace:^0.1.0
        version: link:../../packages/db
      '@homarr/definitions':
        specifier: workspace:^0.1.0
        version: link:../../packages/definitions
      '@homarr/log':
        specifier: workspace:^
        version: link:../../packages/log
      '@homarr/redis':
        specifier: workspace:^0.1.0
        version: link:../../packages/redis
      '@homarr/validation':
        specifier: workspace:^0.1.0
        version: link:../../packages/validation
      dotenv:
        specifier: ^16.4.5
        version: 16.4.5
      ws:
        specifier: ^8.16.0
        version: 8.16.0
    devDependencies:
      '@homarr/eslint-config':
        specifier: workspace:^0.2.0
        version: link:../../tooling/eslint
      '@homarr/prettier-config':
        specifier: workspace:^0.1.0
        version: link:../../tooling/prettier
      '@homarr/tsconfig':
        specifier: workspace:^0.1.0
        version: link:../../tooling/typescript
      '@types/ws':
        specifier: ^8.5.10
        version: 8.5.10
      eslint:
        specifier: ^8.57.0
        version: 8.57.0
      prettier:
        specifier: ^3.2.5
        version: 3.2.5
      typescript:
        specifier: ^5.4.5
        version: 5.4.5

  packages/api:
    dependencies:
      '@homarr/auth':
        specifier: workspace:^0.1.0
        version: link:../auth
      '@homarr/common':
        specifier: workspace:^0.1.0
        version: link:../common
      '@homarr/db':
        specifier: workspace:^0.1.0
        version: link:../db
      '@homarr/definitions':
        specifier: workspace:^0.1.0
        version: link:../definitions
      '@homarr/log':
        specifier: workspace:^
        version: link:../log
      '@homarr/redis':
        specifier: workspace:^0.1.0
        version: link:../redis
      '@homarr/tasks':
        specifier: workspace:^0.1.0
        version: link:../../apps/tasks
      '@homarr/validation':
        specifier: workspace:^0.1.0
        version: link:../validation
      '@trpc/client':
        specifier: next
        version: 11.0.0-next-beta.289(@trpc/server@11.0.0-next-beta.289)
      '@trpc/server':
        specifier: next
        version: 11.0.0-next-beta.289
      superjson:
        specifier: 2.2.1
        version: 2.2.1
    devDependencies:
      '@homarr/eslint-config':
        specifier: workspace:^0.2.0
        version: link:../../tooling/eslint
      '@homarr/prettier-config':
        specifier: workspace:^0.1.0
        version: link:../../tooling/prettier
      '@homarr/tsconfig':
        specifier: workspace:^0.1.0
        version: link:../../tooling/typescript
      eslint:
        specifier: ^8.57.0
        version: 8.57.0
      prettier:
        specifier: ^3.2.5
        version: 3.2.5
      typescript:
        specifier: ^5.4.5
        version: 5.4.5

  packages/auth:
    dependencies:
      '@auth/core':
        specifier: ^0.29.0
        version: 0.29.0
      '@auth/drizzle-adapter':
        specifier: ^0.9.0
        version: 0.9.0
      '@homarr/db':
        specifier: workspace:^0.1.0
        version: link:../db
      '@t3-oss/env-nextjs':
        specifier: ^0.9.2
        version: 0.9.2(typescript@5.4.5)(zod@3.22.4)
      bcrypt:
        specifier: ^5.1.1
        version: 5.1.1
      cookies:
        specifier: ^0.9.1
        version: 0.9.1
      next:
        specifier: ^14.1.4
        version: 14.1.4(@babel/core@7.23.9)(react-dom@18.2.0)(react@18.2.0)(sass@1.74.1)
      next-auth:
        specifier: 5.0.0-beta.16
        version: 5.0.0-beta.16(next@14.1.4)(react@18.2.0)
      react:
        specifier: 18.2.0
        version: 18.2.0
      react-dom:
        specifier: 18.2.0
        version: 18.2.0(react@18.2.0)
    devDependencies:
      '@homarr/eslint-config':
        specifier: workspace:^0.2.0
        version: link:../../tooling/eslint
      '@homarr/prettier-config':
        specifier: workspace:^0.1.0
        version: link:../../tooling/prettier
      '@homarr/tsconfig':
        specifier: workspace:^0.1.0
        version: link:../../tooling/typescript
      '@homarr/validation':
        specifier: workspace:^0.1.0
        version: link:../validation
      '@types/bcrypt':
        specifier: 5.0.2
        version: 5.0.2
      '@types/cookies':
        specifier: 0.9.0
        version: 0.9.0
      eslint:
        specifier: ^8.57.0
        version: 8.57.0
      prettier:
        specifier: ^3.2.5
        version: 3.2.5
      typescript:
        specifier: ^5.4.5
        version: 5.4.5

  packages/common:
    devDependencies:
      '@homarr/eslint-config':
        specifier: workspace:^0.2.0
        version: link:../../tooling/eslint
      '@homarr/prettier-config':
        specifier: workspace:^0.1.0
        version: link:../../tooling/prettier
      '@homarr/tsconfig':
        specifier: workspace:^0.1.0
        version: link:../../tooling/typescript
      eslint:
        specifier: ^8.57.0
        version: 8.57.0
      typescript:
        specifier: ^5.4.5
        version: 5.4.5

  packages/db:
    dependencies:
      '@homarr/common':
        specifier: workspace:^0.1.0
        version: link:../common
      '@homarr/definitions':
        specifier: workspace:^0.1.0
        version: link:../definitions
      '@paralleldrive/cuid2':
        specifier: ^2.2.2
        version: 2.2.2
      better-sqlite3:
        specifier: ^9.5.0
        version: 9.5.0
      drizzle-kit:
        specifier: ^0.20.14
        version: 0.20.14
      drizzle-orm:
<<<<<<< HEAD
        specifier: ^0.30.8
        version: 0.30.8(@types/better-sqlite3@7.6.9)(better-sqlite3@9.4.5)(mysql2@3.9.2)(react@17.0.2)
=======
        specifier: ^0.30.7
        version: 0.30.7(@types/better-sqlite3@7.6.9)(better-sqlite3@9.5.0)(mysql2@3.9.2)(react@17.0.2)
>>>>>>> 48a4b8ba
      mysql2:
        specifier: 3.9.2
        version: 3.9.2
    devDependencies:
      '@homarr/eslint-config':
        specifier: workspace:^0.2.0
        version: link:../../tooling/eslint
      '@homarr/prettier-config':
        specifier: workspace:^0.1.0
        version: link:../../tooling/prettier
      '@homarr/tsconfig':
        specifier: workspace:^0.1.0
        version: link:../../tooling/typescript
      '@types/better-sqlite3':
        specifier: 7.6.9
        version: 7.6.9
      dotenv-cli:
        specifier: ^7.4.1
        version: 7.4.1
      eslint:
        specifier: ^8.57.0
        version: 8.57.0
      prettier:
        specifier: ^3.2.5
        version: 3.2.5
      typescript:
        specifier: ^5.4.5
        version: 5.4.5

  packages/definitions:
    dependencies:
      '@homarr/common':
        specifier: workspace:^0.1.0
        version: link:../common
    devDependencies:
      '@homarr/eslint-config':
        specifier: workspace:^0.2.0
        version: link:../../tooling/eslint
      '@homarr/prettier-config':
        specifier: workspace:^0.1.0
        version: link:../../tooling/prettier
      '@homarr/tsconfig':
        specifier: workspace:^0.1.0
        version: link:../../tooling/typescript
      eslint:
        specifier: ^8.57.0
        version: 8.57.0
      typescript:
        specifier: ^5.4.5
        version: 5.4.5

  packages/form:
    dependencies:
      '@mantine/form':
        specifier: ^7.7.1
        version: 7.7.1(react@18.2.0)
    devDependencies:
      '@homarr/eslint-config':
        specifier: workspace:^0.2.0
        version: link:../../tooling/eslint
      '@homarr/prettier-config':
        specifier: workspace:^0.1.0
        version: link:../../tooling/prettier
      '@homarr/tsconfig':
        specifier: workspace:^0.1.0
        version: link:../../tooling/typescript
      eslint:
        specifier: ^8.57.0
        version: 8.57.0
      typescript:
        specifier: ^5.4.5
        version: 5.4.5

  packages/log:
    dependencies:
      ioredis:
        specifier: 5.3.2
        version: 5.3.2
      superjson:
        specifier: 2.2.1
        version: 2.2.1
      winston:
        specifier: 3.13.0
        version: 3.13.0
    devDependencies:
      '@homarr/eslint-config':
        specifier: workspace:^0.2.0
        version: link:../../tooling/eslint
      '@homarr/prettier-config':
        specifier: workspace:^0.1.0
        version: link:../../tooling/prettier
      '@homarr/tsconfig':
        specifier: workspace:^0.1.0
        version: link:../../tooling/typescript
      eslint:
        specifier: ^8.57.0
        version: 8.57.0
      typescript:
        specifier: ^5.4.5
        version: 5.4.5

  packages/modals:
    dependencies:
      '@homarr/translation':
        specifier: workspace:^0.1.0
        version: link:../translation
      '@homarr/ui':
        specifier: workspace:^0.1.0
        version: link:../ui
    devDependencies:
      '@homarr/eslint-config':
        specifier: workspace:^0.2.0
        version: link:../../tooling/eslint
      '@homarr/prettier-config':
        specifier: workspace:^0.1.0
        version: link:../../tooling/prettier
      '@homarr/tsconfig':
        specifier: workspace:^0.1.0
        version: link:../../tooling/typescript
      eslint:
        specifier: ^8.57.0
        version: 8.57.0
      typescript:
        specifier: ^5.4.5
        version: 5.4.5

  packages/notifications:
    dependencies:
      '@homarr/ui':
        specifier: workspace:^0.1.0
        version: link:../ui
      '@mantine/notifications':
        specifier: ^7.7.1
        version: 7.7.1(@mantine/core@7.7.1)(@mantine/hooks@7.7.1)(react-dom@18.2.0)(react@18.2.0)
    devDependencies:
      '@homarr/eslint-config':
        specifier: workspace:^0.2.0
        version: link:../../tooling/eslint
      '@homarr/prettier-config':
        specifier: workspace:^0.1.0
        version: link:../../tooling/prettier
      '@homarr/tsconfig':
        specifier: workspace:^0.1.0
        version: link:../../tooling/typescript
      eslint:
        specifier: ^8.57.0
        version: 8.57.0
      typescript:
        specifier: ^5.4.5
        version: 5.4.5

  packages/redis:
    dependencies:
      '@homarr/common':
        specifier: workspace:^
        version: link:../common
      '@homarr/db':
        specifier: workspace:^
        version: link:../db
      '@homarr/log':
        specifier: workspace:^
        version: link:../log
      ioredis:
        specifier: 5.3.2
        version: 5.3.2
    devDependencies:
      '@homarr/eslint-config':
        specifier: workspace:^0.2.0
        version: link:../../tooling/eslint
      '@homarr/prettier-config':
        specifier: workspace:^0.1.0
        version: link:../../tooling/prettier
      '@homarr/tsconfig':
        specifier: workspace:^0.1.0
        version: link:../../tooling/typescript
      eslint:
        specifier: ^8.57.0
        version: 8.57.0
      typescript:
        specifier: ^5.4.5
        version: 5.4.5

  packages/spotlight:
    dependencies:
      '@homarr/translation':
        specifier: workspace:^0.1.0
        version: link:../translation
      '@homarr/ui':
        specifier: workspace:^0.1.0
        version: link:../ui
      '@mantine/spotlight':
        specifier: ^7.7.1
        version: 7.7.1(@mantine/core@7.7.1)(@mantine/hooks@7.7.1)(react-dom@18.2.0)(react@18.2.0)
    devDependencies:
      '@homarr/eslint-config':
        specifier: workspace:^0.2.0
        version: link:../../tooling/eslint
      '@homarr/prettier-config':
        specifier: workspace:^0.1.0
        version: link:../../tooling/prettier
      '@homarr/tsconfig':
        specifier: workspace:^0.1.0
        version: link:../../tooling/typescript
      eslint:
        specifier: ^8.57.0
        version: 8.57.0
      typescript:
        specifier: ^5.4.5
        version: 5.4.5

  packages/translation:
    dependencies:
      next-international:
        specifier: ^1.2.4
        version: 1.2.4
    devDependencies:
      '@homarr/eslint-config':
        specifier: workspace:^0.2.0
        version: link:../../tooling/eslint
      '@homarr/prettier-config':
        specifier: workspace:^0.1.0
        version: link:../../tooling/prettier
      '@homarr/tsconfig':
        specifier: workspace:^0.1.0
        version: link:../../tooling/typescript
      eslint:
        specifier: ^8.57.0
        version: 8.57.0
      typescript:
        specifier: ^5.4.5
        version: 5.4.5

  packages/ui:
    dependencies:
      '@mantine/core':
        specifier: ^7.7.1
        version: 7.7.1(@mantine/hooks@7.7.1)(@types/react@18.2.78)(react-dom@18.2.0)(react@18.2.0)
      '@mantine/dates':
        specifier: ^7.7.1
        version: 7.7.1(@mantine/core@7.7.1)(@mantine/hooks@7.7.1)(dayjs@1.11.10)(react-dom@18.2.0)(react@18.2.0)
      '@tabler/icons-react':
        specifier: ^3.1.0
        version: 3.1.0(react@18.2.0)
      mantine-react-table:
        specifier: 2.0.0-beta.1
        version: 2.0.0-beta.1(@mantine/core@7.7.1)(@mantine/dates@7.7.1)(@mantine/hooks@7.7.1)(@tabler/icons-react@3.1.0)(clsx@2.1.0)(dayjs@1.11.10)(react-dom@18.2.0)(react@18.2.0)
    devDependencies:
      '@homarr/eslint-config':
        specifier: workspace:^0.2.0
        version: link:../../tooling/eslint
      '@homarr/prettier-config':
        specifier: workspace:^0.1.0
        version: link:../../tooling/prettier
      '@homarr/tsconfig':
        specifier: workspace:^0.1.0
        version: link:../../tooling/typescript
      '@types/css-modules':
        specifier: ^1.0.5
        version: 1.0.5
      eslint:
        specifier: ^8.57.0
        version: 8.57.0
      typescript:
        specifier: ^5.4.5
        version: 5.4.5

  packages/validation:
    dependencies:
      '@homarr/definitions':
        specifier: workspace:^0.1.0
        version: link:../definitions
      zod:
        specifier: ^3.22.4
        version: 3.22.4
    devDependencies:
      '@homarr/eslint-config':
        specifier: workspace:^0.2.0
        version: link:../../tooling/eslint
      '@homarr/prettier-config':
        specifier: workspace:^0.1.0
        version: link:../../tooling/prettier
      '@homarr/tsconfig':
        specifier: workspace:^0.1.0
        version: link:../../tooling/typescript
      eslint:
        specifier: ^8.57.0
        version: 8.57.0
      typescript:
        specifier: ^5.4.5
        version: 5.4.5

  packages/widgets:
    dependencies:
      '@homarr/api':
        specifier: workspace:^0.1.0
        version: link:../api
      '@homarr/common':
        specifier: workspace:^0.1.0
        version: link:../common
      '@homarr/definitions':
        specifier: workspace:^0.1.0
        version: link:../definitions
      '@homarr/form':
        specifier: workspace:^0.1.0
        version: link:../form
      '@homarr/modals':
        specifier: workspace:^0.1.0
        version: link:../modals
      '@homarr/notifications':
        specifier: workspace:^0.1.0
        version: link:../notifications
      '@homarr/redis':
        specifier: workspace:^0.1.0
        version: link:../redis
      '@homarr/spotlight':
        specifier: workspace:^0.1.0
        version: link:../spotlight
      '@homarr/translation':
        specifier: workspace:^0.1.0
        version: link:../translation
      '@homarr/ui':
        specifier: workspace:^0.1.0
        version: link:../ui
      '@homarr/validation':
        specifier: workspace:^0.1.0
        version: link:../validation
      '@tiptap/extension-color':
        specifier: 2.2.5
        version: 2.2.5(@tiptap/core@2.2.6)(@tiptap/extension-text-style@2.2.5)
      '@tiptap/extension-highlight':
        specifier: 2.2.5
        version: 2.2.5(@tiptap/core@2.2.6)
      '@tiptap/extension-image':
        specifier: 2.2.5
        version: 2.2.5(@tiptap/core@2.2.6)
      '@tiptap/extension-link':
        specifier: ^2.2.5
        version: 2.2.6(@tiptap/core@2.2.6)(@tiptap/pm@2.2.4)
      '@tiptap/extension-table':
        specifier: 2.2.5
        version: 2.2.5(@tiptap/core@2.2.6)(@tiptap/pm@2.2.4)
      '@tiptap/extension-table-cell':
        specifier: 2.2.5
        version: 2.2.5(@tiptap/core@2.2.6)
      '@tiptap/extension-table-header':
        specifier: 2.2.5
        version: 2.2.5(@tiptap/core@2.2.6)
      '@tiptap/extension-table-row':
        specifier: 2.2.5
        version: 2.2.5(@tiptap/core@2.2.6)
      '@tiptap/extension-task-item':
        specifier: 2.2.5
        version: 2.2.5(@tiptap/core@2.2.6)(@tiptap/pm@2.2.4)
      '@tiptap/extension-task-list':
        specifier: 2.2.5
        version: 2.2.5(@tiptap/core@2.2.6)
      '@tiptap/extension-text-align':
        specifier: 2.2.5
        version: 2.2.5(@tiptap/core@2.2.6)
      '@tiptap/extension-text-style':
        specifier: 2.2.5
        version: 2.2.5(@tiptap/core@2.2.6)
      '@tiptap/extension-underline':
        specifier: 2.2.5
        version: 2.2.5(@tiptap/core@2.2.6)
      '@tiptap/react':
        specifier: ^2.2.5
        version: 2.2.6(@tiptap/core@2.2.6)(@tiptap/pm@2.2.4)(react-dom@18.2.0)(react@18.2.0)
      '@tiptap/starter-kit':
        specifier: ^2.2.5
        version: 2.2.6(@tiptap/pm@2.2.4)
      video.js:
        specifier: ^8.10.0
        version: 8.10.0
    devDependencies:
      '@homarr/eslint-config':
        specifier: workspace:^0.2.0
        version: link:../../tooling/eslint
      '@homarr/prettier-config':
        specifier: workspace:^0.1.0
        version: link:../../tooling/prettier
      '@homarr/tsconfig':
        specifier: workspace:^0.1.0
        version: link:../../tooling/typescript
      '@types/video.js':
        specifier: ^7.3.57
        version: 7.3.57
      eslint:
        specifier: ^8.57.0
        version: 8.57.0
      typescript:
        specifier: ^5.4.5
        version: 5.4.5

  tooling/eslint:
    dependencies:
      '@next/eslint-plugin-next':
        specifier: ^14.1.4
        version: 14.1.4
      '@typescript-eslint/eslint-plugin':
        specifier: ^7.6.0
        version: 7.6.0(@typescript-eslint/parser@7.6.0)(eslint@8.57.0)(typescript@5.4.5)
      '@typescript-eslint/parser':
        specifier: ^7.6.0
        version: 7.6.0(eslint@8.57.0)(typescript@5.4.5)
      eslint-config-prettier:
        specifier: ^9.1.0
        version: 9.1.0(eslint@8.57.0)
      eslint-config-turbo:
        specifier: ^1.13.2
        version: 1.13.2(eslint@8.57.0)
      eslint-plugin-import:
        specifier: ^2.29.1
        version: 2.29.1(@typescript-eslint/parser@7.6.0)(eslint@8.57.0)
      eslint-plugin-jsx-a11y:
        specifier: ^6.8.0
        version: 6.8.0(eslint@8.57.0)
      eslint-plugin-react:
        specifier: ^7.34.1
        version: 7.34.1(eslint@8.57.0)
      eslint-plugin-react-hooks:
        specifier: ^4.6.0
        version: 4.6.0(eslint@8.57.0)
    devDependencies:
      '@homarr/prettier-config':
        specifier: workspace:^0.1.0
        version: link:../prettier
      '@homarr/tsconfig':
        specifier: workspace:^0.1.0
        version: link:../typescript
      '@types/eslint':
        specifier: ^8.56.7
        version: 8.56.7
      eslint:
        specifier: ^8.57.0
        version: 8.57.0
      typescript:
        specifier: ^5.4.5
        version: 5.4.5

  tooling/github: {}

  tooling/prettier:
    dependencies:
      '@ianvs/prettier-plugin-sort-imports':
        specifier: ^4.2.1
        version: 4.2.1(prettier@3.2.5)
      prettier:
        specifier: ^3.2.5
        version: 3.2.5
    devDependencies:
      '@homarr/tsconfig':
        specifier: workspace:^0.1.0
        version: link:../typescript
      typescript:
        specifier: ^5.4.5
        version: 5.4.5

  tooling/semver: {}

  tooling/typescript: {}

packages:

  /@aashutoshrathi/word-wrap@1.2.6:
    resolution: {integrity: sha512-1Yjs2SvM8TflER/OD3cOjhWWOZb58A2t7wpE2S9XfBYTiIl+XFhQG2bjy4Pu1I+EAlCNUzRDYDdFwFYUKvXcIA==}
    engines: {node: '>=0.10.0'}

  /@ampproject/remapping@2.2.1:
    resolution: {integrity: sha512-lFMjJTrFL3j7L9yBxwYfCq2k6qqwHyzuUl/XBnif78PWTJYyL/dfowQHWE3sp6U6ZzqWiiIZnpTMO96zhkjwtg==}
    engines: {node: '>=6.0.0'}
    dependencies:
      '@jridgewell/gen-mapping': 0.3.3
      '@jridgewell/trace-mapping': 0.3.25

  /@auth/core@0.28.1:
    resolution: {integrity: sha512-gvp74mypYZADpTlfGRp6HE0G3pIHWvtJpy+KZ+8FvY0cmlIpHog+jdMOdd29dQtLtN25kF2YbfHsesCFuGUQbg==}
    peerDependencies:
      '@simplewebauthn/browser': ^9.0.1
      '@simplewebauthn/server': ^9.0.2
      nodemailer: ^6.8.0
    peerDependenciesMeta:
      '@simplewebauthn/browser':
        optional: true
      '@simplewebauthn/server':
        optional: true
      nodemailer:
        optional: true
    dependencies:
      '@panva/hkdf': 1.1.1
      '@types/cookie': 0.6.0
      cookie: 0.6.0
      jose: 5.2.2
      oauth4webapi: 2.10.3
      preact: 10.11.3
      preact-render-to-string: 5.2.3(preact@10.11.3)
    dev: false

  /@auth/core@0.29.0:
    resolution: {integrity: sha512-MdfEjU6WRjUnPG1+XeBWrTIlAsLZU6V0imCIqVDDDPxLI6UZWldXVqAA2EsDazGofV78jqiCLHaN85mJITDqdg==}
    peerDependencies:
      '@simplewebauthn/browser': ^9.0.1
      '@simplewebauthn/server': ^9.0.2
      nodemailer: ^6.8.0
    peerDependenciesMeta:
      '@simplewebauthn/browser':
        optional: true
      '@simplewebauthn/server':
        optional: true
      nodemailer:
        optional: true
    dependencies:
      '@panva/hkdf': 1.1.1
      '@types/cookie': 0.6.0
      cookie: 0.6.0
      jose: 5.2.2
      oauth4webapi: 2.10.3
      preact: 10.11.3
      preact-render-to-string: 5.2.3(preact@10.11.3)
    dev: false

  /@auth/drizzle-adapter@0.9.0:
    resolution: {integrity: sha512-6ec+ecH+R24xzXto9mvk31CM4vrrcieLrHo0r7Hv3ItEY93aBB4Z78AHPmA1HqYT6zEmDWfezo7fOv/6Ydgh6Q==}
    dependencies:
      '@auth/core': 0.29.0
    transitivePeerDependencies:
      - '@simplewebauthn/browser'
      - '@simplewebauthn/server'
      - nodemailer
    dev: false

  /@babel/code-frame@7.23.5:
    resolution: {integrity: sha512-CgH3s1a96LipHCmSUmYFPwY7MNx8C3avkq7i4Wl3cfa662ldtUe4VM1TPXX70pfmrlWTb6jLqTYrZyT2ZTJBgA==}
    engines: {node: '>=6.9.0'}
    dependencies:
      '@babel/highlight': 7.23.4
      chalk: 2.4.2

  /@babel/compat-data@7.23.5:
    resolution: {integrity: sha512-uU27kfDRlhfKl+w1U6vp16IuvSLtjAxdArVXPa9BvLkrr7CYIsxH5adpHObeAGY/41+syctUWOZ140a2Rvkgjw==}
    engines: {node: '>=6.9.0'}

  /@babel/core@7.23.9:
    resolution: {integrity: sha512-5q0175NOjddqpvvzU+kDiSOAk4PfdO6FvwCWoQ6RO7rTzEe8vlo+4HVfcnAREhD4npMs0e9uZypjTwzZPCf/cw==}
    engines: {node: '>=6.9.0'}
    dependencies:
      '@ampproject/remapping': 2.2.1
      '@babel/code-frame': 7.23.5
      '@babel/generator': 7.23.6
      '@babel/helper-compilation-targets': 7.23.6
      '@babel/helper-module-transforms': 7.23.3(@babel/core@7.23.9)
      '@babel/helpers': 7.23.9
      '@babel/parser': 7.23.9
      '@babel/template': 7.23.9
      '@babel/traverse': 7.23.9
      '@babel/types': 7.23.9
      convert-source-map: 2.0.0
      debug: 4.3.4
      gensync: 1.0.0-beta.2
      json5: 2.2.3
      semver: 6.3.1
    transitivePeerDependencies:
      - supports-color

  /@babel/core@7.24.0:
    resolution: {integrity: sha512-fQfkg0Gjkza3nf0c7/w6Xf34BW4YvzNfACRLmmb7XRLa6XHdR+K9AlJlxneFfWYf6uhOzuzZVTjF/8KfndZANw==}
    engines: {node: '>=6.9.0'}
    dependencies:
      '@ampproject/remapping': 2.2.1
      '@babel/code-frame': 7.23.5
      '@babel/generator': 7.23.6
      '@babel/helper-compilation-targets': 7.23.6
      '@babel/helper-module-transforms': 7.23.3(@babel/core@7.24.0)
      '@babel/helpers': 7.24.0
      '@babel/parser': 7.24.0
      '@babel/template': 7.24.0
      '@babel/traverse': 7.24.0
      '@babel/types': 7.24.0
      convert-source-map: 2.0.0
      debug: 4.3.4
      gensync: 1.0.0-beta.2
      json5: 2.2.3
      semver: 6.3.1
    transitivePeerDependencies:
      - supports-color
    dev: false

  /@babel/generator@7.23.6:
    resolution: {integrity: sha512-qrSfCYxYQB5owCmGLbl8XRpX1ytXlpueOb0N0UmQwA073KZxejgQTzAmJezxvpwQD9uGtK2shHdi55QT+MbjIw==}
    engines: {node: '>=6.9.0'}
    dependencies:
      '@babel/types': 7.23.9
      '@jridgewell/gen-mapping': 0.3.3
      '@jridgewell/trace-mapping': 0.3.25
      jsesc: 2.5.2

  /@babel/helper-compilation-targets@7.23.6:
    resolution: {integrity: sha512-9JB548GZoQVmzrFgp8o7KxdgkTGm6xs9DW0o/Pim72UDjzr5ObUQ6ZzYPqA+g9OTS2bBQoctLJrky0RDCAWRgQ==}
    engines: {node: '>=6.9.0'}
    dependencies:
      '@babel/compat-data': 7.23.5
      '@babel/helper-validator-option': 7.23.5
      browserslist: 4.23.0
      lru-cache: 5.1.1
      semver: 6.3.1

  /@babel/helper-environment-visitor@7.22.20:
    resolution: {integrity: sha512-zfedSIzFhat/gFhWfHtgWvlec0nqB9YEIVrpuwjruLlXfUSnA8cJB0miHKwqDnQ7d32aKo2xt88/xZptwxbfhA==}
    engines: {node: '>=6.9.0'}

  /@babel/helper-function-name@7.23.0:
    resolution: {integrity: sha512-OErEqsrxjZTJciZ4Oo+eoZqeW9UIiOcuYKRJA4ZAgV9myA+pOXhhmpfNCKjEH/auVfEYVFJ6y1Tc4r0eIApqiw==}
    engines: {node: '>=6.9.0'}
    dependencies:
      '@babel/template': 7.23.9
      '@babel/types': 7.23.9

  /@babel/helper-hoist-variables@7.22.5:
    resolution: {integrity: sha512-wGjk9QZVzvknA6yKIUURb8zY3grXCcOZt+/7Wcy8O2uctxhplmUPkOdlgoNhmdVee2c92JXbf1xpMtVNbfoxRw==}
    engines: {node: '>=6.9.0'}
    dependencies:
      '@babel/types': 7.23.9

  /@babel/helper-module-imports@7.22.15:
    resolution: {integrity: sha512-0pYVBnDKZO2fnSPCrgM/6WMc7eS20Fbok+0r88fp+YtWVLZrp4CkafFGIp+W0VKw4a22sgebPT99y+FDNMdP4w==}
    engines: {node: '>=6.9.0'}
    dependencies:
      '@babel/types': 7.23.9

  /@babel/helper-module-transforms@7.23.3(@babel/core@7.23.9):
    resolution: {integrity: sha512-7bBs4ED9OmswdfDzpz4MpWgSrV7FXlc3zIagvLFjS5H+Mk7Snr21vQ6QwrsoCGMfNC4e4LQPdoULEt4ykz0SRQ==}
    engines: {node: '>=6.9.0'}
    peerDependencies:
      '@babel/core': ^7.0.0
    dependencies:
      '@babel/core': 7.23.9
      '@babel/helper-environment-visitor': 7.22.20
      '@babel/helper-module-imports': 7.22.15
      '@babel/helper-simple-access': 7.22.5
      '@babel/helper-split-export-declaration': 7.22.6
      '@babel/helper-validator-identifier': 7.22.20

  /@babel/helper-module-transforms@7.23.3(@babel/core@7.24.0):
    resolution: {integrity: sha512-7bBs4ED9OmswdfDzpz4MpWgSrV7FXlc3zIagvLFjS5H+Mk7Snr21vQ6QwrsoCGMfNC4e4LQPdoULEt4ykz0SRQ==}
    engines: {node: '>=6.9.0'}
    peerDependencies:
      '@babel/core': ^7.0.0
    dependencies:
      '@babel/core': 7.24.0
      '@babel/helper-environment-visitor': 7.22.20
      '@babel/helper-module-imports': 7.22.15
      '@babel/helper-simple-access': 7.22.5
      '@babel/helper-split-export-declaration': 7.22.6
      '@babel/helper-validator-identifier': 7.22.20
    dev: false

  /@babel/helper-plugin-utils@7.22.5:
    resolution: {integrity: sha512-uLls06UVKgFG9QD4OeFYLEGteMIAa5kpTPcFL28yuCIIzsf6ZyKZMllKVOCZFhiZ5ptnwX4mtKdWCBE/uT4amg==}
    engines: {node: '>=6.9.0'}
    dev: true

  /@babel/helper-simple-access@7.22.5:
    resolution: {integrity: sha512-n0H99E/K+Bika3++WNL17POvo4rKWZ7lZEp1Q+fStVbUi8nxPQEBOlTmCOxW/0JsS56SKKQ+ojAe2pHKJHN35w==}
    engines: {node: '>=6.9.0'}
    dependencies:
      '@babel/types': 7.23.9

  /@babel/helper-split-export-declaration@7.22.6:
    resolution: {integrity: sha512-AsUnxuLhRYsisFiaJwvp1QF+I3KjD5FOxut14q/GzovUe6orHLesW2C7d754kRm53h5gqrz6sFl6sxc4BVtE/g==}
    engines: {node: '>=6.9.0'}
    dependencies:
      '@babel/types': 7.23.9

  /@babel/helper-string-parser@7.23.4:
    resolution: {integrity: sha512-803gmbQdqwdf4olxrX4AJyFBV/RTr3rSmOj0rKwesmzlfhYNDEs+/iOcznzpNWlJlIlTJC2QfPFcHB6DlzdVLQ==}
    engines: {node: '>=6.9.0'}

  /@babel/helper-validator-identifier@7.22.20:
    resolution: {integrity: sha512-Y4OZ+ytlatR8AI+8KZfKuL5urKp7qey08ha31L8b3BwewJAoJamTzyvxPR/5D+KkdJCGPq/+8TukHBlY10FX9A==}
    engines: {node: '>=6.9.0'}

  /@babel/helper-validator-option@7.23.5:
    resolution: {integrity: sha512-85ttAOMLsr53VgXkTbkx8oA6YTfT4q7/HzXSLEYmjcSTJPMPQtvq1BD79Byep5xMUYbGRzEpDsjUf3dyp54IKw==}
    engines: {node: '>=6.9.0'}

  /@babel/helpers@7.23.9:
    resolution: {integrity: sha512-87ICKgU5t5SzOT7sBMfCOZQ2rHjRU+Pcb9BoILMYz600W6DkVRLFBPwQ18gwUVvggqXivaUakpnxWQGbpywbBQ==}
    engines: {node: '>=6.9.0'}
    dependencies:
      '@babel/template': 7.23.9
      '@babel/traverse': 7.23.9
      '@babel/types': 7.23.9
    transitivePeerDependencies:
      - supports-color

  /@babel/helpers@7.24.0:
    resolution: {integrity: sha512-ulDZdc0Aj5uLc5nETsa7EPx2L7rM0YJM8r7ck7U73AXi7qOV44IHHRAYZHY6iU1rr3C5N4NtTmMRUJP6kwCWeA==}
    engines: {node: '>=6.9.0'}
    dependencies:
      '@babel/template': 7.24.0
      '@babel/traverse': 7.24.0
      '@babel/types': 7.24.0
    transitivePeerDependencies:
      - supports-color
    dev: false

  /@babel/highlight@7.23.4:
    resolution: {integrity: sha512-acGdbYSfp2WheJoJm/EBBBLh/ID8KDc64ISZ9DYtBmC8/Q204PZJLHyzeB5qMzJ5trcOkybd78M4x2KWsUq++A==}
    engines: {node: '>=6.9.0'}
    dependencies:
      '@babel/helper-validator-identifier': 7.22.20
      chalk: 2.4.2
      js-tokens: 4.0.0

  /@babel/parser@7.23.9:
    resolution: {integrity: sha512-9tcKgqKbs3xGJ+NtKF2ndOBBLVwPjl1SHxPQkd36r3Dlirw3xWUeGaTbqr7uGZcTaxkVNwc+03SVP7aCdWrTlA==}
    engines: {node: '>=6.0.0'}
    hasBin: true
    dependencies:
      '@babel/types': 7.23.9

  /@babel/parser@7.24.0:
    resolution: {integrity: sha512-QuP/FxEAzMSjXygs8v4N9dvdXzEHN4W1oF3PxuWAtPo08UdM17u89RDMgjLn/mlc56iM0HlLmVkO/wgR+rDgHg==}
    engines: {node: '>=6.0.0'}
    hasBin: true
    dependencies:
      '@babel/types': 7.24.0

  /@babel/plugin-transform-react-jsx-self@7.23.3(@babel/core@7.23.9):
    resolution: {integrity: sha512-qXRvbeKDSfwnlJnanVRp0SfuWE5DQhwQr5xtLBzp56Wabyo+4CMosF6Kfp+eOD/4FYpql64XVJ2W0pVLlJZxOQ==}
    engines: {node: '>=6.9.0'}
    peerDependencies:
      '@babel/core': ^7.0.0-0
    dependencies:
      '@babel/core': 7.23.9
      '@babel/helper-plugin-utils': 7.22.5
    dev: true

  /@babel/plugin-transform-react-jsx-source@7.23.3(@babel/core@7.23.9):
    resolution: {integrity: sha512-91RS0MDnAWDNvGC6Wio5XYkyWI39FMFO+JK9+4AlgaTH+yWwVTsw7/sn6LK0lH7c5F+TFkpv/3LfCJ1Ydwof/g==}
    engines: {node: '>=6.9.0'}
    peerDependencies:
      '@babel/core': ^7.0.0-0
    dependencies:
      '@babel/core': 7.23.9
      '@babel/helper-plugin-utils': 7.22.5
    dev: true

  /@babel/runtime-corejs3@7.23.9:
    resolution: {integrity: sha512-oeOFTrYWdWXCvXGB5orvMTJ6gCZ9I6FBjR+M38iKNXCsPxr4xT0RTdg5uz1H7QP8pp74IzPtwritEr+JscqHXQ==}
    engines: {node: '>=6.9.0'}
    dependencies:
      core-js-pure: 3.36.0
      regenerator-runtime: 0.14.1
    dev: true

  /@babel/runtime@7.23.9:
    resolution: {integrity: sha512-0CX6F+BI2s9dkUqr08KFrAIZgNFj75rdBU/DjCyYLIaV/quFjkk6T+EJ2LkZHyZTbEV4L5p97mNkUsHl2wLFAw==}
    engines: {node: '>=6.9.0'}
    dependencies:
      regenerator-runtime: 0.14.1

  /@babel/template@7.23.9:
    resolution: {integrity: sha512-+xrD2BWLpvHKNmX2QbpdpsBaWnRxahMwJjO+KZk2JOElj5nSmKezyS1B4u+QbHMTX69t4ukm6hh9lsYQ7GHCKA==}
    engines: {node: '>=6.9.0'}
    dependencies:
      '@babel/code-frame': 7.23.5
      '@babel/parser': 7.23.9
      '@babel/types': 7.23.9

  /@babel/template@7.24.0:
    resolution: {integrity: sha512-Bkf2q8lMB0AFpX0NFEqSbx1OkTHf0f+0j82mkw+ZpzBnkk7e9Ql0891vlfgi+kHwOk8tQjiQHpqh4LaSa0fKEA==}
    engines: {node: '>=6.9.0'}
    dependencies:
      '@babel/code-frame': 7.23.5
      '@babel/parser': 7.24.0
      '@babel/types': 7.24.0
    dev: false

  /@babel/traverse@7.23.9:
    resolution: {integrity: sha512-I/4UJ9vs90OkBtY6iiiTORVMyIhJ4kAVmsKo9KFc8UOxMeUfi2hvtIBsET5u9GizXE6/GFSuKCTNfgCswuEjRg==}
    engines: {node: '>=6.9.0'}
    dependencies:
      '@babel/code-frame': 7.23.5
      '@babel/generator': 7.23.6
      '@babel/helper-environment-visitor': 7.22.20
      '@babel/helper-function-name': 7.23.0
      '@babel/helper-hoist-variables': 7.22.5
      '@babel/helper-split-export-declaration': 7.22.6
      '@babel/parser': 7.23.9
      '@babel/types': 7.23.9
      debug: 4.3.4
      globals: 11.12.0
    transitivePeerDependencies:
      - supports-color

  /@babel/traverse@7.24.0:
    resolution: {integrity: sha512-HfuJlI8qq3dEDmNU5ChzzpZRWq+oxCZQyMzIMEqLho+AQnhMnKQUzH6ydo3RBl/YjPCuk68Y6s0Gx0AeyULiWw==}
    engines: {node: '>=6.9.0'}
    dependencies:
      '@babel/code-frame': 7.23.5
      '@babel/generator': 7.23.6
      '@babel/helper-environment-visitor': 7.22.20
      '@babel/helper-function-name': 7.23.0
      '@babel/helper-hoist-variables': 7.22.5
      '@babel/helper-split-export-declaration': 7.22.6
      '@babel/parser': 7.24.0
      '@babel/types': 7.24.0
      debug: 4.3.4
      globals: 11.12.0
    transitivePeerDependencies:
      - supports-color
    dev: false

  /@babel/types@7.23.9:
    resolution: {integrity: sha512-dQjSq/7HaSjRM43FFGnv5keM2HsxpmyV1PfaSVm0nzzjwwTmjOe6J4bC8e3+pTEIgHaHj+1ZlLThRJ2auc/w1Q==}
    engines: {node: '>=6.9.0'}
    dependencies:
      '@babel/helper-string-parser': 7.23.4
      '@babel/helper-validator-identifier': 7.22.20
      to-fast-properties: 2.0.0

  /@babel/types@7.24.0:
    resolution: {integrity: sha512-+j7a5c253RfKh8iABBhywc8NSfP5LURe7Uh4qpsh6jc+aLJguvmIUBdjSdEMQv2bENrCR5MfRdjGo7vzS/ob7w==}
    engines: {node: '>=6.9.0'}
    dependencies:
      '@babel/helper-string-parser': 7.23.4
      '@babel/helper-validator-identifier': 7.22.20
      to-fast-properties: 2.0.0

  /@bcoe/v8-coverage@0.2.3:
    resolution: {integrity: sha512-0hYQ8SB4Db5zvZB4axdMHGwEaQjkZzFjQiN9LVYvIFB2nSUHW9tYpxWriPrWDASIxiaXax83REcLxuSdnGPZtw==}
    dev: true

  /@colors/colors@1.6.0:
    resolution: {integrity: sha512-Ir+AOibqzrIsL6ajt3Rz3LskB7OiMVHqltZmspbW/TJuTVuyOMirVqAkjfY6JISiLHgyNqicAC8AyHHGzNd/dA==}
    engines: {node: '>=0.1.90'}
    dev: false

  /@cspotcode/source-map-support@0.8.1:
    resolution: {integrity: sha512-IchNf6dN4tHoMFIn/7OE8LWZ19Y6q/67Bmf6vnGREv8RSbBVb9LPJxEcnwrcwX6ixSvaiGoomAUvu4YSxXrVgw==}
    engines: {node: '>=12'}
    dependencies:
      '@jridgewell/trace-mapping': 0.3.9
    dev: true

  /@dabh/diagnostics@2.0.3:
    resolution: {integrity: sha512-hrlQOIi7hAfzsMqlGSFyVucrx38O+j6wiGOf//H2ecvIEqYN4ADBSS2iLMh5UFyDunCNniUIPk/q3riFv45xRA==}
    dependencies:
      colorspace: 1.1.4
      enabled: 2.0.0
      kuler: 2.0.0
    dev: false

  /@drizzle-team/studio@0.0.39:
    resolution: {integrity: sha512-c5Hkm7MmQC2n5qAsKShjQrHoqlfGslB8+qWzsGGZ+2dHMRTNG60UuzalF0h0rvBax5uzPXuGkYLGaQ+TUX3yMw==}
    dependencies:
      superjson: 2.2.1
    dev: false

  /@esbuild-kit/core-utils@3.3.2:
    resolution: {integrity: sha512-sPRAnw9CdSsRmEtnsl2WXWdyquogVpB3yZ3dgwJfe8zrOzTsV7cJvmwrKVa+0ma5BoiGJ+BoqkMvawbayKUsqQ==}
    dependencies:
      esbuild: 0.18.20
      source-map-support: 0.5.21
    dev: false

  /@esbuild-kit/esm-loader@2.6.5:
    resolution: {integrity: sha512-FxEMIkJKnodyA1OaCUoEvbYRkoZlLZ4d/eXFu9Fh8CbBBgP5EmZxrfTRyN0qpXZ4vOvqnE5YdRdcrmUUXuU+dA==}
    dependencies:
      '@esbuild-kit/core-utils': 3.3.2
      get-tsconfig: 4.7.2
    dev: false

  /@esbuild/aix-ppc64@0.19.12:
    resolution: {integrity: sha512-bmoCYyWdEL3wDQIVbcyzRyeKLgk2WtWLTWz1ZIAZF/EGbNOwSA6ew3PftJ1PqMiOOGu0OyFMzG53L0zqIpPeNA==}
    engines: {node: '>=12'}
    cpu: [ppc64]
    os: [aix]
    requiresBuild: true
    optional: true

  /@esbuild/aix-ppc64@0.20.2:
    resolution: {integrity: sha512-D+EBOJHXdNZcLJRBkhENNG8Wji2kgc9AZ9KiPr1JuZjsNtyHzrsfLRrY0tk2H2aoFu6RANO1y1iPPUCDYWkb5g==}
    engines: {node: '>=12'}
    cpu: [ppc64]
    os: [aix]
    requiresBuild: true
    dev: true
    optional: true

  /@esbuild/android-arm64@0.18.20:
    resolution: {integrity: sha512-Nz4rJcchGDtENV0eMKUNa6L12zz2zBDXuhj/Vjh18zGqB44Bi7MBMSXjgunJgjRhCmKOjnPuZp4Mb6OKqtMHLQ==}
    engines: {node: '>=12'}
    cpu: [arm64]
    os: [android]
    requiresBuild: true
    dev: false
    optional: true

  /@esbuild/android-arm64@0.19.12:
    resolution: {integrity: sha512-P0UVNGIienjZv3f5zq0DP3Nt2IE/3plFzuaS96vihvD0Hd6H/q4WXUGpCxD/E8YrSXfNyRPbpTq+T8ZQioSuPA==}
    engines: {node: '>=12'}
    cpu: [arm64]
    os: [android]
    requiresBuild: true
    optional: true

  /@esbuild/android-arm64@0.20.2:
    resolution: {integrity: sha512-mRzjLacRtl/tWU0SvD8lUEwb61yP9cqQo6noDZP/O8VkwafSYwZ4yWy24kan8jE/IMERpYncRt2dw438LP3Xmg==}
    engines: {node: '>=12'}
    cpu: [arm64]
    os: [android]
    requiresBuild: true
    dev: true
    optional: true

  /@esbuild/android-arm@0.18.20:
    resolution: {integrity: sha512-fyi7TDI/ijKKNZTUJAQqiG5T7YjJXgnzkURqmGj13C6dCqckZBLdl4h7bkhHt/t0WP+zO9/zwroDvANaOqO5Sw==}
    engines: {node: '>=12'}
    cpu: [arm]
    os: [android]
    requiresBuild: true
    dev: false
    optional: true

  /@esbuild/android-arm@0.19.12:
    resolution: {integrity: sha512-qg/Lj1mu3CdQlDEEiWrlC4eaPZ1KztwGJ9B6J+/6G+/4ewxJg7gqj8eVYWvao1bXrqGiW2rsBZFSX3q2lcW05w==}
    engines: {node: '>=12'}
    cpu: [arm]
    os: [android]
    requiresBuild: true
    optional: true

  /@esbuild/android-arm@0.20.2:
    resolution: {integrity: sha512-t98Ra6pw2VaDhqNWO2Oph2LXbz/EJcnLmKLGBJwEwXX/JAN83Fym1rU8l0JUWK6HkIbWONCSSatf4sf2NBRx/w==}
    engines: {node: '>=12'}
    cpu: [arm]
    os: [android]
    requiresBuild: true
    dev: true
    optional: true

  /@esbuild/android-x64@0.18.20:
    resolution: {integrity: sha512-8GDdlePJA8D6zlZYJV/jnrRAi6rOiNaCC/JclcXpB+KIuvfBN4owLtgzY2bsxnx666XjJx2kDPUmnTtR8qKQUg==}
    engines: {node: '>=12'}
    cpu: [x64]
    os: [android]
    requiresBuild: true
    dev: false
    optional: true

  /@esbuild/android-x64@0.19.12:
    resolution: {integrity: sha512-3k7ZoUW6Q6YqhdhIaq/WZ7HwBpnFBlW905Fa4s4qWJyiNOgT1dOqDiVAQFwBH7gBRZr17gLrlFCRzF6jFh7Kew==}
    engines: {node: '>=12'}
    cpu: [x64]
    os: [android]
    requiresBuild: true
    optional: true

  /@esbuild/android-x64@0.20.2:
    resolution: {integrity: sha512-btzExgV+/lMGDDa194CcUQm53ncxzeBrWJcncOBxuC6ndBkKxnHdFJn86mCIgTELsooUmwUm9FkhSp5HYu00Rg==}
    engines: {node: '>=12'}
    cpu: [x64]
    os: [android]
    requiresBuild: true
    dev: true
    optional: true

  /@esbuild/darwin-arm64@0.18.20:
    resolution: {integrity: sha512-bxRHW5kHU38zS2lPTPOyuyTm+S+eobPUnTNkdJEfAddYgEcll4xkT8DB9d2008DtTbl7uJag2HuE5NZAZgnNEA==}
    engines: {node: '>=12'}
    cpu: [arm64]
    os: [darwin]
    requiresBuild: true
    dev: false
    optional: true

  /@esbuild/darwin-arm64@0.19.12:
    resolution: {integrity: sha512-B6IeSgZgtEzGC42jsI+YYu9Z3HKRxp8ZT3cqhvliEHovq8HSX2YX8lNocDn79gCKJXOSaEot9MVYky7AKjCs8g==}
    engines: {node: '>=12'}
    cpu: [arm64]
    os: [darwin]
    requiresBuild: true
    optional: true

  /@esbuild/darwin-arm64@0.20.2:
    resolution: {integrity: sha512-4J6IRT+10J3aJH3l1yzEg9y3wkTDgDk7TSDFX+wKFiWjqWp/iCfLIYzGyasx9l0SAFPT1HwSCR+0w/h1ES/MjA==}
    engines: {node: '>=12'}
    cpu: [arm64]
    os: [darwin]
    requiresBuild: true
    dev: true
    optional: true

  /@esbuild/darwin-x64@0.18.20:
    resolution: {integrity: sha512-pc5gxlMDxzm513qPGbCbDukOdsGtKhfxD1zJKXjCCcU7ju50O7MeAZ8c4krSJcOIJGFR+qx21yMMVYwiQvyTyQ==}
    engines: {node: '>=12'}
    cpu: [x64]
    os: [darwin]
    requiresBuild: true
    dev: false
    optional: true

  /@esbuild/darwin-x64@0.19.12:
    resolution: {integrity: sha512-hKoVkKzFiToTgn+41qGhsUJXFlIjxI/jSYeZf3ugemDYZldIXIxhvwN6erJGlX4t5h417iFuheZ7l+YVn05N3A==}
    engines: {node: '>=12'}
    cpu: [x64]
    os: [darwin]
    requiresBuild: true
    optional: true

  /@esbuild/darwin-x64@0.20.2:
    resolution: {integrity: sha512-tBcXp9KNphnNH0dfhv8KYkZhjc+H3XBkF5DKtswJblV7KlT9EI2+jeA8DgBjp908WEuYll6pF+UStUCfEpdysA==}
    engines: {node: '>=12'}
    cpu: [x64]
    os: [darwin]
    requiresBuild: true
    dev: true
    optional: true

  /@esbuild/freebsd-arm64@0.18.20:
    resolution: {integrity: sha512-yqDQHy4QHevpMAaxhhIwYPMv1NECwOvIpGCZkECn8w2WFHXjEwrBn3CeNIYsibZ/iZEUemj++M26W3cNR5h+Tw==}
    engines: {node: '>=12'}
    cpu: [arm64]
    os: [freebsd]
    requiresBuild: true
    dev: false
    optional: true

  /@esbuild/freebsd-arm64@0.19.12:
    resolution: {integrity: sha512-4aRvFIXmwAcDBw9AueDQ2YnGmz5L6obe5kmPT8Vd+/+x/JMVKCgdcRwH6APrbpNXsPz+K653Qg8HB/oXvXVukA==}
    engines: {node: '>=12'}
    cpu: [arm64]
    os: [freebsd]
    requiresBuild: true
    optional: true

  /@esbuild/freebsd-arm64@0.20.2:
    resolution: {integrity: sha512-d3qI41G4SuLiCGCFGUrKsSeTXyWG6yem1KcGZVS+3FYlYhtNoNgYrWcvkOoaqMhwXSMrZRl69ArHsGJ9mYdbbw==}
    engines: {node: '>=12'}
    cpu: [arm64]
    os: [freebsd]
    requiresBuild: true
    dev: true
    optional: true

  /@esbuild/freebsd-x64@0.18.20:
    resolution: {integrity: sha512-tgWRPPuQsd3RmBZwarGVHZQvtzfEBOreNuxEMKFcd5DaDn2PbBxfwLcj4+aenoh7ctXcbXmOQIn8HI6mCSw5MQ==}
    engines: {node: '>=12'}
    cpu: [x64]
    os: [freebsd]
    requiresBuild: true
    dev: false
    optional: true

  /@esbuild/freebsd-x64@0.19.12:
    resolution: {integrity: sha512-EYoXZ4d8xtBoVN7CEwWY2IN4ho76xjYXqSXMNccFSx2lgqOG/1TBPW0yPx1bJZk94qu3tX0fycJeeQsKovA8gg==}
    engines: {node: '>=12'}
    cpu: [x64]
    os: [freebsd]
    requiresBuild: true
    optional: true

  /@esbuild/freebsd-x64@0.20.2:
    resolution: {integrity: sha512-d+DipyvHRuqEeM5zDivKV1KuXn9WeRX6vqSqIDgwIfPQtwMP4jaDsQsDncjTDDsExT4lR/91OLjRo8bmC1e+Cw==}
    engines: {node: '>=12'}
    cpu: [x64]
    os: [freebsd]
    requiresBuild: true
    dev: true
    optional: true

  /@esbuild/linux-arm64@0.18.20:
    resolution: {integrity: sha512-2YbscF+UL7SQAVIpnWvYwM+3LskyDmPhe31pE7/aoTMFKKzIc9lLbyGUpmmb8a8AixOL61sQ/mFh3jEjHYFvdA==}
    engines: {node: '>=12'}
    cpu: [arm64]
    os: [linux]
    requiresBuild: true
    dev: false
    optional: true

  /@esbuild/linux-arm64@0.19.12:
    resolution: {integrity: sha512-EoTjyYyLuVPfdPLsGVVVC8a0p1BFFvtpQDB/YLEhaXyf/5bczaGeN15QkR+O4S5LeJ92Tqotve7i1jn35qwvdA==}
    engines: {node: '>=12'}
    cpu: [arm64]
    os: [linux]
    requiresBuild: true
    optional: true

  /@esbuild/linux-arm64@0.20.2:
    resolution: {integrity: sha512-9pb6rBjGvTFNira2FLIWqDk/uaf42sSyLE8j1rnUpuzsODBq7FvpwHYZxQ/It/8b+QOS1RYfqgGFNLRI+qlq2A==}
    engines: {node: '>=12'}
    cpu: [arm64]
    os: [linux]
    requiresBuild: true
    dev: true
    optional: true

  /@esbuild/linux-arm@0.18.20:
    resolution: {integrity: sha512-/5bHkMWnq1EgKr1V+Ybz3s1hWXok7mDFUMQ4cG10AfW3wL02PSZi5kFpYKrptDsgb2WAJIvRcDm+qIvXf/apvg==}
    engines: {node: '>=12'}
    cpu: [arm]
    os: [linux]
    requiresBuild: true
    dev: false
    optional: true

  /@esbuild/linux-arm@0.19.12:
    resolution: {integrity: sha512-J5jPms//KhSNv+LO1S1TX1UWp1ucM6N6XuL6ITdKWElCu8wXP72l9MM0zDTzzeikVyqFE6U8YAV9/tFyj0ti+w==}
    engines: {node: '>=12'}
    cpu: [arm]
    os: [linux]
    requiresBuild: true
    optional: true

  /@esbuild/linux-arm@0.20.2:
    resolution: {integrity: sha512-VhLPeR8HTMPccbuWWcEUD1Az68TqaTYyj6nfE4QByZIQEQVWBB8vup8PpR7y1QHL3CpcF6xd5WVBU/+SBEvGTg==}
    engines: {node: '>=12'}
    cpu: [arm]
    os: [linux]
    requiresBuild: true
    dev: true
    optional: true

  /@esbuild/linux-ia32@0.18.20:
    resolution: {integrity: sha512-P4etWwq6IsReT0E1KHU40bOnzMHoH73aXp96Fs8TIT6z9Hu8G6+0SHSw9i2isWrD2nbx2qo5yUqACgdfVGx7TA==}
    engines: {node: '>=12'}
    cpu: [ia32]
    os: [linux]
    requiresBuild: true
    dev: false
    optional: true

  /@esbuild/linux-ia32@0.19.12:
    resolution: {integrity: sha512-Thsa42rrP1+UIGaWz47uydHSBOgTUnwBwNq59khgIwktK6x60Hivfbux9iNR0eHCHzOLjLMLfUMLCypBkZXMHA==}
    engines: {node: '>=12'}
    cpu: [ia32]
    os: [linux]
    requiresBuild: true
    optional: true

  /@esbuild/linux-ia32@0.20.2:
    resolution: {integrity: sha512-o10utieEkNPFDZFQm9CoP7Tvb33UutoJqg3qKf1PWVeeJhJw0Q347PxMvBgVVFgouYLGIhFYG0UGdBumROyiig==}
    engines: {node: '>=12'}
    cpu: [ia32]
    os: [linux]
    requiresBuild: true
    dev: true
    optional: true

  /@esbuild/linux-loong64@0.18.20:
    resolution: {integrity: sha512-nXW8nqBTrOpDLPgPY9uV+/1DjxoQ7DoB2N8eocyq8I9XuqJ7BiAMDMf9n1xZM9TgW0J8zrquIb/A7s3BJv7rjg==}
    engines: {node: '>=12'}
    cpu: [loong64]
    os: [linux]
    requiresBuild: true
    dev: false
    optional: true

  /@esbuild/linux-loong64@0.19.12:
    resolution: {integrity: sha512-LiXdXA0s3IqRRjm6rV6XaWATScKAXjI4R4LoDlvO7+yQqFdlr1Bax62sRwkVvRIrwXxvtYEHHI4dm50jAXkuAA==}
    engines: {node: '>=12'}
    cpu: [loong64]
    os: [linux]
    requiresBuild: true
    optional: true

  /@esbuild/linux-loong64@0.20.2:
    resolution: {integrity: sha512-PR7sp6R/UC4CFVomVINKJ80pMFlfDfMQMYynX7t1tNTeivQ6XdX5r2XovMmha/VjR1YN/HgHWsVcTRIMkymrgQ==}
    engines: {node: '>=12'}
    cpu: [loong64]
    os: [linux]
    requiresBuild: true
    dev: true
    optional: true

  /@esbuild/linux-mips64el@0.18.20:
    resolution: {integrity: sha512-d5NeaXZcHp8PzYy5VnXV3VSd2D328Zb+9dEq5HE6bw6+N86JVPExrA6O68OPwobntbNJ0pzCpUFZTo3w0GyetQ==}
    engines: {node: '>=12'}
    cpu: [mips64el]
    os: [linux]
    requiresBuild: true
    dev: false
    optional: true

  /@esbuild/linux-mips64el@0.19.12:
    resolution: {integrity: sha512-fEnAuj5VGTanfJ07ff0gOA6IPsvrVHLVb6Lyd1g2/ed67oU1eFzL0r9WL7ZzscD+/N6i3dWumGE1Un4f7Amf+w==}
    engines: {node: '>=12'}
    cpu: [mips64el]
    os: [linux]
    requiresBuild: true
    optional: true

  /@esbuild/linux-mips64el@0.20.2:
    resolution: {integrity: sha512-4BlTqeutE/KnOiTG5Y6Sb/Hw6hsBOZapOVF6njAESHInhlQAghVVZL1ZpIctBOoTFbQyGW+LsVYZ8lSSB3wkjA==}
    engines: {node: '>=12'}
    cpu: [mips64el]
    os: [linux]
    requiresBuild: true
    dev: true
    optional: true

  /@esbuild/linux-ppc64@0.18.20:
    resolution: {integrity: sha512-WHPyeScRNcmANnLQkq6AfyXRFr5D6N2sKgkFo2FqguP44Nw2eyDlbTdZwd9GYk98DZG9QItIiTlFLHJHjxP3FA==}
    engines: {node: '>=12'}
    cpu: [ppc64]
    os: [linux]
    requiresBuild: true
    dev: false
    optional: true

  /@esbuild/linux-ppc64@0.19.12:
    resolution: {integrity: sha512-nYJA2/QPimDQOh1rKWedNOe3Gfc8PabU7HT3iXWtNUbRzXS9+vgB0Fjaqr//XNbd82mCxHzik2qotuI89cfixg==}
    engines: {node: '>=12'}
    cpu: [ppc64]
    os: [linux]
    requiresBuild: true
    optional: true

  /@esbuild/linux-ppc64@0.20.2:
    resolution: {integrity: sha512-rD3KsaDprDcfajSKdn25ooz5J5/fWBylaaXkuotBDGnMnDP1Uv5DLAN/45qfnf3JDYyJv/ytGHQaziHUdyzaAg==}
    engines: {node: '>=12'}
    cpu: [ppc64]
    os: [linux]
    requiresBuild: true
    dev: true
    optional: true

  /@esbuild/linux-riscv64@0.18.20:
    resolution: {integrity: sha512-WSxo6h5ecI5XH34KC7w5veNnKkju3zBRLEQNY7mv5mtBmrP/MjNBCAlsM2u5hDBlS3NGcTQpoBvRzqBcRtpq1A==}
    engines: {node: '>=12'}
    cpu: [riscv64]
    os: [linux]
    requiresBuild: true
    dev: false
    optional: true

  /@esbuild/linux-riscv64@0.19.12:
    resolution: {integrity: sha512-2MueBrlPQCw5dVJJpQdUYgeqIzDQgw3QtiAHUC4RBz9FXPrskyyU3VI1hw7C0BSKB9OduwSJ79FTCqtGMWqJHg==}
    engines: {node: '>=12'}
    cpu: [riscv64]
    os: [linux]
    requiresBuild: true
    optional: true

  /@esbuild/linux-riscv64@0.20.2:
    resolution: {integrity: sha512-snwmBKacKmwTMmhLlz/3aH1Q9T8v45bKYGE3j26TsaOVtjIag4wLfWSiZykXzXuE1kbCE+zJRmwp+ZbIHinnVg==}
    engines: {node: '>=12'}
    cpu: [riscv64]
    os: [linux]
    requiresBuild: true
    dev: true
    optional: true

  /@esbuild/linux-s390x@0.18.20:
    resolution: {integrity: sha512-+8231GMs3mAEth6Ja1iK0a1sQ3ohfcpzpRLH8uuc5/KVDFneH6jtAJLFGafpzpMRO6DzJ6AvXKze9LfFMrIHVQ==}
    engines: {node: '>=12'}
    cpu: [s390x]
    os: [linux]
    requiresBuild: true
    dev: false
    optional: true

  /@esbuild/linux-s390x@0.19.12:
    resolution: {integrity: sha512-+Pil1Nv3Umes4m3AZKqA2anfhJiVmNCYkPchwFJNEJN5QxmTs1uzyy4TvmDrCRNT2ApwSari7ZIgrPeUx4UZDg==}
    engines: {node: '>=12'}
    cpu: [s390x]
    os: [linux]
    requiresBuild: true
    optional: true

  /@esbuild/linux-s390x@0.20.2:
    resolution: {integrity: sha512-wcWISOobRWNm3cezm5HOZcYz1sKoHLd8VL1dl309DiixxVFoFe/o8HnwuIwn6sXre88Nwj+VwZUvJf4AFxkyrQ==}
    engines: {node: '>=12'}
    cpu: [s390x]
    os: [linux]
    requiresBuild: true
    dev: true
    optional: true

  /@esbuild/linux-x64@0.18.20:
    resolution: {integrity: sha512-UYqiqemphJcNsFEskc73jQ7B9jgwjWrSayxawS6UVFZGWrAAtkzjxSqnoclCXxWtfwLdzU+vTpcNYhpn43uP1w==}
    engines: {node: '>=12'}
    cpu: [x64]
    os: [linux]
    requiresBuild: true
    dev: false
    optional: true

  /@esbuild/linux-x64@0.19.12:
    resolution: {integrity: sha512-B71g1QpxfwBvNrfyJdVDexenDIt1CiDN1TIXLbhOw0KhJzE78KIFGX6OJ9MrtC0oOqMWf+0xop4qEU8JrJTwCg==}
    engines: {node: '>=12'}
    cpu: [x64]
    os: [linux]
    requiresBuild: true
    optional: true

  /@esbuild/linux-x64@0.20.2:
    resolution: {integrity: sha512-1MdwI6OOTsfQfek8sLwgyjOXAu+wKhLEoaOLTjbijk6E2WONYpH9ZU2mNtR+lZ2B4uwr+usqGuVfFT9tMtGvGw==}
    engines: {node: '>=12'}
    cpu: [x64]
    os: [linux]
    requiresBuild: true
    dev: true
    optional: true

  /@esbuild/netbsd-x64@0.18.20:
    resolution: {integrity: sha512-iO1c++VP6xUBUmltHZoMtCUdPlnPGdBom6IrO4gyKPFFVBKioIImVooR5I83nTew5UOYrk3gIJhbZh8X44y06A==}
    engines: {node: '>=12'}
    cpu: [x64]
    os: [netbsd]
    requiresBuild: true
    dev: false
    optional: true

  /@esbuild/netbsd-x64@0.19.12:
    resolution: {integrity: sha512-3ltjQ7n1owJgFbuC61Oj++XhtzmymoCihNFgT84UAmJnxJfm4sYCiSLTXZtE00VWYpPMYc+ZQmB6xbSdVh0JWA==}
    engines: {node: '>=12'}
    cpu: [x64]
    os: [netbsd]
    requiresBuild: true
    optional: true

  /@esbuild/netbsd-x64@0.20.2:
    resolution: {integrity: sha512-K8/DhBxcVQkzYc43yJXDSyjlFeHQJBiowJ0uVL6Tor3jGQfSGHNNJcWxNbOI8v5k82prYqzPuwkzHt3J1T1iZQ==}
    engines: {node: '>=12'}
    cpu: [x64]
    os: [netbsd]
    requiresBuild: true
    dev: true
    optional: true

  /@esbuild/openbsd-x64@0.18.20:
    resolution: {integrity: sha512-e5e4YSsuQfX4cxcygw/UCPIEP6wbIL+se3sxPdCiMbFLBWu0eiZOJ7WoD+ptCLrmjZBK1Wk7I6D/I3NglUGOxg==}
    engines: {node: '>=12'}
    cpu: [x64]
    os: [openbsd]
    requiresBuild: true
    dev: false
    optional: true

  /@esbuild/openbsd-x64@0.19.12:
    resolution: {integrity: sha512-RbrfTB9SWsr0kWmb9srfF+L933uMDdu9BIzdA7os2t0TXhCRjrQyCeOt6wVxr79CKD4c+p+YhCj31HBkYcXebw==}
    engines: {node: '>=12'}
    cpu: [x64]
    os: [openbsd]
    requiresBuild: true
    optional: true

  /@esbuild/openbsd-x64@0.20.2:
    resolution: {integrity: sha512-eMpKlV0SThJmmJgiVyN9jTPJ2VBPquf6Kt/nAoo6DgHAoN57K15ZghiHaMvqjCye/uU4X5u3YSMgVBI1h3vKrQ==}
    engines: {node: '>=12'}
    cpu: [x64]
    os: [openbsd]
    requiresBuild: true
    dev: true
    optional: true

  /@esbuild/sunos-x64@0.18.20:
    resolution: {integrity: sha512-kDbFRFp0YpTQVVrqUd5FTYmWo45zGaXe0X8E1G/LKFC0v8x0vWrhOWSLITcCn63lmZIxfOMXtCfti/RxN/0wnQ==}
    engines: {node: '>=12'}
    cpu: [x64]
    os: [sunos]
    requiresBuild: true
    dev: false
    optional: true

  /@esbuild/sunos-x64@0.19.12:
    resolution: {integrity: sha512-HKjJwRrW8uWtCQnQOz9qcU3mUZhTUQvi56Q8DPTLLB+DawoiQdjsYq+j+D3s9I8VFtDr+F9CjgXKKC4ss89IeA==}
    engines: {node: '>=12'}
    cpu: [x64]
    os: [sunos]
    requiresBuild: true
    optional: true

  /@esbuild/sunos-x64@0.20.2:
    resolution: {integrity: sha512-2UyFtRC6cXLyejf/YEld4Hajo7UHILetzE1vsRcGL3earZEW77JxrFjH4Ez2qaTiEfMgAXxfAZCm1fvM/G/o8w==}
    engines: {node: '>=12'}
    cpu: [x64]
    os: [sunos]
    requiresBuild: true
    dev: true
    optional: true

  /@esbuild/win32-arm64@0.18.20:
    resolution: {integrity: sha512-ddYFR6ItYgoaq4v4JmQQaAI5s7npztfV4Ag6NrhiaW0RrnOXqBkgwZLofVTlq1daVTQNhtI5oieTvkRPfZrePg==}
    engines: {node: '>=12'}
    cpu: [arm64]
    os: [win32]
    requiresBuild: true
    dev: false
    optional: true

  /@esbuild/win32-arm64@0.19.12:
    resolution: {integrity: sha512-URgtR1dJnmGvX864pn1B2YUYNzjmXkuJOIqG2HdU62MVS4EHpU2946OZoTMnRUHklGtJdJZ33QfzdjGACXhn1A==}
    engines: {node: '>=12'}
    cpu: [arm64]
    os: [win32]
    requiresBuild: true
    optional: true

  /@esbuild/win32-arm64@0.20.2:
    resolution: {integrity: sha512-GRibxoawM9ZCnDxnP3usoUDO9vUkpAxIIZ6GQI+IlVmr5kP3zUq+l17xELTHMWTWzjxa2guPNyrpq1GWmPvcGQ==}
    engines: {node: '>=12'}
    cpu: [arm64]
    os: [win32]
    requiresBuild: true
    dev: true
    optional: true

  /@esbuild/win32-ia32@0.18.20:
    resolution: {integrity: sha512-Wv7QBi3ID/rROT08SABTS7eV4hX26sVduqDOTe1MvGMjNd3EjOz4b7zeexIR62GTIEKrfJXKL9LFxTYgkyeu7g==}
    engines: {node: '>=12'}
    cpu: [ia32]
    os: [win32]
    requiresBuild: true
    dev: false
    optional: true

  /@esbuild/win32-ia32@0.19.12:
    resolution: {integrity: sha512-+ZOE6pUkMOJfmxmBZElNOx72NKpIa/HFOMGzu8fqzQJ5kgf6aTGrcJaFsNiVMH4JKpMipyK+7k0n2UXN7a8YKQ==}
    engines: {node: '>=12'}
    cpu: [ia32]
    os: [win32]
    requiresBuild: true
    optional: true

  /@esbuild/win32-ia32@0.20.2:
    resolution: {integrity: sha512-HfLOfn9YWmkSKRQqovpnITazdtquEW8/SoHW7pWpuEeguaZI4QnCRW6b+oZTztdBnZOS2hqJ6im/D5cPzBTTlQ==}
    engines: {node: '>=12'}
    cpu: [ia32]
    os: [win32]
    requiresBuild: true
    dev: true
    optional: true

  /@esbuild/win32-x64@0.18.20:
    resolution: {integrity: sha512-kTdfRcSiDfQca/y9QIkng02avJ+NCaQvrMejlsB3RRv5sE9rRoeBPISaZpKxHELzRxZyLvNts1P27W3wV+8geQ==}
    engines: {node: '>=12'}
    cpu: [x64]
    os: [win32]
    requiresBuild: true
    dev: false
    optional: true

  /@esbuild/win32-x64@0.19.12:
    resolution: {integrity: sha512-T1QyPSDCyMXaO3pzBkF96E8xMkiRYbUEZADd29SyPGabqxMViNoii+NcK7eWJAEoU6RZyEm5lVSIjTmcdoB9HA==}
    engines: {node: '>=12'}
    cpu: [x64]
    os: [win32]
    requiresBuild: true
    optional: true

  /@esbuild/win32-x64@0.20.2:
    resolution: {integrity: sha512-N49X4lJX27+l9jbLKSqZ6bKNjzQvHaT8IIFUy+YIqmXQdjYCToGWwOItDrfby14c78aDd5NHQl29xingXfCdLQ==}
    engines: {node: '>=12'}
    cpu: [x64]
    os: [win32]
    requiresBuild: true
    dev: true
    optional: true

  /@eslint-community/eslint-utils@4.4.0(eslint@8.57.0):
    resolution: {integrity: sha512-1/sA4dwrzBAyeUoQ6oxahHKmrZvsnLCg4RfxW3ZFGGmQkSNQPFNLV9CUEFQP1x9EYXHTo5p6xdhZM1Ne9p/AfA==}
    engines: {node: ^12.22.0 || ^14.17.0 || >=16.0.0}
    peerDependencies:
      eslint: ^6.0.0 || ^7.0.0 || >=8.0.0
    dependencies:
      eslint: 8.57.0
      eslint-visitor-keys: 3.4.3

  /@eslint-community/regexpp@4.10.0:
    resolution: {integrity: sha512-Cu96Sd2By9mCNTx2iyKOmq10v22jUVQv0lQnlGNy16oE9589yE+QADPbrMGCkA51cKZSg3Pu/aTJVTGfL/qjUA==}
    engines: {node: ^12.0.0 || ^14.0.0 || >=16.0.0}

  /@eslint/eslintrc@2.1.4:
    resolution: {integrity: sha512-269Z39MS6wVJtsoUl10L60WdkhJVdPG24Q4eZTH3nnF6lpvSShEK3wQjDX9JRWAUPvPh7COouPpU9IrqaZFvtQ==}
    engines: {node: ^12.22.0 || ^14.17.0 || >=16.0.0}
    dependencies:
      ajv: 6.12.6
      debug: 4.3.4
      espree: 9.6.1
      globals: 13.24.0
      ignore: 5.3.1
      import-fresh: 3.3.0
      js-yaml: 4.1.0
      minimatch: 3.1.2
      strip-json-comments: 3.1.1
    transitivePeerDependencies:
      - supports-color

  /@eslint/js@8.57.0:
    resolution: {integrity: sha512-Ys+3g2TaW7gADOJzPt83SJtCDhMjndcDMFVQ/Tj9iA1BfJzFKD9mAUXT3OenpuPHbI6P/myECxRJrofUsDx/5g==}
    engines: {node: ^12.22.0 || ^14.17.0 || >=16.0.0}

  /@floating-ui/core@1.6.0:
    resolution: {integrity: sha512-PcF++MykgmTj3CIyOQbKA/hDzOAiqI3mhuoN44WRCopIs1sgoDoU4oty4Jtqaj/y3oDU6fnVSm4QG0a3t5i0+g==}
    dependencies:
      '@floating-ui/utils': 0.2.1
    dev: false

  /@floating-ui/dom@1.6.3:
    resolution: {integrity: sha512-RnDthu3mzPlQ31Ss/BTwQ1zjzIhr3lk1gZB1OC56h/1vEtaXkESrOqL5fQVMfXpwGtRwX+YsZBdyHtJMQnkArw==}
    dependencies:
      '@floating-ui/core': 1.6.0
      '@floating-ui/utils': 0.2.1
    dev: false

  /@floating-ui/react-dom@2.0.8(react-dom@18.2.0)(react@18.2.0):
    resolution: {integrity: sha512-HOdqOt3R3OGeTKidaLvJKcgg75S6tibQ3Tif4eyd91QnIJWr0NLvoXFpJA/j8HqkFSL68GDca9AuyWEHlhyClw==}
    peerDependencies:
      react: '>=16.8.0'
      react-dom: '>=16.8.0'
    dependencies:
      '@floating-ui/dom': 1.6.3
      react: 18.2.0
      react-dom: 18.2.0(react@18.2.0)
    dev: false

  /@floating-ui/react@0.26.9(react-dom@18.2.0)(react@18.2.0):
    resolution: {integrity: sha512-p86wynZJVEkEq2BBjY/8p2g3biQ6TlgT4o/3KgFKyTWoJLU1GZ8wpctwRqtkEl2tseYA+kw7dBAIDFcednfI5w==}
    peerDependencies:
      react: '>=16.8.0'
      react-dom: '>=16.8.0'
    dependencies:
      '@floating-ui/react-dom': 2.0.8(react-dom@18.2.0)(react@18.2.0)
      '@floating-ui/utils': 0.2.1
      react: 18.2.0
      react-dom: 18.2.0(react@18.2.0)
      tabbable: 6.2.0
    dev: false

  /@floating-ui/utils@0.2.1:
    resolution: {integrity: sha512-9TANp6GPoMtYzQdt54kfAyMmz1+osLlXdg2ENroU7zzrtflTLrrC/lgrIfaSe+Wu0b89GKccT7vxXA0MoAIO+Q==}
    dev: false

  /@homarr/gridstack@1.0.0:
    resolution: {integrity: sha512-KM9024BipLD9BmtM6jHI8OKLZ1Iy4vZdTfU53ww4qEda/330XQYhIC2SBcQgkNnDB2MTkn/laNSO5gTy+lJg9Q==}
    dev: false

  /@humanwhocodes/config-array@0.11.14:
    resolution: {integrity: sha512-3T8LkOmg45BV5FICb15QQMsyUSWrQ8AygVfC7ZG32zOalnqrilm018ZVCw0eapXux8FtA33q8PSRSstjee3jSg==}
    engines: {node: '>=10.10.0'}
    dependencies:
      '@humanwhocodes/object-schema': 2.0.2
      debug: 4.3.4
      minimatch: 3.1.2
    transitivePeerDependencies:
      - supports-color

  /@humanwhocodes/module-importer@1.0.1:
    resolution: {integrity: sha512-bxveV4V8v5Yb4ncFTT3rPSgZBOpCkjfK0y4oVVVJwIuDVBRMDXrPyXRL988i5ap9m9bnyEEjWfm5WkBmtffLfA==}
    engines: {node: '>=12.22'}

  /@humanwhocodes/object-schema@2.0.2:
    resolution: {integrity: sha512-6EwiSjwWYP7pTckG6I5eyFANjPhmPjUX9JRLUSfNPC7FX7zK9gyZAfUEaECL6ALTpGX5AjnBq3C9XmVWPitNpw==}

  /@ianvs/prettier-plugin-sort-imports@4.2.1(prettier@3.2.5):
    resolution: {integrity: sha512-NKN1LVFWUDGDGr3vt+6Ey3qPeN/163uR1pOPAlkWpgvAqgxQ6kSdUf1F0it8aHUtKRUzEGcK38Wxd07O61d7+Q==}
    peerDependencies:
      '@vue/compiler-sfc': 2.7.x || 3.x
      prettier: 2 || 3
    peerDependenciesMeta:
      '@vue/compiler-sfc':
        optional: true
    dependencies:
      '@babel/core': 7.24.0
      '@babel/generator': 7.23.6
      '@babel/parser': 7.24.0
      '@babel/traverse': 7.24.0
      '@babel/types': 7.24.0
      prettier: 3.2.5
      semver: 7.6.0
    transitivePeerDependencies:
      - supports-color
    dev: false

  /@ioredis/commands@1.2.0:
    resolution: {integrity: sha512-Sx1pU8EM64o2BrqNpEO1CNLtKQwyhuXuqyfH7oGKCk+1a33d2r5saW8zNwm3j6BTExtjrv2BxTgzzkMwts6vGg==}
    dev: false

  /@isaacs/cliui@8.0.2:
    resolution: {integrity: sha512-O8jcjabXaleOG9DQ0+ARXWZBTfnP4WNAqzuiJK7ll44AmxGKv/J2M4TPjxjY3znBCfvBXFzucm1twdyFybFqEA==}
    engines: {node: '>=12'}
    dependencies:
      string-width: 5.1.2
      string-width-cjs: /string-width@4.2.3
      strip-ansi: 7.1.0
      strip-ansi-cjs: /strip-ansi@6.0.1
      wrap-ansi: 8.1.0
      wrap-ansi-cjs: /wrap-ansi@7.0.0
    dev: false

  /@istanbuljs/schema@0.1.3:
    resolution: {integrity: sha512-ZXRY4jNvVgSVQ8DL3LTcakaAtXwTVUxE81hslsyD2AtoXW/wVob10HkOJ1X/pAlcI7D+2YoZKg5do8G/w6RYgA==}
    engines: {node: '>=8'}
    dev: true

  /@jest/schemas@29.6.3:
    resolution: {integrity: sha512-mo5j5X+jIZmJQveBKeS/clAueipV7KgiX1vMgCxam1RNYiqE1w62n0/tJJnHtjW8ZHcQco5gY85jA3mi0L+nSA==}
    engines: {node: ^14.15.0 || ^16.10.0 || >=18.0.0}
    dependencies:
      '@sinclair/typebox': 0.27.8
    dev: true

  /@jridgewell/gen-mapping@0.3.3:
    resolution: {integrity: sha512-HLhSWOLRi875zjjMG/r+Nv0oCW8umGb0BgEhyX3dDX3egwZtB8PqLnjz3yedt8R5StBrzcg4aBpnh8UA9D1BoQ==}
    engines: {node: '>=6.0.0'}
    dependencies:
      '@jridgewell/set-array': 1.1.2
      '@jridgewell/sourcemap-codec': 1.4.15
      '@jridgewell/trace-mapping': 0.3.25

  /@jridgewell/resolve-uri@3.1.2:
    resolution: {integrity: sha512-bRISgCIjP20/tbWSPWMEi54QVPRZExkuD9lJL+UIxUKtwVJA8wW1Trb1jMs1RFXo1CBTNZ/5hpC9QvmKWdopKw==}
    engines: {node: '>=6.0.0'}

  /@jridgewell/set-array@1.1.2:
    resolution: {integrity: sha512-xnkseuNADM0gt2bs+BvhO0p78Mk762YnZdsuzFV018NoG1Sj1SCQvpSqa7XUaTam5vAGasABV9qXASMKnFMwMw==}
    engines: {node: '>=6.0.0'}

  /@jridgewell/sourcemap-codec@1.4.15:
    resolution: {integrity: sha512-eF2rxCRulEKXHTRiDrDy6erMYWqNw4LPdQ8UQA4huuxaQsVeRPFl2oM8oDGxMFhJUWZf9McpLtJasDDZb/Bpeg==}

  /@jridgewell/trace-mapping@0.3.25:
    resolution: {integrity: sha512-vNk6aEwybGtawWmy/PzwnGDOjCkLWSD2wqvjGGAgOAwCGWySYXfYoxt00IJkTF+8Lb57DwOb3Aa0o9CApepiYQ==}
    dependencies:
      '@jridgewell/resolve-uri': 3.1.2
      '@jridgewell/sourcemap-codec': 1.4.15

  /@jridgewell/trace-mapping@0.3.9:
    resolution: {integrity: sha512-3Belt6tdc8bPgAtbcmdtNJlirVoTmEb5e2gC94PnkwEW9jI6CAHUeoG85tjWP5WquqfavoMtMwiG4P926ZKKuQ==}
    dependencies:
      '@jridgewell/resolve-uri': 3.1.2
      '@jridgewell/sourcemap-codec': 1.4.15
    dev: true

  /@mantine/colors-generator@7.7.1(chroma-js@2.4.2):
    resolution: {integrity: sha512-ewTelcp9zVZ2YC30Capl719yQfS8t4CRCgSxC13LCK9uWbjciZQOV2C9OCjsojeTGdwyNk4qf7YjG7GsCZsEyA==}
    peerDependencies:
      chroma-js: ^2.4.2
    dependencies:
      chroma-js: 2.4.2
    dev: false

  /@mantine/core@7.7.1(@mantine/hooks@7.7.1)(@types/react@18.2.78)(react-dom@18.2.0)(react@18.2.0):
    resolution: {integrity: sha512-SdPzjvqvEK7uHFuVD3a8w3OZyQVoCwIXLSUfOtRNouDMQgsq6Ac7QjKXBBOk3wNweOWFVOU1vATLHobSmow0lQ==}
    peerDependencies:
      '@mantine/hooks': 7.7.1
      react: ^18.2.0
      react-dom: ^18.2.0
    dependencies:
      '@floating-ui/react': 0.26.9(react-dom@18.2.0)(react@18.2.0)
      '@mantine/hooks': 7.7.1(react@18.2.0)
      clsx: 2.1.0
      react: 18.2.0
      react-dom: 18.2.0(react@18.2.0)
      react-number-format: 5.3.1(react-dom@18.2.0)(react@18.2.0)
      react-remove-scroll: 2.5.7(@types/react@18.2.78)(react@18.2.0)
      react-textarea-autosize: 8.5.3(@types/react@18.2.78)(react@18.2.0)
      type-fest: 4.12.0
    transitivePeerDependencies:
      - '@types/react'
    dev: false

  /@mantine/dates@7.7.1(@mantine/core@7.7.1)(@mantine/hooks@7.7.1)(dayjs@1.11.10)(react-dom@18.2.0)(react@18.2.0):
    resolution: {integrity: sha512-SIeC11HUTiMAExlReFYHXSkTaVjkk1i7+QvLtxJkd3lxn6X1vHuPVV4j4c9AED8oZI5QEmoVcYc/03Eud2FoAg==}
    peerDependencies:
      '@mantine/core': 7.7.1
      '@mantine/hooks': 7.7.1
      dayjs: '>=1.0.0'
      react: ^18.2.0
      react-dom: ^18.2.0
    dependencies:
      '@mantine/core': 7.7.1(@mantine/hooks@7.7.1)(@types/react@18.2.78)(react-dom@18.2.0)(react@18.2.0)
      '@mantine/hooks': 7.7.1(react@18.2.0)
      clsx: 2.1.0
      dayjs: 1.11.10
      react: 18.2.0
      react-dom: 18.2.0(react@18.2.0)
    dev: false

  /@mantine/form@7.7.1(react@18.2.0):
    resolution: {integrity: sha512-NRbVdHsbs634dZIq6IQhqL0uCtF4nYK3OPuPhkBzQ3faqri7TZvYgVQU4KGFTMqPl0UdwC6TkrnnqTZBK6HJMw==}
    peerDependencies:
      react: ^18.2.0
    dependencies:
      fast-deep-equal: 3.1.3
      klona: 2.0.6
      react: 18.2.0
    dev: false

  /@mantine/hooks@7.7.1(react@18.2.0):
    resolution: {integrity: sha512-3YH2FzKMlg840tb04PBDcDXyBCi9puFOxEBVgc6Y/pN6KFqfOoAnQE/YvgOtwSNXZlbTWyDlQoYj+3je7pA7og==}
    peerDependencies:
      react: ^18.2.0
    dependencies:
      react: 18.2.0
    dev: false

  /@mantine/modals@7.7.1(@mantine/core@7.7.1)(@mantine/hooks@7.7.1)(react-dom@18.2.0)(react@18.2.0):
    resolution: {integrity: sha512-r7Zk6gZnUNiEEwbnzhIue+d8qjVDmV3umX5/FZgW0ugyB6U8C+ZIPDTlHUaPOF45F+Pu1ahdlK6N+YoRT/lxSg==}
    peerDependencies:
      '@mantine/core': 7.7.1
      '@mantine/hooks': 7.7.1
      react: ^18.2.0
      react-dom: ^18.2.0
    dependencies:
      '@mantine/core': 7.7.1(@mantine/hooks@7.7.1)(@types/react@18.2.78)(react-dom@18.2.0)(react@18.2.0)
      '@mantine/hooks': 7.7.1(react@18.2.0)
      react: 18.2.0
      react-dom: 18.2.0(react@18.2.0)
    dev: false

  /@mantine/notifications@7.7.1(@mantine/core@7.7.1)(@mantine/hooks@7.7.1)(react-dom@18.2.0)(react@18.2.0):
    resolution: {integrity: sha512-UGs3r4CU2hy1Vt0TVtdorDufpI7LWCd4P7qZP0US+mXVeeZqHkNTCiwRTwlledhfaIdqERmmQn9OD2lJu8Wblg==}
    peerDependencies:
      '@mantine/core': 7.7.1
      '@mantine/hooks': 7.7.1
      react: ^18.2.0
      react-dom: ^18.2.0
    dependencies:
      '@mantine/core': 7.7.1(@mantine/hooks@7.7.1)(@types/react@18.2.78)(react-dom@18.2.0)(react@18.2.0)
      '@mantine/hooks': 7.7.1(react@18.2.0)
      '@mantine/store': 7.7.1(react@18.2.0)
      react: 18.2.0
      react-dom: 18.2.0(react@18.2.0)
      react-transition-group: 4.4.5(react-dom@18.2.0)(react@18.2.0)
    dev: false

  /@mantine/spotlight@7.7.1(@mantine/core@7.7.1)(@mantine/hooks@7.7.1)(react-dom@18.2.0)(react@18.2.0):
    resolution: {integrity: sha512-TL8C9ml7JbU5+vWvNAy6r0dGdBWi9O+umlv0CaAHAq4nIdK3gPhUSwGa3HImxKBx8/lPG8IrbJql1LzXrt64xA==}
    peerDependencies:
      '@mantine/core': 7.7.1
      '@mantine/hooks': 7.7.1
      react: ^18.2.0
      react-dom: ^18.2.0
    dependencies:
      '@mantine/core': 7.7.1(@mantine/hooks@7.7.1)(@types/react@18.2.78)(react-dom@18.2.0)(react@18.2.0)
      '@mantine/hooks': 7.7.1(react@18.2.0)
      '@mantine/store': 7.7.1(react@18.2.0)
      react: 18.2.0
      react-dom: 18.2.0(react@18.2.0)
    dev: false

  /@mantine/store@7.7.1(react@18.2.0):
    resolution: {integrity: sha512-dmuCOLCFlVHYhZARFsi5YckFQR2Vr4giOgs0X1hczqCVUnRDRIgRusAO5GjUhQrtNxfN0EWwFywjLdcrLkA6Lg==}
    peerDependencies:
      react: ^18.2.0
    dependencies:
      react: 18.2.0
    dev: false

  /@mantine/tiptap@7.7.1(@mantine/core@7.7.1)(@mantine/hooks@7.7.1)(@tiptap/extension-link@2.2.6)(@tiptap/react@2.2.6)(react-dom@18.2.0)(react@18.2.0):
    resolution: {integrity: sha512-MWX4+0UrP3tgyUeWVQdr0jH91j4VsviDPJF62QH1nxDSaObrcU7xkDU2mudPbSNeb07aKDG8ifIMBkcB/r6p9g==}
    peerDependencies:
      '@mantine/core': 7.7.1
      '@mantine/hooks': 7.7.1
      '@tiptap/extension-link': '>=2.1.12'
      '@tiptap/react': '>=2.1.12'
      react: ^18.2.0
      react-dom: ^18.2.0
    dependencies:
      '@mantine/core': 7.7.1(@mantine/hooks@7.7.1)(@types/react@18.2.78)(react-dom@18.2.0)(react@18.2.0)
      '@mantine/hooks': 7.7.1(react@18.2.0)
      '@tiptap/extension-link': 2.2.6(@tiptap/core@2.2.6)(@tiptap/pm@2.2.4)
      '@tiptap/react': 2.2.6(@tiptap/core@2.2.6)(@tiptap/pm@2.2.4)(react-dom@18.2.0)(react@18.2.0)
      react: 18.2.0
      react-dom: 18.2.0(react@18.2.0)
    dev: false

  /@mapbox/node-pre-gyp@1.0.11:
    resolution: {integrity: sha512-Yhlar6v9WQgUp/He7BdgzOz8lqMQ8sU+jkCq7Wx8Myc5YFJLbEe7lgui/V7G1qB1DJykHSGwreceSaD60Y0PUQ==}
    hasBin: true
    dependencies:
      detect-libc: 2.0.2
      https-proxy-agent: 5.0.1
      make-dir: 3.1.0
      node-fetch: 2.7.0
      nopt: 5.0.0
      npmlog: 5.0.1
      rimraf: 3.0.2
      semver: 7.6.0
      tar: 6.2.0
    transitivePeerDependencies:
      - encoding
      - supports-color
    dev: false

  /@next/env@14.1.4:
    resolution: {integrity: sha512-e7X7bbn3Z6DWnDi75UWn+REgAbLEqxI8Tq2pkFOFAMpWAWApz/YCUhtWMWn410h8Q2fYiYL7Yg5OlxMOCfFjJQ==}
    dev: false

  /@next/eslint-plugin-next@14.1.4:
    resolution: {integrity: sha512-n4zYNLSyCo0Ln5b7qxqQeQ34OZKXwgbdcx6kmkQbywr+0k6M3Vinft0T72R6CDAcDrne2IAgSud4uWCzFgc5HA==}
    dependencies:
      glob: 10.3.10
    dev: false

  /@next/swc-darwin-arm64@14.1.4:
    resolution: {integrity: sha512-ubmUkbmW65nIAOmoxT1IROZdmmJMmdYvXIe8211send9ZYJu+SqxSnJM4TrPj9wmL6g9Atvj0S/2cFmMSS99jg==}
    engines: {node: '>= 10'}
    cpu: [arm64]
    os: [darwin]
    requiresBuild: true
    dev: false
    optional: true

  /@next/swc-darwin-x64@14.1.4:
    resolution: {integrity: sha512-b0Xo1ELj3u7IkZWAKcJPJEhBop117U78l70nfoQGo4xUSvv0PJSTaV4U9xQBLvZlnjsYkc8RwQN1HoH/oQmLlQ==}
    engines: {node: '>= 10'}
    cpu: [x64]
    os: [darwin]
    requiresBuild: true
    dev: false
    optional: true

  /@next/swc-linux-arm64-gnu@14.1.4:
    resolution: {integrity: sha512-457G0hcLrdYA/u1O2XkRMsDKId5VKe3uKPvrKVOyuARa6nXrdhJOOYU9hkKKyQTMru1B8qEP78IAhf/1XnVqKA==}
    engines: {node: '>= 10'}
    cpu: [arm64]
    os: [linux]
    requiresBuild: true
    dev: false
    optional: true

  /@next/swc-linux-arm64-musl@14.1.4:
    resolution: {integrity: sha512-l/kMG+z6MB+fKA9KdtyprkTQ1ihlJcBh66cf0HvqGP+rXBbOXX0dpJatjZbHeunvEHoBBS69GYQG5ry78JMy3g==}
    engines: {node: '>= 10'}
    cpu: [arm64]
    os: [linux]
    requiresBuild: true
    dev: false
    optional: true

  /@next/swc-linux-x64-gnu@14.1.4:
    resolution: {integrity: sha512-BapIFZ3ZRnvQ1uWbmqEGJuPT9cgLwvKtxhK/L2t4QYO7l+/DxXuIGjvp1x8rvfa/x1FFSsipERZK70pewbtJtw==}
    engines: {node: '>= 10'}
    cpu: [x64]
    os: [linux]
    requiresBuild: true
    dev: false
    optional: true

  /@next/swc-linux-x64-musl@14.1.4:
    resolution: {integrity: sha512-mqVxTwk4XuBl49qn2A5UmzFImoL1iLm0KQQwtdRJRKl21ylQwwGCxJtIYo2rbfkZHoSKlh/YgztY0qH3wG1xIg==}
    engines: {node: '>= 10'}
    cpu: [x64]
    os: [linux]
    requiresBuild: true
    dev: false
    optional: true

  /@next/swc-win32-arm64-msvc@14.1.4:
    resolution: {integrity: sha512-xzxF4ErcumXjO2Pvg/wVGrtr9QQJLk3IyQX1ddAC/fi6/5jZCZ9xpuL9Tzc4KPWMFq8GGWFVDMshZOdHGdkvag==}
    engines: {node: '>= 10'}
    cpu: [arm64]
    os: [win32]
    requiresBuild: true
    dev: false
    optional: true

  /@next/swc-win32-ia32-msvc@14.1.4:
    resolution: {integrity: sha512-WZiz8OdbkpRw6/IU/lredZWKKZopUMhcI2F+XiMAcPja0uZYdMTZQRoQ0WZcvinn9xZAidimE7tN9W5v9Yyfyw==}
    engines: {node: '>= 10'}
    cpu: [ia32]
    os: [win32]
    requiresBuild: true
    dev: false
    optional: true

  /@next/swc-win32-x64-msvc@14.1.4:
    resolution: {integrity: sha512-4Rto21sPfw555sZ/XNLqfxDUNeLhNYGO2dlPqsnuCg8N8a2a9u1ltqBOPQ4vj1Gf7eJC0W2hHG2eYUHuiXgY2w==}
    engines: {node: '>= 10'}
    cpu: [x64]
    os: [win32]
    requiresBuild: true
    dev: false
    optional: true

  /@noble/hashes@1.3.3:
    resolution: {integrity: sha512-V7/fPHgl+jsVPXqqeOzT8egNj2iBIVt+ECeMMG8TdcnTikP3oaBtUVqpT/gYCR68aEBJSF+XbYUxStjbFMqIIA==}
    engines: {node: '>= 16'}
    dev: false

  /@nodelib/fs.scandir@2.1.5:
    resolution: {integrity: sha512-vq24Bq3ym5HEQm2NKCr3yXDwjc7vTsEThRDnkp2DK9p1uqLR+DHurm/NOTo0KG7HYHU7eppKZj3MyqYuMBf62g==}
    engines: {node: '>= 8'}
    dependencies:
      '@nodelib/fs.stat': 2.0.5
      run-parallel: 1.2.0

  /@nodelib/fs.stat@2.0.5:
    resolution: {integrity: sha512-RkhPPp2zrqDAQA/2jNhnztcPAlv64XdhIp7a7454A5ovI7Bukxgt7MX7udwAu3zg1DcpPU0rz3VV1SeaqvY4+A==}
    engines: {node: '>= 8'}

  /@nodelib/fs.walk@1.2.8:
    resolution: {integrity: sha512-oGB+UxlgWcgQkgwo8GcEGwemoTFt3FIO9ababBmaGwXIoBKZ+GTy0pP185beGg7Llih/NSHSV2XAs1lnznocSg==}
    engines: {node: '>= 8'}
    dependencies:
      '@nodelib/fs.scandir': 2.1.5
      fastq: 1.17.1

  /@panva/hkdf@1.1.1:
    resolution: {integrity: sha512-dhPeilub1NuIG0X5Kvhh9lH4iW3ZsHlnzwgwbOlgwQ2wG1IqFzsgHqmKPk3WzsdWAeaxKJxgM0+W433RmN45GA==}
    dev: false

  /@paralleldrive/cuid2@2.2.2:
    resolution: {integrity: sha512-ZOBkgDwEdoYVlSeRbYYXs0S9MejQofiVYoTbKzy/6GQa39/q5tQU2IX46+shYnUkpEl3wc+J6wRlar7r2EK2xA==}
    dependencies:
      '@noble/hashes': 1.3.3
    dev: false

  /@pkgjs/parseargs@0.11.0:
    resolution: {integrity: sha512-+1VkjdD0QBLPodGrJUeqarH8VAIvQODIbwh9XpP5Syisf7YoQgsJKPNFoqqLQlu+VQ/tVSshMR6loPMn8U+dPg==}
    engines: {node: '>=14'}
    requiresBuild: true
    dev: false
    optional: true

  /@polka/url@1.0.0-next.24:
    resolution: {integrity: sha512-2LuNTFBIO0m7kKIQvvPHN6UE63VjpmL9rnEEaOOaiSPbZK+zUOYIzBAWcED+3XYzhYsd/0mD57VdxAEqqV52CQ==}
    dev: true

  /@popperjs/core@2.11.8:
    resolution: {integrity: sha512-P1st0aksCrn9sGZhp8GMYwBnQsbvAWsZAX44oXNNvLHGqAOcoVxmjZiohstwQ7SqKnbR47akdNi+uleWD8+g6A==}
    dev: false

  /@remirror/core-constants@2.0.2:
    resolution: {integrity: sha512-dyHY+sMF0ihPus3O27ODd4+agdHMEmuRdyiZJ2CCWjPV5UFmn17ZbElvk6WOGVE4rdCJKZQCrPV2BcikOMLUGQ==}
    dev: false

  /@remirror/core-helpers@3.0.0:
    resolution: {integrity: sha512-tusEgQJIqg4qKj6HSBUFcyRnWnziw3neh4T9wOmsPGHFC3w9kl5KSrDb9UAgE8uX6y32FnS7vJ955mWOl3n50A==}
    dependencies:
      '@remirror/core-constants': 2.0.2
      '@remirror/types': 1.0.1
      '@types/object.omit': 3.0.3
      '@types/object.pick': 1.3.4
      '@types/throttle-debounce': 2.1.0
      case-anything: 2.1.13
      dash-get: 1.0.2
      deepmerge: 4.3.1
      fast-deep-equal: 3.1.3
      make-error: 1.3.6
      object.omit: 3.0.0
      object.pick: 1.3.0
      throttle-debounce: 3.0.1
    dev: false

  /@remirror/types@1.0.1:
    resolution: {integrity: sha512-VlZQxwGnt1jtQ18D6JqdIF+uFZo525WEqrfp9BOc3COPpK4+AWCgdnAWL+ho6imWcoINlGjR/+3b6y5C1vBVEA==}
    dependencies:
      type-fest: 2.19.0
    dev: false

  /@rollup/rollup-android-arm-eabi@4.13.0:
    resolution: {integrity: sha512-5ZYPOuaAqEH/W3gYsRkxQATBW3Ii1MfaT4EQstTnLKViLi2gLSQmlmtTpGucNP3sXEpOiI5tdGhjdE111ekyEg==}
    cpu: [arm]
    os: [android]
    requiresBuild: true
    dev: true
    optional: true

  /@rollup/rollup-android-arm64@4.13.0:
    resolution: {integrity: sha512-BSbaCmn8ZadK3UAQdlauSvtaJjhlDEjS5hEVVIN3A4bbl3X+otyf/kOJV08bYiRxfejP3DXFzO2jz3G20107+Q==}
    cpu: [arm64]
    os: [android]
    requiresBuild: true
    dev: true
    optional: true

  /@rollup/rollup-darwin-arm64@4.13.0:
    resolution: {integrity: sha512-Ovf2evVaP6sW5Ut0GHyUSOqA6tVKfrTHddtmxGQc1CTQa1Cw3/KMCDEEICZBbyppcwnhMwcDce9ZRxdWRpVd6g==}
    cpu: [arm64]
    os: [darwin]
    requiresBuild: true
    dev: true
    optional: true

  /@rollup/rollup-darwin-x64@4.13.0:
    resolution: {integrity: sha512-U+Jcxm89UTK592vZ2J9st9ajRv/hrwHdnvyuJpa5A2ngGSVHypigidkQJP+YiGL6JODiUeMzkqQzbCG3At81Gg==}
    cpu: [x64]
    os: [darwin]
    requiresBuild: true
    dev: true
    optional: true

  /@rollup/rollup-linux-arm-gnueabihf@4.13.0:
    resolution: {integrity: sha512-8wZidaUJUTIR5T4vRS22VkSMOVooG0F4N+JSwQXWSRiC6yfEsFMLTYRFHvby5mFFuExHa/yAp9juSphQQJAijQ==}
    cpu: [arm]
    os: [linux]
    requiresBuild: true
    dev: true
    optional: true

  /@rollup/rollup-linux-arm64-gnu@4.13.0:
    resolution: {integrity: sha512-Iu0Kno1vrD7zHQDxOmvweqLkAzjxEVqNhUIXBsZ8hu8Oak7/5VTPrxOEZXYC1nmrBVJp0ZcL2E7lSuuOVaE3+w==}
    cpu: [arm64]
    os: [linux]
    requiresBuild: true
    dev: true
    optional: true

  /@rollup/rollup-linux-arm64-musl@4.13.0:
    resolution: {integrity: sha512-C31QrW47llgVyrRjIwiOwsHFcaIwmkKi3PCroQY5aVq4H0A5v/vVVAtFsI1nfBngtoRpeREvZOkIhmRwUKkAdw==}
    cpu: [arm64]
    os: [linux]
    requiresBuild: true
    dev: true
    optional: true

  /@rollup/rollup-linux-riscv64-gnu@4.13.0:
    resolution: {integrity: sha512-Oq90dtMHvthFOPMl7pt7KmxzX7E71AfyIhh+cPhLY9oko97Zf2C9tt/XJD4RgxhaGeAraAXDtqxvKE1y/j35lA==}
    cpu: [riscv64]
    os: [linux]
    requiresBuild: true
    dev: true
    optional: true

  /@rollup/rollup-linux-x64-gnu@4.13.0:
    resolution: {integrity: sha512-yUD/8wMffnTKuiIsl6xU+4IA8UNhQ/f1sAnQebmE/lyQ8abjsVyDkyRkWop0kdMhKMprpNIhPmYlCxgHrPoXoA==}
    cpu: [x64]
    os: [linux]
    requiresBuild: true
    dev: true
    optional: true

  /@rollup/rollup-linux-x64-musl@4.13.0:
    resolution: {integrity: sha512-9RyNqoFNdF0vu/qqX63fKotBh43fJQeYC98hCaf89DYQpv+xu0D8QFSOS0biA7cGuqJFOc1bJ+m2rhhsKcw1hw==}
    cpu: [x64]
    os: [linux]
    requiresBuild: true
    dev: true
    optional: true

  /@rollup/rollup-win32-arm64-msvc@4.13.0:
    resolution: {integrity: sha512-46ue8ymtm/5PUU6pCvjlic0z82qWkxv54GTJZgHrQUuZnVH+tvvSP0LsozIDsCBFO4VjJ13N68wqrKSeScUKdA==}
    cpu: [arm64]
    os: [win32]
    requiresBuild: true
    dev: true
    optional: true

  /@rollup/rollup-win32-ia32-msvc@4.13.0:
    resolution: {integrity: sha512-P5/MqLdLSlqxbeuJ3YDeX37srC8mCflSyTrUsgbU1c/U9j6l2g2GiIdYaGD9QjdMQPMSgYm7hgg0551wHyIluw==}
    cpu: [ia32]
    os: [win32]
    requiresBuild: true
    dev: true
    optional: true

  /@rollup/rollup-win32-x64-msvc@4.13.0:
    resolution: {integrity: sha512-UKXUQNbO3DOhzLRwHSpa0HnhhCgNODvfoPWv2FCXme8N/ANFfhIPMGuOT+QuKd16+B5yxZ0HdpNlqPvTMS1qfw==}
    cpu: [x64]
    os: [win32]
    requiresBuild: true
    dev: true
    optional: true

  /@sinclair/typebox@0.27.8:
    resolution: {integrity: sha512-+Fj43pSMwJs4KRrH/938Uf+uAELIgVBmQzg/q1YG10djyfA3TnrU8N8XzqCh/okZdszqBQTZf96idMfE5lnwTA==}
    dev: true

  /@swc/helpers@0.5.2:
    resolution: {integrity: sha512-E4KcWTpoLHqwPHLxidpOqQbcrZVgi0rsmmZXUle1jXmJfuIf/UWpczUJ7MZZ5tlxytgJXyp0w4PGkkeLiuIdZw==}
    dependencies:
      tslib: 2.6.2
    dev: false

  /@t3-oss/env-core@0.9.2(typescript@5.4.5)(zod@3.22.4):
    resolution: {integrity: sha512-KgWXljUTHgO3o7GMZQPAD5+P+HqpauMNNHowlm7V2b9IeMitSUpNKwG6xQrup/xARWHTdxRVIl0mSI4wCevQhQ==}
    peerDependencies:
      typescript: '>=5.0.0'
      zod: ^3.0.0
    peerDependenciesMeta:
      typescript:
        optional: true
    dependencies:
      typescript: 5.4.5
      zod: 3.22.4
    dev: false

  /@t3-oss/env-nextjs@0.9.2(typescript@5.4.5)(zod@3.22.4):
    resolution: {integrity: sha512-dklHrgKLESStNVB67Jdbu6osxDYA+xNKaPBRerlnkEvzbCccSKMvZENx6EZebJuR4snqB3/yRykNMn/bdIAyiQ==}
    peerDependencies:
      typescript: '>=5.0.0'
      zod: ^3.0.0
    peerDependenciesMeta:
      typescript:
        optional: true
    dependencies:
      '@t3-oss/env-core': 0.9.2(typescript@5.4.5)(zod@3.22.4)
      typescript: 5.4.5
      zod: 3.22.4
    dev: false

  /@tabler/icons-react@3.1.0(react@18.2.0):
    resolution: {integrity: sha512-k/WTlax2vbj/LpxvaJ+BmaLAAhVUgyLj4Ftgaczz66tUSNzqrAZXCFdOU7cRMYPNVBqyqE2IdQd2rzzhDEJvkw==}
    peerDependencies:
      react: '>= 16'
    dependencies:
      '@tabler/icons': 3.1.0
      react: 18.2.0
    dev: false

  /@tabler/icons@3.1.0:
    resolution: {integrity: sha512-CpZGyS1IVJKFcv88yZ2sYZIpWWhQ6oy76BQKQ5SF0fGgOqgyqKdBGG/YGyyMW632on37MX7VqQIMTzN/uQqmFg==}
    dev: false

  /@tanstack/match-sorter-utils@8.11.8:
    resolution: {integrity: sha512-3VPh0SYMGCa5dWQEqNab87UpCMk+ANWHDP4ALs5PeEW9EpfTAbrezzaOk/OiM52IESViefkoAOYuxdoa04p6aA==}
    engines: {node: '>=12'}
    dependencies:
      remove-accents: 0.4.2
    dev: false

  /@tanstack/query-core@5.29.0:
    resolution: {integrity: sha512-WgPTRs58hm9CMzEr5jpISe8HXa3qKQ8CxewdYZeVnA54JrPY9B1CZiwsCoLpLkf0dGRZq+LcX5OiJb0bEsOFww==}
    dev: false

  /@tanstack/query-devtools@5.28.10:
    resolution: {integrity: sha512-5UN629fKa5/1K/2Pd26gaU7epxRrYiT1gy+V+pW5K6hnf1DeUKK3pANSb2eHKlecjIKIhTwyF7k9XdyE2gREvQ==}
    dev: false

  /@tanstack/react-query-devtools@5.29.0(@tanstack/react-query@5.29.0)(react@18.2.0):
    resolution: {integrity: sha512-WLuaU6yM4KdvBimEP1Km5lM4/p1J40cMp5I5z0Mc6a8QbBUYLK8qJcGIKelfLfDp7KmEcr59tzbRTmdH/GWvzQ==}
    peerDependencies:
      '@tanstack/react-query': ^5.29.0
      react: ^18.0.0
    dependencies:
      '@tanstack/query-devtools': 5.28.10
      '@tanstack/react-query': 5.29.0(react@18.2.0)
      react: 18.2.0
    dev: false

  /@tanstack/react-query-next-experimental@5.29.0(@tanstack/react-query@5.29.0)(next@14.1.4)(react@18.2.0):
    resolution: {integrity: sha512-PgzDSM7m1ppEsLm2uPw/Tnv8PfFDi/c5CfP2UyJq9eRZu3J50l7bHt3v6W6QaAZdJUPxum8uS9zpKx+OdgkpVA==}
    peerDependencies:
      '@tanstack/react-query': ^5.29.0
      next: ^13 || ^14
      react: ^18.0.0
    dependencies:
      '@tanstack/react-query': 5.29.0(react@18.2.0)
      next: 14.1.4(@babel/core@7.23.9)(react-dom@18.2.0)(react@18.2.0)(sass@1.74.1)
      react: 18.2.0
    dev: false

  /@tanstack/react-query@5.29.0(react@18.2.0):
    resolution: {integrity: sha512-yxlhHB73jaBla6h5B6zPaGmQjokkzAhMHN4veotkPNiQ3Ac/mCxgABRZPsJJrgCTvhpcncBZcDBFxaR2B37vug==}
    peerDependencies:
      react: ^18.0.0
    dependencies:
      '@tanstack/query-core': 5.29.0
      react: 18.2.0
    dev: false

  /@tanstack/react-table@8.15.0(react-dom@18.2.0)(react@18.2.0):
    resolution: {integrity: sha512-8K4RSROUtXUtfiezV6Ehl8z99axFrkQnxXi0vjWBJv3Tsm5x4EyrgXI7d2tOOMoANykKZLB6S1sGZGemoMRt7Q==}
    engines: {node: '>=12'}
    peerDependencies:
      react: '>=16.8'
      react-dom: '>=16.8'
    dependencies:
      '@tanstack/table-core': 8.14.0
      react: 18.2.0
      react-dom: 18.2.0(react@18.2.0)
    dev: false

  /@tanstack/react-virtual@3.2.0(react-dom@18.2.0)(react@18.2.0):
    resolution: {integrity: sha512-OEdMByf2hEfDa6XDbGlZN8qO6bTjlNKqjM3im9JG+u3mCL8jALy0T/67oDI001raUUPh1Bdmfn4ZvPOV5knpcg==}
    peerDependencies:
      react: ^16.8.0 || ^17.0.0 || ^18.0.0
      react-dom: ^16.8.0 || ^17.0.0 || ^18.0.0
    dependencies:
      '@tanstack/virtual-core': 3.2.0
      react: 18.2.0
      react-dom: 18.2.0(react@18.2.0)
    dev: false

  /@tanstack/table-core@8.14.0:
    resolution: {integrity: sha512-wDhpKJahGHWhmRt4RxtV3pES63CoeadljGWS/xeS9OJr1HBl2NB+OO44ht3sxDH5j5TRDAbQzC0NvSlsUfn7lQ==}
    engines: {node: '>=12'}
    dev: false

  /@tanstack/virtual-core@3.2.0:
    resolution: {integrity: sha512-P5XgYoAw/vfW65byBbJQCw+cagdXDT/qH6wmABiLt4v4YBT2q2vqCOhihe+D1Nt325F/S/0Tkv6C5z0Lv+VBQQ==}
    dev: false

  /@testing-library/react-hooks@8.0.1(react@17.0.2):
    resolution: {integrity: sha512-Aqhl2IVmLt8IovEVarNDFuJDVWVvhnr9/GCU6UUnrYXwgDFF9h2L2o2P9KBni1AST5sT6riAyoukFLyjQUgD/g==}
    engines: {node: '>=12'}
    peerDependencies:
      '@types/react': ^16.9.0 || ^17.0.0
      react: ^16.9.0 || ^17.0.0
      react-dom: ^16.9.0 || ^17.0.0
      react-test-renderer: ^16.9.0 || ^17.0.0
    peerDependenciesMeta:
      '@types/react':
        optional: true
      react-dom:
        optional: true
      react-test-renderer:
        optional: true
    dependencies:
      '@babel/runtime': 7.23.9
      react: 17.0.2
      react-error-boundary: 3.1.4(react@17.0.2)
    dev: true

  /@tiptap/core@2.2.6(@tiptap/pm@2.2.4):
    resolution: {integrity: sha512-v7S7RhQhTXQo9KSk2jM/jJlTd3clU2FsJA3Omjz7GbgYtPSy67qSiaTbH/tWq12GzDHbKymx+oQnKmyx+yPucA==}
    peerDependencies:
      '@tiptap/pm': ^2.0.0
    dependencies:
      '@tiptap/pm': 2.2.4
    dev: false

  /@tiptap/extension-blockquote@2.2.6(@tiptap/core@2.2.6):
    resolution: {integrity: sha512-Qoq4Tl4wyEGfuBrMFth5hWP1SroJtgDYPnyzAZeLiGzF3Yxtu7FFqjGtD1/Bos9ftnFVCAj+nIXnuKsM1YUaGg==}
    peerDependencies:
      '@tiptap/core': ^2.0.0
    dependencies:
      '@tiptap/core': 2.2.6(@tiptap/pm@2.2.4)
    dev: false

  /@tiptap/extension-bold@2.2.6(@tiptap/core@2.2.6):
    resolution: {integrity: sha512-PI/jNH7rmi6hBvWy/z+3KUTYqeaDXBUjidM74gWP6OLV28HTJ5SkIPCriYe4u2j2Wc/nk3gPxs4/hPOAu/YiXA==}
    peerDependencies:
      '@tiptap/core': ^2.0.0
    dependencies:
      '@tiptap/core': 2.2.6(@tiptap/pm@2.2.4)
    dev: false

  /@tiptap/extension-bubble-menu@2.2.6(@tiptap/core@2.2.6)(@tiptap/pm@2.2.4):
    resolution: {integrity: sha512-nRWxbgkInhdGUL+e6iISgALcWh8A1PxeVB66w7yYZHS/WoZO0DXdXYT/BWb/XmEJ8r6B4c9SDZRklCiXT8dSXw==}
    peerDependencies:
      '@tiptap/core': ^2.0.0
      '@tiptap/pm': ^2.0.0
    dependencies:
      '@tiptap/core': 2.2.6(@tiptap/pm@2.2.4)
      '@tiptap/pm': 2.2.4
      tippy.js: 6.3.7
    dev: false

  /@tiptap/extension-bullet-list@2.2.6(@tiptap/core@2.2.6):
    resolution: {integrity: sha512-bSrmYlWfj/bXXoBMVB+gCTlsficVVzWi1jcAjAn+qNAENkhampmlFIUG4DiKGYtn18ZoTbyLgQGDMCO3SBdeDQ==}
    peerDependencies:
      '@tiptap/core': ^2.0.0
    dependencies:
      '@tiptap/core': 2.2.6(@tiptap/pm@2.2.4)
    dev: false

  /@tiptap/extension-code-block@2.2.6(@tiptap/core@2.2.6)(@tiptap/pm@2.2.4):
    resolution: {integrity: sha512-834gVybNyI4nY6NINqnOosFPa4WKylMQTraEY2KhUH2XU1mh0Ni7EgyK10dfZvOUj90OjaxZtXkyZrZ89RTxog==}
    peerDependencies:
      '@tiptap/core': ^2.0.0
      '@tiptap/pm': ^2.0.0
    dependencies:
      '@tiptap/core': 2.2.6(@tiptap/pm@2.2.4)
      '@tiptap/pm': 2.2.4
    dev: false

  /@tiptap/extension-code@2.2.6(@tiptap/core@2.2.6):
    resolution: {integrity: sha512-UGsSFvVWrWWWQFU4atk+b/qeewTLadOZG/BHZXQDloyP5eJ1SkgUVy9nv3y2cT8QWRbvF6sxkV+SdFoWnvaG3Q==}
    peerDependencies:
      '@tiptap/core': ^2.0.0
    dependencies:
      '@tiptap/core': 2.2.6(@tiptap/pm@2.2.4)
    dev: false

  /@tiptap/extension-color@2.2.5(@tiptap/core@2.2.6)(@tiptap/extension-text-style@2.2.5):
    resolution: {integrity: sha512-lEqqnHMWDBbwwKcIKPS0QqmXyO+a1v2yAmzGhvyhQdMdcbcfXSslrrOAXJ5fGyU8Hl9TFtBd8Atet0YA/8PuHQ==}
    peerDependencies:
      '@tiptap/core': ^2.0.0
      '@tiptap/extension-text-style': ^2.0.0
    dependencies:
      '@tiptap/core': 2.2.6(@tiptap/pm@2.2.4)
      '@tiptap/extension-text-style': 2.2.5(@tiptap/core@2.2.6)
    dev: false

  /@tiptap/extension-document@2.2.6(@tiptap/core@2.2.6):
    resolution: {integrity: sha512-yT9m5Oo9U/xAypcylaLiDE8qmVd3SCZSc8s5lqyC1OW+psb1oC0d14+TgKetO2s8K2wAbW2DxYG3yoxWffGYsQ==}
    peerDependencies:
      '@tiptap/core': ^2.0.0
    dependencies:
      '@tiptap/core': 2.2.6(@tiptap/pm@2.2.4)
    dev: false

  /@tiptap/extension-dropcursor@2.2.6(@tiptap/core@2.2.6)(@tiptap/pm@2.2.4):
    resolution: {integrity: sha512-mCeIbbfe4rl8CuxVQvT7iYSKGVX/ls1LOwALwlHJz5Uw5l3VknAJdjEmHt6hNFdHu162JivL02Il0QYQ8BZwvA==}
    peerDependencies:
      '@tiptap/core': ^2.0.0
      '@tiptap/pm': ^2.0.0
    dependencies:
      '@tiptap/core': 2.2.6(@tiptap/pm@2.2.4)
      '@tiptap/pm': 2.2.4
    dev: false

  /@tiptap/extension-floating-menu@2.2.6(@tiptap/core@2.2.6)(@tiptap/pm@2.2.4):
    resolution: {integrity: sha512-6ONKC6Dx8zCc5YffXpnQ9FxGRoUp5Jm9mOO3losgiDFhdJqaO7SCk1ziOiD7enoWqIc2shZh8ADnqttCfnFVFQ==}
    peerDependencies:
      '@tiptap/core': ^2.0.0
      '@tiptap/pm': ^2.0.0
    dependencies:
      '@tiptap/core': 2.2.6(@tiptap/pm@2.2.4)
      '@tiptap/pm': 2.2.4
      tippy.js: 6.3.7
    dev: false

  /@tiptap/extension-gapcursor@2.2.6(@tiptap/core@2.2.6)(@tiptap/pm@2.2.4):
    resolution: {integrity: sha512-HDYu+FmL9V+khsiT5904Dy2qG6KrAvnXEjZk1+vVul0TabnQvl2rqHjTxmev3P1rOYTgePmaWXazxAWFIvbMBQ==}
    peerDependencies:
      '@tiptap/core': ^2.0.0
      '@tiptap/pm': ^2.0.0
    dependencies:
      '@tiptap/core': 2.2.6(@tiptap/pm@2.2.4)
      '@tiptap/pm': 2.2.4
    dev: false

  /@tiptap/extension-hard-break@2.2.6(@tiptap/core@2.2.6):
    resolution: {integrity: sha512-gwavC76sn26XQLyDaDtf28KIcbhMYPP+C5pkbRvAhVSckQB3Ebz3GRttVbm/jp+Uifp3bmoQEzISGCONEdKQoQ==}
    peerDependencies:
      '@tiptap/core': ^2.0.0
    dependencies:
      '@tiptap/core': 2.2.6(@tiptap/pm@2.2.4)
    dev: false

  /@tiptap/extension-heading@2.2.6(@tiptap/core@2.2.6):
    resolution: {integrity: sha512-XOmY+uezm42xSO1ero2bRBMdQxWytpxLJS+2shK0QogZ3sDplnfWfP5KV9Z2juXjTdPgPWG0ZaHzIIaLquEcfA==}
    peerDependencies:
      '@tiptap/core': ^2.0.0
    dependencies:
      '@tiptap/core': 2.2.6(@tiptap/pm@2.2.4)
    dev: false

  /@tiptap/extension-highlight@2.2.5(@tiptap/core@2.2.6):
    resolution: {integrity: sha512-Ji8F9fkMGjL7723B4dymQKq+P5VBQ/PJMsTrHlbbIm3ZBWxRc43VHzT3bQJ4Qm66mO4YfpEC6eA5JDq44CrfWA==}
    peerDependencies:
      '@tiptap/core': ^2.0.0
    dependencies:
      '@tiptap/core': 2.2.6(@tiptap/pm@2.2.4)
    dev: false

  /@tiptap/extension-history@2.2.6(@tiptap/core@2.2.6)(@tiptap/pm@2.2.4):
    resolution: {integrity: sha512-c2Aeozc+pHcpqghLjXRX/tGU/C+Gp6hApUWPXdhZw5Y/ARj6ZRwx2/ym2K8MOrJ36/W7gc7Xyxd9ZbG7m7pcjA==}
    peerDependencies:
      '@tiptap/core': ^2.0.0
      '@tiptap/pm': ^2.0.0
    dependencies:
      '@tiptap/core': 2.2.6(@tiptap/pm@2.2.4)
      '@tiptap/pm': 2.2.4
    dev: false

  /@tiptap/extension-horizontal-rule@2.2.6(@tiptap/core@2.2.6)(@tiptap/pm@2.2.4):
    resolution: {integrity: sha512-zyLU+Xlk8y3yBCblE8pFwqAP2Rju1csyAu45hi3NCJ6HDGQGdjy8oh+Xa8y2kTPxRNMZARxqB+vCiEoW3YZn2A==}
    peerDependencies:
      '@tiptap/core': ^2.0.0
      '@tiptap/pm': ^2.0.0
    dependencies:
      '@tiptap/core': 2.2.6(@tiptap/pm@2.2.4)
      '@tiptap/pm': 2.2.4
    dev: false

  /@tiptap/extension-image@2.2.5(@tiptap/core@2.2.6):
    resolution: {integrity: sha512-sFBuNaTYnsprDV/GczBy8CCGd/9oPYLCRcCuTE+HaRnAh518jVL+n6X8XIOO5u+AEJT6frRGiM68wpyk1Tq31w==}
    peerDependencies:
      '@tiptap/core': ^2.0.0
    dependencies:
      '@tiptap/core': 2.2.6(@tiptap/pm@2.2.4)
    dev: false

  /@tiptap/extension-italic@2.2.6(@tiptap/core@2.2.6):
    resolution: {integrity: sha512-wB+Y6p2gbc1f2hKYeGNXRQ7P2xi3+JzD3PjSyC9Ss/yyujZhxSOtxBF0nzFXdI+7nmN0Qm4inwPDU/DVrIPb+A==}
    peerDependencies:
      '@tiptap/core': ^2.0.0
    dependencies:
      '@tiptap/core': 2.2.6(@tiptap/pm@2.2.4)
    dev: false

  /@tiptap/extension-link@2.2.6(@tiptap/core@2.2.6)(@tiptap/pm@2.2.4):
    resolution: {integrity: sha512-Jj0oXSfQ8gZlzzwd669B8sEKBkoK8xV31Lu55tRv9PKHSU6p9CUqBuxY8qR+cquCtO28f3u0cdl5o4HzeIUL5A==}
    peerDependencies:
      '@tiptap/core': ^2.0.0
      '@tiptap/pm': ^2.0.0
    dependencies:
      '@tiptap/core': 2.2.6(@tiptap/pm@2.2.4)
      '@tiptap/pm': 2.2.4
      linkifyjs: 4.1.3
    dev: false

  /@tiptap/extension-list-item@2.2.6(@tiptap/core@2.2.6):
    resolution: {integrity: sha512-3xig1q0jtOyV49TkAbvxBoOJdNypwq6vLYerfblhj6dK+hIIZUM33S+SmGl2+QaB25VwyeSHjiCvrJjB9PKWHQ==}
    peerDependencies:
      '@tiptap/core': ^2.0.0
    dependencies:
      '@tiptap/core': 2.2.6(@tiptap/pm@2.2.4)
    dev: false

  /@tiptap/extension-ordered-list@2.2.6(@tiptap/core@2.2.6):
    resolution: {integrity: sha512-h4HOv+TAMnoueh3CzUY2/Pp2n8eCdEQtKSfiMtHSO3NTTSlst0XEvq+3Z4K81F+ni3baXc+JUALP5dRVpI4apQ==}
    peerDependencies:
      '@tiptap/core': ^2.0.0
    dependencies:
      '@tiptap/core': 2.2.6(@tiptap/pm@2.2.4)
    dev: false

  /@tiptap/extension-paragraph@2.2.6(@tiptap/core@2.2.6):
    resolution: {integrity: sha512-M2rM3pfzziUb7xS9x2dANCokO89okbqg5IqU4VPkZhk0Mfq9czyCatt58TYkAsE3ccsGhdTYtFBTDeKBtsHUqg==}
    peerDependencies:
      '@tiptap/core': ^2.0.0
    dependencies:
      '@tiptap/core': 2.2.6(@tiptap/pm@2.2.4)
    dev: false

  /@tiptap/extension-strike@2.2.6(@tiptap/core@2.2.6):
    resolution: {integrity: sha512-0fRh0SwPgqi+ZKD2NpRrmIAHdsgf27ddEUfvlIuFG5b9zqFa6pRZGpXW/6LyBwU0+0bkjW8/Wg3otyaRGjvZGw==}
    peerDependencies:
      '@tiptap/core': ^2.0.0
    dependencies:
      '@tiptap/core': 2.2.6(@tiptap/pm@2.2.4)
    dev: false

  /@tiptap/extension-table-cell@2.2.5(@tiptap/core@2.2.6):
    resolution: {integrity: sha512-vJl4rED9VUUKAA7sJejTzQshdIQ4TKWSiT20vS2hO332E8+fFLAByb0V/eBKC0mKIx2xFP+JbQPuMDPrXwaeKA==}
    peerDependencies:
      '@tiptap/core': ^2.0.0
    dependencies:
      '@tiptap/core': 2.2.6(@tiptap/pm@2.2.4)
    dev: false

  /@tiptap/extension-table-header@2.2.5(@tiptap/core@2.2.6):
    resolution: {integrity: sha512-JicDIocBJr07dVcscjsPOEZyfq3ceBoYYvsW9hRq5xBS6OLJwNTNsJoKWKDXkQHG8q0K0v8L3Ce085NDxGTdCQ==}
    peerDependencies:
      '@tiptap/core': ^2.0.0
    dependencies:
      '@tiptap/core': 2.2.6(@tiptap/pm@2.2.4)
    dev: false

  /@tiptap/extension-table-row@2.2.5(@tiptap/core@2.2.6):
    resolution: {integrity: sha512-f/yff0eHr7hsNokXaipFece6bib8iLwI/rue2NKIMICzsBXpaWI9V5cwtDcddvWWjBz/ZdB7NVULtATtjUhpdg==}
    peerDependencies:
      '@tiptap/core': ^2.0.0
    dependencies:
      '@tiptap/core': 2.2.6(@tiptap/pm@2.2.4)
    dev: false

  /@tiptap/extension-table@2.2.5(@tiptap/core@2.2.6)(@tiptap/pm@2.2.4):
    resolution: {integrity: sha512-+dAlJBtoyXkXH8sR5K872l0oI6sl4swVG/c00ve92h9ZWG3wuPyb74RKfglGK6zK4rxPkfwYnHc/xDMsyh+NgQ==}
    peerDependencies:
      '@tiptap/core': ^2.0.0
      '@tiptap/pm': ^2.0.0
    dependencies:
      '@tiptap/core': 2.2.6(@tiptap/pm@2.2.4)
      '@tiptap/pm': 2.2.4
    dev: false

  /@tiptap/extension-task-item@2.2.5(@tiptap/core@2.2.6)(@tiptap/pm@2.2.4):
    resolution: {integrity: sha512-1lJ4d/7+Bk7N14NUNHmFUbfxgMnGVSxYiXki414UdKKfg5uS2nflwTEpE8nra6YyODotVmIpfluaIrHBGLG2/Q==}
    peerDependencies:
      '@tiptap/core': ^2.0.0
      '@tiptap/pm': ^2.0.0
    dependencies:
      '@tiptap/core': 2.2.6(@tiptap/pm@2.2.4)
      '@tiptap/pm': 2.2.4
    dev: false

  /@tiptap/extension-task-list@2.2.5(@tiptap/core@2.2.6):
    resolution: {integrity: sha512-Gq1/tZYs2axXFgdxCjkmNKXI505acZjp8qUjwt4yTzb9lORcl/62wweB5sryR1Zef7UuwMD7ew+8nimz3JVSjA==}
    peerDependencies:
      '@tiptap/core': ^2.0.0
    dependencies:
      '@tiptap/core': 2.2.6(@tiptap/pm@2.2.4)
    dev: false

  /@tiptap/extension-text-align@2.2.5(@tiptap/core@2.2.6):
    resolution: {integrity: sha512-rCnWjEc0hw52lgiEhs96lTn9s9R+sT0VWHP2RlGhIvC0gCCKqlpPbMdUPKc94SIoRurBIikHV4MWnWYoI0/trA==}
    peerDependencies:
      '@tiptap/core': ^2.0.0
    dependencies:
      '@tiptap/core': 2.2.6(@tiptap/pm@2.2.4)
    dev: false

  /@tiptap/extension-text-style@2.2.5(@tiptap/core@2.2.6):
    resolution: {integrity: sha512-Hlx9WTS5VXjD9CqPrHIqGjYm5vKFjkKPSOf9H2kxZ8vdVBKpAOzLsfryq4rOLdP1bpmcX3zeOe2DGByUapbs1g==}
    peerDependencies:
      '@tiptap/core': ^2.0.0
    dependencies:
      '@tiptap/core': 2.2.6(@tiptap/pm@2.2.4)
    dev: false

  /@tiptap/extension-text@2.2.6(@tiptap/core@2.2.6):
    resolution: {integrity: sha512-wVpo0I/2tJsBK/2yNZfRXOsThOfHCdTY+FDNO/USx9MCJaJ3LPs3H1AuGO549zNmZgkD+1MqcZqrYt9n4i03cw==}
    peerDependencies:
      '@tiptap/core': ^2.0.0
    dependencies:
      '@tiptap/core': 2.2.6(@tiptap/pm@2.2.4)
    dev: false

  /@tiptap/extension-underline@2.2.5(@tiptap/core@2.2.6):
    resolution: {integrity: sha512-qKes3UVhktaRLOUFv3tpl3MOY4g1rnY6mxuVRmFeicgEtG0IHv7ByrNwA775CdmKdsewz55P5JYrj1jUzbpBhQ==}
    peerDependencies:
      '@tiptap/core': ^2.0.0
    dependencies:
      '@tiptap/core': 2.2.6(@tiptap/pm@2.2.4)
    dev: false

  /@tiptap/pm@2.2.4:
    resolution: {integrity: sha512-Po0klR165zgtinhVp1nwMubjyKx6gAY9kH3IzcniYLCkqhPgiqnAcCr61TBpp4hfK8YURBS4ihvCB1dyfCyY8A==}
    dependencies:
      prosemirror-changeset: 2.2.1
      prosemirror-collab: 1.3.1
      prosemirror-commands: 1.5.2
      prosemirror-dropcursor: 1.8.1
      prosemirror-gapcursor: 1.3.2
      prosemirror-history: 1.3.2
      prosemirror-inputrules: 1.4.0
      prosemirror-keymap: 1.2.2
      prosemirror-markdown: 1.12.0
      prosemirror-menu: 1.2.4
      prosemirror-model: 1.19.4
      prosemirror-schema-basic: 1.2.2
      prosemirror-schema-list: 1.3.0
      prosemirror-state: 1.4.3
      prosemirror-tables: 1.3.7
      prosemirror-trailing-node: 2.0.7(prosemirror-model@1.19.4)(prosemirror-state@1.4.3)(prosemirror-view@1.33.1)
      prosemirror-transform: 1.8.0
      prosemirror-view: 1.33.1
    dev: false

  /@tiptap/react@2.2.6(@tiptap/core@2.2.6)(@tiptap/pm@2.2.4)(react-dom@18.2.0)(react@18.2.0):
    resolution: {integrity: sha512-KZLsaia9FYrhjBJ+HP2L2HQLqspgC7JLT5wXcOpgdKwQ8wAMkD3b2a6bhAc9IKZSkbhcX2D+uafGPGn2M6j6Lw==}
    peerDependencies:
      '@tiptap/core': ^2.0.0
      '@tiptap/pm': ^2.0.0
      react: ^17.0.0 || ^18.0.0
      react-dom: ^17.0.0 || ^18.0.0
    dependencies:
      '@tiptap/core': 2.2.6(@tiptap/pm@2.2.4)
      '@tiptap/extension-bubble-menu': 2.2.6(@tiptap/core@2.2.6)(@tiptap/pm@2.2.4)
      '@tiptap/extension-floating-menu': 2.2.6(@tiptap/core@2.2.6)(@tiptap/pm@2.2.4)
      '@tiptap/pm': 2.2.4
      react: 18.2.0
      react-dom: 18.2.0(react@18.2.0)
    dev: false

  /@tiptap/starter-kit@2.2.6(@tiptap/pm@2.2.4):
    resolution: {integrity: sha512-dWdLcx7g9DTYYzlnStft8vNLrnn+nUWj5Hx4i1dRRW31hBvIxnPwFYcEPKd+7xguozuUX5g+P4OYI6M3LOUxlA==}
    dependencies:
      '@tiptap/core': 2.2.6(@tiptap/pm@2.2.4)
      '@tiptap/extension-blockquote': 2.2.6(@tiptap/core@2.2.6)
      '@tiptap/extension-bold': 2.2.6(@tiptap/core@2.2.6)
      '@tiptap/extension-bullet-list': 2.2.6(@tiptap/core@2.2.6)
      '@tiptap/extension-code': 2.2.6(@tiptap/core@2.2.6)
      '@tiptap/extension-code-block': 2.2.6(@tiptap/core@2.2.6)(@tiptap/pm@2.2.4)
      '@tiptap/extension-document': 2.2.6(@tiptap/core@2.2.6)
      '@tiptap/extension-dropcursor': 2.2.6(@tiptap/core@2.2.6)(@tiptap/pm@2.2.4)
      '@tiptap/extension-gapcursor': 2.2.6(@tiptap/core@2.2.6)(@tiptap/pm@2.2.4)
      '@tiptap/extension-hard-break': 2.2.6(@tiptap/core@2.2.6)
      '@tiptap/extension-heading': 2.2.6(@tiptap/core@2.2.6)
      '@tiptap/extension-history': 2.2.6(@tiptap/core@2.2.6)(@tiptap/pm@2.2.4)
      '@tiptap/extension-horizontal-rule': 2.2.6(@tiptap/core@2.2.6)(@tiptap/pm@2.2.4)
      '@tiptap/extension-italic': 2.2.6(@tiptap/core@2.2.6)
      '@tiptap/extension-list-item': 2.2.6(@tiptap/core@2.2.6)
      '@tiptap/extension-ordered-list': 2.2.6(@tiptap/core@2.2.6)
      '@tiptap/extension-paragraph': 2.2.6(@tiptap/core@2.2.6)
      '@tiptap/extension-strike': 2.2.6(@tiptap/core@2.2.6)
      '@tiptap/extension-text': 2.2.6(@tiptap/core@2.2.6)
    transitivePeerDependencies:
      - '@tiptap/pm'
    dev: false

  /@tootallnate/quickjs-emscripten@0.23.0:
    resolution: {integrity: sha512-C5Mc6rdnsaJDjO3UpGW/CQTHtCKaYlScZTly4JIu97Jxo/odCiH0ITnDXSJPTOrEKk/ycSZ0AOgTmkDtkOsvIA==}
    dev: true

  /@trpc/client@11.0.0-next-beta.289(@trpc/server@11.0.0-next-beta.289):
    resolution: {integrity: sha512-jqBzRRXNO9xn+onayc8BH6CDBDFA3NWGxXkuppTm2yu3r7wcbl5S7S5y6SvGGmyVqISoQT3u0t4dz9AZOuETHQ==}
    peerDependencies:
      '@trpc/server': 11.0.0-next-beta.289+27a9183d8
    dependencies:
      '@trpc/server': 11.0.0-next-beta.289
    dev: false

  /@trpc/client@11.0.0-rc.334(@trpc/server@11.0.0-next-beta.289):
    resolution: {integrity: sha512-nVKOxCfhKxBXvs1MwjfNNsWHQH/rHWzS4SxYPtYld7zqANTfNqn8cuClHMKlkeMKljObFiCfWhbdrBamKO/dDw==}
    peerDependencies:
      '@trpc/server': 11.0.0-rc.334+fdf26e552
    dependencies:
      '@trpc/server': 11.0.0-next-beta.289
    dev: false

  /@trpc/next@11.0.0-next-beta.289(@tanstack/react-query@5.29.0)(@trpc/client@11.0.0-rc.334)(@trpc/react-query@11.0.0-next-beta.289)(@trpc/server@11.0.0-next-beta.289)(next@14.1.4)(react-dom@18.2.0)(react@18.2.0):
    resolution: {integrity: sha512-AKCrcbtHh/zFrld6lMG0RC37d/aac4ZisLDjJcViMnEmJXCo0J5nhoZa6f+G9N683NdMWZVmY2rmJidw9IX3QQ==}
    peerDependencies:
      '@tanstack/react-query': ^5.0.0
      '@trpc/client': 11.0.0-next-beta.289+27a9183d8
      '@trpc/react-query': 11.0.0-next-beta.289+27a9183d8
      '@trpc/server': 11.0.0-next-beta.289+27a9183d8
      next: '*'
      react: '>=16.8.0'
      react-dom: '>=16.8.0'
    peerDependenciesMeta:
      '@tanstack/react-query':
        optional: true
      '@trpc/react-query':
        optional: true
    dependencies:
      '@tanstack/react-query': 5.29.0(react@18.2.0)
      '@trpc/client': 11.0.0-rc.334(@trpc/server@11.0.0-next-beta.289)
      '@trpc/react-query': 11.0.0-next-beta.289(@tanstack/react-query@5.29.0)(@trpc/client@11.0.0-rc.334)(@trpc/server@11.0.0-next-beta.289)(react-dom@18.2.0)(react@18.2.0)
      '@trpc/server': 11.0.0-next-beta.289
      next: 14.1.4(@babel/core@7.23.9)(react-dom@18.2.0)(react@18.2.0)(sass@1.74.1)
      react: 18.2.0
      react-dom: 18.2.0(react@18.2.0)
    dev: false

  /@trpc/react-query@11.0.0-next-beta.289(@tanstack/react-query@5.29.0)(@trpc/client@11.0.0-rc.334)(@trpc/server@11.0.0-next-beta.289)(react-dom@18.2.0)(react@18.2.0):
    resolution: {integrity: sha512-SAn09DmZ4eFYLS0cCHOVNvRHJhHZ2ssUj4LUTj56wym0MieaCSrcxTqiolnaMfF+mWc1SJlLOzebrxaTHPwJSw==}
    peerDependencies:
      '@tanstack/react-query': ^5.0.0
      '@trpc/client': 11.0.0-next-beta.289+27a9183d8
      '@trpc/server': 11.0.0-next-beta.289+27a9183d8
      react: '>=18.2.0'
      react-dom: '>=18.2.0'
    dependencies:
      '@tanstack/react-query': 5.29.0(react@18.2.0)
      '@trpc/client': 11.0.0-rc.334(@trpc/server@11.0.0-next-beta.289)
      '@trpc/server': 11.0.0-next-beta.289
      react: 18.2.0
      react-dom: 18.2.0(react@18.2.0)
    dev: false

  /@trpc/server@11.0.0-next-beta.289:
    resolution: {integrity: sha512-HfBVYUShvktA6M78jrCsRLyeE6l2NdaPJxKg095h4vk0bgWVfz0MgEOCQR/hjGdw0EFLEVcZANhqTZaHEzr36w==}
    dev: false

  /@tsconfig/node10@1.0.9:
    resolution: {integrity: sha512-jNsYVVxU8v5g43Erja32laIDHXeoNvFEpX33OK4d6hljo3jDhCBDhx5dhCCTMWUojscpAagGiRkBKxpdl9fxqA==}
    dev: true

  /@tsconfig/node12@1.0.11:
    resolution: {integrity: sha512-cqefuRsh12pWyGsIoBKJA9luFu3mRxCA+ORZvA4ktLSzIuCUtWVxGIuXigEwO5/ywWFMZ2QEGKWvkZG1zDMTag==}
    dev: true

  /@tsconfig/node14@1.0.3:
    resolution: {integrity: sha512-ysT8mhdixWK6Hw3i1V2AeRqZ5WfXg1G43mqoYlM2nc6388Fq5jcXyr5mRsqViLx/GJYdoL0bfXD8nmF+Zn/Iow==}
    dev: true

  /@tsconfig/node16@1.0.4:
    resolution: {integrity: sha512-vxhUy4J8lyeyinH7Azl1pdd43GJhZH/tP2weN8TntQblOY+A0XbT8DJk1/oCPuOOyg/Ja757rG0CgHcWC8OfMA==}
    dev: true

  /@turbo/gen@1.13.2(@types/node@20.12.7)(typescript@5.4.5):
    resolution: {integrity: sha512-6/Z90XAMbfQCFX3QUyVEy5Te1u8Bm/K2ob7FaD7OrFYLtnKnzTghH1pOglFqfmdHqLusCrGEF00J9lKz176BNQ==}
    hasBin: true
    dependencies:
      '@turbo/workspaces': 1.13.2
      chalk: 2.4.2
      commander: 10.0.1
      fs-extra: 10.1.0
      inquirer: 8.2.6
      minimatch: 9.0.3
      node-plop: 0.26.3
      proxy-agent: 6.4.0
      ts-node: 10.9.2(@types/node@20.12.7)(typescript@5.4.5)
      update-check: 1.5.4
      validate-npm-package-name: 5.0.0
    transitivePeerDependencies:
      - '@swc/core'
      - '@swc/wasm'
      - '@types/node'
      - supports-color
      - typescript
    dev: true

  /@turbo/workspaces@1.13.2:
    resolution: {integrity: sha512-m1kUcR6VRbJH4Ok0J+dA6blMu3Ywjq1d9rg/4OAMtkLPkO74LjGKtmqw7VNKhYlQBJd3oMyiI3mWn+QL7abtpg==}
    hasBin: true
    dependencies:
      chalk: 2.4.2
      commander: 10.0.1
      execa: 5.1.1
      fast-glob: 3.3.2
      fs-extra: 10.1.0
      gradient-string: 2.0.2
      inquirer: 8.2.6
      js-yaml: 4.1.0
      ora: 4.1.1
      rimraf: 3.0.2
      semver: 7.6.0
      update-check: 1.5.4
    dev: true

  /@types/babel__core@7.20.5:
    resolution: {integrity: sha512-qoQprZvz5wQFJwMDqeseRXWv3rqMvhgpbXFfVyWhbx9X47POIA6i/+dXefEmZKoAgOaTdaIgNSMqMIU61yRyzA==}
    dependencies:
      '@babel/parser': 7.23.9
      '@babel/types': 7.23.9
      '@types/babel__generator': 7.6.8
      '@types/babel__template': 7.4.4
      '@types/babel__traverse': 7.20.5
    dev: true

  /@types/babel__generator@7.6.8:
    resolution: {integrity: sha512-ASsj+tpEDsEiFr1arWrlN6V3mdfjRMZt6LtK/Vp/kreFLnr5QH5+DhvD5nINYZXzwJvXeGq+05iUXcAzVrqWtw==}
    dependencies:
      '@babel/types': 7.23.9
    dev: true

  /@types/babel__template@7.4.4:
    resolution: {integrity: sha512-h/NUaSyG5EyxBIp8YRxo4RMe2/qQgvyowRwVMzhYhBCONbW8PUsg4lkFMrhgZhUe5z3L3MiLDuvyJ/CaPa2A8A==}
    dependencies:
      '@babel/parser': 7.23.9
      '@babel/types': 7.23.9
    dev: true

  /@types/babel__traverse@7.20.5:
    resolution: {integrity: sha512-WXCyOcRtH37HAUkpXhUduaxdm82b4GSlyTqajXviN4EfiuPgNYR109xMCKvpl6zPIpua0DGlMEDCq+g8EdoheQ==}
    dependencies:
      '@babel/types': 7.23.9
    dev: true

  /@types/bcrypt@5.0.2:
    resolution: {integrity: sha512-6atioO8Y75fNcbmj0G7UjI9lXN2pQ/IGJ2FWT4a/btd0Lk9lQalHLKhkgKVZ3r+spnmWUKfbMi1GEe9wyHQfNQ==}
    dependencies:
      '@types/node': 20.12.7
    dev: true

  /@types/better-sqlite3@7.6.9:
    resolution: {integrity: sha512-FvktcujPDj9XKMJQWFcl2vVl7OdRIqsSRX9b0acWwTmwLK9CF2eqo/FRcmMLNpugKoX/avA6pb7TorDLmpgTnQ==}
    dependencies:
      '@types/node': 20.12.7

  /@types/body-parser@1.19.5:
    resolution: {integrity: sha512-fB3Zu92ucau0iQ0JMCFQE7b/dv8Ot07NI3KaZIkIUNXq82k4eBAqUaneXfleGY9JWskeS9y+u0nXMyspcuQrCg==}
    dependencies:
      '@types/connect': 3.4.38
      '@types/node': 20.12.7
    dev: true

  /@types/chroma-js@2.4.4:
    resolution: {integrity: sha512-/DTccpHTaKomqussrn+ciEvfW4k6NAHzNzs/sts1TCqg333qNxOhy8TNIoQCmbGG3Tl8KdEhkGAssb1n3mTXiQ==}
    dev: true

  /@types/connect@3.4.38:
    resolution: {integrity: sha512-K6uROf1LD88uDQqJCktA4yzL1YYAK6NgfsI0v/mTgyPKWsX1CnJ0XPSDhViejru1GcRkLWb8RlzFYJRqGUbaug==}
    dependencies:
      '@types/node': 20.12.7
    dev: true

  /@types/cookie@0.6.0:
    resolution: {integrity: sha512-4Kh9a6B2bQciAhf7FSuMRRkUWecJgJu9nPnx3yzpsfXX/c50REIqpHY4C82bXP90qrLtXtkDxTZosYO3UpOwlA==}
    dev: false

  /@types/cookies@0.9.0:
    resolution: {integrity: sha512-40Zk8qR147RABiQ7NQnBzWzDcjKzNrntB5BAmeGCb2p/MIyOE+4BVvc17wumsUqUw00bJYqoXFHYygQnEFh4/Q==}
    dependencies:
      '@types/connect': 3.4.38
      '@types/express': 4.17.21
      '@types/keygrip': 1.0.6
      '@types/node': 20.12.7
    dev: true

  /@types/css-modules@1.0.5:
    resolution: {integrity: sha512-oeKafs/df9lwOvtfiXVliZsocFVOexK9PZtLQWuPeuVCFR7jwiqlg60lu80JTe5NFNtH3tnV6Fs/ySR8BUPHAw==}
    dev: true

  /@types/eslint@8.56.7:
    resolution: {integrity: sha512-SjDvI/x3zsZnOkYZ3lCt9lOZWZLB2jIlNKz+LBgCtDurK0JZcwucxYHn1w2BJkD34dgX9Tjnak0txtq4WTggEA==}
    dependencies:
      '@types/estree': 1.0.5
      '@types/json-schema': 7.0.15
    dev: true

  /@types/estree@1.0.5:
    resolution: {integrity: sha512-/kYRxGDLWzHOB7q+wtSUQlFrtcdUccpfy+X+9iMBpHK8QLLhx2wIPYuS5DYtR9Wa/YlZAbIovy7qVdB1Aq6Lyw==}
    dev: true

  /@types/express-serve-static-core@4.17.43:
    resolution: {integrity: sha512-oaYtiBirUOPQGSWNGPWnzyAFJ0BP3cwvN4oWZQY+zUBwpVIGsKUkpBpSztp74drYcjavs7SKFZ4DX1V2QeN8rg==}
    dependencies:
      '@types/node': 20.12.7
      '@types/qs': 6.9.11
      '@types/range-parser': 1.2.7
      '@types/send': 0.17.4
    dev: true

  /@types/express@4.17.21:
    resolution: {integrity: sha512-ejlPM315qwLpaQlQDTjPdsUFSc6ZsP4AN6AlWnogPjQ7CVi7PYF3YVz+CY3jE2pwYf7E/7HlDAN0rV2GxTG0HQ==}
    dependencies:
      '@types/body-parser': 1.19.5
      '@types/express-serve-static-core': 4.17.43
      '@types/qs': 6.9.11
      '@types/serve-static': 1.15.5
    dev: true

  /@types/glob@7.2.0:
    resolution: {integrity: sha512-ZUxbzKl0IfJILTS6t7ip5fQQM/J3TJYubDm3nMbgubNNYS62eXeUpoLUC8/7fJNiFYHTrGPQn7hspDUzIHX3UA==}
    dependencies:
      '@types/minimatch': 5.1.2
      '@types/node': 20.12.7
    dev: true

  /@types/http-errors@2.0.4:
    resolution: {integrity: sha512-D0CFMMtydbJAegzOyHjtiKPLlvnm3iTZyZRSZoLq2mRhDdmLfIWOCYPfQJ4cu2erKghU++QvjcUjp/5h7hESpA==}
    dev: true

  /@types/inquirer@6.5.0:
    resolution: {integrity: sha512-rjaYQ9b9y/VFGOpqBEXRavc3jh0a+e6evAbI31tMda8VlPaSy0AZJfXsvmIe3wklc7W6C3zCSfleuMXR7NOyXw==}
    dependencies:
      '@types/through': 0.0.33
      rxjs: 6.6.7
    dev: true

  /@types/json-schema@7.0.15:
    resolution: {integrity: sha512-5+fP8P8MFNC+AyZCDxrB2pkZFPGzqQWUzpSeuuVLvm8VMcorNYavBqoFcxK8bQz4Qsbn4oUEEem4wDLfcysGHA==}

  /@types/json5@0.0.29:
    resolution: {integrity: sha512-dRLjCWHYg4oaA77cxO64oO+7JwCwnIzkZPdrrC71jQmQtlhM556pwKo5bUzqvZndkVbeFLIIi+9TC40JNF5hNQ==}
    dev: false

  /@types/keygrip@1.0.6:
    resolution: {integrity: sha512-lZuNAY9xeJt7Bx4t4dx0rYCDqGPW8RXhQZK1td7d4H6E9zYbLoOtjBvfwdTKpsyxQI/2jv+armjX/RW+ZNpXOQ==}
    dev: true

  /@types/mime@1.3.5:
    resolution: {integrity: sha512-/pyBZWSLD2n0dcHE3hq8s8ZvcETHtEuF+3E7XVt0Ig2nvsVQXdghHVcEkIWjy9A0wKfTn97a/PSDYohKIlnP/w==}
    dev: true

  /@types/mime@3.0.4:
    resolution: {integrity: sha512-iJt33IQnVRkqeqC7PzBHPTC6fDlRNRW8vjrgqtScAhrmMwe8c4Eo7+fUGTa+XdWrpEgpyKWMYmi2dIwMAYRzPw==}
    dev: true

  /@types/minimatch@5.1.2:
    resolution: {integrity: sha512-K0VQKziLUWkVKiRVrx4a40iPaxTUefQmjtkQofBkYRcoaaL/8rhwDWww9qWbrgicNOgnpIsMxyNIUM4+n6dUIA==}
    dev: true

  /@types/node-cron@3.0.11:
    resolution: {integrity: sha512-0ikrnug3/IyneSHqCBeslAhlK2aBfYek1fGo4bP4QnZPmiqSGRK+Oy7ZMisLWkesffJvQ1cqAcBnJC+8+nxIAg==}
    dev: true

  /@types/node@20.12.7:
    resolution: {integrity: sha512-wq0cICSkRLVaf3UGLMGItu/PtdY7oaXaI/RVU+xliKVOtRna3PRY57ZDfztpDL0n11vfymMUnXv8QwYCO7L1wg==}
    dependencies:
      undici-types: 5.26.5

  /@types/object.omit@3.0.3:
    resolution: {integrity: sha512-xrq4bQTBGYY2cw+gV4PzoG2Lv3L0pjZ1uXStRRDQoATOYW1lCsFQHhQ+OkPhIcQoqLjAq7gYif7D14Qaa6Zbew==}
    dev: false

  /@types/object.pick@1.3.4:
    resolution: {integrity: sha512-5PjwB0uP2XDp3nt5u5NJAG2DORHIRClPzWT/TTZhJ2Ekwe8M5bA9tvPdi9NO/n2uvu2/ictat8kgqvLfcIE1SA==}
    dev: false

  /@types/prop-types@15.7.11:
    resolution: {integrity: sha512-ga8y9v9uyeiLdpKddhxYQkxNDrfvuPrlFb0N1qnZZByvcElJaXthF1UhvCh9TLWJBEHeNtdnbysW7Y6Uq8CVng==}

  /@types/qs@6.9.11:
    resolution: {integrity: sha512-oGk0gmhnEJK4Yyk+oI7EfXsLayXatCWPHary1MtcmbAifkobT9cM9yutG/hZKIseOU0MqbIwQ/u2nn/Gb+ltuQ==}
    dev: true

  /@types/range-parser@1.2.7:
    resolution: {integrity: sha512-hKormJbkJqzQGhziax5PItDUTMAM9uE2XXQmM37dyd4hVM+5aVl7oVxMVUiVQn2oCQFN/LKCZdvSM0pFRqbSmQ==}
    dev: true

  /@types/react-dom@18.2.25:
    resolution: {integrity: sha512-o/V48vf4MQh7juIKZU2QGDfli6p1+OOi5oXx36Hffpc9adsHeXjVp8rHuPkjd8VT8sOJ2Zp05HR7CdpGTIUFUA==}
    dependencies:
      '@types/react': 18.2.78
    dev: true

  /@types/react@18.2.78:
    resolution: {integrity: sha512-qOwdPnnitQY4xKlKayt42q5W5UQrSHjgoXNVEtxeqdITJ99k4VXJOP3vt8Rkm9HmgJpH50UNU+rlqfkfWOqp0A==}
    dependencies:
      '@types/prop-types': 15.7.11
      csstype: 3.1.3

  /@types/semver@7.5.8:
    resolution: {integrity: sha512-I8EUhyrgfLrcTkzV3TSsGyl1tSuPrEDzr0yd5m90UgNxQkyDXULk3b6MlQqTCpZpNtWe1K0hzclnZkTcLBe2UQ==}
    dev: false

  /@types/send@0.17.4:
    resolution: {integrity: sha512-x2EM6TJOybec7c52BX0ZspPodMsQUd5L6PRwOunVyVUhXiBSKf3AezDL8Dgvgt5o0UfKNfuA0eMLr2wLT4AiBA==}
    dependencies:
      '@types/mime': 1.3.5
      '@types/node': 20.12.7
    dev: true

  /@types/serve-static@1.15.5:
    resolution: {integrity: sha512-PDRk21MnK70hja/YF8AHfC7yIsiQHn1rcXx7ijCFBX/k+XQJhQT/gw3xekXKJvx+5SXaMMS8oqQy09Mzvz2TuQ==}
    dependencies:
      '@types/http-errors': 2.0.4
      '@types/mime': 3.0.4
      '@types/node': 20.12.7
    dev: true

  /@types/throttle-debounce@2.1.0:
    resolution: {integrity: sha512-5eQEtSCoESnh2FsiLTxE121IiE60hnMqcb435fShf4bpLRjEu1Eoekht23y6zXS9Ts3l+Szu3TARnTsA0GkOkQ==}
    dev: false

  /@types/through@0.0.33:
    resolution: {integrity: sha512-HsJ+z3QuETzP3cswwtzt2vEIiHBk/dCcHGhbmG5X3ecnwFD/lPrMpliGXxSCg03L9AhrdwA4Oz/qfspkDW+xGQ==}
    dependencies:
      '@types/node': 20.12.7
    dev: true

  /@types/tinycolor2@1.4.6:
    resolution: {integrity: sha512-iEN8J0BoMnsWBqjVbWH/c0G0Hh7O21lpR2/+PrvAVgWdzL7eexIFm4JN/Wn10PTcmNdtS6U67r499mlWMXOxNw==}
    dev: true

  /@types/triple-beam@1.3.5:
    resolution: {integrity: sha512-6WaYesThRMCl19iryMYP7/x2OVgCtbIVflDGFpWnb9irXI3UjYE4AzmYuiUKY1AJstGijoY+MgUszMgRxIYTYw==}
    dev: false

  /@types/video.js@7.3.57:
    resolution: {integrity: sha512-CKAaJ9p/myadqT/FAnlzVvHMVj35ynl86eGgqPM9paTCWbFtq9JUZATUzOir+bLjRyXqrjA10e5KgHc7dRR38g==}
    dev: true

  /@types/ws@8.5.10:
    resolution: {integrity: sha512-vmQSUcfalpIq0R9q7uTo2lXs6eGIpt9wtnLdMv9LVpIjCA/+ufZRozlVoVelIYixx1ugCBKDhn89vnsEGOCx9A==}
    dependencies:
      '@types/node': 20.12.7
    dev: true

  /@typescript-eslint/eslint-plugin@7.6.0(@typescript-eslint/parser@7.6.0)(eslint@8.57.0)(typescript@5.4.5):
    resolution: {integrity: sha512-gKmTNwZnblUdnTIJu3e9kmeRRzV2j1a/LUO27KNNAnIC5zjy1aSvXSRp4rVNlmAoHlQ7HzX42NbKpcSr4jF80A==}
    engines: {node: ^18.18.0 || >=20.0.0}
    peerDependencies:
      '@typescript-eslint/parser': ^7.0.0
      eslint: ^8.56.0
      typescript: '*'
    peerDependenciesMeta:
      typescript:
        optional: true
    dependencies:
      '@eslint-community/regexpp': 4.10.0
      '@typescript-eslint/parser': 7.6.0(eslint@8.57.0)(typescript@5.4.5)
      '@typescript-eslint/scope-manager': 7.6.0
      '@typescript-eslint/type-utils': 7.6.0(eslint@8.57.0)(typescript@5.4.5)
      '@typescript-eslint/utils': 7.6.0(eslint@8.57.0)(typescript@5.4.5)
      '@typescript-eslint/visitor-keys': 7.6.0
      debug: 4.3.4
      eslint: 8.57.0
      graphemer: 1.4.0
      ignore: 5.3.1
      natural-compare: 1.4.0
      semver: 7.6.0
      ts-api-utils: 1.3.0(typescript@5.4.5)
      typescript: 5.4.5
    transitivePeerDependencies:
      - supports-color
    dev: false

  /@typescript-eslint/parser@7.6.0(eslint@8.57.0)(typescript@5.4.5):
    resolution: {integrity: sha512-usPMPHcwX3ZoPWnBnhhorc14NJw9J4HpSXQX4urF2TPKG0au0XhJoZyX62fmvdHONUkmyUe74Hzm1//XA+BoYg==}
    engines: {node: ^18.18.0 || >=20.0.0}
    peerDependencies:
      eslint: ^8.56.0
      typescript: '*'
    peerDependenciesMeta:
      typescript:
        optional: true
    dependencies:
      '@typescript-eslint/scope-manager': 7.6.0
      '@typescript-eslint/types': 7.6.0
      '@typescript-eslint/typescript-estree': 7.6.0(typescript@5.4.5)
      '@typescript-eslint/visitor-keys': 7.6.0
      debug: 4.3.4
      eslint: 8.57.0
      typescript: 5.4.5
    transitivePeerDependencies:
      - supports-color
    dev: false

  /@typescript-eslint/scope-manager@7.6.0:
    resolution: {integrity: sha512-ngttyfExA5PsHSx0rdFgnADMYQi+Zkeiv4/ZxGYUWd0nLs63Ha0ksmp8VMxAIC0wtCFxMos7Lt3PszJssG/E6w==}
    engines: {node: ^18.18.0 || >=20.0.0}
    dependencies:
      '@typescript-eslint/types': 7.6.0
      '@typescript-eslint/visitor-keys': 7.6.0
    dev: false

  /@typescript-eslint/type-utils@7.6.0(eslint@8.57.0)(typescript@5.4.5):
    resolution: {integrity: sha512-NxAfqAPNLG6LTmy7uZgpK8KcuiS2NZD/HlThPXQRGwz6u7MDBWRVliEEl1Gj6U7++kVJTpehkhZzCJLMK66Scw==}
    engines: {node: ^18.18.0 || >=20.0.0}
    peerDependencies:
      eslint: ^8.56.0
      typescript: '*'
    peerDependenciesMeta:
      typescript:
        optional: true
    dependencies:
      '@typescript-eslint/typescript-estree': 7.6.0(typescript@5.4.5)
      '@typescript-eslint/utils': 7.6.0(eslint@8.57.0)(typescript@5.4.5)
      debug: 4.3.4
      eslint: 8.57.0
      ts-api-utils: 1.3.0(typescript@5.4.5)
      typescript: 5.4.5
    transitivePeerDependencies:
      - supports-color
    dev: false

  /@typescript-eslint/types@7.6.0:
    resolution: {integrity: sha512-h02rYQn8J+MureCvHVVzhl69/GAfQGPQZmOMjG1KfCl7o3HtMSlPaPUAPu6lLctXI5ySRGIYk94clD/AUMCUgQ==}
    engines: {node: ^18.18.0 || >=20.0.0}
    dev: false

  /@typescript-eslint/typescript-estree@7.6.0(typescript@5.4.5):
    resolution: {integrity: sha512-+7Y/GP9VuYibecrCQWSKgl3GvUM5cILRttpWtnAu8GNL9j11e4tbuGZmZjJ8ejnKYyBRb2ddGQ3rEFCq3QjMJw==}
    engines: {node: ^18.18.0 || >=20.0.0}
    peerDependencies:
      typescript: '*'
    peerDependenciesMeta:
      typescript:
        optional: true
    dependencies:
      '@typescript-eslint/types': 7.6.0
      '@typescript-eslint/visitor-keys': 7.6.0
      debug: 4.3.4
      globby: 11.1.0
      is-glob: 4.0.3
      minimatch: 9.0.4
      semver: 7.6.0
      ts-api-utils: 1.3.0(typescript@5.4.5)
      typescript: 5.4.5
    transitivePeerDependencies:
      - supports-color
    dev: false

  /@typescript-eslint/utils@7.6.0(eslint@8.57.0)(typescript@5.4.5):
    resolution: {integrity: sha512-x54gaSsRRI+Nwz59TXpCsr6harB98qjXYzsRxGqvA5Ue3kQH+FxS7FYU81g/omn22ML2pZJkisy6Q+ElK8pBCA==}
    engines: {node: ^18.18.0 || >=20.0.0}
    peerDependencies:
      eslint: ^8.56.0
    dependencies:
      '@eslint-community/eslint-utils': 4.4.0(eslint@8.57.0)
      '@types/json-schema': 7.0.15
      '@types/semver': 7.5.8
      '@typescript-eslint/scope-manager': 7.6.0
      '@typescript-eslint/types': 7.6.0
      '@typescript-eslint/typescript-estree': 7.6.0(typescript@5.4.5)
      eslint: 8.57.0
      semver: 7.6.0
    transitivePeerDependencies:
      - supports-color
      - typescript
    dev: false

  /@typescript-eslint/visitor-keys@7.6.0:
    resolution: {integrity: sha512-4eLB7t+LlNUmXzfOu1VAIAdkjbu5xNSerURS9X/S5TUKWFRpXRQZbmtPqgKmYx8bj3J0irtQXSiWAOY82v+cgw==}
    engines: {node: ^18.18.0 || >=20.0.0}
    dependencies:
      '@typescript-eslint/types': 7.6.0
      eslint-visitor-keys: 3.4.3
    dev: false

  /@ungap/structured-clone@1.2.0:
    resolution: {integrity: sha512-zuVdFrMJiuCDQUMCzQaD6KL28MjnqqN8XnAqiEq9PNm/hCPTSGfrXCOfwj1ow4LFb/tNymJPwsNbVePc1xFqrQ==}

  /@videojs/http-streaming@3.10.0(video.js@8.10.0):
    resolution: {integrity: sha512-Lf1rmhTalV4Gw0bJqHmH4lfk/FlepUDs9smuMtorblAYnqDlE2tbUOb7sBXVYoXGdbWbdTW8jH2cnS+6HWYJ4Q==}
    engines: {node: '>=8', npm: '>=5'}
    peerDependencies:
      video.js: ^7 || ^8
    dependencies:
      '@babel/runtime': 7.23.9
      '@videojs/vhs-utils': 4.0.0
      aes-decrypter: 4.0.1
      global: 4.4.0
      m3u8-parser: 7.1.0
      mpd-parser: 1.3.0
      mux.js: 7.0.2
      video.js: 8.10.0
    dev: false

  /@videojs/vhs-utils@3.0.5:
    resolution: {integrity: sha512-PKVgdo8/GReqdx512F+ombhS+Bzogiofy1LgAj4tN8PfdBx3HSS7V5WfJotKTqtOWGwVfSWsrYN/t09/DSryrw==}
    engines: {node: '>=8', npm: '>=5'}
    dependencies:
      '@babel/runtime': 7.23.9
      global: 4.4.0
      url-toolkit: 2.2.5
    dev: false

  /@videojs/vhs-utils@4.0.0:
    resolution: {integrity: sha512-xJp7Yd4jMLwje2vHCUmi8MOUU76nxiwII3z4Eg3Ucb+6rrkFVGosrXlMgGnaLjq724j3wzNElRZ71D/CKrTtxg==}
    engines: {node: '>=8', npm: '>=5'}
    dependencies:
      '@babel/runtime': 7.23.9
      global: 4.4.0
      url-toolkit: 2.2.5
    dev: false

  /@videojs/xhr@2.6.0:
    resolution: {integrity: sha512-7J361GiN1tXpm+gd0xz2QWr3xNWBE+rytvo8J3KuggFaLg+U37gZQ2BuPLcnkfGffy2e+ozY70RHC8jt7zjA6Q==}
    dependencies:
      '@babel/runtime': 7.23.9
      global: 4.4.0
      is-function: 1.0.2
    dev: false

  /@vitejs/plugin-react@4.2.1(vite@5.2.6):
    resolution: {integrity: sha512-oojO9IDc4nCUUi8qIR11KoQm0XFFLIwsRBwHRR4d/88IWghn1y6ckz/bJ8GHDCsYEJee8mDzqtJxh15/cisJNQ==}
    engines: {node: ^14.18.0 || >=16.0.0}
    peerDependencies:
      vite: ^4.2.0 || ^5.0.0
    dependencies:
      '@babel/core': 7.23.9
      '@babel/plugin-transform-react-jsx-self': 7.23.3(@babel/core@7.23.9)
      '@babel/plugin-transform-react-jsx-source': 7.23.3(@babel/core@7.23.9)
      '@types/babel__core': 7.20.5
      react-refresh: 0.14.0
      vite: 5.2.6(@types/node@20.12.7)
    transitivePeerDependencies:
      - supports-color
    dev: true

  /@vitest/coverage-v8@1.5.0(vitest@1.5.0):
    resolution: {integrity: sha512-1igVwlcqw1QUMdfcMlzzY4coikSIBN944pkueGi0pawrX5I5Z+9hxdTR+w3Sg6Q3eZhvdMAs8ZaF9JuTG1uYOQ==}
    peerDependencies:
      vitest: 1.5.0
    dependencies:
      '@ampproject/remapping': 2.2.1
      '@bcoe/v8-coverage': 0.2.3
      debug: 4.3.4
      istanbul-lib-coverage: 3.2.2
      istanbul-lib-report: 3.0.1
      istanbul-lib-source-maps: 5.0.4
      istanbul-reports: 3.1.6
      magic-string: 0.30.7
      magicast: 0.3.3
      picocolors: 1.0.0
      std-env: 3.7.0
      strip-literal: 2.0.0
      test-exclude: 6.0.0
      vitest: 1.5.0(@types/node@20.12.7)(@vitest/ui@1.5.0)(jsdom@24.0.0)
    transitivePeerDependencies:
      - supports-color
    dev: true

  /@vitest/expect@1.5.0:
    resolution: {integrity: sha512-0pzuCI6KYi2SIC3LQezmxujU9RK/vwC1U9R0rLuGlNGcOuDWxqWKu6nUdFsX9tH1WU0SXtAxToOsEjeUn1s3hA==}
    dependencies:
      '@vitest/spy': 1.5.0
      '@vitest/utils': 1.5.0
      chai: 4.4.1
    dev: true

  /@vitest/runner@1.5.0:
    resolution: {integrity: sha512-7HWwdxXP5yDoe7DTpbif9l6ZmDwCzcSIK38kTSIt6CFEpMjX4EpCgT6wUmS0xTXqMI6E/ONmfgRKmaujpabjZQ==}
    dependencies:
      '@vitest/utils': 1.5.0
      p-limit: 5.0.0
      pathe: 1.1.2
    dev: true

  /@vitest/snapshot@1.5.0:
    resolution: {integrity: sha512-qpv3fSEuNrhAO3FpH6YYRdaECnnRjg9VxbhdtPwPRnzSfHVXnNzzrpX4cJxqiwgRMo7uRMWDFBlsBq4Cr+rO3A==}
    dependencies:
      magic-string: 0.30.7
      pathe: 1.1.2
      pretty-format: 29.7.0
    dev: true

  /@vitest/spy@1.5.0:
    resolution: {integrity: sha512-vu6vi6ew5N5MMHJjD5PoakMRKYdmIrNJmyfkhRpQt5d9Ewhw9nZ5Aqynbi3N61bvk9UvZ5UysMT6ayIrZ8GA9w==}
    dependencies:
      tinyspy: 2.2.1
    dev: true

  /@vitest/ui@1.5.0(vitest@1.5.0):
    resolution: {integrity: sha512-ETcToK2TzICf/Oartvt19IH7yR4oCs8GrQk5hRhZ5oZFaSdDHTh6o3EdzyxOaY24NZ20cXYYNGjj1se/5vHfFg==}
    peerDependencies:
      vitest: 1.5.0
    dependencies:
      '@vitest/utils': 1.5.0
      fast-glob: 3.3.2
      fflate: 0.8.2
      flatted: 3.2.9
      pathe: 1.1.2
      picocolors: 1.0.0
      sirv: 2.0.4
      vitest: 1.5.0(@types/node@20.12.7)(@vitest/ui@1.5.0)(jsdom@24.0.0)
    dev: true

  /@vitest/utils@1.5.0:
    resolution: {integrity: sha512-BDU0GNL8MWkRkSRdNFvCUCAVOeHaUlVJ9Tx0TYBZyXaaOTmGtUFObzchCivIBrIwKzvZA7A9sCejVhXM2aY98A==}
    dependencies:
      diff-sequences: 29.6.3
      estree-walker: 3.0.3
      loupe: 2.3.7
      pretty-format: 29.7.0
    dev: true

  /@xmldom/xmldom@0.8.10:
    resolution: {integrity: sha512-2WALfTl4xo2SkGCYRt6rDTFfk9R1czmBvUQy12gK2KuRKIpWEhcbbzy8EZXtz/jkRqHX8bFEc6FC1HjX4TUWYw==}
    engines: {node: '>=10.0.0'}
    dev: false

  /@xterm/addon-canvas@0.7.0(@xterm/xterm@5.5.0):
    resolution: {integrity: sha512-LF5LYcfvefJuJ7QotNRdRSPc9YASAVDeoT5uyXS/nZshZXjYplGXRECBGiznwvhNL2I8bq1Lf5MzRwstsYQ2Iw==}
    peerDependencies:
      '@xterm/xterm': ^5.0.0
    dependencies:
      '@xterm/xterm': 5.5.0
    dev: false

  /@xterm/addon-fit@0.10.0(@xterm/xterm@5.5.0):
    resolution: {integrity: sha512-UFYkDm4HUahf2lnEyHvio51TNGiLK66mqP2JoATy7hRZeXaGMRDr00JiSF7m63vR5WKATF605yEggJKsw0JpMQ==}
    peerDependencies:
      '@xterm/xterm': ^5.0.0
    dependencies:
      '@xterm/xterm': 5.5.0
    dev: false

  /@xterm/xterm@5.5.0:
    resolution: {integrity: sha512-hqJHYaQb5OptNunnyAnkHyM8aCjZ1MEIDTQu1iIbbTD/xops91NB5yq1ZK/dC2JDbVWtF23zUtl9JE2NqwT87A==}
    dev: false

  /abbrev@1.1.1:
    resolution: {integrity: sha512-nne9/IiQ/hzIhY6pdDnbBtz7DjPTKrY00P/zvPSm5pOFkl6xuGrGnXn/VtTNNfNtAfZ9/1RtehkszU9qcTii0Q==}
    dev: false

  /acorn-jsx@5.3.2(acorn@8.11.3):
    resolution: {integrity: sha512-rq9s+JNhf0IChjtDXxllJ7g41oZk5SlXtp0LHwyA5cejwn7vKmKp4pPri6YEePv2PU65sAsegbXtIinmDFDXgQ==}
    peerDependencies:
      acorn: ^6.0.0 || ^7.0.0 || ^8.0.0
    dependencies:
      acorn: 8.11.3

  /acorn-walk@8.3.2:
    resolution: {integrity: sha512-cjkyv4OtNCIeqhHrfS81QWXoCBPExR/J62oyEqepVw8WaQeSqpW2uhuLPh1m9eWhDuOo/jUXVTlifvesOWp/4A==}
    engines: {node: '>=0.4.0'}
    dev: true

  /acorn@8.11.3:
    resolution: {integrity: sha512-Y9rRfJG5jcKOE0CLisYbojUjIrIEE7AGMzA/Sm4BslANhbS+cDMpgBdcPT91oJ7OuJ9hYJBx59RjbhxVnrF8Xg==}
    engines: {node: '>=0.4.0'}
    hasBin: true

  /aes-decrypter@4.0.1:
    resolution: {integrity: sha512-H1nh/P9VZXUf17AA5NQfJML88CFjVBDuGkp5zDHa7oEhYN9TTpNLJknRY1ie0iSKWlDf6JRnJKaZVDSQdPy6Cg==}
    dependencies:
      '@babel/runtime': 7.23.9
      '@videojs/vhs-utils': 3.0.5
      global: 4.4.0
      pkcs7: 1.0.4
    dev: false

  /agent-base@6.0.2:
    resolution: {integrity: sha512-RZNwNclF7+MS/8bDg70amg32dyeZGZxiDuQmZxKLAlQjr3jGyLx+4Kkk58UO7D2QdgFIQCovuSuZESne6RG6XQ==}
    engines: {node: '>= 6.0.0'}
    dependencies:
      debug: 4.3.4
    transitivePeerDependencies:
      - supports-color
    dev: false

  /agent-base@7.1.0:
    resolution: {integrity: sha512-o/zjMZRhJxny7OyEF+Op8X+efiELC7k7yOjMzgfzVqOzXqkBkWI79YoTdOtsuWd5BWhAGAuOY/Xa6xpiaWXiNg==}
    engines: {node: '>= 14'}
    dependencies:
      debug: 4.3.4
    transitivePeerDependencies:
      - supports-color
    dev: true

  /aggregate-error@3.1.0:
    resolution: {integrity: sha512-4I7Td01quW/RpocfNayFdFVk1qSuoh0E7JrbRJ16nH01HhKFQ88INq9Sd+nd72zqRySlr9BmDA8xlEJ6vJMrYA==}
    engines: {node: '>=8'}
    dependencies:
      clean-stack: 2.2.0
      indent-string: 4.0.0
    dev: true

  /ajv@6.12.6:
    resolution: {integrity: sha512-j3fVLgvTo527anyYyJOGTYJbG+vnnQYvE0m5mmkc1TK+nxAppkCLMIL0aZ4dblVCNoGShhm+kzE4ZUykBoMg4g==}
    dependencies:
      fast-deep-equal: 3.1.3
      fast-json-stable-stringify: 2.1.0
      json-schema-traverse: 0.4.1
      uri-js: 4.4.1

  /ansi-escapes@4.3.2:
    resolution: {integrity: sha512-gKXj5ALrKWQLsYG9jlTRmR/xKluxHV+Z9QEwNIgCfM1/uwPMCuzVVnh5mwTd+OuBZcwSIMbqssNWRm1lE51QaQ==}
    engines: {node: '>=8'}
    dependencies:
      type-fest: 0.21.3
    dev: true

  /ansi-regex@5.0.1:
    resolution: {integrity: sha512-quJQXlTSUGL2LH9SUXo8VwsY4soanhgo6LNSm84E1LBcE8s3O0wpdiRzyR9z/ZZJMlMWv37qOOb9pdJlMUEKFQ==}
    engines: {node: '>=8'}

  /ansi-regex@6.0.1:
    resolution: {integrity: sha512-n5M855fKb2SsfMIiFFoVrABHJC8QtHwVx+mHWP3QcEqBHYienj5dHSgjbxtC0WEZXYt4wcD6zrQElDPhFuZgfA==}
    engines: {node: '>=12'}
    dev: false

  /ansi-styles@3.2.1:
    resolution: {integrity: sha512-VT0ZI6kZRdTh8YyJw3SMbYm/u+NqfsAxEpWO0Pf9sq8/e94WxxOpPKx9FR1FlyCtOVDNOQ+8ntlqFxiRc+r5qA==}
    engines: {node: '>=4'}
    dependencies:
      color-convert: 1.9.3

  /ansi-styles@4.3.0:
    resolution: {integrity: sha512-zbB9rCJAT1rbjiVDb2hqKFHNYLxgtk8NURxZ3IZwD3F6NtxbXZQCnnSi1Lkx+IDohdPlFp222wVALIheZJQSEg==}
    engines: {node: '>=8'}
    dependencies:
      color-convert: 2.0.1

  /ansi-styles@5.2.0:
    resolution: {integrity: sha512-Cxwpt2SfTzTtXcfOlzGEee8O+c+MmUgGrNiBcXnuWxuFJHe6a5Hz7qwhwe5OgaSYI0IJvkLqWX1ASG+cJOkEiA==}
    engines: {node: '>=10'}
    dev: true

  /ansi-styles@6.2.1:
    resolution: {integrity: sha512-bN798gFfQX+viw3R7yrGWRqnrN2oRkEkUjjl4JNn4E8GxxbjtG3FbrEIIY3l8/hrwUwIeCZvi4QuOTP4MErVug==}
    engines: {node: '>=12'}
    dev: false

  /anymatch@3.1.3:
    resolution: {integrity: sha512-KMReFUr0B4t+D+OBkjR3KYqvocp2XaSzO55UcB6mgQMd3KbcE+mWTyvVV7D/zsdEbNnV6acZUutkiHQXvTr1Rw==}
    engines: {node: '>= 8'}
    dependencies:
      normalize-path: 3.0.0
      picomatch: 2.3.1
    dev: false

  /aproba@2.0.0:
    resolution: {integrity: sha512-lYe4Gx7QT+MKGbDsA+Z+he/Wtef0BiwDOlK/XkBrdfsh9J/jPPXbX0tE9x9cl27Tmu5gg3QUbUrQYa/y+KOHPQ==}
    dev: false

  /are-we-there-yet@2.0.0:
    resolution: {integrity: sha512-Ci/qENmwHnsYo9xKIcUJN5LeDKdJ6R1Z1j9V/J5wyq8nh/mYPEpIKJbBZXtZjG04HiK7zV/p6Vs9952MrMeUIw==}
    engines: {node: '>=10'}
    dependencies:
      delegates: 1.0.0
      readable-stream: 3.6.2
    dev: false

  /arg@4.1.3:
    resolution: {integrity: sha512-58S9QDqG0Xx27YwPSt9fJxivjYl432YCwfDMfZ+71RAqUrZef7LrKQZ3LHLOwCS4FLNBplP533Zx895SeOCHvA==}
    dev: true

  /argparse@2.0.1:
    resolution: {integrity: sha512-8+9WqebbFzpX9OR+Wa6O29asIogeRMzcGtAINdpMHHyAg10f05aSFVBbcEqGf/PXw1EjAZ+q2/bEBg3DvurK3Q==}

  /aria-query@5.3.0:
    resolution: {integrity: sha512-b0P0sZPKtyu8HkeRAfCq0IfURZK+SuwMjY1UXGBU27wpAiTwQAIlq56IbIO+ytk/JjS1fMR14ee5WBBfKi5J6A==}
    dependencies:
      dequal: 2.0.3
    dev: false

  /array-buffer-byte-length@1.0.1:
    resolution: {integrity: sha512-ahC5W1xgou+KTXix4sAO8Ki12Q+jf4i0+tmk3sC+zgcynshkHxzpXdImBehiUYKKKDwvfFiJl1tZt6ewscS1Mg==}
    engines: {node: '>= 0.4'}
    dependencies:
      call-bind: 1.0.7
      is-array-buffer: 3.0.4
    dev: false

  /array-includes@3.1.7:
    resolution: {integrity: sha512-dlcsNBIiWhPkHdOEEKnehA+RNUWDc4UqFtnIXU4uuYDPtA4LDkr7qip2p0VvFAEXNDr0yWZ9PJyIRiGjRLQzwQ==}
    engines: {node: '>= 0.4'}
    dependencies:
      call-bind: 1.0.7
      define-properties: 1.2.1
      es-abstract: 1.22.4
      get-intrinsic: 1.2.4
      is-string: 1.0.7
    dev: false

  /array-union@2.1.0:
    resolution: {integrity: sha512-HGyxoOTYUyCM6stUe6EJgnd4EoewAI7zMdfqO+kGjnlZmBDz/cR5pf8r/cR4Wq60sL/p0IkcjUEEPwS3GFrIyw==}
    engines: {node: '>=8'}

  /array.prototype.filter@1.0.3:
    resolution: {integrity: sha512-VizNcj/RGJiUyQBgzwxzE5oHdeuXY5hSbbmKMlphj1cy1Vl7Pn2asCGbSrru6hSQjmCzqTBPVWAF/whmEOVHbw==}
    engines: {node: '>= 0.4'}
    dependencies:
      call-bind: 1.0.7
      define-properties: 1.2.1
      es-abstract: 1.22.4
      es-array-method-boxes-properly: 1.0.0
      is-string: 1.0.7
    dev: false

  /array.prototype.findlast@1.2.4:
    resolution: {integrity: sha512-BMtLxpV+8BD+6ZPFIWmnUBpQoy+A+ujcg4rhp2iwCRJYA7PEh2MS4NL3lz8EiDlLrJPp2hg9qWihr5pd//jcGw==}
    engines: {node: '>= 0.4'}
    dependencies:
      call-bind: 1.0.7
      define-properties: 1.2.1
      es-abstract: 1.22.4
      es-errors: 1.3.0
      es-shim-unscopables: 1.0.2
    dev: false

  /array.prototype.findlastindex@1.2.4:
    resolution: {integrity: sha512-hzvSHUshSpCflDR1QMUBLHGHP1VIEBegT4pix9H/Z92Xw3ySoy6c2qh7lJWTJnRJ8JCZ9bJNCgTyYaJGcJu6xQ==}
    engines: {node: '>= 0.4'}
    dependencies:
      call-bind: 1.0.7
      define-properties: 1.2.1
      es-abstract: 1.22.4
      es-errors: 1.3.0
      es-shim-unscopables: 1.0.2
    dev: false

  /array.prototype.flat@1.3.2:
    resolution: {integrity: sha512-djYB+Zx2vLewY8RWlNCUdHjDXs2XOgm602S9E7P/UpHgfeHL00cRiIF+IN/G/aUJ7kGPb6yO/ErDI5V2s8iycA==}
    engines: {node: '>= 0.4'}
    dependencies:
      call-bind: 1.0.7
      define-properties: 1.2.1
      es-abstract: 1.22.4
      es-shim-unscopables: 1.0.2
    dev: false

  /array.prototype.flatmap@1.3.2:
    resolution: {integrity: sha512-Ewyx0c9PmpcsByhSW4r+9zDU7sGjFc86qf/kKtuSCRdhfbk0SNLLkaT5qvcHnRGgc5NP/ly/y+qkXkqONX54CQ==}
    engines: {node: '>= 0.4'}
    dependencies:
      call-bind: 1.0.7
      define-properties: 1.2.1
      es-abstract: 1.22.4
      es-shim-unscopables: 1.0.2
    dev: false

  /array.prototype.toreversed@1.1.2:
    resolution: {integrity: sha512-wwDCoT4Ck4Cz7sLtgUmzR5UV3YF5mFHUlbChCzZBQZ+0m2cl/DH3tKgvphv1nKgFsJ48oCSg6p91q2Vm0I/ZMA==}
    dependencies:
      call-bind: 1.0.7
      define-properties: 1.2.1
      es-abstract: 1.22.4
      es-shim-unscopables: 1.0.2
    dev: false

  /array.prototype.tosorted@1.1.3:
    resolution: {integrity: sha512-/DdH4TiTmOKzyQbp/eadcCVexiCb36xJg7HshYOYJnNZFDj33GEv0P7GxsynpShhq4OLYJzbGcBDkLsDt7MnNg==}
    dependencies:
      call-bind: 1.0.7
      define-properties: 1.2.1
      es-abstract: 1.22.4
      es-errors: 1.3.0
      es-shim-unscopables: 1.0.2
    dev: false

  /arraybuffer.prototype.slice@1.0.3:
    resolution: {integrity: sha512-bMxMKAjg13EBSVscxTaYA4mRc5t1UAXa2kXiGTNfZ079HIWXEkKmkgFrh/nJqamaLSrXO5H4WFFkPEaLJWbs3A==}
    engines: {node: '>= 0.4'}
    dependencies:
      array-buffer-byte-length: 1.0.1
      call-bind: 1.0.7
      define-properties: 1.2.1
      es-abstract: 1.22.4
      es-errors: 1.3.0
      get-intrinsic: 1.2.4
      is-array-buffer: 3.0.4
      is-shared-array-buffer: 1.0.2
    dev: false

  /assertion-error@1.1.0:
    resolution: {integrity: sha512-jgsaNduz+ndvGyFt3uSuWqvy4lCnIJiovtouQN5JZHOKCS2QuhEdbcQHFhVksz2N2U9hXJo8odG7ETyWlEeuDw==}
    dev: true

  /ast-types-flow@0.0.8:
    resolution: {integrity: sha512-OH/2E5Fg20h2aPrbe+QL8JZQFko0YZaF+j4mnQ7BGhfavO7OpSLa8a0y9sBwomHdSbkhTS8TQNayBfnW5DwbvQ==}
    dev: false

  /ast-types@0.13.4:
    resolution: {integrity: sha512-x1FCFnFifvYDDzTaLII71vG5uvDwgtmDTEVWAxrgeiR8VjMONcCXJx7E+USjDtHlwFmt9MysbqgF9b9Vjr6w+w==}
    engines: {node: '>=4'}
    dependencies:
      tslib: 2.6.2
    dev: true

  /async@3.2.5:
    resolution: {integrity: sha512-baNZyqaaLhyLVKm/DlvdW051MSgO6b8eVfIezl9E5PqWxFgzLm/wQntEW4zOytVburDEr0JlALEpdOFwvErLsg==}
    dev: false

  /asynciterator.prototype@1.0.0:
    resolution: {integrity: sha512-wwHYEIS0Q80f5mosx3L/dfG5t5rjEa9Ft51GTaNt862EnpyGHpgz2RkZvLPp1oF5TnAiTohkEKVEu8pQPJI7Vg==}
    dependencies:
      has-symbols: 1.0.3
    dev: false

  /asynckit@0.4.0:
    resolution: {integrity: sha512-Oei9OH4tRh0YqU3GxhX79dM/mwVgvbZJaSNaRk+bshkj0S5cfHcgYakreBjrHwatXKbz+IoIdYLxrKim2MjW0Q==}
    dev: true

  /available-typed-arrays@1.0.6:
    resolution: {integrity: sha512-j1QzY8iPNPG4o4xmO3ptzpRxTciqD3MgEHtifP/YnJpIo58Xu+ne4BejlbkuaLfXn/nz6HFiw29bLpj2PNMdGg==}
    engines: {node: '>= 0.4'}
    dev: false

  /axe-core@4.7.0:
    resolution: {integrity: sha512-M0JtH+hlOL5pLQwHOLNYZaXuhqmvS8oExsqB1SBYgA4Dk7u/xx+YdGHXaK5pyUfed5mYXdlYiphWq3G8cRi5JQ==}
    engines: {node: '>=4'}
    dev: false

  /axobject-query@3.2.1:
    resolution: {integrity: sha512-jsyHu61e6N4Vbz/v18DHwWYKK0bSWLqn47eeDSKPB7m8tqMHF9YJ+mhIk2lVteyZrY8tnSj/jHOv4YiTCuCJgg==}
    dependencies:
      dequal: 2.0.3
    dev: false

  /balanced-match@1.0.2:
    resolution: {integrity: sha512-3oSeUO0TMV67hN1AmbXsK4yaqU7tjiHlbxRDZOpH0KW9+CeX4bRAaX0Anxt0tx2MrpRpWwQaPwIlISEJhYU5Pw==}

  /base64-js@1.5.1:
    resolution: {integrity: sha512-AKpaYlHn8t4SVbOHCy+b5+KKgvR4vrsD8vbvrbiQJps7fKDTkjkDry6ji0rUJjC0kzbNePLwzxq8iypo41qeWA==}

  /basic-ftp@5.0.4:
    resolution: {integrity: sha512-8PzkB0arJFV4jJWSGOYR+OEic6aeKMu/osRhBULN6RY0ykby6LKhbmuQ5ublvaas5BOwboah5D87nrHyuh8PPA==}
    engines: {node: '>=10.0.0'}
    dev: true

  /bcrypt@5.1.1:
    resolution: {integrity: sha512-AGBHOG5hPYZ5Xl9KXzU5iKq9516yEmvCKDg3ecP5kX2aB6UqTeXZxk2ELnDgDm6BQSMlLt9rDB4LoSMx0rYwww==}
    engines: {node: '>= 10.0.0'}
    requiresBuild: true
    dependencies:
      '@mapbox/node-pre-gyp': 1.0.11
      node-addon-api: 5.1.0
    transitivePeerDependencies:
      - encoding
      - supports-color
    dev: false

  /better-sqlite3@9.5.0:
    resolution: {integrity: sha512-01qVcM4gPNwE+PX7ARNiHINwzVuD6nx0gdldaAAcu+MrzyIAukQ31ZDKEpzRO/CNA9sHpxoTZ8rdjoyAin4dyg==}
    requiresBuild: true
    dependencies:
      bindings: 1.5.0
      prebuild-install: 7.1.1
    dev: false

  /binary-extensions@2.2.0:
    resolution: {integrity: sha512-jDctJ/IVQbZoJykoeHbhXpOlNBqGNcwXJKJog42E5HDPUwQTSdjCHdihjj0DlnheQ7blbT6dHOafNAiS8ooQKA==}
    engines: {node: '>=8'}
    dev: false

  /bindings@1.5.0:
    resolution: {integrity: sha512-p2q/t/mhvuOj/UeLlV6566GD/guowlr0hHxClI0W9m7MWYkL1F0hLo+0Aexs9HSPCtR1SXQ0TD3MMKrXZajbiQ==}
    dependencies:
      file-uri-to-path: 1.0.0
    dev: false

  /bl@4.1.0:
    resolution: {integrity: sha512-1W07cM9gS6DcLperZfFSj+bWLtaPGSOHWhPiGzXmvVJbRLdG82sH/Kn8EtW1VqWVA54AKf2h5k5BbnIbwF3h6w==}
    dependencies:
      buffer: 5.7.1
      inherits: 2.0.4
      readable-stream: 3.6.2

  /brace-expansion@1.1.11:
    resolution: {integrity: sha512-iCuPHDFgrHX7H2vEI/5xpz07zSHB00TpugqhmYtVmMO6518mCuRMoOYFldEBl0g187ufozdaHgWKcYFb61qGiA==}
    dependencies:
      balanced-match: 1.0.2
      concat-map: 0.0.1

  /brace-expansion@2.0.1:
    resolution: {integrity: sha512-XnAIvQ8eM+kC6aULx6wuQiwVsnzsi9d3WxzV3FpWTGA19F621kwdbsAcFKXgKUHZWsy+mY6iL1sHTxWEFCytDA==}
    dependencies:
      balanced-match: 1.0.2

  /braces@3.0.2:
    resolution: {integrity: sha512-b8um+L1RzM3WDSzvhm6gIz1yfTbBt6YTlcEKAvsmqCZZFw46z626lVj9j1yEPW33H5H+lBQpZMP1k8l+78Ha0A==}
    engines: {node: '>=8'}
    dependencies:
      fill-range: 7.0.1

  /browserslist@4.23.0:
    resolution: {integrity: sha512-QW8HiM1shhT2GuzkvklfjcKDiWFXHOeFCIA/huJPwHsslwcydgk7X+z2zXpEijP98UCY7HbubZt5J2Zgvf0CaQ==}
    engines: {node: ^6 || ^7 || ^8 || ^9 || ^10 || ^11 || ^12 || >=13.7}
    hasBin: true
    dependencies:
      caniuse-lite: 1.0.30001587
      electron-to-chromium: 1.4.673
      node-releases: 2.0.14
      update-browserslist-db: 1.0.13(browserslist@4.23.0)

  /buffer-from@1.1.2:
    resolution: {integrity: sha512-E+XQCRwSbaaiChtv6k6Dwgc+bx+Bs6vuKJHHl5kox/BaKbhiXzqQOwK4cO22yElGp2OCmjwVhT3HmxgyPGnJfQ==}
    dev: false

  /buffer@5.7.1:
    resolution: {integrity: sha512-EHcyIPBQ4BSGlvjB16k5KgAJ27CIsHY/2JBmCRReo48y9rQ3MaUzWX3KVlBa4U7MyX02HdVj0K7C3WaB3ju7FQ==}
    dependencies:
      base64-js: 1.5.1
      ieee754: 1.2.1

  /builtins@5.0.1:
    resolution: {integrity: sha512-qwVpFEHNfhYJIzNRBvd2C1kyo6jz3ZSMPyyuR47OPdiKWlbYnZNyDWuyR175qDnAJLiCo5fBBqPb3RiXgWlkOQ==}
    dependencies:
      semver: 7.6.0
    dev: true

  /busboy@1.6.0:
    resolution: {integrity: sha512-8SFQbg/0hQ9xy3UNTB0YEnsNBbWfhf7RtnzpL7TkBiTBRfrQ9Fxcnz7VJsleJpyp6rVLvXiuORqjlHi5q+PYuA==}
    engines: {node: '>=10.16.0'}
    dependencies:
      streamsearch: 1.1.0
    dev: false

  /cac@6.7.14:
    resolution: {integrity: sha512-b6Ilus+c3RrdDk+JhLKUAQfzzgLEPy6wcXqS7f/xe1EETvsDP6GORG7SFuOs6cID5YkqchW/LXZbX5bc8j7ZcQ==}
    engines: {node: '>=8'}
    dev: true

  /call-bind@1.0.7:
    resolution: {integrity: sha512-GHTSNSYICQ7scH7sZ+M2rFopRoLh8t2bLSW6BbgrtLsahOIB5iyAVJf9GjWK3cYTDaMj4XdBpM1cA6pIS0Kv2w==}
    engines: {node: '>= 0.4'}
    dependencies:
      es-define-property: 1.0.0
      es-errors: 1.3.0
      function-bind: 1.1.2
      get-intrinsic: 1.2.4
      set-function-length: 1.2.1
    dev: false

  /callsites@3.1.0:
    resolution: {integrity: sha512-P8BjAsXvZS+VIDUI11hHCQEv74YT67YUi5JJFNWIqL235sBmjX4+qx9Muvls5ivyNENctx46xQLQ3aTuE7ssaQ==}
    engines: {node: '>=6'}

  /camel-case@3.0.0:
    resolution: {integrity: sha512-+MbKztAYHXPr1jNTSKQF52VpcFjwY5RkR7fxksV8Doo4KAYc5Fl4UJRgthBbTmEx8C54DqahhbLJkDwjI3PI/w==}
    dependencies:
      no-case: 2.3.2
      upper-case: 1.1.3
    dev: true

  /camelcase-css@2.0.1:
    resolution: {integrity: sha512-QOSvevhslijgYwRx6Rv7zKdMF8lbRmx+uQGx2+vDc+KI/eBnsy9kit5aj23AgGu3pa4t9AgwbnXWqS+iOY+2aA==}
    engines: {node: '>= 6'}
    dev: false

  /camelcase@7.0.1:
    resolution: {integrity: sha512-xlx1yCK2Oc1APsPXDL2LdlNP6+uu8OCDdhOBSVT279M/S+y75O30C2VuD8T2ogdePBBl7PfPF4504tnLgX3zfw==}
    engines: {node: '>=14.16'}
    dev: false

  /caniuse-lite@1.0.30001587:
    resolution: {integrity: sha512-HMFNotUmLXn71BQxg8cijvqxnIAofforZOwGsxyXJ0qugTdspUF4sPSJ2vhgprHCB996tIDzEq1ubumPDV8ULA==}

  /case-anything@2.1.13:
    resolution: {integrity: sha512-zlOQ80VrQ2Ue+ymH5OuM/DlDq64mEm+B9UTdHULv5osUMD6HalNTblf2b1u/m6QecjsnOkBpqVZ+XPwIVsy7Ng==}
    engines: {node: '>=12.13'}
    dev: false

  /chai@4.4.1:
    resolution: {integrity: sha512-13sOfMv2+DWduEU+/xbun3LScLoqN17nBeTLUsmDfKdoiC1fr0n9PU4guu4AhRcOVFk/sW8LyZWHuhWtQZiF+g==}
    engines: {node: '>=4'}
    dependencies:
      assertion-error: 1.1.0
      check-error: 1.0.3
      deep-eql: 4.1.3
      get-func-name: 2.0.2
      loupe: 2.3.7
      pathval: 1.1.1
      type-detect: 4.0.8
    dev: true

  /chalk@2.4.2:
    resolution: {integrity: sha512-Mti+f9lpJNcwF4tWV8/OrTTtF1gZi+f8FqlyAdouralcFWFQWF2+NgCHShjkCb+IFBLq9buZwE1xckQU4peSuQ==}
    engines: {node: '>=4'}
    dependencies:
      ansi-styles: 3.2.1
      escape-string-regexp: 1.0.5
      supports-color: 5.5.0

  /chalk@3.0.0:
    resolution: {integrity: sha512-4D3B6Wf41KOYRFdszmDqMCGq5VV/uMAB273JILmO+3jAlh8X4qDtdtgCR3fxtbLEMzSx22QdhnDcJvu2u1fVwg==}
    engines: {node: '>=8'}
    dependencies:
      ansi-styles: 4.3.0
      supports-color: 7.2.0
    dev: true

  /chalk@4.1.2:
    resolution: {integrity: sha512-oKnbhFyRIXpUuez8iBMmyEa4nbj4IOQyuhc/wy9kY7/WVPcwIO9VA668Pu8RkO7+0G76SLROeyw9CpQ061i4mA==}
    engines: {node: '>=10'}
    dependencies:
      ansi-styles: 4.3.0
      supports-color: 7.2.0

  /chalk@5.3.0:
    resolution: {integrity: sha512-dLitG79d+GV1Nb/VYcCDFivJeK1hiukt9QjRNVOsUtTy1rR1YJsmpGGTZ3qJos+uw7WmWF4wUwBd9jxjocFC2w==}
    engines: {node: ^12.17.0 || ^14.13 || >=16.0.0}
    dev: false

  /change-case@3.1.0:
    resolution: {integrity: sha512-2AZp7uJZbYEzRPsFoa+ijKdvp9zsrnnt6+yFokfwEpeJm0xuJDVoxiRCAaTzyJND8GJkofo2IcKWaUZ/OECVzw==}
    dependencies:
      camel-case: 3.0.0
      constant-case: 2.0.0
      dot-case: 2.1.1
      header-case: 1.0.1
      is-lower-case: 1.1.3
      is-upper-case: 1.1.2
      lower-case: 1.1.4
      lower-case-first: 1.0.2
      no-case: 2.3.2
      param-case: 2.1.1
      pascal-case: 2.0.1
      path-case: 2.1.1
      sentence-case: 2.1.1
      snake-case: 2.1.0
      swap-case: 1.1.2
      title-case: 2.1.1
      upper-case: 1.1.3
      upper-case-first: 1.1.2
    dev: true

  /chardet@0.7.0:
    resolution: {integrity: sha512-mT8iDcrh03qDGRRmoA2hmBJnxpllMR+0/0qlzjqZES6NdiWDcZkCNAk4rPFZ9Q85r27unkiNNg8ZOiwZXBHwcA==}
    dev: true

  /check-error@1.0.3:
    resolution: {integrity: sha512-iKEoDYaRmd1mxM90a2OEfWhjsjPpYPuQ+lMYsoxB126+t8fw7ySEO48nmDg5COTjxDI65/Y2OWpeEHk3ZOe8zg==}
    dependencies:
      get-func-name: 2.0.2
    dev: true

  /chokidar@3.6.0:
    resolution: {integrity: sha512-7VT13fmjotKpGipCW9JEQAusEPE+Ei8nl6/g4FBAmIm0GOOLMua9NDDo/DWp0ZAxCr3cPq5ZpBqmPAQgDda2Pw==}
    engines: {node: '>= 8.10.0'}
    dependencies:
      anymatch: 3.1.3
      braces: 3.0.2
      glob-parent: 5.1.2
      is-binary-path: 2.1.0
      is-glob: 4.0.3
      normalize-path: 3.0.0
      readdirp: 3.6.0
    optionalDependencies:
      fsevents: 2.3.3
    dev: false

  /chownr@1.1.4:
    resolution: {integrity: sha512-jJ0bqzaylmJtVnNgzTeSOs8DPavpbYgEr/b0YL8/2GO3xJEhInFmhKMUnEJQjZumK7KXGFhUy89PrsJWlakBVg==}
    dev: false

  /chownr@2.0.0:
    resolution: {integrity: sha512-bIomtDF5KGpdogkLd9VspvFzk9KfpyyGlS8YFVZl7TGPBHL5snIOnxeshwVgPteQ9b4Eydl+pVbIyE1DcvCWgQ==}
    engines: {node: '>=10'}
    dev: false

  /chroma-js@2.4.2:
    resolution: {integrity: sha512-U9eDw6+wt7V8z5NncY2jJfZa+hUH8XEj8FQHgFJTrUFnJfXYf4Ml4adI2vXZOjqRDpFWtYVWypDfZwnJ+HIR4A==}
    dev: false

  /clean-stack@2.2.0:
    resolution: {integrity: sha512-4diC9HaTE+KRAMWhDhrGOECgWZxoevMc5TlkObMqNSsVU62PYzXZ/SMTjzyGAFF1YusgxGcSWTEXBhp0CPwQ1A==}
    engines: {node: '>=6'}
    dev: true

  /cli-color@2.0.3:
    resolution: {integrity: sha512-OkoZnxyC4ERN3zLzZaY9Emb7f/MhBOIpePv0Ycok0fJYT+Ouo00UBEIwsVsr0yoow++n5YWlSUgST9GKhNHiRQ==}
    engines: {node: '>=0.10'}
    dependencies:
      d: 1.0.1
      es5-ext: 0.10.62
      es6-iterator: 2.0.3
      memoizee: 0.4.15
      timers-ext: 0.1.7
    dev: false

  /cli-cursor@3.1.0:
    resolution: {integrity: sha512-I/zHAwsKf9FqGoXM4WWRACob9+SNukZTd94DWF57E4toouRulbCxcUh6RKUEOQlYTHJnzkPMySvPNaaSLNfLZw==}
    engines: {node: '>=8'}
    dependencies:
      restore-cursor: 3.1.0
    dev: true

  /cli-spinners@2.9.2:
    resolution: {integrity: sha512-ywqV+5MmyL4E7ybXgKys4DugZbX0FC6LnwrhjuykIjnK9k8OQacQ7axGKnjDXWNhns0xot3bZI5h55H8yo9cJg==}
    engines: {node: '>=6'}
    dev: true

  /cli-width@3.0.0:
    resolution: {integrity: sha512-FxqpkPPwu1HjuN93Omfm4h8uIanXofW0RxVEW3k5RKx+mJJYSthzNhp32Kzxxy3YAEZ/Dc/EWN1vZRY0+kOhbw==}
    engines: {node: '>= 10'}
    dev: true

  /client-only@0.0.1:
    resolution: {integrity: sha512-IV3Ou0jSMzZrd3pZ48nLkT9DA7Ag1pnPzaiQhpW7c3RbcqqzvzzVu+L8gfqMp/8IM2MQtSiqaCxrrcfu8I8rMA==}
    dev: false

  /cliui@8.0.1:
    resolution: {integrity: sha512-BSeNnyus75C4//NQ9gQt1/csTXyo/8Sb+afLAkzAptFuMsod9HFokGNudZpi/oQV73hnVK+sR+5PVRMd+Dr7YQ==}
    engines: {node: '>=12'}
    dependencies:
      string-width: 4.2.3
      strip-ansi: 6.0.1
      wrap-ansi: 7.0.0
    dev: true

  /clone@1.0.4:
    resolution: {integrity: sha512-JQHZ2QMW6l3aH/j6xCqQThY/9OH4D/9ls34cgkUBiEeocRTU04tHfKPBsUK1PqZCUQM7GiA0IIXJSuXHI64Kbg==}
    engines: {node: '>=0.8'}
    dev: true

  /clsx@2.1.0:
    resolution: {integrity: sha512-m3iNNWpd9rl3jvvcBnu70ylMdrXt8Vlq4HYadnU5fwcOtvkSQWPmj7amUcDT2qYI7risszBjI5AUIUox9D16pg==}
    engines: {node: '>=6'}
    dev: false

  /cluster-key-slot@1.1.2:
    resolution: {integrity: sha512-RMr0FhtfXemyinomL4hrWcYJxmX6deFdCxpJzhDttxgO1+bcCnkk+9drydLVDmAMG7NE6aN/fl4F7ucU/90gAA==}
    engines: {node: '>=0.10.0'}
    dev: false

  /color-convert@1.9.3:
    resolution: {integrity: sha512-QfAUtd+vFdAtFQcC8CCyYt1fYWxSqAiK2cSD6zDB8N3cpsEBAvRxp9zOGg6G/SHHJYAT88/az/IuDGALsNVbGg==}
    dependencies:
      color-name: 1.1.3

  /color-convert@2.0.1:
    resolution: {integrity: sha512-RRECPsj7iu/xb5oKYcsFHSppFNnsj/52OVTRKb4zP5onXwVF3zVmmToNcOfGC+CRDpfK/U584fMg38ZHCaElKQ==}
    engines: {node: '>=7.0.0'}
    dependencies:
      color-name: 1.1.4

  /color-name@1.1.3:
    resolution: {integrity: sha512-72fSenhMw2HZMTVHeCA9KCmpEIbzWiQsjN+BHcBbS9vr1mtt+vJjPdksIBNUmKAW8TFUDPJK5SUU3QhE9NEXDw==}

  /color-name@1.1.4:
    resolution: {integrity: sha512-dOy+3AuW3a2wNbZHIuMZpTcgjGuLU/uBL/ubcZF9OXbDo8ff4O8yVp5Bf0efS8uEoYo5q4Fx7dY9OgQGXgAsQA==}

  /color-string@1.9.1:
    resolution: {integrity: sha512-shrVawQFojnZv6xM40anx4CkoDP+fZsw/ZerEMsW/pyzsRbElpsL/DBVW7q3ExxwusdNXI3lXpuhEZkzs8p5Eg==}
    dependencies:
      color-name: 1.1.4
      simple-swizzle: 0.2.2
    dev: false

  /color-support@1.1.3:
    resolution: {integrity: sha512-qiBjkpbMLO/HL68y+lh4q0/O1MZFj2RX6X/KmMa3+gJD3z+WwI1ZzDHysvqHGS3mP6mznPckpXmw1nI9cJjyRg==}
    hasBin: true
    dev: false

  /color@3.2.1:
    resolution: {integrity: sha512-aBl7dZI9ENN6fUGC7mWpMTPNHmWUSNan9tuWN6ahh5ZLNk9baLJOnSMlrQkHcrfFgz2/RigjUVAjdx36VcemKA==}
    dependencies:
      color-convert: 1.9.3
      color-string: 1.9.1
    dev: false

  /colorspace@1.1.4:
    resolution: {integrity: sha512-BgvKJiuVu1igBUF2kEjRCZXol6wiiGbY5ipL/oVPwm0BL9sIpMIzM8IK7vwuxIIzOXMV3Ey5w+vxhm0rR/TN8w==}
    dependencies:
      color: 3.2.1
      text-hex: 1.0.0
    dev: false

  /combined-stream@1.0.8:
    resolution: {integrity: sha512-FQN4MRfuJeHf7cBbBMJFXhKSDq+2kAArBlmRBvcvFE5BB1HZKXtSFASDhdlz9zOYwxh8lDdnvmMOe/+5cdoEdg==}
    engines: {node: '>= 0.8'}
    dependencies:
      delayed-stream: 1.0.0
    dev: true

  /commander@10.0.1:
    resolution: {integrity: sha512-y4Mg2tXshplEbSGzx7amzPwKKOCGuoSRP/CjEdwwk0FOGlUbq6lKuoyDZTNZkmxHdJtp54hdfY/JUrdL7Xfdug==}
    engines: {node: '>=14'}
    dev: true

  /commander@9.5.0:
    resolution: {integrity: sha512-KRs7WVDKg86PWiuAqhDrAQnTXZKraVcCc6vFdL14qrZ/DcWwuRo7VoiYXalXO7S5GKpqYiVEwCbgFDfxNHKJBQ==}
    engines: {node: ^12.20.0 || >=14}
    dev: false

  /concat-map@0.0.1:
    resolution: {integrity: sha512-/Srv4dswyQNBfohGpz9o6Yb3Gz3SrUDqBH5rTuhGR7ahtlbYKnVxw2bCFMRljaA7EXHaXZ8wsHdodFvbkhKmqg==}

  /concurrently@8.2.2:
    resolution: {integrity: sha512-1dP4gpXFhei8IOtlXRE/T/4H88ElHgTiUzh71YUmtjTEHMSRS2Z/fgOxHSxxusGHogsRfxNq1vyAwxSC+EVyDg==}
    engines: {node: ^14.13.0 || >=16.0.0}
    hasBin: true
    dependencies:
      chalk: 4.1.2
      date-fns: 2.30.0
      lodash: 4.17.21
      rxjs: 7.8.1
      shell-quote: 1.8.1
      spawn-command: 0.0.2
      supports-color: 8.1.1
      tree-kill: 1.2.2
      yargs: 17.7.2
    dev: true

  /console-control-strings@1.1.0:
    resolution: {integrity: sha512-ty/fTekppD2fIwRvnZAVdeOiGd1c7YXEixbgJTNzqcxJWKQnjJ/V1bNEEE6hygpM3WjwHFUVK6HTjWSzV4a8sQ==}
    dev: false

  /constant-case@2.0.0:
    resolution: {integrity: sha512-eS0N9WwmjTqrOmR3o83F5vW8Z+9R1HnVz3xmzT2PMFug9ly+Au/fxRWlEBSb6LcZwspSsEn9Xs1uw9YgzAg1EQ==}
    dependencies:
      snake-case: 2.1.0
      upper-case: 1.1.3
    dev: true

  /convert-source-map@2.0.0:
    resolution: {integrity: sha512-Kvp459HrV2FEJ1CAsi1Ku+MY3kasH19TFykTz2xWmMeq6bk2NU3XXvfJ+Q61m0xktWwt+1HSYf3JZsTms3aRJg==}

  /cookie@0.6.0:
    resolution: {integrity: sha512-U71cyTamuh1CRNCfpGY6to28lxvNwPG4Guz/EVjgf3Jmzv0vlDp1atT9eS5dDjMYHucpHbWns6Lwf3BKz6svdw==}
    engines: {node: '>= 0.6'}
    dev: false

  /cookies@0.9.1:
    resolution: {integrity: sha512-TG2hpqe4ELx54QER/S3HQ9SRVnQnGBtKUz5bLQWtYAQ+o6GpgMs6sYUvaiJjVxb+UXwhRhAEP3m7LbsIZ77Hmw==}
    engines: {node: '>= 0.8'}
    dependencies:
      depd: 2.0.0
      keygrip: 1.1.0
    dev: false

  /copy-anything@3.0.5:
    resolution: {integrity: sha512-yCEafptTtb4bk7GLEQoM8KVJpxAfdBJYaXyzQEgQQQgYrZiDp8SJmGKlYza6CYjEDNstAdNdKA3UuoULlEbS6w==}
    engines: {node: '>=12.13'}
    dependencies:
      is-what: 4.1.16
    dev: false

  /core-js-pure@3.36.0:
    resolution: {integrity: sha512-cN28qmhRNgbMZZMc/RFu5w8pK9VJzpb2rJVR/lHuZJKwmXnoWOpXmMkxqBB514igkp1Hu8WGROsiOAzUcKdHOQ==}
    requiresBuild: true
    dev: true

  /create-require@1.1.1:
    resolution: {integrity: sha512-dcKFX3jn0MpIaXjisoRvexIJVEKzaq7z2rZKxf+MSr9TkdmHmsU4m2lcLojrj/FHl8mk5VxMmYA+ftRkP/3oKQ==}
    dev: true

  /crelt@1.0.6:
    resolution: {integrity: sha512-VQ2MBenTq1fWZUH9DJNGti7kKv6EeAuYr3cLwxUWhIu1baTaXh4Ib5W2CqHVqib4/MqbYGJqiL3Zb8GJZr3l4g==}
    dev: false

  /cross-env@7.0.3:
    resolution: {integrity: sha512-+/HKd6EgcQCJGh2PSjZuUitQBQynKor4wrFbRg4DtAgS1aWO+gU52xpH7M9ScGgXSYmAVS9bIJ8EzuaGw0oNAw==}
    engines: {node: '>=10.14', npm: '>=6', yarn: '>=1'}
    hasBin: true
    dependencies:
      cross-spawn: 7.0.3
    dev: true

  /cross-spawn@7.0.3:
    resolution: {integrity: sha512-iRDPJKUPVEND7dHPO8rkbOnPpyDygcDFtWjpeWNCgy8WP2rXcxXL8TskReQl6OrB2G7+UJrags1q15Fudc7G6w==}
    engines: {node: '>= 8'}
    dependencies:
      path-key: 3.1.1
      shebang-command: 2.0.0
      which: 2.0.2

  /cssesc@3.0.0:
    resolution: {integrity: sha512-/Tb/JcjK111nNScGob5MNtsntNM1aCNUDipB/TkwZFhyDrrE47SOx/18wF2bbjgc3ZzCSKW1T5nt5EbFoAz/Vg==}
    engines: {node: '>=4'}
    hasBin: true
    dev: false

  /cssstyle@4.0.1:
    resolution: {integrity: sha512-8ZYiJ3A/3OkDd093CBT/0UKDWry7ak4BdPTFP2+QEP7cmhouyq/Up709ASSj2cK02BbZiMgk7kYjZNS4QP5qrQ==}
    engines: {node: '>=18'}
    dependencies:
      rrweb-cssom: 0.6.0
    dev: true

  /csstype@3.1.3:
    resolution: {integrity: sha512-M1uQkMl8rQK/szD0LNhtqxIPLpimGm8sOBwU7lLnCpSbTyY3yeU1Vc7l4KT5zT4s/yOxHH5O7tIuuLOCnLADRw==}

  /d@1.0.1:
    resolution: {integrity: sha512-m62ShEObQ39CfralilEQRjH6oAMtNCV1xJyEx5LpRYUVN+EviphDgUc/F3hnYbADmkiNs67Y+3ylmlG7Lnu+FA==}
    dependencies:
      es5-ext: 0.10.62
      type: 1.2.0
    dev: false

  /damerau-levenshtein@1.0.8:
    resolution: {integrity: sha512-sdQSFB7+llfUcQHUQO3+B8ERRj0Oa4w9POWMI/puGtuf7gFywGmkaLCElnudfTiKZV+NvHqL0ifzdrI8Ro7ESA==}
    dev: false

  /dash-get@1.0.2:
    resolution: {integrity: sha512-4FbVrHDwfOASx7uQVxeiCTo7ggSdYZbqs8lH+WU6ViypPlDbe9y6IP5VVUDQBv9DcnyaiPT5XT0UWHgJ64zLeQ==}
    dev: false

  /data-uri-to-buffer@6.0.2:
    resolution: {integrity: sha512-7hvf7/GW8e86rW0ptuwS3OcBGDjIi6SZva7hCyWC0yYry2cOPmLIjXAUHI6DK2HsnwJd9ifmt57i8eV2n4YNpw==}
    engines: {node: '>= 14'}
    dev: true

  /data-urls@5.0.0:
    resolution: {integrity: sha512-ZYP5VBHshaDAiVZxjbRVcFJpc+4xGgT0bK3vzy1HLN8jTO975HEbuYzZJcHoQEY5K1a0z8YayJkyVETa08eNTg==}
    engines: {node: '>=18'}
    dependencies:
      whatwg-mimetype: 4.0.0
      whatwg-url: 14.0.0
    dev: true

  /date-fns@2.30.0:
    resolution: {integrity: sha512-fnULvOpxnC5/Vg3NCiWelDsLiUc9bRwAPs/+LfTLNvetFCtCTN+yQz15C/fs4AwX1R9K5GLtLfn8QW+dWisaAw==}
    engines: {node: '>=0.11'}
    dependencies:
      '@babel/runtime': 7.23.9
    dev: true

  /dayjs@1.11.10:
    resolution: {integrity: sha512-vjAczensTgRcqDERK0SR2XMwsF/tSvnvlv6VcF2GIhg6Sx4yOIt/irsr1RDJsKiIyBzJDpCoXiWWq28MqH2cnQ==}
    dev: false

  /debug@3.2.7:
    resolution: {integrity: sha512-CFjzYYAi4ThfiQvizrFQevTTXHtnCqWfe7x1AhgEscTz6ZbLbfoLRLPugTQyBth6f8ZERVUSyWHFD/7Wu4t1XQ==}
    peerDependencies:
      supports-color: '*'
    peerDependenciesMeta:
      supports-color:
        optional: true
    dependencies:
      ms: 2.1.3
    dev: false

  /debug@4.3.4:
    resolution: {integrity: sha512-PRWFHuSU3eDtQJPvnNY7Jcket1j0t5OuOsFzPPzsekD52Zl8qUfFIPEiswXqIvHWGVHOgX+7G/vCNNhehwxfkQ==}
    engines: {node: '>=6.0'}
    peerDependencies:
      supports-color: '*'
    peerDependenciesMeta:
      supports-color:
        optional: true
    dependencies:
      ms: 2.1.2

  /decimal.js@10.4.3:
    resolution: {integrity: sha512-VBBaLc1MgL5XpzgIP7ny5Z6Nx3UrRkIViUkPUdtl9aya5amy3De1gsUUSB1g3+3sExYNjCAsAznmukyxCb1GRA==}
    dev: true

  /decompress-response@6.0.0:
    resolution: {integrity: sha512-aW35yZM6Bb/4oJlZncMH2LCoZtJXTRxES17vE3hoRiowU2kWHaJKFkSBDnDR+cm9J+9QhXmREyIfv0pji9ejCQ==}
    engines: {node: '>=10'}
    dependencies:
      mimic-response: 3.1.0
    dev: false

  /deep-eql@4.1.3:
    resolution: {integrity: sha512-WaEtAOpRA1MQ0eohqZjpGD8zdI0Ovsm8mmFhaDN8dvDZzyoUMcYDnf5Y6iu7HTXxf8JDS23qWa4a+hKCDyOPzw==}
    engines: {node: '>=6'}
    dependencies:
      type-detect: 4.0.8
    dev: true

  /deep-extend@0.6.0:
    resolution: {integrity: sha512-LOHxIOaPYdHlJRtCQfDIVZtfw/ufM8+rVj649RIHzcm/vGwQRXFt6OPqIFWsm2XEMrNIEtWR64sY1LEKD2vAOA==}
    engines: {node: '>=4.0.0'}

  /deep-is@0.1.4:
    resolution: {integrity: sha512-oIPzksmTg4/MriiaYGO+okXDT7ztn/w3Eptv/+gSIdMdKsJo0u4CfYNFJPy+4SKMuCqGw2wxnA+URMg3t8a/bQ==}

  /deepmerge@4.3.1:
    resolution: {integrity: sha512-3sUqbMEc77XqpdNO7FRyRog+eW3ph+GYCbj+rK+uYyRMuwsVy0rMiVtPn+QJlKFvWP/1PYpapqYn0Me2knFn+A==}
    engines: {node: '>=0.10.0'}
    dev: false

  /defaults@1.0.4:
    resolution: {integrity: sha512-eFuaLoy/Rxalv2kr+lqMlUnrDWV+3j4pljOIJgLIhI058IQfWJ7vXhyEIHu+HtC738klGALYxOKDO0bQP3tg8A==}
    dependencies:
      clone: 1.0.4
    dev: true

  /define-data-property@1.1.4:
    resolution: {integrity: sha512-rBMvIzlpA8v6E+SJZoo++HAYqsLrkg7MSfIinMPFhmkorw7X+dOXVJQs+QT69zGkzMyfDnIMN2Wid1+NbL3T+A==}
    engines: {node: '>= 0.4'}
    dependencies:
      es-define-property: 1.0.0
      es-errors: 1.3.0
      gopd: 1.0.1
    dev: false

  /define-properties@1.2.1:
    resolution: {integrity: sha512-8QmQKqEASLd5nx0U1B1okLElbUuuttJ/AnYmRXbbbGDWh6uS208EjD4Xqq/I9wK7u0v6O08XhTWnt5XtEbR6Dg==}
    engines: {node: '>= 0.4'}
    dependencies:
      define-data-property: 1.1.4
      has-property-descriptors: 1.0.2
      object-keys: 1.1.1
    dev: false

  /degenerator@5.0.1:
    resolution: {integrity: sha512-TllpMR/t0M5sqCXfj85i4XaAzxmS5tVA16dqvdkMwGmzI+dXLXnw3J+3Vdv7VKw+ThlTMboK6i9rnZ6Nntj5CQ==}
    engines: {node: '>= 14'}
    dependencies:
      ast-types: 0.13.4
      escodegen: 2.1.0
      esprima: 4.0.1
    dev: true

  /del@5.1.0:
    resolution: {integrity: sha512-wH9xOVHnczo9jN2IW68BabcecVPxacIA3g/7z6vhSU/4stOKQzeCRK0yD0A24WiAAUJmmVpWqrERcTxnLo3AnA==}
    engines: {node: '>=8'}
    dependencies:
      globby: 10.0.2
      graceful-fs: 4.2.11
      is-glob: 4.0.3
      is-path-cwd: 2.2.0
      is-path-inside: 3.0.3
      p-map: 3.0.0
      rimraf: 3.0.2
      slash: 3.0.0
    dev: true

  /delayed-stream@1.0.0:
    resolution: {integrity: sha512-ZySD7Nf91aLB0RxL4KGrKHBXl7Eds1DAmEdcoVawXnLD7SDhpNgtuII2aAkg7a7QS41jxPSZ17p4VdGnMHk3MQ==}
    engines: {node: '>=0.4.0'}
    dev: true

  /delegates@1.0.0:
    resolution: {integrity: sha512-bd2L678uiWATM6m5Z1VzNCErI3jiGzt6HGY8OVICs40JQq/HALfbyNJmp0UDakEY4pMMaN0Ly5om/B1VI/+xfQ==}
    dev: false

  /denque@2.1.0:
    resolution: {integrity: sha512-HVQE3AAb/pxF8fQAoiqpvg9i3evqug3hoiwakOyZAwJm+6vZehbkYXZ0l4JxS+I3QxM97v5aaRNhj8v5oBhekw==}
    engines: {node: '>=0.10'}
    dev: false

  /depd@2.0.0:
    resolution: {integrity: sha512-g7nH6P6dyDioJogAAGprGpCtVImJhpPk/roCzdb3fIh61/s/nPsfR6onyMwkCAR/OlC3yBC0lESvUoQEAssIrw==}
    engines: {node: '>= 0.8'}
    dev: false

  /dequal@2.0.3:
    resolution: {integrity: sha512-0je+qPKHEMohvfRTCEo3CrPG6cAzAYgmzKyxRiYSSDkS6eGJdyVJm7WaYA5ECaAD9wLB2T4EEeymA5aFVcYXCA==}
    engines: {node: '>=6'}
    dev: false

  /detect-libc@2.0.2:
    resolution: {integrity: sha512-UX6sGumvvqSaXgdKGUsgZWqcUyIXZ/vZTrlRT/iobiKhGL0zL4d3osHj3uqllWJK+i+sixDS/3COVEOFbupFyw==}
    engines: {node: '>=8'}
    dev: false

  /detect-node-es@1.1.0:
    resolution: {integrity: sha512-ypdmJU/TbBby2Dxibuv7ZLW3Bs1QEmM7nHjEANfohJLvE0XVujisn1qPJcZxg+qDucsr+bP6fLD1rPS3AhJ7EQ==}
    dev: false

  /diff-sequences@29.6.3:
    resolution: {integrity: sha512-EjePK1srD3P08o2j4f0ExnylqRs5B9tJjcp9t1krH2qRi8CCdsYfwe9JgSLurFBWwq4uOlipzfk5fHNvwFKr8Q==}
    engines: {node: ^14.15.0 || ^16.10.0 || >=18.0.0}
    dev: true

  /diff@4.0.2:
    resolution: {integrity: sha512-58lmxKSA4BNyLz+HHMUzlOEpg09FV+ev6ZMe3vJihgdxzgcwZ8VoEEPmALCZG9LmqfVoNMMKpttIYTVG6uDY7A==}
    engines: {node: '>=0.3.1'}
    dev: true

  /difflib@0.2.4:
    resolution: {integrity: sha512-9YVwmMb0wQHQNr5J9m6BSj6fk4pfGITGQOOs+D9Fl+INODWFOfvhIU1hNv6GgR1RBoC/9NJcwu77zShxV0kT7w==}
    dependencies:
      heap: 0.2.7
    dev: false

  /dir-glob@3.0.1:
    resolution: {integrity: sha512-WkrWp9GR4KXfKGYzOLmTuGVi1UWFfws377n9cc55/tb6DuqyF6pcQ5AbiHEshaDpY9v6oaSr2XCDidGmMwdzIA==}
    engines: {node: '>=8'}
    dependencies:
      path-type: 4.0.0

  /doctrine@2.1.0:
    resolution: {integrity: sha512-35mSku4ZXK0vfCuHEDAwt55dg2jNajHZ1odvF+8SSr82EsZY4QmXfuWso8oEd8zRhVObSN18aM0CjSdoBX7zIw==}
    engines: {node: '>=0.10.0'}
    dependencies:
      esutils: 2.0.3
    dev: false

  /doctrine@3.0.0:
    resolution: {integrity: sha512-yS+Q5i3hBf7GBkd4KG8a7eBNNWNGLTaEwwYWUijIYM7zrlYDM0BFXHjjPWlWZ1Rg7UaddZeIDmi9jF3HmqiQ2w==}
    engines: {node: '>=6.0.0'}
    dependencies:
      esutils: 2.0.3

  /dom-helpers@5.2.1:
    resolution: {integrity: sha512-nRCa7CK3VTrM2NmGkIy4cbK7IZlgBE/PYMn55rrXefr5xXDP0LdtfPnblFDoVdcAfslJ7or6iqAUnx0CCGIWQA==}
    dependencies:
      '@babel/runtime': 7.23.9
      csstype: 3.1.3
    dev: false

  /dom-walk@0.1.2:
    resolution: {integrity: sha512-6QvTW9mrGeIegrFXdtQi9pk7O/nSK6lSdXW2eqUspN5LWD7UTji2Fqw5V2YLjBpHEoU9Xl/eUWNpDeZvoyOv2w==}
    dev: false

  /dot-case@2.1.1:
    resolution: {integrity: sha512-HnM6ZlFqcajLsyudHq7LeeLDr2rFAVYtDv/hV5qchQEidSck8j9OPUsXY9KwJv/lHMtYlX4DjRQqwFYa+0r8Ug==}
    dependencies:
      no-case: 2.3.2
    dev: true

  /dotenv-cli@7.4.1:
    resolution: {integrity: sha512-fE1aywjRrWGxV3miaiUr3d2zC/VAiuzEGghi+QzgIA9fEf/M5hLMaRSXb4IxbUAwGmaLi0IozdZddnVU96acag==}
    hasBin: true
    dependencies:
      cross-spawn: 7.0.3
      dotenv: 16.4.5
      dotenv-expand: 10.0.0
      minimist: 1.2.8
    dev: true

  /dotenv-expand@10.0.0:
    resolution: {integrity: sha512-GopVGCpVS1UKH75VKHGuQFqS1Gusej0z4FyQkPdwjil2gNIv+LNsqBlboOzpJFZKVT95GkCyWJbBSdFEFUWI2A==}
    engines: {node: '>=12'}
    dev: true

  /dotenv@16.0.3:
    resolution: {integrity: sha512-7GO6HghkA5fYG9TYnNxi14/7K9f5occMlp3zXAuSxn7CKCxt9xbNWG7yF8hTCSUchlfWSe3uLmlPfigevRItzQ==}
    engines: {node: '>=12'}
    dev: false

  /dotenv@16.4.5:
    resolution: {integrity: sha512-ZmdL2rui+eB2YwhsWzjInR8LldtZHGDoQ1ugH85ppHKwpUHL7j7rN0Ti9NCnGiQbhaZ11FpR+7ao1dNsmduNUg==}
    engines: {node: '>=12'}

  /dreamopt@0.8.0:
    resolution: {integrity: sha512-vyJTp8+mC+G+5dfgsY+r3ckxlz+QMX40VjPQsZc5gxVAxLmi64TBoVkP54A/pRAXMXsbu2GMMBrZPxNv23waMg==}
    engines: {node: '>=0.4.0'}
    dependencies:
      wordwrap: 1.0.0
    dev: false

  /drizzle-kit@0.20.14:
    resolution: {integrity: sha512-0fHv3YIEaUcSVPSGyaaBfOi9bmpajjhbJNdPsRMIUvYdLVxBu9eGjH8mRc3Qk7HVmEidFc/lhG1YyJhoXrn5yA==}
    hasBin: true
    dependencies:
      '@drizzle-team/studio': 0.0.39
      '@esbuild-kit/esm-loader': 2.6.5
      camelcase: 7.0.1
      chalk: 5.3.0
      commander: 9.5.0
      env-paths: 3.0.0
      esbuild: 0.19.12
      esbuild-register: 3.5.0(esbuild@0.19.12)
      glob: 8.1.0
      hanji: 0.0.5
      json-diff: 0.9.0
      minimatch: 7.4.6
      semver: 7.6.0
      zod: 3.22.4
    transitivePeerDependencies:
      - supports-color
    dev: false

<<<<<<< HEAD
  /drizzle-orm@0.30.8(@types/better-sqlite3@7.6.9)(better-sqlite3@9.4.5)(mysql2@3.9.2)(react@17.0.2):
    resolution: {integrity: sha512-9pBJA0IjnpPpzZ6s9jlS1CQAbKoBmbn2GJesPhXaVblAA/joOJ4AWWevYcqvLGj9SvThBAl7WscN8Zwgg5mnTw==}
=======
  /drizzle-orm@0.30.7(@types/better-sqlite3@7.6.9)(better-sqlite3@9.5.0)(mysql2@3.9.2)(react@17.0.2):
    resolution: {integrity: sha512-9qefSZQlu2fO2qv24piHyWFWcxcOY15//0v4j8qomMqaxzipNoG+fUBrQ7Ftk7PY7APRbRdn/nkEXWxiI4a8mw==}
>>>>>>> 48a4b8ba
    peerDependencies:
      '@aws-sdk/client-rds-data': '>=3'
      '@cloudflare/workers-types': '>=3'
      '@electric-sql/pglite': '>=0.1.1'
      '@libsql/client': '*'
      '@neondatabase/serverless': '>=0.1'
      '@op-engineering/op-sqlite': '>=2'
      '@opentelemetry/api': ^1.4.1
      '@planetscale/database': '>=1'
      '@types/better-sqlite3': '*'
      '@types/pg': '*'
      '@types/react': '>=18'
      '@types/sql.js': '*'
      '@vercel/postgres': '>=0.8.0'
      '@xata.io/client': '*'
      better-sqlite3: '>=7'
      bun-types: '*'
      expo-sqlite: '>=13.2.0'
      knex: '*'
      kysely: '*'
      mysql2: '>=2'
      pg: '>=8'
      postgres: '>=3'
      react: '>=18'
      sql.js: '>=1'
      sqlite3: '>=5'
    peerDependenciesMeta:
      '@aws-sdk/client-rds-data':
        optional: true
      '@cloudflare/workers-types':
        optional: true
      '@electric-sql/pglite':
        optional: true
      '@libsql/client':
        optional: true
      '@neondatabase/serverless':
        optional: true
      '@op-engineering/op-sqlite':
        optional: true
      '@opentelemetry/api':
        optional: true
      '@planetscale/database':
        optional: true
      '@types/better-sqlite3':
        optional: true
      '@types/pg':
        optional: true
      '@types/react':
        optional: true
      '@types/sql.js':
        optional: true
      '@vercel/postgres':
        optional: true
      '@xata.io/client':
        optional: true
      better-sqlite3:
        optional: true
      bun-types:
        optional: true
      expo-sqlite:
        optional: true
      knex:
        optional: true
      kysely:
        optional: true
      mysql2:
        optional: true
      pg:
        optional: true
      postgres:
        optional: true
      react:
        optional: true
      sql.js:
        optional: true
      sqlite3:
        optional: true
    dependencies:
      '@types/better-sqlite3': 7.6.9
      better-sqlite3: 9.5.0
      mysql2: 3.9.2
      react: 17.0.2
    dev: false

  /eastasianwidth@0.2.0:
    resolution: {integrity: sha512-I88TYZWc9XiYHRQ4/3c5rjjfgkjhLyW2luGIheGERbNQ6OY7yTybanSpDXZa8y7VUP9YmDcYa+eyq4ca7iLqWA==}
    dev: false

  /electron-to-chromium@1.4.673:
    resolution: {integrity: sha512-zjqzx4N7xGdl5468G+vcgzDhaHkaYgVcf9MqgexcTqsl2UHSCmOj/Bi3HAprg4BZCpC7HyD8a6nZl6QAZf72gw==}

  /emoji-regex@8.0.0:
    resolution: {integrity: sha512-MSjYzcWNOA0ewAHpz0MxpYFvwg6yjy1NG3xteoqz644VCo/RPgnr1/GGt+ic3iJTzQ8Eu3TdM14SawnVUmGE6A==}

  /emoji-regex@9.2.2:
    resolution: {integrity: sha512-L18DaJsXSUk2+42pv8mLs5jJT2hqFkFE4j21wOmgbUqsZ2hL72NsUU785g9RXgo3s0ZNgVl42TiHp3ZtOv/Vyg==}
    dev: false

  /enabled@2.0.0:
    resolution: {integrity: sha512-AKrN98kuwOzMIdAizXGI86UFBoo26CL21UM763y1h/GMSJ4/OHU9k2YlsmBpyScFo/wbLzWQJBMCW4+IO3/+OQ==}
    dev: false

  /end-of-stream@1.4.4:
    resolution: {integrity: sha512-+uw1inIHVPQoaVuHzRyXd21icM+cnt4CzD5rW+NC1wjOUSTOs+Te7FOv7AhN7vS9x/oIyhLP5PR1H+phQAHu5Q==}
    dependencies:
      once: 1.4.0
    dev: false

  /entities@4.5.0:
    resolution: {integrity: sha512-V0hjH4dGPh9Ao5p0MoRY6BVqtwCjhz6vI5LT8AJ55H+4g9/4vbHx1I54fS0XuclLhDHArPQCiMjDxjaL8fPxhw==}
    engines: {node: '>=0.12'}

  /env-paths@3.0.0:
    resolution: {integrity: sha512-dtJUTepzMW3Lm/NPxRf3wP4642UWhjL2sQxc+ym2YMj1m/H2zDNQOlezafzkHwn6sMstjHTwG6iQQsctDW/b1A==}
    engines: {node: ^12.20.0 || ^14.13.1 || >=16.0.0}
    dev: false

  /es-abstract@1.22.4:
    resolution: {integrity: sha512-vZYJlk2u6qHYxBOTjAeg7qUxHdNfih64Uu2J8QqWgXZ2cri0ZpJAkzDUK/q593+mvKwlxyaxr6F1Q+3LKoQRgg==}
    engines: {node: '>= 0.4'}
    dependencies:
      array-buffer-byte-length: 1.0.1
      arraybuffer.prototype.slice: 1.0.3
      available-typed-arrays: 1.0.6
      call-bind: 1.0.7
      es-define-property: 1.0.0
      es-errors: 1.3.0
      es-set-tostringtag: 2.0.2
      es-to-primitive: 1.2.1
      function.prototype.name: 1.1.6
      get-intrinsic: 1.2.4
      get-symbol-description: 1.0.2
      globalthis: 1.0.3
      gopd: 1.0.1
      has-property-descriptors: 1.0.2
      has-proto: 1.0.1
      has-symbols: 1.0.3
      hasown: 2.0.1
      internal-slot: 1.0.7
      is-array-buffer: 3.0.4
      is-callable: 1.2.7
      is-negative-zero: 2.0.2
      is-regex: 1.1.4
      is-shared-array-buffer: 1.0.2
      is-string: 1.0.7
      is-typed-array: 1.1.13
      is-weakref: 1.0.2
      object-inspect: 1.13.1
      object-keys: 1.1.1
      object.assign: 4.1.5
      regexp.prototype.flags: 1.5.2
      safe-array-concat: 1.1.0
      safe-regex-test: 1.0.3
      string.prototype.trim: 1.2.8
      string.prototype.trimend: 1.0.7
      string.prototype.trimstart: 1.0.7
      typed-array-buffer: 1.0.1
      typed-array-byte-length: 1.0.0
      typed-array-byte-offset: 1.0.0
      typed-array-length: 1.0.4
      unbox-primitive: 1.0.2
      which-typed-array: 1.1.14
    dev: false

  /es-array-method-boxes-properly@1.0.0:
    resolution: {integrity: sha512-wd6JXUmyHmt8T5a2xreUwKcGPq6f1f+WwIJkijUqiGcJz1qqnZgP6XIK+QyIWU5lT7imeNxUll48bziG+TSYcA==}
    dev: false

  /es-define-property@1.0.0:
    resolution: {integrity: sha512-jxayLKShrEqqzJ0eumQbVhTYQM27CfT1T35+gCgDFoL82JLsXqTJ76zv6A0YLOgEnLUMvLzsDsGIrl8NFpT2gQ==}
    engines: {node: '>= 0.4'}
    dependencies:
      get-intrinsic: 1.2.4
    dev: false

  /es-errors@1.3.0:
    resolution: {integrity: sha512-Zf5H2Kxt2xjTvbJvP2ZWLEICxA6j+hAmMzIlypy4xcBg1vKVnx89Wy0GbS+kf5cwCVFFzdCFh2XSCFNULS6csw==}
    engines: {node: '>= 0.4'}
    dev: false

  /es-iterator-helpers@1.0.17:
    resolution: {integrity: sha512-lh7BsUqelv4KUbR5a/ZTaGGIMLCjPGPqJ6q+Oq24YP0RdyptX1uzm4vvaqzk7Zx3bpl/76YLTTDj9L7uYQ92oQ==}
    engines: {node: '>= 0.4'}
    dependencies:
      asynciterator.prototype: 1.0.0
      call-bind: 1.0.7
      define-properties: 1.2.1
      es-abstract: 1.22.4
      es-errors: 1.3.0
      es-set-tostringtag: 2.0.2
      function-bind: 1.1.2
      get-intrinsic: 1.2.4
      globalthis: 1.0.3
      has-property-descriptors: 1.0.2
      has-proto: 1.0.1
      has-symbols: 1.0.3
      internal-slot: 1.0.7
      iterator.prototype: 1.1.2
      safe-array-concat: 1.1.0
    dev: false

  /es-set-tostringtag@2.0.2:
    resolution: {integrity: sha512-BuDyupZt65P9D2D2vA/zqcI3G5xRsklm5N3xCwuiy+/vKy8i0ifdsQP1sLgO4tZDSCaQUSnmC48khknGMV3D2Q==}
    engines: {node: '>= 0.4'}
    dependencies:
      get-intrinsic: 1.2.4
      has-tostringtag: 1.0.2
      hasown: 2.0.1
    dev: false

  /es-shim-unscopables@1.0.2:
    resolution: {integrity: sha512-J3yBRXCzDu4ULnQwxyToo/OjdMx6akgVC7K6few0a7F/0wLtmKKN7I73AH5T2836UuXRqN7Qg+IIUw/+YJksRw==}
    dependencies:
      hasown: 2.0.1
    dev: false

  /es-to-primitive@1.2.1:
    resolution: {integrity: sha512-QCOllgZJtaUo9miYBcLChTUaHNjJF3PYs1VidD7AwiEj1kYxKeQTctLAezAOH5ZKRH0g2IgPn6KwB4IT8iRpvA==}
    engines: {node: '>= 0.4'}
    dependencies:
      is-callable: 1.2.7
      is-date-object: 1.0.5
      is-symbol: 1.0.4
    dev: false

  /es5-ext@0.10.62:
    resolution: {integrity: sha512-BHLqn0klhEpnOKSrzn/Xsz2UIW8j+cGmo9JLzr8BiUapV8hPL9+FliFqjwr9ngW7jWdnxv6eO+/LqyhJVqgrjA==}
    engines: {node: '>=0.10'}
    requiresBuild: true
    dependencies:
      es6-iterator: 2.0.3
      es6-symbol: 3.1.3
      next-tick: 1.1.0
    dev: false

  /es6-iterator@2.0.3:
    resolution: {integrity: sha512-zw4SRzoUkd+cl+ZoE15A9o1oQd920Bb0iOJMQkQhl3jNc03YqVjAhG7scf9C5KWRU/R13Orf588uCC6525o02g==}
    dependencies:
      d: 1.0.1
      es5-ext: 0.10.62
      es6-symbol: 3.1.3
    dev: false

  /es6-symbol@3.1.3:
    resolution: {integrity: sha512-NJ6Yn3FuDinBaBRWl/q5X/s4koRHBrgKAu+yGI6JCBeiu3qrcbJhwT2GeR/EXVfylRk8dpQVJoLEFhK+Mu31NA==}
    dependencies:
      d: 1.0.1
      ext: 1.7.0
    dev: false

  /es6-weak-map@2.0.3:
    resolution: {integrity: sha512-p5um32HOTO1kP+w7PRnB+5lQ43Z6muuMuIMffvDN8ZB4GcnjLBV6zGStpbASIMk4DCAvEaamhe2zhyCb/QXXsA==}
    dependencies:
      d: 1.0.1
      es5-ext: 0.10.62
      es6-iterator: 2.0.3
      es6-symbol: 3.1.3
    dev: false

  /esbuild-register@3.5.0(esbuild@0.19.12):
    resolution: {integrity: sha512-+4G/XmakeBAsvJuDugJvtyF1x+XJT4FMocynNpxrvEBViirpfUn2PgNpCHedfWhF4WokNsO/OvMKrmJOIJsI5A==}
    peerDependencies:
      esbuild: '>=0.12 <1'
    dependencies:
      debug: 4.3.4
      esbuild: 0.19.12
    transitivePeerDependencies:
      - supports-color
    dev: false

  /esbuild@0.18.20:
    resolution: {integrity: sha512-ceqxoedUrcayh7Y7ZX6NdbbDzGROiyVBgC4PriJThBKSVPWnnFHZAkfI1lJT8QFkOwH4qOS2SJkS4wvpGl8BpA==}
    engines: {node: '>=12'}
    hasBin: true
    requiresBuild: true
    optionalDependencies:
      '@esbuild/android-arm': 0.18.20
      '@esbuild/android-arm64': 0.18.20
      '@esbuild/android-x64': 0.18.20
      '@esbuild/darwin-arm64': 0.18.20
      '@esbuild/darwin-x64': 0.18.20
      '@esbuild/freebsd-arm64': 0.18.20
      '@esbuild/freebsd-x64': 0.18.20
      '@esbuild/linux-arm': 0.18.20
      '@esbuild/linux-arm64': 0.18.20
      '@esbuild/linux-ia32': 0.18.20
      '@esbuild/linux-loong64': 0.18.20
      '@esbuild/linux-mips64el': 0.18.20
      '@esbuild/linux-ppc64': 0.18.20
      '@esbuild/linux-riscv64': 0.18.20
      '@esbuild/linux-s390x': 0.18.20
      '@esbuild/linux-x64': 0.18.20
      '@esbuild/netbsd-x64': 0.18.20
      '@esbuild/openbsd-x64': 0.18.20
      '@esbuild/sunos-x64': 0.18.20
      '@esbuild/win32-arm64': 0.18.20
      '@esbuild/win32-ia32': 0.18.20
      '@esbuild/win32-x64': 0.18.20
    dev: false

  /esbuild@0.19.12:
    resolution: {integrity: sha512-aARqgq8roFBj054KvQr5f1sFu0D65G+miZRCuJyJ0G13Zwx7vRar5Zhn2tkQNzIXcBrNVsv/8stehpj+GAjgbg==}
    engines: {node: '>=12'}
    hasBin: true
    requiresBuild: true
    optionalDependencies:
      '@esbuild/aix-ppc64': 0.19.12
      '@esbuild/android-arm': 0.19.12
      '@esbuild/android-arm64': 0.19.12
      '@esbuild/android-x64': 0.19.12
      '@esbuild/darwin-arm64': 0.19.12
      '@esbuild/darwin-x64': 0.19.12
      '@esbuild/freebsd-arm64': 0.19.12
      '@esbuild/freebsd-x64': 0.19.12
      '@esbuild/linux-arm': 0.19.12
      '@esbuild/linux-arm64': 0.19.12
      '@esbuild/linux-ia32': 0.19.12
      '@esbuild/linux-loong64': 0.19.12
      '@esbuild/linux-mips64el': 0.19.12
      '@esbuild/linux-ppc64': 0.19.12
      '@esbuild/linux-riscv64': 0.19.12
      '@esbuild/linux-s390x': 0.19.12
      '@esbuild/linux-x64': 0.19.12
      '@esbuild/netbsd-x64': 0.19.12
      '@esbuild/openbsd-x64': 0.19.12
      '@esbuild/sunos-x64': 0.19.12
      '@esbuild/win32-arm64': 0.19.12
      '@esbuild/win32-ia32': 0.19.12
      '@esbuild/win32-x64': 0.19.12

  /esbuild@0.20.2:
    resolution: {integrity: sha512-WdOOppmUNU+IbZ0PaDiTst80zjnrOkyJNHoKupIcVyU8Lvla3Ugx94VzkQ32Ijqd7UhHJy75gNWDMUekcrSJ6g==}
    engines: {node: '>=12'}
    hasBin: true
    requiresBuild: true
    optionalDependencies:
      '@esbuild/aix-ppc64': 0.20.2
      '@esbuild/android-arm': 0.20.2
      '@esbuild/android-arm64': 0.20.2
      '@esbuild/android-x64': 0.20.2
      '@esbuild/darwin-arm64': 0.20.2
      '@esbuild/darwin-x64': 0.20.2
      '@esbuild/freebsd-arm64': 0.20.2
      '@esbuild/freebsd-x64': 0.20.2
      '@esbuild/linux-arm': 0.20.2
      '@esbuild/linux-arm64': 0.20.2
      '@esbuild/linux-ia32': 0.20.2
      '@esbuild/linux-loong64': 0.20.2
      '@esbuild/linux-mips64el': 0.20.2
      '@esbuild/linux-ppc64': 0.20.2
      '@esbuild/linux-riscv64': 0.20.2
      '@esbuild/linux-s390x': 0.20.2
      '@esbuild/linux-x64': 0.20.2
      '@esbuild/netbsd-x64': 0.20.2
      '@esbuild/openbsd-x64': 0.20.2
      '@esbuild/sunos-x64': 0.20.2
      '@esbuild/win32-arm64': 0.20.2
      '@esbuild/win32-ia32': 0.20.2
      '@esbuild/win32-x64': 0.20.2
    dev: true

  /escalade@3.1.2:
    resolution: {integrity: sha512-ErCHMCae19vR8vQGe50xIsVomy19rg6gFu3+r3jkEO46suLMWBksvVyoGgQV+jOfl84ZSOSlmv6Gxa89PmTGmA==}
    engines: {node: '>=6'}

  /escape-string-regexp@1.0.5:
    resolution: {integrity: sha512-vbRorB5FUQWvla16U8R/qgaFIya2qGzwDrNmCZuYKrbdSUMG6I1ZCGQRefkRVhuOkIGVne7BQ35DSfo1qvJqFg==}
    engines: {node: '>=0.8.0'}

  /escape-string-regexp@4.0.0:
    resolution: {integrity: sha512-TtpcNJ3XAzx3Gq8sWRzJaVajRs0uVxA2YAkdb1jm2YkPz4G6egUFAyA3n5vtEIZefPk5Wa4UXbKuS5fKkJWdgA==}
    engines: {node: '>=10'}

  /escodegen@2.1.0:
    resolution: {integrity: sha512-2NlIDTwUWJN0mRPQOdtQBzbUHvdGY2P1VXSyU83Q3xKxM7WHX2Ql8dKq782Q9TgQUNOLEzEYu9bzLNj1q88I5w==}
    engines: {node: '>=6.0'}
    hasBin: true
    dependencies:
      esprima: 4.0.1
      estraverse: 5.3.0
      esutils: 2.0.3
    optionalDependencies:
      source-map: 0.6.1
    dev: true

  /eslint-config-prettier@9.1.0(eslint@8.57.0):
    resolution: {integrity: sha512-NSWl5BFQWEPi1j4TjVNItzYV7dZXZ+wP6I6ZhrBGpChQhZRUaElihE9uRRkcbRnNb76UMKDF3r+WTmNcGPKsqw==}
    hasBin: true
    peerDependencies:
      eslint: '>=7.0.0'
    dependencies:
      eslint: 8.57.0
    dev: false

  /eslint-config-turbo@1.13.2(eslint@8.57.0):
    resolution: {integrity: sha512-TzvsMwNJx/P4JYw79iFqbyQApnyT050gW7dBxnNeNVl3pVMnT2rwaFo9Q3Hc49Tp5NANxEwYN9RStF50P/IwGA==}
    peerDependencies:
      eslint: '>6.6.0'
    dependencies:
      eslint: 8.57.0
      eslint-plugin-turbo: 1.13.2(eslint@8.57.0)
    dev: false

  /eslint-import-resolver-node@0.3.9:
    resolution: {integrity: sha512-WFj2isz22JahUv+B788TlO3N6zL3nNJGU8CcZbPZvVEkBPaJdCV4vy5wyghty5ROFbCRnm132v8BScu5/1BQ8g==}
    dependencies:
      debug: 3.2.7
      is-core-module: 2.13.1
      resolve: 1.22.8
    transitivePeerDependencies:
      - supports-color
    dev: false

  /eslint-module-utils@2.8.0(@typescript-eslint/parser@7.6.0)(eslint-import-resolver-node@0.3.9)(eslint@8.57.0):
    resolution: {integrity: sha512-aWajIYfsqCKRDgUfjEXNN/JlrzauMuSEy5sbd7WXbtW3EH6A6MpwEh42c7qD+MqQo9QMJ6fWLAeIJynx0g6OAw==}
    engines: {node: '>=4'}
    peerDependencies:
      '@typescript-eslint/parser': '*'
      eslint: '*'
      eslint-import-resolver-node: '*'
      eslint-import-resolver-typescript: '*'
      eslint-import-resolver-webpack: '*'
    peerDependenciesMeta:
      '@typescript-eslint/parser':
        optional: true
      eslint:
        optional: true
      eslint-import-resolver-node:
        optional: true
      eslint-import-resolver-typescript:
        optional: true
      eslint-import-resolver-webpack:
        optional: true
    dependencies:
      '@typescript-eslint/parser': 7.6.0(eslint@8.57.0)(typescript@5.4.5)
      debug: 3.2.7
      eslint: 8.57.0
      eslint-import-resolver-node: 0.3.9
    transitivePeerDependencies:
      - supports-color
    dev: false

  /eslint-plugin-import@2.29.1(@typescript-eslint/parser@7.6.0)(eslint@8.57.0):
    resolution: {integrity: sha512-BbPC0cuExzhiMo4Ff1BTVwHpjjv28C5R+btTOGaCRC7UEz801up0JadwkeSk5Ued6TG34uaczuVuH6qyy5YUxw==}
    engines: {node: '>=4'}
    peerDependencies:
      '@typescript-eslint/parser': '*'
      eslint: ^2 || ^3 || ^4 || ^5 || ^6 || ^7.2.0 || ^8
    peerDependenciesMeta:
      '@typescript-eslint/parser':
        optional: true
    dependencies:
      '@typescript-eslint/parser': 7.6.0(eslint@8.57.0)(typescript@5.4.5)
      array-includes: 3.1.7
      array.prototype.findlastindex: 1.2.4
      array.prototype.flat: 1.3.2
      array.prototype.flatmap: 1.3.2
      debug: 3.2.7
      doctrine: 2.1.0
      eslint: 8.57.0
      eslint-import-resolver-node: 0.3.9
      eslint-module-utils: 2.8.0(@typescript-eslint/parser@7.6.0)(eslint-import-resolver-node@0.3.9)(eslint@8.57.0)
      hasown: 2.0.1
      is-core-module: 2.13.1
      is-glob: 4.0.3
      minimatch: 3.1.2
      object.fromentries: 2.0.7
      object.groupby: 1.0.2
      object.values: 1.1.7
      semver: 6.3.1
      tsconfig-paths: 3.15.0
    transitivePeerDependencies:
      - eslint-import-resolver-typescript
      - eslint-import-resolver-webpack
      - supports-color
    dev: false

  /eslint-plugin-jsx-a11y@6.8.0(eslint@8.57.0):
    resolution: {integrity: sha512-Hdh937BS3KdwwbBaKd5+PLCOmYY6U4f2h9Z2ktwtNKvIdIEu137rjYbcb9ApSbVJfWxANNuiKTD/9tOKjK9qOA==}
    engines: {node: '>=4.0'}
    peerDependencies:
      eslint: ^3 || ^4 || ^5 || ^6 || ^7 || ^8
    dependencies:
      '@babel/runtime': 7.23.9
      aria-query: 5.3.0
      array-includes: 3.1.7
      array.prototype.flatmap: 1.3.2
      ast-types-flow: 0.0.8
      axe-core: 4.7.0
      axobject-query: 3.2.1
      damerau-levenshtein: 1.0.8
      emoji-regex: 9.2.2
      es-iterator-helpers: 1.0.17
      eslint: 8.57.0
      hasown: 2.0.1
      jsx-ast-utils: 3.3.5
      language-tags: 1.0.9
      minimatch: 3.1.2
      object.entries: 1.1.7
      object.fromentries: 2.0.7
    dev: false

  /eslint-plugin-react-hooks@4.6.0(eslint@8.57.0):
    resolution: {integrity: sha512-oFc7Itz9Qxh2x4gNHStv3BqJq54ExXmfC+a1NjAta66IAN87Wu0R/QArgIS9qKzX3dXKPI9H5crl9QchNMY9+g==}
    engines: {node: '>=10'}
    peerDependencies:
      eslint: ^3.0.0 || ^4.0.0 || ^5.0.0 || ^6.0.0 || ^7.0.0 || ^8.0.0-0
    dependencies:
      eslint: 8.57.0
    dev: false

  /eslint-plugin-react@7.34.1(eslint@8.57.0):
    resolution: {integrity: sha512-N97CxlouPT1AHt8Jn0mhhN2RrADlUAsk1/atcT2KyA/l9Q/E6ll7OIGwNumFmWfZ9skV3XXccYS19h80rHtgkw==}
    engines: {node: '>=4'}
    peerDependencies:
      eslint: ^3 || ^4 || ^5 || ^6 || ^7 || ^8
    dependencies:
      array-includes: 3.1.7
      array.prototype.findlast: 1.2.4
      array.prototype.flatmap: 1.3.2
      array.prototype.toreversed: 1.1.2
      array.prototype.tosorted: 1.1.3
      doctrine: 2.1.0
      es-iterator-helpers: 1.0.17
      eslint: 8.57.0
      estraverse: 5.3.0
      jsx-ast-utils: 3.3.5
      minimatch: 3.1.2
      object.entries: 1.1.7
      object.fromentries: 2.0.7
      object.hasown: 1.1.3
      object.values: 1.1.7
      prop-types: 15.8.1
      resolve: 2.0.0-next.5
      semver: 6.3.1
      string.prototype.matchall: 4.0.10
    dev: false

  /eslint-plugin-turbo@1.13.2(eslint@8.57.0):
    resolution: {integrity: sha512-QNaihF0hTRjfOBd1SLHrftm8V3pOU35CNS/C0/Z6qY1xxdL1PSv4IctEIldSMX7/A1jOPYwMPO7wYwPXgjgp/g==}
    peerDependencies:
      eslint: '>6.6.0'
    dependencies:
      dotenv: 16.0.3
      eslint: 8.57.0
    dev: false

  /eslint-scope@7.2.2:
    resolution: {integrity: sha512-dOt21O7lTMhDM+X9mB4GX+DZrZtCUJPL/wlcTqxyrx5IvO0IYtILdtrQGQp+8n5S0gwSVmOf9NQrjMOgfQZlIg==}
    engines: {node: ^12.22.0 || ^14.17.0 || >=16.0.0}
    dependencies:
      esrecurse: 4.3.0
      estraverse: 5.3.0

  /eslint-visitor-keys@3.4.3:
    resolution: {integrity: sha512-wpc+LXeiyiisxPlEkUzU6svyS1frIO3Mgxj1fdy7Pm8Ygzguax2N3Fa/D/ag1WqbOprdI+uY6wMUl8/a2G+iag==}
    engines: {node: ^12.22.0 || ^14.17.0 || >=16.0.0}

  /eslint@8.57.0:
    resolution: {integrity: sha512-dZ6+mexnaTIbSBZWgou51U6OmzIhYM2VcNdtiTtI7qPNZm35Akpr0f6vtw3w1Kmn5PYo+tZVfh13WrhpS6oLqQ==}
    engines: {node: ^12.22.0 || ^14.17.0 || >=16.0.0}
    hasBin: true
    dependencies:
      '@eslint-community/eslint-utils': 4.4.0(eslint@8.57.0)
      '@eslint-community/regexpp': 4.10.0
      '@eslint/eslintrc': 2.1.4
      '@eslint/js': 8.57.0
      '@humanwhocodes/config-array': 0.11.14
      '@humanwhocodes/module-importer': 1.0.1
      '@nodelib/fs.walk': 1.2.8
      '@ungap/structured-clone': 1.2.0
      ajv: 6.12.6
      chalk: 4.1.2
      cross-spawn: 7.0.3
      debug: 4.3.4
      doctrine: 3.0.0
      escape-string-regexp: 4.0.0
      eslint-scope: 7.2.2
      eslint-visitor-keys: 3.4.3
      espree: 9.6.1
      esquery: 1.5.0
      esutils: 2.0.3
      fast-deep-equal: 3.1.3
      file-entry-cache: 6.0.1
      find-up: 5.0.0
      glob-parent: 6.0.2
      globals: 13.24.0
      graphemer: 1.4.0
      ignore: 5.3.1
      imurmurhash: 0.1.4
      is-glob: 4.0.3
      is-path-inside: 3.0.3
      js-yaml: 4.1.0
      json-stable-stringify-without-jsonify: 1.0.1
      levn: 0.4.1
      lodash.merge: 4.6.2
      minimatch: 3.1.2
      natural-compare: 1.4.0
      optionator: 0.9.3
      strip-ansi: 6.0.1
      text-table: 0.2.0
    transitivePeerDependencies:
      - supports-color

  /espree@9.6.1:
    resolution: {integrity: sha512-oruZaFkjorTpF32kDSI5/75ViwGeZginGGy2NoOSg3Q9bnwlnmDm4HLnkl0RE3n+njDXR037aY1+x58Z/zFdwQ==}
    engines: {node: ^12.22.0 || ^14.17.0 || >=16.0.0}
    dependencies:
      acorn: 8.11.3
      acorn-jsx: 5.3.2(acorn@8.11.3)
      eslint-visitor-keys: 3.4.3

  /esprima@4.0.1:
    resolution: {integrity: sha512-eGuFFw7Upda+g4p+QHvnW0RyTX/SVeJBDM/gCtMARO0cLuT2HcEKnTPvhjV6aGeqrCB/sbNop0Kszm0jsaWU4A==}
    engines: {node: '>=4'}
    hasBin: true
    dev: true

  /esquery@1.5.0:
    resolution: {integrity: sha512-YQLXUplAwJgCydQ78IMJywZCceoqk1oH01OERdSAJc/7U2AylwjhSCLDEtqwg811idIS/9fIU5GjG73IgjKMVg==}
    engines: {node: '>=0.10'}
    dependencies:
      estraverse: 5.3.0

  /esrecurse@4.3.0:
    resolution: {integrity: sha512-KmfKL3b6G+RXvP8N1vr3Tq1kL/oCFgn2NYXEtqP8/L3pKapUA4G8cFVaoF3SU323CD4XypR/ffioHmkti6/Tag==}
    engines: {node: '>=4.0'}
    dependencies:
      estraverse: 5.3.0

  /estraverse@5.3.0:
    resolution: {integrity: sha512-MMdARuVEQziNTeJD8DgMqmhwR11BRQ/cBP+pLtYdSTnf3MIO8fFeiINEbX36ZdNlfU/7A9f3gUw49B3oQsvwBA==}
    engines: {node: '>=4.0'}

  /estree-walker@3.0.3:
    resolution: {integrity: sha512-7RUKfXgSMMkzt6ZuXmqapOurLGPPfgj6l9uRZ7lRGolvk0y2yocc35LdcxKC5PQZdn2DMqioAQ2NoWcrTKmm6g==}
    dependencies:
      '@types/estree': 1.0.5
    dev: true

  /esutils@2.0.3:
    resolution: {integrity: sha512-kVscqXk4OCp68SZ0dkgEKVi6/8ij300KBWTJq32P/dYeWTSwK41WyTxalN1eRmA5Z9UU/LX9D7FWSmV9SAYx6g==}
    engines: {node: '>=0.10.0'}

  /event-emitter@0.3.5:
    resolution: {integrity: sha512-D9rRn9y7kLPnJ+hMq7S/nhvoKwwvVJahBi2BPmx3bvbsEdK3W9ii8cBSGjP+72/LnM4n6fo3+dkCX5FeTQruXA==}
    dependencies:
      d: 1.0.1
      es5-ext: 0.10.62
    dev: false

  /execa@5.1.1:
    resolution: {integrity: sha512-8uSpZZocAZRBAPIEINJj3Lo9HyGitllczc27Eh5YYojjMFMn8yHMDMaUHE2Jqfq05D/wucwI4JGURyXt1vchyg==}
    engines: {node: '>=10'}
    dependencies:
      cross-spawn: 7.0.3
      get-stream: 6.0.1
      human-signals: 2.1.0
      is-stream: 2.0.1
      merge-stream: 2.0.0
      npm-run-path: 4.0.1
      onetime: 5.1.2
      signal-exit: 3.0.7
      strip-final-newline: 2.0.0
    dev: true

  /execa@8.0.1:
    resolution: {integrity: sha512-VyhnebXciFV2DESc+p6B+y0LjSm0krU4OgJN44qFAhBY0TJ+1V61tYD2+wHusZ6F9n5K+vl8k0sTy7PEfV4qpg==}
    engines: {node: '>=16.17'}
    dependencies:
      cross-spawn: 7.0.3
      get-stream: 8.0.1
      human-signals: 5.0.0
      is-stream: 3.0.0
      merge-stream: 2.0.0
      npm-run-path: 5.2.0
      onetime: 6.0.0
      signal-exit: 4.1.0
      strip-final-newline: 3.0.0
    dev: true

  /expand-template@2.0.3:
    resolution: {integrity: sha512-XYfuKMvj4O35f/pOXLObndIRvyQ+/+6AhODh+OKWj9S9498pHHn/IMszH+gt0fBCRWMNfk1ZSp5x3AifmnI2vg==}
    engines: {node: '>=6'}
    dev: false

  /ext@1.7.0:
    resolution: {integrity: sha512-6hxeJYaL110a9b5TEJSj0gojyHQAmA2ch5Os+ySCiA1QGdS697XWY1pzsrSjqA9LDEEgdB/KypIlR59RcLuHYw==}
    dependencies:
      type: 2.7.2
    dev: false

  /external-editor@3.1.0:
    resolution: {integrity: sha512-hMQ4CX1p1izmuLYyZqLMO/qGNw10wSv9QDCPfzXfyFrOaCSSoRfqE1Kf1s5an66J5JZC62NewG+mK49jOCtQew==}
    engines: {node: '>=4'}
    dependencies:
      chardet: 0.7.0
      iconv-lite: 0.4.24
      tmp: 0.0.33
    dev: true

  /fast-deep-equal@3.1.3:
    resolution: {integrity: sha512-f3qQ9oQy9j2AhBe/H9VC91wLmKBCCU/gDOnKNAYG5hswO7BLKj09Hc5HYNz9cGI++xlpDCIgDaitVs03ATR84Q==}

  /fast-glob@3.3.2:
    resolution: {integrity: sha512-oX2ruAFQwf/Orj8m737Y5adxDQO0LAB7/S5MnxCdTNDd4p6BsyIVsv9JQsATbTSq8KHRpLwIHbVlUNatxd+1Ow==}
    engines: {node: '>=8.6.0'}
    dependencies:
      '@nodelib/fs.stat': 2.0.5
      '@nodelib/fs.walk': 1.2.8
      glob-parent: 5.1.2
      merge2: 1.4.1
      micromatch: 4.0.5

  /fast-json-stable-stringify@2.1.0:
    resolution: {integrity: sha512-lhd/wF+Lk98HZoTCtlVraHtfh5XYijIjalXck7saUtuanSDyLMxnHhSXEDJqHxD7msR8D0uCmqlkwjCV8xvwHw==}

  /fast-levenshtein@2.0.6:
    resolution: {integrity: sha512-DCXu6Ifhqcks7TZKY3Hxp3y6qphY5SJZmrWMDrKcERSOXWQdMhU9Ig/PYrzyw/ul9jOIyh0N4M0tbC5hodg8dw==}

  /fastq@1.17.1:
    resolution: {integrity: sha512-sRVD3lWVIXWg6By68ZN7vho9a1pQcN/WBFaAAsDDFzlJjvoGx0P8z7V1t72grFJfJhu3YPZBuu25f7Kaw2jN1w==}
    dependencies:
      reusify: 1.0.4

  /fecha@4.2.3:
    resolution: {integrity: sha512-OP2IUU6HeYKJi3i0z4A19kHMQoLVs4Hc+DPqqxI2h/DPZHTm/vjsfC6P0b4jCMy14XizLBqvndQ+UilD7707Jw==}
    dev: false

  /fflate@0.8.2:
    resolution: {integrity: sha512-cPJU47OaAoCbg0pBvzsgpTPhmhqI5eJjh/JIu8tPj5q+T7iLvW/JAYUqmE7KOB4R1ZyEhzBaIQpQpardBF5z8A==}
    dev: true

  /figures@3.2.0:
    resolution: {integrity: sha512-yaduQFRKLXYOGgEn6AZau90j3ggSOyiqXU0F9JZfeXYhNa+Jk4X+s45A2zg5jns87GAFa34BBm2kXw4XpNcbdg==}
    engines: {node: '>=8'}
    dependencies:
      escape-string-regexp: 1.0.5
    dev: true

  /file-entry-cache@6.0.1:
    resolution: {integrity: sha512-7Gps/XWymbLk2QLYK4NzpMOrYjMhdIxXuIvy2QBsLE6ljuodKvdkWs/cpyJJ3CVIVpH0Oi1Hvg1ovbMzLdFBBg==}
    engines: {node: ^10.12.0 || >=12.0.0}
    dependencies:
      flat-cache: 3.2.0

  /file-uri-to-path@1.0.0:
    resolution: {integrity: sha512-0Zt+s3L7Vf1biwWZ29aARiVYLx7iMGnEUl9x33fbB/j3jR81u/O2LbqK+Bm1CDSNDKVtJ/YjwY7TUd5SkeLQLw==}
    dev: false

  /fill-range@7.0.1:
    resolution: {integrity: sha512-qOo9F+dMUmC2Lcb4BbVvnKJxTPjCm+RRpe4gDuGrzkL7mEVl/djYSu2OdQ2Pa302N4oqkSg9ir6jaLWJ2USVpQ==}
    engines: {node: '>=8'}
    dependencies:
      to-regex-range: 5.0.1

  /find-up@5.0.0:
    resolution: {integrity: sha512-78/PXT1wlLLDgTzDs7sjq9hzz0vXD+zn+7wypEe4fXQxCmdmqfGsEPQxmiCSQI3ajFV91bVSsvNtrJRiW6nGng==}
    engines: {node: '>=10'}
    dependencies:
      locate-path: 6.0.0
      path-exists: 4.0.0

  /flat-cache@3.2.0:
    resolution: {integrity: sha512-CYcENa+FtcUKLmhhqyctpclsq7QF38pKjZHsGNiSQF5r4FtoKDWabFDl3hzaEQMvT1LHEysw5twgLvpYYb4vbw==}
    engines: {node: ^10.12.0 || >=12.0.0}
    dependencies:
      flatted: 3.2.9
      keyv: 4.5.4
      rimraf: 3.0.2

  /flatted@3.2.9:
    resolution: {integrity: sha512-36yxDn5H7OFZQla0/jFJmbIKTdZAQHngCedGxiMmpNfEZM0sdEeT+WczLQrjK6D7o2aiyLYDnkw0R3JK0Qv1RQ==}

  /fn.name@1.1.0:
    resolution: {integrity: sha512-GRnmB5gPyJpAhTQdSZTSp9uaPSvl09KoYcMQtsB9rQoOmzs9dH6ffeccH+Z+cv6P68Hu5bC6JjRh4Ah/mHSNRw==}
    dev: false

  /for-each@0.3.3:
    resolution: {integrity: sha512-jqYfLp7mo9vIyQf8ykW2v7A+2N4QjeCeI5+Dz9XraiO1ign81wjiH7Fb9vSOWvQfNtmSa4H2RoQTrrXivdUZmw==}
    dependencies:
      is-callable: 1.2.7
    dev: false

  /foreground-child@3.1.1:
    resolution: {integrity: sha512-TMKDUnIte6bfb5nWv7V/caI169OHgvwjb7V4WkeUvbQQdjr5rWKqHFiKWb/fcOwB+CzBT+qbWjvj+DVwRskpIg==}
    engines: {node: '>=14'}
    dependencies:
      cross-spawn: 7.0.3
      signal-exit: 4.1.0
    dev: false

  /form-data@4.0.0:
    resolution: {integrity: sha512-ETEklSGi5t0QMZuiXoA/Q6vcnxcLQP5vdugSpuAyi6SVGi2clPPp+xgEhuMaHC+zGgn31Kd235W35f7Hykkaww==}
    engines: {node: '>= 6'}
    dependencies:
      asynckit: 0.4.0
      combined-stream: 1.0.8
      mime-types: 2.1.35
    dev: true

  /fs-constants@1.0.0:
    resolution: {integrity: sha512-y6OAwoSIf7FyjMIv94u+b5rdheZEjzR63GTyZJm5qh4Bi+2YgwLCcI/fPFZkL5PSixOt6ZNKm+w+Hfp/Bciwow==}
    dev: false

  /fs-extra@10.1.0:
    resolution: {integrity: sha512-oRXApq54ETRj4eMiFzGnHWGy+zo5raudjuxN0b8H7s/RU2oW0Wvsx9O0ACRN/kRq9E8Vu/ReskGB5o3ji+FzHQ==}
    engines: {node: '>=12'}
    dependencies:
      graceful-fs: 4.2.11
      jsonfile: 6.1.0
      universalify: 2.0.1
    dev: true

  /fs-extra@11.2.0:
    resolution: {integrity: sha512-PmDi3uwK5nFuXh7XDTlVnS17xJS7vW36is2+w3xcv8SVxiB4NyATf4ctkVY5bkSjX0Y4nbvZCq1/EjtEyr9ktw==}
    engines: {node: '>=14.14'}
    dependencies:
      graceful-fs: 4.2.11
      jsonfile: 6.1.0
      universalify: 2.0.1
    dev: true

  /fs-minipass@2.1.0:
    resolution: {integrity: sha512-V/JgOLFCS+R6Vcq0slCuaeWEdNC3ouDlJMNIsacH2VtALiu9mV4LPrHc5cDl8k5aw6J8jwgWWpiTo5RYhmIzvg==}
    engines: {node: '>= 8'}
    dependencies:
      minipass: 3.3.6
    dev: false

  /fs.realpath@1.0.0:
    resolution: {integrity: sha512-OO0pH2lK6a0hZnAdau5ItzHPI6pUlvI7jMVnxUQRtw4owF2wk8lOSabtGDCTP4Ggrg2MbGnWO9X8K1t4+fGMDw==}

  /fsevents@2.3.3:
    resolution: {integrity: sha512-5xoDfX+fL7faATnagmWPpbFtwh/R77WmMMqqHGS65C3vvB0YHrgF+B1YmZ3441tMj5n63k0212XNoJwzlhffQw==}
    engines: {node: ^8.16.0 || ^10.6.0 || >=11.0.0}
    os: [darwin]
    requiresBuild: true
    optional: true

  /function-bind@1.1.2:
    resolution: {integrity: sha512-7XHNxH7qX9xG5mIwxkhumTox/MIRNcOgDrxWsMt2pAr23WHp6MrRlN7FBSFpCpr+oVO0F744iUgR82nJMfG2SA==}

  /function.prototype.name@1.1.6:
    resolution: {integrity: sha512-Z5kx79swU5P27WEayXM1tBi5Ze/lbIyiNgU3qyXUOf9b2rgXYyF9Dy9Cx+IQv/Lc8WCG6L82zwUPpSS9hGehIg==}
    engines: {node: '>= 0.4'}
    dependencies:
      call-bind: 1.0.7
      define-properties: 1.2.1
      es-abstract: 1.22.4
      functions-have-names: 1.2.3
    dev: false

  /functions-have-names@1.2.3:
    resolution: {integrity: sha512-xckBUXyTIqT97tq2x2AMb+g163b5JFysYk0x4qxNFwbfQkmNZoiRHb6sPzI9/QV33WeuvVYBUIiD4NzNIyqaRQ==}
    dev: false

  /gauge@3.0.2:
    resolution: {integrity: sha512-+5J6MS/5XksCuXq++uFRsnUd7Ovu1XenbeuIuNRJxYWjgQbPuFhT14lAvsWfqfAmnwluf1OwMjz39HjfLPci0Q==}
    engines: {node: '>=10'}
    dependencies:
      aproba: 2.0.0
      color-support: 1.1.3
      console-control-strings: 1.1.0
      has-unicode: 2.0.1
      object-assign: 4.1.1
      signal-exit: 3.0.7
      string-width: 4.2.3
      strip-ansi: 6.0.1
      wide-align: 1.1.5
    dev: false

  /generate-function@2.3.1:
    resolution: {integrity: sha512-eeB5GfMNeevm/GRYq20ShmsaGcmI81kIX2K9XQx5miC8KdHaC6Jm0qQ8ZNeGOi7wYB8OsdxKs+Y2oVuTFuVwKQ==}
    dependencies:
      is-property: 1.0.2
    dev: false

  /gensync@1.0.0-beta.2:
    resolution: {integrity: sha512-3hN7NaskYvMDLQY55gnW3NQ+mesEAepTqlg+VEbj7zzqEMBVNhzcGYYeqFo/TlYz6eQiFcp1HcsCZO+nGgS8zg==}
    engines: {node: '>=6.9.0'}

  /get-caller-file@2.0.5:
    resolution: {integrity: sha512-DyFP3BM/3YHTQOCUL/w0OZHR0lpKeGrxotcHWcqNEdnltqFwXVfhEBQ94eIo34AfQpo0rGki4cyIiftY06h2Fg==}
    engines: {node: 6.* || 8.* || >= 10.*}
    dev: true

  /get-func-name@2.0.2:
    resolution: {integrity: sha512-8vXOvuE167CtIc3OyItco7N/dpRtBbYOsPsXCz7X/PMnlGjYjSGuZJgM1Y7mmew7BKf9BqvLX2tnOVy1BBUsxQ==}
    dev: true

  /get-intrinsic@1.2.4:
    resolution: {integrity: sha512-5uYhsJH8VJBTv7oslg4BznJYhDoRI6waYCxMmCdnTrcCrHA/fCFKoTFz2JKKE0HdDFUF7/oQuhzumXJK7paBRQ==}
    engines: {node: '>= 0.4'}
    dependencies:
      es-errors: 1.3.0
      function-bind: 1.1.2
      has-proto: 1.0.1
      has-symbols: 1.0.3
      hasown: 2.0.1
    dev: false

  /get-nonce@1.0.1:
    resolution: {integrity: sha512-FJhYRoDaiatfEkUK8HKlicmu/3SGFD51q3itKDGoSTysQJBnfOcxU5GxnhE1E6soB76MbT0MBtnKJuXyAx+96Q==}
    engines: {node: '>=6'}
    dev: false

  /get-stream@6.0.1:
    resolution: {integrity: sha512-ts6Wi+2j3jQjqi70w5AlN8DFnkSwC+MqmxEzdEALB2qXZYV3X/b1CTfgPLGJNMeAWxdPfU8FO1ms3NUfaHCPYg==}
    engines: {node: '>=10'}
    dev: true

  /get-stream@8.0.1:
    resolution: {integrity: sha512-VaUJspBffn/LMCJVoMvSAdmscJyS1auj5Zulnn5UoYcY531UWmdwhRWkcGKnGU93m5HSXP9LP2usOryrBtQowA==}
    engines: {node: '>=16'}
    dev: true

  /get-symbol-description@1.0.2:
    resolution: {integrity: sha512-g0QYk1dZBxGwk+Ngc+ltRH2IBp2f7zBkBMBJZCDerh6EhlhSR6+9irMCuT/09zD6qkarHUSn529sK/yL4S27mg==}
    engines: {node: '>= 0.4'}
    dependencies:
      call-bind: 1.0.7
      es-errors: 1.3.0
      get-intrinsic: 1.2.4
    dev: false

  /get-tsconfig@4.7.2:
    resolution: {integrity: sha512-wuMsz4leaj5hbGgg4IvDU0bqJagpftG5l5cXIAvo8uZrqn0NJqwtfupTN00VnkQJPcIRrxYrm1Ue24btpCha2A==}
    dependencies:
      resolve-pkg-maps: 1.0.0

  /get-uri@6.0.3:
    resolution: {integrity: sha512-BzUrJBS9EcUb4cFol8r4W3v1cPsSyajLSthNkz5BxbpDcHN5tIrM10E2eNvfnvBn3DaT3DUgx0OpsBKkaOpanw==}
    engines: {node: '>= 14'}
    dependencies:
      basic-ftp: 5.0.4
      data-uri-to-buffer: 6.0.2
      debug: 4.3.4
      fs-extra: 11.2.0
    transitivePeerDependencies:
      - supports-color
    dev: true

  /github-from-package@0.0.0:
    resolution: {integrity: sha512-SyHy3T1v2NUXn29OsWdxmK6RwHD+vkj3v8en8AOBZ1wBQ/hCAQ5bAQTD02kW4W9tUp/3Qh6J8r9EvntiyCmOOw==}
    dev: false

  /glob-parent@5.1.2:
    resolution: {integrity: sha512-AOIgSQCepiJYwP3ARnGx+5VnTu2HBYdzbGP45eLw1vr3zB3vZLeyed1sC9hnbcOc9/SrMyM5RPQrkGz4aS9Zow==}
    engines: {node: '>= 6'}
    dependencies:
      is-glob: 4.0.3

  /glob-parent@6.0.2:
    resolution: {integrity: sha512-XxwI8EOhVQgWp6iDL+3b0r86f4d6AX6zSU55HfB4ydCEuXLXc5FcYeOu+nnGftS4TEju/11rt4KJPTMgbfmv4A==}
    engines: {node: '>=10.13.0'}
    dependencies:
      is-glob: 4.0.3

  /glob@10.3.10:
    resolution: {integrity: sha512-fa46+tv1Ak0UPK1TOy/pZrIybNNt4HCv7SDzwyfiOZkvZLEbjsZkJBPtDHVshZjbecAoAGSC20MjLDG/qr679g==}
    engines: {node: '>=16 || 14 >=14.17'}
    hasBin: true
    dependencies:
      foreground-child: 3.1.1
      jackspeak: 2.3.6
      minimatch: 9.0.3
      minipass: 7.0.4
      path-scurry: 1.10.1
    dev: false

  /glob@7.2.3:
    resolution: {integrity: sha512-nFR0zLpU2YCaRxwoCJvL6UvCH2JFyFVIvwTLsIf21AuHlMskA1hhTdk+LlYJtOlYt9v6dvszD2BGRqBL+iQK9Q==}
    dependencies:
      fs.realpath: 1.0.0
      inflight: 1.0.6
      inherits: 2.0.4
      minimatch: 3.1.2
      once: 1.4.0
      path-is-absolute: 1.0.1

  /glob@8.1.0:
    resolution: {integrity: sha512-r8hpEjiQEYlF2QU0df3dS+nxxSIreXQS1qRhMJM0Q5NDdR386C7jb7Hwwod8Fgiuex+k0GFjgft18yvxm5XoCQ==}
    engines: {node: '>=12'}
    dependencies:
      fs.realpath: 1.0.0
      inflight: 1.0.6
      inherits: 2.0.4
      minimatch: 5.1.6
      once: 1.4.0
    dev: false

  /global@4.4.0:
    resolution: {integrity: sha512-wv/LAoHdRE3BeTGz53FAamhGlPLhlssK45usmGFThIi4XqnBmjKQ16u+RNbP7WvigRZDxUsM0J3gcQ5yicaL0w==}
    dependencies:
      min-document: 2.19.0
      process: 0.11.10
    dev: false

  /globals@11.12.0:
    resolution: {integrity: sha512-WOBp/EEGUiIsJSp7wcv/y6MO+lV9UoncWqxuFfm8eBwzWNgyfBd6Gz+IeKQ9jCmyhoH99g15M3T+QaVHFjizVA==}
    engines: {node: '>=4'}

  /globals@13.24.0:
    resolution: {integrity: sha512-AhO5QUcj8llrbG09iWhPU2B204J1xnPeL8kQmVorSsy+Sjj1sk8gIyh6cUocGmH4L0UuhAJy+hJMRA4mgA4mFQ==}
    engines: {node: '>=8'}
    dependencies:
      type-fest: 0.20.2

  /globalthis@1.0.3:
    resolution: {integrity: sha512-sFdI5LyBiNTHjRd7cGPWapiHWMOXKyuBNX/cWJ3NfzrZQVa8GI/8cofCl74AOVqq9W5kNmguTIzJ/1s2gyI9wA==}
    engines: {node: '>= 0.4'}
    dependencies:
      define-properties: 1.2.1
    dev: false

  /globby@10.0.2:
    resolution: {integrity: sha512-7dUi7RvCoT/xast/o/dLN53oqND4yk0nsHkhRgn9w65C4PofCLOoJ39iSOg+qVDdWQPIEj+eszMHQ+aLVwwQSg==}
    engines: {node: '>=8'}
    dependencies:
      '@types/glob': 7.2.0
      array-union: 2.1.0
      dir-glob: 3.0.1
      fast-glob: 3.3.2
      glob: 7.2.3
      ignore: 5.3.1
      merge2: 1.4.1
      slash: 3.0.0
    dev: true

  /globby@11.1.0:
    resolution: {integrity: sha512-jhIXaOzy1sb8IyocaruWSn1TjmnBVs8Ayhcy83rmxNJ8q2uWKCAj3CnJY+KpGSXCueAPc0i05kVvVKtP1t9S3g==}
    engines: {node: '>=10'}
    dependencies:
      array-union: 2.1.0
      dir-glob: 3.0.1
      fast-glob: 3.3.2
      ignore: 5.3.1
      merge2: 1.4.1
      slash: 3.0.0
    dev: false

  /globrex@0.1.2:
    resolution: {integrity: sha512-uHJgbwAMwNFf5mLst7IWLNg14x1CkeqglJb/K3doi4dw6q2IvAAmM/Y81kevy83wP+Sst+nutFTYOGg3d1lsxg==}
    dev: true

  /gopd@1.0.1:
    resolution: {integrity: sha512-d65bNlIadxvpb/A2abVdlqKqV563juRnZ1Wtk6s1sIR8uNsXR70xqIzVqxVf1eTqDunwT2MkczEeaezCKTZhwA==}
    dependencies:
      get-intrinsic: 1.2.4
    dev: false

  /graceful-fs@4.2.11:
    resolution: {integrity: sha512-RbJ5/jmFcNNCcDV5o9eTnBLJ/HszWV0P73bc+Ff4nS/rJj+YaS6IGyiOL0VoBYX+l1Wrl3k63h/KrH+nhJ0XvQ==}

  /gradient-string@2.0.2:
    resolution: {integrity: sha512-rEDCuqUQ4tbD78TpzsMtt5OIf0cBCSDWSJtUDaF6JsAh+k0v9r++NzxNEG87oDZx9ZwGhD8DaezR2L/yrw0Jdw==}
    engines: {node: '>=10'}
    dependencies:
      chalk: 4.1.2
      tinygradient: 1.1.5
    dev: true

  /graphemer@1.4.0:
    resolution: {integrity: sha512-EtKwoO6kxCL9WO5xipiHTZlSzBm7WLT627TqC/uVRd0HKmq8NXyebnNYxDoBi7wt8eTWrUrKXCOVaFq9x1kgag==}

  /handlebars@4.7.8:
    resolution: {integrity: sha512-vafaFqs8MZkRrSX7sFVUdo3ap/eNiLnb4IakshzvP56X5Nr1iGKAIqdX6tMlm6HcNRIkr6AxO5jFEoJzzpT8aQ==}
    engines: {node: '>=0.4.7'}
    hasBin: true
    dependencies:
      minimist: 1.2.8
      neo-async: 2.6.2
      source-map: 0.6.1
      wordwrap: 1.0.0
    optionalDependencies:
      uglify-js: 3.17.4
    dev: true

  /hanji@0.0.5:
    resolution: {integrity: sha512-Abxw1Lq+TnYiL4BueXqMau222fPSPMFtya8HdpWsz/xVAhifXou71mPh/kY2+08RgFcVccjG3uZHs6K5HAe3zw==}
    dependencies:
      lodash.throttle: 4.1.1
      sisteransi: 1.0.5
    dev: false

  /has-bigints@1.0.2:
    resolution: {integrity: sha512-tSvCKtBr9lkF0Ex0aQiP9N+OpV4zi2r/Nee5VkRDbaqv35RLYMzbwQfFSZZH0kR+Rd6302UJZ2p/bJCEoR3VoQ==}
    dev: false

  /has-flag@3.0.0:
    resolution: {integrity: sha512-sKJf1+ceQBr4SMkvQnBDNDtf4TXpVhVGateu0t918bl30FnbE2m4vNLX+VWe/dpjlb+HugGYzW7uQXH98HPEYw==}
    engines: {node: '>=4'}

  /has-flag@4.0.0:
    resolution: {integrity: sha512-EykJT/Q1KjTWctppgIAgfSO0tKVuZUjhgMr17kqTumMl6Afv3EISleU7qZUzoXDFTAHTDC4NOoG/ZxU3EvlMPQ==}
    engines: {node: '>=8'}

  /has-property-descriptors@1.0.2:
    resolution: {integrity: sha512-55JNKuIW+vq4Ke1BjOTjM2YctQIvCT7GFzHwmfZPGo5wnrgkid0YQtnAleFSqumZm4az3n2BS+erby5ipJdgrg==}
    dependencies:
      es-define-property: 1.0.0
    dev: false

  /has-proto@1.0.1:
    resolution: {integrity: sha512-7qE+iP+O+bgF9clE5+UoBFzE65mlBiVj3tKCrlNQ0Ogwm0BjpT/gK4SlLYDMybDh5I3TCTKnPPa0oMG7JDYrhg==}
    engines: {node: '>= 0.4'}
    dev: false

  /has-symbols@1.0.3:
    resolution: {integrity: sha512-l3LCuF6MgDNwTDKkdYGEihYjt5pRPbEg46rtlmnSPlUbgmB8LOIrKJbYYFBSbnPaJexMKtiPO8hmeRjRz2Td+A==}
    engines: {node: '>= 0.4'}
    dev: false

  /has-tostringtag@1.0.2:
    resolution: {integrity: sha512-NqADB8VjPFLM2V0VvHUewwwsw0ZWBaIdgo+ieHtK3hasLz4qeCRjYcqfB6AQrBggRKppKF8L52/VqdVsO47Dlw==}
    engines: {node: '>= 0.4'}
    dependencies:
      has-symbols: 1.0.3
    dev: false

  /has-unicode@2.0.1:
    resolution: {integrity: sha512-8Rf9Y83NBReMnx0gFzA8JImQACstCYWUplepDa9xprwwtmgEZUF0h/i5xSA625zB/I37EtrswSST6OXxwaaIJQ==}
    dev: false

  /hasown@2.0.1:
    resolution: {integrity: sha512-1/th4MHjnwncwXsIW6QMzlvYL9kG5e/CpVvLRZe4XPa8TOUNbCELqmvhDmnkNsAjwaG4+I8gJJL0JBvTTLO9qA==}
    engines: {node: '>= 0.4'}
    dependencies:
      function-bind: 1.1.2

  /header-case@1.0.1:
    resolution: {integrity: sha512-i0q9mkOeSuhXw6bGgiQCCBgY/jlZuV/7dZXyZ9c6LcBrqwvT8eT719E9uxE5LiZftdl+z81Ugbg/VvXV4OJOeQ==}
    dependencies:
      no-case: 2.3.2
      upper-case: 1.1.3
    dev: true

  /heap@0.2.7:
    resolution: {integrity: sha512-2bsegYkkHO+h/9MGbn6KWcE45cHZgPANo5LXF7EvWdT0yT2EguSVO1nDgU5c8+ZOPwp2vMNa7YFsJhVcDR9Sdg==}
    dev: false

  /html-encoding-sniffer@4.0.0:
    resolution: {integrity: sha512-Y22oTqIU4uuPgEemfz7NDJz6OeKf12Lsu+QC+s3BVpda64lTiMYCyGwg5ki4vFxkMwQdeZDl2adZoqUgdFuTgQ==}
    engines: {node: '>=18'}
    dependencies:
      whatwg-encoding: 3.1.1
    dev: true

  /html-escaper@2.0.2:
    resolution: {integrity: sha512-H2iMtd0I4Mt5eYiapRdIDjp+XzelXQ0tFE4JS7YFwFevXXMmOp9myNrUvCg0D6ws8iqkRPBfKHgbwig1SmlLfg==}
    dev: true

  /http-proxy-agent@7.0.2:
    resolution: {integrity: sha512-T1gkAiYYDWYx3V5Bmyu7HcfcvL7mUrTWiM6yOfa3PIphViJ/gFPbvidQ+veqSOHci/PxBcDabeUNCzpOODJZig==}
    engines: {node: '>= 14'}
    dependencies:
      agent-base: 7.1.0
      debug: 4.3.4
    transitivePeerDependencies:
      - supports-color
    dev: true

  /https-proxy-agent@5.0.1:
    resolution: {integrity: sha512-dFcAjpTQFgoLMzC2VwU+C/CbS7uRL0lWmxDITmqm7C+7F0Odmj6s9l6alZc6AELXhrnggM2CeWSXHGOdX2YtwA==}
    engines: {node: '>= 6'}
    dependencies:
      agent-base: 6.0.2
      debug: 4.3.4
    transitivePeerDependencies:
      - supports-color
    dev: false

  /https-proxy-agent@7.0.4:
    resolution: {integrity: sha512-wlwpilI7YdjSkWaQ/7omYBMTliDcmCN8OLihO6I9B86g06lMyAoqgoDpV0XqoaPOKj+0DIdAvnsWfyAAhmimcg==}
    engines: {node: '>= 14'}
    dependencies:
      agent-base: 7.1.0
      debug: 4.3.4
    transitivePeerDependencies:
      - supports-color
    dev: true

  /human-signals@2.1.0:
    resolution: {integrity: sha512-B4FFZ6q/T2jhhksgkbEW3HBvWIfDW85snkQgawt07S7J5QXTk6BkNV+0yAeZrM5QpMAdYlocGoljn0sJ/WQkFw==}
    engines: {node: '>=10.17.0'}
    dev: true

  /human-signals@5.0.0:
    resolution: {integrity: sha512-AXcZb6vzzrFAUE61HnN4mpLqd/cSIwNQjtNWR0euPm6y0iqx3G4gOXaIDdtdDwZmhwe82LA6+zinmW4UBWVePQ==}
    engines: {node: '>=16.17.0'}
    dev: true

  /iconv-lite@0.4.24:
    resolution: {integrity: sha512-v3MXnZAcvnywkTUEZomIActle7RXXeedOR31wwl7VlyoXO4Qi9arvSenNQWne1TcRwhCL1HwLI21bEqdpj8/rA==}
    engines: {node: '>=0.10.0'}
    dependencies:
      safer-buffer: 2.1.2
    dev: true

  /iconv-lite@0.6.3:
    resolution: {integrity: sha512-4fCk79wshMdzMp2rH06qWrJE4iolqLhCUH+OiuIgU++RB0+94NlDL81atO7GX55uUKueo0txHNtvEyI6D7WdMw==}
    engines: {node: '>=0.10.0'}
    dependencies:
      safer-buffer: 2.1.2

  /ieee754@1.2.1:
    resolution: {integrity: sha512-dcyqhDvX1C46lXZcVqCpK+FtMRQVdIMN6/Df5js2zouUsqG7I6sFxitIC+7KYK29KdXOLHdu9zL4sFnoVQnqaA==}

  /ignore@5.3.1:
    resolution: {integrity: sha512-5Fytz/IraMjqpwfd34ke28PTVMjZjJG2MPn5t7OE4eUCUNf8BAa7b5WUS9/Qvr6mwOQS7Mk6vdsMno5he+T8Xw==}
    engines: {node: '>= 4'}

  /immutable@4.3.5:
    resolution: {integrity: sha512-8eabxkth9gZatlwl5TBuJnCsoTADlL6ftEr7A4qgdaTsPyreilDSnUk57SO+jfKcNtxPa22U5KK6DSeAYhpBJw==}
    dev: false

  /import-fresh@3.3.0:
    resolution: {integrity: sha512-veYYhQa+D1QBKznvhUHxb8faxlrwUnxseDAbAp457E0wLNio2bOSKnjYDhMj+YiAq61xrMGhQk9iXVk5FzgQMw==}
    engines: {node: '>=6'}
    dependencies:
      parent-module: 1.0.1
      resolve-from: 4.0.0

  /imurmurhash@0.1.4:
    resolution: {integrity: sha512-JmXMZ6wuvDmLiHEml9ykzqO6lwFbof0GG4IkcGaENdCRDDmMVnny7s5HsIgHCbaq0w2MyPhDqkhTUgS2LU2PHA==}
    engines: {node: '>=0.8.19'}

  /indent-string@4.0.0:
    resolution: {integrity: sha512-EdDDZu4A2OyIK7Lr/2zG+w5jmbuk1DVBnEwREQvBzspBJkCEbRa8GxU1lghYcaGJCnRWibjDXlq779X1/y5xwg==}
    engines: {node: '>=8'}
    dev: true

  /individual@2.0.0:
    resolution: {integrity: sha512-pWt8hBCqJsUWI/HtcfWod7+N9SgAqyPEaF7JQjwzjn5vGrpg6aQ5qeAFQ7dx//UH4J1O+7xqew+gCeeFt6xN/g==}
    dev: false

  /inflight@1.0.6:
    resolution: {integrity: sha512-k92I/b08q4wvFscXCLvqfsHCrjrF7yiXsQuIVvVE7N82W3+aqpzuUdBbfhWcy/FZR3/4IgflMgKLOsvPDrGCJA==}
    dependencies:
      once: 1.4.0
      wrappy: 1.0.2

  /inherits@2.0.4:
    resolution: {integrity: sha512-k/vGaX4/Yla3WzyMCvTQOXYeIHvqOKtnqBduzTHpzpQZzAskKMhZ2K+EnBiSM9zGSoIFeMpXKxa4dYeZIQqewQ==}

  /ini@1.3.8:
    resolution: {integrity: sha512-JV/yugV2uzW5iMRSiZAyDtQd+nxtUnjeLt0acNdw98kKLrvuRVyB80tsREOE7yvGVgalhZ6RNXCmEHkUKBKxew==}

  /inquirer@7.3.3:
    resolution: {integrity: sha512-JG3eIAj5V9CwcGvuOmoo6LB9kbAYT8HXffUl6memuszlwDC/qvFAJw49XJ5NROSFNPxp3iQg1GqkFhaY/CR0IA==}
    engines: {node: '>=8.0.0'}
    dependencies:
      ansi-escapes: 4.3.2
      chalk: 4.1.2
      cli-cursor: 3.1.0
      cli-width: 3.0.0
      external-editor: 3.1.0
      figures: 3.2.0
      lodash: 4.17.21
      mute-stream: 0.0.8
      run-async: 2.4.1
      rxjs: 6.6.7
      string-width: 4.2.3
      strip-ansi: 6.0.1
      through: 2.3.8
    dev: true

  /inquirer@8.2.6:
    resolution: {integrity: sha512-M1WuAmb7pn9zdFRtQYk26ZBoY043Sse0wVDdk4Bppr+JOXyQYybdtvK+l9wUibhtjdjvtoiNy8tk+EgsYIUqKg==}
    engines: {node: '>=12.0.0'}
    dependencies:
      ansi-escapes: 4.3.2
      chalk: 4.1.2
      cli-cursor: 3.1.0
      cli-width: 3.0.0
      external-editor: 3.1.0
      figures: 3.2.0
      lodash: 4.17.21
      mute-stream: 0.0.8
      ora: 5.4.1
      run-async: 2.4.1
      rxjs: 7.8.1
      string-width: 4.2.3
      strip-ansi: 6.0.1
      through: 2.3.8
      wrap-ansi: 6.2.0
    dev: true

  /internal-slot@1.0.7:
    resolution: {integrity: sha512-NGnrKwXzSms2qUUih/ILZ5JBqNTSa1+ZmP6flaIp6KmSElgE9qdndzS3cqjrDovwFdmwsGsLdeFgB6suw+1e9g==}
    engines: {node: '>= 0.4'}
    dependencies:
      es-errors: 1.3.0
      hasown: 2.0.1
      side-channel: 1.0.5
    dev: false

  /international-types@0.8.1:
    resolution: {integrity: sha512-tajBCAHo4I0LIFlmQ9ZWfjMWVyRffzuvfbXCd6ssFt5u1Zw15DN0UBpVTItXdNa1ls+cpQt3Yw8+TxsfGF8JcA==}
    dev: false

  /invariant@2.2.4:
    resolution: {integrity: sha512-phJfQVBuaJM5raOpJjSfkiD6BpbCE4Ns//LaXl6wGYtUBY83nWS6Rf9tXm2e8VaK60JEjYldbPif/A2B1C2gNA==}
    dependencies:
      loose-envify: 1.4.0
    dev: false

  /ioredis@5.3.2:
    resolution: {integrity: sha512-1DKMMzlIHM02eBBVOFQ1+AolGjs6+xEcM4PDL7NqOS6szq7H9jSaEkIUH6/a5Hl241LzW6JLSiAbNvTQjUupUA==}
    engines: {node: '>=12.22.0'}
    dependencies:
      '@ioredis/commands': 1.2.0
      cluster-key-slot: 1.1.2
      debug: 4.3.4
      denque: 2.1.0
      lodash.defaults: 4.2.0
      lodash.isarguments: 3.1.0
      redis-errors: 1.2.0
      redis-parser: 3.0.0
      standard-as-callback: 2.1.0
    transitivePeerDependencies:
      - supports-color
    dev: false

  /ip-address@9.0.5:
    resolution: {integrity: sha512-zHtQzGojZXTwZTHQqra+ETKd4Sn3vgi7uBmlPoXVWZqYvuKmtI0l/VZTjqGmJY9x88GGOaZ9+G9ES8hC4T4X8g==}
    engines: {node: '>= 12'}
    dependencies:
      jsbn: 1.1.0
      sprintf-js: 1.1.3
    dev: true

  /is-array-buffer@3.0.4:
    resolution: {integrity: sha512-wcjaerHw0ydZwfhiKbXJWLDY8A7yV7KhjQOpb83hGgGfId/aQa4TOvwyzn2PuswW2gPCYEL/nEAiSVpdOj1lXw==}
    engines: {node: '>= 0.4'}
    dependencies:
      call-bind: 1.0.7
      get-intrinsic: 1.2.4
    dev: false

  /is-arrayish@0.3.2:
    resolution: {integrity: sha512-eVRqCvVlZbuw3GrM63ovNSNAeA1K16kaR/LRY/92w0zxQ5/1YzwblUX652i4Xs9RwAGjW9d9y6X88t8OaAJfWQ==}
    dev: false

  /is-async-function@2.0.0:
    resolution: {integrity: sha512-Y1JXKrfykRJGdlDwdKlLpLyMIiWqWvuSd17TvZk68PLAOGOoF4Xyav1z0Xhoi+gCYjZVeC5SI+hYFOfvXmGRCA==}
    engines: {node: '>= 0.4'}
    dependencies:
      has-tostringtag: 1.0.2
    dev: false

  /is-bigint@1.0.4:
    resolution: {integrity: sha512-zB9CruMamjym81i2JZ3UMn54PKGsQzsJeo6xvN3HJJ4CAsQNB6iRutp2To77OfCNuoxspsIhzaPoO1zyCEhFOg==}
    dependencies:
      has-bigints: 1.0.2
    dev: false

  /is-binary-path@2.1.0:
    resolution: {integrity: sha512-ZMERYes6pDydyuGidse7OsHxtbI7WVeUEozgR/g7rd0xUimYNlvZRE/K2MgZTjWy725IfelLeVcEM97mmtRGXw==}
    engines: {node: '>=8'}
    dependencies:
      binary-extensions: 2.2.0
    dev: false

  /is-boolean-object@1.1.2:
    resolution: {integrity: sha512-gDYaKHJmnj4aWxyj6YHyXVpdQawtVLHU5cb+eztPGczf6cjuTdwve5ZIEfgXqH4e57An1D1AKf8CZ3kYrQRqYA==}
    engines: {node: '>= 0.4'}
    dependencies:
      call-bind: 1.0.7
      has-tostringtag: 1.0.2
    dev: false

  /is-callable@1.2.7:
    resolution: {integrity: sha512-1BC0BVFhS/p0qtw6enp8e+8OD0UrK0oFLztSjNzhcKA3WDuJxxAPXzPuPtKkjEY9UUoEWlX/8fgKeu2S8i9JTA==}
    engines: {node: '>= 0.4'}
    dev: false

  /is-core-module@2.13.1:
    resolution: {integrity: sha512-hHrIjvZsftOsvKSn2TRYl63zvxsgE0K+0mYMoH6gD4omR5IWB2KynivBQczo3+wF1cCkjzvptnI9Q0sPU66ilw==}
    dependencies:
      hasown: 2.0.1

  /is-date-object@1.0.5:
    resolution: {integrity: sha512-9YQaSxsAiSwcvS33MBk3wTCVnWK+HhF8VZR2jRxehM16QcVOdHqPn4VPHmRK4lSr38n9JriurInLcP90xsYNfQ==}
    engines: {node: '>= 0.4'}
    dependencies:
      has-tostringtag: 1.0.2
    dev: false

  /is-extendable@1.0.1:
    resolution: {integrity: sha512-arnXMxT1hhoKo9k1LZdmlNyJdDDfy2v0fXjFlmok4+i8ul/6WlbVge9bhM74OpNPQPMGUToDtz+KXa1PneJxOA==}
    engines: {node: '>=0.10.0'}
    dependencies:
      is-plain-object: 2.0.4
    dev: false

  /is-extglob@2.1.1:
    resolution: {integrity: sha512-SbKbANkN603Vi4jEZv49LeVJMn4yGwsbzZworEoyEiutsN3nJYdbO36zfhGJ6QEDpOZIFkDtnq5JRxmvl3jsoQ==}
    engines: {node: '>=0.10.0'}

  /is-finalizationregistry@1.0.2:
    resolution: {integrity: sha512-0by5vtUJs8iFQb5TYUHHPudOR+qXYIMKtiUzvLIZITZUjknFmziyBJuLhVRc+Ds0dREFlskDNJKYIdIzu/9pfw==}
    dependencies:
      call-bind: 1.0.7
    dev: false

  /is-fullwidth-code-point@3.0.0:
    resolution: {integrity: sha512-zymm5+u+sCsSWyD9qNaejV3DFvhCKclKdizYaJUuHA83RLjb7nSuGnddCHGv0hk+KY7BMAlsWeK4Ueg6EV6XQg==}
    engines: {node: '>=8'}

  /is-function@1.0.2:
    resolution: {integrity: sha512-lw7DUp0aWXYg+CBCN+JKkcE0Q2RayZnSvnZBlwgxHBQhqt5pZNVy4Ri7H9GmmXkdu7LUthszM+Tor1u/2iBcpQ==}
    dev: false

  /is-generator-function@1.0.10:
    resolution: {integrity: sha512-jsEjy9l3yiXEQ+PsXdmBwEPcOxaXWLspKdplFUVI9vq1iZgIekeC0L167qeu86czQaxed3q/Uzuw0swL0irL8A==}
    engines: {node: '>= 0.4'}
    dependencies:
      has-tostringtag: 1.0.2
    dev: false

  /is-glob@4.0.3:
    resolution: {integrity: sha512-xelSayHH36ZgE7ZWhli7pW34hNbNl8Ojv5KVmkJD4hBdD3th8Tfk9vYasLM+mXWOZhFkgZfxhLSnrwRr4elSSg==}
    engines: {node: '>=0.10.0'}
    dependencies:
      is-extglob: 2.1.1

  /is-interactive@1.0.0:
    resolution: {integrity: sha512-2HvIEKRoqS62guEC+qBjpvRubdX910WCMuJTZ+I9yvqKU2/12eSL549HMwtabb4oupdj2sMP50k+XJfB/8JE6w==}
    engines: {node: '>=8'}
    dev: true

  /is-lower-case@1.1.3:
    resolution: {integrity: sha512-+5A1e/WJpLLXZEDlgz4G//WYSHyQBD32qa4Jd3Lw06qQlv3fJHnp3YIHjTQSGzHMgzmVKz2ZP3rBxTHkPw/lxA==}
    dependencies:
      lower-case: 1.1.4
    dev: true

  /is-map@2.0.2:
    resolution: {integrity: sha512-cOZFQQozTha1f4MxLFzlgKYPTyj26picdZTx82hbc/Xf4K/tZOOXSCkMvU4pKioRXGDLJRn0GM7Upe7kR721yg==}
    dev: false

  /is-negative-zero@2.0.2:
    resolution: {integrity: sha512-dqJvarLawXsFbNDeJW7zAz8ItJ9cd28YufuuFzh0G8pNHjJMnY08Dv7sYX2uF5UpQOwieAeOExEYAWWfu7ZZUA==}
    engines: {node: '>= 0.4'}
    dev: false

  /is-number-object@1.0.7:
    resolution: {integrity: sha512-k1U0IRzLMo7ZlYIfzRu23Oh6MiIFasgpb9X76eqfFZAqwH44UI4KTBvBYIZ1dSL9ZzChTB9ShHfLkR4pdW5krQ==}
    engines: {node: '>= 0.4'}
    dependencies:
      has-tostringtag: 1.0.2
    dev: false

  /is-number@7.0.0:
    resolution: {integrity: sha512-41Cifkg6e8TylSpdtTpeLVMqvSBEVzTttHvERD741+pnZ8ANv0004MRL43QKPDlK9cGvNp6NZWZUBlbGXYxxng==}
    engines: {node: '>=0.12.0'}

  /is-path-cwd@2.2.0:
    resolution: {integrity: sha512-w942bTcih8fdJPJmQHFzkS76NEP8Kzzvmw92cXsazb8intwLqPibPPdXf4ANdKV3rYMuuQYGIWtvz9JilB3NFQ==}
    engines: {node: '>=6'}
    dev: true

  /is-path-inside@3.0.3:
    resolution: {integrity: sha512-Fd4gABb+ycGAmKou8eMftCupSir5lRxqf4aD/vd0cD2qc4HL07OjCeuHMr8Ro4CoMaeCKDB0/ECBOVWjTwUvPQ==}
    engines: {node: '>=8'}

  /is-plain-object@2.0.4:
    resolution: {integrity: sha512-h5PpgXkWitc38BBMYawTYMWJHFZJVnBquFE57xFpjB8pJFiF6gZ+bU+WyI/yqXiFR5mdLsgYNaPe8uao6Uv9Og==}
    engines: {node: '>=0.10.0'}
    dependencies:
      isobject: 3.0.1
    dev: false

  /is-potential-custom-element-name@1.0.1:
    resolution: {integrity: sha512-bCYeRA2rVibKZd+s2625gGnGF/t7DSqDs4dP7CrLA1m7jKWz6pps0LpYLJN8Q64HtmPKJ1hrN3nzPNKFEKOUiQ==}
    dev: true

  /is-promise@2.2.2:
    resolution: {integrity: sha512-+lP4/6lKUBfQjZ2pdxThZvLUAafmZb8OAxFb8XXtiQmS35INgr85hdOGoEs124ez1FCnZJt6jau/T+alh58QFQ==}
    dev: false

  /is-property@1.0.2:
    resolution: {integrity: sha512-Ks/IoX00TtClbGQr4TWXemAnktAQvYB7HzcCxDGqEZU6oCmb2INHuOoKxbtR+HFkmYWBKv/dOZtGRiAjDhj92g==}
    dev: false

  /is-regex@1.1.4:
    resolution: {integrity: sha512-kvRdxDsxZjhzUX07ZnLydzS1TU/TJlTUHHY4YLL87e37oUA49DfkLqgy+VjFocowy29cKvcSiu+kIv728jTTVg==}
    engines: {node: '>= 0.4'}
    dependencies:
      call-bind: 1.0.7
      has-tostringtag: 1.0.2
    dev: false

  /is-set@2.0.2:
    resolution: {integrity: sha512-+2cnTEZeY5z/iXGbLhPrOAaK/Mau5k5eXq9j14CpRTftq0pAJu2MwVRSZhyZWBzx3o6X795Lz6Bpb6R0GKf37g==}
    dev: false

  /is-shared-array-buffer@1.0.2:
    resolution: {integrity: sha512-sqN2UDu1/0y6uvXyStCOzyhAjCSlHceFoMKJW8W9EU9cvic/QdsZ0kEU93HEy3IUEFZIiH/3w+AH/UQbPHNdhA==}
    dependencies:
      call-bind: 1.0.7
    dev: false

  /is-stream@2.0.1:
    resolution: {integrity: sha512-hFoiJiTl63nn+kstHGBtewWSKnQLpyb155KHheA1l39uvtO9nWIop1p3udqPcUd/xbF1VLMO4n7OI6p7RbngDg==}
    engines: {node: '>=8'}

  /is-stream@3.0.0:
    resolution: {integrity: sha512-LnQR4bZ9IADDRSkvpqMGvt/tEJWclzklNgSw48V5EAaAeDd6qGvN8ei6k5p0tvxSR171VmGyHuTiAOfxAbr8kA==}
    engines: {node: ^12.20.0 || ^14.13.1 || >=16.0.0}
    dev: true

  /is-string@1.0.7:
    resolution: {integrity: sha512-tE2UXzivje6ofPW7l23cjDOMa09gb7xlAqG6jG5ej6uPV32TlWP3NKPigtaGeHNu9fohccRYvIiZMfOOnOYUtg==}
    engines: {node: '>= 0.4'}
    dependencies:
      has-tostringtag: 1.0.2
    dev: false

  /is-symbol@1.0.4:
    resolution: {integrity: sha512-C/CPBqKWnvdcxqIARxyOh4v1UUEOCHpgDa0WYgpKDFMszcrPcffg5uhwSgPCLD2WWxmq6isisz87tzT01tuGhg==}
    engines: {node: '>= 0.4'}
    dependencies:
      has-symbols: 1.0.3
    dev: false

  /is-typed-array@1.1.13:
    resolution: {integrity: sha512-uZ25/bUAlUY5fR4OKT4rZQEBrzQWYV9ZJYGGsUmEJ6thodVJ1HX64ePQ6Z0qPWP+m+Uq6e9UugrE38jeYsDSMw==}
    engines: {node: '>= 0.4'}
    dependencies:
      which-typed-array: 1.1.14
    dev: false

  /is-unicode-supported@0.1.0:
    resolution: {integrity: sha512-knxG2q4UC3u8stRGyAVJCOdxFmv5DZiRcdlIaAQXAbSfJya+OhopNotLQrstBhququ4ZpuKbDc/8S6mgXgPFPw==}
    engines: {node: '>=10'}
    dev: true

  /is-upper-case@1.1.2:
    resolution: {integrity: sha512-GQYSJMgfeAmVwh9ixyk888l7OIhNAGKtY6QA+IrWlu9MDTCaXmeozOZ2S9Knj7bQwBO/H6J2kb+pbyTUiMNbsw==}
    dependencies:
      upper-case: 1.1.3
    dev: true

  /is-weakmap@2.0.1:
    resolution: {integrity: sha512-NSBR4kH5oVj1Uwvv970ruUkCV7O1mzgVFO4/rev2cLRda9Tm9HrL70ZPut4rOHgY0FNrUu9BCbXA2sdQ+x0chA==}
    dev: false

  /is-weakref@1.0.2:
    resolution: {integrity: sha512-qctsuLZmIQ0+vSSMfoVvyFe2+GSEvnmZ2ezTup1SBse9+twCCeial6EEi3Nc2KFcf6+qz2FBPnjXsk8xhKSaPQ==}
    dependencies:
      call-bind: 1.0.7
    dev: false

  /is-weakset@2.0.2:
    resolution: {integrity: sha512-t2yVvttHkQktwnNNmBQ98AhENLdPUTDTE21uPqAQ0ARwQfGeQKRVS0NNurH7bTf7RrvcVn1OOge45CnBeHCSmg==}
    dependencies:
      call-bind: 1.0.7
      get-intrinsic: 1.2.4
    dev: false

  /is-what@4.1.16:
    resolution: {integrity: sha512-ZhMwEosbFJkA0YhFnNDgTM4ZxDRsS6HqTo7qsZM08fehyRYIYa0yHu5R6mgo1n/8MgaPBXiPimPD77baVFYg+A==}
    engines: {node: '>=12.13'}
    dev: false

  /isarray@2.0.5:
    resolution: {integrity: sha512-xHjhDr3cNBK0BzdUJSPXZntQUx/mwMS5Rw4A7lPJ90XGAO6ISP/ePDNuo0vhqOZU+UD5JoodwCAAoZQd3FeAKw==}
    dev: false

  /isbinaryfile@4.0.10:
    resolution: {integrity: sha512-iHrqe5shvBUcFbmZq9zOQHBoeOhZJu6RQGrDpBgenUm/Am+F3JM2MgQj+rK3Z601fzrL5gLZWtAPH2OBaSVcyw==}
    engines: {node: '>= 8.0.0'}
    dev: true

  /isexe@2.0.0:
    resolution: {integrity: sha512-RHxMLp9lnKHGHRng9QFhRCMbYAcVpn69smSGcq3f36xjgVVWThj4qqLbTLlq7Ssj8B+fIQ1EuCEGI2lKsyQeIw==}

  /isobject@3.0.1:
    resolution: {integrity: sha512-WhB9zCku7EGTj/HQQRz5aUQEUeoQZH2bWcltRErOpymJ4boYE6wL9Tbr23krRPSZ+C5zqNSrSw+Cc7sZZ4b7vg==}
    engines: {node: '>=0.10.0'}
    dev: false

  /istanbul-lib-coverage@3.2.2:
    resolution: {integrity: sha512-O8dpsF+r0WV/8MNRKfnmrtCWhuKjxrq2w+jpzBL5UZKTi2LeVWnWOmWRxFlesJONmc+wLAGvKQZEOanko0LFTg==}
    engines: {node: '>=8'}
    dev: true

  /istanbul-lib-report@3.0.1:
    resolution: {integrity: sha512-GCfE1mtsHGOELCU8e/Z7YWzpmybrx/+dSTfLrvY8qRmaY6zXTKWn6WQIjaAFw069icm6GVMNkgu0NzI4iPZUNw==}
    engines: {node: '>=10'}
    dependencies:
      istanbul-lib-coverage: 3.2.2
      make-dir: 4.0.0
      supports-color: 7.2.0
    dev: true

  /istanbul-lib-source-maps@5.0.4:
    resolution: {integrity: sha512-wHOoEsNJTVltaJp8eVkm8w+GVkVNHT2YDYo53YdzQEL2gWm1hBX5cGFR9hQJtuGLebidVX7et3+dmDZrmclduw==}
    engines: {node: '>=10'}
    dependencies:
      '@jridgewell/trace-mapping': 0.3.25
      debug: 4.3.4
      istanbul-lib-coverage: 3.2.2
    transitivePeerDependencies:
      - supports-color
    dev: true

  /istanbul-reports@3.1.6:
    resolution: {integrity: sha512-TLgnMkKg3iTDsQ9PbPTdpfAK2DzjF9mqUG7RMgcQl8oFjad8ob4laGxv5XV5U9MAfx8D6tSJiUyuAwzLicaxlg==}
    engines: {node: '>=8'}
    dependencies:
      html-escaper: 2.0.2
      istanbul-lib-report: 3.0.1
    dev: true

  /iterator.prototype@1.1.2:
    resolution: {integrity: sha512-DR33HMMr8EzwuRL8Y9D3u2BMj8+RqSE850jfGu59kS7tbmPLzGkZmVSfyCFSDxuZiEY6Rzt3T2NA/qU+NwVj1w==}
    dependencies:
      define-properties: 1.2.1
      get-intrinsic: 1.2.4
      has-symbols: 1.0.3
      reflect.getprototypeof: 1.0.5
      set-function-name: 2.0.1
    dev: false

  /jackspeak@2.3.6:
    resolution: {integrity: sha512-N3yCS/NegsOBokc8GAdM8UcmfsKiSS8cipheD/nivzr700H+nsMOxJjQnvwOcRYVuFkdH0wGUvW2WbXGmrZGbQ==}
    engines: {node: '>=14'}
    dependencies:
      '@isaacs/cliui': 8.0.2
    optionalDependencies:
      '@pkgjs/parseargs': 0.11.0
    dev: false

  /jose@5.2.2:
    resolution: {integrity: sha512-/WByRr4jDcsKlvMd1dRJnPfS1GVO3WuKyaurJ/vvXcOaUQO8rnNObCQMlv/5uCceVQIq5Q4WLF44ohsdiTohdg==}
    dev: false

  /jotai@2.8.0(@types/react@18.2.78)(react@18.2.0):
    resolution: {integrity: sha512-yZNMC36FdLOksOr8qga0yLf14miCJlEThlp5DeFJNnqzm2+ZG7wLcJzoOyij5K6U6Xlc5ljQqPDlJRgqW0Y18g==}
    engines: {node: '>=12.20.0'}
    peerDependencies:
      '@types/react': '>=17.0.0'
      react: '>=17.0.0'
    peerDependenciesMeta:
      '@types/react':
        optional: true
      react:
        optional: true
    dependencies:
      '@types/react': 18.2.78
      react: 18.2.0
    dev: false

  /js-tokens@4.0.0:
    resolution: {integrity: sha512-RdJUflcE3cUzKiMqQgsCu06FPu9UdIJO0beYbPhHN4k6apgJtifcoCtT9bcxOpYBtpD2kCM6Sbzg4CausW/PKQ==}

  /js-tokens@8.0.3:
    resolution: {integrity: sha512-UfJMcSJc+SEXEl9lH/VLHSZbThQyLpw1vLO1Lb+j4RWDvG3N2f7yj3PVQA3cmkTBNldJ9eFnM+xEXxHIXrYiJw==}
    dev: true

  /js-yaml@4.1.0:
    resolution: {integrity: sha512-wpxZs9NoxZaJESJGIZTyDEaYpl0FKSA+FB9aJiyemKhMwkxQg63h4T1KJgUGHpTqPDNRcmmYLugrRjJlBtWvRA==}
    hasBin: true
    dependencies:
      argparse: 2.0.1

  /jsbn@1.1.0:
    resolution: {integrity: sha512-4bYVV3aAMtDTTu4+xsDYa6sy9GyJ69/amsu9sYF2zqjiEoZA5xJi3BrfX3uY+/IekIu7MwdObdbDWpoZdBv3/A==}
    dev: true

  /jsdom@24.0.0:
    resolution: {integrity: sha512-UDS2NayCvmXSXVP6mpTj+73JnNQadZlr9N68189xib2tx5Mls7swlTNao26IoHv46BZJFvXygyRtyXd1feAk1A==}
    engines: {node: '>=18'}
    peerDependencies:
      canvas: ^2.11.2
    peerDependenciesMeta:
      canvas:
        optional: true
    dependencies:
      cssstyle: 4.0.1
      data-urls: 5.0.0
      decimal.js: 10.4.3
      form-data: 4.0.0
      html-encoding-sniffer: 4.0.0
      http-proxy-agent: 7.0.2
      https-proxy-agent: 7.0.4
      is-potential-custom-element-name: 1.0.1
      nwsapi: 2.2.7
      parse5: 7.1.2
      rrweb-cssom: 0.6.0
      saxes: 6.0.0
      symbol-tree: 3.2.4
      tough-cookie: 4.1.3
      w3c-xmlserializer: 5.0.0
      webidl-conversions: 7.0.0
      whatwg-encoding: 3.1.1
      whatwg-mimetype: 4.0.0
      whatwg-url: 14.0.0
      ws: 8.16.0
      xml-name-validator: 5.0.0
    transitivePeerDependencies:
      - bufferutil
      - supports-color
      - utf-8-validate
    dev: true

  /jsesc@2.5.2:
    resolution: {integrity: sha512-OYu7XEzjkCQ3C5Ps3QIZsQfNpqoJyZZA99wd9aWd05NCtC5pWOkShK2mkL6HXQR6/Cy2lbNdPlZBpuQHXE63gA==}
    engines: {node: '>=4'}
    hasBin: true

  /json-buffer@3.0.1:
    resolution: {integrity: sha512-4bV5BfR2mqfQTJm+V5tPPdf+ZpuhiIvTuAB5g8kcrXOZpTT/QwwVRWBywX1ozr6lEuPdbHxwaJlm9G6mI2sfSQ==}

  /json-diff@0.9.0:
    resolution: {integrity: sha512-cVnggDrVkAAA3OvFfHpFEhOnmcsUpleEKq4d4O8sQWWSH40MBrWstKigVB1kGrgLWzuom+7rRdaCsnBD6VyObQ==}
    hasBin: true
    dependencies:
      cli-color: 2.0.3
      difflib: 0.2.4
      dreamopt: 0.8.0
    dev: false

  /json-schema-traverse@0.4.1:
    resolution: {integrity: sha512-xbbCH5dCYU5T8LcEhhuh7HJ88HXuW3qsI3Y0zOZFKfZEHcpWiHU/Jxzk629Brsab/mMiHQti9wMP+845RPe3Vg==}

  /json-stable-stringify-without-jsonify@1.0.1:
    resolution: {integrity: sha512-Bdboy+l7tA3OGW6FjyFHWkP5LuByj1Tk33Ljyq0axyzdk9//JSi2u3fP1QSmd1KNwq6VOKYGlAu87CisVir6Pw==}

  /json5@1.0.2:
    resolution: {integrity: sha512-g1MWMLBiz8FKi1e4w0UyVL3w+iJceWAFBAaBnnGKOpNa5f8TLktkbre1+s6oICydWAm+HRUGTmI+//xv2hvXYA==}
    hasBin: true
    dependencies:
      minimist: 1.2.8
    dev: false

  /json5@2.2.3:
    resolution: {integrity: sha512-XmOWe7eyHYH14cLdVPoyg+GOH3rYX++KpzrylJwSW98t3Nk+U8XOl8FWKOgwtzdb8lXGf6zYwDUzeHMWfxasyg==}
    engines: {node: '>=6'}
    hasBin: true

  /jsonc-parser@3.2.1:
    resolution: {integrity: sha512-AilxAyFOAcK5wA1+LeaySVBrHsGQvUFCDWXKpZjzaL0PqW+xfBOttn8GNtWKFWqneyMZj41MWF9Kl6iPWLwgOA==}
    dev: true

  /jsonfile@6.1.0:
    resolution: {integrity: sha512-5dgndWOriYSm5cnYaJNhalLNDKOqFwyDB/rr1E9ZsGciGvKPs8R2xYGCacuf3z6K1YKDz182fd+fY3cn3pMqXQ==}
    dependencies:
      universalify: 2.0.1
    optionalDependencies:
      graceful-fs: 4.2.11
    dev: true

  /jsx-ast-utils@3.3.5:
    resolution: {integrity: sha512-ZZow9HBI5O6EPgSJLUb8n2NKgmVWTwCvHGwFuJlMjvLFqlGG6pjirPhtdsseaLZjSibD8eegzmYpUZwoIlj2cQ==}
    engines: {node: '>=4.0'}
    dependencies:
      array-includes: 3.1.7
      array.prototype.flat: 1.3.2
      object.assign: 4.1.5
      object.values: 1.1.7
    dev: false

  /keycode@2.2.0:
    resolution: {integrity: sha512-ps3I9jAdNtRpJrbBvQjpzyFbss/skHqzS+eu4RxKLaEAtFqkjZaB6TZMSivPbLxf4K7VI4SjR0P5mRCX5+Q25A==}
    dev: false

  /keygrip@1.1.0:
    resolution: {integrity: sha512-iYSchDJ+liQ8iwbSI2QqsQOvqv58eJCEanyJPJi+Khyu8smkcKSFUCbPwzFcL7YVtZ6eONjqRX/38caJ7QjRAQ==}
    engines: {node: '>= 0.6'}
    dependencies:
      tsscmp: 1.0.6
    dev: false

  /keyv@4.5.4:
    resolution: {integrity: sha512-oxVHkHR/EJf2CNXnWxRLW6mg7JyCCUcG0DtEGmL2ctUo1PNTin1PUil+r/+4r5MpVgC/fn1kjsx7mjSujKqIpw==}
    dependencies:
      json-buffer: 3.0.1

  /klona@2.0.6:
    resolution: {integrity: sha512-dhG34DXATL5hSxJbIexCft8FChFXtmskoZYnoPWjXQuebWYCNkVeV3KkGegCK9CP1oswI/vQibS2GY7Em/sJJA==}
    engines: {node: '>= 8'}
    dev: false

  /kuler@2.0.0:
    resolution: {integrity: sha512-Xq9nH7KlWZmXAtodXDDRE7vs6DU1gTU8zYDHDiWLSip45Egwq3plLHzPn27NgvzL2r1LMPC1vdqh98sQxtqj4A==}
    dev: false

  /language-subtag-registry@0.3.22:
    resolution: {integrity: sha512-tN0MCzyWnoz/4nHS6uxdlFWoUZT7ABptwKPQ52Ea7URk6vll88bWBVhodtnlfEuCcKWNGoc+uGbw1cwa9IKh/w==}
    dev: false

  /language-tags@1.0.9:
    resolution: {integrity: sha512-MbjN408fEndfiQXbFQ1vnd+1NoLDsnQW41410oQBXiyXDMYH5z505juWa4KUE1LqxRC7DgOgZDbKLxHIwm27hA==}
    engines: {node: '>=0.10'}
    dependencies:
      language-subtag-registry: 0.3.22
    dev: false

  /levn@0.4.1:
    resolution: {integrity: sha512-+bT2uH4E5LGE7h/n3evcS/sQlJXCpIp6ym8OWJ5eV6+67Dsql/LaaT7qJBAt2rzfoa/5QBGBhxDix1dMt2kQKQ==}
    engines: {node: '>= 0.8.0'}
    dependencies:
      prelude-ls: 1.2.1
      type-check: 0.4.0

  /linkify-it@5.0.0:
    resolution: {integrity: sha512-5aHCbzQRADcdP+ATqnDuhhJ/MRIqDkZX5pyjFHRRysS8vZ5AbqGEoFIb6pYHPZ+L/OC2Lc+xT8uHVVR5CAK/wQ==}
    dependencies:
      uc.micro: 2.1.0
    dev: false

  /linkifyjs@4.1.3:
    resolution: {integrity: sha512-auMesunaJ8yfkHvK4gfg1K0SaKX/6Wn9g2Aac/NwX+l5VdmFZzo/hdPGxEOETj+ryRa4/fiOPjeeKURSAJx1sg==}
    dev: false

  /local-pkg@0.5.0:
    resolution: {integrity: sha512-ok6z3qlYyCDS4ZEU27HaU6x/xZa9Whf8jD4ptH5UZTQYZVYeb9bnZ3ojVhiJNLiXK1Hfc0GNbLXcmZ5plLDDBg==}
    engines: {node: '>=14'}
    dependencies:
      mlly: 1.5.0
      pkg-types: 1.0.3
    dev: true

  /locate-path@6.0.0:
    resolution: {integrity: sha512-iPZK6eYjbxRu3uB4/WZ3EsEIMJFMqAoopl3R+zuq0UjcAm/MO6KCweDgPfP3elTztoKP3KtnVHxTn2NHBSDVUw==}
    engines: {node: '>=10'}
    dependencies:
      p-locate: 5.0.0

  /lodash.defaults@4.2.0:
    resolution: {integrity: sha512-qjxPLHd3r5DnsdGacqOMU6pb/avJzdh9tFX2ymgoZE27BmjXrNy/y4LoaiTeAb+O3gL8AfpJGtqfX/ae2leYYQ==}
    dev: false

  /lodash.get@4.4.2:
    resolution: {integrity: sha512-z+Uw/vLuy6gQe8cfaFWD7p0wVv8fJl3mbzXh33RS+0oW2wvUqiRXiQ69gLWSLpgB5/6sU+r6BlQR0MBILadqTQ==}
    dev: true

  /lodash.isarguments@3.1.0:
    resolution: {integrity: sha512-chi4NHZlZqZD18a0imDHnZPrDeBbTtVN7GXMwuGdRH9qotxAjYs3aVLKc7zNOG9eddR5Ksd8rvFEBc9SsggPpg==}
    dev: false

  /lodash.merge@4.6.2:
    resolution: {integrity: sha512-0KpjqXRVvrYyCsX1swR/XTK0va6VQkQM6MNo7PqW77ByjAhoARA8EfrP1N4+KlKj8YS0ZUCtRT/YUuhyYDujIQ==}

  /lodash.throttle@4.1.1:
    resolution: {integrity: sha512-wIkUCfVKpVsWo3JSZlc+8MB5it+2AN5W8J7YVMST30UrvcQNZ1Okbj+rbVniijTWE6FGYy4XJq/rHkas8qJMLQ==}
    dev: false

  /lodash@4.17.21:
    resolution: {integrity: sha512-v2kDEe57lecTulaDIuNTPy3Ry4gLGJ6Z1O3vE1krgXZNrsQ+LFTGHVxVjcXPs17LhbZVGedAJv8XZ1tvj5FvSg==}
    dev: true

  /log-symbols@3.0.0:
    resolution: {integrity: sha512-dSkNGuI7iG3mfvDzUuYZyvk5dD9ocYCYzNU6CYDE6+Xqd+gwme6Z00NS3dUh8mq/73HaEtT7m6W+yUPtU6BZnQ==}
    engines: {node: '>=8'}
    dependencies:
      chalk: 2.4.2
    dev: true

  /log-symbols@4.1.0:
    resolution: {integrity: sha512-8XPvpAA8uyhfteu8pIvQxpJZ7SYYdpUivZpGy6sFsBuKRY/7rQGavedeB8aK+Zkyq6upMFVL/9AW6vOYzfRyLg==}
    engines: {node: '>=10'}
    dependencies:
      chalk: 4.1.2
      is-unicode-supported: 0.1.0
    dev: true

  /logform@2.6.0:
    resolution: {integrity: sha512-1ulHeNPp6k/LD8H91o7VYFBng5i1BDE7HoKxVbZiGFidS1Rj65qcywLxX+pVfAPoQJEjRdvKcusKwOupHCVOVQ==}
    engines: {node: '>= 12.0.0'}
    dependencies:
      '@colors/colors': 1.6.0
      '@types/triple-beam': 1.3.5
      fecha: 4.2.3
      ms: 2.1.3
      safe-stable-stringify: 2.4.3
      triple-beam: 1.4.1
    dev: false

  /long@5.2.3:
    resolution: {integrity: sha512-lcHwpNoggQTObv5apGNCTdJrO69eHOZMi4BNC+rTLER8iHAqGrUVeLh/irVIM7zTw2bOXA8T6uNPeujwOLg/2Q==}
    dev: false

  /loose-envify@1.4.0:
    resolution: {integrity: sha512-lyuxPGr/Wfhrlem2CL/UcnUc1zcqKAImBDzukY7Y5F/yQiNdko6+fRLevlw1HgMySw7f611UIY408EtxRSoK3Q==}
    hasBin: true
    dependencies:
      js-tokens: 4.0.0

  /loupe@2.3.7:
    resolution: {integrity: sha512-zSMINGVYkdpYSOBmLi0D1Uo7JU9nVdQKrHxC8eYlV+9YKK9WePqAlL7lSlorG/U2Fw1w0hTBmaa/jrQ3UbPHtA==}
    dependencies:
      get-func-name: 2.0.2
    dev: true

  /lower-case-first@1.0.2:
    resolution: {integrity: sha512-UuxaYakO7XeONbKrZf5FEgkantPf5DUqDayzP5VXZrtRPdH86s4kN47I8B3TW10S4QKiE3ziHNf3kRN//okHjA==}
    dependencies:
      lower-case: 1.1.4
    dev: true

  /lower-case@1.1.4:
    resolution: {integrity: sha512-2Fgx1Ycm599x+WGpIYwJOvsjmXFzTSc34IwDWALRA/8AopUKAVPwfJ+h5+f85BCp0PWmmJcWzEpxOpoXycMpdA==}
    dev: true

  /lru-cache@10.2.0:
    resolution: {integrity: sha512-2bIM8x+VAf6JT4bKAljS1qUWgMsqZRPGJS6FSahIMPVvctcNhyVp7AJu7quxOW9jwkryBReKZY5tY5JYv2n/7Q==}
    engines: {node: 14 || >=16.14}
    dev: false

  /lru-cache@5.1.1:
    resolution: {integrity: sha512-KpNARQA3Iwv+jTA0utUVVbrh+Jlrr1Fv0e56GGzAFOXN7dk/FviaDW8LHmK52DlcH4WP2n6gI8vN1aesBFgo9w==}
    dependencies:
      yallist: 3.1.1

  /lru-cache@6.0.0:
    resolution: {integrity: sha512-Jo6dJ04CmSjuznwJSS3pUeWmd/H0ffTlkXXgwZi+eq1UCmqQwCh+eLsYOYCwY991i2Fah4h1BEMCx4qThGbsiA==}
    engines: {node: '>=10'}
    dependencies:
      yallist: 4.0.0

  /lru-cache@7.18.3:
    resolution: {integrity: sha512-jumlc0BIUrS3qJGgIkWZsyfAM7NCWiBcCDhnd+3NNM5KbBmLTgHVfWBcg6W+rLUsIpzpERPsvwUP7CckAQSOoA==}
    engines: {node: '>=12'}

  /lru-cache@8.0.5:
    resolution: {integrity: sha512-MhWWlVnuab1RG5/zMRRcVGXZLCXrZTgfwMikgzCegsPnG62yDQo5JnqKkrK4jO5iKqDAZGItAqN5CtKBCBWRUA==}
    engines: {node: '>=16.14'}
    dev: false

  /lru-queue@0.1.0:
    resolution: {integrity: sha512-BpdYkt9EvGl8OfWHDQPISVpcl5xZthb+XPsbELj5AQXxIC8IriDZIQYjBJPEm5rS420sjZ0TLEzRcq5KdBhYrQ==}
    dependencies:
      es5-ext: 0.10.62
    dev: false

  /m3u8-parser@7.1.0:
    resolution: {integrity: sha512-7N+pk79EH4oLKPEYdgRXgAsKDyA/VCo0qCHlUwacttQA0WqsjZQYmNfywMvjlY9MpEBVZEt0jKFd73Kv15EBYQ==}
    dependencies:
      '@babel/runtime': 7.23.9
      '@videojs/vhs-utils': 3.0.5
      global: 4.4.0
    dev: false

  /magic-string@0.30.7:
    resolution: {integrity: sha512-8vBuFF/I/+OSLRmdf2wwFCJCz+nSn0m6DPvGH1fS/KiQoSaR+sETbov0eIk9KhEKy8CYqIkIAnbohxT/4H0kuA==}
    engines: {node: '>=12'}
    dependencies:
      '@jridgewell/sourcemap-codec': 1.4.15
    dev: true

  /magicast@0.3.3:
    resolution: {integrity: sha512-ZbrP1Qxnpoes8sz47AM0z08U+jW6TyRgZzcWy3Ma3vDhJttwMwAFDMMQFobwdBxByBD46JYmxRzeF7w2+wJEuw==}
    dependencies:
      '@babel/parser': 7.24.0
      '@babel/types': 7.24.0
      source-map-js: 1.2.0
    dev: true

  /make-dir@3.1.0:
    resolution: {integrity: sha512-g3FeP20LNwhALb/6Cz6Dd4F2ngze0jz7tbzrD2wAV+o9FeNHe4rL+yK2md0J/fiSf1sa1ADhXqi5+oVwOM/eGw==}
    engines: {node: '>=8'}
    dependencies:
      semver: 6.3.1
    dev: false

  /make-dir@4.0.0:
    resolution: {integrity: sha512-hXdUTZYIVOt1Ex//jAQi+wTZZpUpwBj/0QsOzqegb3rGMMeJiSEu5xLHnYfBrRV4RH2+OCSOO95Is/7x1WJ4bw==}
    engines: {node: '>=10'}
    dependencies:
      semver: 7.6.0
    dev: true

  /make-error@1.3.6:
    resolution: {integrity: sha512-s8UhlNe7vPKomQhC1qFelMokr/Sc3AgNbso3n74mVPA5LTZwkB9NlXf4XPamLxJE8h0gh73rM94xvwRT2CVInw==}

  /mantine-react-table@2.0.0-beta.1(@mantine/core@7.7.1)(@mantine/dates@7.7.1)(@mantine/hooks@7.7.1)(@tabler/icons-react@3.1.0)(clsx@2.1.0)(dayjs@1.11.10)(react-dom@18.2.0)(react@18.2.0):
    resolution: {integrity: sha512-TptKzSL/x8rMReMOaRP1lItIngK5UaD7+uy01V2jz+Y+PtodqTSDfyjUD9ON4iWUEiSMFNxaPAXa2MbMJXPW0Q==}
    engines: {node: '>=16'}
    peerDependencies:
      '@mantine/core': ^7.6
      '@mantine/dates': ^7.6
      '@mantine/hooks': ^7.6
      '@tabler/icons-react': '>=2.23.0'
      clsx: '>=2'
      dayjs: '>=1.11'
      react: '>=18.0'
      react-dom: '>=18.0'
    dependencies:
      '@mantine/core': 7.7.1(@mantine/hooks@7.7.1)(@types/react@18.2.78)(react-dom@18.2.0)(react@18.2.0)
      '@mantine/dates': 7.7.1(@mantine/core@7.7.1)(@mantine/hooks@7.7.1)(dayjs@1.11.10)(react-dom@18.2.0)(react@18.2.0)
      '@mantine/hooks': 7.7.1(react@18.2.0)
      '@tabler/icons-react': 3.1.0(react@18.2.0)
      '@tanstack/match-sorter-utils': 8.11.8
      '@tanstack/react-table': 8.15.0(react-dom@18.2.0)(react@18.2.0)
      '@tanstack/react-virtual': 3.2.0(react-dom@18.2.0)(react@18.2.0)
      clsx: 2.1.0
      dayjs: 1.11.10
      react: 18.2.0
      react-dom: 18.2.0(react@18.2.0)
    dev: false

  /markdown-it@14.0.0:
    resolution: {integrity: sha512-seFjF0FIcPt4P9U39Bq1JYblX0KZCjDLFFQPHpL5AzHpqPEKtosxmdq/LTVZnjfH7tjt9BxStm+wXcDBNuYmzw==}
    hasBin: true
    dependencies:
      argparse: 2.0.1
      entities: 4.5.0
      linkify-it: 5.0.0
      mdurl: 2.0.0
      punycode.js: 2.3.1
      uc.micro: 2.1.0
    dev: false

  /mdurl@2.0.0:
    resolution: {integrity: sha512-Lf+9+2r+Tdp5wXDXC4PcIBjTDtq4UKjCPMQhKIuzpJNW0b96kVqSwW0bT7FhRSfmAiFYgP+SCRvdrDozfh0U5w==}
    dev: false

  /memoizee@0.4.15:
    resolution: {integrity: sha512-UBWmJpLZd5STPm7PMUlOw/TSy972M+z8gcyQ5veOnSDRREz/0bmpyTfKt3/51DhEBqCZQn1udM/5flcSPYhkdQ==}
    dependencies:
      d: 1.0.1
      es5-ext: 0.10.62
      es6-weak-map: 2.0.3
      event-emitter: 0.3.5
      is-promise: 2.2.2
      lru-queue: 0.1.0
      next-tick: 1.1.0
      timers-ext: 0.1.7
    dev: false

  /merge-stream@2.0.0:
    resolution: {integrity: sha512-abv/qOcuPfk3URPfDzmZU1LKmuw8kT+0nIHvKrKgFrwifol/doWcdA4ZqsWQ8ENrFKkd67Mfpo/LovbIUsbt3w==}
    dev: true

  /merge2@1.4.1:
    resolution: {integrity: sha512-8q7VEgMJW4J8tcfVPy8g09NcQwZdbwFEqhe/WZkoIzjn/3TGDwtOCYtXGxA3O8tPzpczCCDgv+P2P5y00ZJOOg==}
    engines: {node: '>= 8'}

  /micromatch@4.0.5:
    resolution: {integrity: sha512-DMy+ERcEW2q8Z2Po+WNXuw3c5YaUSFjAO5GsJqfEl7UjvtIuFKO6ZrKvcItdy98dwFI2N1tg3zNIdKaQT+aNdA==}
    engines: {node: '>=8.6'}
    dependencies:
      braces: 3.0.2
      picomatch: 2.3.1

  /mime-db@1.52.0:
    resolution: {integrity: sha512-sPU4uV7dYlvtWJxwwxHD0PuihVNiE7TyAbQ5SWxDCB9mUYvOgroQOwYQQOKPJ8CIbE+1ETVlOoK1UC2nU3gYvg==}
    engines: {node: '>= 0.6'}
    dev: true

  /mime-types@2.1.35:
    resolution: {integrity: sha512-ZDY+bPm5zTTF+YpCrAU9nK0UgICYPT0QtT1NZWFv4s++TNkcgVaT0g6+4R2uI4MjQjzysHB1zxuWL50hzaeXiw==}
    engines: {node: '>= 0.6'}
    dependencies:
      mime-db: 1.52.0
    dev: true

  /mimic-fn@2.1.0:
    resolution: {integrity: sha512-OqbOk5oEQeAZ8WXWydlu9HJjz9WVdEIvamMCcXmuqUYjTknH/sqsWvhQ3vgwKFRR1HpjvNBKQ37nbJgYzGqGcg==}
    engines: {node: '>=6'}
    dev: true

  /mimic-fn@4.0.0:
    resolution: {integrity: sha512-vqiC06CuhBTUdZH+RYl8sFrL096vA45Ok5ISO6sE/Mr1jRbGH4Csnhi8f3wKVl7x8mO4Au7Ir9D3Oyv1VYMFJw==}
    engines: {node: '>=12'}
    dev: true

  /mimic-response@3.1.0:
    resolution: {integrity: sha512-z0yWI+4FDrrweS8Zmt4Ej5HdJmky15+L2e6Wgn3+iK5fWzb6T3fhNFq2+MeTRb064c6Wr4N/wv0DzQTjNzHNGQ==}
    engines: {node: '>=10'}
    dev: false

  /min-document@2.19.0:
    resolution: {integrity: sha512-9Wy1B3m3f66bPPmU5hdA4DR4PB2OfDU/+GS3yAB7IQozE3tqXaVv2zOjgla7MEGSRv95+ILmOuvhLkOK6wJtCQ==}
    dependencies:
      dom-walk: 0.1.2
    dev: false

  /minimatch@3.1.2:
    resolution: {integrity: sha512-J7p63hRiAjw1NDEww1W7i37+ByIrOWO5XQQAzZ3VOcL0PNybwpfmV/N05zFAzwQ9USyEcX6t3UO+K5aqBQOIHw==}
    dependencies:
      brace-expansion: 1.1.11

  /minimatch@5.1.6:
    resolution: {integrity: sha512-lKwV/1brpG6mBUFHtb7NUmtABCb2WZZmm2wNiOA5hAb8VdCS4B3dtMWyvcoViccwAW/COERjXLt0zP1zXUN26g==}
    engines: {node: '>=10'}
    dependencies:
      brace-expansion: 2.0.1
    dev: false

  /minimatch@7.4.6:
    resolution: {integrity: sha512-sBz8G/YjVniEz6lKPNpKxXwazJe4c19fEfV2GDMX6AjFz+MX9uDWIZW8XreVhkFW3fkIdTv/gxWr/Kks5FFAVw==}
    engines: {node: '>=10'}
    dependencies:
      brace-expansion: 2.0.1
    dev: false

  /minimatch@9.0.3:
    resolution: {integrity: sha512-RHiac9mvaRw0x3AYRgDC1CxAP7HTcNrrECeA8YYJeWnpo+2Q5CegtZjaotWTWxDG3UeGA1coE05iH1mPjT/2mg==}
    engines: {node: '>=16 || 14 >=14.17'}
    dependencies:
      brace-expansion: 2.0.1

  /minimatch@9.0.4:
    resolution: {integrity: sha512-KqWh+VchfxcMNRAJjj2tnsSJdNbHsVgnkBhTNrW7AjVo6OvLtxw8zfT9oLw1JSohlFzJ8jCoTgaoXvJ+kHt6fw==}
    engines: {node: '>=16 || 14 >=14.17'}
    dependencies:
      brace-expansion: 2.0.1
    dev: false

  /minimist@1.2.8:
    resolution: {integrity: sha512-2yyAR8qBkN3YuheJanUpWC5U3bb5osDywNB8RzDVlDwDHbocAJveqqj1u8+SVD7jkWT4yvsHCpWqqWqAxb0zCA==}

  /minipass@3.3.6:
    resolution: {integrity: sha512-DxiNidxSEK+tHG6zOIklvNOwm3hvCrbUrdtzY74U6HKTJxvIDfOUL5W5P2Ghd3DTkhhKPYGqeNUIh5qcM4YBfw==}
    engines: {node: '>=8'}
    dependencies:
      yallist: 4.0.0
    dev: false

  /minipass@5.0.0:
    resolution: {integrity: sha512-3FnjYuehv9k6ovOEbyOswadCDPX1piCfhV8ncmYtHOjuPwylVWsghTLo7rabjC3Rx5xD4HDx8Wm1xnMF7S5qFQ==}
    engines: {node: '>=8'}
    dev: false

  /minipass@7.0.4:
    resolution: {integrity: sha512-jYofLM5Dam9279rdkWzqHozUo4ybjdZmCsDHePy5V/PbBcVMiSZR97gmAy45aqi8CK1lG2ECd356FU86avfwUQ==}
    engines: {node: '>=16 || 14 >=14.17'}
    dev: false

  /minizlib@2.1.2:
    resolution: {integrity: sha512-bAxsR8BVfj60DWXHE3u30oHzfl4G7khkSuPW+qvpd7jFRHm7dLxOjUk1EHACJ/hxLY8phGJ0YhYHZo7jil7Qdg==}
    engines: {node: '>= 8'}
    dependencies:
      minipass: 3.3.6
      yallist: 4.0.0
    dev: false

  /mkdirp-classic@0.5.3:
    resolution: {integrity: sha512-gKLcREMhtuZRwRAfqP3RFW+TK4JqApVBtOIftVgjuABpAtpxhPGaDcfvbhNvD0B8iD1oUr/txX35NjcaY6Ns/A==}
    dev: false

  /mkdirp@0.5.6:
    resolution: {integrity: sha512-FP+p8RB8OWpF3YZBCrP5gtADmtXApB5AMLn+vdyA+PyxCjrCs00mjyUozssO33cwDeT3wNGdLxJ5M//YqtHAJw==}
    hasBin: true
    dependencies:
      minimist: 1.2.8
    dev: true

  /mkdirp@1.0.4:
    resolution: {integrity: sha512-vVqVZQyf3WLx2Shd0qJ9xuvqgAyKPLAiqITEtqW0oIUjzo3PePDd6fW9iFz30ef7Ysp/oiWqbhszeGWW2T6Gzw==}
    engines: {node: '>=10'}
    hasBin: true
    dev: false

  /mlly@1.5.0:
    resolution: {integrity: sha512-NPVQvAY1xr1QoVeG0cy8yUYC7FQcOx6evl/RjT1wL5FvzPnzOysoqB/jmx/DhssT2dYa8nxECLAaFI/+gVLhDQ==}
    dependencies:
      acorn: 8.11.3
      pathe: 1.1.2
      pkg-types: 1.0.3
      ufo: 1.4.0
    dev: true

  /mpd-parser@1.3.0:
    resolution: {integrity: sha512-WgeIwxAqkmb9uTn4ClicXpEQYCEduDqRKfmUdp4X8vmghKfBNXZLYpREn9eqrDx/Tf5LhzRcJLSpi4ohfV742Q==}
    hasBin: true
    dependencies:
      '@babel/runtime': 7.23.9
      '@videojs/vhs-utils': 4.0.0
      '@xmldom/xmldom': 0.8.10
      global: 4.4.0
    dev: false

  /mrmime@2.0.0:
    resolution: {integrity: sha512-eu38+hdgojoyq63s+yTpN4XMBdt5l8HhMhc4VKLO9KM5caLIBvUm4thi7fFaxyTmCKeNnXZ5pAlBwCUnhA09uw==}
    engines: {node: '>=10'}
    dev: true

  /ms@2.1.2:
    resolution: {integrity: sha512-sGkPx+VjMtmA6MX27oA4FBFELFCZZ4S4XqeGOXCv68tT+jb3vk/RyaKWP0PTKyWtmLSM0b+adUTEvbs1PEaH2w==}

  /ms@2.1.3:
    resolution: {integrity: sha512-6FlzubTLZG3J2a/NVCAleEhjzq5oxgHyaCU9yYXvcLsvoVaHJq/s5xXI6/XXP6tz7R9xAOtHnSO/tXtF3WRTlA==}
    dev: false

  /mute-stream@0.0.8:
    resolution: {integrity: sha512-nnbWWOkoWyUsTjKrhgD0dcz22mdkSnpYqbEjIm2nhwhuxlSkpywJmBo8h0ZqJdkp73mb90SssHkN4rsRaBAfAA==}
    dev: true

  /mux.js@7.0.2:
    resolution: {integrity: sha512-CM6+QuyDbc0qW1OfEjkd2+jVKzTXF+z5VOKH0eZxtZtnrG/ilkW/U7l7IXGtBNLASF9sKZMcK1u669cq50Qq0A==}
    engines: {node: '>=8', npm: '>=5'}
    hasBin: true
    dependencies:
      '@babel/runtime': 7.23.9
      global: 4.4.0
    dev: false

  /mux.js@7.0.3:
    resolution: {integrity: sha512-gzlzJVEGFYPtl2vvEiJneSWAWD4nfYRHD5XgxmB2gWvXraMPOYk+sxfvexmNfjQUFpmk6hwLR5C6iSFmuwCHdQ==}
    engines: {node: '>=8', npm: '>=5'}
    hasBin: true
    dependencies:
      '@babel/runtime': 7.23.9
      global: 4.4.0
    dev: false

  /mysql2@3.9.2:
    resolution: {integrity: sha512-3Cwg/UuRkAv/wm6RhtPE5L7JlPB877vwSF6gfLAS68H+zhH+u5oa3AieqEd0D0/kC3W7qIhYbH419f7O9i/5nw==}
    engines: {node: '>= 8.0'}
    dependencies:
      denque: 2.1.0
      generate-function: 2.3.1
      iconv-lite: 0.6.3
      long: 5.2.3
      lru-cache: 8.0.5
      named-placeholders: 1.1.3
      seq-queue: 0.0.5
      sqlstring: 2.3.3
    dev: false

  /named-placeholders@1.1.3:
    resolution: {integrity: sha512-eLoBxg6wE/rZkJPhU/xRX1WTpkFEwDJEN96oxFrTsqBdbT5ec295Q+CoHrL9IT0DipqKhmGcaZmwOt8OON5x1w==}
    engines: {node: '>=12.0.0'}
    dependencies:
      lru-cache: 7.18.3
    dev: false

  /nanoid@3.3.7:
    resolution: {integrity: sha512-eSRppjcPIatRIMC1U6UngP8XFcz8MQWGQdt1MTBQ7NaAmvXDfvNxbvWV3x2y6CdEUciCSsDHDQZbhYaB8QEo2g==}
    engines: {node: ^10 || ^12 || ^13.7 || ^14 || >=15.0.1}
    hasBin: true

  /napi-build-utils@1.0.2:
    resolution: {integrity: sha512-ONmRUqK7zj7DWX0D9ADe03wbwOBZxNAfF20PlGfCWQcD3+/MakShIHrMqx9YwPTfxDdF1zLeL+RGZiR9kGMLdg==}
    dev: false

  /natural-compare@1.4.0:
    resolution: {integrity: sha512-OWND8ei3VtNC9h7V60qff3SVobHr996CTwgxubgyQYEpg290h9J0buyECNNJexkFm5sOajh5G116RYA1c8ZMSw==}

  /neo-async@2.6.2:
    resolution: {integrity: sha512-Yd3UES5mWCSqR+qNT93S3UoYUkqAZ9lLg8a7g9rimsWmYGK8cVToA4/sF3RrshdyV3sAGMXVUmpMYOw+dLpOuw==}
    dev: true

  /netmask@2.0.2:
    resolution: {integrity: sha512-dBpDMdxv9Irdq66304OLfEmQ9tbNRFnFTuZiLo+bD+r332bBmMJ8GBLXklIXXgxd3+v9+KUnZaUR5PJMa75Gsg==}
    engines: {node: '>= 0.4.0'}
    dev: true

  /next-auth@5.0.0-beta.16(next@14.1.4)(react@18.2.0):
    resolution: {integrity: sha512-dX2snB+ezN23tFzSes3n3uosT9iBf0eILPYWH/R2fd9n3ZzdMQlRzq7JIOPeS1aLc84IuRlyuyXyx9XmmZB6og==}
    peerDependencies:
      '@simplewebauthn/browser': ^9.0.1
      '@simplewebauthn/server': ^9.0.2
      next: ^14
      nodemailer: ^6.6.5
      react: ^18.2.0
    peerDependenciesMeta:
      '@simplewebauthn/browser':
        optional: true
      '@simplewebauthn/server':
        optional: true
      nodemailer:
        optional: true
    dependencies:
      '@auth/core': 0.28.1
      next: 14.1.4(@babel/core@7.23.9)(react-dom@18.2.0)(react@18.2.0)(sass@1.74.1)
      react: 18.2.0
    dev: false

  /next-international@1.2.4:
    resolution: {integrity: sha512-JQvp+h2iSgA/t8hu5S/Lwow1ZErJutQRdpnplxjv4VTlCiND8T95fYih8BjkHcVhQbtM+Wu9Mb1CM32wD9hlWQ==}
    dependencies:
      client-only: 0.0.1
      international-types: 0.8.1
      server-only: 0.0.1
    dev: false

  /next-tick@1.1.0:
    resolution: {integrity: sha512-CXdUiJembsNjuToQvxayPZF9Vqht7hewsvy2sOWafLvi2awflj9mOC6bHIg50orX8IJvWKY9wYQ/zB2kogPslQ==}
    dev: false

  /next@14.1.4(@babel/core@7.23.9)(react-dom@18.2.0)(react@18.2.0)(sass@1.74.1):
    resolution: {integrity: sha512-1WTaXeSrUwlz/XcnhGTY7+8eiaFvdet5z9u3V2jb+Ek1vFo0VhHKSAIJvDWfQpttWjnyw14kBeq28TPq7bTeEQ==}
    engines: {node: '>=18.17.0'}
    hasBin: true
    peerDependencies:
      '@opentelemetry/api': ^1.1.0
      react: ^18.2.0
      react-dom: ^18.2.0
      sass: ^1.3.0
    peerDependenciesMeta:
      '@opentelemetry/api':
        optional: true
      sass:
        optional: true
    dependencies:
      '@next/env': 14.1.4
      '@swc/helpers': 0.5.2
      busboy: 1.6.0
      caniuse-lite: 1.0.30001587
      graceful-fs: 4.2.11
      postcss: 8.4.31
      react: 18.2.0
      react-dom: 18.2.0(react@18.2.0)
      sass: 1.74.1
      styled-jsx: 5.1.1(@babel/core@7.23.9)(react@18.2.0)
    optionalDependencies:
      '@next/swc-darwin-arm64': 14.1.4
      '@next/swc-darwin-x64': 14.1.4
      '@next/swc-linux-arm64-gnu': 14.1.4
      '@next/swc-linux-arm64-musl': 14.1.4
      '@next/swc-linux-x64-gnu': 14.1.4
      '@next/swc-linux-x64-musl': 14.1.4
      '@next/swc-win32-arm64-msvc': 14.1.4
      '@next/swc-win32-ia32-msvc': 14.1.4
      '@next/swc-win32-x64-msvc': 14.1.4
    transitivePeerDependencies:
      - '@babel/core'
      - babel-plugin-macros
    dev: false

  /no-case@2.3.2:
    resolution: {integrity: sha512-rmTZ9kz+f3rCvK2TD1Ue/oZlns7OGoIWP4fc3llxxRXlOkHKoWPPWJOfFYpITabSow43QJbRIoHQXtt10VldyQ==}
    dependencies:
      lower-case: 1.1.4
    dev: true

  /node-abi@3.54.0:
    resolution: {integrity: sha512-p7eGEiQil0YUV3ItH4/tBb781L5impVmmx2E9FRKF7d18XXzp4PGT2tdYMFY6wQqgxD0IwNZOiSJ0/K0fSi/OA==}
    engines: {node: '>=10'}
    dependencies:
      semver: 7.6.0
    dev: false

  /node-addon-api@5.1.0:
    resolution: {integrity: sha512-eh0GgfEkpnoWDq+VY8OyvYhFEzBk6jIYbRKdIlyTiAXIVJ8PyBaKb0rp7oDtoddbdoHWhq8wwr+XZ81F1rpNdA==}
    dev: false

  /node-cron@3.0.3:
    resolution: {integrity: sha512-dOal67//nohNgYWb+nWmg5dkFdIwDm8EpeGYMekPMrngV3637lqnX0lbUcCtgibHTz6SEz7DAIjKvKDFYCnO1A==}
    engines: {node: '>=6.0.0'}
    dependencies:
      uuid: 8.3.2
    dev: false

  /node-fetch@2.7.0:
    resolution: {integrity: sha512-c4FRfUm/dbcWZ7U+1Wq0AwCyFL+3nt2bEw05wfxSz+DWpWsitgmSgYmy2dQdWyKC1694ELPqMs/YzUSNozLt8A==}
    engines: {node: 4.x || >=6.0.0}
    peerDependencies:
      encoding: ^0.1.0
    peerDependenciesMeta:
      encoding:
        optional: true
    dependencies:
      whatwg-url: 5.0.0
    dev: false

  /node-plop@0.26.3:
    resolution: {integrity: sha512-Cov028YhBZ5aB7MdMWJEmwyBig43aGL5WT4vdoB28Oitau1zZAcHUn8Sgfk9HM33TqhtLJ9PlM/O0Mv+QpV/4Q==}
    engines: {node: '>=8.9.4'}
    dependencies:
      '@babel/runtime-corejs3': 7.23.9
      '@types/inquirer': 6.5.0
      change-case: 3.1.0
      del: 5.1.0
      globby: 10.0.2
      handlebars: 4.7.8
      inquirer: 7.3.3
      isbinaryfile: 4.0.10
      lodash.get: 4.4.2
      mkdirp: 0.5.6
      resolve: 1.22.8
    dev: true

  /node-releases@2.0.14:
    resolution: {integrity: sha512-y10wOWt8yZpqXmOgRo77WaHEmhYQYGNA6y421PKsKYWEK8aW+cqAphborZDhqfyKrbZEN92CN1X2KbafY2s7Yw==}

  /nopt@5.0.0:
    resolution: {integrity: sha512-Tbj67rffqceeLpcRXrT7vKAN8CwfPeIBgM7E6iBkmKLV7bEMwpGgYLGv0jACUsECaa/vuxP0IjEont6umdMgtQ==}
    engines: {node: '>=6'}
    hasBin: true
    dependencies:
      abbrev: 1.1.1
    dev: false

  /normalize-path@3.0.0:
    resolution: {integrity: sha512-6eZs5Ls3WtCisHWp9S2GUy8dqkpGi4BVSz3GaqiE6ezub0512ESztXUwUB6C6IKbQkY2Pnb/mD4WYojCRwcwLA==}
    engines: {node: '>=0.10.0'}
    dev: false

  /npm-run-path@4.0.1:
    resolution: {integrity: sha512-S48WzZW777zhNIrn7gxOlISNAqi9ZC/uQFnRdbeIHhZhCA6UqpkOT8T1G7BvfdgP4Er8gF4sUbaS0i7QvIfCWw==}
    engines: {node: '>=8'}
    dependencies:
      path-key: 3.1.1
    dev: true

  /npm-run-path@5.2.0:
    resolution: {integrity: sha512-W4/tgAXFqFA0iL7fk0+uQ3g7wkL8xJmx3XdK0VGb4cHW//eZTtKGvFBBoRKVTpY7n6ze4NL9ly7rgXcHufqXKg==}
    engines: {node: ^12.20.0 || ^14.13.1 || >=16.0.0}
    dependencies:
      path-key: 4.0.0
    dev: true

  /npmlog@5.0.1:
    resolution: {integrity: sha512-AqZtDUWOMKs1G/8lwylVjrdYgqA4d9nu8hc+0gzRxlDb1I10+FHBGMXs6aiQHFdCUUlqH99MUMuLfzWDNDtfxw==}
    dependencies:
      are-we-there-yet: 2.0.0
      console-control-strings: 1.1.0
      gauge: 3.0.2
      set-blocking: 2.0.0
    dev: false

  /nwsapi@2.2.7:
    resolution: {integrity: sha512-ub5E4+FBPKwAZx0UwIQOjYWGHTEq5sPqHQNRN8Z9e4A7u3Tj1weLJsL59yH9vmvqEtBHaOmT6cYQKIZOxp35FQ==}
    dev: true

  /oauth4webapi@2.10.3:
    resolution: {integrity: sha512-9FkXEXfzVKzH63GUOZz1zMr3wBaICSzk6DLXx+CGdrQ10ItNk2ePWzYYc1fdmKq1ayGFb2aX97sRCoZ2s0mkDw==}
    dev: false

  /object-assign@4.1.1:
    resolution: {integrity: sha512-rJgTQnkUnH1sFw8yT6VSU3zD3sWmu6sZhIseY8VX+GRu3P6F7Fu+JNDoXfklElbLJSnc3FUQHVe4cU5hj+BcUg==}
    engines: {node: '>=0.10.0'}

  /object-inspect@1.13.1:
    resolution: {integrity: sha512-5qoj1RUiKOMsCCNLV1CBiPYE10sziTsnmNxkAI/rZhiD63CF7IqdFGC/XzjWjpSgLf0LxXX3bDFIh0E18f6UhQ==}
    dev: false

  /object-keys@1.1.1:
    resolution: {integrity: sha512-NuAESUOUMrlIXOfHKzD6bpPu3tYt3xvjNdRIQ+FeT0lNb4K8WR70CaDxhuNguS2XG+GjkyMwOzsN5ZktImfhLA==}
    engines: {node: '>= 0.4'}
    dev: false

  /object.assign@4.1.5:
    resolution: {integrity: sha512-byy+U7gp+FVwmyzKPYhW2h5l3crpmGsxl7X2s8y43IgxvG4g3QZ6CffDtsNQy1WsmZpQbO+ybo0AlW7TY6DcBQ==}
    engines: {node: '>= 0.4'}
    dependencies:
      call-bind: 1.0.7
      define-properties: 1.2.1
      has-symbols: 1.0.3
      object-keys: 1.1.1
    dev: false

  /object.entries@1.1.7:
    resolution: {integrity: sha512-jCBs/0plmPsOnrKAfFQXRG2NFjlhZgjjcBLSmTnEhU8U6vVTsVe8ANeQJCHTl3gSsI4J+0emOoCgoKlmQPMgmA==}
    engines: {node: '>= 0.4'}
    dependencies:
      call-bind: 1.0.7
      define-properties: 1.2.1
      es-abstract: 1.22.4
    dev: false

  /object.fromentries@2.0.7:
    resolution: {integrity: sha512-UPbPHML6sL8PI/mOqPwsH4G6iyXcCGzLin8KvEPenOZN5lpCNBZZQ+V62vdjB1mQHrmqGQt5/OJzemUA+KJmEA==}
    engines: {node: '>= 0.4'}
    dependencies:
      call-bind: 1.0.7
      define-properties: 1.2.1
      es-abstract: 1.22.4
    dev: false

  /object.groupby@1.0.2:
    resolution: {integrity: sha512-bzBq58S+x+uo0VjurFT0UktpKHOZmv4/xePiOA1nbB9pMqpGK7rUPNgf+1YC+7mE+0HzhTMqNUuCqvKhj6FnBw==}
    dependencies:
      array.prototype.filter: 1.0.3
      call-bind: 1.0.7
      define-properties: 1.2.1
      es-abstract: 1.22.4
      es-errors: 1.3.0
    dev: false

  /object.hasown@1.1.3:
    resolution: {integrity: sha512-fFI4VcYpRHvSLXxP7yiZOMAd331cPfd2p7PFDVbgUsYOfCT3tICVqXWngbjr4m49OvsBwUBQ6O2uQoJvy3RexA==}
    dependencies:
      define-properties: 1.2.1
      es-abstract: 1.22.4
    dev: false

  /object.omit@3.0.0:
    resolution: {integrity: sha512-EO+BCv6LJfu+gBIF3ggLicFebFLN5zqzz/WWJlMFfkMyGth+oBkhxzDl0wx2W4GkLzuQs/FsSkXZb2IMWQqmBQ==}
    engines: {node: '>=0.10.0'}
    dependencies:
      is-extendable: 1.0.1
    dev: false

  /object.pick@1.3.0:
    resolution: {integrity: sha512-tqa/UMy/CCoYmj+H5qc07qvSL9dqcs/WZENZ1JbtWBlATP+iVOe778gE6MSijnyCnORzDuX6hU+LA4SZ09YjFQ==}
    engines: {node: '>=0.10.0'}
    dependencies:
      isobject: 3.0.1
    dev: false

  /object.values@1.1.7:
    resolution: {integrity: sha512-aU6xnDFYT3x17e/f0IiiwlGPTy2jzMySGfUB4fq6z7CV8l85CWHDk5ErhyhpfDHhrOMwGFhSQkhMGHaIotA6Ng==}
    engines: {node: '>= 0.4'}
    dependencies:
      call-bind: 1.0.7
      define-properties: 1.2.1
      es-abstract: 1.22.4
    dev: false

  /once@1.4.0:
    resolution: {integrity: sha512-lNaJgI+2Q5URQBkccEKHTQOPaXdUxnZZElQTZY0MFUAuaEqe1E+Nyvgdz/aIyNi6Z9MzO5dv1H8n58/GELp3+w==}
    dependencies:
      wrappy: 1.0.2

  /one-time@1.0.0:
    resolution: {integrity: sha512-5DXOiRKwuSEcQ/l0kGCF6Q3jcADFv5tSmRaJck/OqkVFcOzutB134KRSfF0xDrL39MNnqxbHBbUUcjZIhTgb2g==}
    dependencies:
      fn.name: 1.1.0
    dev: false

  /onetime@5.1.2:
    resolution: {integrity: sha512-kbpaSSGJTWdAY5KPVeMOKXSrPtr8C8C7wodJbcsd51jRnmD+GZu8Y0VoU6Dm5Z4vWr0Ig/1NKuWRKf7j5aaYSg==}
    engines: {node: '>=6'}
    dependencies:
      mimic-fn: 2.1.0
    dev: true

  /onetime@6.0.0:
    resolution: {integrity: sha512-1FlR+gjXK7X+AsAHso35MnyN5KqGwJRi/31ft6x0M194ht7S+rWAvd7PHss9xSKMzE0asv1pyIHaJYq+BbacAQ==}
    engines: {node: '>=12'}
    dependencies:
      mimic-fn: 4.0.0
    dev: true

  /optionator@0.9.3:
    resolution: {integrity: sha512-JjCoypp+jKn1ttEFExxhetCKeJt9zhAgAve5FXHixTvFDW/5aEktX9bufBKLRRMdU7bNtpLfcGu94B3cdEJgjg==}
    engines: {node: '>= 0.8.0'}
    dependencies:
      '@aashutoshrathi/word-wrap': 1.2.6
      deep-is: 0.1.4
      fast-levenshtein: 2.0.6
      levn: 0.4.1
      prelude-ls: 1.2.1
      type-check: 0.4.0

  /ora@4.1.1:
    resolution: {integrity: sha512-sjYP8QyVWBpBZWD6Vr1M/KwknSw6kJOz41tvGMlwWeClHBtYKTbHMki1PsLZnxKpXMPbTKv9b3pjQu3REib96A==}
    engines: {node: '>=8'}
    dependencies:
      chalk: 3.0.0
      cli-cursor: 3.1.0
      cli-spinners: 2.9.2
      is-interactive: 1.0.0
      log-symbols: 3.0.0
      mute-stream: 0.0.8
      strip-ansi: 6.0.1
      wcwidth: 1.0.1
    dev: true

  /ora@5.4.1:
    resolution: {integrity: sha512-5b6Y85tPxZZ7QytO+BQzysW31HJku27cRIlkbAXaNx+BdcVi+LlRFmVXzeF6a7JCwJpyw5c4b+YSVImQIrBpuQ==}
    engines: {node: '>=10'}
    dependencies:
      bl: 4.1.0
      chalk: 4.1.2
      cli-cursor: 3.1.0
      cli-spinners: 2.9.2
      is-interactive: 1.0.0
      is-unicode-supported: 0.1.0
      log-symbols: 4.1.0
      strip-ansi: 6.0.1
      wcwidth: 1.0.1
    dev: true

  /orderedmap@2.1.1:
    resolution: {integrity: sha512-TvAWxi0nDe1j/rtMcWcIj94+Ffe6n7zhow33h40SKxmsmozs6dz/e+EajymfoFcHd7sxNn8yHM8839uixMOV6g==}
    dev: false

  /os-tmpdir@1.0.2:
    resolution: {integrity: sha512-D2FR03Vir7FIu45XBY20mTb+/ZSWB00sjU9jdQXt83gDrI4Ztz5Fs7/yy74g2N5SVQY4xY1qDr4rNddwYRVX0g==}
    engines: {node: '>=0.10.0'}
    dev: true

  /p-limit@3.1.0:
    resolution: {integrity: sha512-TYOanM3wGwNGsZN2cVTYPArw454xnXj5qmWF1bEoAc4+cU/ol7GVh7odevjp1FNHduHc3KZMcFduxU5Xc6uJRQ==}
    engines: {node: '>=10'}
    dependencies:
      yocto-queue: 0.1.0

  /p-limit@5.0.0:
    resolution: {integrity: sha512-/Eaoq+QyLSiXQ4lyYV23f14mZRQcXnxfHrN0vCai+ak9G0pp9iEQukIIZq5NccEvwRB8PUnZT0KsOoDCINS1qQ==}
    engines: {node: '>=18'}
    dependencies:
      yocto-queue: 1.0.0
    dev: true

  /p-locate@5.0.0:
    resolution: {integrity: sha512-LaNjtRWUBY++zB5nE/NwcaoMylSPk+S+ZHNB1TzdbMJMny6dynpAGt7X/tl/QYq3TIeE6nxHppbo2LGymrG5Pw==}
    engines: {node: '>=10'}
    dependencies:
      p-limit: 3.1.0

  /p-map@3.0.0:
    resolution: {integrity: sha512-d3qXVTF/s+W+CdJ5A29wywV2n8CQQYahlgz2bFiA+4eVNJbHJodPZ+/gXwPGh0bOqA+j8S+6+ckmvLGPk1QpxQ==}
    engines: {node: '>=8'}
    dependencies:
      aggregate-error: 3.1.0
    dev: true

  /pac-proxy-agent@7.0.1:
    resolution: {integrity: sha512-ASV8yU4LLKBAjqIPMbrgtaKIvxQri/yh2OpI+S6hVa9JRkUI3Y3NPFbfngDtY7oFtSMD3w31Xns89mDa3Feo5A==}
    engines: {node: '>= 14'}
    dependencies:
      '@tootallnate/quickjs-emscripten': 0.23.0
      agent-base: 7.1.0
      debug: 4.3.4
      get-uri: 6.0.3
      http-proxy-agent: 7.0.2
      https-proxy-agent: 7.0.4
      pac-resolver: 7.0.1
      socks-proxy-agent: 8.0.2
    transitivePeerDependencies:
      - supports-color
    dev: true

  /pac-resolver@7.0.1:
    resolution: {integrity: sha512-5NPgf87AT2STgwa2ntRMr45jTKrYBGkVU36yT0ig/n/GMAa3oPqhZfIQ2kMEimReg0+t9kZViDVZ83qfVUlckg==}
    engines: {node: '>= 14'}
    dependencies:
      degenerator: 5.0.1
      netmask: 2.0.2
    dev: true

  /param-case@2.1.1:
    resolution: {integrity: sha512-eQE845L6ot89sk2N8liD8HAuH4ca6Vvr7VWAWwt7+kvvG5aBcPmmphQ68JsEG2qa9n1TykS2DLeMt363AAH8/w==}
    dependencies:
      no-case: 2.3.2
    dev: true

  /parent-module@1.0.1:
    resolution: {integrity: sha512-GQ2EWRpQV8/o+Aw8YqtfZZPfNRWZYkbidE9k5rpl/hC3vtHHBfGm2Ifi6qWV+coDGkrUKZAxE3Lot5kcsRlh+g==}
    engines: {node: '>=6'}
    dependencies:
      callsites: 3.1.0

  /parse5@7.1.2:
    resolution: {integrity: sha512-Czj1WaSVpaoj0wbhMzLmWD69anp2WH7FXMB9n1Sy8/ZFF9jolSQVMu1Ij5WIyGmcBmhk7EOndpO4mIpihVqAXw==}
    dependencies:
      entities: 4.5.0
    dev: true

  /pascal-case@2.0.1:
    resolution: {integrity: sha512-qjS4s8rBOJa2Xm0jmxXiyh1+OFf6ekCWOvUaRgAQSktzlTbMotS0nmG9gyYAybCWBcuP4fsBeRCKNwGBnMe2OQ==}
    dependencies:
      camel-case: 3.0.0
      upper-case-first: 1.1.2
    dev: true

  /path-case@2.1.1:
    resolution: {integrity: sha512-Ou0N05MioItesaLr9q8TtHVWmJ6fxWdqKB2RohFmNWVyJ+2zeKIeDNWAN6B/Pe7wpzWChhZX6nONYmOnMeJQ/Q==}
    dependencies:
      no-case: 2.3.2
    dev: true

  /path-exists@4.0.0:
    resolution: {integrity: sha512-ak9Qy5Q7jYb2Wwcey5Fpvg2KoAc/ZIhLSLOSBmRmygPsGwkVVt0fZa0qrtMz+m6tJTAHfZQ8FnmB4MG4LWy7/w==}
    engines: {node: '>=8'}

  /path-is-absolute@1.0.1:
    resolution: {integrity: sha512-AVbw3UJ2e9bq64vSaS9Am0fje1Pa8pbGqTTsmXfaIiMpnr5DlDhfJOuLj9Sf95ZPVDAUerDfEk88MPmPe7UCQg==}
    engines: {node: '>=0.10.0'}

  /path-key@3.1.1:
    resolution: {integrity: sha512-ojmeN0qd+y0jszEtoY48r0Peq5dwMEkIlCOu6Q5f41lfkswXuKtYrhgoTpLnyIcHm24Uhqx+5Tqm2InSwLhE6Q==}
    engines: {node: '>=8'}

  /path-key@4.0.0:
    resolution: {integrity: sha512-haREypq7xkM7ErfgIyA0z+Bj4AGKlMSdlQE2jvJo6huWD1EdkKYV+G/T4nq0YEF2vgTT8kqMFKo1uHn950r4SQ==}
    engines: {node: '>=12'}
    dev: true

  /path-parse@1.0.7:
    resolution: {integrity: sha512-LDJzPVEEEPR+y48z93A0Ed0yXb8pAByGWo/k5YYdYgpY2/2EsOsksJrq7lOHxryrVOn1ejG6oAp8ahvOIQD8sw==}

  /path-scurry@1.10.1:
    resolution: {integrity: sha512-MkhCqzzBEpPvxxQ71Md0b1Kk51W01lrYvlMzSUaIzNsODdd7mqhiimSZlr+VegAz5Z6Vzt9Xg2ttE//XBhH3EQ==}
    engines: {node: '>=16 || 14 >=14.17'}
    dependencies:
      lru-cache: 10.2.0
      minipass: 7.0.4
    dev: false

  /path-type@4.0.0:
    resolution: {integrity: sha512-gDKb8aZMDeD/tZWs9P6+q0J9Mwkdl6xMV8TjnGP3qJVJ06bdMgkbBlLU8IdfOsIsFz2BW1rNVT3XuNEl8zPAvw==}
    engines: {node: '>=8'}

  /pathe@1.1.2:
    resolution: {integrity: sha512-whLdWMYL2TwI08hn8/ZqAbrVemu0LNaNNJZX73O6qaIdCTfXutsLhMkjdENX0qhsQ9uIimo4/aQOmXkoon2nDQ==}
    dev: true

  /pathval@1.1.1:
    resolution: {integrity: sha512-Dp6zGqpTdETdR63lehJYPeIOqpiNBNtc7BpWSLrOje7UaIsE5aY92r/AunQA7rsXvet3lrJ3JnZX29UPTKXyKQ==}
    dev: true

  /picocolors@1.0.0:
    resolution: {integrity: sha512-1fygroTLlHu66zi26VoTDv8yRgm0Fccecssto+MhsZ0D/DGW2sm8E8AjW7NU5VVTRt5GxbeZ5qBuJr+HyLYkjQ==}

  /picomatch@2.3.1:
    resolution: {integrity: sha512-JU3teHTNjmE2VCGFzuY8EXzCDVwEqB2a8fsIvwaStHhAWJEeVd1o1QD80CU6+ZdEXXSLbSsuLwJjkCBWqRQUVA==}
    engines: {node: '>=8.6'}

  /pkcs7@1.0.4:
    resolution: {integrity: sha512-afRERtHn54AlwaF2/+LFszyAANTCggGilmcmILUzEjvs3XgFZT+xE6+QWQcAGmu4xajy+Xtj7acLOPdx5/eXWQ==}
    hasBin: true
    dependencies:
      '@babel/runtime': 7.23.9
    dev: false

  /pkg-types@1.0.3:
    resolution: {integrity: sha512-nN7pYi0AQqJnoLPC9eHFQ8AcyaixBUOwvqc5TDnIKCMEE6I0y8P7OKA7fPexsXGCGxQDl/cmrLAp26LhcwxZ4A==}
    dependencies:
      jsonc-parser: 3.2.1
      mlly: 1.5.0
      pathe: 1.1.2
    dev: true

  /postcss-js@4.0.1(postcss@8.4.38):
    resolution: {integrity: sha512-dDLF8pEO191hJMtlHFPRa8xsizHaM82MLfNkUHdUtVEV3tgTp5oj+8qbEqYM57SLfc74KSbw//4SeJma2LRVIw==}
    engines: {node: ^12 || ^14 || >= 16}
    peerDependencies:
      postcss: ^8.4.21
    dependencies:
      camelcase-css: 2.0.1
      postcss: 8.4.38
    dev: false

  /postcss-mixins@9.0.4(postcss@8.4.38):
    resolution: {integrity: sha512-XVq5jwQJDRu5M1XGkdpgASqLk37OqkH4JCFDXl/Dn7janOJjCTEKL+36cnRVy7bMtoBzALfO7bV7nTIsFnUWLA==}
    engines: {node: '>=14.0'}
    peerDependencies:
      postcss: ^8.2.14
    dependencies:
      fast-glob: 3.3.2
      postcss: 8.4.38
      postcss-js: 4.0.1(postcss@8.4.38)
      postcss-simple-vars: 7.0.1(postcss@8.4.38)
      sugarss: 4.0.1(postcss@8.4.38)
    dev: false

  /postcss-nested@6.0.1(postcss@8.4.38):
    resolution: {integrity: sha512-mEp4xPMi5bSWiMbsgoPfcP74lsWLHkQbZc3sY+jWYd65CUwXrUaTp0fmNpa01ZcETKlIgUdFN/MpS2xZtqL9dQ==}
    engines: {node: '>=12.0'}
    peerDependencies:
      postcss: ^8.2.14
    dependencies:
      postcss: 8.4.38
      postcss-selector-parser: 6.0.15
    dev: false

  /postcss-preset-mantine@1.13.0(postcss@8.4.38):
    resolution: {integrity: sha512-1bv/mQz2K+/FixIMxYd83BYH7PusDZaI7LpUtKbb1l/5N5w6t1p/V9ONHfRJeeAZyfa6Xc+AtR+95VKdFXRH1g==}
    peerDependencies:
      postcss: '>=8.0.0'
    dependencies:
      postcss: 8.4.38
      postcss-mixins: 9.0.4(postcss@8.4.38)
      postcss-nested: 6.0.1(postcss@8.4.38)
    dev: false

  /postcss-selector-parser@6.0.15:
    resolution: {integrity: sha512-rEYkQOMUCEMhsKbK66tbEU9QVIxbhN18YiniAwA7XQYTVBqrBy+P2p5JcdqsHgKM2zWylp8d7J6eszocfds5Sw==}
    engines: {node: '>=4'}
    dependencies:
      cssesc: 3.0.0
      util-deprecate: 1.0.2
    dev: false

  /postcss-simple-vars@7.0.1(postcss@8.4.38):
    resolution: {integrity: sha512-5GLLXaS8qmzHMOjVxqkk1TZPf1jMqesiI7qLhnlyERalG0sMbHIbJqrcnrpmZdKCLglHnRHoEBB61RtGTsj++A==}
    engines: {node: '>=14.0'}
    peerDependencies:
      postcss: ^8.2.1
    dependencies:
      postcss: 8.4.38
    dev: false

  /postcss@8.4.31:
    resolution: {integrity: sha512-PS08Iboia9mts/2ygV3eLpY5ghnUcfLV/EXTOW1E2qYxJKGGBUtNjN76FYHnMs36RmARn41bC0AZmn+rR0OVpQ==}
    engines: {node: ^10 || ^12 || >=14}
    dependencies:
      nanoid: 3.3.7
      picocolors: 1.0.0
      source-map-js: 1.2.0
    dev: false

  /postcss@8.4.38:
    resolution: {integrity: sha512-Wglpdk03BSfXkHoQa3b/oulrotAkwrlLDRSOb9D0bN86FdRyE9lppSp33aHNPgBa0JKCoB+drFLZkQoRRYae5A==}
    engines: {node: ^10 || ^12 || >=14}
    dependencies:
      nanoid: 3.3.7
      picocolors: 1.0.0
      source-map-js: 1.2.0

  /preact-render-to-string@5.2.3(preact@10.11.3):
    resolution: {integrity: sha512-aPDxUn5o3GhWdtJtW0svRC2SS/l8D9MAgo2+AWml+BhDImb27ALf04Q2d+AHqUUOc6RdSXFIBVa2gxzgMKgtZA==}
    peerDependencies:
      preact: '>=10'
    dependencies:
      preact: 10.11.3
      pretty-format: 3.8.0
    dev: false

  /preact@10.11.3:
    resolution: {integrity: sha512-eY93IVpod/zG3uMF22Unl8h9KkrcKIRs2EGar8hwLZZDU1lkjph303V9HZBwufh2s736U6VXuhD109LYqPoffg==}
    dev: false

  /prebuild-install@7.1.1:
    resolution: {integrity: sha512-jAXscXWMcCK8GgCoHOfIr0ODh5ai8mj63L2nWrjuAgXE6tDyYGnx4/8o/rCgU+B4JSyZBKbeZqzhtwtC3ovxjw==}
    engines: {node: '>=10'}
    hasBin: true
    dependencies:
      detect-libc: 2.0.2
      expand-template: 2.0.3
      github-from-package: 0.0.0
      minimist: 1.2.8
      mkdirp-classic: 0.5.3
      napi-build-utils: 1.0.2
      node-abi: 3.54.0
      pump: 3.0.0
      rc: 1.2.8
      simple-get: 4.0.1
      tar-fs: 2.1.1
      tunnel-agent: 0.6.0
    dev: false

  /prelude-ls@1.2.1:
    resolution: {integrity: sha512-vkcDPrRZo1QZLbn5RLGPpg/WmIQ65qoWWhcGKf/b5eplkkarX0m9z8ppCat4mlOqUsWpyNuYgO3VRyrYHSzX5g==}
    engines: {node: '>= 0.8.0'}

  /prettier@3.2.5:
    resolution: {integrity: sha512-3/GWa9aOC0YeD7LUfvOG2NiDyhOWRvt1k+rcKhOuYnMY24iiCphgneUfJDyFXd6rZCAnuLBv6UeAULtrhT/F4A==}
    engines: {node: '>=14'}
    hasBin: true

  /pretty-format@29.7.0:
    resolution: {integrity: sha512-Pdlw/oPxN+aXdmM9R00JVC9WVFoCLTKJvDVLgmJ+qAffBMxsV85l/Lu7sNx4zSzPyoL2euImuEwHhOXdEgNFZQ==}
    engines: {node: ^14.15.0 || ^16.10.0 || >=18.0.0}
    dependencies:
      '@jest/schemas': 29.6.3
      ansi-styles: 5.2.0
      react-is: 18.2.0
    dev: true

  /pretty-format@3.8.0:
    resolution: {integrity: sha512-WuxUnVtlWL1OfZFQFuqvnvs6MiAGk9UNsBostyBOB0Is9wb5uRESevA6rnl/rkksXaGX3GzZhPup5d6Vp1nFew==}
    dev: false

  /process@0.11.10:
    resolution: {integrity: sha512-cdGef/drWFoydD1JsMzuFf8100nZl+GT+yacc2bEced5f9Rjk4z+WtFUTBu9PhOi9j/jfmBPu0mMEY4wIdAF8A==}
    engines: {node: '>= 0.6.0'}
    dev: false

  /prop-types@15.8.1:
    resolution: {integrity: sha512-oj87CgZICdulUohogVAR7AjlC0327U4el4L6eAvOqCeudMDVU0NThNaV+b9Df4dXgSP1gXMTnPdhfe/2qDH5cg==}
    dependencies:
      loose-envify: 1.4.0
      object-assign: 4.1.1
      react-is: 16.13.1
    dev: false

  /prosemirror-changeset@2.2.1:
    resolution: {integrity: sha512-J7msc6wbxB4ekDFj+n9gTW/jav/p53kdlivvuppHsrZXCaQdVgRghoZbSS3kwrRyAstRVQ4/+u5k7YfLgkkQvQ==}
    dependencies:
      prosemirror-transform: 1.8.0
    dev: false

  /prosemirror-collab@1.3.1:
    resolution: {integrity: sha512-4SnynYR9TTYaQVXd/ieUvsVV4PDMBzrq2xPUWutHivDuOshZXqQ5rGbZM84HEaXKbLdItse7weMGOUdDVcLKEQ==}
    dependencies:
      prosemirror-state: 1.4.3
    dev: false

  /prosemirror-commands@1.5.2:
    resolution: {integrity: sha512-hgLcPaakxH8tu6YvVAaILV2tXYsW3rAdDR8WNkeKGcgeMVQg3/TMhPdVoh7iAmfgVjZGtcOSjKiQaoeKjzd2mQ==}
    dependencies:
      prosemirror-model: 1.19.4
      prosemirror-state: 1.4.3
      prosemirror-transform: 1.8.0
    dev: false

  /prosemirror-dropcursor@1.8.1:
    resolution: {integrity: sha512-M30WJdJZLyXHi3N8vxN6Zh5O8ZBbQCz0gURTfPmTIBNQ5pxrdU7A58QkNqfa98YEjSAL1HUyyU34f6Pm5xBSGw==}
    dependencies:
      prosemirror-state: 1.4.3
      prosemirror-transform: 1.8.0
      prosemirror-view: 1.33.1
    dev: false

  /prosemirror-gapcursor@1.3.2:
    resolution: {integrity: sha512-wtjswVBd2vaQRrnYZaBCbyDqr232Ed4p2QPtRIUK5FuqHYKGWkEwl08oQM4Tw7DOR0FsasARV5uJFvMZWxdNxQ==}
    dependencies:
      prosemirror-keymap: 1.2.2
      prosemirror-model: 1.19.4
      prosemirror-state: 1.4.3
      prosemirror-view: 1.33.1
    dev: false

  /prosemirror-history@1.3.2:
    resolution: {integrity: sha512-/zm0XoU/N/+u7i5zepjmZAEnpvjDtzoPWW6VmKptcAnPadN/SStsBjMImdCEbb3seiNTpveziPTIrXQbHLtU1g==}
    dependencies:
      prosemirror-state: 1.4.3
      prosemirror-transform: 1.8.0
      prosemirror-view: 1.33.1
      rope-sequence: 1.3.4
    dev: false

  /prosemirror-inputrules@1.4.0:
    resolution: {integrity: sha512-6ygpPRuTJ2lcOXs9JkefieMst63wVJBgHZGl5QOytN7oSZs3Co/BYbc3Yx9zm9H37Bxw8kVzCnDsihsVsL4yEg==}
    dependencies:
      prosemirror-state: 1.4.3
      prosemirror-transform: 1.8.0
    dev: false

  /prosemirror-keymap@1.2.2:
    resolution: {integrity: sha512-EAlXoksqC6Vbocqc0GtzCruZEzYgrn+iiGnNjsJsH4mrnIGex4qbLdWWNza3AW5W36ZRrlBID0eM6bdKH4OStQ==}
    dependencies:
      prosemirror-state: 1.4.3
      w3c-keyname: 2.2.8
    dev: false

  /prosemirror-markdown@1.12.0:
    resolution: {integrity: sha512-6F5HS8Z0HDYiS2VQDZzfZP6A0s/I0gbkJy8NCzzDMtcsz3qrfqyroMMeoSjAmOhDITyon11NbXSzztfKi+frSQ==}
    dependencies:
      markdown-it: 14.0.0
      prosemirror-model: 1.19.4
    dev: false

  /prosemirror-menu@1.2.4:
    resolution: {integrity: sha512-S/bXlc0ODQup6aiBbWVsX/eM+xJgCTAfMq/nLqaO5ID/am4wS0tTCIkzwytmao7ypEtjj39i7YbJjAgO20mIqA==}
    dependencies:
      crelt: 1.0.6
      prosemirror-commands: 1.5.2
      prosemirror-history: 1.3.2
      prosemirror-state: 1.4.3
    dev: false

  /prosemirror-model@1.19.4:
    resolution: {integrity: sha512-RPmVXxUfOhyFdayHawjuZCxiROsm9L4FCUA6pWI+l7n2yCBsWy9VpdE1hpDHUS8Vad661YLY9AzqfjLhAKQ4iQ==}
    dependencies:
      orderedmap: 2.1.1
    dev: false

  /prosemirror-schema-basic@1.2.2:
    resolution: {integrity: sha512-/dT4JFEGyO7QnNTe9UaKUhjDXbTNkiWTq/N4VpKaF79bBjSExVV2NXmJpcM7z/gD7mbqNjxbmWW5nf1iNSSGnw==}
    dependencies:
      prosemirror-model: 1.19.4
    dev: false

  /prosemirror-schema-list@1.3.0:
    resolution: {integrity: sha512-Hz/7gM4skaaYfRPNgr421CU4GSwotmEwBVvJh5ltGiffUJwm7C8GfN/Bc6DR1EKEp5pDKhODmdXXyi9uIsZl5A==}
    dependencies:
      prosemirror-model: 1.19.4
      prosemirror-state: 1.4.3
      prosemirror-transform: 1.8.0
    dev: false

  /prosemirror-state@1.4.3:
    resolution: {integrity: sha512-goFKORVbvPuAQaXhpbemJFRKJ2aixr+AZMGiquiqKxaucC6hlpHNZHWgz5R7dS4roHiwq9vDctE//CZ++o0W1Q==}
    dependencies:
      prosemirror-model: 1.19.4
      prosemirror-transform: 1.8.0
      prosemirror-view: 1.33.1
    dev: false

  /prosemirror-tables@1.3.7:
    resolution: {integrity: sha512-oEwX1wrziuxMtwFvdDWSFHVUWrFJWt929kVVfHvtTi8yvw+5ppxjXZkMG/fuTdFo+3DXyIPSKfid+Be1npKXDA==}
    dependencies:
      prosemirror-keymap: 1.2.2
      prosemirror-model: 1.19.4
      prosemirror-state: 1.4.3
      prosemirror-transform: 1.8.0
      prosemirror-view: 1.33.1
    dev: false

  /prosemirror-trailing-node@2.0.7(prosemirror-model@1.19.4)(prosemirror-state@1.4.3)(prosemirror-view@1.33.1):
    resolution: {integrity: sha512-8zcZORYj/8WEwsGo6yVCRXFMOfBo0Ub3hCUvmoWIZYfMP26WqENU0mpEP27w7mt8buZWuGrydBewr0tOArPb1Q==}
    peerDependencies:
      prosemirror-model: ^1.19.0
      prosemirror-state: ^1.4.2
      prosemirror-view: ^1.31.2
    dependencies:
      '@remirror/core-constants': 2.0.2
      '@remirror/core-helpers': 3.0.0
      escape-string-regexp: 4.0.0
      prosemirror-model: 1.19.4
      prosemirror-state: 1.4.3
      prosemirror-view: 1.33.1
    dev: false

  /prosemirror-transform@1.8.0:
    resolution: {integrity: sha512-BaSBsIMv52F1BVVMvOmp1yzD3u65uC3HTzCBQV1WDPqJRQ2LuHKcyfn0jwqodo8sR9vVzMzZyI+Dal5W9E6a9A==}
    dependencies:
      prosemirror-model: 1.19.4
    dev: false

  /prosemirror-view@1.33.1:
    resolution: {integrity: sha512-62qkYgSJIkwIMMCpuGuPzc52DiK1Iod6TWoIMxP4ja6BTD4yO8kCUL64PZ/WhH/dJ9fW0CDO39FhH1EMyhUFEg==}
    dependencies:
      prosemirror-model: 1.19.4
      prosemirror-state: 1.4.3
      prosemirror-transform: 1.8.0
    dev: false

  /proxy-agent@6.4.0:
    resolution: {integrity: sha512-u0piLU+nCOHMgGjRbimiXmA9kM/L9EHh3zL81xCdp7m+Y2pHIsnmbdDoEDoAz5geaonNR6q6+yOPQs6n4T6sBQ==}
    engines: {node: '>= 14'}
    dependencies:
      agent-base: 7.1.0
      debug: 4.3.4
      http-proxy-agent: 7.0.2
      https-proxy-agent: 7.0.4
      lru-cache: 7.18.3
      pac-proxy-agent: 7.0.1
      proxy-from-env: 1.1.0
      socks-proxy-agent: 8.0.2
    transitivePeerDependencies:
      - supports-color
    dev: true

  /proxy-from-env@1.1.0:
    resolution: {integrity: sha512-D+zkORCbA9f1tdWRK0RaCR3GPv50cMxcrz4X8k5LTSUD1Dkw47mKJEZQNunItRTkWwgtaUSo1RVFRIG9ZXiFYg==}
    dev: true

  /psl@1.9.0:
    resolution: {integrity: sha512-E/ZsdU4HLs/68gYzgGTkMicWTLPdAftJLfJFlLUAAKZGkStNU72sZjT66SnMDVOfOWY/YAoiD7Jxa9iHvngcag==}
    dev: true

  /pump@3.0.0:
    resolution: {integrity: sha512-LwZy+p3SFs1Pytd/jYct4wpv49HiYCqd9Rlc5ZVdk0V+8Yzv6jR5Blk3TRmPL1ft69TxP0IMZGJ+WPFU2BFhww==}
    dependencies:
      end-of-stream: 1.4.4
      once: 1.4.0
    dev: false

  /punycode.js@2.3.1:
    resolution: {integrity: sha512-uxFIHU0YlHYhDQtV4R9J6a52SLx28BCjT+4ieh7IGbgwVJWO+km431c4yRlREUAsAmt/uMjQUyQHNEPf0M39CA==}
    engines: {node: '>=6'}
    dev: false

  /punycode@2.3.1:
    resolution: {integrity: sha512-vYt7UD1U9Wg6138shLtLOvdAu+8DsC/ilFtEVHcH+wydcSpNE20AfSOduf6MkRFahL5FY7X1oU7nKVZFtfq8Fg==}
    engines: {node: '>=6'}

  /querystringify@2.2.0:
    resolution: {integrity: sha512-FIqgj2EUvTa7R50u0rGsyTftzjYmv/a3hO345bZNrqabNqjtgiDMgmo4mkUjd+nzU5oF3dClKqFIPUKybUyqoQ==}
    dev: true

  /queue-microtask@1.2.3:
    resolution: {integrity: sha512-NuaNSa6flKT5JaSYQzJok04JzTL1CA6aGhv5rfLW3PgqA+M2ChpZQnAC8h8i4ZFkBS8X5RqkDBHA7r4hej3K9A==}

  /rc@1.2.8:
    resolution: {integrity: sha512-y3bGgqKj3QBdxLbLkomlohkvsA8gdAiUQlSBJnBhfn+BPxg4bc62d8TcBW15wavDfgexCgccckhcZvywyQYPOw==}
    hasBin: true
    dependencies:
      deep-extend: 0.6.0
      ini: 1.3.8
      minimist: 1.2.8
      strip-json-comments: 2.0.1

  /react-dom@18.2.0(react@18.2.0):
    resolution: {integrity: sha512-6IMTriUmvsjHUjNtEDudZfuDQUoWXVxKHhlEGSk81n4YFS+r/Kl99wXiwlVXtPBtJenozv2P+hxDsw9eA7Xo6g==}
    peerDependencies:
      react: ^18.2.0
    dependencies:
      loose-envify: 1.4.0
      react: 18.2.0
      scheduler: 0.23.0
    dev: false

  /react-error-boundary@3.1.4(react@17.0.2):
    resolution: {integrity: sha512-uM9uPzZJTF6wRQORmSrvOIgt4lJ9MC1sNgEOj2XGsDTRE4kmpWxg7ENK9EWNKJRMAOY9z0MuF4yIfl6gp4sotA==}
    engines: {node: '>=10', npm: '>=6'}
    peerDependencies:
      react: '>=16.13.1'
    dependencies:
      '@babel/runtime': 7.23.9
      react: 17.0.2
    dev: true

  /react-is@16.13.1:
    resolution: {integrity: sha512-24e6ynE2H+OKt4kqsOvNd8kBpV65zoxbA4BVsEOB3ARVWQki/DHzaUoC5KuON/BiccDaCCTZBuOcfZs70kR8bQ==}
    dev: false

  /react-is@18.2.0:
    resolution: {integrity: sha512-xWGDIW6x921xtzPkhiULtthJHoJvBbF3q26fzloPCK0hsvxtPVelvftw3zjbHWSkR2km9Z+4uxbDDK/6Zw9B8w==}
    dev: true

  /react-number-format@5.3.1(react-dom@18.2.0)(react@18.2.0):
    resolution: {integrity: sha512-qpYcQLauIeEhCZUZY9jXZnnroOtdy3jYaS1zQ3M1Sr6r/KMOBEIGNIb7eKT19g2N1wbYgFgvDzs19hw5TrB8XQ==}
    peerDependencies:
      react: ^0.14 || ^15.0.0 || ^16.0.0 || ^17.0.0 || ^18.0.0
      react-dom: ^0.14 || ^15.0.0 || ^16.0.0 || ^17.0.0 || ^18.0.0
    dependencies:
      prop-types: 15.8.1
      react: 18.2.0
      react-dom: 18.2.0(react@18.2.0)
    dev: false

  /react-refresh@0.14.0:
    resolution: {integrity: sha512-wViHqhAd8OHeLS/IRMJjTSDHF3U9eWi62F/MledQGPdJGDhodXJ9PBLNGr6WWL7qlH12Mt3TyTpbS+hGXMjCzQ==}
    engines: {node: '>=0.10.0'}
    dev: true

  /react-remove-scroll-bar@2.3.4(@types/react@18.2.78)(react@18.2.0):
    resolution: {integrity: sha512-63C4YQBUt0m6ALadE9XV56hV8BgJWDmmTPY758iIJjfQKt2nYwoUrPk0LXRXcB/yIj82T1/Ixfdpdk68LwIB0A==}
    engines: {node: '>=10'}
    peerDependencies:
      '@types/react': ^16.8.0 || ^17.0.0 || ^18.0.0
      react: ^16.8.0 || ^17.0.0 || ^18.0.0
    peerDependenciesMeta:
      '@types/react':
        optional: true
    dependencies:
      '@types/react': 18.2.78
      react: 18.2.0
      react-style-singleton: 2.2.1(@types/react@18.2.78)(react@18.2.0)
      tslib: 2.6.2
    dev: false

  /react-remove-scroll@2.5.7(@types/react@18.2.78)(react@18.2.0):
    resolution: {integrity: sha512-FnrTWO4L7/Bhhf3CYBNArEG/yROV0tKmTv7/3h9QCFvH6sndeFf1wPqOcbFVu5VAulS5dV1wGT3GZZ/1GawqiA==}
    engines: {node: '>=10'}
    peerDependencies:
      '@types/react': ^16.8.0 || ^17.0.0 || ^18.0.0
      react: ^16.8.0 || ^17.0.0 || ^18.0.0
    peerDependenciesMeta:
      '@types/react':
        optional: true
    dependencies:
      '@types/react': 18.2.78
      react: 18.2.0
      react-remove-scroll-bar: 2.3.4(@types/react@18.2.78)(react@18.2.0)
      react-style-singleton: 2.2.1(@types/react@18.2.78)(react@18.2.0)
      tslib: 2.6.2
      use-callback-ref: 1.3.1(@types/react@18.2.78)(react@18.2.0)
      use-sidecar: 1.1.2(@types/react@18.2.78)(react@18.2.0)
    dev: false

  /react-style-singleton@2.2.1(@types/react@18.2.78)(react@18.2.0):
    resolution: {integrity: sha512-ZWj0fHEMyWkHzKYUr2Bs/4zU6XLmq9HsgBURm7g5pAVfyn49DgUiNgY2d4lXRlYSiCif9YBGpQleewkcqddc7g==}
    engines: {node: '>=10'}
    peerDependencies:
      '@types/react': ^16.8.0 || ^17.0.0 || ^18.0.0
      react: ^16.8.0 || ^17.0.0 || ^18.0.0
    peerDependenciesMeta:
      '@types/react':
        optional: true
    dependencies:
      '@types/react': 18.2.78
      get-nonce: 1.0.1
      invariant: 2.2.4
      react: 18.2.0
      tslib: 2.6.2
    dev: false

  /react-textarea-autosize@8.5.3(@types/react@18.2.78)(react@18.2.0):
    resolution: {integrity: sha512-XT1024o2pqCuZSuBt9FwHlaDeNtVrtCXu0Rnz88t1jUGheCLa3PhjE1GH8Ctm2axEtvdCl5SUHYschyQ0L5QHQ==}
    engines: {node: '>=10'}
    peerDependencies:
      react: ^16.8.0 || ^17.0.0 || ^18.0.0
    dependencies:
      '@babel/runtime': 7.23.9
      react: 18.2.0
      use-composed-ref: 1.3.0(react@18.2.0)
      use-latest: 1.2.1(@types/react@18.2.78)(react@18.2.0)
    transitivePeerDependencies:
      - '@types/react'
    dev: false

  /react-transition-group@4.4.5(react-dom@18.2.0)(react@18.2.0):
    resolution: {integrity: sha512-pZcd1MCJoiKiBR2NRxeCRg13uCXbydPnmB4EOeRrY7480qNWO8IIgQG6zlDkm6uRMsURXPuKq0GWtiM59a5Q6g==}
    peerDependencies:
      react: '>=16.6.0'
      react-dom: '>=16.6.0'
    dependencies:
      '@babel/runtime': 7.23.9
      dom-helpers: 5.2.1
      loose-envify: 1.4.0
      prop-types: 15.8.1
      react: 18.2.0
      react-dom: 18.2.0(react@18.2.0)
    dev: false

  /react@17.0.2:
    resolution: {integrity: sha512-gnhPt75i/dq/z3/6q/0asP78D0u592D5L1pd7M8P+dck6Fu/jJeL6iVVK23fptSUZj8Vjf++7wXA8UNclGQcbA==}
    engines: {node: '>=0.10.0'}
    dependencies:
      loose-envify: 1.4.0
      object-assign: 4.1.1

  /react@18.2.0:
    resolution: {integrity: sha512-/3IjMdb2L9QbBdWiW5e3P2/npwMBaU9mHCSCUzNln0ZCYbcfTsGbTJrU/kGemdH2IWmB2ioZ+zkxtmq6g09fGQ==}
    engines: {node: '>=0.10.0'}
    dependencies:
      loose-envify: 1.4.0
    dev: false

  /readable-stream@3.6.2:
    resolution: {integrity: sha512-9u/sniCrY3D5WdsERHzHE4G2YCXqoG5FTHUiCC4SIbr6XcLZBY05ya9EKjYek9O5xOAwjGq+1JdGBAS7Q9ScoA==}
    engines: {node: '>= 6'}
    dependencies:
      inherits: 2.0.4
      string_decoder: 1.3.0
      util-deprecate: 1.0.2

  /readdirp@3.6.0:
    resolution: {integrity: sha512-hOS089on8RduqdbhvQ5Z37A0ESjsqz6qnRcffsMU3495FuTdqSm+7bhJ29JvIOsBDEEnan5DPu9t3To9VRlMzA==}
    engines: {node: '>=8.10.0'}
    dependencies:
      picomatch: 2.3.1
    dev: false

  /redis-errors@1.2.0:
    resolution: {integrity: sha512-1qny3OExCf0UvUV/5wpYKf2YwPcOqXzkwKKSmKHiE6ZMQs5heeE/c8eXK+PNllPvmjgAbfnsbpkGZWy8cBpn9w==}
    engines: {node: '>=4'}
    dev: false

  /redis-parser@3.0.0:
    resolution: {integrity: sha512-DJnGAeenTdpMEH6uAJRK/uiyEIH9WVsUmoLwzudwGJUwZPp80PDBWPHXSAGNPwNvIXAbe7MSUB1zQFugFml66A==}
    engines: {node: '>=4'}
    dependencies:
      redis-errors: 1.2.0
    dev: false

  /reflect.getprototypeof@1.0.5:
    resolution: {integrity: sha512-62wgfC8dJWrmxv44CA36pLDnP6KKl3Vhxb7PL+8+qrrFMMoJij4vgiMP8zV4O8+CBMXY1mHxI5fITGHXFHVmQQ==}
    engines: {node: '>= 0.4'}
    dependencies:
      call-bind: 1.0.7
      define-properties: 1.2.1
      es-abstract: 1.22.4
      es-errors: 1.3.0
      get-intrinsic: 1.2.4
      globalthis: 1.0.3
      which-builtin-type: 1.1.3
    dev: false

  /regenerator-runtime@0.14.1:
    resolution: {integrity: sha512-dYnhHh0nJoMfnkZs6GmmhFknAGRrLznOu5nc9ML+EJxGvrx6H7teuevqVqCuPcPK//3eDrrjQhehXVx9cnkGdw==}

  /regexp.prototype.flags@1.5.2:
    resolution: {integrity: sha512-NcDiDkTLuPR+++OCKB0nWafEmhg/Da8aUPLPMQbK+bxKKCm1/S5he+AqYa4PlMCVBalb4/yxIRub6qkEx5yJbw==}
    engines: {node: '>= 0.4'}
    dependencies:
      call-bind: 1.0.7
      define-properties: 1.2.1
      es-errors: 1.3.0
      set-function-name: 2.0.1
    dev: false

  /registry-auth-token@3.3.2:
    resolution: {integrity: sha512-JL39c60XlzCVgNrO+qq68FoNb56w/m7JYvGR2jT5iR1xBrUA3Mfx5Twk5rqTThPmQKMWydGmq8oFtDlxfrmxnQ==}
    dependencies:
      rc: 1.2.8
      safe-buffer: 5.2.1
    dev: true

  /registry-url@3.1.0:
    resolution: {integrity: sha512-ZbgR5aZEdf4UKZVBPYIgaglBmSF2Hi94s2PcIHhRGFjKYu+chjJdYfHn4rt3hB6eCKLJ8giVIIfgMa1ehDfZKA==}
    engines: {node: '>=0.10.0'}
    dependencies:
      rc: 1.2.8
    dev: true

  /remove-accents@0.4.2:
    resolution: {integrity: sha512-7pXIJqJOq5tFgG1A2Zxti3Ht8jJF337m4sowbuHsW30ZnkQFnDzy9qBNhgzX8ZLW4+UBcXiiR7SwR6pokHsxiA==}
    dev: false

  /require-directory@2.1.1:
    resolution: {integrity: sha512-fGxEI7+wsG9xrvdjsrlmL22OMTTiHRwAMroiEeMgq8gzoLC/PQr7RsRDSTLUg/bZAZtF+TVIkHc6/4RIKrui+Q==}
    engines: {node: '>=0.10.0'}
    dev: true

  /requires-port@1.0.0:
    resolution: {integrity: sha512-KigOCHcocU3XODJxsu8i/j8T9tzT4adHiecwORRQ0ZZFcp7ahwXuRU1m+yuO90C5ZUyGeGfocHDI14M3L3yDAQ==}
    dev: true

  /resolve-from@4.0.0:
    resolution: {integrity: sha512-pb/MYmXstAkysRFx8piNI1tGFNQIFA3vkE3Gq4EuA1dF6gHp/+vgZqsCGJapvy8N3Q+4o7FwvquPJcnZ7RYy4g==}
    engines: {node: '>=4'}

  /resolve-pkg-maps@1.0.0:
    resolution: {integrity: sha512-seS2Tj26TBVOC2NIc2rOe2y2ZO7efxITtLZcGSOnHHNOQ7CkiUBfw0Iw2ck6xkIhPwLhKNLS8BO+hEpngQlqzw==}

  /resolve@1.22.8:
    resolution: {integrity: sha512-oKWePCxqpd6FlLvGV1VU0x7bkPmmCNolxzjMf4NczoDnQcIWrAF+cPtZn5i6n+RfD2d9i0tzpKnG6Yk168yIyw==}
    hasBin: true
    dependencies:
      is-core-module: 2.13.1
      path-parse: 1.0.7
      supports-preserve-symlinks-flag: 1.0.0

  /resolve@2.0.0-next.5:
    resolution: {integrity: sha512-U7WjGVG9sH8tvjW5SmGbQuui75FiyjAX72HX15DwBBwF9dNiQZRQAg9nnPhYy+TUnE0+VcrttuvNI8oSxZcocA==}
    hasBin: true
    dependencies:
      is-core-module: 2.13.1
      path-parse: 1.0.7
      supports-preserve-symlinks-flag: 1.0.0
    dev: false

  /restore-cursor@3.1.0:
    resolution: {integrity: sha512-l+sSefzHpj5qimhFSE5a8nufZYAM3sBSVMAPtYkmC+4EH2anSGaEMXSD0izRQbu9nfyQ9y5JrVmp7E8oZrUjvA==}
    engines: {node: '>=8'}
    dependencies:
      onetime: 5.1.2
      signal-exit: 3.0.7
    dev: true

  /reusify@1.0.4:
    resolution: {integrity: sha512-U9nH88a3fc/ekCF1l0/UP1IosiuIjyTh7hBvXVMHYgVcfGvt897Xguj2UOLDeI5BG2m7/uwyaLVT6fbtCwTyzw==}
    engines: {iojs: '>=1.0.0', node: '>=0.10.0'}

  /rimraf@3.0.2:
    resolution: {integrity: sha512-JZkJMZkAGFFPP2YqXZXPbMlMBgsxzE8ILs4lMIX/2o0L9UBw9O/Y3o6wFw/i9YLapcUJWwqbi3kdxIPdC62TIA==}
    hasBin: true
    dependencies:
      glob: 7.2.3

  /rollup@4.13.0:
    resolution: {integrity: sha512-3YegKemjoQnYKmsBlOHfMLVPPA5xLkQ8MHLLSw/fBrFaVkEayL51DilPpNNLq1exr98F2B1TzrV0FUlN3gWRPg==}
    engines: {node: '>=18.0.0', npm: '>=8.0.0'}
    hasBin: true
    dependencies:
      '@types/estree': 1.0.5
    optionalDependencies:
      '@rollup/rollup-android-arm-eabi': 4.13.0
      '@rollup/rollup-android-arm64': 4.13.0
      '@rollup/rollup-darwin-arm64': 4.13.0
      '@rollup/rollup-darwin-x64': 4.13.0
      '@rollup/rollup-linux-arm-gnueabihf': 4.13.0
      '@rollup/rollup-linux-arm64-gnu': 4.13.0
      '@rollup/rollup-linux-arm64-musl': 4.13.0
      '@rollup/rollup-linux-riscv64-gnu': 4.13.0
      '@rollup/rollup-linux-x64-gnu': 4.13.0
      '@rollup/rollup-linux-x64-musl': 4.13.0
      '@rollup/rollup-win32-arm64-msvc': 4.13.0
      '@rollup/rollup-win32-ia32-msvc': 4.13.0
      '@rollup/rollup-win32-x64-msvc': 4.13.0
      fsevents: 2.3.3
    dev: true

  /rope-sequence@1.3.4:
    resolution: {integrity: sha512-UT5EDe2cu2E/6O4igUr5PSFs23nvvukicWHx6GnOPlHAiiYbzNuCRQCuiUdHJQcqKalLKlrYJnjY0ySGsXNQXQ==}
    dev: false

  /rrweb-cssom@0.6.0:
    resolution: {integrity: sha512-APM0Gt1KoXBz0iIkkdB/kfvGOwC4UuJFeG/c+yV7wSc7q96cG/kJ0HiYCnzivD9SB53cLV1MlHFNfOuPaadYSw==}
    dev: true

  /run-async@2.4.1:
    resolution: {integrity: sha512-tvVnVv01b8c1RrA6Ep7JkStj85Guv/YrMcwqYQnwjsAS2cTmmPGBBjAjpCW7RrSodNSoE2/qg9O4bceNvUuDgQ==}
    engines: {node: '>=0.12.0'}
    dev: true

  /run-parallel@1.2.0:
    resolution: {integrity: sha512-5l4VyZR86LZ/lDxZTR6jqL8AFE2S0IFLMP26AbjsLVADxHdhB/c0GUsH+y39UfCi3dzz8OlQuPmnaJOMoDHQBA==}
    dependencies:
      queue-microtask: 1.2.3

  /rust-result@1.0.0:
    resolution: {integrity: sha512-6cJzSBU+J/RJCF063onnQf0cDUOHs9uZI1oroSGnHOph+CQTIJ5Pp2hK5kEQq1+7yE/EEWfulSNXAQ2jikPthA==}
    dependencies:
      individual: 2.0.0
    dev: false

  /rxjs@6.6.7:
    resolution: {integrity: sha512-hTdwr+7yYNIT5n4AMYp85KA6yw2Va0FLa3Rguvbpa4W3I5xynaBZo41cM3XM+4Q6fRMj3sBYIR1VAmZMXYJvRQ==}
    engines: {npm: '>=2.0.0'}
    dependencies:
      tslib: 1.14.1
    dev: true

  /rxjs@7.8.1:
    resolution: {integrity: sha512-AA3TVj+0A2iuIoQkWEK/tqFjBq2j+6PO6Y0zJcvzLAFhEFIO3HL0vls9hWLncZbAAbK0mar7oZ4V079I/qPMxg==}
    dependencies:
      tslib: 2.6.2
    dev: true

  /safe-array-concat@1.1.0:
    resolution: {integrity: sha512-ZdQ0Jeb9Ofti4hbt5lX3T2JcAamT9hfzYU1MNB+z/jaEbB6wfFfPIR/zEORmZqobkCCJhSjodobH6WHNmJ97dg==}
    engines: {node: '>=0.4'}
    dependencies:
      call-bind: 1.0.7
      get-intrinsic: 1.2.4
      has-symbols: 1.0.3
      isarray: 2.0.5
    dev: false

  /safe-buffer@5.2.1:
    resolution: {integrity: sha512-rp3So07KcdmmKbGvgaNxQSJr7bGVSVk5S9Eq1F+ppbRo70+YeaDxkw5Dd8NPN+GD6bjnYm2VuPuCXmpuYvmCXQ==}

  /safe-json-parse@4.0.0:
    resolution: {integrity: sha512-RjZPPHugjK0TOzFrLZ8inw44s9bKox99/0AZW9o/BEQVrJfhI+fIHMErnPyRa89/yRXUUr93q+tiN6zhoVV4wQ==}
    dependencies:
      rust-result: 1.0.0
    dev: false

  /safe-regex-test@1.0.3:
    resolution: {integrity: sha512-CdASjNJPvRa7roO6Ra/gLYBTzYzzPyyBXxIMdGW3USQLyjWEls2RgW5UBTXaQVp+OrpeCK3bLem8smtmheoRuw==}
    engines: {node: '>= 0.4'}
    dependencies:
      call-bind: 1.0.7
      es-errors: 1.3.0
      is-regex: 1.1.4
    dev: false

  /safe-stable-stringify@2.4.3:
    resolution: {integrity: sha512-e2bDA2WJT0wxseVd4lsDP4+3ONX6HpMXQa1ZhFQ7SU+GjvORCmShbCMltrtIDfkYhVHrOcPtj+KhmDBdPdZD1g==}
    engines: {node: '>=10'}
    dev: false

  /safer-buffer@2.1.2:
    resolution: {integrity: sha512-YZo3K82SD7Riyi0E1EQPojLz7kpepnSQI9IyPbHHg1XXXevb5dJI7tpyN2ADxGcQbHG7vcyRHk0cbwqcQriUtg==}

  /sass@1.74.1:
    resolution: {integrity: sha512-w0Z9p/rWZWelb88ISOLyvqTWGmtmu2QJICqDBGyNnfG4OUnPX9BBjjYIXUpXCMOOg5MQWNpqzt876la1fsTvUA==}
    engines: {node: '>=14.0.0'}
    hasBin: true
    dependencies:
      chokidar: 3.6.0
      immutable: 4.3.5
      source-map-js: 1.2.0
    dev: false

  /saxes@6.0.0:
    resolution: {integrity: sha512-xAg7SOnEhrm5zI3puOOKyy1OMcMlIJZYNJY7xLBwSze0UjhPLnWfj2GF2EpT0jmzaJKIWKHLsaSSajf35bcYnA==}
    engines: {node: '>=v12.22.7'}
    dependencies:
      xmlchars: 2.2.0
    dev: true

  /scheduler@0.23.0:
    resolution: {integrity: sha512-CtuThmgHNg7zIZWAXi3AsyIzA3n4xx7aNyjwC2VJldO2LMVDhFK+63xGqq6CsJH4rTAt6/M+N4GhZiDYPx9eUw==}
    dependencies:
      loose-envify: 1.4.0
    dev: false

  /semver@6.3.1:
    resolution: {integrity: sha512-BR7VvDCVHO+q2xBEWskxS6DJE1qRnb7DxzUrogb71CWoSficBxYsiAGd+Kl0mmq/MprG9yArRkyrQxTO6XjMzA==}
    hasBin: true

  /semver@7.6.0:
    resolution: {integrity: sha512-EnwXhrlwXMk9gKu5/flx5sv/an57AkRplG3hTK68W7FRDN+k+OWBj65M7719OkA82XLBxrcX0KSHj+X5COhOVg==}
    engines: {node: '>=10'}
    hasBin: true
    dependencies:
      lru-cache: 6.0.0

  /sentence-case@2.1.1:
    resolution: {integrity: sha512-ENl7cYHaK/Ktwk5OTD+aDbQ3uC8IByu/6Bkg+HDv8Mm+XnBnppVNalcfJTNsp1ibstKh030/JKQQWglDvtKwEQ==}
    dependencies:
      no-case: 2.3.2
      upper-case-first: 1.1.2
    dev: true

  /seq-queue@0.0.5:
    resolution: {integrity: sha512-hr3Wtp/GZIc/6DAGPDcV4/9WoZhjrkXsi5B/07QgX8tsdc6ilr7BFM6PM6rbdAX1kFSDYeZGLipIZZKyQP0O5Q==}
    dev: false

  /server-only@0.0.1:
    resolution: {integrity: sha512-qepMx2JxAa5jjfzxG79yPPq+8BuFToHd1hm7kI+Z4zAq1ftQiP7HcxMhDDItrbtwVeLg/cY2JnKnrcFkmiswNA==}
    dev: false

  /set-blocking@2.0.0:
    resolution: {integrity: sha512-KiKBS8AnWGEyLzofFfmvKwpdPzqiy16LvQfK3yv/fVH7Bj13/wl3JSR1J+rfgRE9q7xUJK4qvgS8raSOeLUehw==}
    dev: false

  /set-function-length@1.2.1:
    resolution: {integrity: sha512-j4t6ccc+VsKwYHso+kElc5neZpjtq9EnRICFZtWyBsLojhmeF/ZBd/elqm22WJh/BziDe/SBiOeAt0m2mfLD0g==}
    engines: {node: '>= 0.4'}
    dependencies:
      define-data-property: 1.1.4
      es-errors: 1.3.0
      function-bind: 1.1.2
      get-intrinsic: 1.2.4
      gopd: 1.0.1
      has-property-descriptors: 1.0.2
    dev: false

  /set-function-name@2.0.1:
    resolution: {integrity: sha512-tMNCiqYVkXIZgc2Hnoy2IvC/f8ezc5koaRFkCjrpWzGpCd3qbZXPzVy9MAZzK1ch/X0jvSkojys3oqJN0qCmdA==}
    engines: {node: '>= 0.4'}
    dependencies:
      define-data-property: 1.1.4
      functions-have-names: 1.2.3
      has-property-descriptors: 1.0.2
    dev: false

  /shebang-command@2.0.0:
    resolution: {integrity: sha512-kHxr2zZpYtdmrN1qDjrrX/Z1rR1kG8Dx+gkpK1G4eXmvXswmcE1hTWBWYUzlraYw1/yZp6YuDY77YtvbN0dmDA==}
    engines: {node: '>=8'}
    dependencies:
      shebang-regex: 3.0.0

  /shebang-regex@3.0.0:
    resolution: {integrity: sha512-7++dFhtcx3353uBaq8DDR4NuxBetBzC7ZQOhmTQInHEd6bSrXdiEyzCvG07Z44UYdLShWUyXt5M/yhz8ekcb1A==}
    engines: {node: '>=8'}

  /shell-quote@1.8.1:
    resolution: {integrity: sha512-6j1W9l1iAs/4xYBI1SYOVZyFcCis9b4KCLQ8fgAGG07QvzaRLVVRQvAy85yNmmZSjYjg4MWh4gNvlPujU/5LpA==}
    dev: true

  /side-channel@1.0.5:
    resolution: {integrity: sha512-QcgiIWV4WV7qWExbN5llt6frQB/lBven9pqliLXfGPB+K9ZYXxDozp0wLkHS24kWCm+6YXH/f0HhnObZnZOBnQ==}
    engines: {node: '>= 0.4'}
    dependencies:
      call-bind: 1.0.7
      es-errors: 1.3.0
      get-intrinsic: 1.2.4
      object-inspect: 1.13.1
    dev: false

  /siginfo@2.0.0:
    resolution: {integrity: sha512-ybx0WO1/8bSBLEWXZvEd7gMW3Sn3JFlW3TvX1nREbDLRNQNaeNN8WK0meBwPdAaOI7TtRRRJn/Es1zhrrCHu7g==}
    dev: true

  /signal-exit@3.0.7:
    resolution: {integrity: sha512-wnD2ZE+l+SPC/uoS0vXeE9L1+0wuaMqKlfz9AMUo38JsyLSBWSFcHR1Rri62LZc12vLr1gb3jl7iwQhgwpAbGQ==}

  /signal-exit@4.1.0:
    resolution: {integrity: sha512-bzyZ1e88w9O1iNJbKnOlvYTrWPDl46O1bG0D3XInv+9tkPrxrN8jUUTiFlDkkmKWgn1M6CfIA13SuGqOa9Korw==}
    engines: {node: '>=14'}

  /simple-concat@1.0.1:
    resolution: {integrity: sha512-cSFtAPtRhljv69IK0hTVZQ+OfE9nePi/rtJmw5UjHeVyVroEqJXP1sFztKUy1qU+xvz3u/sfYJLa947b7nAN2Q==}
    dev: false

  /simple-get@4.0.1:
    resolution: {integrity: sha512-brv7p5WgH0jmQJr1ZDDfKDOSeWWg+OVypG99A/5vYGPqJ6pxiaHLy8nxtFjBA7oMa01ebA9gfh1uMCFqOuXxvA==}
    dependencies:
      decompress-response: 6.0.0
      once: 1.4.0
      simple-concat: 1.0.1
    dev: false

  /simple-swizzle@0.2.2:
    resolution: {integrity: sha512-JA//kQgZtbuY83m+xT+tXJkmJncGMTFT+C+g2h2R9uxkYIrE2yy9sgmcLhCnw57/WSD+Eh3J97FPEDFnbXnDUg==}
    dependencies:
      is-arrayish: 0.3.2
    dev: false

  /sirv@2.0.4:
    resolution: {integrity: sha512-94Bdh3cC2PKrbgSOUqTiGPWVZeSiXfKOVZNJniWoqrWrRkB1CJzBU3NEbiTsPcYy1lDsANA/THzS+9WBiy5nfQ==}
    engines: {node: '>= 10'}
    dependencies:
      '@polka/url': 1.0.0-next.24
      mrmime: 2.0.0
      totalist: 3.0.1
    dev: true

  /sisteransi@1.0.5:
    resolution: {integrity: sha512-bLGGlR1QxBcynn2d5YmDX4MGjlZvy2MRBDRNHLJ8VI6l6+9FUiyTFNJ0IveOSP0bcXgVDPRcfGqA0pjaqUpfVg==}
    dev: false

  /slash@3.0.0:
    resolution: {integrity: sha512-g9Q1haeby36OSStwb4ntCGGGaKsaVSjQ68fBxoQcutl5fS1vuY18H3wSt3jFyFtrkx+Kz0V1G85A4MyAdDMi2Q==}
    engines: {node: '>=8'}

  /smart-buffer@4.2.0:
    resolution: {integrity: sha512-94hK0Hh8rPqQl2xXc3HsaBoOXKV20MToPkcXvwbISWLEs+64sBq5kFgn2kJDHb1Pry9yrP0dxrCI9RRci7RXKg==}
    engines: {node: '>= 6.0.0', npm: '>= 3.0.0'}
    dev: true

  /snake-case@2.1.0:
    resolution: {integrity: sha512-FMR5YoPFwOLuh4rRz92dywJjyKYZNLpMn1R5ujVpIYkbA9p01fq8RMg0FkO4M+Yobt4MjHeLTJVm5xFFBHSV2Q==}
    dependencies:
      no-case: 2.3.2
    dev: true

  /socks-proxy-agent@8.0.2:
    resolution: {integrity: sha512-8zuqoLv1aP/66PHF5TqwJ7Czm3Yv32urJQHrVyhD7mmA6d61Zv8cIXQYPTWwmg6qlupnPvs/QKDmfa4P/qct2g==}
    engines: {node: '>= 14'}
    dependencies:
      agent-base: 7.1.0
      debug: 4.3.4
      socks: 2.7.3
    transitivePeerDependencies:
      - supports-color
    dev: true

  /socks@2.7.3:
    resolution: {integrity: sha512-vfuYK48HXCTFD03G/1/zkIls3Ebr2YNa4qU9gHDZdblHLiqhJrJGkY3+0Nx0JpN9qBhJbVObc1CNciT1bIZJxw==}
    engines: {node: '>= 10.0.0', npm: '>= 3.0.0'}
    deprecated: please use 2.7.4 or 2.8.1 to fix package-lock issue
    dependencies:
      ip-address: 9.0.5
      smart-buffer: 4.2.0
    dev: true

  /source-map-js@1.2.0:
    resolution: {integrity: sha512-itJW8lvSA0TXEphiRoawsCksnlf8SyvmFzIhltqAHluXd88pkCd+cXJVHTDwdCr0IzwptSm035IHQktUu1QUMg==}
    engines: {node: '>=0.10.0'}

  /source-map-support@0.5.21:
    resolution: {integrity: sha512-uBHU3L3czsIyYXKX88fdrGovxdSCoTGDRZ6SYXtSRxLZUzHg5P/66Ht6uoUlHu9EZod+inXhKo3qQgwXUT/y1w==}
    dependencies:
      buffer-from: 1.1.2
      source-map: 0.6.1
    dev: false

  /source-map@0.6.1:
    resolution: {integrity: sha512-UjgapumWlbMhkBgzT7Ykc5YXUT46F0iKu8SGXq0bcwP5dz/h0Plj6enJqjz1Zbq2l5WaqYnrVbwWOWMyF3F47g==}
    engines: {node: '>=0.10.0'}

  /spawn-command@0.0.2:
    resolution: {integrity: sha512-zC8zGoGkmc8J9ndvml8Xksr1Amk9qBujgbF0JAIWO7kXr43w0h/0GJNM/Vustixu+YE8N/MTrQ7N31FvHUACxQ==}
    dev: true

  /sprintf-js@1.1.3:
    resolution: {integrity: sha512-Oo+0REFV59/rz3gfJNKQiBlwfHaSESl1pcGyABQsnnIfWOFt6JNj5gCog2U6MLZ//IGYD+nA8nI+mTShREReaA==}
    dev: true

  /sqlstring@2.3.3:
    resolution: {integrity: sha512-qC9iz2FlN7DQl3+wjwn3802RTyjCx7sDvfQEXchwa6CWOx07/WVfh91gBmQ9fahw8snwGEWU3xGzOt4tFyHLxg==}
    engines: {node: '>= 0.6'}
    dev: false

  /stack-trace@0.0.10:
    resolution: {integrity: sha512-KGzahc7puUKkzyMt+IqAep+TVNbKP+k2Lmwhub39m1AsTSkaDutx56aDCo+HLDzf/D26BIHTJWNiTG1KAJiQCg==}
    dev: false

  /stackback@0.0.2:
    resolution: {integrity: sha512-1XMJE5fQo1jGH6Y/7ebnwPOBEkIEnT4QF32d5R1+VXdXveM0IBMJt8zfaxX1P3QhVwrYe+576+jkANtSS2mBbw==}
    dev: true

  /standard-as-callback@2.1.0:
    resolution: {integrity: sha512-qoRRSyROncaz1z0mvYqIE4lCd9p2R90i6GxW3uZv5ucSu8tU7B5HXUP1gG8pVZsYNVaXjk8ClXHPttLyxAL48A==}
    dev: false

  /std-env@3.7.0:
    resolution: {integrity: sha512-JPbdCEQLj1w5GilpiHAx3qJvFndqybBysA3qUOnznweH4QbNYUsW/ea8QzSrnh0vNsezMMw5bcVool8lM0gwzg==}
    dev: true

  /streamsearch@1.1.0:
    resolution: {integrity: sha512-Mcc5wHehp9aXz1ax6bZUyY5afg9u2rv5cqQI3mRrYkGC8rW2hM02jWuwjtL++LS5qinSyhj2QfLyNsuc+VsExg==}
    engines: {node: '>=10.0.0'}
    dev: false

  /string-width@4.2.3:
    resolution: {integrity: sha512-wKyQRQpjJ0sIp62ErSZdGsjMJWsap5oRNihHhu6G7JVO/9jIB6UyevL+tXuOqrng8j/cxKTWyWUwvSTriiZz/g==}
    engines: {node: '>=8'}
    dependencies:
      emoji-regex: 8.0.0
      is-fullwidth-code-point: 3.0.0
      strip-ansi: 6.0.1

  /string-width@5.1.2:
    resolution: {integrity: sha512-HnLOCR3vjcY8beoNLtcjZ5/nxn2afmME6lhrDrebokqMap+XbeW8n9TXpPDOqdGK5qcI3oT0GKTW6wC7EMiVqA==}
    engines: {node: '>=12'}
    dependencies:
      eastasianwidth: 0.2.0
      emoji-regex: 9.2.2
      strip-ansi: 7.1.0
    dev: false

  /string.prototype.matchall@4.0.10:
    resolution: {integrity: sha512-rGXbGmOEosIQi6Qva94HUjgPs9vKW+dkG7Y8Q5O2OYkWL6wFaTRZO8zM4mhP94uX55wgyrXzfS2aGtGzUL7EJQ==}
    dependencies:
      call-bind: 1.0.7
      define-properties: 1.2.1
      es-abstract: 1.22.4
      get-intrinsic: 1.2.4
      has-symbols: 1.0.3
      internal-slot: 1.0.7
      regexp.prototype.flags: 1.5.2
      set-function-name: 2.0.1
      side-channel: 1.0.5
    dev: false

  /string.prototype.trim@1.2.8:
    resolution: {integrity: sha512-lfjY4HcixfQXOfaqCvcBuOIapyaroTXhbkfJN3gcB1OtyupngWK4sEET9Knd0cXd28kTUqu/kHoV4HKSJdnjiQ==}
    engines: {node: '>= 0.4'}
    dependencies:
      call-bind: 1.0.7
      define-properties: 1.2.1
      es-abstract: 1.22.4
    dev: false

  /string.prototype.trimend@1.0.7:
    resolution: {integrity: sha512-Ni79DqeB72ZFq1uH/L6zJ+DKZTkOtPIHovb3YZHQViE+HDouuU4mBrLOLDn5Dde3RF8qw5qVETEjhu9locMLvA==}
    dependencies:
      call-bind: 1.0.7
      define-properties: 1.2.1
      es-abstract: 1.22.4
    dev: false

  /string.prototype.trimstart@1.0.7:
    resolution: {integrity: sha512-NGhtDFu3jCEm7B4Fy0DpLewdJQOZcQ0rGbwQ/+stjnrp2i+rlKeCvos9hOIeCmqwratM47OBxY7uFZzjxHXmrg==}
    dependencies:
      call-bind: 1.0.7
      define-properties: 1.2.1
      es-abstract: 1.22.4
    dev: false

  /string_decoder@1.3.0:
    resolution: {integrity: sha512-hkRX8U1WjJFd8LsDJ2yQ/wWWxaopEsABU1XfkM8A+j0+85JAGppt16cr1Whg6KIbb4okU6Mql6BOj+uup/wKeA==}
    dependencies:
      safe-buffer: 5.2.1

  /strip-ansi@6.0.1:
    resolution: {integrity: sha512-Y38VPSHcqkFrCpFnQ9vuSXmquuv5oXOKpGeT6aGrr3o3Gc9AlVa6JBfUSOCnbxGGZF+/0ooI7KrPuUSztUdU5A==}
    engines: {node: '>=8'}
    dependencies:
      ansi-regex: 5.0.1

  /strip-ansi@7.1.0:
    resolution: {integrity: sha512-iq6eVVI64nQQTRYq2KtEg2d2uU7LElhTJwsH4YzIHZshxlgZms/wIc4VoDQTlG/IvVIrBKG06CrZnp0qv7hkcQ==}
    engines: {node: '>=12'}
    dependencies:
      ansi-regex: 6.0.1
    dev: false

  /strip-bom@3.0.0:
    resolution: {integrity: sha512-vavAMRXOgBVNF6nyEEmL3DBK19iRpDcoIwW+swQ+CbGiu7lju6t+JklA1MHweoWtadgt4ISVUsXLyDq34ddcwA==}
    engines: {node: '>=4'}
    dev: false

  /strip-final-newline@2.0.0:
    resolution: {integrity: sha512-BrpvfNAE3dcvq7ll3xVumzjKjZQ5tI1sEUIKr3Uoks0XUl45St3FlatVqef9prk4jRDzhW6WZg+3bk93y6pLjA==}
    engines: {node: '>=6'}
    dev: true

  /strip-final-newline@3.0.0:
    resolution: {integrity: sha512-dOESqjYr96iWYylGObzd39EuNTa5VJxyvVAEm5Jnh7KGo75V43Hk1odPQkNDyXNmUR6k+gEiDVXnjB8HJ3crXw==}
    engines: {node: '>=12'}
    dev: true

  /strip-json-comments@2.0.1:
    resolution: {integrity: sha512-4gB8na07fecVVkOI6Rs4e7T6NOTki5EmL7TUduTs6bu3EdnSycntVJ4re8kgZA+wx9IueI2Y11bfbgwtzuE0KQ==}
    engines: {node: '>=0.10.0'}

  /strip-json-comments@3.1.1:
    resolution: {integrity: sha512-6fPc+R4ihwqP6N/aIv2f1gMH8lOVtWQHoqC4yK6oSDVVocumAsfCqjkXnqiYMhmMwS/mEHLp7Vehlt3ql6lEig==}
    engines: {node: '>=8'}

  /strip-literal@2.0.0:
    resolution: {integrity: sha512-f9vHgsCWBq2ugHAkGMiiYY+AYG0D/cbloKKg0nhaaaSNsujdGIpVXCNsrJpCKr5M0f4aI31mr13UjY6GAuXCKA==}
    dependencies:
      js-tokens: 8.0.3
    dev: true

  /styled-jsx@5.1.1(@babel/core@7.23.9)(react@18.2.0):
    resolution: {integrity: sha512-pW7uC1l4mBZ8ugbiZrcIsiIvVx1UmTfw7UkC3Um2tmfUq9Bhk8IiyEIPl6F8agHgjzku6j0xQEZbfA5uSgSaCw==}
    engines: {node: '>= 12.0.0'}
    peerDependencies:
      '@babel/core': '*'
      babel-plugin-macros: '*'
      react: '>= 16.8.0 || 17.x.x || ^18.0.0-0'
    peerDependenciesMeta:
      '@babel/core':
        optional: true
      babel-plugin-macros:
        optional: true
    dependencies:
      '@babel/core': 7.23.9
      client-only: 0.0.1
      react: 18.2.0
    dev: false

  /sugarss@4.0.1(postcss@8.4.38):
    resolution: {integrity: sha512-WCjS5NfuVJjkQzK10s8WOBY+hhDxxNt/N6ZaGwxFZ+wN3/lKKFSaaKUNecULcTTvE4urLcKaZFQD8vO0mOZujw==}
    engines: {node: '>=12.0'}
    peerDependencies:
      postcss: ^8.3.3
    dependencies:
      postcss: 8.4.38
    dev: false

  /superjson@2.2.1:
    resolution: {integrity: sha512-8iGv75BYOa0xRJHK5vRLEjE2H/i4lulTjzpUXic3Eg8akftYjkmQDa8JARQ42rlczXyFR3IeRoeFCc7RxHsYZA==}
    engines: {node: '>=16'}
    dependencies:
      copy-anything: 3.0.5
    dev: false

  /supports-color@5.5.0:
    resolution: {integrity: sha512-QjVjwdXIt408MIiAqCX4oUKsgU2EqAGzs2Ppkm4aQYbjm+ZEWEcW4SfFNTr4uMNZma0ey4f5lgLrkB0aX0QMow==}
    engines: {node: '>=4'}
    dependencies:
      has-flag: 3.0.0

  /supports-color@7.2.0:
    resolution: {integrity: sha512-qpCAvRl9stuOHveKsn7HncJRvv501qIacKzQlO/+Lwxc9+0q2wLyv4Dfvt80/DPn2pqOBsJdDiogXGR9+OvwRw==}
    engines: {node: '>=8'}
    dependencies:
      has-flag: 4.0.0

  /supports-color@8.1.1:
    resolution: {integrity: sha512-MpUEN2OodtUzxvKQl72cUF7RQ5EiHsGvSsVG0ia9c5RbWGL2CI4C7EpPS8UTBIplnlzZiNuV56w+FuNxy3ty2Q==}
    engines: {node: '>=10'}
    dependencies:
      has-flag: 4.0.0
    dev: true

  /supports-preserve-symlinks-flag@1.0.0:
    resolution: {integrity: sha512-ot0WnXS9fgdkgIcePe6RHNk1WA8+muPa6cSjeR3V8K27q9BB1rTE3R1p7Hv0z1ZyAc8s6Vvv8DIyWf681MAt0w==}
    engines: {node: '>= 0.4'}

  /swap-case@1.1.2:
    resolution: {integrity: sha512-BAmWG6/bx8syfc6qXPprof3Mn5vQgf5dwdUNJhsNqU9WdPt5P+ES/wQ5bxfijy8zwZgZZHslC3iAsxsuQMCzJQ==}
    dependencies:
      lower-case: 1.1.4
      upper-case: 1.1.3
    dev: true

  /symbol-tree@3.2.4:
    resolution: {integrity: sha512-9QNk5KwDF+Bvz+PyObkmSYjI5ksVUYtjW7AU22r2NKcfLJcXp96hkDWU3+XndOsUb+AQ9QhfzfCT2O+CNWT5Tw==}
    dev: true

  /tabbable@6.2.0:
    resolution: {integrity: sha512-Cat63mxsVJlzYvN51JmVXIgNoUokrIaT2zLclCXjRd8boZ0004U4KCs/sToJ75C6sdlByWxpYnb5Boif1VSFew==}
    dev: false

  /tar-fs@2.1.1:
    resolution: {integrity: sha512-V0r2Y9scmbDRLCNex/+hYzvp/zyYjvFbHPNgVTKfQvVrb6guiE/fxP+XblDNR011utopbkex2nM4dHNV6GDsng==}
    dependencies:
      chownr: 1.1.4
      mkdirp-classic: 0.5.3
      pump: 3.0.0
      tar-stream: 2.2.0
    dev: false

  /tar-stream@2.2.0:
    resolution: {integrity: sha512-ujeqbceABgwMZxEJnk2HDY2DlnUZ+9oEcb1KzTVfYHio0UE6dG71n60d8D2I4qNvleWrrXpmjpt7vZeF1LnMZQ==}
    engines: {node: '>=6'}
    dependencies:
      bl: 4.1.0
      end-of-stream: 1.4.4
      fs-constants: 1.0.0
      inherits: 2.0.4
      readable-stream: 3.6.2
    dev: false

  /tar@6.2.0:
    resolution: {integrity: sha512-/Wo7DcT0u5HUV486xg675HtjNd3BXZ6xDbzsCUZPt5iw8bTQ63bP0Raut3mvro9u+CUyq7YQd8Cx55fsZXxqLQ==}
    engines: {node: '>=10'}
    dependencies:
      chownr: 2.0.0
      fs-minipass: 2.1.0
      minipass: 5.0.0
      minizlib: 2.1.2
      mkdirp: 1.0.4
      yallist: 4.0.0
    dev: false

  /test-exclude@6.0.0:
    resolution: {integrity: sha512-cAGWPIyOHU6zlmg88jwm7VRyXnMN7iV68OGAbYDk/Mh/xC/pzVPlQtY6ngoIH/5/tciuhGfvESU8GrHrcxD56w==}
    engines: {node: '>=8'}
    dependencies:
      '@istanbuljs/schema': 0.1.3
      glob: 7.2.3
      minimatch: 3.1.2
    dev: true

  /text-hex@1.0.0:
    resolution: {integrity: sha512-uuVGNWzgJ4yhRaNSiubPY7OjISw4sw4E5Uv0wbjp+OzcbmVU/rsT8ujgcXJhn9ypzsgr5vlzpPqP+MBBKcGvbg==}
    dev: false

  /text-table@0.2.0:
    resolution: {integrity: sha512-N+8UisAXDGk8PFXP4HAzVR9nbfmVJ3zYLAWiTIoqC5v5isinhr+r5uaO8+7r3BMfuNIufIsA7RdpVgacC2cSpw==}

  /throttle-debounce@3.0.1:
    resolution: {integrity: sha512-dTEWWNu6JmeVXY0ZYoPuH5cRIwc0MeGbJwah9KUNYSJwommQpCzTySTpEe8Gs1J23aeWEuAobe4Ag7EHVt/LOg==}
    engines: {node: '>=10'}
    dev: false

  /through@2.3.8:
    resolution: {integrity: sha512-w89qg7PI8wAdvX60bMDP+bFoD5Dvhm9oLheFp5O4a2QF0cSBGsBX4qZmadPMvVqlLJBBci+WqGGOAPvcDeNSVg==}
    dev: true

  /timers-ext@0.1.7:
    resolution: {integrity: sha512-b85NUNzTSdodShTIbky6ZF02e8STtVVfD+fu4aXXShEELpozH+bCpJLYMPZbsABN2wDH7fJpqIoXxJpzbf0NqQ==}
    dependencies:
      es5-ext: 0.10.62
      next-tick: 1.1.0
    dev: false

  /tinybench@2.6.0:
    resolution: {integrity: sha512-N8hW3PG/3aOoZAN5V/NSAEDz0ZixDSSt5b/a05iqtpgfLWMSVuCo7w0k2vVvEjdrIoeGqZzweX2WlyioNIHchA==}
    dev: true

  /tinycolor2@1.6.0:
    resolution: {integrity: sha512-XPaBkWQJdsf3pLKJV9p4qN/S+fm2Oj8AIPo1BTUhg5oxkvm9+SVEGFdhyOz7tTdUTfvxMiAs4sp6/eZO2Ew+pw==}
    dev: true

  /tinygradient@1.1.5:
    resolution: {integrity: sha512-8nIfc2vgQ4TeLnk2lFj4tRLvvJwEfQuabdsmvDdQPT0xlk9TaNtpGd6nNRxXoK6vQhN6RSzj+Cnp5tTQmpxmbw==}
    dependencies:
      '@types/tinycolor2': 1.4.6
      tinycolor2: 1.6.0
    dev: true

  /tinypool@0.8.3:
    resolution: {integrity: sha512-Ud7uepAklqRH1bvwy22ynrliC7Dljz7Tm8M/0RBUW+YRa4YHhZ6e4PpgE+fu1zr/WqB1kbeuVrdfeuyIBpy4tw==}
    engines: {node: '>=14.0.0'}
    dev: true

  /tinyspy@2.2.1:
    resolution: {integrity: sha512-KYad6Vy5VDWV4GH3fjpseMQ/XU2BhIYP7Vzd0LG44qRWm/Yt2WCOTicFdvmgo6gWaqooMQCawTtILVQJupKu7A==}
    engines: {node: '>=14.0.0'}
    dev: true

  /tippy.js@6.3.7:
    resolution: {integrity: sha512-E1d3oP2emgJ9dRQZdf3Kkn0qJgI6ZLpyS5z6ZkY1DF3kaQaBsGZsndEpHwx+eC+tYM41HaSNvNtLx8tU57FzTQ==}
    dependencies:
      '@popperjs/core': 2.11.8
    dev: false

  /title-case@2.1.1:
    resolution: {integrity: sha512-EkJoZ2O3zdCz3zJsYCsxyq2OC5hrxR9mfdd5I+w8h/tmFfeOxJ+vvkxsKxdmN0WtS9zLdHEgfgVOiMVgv+Po4Q==}
    dependencies:
      no-case: 2.3.2
      upper-case: 1.1.3
    dev: true

  /tmp@0.0.33:
    resolution: {integrity: sha512-jRCJlojKnZ3addtTOjdIqoRuPEKBvNXcGYqzO6zWZX8KfKEpnGY5jfggJQ3EjKuu8D4bJRr0y+cYJFmYbImXGw==}
    engines: {node: '>=0.6.0'}
    dependencies:
      os-tmpdir: 1.0.2
    dev: true

  /to-fast-properties@2.0.0:
    resolution: {integrity: sha512-/OaKK0xYrs3DmxRYqL/yDc+FxFUVYhDlXMhRmv3z915w2HF1tnN1omB354j8VUGO/hbRzyD6Y3sA7v7GS/ceog==}
    engines: {node: '>=4'}

  /to-regex-range@5.0.1:
    resolution: {integrity: sha512-65P7iz6X5yEr1cwcgvQxbbIw7Uk3gOy5dIdtZ4rDveLqhrdJP+Li/Hx6tyK0NEb+2GCyneCMJiGqrADCSNk8sQ==}
    engines: {node: '>=8.0'}
    dependencies:
      is-number: 7.0.0

  /totalist@3.0.1:
    resolution: {integrity: sha512-sf4i37nQ2LBx4m3wB74y+ubopq6W/dIzXg0FDGjsYnZHVa1Da8FH853wlL2gtUhg+xJXjfk3kUZS3BRoQeoQBQ==}
    engines: {node: '>=6'}
    dev: true

  /tough-cookie@4.1.3:
    resolution: {integrity: sha512-aX/y5pVRkfRnfmuX+OdbSdXvPe6ieKX/G2s7e98f4poJHnqH3281gDPm/metm6E/WRamfx7WC4HUqkWHfQHprw==}
    engines: {node: '>=6'}
    dependencies:
      psl: 1.9.0
      punycode: 2.3.1
      universalify: 0.2.0
      url-parse: 1.5.10
    dev: true

  /tr46@0.0.3:
    resolution: {integrity: sha512-N3WMsuqV66lT30CrXNbEjx4GEwlow3v6rr4mCcv6prnfwhS01rkgyFdjPNBYd9br7LpXV1+Emh01fHnq2Gdgrw==}
    dev: false

  /tr46@5.0.0:
    resolution: {integrity: sha512-tk2G5R2KRwBd+ZN0zaEXpmzdKyOYksXwywulIX95MBODjSzMIuQnQ3m8JxgbhnL1LeVo7lqQKsYa1O3Htl7K5g==}
    engines: {node: '>=18'}
    dependencies:
      punycode: 2.3.1
    dev: true

  /tree-kill@1.2.2:
    resolution: {integrity: sha512-L0Orpi8qGpRG//Nd+H90vFB+3iHnue1zSSGmNOOCh1GLJ7rUKVwV2HvijphGQS2UmhUZewS9VgvxYIdgr+fG1A==}
    hasBin: true
    dev: true

  /triple-beam@1.4.1:
    resolution: {integrity: sha512-aZbgViZrg1QNcG+LULa7nhZpJTZSLm/mXnHXnbAbjmN5aSa0y7V+wvv6+4WaBtpISJzThKy+PIPxc1Nq1EJ9mg==}
    engines: {node: '>= 14.0.0'}
    dev: false

  /ts-api-utils@1.3.0(typescript@5.4.5):
    resolution: {integrity: sha512-UQMIo7pb8WRomKR1/+MFVLTroIvDVtMX3K6OUir8ynLyzB8Jeriont2bTAtmNPa1ekAgN7YPDyf6V+ygrdU+eQ==}
    engines: {node: '>=16'}
    peerDependencies:
      typescript: '>=4.2.0'
    dependencies:
      typescript: 5.4.5
    dev: false

  /ts-node@10.9.2(@types/node@20.12.7)(typescript@5.4.5):
    resolution: {integrity: sha512-f0FFpIdcHgn8zcPSbf1dRevwt047YMnaiJM3u2w2RewrB+fob/zePZcrOyQoLMMO7aBIddLcQIEK5dYjkLnGrQ==}
    hasBin: true
    peerDependencies:
      '@swc/core': '>=1.2.50'
      '@swc/wasm': '>=1.2.50'
      '@types/node': '*'
      typescript: '>=2.7'
    peerDependenciesMeta:
      '@swc/core':
        optional: true
      '@swc/wasm':
        optional: true
    dependencies:
      '@cspotcode/source-map-support': 0.8.1
      '@tsconfig/node10': 1.0.9
      '@tsconfig/node12': 1.0.11
      '@tsconfig/node14': 1.0.3
      '@tsconfig/node16': 1.0.4
      '@types/node': 20.12.7
      acorn: 8.11.3
      acorn-walk: 8.3.2
      arg: 4.1.3
      create-require: 1.1.1
      diff: 4.0.2
      make-error: 1.3.6
      typescript: 5.4.5
      v8-compile-cache-lib: 3.0.1
      yn: 3.1.1
    dev: true

  /tsconfck@3.0.3(typescript@5.4.5):
    resolution: {integrity: sha512-4t0noZX9t6GcPTfBAbIbbIU4pfpCwh0ueq3S4O/5qXI1VwK1outmxhe9dOiEWqMz3MW2LKgDTpqWV+37IWuVbA==}
    engines: {node: ^18 || >=20}
    hasBin: true
    peerDependencies:
      typescript: ^5.0.0
    peerDependenciesMeta:
      typescript:
        optional: true
    dependencies:
      typescript: 5.4.5
    dev: true

  /tsconfig-paths@3.15.0:
    resolution: {integrity: sha512-2Ac2RgzDe/cn48GvOe3M+o82pEFewD3UPbyoUHHdKasHwJKjds4fLXWf/Ux5kATBKN20oaFGu+jbElp1pos0mg==}
    dependencies:
      '@types/json5': 0.0.29
      json5: 1.0.2
      minimist: 1.2.8
      strip-bom: 3.0.0
    dev: false

  /tslib@1.14.1:
    resolution: {integrity: sha512-Xni35NKzjgMrwevysHTCArtLDpPvye8zV/0E4EyYn43P7/7qvQwPh9BGkHewbMulVntbigmcT7rdX3BNo9wRJg==}
    dev: true

  /tslib@2.6.2:
    resolution: {integrity: sha512-AEYxH93jGFPn/a2iVAwW87VuUIkR1FVUKB77NwMF7nBTDkDrrT/Hpt/IrCJ0QXhW27jTBDcf5ZY7w6RiqTMw2Q==}

  /tsscmp@1.0.6:
    resolution: {integrity: sha512-LxhtAkPDTkVCMQjt2h6eBVY28KCjikZqZfMcC15YBeNjkgUpdCfBu5HoiOTDu86v6smE8yOjyEktJ8hlbANHQA==}
    engines: {node: '>=0.6.x'}
    dev: false

  /tsx@4.7.2:
    resolution: {integrity: sha512-BCNd4kz6fz12fyrgCTEdZHGJ9fWTGeUzXmQysh0RVocDY3h4frk05ZNCXSy4kIenF7y/QnrdiVpTsyNRn6vlAw==}
    engines: {node: '>=18.0.0'}
    hasBin: true
    dependencies:
      esbuild: 0.19.12
      get-tsconfig: 4.7.2
    optionalDependencies:
      fsevents: 2.3.3
    dev: true

  /tunnel-agent@0.6.0:
    resolution: {integrity: sha512-McnNiV1l8RYeY8tBgEpuodCC1mLUdbSN+CYBL7kJsJNInOP8UjDDEwdk6Mw60vdLLrr5NHKZhMAOSrR2NZuQ+w==}
    dependencies:
      safe-buffer: 5.2.1
    dev: false

  /turbo-darwin-64@1.13.2:
    resolution: {integrity: sha512-CCSuD8CfmtncpohCuIgq7eAzUas0IwSbHfI8/Q3vKObTdXyN8vAo01gwqXjDGpzG9bTEVedD0GmLbD23dR0MLA==}
    cpu: [x64]
    os: [darwin]
    requiresBuild: true
    dev: true
    optional: true

  /turbo-darwin-arm64@1.13.2:
    resolution: {integrity: sha512-0HySm06/D2N91rJJ89FbiI/AodmY8B3WDSFTVEpu2+8spUw7hOJ8okWOT0e5iGlyayUP9gr31eOeL3VFZkpfCw==}
    cpu: [arm64]
    os: [darwin]
    requiresBuild: true
    dev: true
    optional: true

  /turbo-linux-64@1.13.2:
    resolution: {integrity: sha512-7HnibgbqZrjn4lcfIouzlPu8ZHSBtURG4c7Bedu7WJUDeZo+RE1crlrQm8wuwO54S0siYqUqo7GNHxu4IXbioQ==}
    cpu: [x64]
    os: [linux]
    requiresBuild: true
    dev: true
    optional: true

  /turbo-linux-arm64@1.13.2:
    resolution: {integrity: sha512-sUq4dbpk6SNKg/Hkwn256Vj2AEYSQdG96repio894h5/LEfauIK2QYiC/xxAeW3WBMc6BngmvNyURIg7ltrePg==}
    cpu: [arm64]
    os: [linux]
    requiresBuild: true
    dev: true
    optional: true

  /turbo-windows-64@1.13.2:
    resolution: {integrity: sha512-DqzhcrciWq3dpzllJR2VVIyOhSlXYCo4mNEWl98DJ3FZ08PEzcI3ceudlH6F0t/nIcfSItK1bDP39cs7YoZHEA==}
    cpu: [x64]
    os: [win32]
    requiresBuild: true
    dev: true
    optional: true

  /turbo-windows-arm64@1.13.2:
    resolution: {integrity: sha512-WnPMrwfCXxK69CdDfS1/j2DlzcKxSmycgDAqV0XCYpK/812KB0KlvsVAt5PjEbZGXkY88pCJ1BLZHAjF5FcbqA==}
    cpu: [arm64]
    os: [win32]
    requiresBuild: true
    dev: true
    optional: true

  /turbo@1.13.2:
    resolution: {integrity: sha512-rX/d9f4MgRT3yK6cERPAkfavIxbpBZowDQpgvkYwGMGDQ0Nvw1nc0NVjruE76GrzXQqoxR1UpnmEP54vBARFHQ==}
    hasBin: true
    optionalDependencies:
      turbo-darwin-64: 1.13.2
      turbo-darwin-arm64: 1.13.2
      turbo-linux-64: 1.13.2
      turbo-linux-arm64: 1.13.2
      turbo-windows-64: 1.13.2
      turbo-windows-arm64: 1.13.2
    dev: true

  /type-check@0.4.0:
    resolution: {integrity: sha512-XleUoc9uwGXqjWwXaUTZAmzMcFZ5858QA2vvx1Ur5xIcixXIP+8LnFDgRplU30us6teqdlskFfu+ae4K79Ooew==}
    engines: {node: '>= 0.8.0'}
    dependencies:
      prelude-ls: 1.2.1

  /type-detect@4.0.8:
    resolution: {integrity: sha512-0fr/mIH1dlO+x7TlcMy+bIDqKPsw/70tVyeHW787goQjhmqaZe10uwLujubK9q9Lg6Fiho1KUKDYz0Z7k7g5/g==}
    engines: {node: '>=4'}
    dev: true

  /type-fest@0.20.2:
    resolution: {integrity: sha512-Ne+eE4r0/iWnpAxD852z3A+N0Bt5RN//NjJwRd2VFHEmrywxf5vsZlh4R6lixl6B+wz/8d+maTSAkN1FIkI3LQ==}
    engines: {node: '>=10'}

  /type-fest@0.21.3:
    resolution: {integrity: sha512-t0rzBq87m3fVcduHDUFhKmyyX+9eo6WQjZvf51Ea/M0Q7+T374Jp1aUiyUl0GKxp8M/OETVHSDvmkyPgvX+X2w==}
    engines: {node: '>=10'}
    dev: true

  /type-fest@2.19.0:
    resolution: {integrity: sha512-RAH822pAdBgcNMAfWnCBU3CFZcfZ/i1eZjwFU/dsLKumyuuP3niueg2UAukXYF0E2AAoc82ZSSf9J0WQBinzHA==}
    engines: {node: '>=12.20'}
    dev: false

  /type-fest@4.12.0:
    resolution: {integrity: sha512-5Y2/pp2wtJk8o08G0CMkuFPCO354FGwk/vbidxrdhRGZfd0tFnb4Qb8anp9XxXriwBgVPjdWbKpGl4J9lJY2jQ==}
    engines: {node: '>=16'}
    dev: false

  /type@1.2.0:
    resolution: {integrity: sha512-+5nt5AAniqsCnu2cEQQdpzCAh33kVx8n0VoFidKpB1dVVLAN/F+bgVOqOJqOnEnrhp222clB5p3vUlD+1QAnfg==}
    dev: false

  /type@2.7.2:
    resolution: {integrity: sha512-dzlvlNlt6AXU7EBSfpAscydQ7gXB+pPGsPnfJnZpiNJBDj7IaJzQlBZYGdEi4R9HmPdBv2XmWJ6YUtoTa7lmCw==}
    dev: false

  /typed-array-buffer@1.0.1:
    resolution: {integrity: sha512-RSqu1UEuSlrBhHTWC8O9FnPjOduNs4M7rJ4pRKoEjtx1zUNOPN2sSXHLDX+Y2WPbHIxbvg4JFo2DNAEfPIKWoQ==}
    engines: {node: '>= 0.4'}
    dependencies:
      call-bind: 1.0.7
      es-errors: 1.3.0
      is-typed-array: 1.1.13
    dev: false

  /typed-array-byte-length@1.0.0:
    resolution: {integrity: sha512-Or/+kvLxNpeQ9DtSydonMxCx+9ZXOswtwJn17SNLvhptaXYDJvkFFP5zbfU/uLmvnBJlI4yrnXRxpdWH/M5tNA==}
    engines: {node: '>= 0.4'}
    dependencies:
      call-bind: 1.0.7
      for-each: 0.3.3
      has-proto: 1.0.1
      is-typed-array: 1.1.13
    dev: false

  /typed-array-byte-offset@1.0.0:
    resolution: {integrity: sha512-RD97prjEt9EL8YgAgpOkf3O4IF9lhJFr9g0htQkm0rchFp/Vx7LW5Q8fSXXub7BXAODyUQohRMyOc3faCPd0hg==}
    engines: {node: '>= 0.4'}
    dependencies:
      available-typed-arrays: 1.0.6
      call-bind: 1.0.7
      for-each: 0.3.3
      has-proto: 1.0.1
      is-typed-array: 1.1.13
    dev: false

  /typed-array-length@1.0.4:
    resolution: {integrity: sha512-KjZypGq+I/H7HI5HlOoGHkWUUGq+Q0TPhQurLbyrVrvnKTBgzLhIJ7j6J/XTQOi0d1RjyZ0wdas8bKs2p0x3Ng==}
    dependencies:
      call-bind: 1.0.7
      for-each: 0.3.3
      is-typed-array: 1.1.13
    dev: false

  /typescript@5.4.5:
    resolution: {integrity: sha512-vcI4UpRgg81oIRUFwR0WSIHKt11nJ7SAVlYNIu+QpqeyXP+gpQJy/Z4+F0aGxSE4MqwjyXvW/TzgkLAx2AGHwQ==}
    engines: {node: '>=14.17'}
    hasBin: true

  /uc.micro@2.1.0:
    resolution: {integrity: sha512-ARDJmphmdvUk6Glw7y9DQ2bFkKBHwQHLi2lsaH6PPmz/Ka9sFOBsBluozhDltWmnv9u/cF6Rt87znRTPV+yp/A==}
    dev: false

  /ufo@1.4.0:
    resolution: {integrity: sha512-Hhy+BhRBleFjpJ2vchUNN40qgkh0366FWJGqVLYBHev0vpHTrXSA0ryT+74UiW6KWsldNurQMKGqCm1M2zBciQ==}
    dev: true

  /uglify-js@3.17.4:
    resolution: {integrity: sha512-T9q82TJI9e/C1TAxYvfb16xO120tMVFZrGA3f9/P4424DNu6ypK103y0GPFVa17yotwSyZW5iYXgjYHkGrJW/g==}
    engines: {node: '>=0.8.0'}
    hasBin: true
    requiresBuild: true
    dev: true
    optional: true

  /unbox-primitive@1.0.2:
    resolution: {integrity: sha512-61pPlCD9h51VoreyJ0BReideM3MDKMKnh6+V9L08331ipq6Q8OFXZYiqP6n/tbHx4s5I9uRhcye6BrbkizkBDw==}
    dependencies:
      call-bind: 1.0.7
      has-bigints: 1.0.2
      has-symbols: 1.0.3
      which-boxed-primitive: 1.0.2
    dev: false

  /undici-types@5.26.5:
    resolution: {integrity: sha512-JlCMO+ehdEIKqlFxk6IfVoAUVmgz7cU7zD/h9XZ0qzeosSHmUJVOzSQvvYSYWXkFXC+IfLKSIffhv0sVZup6pA==}

  /universalify@0.2.0:
    resolution: {integrity: sha512-CJ1QgKmNg3CwvAv/kOFmtnEN05f0D/cn9QntgNOQlQF9dgvVTHj3t+8JPdjqawCHk7V/KA+fbUqzZ9XWhcqPUg==}
    engines: {node: '>= 4.0.0'}
    dev: true

  /universalify@2.0.1:
    resolution: {integrity: sha512-gptHNQghINnc/vTGIk0SOFGFNXw7JVrlRUtConJRlvaw6DuX0wO5Jeko9sWrMBhh+PsYAZ7oXAiOnf/UKogyiw==}
    engines: {node: '>= 10.0.0'}
    dev: true

  /update-browserslist-db@1.0.13(browserslist@4.23.0):
    resolution: {integrity: sha512-xebP81SNcPuNpPP3uzeW1NYXxI3rxyJzF3pD6sH4jE7o/IX+WtSpwnVU+qIsDPyk0d3hmFQ7mjqc6AtV604hbg==}
    hasBin: true
    peerDependencies:
      browserslist: '>= 4.21.0'
    dependencies:
      browserslist: 4.23.0
      escalade: 3.1.2
      picocolors: 1.0.0

  /update-check@1.5.4:
    resolution: {integrity: sha512-5YHsflzHP4t1G+8WGPlvKbJEbAJGCgw+Em+dGR1KmBUbr1J36SJBqlHLjR7oob7sco5hWHGQVcr9B2poIVDDTQ==}
    dependencies:
      registry-auth-token: 3.3.2
      registry-url: 3.1.0
    dev: true

  /upper-case-first@1.1.2:
    resolution: {integrity: sha512-wINKYvI3Db8dtjikdAqoBbZoP6Q+PZUyfMR7pmwHzjC2quzSkUq5DmPrTtPEqHaz8AGtmsB4TqwapMTM1QAQOQ==}
    dependencies:
      upper-case: 1.1.3
    dev: true

  /upper-case@1.1.3:
    resolution: {integrity: sha512-WRbjgmYzgXkCV7zNVpy5YgrHgbBv126rMALQQMrmzOVC4GM2waQ9x7xtm8VU+1yF2kWyPzI9zbZ48n4vSxwfSA==}
    dev: true

  /uri-js@4.4.1:
    resolution: {integrity: sha512-7rKUyy33Q1yc98pQ1DAmLtwX109F7TIfWlW1Ydo8Wl1ii1SeHieeh0HHfPeL2fMXK6z0s8ecKs9frCuLJvndBg==}
    dependencies:
      punycode: 2.3.1

  /url-parse@1.5.10:
    resolution: {integrity: sha512-WypcfiRhfeUP9vvF0j6rw0J3hrWrw6iZv3+22h6iRMJ/8z1Tj6XfLP4DsUix5MhMPnXpiHDoKyoZ/bdCkwBCiQ==}
    dependencies:
      querystringify: 2.2.0
      requires-port: 1.0.0
    dev: true

  /url-toolkit@2.2.5:
    resolution: {integrity: sha512-mtN6xk+Nac+oyJ/PrI7tzfmomRVNFIWKUbG8jdYFt52hxbiReFAXIjYskvu64/dvuW71IcB7lV8l0HvZMac6Jg==}
    dev: false

  /use-callback-ref@1.3.1(@types/react@18.2.78)(react@18.2.0):
    resolution: {integrity: sha512-Lg4Vx1XZQauB42Hw3kK7JM6yjVjgFmFC5/Ab797s79aARomD2nEErc4mCgM8EZrARLmmbWpi5DGCadmK50DcAQ==}
    engines: {node: '>=10'}
    peerDependencies:
      '@types/react': ^16.8.0 || ^17.0.0 || ^18.0.0
      react: ^16.8.0 || ^17.0.0 || ^18.0.0
    peerDependenciesMeta:
      '@types/react':
        optional: true
    dependencies:
      '@types/react': 18.2.78
      react: 18.2.0
      tslib: 2.6.2
    dev: false

  /use-composed-ref@1.3.0(react@18.2.0):
    resolution: {integrity: sha512-GLMG0Jc/jiKov/3Ulid1wbv3r54K9HlMW29IWcDFPEqFkSO2nS0MuefWgMJpeHQ9YJeXDL3ZUF+P3jdXlZX/cQ==}
    peerDependencies:
      react: ^16.8.0 || ^17.0.0 || ^18.0.0
    dependencies:
      react: 18.2.0
    dev: false

  /use-deep-compare-effect@1.8.1(react@18.2.0):
    resolution: {integrity: sha512-kbeNVZ9Zkc0RFGpfMN3MNfaKNvcLNyxOAAd9O4CBZ+kCBXXscn9s/4I+8ytUER4RDpEYs5+O6Rs4PqiZ+rHr5Q==}
    engines: {node: '>=10', npm: '>=6'}
    peerDependencies:
      react: '>=16.13'
    dependencies:
      '@babel/runtime': 7.23.9
      dequal: 2.0.3
      react: 18.2.0
    dev: false

  /use-isomorphic-layout-effect@1.1.2(@types/react@18.2.78)(react@18.2.0):
    resolution: {integrity: sha512-49L8yCO3iGT/ZF9QttjwLF/ZD9Iwto5LnH5LmEdk/6cFmXddqi2ulF0edxTwjj+7mqvpVVGQWvbXZdn32wRSHA==}
    peerDependencies:
      '@types/react': '*'
      react: ^16.8.0 || ^17.0.0 || ^18.0.0
    peerDependenciesMeta:
      '@types/react':
        optional: true
    dependencies:
      '@types/react': 18.2.78
      react: 18.2.0
    dev: false

  /use-latest@1.2.1(@types/react@18.2.78)(react@18.2.0):
    resolution: {integrity: sha512-xA+AVm/Wlg3e2P/JiItTziwS7FK92LWrDB0p+hgXloIMuVCeJJ8v6f0eeHyPZaJrM+usM1FkFfbNCrJGs8A/zw==}
    peerDependencies:
      '@types/react': '*'
      react: ^16.8.0 || ^17.0.0 || ^18.0.0
    peerDependenciesMeta:
      '@types/react':
        optional: true
    dependencies:
      '@types/react': 18.2.78
      react: 18.2.0
      use-isomorphic-layout-effect: 1.1.2(@types/react@18.2.78)(react@18.2.0)
    dev: false

  /use-sidecar@1.1.2(@types/react@18.2.78)(react@18.2.0):
    resolution: {integrity: sha512-epTbsLuzZ7lPClpz2TyryBfztm7m+28DlEv2ZCQ3MDr5ssiwyOwGH/e5F9CkfWjJ1t4clvI58yF822/GUkjjhw==}
    engines: {node: '>=10'}
    peerDependencies:
      '@types/react': ^16.9.0 || ^17.0.0 || ^18.0.0
      react: ^16.8.0 || ^17.0.0 || ^18.0.0
    peerDependenciesMeta:
      '@types/react':
        optional: true
    dependencies:
      '@types/react': 18.2.78
      detect-node-es: 1.1.0
      react: 18.2.0
      tslib: 2.6.2
    dev: false

  /util-deprecate@1.0.2:
    resolution: {integrity: sha512-EPD5q1uXyFxJpCrLnCc1nHnq3gOa6DZBocAIiI2TaSCA7VCJ1UJDMagCzIkXNsUYfD1daK//LTEQ8xiIbrHtcw==}

  /uuid@8.3.2:
    resolution: {integrity: sha512-+NYs2QeMWy+GWFOEm9xnn6HCDp0l7QBD7ml8zLUmJ+93Q5NF0NocErnwkTkXVFNiX3/fpC6afS8Dhb/gz7R7eg==}
    hasBin: true
    dev: false

  /v8-compile-cache-lib@3.0.1:
    resolution: {integrity: sha512-wa7YjyUGfNZngI/vtK0UHAN+lgDCxBPCylVXGp0zu59Fz5aiGtNXaq3DhIov063MorB+VfufLh3JlF2KdTK3xg==}
    dev: true

  /validate-npm-package-name@5.0.0:
    resolution: {integrity: sha512-YuKoXDAhBYxY7SfOKxHBDoSyENFeW5VvIIQp2TGQuit8gpK6MnWaQelBKxso72DoxTZfZdcP3W90LqpSkgPzLQ==}
    engines: {node: ^14.17.0 || ^16.13.0 || >=18.0.0}
    dependencies:
      builtins: 5.0.1
    dev: true

  /video.js@8.10.0:
    resolution: {integrity: sha512-7UeG/flj/pp8tNGW8WKPP1VJb3x2FgLoqUWzpZqkoq5YIyf6MNzmIrKtxprl438T5RVkcj+OzV8IX4jYSAn4Sw==}
    dependencies:
      '@babel/runtime': 7.23.9
      '@videojs/http-streaming': 3.10.0(video.js@8.10.0)
      '@videojs/vhs-utils': 4.0.0
      '@videojs/xhr': 2.6.0
      aes-decrypter: 4.0.1
      global: 4.4.0
      keycode: 2.2.0
      m3u8-parser: 7.1.0
      mpd-parser: 1.3.0
      mux.js: 7.0.3
      safe-json-parse: 4.0.0
      videojs-contrib-quality-levels: 4.0.0(video.js@8.10.0)
      videojs-font: 4.1.0
      videojs-vtt.js: 0.15.5
    dev: false

  /videojs-contrib-quality-levels@4.0.0(video.js@8.10.0):
    resolution: {integrity: sha512-u5rmd8BjLwANp7XwuQ0Q/me34bMe6zg9PQdHfTS7aXgiVRbNTb4djcmfG7aeSrkpZjg+XCLezFNenlJaCjBHKw==}
    engines: {node: '>=14', npm: '>=6'}
    peerDependencies:
      video.js: ^8
    dependencies:
      global: 4.4.0
      video.js: 8.10.0
    dev: false

  /videojs-font@4.1.0:
    resolution: {integrity: sha512-X1LuPfLZPisPLrANIAKCknZbZu5obVM/ylfd1CN+SsCmPZQ3UMDPcvLTpPBJxcBuTpHQq2MO1QCFt7p8spnZ/w==}
    dev: false

  /videojs-vtt.js@0.15.5:
    resolution: {integrity: sha512-yZbBxvA7QMYn15Lr/ZfhhLPrNpI/RmCSCqgIff57GC2gIrV5YfyzLfLyZMj0NnZSAz8syB4N0nHXpZg9MyrMOQ==}
    dependencies:
      global: 4.4.0
    dev: false

  /vite-node@1.5.0(@types/node@20.12.7):
    resolution: {integrity: sha512-tV8h6gMj6vPzVCa7l+VGq9lwoJjW8Y79vst8QZZGiuRAfijU+EEWuc0kFpmndQrWhMMhet1jdSF+40KSZUqIIw==}
    engines: {node: ^18.0.0 || >=20.0.0}
    hasBin: true
    dependencies:
      cac: 6.7.14
      debug: 4.3.4
      pathe: 1.1.2
      picocolors: 1.0.0
      vite: 5.2.6(@types/node@20.12.7)
    transitivePeerDependencies:
      - '@types/node'
      - less
      - lightningcss
      - sass
      - stylus
      - sugarss
      - supports-color
      - terser
    dev: true

  /vite-tsconfig-paths@4.3.2(typescript@5.4.5)(vite@5.2.6):
    resolution: {integrity: sha512-0Vd/a6po6Q+86rPlntHye7F31zA2URZMbH8M3saAZ/xR9QoGN/L21bxEGfXdWmFdNkqPpRdxFT7nmNe12e9/uA==}
    peerDependencies:
      vite: '*'
    peerDependenciesMeta:
      vite:
        optional: true
    dependencies:
      debug: 4.3.4
      globrex: 0.1.2
      tsconfck: 3.0.3(typescript@5.4.5)
      vite: 5.2.6(@types/node@20.12.7)
    transitivePeerDependencies:
      - supports-color
      - typescript
    dev: true

  /vite@5.2.6(@types/node@20.12.7):
    resolution: {integrity: sha512-FPtnxFlSIKYjZ2eosBQamz4CbyrTizbZ3hnGJlh/wMtCrlp1Hah6AzBLjGI5I2urTfNnpovpHdrL6YRuBOPnCA==}
    engines: {node: ^18.0.0 || >=20.0.0}
    hasBin: true
    peerDependencies:
      '@types/node': ^18.0.0 || >=20.0.0
      less: '*'
      lightningcss: ^1.21.0
      sass: '*'
      stylus: '*'
      sugarss: '*'
      terser: ^5.4.0
    peerDependenciesMeta:
      '@types/node':
        optional: true
      less:
        optional: true
      lightningcss:
        optional: true
      sass:
        optional: true
      stylus:
        optional: true
      sugarss:
        optional: true
      terser:
        optional: true
    dependencies:
      '@types/node': 20.12.7
      esbuild: 0.20.2
      postcss: 8.4.38
      rollup: 4.13.0
    optionalDependencies:
      fsevents: 2.3.3
    dev: true

  /vitest@1.5.0(@types/node@20.12.7)(@vitest/ui@1.5.0)(jsdom@24.0.0):
    resolution: {integrity: sha512-d8UKgR0m2kjdxDWX6911uwxout6GHS0XaGH1cksSIVVG8kRlE7G7aBw7myKQCvDI5dT4j7ZMa+l706BIORMDLw==}
    engines: {node: ^18.0.0 || >=20.0.0}
    hasBin: true
    peerDependencies:
      '@edge-runtime/vm': '*'
      '@types/node': ^18.0.0 || >=20.0.0
      '@vitest/browser': 1.5.0
      '@vitest/ui': 1.5.0
      happy-dom: '*'
      jsdom: '*'
    peerDependenciesMeta:
      '@edge-runtime/vm':
        optional: true
      '@types/node':
        optional: true
      '@vitest/browser':
        optional: true
      '@vitest/ui':
        optional: true
      happy-dom:
        optional: true
      jsdom:
        optional: true
    dependencies:
      '@types/node': 20.12.7
      '@vitest/expect': 1.5.0
      '@vitest/runner': 1.5.0
      '@vitest/snapshot': 1.5.0
      '@vitest/spy': 1.5.0
      '@vitest/ui': 1.5.0(vitest@1.5.0)
      '@vitest/utils': 1.5.0
      acorn-walk: 8.3.2
      chai: 4.4.1
      debug: 4.3.4
      execa: 8.0.1
      jsdom: 24.0.0
      local-pkg: 0.5.0
      magic-string: 0.30.7
      pathe: 1.1.2
      picocolors: 1.0.0
      std-env: 3.7.0
      strip-literal: 2.0.0
      tinybench: 2.6.0
      tinypool: 0.8.3
      vite: 5.2.6(@types/node@20.12.7)
      vite-node: 1.5.0(@types/node@20.12.7)
      why-is-node-running: 2.2.2
    transitivePeerDependencies:
      - less
      - lightningcss
      - sass
      - stylus
      - sugarss
      - supports-color
      - terser
    dev: true

  /w3c-keyname@2.2.8:
    resolution: {integrity: sha512-dpojBhNsCNN7T82Tm7k26A6G9ML3NkhDsnw9n/eoxSRlVBB4CEtIQ/KTCLI2Fwf3ataSXRhYFkQi3SlnFwPvPQ==}
    dev: false

  /w3c-xmlserializer@5.0.0:
    resolution: {integrity: sha512-o8qghlI8NZHU1lLPrpi2+Uq7abh4GGPpYANlalzWxyWteJOCsr/P+oPBA49TOLu5FTZO4d3F9MnWJfiMo4BkmA==}
    engines: {node: '>=18'}
    dependencies:
      xml-name-validator: 5.0.0
    dev: true

  /wcwidth@1.0.1:
    resolution: {integrity: sha512-XHPEwS0q6TaxcvG85+8EYkbiCux2XtWG2mkc47Ng2A77BQu9+DqIOJldST4HgPkuea7dvKSj5VgX3P1d4rW8Tg==}
    dependencies:
      defaults: 1.0.4
    dev: true

  /webidl-conversions@3.0.1:
    resolution: {integrity: sha512-2JAn3z8AR6rjK8Sm8orRC0h/bcl/DqL7tRPdGZ4I1CjdF+EaMLmYxBHyXuKL849eucPFhvBoxMsflfOb8kxaeQ==}
    dev: false

  /webidl-conversions@7.0.0:
    resolution: {integrity: sha512-VwddBukDzu71offAQR975unBIGqfKZpM+8ZX6ySk8nYhVoo5CYaZyzt3YBvYtRtO+aoGlqxPg/B87NGVZ/fu6g==}
    engines: {node: '>=12'}
    dev: true

  /whatwg-encoding@3.1.1:
    resolution: {integrity: sha512-6qN4hJdMwfYBtE3YBTTHhoeuUrDBPZmbQaxWAqSALV/MeEnR5z1xd8UKud2RAkFoPkmB+hli1TZSnyi84xz1vQ==}
    engines: {node: '>=18'}
    dependencies:
      iconv-lite: 0.6.3
    dev: true

  /whatwg-mimetype@4.0.0:
    resolution: {integrity: sha512-QaKxh0eNIi2mE9p2vEdzfagOKHCcj1pJ56EEHGQOVxp8r9/iszLUUV7v89x9O1p/T+NlTM5W7jW6+cz4Fq1YVg==}
    engines: {node: '>=18'}
    dev: true

  /whatwg-url@14.0.0:
    resolution: {integrity: sha512-1lfMEm2IEr7RIV+f4lUNPOqfFL+pO+Xw3fJSqmjX9AbXcXcYOkCe1P6+9VBZB6n94af16NfZf+sSk0JCBZC9aw==}
    engines: {node: '>=18'}
    dependencies:
      tr46: 5.0.0
      webidl-conversions: 7.0.0
    dev: true

  /whatwg-url@5.0.0:
    resolution: {integrity: sha512-saE57nupxk6v3HY35+jzBwYa0rKSy0XR8JSxZPwgLr7ys0IBzhGviA1/TUGJLmSVqs8pb9AnvICXEuOHLprYTw==}
    dependencies:
      tr46: 0.0.3
      webidl-conversions: 3.0.1
    dev: false

  /which-boxed-primitive@1.0.2:
    resolution: {integrity: sha512-bwZdv0AKLpplFY2KZRX6TvyuN7ojjr7lwkg6ml0roIy9YeuSr7JS372qlNW18UQYzgYK9ziGcerWqZOmEn9VNg==}
    dependencies:
      is-bigint: 1.0.4
      is-boolean-object: 1.1.2
      is-number-object: 1.0.7
      is-string: 1.0.7
      is-symbol: 1.0.4
    dev: false

  /which-builtin-type@1.1.3:
    resolution: {integrity: sha512-YmjsSMDBYsM1CaFiayOVT06+KJeXf0o5M/CAd4o1lTadFAtacTUM49zoYxr/oroopFDfhvN6iEcBxUyc3gvKmw==}
    engines: {node: '>= 0.4'}
    dependencies:
      function.prototype.name: 1.1.6
      has-tostringtag: 1.0.2
      is-async-function: 2.0.0
      is-date-object: 1.0.5
      is-finalizationregistry: 1.0.2
      is-generator-function: 1.0.10
      is-regex: 1.1.4
      is-weakref: 1.0.2
      isarray: 2.0.5
      which-boxed-primitive: 1.0.2
      which-collection: 1.0.1
      which-typed-array: 1.1.14
    dev: false

  /which-collection@1.0.1:
    resolution: {integrity: sha512-W8xeTUwaln8i3K/cY1nGXzdnVZlidBcagyNFtBdD5kxnb4TvGKR7FfSIS3mYpwWS1QUCutfKz8IY8RjftB0+1A==}
    dependencies:
      is-map: 2.0.2
      is-set: 2.0.2
      is-weakmap: 2.0.1
      is-weakset: 2.0.2
    dev: false

  /which-typed-array@1.1.14:
    resolution: {integrity: sha512-VnXFiIW8yNn9kIHN88xvZ4yOWchftKDsRJ8fEPacX/wl1lOvBrhsJ/OeJCXq7B0AaijRuqgzSKalJoPk+D8MPg==}
    engines: {node: '>= 0.4'}
    dependencies:
      available-typed-arrays: 1.0.6
      call-bind: 1.0.7
      for-each: 0.3.3
      gopd: 1.0.1
      has-tostringtag: 1.0.2
    dev: false

  /which@2.0.2:
    resolution: {integrity: sha512-BLI3Tl1TW3Pvl70l3yq3Y64i+awpwXqsGBYWkkqMtnbXgrMD+yj7rhW0kuEDxzJaYXGjEW5ogapKNMEKNMjibA==}
    engines: {node: '>= 8'}
    hasBin: true
    dependencies:
      isexe: 2.0.0

  /why-is-node-running@2.2.2:
    resolution: {integrity: sha512-6tSwToZxTOcotxHeA+qGCq1mVzKR3CwcJGmVcY+QE8SHy6TnpFnh8PAvPNHYr7EcuVeG0QSMxtYCuO1ta/G/oA==}
    engines: {node: '>=8'}
    hasBin: true
    dependencies:
      siginfo: 2.0.0
      stackback: 0.0.2
    dev: true

  /wide-align@1.1.5:
    resolution: {integrity: sha512-eDMORYaPNZ4sQIuuYPDHdQvf4gyCF9rEEV/yPxGfwPkRodwEgiMUUXTx/dex+Me0wxx53S+NgUHaP7y3MGlDmg==}
    dependencies:
      string-width: 4.2.3
    dev: false

  /winston-transport@4.7.0:
    resolution: {integrity: sha512-ajBj65K5I7denzer2IYW6+2bNIVqLGDHqDw3Ow8Ohh+vdW+rv4MZ6eiDvHoKhfJFZ2auyN8byXieDDJ96ViONg==}
    engines: {node: '>= 12.0.0'}
    dependencies:
      logform: 2.6.0
      readable-stream: 3.6.2
      triple-beam: 1.4.1
    dev: false

  /winston@3.13.0:
    resolution: {integrity: sha512-rwidmA1w3SE4j0E5MuIufFhyJPBDG7Nu71RkZor1p2+qHvJSZ9GYDA81AyleQcZbh/+V6HjeBdfnTZJm9rSeQQ==}
    engines: {node: '>= 12.0.0'}
    dependencies:
      '@colors/colors': 1.6.0
      '@dabh/diagnostics': 2.0.3
      async: 3.2.5
      is-stream: 2.0.1
      logform: 2.6.0
      one-time: 1.0.0
      readable-stream: 3.6.2
      safe-stable-stringify: 2.4.3
      stack-trace: 0.0.10
      triple-beam: 1.4.1
      winston-transport: 4.7.0
    dev: false

  /wordwrap@1.0.0:
    resolution: {integrity: sha512-gvVzJFlPycKc5dZN4yPkP8w7Dc37BtP1yczEneOb4uq34pXZcvrtRTmWV8W+Ume+XCxKgbjM+nevkyFPMybd4Q==}

  /wrap-ansi@6.2.0:
    resolution: {integrity: sha512-r6lPcBGxZXlIcymEu7InxDMhdW0KDxpLgoFLcguasxCaJ/SOIZwINatK9KY/tf+ZrlywOKU0UDj3ATXUBfxJXA==}
    engines: {node: '>=8'}
    dependencies:
      ansi-styles: 4.3.0
      string-width: 4.2.3
      strip-ansi: 6.0.1
    dev: true

  /wrap-ansi@7.0.0:
    resolution: {integrity: sha512-YVGIj2kamLSTxw6NsZjoBxfSwsn0ycdesmc4p+Q21c5zPuZ1pl+NfxVdxPtdHvmNVOQ6XSYG4AUtyt/Fi7D16Q==}
    engines: {node: '>=10'}
    dependencies:
      ansi-styles: 4.3.0
      string-width: 4.2.3
      strip-ansi: 6.0.1

  /wrap-ansi@8.1.0:
    resolution: {integrity: sha512-si7QWI6zUMq56bESFvagtmzMdGOtoxfR+Sez11Mobfc7tm+VkUckk9bW2UeffTGVUbOksxmSw0AA2gs8g71NCQ==}
    engines: {node: '>=12'}
    dependencies:
      ansi-styles: 6.2.1
      string-width: 5.1.2
      strip-ansi: 7.1.0
    dev: false

  /wrappy@1.0.2:
    resolution: {integrity: sha512-l4Sp/DRseor9wL6EvV2+TuQn63dMkPjZ/sp9XkghTEbV9KlPS1xUsZ3u7/IQO4wxtcFB4bgpQPRcR3QCvezPcQ==}

  /ws@8.16.0:
    resolution: {integrity: sha512-HS0c//TP7Ina87TfiPUz1rQzMhHrl/SG2guqRcTOIUYD2q8uhUdNHZYJUaQ8aTGPzCh+c6oawMKW35nFl1dxyQ==}
    engines: {node: '>=10.0.0'}
    peerDependencies:
      bufferutil: ^4.0.1
      utf-8-validate: '>=5.0.2'
    peerDependenciesMeta:
      bufferutil:
        optional: true
      utf-8-validate:
        optional: true

  /xml-name-validator@5.0.0:
    resolution: {integrity: sha512-EvGK8EJ3DhaHfbRlETOWAS5pO9MZITeauHKJyb8wyajUfQUenkIg2MvLDTZ4T/TgIcm3HU0TFBgWWboAZ30UHg==}
    engines: {node: '>=18'}
    dev: true

  /xmlchars@2.2.0:
    resolution: {integrity: sha512-JZnDKK8B0RCDw84FNdDAIpZK+JuJw+s7Lz8nksI7SIuU3UXJJslUthsi+uWBUYOwPFwW7W7PRLRfUKpxjtjFCw==}
    dev: true

  /y18n@5.0.8:
    resolution: {integrity: sha512-0pfFzegeDWJHJIAmTLRP2DwHjdF5s7jo9tuztdQxAhINCdvS+3nGINqPd00AphqJR/0LhANUS6/+7SCb98YOfA==}
    engines: {node: '>=10'}
    dev: true

  /yallist@3.1.1:
    resolution: {integrity: sha512-a4UGQaWPH59mOXUYnAG2ewncQS4i4F43Tv3JoAM+s2VDAmS9NsK8GpDMLrCHPksFT7h3K6TOoUNn2pb7RoXx4g==}

  /yallist@4.0.0:
    resolution: {integrity: sha512-3wdGidZyq5PB084XLES5TpOSRA3wjXAlIWMhum2kRcv/41Sn2emQ0dycQW4uZXLejwKvg6EsvbdlVL+FYEct7A==}

  /yargs-parser@21.1.1:
    resolution: {integrity: sha512-tVpsJW7DdjecAiFpbIB1e3qxIQsE6NoPc5/eTdrbbIC4h0LVsWhnoa3g+m2HclBIujHzsxZ4VJVA+GUuc2/LBw==}
    engines: {node: '>=12'}
    dev: true

  /yargs@17.7.2:
    resolution: {integrity: sha512-7dSzzRQ++CKnNI/krKnYRV7JKKPUXMEh61soaHKg9mrWEhzFWhFnxPxGl+69cD1Ou63C13NUPCnmIcrvqCuM6w==}
    engines: {node: '>=12'}
    dependencies:
      cliui: 8.0.1
      escalade: 3.1.2
      get-caller-file: 2.0.5
      require-directory: 2.1.1
      string-width: 4.2.3
      y18n: 5.0.8
      yargs-parser: 21.1.1
    dev: true

  /yn@3.1.1:
    resolution: {integrity: sha512-Ux4ygGWsu2c7isFWe8Yu1YluJmqVhxqK2cLXNQA5AcC3QfbGNpM7fu0Y8b/z16pXLnFxZYvWhd3fhBY9DLmC6Q==}
    engines: {node: '>=6'}
    dev: true

  /yocto-queue@0.1.0:
    resolution: {integrity: sha512-rVksvsnNCdJ/ohGc6xgPwyN8eheCxsiLM8mxuE/t/mOVqJewPuO1miLpTHQiRgTKCLexL4MeAFVagts7HmNZ2Q==}
    engines: {node: '>=10'}

  /yocto-queue@1.0.0:
    resolution: {integrity: sha512-9bnSc/HEW2uRy67wc+T8UwauLuPJVn28jb+GtJY16iiKWyvmYJRXVT4UamsAEGQfPohgr2q4Tq0sQbQlxTfi1g==}
    engines: {node: '>=12.20'}
    dev: true

  /zod@3.22.4:
    resolution: {integrity: sha512-iC+8Io04lddc+mVqQ9AZ7OQ2MrUKGN+oIQyq1vemgt46jwCwLfhq7/pwnBnNXXXZb8VTVLKwp9EDkx+ryxIWmg==}
    dev: false<|MERGE_RESOLUTION|>--- conflicted
+++ resolved
@@ -476,13 +476,8 @@
         specifier: ^0.20.14
         version: 0.20.14
       drizzle-orm:
-<<<<<<< HEAD
         specifier: ^0.30.8
-        version: 0.30.8(@types/better-sqlite3@7.6.9)(better-sqlite3@9.4.5)(mysql2@3.9.2)(react@17.0.2)
-=======
-        specifier: ^0.30.7
-        version: 0.30.7(@types/better-sqlite3@7.6.9)(better-sqlite3@9.5.0)(mysql2@3.9.2)(react@17.0.2)
->>>>>>> 48a4b8ba
+        version: 0.30.8(@types/better-sqlite3@7.6.9)(better-sqlite3@9.5.0)(mysql2@3.9.2)(react@17.0.2)
       mysql2:
         specifier: 3.9.2
         version: 3.9.2
@@ -4734,13 +4729,8 @@
       - supports-color
     dev: false
 
-<<<<<<< HEAD
-  /drizzle-orm@0.30.8(@types/better-sqlite3@7.6.9)(better-sqlite3@9.4.5)(mysql2@3.9.2)(react@17.0.2):
+  /drizzle-orm@0.30.8(@types/better-sqlite3@7.6.9)(better-sqlite3@9.5.0)(mysql2@3.9.2)(react@17.0.2):
     resolution: {integrity: sha512-9pBJA0IjnpPpzZ6s9jlS1CQAbKoBmbn2GJesPhXaVblAA/joOJ4AWWevYcqvLGj9SvThBAl7WscN8Zwgg5mnTw==}
-=======
-  /drizzle-orm@0.30.7(@types/better-sqlite3@7.6.9)(better-sqlite3@9.5.0)(mysql2@3.9.2)(react@17.0.2):
-    resolution: {integrity: sha512-9qefSZQlu2fO2qv24piHyWFWcxcOY15//0v4j8qomMqaxzipNoG+fUBrQ7Ftk7PY7APRbRdn/nkEXWxiI4a8mw==}
->>>>>>> 48a4b8ba
     peerDependencies:
       '@aws-sdk/client-rds-data': '>=3'
       '@cloudflare/workers-types': '>=3'
