lockfileVersion: '9.0'

settings:
  autoInstallPeers: true
  excludeLinksFromLockfile: false

patchedDependencies:
  trpc-swagger@1.2.6:
    hash: 6s72z7zx33c52iesv5sewipn6i
    path: patches/trpc-swagger@1.2.6.patch

importers:

  .:
    devDependencies:
      '@homarr/prettier-config':
        specifier: workspace:^0.1.0
        version: link:tooling/prettier
      '@turbo/gen':
        specifier: ^2.1.3
        version: 2.1.3(@types/node@20.16.11)(typescript@5.6.3)
      '@vitejs/plugin-react':
        specifier: ^4.3.2
        version: 4.3.2(vite@5.4.5(@types/node@20.16.11)(sass@1.79.5)(sugarss@4.0.1(postcss@8.4.47))(terser@5.32.0))
      '@vitest/coverage-v8':
        specifier: ^2.1.3
        version: 2.1.3(vitest@2.1.3(@types/node@20.16.11)(@vitest/ui@2.1.3)(jsdom@25.0.1)(sass@1.79.5)(sugarss@4.0.1(postcss@8.4.47))(terser@5.32.0))
      '@vitest/ui':
        specifier: ^2.1.3
        version: 2.1.3(vitest@2.1.3)
      cross-env:
        specifier: ^7.0.3
        version: 7.0.3
      jsdom:
        specifier: ^25.0.1
        version: 25.0.1
      prettier:
        specifier: ^3.3.3
        version: 3.3.3
      testcontainers:
        specifier: ^10.13.2
        version: 10.13.2
      turbo:
        specifier: ^2.1.3
        version: 2.1.3
      typescript:
        specifier: ^5.6.3
        version: 5.6.3
      vite-tsconfig-paths:
        specifier: ^5.0.1
        version: 5.0.1(typescript@5.6.3)(vite@5.4.5(@types/node@20.16.11)(sass@1.79.5)(sugarss@4.0.1(postcss@8.4.47))(terser@5.32.0))
      vitest:
        specifier: ^2.1.3
        version: 2.1.3(@types/node@20.16.11)(@vitest/ui@2.1.3)(jsdom@25.0.1)(sass@1.79.5)(sugarss@4.0.1(postcss@8.4.47))(terser@5.32.0)

  apps/nextjs:
    dependencies:
      '@homarr/analytics':
        specifier: workspace:^0.1.0
        version: link:../../packages/analytics
      '@homarr/api':
        specifier: workspace:^0.1.0
        version: link:../../packages/api
      '@homarr/auth':
        specifier: workspace:^0.1.0
        version: link:../../packages/auth
      '@homarr/common':
        specifier: workspace:^0.1.0
        version: link:../../packages/common
      '@homarr/cron-job-status':
        specifier: workspace:^0.1.0
        version: link:../../packages/cron-job-status
      '@homarr/db':
        specifier: workspace:^0.1.0
        version: link:../../packages/db
      '@homarr/definitions':
        specifier: workspace:^0.1.0
        version: link:../../packages/definitions
      '@homarr/form':
        specifier: workspace:^0.1.0
        version: link:../../packages/form
      '@homarr/gridstack':
        specifier: ^1.0.3
        version: 1.0.3
      '@homarr/integrations':
        specifier: workspace:^0.1.0
        version: link:../../packages/integrations
      '@homarr/log':
        specifier: workspace:^
        version: link:../../packages/log
      '@homarr/modals':
        specifier: workspace:^0.1.0
        version: link:../../packages/modals
      '@homarr/modals-collection':
        specifier: workspace:^0.1.0
        version: link:../../packages/modals-collection
      '@homarr/notifications':
        specifier: workspace:^0.1.0
        version: link:../../packages/notifications
      '@homarr/old-schema':
        specifier: workspace:^0.1.0
        version: link:../../packages/old-schema
      '@homarr/redis':
        specifier: workspace:^0.1.0
        version: link:../../packages/redis
      '@homarr/server-settings':
        specifier: workspace:^0.1.0
        version: link:../../packages/server-settings
      '@homarr/spotlight':
        specifier: workspace:^0.1.0
        version: link:../../packages/spotlight
      '@homarr/translation':
        specifier: workspace:^0.1.0
        version: link:../../packages/translation
      '@homarr/ui':
        specifier: workspace:^0.1.0
        version: link:../../packages/ui
      '@homarr/validation':
        specifier: workspace:^0.1.0
        version: link:../../packages/validation
      '@homarr/widgets':
        specifier: workspace:^0.1.0
        version: link:../../packages/widgets
      '@mantine/colors-generator':
        specifier: ^7.13.2
        version: 7.13.2(chroma-js@3.1.2)
      '@mantine/core':
        specifier: ^7.13.2
        version: 7.13.2(@mantine/hooks@7.13.2(react@18.3.1))(@types/react@18.3.11)(react-dom@18.3.1(react@18.3.1))(react@18.3.1)
      '@mantine/hooks':
        specifier: ^7.13.2
        version: 7.13.2(react@18.3.1)
      '@mantine/modals':
        specifier: ^7.13.2
        version: 7.13.2(@mantine/core@7.13.2(@mantine/hooks@7.13.2(react@18.3.1))(@types/react@18.3.11)(react-dom@18.3.1(react@18.3.1))(react@18.3.1))(@mantine/hooks@7.13.2(react@18.3.1))(react-dom@18.3.1(react@18.3.1))(react@18.3.1)
      '@mantine/tiptap':
        specifier: ^7.13.2
        version: 7.13.2(@mantine/core@7.13.2(@mantine/hooks@7.13.2(react@18.3.1))(@types/react@18.3.11)(react-dom@18.3.1(react@18.3.1))(react@18.3.1))(@mantine/hooks@7.13.2(react@18.3.1))(@tiptap/extension-link@2.8.0(@tiptap/core@2.8.0(@tiptap/pm@2.8.0))(@tiptap/pm@2.8.0))(@tiptap/react@2.8.0(@tiptap/core@2.8.0(@tiptap/pm@2.8.0))(@tiptap/pm@2.8.0)(react-dom@18.3.1(react@18.3.1))(react@18.3.1))(react-dom@18.3.1(react@18.3.1))(react@18.3.1)
      '@million/lint':
        specifier: 1.0.11
        version: 1.0.11(rollup@4.21.3)(webpack-sources@3.2.3)
      '@t3-oss/env-nextjs':
        specifier: ^0.11.1
        version: 0.11.1(typescript@5.6.3)(zod@3.23.8)
      '@tabler/icons-react':
        specifier: ^3.19.0
        version: 3.19.0(react@18.3.1)
      '@tanstack/react-query':
        specifier: ^5.59.15
        version: 5.59.15(react@18.3.1)
      '@tanstack/react-query-devtools':
        specifier: ^5.59.15
        version: 5.59.15(@tanstack/react-query@5.59.15(react@18.3.1))(react@18.3.1)
      '@tanstack/react-query-next-experimental':
        specifier: 5.59.15
        version: 5.59.15(@tanstack/react-query@5.59.15(react@18.3.1))(next@14.2.15(@babel/core@7.25.2)(react-dom@18.3.1(react@18.3.1))(react@18.3.1)(sass@1.79.5))(react@18.3.1)
      '@trpc/client':
        specifier: next
<<<<<<< HEAD
        version: 11.0.0-rc.576(@trpc/server@11.0.0-rc.576)
      '@trpc/next':
        specifier: next
        version: 11.0.0-rc.576(@tanstack/react-query@5.59.14(react@18.3.1))(@trpc/client@11.0.0-rc.576(@trpc/server@11.0.0-rc.576))(@trpc/react-query@11.0.0-rc.576(@tanstack/react-query@5.59.14(react@18.3.1))(@trpc/client@11.0.0-rc.576(@trpc/server@11.0.0-rc.576))(@trpc/server@11.0.0-rc.576)(react-dom@18.3.1(react@18.3.1))(react@18.3.1))(@trpc/server@11.0.0-rc.576)(next@14.2.15(@babel/core@7.25.2)(react-dom@18.3.1(react@18.3.1))(react@18.3.1)(sass@1.79.5))(react-dom@18.3.1(react@18.3.1))(react@18.3.1)
      '@trpc/react-query':
        specifier: next
        version: 11.0.0-rc.576(@tanstack/react-query@5.59.14(react@18.3.1))(@trpc/client@11.0.0-rc.576(@trpc/server@11.0.0-rc.576))(@trpc/server@11.0.0-rc.576)(react-dom@18.3.1(react@18.3.1))(react@18.3.1)
      '@trpc/server':
        specifier: next
        version: 11.0.0-rc.576
=======
        version: 11.0.0-rc.577(@trpc/server@11.0.0-rc.577)
      '@trpc/next':
        specifier: next
        version: 11.0.0-rc.577(@tanstack/react-query@5.59.15(react@18.3.1))(@trpc/client@11.0.0-rc.577(@trpc/server@11.0.0-rc.577))(@trpc/react-query@11.0.0-rc.577(@tanstack/react-query@5.59.15(react@18.3.1))(@trpc/client@11.0.0-rc.577(@trpc/server@11.0.0-rc.577))(@trpc/server@11.0.0-rc.577)(react-dom@18.3.1(react@18.3.1))(react@18.3.1))(@trpc/server@11.0.0-rc.577)(next@14.2.15(@babel/core@7.25.2)(react-dom@18.3.1(react@18.3.1))(react@18.3.1)(sass@1.79.5))(react-dom@18.3.1(react@18.3.1))(react@18.3.1)
      '@trpc/react-query':
        specifier: next
        version: 11.0.0-rc.577(@tanstack/react-query@5.59.15(react@18.3.1))(@trpc/client@11.0.0-rc.577(@trpc/server@11.0.0-rc.577))(@trpc/server@11.0.0-rc.577)(react-dom@18.3.1(react@18.3.1))(react@18.3.1)
      '@trpc/server':
        specifier: next
        version: 11.0.0-rc.577
>>>>>>> c4ec4f3c
      '@xterm/addon-canvas':
        specifier: ^0.7.0
        version: 0.7.0(@xterm/xterm@5.5.0)
      '@xterm/addon-fit':
        specifier: 0.10.0
        version: 0.10.0(@xterm/xterm@5.5.0)
      '@xterm/xterm':
        specifier: ^5.5.0
        version: 5.5.0
      chroma-js:
        specifier: ^3.1.2
        version: 3.1.2
      clsx:
        specifier: ^2.1.1
        version: 2.1.1
      dayjs:
        specifier: ^1.11.13
        version: 1.11.13
      dotenv:
        specifier: ^16.4.5
        version: 16.4.5
      flag-icons:
        specifier: ^7.2.3
        version: 7.2.3
      glob:
        specifier: ^11.0.0
        version: 11.0.0
      jotai:
        specifier: ^2.10.1
        version: 2.10.1(@types/react@18.3.11)(react@18.3.1)
      mantine-react-table:
        specifier: 2.0.0-beta.7
        version: 2.0.0-beta.7(@mantine/core@7.13.2(@mantine/hooks@7.13.2(react@18.3.1))(@types/react@18.3.11)(react-dom@18.3.1(react@18.3.1))(react@18.3.1))(@mantine/dates@7.13.2(@mantine/core@7.13.2(@mantine/hooks@7.13.2(react@18.3.1))(@types/react@18.3.11)(react-dom@18.3.1(react@18.3.1))(react@18.3.1))(@mantine/hooks@7.13.2(react@18.3.1))(dayjs@1.11.13)(react-dom@18.3.1(react@18.3.1))(react@18.3.1))(@mantine/hooks@7.13.2(react@18.3.1))(@tabler/icons-react@3.19.0(react@18.3.1))(clsx@2.1.1)(dayjs@1.11.13)(react-dom@18.3.1(react@18.3.1))(react@18.3.1)
      next:
        specifier: ^14.2.15
        version: 14.2.15(@babel/core@7.25.2)(react-dom@18.3.1(react@18.3.1))(react@18.3.1)(sass@1.79.5)
      postcss-preset-mantine:
        specifier: ^1.17.0
        version: 1.17.0(postcss@8.4.47)
      prismjs:
        specifier: ^1.29.0
        version: 1.29.0
      react:
        specifier: ^18.3.1
        version: 18.3.1
      react-dom:
        specifier: ^18.3.1
        version: 18.3.1(react@18.3.1)
      react-error-boundary:
        specifier: ^4.1.0
        version: 4.1.0(react@18.3.1)
      react-simple-code-editor:
        specifier: ^0.14.1
        version: 0.14.1(react-dom@18.3.1(react@18.3.1))(react@18.3.1)
      sass:
        specifier: ^1.79.5
        version: 1.79.5
      superjson:
        specifier: 2.2.1
        version: 2.2.1
      swagger-ui-react:
        specifier: ^5.17.14
        version: 5.17.14(@types/react@18.3.11)(react-dom@18.3.1(react@18.3.1))(react@18.3.1)
      use-deep-compare-effect:
        specifier: ^1.8.1
        version: 1.8.1(react@18.3.1)
    devDependencies:
      '@homarr/eslint-config':
        specifier: workspace:^0.2.0
        version: link:../../tooling/eslint
      '@homarr/prettier-config':
        specifier: workspace:^0.1.0
        version: link:../../tooling/prettier
      '@homarr/tsconfig':
        specifier: workspace:^0.1.0
        version: link:../../tooling/typescript
      '@types/chroma-js':
        specifier: 2.4.4
        version: 2.4.4
      '@types/node':
        specifier: ^20.16.11
        version: 20.16.11
      '@types/prismjs':
        specifier: ^1.26.4
        version: 1.26.4
      '@types/react':
        specifier: ^18.3.11
        version: 18.3.11
      '@types/react-dom':
        specifier: ^18.3.1
        version: 18.3.1
      '@types/swagger-ui-react':
        specifier: ^4.18.3
        version: 4.18.3
      concurrently:
        specifier: ^9.0.1
        version: 9.0.1
      eslint:
        specifier: ^9.12.0
        version: 9.12.0
      node-loader:
        specifier: ^2.0.0
        version: 2.0.0(webpack@5.94.0)
      prettier:
        specifier: ^3.3.3
        version: 3.3.3
      typescript:
        specifier: ^5.6.3
        version: 5.6.3

  apps/tasks:
    dependencies:
      '@homarr/analytics':
        specifier: workspace:^0.1.0
        version: link:../../packages/analytics
      '@homarr/common':
        specifier: workspace:^0.1.0
        version: link:../../packages/common
      '@homarr/cron-job-runner':
        specifier: workspace:^0.1.0
        version: link:../../packages/cron-job-runner
      '@homarr/cron-jobs':
        specifier: workspace:^0.1.0
        version: link:../../packages/cron-jobs
      '@homarr/cron-jobs-core':
        specifier: workspace:^0.1.0
        version: link:../../packages/cron-jobs-core
      '@homarr/db':
        specifier: workspace:^0.1.0
        version: link:../../packages/db
      '@homarr/definitions':
        specifier: workspace:^0.1.0
        version: link:../../packages/definitions
      '@homarr/icons':
        specifier: workspace:^0.1.0
        version: link:../../packages/icons
      '@homarr/integrations':
        specifier: workspace:^0.1.0
        version: link:../../packages/integrations
      '@homarr/log':
        specifier: workspace:^
        version: link:../../packages/log
      '@homarr/ping':
        specifier: workspace:^0.1.0
        version: link:../../packages/ping
      '@homarr/redis':
        specifier: workspace:^0.1.0
        version: link:../../packages/redis
      '@homarr/server-settings':
        specifier: workspace:^0.1.0
        version: link:../../packages/server-settings
      '@homarr/validation':
        specifier: workspace:^0.1.0
        version: link:../../packages/validation
      '@homarr/widgets':
        specifier: workspace:^0.1.0
        version: link:../../packages/widgets
      dayjs:
        specifier: ^1.11.13
        version: 1.11.13
      dotenv:
        specifier: ^16.4.5
        version: 16.4.5
      superjson:
        specifier: 2.2.1
        version: 2.2.1
      undici:
        specifier: 6.20.1
        version: 6.20.1
    devDependencies:
      '@homarr/eslint-config':
        specifier: workspace:^0.2.0
        version: link:../../tooling/eslint
      '@homarr/prettier-config':
        specifier: workspace:^0.1.0
        version: link:../../tooling/prettier
      '@homarr/tsconfig':
        specifier: workspace:^0.1.0
        version: link:../../tooling/typescript
      '@types/node':
        specifier: ^20.16.11
        version: 20.16.11
      dotenv-cli:
        specifier: ^7.4.2
        version: 7.4.2
      eslint:
        specifier: ^9.12.0
        version: 9.12.0
      prettier:
        specifier: ^3.3.3
        version: 3.3.3
      tsx:
        specifier: 4.13.3
        version: 4.13.3
      typescript:
        specifier: ^5.6.3
        version: 5.6.3

  apps/websocket:
    dependencies:
      '@homarr/api':
        specifier: workspace:^0.1.0
        version: link:../../packages/api
      '@homarr/auth':
        specifier: workspace:^0.1.0
        version: link:../../packages/auth
      '@homarr/common':
        specifier: workspace:^0.1.0
        version: link:../../packages/common
      '@homarr/db':
        specifier: workspace:^0.1.0
        version: link:../../packages/db
      '@homarr/definitions':
        specifier: workspace:^0.1.0
        version: link:../../packages/definitions
      '@homarr/log':
        specifier: workspace:^
        version: link:../../packages/log
      '@homarr/redis':
        specifier: workspace:^0.1.0
        version: link:../../packages/redis
      '@homarr/validation':
        specifier: workspace:^0.1.0
        version: link:../../packages/validation
      dotenv:
        specifier: ^16.4.5
        version: 16.4.5
      tsx:
        specifier: 4.13.3
        version: 4.13.3
      ws:
        specifier: ^8.18.0
        version: 8.18.0
    devDependencies:
      '@homarr/eslint-config':
        specifier: workspace:^0.2.0
        version: link:../../tooling/eslint
      '@homarr/prettier-config':
        specifier: workspace:^0.1.0
        version: link:../../tooling/prettier
      '@homarr/tsconfig':
        specifier: workspace:^0.1.0
        version: link:../../tooling/typescript
      '@types/ws':
        specifier: ^8.5.12
        version: 8.5.12
      eslint:
        specifier: ^9.12.0
        version: 9.12.0
      prettier:
        specifier: ^3.3.3
        version: 3.3.3
      typescript:
        specifier: ^5.6.3
        version: 5.6.3

  packages/analytics:
    dependencies:
      '@homarr/db':
        specifier: workspace:^0.1.0
        version: link:../db
      '@homarr/log':
        specifier: workspace:^0.1.0
        version: link:../log
      '@homarr/server-settings':
        specifier: workspace:^0.1.0
        version: link:../server-settings
      '@umami/node':
        specifier: ^0.4.0
        version: 0.4.0
      superjson:
        specifier: 2.2.1
        version: 2.2.1
    devDependencies:
      '@homarr/eslint-config':
        specifier: workspace:^0.2.0
        version: link:../../tooling/eslint
      '@homarr/prettier-config':
        specifier: workspace:^0.1.0
        version: link:../../tooling/prettier
      '@homarr/tsconfig':
        specifier: workspace:^0.1.0
        version: link:../../tooling/typescript
      eslint:
        specifier: ^9.12.0
        version: 9.12.0
      typescript:
        specifier: ^5.6.3
        version: 5.6.3

  packages/api:
    dependencies:
      '@homarr/auth':
        specifier: workspace:^0.1.0
        version: link:../auth
      '@homarr/common':
        specifier: workspace:^0.1.0
        version: link:../common
      '@homarr/cron-job-runner':
        specifier: workspace:^0.1.0
        version: link:../cron-job-runner
      '@homarr/cron-job-status':
        specifier: workspace:^0.1.0
        version: link:../cron-job-status
      '@homarr/cron-jobs':
        specifier: workspace:^0.1.0
        version: link:../cron-jobs
      '@homarr/db':
        specifier: workspace:^0.1.0
        version: link:../db
      '@homarr/definitions':
        specifier: workspace:^0.1.0
        version: link:../definitions
      '@homarr/integrations':
        specifier: workspace:^0.1.0
        version: link:../integrations
      '@homarr/log':
        specifier: workspace:^
        version: link:../log
      '@homarr/old-import':
        specifier: workspace:^0.1.0
        version: link:../old-import
      '@homarr/old-schema':
        specifier: workspace:^0.1.0
        version: link:../old-schema
      '@homarr/ping':
        specifier: workspace:^0.1.0
        version: link:../ping
      '@homarr/redis':
        specifier: workspace:^0.1.0
        version: link:../redis
      '@homarr/server-settings':
        specifier: workspace:^0.1.0
        version: link:../server-settings
      '@homarr/validation':
        specifier: workspace:^0.1.0
        version: link:../validation
      '@trpc/client':
        specifier: next
<<<<<<< HEAD
        version: 11.0.0-rc.576(@trpc/server@11.0.0-rc.576)
      '@trpc/react-query':
        specifier: next
        version: 11.0.0-rc.576(@tanstack/react-query@5.59.14(react@18.3.1))(@trpc/client@11.0.0-rc.576(@trpc/server@11.0.0-rc.576))(@trpc/server@11.0.0-rc.576)(react-dom@18.3.1(react@18.3.1))(react@18.3.1)
      '@trpc/server':
        specifier: next
        version: 11.0.0-rc.576
=======
        version: 11.0.0-rc.577(@trpc/server@11.0.0-rc.577)
      '@trpc/react-query':
        specifier: next
        version: 11.0.0-rc.577(@tanstack/react-query@5.59.15(react@18.3.1))(@trpc/client@11.0.0-rc.577(@trpc/server@11.0.0-rc.577))(@trpc/server@11.0.0-rc.577)(react-dom@18.3.1(react@18.3.1))(react@18.3.1)
      '@trpc/server':
        specifier: next
        version: 11.0.0-rc.577
>>>>>>> c4ec4f3c
      dockerode:
        specifier: ^4.0.2
        version: 4.0.2
      next:
        specifier: ^14.2.15
        version: 14.2.15(@babel/core@7.25.2)(react-dom@18.3.1(react@18.3.1))(react@18.3.1)(sass@1.79.5)
      react:
        specifier: ^18.3.1
        version: 18.3.1
      superjson:
        specifier: 2.2.1
        version: 2.2.1
      trpc-swagger:
        specifier: ^1.2.6
<<<<<<< HEAD
        version: 1.2.6(patch_hash=6s72z7zx33c52iesv5sewipn6i)(@trpc/client@11.0.0-rc.576(@trpc/server@11.0.0-rc.576))(@trpc/server@11.0.0-rc.576)(zod@3.23.8)
=======
        version: 1.2.6(patch_hash=6s72z7zx33c52iesv5sewipn6i)(@trpc/client@11.0.0-rc.577(@trpc/server@11.0.0-rc.577))(@trpc/server@11.0.0-rc.577)(zod@3.23.8)
>>>>>>> c4ec4f3c
    devDependencies:
      '@homarr/eslint-config':
        specifier: workspace:^0.2.0
        version: link:../../tooling/eslint
      '@homarr/prettier-config':
        specifier: workspace:^0.1.0
        version: link:../../tooling/prettier
      '@homarr/tsconfig':
        specifier: workspace:^0.1.0
        version: link:../../tooling/typescript
      '@types/dockerode':
        specifier: ^3.3.31
        version: 3.3.31
      eslint:
        specifier: ^9.12.0
        version: 9.12.0
      prettier:
        specifier: ^3.3.3
        version: 3.3.3
      typescript:
        specifier: ^5.6.3
        version: 5.6.3

  packages/auth:
    dependencies:
      '@auth/core':
        specifier: ^0.37.0
        version: 0.37.0
      '@auth/drizzle-adapter':
        specifier: ^1.7.0
        version: 1.7.0
      '@homarr/common':
        specifier: workspace:^0.1.0
        version: link:../common
      '@homarr/db':
        specifier: workspace:^0.1.0
        version: link:../db
      '@homarr/definitions':
        specifier: workspace:^0.1.0
        version: link:../definitions
      '@homarr/log':
        specifier: workspace:^0.1.0
        version: link:../log
      '@homarr/validation':
        specifier: workspace:^0.1.0
        version: link:../validation
      '@t3-oss/env-nextjs':
        specifier: ^0.11.1
        version: 0.11.1(typescript@5.6.3)(zod@3.23.8)
      bcrypt:
        specifier: ^5.1.1
        version: 5.1.1
      cookies:
        specifier: ^0.9.1
        version: 0.9.1
      ldapts:
        specifier: 7.2.1
        version: 7.2.1
      next:
        specifier: ^14.2.15
        version: 14.2.15(@babel/core@7.25.2)(react-dom@18.3.1(react@18.3.1))(react@18.3.1)(sass@1.79.5)
      next-auth:
        specifier: 5.0.0-beta.22
        version: 5.0.0-beta.22(next@14.2.15(@babel/core@7.25.2)(react-dom@18.3.1(react@18.3.1))(react@18.3.1)(sass@1.79.5))(react@18.3.1)
      react:
        specifier: ^18.3.1
        version: 18.3.1
      react-dom:
        specifier: ^18.3.1
        version: 18.3.1(react@18.3.1)
    devDependencies:
      '@homarr/eslint-config':
        specifier: workspace:^0.2.0
        version: link:../../tooling/eslint
      '@homarr/prettier-config':
        specifier: workspace:^0.1.0
        version: link:../../tooling/prettier
      '@homarr/tsconfig':
        specifier: workspace:^0.1.0
        version: link:../../tooling/typescript
      '@types/bcrypt':
        specifier: 5.0.2
        version: 5.0.2
      '@types/cookies':
        specifier: 0.9.0
        version: 0.9.0
      eslint:
        specifier: ^9.12.0
        version: 9.12.0
      prettier:
        specifier: ^3.3.3
        version: 3.3.3
      typescript:
        specifier: ^5.6.3
        version: 5.6.3

  packages/cli:
    dependencies:
      '@drizzle-team/brocli':
        specifier: ^0.10.1
        version: 0.10.1
      '@homarr/auth':
        specifier: workspace:^0.1.0
        version: link:../auth
      '@homarr/common':
        specifier: workspace:^0.1.0
        version: link:../common
      '@homarr/db':
        specifier: workspace:^0.1.0
        version: link:../db
      dotenv:
        specifier: ^16.4.5
        version: 16.4.5
    devDependencies:
      '@homarr/eslint-config':
        specifier: workspace:^0.2.0
        version: link:../../tooling/eslint
      '@homarr/prettier-config':
        specifier: workspace:^0.1.0
        version: link:../../tooling/prettier
      '@homarr/tsconfig':
        specifier: workspace:^0.1.0
        version: link:../../tooling/typescript
      eslint:
        specifier: ^9.12.0
        version: 9.12.0
      typescript:
        specifier: ^5.6.3
        version: 5.6.3

  packages/common:
    dependencies:
      '@homarr/log':
        specifier: workspace:^0.1.0
        version: link:../log
      dayjs:
        specifier: ^1.11.13
        version: 1.11.13
      next:
        specifier: ^14.2.15
        version: 14.2.15(@babel/core@7.25.2)(react-dom@18.3.1(react@18.3.1))(react@18.3.1)(sass@1.79.5)
      react:
        specifier: ^18.3.1
        version: 18.3.1
      tldts:
        specifier: ^6.1.52
        version: 6.1.52
    devDependencies:
      '@homarr/eslint-config':
        specifier: workspace:^0.2.0
        version: link:../../tooling/eslint
      '@homarr/prettier-config':
        specifier: workspace:^0.1.0
        version: link:../../tooling/prettier
      '@homarr/tsconfig':
        specifier: workspace:^0.1.0
        version: link:../../tooling/typescript
      eslint:
        specifier: ^9.12.0
        version: 9.12.0
      typescript:
        specifier: ^5.6.3
        version: 5.6.3

  packages/cron-job-runner:
    dependencies:
      '@homarr/cron-jobs':
        specifier: workspace:^0.1.0
        version: link:../cron-jobs
      '@homarr/log':
        specifier: workspace:^0.1.0
        version: link:../log
      '@homarr/redis':
        specifier: workspace:^0.1.0
        version: link:../redis
    devDependencies:
      '@homarr/eslint-config':
        specifier: workspace:^0.2.0
        version: link:../../tooling/eslint
      '@homarr/prettier-config':
        specifier: workspace:^0.1.0
        version: link:../../tooling/prettier
      '@homarr/tsconfig':
        specifier: workspace:^0.1.0
        version: link:../../tooling/typescript
      eslint:
        specifier: ^9.12.0
        version: 9.12.0
      typescript:
        specifier: ^5.6.3
        version: 5.6.3

  packages/cron-job-status:
    dependencies:
      '@homarr/redis':
        specifier: workspace:^0.1.0
        version: link:../redis
    devDependencies:
      '@homarr/eslint-config':
        specifier: workspace:^0.2.0
        version: link:../../tooling/eslint
      '@homarr/prettier-config':
        specifier: workspace:^0.1.0
        version: link:../../tooling/prettier
      '@homarr/tsconfig':
        specifier: workspace:^0.1.0
        version: link:../../tooling/typescript
      eslint:
        specifier: ^9.12.0
        version: 9.12.0
      typescript:
        specifier: ^5.6.3
        version: 5.6.3

  packages/cron-jobs:
    dependencies:
      '@extractus/feed-extractor':
        specifier: ^7.1.3
        version: 7.1.3
      '@homarr/analytics':
        specifier: workspace:^0.1.0
        version: link:../analytics
      '@homarr/common':
        specifier: workspace:^0.1.0
        version: link:../common
      '@homarr/cron-job-status':
        specifier: workspace:^0.1.0
        version: link:../cron-job-status
      '@homarr/cron-jobs-core':
        specifier: workspace:^0.1.0
        version: link:../cron-jobs-core
      '@homarr/db':
        specifier: workspace:^0.1.0
        version: link:../db
      '@homarr/icons':
        specifier: workspace:^0.1.0
        version: link:../icons
      '@homarr/integrations':
        specifier: workspace:^0.1.0
        version: link:../integrations
      '@homarr/log':
        specifier: workspace:^0.1.0
        version: link:../log
      '@homarr/ping':
        specifier: workspace:^0.1.0
        version: link:../ping
      '@homarr/redis':
        specifier: workspace:^0.1.0
        version: link:../redis
      '@homarr/server-settings':
        specifier: workspace:^0.1.0
        version: link:../server-settings
      '@homarr/translation':
        specifier: workspace:^0.1.0
        version: link:../translation
      '@homarr/validation':
        specifier: workspace:^0.1.0
        version: link:../validation
    devDependencies:
      '@homarr/eslint-config':
        specifier: workspace:^0.2.0
        version: link:../../tooling/eslint
      '@homarr/prettier-config':
        specifier: workspace:^0.1.0
        version: link:../../tooling/prettier
      '@homarr/tsconfig':
        specifier: workspace:^0.1.0
        version: link:../../tooling/typescript
      eslint:
        specifier: ^9.12.0
        version: 9.12.0
      typescript:
        specifier: ^5.6.3
        version: 5.6.3

  packages/cron-jobs-core:
    dependencies:
      '@homarr/common':
        specifier: workspace:^0.1.0
        version: link:../common
      node-cron:
        specifier: ^3.0.3
        version: 3.0.3
    devDependencies:
      '@homarr/eslint-config':
        specifier: workspace:^0.2.0
        version: link:../../tooling/eslint
      '@homarr/prettier-config':
        specifier: workspace:^0.1.0
        version: link:../../tooling/prettier
      '@homarr/tsconfig':
        specifier: workspace:^0.1.0
        version: link:../../tooling/typescript
      '@types/node-cron':
        specifier: ^3.0.11
        version: 3.0.11
      eslint:
        specifier: ^9.12.0
        version: 9.12.0
      typescript:
        specifier: ^5.6.3
        version: 5.6.3

  packages/db:
    dependencies:
      '@auth/core':
        specifier: ^0.37.0
        version: 0.37.0
      '@homarr/common':
        specifier: workspace:^0.1.0
        version: link:../common
      '@homarr/definitions':
        specifier: workspace:^0.1.0
        version: link:../definitions
      '@homarr/log':
        specifier: workspace:^0.1.0
        version: link:../log
      '@paralleldrive/cuid2':
        specifier: ^2.2.2
        version: 2.2.2
      '@testcontainers/mysql':
        specifier: ^10.13.2
        version: 10.13.2
      better-sqlite3:
        specifier: ^11.3.0
        version: 11.3.0
      dotenv:
        specifier: ^16.4.5
        version: 16.4.5
      drizzle-kit:
        specifier: ^0.26.2
        version: 0.26.2
      drizzle-orm:
        specifier: ^0.35.1
        version: 0.35.1(@types/better-sqlite3@7.6.11)(@types/react@18.3.11)(better-sqlite3@11.3.0)(mysql2@3.11.3)(react@18.3.1)
      mysql2:
        specifier: 3.11.3
        version: 3.11.3
    devDependencies:
      '@homarr/eslint-config':
        specifier: workspace:^0.2.0
        version: link:../../tooling/eslint
      '@homarr/prettier-config':
        specifier: workspace:^0.1.0
        version: link:../../tooling/prettier
      '@homarr/tsconfig':
        specifier: workspace:^0.1.0
        version: link:../../tooling/typescript
      '@types/better-sqlite3':
        specifier: 7.6.11
        version: 7.6.11
      dotenv-cli:
        specifier: ^7.4.2
        version: 7.4.2
      eslint:
        specifier: ^9.12.0
        version: 9.12.0
      prettier:
        specifier: ^3.3.3
        version: 3.3.3
      typescript:
        specifier: ^5.6.3
        version: 5.6.3

  packages/definitions:
    dependencies:
      '@homarr/common':
        specifier: workspace:^0.1.0
        version: link:../common
    devDependencies:
      '@homarr/eslint-config':
        specifier: workspace:^0.2.0
        version: link:../../tooling/eslint
      '@homarr/prettier-config':
        specifier: workspace:^0.1.0
        version: link:../../tooling/prettier
      '@homarr/tsconfig':
        specifier: workspace:^0.1.0
        version: link:../../tooling/typescript
      eslint:
        specifier: ^9.12.0
        version: 9.12.0
      typescript:
        specifier: ^5.6.3
        version: 5.6.3

  packages/form:
    dependencies:
      '@homarr/translation':
        specifier: workspace:^0.1.0
        version: link:../translation
      '@homarr/validation':
        specifier: workspace:^0.1.0
        version: link:../validation
      '@mantine/form':
        specifier: ^7.13.2
        version: 7.13.2(react@18.3.1)
    devDependencies:
      '@homarr/eslint-config':
        specifier: workspace:^0.2.0
        version: link:../../tooling/eslint
      '@homarr/prettier-config':
        specifier: workspace:^0.1.0
        version: link:../../tooling/prettier
      '@homarr/tsconfig':
        specifier: workspace:^0.1.0
        version: link:../../tooling/typescript
      eslint:
        specifier: ^9.12.0
        version: 9.12.0
      typescript:
        specifier: ^5.6.3
        version: 5.6.3

  packages/icons:
    dependencies:
      '@homarr/common':
        specifier: workspace:^0.1.0
        version: link:../common
      '@homarr/log':
        specifier: workspace:^0.1.0
        version: link:../log
    devDependencies:
      '@homarr/eslint-config':
        specifier: workspace:^0.2.0
        version: link:../../tooling/eslint
      '@homarr/prettier-config':
        specifier: workspace:^0.1.0
        version: link:../../tooling/prettier
      '@homarr/tsconfig':
        specifier: workspace:^0.1.0
        version: link:../../tooling/typescript
      eslint:
        specifier: ^9.12.0
        version: 9.12.0
      typescript:
        specifier: ^5.6.3
        version: 5.6.3

  packages/integrations:
    dependencies:
      '@ctrl/deluge':
        specifier: ^6.1.0
        version: 6.1.0
      '@ctrl/qbittorrent':
        specifier: ^9.0.1
        version: 9.0.1
      '@ctrl/transmission':
        specifier: ^7.0.0
        version: 7.0.0
      '@homarr/common':
        specifier: workspace:^0.1.0
        version: link:../common
      '@homarr/db':
        specifier: workspace:^0.1.0
        version: link:../db
      '@homarr/definitions':
        specifier: workspace:^0.1.0
        version: link:../definitions
      '@homarr/log':
        specifier: workspace:^0.1.0
        version: link:../log
      '@homarr/translation':
        specifier: workspace:^0.1.0
        version: link:../translation
      '@homarr/validation':
        specifier: workspace:^0.1.0
        version: link:../validation
      '@jellyfin/sdk':
        specifier: ^0.10.0
        version: 0.10.0(axios@1.7.7)
    devDependencies:
      '@homarr/eslint-config':
        specifier: workspace:^0.2.0
        version: link:../../tooling/eslint
      '@homarr/prettier-config':
        specifier: workspace:^0.1.0
        version: link:../../tooling/prettier
      '@homarr/tsconfig':
        specifier: workspace:^0.1.0
        version: link:../../tooling/typescript
      eslint:
        specifier: ^9.12.0
        version: 9.12.0
      typescript:
        specifier: ^5.6.3
        version: 5.6.3

  packages/log:
    dependencies:
      ioredis:
        specifier: 5.4.1
        version: 5.4.1
      superjson:
        specifier: 2.2.1
        version: 2.2.1
      winston:
        specifier: 3.15.0
        version: 3.15.0
    devDependencies:
      '@homarr/eslint-config':
        specifier: workspace:^0.2.0
        version: link:../../tooling/eslint
      '@homarr/prettier-config':
        specifier: workspace:^0.1.0
        version: link:../../tooling/prettier
      '@homarr/tsconfig':
        specifier: workspace:^0.1.0
        version: link:../../tooling/typescript
      eslint:
        specifier: ^9.12.0
        version: 9.12.0
      typescript:
        specifier: ^5.6.3
        version: 5.6.3

  packages/modals:
    dependencies:
      '@homarr/translation':
        specifier: workspace:^0.1.0
        version: link:../translation
      '@homarr/ui':
        specifier: workspace:^0.1.0
        version: link:../ui
      '@mantine/core':
        specifier: ^7.13.2
        version: 7.13.2(@mantine/hooks@7.13.2(react@18.3.1))(@types/react@18.3.11)(react-dom@18.3.1(react@18.3.1))(react@18.3.1)
      '@mantine/hooks':
        specifier: ^7.13.2
        version: 7.13.2(react@18.3.1)
      react:
        specifier: ^18.3.1
        version: 18.3.1
    devDependencies:
      '@homarr/eslint-config':
        specifier: workspace:^0.2.0
        version: link:../../tooling/eslint
      '@homarr/prettier-config':
        specifier: workspace:^0.1.0
        version: link:../../tooling/prettier
      '@homarr/tsconfig':
        specifier: workspace:^0.1.0
        version: link:../../tooling/typescript
      eslint:
        specifier: ^9.12.0
        version: 9.12.0
      typescript:
        specifier: ^5.6.3
        version: 5.6.3

  packages/modals-collection:
    dependencies:
      '@homarr/api':
        specifier: workspace:^0.1.0
        version: link:../api
      '@homarr/common':
        specifier: workspace:^0.1.0
        version: link:../common
      '@homarr/form':
        specifier: workspace:^0.1.0
        version: link:../form
      '@homarr/modals':
        specifier: workspace:^0.1.0
        version: link:../modals
      '@homarr/notifications':
        specifier: workspace:^0.1.0
        version: link:../notifications
      '@homarr/old-schema':
        specifier: workspace:^0.1.0
        version: link:../old-schema
      '@homarr/translation':
        specifier: workspace:^0.1.0
        version: link:../translation
      '@homarr/ui':
        specifier: workspace:^0.1.0
        version: link:../ui
      '@homarr/validation':
        specifier: workspace:^0.1.0
        version: link:../validation
      '@mantine/core':
        specifier: ^7.13.2
        version: 7.13.2(@mantine/hooks@7.13.2(react@18.3.1))(@types/react@18.3.11)(react-dom@18.3.1(react@18.3.1))(react@18.3.1)
      '@tabler/icons-react':
        specifier: ^3.19.0
        version: 3.19.0(react@18.3.1)
      dayjs:
        specifier: ^1.11.13
        version: 1.11.13
      next:
        specifier: ^14.2.15
        version: 14.2.15(@babel/core@7.25.2)(react-dom@18.3.1(react@18.3.1))(react@18.3.1)(sass@1.79.5)
      react:
        specifier: ^18.3.1
        version: 18.3.1
    devDependencies:
      '@homarr/eslint-config':
        specifier: workspace:^0.2.0
        version: link:../../tooling/eslint
      '@homarr/prettier-config':
        specifier: workspace:^0.1.0
        version: link:../../tooling/prettier
      '@homarr/tsconfig':
        specifier: workspace:^0.1.0
        version: link:../../tooling/typescript
      eslint:
        specifier: ^9.12.0
        version: 9.12.0
      typescript:
        specifier: ^5.6.3
        version: 5.6.3

  packages/notifications:
    dependencies:
      '@homarr/ui':
        specifier: workspace:^0.1.0
        version: link:../ui
      '@mantine/notifications':
        specifier: ^7.13.2
        version: 7.13.2(@mantine/core@7.13.2(@mantine/hooks@7.13.2(react@18.3.1))(@types/react@18.3.11)(react-dom@18.3.1(react@18.3.1))(react@18.3.1))(@mantine/hooks@7.13.2(react@18.3.1))(react-dom@18.3.1(react@18.3.1))(react@18.3.1)
      '@tabler/icons-react':
        specifier: ^3.19.0
        version: 3.19.0(react@18.3.1)
    devDependencies:
      '@homarr/eslint-config':
        specifier: workspace:^0.2.0
        version: link:../../tooling/eslint
      '@homarr/prettier-config':
        specifier: workspace:^0.1.0
        version: link:../../tooling/prettier
      '@homarr/tsconfig':
        specifier: workspace:^0.1.0
        version: link:../../tooling/typescript
      eslint:
        specifier: ^9.12.0
        version: 9.12.0
      typescript:
        specifier: ^5.6.3
        version: 5.6.3

  packages/old-import:
    dependencies:
      '@homarr/common':
        specifier: workspace:^0.1.0
        version: link:../common
      '@homarr/db':
        specifier: workspace:^0.1.0
        version: link:../db
      '@homarr/definitions':
        specifier: workspace:^0.1.0
        version: link:../definitions
      '@homarr/log':
        specifier: workspace:^0.1.0
        version: link:../log
      '@homarr/old-schema':
        specifier: workspace:^0.1.0
        version: link:../old-schema
      '@homarr/validation':
        specifier: workspace:^0.1.0
        version: link:../validation
      superjson:
        specifier: 2.2.1
        version: 2.2.1
    devDependencies:
      '@homarr/eslint-config':
        specifier: workspace:^0.2.0
        version: link:../../tooling/eslint
      '@homarr/prettier-config':
        specifier: workspace:^0.1.0
        version: link:../../tooling/prettier
      '@homarr/tsconfig':
        specifier: workspace:^0.1.0
        version: link:../../tooling/typescript
      eslint:
        specifier: ^9.12.0
        version: 9.12.0
      typescript:
        specifier: ^5.6.3
        version: 5.6.3

  packages/old-schema:
    dependencies:
      zod:
        specifier: ^3.23.8
        version: 3.23.8
    devDependencies:
      '@homarr/eslint-config':
        specifier: workspace:^0.2.0
        version: link:../../tooling/eslint
      '@homarr/prettier-config':
        specifier: workspace:^0.1.0
        version: link:../../tooling/prettier
      '@homarr/tsconfig':
        specifier: workspace:^0.1.0
        version: link:../../tooling/typescript
      eslint:
        specifier: ^9.12.0
        version: 9.12.0
      typescript:
        specifier: ^5.6.3
        version: 5.6.3

  packages/ping:
    dependencies:
      '@homarr/common':
        specifier: workspace:^0.1.0
        version: link:../common
      '@homarr/log':
        specifier: workspace:^0.1.0
        version: link:../log
    devDependencies:
      '@homarr/eslint-config':
        specifier: workspace:^0.2.0
        version: link:../../tooling/eslint
      '@homarr/prettier-config':
        specifier: workspace:^0.1.0
        version: link:../../tooling/prettier
      '@homarr/tsconfig':
        specifier: workspace:^0.1.0
        version: link:../../tooling/typescript
      eslint:
        specifier: ^9.12.0
        version: 9.12.0
      typescript:
        specifier: ^5.6.3
        version: 5.6.3

  packages/redis:
    dependencies:
      '@homarr/common':
        specifier: workspace:^
        version: link:../common
      '@homarr/db':
        specifier: workspace:^
        version: link:../db
      '@homarr/definitions':
        specifier: workspace:^
        version: link:../definitions
      '@homarr/log':
        specifier: workspace:^
        version: link:../log
      ioredis:
        specifier: 5.4.1
        version: 5.4.1
      superjson:
        specifier: 2.2.1
        version: 2.2.1
    devDependencies:
      '@homarr/eslint-config':
        specifier: workspace:^0.2.0
        version: link:../../tooling/eslint
      '@homarr/prettier-config':
        specifier: workspace:^0.1.0
        version: link:../../tooling/prettier
      '@homarr/tsconfig':
        specifier: workspace:^0.1.0
        version: link:../../tooling/typescript
      eslint:
        specifier: ^9.12.0
        version: 9.12.0
      typescript:
        specifier: ^5.6.3
        version: 5.6.3

  packages/server-settings:
    devDependencies:
      '@homarr/eslint-config':
        specifier: workspace:^0.2.0
        version: link:../../tooling/eslint
      '@homarr/prettier-config':
        specifier: workspace:^0.1.0
        version: link:../../tooling/prettier
      '@homarr/tsconfig':
        specifier: workspace:^0.1.0
        version: link:../../tooling/typescript
      eslint:
        specifier: ^9.12.0
        version: 9.12.0
      typescript:
        specifier: ^5.6.3
        version: 5.6.3

  packages/spotlight:
    dependencies:
      '@homarr/api':
        specifier: workspace:^0.1.0
        version: link:../api
      '@homarr/auth':
        specifier: workspace:^0.1.0
        version: link:../auth
      '@homarr/common':
        specifier: workspace:^0.1.0
        version: link:../common
      '@homarr/definitions':
        specifier: workspace:^0.1.0
        version: link:../definitions
      '@homarr/modals':
        specifier: workspace:^0.1.0
        version: link:../modals
      '@homarr/modals-collection':
        specifier: workspace:^0.1.0
        version: link:../modals-collection
      '@homarr/translation':
        specifier: workspace:^0.1.0
        version: link:../translation
      '@homarr/ui':
        specifier: workspace:^0.1.0
        version: link:../ui
      '@mantine/core':
        specifier: ^7.13.2
        version: 7.13.2(@mantine/hooks@7.13.2(react@18.3.1))(@types/react@18.3.11)(react-dom@18.3.1(react@18.3.1))(react@18.3.1)
      '@mantine/hooks':
        specifier: ^7.13.2
        version: 7.13.2(react@18.3.1)
      '@mantine/spotlight':
        specifier: ^7.13.2
        version: 7.13.2(@mantine/core@7.13.2(@mantine/hooks@7.13.2(react@18.3.1))(@types/react@18.3.11)(react-dom@18.3.1(react@18.3.1))(react@18.3.1))(@mantine/hooks@7.13.2(react@18.3.1))(react-dom@18.3.1(react@18.3.1))(react@18.3.1)
      '@tabler/icons-react':
        specifier: ^3.19.0
        version: 3.19.0(react@18.3.1)
      jotai:
        specifier: ^2.10.1
        version: 2.10.1(@types/react@18.3.11)(react@18.3.1)
      next:
        specifier: ^14.2.15
        version: 14.2.15(@babel/core@7.25.2)(react-dom@18.3.1(react@18.3.1))(react@18.3.1)(sass@1.79.5)
      react:
        specifier: ^18.3.1
        version: 18.3.1
      use-deep-compare-effect:
        specifier: ^1.8.1
        version: 1.8.1(react@18.3.1)
    devDependencies:
      '@homarr/eslint-config':
        specifier: workspace:^0.2.0
        version: link:../../tooling/eslint
      '@homarr/prettier-config':
        specifier: workspace:^0.1.0
        version: link:../../tooling/prettier
      '@homarr/tsconfig':
        specifier: workspace:^0.1.0
        version: link:../../tooling/typescript
      eslint:
        specifier: ^9.12.0
        version: 9.12.0
      typescript:
        specifier: ^5.6.3
        version: 5.6.3

  packages/translation:
    dependencies:
      dayjs:
        specifier: ^1.11.13
        version: 1.11.13
      mantine-react-table:
        specifier: 2.0.0-beta.7
        version: 2.0.0-beta.7(@mantine/core@7.13.2(@mantine/hooks@7.13.2(react@18.3.1))(@types/react@18.3.11)(react-dom@18.3.1(react@18.3.1))(react@18.3.1))(@mantine/dates@7.13.2(@mantine/core@7.13.2(@mantine/hooks@7.13.2(react@18.3.1))(@types/react@18.3.11)(react-dom@18.3.1(react@18.3.1))(react@18.3.1))(@mantine/hooks@7.13.2(react@18.3.1))(dayjs@1.11.13)(react-dom@18.3.1(react@18.3.1))(react@18.3.1))(@mantine/hooks@7.13.2(react@18.3.1))(@tabler/icons-react@3.19.0(react@18.3.1))(clsx@2.1.1)(dayjs@1.11.13)(react-dom@18.3.1(react@18.3.1))(react@18.3.1)
      next-international:
        specifier: ^1.2.4
        version: 1.2.4
    devDependencies:
      '@homarr/eslint-config':
        specifier: workspace:^0.2.0
        version: link:../../tooling/eslint
      '@homarr/prettier-config':
        specifier: workspace:^0.1.0
        version: link:../../tooling/prettier
      '@homarr/tsconfig':
        specifier: workspace:^0.1.0
        version: link:../../tooling/typescript
      eslint:
        specifier: ^9.12.0
        version: 9.12.0
      typescript:
        specifier: ^5.6.3
        version: 5.6.3

  packages/ui:
    dependencies:
      '@homarr/common':
        specifier: workspace:^0.1.0
        version: link:../common
      '@homarr/definitions':
        specifier: workspace:^0.1.0
        version: link:../definitions
      '@homarr/log':
        specifier: workspace:^0.1.0
        version: link:../log
      '@homarr/translation':
        specifier: workspace:^0.1.0
        version: link:../translation
      '@homarr/validation':
        specifier: workspace:^0.1.0
        version: link:../validation
      '@mantine/core':
        specifier: ^7.13.2
        version: 7.13.2(@mantine/hooks@7.13.2(react@18.3.1))(@types/react@18.3.11)(react-dom@18.3.1(react@18.3.1))(react@18.3.1)
      '@mantine/dates':
        specifier: ^7.13.2
        version: 7.13.2(@mantine/core@7.13.2(@mantine/hooks@7.13.2(react@18.3.1))(@types/react@18.3.11)(react-dom@18.3.1(react@18.3.1))(react@18.3.1))(@mantine/hooks@7.13.2(react@18.3.1))(dayjs@1.11.13)(react-dom@18.3.1(react@18.3.1))(react@18.3.1)
      '@mantine/hooks':
        specifier: ^7.13.2
        version: 7.13.2(react@18.3.1)
      '@tabler/icons-react':
        specifier: ^3.19.0
        version: 3.19.0(react@18.3.1)
      mantine-react-table:
        specifier: 2.0.0-beta.7
        version: 2.0.0-beta.7(@mantine/core@7.13.2(@mantine/hooks@7.13.2(react@18.3.1))(@types/react@18.3.11)(react-dom@18.3.1(react@18.3.1))(react@18.3.1))(@mantine/dates@7.13.2(@mantine/core@7.13.2(@mantine/hooks@7.13.2(react@18.3.1))(@types/react@18.3.11)(react-dom@18.3.1(react@18.3.1))(react@18.3.1))(@mantine/hooks@7.13.2(react@18.3.1))(dayjs@1.11.13)(react-dom@18.3.1(react@18.3.1))(react@18.3.1))(@mantine/hooks@7.13.2(react@18.3.1))(@tabler/icons-react@3.19.0(react@18.3.1))(clsx@2.1.1)(dayjs@1.11.13)(react-dom@18.3.1(react@18.3.1))(react@18.3.1)
      next:
        specifier: ^14.2.15
        version: 14.2.15(@babel/core@7.25.2)(react-dom@18.3.1(react@18.3.1))(react@18.3.1)(sass@1.79.5)
      react:
        specifier: ^18.3.1
        version: 18.3.1
    devDependencies:
      '@homarr/eslint-config':
        specifier: workspace:^0.2.0
        version: link:../../tooling/eslint
      '@homarr/prettier-config':
        specifier: workspace:^0.1.0
        version: link:../../tooling/prettier
      '@homarr/tsconfig':
        specifier: workspace:^0.1.0
        version: link:../../tooling/typescript
      '@types/css-modules':
        specifier: ^1.0.5
        version: 1.0.5
      eslint:
        specifier: ^9.12.0
        version: 9.12.0
      typescript:
        specifier: ^5.6.3
        version: 5.6.3

  packages/validation:
    dependencies:
      '@homarr/definitions':
        specifier: workspace:^0.1.0
        version: link:../definitions
      '@homarr/old-schema':
        specifier: workspace:^0.1.0
        version: link:../old-schema
      '@homarr/translation':
        specifier: workspace:^0.1.0
        version: link:../translation
      zod:
        specifier: ^3.23.8
        version: 3.23.8
      zod-form-data:
        specifier: ^2.0.2
        version: 2.0.2(zod@3.23.8)
    devDependencies:
      '@homarr/eslint-config':
        specifier: workspace:^0.2.0
        version: link:../../tooling/eslint
      '@homarr/prettier-config':
        specifier: workspace:^0.1.0
        version: link:../../tooling/prettier
      '@homarr/tsconfig':
        specifier: workspace:^0.1.0
        version: link:../../tooling/typescript
      eslint:
        specifier: ^9.12.0
        version: 9.12.0
      typescript:
        specifier: ^5.6.3
        version: 5.6.3

  packages/widgets:
    dependencies:
      '@extractus/feed-extractor':
        specifier: ^7.1.3
        version: 7.1.3
      '@homarr/api':
        specifier: workspace:^0.1.0
        version: link:../api
      '@homarr/auth':
        specifier: workspace:^0.1.0
        version: link:../auth
      '@homarr/common':
        specifier: workspace:^0.1.0
        version: link:../common
      '@homarr/db':
        specifier: workspace:^0.1.0
        version: link:../db
      '@homarr/definitions':
        specifier: workspace:^0.1.0
        version: link:../definitions
      '@homarr/form':
        specifier: workspace:^0.1.0
        version: link:../form
      '@homarr/integrations':
        specifier: workspace:^0.1.0
        version: link:../integrations
      '@homarr/modals':
        specifier: workspace:^0.1.0
        version: link:../modals
      '@homarr/notifications':
        specifier: workspace:^0.1.0
        version: link:../notifications
      '@homarr/redis':
        specifier: workspace:^0.1.0
        version: link:../redis
      '@homarr/spotlight':
        specifier: workspace:^0.1.0
        version: link:../spotlight
      '@homarr/translation':
        specifier: workspace:^0.1.0
        version: link:../translation
      '@homarr/ui':
        specifier: workspace:^0.1.0
        version: link:../ui
      '@homarr/validation':
        specifier: workspace:^0.1.0
        version: link:../validation
      '@mantine/core':
        specifier: ^7.13.2
        version: 7.13.2(@mantine/hooks@7.13.2(react@18.3.1))(@types/react@18.3.11)(react-dom@18.3.1(react@18.3.1))(react@18.3.1)
      '@mantine/hooks':
        specifier: ^7.13.2
        version: 7.13.2(react@18.3.1)
      '@tabler/icons-react':
        specifier: ^3.19.0
        version: 3.19.0(react@18.3.1)
      '@tiptap/extension-color':
        specifier: 2.8.0
        version: 2.8.0(@tiptap/core@2.8.0(@tiptap/pm@2.8.0))(@tiptap/extension-text-style@2.8.0(@tiptap/core@2.8.0(@tiptap/pm@2.8.0)))
      '@tiptap/extension-highlight':
        specifier: 2.8.0
        version: 2.8.0(@tiptap/core@2.8.0(@tiptap/pm@2.8.0))
      '@tiptap/extension-image':
        specifier: 2.8.0
        version: 2.8.0(@tiptap/core@2.8.0(@tiptap/pm@2.8.0))
      '@tiptap/extension-link':
        specifier: ^2.8.0
        version: 2.8.0(@tiptap/core@2.8.0(@tiptap/pm@2.8.0))(@tiptap/pm@2.8.0)
      '@tiptap/extension-table':
        specifier: 2.8.0
        version: 2.8.0(@tiptap/core@2.8.0(@tiptap/pm@2.8.0))(@tiptap/pm@2.8.0)
      '@tiptap/extension-table-cell':
        specifier: 2.8.0
        version: 2.8.0(@tiptap/core@2.8.0(@tiptap/pm@2.8.0))
      '@tiptap/extension-table-header':
        specifier: 2.8.0
        version: 2.8.0(@tiptap/core@2.8.0(@tiptap/pm@2.8.0))
      '@tiptap/extension-table-row':
        specifier: 2.8.0
        version: 2.8.0(@tiptap/core@2.8.0(@tiptap/pm@2.8.0))
      '@tiptap/extension-task-item':
        specifier: 2.8.0
        version: 2.8.0(@tiptap/core@2.8.0(@tiptap/pm@2.8.0))(@tiptap/pm@2.8.0)
      '@tiptap/extension-task-list':
        specifier: 2.8.0
        version: 2.8.0(@tiptap/core@2.8.0(@tiptap/pm@2.8.0))
      '@tiptap/extension-text-align':
        specifier: 2.8.0
        version: 2.8.0(@tiptap/core@2.8.0(@tiptap/pm@2.8.0))
      '@tiptap/extension-text-style':
        specifier: 2.8.0
        version: 2.8.0(@tiptap/core@2.8.0(@tiptap/pm@2.8.0))
      '@tiptap/extension-underline':
        specifier: 2.8.0
        version: 2.8.0(@tiptap/core@2.8.0(@tiptap/pm@2.8.0))
      '@tiptap/react':
        specifier: ^2.8.0
        version: 2.8.0(@tiptap/core@2.8.0(@tiptap/pm@2.8.0))(@tiptap/pm@2.8.0)(react-dom@18.3.1(react@18.3.1))(react@18.3.1)
      '@tiptap/starter-kit':
        specifier: ^2.8.0
        version: 2.8.0(@tiptap/extension-text-style@2.8.0(@tiptap/core@2.8.0(@tiptap/pm@2.8.0)))
      clsx:
        specifier: ^2.1.1
        version: 2.1.1
      dayjs:
        specifier: ^1.11.13
        version: 1.11.13
      mantine-react-table:
        specifier: 2.0.0-beta.7
        version: 2.0.0-beta.7(@mantine/core@7.13.2(@mantine/hooks@7.13.2(react@18.3.1))(@types/react@18.3.11)(react-dom@18.3.1(react@18.3.1))(react@18.3.1))(@mantine/dates@7.13.2(@mantine/core@7.13.2(@mantine/hooks@7.13.2(react@18.3.1))(@types/react@18.3.11)(react-dom@18.3.1(react@18.3.1))(react@18.3.1))(@mantine/hooks@7.13.2(react@18.3.1))(dayjs@1.11.13)(react-dom@18.3.1(react@18.3.1))(react@18.3.1))(@mantine/hooks@7.13.2(react@18.3.1))(@tabler/icons-react@3.19.0(react@18.3.1))(clsx@2.1.1)(dayjs@1.11.13)(react-dom@18.3.1(react@18.3.1))(react@18.3.1)
      next:
        specifier: ^14.2.15
        version: 14.2.15(@babel/core@7.25.2)(react-dom@18.3.1(react@18.3.1))(react@18.3.1)(sass@1.79.5)
      react:
        specifier: ^18.3.1
        version: 18.3.1
      video.js:
        specifier: ^8.18.1
        version: 8.18.1
    devDependencies:
      '@homarr/eslint-config':
        specifier: workspace:^0.2.0
        version: link:../../tooling/eslint
      '@homarr/prettier-config':
        specifier: workspace:^0.1.0
        version: link:../../tooling/prettier
      '@homarr/tsconfig':
        specifier: workspace:^0.1.0
        version: link:../../tooling/typescript
      '@types/video.js':
        specifier: ^7.3.58
        version: 7.3.58
      eslint:
        specifier: ^9.12.0
        version: 9.12.0
      typescript:
        specifier: ^5.6.3
        version: 5.6.3

  tooling/eslint:
    dependencies:
      '@next/eslint-plugin-next':
        specifier: ^14.2.15
        version: 14.2.15
      eslint-config-prettier:
        specifier: ^9.1.0
        version: 9.1.0(eslint@9.12.0)
      eslint-config-turbo:
        specifier: ^2.1.3
        version: 2.1.3(eslint@9.12.0)
      eslint-plugin-import:
        specifier: ^2.31.0
        version: 2.31.0(@typescript-eslint/parser@8.9.0(eslint@9.12.0)(typescript@5.6.3))(eslint@9.12.0)
      eslint-plugin-jsx-a11y:
        specifier: ^6.10.0
        version: 6.10.0(eslint@9.12.0)
      eslint-plugin-react:
        specifier: ^7.37.1
        version: 7.37.1(eslint@9.12.0)
      eslint-plugin-react-hooks:
        specifier: ^5.0.0
        version: 5.0.0(eslint@9.12.0)
      typescript-eslint:
        specifier: ^8.9.0
        version: 8.9.0(eslint@9.12.0)(typescript@5.6.3)
    devDependencies:
      '@homarr/prettier-config':
        specifier: workspace:^0.1.0
        version: link:../prettier
      '@homarr/tsconfig':
        specifier: workspace:^0.1.0
        version: link:../typescript
      eslint:
        specifier: ^9.12.0
        version: 9.12.0
      typescript:
        specifier: ^5.6.3
        version: 5.6.3

  tooling/github: {}

  tooling/prettier:
    dependencies:
      '@ianvs/prettier-plugin-sort-imports':
        specifier: ^4.3.1
        version: 4.3.1(prettier@3.3.3)
      prettier:
        specifier: ^3.3.3
        version: 3.3.3
    devDependencies:
      '@homarr/tsconfig':
        specifier: workspace:^0.1.0
        version: link:../typescript
      typescript:
        specifier: ^5.6.3
        version: 5.6.3

  tooling/semver: {}

  tooling/typescript: {}

packages:

  '@ampproject/remapping@2.3.0':
    resolution: {integrity: sha512-30iZtAPgz+LTIYoeivqYo853f02jBYSd5uGnGpkFV0M3xOt9aN73erkgYAmZU43x4VfqcnLxW9Kpg3R5LC4YYw==}
    engines: {node: '>=6.0.0'}

  '@antfu/ni@0.21.12':
    resolution: {integrity: sha512-2aDL3WUv8hMJb2L3r/PIQWsTLyq7RQr3v9xD16fiz6O8ys1xEyLhhTOv8gxtZvJiTzjTF5pHoArvRdesGL1DMQ==}
    hasBin: true

  '@auth/core@0.35.3':
    resolution: {integrity: sha512-g6qfiqU4OtyvIEZ8J7UoIwAxEnNnLJV0/f/DW41U+4G5nhBlaCrnKhawJIJpU0D3uavXLeDT3B0BkjtiimvMDA==}
    peerDependencies:
      '@simplewebauthn/browser': ^9.0.1
      '@simplewebauthn/server': ^9.0.2
      nodemailer: ^6.8.0
    peerDependenciesMeta:
      '@simplewebauthn/browser':
        optional: true
      '@simplewebauthn/server':
        optional: true
      nodemailer:
        optional: true

  '@auth/core@0.37.0':
    resolution: {integrity: sha512-LybAgfFC5dta3Mu3al0UbnzMGVBpZRqLMvvXupQOfETtPNlL7rXgTO13EVRTCdvPqMQrVYjODUDvgVfQM1M3Qg==}
    peerDependencies:
      '@simplewebauthn/browser': ^9.0.1
      '@simplewebauthn/server': ^9.0.2
      nodemailer: ^6.8.0
    peerDependenciesMeta:
      '@simplewebauthn/browser':
        optional: true
      '@simplewebauthn/server':
        optional: true
      nodemailer:
        optional: true

  '@auth/drizzle-adapter@1.7.0':
    resolution: {integrity: sha512-hijoZnkCf9UxiTiNgm0rw3t2JhzFyJSFRGugv9kT9zgdlUtVy7TzyW8/6Me3TPNuLXCzXW1PkPIc3zqZ/1JLdA==}

  '@axiomhq/js@1.0.0-rc.3':
    resolution: {integrity: sha512-Zm10TczcMLounWqC42nMkXQ7XKLqjzLrd5ia022oBKDUZqAFVg2y9d1quQVNV4FlXyg9MKDdfMjpKQRmzEGaog==}
    engines: {node: '>=16'}

  '@babel/code-frame@7.24.7':
    resolution: {integrity: sha512-BcYH1CVJBO9tvyIZ2jVeXgSIMvGZ2FDRvDdOIVQyuklNKSsx+eppDEBq/g47Ayw+RqNFE+URvOShmf+f/qwAlA==}
    engines: {node: '>=6.9.0'}

  '@babel/compat-data@7.25.4':
    resolution: {integrity: sha512-+LGRog6RAsCJrrrg/IO6LGmpphNe5DiK30dGjCoxxeGv49B10/3XYGxPsAwrDlMFcFEvdAUavDT8r9k/hSyQqQ==}
    engines: {node: '>=6.9.0'}

  '@babel/core@7.25.2':
    resolution: {integrity: sha512-BBt3opiCOxUr9euZ5/ro/Xv8/V7yJ5bjYMqG/C1YAo8MIKAnumZalCN+msbci3Pigy4lIQfPUpfMM27HMGaYEA==}
    engines: {node: '>=6.9.0'}

  '@babel/generator@7.25.6':
    resolution: {integrity: sha512-VPC82gr1seXOpkjAAKoLhP50vx4vGNlF4msF64dSFq1P8RfB+QAuJWGHPXXPc8QyfVWwwB/TNNU4+ayZmHNbZw==}
    engines: {node: '>=6.9.0'}

  '@babel/helper-compilation-targets@7.25.2':
    resolution: {integrity: sha512-U2U5LsSaZ7TAt3cfaymQ8WHh0pxvdHoEk6HVpaexxixjyEquMh0L0YNJNM6CTGKMXV1iksi0iZkGw4AcFkPaaw==}
    engines: {node: '>=6.9.0'}

  '@babel/helper-module-imports@7.24.7':
    resolution: {integrity: sha512-8AyH3C+74cgCVVXow/myrynrAGv+nTVg5vKu2nZph9x7RcRwzmh0VFallJuFTZ9mx6u4eSdXZfcOzSqTUm0HCA==}
    engines: {node: '>=6.9.0'}

  '@babel/helper-module-transforms@7.25.2':
    resolution: {integrity: sha512-BjyRAbix6j/wv83ftcVJmBt72QtHI56C7JXZoG2xATiLpmoC7dpd8WnkikExHDVPpi/3qCmO6WY1EaXOluiecQ==}
    engines: {node: '>=6.9.0'}
    peerDependencies:
      '@babel/core': ^7.0.0

  '@babel/helper-plugin-utils@7.24.8':
    resolution: {integrity: sha512-FFWx5142D8h2Mgr/iPVGH5G7w6jDn4jUSpZTyDnQO0Yn7Ks2Kuz6Pci8H6MPCoUJegd/UZQ3tAvfLCxQSnWWwg==}
    engines: {node: '>=6.9.0'}

  '@babel/helper-simple-access@7.24.7':
    resolution: {integrity: sha512-zBAIvbCMh5Ts+b86r/CjU+4XGYIs+R1j951gxI3KmmxBMhCg4oQMsv6ZXQ64XOm/cvzfU1FmoCyt6+owc5QMYg==}
    engines: {node: '>=6.9.0'}

  '@babel/helper-string-parser@7.24.8':
    resolution: {integrity: sha512-pO9KhhRcuUyGnJWwyEgnRJTSIZHiT+vMD0kPeD+so0l7mxkMT19g3pjY9GTnHySck/hDzq+dtW/4VgnMkippsQ==}
    engines: {node: '>=6.9.0'}

  '@babel/helper-validator-identifier@7.24.7':
    resolution: {integrity: sha512-rR+PBcQ1SMQDDyF6X0wxtG8QyLCgUB0eRAGguqRLfkCA87l7yAP7ehq8SNj96OOGTO8OBV70KhuFYcIkHXOg0w==}
    engines: {node: '>=6.9.0'}

  '@babel/helper-validator-option@7.24.8':
    resolution: {integrity: sha512-xb8t9tD1MHLungh/AIoWYN+gVHaB9kwlu8gffXGSt3FFEIT7RjS+xWbc2vUD1UTZdIpKj/ab3rdqJ7ufngyi2Q==}
    engines: {node: '>=6.9.0'}

  '@babel/helpers@7.25.6':
    resolution: {integrity: sha512-Xg0tn4HcfTijTwfDwYlvVCl43V6h4KyVVX2aEm4qdO/PC6L2YvzLHFdmxhoeSA3eslcE6+ZVXHgWwopXYLNq4Q==}
    engines: {node: '>=6.9.0'}

  '@babel/highlight@7.24.7':
    resolution: {integrity: sha512-EStJpq4OuY8xYfhGVXngigBJRWxftKX9ksiGDnmlY3o7B/V7KIAc9X4oiK87uPJSc/vs5L869bem5fhZa8caZw==}
    engines: {node: '>=6.9.0'}

  '@babel/parser@7.25.6':
    resolution: {integrity: sha512-trGdfBdbD0l1ZPmcJ83eNxB9rbEax4ALFTF7fN386TMYbeCQbyme5cOEXQhbGXKebwGaB/J52w1mrklMcbgy6Q==}
    engines: {node: '>=6.0.0'}
    hasBin: true

  '@babel/plugin-transform-react-jsx-self@7.24.7':
    resolution: {integrity: sha512-fOPQYbGSgH0HUp4UJO4sMBFjY6DuWq+2i8rixyUMb3CdGixs/gccURvYOAhajBdKDoGajFr3mUq5rH3phtkGzw==}
    engines: {node: '>=6.9.0'}
    peerDependencies:
      '@babel/core': ^7.0.0-0

  '@babel/plugin-transform-react-jsx-source@7.24.7':
    resolution: {integrity: sha512-J2z+MWzZHVOemyLweMqngXrgGC42jQ//R0KdxqkIz/OrbVIIlhFI3WigZ5fO+nwFvBlncr4MGapd8vTyc7RPNQ==}
    engines: {node: '>=6.9.0'}
    peerDependencies:
      '@babel/core': ^7.0.0-0

  '@babel/runtime-corejs3@7.25.6':
    resolution: {integrity: sha512-Gz0Nrobx8szge6kQQ5Z5MX9L3ObqNwCQY1PSwSNzreFL7aHGxv8Fp2j3ETV6/wWdbiV+mW6OSm8oQhg3Tcsniw==}
    engines: {node: '>=6.9.0'}

  '@babel/runtime@7.25.6':
    resolution: {integrity: sha512-VBj9MYyDb9tuLq7yzqjgzt6Q+IBQLrGZfdjOekyEirZPHxXWoTSGUTMrpsfi58Up73d13NfYLv8HT9vmznjzhQ==}
    engines: {node: '>=6.9.0'}

  '@babel/template@7.25.0':
    resolution: {integrity: sha512-aOOgh1/5XzKvg1jvVz7AVrx2piJ2XBi227DHmbY6y+bM9H2FlN+IfecYu4Xl0cNiiVejlsCri89LUsbj8vJD9Q==}
    engines: {node: '>=6.9.0'}

  '@babel/traverse@7.25.6':
    resolution: {integrity: sha512-9Vrcx5ZW6UwK5tvqsj0nGpp/XzqthkT0dqIc9g1AdtygFToNtTF67XzYS//dm+SAK9cp3B9R4ZO/46p63SCjlQ==}
    engines: {node: '>=6.9.0'}

  '@babel/types@7.25.2':
    resolution: {integrity: sha512-YTnYtra7W9e6/oAZEHj0bJehPRUlLH9/fbpT5LfB0NhQXyALCRkRs3zH9v07IYhkgpqX6Z78FnuccZr/l4Fs4Q==}
    engines: {node: '>=6.9.0'}

  '@babel/types@7.25.6':
    resolution: {integrity: sha512-/l42B1qxpG6RdfYf343Uw1vmDjeNhneUXtzhojE7pDgfpEypmRhI6j1kr17XCVv4Cgl9HdAiQY2x0GwKm7rWCw==}
    engines: {node: '>=6.9.0'}

  '@balena/dockerignore@1.0.2':
    resolution: {integrity: sha512-wMue2Sy4GAVTk6Ic4tJVcnfdau+gx2EnG7S+uAEe+TWJFqE4YoWN4/H8MSLj4eYJKxGg26lZwboEniNiNwZQ6Q==}

  '@bcoe/v8-coverage@0.2.3':
    resolution: {integrity: sha512-0hYQ8SB4Db5zvZB4axdMHGwEaQjkZzFjQiN9LVYvIFB2nSUHW9tYpxWriPrWDASIxiaXax83REcLxuSdnGPZtw==}

  '@braintree/sanitize-url@7.0.2':
    resolution: {integrity: sha512-NVf/1YycDMs6+FxS0Tb/W8MjJRDQdXF+tBfDtZ5UZeiRUkTmwKc4vmYCKZTyymfJk1gnMsauvZSX/HiV9jOABw==}

  '@clack/core@0.3.4':
    resolution: {integrity: sha512-H4hxZDXgHtWTwV3RAVenqcC4VbJZNegbBjlPvzOzCouXtS2y3sDvlO3IsbrPNWuLWPPlYVYPghQdSF64683Ldw==}

  '@clack/prompts@0.7.0':
    resolution: {integrity: sha512-0MhX9/B4iL6Re04jPrttDm+BsP8y6mS7byuv0BvXgdXhbV5PdlsHt55dvNsuBCPZ7xq1oTAOOuotR9NFbQyMSA==}
    bundledDependencies:
      - is-unicode-supported

  '@colors/colors@1.6.0':
    resolution: {integrity: sha512-Ir+AOibqzrIsL6ajt3Rz3LskB7OiMVHqltZmspbW/TJuTVuyOMirVqAkjfY6JISiLHgyNqicAC8AyHHGzNd/dA==}
    engines: {node: '>=0.1.90'}

  '@cspotcode/source-map-support@0.8.1':
    resolution: {integrity: sha512-IchNf6dN4tHoMFIn/7OE8LWZ19Y6q/67Bmf6vnGREv8RSbBVb9LPJxEcnwrcwX6ixSvaiGoomAUvu4YSxXrVgw==}
    engines: {node: '>=12'}

  '@ctrl/deluge@6.1.0':
    resolution: {integrity: sha512-n8237DbSHlANTLBS3rxIKsnC3peltifJhV2h6fWp5lb7BNZuA3LFz0gVS02aAhj351G3A0ScSYLmuAAL2ld/Nw==}
    engines: {node: '>=18'}

  '@ctrl/magnet-link@4.0.2':
    resolution: {integrity: sha512-wENP7LH4BmCjz+gXVq7Nzz20zMjY/huuG7aDk/yu/LhFdC84e/l8222rCIAo0lwhU451lFcJKLcOmtG6TNrBAQ==}
    engines: {node: '>=18'}

  '@ctrl/qbittorrent@9.0.1':
    resolution: {integrity: sha512-MaQhyccZ30C1V8Uxqhc1NvrM/Lgb8x6AunIxjlbhYhw5Zx/l8G2etbjTKle3RIFExURKmzrJx7Odj3EM4AlqDQ==}
    engines: {node: '>=18'}

  '@ctrl/shared-torrent@6.0.0':
    resolution: {integrity: sha512-BZAPDv8syFArFTAAeb560JSBNTajFtP3G/5eYiUMsg0upGAQs6NWGiHYbyjvAt8uHCSzxXsiji/Wvq1b7CvXSQ==}
    engines: {node: '>=18'}

  '@ctrl/torrent-file@4.1.0':
    resolution: {integrity: sha512-mC6HdmCrRhhwpthM+OboJvGIywVR05IbdhVSBkfbGslzbQk2xNnx4UOKljV/x2YI2M1DDF3F3o0paIiYd5O0Og==}
    engines: {node: '>=18'}

  '@ctrl/transmission@7.0.0':
    resolution: {integrity: sha512-D5Sei25y2Ji5BJTPOKZCDnuCEtD9Jcz6+D/y+1hY8O8vwFyDvAu30DzWYTDahP5wqj2024vO3B0Xkt/CKUpZHw==}
    engines: {node: '>=18'}

  '@dabh/diagnostics@2.0.3':
    resolution: {integrity: sha512-hrlQOIi7hAfzsMqlGSFyVucrx38O+j6wiGOf//H2ecvIEqYN4ADBSS2iLMh5UFyDunCNniUIPk/q3riFv45xRA==}

  '@drizzle-team/brocli@0.10.1':
    resolution: {integrity: sha512-AHy0vjc+n/4w/8Mif+w86qpppHuF3AyXbcWW+R/W7GNA3F5/p2nuhlkCJaTXSLZheB4l1rtHzOfr9A7NwoR/Zg==}

  '@esbuild-kit/core-utils@3.3.2':
    resolution: {integrity: sha512-sPRAnw9CdSsRmEtnsl2WXWdyquogVpB3yZ3dgwJfe8zrOzTsV7cJvmwrKVa+0ma5BoiGJ+BoqkMvawbayKUsqQ==}
    deprecated: 'Merged into tsx: https://tsx.is'

  '@esbuild-kit/esm-loader@2.6.5':
    resolution: {integrity: sha512-FxEMIkJKnodyA1OaCUoEvbYRkoZlLZ4d/eXFu9Fh8CbBBgP5EmZxrfTRyN0qpXZ4vOvqnE5YdRdcrmUUXuU+dA==}
    deprecated: 'Merged into tsx: https://tsx.is'

  '@esbuild/aix-ppc64@0.19.12':
    resolution: {integrity: sha512-bmoCYyWdEL3wDQIVbcyzRyeKLgk2WtWLTWz1ZIAZF/EGbNOwSA6ew3PftJ1PqMiOOGu0OyFMzG53L0zqIpPeNA==}
    engines: {node: '>=12'}
    cpu: [ppc64]
    os: [aix]

  '@esbuild/aix-ppc64@0.20.2':
    resolution: {integrity: sha512-D+EBOJHXdNZcLJRBkhENNG8Wji2kgc9AZ9KiPr1JuZjsNtyHzrsfLRrY0tk2H2aoFu6RANO1y1iPPUCDYWkb5g==}
    engines: {node: '>=12'}
    cpu: [ppc64]
    os: [aix]

  '@esbuild/aix-ppc64@0.21.5':
    resolution: {integrity: sha512-1SDgH6ZSPTlggy1yI6+Dbkiz8xzpHJEVAlF/AM1tHPLsf5STom9rwtjE4hKAF20FfXXNTFqEYXyJNWh1GiZedQ==}
    engines: {node: '>=12'}
    cpu: [ppc64]
    os: [aix]

  '@esbuild/android-arm64@0.18.20':
    resolution: {integrity: sha512-Nz4rJcchGDtENV0eMKUNa6L12zz2zBDXuhj/Vjh18zGqB44Bi7MBMSXjgunJgjRhCmKOjnPuZp4Mb6OKqtMHLQ==}
    engines: {node: '>=12'}
    cpu: [arm64]
    os: [android]

  '@esbuild/android-arm64@0.19.12':
    resolution: {integrity: sha512-P0UVNGIienjZv3f5zq0DP3Nt2IE/3plFzuaS96vihvD0Hd6H/q4WXUGpCxD/E8YrSXfNyRPbpTq+T8ZQioSuPA==}
    engines: {node: '>=12'}
    cpu: [arm64]
    os: [android]

  '@esbuild/android-arm64@0.20.2':
    resolution: {integrity: sha512-mRzjLacRtl/tWU0SvD8lUEwb61yP9cqQo6noDZP/O8VkwafSYwZ4yWy24kan8jE/IMERpYncRt2dw438LP3Xmg==}
    engines: {node: '>=12'}
    cpu: [arm64]
    os: [android]

  '@esbuild/android-arm64@0.21.5':
    resolution: {integrity: sha512-c0uX9VAUBQ7dTDCjq+wdyGLowMdtR/GoC2U5IYk/7D1H1JYC0qseD7+11iMP2mRLN9RcCMRcjC4YMclCzGwS/A==}
    engines: {node: '>=12'}
    cpu: [arm64]
    os: [android]

  '@esbuild/android-arm@0.18.20':
    resolution: {integrity: sha512-fyi7TDI/ijKKNZTUJAQqiG5T7YjJXgnzkURqmGj13C6dCqckZBLdl4h7bkhHt/t0WP+zO9/zwroDvANaOqO5Sw==}
    engines: {node: '>=12'}
    cpu: [arm]
    os: [android]

  '@esbuild/android-arm@0.19.12':
    resolution: {integrity: sha512-qg/Lj1mu3CdQlDEEiWrlC4eaPZ1KztwGJ9B6J+/6G+/4ewxJg7gqj8eVYWvao1bXrqGiW2rsBZFSX3q2lcW05w==}
    engines: {node: '>=12'}
    cpu: [arm]
    os: [android]

  '@esbuild/android-arm@0.20.2':
    resolution: {integrity: sha512-t98Ra6pw2VaDhqNWO2Oph2LXbz/EJcnLmKLGBJwEwXX/JAN83Fym1rU8l0JUWK6HkIbWONCSSatf4sf2NBRx/w==}
    engines: {node: '>=12'}
    cpu: [arm]
    os: [android]

  '@esbuild/android-arm@0.21.5':
    resolution: {integrity: sha512-vCPvzSjpPHEi1siZdlvAlsPxXl7WbOVUBBAowWug4rJHb68Ox8KualB+1ocNvT5fjv6wpkX6o/iEpbDrf68zcg==}
    engines: {node: '>=12'}
    cpu: [arm]
    os: [android]

  '@esbuild/android-x64@0.18.20':
    resolution: {integrity: sha512-8GDdlePJA8D6zlZYJV/jnrRAi6rOiNaCC/JclcXpB+KIuvfBN4owLtgzY2bsxnx666XjJx2kDPUmnTtR8qKQUg==}
    engines: {node: '>=12'}
    cpu: [x64]
    os: [android]

  '@esbuild/android-x64@0.19.12':
    resolution: {integrity: sha512-3k7ZoUW6Q6YqhdhIaq/WZ7HwBpnFBlW905Fa4s4qWJyiNOgT1dOqDiVAQFwBH7gBRZr17gLrlFCRzF6jFh7Kew==}
    engines: {node: '>=12'}
    cpu: [x64]
    os: [android]

  '@esbuild/android-x64@0.20.2':
    resolution: {integrity: sha512-btzExgV+/lMGDDa194CcUQm53ncxzeBrWJcncOBxuC6ndBkKxnHdFJn86mCIgTELsooUmwUm9FkhSp5HYu00Rg==}
    engines: {node: '>=12'}
    cpu: [x64]
    os: [android]

  '@esbuild/android-x64@0.21.5':
    resolution: {integrity: sha512-D7aPRUUNHRBwHxzxRvp856rjUHRFW1SdQATKXH2hqA0kAZb1hKmi02OpYRacl0TxIGz/ZmXWlbZgjwWYaCakTA==}
    engines: {node: '>=12'}
    cpu: [x64]
    os: [android]

  '@esbuild/darwin-arm64@0.18.20':
    resolution: {integrity: sha512-bxRHW5kHU38zS2lPTPOyuyTm+S+eobPUnTNkdJEfAddYgEcll4xkT8DB9d2008DtTbl7uJag2HuE5NZAZgnNEA==}
    engines: {node: '>=12'}
    cpu: [arm64]
    os: [darwin]

  '@esbuild/darwin-arm64@0.19.12':
    resolution: {integrity: sha512-B6IeSgZgtEzGC42jsI+YYu9Z3HKRxp8ZT3cqhvliEHovq8HSX2YX8lNocDn79gCKJXOSaEot9MVYky7AKjCs8g==}
    engines: {node: '>=12'}
    cpu: [arm64]
    os: [darwin]

  '@esbuild/darwin-arm64@0.20.2':
    resolution: {integrity: sha512-4J6IRT+10J3aJH3l1yzEg9y3wkTDgDk7TSDFX+wKFiWjqWp/iCfLIYzGyasx9l0SAFPT1HwSCR+0w/h1ES/MjA==}
    engines: {node: '>=12'}
    cpu: [arm64]
    os: [darwin]

  '@esbuild/darwin-arm64@0.21.5':
    resolution: {integrity: sha512-DwqXqZyuk5AiWWf3UfLiRDJ5EDd49zg6O9wclZ7kUMv2WRFr4HKjXp/5t8JZ11QbQfUS6/cRCKGwYhtNAY88kQ==}
    engines: {node: '>=12'}
    cpu: [arm64]
    os: [darwin]

  '@esbuild/darwin-x64@0.18.20':
    resolution: {integrity: sha512-pc5gxlMDxzm513qPGbCbDukOdsGtKhfxD1zJKXjCCcU7ju50O7MeAZ8c4krSJcOIJGFR+qx21yMMVYwiQvyTyQ==}
    engines: {node: '>=12'}
    cpu: [x64]
    os: [darwin]

  '@esbuild/darwin-x64@0.19.12':
    resolution: {integrity: sha512-hKoVkKzFiToTgn+41qGhsUJXFlIjxI/jSYeZf3ugemDYZldIXIxhvwN6erJGlX4t5h417iFuheZ7l+YVn05N3A==}
    engines: {node: '>=12'}
    cpu: [x64]
    os: [darwin]

  '@esbuild/darwin-x64@0.20.2':
    resolution: {integrity: sha512-tBcXp9KNphnNH0dfhv8KYkZhjc+H3XBkF5DKtswJblV7KlT9EI2+jeA8DgBjp908WEuYll6pF+UStUCfEpdysA==}
    engines: {node: '>=12'}
    cpu: [x64]
    os: [darwin]

  '@esbuild/darwin-x64@0.21.5':
    resolution: {integrity: sha512-se/JjF8NlmKVG4kNIuyWMV/22ZaerB+qaSi5MdrXtd6R08kvs2qCN4C09miupktDitvh8jRFflwGFBQcxZRjbw==}
    engines: {node: '>=12'}
    cpu: [x64]
    os: [darwin]

  '@esbuild/freebsd-arm64@0.18.20':
    resolution: {integrity: sha512-yqDQHy4QHevpMAaxhhIwYPMv1NECwOvIpGCZkECn8w2WFHXjEwrBn3CeNIYsibZ/iZEUemj++M26W3cNR5h+Tw==}
    engines: {node: '>=12'}
    cpu: [arm64]
    os: [freebsd]

  '@esbuild/freebsd-arm64@0.19.12':
    resolution: {integrity: sha512-4aRvFIXmwAcDBw9AueDQ2YnGmz5L6obe5kmPT8Vd+/+x/JMVKCgdcRwH6APrbpNXsPz+K653Qg8HB/oXvXVukA==}
    engines: {node: '>=12'}
    cpu: [arm64]
    os: [freebsd]

  '@esbuild/freebsd-arm64@0.20.2':
    resolution: {integrity: sha512-d3qI41G4SuLiCGCFGUrKsSeTXyWG6yem1KcGZVS+3FYlYhtNoNgYrWcvkOoaqMhwXSMrZRl69ArHsGJ9mYdbbw==}
    engines: {node: '>=12'}
    cpu: [arm64]
    os: [freebsd]

  '@esbuild/freebsd-arm64@0.21.5':
    resolution: {integrity: sha512-5JcRxxRDUJLX8JXp/wcBCy3pENnCgBR9bN6JsY4OmhfUtIHe3ZW0mawA7+RDAcMLrMIZaf03NlQiX9DGyB8h4g==}
    engines: {node: '>=12'}
    cpu: [arm64]
    os: [freebsd]

  '@esbuild/freebsd-x64@0.18.20':
    resolution: {integrity: sha512-tgWRPPuQsd3RmBZwarGVHZQvtzfEBOreNuxEMKFcd5DaDn2PbBxfwLcj4+aenoh7ctXcbXmOQIn8HI6mCSw5MQ==}
    engines: {node: '>=12'}
    cpu: [x64]
    os: [freebsd]

  '@esbuild/freebsd-x64@0.19.12':
    resolution: {integrity: sha512-EYoXZ4d8xtBoVN7CEwWY2IN4ho76xjYXqSXMNccFSx2lgqOG/1TBPW0yPx1bJZk94qu3tX0fycJeeQsKovA8gg==}
    engines: {node: '>=12'}
    cpu: [x64]
    os: [freebsd]

  '@esbuild/freebsd-x64@0.20.2':
    resolution: {integrity: sha512-d+DipyvHRuqEeM5zDivKV1KuXn9WeRX6vqSqIDgwIfPQtwMP4jaDsQsDncjTDDsExT4lR/91OLjRo8bmC1e+Cw==}
    engines: {node: '>=12'}
    cpu: [x64]
    os: [freebsd]

  '@esbuild/freebsd-x64@0.21.5':
    resolution: {integrity: sha512-J95kNBj1zkbMXtHVH29bBriQygMXqoVQOQYA+ISs0/2l3T9/kj42ow2mpqerRBxDJnmkUDCaQT/dfNXWX/ZZCQ==}
    engines: {node: '>=12'}
    cpu: [x64]
    os: [freebsd]

  '@esbuild/linux-arm64@0.18.20':
    resolution: {integrity: sha512-2YbscF+UL7SQAVIpnWvYwM+3LskyDmPhe31pE7/aoTMFKKzIc9lLbyGUpmmb8a8AixOL61sQ/mFh3jEjHYFvdA==}
    engines: {node: '>=12'}
    cpu: [arm64]
    os: [linux]

  '@esbuild/linux-arm64@0.19.12':
    resolution: {integrity: sha512-EoTjyYyLuVPfdPLsGVVVC8a0p1BFFvtpQDB/YLEhaXyf/5bczaGeN15QkR+O4S5LeJ92Tqotve7i1jn35qwvdA==}
    engines: {node: '>=12'}
    cpu: [arm64]
    os: [linux]

  '@esbuild/linux-arm64@0.20.2':
    resolution: {integrity: sha512-9pb6rBjGvTFNira2FLIWqDk/uaf42sSyLE8j1rnUpuzsODBq7FvpwHYZxQ/It/8b+QOS1RYfqgGFNLRI+qlq2A==}
    engines: {node: '>=12'}
    cpu: [arm64]
    os: [linux]

  '@esbuild/linux-arm64@0.21.5':
    resolution: {integrity: sha512-ibKvmyYzKsBeX8d8I7MH/TMfWDXBF3db4qM6sy+7re0YXya+K1cem3on9XgdT2EQGMu4hQyZhan7TeQ8XkGp4Q==}
    engines: {node: '>=12'}
    cpu: [arm64]
    os: [linux]

  '@esbuild/linux-arm@0.18.20':
    resolution: {integrity: sha512-/5bHkMWnq1EgKr1V+Ybz3s1hWXok7mDFUMQ4cG10AfW3wL02PSZi5kFpYKrptDsgb2WAJIvRcDm+qIvXf/apvg==}
    engines: {node: '>=12'}
    cpu: [arm]
    os: [linux]

  '@esbuild/linux-arm@0.19.12':
    resolution: {integrity: sha512-J5jPms//KhSNv+LO1S1TX1UWp1ucM6N6XuL6ITdKWElCu8wXP72l9MM0zDTzzeikVyqFE6U8YAV9/tFyj0ti+w==}
    engines: {node: '>=12'}
    cpu: [arm]
    os: [linux]

  '@esbuild/linux-arm@0.20.2':
    resolution: {integrity: sha512-VhLPeR8HTMPccbuWWcEUD1Az68TqaTYyj6nfE4QByZIQEQVWBB8vup8PpR7y1QHL3CpcF6xd5WVBU/+SBEvGTg==}
    engines: {node: '>=12'}
    cpu: [arm]
    os: [linux]

  '@esbuild/linux-arm@0.21.5':
    resolution: {integrity: sha512-bPb5AHZtbeNGjCKVZ9UGqGwo8EUu4cLq68E95A53KlxAPRmUyYv2D6F0uUI65XisGOL1hBP5mTronbgo+0bFcA==}
    engines: {node: '>=12'}
    cpu: [arm]
    os: [linux]

  '@esbuild/linux-ia32@0.18.20':
    resolution: {integrity: sha512-P4etWwq6IsReT0E1KHU40bOnzMHoH73aXp96Fs8TIT6z9Hu8G6+0SHSw9i2isWrD2nbx2qo5yUqACgdfVGx7TA==}
    engines: {node: '>=12'}
    cpu: [ia32]
    os: [linux]

  '@esbuild/linux-ia32@0.19.12':
    resolution: {integrity: sha512-Thsa42rrP1+UIGaWz47uydHSBOgTUnwBwNq59khgIwktK6x60Hivfbux9iNR0eHCHzOLjLMLfUMLCypBkZXMHA==}
    engines: {node: '>=12'}
    cpu: [ia32]
    os: [linux]

  '@esbuild/linux-ia32@0.20.2':
    resolution: {integrity: sha512-o10utieEkNPFDZFQm9CoP7Tvb33UutoJqg3qKf1PWVeeJhJw0Q347PxMvBgVVFgouYLGIhFYG0UGdBumROyiig==}
    engines: {node: '>=12'}
    cpu: [ia32]
    os: [linux]

  '@esbuild/linux-ia32@0.21.5':
    resolution: {integrity: sha512-YvjXDqLRqPDl2dvRODYmmhz4rPeVKYvppfGYKSNGdyZkA01046pLWyRKKI3ax8fbJoK5QbxblURkwK/MWY18Tg==}
    engines: {node: '>=12'}
    cpu: [ia32]
    os: [linux]

  '@esbuild/linux-loong64@0.18.20':
    resolution: {integrity: sha512-nXW8nqBTrOpDLPgPY9uV+/1DjxoQ7DoB2N8eocyq8I9XuqJ7BiAMDMf9n1xZM9TgW0J8zrquIb/A7s3BJv7rjg==}
    engines: {node: '>=12'}
    cpu: [loong64]
    os: [linux]

  '@esbuild/linux-loong64@0.19.12':
    resolution: {integrity: sha512-LiXdXA0s3IqRRjm6rV6XaWATScKAXjI4R4LoDlvO7+yQqFdlr1Bax62sRwkVvRIrwXxvtYEHHI4dm50jAXkuAA==}
    engines: {node: '>=12'}
    cpu: [loong64]
    os: [linux]

  '@esbuild/linux-loong64@0.20.2':
    resolution: {integrity: sha512-PR7sp6R/UC4CFVomVINKJ80pMFlfDfMQMYynX7t1tNTeivQ6XdX5r2XovMmha/VjR1YN/HgHWsVcTRIMkymrgQ==}
    engines: {node: '>=12'}
    cpu: [loong64]
    os: [linux]

  '@esbuild/linux-loong64@0.21.5':
    resolution: {integrity: sha512-uHf1BmMG8qEvzdrzAqg2SIG/02+4/DHB6a9Kbya0XDvwDEKCoC8ZRWI5JJvNdUjtciBGFQ5PuBlpEOXQj+JQSg==}
    engines: {node: '>=12'}
    cpu: [loong64]
    os: [linux]

  '@esbuild/linux-mips64el@0.18.20':
    resolution: {integrity: sha512-d5NeaXZcHp8PzYy5VnXV3VSd2D328Zb+9dEq5HE6bw6+N86JVPExrA6O68OPwobntbNJ0pzCpUFZTo3w0GyetQ==}
    engines: {node: '>=12'}
    cpu: [mips64el]
    os: [linux]

  '@esbuild/linux-mips64el@0.19.12':
    resolution: {integrity: sha512-fEnAuj5VGTanfJ07ff0gOA6IPsvrVHLVb6Lyd1g2/ed67oU1eFzL0r9WL7ZzscD+/N6i3dWumGE1Un4f7Amf+w==}
    engines: {node: '>=12'}
    cpu: [mips64el]
    os: [linux]

  '@esbuild/linux-mips64el@0.20.2':
    resolution: {integrity: sha512-4BlTqeutE/KnOiTG5Y6Sb/Hw6hsBOZapOVF6njAESHInhlQAghVVZL1ZpIctBOoTFbQyGW+LsVYZ8lSSB3wkjA==}
    engines: {node: '>=12'}
    cpu: [mips64el]
    os: [linux]

  '@esbuild/linux-mips64el@0.21.5':
    resolution: {integrity: sha512-IajOmO+KJK23bj52dFSNCMsz1QP1DqM6cwLUv3W1QwyxkyIWecfafnI555fvSGqEKwjMXVLokcV5ygHW5b3Jbg==}
    engines: {node: '>=12'}
    cpu: [mips64el]
    os: [linux]

  '@esbuild/linux-ppc64@0.18.20':
    resolution: {integrity: sha512-WHPyeScRNcmANnLQkq6AfyXRFr5D6N2sKgkFo2FqguP44Nw2eyDlbTdZwd9GYk98DZG9QItIiTlFLHJHjxP3FA==}
    engines: {node: '>=12'}
    cpu: [ppc64]
    os: [linux]

  '@esbuild/linux-ppc64@0.19.12':
    resolution: {integrity: sha512-nYJA2/QPimDQOh1rKWedNOe3Gfc8PabU7HT3iXWtNUbRzXS9+vgB0Fjaqr//XNbd82mCxHzik2qotuI89cfixg==}
    engines: {node: '>=12'}
    cpu: [ppc64]
    os: [linux]

  '@esbuild/linux-ppc64@0.20.2':
    resolution: {integrity: sha512-rD3KsaDprDcfajSKdn25ooz5J5/fWBylaaXkuotBDGnMnDP1Uv5DLAN/45qfnf3JDYyJv/ytGHQaziHUdyzaAg==}
    engines: {node: '>=12'}
    cpu: [ppc64]
    os: [linux]

  '@esbuild/linux-ppc64@0.21.5':
    resolution: {integrity: sha512-1hHV/Z4OEfMwpLO8rp7CvlhBDnjsC3CttJXIhBi+5Aj5r+MBvy4egg7wCbe//hSsT+RvDAG7s81tAvpL2XAE4w==}
    engines: {node: '>=12'}
    cpu: [ppc64]
    os: [linux]

  '@esbuild/linux-riscv64@0.18.20':
    resolution: {integrity: sha512-WSxo6h5ecI5XH34KC7w5veNnKkju3zBRLEQNY7mv5mtBmrP/MjNBCAlsM2u5hDBlS3NGcTQpoBvRzqBcRtpq1A==}
    engines: {node: '>=12'}
    cpu: [riscv64]
    os: [linux]

  '@esbuild/linux-riscv64@0.19.12':
    resolution: {integrity: sha512-2MueBrlPQCw5dVJJpQdUYgeqIzDQgw3QtiAHUC4RBz9FXPrskyyU3VI1hw7C0BSKB9OduwSJ79FTCqtGMWqJHg==}
    engines: {node: '>=12'}
    cpu: [riscv64]
    os: [linux]

  '@esbuild/linux-riscv64@0.20.2':
    resolution: {integrity: sha512-snwmBKacKmwTMmhLlz/3aH1Q9T8v45bKYGE3j26TsaOVtjIag4wLfWSiZykXzXuE1kbCE+zJRmwp+ZbIHinnVg==}
    engines: {node: '>=12'}
    cpu: [riscv64]
    os: [linux]

  '@esbuild/linux-riscv64@0.21.5':
    resolution: {integrity: sha512-2HdXDMd9GMgTGrPWnJzP2ALSokE/0O5HhTUvWIbD3YdjME8JwvSCnNGBnTThKGEB91OZhzrJ4qIIxk/SBmyDDA==}
    engines: {node: '>=12'}
    cpu: [riscv64]
    os: [linux]

  '@esbuild/linux-s390x@0.18.20':
    resolution: {integrity: sha512-+8231GMs3mAEth6Ja1iK0a1sQ3ohfcpzpRLH8uuc5/KVDFneH6jtAJLFGafpzpMRO6DzJ6AvXKze9LfFMrIHVQ==}
    engines: {node: '>=12'}
    cpu: [s390x]
    os: [linux]

  '@esbuild/linux-s390x@0.19.12':
    resolution: {integrity: sha512-+Pil1Nv3Umes4m3AZKqA2anfhJiVmNCYkPchwFJNEJN5QxmTs1uzyy4TvmDrCRNT2ApwSari7ZIgrPeUx4UZDg==}
    engines: {node: '>=12'}
    cpu: [s390x]
    os: [linux]

  '@esbuild/linux-s390x@0.20.2':
    resolution: {integrity: sha512-wcWISOobRWNm3cezm5HOZcYz1sKoHLd8VL1dl309DiixxVFoFe/o8HnwuIwn6sXre88Nwj+VwZUvJf4AFxkyrQ==}
    engines: {node: '>=12'}
    cpu: [s390x]
    os: [linux]

  '@esbuild/linux-s390x@0.21.5':
    resolution: {integrity: sha512-zus5sxzqBJD3eXxwvjN1yQkRepANgxE9lgOW2qLnmr8ikMTphkjgXu1HR01K4FJg8h1kEEDAqDcZQtbrRnB41A==}
    engines: {node: '>=12'}
    cpu: [s390x]
    os: [linux]

  '@esbuild/linux-x64@0.18.20':
    resolution: {integrity: sha512-UYqiqemphJcNsFEskc73jQ7B9jgwjWrSayxawS6UVFZGWrAAtkzjxSqnoclCXxWtfwLdzU+vTpcNYhpn43uP1w==}
    engines: {node: '>=12'}
    cpu: [x64]
    os: [linux]

  '@esbuild/linux-x64@0.19.12':
    resolution: {integrity: sha512-B71g1QpxfwBvNrfyJdVDexenDIt1CiDN1TIXLbhOw0KhJzE78KIFGX6OJ9MrtC0oOqMWf+0xop4qEU8JrJTwCg==}
    engines: {node: '>=12'}
    cpu: [x64]
    os: [linux]

  '@esbuild/linux-x64@0.20.2':
    resolution: {integrity: sha512-1MdwI6OOTsfQfek8sLwgyjOXAu+wKhLEoaOLTjbijk6E2WONYpH9ZU2mNtR+lZ2B4uwr+usqGuVfFT9tMtGvGw==}
    engines: {node: '>=12'}
    cpu: [x64]
    os: [linux]

  '@esbuild/linux-x64@0.21.5':
    resolution: {integrity: sha512-1rYdTpyv03iycF1+BhzrzQJCdOuAOtaqHTWJZCWvijKD2N5Xu0TtVC8/+1faWqcP9iBCWOmjmhoH94dH82BxPQ==}
    engines: {node: '>=12'}
    cpu: [x64]
    os: [linux]

  '@esbuild/netbsd-x64@0.18.20':
    resolution: {integrity: sha512-iO1c++VP6xUBUmltHZoMtCUdPlnPGdBom6IrO4gyKPFFVBKioIImVooR5I83nTew5UOYrk3gIJhbZh8X44y06A==}
    engines: {node: '>=12'}
    cpu: [x64]
    os: [netbsd]

  '@esbuild/netbsd-x64@0.19.12':
    resolution: {integrity: sha512-3ltjQ7n1owJgFbuC61Oj++XhtzmymoCihNFgT84UAmJnxJfm4sYCiSLTXZtE00VWYpPMYc+ZQmB6xbSdVh0JWA==}
    engines: {node: '>=12'}
    cpu: [x64]
    os: [netbsd]

  '@esbuild/netbsd-x64@0.20.2':
    resolution: {integrity: sha512-K8/DhBxcVQkzYc43yJXDSyjlFeHQJBiowJ0uVL6Tor3jGQfSGHNNJcWxNbOI8v5k82prYqzPuwkzHt3J1T1iZQ==}
    engines: {node: '>=12'}
    cpu: [x64]
    os: [netbsd]

  '@esbuild/netbsd-x64@0.21.5':
    resolution: {integrity: sha512-Woi2MXzXjMULccIwMnLciyZH4nCIMpWQAs049KEeMvOcNADVxo0UBIQPfSmxB3CWKedngg7sWZdLvLczpe0tLg==}
    engines: {node: '>=12'}
    cpu: [x64]
    os: [netbsd]

  '@esbuild/openbsd-x64@0.18.20':
    resolution: {integrity: sha512-e5e4YSsuQfX4cxcygw/UCPIEP6wbIL+se3sxPdCiMbFLBWu0eiZOJ7WoD+ptCLrmjZBK1Wk7I6D/I3NglUGOxg==}
    engines: {node: '>=12'}
    cpu: [x64]
    os: [openbsd]

  '@esbuild/openbsd-x64@0.19.12':
    resolution: {integrity: sha512-RbrfTB9SWsr0kWmb9srfF+L933uMDdu9BIzdA7os2t0TXhCRjrQyCeOt6wVxr79CKD4c+p+YhCj31HBkYcXebw==}
    engines: {node: '>=12'}
    cpu: [x64]
    os: [openbsd]

  '@esbuild/openbsd-x64@0.20.2':
    resolution: {integrity: sha512-eMpKlV0SThJmmJgiVyN9jTPJ2VBPquf6Kt/nAoo6DgHAoN57K15ZghiHaMvqjCye/uU4X5u3YSMgVBI1h3vKrQ==}
    engines: {node: '>=12'}
    cpu: [x64]
    os: [openbsd]

  '@esbuild/openbsd-x64@0.21.5':
    resolution: {integrity: sha512-HLNNw99xsvx12lFBUwoT8EVCsSvRNDVxNpjZ7bPn947b8gJPzeHWyNVhFsaerc0n3TsbOINvRP2byTZ5LKezow==}
    engines: {node: '>=12'}
    cpu: [x64]
    os: [openbsd]

  '@esbuild/sunos-x64@0.18.20':
    resolution: {integrity: sha512-kDbFRFp0YpTQVVrqUd5FTYmWo45zGaXe0X8E1G/LKFC0v8x0vWrhOWSLITcCn63lmZIxfOMXtCfti/RxN/0wnQ==}
    engines: {node: '>=12'}
    cpu: [x64]
    os: [sunos]

  '@esbuild/sunos-x64@0.19.12':
    resolution: {integrity: sha512-HKjJwRrW8uWtCQnQOz9qcU3mUZhTUQvi56Q8DPTLLB+DawoiQdjsYq+j+D3s9I8VFtDr+F9CjgXKKC4ss89IeA==}
    engines: {node: '>=12'}
    cpu: [x64]
    os: [sunos]

  '@esbuild/sunos-x64@0.20.2':
    resolution: {integrity: sha512-2UyFtRC6cXLyejf/YEld4Hajo7UHILetzE1vsRcGL3earZEW77JxrFjH4Ez2qaTiEfMgAXxfAZCm1fvM/G/o8w==}
    engines: {node: '>=12'}
    cpu: [x64]
    os: [sunos]

  '@esbuild/sunos-x64@0.21.5':
    resolution: {integrity: sha512-6+gjmFpfy0BHU5Tpptkuh8+uw3mnrvgs+dSPQXQOv3ekbordwnzTVEb4qnIvQcYXq6gzkyTnoZ9dZG+D4garKg==}
    engines: {node: '>=12'}
    cpu: [x64]
    os: [sunos]

  '@esbuild/win32-arm64@0.18.20':
    resolution: {integrity: sha512-ddYFR6ItYgoaq4v4JmQQaAI5s7npztfV4Ag6NrhiaW0RrnOXqBkgwZLofVTlq1daVTQNhtI5oieTvkRPfZrePg==}
    engines: {node: '>=12'}
    cpu: [arm64]
    os: [win32]

  '@esbuild/win32-arm64@0.19.12':
    resolution: {integrity: sha512-URgtR1dJnmGvX864pn1B2YUYNzjmXkuJOIqG2HdU62MVS4EHpU2946OZoTMnRUHklGtJdJZ33QfzdjGACXhn1A==}
    engines: {node: '>=12'}
    cpu: [arm64]
    os: [win32]

  '@esbuild/win32-arm64@0.20.2':
    resolution: {integrity: sha512-GRibxoawM9ZCnDxnP3usoUDO9vUkpAxIIZ6GQI+IlVmr5kP3zUq+l17xELTHMWTWzjxa2guPNyrpq1GWmPvcGQ==}
    engines: {node: '>=12'}
    cpu: [arm64]
    os: [win32]

  '@esbuild/win32-arm64@0.21.5':
    resolution: {integrity: sha512-Z0gOTd75VvXqyq7nsl93zwahcTROgqvuAcYDUr+vOv8uHhNSKROyU961kgtCD1e95IqPKSQKH7tBTslnS3tA8A==}
    engines: {node: '>=12'}
    cpu: [arm64]
    os: [win32]

  '@esbuild/win32-ia32@0.18.20':
    resolution: {integrity: sha512-Wv7QBi3ID/rROT08SABTS7eV4hX26sVduqDOTe1MvGMjNd3EjOz4b7zeexIR62GTIEKrfJXKL9LFxTYgkyeu7g==}
    engines: {node: '>=12'}
    cpu: [ia32]
    os: [win32]

  '@esbuild/win32-ia32@0.19.12':
    resolution: {integrity: sha512-+ZOE6pUkMOJfmxmBZElNOx72NKpIa/HFOMGzu8fqzQJ5kgf6aTGrcJaFsNiVMH4JKpMipyK+7k0n2UXN7a8YKQ==}
    engines: {node: '>=12'}
    cpu: [ia32]
    os: [win32]

  '@esbuild/win32-ia32@0.20.2':
    resolution: {integrity: sha512-HfLOfn9YWmkSKRQqovpnITazdtquEW8/SoHW7pWpuEeguaZI4QnCRW6b+oZTztdBnZOS2hqJ6im/D5cPzBTTlQ==}
    engines: {node: '>=12'}
    cpu: [ia32]
    os: [win32]

  '@esbuild/win32-ia32@0.21.5':
    resolution: {integrity: sha512-SWXFF1CL2RVNMaVs+BBClwtfZSvDgtL//G/smwAc5oVK/UPu2Gu9tIaRgFmYFFKrmg3SyAjSrElf0TiJ1v8fYA==}
    engines: {node: '>=12'}
    cpu: [ia32]
    os: [win32]

  '@esbuild/win32-x64@0.18.20':
    resolution: {integrity: sha512-kTdfRcSiDfQca/y9QIkng02avJ+NCaQvrMejlsB3RRv5sE9rRoeBPISaZpKxHELzRxZyLvNts1P27W3wV+8geQ==}
    engines: {node: '>=12'}
    cpu: [x64]
    os: [win32]

  '@esbuild/win32-x64@0.19.12':
    resolution: {integrity: sha512-T1QyPSDCyMXaO3pzBkF96E8xMkiRYbUEZADd29SyPGabqxMViNoii+NcK7eWJAEoU6RZyEm5lVSIjTmcdoB9HA==}
    engines: {node: '>=12'}
    cpu: [x64]
    os: [win32]

  '@esbuild/win32-x64@0.20.2':
    resolution: {integrity: sha512-N49X4lJX27+l9jbLKSqZ6bKNjzQvHaT8IIFUy+YIqmXQdjYCToGWwOItDrfby14c78aDd5NHQl29xingXfCdLQ==}
    engines: {node: '>=12'}
    cpu: [x64]
    os: [win32]

  '@esbuild/win32-x64@0.21.5':
    resolution: {integrity: sha512-tQd/1efJuzPC6rCFwEvLtci/xNFcTZknmXs98FYDfGE4wP9ClFV98nyKrzJKVPMhdDnjzLhdUyMX4PsQAPjwIw==}
    engines: {node: '>=12'}
    cpu: [x64]
    os: [win32]

  '@eslint-community/eslint-utils@4.4.0':
    resolution: {integrity: sha512-1/sA4dwrzBAyeUoQ6oxahHKmrZvsnLCg4RfxW3ZFGGmQkSNQPFNLV9CUEFQP1x9EYXHTo5p6xdhZM1Ne9p/AfA==}
    engines: {node: ^12.22.0 || ^14.17.0 || >=16.0.0}
    peerDependencies:
      eslint: ^6.0.0 || ^7.0.0 || >=8.0.0

  '@eslint-community/regexpp@4.11.1':
    resolution: {integrity: sha512-m4DVN9ZqskZoLU5GlWZadwDnYo3vAEydiUayB9widCl9ffWx2IvPnp6n3on5rJmziJSw9Bv+Z3ChDVdMwXCY8Q==}
    engines: {node: ^12.0.0 || ^14.0.0 || >=16.0.0}

  '@eslint/config-array@0.18.0':
    resolution: {integrity: sha512-fTxvnS1sRMu3+JjXwJG0j/i4RT9u4qJ+lqS/yCGap4lH4zZGzQ7tu+xZqQmcMZq5OBZDL4QRxQzRjkWcGt8IVw==}
    engines: {node: ^18.18.0 || ^20.9.0 || >=21.1.0}

  '@eslint/core@0.6.0':
    resolution: {integrity: sha512-8I2Q8ykA4J0x0o7cg67FPVnehcqWTBehu/lmY+bolPFHGjh49YzGBMXTvpqVgEbBdvNCSxj6iFgiIyHzf03lzg==}
    engines: {node: ^18.18.0 || ^20.9.0 || >=21.1.0}

  '@eslint/eslintrc@3.1.0':
    resolution: {integrity: sha512-4Bfj15dVJdoy3RfZmmo86RK1Fwzn6SstsvK9JS+BaVKqC6QQQQyXekNaC+g+LKNgkQ+2VhGAzm6hO40AhMR3zQ==}
    engines: {node: ^18.18.0 || ^20.9.0 || >=21.1.0}

  '@eslint/js@9.12.0':
    resolution: {integrity: sha512-eohesHH8WFRUprDNyEREgqP6beG6htMeUYeCpkEgBCieCMme5r9zFWjzAJp//9S+Kub4rqE+jXe9Cp1a7IYIIA==}
    engines: {node: ^18.18.0 || ^20.9.0 || >=21.1.0}

  '@eslint/object-schema@2.1.4':
    resolution: {integrity: sha512-BsWiH1yFGjXXS2yvrf5LyuoSIIbPrGUWob917o+BTKuZ7qJdxX8aJLRxs1fS9n6r7vESrq1OUqb68dANcFXuQQ==}
    engines: {node: ^18.18.0 || ^20.9.0 || >=21.1.0}

  '@eslint/plugin-kit@0.2.0':
    resolution: {integrity: sha512-vH9PiIMMwvhCx31Af3HiGzsVNULDbyVkHXwlemn/B0TFj/00ho3y55efXrUZTfQipxoHC5u4xq6zblww1zm1Ig==}
    engines: {node: ^18.18.0 || ^20.9.0 || >=21.1.0}

  '@extractus/feed-extractor@7.1.3':
    resolution: {integrity: sha512-USRVpGw4fWlnz8O8gB95UDJJaU5wg2EFESDe9nut0mHFJ8bOxDKGoo3g6EaKU24YzaPUBweKENdEJfuTUgr/uA==}
    engines: {node: '>= 18'}

  '@fastify/busboy@2.1.1':
    resolution: {integrity: sha512-vBZP4NlzfOlerQTnba4aqZoMhE/a9HY7HRqoOPaETQcSQuWEIyZMHGfVu6w9wGtGK5fED5qRs2DteVCjOH60sA==}
    engines: {node: '>=14'}

  '@floating-ui/core@1.6.8':
    resolution: {integrity: sha512-7XJ9cPU+yI2QeLS+FCSlqNFZJq8arvswefkZrYI1yQBbftw6FyrZOxYSh+9S7z7TpeWlRt9zJ5IhM1WIL334jA==}

  '@floating-ui/dom@1.6.11':
    resolution: {integrity: sha512-qkMCxSR24v2vGkhYDo/UzxfJN3D4syqSjyuTFz6C7XcpU1pASPRieNI0Kj5VP3/503mOfYiGY891ugBX1GlABQ==}

  '@floating-ui/react-dom@2.1.2':
    resolution: {integrity: sha512-06okr5cgPzMNBy+Ycse2A6udMi4bqwW/zgBF/rwjcNqWkyr82Mcg8b0vjX8OJpZFy/FKjJmw6wV7t44kK6kW7A==}
    peerDependencies:
      react: '>=16.8.0'
      react-dom: '>=16.8.0'

  '@floating-ui/react@0.26.24':
    resolution: {integrity: sha512-2ly0pCkZIGEQUq5H8bBK0XJmc1xIK/RM3tvVzY3GBER7IOD1UgmC2Y2tjj4AuS+TC+vTE1KJv2053290jua0Sw==}
    peerDependencies:
      react: '>=16.8.0'
      react-dom: '>=16.8.0'

  '@floating-ui/utils@0.2.8':
    resolution: {integrity: sha512-kym7SodPp8/wloecOpcmSnWJsK7M0E5Wg8UcFA+uO4B9s5d0ywXOEro/8HM9x0rW+TljRzul/14UYz3TleT3ig==}

  '@hapi/bourne@3.0.0':
    resolution: {integrity: sha512-Waj1cwPXJDucOib4a3bAISsKJVb15MKi9IvmTI/7ssVEm6sywXGjVJDhl6/umt1pK1ZS7PacXU3A1PmFKHEZ2w==}

  '@homarr/gridstack@1.0.3':
    resolution: {integrity: sha512-qgBYQUQ75mO51YSm/02aRmfJMRz7bWEqFQAQii5lwKb73hlAtDHTuGBeEL5H/mqxFIKEbxPtjeL/Eax9UvXUhA==}

  '@hono/node-server@1.13.0':
    resolution: {integrity: sha512-kz323qIQkNQElEGroo/E9MKPDuIR5pkuk/XEWd50K+cSEKdmdiYx0PKWUdaNY2ecJYngtF+njDMsMKplL6zfEg==}
    engines: {node: '>=18.14.1'}
    peerDependencies:
      hono: ^4

  '@humanfs/core@0.19.0':
    resolution: {integrity: sha512-2cbWIHbZVEweE853g8jymffCA+NCMiuqeECeBBLm8dg2oFdjuGJhgN4UAbI+6v0CKbbhvtXA4qV8YR5Ji86nmw==}
    engines: {node: '>=18.18.0'}

  '@humanfs/node@0.16.5':
    resolution: {integrity: sha512-KSPA4umqSG4LHYRodq31VDwKAvaTF4xmVlzM8Aeh4PlU1JQ3IG0wiA8C25d3RQ9nJyM3mBHyI53K06VVL/oFFg==}
    engines: {node: '>=18.18.0'}

  '@humanwhocodes/module-importer@1.0.1':
    resolution: {integrity: sha512-bxveV4V8v5Yb4ncFTT3rPSgZBOpCkjfK0y4oVVVJwIuDVBRMDXrPyXRL988i5ap9m9bnyEEjWfm5WkBmtffLfA==}
    engines: {node: '>=12.22'}

  '@humanwhocodes/retry@0.3.1':
    resolution: {integrity: sha512-JBxkERygn7Bv/GbN5Rv8Ul6LVknS+5Bp6RgDC/O8gEBU/yeH5Ui5C/OlWrTb6qct7LjjfT6Re2NxB0ln0yYybA==}
    engines: {node: '>=18.18'}

  '@ianvs/prettier-plugin-sort-imports@4.3.1':
    resolution: {integrity: sha512-ZHwbyjkANZOjaBm3ZosADD2OUYGFzQGxfy67HmGZU94mHqe7g1LCMA7YYKB1Cq+UTPCBqlAYapY0KXAjKEw8Sg==}
    peerDependencies:
      '@vue/compiler-sfc': 2.7.x || 3.x
      prettier: 2 || 3
    peerDependenciesMeta:
      '@vue/compiler-sfc':
        optional: true

  '@ioredis/commands@1.2.0':
    resolution: {integrity: sha512-Sx1pU8EM64o2BrqNpEO1CNLtKQwyhuXuqyfH7oGKCk+1a33d2r5saW8zNwm3j6BTExtjrv2BxTgzzkMwts6vGg==}

  '@isaacs/cliui@8.0.2':
    resolution: {integrity: sha512-O8jcjabXaleOG9DQ0+ARXWZBTfnP4WNAqzuiJK7ll44AmxGKv/J2M4TPjxjY3znBCfvBXFzucm1twdyFybFqEA==}
    engines: {node: '>=12'}

  '@istanbuljs/schema@0.1.3':
    resolution: {integrity: sha512-ZXRY4jNvVgSVQ8DL3LTcakaAtXwTVUxE81hslsyD2AtoXW/wVob10HkOJ1X/pAlcI7D+2YoZKg5do8G/w6RYgA==}
    engines: {node: '>=8'}

  '@jellyfin/sdk@0.10.0':
    resolution: {integrity: sha512-fUUwiPOGQEFYxnS9olYkv7GXIX5N9JYdRBR8bapN86OhbHWzL1JHgWf/sAUcNTQGlCWMKTJqve4KFOQB1FlMAQ==}
    peerDependencies:
      axios: ^1.3.4

  '@jridgewell/gen-mapping@0.3.5':
    resolution: {integrity: sha512-IzL8ZoEDIBRWEzlCcRhOaCupYyN5gdIK+Q6fbFdPDg6HqX6jpkItn7DFIpW9LQzXG6Df9sA7+OKnq0qlz/GaQg==}
    engines: {node: '>=6.0.0'}

  '@jridgewell/resolve-uri@3.1.2':
    resolution: {integrity: sha512-bRISgCIjP20/tbWSPWMEi54QVPRZExkuD9lJL+UIxUKtwVJA8wW1Trb1jMs1RFXo1CBTNZ/5hpC9QvmKWdopKw==}
    engines: {node: '>=6.0.0'}

  '@jridgewell/set-array@1.2.1':
    resolution: {integrity: sha512-R8gLRTZeyp03ymzP/6Lil/28tGeGEzhx1q2k703KGWRAI1VdvPIXdG70VJc2pAMw3NA6JKL5hhFu1sJX0Mnn/A==}
    engines: {node: '>=6.0.0'}

  '@jridgewell/source-map@0.3.6':
    resolution: {integrity: sha512-1ZJTZebgqllO79ue2bm3rIGud/bOe0pP5BjSRCRxxYkEZS8STV7zN84UBbiYu7jy+eCKSnVIUgoWWE/tt+shMQ==}

  '@jridgewell/sourcemap-codec@1.5.0':
    resolution: {integrity: sha512-gv3ZRaISU3fjPAgNsriBRqGWQL6quFx04YMPW/zD8XMLsU32mhCCbfbO6KZFLjvYpCZ8zyDEgqsgf+PwPaM7GQ==}

  '@jridgewell/trace-mapping@0.3.25':
    resolution: {integrity: sha512-vNk6aEwybGtawWmy/PzwnGDOjCkLWSD2wqvjGGAgOAwCGWySYXfYoxt00IJkTF+8Lb57DwOb3Aa0o9CApepiYQ==}

  '@jridgewell/trace-mapping@0.3.9':
    resolution: {integrity: sha512-3Belt6tdc8bPgAtbcmdtNJlirVoTmEb5e2gC94PnkwEW9jI6CAHUeoG85tjWP5WquqfavoMtMwiG4P926ZKKuQ==}

  '@mantine/colors-generator@7.13.2':
    resolution: {integrity: sha512-BTm+KVY3F8isr9DA60Fr7IUYxora0hMEyqv0JbWMO65reFFOILtxmbQGF+9Kx5rgNdPTQXnXm8t+lohgW8Kt0Q==}
    peerDependencies:
      chroma-js: '>=2.4.2'

  '@mantine/core@7.13.2':
    resolution: {integrity: sha512-nD8oKIal+KdthqF074+ZG21035QBEAKso2zK9D6zWxRTLVCjLCNSc5JSXrXLrdBTnvPQGY26yunX4+MEPlmrHg==}
    peerDependencies:
      '@mantine/hooks': 7.13.2
      react: ^18.2.0
      react-dom: ^18.2.0

  '@mantine/dates@7.13.2':
    resolution: {integrity: sha512-FSLGTM5s47mmHnIudRxrMXjE1EO56Qp01nATa9OwqVgVYVxxJ5xvS1ys5yxSGSE1jQk+3kyYQXHyLFcqbFhIVA==}
    peerDependencies:
      '@mantine/core': 7.13.2
      '@mantine/hooks': 7.13.2
      dayjs: '>=1.0.0'
      react: ^18.2.0
      react-dom: ^18.2.0

  '@mantine/form@7.13.2':
    resolution: {integrity: sha512-jx7st64CzzzwdKwhRw/rHqQ/ReGa5tW9PnId5sdE5fhf9QJjjiNWfQjGUFnA7WSEGlOTbwrznKA45ro5lFY6CA==}
    peerDependencies:
      react: ^18.2.0

  '@mantine/hooks@7.13.2':
    resolution: {integrity: sha512-NKfGl2sKZw6zF//AfAFJrVDftjg7DKCn0h8rwJBIZCKi9axhwlV0Mvlqe2dep8QuM7O/uLLJSymSKIv1gaxIJg==}
    peerDependencies:
      react: ^18.2.0

  '@mantine/modals@7.13.2':
    resolution: {integrity: sha512-rKkXss1ZYAbkSi9ZcUsBY/HyGjgKk+bT8TXzLoClBRgg6uyto+/2lT9M5e4Nao+2PsjsRnWI/ZgddNZKiSaNgQ==}
    peerDependencies:
      '@mantine/core': 7.13.2
      '@mantine/hooks': 7.13.2
      react: ^18.2.0
      react-dom: ^18.2.0

  '@mantine/notifications@7.13.2':
    resolution: {integrity: sha512-14vFJtR0wjO8Won96UMLxIGmKetR0ocBxcghtuGh6+wnXt6r/ezfQKsdGkkNj6w91I+0Nl9jspcxEekE5q2tBQ==}
    peerDependencies:
      '@mantine/core': 7.13.2
      '@mantine/hooks': 7.13.2
      react: ^18.2.0
      react-dom: ^18.2.0

  '@mantine/spotlight@7.13.2':
    resolution: {integrity: sha512-n8MapJHAJOCjrny4Yiy/SwAZOsa27X/JCGZ4rNwugvduliTa0WLT1KxjSg6Ne7Ys5iu4BlE5KEL6t3/LYDMI6g==}
    peerDependencies:
      '@mantine/core': 7.13.2
      '@mantine/hooks': 7.13.2
      react: ^18.2.0
      react-dom: ^18.2.0

  '@mantine/store@7.13.2':
    resolution: {integrity: sha512-JcBGOqRynYiRWzw1rYdmViB/lfeYSec2EXVdSt4eJv+RPICsjjuqrIc3sNzfqJEGxcN4hGSlaeBriSh05K+vNQ==}
    peerDependencies:
      react: ^18.2.0

  '@mantine/tiptap@7.13.2':
    resolution: {integrity: sha512-7trWaaGoyLdYdxmiunuAANL/euYjZAv5ZfVq7T/T+5SrvLObrEJicdT62nTmEoI5a7bG4R0lE7v22n4FNydohA==}
    peerDependencies:
      '@mantine/core': 7.13.2
      '@mantine/hooks': 7.13.2
      '@tiptap/extension-link': '>=2.1.12'
      '@tiptap/react': '>=2.1.12'
      react: ^18.2.0
      react-dom: ^18.2.0

  '@mapbox/node-pre-gyp@1.0.11':
    resolution: {integrity: sha512-Yhlar6v9WQgUp/He7BdgzOz8lqMQ8sU+jkCq7Wx8Myc5YFJLbEe7lgui/V7G1qB1DJykHSGwreceSaD60Y0PUQ==}
    hasBin: true

  '@million/install@1.0.11':
    resolution: {integrity: sha512-koRlY6tCYa6isBUTheP0pL7PC31pBY1QlL8F/Yaorcx6gIyZSJNVqTGBDqLvDeeV8QcmD/S9mswSazI/FsyGKQ==}
    hasBin: true

  '@million/lint@1.0.11':
    resolution: {integrity: sha512-OztUXhhEHwUiPPcrSXBAqyv1GppnV0evvT9xMGA3BGOhLaR/X79s4qTyziTT0i0rMNcK23HJgKqJfDtcQt/v9w==}
    hasBin: true

  '@next/env@14.2.15':
    resolution: {integrity: sha512-S1qaj25Wru2dUpcIZMjxeMVSwkt8BK4dmWHHiBuRstcIyOsMapqT4A4jSB6onvqeygkSSmOkyny9VVx8JIGamQ==}

  '@next/eslint-plugin-next@14.2.15':
    resolution: {integrity: sha512-pKU0iqKRBlFB/ocOI1Ip2CkKePZpYpnw5bEItEkuZ/Nr9FQP1+p7VDWr4VfOdff4i9bFmrOaeaU1bFEyAcxiMQ==}

  '@next/swc-darwin-arm64@14.2.15':
    resolution: {integrity: sha512-Rvh7KU9hOUBnZ9TJ28n2Oa7dD9cvDBKua9IKx7cfQQ0GoYUwg9ig31O2oMwH3wm+pE3IkAQ67ZobPfEgurPZIA==}
    engines: {node: '>= 10'}
    cpu: [arm64]
    os: [darwin]

  '@next/swc-darwin-x64@14.2.15':
    resolution: {integrity: sha512-5TGyjFcf8ampZP3e+FyCax5zFVHi+Oe7sZyaKOngsqyaNEpOgkKB3sqmymkZfowy3ufGA/tUgDPPxpQx931lHg==}
    engines: {node: '>= 10'}
    cpu: [x64]
    os: [darwin]

  '@next/swc-linux-arm64-gnu@14.2.15':
    resolution: {integrity: sha512-3Bwv4oc08ONiQ3FiOLKT72Q+ndEMyLNsc/D3qnLMbtUYTQAmkx9E/JRu0DBpHxNddBmNT5hxz1mYBphJ3mfrrw==}
    engines: {node: '>= 10'}
    cpu: [arm64]
    os: [linux]

  '@next/swc-linux-arm64-musl@14.2.15':
    resolution: {integrity: sha512-k5xf/tg1FBv/M4CMd8S+JL3uV9BnnRmoe7F+GWC3DxkTCD9aewFRH1s5rJ1zkzDa+Do4zyN8qD0N8c84Hu96FQ==}
    engines: {node: '>= 10'}
    cpu: [arm64]
    os: [linux]

  '@next/swc-linux-x64-gnu@14.2.15':
    resolution: {integrity: sha512-kE6q38hbrRbKEkkVn62reLXhThLRh6/TvgSP56GkFNhU22TbIrQDEMrO7j0IcQHcew2wfykq8lZyHFabz0oBrA==}
    engines: {node: '>= 10'}
    cpu: [x64]
    os: [linux]

  '@next/swc-linux-x64-musl@14.2.15':
    resolution: {integrity: sha512-PZ5YE9ouy/IdO7QVJeIcyLn/Rc4ml9M2G4y3kCM9MNf1YKvFY4heg3pVa/jQbMro+tP6yc4G2o9LjAz1zxD7tQ==}
    engines: {node: '>= 10'}
    cpu: [x64]
    os: [linux]

  '@next/swc-win32-arm64-msvc@14.2.15':
    resolution: {integrity: sha512-2raR16703kBvYEQD9HNLyb0/394yfqzmIeyp2nDzcPV4yPjqNUG3ohX6jX00WryXz6s1FXpVhsCo3i+g4RUX+g==}
    engines: {node: '>= 10'}
    cpu: [arm64]
    os: [win32]

  '@next/swc-win32-ia32-msvc@14.2.15':
    resolution: {integrity: sha512-fyTE8cklgkyR1p03kJa5zXEaZ9El+kDNM5A+66+8evQS5e/6v0Gk28LqA0Jet8gKSOyP+OTm/tJHzMlGdQerdQ==}
    engines: {node: '>= 10'}
    cpu: [ia32]
    os: [win32]

  '@next/swc-win32-x64-msvc@14.2.15':
    resolution: {integrity: sha512-SzqGbsLsP9OwKNUG9nekShTwhj6JSB9ZLMWQ8g1gG6hdE5gQLncbnbymrwy2yVmH9nikSLYRYxYMFu78Ggp7/g==}
    engines: {node: '>= 10'}
    cpu: [x64]
    os: [win32]

  '@noble/hashes@1.5.0':
    resolution: {integrity: sha512-1j6kQFb7QRru7eKN3ZDvRcP13rugwdxZqCjbiAVZfIJwgj2A65UmT4TgARXGlXgnRkORLTDTrO19ZErt7+QXgA==}
    engines: {node: ^14.21.3 || >=16}

  '@nodelib/fs.scandir@2.1.5':
    resolution: {integrity: sha512-vq24Bq3ym5HEQm2NKCr3yXDwjc7vTsEThRDnkp2DK9p1uqLR+DHurm/NOTo0KG7HYHU7eppKZj3MyqYuMBf62g==}
    engines: {node: '>= 8'}

  '@nodelib/fs.stat@2.0.5':
    resolution: {integrity: sha512-RkhPPp2zrqDAQA/2jNhnztcPAlv64XdhIp7a7454A5ovI7Bukxgt7MX7udwAu3zg1DcpPU0rz3VV1SeaqvY4+A==}
    engines: {node: '>= 8'}

  '@nodelib/fs.walk@1.2.8':
    resolution: {integrity: sha512-oGB+UxlgWcgQkgwo8GcEGwemoTFt3FIO9ababBmaGwXIoBKZ+GTy0pP185beGg7Llih/NSHSV2XAs1lnznocSg==}
    engines: {node: '>= 8'}

  '@panva/hkdf@1.2.1':
    resolution: {integrity: sha512-6oclG6Y3PiDFcoyk8srjLfVKyMfVCKJ27JwNPViuXziFpmdz+MZnZN/aKY0JGXgYuO/VghU0jcOAZgWXZ1Dmrw==}

  '@paralleldrive/cuid2@2.2.2':
    resolution: {integrity: sha512-ZOBkgDwEdoYVlSeRbYYXs0S9MejQofiVYoTbKzy/6GQa39/q5tQU2IX46+shYnUkpEl3wc+J6wRlar7r2EK2xA==}

  '@parcel/watcher-android-arm64@2.4.1':
    resolution: {integrity: sha512-LOi/WTbbh3aTn2RYddrO8pnapixAziFl6SMxHM69r3tvdSm94JtCenaKgk1GRg5FJ5wpMCpHeW+7yqPlvZv7kg==}
    engines: {node: '>= 10.0.0'}
    cpu: [arm64]
    os: [android]

  '@parcel/watcher-darwin-arm64@2.4.1':
    resolution: {integrity: sha512-ln41eihm5YXIY043vBrrHfn94SIBlqOWmoROhsMVTSXGh0QahKGy77tfEywQ7v3NywyxBBkGIfrWRHm0hsKtzA==}
    engines: {node: '>= 10.0.0'}
    cpu: [arm64]
    os: [darwin]

  '@parcel/watcher-darwin-x64@2.4.1':
    resolution: {integrity: sha512-yrw81BRLjjtHyDu7J61oPuSoeYWR3lDElcPGJyOvIXmor6DEo7/G2u1o7I38cwlcoBHQFULqF6nesIX3tsEXMg==}
    engines: {node: '>= 10.0.0'}
    cpu: [x64]
    os: [darwin]

  '@parcel/watcher-freebsd-x64@2.4.1':
    resolution: {integrity: sha512-TJa3Pex/gX3CWIx/Co8k+ykNdDCLx+TuZj3f3h7eOjgpdKM+Mnix37RYsYU4LHhiYJz3DK5nFCCra81p6g050w==}
    engines: {node: '>= 10.0.0'}
    cpu: [x64]
    os: [freebsd]

  '@parcel/watcher-linux-arm-glibc@2.4.1':
    resolution: {integrity: sha512-4rVYDlsMEYfa537BRXxJ5UF4ddNwnr2/1O4MHM5PjI9cvV2qymvhwZSFgXqbS8YoTk5i/JR0L0JDs69BUn45YA==}
    engines: {node: '>= 10.0.0'}
    cpu: [arm]
    os: [linux]

  '@parcel/watcher-linux-arm64-glibc@2.4.1':
    resolution: {integrity: sha512-BJ7mH985OADVLpbrzCLgrJ3TOpiZggE9FMblfO65PlOCdG++xJpKUJ0Aol74ZUIYfb8WsRlUdgrZxKkz3zXWYA==}
    engines: {node: '>= 10.0.0'}
    cpu: [arm64]
    os: [linux]

  '@parcel/watcher-linux-arm64-musl@2.4.1':
    resolution: {integrity: sha512-p4Xb7JGq3MLgAfYhslU2SjoV9G0kI0Xry0kuxeG/41UfpjHGOhv7UoUDAz/jb1u2elbhazy4rRBL8PegPJFBhA==}
    engines: {node: '>= 10.0.0'}
    cpu: [arm64]
    os: [linux]

  '@parcel/watcher-linux-x64-glibc@2.4.1':
    resolution: {integrity: sha512-s9O3fByZ/2pyYDPoLM6zt92yu6P4E39a03zvO0qCHOTjxmt3GHRMLuRZEWhWLASTMSrrnVNWdVI/+pUElJBBBg==}
    engines: {node: '>= 10.0.0'}
    cpu: [x64]
    os: [linux]

  '@parcel/watcher-linux-x64-musl@2.4.1':
    resolution: {integrity: sha512-L2nZTYR1myLNST0O632g0Dx9LyMNHrn6TOt76sYxWLdff3cB22/GZX2UPtJnaqQPdCRoszoY5rcOj4oMTtp5fQ==}
    engines: {node: '>= 10.0.0'}
    cpu: [x64]
    os: [linux]

  '@parcel/watcher-win32-arm64@2.4.1':
    resolution: {integrity: sha512-Uq2BPp5GWhrq/lcuItCHoqxjULU1QYEcyjSO5jqqOK8RNFDBQnenMMx4gAl3v8GiWa59E9+uDM7yZ6LxwUIfRg==}
    engines: {node: '>= 10.0.0'}
    cpu: [arm64]
    os: [win32]

  '@parcel/watcher-win32-ia32@2.4.1':
    resolution: {integrity: sha512-maNRit5QQV2kgHFSYwftmPBxiuK5u4DXjbXx7q6eKjq5dsLXZ4FJiVvlcw35QXzk0KrUecJmuVFbj4uV9oYrcw==}
    engines: {node: '>= 10.0.0'}
    cpu: [ia32]
    os: [win32]

  '@parcel/watcher-win32-x64@2.4.1':
    resolution: {integrity: sha512-+DvS92F9ezicfswqrvIRM2njcYJbd5mb9CUgtrHCHmvn7pPPa+nMDRu1o1bYYz/l5IB2NVGNJWiH7h1E58IF2A==}
    engines: {node: '>= 10.0.0'}
    cpu: [x64]
    os: [win32]

  '@parcel/watcher@2.4.1':
    resolution: {integrity: sha512-HNjmfLQEVRZmHRET336f20H/8kOozUGwk7yajvsonjNxbj2wBTK1WsQuHkD5yYh9RxFGL2EyDHryOihOwUoKDA==}
    engines: {node: '>= 10.0.0'}

  '@pkgjs/parseargs@0.11.0':
    resolution: {integrity: sha512-+1VkjdD0QBLPodGrJUeqarH8VAIvQODIbwh9XpP5Syisf7YoQgsJKPNFoqqLQlu+VQ/tVSshMR6loPMn8U+dPg==}
    engines: {node: '>=14'}

  '@pnpm/config.env-replace@1.1.0':
    resolution: {integrity: sha512-htyl8TWnKL7K/ESFa1oW2UB5lVDxuF5DpM7tBi6Hu2LNL3mWkIzNLG6N4zoCUP1lCKNxWy/3iu8mS8MvToGd6w==}
    engines: {node: '>=12.22.0'}

  '@pnpm/network.ca-file@1.0.2':
    resolution: {integrity: sha512-YcPQ8a0jwYU9bTdJDpXjMi7Brhkr1mXsXrUJvjqM2mQDgkRiz8jFaQGOdaLxgjtUfQgZhKy/O3cG/YwmgKaxLA==}
    engines: {node: '>=12.22.0'}

  '@pnpm/npm-conf@2.3.1':
    resolution: {integrity: sha512-c83qWb22rNRuB0UaVCI0uRPNRr8Z0FWnEIvT47jiHAmOIUHbBOg5XvV7pM5x+rKn9HRpjxquDbXYSXr3fAKFcw==}
    engines: {node: '>=12'}

  '@polka/url@1.0.0-next.25':
    resolution: {integrity: sha512-j7P6Rgr3mmtdkeDGTe0E/aYyWEWVtc5yFXtHCRHs28/jptDEWfaVOc5T7cblqy1XKPPfCxJc/8DwQ5YgLOZOVQ==}

  '@popperjs/core@2.11.8':
    resolution: {integrity: sha512-P1st0aksCrn9sGZhp8GMYwBnQsbvAWsZAX44oXNNvLHGqAOcoVxmjZiohstwQ7SqKnbR47akdNi+uleWD8+g6A==}

  '@remirror/core-constants@3.0.0':
    resolution: {integrity: sha512-42aWfPrimMfDKDi4YegyS7x+/0tlzaqwPQCULLanv3DMIlu96KTJR0fM5isWX2UViOqlGnX6YFgqWepcX+XMNg==}

  '@rollup/pluginutils@5.1.0':
    resolution: {integrity: sha512-XTIWOPPcpvyKI6L1NHo0lFlCyznUEyPmPY1mc3KpPVDYulHSTvyeLNVW00QTLIAFNhR3kYnJTQHeGqU4M3n09g==}
    engines: {node: '>=14.0.0'}
    peerDependencies:
      rollup: ^1.20.0||^2.0.0||^3.0.0||^4.0.0
    peerDependenciesMeta:
      rollup:
        optional: true

  '@rollup/rollup-android-arm-eabi@4.21.3':
    resolution: {integrity: sha512-MmKSfaB9GX+zXl6E8z4koOr/xU63AMVleLEa64v7R0QF/ZloMs5vcD1sHgM64GXXS1csaJutG+ddtzcueI/BLg==}
    cpu: [arm]
    os: [android]

  '@rollup/rollup-android-arm64@4.21.3':
    resolution: {integrity: sha512-zrt8ecH07PE3sB4jPOggweBjJMzI1JG5xI2DIsUbkA+7K+Gkjys6eV7i9pOenNSDJH3eOr/jLb/PzqtmdwDq5g==}
    cpu: [arm64]
    os: [android]

  '@rollup/rollup-darwin-arm64@4.21.3':
    resolution: {integrity: sha512-P0UxIOrKNBFTQaXTxOH4RxuEBVCgEA5UTNV6Yz7z9QHnUJ7eLX9reOd/NYMO3+XZO2cco19mXTxDMXxit4R/eQ==}
    cpu: [arm64]
    os: [darwin]

  '@rollup/rollup-darwin-x64@4.21.3':
    resolution: {integrity: sha512-L1M0vKGO5ASKntqtsFEjTq/fD91vAqnzeaF6sfNAy55aD+Hi2pBI5DKwCO+UNDQHWsDViJLqshxOahXyLSh3EA==}
    cpu: [x64]
    os: [darwin]

  '@rollup/rollup-linux-arm-gnueabihf@4.21.3':
    resolution: {integrity: sha512-btVgIsCjuYFKUjopPoWiDqmoUXQDiW2A4C3Mtmp5vACm7/GnyuprqIDPNczeyR5W8rTXEbkmrJux7cJmD99D2g==}
    cpu: [arm]
    os: [linux]

  '@rollup/rollup-linux-arm-musleabihf@4.21.3':
    resolution: {integrity: sha512-zmjbSphplZlau6ZTkxd3+NMtE4UKVy7U4aVFMmHcgO5CUbw17ZP6QCgyxhzGaU/wFFdTfiojjbLG3/0p9HhAqA==}
    cpu: [arm]
    os: [linux]

  '@rollup/rollup-linux-arm64-gnu@4.21.3':
    resolution: {integrity: sha512-nSZfcZtAnQPRZmUkUQwZq2OjQciR6tEoJaZVFvLHsj0MF6QhNMg0fQ6mUOsiCUpTqxTx0/O6gX0V/nYc7LrgPw==}
    cpu: [arm64]
    os: [linux]

  '@rollup/rollup-linux-arm64-musl@4.21.3':
    resolution: {integrity: sha512-MnvSPGO8KJXIMGlQDYfvYS3IosFN2rKsvxRpPO2l2cum+Z3exiExLwVU+GExL96pn8IP+GdH8Tz70EpBhO0sIQ==}
    cpu: [arm64]
    os: [linux]

  '@rollup/rollup-linux-powerpc64le-gnu@4.21.3':
    resolution: {integrity: sha512-+W+p/9QNDr2vE2AXU0qIy0qQE75E8RTwTwgqS2G5CRQ11vzq0tbnfBd6brWhS9bCRjAjepJe2fvvkvS3dno+iw==}
    cpu: [ppc64]
    os: [linux]

  '@rollup/rollup-linux-riscv64-gnu@4.21.3':
    resolution: {integrity: sha512-yXH6K6KfqGXaxHrtr+Uoy+JpNlUlI46BKVyonGiaD74ravdnF9BUNC+vV+SIuB96hUMGShhKV693rF9QDfO6nQ==}
    cpu: [riscv64]
    os: [linux]

  '@rollup/rollup-linux-s390x-gnu@4.21.3':
    resolution: {integrity: sha512-R8cwY9wcnApN/KDYWTH4gV/ypvy9yZUHlbJvfaiXSB48JO3KpwSpjOGqO4jnGkLDSk1hgjYkTbTt6Q7uvPf8eg==}
    cpu: [s390x]
    os: [linux]

  '@rollup/rollup-linux-x64-gnu@4.21.3':
    resolution: {integrity: sha512-kZPbX/NOPh0vhS5sI+dR8L1bU2cSO9FgxwM8r7wHzGydzfSjLRCFAT87GR5U9scj2rhzN3JPYVC7NoBbl4FZ0g==}
    cpu: [x64]
    os: [linux]

  '@rollup/rollup-linux-x64-musl@4.21.3':
    resolution: {integrity: sha512-S0Yq+xA1VEH66uiMNhijsWAafffydd2X5b77eLHfRmfLsRSpbiAWiRHV6DEpz6aOToPsgid7TI9rGd6zB1rhbg==}
    cpu: [x64]
    os: [linux]

  '@rollup/rollup-win32-arm64-msvc@4.21.3':
    resolution: {integrity: sha512-9isNzeL34yquCPyerog+IMCNxKR8XYmGd0tHSV+OVx0TmE0aJOo9uw4fZfUuk2qxobP5sug6vNdZR6u7Mw7Q+Q==}
    cpu: [arm64]
    os: [win32]

  '@rollup/rollup-win32-ia32-msvc@4.21.3':
    resolution: {integrity: sha512-nMIdKnfZfzn1Vsk+RuOvl43ONTZXoAPUUxgcU0tXooqg4YrAqzfKzVenqqk2g5efWh46/D28cKFrOzDSW28gTA==}
    cpu: [ia32]
    os: [win32]

  '@rollup/rollup-win32-x64-msvc@4.21.3':
    resolution: {integrity: sha512-fOvu7PCQjAj4eWDEuD8Xz5gpzFqXzGlxHZozHP4b9Jxv9APtdxL6STqztDzMLuRXEc4UpXGGhx029Xgm91QBeA==}
    cpu: [x64]
    os: [win32]

  '@rrweb/types@2.0.0-alpha.16':
    resolution: {integrity: sha512-E6cACNVsm+NUhn7dzocQoKyXI7BHrHRRm5Ab23yrAzEQ2caWocCEYJhqDlc4KRVJBkQfXZfyWm8+2d0uggFuZg==}

  '@rtsao/scc@1.1.0':
    resolution: {integrity: sha512-zt6OdqaDoOnJ1ZYsCYGt9YmWzDXl4vQdKTyJev62gFhRGKdx7mcT54V9KIjg+d2wi9EXsPvAPKe7i7WjfVWB8g==}

  '@socket.io/component-emitter@3.1.2':
    resolution: {integrity: sha512-9BCxFwvbGg/RsZK9tjXd8s4UcwR0MWeFQ1XEKIQVVvAGJyINdrqKMcTRyLoK8Rse1GjzLV9cwjWV1olXRWEXVA==}

  '@swagger-api/apidom-ast@1.0.0-alpha.9':
    resolution: {integrity: sha512-SAOQrFSFwgDiI4QSIPDwAIJEb4Za+8bu45sNojgV3RMtCz+n4Agw66iqGsDib5YSI/Cg1h4AKFovT3iWdfGWfw==}

  '@swagger-api/apidom-core@1.0.0-alpha.9':
    resolution: {integrity: sha512-vGl8BWRf6ODl39fxElcIOjRE2QG5AJhn8tTNMqjjHB/2WppNBuxOVStYZeVJoWfK03OPK8v4Fp/TAcaP9+R7DQ==}

  '@swagger-api/apidom-error@1.0.0-alpha.9':
    resolution: {integrity: sha512-FU/2sFSgsICB9HYFELJ79caRpXXzlAV41QTHsAM46WfRehbzZUQpOBQm4jRi3qJGSa/Jk+mQ7Vt8HLRFMpJFfg==}

  '@swagger-api/apidom-json-pointer@1.0.0-alpha.9':
    resolution: {integrity: sha512-/W8Ktbgbs29zdhed6KHTFk0qmuIRbvEFi8wu2MHGQ5UT4i99Bdu2OyUiayhnpejWztfQxDgL08pjrQPEwgY8Yg==}

  '@swagger-api/apidom-ns-api-design-systems@1.0.0-alpha.9':
    resolution: {integrity: sha512-aduC2vbwGgn6ia9IkKpqBYBaKyIDGM/80M3oU3DFgaYIIwynzuwVpN1TkBOLIFy3mAzkWoYKUS0jdZJhMy/6Ug==}

  '@swagger-api/apidom-ns-asyncapi-2@1.0.0-alpha.9':
    resolution: {integrity: sha512-hZjxXJgMt517ADnAauWJh01k7WNRwkbWT5p6b7AXF2H3tl549A2hhLnIg3BBSE3GwB3Nv25GyrI3aA/1dFVC8A==}

  '@swagger-api/apidom-ns-json-schema-draft-4@1.0.0-alpha.9':
    resolution: {integrity: sha512-OfX4UBb08C0xD5+F80dQAM2yt5lXxcURWkVEeCwxz7i23BB3nNEbnZXNV91Qo9eaJflPh8dO9iiHQxvfw5IgSg==}

  '@swagger-api/apidom-ns-json-schema-draft-6@1.0.0-alpha.9':
    resolution: {integrity: sha512-qzUVRSSrnlYGMhK6w57o/RboNvy1FO0iFgEnTk56dD4wN49JRNuFqKI18IgXc1W2r9tTTG70nG1khe4cPE8TNg==}

  '@swagger-api/apidom-ns-json-schema-draft-7@1.0.0-alpha.9':
    resolution: {integrity: sha512-Zml8Z8VCckdFjvTogaec1dabd85hg1+xZDseWcCuD0tYkaTY/sZ8zzI0dz6/4HsKCb58qjiWSa0w60N8Syr6WQ==}

  '@swagger-api/apidom-ns-openapi-2@1.0.0-alpha.9':
    resolution: {integrity: sha512-WUZxt7Gs7P4EQsGtoD6cKAjf0uDJhkUxsIW9Bb4EAgO6tdp7LlXhbJ0fJ2QycCLY717SfJbvGLfhuSfTYo4Iow==}

  '@swagger-api/apidom-ns-openapi-3-0@1.0.0-alpha.9':
    resolution: {integrity: sha512-7ra5uoZGrfCn1LabfJLueChPcYXyg24//LCYBtjTstyueqd5Vp7JCPeP5NnJSAaqVAP47r8ygceBPoxNp9k1EQ==}

  '@swagger-api/apidom-ns-openapi-3-1@1.0.0-alpha.9':
    resolution: {integrity: sha512-nQOwNQgf0C8EVjf2loAAl4ifRuVOdcqycvXUdcTpsUfHN3fbndR8IKpb26mQNmnACmqgmX+LkbMdW9b+K6089g==}

  '@swagger-api/apidom-ns-workflows-1@1.0.0-alpha.9':
    resolution: {integrity: sha512-yKo0p8OkQmDib93Kt1yqWmI7JsD6D9qUHxr/SCuAmNNWny1hxm7cZGoKJwJlGd0uAg84j4vmzWOlG3AsJbnT8g==}

  '@swagger-api/apidom-parser-adapter-api-design-systems-json@1.0.0-alpha.9':
    resolution: {integrity: sha512-xfVMR4HrTzXU0HB4TtxwkNbUIa/cQrPa0BWutJZ0fMYMAtUox2s8GsFYnJfZP52XfpSHFM1VPclivorZqET14g==}

  '@swagger-api/apidom-parser-adapter-api-design-systems-yaml@1.0.0-alpha.9':
    resolution: {integrity: sha512-lJZkrhZ8qRTtc5fSLKefCv8j7Xzo8UBfMjpqTJhmETAtU8YfVV2i2znjgxJpm0QwV6FVQqGfK1+ASZQWPLiVcA==}

  '@swagger-api/apidom-parser-adapter-asyncapi-json-2@1.0.0-alpha.9':
    resolution: {integrity: sha512-65nmKdPzw4C1bmtYn+3zoxXCI6Gnobr0StI9XE0YWiK+lpso7RH3Cgyl1yPZ0DBRVGzP+Fn9FVzmDNulEfR95w==}

  '@swagger-api/apidom-parser-adapter-asyncapi-yaml-2@1.0.0-alpha.9':
    resolution: {integrity: sha512-RLI4FpVB3vB6mIuT77yrsv5V2LMZ80dW9XpV+Fmbd4Jkdj+ysAFwT38cI4AsUMOxixpTDIXY1oWD7AjvylHhQQ==}

  '@swagger-api/apidom-parser-adapter-json@1.0.0-alpha.9':
    resolution: {integrity: sha512-aOewp8/3zobf/O+5Jx8y7+bX3BPRfRlHIv15qp4YVTsLs6gLISWSzTO9JpWe9cR+AfhpsAalFq4t1LwIkmLk4A==}

  '@swagger-api/apidom-parser-adapter-openapi-json-2@1.0.0-alpha.9':
    resolution: {integrity: sha512-zgtsAfkplCFusX2P/saqdn10J8P3kQizCXxHLvxd2j0EhMJk2wfu4HYN5Pej/7/qf/OR1QZxqtacwebd4RfpXA==}

  '@swagger-api/apidom-parser-adapter-openapi-json-3-0@1.0.0-alpha.9':
    resolution: {integrity: sha512-iPuHf0cAZSUhSv8mB0FnVgatTc26cVYohgqz2cvjoGofdqoh5KKIfxOkWlIhm+qGuBp71CfZUrPYPRsd0dHgeg==}

  '@swagger-api/apidom-parser-adapter-openapi-json-3-1@1.0.0-alpha.9':
    resolution: {integrity: sha512-jwkfO7tzZyyrAgok+O9fKFOv1q/5njMb9DBc3D/ZF3ZLTcnEw8uj4V2HkjKxUweH5k8ip/gc8ueKmO/i7p2fng==}

  '@swagger-api/apidom-parser-adapter-openapi-yaml-2@1.0.0-alpha.9':
    resolution: {integrity: sha512-jEIDpjbjwFKXQXS/RHJeA4tthsguLoz+nJPYS3AOLfuSiby5QXsKTxgqHXxG/YJqF1xJbZL+5KcF8UyiDePumw==}

  '@swagger-api/apidom-parser-adapter-openapi-yaml-3-0@1.0.0-alpha.9':
    resolution: {integrity: sha512-ieJL8dfIF8fmP3uJRNh/duJa3cCIIv6MzUe6o4uPT/oTDroy4qIATvnq9Dq/gtAv6rcPRpA9VhyghJ1DmjKsZQ==}

  '@swagger-api/apidom-parser-adapter-openapi-yaml-3-1@1.0.0-alpha.9':
    resolution: {integrity: sha512-EatIH7PZQSNDsRn9ompc62MYzboY7wAkjfYz+2FzBaSA8Vl5/+740qGQj22tu/xhwW4K72aV2NNL1m47QVF7hA==}

  '@swagger-api/apidom-parser-adapter-workflows-json-1@1.0.0-alpha.9':
    resolution: {integrity: sha512-LylC2cQdAmvR7bXqwMwBt6FHTMVGinwIdI8pjl4EbPT9hCVm1rdED53caTYM4gCm+CJGRw20r4gb9vn3+N6RrA==}

  '@swagger-api/apidom-parser-adapter-workflows-yaml-1@1.0.0-alpha.9':
    resolution: {integrity: sha512-TlA4+1ca33D7fWxO5jKBytSCv86IGI4Lze4JfrawWUXZ5efhi4LiNmW5TrGlZUyvL7yJtZcA4tn3betlj6jVwA==}

  '@swagger-api/apidom-parser-adapter-yaml-1-2@1.0.0-alpha.9':
    resolution: {integrity: sha512-jSIHEB7lbh+MP3BhYIXFkeivDR01kugXN70e5FskW7oet2TIARsVEPheWKQFSP1U8bUZA4bsp9h9gOQ9xEeErw==}

  '@swagger-api/apidom-reference@1.0.0-alpha.9':
    resolution: {integrity: sha512-KQ6wB5KplqdSsjxdA8BaQulj5zlF5VBCd5KP3RN/9vvixgsD/gyrVY59nisdzmPTqiL6yjhk612eQ96MgG8KiA==}

  '@swc/counter@0.1.3':
    resolution: {integrity: sha512-e2BR4lsJkkRlKZ/qCHPw9ZaSxc0MVUd7gtbtaB7aMvHeJVYe8sOB8DBZkP2DtISHGSku9sCK6T6cnY0CtXrOCQ==}

  '@swc/helpers@0.5.5':
    resolution: {integrity: sha512-KGYxvIOXcceOAbEk4bi/dVLEK9z8sZ0uBB3Il5b1rhfClSpcX0yfRO0KmTkqR2cnQDymwLB+25ZyMzICg/cm/A==}

  '@t3-oss/env-core@0.11.1':
    resolution: {integrity: sha512-MaxOwEoG1ntCFoKJsS7nqwgcxLW1SJw238AJwfJeaz3P/8GtkxXZsPPolsz1AdYvUTbe3XvqZ/VCdfjt+3zmKw==}
    peerDependencies:
      typescript: '>=5.0.0'
      zod: ^3.0.0
    peerDependenciesMeta:
      typescript:
        optional: true

  '@t3-oss/env-nextjs@0.11.1':
    resolution: {integrity: sha512-rx2XL9+v6wtOqLNJbD5eD8OezKlQD1BtC0WvvtHwBgK66jnF5+wGqtgkKK4Ygie1LVmoDClths2T4tdFmRvGrQ==}
    peerDependencies:
      typescript: '>=5.0.0'
      zod: ^3.0.0
    peerDependenciesMeta:
      typescript:
        optional: true

  '@tabler/icons-react@3.19.0':
    resolution: {integrity: sha512-AqEWGI0tQWgqo6ZjMO5yJ9sYT8oXLuAM/up0hN9iENS6IdtNZryKrkNSiMgpwweNTpl8wFFG/dAZ959S91A/uQ==}
    peerDependencies:
      react: '>= 16'

  '@tabler/icons@3.19.0':
    resolution: {integrity: sha512-A4WEWqpdbTfnpFEtwXqwAe9qf9sp1yRPvzppqAuwcoF0q5YInqB+JkJtSFToCyBpPVeLxJUxxkapLvt2qQgnag==}

  '@tanstack/match-sorter-utils@8.19.4':
    resolution: {integrity: sha512-Wo1iKt2b9OT7d+YGhvEPD3DXvPv2etTusIMhMUoG7fbhmxcXCtIjJDEygy91Y2JFlwGyjqiBPRozme7UD8hoqg==}
    engines: {node: '>=12'}

  '@tanstack/query-core@5.59.13':
    resolution: {integrity: sha512-Oou0bBu/P8+oYjXsJQ11j+gcpLAMpqW42UlokQYEz4dE7+hOtVO9rVuolJKgEccqzvyFzqX4/zZWY+R/v1wVsQ==}

  '@tanstack/query-devtools@5.58.0':
    resolution: {integrity: sha512-iFdQEFXaYYxqgrv63ots+65FGI+tNp5ZS5PdMU1DWisxk3fez5HG3FyVlbUva+RdYS5hSLbxZ9aw3yEs97GNTw==}

  '@tanstack/react-query-devtools@5.59.15':
    resolution: {integrity: sha512-rX28KTivkA2XEn3Fj9ckDtnTPY8giWYgssySSAperpVol4+th+NCij/MhLylfB+Mfg2JfCxOcwnM/fwzS8iSog==}
    peerDependencies:
      '@tanstack/react-query': ^5.59.15
      react: ^18 || ^19

  '@tanstack/react-query-next-experimental@5.59.15':
    resolution: {integrity: sha512-XWGVtR7p9P5SbykowSJMRXyJTgTzEXojh8GHKbupF42RvJDNV2C1WY4yOeXMkLzW4DSss+p8RVNORjBXe50KYQ==}
    peerDependencies:
      '@tanstack/react-query': ^5.59.15
      next: ^13 || ^14 || ^15
      react: ^18 || ^19

  '@tanstack/react-query@5.59.15':
    resolution: {integrity: sha512-QbVlAkTI78wB4Mqgf2RDmgC0AOiJqer2c5k9STOOSXGv1S6ZkY37r/6UpE8DbQ2Du0ohsdoXgFNEyv+4eDoPEw==}
    peerDependencies:
      react: ^18 || ^19

  '@tanstack/react-table@8.20.5':
    resolution: {integrity: sha512-WEHopKw3znbUZ61s9i0+i9g8drmDo6asTWbrQh8Us63DAk/M0FkmIqERew6P71HI75ksZ2Pxyuf4vvKh9rAkiA==}
    engines: {node: '>=12'}
    peerDependencies:
      react: '>=16.8'
      react-dom: '>=16.8'

  '@tanstack/react-virtual@3.10.8':
    resolution: {integrity: sha512-VbzbVGSsZlQktyLrP5nxE+vE1ZR+U0NFAWPbJLoG2+DKPwd2D7dVICTVIIaYlJqX1ZCEnYDbaOpmMwbsyhBoIA==}
    peerDependencies:
      react: ^16.8.0 || ^17.0.0 || ^18.0.0
      react-dom: ^16.8.0 || ^17.0.0 || ^18.0.0

  '@tanstack/table-core@8.20.5':
    resolution: {integrity: sha512-P9dF7XbibHph2PFRz8gfBKEXEY/HJPOhym8CHmjF8y3q5mWpKx9xtZapXQUWCgkqvsK0R46Azuz+VaxD4Xl+Tg==}
    engines: {node: '>=12'}

  '@tanstack/virtual-core@3.10.8':
    resolution: {integrity: sha512-PBu00mtt95jbKFi6Llk9aik8bnR3tR/oQP1o3TSi+iG//+Q2RTIzCEgKkHG8BB86kxMNW6O8wku+Lmi+QFR6jA==}

  '@testcontainers/mysql@10.13.2':
    resolution: {integrity: sha512-O9lcWOxKL15a6NqpQpi8WrgEyYVvlYCHZU03vMtLoRBS0HsJyAZnH1NocDnnBMeRsghwURJPtUrFFMrwMumHMA==}

  '@tiptap/core@2.8.0':
    resolution: {integrity: sha512-xsqDI4BNzYRWRtBq7+/38ThhqEr7uG9Njip1x+9/wgR3vWPBFnBkYJTz6jSxS35NRE6BSnERm4/B/vrLuY1Hdw==}
    peerDependencies:
      '@tiptap/pm': ^2.7.0

  '@tiptap/extension-blockquote@2.8.0':
    resolution: {integrity: sha512-m3CKrOIvV7fY1Ak2gYf5LkKiz6AHxHpg6wxfVaJvdBqXgLyVtHo552N+A4oSHOSRbB4AG9EBQ2NeBM8cdEQ4MA==}
    peerDependencies:
      '@tiptap/core': ^2.7.0

  '@tiptap/extension-bold@2.8.0':
    resolution: {integrity: sha512-U1YkZBxDkSLNvPNiqxB5g42IeJHr27C7zDb/yGQN2xL4UBeg4O9xVhCFfe32f6tLwivSL0dar4ScElpaCJuqow==}
    peerDependencies:
      '@tiptap/core': ^2.7.0

  '@tiptap/extension-bubble-menu@2.8.0':
    resolution: {integrity: sha512-swg+myJPN60LduQvLMF4hVBqP5LOIN01INZBzBI8egz8QufqtSyRCgXl7Xcma0RT5xIXnZSG9XOqNFf2rtkjKA==}
    peerDependencies:
      '@tiptap/core': ^2.7.0
      '@tiptap/pm': ^2.7.0

  '@tiptap/extension-bullet-list@2.8.0':
    resolution: {integrity: sha512-H4O2X0ozbc/ce9/XF1H98sqWVUdtt7jzy7hMBunwmY8ZxI4dHtcRkeg81CZbpKTqOqRrMCLWjE3M2tgiDXrDkA==}
    peerDependencies:
      '@tiptap/core': ^2.7.0
      '@tiptap/extension-list-item': ^2.7.0
      '@tiptap/extension-text-style': ^2.7.0

  '@tiptap/extension-code-block@2.8.0':
    resolution: {integrity: sha512-POuA5Igx+Dto0DTazoBFAQTj/M/FCdkqRVD9Uhsxhv49swPyANTJRr05vgbgtHB+NDDsZfCawVh7pI0IAD/O0w==}
    peerDependencies:
      '@tiptap/core': ^2.7.0
      '@tiptap/pm': ^2.7.0

  '@tiptap/extension-code@2.8.0':
    resolution: {integrity: sha512-VSFn3sFF6qPpOGkXFhik8oYRH5iByVJpFEFd/duIEftmS0MdPzkbSItOpN3mc9xsJ5dCX80LYaResSj5hr5zkA==}
    peerDependencies:
      '@tiptap/core': ^2.7.0

  '@tiptap/extension-color@2.8.0':
    resolution: {integrity: sha512-b0ZIDaZKTDVdTb0PMgtOiPzgCkYhvDldjzdWyPLsjWup5x9/zPasH5X/2SfMuwtjt+cKj6YBPveJjF7w5ApK7w==}
    peerDependencies:
      '@tiptap/core': ^2.7.0
      '@tiptap/extension-text-style': ^2.7.0

  '@tiptap/extension-document@2.8.0':
    resolution: {integrity: sha512-mp7Isx1sVc/ifeW4uW/PexGQ9exN3NRUOebSpnLfqXeWYk4y1RS1PA/3+IHkOPVetbnapgPjFx/DswlCP3XLjA==}
    peerDependencies:
      '@tiptap/core': ^2.7.0

  '@tiptap/extension-dropcursor@2.8.0':
    resolution: {integrity: sha512-rAFvx44YuT6dtS1c+ALw0ROAGI16l5L1HxquL4hR1gtxDcTieST5xhw5bkshXlmrlfotZXPrhokzqA7qjhZtJw==}
    peerDependencies:
      '@tiptap/core': ^2.7.0
      '@tiptap/pm': ^2.7.0

  '@tiptap/extension-floating-menu@2.8.0':
    resolution: {integrity: sha512-H4QT61CrkLqisnGGC7zgiYmsl2jXPHl89yQCbdlkQN7aw11H7PltcJS2PJguL0OrRVJS/Mv/VTTUiMslmsEV5g==}
    peerDependencies:
      '@tiptap/core': ^2.7.0
      '@tiptap/pm': ^2.7.0

  '@tiptap/extension-gapcursor@2.8.0':
    resolution: {integrity: sha512-Be1LWCmvteQInOnNVN+HTqc1XWsj1bCl+Q7et8qqNjtGtTaCbdCp8ppcH1SKJxNTM/RLUtPyJ8FDgOTj51ixCA==}
    peerDependencies:
      '@tiptap/core': ^2.7.0
      '@tiptap/pm': ^2.7.0

  '@tiptap/extension-hard-break@2.8.0':
    resolution: {integrity: sha512-vqiIfviNiCmy/pJTHuDSCAGL2O4QDEdDmAvGJu8oRmElUrnlg8DbJUfKvn6DWQHNSQwRb+LDrwWlzAYj1K9u6A==}
    peerDependencies:
      '@tiptap/core': ^2.7.0

  '@tiptap/extension-heading@2.8.0':
    resolution: {integrity: sha512-4inWgrTPiqlivPmEHFOM5ck2UsmOsbKKPtqga6bALvWPmCv24S6/EBwFp8Jz4YABabXDnkviihmGu0LpP9D69w==}
    peerDependencies:
      '@tiptap/core': ^2.7.0

  '@tiptap/extension-highlight@2.8.0':
    resolution: {integrity: sha512-vyqX7D449nuARhI0AyRqtIZReFg3sfc/U/q1p3JOjtUoW6z2jmDTzshiKRrSg+Jf7Hhzj1pqwU+6+CpelPPDpA==}
    peerDependencies:
      '@tiptap/core': ^2.7.0

  '@tiptap/extension-history@2.8.0':
    resolution: {integrity: sha512-u5YS0J5Egsxt8TUWMMAC3QhPZaak+IzQeyHch4gtqxftx96tprItY7AD/A3pGDF2uCSnN+SZrk6yVexm6EncDw==}
    peerDependencies:
      '@tiptap/core': ^2.7.0
      '@tiptap/pm': ^2.7.0

  '@tiptap/extension-horizontal-rule@2.8.0':
    resolution: {integrity: sha512-Sn/MI8WVFBoIYSIHA9NJryJIyCEzZdRysau8pC5TFnfifre0QV1ksPz2bgF+DyCD69ozQiRdBBHDEwKe47ZbfQ==}
    peerDependencies:
      '@tiptap/core': ^2.7.0
      '@tiptap/pm': ^2.7.0

  '@tiptap/extension-image@2.8.0':
    resolution: {integrity: sha512-5CReomgHGTUgxaX8P3i6qiC9VRWcWQgVoYtds4ZM52LVx/oGwMxQ4ECyzdVYKaRW+6PrNnAe6ew3Qpd5Wk0cIg==}
    peerDependencies:
      '@tiptap/core': ^2.7.0

  '@tiptap/extension-italic@2.8.0':
    resolution: {integrity: sha512-PwwSE2LTYiHI47NJnsfhBmPiLE8IXZYqaSoNPU6flPrk1KxEzqvRI1joKZBmD9wuqzmHJ93VFIeZcC+kfwi8ZA==}
    peerDependencies:
      '@tiptap/core': ^2.7.0

  '@tiptap/extension-link@2.8.0':
    resolution: {integrity: sha512-p67hCG/pYCiOK/oCTPZnlkw9Ei7KJ7kCKFaluTcAmr5j8IBdYfDqSMDNCT4vGXBvKFh4X6xD7S7QvOqcH0Gn9A==}
    peerDependencies:
      '@tiptap/core': ^2.7.0
      '@tiptap/pm': ^2.7.0

  '@tiptap/extension-list-item@2.8.0':
    resolution: {integrity: sha512-o7OGymGxB0B9x3x2prp3KBDYFuBYGc5sW69O672jk8G52DqhzzndgPnkk0qUn8nXAUKuDGbJmpmHVA2kagqnRg==}
    peerDependencies:
      '@tiptap/core': ^2.7.0

  '@tiptap/extension-ordered-list@2.8.0':
    resolution: {integrity: sha512-sCvNbcTS1+5QTTXwUPFa10vf5I1pr8sGcOTIh0G+a5ZkS5+6FxT12k7VLzPt39QyNbOi+77U2o4Xr4XyaEkfSg==}
    peerDependencies:
      '@tiptap/core': ^2.7.0
      '@tiptap/extension-list-item': ^2.7.0
      '@tiptap/extension-text-style': ^2.7.0

  '@tiptap/extension-paragraph@2.8.0':
    resolution: {integrity: sha512-XgxxNNbuBF48rAGwv7/s6as92/xjm/lTZIGTq9aG13ClUKFtgdel7C33SpUCcxg3cO2WkEyllXVyKUiauFZw/A==}
    peerDependencies:
      '@tiptap/core': ^2.7.0

  '@tiptap/extension-strike@2.8.0':
    resolution: {integrity: sha512-ezkDiXxQ3ME/dDMMM7tAMkKRi6UWw7tIu+Mx7Os0z8HCGpVBk1gFhLlhEd8I5rJaPZr4tK1wtSehMA9bscFGQw==}
    peerDependencies:
      '@tiptap/core': ^2.7.0

  '@tiptap/extension-table-cell@2.8.0':
    resolution: {integrity: sha512-IZpxONWyOd474L8+k4bHrFNRhbsl9eRwbNs5O877JkVFItc2WUz1DIhbJzjmBRsqExtWQJuOsiqWFab1kpiwGQ==}
    peerDependencies:
      '@tiptap/core': ^2.7.0

  '@tiptap/extension-table-header@2.8.0':
    resolution: {integrity: sha512-B67A96yMQlG96IFzZBc7D5dnn7O29hcjuDLtjyZkKvU5D/RlFKPMmC9nVphCV3CnbkvEOZUdK9pNaOpen64naw==}
    peerDependencies:
      '@tiptap/core': ^2.7.0

  '@tiptap/extension-table-row@2.8.0':
    resolution: {integrity: sha512-Iezej6l7X+WqKzGLmCgAwmpL+QsfjFv1g8yVH5d0/3Pkcj3G9nDn+GSm4bZnbfYFyqInHG94PZ5PMReiALrJtA==}
    peerDependencies:
      '@tiptap/core': ^2.7.0

  '@tiptap/extension-table@2.8.0':
    resolution: {integrity: sha512-dm9CitjacXyJuE5SZfV2lUc3uOiP2sxo6fygIzMz7iuxHqQueyONWG+TBkK7HjqzXOiMPsvOf/25NazzIG8HMg==}
    peerDependencies:
      '@tiptap/core': ^2.7.0
      '@tiptap/pm': ^2.7.0

  '@tiptap/extension-task-item@2.8.0':
    resolution: {integrity: sha512-U40uCE39vc6HT52JUTFGXQhxoakTsYapsfJmpy8LwfFAJVJtA7LBurY8qufvTzet55pSLtd3yNaZByhQaDlQrw==}
    peerDependencies:
      '@tiptap/core': ^2.7.0
      '@tiptap/pm': ^2.7.0

  '@tiptap/extension-task-list@2.8.0':
    resolution: {integrity: sha512-2Zkq0UojPh+Y4trJcNSsjkdHsYczxFReUqhzl5T0/OuPzIcDYL2OicUrsp36y16KKnH+WSOUOR8twDfR9LHygg==}
    peerDependencies:
      '@tiptap/core': ^2.7.0

  '@tiptap/extension-text-align@2.8.0':
    resolution: {integrity: sha512-Y6s/DF+P4lxpAnvSrnmt4xGwQT/AJJJm0aA1wu5GuPKpAQ+K4C7K6rE6uGNAXtR39GlewC7KdmcvA+CYhL8xlw==}
    peerDependencies:
      '@tiptap/core': ^2.7.0

  '@tiptap/extension-text-style@2.8.0':
    resolution: {integrity: sha512-jJp0vcZ2Ty7RvIL0VU6dm1y+fTfXq1lN2GwtYzYM0ueFuESa+Qo8ticYOImyWZ3wGJGVrjn7OV9r0ReW0/NYkQ==}
    peerDependencies:
      '@tiptap/core': ^2.7.0

  '@tiptap/extension-text@2.8.0':
    resolution: {integrity: sha512-EDAdFFzWOvQfVy7j3qkKhBpOeE5thkJaBemSWfXI93/gMVc0ZCdLi24mDvNNgUHlT+RjlIoQq908jZaaxLKN2A==}
    peerDependencies:
      '@tiptap/core': ^2.7.0

  '@tiptap/extension-underline@2.8.0':
    resolution: {integrity: sha512-1ouuHwZJphT8OosAmp6x8e+Wly3cUd1pNWBiOutJX+6QRGBXJnIKFCzn8YOTlWhg1YQigisG7dNF3YdlyuRNHw==}
    peerDependencies:
      '@tiptap/core': ^2.7.0

  '@tiptap/pm@2.8.0':
    resolution: {integrity: sha512-eMGpRooUMvKz/vOpnKKppApMSoNM325HxTdAJvTlVAmuHp5bOY5kyY1kfUlePRiVx1t1UlFcXs3kecFwkkBD3Q==}

  '@tiptap/react@2.8.0':
    resolution: {integrity: sha512-o/aSCjO5Nu4MsNpTF+N1SzYzVQvvBiclmTOZX2E6usZ8jre5zmKfXHDSZnjGSRTK6z6kw5KW8wpjRQha03f9mg==}
    peerDependencies:
      '@tiptap/core': ^2.7.0
      '@tiptap/pm': ^2.7.0
      react: ^17.0.0 || ^18.0.0
      react-dom: ^17.0.0 || ^18.0.0

  '@tiptap/starter-kit@2.8.0':
    resolution: {integrity: sha512-r7UwaTrECkQoheWVZKFDqtL5tBx07x7IFT+prfgnsVlYFutGWskVVqzCDvD3BDmrg5PzeCWYZrQGlPaLib7tjg==}

  '@tootallnate/quickjs-emscripten@0.23.0':
    resolution: {integrity: sha512-C5Mc6rdnsaJDjO3UpGW/CQTHtCKaYlScZTly4JIu97Jxo/odCiH0ITnDXSJPTOrEKk/ycSZ0AOgTmkDtkOsvIA==}

<<<<<<< HEAD
  '@trpc/client@11.0.0-rc.576':
    resolution: {integrity: sha512-gBrrxFwKNzVLVijrq8wwF3zkJdgkMks7XZfRB1SgQ7TuXMglPz7LVJLOIdWbWB+qTg8vcR26rzmdwH6/0UoJ9A==}
    peerDependencies:
      '@trpc/server': 11.0.0-rc.576+deed81c1b

  '@trpc/next@11.0.0-rc.576':
    resolution: {integrity: sha512-sC1iZyuYWLB9NgKlnTsuYgnIwd/Iqsr2VKgb7myy3Lcrppunr8Lb+yVuzuUoDxPwDclq6KpKorsGZ4F30VKq8g==}
    peerDependencies:
      '@tanstack/react-query': ^5.54.1
      '@trpc/client': 11.0.0-rc.576+deed81c1b
      '@trpc/react-query': 11.0.0-rc.576+deed81c1b
      '@trpc/server': 11.0.0-rc.576+deed81c1b
=======
  '@trpc/client@11.0.0-rc.577':
    resolution: {integrity: sha512-ZjW7wDKtixKeQGwXB/VBw4xFyORHb6nItzY8zAYa0RJ6I4m8DQ5GKf+eZTlw84foGv+yVrQJIUMqwMSjmd+mmg==}
    peerDependencies:
      '@trpc/server': 11.0.0-rc.577+6b5a608eb

  '@trpc/next@11.0.0-rc.577':
    resolution: {integrity: sha512-nH/LehOHiUOYgVWEZTMACLSA5HjIlUXhvAwOWS5Q+BCEkKmOkCnUpZP/lMN9lO+Caqt86XDppmRR1NpdJupH3g==}
    peerDependencies:
      '@tanstack/react-query': ^5.54.1
      '@trpc/client': 11.0.0-rc.577+6b5a608eb
      '@trpc/react-query': 11.0.0-rc.577+6b5a608eb
      '@trpc/server': 11.0.0-rc.577+6b5a608eb
>>>>>>> c4ec4f3c
      next: '*'
      react: '>=16.8.0'
      react-dom: '>=16.8.0'
    peerDependenciesMeta:
      '@tanstack/react-query':
        optional: true
      '@trpc/react-query':
        optional: true

<<<<<<< HEAD
  '@trpc/react-query@11.0.0-rc.576':
    resolution: {integrity: sha512-jqxozfKuafeMaKX7viFwYbkLBrLeLp68wWJceKRSp6Pk+t7opNF7paWti7g4I2zKFj8l8Gfmy8Chtcu4CbLhPA==}
    peerDependencies:
      '@tanstack/react-query': ^5.54.1
      '@trpc/client': 11.0.0-rc.576+deed81c1b
      '@trpc/server': 11.0.0-rc.576+deed81c1b
      react: '>=18.2.0'
      react-dom: '>=18.2.0'

  '@trpc/server@11.0.0-rc.576':
    resolution: {integrity: sha512-SbCjV+6PpYTkmxb1bTuTUPUXHMLp57dHziUzC9ZhQ92kCZ4nIMTHMrrcqv/qNBvVS22H6HUoX+h1k6AVW0wjtw==}
=======
  '@trpc/react-query@11.0.0-rc.577':
    resolution: {integrity: sha512-xzWjjvYrrydzPaClOmo2WQpVPmmsNwbO6G6u3pTEoEjxCdHOJKzIg/o1vV7JzgpoJoptg1ovMCTI91T1BvyouQ==}
    peerDependencies:
      '@tanstack/react-query': ^5.54.1
      '@trpc/client': 11.0.0-rc.577+6b5a608eb
      '@trpc/server': 11.0.0-rc.577+6b5a608eb
      react: '>=18.2.0'
      react-dom: '>=18.2.0'

  '@trpc/server@11.0.0-rc.577':
    resolution: {integrity: sha512-Hk3m8ONry6mcXXEr7bzF2USCWq96GwMkYXiyOinXl6iMQT/FWpx+B0kdRCg3TOCQYIIBZbDwE6/tm1H6WyXHRA==}
>>>>>>> c4ec4f3c

  '@tsconfig/node10@1.0.11':
    resolution: {integrity: sha512-DcRjDCujK/kCk/cUe8Xz8ZSpm8mS3mNNpta+jGCA6USEDfktlNvm1+IuZ9eTcDbNk41BHwpHHeW+N1lKCz4zOw==}

  '@tsconfig/node12@1.0.11':
    resolution: {integrity: sha512-cqefuRsh12pWyGsIoBKJA9luFu3mRxCA+ORZvA4ktLSzIuCUtWVxGIuXigEwO5/ywWFMZ2QEGKWvkZG1zDMTag==}

  '@tsconfig/node14@1.0.3':
    resolution: {integrity: sha512-ysT8mhdixWK6Hw3i1V2AeRqZ5WfXg1G43mqoYlM2nc6388Fq5jcXyr5mRsqViLx/GJYdoL0bfXD8nmF+Zn/Iow==}

  '@tsconfig/node16@1.0.4':
    resolution: {integrity: sha512-vxhUy4J8lyeyinH7Azl1pdd43GJhZH/tP2weN8TntQblOY+A0XbT8DJk1/oCPuOOyg/Ja757rG0CgHcWC8OfMA==}

  '@tsconfig/svelte@1.0.13':
    resolution: {integrity: sha512-5lYJP45Xllo4yE/RUBccBT32eBlRDbqN8r1/MIvQbKxW3aFqaYPCNgm8D5V20X4ShHcwvYWNlKg3liDh1MlBoA==}

  '@turbo/gen@2.1.3':
    resolution: {integrity: sha512-2uNpN7kHXHvhC/I/nY+4KjZoZASBNpHINe9M/L7edd//aq02lbcOF8ftxQ2KA6+QwWCtEzxHYrOTXmiauNF9xQ==}
    hasBin: true

  '@turbo/workspaces@2.1.3':
    resolution: {integrity: sha512-g8bybSka6vfjGnBBGHFtu/QEvALaBO7Zwgu6clOJiklszH0sGLVyRE6ByZogpUo50Pa/m9UjQqWutCZmY1eK+A==}
    hasBin: true

  '@types/asn1@0.2.4':
    resolution: {integrity: sha512-V91DSJ2l0h0gRhVP4oBfBzRBN9lAbPUkGDMCnwedqPKX2d84aAMc9CulOvxdw1f7DfEYx99afab+Rsm3e52jhA==}

  '@types/babel__core@7.20.5':
    resolution: {integrity: sha512-qoQprZvz5wQFJwMDqeseRXWv3rqMvhgpbXFfVyWhbx9X47POIA6i/+dXefEmZKoAgOaTdaIgNSMqMIU61yRyzA==}

  '@types/babel__generator@7.6.8':
    resolution: {integrity: sha512-ASsj+tpEDsEiFr1arWrlN6V3mdfjRMZt6LtK/Vp/kreFLnr5QH5+DhvD5nINYZXzwJvXeGq+05iUXcAzVrqWtw==}

  '@types/babel__template@7.4.4':
    resolution: {integrity: sha512-h/NUaSyG5EyxBIp8YRxo4RMe2/qQgvyowRwVMzhYhBCONbW8PUsg4lkFMrhgZhUe5z3L3MiLDuvyJ/CaPa2A8A==}

  '@types/babel__traverse@7.20.6':
    resolution: {integrity: sha512-r1bzfrm0tomOI8g1SzvCaQHo6Lcv6zu0EA+W2kHrt8dyrHQxGzBBL4kdkzIS+jBMV+EYcMAEAqXqYaLJq5rOZg==}

  '@types/bcrypt@5.0.2':
    resolution: {integrity: sha512-6atioO8Y75fNcbmj0G7UjI9lXN2pQ/IGJ2FWT4a/btd0Lk9lQalHLKhkgKVZ3r+spnmWUKfbMi1GEe9wyHQfNQ==}

  '@types/better-sqlite3@7.6.11':
    resolution: {integrity: sha512-i8KcD3PgGtGBLl3+mMYA8PdKkButvPyARxA7IQAd6qeslht13qxb1zzO8dRCtE7U3IoJS782zDBAeoKiM695kg==}

  '@types/body-parser@1.19.5':
    resolution: {integrity: sha512-fB3Zu92ucau0iQ0JMCFQE7b/dv8Ot07NI3KaZIkIUNXq82k4eBAqUaneXfleGY9JWskeS9y+u0nXMyspcuQrCg==}

  '@types/chroma-js@2.4.4':
    resolution: {integrity: sha512-/DTccpHTaKomqussrn+ciEvfW4k6NAHzNzs/sts1TCqg333qNxOhy8TNIoQCmbGG3Tl8KdEhkGAssb1n3mTXiQ==}

  '@types/connect@3.4.38':
    resolution: {integrity: sha512-K6uROf1LD88uDQqJCktA4yzL1YYAK6NgfsI0v/mTgyPKWsX1CnJ0XPSDhViejru1GcRkLWb8RlzFYJRqGUbaug==}

  '@types/cookie@0.6.0':
    resolution: {integrity: sha512-4Kh9a6B2bQciAhf7FSuMRRkUWecJgJu9nPnx3yzpsfXX/c50REIqpHY4C82bXP90qrLtXtkDxTZosYO3UpOwlA==}

  '@types/cookies@0.9.0':
    resolution: {integrity: sha512-40Zk8qR147RABiQ7NQnBzWzDcjKzNrntB5BAmeGCb2p/MIyOE+4BVvc17wumsUqUw00bJYqoXFHYygQnEFh4/Q==}

  '@types/css-font-loading-module@0.0.7':
    resolution: {integrity: sha512-nl09VhutdjINdWyXxHWN/w9zlNCfr60JUqJbd24YXUuCwgeL0TpFSdElCwb6cxfB6ybE19Gjj4g0jsgkXxKv1Q==}

  '@types/css-modules@1.0.5':
    resolution: {integrity: sha512-oeKafs/df9lwOvtfiXVliZsocFVOexK9PZtLQWuPeuVCFR7jwiqlg60lu80JTe5NFNtH3tnV6Fs/ySR8BUPHAw==}

  '@types/docker-modem@3.0.6':
    resolution: {integrity: sha512-yKpAGEuKRSS8wwx0joknWxsmLha78wNMe9R2S3UNsVOkZded8UqOrV8KoeDXoXsjndxwyF3eIhyClGbO1SEhEg==}

  '@types/dockerode@3.3.31':
    resolution: {integrity: sha512-42R9eoVqJDSvVspV89g7RwRqfNExgievLNWoHkg7NoWIqAmavIbgQBb4oc0qRtHkxE+I3Xxvqv7qVXFABKPBTg==}

  '@types/estree@1.0.5':
    resolution: {integrity: sha512-/kYRxGDLWzHOB7q+wtSUQlFrtcdUccpfy+X+9iMBpHK8QLLhx2wIPYuS5DYtR9Wa/YlZAbIovy7qVdB1Aq6Lyw==}

  '@types/estree@1.0.6':
    resolution: {integrity: sha512-AYnb1nQyY49te+VRAVgmzfcgjYS91mY5P0TKUDCLEM+gNnA+3T6rWITXRLYCpahpqSQbN5cE+gHpnPyXjHWxcw==}

  '@types/express-serve-static-core@4.19.5':
    resolution: {integrity: sha512-y6W03tvrACO72aijJ5uF02FRq5cgDR9lUxddQ8vyF+GvmjJQqbzDcJngEjURc+ZsG31VI3hODNZJ2URj86pzmg==}

  '@types/express@4.17.21':
    resolution: {integrity: sha512-ejlPM315qwLpaQlQDTjPdsUFSc6ZsP4AN6AlWnogPjQ7CVi7PYF3YVz+CY3jE2pwYf7E/7HlDAN0rV2GxTG0HQ==}

  '@types/glob@7.2.0':
    resolution: {integrity: sha512-ZUxbzKl0IfJILTS6t7ip5fQQM/J3TJYubDm3nMbgubNNYS62eXeUpoLUC8/7fJNiFYHTrGPQn7hspDUzIHX3UA==}

  '@types/hast@2.3.10':
    resolution: {integrity: sha512-McWspRw8xx8J9HurkVBfYj0xKoE25tOFlHGdx4MJ5xORQrMGZNqJhVQWaIbm6Oyla5kYOXtDiopzKRJzEOkwJw==}

  '@types/http-errors@2.0.4':
    resolution: {integrity: sha512-D0CFMMtydbJAegzOyHjtiKPLlvnm3iTZyZRSZoLq2mRhDdmLfIWOCYPfQJ4cu2erKghU++QvjcUjp/5h7hESpA==}

  '@types/inquirer@6.5.0':
    resolution: {integrity: sha512-rjaYQ9b9y/VFGOpqBEXRavc3jh0a+e6evAbI31tMda8VlPaSy0AZJfXsvmIe3wklc7W6C3zCSfleuMXR7NOyXw==}

  '@types/json-schema@7.0.15':
    resolution: {integrity: sha512-5+fP8P8MFNC+AyZCDxrB2pkZFPGzqQWUzpSeuuVLvm8VMcorNYavBqoFcxK8bQz4Qsbn4oUEEem4wDLfcysGHA==}

  '@types/json5@0.0.29':
    resolution: {integrity: sha512-dRLjCWHYg4oaA77cxO64oO+7JwCwnIzkZPdrrC71jQmQtlhM556pwKo5bUzqvZndkVbeFLIIi+9TC40JNF5hNQ==}

  '@types/keygrip@1.0.6':
    resolution: {integrity: sha512-lZuNAY9xeJt7Bx4t4dx0rYCDqGPW8RXhQZK1td7d4H6E9zYbLoOtjBvfwdTKpsyxQI/2jv+armjX/RW+ZNpXOQ==}

  '@types/mime@1.3.5':
    resolution: {integrity: sha512-/pyBZWSLD2n0dcHE3hq8s8ZvcETHtEuF+3E7XVt0Ig2nvsVQXdghHVcEkIWjy9A0wKfTn97a/PSDYohKIlnP/w==}

  '@types/minimatch@5.1.2':
    resolution: {integrity: sha512-K0VQKziLUWkVKiRVrx4a40iPaxTUefQmjtkQofBkYRcoaaL/8rhwDWww9qWbrgicNOgnpIsMxyNIUM4+n6dUIA==}

  '@types/node-cron@3.0.11':
    resolution: {integrity: sha512-0ikrnug3/IyneSHqCBeslAhlK2aBfYek1fGo4bP4QnZPmiqSGRK+Oy7ZMisLWkesffJvQ1cqAcBnJC+8+nxIAg==}

  '@types/node@18.19.50':
    resolution: {integrity: sha512-xonK+NRrMBRtkL1hVCc3G+uXtjh1Al4opBLjqVmipe5ZAaBYWW6cNAiBVZ1BvmkBhep698rP3UM3aRAdSALuhg==}

  '@types/node@20.16.11':
    resolution: {integrity: sha512-y+cTCACu92FyA5fgQSAI8A1H429g7aSK2HsO7K4XYUWc4dY5IUz55JSDIYT6/VsOLfGy8vmvQYC2hfb0iF16Uw==}

  '@types/prismjs@1.26.4':
    resolution: {integrity: sha512-rlAnzkW2sZOjbqZ743IHUhFcvzaGbqijwOu8QZnZCjfQzBqFE3s4lOTJEsxikImav9uzz/42I+O7YUs1mWgMlg==}

  '@types/prop-types@15.7.12':
    resolution: {integrity: sha512-5zvhXYtRNRluoE/jAp4GVsSduVUzNWKkOZrCDBWYtE7biZywwdC2AcEzg+cSMLFRfVgeAFqpfNabiPjxFddV1Q==}

  '@types/qs@6.9.16':
    resolution: {integrity: sha512-7i+zxXdPD0T4cKDuxCUXJ4wHcsJLwENa6Z3dCu8cfCK743OGy5Nu1RmAGqDPsoTDINVEcdXKRvR/zre+P2Ku1A==}

  '@types/ramda@0.30.2':
    resolution: {integrity: sha512-PyzHvjCalm2BRYjAU6nIB3TprYwMNOUY/7P/N8bSzp9W/yM2YrtGtAnnVtaCNSeOZ8DzKyFDvaqQs7LnWwwmBA==}

  '@types/range-parser@1.2.7':
    resolution: {integrity: sha512-hKormJbkJqzQGhziax5PItDUTMAM9uE2XXQmM37dyd4hVM+5aVl7oVxMVUiVQn2oCQFN/LKCZdvSM0pFRqbSmQ==}

  '@types/react-dom@18.3.1':
    resolution: {integrity: sha512-qW1Mfv8taImTthu4KoXgDfLuk4bydU6Q/TkADnDWWHwi4NX4BR+LWfTp2sVmTqRrsHvyDDTelgelxJ+SsejKKQ==}

  '@types/react@18.3.11':
    resolution: {integrity: sha512-r6QZ069rFTjrEYgFdOck1gK7FLVsgJE7tTz0pQBczlBNUhBNk0MQH4UbnFSwjpQLMkLzgqvBBa+qGpLje16eTQ==}

  '@types/send@0.17.4':
    resolution: {integrity: sha512-x2EM6TJOybec7c52BX0ZspPodMsQUd5L6PRwOunVyVUhXiBSKf3AezDL8Dgvgt5o0UfKNfuA0eMLr2wLT4AiBA==}

  '@types/serve-static@1.15.7':
    resolution: {integrity: sha512-W8Ym+h8nhuRwaKPaDw34QUkwsGi6Rc4yYqvKFo5rm2FUEhCFbzVWrxXUxuKK8TASjWsysJY0nsmNCGhCOIsrOw==}

  '@types/ssh2-streams@0.1.12':
    resolution: {integrity: sha512-Sy8tpEmCce4Tq0oSOYdfqaBpA3hDM8SoxoFh5vzFsu2oL+znzGz8oVWW7xb4K920yYMUY+PIG31qZnFMfPWNCg==}

  '@types/ssh2@0.5.52':
    resolution: {integrity: sha512-lbLLlXxdCZOSJMCInKH2+9V/77ET2J6NPQHpFI0kda61Dd1KglJs+fPQBchizmzYSOJBgdTajhPqBO1xxLywvg==}

  '@types/ssh2@1.15.1':
    resolution: {integrity: sha512-ZIbEqKAsi5gj35y4P4vkJYly642wIbY6PqoN0xiyQGshKUGXR9WQjF/iF9mXBQ8uBKy3ezfsCkcoHKhd0BzuDA==}

  '@types/swagger-ui-react@4.18.3':
    resolution: {integrity: sha512-Mo/R7IjDVwtiFPs84pWvh5pI9iyNGBjmfielxqbOh2Jv+8WVSDVe8Nu25kb5BOuV2xmGS3o33jr6nwDJMBcX+Q==}

  '@types/through@0.0.33':
    resolution: {integrity: sha512-HsJ+z3QuETzP3cswwtzt2vEIiHBk/dCcHGhbmG5X3ecnwFD/lPrMpliGXxSCg03L9AhrdwA4Oz/qfspkDW+xGQ==}

  '@types/tinycolor2@1.4.6':
    resolution: {integrity: sha512-iEN8J0BoMnsWBqjVbWH/c0G0Hh7O21lpR2/+PrvAVgWdzL7eexIFm4JN/Wn10PTcmNdtS6U67r499mlWMXOxNw==}

  '@types/triple-beam@1.3.5':
    resolution: {integrity: sha512-6WaYesThRMCl19iryMYP7/x2OVgCtbIVflDGFpWnb9irXI3UjYE4AzmYuiUKY1AJstGijoY+MgUszMgRxIYTYw==}

  '@types/unist@2.0.11':
    resolution: {integrity: sha512-CmBKiL6NNo/OqgmMn95Fk9Whlp2mtvIv+KNpQKN2F4SjvrEesubTRWGYSg+BnWZOnlCaSTU1sMpsBOzgbYhnsA==}

  '@types/use-sync-external-store@0.0.3':
    resolution: {integrity: sha512-EwmlvuaxPNej9+T4v5AuBPJa2x2UOJVdjCtDHgcDqitUeOtjnJKJ+apYjVcAoBEMjKW1VVFGZLUb5+qqa09XFA==}

  '@types/use-sync-external-store@0.0.6':
    resolution: {integrity: sha512-zFDAD+tlpf2r4asuHEj0XH6pY6i0g5NeAHPn+15wk3BV6JA69eERFXC1gyGThDkVa1zCyKr5jox1+2LbV/AMLg==}

  '@types/video.js@7.3.58':
    resolution: {integrity: sha512-1CQjuSrgbv1/dhmcfQ83eVyYbvGyqhTvb2Opxr0QCV+iJ4J6/J+XWQ3Om59WiwCd1MN3rDUHasx5XRrpUtewYQ==}

  '@types/ws@8.5.12':
    resolution: {integrity: sha512-3tPRkv1EtkDpzlgyKyI8pGsGZAGPEaXeu0DOj5DI25Ja91bdAYddYHbADRYVrZMRbfW+1l5YwXVDKohDJNQxkQ==}

  '@typescript-eslint/eslint-plugin@8.9.0':
    resolution: {integrity: sha512-Y1n621OCy4m7/vTXNlCbMVp87zSd7NH0L9cXD8aIpOaNlzeWxIK4+Q19A68gSmTNRZn92UjocVUWDthGxtqHFg==}
    engines: {node: ^18.18.0 || ^20.9.0 || >=21.1.0}
    peerDependencies:
      '@typescript-eslint/parser': ^8.0.0 || ^8.0.0-alpha.0
      eslint: ^8.57.0 || ^9.0.0
      typescript: '*'
    peerDependenciesMeta:
      typescript:
        optional: true

  '@typescript-eslint/parser@8.9.0':
    resolution: {integrity: sha512-U+BLn2rqTTHnc4FL3FJjxaXptTxmf9sNftJK62XLz4+GxG3hLHm/SUNaaXP5Y4uTiuYoL5YLy4JBCJe3+t8awQ==}
    engines: {node: ^18.18.0 || ^20.9.0 || >=21.1.0}
    peerDependencies:
      eslint: ^8.57.0 || ^9.0.0
      typescript: '*'
    peerDependenciesMeta:
      typescript:
        optional: true

  '@typescript-eslint/scope-manager@8.9.0':
    resolution: {integrity: sha512-bZu9bUud9ym1cabmOYH9S6TnbWRzpklVmwqICeOulTCZ9ue2/pczWzQvt/cGj2r2o1RdKoZbuEMalJJSYw3pHQ==}
    engines: {node: ^18.18.0 || ^20.9.0 || >=21.1.0}

  '@typescript-eslint/type-utils@8.9.0':
    resolution: {integrity: sha512-JD+/pCqlKqAk5961vxCluK+clkppHY07IbV3vett97KOV+8C6l+CPEPwpUuiMwgbOz/qrN3Ke4zzjqbT+ls+1Q==}
    engines: {node: ^18.18.0 || ^20.9.0 || >=21.1.0}
    peerDependencies:
      typescript: '*'
    peerDependenciesMeta:
      typescript:
        optional: true

  '@typescript-eslint/types@8.9.0':
    resolution: {integrity: sha512-SjgkvdYyt1FAPhU9c6FiYCXrldwYYlIQLkuc+LfAhCna6ggp96ACncdtlbn8FmnG72tUkXclrDExOpEYf1nfJQ==}
    engines: {node: ^18.18.0 || ^20.9.0 || >=21.1.0}

  '@typescript-eslint/typescript-estree@8.9.0':
    resolution: {integrity: sha512-9iJYTgKLDG6+iqegehc5+EqE6sqaee7kb8vWpmHZ86EqwDjmlqNNHeqDVqb9duh+BY6WCNHfIGvuVU3Tf9Db0g==}
    engines: {node: ^18.18.0 || ^20.9.0 || >=21.1.0}
    peerDependencies:
      typescript: '*'
    peerDependenciesMeta:
      typescript:
        optional: true

  '@typescript-eslint/utils@8.9.0':
    resolution: {integrity: sha512-PKgMmaSo/Yg/F7kIZvrgrWa1+Vwn036CdNUvYFEkYbPwOH4i8xvkaRlu148W3vtheWK9ckKRIz7PBP5oUlkrvQ==}
    engines: {node: ^18.18.0 || ^20.9.0 || >=21.1.0}
    peerDependencies:
      eslint: ^8.57.0 || ^9.0.0

  '@typescript-eslint/visitor-keys@8.9.0':
    resolution: {integrity: sha512-Ht4y38ubk4L5/U8xKUBfKNYGmvKvA1CANoxiTRMM+tOLk3lbF3DvzZCxJCRSE+2GdCMSh6zq9VZJc3asc1XuAA==}
    engines: {node: ^18.18.0 || ^20.9.0 || >=21.1.0}

  '@umami/node@0.4.0':
    resolution: {integrity: sha512-pyphprbiF7KiDSc+SWZ4/rVM8B5vU27zIiFfEPj2lEqczpI4xAKSp+dM3tlzyRAWJL32fcbCfAaLGhJZQV13Rg==}

  '@videojs/http-streaming@3.14.2':
    resolution: {integrity: sha512-c+sg+rrrSrRekBZxd+sNpzjRteIcOEQRJllqCBcz6MrgSaGJGDzV1xhGSAFnxX8E/xfqQeF060us5474WwYi3Q==}
    engines: {node: '>=8', npm: '>=5'}
    peerDependencies:
      video.js: ^8.14.0

  '@videojs/vhs-utils@4.0.0':
    resolution: {integrity: sha512-xJp7Yd4jMLwje2vHCUmi8MOUU76nxiwII3z4Eg3Ucb+6rrkFVGosrXlMgGnaLjq724j3wzNElRZ71D/CKrTtxg==}
    engines: {node: '>=8', npm: '>=5'}

  '@videojs/vhs-utils@4.1.1':
    resolution: {integrity: sha512-5iLX6sR2ownbv4Mtejw6Ax+naosGvoT9kY+gcuHzANyUZZ+4NpeNdKMUhb6ag0acYej1Y7cmr/F2+4PrggMiVA==}
    engines: {node: '>=8', npm: '>=5'}

  '@videojs/xhr@2.7.0':
    resolution: {integrity: sha512-giab+EVRanChIupZK7gXjHy90y3nncA2phIOyG3Ne5fvpiMJzvqYwiTOnEVW2S4CoYcuKJkomat7bMXA/UoUZQ==}

  '@vitejs/plugin-react@4.3.2':
    resolution: {integrity: sha512-hieu+o05v4glEBucTcKMK3dlES0OeJlD9YVOAPraVMOInBCwzumaIFiUjr4bHK7NPgnAHgiskUoceKercrN8vg==}
    engines: {node: ^14.18.0 || >=16.0.0}
    peerDependencies:
      vite: ^4.2.0 || ^5.0.0

  '@vitest/coverage-v8@2.1.3':
    resolution: {integrity: sha512-2OJ3c7UPoFSmBZwqD2VEkUw6A/tzPF0LmW0ZZhhB8PFxuc+9IBG/FaSM+RLEenc7ljzFvGN+G0nGQoZnh7sy2A==}
    peerDependencies:
      '@vitest/browser': 2.1.3
      vitest: 2.1.3
    peerDependenciesMeta:
      '@vitest/browser':
        optional: true

  '@vitest/expect@2.1.3':
    resolution: {integrity: sha512-SNBoPubeCJhZ48agjXruCI57DvxcsivVDdWz+SSsmjTT4QN/DfHk3zB/xKsJqMs26bLZ/pNRLnCf0j679i0uWQ==}

  '@vitest/mocker@2.1.3':
    resolution: {integrity: sha512-eSpdY/eJDuOvuTA3ASzCjdithHa+GIF1L4PqtEELl6Qa3XafdMLBpBlZCIUCX2J+Q6sNmjmxtosAG62fK4BlqQ==}
    peerDependencies:
      '@vitest/spy': 2.1.3
      msw: ^2.3.5
      vite: ^5.0.0
    peerDependenciesMeta:
      msw:
        optional: true
      vite:
        optional: true

  '@vitest/pretty-format@2.1.3':
    resolution: {integrity: sha512-XH1XdtoLZCpqV59KRbPrIhFCOO0hErxrQCMcvnQete3Vibb9UeIOX02uFPfVn3Z9ZXsq78etlfyhnkmIZSzIwQ==}

  '@vitest/runner@2.1.3':
    resolution: {integrity: sha512-JGzpWqmFJ4fq5ZKHtVO3Xuy1iF2rHGV4d/pdzgkYHm1+gOzNZtqjvyiaDGJytRyMU54qkxpNzCx+PErzJ1/JqQ==}

  '@vitest/snapshot@2.1.3':
    resolution: {integrity: sha512-qWC2mWc7VAXmjAkEKxrScWHWFyCQx/cmiZtuGqMi+WwqQJ2iURsVY4ZfAK6dVo6K2smKRU6l3BPwqEBvhnpQGg==}

  '@vitest/spy@2.1.3':
    resolution: {integrity: sha512-Nb2UzbcUswzeSP7JksMDaqsI43Sj5+Kry6ry6jQJT4b5gAK+NS9NED6mDb8FlMRCX8m5guaHCDZmqYMMWRy5nQ==}

  '@vitest/ui@2.1.3':
    resolution: {integrity: sha512-2XwTrHVJw3t9NYES26LQUYy51ZB8W4bRPgqUH2Eyda3kIuOlYw1ZdPNU22qcVlUVx4WKgECFQOSXuopsczuVjQ==}
    peerDependencies:
      vitest: 2.1.3

  '@vitest/utils@2.1.3':
    resolution: {integrity: sha512-xpiVfDSg1RrYT0tX6czgerkpcKFmFOF/gCr30+Mve5V2kewCy4Prn1/NDMSRwaSmT7PRaOF83wu+bEtsY1wrvA==}

  '@webassemblyjs/ast@1.12.1':
    resolution: {integrity: sha512-EKfMUOPRRUTy5UII4qJDGPpqfwjOmZ5jeGFwid9mnoqIFK+e0vqoi1qH56JpmZSzEL53jKnNzScdmftJyG5xWg==}

  '@webassemblyjs/floating-point-hex-parser@1.11.6':
    resolution: {integrity: sha512-ejAj9hfRJ2XMsNHk/v6Fu2dGS+i4UaXBXGemOfQ/JfQ6mdQg/WXtwleQRLLS4OvfDhv8rYnVwH27YJLMyYsxhw==}

  '@webassemblyjs/helper-api-error@1.11.6':
    resolution: {integrity: sha512-o0YkoP4pVu4rN8aTJgAyj9hC2Sv5UlkzCHhxqWj8butaLvnpdc2jOwh4ewE6CX0txSfLn/UYaV/pheS2Txg//Q==}

  '@webassemblyjs/helper-buffer@1.12.1':
    resolution: {integrity: sha512-nzJwQw99DNDKr9BVCOZcLuJJUlqkJh+kVzVl6Fmq/tI5ZtEyWT1KZMyOXltXLZJmDtvLCDgwsyrkohEtopTXCw==}

  '@webassemblyjs/helper-numbers@1.11.6':
    resolution: {integrity: sha512-vUIhZ8LZoIWHBohiEObxVm6hwP034jwmc9kuq5GdHZH0wiLVLIPcMCdpJzG4C11cHoQ25TFIQj9kaVADVX7N3g==}

  '@webassemblyjs/helper-wasm-bytecode@1.11.6':
    resolution: {integrity: sha512-sFFHKwcmBprO9e7Icf0+gddyWYDViL8bpPjJJl0WHxCdETktXdmtWLGVzoHbqUcY4Be1LkNfwTmXOJUFZYSJdA==}

  '@webassemblyjs/helper-wasm-section@1.12.1':
    resolution: {integrity: sha512-Jif4vfB6FJlUlSbgEMHUyk1j234GTNG9dBJ4XJdOySoj518Xj0oGsNi59cUQF4RRMS9ouBUxDDdyBVfPTypa5g==}

  '@webassemblyjs/ieee754@1.11.6':
    resolution: {integrity: sha512-LM4p2csPNvbij6U1f19v6WR56QZ8JcHg3QIJTlSwzFcmx6WSORicYj6I63f9yU1kEUtrpG+kjkiIAkevHpDXrg==}

  '@webassemblyjs/leb128@1.11.6':
    resolution: {integrity: sha512-m7a0FhE67DQXgouf1tbN5XQcdWoNgaAuoULHIfGFIEVKA6tu/edls6XnIlkmS6FrXAquJRPni3ZZKjw6FSPjPQ==}

  '@webassemblyjs/utf8@1.11.6':
    resolution: {integrity: sha512-vtXf2wTQ3+up9Zsg8sa2yWiQpzSsMyXj0qViVP6xKGCUT8p8YJ6HqI7l5eCnWx1T/FYdsv07HQs2wTFbbof/RA==}

  '@webassemblyjs/wasm-edit@1.12.1':
    resolution: {integrity: sha512-1DuwbVvADvS5mGnXbE+c9NfA8QRcZ6iKquqjjmR10k6o+zzsRVesil54DKexiowcFCPdr/Q0qaMgB01+SQ1u6g==}

  '@webassemblyjs/wasm-gen@1.12.1':
    resolution: {integrity: sha512-TDq4Ojh9fcohAw6OIMXqiIcTq5KUXTGRkVxbSo1hQnSy6lAM5GSdfwWeSxpAo0YzgsgF182E/U0mDNhuA0tW7w==}

  '@webassemblyjs/wasm-opt@1.12.1':
    resolution: {integrity: sha512-Jg99j/2gG2iaz3hijw857AVYekZe2SAskcqlWIZXjji5WStnOpVoat3gQfT/Q5tb2djnCjBtMocY/Su1GfxPBg==}

  '@webassemblyjs/wasm-parser@1.12.1':
    resolution: {integrity: sha512-xikIi7c2FHXysxXe3COrVUPSheuBtpcfhbpFj4gmu7KRLYOzANztwUU0IbsqvMqzuNK2+glRGWCEqZo1WCLyAQ==}

  '@webassemblyjs/wast-printer@1.12.1':
    resolution: {integrity: sha512-+X4WAlOisVWQMikjbcvY2e0rwPsKQ9F688lksZhBcPycBBuii3O7m8FACbDMWDojpAqvjIncrG8J0XHKyQfVeA==}

  '@xmldom/xmldom@0.8.10':
    resolution: {integrity: sha512-2WALfTl4xo2SkGCYRt6rDTFfk9R1czmBvUQy12gK2KuRKIpWEhcbbzy8EZXtz/jkRqHX8bFEc6FC1HjX4TUWYw==}
    engines: {node: '>=10.0.0'}

  '@xstate/fsm@1.6.5':
    resolution: {integrity: sha512-b5o1I6aLNeYlU/3CPlj/Z91ybk1gUsKT+5NAJI+2W4UjvS5KLG28K9v5UvNoFVjHV8PajVZ00RH3vnjyQO7ZAw==}

  '@xterm/addon-canvas@0.7.0':
    resolution: {integrity: sha512-LF5LYcfvefJuJ7QotNRdRSPc9YASAVDeoT5uyXS/nZshZXjYplGXRECBGiznwvhNL2I8bq1Lf5MzRwstsYQ2Iw==}
    peerDependencies:
      '@xterm/xterm': ^5.0.0

  '@xterm/addon-fit@0.10.0':
    resolution: {integrity: sha512-UFYkDm4HUahf2lnEyHvio51TNGiLK66mqP2JoATy7hRZeXaGMRDr00JiSF7m63vR5WKATF605yEggJKsw0JpMQ==}
    peerDependencies:
      '@xterm/xterm': ^5.0.0

  '@xterm/xterm@5.5.0':
    resolution: {integrity: sha512-hqJHYaQb5OptNunnyAnkHyM8aCjZ1MEIDTQu1iIbbTD/xops91NB5yq1ZK/dC2JDbVWtF23zUtl9JE2NqwT87A==}

  '@xtuc/ieee754@1.2.0':
    resolution: {integrity: sha512-DX8nKgqcGwsc0eJSqYt5lwP4DH5FlHnmuWWBRy7X0NcaGR0ZtuyeESgMwTYVEtxmsNGY+qit4QYT/MIYTOTPeA==}

  '@xtuc/long@4.2.2':
    resolution: {integrity: sha512-NuHqBY1PB/D8xU6s/thBgOAiAP7HOYDQ32+BFZILJ8ivkUkAHQnWfn6WhL79Owj1qmUnoN/YPhktdIoucipkAQ==}

  abbrev@1.1.1:
    resolution: {integrity: sha512-nne9/IiQ/hzIhY6pdDnbBtz7DjPTKrY00P/zvPSm5pOFkl6xuGrGnXn/VtTNNfNtAfZ9/1RtehkszU9qcTii0Q==}

  abort-controller@3.0.0:
    resolution: {integrity: sha512-h8lQ8tacZYnR3vNQTgibj+tODHI5/+l06Au2Pcriv/Gmet0eaj4TwWH41sO9wnHDiQsEj19q0drzdWdeAHtweg==}
    engines: {node: '>=6.5'}

  accepts@1.3.8:
    resolution: {integrity: sha512-PYAthTa2m2VKxuvSD3DPC/Gy+U+sOA1LAuT8mkmRuvw+NACSaeXEQ+NHcVF7rONl6qcaxV3Uuemwawk+7+SJLw==}
    engines: {node: '>= 0.6'}

  acorn-import-attributes@1.9.5:
    resolution: {integrity: sha512-n02Vykv5uA3eHGM/Z2dQrcD56kL8TyDb2p1+0P83PClMnC/nc+anbQRhIOWnSq4Ke/KvDPrY3C9hDtC/A3eHnQ==}
    peerDependencies:
      acorn: ^8

  acorn-jsx@5.3.2:
    resolution: {integrity: sha512-rq9s+JNhf0IChjtDXxllJ7g41oZk5SlXtp0LHwyA5cejwn7vKmKp4pPri6YEePv2PU65sAsegbXtIinmDFDXgQ==}
    peerDependencies:
      acorn: ^6.0.0 || ^7.0.0 || ^8.0.0

  acorn-walk@8.3.4:
    resolution: {integrity: sha512-ueEepnujpqee2o5aIYnvHU6C0A42MNdsIDeqy5BydrkuC5R1ZuUFnm27EeFJGoEHJQgn3uleRvmTXaJgfXbt4g==}
    engines: {node: '>=0.4.0'}

  acorn@8.12.1:
    resolution: {integrity: sha512-tcpGyI9zbizT9JbV6oYE477V6mTlXvvi0T0G3SNIYE2apm/G5huBa1+K89VGeovbg+jycCrfhl3ADxErOuO6Jg==}
    engines: {node: '>=0.4.0'}
    hasBin: true

  aes-decrypter@4.0.2:
    resolution: {integrity: sha512-lc+/9s6iJvuaRe5qDlMTpCFjnwpkeOXp8qP3oiZ5jsj1MRg+SBVUmmICrhxHvc8OELSmc+fEyyxAuppY6hrWzw==}

  agent-base@6.0.2:
    resolution: {integrity: sha512-RZNwNclF7+MS/8bDg70amg32dyeZGZxiDuQmZxKLAlQjr3jGyLx+4Kkk58UO7D2QdgFIQCovuSuZESne6RG6XQ==}
    engines: {node: '>= 6.0.0'}

  agent-base@7.1.1:
    resolution: {integrity: sha512-H0TSyFNDMomMNJQBn8wFV5YC/2eJ+VXECwOadZJT554xP6cODZHPX3H9QMQECxvrgiSOP1pHjy1sMWQVYJOUOA==}
    engines: {node: '>= 14'}

  aggregate-error@3.1.0:
    resolution: {integrity: sha512-4I7Td01quW/RpocfNayFdFVk1qSuoh0E7JrbRJ16nH01HhKFQ88INq9Sd+nd72zqRySlr9BmDA8xlEJ6vJMrYA==}
    engines: {node: '>=8'}

  ajv-keywords@3.5.2:
    resolution: {integrity: sha512-5p6WTN0DdTGVQk6VjcEju19IgaHudalcfabD7yhDGeA6bcQnmL+CpveLJq/3hvfwd1aof6L386Ougkx6RfyMIQ==}
    peerDependencies:
      ajv: ^6.9.1

  ajv@6.12.6:
    resolution: {integrity: sha512-j3fVLgvTo527anyYyJOGTYJbG+vnnQYvE0m5mmkc1TK+nxAppkCLMIL0aZ4dblVCNoGShhm+kzE4ZUykBoMg4g==}

  ansi-align@3.0.1:
    resolution: {integrity: sha512-IOfwwBF5iczOjp/WeY4YxyjqAFMQoZufdQWDd19SEExbVLNXqvpzSJ/M7Za4/sCPmQ0+GRquoA7bGcINcxew6w==}

  ansi-escapes@4.3.2:
    resolution: {integrity: sha512-gKXj5ALrKWQLsYG9jlTRmR/xKluxHV+Z9QEwNIgCfM1/uwPMCuzVVnh5mwTd+OuBZcwSIMbqssNWRm1lE51QaQ==}
    engines: {node: '>=8'}

  ansi-regex@5.0.1:
    resolution: {integrity: sha512-quJQXlTSUGL2LH9SUXo8VwsY4soanhgo6LNSm84E1LBcE8s3O0wpdiRzyR9z/ZZJMlMWv37qOOb9pdJlMUEKFQ==}
    engines: {node: '>=8'}

  ansi-regex@6.1.0:
    resolution: {integrity: sha512-7HSX4QQb4CspciLpVFwyRe79O3xsIZDDLER21kERQ71oaPodF8jL725AgJMFAYbooIqolJoRLuM81SpeUkpkvA==}
    engines: {node: '>=12'}

  ansi-styles@3.2.1:
    resolution: {integrity: sha512-VT0ZI6kZRdTh8YyJw3SMbYm/u+NqfsAxEpWO0Pf9sq8/e94WxxOpPKx9FR1FlyCtOVDNOQ+8ntlqFxiRc+r5qA==}
    engines: {node: '>=4'}

  ansi-styles@4.3.0:
    resolution: {integrity: sha512-zbB9rCJAT1rbjiVDb2hqKFHNYLxgtk8NURxZ3IZwD3F6NtxbXZQCnnSi1Lkx+IDohdPlFp222wVALIheZJQSEg==}
    engines: {node: '>=8'}

  ansi-styles@6.2.1:
    resolution: {integrity: sha512-bN798gFfQX+viw3R7yrGWRqnrN2oRkEkUjjl4JNn4E8GxxbjtG3FbrEIIY3l8/hrwUwIeCZvi4QuOTP4MErVug==}
    engines: {node: '>=12'}

  apg-lite@1.0.4:
    resolution: {integrity: sha512-B32zCN3IdHIc99Vy7V9BaYTUzLeRA8YXYY1aQD1/5I2aqIrO0coi4t6hJPqMisidlBxhyME8UexkHt31SlR6Og==}

  aproba@2.0.0:
    resolution: {integrity: sha512-lYe4Gx7QT+MKGbDsA+Z+he/Wtef0BiwDOlK/XkBrdfsh9J/jPPXbX0tE9x9cl27Tmu5gg3QUbUrQYa/y+KOHPQ==}

  archiver-utils@5.0.2:
    resolution: {integrity: sha512-wuLJMmIBQYCsGZgYLTy5FIB2pF6Lfb6cXMSF8Qywwk3t20zWnAi7zLcQFdKQmIB8wyZpY5ER38x08GbwtR2cLA==}
    engines: {node: '>= 14'}

  archiver@7.0.1:
    resolution: {integrity: sha512-ZcbTaIqJOfCc03QwD468Unz/5Ir8ATtvAHsK+FdXbDIbGfihqh9mrvdcYunQzqn4HrvWWaFyaxJhGZagaJJpPQ==}
    engines: {node: '>= 14'}

  are-we-there-yet@2.0.0:
    resolution: {integrity: sha512-Ci/qENmwHnsYo9xKIcUJN5LeDKdJ6R1Z1j9V/J5wyq8nh/mYPEpIKJbBZXtZjG04HiK7zV/p6Vs9952MrMeUIw==}
    engines: {node: '>=10'}
    deprecated: This package is no longer supported.

  arg@4.1.3:
    resolution: {integrity: sha512-58S9QDqG0Xx27YwPSt9fJxivjYl432YCwfDMfZ+71RAqUrZef7LrKQZ3LHLOwCS4FLNBplP533Zx895SeOCHvA==}

  argparse@1.0.10:
    resolution: {integrity: sha512-o5Roy6tNG4SL/FOkCAN6RzjiakZS25RLYFrcMttJqbdd8BWrnA+fGz57iN5Pb06pvBGvl5gQ0B48dJlslXvoTg==}

  argparse@2.0.1:
    resolution: {integrity: sha512-8+9WqebbFzpX9OR+Wa6O29asIogeRMzcGtAINdpMHHyAg10f05aSFVBbcEqGf/PXw1EjAZ+q2/bEBg3DvurK3Q==}

  aria-query@5.1.3:
    resolution: {integrity: sha512-R5iJ5lkuHybztUfuOAznmboyjWq8O6sqNqtK7CLOqdydi54VNbORp49mb14KbWgG1QD3JFO9hJdZ+y4KutfdOQ==}

  array-buffer-byte-length@1.0.1:
    resolution: {integrity: sha512-ahC5W1xgou+KTXix4sAO8Ki12Q+jf4i0+tmk3sC+zgcynshkHxzpXdImBehiUYKKKDwvfFiJl1tZt6ewscS1Mg==}
    engines: {node: '>= 0.4'}

  array-includes@3.1.8:
    resolution: {integrity: sha512-itaWrbYbqpGXkGhZPGUulwnhVf5Hpy1xiCFsGqyIGglbBxmG5vSjxQen3/WGOjPpNEv1RtBLKxbmVXm8HpJStQ==}
    engines: {node: '>= 0.4'}

  array-union@2.1.0:
    resolution: {integrity: sha512-HGyxoOTYUyCM6stUe6EJgnd4EoewAI7zMdfqO+kGjnlZmBDz/cR5pf8r/cR4Wq60sL/p0IkcjUEEPwS3GFrIyw==}
    engines: {node: '>=8'}

  array.prototype.findlast@1.2.5:
    resolution: {integrity: sha512-CVvd6FHg1Z3POpBLxO6E6zr+rSKEQ9L6rZHAaY7lLfhKsWYUBBOuMs0e9o24oopj6H+geRCX0YJ+TJLBK2eHyQ==}
    engines: {node: '>= 0.4'}

  array.prototype.findlastindex@1.2.5:
    resolution: {integrity: sha512-zfETvRFA8o7EiNn++N5f/kaCw221hrpGsDmcpndVupkPzEc1Wuf3VgC0qby1BbHs7f5DVYjgtEU2LLh5bqeGfQ==}
    engines: {node: '>= 0.4'}

  array.prototype.flat@1.3.2:
    resolution: {integrity: sha512-djYB+Zx2vLewY8RWlNCUdHjDXs2XOgm602S9E7P/UpHgfeHL00cRiIF+IN/G/aUJ7kGPb6yO/ErDI5V2s8iycA==}
    engines: {node: '>= 0.4'}

  array.prototype.flatmap@1.3.2:
    resolution: {integrity: sha512-Ewyx0c9PmpcsByhSW4r+9zDU7sGjFc86qf/kKtuSCRdhfbk0SNLLkaT5qvcHnRGgc5NP/ly/y+qkXkqONX54CQ==}
    engines: {node: '>= 0.4'}

  array.prototype.tosorted@1.1.4:
    resolution: {integrity: sha512-p6Fx8B7b7ZhL/gmUsAy0D15WhvDccw3mnGNbZpi3pmeJdxtWsj2jEaI4Y6oo3XiHfzuSgPwKc04MYt6KgvC/wA==}
    engines: {node: '>= 0.4'}

  arraybuffer.prototype.slice@1.0.3:
    resolution: {integrity: sha512-bMxMKAjg13EBSVscxTaYA4mRc5t1UAXa2kXiGTNfZ079HIWXEkKmkgFrh/nJqamaLSrXO5H4WFFkPEaLJWbs3A==}
    engines: {node: '>= 0.4'}

  asn1@0.2.6:
    resolution: {integrity: sha512-ix/FxPn0MDjeyJ7i/yoHGFt/EX6LyNbxSEhPPXODPL+KB0VPk86UYfL0lMdy+KCnv+fmvIzySwaK5COwqVbWTQ==}

  assertion-error@2.0.1:
    resolution: {integrity: sha512-Izi8RQcffqCeNVgFigKli1ssklIbpHnCYc6AknXGYoB6grJqyeby7jv12JUQgmTAnIDnbck1uxksT4dzN3PWBA==}
    engines: {node: '>=12'}

  ast-types-flow@0.0.8:
    resolution: {integrity: sha512-OH/2E5Fg20h2aPrbe+QL8JZQFko0YZaF+j4mnQ7BGhfavO7OpSLa8a0y9sBwomHdSbkhTS8TQNayBfnW5DwbvQ==}

  ast-types@0.13.4:
    resolution: {integrity: sha512-x1FCFnFifvYDDzTaLII71vG5uvDwgtmDTEVWAxrgeiR8VjMONcCXJx7E+USjDtHlwFmt9MysbqgF9b9Vjr6w+w==}
    engines: {node: '>=4'}

  ast-types@0.14.2:
    resolution: {integrity: sha512-O0yuUDnZeQDL+ncNGlJ78BiO4jnYI3bvMsD5prT0/nsgijG/LpNBIr63gTjVTNsiGkgQhiyCShTgxt8oXOrklA==}
    engines: {node: '>=4'}

  ast-types@0.16.1:
    resolution: {integrity: sha512-6t10qk83GOG8p0vKmaCr8eiilZwO171AvbROMtvvNiwrTly62t+7XkA8RdIIVbpMhCASAsxgAzdRSwh6nw/5Dg==}
    engines: {node: '>=4'}

  async-lock@1.4.1:
    resolution: {integrity: sha512-Az2ZTpuytrtqENulXwO3GGv1Bztugx6TT37NIo7imr/Qo0gsYiGtSdBa2B6fsXhTpVZDNfu1Qn3pk531e3q+nQ==}

  async@3.2.6:
    resolution: {integrity: sha512-htCUDlxyyCLMgaM3xXg0C0LW2xqfuQ6p05pCEIsXuyQ+a1koYKTuBMzRNwmybfLgvJDMd0r1LTn4+E0Ti6C2AA==}

  asynckit@0.4.0:
    resolution: {integrity: sha512-Oei9OH4tRh0YqU3GxhX79dM/mwVgvbZJaSNaRk+bshkj0S5cfHcgYakreBjrHwatXKbz+IoIdYLxrKim2MjW0Q==}

  autolinker@3.16.2:
    resolution: {integrity: sha512-JiYl7j2Z19F9NdTmirENSUUIIL/9MytEWtmzhfmsKPCp9E+G35Y0UNCMoM9tFigxT59qSc8Ml2dlZXOCVTYwuA==}

  available-typed-arrays@1.0.7:
    resolution: {integrity: sha512-wvUjBtSGN7+7SjNpq/9M2Tg350UZD3q62IFZLbRAR1bSMlCo1ZaeW+BJ+D090e4hIIZLBcTDWe4Mh4jvUDajzQ==}
    engines: {node: '>= 0.4'}

  aws-ssl-profiles@1.1.2:
    resolution: {integrity: sha512-NZKeq9AfyQvEeNlN0zSYAaWrmBffJh3IELMZfRpJVWgrpEbtEpnjvzqBPf+mxoI287JohRDoa+/nsfqqiZmF6g==}
    engines: {node: '>= 6.0.0'}

  axe-core@4.10.0:
    resolution: {integrity: sha512-Mr2ZakwQ7XUAjp7pAwQWRhhK8mQQ6JAaNWSjmjxil0R8BPioMtQsTLOolGYkji1rcL++3dCqZA3zWqpT+9Ew6g==}
    engines: {node: '>=4'}

  axios@1.7.7:
    resolution: {integrity: sha512-S4kL7XrjgBmvdGut0sN3yJxqYzrDOnivkBiN0OFs6hLiUam3UPvswUo0kqGyhqUZGEOytHyumEdXsAkgCOUf3Q==}

  axobject-query@4.1.0:
    resolution: {integrity: sha512-qIj0G9wZbMGNLjLmg1PT6v2mE9AH2zlnADJD/2tC6E00hgmhUOfEB6greHPAfLRSufHqROIUTkw6E+M3lH0PTQ==}
    engines: {node: '>= 0.4'}

  b4a@1.6.6:
    resolution: {integrity: sha512-5Tk1HLk6b6ctmjIkAcU/Ujv/1WqiDl0F0JdRCR80VsOcUlHcu7pWeWRlOqQLHfDEsVx9YH/aif5AG4ehoCtTmg==}

  babel-plugin-syntax-hermes-parser@0.21.1:
    resolution: {integrity: sha512-tUCEa+EykZx3oJXc+PolKz2iwDscCJ2hCONMvEqjAb4jIQH5ZapDd5Brs2Nk4TQpSJ/1Ykz53ksQbevXbF0wxg==}

  balanced-match@1.0.2:
    resolution: {integrity: sha512-3oSeUO0TMV67hN1AmbXsK4yaqU7tjiHlbxRDZOpH0KW9+CeX4bRAaX0Anxt0tx2MrpRpWwQaPwIlISEJhYU5Pw==}

  bare-events@2.4.2:
    resolution: {integrity: sha512-qMKFd2qG/36aA4GwvKq8MxnPgCQAmBWmSyLWsJcbn8v03wvIPQ/hG1Ms8bPzndZxMDoHpxez5VOS+gC9Yi24/Q==}

  bare-fs@2.3.5:
    resolution: {integrity: sha512-SlE9eTxifPDJrT6YgemQ1WGFleevzwY+XAP1Xqgl56HtcrisC2CHCZ2tq6dBpcH2TnNxwUEUGhweo+lrQtYuiw==}

  bare-os@2.4.4:
    resolution: {integrity: sha512-z3UiI2yi1mK0sXeRdc4O1Kk8aOa/e+FNWZcTiPB/dfTWyLypuE99LibgRaQki914Jq//yAWylcAt+mknKdixRQ==}

  bare-path@2.1.3:
    resolution: {integrity: sha512-lh/eITfU8hrj9Ru5quUp0Io1kJWIk1bTjzo7JH1P5dWmQ2EL4hFUlfI8FonAhSlgIfhn63p84CDY/x+PisgcXA==}

  bare-stream@2.3.0:
    resolution: {integrity: sha512-pVRWciewGUeCyKEuRxwv06M079r+fRjAQjBEK2P6OYGrO43O+Z0LrPZZEjlc4mB6C2RpZ9AxJ1s7NLEtOHO6eA==}

  base64-arraybuffer@1.0.2:
    resolution: {integrity: sha512-I3yl4r9QB5ZRY3XuJVEPfc2XhZO6YweFPI+UovAzn+8/hb3oJ6lnysaFcjVpkCPfVWFUDvoZ8kmVDP7WyRtYtQ==}
    engines: {node: '>= 0.6.0'}

  base64-js@1.5.1:
    resolution: {integrity: sha512-AKpaYlHn8t4SVbOHCy+b5+KKgvR4vrsD8vbvrbiQJps7fKDTkjkDry6ji0rUJjC0kzbNePLwzxq8iypo41qeWA==}

  basic-ftp@5.0.5:
    resolution: {integrity: sha512-4Bcg1P8xhUuqcii/S0Z9wiHIrQVPMermM1any+MX5GeGD7faD3/msQUDGLol9wOcz4/jbg/WJnGqoJF6LiBdtg==}
    engines: {node: '>=10.0.0'}

  bcrypt-pbkdf@1.0.2:
    resolution: {integrity: sha512-qeFIXtP4MSoi6NLqO12WfqARWWuCKi2Rn/9hJLEmtB5yTNr9DqFWkJRCf2qShWzPeAMRnOgCrq0sg/KLv5ES9w==}

  bcrypt@5.1.1:
    resolution: {integrity: sha512-AGBHOG5hPYZ5Xl9KXzU5iKq9516yEmvCKDg3ecP5kX2aB6UqTeXZxk2ELnDgDm6BQSMlLt9rDB4LoSMx0rYwww==}
    engines: {node: '>= 10.0.0'}

  bellajs@11.2.0:
    resolution: {integrity: sha512-Wjss+Bc674ZABPr+SCKWTqA4V1pyYFhzDTjNBJy4jdmgOv0oGIGXeKBRJyINwP5tIy+iIZD9SfgZpztduzQ5QA==}
    engines: {node: '>= 18.4'}

  better-sqlite3@11.3.0:
    resolution: {integrity: sha512-iHt9j8NPYF3oKCNOO5ZI4JwThjt3Z6J6XrcwG85VNMVzv1ByqrHWv5VILEbCMFWDsoHhXvQ7oC8vgRXFAKgl9w==}

  big.js@5.2.2:
    resolution: {integrity: sha512-vyL2OymJxmarO8gxMr0mhChsO9QGwhynfuu4+MHTAW6czfq9humCB7rKpUjDd9YUiDPU4mzpyupFSvOClAwbmQ==}

  bindings@1.5.0:
    resolution: {integrity: sha512-p2q/t/mhvuOj/UeLlV6566GD/guowlr0hHxClI0W9m7MWYkL1F0hLo+0Aexs9HSPCtR1SXQ0TD3MMKrXZajbiQ==}

  bl@4.1.0:
    resolution: {integrity: sha512-1W07cM9gS6DcLperZfFSj+bWLtaPGSOHWhPiGzXmvVJbRLdG82sH/Kn8EtW1VqWVA54AKf2h5k5BbnIbwF3h6w==}

  boxen@5.1.2:
    resolution: {integrity: sha512-9gYgQKXx+1nP8mP7CzFyaUARhg7D3n1dF/FnErWmu9l6JvGpNUN278h0aSb+QjoiKSWG+iZ3uHrcqk0qrY9RQQ==}
    engines: {node: '>=10'}

  brace-expansion@1.1.11:
    resolution: {integrity: sha512-iCuPHDFgrHX7H2vEI/5xpz07zSHB00TpugqhmYtVmMO6518mCuRMoOYFldEBl0g187ufozdaHgWKcYFb61qGiA==}

  brace-expansion@2.0.1:
    resolution: {integrity: sha512-XnAIvQ8eM+kC6aULx6wuQiwVsnzsi9d3WxzV3FpWTGA19F621kwdbsAcFKXgKUHZWsy+mY6iL1sHTxWEFCytDA==}

  braces@3.0.3:
    resolution: {integrity: sha512-yQbXgO/OSZVD2IsiLlro+7Hf6Q18EJrKSEsdoMzKePKXct3gvD8oLcOQdIzGupr5Fj+EDe8gO/lxc1BzfMpxvA==}
    engines: {node: '>=8'}

  browserslist@4.23.3:
    resolution: {integrity: sha512-btwCFJVjI4YWDNfau8RhZ+B1Q/VLoUITrm3RlP6y1tYGWIOa+InuYiRGXUBXo8nA1qKmHMyLB/iVQg5TT4eFoA==}
    engines: {node: ^6 || ^7 || ^8 || ^9 || ^10 || ^11 || ^12 || >=13.7}
    hasBin: true

  buffer-crc32@1.0.0:
    resolution: {integrity: sha512-Db1SbgBS/fg/392AblrMJk97KggmvYhr4pB5ZIMTWtaivCPMWLkmb7m21cJvpvgK+J3nsU2CmmixNBZx4vFj/w==}
    engines: {node: '>=8.0.0'}

  buffer-from@1.1.2:
    resolution: {integrity: sha512-E+XQCRwSbaaiChtv6k6Dwgc+bx+Bs6vuKJHHl5kox/BaKbhiXzqQOwK4cO22yElGp2OCmjwVhT3HmxgyPGnJfQ==}

  buffer@5.7.1:
    resolution: {integrity: sha512-EHcyIPBQ4BSGlvjB16k5KgAJ27CIsHY/2JBmCRReo48y9rQ3MaUzWX3KVlBa4U7MyX02HdVj0K7C3WaB3ju7FQ==}

  buffer@6.0.3:
    resolution: {integrity: sha512-FTiCpNxtwiZZHEZbcbTIcZjERVICn9yq/pDFkTl95/AxzD1naBctN7YO68riM/gLSDY7sdrMby8hofADYuuqOA==}

  buildcheck@0.0.6:
    resolution: {integrity: sha512-8f9ZJCUXyT1M35Jx7MkBgmBMo3oHTTBIPLiY9xyL0pl3T5RwcPEY8cUHr5LBNfu/fk6c2T4DJZuVM/8ZZT2D2A==}
    engines: {node: '>=10.0.0'}

  busboy@1.6.0:
    resolution: {integrity: sha512-8SFQbg/0hQ9xy3UNTB0YEnsNBbWfhf7RtnzpL7TkBiTBRfrQ9Fxcnz7VJsleJpyp6rVLvXiuORqjlHi5q+PYuA==}
    engines: {node: '>=10.16.0'}

  byline@5.0.0:
    resolution: {integrity: sha512-s6webAy+R4SR8XVuJWt2V2rGvhnrhxN+9S15GNuTK3wKPOXFF6RNc+8ug2XhH+2s4f+uudG4kUVYmYOQWL2g0Q==}
    engines: {node: '>=0.10.0'}

  bytes@3.1.2:
    resolution: {integrity: sha512-/Nf7TyzTx6S3yRJObOAV7956r8cr2+Oj8AC5dt8wSP3BQAoeX58NoHyCU8P8zGkNXStjTSi6fzO6F0pBdcYbEg==}
    engines: {node: '>= 0.8'}

  cac@6.7.14:
    resolution: {integrity: sha512-b6Ilus+c3RrdDk+JhLKUAQfzzgLEPy6wcXqS7f/xe1EETvsDP6GORG7SFuOs6cID5YkqchW/LXZbX5bc8j7ZcQ==}
    engines: {node: '>=8'}

  call-bind@1.0.7:
    resolution: {integrity: sha512-GHTSNSYICQ7scH7sZ+M2rFopRoLh8t2bLSW6BbgrtLsahOIB5iyAVJf9GjWK3cYTDaMj4XdBpM1cA6pIS0Kv2w==}
    engines: {node: '>= 0.4'}

  callsites@3.1.0:
    resolution: {integrity: sha512-P8BjAsXvZS+VIDUI11hHCQEv74YT67YUi5JJFNWIqL235sBmjX4+qx9Muvls5ivyNENctx46xQLQ3aTuE7ssaQ==}
    engines: {node: '>=6'}

  camel-case@3.0.0:
    resolution: {integrity: sha512-+MbKztAYHXPr1jNTSKQF52VpcFjwY5RkR7fxksV8Doo4KAYc5Fl4UJRgthBbTmEx8C54DqahhbLJkDwjI3PI/w==}

  camelcase-css@2.0.1:
    resolution: {integrity: sha512-QOSvevhslijgYwRx6Rv7zKdMF8lbRmx+uQGx2+vDc+KI/eBnsy9kit5aj23AgGu3pa4t9AgwbnXWqS+iOY+2aA==}
    engines: {node: '>= 6'}

  camelcase@6.3.0:
    resolution: {integrity: sha512-Gmy6FhYlCY7uOElZUSbxo2UCDH8owEk996gkbrpsgGtrJLM3J7jGxl9Ic7Qwwj4ivOE5AWZWRMecDdF7hqGjFA==}
    engines: {node: '>=10'}

  caniuse-lite@1.0.30001660:
    resolution: {integrity: sha512-GacvNTTuATm26qC74pt+ad1fW15mlQ/zuTzzY1ZoIzECTP8HURDfF43kNxPgf7H1jmelCBQTTbBNxdSXOA7Bqg==}

  chai@5.1.1:
    resolution: {integrity: sha512-pT1ZgP8rPNqUgieVaEY+ryQr6Q4HXNg8Ei9UnLUrjN4IA7dvQC5JB+/kxVcPNDHyBcc/26CXPkbNzq3qwrOEKA==}
    engines: {node: '>=12'}

  chalk-scripts@1.2.8:
    resolution: {integrity: sha512-Mu3mEn4lbqJHZD+wqBE8kwGb1TaNgcMspDIZVDzDHxKhK1zB3Q8q49PP15z0CNNDu5wxSwxhdPV+8UcejOSWxA==}

  chalk@2.4.2:
    resolution: {integrity: sha512-Mti+f9lpJNcwF4tWV8/OrTTtF1gZi+f8FqlyAdouralcFWFQWF2+NgCHShjkCb+IFBLq9buZwE1xckQU4peSuQ==}
    engines: {node: '>=4'}

  chalk@3.0.0:
    resolution: {integrity: sha512-4D3B6Wf41KOYRFdszmDqMCGq5VV/uMAB273JILmO+3jAlh8X4qDtdtgCR3fxtbLEMzSx22QdhnDcJvu2u1fVwg==}
    engines: {node: '>=8'}

  chalk@4.1.2:
    resolution: {integrity: sha512-oKnbhFyRIXpUuez8iBMmyEa4nbj4IOQyuhc/wy9kY7/WVPcwIO9VA668Pu8RkO7+0G76SLROeyw9CpQ061i4mA==}
    engines: {node: '>=10'}

  chalk@5.3.0:
    resolution: {integrity: sha512-dLitG79d+GV1Nb/VYcCDFivJeK1hiukt9QjRNVOsUtTy1rR1YJsmpGGTZ3qJos+uw7WmWF4wUwBd9jxjocFC2w==}
    engines: {node: ^12.17.0 || ^14.13 || >=16.0.0}

  change-case@3.1.0:
    resolution: {integrity: sha512-2AZp7uJZbYEzRPsFoa+ijKdvp9zsrnnt6+yFokfwEpeJm0xuJDVoxiRCAaTzyJND8GJkofo2IcKWaUZ/OECVzw==}

  character-entities-legacy@1.1.4:
    resolution: {integrity: sha512-3Xnr+7ZFS1uxeiUDvV02wQ+QDbc55o97tIV5zHScSPJpcLm/r0DFPcoY3tYRp+VZukxuMeKgXYmsXQHO05zQeA==}

  character-entities@1.2.4:
    resolution: {integrity: sha512-iBMyeEHxfVnIakwOuDXpVkc54HijNgCyQB2w0VfGQThle6NXn50zU6V/u+LDhxHcDUPojn6Kpga3PTAD8W1bQw==}

  character-reference-invalid@1.1.4:
    resolution: {integrity: sha512-mKKUkUbhPpQlCOfIuZkvSEgktjPFIsZKRRbC6KWVEMvlzblj3i3asQv5ODsrwt0N3pHAEvjP8KTQPHkp0+6jOg==}

  chardet@0.7.0:
    resolution: {integrity: sha512-mT8iDcrh03qDGRRmoA2hmBJnxpllMR+0/0qlzjqZES6NdiWDcZkCNAk4rPFZ9Q85r27unkiNNg8ZOiwZXBHwcA==}

  check-error@2.1.1:
    resolution: {integrity: sha512-OAlb+T7V4Op9OwdkjmguYRqncdlx5JiofwOAUkmTF+jNdHwzTaTs4sRAGpzLF3oOz5xAyDGrPgeIDFQmDOTiJw==}
    engines: {node: '>= 16'}

  chokidar@4.0.0:
    resolution: {integrity: sha512-mxIojEAQcuEvT/lyXq+jf/3cO/KoA6z4CeNDGGevTybECPOMFCnQy3OPahluUkbqgPNGw5Bi78UC7Po6Lhy+NA==}
    engines: {node: '>= 14.16.0'}

  chownr@1.1.4:
    resolution: {integrity: sha512-jJ0bqzaylmJtVnNgzTeSOs8DPavpbYgEr/b0YL8/2GO3xJEhInFmhKMUnEJQjZumK7KXGFhUy89PrsJWlakBVg==}

  chownr@2.0.0:
    resolution: {integrity: sha512-bIomtDF5KGpdogkLd9VspvFzk9KfpyyGlS8YFVZl7TGPBHL5snIOnxeshwVgPteQ9b4Eydl+pVbIyE1DcvCWgQ==}
    engines: {node: '>=10'}

  chroma-js@3.1.2:
    resolution: {integrity: sha512-IJnETTalXbsLx1eKEgx19d5L6SRM7cH4vINw/99p/M11HCuXGRWL+6YmCm7FWFGIo6dtWuQoQi1dc5yQ7ESIHg==}

  chrome-trace-event@1.0.4:
    resolution: {integrity: sha512-rNjApaLzuwaOTjCiT8lSDdGN1APCiqkChLMJxJPWLunPAt5fy8xgU9/jNOchV84wfIxrA0lRQB7oCT8jrn/wrQ==}
    engines: {node: '>=6.0'}

  ci-info@2.0.0:
    resolution: {integrity: sha512-5tK7EtrZ0N+OLFMthtqOj4fI2Jeb88C4CAZPu25LDVUgXJ0A3Js4PMGqrn0JU1W0Mh1/Z8wZzYPxqUrXeBboCQ==}

  ci-info@4.0.0:
    resolution: {integrity: sha512-TdHqgGf9odd8SXNuxtUBVx8Nv+qZOejE6qyqiy5NtbYYQOeFa6zmHkxlPzmaLxWWHsU6nJmB7AETdVPi+2NBUg==}
    engines: {node: '>=8'}

  classnames@2.5.1:
    resolution: {integrity: sha512-saHYOzhIQs6wy2sVxTM6bUDsQO4F50V9RQ22qBpEdCW+I+/Wmke2HOl6lS6dTpdxVhb88/I6+Hs+438c3lfUow==}

  clean-stack@2.2.0:
    resolution: {integrity: sha512-4diC9HaTE+KRAMWhDhrGOECgWZxoevMc5TlkObMqNSsVU62PYzXZ/SMTjzyGAFF1YusgxGcSWTEXBhp0CPwQ1A==}
    engines: {node: '>=6'}

  cli-boxes@2.2.1:
    resolution: {integrity: sha512-y4coMcylgSCdVinjiDBuR8PCC2bLjyGTwEmPb9NHR/QaNU6EUOXcTY/s6VjGMD6ENSEaeQYHCY0GNGS5jfMwPw==}
    engines: {node: '>=6'}

  cli-cursor@3.1.0:
    resolution: {integrity: sha512-I/zHAwsKf9FqGoXM4WWRACob9+SNukZTd94DWF57E4toouRulbCxcUh6RKUEOQlYTHJnzkPMySvPNaaSLNfLZw==}
    engines: {node: '>=8'}

  cli-high@0.4.2:
    resolution: {integrity: sha512-q/CIxOggmzAw/67QYS4j1bMo72IpC+dAlswZl8xHxp8XvmWS97x3Q30pWNXq8mg0pZLSJwIFWZpUWTfcF119wA==}
    hasBin: true

  cli-spinners@2.9.2:
    resolution: {integrity: sha512-ywqV+5MmyL4E7ybXgKys4DugZbX0FC6LnwrhjuykIjnK9k8OQacQ7axGKnjDXWNhns0xot3bZI5h55H8yo9cJg==}
    engines: {node: '>=6'}

  cli-width@3.0.0:
    resolution: {integrity: sha512-FxqpkPPwu1HjuN93Omfm4h8uIanXofW0RxVEW3k5RKx+mJJYSthzNhp32Kzxxy3YAEZ/Dc/EWN1vZRY0+kOhbw==}
    engines: {node: '>= 10'}

  client-only@0.0.1:
    resolution: {integrity: sha512-IV3Ou0jSMzZrd3pZ48nLkT9DA7Ag1pnPzaiQhpW7c3RbcqqzvzzVu+L8gfqMp/8IM2MQtSiqaCxrrcfu8I8rMA==}

  cliui@8.0.1:
    resolution: {integrity: sha512-BSeNnyus75C4//NQ9gQt1/csTXyo/8Sb+afLAkzAptFuMsod9HFokGNudZpi/oQV73hnVK+sR+5PVRMd+Dr7YQ==}
    engines: {node: '>=12'}

  clone@1.0.4:
    resolution: {integrity: sha512-JQHZ2QMW6l3aH/j6xCqQThY/9OH4D/9ls34cgkUBiEeocRTU04tHfKPBsUK1PqZCUQM7GiA0IIXJSuXHI64Kbg==}
    engines: {node: '>=0.8'}

  clsx@2.1.1:
    resolution: {integrity: sha512-eYm0QWBtUrBWZWG0d386OGAw16Z995PiOVo2B7bjWSbHedGl5e0ZWaq65kOGgUSNesEIDkB9ISbTg/JK9dhCZA==}
    engines: {node: '>=6'}

  cluster-key-slot@1.1.2:
    resolution: {integrity: sha512-RMr0FhtfXemyinomL4hrWcYJxmX6deFdCxpJzhDttxgO1+bcCnkk+9drydLVDmAMG7NE6aN/fl4F7ucU/90gAA==}
    engines: {node: '>=0.10.0'}

  co-body@6.2.0:
    resolution: {integrity: sha512-Kbpv2Yd1NdL1V/V4cwLVxraHDV6K8ayohr2rmH0J87Er8+zJjcTa6dAn9QMPC9CRgU8+aNajKbSf1TzDB1yKPA==}
    engines: {node: '>=8.0.0'}

  color-convert@1.9.3:
    resolution: {integrity: sha512-QfAUtd+vFdAtFQcC8CCyYt1fYWxSqAiK2cSD6zDB8N3cpsEBAvRxp9zOGg6G/SHHJYAT88/az/IuDGALsNVbGg==}

  color-convert@2.0.1:
    resolution: {integrity: sha512-RRECPsj7iu/xb5oKYcsFHSppFNnsj/52OVTRKb4zP5onXwVF3zVmmToNcOfGC+CRDpfK/U584fMg38ZHCaElKQ==}
    engines: {node: '>=7.0.0'}

  color-name@1.1.3:
    resolution: {integrity: sha512-72fSenhMw2HZMTVHeCA9KCmpEIbzWiQsjN+BHcBbS9vr1mtt+vJjPdksIBNUmKAW8TFUDPJK5SUU3QhE9NEXDw==}

  color-name@1.1.4:
    resolution: {integrity: sha512-dOy+3AuW3a2wNbZHIuMZpTcgjGuLU/uBL/ubcZF9OXbDo8ff4O8yVp5Bf0efS8uEoYo5q4Fx7dY9OgQGXgAsQA==}

  color-string@1.9.1:
    resolution: {integrity: sha512-shrVawQFojnZv6xM40anx4CkoDP+fZsw/ZerEMsW/pyzsRbElpsL/DBVW7q3ExxwusdNXI3lXpuhEZkzs8p5Eg==}

  color-support@1.1.3:
    resolution: {integrity: sha512-qiBjkpbMLO/HL68y+lh4q0/O1MZFj2RX6X/KmMa3+gJD3z+WwI1ZzDHysvqHGS3mP6mznPckpXmw1nI9cJjyRg==}
    hasBin: true

  color@3.2.1:
    resolution: {integrity: sha512-aBl7dZI9ENN6fUGC7mWpMTPNHmWUSNan9tuWN6ahh5ZLNk9baLJOnSMlrQkHcrfFgz2/RigjUVAjdx36VcemKA==}

  colorspace@1.1.4:
    resolution: {integrity: sha512-BgvKJiuVu1igBUF2kEjRCZXol6wiiGbY5ipL/oVPwm0BL9sIpMIzM8IK7vwuxIIzOXMV3Ey5w+vxhm0rR/TN8w==}

  combined-stream@1.0.8:
    resolution: {integrity: sha512-FQN4MRfuJeHf7cBbBMJFXhKSDq+2kAArBlmRBvcvFE5BB1HZKXtSFASDhdlz9zOYwxh8lDdnvmMOe/+5cdoEdg==}
    engines: {node: '>= 0.8'}

  comma-separated-tokens@1.0.8:
    resolution: {integrity: sha512-GHuDRO12Sypu2cV70d1dkA2EUmXHgntrzbpvOB+Qy+49ypNfGgFQIC2fhhXbnyrJRynDCAARsT7Ou0M6hirpfw==}

  commander@10.0.1:
    resolution: {integrity: sha512-y4Mg2tXshplEbSGzx7amzPwKKOCGuoSRP/CjEdwwk0FOGlUbq6lKuoyDZTNZkmxHdJtp54hdfY/JUrdL7Xfdug==}
    engines: {node: '>=14'}

  commander@2.20.3:
    resolution: {integrity: sha512-GpVkmM8vF2vQUkj2LvZmD35JxeJOLCwJ9cUkugyk2nuhbv3+mJvpLYYt+0+USMxE+oj+ey/lJEnhZw75x/OMcQ==}

  compress-commons@6.0.2:
    resolution: {integrity: sha512-6FqVXeETqWPoGcfzrXb37E50NP0LXT8kAMu5ooZayhWWdgEY4lBEEcbQNXtkuKQsGduxiIcI4gOTsxTmuq/bSg==}
    engines: {node: '>= 14'}

  concat-map@0.0.1:
    resolution: {integrity: sha512-/Srv4dswyQNBfohGpz9o6Yb3Gz3SrUDqBH5rTuhGR7ahtlbYKnVxw2bCFMRljaA7EXHaXZ8wsHdodFvbkhKmqg==}

  concurrently@9.0.1:
    resolution: {integrity: sha512-wYKvCd/f54sTXJMSfV6Ln/B8UrfLBKOYa+lzc6CHay3Qek+LorVSBdMVfyewFhRbH0Rbabsk4D+3PL/VjQ5gzg==}
    engines: {node: '>=18'}
    hasBin: true

  config-chain@1.1.13:
    resolution: {integrity: sha512-qj+f8APARXHrM0hraqXYb2/bOVSV4PvJQlNZ/DVj0QrmNM2q2euizkeuVckQ57J+W0mRH6Hvi+k50M4Jul2VRQ==}

  configstore@5.0.1:
    resolution: {integrity: sha512-aMKprgk5YhBNyH25hj8wGt2+D52Sw1DRRIzqBwLp2Ya9mFmY8KPvvtvmna8SxVR9JMZ4kzMD68N22vlaRpkeFA==}
    engines: {node: '>=8'}

  console-control-strings@1.1.0:
    resolution: {integrity: sha512-ty/fTekppD2fIwRvnZAVdeOiGd1c7YXEixbgJTNzqcxJWKQnjJ/V1bNEEE6hygpM3WjwHFUVK6HTjWSzV4a8sQ==}

  constant-case@2.0.0:
    resolution: {integrity: sha512-eS0N9WwmjTqrOmR3o83F5vW8Z+9R1HnVz3xmzT2PMFug9ly+Au/fxRWlEBSb6LcZwspSsEn9Xs1uw9YgzAg1EQ==}

  content-disposition@0.5.4:
    resolution: {integrity: sha512-FveZTNuGw04cxlAiWbzi6zTAL/lhehaWbTtgluJh4/E95DqMwTmha3KZN1aAWA8cFIhHzMZUvLevkw5Rqk+tSQ==}
    engines: {node: '>= 0.6'}

  convert-source-map@2.0.0:
    resolution: {integrity: sha512-Kvp459HrV2FEJ1CAsi1Ku+MY3kasH19TFykTz2xWmMeq6bk2NU3XXvfJ+Q61m0xktWwt+1HSYf3JZsTms3aRJg==}

  cookie@0.6.0:
    resolution: {integrity: sha512-U71cyTamuh1CRNCfpGY6to28lxvNwPG4Guz/EVjgf3Jmzv0vlDp1atT9eS5dDjMYHucpHbWns6Lwf3BKz6svdw==}
    engines: {node: '>= 0.6'}

  cookie@0.7.1:
    resolution: {integrity: sha512-6DnInpx7SJ2AK3+CTUE/ZM0vWTUboZCegxhC2xiIydHR9jNuTAASBrfEpHhiGOZw/nX51bHt6YQl8jsGo4y/0w==}
    engines: {node: '>= 0.6'}

  cookies@0.9.1:
    resolution: {integrity: sha512-TG2hpqe4ELx54QER/S3HQ9SRVnQnGBtKUz5bLQWtYAQ+o6GpgMs6sYUvaiJjVxb+UXwhRhAEP3m7LbsIZ77Hmw==}
    engines: {node: '>= 0.8'}

  copy-anything@3.0.5:
    resolution: {integrity: sha512-yCEafptTtb4bk7GLEQoM8KVJpxAfdBJYaXyzQEgQQQgYrZiDp8SJmGKlYza6CYjEDNstAdNdKA3UuoULlEbS6w==}
    engines: {node: '>=12.13'}

  copy-to-clipboard@3.3.3:
    resolution: {integrity: sha512-2KV8NhB5JqC3ky0r9PMCAZKbUHSwtEo4CwCs0KXgruG43gX5PMqDEBbVU4OUzw2MuAWUfsuFmWvEKG5QRfSnJA==}

  core-js-pure@3.38.1:
    resolution: {integrity: sha512-BY8Etc1FZqdw1glX0XNOq2FDwfrg/VGqoZOZCdaL+UmdaqDwQwYXkMJT4t6In+zfEfOJDcM9T0KdbBeJg8KKCQ==}

  core-util-is@1.0.3:
    resolution: {integrity: sha512-ZQBvi1DcpJ4GDqanjucZ2Hj3wEO5pZDS89BWbkcrvdxksJorwUDDZamX9ldFkp9aw2lmBDLgkObEA4DWNJ9FYQ==}

  cpu-features@0.0.10:
    resolution: {integrity: sha512-9IkYqtX3YHPCzoVg1Py+o9057a3i0fp7S530UWokCSaFVTc7CwXPRiOjRjBQQ18ZCNafx78YfnG+HALxtVmOGA==}
    engines: {node: '>=10.0.0'}

  crc-32@1.2.2:
    resolution: {integrity: sha512-ROmzCKrTnOwybPcJApAA6WBWij23HVfGVNKqqrZpuyZOHqK2CwHSvpGuyt/UNNvaIjEd8X5IFGp4Mh+Ie1IHJQ==}
    engines: {node: '>=0.8'}
    hasBin: true

  crc32-stream@6.0.0:
    resolution: {integrity: sha512-piICUB6ei4IlTv1+653yq5+KoqfBYmj9bw6LqXoOneTMDXk5nM1qt12mFW1caG3LlJXEKW1Bp0WggEmIfQB34g==}
    engines: {node: '>= 14'}

  create-require@1.1.1:
    resolution: {integrity: sha512-dcKFX3jn0MpIaXjisoRvexIJVEKzaq7z2rZKxf+MSr9TkdmHmsU4m2lcLojrj/FHl8mk5VxMmYA+ftRkP/3oKQ==}

  crelt@1.0.6:
    resolution: {integrity: sha512-VQ2MBenTq1fWZUH9DJNGti7kKv6EeAuYr3cLwxUWhIu1baTaXh4Ib5W2CqHVqib4/MqbYGJqiL3Zb8GJZr3l4g==}

  cross-env@7.0.3:
    resolution: {integrity: sha512-+/HKd6EgcQCJGh2PSjZuUitQBQynKor4wrFbRg4DtAgS1aWO+gU52xpH7M9ScGgXSYmAVS9bIJ8EzuaGw0oNAw==}
    engines: {node: '>=10.14', npm: '>=6', yarn: '>=1'}
    hasBin: true

  cross-fetch@4.0.0:
    resolution: {integrity: sha512-e4a5N8lVvuLgAWgnCrLr2PP0YyDOTHa9H/Rj54dirp61qXnNq46m82bRhNqIA5VccJtWBvPTFRV3TtvHUKPB1g==}

  cross-spawn@7.0.3:
    resolution: {integrity: sha512-iRDPJKUPVEND7dHPO8rkbOnPpyDygcDFtWjpeWNCgy8WP2rXcxXL8TskReQl6OrB2G7+UJrags1q15Fudc7G6w==}
    engines: {node: '>= 8'}

  crypto-random-string@2.0.0:
    resolution: {integrity: sha512-v1plID3y9r/lPhviJ1wrXpLeyUIGAZ2SHNYTEapm7/8A9nLPoyvVp3RK/EPFqn5kEznyWgYZNsRtYYIWbuG8KA==}
    engines: {node: '>=8'}

  css.escape@1.5.1:
    resolution: {integrity: sha512-YUifsXXuknHlUsmlgyY0PKzgPOr7/FjCePfHNt0jxm83wHZi44VDMQ7/fGNkjY3/jV1MC+1CmZbaHzugyeRtpg==}

  cssesc@3.0.0:
    resolution: {integrity: sha512-/Tb/JcjK111nNScGob5MNtsntNM1aCNUDipB/TkwZFhyDrrE47SOx/18wF2bbjgc3ZzCSKW1T5nt5EbFoAz/Vg==}
    engines: {node: '>=4'}
    hasBin: true

  cssstyle@4.1.0:
    resolution: {integrity: sha512-h66W1URKpBS5YMI/V8PyXvTMFT8SupJ1IzoIV8IeBC/ji8WVmrO8dGlTi+2dh6whmdk6BiKJLD/ZBkhWbcg6nA==}
    engines: {node: '>=18'}

  csstype@3.1.3:
    resolution: {integrity: sha512-M1uQkMl8rQK/szD0LNhtqxIPLpimGm8sOBwU7lLnCpSbTyY3yeU1Vc7l4KT5zT4s/yOxHH5O7tIuuLOCnLADRw==}

  damerau-levenshtein@1.0.8:
    resolution: {integrity: sha512-sdQSFB7+llfUcQHUQO3+B8ERRj0Oa4w9POWMI/puGtuf7gFywGmkaLCElnudfTiKZV+NvHqL0ifzdrI8Ro7ESA==}

  data-uri-to-buffer@6.0.2:
    resolution: {integrity: sha512-7hvf7/GW8e86rW0ptuwS3OcBGDjIi6SZva7hCyWC0yYry2cOPmLIjXAUHI6DK2HsnwJd9ifmt57i8eV2n4YNpw==}
    engines: {node: '>= 14'}

  data-urls@5.0.0:
    resolution: {integrity: sha512-ZYP5VBHshaDAiVZxjbRVcFJpc+4xGgT0bK3vzy1HLN8jTO975HEbuYzZJcHoQEY5K1a0z8YayJkyVETa08eNTg==}
    engines: {node: '>=18'}

  data-view-buffer@1.0.1:
    resolution: {integrity: sha512-0lht7OugA5x3iJLOWFhWK/5ehONdprk0ISXqVFn/NFrDu+cuc8iADFrGQz5BnRK7LLU3JmkbXSxaqX+/mXYtUA==}
    engines: {node: '>= 0.4'}

  data-view-byte-length@1.0.1:
    resolution: {integrity: sha512-4J7wRJD3ABAzr8wP+OcIcqq2dlUKp4DVflx++hs5h5ZKydWMI6/D/fAot+yh6g2tHh8fLFTvNOaVN357NvSrOQ==}
    engines: {node: '>= 0.4'}

  data-view-byte-offset@1.0.0:
    resolution: {integrity: sha512-t/Ygsytq+R995EJ5PZlD4Cu56sWa8InXySaViRzw9apusqsOO2bQP+SbYzAhR0pFKoB+43lYy8rWban9JSuXnA==}
    engines: {node: '>= 0.4'}

  dayjs@1.11.13:
    resolution: {integrity: sha512-oaMBel6gjolK862uaPQOVTA7q3TZhuSvuMQAAglQDOWYO9A91IrAOUJEyKVlqJlHE0vq5p5UXxzdPfMH/x6xNg==}

  debug@3.2.7:
    resolution: {integrity: sha512-CFjzYYAi4ThfiQvizrFQevTTXHtnCqWfe7x1AhgEscTz6ZbLbfoLRLPugTQyBth6f8ZERVUSyWHFD/7Wu4t1XQ==}
    peerDependencies:
      supports-color: '*'
    peerDependenciesMeta:
      supports-color:
        optional: true

  debug@4.3.7:
    resolution: {integrity: sha512-Er2nc/H7RrMXZBFCEim6TCmMk02Z8vLC2Rbi1KEBggpo0fS6l0S1nnapwmIi3yW/+GOJap1Krg4w0Hg80oCqgQ==}
    engines: {node: '>=6.0'}
    peerDependencies:
      supports-color: '*'
    peerDependenciesMeta:
      supports-color:
        optional: true

  decimal.js@10.4.3:
    resolution: {integrity: sha512-VBBaLc1MgL5XpzgIP7ny5Z6Nx3UrRkIViUkPUdtl9aya5amy3De1gsUUSB1g3+3sExYNjCAsAznmukyxCb1GRA==}

  decompress-response@6.0.0:
    resolution: {integrity: sha512-aW35yZM6Bb/4oJlZncMH2LCoZtJXTRxES17vE3hoRiowU2kWHaJKFkSBDnDR+cm9J+9QhXmREyIfv0pji9ejCQ==}
    engines: {node: '>=10'}

  deep-eql@5.0.2:
    resolution: {integrity: sha512-h5k/5U50IJJFpzfL6nO9jaaumfjO/f2NjK/oYB2Djzm4p9L+3T9qWpZqZ2hAbLPuuYq9wrU08WQyBTL5GbPk5Q==}
    engines: {node: '>=6'}

  deep-equal@2.2.3:
    resolution: {integrity: sha512-ZIwpnevOurS8bpT4192sqAowWM76JDKSHYzMLty3BZGSswgq6pBaH3DhCSW5xVAZICZyKdOBPjwww5wfgT/6PA==}
    engines: {node: '>= 0.4'}

  deep-extend@0.6.0:
    resolution: {integrity: sha512-LOHxIOaPYdHlJRtCQfDIVZtfw/ufM8+rVj649RIHzcm/vGwQRXFt6OPqIFWsm2XEMrNIEtWR64sY1LEKD2vAOA==}
    engines: {node: '>=4.0.0'}

  deep-is@0.1.4:
    resolution: {integrity: sha512-oIPzksmTg4/MriiaYGO+okXDT7ztn/w3Eptv/+gSIdMdKsJo0u4CfYNFJPy+4SKMuCqGw2wxnA+URMg3t8a/bQ==}

  deepmerge@4.3.1:
    resolution: {integrity: sha512-3sUqbMEc77XqpdNO7FRyRog+eW3ph+GYCbj+rK+uYyRMuwsVy0rMiVtPn+QJlKFvWP/1PYpapqYn0Me2knFn+A==}
    engines: {node: '>=0.10.0'}

  defaults@1.0.4:
    resolution: {integrity: sha512-eFuaLoy/Rxalv2kr+lqMlUnrDWV+3j4pljOIJgLIhI058IQfWJ7vXhyEIHu+HtC738klGALYxOKDO0bQP3tg8A==}

  define-data-property@1.1.4:
    resolution: {integrity: sha512-rBMvIzlpA8v6E+SJZoo++HAYqsLrkg7MSfIinMPFhmkorw7X+dOXVJQs+QT69zGkzMyfDnIMN2Wid1+NbL3T+A==}
    engines: {node: '>= 0.4'}

  define-properties@1.2.1:
    resolution: {integrity: sha512-8QmQKqEASLd5nx0U1B1okLElbUuuttJ/AnYmRXbbbGDWh6uS208EjD4Xqq/I9wK7u0v6O08XhTWnt5XtEbR6Dg==}
    engines: {node: '>= 0.4'}

  degenerator@5.0.1:
    resolution: {integrity: sha512-TllpMR/t0M5sqCXfj85i4XaAzxmS5tVA16dqvdkMwGmzI+dXLXnw3J+3Vdv7VKw+ThlTMboK6i9rnZ6Nntj5CQ==}
    engines: {node: '>= 14'}

  del@5.1.0:
    resolution: {integrity: sha512-wH9xOVHnczo9jN2IW68BabcecVPxacIA3g/7z6vhSU/4stOKQzeCRK0yD0A24WiAAUJmmVpWqrERcTxnLo3AnA==}
    engines: {node: '>=8'}

  delayed-stream@1.0.0:
    resolution: {integrity: sha512-ZySD7Nf91aLB0RxL4KGrKHBXl7Eds1DAmEdcoVawXnLD7SDhpNgtuII2aAkg7a7QS41jxPSZ17p4VdGnMHk3MQ==}
    engines: {node: '>=0.4.0'}

  delegates@1.0.0:
    resolution: {integrity: sha512-bd2L678uiWATM6m5Z1VzNCErI3jiGzt6HGY8OVICs40JQq/HALfbyNJmp0UDakEY4pMMaN0Ly5om/B1VI/+xfQ==}

  denque@2.1.0:
    resolution: {integrity: sha512-HVQE3AAb/pxF8fQAoiqpvg9i3evqug3hoiwakOyZAwJm+6vZehbkYXZ0l4JxS+I3QxM97v5aaRNhj8v5oBhekw==}
    engines: {node: '>=0.10'}

  depd@1.1.2:
    resolution: {integrity: sha512-7emPTl6Dpo6JRXOXjLRxck+FlLRX5847cLKEn00PLAgc3g2hTZZgr+e4c2v6QpSmLeFP3n5yUo7ft6avBK/5jQ==}
    engines: {node: '>= 0.6'}

  depd@2.0.0:
    resolution: {integrity: sha512-g7nH6P6dyDioJogAAGprGpCtVImJhpPk/roCzdb3fIh61/s/nPsfR6onyMwkCAR/OlC3yBC0lESvUoQEAssIrw==}
    engines: {node: '>= 0.8'}

  dequal@2.0.3:
    resolution: {integrity: sha512-0je+qPKHEMohvfRTCEo3CrPG6cAzAYgmzKyxRiYSSDkS6eGJdyVJm7WaYA5ECaAD9wLB2T4EEeymA5aFVcYXCA==}
    engines: {node: '>=6'}

  destr@2.0.3:
    resolution: {integrity: sha512-2N3BOUU4gYMpTP24s5rF5iP7BDr7uNTCs4ozw3kf/eKfvWSIu93GEBi5m427YoyJoeOzQ5smuu4nNAPGb8idSQ==}

  detect-libc@1.0.3:
    resolution: {integrity: sha512-pGjwhsmsp4kL2RTz08wcOlGN83otlqHeD/Z5T8GXZB+/YcpQ/dgo+lbU8ZsGxV0HIvqqxo9l7mqYwyYMD9bKDg==}
    engines: {node: '>=0.10'}
    hasBin: true

  detect-libc@2.0.3:
    resolution: {integrity: sha512-bwy0MGW55bG41VqxxypOsdSdGqLwXPI/focwgTYCFMbdUiBAxLg9CFzG08sz2aqzknwiX7Hkl0bQENjg8iLByw==}
    engines: {node: '>=8'}

  detect-node-es@1.1.0:
    resolution: {integrity: sha512-ypdmJU/TbBby2Dxibuv7ZLW3Bs1QEmM7nHjEANfohJLvE0XVujisn1qPJcZxg+qDucsr+bP6fLD1rPS3AhJ7EQ==}

  diff@4.0.2:
    resolution: {integrity: sha512-58lmxKSA4BNyLz+HHMUzlOEpg09FV+ev6ZMe3vJihgdxzgcwZ8VoEEPmALCZG9LmqfVoNMMKpttIYTVG6uDY7A==}
    engines: {node: '>=0.3.1'}

  diff@5.2.0:
    resolution: {integrity: sha512-uIFDxqpRZGZ6ThOk84hEfqWoHx2devRFvpTZcTHur85vImfaxUbTW9Ryh4CpCuDnToOP1CEtXKIgytHBPVff5A==}
    engines: {node: '>=0.3.1'}

  dir-glob@3.0.1:
    resolution: {integrity: sha512-WkrWp9GR4KXfKGYzOLmTuGVi1UWFfws377n9cc55/tb6DuqyF6pcQ5AbiHEshaDpY9v6oaSr2XCDidGmMwdzIA==}
    engines: {node: '>=8'}

  docker-compose@0.24.8:
    resolution: {integrity: sha512-plizRs/Vf15H+GCVxq2EUvyPK7ei9b/cVesHvjnX4xaXjM9spHe2Ytq0BitndFgvTJ3E3NljPNUEl7BAN43iZw==}
    engines: {node: '>= 6.0.0'}

  docker-modem@3.0.8:
    resolution: {integrity: sha512-f0ReSURdM3pcKPNS30mxOHSbaFLcknGmQjwSfmbcdOw1XWKXVhukM3NJHhr7NpY9BIyyWQb0EBo3KQvvuU5egQ==}
    engines: {node: '>= 8.0'}

  docker-modem@5.0.3:
    resolution: {integrity: sha512-89zhop5YVhcPEt5FpUFGr3cDyceGhq/F9J+ZndQ4KfqNvfbJpPMfgeixFgUj5OjCYAboElqODxY5Z1EBsSa6sg==}
    engines: {node: '>= 8.0'}

  dockerode@3.3.5:
    resolution: {integrity: sha512-/0YNa3ZDNeLr/tSckmD69+Gq+qVNhvKfAHNeZJBnp7EOP6RGKV8ORrJHkUn20So5wU+xxT7+1n5u8PjHbfjbSA==}
    engines: {node: '>= 8.0'}

  dockerode@4.0.2:
    resolution: {integrity: sha512-9wM1BVpVMFr2Pw3eJNXrYYt6DT9k0xMcsSCjtPvyQ+xa1iPg/Mo3T/gUcwI0B2cczqCeCYRPF8yFYDwtFXT0+w==}
    engines: {node: '>= 8.0'}

  doctrine@2.1.0:
    resolution: {integrity: sha512-35mSku4ZXK0vfCuHEDAwt55dg2jNajHZ1odvF+8SSr82EsZY4QmXfuWso8oEd8zRhVObSN18aM0CjSdoBX7zIw==}
    engines: {node: '>=0.10.0'}

  dom-helpers@5.2.1:
    resolution: {integrity: sha512-nRCa7CK3VTrM2NmGkIy4cbK7IZlgBE/PYMn55rrXefr5xXDP0LdtfPnblFDoVdcAfslJ7or6iqAUnx0CCGIWQA==}

  dom-walk@0.1.2:
    resolution: {integrity: sha512-6QvTW9mrGeIegrFXdtQi9pk7O/nSK6lSdXW2eqUspN5LWD7UTji2Fqw5V2YLjBpHEoU9Xl/eUWNpDeZvoyOv2w==}

  dompurify@3.1.4:
    resolution: {integrity: sha512-2gnshi6OshmuKil8rMZuQCGiUF3cUxHY3NGDzUAdUx/NPEe5DVnO8BDoAQouvgwnx0R/+a6jUn36Z0FSdq8vww==}

  dot-case@2.1.1:
    resolution: {integrity: sha512-HnM6ZlFqcajLsyudHq7LeeLDr2rFAVYtDv/hV5qchQEidSck8j9OPUsXY9KwJv/lHMtYlX4DjRQqwFYa+0r8Ug==}

  dot-prop@5.3.0:
    resolution: {integrity: sha512-QM8q3zDe58hqUqjraQOmzZ1LIH9SWQJTlEKCH4kJ2oQvLZk7RbQXvtDM2XEq3fwkV9CCvvH4LA0AV+ogFsBM2Q==}
    engines: {node: '>=8'}

  dotenv-cli@7.4.2:
    resolution: {integrity: sha512-SbUj8l61zIbzyhIbg0FwPJq6+wjbzdn9oEtozQpZ6kW2ihCcapKVZj49oCT3oPM+mgQm+itgvUQcG5szxVrZTA==}
    hasBin: true

  dotenv-expand@10.0.0:
    resolution: {integrity: sha512-GopVGCpVS1UKH75VKHGuQFqS1Gusej0z4FyQkPdwjil2gNIv+LNsqBlboOzpJFZKVT95GkCyWJbBSdFEFUWI2A==}
    engines: {node: '>=12'}

  dotenv@16.0.3:
    resolution: {integrity: sha512-7GO6HghkA5fYG9TYnNxi14/7K9f5occMlp3zXAuSxn7CKCxt9xbNWG7yF8hTCSUchlfWSe3uLmlPfigevRItzQ==}
    engines: {node: '>=12'}

  dotenv@16.4.5:
    resolution: {integrity: sha512-ZmdL2rui+eB2YwhsWzjInR8LldtZHGDoQ1ugH85ppHKwpUHL7j7rN0Ti9NCnGiQbhaZ11FpR+7ao1dNsmduNUg==}
    engines: {node: '>=12'}

  drange@1.1.1:
    resolution: {integrity: sha512-pYxfDYpued//QpnLIm4Avk7rsNtAtQkUES2cwAYSvD/wd2pKD71gN2Ebj3e7klzXwjocvE8c5vx/1fxwpqmSxA==}
    engines: {node: '>=4'}

  drizzle-kit@0.26.2:
    resolution: {integrity: sha512-cMq8omEKywjIy5KcqUo6LvEFxkl8/zYHsgYjFVXjmPWWtuW4blcz+YW9+oIhoaALgs2ebRjzXwsJgN9i6P49Dw==}
    hasBin: true

  drizzle-orm@0.35.1:
    resolution: {integrity: sha512-HQxDdYuXlZFuvDPztlUIzrX8TqWa/Ej6uN6L0hkbuGL4slexOUMc3u4nXVU15RQ5QYbk+uLQnR6v1+OIrdCTXQ==}
    peerDependencies:
      '@aws-sdk/client-rds-data': '>=3'
      '@cloudflare/workers-types': '>=3'
      '@electric-sql/pglite': '>=0.1.1'
      '@libsql/client': '>=0.10.0'
      '@neondatabase/serverless': '>=0.1'
      '@op-engineering/op-sqlite': '>=2'
      '@opentelemetry/api': ^1.4.1
      '@planetscale/database': '>=1'
      '@prisma/client': '*'
      '@tidbcloud/serverless': '*'
      '@types/better-sqlite3': '*'
      '@types/pg': '*'
      '@types/react': '>=18'
      '@types/sql.js': '*'
      '@vercel/postgres': '>=0.8.0'
      '@xata.io/client': '*'
      better-sqlite3: '>=7'
      bun-types: '*'
      expo-sqlite: '>=13.2.0'
      knex: '*'
      kysely: '*'
      mysql2: '>=2'
      pg: '>=8'
      postgres: '>=3'
      prisma: '*'
      react: '>=18'
      sql.js: '>=1'
      sqlite3: '>=5'
    peerDependenciesMeta:
      '@aws-sdk/client-rds-data':
        optional: true
      '@cloudflare/workers-types':
        optional: true
      '@electric-sql/pglite':
        optional: true
      '@libsql/client':
        optional: true
      '@neondatabase/serverless':
        optional: true
      '@op-engineering/op-sqlite':
        optional: true
      '@opentelemetry/api':
        optional: true
      '@planetscale/database':
        optional: true
      '@prisma/client':
        optional: true
      '@tidbcloud/serverless':
        optional: true
      '@types/better-sqlite3':
        optional: true
      '@types/pg':
        optional: true
      '@types/react':
        optional: true
      '@types/sql.js':
        optional: true
      '@vercel/postgres':
        optional: true
      '@xata.io/client':
        optional: true
      better-sqlite3:
        optional: true
      bun-types:
        optional: true
      expo-sqlite:
        optional: true
      knex:
        optional: true
      kysely:
        optional: true
      mysql2:
        optional: true
      pg:
        optional: true
      postgres:
        optional: true
      prisma:
        optional: true
      react:
        optional: true
      sql.js:
        optional: true
      sqlite3:
        optional: true

  eastasianwidth@0.2.0:
    resolution: {integrity: sha512-I88TYZWc9XiYHRQ4/3c5rjjfgkjhLyW2luGIheGERbNQ6OY7yTybanSpDXZa8y7VUP9YmDcYa+eyq4ca7iLqWA==}

  effect@3.9.2:
    resolution: {integrity: sha512-1sx/v1HTWHTodXfzWxAFg+SCF+ACgpJVruaAMIh/NmDVvrUsf0x9PzpXvkgJUbQ1fMdmKYK//FqxeHSQ+Zxv/Q==}

  electron-to-chromium@1.5.23:
    resolution: {integrity: sha512-mBhODedOXg4v5QWwl21DjM5amzjmI1zw9EPrPK/5Wx7C8jt33bpZNrC7OhHUG3pxRtbLpr3W2dXT+Ph1SsfRZA==}

  emoji-regex@8.0.0:
    resolution: {integrity: sha512-MSjYzcWNOA0ewAHpz0MxpYFvwg6yjy1NG3xteoqz644VCo/RPgnr1/GGt+ic3iJTzQ8Eu3TdM14SawnVUmGE6A==}

  emoji-regex@9.2.2:
    resolution: {integrity: sha512-L18DaJsXSUk2+42pv8mLs5jJT2hqFkFE4j21wOmgbUqsZ2hL72NsUU785g9RXgo3s0ZNgVl42TiHp3ZtOv/Vyg==}

  emojis-list@3.0.0:
    resolution: {integrity: sha512-/kyM18EfinwXZbno9FyUGeFh87KC8HRQBQGildHZbEuRyWFOmv1U10o9BBp8XVZDVNNuQKyIGIu5ZYAAXJ0V2Q==}
    engines: {node: '>= 4'}

  enabled@2.0.0:
    resolution: {integrity: sha512-AKrN98kuwOzMIdAizXGI86UFBoo26CL21UM763y1h/GMSJ4/OHU9k2YlsmBpyScFo/wbLzWQJBMCW4+IO3/+OQ==}

  end-of-stream@1.4.4:
    resolution: {integrity: sha512-+uw1inIHVPQoaVuHzRyXd21icM+cnt4CzD5rW+NC1wjOUSTOs+Te7FOv7AhN7vS9x/oIyhLP5PR1H+phQAHu5Q==}

  engine.io-client@6.5.4:
    resolution: {integrity: sha512-GeZeeRjpD2qf49cZQ0Wvh/8NJNfeXkXXcoGh+F77oEAgo9gUHwT1fCRxSNU+YEEaysOJTnsFHmM5oAcPy4ntvQ==}

  engine.io-parser@5.2.3:
    resolution: {integrity: sha512-HqD3yTBfnBxIrbnM1DoD6Pcq8NECnh8d4As1Qgh0z5Gg3jRRIqijury0CL3ghu/edArpUYiYqQiDUQBIs4np3Q==}
    engines: {node: '>=10.0.0'}

  enhanced-resolve@5.17.1:
    resolution: {integrity: sha512-LMHl3dXhTcfv8gM4kEzIUeTQ+7fpdA0l2tUf34BddXPkz2A5xJ5L/Pchd5BL6rdccM9QGvu0sWZzK1Z1t4wwyg==}
    engines: {node: '>=10.13.0'}

  entities@4.5.0:
    resolution: {integrity: sha512-V0hjH4dGPh9Ao5p0MoRY6BVqtwCjhz6vI5LT8AJ55H+4g9/4vbHx1I54fS0XuclLhDHArPQCiMjDxjaL8fPxhw==}
    engines: {node: '>=0.12'}

  es-abstract@1.23.3:
    resolution: {integrity: sha512-e+HfNH61Bj1X9/jLc5v1owaLYuHdeHHSQlkhCBiTK8rBvKaULl/beGMxwrMXjpYrv4pz22BlY570vVePA2ho4A==}
    engines: {node: '>= 0.4'}

  es-define-property@1.0.0:
    resolution: {integrity: sha512-jxayLKShrEqqzJ0eumQbVhTYQM27CfT1T35+gCgDFoL82JLsXqTJ76zv6A0YLOgEnLUMvLzsDsGIrl8NFpT2gQ==}
    engines: {node: '>= 0.4'}

  es-errors@1.3.0:
    resolution: {integrity: sha512-Zf5H2Kxt2xjTvbJvP2ZWLEICxA6j+hAmMzIlypy4xcBg1vKVnx89Wy0GbS+kf5cwCVFFzdCFh2XSCFNULS6csw==}
    engines: {node: '>= 0.4'}

  es-get-iterator@1.1.3:
    resolution: {integrity: sha512-sPZmqHBe6JIiTfN5q2pEi//TwxmAFHwj/XEuYjTuse78i8KxaqMTTzxPoFKuzRpDpTJ+0NAbpfenkmH2rePtuw==}

  es-iterator-helpers@1.0.19:
    resolution: {integrity: sha512-zoMwbCcH5hwUkKJkT8kDIBZSz9I6mVG//+lDCinLCGov4+r7NIy0ld8o03M0cJxl2spVf6ESYVS6/gpIfq1FFw==}
    engines: {node: '>= 0.4'}

  es-module-lexer@1.5.4:
    resolution: {integrity: sha512-MVNK56NiMrOwitFB7cqDwq0CQutbw+0BvLshJSse0MUNU+y1FC3bUS/AQg7oUng+/wKrrki7JfmwtVHkVfPLlw==}

  es-object-atoms@1.0.0:
    resolution: {integrity: sha512-MZ4iQ6JwHOBQjahnjwaC1ZtIBH+2ohjamzAO3oaHcXYup7qxjF2fixyH+Q71voWHeOkI2q/TnJao/KfXYIZWbw==}
    engines: {node: '>= 0.4'}

  es-set-tostringtag@2.0.3:
    resolution: {integrity: sha512-3T8uNMC3OQTHkFUsFq8r/BwAXLHvU/9O9mE0fBc/MY5iq/8H7ncvO947LmYA6ldWw9Uh8Yhf25zu6n7nML5QWQ==}
    engines: {node: '>= 0.4'}

  es-shim-unscopables@1.0.2:
    resolution: {integrity: sha512-J3yBRXCzDu4ULnQwxyToo/OjdMx6akgVC7K6few0a7F/0wLtmKKN7I73AH5T2836UuXRqN7Qg+IIUw/+YJksRw==}

  es-to-primitive@1.2.1:
    resolution: {integrity: sha512-QCOllgZJtaUo9miYBcLChTUaHNjJF3PYs1VidD7AwiEj1kYxKeQTctLAezAOH5ZKRH0g2IgPn6KwB4IT8iRpvA==}
    engines: {node: '>= 0.4'}

  esbuild-register@3.6.0:
    resolution: {integrity: sha512-H2/S7Pm8a9CL1uhp9OvjwrBh5Pvx0H8qVOxNu8Wed9Y7qv56MPtq+GGM8RJpq6glYJn9Wspr8uw7l55uyinNeg==}
    peerDependencies:
      esbuild: '>=0.12 <1'

  esbuild@0.18.20:
    resolution: {integrity: sha512-ceqxoedUrcayh7Y7ZX6NdbbDzGROiyVBgC4PriJThBKSVPWnnFHZAkfI1lJT8QFkOwH4qOS2SJkS4wvpGl8BpA==}
    engines: {node: '>=12'}
    hasBin: true

  esbuild@0.19.12:
    resolution: {integrity: sha512-aARqgq8roFBj054KvQr5f1sFu0D65G+miZRCuJyJ0G13Zwx7vRar5Zhn2tkQNzIXcBrNVsv/8stehpj+GAjgbg==}
    engines: {node: '>=12'}
    hasBin: true

  esbuild@0.20.2:
    resolution: {integrity: sha512-WdOOppmUNU+IbZ0PaDiTst80zjnrOkyJNHoKupIcVyU8Lvla3Ugx94VzkQ32Ijqd7UhHJy75gNWDMUekcrSJ6g==}
    engines: {node: '>=12'}
    hasBin: true

  esbuild@0.21.5:
    resolution: {integrity: sha512-mg3OPMV4hXywwpoDxu3Qda5xCKQi+vCTZq8S9J/EpkhB2HzKXq4SNFZE3+NK93JYxc8VMSep+lOUSC/RVKaBqw==}
    engines: {node: '>=12'}
    hasBin: true

  escalade@3.2.0:
    resolution: {integrity: sha512-WUj2qlxaQtO4g6Pq5c29GTcWGDyd8itL8zTlipgECz3JesAiiOKotd8JU6otB3PACgG6xkJUyVhboMS+bje/jA==}
    engines: {node: '>=6'}

  escape-goat@2.1.1:
    resolution: {integrity: sha512-8/uIhbG12Csjy2JEW7D9pHbreaVaS/OpN3ycnyvElTdwM5n6GY6W6e2IPemfvGZeUMqZ9A/3GqIZMgKnBhAw/Q==}
    engines: {node: '>=8'}

  escape-string-regexp@1.0.5:
    resolution: {integrity: sha512-vbRorB5FUQWvla16U8R/qgaFIya2qGzwDrNmCZuYKrbdSUMG6I1ZCGQRefkRVhuOkIGVne7BQ35DSfo1qvJqFg==}
    engines: {node: '>=0.8.0'}

  escape-string-regexp@4.0.0:
    resolution: {integrity: sha512-TtpcNJ3XAzx3Gq8sWRzJaVajRs0uVxA2YAkdb1jm2YkPz4G6egUFAyA3n5vtEIZefPk5Wa4UXbKuS5fKkJWdgA==}
    engines: {node: '>=10'}

  escodegen@2.1.0:
    resolution: {integrity: sha512-2NlIDTwUWJN0mRPQOdtQBzbUHvdGY2P1VXSyU83Q3xKxM7WHX2Ql8dKq782Q9TgQUNOLEzEYu9bzLNj1q88I5w==}
    engines: {node: '>=6.0'}
    hasBin: true

  eslint-config-prettier@9.1.0:
    resolution: {integrity: sha512-NSWl5BFQWEPi1j4TjVNItzYV7dZXZ+wP6I6ZhrBGpChQhZRUaElihE9uRRkcbRnNb76UMKDF3r+WTmNcGPKsqw==}
    hasBin: true
    peerDependencies:
      eslint: '>=7.0.0'

  eslint-config-turbo@2.1.3:
    resolution: {integrity: sha512-smdkhd01V/e/I4EjJxaZA1kxZ1vdFCHpyryolxLtRBP0bZTrHDYh1H6NAyZ3Fy1jkhsQzXw+L+6m17ygROvNFw==}
    peerDependencies:
      eslint: '>6.6.0'

  eslint-import-resolver-node@0.3.9:
    resolution: {integrity: sha512-WFj2isz22JahUv+B788TlO3N6zL3nNJGU8CcZbPZvVEkBPaJdCV4vy5wyghty5ROFbCRnm132v8BScu5/1BQ8g==}

  eslint-module-utils@2.12.0:
    resolution: {integrity: sha512-wALZ0HFoytlyh/1+4wuZ9FJCD/leWHQzzrxJ8+rebyReSLk7LApMyd3WJaLVoN+D5+WIdJyDK1c6JnE65V4Zyg==}
    engines: {node: '>=4'}
    peerDependencies:
      '@typescript-eslint/parser': '*'
      eslint: '*'
      eslint-import-resolver-node: '*'
      eslint-import-resolver-typescript: '*'
      eslint-import-resolver-webpack: '*'
    peerDependenciesMeta:
      '@typescript-eslint/parser':
        optional: true
      eslint:
        optional: true
      eslint-import-resolver-node:
        optional: true
      eslint-import-resolver-typescript:
        optional: true
      eslint-import-resolver-webpack:
        optional: true

  eslint-plugin-import@2.31.0:
    resolution: {integrity: sha512-ixmkI62Rbc2/w8Vfxyh1jQRTdRTF52VxwRVHl/ykPAmqG+Nb7/kNn+byLP0LxPgI7zWA16Jt82SybJInmMia3A==}
    engines: {node: '>=4'}
    peerDependencies:
      '@typescript-eslint/parser': '*'
      eslint: ^2 || ^3 || ^4 || ^5 || ^6 || ^7.2.0 || ^8 || ^9
    peerDependenciesMeta:
      '@typescript-eslint/parser':
        optional: true

  eslint-plugin-jsx-a11y@6.10.0:
    resolution: {integrity: sha512-ySOHvXX8eSN6zz8Bywacm7CvGNhUtdjvqfQDVe6020TUK34Cywkw7m0KsCCk1Qtm9G1FayfTN1/7mMYnYO2Bhg==}
    engines: {node: '>=4.0'}
    peerDependencies:
      eslint: ^3 || ^4 || ^5 || ^6 || ^7 || ^8 || ^9

  eslint-plugin-react-hooks@5.0.0:
    resolution: {integrity: sha512-hIOwI+5hYGpJEc4uPRmz2ulCjAGD/N13Lukkh8cLV0i2IRk/bdZDYjgLVHj+U9Z704kLIdIO6iueGvxNur0sgw==}
    engines: {node: '>=10'}
    peerDependencies:
      eslint: ^3.0.0 || ^4.0.0 || ^5.0.0 || ^6.0.0 || ^7.0.0 || ^8.0.0-0 || ^9.0.0

  eslint-plugin-react@7.37.1:
    resolution: {integrity: sha512-xwTnwDqzbDRA8uJ7BMxPs/EXRB3i8ZfnOIp8BsxEQkT0nHPp+WWceqGgo6rKb9ctNi8GJLDT4Go5HAWELa/WMg==}
    engines: {node: '>=4'}
    peerDependencies:
      eslint: ^3 || ^4 || ^5 || ^6 || ^7 || ^8 || ^9.7

  eslint-plugin-turbo@2.1.3:
    resolution: {integrity: sha512-I9vPArzyOSYa6bm0iMCgD07MgdExc1VK2wGuVz21g4BUdj83w7mDKyCXR2rwOtCEW+wemFwgxanJ81imQZijNg==}
    peerDependencies:
      eslint: '>6.6.0'

  eslint-scope@5.1.1:
    resolution: {integrity: sha512-2NxwbF/hZ0KpepYN0cNbo+FN6XoK7GaHlQhgx/hIZl6Va0bF45RQOOwhLIy8lQDbuCiadSLCBnH2CFYquit5bw==}
    engines: {node: '>=8.0.0'}

  eslint-scope@8.1.0:
    resolution: {integrity: sha512-14dSvlhaVhKKsa9Fx1l8A17s7ah7Ef7wCakJ10LYk6+GYmP9yDti2oq2SEwcyndt6knfcZyhyxwY3i9yL78EQw==}
    engines: {node: ^18.18.0 || ^20.9.0 || >=21.1.0}

  eslint-visitor-keys@3.4.3:
    resolution: {integrity: sha512-wpc+LXeiyiisxPlEkUzU6svyS1frIO3Mgxj1fdy7Pm8Ygzguax2N3Fa/D/ag1WqbOprdI+uY6wMUl8/a2G+iag==}
    engines: {node: ^12.22.0 || ^14.17.0 || >=16.0.0}

  eslint-visitor-keys@4.1.0:
    resolution: {integrity: sha512-Q7lok0mqMUSf5a/AdAZkA5a/gHcO6snwQClVNNvFKCAVlxXucdU8pKydU5ZVZjBx5xr37vGbFFWtLQYreLzrZg==}
    engines: {node: ^18.18.0 || ^20.9.0 || >=21.1.0}

  eslint@9.12.0:
    resolution: {integrity: sha512-UVIOlTEWxwIopRL1wgSQYdnVDcEvs2wyaO6DGo5mXqe3r16IoCNWkR29iHhyaP4cICWjbgbmFUGAhh0GJRuGZw==}
    engines: {node: ^18.18.0 || ^20.9.0 || >=21.1.0}
    hasBin: true
    peerDependencies:
      jiti: '*'
    peerDependenciesMeta:
      jiti:
        optional: true

  espree@10.2.0:
    resolution: {integrity: sha512-upbkBJbckcCNBDBDXEbuhjbP68n+scUd3k/U2EkyM9nw+I/jPiL4cLF/Al06CF96wRltFda16sxDFrxsI1v0/g==}
    engines: {node: ^18.18.0 || ^20.9.0 || >=21.1.0}

  esprima@4.0.1:
    resolution: {integrity: sha512-eGuFFw7Upda+g4p+QHvnW0RyTX/SVeJBDM/gCtMARO0cLuT2HcEKnTPvhjV6aGeqrCB/sbNop0Kszm0jsaWU4A==}
    engines: {node: '>=4'}
    hasBin: true

  esquery@1.6.0:
    resolution: {integrity: sha512-ca9pw9fomFcKPvFLXhBKUK90ZvGibiGOvRJNbjljY7s7uq/5YO4BOzcYtJqExdx99rF6aAcnRxHmcUHcz6sQsg==}
    engines: {node: '>=0.10'}

  esrecurse@4.3.0:
    resolution: {integrity: sha512-KmfKL3b6G+RXvP8N1vr3Tq1kL/oCFgn2NYXEtqP8/L3pKapUA4G8cFVaoF3SU323CD4XypR/ffioHmkti6/Tag==}
    engines: {node: '>=4.0'}

  estraverse@4.3.0:
    resolution: {integrity: sha512-39nnKffWz8xN1BU/2c79n9nB9HDzo0niYUqx6xyqUnyoAnQyyWpOTdZEeiCch8BBu515t4wp9ZmgVfVhn9EBpw==}
    engines: {node: '>=4.0'}

  estraverse@5.3.0:
    resolution: {integrity: sha512-MMdARuVEQziNTeJD8DgMqmhwR11BRQ/cBP+pLtYdSTnf3MIO8fFeiINEbX36ZdNlfU/7A9f3gUw49B3oQsvwBA==}
    engines: {node: '>=4.0'}

  estree-walker@2.0.2:
    resolution: {integrity: sha512-Rfkk/Mp/DL7JVje3u18FxFujQlTNR2q6QfMSMB7AvCBx91NGj/ba3kCfza0f6dVDbw7YlRf/nDrn7pQrCCyQ/w==}

  estree-walker@3.0.3:
    resolution: {integrity: sha512-7RUKfXgSMMkzt6ZuXmqapOurLGPPfgj6l9uRZ7lRGolvk0y2yocc35LdcxKC5PQZdn2DMqioAQ2NoWcrTKmm6g==}

  esutils@2.0.3:
    resolution: {integrity: sha512-kVscqXk4OCp68SZ0dkgEKVi6/8ij300KBWTJq32P/dYeWTSwK41WyTxalN1eRmA5Z9UU/LX9D7FWSmV9SAYx6g==}
    engines: {node: '>=0.10.0'}

  event-target-shim@5.0.1:
    resolution: {integrity: sha512-i/2XbnSz/uxRCU6+NdVJgKWDTM427+MqYbkQzD321DuCQJUqOuJKIA0IM2+W2xtYHdKOmZ4dR6fExsd4SXL+WQ==}
    engines: {node: '>=6'}

  events@3.3.0:
    resolution: {integrity: sha512-mQw+2fkQbALzQ7V0MY0IqdnXNOeTtP4r0lN9z7AAawCXgqea7bDii20AYrIBrFd/Hx0M2Ocz6S111CaFkUcb0Q==}
    engines: {node: '>=0.8.x'}

  execa@5.1.1:
    resolution: {integrity: sha512-8uSpZZocAZRBAPIEINJj3Lo9HyGitllczc27Eh5YYojjMFMn8yHMDMaUHE2Jqfq05D/wucwI4JGURyXt1vchyg==}
    engines: {node: '>=10'}

  expand-template@2.0.3:
    resolution: {integrity: sha512-XYfuKMvj4O35f/pOXLObndIRvyQ+/+6AhODh+OKWj9S9498pHHn/IMszH+gt0fBCRWMNfk1ZSp5x3AifmnI2vg==}
    engines: {node: '>=6'}

  external-editor@3.1.0:
    resolution: {integrity: sha512-hMQ4CX1p1izmuLYyZqLMO/qGNw10wSv9QDCPfzXfyFrOaCSSoRfqE1Kf1s5an66J5JZC62NewG+mK49jOCtQew==}
    engines: {node: '>=4'}

  fast-deep-equal@3.1.3:
    resolution: {integrity: sha512-f3qQ9oQy9j2AhBe/H9VC91wLmKBCCU/gDOnKNAYG5hswO7BLKj09Hc5HYNz9cGI++xlpDCIgDaitVs03ATR84Q==}

  fast-fifo@1.3.2:
    resolution: {integrity: sha512-/d9sfos4yxzpwkDkuN7k2SqFKtYNmCTzgfEpz82x34IM9/zc8KGxQoXg1liNC/izpRM/MBdt44Nmx41ZWqk+FQ==}

  fast-glob@3.3.2:
    resolution: {integrity: sha512-oX2ruAFQwf/Orj8m737Y5adxDQO0LAB7/S5MnxCdTNDd4p6BsyIVsv9JQsATbTSq8KHRpLwIHbVlUNatxd+1Ow==}
    engines: {node: '>=8.6.0'}

  fast-json-patch@3.1.1:
    resolution: {integrity: sha512-vf6IHUX2SBcA+5/+4883dsIjpBTqmfBjmYiWK1savxQmFk4JfBMLa7ynTYOs1Rolp/T1betJxHiGD3g1Mn8lUQ==}

  fast-json-stable-stringify@2.1.0:
    resolution: {integrity: sha512-lhd/wF+Lk98HZoTCtlVraHtfh5XYijIjalXck7saUtuanSDyLMxnHhSXEDJqHxD7msR8D0uCmqlkwjCV8xvwHw==}

  fast-levenshtein@2.0.6:
    resolution: {integrity: sha512-DCXu6Ifhqcks7TZKY3Hxp3y6qphY5SJZmrWMDrKcERSOXWQdMhU9Ig/PYrzyw/ul9jOIyh0N4M0tbC5hodg8dw==}

  fast-xml-parser@4.5.0:
    resolution: {integrity: sha512-/PlTQCI96+fZMAOLMZK4CWG1ItCbfZ/0jx7UIJFChPNrx7tcEgerUgWbeieCM9MfHInUDyK8DWYZ+YrywDJuTg==}
    hasBin: true

  faster-babel-types@0.1.0:
    resolution: {integrity: sha512-0bEgAyXBdX330U6WbY80Q/h8k0NAPT3Z3sRlC6Fiv0kxekow9JQv2KBL55jIDFxNKcixjvByNnTZfH4axKSB9g==}
    engines: {node: '>=10'}
    peerDependencies:
      '@babel/types': ^7

  fastq@1.17.1:
    resolution: {integrity: sha512-sRVD3lWVIXWg6By68ZN7vho9a1pQcN/WBFaAAsDDFzlJjvoGx0P8z7V1t72grFJfJhu3YPZBuu25f7Kaw2jN1w==}

  fault@1.0.4:
    resolution: {integrity: sha512-CJ0HCB5tL5fYTEA7ToAq5+kTwd++Borf1/bifxd9iT70QcXr4MRrO3Llf8Ifs70q+SJcGHFtnIE/Nw6giCtECA==}

  fdir@6.3.0:
    resolution: {integrity: sha512-QOnuT+BOtivR77wYvCWHfGt9s4Pz1VIMbD463vegT5MLqNXy8rYFT/lPVEqf/bhYeT6qmqrNHhsX+rWwe3rOCQ==}
    peerDependencies:
      picomatch: ^3 || ^4
    peerDependenciesMeta:
      picomatch:
        optional: true

  fecha@4.2.3:
    resolution: {integrity: sha512-OP2IUU6HeYKJi3i0z4A19kHMQoLVs4Hc+DPqqxI2h/DPZHTm/vjsfC6P0b4jCMy14XizLBqvndQ+UilD7707Jw==}

  fetch-retry@6.0.0:
    resolution: {integrity: sha512-BUFj1aMubgib37I3v4q78fYo63Po7t4HUPTpQ6/QE6yK6cIQrP+W43FYToeTEyg5m2Y7eFUtijUuAv/PDlWuag==}

  fflate@0.4.8:
    resolution: {integrity: sha512-FJqqoDBR00Mdj9ppamLa/Y7vxm+PRmNWA67N846RvsoYVMKB4q3y/de5PA7gUmRMYK/8CMz2GDZQmCRN1wBcWA==}

  fflate@0.8.2:
    resolution: {integrity: sha512-cPJU47OaAoCbg0pBvzsgpTPhmhqI5eJjh/JIu8tPj5q+T7iLvW/JAYUqmE7KOB4R1ZyEhzBaIQpQpardBF5z8A==}

  figures@3.2.0:
    resolution: {integrity: sha512-yaduQFRKLXYOGgEn6AZau90j3ggSOyiqXU0F9JZfeXYhNa+Jk4X+s45A2zg5jns87GAFa34BBm2kXw4XpNcbdg==}
    engines: {node: '>=8'}

  file-entry-cache@8.0.0:
    resolution: {integrity: sha512-XXTUwCvisa5oacNGRP9SfNtYBNAMi+RPwBFmblZEF7N7swHYQS6/Zfk7SRwx4D5j3CH211YNRco1DEMNVfZCnQ==}
    engines: {node: '>=16.0.0'}

  file-uri-to-path@1.0.0:
    resolution: {integrity: sha512-0Zt+s3L7Vf1biwWZ29aARiVYLx7iMGnEUl9x33fbB/j3jR81u/O2LbqK+Bm1CDSNDKVtJ/YjwY7TUd5SkeLQLw==}

  fill-range@7.1.1:
    resolution: {integrity: sha512-YsGpe3WHLK8ZYi4tWDg2Jy3ebRz2rXowDxnld4bkQB00cc/1Zw9AWnC0i9ztDJitivtQvaI9KaLyKrc+hBW0yg==}
    engines: {node: '>=8'}

  find-up@5.0.0:
    resolution: {integrity: sha512-78/PXT1wlLLDgTzDs7sjq9hzz0vXD+zn+7wypEe4fXQxCmdmqfGsEPQxmiCSQI3ajFV91bVSsvNtrJRiW6nGng==}
    engines: {node: '>=10'}

  flag-icons@7.2.3:
    resolution: {integrity: sha512-X2gUdteNuqdNqob2KKTJTS+ZCvyWeLCtDz9Ty8uJP17Y4o82Y+U/Vd4JNrdwTAjagYsRznOn9DZ+E/Q52qbmqg==}

  flat-cache@4.0.1:
    resolution: {integrity: sha512-f7ccFPK3SXFHpx15UIGyRJ/FJQctuKZ0zVuN3frBo4HnK3cay9VEW0R6yPYFHC0AgqhukPzKjq22t5DmAyqGyw==}
    engines: {node: '>=16'}

  flatted@3.3.1:
    resolution: {integrity: sha512-X8cqMLLie7KsNUDSdzeN8FYK9rEt4Dt67OsG/DNGnYTSDBG4uFAJFBnUeiV+zCVAvwFy56IjM9sH51jVaEhNxw==}

  fn.name@1.1.0:
    resolution: {integrity: sha512-GRnmB5gPyJpAhTQdSZTSp9uaPSvl09KoYcMQtsB9rQoOmzs9dH6ffeccH+Z+cv6P68Hu5bC6JjRh4Ah/mHSNRw==}

  follow-redirects@1.15.9:
    resolution: {integrity: sha512-gew4GsXizNgdoRyqmyfMHyAmXsZDk6mHkSxZFCzW9gwlbtOW44CDtYavM+y+72qD/Vq2l550kMF52DT8fOLJqQ==}
    engines: {node: '>=4.0'}
    peerDependencies:
      debug: '*'
    peerDependenciesMeta:
      debug:
        optional: true

  for-each@0.3.3:
    resolution: {integrity: sha512-jqYfLp7mo9vIyQf8ykW2v7A+2N4QjeCeI5+Dz9XraiO1ign81wjiH7Fb9vSOWvQfNtmSa4H2RoQTrrXivdUZmw==}

  foreground-child@3.3.0:
    resolution: {integrity: sha512-Ld2g8rrAyMYFXBhEqMz8ZAHBi4J4uS1i/CxGMDnjyFWddMXLVcDp051DZfu+t7+ab7Wv6SMqpWmyFIj5UbfFvg==}
    engines: {node: '>=14'}

  form-data@4.0.0:
    resolution: {integrity: sha512-ETEklSGi5t0QMZuiXoA/Q6vcnxcLQP5vdugSpuAyi6SVGi2clPPp+xgEhuMaHC+zGgn31Kd235W35f7Hykkaww==}
    engines: {node: '>= 6'}

  format@0.2.2:
    resolution: {integrity: sha512-wzsgA6WOq+09wrU1tsJ09udeR/YZRaeArL9e1wPbFg3GG2yDnC2ldKpxs4xunpFF9DgqCqOIra3bc1HWrJ37Ww==}
    engines: {node: '>=0.4.x'}

  fresh@0.5.2:
    resolution: {integrity: sha512-zJ2mQYM18rEFOudeV4GShTGIQ7RbzA7ozbU9I/XBpm7kqgMywgmylMwXHxZJmkVoYkna9d2pVXVXPdYTP9ej8Q==}
    engines: {node: '>= 0.6'}

  fs-constants@1.0.0:
    resolution: {integrity: sha512-y6OAwoSIf7FyjMIv94u+b5rdheZEjzR63GTyZJm5qh4Bi+2YgwLCcI/fPFZkL5PSixOt6ZNKm+w+Hfp/Bciwow==}

  fs-extra@10.1.0:
    resolution: {integrity: sha512-oRXApq54ETRj4eMiFzGnHWGy+zo5raudjuxN0b8H7s/RU2oW0Wvsx9O0ACRN/kRq9E8Vu/ReskGB5o3ji+FzHQ==}
    engines: {node: '>=12'}

  fs-extra@11.2.0:
    resolution: {integrity: sha512-PmDi3uwK5nFuXh7XDTlVnS17xJS7vW36is2+w3xcv8SVxiB4NyATf4ctkVY5bkSjX0Y4nbvZCq1/EjtEyr9ktw==}
    engines: {node: '>=14.14'}

  fs-minipass@2.1.0:
    resolution: {integrity: sha512-V/JgOLFCS+R6Vcq0slCuaeWEdNC3ouDlJMNIsacH2VtALiu9mV4LPrHc5cDl8k5aw6J8jwgWWpiTo5RYhmIzvg==}
    engines: {node: '>= 8'}

  fs.realpath@1.0.0:
    resolution: {integrity: sha512-OO0pH2lK6a0hZnAdau5ItzHPI6pUlvI7jMVnxUQRtw4owF2wk8lOSabtGDCTP4Ggrg2MbGnWO9X8K1t4+fGMDw==}

  fsevents@2.3.3:
    resolution: {integrity: sha512-5xoDfX+fL7faATnagmWPpbFtwh/R77WmMMqqHGS65C3vvB0YHrgF+B1YmZ3441tMj5n63k0212XNoJwzlhffQw==}
    engines: {node: ^8.16.0 || ^10.6.0 || >=11.0.0}
    os: [darwin]

  function-bind@1.1.2:
    resolution: {integrity: sha512-7XHNxH7qX9xG5mIwxkhumTox/MIRNcOgDrxWsMt2pAr23WHp6MrRlN7FBSFpCpr+oVO0F744iUgR82nJMfG2SA==}

  function.prototype.name@1.1.6:
    resolution: {integrity: sha512-Z5kx79swU5P27WEayXM1tBi5Ze/lbIyiNgU3qyXUOf9b2rgXYyF9Dy9Cx+IQv/Lc8WCG6L82zwUPpSS9hGehIg==}
    engines: {node: '>= 0.4'}

  functions-have-names@1.2.3:
    resolution: {integrity: sha512-xckBUXyTIqT97tq2x2AMb+g163b5JFysYk0x4qxNFwbfQkmNZoiRHb6sPzI9/QV33WeuvVYBUIiD4NzNIyqaRQ==}

  gauge@3.0.2:
    resolution: {integrity: sha512-+5J6MS/5XksCuXq++uFRsnUd7Ovu1XenbeuIuNRJxYWjgQbPuFhT14lAvsWfqfAmnwluf1OwMjz39HjfLPci0Q==}
    engines: {node: '>=10'}
    deprecated: This package is no longer supported.

  generate-function@2.3.1:
    resolution: {integrity: sha512-eeB5GfMNeevm/GRYq20ShmsaGcmI81kIX2K9XQx5miC8KdHaC6Jm0qQ8ZNeGOi7wYB8OsdxKs+Y2oVuTFuVwKQ==}

  gensync@1.0.0-beta.2:
    resolution: {integrity: sha512-3hN7NaskYvMDLQY55gnW3NQ+mesEAepTqlg+VEbj7zzqEMBVNhzcGYYeqFo/TlYz6eQiFcp1HcsCZO+nGgS8zg==}
    engines: {node: '>=6.9.0'}

  get-caller-file@2.0.5:
    resolution: {integrity: sha512-DyFP3BM/3YHTQOCUL/w0OZHR0lpKeGrxotcHWcqNEdnltqFwXVfhEBQ94eIo34AfQpo0rGki4cyIiftY06h2Fg==}
    engines: {node: 6.* || 8.* || >= 10.*}

  get-func-name@2.0.2:
    resolution: {integrity: sha512-8vXOvuE167CtIc3OyItco7N/dpRtBbYOsPsXCz7X/PMnlGjYjSGuZJgM1Y7mmew7BKf9BqvLX2tnOVy1BBUsxQ==}

  get-intrinsic@1.2.4:
    resolution: {integrity: sha512-5uYhsJH8VJBTv7oslg4BznJYhDoRI6waYCxMmCdnTrcCrHA/fCFKoTFz2JKKE0HdDFUF7/oQuhzumXJK7paBRQ==}
    engines: {node: '>= 0.4'}

  get-nonce@1.0.1:
    resolution: {integrity: sha512-FJhYRoDaiatfEkUK8HKlicmu/3SGFD51q3itKDGoSTysQJBnfOcxU5GxnhE1E6soB76MbT0MBtnKJuXyAx+96Q==}
    engines: {node: '>=6'}

  get-port@5.1.1:
    resolution: {integrity: sha512-g/Q1aTSDOxFpchXC4i8ZWvxA1lnPqx/JHqcpIw0/LX9T8x/GBbi6YnlN5nhaKIFkT8oFsscUKgDJYxfwfS6QsQ==}
    engines: {node: '>=8'}

  get-stream@6.0.1:
    resolution: {integrity: sha512-ts6Wi+2j3jQjqi70w5AlN8DFnkSwC+MqmxEzdEALB2qXZYV3X/b1CTfgPLGJNMeAWxdPfU8FO1ms3NUfaHCPYg==}
    engines: {node: '>=10'}

  get-symbol-description@1.0.2:
    resolution: {integrity: sha512-g0QYk1dZBxGwk+Ngc+ltRH2IBp2f7zBkBMBJZCDerh6EhlhSR6+9irMCuT/09zD6qkarHUSn529sK/yL4S27mg==}
    engines: {node: '>= 0.4'}

  get-tsconfig@4.8.1:
    resolution: {integrity: sha512-k9PN+cFBmaLWtVz29SkUoqU5O0slLuHJXt/2P+tMVFT+phsSGXGkp9t3rQIqdz0e+06EHNGs3oM6ZX1s2zHxRg==}

  get-uri@6.0.3:
    resolution: {integrity: sha512-BzUrJBS9EcUb4cFol8r4W3v1cPsSyajLSthNkz5BxbpDcHN5tIrM10E2eNvfnvBn3DaT3DUgx0OpsBKkaOpanw==}
    engines: {node: '>= 14'}

  github-from-package@0.0.0:
    resolution: {integrity: sha512-SyHy3T1v2NUXn29OsWdxmK6RwHD+vkj3v8en8AOBZ1wBQ/hCAQ5bAQTD02kW4W9tUp/3Qh6J8r9EvntiyCmOOw==}

  glob-parent@5.1.2:
    resolution: {integrity: sha512-AOIgSQCepiJYwP3ARnGx+5VnTu2HBYdzbGP45eLw1vr3zB3vZLeyed1sC9hnbcOc9/SrMyM5RPQrkGz4aS9Zow==}
    engines: {node: '>= 6'}

  glob-parent@6.0.2:
    resolution: {integrity: sha512-XxwI8EOhVQgWp6iDL+3b0r86f4d6AX6zSU55HfB4ydCEuXLXc5FcYeOu+nnGftS4TEju/11rt4KJPTMgbfmv4A==}
    engines: {node: '>=10.13.0'}

  glob-to-regexp@0.4.1:
    resolution: {integrity: sha512-lkX1HJXwyMcprw/5YUZc2s7DrpAiHB21/V+E1rHUrVNokkvB6bqMzT0VfV6/86ZNabt1k14YOIaT7nDvOX3Iiw==}

  glob@10.3.10:
    resolution: {integrity: sha512-fa46+tv1Ak0UPK1TOy/pZrIybNNt4HCv7SDzwyfiOZkvZLEbjsZkJBPtDHVshZjbecAoAGSC20MjLDG/qr679g==}
    engines: {node: '>=16 || 14 >=14.17'}
    hasBin: true

  glob@10.4.5:
    resolution: {integrity: sha512-7Bv8RF0k6xjo7d4A/PxYLbUCfb6c+Vpd2/mB2yRDlew7Jb5hEXiCD9ibfO7wpk8i4sevK6DFny9h7EYbM3/sHg==}
    hasBin: true

  glob@11.0.0:
    resolution: {integrity: sha512-9UiX/Bl6J2yaBbxKoEBRm4Cipxgok8kQYcOPEhScPwebu2I0HoQOuYdIO6S3hLuWoZgpDpwQZMzTFxgpkyT76g==}
    engines: {node: 20 || >=22}
    hasBin: true

  glob@7.2.3:
    resolution: {integrity: sha512-nFR0zLpU2YCaRxwoCJvL6UvCH2JFyFVIvwTLsIf21AuHlMskA1hhTdk+LlYJtOlYt9v6dvszD2BGRqBL+iQK9Q==}
    deprecated: Glob versions prior to v9 are no longer supported

  global-dirs@3.0.1:
    resolution: {integrity: sha512-NBcGGFbBA9s1VzD41QXDG+3++t9Mn5t1FpLdhESY6oKY4gYTFpX4wO3sqGUa0Srjtbfj3szX0RnemmrVRUdULA==}
    engines: {node: '>=10'}

  global@4.4.0:
    resolution: {integrity: sha512-wv/LAoHdRE3BeTGz53FAamhGlPLhlssK45usmGFThIi4XqnBmjKQ16u+RNbP7WvigRZDxUsM0J3gcQ5yicaL0w==}

  globals@11.12.0:
    resolution: {integrity: sha512-WOBp/EEGUiIsJSp7wcv/y6MO+lV9UoncWqxuFfm8eBwzWNgyfBd6Gz+IeKQ9jCmyhoH99g15M3T+QaVHFjizVA==}
    engines: {node: '>=4'}

  globals@14.0.0:
    resolution: {integrity: sha512-oahGvuMGQlPw/ivIYBjVSrWAfWLBeku5tpPE2fOPLi+WHffIWbuh2tCjhyQhTBPMf5E9jDEH4FOmTYgYwbKwtQ==}
    engines: {node: '>=18'}

  globalthis@1.0.4:
    resolution: {integrity: sha512-DpLKbNU4WylpxJykQujfCcwYWiV/Jhm50Goo0wrVILAv5jOr9d+H+UR3PhSCD2rCCEIg0uc+G+muBTwD54JhDQ==}
    engines: {node: '>= 0.4'}

  globby@10.0.2:
    resolution: {integrity: sha512-7dUi7RvCoT/xast/o/dLN53oqND4yk0nsHkhRgn9w65C4PofCLOoJ39iSOg+qVDdWQPIEj+eszMHQ+aLVwwQSg==}
    engines: {node: '>=8'}

  globrex@0.1.2:
    resolution: {integrity: sha512-uHJgbwAMwNFf5mLst7IWLNg14x1CkeqglJb/K3doi4dw6q2IvAAmM/Y81kevy83wP+Sst+nutFTYOGg3d1lsxg==}

  gopd@1.0.1:
    resolution: {integrity: sha512-d65bNlIadxvpb/A2abVdlqKqV563juRnZ1Wtk6s1sIR8uNsXR70xqIzVqxVf1eTqDunwT2MkczEeaezCKTZhwA==}

  graceful-fs@4.2.10:
    resolution: {integrity: sha512-9ByhssR2fPVsNZj478qUUbKfmL0+t5BDVyjShtyZZLiK7ZDAArFFfopyOTj0M05wE2tJPisA4iTnnXl2YoPvOA==}

  graceful-fs@4.2.11:
    resolution: {integrity: sha512-RbJ5/jmFcNNCcDV5o9eTnBLJ/HszWV0P73bc+Ff4nS/rJj+YaS6IGyiOL0VoBYX+l1Wrl3k63h/KrH+nhJ0XvQ==}

  gradient-string@2.0.2:
    resolution: {integrity: sha512-rEDCuqUQ4tbD78TpzsMtt5OIf0cBCSDWSJtUDaF6JsAh+k0v9r++NzxNEG87oDZx9ZwGhD8DaezR2L/yrw0Jdw==}
    engines: {node: '>=10'}

  graphemer@1.4.0:
    resolution: {integrity: sha512-EtKwoO6kxCL9WO5xipiHTZlSzBm7WLT627TqC/uVRd0HKmq8NXyebnNYxDoBi7wt8eTWrUrKXCOVaFq9x1kgag==}

  handlebars@4.7.8:
    resolution: {integrity: sha512-vafaFqs8MZkRrSX7sFVUdo3ap/eNiLnb4IakshzvP56X5Nr1iGKAIqdX6tMlm6HcNRIkr6AxO5jFEoJzzpT8aQ==}
    engines: {node: '>=0.4.7'}
    hasBin: true

  has-bigints@1.0.2:
    resolution: {integrity: sha512-tSvCKtBr9lkF0Ex0aQiP9N+OpV4zi2r/Nee5VkRDbaqv35RLYMzbwQfFSZZH0kR+Rd6302UJZ2p/bJCEoR3VoQ==}

  has-flag@3.0.0:
    resolution: {integrity: sha512-sKJf1+ceQBr4SMkvQnBDNDtf4TXpVhVGateu0t918bl30FnbE2m4vNLX+VWe/dpjlb+HugGYzW7uQXH98HPEYw==}
    engines: {node: '>=4'}

  has-flag@4.0.0:
    resolution: {integrity: sha512-EykJT/Q1KjTWctppgIAgfSO0tKVuZUjhgMr17kqTumMl6Afv3EISleU7qZUzoXDFTAHTDC4NOoG/ZxU3EvlMPQ==}
    engines: {node: '>=8'}

  has-property-descriptors@1.0.2:
    resolution: {integrity: sha512-55JNKuIW+vq4Ke1BjOTjM2YctQIvCT7GFzHwmfZPGo5wnrgkid0YQtnAleFSqumZm4az3n2BS+erby5ipJdgrg==}

  has-proto@1.0.3:
    resolution: {integrity: sha512-SJ1amZAJUiZS+PhsVLf5tGydlaVB8EdFpaSO4gmiUKUOxk8qzn5AIy4ZeJUmh22znIdk/uMAUT2pl3FxzVUH+Q==}
    engines: {node: '>= 0.4'}

  has-symbols@1.0.3:
    resolution: {integrity: sha512-l3LCuF6MgDNwTDKkdYGEihYjt5pRPbEg46rtlmnSPlUbgmB8LOIrKJbYYFBSbnPaJexMKtiPO8hmeRjRz2Td+A==}
    engines: {node: '>= 0.4'}

  has-tostringtag@1.0.2:
    resolution: {integrity: sha512-NqADB8VjPFLM2V0VvHUewwwsw0ZWBaIdgo+ieHtK3hasLz4qeCRjYcqfB6AQrBggRKppKF8L52/VqdVsO47Dlw==}
    engines: {node: '>= 0.4'}

  has-unicode@2.0.1:
    resolution: {integrity: sha512-8Rf9Y83NBReMnx0gFzA8JImQACstCYWUplepDa9xprwwtmgEZUF0h/i5xSA625zB/I37EtrswSST6OXxwaaIJQ==}

  has-yarn@2.1.0:
    resolution: {integrity: sha512-UqBRqi4ju7T+TqGNdqAO0PaSVGsDGJUBQvk9eUWNGRY1CFGDzYhLWoM7JQEemnlvVcv/YEmc2wNW8BC24EnUsw==}
    engines: {node: '>=8'}

  hasown@2.0.2:
    resolution: {integrity: sha512-0hJU9SCPvmMzIBdZFqNPXWa6dqh7WdH0cII9y+CyS8rG3nL48Bclra9HmKhVVUHyPWNH5Y7xDwAB7bfgSjkUMQ==}
    engines: {node: '>= 0.4'}

  hast-util-parse-selector@2.2.5:
    resolution: {integrity: sha512-7j6mrk/qqkSehsM92wQjdIgWM2/BW61u/53G6xmC8i1OmEdKLHbk419QKQUjz6LglWsfqoiHmyMRkP1BGjecNQ==}

  hastscript@6.0.0:
    resolution: {integrity: sha512-nDM6bvd7lIqDUiYEiu5Sl/+6ReP0BMk/2f4U/Rooccxkj0P5nm+acM5PrGJ/t5I8qPGiqZSE6hVAwZEdZIvP4w==}

  header-case@1.0.1:
    resolution: {integrity: sha512-i0q9mkOeSuhXw6bGgiQCCBgY/jlZuV/7dZXyZ9c6LcBrqwvT8eT719E9uxE5LiZftdl+z81Ugbg/VvXV4OJOeQ==}

  hermes-estree@0.21.1:
    resolution: {integrity: sha512-ayfESdfG0wZM32uGw0CMfcW6pW6RM8htLXZI56A4rr7hIOjmKw+wd3+71wUc1uQfn90ZyY1NMCbQeMnunrIidg==}

  hermes-parser@0.21.1:
    resolution: {integrity: sha512-ANsRSBqQHzca7AXbsuwKApSQhAdljPip63MgqLebSVzNUI+A3NDzfiH9Ny4df4fA7Ndso3kPR1V/x1YEc7BYxA==}

  highlight.js@10.7.3:
    resolution: {integrity: sha512-tzcUFauisWKNHaRkN4Wjl/ZA07gENAjFl3J/c480dprkGTg5EQstgaNFqBfUqCq54kZRIEcreTsAgF/m2quD7A==}

  hono@4.6.1:
    resolution: {integrity: sha512-6NGwvttY1+HAFii08VYiEKI6ETPAFbpLntpm2M/MogEsAFWdZV74UNT+2M4bmqX90cIQhjlpBSP+tO+CfB0uww==}
    engines: {node: '>=16.0.0'}

  html-encoding-sniffer@4.0.0:
    resolution: {integrity: sha512-Y22oTqIU4uuPgEemfz7NDJz6OeKf12Lsu+QC+s3BVpda64lTiMYCyGwg5ki4vFxkMwQdeZDl2adZoqUgdFuTgQ==}
    engines: {node: '>=18'}

  html-entities@2.5.2:
    resolution: {integrity: sha512-K//PSRMQk4FZ78Kyau+mZurHn3FH0Vwr+H36eE0rPbeYkRRi9YxceYPhuN60UwWorxyKHhqoAJl2OFKa4BVtaA==}

  html-escaper@2.0.2:
    resolution: {integrity: sha512-H2iMtd0I4Mt5eYiapRdIDjp+XzelXQ0tFE4JS7YFwFevXXMmOp9myNrUvCg0D6ws8iqkRPBfKHgbwig1SmlLfg==}

  http-errors@2.0.0:
    resolution: {integrity: sha512-FtwrG/euBzaEjYeRqOgly7G0qviiXoJWnvEH2Z1plBdXgbyjv34pHTSb9zoeHMyDy33+DWy5Wt9Wo+TURtOYSQ==}
    engines: {node: '>= 0.8'}

  http-proxy-agent@7.0.2:
    resolution: {integrity: sha512-T1gkAiYYDWYx3V5Bmyu7HcfcvL7mUrTWiM6yOfa3PIphViJ/gFPbvidQ+veqSOHci/PxBcDabeUNCzpOODJZig==}
    engines: {node: '>= 14'}

  https-proxy-agent@5.0.1:
    resolution: {integrity: sha512-dFcAjpTQFgoLMzC2VwU+C/CbS7uRL0lWmxDITmqm7C+7F0Odmj6s9l6alZc6AELXhrnggM2CeWSXHGOdX2YtwA==}
    engines: {node: '>= 6'}

  https-proxy-agent@7.0.5:
    resolution: {integrity: sha512-1e4Wqeblerz+tMKPIq2EMGiiWW1dIjZOksyHWSUm1rmuvw/how9hBHZ38lAGj5ID4Ik6EdkOw7NmWPy6LAwalw==}
    engines: {node: '>= 14'}

  human-signals@2.1.0:
    resolution: {integrity: sha512-B4FFZ6q/T2jhhksgkbEW3HBvWIfDW85snkQgawt07S7J5QXTk6BkNV+0yAeZrM5QpMAdYlocGoljn0sJ/WQkFw==}
    engines: {node: '>=10.17.0'}

  iconv-lite@0.4.24:
    resolution: {integrity: sha512-v3MXnZAcvnywkTUEZomIActle7RXXeedOR31wwl7VlyoXO4Qi9arvSenNQWne1TcRwhCL1HwLI21bEqdpj8/rA==}
    engines: {node: '>=0.10.0'}

  iconv-lite@0.6.3:
    resolution: {integrity: sha512-4fCk79wshMdzMp2rH06qWrJE4iolqLhCUH+OiuIgU++RB0+94NlDL81atO7GX55uUKueo0txHNtvEyI6D7WdMw==}
    engines: {node: '>=0.10.0'}

  ieee754@1.2.1:
    resolution: {integrity: sha512-dcyqhDvX1C46lXZcVqCpK+FtMRQVdIMN6/Df5js2zouUsqG7I6sFxitIC+7KYK29KdXOLHdu9zL4sFnoVQnqaA==}

  ignore@5.3.2:
    resolution: {integrity: sha512-hsBTNUqQTDwkWtcdYI2i06Y/nUBEsNEDJKjWdigLvegy8kDuJAS8uRlpkkcQpyEXL0Z/pjDy5HBmMjRCJ2gq+g==}
    engines: {node: '>= 4'}

  immutable@3.8.2:
    resolution: {integrity: sha512-15gZoQ38eYjEjxkorfbcgBKBL6R7T459OuK+CpcWt7O3KF4uPCx2tD0uFETlUDIyo+1789crbMhTvQBSR5yBMg==}
    engines: {node: '>=0.10.0'}

  immutable@4.3.7:
    resolution: {integrity: sha512-1hqclzwYwjRDFLjcFxOM5AYkkG0rpFPpr1RLPMEuGczoS7YA8gLhy8SWXYRAA/XwfEHpfo3cw5JGioS32fnMRw==}

  import-fresh@3.3.0:
    resolution: {integrity: sha512-veYYhQa+D1QBKznvhUHxb8faxlrwUnxseDAbAp457E0wLNio2bOSKnjYDhMj+YiAq61xrMGhQk9iXVk5FzgQMw==}
    engines: {node: '>=6'}

  import-lazy@2.1.0:
    resolution: {integrity: sha512-m7ZEHgtw69qOGw+jwxXkHlrlIPdTGkyh66zXZ1ajZbxkDBNjSY/LGbmjc7h0s2ELsUDTAhFr55TrPSSqJGPG0A==}
    engines: {node: '>=4'}

  imurmurhash@0.1.4:
    resolution: {integrity: sha512-JmXMZ6wuvDmLiHEml9ykzqO6lwFbof0GG4IkcGaENdCRDDmMVnny7s5HsIgHCbaq0w2MyPhDqkhTUgS2LU2PHA==}
    engines: {node: '>=0.8.19'}

  indent-string@4.0.0:
    resolution: {integrity: sha512-EdDDZu4A2OyIK7Lr/2zG+w5jmbuk1DVBnEwREQvBzspBJkCEbRa8GxU1lghYcaGJCnRWibjDXlq779X1/y5xwg==}
    engines: {node: '>=8'}

  inflation@2.1.0:
    resolution: {integrity: sha512-t54PPJHG1Pp7VQvxyVCJ9mBbjG3Hqryges9bXoOO6GExCPa+//i/d5GSuFtpx3ALLd7lgIAur6zrIlBQyJuMlQ==}
    engines: {node: '>= 0.8.0'}

  inflight@1.0.6:
    resolution: {integrity: sha512-k92I/b08q4wvFscXCLvqfsHCrjrF7yiXsQuIVvVE7N82W3+aqpzuUdBbfhWcy/FZR3/4IgflMgKLOsvPDrGCJA==}
    deprecated: This module is not supported, and leaks memory. Do not use it. Check out lru-cache if you want a good and tested way to coalesce async requests by a key value, which is much more comprehensive and powerful.

  inherits@2.0.4:
    resolution: {integrity: sha512-k/vGaX4/Yla3WzyMCvTQOXYeIHvqOKtnqBduzTHpzpQZzAskKMhZ2K+EnBiSM9zGSoIFeMpXKxa4dYeZIQqewQ==}

  ini@1.3.8:
    resolution: {integrity: sha512-JV/yugV2uzW5iMRSiZAyDtQd+nxtUnjeLt0acNdw98kKLrvuRVyB80tsREOE7yvGVgalhZ6RNXCmEHkUKBKxew==}

  ini@2.0.0:
    resolution: {integrity: sha512-7PnF4oN3CvZF23ADhA5wRaYEQpJ8qygSkbtTXWBeXWXmEVRXK+1ITciHWwHhsjv1TmW0MgacIv6hEi5pX5NQdA==}
    engines: {node: '>=10'}

  inquirer@7.3.3:
    resolution: {integrity: sha512-JG3eIAj5V9CwcGvuOmoo6LB9kbAYT8HXffUl6memuszlwDC/qvFAJw49XJ5NROSFNPxp3iQg1GqkFhaY/CR0IA==}
    engines: {node: '>=8.0.0'}

  inquirer@8.2.6:
    resolution: {integrity: sha512-M1WuAmb7pn9zdFRtQYk26ZBoY043Sse0wVDdk4Bppr+JOXyQYybdtvK+l9wUibhtjdjvtoiNy8tk+EgsYIUqKg==}
    engines: {node: '>=12.0.0'}

  internal-slot@1.0.7:
    resolution: {integrity: sha512-NGnrKwXzSms2qUUih/ILZ5JBqNTSa1+ZmP6flaIp6KmSElgE9qdndzS3cqjrDovwFdmwsGsLdeFgB6suw+1e9g==}
    engines: {node: '>= 0.4'}

  international-types@0.8.1:
    resolution: {integrity: sha512-tajBCAHo4I0LIFlmQ9ZWfjMWVyRffzuvfbXCd6ssFt5u1Zw15DN0UBpVTItXdNa1ls+cpQt3Yw8+TxsfGF8JcA==}

  invariant@2.2.4:
    resolution: {integrity: sha512-phJfQVBuaJM5raOpJjSfkiD6BpbCE4Ns//LaXl6wGYtUBY83nWS6Rf9tXm2e8VaK60JEjYldbPif/A2B1C2gNA==}

  ioredis@5.4.1:
    resolution: {integrity: sha512-2YZsvl7jopIa1gaePkeMtd9rAcSjOOjPtpcLlOeusyO+XH2SK5ZcT+UCrElPP+WVIInh2TzeI4XW9ENaSLVVHA==}
    engines: {node: '>=12.22.0'}

  ip-address@9.0.5:
    resolution: {integrity: sha512-zHtQzGojZXTwZTHQqra+ETKd4Sn3vgi7uBmlPoXVWZqYvuKmtI0l/VZTjqGmJY9x88GGOaZ9+G9ES8hC4T4X8g==}
    engines: {node: '>= 12'}

  is-alphabetical@1.0.4:
    resolution: {integrity: sha512-DwzsA04LQ10FHTZuL0/grVDk4rFoVH1pjAToYwBrHSxcrBIGQuXrQMtD5U1b0U2XVgKZCTLLP8u2Qxqhy3l2Vg==}

  is-alphanumerical@1.0.4:
    resolution: {integrity: sha512-UzoZUr+XfVz3t3v4KyGEniVL9BDRoQtY7tOyrRybkVNjDFWyo1yhXNGrrBTQxp3ib9BLAWs7k2YKBQsFRkZG9A==}

  is-arguments@1.1.1:
    resolution: {integrity: sha512-8Q7EARjzEnKpt/PCD7e1cgUS0a6X8u5tdSiMqXhojOdoV9TsMsiO+9VLC5vAmO8N7/GmXn7yjR8qnA6bVAEzfA==}
    engines: {node: '>= 0.4'}

  is-array-buffer@3.0.4:
    resolution: {integrity: sha512-wcjaerHw0ydZwfhiKbXJWLDY8A7yV7KhjQOpb83hGgGfId/aQa4TOvwyzn2PuswW2gPCYEL/nEAiSVpdOj1lXw==}
    engines: {node: '>= 0.4'}

  is-arrayish@0.3.2:
    resolution: {integrity: sha512-eVRqCvVlZbuw3GrM63ovNSNAeA1K16kaR/LRY/92w0zxQ5/1YzwblUX652i4Xs9RwAGjW9d9y6X88t8OaAJfWQ==}

  is-async-function@2.0.0:
    resolution: {integrity: sha512-Y1JXKrfykRJGdlDwdKlLpLyMIiWqWvuSd17TvZk68PLAOGOoF4Xyav1z0Xhoi+gCYjZVeC5SI+hYFOfvXmGRCA==}
    engines: {node: '>= 0.4'}

  is-bigint@1.0.4:
    resolution: {integrity: sha512-zB9CruMamjym81i2JZ3UMn54PKGsQzsJeo6xvN3HJJ4CAsQNB6iRutp2To77OfCNuoxspsIhzaPoO1zyCEhFOg==}

  is-boolean-object@1.1.2:
    resolution: {integrity: sha512-gDYaKHJmnj4aWxyj6YHyXVpdQawtVLHU5cb+eztPGczf6cjuTdwve5ZIEfgXqH4e57An1D1AKf8CZ3kYrQRqYA==}
    engines: {node: '>= 0.4'}

  is-callable@1.2.7:
    resolution: {integrity: sha512-1BC0BVFhS/p0qtw6enp8e+8OD0UrK0oFLztSjNzhcKA3WDuJxxAPXzPuPtKkjEY9UUoEWlX/8fgKeu2S8i9JTA==}
    engines: {node: '>= 0.4'}

  is-ci@2.0.0:
    resolution: {integrity: sha512-YfJT7rkpQB0updsdHLGWrvhBJfcfzNNawYDNIyQXJz0IViGf75O8EBPKSdvw2rF+LGCsX4FZ8tcr3b19LcZq4w==}
    hasBin: true

  is-core-module@2.15.1:
    resolution: {integrity: sha512-z0vtXSwucUJtANQWldhbtbt7BnL0vxiFjIdDLAatwhDYty2bad6s+rijD6Ri4YuYJubLzIJLUidCh09e1djEVQ==}
    engines: {node: '>= 0.4'}

  is-data-view@1.0.1:
    resolution: {integrity: sha512-AHkaJrsUVW6wq6JS8y3JnM/GJF/9cf+k20+iDzlSaJrinEo5+7vRiteOSwBhHRiAyQATN1AmY4hwzxJKPmYf+w==}
    engines: {node: '>= 0.4'}

  is-date-object@1.0.5:
    resolution: {integrity: sha512-9YQaSxsAiSwcvS33MBk3wTCVnWK+HhF8VZR2jRxehM16QcVOdHqPn4VPHmRK4lSr38n9JriurInLcP90xsYNfQ==}
    engines: {node: '>= 0.4'}

  is-decimal@1.0.4:
    resolution: {integrity: sha512-RGdriMmQQvZ2aqaQq3awNA6dCGtKpiDFcOzrTWrDAT2MiWrKQVPmxLGHl7Y2nNu6led0kEyoX0enY0qXYsv9zw==}

  is-extglob@2.1.1:
    resolution: {integrity: sha512-SbKbANkN603Vi4jEZv49LeVJMn4yGwsbzZworEoyEiutsN3nJYdbO36zfhGJ6QEDpOZIFkDtnq5JRxmvl3jsoQ==}
    engines: {node: '>=0.10.0'}

  is-finalizationregistry@1.0.2:
    resolution: {integrity: sha512-0by5vtUJs8iFQb5TYUHHPudOR+qXYIMKtiUzvLIZITZUjknFmziyBJuLhVRc+Ds0dREFlskDNJKYIdIzu/9pfw==}

  is-fullwidth-code-point@3.0.0:
    resolution: {integrity: sha512-zymm5+u+sCsSWyD9qNaejV3DFvhCKclKdizYaJUuHA83RLjb7nSuGnddCHGv0hk+KY7BMAlsWeK4Ueg6EV6XQg==}
    engines: {node: '>=8'}

  is-function@1.0.2:
    resolution: {integrity: sha512-lw7DUp0aWXYg+CBCN+JKkcE0Q2RayZnSvnZBlwgxHBQhqt5pZNVy4Ri7H9GmmXkdu7LUthszM+Tor1u/2iBcpQ==}

  is-generator-function@1.0.10:
    resolution: {integrity: sha512-jsEjy9l3yiXEQ+PsXdmBwEPcOxaXWLspKdplFUVI9vq1iZgIekeC0L167qeu86czQaxed3q/Uzuw0swL0irL8A==}
    engines: {node: '>= 0.4'}

  is-glob@4.0.3:
    resolution: {integrity: sha512-xelSayHH36ZgE7ZWhli7pW34hNbNl8Ojv5KVmkJD4hBdD3th8Tfk9vYasLM+mXWOZhFkgZfxhLSnrwRr4elSSg==}
    engines: {node: '>=0.10.0'}

  is-hexadecimal@1.0.4:
    resolution: {integrity: sha512-gyPJuv83bHMpocVYoqof5VDiZveEoGoFL8m3BXNb2VW8Xs+rz9kqO8LOQ5DH6EsuvilT1ApazU0pyl+ytbPtlw==}

  is-installed-globally@0.4.0:
    resolution: {integrity: sha512-iwGqO3J21aaSkC7jWnHP/difazwS7SFeIqxv6wEtLU8Y5KlzFTjyqcSIT0d8s4+dDhKytsk9PJZ2BkS5eZwQRQ==}
    engines: {node: '>=10'}

  is-interactive@1.0.0:
    resolution: {integrity: sha512-2HvIEKRoqS62guEC+qBjpvRubdX910WCMuJTZ+I9yvqKU2/12eSL549HMwtabb4oupdj2sMP50k+XJfB/8JE6w==}
    engines: {node: '>=8'}

  is-lower-case@1.1.3:
    resolution: {integrity: sha512-+5A1e/WJpLLXZEDlgz4G//WYSHyQBD32qa4Jd3Lw06qQlv3fJHnp3YIHjTQSGzHMgzmVKz2ZP3rBxTHkPw/lxA==}

  is-map@2.0.3:
    resolution: {integrity: sha512-1Qed0/Hr2m+YqxnM09CjA2d/i6YZNfF6R2oRAOj36eUdS6qIV/huPJNSEpKbupewFs+ZsJlxsjjPbc0/afW6Lw==}
    engines: {node: '>= 0.4'}

  is-negative-zero@2.0.3:
    resolution: {integrity: sha512-5KoIu2Ngpyek75jXodFvnafB6DJgr3u8uuK0LEZJjrU19DrMD3EVERaR8sjz8CCGgpZvxPl9SuE1GMVPFHx1mw==}
    engines: {node: '>= 0.4'}

  is-npm@5.0.0:
    resolution: {integrity: sha512-WW/rQLOazUq+ST/bCAVBp/2oMERWLsR7OrKyt052dNDk4DHcDE0/7QSXITlmi+VBcV13DfIbysG3tZJm5RfdBA==}
    engines: {node: '>=10'}

  is-number-object@1.0.7:
    resolution: {integrity: sha512-k1U0IRzLMo7ZlYIfzRu23Oh6MiIFasgpb9X76eqfFZAqwH44UI4KTBvBYIZ1dSL9ZzChTB9ShHfLkR4pdW5krQ==}
    engines: {node: '>= 0.4'}

  is-number@7.0.0:
    resolution: {integrity: sha512-41Cifkg6e8TylSpdtTpeLVMqvSBEVzTttHvERD741+pnZ8ANv0004MRL43QKPDlK9cGvNp6NZWZUBlbGXYxxng==}
    engines: {node: '>=0.12.0'}

  is-obj@2.0.0:
    resolution: {integrity: sha512-drqDG3cbczxxEJRoOXcOjtdp1J/lyp1mNn0xaznRs8+muBhgQcrnbspox5X5fOw0HnMnbfDzvnEMEtqDEJEo8w==}
    engines: {node: '>=8'}

  is-path-cwd@2.2.0:
    resolution: {integrity: sha512-w942bTcih8fdJPJmQHFzkS76NEP8Kzzvmw92cXsazb8intwLqPibPPdXf4ANdKV3rYMuuQYGIWtvz9JilB3NFQ==}
    engines: {node: '>=6'}

  is-path-inside@3.0.3:
    resolution: {integrity: sha512-Fd4gABb+ycGAmKou8eMftCupSir5lRxqf4aD/vd0cD2qc4HL07OjCeuHMr8Ro4CoMaeCKDB0/ECBOVWjTwUvPQ==}
    engines: {node: '>=8'}

  is-potential-custom-element-name@1.0.1:
    resolution: {integrity: sha512-bCYeRA2rVibKZd+s2625gGnGF/t7DSqDs4dP7CrLA1m7jKWz6pps0LpYLJN8Q64HtmPKJ1hrN3nzPNKFEKOUiQ==}

  is-property@1.0.2:
    resolution: {integrity: sha512-Ks/IoX00TtClbGQr4TWXemAnktAQvYB7HzcCxDGqEZU6oCmb2INHuOoKxbtR+HFkmYWBKv/dOZtGRiAjDhj92g==}

  is-regex@1.1.4:
    resolution: {integrity: sha512-kvRdxDsxZjhzUX07ZnLydzS1TU/TJlTUHHY4YLL87e37oUA49DfkLqgy+VjFocowy29cKvcSiu+kIv728jTTVg==}
    engines: {node: '>= 0.4'}

  is-set@2.0.3:
    resolution: {integrity: sha512-iPAjerrse27/ygGLxw+EBR9agv9Y6uLeYVJMu+QNCoouJ1/1ri0mGrcWpfCqFZuzzx3WjtwxG098X+n4OuRkPg==}
    engines: {node: '>= 0.4'}

  is-shared-array-buffer@1.0.3:
    resolution: {integrity: sha512-nA2hv5XIhLR3uVzDDfCIknerhx8XUKnstuOERPNNIinXG7v9u+ohXF67vxm4TPTEPU6lm61ZkwP3c9PCB97rhg==}
    engines: {node: '>= 0.4'}

  is-stream@2.0.1:
    resolution: {integrity: sha512-hFoiJiTl63nn+kstHGBtewWSKnQLpyb155KHheA1l39uvtO9nWIop1p3udqPcUd/xbF1VLMO4n7OI6p7RbngDg==}
    engines: {node: '>=8'}

  is-string@1.0.7:
    resolution: {integrity: sha512-tE2UXzivje6ofPW7l23cjDOMa09gb7xlAqG6jG5ej6uPV32TlWP3NKPigtaGeHNu9fohccRYvIiZMfOOnOYUtg==}
    engines: {node: '>= 0.4'}

  is-symbol@1.0.4:
    resolution: {integrity: sha512-C/CPBqKWnvdcxqIARxyOh4v1UUEOCHpgDa0WYgpKDFMszcrPcffg5uhwSgPCLD2WWxmq6isisz87tzT01tuGhg==}
    engines: {node: '>= 0.4'}

  is-typed-array@1.1.13:
    resolution: {integrity: sha512-uZ25/bUAlUY5fR4OKT4rZQEBrzQWYV9ZJYGGsUmEJ6thodVJ1HX64ePQ6Z0qPWP+m+Uq6e9UugrE38jeYsDSMw==}
    engines: {node: '>= 0.4'}

  is-typedarray@1.0.0:
    resolution: {integrity: sha512-cyA56iCMHAh5CdzjJIa4aohJyeO1YbwLi3Jc35MmRU6poroFjIGZzUzupGiRPOjgHg9TLu43xbpwXk523fMxKA==}

  is-unicode-supported@0.1.0:
    resolution: {integrity: sha512-knxG2q4UC3u8stRGyAVJCOdxFmv5DZiRcdlIaAQXAbSfJya+OhopNotLQrstBhququ4ZpuKbDc/8S6mgXgPFPw==}
    engines: {node: '>=10'}

  is-upper-case@1.1.2:
    resolution: {integrity: sha512-GQYSJMgfeAmVwh9ixyk888l7OIhNAGKtY6QA+IrWlu9MDTCaXmeozOZ2S9Knj7bQwBO/H6J2kb+pbyTUiMNbsw==}

  is-weakmap@2.0.2:
    resolution: {integrity: sha512-K5pXYOm9wqY1RgjpL3YTkF39tni1XajUIkawTLUo9EZEVUFga5gSQJF8nNS7ZwJQ02y+1YCNYcMh+HIf1ZqE+w==}
    engines: {node: '>= 0.4'}

  is-weakref@1.0.2:
    resolution: {integrity: sha512-qctsuLZmIQ0+vSSMfoVvyFe2+GSEvnmZ2ezTup1SBse9+twCCeial6EEi3Nc2KFcf6+qz2FBPnjXsk8xhKSaPQ==}

  is-weakset@2.0.3:
    resolution: {integrity: sha512-LvIm3/KWzS9oRFHugab7d+M/GcBXuXX5xZkzPmN+NxihdQlZUQ4dWuSV1xR/sq6upL1TJEDrfBgRepHFdBtSNQ==}
    engines: {node: '>= 0.4'}

  is-what@4.1.16:
    resolution: {integrity: sha512-ZhMwEosbFJkA0YhFnNDgTM4ZxDRsS6HqTo7qsZM08fehyRYIYa0yHu5R6mgo1n/8MgaPBXiPimPD77baVFYg+A==}
    engines: {node: '>=12.13'}

  is-yarn-global@0.3.0:
    resolution: {integrity: sha512-VjSeb/lHmkoyd8ryPVIKvOCn4D1koMqY+vqyjjUfc3xyKtP4dYOxM44sZrnqQSzSds3xyOrUTLTC9LVCVgLngw==}

  isarray@1.0.0:
    resolution: {integrity: sha512-VLghIWNM6ELQzo7zwmcg0NmTVyWKYjvIeM83yjp0wRDTmUnrM678fQbcKBo6n2CJEF0szoG//ytg+TKla89ALQ==}

  isarray@2.0.5:
    resolution: {integrity: sha512-xHjhDr3cNBK0BzdUJSPXZntQUx/mwMS5Rw4A7lPJ90XGAO6ISP/ePDNuo0vhqOZU+UD5JoodwCAAoZQd3FeAKw==}

  isbinaryfile@4.0.10:
    resolution: {integrity: sha512-iHrqe5shvBUcFbmZq9zOQHBoeOhZJu6RQGrDpBgenUm/Am+F3JM2MgQj+rK3Z601fzrL5gLZWtAPH2OBaSVcyw==}
    engines: {node: '>= 8.0.0'}

  isexe@2.0.0:
    resolution: {integrity: sha512-RHxMLp9lnKHGHRng9QFhRCMbYAcVpn69smSGcq3f36xjgVVWThj4qqLbTLlq7Ssj8B+fIQ1EuCEGI2lKsyQeIw==}

  isomorphic-fetch@3.0.0:
    resolution: {integrity: sha512-qvUtwJ3j6qwsF3jLxkZ72qCgjMysPzDfeV240JHiGZsANBYd+EEuu35v7dfrJ9Up0Ak07D7GGSkGhCHTqg/5wA==}

  istanbul-lib-coverage@3.2.2:
    resolution: {integrity: sha512-O8dpsF+r0WV/8MNRKfnmrtCWhuKjxrq2w+jpzBL5UZKTi2LeVWnWOmWRxFlesJONmc+wLAGvKQZEOanko0LFTg==}
    engines: {node: '>=8'}

  istanbul-lib-report@3.0.1:
    resolution: {integrity: sha512-GCfE1mtsHGOELCU8e/Z7YWzpmybrx/+dSTfLrvY8qRmaY6zXTKWn6WQIjaAFw069icm6GVMNkgu0NzI4iPZUNw==}
    engines: {node: '>=10'}

  istanbul-lib-source-maps@5.0.6:
    resolution: {integrity: sha512-yg2d+Em4KizZC5niWhQaIomgf5WlL4vOOjZ5xGCmF8SnPE/mDWWXgvRExdcpCgh9lLRRa1/fSYp2ymmbJ1pI+A==}
    engines: {node: '>=10'}

  istanbul-reports@3.1.7:
    resolution: {integrity: sha512-BewmUXImeuRk2YY0PVbxgKAysvhRPUQE0h5QRM++nVWyubKGV0l8qQ5op8+B2DOmwSe63Jivj0BjkPQVf8fP5g==}
    engines: {node: '>=8'}

  iterator.prototype@1.1.2:
    resolution: {integrity: sha512-DR33HMMr8EzwuRL8Y9D3u2BMj8+RqSE850jfGu59kS7tbmPLzGkZmVSfyCFSDxuZiEY6Rzt3T2NA/qU+NwVj1w==}

  jackspeak@2.3.6:
    resolution: {integrity: sha512-N3yCS/NegsOBokc8GAdM8UcmfsKiSS8cipheD/nivzr700H+nsMOxJjQnvwOcRYVuFkdH0wGUvW2WbXGmrZGbQ==}
    engines: {node: '>=14'}

  jackspeak@3.4.3:
    resolution: {integrity: sha512-OGlZQpz2yfahA/Rd1Y8Cd9SIEsqvXkLVoSw/cgwhnhFMDbsQFeZYoJJ7bIZBS9BcamUW96asq/npPWugM+RQBw==}

  jackspeak@4.0.1:
    resolution: {integrity: sha512-cub8rahkh0Q/bw1+GxP7aeSe29hHHn2V4m29nnDlvCdlgU+3UGxkZp7Z53jLUdpX3jdTO0nJZUDl3xvbWc2Xog==}
    engines: {node: 20 || >=22}

  jest-worker@27.5.1:
    resolution: {integrity: sha512-7vuh85V5cdDofPyxn58nrPjBktZo0u9x1g8WtjQol+jZDaE+fhN+cIvTj11GndBnMnyfrUOG1sZQxCdjKh+DKg==}
    engines: {node: '>= 10.13.0'}

  jose@5.9.3:
    resolution: {integrity: sha512-egLIoYSpcd+QUF+UHgobt5YzI2Pkw/H39ou9suW687MY6PmCwPmkNV/4TNjn1p2tX5xO3j0d0sq5hiYE24bSlg==}

  jotai@2.10.1:
    resolution: {integrity: sha512-4FycO+BOTl2auLyF2Chvi6KTDqdsdDDtpaL/WHQMs8f3KS1E3loiUShQzAzFA/sMU5cJ0hz/RT1xum9YbG/zaA==}
    engines: {node: '>=12.20.0'}
    peerDependencies:
      '@types/react': '>=17.0.0'
      react: '>=17.0.0'
    peerDependenciesMeta:
      '@types/react':
        optional: true
      react:
        optional: true

  js-file-download@0.4.12:
    resolution: {integrity: sha512-rML+NkoD08p5Dllpjo0ffy4jRHeY6Zsapvr/W86N7E0yuzAO6qa5X9+xog6zQNlH102J7IXljNY2FtS6Lj3ucg==}

  js-tokens@4.0.0:
    resolution: {integrity: sha512-RdJUflcE3cUzKiMqQgsCu06FPu9UdIJO0beYbPhHN4k6apgJtifcoCtT9bcxOpYBtpD2kCM6Sbzg4CausW/PKQ==}

  js-yaml@4.1.0:
    resolution: {integrity: sha512-wpxZs9NoxZaJESJGIZTyDEaYpl0FKSA+FB9aJiyemKhMwkxQg63h4T1KJgUGHpTqPDNRcmmYLugrRjJlBtWvRA==}
    hasBin: true

  jsbn@1.1.0:
    resolution: {integrity: sha512-4bYVV3aAMtDTTu4+xsDYa6sy9GyJ69/amsu9sYF2zqjiEoZA5xJi3BrfX3uY+/IekIu7MwdObdbDWpoZdBv3/A==}

  jsdom@25.0.1:
    resolution: {integrity: sha512-8i7LzZj7BF8uplX+ZyOlIz86V6TAsSs+np6m1kpW9u0JWi4z/1t+FzcK1aek+ybTnAC4KhBL4uXCNT0wcUIeCw==}
    engines: {node: '>=18'}
    peerDependencies:
      canvas: ^2.11.2
    peerDependenciesMeta:
      canvas:
        optional: true

  jsesc@2.5.2:
    resolution: {integrity: sha512-OYu7XEzjkCQ3C5Ps3QIZsQfNpqoJyZZA99wd9aWd05NCtC5pWOkShK2mkL6HXQR6/Cy2lbNdPlZBpuQHXE63gA==}
    engines: {node: '>=4'}
    hasBin: true

  json-buffer@3.0.1:
    resolution: {integrity: sha512-4bV5BfR2mqfQTJm+V5tPPdf+ZpuhiIvTuAB5g8kcrXOZpTT/QwwVRWBywX1ozr6lEuPdbHxwaJlm9G6mI2sfSQ==}

  json-parse-even-better-errors@2.3.1:
    resolution: {integrity: sha512-xyFwyhro/JEof6Ghe2iz2NcXoj2sloNsWr/XsERDK/oiPCfaNhl5ONfp+jQdAZRQQ0IJWNzH9zIZF7li91kh2w==}

  json-schema-traverse@0.4.1:
    resolution: {integrity: sha512-xbbCH5dCYU5T8LcEhhuh7HJ88HXuW3qsI3Y0zOZFKfZEHcpWiHU/Jxzk629Brsab/mMiHQti9wMP+845RPe3Vg==}

  json-stable-stringify-without-jsonify@1.0.1:
    resolution: {integrity: sha512-Bdboy+l7tA3OGW6FjyFHWkP5LuByj1Tk33Ljyq0axyzdk9//JSi2u3fP1QSmd1KNwq6VOKYGlAu87CisVir6Pw==}

  json5@1.0.2:
    resolution: {integrity: sha512-g1MWMLBiz8FKi1e4w0UyVL3w+iJceWAFBAaBnnGKOpNa5f8TLktkbre1+s6oICydWAm+HRUGTmI+//xv2hvXYA==}
    hasBin: true

  json5@2.2.3:
    resolution: {integrity: sha512-XmOWe7eyHYH14cLdVPoyg+GOH3rYX++KpzrylJwSW98t3Nk+U8XOl8FWKOgwtzdb8lXGf6zYwDUzeHMWfxasyg==}
    engines: {node: '>=6'}
    hasBin: true

  jsonfile@6.1.0:
    resolution: {integrity: sha512-5dgndWOriYSm5cnYaJNhalLNDKOqFwyDB/rr1E9ZsGciGvKPs8R2xYGCacuf3z6K1YKDz182fd+fY3cn3pMqXQ==}

  jsx-ast-utils@3.3.5:
    resolution: {integrity: sha512-ZZow9HBI5O6EPgSJLUb8n2NKgmVWTwCvHGwFuJlMjvLFqlGG6pjirPhtdsseaLZjSibD8eegzmYpUZwoIlj2cQ==}
    engines: {node: '>=4.0'}

  keygrip@1.1.0:
    resolution: {integrity: sha512-iYSchDJ+liQ8iwbSI2QqsQOvqv58eJCEanyJPJi+Khyu8smkcKSFUCbPwzFcL7YVtZ6eONjqRX/38caJ7QjRAQ==}
    engines: {node: '>= 0.6'}

  keyv@4.5.4:
    resolution: {integrity: sha512-oxVHkHR/EJf2CNXnWxRLW6mg7JyCCUcG0DtEGmL2ctUo1PNTin1PUil+r/+4r5MpVgC/fn1kjsx7mjSujKqIpw==}

  klona@2.0.6:
    resolution: {integrity: sha512-dhG34DXATL5hSxJbIexCft8FChFXtmskoZYnoPWjXQuebWYCNkVeV3KkGegCK9CP1oswI/vQibS2GY7Em/sJJA==}
    engines: {node: '>= 8'}

  kuler@2.0.0:
    resolution: {integrity: sha512-Xq9nH7KlWZmXAtodXDDRE7vs6DU1gTU8zYDHDiWLSip45Egwq3plLHzPn27NgvzL2r1LMPC1vdqh98sQxtqj4A==}

  language-subtag-registry@0.3.23:
    resolution: {integrity: sha512-0K65Lea881pHotoGEa5gDlMxt3pctLi2RplBb7Ezh4rRdLEOtgi7n4EwK9lamnUCkKBqaeKRVebTq6BAxSkpXQ==}

  language-tags@1.0.9:
    resolution: {integrity: sha512-MbjN408fEndfiQXbFQ1vnd+1NoLDsnQW41410oQBXiyXDMYH5z505juWa4KUE1LqxRC7DgOgZDbKLxHIwm27hA==}
    engines: {node: '>=0.10'}

  lazystream@1.0.1:
    resolution: {integrity: sha512-b94GiNHQNy6JNTrt5w6zNyffMrNkXZb3KTkCZJb2V1xaEGCk093vkZ2jk3tpaeP33/OiXC+WvK9AxUebnf5nbw==}
    engines: {node: '>= 0.6.3'}

  ldapts@7.2.1:
    resolution: {integrity: sha512-2NSA9drjHdRiApF+TO18c+Hy/uyBLs96OS6Gia4+dPQWPxvqDbu3Ji2beCbNCXTvvgxDj4cLZ0WoOZLt5ojfAg==}
    engines: {node: '>=18'}

  levn@0.4.1:
    resolution: {integrity: sha512-+bT2uH4E5LGE7h/n3evcS/sQlJXCpIp6ym8OWJ5eV6+67Dsql/LaaT7qJBAt2rzfoa/5QBGBhxDix1dMt2kQKQ==}
    engines: {node: '>= 0.8.0'}

  linkify-it@5.0.0:
    resolution: {integrity: sha512-5aHCbzQRADcdP+ATqnDuhhJ/MRIqDkZX5pyjFHRRysS8vZ5AbqGEoFIb6pYHPZ+L/OC2Lc+xT8uHVVR5CAK/wQ==}

  linkifyjs@4.1.3:
    resolution: {integrity: sha512-auMesunaJ8yfkHvK4gfg1K0SaKX/6Wn9g2Aac/NwX+l5VdmFZzo/hdPGxEOETj+ryRa4/fiOPjeeKURSAJx1sg==}

  loader-runner@4.3.0:
    resolution: {integrity: sha512-3R/1M+yS3j5ou80Me59j7F9IMs4PXs3VqRrm0TU3AbKPxlmpoY1TNscJV/oGJXo8qCatFGTfDbY6W6ipGOYXfg==}
    engines: {node: '>=6.11.5'}

  loader-utils@2.0.4:
    resolution: {integrity: sha512-xXqpXoINfFhgua9xiqD8fPFHgkoq1mmmpE92WlDbm9rNRd/EbRb+Gqf908T2DMfuHjjJlksiK2RbHVOdD/MqSw==}
    engines: {node: '>=8.9.0'}

  locate-path@6.0.0:
    resolution: {integrity: sha512-iPZK6eYjbxRu3uB4/WZ3EsEIMJFMqAoopl3R+zuq0UjcAm/MO6KCweDgPfP3elTztoKP3KtnVHxTn2NHBSDVUw==}
    engines: {node: '>=10'}

  lodash.clonedeep@4.5.0:
    resolution: {integrity: sha512-H5ZhCF25riFd9uB5UCkVKo61m3S/xZk1x4wA6yp/L3RFP6Z/eHH1ymQcGLo7J3GMPfm0V/7m1tryHuGVxpqEBQ==}

  lodash.debounce@4.0.8:
    resolution: {integrity: sha512-FT1yDzDYEoYWhnSGnpE/4Kj1fLZkDFyqRb7fNt6FdYOSxlUWAtp42Eh6Wb0rGIv/m9Bgo7x4GhQbm5Ys4SG5ow==}

  lodash.defaults@4.2.0:
    resolution: {integrity: sha512-qjxPLHd3r5DnsdGacqOMU6pb/avJzdh9tFX2ymgoZE27BmjXrNy/y4LoaiTeAb+O3gL8AfpJGtqfX/ae2leYYQ==}

  lodash.get@4.4.2:
    resolution: {integrity: sha512-z+Uw/vLuy6gQe8cfaFWD7p0wVv8fJl3mbzXh33RS+0oW2wvUqiRXiQ69gLWSLpgB5/6sU+r6BlQR0MBILadqTQ==}

  lodash.isarguments@3.1.0:
    resolution: {integrity: sha512-chi4NHZlZqZD18a0imDHnZPrDeBbTtVN7GXMwuGdRH9qotxAjYs3aVLKc7zNOG9eddR5Ksd8rvFEBc9SsggPpg==}

  lodash.merge@4.6.2:
    resolution: {integrity: sha512-0KpjqXRVvrYyCsX1swR/XTK0va6VQkQM6MNo7PqW77ByjAhoARA8EfrP1N4+KlKj8YS0ZUCtRT/YUuhyYDujIQ==}

  lodash@4.17.21:
    resolution: {integrity: sha512-v2kDEe57lecTulaDIuNTPy3Ry4gLGJ6Z1O3vE1krgXZNrsQ+LFTGHVxVjcXPs17LhbZVGedAJv8XZ1tvj5FvSg==}

  log-symbols@3.0.0:
    resolution: {integrity: sha512-dSkNGuI7iG3mfvDzUuYZyvk5dD9ocYCYzNU6CYDE6+Xqd+gwme6Z00NS3dUh8mq/73HaEtT7m6W+yUPtU6BZnQ==}
    engines: {node: '>=8'}

  log-symbols@4.1.0:
    resolution: {integrity: sha512-8XPvpAA8uyhfteu8pIvQxpJZ7SYYdpUivZpGy6sFsBuKRY/7rQGavedeB8aK+Zkyq6upMFVL/9AW6vOYzfRyLg==}
    engines: {node: '>=10'}

  logform@2.6.1:
    resolution: {integrity: sha512-CdaO738xRapbKIMVn2m4F6KTj4j7ooJ8POVnebSgKo3KBz5axNXRAL7ZdRjIV6NOr2Uf4vjtRkxrFETOioCqSA==}
    engines: {node: '>= 12.0.0'}

  long@5.2.3:
    resolution: {integrity: sha512-lcHwpNoggQTObv5apGNCTdJrO69eHOZMi4BNC+rTLER8iHAqGrUVeLh/irVIM7zTw2bOXA8T6uNPeujwOLg/2Q==}

  loose-envify@1.4.0:
    resolution: {integrity: sha512-lyuxPGr/Wfhrlem2CL/UcnUc1zcqKAImBDzukY7Y5F/yQiNdko6+fRLevlw1HgMySw7f611UIY408EtxRSoK3Q==}
    hasBin: true

  loupe@3.1.1:
    resolution: {integrity: sha512-edNu/8D5MKVfGVFRhFf8aAxiTM6Wumfz5XsaatSxlD3w4R1d/WEKUTydCdPGbl9K7QG/Ca3GnDV2sIKIpXRQcw==}

  lower-case-first@1.0.2:
    resolution: {integrity: sha512-UuxaYakO7XeONbKrZf5FEgkantPf5DUqDayzP5VXZrtRPdH86s4kN47I8B3TW10S4QKiE3ziHNf3kRN//okHjA==}

  lower-case@1.1.4:
    resolution: {integrity: sha512-2Fgx1Ycm599x+WGpIYwJOvsjmXFzTSc34IwDWALRA/8AopUKAVPwfJ+h5+f85BCp0PWmmJcWzEpxOpoXycMpdA==}

  lowlight@1.20.0:
    resolution: {integrity: sha512-8Ktj+prEb1RoCPkEOrPMYUN/nCggB7qAWe3a7OpMjWQkh3l2RD5wKRQ+o8Q8YuI9RG/xs95waaI/E6ym/7NsTw==}

  lru-cache@10.4.3:
    resolution: {integrity: sha512-JNAzZcXrCt42VGLuYz0zfAzDfAvJWW6AfYlDBQyDV5DClI2m5sAmK+OIO7s59XfsRsWHp02jAJrRadPRGTt6SQ==}

  lru-cache@11.0.1:
    resolution: {integrity: sha512-CgeuL5uom6j/ZVrg7G/+1IXqRY8JXX4Hghfy5YE0EhoYQWvndP1kufu58cmZLNIDKnRhZrXfdS9urVWx98AipQ==}
    engines: {node: 20 || >=22}

  lru-cache@5.1.1:
    resolution: {integrity: sha512-KpNARQA3Iwv+jTA0utUVVbrh+Jlrr1Fv0e56GGzAFOXN7dk/FviaDW8LHmK52DlcH4WP2n6gI8vN1aesBFgo9w==}

  lru-cache@7.18.3:
    resolution: {integrity: sha512-jumlc0BIUrS3qJGgIkWZsyfAM7NCWiBcCDhnd+3NNM5KbBmLTgHVfWBcg6W+rLUsIpzpERPsvwUP7CckAQSOoA==}
    engines: {node: '>=12'}

  lru.min@1.1.0:
    resolution: {integrity: sha512-86xXMB6DiuKrTqkE/lRL0drlNh568awttBPJ7D66fzDHpy6NC5r3N+Ly/lKCS2zjmeGyvFDx670z0cD0PVBwGA==}
    engines: {bun: '>=1.0.0', deno: '>=1.30.0', node: '>=8.0.0'}

  m3u8-parser@7.2.0:
    resolution: {integrity: sha512-CRatFqpjVtMiMaKXxNvuI3I++vUumIXVVT/JpCpdU/FynV/ceVw1qpPyyBNindL+JlPMSesx+WX1QJaZEJSaMQ==}

  magic-string@0.30.11:
    resolution: {integrity: sha512-+Wri9p0QHMy+545hKww7YAu5NyzF8iomPL/RQazugQ9+Ez4Ic3mERMd8ZTX5rfK944j+560ZJi8iAwgak1Ac7A==}

  magicast@0.3.5:
    resolution: {integrity: sha512-L0WhttDl+2BOsybvEOLK7fW3UA0OQ0IQ2d6Zl2x/a6vVRs3bAY0ECOSHHeL5jD+SbOpOCUEi0y1DgHEn9Qn1AQ==}

  make-dir@3.1.0:
    resolution: {integrity: sha512-g3FeP20LNwhALb/6Cz6Dd4F2ngze0jz7tbzrD2wAV+o9FeNHe4rL+yK2md0J/fiSf1sa1ADhXqi5+oVwOM/eGw==}
    engines: {node: '>=8'}

  make-dir@4.0.0:
    resolution: {integrity: sha512-hXdUTZYIVOt1Ex//jAQi+wTZZpUpwBj/0QsOzqegb3rGMMeJiSEu5xLHnYfBrRV4RH2+OCSOO95Is/7x1WJ4bw==}
    engines: {node: '>=10'}

  make-error@1.3.6:
    resolution: {integrity: sha512-s8UhlNe7vPKomQhC1qFelMokr/Sc3AgNbso3n74mVPA5LTZwkB9NlXf4XPamLxJE8h0gh73rM94xvwRT2CVInw==}

  mantine-react-table@2.0.0-beta.7:
    resolution: {integrity: sha512-jpM3hXLL+DHURmm1AJ2uOyxu3xiZvlzS7NOtDh5qHo2AIv9zEEkXK/mrvKmRvXJ0O8pVPHLuYKAel9RBY5NfUA==}
    engines: {node: '>=16'}
    peerDependencies:
      '@mantine/core': ^7.9
      '@mantine/dates': ^7.9
      '@mantine/hooks': ^7.9
      '@tabler/icons-react': '>=2.23.0'
      clsx: '>=2'
      dayjs: '>=1.11'
      react: '>=18.0'
      react-dom: '>=18.0'

  markdown-it@14.1.0:
    resolution: {integrity: sha512-a54IwgWPaeBCAAsv13YgmALOF1elABB08FxO9i+r4VFk5Vl4pKokRPeX8u5TCgSsPi6ec1otfLjdOpVcgbpshg==}
    hasBin: true

  mdurl@2.0.0:
    resolution: {integrity: sha512-Lf+9+2r+Tdp5wXDXC4PcIBjTDtq4UKjCPMQhKIuzpJNW0b96kVqSwW0bT7FhRSfmAiFYgP+SCRvdrDozfh0U5w==}

  media-typer@0.3.0:
    resolution: {integrity: sha512-dq+qelQ9akHpcOl/gUVRTxVIOkAJ1wR3QAvb4RsVjS8oVoFjDGTc679wJYmUmknUF5HwMLOgb5O+a3KxfWapPQ==}
    engines: {node: '>= 0.6'}

  merge-descriptors@1.0.3:
    resolution: {integrity: sha512-gaNvAS7TZ897/rVaZ0nMtAyxNyi/pdbjbAwUpFQpN70GqnVfOiXpeUUMKRBmzXaSQ8DdTX4/0ms62r2K+hE6mQ==}

  merge-stream@2.0.0:
    resolution: {integrity: sha512-abv/qOcuPfk3URPfDzmZU1LKmuw8kT+0nIHvKrKgFrwifol/doWcdA4ZqsWQ8ENrFKkd67Mfpo/LovbIUsbt3w==}

  merge2@1.4.1:
    resolution: {integrity: sha512-8q7VEgMJW4J8tcfVPy8g09NcQwZdbwFEqhe/WZkoIzjn/3TGDwtOCYtXGxA3O8tPzpczCCDgv+P2P5y00ZJOOg==}
    engines: {node: '>= 8'}

  methods@1.1.2:
    resolution: {integrity: sha512-iclAHeNqNm68zFtnZ0e+1L2yUIdvzNoauKU4WBA3VvH/vPFieF7qfRlwUZU+DA9P9bPXIS90ulxoUoCH23sV2w==}
    engines: {node: '>= 0.6'}

  micromatch@4.0.8:
    resolution: {integrity: sha512-PXwfBhYu0hBCPw8Dn0E+WDYb7af3dSLVWKi3HGv84IdF4TyFoC0ysxFd0Goxw7nSv4T/PzEJQxsYsEiFCKo2BA==}
    engines: {node: '>=8.6'}

  mime-db@1.52.0:
    resolution: {integrity: sha512-sPU4uV7dYlvtWJxwwxHD0PuihVNiE7TyAbQ5SWxDCB9mUYvOgroQOwYQQOKPJ8CIbE+1ETVlOoK1UC2nU3gYvg==}
    engines: {node: '>= 0.6'}

  mime-types@2.1.35:
    resolution: {integrity: sha512-ZDY+bPm5zTTF+YpCrAU9nK0UgICYPT0QtT1NZWFv4s++TNkcgVaT0g6+4R2uI4MjQjzysHB1zxuWL50hzaeXiw==}
    engines: {node: '>= 0.6'}

  mime@1.6.0:
    resolution: {integrity: sha512-x0Vn8spI+wuJ1O6S7gnbaQg8Pxh4NNHb7KSINmEWKiPE4RKOplvijn+NkmYmmRgP68mc70j2EbeTFRsrswaQeg==}
    engines: {node: '>=4'}
    hasBin: true

  mimic-fn@2.1.0:
    resolution: {integrity: sha512-OqbOk5oEQeAZ8WXWydlu9HJjz9WVdEIvamMCcXmuqUYjTknH/sqsWvhQ3vgwKFRR1HpjvNBKQ37nbJgYzGqGcg==}
    engines: {node: '>=6'}

  mimic-response@3.1.0:
    resolution: {integrity: sha512-z0yWI+4FDrrweS8Zmt4Ej5HdJmky15+L2e6Wgn3+iK5fWzb6T3fhNFq2+MeTRb064c6Wr4N/wv0DzQTjNzHNGQ==}
    engines: {node: '>=10'}

  min-document@2.19.0:
    resolution: {integrity: sha512-9Wy1B3m3f66bPPmU5hdA4DR4PB2OfDU/+GS3yAB7IQozE3tqXaVv2zOjgla7MEGSRv95+ILmOuvhLkOK6wJtCQ==}

  minim@0.23.8:
    resolution: {integrity: sha512-bjdr2xW1dBCMsMGGsUeqM4eFI60m94+szhxWys+B1ztIt6gWSfeGBdSVCIawezeHYLYn0j6zrsXdQS/JllBzww==}
    engines: {node: '>=6'}

  minimatch@10.0.1:
    resolution: {integrity: sha512-ethXTt3SGGR+95gudmqJ1eNhRO7eGEGIgYA9vnPatK4/etz2MEVDno5GMCibdMTuBMyElzIlgxMna3K94XDIDQ==}
    engines: {node: 20 || >=22}

  minimatch@3.1.2:
    resolution: {integrity: sha512-J7p63hRiAjw1NDEww1W7i37+ByIrOWO5XQQAzZ3VOcL0PNybwpfmV/N05zFAzwQ9USyEcX6t3UO+K5aqBQOIHw==}

  minimatch@5.1.6:
    resolution: {integrity: sha512-lKwV/1brpG6mBUFHtb7NUmtABCb2WZZmm2wNiOA5hAb8VdCS4B3dtMWyvcoViccwAW/COERjXLt0zP1zXUN26g==}
    engines: {node: '>=10'}

  minimatch@7.4.6:
    resolution: {integrity: sha512-sBz8G/YjVniEz6lKPNpKxXwazJe4c19fEfV2GDMX6AjFz+MX9uDWIZW8XreVhkFW3fkIdTv/gxWr/Kks5FFAVw==}
    engines: {node: '>=10'}

  minimatch@9.0.5:
    resolution: {integrity: sha512-G6T0ZX48xgozx7587koeX9Ys2NYy6Gmv//P89sEte9V9whIapMNF4idKxnW2QtCcLiTWlb/wfCabAtAFWhhBow==}
    engines: {node: '>=16 || 14 >=14.17'}

  minimist@1.2.8:
    resolution: {integrity: sha512-2yyAR8qBkN3YuheJanUpWC5U3bb5osDywNB8RzDVlDwDHbocAJveqqj1u8+SVD7jkWT4yvsHCpWqqWqAxb0zCA==}

  minipass@3.3.6:
    resolution: {integrity: sha512-DxiNidxSEK+tHG6zOIklvNOwm3hvCrbUrdtzY74U6HKTJxvIDfOUL5W5P2Ghd3DTkhhKPYGqeNUIh5qcM4YBfw==}
    engines: {node: '>=8'}

  minipass@5.0.0:
    resolution: {integrity: sha512-3FnjYuehv9k6ovOEbyOswadCDPX1piCfhV8ncmYtHOjuPwylVWsghTLo7rabjC3Rx5xD4HDx8Wm1xnMF7S5qFQ==}
    engines: {node: '>=8'}

  minipass@7.1.2:
    resolution: {integrity: sha512-qOOzS1cBTWYF4BH8fVePDBOO9iptMnGUEZwNc/cMWnTV2nVLZ7VoNWEPHkYczZA0pdoA7dl6e7FL659nX9S2aw==}
    engines: {node: '>=16 || 14 >=14.17'}

  minizlib@2.1.2:
    resolution: {integrity: sha512-bAxsR8BVfj60DWXHE3u30oHzfl4G7khkSuPW+qvpd7jFRHm7dLxOjUk1EHACJ/hxLY8phGJ0YhYHZo7jil7Qdg==}
    engines: {node: '>= 8'}

  mitt@3.0.1:
    resolution: {integrity: sha512-vKivATfr97l2/QBCYAkXYDbrIWPM2IIKEl7YPhjCvKlG3kE2gm+uBo6nEXK3M5/Ffh/FLpKExzOQ3JJoJGFKBw==}

  mkdirp-classic@0.5.3:
    resolution: {integrity: sha512-gKLcREMhtuZRwRAfqP3RFW+TK4JqApVBtOIftVgjuABpAtpxhPGaDcfvbhNvD0B8iD1oUr/txX35NjcaY6Ns/A==}

  mkdirp@0.5.6:
    resolution: {integrity: sha512-FP+p8RB8OWpF3YZBCrP5gtADmtXApB5AMLn+vdyA+PyxCjrCs00mjyUozssO33cwDeT3wNGdLxJ5M//YqtHAJw==}
    hasBin: true

  mkdirp@1.0.4:
    resolution: {integrity: sha512-vVqVZQyf3WLx2Shd0qJ9xuvqgAyKPLAiqITEtqW0oIUjzo3PePDd6fW9iFz30ef7Ysp/oiWqbhszeGWW2T6Gzw==}
    engines: {node: '>=10'}
    hasBin: true

  mpd-parser@1.3.0:
    resolution: {integrity: sha512-WgeIwxAqkmb9uTn4ClicXpEQYCEduDqRKfmUdp4X8vmghKfBNXZLYpREn9eqrDx/Tf5LhzRcJLSpi4ohfV742Q==}
    hasBin: true

  mrmime@2.0.0:
    resolution: {integrity: sha512-eu38+hdgojoyq63s+yTpN4XMBdt5l8HhMhc4VKLO9KM5caLIBvUm4thi7fFaxyTmCKeNnXZ5pAlBwCUnhA09uw==}
    engines: {node: '>=10'}

  ms@2.1.3:
    resolution: {integrity: sha512-6FlzubTLZG3J2a/NVCAleEhjzq5oxgHyaCU9yYXvcLsvoVaHJq/s5xXI6/XXP6tz7R9xAOtHnSO/tXtF3WRTlA==}

  mute-stream@0.0.8:
    resolution: {integrity: sha512-nnbWWOkoWyUsTjKrhgD0dcz22mdkSnpYqbEjIm2nhwhuxlSkpywJmBo8h0ZqJdkp73mb90SssHkN4rsRaBAfAA==}

  mux.js@7.0.3:
    resolution: {integrity: sha512-gzlzJVEGFYPtl2vvEiJneSWAWD4nfYRHD5XgxmB2gWvXraMPOYk+sxfvexmNfjQUFpmk6hwLR5C6iSFmuwCHdQ==}
    engines: {node: '>=8', npm: '>=5'}
    hasBin: true

  mysql2@3.11.3:
    resolution: {integrity: sha512-Qpu2ADfbKzyLdwC/5d4W7+5Yz7yBzCU05YWt5npWzACST37wJsB23wgOSo00qi043urkiRwXtEvJc9UnuLX/MQ==}
    engines: {node: '>= 8.0'}

  named-placeholders@1.1.3:
    resolution: {integrity: sha512-eLoBxg6wE/rZkJPhU/xRX1WTpkFEwDJEN96oxFrTsqBdbT5ec295Q+CoHrL9IT0DipqKhmGcaZmwOt8OON5x1w==}
    engines: {node: '>=12.0.0'}

  nan@2.20.0:
    resolution: {integrity: sha512-bk3gXBZDGILuuo/6sKtr0DQmSThYHLtNCdSdXk9YkxD/jK6X2vmCyyXBBxyqZ4XcnzTyYEAThfX3DCEnLf6igw==}

  nanoid@3.3.7:
    resolution: {integrity: sha512-eSRppjcPIatRIMC1U6UngP8XFcz8MQWGQdt1MTBQ7NaAmvXDfvNxbvWV3x2y6CdEUciCSsDHDQZbhYaB8QEo2g==}
    engines: {node: ^10 || ^12 || ^13.7 || ^14 || >=15.0.1}
    hasBin: true

  nanoid@5.0.7:
    resolution: {integrity: sha512-oLxFY2gd2IqnjcYyOXD8XGCftpGtZP2AbHbOkthDkvRywH5ayNtPVy9YlOPcHckXzbLTCHpkb7FB+yuxKV13pQ==}
    engines: {node: ^18 || >=20}
    hasBin: true

  napi-build-utils@1.0.2:
    resolution: {integrity: sha512-ONmRUqK7zj7DWX0D9ADe03wbwOBZxNAfF20PlGfCWQcD3+/MakShIHrMqx9YwPTfxDdF1zLeL+RGZiR9kGMLdg==}

  natural-compare@1.4.0:
    resolution: {integrity: sha512-OWND8ei3VtNC9h7V60qff3SVobHr996CTwgxubgyQYEpg290h9J0buyECNNJexkFm5sOajh5G116RYA1c8ZMSw==}

  negotiator@0.6.3:
    resolution: {integrity: sha512-+EUsqGPLsM+j/zdChZjsnX51g4XrHFOIXwfnCVPGlQk/k5giakcKsuxCObBRu6DSm9opw/O6slWbJdghQM4bBg==}
    engines: {node: '>= 0.6'}

  neo-async@2.6.2:
    resolution: {integrity: sha512-Yd3UES5mWCSqR+qNT93S3UoYUkqAZ9lLg8a7g9rimsWmYGK8cVToA4/sF3RrshdyV3sAGMXVUmpMYOw+dLpOuw==}

  neotraverse@0.6.18:
    resolution: {integrity: sha512-Z4SmBUweYa09+o6pG+eASabEpP6QkQ70yHj351pQoEXIs8uHbaU2DWVmzBANKgflPa47A50PtB2+NgRpQvr7vA==}
    engines: {node: '>= 10'}

  netmask@2.0.2:
    resolution: {integrity: sha512-dBpDMdxv9Irdq66304OLfEmQ9tbNRFnFTuZiLo+bD+r332bBmMJ8GBLXklIXXgxd3+v9+KUnZaUR5PJMa75Gsg==}
    engines: {node: '>= 0.4.0'}

  next-auth@5.0.0-beta.22:
    resolution: {integrity: sha512-QGBo9HGOjmnJBHGXvtFztl0tM5tL0porDlk74HVoCCzXd986ApOlIW3EmiCuho7YzEopgkFiwwmcXpoCrHAtYw==}
    peerDependencies:
      '@simplewebauthn/browser': ^9.0.1
      '@simplewebauthn/server': ^9.0.2
      next: ^14.0.0-0 || ^15.0.0-0
      nodemailer: ^6.6.5
      react: ^18.2.0 || ^19.0.0-0
    peerDependenciesMeta:
      '@simplewebauthn/browser':
        optional: true
      '@simplewebauthn/server':
        optional: true
      nodemailer:
        optional: true

  next-international@1.2.4:
    resolution: {integrity: sha512-JQvp+h2iSgA/t8hu5S/Lwow1ZErJutQRdpnplxjv4VTlCiND8T95fYih8BjkHcVhQbtM+Wu9Mb1CM32wD9hlWQ==}

  next@14.2.15:
    resolution: {integrity: sha512-h9ctmOokpoDphRvMGnwOJAedT6zKhwqyZML9mDtspgf4Rh3Pn7UTYKqePNoDvhsWBAO5GoPNYshnAUGIazVGmw==}
    engines: {node: '>=18.17.0'}
    hasBin: true
    peerDependencies:
      '@opentelemetry/api': ^1.1.0
      '@playwright/test': ^1.41.2
      react: ^18.2.0
      react-dom: ^18.2.0
      sass: ^1.3.0
    peerDependenciesMeta:
      '@opentelemetry/api':
        optional: true
      '@playwright/test':
        optional: true
      sass:
        optional: true

  nice-napi@1.0.2:
    resolution: {integrity: sha512-px/KnJAJZf5RuBGcfD+Sp2pAKq0ytz8j+1NehvgIGFkvtvFrDM3T8E4x/JJODXK9WZow8RRGrbA9QQ3hs+pDhA==}
    os: ['!win32']

  no-case@2.3.2:
    resolution: {integrity: sha512-rmTZ9kz+f3rCvK2TD1Ue/oZlns7OGoIWP4fc3llxxRXlOkHKoWPPWJOfFYpITabSow43QJbRIoHQXtt10VldyQ==}

  node-abi@3.67.0:
    resolution: {integrity: sha512-bLn/fU/ALVBE9wj+p4Y21ZJWYFjUXLXPi/IewyLZkx3ApxKDNBWCKdReeKOtD8dWpOdDCeMyLh6ZewzcLsG2Nw==}
    engines: {node: '>=10'}

  node-abort-controller@3.1.1:
    resolution: {integrity: sha512-AGK2yQKIjRuqnc6VkX2Xj5d+QW8xZ87pa1UK6yA6ouUyuxfHuMP6umE5QK7UmTeOAymo+Zx1Fxiuw9rVx8taHQ==}

  node-addon-api@3.2.1:
    resolution: {integrity: sha512-mmcei9JghVNDYydghQmeDX8KoAm0FAiYyIcUt/N4nhyAipB17pllZQDOJD2fotxABnt4Mdz+dKTO7eftLg4d0A==}

  node-addon-api@5.1.0:
    resolution: {integrity: sha512-eh0GgfEkpnoWDq+VY8OyvYhFEzBk6jIYbRKdIlyTiAXIVJ8PyBaKb0rp7oDtoddbdoHWhq8wwr+XZ81F1rpNdA==}

  node-addon-api@7.1.1:
    resolution: {integrity: sha512-5m3bsyrjFWE1xf7nz7YXdN4udnVtXK6/Yfgn5qnahL6bCkf2yKt4k3nuTKAtT4r3IG8JNR2ncsIMdZuAzJjHQQ==}

  node-cron@3.0.3:
    resolution: {integrity: sha512-dOal67//nohNgYWb+nWmg5dkFdIwDm8EpeGYMekPMrngV3637lqnX0lbUcCtgibHTz6SEz7DAIjKvKDFYCnO1A==}
    engines: {node: '>=6.0.0'}

  node-domexception@1.0.0:
    resolution: {integrity: sha512-/jKZoMpw0F8GRwl4/eLROPA3cfcXtLApP0QzLmUT/HuPCZWyB7IY9ZrMeKw2O/nFIqPQB3PVM9aYm0F312AXDQ==}
    engines: {node: '>=10.5.0'}

  node-fetch-commonjs@3.3.2:
    resolution: {integrity: sha512-VBlAiynj3VMLrotgwOS3OyECFxas5y7ltLcK4t41lMUZeaK15Ym4QRkqN0EQKAFL42q9i21EPKjzLUPfltR72A==}
    engines: {node: ^12.20.0 || ^14.13.1 || >=16.0.0}

  node-fetch-native@1.6.4:
    resolution: {integrity: sha512-IhOigYzAKHd244OC0JIMIUrjzctirCmPkaIfhDeGcEETWof5zKYUW7e7MYvChGWh/4CJeXEgsRyGzuF334rOOQ==}

  node-fetch@2.7.0:
    resolution: {integrity: sha512-c4FRfUm/dbcWZ7U+1Wq0AwCyFL+3nt2bEw05wfxSz+DWpWsitgmSgYmy2dQdWyKC1694ELPqMs/YzUSNozLt8A==}
    engines: {node: 4.x || >=6.0.0}
    peerDependencies:
      encoding: ^0.1.0
    peerDependenciesMeta:
      encoding:
        optional: true

  node-gyp-build@4.8.2:
    resolution: {integrity: sha512-IRUxE4BVsHWXkV/SFOut4qTlagw2aM8T5/vnTsmrHJvVoKueJHRc/JaFND7QDDc61kLYUJ6qlZM3sqTSyx2dTw==}
    hasBin: true

  node-loader@2.0.0:
    resolution: {integrity: sha512-I5VN34NO4/5UYJaUBtkrODPWxbobrE4hgDqPrjB25yPkonFhCmZ146vTH+Zg417E9Iwoh1l/MbRs1apc5J295Q==}
    engines: {node: '>= 10.13.0'}
    peerDependencies:
      webpack: ^5.0.0

  node-mocks-http@1.16.0:
    resolution: {integrity: sha512-jmDjsr87ugnZ4nqBeX8ccMB1Fn04qc5Fz45XgrneJerWGV0VqS+wpu/zVkwv8LDAYHljDy5FzNvRJaOzEW9Dyw==}
    engines: {node: '>=14'}

  node-plop@0.26.3:
    resolution: {integrity: sha512-Cov028YhBZ5aB7MdMWJEmwyBig43aGL5WT4vdoB28Oitau1zZAcHUn8Sgfk9HM33TqhtLJ9PlM/O0Mv+QpV/4Q==}
    engines: {node: '>=8.9.4'}

  node-releases@2.0.18:
    resolution: {integrity: sha512-d9VeXT4SJ7ZeOqGX6R5EM022wpL+eWPooLI+5UpWn2jCT1aosUQEhQP214x33Wkwx3JQMvIm+tIoVOdodFS40g==}

  nopt@5.0.0:
    resolution: {integrity: sha512-Tbj67rffqceeLpcRXrT7vKAN8CwfPeIBgM7E6iBkmKLV7bEMwpGgYLGv0jACUsECaa/vuxP0IjEont6umdMgtQ==}
    engines: {node: '>=6'}
    hasBin: true

  normalize-path@3.0.0:
    resolution: {integrity: sha512-6eZs5Ls3WtCisHWp9S2GUy8dqkpGi4BVSz3GaqiE6ezub0512ESztXUwUB6C6IKbQkY2Pnb/mD4WYojCRwcwLA==}
    engines: {node: '>=0.10.0'}

  npm-run-path@4.0.1:
    resolution: {integrity: sha512-S48WzZW777zhNIrn7gxOlISNAqi9ZC/uQFnRdbeIHhZhCA6UqpkOT8T1G7BvfdgP4Er8gF4sUbaS0i7QvIfCWw==}
    engines: {node: '>=8'}

  npmlog@5.0.1:
    resolution: {integrity: sha512-AqZtDUWOMKs1G/8lwylVjrdYgqA4d9nu8hc+0gzRxlDb1I10+FHBGMXs6aiQHFdCUUlqH99MUMuLfzWDNDtfxw==}
    deprecated: This package is no longer supported.

  nwsapi@2.2.12:
    resolution: {integrity: sha512-qXDmcVlZV4XRtKFzddidpfVP4oMSGhga+xdMc25mv8kaLUHtgzCDhUxkrN8exkGdTlLNaXj7CV3GtON7zuGZ+w==}

  oauth4webapi@2.17.0:
    resolution: {integrity: sha512-lbC0Z7uzAFNFyzEYRIC+pkSVvDHJTbEW+dYlSBAlCYDe6RxUkJ26bClhk8ocBZip1wfI9uKTe0fm4Ib4RHn6uQ==}

  oauth4webapi@3.0.0:
    resolution: {integrity: sha512-Rw9SxQYuQX9J41VgM4rVNGtm1ng0Qcd8ndv7JmhmwqQ3hHBokX+WjV379IJhKk7bVPHefgvrDgHoO/rB2dY7YA==}

  object-assign@4.1.1:
    resolution: {integrity: sha512-rJgTQnkUnH1sFw8yT6VSU3zD3sWmu6sZhIseY8VX+GRu3P6F7Fu+JNDoXfklElbLJSnc3FUQHVe4cU5hj+BcUg==}
    engines: {node: '>=0.10.0'}

  object-inspect@1.13.2:
    resolution: {integrity: sha512-IRZSRuzJiynemAXPYtPe5BoI/RESNYR7TYm50MC5Mqbd3Jmw5y790sErYw3V6SryFJD64b74qQQs9wn5Bg/k3g==}
    engines: {node: '>= 0.4'}

  object-is@1.1.6:
    resolution: {integrity: sha512-F8cZ+KfGlSGi09lJT7/Nd6KJZ9ygtvYC0/UYYLI9nmQKLMnydpB9yvbv9K1uSkEu7FU9vYPmVwLg328tX+ot3Q==}
    engines: {node: '>= 0.4'}

  object-keys@1.1.1:
    resolution: {integrity: sha512-NuAESUOUMrlIXOfHKzD6bpPu3tYt3xvjNdRIQ+FeT0lNb4K8WR70CaDxhuNguS2XG+GjkyMwOzsN5ZktImfhLA==}
    engines: {node: '>= 0.4'}

  object.assign@4.1.5:
    resolution: {integrity: sha512-byy+U7gp+FVwmyzKPYhW2h5l3crpmGsxl7X2s8y43IgxvG4g3QZ6CffDtsNQy1WsmZpQbO+ybo0AlW7TY6DcBQ==}
    engines: {node: '>= 0.4'}

  object.entries@1.1.8:
    resolution: {integrity: sha512-cmopxi8VwRIAw/fkijJohSfpef5PdN0pMQJN6VC/ZKvn0LIknWD8KtgY6KlQdEc4tIjcQ3HxSMmnvtzIscdaYQ==}
    engines: {node: '>= 0.4'}

  object.fromentries@2.0.8:
    resolution: {integrity: sha512-k6E21FzySsSK5a21KRADBd/NGneRegFO5pLHfdQLpRDETUNJueLXs3WCzyQ3tFRDYgbq3KHGXfTbi2bs8WQ6rQ==}
    engines: {node: '>= 0.4'}

  object.groupby@1.0.3:
    resolution: {integrity: sha512-+Lhy3TQTuzXI5hevh8sBGqbmurHbbIjAi0Z4S63nthVLmLxfbj4T54a4CfZrXIrt9iP4mVAPYMo/v99taj3wjQ==}
    engines: {node: '>= 0.4'}

  object.values@1.2.0:
    resolution: {integrity: sha512-yBYjY9QX2hnRmZHAjG/f13MzmBzxzYgQhFrke06TTyKY5zSTEqkOeukBzIdVA3j3ulu8Qa3MbVFShV7T2RmGtQ==}
    engines: {node: '>= 0.4'}

  ofetch@1.3.4:
    resolution: {integrity: sha512-KLIET85ik3vhEfS+3fDlc/BAZiAp+43QEC/yCo5zkNoY2YaKvNkOaFr/6wCFgFH1kuYQM5pMNi0Tg8koiIemtw==}

  once@1.4.0:
    resolution: {integrity: sha512-lNaJgI+2Q5URQBkccEKHTQOPaXdUxnZZElQTZY0MFUAuaEqe1E+Nyvgdz/aIyNi6Z9MzO5dv1H8n58/GELp3+w==}

  one-time@1.0.0:
    resolution: {integrity: sha512-5DXOiRKwuSEcQ/l0kGCF6Q3jcADFv5tSmRaJck/OqkVFcOzutB134KRSfF0xDrL39MNnqxbHBbUUcjZIhTgb2g==}

  onetime@5.1.2:
    resolution: {integrity: sha512-kbpaSSGJTWdAY5KPVeMOKXSrPtr8C8C7wodJbcsd51jRnmD+GZu8Y0VoU6Dm5Z4vWr0Ig/1NKuWRKf7j5aaYSg==}
    engines: {node: '>=6'}

  openapi-path-templating@1.6.0:
    resolution: {integrity: sha512-1atBNwOUrZXthTvlvvX8k8ovFEF3iA8mDidYMkdOtvVdndBhTrspbwGXNOzEUaJhm9iUl4Tf5uQaeTLAJvwPig==}
    engines: {node: '>=12.20.0'}

  openapi-server-url-templating@1.1.0:
    resolution: {integrity: sha512-dtyTFKx2xVcO0W8JKaluXIHC9l/MLjHeflBaWjiWNMCHp/TBs9dEjQDbj/VFlHR4omFOKjjmqm1pW1aCAhmPBg==}
    engines: {node: '>=12.20.0'}

  openapi-types@12.1.3:
    resolution: {integrity: sha512-N4YtSYJqghVu4iek2ZUvcN/0aqH1kRDuNqzcycDxhOUpg7GdvLa2F3DgS6yBNhInhv2r/6I0Flkn7CqL8+nIcw==}

  optionator@0.9.4:
    resolution: {integrity: sha512-6IpQ7mKUxRcZNLIObR0hz7lxsapSSIYNZJwXPGeF0mTVqGKFIXj1DQcMoT22S3ROcLyY/rz0PWaWZ9ayWmad9g==}
    engines: {node: '>= 0.8.0'}

  ora@4.1.1:
    resolution: {integrity: sha512-sjYP8QyVWBpBZWD6Vr1M/KwknSw6kJOz41tvGMlwWeClHBtYKTbHMki1PsLZnxKpXMPbTKv9b3pjQu3REib96A==}
    engines: {node: '>=8'}

  ora@5.4.1:
    resolution: {integrity: sha512-5b6Y85tPxZZ7QytO+BQzysW31HJku27cRIlkbAXaNx+BdcVi+LlRFmVXzeF6a7JCwJpyw5c4b+YSVImQIrBpuQ==}
    engines: {node: '>=10'}

  orderedmap@2.1.1:
    resolution: {integrity: sha512-TvAWxi0nDe1j/rtMcWcIj94+Ffe6n7zhow33h40SKxmsmozs6dz/e+EajymfoFcHd7sxNn8yHM8839uixMOV6g==}

  os-tmpdir@1.0.2:
    resolution: {integrity: sha512-D2FR03Vir7FIu45XBY20mTb+/ZSWB00sjU9jdQXt83gDrI4Ztz5Fs7/yy74g2N5SVQY4xY1qDr4rNddwYRVX0g==}
    engines: {node: '>=0.10.0'}

  p-limit@3.1.0:
    resolution: {integrity: sha512-TYOanM3wGwNGsZN2cVTYPArw454xnXj5qmWF1bEoAc4+cU/ol7GVh7odevjp1FNHduHc3KZMcFduxU5Xc6uJRQ==}
    engines: {node: '>=10'}

  p-locate@5.0.0:
    resolution: {integrity: sha512-LaNjtRWUBY++zB5nE/NwcaoMylSPk+S+ZHNB1TzdbMJMny6dynpAGt7X/tl/QYq3TIeE6nxHppbo2LGymrG5Pw==}
    engines: {node: '>=10'}

  p-map@3.0.0:
    resolution: {integrity: sha512-d3qXVTF/s+W+CdJ5A29wywV2n8CQQYahlgz2bFiA+4eVNJbHJodPZ+/gXwPGh0bOqA+j8S+6+ckmvLGPk1QpxQ==}
    engines: {node: '>=8'}

  pac-proxy-agent@7.0.2:
    resolution: {integrity: sha512-BFi3vZnO9X5Qt6NRz7ZOaPja3ic0PhlsmCRYLOpN11+mWBCR6XJDqW5RF3j8jm4WGGQZtBA+bTfxYzeKW73eHg==}
    engines: {node: '>= 14'}

  pac-resolver@7.0.1:
    resolution: {integrity: sha512-5NPgf87AT2STgwa2ntRMr45jTKrYBGkVU36yT0ig/n/GMAa3oPqhZfIQ2kMEimReg0+t9kZViDVZ83qfVUlckg==}
    engines: {node: '>= 14'}

  package-json-from-dist@1.0.0:
    resolution: {integrity: sha512-dATvCeZN/8wQsGywez1mzHtTlP22H8OEfPrVMLNr4/eGa+ijtLn/6M5f0dY8UKNrC2O9UCU6SSoG3qRKnt7STw==}

  pako@2.1.0:
    resolution: {integrity: sha512-w+eufiZ1WuJYgPXbV/PO3NCMEc3xqylkKHzp8bxp1uW4qaSNQUkwmLLEc3kKsfz8lpV1F8Ht3U1Cm+9Srog2ug==}

  param-case@2.1.1:
    resolution: {integrity: sha512-eQE845L6ot89sk2N8liD8HAuH4ca6Vvr7VWAWwt7+kvvG5aBcPmmphQ68JsEG2qa9n1TykS2DLeMt363AAH8/w==}

  parent-module@1.0.1:
    resolution: {integrity: sha512-GQ2EWRpQV8/o+Aw8YqtfZZPfNRWZYkbidE9k5rpl/hC3vtHHBfGm2Ifi6qWV+coDGkrUKZAxE3Lot5kcsRlh+g==}
    engines: {node: '>=6'}

  parse-entities@2.0.0:
    resolution: {integrity: sha512-kkywGpCcRYhqQIchaWqZ875wzpS/bMKhz5HnN3p7wveJTkTtyAB/AlnS0f8DFSqYW1T82t6yEAkEcB+A1I3MbQ==}

  parse-ms@3.0.0:
    resolution: {integrity: sha512-Tpb8Z7r7XbbtBTrM9UhpkzzaMrqA2VXMT3YChzYltwV3P3pM6t8wl7TvpMnSTosz1aQAdVib7kdoys7vYOPerw==}
    engines: {node: '>=12'}

  parse5@7.1.2:
    resolution: {integrity: sha512-Czj1WaSVpaoj0wbhMzLmWD69anp2WH7FXMB9n1Sy8/ZFF9jolSQVMu1Ij5WIyGmcBmhk7EOndpO4mIpihVqAXw==}

  parseurl@1.3.3:
    resolution: {integrity: sha512-CiyeOxFT/JZyN5m0z9PfXw4SCBJ6Sygz1Dpl0wqjlhDEGGBP1GnsUVEL0p63hoG1fcj3fHynXi9NYO4nWOL+qQ==}
    engines: {node: '>= 0.8'}

  pascal-case@2.0.1:
    resolution: {integrity: sha512-qjS4s8rBOJa2Xm0jmxXiyh1+OFf6ekCWOvUaRgAQSktzlTbMotS0nmG9gyYAybCWBcuP4fsBeRCKNwGBnMe2OQ==}

  path-case@2.1.1:
    resolution: {integrity: sha512-Ou0N05MioItesaLr9q8TtHVWmJ6fxWdqKB2RohFmNWVyJ+2zeKIeDNWAN6B/Pe7wpzWChhZX6nONYmOnMeJQ/Q==}

  path-exists@4.0.0:
    resolution: {integrity: sha512-ak9Qy5Q7jYb2Wwcey5Fpvg2KoAc/ZIhLSLOSBmRmygPsGwkVVt0fZa0qrtMz+m6tJTAHfZQ8FnmB4MG4LWy7/w==}
    engines: {node: '>=8'}

  path-is-absolute@1.0.1:
    resolution: {integrity: sha512-AVbw3UJ2e9bq64vSaS9Am0fje1Pa8pbGqTTsmXfaIiMpnr5DlDhfJOuLj9Sf95ZPVDAUerDfEk88MPmPe7UCQg==}
    engines: {node: '>=0.10.0'}

  path-key@3.1.1:
    resolution: {integrity: sha512-ojmeN0qd+y0jszEtoY48r0Peq5dwMEkIlCOu6Q5f41lfkswXuKtYrhgoTpLnyIcHm24Uhqx+5Tqm2InSwLhE6Q==}
    engines: {node: '>=8'}

  path-parse@1.0.7:
    resolution: {integrity: sha512-LDJzPVEEEPR+y48z93A0Ed0yXb8pAByGWo/k5YYdYgpY2/2EsOsksJrq7lOHxryrVOn1ejG6oAp8ahvOIQD8sw==}

  path-scurry@1.11.1:
    resolution: {integrity: sha512-Xa4Nw17FS9ApQFJ9umLiJS4orGjm7ZzwUrwamcGQuHSzDyth9boKDaycYdDcZDuqYATXw4HFXgaqWTctW/v1HA==}
    engines: {node: '>=16 || 14 >=14.18'}

  path-scurry@2.0.0:
    resolution: {integrity: sha512-ypGJsmGtdXUOeM5u93TyeIEfEhM6s+ljAhrk5vAvSx8uyY/02OvrZnA0YNGUrPXfpJMgI1ODd3nwz8Npx4O4cg==}
    engines: {node: 20 || >=22}

  path-type@4.0.0:
    resolution: {integrity: sha512-gDKb8aZMDeD/tZWs9P6+q0J9Mwkdl6xMV8TjnGP3qJVJ06bdMgkbBlLU8IdfOsIsFz2BW1rNVT3XuNEl8zPAvw==}
    engines: {node: '>=8'}

  pathe@1.1.2:
    resolution: {integrity: sha512-whLdWMYL2TwI08hn8/ZqAbrVemu0LNaNNJZX73O6qaIdCTfXutsLhMkjdENX0qhsQ9uIimo4/aQOmXkoon2nDQ==}

  pathval@2.0.0:
    resolution: {integrity: sha512-vE7JKRyES09KiunauX7nd2Q9/L7lhok4smP9RZTDeD4MVs72Dp2qNFVz39Nz5a0FVEW0BJR6C0DYrq6unoziZA==}
    engines: {node: '>= 14.16'}

  performance-now@2.1.0:
    resolution: {integrity: sha512-7EAHlyLHI56VEIdK57uwHdHKIaAGbnXPiw0yWbarQZOKaKpvUIgW0jWRVLiatnM+XXlSwsanIBH/hzGMJulMow==}

  picocolors@1.0.1:
    resolution: {integrity: sha512-anP1Z8qwhkbmu7MFP5iTt+wQKXgwzf7zTyGlcdzabySa9vd0Xt392U0rVmz9poOaBj0uHJKyyo9/upk0HrEQew==}

  picocolors@1.1.0:
    resolution: {integrity: sha512-TQ92mBOW0l3LeMeyLV6mzy/kWr8lkd/hp3mTg7wYK7zJhuBStmGMBG0BdeDZS/dZx1IukaX6Bk11zcln25o1Aw==}

  picomatch@2.3.1:
    resolution: {integrity: sha512-JU3teHTNjmE2VCGFzuY8EXzCDVwEqB2a8fsIvwaStHhAWJEeVd1o1QD80CU6+ZdEXXSLbSsuLwJjkCBWqRQUVA==}
    engines: {node: '>=8.6'}

  picomatch@4.0.2:
    resolution: {integrity: sha512-M7BAV6Rlcy5u+m6oPhAPFgJTzAioX/6B0DxyvDlo9l8+T3nLKbrczg2WLUyzd45L8RqfUMyGPzekbMvX2Ldkwg==}
    engines: {node: '>=12'}

  piscina@4.6.1:
    resolution: {integrity: sha512-z30AwWGtQE+Apr+2WBZensP2lIvwoaMcOPkQlIEmSGMJNUvaYACylPYrQM6wSdUNJlnDVMSpLv7xTMJqlVshOA==}

  pkcs7@1.0.4:
    resolution: {integrity: sha512-afRERtHn54AlwaF2/+LFszyAANTCggGilmcmILUzEjvs3XgFZT+xE6+QWQcAGmu4xajy+Xtj7acLOPdx5/eXWQ==}
    hasBin: true

  possible-typed-array-names@1.0.0:
    resolution: {integrity: sha512-d7Uw+eZoloe0EHDIYoe+bQ5WXnGMOpmiZFTuMWCwpjzzkL2nTjcKiAk4hh8TjnGye2TwWOk3UXucZ+3rbmBa8Q==}
    engines: {node: '>= 0.4'}

  postcss-js@4.0.1:
    resolution: {integrity: sha512-dDLF8pEO191hJMtlHFPRa8xsizHaM82MLfNkUHdUtVEV3tgTp5oj+8qbEqYM57SLfc74KSbw//4SeJma2LRVIw==}
    engines: {node: ^12 || ^14 || >= 16}
    peerDependencies:
      postcss: ^8.4.21

  postcss-mixins@9.0.4:
    resolution: {integrity: sha512-XVq5jwQJDRu5M1XGkdpgASqLk37OqkH4JCFDXl/Dn7janOJjCTEKL+36cnRVy7bMtoBzALfO7bV7nTIsFnUWLA==}
    engines: {node: '>=14.0'}
    peerDependencies:
      postcss: ^8.2.14

  postcss-nested@6.2.0:
    resolution: {integrity: sha512-HQbt28KulC5AJzG+cZtj9kvKB93CFCdLvog1WFLf1D+xmMvPGlBstkpTEZfK5+AN9hfJocyBFCNiqyS48bpgzQ==}
    engines: {node: '>=12.0'}
    peerDependencies:
      postcss: ^8.2.14

  postcss-preset-mantine@1.17.0:
    resolution: {integrity: sha512-ji1PMDBUf2Vsx/HE5faMSs1+ff6qE6YRulTr4Ja+6HD3gop8rSMTCYdpN7KrdsEg079kfBKkO/PaKhG9uR0zwQ==}
    peerDependencies:
      postcss: '>=8.0.0'

  postcss-selector-parser@6.1.2:
    resolution: {integrity: sha512-Q8qQfPiZ+THO/3ZrOrO0cJJKfpYCagtMUkXbnEfmgUjwXg6z/WBeOyS9APBBPCTSiDV+s4SwQGu8yFsiMRIudg==}
    engines: {node: '>=4'}

  postcss-simple-vars@7.0.1:
    resolution: {integrity: sha512-5GLLXaS8qmzHMOjVxqkk1TZPf1jMqesiI7qLhnlyERalG0sMbHIbJqrcnrpmZdKCLglHnRHoEBB61RtGTsj++A==}
    engines: {node: '>=14.0'}
    peerDependencies:
      postcss: ^8.2.1

  postcss@8.4.31:
    resolution: {integrity: sha512-PS08Iboia9mts/2ygV3eLpY5ghnUcfLV/EXTOW1E2qYxJKGGBUtNjN76FYHnMs36RmARn41bC0AZmn+rR0OVpQ==}
    engines: {node: ^10 || ^12 || >=14}

  postcss@8.4.47:
    resolution: {integrity: sha512-56rxCq7G/XfB4EkXq9Egn5GCqugWvDFjafDOThIdMBsI15iqPqR5r15TfSr1YPYeEI19YeaXMCbY6u88Y76GLQ==}
    engines: {node: ^10 || ^12 || >=14}

  preact-render-to-string@5.2.3:
    resolution: {integrity: sha512-aPDxUn5o3GhWdtJtW0svRC2SS/l8D9MAgo2+AWml+BhDImb27ALf04Q2d+AHqUUOc6RdSXFIBVa2gxzgMKgtZA==}
    peerDependencies:
      preact: '>=10'

  preact@10.11.3:
    resolution: {integrity: sha512-eY93IVpod/zG3uMF22Unl8h9KkrcKIRs2EGar8hwLZZDU1lkjph303V9HZBwufh2s736U6VXuhD109LYqPoffg==}

  prebuild-install@7.1.2:
    resolution: {integrity: sha512-UnNke3IQb6sgarcZIDU3gbMeTp/9SSU1DAIkil7PrqG1vZlBtY5msYccSKSHDqa3hNg436IXK+SNImReuA1wEQ==}
    engines: {node: '>=10'}
    hasBin: true

  prelude-ls@1.2.1:
    resolution: {integrity: sha512-vkcDPrRZo1QZLbn5RLGPpg/WmIQ65qoWWhcGKf/b5eplkkarX0m9z8ppCat4mlOqUsWpyNuYgO3VRyrYHSzX5g==}
    engines: {node: '>= 0.8.0'}

  prettier@3.3.3:
    resolution: {integrity: sha512-i2tDNA0O5IrMO757lfrdQZCc2jPNDVntV0m/+4whiDfWaTKfMNgR7Qz0NAeGz/nRqF4m5/6CLzbP4/liHt12Ew==}
    engines: {node: '>=14'}
    hasBin: true

  pretty-format@3.8.0:
    resolution: {integrity: sha512-WuxUnVtlWL1OfZFQFuqvnvs6MiAGk9UNsBostyBOB0Is9wb5uRESevA6rnl/rkksXaGX3GzZhPup5d6Vp1nFew==}

  pretty-ms@8.0.0:
    resolution: {integrity: sha512-ASJqOugUF1bbzI35STMBUpZqdfYKlJugy6JBziGi2EE+AL5JPJGSzvpeVXojxrr0ViUYoToUjb5kjSEGf7Y83Q==}
    engines: {node: '>=14.16'}

  prismjs@1.27.0:
    resolution: {integrity: sha512-t13BGPUlFDR7wRB5kQDG4jjl7XeuH6jbJGt11JHPL96qwsEHNX2+68tFXqc1/k+/jALsbSWJKUOT/hcYAZ5LkA==}
    engines: {node: '>=6'}

  prismjs@1.29.0:
    resolution: {integrity: sha512-Kx/1w86q/epKcmte75LNrEoT+lX8pBpavuAbvJWRXar7Hz8jrtF+e3vY751p0R8H9HdArwaCTNDDzHg/ScJK1Q==}
    engines: {node: '>=6'}

  process-nextick-args@2.0.1:
    resolution: {integrity: sha512-3ouUOpQhtgrbOa17J7+uxOTpITYWaGP7/AhoR3+A+/1e9skrzelGi/dXzEYyvbxubEF6Wn2ypscTKiKJFFn1ag==}

  process@0.11.10:
    resolution: {integrity: sha512-cdGef/drWFoydD1JsMzuFf8100nZl+GT+yacc2bEced5f9Rjk4z+WtFUTBu9PhOi9j/jfmBPu0mMEY4wIdAF8A==}
    engines: {node: '>= 0.6.0'}

  prop-types@15.8.1:
    resolution: {integrity: sha512-oj87CgZICdulUohogVAR7AjlC0327U4el4L6eAvOqCeudMDVU0NThNaV+b9Df4dXgSP1gXMTnPdhfe/2qDH5cg==}

  proper-lockfile@4.1.2:
    resolution: {integrity: sha512-TjNPblN4BwAWMXU8s9AEz4JmQxnD1NNL7bNOY/AKUzyamc379FWASUhc/K1pL2noVb+XmZKLL68cjzLsiOAMaA==}

  properties-reader@2.3.0:
    resolution: {integrity: sha512-z597WicA7nDZxK12kZqHr2TcvwNU1GCfA5UwfDY/HDp3hXPoPlb5rlEx9bwGTiJnc0OqbBTkU975jDToth8Gxw==}
    engines: {node: '>=14'}

  property-information@5.6.0:
    resolution: {integrity: sha512-YUHSPk+A30YPv+0Qf8i9Mbfe/C0hdPXk1s1jPVToV8pk8BQtpw10ct89Eo7OWkutrwqvT0eicAxlOg3dOAu8JA==}

  prosemirror-changeset@2.2.1:
    resolution: {integrity: sha512-J7msc6wbxB4ekDFj+n9gTW/jav/p53kdlivvuppHsrZXCaQdVgRghoZbSS3kwrRyAstRVQ4/+u5k7YfLgkkQvQ==}

  prosemirror-collab@1.3.1:
    resolution: {integrity: sha512-4SnynYR9TTYaQVXd/ieUvsVV4PDMBzrq2xPUWutHivDuOshZXqQ5rGbZM84HEaXKbLdItse7weMGOUdDVcLKEQ==}

  prosemirror-commands@1.6.0:
    resolution: {integrity: sha512-xn1U/g36OqXn2tn5nGmvnnimAj/g1pUx2ypJJIe8WkVX83WyJVC5LTARaxZa2AtQRwntu9Jc5zXs9gL9svp/mg==}

  prosemirror-dropcursor@1.8.1:
    resolution: {integrity: sha512-M30WJdJZLyXHi3N8vxN6Zh5O8ZBbQCz0gURTfPmTIBNQ5pxrdU7A58QkNqfa98YEjSAL1HUyyU34f6Pm5xBSGw==}

  prosemirror-gapcursor@1.3.2:
    resolution: {integrity: sha512-wtjswVBd2vaQRrnYZaBCbyDqr232Ed4p2QPtRIUK5FuqHYKGWkEwl08oQM4Tw7DOR0FsasARV5uJFvMZWxdNxQ==}

  prosemirror-history@1.4.1:
    resolution: {integrity: sha512-2JZD8z2JviJrboD9cPuX/Sv/1ChFng+xh2tChQ2X4bB2HeK+rra/bmJ3xGntCcjhOqIzSDG6Id7e8RJ9QPXLEQ==}

  prosemirror-inputrules@1.4.0:
    resolution: {integrity: sha512-6ygpPRuTJ2lcOXs9JkefieMst63wVJBgHZGl5QOytN7oSZs3Co/BYbc3Yx9zm9H37Bxw8kVzCnDsihsVsL4yEg==}

  prosemirror-keymap@1.2.2:
    resolution: {integrity: sha512-EAlXoksqC6Vbocqc0GtzCruZEzYgrn+iiGnNjsJsH4mrnIGex4qbLdWWNza3AW5W36ZRrlBID0eM6bdKH4OStQ==}

  prosemirror-markdown@1.13.0:
    resolution: {integrity: sha512-UziddX3ZYSYibgx8042hfGKmukq5Aljp2qoBiJRejD/8MH70siQNz5RB1TrdTPheqLMy4aCe4GYNF10/3lQS5g==}

  prosemirror-menu@1.2.4:
    resolution: {integrity: sha512-S/bXlc0ODQup6aiBbWVsX/eM+xJgCTAfMq/nLqaO5ID/am4wS0tTCIkzwytmao7ypEtjj39i7YbJjAgO20mIqA==}

  prosemirror-model@1.22.3:
    resolution: {integrity: sha512-V4XCysitErI+i0rKFILGt/xClnFJaohe/wrrlT2NSZ+zk8ggQfDH4x2wNK7Gm0Hp4CIoWizvXFP7L9KMaCuI0Q==}

  prosemirror-schema-basic@1.2.3:
    resolution: {integrity: sha512-h+H0OQwZVqMon1PNn0AG9cTfx513zgIG2DY00eJ00Yvgb3UD+GQ/VlWW5rcaxacpCGT1Yx8nuhwXk4+QbXUfJA==}

  prosemirror-schema-list@1.4.1:
    resolution: {integrity: sha512-jbDyaP/6AFfDfu70VzySsD75Om2t3sXTOdl5+31Wlxlg62td1haUpty/ybajSfJ1pkGadlOfwQq9kgW5IMo1Rg==}

  prosemirror-state@1.4.3:
    resolution: {integrity: sha512-goFKORVbvPuAQaXhpbemJFRKJ2aixr+AZMGiquiqKxaucC6hlpHNZHWgz5R7dS4roHiwq9vDctE//CZ++o0W1Q==}

  prosemirror-tables@1.5.0:
    resolution: {integrity: sha512-VMx4zlYWm7aBlZ5xtfJHpqa3Xgu3b7srV54fXYnXgsAcIGRqKSrhiK3f89omzzgaAgAtDOV4ImXnLKhVfheVNQ==}

  prosemirror-trailing-node@3.0.0:
    resolution: {integrity: sha512-xiun5/3q0w5eRnGYfNlW1uU9W6x5MoFKWwq/0TIRgt09lv7Hcser2QYV8t4muXbEr+Fwo0geYn79Xs4GKywrRQ==}
    peerDependencies:
      prosemirror-model: ^1.22.1
      prosemirror-state: ^1.4.2
      prosemirror-view: ^1.33.8

  prosemirror-transform@1.10.0:
    resolution: {integrity: sha512-9UOgFSgN6Gj2ekQH5CTDJ8Rp/fnKR2IkYfGdzzp5zQMFsS4zDllLVx/+jGcX86YlACpG7UR5fwAXiWzxqWtBTg==}

  prosemirror-view@1.34.2:
    resolution: {integrity: sha512-tPX/V2Xd70vrAGQ/V9CppJtPKnQyQMypJGlLylvdI94k6JaG+4P6fVmXPR1zc1eVTW0gq3c6zsfqwJKCRLaG9Q==}

  proto-list@1.2.4:
    resolution: {integrity: sha512-vtK/94akxsTMhe0/cbfpR+syPuszcuwhqVjJq26CuNDgFGj682oRBXOP5MJpv2r7JtE8MsiepGIqvvOTBwn2vA==}

  proxy-agent@6.4.0:
    resolution: {integrity: sha512-u0piLU+nCOHMgGjRbimiXmA9kM/L9EHh3zL81xCdp7m+Y2pHIsnmbdDoEDoAz5geaonNR6q6+yOPQs6n4T6sBQ==}
    engines: {node: '>= 14'}

  proxy-from-env@1.1.0:
    resolution: {integrity: sha512-D+zkORCbA9f1tdWRK0RaCR3GPv50cMxcrz4X8k5LTSUD1Dkw47mKJEZQNunItRTkWwgtaUSo1RVFRIG9ZXiFYg==}

  psl@1.9.0:
    resolution: {integrity: sha512-E/ZsdU4HLs/68gYzgGTkMicWTLPdAftJLfJFlLUAAKZGkStNU72sZjT66SnMDVOfOWY/YAoiD7Jxa9iHvngcag==}

  pump@3.0.2:
    resolution: {integrity: sha512-tUPXtzlGM8FE3P0ZL6DVs/3P58k9nk8/jZeQCurTJylQA8qFYzHFfhBJkuqyE0FifOsQ0uKWekiZ5g8wtr28cw==}

  punycode.js@2.3.1:
    resolution: {integrity: sha512-uxFIHU0YlHYhDQtV4R9J6a52SLx28BCjT+4ieh7IGbgwVJWO+km431c4yRlREUAsAmt/uMjQUyQHNEPf0M39CA==}
    engines: {node: '>=6'}

  punycode@2.3.1:
    resolution: {integrity: sha512-vYt7UD1U9Wg6138shLtLOvdAu+8DsC/ilFtEVHcH+wydcSpNE20AfSOduf6MkRFahL5FY7X1oU7nKVZFtfq8Fg==}
    engines: {node: '>=6'}

  pupa@2.1.1:
    resolution: {integrity: sha512-l1jNAspIBSFqbT+y+5FosojNpVpF94nlI+wDUpqP9enwOTfHx9f0gh5nB96vl+6yTpsJsypeNrwfzPrKuHB41A==}
    engines: {node: '>=8'}

  qs@6.13.0:
    resolution: {integrity: sha512-+38qI9SOr8tfZ4QmJNplMUxqjbe7LKvvZgWdExBOmd+egZTtjLB67Gu0HRX3u/XOq7UU2Nx6nsjvS16Z9uwfpg==}
    engines: {node: '>=0.6'}

  querystringify@2.2.0:
    resolution: {integrity: sha512-FIqgj2EUvTa7R50u0rGsyTftzjYmv/a3hO345bZNrqabNqjtgiDMgmo4mkUjd+nzU5oF3dClKqFIPUKybUyqoQ==}

  queue-microtask@1.2.3:
    resolution: {integrity: sha512-NuaNSa6flKT5JaSYQzJok04JzTL1CA6aGhv5rfLW3PgqA+M2ChpZQnAC8h8i4ZFkBS8X5RqkDBHA7r4hej3K9A==}

  queue-tick@1.0.1:
    resolution: {integrity: sha512-kJt5qhMxoszgU/62PLP1CJytzd2NKetjSRnyuj31fDd3Rlcz3fzlFdFLD1SItunPwyqEOkca6GbV612BWfaBag==}

  ramda-adjunct@5.1.0:
    resolution: {integrity: sha512-8qCpl2vZBXEJyNbi4zqcgdfHtcdsWjOGbiNSEnEBrM6Y0OKOT8UxJbIVGm1TIcjaSu2MxaWcgtsNlKlCk7o7qg==}
    engines: {node: '>=0.10.3'}
    peerDependencies:
      ramda: '>= 0.30.0'

  ramda@0.30.1:
    resolution: {integrity: sha512-tEF5I22zJnuclswcZMc8bDIrwRHRzf+NqVEmqg50ShAZMP7MWeR/RGDthfM/p+BlqvF2fXAzpn8i+SJcYD3alw==}

  randexp@0.5.3:
    resolution: {integrity: sha512-U+5l2KrcMNOUPYvazA3h5ekF80FHTUG+87SEAmHZmolh1M+i/WyTCxVzmi+tidIa1tM4BSe8g2Y/D3loWDjj+w==}
    engines: {node: '>=4'}

  randombytes@2.1.0:
    resolution: {integrity: sha512-vYl3iOX+4CKUWuxGi9Ukhie6fsqXqS9FE2Zaic4tNFD2N2QQaXOMFbuKK4QmDHC0JO6B1Zp41J0LpT0oR68amQ==}

  range-parser@1.2.1:
    resolution: {integrity: sha512-Hrgsx+orqoygnmhFbKaHE6c296J+HTAQXoxEF6gNupROmmGJRoyzfG3ccAveqCBrwr/2yxQ5BVd/GTl5agOwSg==}
    engines: {node: '>= 0.6'}

  raw-body@2.5.2:
    resolution: {integrity: sha512-8zGqypfENjCIqGhgXToC8aB2r7YrBX+AQAfIPs/Mlk+BtPTztOvTS01NRW/3Eh60J+a48lt8qsCzirQ6loCVfA==}
    engines: {node: '>= 0.8'}

  rc@1.2.8:
    resolution: {integrity: sha512-y3bGgqKj3QBdxLbLkomlohkvsA8gdAiUQlSBJnBhfn+BPxg4bc62d8TcBW15wavDfgexCgccckhcZvywyQYPOw==}
    hasBin: true

  react-copy-to-clipboard@5.1.0:
    resolution: {integrity: sha512-k61RsNgAayIJNoy9yDsYzDe/yAZAzEbEgcz3DZMhF686LEyukcE1hzurxe85JandPUG+yTfGVFzuEw3xt8WP/A==}
    peerDependencies:
      react: ^15.3.0 || 16 || 17 || 18

  react-debounce-input@3.3.0:
    resolution: {integrity: sha512-VEqkvs8JvY/IIZvh71Z0TC+mdbxERvYF33RcebnodlsUZ8RSgyKe2VWaHXv4+/8aoOgXLxWrdsYs2hDhcwbUgA==}
    peerDependencies:
      react: ^15.3.0 || 16 || 17 || 18

  react-dom@18.3.1:
    resolution: {integrity: sha512-5m4nQKp+rZRb09LNH59GM4BxTh9251/ylbKIbpe7TpGxfJ+9kv6BLkLBXIjjspbgbnIBNqlI23tRnTWT0snUIw==}
    peerDependencies:
      react: ^18.3.1

  react-error-boundary@4.1.0:
    resolution: {integrity: sha512-GFnM3kyswd+9Oy7oX1lxdr39ANHD3ty6cyAK4Kyku+w8Aq9fnK7+yRytKOaPLzOhgtGq18AfTXmDtwlojBPTRg==}
    engines: {node: '>=20', pnpm: '=9'}
    peerDependencies:
      react: '>=16.13.1'

  react-immutable-proptypes@2.2.0:
    resolution: {integrity: sha512-Vf4gBsePlwdGvSZoLSBfd4HAP93HDauMY4fDjXhreg/vg6F3Fj/MXDNyTbltPC/xZKmZc+cjLu3598DdYK6sgQ==}
    peerDependencies:
      immutable: '>=3.6.2'

  react-immutable-pure-component@2.2.2:
    resolution: {integrity: sha512-vkgoMJUDqHZfXXnjVlG3keCxSO/U6WeDQ5/Sl0GK2cH8TOxEzQ5jXqDXHEL/jqk6fsNxV05oH5kD7VNMUE2k+A==}
    peerDependencies:
      immutable: '>= 2 || >= 4.0.0-rc'
      react: '>= 16.6'
      react-dom: '>= 16.6'

  react-inspector@6.0.2:
    resolution: {integrity: sha512-x+b7LxhmHXjHoU/VrFAzw5iutsILRoYyDq97EDYdFpPLcvqtEzk4ZSZSQjnFPbr5T57tLXnHcqFYoN1pI6u8uQ==}
    peerDependencies:
      react: ^16.8.4 || ^17.0.0 || ^18.0.0

  react-is@16.13.1:
    resolution: {integrity: sha512-24e6ynE2H+OKt4kqsOvNd8kBpV65zoxbA4BVsEOB3ARVWQki/DHzaUoC5KuON/BiccDaCCTZBuOcfZs70kR8bQ==}

  react-number-format@5.4.2:
    resolution: {integrity: sha512-cg//jVdS49PYDgmcYoBnMMHl4XNTMuV723ZnHD2aXYtWWWqbVF3hjQ8iB+UZEuXapLbeA8P8H+1o6ZB1lcw3vg==}
    peerDependencies:
      react: ^0.14 || ^15.0.0 || ^16.0.0 || ^17.0.0 || ^18.0.0
      react-dom: ^0.14 || ^15.0.0 || ^16.0.0 || ^17.0.0 || ^18.0.0

  react-redux@9.1.2:
    resolution: {integrity: sha512-0OA4dhM1W48l3uzmv6B7TXPCGmokUU4p1M44DGN2/D9a1FjVPukVjER1PcPX97jIg6aUeLq1XJo1IpfbgULn0w==}
    peerDependencies:
      '@types/react': ^18.2.25
      react: ^18.0
      redux: ^5.0.0
    peerDependenciesMeta:
      '@types/react':
        optional: true
      redux:
        optional: true

  react-refresh@0.14.2:
    resolution: {integrity: sha512-jCvmsr+1IUSMUyzOkRcvnVbX3ZYC6g9TDrDbFuFmRDq7PD4yaGbLKNQL6k2jnArV8hjYxh7hVhAZB6s9HDGpZA==}
    engines: {node: '>=0.10.0'}

  react-remove-scroll-bar@2.3.6:
    resolution: {integrity: sha512-DtSYaao4mBmX+HDo5YWYdBWQwYIQQshUV/dVxFxK+KM26Wjwp1gZ6rv6OC3oujI6Bfu6Xyg3TwK533AQutsn/g==}
    engines: {node: '>=10'}
    peerDependencies:
      '@types/react': ^16.8.0 || ^17.0.0 || ^18.0.0
      react: ^16.8.0 || ^17.0.0 || ^18.0.0
    peerDependenciesMeta:
      '@types/react':
        optional: true

  react-remove-scroll@2.6.0:
    resolution: {integrity: sha512-I2U4JVEsQenxDAKaVa3VZ/JeJZe0/2DxPWL8Tj8yLKctQJQiZM52pn/GWFpSp8dftjM3pSAHVJZscAnC/y+ySQ==}
    engines: {node: '>=10'}
    peerDependencies:
      '@types/react': ^16.8.0 || ^17.0.0 || ^18.0.0
      react: ^16.8.0 || ^17.0.0 || ^18.0.0
    peerDependenciesMeta:
      '@types/react':
        optional: true

  react-simple-code-editor@0.14.1:
    resolution: {integrity: sha512-BR5DtNRy+AswWJECyA17qhUDvrrCZ6zXOCfkQY5zSmb96BVUbpVAv03WpcjcwtCwiLbIANx3gebHOcXYn1EHow==}
    peerDependencies:
      react: '>=16.8.0'
      react-dom: '>=16.8.0'

  react-style-singleton@2.2.1:
    resolution: {integrity: sha512-ZWj0fHEMyWkHzKYUr2Bs/4zU6XLmq9HsgBURm7g5pAVfyn49DgUiNgY2d4lXRlYSiCif9YBGpQleewkcqddc7g==}
    engines: {node: '>=10'}
    peerDependencies:
      '@types/react': ^16.8.0 || ^17.0.0 || ^18.0.0
      react: ^16.8.0 || ^17.0.0 || ^18.0.0
    peerDependenciesMeta:
      '@types/react':
        optional: true

  react-syntax-highlighter@15.5.0:
    resolution: {integrity: sha512-+zq2myprEnQmH5yw6Gqc8lD55QHnpKaU8TOcFeC/Lg/MQSs8UknEA0JC4nTZGFAXC2J2Hyj/ijJ7NlabyPi2gg==}
    peerDependencies:
      react: '>= 0.14.0'

  react-textarea-autosize@8.5.3:
    resolution: {integrity: sha512-XT1024o2pqCuZSuBt9FwHlaDeNtVrtCXu0Rnz88t1jUGheCLa3PhjE1GH8Ctm2axEtvdCl5SUHYschyQ0L5QHQ==}
    engines: {node: '>=10'}
    peerDependencies:
      react: ^16.8.0 || ^17.0.0 || ^18.0.0

  react-transition-group@4.4.5:
    resolution: {integrity: sha512-pZcd1MCJoiKiBR2NRxeCRg13uCXbydPnmB4EOeRrY7480qNWO8IIgQG6zlDkm6uRMsURXPuKq0GWtiM59a5Q6g==}
    peerDependencies:
      react: '>=16.6.0'
      react-dom: '>=16.6.0'

  react@18.3.1:
    resolution: {integrity: sha512-wS+hAgJShR0KhEvPJArfuPVN1+Hz1t0Y6n5jLrGQbkb4urgPE/0Rve+1kMB1v/oWgHgm4WIcV+i7F2pTVj+2iQ==}
    engines: {node: '>=0.10.0'}

  readable-stream@2.3.8:
    resolution: {integrity: sha512-8p0AUk4XODgIewSi0l8Epjs+EVnWiK7NoDIEGU0HhE7+ZyY8D1IMY7odu5lRrFXGg71L15KG8QrPmum45RTtdA==}

  readable-stream@3.6.2:
    resolution: {integrity: sha512-9u/sniCrY3D5WdsERHzHE4G2YCXqoG5FTHUiCC4SIbr6XcLZBY05ya9EKjYek9O5xOAwjGq+1JdGBAS7Q9ScoA==}
    engines: {node: '>= 6'}

  readable-stream@4.5.2:
    resolution: {integrity: sha512-yjavECdqeZ3GLXNgRXgeQEdz9fvDDkNKyHnbHRFtOr7/LcfgBcmct7t/ET+HaCTqfh06OzoAxrkN/IfjJBVe+g==}
    engines: {node: ^12.22.0 || ^14.17.0 || >=16.0.0}

  readdir-glob@1.1.3:
    resolution: {integrity: sha512-v05I2k7xN8zXvPD9N+z/uhXPaj0sUFCe2rcWZIpBsqxfP7xXFQ0tipAd/wjj1YxWyWtUS5IDJpOG82JKt2EAVA==}

  readdirp@4.0.1:
    resolution: {integrity: sha512-GkMg9uOTpIWWKbSsgwb5fA4EavTR+SG/PMPoAY8hkhHfEEY0/vqljY+XHqtDf2cr2IJtoNRDbrrEpZUiZCkYRw==}
    engines: {node: '>= 14.16.0'}

  recast@0.23.9:
    resolution: {integrity: sha512-Hx/BGIbwj+Des3+xy5uAtAbdCyqK9y9wbBcDFDYanLS9JnMqf7OeF87HQwUimE87OEc72mr6tkKUKMBBL+hF9Q==}
    engines: {node: '>= 4'}

  redis-errors@1.2.0:
    resolution: {integrity: sha512-1qny3OExCf0UvUV/5wpYKf2YwPcOqXzkwKKSmKHiE6ZMQs5heeE/c8eXK+PNllPvmjgAbfnsbpkGZWy8cBpn9w==}
    engines: {node: '>=4'}

  redis-parser@3.0.0:
    resolution: {integrity: sha512-DJnGAeenTdpMEH6uAJRK/uiyEIH9WVsUmoLwzudwGJUwZPp80PDBWPHXSAGNPwNvIXAbe7MSUB1zQFugFml66A==}
    engines: {node: '>=4'}

  redux-immutable@4.0.0:
    resolution: {integrity: sha512-SchSn/DWfGb3oAejd+1hhHx01xUoxY+V7TeK0BKqpkLKiQPVFf7DYzEaKmrEVxsWxielKfSK9/Xq66YyxgR1cg==}
    peerDependencies:
      immutable: ^3.8.1 || ^4.0.0-rc.1

  redux@5.0.1:
    resolution: {integrity: sha512-M9/ELqF6fy8FwmkpnF0S3YKOqMyoWJ4+CS5Efg2ct3oY9daQvd/Pc71FpGZsVsbl3Cpb+IIcjBDUnnyBdQbq4w==}

  reflect.getprototypeof@1.0.6:
    resolution: {integrity: sha512-fmfw4XgoDke3kdI6h4xcUz1dG8uaiv5q9gcEwLS4Pnth2kxT+GZ7YehS1JTMGBQmtV7Y4GFGbs2re2NqhdozUg==}
    engines: {node: '>= 0.4'}

  refractor@3.6.0:
    resolution: {integrity: sha512-MY9W41IOWxxk31o+YvFCNyNzdkc9M20NoZK5vq6jkv4I/uh2zkWcfudj0Q1fovjUQJrNewS9NMzeTtqPf+n5EA==}

  regenerator-runtime@0.14.1:
    resolution: {integrity: sha512-dYnhHh0nJoMfnkZs6GmmhFknAGRrLznOu5nc9ML+EJxGvrx6H7teuevqVqCuPcPK//3eDrrjQhehXVx9cnkGdw==}

  regexp.prototype.flags@1.5.2:
    resolution: {integrity: sha512-NcDiDkTLuPR+++OCKB0nWafEmhg/Da8aUPLPMQbK+bxKKCm1/S5he+AqYa4PlMCVBalb4/yxIRub6qkEx5yJbw==}
    engines: {node: '>= 0.4'}

  registry-auth-token@3.3.2:
    resolution: {integrity: sha512-JL39c60XlzCVgNrO+qq68FoNb56w/m7JYvGR2jT5iR1xBrUA3Mfx5Twk5rqTThPmQKMWydGmq8oFtDlxfrmxnQ==}

  registry-auth-token@5.0.2:
    resolution: {integrity: sha512-o/3ikDxtXaA59BmZuZrJZDJv8NMDGSj+6j6XaeBmHw8eY1i1qd9+6H+LjVvQXx3HN6aRCGa1cUdJ9RaJZUugnQ==}
    engines: {node: '>=14'}

  registry-url@3.1.0:
    resolution: {integrity: sha512-ZbgR5aZEdf4UKZVBPYIgaglBmSF2Hi94s2PcIHhRGFjKYu+chjJdYfHn4rt3hB6eCKLJ8giVIIfgMa1ehDfZKA==}
    engines: {node: '>=0.10.0'}

  registry-url@5.1.0:
    resolution: {integrity: sha512-8acYXXTI0AkQv6RAOjE3vOaIXZkT9wo4LOFbBKYQEEnnMNBpKqdUrI6S4NT0KPIo/WVvJ5tE/X5LF/TQUf0ekw==}
    engines: {node: '>=8'}

  remarkable@2.0.1:
    resolution: {integrity: sha512-YJyMcOH5lrR+kZdmB0aJJ4+93bEojRZ1HGDn9Eagu6ibg7aVZhc3OWbbShRid+Q5eAfsEqWxpe+g5W5nYNfNiA==}
    engines: {node: '>= 6.0.0'}
    hasBin: true

  remove-accents@0.5.0:
    resolution: {integrity: sha512-8g3/Otx1eJaVD12e31UbJj1YzdtVvzH85HV7t+9MJYk/u3XmkOUJ5Ys9wQrf9PCPK8+xn4ymzqYCiZl6QWKn+A==}

  repeat-string@1.6.1:
    resolution: {integrity: sha512-PV0dzCYDNfRi1jCDbJzpW7jNNDRuCOG/jI5ctQcGKt/clZD+YcPS3yIlWuTJMmESC8aevCFmWJy5wjAFgNqN6w==}
    engines: {node: '>=0.10'}

  require-directory@2.1.1:
    resolution: {integrity: sha512-fGxEI7+wsG9xrvdjsrlmL22OMTTiHRwAMroiEeMgq8gzoLC/PQr7RsRDSTLUg/bZAZtF+TVIkHc6/4RIKrui+Q==}
    engines: {node: '>=0.10.0'}

  requires-port@1.0.0:
    resolution: {integrity: sha512-KigOCHcocU3XODJxsu8i/j8T9tzT4adHiecwORRQ0ZZFcp7ahwXuRU1m+yuO90C5ZUyGeGfocHDI14M3L3yDAQ==}

  reselect@5.1.1:
    resolution: {integrity: sha512-K/BG6eIky/SBpzfHZv/dd+9JBFiS4SWV7FIujVyJRux6e45+73RaUHXLmIR1f7WOMaQ0U1km6qwklRQxpJJY0w==}

  resolve-from@4.0.0:
    resolution: {integrity: sha512-pb/MYmXstAkysRFx8piNI1tGFNQIFA3vkE3Gq4EuA1dF6gHp/+vgZqsCGJapvy8N3Q+4o7FwvquPJcnZ7RYy4g==}
    engines: {node: '>=4'}

  resolve-pkg-maps@1.0.0:
    resolution: {integrity: sha512-seS2Tj26TBVOC2NIc2rOe2y2ZO7efxITtLZcGSOnHHNOQ7CkiUBfw0Iw2ck6xkIhPwLhKNLS8BO+hEpngQlqzw==}

  resolve@1.22.8:
    resolution: {integrity: sha512-oKWePCxqpd6FlLvGV1VU0x7bkPmmCNolxzjMf4NczoDnQcIWrAF+cPtZn5i6n+RfD2d9i0tzpKnG6Yk168yIyw==}
    hasBin: true

  resolve@2.0.0-next.5:
    resolution: {integrity: sha512-U7WjGVG9sH8tvjW5SmGbQuui75FiyjAX72HX15DwBBwF9dNiQZRQAg9nnPhYy+TUnE0+VcrttuvNI8oSxZcocA==}
    hasBin: true

  restore-cursor@3.1.0:
    resolution: {integrity: sha512-l+sSefzHpj5qimhFSE5a8nufZYAM3sBSVMAPtYkmC+4EH2anSGaEMXSD0izRQbu9nfyQ9y5JrVmp7E8oZrUjvA==}
    engines: {node: '>=8'}

  ret@0.2.2:
    resolution: {integrity: sha512-M0b3YWQs7R3Z917WRQy1HHA7Ba7D8hvZg6UE5mLykJxQVE2ju0IXbGlaHPPlkY+WN7wFP+wUMXmBFA0aV6vYGQ==}
    engines: {node: '>=4'}

  retry@0.12.0:
    resolution: {integrity: sha512-9LkiTwjUh6rT555DtE9rTX+BKByPfrMzEAtnlEtdEwr3Nkffwiihqe2bWADg+OQRjt9gl6ICdmB/ZFDCGAtSow==}
    engines: {node: '>= 4'}

  reusify@1.0.4:
    resolution: {integrity: sha512-U9nH88a3fc/ekCF1l0/UP1IosiuIjyTh7hBvXVMHYgVcfGvt897Xguj2UOLDeI5BG2m7/uwyaLVT6fbtCwTyzw==}
    engines: {iojs: '>=1.0.0', node: '>=0.10.0'}

  rfc4648@1.5.3:
    resolution: {integrity: sha512-MjOWxM065+WswwnmNONOT+bD1nXzY9Km6u3kzvnx8F8/HXGZdz3T6e6vZJ8Q/RIMUSp/nxqjH3GwvJDy8ijeQQ==}

  rimraf@3.0.2:
    resolution: {integrity: sha512-JZkJMZkAGFFPP2YqXZXPbMlMBgsxzE8ILs4lMIX/2o0L9UBw9O/Y3o6wFw/i9YLapcUJWwqbi3kdxIPdC62TIA==}
    deprecated: Rimraf versions prior to v4 are no longer supported
    hasBin: true

  rollup@4.21.3:
    resolution: {integrity: sha512-7sqRtBNnEbcBtMeRVc6VRsJMmpI+JU1z9VTvW8D4gXIYQFz0aLcsE6rRkyghZkLfEgUZgVvOG7A5CVz/VW5GIA==}
    engines: {node: '>=18.0.0', npm: '>=8.0.0'}
    hasBin: true

  rope-sequence@1.3.4:
    resolution: {integrity: sha512-UT5EDe2cu2E/6O4igUr5PSFs23nvvukicWHx6GnOPlHAiiYbzNuCRQCuiUdHJQcqKalLKlrYJnjY0ySGsXNQXQ==}

  rrdom@0.1.7:
    resolution: {integrity: sha512-ZLd8f14z9pUy2Hk9y636cNv5Y2BMnNEY99wxzW9tD2BLDfe1xFxtLjB4q/xCBYo6HRe0wofzKzjm4JojmpBfFw==}

  rrweb-cssom@0.7.1:
    resolution: {integrity: sha512-TrEMa7JGdVm0UThDJSx7ddw5nVm3UJS9o9CCIZ72B1vSyEZoziDqBYP3XIoi/12lKrJR8rE3jeFHMok2F/Mnsg==}

  rrweb-player@1.0.0-alpha.4:
    resolution: {integrity: sha512-Wlmn9GZ5Fdqa37vd3TzsYdLl/JWEvXNUrLCrYpnOwEgmY409HwVIvvA5aIo7k582LoKgdRCsB87N+f0oWAR0Kg==}

  rrweb-snapshot@2.0.0-alpha.17:
    resolution: {integrity: sha512-GBg5pV8LHOTbeVmH2VHLEFR0mc2QpQMzAvcoxEGfPNWgWHc8UvKCyq7pqN1vA+fDZ+yXXbixeO0kB2pzVvFCBw==}

  rrweb-snapshot@2.0.0-alpha.4:
    resolution: {integrity: sha512-KQ2OtPpXO5jLYqg1OnXS/Hf+EzqnZyP5A+XPqBCjYpj3XIje/Od4gdUwjbFo3cVuWq5Cw5Y1d3/xwgIS7/XpQQ==}

  rrweb@2.0.0-alpha.4:
    resolution: {integrity: sha512-wEHUILbxDPcNwkM3m4qgPgXAiBJyqCbbOHyVoNEVBJzHszWEFYyTbrZqUdeb1EfmTRC2PsumCIkVcomJ/xcOzA==}

  run-async@2.4.1:
    resolution: {integrity: sha512-tvVnVv01b8c1RrA6Ep7JkStj85Guv/YrMcwqYQnwjsAS2cTmmPGBBjAjpCW7RrSodNSoE2/qg9O4bceNvUuDgQ==}
    engines: {node: '>=0.12.0'}

  run-parallel@1.2.0:
    resolution: {integrity: sha512-5l4VyZR86LZ/lDxZTR6jqL8AFE2S0IFLMP26AbjsLVADxHdhB/c0GUsH+y39UfCi3dzz8OlQuPmnaJOMoDHQBA==}

  rxjs@6.6.7:
    resolution: {integrity: sha512-hTdwr+7yYNIT5n4AMYp85KA6yw2Va0FLa3Rguvbpa4W3I5xynaBZo41cM3XM+4Q6fRMj3sBYIR1VAmZMXYJvRQ==}
    engines: {npm: '>=2.0.0'}

  rxjs@7.8.1:
    resolution: {integrity: sha512-AA3TVj+0A2iuIoQkWEK/tqFjBq2j+6PO6Y0zJcvzLAFhEFIO3HL0vls9hWLncZbAAbK0mar7oZ4V079I/qPMxg==}

  safe-array-concat@1.1.2:
    resolution: {integrity: sha512-vj6RsCsWBCf19jIeHEfkRMw8DPiBb+DMXklQ/1SGDHOMlHdPUkZXFQ2YdplS23zESTijAcurb1aSgJA3AgMu1Q==}
    engines: {node: '>=0.4'}

  safe-buffer@5.1.2:
    resolution: {integrity: sha512-Gd2UZBJDkXlY7GbJxfsE8/nvKkUEU1G38c1siN6QP6a9PT9MmHB8GnpscSmMJSoF8LOIrt8ud/wPtojys4G6+g==}

  safe-buffer@5.2.1:
    resolution: {integrity: sha512-rp3So07KcdmmKbGvgaNxQSJr7bGVSVk5S9Eq1F+ppbRo70+YeaDxkw5Dd8NPN+GD6bjnYm2VuPuCXmpuYvmCXQ==}

  safe-regex-test@1.0.3:
    resolution: {integrity: sha512-CdASjNJPvRa7roO6Ra/gLYBTzYzzPyyBXxIMdGW3USQLyjWEls2RgW5UBTXaQVp+OrpeCK3bLem8smtmheoRuw==}
    engines: {node: '>= 0.4'}

  safe-stable-stringify@2.5.0:
    resolution: {integrity: sha512-b3rppTKm9T+PsVCBEOUR46GWI7fdOs00VKZ1+9c1EWDaDMvjQc6tUwuFyIprgGgTcWoVHSKrU8H31ZHA2e0RHA==}
    engines: {node: '>=10'}

  safer-buffer@2.1.2:
    resolution: {integrity: sha512-YZo3K82SD7Riyi0E1EQPojLz7kpepnSQI9IyPbHHg1XXXevb5dJI7tpyN2ADxGcQbHG7vcyRHk0cbwqcQriUtg==}

  sass@1.79.5:
    resolution: {integrity: sha512-W1h5kp6bdhqFh2tk3DsI771MoEJjvrSY/2ihJRJS4pjIyfJCw0nTsxqhnrUzaLMOJjFchj8rOvraI/YUVjtx5g==}
    engines: {node: '>=14.0.0'}
    hasBin: true

  saxes@6.0.0:
    resolution: {integrity: sha512-xAg7SOnEhrm5zI3puOOKyy1OMcMlIJZYNJY7xLBwSze0UjhPLnWfj2GF2EpT0jmzaJKIWKHLsaSSajf35bcYnA==}
    engines: {node: '>=v12.22.7'}

  scheduler@0.23.2:
    resolution: {integrity: sha512-UOShsPwz7NrMUqhR6t0hWjFduvOzbtv7toDH1/hIrfRNIDBnnBWd0CwJTGvTpngVlmwGCdP9/Zl/tVrDqcuYzQ==}

  schema-utils@3.3.0:
    resolution: {integrity: sha512-pN/yOAvcC+5rQ5nERGuwrjLlYvLTbCibnZ1I7B1LaiAz9BRBlE9GMgE/eqV30P7aJQUf7Ddimy/RsbYO/GrVGg==}
    engines: {node: '>= 10.13.0'}

  semver-diff@3.1.1:
    resolution: {integrity: sha512-GX0Ix/CJcHyB8c4ykpHGIAvLyOwOobtM/8d+TQkAd81/bEjgPHrfba41Vpesr7jX/t8Uh+R3EX9eAS5be+jQYg==}
    engines: {node: '>=8'}

  semver@6.3.1:
    resolution: {integrity: sha512-BR7VvDCVHO+q2xBEWskxS6DJE1qRnb7DxzUrogb71CWoSficBxYsiAGd+Kl0mmq/MprG9yArRkyrQxTO6XjMzA==}
    hasBin: true

  semver@7.6.3:
    resolution: {integrity: sha512-oVekP1cKtI+CTDvHWYFUcMtsK/00wmAEfyqKfNdARm8u1wNVhSgaX7A8d4UuIlUI5e84iEwOhs7ZPYRmzU9U6A==}
    engines: {node: '>=10'}
    hasBin: true

  sentence-case@2.1.1:
    resolution: {integrity: sha512-ENl7cYHaK/Ktwk5OTD+aDbQ3uC8IByu/6Bkg+HDv8Mm+XnBnppVNalcfJTNsp1ibstKh030/JKQQWglDvtKwEQ==}

  seq-queue@0.0.5:
    resolution: {integrity: sha512-hr3Wtp/GZIc/6DAGPDcV4/9WoZhjrkXsi5B/07QgX8tsdc6ilr7BFM6PM6rbdAX1kFSDYeZGLipIZZKyQP0O5Q==}

  serialize-error@8.1.0:
    resolution: {integrity: sha512-3NnuWfM6vBYoy5gZFvHiYsVbafvI9vZv/+jlIigFn4oP4zjNPK3LhcY0xSCgeb1a5L8jO71Mit9LlNoi2UfDDQ==}
    engines: {node: '>=10'}

  serialize-javascript@6.0.2:
    resolution: {integrity: sha512-Saa1xPByTTq2gdeFZYLLo+RFE35NHZkAbqZeWNd3BpzppeVisAqpDjcp8dyf6uIvEqJRd46jemmyA4iFIeVk8g==}

  server-only@0.0.1:
    resolution: {integrity: sha512-qepMx2JxAa5jjfzxG79yPPq+8BuFToHd1hm7kI+Z4zAq1ftQiP7HcxMhDDItrbtwVeLg/cY2JnKnrcFkmiswNA==}

  set-blocking@2.0.0:
    resolution: {integrity: sha512-KiKBS8AnWGEyLzofFfmvKwpdPzqiy16LvQfK3yv/fVH7Bj13/wl3JSR1J+rfgRE9q7xUJK4qvgS8raSOeLUehw==}

  set-function-length@1.2.2:
    resolution: {integrity: sha512-pgRc4hJ4/sNjWCSS9AmnS40x3bNMDTknHgL5UaMBTMyJnU90EgWh1Rz+MC9eFu4BuN/UwZjKQuY/1v3rM7HMfg==}
    engines: {node: '>= 0.4'}

  set-function-name@2.0.2:
    resolution: {integrity: sha512-7PGFlmtwsEADb0WYyvCMa1t+yke6daIG4Wirafur5kcf+MhUnPms1UeR0CKQdTZD81yESwMHbtn+TR+dMviakQ==}
    engines: {node: '>= 0.4'}

  setprototypeof@1.2.0:
    resolution: {integrity: sha512-E5LDX7Wrp85Kil5bhZv46j8jOeboKq5JMmYM3gVGdGH8xFpPWXUMsNrlODCrkoxMEeNi/XZIwuRvY4XNwYMJpw==}

  sha.js@2.4.11:
    resolution: {integrity: sha512-QMEp5B7cftE7APOjk5Y6xgrbWu+WkLVQwk8JNjZ8nKRciZaByEW6MubieAiToS7+dwvrjGhH8jRXz3MVd0AYqQ==}
    hasBin: true

  shebang-command@2.0.0:
    resolution: {integrity: sha512-kHxr2zZpYtdmrN1qDjrrX/Z1rR1kG8Dx+gkpK1G4eXmvXswmcE1hTWBWYUzlraYw1/yZp6YuDY77YtvbN0dmDA==}
    engines: {node: '>=8'}

  shebang-regex@3.0.0:
    resolution: {integrity: sha512-7++dFhtcx3353uBaq8DDR4NuxBetBzC7ZQOhmTQInHEd6bSrXdiEyzCvG07Z44UYdLShWUyXt5M/yhz8ekcb1A==}
    engines: {node: '>=8'}

  shell-quote@1.8.1:
    resolution: {integrity: sha512-6j1W9l1iAs/4xYBI1SYOVZyFcCis9b4KCLQ8fgAGG07QvzaRLVVRQvAy85yNmmZSjYjg4MWh4gNvlPujU/5LpA==}

  short-unique-id@5.2.0:
    resolution: {integrity: sha512-cMGfwNyfDZ/nzJ2k2M+ClthBIh//GlZl1JEf47Uoa9XR11bz8Pa2T2wQO4bVrRdH48LrIDWJahQziKo3MjhsWg==}
    hasBin: true

  side-channel@1.0.6:
    resolution: {integrity: sha512-fDW/EZ6Q9RiO8eFG8Hj+7u/oW+XrPTIChwCOM2+th2A6OblDtYYIpve9m+KvI9Z4C9qSEXlaGR6bTEYHReuglA==}
    engines: {node: '>= 0.4'}

  siginfo@2.0.0:
    resolution: {integrity: sha512-ybx0WO1/8bSBLEWXZvEd7gMW3Sn3JFlW3TvX1nREbDLRNQNaeNN8WK0meBwPdAaOI7TtRRRJn/Es1zhrrCHu7g==}

  signal-exit@3.0.7:
    resolution: {integrity: sha512-wnD2ZE+l+SPC/uoS0vXeE9L1+0wuaMqKlfz9AMUo38JsyLSBWSFcHR1Rri62LZc12vLr1gb3jl7iwQhgwpAbGQ==}

  signal-exit@4.1.0:
    resolution: {integrity: sha512-bzyZ1e88w9O1iNJbKnOlvYTrWPDl46O1bG0D3XInv+9tkPrxrN8jUUTiFlDkkmKWgn1M6CfIA13SuGqOa9Korw==}
    engines: {node: '>=14'}

  simple-concat@1.0.1:
    resolution: {integrity: sha512-cSFtAPtRhljv69IK0hTVZQ+OfE9nePi/rtJmw5UjHeVyVroEqJXP1sFztKUy1qU+xvz3u/sfYJLa947b7nAN2Q==}

  simple-get@4.0.1:
    resolution: {integrity: sha512-brv7p5WgH0jmQJr1ZDDfKDOSeWWg+OVypG99A/5vYGPqJ6pxiaHLy8nxtFjBA7oMa01ebA9gfh1uMCFqOuXxvA==}

  simple-swizzle@0.2.2:
    resolution: {integrity: sha512-JA//kQgZtbuY83m+xT+tXJkmJncGMTFT+C+g2h2R9uxkYIrE2yy9sgmcLhCnw57/WSD+Eh3J97FPEDFnbXnDUg==}

  sirv@2.0.4:
    resolution: {integrity: sha512-94Bdh3cC2PKrbgSOUqTiGPWVZeSiXfKOVZNJniWoqrWrRkB1CJzBU3NEbiTsPcYy1lDsANA/THzS+9WBiy5nfQ==}
    engines: {node: '>= 10'}

  sisteransi@1.0.5:
    resolution: {integrity: sha512-bLGGlR1QxBcynn2d5YmDX4MGjlZvy2MRBDRNHLJ8VI6l6+9FUiyTFNJ0IveOSP0bcXgVDPRcfGqA0pjaqUpfVg==}

  slash@3.0.0:
    resolution: {integrity: sha512-g9Q1haeby36OSStwb4ntCGGGaKsaVSjQ68fBxoQcutl5fS1vuY18H3wSt3jFyFtrkx+Kz0V1G85A4MyAdDMi2Q==}
    engines: {node: '>=8'}

  smart-buffer@4.2.0:
    resolution: {integrity: sha512-94hK0Hh8rPqQl2xXc3HsaBoOXKV20MToPkcXvwbISWLEs+64sBq5kFgn2kJDHb1Pry9yrP0dxrCI9RRci7RXKg==}
    engines: {node: '>= 6.0.0', npm: '>= 3.0.0'}

  snake-case@2.1.0:
    resolution: {integrity: sha512-FMR5YoPFwOLuh4rRz92dywJjyKYZNLpMn1R5ujVpIYkbA9p01fq8RMg0FkO4M+Yobt4MjHeLTJVm5xFFBHSV2Q==}

  socket.io-client@4.7.5:
    resolution: {integrity: sha512-sJ/tqHOCe7Z50JCBCXrsY3I2k03iOiUe+tj1OmKeD2lXPiGH/RUCdTZFoqVyN7l1MnpIzPrGtLcijffmeouNlQ==}
    engines: {node: '>=10.0.0'}

  socket.io-parser@4.2.4:
    resolution: {integrity: sha512-/GbIKmo8ioc+NIWIhwdecY0ge+qVBSMdgxGygevmdHj24bsfgtCmcUUcQ5ZzcylGFHsN3k4HB4Cgkl96KVnuew==}
    engines: {node: '>=10.0.0'}

  socks-proxy-agent@8.0.4:
    resolution: {integrity: sha512-GNAq/eg8Udq2x0eNiFkr9gRg5bA7PXEWagQdeRX4cPSG+X/8V38v637gim9bjFptMk1QWsCTr0ttrJEiXbNnRw==}
    engines: {node: '>= 14'}

  socks@2.8.3:
    resolution: {integrity: sha512-l5x7VUUWbjVFbafGLxPWkYsHIhEvmF85tbIeFZWc8ZPtoMyybuEhL7Jye/ooC4/d48FgOjSJXgsF/AJPYCW8Zw==}
    engines: {node: '>= 10.0.0', npm: '>= 3.0.0'}

  source-map-js@1.2.1:
    resolution: {integrity: sha512-UXWMKhLOwVKb728IUtQPXxfYU+usdybtUrK/8uGE8CQMvrhOpwvzDBwj0QhSL7MQc7vIsISBG8VQ8+IDQxpfQA==}
    engines: {node: '>=0.10.0'}

  source-map-support@0.5.21:
    resolution: {integrity: sha512-uBHU3L3czsIyYXKX88fdrGovxdSCoTGDRZ6SYXtSRxLZUzHg5P/66Ht6uoUlHu9EZod+inXhKo3qQgwXUT/y1w==}

  source-map@0.6.1:
    resolution: {integrity: sha512-UjgapumWlbMhkBgzT7Ykc5YXUT46F0iKu8SGXq0bcwP5dz/h0Plj6enJqjz1Zbq2l5WaqYnrVbwWOWMyF3F47g==}
    engines: {node: '>=0.10.0'}

  space-separated-tokens@1.1.5:
    resolution: {integrity: sha512-q/JSVd1Lptzhf5bkYm4ob4iWPjx0KiRe3sRFBNrVqbJkFaBm5vbbowy1mymoPNLRa52+oadOhJ+K49wsSeSjTA==}

  split-ca@1.0.1:
    resolution: {integrity: sha512-Q5thBSxp5t8WPTTJQS59LrGqOZqOsrhDGDVm8azCqIBjSBd7nd9o2PM+mDulQQkh8h//4U6hFZnc/mul8t5pWQ==}

  sprintf-js@1.0.3:
    resolution: {integrity: sha512-D9cPgkvLlV3t3IzL0D0YLvGA9Ahk4PcvVwUbN0dSGr1aP0Nrt4AEnTUbuGvquEC0mA64Gqt1fzirlRs5ibXx8g==}

  sprintf-js@1.1.3:
    resolution: {integrity: sha512-Oo+0REFV59/rz3gfJNKQiBlwfHaSESl1pcGyABQsnnIfWOFt6JNj5gCog2U6MLZ//IGYD+nA8nI+mTShREReaA==}

  sqlstring@2.3.3:
    resolution: {integrity: sha512-qC9iz2FlN7DQl3+wjwn3802RTyjCx7sDvfQEXchwa6CWOx07/WVfh91gBmQ9fahw8snwGEWU3xGzOt4tFyHLxg==}
    engines: {node: '>= 0.6'}

  ssh-remote-port-forward@1.0.4:
    resolution: {integrity: sha512-x0LV1eVDwjf1gmG7TTnfqIzf+3VPRz7vrNIjX6oYLbeCrf/PeVY6hkT68Mg+q02qXxQhrLjB0jfgvhevoCRmLQ==}

  ssh2@1.16.0:
    resolution: {integrity: sha512-r1X4KsBGedJqo7h8F5c4Ybpcr5RjyP+aWIG007uBPRjmdQWfEiVLzSK71Zji1B9sKxwaCvD8y8cwSkYrlLiRRg==}
    engines: {node: '>=10.16.0'}

  stack-trace@0.0.10:
    resolution: {integrity: sha512-KGzahc7puUKkzyMt+IqAep+TVNbKP+k2Lmwhub39m1AsTSkaDutx56aDCo+HLDzf/D26BIHTJWNiTG1KAJiQCg==}

  stackback@0.0.2:
    resolution: {integrity: sha512-1XMJE5fQo1jGH6Y/7ebnwPOBEkIEnT4QF32d5R1+VXdXveM0IBMJt8zfaxX1P3QhVwrYe+576+jkANtSS2mBbw==}

  standard-as-callback@2.1.0:
    resolution: {integrity: sha512-qoRRSyROncaz1z0mvYqIE4lCd9p2R90i6GxW3uZv5ucSu8tU7B5HXUP1gG8pVZsYNVaXjk8ClXHPttLyxAL48A==}

  statuses@2.0.1:
    resolution: {integrity: sha512-RwNA9Z/7PrK06rYLIzFMlaF+l73iwpzsqRIFgbMLbTcLD6cOao82TaWefPXQvB2fOC4AjuYSEndS7N/mTCbkdQ==}
    engines: {node: '>= 0.8'}

  std-env@3.7.0:
    resolution: {integrity: sha512-JPbdCEQLj1w5GilpiHAx3qJvFndqybBysA3qUOnznweH4QbNYUsW/ea8QzSrnh0vNsezMMw5bcVool8lM0gwzg==}

  stop-iteration-iterator@1.0.0:
    resolution: {integrity: sha512-iCGQj+0l0HOdZ2AEeBADlsRC+vsnDsZsbdSiH1yNSjcfKM7fdpCMfqAL/dwF5BLiw/XhRft/Wax6zQbhq2BcjQ==}
    engines: {node: '>= 0.4'}

  streamsearch@1.1.0:
    resolution: {integrity: sha512-Mcc5wHehp9aXz1ax6bZUyY5afg9u2rv5cqQI3mRrYkGC8rW2hM02jWuwjtL++LS5qinSyhj2QfLyNsuc+VsExg==}
    engines: {node: '>=10.0.0'}

  streamx@2.20.1:
    resolution: {integrity: sha512-uTa0mU6WUC65iUvzKH4X9hEdvSW7rbPxPtwfWiLMSj3qTdQbAiUboZTxauKfpFuGIGa1C2BYijZ7wgdUXICJhA==}

  strict-event-emitter-types@2.0.0:
    resolution: {integrity: sha512-Nk/brWYpD85WlOgzw5h173aci0Teyv8YdIAEtV+N88nDB0dLlazZyJMIsN6eo1/AR61l+p6CJTG1JIyFaoNEEA==}

  string-width@4.2.3:
    resolution: {integrity: sha512-wKyQRQpjJ0sIp62ErSZdGsjMJWsap5oRNihHhu6G7JVO/9jIB6UyevL+tXuOqrng8j/cxKTWyWUwvSTriiZz/g==}
    engines: {node: '>=8'}

  string-width@5.1.2:
    resolution: {integrity: sha512-HnLOCR3vjcY8beoNLtcjZ5/nxn2afmME6lhrDrebokqMap+XbeW8n9TXpPDOqdGK5qcI3oT0GKTW6wC7EMiVqA==}
    engines: {node: '>=12'}

  string.prototype.includes@2.0.0:
    resolution: {integrity: sha512-E34CkBgyeqNDcrbU76cDjL5JLcVrtSdYq0MEh/B10r17pRP4ciHLwTgnuLV8Ay6cgEMLkcBkFCKyFZ43YldYzg==}

  string.prototype.matchall@4.0.11:
    resolution: {integrity: sha512-NUdh0aDavY2og7IbBPenWqR9exH+E26Sv8e0/eTe1tltDGZL+GtBkDAnnyBtmekfK6/Dq3MkcGtzXFEd1LQrtg==}
    engines: {node: '>= 0.4'}

  string.prototype.repeat@1.0.0:
    resolution: {integrity: sha512-0u/TldDbKD8bFCQ/4f5+mNRrXwZ8hg2w7ZR8wa16e8z9XpePWl3eGEcUD0OXpEH/VJH/2G3gjUtR3ZOiBe2S/w==}

  string.prototype.trim@1.2.9:
    resolution: {integrity: sha512-klHuCNxiMZ8MlsOihJhJEBJAiMVqU3Z2nEXWfWnIqjN0gEFS9J9+IxKozWWtQGcgoa1WUZzLjKPTr4ZHNFTFxw==}
    engines: {node: '>= 0.4'}

  string.prototype.trimend@1.0.8:
    resolution: {integrity: sha512-p73uL5VCHCO2BZZ6krwwQE3kCzM7NKmis8S//xEC6fQonchbum4eP6kR4DLEjQFO3Wnj3Fuo8NM0kOSjVdHjZQ==}

  string.prototype.trimstart@1.0.8:
    resolution: {integrity: sha512-UXSH262CSZY1tfu3G3Secr6uGLCFVPMhIqHjlgCUtCCcgihYc/xKs9djMTMUOb2j1mVSeU8EU6NWc/iQKU6Gfg==}
    engines: {node: '>= 0.4'}

  string_decoder@1.1.1:
    resolution: {integrity: sha512-n/ShnvDi6FHbbVfviro+WojiFzv+s8MPMHBczVePfUpDJLwoLT0ht1l4YwBCbi8pJAveEEdnkHyPyTP/mzRfwg==}

  string_decoder@1.3.0:
    resolution: {integrity: sha512-hkRX8U1WjJFd8LsDJ2yQ/wWWxaopEsABU1XfkM8A+j0+85JAGppt16cr1Whg6KIbb4okU6Mql6BOj+uup/wKeA==}

  strip-ansi@6.0.1:
    resolution: {integrity: sha512-Y38VPSHcqkFrCpFnQ9vuSXmquuv5oXOKpGeT6aGrr3o3Gc9AlVa6JBfUSOCnbxGGZF+/0ooI7KrPuUSztUdU5A==}
    engines: {node: '>=8'}

  strip-ansi@7.1.0:
    resolution: {integrity: sha512-iq6eVVI64nQQTRYq2KtEg2d2uU7LElhTJwsH4YzIHZshxlgZms/wIc4VoDQTlG/IvVIrBKG06CrZnp0qv7hkcQ==}
    engines: {node: '>=12'}

  strip-bom@3.0.0:
    resolution: {integrity: sha512-vavAMRXOgBVNF6nyEEmL3DBK19iRpDcoIwW+swQ+CbGiu7lju6t+JklA1MHweoWtadgt4ISVUsXLyDq34ddcwA==}
    engines: {node: '>=4'}

  strip-final-newline@2.0.0:
    resolution: {integrity: sha512-BrpvfNAE3dcvq7ll3xVumzjKjZQ5tI1sEUIKr3Uoks0XUl45St3FlatVqef9prk4jRDzhW6WZg+3bk93y6pLjA==}
    engines: {node: '>=6'}

  strip-json-comments@2.0.1:
    resolution: {integrity: sha512-4gB8na07fecVVkOI6Rs4e7T6NOTki5EmL7TUduTs6bu3EdnSycntVJ4re8kgZA+wx9IueI2Y11bfbgwtzuE0KQ==}
    engines: {node: '>=0.10.0'}

  strip-json-comments@3.1.1:
    resolution: {integrity: sha512-6fPc+R4ihwqP6N/aIv2f1gMH8lOVtWQHoqC4yK6oSDVVocumAsfCqjkXnqiYMhmMwS/mEHLp7Vehlt3ql6lEig==}
    engines: {node: '>=8'}

  strnum@1.0.5:
    resolution: {integrity: sha512-J8bbNyKKXl5qYcR36TIO8W3mVGVHrmmxsd5PAItGkmyzwJvybiw2IVq5nqd0i4LSNSkB/sx9VHllbfFdr9k1JA==}

  styled-jsx@5.1.1:
    resolution: {integrity: sha512-pW7uC1l4mBZ8ugbiZrcIsiIvVx1UmTfw7UkC3Um2tmfUq9Bhk8IiyEIPl6F8agHgjzku6j0xQEZbfA5uSgSaCw==}
    engines: {node: '>= 12.0.0'}
    peerDependencies:
      '@babel/core': '*'
      babel-plugin-macros: '*'
      react: '>= 16.8.0 || 17.x.x || ^18.0.0-0'
    peerDependenciesMeta:
      '@babel/core':
        optional: true
      babel-plugin-macros:
        optional: true

  sugar-high@0.6.1:
    resolution: {integrity: sha512-kg1qMW7WwJcueXIlHkChL/p2EWY3gf8rQmP6n5nUq2TWVqatqDTMLvViS9WgAjgyTKH5/3/b8sRwWPOOAo1zMA==}

  sugarss@4.0.1:
    resolution: {integrity: sha512-WCjS5NfuVJjkQzK10s8WOBY+hhDxxNt/N6ZaGwxFZ+wN3/lKKFSaaKUNecULcTTvE4urLcKaZFQD8vO0mOZujw==}
    engines: {node: '>=12.0'}
    peerDependencies:
      postcss: ^8.3.3

  superjson@2.2.1:
    resolution: {integrity: sha512-8iGv75BYOa0xRJHK5vRLEjE2H/i4lulTjzpUXic3Eg8akftYjkmQDa8JARQ42rlczXyFR3IeRoeFCc7RxHsYZA==}
    engines: {node: '>=16'}

  supports-color@5.5.0:
    resolution: {integrity: sha512-QjVjwdXIt408MIiAqCX4oUKsgU2EqAGzs2Ppkm4aQYbjm+ZEWEcW4SfFNTr4uMNZma0ey4f5lgLrkB0aX0QMow==}
    engines: {node: '>=4'}

  supports-color@7.2.0:
    resolution: {integrity: sha512-qpCAvRl9stuOHveKsn7HncJRvv501qIacKzQlO/+Lwxc9+0q2wLyv4Dfvt80/DPn2pqOBsJdDiogXGR9+OvwRw==}
    engines: {node: '>=8'}

  supports-color@8.1.1:
    resolution: {integrity: sha512-MpUEN2OodtUzxvKQl72cUF7RQ5EiHsGvSsVG0ia9c5RbWGL2CI4C7EpPS8UTBIplnlzZiNuV56w+FuNxy3ty2Q==}
    engines: {node: '>=10'}

  supports-preserve-symlinks-flag@1.0.0:
    resolution: {integrity: sha512-ot0WnXS9fgdkgIcePe6RHNk1WA8+muPa6cSjeR3V8K27q9BB1rTE3R1p7Hv0z1ZyAc8s6Vvv8DIyWf681MAt0w==}
    engines: {node: '>= 0.4'}

  swagger-client@3.29.3:
    resolution: {integrity: sha512-OhhMAO2dwDEaxtUNDxwaqzw75uiZY5lX/2vx+U6eKCYZYhXWQ5mylU/0qfk/xMR20VyitsnzRc6KcFFjRoCS7A==}

  swagger-ui-react@5.17.14:
    resolution: {integrity: sha512-mCXerZrbcn4ftPYifUF0+iKIRTHoVCv0HcJc/sXl9nCe3oeWdsjmOWVqKabzzAkAa0NwsbKNJFv2UL/Ivnf6VQ==}
    peerDependencies:
      react: '>=16.8.0 <19'
      react-dom: '>=16.8.0 <19'

  swap-case@1.1.2:
    resolution: {integrity: sha512-BAmWG6/bx8syfc6qXPprof3Mn5vQgf5dwdUNJhsNqU9WdPt5P+ES/wQ5bxfijy8zwZgZZHslC3iAsxsuQMCzJQ==}

  symbol-tree@3.2.4:
    resolution: {integrity: sha512-9QNk5KwDF+Bvz+PyObkmSYjI5ksVUYtjW7AU22r2NKcfLJcXp96hkDWU3+XndOsUb+AQ9QhfzfCT2O+CNWT5Tw==}

  tabbable@6.2.0:
    resolution: {integrity: sha512-Cat63mxsVJlzYvN51JmVXIgNoUokrIaT2zLclCXjRd8boZ0004U4KCs/sToJ75C6sdlByWxpYnb5Boif1VSFew==}

  tapable@2.2.1:
    resolution: {integrity: sha512-GNzQvQTOIP6RyTfE2Qxb8ZVlNmw0n88vp1szwWRimP02mnTsx3Wtn5qRdqY9w2XduFNUgvOwhNnQsjwCp+kqaQ==}
    engines: {node: '>=6'}

  tar-fs@2.0.1:
    resolution: {integrity: sha512-6tzWDMeroL87uF/+lin46k+Q+46rAJ0SyPGz7OW7wTgblI273hsBqk2C1j0/xNadNLKDTUL9BukSjB7cwgmlPA==}

  tar-fs@2.1.1:
    resolution: {integrity: sha512-V0r2Y9scmbDRLCNex/+hYzvp/zyYjvFbHPNgVTKfQvVrb6guiE/fxP+XblDNR011utopbkex2nM4dHNV6GDsng==}

  tar-fs@3.0.6:
    resolution: {integrity: sha512-iokBDQQkUyeXhgPYaZxmczGPhnhXZ0CmrqI+MOb/WFGS9DW5wnfrLgtjUJBvz50vQ3qfRwJ62QVoCFu8mPVu5w==}

  tar-stream@2.2.0:
    resolution: {integrity: sha512-ujeqbceABgwMZxEJnk2HDY2DlnUZ+9oEcb1KzTVfYHio0UE6dG71n60d8D2I4qNvleWrrXpmjpt7vZeF1LnMZQ==}
    engines: {node: '>=6'}

  tar-stream@3.1.7:
    resolution: {integrity: sha512-qJj60CXt7IU1Ffyc3NJMjh6EkuCFej46zUqJ4J7pqYlThyd9bO0XBTmcOIhSzZJVWfsLks0+nle/j538YAW9RQ==}

  tar@6.2.1:
    resolution: {integrity: sha512-DZ4yORTwrbTj/7MZYq2w+/ZFdI6OZ/f9SFHR+71gIVUZhOQPHzVCLpvRnPgyaMpfWxxk/4ONva3GQSyNIKRv6A==}
    engines: {node: '>=10'}

  terser-webpack-plugin@5.3.10:
    resolution: {integrity: sha512-BKFPWlPDndPs+NGGCr1U59t0XScL5317Y0UReNrHaw9/FwhPENlq6bfgs+4yPfyP51vqC1bQ4rp1EfXW5ZSH9w==}
    engines: {node: '>= 10.13.0'}
    peerDependencies:
      '@swc/core': '*'
      esbuild: '*'
      uglify-js: '*'
      webpack: ^5.1.0
    peerDependenciesMeta:
      '@swc/core':
        optional: true
      esbuild:
        optional: true
      uglify-js:
        optional: true

  terser@5.32.0:
    resolution: {integrity: sha512-v3Gtw3IzpBJ0ugkxEX8U0W6+TnPKRRCWGh1jC/iM/e3Ki5+qvO1L1EAZ56bZasc64aXHwRHNIQEzm6//i5cemQ==}
    engines: {node: '>=10'}
    hasBin: true

  test-exclude@7.0.1:
    resolution: {integrity: sha512-pFYqmTw68LXVjeWJMST4+borgQP2AyMNbg1BpZh9LbyhUeNkeaPF9gzfPGUAnSMV3qPYdWUwDIjjCLiSDOl7vg==}
    engines: {node: '>=18'}

  testcontainers@10.13.2:
    resolution: {integrity: sha512-LfEll+AG/1Ks3n4+IA5lpyBHLiYh/hSfI4+ERa6urwfQscbDU+M2iW1qPQrHQi+xJXQRYy4whyK1IEHdmxWa3Q==}

  text-decoder@1.2.0:
    resolution: {integrity: sha512-n1yg1mOj9DNpk3NeZOx7T6jchTbyJS3i3cucbNN6FcdPriMZx7NsgrGpWWdWZZGxD7ES1XB+3uoqHMgOKaN+fg==}

  text-hex@1.0.0:
    resolution: {integrity: sha512-uuVGNWzgJ4yhRaNSiubPY7OjISw4sw4E5Uv0wbjp+OzcbmVU/rsT8ujgcXJhn9ypzsgr5vlzpPqP+MBBKcGvbg==}

  text-table@0.2.0:
    resolution: {integrity: sha512-N+8UisAXDGk8PFXP4HAzVR9nbfmVJ3zYLAWiTIoqC5v5isinhr+r5uaO8+7r3BMfuNIufIsA7RdpVgacC2cSpw==}

  through@2.3.8:
    resolution: {integrity: sha512-w89qg7PI8wAdvX60bMDP+bFoD5Dvhm9oLheFp5O4a2QF0cSBGsBX4qZmadPMvVqlLJBBci+WqGGOAPvcDeNSVg==}

  tiny-invariant@1.3.3:
    resolution: {integrity: sha512-+FbBPE1o9QAYvviau/qC5SE3caw21q3xkvWKBtja5vgqOWIHHJ3ioaq1VPfn/Szqctz2bU/oYeKd9/z5BL+PVg==}

  tinybench@2.9.0:
    resolution: {integrity: sha512-0+DUvqWMValLmha6lr4kD8iAMK1HzV0/aKnCtWb9v9641TnP/MFb7Pc2bxoxQjTXAErryXVgUOfv2YqNllqGeg==}

  tinycolor2@1.6.0:
    resolution: {integrity: sha512-XPaBkWQJdsf3pLKJV9p4qN/S+fm2Oj8AIPo1BTUhg5oxkvm9+SVEGFdhyOz7tTdUTfvxMiAs4sp6/eZO2Ew+pw==}

  tinyexec@0.3.0:
    resolution: {integrity: sha512-tVGE0mVJPGb0chKhqmsoosjsS+qUnJVGJpZgsHYQcGoPlG3B51R3PouqTgEGH2Dc9jjFyOqOpix6ZHNMXp1FZg==}

  tinyglobby@0.2.6:
    resolution: {integrity: sha512-NbBoFBpqfcgd1tCiO8Lkfdk+xrA7mlLR9zgvZcZWQQwU63XAfUePyd6wZBaU93Hqw347lHnwFzttAkemHzzz4g==}
    engines: {node: '>=12.0.0'}

  tinygradient@1.1.5:
    resolution: {integrity: sha512-8nIfc2vgQ4TeLnk2lFj4tRLvvJwEfQuabdsmvDdQPT0xlk9TaNtpGd6nNRxXoK6vQhN6RSzj+Cnp5tTQmpxmbw==}

  tinypool@1.0.1:
    resolution: {integrity: sha512-URZYihUbRPcGv95En+sz6MfghfIc2OJ1sv/RmhWZLouPY0/8Vo80viwPvg3dlaS9fuq7fQMEfgRRK7BBZThBEA==}
    engines: {node: ^18.0.0 || >=20.0.0}

  tinyrainbow@1.2.0:
    resolution: {integrity: sha512-weEDEq7Z5eTHPDh4xjX789+fHfF+P8boiFB+0vbWzpbnbsEr/GRaohi/uMKxg8RZMXnl1ItAi/IUHWMsjDV7kQ==}
    engines: {node: '>=14.0.0'}

  tinyspy@3.0.2:
    resolution: {integrity: sha512-n1cw8k1k0x4pgA2+9XrOkFydTerNcJ1zWCO5Nn9scWHTD+5tp8dghT2x1uduQePZTZgd3Tupf+x9BxJjeJi77Q==}
    engines: {node: '>=14.0.0'}

  tippy.js@6.3.7:
    resolution: {integrity: sha512-E1d3oP2emgJ9dRQZdf3Kkn0qJgI6ZLpyS5z6ZkY1DF3kaQaBsGZsndEpHwx+eC+tYM41HaSNvNtLx8tU57FzTQ==}

  title-case@2.1.1:
    resolution: {integrity: sha512-EkJoZ2O3zdCz3zJsYCsxyq2OC5hrxR9mfdd5I+w8h/tmFfeOxJ+vvkxsKxdmN0WtS9zLdHEgfgVOiMVgv+Po4Q==}

  tldts-core@6.1.52:
    resolution: {integrity: sha512-j4OxQI5rc1Ve/4m/9o2WhWSC4jGc4uVbCINdOEJRAraCi0YqTqgMcxUx7DbmuP0G3PCixoof/RZB0Q5Kh9tagw==}

  tldts@6.1.52:
    resolution: {integrity: sha512-fgrDJXDjbAverY6XnIt0lNfv8A0cf7maTEaZxNykLGsLG7XP+5xhjBTrt/ieAsFjAlZ+G5nmXomLcZDkxXnDzw==}
    hasBin: true

  tmp@0.0.33:
    resolution: {integrity: sha512-jRCJlojKnZ3addtTOjdIqoRuPEKBvNXcGYqzO6zWZX8KfKEpnGY5jfggJQ3EjKuu8D4bJRr0y+cYJFmYbImXGw==}
    engines: {node: '>=0.6.0'}

  tmp@0.2.3:
    resolution: {integrity: sha512-nZD7m9iCPC5g0pYmcaxogYKggSfLsdxl8of3Q/oIbqCqLLIO9IAF0GWjX1z9NZRHPiXv8Wex4yDCaZsgEw0Y8w==}
    engines: {node: '>=14.14'}

  to-fast-properties@2.0.0:
    resolution: {integrity: sha512-/OaKK0xYrs3DmxRYqL/yDc+FxFUVYhDlXMhRmv3z915w2HF1tnN1omB354j8VUGO/hbRzyD6Y3sA7v7GS/ceog==}
    engines: {node: '>=4'}

  to-regex-range@5.0.1:
    resolution: {integrity: sha512-65P7iz6X5yEr1cwcgvQxbbIw7Uk3gOy5dIdtZ4rDveLqhrdJP+Li/Hx6tyK0NEb+2GCyneCMJiGqrADCSNk8sQ==}
    engines: {node: '>=8.0'}

  toggle-selection@1.0.6:
    resolution: {integrity: sha512-BiZS+C1OS8g/q2RRbJmy59xpyghNBqrr6k5L/uKBGRsTfxmu3ffiRnd8mlGPUVayg8pvfi5urfnu8TU7DVOkLQ==}

  toidentifier@1.0.1:
    resolution: {integrity: sha512-o5sSPKEkg/DIQNmH43V0/uerLrpzVedkUh8tGNvaeXpfpuwjKenlSox/2O/BTlZUtEe+JG7s5YhEz608PlAHRA==}
    engines: {node: '>=0.6'}

  totalist@3.0.1:
    resolution: {integrity: sha512-sf4i37nQ2LBx4m3wB74y+ubopq6W/dIzXg0FDGjsYnZHVa1Da8FH853wlL2gtUhg+xJXjfk3kUZS3BRoQeoQBQ==}
    engines: {node: '>=6'}

  tough-cookie@4.1.4:
    resolution: {integrity: sha512-Loo5UUvLD9ScZ6jh8beX1T6sO1w2/MpCRpEP7V280GKMVUQ0Jzar2U3UJPsrdbziLEMMhu3Ujnq//rhiFuIeag==}
    engines: {node: '>=6'}

  tough-cookie@5.0.0:
    resolution: {integrity: sha512-FRKsF7cz96xIIeMZ82ehjC3xW2E+O2+v11udrDYewUbszngYhsGa8z6YUMMzO9QJZzzyd0nGGXnML/TReX6W8Q==}
    engines: {node: '>=16'}

  tr46@0.0.3:
    resolution: {integrity: sha512-N3WMsuqV66lT30CrXNbEjx4GEwlow3v6rr4mCcv6prnfwhS01rkgyFdjPNBYd9br7LpXV1+Emh01fHnq2Gdgrw==}

  tr46@5.0.0:
    resolution: {integrity: sha512-tk2G5R2KRwBd+ZN0zaEXpmzdKyOYksXwywulIX95MBODjSzMIuQnQ3m8JxgbhnL1LeVo7lqQKsYa1O3Htl7K5g==}
    engines: {node: '>=18'}

  tree-kill@1.2.2:
    resolution: {integrity: sha512-L0Orpi8qGpRG//Nd+H90vFB+3iHnue1zSSGmNOOCh1GLJ7rUKVwV2HvijphGQS2UmhUZewS9VgvxYIdgr+fG1A==}
    hasBin: true

  tree-sitter-json@0.20.2:
    resolution: {integrity: sha512-eUxrowp4F1QEGk/i7Sa+Xl8Crlfp7J0AXxX1QdJEQKQYMWhgMbCIgyQvpO3Q0P9oyTrNQxRLlRipDS44a8EtRw==}

  tree-sitter-yaml@0.5.0:
    resolution: {integrity: sha512-POJ4ZNXXSWIG/W4Rjuyg36MkUD4d769YRUGKRqN+sVaj/VCo6Dh6Pkssn1Rtewd5kybx+jT1BWMyWN0CijXnMA==}

  tree-sitter@0.20.4:
    resolution: {integrity: sha512-rjfR5dc4knG3jnJNN/giJ9WOoN1zL/kZyrS0ILh+eqq8RNcIbiXA63JsMEgluug0aNvfQvK4BfCErN1vIzvKog==}

  triple-beam@1.4.1:
    resolution: {integrity: sha512-aZbgViZrg1QNcG+LULa7nhZpJTZSLm/mXnHXnbAbjmN5aSa0y7V+wvv6+4WaBtpISJzThKy+PIPxc1Nq1EJ9mg==}
    engines: {node: '>= 14.0.0'}

  trpc-swagger@1.2.6:
    resolution: {integrity: sha512-LVh2NicwYZdaUEvshY9IF1oL02z9PWjltY0CwTslHw4mi4DcSAP4bx/FPfp5+371oj75vujjNbOjGG9grNl3Xg==}
    peerDependencies:
      '@trpc/client': ^10.45.2
      '@trpc/server': ^10.45.2
      zod: ^3.14.4

  ts-api-utils@1.3.0:
    resolution: {integrity: sha512-UQMIo7pb8WRomKR1/+MFVLTroIvDVtMX3K6OUir8ynLyzB8Jeriont2bTAtmNPa1ekAgN7YPDyf6V+ygrdU+eQ==}
    engines: {node: '>=16'}
    peerDependencies:
      typescript: '>=4.2.0'

  ts-mixer@6.0.4:
    resolution: {integrity: sha512-ufKpbmrugz5Aou4wcr5Wc1UUFWOLhq+Fm6qa6P0w0K5Qw2yhaUoiWszhCVuNQyNwrlGiscHOmqYoAox1PtvgjA==}

  ts-node@10.9.2:
    resolution: {integrity: sha512-f0FFpIdcHgn8zcPSbf1dRevwt047YMnaiJM3u2w2RewrB+fob/zePZcrOyQoLMMO7aBIddLcQIEK5dYjkLnGrQ==}
    hasBin: true
    peerDependencies:
      '@swc/core': '>=1.2.50'
      '@swc/wasm': '>=1.2.50'
      '@types/node': '*'
      typescript: '>=2.7'
    peerDependenciesMeta:
      '@swc/core':
        optional: true
      '@swc/wasm':
        optional: true

  ts-toolbelt@9.6.0:
    resolution: {integrity: sha512-nsZd8ZeNUzukXPlJmTBwUAuABDe/9qtVDelJeT/qW0ow3ZS3BsQJtNkan1802aM9Uf68/Y8ljw86Hu0h5IUW3w==}

  tsconfck@3.1.3:
    resolution: {integrity: sha512-ulNZP1SVpRDesxeMLON/LtWM8HIgAJEIVpVVhBM6gsmvQ8+Rh+ZG7FWGvHh7Ah3pRABwVJWklWCr/BTZSv0xnQ==}
    engines: {node: ^18 || >=20}
    hasBin: true
    peerDependencies:
      typescript: ^5.0.0
    peerDependenciesMeta:
      typescript:
        optional: true

  tsconfig-paths@3.15.0:
    resolution: {integrity: sha512-2Ac2RgzDe/cn48GvOe3M+o82pEFewD3UPbyoUHHdKasHwJKjds4fLXWf/Ux5kATBKN20oaFGu+jbElp1pos0mg==}

  tslib@1.14.1:
    resolution: {integrity: sha512-Xni35NKzjgMrwevysHTCArtLDpPvye8zV/0E4EyYn43P7/7qvQwPh9BGkHewbMulVntbigmcT7rdX3BNo9wRJg==}

  tslib@2.7.0:
    resolution: {integrity: sha512-gLXCKdN1/j47AiHiOkJN69hJmcbGTHI0ImLmbYLHykhgeN0jVGola9yVjFgzCUklsZQMW55o+dW7IXv3RCXDzA==}

  tsscmp@1.0.6:
    resolution: {integrity: sha512-LxhtAkPDTkVCMQjt2h6eBVY28KCjikZqZfMcC15YBeNjkgUpdCfBu5HoiOTDu86v6smE8yOjyEktJ8hlbANHQA==}
    engines: {node: '>=0.6.x'}

  tsx@4.13.3:
    resolution: {integrity: sha512-FTAJJLQCMiIbt78kD5qhLjHIR5NOQDKC63wcdelWRDBE+d1xSrXYhXq4DzejnC2tGhFZHpDy2Ika0Ugf7sK8gA==}
    engines: {node: '>=18.0.0'}
    hasBin: true

  tunnel-agent@0.6.0:
    resolution: {integrity: sha512-McnNiV1l8RYeY8tBgEpuodCC1mLUdbSN+CYBL7kJsJNInOP8UjDDEwdk6Mw60vdLLrr5NHKZhMAOSrR2NZuQ+w==}

  turbo-darwin-64@2.1.3:
    resolution: {integrity: sha512-ouJOm0g0YyoBuhmikEujVCBGo3Zr0lbSOWFIsQtWUTItC88F2w2byhjtsYGPXQwMlTbXwmoBU2lOCfWNkeEwHQ==}
    cpu: [x64]
    os: [darwin]

  turbo-darwin-arm64@2.1.3:
    resolution: {integrity: sha512-j2FOJsK4LAOtHQlb3Oom0yWB/Vi0nF1ljInr311mVzHoFAJRZtfW2fRvdZRb/lBUwjSp8be58qWHzANIcrA0OA==}
    cpu: [arm64]
    os: [darwin]

  turbo-linux-64@2.1.3:
    resolution: {integrity: sha512-ubRHkI1gSel7H7wsmxKK8C9UlLWqg/2dkCC88LFupaK6TKgvBKqDqA0Z1M9C/escK0Jsle2k0H8bybV9OYIl4Q==}
    cpu: [x64]
    os: [linux]

  turbo-linux-arm64@2.1.3:
    resolution: {integrity: sha512-LffUL+e5wv7BtD6DgnM2kKOlDkMo2eRjhbAjVnrCD3wi2ug0tl6NDzajnHHjtaMyOnIf4AvzSKdLWsBxafGBQA==}
    cpu: [arm64]
    os: [linux]

  turbo-windows-64@2.1.3:
    resolution: {integrity: sha512-S9SvcZZoaq5jKr6kA6eF7/xgQhVn8Vh7PVy5lono9zybvhyL4eY++y2PaLToIgL8G9IcbLmgOC73ExNjFBg9XQ==}
    cpu: [x64]
    os: [win32]

  turbo-windows-arm64@2.1.3:
    resolution: {integrity: sha512-twlEo8lRrGbrR6T/ZklUIquW3IlFCEtywklgVA81aIrSBm56+GEVpSrHhIlsx1hiYeSNrs+GpDwZGe+V7fvEVQ==}
    cpu: [arm64]
    os: [win32]

  turbo@2.1.3:
    resolution: {integrity: sha512-lY0yj2GH2a2a3NExZ3rGe+rHUVeFE2aXuRAue57n+08E7Z7N7YCmynju0kPC1grAQzERmoLpKrmzmWd+PNiADw==}
    hasBin: true

  tweetnacl@0.14.5:
    resolution: {integrity: sha512-KXXFFdAbFXY4geFIwoyNK+f5Z1b7swfXABfL7HXCmoIWMKU3dmS26672A4EeQtDzLKy7SXmfBu51JolvEKwtGA==}

  type-check@0.4.0:
    resolution: {integrity: sha512-XleUoc9uwGXqjWwXaUTZAmzMcFZ5858QA2vvx1Ur5xIcixXIP+8LnFDgRplU30us6teqdlskFfu+ae4K79Ooew==}
    engines: {node: '>= 0.8.0'}

  type-fest@0.20.2:
    resolution: {integrity: sha512-Ne+eE4r0/iWnpAxD852z3A+N0Bt5RN//NjJwRd2VFHEmrywxf5vsZlh4R6lixl6B+wz/8d+maTSAkN1FIkI3LQ==}
    engines: {node: '>=10'}

  type-fest@0.21.3:
    resolution: {integrity: sha512-t0rzBq87m3fVcduHDUFhKmyyX+9eo6WQjZvf51Ea/M0Q7+T374Jp1aUiyUl0GKxp8M/OETVHSDvmkyPgvX+X2w==}
    engines: {node: '>=10'}

  type-fest@4.26.1:
    resolution: {integrity: sha512-yOGpmOAL7CkKe/91I5O3gPICmJNLJ1G4zFYVAsRHg7M64biSnPtRj0WNQt++bRkjYOqjWXrhnUw1utzmVErAdg==}
    engines: {node: '>=16'}

  type-is@1.6.18:
    resolution: {integrity: sha512-TkRKr9sUTxEH8MdfuCSP7VizJyzRNMjj2J2do2Jr3Kym598JVdEksuzPQCnlFPW4ky9Q+iA+ma9BGm06XQBy8g==}
    engines: {node: '>= 0.6'}

  typed-array-buffer@1.0.2:
    resolution: {integrity: sha512-gEymJYKZtKXzzBzM4jqa9w6Q1Jjm7x2d+sh19AdsD4wqnMPDYyvwpsIc2Q/835kHuo3BEQ7CjelGhfTsoBb2MQ==}
    engines: {node: '>= 0.4'}

  typed-array-byte-length@1.0.1:
    resolution: {integrity: sha512-3iMJ9q0ao7WE9tWcaYKIptkNBuOIcZCCT0d4MRvuuH88fEoEH62IuQe0OtraD3ebQEoTRk8XCBoknUNc1Y67pw==}
    engines: {node: '>= 0.4'}

  typed-array-byte-offset@1.0.2:
    resolution: {integrity: sha512-Ous0vodHa56FviZucS2E63zkgtgrACj7omjwd/8lTEMEPFFyjfixMZ1ZXenpgCFBBt4EC1J2XsyVS2gkG0eTFA==}
    engines: {node: '>= 0.4'}

  typed-array-length@1.0.6:
    resolution: {integrity: sha512-/OxDN6OtAk5KBpGb28T+HZc2M+ADtvRxXrKKbUwtsLgdoxgX13hyy7ek6bFRl5+aBs2yZzB0c4CnQfAtVypW/g==}
    engines: {node: '>= 0.4'}

  typedarray-to-buffer@3.1.5:
    resolution: {integrity: sha512-zdu8XMNEDepKKR+XYOXAVPtWui0ly0NtohUscw+UmaHiAWT8hrV1rr//H6V+0DvJ3OQ19S979M0laLfX8rm82Q==}

  types-ramda@0.30.1:
    resolution: {integrity: sha512-1HTsf5/QVRmLzcGfldPFvkVsAdi1db1BBKzi7iW3KBUlOICg/nKnFS+jGqDJS3YD8VsWbAh7JiHeBvbsw8RPxA==}

  typescript-eslint@8.9.0:
    resolution: {integrity: sha512-AuD/FXGYRQyqyOBCpNLldMlsCGvmDNxptQ3Dp58/NXeB+FqyvTfXmMyba3PYa0Vi9ybnj7G8S/yd/4Cw8y47eA==}
    engines: {node: ^18.18.0 || ^20.9.0 || >=21.1.0}
    peerDependencies:
      typescript: '*'
    peerDependenciesMeta:
      typescript:
        optional: true

  typescript@5.6.3:
    resolution: {integrity: sha512-hjcS1mhfuyi4WW8IWtjP7brDrG2cuDZukyrYrSauoXGNgx0S7zceP07adYkJycEr56BOUTNPzbInooiN3fn1qw==}
    engines: {node: '>=14.17'}
    hasBin: true

  uc.micro@2.1.0:
    resolution: {integrity: sha512-ARDJmphmdvUk6Glw7y9DQ2bFkKBHwQHLi2lsaH6PPmz/Ka9sFOBsBluozhDltWmnv9u/cF6Rt87znRTPV+yp/A==}

  ufo@1.5.4:
    resolution: {integrity: sha512-UsUk3byDzKd04EyoZ7U4DOlxQaD14JUKQl6/P7wiX4FNvUfm3XL246n9W5AmqwW5RSFJ27NAuM0iLscAOYUiGQ==}

  uglify-js@3.19.3:
    resolution: {integrity: sha512-v3Xu+yuwBXisp6QYTcH4UbH+xYJXqnq2m/LtQVWKWzYc1iehYnLixoQDN9FH6/j9/oybfd6W9Ghwkl8+UMKTKQ==}
    engines: {node: '>=0.8.0'}
    hasBin: true

  uint8array-extras@1.4.0:
    resolution: {integrity: sha512-ZPtzy0hu4cZjv3z5NW9gfKnNLjoz4y6uv4HlelAjDK7sY/xOkKZv9xK/WQpcsBB3jEybChz9DPC2U/+cusjJVQ==}
    engines: {node: '>=18'}

  unbox-primitive@1.0.2:
    resolution: {integrity: sha512-61pPlCD9h51VoreyJ0BReideM3MDKMKnh6+V9L08331ipq6Q8OFXZYiqP6n/tbHx4s5I9uRhcye6BrbkizkBDw==}

  undici-types@5.26.5:
    resolution: {integrity: sha512-JlCMO+ehdEIKqlFxk6IfVoAUVmgz7cU7zD/h9XZ0qzeosSHmUJVOzSQvvYSYWXkFXC+IfLKSIffhv0sVZup6pA==}

  undici-types@6.19.8:
    resolution: {integrity: sha512-ve2KP6f/JnbPBFyobGHuerC9g1FYGn/F8n1LWTwNxCEzd6IfqTwUQcNXgEtmmQ6DlRrC1hrSrBnCZPokRrDHjw==}

  undici@5.28.4:
    resolution: {integrity: sha512-72RFADWFqKmUb2hmmvNODKL3p9hcB6Gt2DOQMis1SEBaV6a4MH8soBvzg+95CYhCKPFedut2JY9bMfrDl9D23g==}
    engines: {node: '>=14.0'}

  undici@6.20.1:
    resolution: {integrity: sha512-AjQF1QsmqfJys+LXfGTNum+qw4S88CojRInG/6t31W/1fk6G59s92bnAvGz5Cmur+kQv2SURXEvvudLmbrE8QA==}
    engines: {node: '>=18.17'}

  unique-string@2.0.0:
    resolution: {integrity: sha512-uNaeirEPvpZWSgzwsPGtU2zVSTrn/8L5q/IexZmH0eH6SA73CmAA5U4GwORTxQAZs95TAXLNqeLoPPNO5gZfWg==}
    engines: {node: '>=8'}

  universalify@0.2.0:
    resolution: {integrity: sha512-CJ1QgKmNg3CwvAv/kOFmtnEN05f0D/cn9QntgNOQlQF9dgvVTHj3t+8JPdjqawCHk7V/KA+fbUqzZ9XWhcqPUg==}
    engines: {node: '>= 4.0.0'}

  universalify@2.0.1:
    resolution: {integrity: sha512-gptHNQghINnc/vTGIk0SOFGFNXw7JVrlRUtConJRlvaw6DuX0wO5Jeko9sWrMBhh+PsYAZ7oXAiOnf/UKogyiw==}
    engines: {node: '>= 10.0.0'}

  unpipe@1.0.0:
    resolution: {integrity: sha512-pjy2bYhSsufwWlKwPc+l3cN7+wuJlK6uz0YdJEOlQDbl6jo/YlPi4mb8agUkVC8BF7V8NuzeyPNqRksA3hztKQ==}
    engines: {node: '>= 0.8'}

  unplugin@1.14.1:
    resolution: {integrity: sha512-lBlHbfSFPToDYp9pjXlUEFVxYLaue9f9T1HC+4OHlmj+HnMDdz9oZY+erXfoCe/5V/7gKUSY2jpXPb9S7f0f/w==}
    engines: {node: '>=14.0.0'}
    peerDependencies:
      webpack-sources: ^3
    peerDependenciesMeta:
      webpack-sources:
        optional: true

  unraw@3.0.0:
    resolution: {integrity: sha512-08/DA66UF65OlpUDIQtbJyrqTR0jTAlJ+jsnkQ4jxR7+K5g5YG1APZKQSMCE1vqqmD+2pv6+IdEjmopFatacvg==}

  update-browserslist-db@1.1.0:
    resolution: {integrity: sha512-EdRAaAyk2cUE1wOf2DkEhzxqOQvFOoRJFNS6NeyJ01Gp2beMRpBAINjM2iDXE3KCuKhwnvHIQCJm6ThL2Z+HzQ==}
    hasBin: true
    peerDependencies:
      browserslist: '>= 4.21.0'

  update-check@1.5.4:
    resolution: {integrity: sha512-5YHsflzHP4t1G+8WGPlvKbJEbAJGCgw+Em+dGR1KmBUbr1J36SJBqlHLjR7oob7sco5hWHGQVcr9B2poIVDDTQ==}

  update-notifier-cjs@5.1.6:
    resolution: {integrity: sha512-wgxdSBWv3x/YpMzsWz5G4p4ec7JWD0HCl8W6bmNB6E5Gwo+1ym5oN4hiXpLf0mPySVEJEIsYlkshnplkg2OP9A==}
    engines: {node: '>=14'}

  upper-case-first@1.1.2:
    resolution: {integrity: sha512-wINKYvI3Db8dtjikdAqoBbZoP6Q+PZUyfMR7pmwHzjC2quzSkUq5DmPrTtPEqHaz8AGtmsB4TqwapMTM1QAQOQ==}

  upper-case@1.1.3:
    resolution: {integrity: sha512-WRbjgmYzgXkCV7zNVpy5YgrHgbBv126rMALQQMrmzOVC4GM2waQ9x7xtm8VU+1yF2kWyPzI9zbZ48n4vSxwfSA==}

  uri-js@4.4.1:
    resolution: {integrity: sha512-7rKUyy33Q1yc98pQ1DAmLtwX109F7TIfWlW1Ydo8Wl1ii1SeHieeh0HHfPeL2fMXK6z0s8ecKs9frCuLJvndBg==}

  url-parse@1.5.10:
    resolution: {integrity: sha512-WypcfiRhfeUP9vvF0j6rw0J3hrWrw6iZv3+22h6iRMJ/8z1Tj6XfLP4DsUix5MhMPnXpiHDoKyoZ/bdCkwBCiQ==}

  url-toolkit@2.2.5:
    resolution: {integrity: sha512-mtN6xk+Nac+oyJ/PrI7tzfmomRVNFIWKUbG8jdYFt52hxbiReFAXIjYskvu64/dvuW71IcB7lV8l0HvZMac6Jg==}

  use-callback-ref@1.3.2:
    resolution: {integrity: sha512-elOQwe6Q8gqZgDA8mrh44qRTQqpIHDcZ3hXTLjBe1i4ph8XpNJnO+aQf3NaG+lriLopI4HMx9VjQLfPQ6vhnoA==}
    engines: {node: '>=10'}
    peerDependencies:
      '@types/react': ^16.8.0 || ^17.0.0 || ^18.0.0
      react: ^16.8.0 || ^17.0.0 || ^18.0.0
    peerDependenciesMeta:
      '@types/react':
        optional: true

  use-composed-ref@1.3.0:
    resolution: {integrity: sha512-GLMG0Jc/jiKov/3Ulid1wbv3r54K9HlMW29IWcDFPEqFkSO2nS0MuefWgMJpeHQ9YJeXDL3ZUF+P3jdXlZX/cQ==}
    peerDependencies:
      react: ^16.8.0 || ^17.0.0 || ^18.0.0

  use-deep-compare-effect@1.8.1:
    resolution: {integrity: sha512-kbeNVZ9Zkc0RFGpfMN3MNfaKNvcLNyxOAAd9O4CBZ+kCBXXscn9s/4I+8ytUER4RDpEYs5+O6Rs4PqiZ+rHr5Q==}
    engines: {node: '>=10', npm: '>=6'}
    peerDependencies:
      react: '>=16.13'

  use-isomorphic-layout-effect@1.1.2:
    resolution: {integrity: sha512-49L8yCO3iGT/ZF9QttjwLF/ZD9Iwto5LnH5LmEdk/6cFmXddqi2ulF0edxTwjj+7mqvpVVGQWvbXZdn32wRSHA==}
    peerDependencies:
      '@types/react': '*'
      react: ^16.8.0 || ^17.0.0 || ^18.0.0
    peerDependenciesMeta:
      '@types/react':
        optional: true

  use-latest@1.2.1:
    resolution: {integrity: sha512-xA+AVm/Wlg3e2P/JiItTziwS7FK92LWrDB0p+hgXloIMuVCeJJ8v6f0eeHyPZaJrM+usM1FkFfbNCrJGs8A/zw==}
    peerDependencies:
      '@types/react': '*'
      react: ^16.8.0 || ^17.0.0 || ^18.0.0
    peerDependenciesMeta:
      '@types/react':
        optional: true

  use-sidecar@1.1.2:
    resolution: {integrity: sha512-epTbsLuzZ7lPClpz2TyryBfztm7m+28DlEv2ZCQ3MDr5ssiwyOwGH/e5F9CkfWjJ1t4clvI58yF822/GUkjjhw==}
    engines: {node: '>=10'}
    peerDependencies:
      '@types/react': ^16.9.0 || ^17.0.0 || ^18.0.0
      react: ^16.8.0 || ^17.0.0 || ^18.0.0
    peerDependenciesMeta:
      '@types/react':
        optional: true

  use-sync-external-store@1.2.2:
    resolution: {integrity: sha512-PElTlVMwpblvbNqQ82d2n6RjStvdSoNe9FG28kNfz3WiXilJm4DdNkEzRhCZuIDwY8U08WVihhGR5iRqAwfDiw==}
    peerDependencies:
      react: ^16.8.0 || ^17.0.0 || ^18.0.0

  util-deprecate@1.0.2:
    resolution: {integrity: sha512-EPD5q1uXyFxJpCrLnCc1nHnq3gOa6DZBocAIiI2TaSCA7VCJ1UJDMagCzIkXNsUYfD1daK//LTEQ8xiIbrHtcw==}

  uuid@10.0.0:
    resolution: {integrity: sha512-8XkAphELsDnEGrDxUOHB3RGvXz6TeuYSGEZBOjtTtPm2lwhGBjLgOzLHB63IUWfBpNucQjND6d3AOudO+H3RWQ==}
    hasBin: true

  uuid@8.3.2:
    resolution: {integrity: sha512-+NYs2QeMWy+GWFOEm9xnn6HCDp0l7QBD7ml8zLUmJ+93Q5NF0NocErnwkTkXVFNiX3/fpC6afS8Dhb/gz7R7eg==}
    hasBin: true

  uuid@9.0.1:
    resolution: {integrity: sha512-b+1eJOlsR9K8HJpow9Ok3fiWOWSIcIzXodvv0rQjVoOVNpWMpxf1wZNpt4y9h10odCNrqnYp1OBzRktckBe3sA==}
    hasBin: true

  v8-compile-cache-lib@3.0.1:
    resolution: {integrity: sha512-wa7YjyUGfNZngI/vtK0UHAN+lgDCxBPCylVXGp0zu59Fz5aiGtNXaq3DhIov063MorB+VfufLh3JlF2KdTK3xg==}

  validate-npm-package-name@5.0.1:
    resolution: {integrity: sha512-OljLrQ9SQdOUqTaQxqL5dEfZWrXExyyWsozYlAWFawPVNuD83igl7uJD2RTkNMbniIYgt8l81eCJGIdQF7avLQ==}
    engines: {node: ^14.17.0 || ^16.13.0 || >=18.0.0}

  video.js@8.18.1:
    resolution: {integrity: sha512-oQ4M/HD2fFgEPHfmVMWxGykRFIpOmVhK0XZ4PSsPTgN2jH6E6+92f/RI2mDXDb0yu+Fxv9fxMUm0M7Z2K3Zo9w==}

  videojs-contrib-quality-levels@4.1.0:
    resolution: {integrity: sha512-TfrXJJg1Bv4t6TOCMEVMwF/CoS8iENYsWNKip8zfhB5kTcegiFYezEA0eHAJPU64ZC8NQbxQgOwAsYU8VXbOWA==}
    engines: {node: '>=16', npm: '>=8'}
    peerDependencies:
      video.js: ^8

  videojs-font@4.2.0:
    resolution: {integrity: sha512-YPq+wiKoGy2/M7ccjmlvwi58z2xsykkkfNMyIg4xb7EZQQNwB71hcSsB3o75CqQV7/y5lXkXhI/rsGAS7jfEmQ==}

  videojs-vtt.js@0.15.5:
    resolution: {integrity: sha512-yZbBxvA7QMYn15Lr/ZfhhLPrNpI/RmCSCqgIff57GC2gIrV5YfyzLfLyZMj0NnZSAz8syB4N0nHXpZg9MyrMOQ==}

  vite-node@2.1.3:
    resolution: {integrity: sha512-I1JadzO+xYX887S39Do+paRePCKoiDrWRRjp9kkG5he0t7RXNvPAJPCQSJqbGN4uCrFFeS3Kj3sLqY8NMYBEdA==}
    engines: {node: ^18.0.0 || >=20.0.0}
    hasBin: true

  vite-tsconfig-paths@5.0.1:
    resolution: {integrity: sha512-yqwv+LstU7NwPeNqajZzLEBVpUFU6Dugtb2P84FXuvaoYA+/70l9MHE+GYfYAycVyPSDYZ7mjOFuYBRqlEpTig==}
    peerDependencies:
      vite: '*'
    peerDependenciesMeta:
      vite:
        optional: true

  vite@5.4.5:
    resolution: {integrity: sha512-pXqR0qtb2bTwLkev4SE3r4abCNioP3GkjvIDLlzziPpXtHgiJIjuKl+1GN6ESOT3wMjG3JTeARopj2SwYaHTOA==}
    engines: {node: ^18.0.0 || >=20.0.0}
    hasBin: true
    peerDependencies:
      '@types/node': ^18.0.0 || >=20.0.0
      less: '*'
      lightningcss: ^1.21.0
      sass: '*'
      sass-embedded: '*'
      stylus: '*'
      sugarss: '*'
      terser: ^5.4.0
    peerDependenciesMeta:
      '@types/node':
        optional: true
      less:
        optional: true
      lightningcss:
        optional: true
      sass:
        optional: true
      sass-embedded:
        optional: true
      stylus:
        optional: true
      sugarss:
        optional: true
      terser:
        optional: true

  vitest@2.1.3:
    resolution: {integrity: sha512-Zrxbg/WiIvUP2uEzelDNTXmEMJXuzJ1kCpbDvaKByFA9MNeO95V+7r/3ti0qzJzrxdyuUw5VduN7k+D3VmVOSA==}
    engines: {node: ^18.0.0 || >=20.0.0}
    hasBin: true
    peerDependencies:
      '@edge-runtime/vm': '*'
      '@types/node': ^18.0.0 || >=20.0.0
      '@vitest/browser': 2.1.3
      '@vitest/ui': 2.1.3
      happy-dom: '*'
      jsdom: '*'
    peerDependenciesMeta:
      '@edge-runtime/vm':
        optional: true
      '@types/node':
        optional: true
      '@vitest/browser':
        optional: true
      '@vitest/ui':
        optional: true
      happy-dom:
        optional: true
      jsdom:
        optional: true

  w3c-keyname@2.2.8:
    resolution: {integrity: sha512-dpojBhNsCNN7T82Tm7k26A6G9ML3NkhDsnw9n/eoxSRlVBB4CEtIQ/KTCLI2Fwf3ataSXRhYFkQi3SlnFwPvPQ==}

  w3c-xmlserializer@5.0.0:
    resolution: {integrity: sha512-o8qghlI8NZHU1lLPrpi2+Uq7abh4GGPpYANlalzWxyWteJOCsr/P+oPBA49TOLu5FTZO4d3F9MnWJfiMo4BkmA==}
    engines: {node: '>=18'}

  watchpack@2.4.2:
    resolution: {integrity: sha512-TnbFSbcOCcDgjZ4piURLCbJ3nJhznVh9kw6F6iokjiFPl8ONxe9A6nMDVXDiNbrSfLILs6vB07F7wLBrwPYzJw==}
    engines: {node: '>=10.13.0'}

  wcwidth@1.0.1:
    resolution: {integrity: sha512-XHPEwS0q6TaxcvG85+8EYkbiCux2XtWG2mkc47Ng2A77BQu9+DqIOJldST4HgPkuea7dvKSj5VgX3P1d4rW8Tg==}

  web-streams-polyfill@3.3.3:
    resolution: {integrity: sha512-d2JWLCivmZYTSIoge9MsgFCZrt571BikcWGYkjC1khllbTeDlGqZ2D8vD8E/lJa8WGWbb7Plm8/XJYV7IJHZZw==}
    engines: {node: '>= 8'}

  web-tree-sitter@0.20.3:
    resolution: {integrity: sha512-zKGJW9r23y3BcJusbgvnOH2OYAW40MXAOi9bi3Gcc7T4Gms9WWgXF8m6adsJWpGJEhgOzCrfiz1IzKowJWrtYw==}

  webidl-conversions@3.0.1:
    resolution: {integrity: sha512-2JAn3z8AR6rjK8Sm8orRC0h/bcl/DqL7tRPdGZ4I1CjdF+EaMLmYxBHyXuKL849eucPFhvBoxMsflfOb8kxaeQ==}

  webidl-conversions@7.0.0:
    resolution: {integrity: sha512-VwddBukDzu71offAQR975unBIGqfKZpM+8ZX6ySk8nYhVoo5CYaZyzt3YBvYtRtO+aoGlqxPg/B87NGVZ/fu6g==}
    engines: {node: '>=12'}

  webpack-sources@3.2.3:
    resolution: {integrity: sha512-/DyMEOrDgLKKIG0fmvtz+4dUX/3Ghozwgm6iPp8KRhvn+eQf9+Q7GWxVNMk3+uCPWfdXYC4ExGBckIXdFEfH1w==}
    engines: {node: '>=10.13.0'}

  webpack-virtual-modules@0.6.2:
    resolution: {integrity: sha512-66/V2i5hQanC51vBQKPH4aI8NMAcBW59FVBs+rC7eGHupMyfn34q7rZIE+ETlJ+XTevqfUhVVBgSUNSW2flEUQ==}

  webpack@5.94.0:
    resolution: {integrity: sha512-KcsGn50VT+06JH/iunZJedYGUJS5FGjow8wb9c0v5n1Om8O1g4L6LjtfxwlXIATopoQu+vOXXa7gYisWxCoPyg==}
    engines: {node: '>=10.13.0'}
    hasBin: true
    peerDependencies:
      webpack-cli: '*'
    peerDependenciesMeta:
      webpack-cli:
        optional: true

  whatwg-encoding@3.1.1:
    resolution: {integrity: sha512-6qN4hJdMwfYBtE3YBTTHhoeuUrDBPZmbQaxWAqSALV/MeEnR5z1xd8UKud2RAkFoPkmB+hli1TZSnyi84xz1vQ==}
    engines: {node: '>=18'}

  whatwg-fetch@3.6.20:
    resolution: {integrity: sha512-EqhiFU6daOA8kpjOWTL0olhVOF3i7OrFzSYiGsEMB8GcXS+RrzauAERX65xMeNWVqxA6HXH2m69Z9LaKKdisfg==}

  whatwg-mimetype@4.0.0:
    resolution: {integrity: sha512-QaKxh0eNIi2mE9p2vEdzfagOKHCcj1pJ56EEHGQOVxp8r9/iszLUUV7v89x9O1p/T+NlTM5W7jW6+cz4Fq1YVg==}
    engines: {node: '>=18'}

  whatwg-url@14.0.0:
    resolution: {integrity: sha512-1lfMEm2IEr7RIV+f4lUNPOqfFL+pO+Xw3fJSqmjX9AbXcXcYOkCe1P6+9VBZB6n94af16NfZf+sSk0JCBZC9aw==}
    engines: {node: '>=18'}

  whatwg-url@5.0.0:
    resolution: {integrity: sha512-saE57nupxk6v3HY35+jzBwYa0rKSy0XR8JSxZPwgLr7ys0IBzhGviA1/TUGJLmSVqs8pb9AnvICXEuOHLprYTw==}

  which-boxed-primitive@1.0.2:
    resolution: {integrity: sha512-bwZdv0AKLpplFY2KZRX6TvyuN7ojjr7lwkg6ml0roIy9YeuSr7JS372qlNW18UQYzgYK9ziGcerWqZOmEn9VNg==}

  which-builtin-type@1.1.4:
    resolution: {integrity: sha512-bppkmBSsHFmIMSl8BO9TbsyzsvGjVoppt8xUiGzwiu/bhDCGxnpOKCxgqj6GuyHE0mINMDecBFPlOm2hzY084w==}
    engines: {node: '>= 0.4'}

  which-collection@1.0.2:
    resolution: {integrity: sha512-K4jVyjnBdgvc86Y6BkaLZEN933SwYOuBFkdmBu9ZfkcAbdVbpITnDmjvZ/aQjRXQrv5EPkTnD1s39GiiqbngCw==}
    engines: {node: '>= 0.4'}

  which-typed-array@1.1.15:
    resolution: {integrity: sha512-oV0jmFtUky6CXfkqehVvBP/LSWJ2sy4vWMioiENyJLePrBO/yKyV9OyJySfAKosh+RYkIl5zJCNZ8/4JncrpdA==}
    engines: {node: '>= 0.4'}

  which@2.0.2:
    resolution: {integrity: sha512-BLI3Tl1TW3Pvl70l3yq3Y64i+awpwXqsGBYWkkqMtnbXgrMD+yj7rhW0kuEDxzJaYXGjEW5ogapKNMEKNMjibA==}
    engines: {node: '>= 8'}
    hasBin: true

  why-is-node-running@2.3.0:
    resolution: {integrity: sha512-hUrmaWBdVDcxvYqnyh09zunKzROWjbZTiNy8dBEjkS7ehEDQibXJ7XvlmtbwuTclUiIyN+CyXQD4Vmko8fNm8w==}
    engines: {node: '>=8'}
    hasBin: true

  wide-align@1.1.5:
    resolution: {integrity: sha512-eDMORYaPNZ4sQIuuYPDHdQvf4gyCF9rEEV/yPxGfwPkRodwEgiMUUXTx/dex+Me0wxx53S+NgUHaP7y3MGlDmg==}

  widest-line@3.1.0:
    resolution: {integrity: sha512-NsmoXalsWVDMGupxZ5R08ka9flZjjiLvHVAWYOKtiKM8ujtZWr9cRffak+uSE48+Ob8ObalXpwyeUiyDD6QFgg==}
    engines: {node: '>=8'}

  winston-transport@4.7.1:
    resolution: {integrity: sha512-wQCXXVgfv/wUPOfb2x0ruxzwkcZfxcktz6JIMUaPLmcNhO4bZTwA/WtDWK74xV3F2dKu8YadrFv0qhwYjVEwhA==}
    engines: {node: '>= 12.0.0'}

  winston@3.15.0:
    resolution: {integrity: sha512-RhruH2Cj0bV0WgNL+lOfoUBI4DVfdUNjVnJGVovWZmrcKtrFTTRzgXYK2O9cymSGjrERCtaAeHwMNnUWXlwZow==}
    engines: {node: '>= 12.0.0'}

  word-wrap@1.2.5:
    resolution: {integrity: sha512-BN22B5eaMMI9UMtjrGd5g5eCYPpCPDUy0FJXbYsaT5zYxjFOckS53SQDE3pWkVoWpHXVb3BrYcEN4Twa55B5cA==}
    engines: {node: '>=0.10.0'}

  wordwrap@1.0.0:
    resolution: {integrity: sha512-gvVzJFlPycKc5dZN4yPkP8w7Dc37BtP1yczEneOb4uq34pXZcvrtRTmWV8W+Ume+XCxKgbjM+nevkyFPMybd4Q==}

  wrap-ansi@6.2.0:
    resolution: {integrity: sha512-r6lPcBGxZXlIcymEu7InxDMhdW0KDxpLgoFLcguasxCaJ/SOIZwINatK9KY/tf+ZrlywOKU0UDj3ATXUBfxJXA==}
    engines: {node: '>=8'}

  wrap-ansi@7.0.0:
    resolution: {integrity: sha512-YVGIj2kamLSTxw6NsZjoBxfSwsn0ycdesmc4p+Q21c5zPuZ1pl+NfxVdxPtdHvmNVOQ6XSYG4AUtyt/Fi7D16Q==}
    engines: {node: '>=10'}

  wrap-ansi@8.1.0:
    resolution: {integrity: sha512-si7QWI6zUMq56bESFvagtmzMdGOtoxfR+Sez11Mobfc7tm+VkUckk9bW2UeffTGVUbOksxmSw0AA2gs8g71NCQ==}
    engines: {node: '>=12'}

  wrappy@1.0.2:
    resolution: {integrity: sha512-l4Sp/DRseor9wL6EvV2+TuQn63dMkPjZ/sp9XkghTEbV9KlPS1xUsZ3u7/IQO4wxtcFB4bgpQPRcR3QCvezPcQ==}

  write-file-atomic@3.0.3:
    resolution: {integrity: sha512-AvHcyZ5JnSfq3ioSyjrBkH9yW4m7Ayk8/9My/DD9onKeu/94fwrMocemO2QAJFAlnnDN+ZDS+ZjAR5ua1/PV/Q==}

  ws@8.17.1:
    resolution: {integrity: sha512-6XQFvXTkbfUOZOKKILFG1PDK2NDQs4azKQl26T0YS5CxqWLgXajbPZ+h4gZekJyRqFU8pvnbAbbs/3TgRPy+GQ==}
    engines: {node: '>=10.0.0'}
    peerDependencies:
      bufferutil: ^4.0.1
      utf-8-validate: '>=5.0.2'
    peerDependenciesMeta:
      bufferutil:
        optional: true
      utf-8-validate:
        optional: true

  ws@8.18.0:
    resolution: {integrity: sha512-8VbfWfHLbbwu3+N6OKsOMpBdT4kXPDDB9cJk2bJ6mh9ucxdlnNvH1e+roYkKmN9Nxw2yjz7VzeO9oOz2zJ04Pw==}
    engines: {node: '>=10.0.0'}
    peerDependencies:
      bufferutil: ^4.0.1
      utf-8-validate: '>=5.0.2'
    peerDependenciesMeta:
      bufferutil:
        optional: true
      utf-8-validate:
        optional: true

  xdg-basedir@4.0.0:
    resolution: {integrity: sha512-PSNhEJDejZYV7h50BohL09Er9VaIefr2LMAf3OEmpCkjOi34eYyQYAXUTjEQtZJTKcF0E2UKTh+osDLsgNim9Q==}
    engines: {node: '>=8'}

  xml-but-prettier@1.0.1:
    resolution: {integrity: sha512-C2CJaadHrZTqESlH03WOyw0oZTtoy2uEg6dSDF6YRg+9GnYNub53RRemLpnvtbHDFelxMx4LajiFsYeR6XJHgQ==}

  xml-name-validator@5.0.0:
    resolution: {integrity: sha512-EvGK8EJ3DhaHfbRlETOWAS5pO9MZITeauHKJyb8wyajUfQUenkIg2MvLDTZ4T/TgIcm3HU0TFBgWWboAZ30UHg==}
    engines: {node: '>=18'}

  xml@1.0.1:
    resolution: {integrity: sha512-huCv9IH9Tcf95zuYCsQraZtWnJvBtLVE0QHMOs8bWyZAFZNDcYjsPq1nEx8jKA9y+Beo9v+7OBPRisQTjinQMw==}

  xmlchars@2.2.0:
    resolution: {integrity: sha512-JZnDKK8B0RCDw84FNdDAIpZK+JuJw+s7Lz8nksI7SIuU3UXJJslUthsi+uWBUYOwPFwW7W7PRLRfUKpxjtjFCw==}

  xmlhttprequest-ssl@2.0.0:
    resolution: {integrity: sha512-QKxVRxiRACQcVuQEYFsI1hhkrMlrXHPegbbd1yn9UHOmRxY+si12nQYzri3vbzt8VdTTRviqcKxcyllFas5z2A==}
    engines: {node: '>=0.4.0'}

  xtend@4.0.2:
    resolution: {integrity: sha512-LKYU1iAXJXUgAXn9URjiu+MWhyUXHsvfp7mcuYm9dSUKK0/CjtrUwFAxD82/mCWbtLsGjFIad0wIsod4zrTAEQ==}
    engines: {node: '>=0.4'}

  xycolors@0.1.2:
    resolution: {integrity: sha512-iUIDKoRUq/6Nfkiwv/PqxR6ENzgLkaaOeWwY54CtObpEwmvQHCvsgxd5xIGfEF/QU75H2quxIffOoU4tf2kKDg==}

  y18n@5.0.8:
    resolution: {integrity: sha512-0pfFzegeDWJHJIAmTLRP2DwHjdF5s7jo9tuztdQxAhINCdvS+3nGINqPd00AphqJR/0LhANUS6/+7SCb98YOfA==}
    engines: {node: '>=10'}

  yallist@3.1.1:
    resolution: {integrity: sha512-a4UGQaWPH59mOXUYnAG2ewncQS4i4F43Tv3JoAM+s2VDAmS9NsK8GpDMLrCHPksFT7h3K6TOoUNn2pb7RoXx4g==}

  yallist@4.0.0:
    resolution: {integrity: sha512-3wdGidZyq5PB084XLES5TpOSRA3wjXAlIWMhum2kRcv/41Sn2emQ0dycQW4uZXLejwKvg6EsvbdlVL+FYEct7A==}

  yaml@2.5.1:
    resolution: {integrity: sha512-bLQOjaX/ADgQ20isPJRvF0iRUHIxVhYvr53Of7wGcWlO2jvtUlH5m87DsmulFVxRpNLOnI4tB6p/oh8D7kpn9Q==}
    engines: {node: '>= 14'}
    hasBin: true

  yargs-parser@21.1.1:
    resolution: {integrity: sha512-tVpsJW7DdjecAiFpbIB1e3qxIQsE6NoPc5/eTdrbbIC4h0LVsWhnoa3g+m2HclBIujHzsxZ4VJVA+GUuc2/LBw==}
    engines: {node: '>=12'}

  yargs@17.7.2:
    resolution: {integrity: sha512-7dSzzRQ++CKnNI/krKnYRV7JKKPUXMEh61soaHKg9mrWEhzFWhFnxPxGl+69cD1Ou63C13NUPCnmIcrvqCuM6w==}
    engines: {node: '>=12'}

  yn@3.1.1:
    resolution: {integrity: sha512-Ux4ygGWsu2c7isFWe8Yu1YluJmqVhxqK2cLXNQA5AcC3QfbGNpM7fu0Y8b/z16pXLnFxZYvWhd3fhBY9DLmC6Q==}
    engines: {node: '>=6'}

  yocto-queue@0.1.0:
    resolution: {integrity: sha512-rVksvsnNCdJ/ohGc6xgPwyN8eheCxsiLM8mxuE/t/mOVqJewPuO1miLpTHQiRgTKCLexL4MeAFVagts7HmNZ2Q==}
    engines: {node: '>=10'}

  zenscroll@4.0.2:
    resolution: {integrity: sha512-jEA1znR7b4C/NnaycInCU6h/d15ZzCd1jmsruqOKnZP6WXQSMH3W2GL+OXbkruslU4h+Tzuos0HdswzRUk/Vgg==}

  zip-stream@6.0.1:
    resolution: {integrity: sha512-zK7YHHz4ZXpW89AHXUPbQVGKI7uvkd3hzusTdotCg1UxyaVtg0zFJSTfW/Dq5f7OBBVnq6cZIaC8Ti4hb6dtCA==}
    engines: {node: '>= 14'}

  zod-form-data@2.0.2:
    resolution: {integrity: sha512-sKTi+k0fvkxdakD0V5rq+9WVJA3cuTQUfEmNqvHrTzPLvjfLmkkBLfR0ed3qOi9MScJXTHIDH/jUNnEJ3CBX4g==}
    peerDependencies:
      zod: '>= 3.11.0'

  zod-to-json-schema@3.23.3:
    resolution: {integrity: sha512-TYWChTxKQbRJp5ST22o/Irt9KC5nj7CdBKYB/AosCRdj/wxEMvv4NNaj9XVUHDOIp53ZxArGhnw5HMZziPFjog==}
    peerDependencies:
      zod: ^3.23.3

  zod@3.23.8:
    resolution: {integrity: sha512-XBx9AXhXktjUqnepgTiE5flcKIYWi/rme0Eaj+5Y0lftuGBq+jyRu/md4WnuxqgP1ubdpNCsYEYPxrzVHD8d6g==}

snapshots:

  '@ampproject/remapping@2.3.0':
    dependencies:
      '@jridgewell/gen-mapping': 0.3.5
      '@jridgewell/trace-mapping': 0.3.25

  '@antfu/ni@0.21.12': {}

  '@auth/core@0.35.3':
    dependencies:
      '@panva/hkdf': 1.2.1
      '@types/cookie': 0.6.0
      cookie: 0.6.0
      jose: 5.9.3
      oauth4webapi: 2.17.0
      preact: 10.11.3
      preact-render-to-string: 5.2.3(preact@10.11.3)

  '@auth/core@0.37.0':
    dependencies:
      '@panva/hkdf': 1.2.1
      '@types/cookie': 0.6.0
      cookie: 0.7.1
      jose: 5.9.3
      oauth4webapi: 3.0.0
      preact: 10.11.3
      preact-render-to-string: 5.2.3(preact@10.11.3)

  '@auth/drizzle-adapter@1.7.0':
    dependencies:
      '@auth/core': 0.37.0
    transitivePeerDependencies:
      - '@simplewebauthn/browser'
      - '@simplewebauthn/server'
      - nodemailer

  '@axiomhq/js@1.0.0-rc.3':
    dependencies:
      fetch-retry: 6.0.0
      uuid: 8.3.2

  '@babel/code-frame@7.24.7':
    dependencies:
      '@babel/highlight': 7.24.7
      picocolors: 1.1.0

  '@babel/compat-data@7.25.4': {}

  '@babel/core@7.25.2':
    dependencies:
      '@ampproject/remapping': 2.3.0
      '@babel/code-frame': 7.24.7
      '@babel/generator': 7.25.6
      '@babel/helper-compilation-targets': 7.25.2
      '@babel/helper-module-transforms': 7.25.2(@babel/core@7.25.2)
      '@babel/helpers': 7.25.6
      '@babel/parser': 7.25.6
      '@babel/template': 7.25.0
      '@babel/traverse': 7.25.6
      '@babel/types': 7.25.6
      convert-source-map: 2.0.0
      debug: 4.3.7
      gensync: 1.0.0-beta.2
      json5: 2.2.3
      semver: 6.3.1
    transitivePeerDependencies:
      - supports-color

  '@babel/generator@7.25.6':
    dependencies:
      '@babel/types': 7.25.6
      '@jridgewell/gen-mapping': 0.3.5
      '@jridgewell/trace-mapping': 0.3.25
      jsesc: 2.5.2

  '@babel/helper-compilation-targets@7.25.2':
    dependencies:
      '@babel/compat-data': 7.25.4
      '@babel/helper-validator-option': 7.24.8
      browserslist: 4.23.3
      lru-cache: 5.1.1
      semver: 6.3.1

  '@babel/helper-module-imports@7.24.7':
    dependencies:
      '@babel/traverse': 7.25.6
      '@babel/types': 7.25.6
    transitivePeerDependencies:
      - supports-color

  '@babel/helper-module-transforms@7.25.2(@babel/core@7.25.2)':
    dependencies:
      '@babel/core': 7.25.2
      '@babel/helper-module-imports': 7.24.7
      '@babel/helper-simple-access': 7.24.7
      '@babel/helper-validator-identifier': 7.24.7
      '@babel/traverse': 7.25.6
    transitivePeerDependencies:
      - supports-color

  '@babel/helper-plugin-utils@7.24.8': {}

  '@babel/helper-simple-access@7.24.7':
    dependencies:
      '@babel/traverse': 7.25.6
      '@babel/types': 7.25.6
    transitivePeerDependencies:
      - supports-color

  '@babel/helper-string-parser@7.24.8': {}

  '@babel/helper-validator-identifier@7.24.7': {}

  '@babel/helper-validator-option@7.24.8': {}

  '@babel/helpers@7.25.6':
    dependencies:
      '@babel/template': 7.25.0
      '@babel/types': 7.25.6

  '@babel/highlight@7.24.7':
    dependencies:
      '@babel/helper-validator-identifier': 7.24.7
      chalk: 2.4.2
      js-tokens: 4.0.0
      picocolors: 1.1.0

  '@babel/parser@7.25.6':
    dependencies:
      '@babel/types': 7.25.6

  '@babel/plugin-transform-react-jsx-self@7.24.7(@babel/core@7.25.2)':
    dependencies:
      '@babel/core': 7.25.2
      '@babel/helper-plugin-utils': 7.24.8

  '@babel/plugin-transform-react-jsx-source@7.24.7(@babel/core@7.25.2)':
    dependencies:
      '@babel/core': 7.25.2
      '@babel/helper-plugin-utils': 7.24.8

  '@babel/runtime-corejs3@7.25.6':
    dependencies:
      core-js-pure: 3.38.1
      regenerator-runtime: 0.14.1

  '@babel/runtime@7.25.6':
    dependencies:
      regenerator-runtime: 0.14.1

  '@babel/template@7.25.0':
    dependencies:
      '@babel/code-frame': 7.24.7
      '@babel/parser': 7.25.6
      '@babel/types': 7.25.6

  '@babel/traverse@7.25.6':
    dependencies:
      '@babel/code-frame': 7.24.7
      '@babel/generator': 7.25.6
      '@babel/parser': 7.25.6
      '@babel/template': 7.25.0
      '@babel/types': 7.25.6
      debug: 4.3.7
      globals: 11.12.0
    transitivePeerDependencies:
      - supports-color

  '@babel/types@7.25.2':
    dependencies:
      '@babel/helper-string-parser': 7.24.8
      '@babel/helper-validator-identifier': 7.24.7
      to-fast-properties: 2.0.0

  '@babel/types@7.25.6':
    dependencies:
      '@babel/helper-string-parser': 7.24.8
      '@babel/helper-validator-identifier': 7.24.7
      to-fast-properties: 2.0.0

  '@balena/dockerignore@1.0.2': {}

  '@bcoe/v8-coverage@0.2.3': {}

  '@braintree/sanitize-url@7.0.2': {}

  '@clack/core@0.3.4':
    dependencies:
      picocolors: 1.1.0
      sisteransi: 1.0.5

  '@clack/prompts@0.7.0':
    dependencies:
      '@clack/core': 0.3.4
      picocolors: 1.1.0
      sisteransi: 1.0.5

  '@colors/colors@1.6.0': {}

  '@cspotcode/source-map-support@0.8.1':
    dependencies:
      '@jridgewell/trace-mapping': 0.3.9

  '@ctrl/deluge@6.1.0':
    dependencies:
      '@ctrl/magnet-link': 4.0.2
      '@ctrl/shared-torrent': 6.0.0
      node-fetch-native: 1.6.4
      ofetch: 1.3.4
      tough-cookie: 4.1.4
      ufo: 1.5.4
      uint8array-extras: 1.4.0

  '@ctrl/magnet-link@4.0.2':
    dependencies:
      rfc4648: 1.5.3
      uint8array-extras: 1.4.0

  '@ctrl/qbittorrent@9.0.1':
    dependencies:
      '@ctrl/magnet-link': 4.0.2
      '@ctrl/shared-torrent': 6.0.0
      '@ctrl/torrent-file': 4.1.0
      cookie: 0.6.0
      node-fetch-native: 1.6.4
      ofetch: 1.3.4
      ufo: 1.5.4
      uint8array-extras: 1.4.0

  '@ctrl/shared-torrent@6.0.0': {}

  '@ctrl/torrent-file@4.1.0':
    dependencies:
      uint8array-extras: 1.4.0

  '@ctrl/transmission@7.0.0':
    dependencies:
      '@ctrl/magnet-link': 4.0.2
      '@ctrl/shared-torrent': 6.0.0
      ofetch: 1.3.4
      ufo: 1.5.4
      uint8array-extras: 1.4.0

  '@dabh/diagnostics@2.0.3':
    dependencies:
      colorspace: 1.1.4
      enabled: 2.0.0
      kuler: 2.0.0

  '@drizzle-team/brocli@0.10.1': {}

  '@esbuild-kit/core-utils@3.3.2':
    dependencies:
      esbuild: 0.18.20
      source-map-support: 0.5.21

  '@esbuild-kit/esm-loader@2.6.5':
    dependencies:
      '@esbuild-kit/core-utils': 3.3.2
      get-tsconfig: 4.8.1

  '@esbuild/aix-ppc64@0.19.12':
    optional: true

  '@esbuild/aix-ppc64@0.20.2':
    optional: true

  '@esbuild/aix-ppc64@0.21.5':
    optional: true

  '@esbuild/android-arm64@0.18.20':
    optional: true

  '@esbuild/android-arm64@0.19.12':
    optional: true

  '@esbuild/android-arm64@0.20.2':
    optional: true

  '@esbuild/android-arm64@0.21.5':
    optional: true

  '@esbuild/android-arm@0.18.20':
    optional: true

  '@esbuild/android-arm@0.19.12':
    optional: true

  '@esbuild/android-arm@0.20.2':
    optional: true

  '@esbuild/android-arm@0.21.5':
    optional: true

  '@esbuild/android-x64@0.18.20':
    optional: true

  '@esbuild/android-x64@0.19.12':
    optional: true

  '@esbuild/android-x64@0.20.2':
    optional: true

  '@esbuild/android-x64@0.21.5':
    optional: true

  '@esbuild/darwin-arm64@0.18.20':
    optional: true

  '@esbuild/darwin-arm64@0.19.12':
    optional: true

  '@esbuild/darwin-arm64@0.20.2':
    optional: true

  '@esbuild/darwin-arm64@0.21.5':
    optional: true

  '@esbuild/darwin-x64@0.18.20':
    optional: true

  '@esbuild/darwin-x64@0.19.12':
    optional: true

  '@esbuild/darwin-x64@0.20.2':
    optional: true

  '@esbuild/darwin-x64@0.21.5':
    optional: true

  '@esbuild/freebsd-arm64@0.18.20':
    optional: true

  '@esbuild/freebsd-arm64@0.19.12':
    optional: true

  '@esbuild/freebsd-arm64@0.20.2':
    optional: true

  '@esbuild/freebsd-arm64@0.21.5':
    optional: true

  '@esbuild/freebsd-x64@0.18.20':
    optional: true

  '@esbuild/freebsd-x64@0.19.12':
    optional: true

  '@esbuild/freebsd-x64@0.20.2':
    optional: true

  '@esbuild/freebsd-x64@0.21.5':
    optional: true

  '@esbuild/linux-arm64@0.18.20':
    optional: true

  '@esbuild/linux-arm64@0.19.12':
    optional: true

  '@esbuild/linux-arm64@0.20.2':
    optional: true

  '@esbuild/linux-arm64@0.21.5':
    optional: true

  '@esbuild/linux-arm@0.18.20':
    optional: true

  '@esbuild/linux-arm@0.19.12':
    optional: true

  '@esbuild/linux-arm@0.20.2':
    optional: true

  '@esbuild/linux-arm@0.21.5':
    optional: true

  '@esbuild/linux-ia32@0.18.20':
    optional: true

  '@esbuild/linux-ia32@0.19.12':
    optional: true

  '@esbuild/linux-ia32@0.20.2':
    optional: true

  '@esbuild/linux-ia32@0.21.5':
    optional: true

  '@esbuild/linux-loong64@0.18.20':
    optional: true

  '@esbuild/linux-loong64@0.19.12':
    optional: true

  '@esbuild/linux-loong64@0.20.2':
    optional: true

  '@esbuild/linux-loong64@0.21.5':
    optional: true

  '@esbuild/linux-mips64el@0.18.20':
    optional: true

  '@esbuild/linux-mips64el@0.19.12':
    optional: true

  '@esbuild/linux-mips64el@0.20.2':
    optional: true

  '@esbuild/linux-mips64el@0.21.5':
    optional: true

  '@esbuild/linux-ppc64@0.18.20':
    optional: true

  '@esbuild/linux-ppc64@0.19.12':
    optional: true

  '@esbuild/linux-ppc64@0.20.2':
    optional: true

  '@esbuild/linux-ppc64@0.21.5':
    optional: true

  '@esbuild/linux-riscv64@0.18.20':
    optional: true

  '@esbuild/linux-riscv64@0.19.12':
    optional: true

  '@esbuild/linux-riscv64@0.20.2':
    optional: true

  '@esbuild/linux-riscv64@0.21.5':
    optional: true

  '@esbuild/linux-s390x@0.18.20':
    optional: true

  '@esbuild/linux-s390x@0.19.12':
    optional: true

  '@esbuild/linux-s390x@0.20.2':
    optional: true

  '@esbuild/linux-s390x@0.21.5':
    optional: true

  '@esbuild/linux-x64@0.18.20':
    optional: true

  '@esbuild/linux-x64@0.19.12':
    optional: true

  '@esbuild/linux-x64@0.20.2':
    optional: true

  '@esbuild/linux-x64@0.21.5':
    optional: true

  '@esbuild/netbsd-x64@0.18.20':
    optional: true

  '@esbuild/netbsd-x64@0.19.12':
    optional: true

  '@esbuild/netbsd-x64@0.20.2':
    optional: true

  '@esbuild/netbsd-x64@0.21.5':
    optional: true

  '@esbuild/openbsd-x64@0.18.20':
    optional: true

  '@esbuild/openbsd-x64@0.19.12':
    optional: true

  '@esbuild/openbsd-x64@0.20.2':
    optional: true

  '@esbuild/openbsd-x64@0.21.5':
    optional: true

  '@esbuild/sunos-x64@0.18.20':
    optional: true

  '@esbuild/sunos-x64@0.19.12':
    optional: true

  '@esbuild/sunos-x64@0.20.2':
    optional: true

  '@esbuild/sunos-x64@0.21.5':
    optional: true

  '@esbuild/win32-arm64@0.18.20':
    optional: true

  '@esbuild/win32-arm64@0.19.12':
    optional: true

  '@esbuild/win32-arm64@0.20.2':
    optional: true

  '@esbuild/win32-arm64@0.21.5':
    optional: true

  '@esbuild/win32-ia32@0.18.20':
    optional: true

  '@esbuild/win32-ia32@0.19.12':
    optional: true

  '@esbuild/win32-ia32@0.20.2':
    optional: true

  '@esbuild/win32-ia32@0.21.5':
    optional: true

  '@esbuild/win32-x64@0.18.20':
    optional: true

  '@esbuild/win32-x64@0.19.12':
    optional: true

  '@esbuild/win32-x64@0.20.2':
    optional: true

  '@esbuild/win32-x64@0.21.5':
    optional: true

  '@eslint-community/eslint-utils@4.4.0(eslint@9.12.0)':
    dependencies:
      eslint: 9.12.0
      eslint-visitor-keys: 3.4.3

  '@eslint-community/regexpp@4.11.1': {}

  '@eslint/config-array@0.18.0':
    dependencies:
      '@eslint/object-schema': 2.1.4
      debug: 4.3.7
      minimatch: 3.1.2
    transitivePeerDependencies:
      - supports-color

  '@eslint/core@0.6.0': {}

  '@eslint/eslintrc@3.1.0':
    dependencies:
      ajv: 6.12.6
      debug: 4.3.7
      espree: 10.2.0
      globals: 14.0.0
      ignore: 5.3.2
      import-fresh: 3.3.0
      js-yaml: 4.1.0
      minimatch: 3.1.2
      strip-json-comments: 3.1.1
    transitivePeerDependencies:
      - supports-color

  '@eslint/js@9.12.0': {}

  '@eslint/object-schema@2.1.4': {}

  '@eslint/plugin-kit@0.2.0':
    dependencies:
      levn: 0.4.1

  '@extractus/feed-extractor@7.1.3':
    dependencies:
      bellajs: 11.2.0
      cross-fetch: 4.0.0
      fast-xml-parser: 4.5.0
      html-entities: 2.5.2
    transitivePeerDependencies:
      - encoding

  '@fastify/busboy@2.1.1': {}

  '@floating-ui/core@1.6.8':
    dependencies:
      '@floating-ui/utils': 0.2.8

  '@floating-ui/dom@1.6.11':
    dependencies:
      '@floating-ui/core': 1.6.8
      '@floating-ui/utils': 0.2.8

  '@floating-ui/react-dom@2.1.2(react-dom@18.3.1(react@18.3.1))(react@18.3.1)':
    dependencies:
      '@floating-ui/dom': 1.6.11
      react: 18.3.1
      react-dom: 18.3.1(react@18.3.1)

  '@floating-ui/react@0.26.24(react-dom@18.3.1(react@18.3.1))(react@18.3.1)':
    dependencies:
      '@floating-ui/react-dom': 2.1.2(react-dom@18.3.1(react@18.3.1))(react@18.3.1)
      '@floating-ui/utils': 0.2.8
      react: 18.3.1
      react-dom: 18.3.1(react@18.3.1)
      tabbable: 6.2.0

  '@floating-ui/utils@0.2.8': {}

  '@hapi/bourne@3.0.0': {}

  '@homarr/gridstack@1.0.3': {}

  '@hono/node-server@1.13.0(hono@4.6.1)':
    dependencies:
      hono: 4.6.1

  '@humanfs/core@0.19.0': {}

  '@humanfs/node@0.16.5':
    dependencies:
      '@humanfs/core': 0.19.0
      '@humanwhocodes/retry': 0.3.1

  '@humanwhocodes/module-importer@1.0.1': {}

  '@humanwhocodes/retry@0.3.1': {}

  '@ianvs/prettier-plugin-sort-imports@4.3.1(prettier@3.3.3)':
    dependencies:
      '@babel/core': 7.25.2
      '@babel/generator': 7.25.6
      '@babel/parser': 7.25.6
      '@babel/traverse': 7.25.6
      '@babel/types': 7.25.6
      prettier: 3.3.3
      semver: 7.6.3
    transitivePeerDependencies:
      - supports-color

  '@ioredis/commands@1.2.0': {}

  '@isaacs/cliui@8.0.2':
    dependencies:
      string-width: 5.1.2
      string-width-cjs: string-width@4.2.3
      strip-ansi: 7.1.0
      strip-ansi-cjs: strip-ansi@6.0.1
      wrap-ansi: 8.1.0
      wrap-ansi-cjs: wrap-ansi@7.0.0

  '@istanbuljs/schema@0.1.3': {}

  '@jellyfin/sdk@0.10.0(axios@1.7.7)':
    dependencies:
      axios: 1.7.7

  '@jridgewell/gen-mapping@0.3.5':
    dependencies:
      '@jridgewell/set-array': 1.2.1
      '@jridgewell/sourcemap-codec': 1.5.0
      '@jridgewell/trace-mapping': 0.3.25

  '@jridgewell/resolve-uri@3.1.2': {}

  '@jridgewell/set-array@1.2.1': {}

  '@jridgewell/source-map@0.3.6':
    dependencies:
      '@jridgewell/gen-mapping': 0.3.5
      '@jridgewell/trace-mapping': 0.3.25

  '@jridgewell/sourcemap-codec@1.5.0': {}

  '@jridgewell/trace-mapping@0.3.25':
    dependencies:
      '@jridgewell/resolve-uri': 3.1.2
      '@jridgewell/sourcemap-codec': 1.5.0

  '@jridgewell/trace-mapping@0.3.9':
    dependencies:
      '@jridgewell/resolve-uri': 3.1.2
      '@jridgewell/sourcemap-codec': 1.5.0

  '@mantine/colors-generator@7.13.2(chroma-js@3.1.2)':
    dependencies:
      chroma-js: 3.1.2

  '@mantine/core@7.13.2(@mantine/hooks@7.13.2(react@18.3.1))(@types/react@18.3.11)(react-dom@18.3.1(react@18.3.1))(react@18.3.1)':
    dependencies:
      '@floating-ui/react': 0.26.24(react-dom@18.3.1(react@18.3.1))(react@18.3.1)
      '@mantine/hooks': 7.13.2(react@18.3.1)
      clsx: 2.1.1
      react: 18.3.1
      react-dom: 18.3.1(react@18.3.1)
      react-number-format: 5.4.2(react-dom@18.3.1(react@18.3.1))(react@18.3.1)
      react-remove-scroll: 2.6.0(@types/react@18.3.11)(react@18.3.1)
      react-textarea-autosize: 8.5.3(@types/react@18.3.11)(react@18.3.1)
      type-fest: 4.26.1
    transitivePeerDependencies:
      - '@types/react'

  '@mantine/dates@7.13.2(@mantine/core@7.13.2(@mantine/hooks@7.13.2(react@18.3.1))(@types/react@18.3.11)(react-dom@18.3.1(react@18.3.1))(react@18.3.1))(@mantine/hooks@7.13.2(react@18.3.1))(dayjs@1.11.13)(react-dom@18.3.1(react@18.3.1))(react@18.3.1)':
    dependencies:
      '@mantine/core': 7.13.2(@mantine/hooks@7.13.2(react@18.3.1))(@types/react@18.3.11)(react-dom@18.3.1(react@18.3.1))(react@18.3.1)
      '@mantine/hooks': 7.13.2(react@18.3.1)
      clsx: 2.1.1
      dayjs: 1.11.13
      react: 18.3.1
      react-dom: 18.3.1(react@18.3.1)

  '@mantine/form@7.13.2(react@18.3.1)':
    dependencies:
      fast-deep-equal: 3.1.3
      klona: 2.0.6
      react: 18.3.1

  '@mantine/hooks@7.13.2(react@18.3.1)':
    dependencies:
      react: 18.3.1

  '@mantine/modals@7.13.2(@mantine/core@7.13.2(@mantine/hooks@7.13.2(react@18.3.1))(@types/react@18.3.11)(react-dom@18.3.1(react@18.3.1))(react@18.3.1))(@mantine/hooks@7.13.2(react@18.3.1))(react-dom@18.3.1(react@18.3.1))(react@18.3.1)':
    dependencies:
      '@mantine/core': 7.13.2(@mantine/hooks@7.13.2(react@18.3.1))(@types/react@18.3.11)(react-dom@18.3.1(react@18.3.1))(react@18.3.1)
      '@mantine/hooks': 7.13.2(react@18.3.1)
      react: 18.3.1
      react-dom: 18.3.1(react@18.3.1)

  '@mantine/notifications@7.13.2(@mantine/core@7.13.2(@mantine/hooks@7.13.2(react@18.3.1))(@types/react@18.3.11)(react-dom@18.3.1(react@18.3.1))(react@18.3.1))(@mantine/hooks@7.13.2(react@18.3.1))(react-dom@18.3.1(react@18.3.1))(react@18.3.1)':
    dependencies:
      '@mantine/core': 7.13.2(@mantine/hooks@7.13.2(react@18.3.1))(@types/react@18.3.11)(react-dom@18.3.1(react@18.3.1))(react@18.3.1)
      '@mantine/hooks': 7.13.2(react@18.3.1)
      '@mantine/store': 7.13.2(react@18.3.1)
      react: 18.3.1
      react-dom: 18.3.1(react@18.3.1)
      react-transition-group: 4.4.5(react-dom@18.3.1(react@18.3.1))(react@18.3.1)

  '@mantine/spotlight@7.13.2(@mantine/core@7.13.2(@mantine/hooks@7.13.2(react@18.3.1))(@types/react@18.3.11)(react-dom@18.3.1(react@18.3.1))(react@18.3.1))(@mantine/hooks@7.13.2(react@18.3.1))(react-dom@18.3.1(react@18.3.1))(react@18.3.1)':
    dependencies:
      '@mantine/core': 7.13.2(@mantine/hooks@7.13.2(react@18.3.1))(@types/react@18.3.11)(react-dom@18.3.1(react@18.3.1))(react@18.3.1)
      '@mantine/hooks': 7.13.2(react@18.3.1)
      '@mantine/store': 7.13.2(react@18.3.1)
      react: 18.3.1
      react-dom: 18.3.1(react@18.3.1)

  '@mantine/store@7.13.2(react@18.3.1)':
    dependencies:
      react: 18.3.1

  '@mantine/tiptap@7.13.2(@mantine/core@7.13.2(@mantine/hooks@7.13.2(react@18.3.1))(@types/react@18.3.11)(react-dom@18.3.1(react@18.3.1))(react@18.3.1))(@mantine/hooks@7.13.2(react@18.3.1))(@tiptap/extension-link@2.8.0(@tiptap/core@2.8.0(@tiptap/pm@2.8.0))(@tiptap/pm@2.8.0))(@tiptap/react@2.8.0(@tiptap/core@2.8.0(@tiptap/pm@2.8.0))(@tiptap/pm@2.8.0)(react-dom@18.3.1(react@18.3.1))(react@18.3.1))(react-dom@18.3.1(react@18.3.1))(react@18.3.1)':
    dependencies:
      '@mantine/core': 7.13.2(@mantine/hooks@7.13.2(react@18.3.1))(@types/react@18.3.11)(react-dom@18.3.1(react@18.3.1))(react@18.3.1)
      '@mantine/hooks': 7.13.2(react@18.3.1)
      '@tiptap/extension-link': 2.8.0(@tiptap/core@2.8.0(@tiptap/pm@2.8.0))(@tiptap/pm@2.8.0)
      '@tiptap/react': 2.8.0(@tiptap/core@2.8.0(@tiptap/pm@2.8.0))(@tiptap/pm@2.8.0)(react-dom@18.3.1(react@18.3.1))(react@18.3.1)
      react: 18.3.1
      react-dom: 18.3.1(react@18.3.1)

  '@mapbox/node-pre-gyp@1.0.11':
    dependencies:
      detect-libc: 2.0.3
      https-proxy-agent: 5.0.1
      make-dir: 3.1.0
      node-fetch: 2.7.0
      nopt: 5.0.0
      npmlog: 5.0.1
      rimraf: 3.0.2
      semver: 7.6.3
      tar: 6.2.1
    transitivePeerDependencies:
      - encoding
      - supports-color

  '@million/install@1.0.11':
    dependencies:
      '@antfu/ni': 0.21.12
      '@axiomhq/js': 1.0.0-rc.3
      '@babel/parser': 7.25.6
      '@babel/types': 7.25.2
      '@clack/prompts': 0.7.0
      ast-types: 0.14.2
      cli-high: 0.4.2
      diff: 5.2.0
      effect: 3.9.2
      nanoid: 5.0.7
      recast: 0.23.9
      xycolors: 0.1.2

  '@million/lint@1.0.11(rollup@4.21.3)(webpack-sources@3.2.3)':
    dependencies:
      '@axiomhq/js': 1.0.0-rc.3
      '@babel/core': 7.25.2
      '@babel/types': 7.25.2
      '@hono/node-server': 1.13.0(hono@4.6.1)
      '@million/install': 1.0.11
      '@rollup/pluginutils': 5.1.0(rollup@4.21.3)
      '@rrweb/types': 2.0.0-alpha.16
      babel-plugin-syntax-hermes-parser: 0.21.1
      ci-info: 4.0.0
      esbuild: 0.20.2
      faster-babel-types: 0.1.0(@babel/types@7.25.2)
      hono: 4.6.1
      isomorphic-fetch: 3.0.0
      nanoid: 5.0.7
      pako: 2.1.0
      pathe: 1.1.2
      piscina: 4.6.1
      pretty-ms: 8.0.0
      rrweb: 2.0.0-alpha.4
      rrweb-player: 1.0.0-alpha.4
      semver: 7.6.3
      socket.io-client: 4.7.5
      tmp: 0.2.3
      unplugin: 1.14.1(webpack-sources@3.2.3)
      update-notifier-cjs: 5.1.6
    transitivePeerDependencies:
      - bufferutil
      - encoding
      - rollup
      - supports-color
      - utf-8-validate
      - webpack-sources

  '@next/env@14.2.15': {}

  '@next/eslint-plugin-next@14.2.15':
    dependencies:
      glob: 10.3.10

  '@next/swc-darwin-arm64@14.2.15':
    optional: true

  '@next/swc-darwin-x64@14.2.15':
    optional: true

  '@next/swc-linux-arm64-gnu@14.2.15':
    optional: true

  '@next/swc-linux-arm64-musl@14.2.15':
    optional: true

  '@next/swc-linux-x64-gnu@14.2.15':
    optional: true

  '@next/swc-linux-x64-musl@14.2.15':
    optional: true

  '@next/swc-win32-arm64-msvc@14.2.15':
    optional: true

  '@next/swc-win32-ia32-msvc@14.2.15':
    optional: true

  '@next/swc-win32-x64-msvc@14.2.15':
    optional: true

  '@noble/hashes@1.5.0': {}

  '@nodelib/fs.scandir@2.1.5':
    dependencies:
      '@nodelib/fs.stat': 2.0.5
      run-parallel: 1.2.0

  '@nodelib/fs.stat@2.0.5': {}

  '@nodelib/fs.walk@1.2.8':
    dependencies:
      '@nodelib/fs.scandir': 2.1.5
      fastq: 1.17.1

  '@panva/hkdf@1.2.1': {}

  '@paralleldrive/cuid2@2.2.2':
    dependencies:
      '@noble/hashes': 1.5.0

  '@parcel/watcher-android-arm64@2.4.1':
    optional: true

  '@parcel/watcher-darwin-arm64@2.4.1':
    optional: true

  '@parcel/watcher-darwin-x64@2.4.1':
    optional: true

  '@parcel/watcher-freebsd-x64@2.4.1':
    optional: true

  '@parcel/watcher-linux-arm-glibc@2.4.1':
    optional: true

  '@parcel/watcher-linux-arm64-glibc@2.4.1':
    optional: true

  '@parcel/watcher-linux-arm64-musl@2.4.1':
    optional: true

  '@parcel/watcher-linux-x64-glibc@2.4.1':
    optional: true

  '@parcel/watcher-linux-x64-musl@2.4.1':
    optional: true

  '@parcel/watcher-win32-arm64@2.4.1':
    optional: true

  '@parcel/watcher-win32-ia32@2.4.1':
    optional: true

  '@parcel/watcher-win32-x64@2.4.1':
    optional: true

  '@parcel/watcher@2.4.1':
    dependencies:
      detect-libc: 1.0.3
      is-glob: 4.0.3
      micromatch: 4.0.8
      node-addon-api: 7.1.1
    optionalDependencies:
      '@parcel/watcher-android-arm64': 2.4.1
      '@parcel/watcher-darwin-arm64': 2.4.1
      '@parcel/watcher-darwin-x64': 2.4.1
      '@parcel/watcher-freebsd-x64': 2.4.1
      '@parcel/watcher-linux-arm-glibc': 2.4.1
      '@parcel/watcher-linux-arm64-glibc': 2.4.1
      '@parcel/watcher-linux-arm64-musl': 2.4.1
      '@parcel/watcher-linux-x64-glibc': 2.4.1
      '@parcel/watcher-linux-x64-musl': 2.4.1
      '@parcel/watcher-win32-arm64': 2.4.1
      '@parcel/watcher-win32-ia32': 2.4.1
      '@parcel/watcher-win32-x64': 2.4.1

  '@pkgjs/parseargs@0.11.0':
    optional: true

  '@pnpm/config.env-replace@1.1.0': {}

  '@pnpm/network.ca-file@1.0.2':
    dependencies:
      graceful-fs: 4.2.10

  '@pnpm/npm-conf@2.3.1':
    dependencies:
      '@pnpm/config.env-replace': 1.1.0
      '@pnpm/network.ca-file': 1.0.2
      config-chain: 1.1.13

  '@polka/url@1.0.0-next.25': {}

  '@popperjs/core@2.11.8': {}

  '@remirror/core-constants@3.0.0': {}

  '@rollup/pluginutils@5.1.0(rollup@4.21.3)':
    dependencies:
      '@types/estree': 1.0.6
      estree-walker: 2.0.2
      picomatch: 2.3.1
    optionalDependencies:
      rollup: 4.21.3

  '@rollup/rollup-android-arm-eabi@4.21.3':
    optional: true

  '@rollup/rollup-android-arm64@4.21.3':
    optional: true

  '@rollup/rollup-darwin-arm64@4.21.3':
    optional: true

  '@rollup/rollup-darwin-x64@4.21.3':
    optional: true

  '@rollup/rollup-linux-arm-gnueabihf@4.21.3':
    optional: true

  '@rollup/rollup-linux-arm-musleabihf@4.21.3':
    optional: true

  '@rollup/rollup-linux-arm64-gnu@4.21.3':
    optional: true

  '@rollup/rollup-linux-arm64-musl@4.21.3':
    optional: true

  '@rollup/rollup-linux-powerpc64le-gnu@4.21.3':
    optional: true

  '@rollup/rollup-linux-riscv64-gnu@4.21.3':
    optional: true

  '@rollup/rollup-linux-s390x-gnu@4.21.3':
    optional: true

  '@rollup/rollup-linux-x64-gnu@4.21.3':
    optional: true

  '@rollup/rollup-linux-x64-musl@4.21.3':
    optional: true

  '@rollup/rollup-win32-arm64-msvc@4.21.3':
    optional: true

  '@rollup/rollup-win32-ia32-msvc@4.21.3':
    optional: true

  '@rollup/rollup-win32-x64-msvc@4.21.3':
    optional: true

  '@rrweb/types@2.0.0-alpha.16':
    dependencies:
      rrweb-snapshot: 2.0.0-alpha.17

  '@rtsao/scc@1.1.0': {}

  '@socket.io/component-emitter@3.1.2': {}

  '@swagger-api/apidom-ast@1.0.0-alpha.9':
    dependencies:
      '@babel/runtime-corejs3': 7.25.6
      '@swagger-api/apidom-error': 1.0.0-alpha.9
      '@types/ramda': 0.30.2
      ramda: 0.30.1
      ramda-adjunct: 5.1.0(ramda@0.30.1)
      unraw: 3.0.0

  '@swagger-api/apidom-core@1.0.0-alpha.9':
    dependencies:
      '@babel/runtime-corejs3': 7.25.6
      '@swagger-api/apidom-ast': 1.0.0-alpha.9
      '@swagger-api/apidom-error': 1.0.0-alpha.9
      '@types/ramda': 0.30.2
      minim: 0.23.8
      ramda: 0.30.1
      ramda-adjunct: 5.1.0(ramda@0.30.1)
      short-unique-id: 5.2.0
      ts-mixer: 6.0.4

  '@swagger-api/apidom-error@1.0.0-alpha.9':
    dependencies:
      '@babel/runtime-corejs3': 7.25.6

  '@swagger-api/apidom-json-pointer@1.0.0-alpha.9':
    dependencies:
      '@babel/runtime-corejs3': 7.25.6
      '@swagger-api/apidom-core': 1.0.0-alpha.9
      '@swagger-api/apidom-error': 1.0.0-alpha.9
      '@types/ramda': 0.30.2
      ramda: 0.30.1
      ramda-adjunct: 5.1.0(ramda@0.30.1)

  '@swagger-api/apidom-ns-api-design-systems@1.0.0-alpha.9':
    dependencies:
      '@babel/runtime-corejs3': 7.25.6
      '@swagger-api/apidom-core': 1.0.0-alpha.9
      '@swagger-api/apidom-error': 1.0.0-alpha.9
      '@swagger-api/apidom-ns-openapi-3-1': 1.0.0-alpha.9
      '@types/ramda': 0.30.2
      ramda: 0.30.1
      ramda-adjunct: 5.1.0(ramda@0.30.1)
      ts-mixer: 6.0.4
    optional: true

  '@swagger-api/apidom-ns-asyncapi-2@1.0.0-alpha.9':
    dependencies:
      '@babel/runtime-corejs3': 7.25.6
      '@swagger-api/apidom-core': 1.0.0-alpha.9
      '@swagger-api/apidom-ns-json-schema-draft-7': 1.0.0-alpha.9
      '@types/ramda': 0.30.2
      ramda: 0.30.1
      ramda-adjunct: 5.1.0(ramda@0.30.1)
      ts-mixer: 6.0.4
    optional: true

  '@swagger-api/apidom-ns-json-schema-draft-4@1.0.0-alpha.9':
    dependencies:
      '@babel/runtime-corejs3': 7.25.6
      '@swagger-api/apidom-ast': 1.0.0-alpha.9
      '@swagger-api/apidom-core': 1.0.0-alpha.9
      '@types/ramda': 0.30.2
      ramda: 0.30.1
      ramda-adjunct: 5.1.0(ramda@0.30.1)
      ts-mixer: 6.0.4

  '@swagger-api/apidom-ns-json-schema-draft-6@1.0.0-alpha.9':
    dependencies:
      '@babel/runtime-corejs3': 7.25.6
      '@swagger-api/apidom-core': 1.0.0-alpha.9
      '@swagger-api/apidom-error': 1.0.0-alpha.9
      '@swagger-api/apidom-ns-json-schema-draft-4': 1.0.0-alpha.9
      '@types/ramda': 0.30.2
      ramda: 0.30.1
      ramda-adjunct: 5.1.0(ramda@0.30.1)
      ts-mixer: 6.0.4
    optional: true

  '@swagger-api/apidom-ns-json-schema-draft-7@1.0.0-alpha.9':
    dependencies:
      '@babel/runtime-corejs3': 7.25.6
      '@swagger-api/apidom-core': 1.0.0-alpha.9
      '@swagger-api/apidom-error': 1.0.0-alpha.9
      '@swagger-api/apidom-ns-json-schema-draft-6': 1.0.0-alpha.9
      '@types/ramda': 0.30.2
      ramda: 0.30.1
      ramda-adjunct: 5.1.0(ramda@0.30.1)
      ts-mixer: 6.0.4
    optional: true

  '@swagger-api/apidom-ns-openapi-2@1.0.0-alpha.9':
    dependencies:
      '@babel/runtime-corejs3': 7.25.6
      '@swagger-api/apidom-core': 1.0.0-alpha.9
      '@swagger-api/apidom-error': 1.0.0-alpha.9
      '@swagger-api/apidom-ns-json-schema-draft-4': 1.0.0-alpha.9
      '@types/ramda': 0.30.2
      ramda: 0.30.1
      ramda-adjunct: 5.1.0(ramda@0.30.1)
      ts-mixer: 6.0.4
    optional: true

  '@swagger-api/apidom-ns-openapi-3-0@1.0.0-alpha.9':
    dependencies:
      '@babel/runtime-corejs3': 7.25.6
      '@swagger-api/apidom-core': 1.0.0-alpha.9
      '@swagger-api/apidom-error': 1.0.0-alpha.9
      '@swagger-api/apidom-ns-json-schema-draft-4': 1.0.0-alpha.9
      '@types/ramda': 0.30.2
      ramda: 0.30.1
      ramda-adjunct: 5.1.0(ramda@0.30.1)
      ts-mixer: 6.0.4

  '@swagger-api/apidom-ns-openapi-3-1@1.0.0-alpha.9':
    dependencies:
      '@babel/runtime-corejs3': 7.25.6
      '@swagger-api/apidom-ast': 1.0.0-alpha.9
      '@swagger-api/apidom-core': 1.0.0-alpha.9
      '@swagger-api/apidom-json-pointer': 1.0.0-alpha.9
      '@swagger-api/apidom-ns-openapi-3-0': 1.0.0-alpha.9
      '@types/ramda': 0.30.2
      ramda: 0.30.1
      ramda-adjunct: 5.1.0(ramda@0.30.1)
      ts-mixer: 6.0.4

  '@swagger-api/apidom-ns-workflows-1@1.0.0-alpha.9':
    dependencies:
      '@babel/runtime-corejs3': 7.25.6
      '@swagger-api/apidom-core': 1.0.0-alpha.9
      '@swagger-api/apidom-ns-openapi-3-1': 1.0.0-alpha.9
      '@types/ramda': 0.30.2
      ramda: 0.30.1
      ramda-adjunct: 5.1.0(ramda@0.30.1)
      ts-mixer: 6.0.4
    optional: true

  '@swagger-api/apidom-parser-adapter-api-design-systems-json@1.0.0-alpha.9':
    dependencies:
      '@babel/runtime-corejs3': 7.25.6
      '@swagger-api/apidom-core': 1.0.0-alpha.9
      '@swagger-api/apidom-ns-api-design-systems': 1.0.0-alpha.9
      '@swagger-api/apidom-parser-adapter-json': 1.0.0-alpha.9
      '@types/ramda': 0.30.2
      ramda: 0.30.1
      ramda-adjunct: 5.1.0(ramda@0.30.1)
    optional: true

  '@swagger-api/apidom-parser-adapter-api-design-systems-yaml@1.0.0-alpha.9':
    dependencies:
      '@babel/runtime-corejs3': 7.25.6
      '@swagger-api/apidom-core': 1.0.0-alpha.9
      '@swagger-api/apidom-ns-api-design-systems': 1.0.0-alpha.9
      '@swagger-api/apidom-parser-adapter-yaml-1-2': 1.0.0-alpha.9
      '@types/ramda': 0.30.2
      ramda: 0.30.1
      ramda-adjunct: 5.1.0(ramda@0.30.1)
    optional: true

  '@swagger-api/apidom-parser-adapter-asyncapi-json-2@1.0.0-alpha.9':
    dependencies:
      '@babel/runtime-corejs3': 7.25.6
      '@swagger-api/apidom-core': 1.0.0-alpha.9
      '@swagger-api/apidom-ns-asyncapi-2': 1.0.0-alpha.9
      '@swagger-api/apidom-parser-adapter-json': 1.0.0-alpha.9
      '@types/ramda': 0.30.2
      ramda: 0.30.1
      ramda-adjunct: 5.1.0(ramda@0.30.1)
    optional: true

  '@swagger-api/apidom-parser-adapter-asyncapi-yaml-2@1.0.0-alpha.9':
    dependencies:
      '@babel/runtime-corejs3': 7.25.6
      '@swagger-api/apidom-core': 1.0.0-alpha.9
      '@swagger-api/apidom-ns-asyncapi-2': 1.0.0-alpha.9
      '@swagger-api/apidom-parser-adapter-yaml-1-2': 1.0.0-alpha.9
      '@types/ramda': 0.30.2
      ramda: 0.30.1
      ramda-adjunct: 5.1.0(ramda@0.30.1)
    optional: true

  '@swagger-api/apidom-parser-adapter-json@1.0.0-alpha.9':
    dependencies:
      '@babel/runtime-corejs3': 7.25.6
      '@swagger-api/apidom-ast': 1.0.0-alpha.9
      '@swagger-api/apidom-core': 1.0.0-alpha.9
      '@swagger-api/apidom-error': 1.0.0-alpha.9
      '@types/ramda': 0.30.2
      ramda: 0.30.1
      ramda-adjunct: 5.1.0(ramda@0.30.1)
      tree-sitter: 0.20.4
      tree-sitter-json: 0.20.2
      web-tree-sitter: 0.20.3
    optional: true

  '@swagger-api/apidom-parser-adapter-openapi-json-2@1.0.0-alpha.9':
    dependencies:
      '@babel/runtime-corejs3': 7.25.6
      '@swagger-api/apidom-core': 1.0.0-alpha.9
      '@swagger-api/apidom-ns-openapi-2': 1.0.0-alpha.9
      '@swagger-api/apidom-parser-adapter-json': 1.0.0-alpha.9
      '@types/ramda': 0.30.2
      ramda: 0.30.1
      ramda-adjunct: 5.1.0(ramda@0.30.1)
    optional: true

  '@swagger-api/apidom-parser-adapter-openapi-json-3-0@1.0.0-alpha.9':
    dependencies:
      '@babel/runtime-corejs3': 7.25.6
      '@swagger-api/apidom-core': 1.0.0-alpha.9
      '@swagger-api/apidom-ns-openapi-3-0': 1.0.0-alpha.9
      '@swagger-api/apidom-parser-adapter-json': 1.0.0-alpha.9
      '@types/ramda': 0.30.2
      ramda: 0.30.1
      ramda-adjunct: 5.1.0(ramda@0.30.1)
    optional: true

  '@swagger-api/apidom-parser-adapter-openapi-json-3-1@1.0.0-alpha.9':
    dependencies:
      '@babel/runtime-corejs3': 7.25.6
      '@swagger-api/apidom-core': 1.0.0-alpha.9
      '@swagger-api/apidom-ns-openapi-3-1': 1.0.0-alpha.9
      '@swagger-api/apidom-parser-adapter-json': 1.0.0-alpha.9
      '@types/ramda': 0.30.2
      ramda: 0.30.1
      ramda-adjunct: 5.1.0(ramda@0.30.1)
    optional: true

  '@swagger-api/apidom-parser-adapter-openapi-yaml-2@1.0.0-alpha.9':
    dependencies:
      '@babel/runtime-corejs3': 7.25.6
      '@swagger-api/apidom-core': 1.0.0-alpha.9
      '@swagger-api/apidom-ns-openapi-2': 1.0.0-alpha.9
      '@swagger-api/apidom-parser-adapter-yaml-1-2': 1.0.0-alpha.9
      '@types/ramda': 0.30.2
      ramda: 0.30.1
      ramda-adjunct: 5.1.0(ramda@0.30.1)
    optional: true

  '@swagger-api/apidom-parser-adapter-openapi-yaml-3-0@1.0.0-alpha.9':
    dependencies:
      '@babel/runtime-corejs3': 7.25.6
      '@swagger-api/apidom-core': 1.0.0-alpha.9
      '@swagger-api/apidom-ns-openapi-3-0': 1.0.0-alpha.9
      '@swagger-api/apidom-parser-adapter-yaml-1-2': 1.0.0-alpha.9
      '@types/ramda': 0.30.2
      ramda: 0.30.1
      ramda-adjunct: 5.1.0(ramda@0.30.1)
    optional: true

  '@swagger-api/apidom-parser-adapter-openapi-yaml-3-1@1.0.0-alpha.9':
    dependencies:
      '@babel/runtime-corejs3': 7.25.6
      '@swagger-api/apidom-core': 1.0.0-alpha.9
      '@swagger-api/apidom-ns-openapi-3-1': 1.0.0-alpha.9
      '@swagger-api/apidom-parser-adapter-yaml-1-2': 1.0.0-alpha.9
      '@types/ramda': 0.30.2
      ramda: 0.30.1
      ramda-adjunct: 5.1.0(ramda@0.30.1)
    optional: true

  '@swagger-api/apidom-parser-adapter-workflows-json-1@1.0.0-alpha.9':
    dependencies:
      '@babel/runtime-corejs3': 7.25.6
      '@swagger-api/apidom-core': 1.0.0-alpha.9
      '@swagger-api/apidom-ns-workflows-1': 1.0.0-alpha.9
      '@swagger-api/apidom-parser-adapter-json': 1.0.0-alpha.9
      '@types/ramda': 0.30.2
      ramda: 0.30.1
      ramda-adjunct: 5.1.0(ramda@0.30.1)
    optional: true

  '@swagger-api/apidom-parser-adapter-workflows-yaml-1@1.0.0-alpha.9':
    dependencies:
      '@babel/runtime-corejs3': 7.25.6
      '@swagger-api/apidom-core': 1.0.0-alpha.9
      '@swagger-api/apidom-ns-workflows-1': 1.0.0-alpha.9
      '@swagger-api/apidom-parser-adapter-yaml-1-2': 1.0.0-alpha.9
      '@types/ramda': 0.30.2
      ramda: 0.30.1
      ramda-adjunct: 5.1.0(ramda@0.30.1)
    optional: true

  '@swagger-api/apidom-parser-adapter-yaml-1-2@1.0.0-alpha.9':
    dependencies:
      '@babel/runtime-corejs3': 7.25.6
      '@swagger-api/apidom-ast': 1.0.0-alpha.9
      '@swagger-api/apidom-core': 1.0.0-alpha.9
      '@swagger-api/apidom-error': 1.0.0-alpha.9
      '@types/ramda': 0.30.2
      ramda: 0.30.1
      ramda-adjunct: 5.1.0(ramda@0.30.1)
      tree-sitter: 0.20.4
      tree-sitter-yaml: 0.5.0
      web-tree-sitter: 0.20.3
    optional: true

  '@swagger-api/apidom-reference@1.0.0-alpha.9':
    dependencies:
      '@babel/runtime-corejs3': 7.25.6
      '@swagger-api/apidom-core': 1.0.0-alpha.9
      '@types/ramda': 0.30.2
      axios: 1.7.7
      minimatch: 7.4.6
      process: 0.11.10
      ramda: 0.30.1
      ramda-adjunct: 5.1.0(ramda@0.30.1)
    optionalDependencies:
      '@swagger-api/apidom-error': 1.0.0-alpha.9
      '@swagger-api/apidom-json-pointer': 1.0.0-alpha.9
      '@swagger-api/apidom-ns-asyncapi-2': 1.0.0-alpha.9
      '@swagger-api/apidom-ns-openapi-2': 1.0.0-alpha.9
      '@swagger-api/apidom-ns-openapi-3-0': 1.0.0-alpha.9
      '@swagger-api/apidom-ns-openapi-3-1': 1.0.0-alpha.9
      '@swagger-api/apidom-ns-workflows-1': 1.0.0-alpha.9
      '@swagger-api/apidom-parser-adapter-api-design-systems-json': 1.0.0-alpha.9
      '@swagger-api/apidom-parser-adapter-api-design-systems-yaml': 1.0.0-alpha.9
      '@swagger-api/apidom-parser-adapter-asyncapi-json-2': 1.0.0-alpha.9
      '@swagger-api/apidom-parser-adapter-asyncapi-yaml-2': 1.0.0-alpha.9
      '@swagger-api/apidom-parser-adapter-json': 1.0.0-alpha.9
      '@swagger-api/apidom-parser-adapter-openapi-json-2': 1.0.0-alpha.9
      '@swagger-api/apidom-parser-adapter-openapi-json-3-0': 1.0.0-alpha.9
      '@swagger-api/apidom-parser-adapter-openapi-json-3-1': 1.0.0-alpha.9
      '@swagger-api/apidom-parser-adapter-openapi-yaml-2': 1.0.0-alpha.9
      '@swagger-api/apidom-parser-adapter-openapi-yaml-3-0': 1.0.0-alpha.9
      '@swagger-api/apidom-parser-adapter-openapi-yaml-3-1': 1.0.0-alpha.9
      '@swagger-api/apidom-parser-adapter-workflows-json-1': 1.0.0-alpha.9
      '@swagger-api/apidom-parser-adapter-workflows-yaml-1': 1.0.0-alpha.9
      '@swagger-api/apidom-parser-adapter-yaml-1-2': 1.0.0-alpha.9
    transitivePeerDependencies:
      - debug

  '@swc/counter@0.1.3': {}

  '@swc/helpers@0.5.5':
    dependencies:
      '@swc/counter': 0.1.3
      tslib: 2.7.0

  '@t3-oss/env-core@0.11.1(typescript@5.6.3)(zod@3.23.8)':
    dependencies:
      zod: 3.23.8
    optionalDependencies:
      typescript: 5.6.3

  '@t3-oss/env-nextjs@0.11.1(typescript@5.6.3)(zod@3.23.8)':
    dependencies:
      '@t3-oss/env-core': 0.11.1(typescript@5.6.3)(zod@3.23.8)
      zod: 3.23.8
    optionalDependencies:
      typescript: 5.6.3

  '@tabler/icons-react@3.19.0(react@18.3.1)':
    dependencies:
      '@tabler/icons': 3.19.0
      react: 18.3.1

  '@tabler/icons@3.19.0': {}

  '@tanstack/match-sorter-utils@8.19.4':
    dependencies:
      remove-accents: 0.5.0

  '@tanstack/query-core@5.59.13': {}

  '@tanstack/query-devtools@5.58.0': {}

  '@tanstack/react-query-devtools@5.59.15(@tanstack/react-query@5.59.15(react@18.3.1))(react@18.3.1)':
    dependencies:
      '@tanstack/query-devtools': 5.58.0
      '@tanstack/react-query': 5.59.15(react@18.3.1)
      react: 18.3.1

  '@tanstack/react-query-next-experimental@5.59.15(@tanstack/react-query@5.59.15(react@18.3.1))(next@14.2.15(@babel/core@7.25.2)(react-dom@18.3.1(react@18.3.1))(react@18.3.1)(sass@1.79.5))(react@18.3.1)':
    dependencies:
      '@tanstack/react-query': 5.59.15(react@18.3.1)
      next: 14.2.15(@babel/core@7.25.2)(react-dom@18.3.1(react@18.3.1))(react@18.3.1)(sass@1.79.5)
      react: 18.3.1

  '@tanstack/react-query@5.59.15(react@18.3.1)':
    dependencies:
      '@tanstack/query-core': 5.59.13
      react: 18.3.1

  '@tanstack/react-table@8.20.5(react-dom@18.3.1(react@18.3.1))(react@18.3.1)':
    dependencies:
      '@tanstack/table-core': 8.20.5
      react: 18.3.1
      react-dom: 18.3.1(react@18.3.1)

  '@tanstack/react-virtual@3.10.8(react-dom@18.3.1(react@18.3.1))(react@18.3.1)':
    dependencies:
      '@tanstack/virtual-core': 3.10.8
      react: 18.3.1
      react-dom: 18.3.1(react@18.3.1)

  '@tanstack/table-core@8.20.5': {}

  '@tanstack/virtual-core@3.10.8': {}

  '@testcontainers/mysql@10.13.2':
    dependencies:
      testcontainers: 10.13.2
    transitivePeerDependencies:
      - supports-color

  '@tiptap/core@2.8.0(@tiptap/pm@2.8.0)':
    dependencies:
      '@tiptap/pm': 2.8.0

  '@tiptap/extension-blockquote@2.8.0(@tiptap/core@2.8.0(@tiptap/pm@2.8.0))':
    dependencies:
      '@tiptap/core': 2.8.0(@tiptap/pm@2.8.0)

  '@tiptap/extension-bold@2.8.0(@tiptap/core@2.8.0(@tiptap/pm@2.8.0))':
    dependencies:
      '@tiptap/core': 2.8.0(@tiptap/pm@2.8.0)

  '@tiptap/extension-bubble-menu@2.8.0(@tiptap/core@2.8.0(@tiptap/pm@2.8.0))(@tiptap/pm@2.8.0)':
    dependencies:
      '@tiptap/core': 2.8.0(@tiptap/pm@2.8.0)
      '@tiptap/pm': 2.8.0
      tippy.js: 6.3.7

  '@tiptap/extension-bullet-list@2.8.0(@tiptap/core@2.8.0(@tiptap/pm@2.8.0))(@tiptap/extension-list-item@2.8.0(@tiptap/core@2.8.0(@tiptap/pm@2.8.0)))(@tiptap/extension-text-style@2.8.0(@tiptap/core@2.8.0(@tiptap/pm@2.8.0)))':
    dependencies:
      '@tiptap/core': 2.8.0(@tiptap/pm@2.8.0)
      '@tiptap/extension-list-item': 2.8.0(@tiptap/core@2.8.0(@tiptap/pm@2.8.0))
      '@tiptap/extension-text-style': 2.8.0(@tiptap/core@2.8.0(@tiptap/pm@2.8.0))

  '@tiptap/extension-code-block@2.8.0(@tiptap/core@2.8.0(@tiptap/pm@2.8.0))(@tiptap/pm@2.8.0)':
    dependencies:
      '@tiptap/core': 2.8.0(@tiptap/pm@2.8.0)
      '@tiptap/pm': 2.8.0

  '@tiptap/extension-code@2.8.0(@tiptap/core@2.8.0(@tiptap/pm@2.8.0))':
    dependencies:
      '@tiptap/core': 2.8.0(@tiptap/pm@2.8.0)

  '@tiptap/extension-color@2.8.0(@tiptap/core@2.8.0(@tiptap/pm@2.8.0))(@tiptap/extension-text-style@2.8.0(@tiptap/core@2.8.0(@tiptap/pm@2.8.0)))':
    dependencies:
      '@tiptap/core': 2.8.0(@tiptap/pm@2.8.0)
      '@tiptap/extension-text-style': 2.8.0(@tiptap/core@2.8.0(@tiptap/pm@2.8.0))

  '@tiptap/extension-document@2.8.0(@tiptap/core@2.8.0(@tiptap/pm@2.8.0))':
    dependencies:
      '@tiptap/core': 2.8.0(@tiptap/pm@2.8.0)

  '@tiptap/extension-dropcursor@2.8.0(@tiptap/core@2.8.0(@tiptap/pm@2.8.0))(@tiptap/pm@2.8.0)':
    dependencies:
      '@tiptap/core': 2.8.0(@tiptap/pm@2.8.0)
      '@tiptap/pm': 2.8.0

  '@tiptap/extension-floating-menu@2.8.0(@tiptap/core@2.8.0(@tiptap/pm@2.8.0))(@tiptap/pm@2.8.0)':
    dependencies:
      '@tiptap/core': 2.8.0(@tiptap/pm@2.8.0)
      '@tiptap/pm': 2.8.0
      tippy.js: 6.3.7

  '@tiptap/extension-gapcursor@2.8.0(@tiptap/core@2.8.0(@tiptap/pm@2.8.0))(@tiptap/pm@2.8.0)':
    dependencies:
      '@tiptap/core': 2.8.0(@tiptap/pm@2.8.0)
      '@tiptap/pm': 2.8.0

  '@tiptap/extension-hard-break@2.8.0(@tiptap/core@2.8.0(@tiptap/pm@2.8.0))':
    dependencies:
      '@tiptap/core': 2.8.0(@tiptap/pm@2.8.0)

  '@tiptap/extension-heading@2.8.0(@tiptap/core@2.8.0(@tiptap/pm@2.8.0))':
    dependencies:
      '@tiptap/core': 2.8.0(@tiptap/pm@2.8.0)

  '@tiptap/extension-highlight@2.8.0(@tiptap/core@2.8.0(@tiptap/pm@2.8.0))':
    dependencies:
      '@tiptap/core': 2.8.0(@tiptap/pm@2.8.0)

  '@tiptap/extension-history@2.8.0(@tiptap/core@2.8.0(@tiptap/pm@2.8.0))(@tiptap/pm@2.8.0)':
    dependencies:
      '@tiptap/core': 2.8.0(@tiptap/pm@2.8.0)
      '@tiptap/pm': 2.8.0

  '@tiptap/extension-horizontal-rule@2.8.0(@tiptap/core@2.8.0(@tiptap/pm@2.8.0))(@tiptap/pm@2.8.0)':
    dependencies:
      '@tiptap/core': 2.8.0(@tiptap/pm@2.8.0)
      '@tiptap/pm': 2.8.0

  '@tiptap/extension-image@2.8.0(@tiptap/core@2.8.0(@tiptap/pm@2.8.0))':
    dependencies:
      '@tiptap/core': 2.8.0(@tiptap/pm@2.8.0)

  '@tiptap/extension-italic@2.8.0(@tiptap/core@2.8.0(@tiptap/pm@2.8.0))':
    dependencies:
      '@tiptap/core': 2.8.0(@tiptap/pm@2.8.0)

  '@tiptap/extension-link@2.8.0(@tiptap/core@2.8.0(@tiptap/pm@2.8.0))(@tiptap/pm@2.8.0)':
    dependencies:
      '@tiptap/core': 2.8.0(@tiptap/pm@2.8.0)
      '@tiptap/pm': 2.8.0
      linkifyjs: 4.1.3

  '@tiptap/extension-list-item@2.8.0(@tiptap/core@2.8.0(@tiptap/pm@2.8.0))':
    dependencies:
      '@tiptap/core': 2.8.0(@tiptap/pm@2.8.0)

  '@tiptap/extension-ordered-list@2.8.0(@tiptap/core@2.8.0(@tiptap/pm@2.8.0))(@tiptap/extension-list-item@2.8.0(@tiptap/core@2.8.0(@tiptap/pm@2.8.0)))(@tiptap/extension-text-style@2.8.0(@tiptap/core@2.8.0(@tiptap/pm@2.8.0)))':
    dependencies:
      '@tiptap/core': 2.8.0(@tiptap/pm@2.8.0)
      '@tiptap/extension-list-item': 2.8.0(@tiptap/core@2.8.0(@tiptap/pm@2.8.0))
      '@tiptap/extension-text-style': 2.8.0(@tiptap/core@2.8.0(@tiptap/pm@2.8.0))

  '@tiptap/extension-paragraph@2.8.0(@tiptap/core@2.8.0(@tiptap/pm@2.8.0))':
    dependencies:
      '@tiptap/core': 2.8.0(@tiptap/pm@2.8.0)

  '@tiptap/extension-strike@2.8.0(@tiptap/core@2.8.0(@tiptap/pm@2.8.0))':
    dependencies:
      '@tiptap/core': 2.8.0(@tiptap/pm@2.8.0)

  '@tiptap/extension-table-cell@2.8.0(@tiptap/core@2.8.0(@tiptap/pm@2.8.0))':
    dependencies:
      '@tiptap/core': 2.8.0(@tiptap/pm@2.8.0)

  '@tiptap/extension-table-header@2.8.0(@tiptap/core@2.8.0(@tiptap/pm@2.8.0))':
    dependencies:
      '@tiptap/core': 2.8.0(@tiptap/pm@2.8.0)

  '@tiptap/extension-table-row@2.8.0(@tiptap/core@2.8.0(@tiptap/pm@2.8.0))':
    dependencies:
      '@tiptap/core': 2.8.0(@tiptap/pm@2.8.0)

  '@tiptap/extension-table@2.8.0(@tiptap/core@2.8.0(@tiptap/pm@2.8.0))(@tiptap/pm@2.8.0)':
    dependencies:
      '@tiptap/core': 2.8.0(@tiptap/pm@2.8.0)
      '@tiptap/pm': 2.8.0

  '@tiptap/extension-task-item@2.8.0(@tiptap/core@2.8.0(@tiptap/pm@2.8.0))(@tiptap/pm@2.8.0)':
    dependencies:
      '@tiptap/core': 2.8.0(@tiptap/pm@2.8.0)
      '@tiptap/pm': 2.8.0

  '@tiptap/extension-task-list@2.8.0(@tiptap/core@2.8.0(@tiptap/pm@2.8.0))':
    dependencies:
      '@tiptap/core': 2.8.0(@tiptap/pm@2.8.0)

  '@tiptap/extension-text-align@2.8.0(@tiptap/core@2.8.0(@tiptap/pm@2.8.0))':
    dependencies:
      '@tiptap/core': 2.8.0(@tiptap/pm@2.8.0)

  '@tiptap/extension-text-style@2.8.0(@tiptap/core@2.8.0(@tiptap/pm@2.8.0))':
    dependencies:
      '@tiptap/core': 2.8.0(@tiptap/pm@2.8.0)

  '@tiptap/extension-text@2.8.0(@tiptap/core@2.8.0(@tiptap/pm@2.8.0))':
    dependencies:
      '@tiptap/core': 2.8.0(@tiptap/pm@2.8.0)

  '@tiptap/extension-underline@2.8.0(@tiptap/core@2.8.0(@tiptap/pm@2.8.0))':
    dependencies:
      '@tiptap/core': 2.8.0(@tiptap/pm@2.8.0)

  '@tiptap/pm@2.8.0':
    dependencies:
      prosemirror-changeset: 2.2.1
      prosemirror-collab: 1.3.1
      prosemirror-commands: 1.6.0
      prosemirror-dropcursor: 1.8.1
      prosemirror-gapcursor: 1.3.2
      prosemirror-history: 1.4.1
      prosemirror-inputrules: 1.4.0
      prosemirror-keymap: 1.2.2
      prosemirror-markdown: 1.13.0
      prosemirror-menu: 1.2.4
      prosemirror-model: 1.22.3
      prosemirror-schema-basic: 1.2.3
      prosemirror-schema-list: 1.4.1
      prosemirror-state: 1.4.3
      prosemirror-tables: 1.5.0
      prosemirror-trailing-node: 3.0.0(prosemirror-model@1.22.3)(prosemirror-state@1.4.3)(prosemirror-view@1.34.2)
      prosemirror-transform: 1.10.0
      prosemirror-view: 1.34.2

  '@tiptap/react@2.8.0(@tiptap/core@2.8.0(@tiptap/pm@2.8.0))(@tiptap/pm@2.8.0)(react-dom@18.3.1(react@18.3.1))(react@18.3.1)':
    dependencies:
      '@tiptap/core': 2.8.0(@tiptap/pm@2.8.0)
      '@tiptap/extension-bubble-menu': 2.8.0(@tiptap/core@2.8.0(@tiptap/pm@2.8.0))(@tiptap/pm@2.8.0)
      '@tiptap/extension-floating-menu': 2.8.0(@tiptap/core@2.8.0(@tiptap/pm@2.8.0))(@tiptap/pm@2.8.0)
      '@tiptap/pm': 2.8.0
      '@types/use-sync-external-store': 0.0.6
      fast-deep-equal: 3.1.3
      react: 18.3.1
      react-dom: 18.3.1(react@18.3.1)
      use-sync-external-store: 1.2.2(react@18.3.1)

  '@tiptap/starter-kit@2.8.0(@tiptap/extension-text-style@2.8.0(@tiptap/core@2.8.0(@tiptap/pm@2.8.0)))':
    dependencies:
      '@tiptap/core': 2.8.0(@tiptap/pm@2.8.0)
      '@tiptap/extension-blockquote': 2.8.0(@tiptap/core@2.8.0(@tiptap/pm@2.8.0))
      '@tiptap/extension-bold': 2.8.0(@tiptap/core@2.8.0(@tiptap/pm@2.8.0))
      '@tiptap/extension-bullet-list': 2.8.0(@tiptap/core@2.8.0(@tiptap/pm@2.8.0))(@tiptap/extension-list-item@2.8.0(@tiptap/core@2.8.0(@tiptap/pm@2.8.0)))(@tiptap/extension-text-style@2.8.0(@tiptap/core@2.8.0(@tiptap/pm@2.8.0)))
      '@tiptap/extension-code': 2.8.0(@tiptap/core@2.8.0(@tiptap/pm@2.8.0))
      '@tiptap/extension-code-block': 2.8.0(@tiptap/core@2.8.0(@tiptap/pm@2.8.0))(@tiptap/pm@2.8.0)
      '@tiptap/extension-document': 2.8.0(@tiptap/core@2.8.0(@tiptap/pm@2.8.0))
      '@tiptap/extension-dropcursor': 2.8.0(@tiptap/core@2.8.0(@tiptap/pm@2.8.0))(@tiptap/pm@2.8.0)
      '@tiptap/extension-gapcursor': 2.8.0(@tiptap/core@2.8.0(@tiptap/pm@2.8.0))(@tiptap/pm@2.8.0)
      '@tiptap/extension-hard-break': 2.8.0(@tiptap/core@2.8.0(@tiptap/pm@2.8.0))
      '@tiptap/extension-heading': 2.8.0(@tiptap/core@2.8.0(@tiptap/pm@2.8.0))
      '@tiptap/extension-history': 2.8.0(@tiptap/core@2.8.0(@tiptap/pm@2.8.0))(@tiptap/pm@2.8.0)
      '@tiptap/extension-horizontal-rule': 2.8.0(@tiptap/core@2.8.0(@tiptap/pm@2.8.0))(@tiptap/pm@2.8.0)
      '@tiptap/extension-italic': 2.8.0(@tiptap/core@2.8.0(@tiptap/pm@2.8.0))
      '@tiptap/extension-list-item': 2.8.0(@tiptap/core@2.8.0(@tiptap/pm@2.8.0))
      '@tiptap/extension-ordered-list': 2.8.0(@tiptap/core@2.8.0(@tiptap/pm@2.8.0))(@tiptap/extension-list-item@2.8.0(@tiptap/core@2.8.0(@tiptap/pm@2.8.0)))(@tiptap/extension-text-style@2.8.0(@tiptap/core@2.8.0(@tiptap/pm@2.8.0)))
      '@tiptap/extension-paragraph': 2.8.0(@tiptap/core@2.8.0(@tiptap/pm@2.8.0))
      '@tiptap/extension-strike': 2.8.0(@tiptap/core@2.8.0(@tiptap/pm@2.8.0))
      '@tiptap/extension-text': 2.8.0(@tiptap/core@2.8.0(@tiptap/pm@2.8.0))
      '@tiptap/pm': 2.8.0
    transitivePeerDependencies:
      - '@tiptap/extension-text-style'

  '@tootallnate/quickjs-emscripten@0.23.0': {}

<<<<<<< HEAD
  '@trpc/client@11.0.0-rc.576(@trpc/server@11.0.0-rc.576)':
    dependencies:
      '@trpc/server': 11.0.0-rc.576

  '@trpc/next@11.0.0-rc.576(@tanstack/react-query@5.59.14(react@18.3.1))(@trpc/client@11.0.0-rc.576(@trpc/server@11.0.0-rc.576))(@trpc/react-query@11.0.0-rc.576(@tanstack/react-query@5.59.14(react@18.3.1))(@trpc/client@11.0.0-rc.576(@trpc/server@11.0.0-rc.576))(@trpc/server@11.0.0-rc.576)(react-dom@18.3.1(react@18.3.1))(react@18.3.1))(@trpc/server@11.0.0-rc.576)(next@14.2.15(@babel/core@7.25.2)(react-dom@18.3.1(react@18.3.1))(react@18.3.1)(sass@1.79.5))(react-dom@18.3.1(react@18.3.1))(react@18.3.1)':
    dependencies:
      '@trpc/client': 11.0.0-rc.576(@trpc/server@11.0.0-rc.576)
      '@trpc/server': 11.0.0-rc.576
=======
  '@trpc/client@11.0.0-rc.577(@trpc/server@11.0.0-rc.577)':
    dependencies:
      '@trpc/server': 11.0.0-rc.577

  '@trpc/next@11.0.0-rc.577(@tanstack/react-query@5.59.15(react@18.3.1))(@trpc/client@11.0.0-rc.577(@trpc/server@11.0.0-rc.577))(@trpc/react-query@11.0.0-rc.577(@tanstack/react-query@5.59.15(react@18.3.1))(@trpc/client@11.0.0-rc.577(@trpc/server@11.0.0-rc.577))(@trpc/server@11.0.0-rc.577)(react-dom@18.3.1(react@18.3.1))(react@18.3.1))(@trpc/server@11.0.0-rc.577)(next@14.2.15(@babel/core@7.25.2)(react-dom@18.3.1(react@18.3.1))(react@18.3.1)(sass@1.79.5))(react-dom@18.3.1(react@18.3.1))(react@18.3.1)':
    dependencies:
      '@trpc/client': 11.0.0-rc.577(@trpc/server@11.0.0-rc.577)
      '@trpc/server': 11.0.0-rc.577
>>>>>>> c4ec4f3c
      next: 14.2.15(@babel/core@7.25.2)(react-dom@18.3.1(react@18.3.1))(react@18.3.1)(sass@1.79.5)
      react: 18.3.1
      react-dom: 18.3.1(react@18.3.1)
    optionalDependencies:
<<<<<<< HEAD
      '@tanstack/react-query': 5.59.14(react@18.3.1)
      '@trpc/react-query': 11.0.0-rc.576(@tanstack/react-query@5.59.14(react@18.3.1))(@trpc/client@11.0.0-rc.576(@trpc/server@11.0.0-rc.576))(@trpc/server@11.0.0-rc.576)(react-dom@18.3.1(react@18.3.1))(react@18.3.1)

  '@trpc/react-query@11.0.0-rc.576(@tanstack/react-query@5.59.14(react@18.3.1))(@trpc/client@11.0.0-rc.576(@trpc/server@11.0.0-rc.576))(@trpc/server@11.0.0-rc.576)(react-dom@18.3.1(react@18.3.1))(react@18.3.1)':
    dependencies:
      '@tanstack/react-query': 5.59.14(react@18.3.1)
      '@trpc/client': 11.0.0-rc.576(@trpc/server@11.0.0-rc.576)
      '@trpc/server': 11.0.0-rc.576
      react: 18.3.1
      react-dom: 18.3.1(react@18.3.1)

  '@trpc/server@11.0.0-rc.576': {}
=======
      '@tanstack/react-query': 5.59.15(react@18.3.1)
      '@trpc/react-query': 11.0.0-rc.577(@tanstack/react-query@5.59.15(react@18.3.1))(@trpc/client@11.0.0-rc.577(@trpc/server@11.0.0-rc.577))(@trpc/server@11.0.0-rc.577)(react-dom@18.3.1(react@18.3.1))(react@18.3.1)

  '@trpc/react-query@11.0.0-rc.577(@tanstack/react-query@5.59.15(react@18.3.1))(@trpc/client@11.0.0-rc.577(@trpc/server@11.0.0-rc.577))(@trpc/server@11.0.0-rc.577)(react-dom@18.3.1(react@18.3.1))(react@18.3.1)':
    dependencies:
      '@tanstack/react-query': 5.59.15(react@18.3.1)
      '@trpc/client': 11.0.0-rc.577(@trpc/server@11.0.0-rc.577)
      '@trpc/server': 11.0.0-rc.577
      react: 18.3.1
      react-dom: 18.3.1(react@18.3.1)

  '@trpc/server@11.0.0-rc.577': {}
>>>>>>> c4ec4f3c

  '@tsconfig/node10@1.0.11': {}

  '@tsconfig/node12@1.0.11': {}

  '@tsconfig/node14@1.0.3': {}

  '@tsconfig/node16@1.0.4': {}

  '@tsconfig/svelte@1.0.13': {}

  '@turbo/gen@2.1.3(@types/node@20.16.11)(typescript@5.6.3)':
    dependencies:
      '@turbo/workspaces': 2.1.3
      commander: 10.0.1
      fs-extra: 10.1.0
      inquirer: 8.2.6
      minimatch: 9.0.5
      node-plop: 0.26.3
      picocolors: 1.0.1
      proxy-agent: 6.4.0
      ts-node: 10.9.2(@types/node@20.16.11)(typescript@5.6.3)
      update-check: 1.5.4
      validate-npm-package-name: 5.0.1
    transitivePeerDependencies:
      - '@swc/core'
      - '@swc/wasm'
      - '@types/node'
      - supports-color
      - typescript

  '@turbo/workspaces@2.1.3':
    dependencies:
      commander: 10.0.1
      execa: 5.1.1
      fast-glob: 3.3.2
      fs-extra: 10.1.0
      gradient-string: 2.0.2
      inquirer: 8.2.6
      js-yaml: 4.1.0
      ora: 4.1.1
      picocolors: 1.0.1
      rimraf: 3.0.2
      semver: 7.6.3
      update-check: 1.5.4

  '@types/asn1@0.2.4':
    dependencies:
      '@types/node': 20.16.11

  '@types/babel__core@7.20.5':
    dependencies:
      '@babel/parser': 7.25.6
      '@babel/types': 7.25.6
      '@types/babel__generator': 7.6.8
      '@types/babel__template': 7.4.4
      '@types/babel__traverse': 7.20.6

  '@types/babel__generator@7.6.8':
    dependencies:
      '@babel/types': 7.25.6

  '@types/babel__template@7.4.4':
    dependencies:
      '@babel/parser': 7.25.6
      '@babel/types': 7.25.6

  '@types/babel__traverse@7.20.6':
    dependencies:
      '@babel/types': 7.25.6

  '@types/bcrypt@5.0.2':
    dependencies:
      '@types/node': 20.16.11

  '@types/better-sqlite3@7.6.11':
    dependencies:
      '@types/node': 20.16.11

  '@types/body-parser@1.19.5':
    dependencies:
      '@types/connect': 3.4.38
      '@types/node': 20.16.11

  '@types/chroma-js@2.4.4': {}

  '@types/connect@3.4.38':
    dependencies:
      '@types/node': 20.16.11

  '@types/cookie@0.6.0': {}

  '@types/cookies@0.9.0':
    dependencies:
      '@types/connect': 3.4.38
      '@types/express': 4.17.21
      '@types/keygrip': 1.0.6
      '@types/node': 20.16.11

  '@types/css-font-loading-module@0.0.7': {}

  '@types/css-modules@1.0.5': {}

  '@types/docker-modem@3.0.6':
    dependencies:
      '@types/node': 20.16.11
      '@types/ssh2': 1.15.1

  '@types/dockerode@3.3.31':
    dependencies:
      '@types/docker-modem': 3.0.6
      '@types/node': 20.16.11
      '@types/ssh2': 1.15.1

  '@types/estree@1.0.5': {}

  '@types/estree@1.0.6': {}

  '@types/express-serve-static-core@4.19.5':
    dependencies:
      '@types/node': 20.16.11
      '@types/qs': 6.9.16
      '@types/range-parser': 1.2.7
      '@types/send': 0.17.4

  '@types/express@4.17.21':
    dependencies:
      '@types/body-parser': 1.19.5
      '@types/express-serve-static-core': 4.19.5
      '@types/qs': 6.9.16
      '@types/serve-static': 1.15.7

  '@types/glob@7.2.0':
    dependencies:
      '@types/minimatch': 5.1.2
      '@types/node': 20.16.11

  '@types/hast@2.3.10':
    dependencies:
      '@types/unist': 2.0.11

  '@types/http-errors@2.0.4': {}

  '@types/inquirer@6.5.0':
    dependencies:
      '@types/through': 0.0.33
      rxjs: 6.6.7

  '@types/json-schema@7.0.15': {}

  '@types/json5@0.0.29': {}

  '@types/keygrip@1.0.6': {}

  '@types/mime@1.3.5': {}

  '@types/minimatch@5.1.2': {}

  '@types/node-cron@3.0.11': {}

  '@types/node@18.19.50':
    dependencies:
      undici-types: 5.26.5

  '@types/node@20.16.11':
    dependencies:
      undici-types: 6.19.8

  '@types/prismjs@1.26.4': {}

  '@types/prop-types@15.7.12': {}

  '@types/qs@6.9.16': {}

  '@types/ramda@0.30.2':
    dependencies:
      types-ramda: 0.30.1

  '@types/range-parser@1.2.7': {}

  '@types/react-dom@18.3.1':
    dependencies:
      '@types/react': 18.3.11

  '@types/react@18.3.11':
    dependencies:
      '@types/prop-types': 15.7.12
      csstype: 3.1.3

  '@types/send@0.17.4':
    dependencies:
      '@types/mime': 1.3.5
      '@types/node': 20.16.11

  '@types/serve-static@1.15.7':
    dependencies:
      '@types/http-errors': 2.0.4
      '@types/node': 20.16.11
      '@types/send': 0.17.4

  '@types/ssh2-streams@0.1.12':
    dependencies:
      '@types/node': 20.16.11

  '@types/ssh2@0.5.52':
    dependencies:
      '@types/node': 20.16.11
      '@types/ssh2-streams': 0.1.12

  '@types/ssh2@1.15.1':
    dependencies:
      '@types/node': 18.19.50

  '@types/swagger-ui-react@4.18.3':
    dependencies:
      '@types/react': 18.3.11

  '@types/through@0.0.33':
    dependencies:
      '@types/node': 20.16.11

  '@types/tinycolor2@1.4.6': {}

  '@types/triple-beam@1.3.5': {}

  '@types/unist@2.0.11': {}

  '@types/use-sync-external-store@0.0.3': {}

  '@types/use-sync-external-store@0.0.6': {}

  '@types/video.js@7.3.58': {}

  '@types/ws@8.5.12':
    dependencies:
      '@types/node': 20.16.11

  '@typescript-eslint/eslint-plugin@8.9.0(@typescript-eslint/parser@8.9.0(eslint@9.12.0)(typescript@5.6.3))(eslint@9.12.0)(typescript@5.6.3)':
    dependencies:
      '@eslint-community/regexpp': 4.11.1
      '@typescript-eslint/parser': 8.9.0(eslint@9.12.0)(typescript@5.6.3)
      '@typescript-eslint/scope-manager': 8.9.0
      '@typescript-eslint/type-utils': 8.9.0(eslint@9.12.0)(typescript@5.6.3)
      '@typescript-eslint/utils': 8.9.0(eslint@9.12.0)(typescript@5.6.3)
      '@typescript-eslint/visitor-keys': 8.9.0
      eslint: 9.12.0
      graphemer: 1.4.0
      ignore: 5.3.2
      natural-compare: 1.4.0
      ts-api-utils: 1.3.0(typescript@5.6.3)
    optionalDependencies:
      typescript: 5.6.3
    transitivePeerDependencies:
      - supports-color

  '@typescript-eslint/parser@8.9.0(eslint@9.12.0)(typescript@5.6.3)':
    dependencies:
      '@typescript-eslint/scope-manager': 8.9.0
      '@typescript-eslint/types': 8.9.0
      '@typescript-eslint/typescript-estree': 8.9.0(typescript@5.6.3)
      '@typescript-eslint/visitor-keys': 8.9.0
      debug: 4.3.7
      eslint: 9.12.0
    optionalDependencies:
      typescript: 5.6.3
    transitivePeerDependencies:
      - supports-color

  '@typescript-eslint/scope-manager@8.9.0':
    dependencies:
      '@typescript-eslint/types': 8.9.0
      '@typescript-eslint/visitor-keys': 8.9.0

  '@typescript-eslint/type-utils@8.9.0(eslint@9.12.0)(typescript@5.6.3)':
    dependencies:
      '@typescript-eslint/typescript-estree': 8.9.0(typescript@5.6.3)
      '@typescript-eslint/utils': 8.9.0(eslint@9.12.0)(typescript@5.6.3)
      debug: 4.3.7
      ts-api-utils: 1.3.0(typescript@5.6.3)
    optionalDependencies:
      typescript: 5.6.3
    transitivePeerDependencies:
      - eslint
      - supports-color

  '@typescript-eslint/types@8.9.0': {}

  '@typescript-eslint/typescript-estree@8.9.0(typescript@5.6.3)':
    dependencies:
      '@typescript-eslint/types': 8.9.0
      '@typescript-eslint/visitor-keys': 8.9.0
      debug: 4.3.7
      fast-glob: 3.3.2
      is-glob: 4.0.3
      minimatch: 9.0.5
      semver: 7.6.3
      ts-api-utils: 1.3.0(typescript@5.6.3)
    optionalDependencies:
      typescript: 5.6.3
    transitivePeerDependencies:
      - supports-color

  '@typescript-eslint/utils@8.9.0(eslint@9.12.0)(typescript@5.6.3)':
    dependencies:
      '@eslint-community/eslint-utils': 4.4.0(eslint@9.12.0)
      '@typescript-eslint/scope-manager': 8.9.0
      '@typescript-eslint/types': 8.9.0
      '@typescript-eslint/typescript-estree': 8.9.0(typescript@5.6.3)
      eslint: 9.12.0
    transitivePeerDependencies:
      - supports-color
      - typescript

  '@typescript-eslint/visitor-keys@8.9.0':
    dependencies:
      '@typescript-eslint/types': 8.9.0
      eslint-visitor-keys: 3.4.3

  '@umami/node@0.4.0': {}

  '@videojs/http-streaming@3.14.2(video.js@8.18.1)':
    dependencies:
      '@babel/runtime': 7.25.6
      '@videojs/vhs-utils': 4.1.1
      aes-decrypter: 4.0.2
      global: 4.4.0
      m3u8-parser: 7.2.0
      mpd-parser: 1.3.0
      mux.js: 7.0.3
      video.js: 8.18.1

  '@videojs/vhs-utils@4.0.0':
    dependencies:
      '@babel/runtime': 7.25.6
      global: 4.4.0
      url-toolkit: 2.2.5

  '@videojs/vhs-utils@4.1.1':
    dependencies:
      '@babel/runtime': 7.25.6
      global: 4.4.0

  '@videojs/xhr@2.7.0':
    dependencies:
      '@babel/runtime': 7.25.6
      global: 4.4.0
      is-function: 1.0.2

  '@vitejs/plugin-react@4.3.2(vite@5.4.5(@types/node@20.16.11)(sass@1.79.5)(sugarss@4.0.1(postcss@8.4.47))(terser@5.32.0))':
    dependencies:
      '@babel/core': 7.25.2
      '@babel/plugin-transform-react-jsx-self': 7.24.7(@babel/core@7.25.2)
      '@babel/plugin-transform-react-jsx-source': 7.24.7(@babel/core@7.25.2)
      '@types/babel__core': 7.20.5
      react-refresh: 0.14.2
      vite: 5.4.5(@types/node@20.16.11)(sass@1.79.5)(sugarss@4.0.1(postcss@8.4.47))(terser@5.32.0)
    transitivePeerDependencies:
      - supports-color

  '@vitest/coverage-v8@2.1.3(vitest@2.1.3(@types/node@20.16.11)(@vitest/ui@2.1.3)(jsdom@25.0.1)(sass@1.79.5)(sugarss@4.0.1(postcss@8.4.47))(terser@5.32.0))':
    dependencies:
      '@ampproject/remapping': 2.3.0
      '@bcoe/v8-coverage': 0.2.3
      debug: 4.3.7
      istanbul-lib-coverage: 3.2.2
      istanbul-lib-report: 3.0.1
      istanbul-lib-source-maps: 5.0.6
      istanbul-reports: 3.1.7
      magic-string: 0.30.11
      magicast: 0.3.5
      std-env: 3.7.0
      test-exclude: 7.0.1
      tinyrainbow: 1.2.0
      vitest: 2.1.3(@types/node@20.16.11)(@vitest/ui@2.1.3)(jsdom@25.0.1)(sass@1.79.5)(sugarss@4.0.1(postcss@8.4.47))(terser@5.32.0)
    transitivePeerDependencies:
      - supports-color

  '@vitest/expect@2.1.3':
    dependencies:
      '@vitest/spy': 2.1.3
      '@vitest/utils': 2.1.3
      chai: 5.1.1
      tinyrainbow: 1.2.0

  '@vitest/mocker@2.1.3(@vitest/spy@2.1.3)(vite@5.4.5(@types/node@20.16.11)(sass@1.79.5)(sugarss@4.0.1(postcss@8.4.47))(terser@5.32.0))':
    dependencies:
      '@vitest/spy': 2.1.3
      estree-walker: 3.0.3
      magic-string: 0.30.11
    optionalDependencies:
      vite: 5.4.5(@types/node@20.16.11)(sass@1.79.5)(sugarss@4.0.1(postcss@8.4.47))(terser@5.32.0)

  '@vitest/pretty-format@2.1.3':
    dependencies:
      tinyrainbow: 1.2.0

  '@vitest/runner@2.1.3':
    dependencies:
      '@vitest/utils': 2.1.3
      pathe: 1.1.2

  '@vitest/snapshot@2.1.3':
    dependencies:
      '@vitest/pretty-format': 2.1.3
      magic-string: 0.30.11
      pathe: 1.1.2

  '@vitest/spy@2.1.3':
    dependencies:
      tinyspy: 3.0.2

  '@vitest/ui@2.1.3(vitest@2.1.3)':
    dependencies:
      '@vitest/utils': 2.1.3
      fflate: 0.8.2
      flatted: 3.3.1
      pathe: 1.1.2
      sirv: 2.0.4
      tinyglobby: 0.2.6
      tinyrainbow: 1.2.0
      vitest: 2.1.3(@types/node@20.16.11)(@vitest/ui@2.1.3)(jsdom@25.0.1)(sass@1.79.5)(sugarss@4.0.1(postcss@8.4.47))(terser@5.32.0)

  '@vitest/utils@2.1.3':
    dependencies:
      '@vitest/pretty-format': 2.1.3
      loupe: 3.1.1
      tinyrainbow: 1.2.0

  '@webassemblyjs/ast@1.12.1':
    dependencies:
      '@webassemblyjs/helper-numbers': 1.11.6
      '@webassemblyjs/helper-wasm-bytecode': 1.11.6

  '@webassemblyjs/floating-point-hex-parser@1.11.6': {}

  '@webassemblyjs/helper-api-error@1.11.6': {}

  '@webassemblyjs/helper-buffer@1.12.1': {}

  '@webassemblyjs/helper-numbers@1.11.6':
    dependencies:
      '@webassemblyjs/floating-point-hex-parser': 1.11.6
      '@webassemblyjs/helper-api-error': 1.11.6
      '@xtuc/long': 4.2.2

  '@webassemblyjs/helper-wasm-bytecode@1.11.6': {}

  '@webassemblyjs/helper-wasm-section@1.12.1':
    dependencies:
      '@webassemblyjs/ast': 1.12.1
      '@webassemblyjs/helper-buffer': 1.12.1
      '@webassemblyjs/helper-wasm-bytecode': 1.11.6
      '@webassemblyjs/wasm-gen': 1.12.1

  '@webassemblyjs/ieee754@1.11.6':
    dependencies:
      '@xtuc/ieee754': 1.2.0

  '@webassemblyjs/leb128@1.11.6':
    dependencies:
      '@xtuc/long': 4.2.2

  '@webassemblyjs/utf8@1.11.6': {}

  '@webassemblyjs/wasm-edit@1.12.1':
    dependencies:
      '@webassemblyjs/ast': 1.12.1
      '@webassemblyjs/helper-buffer': 1.12.1
      '@webassemblyjs/helper-wasm-bytecode': 1.11.6
      '@webassemblyjs/helper-wasm-section': 1.12.1
      '@webassemblyjs/wasm-gen': 1.12.1
      '@webassemblyjs/wasm-opt': 1.12.1
      '@webassemblyjs/wasm-parser': 1.12.1
      '@webassemblyjs/wast-printer': 1.12.1

  '@webassemblyjs/wasm-gen@1.12.1':
    dependencies:
      '@webassemblyjs/ast': 1.12.1
      '@webassemblyjs/helper-wasm-bytecode': 1.11.6
      '@webassemblyjs/ieee754': 1.11.6
      '@webassemblyjs/leb128': 1.11.6
      '@webassemblyjs/utf8': 1.11.6

  '@webassemblyjs/wasm-opt@1.12.1':
    dependencies:
      '@webassemblyjs/ast': 1.12.1
      '@webassemblyjs/helper-buffer': 1.12.1
      '@webassemblyjs/wasm-gen': 1.12.1
      '@webassemblyjs/wasm-parser': 1.12.1

  '@webassemblyjs/wasm-parser@1.12.1':
    dependencies:
      '@webassemblyjs/ast': 1.12.1
      '@webassemblyjs/helper-api-error': 1.11.6
      '@webassemblyjs/helper-wasm-bytecode': 1.11.6
      '@webassemblyjs/ieee754': 1.11.6
      '@webassemblyjs/leb128': 1.11.6
      '@webassemblyjs/utf8': 1.11.6

  '@webassemblyjs/wast-printer@1.12.1':
    dependencies:
      '@webassemblyjs/ast': 1.12.1
      '@xtuc/long': 4.2.2

  '@xmldom/xmldom@0.8.10': {}

  '@xstate/fsm@1.6.5': {}

  '@xterm/addon-canvas@0.7.0(@xterm/xterm@5.5.0)':
    dependencies:
      '@xterm/xterm': 5.5.0

  '@xterm/addon-fit@0.10.0(@xterm/xterm@5.5.0)':
    dependencies:
      '@xterm/xterm': 5.5.0

  '@xterm/xterm@5.5.0': {}

  '@xtuc/ieee754@1.2.0': {}

  '@xtuc/long@4.2.2': {}

  abbrev@1.1.1: {}

  abort-controller@3.0.0:
    dependencies:
      event-target-shim: 5.0.1

  accepts@1.3.8:
    dependencies:
      mime-types: 2.1.35
      negotiator: 0.6.3

  acorn-import-attributes@1.9.5(acorn@8.12.1):
    dependencies:
      acorn: 8.12.1

  acorn-jsx@5.3.2(acorn@8.12.1):
    dependencies:
      acorn: 8.12.1

  acorn-walk@8.3.4:
    dependencies:
      acorn: 8.12.1

  acorn@8.12.1: {}

  aes-decrypter@4.0.2:
    dependencies:
      '@babel/runtime': 7.25.6
      '@videojs/vhs-utils': 4.1.1
      global: 4.4.0
      pkcs7: 1.0.4

  agent-base@6.0.2:
    dependencies:
      debug: 4.3.7
    transitivePeerDependencies:
      - supports-color

  agent-base@7.1.1:
    dependencies:
      debug: 4.3.7
    transitivePeerDependencies:
      - supports-color

  aggregate-error@3.1.0:
    dependencies:
      clean-stack: 2.2.0
      indent-string: 4.0.0

  ajv-keywords@3.5.2(ajv@6.12.6):
    dependencies:
      ajv: 6.12.6

  ajv@6.12.6:
    dependencies:
      fast-deep-equal: 3.1.3
      fast-json-stable-stringify: 2.1.0
      json-schema-traverse: 0.4.1
      uri-js: 4.4.1

  ansi-align@3.0.1:
    dependencies:
      string-width: 4.2.3

  ansi-escapes@4.3.2:
    dependencies:
      type-fest: 0.21.3

  ansi-regex@5.0.1: {}

  ansi-regex@6.1.0: {}

  ansi-styles@3.2.1:
    dependencies:
      color-convert: 1.9.3

  ansi-styles@4.3.0:
    dependencies:
      color-convert: 2.0.1

  ansi-styles@6.2.1: {}

  apg-lite@1.0.4: {}

  aproba@2.0.0: {}

  archiver-utils@5.0.2:
    dependencies:
      glob: 10.4.5
      graceful-fs: 4.2.11
      is-stream: 2.0.1
      lazystream: 1.0.1
      lodash: 4.17.21
      normalize-path: 3.0.0
      readable-stream: 4.5.2

  archiver@7.0.1:
    dependencies:
      archiver-utils: 5.0.2
      async: 3.2.6
      buffer-crc32: 1.0.0
      readable-stream: 4.5.2
      readdir-glob: 1.1.3
      tar-stream: 3.1.7
      zip-stream: 6.0.1

  are-we-there-yet@2.0.0:
    dependencies:
      delegates: 1.0.0
      readable-stream: 3.6.2

  arg@4.1.3: {}

  argparse@1.0.10:
    dependencies:
      sprintf-js: 1.0.3

  argparse@2.0.1: {}

  aria-query@5.1.3:
    dependencies:
      deep-equal: 2.2.3

  array-buffer-byte-length@1.0.1:
    dependencies:
      call-bind: 1.0.7
      is-array-buffer: 3.0.4

  array-includes@3.1.8:
    dependencies:
      call-bind: 1.0.7
      define-properties: 1.2.1
      es-abstract: 1.23.3
      es-object-atoms: 1.0.0
      get-intrinsic: 1.2.4
      is-string: 1.0.7

  array-union@2.1.0: {}

  array.prototype.findlast@1.2.5:
    dependencies:
      call-bind: 1.0.7
      define-properties: 1.2.1
      es-abstract: 1.23.3
      es-errors: 1.3.0
      es-object-atoms: 1.0.0
      es-shim-unscopables: 1.0.2

  array.prototype.findlastindex@1.2.5:
    dependencies:
      call-bind: 1.0.7
      define-properties: 1.2.1
      es-abstract: 1.23.3
      es-errors: 1.3.0
      es-object-atoms: 1.0.0
      es-shim-unscopables: 1.0.2

  array.prototype.flat@1.3.2:
    dependencies:
      call-bind: 1.0.7
      define-properties: 1.2.1
      es-abstract: 1.23.3
      es-shim-unscopables: 1.0.2

  array.prototype.flatmap@1.3.2:
    dependencies:
      call-bind: 1.0.7
      define-properties: 1.2.1
      es-abstract: 1.23.3
      es-shim-unscopables: 1.0.2

  array.prototype.tosorted@1.1.4:
    dependencies:
      call-bind: 1.0.7
      define-properties: 1.2.1
      es-abstract: 1.23.3
      es-errors: 1.3.0
      es-shim-unscopables: 1.0.2

  arraybuffer.prototype.slice@1.0.3:
    dependencies:
      array-buffer-byte-length: 1.0.1
      call-bind: 1.0.7
      define-properties: 1.2.1
      es-abstract: 1.23.3
      es-errors: 1.3.0
      get-intrinsic: 1.2.4
      is-array-buffer: 3.0.4
      is-shared-array-buffer: 1.0.3

  asn1@0.2.6:
    dependencies:
      safer-buffer: 2.1.2

  assertion-error@2.0.1: {}

  ast-types-flow@0.0.8: {}

  ast-types@0.13.4:
    dependencies:
      tslib: 2.7.0

  ast-types@0.14.2:
    dependencies:
      tslib: 2.7.0

  ast-types@0.16.1:
    dependencies:
      tslib: 2.7.0

  async-lock@1.4.1: {}

  async@3.2.6: {}

  asynckit@0.4.0: {}

  autolinker@3.16.2:
    dependencies:
      tslib: 2.7.0

  available-typed-arrays@1.0.7:
    dependencies:
      possible-typed-array-names: 1.0.0

  aws-ssl-profiles@1.1.2: {}

  axe-core@4.10.0: {}

  axios@1.7.7:
    dependencies:
      follow-redirects: 1.15.9
      form-data: 4.0.0
      proxy-from-env: 1.1.0
    transitivePeerDependencies:
      - debug

  axobject-query@4.1.0: {}

  b4a@1.6.6: {}

  babel-plugin-syntax-hermes-parser@0.21.1:
    dependencies:
      hermes-parser: 0.21.1

  balanced-match@1.0.2: {}

  bare-events@2.4.2:
    optional: true

  bare-fs@2.3.5:
    dependencies:
      bare-events: 2.4.2
      bare-path: 2.1.3
      bare-stream: 2.3.0
    optional: true

  bare-os@2.4.4:
    optional: true

  bare-path@2.1.3:
    dependencies:
      bare-os: 2.4.4
    optional: true

  bare-stream@2.3.0:
    dependencies:
      b4a: 1.6.6
      streamx: 2.20.1
    optional: true

  base64-arraybuffer@1.0.2: {}

  base64-js@1.5.1: {}

  basic-ftp@5.0.5: {}

  bcrypt-pbkdf@1.0.2:
    dependencies:
      tweetnacl: 0.14.5

  bcrypt@5.1.1:
    dependencies:
      '@mapbox/node-pre-gyp': 1.0.11
      node-addon-api: 5.1.0
    transitivePeerDependencies:
      - encoding
      - supports-color

  bellajs@11.2.0: {}

  better-sqlite3@11.3.0:
    dependencies:
      bindings: 1.5.0
      prebuild-install: 7.1.2

  big.js@5.2.2: {}

  bindings@1.5.0:
    dependencies:
      file-uri-to-path: 1.0.0

  bl@4.1.0:
    dependencies:
      buffer: 5.7.1
      inherits: 2.0.4
      readable-stream: 3.6.2

  boxen@5.1.2:
    dependencies:
      ansi-align: 3.0.1
      camelcase: 6.3.0
      chalk: 4.1.2
      cli-boxes: 2.2.1
      string-width: 4.2.3
      type-fest: 0.20.2
      widest-line: 3.1.0
      wrap-ansi: 7.0.0

  brace-expansion@1.1.11:
    dependencies:
      balanced-match: 1.0.2
      concat-map: 0.0.1

  brace-expansion@2.0.1:
    dependencies:
      balanced-match: 1.0.2

  braces@3.0.3:
    dependencies:
      fill-range: 7.1.1

  browserslist@4.23.3:
    dependencies:
      caniuse-lite: 1.0.30001660
      electron-to-chromium: 1.5.23
      node-releases: 2.0.18
      update-browserslist-db: 1.1.0(browserslist@4.23.3)

  buffer-crc32@1.0.0: {}

  buffer-from@1.1.2: {}

  buffer@5.7.1:
    dependencies:
      base64-js: 1.5.1
      ieee754: 1.2.1

  buffer@6.0.3:
    dependencies:
      base64-js: 1.5.1
      ieee754: 1.2.1

  buildcheck@0.0.6:
    optional: true

  busboy@1.6.0:
    dependencies:
      streamsearch: 1.1.0

  byline@5.0.0: {}

  bytes@3.1.2: {}

  cac@6.7.14: {}

  call-bind@1.0.7:
    dependencies:
      es-define-property: 1.0.0
      es-errors: 1.3.0
      function-bind: 1.1.2
      get-intrinsic: 1.2.4
      set-function-length: 1.2.2

  callsites@3.1.0: {}

  camel-case@3.0.0:
    dependencies:
      no-case: 2.3.2
      upper-case: 1.1.3

  camelcase-css@2.0.1: {}

  camelcase@6.3.0: {}

  caniuse-lite@1.0.30001660: {}

  chai@5.1.1:
    dependencies:
      assertion-error: 2.0.1
      check-error: 2.1.1
      deep-eql: 5.0.2
      loupe: 3.1.1
      pathval: 2.0.0

  chalk-scripts@1.2.8:
    dependencies:
      chalk: 5.3.0
      performance-now: 2.1.0
      uuid: 9.0.1

  chalk@2.4.2:
    dependencies:
      ansi-styles: 3.2.1
      escape-string-regexp: 1.0.5
      supports-color: 5.5.0

  chalk@3.0.0:
    dependencies:
      ansi-styles: 4.3.0
      supports-color: 7.2.0

  chalk@4.1.2:
    dependencies:
      ansi-styles: 4.3.0
      supports-color: 7.2.0

  chalk@5.3.0: {}

  change-case@3.1.0:
    dependencies:
      camel-case: 3.0.0
      constant-case: 2.0.0
      dot-case: 2.1.1
      header-case: 1.0.1
      is-lower-case: 1.1.3
      is-upper-case: 1.1.2
      lower-case: 1.1.4
      lower-case-first: 1.0.2
      no-case: 2.3.2
      param-case: 2.1.1
      pascal-case: 2.0.1
      path-case: 2.1.1
      sentence-case: 2.1.1
      snake-case: 2.1.0
      swap-case: 1.1.2
      title-case: 2.1.1
      upper-case: 1.1.3
      upper-case-first: 1.1.2

  character-entities-legacy@1.1.4: {}

  character-entities@1.2.4: {}

  character-reference-invalid@1.1.4: {}

  chardet@0.7.0: {}

  check-error@2.1.1: {}

  chokidar@4.0.0:
    dependencies:
      readdirp: 4.0.1

  chownr@1.1.4: {}

  chownr@2.0.0: {}

  chroma-js@3.1.2: {}

  chrome-trace-event@1.0.4: {}

  ci-info@2.0.0: {}

  ci-info@4.0.0: {}

  classnames@2.5.1: {}

  clean-stack@2.2.0: {}

  cli-boxes@2.2.1: {}

  cli-cursor@3.1.0:
    dependencies:
      restore-cursor: 3.1.0

  cli-high@0.4.2:
    dependencies:
      '@clack/prompts': 0.7.0
      sugar-high: 0.6.1
      xycolors: 0.1.2
      yargs: 17.7.2

  cli-spinners@2.9.2: {}

  cli-width@3.0.0: {}

  client-only@0.0.1: {}

  cliui@8.0.1:
    dependencies:
      string-width: 4.2.3
      strip-ansi: 6.0.1
      wrap-ansi: 7.0.0

  clone@1.0.4: {}

  clsx@2.1.1: {}

  cluster-key-slot@1.1.2: {}

  co-body@6.2.0:
    dependencies:
      '@hapi/bourne': 3.0.0
      inflation: 2.1.0
      qs: 6.13.0
      raw-body: 2.5.2
      type-is: 1.6.18

  color-convert@1.9.3:
    dependencies:
      color-name: 1.1.3

  color-convert@2.0.1:
    dependencies:
      color-name: 1.1.4

  color-name@1.1.3: {}

  color-name@1.1.4: {}

  color-string@1.9.1:
    dependencies:
      color-name: 1.1.4
      simple-swizzle: 0.2.2

  color-support@1.1.3: {}

  color@3.2.1:
    dependencies:
      color-convert: 1.9.3
      color-string: 1.9.1

  colorspace@1.1.4:
    dependencies:
      color: 3.2.1
      text-hex: 1.0.0

  combined-stream@1.0.8:
    dependencies:
      delayed-stream: 1.0.0

  comma-separated-tokens@1.0.8: {}

  commander@10.0.1: {}

  commander@2.20.3: {}

  compress-commons@6.0.2:
    dependencies:
      crc-32: 1.2.2
      crc32-stream: 6.0.0
      is-stream: 2.0.1
      normalize-path: 3.0.0
      readable-stream: 4.5.2

  concat-map@0.0.1: {}

  concurrently@9.0.1:
    dependencies:
      chalk: 4.1.2
      lodash: 4.17.21
      rxjs: 7.8.1
      shell-quote: 1.8.1
      supports-color: 8.1.1
      tree-kill: 1.2.2
      yargs: 17.7.2

  config-chain@1.1.13:
    dependencies:
      ini: 1.3.8
      proto-list: 1.2.4

  configstore@5.0.1:
    dependencies:
      dot-prop: 5.3.0
      graceful-fs: 4.2.11
      make-dir: 3.1.0
      unique-string: 2.0.0
      write-file-atomic: 3.0.3
      xdg-basedir: 4.0.0

  console-control-strings@1.1.0: {}

  constant-case@2.0.0:
    dependencies:
      snake-case: 2.1.0
      upper-case: 1.1.3

  content-disposition@0.5.4:
    dependencies:
      safe-buffer: 5.2.1

  convert-source-map@2.0.0: {}

  cookie@0.6.0: {}

  cookie@0.7.1: {}

  cookies@0.9.1:
    dependencies:
      depd: 2.0.0
      keygrip: 1.1.0

  copy-anything@3.0.5:
    dependencies:
      is-what: 4.1.16

  copy-to-clipboard@3.3.3:
    dependencies:
      toggle-selection: 1.0.6

  core-js-pure@3.38.1: {}

  core-util-is@1.0.3: {}

  cpu-features@0.0.10:
    dependencies:
      buildcheck: 0.0.6
      nan: 2.20.0
    optional: true

  crc-32@1.2.2: {}

  crc32-stream@6.0.0:
    dependencies:
      crc-32: 1.2.2
      readable-stream: 4.5.2

  create-require@1.1.1: {}

  crelt@1.0.6: {}

  cross-env@7.0.3:
    dependencies:
      cross-spawn: 7.0.3

  cross-fetch@4.0.0:
    dependencies:
      node-fetch: 2.7.0
    transitivePeerDependencies:
      - encoding

  cross-spawn@7.0.3:
    dependencies:
      path-key: 3.1.1
      shebang-command: 2.0.0
      which: 2.0.2

  crypto-random-string@2.0.0: {}

  css.escape@1.5.1: {}

  cssesc@3.0.0: {}

  cssstyle@4.1.0:
    dependencies:
      rrweb-cssom: 0.7.1

  csstype@3.1.3: {}

  damerau-levenshtein@1.0.8: {}

  data-uri-to-buffer@6.0.2: {}

  data-urls@5.0.0:
    dependencies:
      whatwg-mimetype: 4.0.0
      whatwg-url: 14.0.0

  data-view-buffer@1.0.1:
    dependencies:
      call-bind: 1.0.7
      es-errors: 1.3.0
      is-data-view: 1.0.1

  data-view-byte-length@1.0.1:
    dependencies:
      call-bind: 1.0.7
      es-errors: 1.3.0
      is-data-view: 1.0.1

  data-view-byte-offset@1.0.0:
    dependencies:
      call-bind: 1.0.7
      es-errors: 1.3.0
      is-data-view: 1.0.1

  dayjs@1.11.13: {}

  debug@3.2.7:
    dependencies:
      ms: 2.1.3

  debug@4.3.7:
    dependencies:
      ms: 2.1.3

  decimal.js@10.4.3: {}

  decompress-response@6.0.0:
    dependencies:
      mimic-response: 3.1.0

  deep-eql@5.0.2: {}

  deep-equal@2.2.3:
    dependencies:
      array-buffer-byte-length: 1.0.1
      call-bind: 1.0.7
      es-get-iterator: 1.1.3
      get-intrinsic: 1.2.4
      is-arguments: 1.1.1
      is-array-buffer: 3.0.4
      is-date-object: 1.0.5
      is-regex: 1.1.4
      is-shared-array-buffer: 1.0.3
      isarray: 2.0.5
      object-is: 1.1.6
      object-keys: 1.1.1
      object.assign: 4.1.5
      regexp.prototype.flags: 1.5.2
      side-channel: 1.0.6
      which-boxed-primitive: 1.0.2
      which-collection: 1.0.2
      which-typed-array: 1.1.15

  deep-extend@0.6.0: {}

  deep-is@0.1.4: {}

  deepmerge@4.3.1: {}

  defaults@1.0.4:
    dependencies:
      clone: 1.0.4

  define-data-property@1.1.4:
    dependencies:
      es-define-property: 1.0.0
      es-errors: 1.3.0
      gopd: 1.0.1

  define-properties@1.2.1:
    dependencies:
      define-data-property: 1.1.4
      has-property-descriptors: 1.0.2
      object-keys: 1.1.1

  degenerator@5.0.1:
    dependencies:
      ast-types: 0.13.4
      escodegen: 2.1.0
      esprima: 4.0.1

  del@5.1.0:
    dependencies:
      globby: 10.0.2
      graceful-fs: 4.2.11
      is-glob: 4.0.3
      is-path-cwd: 2.2.0
      is-path-inside: 3.0.3
      p-map: 3.0.0
      rimraf: 3.0.2
      slash: 3.0.0

  delayed-stream@1.0.0: {}

  delegates@1.0.0: {}

  denque@2.1.0: {}

  depd@1.1.2: {}

  depd@2.0.0: {}

  dequal@2.0.3: {}

  destr@2.0.3: {}

  detect-libc@1.0.3: {}

  detect-libc@2.0.3: {}

  detect-node-es@1.1.0: {}

  diff@4.0.2: {}

  diff@5.2.0: {}

  dir-glob@3.0.1:
    dependencies:
      path-type: 4.0.0

  docker-compose@0.24.8:
    dependencies:
      yaml: 2.5.1

  docker-modem@3.0.8:
    dependencies:
      debug: 4.3.7
      readable-stream: 3.6.2
      split-ca: 1.0.1
      ssh2: 1.16.0
    transitivePeerDependencies:
      - supports-color

  docker-modem@5.0.3:
    dependencies:
      debug: 4.3.7
      readable-stream: 3.6.2
      split-ca: 1.0.1
      ssh2: 1.16.0
    transitivePeerDependencies:
      - supports-color

  dockerode@3.3.5:
    dependencies:
      '@balena/dockerignore': 1.0.2
      docker-modem: 3.0.8
      tar-fs: 2.0.1
    transitivePeerDependencies:
      - supports-color

  dockerode@4.0.2:
    dependencies:
      '@balena/dockerignore': 1.0.2
      docker-modem: 5.0.3
      tar-fs: 2.0.1
    transitivePeerDependencies:
      - supports-color

  doctrine@2.1.0:
    dependencies:
      esutils: 2.0.3

  dom-helpers@5.2.1:
    dependencies:
      '@babel/runtime': 7.25.6
      csstype: 3.1.3

  dom-walk@0.1.2: {}

  dompurify@3.1.4: {}

  dot-case@2.1.1:
    dependencies:
      no-case: 2.3.2

  dot-prop@5.3.0:
    dependencies:
      is-obj: 2.0.0

  dotenv-cli@7.4.2:
    dependencies:
      cross-spawn: 7.0.3
      dotenv: 16.4.5
      dotenv-expand: 10.0.0
      minimist: 1.2.8

  dotenv-expand@10.0.0: {}

  dotenv@16.0.3: {}

  dotenv@16.4.5: {}

  drange@1.1.1: {}

  drizzle-kit@0.26.2:
    dependencies:
      '@drizzle-team/brocli': 0.10.1
      '@esbuild-kit/esm-loader': 2.6.5
      esbuild: 0.19.12
      esbuild-register: 3.6.0(esbuild@0.19.12)
    transitivePeerDependencies:
      - supports-color

  drizzle-orm@0.35.1(@types/better-sqlite3@7.6.11)(@types/react@18.3.11)(better-sqlite3@11.3.0)(mysql2@3.11.3)(react@18.3.1):
    optionalDependencies:
      '@types/better-sqlite3': 7.6.11
      '@types/react': 18.3.11
      better-sqlite3: 11.3.0
      mysql2: 3.11.3
      react: 18.3.1

  eastasianwidth@0.2.0: {}

  effect@3.9.2: {}

  electron-to-chromium@1.5.23: {}

  emoji-regex@8.0.0: {}

  emoji-regex@9.2.2: {}

  emojis-list@3.0.0: {}

  enabled@2.0.0: {}

  end-of-stream@1.4.4:
    dependencies:
      once: 1.4.0

  engine.io-client@6.5.4:
    dependencies:
      '@socket.io/component-emitter': 3.1.2
      debug: 4.3.7
      engine.io-parser: 5.2.3
      ws: 8.17.1
      xmlhttprequest-ssl: 2.0.0
    transitivePeerDependencies:
      - bufferutil
      - supports-color
      - utf-8-validate

  engine.io-parser@5.2.3: {}

  enhanced-resolve@5.17.1:
    dependencies:
      graceful-fs: 4.2.11
      tapable: 2.2.1

  entities@4.5.0: {}

  es-abstract@1.23.3:
    dependencies:
      array-buffer-byte-length: 1.0.1
      arraybuffer.prototype.slice: 1.0.3
      available-typed-arrays: 1.0.7
      call-bind: 1.0.7
      data-view-buffer: 1.0.1
      data-view-byte-length: 1.0.1
      data-view-byte-offset: 1.0.0
      es-define-property: 1.0.0
      es-errors: 1.3.0
      es-object-atoms: 1.0.0
      es-set-tostringtag: 2.0.3
      es-to-primitive: 1.2.1
      function.prototype.name: 1.1.6
      get-intrinsic: 1.2.4
      get-symbol-description: 1.0.2
      globalthis: 1.0.4
      gopd: 1.0.1
      has-property-descriptors: 1.0.2
      has-proto: 1.0.3
      has-symbols: 1.0.3
      hasown: 2.0.2
      internal-slot: 1.0.7
      is-array-buffer: 3.0.4
      is-callable: 1.2.7
      is-data-view: 1.0.1
      is-negative-zero: 2.0.3
      is-regex: 1.1.4
      is-shared-array-buffer: 1.0.3
      is-string: 1.0.7
      is-typed-array: 1.1.13
      is-weakref: 1.0.2
      object-inspect: 1.13.2
      object-keys: 1.1.1
      object.assign: 4.1.5
      regexp.prototype.flags: 1.5.2
      safe-array-concat: 1.1.2
      safe-regex-test: 1.0.3
      string.prototype.trim: 1.2.9
      string.prototype.trimend: 1.0.8
      string.prototype.trimstart: 1.0.8
      typed-array-buffer: 1.0.2
      typed-array-byte-length: 1.0.1
      typed-array-byte-offset: 1.0.2
      typed-array-length: 1.0.6
      unbox-primitive: 1.0.2
      which-typed-array: 1.1.15

  es-define-property@1.0.0:
    dependencies:
      get-intrinsic: 1.2.4

  es-errors@1.3.0: {}

  es-get-iterator@1.1.3:
    dependencies:
      call-bind: 1.0.7
      get-intrinsic: 1.2.4
      has-symbols: 1.0.3
      is-arguments: 1.1.1
      is-map: 2.0.3
      is-set: 2.0.3
      is-string: 1.0.7
      isarray: 2.0.5
      stop-iteration-iterator: 1.0.0

  es-iterator-helpers@1.0.19:
    dependencies:
      call-bind: 1.0.7
      define-properties: 1.2.1
      es-abstract: 1.23.3
      es-errors: 1.3.0
      es-set-tostringtag: 2.0.3
      function-bind: 1.1.2
      get-intrinsic: 1.2.4
      globalthis: 1.0.4
      has-property-descriptors: 1.0.2
      has-proto: 1.0.3
      has-symbols: 1.0.3
      internal-slot: 1.0.7
      iterator.prototype: 1.1.2
      safe-array-concat: 1.1.2

  es-module-lexer@1.5.4: {}

  es-object-atoms@1.0.0:
    dependencies:
      es-errors: 1.3.0

  es-set-tostringtag@2.0.3:
    dependencies:
      get-intrinsic: 1.2.4
      has-tostringtag: 1.0.2
      hasown: 2.0.2

  es-shim-unscopables@1.0.2:
    dependencies:
      hasown: 2.0.2

  es-to-primitive@1.2.1:
    dependencies:
      is-callable: 1.2.7
      is-date-object: 1.0.5
      is-symbol: 1.0.4

  esbuild-register@3.6.0(esbuild@0.19.12):
    dependencies:
      debug: 4.3.7
      esbuild: 0.19.12
    transitivePeerDependencies:
      - supports-color

  esbuild@0.18.20:
    optionalDependencies:
      '@esbuild/android-arm': 0.18.20
      '@esbuild/android-arm64': 0.18.20
      '@esbuild/android-x64': 0.18.20
      '@esbuild/darwin-arm64': 0.18.20
      '@esbuild/darwin-x64': 0.18.20
      '@esbuild/freebsd-arm64': 0.18.20
      '@esbuild/freebsd-x64': 0.18.20
      '@esbuild/linux-arm': 0.18.20
      '@esbuild/linux-arm64': 0.18.20
      '@esbuild/linux-ia32': 0.18.20
      '@esbuild/linux-loong64': 0.18.20
      '@esbuild/linux-mips64el': 0.18.20
      '@esbuild/linux-ppc64': 0.18.20
      '@esbuild/linux-riscv64': 0.18.20
      '@esbuild/linux-s390x': 0.18.20
      '@esbuild/linux-x64': 0.18.20
      '@esbuild/netbsd-x64': 0.18.20
      '@esbuild/openbsd-x64': 0.18.20
      '@esbuild/sunos-x64': 0.18.20
      '@esbuild/win32-arm64': 0.18.20
      '@esbuild/win32-ia32': 0.18.20
      '@esbuild/win32-x64': 0.18.20

  esbuild@0.19.12:
    optionalDependencies:
      '@esbuild/aix-ppc64': 0.19.12
      '@esbuild/android-arm': 0.19.12
      '@esbuild/android-arm64': 0.19.12
      '@esbuild/android-x64': 0.19.12
      '@esbuild/darwin-arm64': 0.19.12
      '@esbuild/darwin-x64': 0.19.12
      '@esbuild/freebsd-arm64': 0.19.12
      '@esbuild/freebsd-x64': 0.19.12
      '@esbuild/linux-arm': 0.19.12
      '@esbuild/linux-arm64': 0.19.12
      '@esbuild/linux-ia32': 0.19.12
      '@esbuild/linux-loong64': 0.19.12
      '@esbuild/linux-mips64el': 0.19.12
      '@esbuild/linux-ppc64': 0.19.12
      '@esbuild/linux-riscv64': 0.19.12
      '@esbuild/linux-s390x': 0.19.12
      '@esbuild/linux-x64': 0.19.12
      '@esbuild/netbsd-x64': 0.19.12
      '@esbuild/openbsd-x64': 0.19.12
      '@esbuild/sunos-x64': 0.19.12
      '@esbuild/win32-arm64': 0.19.12
      '@esbuild/win32-ia32': 0.19.12
      '@esbuild/win32-x64': 0.19.12

  esbuild@0.20.2:
    optionalDependencies:
      '@esbuild/aix-ppc64': 0.20.2
      '@esbuild/android-arm': 0.20.2
      '@esbuild/android-arm64': 0.20.2
      '@esbuild/android-x64': 0.20.2
      '@esbuild/darwin-arm64': 0.20.2
      '@esbuild/darwin-x64': 0.20.2
      '@esbuild/freebsd-arm64': 0.20.2
      '@esbuild/freebsd-x64': 0.20.2
      '@esbuild/linux-arm': 0.20.2
      '@esbuild/linux-arm64': 0.20.2
      '@esbuild/linux-ia32': 0.20.2
      '@esbuild/linux-loong64': 0.20.2
      '@esbuild/linux-mips64el': 0.20.2
      '@esbuild/linux-ppc64': 0.20.2
      '@esbuild/linux-riscv64': 0.20.2
      '@esbuild/linux-s390x': 0.20.2
      '@esbuild/linux-x64': 0.20.2
      '@esbuild/netbsd-x64': 0.20.2
      '@esbuild/openbsd-x64': 0.20.2
      '@esbuild/sunos-x64': 0.20.2
      '@esbuild/win32-arm64': 0.20.2
      '@esbuild/win32-ia32': 0.20.2
      '@esbuild/win32-x64': 0.20.2

  esbuild@0.21.5:
    optionalDependencies:
      '@esbuild/aix-ppc64': 0.21.5
      '@esbuild/android-arm': 0.21.5
      '@esbuild/android-arm64': 0.21.5
      '@esbuild/android-x64': 0.21.5
      '@esbuild/darwin-arm64': 0.21.5
      '@esbuild/darwin-x64': 0.21.5
      '@esbuild/freebsd-arm64': 0.21.5
      '@esbuild/freebsd-x64': 0.21.5
      '@esbuild/linux-arm': 0.21.5
      '@esbuild/linux-arm64': 0.21.5
      '@esbuild/linux-ia32': 0.21.5
      '@esbuild/linux-loong64': 0.21.5
      '@esbuild/linux-mips64el': 0.21.5
      '@esbuild/linux-ppc64': 0.21.5
      '@esbuild/linux-riscv64': 0.21.5
      '@esbuild/linux-s390x': 0.21.5
      '@esbuild/linux-x64': 0.21.5
      '@esbuild/netbsd-x64': 0.21.5
      '@esbuild/openbsd-x64': 0.21.5
      '@esbuild/sunos-x64': 0.21.5
      '@esbuild/win32-arm64': 0.21.5
      '@esbuild/win32-ia32': 0.21.5
      '@esbuild/win32-x64': 0.21.5

  escalade@3.2.0: {}

  escape-goat@2.1.1: {}

  escape-string-regexp@1.0.5: {}

  escape-string-regexp@4.0.0: {}

  escodegen@2.1.0:
    dependencies:
      esprima: 4.0.1
      estraverse: 5.3.0
      esutils: 2.0.3
    optionalDependencies:
      source-map: 0.6.1

  eslint-config-prettier@9.1.0(eslint@9.12.0):
    dependencies:
      eslint: 9.12.0

  eslint-config-turbo@2.1.3(eslint@9.12.0):
    dependencies:
      eslint: 9.12.0
      eslint-plugin-turbo: 2.1.3(eslint@9.12.0)

  eslint-import-resolver-node@0.3.9:
    dependencies:
      debug: 3.2.7
      is-core-module: 2.15.1
      resolve: 1.22.8
    transitivePeerDependencies:
      - supports-color

  eslint-module-utils@2.12.0(@typescript-eslint/parser@8.9.0(eslint@9.12.0)(typescript@5.6.3))(eslint-import-resolver-node@0.3.9)(eslint@9.12.0):
    dependencies:
      debug: 3.2.7
    optionalDependencies:
      '@typescript-eslint/parser': 8.9.0(eslint@9.12.0)(typescript@5.6.3)
      eslint: 9.12.0
      eslint-import-resolver-node: 0.3.9
    transitivePeerDependencies:
      - supports-color

  eslint-plugin-import@2.31.0(@typescript-eslint/parser@8.9.0(eslint@9.12.0)(typescript@5.6.3))(eslint@9.12.0):
    dependencies:
      '@rtsao/scc': 1.1.0
      array-includes: 3.1.8
      array.prototype.findlastindex: 1.2.5
      array.prototype.flat: 1.3.2
      array.prototype.flatmap: 1.3.2
      debug: 3.2.7
      doctrine: 2.1.0
      eslint: 9.12.0
      eslint-import-resolver-node: 0.3.9
      eslint-module-utils: 2.12.0(@typescript-eslint/parser@8.9.0(eslint@9.12.0)(typescript@5.6.3))(eslint-import-resolver-node@0.3.9)(eslint@9.12.0)
      hasown: 2.0.2
      is-core-module: 2.15.1
      is-glob: 4.0.3
      minimatch: 3.1.2
      object.fromentries: 2.0.8
      object.groupby: 1.0.3
      object.values: 1.2.0
      semver: 6.3.1
      string.prototype.trimend: 1.0.8
      tsconfig-paths: 3.15.0
    optionalDependencies:
      '@typescript-eslint/parser': 8.9.0(eslint@9.12.0)(typescript@5.6.3)
    transitivePeerDependencies:
      - eslint-import-resolver-typescript
      - eslint-import-resolver-webpack
      - supports-color

  eslint-plugin-jsx-a11y@6.10.0(eslint@9.12.0):
    dependencies:
      aria-query: 5.1.3
      array-includes: 3.1.8
      array.prototype.flatmap: 1.3.2
      ast-types-flow: 0.0.8
      axe-core: 4.10.0
      axobject-query: 4.1.0
      damerau-levenshtein: 1.0.8
      emoji-regex: 9.2.2
      es-iterator-helpers: 1.0.19
      eslint: 9.12.0
      hasown: 2.0.2
      jsx-ast-utils: 3.3.5
      language-tags: 1.0.9
      minimatch: 3.1.2
      object.fromentries: 2.0.8
      safe-regex-test: 1.0.3
      string.prototype.includes: 2.0.0

  eslint-plugin-react-hooks@5.0.0(eslint@9.12.0):
    dependencies:
      eslint: 9.12.0

  eslint-plugin-react@7.37.1(eslint@9.12.0):
    dependencies:
      array-includes: 3.1.8
      array.prototype.findlast: 1.2.5
      array.prototype.flatmap: 1.3.2
      array.prototype.tosorted: 1.1.4
      doctrine: 2.1.0
      es-iterator-helpers: 1.0.19
      eslint: 9.12.0
      estraverse: 5.3.0
      hasown: 2.0.2
      jsx-ast-utils: 3.3.5
      minimatch: 3.1.2
      object.entries: 1.1.8
      object.fromentries: 2.0.8
      object.values: 1.2.0
      prop-types: 15.8.1
      resolve: 2.0.0-next.5
      semver: 6.3.1
      string.prototype.matchall: 4.0.11
      string.prototype.repeat: 1.0.0

  eslint-plugin-turbo@2.1.3(eslint@9.12.0):
    dependencies:
      dotenv: 16.0.3
      eslint: 9.12.0

  eslint-scope@5.1.1:
    dependencies:
      esrecurse: 4.3.0
      estraverse: 4.3.0

  eslint-scope@8.1.0:
    dependencies:
      esrecurse: 4.3.0
      estraverse: 5.3.0

  eslint-visitor-keys@3.4.3: {}

  eslint-visitor-keys@4.1.0: {}

  eslint@9.12.0:
    dependencies:
      '@eslint-community/eslint-utils': 4.4.0(eslint@9.12.0)
      '@eslint-community/regexpp': 4.11.1
      '@eslint/config-array': 0.18.0
      '@eslint/core': 0.6.0
      '@eslint/eslintrc': 3.1.0
      '@eslint/js': 9.12.0
      '@eslint/plugin-kit': 0.2.0
      '@humanfs/node': 0.16.5
      '@humanwhocodes/module-importer': 1.0.1
      '@humanwhocodes/retry': 0.3.1
      '@types/estree': 1.0.6
      '@types/json-schema': 7.0.15
      ajv: 6.12.6
      chalk: 4.1.2
      cross-spawn: 7.0.3
      debug: 4.3.7
      escape-string-regexp: 4.0.0
      eslint-scope: 8.1.0
      eslint-visitor-keys: 4.1.0
      espree: 10.2.0
      esquery: 1.6.0
      esutils: 2.0.3
      fast-deep-equal: 3.1.3
      file-entry-cache: 8.0.0
      find-up: 5.0.0
      glob-parent: 6.0.2
      ignore: 5.3.2
      imurmurhash: 0.1.4
      is-glob: 4.0.3
      json-stable-stringify-without-jsonify: 1.0.1
      lodash.merge: 4.6.2
      minimatch: 3.1.2
      natural-compare: 1.4.0
      optionator: 0.9.4
      text-table: 0.2.0
    transitivePeerDependencies:
      - supports-color

  espree@10.2.0:
    dependencies:
      acorn: 8.12.1
      acorn-jsx: 5.3.2(acorn@8.12.1)
      eslint-visitor-keys: 4.1.0

  esprima@4.0.1: {}

  esquery@1.6.0:
    dependencies:
      estraverse: 5.3.0

  esrecurse@4.3.0:
    dependencies:
      estraverse: 5.3.0

  estraverse@4.3.0: {}

  estraverse@5.3.0: {}

  estree-walker@2.0.2: {}

  estree-walker@3.0.3:
    dependencies:
      '@types/estree': 1.0.6

  esutils@2.0.3: {}

  event-target-shim@5.0.1: {}

  events@3.3.0: {}

  execa@5.1.1:
    dependencies:
      cross-spawn: 7.0.3
      get-stream: 6.0.1
      human-signals: 2.1.0
      is-stream: 2.0.1
      merge-stream: 2.0.0
      npm-run-path: 4.0.1
      onetime: 5.1.2
      signal-exit: 3.0.7
      strip-final-newline: 2.0.0

  expand-template@2.0.3: {}

  external-editor@3.1.0:
    dependencies:
      chardet: 0.7.0
      iconv-lite: 0.4.24
      tmp: 0.0.33

  fast-deep-equal@3.1.3: {}

  fast-fifo@1.3.2: {}

  fast-glob@3.3.2:
    dependencies:
      '@nodelib/fs.stat': 2.0.5
      '@nodelib/fs.walk': 1.2.8
      glob-parent: 5.1.2
      merge2: 1.4.1
      micromatch: 4.0.8

  fast-json-patch@3.1.1: {}

  fast-json-stable-stringify@2.1.0: {}

  fast-levenshtein@2.0.6: {}

  fast-xml-parser@4.5.0:
    dependencies:
      strnum: 1.0.5

  faster-babel-types@0.1.0(@babel/types@7.25.2):
    dependencies:
      '@babel/types': 7.25.2

  fastq@1.17.1:
    dependencies:
      reusify: 1.0.4

  fault@1.0.4:
    dependencies:
      format: 0.2.2

  fdir@6.3.0(picomatch@4.0.2):
    optionalDependencies:
      picomatch: 4.0.2

  fecha@4.2.3: {}

  fetch-retry@6.0.0: {}

  fflate@0.4.8: {}

  fflate@0.8.2: {}

  figures@3.2.0:
    dependencies:
      escape-string-regexp: 1.0.5

  file-entry-cache@8.0.0:
    dependencies:
      flat-cache: 4.0.1

  file-uri-to-path@1.0.0: {}

  fill-range@7.1.1:
    dependencies:
      to-regex-range: 5.0.1

  find-up@5.0.0:
    dependencies:
      locate-path: 6.0.0
      path-exists: 4.0.0

  flag-icons@7.2.3: {}

  flat-cache@4.0.1:
    dependencies:
      flatted: 3.3.1
      keyv: 4.5.4

  flatted@3.3.1: {}

  fn.name@1.1.0: {}

  follow-redirects@1.15.9: {}

  for-each@0.3.3:
    dependencies:
      is-callable: 1.2.7

  foreground-child@3.3.0:
    dependencies:
      cross-spawn: 7.0.3
      signal-exit: 4.1.0

  form-data@4.0.0:
    dependencies:
      asynckit: 0.4.0
      combined-stream: 1.0.8
      mime-types: 2.1.35

  format@0.2.2: {}

  fresh@0.5.2: {}

  fs-constants@1.0.0: {}

  fs-extra@10.1.0:
    dependencies:
      graceful-fs: 4.2.11
      jsonfile: 6.1.0
      universalify: 2.0.1

  fs-extra@11.2.0:
    dependencies:
      graceful-fs: 4.2.11
      jsonfile: 6.1.0
      universalify: 2.0.1

  fs-minipass@2.1.0:
    dependencies:
      minipass: 3.3.6

  fs.realpath@1.0.0: {}

  fsevents@2.3.3:
    optional: true

  function-bind@1.1.2: {}

  function.prototype.name@1.1.6:
    dependencies:
      call-bind: 1.0.7
      define-properties: 1.2.1
      es-abstract: 1.23.3
      functions-have-names: 1.2.3

  functions-have-names@1.2.3: {}

  gauge@3.0.2:
    dependencies:
      aproba: 2.0.0
      color-support: 1.1.3
      console-control-strings: 1.1.0
      has-unicode: 2.0.1
      object-assign: 4.1.1
      signal-exit: 3.0.7
      string-width: 4.2.3
      strip-ansi: 6.0.1
      wide-align: 1.1.5

  generate-function@2.3.1:
    dependencies:
      is-property: 1.0.2

  gensync@1.0.0-beta.2: {}

  get-caller-file@2.0.5: {}

  get-func-name@2.0.2: {}

  get-intrinsic@1.2.4:
    dependencies:
      es-errors: 1.3.0
      function-bind: 1.1.2
      has-proto: 1.0.3
      has-symbols: 1.0.3
      hasown: 2.0.2

  get-nonce@1.0.1: {}

  get-port@5.1.1: {}

  get-stream@6.0.1: {}

  get-symbol-description@1.0.2:
    dependencies:
      call-bind: 1.0.7
      es-errors: 1.3.0
      get-intrinsic: 1.2.4

  get-tsconfig@4.8.1:
    dependencies:
      resolve-pkg-maps: 1.0.0

  get-uri@6.0.3:
    dependencies:
      basic-ftp: 5.0.5
      data-uri-to-buffer: 6.0.2
      debug: 4.3.7
      fs-extra: 11.2.0
    transitivePeerDependencies:
      - supports-color

  github-from-package@0.0.0: {}

  glob-parent@5.1.2:
    dependencies:
      is-glob: 4.0.3

  glob-parent@6.0.2:
    dependencies:
      is-glob: 4.0.3

  glob-to-regexp@0.4.1: {}

  glob@10.3.10:
    dependencies:
      foreground-child: 3.3.0
      jackspeak: 2.3.6
      minimatch: 9.0.5
      minipass: 7.1.2
      path-scurry: 1.11.1

  glob@10.4.5:
    dependencies:
      foreground-child: 3.3.0
      jackspeak: 3.4.3
      minimatch: 9.0.5
      minipass: 7.1.2
      package-json-from-dist: 1.0.0
      path-scurry: 1.11.1

  glob@11.0.0:
    dependencies:
      foreground-child: 3.3.0
      jackspeak: 4.0.1
      minimatch: 10.0.1
      minipass: 7.1.2
      package-json-from-dist: 1.0.0
      path-scurry: 2.0.0

  glob@7.2.3:
    dependencies:
      fs.realpath: 1.0.0
      inflight: 1.0.6
      inherits: 2.0.4
      minimatch: 3.1.2
      once: 1.4.0
      path-is-absolute: 1.0.1

  global-dirs@3.0.1:
    dependencies:
      ini: 2.0.0

  global@4.4.0:
    dependencies:
      min-document: 2.19.0
      process: 0.11.10

  globals@11.12.0: {}

  globals@14.0.0: {}

  globalthis@1.0.4:
    dependencies:
      define-properties: 1.2.1
      gopd: 1.0.1

  globby@10.0.2:
    dependencies:
      '@types/glob': 7.2.0
      array-union: 2.1.0
      dir-glob: 3.0.1
      fast-glob: 3.3.2
      glob: 7.2.3
      ignore: 5.3.2
      merge2: 1.4.1
      slash: 3.0.0

  globrex@0.1.2: {}

  gopd@1.0.1:
    dependencies:
      get-intrinsic: 1.2.4

  graceful-fs@4.2.10: {}

  graceful-fs@4.2.11: {}

  gradient-string@2.0.2:
    dependencies:
      chalk: 4.1.2
      tinygradient: 1.1.5

  graphemer@1.4.0: {}

  handlebars@4.7.8:
    dependencies:
      minimist: 1.2.8
      neo-async: 2.6.2
      source-map: 0.6.1
      wordwrap: 1.0.0
    optionalDependencies:
      uglify-js: 3.19.3

  has-bigints@1.0.2: {}

  has-flag@3.0.0: {}

  has-flag@4.0.0: {}

  has-property-descriptors@1.0.2:
    dependencies:
      es-define-property: 1.0.0

  has-proto@1.0.3: {}

  has-symbols@1.0.3: {}

  has-tostringtag@1.0.2:
    dependencies:
      has-symbols: 1.0.3

  has-unicode@2.0.1: {}

  has-yarn@2.1.0: {}

  hasown@2.0.2:
    dependencies:
      function-bind: 1.1.2

  hast-util-parse-selector@2.2.5: {}

  hastscript@6.0.0:
    dependencies:
      '@types/hast': 2.3.10
      comma-separated-tokens: 1.0.8
      hast-util-parse-selector: 2.2.5
      property-information: 5.6.0
      space-separated-tokens: 1.1.5

  header-case@1.0.1:
    dependencies:
      no-case: 2.3.2
      upper-case: 1.1.3

  hermes-estree@0.21.1: {}

  hermes-parser@0.21.1:
    dependencies:
      hermes-estree: 0.21.1

  highlight.js@10.7.3: {}

  hono@4.6.1: {}

  html-encoding-sniffer@4.0.0:
    dependencies:
      whatwg-encoding: 3.1.1

  html-entities@2.5.2: {}

  html-escaper@2.0.2: {}

  http-errors@2.0.0:
    dependencies:
      depd: 2.0.0
      inherits: 2.0.4
      setprototypeof: 1.2.0
      statuses: 2.0.1
      toidentifier: 1.0.1

  http-proxy-agent@7.0.2:
    dependencies:
      agent-base: 7.1.1
      debug: 4.3.7
    transitivePeerDependencies:
      - supports-color

  https-proxy-agent@5.0.1:
    dependencies:
      agent-base: 6.0.2
      debug: 4.3.7
    transitivePeerDependencies:
      - supports-color

  https-proxy-agent@7.0.5:
    dependencies:
      agent-base: 7.1.1
      debug: 4.3.7
    transitivePeerDependencies:
      - supports-color

  human-signals@2.1.0: {}

  iconv-lite@0.4.24:
    dependencies:
      safer-buffer: 2.1.2

  iconv-lite@0.6.3:
    dependencies:
      safer-buffer: 2.1.2

  ieee754@1.2.1: {}

  ignore@5.3.2: {}

  immutable@3.8.2: {}

  immutable@4.3.7: {}

  import-fresh@3.3.0:
    dependencies:
      parent-module: 1.0.1
      resolve-from: 4.0.0

  import-lazy@2.1.0: {}

  imurmurhash@0.1.4: {}

  indent-string@4.0.0: {}

  inflation@2.1.0: {}

  inflight@1.0.6:
    dependencies:
      once: 1.4.0
      wrappy: 1.0.2

  inherits@2.0.4: {}

  ini@1.3.8: {}

  ini@2.0.0: {}

  inquirer@7.3.3:
    dependencies:
      ansi-escapes: 4.3.2
      chalk: 4.1.2
      cli-cursor: 3.1.0
      cli-width: 3.0.0
      external-editor: 3.1.0
      figures: 3.2.0
      lodash: 4.17.21
      mute-stream: 0.0.8
      run-async: 2.4.1
      rxjs: 6.6.7
      string-width: 4.2.3
      strip-ansi: 6.0.1
      through: 2.3.8

  inquirer@8.2.6:
    dependencies:
      ansi-escapes: 4.3.2
      chalk: 4.1.2
      cli-cursor: 3.1.0
      cli-width: 3.0.0
      external-editor: 3.1.0
      figures: 3.2.0
      lodash: 4.17.21
      mute-stream: 0.0.8
      ora: 5.4.1
      run-async: 2.4.1
      rxjs: 7.8.1
      string-width: 4.2.3
      strip-ansi: 6.0.1
      through: 2.3.8
      wrap-ansi: 6.2.0

  internal-slot@1.0.7:
    dependencies:
      es-errors: 1.3.0
      hasown: 2.0.2
      side-channel: 1.0.6

  international-types@0.8.1: {}

  invariant@2.2.4:
    dependencies:
      loose-envify: 1.4.0

  ioredis@5.4.1:
    dependencies:
      '@ioredis/commands': 1.2.0
      cluster-key-slot: 1.1.2
      debug: 4.3.7
      denque: 2.1.0
      lodash.defaults: 4.2.0
      lodash.isarguments: 3.1.0
      redis-errors: 1.2.0
      redis-parser: 3.0.0
      standard-as-callback: 2.1.0
    transitivePeerDependencies:
      - supports-color

  ip-address@9.0.5:
    dependencies:
      jsbn: 1.1.0
      sprintf-js: 1.1.3

  is-alphabetical@1.0.4: {}

  is-alphanumerical@1.0.4:
    dependencies:
      is-alphabetical: 1.0.4
      is-decimal: 1.0.4

  is-arguments@1.1.1:
    dependencies:
      call-bind: 1.0.7
      has-tostringtag: 1.0.2

  is-array-buffer@3.0.4:
    dependencies:
      call-bind: 1.0.7
      get-intrinsic: 1.2.4

  is-arrayish@0.3.2: {}

  is-async-function@2.0.0:
    dependencies:
      has-tostringtag: 1.0.2

  is-bigint@1.0.4:
    dependencies:
      has-bigints: 1.0.2

  is-boolean-object@1.1.2:
    dependencies:
      call-bind: 1.0.7
      has-tostringtag: 1.0.2

  is-callable@1.2.7: {}

  is-ci@2.0.0:
    dependencies:
      ci-info: 2.0.0

  is-core-module@2.15.1:
    dependencies:
      hasown: 2.0.2

  is-data-view@1.0.1:
    dependencies:
      is-typed-array: 1.1.13

  is-date-object@1.0.5:
    dependencies:
      has-tostringtag: 1.0.2

  is-decimal@1.0.4: {}

  is-extglob@2.1.1: {}

  is-finalizationregistry@1.0.2:
    dependencies:
      call-bind: 1.0.7

  is-fullwidth-code-point@3.0.0: {}

  is-function@1.0.2: {}

  is-generator-function@1.0.10:
    dependencies:
      has-tostringtag: 1.0.2

  is-glob@4.0.3:
    dependencies:
      is-extglob: 2.1.1

  is-hexadecimal@1.0.4: {}

  is-installed-globally@0.4.0:
    dependencies:
      global-dirs: 3.0.1
      is-path-inside: 3.0.3

  is-interactive@1.0.0: {}

  is-lower-case@1.1.3:
    dependencies:
      lower-case: 1.1.4

  is-map@2.0.3: {}

  is-negative-zero@2.0.3: {}

  is-npm@5.0.0: {}

  is-number-object@1.0.7:
    dependencies:
      has-tostringtag: 1.0.2

  is-number@7.0.0: {}

  is-obj@2.0.0: {}

  is-path-cwd@2.2.0: {}

  is-path-inside@3.0.3: {}

  is-potential-custom-element-name@1.0.1: {}

  is-property@1.0.2: {}

  is-regex@1.1.4:
    dependencies:
      call-bind: 1.0.7
      has-tostringtag: 1.0.2

  is-set@2.0.3: {}

  is-shared-array-buffer@1.0.3:
    dependencies:
      call-bind: 1.0.7

  is-stream@2.0.1: {}

  is-string@1.0.7:
    dependencies:
      has-tostringtag: 1.0.2

  is-symbol@1.0.4:
    dependencies:
      has-symbols: 1.0.3

  is-typed-array@1.1.13:
    dependencies:
      which-typed-array: 1.1.15

  is-typedarray@1.0.0: {}

  is-unicode-supported@0.1.0: {}

  is-upper-case@1.1.2:
    dependencies:
      upper-case: 1.1.3

  is-weakmap@2.0.2: {}

  is-weakref@1.0.2:
    dependencies:
      call-bind: 1.0.7

  is-weakset@2.0.3:
    dependencies:
      call-bind: 1.0.7
      get-intrinsic: 1.2.4

  is-what@4.1.16: {}

  is-yarn-global@0.3.0: {}

  isarray@1.0.0: {}

  isarray@2.0.5: {}

  isbinaryfile@4.0.10: {}

  isexe@2.0.0: {}

  isomorphic-fetch@3.0.0:
    dependencies:
      node-fetch: 2.7.0
      whatwg-fetch: 3.6.20
    transitivePeerDependencies:
      - encoding

  istanbul-lib-coverage@3.2.2: {}

  istanbul-lib-report@3.0.1:
    dependencies:
      istanbul-lib-coverage: 3.2.2
      make-dir: 4.0.0
      supports-color: 7.2.0

  istanbul-lib-source-maps@5.0.6:
    dependencies:
      '@jridgewell/trace-mapping': 0.3.25
      debug: 4.3.7
      istanbul-lib-coverage: 3.2.2
    transitivePeerDependencies:
      - supports-color

  istanbul-reports@3.1.7:
    dependencies:
      html-escaper: 2.0.2
      istanbul-lib-report: 3.0.1

  iterator.prototype@1.1.2:
    dependencies:
      define-properties: 1.2.1
      get-intrinsic: 1.2.4
      has-symbols: 1.0.3
      reflect.getprototypeof: 1.0.6
      set-function-name: 2.0.2

  jackspeak@2.3.6:
    dependencies:
      '@isaacs/cliui': 8.0.2
    optionalDependencies:
      '@pkgjs/parseargs': 0.11.0

  jackspeak@3.4.3:
    dependencies:
      '@isaacs/cliui': 8.0.2
    optionalDependencies:
      '@pkgjs/parseargs': 0.11.0

  jackspeak@4.0.1:
    dependencies:
      '@isaacs/cliui': 8.0.2
    optionalDependencies:
      '@pkgjs/parseargs': 0.11.0

  jest-worker@27.5.1:
    dependencies:
      '@types/node': 20.16.11
      merge-stream: 2.0.0
      supports-color: 8.1.1

  jose@5.9.3: {}

  jotai@2.10.1(@types/react@18.3.11)(react@18.3.1):
    optionalDependencies:
      '@types/react': 18.3.11
      react: 18.3.1

  js-file-download@0.4.12: {}

  js-tokens@4.0.0: {}

  js-yaml@4.1.0:
    dependencies:
      argparse: 2.0.1

  jsbn@1.1.0: {}

  jsdom@25.0.1:
    dependencies:
      cssstyle: 4.1.0
      data-urls: 5.0.0
      decimal.js: 10.4.3
      form-data: 4.0.0
      html-encoding-sniffer: 4.0.0
      http-proxy-agent: 7.0.2
      https-proxy-agent: 7.0.5
      is-potential-custom-element-name: 1.0.1
      nwsapi: 2.2.12
      parse5: 7.1.2
      rrweb-cssom: 0.7.1
      saxes: 6.0.0
      symbol-tree: 3.2.4
      tough-cookie: 5.0.0
      w3c-xmlserializer: 5.0.0
      webidl-conversions: 7.0.0
      whatwg-encoding: 3.1.1
      whatwg-mimetype: 4.0.0
      whatwg-url: 14.0.0
      ws: 8.18.0
      xml-name-validator: 5.0.0
    transitivePeerDependencies:
      - bufferutil
      - supports-color
      - utf-8-validate

  jsesc@2.5.2: {}

  json-buffer@3.0.1: {}

  json-parse-even-better-errors@2.3.1: {}

  json-schema-traverse@0.4.1: {}

  json-stable-stringify-without-jsonify@1.0.1: {}

  json5@1.0.2:
    dependencies:
      minimist: 1.2.8

  json5@2.2.3: {}

  jsonfile@6.1.0:
    dependencies:
      universalify: 2.0.1
    optionalDependencies:
      graceful-fs: 4.2.11

  jsx-ast-utils@3.3.5:
    dependencies:
      array-includes: 3.1.8
      array.prototype.flat: 1.3.2
      object.assign: 4.1.5
      object.values: 1.2.0

  keygrip@1.1.0:
    dependencies:
      tsscmp: 1.0.6

  keyv@4.5.4:
    dependencies:
      json-buffer: 3.0.1

  klona@2.0.6: {}

  kuler@2.0.0: {}

  language-subtag-registry@0.3.23: {}

  language-tags@1.0.9:
    dependencies:
      language-subtag-registry: 0.3.23

  lazystream@1.0.1:
    dependencies:
      readable-stream: 2.3.8

  ldapts@7.2.1:
    dependencies:
      '@types/asn1': 0.2.4
      asn1: 0.2.6
      debug: 4.3.7
      strict-event-emitter-types: 2.0.0
      uuid: 10.0.0
      whatwg-url: 14.0.0
    transitivePeerDependencies:
      - supports-color

  levn@0.4.1:
    dependencies:
      prelude-ls: 1.2.1
      type-check: 0.4.0

  linkify-it@5.0.0:
    dependencies:
      uc.micro: 2.1.0

  linkifyjs@4.1.3: {}

  loader-runner@4.3.0: {}

  loader-utils@2.0.4:
    dependencies:
      big.js: 5.2.2
      emojis-list: 3.0.0
      json5: 2.2.3

  locate-path@6.0.0:
    dependencies:
      p-locate: 5.0.0

  lodash.clonedeep@4.5.0: {}

  lodash.debounce@4.0.8: {}

  lodash.defaults@4.2.0: {}

  lodash.get@4.4.2: {}

  lodash.isarguments@3.1.0: {}

  lodash.merge@4.6.2: {}

  lodash@4.17.21: {}

  log-symbols@3.0.0:
    dependencies:
      chalk: 2.4.2

  log-symbols@4.1.0:
    dependencies:
      chalk: 4.1.2
      is-unicode-supported: 0.1.0

  logform@2.6.1:
    dependencies:
      '@colors/colors': 1.6.0
      '@types/triple-beam': 1.3.5
      fecha: 4.2.3
      ms: 2.1.3
      safe-stable-stringify: 2.5.0
      triple-beam: 1.4.1

  long@5.2.3: {}

  loose-envify@1.4.0:
    dependencies:
      js-tokens: 4.0.0

  loupe@3.1.1:
    dependencies:
      get-func-name: 2.0.2

  lower-case-first@1.0.2:
    dependencies:
      lower-case: 1.1.4

  lower-case@1.1.4: {}

  lowlight@1.20.0:
    dependencies:
      fault: 1.0.4
      highlight.js: 10.7.3

  lru-cache@10.4.3: {}

  lru-cache@11.0.1: {}

  lru-cache@5.1.1:
    dependencies:
      yallist: 3.1.1

  lru-cache@7.18.3: {}

  lru.min@1.1.0: {}

  m3u8-parser@7.2.0:
    dependencies:
      '@babel/runtime': 7.25.6
      '@videojs/vhs-utils': 4.1.1
      global: 4.4.0

  magic-string@0.30.11:
    dependencies:
      '@jridgewell/sourcemap-codec': 1.5.0

  magicast@0.3.5:
    dependencies:
      '@babel/parser': 7.25.6
      '@babel/types': 7.25.6
      source-map-js: 1.2.1

  make-dir@3.1.0:
    dependencies:
      semver: 6.3.1

  make-dir@4.0.0:
    dependencies:
      semver: 7.6.3

  make-error@1.3.6: {}

  mantine-react-table@2.0.0-beta.7(@mantine/core@7.13.2(@mantine/hooks@7.13.2(react@18.3.1))(@types/react@18.3.11)(react-dom@18.3.1(react@18.3.1))(react@18.3.1))(@mantine/dates@7.13.2(@mantine/core@7.13.2(@mantine/hooks@7.13.2(react@18.3.1))(@types/react@18.3.11)(react-dom@18.3.1(react@18.3.1))(react@18.3.1))(@mantine/hooks@7.13.2(react@18.3.1))(dayjs@1.11.13)(react-dom@18.3.1(react@18.3.1))(react@18.3.1))(@mantine/hooks@7.13.2(react@18.3.1))(@tabler/icons-react@3.19.0(react@18.3.1))(clsx@2.1.1)(dayjs@1.11.13)(react-dom@18.3.1(react@18.3.1))(react@18.3.1):
    dependencies:
      '@mantine/core': 7.13.2(@mantine/hooks@7.13.2(react@18.3.1))(@types/react@18.3.11)(react-dom@18.3.1(react@18.3.1))(react@18.3.1)
      '@mantine/dates': 7.13.2(@mantine/core@7.13.2(@mantine/hooks@7.13.2(react@18.3.1))(@types/react@18.3.11)(react-dom@18.3.1(react@18.3.1))(react@18.3.1))(@mantine/hooks@7.13.2(react@18.3.1))(dayjs@1.11.13)(react-dom@18.3.1(react@18.3.1))(react@18.3.1)
      '@mantine/hooks': 7.13.2(react@18.3.1)
      '@tabler/icons-react': 3.19.0(react@18.3.1)
      '@tanstack/match-sorter-utils': 8.19.4
      '@tanstack/react-table': 8.20.5(react-dom@18.3.1(react@18.3.1))(react@18.3.1)
      '@tanstack/react-virtual': 3.10.8(react-dom@18.3.1(react@18.3.1))(react@18.3.1)
      clsx: 2.1.1
      dayjs: 1.11.13
      react: 18.3.1
      react-dom: 18.3.1(react@18.3.1)

  markdown-it@14.1.0:
    dependencies:
      argparse: 2.0.1
      entities: 4.5.0
      linkify-it: 5.0.0
      mdurl: 2.0.0
      punycode.js: 2.3.1
      uc.micro: 2.1.0

  mdurl@2.0.0: {}

  media-typer@0.3.0: {}

  merge-descriptors@1.0.3: {}

  merge-stream@2.0.0: {}

  merge2@1.4.1: {}

  methods@1.1.2: {}

  micromatch@4.0.8:
    dependencies:
      braces: 3.0.3
      picomatch: 2.3.1

  mime-db@1.52.0: {}

  mime-types@2.1.35:
    dependencies:
      mime-db: 1.52.0

  mime@1.6.0: {}

  mimic-fn@2.1.0: {}

  mimic-response@3.1.0: {}

  min-document@2.19.0:
    dependencies:
      dom-walk: 0.1.2

  minim@0.23.8:
    dependencies:
      lodash: 4.17.21

  minimatch@10.0.1:
    dependencies:
      brace-expansion: 2.0.1

  minimatch@3.1.2:
    dependencies:
      brace-expansion: 1.1.11

  minimatch@5.1.6:
    dependencies:
      brace-expansion: 2.0.1

  minimatch@7.4.6:
    dependencies:
      brace-expansion: 2.0.1

  minimatch@9.0.5:
    dependencies:
      brace-expansion: 2.0.1

  minimist@1.2.8: {}

  minipass@3.3.6:
    dependencies:
      yallist: 4.0.0

  minipass@5.0.0: {}

  minipass@7.1.2: {}

  minizlib@2.1.2:
    dependencies:
      minipass: 3.3.6
      yallist: 4.0.0

  mitt@3.0.1: {}

  mkdirp-classic@0.5.3: {}

  mkdirp@0.5.6:
    dependencies:
      minimist: 1.2.8

  mkdirp@1.0.4: {}

  mpd-parser@1.3.0:
    dependencies:
      '@babel/runtime': 7.25.6
      '@videojs/vhs-utils': 4.0.0
      '@xmldom/xmldom': 0.8.10
      global: 4.4.0

  mrmime@2.0.0: {}

  ms@2.1.3: {}

  mute-stream@0.0.8: {}

  mux.js@7.0.3:
    dependencies:
      '@babel/runtime': 7.25.6
      global: 4.4.0

  mysql2@3.11.3:
    dependencies:
      aws-ssl-profiles: 1.1.2
      denque: 2.1.0
      generate-function: 2.3.1
      iconv-lite: 0.6.3
      long: 5.2.3
      lru.min: 1.1.0
      named-placeholders: 1.1.3
      seq-queue: 0.0.5
      sqlstring: 2.3.3

  named-placeholders@1.1.3:
    dependencies:
      lru-cache: 7.18.3

  nan@2.20.0:
    optional: true

  nanoid@3.3.7: {}

  nanoid@5.0.7: {}

  napi-build-utils@1.0.2: {}

  natural-compare@1.4.0: {}

  negotiator@0.6.3: {}

  neo-async@2.6.2: {}

  neotraverse@0.6.18: {}

  netmask@2.0.2: {}

  next-auth@5.0.0-beta.22(next@14.2.15(@babel/core@7.25.2)(react-dom@18.3.1(react@18.3.1))(react@18.3.1)(sass@1.79.5))(react@18.3.1):
    dependencies:
      '@auth/core': 0.35.3
      next: 14.2.15(@babel/core@7.25.2)(react-dom@18.3.1(react@18.3.1))(react@18.3.1)(sass@1.79.5)
      react: 18.3.1

  next-international@1.2.4:
    dependencies:
      client-only: 0.0.1
      international-types: 0.8.1
      server-only: 0.0.1

  next@14.2.15(@babel/core@7.25.2)(react-dom@18.3.1(react@18.3.1))(react@18.3.1)(sass@1.79.5):
    dependencies:
      '@next/env': 14.2.15
      '@swc/helpers': 0.5.5
      busboy: 1.6.0
      caniuse-lite: 1.0.30001660
      graceful-fs: 4.2.11
      postcss: 8.4.31
      react: 18.3.1
      react-dom: 18.3.1(react@18.3.1)
      styled-jsx: 5.1.1(@babel/core@7.25.2)(react@18.3.1)
    optionalDependencies:
      '@next/swc-darwin-arm64': 14.2.15
      '@next/swc-darwin-x64': 14.2.15
      '@next/swc-linux-arm64-gnu': 14.2.15
      '@next/swc-linux-arm64-musl': 14.2.15
      '@next/swc-linux-x64-gnu': 14.2.15
      '@next/swc-linux-x64-musl': 14.2.15
      '@next/swc-win32-arm64-msvc': 14.2.15
      '@next/swc-win32-ia32-msvc': 14.2.15
      '@next/swc-win32-x64-msvc': 14.2.15
      sass: 1.79.5
    transitivePeerDependencies:
      - '@babel/core'
      - babel-plugin-macros

  nice-napi@1.0.2:
    dependencies:
      node-addon-api: 3.2.1
      node-gyp-build: 4.8.2
    optional: true

  no-case@2.3.2:
    dependencies:
      lower-case: 1.1.4

  node-abi@3.67.0:
    dependencies:
      semver: 7.6.3

  node-abort-controller@3.1.1: {}

  node-addon-api@3.2.1:
    optional: true

  node-addon-api@5.1.0: {}

  node-addon-api@7.1.1: {}

  node-cron@3.0.3:
    dependencies:
      uuid: 8.3.2

  node-domexception@1.0.0: {}

  node-fetch-commonjs@3.3.2:
    dependencies:
      node-domexception: 1.0.0
      web-streams-polyfill: 3.3.3

  node-fetch-native@1.6.4: {}

  node-fetch@2.7.0:
    dependencies:
      whatwg-url: 5.0.0

  node-gyp-build@4.8.2:
    optional: true

  node-loader@2.0.0(webpack@5.94.0):
    dependencies:
      loader-utils: 2.0.4
      webpack: 5.94.0

  node-mocks-http@1.16.0:
    dependencies:
      '@types/express': 4.17.21
      '@types/node': 20.16.11
      accepts: 1.3.8
      content-disposition: 0.5.4
      depd: 1.1.2
      fresh: 0.5.2
      merge-descriptors: 1.0.3
      methods: 1.1.2
      mime: 1.6.0
      parseurl: 1.3.3
      range-parser: 1.2.1
      type-is: 1.6.18

  node-plop@0.26.3:
    dependencies:
      '@babel/runtime-corejs3': 7.25.6
      '@types/inquirer': 6.5.0
      change-case: 3.1.0
      del: 5.1.0
      globby: 10.0.2
      handlebars: 4.7.8
      inquirer: 7.3.3
      isbinaryfile: 4.0.10
      lodash.get: 4.4.2
      mkdirp: 0.5.6
      resolve: 1.22.8

  node-releases@2.0.18: {}

  nopt@5.0.0:
    dependencies:
      abbrev: 1.1.1

  normalize-path@3.0.0: {}

  npm-run-path@4.0.1:
    dependencies:
      path-key: 3.1.1

  npmlog@5.0.1:
    dependencies:
      are-we-there-yet: 2.0.0
      console-control-strings: 1.1.0
      gauge: 3.0.2
      set-blocking: 2.0.0

  nwsapi@2.2.12: {}

  oauth4webapi@2.17.0: {}

  oauth4webapi@3.0.0: {}

  object-assign@4.1.1: {}

  object-inspect@1.13.2: {}

  object-is@1.1.6:
    dependencies:
      call-bind: 1.0.7
      define-properties: 1.2.1

  object-keys@1.1.1: {}

  object.assign@4.1.5:
    dependencies:
      call-bind: 1.0.7
      define-properties: 1.2.1
      has-symbols: 1.0.3
      object-keys: 1.1.1

  object.entries@1.1.8:
    dependencies:
      call-bind: 1.0.7
      define-properties: 1.2.1
      es-object-atoms: 1.0.0

  object.fromentries@2.0.8:
    dependencies:
      call-bind: 1.0.7
      define-properties: 1.2.1
      es-abstract: 1.23.3
      es-object-atoms: 1.0.0

  object.groupby@1.0.3:
    dependencies:
      call-bind: 1.0.7
      define-properties: 1.2.1
      es-abstract: 1.23.3

  object.values@1.2.0:
    dependencies:
      call-bind: 1.0.7
      define-properties: 1.2.1
      es-object-atoms: 1.0.0

  ofetch@1.3.4:
    dependencies:
      destr: 2.0.3
      node-fetch-native: 1.6.4
      ufo: 1.5.4

  once@1.4.0:
    dependencies:
      wrappy: 1.0.2

  one-time@1.0.0:
    dependencies:
      fn.name: 1.1.0

  onetime@5.1.2:
    dependencies:
      mimic-fn: 2.1.0

  openapi-path-templating@1.6.0:
    dependencies:
      apg-lite: 1.0.4

  openapi-server-url-templating@1.1.0:
    dependencies:
      apg-lite: 1.0.4

  openapi-types@12.1.3: {}

  optionator@0.9.4:
    dependencies:
      deep-is: 0.1.4
      fast-levenshtein: 2.0.6
      levn: 0.4.1
      prelude-ls: 1.2.1
      type-check: 0.4.0
      word-wrap: 1.2.5

  ora@4.1.1:
    dependencies:
      chalk: 3.0.0
      cli-cursor: 3.1.0
      cli-spinners: 2.9.2
      is-interactive: 1.0.0
      log-symbols: 3.0.0
      mute-stream: 0.0.8
      strip-ansi: 6.0.1
      wcwidth: 1.0.1

  ora@5.4.1:
    dependencies:
      bl: 4.1.0
      chalk: 4.1.2
      cli-cursor: 3.1.0
      cli-spinners: 2.9.2
      is-interactive: 1.0.0
      is-unicode-supported: 0.1.0
      log-symbols: 4.1.0
      strip-ansi: 6.0.1
      wcwidth: 1.0.1

  orderedmap@2.1.1: {}

  os-tmpdir@1.0.2: {}

  p-limit@3.1.0:
    dependencies:
      yocto-queue: 0.1.0

  p-locate@5.0.0:
    dependencies:
      p-limit: 3.1.0

  p-map@3.0.0:
    dependencies:
      aggregate-error: 3.1.0

  pac-proxy-agent@7.0.2:
    dependencies:
      '@tootallnate/quickjs-emscripten': 0.23.0
      agent-base: 7.1.1
      debug: 4.3.7
      get-uri: 6.0.3
      http-proxy-agent: 7.0.2
      https-proxy-agent: 7.0.5
      pac-resolver: 7.0.1
      socks-proxy-agent: 8.0.4
    transitivePeerDependencies:
      - supports-color

  pac-resolver@7.0.1:
    dependencies:
      degenerator: 5.0.1
      netmask: 2.0.2

  package-json-from-dist@1.0.0: {}

  pako@2.1.0: {}

  param-case@2.1.1:
    dependencies:
      no-case: 2.3.2

  parent-module@1.0.1:
    dependencies:
      callsites: 3.1.0

  parse-entities@2.0.0:
    dependencies:
      character-entities: 1.2.4
      character-entities-legacy: 1.1.4
      character-reference-invalid: 1.1.4
      is-alphanumerical: 1.0.4
      is-decimal: 1.0.4
      is-hexadecimal: 1.0.4

  parse-ms@3.0.0: {}

  parse5@7.1.2:
    dependencies:
      entities: 4.5.0

  parseurl@1.3.3: {}

  pascal-case@2.0.1:
    dependencies:
      camel-case: 3.0.0
      upper-case-first: 1.1.2

  path-case@2.1.1:
    dependencies:
      no-case: 2.3.2

  path-exists@4.0.0: {}

  path-is-absolute@1.0.1: {}

  path-key@3.1.1: {}

  path-parse@1.0.7: {}

  path-scurry@1.11.1:
    dependencies:
      lru-cache: 10.4.3
      minipass: 7.1.2

  path-scurry@2.0.0:
    dependencies:
      lru-cache: 11.0.1
      minipass: 7.1.2

  path-type@4.0.0: {}

  pathe@1.1.2: {}

  pathval@2.0.0: {}

  performance-now@2.1.0: {}

  picocolors@1.0.1: {}

  picocolors@1.1.0: {}

  picomatch@2.3.1: {}

  picomatch@4.0.2: {}

  piscina@4.6.1:
    optionalDependencies:
      nice-napi: 1.0.2

  pkcs7@1.0.4:
    dependencies:
      '@babel/runtime': 7.25.6

  possible-typed-array-names@1.0.0: {}

  postcss-js@4.0.1(postcss@8.4.47):
    dependencies:
      camelcase-css: 2.0.1
      postcss: 8.4.47

  postcss-mixins@9.0.4(postcss@8.4.47):
    dependencies:
      fast-glob: 3.3.2
      postcss: 8.4.47
      postcss-js: 4.0.1(postcss@8.4.47)
      postcss-simple-vars: 7.0.1(postcss@8.4.47)
      sugarss: 4.0.1(postcss@8.4.47)

  postcss-nested@6.2.0(postcss@8.4.47):
    dependencies:
      postcss: 8.4.47
      postcss-selector-parser: 6.1.2

  postcss-preset-mantine@1.17.0(postcss@8.4.47):
    dependencies:
      postcss: 8.4.47
      postcss-mixins: 9.0.4(postcss@8.4.47)
      postcss-nested: 6.2.0(postcss@8.4.47)

  postcss-selector-parser@6.1.2:
    dependencies:
      cssesc: 3.0.0
      util-deprecate: 1.0.2

  postcss-simple-vars@7.0.1(postcss@8.4.47):
    dependencies:
      postcss: 8.4.47

  postcss@8.4.31:
    dependencies:
      nanoid: 3.3.7
      picocolors: 1.1.0
      source-map-js: 1.2.1

  postcss@8.4.47:
    dependencies:
      nanoid: 3.3.7
      picocolors: 1.1.0
      source-map-js: 1.2.1

  preact-render-to-string@5.2.3(preact@10.11.3):
    dependencies:
      preact: 10.11.3
      pretty-format: 3.8.0

  preact@10.11.3: {}

  prebuild-install@7.1.2:
    dependencies:
      detect-libc: 2.0.3
      expand-template: 2.0.3
      github-from-package: 0.0.0
      minimist: 1.2.8
      mkdirp-classic: 0.5.3
      napi-build-utils: 1.0.2
      node-abi: 3.67.0
      pump: 3.0.2
      rc: 1.2.8
      simple-get: 4.0.1
      tar-fs: 2.1.1
      tunnel-agent: 0.6.0

  prelude-ls@1.2.1: {}

  prettier@3.3.3: {}

  pretty-format@3.8.0: {}

  pretty-ms@8.0.0:
    dependencies:
      parse-ms: 3.0.0

  prismjs@1.27.0: {}

  prismjs@1.29.0: {}

  process-nextick-args@2.0.1: {}

  process@0.11.10: {}

  prop-types@15.8.1:
    dependencies:
      loose-envify: 1.4.0
      object-assign: 4.1.1
      react-is: 16.13.1

  proper-lockfile@4.1.2:
    dependencies:
      graceful-fs: 4.2.11
      retry: 0.12.0
      signal-exit: 3.0.7

  properties-reader@2.3.0:
    dependencies:
      mkdirp: 1.0.4

  property-information@5.6.0:
    dependencies:
      xtend: 4.0.2

  prosemirror-changeset@2.2.1:
    dependencies:
      prosemirror-transform: 1.10.0

  prosemirror-collab@1.3.1:
    dependencies:
      prosemirror-state: 1.4.3

  prosemirror-commands@1.6.0:
    dependencies:
      prosemirror-model: 1.22.3
      prosemirror-state: 1.4.3
      prosemirror-transform: 1.10.0

  prosemirror-dropcursor@1.8.1:
    dependencies:
      prosemirror-state: 1.4.3
      prosemirror-transform: 1.10.0
      prosemirror-view: 1.34.2

  prosemirror-gapcursor@1.3.2:
    dependencies:
      prosemirror-keymap: 1.2.2
      prosemirror-model: 1.22.3
      prosemirror-state: 1.4.3
      prosemirror-view: 1.34.2

  prosemirror-history@1.4.1:
    dependencies:
      prosemirror-state: 1.4.3
      prosemirror-transform: 1.10.0
      prosemirror-view: 1.34.2
      rope-sequence: 1.3.4

  prosemirror-inputrules@1.4.0:
    dependencies:
      prosemirror-state: 1.4.3
      prosemirror-transform: 1.10.0

  prosemirror-keymap@1.2.2:
    dependencies:
      prosemirror-state: 1.4.3
      w3c-keyname: 2.2.8

  prosemirror-markdown@1.13.0:
    dependencies:
      markdown-it: 14.1.0
      prosemirror-model: 1.22.3

  prosemirror-menu@1.2.4:
    dependencies:
      crelt: 1.0.6
      prosemirror-commands: 1.6.0
      prosemirror-history: 1.4.1
      prosemirror-state: 1.4.3

  prosemirror-model@1.22.3:
    dependencies:
      orderedmap: 2.1.1

  prosemirror-schema-basic@1.2.3:
    dependencies:
      prosemirror-model: 1.22.3

  prosemirror-schema-list@1.4.1:
    dependencies:
      prosemirror-model: 1.22.3
      prosemirror-state: 1.4.3
      prosemirror-transform: 1.10.0

  prosemirror-state@1.4.3:
    dependencies:
      prosemirror-model: 1.22.3
      prosemirror-transform: 1.10.0
      prosemirror-view: 1.34.2

  prosemirror-tables@1.5.0:
    dependencies:
      prosemirror-keymap: 1.2.2
      prosemirror-model: 1.22.3
      prosemirror-state: 1.4.3
      prosemirror-transform: 1.10.0
      prosemirror-view: 1.34.2

  prosemirror-trailing-node@3.0.0(prosemirror-model@1.22.3)(prosemirror-state@1.4.3)(prosemirror-view@1.34.2):
    dependencies:
      '@remirror/core-constants': 3.0.0
      escape-string-regexp: 4.0.0
      prosemirror-model: 1.22.3
      prosemirror-state: 1.4.3
      prosemirror-view: 1.34.2

  prosemirror-transform@1.10.0:
    dependencies:
      prosemirror-model: 1.22.3

  prosemirror-view@1.34.2:
    dependencies:
      prosemirror-model: 1.22.3
      prosemirror-state: 1.4.3
      prosemirror-transform: 1.10.0

  proto-list@1.2.4: {}

  proxy-agent@6.4.0:
    dependencies:
      agent-base: 7.1.1
      debug: 4.3.7
      http-proxy-agent: 7.0.2
      https-proxy-agent: 7.0.5
      lru-cache: 7.18.3
      pac-proxy-agent: 7.0.2
      proxy-from-env: 1.1.0
      socks-proxy-agent: 8.0.4
    transitivePeerDependencies:
      - supports-color

  proxy-from-env@1.1.0: {}

  psl@1.9.0: {}

  pump@3.0.2:
    dependencies:
      end-of-stream: 1.4.4
      once: 1.4.0

  punycode.js@2.3.1: {}

  punycode@2.3.1: {}

  pupa@2.1.1:
    dependencies:
      escape-goat: 2.1.1

  qs@6.13.0:
    dependencies:
      side-channel: 1.0.6

  querystringify@2.2.0: {}

  queue-microtask@1.2.3: {}

  queue-tick@1.0.1: {}

  ramda-adjunct@5.1.0(ramda@0.30.1):
    dependencies:
      ramda: 0.30.1

  ramda@0.30.1: {}

  randexp@0.5.3:
    dependencies:
      drange: 1.1.1
      ret: 0.2.2

  randombytes@2.1.0:
    dependencies:
      safe-buffer: 5.2.1

  range-parser@1.2.1: {}

  raw-body@2.5.2:
    dependencies:
      bytes: 3.1.2
      http-errors: 2.0.0
      iconv-lite: 0.4.24
      unpipe: 1.0.0

  rc@1.2.8:
    dependencies:
      deep-extend: 0.6.0
      ini: 1.3.8
      minimist: 1.2.8
      strip-json-comments: 2.0.1

  react-copy-to-clipboard@5.1.0(react@18.3.1):
    dependencies:
      copy-to-clipboard: 3.3.3
      prop-types: 15.8.1
      react: 18.3.1

  react-debounce-input@3.3.0(react@18.3.1):
    dependencies:
      lodash.debounce: 4.0.8
      prop-types: 15.8.1
      react: 18.3.1

  react-dom@18.3.1(react@18.3.1):
    dependencies:
      loose-envify: 1.4.0
      react: 18.3.1
      scheduler: 0.23.2

  react-error-boundary@4.1.0(react@18.3.1):
    dependencies:
      '@babel/runtime': 7.25.6
      react: 18.3.1

  react-immutable-proptypes@2.2.0(immutable@3.8.2):
    dependencies:
      immutable: 3.8.2
      invariant: 2.2.4

  react-immutable-pure-component@2.2.2(immutable@3.8.2)(react-dom@18.3.1(react@18.3.1))(react@18.3.1):
    dependencies:
      immutable: 3.8.2
      react: 18.3.1
      react-dom: 18.3.1(react@18.3.1)

  react-inspector@6.0.2(react@18.3.1):
    dependencies:
      react: 18.3.1

  react-is@16.13.1: {}

  react-number-format@5.4.2(react-dom@18.3.1(react@18.3.1))(react@18.3.1):
    dependencies:
      react: 18.3.1
      react-dom: 18.3.1(react@18.3.1)

  react-redux@9.1.2(@types/react@18.3.11)(react@18.3.1)(redux@5.0.1):
    dependencies:
      '@types/use-sync-external-store': 0.0.3
      react: 18.3.1
      use-sync-external-store: 1.2.2(react@18.3.1)
    optionalDependencies:
      '@types/react': 18.3.11
      redux: 5.0.1

  react-refresh@0.14.2: {}

  react-remove-scroll-bar@2.3.6(@types/react@18.3.11)(react@18.3.1):
    dependencies:
      react: 18.3.1
      react-style-singleton: 2.2.1(@types/react@18.3.11)(react@18.3.1)
      tslib: 2.7.0
    optionalDependencies:
      '@types/react': 18.3.11

  react-remove-scroll@2.6.0(@types/react@18.3.11)(react@18.3.1):
    dependencies:
      react: 18.3.1
      react-remove-scroll-bar: 2.3.6(@types/react@18.3.11)(react@18.3.1)
      react-style-singleton: 2.2.1(@types/react@18.3.11)(react@18.3.1)
      tslib: 2.7.0
      use-callback-ref: 1.3.2(@types/react@18.3.11)(react@18.3.1)
      use-sidecar: 1.1.2(@types/react@18.3.11)(react@18.3.1)
    optionalDependencies:
      '@types/react': 18.3.11

  react-simple-code-editor@0.14.1(react-dom@18.3.1(react@18.3.1))(react@18.3.1):
    dependencies:
      react: 18.3.1
      react-dom: 18.3.1(react@18.3.1)

  react-style-singleton@2.2.1(@types/react@18.3.11)(react@18.3.1):
    dependencies:
      get-nonce: 1.0.1
      invariant: 2.2.4
      react: 18.3.1
      tslib: 2.7.0
    optionalDependencies:
      '@types/react': 18.3.11

  react-syntax-highlighter@15.5.0(react@18.3.1):
    dependencies:
      '@babel/runtime': 7.25.6
      highlight.js: 10.7.3
      lowlight: 1.20.0
      prismjs: 1.29.0
      react: 18.3.1
      refractor: 3.6.0

  react-textarea-autosize@8.5.3(@types/react@18.3.11)(react@18.3.1):
    dependencies:
      '@babel/runtime': 7.25.6
      react: 18.3.1
      use-composed-ref: 1.3.0(react@18.3.1)
      use-latest: 1.2.1(@types/react@18.3.11)(react@18.3.1)
    transitivePeerDependencies:
      - '@types/react'

  react-transition-group@4.4.5(react-dom@18.3.1(react@18.3.1))(react@18.3.1):
    dependencies:
      '@babel/runtime': 7.25.6
      dom-helpers: 5.2.1
      loose-envify: 1.4.0
      prop-types: 15.8.1
      react: 18.3.1
      react-dom: 18.3.1(react@18.3.1)

  react@18.3.1:
    dependencies:
      loose-envify: 1.4.0

  readable-stream@2.3.8:
    dependencies:
      core-util-is: 1.0.3
      inherits: 2.0.4
      isarray: 1.0.0
      process-nextick-args: 2.0.1
      safe-buffer: 5.1.2
      string_decoder: 1.1.1
      util-deprecate: 1.0.2

  readable-stream@3.6.2:
    dependencies:
      inherits: 2.0.4
      string_decoder: 1.3.0
      util-deprecate: 1.0.2

  readable-stream@4.5.2:
    dependencies:
      abort-controller: 3.0.0
      buffer: 6.0.3
      events: 3.3.0
      process: 0.11.10
      string_decoder: 1.3.0

  readdir-glob@1.1.3:
    dependencies:
      minimatch: 5.1.6

  readdirp@4.0.1: {}

  recast@0.23.9:
    dependencies:
      ast-types: 0.16.1
      esprima: 4.0.1
      source-map: 0.6.1
      tiny-invariant: 1.3.3
      tslib: 2.7.0

  redis-errors@1.2.0: {}

  redis-parser@3.0.0:
    dependencies:
      redis-errors: 1.2.0

  redux-immutable@4.0.0(immutable@3.8.2):
    dependencies:
      immutable: 3.8.2

  redux@5.0.1: {}

  reflect.getprototypeof@1.0.6:
    dependencies:
      call-bind: 1.0.7
      define-properties: 1.2.1
      es-abstract: 1.23.3
      es-errors: 1.3.0
      get-intrinsic: 1.2.4
      globalthis: 1.0.4
      which-builtin-type: 1.1.4

  refractor@3.6.0:
    dependencies:
      hastscript: 6.0.0
      parse-entities: 2.0.0
      prismjs: 1.27.0

  regenerator-runtime@0.14.1: {}

  regexp.prototype.flags@1.5.2:
    dependencies:
      call-bind: 1.0.7
      define-properties: 1.2.1
      es-errors: 1.3.0
      set-function-name: 2.0.2

  registry-auth-token@3.3.2:
    dependencies:
      rc: 1.2.8
      safe-buffer: 5.2.1

  registry-auth-token@5.0.2:
    dependencies:
      '@pnpm/npm-conf': 2.3.1

  registry-url@3.1.0:
    dependencies:
      rc: 1.2.8

  registry-url@5.1.0:
    dependencies:
      rc: 1.2.8

  remarkable@2.0.1:
    dependencies:
      argparse: 1.0.10
      autolinker: 3.16.2

  remove-accents@0.5.0: {}

  repeat-string@1.6.1: {}

  require-directory@2.1.1: {}

  requires-port@1.0.0: {}

  reselect@5.1.1: {}

  resolve-from@4.0.0: {}

  resolve-pkg-maps@1.0.0: {}

  resolve@1.22.8:
    dependencies:
      is-core-module: 2.15.1
      path-parse: 1.0.7
      supports-preserve-symlinks-flag: 1.0.0

  resolve@2.0.0-next.5:
    dependencies:
      is-core-module: 2.15.1
      path-parse: 1.0.7
      supports-preserve-symlinks-flag: 1.0.0

  restore-cursor@3.1.0:
    dependencies:
      onetime: 5.1.2
      signal-exit: 3.0.7

  ret@0.2.2: {}

  retry@0.12.0: {}

  reusify@1.0.4: {}

  rfc4648@1.5.3: {}

  rimraf@3.0.2:
    dependencies:
      glob: 7.2.3

  rollup@4.21.3:
    dependencies:
      '@types/estree': 1.0.5
    optionalDependencies:
      '@rollup/rollup-android-arm-eabi': 4.21.3
      '@rollup/rollup-android-arm64': 4.21.3
      '@rollup/rollup-darwin-arm64': 4.21.3
      '@rollup/rollup-darwin-x64': 4.21.3
      '@rollup/rollup-linux-arm-gnueabihf': 4.21.3
      '@rollup/rollup-linux-arm-musleabihf': 4.21.3
      '@rollup/rollup-linux-arm64-gnu': 4.21.3
      '@rollup/rollup-linux-arm64-musl': 4.21.3
      '@rollup/rollup-linux-powerpc64le-gnu': 4.21.3
      '@rollup/rollup-linux-riscv64-gnu': 4.21.3
      '@rollup/rollup-linux-s390x-gnu': 4.21.3
      '@rollup/rollup-linux-x64-gnu': 4.21.3
      '@rollup/rollup-linux-x64-musl': 4.21.3
      '@rollup/rollup-win32-arm64-msvc': 4.21.3
      '@rollup/rollup-win32-ia32-msvc': 4.21.3
      '@rollup/rollup-win32-x64-msvc': 4.21.3
      fsevents: 2.3.3

  rope-sequence@1.3.4: {}

  rrdom@0.1.7:
    dependencies:
      rrweb-snapshot: 2.0.0-alpha.4

  rrweb-cssom@0.7.1: {}

  rrweb-player@1.0.0-alpha.4:
    dependencies:
      '@tsconfig/svelte': 1.0.13
      rrweb: 2.0.0-alpha.4

  rrweb-snapshot@2.0.0-alpha.17:
    dependencies:
      postcss: 8.4.47

  rrweb-snapshot@2.0.0-alpha.4: {}

  rrweb@2.0.0-alpha.4:
    dependencies:
      '@rrweb/types': 2.0.0-alpha.16
      '@types/css-font-loading-module': 0.0.7
      '@xstate/fsm': 1.6.5
      base64-arraybuffer: 1.0.2
      fflate: 0.4.8
      mitt: 3.0.1
      rrdom: 0.1.7
      rrweb-snapshot: 2.0.0-alpha.4

  run-async@2.4.1: {}

  run-parallel@1.2.0:
    dependencies:
      queue-microtask: 1.2.3

  rxjs@6.6.7:
    dependencies:
      tslib: 1.14.1

  rxjs@7.8.1:
    dependencies:
      tslib: 2.7.0

  safe-array-concat@1.1.2:
    dependencies:
      call-bind: 1.0.7
      get-intrinsic: 1.2.4
      has-symbols: 1.0.3
      isarray: 2.0.5

  safe-buffer@5.1.2: {}

  safe-buffer@5.2.1: {}

  safe-regex-test@1.0.3:
    dependencies:
      call-bind: 1.0.7
      es-errors: 1.3.0
      is-regex: 1.1.4

  safe-stable-stringify@2.5.0: {}

  safer-buffer@2.1.2: {}

  sass@1.79.5:
    dependencies:
      '@parcel/watcher': 2.4.1
      chokidar: 4.0.0
      immutable: 4.3.7
      source-map-js: 1.2.1

  saxes@6.0.0:
    dependencies:
      xmlchars: 2.2.0

  scheduler@0.23.2:
    dependencies:
      loose-envify: 1.4.0

  schema-utils@3.3.0:
    dependencies:
      '@types/json-schema': 7.0.15
      ajv: 6.12.6
      ajv-keywords: 3.5.2(ajv@6.12.6)

  semver-diff@3.1.1:
    dependencies:
      semver: 6.3.1

  semver@6.3.1: {}

  semver@7.6.3: {}

  sentence-case@2.1.1:
    dependencies:
      no-case: 2.3.2
      upper-case-first: 1.1.2

  seq-queue@0.0.5: {}

  serialize-error@8.1.0:
    dependencies:
      type-fest: 0.20.2

  serialize-javascript@6.0.2:
    dependencies:
      randombytes: 2.1.0

  server-only@0.0.1: {}

  set-blocking@2.0.0: {}

  set-function-length@1.2.2:
    dependencies:
      define-data-property: 1.1.4
      es-errors: 1.3.0
      function-bind: 1.1.2
      get-intrinsic: 1.2.4
      gopd: 1.0.1
      has-property-descriptors: 1.0.2

  set-function-name@2.0.2:
    dependencies:
      define-data-property: 1.1.4
      es-errors: 1.3.0
      functions-have-names: 1.2.3
      has-property-descriptors: 1.0.2

  setprototypeof@1.2.0: {}

  sha.js@2.4.11:
    dependencies:
      inherits: 2.0.4
      safe-buffer: 5.2.1

  shebang-command@2.0.0:
    dependencies:
      shebang-regex: 3.0.0

  shebang-regex@3.0.0: {}

  shell-quote@1.8.1: {}

  short-unique-id@5.2.0: {}

  side-channel@1.0.6:
    dependencies:
      call-bind: 1.0.7
      es-errors: 1.3.0
      get-intrinsic: 1.2.4
      object-inspect: 1.13.2

  siginfo@2.0.0: {}

  signal-exit@3.0.7: {}

  signal-exit@4.1.0: {}

  simple-concat@1.0.1: {}

  simple-get@4.0.1:
    dependencies:
      decompress-response: 6.0.0
      once: 1.4.0
      simple-concat: 1.0.1

  simple-swizzle@0.2.2:
    dependencies:
      is-arrayish: 0.3.2

  sirv@2.0.4:
    dependencies:
      '@polka/url': 1.0.0-next.25
      mrmime: 2.0.0
      totalist: 3.0.1

  sisteransi@1.0.5: {}

  slash@3.0.0: {}

  smart-buffer@4.2.0: {}

  snake-case@2.1.0:
    dependencies:
      no-case: 2.3.2

  socket.io-client@4.7.5:
    dependencies:
      '@socket.io/component-emitter': 3.1.2
      debug: 4.3.7
      engine.io-client: 6.5.4
      socket.io-parser: 4.2.4
    transitivePeerDependencies:
      - bufferutil
      - supports-color
      - utf-8-validate

  socket.io-parser@4.2.4:
    dependencies:
      '@socket.io/component-emitter': 3.1.2
      debug: 4.3.7
    transitivePeerDependencies:
      - supports-color

  socks-proxy-agent@8.0.4:
    dependencies:
      agent-base: 7.1.1
      debug: 4.3.7
      socks: 2.8.3
    transitivePeerDependencies:
      - supports-color

  socks@2.8.3:
    dependencies:
      ip-address: 9.0.5
      smart-buffer: 4.2.0

  source-map-js@1.2.1: {}

  source-map-support@0.5.21:
    dependencies:
      buffer-from: 1.1.2
      source-map: 0.6.1

  source-map@0.6.1: {}

  space-separated-tokens@1.1.5: {}

  split-ca@1.0.1: {}

  sprintf-js@1.0.3: {}

  sprintf-js@1.1.3: {}

  sqlstring@2.3.3: {}

  ssh-remote-port-forward@1.0.4:
    dependencies:
      '@types/ssh2': 0.5.52
      ssh2: 1.16.0

  ssh2@1.16.0:
    dependencies:
      asn1: 0.2.6
      bcrypt-pbkdf: 1.0.2
    optionalDependencies:
      cpu-features: 0.0.10
      nan: 2.20.0

  stack-trace@0.0.10: {}

  stackback@0.0.2: {}

  standard-as-callback@2.1.0: {}

  statuses@2.0.1: {}

  std-env@3.7.0: {}

  stop-iteration-iterator@1.0.0:
    dependencies:
      internal-slot: 1.0.7

  streamsearch@1.1.0: {}

  streamx@2.20.1:
    dependencies:
      fast-fifo: 1.3.2
      queue-tick: 1.0.1
      text-decoder: 1.2.0
    optionalDependencies:
      bare-events: 2.4.2

  strict-event-emitter-types@2.0.0: {}

  string-width@4.2.3:
    dependencies:
      emoji-regex: 8.0.0
      is-fullwidth-code-point: 3.0.0
      strip-ansi: 6.0.1

  string-width@5.1.2:
    dependencies:
      eastasianwidth: 0.2.0
      emoji-regex: 9.2.2
      strip-ansi: 7.1.0

  string.prototype.includes@2.0.0:
    dependencies:
      define-properties: 1.2.1
      es-abstract: 1.23.3

  string.prototype.matchall@4.0.11:
    dependencies:
      call-bind: 1.0.7
      define-properties: 1.2.1
      es-abstract: 1.23.3
      es-errors: 1.3.0
      es-object-atoms: 1.0.0
      get-intrinsic: 1.2.4
      gopd: 1.0.1
      has-symbols: 1.0.3
      internal-slot: 1.0.7
      regexp.prototype.flags: 1.5.2
      set-function-name: 2.0.2
      side-channel: 1.0.6

  string.prototype.repeat@1.0.0:
    dependencies:
      define-properties: 1.2.1
      es-abstract: 1.23.3

  string.prototype.trim@1.2.9:
    dependencies:
      call-bind: 1.0.7
      define-properties: 1.2.1
      es-abstract: 1.23.3
      es-object-atoms: 1.0.0

  string.prototype.trimend@1.0.8:
    dependencies:
      call-bind: 1.0.7
      define-properties: 1.2.1
      es-object-atoms: 1.0.0

  string.prototype.trimstart@1.0.8:
    dependencies:
      call-bind: 1.0.7
      define-properties: 1.2.1
      es-object-atoms: 1.0.0

  string_decoder@1.1.1:
    dependencies:
      safe-buffer: 5.1.2

  string_decoder@1.3.0:
    dependencies:
      safe-buffer: 5.2.1

  strip-ansi@6.0.1:
    dependencies:
      ansi-regex: 5.0.1

  strip-ansi@7.1.0:
    dependencies:
      ansi-regex: 6.1.0

  strip-bom@3.0.0: {}

  strip-final-newline@2.0.0: {}

  strip-json-comments@2.0.1: {}

  strip-json-comments@3.1.1: {}

  strnum@1.0.5: {}

  styled-jsx@5.1.1(@babel/core@7.25.2)(react@18.3.1):
    dependencies:
      client-only: 0.0.1
      react: 18.3.1
    optionalDependencies:
      '@babel/core': 7.25.2

  sugar-high@0.6.1: {}

  sugarss@4.0.1(postcss@8.4.47):
    dependencies:
      postcss: 8.4.47

  superjson@2.2.1:
    dependencies:
      copy-anything: 3.0.5

  supports-color@5.5.0:
    dependencies:
      has-flag: 3.0.0

  supports-color@7.2.0:
    dependencies:
      has-flag: 4.0.0

  supports-color@8.1.1:
    dependencies:
      has-flag: 4.0.0

  supports-preserve-symlinks-flag@1.0.0: {}

  swagger-client@3.29.3:
    dependencies:
      '@babel/runtime-corejs3': 7.25.6
      '@swagger-api/apidom-core': 1.0.0-alpha.9
      '@swagger-api/apidom-error': 1.0.0-alpha.9
      '@swagger-api/apidom-json-pointer': 1.0.0-alpha.9
      '@swagger-api/apidom-ns-openapi-3-1': 1.0.0-alpha.9
      '@swagger-api/apidom-reference': 1.0.0-alpha.9
      cookie: 0.6.0
      deepmerge: 4.3.1
      fast-json-patch: 3.1.1
      js-yaml: 4.1.0
      neotraverse: 0.6.18
      node-abort-controller: 3.1.1
      node-fetch-commonjs: 3.3.2
      openapi-path-templating: 1.6.0
      openapi-server-url-templating: 1.1.0
      ramda: 0.30.1
      ramda-adjunct: 5.1.0(ramda@0.30.1)
    transitivePeerDependencies:
      - debug

  swagger-ui-react@5.17.14(@types/react@18.3.11)(react-dom@18.3.1(react@18.3.1))(react@18.3.1):
    dependencies:
      '@babel/runtime-corejs3': 7.25.6
      '@braintree/sanitize-url': 7.0.2
      base64-js: 1.5.1
      classnames: 2.5.1
      css.escape: 1.5.1
      deep-extend: 0.6.0
      dompurify: 3.1.4
      ieee754: 1.2.1
      immutable: 3.8.2
      js-file-download: 0.4.12
      js-yaml: 4.1.0
      lodash: 4.17.21
      prop-types: 15.8.1
      randexp: 0.5.3
      randombytes: 2.1.0
      react: 18.3.1
      react-copy-to-clipboard: 5.1.0(react@18.3.1)
      react-debounce-input: 3.3.0(react@18.3.1)
      react-dom: 18.3.1(react@18.3.1)
      react-immutable-proptypes: 2.2.0(immutable@3.8.2)
      react-immutable-pure-component: 2.2.2(immutable@3.8.2)(react-dom@18.3.1(react@18.3.1))(react@18.3.1)
      react-inspector: 6.0.2(react@18.3.1)
      react-redux: 9.1.2(@types/react@18.3.11)(react@18.3.1)(redux@5.0.1)
      react-syntax-highlighter: 15.5.0(react@18.3.1)
      redux: 5.0.1
      redux-immutable: 4.0.0(immutable@3.8.2)
      remarkable: 2.0.1
      reselect: 5.1.1
      serialize-error: 8.1.0
      sha.js: 2.4.11
      swagger-client: 3.29.3
      url-parse: 1.5.10
      xml: 1.0.1
      xml-but-prettier: 1.0.1
      zenscroll: 4.0.2
    transitivePeerDependencies:
      - '@types/react'
      - debug

  swap-case@1.1.2:
    dependencies:
      lower-case: 1.1.4
      upper-case: 1.1.3

  symbol-tree@3.2.4: {}

  tabbable@6.2.0: {}

  tapable@2.2.1: {}

  tar-fs@2.0.1:
    dependencies:
      chownr: 1.1.4
      mkdirp-classic: 0.5.3
      pump: 3.0.2
      tar-stream: 2.2.0

  tar-fs@2.1.1:
    dependencies:
      chownr: 1.1.4
      mkdirp-classic: 0.5.3
      pump: 3.0.2
      tar-stream: 2.2.0

  tar-fs@3.0.6:
    dependencies:
      pump: 3.0.2
      tar-stream: 3.1.7
    optionalDependencies:
      bare-fs: 2.3.5
      bare-path: 2.1.3

  tar-stream@2.2.0:
    dependencies:
      bl: 4.1.0
      end-of-stream: 1.4.4
      fs-constants: 1.0.0
      inherits: 2.0.4
      readable-stream: 3.6.2

  tar-stream@3.1.7:
    dependencies:
      b4a: 1.6.6
      fast-fifo: 1.3.2
      streamx: 2.20.1

  tar@6.2.1:
    dependencies:
      chownr: 2.0.0
      fs-minipass: 2.1.0
      minipass: 5.0.0
      minizlib: 2.1.2
      mkdirp: 1.0.4
      yallist: 4.0.0

  terser-webpack-plugin@5.3.10(webpack@5.94.0):
    dependencies:
      '@jridgewell/trace-mapping': 0.3.25
      jest-worker: 27.5.1
      schema-utils: 3.3.0
      serialize-javascript: 6.0.2
      terser: 5.32.0
      webpack: 5.94.0

  terser@5.32.0:
    dependencies:
      '@jridgewell/source-map': 0.3.6
      acorn: 8.12.1
      commander: 2.20.3
      source-map-support: 0.5.21

  test-exclude@7.0.1:
    dependencies:
      '@istanbuljs/schema': 0.1.3
      glob: 10.4.5
      minimatch: 9.0.5

  testcontainers@10.13.2:
    dependencies:
      '@balena/dockerignore': 1.0.2
      '@types/dockerode': 3.3.31
      archiver: 7.0.1
      async-lock: 1.4.1
      byline: 5.0.0
      debug: 4.3.7
      docker-compose: 0.24.8
      dockerode: 3.3.5
      get-port: 5.1.1
      proper-lockfile: 4.1.2
      properties-reader: 2.3.0
      ssh-remote-port-forward: 1.0.4
      tar-fs: 3.0.6
      tmp: 0.2.3
      undici: 5.28.4
    transitivePeerDependencies:
      - supports-color

  text-decoder@1.2.0:
    dependencies:
      b4a: 1.6.6

  text-hex@1.0.0: {}

  text-table@0.2.0: {}

  through@2.3.8: {}

  tiny-invariant@1.3.3: {}

  tinybench@2.9.0: {}

  tinycolor2@1.6.0: {}

  tinyexec@0.3.0: {}

  tinyglobby@0.2.6:
    dependencies:
      fdir: 6.3.0(picomatch@4.0.2)
      picomatch: 4.0.2

  tinygradient@1.1.5:
    dependencies:
      '@types/tinycolor2': 1.4.6
      tinycolor2: 1.6.0

  tinypool@1.0.1: {}

  tinyrainbow@1.2.0: {}

  tinyspy@3.0.2: {}

  tippy.js@6.3.7:
    dependencies:
      '@popperjs/core': 2.11.8

  title-case@2.1.1:
    dependencies:
      no-case: 2.3.2
      upper-case: 1.1.3

  tldts-core@6.1.52: {}

  tldts@6.1.52:
    dependencies:
      tldts-core: 6.1.52

  tmp@0.0.33:
    dependencies:
      os-tmpdir: 1.0.2

  tmp@0.2.3: {}

  to-fast-properties@2.0.0: {}

  to-regex-range@5.0.1:
    dependencies:
      is-number: 7.0.0

  toggle-selection@1.0.6: {}

  toidentifier@1.0.1: {}

  totalist@3.0.1: {}

  tough-cookie@4.1.4:
    dependencies:
      psl: 1.9.0
      punycode: 2.3.1
      universalify: 0.2.0
      url-parse: 1.5.10

  tough-cookie@5.0.0:
    dependencies:
      tldts: 6.1.52

  tr46@0.0.3: {}

  tr46@5.0.0:
    dependencies:
      punycode: 2.3.1

  tree-kill@1.2.2: {}

  tree-sitter-json@0.20.2:
    dependencies:
      nan: 2.20.0
    optional: true

  tree-sitter-yaml@0.5.0:
    dependencies:
      nan: 2.20.0
    optional: true

  tree-sitter@0.20.4:
    dependencies:
      nan: 2.20.0
      prebuild-install: 7.1.2
    optional: true

  triple-beam@1.4.1: {}

<<<<<<< HEAD
  trpc-swagger@1.2.6(patch_hash=6s72z7zx33c52iesv5sewipn6i)(@trpc/client@11.0.0-rc.576(@trpc/server@11.0.0-rc.576))(@trpc/server@11.0.0-rc.576)(zod@3.23.8):
    dependencies:
      '@trpc/client': 11.0.0-rc.576(@trpc/server@11.0.0-rc.576)
      '@trpc/server': 11.0.0-rc.576
=======
  trpc-swagger@1.2.6(patch_hash=6s72z7zx33c52iesv5sewipn6i)(@trpc/client@11.0.0-rc.577(@trpc/server@11.0.0-rc.577))(@trpc/server@11.0.0-rc.577)(zod@3.23.8):
    dependencies:
      '@trpc/client': 11.0.0-rc.577(@trpc/server@11.0.0-rc.577)
      '@trpc/server': 11.0.0-rc.577
>>>>>>> c4ec4f3c
      chalk-scripts: 1.2.8
      co-body: 6.2.0
      lodash.clonedeep: 4.5.0
      node-mocks-http: 1.16.0
      openapi-types: 12.1.3
      zod: 3.23.8
      zod-to-json-schema: 3.23.3(zod@3.23.8)

  ts-api-utils@1.3.0(typescript@5.6.3):
    dependencies:
      typescript: 5.6.3

  ts-mixer@6.0.4: {}

  ts-node@10.9.2(@types/node@20.16.11)(typescript@5.6.3):
    dependencies:
      '@cspotcode/source-map-support': 0.8.1
      '@tsconfig/node10': 1.0.11
      '@tsconfig/node12': 1.0.11
      '@tsconfig/node14': 1.0.3
      '@tsconfig/node16': 1.0.4
      '@types/node': 20.16.11
      acorn: 8.12.1
      acorn-walk: 8.3.4
      arg: 4.1.3
      create-require: 1.1.1
      diff: 4.0.2
      make-error: 1.3.6
      typescript: 5.6.3
      v8-compile-cache-lib: 3.0.1
      yn: 3.1.1

  ts-toolbelt@9.6.0: {}

  tsconfck@3.1.3(typescript@5.6.3):
    optionalDependencies:
      typescript: 5.6.3

  tsconfig-paths@3.15.0:
    dependencies:
      '@types/json5': 0.0.29
      json5: 1.0.2
      minimist: 1.2.8
      strip-bom: 3.0.0

  tslib@1.14.1: {}

  tslib@2.7.0: {}

  tsscmp@1.0.6: {}

  tsx@4.13.3:
    dependencies:
      esbuild: 0.20.2
      get-tsconfig: 4.8.1
    optionalDependencies:
      fsevents: 2.3.3

  tunnel-agent@0.6.0:
    dependencies:
      safe-buffer: 5.2.1

  turbo-darwin-64@2.1.3:
    optional: true

  turbo-darwin-arm64@2.1.3:
    optional: true

  turbo-linux-64@2.1.3:
    optional: true

  turbo-linux-arm64@2.1.3:
    optional: true

  turbo-windows-64@2.1.3:
    optional: true

  turbo-windows-arm64@2.1.3:
    optional: true

  turbo@2.1.3:
    optionalDependencies:
      turbo-darwin-64: 2.1.3
      turbo-darwin-arm64: 2.1.3
      turbo-linux-64: 2.1.3
      turbo-linux-arm64: 2.1.3
      turbo-windows-64: 2.1.3
      turbo-windows-arm64: 2.1.3

  tweetnacl@0.14.5: {}

  type-check@0.4.0:
    dependencies:
      prelude-ls: 1.2.1

  type-fest@0.20.2: {}

  type-fest@0.21.3: {}

  type-fest@4.26.1: {}

  type-is@1.6.18:
    dependencies:
      media-typer: 0.3.0
      mime-types: 2.1.35

  typed-array-buffer@1.0.2:
    dependencies:
      call-bind: 1.0.7
      es-errors: 1.3.0
      is-typed-array: 1.1.13

  typed-array-byte-length@1.0.1:
    dependencies:
      call-bind: 1.0.7
      for-each: 0.3.3
      gopd: 1.0.1
      has-proto: 1.0.3
      is-typed-array: 1.1.13

  typed-array-byte-offset@1.0.2:
    dependencies:
      available-typed-arrays: 1.0.7
      call-bind: 1.0.7
      for-each: 0.3.3
      gopd: 1.0.1
      has-proto: 1.0.3
      is-typed-array: 1.1.13

  typed-array-length@1.0.6:
    dependencies:
      call-bind: 1.0.7
      for-each: 0.3.3
      gopd: 1.0.1
      has-proto: 1.0.3
      is-typed-array: 1.1.13
      possible-typed-array-names: 1.0.0

  typedarray-to-buffer@3.1.5:
    dependencies:
      is-typedarray: 1.0.0

  types-ramda@0.30.1:
    dependencies:
      ts-toolbelt: 9.6.0

  typescript-eslint@8.9.0(eslint@9.12.0)(typescript@5.6.3):
    dependencies:
      '@typescript-eslint/eslint-plugin': 8.9.0(@typescript-eslint/parser@8.9.0(eslint@9.12.0)(typescript@5.6.3))(eslint@9.12.0)(typescript@5.6.3)
      '@typescript-eslint/parser': 8.9.0(eslint@9.12.0)(typescript@5.6.3)
      '@typescript-eslint/utils': 8.9.0(eslint@9.12.0)(typescript@5.6.3)
    optionalDependencies:
      typescript: 5.6.3
    transitivePeerDependencies:
      - eslint
      - supports-color

  typescript@5.6.3: {}

  uc.micro@2.1.0: {}

  ufo@1.5.4: {}

  uglify-js@3.19.3:
    optional: true

  uint8array-extras@1.4.0: {}

  unbox-primitive@1.0.2:
    dependencies:
      call-bind: 1.0.7
      has-bigints: 1.0.2
      has-symbols: 1.0.3
      which-boxed-primitive: 1.0.2

  undici-types@5.26.5: {}

  undici-types@6.19.8: {}

  undici@5.28.4:
    dependencies:
      '@fastify/busboy': 2.1.1

  undici@6.20.1: {}

  unique-string@2.0.0:
    dependencies:
      crypto-random-string: 2.0.0

  universalify@0.2.0: {}

  universalify@2.0.1: {}

  unpipe@1.0.0: {}

  unplugin@1.14.1(webpack-sources@3.2.3):
    dependencies:
      acorn: 8.12.1
      webpack-virtual-modules: 0.6.2
    optionalDependencies:
      webpack-sources: 3.2.3

  unraw@3.0.0: {}

  update-browserslist-db@1.1.0(browserslist@4.23.3):
    dependencies:
      browserslist: 4.23.3
      escalade: 3.2.0
      picocolors: 1.1.0

  update-check@1.5.4:
    dependencies:
      registry-auth-token: 3.3.2
      registry-url: 3.1.0

  update-notifier-cjs@5.1.6:
    dependencies:
      boxen: 5.1.2
      chalk: 4.1.2
      configstore: 5.0.1
      has-yarn: 2.1.0
      import-lazy: 2.1.0
      is-ci: 2.0.0
      is-installed-globally: 0.4.0
      is-npm: 5.0.0
      is-yarn-global: 0.3.0
      isomorphic-fetch: 3.0.0
      pupa: 2.1.1
      registry-auth-token: 5.0.2
      registry-url: 5.1.0
      semver: 7.6.3
      semver-diff: 3.1.1
      xdg-basedir: 4.0.0
    transitivePeerDependencies:
      - encoding

  upper-case-first@1.1.2:
    dependencies:
      upper-case: 1.1.3

  upper-case@1.1.3: {}

  uri-js@4.4.1:
    dependencies:
      punycode: 2.3.1

  url-parse@1.5.10:
    dependencies:
      querystringify: 2.2.0
      requires-port: 1.0.0

  url-toolkit@2.2.5: {}

  use-callback-ref@1.3.2(@types/react@18.3.11)(react@18.3.1):
    dependencies:
      react: 18.3.1
      tslib: 2.7.0
    optionalDependencies:
      '@types/react': 18.3.11

  use-composed-ref@1.3.0(react@18.3.1):
    dependencies:
      react: 18.3.1

  use-deep-compare-effect@1.8.1(react@18.3.1):
    dependencies:
      '@babel/runtime': 7.25.6
      dequal: 2.0.3
      react: 18.3.1

  use-isomorphic-layout-effect@1.1.2(@types/react@18.3.11)(react@18.3.1):
    dependencies:
      react: 18.3.1
    optionalDependencies:
      '@types/react': 18.3.11

  use-latest@1.2.1(@types/react@18.3.11)(react@18.3.1):
    dependencies:
      react: 18.3.1
      use-isomorphic-layout-effect: 1.1.2(@types/react@18.3.11)(react@18.3.1)
    optionalDependencies:
      '@types/react': 18.3.11

  use-sidecar@1.1.2(@types/react@18.3.11)(react@18.3.1):
    dependencies:
      detect-node-es: 1.1.0
      react: 18.3.1
      tslib: 2.7.0
    optionalDependencies:
      '@types/react': 18.3.11

  use-sync-external-store@1.2.2(react@18.3.1):
    dependencies:
      react: 18.3.1

  util-deprecate@1.0.2: {}

  uuid@10.0.0: {}

  uuid@8.3.2: {}

  uuid@9.0.1: {}

  v8-compile-cache-lib@3.0.1: {}

  validate-npm-package-name@5.0.1: {}

  video.js@8.18.1:
    dependencies:
      '@babel/runtime': 7.25.6
      '@videojs/http-streaming': 3.14.2(video.js@8.18.1)
      '@videojs/vhs-utils': 4.1.1
      '@videojs/xhr': 2.7.0
      aes-decrypter: 4.0.2
      global: 4.4.0
      m3u8-parser: 7.2.0
      mpd-parser: 1.3.0
      mux.js: 7.0.3
      videojs-contrib-quality-levels: 4.1.0(video.js@8.18.1)
      videojs-font: 4.2.0
      videojs-vtt.js: 0.15.5

  videojs-contrib-quality-levels@4.1.0(video.js@8.18.1):
    dependencies:
      global: 4.4.0
      video.js: 8.18.1

  videojs-font@4.2.0: {}

  videojs-vtt.js@0.15.5:
    dependencies:
      global: 4.4.0

  vite-node@2.1.3(@types/node@20.16.11)(sass@1.79.5)(sugarss@4.0.1(postcss@8.4.47))(terser@5.32.0):
    dependencies:
      cac: 6.7.14
      debug: 4.3.7
      pathe: 1.1.2
      vite: 5.4.5(@types/node@20.16.11)(sass@1.79.5)(sugarss@4.0.1(postcss@8.4.47))(terser@5.32.0)
    transitivePeerDependencies:
      - '@types/node'
      - less
      - lightningcss
      - sass
      - sass-embedded
      - stylus
      - sugarss
      - supports-color
      - terser

  vite-tsconfig-paths@5.0.1(typescript@5.6.3)(vite@5.4.5(@types/node@20.16.11)(sass@1.79.5)(sugarss@4.0.1(postcss@8.4.47))(terser@5.32.0)):
    dependencies:
      debug: 4.3.7
      globrex: 0.1.2
      tsconfck: 3.1.3(typescript@5.6.3)
    optionalDependencies:
      vite: 5.4.5(@types/node@20.16.11)(sass@1.79.5)(sugarss@4.0.1(postcss@8.4.47))(terser@5.32.0)
    transitivePeerDependencies:
      - supports-color
      - typescript

  vite@5.4.5(@types/node@20.16.11)(sass@1.79.5)(sugarss@4.0.1(postcss@8.4.47))(terser@5.32.0):
    dependencies:
      esbuild: 0.21.5
      postcss: 8.4.47
      rollup: 4.21.3
    optionalDependencies:
      '@types/node': 20.16.11
      fsevents: 2.3.3
      sass: 1.79.5
      sugarss: 4.0.1(postcss@8.4.47)
      terser: 5.32.0

  vitest@2.1.3(@types/node@20.16.11)(@vitest/ui@2.1.3)(jsdom@25.0.1)(sass@1.79.5)(sugarss@4.0.1(postcss@8.4.47))(terser@5.32.0):
    dependencies:
      '@vitest/expect': 2.1.3
      '@vitest/mocker': 2.1.3(@vitest/spy@2.1.3)(vite@5.4.5(@types/node@20.16.11)(sass@1.79.5)(sugarss@4.0.1(postcss@8.4.47))(terser@5.32.0))
      '@vitest/pretty-format': 2.1.3
      '@vitest/runner': 2.1.3
      '@vitest/snapshot': 2.1.3
      '@vitest/spy': 2.1.3
      '@vitest/utils': 2.1.3
      chai: 5.1.1
      debug: 4.3.7
      magic-string: 0.30.11
      pathe: 1.1.2
      std-env: 3.7.0
      tinybench: 2.9.0
      tinyexec: 0.3.0
      tinypool: 1.0.1
      tinyrainbow: 1.2.0
      vite: 5.4.5(@types/node@20.16.11)(sass@1.79.5)(sugarss@4.0.1(postcss@8.4.47))(terser@5.32.0)
      vite-node: 2.1.3(@types/node@20.16.11)(sass@1.79.5)(sugarss@4.0.1(postcss@8.4.47))(terser@5.32.0)
      why-is-node-running: 2.3.0
    optionalDependencies:
      '@types/node': 20.16.11
      '@vitest/ui': 2.1.3(vitest@2.1.3)
      jsdom: 25.0.1
    transitivePeerDependencies:
      - less
      - lightningcss
      - msw
      - sass
      - sass-embedded
      - stylus
      - sugarss
      - supports-color
      - terser

  w3c-keyname@2.2.8: {}

  w3c-xmlserializer@5.0.0:
    dependencies:
      xml-name-validator: 5.0.0

  watchpack@2.4.2:
    dependencies:
      glob-to-regexp: 0.4.1
      graceful-fs: 4.2.11

  wcwidth@1.0.1:
    dependencies:
      defaults: 1.0.4

  web-streams-polyfill@3.3.3: {}

  web-tree-sitter@0.20.3:
    optional: true

  webidl-conversions@3.0.1: {}

  webidl-conversions@7.0.0: {}

  webpack-sources@3.2.3: {}

  webpack-virtual-modules@0.6.2: {}

  webpack@5.94.0:
    dependencies:
      '@types/estree': 1.0.6
      '@webassemblyjs/ast': 1.12.1
      '@webassemblyjs/wasm-edit': 1.12.1
      '@webassemblyjs/wasm-parser': 1.12.1
      acorn: 8.12.1
      acorn-import-attributes: 1.9.5(acorn@8.12.1)
      browserslist: 4.23.3
      chrome-trace-event: 1.0.4
      enhanced-resolve: 5.17.1
      es-module-lexer: 1.5.4
      eslint-scope: 5.1.1
      events: 3.3.0
      glob-to-regexp: 0.4.1
      graceful-fs: 4.2.11
      json-parse-even-better-errors: 2.3.1
      loader-runner: 4.3.0
      mime-types: 2.1.35
      neo-async: 2.6.2
      schema-utils: 3.3.0
      tapable: 2.2.1
      terser-webpack-plugin: 5.3.10(webpack@5.94.0)
      watchpack: 2.4.2
      webpack-sources: 3.2.3
    transitivePeerDependencies:
      - '@swc/core'
      - esbuild
      - uglify-js

  whatwg-encoding@3.1.1:
    dependencies:
      iconv-lite: 0.6.3

  whatwg-fetch@3.6.20: {}

  whatwg-mimetype@4.0.0: {}

  whatwg-url@14.0.0:
    dependencies:
      tr46: 5.0.0
      webidl-conversions: 7.0.0

  whatwg-url@5.0.0:
    dependencies:
      tr46: 0.0.3
      webidl-conversions: 3.0.1

  which-boxed-primitive@1.0.2:
    dependencies:
      is-bigint: 1.0.4
      is-boolean-object: 1.1.2
      is-number-object: 1.0.7
      is-string: 1.0.7
      is-symbol: 1.0.4

  which-builtin-type@1.1.4:
    dependencies:
      function.prototype.name: 1.1.6
      has-tostringtag: 1.0.2
      is-async-function: 2.0.0
      is-date-object: 1.0.5
      is-finalizationregistry: 1.0.2
      is-generator-function: 1.0.10
      is-regex: 1.1.4
      is-weakref: 1.0.2
      isarray: 2.0.5
      which-boxed-primitive: 1.0.2
      which-collection: 1.0.2
      which-typed-array: 1.1.15

  which-collection@1.0.2:
    dependencies:
      is-map: 2.0.3
      is-set: 2.0.3
      is-weakmap: 2.0.2
      is-weakset: 2.0.3

  which-typed-array@1.1.15:
    dependencies:
      available-typed-arrays: 1.0.7
      call-bind: 1.0.7
      for-each: 0.3.3
      gopd: 1.0.1
      has-tostringtag: 1.0.2

  which@2.0.2:
    dependencies:
      isexe: 2.0.0

  why-is-node-running@2.3.0:
    dependencies:
      siginfo: 2.0.0
      stackback: 0.0.2

  wide-align@1.1.5:
    dependencies:
      string-width: 4.2.3

  widest-line@3.1.0:
    dependencies:
      string-width: 4.2.3

  winston-transport@4.7.1:
    dependencies:
      logform: 2.6.1
      readable-stream: 3.6.2
      triple-beam: 1.4.1

  winston@3.15.0:
    dependencies:
      '@colors/colors': 1.6.0
      '@dabh/diagnostics': 2.0.3
      async: 3.2.6
      is-stream: 2.0.1
      logform: 2.6.1
      one-time: 1.0.0
      readable-stream: 3.6.2
      safe-stable-stringify: 2.5.0
      stack-trace: 0.0.10
      triple-beam: 1.4.1
      winston-transport: 4.7.1

  word-wrap@1.2.5: {}

  wordwrap@1.0.0: {}

  wrap-ansi@6.2.0:
    dependencies:
      ansi-styles: 4.3.0
      string-width: 4.2.3
      strip-ansi: 6.0.1

  wrap-ansi@7.0.0:
    dependencies:
      ansi-styles: 4.3.0
      string-width: 4.2.3
      strip-ansi: 6.0.1

  wrap-ansi@8.1.0:
    dependencies:
      ansi-styles: 6.2.1
      string-width: 5.1.2
      strip-ansi: 7.1.0

  wrappy@1.0.2: {}

  write-file-atomic@3.0.3:
    dependencies:
      imurmurhash: 0.1.4
      is-typedarray: 1.0.0
      signal-exit: 3.0.7
      typedarray-to-buffer: 3.1.5

  ws@8.17.1: {}

  ws@8.18.0: {}

  xdg-basedir@4.0.0: {}

  xml-but-prettier@1.0.1:
    dependencies:
      repeat-string: 1.6.1

  xml-name-validator@5.0.0: {}

  xml@1.0.1: {}

  xmlchars@2.2.0: {}

  xmlhttprequest-ssl@2.0.0: {}

  xtend@4.0.2: {}

  xycolors@0.1.2: {}

  y18n@5.0.8: {}

  yallist@3.1.1: {}

  yallist@4.0.0: {}

  yaml@2.5.1: {}

  yargs-parser@21.1.1: {}

  yargs@17.7.2:
    dependencies:
      cliui: 8.0.1
      escalade: 3.2.0
      get-caller-file: 2.0.5
      require-directory: 2.1.1
      string-width: 4.2.3
      y18n: 5.0.8
      yargs-parser: 21.1.1

  yn@3.1.1: {}

  yocto-queue@0.1.0: {}

  zenscroll@4.0.2: {}

  zip-stream@6.0.1:
    dependencies:
      archiver-utils: 5.0.2
      compress-commons: 6.0.2
      readable-stream: 4.5.2

  zod-form-data@2.0.2(zod@3.23.8):
    dependencies:
      zod: 3.23.8

  zod-to-json-schema@3.23.3(zod@3.23.8):
    dependencies:
      zod: 3.23.8

  zod@3.23.8: {}<|MERGE_RESOLUTION|>--- conflicted
+++ resolved
@@ -156,18 +156,6 @@
         version: 5.59.15(@tanstack/react-query@5.59.15(react@18.3.1))(next@14.2.15(@babel/core@7.25.2)(react-dom@18.3.1(react@18.3.1))(react@18.3.1)(sass@1.79.5))(react@18.3.1)
       '@trpc/client':
         specifier: next
-<<<<<<< HEAD
-        version: 11.0.0-rc.576(@trpc/server@11.0.0-rc.576)
-      '@trpc/next':
-        specifier: next
-        version: 11.0.0-rc.576(@tanstack/react-query@5.59.14(react@18.3.1))(@trpc/client@11.0.0-rc.576(@trpc/server@11.0.0-rc.576))(@trpc/react-query@11.0.0-rc.576(@tanstack/react-query@5.59.14(react@18.3.1))(@trpc/client@11.0.0-rc.576(@trpc/server@11.0.0-rc.576))(@trpc/server@11.0.0-rc.576)(react-dom@18.3.1(react@18.3.1))(react@18.3.1))(@trpc/server@11.0.0-rc.576)(next@14.2.15(@babel/core@7.25.2)(react-dom@18.3.1(react@18.3.1))(react@18.3.1)(sass@1.79.5))(react-dom@18.3.1(react@18.3.1))(react@18.3.1)
-      '@trpc/react-query':
-        specifier: next
-        version: 11.0.0-rc.576(@tanstack/react-query@5.59.14(react@18.3.1))(@trpc/client@11.0.0-rc.576(@trpc/server@11.0.0-rc.576))(@trpc/server@11.0.0-rc.576)(react-dom@18.3.1(react@18.3.1))(react@18.3.1)
-      '@trpc/server':
-        specifier: next
-        version: 11.0.0-rc.576
-=======
         version: 11.0.0-rc.577(@trpc/server@11.0.0-rc.577)
       '@trpc/next':
         specifier: next
@@ -178,7 +166,6 @@
       '@trpc/server':
         specifier: next
         version: 11.0.0-rc.577
->>>>>>> c4ec4f3c
       '@xterm/addon-canvas':
         specifier: ^0.7.0
         version: 0.7.0(@xterm/xterm@5.5.0)
@@ -518,15 +505,6 @@
         version: link:../validation
       '@trpc/client':
         specifier: next
-<<<<<<< HEAD
-        version: 11.0.0-rc.576(@trpc/server@11.0.0-rc.576)
-      '@trpc/react-query':
-        specifier: next
-        version: 11.0.0-rc.576(@tanstack/react-query@5.59.14(react@18.3.1))(@trpc/client@11.0.0-rc.576(@trpc/server@11.0.0-rc.576))(@trpc/server@11.0.0-rc.576)(react-dom@18.3.1(react@18.3.1))(react@18.3.1)
-      '@trpc/server':
-        specifier: next
-        version: 11.0.0-rc.576
-=======
         version: 11.0.0-rc.577(@trpc/server@11.0.0-rc.577)
       '@trpc/react-query':
         specifier: next
@@ -534,7 +512,6 @@
       '@trpc/server':
         specifier: next
         version: 11.0.0-rc.577
->>>>>>> c4ec4f3c
       dockerode:
         specifier: ^4.0.2
         version: 4.0.2
@@ -549,11 +526,7 @@
         version: 2.2.1
       trpc-swagger:
         specifier: ^1.2.6
-<<<<<<< HEAD
-        version: 1.2.6(patch_hash=6s72z7zx33c52iesv5sewipn6i)(@trpc/client@11.0.0-rc.576(@trpc/server@11.0.0-rc.576))(@trpc/server@11.0.0-rc.576)(zod@3.23.8)
-=======
         version: 1.2.6(patch_hash=6s72z7zx33c52iesv5sewipn6i)(@trpc/client@11.0.0-rc.577(@trpc/server@11.0.0-rc.577))(@trpc/server@11.0.0-rc.577)(zod@3.23.8)
->>>>>>> c4ec4f3c
     devDependencies:
       '@homarr/eslint-config':
         specifier: workspace:^0.2.0
@@ -3348,20 +3321,6 @@
   '@tootallnate/quickjs-emscripten@0.23.0':
     resolution: {integrity: sha512-C5Mc6rdnsaJDjO3UpGW/CQTHtCKaYlScZTly4JIu97Jxo/odCiH0ITnDXSJPTOrEKk/ycSZ0AOgTmkDtkOsvIA==}
 
-<<<<<<< HEAD
-  '@trpc/client@11.0.0-rc.576':
-    resolution: {integrity: sha512-gBrrxFwKNzVLVijrq8wwF3zkJdgkMks7XZfRB1SgQ7TuXMglPz7LVJLOIdWbWB+qTg8vcR26rzmdwH6/0UoJ9A==}
-    peerDependencies:
-      '@trpc/server': 11.0.0-rc.576+deed81c1b
-
-  '@trpc/next@11.0.0-rc.576':
-    resolution: {integrity: sha512-sC1iZyuYWLB9NgKlnTsuYgnIwd/Iqsr2VKgb7myy3Lcrppunr8Lb+yVuzuUoDxPwDclq6KpKorsGZ4F30VKq8g==}
-    peerDependencies:
-      '@tanstack/react-query': ^5.54.1
-      '@trpc/client': 11.0.0-rc.576+deed81c1b
-      '@trpc/react-query': 11.0.0-rc.576+deed81c1b
-      '@trpc/server': 11.0.0-rc.576+deed81c1b
-=======
   '@trpc/client@11.0.0-rc.577':
     resolution: {integrity: sha512-ZjW7wDKtixKeQGwXB/VBw4xFyORHb6nItzY8zAYa0RJ6I4m8DQ5GKf+eZTlw84foGv+yVrQJIUMqwMSjmd+mmg==}
     peerDependencies:
@@ -3374,7 +3333,6 @@
       '@trpc/client': 11.0.0-rc.577+6b5a608eb
       '@trpc/react-query': 11.0.0-rc.577+6b5a608eb
       '@trpc/server': 11.0.0-rc.577+6b5a608eb
->>>>>>> c4ec4f3c
       next: '*'
       react: '>=16.8.0'
       react-dom: '>=16.8.0'
@@ -3384,19 +3342,6 @@
       '@trpc/react-query':
         optional: true
 
-<<<<<<< HEAD
-  '@trpc/react-query@11.0.0-rc.576':
-    resolution: {integrity: sha512-jqxozfKuafeMaKX7viFwYbkLBrLeLp68wWJceKRSp6Pk+t7opNF7paWti7g4I2zKFj8l8Gfmy8Chtcu4CbLhPA==}
-    peerDependencies:
-      '@tanstack/react-query': ^5.54.1
-      '@trpc/client': 11.0.0-rc.576+deed81c1b
-      '@trpc/server': 11.0.0-rc.576+deed81c1b
-      react: '>=18.2.0'
-      react-dom: '>=18.2.0'
-
-  '@trpc/server@11.0.0-rc.576':
-    resolution: {integrity: sha512-SbCjV+6PpYTkmxb1bTuTUPUXHMLp57dHziUzC9ZhQ92kCZ4nIMTHMrrcqv/qNBvVS22H6HUoX+h1k6AVW0wjtw==}
-=======
   '@trpc/react-query@11.0.0-rc.577':
     resolution: {integrity: sha512-xzWjjvYrrydzPaClOmo2WQpVPmmsNwbO6G6u3pTEoEjxCdHOJKzIg/o1vV7JzgpoJoptg1ovMCTI91T1BvyouQ==}
     peerDependencies:
@@ -3408,7 +3353,6 @@
 
   '@trpc/server@11.0.0-rc.577':
     resolution: {integrity: sha512-Hk3m8ONry6mcXXEr7bzF2USCWq96GwMkYXiyOinXl6iMQT/FWpx+B0kdRCg3TOCQYIIBZbDwE6/tm1H6WyXHRA==}
->>>>>>> c4ec4f3c
 
   '@tsconfig/node10@1.0.11':
     resolution: {integrity: sha512-DcRjDCujK/kCk/cUe8Xz8ZSpm8mS3mNNpta+jGCA6USEDfktlNvm1+IuZ9eTcDbNk41BHwpHHeW+N1lKCz4zOw==}
@@ -9640,16 +9584,6 @@
 
   '@tootallnate/quickjs-emscripten@0.23.0': {}
 
-<<<<<<< HEAD
-  '@trpc/client@11.0.0-rc.576(@trpc/server@11.0.0-rc.576)':
-    dependencies:
-      '@trpc/server': 11.0.0-rc.576
-
-  '@trpc/next@11.0.0-rc.576(@tanstack/react-query@5.59.14(react@18.3.1))(@trpc/client@11.0.0-rc.576(@trpc/server@11.0.0-rc.576))(@trpc/react-query@11.0.0-rc.576(@tanstack/react-query@5.59.14(react@18.3.1))(@trpc/client@11.0.0-rc.576(@trpc/server@11.0.0-rc.576))(@trpc/server@11.0.0-rc.576)(react-dom@18.3.1(react@18.3.1))(react@18.3.1))(@trpc/server@11.0.0-rc.576)(next@14.2.15(@babel/core@7.25.2)(react-dom@18.3.1(react@18.3.1))(react@18.3.1)(sass@1.79.5))(react-dom@18.3.1(react@18.3.1))(react@18.3.1)':
-    dependencies:
-      '@trpc/client': 11.0.0-rc.576(@trpc/server@11.0.0-rc.576)
-      '@trpc/server': 11.0.0-rc.576
-=======
   '@trpc/client@11.0.0-rc.577(@trpc/server@11.0.0-rc.577)':
     dependencies:
       '@trpc/server': 11.0.0-rc.577
@@ -9658,25 +9592,10 @@
     dependencies:
       '@trpc/client': 11.0.0-rc.577(@trpc/server@11.0.0-rc.577)
       '@trpc/server': 11.0.0-rc.577
->>>>>>> c4ec4f3c
       next: 14.2.15(@babel/core@7.25.2)(react-dom@18.3.1(react@18.3.1))(react@18.3.1)(sass@1.79.5)
       react: 18.3.1
       react-dom: 18.3.1(react@18.3.1)
     optionalDependencies:
-<<<<<<< HEAD
-      '@tanstack/react-query': 5.59.14(react@18.3.1)
-      '@trpc/react-query': 11.0.0-rc.576(@tanstack/react-query@5.59.14(react@18.3.1))(@trpc/client@11.0.0-rc.576(@trpc/server@11.0.0-rc.576))(@trpc/server@11.0.0-rc.576)(react-dom@18.3.1(react@18.3.1))(react@18.3.1)
-
-  '@trpc/react-query@11.0.0-rc.576(@tanstack/react-query@5.59.14(react@18.3.1))(@trpc/client@11.0.0-rc.576(@trpc/server@11.0.0-rc.576))(@trpc/server@11.0.0-rc.576)(react-dom@18.3.1(react@18.3.1))(react@18.3.1)':
-    dependencies:
-      '@tanstack/react-query': 5.59.14(react@18.3.1)
-      '@trpc/client': 11.0.0-rc.576(@trpc/server@11.0.0-rc.576)
-      '@trpc/server': 11.0.0-rc.576
-      react: 18.3.1
-      react-dom: 18.3.1(react@18.3.1)
-
-  '@trpc/server@11.0.0-rc.576': {}
-=======
       '@tanstack/react-query': 5.59.15(react@18.3.1)
       '@trpc/react-query': 11.0.0-rc.577(@tanstack/react-query@5.59.15(react@18.3.1))(@trpc/client@11.0.0-rc.577(@trpc/server@11.0.0-rc.577))(@trpc/server@11.0.0-rc.577)(react-dom@18.3.1(react@18.3.1))(react@18.3.1)
 
@@ -9689,7 +9608,6 @@
       react-dom: 18.3.1(react@18.3.1)
 
   '@trpc/server@11.0.0-rc.577': {}
->>>>>>> c4ec4f3c
 
   '@tsconfig/node10@1.0.11': {}
 
@@ -14238,17 +14156,10 @@
 
   triple-beam@1.4.1: {}
 
-<<<<<<< HEAD
-  trpc-swagger@1.2.6(patch_hash=6s72z7zx33c52iesv5sewipn6i)(@trpc/client@11.0.0-rc.576(@trpc/server@11.0.0-rc.576))(@trpc/server@11.0.0-rc.576)(zod@3.23.8):
-    dependencies:
-      '@trpc/client': 11.0.0-rc.576(@trpc/server@11.0.0-rc.576)
-      '@trpc/server': 11.0.0-rc.576
-=======
   trpc-swagger@1.2.6(patch_hash=6s72z7zx33c52iesv5sewipn6i)(@trpc/client@11.0.0-rc.577(@trpc/server@11.0.0-rc.577))(@trpc/server@11.0.0-rc.577)(zod@3.23.8):
     dependencies:
       '@trpc/client': 11.0.0-rc.577(@trpc/server@11.0.0-rc.577)
       '@trpc/server': 11.0.0-rc.577
->>>>>>> c4ec4f3c
       chalk-scripts: 1.2.8
       co-body: 6.2.0
       lodash.clonedeep: 4.5.0
