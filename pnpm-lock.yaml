lockfileVersion: '6.0'

settings:
  autoInstallPeers: true
  excludeLinksFromLockfile: false

importers:

  .:
    devDependencies:
      '@homarr/prettier-config':
        specifier: workspace:^0.1.0
        version: link:tooling/prettier
      '@testing-library/react-hooks':
        specifier: ^8.0.1
        version: 8.0.1(react@17.0.2)
      '@turbo/gen':
        specifier: ^1.12.4
        version: 1.12.4(@types/node@20.11.20)(typescript@5.3.3)
      '@vitejs/plugin-react':
        specifier: ^4.2.1
        version: 4.2.1(vite@5.1.3)
      '@vitest/coverage-v8':
        specifier: ^1.3.1
        version: 1.3.1(vitest@1.3.1)
      '@vitest/ui':
        specifier: ^1.3.1
        version: 1.3.1(vitest@1.3.1)
      cross-env:
        specifier: ^7.0.3
        version: 7.0.3
      jsdom:
        specifier: ^24.0.0
        version: 24.0.0
      prettier:
        specifier: ^3.2.5
        version: 3.2.5
      turbo:
        specifier: ^1.12.4
        version: 1.12.4
      typescript:
        specifier: ^5.3.3
        version: 5.3.3
      vite-tsconfig-paths:
        specifier: ^4.3.1
        version: 4.3.1(typescript@5.3.3)(vite@5.1.3)
      vitest:
        specifier: ^1.3.1
        version: 1.3.1(@types/node@20.11.20)(@vitest/ui@1.3.1)(jsdom@24.0.0)

  apps/nextjs:
    dependencies:
      '@homarr/api':
        specifier: workspace:^0.1.0
        version: link:../../packages/api
      '@homarr/auth':
        specifier: workspace:^0.1.0
        version: link:../../packages/auth
      '@homarr/common':
        specifier: workspace:^0.1.0
        version: link:../../packages/common
      '@homarr/db':
        specifier: workspace:^0.1.0
        version: link:../../packages/db
      '@homarr/definitions':
        specifier: workspace:^0.1.0
        version: link:../../packages/definitions
      '@homarr/form':
        specifier: workspace:^0.1.0
        version: link:../../packages/form
      '@homarr/gridstack':
        specifier: ^1.0.0
        version: 1.0.0
      '@homarr/log':
        specifier: workspace:^
        version: link:../../packages/log
      '@homarr/notifications':
        specifier: workspace:^0.1.0
        version: link:../../packages/notifications
      '@homarr/spotlight':
        specifier: workspace:^0.1.0
        version: link:../../packages/spotlight
      '@homarr/translation':
        specifier: workspace:^0.1.0
        version: link:../../packages/translation
      '@homarr/ui':
        specifier: workspace:^0.1.0
        version: link:../../packages/ui
      '@homarr/validation':
        specifier: workspace:^0.1.0
        version: link:../../packages/validation
      '@homarr/widgets':
        specifier: workspace:^0.1.0
        version: link:../../packages/widgets
      '@mantine/colors-generator':
        specifier: ^7.5.3
        version: 7.5.3(chroma-js@2.4.2)
      '@mantine/hooks':
        specifier: ^7.5.3
        version: 7.5.3(react@18.2.0)
      '@mantine/modals':
        specifier: ^7.5.3
        version: 7.5.3(@mantine/core@7.5.3)(@mantine/hooks@7.5.3)(react-dom@18.2.0)(react@18.2.0)
      '@mantine/tiptap':
        specifier: ^7.5.3
        version: 7.5.3(@mantine/core@7.5.3)(@mantine/hooks@7.5.3)(@tiptap/extension-link@2.2.4)(@tiptap/react@2.2.4)(react-dom@18.2.0)(react@18.2.0)
      '@t3-oss/env-nextjs':
        specifier: ^0.9.2
        version: 0.9.2(typescript@5.3.3)(zod@3.22.4)
      '@tanstack/react-query':
        specifier: ^5.24.1
        version: 5.24.1(react@18.2.0)
      '@tanstack/react-query-devtools':
        specifier: ^5.24.1
        version: 5.24.1(@tanstack/react-query@5.24.1)(react@18.2.0)
      '@tanstack/react-query-next-experimental':
        specifier: 5.24.1
        version: 5.24.1(@tanstack/react-query@5.24.1)(next@14.1.1-canary.63)(react@18.2.0)
      '@tiptap/extension-link':
        specifier: ^2.2.4
        version: 2.2.4(@tiptap/core@2.2.3)(@tiptap/pm@2.2.3)
      '@tiptap/react':
        specifier: ^2.2.4
        version: 2.2.4(@tiptap/core@2.2.3)(@tiptap/pm@2.2.3)(react-dom@18.2.0)(react@18.2.0)
      '@tiptap/starter-kit':
        specifier: ^2.2.4
        version: 2.2.4(@tiptap/pm@2.2.3)
      '@trpc/client':
        specifier: next
        version: 11.0.0-next-beta.289(@trpc/server@11.0.0-next-beta.289)
      '@trpc/next':
        specifier: next
        version: 11.0.0-next-beta.289(@tanstack/react-query@5.24.1)(@trpc/client@11.0.0-next-beta.289)(@trpc/react-query@11.0.0-next-beta.289)(@trpc/server@11.0.0-next-beta.289)(next@14.1.1-canary.63)(react-dom@18.2.0)(react@18.2.0)
      '@trpc/react-query':
        specifier: next
        version: 11.0.0-next-beta.289(@tanstack/react-query@5.24.1)(@trpc/client@11.0.0-next-beta.289)(@trpc/server@11.0.0-next-beta.289)(react-dom@18.2.0)(react@18.2.0)
      '@trpc/server':
        specifier: next
        version: 11.0.0-next-beta.289
      chroma-js:
        specifier: ^2.4.2
        version: 2.4.2
      dayjs:
        specifier: ^1.11.10
        version: 1.11.10
      jotai:
        specifier: ^2.6.5
        version: 2.6.5(@types/react@18.2.60)(react@18.2.0)
      mantine-modal-manager:
        specifier: ^7.5.3
        version: 7.5.3(@mantine/core@7.5.3)(@mantine/hooks@7.5.3)(react-dom@18.2.0)(react@18.2.0)
      next:
        specifier: ^14.1.1-canary.63
        version: 14.1.1-canary.63(@babel/core@7.23.9)(react-dom@18.2.0)(react@18.2.0)(sass@1.71.1)
      postcss-preset-mantine:
        specifier: ^1.13.0
        version: 1.13.0(postcss@8.4.35)
      react:
        specifier: 18.2.0
        version: 18.2.0
      react-dom:
        specifier: 18.2.0
        version: 18.2.0(react@18.2.0)
      sass:
        specifier: ^1.71.1
        version: 1.71.1
      superjson:
        specifier: 2.2.1
        version: 2.2.1
      use-deep-compare-effect:
        specifier: ^1.8.1
        version: 1.8.1(react@18.2.0)
    devDependencies:
      '@homarr/eslint-config':
        specifier: workspace:^0.2.0
        version: link:../../tooling/eslint
      '@homarr/prettier-config':
        specifier: workspace:^0.1.0
        version: link:../../tooling/prettier
      '@homarr/tsconfig':
        specifier: workspace:^0.1.0
        version: link:../../tooling/typescript
      '@types/chroma-js':
        specifier: 2.4.4
        version: 2.4.4
      '@types/node':
        specifier: ^20.11.20
        version: 20.11.20
      '@types/react':
        specifier: ^18.2.60
        version: 18.2.60
      '@types/react-dom':
        specifier: ^18.2.19
        version: 18.2.19
      dotenv-cli:
        specifier: ^7.3.0
        version: 7.3.0
      eslint:
        specifier: ^8.57.0
        version: 8.57.0
      prettier:
        specifier: ^3.2.5
        version: 3.2.5
      typescript:
        specifier: ^5.3.3
        version: 5.3.3

  packages/api:
    dependencies:
      '@homarr/auth':
        specifier: workspace:^0.1.0
        version: link:../auth
      '@homarr/db':
        specifier: workspace:^0.1.0
        version: link:../db
      '@homarr/definitions':
        specifier: workspace:^0.1.0
        version: link:../definitions
      '@homarr/validation':
        specifier: workspace:^0.1.0
        version: link:../validation
      '@trpc/client':
        specifier: next
        version: 11.0.0-next-beta.289(@trpc/server@11.0.0-next-beta.289)
      '@trpc/server':
        specifier: next
        version: 11.0.0-next-beta.289
      superjson:
        specifier: 2.2.1
        version: 2.2.1
    devDependencies:
      '@homarr/eslint-config':
        specifier: workspace:^0.2.0
        version: link:../../tooling/eslint
      '@homarr/prettier-config':
        specifier: workspace:^0.1.0
        version: link:../../tooling/prettier
      '@homarr/tsconfig':
        specifier: workspace:^0.1.0
        version: link:../../tooling/typescript
      eslint:
        specifier: ^8.57.0
        version: 8.57.0
      prettier:
        specifier: ^3.2.5
        version: 3.2.5
      typescript:
        specifier: ^5.3.3
        version: 5.3.3

  packages/auth:
    dependencies:
      '@auth/core':
        specifier: ^0.27.0
        version: 0.27.0
      '@auth/drizzle-adapter':
        specifier: ^0.7.0
        version: 0.7.0
      '@homarr/db':
        specifier: workspace:^0.1.0
        version: link:../db
      '@t3-oss/env-nextjs':
        specifier: ^0.9.2
        version: 0.9.2(typescript@5.3.3)(zod@3.22.4)
      bcrypt:
        specifier: ^5.1.1
        version: 5.1.1
      cookies:
        specifier: ^0.9.1
        version: 0.9.1
      next:
        specifier: ^14.1.1-canary.63
        version: 14.1.1-canary.63(@babel/core@7.23.9)(react-dom@18.2.0)(react@18.2.0)(sass@1.71.1)
      next-auth:
        specifier: 5.0.0-beta.13
        version: 5.0.0-beta.13(next@14.1.1-canary.63)(react@18.2.0)
      react:
        specifier: 18.2.0
        version: 18.2.0
      react-dom:
        specifier: 18.2.0
        version: 18.2.0(react@18.2.0)
    devDependencies:
      '@homarr/eslint-config':
        specifier: workspace:^0.2.0
        version: link:../../tooling/eslint
      '@homarr/prettier-config':
        specifier: workspace:^0.1.0
        version: link:../../tooling/prettier
      '@homarr/tsconfig':
        specifier: workspace:^0.1.0
        version: link:../../tooling/typescript
      '@homarr/validation':
        specifier: workspace:^0.1.0
        version: link:../validation
      '@types/bcrypt':
        specifier: 5.0.2
        version: 5.0.2
      '@types/cookies':
        specifier: 0.9.0
        version: 0.9.0
      eslint:
        specifier: ^8.57.0
        version: 8.57.0
      prettier:
        specifier: ^3.2.5
        version: 3.2.5
      typescript:
        specifier: ^5.3.3
        version: 5.3.3

  packages/common:
    devDependencies:
      '@homarr/eslint-config':
        specifier: workspace:^0.2.0
        version: link:../../tooling/eslint
      '@homarr/prettier-config':
        specifier: workspace:^0.1.0
        version: link:../../tooling/prettier
      '@homarr/tsconfig':
        specifier: workspace:^0.1.0
        version: link:../../tooling/typescript
      eslint:
        specifier: ^8.57.0
        version: 8.57.0
      typescript:
        specifier: ^5.3.3
        version: 5.3.3

  packages/db:
    dependencies:
      '@homarr/common':
        specifier: workspace:^0.1.0
        version: link:../common
      '@homarr/definitions':
        specifier: workspace:^0.1.0
        version: link:../definitions
      '@paralleldrive/cuid2':
        specifier: ^2.2.2
        version: 2.2.2
      better-sqlite3:
        specifier: ^9.4.1
        version: 9.4.1
      drizzle-orm:
        specifier: ^0.29.4
        version: 0.29.4(@types/better-sqlite3@7.6.9)(better-sqlite3@9.4.1)(react@17.0.2)
    devDependencies:
      '@homarr/eslint-config':
        specifier: workspace:^0.2.0
        version: link:../../tooling/eslint
      '@homarr/prettier-config':
        specifier: workspace:^0.1.0
        version: link:../../tooling/prettier
      '@homarr/tsconfig':
        specifier: workspace:^0.1.0
        version: link:../../tooling/typescript
      '@types/better-sqlite3':
        specifier: 7.6.9
        version: 7.6.9
      dotenv-cli:
        specifier: ^7.3.0
        version: 7.3.0
      drizzle-kit:
        specifier: ^0.20.14
        version: 0.20.14
      eslint:
        specifier: ^8.57.0
        version: 8.57.0
      prettier:
        specifier: ^3.2.5
        version: 3.2.5
      typescript:
        specifier: ^5.3.3
        version: 5.3.3

  packages/definitions:
    dependencies:
      '@homarr/common':
        specifier: workspace:^0.1.0
        version: link:../common
    devDependencies:
      '@homarr/eslint-config':
        specifier: workspace:^0.2.0
        version: link:../../tooling/eslint
      '@homarr/prettier-config':
        specifier: workspace:^0.1.0
        version: link:../../tooling/prettier
      '@homarr/tsconfig':
        specifier: workspace:^0.1.0
        version: link:../../tooling/typescript
      eslint:
        specifier: ^8.57.0
        version: 8.57.0
      typescript:
        specifier: ^5.3.3
        version: 5.3.3

  packages/form:
    dependencies:
      '@mantine/form':
        specifier: ^7.5.3
        version: 7.5.3(react@18.2.0)
    devDependencies:
      '@homarr/eslint-config':
        specifier: workspace:^0.2.0
        version: link:../../tooling/eslint
      '@homarr/prettier-config':
        specifier: workspace:^0.1.0
        version: link:../../tooling/prettier
      '@homarr/tsconfig':
        specifier: workspace:^0.1.0
        version: link:../../tooling/typescript
      eslint:
        specifier: ^8.57.0
        version: 8.57.0
      typescript:
        specifier: ^5.3.3
        version: 5.3.3

  packages/log:
    dependencies:
      winston:
        specifier: 3.11.0
        version: 3.11.0
    devDependencies:
      '@homarr/eslint-config':
        specifier: workspace:^0.2.0
        version: link:../../tooling/eslint
      '@homarr/prettier-config':
        specifier: workspace:^0.1.0
        version: link:../../tooling/prettier
      '@homarr/tsconfig':
        specifier: workspace:^0.1.0
        version: link:../../tooling/typescript
      eslint:
        specifier: ^8.57.0
        version: 8.57.0
      typescript:
        specifier: ^5.3.3
        version: 5.3.3

  packages/notifications:
    dependencies:
      '@homarr/ui':
        specifier: workspace:^0.1.0
        version: link:../ui
      '@mantine/notifications':
        specifier: ^7.5.3
        version: 7.5.3(@mantine/core@7.5.3)(@mantine/hooks@7.5.3)(react-dom@18.2.0)(react@18.2.0)
    devDependencies:
      '@homarr/eslint-config':
        specifier: workspace:^0.2.0
        version: link:../../tooling/eslint
      '@homarr/prettier-config':
        specifier: workspace:^0.1.0
        version: link:../../tooling/prettier
      '@homarr/tsconfig':
        specifier: workspace:^0.1.0
        version: link:../../tooling/typescript
      eslint:
        specifier: ^8.57.0
        version: 8.57.0
      typescript:
        specifier: ^5.3.3
        version: 5.3.3

  packages/spotlight:
    dependencies:
      '@homarr/translation':
        specifier: workspace:^0.1.0
        version: link:../translation
      '@homarr/ui':
        specifier: workspace:^0.1.0
        version: link:../ui
      '@mantine/spotlight':
        specifier: ^7.5.3
        version: 7.5.3(@mantine/core@7.5.3)(@mantine/hooks@7.5.3)(react-dom@18.2.0)(react@18.2.0)
    devDependencies:
      '@homarr/eslint-config':
        specifier: workspace:^0.2.0
        version: link:../../tooling/eslint
      '@homarr/prettier-config':
        specifier: workspace:^0.1.0
        version: link:../../tooling/prettier
      '@homarr/tsconfig':
        specifier: workspace:^0.1.0
        version: link:../../tooling/typescript
      eslint:
        specifier: ^8.57.0
        version: 8.57.0
      typescript:
        specifier: ^5.3.3
        version: 5.3.3

  packages/translation:
    dependencies:
      next-international:
        specifier: ^1.2.4
        version: 1.2.4
    devDependencies:
      '@homarr/eslint-config':
        specifier: workspace:^0.2.0
        version: link:../../tooling/eslint
      '@homarr/prettier-config':
        specifier: workspace:^0.1.0
        version: link:../../tooling/prettier
      '@homarr/tsconfig':
        specifier: workspace:^0.1.0
        version: link:../../tooling/typescript
      eslint:
        specifier: ^8.57.0
        version: 8.57.0
      typescript:
        specifier: ^5.3.3
        version: 5.3.3

  packages/ui:
    dependencies:
      '@mantine/core':
        specifier: ^7.5.3
        version: 7.5.3(@mantine/hooks@7.5.3)(@types/react@18.2.60)(react-dom@18.2.0)(react@18.2.0)
      '@mantine/dates':
        specifier: ^7.5.3
        version: 7.5.3(@mantine/core@7.5.3)(@mantine/hooks@7.5.3)(dayjs@1.11.10)(react-dom@18.2.0)(react@18.2.0)
      '@tabler/icons-react':
        specifier: ^2.47.0
        version: 2.47.0(react@18.2.0)
      mantine-react-table:
        specifier: 2.0.0-beta.0
        version: 2.0.0-beta.0(@mantine/core@7.5.3)(@mantine/dates@7.5.3)(@mantine/hooks@7.5.3)(@tabler/icons-react@2.47.0)(clsx@2.0.0)(dayjs@1.11.10)(react-dom@18.2.0)(react@18.2.0)
    devDependencies:
      '@homarr/eslint-config':
        specifier: workspace:^0.2.0
        version: link:../../tooling/eslint
      '@homarr/prettier-config':
        specifier: workspace:^0.1.0
        version: link:../../tooling/prettier
      '@homarr/tsconfig':
        specifier: workspace:^0.1.0
        version: link:../../tooling/typescript
      '@types/css-modules':
        specifier: ^1.0.5
        version: 1.0.5
      eslint:
        specifier: ^8.57.0
        version: 8.57.0
      typescript:
        specifier: ^5.3.3
        version: 5.3.3

  packages/validation:
    dependencies:
      '@homarr/definitions':
        specifier: workspace:^0.1.0
        version: link:../definitions
      zod:
        specifier: ^3.22.4
        version: 3.22.4
    devDependencies:
      '@homarr/eslint-config':
        specifier: workspace:^0.2.0
        version: link:../../tooling/eslint
      '@homarr/prettier-config':
        specifier: workspace:^0.1.0
        version: link:../../tooling/prettier
      '@homarr/tsconfig':
        specifier: workspace:^0.1.0
        version: link:../../tooling/typescript
      eslint:
        specifier: ^8.57.0
        version: 8.57.0
      typescript:
        specifier: ^5.3.3
        version: 5.3.3

  packages/widgets:
    dependencies:
      '@homarr/api':
        specifier: workspace:^0.1.0
        version: link:../api
      '@homarr/common':
        specifier: workspace:^0.1.0
        version: link:../common
      '@homarr/definitions':
        specifier: workspace:^0.1.0
        version: link:../definitions
      '@homarr/form':
        specifier: workspace:^0.1.0
        version: link:../form
      '@homarr/notifications':
        specifier: workspace:^0.1.0
        version: link:../notifications
      '@homarr/translation':
        specifier: workspace:^0.1.0
        version: link:../translation
      '@homarr/ui':
        specifier: workspace:^0.1.0
        version: link:../ui
      '@homarr/validation':
        specifier: workspace:^0.1.0
        version: link:../validation
    devDependencies:
      '@homarr/eslint-config':
        specifier: workspace:^0.2.0
        version: link:../../tooling/eslint
      '@homarr/prettier-config':
        specifier: workspace:^0.1.0
        version: link:../../tooling/prettier
      '@homarr/tsconfig':
        specifier: workspace:^0.1.0
        version: link:../../tooling/typescript
      eslint:
        specifier: ^8.57.0
        version: 8.57.0
      typescript:
        specifier: ^5.3.3
        version: 5.3.3

  tooling/eslint:
    dependencies:
      '@next/eslint-plugin-next':
        specifier: ^14.1.0
        version: 14.1.0
      '@typescript-eslint/eslint-plugin':
        specifier: ^7.1.0
        version: 7.1.0(@typescript-eslint/parser@7.1.0)(eslint@8.57.0)(typescript@5.3.3)
      '@typescript-eslint/parser':
        specifier: ^7.1.0
        version: 7.1.0(eslint@8.57.0)(typescript@5.3.3)
      eslint-config-prettier:
        specifier: ^9.1.0
        version: 9.1.0(eslint@8.57.0)
      eslint-config-turbo:
        specifier: ^1.12.4
        version: 1.12.4(eslint@8.57.0)
      eslint-plugin-import:
        specifier: ^2.29.1
        version: 2.29.1(@typescript-eslint/parser@7.1.0)(eslint@8.57.0)
      eslint-plugin-jsx-a11y:
        specifier: ^6.8.0
        version: 6.8.0(eslint@8.57.0)
      eslint-plugin-react:
        specifier: ^7.33.2
        version: 7.33.2(eslint@8.57.0)
      eslint-plugin-react-hooks:
        specifier: ^4.6.0
        version: 4.6.0(eslint@8.57.0)
    devDependencies:
      '@homarr/prettier-config':
        specifier: workspace:^0.1.0
        version: link:../prettier
      '@homarr/tsconfig':
        specifier: workspace:^0.1.0
        version: link:../typescript
      '@types/eslint':
        specifier: ^8.56.4
        version: 8.56.4
      eslint:
        specifier: ^8.57.0
        version: 8.57.0
      typescript:
        specifier: ^5.3.3
        version: 5.3.3

  tooling/github: {}

  tooling/prettier:
    dependencies:
      '@ianvs/prettier-plugin-sort-imports':
        specifier: ^4.1.1
        version: 4.1.1(prettier@3.2.5)
      prettier:
        specifier: ^3.2.5
        version: 3.2.5
    devDependencies:
      '@homarr/tsconfig':
        specifier: workspace:^0.1.0
        version: link:../typescript
      typescript:
        specifier: ^5.3.3
        version: 5.3.3

  tooling/semver: {}

  tooling/typescript: {}

packages:

  /@aashutoshrathi/word-wrap@1.2.6:
    resolution: {integrity: sha512-1Yjs2SvM8TflER/OD3cOjhWWOZb58A2t7wpE2S9XfBYTiIl+XFhQG2bjy4Pu1I+EAlCNUzRDYDdFwFYUKvXcIA==}
    engines: {node: '>=0.10.0'}

  /@ampproject/remapping@2.2.1:
    resolution: {integrity: sha512-lFMjJTrFL3j7L9yBxwYfCq2k6qqwHyzuUl/XBnif78PWTJYyL/dfowQHWE3sp6U6ZzqWiiIZnpTMO96zhkjwtg==}
    engines: {node: '>=6.0.0'}
    dependencies:
      '@jridgewell/gen-mapping': 0.3.3
      '@jridgewell/trace-mapping': 0.3.22

  /@auth/core@0.27.0:
    resolution: {integrity: sha512-3bydnRJIM/Al6mkYmb53MsC+6G8ojw3lLPzwgVnX4dCo6N2lrib6Wq6r0vxZIhuHGjLObqqtUfpeaEj5aeTHFg==}
    peerDependencies:
      '@simplewebauthn/browser': ^9.0.1
      '@simplewebauthn/server': ^9.0.2
      nodemailer: ^6.8.0
    peerDependenciesMeta:
      '@simplewebauthn/browser':
        optional: true
      '@simplewebauthn/server':
        optional: true
      nodemailer:
        optional: true
    dependencies:
      '@panva/hkdf': 1.1.1
      '@types/cookie': 0.6.0
      cookie: 0.6.0
      jose: 5.2.2
      oauth4webapi: 2.10.3
      preact: 10.11.3
      preact-render-to-string: 5.2.3(preact@10.11.3)
    dev: false

  /@auth/drizzle-adapter@0.7.0:
    resolution: {integrity: sha512-p/8cjrREiPPns78CT/a7VGl2TD78BNXtJ9TAXrw80bUInHd2xkEtk4CzXajWS/5r7qXE9n3r4BV9sISrf6Yqnw==}
    dependencies:
      '@auth/core': 0.27.0
    transitivePeerDependencies:
      - '@simplewebauthn/browser'
      - '@simplewebauthn/server'
      - nodemailer
    dev: false

  /@babel/code-frame@7.23.5:
    resolution: {integrity: sha512-CgH3s1a96LipHCmSUmYFPwY7MNx8C3avkq7i4Wl3cfa662ldtUe4VM1TPXX70pfmrlWTb6jLqTYrZyT2ZTJBgA==}
    engines: {node: '>=6.9.0'}
    dependencies:
      '@babel/highlight': 7.23.4
      chalk: 2.4.2

  /@babel/compat-data@7.23.5:
    resolution: {integrity: sha512-uU27kfDRlhfKl+w1U6vp16IuvSLtjAxdArVXPa9BvLkrr7CYIsxH5adpHObeAGY/41+syctUWOZ140a2Rvkgjw==}
    engines: {node: '>=6.9.0'}

  /@babel/core@7.23.9:
    resolution: {integrity: sha512-5q0175NOjddqpvvzU+kDiSOAk4PfdO6FvwCWoQ6RO7rTzEe8vlo+4HVfcnAREhD4npMs0e9uZypjTwzZPCf/cw==}
    engines: {node: '>=6.9.0'}
    dependencies:
      '@ampproject/remapping': 2.2.1
      '@babel/code-frame': 7.23.5
      '@babel/generator': 7.23.6
      '@babel/helper-compilation-targets': 7.23.6
      '@babel/helper-module-transforms': 7.23.3(@babel/core@7.23.9)
      '@babel/helpers': 7.23.9
      '@babel/parser': 7.23.9
      '@babel/template': 7.23.9
      '@babel/traverse': 7.23.9
      '@babel/types': 7.23.9
      convert-source-map: 2.0.0
      debug: 4.3.4
      gensync: 1.0.0-beta.2
      json5: 2.2.3
      semver: 6.3.1
    transitivePeerDependencies:
      - supports-color

  /@babel/generator@7.23.6:
    resolution: {integrity: sha512-qrSfCYxYQB5owCmGLbl8XRpX1ytXlpueOb0N0UmQwA073KZxejgQTzAmJezxvpwQD9uGtK2shHdi55QT+MbjIw==}
    engines: {node: '>=6.9.0'}
    dependencies:
      '@babel/types': 7.23.9
      '@jridgewell/gen-mapping': 0.3.3
      '@jridgewell/trace-mapping': 0.3.22
      jsesc: 2.5.2

  /@babel/helper-compilation-targets@7.23.6:
    resolution: {integrity: sha512-9JB548GZoQVmzrFgp8o7KxdgkTGm6xs9DW0o/Pim72UDjzr5ObUQ6ZzYPqA+g9OTS2bBQoctLJrky0RDCAWRgQ==}
    engines: {node: '>=6.9.0'}
    dependencies:
      '@babel/compat-data': 7.23.5
      '@babel/helper-validator-option': 7.23.5
      browserslist: 4.23.0
      lru-cache: 5.1.1
      semver: 6.3.1

  /@babel/helper-environment-visitor@7.22.20:
    resolution: {integrity: sha512-zfedSIzFhat/gFhWfHtgWvlec0nqB9YEIVrpuwjruLlXfUSnA8cJB0miHKwqDnQ7d32aKo2xt88/xZptwxbfhA==}
    engines: {node: '>=6.9.0'}

  /@babel/helper-function-name@7.23.0:
    resolution: {integrity: sha512-OErEqsrxjZTJciZ4Oo+eoZqeW9UIiOcuYKRJA4ZAgV9myA+pOXhhmpfNCKjEH/auVfEYVFJ6y1Tc4r0eIApqiw==}
    engines: {node: '>=6.9.0'}
    dependencies:
      '@babel/template': 7.23.9
      '@babel/types': 7.23.9

  /@babel/helper-hoist-variables@7.22.5:
    resolution: {integrity: sha512-wGjk9QZVzvknA6yKIUURb8zY3grXCcOZt+/7Wcy8O2uctxhplmUPkOdlgoNhmdVee2c92JXbf1xpMtVNbfoxRw==}
    engines: {node: '>=6.9.0'}
    dependencies:
      '@babel/types': 7.23.9

  /@babel/helper-module-imports@7.22.15:
    resolution: {integrity: sha512-0pYVBnDKZO2fnSPCrgM/6WMc7eS20Fbok+0r88fp+YtWVLZrp4CkafFGIp+W0VKw4a22sgebPT99y+FDNMdP4w==}
    engines: {node: '>=6.9.0'}
    dependencies:
      '@babel/types': 7.23.9

  /@babel/helper-module-transforms@7.23.3(@babel/core@7.23.9):
    resolution: {integrity: sha512-7bBs4ED9OmswdfDzpz4MpWgSrV7FXlc3zIagvLFjS5H+Mk7Snr21vQ6QwrsoCGMfNC4e4LQPdoULEt4ykz0SRQ==}
    engines: {node: '>=6.9.0'}
    peerDependencies:
      '@babel/core': ^7.0.0
    dependencies:
      '@babel/core': 7.23.9
      '@babel/helper-environment-visitor': 7.22.20
      '@babel/helper-module-imports': 7.22.15
      '@babel/helper-simple-access': 7.22.5
      '@babel/helper-split-export-declaration': 7.22.6
      '@babel/helper-validator-identifier': 7.22.20

  /@babel/helper-plugin-utils@7.22.5:
    resolution: {integrity: sha512-uLls06UVKgFG9QD4OeFYLEGteMIAa5kpTPcFL28yuCIIzsf6ZyKZMllKVOCZFhiZ5ptnwX4mtKdWCBE/uT4amg==}
    engines: {node: '>=6.9.0'}
    dev: true

  /@babel/helper-simple-access@7.22.5:
    resolution: {integrity: sha512-n0H99E/K+Bika3++WNL17POvo4rKWZ7lZEp1Q+fStVbUi8nxPQEBOlTmCOxW/0JsS56SKKQ+ojAe2pHKJHN35w==}
    engines: {node: '>=6.9.0'}
    dependencies:
      '@babel/types': 7.23.9

  /@babel/helper-split-export-declaration@7.22.6:
    resolution: {integrity: sha512-AsUnxuLhRYsisFiaJwvp1QF+I3KjD5FOxut14q/GzovUe6orHLesW2C7d754kRm53h5gqrz6sFl6sxc4BVtE/g==}
    engines: {node: '>=6.9.0'}
    dependencies:
      '@babel/types': 7.23.9

  /@babel/helper-string-parser@7.23.4:
    resolution: {integrity: sha512-803gmbQdqwdf4olxrX4AJyFBV/RTr3rSmOj0rKwesmzlfhYNDEs+/iOcznzpNWlJlIlTJC2QfPFcHB6DlzdVLQ==}
    engines: {node: '>=6.9.0'}

  /@babel/helper-validator-identifier@7.22.20:
    resolution: {integrity: sha512-Y4OZ+ytlatR8AI+8KZfKuL5urKp7qey08ha31L8b3BwewJAoJamTzyvxPR/5D+KkdJCGPq/+8TukHBlY10FX9A==}
    engines: {node: '>=6.9.0'}

  /@babel/helper-validator-option@7.23.5:
    resolution: {integrity: sha512-85ttAOMLsr53VgXkTbkx8oA6YTfT4q7/HzXSLEYmjcSTJPMPQtvq1BD79Byep5xMUYbGRzEpDsjUf3dyp54IKw==}
    engines: {node: '>=6.9.0'}

  /@babel/helpers@7.23.9:
    resolution: {integrity: sha512-87ICKgU5t5SzOT7sBMfCOZQ2rHjRU+Pcb9BoILMYz600W6DkVRLFBPwQ18gwUVvggqXivaUakpnxWQGbpywbBQ==}
    engines: {node: '>=6.9.0'}
    dependencies:
      '@babel/template': 7.23.9
      '@babel/traverse': 7.23.9
      '@babel/types': 7.23.9
    transitivePeerDependencies:
      - supports-color

  /@babel/highlight@7.23.4:
    resolution: {integrity: sha512-acGdbYSfp2WheJoJm/EBBBLh/ID8KDc64ISZ9DYtBmC8/Q204PZJLHyzeB5qMzJ5trcOkybd78M4x2KWsUq++A==}
    engines: {node: '>=6.9.0'}
    dependencies:
      '@babel/helper-validator-identifier': 7.22.20
      chalk: 2.4.2
      js-tokens: 4.0.0

  /@babel/parser@7.23.9:
    resolution: {integrity: sha512-9tcKgqKbs3xGJ+NtKF2ndOBBLVwPjl1SHxPQkd36r3Dlirw3xWUeGaTbqr7uGZcTaxkVNwc+03SVP7aCdWrTlA==}
    engines: {node: '>=6.0.0'}
    hasBin: true
    dependencies:
      '@babel/types': 7.23.9

  /@babel/plugin-transform-react-jsx-self@7.23.3(@babel/core@7.23.9):
    resolution: {integrity: sha512-qXRvbeKDSfwnlJnanVRp0SfuWE5DQhwQr5xtLBzp56Wabyo+4CMosF6Kfp+eOD/4FYpql64XVJ2W0pVLlJZxOQ==}
    engines: {node: '>=6.9.0'}
    peerDependencies:
      '@babel/core': ^7.0.0-0
    dependencies:
      '@babel/core': 7.23.9
      '@babel/helper-plugin-utils': 7.22.5
    dev: true

  /@babel/plugin-transform-react-jsx-source@7.23.3(@babel/core@7.23.9):
    resolution: {integrity: sha512-91RS0MDnAWDNvGC6Wio5XYkyWI39FMFO+JK9+4AlgaTH+yWwVTsw7/sn6LK0lH7c5F+TFkpv/3LfCJ1Ydwof/g==}
    engines: {node: '>=6.9.0'}
    peerDependencies:
      '@babel/core': ^7.0.0-0
    dependencies:
      '@babel/core': 7.23.9
      '@babel/helper-plugin-utils': 7.22.5
    dev: true

  /@babel/runtime-corejs3@7.23.9:
    resolution: {integrity: sha512-oeOFTrYWdWXCvXGB5orvMTJ6gCZ9I6FBjR+M38iKNXCsPxr4xT0RTdg5uz1H7QP8pp74IzPtwritEr+JscqHXQ==}
    engines: {node: '>=6.9.0'}
    dependencies:
      core-js-pure: 3.36.0
      regenerator-runtime: 0.14.1
    dev: true

  /@babel/runtime@7.23.9:
    resolution: {integrity: sha512-0CX6F+BI2s9dkUqr08KFrAIZgNFj75rdBU/DjCyYLIaV/quFjkk6T+EJ2LkZHyZTbEV4L5p97mNkUsHl2wLFAw==}
    engines: {node: '>=6.9.0'}
    dependencies:
      regenerator-runtime: 0.14.1

  /@babel/template@7.23.9:
    resolution: {integrity: sha512-+xrD2BWLpvHKNmX2QbpdpsBaWnRxahMwJjO+KZk2JOElj5nSmKezyS1B4u+QbHMTX69t4ukm6hh9lsYQ7GHCKA==}
    engines: {node: '>=6.9.0'}
    dependencies:
      '@babel/code-frame': 7.23.5
      '@babel/parser': 7.23.9
      '@babel/types': 7.23.9

  /@babel/traverse@7.23.9:
    resolution: {integrity: sha512-I/4UJ9vs90OkBtY6iiiTORVMyIhJ4kAVmsKo9KFc8UOxMeUfi2hvtIBsET5u9GizXE6/GFSuKCTNfgCswuEjRg==}
    engines: {node: '>=6.9.0'}
    dependencies:
      '@babel/code-frame': 7.23.5
      '@babel/generator': 7.23.6
      '@babel/helper-environment-visitor': 7.22.20
      '@babel/helper-function-name': 7.23.0
      '@babel/helper-hoist-variables': 7.22.5
      '@babel/helper-split-export-declaration': 7.22.6
      '@babel/parser': 7.23.9
      '@babel/types': 7.23.9
      debug: 4.3.4
      globals: 11.12.0
    transitivePeerDependencies:
      - supports-color

  /@babel/types@7.23.9:
    resolution: {integrity: sha512-dQjSq/7HaSjRM43FFGnv5keM2HsxpmyV1PfaSVm0nzzjwwTmjOe6J4bC8e3+pTEIgHaHj+1ZlLThRJ2auc/w1Q==}
    engines: {node: '>=6.9.0'}
    dependencies:
      '@babel/helper-string-parser': 7.23.4
      '@babel/helper-validator-identifier': 7.22.20
      to-fast-properties: 2.0.0

  /@bcoe/v8-coverage@0.2.3:
    resolution: {integrity: sha512-0hYQ8SB4Db5zvZB4axdMHGwEaQjkZzFjQiN9LVYvIFB2nSUHW9tYpxWriPrWDASIxiaXax83REcLxuSdnGPZtw==}
    dev: true

  /@colors/colors@1.6.0:
    resolution: {integrity: sha512-Ir+AOibqzrIsL6ajt3Rz3LskB7OiMVHqltZmspbW/TJuTVuyOMirVqAkjfY6JISiLHgyNqicAC8AyHHGzNd/dA==}
    engines: {node: '>=0.1.90'}
    dev: false

  /@cspotcode/source-map-support@0.8.1:
    resolution: {integrity: sha512-IchNf6dN4tHoMFIn/7OE8LWZ19Y6q/67Bmf6vnGREv8RSbBVb9LPJxEcnwrcwX6ixSvaiGoomAUvu4YSxXrVgw==}
    engines: {node: '>=12'}
    dependencies:
      '@jridgewell/trace-mapping': 0.3.9
    dev: true

  /@dabh/diagnostics@2.0.3:
    resolution: {integrity: sha512-hrlQOIi7hAfzsMqlGSFyVucrx38O+j6wiGOf//H2ecvIEqYN4ADBSS2iLMh5UFyDunCNniUIPk/q3riFv45xRA==}
    dependencies:
      colorspace: 1.1.4
      enabled: 2.0.0
      kuler: 2.0.0
    dev: false

  /@drizzle-team/studio@0.0.39:
    resolution: {integrity: sha512-c5Hkm7MmQC2n5qAsKShjQrHoqlfGslB8+qWzsGGZ+2dHMRTNG60UuzalF0h0rvBax5uzPXuGkYLGaQ+TUX3yMw==}
    dependencies:
      superjson: 2.2.1
    dev: true

  /@esbuild-kit/core-utils@3.3.2:
    resolution: {integrity: sha512-sPRAnw9CdSsRmEtnsl2WXWdyquogVpB3yZ3dgwJfe8zrOzTsV7cJvmwrKVa+0ma5BoiGJ+BoqkMvawbayKUsqQ==}
    dependencies:
      esbuild: 0.18.20
      source-map-support: 0.5.21
    dev: true

  /@esbuild-kit/esm-loader@2.6.5:
    resolution: {integrity: sha512-FxEMIkJKnodyA1OaCUoEvbYRkoZlLZ4d/eXFu9Fh8CbBBgP5EmZxrfTRyN0qpXZ4vOvqnE5YdRdcrmUUXuU+dA==}
    dependencies:
      '@esbuild-kit/core-utils': 3.3.2
      get-tsconfig: 4.7.2
    dev: true

  /@esbuild/aix-ppc64@0.19.12:
    resolution: {integrity: sha512-bmoCYyWdEL3wDQIVbcyzRyeKLgk2WtWLTWz1ZIAZF/EGbNOwSA6ew3PftJ1PqMiOOGu0OyFMzG53L0zqIpPeNA==}
    engines: {node: '>=12'}
    cpu: [ppc64]
    os: [aix]
    requiresBuild: true
    dev: true
    optional: true

  /@esbuild/android-arm64@0.18.20:
    resolution: {integrity: sha512-Nz4rJcchGDtENV0eMKUNa6L12zz2zBDXuhj/Vjh18zGqB44Bi7MBMSXjgunJgjRhCmKOjnPuZp4Mb6OKqtMHLQ==}
    engines: {node: '>=12'}
    cpu: [arm64]
    os: [android]
    requiresBuild: true
    dev: true
    optional: true

  /@esbuild/android-arm64@0.19.12:
    resolution: {integrity: sha512-P0UVNGIienjZv3f5zq0DP3Nt2IE/3plFzuaS96vihvD0Hd6H/q4WXUGpCxD/E8YrSXfNyRPbpTq+T8ZQioSuPA==}
    engines: {node: '>=12'}
    cpu: [arm64]
    os: [android]
    requiresBuild: true
    dev: true
    optional: true

  /@esbuild/android-arm@0.18.20:
    resolution: {integrity: sha512-fyi7TDI/ijKKNZTUJAQqiG5T7YjJXgnzkURqmGj13C6dCqckZBLdl4h7bkhHt/t0WP+zO9/zwroDvANaOqO5Sw==}
    engines: {node: '>=12'}
    cpu: [arm]
    os: [android]
    requiresBuild: true
    dev: true
    optional: true

  /@esbuild/android-arm@0.19.12:
    resolution: {integrity: sha512-qg/Lj1mu3CdQlDEEiWrlC4eaPZ1KztwGJ9B6J+/6G+/4ewxJg7gqj8eVYWvao1bXrqGiW2rsBZFSX3q2lcW05w==}
    engines: {node: '>=12'}
    cpu: [arm]
    os: [android]
    requiresBuild: true
    dev: true
    optional: true

  /@esbuild/android-x64@0.18.20:
    resolution: {integrity: sha512-8GDdlePJA8D6zlZYJV/jnrRAi6rOiNaCC/JclcXpB+KIuvfBN4owLtgzY2bsxnx666XjJx2kDPUmnTtR8qKQUg==}
    engines: {node: '>=12'}
    cpu: [x64]
    os: [android]
    requiresBuild: true
    dev: true
    optional: true

  /@esbuild/android-x64@0.19.12:
    resolution: {integrity: sha512-3k7ZoUW6Q6YqhdhIaq/WZ7HwBpnFBlW905Fa4s4qWJyiNOgT1dOqDiVAQFwBH7gBRZr17gLrlFCRzF6jFh7Kew==}
    engines: {node: '>=12'}
    cpu: [x64]
    os: [android]
    requiresBuild: true
    dev: true
    optional: true

  /@esbuild/darwin-arm64@0.18.20:
    resolution: {integrity: sha512-bxRHW5kHU38zS2lPTPOyuyTm+S+eobPUnTNkdJEfAddYgEcll4xkT8DB9d2008DtTbl7uJag2HuE5NZAZgnNEA==}
    engines: {node: '>=12'}
    cpu: [arm64]
    os: [darwin]
    requiresBuild: true
    dev: true
    optional: true

  /@esbuild/darwin-arm64@0.19.12:
    resolution: {integrity: sha512-B6IeSgZgtEzGC42jsI+YYu9Z3HKRxp8ZT3cqhvliEHovq8HSX2YX8lNocDn79gCKJXOSaEot9MVYky7AKjCs8g==}
    engines: {node: '>=12'}
    cpu: [arm64]
    os: [darwin]
    requiresBuild: true
    dev: true
    optional: true

  /@esbuild/darwin-x64@0.18.20:
    resolution: {integrity: sha512-pc5gxlMDxzm513qPGbCbDukOdsGtKhfxD1zJKXjCCcU7ju50O7MeAZ8c4krSJcOIJGFR+qx21yMMVYwiQvyTyQ==}
    engines: {node: '>=12'}
    cpu: [x64]
    os: [darwin]
    requiresBuild: true
    dev: true
    optional: true

  /@esbuild/darwin-x64@0.19.12:
    resolution: {integrity: sha512-hKoVkKzFiToTgn+41qGhsUJXFlIjxI/jSYeZf3ugemDYZldIXIxhvwN6erJGlX4t5h417iFuheZ7l+YVn05N3A==}
    engines: {node: '>=12'}
    cpu: [x64]
    os: [darwin]
    requiresBuild: true
    dev: true
    optional: true

  /@esbuild/freebsd-arm64@0.18.20:
    resolution: {integrity: sha512-yqDQHy4QHevpMAaxhhIwYPMv1NECwOvIpGCZkECn8w2WFHXjEwrBn3CeNIYsibZ/iZEUemj++M26W3cNR5h+Tw==}
    engines: {node: '>=12'}
    cpu: [arm64]
    os: [freebsd]
    requiresBuild: true
    dev: true
    optional: true

  /@esbuild/freebsd-arm64@0.19.12:
    resolution: {integrity: sha512-4aRvFIXmwAcDBw9AueDQ2YnGmz5L6obe5kmPT8Vd+/+x/JMVKCgdcRwH6APrbpNXsPz+K653Qg8HB/oXvXVukA==}
    engines: {node: '>=12'}
    cpu: [arm64]
    os: [freebsd]
    requiresBuild: true
    dev: true
    optional: true

  /@esbuild/freebsd-x64@0.18.20:
    resolution: {integrity: sha512-tgWRPPuQsd3RmBZwarGVHZQvtzfEBOreNuxEMKFcd5DaDn2PbBxfwLcj4+aenoh7ctXcbXmOQIn8HI6mCSw5MQ==}
    engines: {node: '>=12'}
    cpu: [x64]
    os: [freebsd]
    requiresBuild: true
    dev: true
    optional: true

  /@esbuild/freebsd-x64@0.19.12:
    resolution: {integrity: sha512-EYoXZ4d8xtBoVN7CEwWY2IN4ho76xjYXqSXMNccFSx2lgqOG/1TBPW0yPx1bJZk94qu3tX0fycJeeQsKovA8gg==}
    engines: {node: '>=12'}
    cpu: [x64]
    os: [freebsd]
    requiresBuild: true
    dev: true
    optional: true

  /@esbuild/linux-arm64@0.18.20:
    resolution: {integrity: sha512-2YbscF+UL7SQAVIpnWvYwM+3LskyDmPhe31pE7/aoTMFKKzIc9lLbyGUpmmb8a8AixOL61sQ/mFh3jEjHYFvdA==}
    engines: {node: '>=12'}
    cpu: [arm64]
    os: [linux]
    requiresBuild: true
    dev: true
    optional: true

  /@esbuild/linux-arm64@0.19.12:
    resolution: {integrity: sha512-EoTjyYyLuVPfdPLsGVVVC8a0p1BFFvtpQDB/YLEhaXyf/5bczaGeN15QkR+O4S5LeJ92Tqotve7i1jn35qwvdA==}
    engines: {node: '>=12'}
    cpu: [arm64]
    os: [linux]
    requiresBuild: true
    dev: true
    optional: true

  /@esbuild/linux-arm@0.18.20:
    resolution: {integrity: sha512-/5bHkMWnq1EgKr1V+Ybz3s1hWXok7mDFUMQ4cG10AfW3wL02PSZi5kFpYKrptDsgb2WAJIvRcDm+qIvXf/apvg==}
    engines: {node: '>=12'}
    cpu: [arm]
    os: [linux]
    requiresBuild: true
    dev: true
    optional: true

  /@esbuild/linux-arm@0.19.12:
    resolution: {integrity: sha512-J5jPms//KhSNv+LO1S1TX1UWp1ucM6N6XuL6ITdKWElCu8wXP72l9MM0zDTzzeikVyqFE6U8YAV9/tFyj0ti+w==}
    engines: {node: '>=12'}
    cpu: [arm]
    os: [linux]
    requiresBuild: true
    dev: true
    optional: true

  /@esbuild/linux-ia32@0.18.20:
    resolution: {integrity: sha512-P4etWwq6IsReT0E1KHU40bOnzMHoH73aXp96Fs8TIT6z9Hu8G6+0SHSw9i2isWrD2nbx2qo5yUqACgdfVGx7TA==}
    engines: {node: '>=12'}
    cpu: [ia32]
    os: [linux]
    requiresBuild: true
    dev: true
    optional: true

  /@esbuild/linux-ia32@0.19.12:
    resolution: {integrity: sha512-Thsa42rrP1+UIGaWz47uydHSBOgTUnwBwNq59khgIwktK6x60Hivfbux9iNR0eHCHzOLjLMLfUMLCypBkZXMHA==}
    engines: {node: '>=12'}
    cpu: [ia32]
    os: [linux]
    requiresBuild: true
    dev: true
    optional: true

  /@esbuild/linux-loong64@0.18.20:
    resolution: {integrity: sha512-nXW8nqBTrOpDLPgPY9uV+/1DjxoQ7DoB2N8eocyq8I9XuqJ7BiAMDMf9n1xZM9TgW0J8zrquIb/A7s3BJv7rjg==}
    engines: {node: '>=12'}
    cpu: [loong64]
    os: [linux]
    requiresBuild: true
    dev: true
    optional: true

  /@esbuild/linux-loong64@0.19.12:
    resolution: {integrity: sha512-LiXdXA0s3IqRRjm6rV6XaWATScKAXjI4R4LoDlvO7+yQqFdlr1Bax62sRwkVvRIrwXxvtYEHHI4dm50jAXkuAA==}
    engines: {node: '>=12'}
    cpu: [loong64]
    os: [linux]
    requiresBuild: true
    dev: true
    optional: true

  /@esbuild/linux-mips64el@0.18.20:
    resolution: {integrity: sha512-d5NeaXZcHp8PzYy5VnXV3VSd2D328Zb+9dEq5HE6bw6+N86JVPExrA6O68OPwobntbNJ0pzCpUFZTo3w0GyetQ==}
    engines: {node: '>=12'}
    cpu: [mips64el]
    os: [linux]
    requiresBuild: true
    dev: true
    optional: true

  /@esbuild/linux-mips64el@0.19.12:
    resolution: {integrity: sha512-fEnAuj5VGTanfJ07ff0gOA6IPsvrVHLVb6Lyd1g2/ed67oU1eFzL0r9WL7ZzscD+/N6i3dWumGE1Un4f7Amf+w==}
    engines: {node: '>=12'}
    cpu: [mips64el]
    os: [linux]
    requiresBuild: true
    dev: true
    optional: true

  /@esbuild/linux-ppc64@0.18.20:
    resolution: {integrity: sha512-WHPyeScRNcmANnLQkq6AfyXRFr5D6N2sKgkFo2FqguP44Nw2eyDlbTdZwd9GYk98DZG9QItIiTlFLHJHjxP3FA==}
    engines: {node: '>=12'}
    cpu: [ppc64]
    os: [linux]
    requiresBuild: true
    dev: true
    optional: true

  /@esbuild/linux-ppc64@0.19.12:
    resolution: {integrity: sha512-nYJA2/QPimDQOh1rKWedNOe3Gfc8PabU7HT3iXWtNUbRzXS9+vgB0Fjaqr//XNbd82mCxHzik2qotuI89cfixg==}
    engines: {node: '>=12'}
    cpu: [ppc64]
    os: [linux]
    requiresBuild: true
    dev: true
    optional: true

  /@esbuild/linux-riscv64@0.18.20:
    resolution: {integrity: sha512-WSxo6h5ecI5XH34KC7w5veNnKkju3zBRLEQNY7mv5mtBmrP/MjNBCAlsM2u5hDBlS3NGcTQpoBvRzqBcRtpq1A==}
    engines: {node: '>=12'}
    cpu: [riscv64]
    os: [linux]
    requiresBuild: true
    dev: true
    optional: true

  /@esbuild/linux-riscv64@0.19.12:
    resolution: {integrity: sha512-2MueBrlPQCw5dVJJpQdUYgeqIzDQgw3QtiAHUC4RBz9FXPrskyyU3VI1hw7C0BSKB9OduwSJ79FTCqtGMWqJHg==}
    engines: {node: '>=12'}
    cpu: [riscv64]
    os: [linux]
    requiresBuild: true
    dev: true
    optional: true

  /@esbuild/linux-s390x@0.18.20:
    resolution: {integrity: sha512-+8231GMs3mAEth6Ja1iK0a1sQ3ohfcpzpRLH8uuc5/KVDFneH6jtAJLFGafpzpMRO6DzJ6AvXKze9LfFMrIHVQ==}
    engines: {node: '>=12'}
    cpu: [s390x]
    os: [linux]
    requiresBuild: true
    dev: true
    optional: true

  /@esbuild/linux-s390x@0.19.12:
    resolution: {integrity: sha512-+Pil1Nv3Umes4m3AZKqA2anfhJiVmNCYkPchwFJNEJN5QxmTs1uzyy4TvmDrCRNT2ApwSari7ZIgrPeUx4UZDg==}
    engines: {node: '>=12'}
    cpu: [s390x]
    os: [linux]
    requiresBuild: true
    dev: true
    optional: true

  /@esbuild/linux-x64@0.18.20:
    resolution: {integrity: sha512-UYqiqemphJcNsFEskc73jQ7B9jgwjWrSayxawS6UVFZGWrAAtkzjxSqnoclCXxWtfwLdzU+vTpcNYhpn43uP1w==}
    engines: {node: '>=12'}
    cpu: [x64]
    os: [linux]
    requiresBuild: true
    dev: true
    optional: true

  /@esbuild/linux-x64@0.19.12:
    resolution: {integrity: sha512-B71g1QpxfwBvNrfyJdVDexenDIt1CiDN1TIXLbhOw0KhJzE78KIFGX6OJ9MrtC0oOqMWf+0xop4qEU8JrJTwCg==}
    engines: {node: '>=12'}
    cpu: [x64]
    os: [linux]
    requiresBuild: true
    dev: true
    optional: true

  /@esbuild/netbsd-x64@0.18.20:
    resolution: {integrity: sha512-iO1c++VP6xUBUmltHZoMtCUdPlnPGdBom6IrO4gyKPFFVBKioIImVooR5I83nTew5UOYrk3gIJhbZh8X44y06A==}
    engines: {node: '>=12'}
    cpu: [x64]
    os: [netbsd]
    requiresBuild: true
    dev: true
    optional: true

  /@esbuild/netbsd-x64@0.19.12:
    resolution: {integrity: sha512-3ltjQ7n1owJgFbuC61Oj++XhtzmymoCihNFgT84UAmJnxJfm4sYCiSLTXZtE00VWYpPMYc+ZQmB6xbSdVh0JWA==}
    engines: {node: '>=12'}
    cpu: [x64]
    os: [netbsd]
    requiresBuild: true
    dev: true
    optional: true

  /@esbuild/openbsd-x64@0.18.20:
    resolution: {integrity: sha512-e5e4YSsuQfX4cxcygw/UCPIEP6wbIL+se3sxPdCiMbFLBWu0eiZOJ7WoD+ptCLrmjZBK1Wk7I6D/I3NglUGOxg==}
    engines: {node: '>=12'}
    cpu: [x64]
    os: [openbsd]
    requiresBuild: true
    dev: true
    optional: true

  /@esbuild/openbsd-x64@0.19.12:
    resolution: {integrity: sha512-RbrfTB9SWsr0kWmb9srfF+L933uMDdu9BIzdA7os2t0TXhCRjrQyCeOt6wVxr79CKD4c+p+YhCj31HBkYcXebw==}
    engines: {node: '>=12'}
    cpu: [x64]
    os: [openbsd]
    requiresBuild: true
    dev: true
    optional: true

  /@esbuild/sunos-x64@0.18.20:
    resolution: {integrity: sha512-kDbFRFp0YpTQVVrqUd5FTYmWo45zGaXe0X8E1G/LKFC0v8x0vWrhOWSLITcCn63lmZIxfOMXtCfti/RxN/0wnQ==}
    engines: {node: '>=12'}
    cpu: [x64]
    os: [sunos]
    requiresBuild: true
    dev: true
    optional: true

  /@esbuild/sunos-x64@0.19.12:
    resolution: {integrity: sha512-HKjJwRrW8uWtCQnQOz9qcU3mUZhTUQvi56Q8DPTLLB+DawoiQdjsYq+j+D3s9I8VFtDr+F9CjgXKKC4ss89IeA==}
    engines: {node: '>=12'}
    cpu: [x64]
    os: [sunos]
    requiresBuild: true
    dev: true
    optional: true

  /@esbuild/win32-arm64@0.18.20:
    resolution: {integrity: sha512-ddYFR6ItYgoaq4v4JmQQaAI5s7npztfV4Ag6NrhiaW0RrnOXqBkgwZLofVTlq1daVTQNhtI5oieTvkRPfZrePg==}
    engines: {node: '>=12'}
    cpu: [arm64]
    os: [win32]
    requiresBuild: true
    dev: true
    optional: true

  /@esbuild/win32-arm64@0.19.12:
    resolution: {integrity: sha512-URgtR1dJnmGvX864pn1B2YUYNzjmXkuJOIqG2HdU62MVS4EHpU2946OZoTMnRUHklGtJdJZ33QfzdjGACXhn1A==}
    engines: {node: '>=12'}
    cpu: [arm64]
    os: [win32]
    requiresBuild: true
    dev: true
    optional: true

  /@esbuild/win32-ia32@0.18.20:
    resolution: {integrity: sha512-Wv7QBi3ID/rROT08SABTS7eV4hX26sVduqDOTe1MvGMjNd3EjOz4b7zeexIR62GTIEKrfJXKL9LFxTYgkyeu7g==}
    engines: {node: '>=12'}
    cpu: [ia32]
    os: [win32]
    requiresBuild: true
    dev: true
    optional: true

  /@esbuild/win32-ia32@0.19.12:
    resolution: {integrity: sha512-+ZOE6pUkMOJfmxmBZElNOx72NKpIa/HFOMGzu8fqzQJ5kgf6aTGrcJaFsNiVMH4JKpMipyK+7k0n2UXN7a8YKQ==}
    engines: {node: '>=12'}
    cpu: [ia32]
    os: [win32]
    requiresBuild: true
    dev: true
    optional: true

  /@esbuild/win32-x64@0.18.20:
    resolution: {integrity: sha512-kTdfRcSiDfQca/y9QIkng02avJ+NCaQvrMejlsB3RRv5sE9rRoeBPISaZpKxHELzRxZyLvNts1P27W3wV+8geQ==}
    engines: {node: '>=12'}
    cpu: [x64]
    os: [win32]
    requiresBuild: true
    dev: true
    optional: true

  /@esbuild/win32-x64@0.19.12:
    resolution: {integrity: sha512-T1QyPSDCyMXaO3pzBkF96E8xMkiRYbUEZADd29SyPGabqxMViNoii+NcK7eWJAEoU6RZyEm5lVSIjTmcdoB9HA==}
    engines: {node: '>=12'}
    cpu: [x64]
    os: [win32]
    requiresBuild: true
    dev: true
    optional: true

  /@eslint-community/eslint-utils@4.4.0(eslint@8.57.0):
    resolution: {integrity: sha512-1/sA4dwrzBAyeUoQ6oxahHKmrZvsnLCg4RfxW3ZFGGmQkSNQPFNLV9CUEFQP1x9EYXHTo5p6xdhZM1Ne9p/AfA==}
    engines: {node: ^12.22.0 || ^14.17.0 || >=16.0.0}
    peerDependencies:
      eslint: ^6.0.0 || ^7.0.0 || >=8.0.0
    dependencies:
      eslint: 8.57.0
      eslint-visitor-keys: 3.4.3

  /@eslint-community/regexpp@4.10.0:
    resolution: {integrity: sha512-Cu96Sd2By9mCNTx2iyKOmq10v22jUVQv0lQnlGNy16oE9589yE+QADPbrMGCkA51cKZSg3Pu/aTJVTGfL/qjUA==}
    engines: {node: ^12.0.0 || ^14.0.0 || >=16.0.0}

  /@eslint/eslintrc@2.1.4:
    resolution: {integrity: sha512-269Z39MS6wVJtsoUl10L60WdkhJVdPG24Q4eZTH3nnF6lpvSShEK3wQjDX9JRWAUPvPh7COouPpU9IrqaZFvtQ==}
    engines: {node: ^12.22.0 || ^14.17.0 || >=16.0.0}
    dependencies:
      ajv: 6.12.6
      debug: 4.3.4
      espree: 9.6.1
      globals: 13.24.0
      ignore: 5.3.1
      import-fresh: 3.3.0
      js-yaml: 4.1.0
      minimatch: 3.1.2
      strip-json-comments: 3.1.1
    transitivePeerDependencies:
      - supports-color

  /@eslint/js@8.57.0:
    resolution: {integrity: sha512-Ys+3g2TaW7gADOJzPt83SJtCDhMjndcDMFVQ/Tj9iA1BfJzFKD9mAUXT3OenpuPHbI6P/myECxRJrofUsDx/5g==}
    engines: {node: ^12.22.0 || ^14.17.0 || >=16.0.0}

  /@floating-ui/core@1.6.0:
    resolution: {integrity: sha512-PcF++MykgmTj3CIyOQbKA/hDzOAiqI3mhuoN44WRCopIs1sgoDoU4oty4Jtqaj/y3oDU6fnVSm4QG0a3t5i0+g==}
    dependencies:
      '@floating-ui/utils': 0.2.1
    dev: false

  /@floating-ui/dom@1.6.3:
    resolution: {integrity: sha512-RnDthu3mzPlQ31Ss/BTwQ1zjzIhr3lk1gZB1OC56h/1vEtaXkESrOqL5fQVMfXpwGtRwX+YsZBdyHtJMQnkArw==}
    dependencies:
      '@floating-ui/core': 1.6.0
      '@floating-ui/utils': 0.2.1
    dev: false

  /@floating-ui/react-dom@2.0.8(react-dom@18.2.0)(react@18.2.0):
    resolution: {integrity: sha512-HOdqOt3R3OGeTKidaLvJKcgg75S6tibQ3Tif4eyd91QnIJWr0NLvoXFpJA/j8HqkFSL68GDca9AuyWEHlhyClw==}
    peerDependencies:
      react: '>=16.8.0'
      react-dom: '>=16.8.0'
    dependencies:
      '@floating-ui/dom': 1.6.3
      react: 18.2.0
      react-dom: 18.2.0(react@18.2.0)
    dev: false

  /@floating-ui/react@0.24.8(react-dom@18.2.0)(react@18.2.0):
    resolution: {integrity: sha512-AuYeDoaR8jtUlUXtZ1IJ/6jtBkGnSpJXbGNzokBL87VDJ8opMq1Bgrc0szhK482ReQY6KZsMoZCVSb4xwalkBA==}
    peerDependencies:
      react: '>=16.8.0'
      react-dom: '>=16.8.0'
    dependencies:
      '@floating-ui/react-dom': 2.0.8(react-dom@18.2.0)(react@18.2.0)
      aria-hidden: 1.2.3
      react: 18.2.0
      react-dom: 18.2.0(react@18.2.0)
      tabbable: 6.2.0
    dev: false

  /@floating-ui/utils@0.2.1:
    resolution: {integrity: sha512-9TANp6GPoMtYzQdt54kfAyMmz1+osLlXdg2ENroU7zzrtflTLrrC/lgrIfaSe+Wu0b89GKccT7vxXA0MoAIO+Q==}
    dev: false

  /@homarr/gridstack@1.0.0:
    resolution: {integrity: sha512-KM9024BipLD9BmtM6jHI8OKLZ1Iy4vZdTfU53ww4qEda/330XQYhIC2SBcQgkNnDB2MTkn/laNSO5gTy+lJg9Q==}
    dev: false

  /@humanwhocodes/config-array@0.11.14:
    resolution: {integrity: sha512-3T8LkOmg45BV5FICb15QQMsyUSWrQ8AygVfC7ZG32zOalnqrilm018ZVCw0eapXux8FtA33q8PSRSstjee3jSg==}
    engines: {node: '>=10.10.0'}
    dependencies:
      '@humanwhocodes/object-schema': 2.0.2
      debug: 4.3.4
      minimatch: 3.1.2
    transitivePeerDependencies:
      - supports-color

  /@humanwhocodes/module-importer@1.0.1:
    resolution: {integrity: sha512-bxveV4V8v5Yb4ncFTT3rPSgZBOpCkjfK0y4oVVVJwIuDVBRMDXrPyXRL988i5ap9m9bnyEEjWfm5WkBmtffLfA==}
    engines: {node: '>=12.22'}

  /@humanwhocodes/object-schema@2.0.2:
    resolution: {integrity: sha512-6EwiSjwWYP7pTckG6I5eyFANjPhmPjUX9JRLUSfNPC7FX7zK9gyZAfUEaECL6ALTpGX5AjnBq3C9XmVWPitNpw==}

  /@ianvs/prettier-plugin-sort-imports@4.1.1(prettier@3.2.5):
    resolution: {integrity: sha512-kJhXq63ngpTQ2dxgf5GasbPJWsJA3LgoOdd7WGhpUSzLgLgI4IsIzYkbJf9kmpOHe7Vdm/o3PcRA3jmizXUuAQ==}
    peerDependencies:
      '@vue/compiler-sfc': '>=3.0.0'
      prettier: 2 || 3
    peerDependenciesMeta:
      '@vue/compiler-sfc':
        optional: true
    dependencies:
      '@babel/core': 7.23.9
      '@babel/generator': 7.23.6
      '@babel/parser': 7.23.9
      '@babel/traverse': 7.23.9
      '@babel/types': 7.23.9
      prettier: 3.2.5
      semver: 7.6.0
    transitivePeerDependencies:
      - supports-color
    dev: false

  /@isaacs/cliui@8.0.2:
    resolution: {integrity: sha512-O8jcjabXaleOG9DQ0+ARXWZBTfnP4WNAqzuiJK7ll44AmxGKv/J2M4TPjxjY3znBCfvBXFzucm1twdyFybFqEA==}
    engines: {node: '>=12'}
    dependencies:
      string-width: 5.1.2
      string-width-cjs: /string-width@4.2.3
      strip-ansi: 7.1.0
      strip-ansi-cjs: /strip-ansi@6.0.1
      wrap-ansi: 8.1.0
      wrap-ansi-cjs: /wrap-ansi@7.0.0
    dev: false

  /@istanbuljs/schema@0.1.3:
    resolution: {integrity: sha512-ZXRY4jNvVgSVQ8DL3LTcakaAtXwTVUxE81hslsyD2AtoXW/wVob10HkOJ1X/pAlcI7D+2YoZKg5do8G/w6RYgA==}
    engines: {node: '>=8'}
    dev: true

  /@jest/schemas@29.6.3:
    resolution: {integrity: sha512-mo5j5X+jIZmJQveBKeS/clAueipV7KgiX1vMgCxam1RNYiqE1w62n0/tJJnHtjW8ZHcQco5gY85jA3mi0L+nSA==}
    engines: {node: ^14.15.0 || ^16.10.0 || >=18.0.0}
    dependencies:
      '@sinclair/typebox': 0.27.8
    dev: true

  /@jridgewell/gen-mapping@0.3.3:
    resolution: {integrity: sha512-HLhSWOLRi875zjjMG/r+Nv0oCW8umGb0BgEhyX3dDX3egwZtB8PqLnjz3yedt8R5StBrzcg4aBpnh8UA9D1BoQ==}
    engines: {node: '>=6.0.0'}
    dependencies:
      '@jridgewell/set-array': 1.1.2
      '@jridgewell/sourcemap-codec': 1.4.15
      '@jridgewell/trace-mapping': 0.3.22

  /@jridgewell/resolve-uri@3.1.2:
    resolution: {integrity: sha512-bRISgCIjP20/tbWSPWMEi54QVPRZExkuD9lJL+UIxUKtwVJA8wW1Trb1jMs1RFXo1CBTNZ/5hpC9QvmKWdopKw==}
    engines: {node: '>=6.0.0'}

  /@jridgewell/set-array@1.1.2:
    resolution: {integrity: sha512-xnkseuNADM0gt2bs+BvhO0p78Mk762YnZdsuzFV018NoG1Sj1SCQvpSqa7XUaTam5vAGasABV9qXASMKnFMwMw==}
    engines: {node: '>=6.0.0'}

  /@jridgewell/sourcemap-codec@1.4.15:
    resolution: {integrity: sha512-eF2rxCRulEKXHTRiDrDy6erMYWqNw4LPdQ8UQA4huuxaQsVeRPFl2oM8oDGxMFhJUWZf9McpLtJasDDZb/Bpeg==}

  /@jridgewell/trace-mapping@0.3.22:
    resolution: {integrity: sha512-Wf963MzWtA2sjrNt+g18IAln9lKnlRp+K2eH4jjIoF1wYeq3aMREpG09xhlhdzS0EjwU7qmUJYangWa+151vZw==}
    dependencies:
      '@jridgewell/resolve-uri': 3.1.2
      '@jridgewell/sourcemap-codec': 1.4.15

  /@jridgewell/trace-mapping@0.3.9:
    resolution: {integrity: sha512-3Belt6tdc8bPgAtbcmdtNJlirVoTmEb5e2gC94PnkwEW9jI6CAHUeoG85tjWP5WquqfavoMtMwiG4P926ZKKuQ==}
    dependencies:
      '@jridgewell/resolve-uri': 3.1.2
      '@jridgewell/sourcemap-codec': 1.4.15
    dev: true

<<<<<<< HEAD
  /@mantine/colors-generator@7.5.3(chroma-js@2.4.2):
    resolution: {integrity: sha512-jWG9G53jq2htcNgR7b0KS3bL5yygJnhOQH6b/qcUw61I8cShwBg6xzNNnp4RHMmlRbzVRKCWXqttPwtmksMzSw==}
    peerDependencies:
      chroma-js: ^2.4.2
    dependencies:
      chroma-js: 2.4.2
    dev: false

  /@mantine/core@7.5.3(@mantine/hooks@7.5.3)(@types/react@18.2.57)(react-dom@18.2.0)(react@18.2.0):
=======
  /@mantine/core@7.5.3(@mantine/hooks@7.5.3)(@types/react@18.2.60)(react-dom@18.2.0)(react@18.2.0):
>>>>>>> fc8d9071
    resolution: {integrity: sha512-Wvv6DJXI+GX9mmKG5HITTh/24sCZ0RoYQHdTHh0tOfGnEy+RleyhA82UjnMsp0n2NjfCISBwbiKgfya6b2iaFw==}
    peerDependencies:
      '@mantine/hooks': 7.5.3
      react: ^18.2.0
      react-dom: ^18.2.0
    dependencies:
      '@floating-ui/react': 0.24.8(react-dom@18.2.0)(react@18.2.0)
      '@mantine/hooks': 7.5.3(react@18.2.0)
      clsx: 2.0.0
      react: 18.2.0
      react-dom: 18.2.0(react@18.2.0)
      react-number-format: 5.3.1(react-dom@18.2.0)(react@18.2.0)
      react-remove-scroll: 2.5.7(@types/react@18.2.60)(react@18.2.0)
      react-textarea-autosize: 8.5.3(@types/react@18.2.60)(react@18.2.0)
      type-fest: 3.13.1
    transitivePeerDependencies:
      - '@types/react'
    dev: false

  /@mantine/dates@7.5.3(@mantine/core@7.5.3)(@mantine/hooks@7.5.3)(dayjs@1.11.10)(react-dom@18.2.0)(react@18.2.0):
    resolution: {integrity: sha512-v6fFdW+7HAd7XsZFMJVMuFE2RHbQAVnsUNeP0/5h+H4qEj0soTmMvHPP8wXEed5v85r9CcEMGOGq1n6RFRpWHA==}
    peerDependencies:
      '@mantine/core': 7.5.3
      '@mantine/hooks': 7.5.3
      dayjs: '>=1.0.0'
      react: ^18.2.0
      react-dom: ^18.2.0
    dependencies:
      '@mantine/core': 7.5.3(@mantine/hooks@7.5.3)(@types/react@18.2.60)(react-dom@18.2.0)(react@18.2.0)
      '@mantine/hooks': 7.5.3(react@18.2.0)
      clsx: 2.0.0
      dayjs: 1.11.10
      react: 18.2.0
      react-dom: 18.2.0(react@18.2.0)
    dev: false

  /@mantine/form@7.5.3(react@18.2.0):
    resolution: {integrity: sha512-CIsNcHNIw1tXS+UgOpFjJzPaINU2YmK8x+f8Ikn5YXpSdqLw78+9/bSvtaAIOg9EINhfqnV4xg8B4sqKk7pxYA==}
    peerDependencies:
      react: ^18.2.0
    dependencies:
      fast-deep-equal: 3.1.3
      klona: 2.0.6
      react: 18.2.0
    dev: false

  /@mantine/hooks@7.5.3(react@18.2.0):
    resolution: {integrity: sha512-mFI448mAs12v8FrgSVhytqlhTVrEjIfd/PqPEfwJu5YcZIq4YZdqpzJIUbANnRrFSvmoQpDb1PssdKx7Ds35hw==}
    peerDependencies:
      react: ^18.2.0
    dependencies:
      react: 18.2.0
    dev: false

  /@mantine/modals@7.5.3(@mantine/core@7.5.3)(@mantine/hooks@7.5.3)(react-dom@18.2.0)(react@18.2.0):
    resolution: {integrity: sha512-SuPvv14nZmyBcNINqr9y2TLv9xIWXrRYeG8k7QCHM3mo2exW2IHP66Zx93AEpuKbgoDc78fcJcrTqv9C7dxUWQ==}
    peerDependencies:
      '@mantine/core': 7.5.3
      '@mantine/hooks': 7.5.3
      react: ^18.2.0
      react-dom: ^18.2.0
    dependencies:
      '@mantine/core': 7.5.3(@mantine/hooks@7.5.3)(@types/react@18.2.60)(react-dom@18.2.0)(react@18.2.0)
      '@mantine/hooks': 7.5.3(react@18.2.0)
      react: 18.2.0
      react-dom: 18.2.0(react@18.2.0)
    dev: false

  /@mantine/notifications@7.5.3(@mantine/core@7.5.3)(@mantine/hooks@7.5.3)(react-dom@18.2.0)(react@18.2.0):
    resolution: {integrity: sha512-08mWoGBfc8sGDTRthBg/HYPD8dRHyugZpeUH1U7RjWQmYD4ktdkT8bdBocStTSJkCQIvtP7OPJ1MiKln1idt5w==}
    peerDependencies:
      '@mantine/core': 7.5.3
      '@mantine/hooks': 7.5.3
      react: ^18.2.0
      react-dom: ^18.2.0
    dependencies:
      '@mantine/core': 7.5.3(@mantine/hooks@7.5.3)(@types/react@18.2.60)(react-dom@18.2.0)(react@18.2.0)
      '@mantine/hooks': 7.5.3(react@18.2.0)
      '@mantine/store': 7.5.3(react@18.2.0)
      react: 18.2.0
      react-dom: 18.2.0(react@18.2.0)
      react-transition-group: 4.4.5(react-dom@18.2.0)(react@18.2.0)
    dev: false

  /@mantine/spotlight@7.5.3(@mantine/core@7.5.3)(@mantine/hooks@7.5.3)(react-dom@18.2.0)(react@18.2.0):
    resolution: {integrity: sha512-pPtR/+GIQPb5WiZf8owi2cuVox2eU5g2jVdbgcQnrYc19F3SDEke+huTkBVzvy595q5wx+H3wsZyDAOAKOhfaA==}
    peerDependencies:
      '@mantine/core': 7.5.3
      '@mantine/hooks': 7.5.3
      react: ^18.2.0
      react-dom: ^18.2.0
    dependencies:
      '@mantine/core': 7.5.3(@mantine/hooks@7.5.3)(@types/react@18.2.60)(react-dom@18.2.0)(react@18.2.0)
      '@mantine/hooks': 7.5.3(react@18.2.0)
      '@mantine/store': 7.5.3(react@18.2.0)
      react: 18.2.0
      react-dom: 18.2.0(react@18.2.0)
    dev: false

  /@mantine/store@7.5.3(react@18.2.0):
    resolution: {integrity: sha512-jLTIaChJr9rWtzSRp2HQGHfuoFcr3ylD0JW/vsE5gpFvhoZFfkrxx5QsM1kn5wV34rZo0nQNMIJ8hvBVvfJtLQ==}
    peerDependencies:
      react: ^18.2.0
    dependencies:
      react: 18.2.0
    dev: false

  /@mantine/tiptap@7.5.3(@mantine/core@7.5.3)(@mantine/hooks@7.5.3)(@tiptap/extension-link@2.2.4)(@tiptap/react@2.2.4)(react-dom@18.2.0)(react@18.2.0):
    resolution: {integrity: sha512-mCwW3Pe4fMGEc7NQBgfT/FO3IqHaSOCPj4bGfkw7U1uDp5u8SxR6pji0WlmpmYGN+NeEHH02vr6TazRnsqfdOg==}
    peerDependencies:
      '@mantine/core': 7.5.3
      '@mantine/hooks': 7.5.3
      '@tiptap/extension-link': ^2.1.12
      '@tiptap/react': ^2.1.12
      react: ^18.2.0
      react-dom: ^18.2.0
    dependencies:
      '@mantine/core': 7.5.3(@mantine/hooks@7.5.3)(@types/react@18.2.60)(react-dom@18.2.0)(react@18.2.0)
      '@mantine/hooks': 7.5.3(react@18.2.0)
      '@tiptap/extension-link': 2.2.4(@tiptap/core@2.2.3)(@tiptap/pm@2.2.3)
      '@tiptap/react': 2.2.4(@tiptap/core@2.2.3)(@tiptap/pm@2.2.3)(react-dom@18.2.0)(react@18.2.0)
      react: 18.2.0
      react-dom: 18.2.0(react@18.2.0)
    dev: false

  /@mapbox/node-pre-gyp@1.0.11:
    resolution: {integrity: sha512-Yhlar6v9WQgUp/He7BdgzOz8lqMQ8sU+jkCq7Wx8Myc5YFJLbEe7lgui/V7G1qB1DJykHSGwreceSaD60Y0PUQ==}
    hasBin: true
    dependencies:
      detect-libc: 2.0.2
      https-proxy-agent: 5.0.1
      make-dir: 3.1.0
      node-fetch: 2.7.0
      nopt: 5.0.0
      npmlog: 5.0.1
      rimraf: 3.0.2
      semver: 7.6.0
      tar: 6.2.0
    transitivePeerDependencies:
      - encoding
      - supports-color
    dev: false

  /@next/env@14.1.1-canary.63:
    resolution: {integrity: sha512-yMhY/WajNMysbcdPkSNtGsQW6CBBqi/63C7nC404XVPTAVhsRQH6L23ls450aCxaUyoO9b5kvDUjmNKKiotdeQ==}
    dev: false

  /@next/eslint-plugin-next@14.1.0:
    resolution: {integrity: sha512-x4FavbNEeXx/baD/zC/SdrvkjSby8nBn8KcCREqk6UuwvwoAPZmaV8TFCAuo/cpovBRTIY67mHhe86MQQm/68Q==}
    dependencies:
      glob: 10.3.10
    dev: false

  /@next/swc-darwin-arm64@14.1.1-canary.63:
    resolution: {integrity: sha512-xoOv/29gn5SH3soiDOJWOkJJ98Z7rkKKNoPbzPfKvPgfcwAyeAl55SjraNfdlFiLE67Mp+AKauJiKtL6xJclOg==}
    engines: {node: '>= 10'}
    cpu: [arm64]
    os: [darwin]
    requiresBuild: true
    dev: false
    optional: true

  /@next/swc-darwin-x64@14.1.1-canary.63:
    resolution: {integrity: sha512-Rv9WDLjk+L1X1nvBgkO2HK39ujoe6tohcX+KW2rS+XXPRMcmmxPdIa4D20PYSsYa7AX9riJhRibBgpHuNXR4rQ==}
    engines: {node: '>= 10'}
    cpu: [x64]
    os: [darwin]
    requiresBuild: true
    dev: false
    optional: true

  /@next/swc-linux-arm64-gnu@14.1.1-canary.63:
    resolution: {integrity: sha512-6Vla/RHWgxmU+KQXcPevnHfE4f98mazNSLGg5e2U2JLbBXxbzTz6u5WpOw1oAsEe6uH6CxrpnxIpTlnEK06vKw==}
    engines: {node: '>= 10'}
    cpu: [arm64]
    os: [linux]
    requiresBuild: true
    dev: false
    optional: true

  /@next/swc-linux-arm64-musl@14.1.1-canary.63:
    resolution: {integrity: sha512-F0d9UDjvOs4TEvQ4/puM/fNNvq9B3LKgTXPqrLx932EfX2Di+C50D7O6qcb20HhAn60nahjbvRKDzAEm4P7IJQ==}
    engines: {node: '>= 10'}
    cpu: [arm64]
    os: [linux]
    requiresBuild: true
    dev: false
    optional: true

  /@next/swc-linux-x64-gnu@14.1.1-canary.63:
    resolution: {integrity: sha512-Nwuz+gkZytJFKg6wnKPEBC0d4HsD7/QgVePSyibjtbYrq13yqk/dHNkdEr9sksGI7zr8TN8lfreb1VEgqN9zeQ==}
    engines: {node: '>= 10'}
    cpu: [x64]
    os: [linux]
    requiresBuild: true
    dev: false
    optional: true

  /@next/swc-linux-x64-musl@14.1.1-canary.63:
    resolution: {integrity: sha512-4ZaUnhzdTtU94OV6zldIRy9YinqIugpt38uKD5+GtpyBdj3OPZEdKzvbPkQTAlXuxnqNZwuM/k1D5LLS9A1ZAg==}
    engines: {node: '>= 10'}
    cpu: [x64]
    os: [linux]
    requiresBuild: true
    dev: false
    optional: true

  /@next/swc-win32-arm64-msvc@14.1.1-canary.63:
    resolution: {integrity: sha512-OQ7AwsOLuxlt7Wl+E1sYeXmljmQqOdYHA3cXc0vI1X7QC6bxhQ49yFS5VZzFN6cz+zx0uTXIA4IAZQz6VI+vdw==}
    engines: {node: '>= 10'}
    cpu: [arm64]
    os: [win32]
    requiresBuild: true
    dev: false
    optional: true

  /@next/swc-win32-ia32-msvc@14.1.1-canary.63:
    resolution: {integrity: sha512-ll67730wgehzZ4zoYayXg0TRRjGw+Oq+MLp7u6rodwUA93Lu9GxDibyh9dHT+mpGdwSroo7zVgvk4aXp30cmYA==}
    engines: {node: '>= 10'}
    cpu: [ia32]
    os: [win32]
    requiresBuild: true
    dev: false
    optional: true

  /@next/swc-win32-x64-msvc@14.1.1-canary.63:
    resolution: {integrity: sha512-Pvg+crGlW8QvT2r5y/Dom2M++5TxJ7pBiwHkL7kD9x21RNc8QwEEyAJjxFYGzecKBbZs3HtcRbKEkVDZsHrq4w==}
    engines: {node: '>= 10'}
    cpu: [x64]
    os: [win32]
    requiresBuild: true
    dev: false
    optional: true

  /@noble/hashes@1.3.3:
    resolution: {integrity: sha512-V7/fPHgl+jsVPXqqeOzT8egNj2iBIVt+ECeMMG8TdcnTikP3oaBtUVqpT/gYCR68aEBJSF+XbYUxStjbFMqIIA==}
    engines: {node: '>= 16'}
    dev: false

  /@nodelib/fs.scandir@2.1.5:
    resolution: {integrity: sha512-vq24Bq3ym5HEQm2NKCr3yXDwjc7vTsEThRDnkp2DK9p1uqLR+DHurm/NOTo0KG7HYHU7eppKZj3MyqYuMBf62g==}
    engines: {node: '>= 8'}
    dependencies:
      '@nodelib/fs.stat': 2.0.5
      run-parallel: 1.2.0

  /@nodelib/fs.stat@2.0.5:
    resolution: {integrity: sha512-RkhPPp2zrqDAQA/2jNhnztcPAlv64XdhIp7a7454A5ovI7Bukxgt7MX7udwAu3zg1DcpPU0rz3VV1SeaqvY4+A==}
    engines: {node: '>= 8'}

  /@nodelib/fs.walk@1.2.8:
    resolution: {integrity: sha512-oGB+UxlgWcgQkgwo8GcEGwemoTFt3FIO9ababBmaGwXIoBKZ+GTy0pP185beGg7Llih/NSHSV2XAs1lnznocSg==}
    engines: {node: '>= 8'}
    dependencies:
      '@nodelib/fs.scandir': 2.1.5
      fastq: 1.17.1

  /@panva/hkdf@1.1.1:
    resolution: {integrity: sha512-dhPeilub1NuIG0X5Kvhh9lH4iW3ZsHlnzwgwbOlgwQ2wG1IqFzsgHqmKPk3WzsdWAeaxKJxgM0+W433RmN45GA==}
    dev: false

  /@paralleldrive/cuid2@2.2.2:
    resolution: {integrity: sha512-ZOBkgDwEdoYVlSeRbYYXs0S9MejQofiVYoTbKzy/6GQa39/q5tQU2IX46+shYnUkpEl3wc+J6wRlar7r2EK2xA==}
    dependencies:
      '@noble/hashes': 1.3.3
    dev: false

  /@pkgjs/parseargs@0.11.0:
    resolution: {integrity: sha512-+1VkjdD0QBLPodGrJUeqarH8VAIvQODIbwh9XpP5Syisf7YoQgsJKPNFoqqLQlu+VQ/tVSshMR6loPMn8U+dPg==}
    engines: {node: '>=14'}
    requiresBuild: true
    dev: false
    optional: true

  /@polka/url@1.0.0-next.24:
    resolution: {integrity: sha512-2LuNTFBIO0m7kKIQvvPHN6UE63VjpmL9rnEEaOOaiSPbZK+zUOYIzBAWcED+3XYzhYsd/0mD57VdxAEqqV52CQ==}
    dev: true

  /@popperjs/core@2.11.8:
    resolution: {integrity: sha512-P1st0aksCrn9sGZhp8GMYwBnQsbvAWsZAX44oXNNvLHGqAOcoVxmjZiohstwQ7SqKnbR47akdNi+uleWD8+g6A==}
    dev: false

  /@remirror/core-constants@2.0.2:
    resolution: {integrity: sha512-dyHY+sMF0ihPus3O27ODd4+agdHMEmuRdyiZJ2CCWjPV5UFmn17ZbElvk6WOGVE4rdCJKZQCrPV2BcikOMLUGQ==}
    dev: false

  /@remirror/core-helpers@3.0.0:
    resolution: {integrity: sha512-tusEgQJIqg4qKj6HSBUFcyRnWnziw3neh4T9wOmsPGHFC3w9kl5KSrDb9UAgE8uX6y32FnS7vJ955mWOl3n50A==}
    dependencies:
      '@remirror/core-constants': 2.0.2
      '@remirror/types': 1.0.1
      '@types/object.omit': 3.0.3
      '@types/object.pick': 1.3.4
      '@types/throttle-debounce': 2.1.0
      case-anything: 2.1.13
      dash-get: 1.0.2
      deepmerge: 4.3.1
      fast-deep-equal: 3.1.3
      make-error: 1.3.6
      object.omit: 3.0.0
      object.pick: 1.3.0
      throttle-debounce: 3.0.1
    dev: false

  /@remirror/types@1.0.1:
    resolution: {integrity: sha512-VlZQxwGnt1jtQ18D6JqdIF+uFZo525WEqrfp9BOc3COPpK4+AWCgdnAWL+ho6imWcoINlGjR/+3b6y5C1vBVEA==}
    dependencies:
      type-fest: 2.19.0
    dev: false

  /@rollup/rollup-android-arm-eabi@4.12.0:
    resolution: {integrity: sha512-+ac02NL/2TCKRrJu2wffk1kZ+RyqxVUlbjSagNgPm94frxtr+XDL12E5Ll1enWskLrtrZ2r8L3wED1orIibV/w==}
    cpu: [arm]
    os: [android]
    requiresBuild: true
    dev: true
    optional: true

  /@rollup/rollup-android-arm64@4.12.0:
    resolution: {integrity: sha512-OBqcX2BMe6nvjQ0Nyp7cC90cnumt8PXmO7Dp3gfAju/6YwG0Tj74z1vKrfRz7qAv23nBcYM8BCbhrsWqO7PzQQ==}
    cpu: [arm64]
    os: [android]
    requiresBuild: true
    dev: true
    optional: true

  /@rollup/rollup-darwin-arm64@4.12.0:
    resolution: {integrity: sha512-X64tZd8dRE/QTrBIEs63kaOBG0b5GVEd3ccoLtyf6IdXtHdh8h+I56C2yC3PtC9Ucnv0CpNFJLqKFVgCYe0lOQ==}
    cpu: [arm64]
    os: [darwin]
    requiresBuild: true
    dev: true
    optional: true

  /@rollup/rollup-darwin-x64@4.12.0:
    resolution: {integrity: sha512-cc71KUZoVbUJmGP2cOuiZ9HSOP14AzBAThn3OU+9LcA1+IUqswJyR1cAJj3Mg55HbjZP6OLAIscbQsQLrpgTOg==}
    cpu: [x64]
    os: [darwin]
    requiresBuild: true
    dev: true
    optional: true

  /@rollup/rollup-linux-arm-gnueabihf@4.12.0:
    resolution: {integrity: sha512-a6w/Y3hyyO6GlpKL2xJ4IOh/7d+APaqLYdMf86xnczU3nurFTaVN9s9jOXQg97BE4nYm/7Ga51rjec5nfRdrvA==}
    cpu: [arm]
    os: [linux]
    requiresBuild: true
    dev: true
    optional: true

  /@rollup/rollup-linux-arm64-gnu@4.12.0:
    resolution: {integrity: sha512-0fZBq27b+D7Ar5CQMofVN8sggOVhEtzFUwOwPppQt0k+VR+7UHMZZY4y+64WJ06XOhBTKXtQB/Sv0NwQMXyNAA==}
    cpu: [arm64]
    os: [linux]
    requiresBuild: true
    dev: true
    optional: true

  /@rollup/rollup-linux-arm64-musl@4.12.0:
    resolution: {integrity: sha512-eTvzUS3hhhlgeAv6bfigekzWZjaEX9xP9HhxB0Dvrdbkk5w/b+1Sxct2ZuDxNJKzsRStSq1EaEkVSEe7A7ipgQ==}
    cpu: [arm64]
    os: [linux]
    requiresBuild: true
    dev: true
    optional: true

  /@rollup/rollup-linux-riscv64-gnu@4.12.0:
    resolution: {integrity: sha512-ix+qAB9qmrCRiaO71VFfY8rkiAZJL8zQRXveS27HS+pKdjwUfEhqo2+YF2oI+H/22Xsiski+qqwIBxVewLK7sw==}
    cpu: [riscv64]
    os: [linux]
    requiresBuild: true
    dev: true
    optional: true

  /@rollup/rollup-linux-x64-gnu@4.12.0:
    resolution: {integrity: sha512-TenQhZVOtw/3qKOPa7d+QgkeM6xY0LtwzR8OplmyL5LrgTWIXpTQg2Q2ycBf8jm+SFW2Wt/DTn1gf7nFp3ssVA==}
    cpu: [x64]
    os: [linux]
    requiresBuild: true
    dev: true
    optional: true

  /@rollup/rollup-linux-x64-musl@4.12.0:
    resolution: {integrity: sha512-LfFdRhNnW0zdMvdCb5FNuWlls2WbbSridJvxOvYWgSBOYZtgBfW9UGNJG//rwMqTX1xQE9BAodvMH9tAusKDUw==}
    cpu: [x64]
    os: [linux]
    requiresBuild: true
    dev: true
    optional: true

  /@rollup/rollup-win32-arm64-msvc@4.12.0:
    resolution: {integrity: sha512-JPDxovheWNp6d7AHCgsUlkuCKvtu3RB55iNEkaQcf0ttsDU/JZF+iQnYcQJSk/7PtT4mjjVG8N1kpwnI9SLYaw==}
    cpu: [arm64]
    os: [win32]
    requiresBuild: true
    dev: true
    optional: true

  /@rollup/rollup-win32-ia32-msvc@4.12.0:
    resolution: {integrity: sha512-fjtuvMWRGJn1oZacG8IPnzIV6GF2/XG+h71FKn76OYFqySXInJtseAqdprVTDTyqPxQOG9Exak5/E9Z3+EJ8ZA==}
    cpu: [ia32]
    os: [win32]
    requiresBuild: true
    dev: true
    optional: true

  /@rollup/rollup-win32-x64-msvc@4.12.0:
    resolution: {integrity: sha512-ZYmr5mS2wd4Dew/JjT0Fqi2NPB/ZhZ2VvPp7SmvPZb4Y1CG/LRcS6tcRo2cYU7zLK5A7cdbhWnnWmUjoI4qapg==}
    cpu: [x64]
    os: [win32]
    requiresBuild: true
    dev: true
    optional: true

  /@sinclair/typebox@0.27.8:
    resolution: {integrity: sha512-+Fj43pSMwJs4KRrH/938Uf+uAELIgVBmQzg/q1YG10djyfA3TnrU8N8XzqCh/okZdszqBQTZf96idMfE5lnwTA==}
    dev: true

  /@swc/counter@0.1.3:
    resolution: {integrity: sha512-e2BR4lsJkkRlKZ/qCHPw9ZaSxc0MVUd7gtbtaB7aMvHeJVYe8sOB8DBZkP2DtISHGSku9sCK6T6cnY0CtXrOCQ==}
    dev: false

  /@swc/helpers@0.5.5:
    resolution: {integrity: sha512-KGYxvIOXcceOAbEk4bi/dVLEK9z8sZ0uBB3Il5b1rhfClSpcX0yfRO0KmTkqR2cnQDymwLB+25ZyMzICg/cm/A==}
    dependencies:
      '@swc/counter': 0.1.3
      tslib: 2.6.2
    dev: false

  /@t3-oss/env-core@0.9.2(typescript@5.3.3)(zod@3.22.4):
    resolution: {integrity: sha512-KgWXljUTHgO3o7GMZQPAD5+P+HqpauMNNHowlm7V2b9IeMitSUpNKwG6xQrup/xARWHTdxRVIl0mSI4wCevQhQ==}
    peerDependencies:
      typescript: '>=5.0.0'
      zod: ^3.0.0
    peerDependenciesMeta:
      typescript:
        optional: true
    dependencies:
      typescript: 5.3.3
      zod: 3.22.4
    dev: false

  /@t3-oss/env-nextjs@0.9.2(typescript@5.3.3)(zod@3.22.4):
    resolution: {integrity: sha512-dklHrgKLESStNVB67Jdbu6osxDYA+xNKaPBRerlnkEvzbCccSKMvZENx6EZebJuR4snqB3/yRykNMn/bdIAyiQ==}
    peerDependencies:
      typescript: '>=5.0.0'
      zod: ^3.0.0
    peerDependenciesMeta:
      typescript:
        optional: true
    dependencies:
      '@t3-oss/env-core': 0.9.2(typescript@5.3.3)(zod@3.22.4)
      typescript: 5.3.3
      zod: 3.22.4
    dev: false

  /@tabler/icons-react@2.47.0(react@18.2.0):
    resolution: {integrity: sha512-iqly2FvCF/qUbgmvS8E40rVeYY7laltc5GUjRxQj59DuX0x/6CpKHTXt86YlI2whg4czvd/c8Ce8YR08uEku0g==}
    peerDependencies:
      react: ^16.5.1 || ^17.0.0 || ^18.0.0
    dependencies:
      '@tabler/icons': 2.47.0
      prop-types: 15.8.1
      react: 18.2.0
    dev: false

  /@tabler/icons@2.47.0:
    resolution: {integrity: sha512-4w5evLh+7FUUiA1GucvGj2ReX2TvOjEr4ejXdwL/bsjoSkof6r1gQmzqI+VHrE2CpJpB3al7bCTulOkFa/RcyA==}
    dev: false

  /@tanstack/match-sorter-utils@8.11.8:
    resolution: {integrity: sha512-3VPh0SYMGCa5dWQEqNab87UpCMk+ANWHDP4ALs5PeEW9EpfTAbrezzaOk/OiM52IESViefkoAOYuxdoa04p6aA==}
    engines: {node: '>=12'}
    dependencies:
      remove-accents: 0.4.2
    dev: false

  /@tanstack/query-core@5.24.1:
    resolution: {integrity: sha512-DZ6Nx9p7BhjkG50ayJ+MKPgff+lMeol7QYXkvuU5jr2ryW/4ok5eanaS9W5eooA4xN0A/GPHdLGOZGzArgf5Cg==}
    dev: false

  /@tanstack/query-devtools@5.24.0:
    resolution: {integrity: sha512-pThim455t69zrZaQKa7IRkEIK8UBTS+gHVAdNfhO72Xh4rWpMc63ovRje5/n6iw63+d6QiJzVadsJVdPoodSeQ==}
    dev: false

  /@tanstack/react-query-devtools@5.24.1(@tanstack/react-query@5.24.1)(react@18.2.0):
    resolution: {integrity: sha512-qa4SEugN+EF8JJXcpsM9Lu05HfUv5cvHvLuB0uw/81eJZyNHFdtHFBi5RLCgpBrOyVMDfH8UQ3VBMqXzFKV68A==}
    peerDependencies:
      '@tanstack/react-query': ^5.24.1
      react: ^18.0.0
    dependencies:
      '@tanstack/query-devtools': 5.24.0
      '@tanstack/react-query': 5.24.1(react@18.2.0)
      react: 18.2.0
    dev: false

  /@tanstack/react-query-next-experimental@5.24.1(@tanstack/react-query@5.24.1)(next@14.1.1-canary.63)(react@18.2.0):
    resolution: {integrity: sha512-ha614ZRtCsWaZKfWMffRPNSCrOiXjeM4pawBOjQFo6N/3XaR1h3jHnYLjK4sA4IA9O6q0m1xYygLHu7prk62RA==}
    peerDependencies:
      '@tanstack/react-query': ^5.24.1
      next: ^13 || ^14
      react: ^18.0.0
    dependencies:
      '@tanstack/react-query': 5.24.1(react@18.2.0)
      next: 14.1.1-canary.63(@babel/core@7.23.9)(react-dom@18.2.0)(react@18.2.0)(sass@1.71.1)
      react: 18.2.0
    dev: false

  /@tanstack/react-query@5.24.1(react@18.2.0):
    resolution: {integrity: sha512-4+09JEdO4d6+Gc8Y/g2M/MuxDK5IY0QV8+2wL2304wPKJgJ54cBbULd3nciJ5uvh/as8rrxx6s0mtIwpRuGd1g==}
    peerDependencies:
      react: ^18.0.0
    dependencies:
      '@tanstack/query-core': 5.24.1
      react: 18.2.0
    dev: false

  /@tanstack/react-table@8.12.0(react-dom@18.2.0)(react@18.2.0):
    resolution: {integrity: sha512-LlEQ1Gpz4bfpiET+qmle4BhKDgKN3Y/sssc+O/wLqX8HRtjV+nhusYbllZlutZfMR8oeef83whKTj/VhaV8EeA==}
    engines: {node: '>=12'}
    peerDependencies:
      react: '>=16'
      react-dom: '>=16'
    dependencies:
      '@tanstack/table-core': 8.12.0
      react: 18.2.0
      react-dom: 18.2.0(react@18.2.0)
    dev: false

  /@tanstack/react-virtual@3.1.2(react-dom@18.2.0)(react@18.2.0):
    resolution: {integrity: sha512-qibmxtctgOZo2I+3Rw5GR9kXgaa15U5r3/idDY1ItUKW15UK7GhCfyIfE6qYuJ1fxQF6dJDsD8SbpPyuJgpxuA==}
    peerDependencies:
      react: ^16.8.0 || ^17.0.0 || ^18.0.0
      react-dom: ^16.8.0 || ^17.0.0 || ^18.0.0
    dependencies:
      '@tanstack/virtual-core': 3.1.2
      react: 18.2.0
      react-dom: 18.2.0(react@18.2.0)
    dev: false

  /@tanstack/table-core@8.12.0:
    resolution: {integrity: sha512-cq/ylWVrOwixmwNXQjgZaQw1Izf7+nPxjczum7paAnMtwPg1S2qRAJU+Jb8rEBUWm69voC/zcChmePlk2hc6ug==}
    engines: {node: '>=12'}
    dev: false

  /@tanstack/virtual-core@3.1.2:
    resolution: {integrity: sha512-DATZJs8iejkIUqXZe6ruDAnjFo78BKnIIgqQZrc7CmEFqfLEN/TPD91n4hRfo6hpRB6xC00bwKxv7vdjFNEmOg==}
    dev: false

  /@testing-library/react-hooks@8.0.1(react@17.0.2):
    resolution: {integrity: sha512-Aqhl2IVmLt8IovEVarNDFuJDVWVvhnr9/GCU6UUnrYXwgDFF9h2L2o2P9KBni1AST5sT6riAyoukFLyjQUgD/g==}
    engines: {node: '>=12'}
    peerDependencies:
      '@types/react': ^16.9.0 || ^17.0.0
      react: ^16.9.0 || ^17.0.0
      react-dom: ^16.9.0 || ^17.0.0
      react-test-renderer: ^16.9.0 || ^17.0.0
    peerDependenciesMeta:
      '@types/react':
        optional: true
      react-dom:
        optional: true
      react-test-renderer:
        optional: true
    dependencies:
      '@babel/runtime': 7.23.9
      react: 17.0.2
      react-error-boundary: 3.1.4(react@17.0.2)
    dev: true

  /@tiptap/core@2.2.3(@tiptap/pm@2.2.3):
    resolution: {integrity: sha512-0l3p1/cuaQk8XFf+Ft/ExbUjReGes5Iep7y4nuL/Fzi2S92DZzozY6cosXBHC/Xsqzn6zIkl/gnQTgmTvlmhCQ==}
    peerDependencies:
      '@tiptap/pm': ^2.0.0
    dependencies:
      '@tiptap/pm': 2.2.3
    dev: false

  /@tiptap/core@2.2.4(@tiptap/pm@2.2.3):
    resolution: {integrity: sha512-cRrI8IlLIhCE1hacBQzXIC8dsRvGq6a4lYWQK/BaHuZg21CG7szp3Vd8Ix+ra1f5v0xPOT+Hy+QFNQooRMKMCw==}
    peerDependencies:
      '@tiptap/pm': ^2.0.0
    dependencies:
      '@tiptap/pm': 2.2.3
    dev: false

  /@tiptap/extension-blockquote@2.2.4(@tiptap/core@2.2.4):
    resolution: {integrity: sha512-FrfPnn0VgVrUwWLwja1afX99JGLp6PE9ThVcmri+tLwUZQvTTVcCvHoCdOakav3/nge1+aV4iE3tQdyq1tWI9Q==}
    peerDependencies:
      '@tiptap/core': ^2.0.0
    dependencies:
      '@tiptap/core': 2.2.4(@tiptap/pm@2.2.3)
    dev: false

  /@tiptap/extension-bold@2.2.4(@tiptap/core@2.2.4):
    resolution: {integrity: sha512-v3tTLc8YESFZPOGj5ByFr8VbmQ/PTo49T1vsK50VubxIN/5r9cXlKH8kb3dZlZxCxJa3FrXNO/M8rdGBSWQvSg==}
    peerDependencies:
      '@tiptap/core': ^2.0.0
    dependencies:
      '@tiptap/core': 2.2.4(@tiptap/pm@2.2.3)
    dev: false

  /@tiptap/extension-bubble-menu@2.2.4(@tiptap/core@2.2.3)(@tiptap/pm@2.2.3):
    resolution: {integrity: sha512-Nx1fS9jcFlhxaTDYlnayz2UulhK6CMaePc36+7PQIVI+u20RhgTCRNr25zKNemvsiM0RPZZVUjlHkxC0l5as1Q==}
    peerDependencies:
      '@tiptap/core': ^2.0.0
      '@tiptap/pm': ^2.0.0
    dependencies:
      '@tiptap/core': 2.2.3(@tiptap/pm@2.2.3)
      '@tiptap/pm': 2.2.3
      tippy.js: 6.3.7
    dev: false

  /@tiptap/extension-bullet-list@2.2.4(@tiptap/core@2.2.4):
    resolution: {integrity: sha512-z/MPmW8bhRougMuorl6MAQBXeK4rhlP+jBWlNwT+CT8h5IkXqPnDbM1sZeagp2nYfVV6Yc4RWpzimqHHtGnYTA==}
    peerDependencies:
      '@tiptap/core': ^2.0.0
    dependencies:
      '@tiptap/core': 2.2.4(@tiptap/pm@2.2.3)
    dev: false

  /@tiptap/extension-code-block@2.2.4(@tiptap/core@2.2.4)(@tiptap/pm@2.2.3):
    resolution: {integrity: sha512-h6WV9TmaBEZmvqe1ezMR83DhCPUap6P2mSR5pwVk0WVq6rvZjfgU0iF3EetBJOeDgPlz7cNe2NMDfVb1nGTM/g==}
    peerDependencies:
      '@tiptap/core': ^2.0.0
      '@tiptap/pm': ^2.0.0
    dependencies:
      '@tiptap/core': 2.2.4(@tiptap/pm@2.2.3)
      '@tiptap/pm': 2.2.3
    dev: false

  /@tiptap/extension-code@2.2.4(@tiptap/core@2.2.4):
    resolution: {integrity: sha512-JB4SJ2mUU/9qXFUf+K5K9szvovnN9AIcCb0f0UlcVBuddKHSqCl3wO3QJgYt44BfQTLMNuyzr+zVqfFd6BNt/g==}
    peerDependencies:
      '@tiptap/core': ^2.0.0
    dependencies:
      '@tiptap/core': 2.2.4(@tiptap/pm@2.2.3)
    dev: false

  /@tiptap/extension-document@2.2.4(@tiptap/core@2.2.4):
    resolution: {integrity: sha512-z+05xGK0OFoXV1GL+/8bzcZuWMdMA3+EKwk5c+iziG60VZcvGTF7jBRsZidlu9Oaj0cDwWHCeeo6L9SgSh6i2A==}
    peerDependencies:
      '@tiptap/core': ^2.0.0
    dependencies:
      '@tiptap/core': 2.2.4(@tiptap/pm@2.2.3)
    dev: false

  /@tiptap/extension-dropcursor@2.2.4(@tiptap/core@2.2.4)(@tiptap/pm@2.2.3):
    resolution: {integrity: sha512-IHwkEKmqpqXyJi16h7871NrcIqeyN7I6XRE2qdqi+MhGigVWI8nWHoYbjRKa7K/1uhs5zeRYyDlq5EuZyL6mgA==}
    peerDependencies:
      '@tiptap/core': ^2.0.0
      '@tiptap/pm': ^2.0.0
    dependencies:
      '@tiptap/core': 2.2.4(@tiptap/pm@2.2.3)
      '@tiptap/pm': 2.2.3
    dev: false

  /@tiptap/extension-floating-menu@2.2.4(@tiptap/core@2.2.3)(@tiptap/pm@2.2.3):
    resolution: {integrity: sha512-U25l7PEzOmlAPugNRl8t8lqyhQZS6W/+3f92+FdwW9qXju3i62iX/3OGCC3Gv+vybmQ4fbZmMjvl+VDfenNi3A==}
    peerDependencies:
      '@tiptap/core': ^2.0.0
      '@tiptap/pm': ^2.0.0
    dependencies:
      '@tiptap/core': 2.2.3(@tiptap/pm@2.2.3)
      '@tiptap/pm': 2.2.3
      tippy.js: 6.3.7
    dev: false

  /@tiptap/extension-gapcursor@2.2.4(@tiptap/core@2.2.4)(@tiptap/pm@2.2.3):
    resolution: {integrity: sha512-Y6htT/RDSqkQ1UwG2Ia+rNVRvxrKPOs3RbqKHPaWr3vbFWwhHyKhMCvi/FqfI3d5pViVHOZQ7jhb5hT/a0BmNw==}
    peerDependencies:
      '@tiptap/core': ^2.0.0
      '@tiptap/pm': ^2.0.0
    dependencies:
      '@tiptap/core': 2.2.4(@tiptap/pm@2.2.3)
      '@tiptap/pm': 2.2.3
    dev: false

  /@tiptap/extension-hard-break@2.2.4(@tiptap/core@2.2.4):
    resolution: {integrity: sha512-FPvS57GcqHIeLbPKGJa3gnH30Xw+YB1PXXnAWG2MpnMtc2Vtj1l5xaYYBZB+ADdXLAlU0YMbKhFLQO4+pg1Isg==}
    peerDependencies:
      '@tiptap/core': ^2.0.0
    dependencies:
      '@tiptap/core': 2.2.4(@tiptap/pm@2.2.3)
    dev: false

  /@tiptap/extension-heading@2.2.4(@tiptap/core@2.2.4):
    resolution: {integrity: sha512-gkq7Ns2FcrOCRq7Q+VRYt5saMt2R9g4REAtWy/jEevJ5UV5vA2AiGnYDmxwAkHutoYU0sAUkjqx37wE0wpamNw==}
    peerDependencies:
      '@tiptap/core': ^2.0.0
    dependencies:
      '@tiptap/core': 2.2.4(@tiptap/pm@2.2.3)
    dev: false

  /@tiptap/extension-history@2.2.4(@tiptap/core@2.2.4)(@tiptap/pm@2.2.3):
    resolution: {integrity: sha512-FDM32XYF5NU4mzh+fJ8w2CyUqv0l2Nl15sd6fOhQkVxSj8t57z+DUXc9ZR3zkH+1RAagYJo/2Gu3e99KpMr0tg==}
    peerDependencies:
      '@tiptap/core': ^2.0.0
      '@tiptap/pm': ^2.0.0
    dependencies:
      '@tiptap/core': 2.2.4(@tiptap/pm@2.2.3)
      '@tiptap/pm': 2.2.3
    dev: false

  /@tiptap/extension-horizontal-rule@2.2.4(@tiptap/core@2.2.4)(@tiptap/pm@2.2.3):
    resolution: {integrity: sha512-iCRHjFQQHApWg3R4fkKkJQhWEOdu1Fdc4YEAukdOXPSg3fg36IwjvsMXjt9SYBtVZ+iio3rORCZGXyMvgCH9uw==}
    peerDependencies:
      '@tiptap/core': ^2.0.0
      '@tiptap/pm': ^2.0.0
    dependencies:
      '@tiptap/core': 2.2.4(@tiptap/pm@2.2.3)
      '@tiptap/pm': 2.2.3
    dev: false

  /@tiptap/extension-italic@2.2.4(@tiptap/core@2.2.4):
    resolution: {integrity: sha512-qIhGNvWnsQswSgEMRA8jQQjxfkOGNAuNWKEVQX9DPoqAUgknT41hQcAMP8L2+OdACpb2jbVMOO5Cy5Dof2L8/w==}
    peerDependencies:
      '@tiptap/core': ^2.0.0
    dependencies:
      '@tiptap/core': 2.2.4(@tiptap/pm@2.2.3)
    dev: false

  /@tiptap/extension-link@2.2.4(@tiptap/core@2.2.3)(@tiptap/pm@2.2.3):
    resolution: {integrity: sha512-Qsx0cFZm4dxbkToXs5TcXbSoUdicv8db1gV1DYIZdETqjBm4wFjlzCUP7hPHFlvNfeSy1BzAMRt+RpeuiwvxWQ==}
    peerDependencies:
      '@tiptap/core': ^2.0.0
      '@tiptap/pm': ^2.0.0
    dependencies:
      '@tiptap/core': 2.2.3(@tiptap/pm@2.2.3)
      '@tiptap/pm': 2.2.3
      linkifyjs: 4.1.3
    dev: false

  /@tiptap/extension-list-item@2.2.4(@tiptap/core@2.2.4):
    resolution: {integrity: sha512-lPLKGKsHpM9ClUa8n7GEUn8pG6HCYU0vFruIy3l2t6jZdHkrgBnYtVGMZ13K8UDnj/hlAlccxku0D0P4mA1Vrg==}
    peerDependencies:
      '@tiptap/core': ^2.0.0
    dependencies:
      '@tiptap/core': 2.2.4(@tiptap/pm@2.2.3)
    dev: false

  /@tiptap/extension-ordered-list@2.2.4(@tiptap/core@2.2.4):
    resolution: {integrity: sha512-TpFy140O9Af1JciXt+xwqYUXxcJ6YG8zi/B5UDJujp+FH5sCmlYYBBnWxiFMhVaj6yEmA2eafu1qUkic/1X5Aw==}
    peerDependencies:
      '@tiptap/core': ^2.0.0
    dependencies:
      '@tiptap/core': 2.2.4(@tiptap/pm@2.2.3)
    dev: false

  /@tiptap/extension-paragraph@2.2.4(@tiptap/core@2.2.4):
    resolution: {integrity: sha512-m1KwyvTNJxsq7StbspbcOhxO4Wk4YpElDbqOouWi+H4c8azdpI5Pn96ZqhFeE9bSyjByg6OcB/wqoJsLbeFWdQ==}
    peerDependencies:
      '@tiptap/core': ^2.0.0
    dependencies:
      '@tiptap/core': 2.2.4(@tiptap/pm@2.2.3)
    dev: false

  /@tiptap/extension-strike@2.2.4(@tiptap/core@2.2.4):
    resolution: {integrity: sha512-/a2EwQgA+PpG17V2tVRspcrIY0SN3blwcgM7lxdW4aucGkqSKnf7+91dkhQEwCZ//o8kv9mBCyRoCUcGy6S5Xg==}
    peerDependencies:
      '@tiptap/core': ^2.0.0
    dependencies:
      '@tiptap/core': 2.2.4(@tiptap/pm@2.2.3)
    dev: false

  /@tiptap/extension-text@2.2.4(@tiptap/core@2.2.4):
    resolution: {integrity: sha512-NlKHMPnRJXB+0AGtDlU0P2Pg+SdesA2lMMd7JzDUgJgL7pX2jOb8eUqSeOjFKuSzFSqYfH6C3o6mQiNhuQMv+g==}
    peerDependencies:
      '@tiptap/core': ^2.0.0
    dependencies:
      '@tiptap/core': 2.2.4(@tiptap/pm@2.2.3)
    dev: false

  /@tiptap/pm@2.2.3:
    resolution: {integrity: sha512-jYZX+0fjN+a1J8qY72Poz1LK6X6oHVQkJIq6qzcx3rm0voYZNVRzP2GIfzstncZiEqRXABHY3mWfOi2I4K9tQA==}
    dependencies:
      prosemirror-changeset: 2.2.1
      prosemirror-collab: 1.3.1
      prosemirror-commands: 1.5.2
      prosemirror-dropcursor: 1.8.1
      prosemirror-gapcursor: 1.3.2
      prosemirror-history: 1.3.2
      prosemirror-inputrules: 1.4.0
      prosemirror-keymap: 1.2.2
      prosemirror-markdown: 1.12.0
      prosemirror-menu: 1.2.4
      prosemirror-model: 1.19.4
      prosemirror-schema-basic: 1.2.2
      prosemirror-schema-list: 1.3.0
      prosemirror-state: 1.4.3
      prosemirror-tables: 1.3.5
      prosemirror-trailing-node: 2.0.7(prosemirror-model@1.19.4)(prosemirror-state@1.4.3)(prosemirror-view@1.33.1)
      prosemirror-transform: 1.8.0
      prosemirror-view: 1.33.1
    dev: false

  /@tiptap/react@2.2.4(@tiptap/core@2.2.3)(@tiptap/pm@2.2.3)(react-dom@18.2.0)(react@18.2.0):
    resolution: {integrity: sha512-HkYmMZWcETPZn3KpzdDg/ns2TKeFh54TvtCEInA4ljYtWGLoZc/A+KaiEtMIgVs+Mo1XwrhuoNGjL9c0OK2HJw==}
    peerDependencies:
      '@tiptap/core': ^2.0.0
      '@tiptap/pm': ^2.0.0
      react: ^17.0.0 || ^18.0.0
      react-dom: ^17.0.0 || ^18.0.0
    dependencies:
      '@tiptap/core': 2.2.3(@tiptap/pm@2.2.3)
      '@tiptap/extension-bubble-menu': 2.2.4(@tiptap/core@2.2.3)(@tiptap/pm@2.2.3)
      '@tiptap/extension-floating-menu': 2.2.4(@tiptap/core@2.2.3)(@tiptap/pm@2.2.3)
      '@tiptap/pm': 2.2.3
      react: 18.2.0
      react-dom: 18.2.0(react@18.2.0)
    dev: false

  /@tiptap/starter-kit@2.2.4(@tiptap/pm@2.2.3):
    resolution: {integrity: sha512-Kbk7qUfIZg3+bNa3e/wBeDQt4jJB46uQgM+xy5NSY6H8NZP6gdmmap3aIrn9S/W/hGpxJl4RcXAeaT0CQji9XA==}
    dependencies:
      '@tiptap/core': 2.2.4(@tiptap/pm@2.2.3)
      '@tiptap/extension-blockquote': 2.2.4(@tiptap/core@2.2.4)
      '@tiptap/extension-bold': 2.2.4(@tiptap/core@2.2.4)
      '@tiptap/extension-bullet-list': 2.2.4(@tiptap/core@2.2.4)
      '@tiptap/extension-code': 2.2.4(@tiptap/core@2.2.4)
      '@tiptap/extension-code-block': 2.2.4(@tiptap/core@2.2.4)(@tiptap/pm@2.2.3)
      '@tiptap/extension-document': 2.2.4(@tiptap/core@2.2.4)
      '@tiptap/extension-dropcursor': 2.2.4(@tiptap/core@2.2.4)(@tiptap/pm@2.2.3)
      '@tiptap/extension-gapcursor': 2.2.4(@tiptap/core@2.2.4)(@tiptap/pm@2.2.3)
      '@tiptap/extension-hard-break': 2.2.4(@tiptap/core@2.2.4)
      '@tiptap/extension-heading': 2.2.4(@tiptap/core@2.2.4)
      '@tiptap/extension-history': 2.2.4(@tiptap/core@2.2.4)(@tiptap/pm@2.2.3)
      '@tiptap/extension-horizontal-rule': 2.2.4(@tiptap/core@2.2.4)(@tiptap/pm@2.2.3)
      '@tiptap/extension-italic': 2.2.4(@tiptap/core@2.2.4)
      '@tiptap/extension-list-item': 2.2.4(@tiptap/core@2.2.4)
      '@tiptap/extension-ordered-list': 2.2.4(@tiptap/core@2.2.4)
      '@tiptap/extension-paragraph': 2.2.4(@tiptap/core@2.2.4)
      '@tiptap/extension-strike': 2.2.4(@tiptap/core@2.2.4)
      '@tiptap/extension-text': 2.2.4(@tiptap/core@2.2.4)
    transitivePeerDependencies:
      - '@tiptap/pm'
    dev: false

  /@tootallnate/quickjs-emscripten@0.23.0:
    resolution: {integrity: sha512-C5Mc6rdnsaJDjO3UpGW/CQTHtCKaYlScZTly4JIu97Jxo/odCiH0ITnDXSJPTOrEKk/ycSZ0AOgTmkDtkOsvIA==}
    dev: true

  /@trpc/client@11.0.0-next-beta.289(@trpc/server@11.0.0-next-beta.289):
    resolution: {integrity: sha512-jqBzRRXNO9xn+onayc8BH6CDBDFA3NWGxXkuppTm2yu3r7wcbl5S7S5y6SvGGmyVqISoQT3u0t4dz9AZOuETHQ==}
    peerDependencies:
      '@trpc/server': 11.0.0-next-beta.289+27a9183d8
    dependencies:
      '@trpc/server': 11.0.0-next-beta.289
    dev: false

  /@trpc/next@11.0.0-next-beta.289(@tanstack/react-query@5.24.1)(@trpc/client@11.0.0-next-beta.289)(@trpc/react-query@11.0.0-next-beta.289)(@trpc/server@11.0.0-next-beta.289)(next@14.1.1-canary.63)(react-dom@18.2.0)(react@18.2.0):
    resolution: {integrity: sha512-AKCrcbtHh/zFrld6lMG0RC37d/aac4ZisLDjJcViMnEmJXCo0J5nhoZa6f+G9N683NdMWZVmY2rmJidw9IX3QQ==}
    peerDependencies:
      '@tanstack/react-query': ^5.0.0
      '@trpc/client': 11.0.0-next-beta.289+27a9183d8
      '@trpc/react-query': 11.0.0-next-beta.289+27a9183d8
      '@trpc/server': 11.0.0-next-beta.289+27a9183d8
      next: '*'
      react: '>=16.8.0'
      react-dom: '>=16.8.0'
    peerDependenciesMeta:
      '@tanstack/react-query':
        optional: true
      '@trpc/react-query':
        optional: true
    dependencies:
      '@tanstack/react-query': 5.24.1(react@18.2.0)
      '@trpc/client': 11.0.0-next-beta.289(@trpc/server@11.0.0-next-beta.289)
      '@trpc/react-query': 11.0.0-next-beta.289(@tanstack/react-query@5.24.1)(@trpc/client@11.0.0-next-beta.289)(@trpc/server@11.0.0-next-beta.289)(react-dom@18.2.0)(react@18.2.0)
      '@trpc/server': 11.0.0-next-beta.289
      next: 14.1.1-canary.63(@babel/core@7.23.9)(react-dom@18.2.0)(react@18.2.0)(sass@1.71.1)
      react: 18.2.0
      react-dom: 18.2.0(react@18.2.0)
    dev: false

  /@trpc/react-query@11.0.0-next-beta.289(@tanstack/react-query@5.24.1)(@trpc/client@11.0.0-next-beta.289)(@trpc/server@11.0.0-next-beta.289)(react-dom@18.2.0)(react@18.2.0):
    resolution: {integrity: sha512-SAn09DmZ4eFYLS0cCHOVNvRHJhHZ2ssUj4LUTj56wym0MieaCSrcxTqiolnaMfF+mWc1SJlLOzebrxaTHPwJSw==}
    peerDependencies:
      '@tanstack/react-query': ^5.0.0
      '@trpc/client': 11.0.0-next-beta.289+27a9183d8
      '@trpc/server': 11.0.0-next-beta.289+27a9183d8
      react: '>=18.2.0'
      react-dom: '>=18.2.0'
    dependencies:
      '@tanstack/react-query': 5.24.1(react@18.2.0)
      '@trpc/client': 11.0.0-next-beta.289(@trpc/server@11.0.0-next-beta.289)
      '@trpc/server': 11.0.0-next-beta.289
      react: 18.2.0
      react-dom: 18.2.0(react@18.2.0)
    dev: false

  /@trpc/server@11.0.0-next-beta.289:
    resolution: {integrity: sha512-HfBVYUShvktA6M78jrCsRLyeE6l2NdaPJxKg095h4vk0bgWVfz0MgEOCQR/hjGdw0EFLEVcZANhqTZaHEzr36w==}
    dev: false

  /@tsconfig/node10@1.0.9:
    resolution: {integrity: sha512-jNsYVVxU8v5g43Erja32laIDHXeoNvFEpX33OK4d6hljo3jDhCBDhx5dhCCTMWUojscpAagGiRkBKxpdl9fxqA==}
    dev: true

  /@tsconfig/node12@1.0.11:
    resolution: {integrity: sha512-cqefuRsh12pWyGsIoBKJA9luFu3mRxCA+ORZvA4ktLSzIuCUtWVxGIuXigEwO5/ywWFMZ2QEGKWvkZG1zDMTag==}
    dev: true

  /@tsconfig/node14@1.0.3:
    resolution: {integrity: sha512-ysT8mhdixWK6Hw3i1V2AeRqZ5WfXg1G43mqoYlM2nc6388Fq5jcXyr5mRsqViLx/GJYdoL0bfXD8nmF+Zn/Iow==}
    dev: true

  /@tsconfig/node16@1.0.4:
    resolution: {integrity: sha512-vxhUy4J8lyeyinH7Azl1pdd43GJhZH/tP2weN8TntQblOY+A0XbT8DJk1/oCPuOOyg/Ja757rG0CgHcWC8OfMA==}
    dev: true

  /@turbo/gen@1.12.4(@types/node@20.11.20)(typescript@5.3.3):
    resolution: {integrity: sha512-3Z8KZ6Vnc2x6rr8sNJ4QNYpkAttLBfb91uPzDlFDY7vgJg+vfXT8YWyZznVL+19ZixF2C/F4Ucp4/YjG2e1drg==}
    hasBin: true
    dependencies:
      '@turbo/workspaces': 1.12.4
      chalk: 2.4.2
      commander: 10.0.1
      fs-extra: 10.1.0
      inquirer: 8.2.6
      minimatch: 9.0.3
      node-plop: 0.26.3
      proxy-agent: 6.4.0
      ts-node: 10.9.2(@types/node@20.11.20)(typescript@5.3.3)
      update-check: 1.5.4
      validate-npm-package-name: 5.0.0
    transitivePeerDependencies:
      - '@swc/core'
      - '@swc/wasm'
      - '@types/node'
      - supports-color
      - typescript
    dev: true

  /@turbo/workspaces@1.12.4:
    resolution: {integrity: sha512-a1hF8Nr6MOeCpvlLR569dGTlzgRLj2Rxo6dTb4jtL+jhHwCb94A9kDPgcRnYGFr45mgulICarVaNZxDjw4/riQ==}
    hasBin: true
    dependencies:
      chalk: 2.4.2
      commander: 10.0.1
      execa: 5.1.1
      fast-glob: 3.3.2
      fs-extra: 10.1.0
      gradient-string: 2.0.2
      inquirer: 8.2.6
      js-yaml: 4.1.0
      ora: 4.1.1
      rimraf: 3.0.2
      semver: 7.6.0
      update-check: 1.5.4
    dev: true

  /@types/babel__core@7.20.5:
    resolution: {integrity: sha512-qoQprZvz5wQFJwMDqeseRXWv3rqMvhgpbXFfVyWhbx9X47POIA6i/+dXefEmZKoAgOaTdaIgNSMqMIU61yRyzA==}
    dependencies:
      '@babel/parser': 7.23.9
      '@babel/types': 7.23.9
      '@types/babel__generator': 7.6.8
      '@types/babel__template': 7.4.4
      '@types/babel__traverse': 7.20.5
    dev: true

  /@types/babel__generator@7.6.8:
    resolution: {integrity: sha512-ASsj+tpEDsEiFr1arWrlN6V3mdfjRMZt6LtK/Vp/kreFLnr5QH5+DhvD5nINYZXzwJvXeGq+05iUXcAzVrqWtw==}
    dependencies:
      '@babel/types': 7.23.9
    dev: true

  /@types/babel__template@7.4.4:
    resolution: {integrity: sha512-h/NUaSyG5EyxBIp8YRxo4RMe2/qQgvyowRwVMzhYhBCONbW8PUsg4lkFMrhgZhUe5z3L3MiLDuvyJ/CaPa2A8A==}
    dependencies:
      '@babel/parser': 7.23.9
      '@babel/types': 7.23.9
    dev: true

  /@types/babel__traverse@7.20.5:
    resolution: {integrity: sha512-WXCyOcRtH37HAUkpXhUduaxdm82b4GSlyTqajXviN4EfiuPgNYR109xMCKvpl6zPIpua0DGlMEDCq+g8EdoheQ==}
    dependencies:
      '@babel/types': 7.23.9
    dev: true

  /@types/bcrypt@5.0.2:
    resolution: {integrity: sha512-6atioO8Y75fNcbmj0G7UjI9lXN2pQ/IGJ2FWT4a/btd0Lk9lQalHLKhkgKVZ3r+spnmWUKfbMi1GEe9wyHQfNQ==}
    dependencies:
      '@types/node': 20.11.20
    dev: true

  /@types/better-sqlite3@7.6.9:
    resolution: {integrity: sha512-FvktcujPDj9XKMJQWFcl2vVl7OdRIqsSRX9b0acWwTmwLK9CF2eqo/FRcmMLNpugKoX/avA6pb7TorDLmpgTnQ==}
    dependencies:
      '@types/node': 20.11.20

  /@types/body-parser@1.19.5:
    resolution: {integrity: sha512-fB3Zu92ucau0iQ0JMCFQE7b/dv8Ot07NI3KaZIkIUNXq82k4eBAqUaneXfleGY9JWskeS9y+u0nXMyspcuQrCg==}
    dependencies:
      '@types/connect': 3.4.38
      '@types/node': 20.11.20
    dev: true

  /@types/chroma-js@2.4.4:
    resolution: {integrity: sha512-/DTccpHTaKomqussrn+ciEvfW4k6NAHzNzs/sts1TCqg333qNxOhy8TNIoQCmbGG3Tl8KdEhkGAssb1n3mTXiQ==}
    dev: true

  /@types/connect@3.4.38:
    resolution: {integrity: sha512-K6uROf1LD88uDQqJCktA4yzL1YYAK6NgfsI0v/mTgyPKWsX1CnJ0XPSDhViejru1GcRkLWb8RlzFYJRqGUbaug==}
    dependencies:
      '@types/node': 20.11.20
    dev: true

  /@types/cookie@0.6.0:
    resolution: {integrity: sha512-4Kh9a6B2bQciAhf7FSuMRRkUWecJgJu9nPnx3yzpsfXX/c50REIqpHY4C82bXP90qrLtXtkDxTZosYO3UpOwlA==}
    dev: false

  /@types/cookies@0.9.0:
    resolution: {integrity: sha512-40Zk8qR147RABiQ7NQnBzWzDcjKzNrntB5BAmeGCb2p/MIyOE+4BVvc17wumsUqUw00bJYqoXFHYygQnEFh4/Q==}
    dependencies:
      '@types/connect': 3.4.38
      '@types/express': 4.17.21
      '@types/keygrip': 1.0.6
      '@types/node': 20.11.20
    dev: true

  /@types/css-modules@1.0.5:
    resolution: {integrity: sha512-oeKafs/df9lwOvtfiXVliZsocFVOexK9PZtLQWuPeuVCFR7jwiqlg60lu80JTe5NFNtH3tnV6Fs/ySR8BUPHAw==}
    dev: true

  /@types/eslint@8.56.4:
    resolution: {integrity: sha512-lG1GLUnL5vuRBGb3MgWUWLdGMH2Hps+pERuyQXCfWozuGKdnhf9Pbg4pkcrVUHjKrU7Rl+GCZ/299ObBXZFAxg==}
    dependencies:
      '@types/estree': 1.0.5
      '@types/json-schema': 7.0.15
    dev: true

  /@types/estree@1.0.5:
    resolution: {integrity: sha512-/kYRxGDLWzHOB7q+wtSUQlFrtcdUccpfy+X+9iMBpHK8QLLhx2wIPYuS5DYtR9Wa/YlZAbIovy7qVdB1Aq6Lyw==}
    dev: true

  /@types/express-serve-static-core@4.17.43:
    resolution: {integrity: sha512-oaYtiBirUOPQGSWNGPWnzyAFJ0BP3cwvN4oWZQY+zUBwpVIGsKUkpBpSztp74drYcjavs7SKFZ4DX1V2QeN8rg==}
    dependencies:
      '@types/node': 20.11.20
      '@types/qs': 6.9.11
      '@types/range-parser': 1.2.7
      '@types/send': 0.17.4
    dev: true

  /@types/express@4.17.21:
    resolution: {integrity: sha512-ejlPM315qwLpaQlQDTjPdsUFSc6ZsP4AN6AlWnogPjQ7CVi7PYF3YVz+CY3jE2pwYf7E/7HlDAN0rV2GxTG0HQ==}
    dependencies:
      '@types/body-parser': 1.19.5
      '@types/express-serve-static-core': 4.17.43
      '@types/qs': 6.9.11
      '@types/serve-static': 1.15.5
    dev: true

  /@types/glob@7.2.0:
    resolution: {integrity: sha512-ZUxbzKl0IfJILTS6t7ip5fQQM/J3TJYubDm3nMbgubNNYS62eXeUpoLUC8/7fJNiFYHTrGPQn7hspDUzIHX3UA==}
    dependencies:
      '@types/minimatch': 5.1.2
      '@types/node': 20.11.20
    dev: true

  /@types/http-errors@2.0.4:
    resolution: {integrity: sha512-D0CFMMtydbJAegzOyHjtiKPLlvnm3iTZyZRSZoLq2mRhDdmLfIWOCYPfQJ4cu2erKghU++QvjcUjp/5h7hESpA==}
    dev: true

  /@types/inquirer@6.5.0:
    resolution: {integrity: sha512-rjaYQ9b9y/VFGOpqBEXRavc3jh0a+e6evAbI31tMda8VlPaSy0AZJfXsvmIe3wklc7W6C3zCSfleuMXR7NOyXw==}
    dependencies:
      '@types/through': 0.0.33
      rxjs: 6.6.7
    dev: true

  /@types/istanbul-lib-coverage@2.0.6:
    resolution: {integrity: sha512-2QF/t/auWm0lsy8XtKVPG19v3sSOQlJe/YHZgfjb/KBBHOGSV+J2q/S671rcq9uTBrLAXmZpqJiaQbMT+zNU1w==}
    dev: true

  /@types/json-schema@7.0.15:
    resolution: {integrity: sha512-5+fP8P8MFNC+AyZCDxrB2pkZFPGzqQWUzpSeuuVLvm8VMcorNYavBqoFcxK8bQz4Qsbn4oUEEem4wDLfcysGHA==}

  /@types/json5@0.0.29:
    resolution: {integrity: sha512-dRLjCWHYg4oaA77cxO64oO+7JwCwnIzkZPdrrC71jQmQtlhM556pwKo5bUzqvZndkVbeFLIIi+9TC40JNF5hNQ==}
    dev: false

  /@types/keygrip@1.0.6:
    resolution: {integrity: sha512-lZuNAY9xeJt7Bx4t4dx0rYCDqGPW8RXhQZK1td7d4H6E9zYbLoOtjBvfwdTKpsyxQI/2jv+armjX/RW+ZNpXOQ==}
    dev: true

  /@types/mime@1.3.5:
    resolution: {integrity: sha512-/pyBZWSLD2n0dcHE3hq8s8ZvcETHtEuF+3E7XVt0Ig2nvsVQXdghHVcEkIWjy9A0wKfTn97a/PSDYohKIlnP/w==}
    dev: true

  /@types/mime@3.0.4:
    resolution: {integrity: sha512-iJt33IQnVRkqeqC7PzBHPTC6fDlRNRW8vjrgqtScAhrmMwe8c4Eo7+fUGTa+XdWrpEgpyKWMYmi2dIwMAYRzPw==}
    dev: true

  /@types/minimatch@5.1.2:
    resolution: {integrity: sha512-K0VQKziLUWkVKiRVrx4a40iPaxTUefQmjtkQofBkYRcoaaL/8rhwDWww9qWbrgicNOgnpIsMxyNIUM4+n6dUIA==}
    dev: true

  /@types/node@20.11.20:
    resolution: {integrity: sha512-7/rR21OS+fq8IyHTgtLkDK949uzsa6n8BkziAKtPVpugIkO6D+/ooXMvzXxDnZrmtXVfjb1bKQafYpb8s89LOg==}
    dependencies:
      undici-types: 5.26.5

  /@types/object.omit@3.0.3:
    resolution: {integrity: sha512-xrq4bQTBGYY2cw+gV4PzoG2Lv3L0pjZ1uXStRRDQoATOYW1lCsFQHhQ+OkPhIcQoqLjAq7gYif7D14Qaa6Zbew==}
    dev: false

  /@types/object.pick@1.3.4:
    resolution: {integrity: sha512-5PjwB0uP2XDp3nt5u5NJAG2DORHIRClPzWT/TTZhJ2Ekwe8M5bA9tvPdi9NO/n2uvu2/ictat8kgqvLfcIE1SA==}
    dev: false

  /@types/prop-types@15.7.11:
    resolution: {integrity: sha512-ga8y9v9uyeiLdpKddhxYQkxNDrfvuPrlFb0N1qnZZByvcElJaXthF1UhvCh9TLWJBEHeNtdnbysW7Y6Uq8CVng==}

  /@types/qs@6.9.11:
    resolution: {integrity: sha512-oGk0gmhnEJK4Yyk+oI7EfXsLayXatCWPHary1MtcmbAifkobT9cM9yutG/hZKIseOU0MqbIwQ/u2nn/Gb+ltuQ==}
    dev: true

  /@types/range-parser@1.2.7:
    resolution: {integrity: sha512-hKormJbkJqzQGhziax5PItDUTMAM9uE2XXQmM37dyd4hVM+5aVl7oVxMVUiVQn2oCQFN/LKCZdvSM0pFRqbSmQ==}
    dev: true

  /@types/react-dom@18.2.19:
    resolution: {integrity: sha512-aZvQL6uUbIJpjZk4U8JZGbau9KDeAwMfmhyWorxgBkqDIEf6ROjRozcmPIicqsUwPUjbkDfHKgGee1Lq65APcA==}
    dependencies:
      '@types/react': 18.2.60
    dev: true

  /@types/react@18.2.60:
    resolution: {integrity: sha512-dfiPj9+k20jJrLGOu9Nf6eqxm2EyJRrq2NvwOFsfbb7sFExZ9WELPs67UImHj3Ayxg8ruTtKtNnbjaF8olPq0A==}
    dependencies:
      '@types/prop-types': 15.7.11
      '@types/scheduler': 0.16.8
      csstype: 3.1.3

  /@types/scheduler@0.16.8:
    resolution: {integrity: sha512-WZLiwShhwLRmeV6zH+GkbOFT6Z6VklCItrDioxUnv+u4Ll+8vKeFySoFyK/0ctcRpOmwAicELfmys1sDc/Rw+A==}

  /@types/semver@7.5.7:
    resolution: {integrity: sha512-/wdoPq1QqkSj9/QOeKkFquEuPzQbHTWAMPH/PaUMB+JuR31lXhlWXRZ52IpfDYVlDOUBvX09uBrPwxGT1hjNBg==}
    dev: false

  /@types/send@0.17.4:
    resolution: {integrity: sha512-x2EM6TJOybec7c52BX0ZspPodMsQUd5L6PRwOunVyVUhXiBSKf3AezDL8Dgvgt5o0UfKNfuA0eMLr2wLT4AiBA==}
    dependencies:
      '@types/mime': 1.3.5
      '@types/node': 20.11.20
    dev: true

  /@types/serve-static@1.15.5:
    resolution: {integrity: sha512-PDRk21MnK70hja/YF8AHfC7yIsiQHn1rcXx7ijCFBX/k+XQJhQT/gw3xekXKJvx+5SXaMMS8oqQy09Mzvz2TuQ==}
    dependencies:
      '@types/http-errors': 2.0.4
      '@types/mime': 3.0.4
      '@types/node': 20.11.20
    dev: true

  /@types/throttle-debounce@2.1.0:
    resolution: {integrity: sha512-5eQEtSCoESnh2FsiLTxE121IiE60hnMqcb435fShf4bpLRjEu1Eoekht23y6zXS9Ts3l+Szu3TARnTsA0GkOkQ==}
    dev: false

  /@types/through@0.0.33:
    resolution: {integrity: sha512-HsJ+z3QuETzP3cswwtzt2vEIiHBk/dCcHGhbmG5X3ecnwFD/lPrMpliGXxSCg03L9AhrdwA4Oz/qfspkDW+xGQ==}
    dependencies:
      '@types/node': 20.11.20
    dev: true

  /@types/tinycolor2@1.4.6:
    resolution: {integrity: sha512-iEN8J0BoMnsWBqjVbWH/c0G0Hh7O21lpR2/+PrvAVgWdzL7eexIFm4JN/Wn10PTcmNdtS6U67r499mlWMXOxNw==}
    dev: true

  /@types/triple-beam@1.3.5:
    resolution: {integrity: sha512-6WaYesThRMCl19iryMYP7/x2OVgCtbIVflDGFpWnb9irXI3UjYE4AzmYuiUKY1AJstGijoY+MgUszMgRxIYTYw==}
    dev: false

  /@typescript-eslint/eslint-plugin@7.1.0(@typescript-eslint/parser@7.1.0)(eslint@8.57.0)(typescript@5.3.3):
    resolution: {integrity: sha512-j6vT/kCulhG5wBmGtstKeiVr1rdXE4nk+DT1k6trYkwlrvW9eOF5ZbgKnd/YR6PcM4uTEXa0h6Fcvf6X7Dxl0w==}
    engines: {node: ^16.0.0 || >=18.0.0}
    peerDependencies:
      '@typescript-eslint/parser': ^7.0.0
      eslint: ^8.56.0
      typescript: '*'
    peerDependenciesMeta:
      typescript:
        optional: true
    dependencies:
      '@eslint-community/regexpp': 4.10.0
      '@typescript-eslint/parser': 7.1.0(eslint@8.57.0)(typescript@5.3.3)
      '@typescript-eslint/scope-manager': 7.1.0
      '@typescript-eslint/type-utils': 7.1.0(eslint@8.57.0)(typescript@5.3.3)
      '@typescript-eslint/utils': 7.1.0(eslint@8.57.0)(typescript@5.3.3)
      '@typescript-eslint/visitor-keys': 7.1.0
      debug: 4.3.4
      eslint: 8.57.0
      graphemer: 1.4.0
      ignore: 5.3.1
      natural-compare: 1.4.0
      semver: 7.6.0
      ts-api-utils: 1.2.1(typescript@5.3.3)
      typescript: 5.3.3
    transitivePeerDependencies:
      - supports-color
    dev: false

  /@typescript-eslint/parser@7.1.0(eslint@8.57.0)(typescript@5.3.3):
    resolution: {integrity: sha512-V1EknKUubZ1gWFjiOZhDSNToOjs63/9O0puCgGS8aDOgpZY326fzFu15QAUjwaXzRZjf/qdsdBrckYdv9YxB8w==}
    engines: {node: ^16.0.0 || >=18.0.0}
    peerDependencies:
      eslint: ^8.56.0
      typescript: '*'
    peerDependenciesMeta:
      typescript:
        optional: true
    dependencies:
      '@typescript-eslint/scope-manager': 7.1.0
      '@typescript-eslint/types': 7.1.0
      '@typescript-eslint/typescript-estree': 7.1.0(typescript@5.3.3)
      '@typescript-eslint/visitor-keys': 7.1.0
      debug: 4.3.4
      eslint: 8.57.0
      typescript: 5.3.3
    transitivePeerDependencies:
      - supports-color
    dev: false

  /@typescript-eslint/scope-manager@7.1.0:
    resolution: {integrity: sha512-6TmN4OJiohHfoOdGZ3huuLhpiUgOGTpgXNUPJgeZOZR3DnIpdSgtt83RS35OYNNXxM4TScVlpVKC9jyQSETR1A==}
    engines: {node: ^16.0.0 || >=18.0.0}
    dependencies:
      '@typescript-eslint/types': 7.1.0
      '@typescript-eslint/visitor-keys': 7.1.0
    dev: false

  /@typescript-eslint/type-utils@7.1.0(eslint@8.57.0)(typescript@5.3.3):
    resolution: {integrity: sha512-UZIhv8G+5b5skkcuhgvxYWHjk7FW7/JP5lPASMEUoliAPwIH/rxoUSQPia2cuOj9AmDZmwUl1usKm85t5VUMew==}
    engines: {node: ^16.0.0 || >=18.0.0}
    peerDependencies:
      eslint: ^8.56.0
      typescript: '*'
    peerDependenciesMeta:
      typescript:
        optional: true
    dependencies:
      '@typescript-eslint/typescript-estree': 7.1.0(typescript@5.3.3)
      '@typescript-eslint/utils': 7.1.0(eslint@8.57.0)(typescript@5.3.3)
      debug: 4.3.4
      eslint: 8.57.0
      ts-api-utils: 1.2.1(typescript@5.3.3)
      typescript: 5.3.3
    transitivePeerDependencies:
      - supports-color
    dev: false

  /@typescript-eslint/types@7.1.0:
    resolution: {integrity: sha512-qTWjWieJ1tRJkxgZYXx6WUYtWlBc48YRxgY2JN1aGeVpkhmnopq+SUC8UEVGNXIvWH7XyuTjwALfG6bFEgCkQA==}
    engines: {node: ^16.0.0 || >=18.0.0}
    dev: false

  /@typescript-eslint/typescript-estree@7.1.0(typescript@5.3.3):
    resolution: {integrity: sha512-k7MyrbD6E463CBbSpcOnwa8oXRdHzH1WiVzOipK3L5KSML92ZKgUBrTlehdi7PEIMT8k0bQixHUGXggPAlKnOQ==}
    engines: {node: ^16.0.0 || >=18.0.0}
    peerDependencies:
      typescript: '*'
    peerDependenciesMeta:
      typescript:
        optional: true
    dependencies:
      '@typescript-eslint/types': 7.1.0
      '@typescript-eslint/visitor-keys': 7.1.0
      debug: 4.3.4
      globby: 11.1.0
      is-glob: 4.0.3
      minimatch: 9.0.3
      semver: 7.6.0
      ts-api-utils: 1.2.1(typescript@5.3.3)
      typescript: 5.3.3
    transitivePeerDependencies:
      - supports-color
    dev: false

  /@typescript-eslint/utils@7.1.0(eslint@8.57.0)(typescript@5.3.3):
    resolution: {integrity: sha512-WUFba6PZC5OCGEmbweGpnNJytJiLG7ZvDBJJoUcX4qZYf1mGZ97mO2Mps6O2efxJcJdRNpqweCistDbZMwIVHw==}
    engines: {node: ^16.0.0 || >=18.0.0}
    peerDependencies:
      eslint: ^8.56.0
    dependencies:
      '@eslint-community/eslint-utils': 4.4.0(eslint@8.57.0)
      '@types/json-schema': 7.0.15
      '@types/semver': 7.5.7
      '@typescript-eslint/scope-manager': 7.1.0
      '@typescript-eslint/types': 7.1.0
      '@typescript-eslint/typescript-estree': 7.1.0(typescript@5.3.3)
      eslint: 8.57.0
      semver: 7.6.0
    transitivePeerDependencies:
      - supports-color
      - typescript
    dev: false

  /@typescript-eslint/visitor-keys@7.1.0:
    resolution: {integrity: sha512-FhUqNWluiGNzlvnDZiXad4mZRhtghdoKW6e98GoEOYSu5cND+E39rG5KwJMUzeENwm1ztYBRqof8wMLP+wNPIA==}
    engines: {node: ^16.0.0 || >=18.0.0}
    dependencies:
      '@typescript-eslint/types': 7.1.0
      eslint-visitor-keys: 3.4.3
    dev: false

  /@ungap/structured-clone@1.2.0:
    resolution: {integrity: sha512-zuVdFrMJiuCDQUMCzQaD6KL28MjnqqN8XnAqiEq9PNm/hCPTSGfrXCOfwj1ow4LFb/tNymJPwsNbVePc1xFqrQ==}

  /@vitejs/plugin-react@4.2.1(vite@5.1.3):
    resolution: {integrity: sha512-oojO9IDc4nCUUi8qIR11KoQm0XFFLIwsRBwHRR4d/88IWghn1y6ckz/bJ8GHDCsYEJee8mDzqtJxh15/cisJNQ==}
    engines: {node: ^14.18.0 || >=16.0.0}
    peerDependencies:
      vite: ^4.2.0 || ^5.0.0
    dependencies:
      '@babel/core': 7.23.9
      '@babel/plugin-transform-react-jsx-self': 7.23.3(@babel/core@7.23.9)
      '@babel/plugin-transform-react-jsx-source': 7.23.3(@babel/core@7.23.9)
      '@types/babel__core': 7.20.5
      react-refresh: 0.14.0
      vite: 5.1.3(@types/node@20.11.20)
    transitivePeerDependencies:
      - supports-color
    dev: true

  /@vitest/coverage-v8@1.3.1(vitest@1.3.1):
    resolution: {integrity: sha512-UuBnkSJUNE9rdHjDCPyJ4fYuMkoMtnghes1XohYa4At0MS3OQSAo97FrbwSLRshYsXThMZy1+ybD/byK5llyIg==}
    peerDependencies:
      vitest: 1.3.1
    dependencies:
      '@ampproject/remapping': 2.2.1
      '@bcoe/v8-coverage': 0.2.3
      debug: 4.3.4
      istanbul-lib-coverage: 3.2.2
      istanbul-lib-report: 3.0.1
      istanbul-lib-source-maps: 4.0.1
      istanbul-reports: 3.1.6
      magic-string: 0.30.7
      magicast: 0.3.3
      picocolors: 1.0.0
      std-env: 3.7.0
      test-exclude: 6.0.0
      v8-to-istanbul: 9.2.0
      vitest: 1.3.1(@types/node@20.11.20)(@vitest/ui@1.3.1)(jsdom@24.0.0)
    transitivePeerDependencies:
      - supports-color
    dev: true

  /@vitest/expect@1.3.1:
    resolution: {integrity: sha512-xofQFwIzfdmLLlHa6ag0dPV8YsnKOCP1KdAeVVh34vSjN2dcUiXYCD9htu/9eM7t8Xln4v03U9HLxLpPlsXdZw==}
    dependencies:
      '@vitest/spy': 1.3.1
      '@vitest/utils': 1.3.1
      chai: 4.4.1
    dev: true

  /@vitest/runner@1.3.1:
    resolution: {integrity: sha512-5FzF9c3jG/z5bgCnjr8j9LNq/9OxV2uEBAITOXfoe3rdZJTdO7jzThth7FXv/6b+kdY65tpRQB7WaKhNZwX+Kg==}
    dependencies:
      '@vitest/utils': 1.3.1
      p-limit: 5.0.0
      pathe: 1.1.2
    dev: true

  /@vitest/snapshot@1.3.1:
    resolution: {integrity: sha512-EF++BZbt6RZmOlE3SuTPu/NfwBF6q4ABS37HHXzs2LUVPBLx2QoY/K0fKpRChSo8eLiuxcbCVfqKgx/dplCDuQ==}
    dependencies:
      magic-string: 0.30.7
      pathe: 1.1.2
      pretty-format: 29.7.0
    dev: true

  /@vitest/spy@1.3.1:
    resolution: {integrity: sha512-xAcW+S099ylC9VLU7eZfdT9myV67Nor9w9zhf0mGCYJSO+zM2839tOeROTdikOi/8Qeusffvxb/MyBSOja1Uig==}
    dependencies:
      tinyspy: 2.2.1
    dev: true

  /@vitest/ui@1.3.1(vitest@1.3.1):
    resolution: {integrity: sha512-2UrFLJ62c/eJGPHcclstMKlAR7E1WB1ITe1isuowEPJJHi3HfqofvsUqQ1cGrEF7kitG1DJuwURUA3HLDtQkXA==}
    peerDependencies:
      vitest: 1.3.1
    dependencies:
      '@vitest/utils': 1.3.1
      fast-glob: 3.3.2
      fflate: 0.8.2
      flatted: 3.2.9
      pathe: 1.1.2
      picocolors: 1.0.0
      sirv: 2.0.4
      vitest: 1.3.1(@types/node@20.11.20)(@vitest/ui@1.3.1)(jsdom@24.0.0)
    dev: true

  /@vitest/utils@1.3.1:
    resolution: {integrity: sha512-d3Waie/299qqRyHTm2DjADeTaNdNSVsnwHPWrs20JMpjh6eiVq7ggggweO8rc4arhf6rRkWuHKwvxGvejUXZZQ==}
    dependencies:
      diff-sequences: 29.6.3
      estree-walker: 3.0.3
      loupe: 2.3.7
      pretty-format: 29.7.0
    dev: true

  /abbrev@1.1.1:
    resolution: {integrity: sha512-nne9/IiQ/hzIhY6pdDnbBtz7DjPTKrY00P/zvPSm5pOFkl6xuGrGnXn/VtTNNfNtAfZ9/1RtehkszU9qcTii0Q==}
    dev: false

  /acorn-jsx@5.3.2(acorn@8.11.3):
    resolution: {integrity: sha512-rq9s+JNhf0IChjtDXxllJ7g41oZk5SlXtp0LHwyA5cejwn7vKmKp4pPri6YEePv2PU65sAsegbXtIinmDFDXgQ==}
    peerDependencies:
      acorn: ^6.0.0 || ^7.0.0 || ^8.0.0
    dependencies:
      acorn: 8.11.3

  /acorn-walk@8.3.2:
    resolution: {integrity: sha512-cjkyv4OtNCIeqhHrfS81QWXoCBPExR/J62oyEqepVw8WaQeSqpW2uhuLPh1m9eWhDuOo/jUXVTlifvesOWp/4A==}
    engines: {node: '>=0.4.0'}
    dev: true

  /acorn@8.11.3:
    resolution: {integrity: sha512-Y9rRfJG5jcKOE0CLisYbojUjIrIEE7AGMzA/Sm4BslANhbS+cDMpgBdcPT91oJ7OuJ9hYJBx59RjbhxVnrF8Xg==}
    engines: {node: '>=0.4.0'}
    hasBin: true

  /agent-base@6.0.2:
    resolution: {integrity: sha512-RZNwNclF7+MS/8bDg70amg32dyeZGZxiDuQmZxKLAlQjr3jGyLx+4Kkk58UO7D2QdgFIQCovuSuZESne6RG6XQ==}
    engines: {node: '>= 6.0.0'}
    dependencies:
      debug: 4.3.4
    transitivePeerDependencies:
      - supports-color
    dev: false

  /agent-base@7.1.0:
    resolution: {integrity: sha512-o/zjMZRhJxny7OyEF+Op8X+efiELC7k7yOjMzgfzVqOzXqkBkWI79YoTdOtsuWd5BWhAGAuOY/Xa6xpiaWXiNg==}
    engines: {node: '>= 14'}
    dependencies:
      debug: 4.3.4
    transitivePeerDependencies:
      - supports-color
    dev: true

  /aggregate-error@3.1.0:
    resolution: {integrity: sha512-4I7Td01quW/RpocfNayFdFVk1qSuoh0E7JrbRJ16nH01HhKFQ88INq9Sd+nd72zqRySlr9BmDA8xlEJ6vJMrYA==}
    engines: {node: '>=8'}
    dependencies:
      clean-stack: 2.2.0
      indent-string: 4.0.0
    dev: true

  /ajv@6.12.6:
    resolution: {integrity: sha512-j3fVLgvTo527anyYyJOGTYJbG+vnnQYvE0m5mmkc1TK+nxAppkCLMIL0aZ4dblVCNoGShhm+kzE4ZUykBoMg4g==}
    dependencies:
      fast-deep-equal: 3.1.3
      fast-json-stable-stringify: 2.1.0
      json-schema-traverse: 0.4.1
      uri-js: 4.4.1

  /ansi-escapes@4.3.2:
    resolution: {integrity: sha512-gKXj5ALrKWQLsYG9jlTRmR/xKluxHV+Z9QEwNIgCfM1/uwPMCuzVVnh5mwTd+OuBZcwSIMbqssNWRm1lE51QaQ==}
    engines: {node: '>=8'}
    dependencies:
      type-fest: 0.21.3
    dev: true

  /ansi-regex@5.0.1:
    resolution: {integrity: sha512-quJQXlTSUGL2LH9SUXo8VwsY4soanhgo6LNSm84E1LBcE8s3O0wpdiRzyR9z/ZZJMlMWv37qOOb9pdJlMUEKFQ==}
    engines: {node: '>=8'}

  /ansi-regex@6.0.1:
    resolution: {integrity: sha512-n5M855fKb2SsfMIiFFoVrABHJC8QtHwVx+mHWP3QcEqBHYienj5dHSgjbxtC0WEZXYt4wcD6zrQElDPhFuZgfA==}
    engines: {node: '>=12'}
    dev: false

  /ansi-styles@3.2.1:
    resolution: {integrity: sha512-VT0ZI6kZRdTh8YyJw3SMbYm/u+NqfsAxEpWO0Pf9sq8/e94WxxOpPKx9FR1FlyCtOVDNOQ+8ntlqFxiRc+r5qA==}
    engines: {node: '>=4'}
    dependencies:
      color-convert: 1.9.3

  /ansi-styles@4.3.0:
    resolution: {integrity: sha512-zbB9rCJAT1rbjiVDb2hqKFHNYLxgtk8NURxZ3IZwD3F6NtxbXZQCnnSi1Lkx+IDohdPlFp222wVALIheZJQSEg==}
    engines: {node: '>=8'}
    dependencies:
      color-convert: 2.0.1

  /ansi-styles@5.2.0:
    resolution: {integrity: sha512-Cxwpt2SfTzTtXcfOlzGEee8O+c+MmUgGrNiBcXnuWxuFJHe6a5Hz7qwhwe5OgaSYI0IJvkLqWX1ASG+cJOkEiA==}
    engines: {node: '>=10'}
    dev: true

  /ansi-styles@6.2.1:
    resolution: {integrity: sha512-bN798gFfQX+viw3R7yrGWRqnrN2oRkEkUjjl4JNn4E8GxxbjtG3FbrEIIY3l8/hrwUwIeCZvi4QuOTP4MErVug==}
    engines: {node: '>=12'}
    dev: false

  /anymatch@3.1.3:
    resolution: {integrity: sha512-KMReFUr0B4t+D+OBkjR3KYqvocp2XaSzO55UcB6mgQMd3KbcE+mWTyvVV7D/zsdEbNnV6acZUutkiHQXvTr1Rw==}
    engines: {node: '>= 8'}
    dependencies:
      normalize-path: 3.0.0
      picomatch: 2.3.1
    dev: false

  /aproba@2.0.0:
    resolution: {integrity: sha512-lYe4Gx7QT+MKGbDsA+Z+he/Wtef0BiwDOlK/XkBrdfsh9J/jPPXbX0tE9x9cl27Tmu5gg3QUbUrQYa/y+KOHPQ==}
    dev: false

  /are-we-there-yet@2.0.0:
    resolution: {integrity: sha512-Ci/qENmwHnsYo9xKIcUJN5LeDKdJ6R1Z1j9V/J5wyq8nh/mYPEpIKJbBZXtZjG04HiK7zV/p6Vs9952MrMeUIw==}
    engines: {node: '>=10'}
    dependencies:
      delegates: 1.0.0
      readable-stream: 3.6.2
    dev: false

  /arg@4.1.3:
    resolution: {integrity: sha512-58S9QDqG0Xx27YwPSt9fJxivjYl432YCwfDMfZ+71RAqUrZef7LrKQZ3LHLOwCS4FLNBplP533Zx895SeOCHvA==}
    dev: true

  /argparse@2.0.1:
    resolution: {integrity: sha512-8+9WqebbFzpX9OR+Wa6O29asIogeRMzcGtAINdpMHHyAg10f05aSFVBbcEqGf/PXw1EjAZ+q2/bEBg3DvurK3Q==}

  /aria-hidden@1.2.3:
    resolution: {integrity: sha512-xcLxITLe2HYa1cnYnwCjkOO1PqUHQpozB8x9AR0OgWN2woOBi5kSDVxKfd0b7sb1hw5qFeJhXm9H1nu3xSfLeQ==}
    engines: {node: '>=10'}
    dependencies:
      tslib: 2.6.2
    dev: false

  /aria-query@5.3.0:
    resolution: {integrity: sha512-b0P0sZPKtyu8HkeRAfCq0IfURZK+SuwMjY1UXGBU27wpAiTwQAIlq56IbIO+ytk/JjS1fMR14ee5WBBfKi5J6A==}
    dependencies:
      dequal: 2.0.3
    dev: false

  /array-buffer-byte-length@1.0.1:
    resolution: {integrity: sha512-ahC5W1xgou+KTXix4sAO8Ki12Q+jf4i0+tmk3sC+zgcynshkHxzpXdImBehiUYKKKDwvfFiJl1tZt6ewscS1Mg==}
    engines: {node: '>= 0.4'}
    dependencies:
      call-bind: 1.0.7
      is-array-buffer: 3.0.4
    dev: false

  /array-includes@3.1.7:
    resolution: {integrity: sha512-dlcsNBIiWhPkHdOEEKnehA+RNUWDc4UqFtnIXU4uuYDPtA4LDkr7qip2p0VvFAEXNDr0yWZ9PJyIRiGjRLQzwQ==}
    engines: {node: '>= 0.4'}
    dependencies:
      call-bind: 1.0.7
      define-properties: 1.2.1
      es-abstract: 1.22.4
      get-intrinsic: 1.2.4
      is-string: 1.0.7
    dev: false

  /array-union@2.1.0:
    resolution: {integrity: sha512-HGyxoOTYUyCM6stUe6EJgnd4EoewAI7zMdfqO+kGjnlZmBDz/cR5pf8r/cR4Wq60sL/p0IkcjUEEPwS3GFrIyw==}
    engines: {node: '>=8'}

  /array.prototype.filter@1.0.3:
    resolution: {integrity: sha512-VizNcj/RGJiUyQBgzwxzE5oHdeuXY5hSbbmKMlphj1cy1Vl7Pn2asCGbSrru6hSQjmCzqTBPVWAF/whmEOVHbw==}
    engines: {node: '>= 0.4'}
    dependencies:
      call-bind: 1.0.7
      define-properties: 1.2.1
      es-abstract: 1.22.4
      es-array-method-boxes-properly: 1.0.0
      is-string: 1.0.7
    dev: false

  /array.prototype.findlastindex@1.2.4:
    resolution: {integrity: sha512-hzvSHUshSpCflDR1QMUBLHGHP1VIEBegT4pix9H/Z92Xw3ySoy6c2qh7lJWTJnRJ8JCZ9bJNCgTyYaJGcJu6xQ==}
    engines: {node: '>= 0.4'}
    dependencies:
      call-bind: 1.0.7
      define-properties: 1.2.1
      es-abstract: 1.22.4
      es-errors: 1.3.0
      es-shim-unscopables: 1.0.2
    dev: false

  /array.prototype.flat@1.3.2:
    resolution: {integrity: sha512-djYB+Zx2vLewY8RWlNCUdHjDXs2XOgm602S9E7P/UpHgfeHL00cRiIF+IN/G/aUJ7kGPb6yO/ErDI5V2s8iycA==}
    engines: {node: '>= 0.4'}
    dependencies:
      call-bind: 1.0.7
      define-properties: 1.2.1
      es-abstract: 1.22.4
      es-shim-unscopables: 1.0.2
    dev: false

  /array.prototype.flatmap@1.3.2:
    resolution: {integrity: sha512-Ewyx0c9PmpcsByhSW4r+9zDU7sGjFc86qf/kKtuSCRdhfbk0SNLLkaT5qvcHnRGgc5NP/ly/y+qkXkqONX54CQ==}
    engines: {node: '>= 0.4'}
    dependencies:
      call-bind: 1.0.7
      define-properties: 1.2.1
      es-abstract: 1.22.4
      es-shim-unscopables: 1.0.2
    dev: false

  /array.prototype.tosorted@1.1.3:
    resolution: {integrity: sha512-/DdH4TiTmOKzyQbp/eadcCVexiCb36xJg7HshYOYJnNZFDj33GEv0P7GxsynpShhq4OLYJzbGcBDkLsDt7MnNg==}
    dependencies:
      call-bind: 1.0.7
      define-properties: 1.2.1
      es-abstract: 1.22.4
      es-errors: 1.3.0
      es-shim-unscopables: 1.0.2
    dev: false

  /arraybuffer.prototype.slice@1.0.3:
    resolution: {integrity: sha512-bMxMKAjg13EBSVscxTaYA4mRc5t1UAXa2kXiGTNfZ079HIWXEkKmkgFrh/nJqamaLSrXO5H4WFFkPEaLJWbs3A==}
    engines: {node: '>= 0.4'}
    dependencies:
      array-buffer-byte-length: 1.0.1
      call-bind: 1.0.7
      define-properties: 1.2.1
      es-abstract: 1.22.4
      es-errors: 1.3.0
      get-intrinsic: 1.2.4
      is-array-buffer: 3.0.4
      is-shared-array-buffer: 1.0.2
    dev: false

  /assertion-error@1.1.0:
    resolution: {integrity: sha512-jgsaNduz+ndvGyFt3uSuWqvy4lCnIJiovtouQN5JZHOKCS2QuhEdbcQHFhVksz2N2U9hXJo8odG7ETyWlEeuDw==}
    dev: true

  /ast-types-flow@0.0.8:
    resolution: {integrity: sha512-OH/2E5Fg20h2aPrbe+QL8JZQFko0YZaF+j4mnQ7BGhfavO7OpSLa8a0y9sBwomHdSbkhTS8TQNayBfnW5DwbvQ==}
    dev: false

  /ast-types@0.13.4:
    resolution: {integrity: sha512-x1FCFnFifvYDDzTaLII71vG5uvDwgtmDTEVWAxrgeiR8VjMONcCXJx7E+USjDtHlwFmt9MysbqgF9b9Vjr6w+w==}
    engines: {node: '>=4'}
    dependencies:
      tslib: 2.6.2
    dev: true

  /async@3.2.5:
    resolution: {integrity: sha512-baNZyqaaLhyLVKm/DlvdW051MSgO6b8eVfIezl9E5PqWxFgzLm/wQntEW4zOytVburDEr0JlALEpdOFwvErLsg==}
    dev: false

  /asynciterator.prototype@1.0.0:
    resolution: {integrity: sha512-wwHYEIS0Q80f5mosx3L/dfG5t5rjEa9Ft51GTaNt862EnpyGHpgz2RkZvLPp1oF5TnAiTohkEKVEu8pQPJI7Vg==}
    dependencies:
      has-symbols: 1.0.3
    dev: false

  /asynckit@0.4.0:
    resolution: {integrity: sha512-Oei9OH4tRh0YqU3GxhX79dM/mwVgvbZJaSNaRk+bshkj0S5cfHcgYakreBjrHwatXKbz+IoIdYLxrKim2MjW0Q==}
    dev: true

  /available-typed-arrays@1.0.6:
    resolution: {integrity: sha512-j1QzY8iPNPG4o4xmO3ptzpRxTciqD3MgEHtifP/YnJpIo58Xu+ne4BejlbkuaLfXn/nz6HFiw29bLpj2PNMdGg==}
    engines: {node: '>= 0.4'}
    dev: false

  /axe-core@4.7.0:
    resolution: {integrity: sha512-M0JtH+hlOL5pLQwHOLNYZaXuhqmvS8oExsqB1SBYgA4Dk7u/xx+YdGHXaK5pyUfed5mYXdlYiphWq3G8cRi5JQ==}
    engines: {node: '>=4'}
    dev: false

  /axobject-query@3.2.1:
    resolution: {integrity: sha512-jsyHu61e6N4Vbz/v18DHwWYKK0bSWLqn47eeDSKPB7m8tqMHF9YJ+mhIk2lVteyZrY8tnSj/jHOv4YiTCuCJgg==}
    dependencies:
      dequal: 2.0.3
    dev: false

  /balanced-match@1.0.2:
    resolution: {integrity: sha512-3oSeUO0TMV67hN1AmbXsK4yaqU7tjiHlbxRDZOpH0KW9+CeX4bRAaX0Anxt0tx2MrpRpWwQaPwIlISEJhYU5Pw==}

  /base64-js@1.5.1:
    resolution: {integrity: sha512-AKpaYlHn8t4SVbOHCy+b5+KKgvR4vrsD8vbvrbiQJps7fKDTkjkDry6ji0rUJjC0kzbNePLwzxq8iypo41qeWA==}

  /basic-ftp@5.0.4:
    resolution: {integrity: sha512-8PzkB0arJFV4jJWSGOYR+OEic6aeKMu/osRhBULN6RY0ykby6LKhbmuQ5ublvaas5BOwboah5D87nrHyuh8PPA==}
    engines: {node: '>=10.0.0'}
    dev: true

  /bcrypt@5.1.1:
    resolution: {integrity: sha512-AGBHOG5hPYZ5Xl9KXzU5iKq9516yEmvCKDg3ecP5kX2aB6UqTeXZxk2ELnDgDm6BQSMlLt9rDB4LoSMx0rYwww==}
    engines: {node: '>= 10.0.0'}
    requiresBuild: true
    dependencies:
      '@mapbox/node-pre-gyp': 1.0.11
      node-addon-api: 5.1.0
    transitivePeerDependencies:
      - encoding
      - supports-color
    dev: false

  /better-sqlite3@9.4.1:
    resolution: {integrity: sha512-QpqiQeMI4WkE+dQ68zTMX5OzlPGc7lXIDP1iKUt4Omt9PdaVgzKYxHIJRIzt1E+RUBQoFmkip/IbvzyrxehAIg==}
    requiresBuild: true
    dependencies:
      bindings: 1.5.0
      prebuild-install: 7.1.1
    dev: false

  /binary-extensions@2.2.0:
    resolution: {integrity: sha512-jDctJ/IVQbZoJykoeHbhXpOlNBqGNcwXJKJog42E5HDPUwQTSdjCHdihjj0DlnheQ7blbT6dHOafNAiS8ooQKA==}
    engines: {node: '>=8'}
    dev: false

  /bindings@1.5.0:
    resolution: {integrity: sha512-p2q/t/mhvuOj/UeLlV6566GD/guowlr0hHxClI0W9m7MWYkL1F0hLo+0Aexs9HSPCtR1SXQ0TD3MMKrXZajbiQ==}
    dependencies:
      file-uri-to-path: 1.0.0
    dev: false

  /bl@4.1.0:
    resolution: {integrity: sha512-1W07cM9gS6DcLperZfFSj+bWLtaPGSOHWhPiGzXmvVJbRLdG82sH/Kn8EtW1VqWVA54AKf2h5k5BbnIbwF3h6w==}
    dependencies:
      buffer: 5.7.1
      inherits: 2.0.4
      readable-stream: 3.6.2

  /brace-expansion@1.1.11:
    resolution: {integrity: sha512-iCuPHDFgrHX7H2vEI/5xpz07zSHB00TpugqhmYtVmMO6518mCuRMoOYFldEBl0g187ufozdaHgWKcYFb61qGiA==}
    dependencies:
      balanced-match: 1.0.2
      concat-map: 0.0.1

  /brace-expansion@2.0.1:
    resolution: {integrity: sha512-XnAIvQ8eM+kC6aULx6wuQiwVsnzsi9d3WxzV3FpWTGA19F621kwdbsAcFKXgKUHZWsy+mY6iL1sHTxWEFCytDA==}
    dependencies:
      balanced-match: 1.0.2

  /braces@3.0.2:
    resolution: {integrity: sha512-b8um+L1RzM3WDSzvhm6gIz1yfTbBt6YTlcEKAvsmqCZZFw46z626lVj9j1yEPW33H5H+lBQpZMP1k8l+78Ha0A==}
    engines: {node: '>=8'}
    dependencies:
      fill-range: 7.0.1

  /browserslist@4.23.0:
    resolution: {integrity: sha512-QW8HiM1shhT2GuzkvklfjcKDiWFXHOeFCIA/huJPwHsslwcydgk7X+z2zXpEijP98UCY7HbubZt5J2Zgvf0CaQ==}
    engines: {node: ^6 || ^7 || ^8 || ^9 || ^10 || ^11 || ^12 || >=13.7}
    hasBin: true
    dependencies:
      caniuse-lite: 1.0.30001587
      electron-to-chromium: 1.4.673
      node-releases: 2.0.14
      update-browserslist-db: 1.0.13(browserslist@4.23.0)

  /buffer-from@1.1.2:
    resolution: {integrity: sha512-E+XQCRwSbaaiChtv6k6Dwgc+bx+Bs6vuKJHHl5kox/BaKbhiXzqQOwK4cO22yElGp2OCmjwVhT3HmxgyPGnJfQ==}
    dev: true

  /buffer@5.7.1:
    resolution: {integrity: sha512-EHcyIPBQ4BSGlvjB16k5KgAJ27CIsHY/2JBmCRReo48y9rQ3MaUzWX3KVlBa4U7MyX02HdVj0K7C3WaB3ju7FQ==}
    dependencies:
      base64-js: 1.5.1
      ieee754: 1.2.1

  /builtins@5.0.1:
    resolution: {integrity: sha512-qwVpFEHNfhYJIzNRBvd2C1kyo6jz3ZSMPyyuR47OPdiKWlbYnZNyDWuyR175qDnAJLiCo5fBBqPb3RiXgWlkOQ==}
    dependencies:
      semver: 7.6.0
    dev: true

  /busboy@1.6.0:
    resolution: {integrity: sha512-8SFQbg/0hQ9xy3UNTB0YEnsNBbWfhf7RtnzpL7TkBiTBRfrQ9Fxcnz7VJsleJpyp6rVLvXiuORqjlHi5q+PYuA==}
    engines: {node: '>=10.16.0'}
    dependencies:
      streamsearch: 1.1.0
    dev: false

  /cac@6.7.14:
    resolution: {integrity: sha512-b6Ilus+c3RrdDk+JhLKUAQfzzgLEPy6wcXqS7f/xe1EETvsDP6GORG7SFuOs6cID5YkqchW/LXZbX5bc8j7ZcQ==}
    engines: {node: '>=8'}
    dev: true

  /call-bind@1.0.7:
    resolution: {integrity: sha512-GHTSNSYICQ7scH7sZ+M2rFopRoLh8t2bLSW6BbgrtLsahOIB5iyAVJf9GjWK3cYTDaMj4XdBpM1cA6pIS0Kv2w==}
    engines: {node: '>= 0.4'}
    dependencies:
      es-define-property: 1.0.0
      es-errors: 1.3.0
      function-bind: 1.1.2
      get-intrinsic: 1.2.4
      set-function-length: 1.2.1
    dev: false

  /callsites@3.1.0:
    resolution: {integrity: sha512-P8BjAsXvZS+VIDUI11hHCQEv74YT67YUi5JJFNWIqL235sBmjX4+qx9Muvls5ivyNENctx46xQLQ3aTuE7ssaQ==}
    engines: {node: '>=6'}

  /camel-case@3.0.0:
    resolution: {integrity: sha512-+MbKztAYHXPr1jNTSKQF52VpcFjwY5RkR7fxksV8Doo4KAYc5Fl4UJRgthBbTmEx8C54DqahhbLJkDwjI3PI/w==}
    dependencies:
      no-case: 2.3.2
      upper-case: 1.1.3
    dev: true

  /camelcase-css@2.0.1:
    resolution: {integrity: sha512-QOSvevhslijgYwRx6Rv7zKdMF8lbRmx+uQGx2+vDc+KI/eBnsy9kit5aj23AgGu3pa4t9AgwbnXWqS+iOY+2aA==}
    engines: {node: '>= 6'}
    dev: false

  /camelcase@7.0.1:
    resolution: {integrity: sha512-xlx1yCK2Oc1APsPXDL2LdlNP6+uu8OCDdhOBSVT279M/S+y75O30C2VuD8T2ogdePBBl7PfPF4504tnLgX3zfw==}
    engines: {node: '>=14.16'}
    dev: true

  /caniuse-lite@1.0.30001587:
    resolution: {integrity: sha512-HMFNotUmLXn71BQxg8cijvqxnIAofforZOwGsxyXJ0qugTdspUF4sPSJ2vhgprHCB996tIDzEq1ubumPDV8ULA==}

  /case-anything@2.1.13:
    resolution: {integrity: sha512-zlOQ80VrQ2Ue+ymH5OuM/DlDq64mEm+B9UTdHULv5osUMD6HalNTblf2b1u/m6QecjsnOkBpqVZ+XPwIVsy7Ng==}
    engines: {node: '>=12.13'}
    dev: false

  /chai@4.4.1:
    resolution: {integrity: sha512-13sOfMv2+DWduEU+/xbun3LScLoqN17nBeTLUsmDfKdoiC1fr0n9PU4guu4AhRcOVFk/sW8LyZWHuhWtQZiF+g==}
    engines: {node: '>=4'}
    dependencies:
      assertion-error: 1.1.0
      check-error: 1.0.3
      deep-eql: 4.1.3
      get-func-name: 2.0.2
      loupe: 2.3.7
      pathval: 1.1.1
      type-detect: 4.0.8
    dev: true

  /chalk@2.4.2:
    resolution: {integrity: sha512-Mti+f9lpJNcwF4tWV8/OrTTtF1gZi+f8FqlyAdouralcFWFQWF2+NgCHShjkCb+IFBLq9buZwE1xckQU4peSuQ==}
    engines: {node: '>=4'}
    dependencies:
      ansi-styles: 3.2.1
      escape-string-regexp: 1.0.5
      supports-color: 5.5.0

  /chalk@3.0.0:
    resolution: {integrity: sha512-4D3B6Wf41KOYRFdszmDqMCGq5VV/uMAB273JILmO+3jAlh8X4qDtdtgCR3fxtbLEMzSx22QdhnDcJvu2u1fVwg==}
    engines: {node: '>=8'}
    dependencies:
      ansi-styles: 4.3.0
      supports-color: 7.2.0
    dev: true

  /chalk@4.1.2:
    resolution: {integrity: sha512-oKnbhFyRIXpUuez8iBMmyEa4nbj4IOQyuhc/wy9kY7/WVPcwIO9VA668Pu8RkO7+0G76SLROeyw9CpQ061i4mA==}
    engines: {node: '>=10'}
    dependencies:
      ansi-styles: 4.3.0
      supports-color: 7.2.0

  /chalk@5.3.0:
    resolution: {integrity: sha512-dLitG79d+GV1Nb/VYcCDFivJeK1hiukt9QjRNVOsUtTy1rR1YJsmpGGTZ3qJos+uw7WmWF4wUwBd9jxjocFC2w==}
    engines: {node: ^12.17.0 || ^14.13 || >=16.0.0}
    dev: true

  /change-case@3.1.0:
    resolution: {integrity: sha512-2AZp7uJZbYEzRPsFoa+ijKdvp9zsrnnt6+yFokfwEpeJm0xuJDVoxiRCAaTzyJND8GJkofo2IcKWaUZ/OECVzw==}
    dependencies:
      camel-case: 3.0.0
      constant-case: 2.0.0
      dot-case: 2.1.1
      header-case: 1.0.1
      is-lower-case: 1.1.3
      is-upper-case: 1.1.2
      lower-case: 1.1.4
      lower-case-first: 1.0.2
      no-case: 2.3.2
      param-case: 2.1.1
      pascal-case: 2.0.1
      path-case: 2.1.1
      sentence-case: 2.1.1
      snake-case: 2.1.0
      swap-case: 1.1.2
      title-case: 2.1.1
      upper-case: 1.1.3
      upper-case-first: 1.1.2
    dev: true

  /chardet@0.7.0:
    resolution: {integrity: sha512-mT8iDcrh03qDGRRmoA2hmBJnxpllMR+0/0qlzjqZES6NdiWDcZkCNAk4rPFZ9Q85r27unkiNNg8ZOiwZXBHwcA==}
    dev: true

  /check-error@1.0.3:
    resolution: {integrity: sha512-iKEoDYaRmd1mxM90a2OEfWhjsjPpYPuQ+lMYsoxB126+t8fw7ySEO48nmDg5COTjxDI65/Y2OWpeEHk3ZOe8zg==}
    dependencies:
      get-func-name: 2.0.2
    dev: true

  /chokidar@3.6.0:
    resolution: {integrity: sha512-7VT13fmjotKpGipCW9JEQAusEPE+Ei8nl6/g4FBAmIm0GOOLMua9NDDo/DWp0ZAxCr3cPq5ZpBqmPAQgDda2Pw==}
    engines: {node: '>= 8.10.0'}
    dependencies:
      anymatch: 3.1.3
      braces: 3.0.2
      glob-parent: 5.1.2
      is-binary-path: 2.1.0
      is-glob: 4.0.3
      normalize-path: 3.0.0
      readdirp: 3.6.0
    optionalDependencies:
      fsevents: 2.3.3
    dev: false

  /chownr@1.1.4:
    resolution: {integrity: sha512-jJ0bqzaylmJtVnNgzTeSOs8DPavpbYgEr/b0YL8/2GO3xJEhInFmhKMUnEJQjZumK7KXGFhUy89PrsJWlakBVg==}
    dev: false

  /chownr@2.0.0:
    resolution: {integrity: sha512-bIomtDF5KGpdogkLd9VspvFzk9KfpyyGlS8YFVZl7TGPBHL5snIOnxeshwVgPteQ9b4Eydl+pVbIyE1DcvCWgQ==}
    engines: {node: '>=10'}
    dev: false

  /chroma-js@2.4.2:
    resolution: {integrity: sha512-U9eDw6+wt7V8z5NncY2jJfZa+hUH8XEj8FQHgFJTrUFnJfXYf4Ml4adI2vXZOjqRDpFWtYVWypDfZwnJ+HIR4A==}
    dev: false

  /clean-stack@2.2.0:
    resolution: {integrity: sha512-4diC9HaTE+KRAMWhDhrGOECgWZxoevMc5TlkObMqNSsVU62PYzXZ/SMTjzyGAFF1YusgxGcSWTEXBhp0CPwQ1A==}
    engines: {node: '>=6'}
    dev: true

  /cli-color@2.0.3:
    resolution: {integrity: sha512-OkoZnxyC4ERN3zLzZaY9Emb7f/MhBOIpePv0Ycok0fJYT+Ouo00UBEIwsVsr0yoow++n5YWlSUgST9GKhNHiRQ==}
    engines: {node: '>=0.10'}
    dependencies:
      d: 1.0.1
      es5-ext: 0.10.62
      es6-iterator: 2.0.3
      memoizee: 0.4.15
      timers-ext: 0.1.7
    dev: true

  /cli-cursor@3.1.0:
    resolution: {integrity: sha512-I/zHAwsKf9FqGoXM4WWRACob9+SNukZTd94DWF57E4toouRulbCxcUh6RKUEOQlYTHJnzkPMySvPNaaSLNfLZw==}
    engines: {node: '>=8'}
    dependencies:
      restore-cursor: 3.1.0
    dev: true

  /cli-spinners@2.9.2:
    resolution: {integrity: sha512-ywqV+5MmyL4E7ybXgKys4DugZbX0FC6LnwrhjuykIjnK9k8OQacQ7axGKnjDXWNhns0xot3bZI5h55H8yo9cJg==}
    engines: {node: '>=6'}
    dev: true

  /cli-width@3.0.0:
    resolution: {integrity: sha512-FxqpkPPwu1HjuN93Omfm4h8uIanXofW0RxVEW3k5RKx+mJJYSthzNhp32Kzxxy3YAEZ/Dc/EWN1vZRY0+kOhbw==}
    engines: {node: '>= 10'}
    dev: true

  /client-only@0.0.1:
    resolution: {integrity: sha512-IV3Ou0jSMzZrd3pZ48nLkT9DA7Ag1pnPzaiQhpW7c3RbcqqzvzzVu+L8gfqMp/8IM2MQtSiqaCxrrcfu8I8rMA==}
    dev: false

  /clone@1.0.4:
    resolution: {integrity: sha512-JQHZ2QMW6l3aH/j6xCqQThY/9OH4D/9ls34cgkUBiEeocRTU04tHfKPBsUK1PqZCUQM7GiA0IIXJSuXHI64Kbg==}
    engines: {node: '>=0.8'}
    dev: true

  /clsx@2.0.0:
    resolution: {integrity: sha512-rQ1+kcj+ttHG0MKVGBUXwayCCF1oh39BF5COIpRzuCEv8Mwjv0XucrI2ExNTOn9IlLifGClWQcU9BrZORvtw6Q==}
    engines: {node: '>=6'}
    dev: false

  /color-convert@1.9.3:
    resolution: {integrity: sha512-QfAUtd+vFdAtFQcC8CCyYt1fYWxSqAiK2cSD6zDB8N3cpsEBAvRxp9zOGg6G/SHHJYAT88/az/IuDGALsNVbGg==}
    dependencies:
      color-name: 1.1.3

  /color-convert@2.0.1:
    resolution: {integrity: sha512-RRECPsj7iu/xb5oKYcsFHSppFNnsj/52OVTRKb4zP5onXwVF3zVmmToNcOfGC+CRDpfK/U584fMg38ZHCaElKQ==}
    engines: {node: '>=7.0.0'}
    dependencies:
      color-name: 1.1.4

  /color-name@1.1.3:
    resolution: {integrity: sha512-72fSenhMw2HZMTVHeCA9KCmpEIbzWiQsjN+BHcBbS9vr1mtt+vJjPdksIBNUmKAW8TFUDPJK5SUU3QhE9NEXDw==}

  /color-name@1.1.4:
    resolution: {integrity: sha512-dOy+3AuW3a2wNbZHIuMZpTcgjGuLU/uBL/ubcZF9OXbDo8ff4O8yVp5Bf0efS8uEoYo5q4Fx7dY9OgQGXgAsQA==}

  /color-string@1.9.1:
    resolution: {integrity: sha512-shrVawQFojnZv6xM40anx4CkoDP+fZsw/ZerEMsW/pyzsRbElpsL/DBVW7q3ExxwusdNXI3lXpuhEZkzs8p5Eg==}
    dependencies:
      color-name: 1.1.4
      simple-swizzle: 0.2.2
    dev: false

  /color-support@1.1.3:
    resolution: {integrity: sha512-qiBjkpbMLO/HL68y+lh4q0/O1MZFj2RX6X/KmMa3+gJD3z+WwI1ZzDHysvqHGS3mP6mznPckpXmw1nI9cJjyRg==}
    hasBin: true
    dev: false

  /color@3.2.1:
    resolution: {integrity: sha512-aBl7dZI9ENN6fUGC7mWpMTPNHmWUSNan9tuWN6ahh5ZLNk9baLJOnSMlrQkHcrfFgz2/RigjUVAjdx36VcemKA==}
    dependencies:
      color-convert: 1.9.3
      color-string: 1.9.1
    dev: false

  /colorspace@1.1.4:
    resolution: {integrity: sha512-BgvKJiuVu1igBUF2kEjRCZXol6wiiGbY5ipL/oVPwm0BL9sIpMIzM8IK7vwuxIIzOXMV3Ey5w+vxhm0rR/TN8w==}
    dependencies:
      color: 3.2.1
      text-hex: 1.0.0
    dev: false

  /combined-stream@1.0.8:
    resolution: {integrity: sha512-FQN4MRfuJeHf7cBbBMJFXhKSDq+2kAArBlmRBvcvFE5BB1HZKXtSFASDhdlz9zOYwxh8lDdnvmMOe/+5cdoEdg==}
    engines: {node: '>= 0.8'}
    dependencies:
      delayed-stream: 1.0.0
    dev: true

  /commander@10.0.1:
    resolution: {integrity: sha512-y4Mg2tXshplEbSGzx7amzPwKKOCGuoSRP/CjEdwwk0FOGlUbq6lKuoyDZTNZkmxHdJtp54hdfY/JUrdL7Xfdug==}
    engines: {node: '>=14'}
    dev: true

  /commander@9.5.0:
    resolution: {integrity: sha512-KRs7WVDKg86PWiuAqhDrAQnTXZKraVcCc6vFdL14qrZ/DcWwuRo7VoiYXalXO7S5GKpqYiVEwCbgFDfxNHKJBQ==}
    engines: {node: ^12.20.0 || >=14}
    dev: true

  /concat-map@0.0.1:
    resolution: {integrity: sha512-/Srv4dswyQNBfohGpz9o6Yb3Gz3SrUDqBH5rTuhGR7ahtlbYKnVxw2bCFMRljaA7EXHaXZ8wsHdodFvbkhKmqg==}

  /console-control-strings@1.1.0:
    resolution: {integrity: sha512-ty/fTekppD2fIwRvnZAVdeOiGd1c7YXEixbgJTNzqcxJWKQnjJ/V1bNEEE6hygpM3WjwHFUVK6HTjWSzV4a8sQ==}
    dev: false

  /constant-case@2.0.0:
    resolution: {integrity: sha512-eS0N9WwmjTqrOmR3o83F5vW8Z+9R1HnVz3xmzT2PMFug9ly+Au/fxRWlEBSb6LcZwspSsEn9Xs1uw9YgzAg1EQ==}
    dependencies:
      snake-case: 2.1.0
      upper-case: 1.1.3
    dev: true

  /convert-source-map@2.0.0:
    resolution: {integrity: sha512-Kvp459HrV2FEJ1CAsi1Ku+MY3kasH19TFykTz2xWmMeq6bk2NU3XXvfJ+Q61m0xktWwt+1HSYf3JZsTms3aRJg==}

  /cookie@0.6.0:
    resolution: {integrity: sha512-U71cyTamuh1CRNCfpGY6to28lxvNwPG4Guz/EVjgf3Jmzv0vlDp1atT9eS5dDjMYHucpHbWns6Lwf3BKz6svdw==}
    engines: {node: '>= 0.6'}
    dev: false

  /cookies@0.9.1:
    resolution: {integrity: sha512-TG2hpqe4ELx54QER/S3HQ9SRVnQnGBtKUz5bLQWtYAQ+o6GpgMs6sYUvaiJjVxb+UXwhRhAEP3m7LbsIZ77Hmw==}
    engines: {node: '>= 0.8'}
    dependencies:
      depd: 2.0.0
      keygrip: 1.1.0
    dev: false

  /copy-anything@3.0.5:
    resolution: {integrity: sha512-yCEafptTtb4bk7GLEQoM8KVJpxAfdBJYaXyzQEgQQQgYrZiDp8SJmGKlYza6CYjEDNstAdNdKA3UuoULlEbS6w==}
    engines: {node: '>=12.13'}
    dependencies:
      is-what: 4.1.16

  /core-js-pure@3.36.0:
    resolution: {integrity: sha512-cN28qmhRNgbMZZMc/RFu5w8pK9VJzpb2rJVR/lHuZJKwmXnoWOpXmMkxqBB514igkp1Hu8WGROsiOAzUcKdHOQ==}
    requiresBuild: true
    dev: true

  /create-require@1.1.1:
    resolution: {integrity: sha512-dcKFX3jn0MpIaXjisoRvexIJVEKzaq7z2rZKxf+MSr9TkdmHmsU4m2lcLojrj/FHl8mk5VxMmYA+ftRkP/3oKQ==}
    dev: true

  /crelt@1.0.6:
    resolution: {integrity: sha512-VQ2MBenTq1fWZUH9DJNGti7kKv6EeAuYr3cLwxUWhIu1baTaXh4Ib5W2CqHVqib4/MqbYGJqiL3Zb8GJZr3l4g==}
    dev: false

  /cross-env@7.0.3:
    resolution: {integrity: sha512-+/HKd6EgcQCJGh2PSjZuUitQBQynKor4wrFbRg4DtAgS1aWO+gU52xpH7M9ScGgXSYmAVS9bIJ8EzuaGw0oNAw==}
    engines: {node: '>=10.14', npm: '>=6', yarn: '>=1'}
    hasBin: true
    dependencies:
      cross-spawn: 7.0.3
    dev: true

  /cross-spawn@7.0.3:
    resolution: {integrity: sha512-iRDPJKUPVEND7dHPO8rkbOnPpyDygcDFtWjpeWNCgy8WP2rXcxXL8TskReQl6OrB2G7+UJrags1q15Fudc7G6w==}
    engines: {node: '>= 8'}
    dependencies:
      path-key: 3.1.1
      shebang-command: 2.0.0
      which: 2.0.2

  /cssesc@3.0.0:
    resolution: {integrity: sha512-/Tb/JcjK111nNScGob5MNtsntNM1aCNUDipB/TkwZFhyDrrE47SOx/18wF2bbjgc3ZzCSKW1T5nt5EbFoAz/Vg==}
    engines: {node: '>=4'}
    hasBin: true
    dev: false

  /cssstyle@4.0.1:
    resolution: {integrity: sha512-8ZYiJ3A/3OkDd093CBT/0UKDWry7ak4BdPTFP2+QEP7cmhouyq/Up709ASSj2cK02BbZiMgk7kYjZNS4QP5qrQ==}
    engines: {node: '>=18'}
    dependencies:
      rrweb-cssom: 0.6.0
    dev: true

  /csstype@3.1.3:
    resolution: {integrity: sha512-M1uQkMl8rQK/szD0LNhtqxIPLpimGm8sOBwU7lLnCpSbTyY3yeU1Vc7l4KT5zT4s/yOxHH5O7tIuuLOCnLADRw==}

  /d@1.0.1:
    resolution: {integrity: sha512-m62ShEObQ39CfralilEQRjH6oAMtNCV1xJyEx5LpRYUVN+EviphDgUc/F3hnYbADmkiNs67Y+3ylmlG7Lnu+FA==}
    dependencies:
      es5-ext: 0.10.62
      type: 1.2.0
    dev: true

  /damerau-levenshtein@1.0.8:
    resolution: {integrity: sha512-sdQSFB7+llfUcQHUQO3+B8ERRj0Oa4w9POWMI/puGtuf7gFywGmkaLCElnudfTiKZV+NvHqL0ifzdrI8Ro7ESA==}
    dev: false

  /dash-get@1.0.2:
    resolution: {integrity: sha512-4FbVrHDwfOASx7uQVxeiCTo7ggSdYZbqs8lH+WU6ViypPlDbe9y6IP5VVUDQBv9DcnyaiPT5XT0UWHgJ64zLeQ==}
    dev: false

  /data-uri-to-buffer@6.0.2:
    resolution: {integrity: sha512-7hvf7/GW8e86rW0ptuwS3OcBGDjIi6SZva7hCyWC0yYry2cOPmLIjXAUHI6DK2HsnwJd9ifmt57i8eV2n4YNpw==}
    engines: {node: '>= 14'}
    dev: true

  /data-urls@5.0.0:
    resolution: {integrity: sha512-ZYP5VBHshaDAiVZxjbRVcFJpc+4xGgT0bK3vzy1HLN8jTO975HEbuYzZJcHoQEY5K1a0z8YayJkyVETa08eNTg==}
    engines: {node: '>=18'}
    dependencies:
      whatwg-mimetype: 4.0.0
      whatwg-url: 14.0.0
    dev: true

  /dayjs@1.11.10:
    resolution: {integrity: sha512-vjAczensTgRcqDERK0SR2XMwsF/tSvnvlv6VcF2GIhg6Sx4yOIt/irsr1RDJsKiIyBzJDpCoXiWWq28MqH2cnQ==}
    dev: false

  /debug@3.2.7:
    resolution: {integrity: sha512-CFjzYYAi4ThfiQvizrFQevTTXHtnCqWfe7x1AhgEscTz6ZbLbfoLRLPugTQyBth6f8ZERVUSyWHFD/7Wu4t1XQ==}
    peerDependencies:
      supports-color: '*'
    peerDependenciesMeta:
      supports-color:
        optional: true
    dependencies:
      ms: 2.1.3
    dev: false

  /debug@4.3.4:
    resolution: {integrity: sha512-PRWFHuSU3eDtQJPvnNY7Jcket1j0t5OuOsFzPPzsekD52Zl8qUfFIPEiswXqIvHWGVHOgX+7G/vCNNhehwxfkQ==}
    engines: {node: '>=6.0'}
    peerDependencies:
      supports-color: '*'
    peerDependenciesMeta:
      supports-color:
        optional: true
    dependencies:
      ms: 2.1.2

  /decimal.js@10.4.3:
    resolution: {integrity: sha512-VBBaLc1MgL5XpzgIP7ny5Z6Nx3UrRkIViUkPUdtl9aya5amy3De1gsUUSB1g3+3sExYNjCAsAznmukyxCb1GRA==}
    dev: true

  /decompress-response@6.0.0:
    resolution: {integrity: sha512-aW35yZM6Bb/4oJlZncMH2LCoZtJXTRxES17vE3hoRiowU2kWHaJKFkSBDnDR+cm9J+9QhXmREyIfv0pji9ejCQ==}
    engines: {node: '>=10'}
    dependencies:
      mimic-response: 3.1.0
    dev: false

  /deep-eql@4.1.3:
    resolution: {integrity: sha512-WaEtAOpRA1MQ0eohqZjpGD8zdI0Ovsm8mmFhaDN8dvDZzyoUMcYDnf5Y6iu7HTXxf8JDS23qWa4a+hKCDyOPzw==}
    engines: {node: '>=6'}
    dependencies:
      type-detect: 4.0.8
    dev: true

  /deep-extend@0.6.0:
    resolution: {integrity: sha512-LOHxIOaPYdHlJRtCQfDIVZtfw/ufM8+rVj649RIHzcm/vGwQRXFt6OPqIFWsm2XEMrNIEtWR64sY1LEKD2vAOA==}
    engines: {node: '>=4.0.0'}

  /deep-is@0.1.4:
    resolution: {integrity: sha512-oIPzksmTg4/MriiaYGO+okXDT7ztn/w3Eptv/+gSIdMdKsJo0u4CfYNFJPy+4SKMuCqGw2wxnA+URMg3t8a/bQ==}

  /deepmerge@4.3.1:
    resolution: {integrity: sha512-3sUqbMEc77XqpdNO7FRyRog+eW3ph+GYCbj+rK+uYyRMuwsVy0rMiVtPn+QJlKFvWP/1PYpapqYn0Me2knFn+A==}
    engines: {node: '>=0.10.0'}
    dev: false

  /defaults@1.0.4:
    resolution: {integrity: sha512-eFuaLoy/Rxalv2kr+lqMlUnrDWV+3j4pljOIJgLIhI058IQfWJ7vXhyEIHu+HtC738klGALYxOKDO0bQP3tg8A==}
    dependencies:
      clone: 1.0.4
    dev: true

  /define-data-property@1.1.4:
    resolution: {integrity: sha512-rBMvIzlpA8v6E+SJZoo++HAYqsLrkg7MSfIinMPFhmkorw7X+dOXVJQs+QT69zGkzMyfDnIMN2Wid1+NbL3T+A==}
    engines: {node: '>= 0.4'}
    dependencies:
      es-define-property: 1.0.0
      es-errors: 1.3.0
      gopd: 1.0.1
    dev: false

  /define-properties@1.2.1:
    resolution: {integrity: sha512-8QmQKqEASLd5nx0U1B1okLElbUuuttJ/AnYmRXbbbGDWh6uS208EjD4Xqq/I9wK7u0v6O08XhTWnt5XtEbR6Dg==}
    engines: {node: '>= 0.4'}
    dependencies:
      define-data-property: 1.1.4
      has-property-descriptors: 1.0.2
      object-keys: 1.1.1
    dev: false

  /degenerator@5.0.1:
    resolution: {integrity: sha512-TllpMR/t0M5sqCXfj85i4XaAzxmS5tVA16dqvdkMwGmzI+dXLXnw3J+3Vdv7VKw+ThlTMboK6i9rnZ6Nntj5CQ==}
    engines: {node: '>= 14'}
    dependencies:
      ast-types: 0.13.4
      escodegen: 2.1.0
      esprima: 4.0.1
    dev: true

  /del@5.1.0:
    resolution: {integrity: sha512-wH9xOVHnczo9jN2IW68BabcecVPxacIA3g/7z6vhSU/4stOKQzeCRK0yD0A24WiAAUJmmVpWqrERcTxnLo3AnA==}
    engines: {node: '>=8'}
    dependencies:
      globby: 10.0.2
      graceful-fs: 4.2.11
      is-glob: 4.0.3
      is-path-cwd: 2.2.0
      is-path-inside: 3.0.3
      p-map: 3.0.0
      rimraf: 3.0.2
      slash: 3.0.0
    dev: true

  /delayed-stream@1.0.0:
    resolution: {integrity: sha512-ZySD7Nf91aLB0RxL4KGrKHBXl7Eds1DAmEdcoVawXnLD7SDhpNgtuII2aAkg7a7QS41jxPSZ17p4VdGnMHk3MQ==}
    engines: {node: '>=0.4.0'}
    dev: true

  /delegates@1.0.0:
    resolution: {integrity: sha512-bd2L678uiWATM6m5Z1VzNCErI3jiGzt6HGY8OVICs40JQq/HALfbyNJmp0UDakEY4pMMaN0Ly5om/B1VI/+xfQ==}
    dev: false

  /depd@2.0.0:
    resolution: {integrity: sha512-g7nH6P6dyDioJogAAGprGpCtVImJhpPk/roCzdb3fIh61/s/nPsfR6onyMwkCAR/OlC3yBC0lESvUoQEAssIrw==}
    engines: {node: '>= 0.8'}
    dev: false

  /dequal@2.0.3:
    resolution: {integrity: sha512-0je+qPKHEMohvfRTCEo3CrPG6cAzAYgmzKyxRiYSSDkS6eGJdyVJm7WaYA5ECaAD9wLB2T4EEeymA5aFVcYXCA==}
    engines: {node: '>=6'}
    dev: false

  /detect-libc@2.0.2:
    resolution: {integrity: sha512-UX6sGumvvqSaXgdKGUsgZWqcUyIXZ/vZTrlRT/iobiKhGL0zL4d3osHj3uqllWJK+i+sixDS/3COVEOFbupFyw==}
    engines: {node: '>=8'}
    dev: false

  /detect-node-es@1.1.0:
    resolution: {integrity: sha512-ypdmJU/TbBby2Dxibuv7ZLW3Bs1QEmM7nHjEANfohJLvE0XVujisn1qPJcZxg+qDucsr+bP6fLD1rPS3AhJ7EQ==}
    dev: false

  /diff-sequences@29.6.3:
    resolution: {integrity: sha512-EjePK1srD3P08o2j4f0ExnylqRs5B9tJjcp9t1krH2qRi8CCdsYfwe9JgSLurFBWwq4uOlipzfk5fHNvwFKr8Q==}
    engines: {node: ^14.15.0 || ^16.10.0 || >=18.0.0}
    dev: true

  /diff@4.0.2:
    resolution: {integrity: sha512-58lmxKSA4BNyLz+HHMUzlOEpg09FV+ev6ZMe3vJihgdxzgcwZ8VoEEPmALCZG9LmqfVoNMMKpttIYTVG6uDY7A==}
    engines: {node: '>=0.3.1'}
    dev: true

  /difflib@0.2.4:
    resolution: {integrity: sha512-9YVwmMb0wQHQNr5J9m6BSj6fk4pfGITGQOOs+D9Fl+INODWFOfvhIU1hNv6GgR1RBoC/9NJcwu77zShxV0kT7w==}
    dependencies:
      heap: 0.2.7
    dev: true

  /dir-glob@3.0.1:
    resolution: {integrity: sha512-WkrWp9GR4KXfKGYzOLmTuGVi1UWFfws377n9cc55/tb6DuqyF6pcQ5AbiHEshaDpY9v6oaSr2XCDidGmMwdzIA==}
    engines: {node: '>=8'}
    dependencies:
      path-type: 4.0.0

  /doctrine@2.1.0:
    resolution: {integrity: sha512-35mSku4ZXK0vfCuHEDAwt55dg2jNajHZ1odvF+8SSr82EsZY4QmXfuWso8oEd8zRhVObSN18aM0CjSdoBX7zIw==}
    engines: {node: '>=0.10.0'}
    dependencies:
      esutils: 2.0.3
    dev: false

  /doctrine@3.0.0:
    resolution: {integrity: sha512-yS+Q5i3hBf7GBkd4KG8a7eBNNWNGLTaEwwYWUijIYM7zrlYDM0BFXHjjPWlWZ1Rg7UaddZeIDmi9jF3HmqiQ2w==}
    engines: {node: '>=6.0.0'}
    dependencies:
      esutils: 2.0.3

  /dom-helpers@5.2.1:
    resolution: {integrity: sha512-nRCa7CK3VTrM2NmGkIy4cbK7IZlgBE/PYMn55rrXefr5xXDP0LdtfPnblFDoVdcAfslJ7or6iqAUnx0CCGIWQA==}
    dependencies:
      '@babel/runtime': 7.23.9
      csstype: 3.1.3
    dev: false

  /dot-case@2.1.1:
    resolution: {integrity: sha512-HnM6ZlFqcajLsyudHq7LeeLDr2rFAVYtDv/hV5qchQEidSck8j9OPUsXY9KwJv/lHMtYlX4DjRQqwFYa+0r8Ug==}
    dependencies:
      no-case: 2.3.2
    dev: true

  /dotenv-cli@7.3.0:
    resolution: {integrity: sha512-314CA4TyK34YEJ6ntBf80eUY+t1XaFLyem1k9P0sX1gn30qThZ5qZr/ZwE318gEnzyYP9yj9HJk6SqwE0upkfw==}
    hasBin: true
    dependencies:
      cross-spawn: 7.0.3
      dotenv: 16.4.4
      dotenv-expand: 10.0.0
      minimist: 1.2.8
    dev: true

  /dotenv-expand@10.0.0:
    resolution: {integrity: sha512-GopVGCpVS1UKH75VKHGuQFqS1Gusej0z4FyQkPdwjil2gNIv+LNsqBlboOzpJFZKVT95GkCyWJbBSdFEFUWI2A==}
    engines: {node: '>=12'}
    dev: true

  /dotenv@16.0.3:
    resolution: {integrity: sha512-7GO6HghkA5fYG9TYnNxi14/7K9f5occMlp3zXAuSxn7CKCxt9xbNWG7yF8hTCSUchlfWSe3uLmlPfigevRItzQ==}
    engines: {node: '>=12'}
    dev: false

  /dotenv@16.4.4:
    resolution: {integrity: sha512-XvPXc8XAQThSjAbY6cQ/9PcBXmFoWuw1sQ3b8HqUCR6ziGXjkTi//kB9SWa2UwqlgdAIuRqAa/9hVljzPehbYg==}
    engines: {node: '>=12'}
    dev: true

  /dreamopt@0.8.0:
    resolution: {integrity: sha512-vyJTp8+mC+G+5dfgsY+r3ckxlz+QMX40VjPQsZc5gxVAxLmi64TBoVkP54A/pRAXMXsbu2GMMBrZPxNv23waMg==}
    engines: {node: '>=0.4.0'}
    dependencies:
      wordwrap: 1.0.0
    dev: true

  /drizzle-kit@0.20.14:
    resolution: {integrity: sha512-0fHv3YIEaUcSVPSGyaaBfOi9bmpajjhbJNdPsRMIUvYdLVxBu9eGjH8mRc3Qk7HVmEidFc/lhG1YyJhoXrn5yA==}
    hasBin: true
    dependencies:
      '@drizzle-team/studio': 0.0.39
      '@esbuild-kit/esm-loader': 2.6.5
      camelcase: 7.0.1
      chalk: 5.3.0
      commander: 9.5.0
      env-paths: 3.0.0
      esbuild: 0.19.12
      esbuild-register: 3.5.0(esbuild@0.19.12)
      glob: 8.1.0
      hanji: 0.0.5
      json-diff: 0.9.0
      minimatch: 7.4.6
      semver: 7.6.0
      zod: 3.22.4
    transitivePeerDependencies:
      - supports-color
    dev: true

  /drizzle-orm@0.29.4(@types/better-sqlite3@7.6.9)(better-sqlite3@9.4.1)(react@17.0.2):
    resolution: {integrity: sha512-ZnSM8TAxFhzH7p1s3+w3pRE/eKaOeNkH9SKitm717pubDVVcV2I0BCDBPGKV+pe02+wMfw37ntlTcCyo2rA3IA==}
    peerDependencies:
      '@aws-sdk/client-rds-data': '>=3'
      '@cloudflare/workers-types': '>=3'
      '@libsql/client': '*'
      '@neondatabase/serverless': '>=0.1'
      '@opentelemetry/api': ^1.4.1
      '@planetscale/database': '>=1'
      '@types/better-sqlite3': '*'
      '@types/pg': '*'
      '@types/react': '>=18'
      '@types/sql.js': '*'
      '@vercel/postgres': '*'
      better-sqlite3: '>=7'
      bun-types: '*'
      expo-sqlite: '>=13.2.0'
      knex: '*'
      kysely: '*'
      mysql2: '>=2'
      pg: '>=8'
      postgres: '>=3'
      react: '>=18'
      sql.js: '>=1'
      sqlite3: '>=5'
    peerDependenciesMeta:
      '@aws-sdk/client-rds-data':
        optional: true
      '@cloudflare/workers-types':
        optional: true
      '@libsql/client':
        optional: true
      '@neondatabase/serverless':
        optional: true
      '@opentelemetry/api':
        optional: true
      '@planetscale/database':
        optional: true
      '@types/better-sqlite3':
        optional: true
      '@types/pg':
        optional: true
      '@types/react':
        optional: true
      '@types/sql.js':
        optional: true
      '@vercel/postgres':
        optional: true
      better-sqlite3:
        optional: true
      bun-types:
        optional: true
      expo-sqlite:
        optional: true
      knex:
        optional: true
      kysely:
        optional: true
      mysql2:
        optional: true
      pg:
        optional: true
      postgres:
        optional: true
      react:
        optional: true
      sql.js:
        optional: true
      sqlite3:
        optional: true
    dependencies:
      '@types/better-sqlite3': 7.6.9
      better-sqlite3: 9.4.1
      react: 17.0.2
    dev: false

  /eastasianwidth@0.2.0:
    resolution: {integrity: sha512-I88TYZWc9XiYHRQ4/3c5rjjfgkjhLyW2luGIheGERbNQ6OY7yTybanSpDXZa8y7VUP9YmDcYa+eyq4ca7iLqWA==}
    dev: false

  /electron-to-chromium@1.4.673:
    resolution: {integrity: sha512-zjqzx4N7xGdl5468G+vcgzDhaHkaYgVcf9MqgexcTqsl2UHSCmOj/Bi3HAprg4BZCpC7HyD8a6nZl6QAZf72gw==}

  /emoji-regex@8.0.0:
    resolution: {integrity: sha512-MSjYzcWNOA0ewAHpz0MxpYFvwg6yjy1NG3xteoqz644VCo/RPgnr1/GGt+ic3iJTzQ8Eu3TdM14SawnVUmGE6A==}

  /emoji-regex@9.2.2:
    resolution: {integrity: sha512-L18DaJsXSUk2+42pv8mLs5jJT2hqFkFE4j21wOmgbUqsZ2hL72NsUU785g9RXgo3s0ZNgVl42TiHp3ZtOv/Vyg==}
    dev: false

  /enabled@2.0.0:
    resolution: {integrity: sha512-AKrN98kuwOzMIdAizXGI86UFBoo26CL21UM763y1h/GMSJ4/OHU9k2YlsmBpyScFo/wbLzWQJBMCW4+IO3/+OQ==}
    dev: false

  /end-of-stream@1.4.4:
    resolution: {integrity: sha512-+uw1inIHVPQoaVuHzRyXd21icM+cnt4CzD5rW+NC1wjOUSTOs+Te7FOv7AhN7vS9x/oIyhLP5PR1H+phQAHu5Q==}
    dependencies:
      once: 1.4.0
    dev: false

  /entities@4.5.0:
    resolution: {integrity: sha512-V0hjH4dGPh9Ao5p0MoRY6BVqtwCjhz6vI5LT8AJ55H+4g9/4vbHx1I54fS0XuclLhDHArPQCiMjDxjaL8fPxhw==}
    engines: {node: '>=0.12'}

  /env-paths@3.0.0:
    resolution: {integrity: sha512-dtJUTepzMW3Lm/NPxRf3wP4642UWhjL2sQxc+ym2YMj1m/H2zDNQOlezafzkHwn6sMstjHTwG6iQQsctDW/b1A==}
    engines: {node: ^12.20.0 || ^14.13.1 || >=16.0.0}
    dev: true

  /es-abstract@1.22.4:
    resolution: {integrity: sha512-vZYJlk2u6qHYxBOTjAeg7qUxHdNfih64Uu2J8QqWgXZ2cri0ZpJAkzDUK/q593+mvKwlxyaxr6F1Q+3LKoQRgg==}
    engines: {node: '>= 0.4'}
    dependencies:
      array-buffer-byte-length: 1.0.1
      arraybuffer.prototype.slice: 1.0.3
      available-typed-arrays: 1.0.6
      call-bind: 1.0.7
      es-define-property: 1.0.0
      es-errors: 1.3.0
      es-set-tostringtag: 2.0.2
      es-to-primitive: 1.2.1
      function.prototype.name: 1.1.6
      get-intrinsic: 1.2.4
      get-symbol-description: 1.0.2
      globalthis: 1.0.3
      gopd: 1.0.1
      has-property-descriptors: 1.0.2
      has-proto: 1.0.1
      has-symbols: 1.0.3
      hasown: 2.0.1
      internal-slot: 1.0.7
      is-array-buffer: 3.0.4
      is-callable: 1.2.7
      is-negative-zero: 2.0.2
      is-regex: 1.1.4
      is-shared-array-buffer: 1.0.2
      is-string: 1.0.7
      is-typed-array: 1.1.13
      is-weakref: 1.0.2
      object-inspect: 1.13.1
      object-keys: 1.1.1
      object.assign: 4.1.5
      regexp.prototype.flags: 1.5.2
      safe-array-concat: 1.1.0
      safe-regex-test: 1.0.3
      string.prototype.trim: 1.2.8
      string.prototype.trimend: 1.0.7
      string.prototype.trimstart: 1.0.7
      typed-array-buffer: 1.0.1
      typed-array-byte-length: 1.0.0
      typed-array-byte-offset: 1.0.0
      typed-array-length: 1.0.4
      unbox-primitive: 1.0.2
      which-typed-array: 1.1.14
    dev: false

  /es-array-method-boxes-properly@1.0.0:
    resolution: {integrity: sha512-wd6JXUmyHmt8T5a2xreUwKcGPq6f1f+WwIJkijUqiGcJz1qqnZgP6XIK+QyIWU5lT7imeNxUll48bziG+TSYcA==}
    dev: false

  /es-define-property@1.0.0:
    resolution: {integrity: sha512-jxayLKShrEqqzJ0eumQbVhTYQM27CfT1T35+gCgDFoL82JLsXqTJ76zv6A0YLOgEnLUMvLzsDsGIrl8NFpT2gQ==}
    engines: {node: '>= 0.4'}
    dependencies:
      get-intrinsic: 1.2.4
    dev: false

  /es-errors@1.3.0:
    resolution: {integrity: sha512-Zf5H2Kxt2xjTvbJvP2ZWLEICxA6j+hAmMzIlypy4xcBg1vKVnx89Wy0GbS+kf5cwCVFFzdCFh2XSCFNULS6csw==}
    engines: {node: '>= 0.4'}
    dev: false

  /es-iterator-helpers@1.0.17:
    resolution: {integrity: sha512-lh7BsUqelv4KUbR5a/ZTaGGIMLCjPGPqJ6q+Oq24YP0RdyptX1uzm4vvaqzk7Zx3bpl/76YLTTDj9L7uYQ92oQ==}
    engines: {node: '>= 0.4'}
    dependencies:
      asynciterator.prototype: 1.0.0
      call-bind: 1.0.7
      define-properties: 1.2.1
      es-abstract: 1.22.4
      es-errors: 1.3.0
      es-set-tostringtag: 2.0.2
      function-bind: 1.1.2
      get-intrinsic: 1.2.4
      globalthis: 1.0.3
      has-property-descriptors: 1.0.2
      has-proto: 1.0.1
      has-symbols: 1.0.3
      internal-slot: 1.0.7
      iterator.prototype: 1.1.2
      safe-array-concat: 1.1.0
    dev: false

  /es-set-tostringtag@2.0.2:
    resolution: {integrity: sha512-BuDyupZt65P9D2D2vA/zqcI3G5xRsklm5N3xCwuiy+/vKy8i0ifdsQP1sLgO4tZDSCaQUSnmC48khknGMV3D2Q==}
    engines: {node: '>= 0.4'}
    dependencies:
      get-intrinsic: 1.2.4
      has-tostringtag: 1.0.2
      hasown: 2.0.1
    dev: false

  /es-shim-unscopables@1.0.2:
    resolution: {integrity: sha512-J3yBRXCzDu4ULnQwxyToo/OjdMx6akgVC7K6few0a7F/0wLtmKKN7I73AH5T2836UuXRqN7Qg+IIUw/+YJksRw==}
    dependencies:
      hasown: 2.0.1
    dev: false

  /es-to-primitive@1.2.1:
    resolution: {integrity: sha512-QCOllgZJtaUo9miYBcLChTUaHNjJF3PYs1VidD7AwiEj1kYxKeQTctLAezAOH5ZKRH0g2IgPn6KwB4IT8iRpvA==}
    engines: {node: '>= 0.4'}
    dependencies:
      is-callable: 1.2.7
      is-date-object: 1.0.5
      is-symbol: 1.0.4
    dev: false

  /es5-ext@0.10.62:
    resolution: {integrity: sha512-BHLqn0klhEpnOKSrzn/Xsz2UIW8j+cGmo9JLzr8BiUapV8hPL9+FliFqjwr9ngW7jWdnxv6eO+/LqyhJVqgrjA==}
    engines: {node: '>=0.10'}
    requiresBuild: true
    dependencies:
      es6-iterator: 2.0.3
      es6-symbol: 3.1.3
      next-tick: 1.1.0
    dev: true

  /es6-iterator@2.0.3:
    resolution: {integrity: sha512-zw4SRzoUkd+cl+ZoE15A9o1oQd920Bb0iOJMQkQhl3jNc03YqVjAhG7scf9C5KWRU/R13Orf588uCC6525o02g==}
    dependencies:
      d: 1.0.1
      es5-ext: 0.10.62
      es6-symbol: 3.1.3
    dev: true

  /es6-symbol@3.1.3:
    resolution: {integrity: sha512-NJ6Yn3FuDinBaBRWl/q5X/s4koRHBrgKAu+yGI6JCBeiu3qrcbJhwT2GeR/EXVfylRk8dpQVJoLEFhK+Mu31NA==}
    dependencies:
      d: 1.0.1
      ext: 1.7.0
    dev: true

  /es6-weak-map@2.0.3:
    resolution: {integrity: sha512-p5um32HOTO1kP+w7PRnB+5lQ43Z6muuMuIMffvDN8ZB4GcnjLBV6zGStpbASIMk4DCAvEaamhe2zhyCb/QXXsA==}
    dependencies:
      d: 1.0.1
      es5-ext: 0.10.62
      es6-iterator: 2.0.3
      es6-symbol: 3.1.3
    dev: true

  /esbuild-register@3.5.0(esbuild@0.19.12):
    resolution: {integrity: sha512-+4G/XmakeBAsvJuDugJvtyF1x+XJT4FMocynNpxrvEBViirpfUn2PgNpCHedfWhF4WokNsO/OvMKrmJOIJsI5A==}
    peerDependencies:
      esbuild: '>=0.12 <1'
    dependencies:
      debug: 4.3.4
      esbuild: 0.19.12
    transitivePeerDependencies:
      - supports-color
    dev: true

  /esbuild@0.18.20:
    resolution: {integrity: sha512-ceqxoedUrcayh7Y7ZX6NdbbDzGROiyVBgC4PriJThBKSVPWnnFHZAkfI1lJT8QFkOwH4qOS2SJkS4wvpGl8BpA==}
    engines: {node: '>=12'}
    hasBin: true
    requiresBuild: true
    optionalDependencies:
      '@esbuild/android-arm': 0.18.20
      '@esbuild/android-arm64': 0.18.20
      '@esbuild/android-x64': 0.18.20
      '@esbuild/darwin-arm64': 0.18.20
      '@esbuild/darwin-x64': 0.18.20
      '@esbuild/freebsd-arm64': 0.18.20
      '@esbuild/freebsd-x64': 0.18.20
      '@esbuild/linux-arm': 0.18.20
      '@esbuild/linux-arm64': 0.18.20
      '@esbuild/linux-ia32': 0.18.20
      '@esbuild/linux-loong64': 0.18.20
      '@esbuild/linux-mips64el': 0.18.20
      '@esbuild/linux-ppc64': 0.18.20
      '@esbuild/linux-riscv64': 0.18.20
      '@esbuild/linux-s390x': 0.18.20
      '@esbuild/linux-x64': 0.18.20
      '@esbuild/netbsd-x64': 0.18.20
      '@esbuild/openbsd-x64': 0.18.20
      '@esbuild/sunos-x64': 0.18.20
      '@esbuild/win32-arm64': 0.18.20
      '@esbuild/win32-ia32': 0.18.20
      '@esbuild/win32-x64': 0.18.20
    dev: true

  /esbuild@0.19.12:
    resolution: {integrity: sha512-aARqgq8roFBj054KvQr5f1sFu0D65G+miZRCuJyJ0G13Zwx7vRar5Zhn2tkQNzIXcBrNVsv/8stehpj+GAjgbg==}
    engines: {node: '>=12'}
    hasBin: true
    requiresBuild: true
    optionalDependencies:
      '@esbuild/aix-ppc64': 0.19.12
      '@esbuild/android-arm': 0.19.12
      '@esbuild/android-arm64': 0.19.12
      '@esbuild/android-x64': 0.19.12
      '@esbuild/darwin-arm64': 0.19.12
      '@esbuild/darwin-x64': 0.19.12
      '@esbuild/freebsd-arm64': 0.19.12
      '@esbuild/freebsd-x64': 0.19.12
      '@esbuild/linux-arm': 0.19.12
      '@esbuild/linux-arm64': 0.19.12
      '@esbuild/linux-ia32': 0.19.12
      '@esbuild/linux-loong64': 0.19.12
      '@esbuild/linux-mips64el': 0.19.12
      '@esbuild/linux-ppc64': 0.19.12
      '@esbuild/linux-riscv64': 0.19.12
      '@esbuild/linux-s390x': 0.19.12
      '@esbuild/linux-x64': 0.19.12
      '@esbuild/netbsd-x64': 0.19.12
      '@esbuild/openbsd-x64': 0.19.12
      '@esbuild/sunos-x64': 0.19.12
      '@esbuild/win32-arm64': 0.19.12
      '@esbuild/win32-ia32': 0.19.12
      '@esbuild/win32-x64': 0.19.12
    dev: true

  /escalade@3.1.2:
    resolution: {integrity: sha512-ErCHMCae19vR8vQGe50xIsVomy19rg6gFu3+r3jkEO46suLMWBksvVyoGgQV+jOfl84ZSOSlmv6Gxa89PmTGmA==}
    engines: {node: '>=6'}

  /escape-string-regexp@1.0.5:
    resolution: {integrity: sha512-vbRorB5FUQWvla16U8R/qgaFIya2qGzwDrNmCZuYKrbdSUMG6I1ZCGQRefkRVhuOkIGVne7BQ35DSfo1qvJqFg==}
    engines: {node: '>=0.8.0'}

  /escape-string-regexp@4.0.0:
    resolution: {integrity: sha512-TtpcNJ3XAzx3Gq8sWRzJaVajRs0uVxA2YAkdb1jm2YkPz4G6egUFAyA3n5vtEIZefPk5Wa4UXbKuS5fKkJWdgA==}
    engines: {node: '>=10'}

  /escodegen@2.1.0:
    resolution: {integrity: sha512-2NlIDTwUWJN0mRPQOdtQBzbUHvdGY2P1VXSyU83Q3xKxM7WHX2Ql8dKq782Q9TgQUNOLEzEYu9bzLNj1q88I5w==}
    engines: {node: '>=6.0'}
    hasBin: true
    dependencies:
      esprima: 4.0.1
      estraverse: 5.3.0
      esutils: 2.0.3
    optionalDependencies:
      source-map: 0.6.1
    dev: true

  /eslint-config-prettier@9.1.0(eslint@8.57.0):
    resolution: {integrity: sha512-NSWl5BFQWEPi1j4TjVNItzYV7dZXZ+wP6I6ZhrBGpChQhZRUaElihE9uRRkcbRnNb76UMKDF3r+WTmNcGPKsqw==}
    hasBin: true
    peerDependencies:
      eslint: '>=7.0.0'
    dependencies:
      eslint: 8.57.0
    dev: false

  /eslint-config-turbo@1.12.4(eslint@8.57.0):
    resolution: {integrity: sha512-5hqEaV6PNmAYLL4RTmq74OcCt8pgzOLnfDVPG/7PUXpQ0Mpz0gr926oCSFukywKKXjdum3VHD84S7Z9A/DqTAw==}
    peerDependencies:
      eslint: '>6.6.0'
    dependencies:
      eslint: 8.57.0
      eslint-plugin-turbo: 1.12.4(eslint@8.57.0)
    dev: false

  /eslint-import-resolver-node@0.3.9:
    resolution: {integrity: sha512-WFj2isz22JahUv+B788TlO3N6zL3nNJGU8CcZbPZvVEkBPaJdCV4vy5wyghty5ROFbCRnm132v8BScu5/1BQ8g==}
    dependencies:
      debug: 3.2.7
      is-core-module: 2.13.1
      resolve: 1.22.8
    transitivePeerDependencies:
      - supports-color
    dev: false

  /eslint-module-utils@2.8.0(@typescript-eslint/parser@7.1.0)(eslint-import-resolver-node@0.3.9)(eslint@8.57.0):
    resolution: {integrity: sha512-aWajIYfsqCKRDgUfjEXNN/JlrzauMuSEy5sbd7WXbtW3EH6A6MpwEh42c7qD+MqQo9QMJ6fWLAeIJynx0g6OAw==}
    engines: {node: '>=4'}
    peerDependencies:
      '@typescript-eslint/parser': '*'
      eslint: '*'
      eslint-import-resolver-node: '*'
      eslint-import-resolver-typescript: '*'
      eslint-import-resolver-webpack: '*'
    peerDependenciesMeta:
      '@typescript-eslint/parser':
        optional: true
      eslint:
        optional: true
      eslint-import-resolver-node:
        optional: true
      eslint-import-resolver-typescript:
        optional: true
      eslint-import-resolver-webpack:
        optional: true
    dependencies:
      '@typescript-eslint/parser': 7.1.0(eslint@8.57.0)(typescript@5.3.3)
      debug: 3.2.7
      eslint: 8.57.0
      eslint-import-resolver-node: 0.3.9
    transitivePeerDependencies:
      - supports-color
    dev: false

  /eslint-plugin-import@2.29.1(@typescript-eslint/parser@7.1.0)(eslint@8.57.0):
    resolution: {integrity: sha512-BbPC0cuExzhiMo4Ff1BTVwHpjjv28C5R+btTOGaCRC7UEz801up0JadwkeSk5Ued6TG34uaczuVuH6qyy5YUxw==}
    engines: {node: '>=4'}
    peerDependencies:
      '@typescript-eslint/parser': '*'
      eslint: ^2 || ^3 || ^4 || ^5 || ^6 || ^7.2.0 || ^8
    peerDependenciesMeta:
      '@typescript-eslint/parser':
        optional: true
    dependencies:
      '@typescript-eslint/parser': 7.1.0(eslint@8.57.0)(typescript@5.3.3)
      array-includes: 3.1.7
      array.prototype.findlastindex: 1.2.4
      array.prototype.flat: 1.3.2
      array.prototype.flatmap: 1.3.2
      debug: 3.2.7
      doctrine: 2.1.0
      eslint: 8.57.0
      eslint-import-resolver-node: 0.3.9
      eslint-module-utils: 2.8.0(@typescript-eslint/parser@7.1.0)(eslint-import-resolver-node@0.3.9)(eslint@8.57.0)
      hasown: 2.0.1
      is-core-module: 2.13.1
      is-glob: 4.0.3
      minimatch: 3.1.2
      object.fromentries: 2.0.7
      object.groupby: 1.0.2
      object.values: 1.1.7
      semver: 6.3.1
      tsconfig-paths: 3.15.0
    transitivePeerDependencies:
      - eslint-import-resolver-typescript
      - eslint-import-resolver-webpack
      - supports-color
    dev: false

  /eslint-plugin-jsx-a11y@6.8.0(eslint@8.57.0):
    resolution: {integrity: sha512-Hdh937BS3KdwwbBaKd5+PLCOmYY6U4f2h9Z2ktwtNKvIdIEu137rjYbcb9ApSbVJfWxANNuiKTD/9tOKjK9qOA==}
    engines: {node: '>=4.0'}
    peerDependencies:
      eslint: ^3 || ^4 || ^5 || ^6 || ^7 || ^8
    dependencies:
      '@babel/runtime': 7.23.9
      aria-query: 5.3.0
      array-includes: 3.1.7
      array.prototype.flatmap: 1.3.2
      ast-types-flow: 0.0.8
      axe-core: 4.7.0
      axobject-query: 3.2.1
      damerau-levenshtein: 1.0.8
      emoji-regex: 9.2.2
      es-iterator-helpers: 1.0.17
      eslint: 8.57.0
      hasown: 2.0.1
      jsx-ast-utils: 3.3.5
      language-tags: 1.0.9
      minimatch: 3.1.2
      object.entries: 1.1.7
      object.fromentries: 2.0.7
    dev: false

  /eslint-plugin-react-hooks@4.6.0(eslint@8.57.0):
    resolution: {integrity: sha512-oFc7Itz9Qxh2x4gNHStv3BqJq54ExXmfC+a1NjAta66IAN87Wu0R/QArgIS9qKzX3dXKPI9H5crl9QchNMY9+g==}
    engines: {node: '>=10'}
    peerDependencies:
      eslint: ^3.0.0 || ^4.0.0 || ^5.0.0 || ^6.0.0 || ^7.0.0 || ^8.0.0-0
    dependencies:
      eslint: 8.57.0
    dev: false

  /eslint-plugin-react@7.33.2(eslint@8.57.0):
    resolution: {integrity: sha512-73QQMKALArI8/7xGLNI/3LylrEYrlKZSb5C9+q3OtOewTnMQi5cT+aE9E41sLCmli3I9PGGmD1yiZydyo4FEPw==}
    engines: {node: '>=4'}
    peerDependencies:
      eslint: ^3 || ^4 || ^5 || ^6 || ^7 || ^8
    dependencies:
      array-includes: 3.1.7
      array.prototype.flatmap: 1.3.2
      array.prototype.tosorted: 1.1.3
      doctrine: 2.1.0
      es-iterator-helpers: 1.0.17
      eslint: 8.57.0
      estraverse: 5.3.0
      jsx-ast-utils: 3.3.5
      minimatch: 3.1.2
      object.entries: 1.1.7
      object.fromentries: 2.0.7
      object.hasown: 1.1.3
      object.values: 1.1.7
      prop-types: 15.8.1
      resolve: 2.0.0-next.5
      semver: 6.3.1
      string.prototype.matchall: 4.0.10
    dev: false

  /eslint-plugin-turbo@1.12.4(eslint@8.57.0):
    resolution: {integrity: sha512-3AGmXvH7E4i/XTWqBrcgu+G7YKZJV/8FrEn79kTd50ilNsv+U3nS2IlcCrQB6Xm2m9avGD9cadLzKDR1/UF2+g==}
    peerDependencies:
      eslint: '>6.6.0'
    dependencies:
      dotenv: 16.0.3
      eslint: 8.57.0
    dev: false

  /eslint-scope@7.2.2:
    resolution: {integrity: sha512-dOt21O7lTMhDM+X9mB4GX+DZrZtCUJPL/wlcTqxyrx5IvO0IYtILdtrQGQp+8n5S0gwSVmOf9NQrjMOgfQZlIg==}
    engines: {node: ^12.22.0 || ^14.17.0 || >=16.0.0}
    dependencies:
      esrecurse: 4.3.0
      estraverse: 5.3.0

  /eslint-visitor-keys@3.4.3:
    resolution: {integrity: sha512-wpc+LXeiyiisxPlEkUzU6svyS1frIO3Mgxj1fdy7Pm8Ygzguax2N3Fa/D/ag1WqbOprdI+uY6wMUl8/a2G+iag==}
    engines: {node: ^12.22.0 || ^14.17.0 || >=16.0.0}

  /eslint@8.57.0:
    resolution: {integrity: sha512-dZ6+mexnaTIbSBZWgou51U6OmzIhYM2VcNdtiTtI7qPNZm35Akpr0f6vtw3w1Kmn5PYo+tZVfh13WrhpS6oLqQ==}
    engines: {node: ^12.22.0 || ^14.17.0 || >=16.0.0}
    hasBin: true
    dependencies:
      '@eslint-community/eslint-utils': 4.4.0(eslint@8.57.0)
      '@eslint-community/regexpp': 4.10.0
      '@eslint/eslintrc': 2.1.4
      '@eslint/js': 8.57.0
      '@humanwhocodes/config-array': 0.11.14
      '@humanwhocodes/module-importer': 1.0.1
      '@nodelib/fs.walk': 1.2.8
      '@ungap/structured-clone': 1.2.0
      ajv: 6.12.6
      chalk: 4.1.2
      cross-spawn: 7.0.3
      debug: 4.3.4
      doctrine: 3.0.0
      escape-string-regexp: 4.0.0
      eslint-scope: 7.2.2
      eslint-visitor-keys: 3.4.3
      espree: 9.6.1
      esquery: 1.5.0
      esutils: 2.0.3
      fast-deep-equal: 3.1.3
      file-entry-cache: 6.0.1
      find-up: 5.0.0
      glob-parent: 6.0.2
      globals: 13.24.0
      graphemer: 1.4.0
      ignore: 5.3.1
      imurmurhash: 0.1.4
      is-glob: 4.0.3
      is-path-inside: 3.0.3
      js-yaml: 4.1.0
      json-stable-stringify-without-jsonify: 1.0.1
      levn: 0.4.1
      lodash.merge: 4.6.2
      minimatch: 3.1.2
      natural-compare: 1.4.0
      optionator: 0.9.3
      strip-ansi: 6.0.1
      text-table: 0.2.0
    transitivePeerDependencies:
      - supports-color

  /espree@9.6.1:
    resolution: {integrity: sha512-oruZaFkjorTpF32kDSI5/75ViwGeZginGGy2NoOSg3Q9bnwlnmDm4HLnkl0RE3n+njDXR037aY1+x58Z/zFdwQ==}
    engines: {node: ^12.22.0 || ^14.17.0 || >=16.0.0}
    dependencies:
      acorn: 8.11.3
      acorn-jsx: 5.3.2(acorn@8.11.3)
      eslint-visitor-keys: 3.4.3

  /esprima@4.0.1:
    resolution: {integrity: sha512-eGuFFw7Upda+g4p+QHvnW0RyTX/SVeJBDM/gCtMARO0cLuT2HcEKnTPvhjV6aGeqrCB/sbNop0Kszm0jsaWU4A==}
    engines: {node: '>=4'}
    hasBin: true
    dev: true

  /esquery@1.5.0:
    resolution: {integrity: sha512-YQLXUplAwJgCydQ78IMJywZCceoqk1oH01OERdSAJc/7U2AylwjhSCLDEtqwg811idIS/9fIU5GjG73IgjKMVg==}
    engines: {node: '>=0.10'}
    dependencies:
      estraverse: 5.3.0

  /esrecurse@4.3.0:
    resolution: {integrity: sha512-KmfKL3b6G+RXvP8N1vr3Tq1kL/oCFgn2NYXEtqP8/L3pKapUA4G8cFVaoF3SU323CD4XypR/ffioHmkti6/Tag==}
    engines: {node: '>=4.0'}
    dependencies:
      estraverse: 5.3.0

  /estraverse@5.3.0:
    resolution: {integrity: sha512-MMdARuVEQziNTeJD8DgMqmhwR11BRQ/cBP+pLtYdSTnf3MIO8fFeiINEbX36ZdNlfU/7A9f3gUw49B3oQsvwBA==}
    engines: {node: '>=4.0'}

  /estree-walker@3.0.3:
    resolution: {integrity: sha512-7RUKfXgSMMkzt6ZuXmqapOurLGPPfgj6l9uRZ7lRGolvk0y2yocc35LdcxKC5PQZdn2DMqioAQ2NoWcrTKmm6g==}
    dependencies:
      '@types/estree': 1.0.5
    dev: true

  /esutils@2.0.3:
    resolution: {integrity: sha512-kVscqXk4OCp68SZ0dkgEKVi6/8ij300KBWTJq32P/dYeWTSwK41WyTxalN1eRmA5Z9UU/LX9D7FWSmV9SAYx6g==}
    engines: {node: '>=0.10.0'}

  /event-emitter@0.3.5:
    resolution: {integrity: sha512-D9rRn9y7kLPnJ+hMq7S/nhvoKwwvVJahBi2BPmx3bvbsEdK3W9ii8cBSGjP+72/LnM4n6fo3+dkCX5FeTQruXA==}
    dependencies:
      d: 1.0.1
      es5-ext: 0.10.62
    dev: true

  /execa@5.1.1:
    resolution: {integrity: sha512-8uSpZZocAZRBAPIEINJj3Lo9HyGitllczc27Eh5YYojjMFMn8yHMDMaUHE2Jqfq05D/wucwI4JGURyXt1vchyg==}
    engines: {node: '>=10'}
    dependencies:
      cross-spawn: 7.0.3
      get-stream: 6.0.1
      human-signals: 2.1.0
      is-stream: 2.0.1
      merge-stream: 2.0.0
      npm-run-path: 4.0.1
      onetime: 5.1.2
      signal-exit: 3.0.7
      strip-final-newline: 2.0.0
    dev: true

  /execa@8.0.1:
    resolution: {integrity: sha512-VyhnebXciFV2DESc+p6B+y0LjSm0krU4OgJN44qFAhBY0TJ+1V61tYD2+wHusZ6F9n5K+vl8k0sTy7PEfV4qpg==}
    engines: {node: '>=16.17'}
    dependencies:
      cross-spawn: 7.0.3
      get-stream: 8.0.1
      human-signals: 5.0.0
      is-stream: 3.0.0
      merge-stream: 2.0.0
      npm-run-path: 5.2.0
      onetime: 6.0.0
      signal-exit: 4.1.0
      strip-final-newline: 3.0.0
    dev: true

  /expand-template@2.0.3:
    resolution: {integrity: sha512-XYfuKMvj4O35f/pOXLObndIRvyQ+/+6AhODh+OKWj9S9498pHHn/IMszH+gt0fBCRWMNfk1ZSp5x3AifmnI2vg==}
    engines: {node: '>=6'}
    dev: false

  /ext@1.7.0:
    resolution: {integrity: sha512-6hxeJYaL110a9b5TEJSj0gojyHQAmA2ch5Os+ySCiA1QGdS697XWY1pzsrSjqA9LDEEgdB/KypIlR59RcLuHYw==}
    dependencies:
      type: 2.7.2
    dev: true

  /external-editor@3.1.0:
    resolution: {integrity: sha512-hMQ4CX1p1izmuLYyZqLMO/qGNw10wSv9QDCPfzXfyFrOaCSSoRfqE1Kf1s5an66J5JZC62NewG+mK49jOCtQew==}
    engines: {node: '>=4'}
    dependencies:
      chardet: 0.7.0
      iconv-lite: 0.4.24
      tmp: 0.0.33
    dev: true

  /fast-deep-equal@3.1.3:
    resolution: {integrity: sha512-f3qQ9oQy9j2AhBe/H9VC91wLmKBCCU/gDOnKNAYG5hswO7BLKj09Hc5HYNz9cGI++xlpDCIgDaitVs03ATR84Q==}

  /fast-glob@3.3.2:
    resolution: {integrity: sha512-oX2ruAFQwf/Orj8m737Y5adxDQO0LAB7/S5MnxCdTNDd4p6BsyIVsv9JQsATbTSq8KHRpLwIHbVlUNatxd+1Ow==}
    engines: {node: '>=8.6.0'}
    dependencies:
      '@nodelib/fs.stat': 2.0.5
      '@nodelib/fs.walk': 1.2.8
      glob-parent: 5.1.2
      merge2: 1.4.1
      micromatch: 4.0.5

  /fast-json-stable-stringify@2.1.0:
    resolution: {integrity: sha512-lhd/wF+Lk98HZoTCtlVraHtfh5XYijIjalXck7saUtuanSDyLMxnHhSXEDJqHxD7msR8D0uCmqlkwjCV8xvwHw==}

  /fast-levenshtein@2.0.6:
    resolution: {integrity: sha512-DCXu6Ifhqcks7TZKY3Hxp3y6qphY5SJZmrWMDrKcERSOXWQdMhU9Ig/PYrzyw/ul9jOIyh0N4M0tbC5hodg8dw==}

  /fastq@1.17.1:
    resolution: {integrity: sha512-sRVD3lWVIXWg6By68ZN7vho9a1pQcN/WBFaAAsDDFzlJjvoGx0P8z7V1t72grFJfJhu3YPZBuu25f7Kaw2jN1w==}
    dependencies:
      reusify: 1.0.4

  /fecha@4.2.3:
    resolution: {integrity: sha512-OP2IUU6HeYKJi3i0z4A19kHMQoLVs4Hc+DPqqxI2h/DPZHTm/vjsfC6P0b4jCMy14XizLBqvndQ+UilD7707Jw==}
    dev: false

  /fflate@0.8.2:
    resolution: {integrity: sha512-cPJU47OaAoCbg0pBvzsgpTPhmhqI5eJjh/JIu8tPj5q+T7iLvW/JAYUqmE7KOB4R1ZyEhzBaIQpQpardBF5z8A==}
    dev: true

  /figures@3.2.0:
    resolution: {integrity: sha512-yaduQFRKLXYOGgEn6AZau90j3ggSOyiqXU0F9JZfeXYhNa+Jk4X+s45A2zg5jns87GAFa34BBm2kXw4XpNcbdg==}
    engines: {node: '>=8'}
    dependencies:
      escape-string-regexp: 1.0.5
    dev: true

  /file-entry-cache@6.0.1:
    resolution: {integrity: sha512-7Gps/XWymbLk2QLYK4NzpMOrYjMhdIxXuIvy2QBsLE6ljuodKvdkWs/cpyJJ3CVIVpH0Oi1Hvg1ovbMzLdFBBg==}
    engines: {node: ^10.12.0 || >=12.0.0}
    dependencies:
      flat-cache: 3.2.0

  /file-uri-to-path@1.0.0:
    resolution: {integrity: sha512-0Zt+s3L7Vf1biwWZ29aARiVYLx7iMGnEUl9x33fbB/j3jR81u/O2LbqK+Bm1CDSNDKVtJ/YjwY7TUd5SkeLQLw==}
    dev: false

  /fill-range@7.0.1:
    resolution: {integrity: sha512-qOo9F+dMUmC2Lcb4BbVvnKJxTPjCm+RRpe4gDuGrzkL7mEVl/djYSu2OdQ2Pa302N4oqkSg9ir6jaLWJ2USVpQ==}
    engines: {node: '>=8'}
    dependencies:
      to-regex-range: 5.0.1

  /find-up@5.0.0:
    resolution: {integrity: sha512-78/PXT1wlLLDgTzDs7sjq9hzz0vXD+zn+7wypEe4fXQxCmdmqfGsEPQxmiCSQI3ajFV91bVSsvNtrJRiW6nGng==}
    engines: {node: '>=10'}
    dependencies:
      locate-path: 6.0.0
      path-exists: 4.0.0

  /flat-cache@3.2.0:
    resolution: {integrity: sha512-CYcENa+FtcUKLmhhqyctpclsq7QF38pKjZHsGNiSQF5r4FtoKDWabFDl3hzaEQMvT1LHEysw5twgLvpYYb4vbw==}
    engines: {node: ^10.12.0 || >=12.0.0}
    dependencies:
      flatted: 3.2.9
      keyv: 4.5.4
      rimraf: 3.0.2

  /flatted@3.2.9:
    resolution: {integrity: sha512-36yxDn5H7OFZQla0/jFJmbIKTdZAQHngCedGxiMmpNfEZM0sdEeT+WczLQrjK6D7o2aiyLYDnkw0R3JK0Qv1RQ==}

  /fn.name@1.1.0:
    resolution: {integrity: sha512-GRnmB5gPyJpAhTQdSZTSp9uaPSvl09KoYcMQtsB9rQoOmzs9dH6ffeccH+Z+cv6P68Hu5bC6JjRh4Ah/mHSNRw==}
    dev: false

  /for-each@0.3.3:
    resolution: {integrity: sha512-jqYfLp7mo9vIyQf8ykW2v7A+2N4QjeCeI5+Dz9XraiO1ign81wjiH7Fb9vSOWvQfNtmSa4H2RoQTrrXivdUZmw==}
    dependencies:
      is-callable: 1.2.7
    dev: false

  /foreground-child@3.1.1:
    resolution: {integrity: sha512-TMKDUnIte6bfb5nWv7V/caI169OHgvwjb7V4WkeUvbQQdjr5rWKqHFiKWb/fcOwB+CzBT+qbWjvj+DVwRskpIg==}
    engines: {node: '>=14'}
    dependencies:
      cross-spawn: 7.0.3
      signal-exit: 4.1.0
    dev: false

  /form-data@4.0.0:
    resolution: {integrity: sha512-ETEklSGi5t0QMZuiXoA/Q6vcnxcLQP5vdugSpuAyi6SVGi2clPPp+xgEhuMaHC+zGgn31Kd235W35f7Hykkaww==}
    engines: {node: '>= 6'}
    dependencies:
      asynckit: 0.4.0
      combined-stream: 1.0.8
      mime-types: 2.1.35
    dev: true

  /fs-constants@1.0.0:
    resolution: {integrity: sha512-y6OAwoSIf7FyjMIv94u+b5rdheZEjzR63GTyZJm5qh4Bi+2YgwLCcI/fPFZkL5PSixOt6ZNKm+w+Hfp/Bciwow==}
    dev: false

  /fs-extra@10.1.0:
    resolution: {integrity: sha512-oRXApq54ETRj4eMiFzGnHWGy+zo5raudjuxN0b8H7s/RU2oW0Wvsx9O0ACRN/kRq9E8Vu/ReskGB5o3ji+FzHQ==}
    engines: {node: '>=12'}
    dependencies:
      graceful-fs: 4.2.11
      jsonfile: 6.1.0
      universalify: 2.0.1
    dev: true

  /fs-extra@11.2.0:
    resolution: {integrity: sha512-PmDi3uwK5nFuXh7XDTlVnS17xJS7vW36is2+w3xcv8SVxiB4NyATf4ctkVY5bkSjX0Y4nbvZCq1/EjtEyr9ktw==}
    engines: {node: '>=14.14'}
    dependencies:
      graceful-fs: 4.2.11
      jsonfile: 6.1.0
      universalify: 2.0.1
    dev: true

  /fs-minipass@2.1.0:
    resolution: {integrity: sha512-V/JgOLFCS+R6Vcq0slCuaeWEdNC3ouDlJMNIsacH2VtALiu9mV4LPrHc5cDl8k5aw6J8jwgWWpiTo5RYhmIzvg==}
    engines: {node: '>= 8'}
    dependencies:
      minipass: 3.3.6
    dev: false

  /fs.realpath@1.0.0:
    resolution: {integrity: sha512-OO0pH2lK6a0hZnAdau5ItzHPI6pUlvI7jMVnxUQRtw4owF2wk8lOSabtGDCTP4Ggrg2MbGnWO9X8K1t4+fGMDw==}

  /fsevents@2.3.3:
    resolution: {integrity: sha512-5xoDfX+fL7faATnagmWPpbFtwh/R77WmMMqqHGS65C3vvB0YHrgF+B1YmZ3441tMj5n63k0212XNoJwzlhffQw==}
    engines: {node: ^8.16.0 || ^10.6.0 || >=11.0.0}
    os: [darwin]
    requiresBuild: true
    optional: true

  /function-bind@1.1.2:
    resolution: {integrity: sha512-7XHNxH7qX9xG5mIwxkhumTox/MIRNcOgDrxWsMt2pAr23WHp6MrRlN7FBSFpCpr+oVO0F744iUgR82nJMfG2SA==}

  /function.prototype.name@1.1.6:
    resolution: {integrity: sha512-Z5kx79swU5P27WEayXM1tBi5Ze/lbIyiNgU3qyXUOf9b2rgXYyF9Dy9Cx+IQv/Lc8WCG6L82zwUPpSS9hGehIg==}
    engines: {node: '>= 0.4'}
    dependencies:
      call-bind: 1.0.7
      define-properties: 1.2.1
      es-abstract: 1.22.4
      functions-have-names: 1.2.3
    dev: false

  /functions-have-names@1.2.3:
    resolution: {integrity: sha512-xckBUXyTIqT97tq2x2AMb+g163b5JFysYk0x4qxNFwbfQkmNZoiRHb6sPzI9/QV33WeuvVYBUIiD4NzNIyqaRQ==}
    dev: false

  /gauge@3.0.2:
    resolution: {integrity: sha512-+5J6MS/5XksCuXq++uFRsnUd7Ovu1XenbeuIuNRJxYWjgQbPuFhT14lAvsWfqfAmnwluf1OwMjz39HjfLPci0Q==}
    engines: {node: '>=10'}
    dependencies:
      aproba: 2.0.0
      color-support: 1.1.3
      console-control-strings: 1.1.0
      has-unicode: 2.0.1
      object-assign: 4.1.1
      signal-exit: 3.0.7
      string-width: 4.2.3
      strip-ansi: 6.0.1
      wide-align: 1.1.5
    dev: false

  /gensync@1.0.0-beta.2:
    resolution: {integrity: sha512-3hN7NaskYvMDLQY55gnW3NQ+mesEAepTqlg+VEbj7zzqEMBVNhzcGYYeqFo/TlYz6eQiFcp1HcsCZO+nGgS8zg==}
    engines: {node: '>=6.9.0'}

  /get-func-name@2.0.2:
    resolution: {integrity: sha512-8vXOvuE167CtIc3OyItco7N/dpRtBbYOsPsXCz7X/PMnlGjYjSGuZJgM1Y7mmew7BKf9BqvLX2tnOVy1BBUsxQ==}
    dev: true

  /get-intrinsic@1.2.4:
    resolution: {integrity: sha512-5uYhsJH8VJBTv7oslg4BznJYhDoRI6waYCxMmCdnTrcCrHA/fCFKoTFz2JKKE0HdDFUF7/oQuhzumXJK7paBRQ==}
    engines: {node: '>= 0.4'}
    dependencies:
      es-errors: 1.3.0
      function-bind: 1.1.2
      has-proto: 1.0.1
      has-symbols: 1.0.3
      hasown: 2.0.1
    dev: false

  /get-nonce@1.0.1:
    resolution: {integrity: sha512-FJhYRoDaiatfEkUK8HKlicmu/3SGFD51q3itKDGoSTysQJBnfOcxU5GxnhE1E6soB76MbT0MBtnKJuXyAx+96Q==}
    engines: {node: '>=6'}
    dev: false

  /get-stream@6.0.1:
    resolution: {integrity: sha512-ts6Wi+2j3jQjqi70w5AlN8DFnkSwC+MqmxEzdEALB2qXZYV3X/b1CTfgPLGJNMeAWxdPfU8FO1ms3NUfaHCPYg==}
    engines: {node: '>=10'}
    dev: true

  /get-stream@8.0.1:
    resolution: {integrity: sha512-VaUJspBffn/LMCJVoMvSAdmscJyS1auj5Zulnn5UoYcY531UWmdwhRWkcGKnGU93m5HSXP9LP2usOryrBtQowA==}
    engines: {node: '>=16'}
    dev: true

  /get-symbol-description@1.0.2:
    resolution: {integrity: sha512-g0QYk1dZBxGwk+Ngc+ltRH2IBp2f7zBkBMBJZCDerh6EhlhSR6+9irMCuT/09zD6qkarHUSn529sK/yL4S27mg==}
    engines: {node: '>= 0.4'}
    dependencies:
      call-bind: 1.0.7
      es-errors: 1.3.0
      get-intrinsic: 1.2.4
    dev: false

  /get-tsconfig@4.7.2:
    resolution: {integrity: sha512-wuMsz4leaj5hbGgg4IvDU0bqJagpftG5l5cXIAvo8uZrqn0NJqwtfupTN00VnkQJPcIRrxYrm1Ue24btpCha2A==}
    dependencies:
      resolve-pkg-maps: 1.0.0
    dev: true

  /get-uri@6.0.3:
    resolution: {integrity: sha512-BzUrJBS9EcUb4cFol8r4W3v1cPsSyajLSthNkz5BxbpDcHN5tIrM10E2eNvfnvBn3DaT3DUgx0OpsBKkaOpanw==}
    engines: {node: '>= 14'}
    dependencies:
      basic-ftp: 5.0.4
      data-uri-to-buffer: 6.0.2
      debug: 4.3.4
      fs-extra: 11.2.0
    transitivePeerDependencies:
      - supports-color
    dev: true

  /github-from-package@0.0.0:
    resolution: {integrity: sha512-SyHy3T1v2NUXn29OsWdxmK6RwHD+vkj3v8en8AOBZ1wBQ/hCAQ5bAQTD02kW4W9tUp/3Qh6J8r9EvntiyCmOOw==}
    dev: false

  /glob-parent@5.1.2:
    resolution: {integrity: sha512-AOIgSQCepiJYwP3ARnGx+5VnTu2HBYdzbGP45eLw1vr3zB3vZLeyed1sC9hnbcOc9/SrMyM5RPQrkGz4aS9Zow==}
    engines: {node: '>= 6'}
    dependencies:
      is-glob: 4.0.3

  /glob-parent@6.0.2:
    resolution: {integrity: sha512-XxwI8EOhVQgWp6iDL+3b0r86f4d6AX6zSU55HfB4ydCEuXLXc5FcYeOu+nnGftS4TEju/11rt4KJPTMgbfmv4A==}
    engines: {node: '>=10.13.0'}
    dependencies:
      is-glob: 4.0.3

  /glob@10.3.10:
    resolution: {integrity: sha512-fa46+tv1Ak0UPK1TOy/pZrIybNNt4HCv7SDzwyfiOZkvZLEbjsZkJBPtDHVshZjbecAoAGSC20MjLDG/qr679g==}
    engines: {node: '>=16 || 14 >=14.17'}
    hasBin: true
    dependencies:
      foreground-child: 3.1.1
      jackspeak: 2.3.6
      minimatch: 9.0.3
      minipass: 7.0.4
      path-scurry: 1.10.1
    dev: false

  /glob@7.2.3:
    resolution: {integrity: sha512-nFR0zLpU2YCaRxwoCJvL6UvCH2JFyFVIvwTLsIf21AuHlMskA1hhTdk+LlYJtOlYt9v6dvszD2BGRqBL+iQK9Q==}
    dependencies:
      fs.realpath: 1.0.0
      inflight: 1.0.6
      inherits: 2.0.4
      minimatch: 3.1.2
      once: 1.4.0
      path-is-absolute: 1.0.1

  /glob@8.1.0:
    resolution: {integrity: sha512-r8hpEjiQEYlF2QU0df3dS+nxxSIreXQS1qRhMJM0Q5NDdR386C7jb7Hwwod8Fgiuex+k0GFjgft18yvxm5XoCQ==}
    engines: {node: '>=12'}
    dependencies:
      fs.realpath: 1.0.0
      inflight: 1.0.6
      inherits: 2.0.4
      minimatch: 5.1.6
      once: 1.4.0
    dev: true

  /globals@11.12.0:
    resolution: {integrity: sha512-WOBp/EEGUiIsJSp7wcv/y6MO+lV9UoncWqxuFfm8eBwzWNgyfBd6Gz+IeKQ9jCmyhoH99g15M3T+QaVHFjizVA==}
    engines: {node: '>=4'}

  /globals@13.24.0:
    resolution: {integrity: sha512-AhO5QUcj8llrbG09iWhPU2B204J1xnPeL8kQmVorSsy+Sjj1sk8gIyh6cUocGmH4L0UuhAJy+hJMRA4mgA4mFQ==}
    engines: {node: '>=8'}
    dependencies:
      type-fest: 0.20.2

  /globalthis@1.0.3:
    resolution: {integrity: sha512-sFdI5LyBiNTHjRd7cGPWapiHWMOXKyuBNX/cWJ3NfzrZQVa8GI/8cofCl74AOVqq9W5kNmguTIzJ/1s2gyI9wA==}
    engines: {node: '>= 0.4'}
    dependencies:
      define-properties: 1.2.1
    dev: false

  /globby@10.0.2:
    resolution: {integrity: sha512-7dUi7RvCoT/xast/o/dLN53oqND4yk0nsHkhRgn9w65C4PofCLOoJ39iSOg+qVDdWQPIEj+eszMHQ+aLVwwQSg==}
    engines: {node: '>=8'}
    dependencies:
      '@types/glob': 7.2.0
      array-union: 2.1.0
      dir-glob: 3.0.1
      fast-glob: 3.3.2
      glob: 7.2.3
      ignore: 5.3.1
      merge2: 1.4.1
      slash: 3.0.0
    dev: true

  /globby@11.1.0:
    resolution: {integrity: sha512-jhIXaOzy1sb8IyocaruWSn1TjmnBVs8Ayhcy83rmxNJ8q2uWKCAj3CnJY+KpGSXCueAPc0i05kVvVKtP1t9S3g==}
    engines: {node: '>=10'}
    dependencies:
      array-union: 2.1.0
      dir-glob: 3.0.1
      fast-glob: 3.3.2
      ignore: 5.3.1
      merge2: 1.4.1
      slash: 3.0.0
    dev: false

  /globrex@0.1.2:
    resolution: {integrity: sha512-uHJgbwAMwNFf5mLst7IWLNg14x1CkeqglJb/K3doi4dw6q2IvAAmM/Y81kevy83wP+Sst+nutFTYOGg3d1lsxg==}
    dev: true

  /gopd@1.0.1:
    resolution: {integrity: sha512-d65bNlIadxvpb/A2abVdlqKqV563juRnZ1Wtk6s1sIR8uNsXR70xqIzVqxVf1eTqDunwT2MkczEeaezCKTZhwA==}
    dependencies:
      get-intrinsic: 1.2.4
    dev: false

  /graceful-fs@4.2.11:
    resolution: {integrity: sha512-RbJ5/jmFcNNCcDV5o9eTnBLJ/HszWV0P73bc+Ff4nS/rJj+YaS6IGyiOL0VoBYX+l1Wrl3k63h/KrH+nhJ0XvQ==}

  /gradient-string@2.0.2:
    resolution: {integrity: sha512-rEDCuqUQ4tbD78TpzsMtt5OIf0cBCSDWSJtUDaF6JsAh+k0v9r++NzxNEG87oDZx9ZwGhD8DaezR2L/yrw0Jdw==}
    engines: {node: '>=10'}
    dependencies:
      chalk: 4.1.2
      tinygradient: 1.1.5
    dev: true

  /graphemer@1.4.0:
    resolution: {integrity: sha512-EtKwoO6kxCL9WO5xipiHTZlSzBm7WLT627TqC/uVRd0HKmq8NXyebnNYxDoBi7wt8eTWrUrKXCOVaFq9x1kgag==}

  /handlebars@4.7.8:
    resolution: {integrity: sha512-vafaFqs8MZkRrSX7sFVUdo3ap/eNiLnb4IakshzvP56X5Nr1iGKAIqdX6tMlm6HcNRIkr6AxO5jFEoJzzpT8aQ==}
    engines: {node: '>=0.4.7'}
    hasBin: true
    dependencies:
      minimist: 1.2.8
      neo-async: 2.6.2
      source-map: 0.6.1
      wordwrap: 1.0.0
    optionalDependencies:
      uglify-js: 3.17.4
    dev: true

  /hanji@0.0.5:
    resolution: {integrity: sha512-Abxw1Lq+TnYiL4BueXqMau222fPSPMFtya8HdpWsz/xVAhifXou71mPh/kY2+08RgFcVccjG3uZHs6K5HAe3zw==}
    dependencies:
      lodash.throttle: 4.1.1
      sisteransi: 1.0.5
    dev: true

  /has-bigints@1.0.2:
    resolution: {integrity: sha512-tSvCKtBr9lkF0Ex0aQiP9N+OpV4zi2r/Nee5VkRDbaqv35RLYMzbwQfFSZZH0kR+Rd6302UJZ2p/bJCEoR3VoQ==}
    dev: false

  /has-flag@3.0.0:
    resolution: {integrity: sha512-sKJf1+ceQBr4SMkvQnBDNDtf4TXpVhVGateu0t918bl30FnbE2m4vNLX+VWe/dpjlb+HugGYzW7uQXH98HPEYw==}
    engines: {node: '>=4'}

  /has-flag@4.0.0:
    resolution: {integrity: sha512-EykJT/Q1KjTWctppgIAgfSO0tKVuZUjhgMr17kqTumMl6Afv3EISleU7qZUzoXDFTAHTDC4NOoG/ZxU3EvlMPQ==}
    engines: {node: '>=8'}

  /has-property-descriptors@1.0.2:
    resolution: {integrity: sha512-55JNKuIW+vq4Ke1BjOTjM2YctQIvCT7GFzHwmfZPGo5wnrgkid0YQtnAleFSqumZm4az3n2BS+erby5ipJdgrg==}
    dependencies:
      es-define-property: 1.0.0
    dev: false

  /has-proto@1.0.1:
    resolution: {integrity: sha512-7qE+iP+O+bgF9clE5+UoBFzE65mlBiVj3tKCrlNQ0Ogwm0BjpT/gK4SlLYDMybDh5I3TCTKnPPa0oMG7JDYrhg==}
    engines: {node: '>= 0.4'}
    dev: false

  /has-symbols@1.0.3:
    resolution: {integrity: sha512-l3LCuF6MgDNwTDKkdYGEihYjt5pRPbEg46rtlmnSPlUbgmB8LOIrKJbYYFBSbnPaJexMKtiPO8hmeRjRz2Td+A==}
    engines: {node: '>= 0.4'}
    dev: false

  /has-tostringtag@1.0.2:
    resolution: {integrity: sha512-NqADB8VjPFLM2V0VvHUewwwsw0ZWBaIdgo+ieHtK3hasLz4qeCRjYcqfB6AQrBggRKppKF8L52/VqdVsO47Dlw==}
    engines: {node: '>= 0.4'}
    dependencies:
      has-symbols: 1.0.3
    dev: false

  /has-unicode@2.0.1:
    resolution: {integrity: sha512-8Rf9Y83NBReMnx0gFzA8JImQACstCYWUplepDa9xprwwtmgEZUF0h/i5xSA625zB/I37EtrswSST6OXxwaaIJQ==}
    dev: false

  /hasown@2.0.1:
    resolution: {integrity: sha512-1/th4MHjnwncwXsIW6QMzlvYL9kG5e/CpVvLRZe4XPa8TOUNbCELqmvhDmnkNsAjwaG4+I8gJJL0JBvTTLO9qA==}
    engines: {node: '>= 0.4'}
    dependencies:
      function-bind: 1.1.2

  /header-case@1.0.1:
    resolution: {integrity: sha512-i0q9mkOeSuhXw6bGgiQCCBgY/jlZuV/7dZXyZ9c6LcBrqwvT8eT719E9uxE5LiZftdl+z81Ugbg/VvXV4OJOeQ==}
    dependencies:
      no-case: 2.3.2
      upper-case: 1.1.3
    dev: true

  /heap@0.2.7:
    resolution: {integrity: sha512-2bsegYkkHO+h/9MGbn6KWcE45cHZgPANo5LXF7EvWdT0yT2EguSVO1nDgU5c8+ZOPwp2vMNa7YFsJhVcDR9Sdg==}
    dev: true

  /html-encoding-sniffer@4.0.0:
    resolution: {integrity: sha512-Y22oTqIU4uuPgEemfz7NDJz6OeKf12Lsu+QC+s3BVpda64lTiMYCyGwg5ki4vFxkMwQdeZDl2adZoqUgdFuTgQ==}
    engines: {node: '>=18'}
    dependencies:
      whatwg-encoding: 3.1.1
    dev: true

  /html-escaper@2.0.2:
    resolution: {integrity: sha512-H2iMtd0I4Mt5eYiapRdIDjp+XzelXQ0tFE4JS7YFwFevXXMmOp9myNrUvCg0D6ws8iqkRPBfKHgbwig1SmlLfg==}
    dev: true

  /http-proxy-agent@7.0.2:
    resolution: {integrity: sha512-T1gkAiYYDWYx3V5Bmyu7HcfcvL7mUrTWiM6yOfa3PIphViJ/gFPbvidQ+veqSOHci/PxBcDabeUNCzpOODJZig==}
    engines: {node: '>= 14'}
    dependencies:
      agent-base: 7.1.0
      debug: 4.3.4
    transitivePeerDependencies:
      - supports-color
    dev: true

  /https-proxy-agent@5.0.1:
    resolution: {integrity: sha512-dFcAjpTQFgoLMzC2VwU+C/CbS7uRL0lWmxDITmqm7C+7F0Odmj6s9l6alZc6AELXhrnggM2CeWSXHGOdX2YtwA==}
    engines: {node: '>= 6'}
    dependencies:
      agent-base: 6.0.2
      debug: 4.3.4
    transitivePeerDependencies:
      - supports-color
    dev: false

  /https-proxy-agent@7.0.4:
    resolution: {integrity: sha512-wlwpilI7YdjSkWaQ/7omYBMTliDcmCN8OLihO6I9B86g06lMyAoqgoDpV0XqoaPOKj+0DIdAvnsWfyAAhmimcg==}
    engines: {node: '>= 14'}
    dependencies:
      agent-base: 7.1.0
      debug: 4.3.4
    transitivePeerDependencies:
      - supports-color
    dev: true

  /human-signals@2.1.0:
    resolution: {integrity: sha512-B4FFZ6q/T2jhhksgkbEW3HBvWIfDW85snkQgawt07S7J5QXTk6BkNV+0yAeZrM5QpMAdYlocGoljn0sJ/WQkFw==}
    engines: {node: '>=10.17.0'}
    dev: true

  /human-signals@5.0.0:
    resolution: {integrity: sha512-AXcZb6vzzrFAUE61HnN4mpLqd/cSIwNQjtNWR0euPm6y0iqx3G4gOXaIDdtdDwZmhwe82LA6+zinmW4UBWVePQ==}
    engines: {node: '>=16.17.0'}
    dev: true

  /iconv-lite@0.4.24:
    resolution: {integrity: sha512-v3MXnZAcvnywkTUEZomIActle7RXXeedOR31wwl7VlyoXO4Qi9arvSenNQWne1TcRwhCL1HwLI21bEqdpj8/rA==}
    engines: {node: '>=0.10.0'}
    dependencies:
      safer-buffer: 2.1.2
    dev: true

  /iconv-lite@0.6.3:
    resolution: {integrity: sha512-4fCk79wshMdzMp2rH06qWrJE4iolqLhCUH+OiuIgU++RB0+94NlDL81atO7GX55uUKueo0txHNtvEyI6D7WdMw==}
    engines: {node: '>=0.10.0'}
    dependencies:
      safer-buffer: 2.1.2
    dev: true

  /ieee754@1.2.1:
    resolution: {integrity: sha512-dcyqhDvX1C46lXZcVqCpK+FtMRQVdIMN6/Df5js2zouUsqG7I6sFxitIC+7KYK29KdXOLHdu9zL4sFnoVQnqaA==}

  /ignore@5.3.1:
    resolution: {integrity: sha512-5Fytz/IraMjqpwfd34ke28PTVMjZjJG2MPn5t7OE4eUCUNf8BAa7b5WUS9/Qvr6mwOQS7Mk6vdsMno5he+T8Xw==}
    engines: {node: '>= 4'}

  /immutable@4.3.5:
    resolution: {integrity: sha512-8eabxkth9gZatlwl5TBuJnCsoTADlL6ftEr7A4qgdaTsPyreilDSnUk57SO+jfKcNtxPa22U5KK6DSeAYhpBJw==}
    dev: false

  /import-fresh@3.3.0:
    resolution: {integrity: sha512-veYYhQa+D1QBKznvhUHxb8faxlrwUnxseDAbAp457E0wLNio2bOSKnjYDhMj+YiAq61xrMGhQk9iXVk5FzgQMw==}
    engines: {node: '>=6'}
    dependencies:
      parent-module: 1.0.1
      resolve-from: 4.0.0

  /imurmurhash@0.1.4:
    resolution: {integrity: sha512-JmXMZ6wuvDmLiHEml9ykzqO6lwFbof0GG4IkcGaENdCRDDmMVnny7s5HsIgHCbaq0w2MyPhDqkhTUgS2LU2PHA==}
    engines: {node: '>=0.8.19'}

  /indent-string@4.0.0:
    resolution: {integrity: sha512-EdDDZu4A2OyIK7Lr/2zG+w5jmbuk1DVBnEwREQvBzspBJkCEbRa8GxU1lghYcaGJCnRWibjDXlq779X1/y5xwg==}
    engines: {node: '>=8'}
    dev: true

  /inflight@1.0.6:
    resolution: {integrity: sha512-k92I/b08q4wvFscXCLvqfsHCrjrF7yiXsQuIVvVE7N82W3+aqpzuUdBbfhWcy/FZR3/4IgflMgKLOsvPDrGCJA==}
    dependencies:
      once: 1.4.0
      wrappy: 1.0.2

  /inherits@2.0.4:
    resolution: {integrity: sha512-k/vGaX4/Yla3WzyMCvTQOXYeIHvqOKtnqBduzTHpzpQZzAskKMhZ2K+EnBiSM9zGSoIFeMpXKxa4dYeZIQqewQ==}

  /ini@1.3.8:
    resolution: {integrity: sha512-JV/yugV2uzW5iMRSiZAyDtQd+nxtUnjeLt0acNdw98kKLrvuRVyB80tsREOE7yvGVgalhZ6RNXCmEHkUKBKxew==}

  /inquirer@7.3.3:
    resolution: {integrity: sha512-JG3eIAj5V9CwcGvuOmoo6LB9kbAYT8HXffUl6memuszlwDC/qvFAJw49XJ5NROSFNPxp3iQg1GqkFhaY/CR0IA==}
    engines: {node: '>=8.0.0'}
    dependencies:
      ansi-escapes: 4.3.2
      chalk: 4.1.2
      cli-cursor: 3.1.0
      cli-width: 3.0.0
      external-editor: 3.1.0
      figures: 3.2.0
      lodash: 4.17.21
      mute-stream: 0.0.8
      run-async: 2.4.1
      rxjs: 6.6.7
      string-width: 4.2.3
      strip-ansi: 6.0.1
      through: 2.3.8
    dev: true

  /inquirer@8.2.6:
    resolution: {integrity: sha512-M1WuAmb7pn9zdFRtQYk26ZBoY043Sse0wVDdk4Bppr+JOXyQYybdtvK+l9wUibhtjdjvtoiNy8tk+EgsYIUqKg==}
    engines: {node: '>=12.0.0'}
    dependencies:
      ansi-escapes: 4.3.2
      chalk: 4.1.2
      cli-cursor: 3.1.0
      cli-width: 3.0.0
      external-editor: 3.1.0
      figures: 3.2.0
      lodash: 4.17.21
      mute-stream: 0.0.8
      ora: 5.4.1
      run-async: 2.4.1
      rxjs: 7.8.1
      string-width: 4.2.3
      strip-ansi: 6.0.1
      through: 2.3.8
      wrap-ansi: 6.2.0
    dev: true

  /internal-slot@1.0.7:
    resolution: {integrity: sha512-NGnrKwXzSms2qUUih/ILZ5JBqNTSa1+ZmP6flaIp6KmSElgE9qdndzS3cqjrDovwFdmwsGsLdeFgB6suw+1e9g==}
    engines: {node: '>= 0.4'}
    dependencies:
      es-errors: 1.3.0
      hasown: 2.0.1
      side-channel: 1.0.5
    dev: false

  /international-types@0.8.1:
    resolution: {integrity: sha512-tajBCAHo4I0LIFlmQ9ZWfjMWVyRffzuvfbXCd6ssFt5u1Zw15DN0UBpVTItXdNa1ls+cpQt3Yw8+TxsfGF8JcA==}
    dev: false

  /invariant@2.2.4:
    resolution: {integrity: sha512-phJfQVBuaJM5raOpJjSfkiD6BpbCE4Ns//LaXl6wGYtUBY83nWS6Rf9tXm2e8VaK60JEjYldbPif/A2B1C2gNA==}
    dependencies:
      loose-envify: 1.4.0
    dev: false

  /ip-address@9.0.5:
    resolution: {integrity: sha512-zHtQzGojZXTwZTHQqra+ETKd4Sn3vgi7uBmlPoXVWZqYvuKmtI0l/VZTjqGmJY9x88GGOaZ9+G9ES8hC4T4X8g==}
    engines: {node: '>= 12'}
    dependencies:
      jsbn: 1.1.0
      sprintf-js: 1.1.3
    dev: true

  /is-array-buffer@3.0.4:
    resolution: {integrity: sha512-wcjaerHw0ydZwfhiKbXJWLDY8A7yV7KhjQOpb83hGgGfId/aQa4TOvwyzn2PuswW2gPCYEL/nEAiSVpdOj1lXw==}
    engines: {node: '>= 0.4'}
    dependencies:
      call-bind: 1.0.7
      get-intrinsic: 1.2.4
    dev: false

  /is-arrayish@0.3.2:
    resolution: {integrity: sha512-eVRqCvVlZbuw3GrM63ovNSNAeA1K16kaR/LRY/92w0zxQ5/1YzwblUX652i4Xs9RwAGjW9d9y6X88t8OaAJfWQ==}
    dev: false

  /is-async-function@2.0.0:
    resolution: {integrity: sha512-Y1JXKrfykRJGdlDwdKlLpLyMIiWqWvuSd17TvZk68PLAOGOoF4Xyav1z0Xhoi+gCYjZVeC5SI+hYFOfvXmGRCA==}
    engines: {node: '>= 0.4'}
    dependencies:
      has-tostringtag: 1.0.2
    dev: false

  /is-bigint@1.0.4:
    resolution: {integrity: sha512-zB9CruMamjym81i2JZ3UMn54PKGsQzsJeo6xvN3HJJ4CAsQNB6iRutp2To77OfCNuoxspsIhzaPoO1zyCEhFOg==}
    dependencies:
      has-bigints: 1.0.2
    dev: false

  /is-binary-path@2.1.0:
    resolution: {integrity: sha512-ZMERYes6pDydyuGidse7OsHxtbI7WVeUEozgR/g7rd0xUimYNlvZRE/K2MgZTjWy725IfelLeVcEM97mmtRGXw==}
    engines: {node: '>=8'}
    dependencies:
      binary-extensions: 2.2.0
    dev: false

  /is-boolean-object@1.1.2:
    resolution: {integrity: sha512-gDYaKHJmnj4aWxyj6YHyXVpdQawtVLHU5cb+eztPGczf6cjuTdwve5ZIEfgXqH4e57An1D1AKf8CZ3kYrQRqYA==}
    engines: {node: '>= 0.4'}
    dependencies:
      call-bind: 1.0.7
      has-tostringtag: 1.0.2
    dev: false

  /is-callable@1.2.7:
    resolution: {integrity: sha512-1BC0BVFhS/p0qtw6enp8e+8OD0UrK0oFLztSjNzhcKA3WDuJxxAPXzPuPtKkjEY9UUoEWlX/8fgKeu2S8i9JTA==}
    engines: {node: '>= 0.4'}
    dev: false

  /is-core-module@2.13.1:
    resolution: {integrity: sha512-hHrIjvZsftOsvKSn2TRYl63zvxsgE0K+0mYMoH6gD4omR5IWB2KynivBQczo3+wF1cCkjzvptnI9Q0sPU66ilw==}
    dependencies:
      hasown: 2.0.1

  /is-date-object@1.0.5:
    resolution: {integrity: sha512-9YQaSxsAiSwcvS33MBk3wTCVnWK+HhF8VZR2jRxehM16QcVOdHqPn4VPHmRK4lSr38n9JriurInLcP90xsYNfQ==}
    engines: {node: '>= 0.4'}
    dependencies:
      has-tostringtag: 1.0.2
    dev: false

  /is-extendable@1.0.1:
    resolution: {integrity: sha512-arnXMxT1hhoKo9k1LZdmlNyJdDDfy2v0fXjFlmok4+i8ul/6WlbVge9bhM74OpNPQPMGUToDtz+KXa1PneJxOA==}
    engines: {node: '>=0.10.0'}
    dependencies:
      is-plain-object: 2.0.4
    dev: false

  /is-extglob@2.1.1:
    resolution: {integrity: sha512-SbKbANkN603Vi4jEZv49LeVJMn4yGwsbzZworEoyEiutsN3nJYdbO36zfhGJ6QEDpOZIFkDtnq5JRxmvl3jsoQ==}
    engines: {node: '>=0.10.0'}

  /is-finalizationregistry@1.0.2:
    resolution: {integrity: sha512-0by5vtUJs8iFQb5TYUHHPudOR+qXYIMKtiUzvLIZITZUjknFmziyBJuLhVRc+Ds0dREFlskDNJKYIdIzu/9pfw==}
    dependencies:
      call-bind: 1.0.7
    dev: false

  /is-fullwidth-code-point@3.0.0:
    resolution: {integrity: sha512-zymm5+u+sCsSWyD9qNaejV3DFvhCKclKdizYaJUuHA83RLjb7nSuGnddCHGv0hk+KY7BMAlsWeK4Ueg6EV6XQg==}
    engines: {node: '>=8'}

  /is-generator-function@1.0.10:
    resolution: {integrity: sha512-jsEjy9l3yiXEQ+PsXdmBwEPcOxaXWLspKdplFUVI9vq1iZgIekeC0L167qeu86czQaxed3q/Uzuw0swL0irL8A==}
    engines: {node: '>= 0.4'}
    dependencies:
      has-tostringtag: 1.0.2
    dev: false

  /is-glob@4.0.3:
    resolution: {integrity: sha512-xelSayHH36ZgE7ZWhli7pW34hNbNl8Ojv5KVmkJD4hBdD3th8Tfk9vYasLM+mXWOZhFkgZfxhLSnrwRr4elSSg==}
    engines: {node: '>=0.10.0'}
    dependencies:
      is-extglob: 2.1.1

  /is-interactive@1.0.0:
    resolution: {integrity: sha512-2HvIEKRoqS62guEC+qBjpvRubdX910WCMuJTZ+I9yvqKU2/12eSL549HMwtabb4oupdj2sMP50k+XJfB/8JE6w==}
    engines: {node: '>=8'}
    dev: true

  /is-lower-case@1.1.3:
    resolution: {integrity: sha512-+5A1e/WJpLLXZEDlgz4G//WYSHyQBD32qa4Jd3Lw06qQlv3fJHnp3YIHjTQSGzHMgzmVKz2ZP3rBxTHkPw/lxA==}
    dependencies:
      lower-case: 1.1.4
    dev: true

  /is-map@2.0.2:
    resolution: {integrity: sha512-cOZFQQozTha1f4MxLFzlgKYPTyj26picdZTx82hbc/Xf4K/tZOOXSCkMvU4pKioRXGDLJRn0GM7Upe7kR721yg==}
    dev: false

  /is-negative-zero@2.0.2:
    resolution: {integrity: sha512-dqJvarLawXsFbNDeJW7zAz8ItJ9cd28YufuuFzh0G8pNHjJMnY08Dv7sYX2uF5UpQOwieAeOExEYAWWfu7ZZUA==}
    engines: {node: '>= 0.4'}
    dev: false

  /is-number-object@1.0.7:
    resolution: {integrity: sha512-k1U0IRzLMo7ZlYIfzRu23Oh6MiIFasgpb9X76eqfFZAqwH44UI4KTBvBYIZ1dSL9ZzChTB9ShHfLkR4pdW5krQ==}
    engines: {node: '>= 0.4'}
    dependencies:
      has-tostringtag: 1.0.2
    dev: false

  /is-number@7.0.0:
    resolution: {integrity: sha512-41Cifkg6e8TylSpdtTpeLVMqvSBEVzTttHvERD741+pnZ8ANv0004MRL43QKPDlK9cGvNp6NZWZUBlbGXYxxng==}
    engines: {node: '>=0.12.0'}

  /is-path-cwd@2.2.0:
    resolution: {integrity: sha512-w942bTcih8fdJPJmQHFzkS76NEP8Kzzvmw92cXsazb8intwLqPibPPdXf4ANdKV3rYMuuQYGIWtvz9JilB3NFQ==}
    engines: {node: '>=6'}
    dev: true

  /is-path-inside@3.0.3:
    resolution: {integrity: sha512-Fd4gABb+ycGAmKou8eMftCupSir5lRxqf4aD/vd0cD2qc4HL07OjCeuHMr8Ro4CoMaeCKDB0/ECBOVWjTwUvPQ==}
    engines: {node: '>=8'}

  /is-plain-object@2.0.4:
    resolution: {integrity: sha512-h5PpgXkWitc38BBMYawTYMWJHFZJVnBquFE57xFpjB8pJFiF6gZ+bU+WyI/yqXiFR5mdLsgYNaPe8uao6Uv9Og==}
    engines: {node: '>=0.10.0'}
    dependencies:
      isobject: 3.0.1
    dev: false

  /is-potential-custom-element-name@1.0.1:
    resolution: {integrity: sha512-bCYeRA2rVibKZd+s2625gGnGF/t7DSqDs4dP7CrLA1m7jKWz6pps0LpYLJN8Q64HtmPKJ1hrN3nzPNKFEKOUiQ==}
    dev: true

  /is-promise@2.2.2:
    resolution: {integrity: sha512-+lP4/6lKUBfQjZ2pdxThZvLUAafmZb8OAxFb8XXtiQmS35INgr85hdOGoEs124ez1FCnZJt6jau/T+alh58QFQ==}
    dev: true

  /is-regex@1.1.4:
    resolution: {integrity: sha512-kvRdxDsxZjhzUX07ZnLydzS1TU/TJlTUHHY4YLL87e37oUA49DfkLqgy+VjFocowy29cKvcSiu+kIv728jTTVg==}
    engines: {node: '>= 0.4'}
    dependencies:
      call-bind: 1.0.7
      has-tostringtag: 1.0.2
    dev: false

  /is-set@2.0.2:
    resolution: {integrity: sha512-+2cnTEZeY5z/iXGbLhPrOAaK/Mau5k5eXq9j14CpRTftq0pAJu2MwVRSZhyZWBzx3o6X795Lz6Bpb6R0GKf37g==}
    dev: false

  /is-shared-array-buffer@1.0.2:
    resolution: {integrity: sha512-sqN2UDu1/0y6uvXyStCOzyhAjCSlHceFoMKJW8W9EU9cvic/QdsZ0kEU93HEy3IUEFZIiH/3w+AH/UQbPHNdhA==}
    dependencies:
      call-bind: 1.0.7
    dev: false

  /is-stream@2.0.1:
    resolution: {integrity: sha512-hFoiJiTl63nn+kstHGBtewWSKnQLpyb155KHheA1l39uvtO9nWIop1p3udqPcUd/xbF1VLMO4n7OI6p7RbngDg==}
    engines: {node: '>=8'}

  /is-stream@3.0.0:
    resolution: {integrity: sha512-LnQR4bZ9IADDRSkvpqMGvt/tEJWclzklNgSw48V5EAaAeDd6qGvN8ei6k5p0tvxSR171VmGyHuTiAOfxAbr8kA==}
    engines: {node: ^12.20.0 || ^14.13.1 || >=16.0.0}
    dev: true

  /is-string@1.0.7:
    resolution: {integrity: sha512-tE2UXzivje6ofPW7l23cjDOMa09gb7xlAqG6jG5ej6uPV32TlWP3NKPigtaGeHNu9fohccRYvIiZMfOOnOYUtg==}
    engines: {node: '>= 0.4'}
    dependencies:
      has-tostringtag: 1.0.2
    dev: false

  /is-symbol@1.0.4:
    resolution: {integrity: sha512-C/CPBqKWnvdcxqIARxyOh4v1UUEOCHpgDa0WYgpKDFMszcrPcffg5uhwSgPCLD2WWxmq6isisz87tzT01tuGhg==}
    engines: {node: '>= 0.4'}
    dependencies:
      has-symbols: 1.0.3
    dev: false

  /is-typed-array@1.1.13:
    resolution: {integrity: sha512-uZ25/bUAlUY5fR4OKT4rZQEBrzQWYV9ZJYGGsUmEJ6thodVJ1HX64ePQ6Z0qPWP+m+Uq6e9UugrE38jeYsDSMw==}
    engines: {node: '>= 0.4'}
    dependencies:
      which-typed-array: 1.1.14
    dev: false

  /is-unicode-supported@0.1.0:
    resolution: {integrity: sha512-knxG2q4UC3u8stRGyAVJCOdxFmv5DZiRcdlIaAQXAbSfJya+OhopNotLQrstBhququ4ZpuKbDc/8S6mgXgPFPw==}
    engines: {node: '>=10'}
    dev: true

  /is-upper-case@1.1.2:
    resolution: {integrity: sha512-GQYSJMgfeAmVwh9ixyk888l7OIhNAGKtY6QA+IrWlu9MDTCaXmeozOZ2S9Knj7bQwBO/H6J2kb+pbyTUiMNbsw==}
    dependencies:
      upper-case: 1.1.3
    dev: true

  /is-weakmap@2.0.1:
    resolution: {integrity: sha512-NSBR4kH5oVj1Uwvv970ruUkCV7O1mzgVFO4/rev2cLRda9Tm9HrL70ZPut4rOHgY0FNrUu9BCbXA2sdQ+x0chA==}
    dev: false

  /is-weakref@1.0.2:
    resolution: {integrity: sha512-qctsuLZmIQ0+vSSMfoVvyFe2+GSEvnmZ2ezTup1SBse9+twCCeial6EEi3Nc2KFcf6+qz2FBPnjXsk8xhKSaPQ==}
    dependencies:
      call-bind: 1.0.7
    dev: false

  /is-weakset@2.0.2:
    resolution: {integrity: sha512-t2yVvttHkQktwnNNmBQ98AhENLdPUTDTE21uPqAQ0ARwQfGeQKRVS0NNurH7bTf7RrvcVn1OOge45CnBeHCSmg==}
    dependencies:
      call-bind: 1.0.7
      get-intrinsic: 1.2.4
    dev: false

  /is-what@4.1.16:
    resolution: {integrity: sha512-ZhMwEosbFJkA0YhFnNDgTM4ZxDRsS6HqTo7qsZM08fehyRYIYa0yHu5R6mgo1n/8MgaPBXiPimPD77baVFYg+A==}
    engines: {node: '>=12.13'}

  /isarray@2.0.5:
    resolution: {integrity: sha512-xHjhDr3cNBK0BzdUJSPXZntQUx/mwMS5Rw4A7lPJ90XGAO6ISP/ePDNuo0vhqOZU+UD5JoodwCAAoZQd3FeAKw==}
    dev: false

  /isbinaryfile@4.0.10:
    resolution: {integrity: sha512-iHrqe5shvBUcFbmZq9zOQHBoeOhZJu6RQGrDpBgenUm/Am+F3JM2MgQj+rK3Z601fzrL5gLZWtAPH2OBaSVcyw==}
    engines: {node: '>= 8.0.0'}
    dev: true

  /isexe@2.0.0:
    resolution: {integrity: sha512-RHxMLp9lnKHGHRng9QFhRCMbYAcVpn69smSGcq3f36xjgVVWThj4qqLbTLlq7Ssj8B+fIQ1EuCEGI2lKsyQeIw==}

  /isobject@3.0.1:
    resolution: {integrity: sha512-WhB9zCku7EGTj/HQQRz5aUQEUeoQZH2bWcltRErOpymJ4boYE6wL9Tbr23krRPSZ+C5zqNSrSw+Cc7sZZ4b7vg==}
    engines: {node: '>=0.10.0'}
    dev: false

  /istanbul-lib-coverage@3.2.2:
    resolution: {integrity: sha512-O8dpsF+r0WV/8MNRKfnmrtCWhuKjxrq2w+jpzBL5UZKTi2LeVWnWOmWRxFlesJONmc+wLAGvKQZEOanko0LFTg==}
    engines: {node: '>=8'}
    dev: true

  /istanbul-lib-report@3.0.1:
    resolution: {integrity: sha512-GCfE1mtsHGOELCU8e/Z7YWzpmybrx/+dSTfLrvY8qRmaY6zXTKWn6WQIjaAFw069icm6GVMNkgu0NzI4iPZUNw==}
    engines: {node: '>=10'}
    dependencies:
      istanbul-lib-coverage: 3.2.2
      make-dir: 4.0.0
      supports-color: 7.2.0
    dev: true

  /istanbul-lib-source-maps@4.0.1:
    resolution: {integrity: sha512-n3s8EwkdFIJCG3BPKBYvskgXGoy88ARzvegkitk60NxRdwltLOTaH7CUiMRXvwYorl0Q712iEjcWB+fK/MrWVw==}
    engines: {node: '>=10'}
    dependencies:
      debug: 4.3.4
      istanbul-lib-coverage: 3.2.2
      source-map: 0.6.1
    transitivePeerDependencies:
      - supports-color
    dev: true

  /istanbul-reports@3.1.6:
    resolution: {integrity: sha512-TLgnMkKg3iTDsQ9PbPTdpfAK2DzjF9mqUG7RMgcQl8oFjad8ob4laGxv5XV5U9MAfx8D6tSJiUyuAwzLicaxlg==}
    engines: {node: '>=8'}
    dependencies:
      html-escaper: 2.0.2
      istanbul-lib-report: 3.0.1
    dev: true

  /iterator.prototype@1.1.2:
    resolution: {integrity: sha512-DR33HMMr8EzwuRL8Y9D3u2BMj8+RqSE850jfGu59kS7tbmPLzGkZmVSfyCFSDxuZiEY6Rzt3T2NA/qU+NwVj1w==}
    dependencies:
      define-properties: 1.2.1
      get-intrinsic: 1.2.4
      has-symbols: 1.0.3
      reflect.getprototypeof: 1.0.5
      set-function-name: 2.0.1
    dev: false

  /jackspeak@2.3.6:
    resolution: {integrity: sha512-N3yCS/NegsOBokc8GAdM8UcmfsKiSS8cipheD/nivzr700H+nsMOxJjQnvwOcRYVuFkdH0wGUvW2WbXGmrZGbQ==}
    engines: {node: '>=14'}
    dependencies:
      '@isaacs/cliui': 8.0.2
    optionalDependencies:
      '@pkgjs/parseargs': 0.11.0
    dev: false

  /jose@5.2.2:
    resolution: {integrity: sha512-/WByRr4jDcsKlvMd1dRJnPfS1GVO3WuKyaurJ/vvXcOaUQO8rnNObCQMlv/5uCceVQIq5Q4WLF44ohsdiTohdg==}
    dev: false

  /jotai@2.6.5(@types/react@18.2.60)(react@18.2.0):
    resolution: {integrity: sha512-T+yvY42GXKomvJYqs+NeTH0da9Z1tQ3Qk3zppPHIWnvmOBKpN6Qd4j8h/oo9dwxs3w/Z5r6Kk0I8h6z5orQ/HQ==}
    engines: {node: '>=12.20.0'}
    peerDependencies:
      '@types/react': '>=17.0.0'
      react: '>=17.0.0'
    peerDependenciesMeta:
      '@types/react':
        optional: true
      react:
        optional: true
    dependencies:
      '@types/react': 18.2.60
      react: 18.2.0
    dev: false

  /js-tokens@4.0.0:
    resolution: {integrity: sha512-RdJUflcE3cUzKiMqQgsCu06FPu9UdIJO0beYbPhHN4k6apgJtifcoCtT9bcxOpYBtpD2kCM6Sbzg4CausW/PKQ==}

  /js-tokens@8.0.3:
    resolution: {integrity: sha512-UfJMcSJc+SEXEl9lH/VLHSZbThQyLpw1vLO1Lb+j4RWDvG3N2f7yj3PVQA3cmkTBNldJ9eFnM+xEXxHIXrYiJw==}
    dev: true

  /js-yaml@4.1.0:
    resolution: {integrity: sha512-wpxZs9NoxZaJESJGIZTyDEaYpl0FKSA+FB9aJiyemKhMwkxQg63h4T1KJgUGHpTqPDNRcmmYLugrRjJlBtWvRA==}
    hasBin: true
    dependencies:
      argparse: 2.0.1

  /jsbn@1.1.0:
    resolution: {integrity: sha512-4bYVV3aAMtDTTu4+xsDYa6sy9GyJ69/amsu9sYF2zqjiEoZA5xJi3BrfX3uY+/IekIu7MwdObdbDWpoZdBv3/A==}
    dev: true

  /jsdom@24.0.0:
    resolution: {integrity: sha512-UDS2NayCvmXSXVP6mpTj+73JnNQadZlr9N68189xib2tx5Mls7swlTNao26IoHv46BZJFvXygyRtyXd1feAk1A==}
    engines: {node: '>=18'}
    peerDependencies:
      canvas: ^2.11.2
    peerDependenciesMeta:
      canvas:
        optional: true
    dependencies:
      cssstyle: 4.0.1
      data-urls: 5.0.0
      decimal.js: 10.4.3
      form-data: 4.0.0
      html-encoding-sniffer: 4.0.0
      http-proxy-agent: 7.0.2
      https-proxy-agent: 7.0.4
      is-potential-custom-element-name: 1.0.1
      nwsapi: 2.2.7
      parse5: 7.1.2
      rrweb-cssom: 0.6.0
      saxes: 6.0.0
      symbol-tree: 3.2.4
      tough-cookie: 4.1.3
      w3c-xmlserializer: 5.0.0
      webidl-conversions: 7.0.0
      whatwg-encoding: 3.1.1
      whatwg-mimetype: 4.0.0
      whatwg-url: 14.0.0
      ws: 8.16.0
      xml-name-validator: 5.0.0
    transitivePeerDependencies:
      - bufferutil
      - supports-color
      - utf-8-validate
    dev: true

  /jsesc@2.5.2:
    resolution: {integrity: sha512-OYu7XEzjkCQ3C5Ps3QIZsQfNpqoJyZZA99wd9aWd05NCtC5pWOkShK2mkL6HXQR6/Cy2lbNdPlZBpuQHXE63gA==}
    engines: {node: '>=4'}
    hasBin: true

  /json-buffer@3.0.1:
    resolution: {integrity: sha512-4bV5BfR2mqfQTJm+V5tPPdf+ZpuhiIvTuAB5g8kcrXOZpTT/QwwVRWBywX1ozr6lEuPdbHxwaJlm9G6mI2sfSQ==}

  /json-diff@0.9.0:
    resolution: {integrity: sha512-cVnggDrVkAAA3OvFfHpFEhOnmcsUpleEKq4d4O8sQWWSH40MBrWstKigVB1kGrgLWzuom+7rRdaCsnBD6VyObQ==}
    hasBin: true
    dependencies:
      cli-color: 2.0.3
      difflib: 0.2.4
      dreamopt: 0.8.0
    dev: true

  /json-schema-traverse@0.4.1:
    resolution: {integrity: sha512-xbbCH5dCYU5T8LcEhhuh7HJ88HXuW3qsI3Y0zOZFKfZEHcpWiHU/Jxzk629Brsab/mMiHQti9wMP+845RPe3Vg==}

  /json-stable-stringify-without-jsonify@1.0.1:
    resolution: {integrity: sha512-Bdboy+l7tA3OGW6FjyFHWkP5LuByj1Tk33Ljyq0axyzdk9//JSi2u3fP1QSmd1KNwq6VOKYGlAu87CisVir6Pw==}

  /json5@1.0.2:
    resolution: {integrity: sha512-g1MWMLBiz8FKi1e4w0UyVL3w+iJceWAFBAaBnnGKOpNa5f8TLktkbre1+s6oICydWAm+HRUGTmI+//xv2hvXYA==}
    hasBin: true
    dependencies:
      minimist: 1.2.8
    dev: false

  /json5@2.2.3:
    resolution: {integrity: sha512-XmOWe7eyHYH14cLdVPoyg+GOH3rYX++KpzrylJwSW98t3Nk+U8XOl8FWKOgwtzdb8lXGf6zYwDUzeHMWfxasyg==}
    engines: {node: '>=6'}
    hasBin: true

  /jsonc-parser@3.2.1:
    resolution: {integrity: sha512-AilxAyFOAcK5wA1+LeaySVBrHsGQvUFCDWXKpZjzaL0PqW+xfBOttn8GNtWKFWqneyMZj41MWF9Kl6iPWLwgOA==}
    dev: true

  /jsonfile@6.1.0:
    resolution: {integrity: sha512-5dgndWOriYSm5cnYaJNhalLNDKOqFwyDB/rr1E9ZsGciGvKPs8R2xYGCacuf3z6K1YKDz182fd+fY3cn3pMqXQ==}
    dependencies:
      universalify: 2.0.1
    optionalDependencies:
      graceful-fs: 4.2.11
    dev: true

  /jsx-ast-utils@3.3.5:
    resolution: {integrity: sha512-ZZow9HBI5O6EPgSJLUb8n2NKgmVWTwCvHGwFuJlMjvLFqlGG6pjirPhtdsseaLZjSibD8eegzmYpUZwoIlj2cQ==}
    engines: {node: '>=4.0'}
    dependencies:
      array-includes: 3.1.7
      array.prototype.flat: 1.3.2
      object.assign: 4.1.5
      object.values: 1.1.7
    dev: false

  /keygrip@1.1.0:
    resolution: {integrity: sha512-iYSchDJ+liQ8iwbSI2QqsQOvqv58eJCEanyJPJi+Khyu8smkcKSFUCbPwzFcL7YVtZ6eONjqRX/38caJ7QjRAQ==}
    engines: {node: '>= 0.6'}
    dependencies:
      tsscmp: 1.0.6
    dev: false

  /keyv@4.5.4:
    resolution: {integrity: sha512-oxVHkHR/EJf2CNXnWxRLW6mg7JyCCUcG0DtEGmL2ctUo1PNTin1PUil+r/+4r5MpVgC/fn1kjsx7mjSujKqIpw==}
    dependencies:
      json-buffer: 3.0.1

  /klona@2.0.6:
    resolution: {integrity: sha512-dhG34DXATL5hSxJbIexCft8FChFXtmskoZYnoPWjXQuebWYCNkVeV3KkGegCK9CP1oswI/vQibS2GY7Em/sJJA==}
    engines: {node: '>= 8'}
    dev: false

  /kuler@2.0.0:
    resolution: {integrity: sha512-Xq9nH7KlWZmXAtodXDDRE7vs6DU1gTU8zYDHDiWLSip45Egwq3plLHzPn27NgvzL2r1LMPC1vdqh98sQxtqj4A==}
    dev: false

  /language-subtag-registry@0.3.22:
    resolution: {integrity: sha512-tN0MCzyWnoz/4nHS6uxdlFWoUZT7ABptwKPQ52Ea7URk6vll88bWBVhodtnlfEuCcKWNGoc+uGbw1cwa9IKh/w==}
    dev: false

  /language-tags@1.0.9:
    resolution: {integrity: sha512-MbjN408fEndfiQXbFQ1vnd+1NoLDsnQW41410oQBXiyXDMYH5z505juWa4KUE1LqxRC7DgOgZDbKLxHIwm27hA==}
    engines: {node: '>=0.10'}
    dependencies:
      language-subtag-registry: 0.3.22
    dev: false

  /levn@0.4.1:
    resolution: {integrity: sha512-+bT2uH4E5LGE7h/n3evcS/sQlJXCpIp6ym8OWJ5eV6+67Dsql/LaaT7qJBAt2rzfoa/5QBGBhxDix1dMt2kQKQ==}
    engines: {node: '>= 0.8.0'}
    dependencies:
      prelude-ls: 1.2.1
      type-check: 0.4.0

  /linkify-it@5.0.0:
    resolution: {integrity: sha512-5aHCbzQRADcdP+ATqnDuhhJ/MRIqDkZX5pyjFHRRysS8vZ5AbqGEoFIb6pYHPZ+L/OC2Lc+xT8uHVVR5CAK/wQ==}
    dependencies:
      uc.micro: 2.0.0
    dev: false

  /linkifyjs@4.1.3:
    resolution: {integrity: sha512-auMesunaJ8yfkHvK4gfg1K0SaKX/6Wn9g2Aac/NwX+l5VdmFZzo/hdPGxEOETj+ryRa4/fiOPjeeKURSAJx1sg==}
    dev: false

  /local-pkg@0.5.0:
    resolution: {integrity: sha512-ok6z3qlYyCDS4ZEU27HaU6x/xZa9Whf8jD4ptH5UZTQYZVYeb9bnZ3ojVhiJNLiXK1Hfc0GNbLXcmZ5plLDDBg==}
    engines: {node: '>=14'}
    dependencies:
      mlly: 1.5.0
      pkg-types: 1.0.3
    dev: true

  /locate-path@6.0.0:
    resolution: {integrity: sha512-iPZK6eYjbxRu3uB4/WZ3EsEIMJFMqAoopl3R+zuq0UjcAm/MO6KCweDgPfP3elTztoKP3KtnVHxTn2NHBSDVUw==}
    engines: {node: '>=10'}
    dependencies:
      p-locate: 5.0.0

  /lodash.get@4.4.2:
    resolution: {integrity: sha512-z+Uw/vLuy6gQe8cfaFWD7p0wVv8fJl3mbzXh33RS+0oW2wvUqiRXiQ69gLWSLpgB5/6sU+r6BlQR0MBILadqTQ==}
    dev: true

  /lodash.merge@4.6.2:
    resolution: {integrity: sha512-0KpjqXRVvrYyCsX1swR/XTK0va6VQkQM6MNo7PqW77ByjAhoARA8EfrP1N4+KlKj8YS0ZUCtRT/YUuhyYDujIQ==}

  /lodash.throttle@4.1.1:
    resolution: {integrity: sha512-wIkUCfVKpVsWo3JSZlc+8MB5it+2AN5W8J7YVMST30UrvcQNZ1Okbj+rbVniijTWE6FGYy4XJq/rHkas8qJMLQ==}
    dev: true

  /lodash@4.17.21:
    resolution: {integrity: sha512-v2kDEe57lecTulaDIuNTPy3Ry4gLGJ6Z1O3vE1krgXZNrsQ+LFTGHVxVjcXPs17LhbZVGedAJv8XZ1tvj5FvSg==}
    dev: true

  /log-symbols@3.0.0:
    resolution: {integrity: sha512-dSkNGuI7iG3mfvDzUuYZyvk5dD9ocYCYzNU6CYDE6+Xqd+gwme6Z00NS3dUh8mq/73HaEtT7m6W+yUPtU6BZnQ==}
    engines: {node: '>=8'}
    dependencies:
      chalk: 2.4.2
    dev: true

  /log-symbols@4.1.0:
    resolution: {integrity: sha512-8XPvpAA8uyhfteu8pIvQxpJZ7SYYdpUivZpGy6sFsBuKRY/7rQGavedeB8aK+Zkyq6upMFVL/9AW6vOYzfRyLg==}
    engines: {node: '>=10'}
    dependencies:
      chalk: 4.1.2
      is-unicode-supported: 0.1.0
    dev: true

  /logform@2.6.0:
    resolution: {integrity: sha512-1ulHeNPp6k/LD8H91o7VYFBng5i1BDE7HoKxVbZiGFidS1Rj65qcywLxX+pVfAPoQJEjRdvKcusKwOupHCVOVQ==}
    engines: {node: '>= 12.0.0'}
    dependencies:
      '@colors/colors': 1.6.0
      '@types/triple-beam': 1.3.5
      fecha: 4.2.3
      ms: 2.1.3
      safe-stable-stringify: 2.4.3
      triple-beam: 1.4.1
    dev: false

  /loose-envify@1.4.0:
    resolution: {integrity: sha512-lyuxPGr/Wfhrlem2CL/UcnUc1zcqKAImBDzukY7Y5F/yQiNdko6+fRLevlw1HgMySw7f611UIY408EtxRSoK3Q==}
    hasBin: true
    dependencies:
      js-tokens: 4.0.0

  /loupe@2.3.7:
    resolution: {integrity: sha512-zSMINGVYkdpYSOBmLi0D1Uo7JU9nVdQKrHxC8eYlV+9YKK9WePqAlL7lSlorG/U2Fw1w0hTBmaa/jrQ3UbPHtA==}
    dependencies:
      get-func-name: 2.0.2
    dev: true

  /lower-case-first@1.0.2:
    resolution: {integrity: sha512-UuxaYakO7XeONbKrZf5FEgkantPf5DUqDayzP5VXZrtRPdH86s4kN47I8B3TW10S4QKiE3ziHNf3kRN//okHjA==}
    dependencies:
      lower-case: 1.1.4
    dev: true

  /lower-case@1.1.4:
    resolution: {integrity: sha512-2Fgx1Ycm599x+WGpIYwJOvsjmXFzTSc34IwDWALRA/8AopUKAVPwfJ+h5+f85BCp0PWmmJcWzEpxOpoXycMpdA==}
    dev: true

  /lru-cache@10.2.0:
    resolution: {integrity: sha512-2bIM8x+VAf6JT4bKAljS1qUWgMsqZRPGJS6FSahIMPVvctcNhyVp7AJu7quxOW9jwkryBReKZY5tY5JYv2n/7Q==}
    engines: {node: 14 || >=16.14}
    dev: false

  /lru-cache@5.1.1:
    resolution: {integrity: sha512-KpNARQA3Iwv+jTA0utUVVbrh+Jlrr1Fv0e56GGzAFOXN7dk/FviaDW8LHmK52DlcH4WP2n6gI8vN1aesBFgo9w==}
    dependencies:
      yallist: 3.1.1

  /lru-cache@6.0.0:
    resolution: {integrity: sha512-Jo6dJ04CmSjuznwJSS3pUeWmd/H0ffTlkXXgwZi+eq1UCmqQwCh+eLsYOYCwY991i2Fah4h1BEMCx4qThGbsiA==}
    engines: {node: '>=10'}
    dependencies:
      yallist: 4.0.0

  /lru-cache@7.18.3:
    resolution: {integrity: sha512-jumlc0BIUrS3qJGgIkWZsyfAM7NCWiBcCDhnd+3NNM5KbBmLTgHVfWBcg6W+rLUsIpzpERPsvwUP7CckAQSOoA==}
    engines: {node: '>=12'}
    dev: true

  /lru-queue@0.1.0:
    resolution: {integrity: sha512-BpdYkt9EvGl8OfWHDQPISVpcl5xZthb+XPsbELj5AQXxIC8IriDZIQYjBJPEm5rS420sjZ0TLEzRcq5KdBhYrQ==}
    dependencies:
      es5-ext: 0.10.62
    dev: true

  /magic-string@0.30.7:
    resolution: {integrity: sha512-8vBuFF/I/+OSLRmdf2wwFCJCz+nSn0m6DPvGH1fS/KiQoSaR+sETbov0eIk9KhEKy8CYqIkIAnbohxT/4H0kuA==}
    engines: {node: '>=12'}
    dependencies:
      '@jridgewell/sourcemap-codec': 1.4.15
    dev: true

  /magicast@0.3.3:
    resolution: {integrity: sha512-ZbrP1Qxnpoes8sz47AM0z08U+jW6TyRgZzcWy3Ma3vDhJttwMwAFDMMQFobwdBxByBD46JYmxRzeF7w2+wJEuw==}
    dependencies:
      '@babel/parser': 7.23.9
      '@babel/types': 7.23.9
      source-map-js: 1.0.2
    dev: true

  /make-dir@3.1.0:
    resolution: {integrity: sha512-g3FeP20LNwhALb/6Cz6Dd4F2ngze0jz7tbzrD2wAV+o9FeNHe4rL+yK2md0J/fiSf1sa1ADhXqi5+oVwOM/eGw==}
    engines: {node: '>=8'}
    dependencies:
      semver: 6.3.1
    dev: false

  /make-dir@4.0.0:
    resolution: {integrity: sha512-hXdUTZYIVOt1Ex//jAQi+wTZZpUpwBj/0QsOzqegb3rGMMeJiSEu5xLHnYfBrRV4RH2+OCSOO95Is/7x1WJ4bw==}
    engines: {node: '>=10'}
    dependencies:
      semver: 7.6.0
    dev: true

  /make-error@1.3.6:
    resolution: {integrity: sha512-s8UhlNe7vPKomQhC1qFelMokr/Sc3AgNbso3n74mVPA5LTZwkB9NlXf4XPamLxJE8h0gh73rM94xvwRT2CVInw==}

  /mantine-modal-manager@7.5.3(@mantine/core@7.5.3)(@mantine/hooks@7.5.3)(react-dom@18.2.0)(react@18.2.0):
    resolution: {integrity: sha512-PRdd+nb9XmIF+n7RbfwslQix1QKjHxANjTl3S2bbtFKQ/bbI2dcPnwlze9xLM9Nephcv0hY/ZsgRWQhF4ZLIww==}
    peerDependencies:
      '@mantine/core': 7.5.3
      '@mantine/hooks': 7.5.3
      react: ^18.2.0
      react-dom: ^18.2.0
    dependencies:
      '@mantine/core': 7.5.3(@mantine/hooks@7.5.3)(@types/react@18.2.60)(react-dom@18.2.0)(react@18.2.0)
      '@mantine/hooks': 7.5.3(react@18.2.0)
      react: 18.2.0
      react-dom: 18.2.0(react@18.2.0)
    dev: false

  /mantine-react-table@2.0.0-beta.0(@mantine/core@7.5.3)(@mantine/dates@7.5.3)(@mantine/hooks@7.5.3)(@tabler/icons-react@2.47.0)(clsx@2.0.0)(dayjs@1.11.10)(react-dom@18.2.0)(react@18.2.0):
    resolution: {integrity: sha512-KZOr7nzoSt4aF0hyWKJJBK9/dxVWB3tdg2fFSNnqns9cbPFlLTGXDKguLSoNE8WkzjWE0ThpYJknIAoraL/7ug==}
    engines: {node: '>=16'}
    peerDependencies:
      '@mantine/core': ^7.5
      '@mantine/dates': ^7.5
      '@mantine/hooks': ^7.5
      '@tabler/icons-react': '>=2.23.0'
      clsx: '>=2'
      dayjs: '>=1.11'
      react: '>=18.0'
      react-dom: '>=18.0'
    dependencies:
      '@mantine/core': 7.5.3(@mantine/hooks@7.5.3)(@types/react@18.2.60)(react-dom@18.2.0)(react@18.2.0)
      '@mantine/dates': 7.5.3(@mantine/core@7.5.3)(@mantine/hooks@7.5.3)(dayjs@1.11.10)(react-dom@18.2.0)(react@18.2.0)
      '@mantine/hooks': 7.5.3(react@18.2.0)
      '@tabler/icons-react': 2.47.0(react@18.2.0)
      '@tanstack/match-sorter-utils': 8.11.8
      '@tanstack/react-table': 8.12.0(react-dom@18.2.0)(react@18.2.0)
      '@tanstack/react-virtual': 3.1.2(react-dom@18.2.0)(react@18.2.0)
      clsx: 2.0.0
      dayjs: 1.11.10
      react: 18.2.0
      react-dom: 18.2.0(react@18.2.0)
    dev: false

  /markdown-it@14.0.0:
    resolution: {integrity: sha512-seFjF0FIcPt4P9U39Bq1JYblX0KZCjDLFFQPHpL5AzHpqPEKtosxmdq/LTVZnjfH7tjt9BxStm+wXcDBNuYmzw==}
    hasBin: true
    dependencies:
      argparse: 2.0.1
      entities: 4.5.0
      linkify-it: 5.0.0
      mdurl: 2.0.0
      punycode.js: 2.3.1
      uc.micro: 2.0.0
    dev: false

  /mdurl@2.0.0:
    resolution: {integrity: sha512-Lf+9+2r+Tdp5wXDXC4PcIBjTDtq4UKjCPMQhKIuzpJNW0b96kVqSwW0bT7FhRSfmAiFYgP+SCRvdrDozfh0U5w==}
    dev: false

  /memoizee@0.4.15:
    resolution: {integrity: sha512-UBWmJpLZd5STPm7PMUlOw/TSy972M+z8gcyQ5veOnSDRREz/0bmpyTfKt3/51DhEBqCZQn1udM/5flcSPYhkdQ==}
    dependencies:
      d: 1.0.1
      es5-ext: 0.10.62
      es6-weak-map: 2.0.3
      event-emitter: 0.3.5
      is-promise: 2.2.2
      lru-queue: 0.1.0
      next-tick: 1.1.0
      timers-ext: 0.1.7
    dev: true

  /merge-stream@2.0.0:
    resolution: {integrity: sha512-abv/qOcuPfk3URPfDzmZU1LKmuw8kT+0nIHvKrKgFrwifol/doWcdA4ZqsWQ8ENrFKkd67Mfpo/LovbIUsbt3w==}
    dev: true

  /merge2@1.4.1:
    resolution: {integrity: sha512-8q7VEgMJW4J8tcfVPy8g09NcQwZdbwFEqhe/WZkoIzjn/3TGDwtOCYtXGxA3O8tPzpczCCDgv+P2P5y00ZJOOg==}
    engines: {node: '>= 8'}

  /micromatch@4.0.5:
    resolution: {integrity: sha512-DMy+ERcEW2q8Z2Po+WNXuw3c5YaUSFjAO5GsJqfEl7UjvtIuFKO6ZrKvcItdy98dwFI2N1tg3zNIdKaQT+aNdA==}
    engines: {node: '>=8.6'}
    dependencies:
      braces: 3.0.2
      picomatch: 2.3.1

  /mime-db@1.52.0:
    resolution: {integrity: sha512-sPU4uV7dYlvtWJxwwxHD0PuihVNiE7TyAbQ5SWxDCB9mUYvOgroQOwYQQOKPJ8CIbE+1ETVlOoK1UC2nU3gYvg==}
    engines: {node: '>= 0.6'}
    dev: true

  /mime-types@2.1.35:
    resolution: {integrity: sha512-ZDY+bPm5zTTF+YpCrAU9nK0UgICYPT0QtT1NZWFv4s++TNkcgVaT0g6+4R2uI4MjQjzysHB1zxuWL50hzaeXiw==}
    engines: {node: '>= 0.6'}
    dependencies:
      mime-db: 1.52.0
    dev: true

  /mimic-fn@2.1.0:
    resolution: {integrity: sha512-OqbOk5oEQeAZ8WXWydlu9HJjz9WVdEIvamMCcXmuqUYjTknH/sqsWvhQ3vgwKFRR1HpjvNBKQ37nbJgYzGqGcg==}
    engines: {node: '>=6'}
    dev: true

  /mimic-fn@4.0.0:
    resolution: {integrity: sha512-vqiC06CuhBTUdZH+RYl8sFrL096vA45Ok5ISO6sE/Mr1jRbGH4Csnhi8f3wKVl7x8mO4Au7Ir9D3Oyv1VYMFJw==}
    engines: {node: '>=12'}
    dev: true

  /mimic-response@3.1.0:
    resolution: {integrity: sha512-z0yWI+4FDrrweS8Zmt4Ej5HdJmky15+L2e6Wgn3+iK5fWzb6T3fhNFq2+MeTRb064c6Wr4N/wv0DzQTjNzHNGQ==}
    engines: {node: '>=10'}
    dev: false

  /minimatch@3.1.2:
    resolution: {integrity: sha512-J7p63hRiAjw1NDEww1W7i37+ByIrOWO5XQQAzZ3VOcL0PNybwpfmV/N05zFAzwQ9USyEcX6t3UO+K5aqBQOIHw==}
    dependencies:
      brace-expansion: 1.1.11

  /minimatch@5.1.6:
    resolution: {integrity: sha512-lKwV/1brpG6mBUFHtb7NUmtABCb2WZZmm2wNiOA5hAb8VdCS4B3dtMWyvcoViccwAW/COERjXLt0zP1zXUN26g==}
    engines: {node: '>=10'}
    dependencies:
      brace-expansion: 2.0.1
    dev: true

  /minimatch@7.4.6:
    resolution: {integrity: sha512-sBz8G/YjVniEz6lKPNpKxXwazJe4c19fEfV2GDMX6AjFz+MX9uDWIZW8XreVhkFW3fkIdTv/gxWr/Kks5FFAVw==}
    engines: {node: '>=10'}
    dependencies:
      brace-expansion: 2.0.1
    dev: true

  /minimatch@9.0.3:
    resolution: {integrity: sha512-RHiac9mvaRw0x3AYRgDC1CxAP7HTcNrrECeA8YYJeWnpo+2Q5CegtZjaotWTWxDG3UeGA1coE05iH1mPjT/2mg==}
    engines: {node: '>=16 || 14 >=14.17'}
    dependencies:
      brace-expansion: 2.0.1

  /minimist@1.2.8:
    resolution: {integrity: sha512-2yyAR8qBkN3YuheJanUpWC5U3bb5osDywNB8RzDVlDwDHbocAJveqqj1u8+SVD7jkWT4yvsHCpWqqWqAxb0zCA==}

  /minipass@3.3.6:
    resolution: {integrity: sha512-DxiNidxSEK+tHG6zOIklvNOwm3hvCrbUrdtzY74U6HKTJxvIDfOUL5W5P2Ghd3DTkhhKPYGqeNUIh5qcM4YBfw==}
    engines: {node: '>=8'}
    dependencies:
      yallist: 4.0.0
    dev: false

  /minipass@5.0.0:
    resolution: {integrity: sha512-3FnjYuehv9k6ovOEbyOswadCDPX1piCfhV8ncmYtHOjuPwylVWsghTLo7rabjC3Rx5xD4HDx8Wm1xnMF7S5qFQ==}
    engines: {node: '>=8'}
    dev: false

  /minipass@7.0.4:
    resolution: {integrity: sha512-jYofLM5Dam9279rdkWzqHozUo4ybjdZmCsDHePy5V/PbBcVMiSZR97gmAy45aqi8CK1lG2ECd356FU86avfwUQ==}
    engines: {node: '>=16 || 14 >=14.17'}
    dev: false

  /minizlib@2.1.2:
    resolution: {integrity: sha512-bAxsR8BVfj60DWXHE3u30oHzfl4G7khkSuPW+qvpd7jFRHm7dLxOjUk1EHACJ/hxLY8phGJ0YhYHZo7jil7Qdg==}
    engines: {node: '>= 8'}
    dependencies:
      minipass: 3.3.6
      yallist: 4.0.0
    dev: false

  /mkdirp-classic@0.5.3:
    resolution: {integrity: sha512-gKLcREMhtuZRwRAfqP3RFW+TK4JqApVBtOIftVgjuABpAtpxhPGaDcfvbhNvD0B8iD1oUr/txX35NjcaY6Ns/A==}
    dev: false

  /mkdirp@0.5.6:
    resolution: {integrity: sha512-FP+p8RB8OWpF3YZBCrP5gtADmtXApB5AMLn+vdyA+PyxCjrCs00mjyUozssO33cwDeT3wNGdLxJ5M//YqtHAJw==}
    hasBin: true
    dependencies:
      minimist: 1.2.8
    dev: true

  /mkdirp@1.0.4:
    resolution: {integrity: sha512-vVqVZQyf3WLx2Shd0qJ9xuvqgAyKPLAiqITEtqW0oIUjzo3PePDd6fW9iFz30ef7Ysp/oiWqbhszeGWW2T6Gzw==}
    engines: {node: '>=10'}
    hasBin: true
    dev: false

  /mlly@1.5.0:
    resolution: {integrity: sha512-NPVQvAY1xr1QoVeG0cy8yUYC7FQcOx6evl/RjT1wL5FvzPnzOysoqB/jmx/DhssT2dYa8nxECLAaFI/+gVLhDQ==}
    dependencies:
      acorn: 8.11.3
      pathe: 1.1.2
      pkg-types: 1.0.3
      ufo: 1.4.0
    dev: true

  /mrmime@2.0.0:
    resolution: {integrity: sha512-eu38+hdgojoyq63s+yTpN4XMBdt5l8HhMhc4VKLO9KM5caLIBvUm4thi7fFaxyTmCKeNnXZ5pAlBwCUnhA09uw==}
    engines: {node: '>=10'}
    dev: true

  /ms@2.1.2:
    resolution: {integrity: sha512-sGkPx+VjMtmA6MX27oA4FBFELFCZZ4S4XqeGOXCv68tT+jb3vk/RyaKWP0PTKyWtmLSM0b+adUTEvbs1PEaH2w==}

  /ms@2.1.3:
    resolution: {integrity: sha512-6FlzubTLZG3J2a/NVCAleEhjzq5oxgHyaCU9yYXvcLsvoVaHJq/s5xXI6/XXP6tz7R9xAOtHnSO/tXtF3WRTlA==}
    dev: false

  /mute-stream@0.0.8:
    resolution: {integrity: sha512-nnbWWOkoWyUsTjKrhgD0dcz22mdkSnpYqbEjIm2nhwhuxlSkpywJmBo8h0ZqJdkp73mb90SssHkN4rsRaBAfAA==}
    dev: true

  /nanoid@3.3.7:
    resolution: {integrity: sha512-eSRppjcPIatRIMC1U6UngP8XFcz8MQWGQdt1MTBQ7NaAmvXDfvNxbvWV3x2y6CdEUciCSsDHDQZbhYaB8QEo2g==}
    engines: {node: ^10 || ^12 || ^13.7 || ^14 || >=15.0.1}
    hasBin: true

  /napi-build-utils@1.0.2:
    resolution: {integrity: sha512-ONmRUqK7zj7DWX0D9ADe03wbwOBZxNAfF20PlGfCWQcD3+/MakShIHrMqx9YwPTfxDdF1zLeL+RGZiR9kGMLdg==}
    dev: false

  /natural-compare@1.4.0:
    resolution: {integrity: sha512-OWND8ei3VtNC9h7V60qff3SVobHr996CTwgxubgyQYEpg290h9J0buyECNNJexkFm5sOajh5G116RYA1c8ZMSw==}

  /neo-async@2.6.2:
    resolution: {integrity: sha512-Yd3UES5mWCSqR+qNT93S3UoYUkqAZ9lLg8a7g9rimsWmYGK8cVToA4/sF3RrshdyV3sAGMXVUmpMYOw+dLpOuw==}
    dev: true

  /netmask@2.0.2:
    resolution: {integrity: sha512-dBpDMdxv9Irdq66304OLfEmQ9tbNRFnFTuZiLo+bD+r332bBmMJ8GBLXklIXXgxd3+v9+KUnZaUR5PJMa75Gsg==}
    engines: {node: '>= 0.4.0'}
    dev: true

  /next-auth@5.0.0-beta.13(next@14.1.1-canary.63)(react@18.2.0):
    resolution: {integrity: sha512-2m2Gq69WQ0YXcHCCpHn2y5z1bxSlqD/XOuAgrdtz49/VIAdTFFeYZz97RYqf6xMF8VGmoG32VUnJ6LzaHk6Fwg==}
    peerDependencies:
      '@simplewebauthn/browser': ^9.0.1
      '@simplewebauthn/server': ^9.0.2
      next: ^14
      nodemailer: ^6.6.5
      react: ^18.2.0
    peerDependenciesMeta:
      '@simplewebauthn/browser':
        optional: true
      '@simplewebauthn/server':
        optional: true
      nodemailer:
        optional: true
    dependencies:
      '@auth/core': 0.27.0
      next: 14.1.1-canary.63(@babel/core@7.23.9)(react-dom@18.2.0)(react@18.2.0)(sass@1.71.1)
      react: 18.2.0
    dev: false

  /next-international@1.2.4:
    resolution: {integrity: sha512-JQvp+h2iSgA/t8hu5S/Lwow1ZErJutQRdpnplxjv4VTlCiND8T95fYih8BjkHcVhQbtM+Wu9Mb1CM32wD9hlWQ==}
    dependencies:
      client-only: 0.0.1
      international-types: 0.8.1
      server-only: 0.0.1
    dev: false

  /next-tick@1.1.0:
    resolution: {integrity: sha512-CXdUiJembsNjuToQvxayPZF9Vqht7hewsvy2sOWafLvi2awflj9mOC6bHIg50orX8IJvWKY9wYQ/zB2kogPslQ==}
    dev: true

  /next@14.1.1-canary.63(@babel/core@7.23.9)(react-dom@18.2.0)(react@18.2.0)(sass@1.71.1):
    resolution: {integrity: sha512-2gDV0kHY34eOsUJMQWV+B5SFPzdunNxRGNaPzlEIpvdz6fS23r7ozgeKI9XhtA6cHUF2OXEF6mjl40dxSG8EOw==}
    engines: {node: '>=18.17.0'}
    hasBin: true
    peerDependencies:
      '@opentelemetry/api': ^1.1.0
      react: ^18.2.0
      react-dom: ^18.2.0
      sass: ^1.3.0
    peerDependenciesMeta:
      '@opentelemetry/api':
        optional: true
      sass:
        optional: true
    dependencies:
      '@next/env': 14.1.1-canary.63
      '@swc/helpers': 0.5.5
      busboy: 1.6.0
      caniuse-lite: 1.0.30001587
      graceful-fs: 4.2.11
      postcss: 8.4.31
      react: 18.2.0
      react-dom: 18.2.0(react@18.2.0)
      sass: 1.71.1
      styled-jsx: 5.1.1(@babel/core@7.23.9)(react@18.2.0)
    optionalDependencies:
      '@next/swc-darwin-arm64': 14.1.1-canary.63
      '@next/swc-darwin-x64': 14.1.1-canary.63
      '@next/swc-linux-arm64-gnu': 14.1.1-canary.63
      '@next/swc-linux-arm64-musl': 14.1.1-canary.63
      '@next/swc-linux-x64-gnu': 14.1.1-canary.63
      '@next/swc-linux-x64-musl': 14.1.1-canary.63
      '@next/swc-win32-arm64-msvc': 14.1.1-canary.63
      '@next/swc-win32-ia32-msvc': 14.1.1-canary.63
      '@next/swc-win32-x64-msvc': 14.1.1-canary.63
    transitivePeerDependencies:
      - '@babel/core'
      - babel-plugin-macros
    dev: false

  /no-case@2.3.2:
    resolution: {integrity: sha512-rmTZ9kz+f3rCvK2TD1Ue/oZlns7OGoIWP4fc3llxxRXlOkHKoWPPWJOfFYpITabSow43QJbRIoHQXtt10VldyQ==}
    dependencies:
      lower-case: 1.1.4
    dev: true

  /node-abi@3.54.0:
    resolution: {integrity: sha512-p7eGEiQil0YUV3ItH4/tBb781L5impVmmx2E9FRKF7d18XXzp4PGT2tdYMFY6wQqgxD0IwNZOiSJ0/K0fSi/OA==}
    engines: {node: '>=10'}
    dependencies:
      semver: 7.6.0
    dev: false

  /node-addon-api@5.1.0:
    resolution: {integrity: sha512-eh0GgfEkpnoWDq+VY8OyvYhFEzBk6jIYbRKdIlyTiAXIVJ8PyBaKb0rp7oDtoddbdoHWhq8wwr+XZ81F1rpNdA==}
    dev: false

  /node-fetch@2.7.0:
    resolution: {integrity: sha512-c4FRfUm/dbcWZ7U+1Wq0AwCyFL+3nt2bEw05wfxSz+DWpWsitgmSgYmy2dQdWyKC1694ELPqMs/YzUSNozLt8A==}
    engines: {node: 4.x || >=6.0.0}
    peerDependencies:
      encoding: ^0.1.0
    peerDependenciesMeta:
      encoding:
        optional: true
    dependencies:
      whatwg-url: 5.0.0
    dev: false

  /node-plop@0.26.3:
    resolution: {integrity: sha512-Cov028YhBZ5aB7MdMWJEmwyBig43aGL5WT4vdoB28Oitau1zZAcHUn8Sgfk9HM33TqhtLJ9PlM/O0Mv+QpV/4Q==}
    engines: {node: '>=8.9.4'}
    dependencies:
      '@babel/runtime-corejs3': 7.23.9
      '@types/inquirer': 6.5.0
      change-case: 3.1.0
      del: 5.1.0
      globby: 10.0.2
      handlebars: 4.7.8
      inquirer: 7.3.3
      isbinaryfile: 4.0.10
      lodash.get: 4.4.2
      mkdirp: 0.5.6
      resolve: 1.22.8
    dev: true

  /node-releases@2.0.14:
    resolution: {integrity: sha512-y10wOWt8yZpqXmOgRo77WaHEmhYQYGNA6y421PKsKYWEK8aW+cqAphborZDhqfyKrbZEN92CN1X2KbafY2s7Yw==}

  /nopt@5.0.0:
    resolution: {integrity: sha512-Tbj67rffqceeLpcRXrT7vKAN8CwfPeIBgM7E6iBkmKLV7bEMwpGgYLGv0jACUsECaa/vuxP0IjEont6umdMgtQ==}
    engines: {node: '>=6'}
    hasBin: true
    dependencies:
      abbrev: 1.1.1
    dev: false

  /normalize-path@3.0.0:
    resolution: {integrity: sha512-6eZs5Ls3WtCisHWp9S2GUy8dqkpGi4BVSz3GaqiE6ezub0512ESztXUwUB6C6IKbQkY2Pnb/mD4WYojCRwcwLA==}
    engines: {node: '>=0.10.0'}
    dev: false

  /npm-run-path@4.0.1:
    resolution: {integrity: sha512-S48WzZW777zhNIrn7gxOlISNAqi9ZC/uQFnRdbeIHhZhCA6UqpkOT8T1G7BvfdgP4Er8gF4sUbaS0i7QvIfCWw==}
    engines: {node: '>=8'}
    dependencies:
      path-key: 3.1.1
    dev: true

  /npm-run-path@5.2.0:
    resolution: {integrity: sha512-W4/tgAXFqFA0iL7fk0+uQ3g7wkL8xJmx3XdK0VGb4cHW//eZTtKGvFBBoRKVTpY7n6ze4NL9ly7rgXcHufqXKg==}
    engines: {node: ^12.20.0 || ^14.13.1 || >=16.0.0}
    dependencies:
      path-key: 4.0.0
    dev: true

  /npmlog@5.0.1:
    resolution: {integrity: sha512-AqZtDUWOMKs1G/8lwylVjrdYgqA4d9nu8hc+0gzRxlDb1I10+FHBGMXs6aiQHFdCUUlqH99MUMuLfzWDNDtfxw==}
    dependencies:
      are-we-there-yet: 2.0.0
      console-control-strings: 1.1.0
      gauge: 3.0.2
      set-blocking: 2.0.0
    dev: false

  /nwsapi@2.2.7:
    resolution: {integrity: sha512-ub5E4+FBPKwAZx0UwIQOjYWGHTEq5sPqHQNRN8Z9e4A7u3Tj1weLJsL59yH9vmvqEtBHaOmT6cYQKIZOxp35FQ==}
    dev: true

  /oauth4webapi@2.10.3:
    resolution: {integrity: sha512-9FkXEXfzVKzH63GUOZz1zMr3wBaICSzk6DLXx+CGdrQ10ItNk2ePWzYYc1fdmKq1ayGFb2aX97sRCoZ2s0mkDw==}
    dev: false

  /object-assign@4.1.1:
    resolution: {integrity: sha512-rJgTQnkUnH1sFw8yT6VSU3zD3sWmu6sZhIseY8VX+GRu3P6F7Fu+JNDoXfklElbLJSnc3FUQHVe4cU5hj+BcUg==}
    engines: {node: '>=0.10.0'}

  /object-inspect@1.13.1:
    resolution: {integrity: sha512-5qoj1RUiKOMsCCNLV1CBiPYE10sziTsnmNxkAI/rZhiD63CF7IqdFGC/XzjWjpSgLf0LxXX3bDFIh0E18f6UhQ==}
    dev: false

  /object-keys@1.1.1:
    resolution: {integrity: sha512-NuAESUOUMrlIXOfHKzD6bpPu3tYt3xvjNdRIQ+FeT0lNb4K8WR70CaDxhuNguS2XG+GjkyMwOzsN5ZktImfhLA==}
    engines: {node: '>= 0.4'}
    dev: false

  /object.assign@4.1.5:
    resolution: {integrity: sha512-byy+U7gp+FVwmyzKPYhW2h5l3crpmGsxl7X2s8y43IgxvG4g3QZ6CffDtsNQy1WsmZpQbO+ybo0AlW7TY6DcBQ==}
    engines: {node: '>= 0.4'}
    dependencies:
      call-bind: 1.0.7
      define-properties: 1.2.1
      has-symbols: 1.0.3
      object-keys: 1.1.1
    dev: false

  /object.entries@1.1.7:
    resolution: {integrity: sha512-jCBs/0plmPsOnrKAfFQXRG2NFjlhZgjjcBLSmTnEhU8U6vVTsVe8ANeQJCHTl3gSsI4J+0emOoCgoKlmQPMgmA==}
    engines: {node: '>= 0.4'}
    dependencies:
      call-bind: 1.0.7
      define-properties: 1.2.1
      es-abstract: 1.22.4
    dev: false

  /object.fromentries@2.0.7:
    resolution: {integrity: sha512-UPbPHML6sL8PI/mOqPwsH4G6iyXcCGzLin8KvEPenOZN5lpCNBZZQ+V62vdjB1mQHrmqGQt5/OJzemUA+KJmEA==}
    engines: {node: '>= 0.4'}
    dependencies:
      call-bind: 1.0.7
      define-properties: 1.2.1
      es-abstract: 1.22.4
    dev: false

  /object.groupby@1.0.2:
    resolution: {integrity: sha512-bzBq58S+x+uo0VjurFT0UktpKHOZmv4/xePiOA1nbB9pMqpGK7rUPNgf+1YC+7mE+0HzhTMqNUuCqvKhj6FnBw==}
    dependencies:
      array.prototype.filter: 1.0.3
      call-bind: 1.0.7
      define-properties: 1.2.1
      es-abstract: 1.22.4
      es-errors: 1.3.0
    dev: false

  /object.hasown@1.1.3:
    resolution: {integrity: sha512-fFI4VcYpRHvSLXxP7yiZOMAd331cPfd2p7PFDVbgUsYOfCT3tICVqXWngbjr4m49OvsBwUBQ6O2uQoJvy3RexA==}
    dependencies:
      define-properties: 1.2.1
      es-abstract: 1.22.4
    dev: false

  /object.omit@3.0.0:
    resolution: {integrity: sha512-EO+BCv6LJfu+gBIF3ggLicFebFLN5zqzz/WWJlMFfkMyGth+oBkhxzDl0wx2W4GkLzuQs/FsSkXZb2IMWQqmBQ==}
    engines: {node: '>=0.10.0'}
    dependencies:
      is-extendable: 1.0.1
    dev: false

  /object.pick@1.3.0:
    resolution: {integrity: sha512-tqa/UMy/CCoYmj+H5qc07qvSL9dqcs/WZENZ1JbtWBlATP+iVOe778gE6MSijnyCnORzDuX6hU+LA4SZ09YjFQ==}
    engines: {node: '>=0.10.0'}
    dependencies:
      isobject: 3.0.1
    dev: false

  /object.values@1.1.7:
    resolution: {integrity: sha512-aU6xnDFYT3x17e/f0IiiwlGPTy2jzMySGfUB4fq6z7CV8l85CWHDk5ErhyhpfDHhrOMwGFhSQkhMGHaIotA6Ng==}
    engines: {node: '>= 0.4'}
    dependencies:
      call-bind: 1.0.7
      define-properties: 1.2.1
      es-abstract: 1.22.4
    dev: false

  /once@1.4.0:
    resolution: {integrity: sha512-lNaJgI+2Q5URQBkccEKHTQOPaXdUxnZZElQTZY0MFUAuaEqe1E+Nyvgdz/aIyNi6Z9MzO5dv1H8n58/GELp3+w==}
    dependencies:
      wrappy: 1.0.2

  /one-time@1.0.0:
    resolution: {integrity: sha512-5DXOiRKwuSEcQ/l0kGCF6Q3jcADFv5tSmRaJck/OqkVFcOzutB134KRSfF0xDrL39MNnqxbHBbUUcjZIhTgb2g==}
    dependencies:
      fn.name: 1.1.0
    dev: false

  /onetime@5.1.2:
    resolution: {integrity: sha512-kbpaSSGJTWdAY5KPVeMOKXSrPtr8C8C7wodJbcsd51jRnmD+GZu8Y0VoU6Dm5Z4vWr0Ig/1NKuWRKf7j5aaYSg==}
    engines: {node: '>=6'}
    dependencies:
      mimic-fn: 2.1.0
    dev: true

  /onetime@6.0.0:
    resolution: {integrity: sha512-1FlR+gjXK7X+AsAHso35MnyN5KqGwJRi/31ft6x0M194ht7S+rWAvd7PHss9xSKMzE0asv1pyIHaJYq+BbacAQ==}
    engines: {node: '>=12'}
    dependencies:
      mimic-fn: 4.0.0
    dev: true

  /optionator@0.9.3:
    resolution: {integrity: sha512-JjCoypp+jKn1ttEFExxhetCKeJt9zhAgAve5FXHixTvFDW/5aEktX9bufBKLRRMdU7bNtpLfcGu94B3cdEJgjg==}
    engines: {node: '>= 0.8.0'}
    dependencies:
      '@aashutoshrathi/word-wrap': 1.2.6
      deep-is: 0.1.4
      fast-levenshtein: 2.0.6
      levn: 0.4.1
      prelude-ls: 1.2.1
      type-check: 0.4.0

  /ora@4.1.1:
    resolution: {integrity: sha512-sjYP8QyVWBpBZWD6Vr1M/KwknSw6kJOz41tvGMlwWeClHBtYKTbHMki1PsLZnxKpXMPbTKv9b3pjQu3REib96A==}
    engines: {node: '>=8'}
    dependencies:
      chalk: 3.0.0
      cli-cursor: 3.1.0
      cli-spinners: 2.9.2
      is-interactive: 1.0.0
      log-symbols: 3.0.0
      mute-stream: 0.0.8
      strip-ansi: 6.0.1
      wcwidth: 1.0.1
    dev: true

  /ora@5.4.1:
    resolution: {integrity: sha512-5b6Y85tPxZZ7QytO+BQzysW31HJku27cRIlkbAXaNx+BdcVi+LlRFmVXzeF6a7JCwJpyw5c4b+YSVImQIrBpuQ==}
    engines: {node: '>=10'}
    dependencies:
      bl: 4.1.0
      chalk: 4.1.2
      cli-cursor: 3.1.0
      cli-spinners: 2.9.2
      is-interactive: 1.0.0
      is-unicode-supported: 0.1.0
      log-symbols: 4.1.0
      strip-ansi: 6.0.1
      wcwidth: 1.0.1
    dev: true

  /orderedmap@2.1.1:
    resolution: {integrity: sha512-TvAWxi0nDe1j/rtMcWcIj94+Ffe6n7zhow33h40SKxmsmozs6dz/e+EajymfoFcHd7sxNn8yHM8839uixMOV6g==}
    dev: false

  /os-tmpdir@1.0.2:
    resolution: {integrity: sha512-D2FR03Vir7FIu45XBY20mTb+/ZSWB00sjU9jdQXt83gDrI4Ztz5Fs7/yy74g2N5SVQY4xY1qDr4rNddwYRVX0g==}
    engines: {node: '>=0.10.0'}
    dev: true

  /p-limit@3.1.0:
    resolution: {integrity: sha512-TYOanM3wGwNGsZN2cVTYPArw454xnXj5qmWF1bEoAc4+cU/ol7GVh7odevjp1FNHduHc3KZMcFduxU5Xc6uJRQ==}
    engines: {node: '>=10'}
    dependencies:
      yocto-queue: 0.1.0

  /p-limit@5.0.0:
    resolution: {integrity: sha512-/Eaoq+QyLSiXQ4lyYV23f14mZRQcXnxfHrN0vCai+ak9G0pp9iEQukIIZq5NccEvwRB8PUnZT0KsOoDCINS1qQ==}
    engines: {node: '>=18'}
    dependencies:
      yocto-queue: 1.0.0
    dev: true

  /p-locate@5.0.0:
    resolution: {integrity: sha512-LaNjtRWUBY++zB5nE/NwcaoMylSPk+S+ZHNB1TzdbMJMny6dynpAGt7X/tl/QYq3TIeE6nxHppbo2LGymrG5Pw==}
    engines: {node: '>=10'}
    dependencies:
      p-limit: 3.1.0

  /p-map@3.0.0:
    resolution: {integrity: sha512-d3qXVTF/s+W+CdJ5A29wywV2n8CQQYahlgz2bFiA+4eVNJbHJodPZ+/gXwPGh0bOqA+j8S+6+ckmvLGPk1QpxQ==}
    engines: {node: '>=8'}
    dependencies:
      aggregate-error: 3.1.0
    dev: true

  /pac-proxy-agent@7.0.1:
    resolution: {integrity: sha512-ASV8yU4LLKBAjqIPMbrgtaKIvxQri/yh2OpI+S6hVa9JRkUI3Y3NPFbfngDtY7oFtSMD3w31Xns89mDa3Feo5A==}
    engines: {node: '>= 14'}
    dependencies:
      '@tootallnate/quickjs-emscripten': 0.23.0
      agent-base: 7.1.0
      debug: 4.3.4
      get-uri: 6.0.3
      http-proxy-agent: 7.0.2
      https-proxy-agent: 7.0.4
      pac-resolver: 7.0.1
      socks-proxy-agent: 8.0.2
    transitivePeerDependencies:
      - supports-color
    dev: true

  /pac-resolver@7.0.1:
    resolution: {integrity: sha512-5NPgf87AT2STgwa2ntRMr45jTKrYBGkVU36yT0ig/n/GMAa3oPqhZfIQ2kMEimReg0+t9kZViDVZ83qfVUlckg==}
    engines: {node: '>= 14'}
    dependencies:
      degenerator: 5.0.1
      netmask: 2.0.2
    dev: true

  /param-case@2.1.1:
    resolution: {integrity: sha512-eQE845L6ot89sk2N8liD8HAuH4ca6Vvr7VWAWwt7+kvvG5aBcPmmphQ68JsEG2qa9n1TykS2DLeMt363AAH8/w==}
    dependencies:
      no-case: 2.3.2
    dev: true

  /parent-module@1.0.1:
    resolution: {integrity: sha512-GQ2EWRpQV8/o+Aw8YqtfZZPfNRWZYkbidE9k5rpl/hC3vtHHBfGm2Ifi6qWV+coDGkrUKZAxE3Lot5kcsRlh+g==}
    engines: {node: '>=6'}
    dependencies:
      callsites: 3.1.0

  /parse5@7.1.2:
    resolution: {integrity: sha512-Czj1WaSVpaoj0wbhMzLmWD69anp2WH7FXMB9n1Sy8/ZFF9jolSQVMu1Ij5WIyGmcBmhk7EOndpO4mIpihVqAXw==}
    dependencies:
      entities: 4.5.0
    dev: true

  /pascal-case@2.0.1:
    resolution: {integrity: sha512-qjS4s8rBOJa2Xm0jmxXiyh1+OFf6ekCWOvUaRgAQSktzlTbMotS0nmG9gyYAybCWBcuP4fsBeRCKNwGBnMe2OQ==}
    dependencies:
      camel-case: 3.0.0
      upper-case-first: 1.1.2
    dev: true

  /path-case@2.1.1:
    resolution: {integrity: sha512-Ou0N05MioItesaLr9q8TtHVWmJ6fxWdqKB2RohFmNWVyJ+2zeKIeDNWAN6B/Pe7wpzWChhZX6nONYmOnMeJQ/Q==}
    dependencies:
      no-case: 2.3.2
    dev: true

  /path-exists@4.0.0:
    resolution: {integrity: sha512-ak9Qy5Q7jYb2Wwcey5Fpvg2KoAc/ZIhLSLOSBmRmygPsGwkVVt0fZa0qrtMz+m6tJTAHfZQ8FnmB4MG4LWy7/w==}
    engines: {node: '>=8'}

  /path-is-absolute@1.0.1:
    resolution: {integrity: sha512-AVbw3UJ2e9bq64vSaS9Am0fje1Pa8pbGqTTsmXfaIiMpnr5DlDhfJOuLj9Sf95ZPVDAUerDfEk88MPmPe7UCQg==}
    engines: {node: '>=0.10.0'}

  /path-key@3.1.1:
    resolution: {integrity: sha512-ojmeN0qd+y0jszEtoY48r0Peq5dwMEkIlCOu6Q5f41lfkswXuKtYrhgoTpLnyIcHm24Uhqx+5Tqm2InSwLhE6Q==}
    engines: {node: '>=8'}

  /path-key@4.0.0:
    resolution: {integrity: sha512-haREypq7xkM7ErfgIyA0z+Bj4AGKlMSdlQE2jvJo6huWD1EdkKYV+G/T4nq0YEF2vgTT8kqMFKo1uHn950r4SQ==}
    engines: {node: '>=12'}
    dev: true

  /path-parse@1.0.7:
    resolution: {integrity: sha512-LDJzPVEEEPR+y48z93A0Ed0yXb8pAByGWo/k5YYdYgpY2/2EsOsksJrq7lOHxryrVOn1ejG6oAp8ahvOIQD8sw==}

  /path-scurry@1.10.1:
    resolution: {integrity: sha512-MkhCqzzBEpPvxxQ71Md0b1Kk51W01lrYvlMzSUaIzNsODdd7mqhiimSZlr+VegAz5Z6Vzt9Xg2ttE//XBhH3EQ==}
    engines: {node: '>=16 || 14 >=14.17'}
    dependencies:
      lru-cache: 10.2.0
      minipass: 7.0.4
    dev: false

  /path-type@4.0.0:
    resolution: {integrity: sha512-gDKb8aZMDeD/tZWs9P6+q0J9Mwkdl6xMV8TjnGP3qJVJ06bdMgkbBlLU8IdfOsIsFz2BW1rNVT3XuNEl8zPAvw==}
    engines: {node: '>=8'}

  /pathe@1.1.2:
    resolution: {integrity: sha512-whLdWMYL2TwI08hn8/ZqAbrVemu0LNaNNJZX73O6qaIdCTfXutsLhMkjdENX0qhsQ9uIimo4/aQOmXkoon2nDQ==}
    dev: true

  /pathval@1.1.1:
    resolution: {integrity: sha512-Dp6zGqpTdETdR63lehJYPeIOqpiNBNtc7BpWSLrOje7UaIsE5aY92r/AunQA7rsXvet3lrJ3JnZX29UPTKXyKQ==}
    dev: true

  /picocolors@1.0.0:
    resolution: {integrity: sha512-1fygroTLlHu66zi26VoTDv8yRgm0Fccecssto+MhsZ0D/DGW2sm8E8AjW7NU5VVTRt5GxbeZ5qBuJr+HyLYkjQ==}

  /picomatch@2.3.1:
    resolution: {integrity: sha512-JU3teHTNjmE2VCGFzuY8EXzCDVwEqB2a8fsIvwaStHhAWJEeVd1o1QD80CU6+ZdEXXSLbSsuLwJjkCBWqRQUVA==}
    engines: {node: '>=8.6'}

  /pkg-types@1.0.3:
    resolution: {integrity: sha512-nN7pYi0AQqJnoLPC9eHFQ8AcyaixBUOwvqc5TDnIKCMEE6I0y8P7OKA7fPexsXGCGxQDl/cmrLAp26LhcwxZ4A==}
    dependencies:
      jsonc-parser: 3.2.1
      mlly: 1.5.0
      pathe: 1.1.2
    dev: true

  /postcss-js@4.0.1(postcss@8.4.35):
    resolution: {integrity: sha512-dDLF8pEO191hJMtlHFPRa8xsizHaM82MLfNkUHdUtVEV3tgTp5oj+8qbEqYM57SLfc74KSbw//4SeJma2LRVIw==}
    engines: {node: ^12 || ^14 || >= 16}
    peerDependencies:
      postcss: ^8.4.21
    dependencies:
      camelcase-css: 2.0.1
      postcss: 8.4.35
    dev: false

  /postcss-mixins@9.0.4(postcss@8.4.35):
    resolution: {integrity: sha512-XVq5jwQJDRu5M1XGkdpgASqLk37OqkH4JCFDXl/Dn7janOJjCTEKL+36cnRVy7bMtoBzALfO7bV7nTIsFnUWLA==}
    engines: {node: '>=14.0'}
    peerDependencies:
      postcss: ^8.2.14
    dependencies:
      fast-glob: 3.3.2
      postcss: 8.4.35
      postcss-js: 4.0.1(postcss@8.4.35)
      postcss-simple-vars: 7.0.1(postcss@8.4.35)
      sugarss: 4.0.1(postcss@8.4.35)
    dev: false

  /postcss-nested@6.0.1(postcss@8.4.35):
    resolution: {integrity: sha512-mEp4xPMi5bSWiMbsgoPfcP74lsWLHkQbZc3sY+jWYd65CUwXrUaTp0fmNpa01ZcETKlIgUdFN/MpS2xZtqL9dQ==}
    engines: {node: '>=12.0'}
    peerDependencies:
      postcss: ^8.2.14
    dependencies:
      postcss: 8.4.35
      postcss-selector-parser: 6.0.15
    dev: false

  /postcss-preset-mantine@1.13.0(postcss@8.4.35):
    resolution: {integrity: sha512-1bv/mQz2K+/FixIMxYd83BYH7PusDZaI7LpUtKbb1l/5N5w6t1p/V9ONHfRJeeAZyfa6Xc+AtR+95VKdFXRH1g==}
    peerDependencies:
      postcss: '>=8.0.0'
    dependencies:
      postcss: 8.4.35
      postcss-mixins: 9.0.4(postcss@8.4.35)
      postcss-nested: 6.0.1(postcss@8.4.35)
    dev: false

  /postcss-selector-parser@6.0.15:
    resolution: {integrity: sha512-rEYkQOMUCEMhsKbK66tbEU9QVIxbhN18YiniAwA7XQYTVBqrBy+P2p5JcdqsHgKM2zWylp8d7J6eszocfds5Sw==}
    engines: {node: '>=4'}
    dependencies:
      cssesc: 3.0.0
      util-deprecate: 1.0.2
    dev: false

  /postcss-simple-vars@7.0.1(postcss@8.4.35):
    resolution: {integrity: sha512-5GLLXaS8qmzHMOjVxqkk1TZPf1jMqesiI7qLhnlyERalG0sMbHIbJqrcnrpmZdKCLglHnRHoEBB61RtGTsj++A==}
    engines: {node: '>=14.0'}
    peerDependencies:
      postcss: ^8.2.1
    dependencies:
      postcss: 8.4.35
    dev: false

  /postcss@8.4.31:
    resolution: {integrity: sha512-PS08Iboia9mts/2ygV3eLpY5ghnUcfLV/EXTOW1E2qYxJKGGBUtNjN76FYHnMs36RmARn41bC0AZmn+rR0OVpQ==}
    engines: {node: ^10 || ^12 || >=14}
    dependencies:
      nanoid: 3.3.7
      picocolors: 1.0.0
      source-map-js: 1.0.2
    dev: false

  /postcss@8.4.35:
    resolution: {integrity: sha512-u5U8qYpBCpN13BsiEB0CbR1Hhh4Gc0zLFuedrHJKMctHCHAGrMdG0PRM/KErzAL3CU6/eckEtmHNB3x6e3c0vA==}
    engines: {node: ^10 || ^12 || >=14}
    dependencies:
      nanoid: 3.3.7
      picocolors: 1.0.0
      source-map-js: 1.0.2

  /preact-render-to-string@5.2.3(preact@10.11.3):
    resolution: {integrity: sha512-aPDxUn5o3GhWdtJtW0svRC2SS/l8D9MAgo2+AWml+BhDImb27ALf04Q2d+AHqUUOc6RdSXFIBVa2gxzgMKgtZA==}
    peerDependencies:
      preact: '>=10'
    dependencies:
      preact: 10.11.3
      pretty-format: 3.8.0
    dev: false

  /preact@10.11.3:
    resolution: {integrity: sha512-eY93IVpod/zG3uMF22Unl8h9KkrcKIRs2EGar8hwLZZDU1lkjph303V9HZBwufh2s736U6VXuhD109LYqPoffg==}
    dev: false

  /prebuild-install@7.1.1:
    resolution: {integrity: sha512-jAXscXWMcCK8GgCoHOfIr0ODh5ai8mj63L2nWrjuAgXE6tDyYGnx4/8o/rCgU+B4JSyZBKbeZqzhtwtC3ovxjw==}
    engines: {node: '>=10'}
    hasBin: true
    dependencies:
      detect-libc: 2.0.2
      expand-template: 2.0.3
      github-from-package: 0.0.0
      minimist: 1.2.8
      mkdirp-classic: 0.5.3
      napi-build-utils: 1.0.2
      node-abi: 3.54.0
      pump: 3.0.0
      rc: 1.2.8
      simple-get: 4.0.1
      tar-fs: 2.1.1
      tunnel-agent: 0.6.0
    dev: false

  /prelude-ls@1.2.1:
    resolution: {integrity: sha512-vkcDPrRZo1QZLbn5RLGPpg/WmIQ65qoWWhcGKf/b5eplkkarX0m9z8ppCat4mlOqUsWpyNuYgO3VRyrYHSzX5g==}
    engines: {node: '>= 0.8.0'}

  /prettier@3.2.5:
    resolution: {integrity: sha512-3/GWa9aOC0YeD7LUfvOG2NiDyhOWRvt1k+rcKhOuYnMY24iiCphgneUfJDyFXd6rZCAnuLBv6UeAULtrhT/F4A==}
    engines: {node: '>=14'}
    hasBin: true

  /pretty-format@29.7.0:
    resolution: {integrity: sha512-Pdlw/oPxN+aXdmM9R00JVC9WVFoCLTKJvDVLgmJ+qAffBMxsV85l/Lu7sNx4zSzPyoL2euImuEwHhOXdEgNFZQ==}
    engines: {node: ^14.15.0 || ^16.10.0 || >=18.0.0}
    dependencies:
      '@jest/schemas': 29.6.3
      ansi-styles: 5.2.0
      react-is: 18.2.0
    dev: true

  /pretty-format@3.8.0:
    resolution: {integrity: sha512-WuxUnVtlWL1OfZFQFuqvnvs6MiAGk9UNsBostyBOB0Is9wb5uRESevA6rnl/rkksXaGX3GzZhPup5d6Vp1nFew==}
    dev: false

  /prop-types@15.8.1:
    resolution: {integrity: sha512-oj87CgZICdulUohogVAR7AjlC0327U4el4L6eAvOqCeudMDVU0NThNaV+b9Df4dXgSP1gXMTnPdhfe/2qDH5cg==}
    dependencies:
      loose-envify: 1.4.0
      object-assign: 4.1.1
      react-is: 16.13.1
    dev: false

  /prosemirror-changeset@2.2.1:
    resolution: {integrity: sha512-J7msc6wbxB4ekDFj+n9gTW/jav/p53kdlivvuppHsrZXCaQdVgRghoZbSS3kwrRyAstRVQ4/+u5k7YfLgkkQvQ==}
    dependencies:
      prosemirror-transform: 1.8.0
    dev: false

  /prosemirror-collab@1.3.1:
    resolution: {integrity: sha512-4SnynYR9TTYaQVXd/ieUvsVV4PDMBzrq2xPUWutHivDuOshZXqQ5rGbZM84HEaXKbLdItse7weMGOUdDVcLKEQ==}
    dependencies:
      prosemirror-state: 1.4.3
    dev: false

  /prosemirror-commands@1.5.2:
    resolution: {integrity: sha512-hgLcPaakxH8tu6YvVAaILV2tXYsW3rAdDR8WNkeKGcgeMVQg3/TMhPdVoh7iAmfgVjZGtcOSjKiQaoeKjzd2mQ==}
    dependencies:
      prosemirror-model: 1.19.4
      prosemirror-state: 1.4.3
      prosemirror-transform: 1.8.0
    dev: false

  /prosemirror-dropcursor@1.8.1:
    resolution: {integrity: sha512-M30WJdJZLyXHi3N8vxN6Zh5O8ZBbQCz0gURTfPmTIBNQ5pxrdU7A58QkNqfa98YEjSAL1HUyyU34f6Pm5xBSGw==}
    dependencies:
      prosemirror-state: 1.4.3
      prosemirror-transform: 1.8.0
      prosemirror-view: 1.33.1
    dev: false

  /prosemirror-gapcursor@1.3.2:
    resolution: {integrity: sha512-wtjswVBd2vaQRrnYZaBCbyDqr232Ed4p2QPtRIUK5FuqHYKGWkEwl08oQM4Tw7DOR0FsasARV5uJFvMZWxdNxQ==}
    dependencies:
      prosemirror-keymap: 1.2.2
      prosemirror-model: 1.19.4
      prosemirror-state: 1.4.3
      prosemirror-view: 1.33.1
    dev: false

  /prosemirror-history@1.3.2:
    resolution: {integrity: sha512-/zm0XoU/N/+u7i5zepjmZAEnpvjDtzoPWW6VmKptcAnPadN/SStsBjMImdCEbb3seiNTpveziPTIrXQbHLtU1g==}
    dependencies:
      prosemirror-state: 1.4.3
      prosemirror-transform: 1.8.0
      prosemirror-view: 1.33.1
      rope-sequence: 1.3.4
    dev: false

  /prosemirror-inputrules@1.4.0:
    resolution: {integrity: sha512-6ygpPRuTJ2lcOXs9JkefieMst63wVJBgHZGl5QOytN7oSZs3Co/BYbc3Yx9zm9H37Bxw8kVzCnDsihsVsL4yEg==}
    dependencies:
      prosemirror-state: 1.4.3
      prosemirror-transform: 1.8.0
    dev: false

  /prosemirror-keymap@1.2.2:
    resolution: {integrity: sha512-EAlXoksqC6Vbocqc0GtzCruZEzYgrn+iiGnNjsJsH4mrnIGex4qbLdWWNza3AW5W36ZRrlBID0eM6bdKH4OStQ==}
    dependencies:
      prosemirror-state: 1.4.3
      w3c-keyname: 2.2.8
    dev: false

  /prosemirror-markdown@1.12.0:
    resolution: {integrity: sha512-6F5HS8Z0HDYiS2VQDZzfZP6A0s/I0gbkJy8NCzzDMtcsz3qrfqyroMMeoSjAmOhDITyon11NbXSzztfKi+frSQ==}
    dependencies:
      markdown-it: 14.0.0
      prosemirror-model: 1.19.4
    dev: false

  /prosemirror-menu@1.2.4:
    resolution: {integrity: sha512-S/bXlc0ODQup6aiBbWVsX/eM+xJgCTAfMq/nLqaO5ID/am4wS0tTCIkzwytmao7ypEtjj39i7YbJjAgO20mIqA==}
    dependencies:
      crelt: 1.0.6
      prosemirror-commands: 1.5.2
      prosemirror-history: 1.3.2
      prosemirror-state: 1.4.3
    dev: false

  /prosemirror-model@1.19.4:
    resolution: {integrity: sha512-RPmVXxUfOhyFdayHawjuZCxiROsm9L4FCUA6pWI+l7n2yCBsWy9VpdE1hpDHUS8Vad661YLY9AzqfjLhAKQ4iQ==}
    dependencies:
      orderedmap: 2.1.1
    dev: false

  /prosemirror-schema-basic@1.2.2:
    resolution: {integrity: sha512-/dT4JFEGyO7QnNTe9UaKUhjDXbTNkiWTq/N4VpKaF79bBjSExVV2NXmJpcM7z/gD7mbqNjxbmWW5nf1iNSSGnw==}
    dependencies:
      prosemirror-model: 1.19.4
    dev: false

  /prosemirror-schema-list@1.3.0:
    resolution: {integrity: sha512-Hz/7gM4skaaYfRPNgr421CU4GSwotmEwBVvJh5ltGiffUJwm7C8GfN/Bc6DR1EKEp5pDKhODmdXXyi9uIsZl5A==}
    dependencies:
      prosemirror-model: 1.19.4
      prosemirror-state: 1.4.3
      prosemirror-transform: 1.8.0
    dev: false

  /prosemirror-state@1.4.3:
    resolution: {integrity: sha512-goFKORVbvPuAQaXhpbemJFRKJ2aixr+AZMGiquiqKxaucC6hlpHNZHWgz5R7dS4roHiwq9vDctE//CZ++o0W1Q==}
    dependencies:
      prosemirror-model: 1.19.4
      prosemirror-transform: 1.8.0
      prosemirror-view: 1.33.1
    dev: false

  /prosemirror-tables@1.3.5:
    resolution: {integrity: sha512-JSZ2cCNlApu/ObAhdPyotrjBe2cimniniTpz60YXzbL0kZ+47nEYk2LWbfKU2lKpBkUNquta2PjteoNi4YCluQ==}
    dependencies:
      prosemirror-keymap: 1.2.2
      prosemirror-model: 1.19.4
      prosemirror-state: 1.4.3
      prosemirror-transform: 1.8.0
      prosemirror-view: 1.33.1
    dev: false

  /prosemirror-trailing-node@2.0.7(prosemirror-model@1.19.4)(prosemirror-state@1.4.3)(prosemirror-view@1.33.1):
    resolution: {integrity: sha512-8zcZORYj/8WEwsGo6yVCRXFMOfBo0Ub3hCUvmoWIZYfMP26WqENU0mpEP27w7mt8buZWuGrydBewr0tOArPb1Q==}
    peerDependencies:
      prosemirror-model: ^1.19.0
      prosemirror-state: ^1.4.2
      prosemirror-view: ^1.31.2
    dependencies:
      '@remirror/core-constants': 2.0.2
      '@remirror/core-helpers': 3.0.0
      escape-string-regexp: 4.0.0
      prosemirror-model: 1.19.4
      prosemirror-state: 1.4.3
      prosemirror-view: 1.33.1
    dev: false

  /prosemirror-transform@1.8.0:
    resolution: {integrity: sha512-BaSBsIMv52F1BVVMvOmp1yzD3u65uC3HTzCBQV1WDPqJRQ2LuHKcyfn0jwqodo8sR9vVzMzZyI+Dal5W9E6a9A==}
    dependencies:
      prosemirror-model: 1.19.4
    dev: false

  /prosemirror-view@1.33.1:
    resolution: {integrity: sha512-62qkYgSJIkwIMMCpuGuPzc52DiK1Iod6TWoIMxP4ja6BTD4yO8kCUL64PZ/WhH/dJ9fW0CDO39FhH1EMyhUFEg==}
    dependencies:
      prosemirror-model: 1.19.4
      prosemirror-state: 1.4.3
      prosemirror-transform: 1.8.0
    dev: false

  /proxy-agent@6.4.0:
    resolution: {integrity: sha512-u0piLU+nCOHMgGjRbimiXmA9kM/L9EHh3zL81xCdp7m+Y2pHIsnmbdDoEDoAz5geaonNR6q6+yOPQs6n4T6sBQ==}
    engines: {node: '>= 14'}
    dependencies:
      agent-base: 7.1.0
      debug: 4.3.4
      http-proxy-agent: 7.0.2
      https-proxy-agent: 7.0.4
      lru-cache: 7.18.3
      pac-proxy-agent: 7.0.1
      proxy-from-env: 1.1.0
      socks-proxy-agent: 8.0.2
    transitivePeerDependencies:
      - supports-color
    dev: true

  /proxy-from-env@1.1.0:
    resolution: {integrity: sha512-D+zkORCbA9f1tdWRK0RaCR3GPv50cMxcrz4X8k5LTSUD1Dkw47mKJEZQNunItRTkWwgtaUSo1RVFRIG9ZXiFYg==}
    dev: true

  /psl@1.9.0:
    resolution: {integrity: sha512-E/ZsdU4HLs/68gYzgGTkMicWTLPdAftJLfJFlLUAAKZGkStNU72sZjT66SnMDVOfOWY/YAoiD7Jxa9iHvngcag==}
    dev: true

  /pump@3.0.0:
    resolution: {integrity: sha512-LwZy+p3SFs1Pytd/jYct4wpv49HiYCqd9Rlc5ZVdk0V+8Yzv6jR5Blk3TRmPL1ft69TxP0IMZGJ+WPFU2BFhww==}
    dependencies:
      end-of-stream: 1.4.4
      once: 1.4.0
    dev: false

  /punycode.js@2.3.1:
    resolution: {integrity: sha512-uxFIHU0YlHYhDQtV4R9J6a52SLx28BCjT+4ieh7IGbgwVJWO+km431c4yRlREUAsAmt/uMjQUyQHNEPf0M39CA==}
    engines: {node: '>=6'}
    dev: false

  /punycode@2.3.1:
    resolution: {integrity: sha512-vYt7UD1U9Wg6138shLtLOvdAu+8DsC/ilFtEVHcH+wydcSpNE20AfSOduf6MkRFahL5FY7X1oU7nKVZFtfq8Fg==}
    engines: {node: '>=6'}

  /querystringify@2.2.0:
    resolution: {integrity: sha512-FIqgj2EUvTa7R50u0rGsyTftzjYmv/a3hO345bZNrqabNqjtgiDMgmo4mkUjd+nzU5oF3dClKqFIPUKybUyqoQ==}
    dev: true

  /queue-microtask@1.2.3:
    resolution: {integrity: sha512-NuaNSa6flKT5JaSYQzJok04JzTL1CA6aGhv5rfLW3PgqA+M2ChpZQnAC8h8i4ZFkBS8X5RqkDBHA7r4hej3K9A==}

  /rc@1.2.8:
    resolution: {integrity: sha512-y3bGgqKj3QBdxLbLkomlohkvsA8gdAiUQlSBJnBhfn+BPxg4bc62d8TcBW15wavDfgexCgccckhcZvywyQYPOw==}
    hasBin: true
    dependencies:
      deep-extend: 0.6.0
      ini: 1.3.8
      minimist: 1.2.8
      strip-json-comments: 2.0.1

  /react-dom@18.2.0(react@18.2.0):
    resolution: {integrity: sha512-6IMTriUmvsjHUjNtEDudZfuDQUoWXVxKHhlEGSk81n4YFS+r/Kl99wXiwlVXtPBtJenozv2P+hxDsw9eA7Xo6g==}
    peerDependencies:
      react: ^18.2.0
    dependencies:
      loose-envify: 1.4.0
      react: 18.2.0
      scheduler: 0.23.0
    dev: false

  /react-error-boundary@3.1.4(react@17.0.2):
    resolution: {integrity: sha512-uM9uPzZJTF6wRQORmSrvOIgt4lJ9MC1sNgEOj2XGsDTRE4kmpWxg7ENK9EWNKJRMAOY9z0MuF4yIfl6gp4sotA==}
    engines: {node: '>=10', npm: '>=6'}
    peerDependencies:
      react: '>=16.13.1'
    dependencies:
      '@babel/runtime': 7.23.9
      react: 17.0.2
    dev: true

  /react-is@16.13.1:
    resolution: {integrity: sha512-24e6ynE2H+OKt4kqsOvNd8kBpV65zoxbA4BVsEOB3ARVWQki/DHzaUoC5KuON/BiccDaCCTZBuOcfZs70kR8bQ==}
    dev: false

  /react-is@18.2.0:
    resolution: {integrity: sha512-xWGDIW6x921xtzPkhiULtthJHoJvBbF3q26fzloPCK0hsvxtPVelvftw3zjbHWSkR2km9Z+4uxbDDK/6Zw9B8w==}
    dev: true

  /react-number-format@5.3.1(react-dom@18.2.0)(react@18.2.0):
    resolution: {integrity: sha512-qpYcQLauIeEhCZUZY9jXZnnroOtdy3jYaS1zQ3M1Sr6r/KMOBEIGNIb7eKT19g2N1wbYgFgvDzs19hw5TrB8XQ==}
    peerDependencies:
      react: ^0.14 || ^15.0.0 || ^16.0.0 || ^17.0.0 || ^18.0.0
      react-dom: ^0.14 || ^15.0.0 || ^16.0.0 || ^17.0.0 || ^18.0.0
    dependencies:
      prop-types: 15.8.1
      react: 18.2.0
      react-dom: 18.2.0(react@18.2.0)
    dev: false

  /react-refresh@0.14.0:
    resolution: {integrity: sha512-wViHqhAd8OHeLS/IRMJjTSDHF3U9eWi62F/MledQGPdJGDhodXJ9PBLNGr6WWL7qlH12Mt3TyTpbS+hGXMjCzQ==}
    engines: {node: '>=0.10.0'}
    dev: true

  /react-remove-scroll-bar@2.3.4(@types/react@18.2.60)(react@18.2.0):
    resolution: {integrity: sha512-63C4YQBUt0m6ALadE9XV56hV8BgJWDmmTPY758iIJjfQKt2nYwoUrPk0LXRXcB/yIj82T1/Ixfdpdk68LwIB0A==}
    engines: {node: '>=10'}
    peerDependencies:
      '@types/react': ^16.8.0 || ^17.0.0 || ^18.0.0
      react: ^16.8.0 || ^17.0.0 || ^18.0.0
    peerDependenciesMeta:
      '@types/react':
        optional: true
    dependencies:
      '@types/react': 18.2.60
      react: 18.2.0
      react-style-singleton: 2.2.1(@types/react@18.2.60)(react@18.2.0)
      tslib: 2.6.2
    dev: false

  /react-remove-scroll@2.5.7(@types/react@18.2.60)(react@18.2.0):
    resolution: {integrity: sha512-FnrTWO4L7/Bhhf3CYBNArEG/yROV0tKmTv7/3h9QCFvH6sndeFf1wPqOcbFVu5VAulS5dV1wGT3GZZ/1GawqiA==}
    engines: {node: '>=10'}
    peerDependencies:
      '@types/react': ^16.8.0 || ^17.0.0 || ^18.0.0
      react: ^16.8.0 || ^17.0.0 || ^18.0.0
    peerDependenciesMeta:
      '@types/react':
        optional: true
    dependencies:
      '@types/react': 18.2.60
      react: 18.2.0
      react-remove-scroll-bar: 2.3.4(@types/react@18.2.60)(react@18.2.0)
      react-style-singleton: 2.2.1(@types/react@18.2.60)(react@18.2.0)
      tslib: 2.6.2
      use-callback-ref: 1.3.1(@types/react@18.2.60)(react@18.2.0)
      use-sidecar: 1.1.2(@types/react@18.2.60)(react@18.2.0)
    dev: false

  /react-style-singleton@2.2.1(@types/react@18.2.60)(react@18.2.0):
    resolution: {integrity: sha512-ZWj0fHEMyWkHzKYUr2Bs/4zU6XLmq9HsgBURm7g5pAVfyn49DgUiNgY2d4lXRlYSiCif9YBGpQleewkcqddc7g==}
    engines: {node: '>=10'}
    peerDependencies:
      '@types/react': ^16.8.0 || ^17.0.0 || ^18.0.0
      react: ^16.8.0 || ^17.0.0 || ^18.0.0
    peerDependenciesMeta:
      '@types/react':
        optional: true
    dependencies:
      '@types/react': 18.2.60
      get-nonce: 1.0.1
      invariant: 2.2.4
      react: 18.2.0
      tslib: 2.6.2
    dev: false

  /react-textarea-autosize@8.5.3(@types/react@18.2.60)(react@18.2.0):
    resolution: {integrity: sha512-XT1024o2pqCuZSuBt9FwHlaDeNtVrtCXu0Rnz88t1jUGheCLa3PhjE1GH8Ctm2axEtvdCl5SUHYschyQ0L5QHQ==}
    engines: {node: '>=10'}
    peerDependencies:
      react: ^16.8.0 || ^17.0.0 || ^18.0.0
    dependencies:
      '@babel/runtime': 7.23.9
      react: 18.2.0
      use-composed-ref: 1.3.0(react@18.2.0)
      use-latest: 1.2.1(@types/react@18.2.60)(react@18.2.0)
    transitivePeerDependencies:
      - '@types/react'
    dev: false

  /react-transition-group@4.4.5(react-dom@18.2.0)(react@18.2.0):
    resolution: {integrity: sha512-pZcd1MCJoiKiBR2NRxeCRg13uCXbydPnmB4EOeRrY7480qNWO8IIgQG6zlDkm6uRMsURXPuKq0GWtiM59a5Q6g==}
    peerDependencies:
      react: '>=16.6.0'
      react-dom: '>=16.6.0'
    dependencies:
      '@babel/runtime': 7.23.9
      dom-helpers: 5.2.1
      loose-envify: 1.4.0
      prop-types: 15.8.1
      react: 18.2.0
      react-dom: 18.2.0(react@18.2.0)
    dev: false

  /react@17.0.2:
    resolution: {integrity: sha512-gnhPt75i/dq/z3/6q/0asP78D0u592D5L1pd7M8P+dck6Fu/jJeL6iVVK23fptSUZj8Vjf++7wXA8UNclGQcbA==}
    engines: {node: '>=0.10.0'}
    dependencies:
      loose-envify: 1.4.0
      object-assign: 4.1.1

  /react@18.2.0:
    resolution: {integrity: sha512-/3IjMdb2L9QbBdWiW5e3P2/npwMBaU9mHCSCUzNln0ZCYbcfTsGbTJrU/kGemdH2IWmB2ioZ+zkxtmq6g09fGQ==}
    engines: {node: '>=0.10.0'}
    dependencies:
      loose-envify: 1.4.0
    dev: false

  /readable-stream@3.6.2:
    resolution: {integrity: sha512-9u/sniCrY3D5WdsERHzHE4G2YCXqoG5FTHUiCC4SIbr6XcLZBY05ya9EKjYek9O5xOAwjGq+1JdGBAS7Q9ScoA==}
    engines: {node: '>= 6'}
    dependencies:
      inherits: 2.0.4
      string_decoder: 1.3.0
      util-deprecate: 1.0.2

  /readdirp@3.6.0:
    resolution: {integrity: sha512-hOS089on8RduqdbhvQ5Z37A0ESjsqz6qnRcffsMU3495FuTdqSm+7bhJ29JvIOsBDEEnan5DPu9t3To9VRlMzA==}
    engines: {node: '>=8.10.0'}
    dependencies:
      picomatch: 2.3.1
    dev: false

  /reflect.getprototypeof@1.0.5:
    resolution: {integrity: sha512-62wgfC8dJWrmxv44CA36pLDnP6KKl3Vhxb7PL+8+qrrFMMoJij4vgiMP8zV4O8+CBMXY1mHxI5fITGHXFHVmQQ==}
    engines: {node: '>= 0.4'}
    dependencies:
      call-bind: 1.0.7
      define-properties: 1.2.1
      es-abstract: 1.22.4
      es-errors: 1.3.0
      get-intrinsic: 1.2.4
      globalthis: 1.0.3
      which-builtin-type: 1.1.3
    dev: false

  /regenerator-runtime@0.14.1:
    resolution: {integrity: sha512-dYnhHh0nJoMfnkZs6GmmhFknAGRrLznOu5nc9ML+EJxGvrx6H7teuevqVqCuPcPK//3eDrrjQhehXVx9cnkGdw==}

  /regexp.prototype.flags@1.5.2:
    resolution: {integrity: sha512-NcDiDkTLuPR+++OCKB0nWafEmhg/Da8aUPLPMQbK+bxKKCm1/S5he+AqYa4PlMCVBalb4/yxIRub6qkEx5yJbw==}
    engines: {node: '>= 0.4'}
    dependencies:
      call-bind: 1.0.7
      define-properties: 1.2.1
      es-errors: 1.3.0
      set-function-name: 2.0.1
    dev: false

  /registry-auth-token@3.3.2:
    resolution: {integrity: sha512-JL39c60XlzCVgNrO+qq68FoNb56w/m7JYvGR2jT5iR1xBrUA3Mfx5Twk5rqTThPmQKMWydGmq8oFtDlxfrmxnQ==}
    dependencies:
      rc: 1.2.8
      safe-buffer: 5.2.1
    dev: true

  /registry-url@3.1.0:
    resolution: {integrity: sha512-ZbgR5aZEdf4UKZVBPYIgaglBmSF2Hi94s2PcIHhRGFjKYu+chjJdYfHn4rt3hB6eCKLJ8giVIIfgMa1ehDfZKA==}
    engines: {node: '>=0.10.0'}
    dependencies:
      rc: 1.2.8
    dev: true

  /remove-accents@0.4.2:
    resolution: {integrity: sha512-7pXIJqJOq5tFgG1A2Zxti3Ht8jJF337m4sowbuHsW30ZnkQFnDzy9qBNhgzX8ZLW4+UBcXiiR7SwR6pokHsxiA==}
    dev: false

  /requires-port@1.0.0:
    resolution: {integrity: sha512-KigOCHcocU3XODJxsu8i/j8T9tzT4adHiecwORRQ0ZZFcp7ahwXuRU1m+yuO90C5ZUyGeGfocHDI14M3L3yDAQ==}
    dev: true

  /resolve-from@4.0.0:
    resolution: {integrity: sha512-pb/MYmXstAkysRFx8piNI1tGFNQIFA3vkE3Gq4EuA1dF6gHp/+vgZqsCGJapvy8N3Q+4o7FwvquPJcnZ7RYy4g==}
    engines: {node: '>=4'}

  /resolve-pkg-maps@1.0.0:
    resolution: {integrity: sha512-seS2Tj26TBVOC2NIc2rOe2y2ZO7efxITtLZcGSOnHHNOQ7CkiUBfw0Iw2ck6xkIhPwLhKNLS8BO+hEpngQlqzw==}
    dev: true

  /resolve@1.22.8:
    resolution: {integrity: sha512-oKWePCxqpd6FlLvGV1VU0x7bkPmmCNolxzjMf4NczoDnQcIWrAF+cPtZn5i6n+RfD2d9i0tzpKnG6Yk168yIyw==}
    hasBin: true
    dependencies:
      is-core-module: 2.13.1
      path-parse: 1.0.7
      supports-preserve-symlinks-flag: 1.0.0

  /resolve@2.0.0-next.5:
    resolution: {integrity: sha512-U7WjGVG9sH8tvjW5SmGbQuui75FiyjAX72HX15DwBBwF9dNiQZRQAg9nnPhYy+TUnE0+VcrttuvNI8oSxZcocA==}
    hasBin: true
    dependencies:
      is-core-module: 2.13.1
      path-parse: 1.0.7
      supports-preserve-symlinks-flag: 1.0.0
    dev: false

  /restore-cursor@3.1.0:
    resolution: {integrity: sha512-l+sSefzHpj5qimhFSE5a8nufZYAM3sBSVMAPtYkmC+4EH2anSGaEMXSD0izRQbu9nfyQ9y5JrVmp7E8oZrUjvA==}
    engines: {node: '>=8'}
    dependencies:
      onetime: 5.1.2
      signal-exit: 3.0.7
    dev: true

  /reusify@1.0.4:
    resolution: {integrity: sha512-U9nH88a3fc/ekCF1l0/UP1IosiuIjyTh7hBvXVMHYgVcfGvt897Xguj2UOLDeI5BG2m7/uwyaLVT6fbtCwTyzw==}
    engines: {iojs: '>=1.0.0', node: '>=0.10.0'}

  /rimraf@3.0.2:
    resolution: {integrity: sha512-JZkJMZkAGFFPP2YqXZXPbMlMBgsxzE8ILs4lMIX/2o0L9UBw9O/Y3o6wFw/i9YLapcUJWwqbi3kdxIPdC62TIA==}
    hasBin: true
    dependencies:
      glob: 7.2.3

  /rollup@4.12.0:
    resolution: {integrity: sha512-wz66wn4t1OHIJw3+XU7mJJQV/2NAfw5OAk6G6Hoo3zcvz/XOfQ52Vgi+AN4Uxoxi0KBBwk2g8zPrTDA4btSB/Q==}
    engines: {node: '>=18.0.0', npm: '>=8.0.0'}
    hasBin: true
    dependencies:
      '@types/estree': 1.0.5
    optionalDependencies:
      '@rollup/rollup-android-arm-eabi': 4.12.0
      '@rollup/rollup-android-arm64': 4.12.0
      '@rollup/rollup-darwin-arm64': 4.12.0
      '@rollup/rollup-darwin-x64': 4.12.0
      '@rollup/rollup-linux-arm-gnueabihf': 4.12.0
      '@rollup/rollup-linux-arm64-gnu': 4.12.0
      '@rollup/rollup-linux-arm64-musl': 4.12.0
      '@rollup/rollup-linux-riscv64-gnu': 4.12.0
      '@rollup/rollup-linux-x64-gnu': 4.12.0
      '@rollup/rollup-linux-x64-musl': 4.12.0
      '@rollup/rollup-win32-arm64-msvc': 4.12.0
      '@rollup/rollup-win32-ia32-msvc': 4.12.0
      '@rollup/rollup-win32-x64-msvc': 4.12.0
      fsevents: 2.3.3
    dev: true

  /rope-sequence@1.3.4:
    resolution: {integrity: sha512-UT5EDe2cu2E/6O4igUr5PSFs23nvvukicWHx6GnOPlHAiiYbzNuCRQCuiUdHJQcqKalLKlrYJnjY0ySGsXNQXQ==}
    dev: false

  /rrweb-cssom@0.6.0:
    resolution: {integrity: sha512-APM0Gt1KoXBz0iIkkdB/kfvGOwC4UuJFeG/c+yV7wSc7q96cG/kJ0HiYCnzivD9SB53cLV1MlHFNfOuPaadYSw==}
    dev: true

  /run-async@2.4.1:
    resolution: {integrity: sha512-tvVnVv01b8c1RrA6Ep7JkStj85Guv/YrMcwqYQnwjsAS2cTmmPGBBjAjpCW7RrSodNSoE2/qg9O4bceNvUuDgQ==}
    engines: {node: '>=0.12.0'}
    dev: true

  /run-parallel@1.2.0:
    resolution: {integrity: sha512-5l4VyZR86LZ/lDxZTR6jqL8AFE2S0IFLMP26AbjsLVADxHdhB/c0GUsH+y39UfCi3dzz8OlQuPmnaJOMoDHQBA==}
    dependencies:
      queue-microtask: 1.2.3

  /rxjs@6.6.7:
    resolution: {integrity: sha512-hTdwr+7yYNIT5n4AMYp85KA6yw2Va0FLa3Rguvbpa4W3I5xynaBZo41cM3XM+4Q6fRMj3sBYIR1VAmZMXYJvRQ==}
    engines: {npm: '>=2.0.0'}
    dependencies:
      tslib: 1.14.1
    dev: true

  /rxjs@7.8.1:
    resolution: {integrity: sha512-AA3TVj+0A2iuIoQkWEK/tqFjBq2j+6PO6Y0zJcvzLAFhEFIO3HL0vls9hWLncZbAAbK0mar7oZ4V079I/qPMxg==}
    dependencies:
      tslib: 2.6.2
    dev: true

  /safe-array-concat@1.1.0:
    resolution: {integrity: sha512-ZdQ0Jeb9Ofti4hbt5lX3T2JcAamT9hfzYU1MNB+z/jaEbB6wfFfPIR/zEORmZqobkCCJhSjodobH6WHNmJ97dg==}
    engines: {node: '>=0.4'}
    dependencies:
      call-bind: 1.0.7
      get-intrinsic: 1.2.4
      has-symbols: 1.0.3
      isarray: 2.0.5
    dev: false

  /safe-buffer@5.2.1:
    resolution: {integrity: sha512-rp3So07KcdmmKbGvgaNxQSJr7bGVSVk5S9Eq1F+ppbRo70+YeaDxkw5Dd8NPN+GD6bjnYm2VuPuCXmpuYvmCXQ==}

  /safe-regex-test@1.0.3:
    resolution: {integrity: sha512-CdASjNJPvRa7roO6Ra/gLYBTzYzzPyyBXxIMdGW3USQLyjWEls2RgW5UBTXaQVp+OrpeCK3bLem8smtmheoRuw==}
    engines: {node: '>= 0.4'}
    dependencies:
      call-bind: 1.0.7
      es-errors: 1.3.0
      is-regex: 1.1.4
    dev: false

  /safe-stable-stringify@2.4.3:
    resolution: {integrity: sha512-e2bDA2WJT0wxseVd4lsDP4+3ONX6HpMXQa1ZhFQ7SU+GjvORCmShbCMltrtIDfkYhVHrOcPtj+KhmDBdPdZD1g==}
    engines: {node: '>=10'}
    dev: false

  /safer-buffer@2.1.2:
    resolution: {integrity: sha512-YZo3K82SD7Riyi0E1EQPojLz7kpepnSQI9IyPbHHg1XXXevb5dJI7tpyN2ADxGcQbHG7vcyRHk0cbwqcQriUtg==}
    dev: true

  /sass@1.71.1:
    resolution: {integrity: sha512-wovtnV2PxzteLlfNzbgm1tFXPLoZILYAMJtvoXXkD7/+1uP41eKkIt1ypWq5/q2uT94qHjXehEYfmjKOvjL9sg==}
    engines: {node: '>=14.0.0'}
    hasBin: true
    dependencies:
      chokidar: 3.6.0
      immutable: 4.3.5
      source-map-js: 1.0.2
    dev: false

  /saxes@6.0.0:
    resolution: {integrity: sha512-xAg7SOnEhrm5zI3puOOKyy1OMcMlIJZYNJY7xLBwSze0UjhPLnWfj2GF2EpT0jmzaJKIWKHLsaSSajf35bcYnA==}
    engines: {node: '>=v12.22.7'}
    dependencies:
      xmlchars: 2.2.0
    dev: true

  /scheduler@0.23.0:
    resolution: {integrity: sha512-CtuThmgHNg7zIZWAXi3AsyIzA3n4xx7aNyjwC2VJldO2LMVDhFK+63xGqq6CsJH4rTAt6/M+N4GhZiDYPx9eUw==}
    dependencies:
      loose-envify: 1.4.0
    dev: false

  /semver@6.3.1:
    resolution: {integrity: sha512-BR7VvDCVHO+q2xBEWskxS6DJE1qRnb7DxzUrogb71CWoSficBxYsiAGd+Kl0mmq/MprG9yArRkyrQxTO6XjMzA==}
    hasBin: true

  /semver@7.6.0:
    resolution: {integrity: sha512-EnwXhrlwXMk9gKu5/flx5sv/an57AkRplG3hTK68W7FRDN+k+OWBj65M7719OkA82XLBxrcX0KSHj+X5COhOVg==}
    engines: {node: '>=10'}
    hasBin: true
    dependencies:
      lru-cache: 6.0.0

  /sentence-case@2.1.1:
    resolution: {integrity: sha512-ENl7cYHaK/Ktwk5OTD+aDbQ3uC8IByu/6Bkg+HDv8Mm+XnBnppVNalcfJTNsp1ibstKh030/JKQQWglDvtKwEQ==}
    dependencies:
      no-case: 2.3.2
      upper-case-first: 1.1.2
    dev: true

  /server-only@0.0.1:
    resolution: {integrity: sha512-qepMx2JxAa5jjfzxG79yPPq+8BuFToHd1hm7kI+Z4zAq1ftQiP7HcxMhDDItrbtwVeLg/cY2JnKnrcFkmiswNA==}
    dev: false

  /set-blocking@2.0.0:
    resolution: {integrity: sha512-KiKBS8AnWGEyLzofFfmvKwpdPzqiy16LvQfK3yv/fVH7Bj13/wl3JSR1J+rfgRE9q7xUJK4qvgS8raSOeLUehw==}
    dev: false

  /set-function-length@1.2.1:
    resolution: {integrity: sha512-j4t6ccc+VsKwYHso+kElc5neZpjtq9EnRICFZtWyBsLojhmeF/ZBd/elqm22WJh/BziDe/SBiOeAt0m2mfLD0g==}
    engines: {node: '>= 0.4'}
    dependencies:
      define-data-property: 1.1.4
      es-errors: 1.3.0
      function-bind: 1.1.2
      get-intrinsic: 1.2.4
      gopd: 1.0.1
      has-property-descriptors: 1.0.2
    dev: false

  /set-function-name@2.0.1:
    resolution: {integrity: sha512-tMNCiqYVkXIZgc2Hnoy2IvC/f8ezc5koaRFkCjrpWzGpCd3qbZXPzVy9MAZzK1ch/X0jvSkojys3oqJN0qCmdA==}
    engines: {node: '>= 0.4'}
    dependencies:
      define-data-property: 1.1.4
      functions-have-names: 1.2.3
      has-property-descriptors: 1.0.2
    dev: false

  /shebang-command@2.0.0:
    resolution: {integrity: sha512-kHxr2zZpYtdmrN1qDjrrX/Z1rR1kG8Dx+gkpK1G4eXmvXswmcE1hTWBWYUzlraYw1/yZp6YuDY77YtvbN0dmDA==}
    engines: {node: '>=8'}
    dependencies:
      shebang-regex: 3.0.0

  /shebang-regex@3.0.0:
    resolution: {integrity: sha512-7++dFhtcx3353uBaq8DDR4NuxBetBzC7ZQOhmTQInHEd6bSrXdiEyzCvG07Z44UYdLShWUyXt5M/yhz8ekcb1A==}
    engines: {node: '>=8'}

  /side-channel@1.0.5:
    resolution: {integrity: sha512-QcgiIWV4WV7qWExbN5llt6frQB/lBven9pqliLXfGPB+K9ZYXxDozp0wLkHS24kWCm+6YXH/f0HhnObZnZOBnQ==}
    engines: {node: '>= 0.4'}
    dependencies:
      call-bind: 1.0.7
      es-errors: 1.3.0
      get-intrinsic: 1.2.4
      object-inspect: 1.13.1
    dev: false

  /siginfo@2.0.0:
    resolution: {integrity: sha512-ybx0WO1/8bSBLEWXZvEd7gMW3Sn3JFlW3TvX1nREbDLRNQNaeNN8WK0meBwPdAaOI7TtRRRJn/Es1zhrrCHu7g==}
    dev: true

  /signal-exit@3.0.7:
    resolution: {integrity: sha512-wnD2ZE+l+SPC/uoS0vXeE9L1+0wuaMqKlfz9AMUo38JsyLSBWSFcHR1Rri62LZc12vLr1gb3jl7iwQhgwpAbGQ==}

  /signal-exit@4.1.0:
    resolution: {integrity: sha512-bzyZ1e88w9O1iNJbKnOlvYTrWPDl46O1bG0D3XInv+9tkPrxrN8jUUTiFlDkkmKWgn1M6CfIA13SuGqOa9Korw==}
    engines: {node: '>=14'}

  /simple-concat@1.0.1:
    resolution: {integrity: sha512-cSFtAPtRhljv69IK0hTVZQ+OfE9nePi/rtJmw5UjHeVyVroEqJXP1sFztKUy1qU+xvz3u/sfYJLa947b7nAN2Q==}
    dev: false

  /simple-get@4.0.1:
    resolution: {integrity: sha512-brv7p5WgH0jmQJr1ZDDfKDOSeWWg+OVypG99A/5vYGPqJ6pxiaHLy8nxtFjBA7oMa01ebA9gfh1uMCFqOuXxvA==}
    dependencies:
      decompress-response: 6.0.0
      once: 1.4.0
      simple-concat: 1.0.1
    dev: false

  /simple-swizzle@0.2.2:
    resolution: {integrity: sha512-JA//kQgZtbuY83m+xT+tXJkmJncGMTFT+C+g2h2R9uxkYIrE2yy9sgmcLhCnw57/WSD+Eh3J97FPEDFnbXnDUg==}
    dependencies:
      is-arrayish: 0.3.2
    dev: false

  /sirv@2.0.4:
    resolution: {integrity: sha512-94Bdh3cC2PKrbgSOUqTiGPWVZeSiXfKOVZNJniWoqrWrRkB1CJzBU3NEbiTsPcYy1lDsANA/THzS+9WBiy5nfQ==}
    engines: {node: '>= 10'}
    dependencies:
      '@polka/url': 1.0.0-next.24
      mrmime: 2.0.0
      totalist: 3.0.1
    dev: true

  /sisteransi@1.0.5:
    resolution: {integrity: sha512-bLGGlR1QxBcynn2d5YmDX4MGjlZvy2MRBDRNHLJ8VI6l6+9FUiyTFNJ0IveOSP0bcXgVDPRcfGqA0pjaqUpfVg==}
    dev: true

  /slash@3.0.0:
    resolution: {integrity: sha512-g9Q1haeby36OSStwb4ntCGGGaKsaVSjQ68fBxoQcutl5fS1vuY18H3wSt3jFyFtrkx+Kz0V1G85A4MyAdDMi2Q==}
    engines: {node: '>=8'}

  /smart-buffer@4.2.0:
    resolution: {integrity: sha512-94hK0Hh8rPqQl2xXc3HsaBoOXKV20MToPkcXvwbISWLEs+64sBq5kFgn2kJDHb1Pry9yrP0dxrCI9RRci7RXKg==}
    engines: {node: '>= 6.0.0', npm: '>= 3.0.0'}
    dev: true

  /snake-case@2.1.0:
    resolution: {integrity: sha512-FMR5YoPFwOLuh4rRz92dywJjyKYZNLpMn1R5ujVpIYkbA9p01fq8RMg0FkO4M+Yobt4MjHeLTJVm5xFFBHSV2Q==}
    dependencies:
      no-case: 2.3.2
    dev: true

  /socks-proxy-agent@8.0.2:
    resolution: {integrity: sha512-8zuqoLv1aP/66PHF5TqwJ7Czm3Yv32urJQHrVyhD7mmA6d61Zv8cIXQYPTWwmg6qlupnPvs/QKDmfa4P/qct2g==}
    engines: {node: '>= 14'}
    dependencies:
      agent-base: 7.1.0
      debug: 4.3.4
      socks: 2.7.3
    transitivePeerDependencies:
      - supports-color
    dev: true

  /socks@2.7.3:
    resolution: {integrity: sha512-vfuYK48HXCTFD03G/1/zkIls3Ebr2YNa4qU9gHDZdblHLiqhJrJGkY3+0Nx0JpN9qBhJbVObc1CNciT1bIZJxw==}
    engines: {node: '>= 10.0.0', npm: '>= 3.0.0'}
    dependencies:
      ip-address: 9.0.5
      smart-buffer: 4.2.0
    dev: true

  /source-map-js@1.0.2:
    resolution: {integrity: sha512-R0XvVJ9WusLiqTCEiGCmICCMplcCkIwwR11mOSD9CR5u+IXYdiseeEuXCVAjS54zqwkLcPNnmU4OeJ6tUrWhDw==}
    engines: {node: '>=0.10.0'}

  /source-map-support@0.5.21:
    resolution: {integrity: sha512-uBHU3L3czsIyYXKX88fdrGovxdSCoTGDRZ6SYXtSRxLZUzHg5P/66Ht6uoUlHu9EZod+inXhKo3qQgwXUT/y1w==}
    dependencies:
      buffer-from: 1.1.2
      source-map: 0.6.1
    dev: true

  /source-map@0.6.1:
    resolution: {integrity: sha512-UjgapumWlbMhkBgzT7Ykc5YXUT46F0iKu8SGXq0bcwP5dz/h0Plj6enJqjz1Zbq2l5WaqYnrVbwWOWMyF3F47g==}
    engines: {node: '>=0.10.0'}
    dev: true

  /sprintf-js@1.1.3:
    resolution: {integrity: sha512-Oo+0REFV59/rz3gfJNKQiBlwfHaSESl1pcGyABQsnnIfWOFt6JNj5gCog2U6MLZ//IGYD+nA8nI+mTShREReaA==}
    dev: true

  /stack-trace@0.0.10:
    resolution: {integrity: sha512-KGzahc7puUKkzyMt+IqAep+TVNbKP+k2Lmwhub39m1AsTSkaDutx56aDCo+HLDzf/D26BIHTJWNiTG1KAJiQCg==}
    dev: false

  /stackback@0.0.2:
    resolution: {integrity: sha512-1XMJE5fQo1jGH6Y/7ebnwPOBEkIEnT4QF32d5R1+VXdXveM0IBMJt8zfaxX1P3QhVwrYe+576+jkANtSS2mBbw==}
    dev: true

  /std-env@3.7.0:
    resolution: {integrity: sha512-JPbdCEQLj1w5GilpiHAx3qJvFndqybBysA3qUOnznweH4QbNYUsW/ea8QzSrnh0vNsezMMw5bcVool8lM0gwzg==}
    dev: true

  /streamsearch@1.1.0:
    resolution: {integrity: sha512-Mcc5wHehp9aXz1ax6bZUyY5afg9u2rv5cqQI3mRrYkGC8rW2hM02jWuwjtL++LS5qinSyhj2QfLyNsuc+VsExg==}
    engines: {node: '>=10.0.0'}
    dev: false

  /string-width@4.2.3:
    resolution: {integrity: sha512-wKyQRQpjJ0sIp62ErSZdGsjMJWsap5oRNihHhu6G7JVO/9jIB6UyevL+tXuOqrng8j/cxKTWyWUwvSTriiZz/g==}
    engines: {node: '>=8'}
    dependencies:
      emoji-regex: 8.0.0
      is-fullwidth-code-point: 3.0.0
      strip-ansi: 6.0.1

  /string-width@5.1.2:
    resolution: {integrity: sha512-HnLOCR3vjcY8beoNLtcjZ5/nxn2afmME6lhrDrebokqMap+XbeW8n9TXpPDOqdGK5qcI3oT0GKTW6wC7EMiVqA==}
    engines: {node: '>=12'}
    dependencies:
      eastasianwidth: 0.2.0
      emoji-regex: 9.2.2
      strip-ansi: 7.1.0
    dev: false

  /string.prototype.matchall@4.0.10:
    resolution: {integrity: sha512-rGXbGmOEosIQi6Qva94HUjgPs9vKW+dkG7Y8Q5O2OYkWL6wFaTRZO8zM4mhP94uX55wgyrXzfS2aGtGzUL7EJQ==}
    dependencies:
      call-bind: 1.0.7
      define-properties: 1.2.1
      es-abstract: 1.22.4
      get-intrinsic: 1.2.4
      has-symbols: 1.0.3
      internal-slot: 1.0.7
      regexp.prototype.flags: 1.5.2
      set-function-name: 2.0.1
      side-channel: 1.0.5
    dev: false

  /string.prototype.trim@1.2.8:
    resolution: {integrity: sha512-lfjY4HcixfQXOfaqCvcBuOIapyaroTXhbkfJN3gcB1OtyupngWK4sEET9Knd0cXd28kTUqu/kHoV4HKSJdnjiQ==}
    engines: {node: '>= 0.4'}
    dependencies:
      call-bind: 1.0.7
      define-properties: 1.2.1
      es-abstract: 1.22.4
    dev: false

  /string.prototype.trimend@1.0.7:
    resolution: {integrity: sha512-Ni79DqeB72ZFq1uH/L6zJ+DKZTkOtPIHovb3YZHQViE+HDouuU4mBrLOLDn5Dde3RF8qw5qVETEjhu9locMLvA==}
    dependencies:
      call-bind: 1.0.7
      define-properties: 1.2.1
      es-abstract: 1.22.4
    dev: false

  /string.prototype.trimstart@1.0.7:
    resolution: {integrity: sha512-NGhtDFu3jCEm7B4Fy0DpLewdJQOZcQ0rGbwQ/+stjnrp2i+rlKeCvos9hOIeCmqwratM47OBxY7uFZzjxHXmrg==}
    dependencies:
      call-bind: 1.0.7
      define-properties: 1.2.1
      es-abstract: 1.22.4
    dev: false

  /string_decoder@1.3.0:
    resolution: {integrity: sha512-hkRX8U1WjJFd8LsDJ2yQ/wWWxaopEsABU1XfkM8A+j0+85JAGppt16cr1Whg6KIbb4okU6Mql6BOj+uup/wKeA==}
    dependencies:
      safe-buffer: 5.2.1

  /strip-ansi@6.0.1:
    resolution: {integrity: sha512-Y38VPSHcqkFrCpFnQ9vuSXmquuv5oXOKpGeT6aGrr3o3Gc9AlVa6JBfUSOCnbxGGZF+/0ooI7KrPuUSztUdU5A==}
    engines: {node: '>=8'}
    dependencies:
      ansi-regex: 5.0.1

  /strip-ansi@7.1.0:
    resolution: {integrity: sha512-iq6eVVI64nQQTRYq2KtEg2d2uU7LElhTJwsH4YzIHZshxlgZms/wIc4VoDQTlG/IvVIrBKG06CrZnp0qv7hkcQ==}
    engines: {node: '>=12'}
    dependencies:
      ansi-regex: 6.0.1
    dev: false

  /strip-bom@3.0.0:
    resolution: {integrity: sha512-vavAMRXOgBVNF6nyEEmL3DBK19iRpDcoIwW+swQ+CbGiu7lju6t+JklA1MHweoWtadgt4ISVUsXLyDq34ddcwA==}
    engines: {node: '>=4'}
    dev: false

  /strip-final-newline@2.0.0:
    resolution: {integrity: sha512-BrpvfNAE3dcvq7ll3xVumzjKjZQ5tI1sEUIKr3Uoks0XUl45St3FlatVqef9prk4jRDzhW6WZg+3bk93y6pLjA==}
    engines: {node: '>=6'}
    dev: true

  /strip-final-newline@3.0.0:
    resolution: {integrity: sha512-dOESqjYr96iWYylGObzd39EuNTa5VJxyvVAEm5Jnh7KGo75V43Hk1odPQkNDyXNmUR6k+gEiDVXnjB8HJ3crXw==}
    engines: {node: '>=12'}
    dev: true

  /strip-json-comments@2.0.1:
    resolution: {integrity: sha512-4gB8na07fecVVkOI6Rs4e7T6NOTki5EmL7TUduTs6bu3EdnSycntVJ4re8kgZA+wx9IueI2Y11bfbgwtzuE0KQ==}
    engines: {node: '>=0.10.0'}

  /strip-json-comments@3.1.1:
    resolution: {integrity: sha512-6fPc+R4ihwqP6N/aIv2f1gMH8lOVtWQHoqC4yK6oSDVVocumAsfCqjkXnqiYMhmMwS/mEHLp7Vehlt3ql6lEig==}
    engines: {node: '>=8'}

  /strip-literal@2.0.0:
    resolution: {integrity: sha512-f9vHgsCWBq2ugHAkGMiiYY+AYG0D/cbloKKg0nhaaaSNsujdGIpVXCNsrJpCKr5M0f4aI31mr13UjY6GAuXCKA==}
    dependencies:
      js-tokens: 8.0.3
    dev: true

  /styled-jsx@5.1.1(@babel/core@7.23.9)(react@18.2.0):
    resolution: {integrity: sha512-pW7uC1l4mBZ8ugbiZrcIsiIvVx1UmTfw7UkC3Um2tmfUq9Bhk8IiyEIPl6F8agHgjzku6j0xQEZbfA5uSgSaCw==}
    engines: {node: '>= 12.0.0'}
    peerDependencies:
      '@babel/core': '*'
      babel-plugin-macros: '*'
      react: '>= 16.8.0 || 17.x.x || ^18.0.0-0'
    peerDependenciesMeta:
      '@babel/core':
        optional: true
      babel-plugin-macros:
        optional: true
    dependencies:
      '@babel/core': 7.23.9
      client-only: 0.0.1
      react: 18.2.0
    dev: false

  /sugarss@4.0.1(postcss@8.4.35):
    resolution: {integrity: sha512-WCjS5NfuVJjkQzK10s8WOBY+hhDxxNt/N6ZaGwxFZ+wN3/lKKFSaaKUNecULcTTvE4urLcKaZFQD8vO0mOZujw==}
    engines: {node: '>=12.0'}
    peerDependencies:
      postcss: ^8.3.3
    dependencies:
      postcss: 8.4.35
    dev: false

  /superjson@2.2.1:
    resolution: {integrity: sha512-8iGv75BYOa0xRJHK5vRLEjE2H/i4lulTjzpUXic3Eg8akftYjkmQDa8JARQ42rlczXyFR3IeRoeFCc7RxHsYZA==}
    engines: {node: '>=16'}
    dependencies:
      copy-anything: 3.0.5

  /supports-color@5.5.0:
    resolution: {integrity: sha512-QjVjwdXIt408MIiAqCX4oUKsgU2EqAGzs2Ppkm4aQYbjm+ZEWEcW4SfFNTr4uMNZma0ey4f5lgLrkB0aX0QMow==}
    engines: {node: '>=4'}
    dependencies:
      has-flag: 3.0.0

  /supports-color@7.2.0:
    resolution: {integrity: sha512-qpCAvRl9stuOHveKsn7HncJRvv501qIacKzQlO/+Lwxc9+0q2wLyv4Dfvt80/DPn2pqOBsJdDiogXGR9+OvwRw==}
    engines: {node: '>=8'}
    dependencies:
      has-flag: 4.0.0

  /supports-preserve-symlinks-flag@1.0.0:
    resolution: {integrity: sha512-ot0WnXS9fgdkgIcePe6RHNk1WA8+muPa6cSjeR3V8K27q9BB1rTE3R1p7Hv0z1ZyAc8s6Vvv8DIyWf681MAt0w==}
    engines: {node: '>= 0.4'}

  /swap-case@1.1.2:
    resolution: {integrity: sha512-BAmWG6/bx8syfc6qXPprof3Mn5vQgf5dwdUNJhsNqU9WdPt5P+ES/wQ5bxfijy8zwZgZZHslC3iAsxsuQMCzJQ==}
    dependencies:
      lower-case: 1.1.4
      upper-case: 1.1.3
    dev: true

  /symbol-tree@3.2.4:
    resolution: {integrity: sha512-9QNk5KwDF+Bvz+PyObkmSYjI5ksVUYtjW7AU22r2NKcfLJcXp96hkDWU3+XndOsUb+AQ9QhfzfCT2O+CNWT5Tw==}
    dev: true

  /tabbable@6.2.0:
    resolution: {integrity: sha512-Cat63mxsVJlzYvN51JmVXIgNoUokrIaT2zLclCXjRd8boZ0004U4KCs/sToJ75C6sdlByWxpYnb5Boif1VSFew==}
    dev: false

  /tar-fs@2.1.1:
    resolution: {integrity: sha512-V0r2Y9scmbDRLCNex/+hYzvp/zyYjvFbHPNgVTKfQvVrb6guiE/fxP+XblDNR011utopbkex2nM4dHNV6GDsng==}
    dependencies:
      chownr: 1.1.4
      mkdirp-classic: 0.5.3
      pump: 3.0.0
      tar-stream: 2.2.0
    dev: false

  /tar-stream@2.2.0:
    resolution: {integrity: sha512-ujeqbceABgwMZxEJnk2HDY2DlnUZ+9oEcb1KzTVfYHio0UE6dG71n60d8D2I4qNvleWrrXpmjpt7vZeF1LnMZQ==}
    engines: {node: '>=6'}
    dependencies:
      bl: 4.1.0
      end-of-stream: 1.4.4
      fs-constants: 1.0.0
      inherits: 2.0.4
      readable-stream: 3.6.2
    dev: false

  /tar@6.2.0:
    resolution: {integrity: sha512-/Wo7DcT0u5HUV486xg675HtjNd3BXZ6xDbzsCUZPt5iw8bTQ63bP0Raut3mvro9u+CUyq7YQd8Cx55fsZXxqLQ==}
    engines: {node: '>=10'}
    dependencies:
      chownr: 2.0.0
      fs-minipass: 2.1.0
      minipass: 5.0.0
      minizlib: 2.1.2
      mkdirp: 1.0.4
      yallist: 4.0.0
    dev: false

  /test-exclude@6.0.0:
    resolution: {integrity: sha512-cAGWPIyOHU6zlmg88jwm7VRyXnMN7iV68OGAbYDk/Mh/xC/pzVPlQtY6ngoIH/5/tciuhGfvESU8GrHrcxD56w==}
    engines: {node: '>=8'}
    dependencies:
      '@istanbuljs/schema': 0.1.3
      glob: 7.2.3
      minimatch: 3.1.2
    dev: true

  /text-hex@1.0.0:
    resolution: {integrity: sha512-uuVGNWzgJ4yhRaNSiubPY7OjISw4sw4E5Uv0wbjp+OzcbmVU/rsT8ujgcXJhn9ypzsgr5vlzpPqP+MBBKcGvbg==}
    dev: false

  /text-table@0.2.0:
    resolution: {integrity: sha512-N+8UisAXDGk8PFXP4HAzVR9nbfmVJ3zYLAWiTIoqC5v5isinhr+r5uaO8+7r3BMfuNIufIsA7RdpVgacC2cSpw==}

  /throttle-debounce@3.0.1:
    resolution: {integrity: sha512-dTEWWNu6JmeVXY0ZYoPuH5cRIwc0MeGbJwah9KUNYSJwommQpCzTySTpEe8Gs1J23aeWEuAobe4Ag7EHVt/LOg==}
    engines: {node: '>=10'}
    dev: false

  /through@2.3.8:
    resolution: {integrity: sha512-w89qg7PI8wAdvX60bMDP+bFoD5Dvhm9oLheFp5O4a2QF0cSBGsBX4qZmadPMvVqlLJBBci+WqGGOAPvcDeNSVg==}
    dev: true

  /timers-ext@0.1.7:
    resolution: {integrity: sha512-b85NUNzTSdodShTIbky6ZF02e8STtVVfD+fu4aXXShEELpozH+bCpJLYMPZbsABN2wDH7fJpqIoXxJpzbf0NqQ==}
    dependencies:
      es5-ext: 0.10.62
      next-tick: 1.1.0
    dev: true

  /tinybench@2.6.0:
    resolution: {integrity: sha512-N8hW3PG/3aOoZAN5V/NSAEDz0ZixDSSt5b/a05iqtpgfLWMSVuCo7w0k2vVvEjdrIoeGqZzweX2WlyioNIHchA==}
    dev: true

  /tinycolor2@1.6.0:
    resolution: {integrity: sha512-XPaBkWQJdsf3pLKJV9p4qN/S+fm2Oj8AIPo1BTUhg5oxkvm9+SVEGFdhyOz7tTdUTfvxMiAs4sp6/eZO2Ew+pw==}
    dev: true

  /tinygradient@1.1.5:
    resolution: {integrity: sha512-8nIfc2vgQ4TeLnk2lFj4tRLvvJwEfQuabdsmvDdQPT0xlk9TaNtpGd6nNRxXoK6vQhN6RSzj+Cnp5tTQmpxmbw==}
    dependencies:
      '@types/tinycolor2': 1.4.6
      tinycolor2: 1.6.0
    dev: true

  /tinypool@0.8.2:
    resolution: {integrity: sha512-SUszKYe5wgsxnNOVlBYO6IC+8VGWdVGZWAqUxp3UErNBtptZvWbwyUOyzNL59zigz2rCA92QiL3wvG+JDSdJdQ==}
    engines: {node: '>=14.0.0'}
    dev: true

  /tinyspy@2.2.1:
    resolution: {integrity: sha512-KYad6Vy5VDWV4GH3fjpseMQ/XU2BhIYP7Vzd0LG44qRWm/Yt2WCOTicFdvmgo6gWaqooMQCawTtILVQJupKu7A==}
    engines: {node: '>=14.0.0'}
    dev: true

  /tippy.js@6.3.7:
    resolution: {integrity: sha512-E1d3oP2emgJ9dRQZdf3Kkn0qJgI6ZLpyS5z6ZkY1DF3kaQaBsGZsndEpHwx+eC+tYM41HaSNvNtLx8tU57FzTQ==}
    dependencies:
      '@popperjs/core': 2.11.8
    dev: false

  /title-case@2.1.1:
    resolution: {integrity: sha512-EkJoZ2O3zdCz3zJsYCsxyq2OC5hrxR9mfdd5I+w8h/tmFfeOxJ+vvkxsKxdmN0WtS9zLdHEgfgVOiMVgv+Po4Q==}
    dependencies:
      no-case: 2.3.2
      upper-case: 1.1.3
    dev: true

  /tmp@0.0.33:
    resolution: {integrity: sha512-jRCJlojKnZ3addtTOjdIqoRuPEKBvNXcGYqzO6zWZX8KfKEpnGY5jfggJQ3EjKuu8D4bJRr0y+cYJFmYbImXGw==}
    engines: {node: '>=0.6.0'}
    dependencies:
      os-tmpdir: 1.0.2
    dev: true

  /to-fast-properties@2.0.0:
    resolution: {integrity: sha512-/OaKK0xYrs3DmxRYqL/yDc+FxFUVYhDlXMhRmv3z915w2HF1tnN1omB354j8VUGO/hbRzyD6Y3sA7v7GS/ceog==}
    engines: {node: '>=4'}

  /to-regex-range@5.0.1:
    resolution: {integrity: sha512-65P7iz6X5yEr1cwcgvQxbbIw7Uk3gOy5dIdtZ4rDveLqhrdJP+Li/Hx6tyK0NEb+2GCyneCMJiGqrADCSNk8sQ==}
    engines: {node: '>=8.0'}
    dependencies:
      is-number: 7.0.0

  /totalist@3.0.1:
    resolution: {integrity: sha512-sf4i37nQ2LBx4m3wB74y+ubopq6W/dIzXg0FDGjsYnZHVa1Da8FH853wlL2gtUhg+xJXjfk3kUZS3BRoQeoQBQ==}
    engines: {node: '>=6'}
    dev: true

  /tough-cookie@4.1.3:
    resolution: {integrity: sha512-aX/y5pVRkfRnfmuX+OdbSdXvPe6ieKX/G2s7e98f4poJHnqH3281gDPm/metm6E/WRamfx7WC4HUqkWHfQHprw==}
    engines: {node: '>=6'}
    dependencies:
      psl: 1.9.0
      punycode: 2.3.1
      universalify: 0.2.0
      url-parse: 1.5.10
    dev: true

  /tr46@0.0.3:
    resolution: {integrity: sha512-N3WMsuqV66lT30CrXNbEjx4GEwlow3v6rr4mCcv6prnfwhS01rkgyFdjPNBYd9br7LpXV1+Emh01fHnq2Gdgrw==}
    dev: false

  /tr46@5.0.0:
    resolution: {integrity: sha512-tk2G5R2KRwBd+ZN0zaEXpmzdKyOYksXwywulIX95MBODjSzMIuQnQ3m8JxgbhnL1LeVo7lqQKsYa1O3Htl7K5g==}
    engines: {node: '>=18'}
    dependencies:
      punycode: 2.3.1
    dev: true

  /triple-beam@1.4.1:
    resolution: {integrity: sha512-aZbgViZrg1QNcG+LULa7nhZpJTZSLm/mXnHXnbAbjmN5aSa0y7V+wvv6+4WaBtpISJzThKy+PIPxc1Nq1EJ9mg==}
    engines: {node: '>= 14.0.0'}
    dev: false

  /ts-api-utils@1.2.1(typescript@5.3.3):
    resolution: {integrity: sha512-RIYA36cJn2WiH9Hy77hdF9r7oEwxAtB/TS9/S4Qd90Ap4z5FSiin5zEiTL44OII1Y3IIlEvxwxFUVgrHSZ/UpA==}
    engines: {node: '>=16'}
    peerDependencies:
      typescript: '>=4.2.0'
    dependencies:
      typescript: 5.3.3
    dev: false

  /ts-node@10.9.2(@types/node@20.11.20)(typescript@5.3.3):
    resolution: {integrity: sha512-f0FFpIdcHgn8zcPSbf1dRevwt047YMnaiJM3u2w2RewrB+fob/zePZcrOyQoLMMO7aBIddLcQIEK5dYjkLnGrQ==}
    hasBin: true
    peerDependencies:
      '@swc/core': '>=1.2.50'
      '@swc/wasm': '>=1.2.50'
      '@types/node': '*'
      typescript: '>=2.7'
    peerDependenciesMeta:
      '@swc/core':
        optional: true
      '@swc/wasm':
        optional: true
    dependencies:
      '@cspotcode/source-map-support': 0.8.1
      '@tsconfig/node10': 1.0.9
      '@tsconfig/node12': 1.0.11
      '@tsconfig/node14': 1.0.3
      '@tsconfig/node16': 1.0.4
      '@types/node': 20.11.20
      acorn: 8.11.3
      acorn-walk: 8.3.2
      arg: 4.1.3
      create-require: 1.1.1
      diff: 4.0.2
      make-error: 1.3.6
      typescript: 5.3.3
      v8-compile-cache-lib: 3.0.1
      yn: 3.1.1
    dev: true

  /tsconfck@3.0.2(typescript@5.3.3):
    resolution: {integrity: sha512-6lWtFjwuhS3XI4HsX4Zg0izOI3FU/AI9EGVlPEUMDIhvLPMD4wkiof0WCoDgW7qY+Dy198g4d9miAqUHWHFH6Q==}
    engines: {node: ^18 || >=20}
    hasBin: true
    peerDependencies:
      typescript: ^5.0.0
    peerDependenciesMeta:
      typescript:
        optional: true
    dependencies:
      typescript: 5.3.3
    dev: true

  /tsconfig-paths@3.15.0:
    resolution: {integrity: sha512-2Ac2RgzDe/cn48GvOe3M+o82pEFewD3UPbyoUHHdKasHwJKjds4fLXWf/Ux5kATBKN20oaFGu+jbElp1pos0mg==}
    dependencies:
      '@types/json5': 0.0.29
      json5: 1.0.2
      minimist: 1.2.8
      strip-bom: 3.0.0
    dev: false

  /tslib@1.14.1:
    resolution: {integrity: sha512-Xni35NKzjgMrwevysHTCArtLDpPvye8zV/0E4EyYn43P7/7qvQwPh9BGkHewbMulVntbigmcT7rdX3BNo9wRJg==}
    dev: true

  /tslib@2.6.2:
    resolution: {integrity: sha512-AEYxH93jGFPn/a2iVAwW87VuUIkR1FVUKB77NwMF7nBTDkDrrT/Hpt/IrCJ0QXhW27jTBDcf5ZY7w6RiqTMw2Q==}

  /tsscmp@1.0.6:
    resolution: {integrity: sha512-LxhtAkPDTkVCMQjt2h6eBVY28KCjikZqZfMcC15YBeNjkgUpdCfBu5HoiOTDu86v6smE8yOjyEktJ8hlbANHQA==}
    engines: {node: '>=0.6.x'}
    dev: false

  /tunnel-agent@0.6.0:
    resolution: {integrity: sha512-McnNiV1l8RYeY8tBgEpuodCC1mLUdbSN+CYBL7kJsJNInOP8UjDDEwdk6Mw60vdLLrr5NHKZhMAOSrR2NZuQ+w==}
    dependencies:
      safe-buffer: 5.2.1
    dev: false

  /turbo-darwin-64@1.12.4:
    resolution: {integrity: sha512-dBwFxhp9isTa9RS/fz2gDVk5wWhKQsPQMozYhjM7TT4jTrnYn0ZJMzr7V3B/M/T8QF65TbniW7w1gtgxQgX5Zg==}
    cpu: [x64]
    os: [darwin]
    requiresBuild: true
    dev: true
    optional: true

  /turbo-darwin-arm64@1.12.4:
    resolution: {integrity: sha512-1Uo5iI6xsJ1j9ObsqxYRsa3W26mEbUe6fnj4rQYV6kDaqYD54oAMJ6hM53q9rB8JvFxwdrUXGp3PwTw9A0qqkA==}
    cpu: [arm64]
    os: [darwin]
    requiresBuild: true
    dev: true
    optional: true

  /turbo-linux-64@1.12.4:
    resolution: {integrity: sha512-ONg2aSqKP7LAQOg7ysmU5WpEQp4DGNxSlAiR7um+LKtbmC/UxogbR5+T+Uuq6zGuQ5kJyKjWJ4NhtvUswOqBsA==}
    cpu: [x64]
    os: [linux]
    requiresBuild: true
    dev: true
    optional: true

  /turbo-linux-arm64@1.12.4:
    resolution: {integrity: sha512-9FPufkwdgfIKg/9jj87Cdtftw8o36y27/S2vLN7FTR2pp9c0MQiTBOLVYadUr1FlShupddmaMbTkXEhyt9SdrA==}
    cpu: [arm64]
    os: [linux]
    requiresBuild: true
    dev: true
    optional: true

  /turbo-windows-64@1.12.4:
    resolution: {integrity: sha512-2mOtxHW5Vjh/5rDVu/aFwsMzI+chs8XcEuJHlY1sYOpEymYTz+u6AXbnzRvwZFMrLKr7J7fQOGl+v96sLKbNdA==}
    cpu: [x64]
    os: [win32]
    requiresBuild: true
    dev: true
    optional: true

  /turbo-windows-arm64@1.12.4:
    resolution: {integrity: sha512-nOY5wae9qnxPOpT1fRuYO0ks6dTwpKMPV6++VkDkamFDLFHUDVM/9kmD2UTeh1yyrKnrZksbb9zmShhmfj1wog==}
    cpu: [arm64]
    os: [win32]
    requiresBuild: true
    dev: true
    optional: true

  /turbo@1.12.4:
    resolution: {integrity: sha512-yUJ7elEUSToiGwFZogXpYKJpQ0BvaMbkEuQECIWtkBLcmWzlMOt6bActsIm29oN83mRU0WbzGt4e8H1KHWedhg==}
    hasBin: true
    optionalDependencies:
      turbo-darwin-64: 1.12.4
      turbo-darwin-arm64: 1.12.4
      turbo-linux-64: 1.12.4
      turbo-linux-arm64: 1.12.4
      turbo-windows-64: 1.12.4
      turbo-windows-arm64: 1.12.4
    dev: true

  /type-check@0.4.0:
    resolution: {integrity: sha512-XleUoc9uwGXqjWwXaUTZAmzMcFZ5858QA2vvx1Ur5xIcixXIP+8LnFDgRplU30us6teqdlskFfu+ae4K79Ooew==}
    engines: {node: '>= 0.8.0'}
    dependencies:
      prelude-ls: 1.2.1

  /type-detect@4.0.8:
    resolution: {integrity: sha512-0fr/mIH1dlO+x7TlcMy+bIDqKPsw/70tVyeHW787goQjhmqaZe10uwLujubK9q9Lg6Fiho1KUKDYz0Z7k7g5/g==}
    engines: {node: '>=4'}
    dev: true

  /type-fest@0.20.2:
    resolution: {integrity: sha512-Ne+eE4r0/iWnpAxD852z3A+N0Bt5RN//NjJwRd2VFHEmrywxf5vsZlh4R6lixl6B+wz/8d+maTSAkN1FIkI3LQ==}
    engines: {node: '>=10'}

  /type-fest@0.21.3:
    resolution: {integrity: sha512-t0rzBq87m3fVcduHDUFhKmyyX+9eo6WQjZvf51Ea/M0Q7+T374Jp1aUiyUl0GKxp8M/OETVHSDvmkyPgvX+X2w==}
    engines: {node: '>=10'}
    dev: true

  /type-fest@2.19.0:
    resolution: {integrity: sha512-RAH822pAdBgcNMAfWnCBU3CFZcfZ/i1eZjwFU/dsLKumyuuP3niueg2UAukXYF0E2AAoc82ZSSf9J0WQBinzHA==}
    engines: {node: '>=12.20'}
    dev: false

  /type-fest@3.13.1:
    resolution: {integrity: sha512-tLq3bSNx+xSpwvAJnzrK0Ep5CLNWjvFTOp71URMaAEWBfRb9nnJiBoUe0tF8bI4ZFO3omgBR6NvnbzVUT3Ly4g==}
    engines: {node: '>=14.16'}
    dev: false

  /type@1.2.0:
    resolution: {integrity: sha512-+5nt5AAniqsCnu2cEQQdpzCAh33kVx8n0VoFidKpB1dVVLAN/F+bgVOqOJqOnEnrhp222clB5p3vUlD+1QAnfg==}
    dev: true

  /type@2.7.2:
    resolution: {integrity: sha512-dzlvlNlt6AXU7EBSfpAscydQ7gXB+pPGsPnfJnZpiNJBDj7IaJzQlBZYGdEi4R9HmPdBv2XmWJ6YUtoTa7lmCw==}
    dev: true

  /typed-array-buffer@1.0.1:
    resolution: {integrity: sha512-RSqu1UEuSlrBhHTWC8O9FnPjOduNs4M7rJ4pRKoEjtx1zUNOPN2sSXHLDX+Y2WPbHIxbvg4JFo2DNAEfPIKWoQ==}
    engines: {node: '>= 0.4'}
    dependencies:
      call-bind: 1.0.7
      es-errors: 1.3.0
      is-typed-array: 1.1.13
    dev: false

  /typed-array-byte-length@1.0.0:
    resolution: {integrity: sha512-Or/+kvLxNpeQ9DtSydonMxCx+9ZXOswtwJn17SNLvhptaXYDJvkFFP5zbfU/uLmvnBJlI4yrnXRxpdWH/M5tNA==}
    engines: {node: '>= 0.4'}
    dependencies:
      call-bind: 1.0.7
      for-each: 0.3.3
      has-proto: 1.0.1
      is-typed-array: 1.1.13
    dev: false

  /typed-array-byte-offset@1.0.0:
    resolution: {integrity: sha512-RD97prjEt9EL8YgAgpOkf3O4IF9lhJFr9g0htQkm0rchFp/Vx7LW5Q8fSXXub7BXAODyUQohRMyOc3faCPd0hg==}
    engines: {node: '>= 0.4'}
    dependencies:
      available-typed-arrays: 1.0.6
      call-bind: 1.0.7
      for-each: 0.3.3
      has-proto: 1.0.1
      is-typed-array: 1.1.13
    dev: false

  /typed-array-length@1.0.4:
    resolution: {integrity: sha512-KjZypGq+I/H7HI5HlOoGHkWUUGq+Q0TPhQurLbyrVrvnKTBgzLhIJ7j6J/XTQOi0d1RjyZ0wdas8bKs2p0x3Ng==}
    dependencies:
      call-bind: 1.0.7
      for-each: 0.3.3
      is-typed-array: 1.1.13
    dev: false

  /typescript@5.3.3:
    resolution: {integrity: sha512-pXWcraxM0uxAS+tN0AG/BF2TyqmHO014Z070UsJ+pFvYuRSq8KH8DmWpnbXe0pEPDHXZV3FcAbJkijJ5oNEnWw==}
    engines: {node: '>=14.17'}
    hasBin: true

  /uc.micro@2.0.0:
    resolution: {integrity: sha512-DffL94LsNOccVn4hyfRe5rdKa273swqeA5DJpMOeFmEn1wCDc7nAbbB0gXlgBCL7TNzeTv6G7XVWzan7iJtfig==}
    dev: false

  /ufo@1.4.0:
    resolution: {integrity: sha512-Hhy+BhRBleFjpJ2vchUNN40qgkh0366FWJGqVLYBHev0vpHTrXSA0ryT+74UiW6KWsldNurQMKGqCm1M2zBciQ==}
    dev: true

  /uglify-js@3.17.4:
    resolution: {integrity: sha512-T9q82TJI9e/C1TAxYvfb16xO120tMVFZrGA3f9/P4424DNu6ypK103y0GPFVa17yotwSyZW5iYXgjYHkGrJW/g==}
    engines: {node: '>=0.8.0'}
    hasBin: true
    requiresBuild: true
    dev: true
    optional: true

  /unbox-primitive@1.0.2:
    resolution: {integrity: sha512-61pPlCD9h51VoreyJ0BReideM3MDKMKnh6+V9L08331ipq6Q8OFXZYiqP6n/tbHx4s5I9uRhcye6BrbkizkBDw==}
    dependencies:
      call-bind: 1.0.7
      has-bigints: 1.0.2
      has-symbols: 1.0.3
      which-boxed-primitive: 1.0.2
    dev: false

  /undici-types@5.26.5:
    resolution: {integrity: sha512-JlCMO+ehdEIKqlFxk6IfVoAUVmgz7cU7zD/h9XZ0qzeosSHmUJVOzSQvvYSYWXkFXC+IfLKSIffhv0sVZup6pA==}

  /universalify@0.2.0:
    resolution: {integrity: sha512-CJ1QgKmNg3CwvAv/kOFmtnEN05f0D/cn9QntgNOQlQF9dgvVTHj3t+8JPdjqawCHk7V/KA+fbUqzZ9XWhcqPUg==}
    engines: {node: '>= 4.0.0'}
    dev: true

  /universalify@2.0.1:
    resolution: {integrity: sha512-gptHNQghINnc/vTGIk0SOFGFNXw7JVrlRUtConJRlvaw6DuX0wO5Jeko9sWrMBhh+PsYAZ7oXAiOnf/UKogyiw==}
    engines: {node: '>= 10.0.0'}
    dev: true

  /update-browserslist-db@1.0.13(browserslist@4.23.0):
    resolution: {integrity: sha512-xebP81SNcPuNpPP3uzeW1NYXxI3rxyJzF3pD6sH4jE7o/IX+WtSpwnVU+qIsDPyk0d3hmFQ7mjqc6AtV604hbg==}
    hasBin: true
    peerDependencies:
      browserslist: '>= 4.21.0'
    dependencies:
      browserslist: 4.23.0
      escalade: 3.1.2
      picocolors: 1.0.0

  /update-check@1.5.4:
    resolution: {integrity: sha512-5YHsflzHP4t1G+8WGPlvKbJEbAJGCgw+Em+dGR1KmBUbr1J36SJBqlHLjR7oob7sco5hWHGQVcr9B2poIVDDTQ==}
    dependencies:
      registry-auth-token: 3.3.2
      registry-url: 3.1.0
    dev: true

  /upper-case-first@1.1.2:
    resolution: {integrity: sha512-wINKYvI3Db8dtjikdAqoBbZoP6Q+PZUyfMR7pmwHzjC2quzSkUq5DmPrTtPEqHaz8AGtmsB4TqwapMTM1QAQOQ==}
    dependencies:
      upper-case: 1.1.3
    dev: true

  /upper-case@1.1.3:
    resolution: {integrity: sha512-WRbjgmYzgXkCV7zNVpy5YgrHgbBv126rMALQQMrmzOVC4GM2waQ9x7xtm8VU+1yF2kWyPzI9zbZ48n4vSxwfSA==}
    dev: true

  /uri-js@4.4.1:
    resolution: {integrity: sha512-7rKUyy33Q1yc98pQ1DAmLtwX109F7TIfWlW1Ydo8Wl1ii1SeHieeh0HHfPeL2fMXK6z0s8ecKs9frCuLJvndBg==}
    dependencies:
      punycode: 2.3.1

  /url-parse@1.5.10:
    resolution: {integrity: sha512-WypcfiRhfeUP9vvF0j6rw0J3hrWrw6iZv3+22h6iRMJ/8z1Tj6XfLP4DsUix5MhMPnXpiHDoKyoZ/bdCkwBCiQ==}
    dependencies:
      querystringify: 2.2.0
      requires-port: 1.0.0
    dev: true

  /use-callback-ref@1.3.1(@types/react@18.2.60)(react@18.2.0):
    resolution: {integrity: sha512-Lg4Vx1XZQauB42Hw3kK7JM6yjVjgFmFC5/Ab797s79aARomD2nEErc4mCgM8EZrARLmmbWpi5DGCadmK50DcAQ==}
    engines: {node: '>=10'}
    peerDependencies:
      '@types/react': ^16.8.0 || ^17.0.0 || ^18.0.0
      react: ^16.8.0 || ^17.0.0 || ^18.0.0
    peerDependenciesMeta:
      '@types/react':
        optional: true
    dependencies:
      '@types/react': 18.2.60
      react: 18.2.0
      tslib: 2.6.2
    dev: false

  /use-composed-ref@1.3.0(react@18.2.0):
    resolution: {integrity: sha512-GLMG0Jc/jiKov/3Ulid1wbv3r54K9HlMW29IWcDFPEqFkSO2nS0MuefWgMJpeHQ9YJeXDL3ZUF+P3jdXlZX/cQ==}
    peerDependencies:
      react: ^16.8.0 || ^17.0.0 || ^18.0.0
    dependencies:
      react: 18.2.0
    dev: false

  /use-deep-compare-effect@1.8.1(react@18.2.0):
    resolution: {integrity: sha512-kbeNVZ9Zkc0RFGpfMN3MNfaKNvcLNyxOAAd9O4CBZ+kCBXXscn9s/4I+8ytUER4RDpEYs5+O6Rs4PqiZ+rHr5Q==}
    engines: {node: '>=10', npm: '>=6'}
    peerDependencies:
      react: '>=16.13'
    dependencies:
      '@babel/runtime': 7.23.9
      dequal: 2.0.3
      react: 18.2.0
    dev: false

  /use-isomorphic-layout-effect@1.1.2(@types/react@18.2.60)(react@18.2.0):
    resolution: {integrity: sha512-49L8yCO3iGT/ZF9QttjwLF/ZD9Iwto5LnH5LmEdk/6cFmXddqi2ulF0edxTwjj+7mqvpVVGQWvbXZdn32wRSHA==}
    peerDependencies:
      '@types/react': '*'
      react: ^16.8.0 || ^17.0.0 || ^18.0.0
    peerDependenciesMeta:
      '@types/react':
        optional: true
    dependencies:
      '@types/react': 18.2.60
      react: 18.2.0
    dev: false

  /use-latest@1.2.1(@types/react@18.2.60)(react@18.2.0):
    resolution: {integrity: sha512-xA+AVm/Wlg3e2P/JiItTziwS7FK92LWrDB0p+hgXloIMuVCeJJ8v6f0eeHyPZaJrM+usM1FkFfbNCrJGs8A/zw==}
    peerDependencies:
      '@types/react': '*'
      react: ^16.8.0 || ^17.0.0 || ^18.0.0
    peerDependenciesMeta:
      '@types/react':
        optional: true
    dependencies:
      '@types/react': 18.2.60
      react: 18.2.0
      use-isomorphic-layout-effect: 1.1.2(@types/react@18.2.60)(react@18.2.0)
    dev: false

  /use-sidecar@1.1.2(@types/react@18.2.60)(react@18.2.0):
    resolution: {integrity: sha512-epTbsLuzZ7lPClpz2TyryBfztm7m+28DlEv2ZCQ3MDr5ssiwyOwGH/e5F9CkfWjJ1t4clvI58yF822/GUkjjhw==}
    engines: {node: '>=10'}
    peerDependencies:
      '@types/react': ^16.9.0 || ^17.0.0 || ^18.0.0
      react: ^16.8.0 || ^17.0.0 || ^18.0.0
    peerDependenciesMeta:
      '@types/react':
        optional: true
    dependencies:
      '@types/react': 18.2.60
      detect-node-es: 1.1.0
      react: 18.2.0
      tslib: 2.6.2
    dev: false

  /util-deprecate@1.0.2:
    resolution: {integrity: sha512-EPD5q1uXyFxJpCrLnCc1nHnq3gOa6DZBocAIiI2TaSCA7VCJ1UJDMagCzIkXNsUYfD1daK//LTEQ8xiIbrHtcw==}

  /v8-compile-cache-lib@3.0.1:
    resolution: {integrity: sha512-wa7YjyUGfNZngI/vtK0UHAN+lgDCxBPCylVXGp0zu59Fz5aiGtNXaq3DhIov063MorB+VfufLh3JlF2KdTK3xg==}
    dev: true

  /v8-to-istanbul@9.2.0:
    resolution: {integrity: sha512-/EH/sDgxU2eGxajKdwLCDmQ4FWq+kpi3uCmBGpw1xJtnAxEjlD8j8PEiGWpCIMIs3ciNAgH0d3TTJiUkYzyZjA==}
    engines: {node: '>=10.12.0'}
    dependencies:
      '@jridgewell/trace-mapping': 0.3.22
      '@types/istanbul-lib-coverage': 2.0.6
      convert-source-map: 2.0.0
    dev: true

  /validate-npm-package-name@5.0.0:
    resolution: {integrity: sha512-YuKoXDAhBYxY7SfOKxHBDoSyENFeW5VvIIQp2TGQuit8gpK6MnWaQelBKxso72DoxTZfZdcP3W90LqpSkgPzLQ==}
    engines: {node: ^14.17.0 || ^16.13.0 || >=18.0.0}
    dependencies:
      builtins: 5.0.1
    dev: true

  /vite-node@1.3.1(@types/node@20.11.20):
    resolution: {integrity: sha512-azbRrqRxlWTJEVbzInZCTchx0X69M/XPTCz4H+TLvlTcR/xH/3hkRqhOakT41fMJCMzXTu4UvegkZiEoJAWvng==}
    engines: {node: ^18.0.0 || >=20.0.0}
    hasBin: true
    dependencies:
      cac: 6.7.14
      debug: 4.3.4
      pathe: 1.1.2
      picocolors: 1.0.0
      vite: 5.1.3(@types/node@20.11.20)
    transitivePeerDependencies:
      - '@types/node'
      - less
      - lightningcss
      - sass
      - stylus
      - sugarss
      - supports-color
      - terser
    dev: true

  /vite-tsconfig-paths@4.3.1(typescript@5.3.3)(vite@5.1.3):
    resolution: {integrity: sha512-cfgJwcGOsIxXOLU/nELPny2/LUD/lcf1IbfyeKTv2bsupVbTH/xpFtdQlBmIP1GEK2CjjLxYhFfB+QODFAx5aw==}
    peerDependencies:
      vite: '*'
    peerDependenciesMeta:
      vite:
        optional: true
    dependencies:
      debug: 4.3.4
      globrex: 0.1.2
      tsconfck: 3.0.2(typescript@5.3.3)
      vite: 5.1.3(@types/node@20.11.20)
    transitivePeerDependencies:
      - supports-color
      - typescript
    dev: true

  /vite@5.1.3(@types/node@20.11.20):
    resolution: {integrity: sha512-UfmUD36DKkqhi/F75RrxvPpry+9+tTkrXfMNZD+SboZqBCMsxKtO52XeGzzuh7ioz+Eo/SYDBbdb0Z7vgcDJew==}
    engines: {node: ^18.0.0 || >=20.0.0}
    hasBin: true
    peerDependencies:
      '@types/node': ^18.0.0 || >=20.0.0
      less: '*'
      lightningcss: ^1.21.0
      sass: '*'
      stylus: '*'
      sugarss: '*'
      terser: ^5.4.0
    peerDependenciesMeta:
      '@types/node':
        optional: true
      less:
        optional: true
      lightningcss:
        optional: true
      sass:
        optional: true
      stylus:
        optional: true
      sugarss:
        optional: true
      terser:
        optional: true
    dependencies:
      '@types/node': 20.11.20
      esbuild: 0.19.12
      postcss: 8.4.35
      rollup: 4.12.0
    optionalDependencies:
      fsevents: 2.3.3
    dev: true

  /vitest@1.3.1(@types/node@20.11.20)(@vitest/ui@1.3.1)(jsdom@24.0.0):
    resolution: {integrity: sha512-/1QJqXs8YbCrfv/GPQ05wAZf2eakUPLPa18vkJAKE7RXOKfVHqMZZ1WlTjiwl6Gcn65M5vpNUB6EFLnEdRdEXQ==}
    engines: {node: ^18.0.0 || >=20.0.0}
    hasBin: true
    peerDependencies:
      '@edge-runtime/vm': '*'
      '@types/node': ^18.0.0 || >=20.0.0
      '@vitest/browser': 1.3.1
      '@vitest/ui': 1.3.1
      happy-dom: '*'
      jsdom: '*'
    peerDependenciesMeta:
      '@edge-runtime/vm':
        optional: true
      '@types/node':
        optional: true
      '@vitest/browser':
        optional: true
      '@vitest/ui':
        optional: true
      happy-dom:
        optional: true
      jsdom:
        optional: true
    dependencies:
      '@types/node': 20.11.20
      '@vitest/expect': 1.3.1
      '@vitest/runner': 1.3.1
      '@vitest/snapshot': 1.3.1
      '@vitest/spy': 1.3.1
      '@vitest/ui': 1.3.1(vitest@1.3.1)
      '@vitest/utils': 1.3.1
      acorn-walk: 8.3.2
      chai: 4.4.1
      debug: 4.3.4
      execa: 8.0.1
      jsdom: 24.0.0
      local-pkg: 0.5.0
      magic-string: 0.30.7
      pathe: 1.1.2
      picocolors: 1.0.0
      std-env: 3.7.0
      strip-literal: 2.0.0
      tinybench: 2.6.0
      tinypool: 0.8.2
      vite: 5.1.3(@types/node@20.11.20)
      vite-node: 1.3.1(@types/node@20.11.20)
      why-is-node-running: 2.2.2
    transitivePeerDependencies:
      - less
      - lightningcss
      - sass
      - stylus
      - sugarss
      - supports-color
      - terser
    dev: true

  /w3c-keyname@2.2.8:
    resolution: {integrity: sha512-dpojBhNsCNN7T82Tm7k26A6G9ML3NkhDsnw9n/eoxSRlVBB4CEtIQ/KTCLI2Fwf3ataSXRhYFkQi3SlnFwPvPQ==}
    dev: false

  /w3c-xmlserializer@5.0.0:
    resolution: {integrity: sha512-o8qghlI8NZHU1lLPrpi2+Uq7abh4GGPpYANlalzWxyWteJOCsr/P+oPBA49TOLu5FTZO4d3F9MnWJfiMo4BkmA==}
    engines: {node: '>=18'}
    dependencies:
      xml-name-validator: 5.0.0
    dev: true

  /wcwidth@1.0.1:
    resolution: {integrity: sha512-XHPEwS0q6TaxcvG85+8EYkbiCux2XtWG2mkc47Ng2A77BQu9+DqIOJldST4HgPkuea7dvKSj5VgX3P1d4rW8Tg==}
    dependencies:
      defaults: 1.0.4
    dev: true

  /webidl-conversions@3.0.1:
    resolution: {integrity: sha512-2JAn3z8AR6rjK8Sm8orRC0h/bcl/DqL7tRPdGZ4I1CjdF+EaMLmYxBHyXuKL849eucPFhvBoxMsflfOb8kxaeQ==}
    dev: false

  /webidl-conversions@7.0.0:
    resolution: {integrity: sha512-VwddBukDzu71offAQR975unBIGqfKZpM+8ZX6ySk8nYhVoo5CYaZyzt3YBvYtRtO+aoGlqxPg/B87NGVZ/fu6g==}
    engines: {node: '>=12'}
    dev: true

  /whatwg-encoding@3.1.1:
    resolution: {integrity: sha512-6qN4hJdMwfYBtE3YBTTHhoeuUrDBPZmbQaxWAqSALV/MeEnR5z1xd8UKud2RAkFoPkmB+hli1TZSnyi84xz1vQ==}
    engines: {node: '>=18'}
    dependencies:
      iconv-lite: 0.6.3
    dev: true

  /whatwg-mimetype@4.0.0:
    resolution: {integrity: sha512-QaKxh0eNIi2mE9p2vEdzfagOKHCcj1pJ56EEHGQOVxp8r9/iszLUUV7v89x9O1p/T+NlTM5W7jW6+cz4Fq1YVg==}
    engines: {node: '>=18'}
    dev: true

  /whatwg-url@14.0.0:
    resolution: {integrity: sha512-1lfMEm2IEr7RIV+f4lUNPOqfFL+pO+Xw3fJSqmjX9AbXcXcYOkCe1P6+9VBZB6n94af16NfZf+sSk0JCBZC9aw==}
    engines: {node: '>=18'}
    dependencies:
      tr46: 5.0.0
      webidl-conversions: 7.0.0
    dev: true

  /whatwg-url@5.0.0:
    resolution: {integrity: sha512-saE57nupxk6v3HY35+jzBwYa0rKSy0XR8JSxZPwgLr7ys0IBzhGviA1/TUGJLmSVqs8pb9AnvICXEuOHLprYTw==}
    dependencies:
      tr46: 0.0.3
      webidl-conversions: 3.0.1
    dev: false

  /which-boxed-primitive@1.0.2:
    resolution: {integrity: sha512-bwZdv0AKLpplFY2KZRX6TvyuN7ojjr7lwkg6ml0roIy9YeuSr7JS372qlNW18UQYzgYK9ziGcerWqZOmEn9VNg==}
    dependencies:
      is-bigint: 1.0.4
      is-boolean-object: 1.1.2
      is-number-object: 1.0.7
      is-string: 1.0.7
      is-symbol: 1.0.4
    dev: false

  /which-builtin-type@1.1.3:
    resolution: {integrity: sha512-YmjsSMDBYsM1CaFiayOVT06+KJeXf0o5M/CAd4o1lTadFAtacTUM49zoYxr/oroopFDfhvN6iEcBxUyc3gvKmw==}
    engines: {node: '>= 0.4'}
    dependencies:
      function.prototype.name: 1.1.6
      has-tostringtag: 1.0.2
      is-async-function: 2.0.0
      is-date-object: 1.0.5
      is-finalizationregistry: 1.0.2
      is-generator-function: 1.0.10
      is-regex: 1.1.4
      is-weakref: 1.0.2
      isarray: 2.0.5
      which-boxed-primitive: 1.0.2
      which-collection: 1.0.1
      which-typed-array: 1.1.14
    dev: false

  /which-collection@1.0.1:
    resolution: {integrity: sha512-W8xeTUwaln8i3K/cY1nGXzdnVZlidBcagyNFtBdD5kxnb4TvGKR7FfSIS3mYpwWS1QUCutfKz8IY8RjftB0+1A==}
    dependencies:
      is-map: 2.0.2
      is-set: 2.0.2
      is-weakmap: 2.0.1
      is-weakset: 2.0.2
    dev: false

  /which-typed-array@1.1.14:
    resolution: {integrity: sha512-VnXFiIW8yNn9kIHN88xvZ4yOWchftKDsRJ8fEPacX/wl1lOvBrhsJ/OeJCXq7B0AaijRuqgzSKalJoPk+D8MPg==}
    engines: {node: '>= 0.4'}
    dependencies:
      available-typed-arrays: 1.0.6
      call-bind: 1.0.7
      for-each: 0.3.3
      gopd: 1.0.1
      has-tostringtag: 1.0.2
    dev: false

  /which@2.0.2:
    resolution: {integrity: sha512-BLI3Tl1TW3Pvl70l3yq3Y64i+awpwXqsGBYWkkqMtnbXgrMD+yj7rhW0kuEDxzJaYXGjEW5ogapKNMEKNMjibA==}
    engines: {node: '>= 8'}
    hasBin: true
    dependencies:
      isexe: 2.0.0

  /why-is-node-running@2.2.2:
    resolution: {integrity: sha512-6tSwToZxTOcotxHeA+qGCq1mVzKR3CwcJGmVcY+QE8SHy6TnpFnh8PAvPNHYr7EcuVeG0QSMxtYCuO1ta/G/oA==}
    engines: {node: '>=8'}
    hasBin: true
    dependencies:
      siginfo: 2.0.0
      stackback: 0.0.2
    dev: true

  /wide-align@1.1.5:
    resolution: {integrity: sha512-eDMORYaPNZ4sQIuuYPDHdQvf4gyCF9rEEV/yPxGfwPkRodwEgiMUUXTx/dex+Me0wxx53S+NgUHaP7y3MGlDmg==}
    dependencies:
      string-width: 4.2.3
    dev: false

  /winston-transport@4.7.0:
    resolution: {integrity: sha512-ajBj65K5I7denzer2IYW6+2bNIVqLGDHqDw3Ow8Ohh+vdW+rv4MZ6eiDvHoKhfJFZ2auyN8byXieDDJ96ViONg==}
    engines: {node: '>= 12.0.0'}
    dependencies:
      logform: 2.6.0
      readable-stream: 3.6.2
      triple-beam: 1.4.1
    dev: false

  /winston@3.11.0:
    resolution: {integrity: sha512-L3yR6/MzZAOl0DsysUXHVjOwv8mKZ71TrA/41EIduGpOOV5LQVodqN+QdQ6BS6PJ/RdIshZhq84P/fStEZkk7g==}
    engines: {node: '>= 12.0.0'}
    dependencies:
      '@colors/colors': 1.6.0
      '@dabh/diagnostics': 2.0.3
      async: 3.2.5
      is-stream: 2.0.1
      logform: 2.6.0
      one-time: 1.0.0
      readable-stream: 3.6.2
      safe-stable-stringify: 2.4.3
      stack-trace: 0.0.10
      triple-beam: 1.4.1
      winston-transport: 4.7.0
    dev: false

  /wordwrap@1.0.0:
    resolution: {integrity: sha512-gvVzJFlPycKc5dZN4yPkP8w7Dc37BtP1yczEneOb4uq34pXZcvrtRTmWV8W+Ume+XCxKgbjM+nevkyFPMybd4Q==}
    dev: true

  /wrap-ansi@6.2.0:
    resolution: {integrity: sha512-r6lPcBGxZXlIcymEu7InxDMhdW0KDxpLgoFLcguasxCaJ/SOIZwINatK9KY/tf+ZrlywOKU0UDj3ATXUBfxJXA==}
    engines: {node: '>=8'}
    dependencies:
      ansi-styles: 4.3.0
      string-width: 4.2.3
      strip-ansi: 6.0.1
    dev: true

  /wrap-ansi@7.0.0:
    resolution: {integrity: sha512-YVGIj2kamLSTxw6NsZjoBxfSwsn0ycdesmc4p+Q21c5zPuZ1pl+NfxVdxPtdHvmNVOQ6XSYG4AUtyt/Fi7D16Q==}
    engines: {node: '>=10'}
    dependencies:
      ansi-styles: 4.3.0
      string-width: 4.2.3
      strip-ansi: 6.0.1
    dev: false

  /wrap-ansi@8.1.0:
    resolution: {integrity: sha512-si7QWI6zUMq56bESFvagtmzMdGOtoxfR+Sez11Mobfc7tm+VkUckk9bW2UeffTGVUbOksxmSw0AA2gs8g71NCQ==}
    engines: {node: '>=12'}
    dependencies:
      ansi-styles: 6.2.1
      string-width: 5.1.2
      strip-ansi: 7.1.0
    dev: false

  /wrappy@1.0.2:
    resolution: {integrity: sha512-l4Sp/DRseor9wL6EvV2+TuQn63dMkPjZ/sp9XkghTEbV9KlPS1xUsZ3u7/IQO4wxtcFB4bgpQPRcR3QCvezPcQ==}

  /ws@8.16.0:
    resolution: {integrity: sha512-HS0c//TP7Ina87TfiPUz1rQzMhHrl/SG2guqRcTOIUYD2q8uhUdNHZYJUaQ8aTGPzCh+c6oawMKW35nFl1dxyQ==}
    engines: {node: '>=10.0.0'}
    peerDependencies:
      bufferutil: ^4.0.1
      utf-8-validate: '>=5.0.2'
    peerDependenciesMeta:
      bufferutil:
        optional: true
      utf-8-validate:
        optional: true
    dev: true

  /xml-name-validator@5.0.0:
    resolution: {integrity: sha512-EvGK8EJ3DhaHfbRlETOWAS5pO9MZITeauHKJyb8wyajUfQUenkIg2MvLDTZ4T/TgIcm3HU0TFBgWWboAZ30UHg==}
    engines: {node: '>=18'}
    dev: true

  /xmlchars@2.2.0:
    resolution: {integrity: sha512-JZnDKK8B0RCDw84FNdDAIpZK+JuJw+s7Lz8nksI7SIuU3UXJJslUthsi+uWBUYOwPFwW7W7PRLRfUKpxjtjFCw==}
    dev: true

  /yallist@3.1.1:
    resolution: {integrity: sha512-a4UGQaWPH59mOXUYnAG2ewncQS4i4F43Tv3JoAM+s2VDAmS9NsK8GpDMLrCHPksFT7h3K6TOoUNn2pb7RoXx4g==}

  /yallist@4.0.0:
    resolution: {integrity: sha512-3wdGidZyq5PB084XLES5TpOSRA3wjXAlIWMhum2kRcv/41Sn2emQ0dycQW4uZXLejwKvg6EsvbdlVL+FYEct7A==}

  /yn@3.1.1:
    resolution: {integrity: sha512-Ux4ygGWsu2c7isFWe8Yu1YluJmqVhxqK2cLXNQA5AcC3QfbGNpM7fu0Y8b/z16pXLnFxZYvWhd3fhBY9DLmC6Q==}
    engines: {node: '>=6'}
    dev: true

  /yocto-queue@0.1.0:
    resolution: {integrity: sha512-rVksvsnNCdJ/ohGc6xgPwyN8eheCxsiLM8mxuE/t/mOVqJewPuO1miLpTHQiRgTKCLexL4MeAFVagts7HmNZ2Q==}
    engines: {node: '>=10'}

  /yocto-queue@1.0.0:
    resolution: {integrity: sha512-9bnSc/HEW2uRy67wc+T8UwauLuPJVn28jb+GtJY16iiKWyvmYJRXVT4UamsAEGQfPohgr2q4Tq0sQbQlxTfi1g==}
    engines: {node: '>=12.20'}
    dev: true

  /zod@3.22.4:
    resolution: {integrity: sha512-iC+8Io04lddc+mVqQ9AZ7OQ2MrUKGN+oIQyq1vemgt46jwCwLfhq7/pwnBnNXXXZb8VTVLKwp9EDkx+ryxIWmg==}<|MERGE_RESOLUTION|>--- conflicted
+++ resolved
@@ -118,10 +118,10 @@
         version: 5.24.1(@tanstack/react-query@5.24.1)(next@14.1.1-canary.63)(react@18.2.0)
       '@tiptap/extension-link':
         specifier: ^2.2.4
-        version: 2.2.4(@tiptap/core@2.2.3)(@tiptap/pm@2.2.3)
+        version: 2.2.4(@tiptap/core@2.2.4)(@tiptap/pm@2.2.3)
       '@tiptap/react':
         specifier: ^2.2.4
-        version: 2.2.4(@tiptap/core@2.2.3)(@tiptap/pm@2.2.3)(react-dom@18.2.0)(react@18.2.0)
+        version: 2.2.4(@tiptap/core@2.2.4)(@tiptap/pm@2.2.3)(react-dom@18.2.0)(react@18.2.0)
       '@tiptap/starter-kit':
         specifier: ^2.2.4
         version: 2.2.4(@tiptap/pm@2.2.3)
@@ -1559,7 +1559,6 @@
       '@jridgewell/sourcemap-codec': 1.4.15
     dev: true
 
-<<<<<<< HEAD
   /@mantine/colors-generator@7.5.3(chroma-js@2.4.2):
     resolution: {integrity: sha512-jWG9G53jq2htcNgR7b0KS3bL5yygJnhOQH6b/qcUw61I8cShwBg6xzNNnp4RHMmlRbzVRKCWXqttPwtmksMzSw==}
     peerDependencies:
@@ -1568,10 +1567,7 @@
       chroma-js: 2.4.2
     dev: false
 
-  /@mantine/core@7.5.3(@mantine/hooks@7.5.3)(@types/react@18.2.57)(react-dom@18.2.0)(react@18.2.0):
-=======
   /@mantine/core@7.5.3(@mantine/hooks@7.5.3)(@types/react@18.2.60)(react-dom@18.2.0)(react@18.2.0):
->>>>>>> fc8d9071
     resolution: {integrity: sha512-Wvv6DJXI+GX9mmKG5HITTh/24sCZ0RoYQHdTHh0tOfGnEy+RleyhA82UjnMsp0n2NjfCISBwbiKgfya6b2iaFw==}
     peerDependencies:
       '@mantine/hooks': 7.5.3
@@ -1691,8 +1687,8 @@
     dependencies:
       '@mantine/core': 7.5.3(@mantine/hooks@7.5.3)(@types/react@18.2.60)(react-dom@18.2.0)(react@18.2.0)
       '@mantine/hooks': 7.5.3(react@18.2.0)
-      '@tiptap/extension-link': 2.2.4(@tiptap/core@2.2.3)(@tiptap/pm@2.2.3)
-      '@tiptap/react': 2.2.4(@tiptap/core@2.2.3)(@tiptap/pm@2.2.3)(react-dom@18.2.0)(react@18.2.0)
+      '@tiptap/extension-link': 2.2.4(@tiptap/core@2.2.4)(@tiptap/pm@2.2.3)
+      '@tiptap/react': 2.2.4(@tiptap/core@2.2.4)(@tiptap/pm@2.2.3)(react-dom@18.2.0)(react@18.2.0)
       react: 18.2.0
       react-dom: 18.2.0(react@18.2.0)
     dev: false
@@ -2142,14 +2138,6 @@
       react-error-boundary: 3.1.4(react@17.0.2)
     dev: true
 
-  /@tiptap/core@2.2.3(@tiptap/pm@2.2.3):
-    resolution: {integrity: sha512-0l3p1/cuaQk8XFf+Ft/ExbUjReGes5Iep7y4nuL/Fzi2S92DZzozY6cosXBHC/Xsqzn6zIkl/gnQTgmTvlmhCQ==}
-    peerDependencies:
-      '@tiptap/pm': ^2.0.0
-    dependencies:
-      '@tiptap/pm': 2.2.3
-    dev: false
-
   /@tiptap/core@2.2.4(@tiptap/pm@2.2.3):
     resolution: {integrity: sha512-cRrI8IlLIhCE1hacBQzXIC8dsRvGq6a4lYWQK/BaHuZg21CG7szp3Vd8Ix+ra1f5v0xPOT+Hy+QFNQooRMKMCw==}
     peerDependencies:
@@ -2174,13 +2162,13 @@
       '@tiptap/core': 2.2.4(@tiptap/pm@2.2.3)
     dev: false
 
-  /@tiptap/extension-bubble-menu@2.2.4(@tiptap/core@2.2.3)(@tiptap/pm@2.2.3):
+  /@tiptap/extension-bubble-menu@2.2.4(@tiptap/core@2.2.4)(@tiptap/pm@2.2.3):
     resolution: {integrity: sha512-Nx1fS9jcFlhxaTDYlnayz2UulhK6CMaePc36+7PQIVI+u20RhgTCRNr25zKNemvsiM0RPZZVUjlHkxC0l5as1Q==}
     peerDependencies:
       '@tiptap/core': ^2.0.0
       '@tiptap/pm': ^2.0.0
     dependencies:
-      '@tiptap/core': 2.2.3(@tiptap/pm@2.2.3)
+      '@tiptap/core': 2.2.4(@tiptap/pm@2.2.3)
       '@tiptap/pm': 2.2.3
       tippy.js: 6.3.7
     dev: false
@@ -2229,13 +2217,13 @@
       '@tiptap/pm': 2.2.3
     dev: false
 
-  /@tiptap/extension-floating-menu@2.2.4(@tiptap/core@2.2.3)(@tiptap/pm@2.2.3):
+  /@tiptap/extension-floating-menu@2.2.4(@tiptap/core@2.2.4)(@tiptap/pm@2.2.3):
     resolution: {integrity: sha512-U25l7PEzOmlAPugNRl8t8lqyhQZS6W/+3f92+FdwW9qXju3i62iX/3OGCC3Gv+vybmQ4fbZmMjvl+VDfenNi3A==}
     peerDependencies:
       '@tiptap/core': ^2.0.0
       '@tiptap/pm': ^2.0.0
     dependencies:
-      '@tiptap/core': 2.2.3(@tiptap/pm@2.2.3)
+      '@tiptap/core': 2.2.4(@tiptap/pm@2.2.3)
       '@tiptap/pm': 2.2.3
       tippy.js: 6.3.7
     dev: false
@@ -2294,13 +2282,13 @@
       '@tiptap/core': 2.2.4(@tiptap/pm@2.2.3)
     dev: false
 
-  /@tiptap/extension-link@2.2.4(@tiptap/core@2.2.3)(@tiptap/pm@2.2.3):
+  /@tiptap/extension-link@2.2.4(@tiptap/core@2.2.4)(@tiptap/pm@2.2.3):
     resolution: {integrity: sha512-Qsx0cFZm4dxbkToXs5TcXbSoUdicv8db1gV1DYIZdETqjBm4wFjlzCUP7hPHFlvNfeSy1BzAMRt+RpeuiwvxWQ==}
     peerDependencies:
       '@tiptap/core': ^2.0.0
       '@tiptap/pm': ^2.0.0
     dependencies:
-      '@tiptap/core': 2.2.3(@tiptap/pm@2.2.3)
+      '@tiptap/core': 2.2.4(@tiptap/pm@2.2.3)
       '@tiptap/pm': 2.2.3
       linkifyjs: 4.1.3
     dev: false
@@ -2368,7 +2356,7 @@
       prosemirror-view: 1.33.1
     dev: false
 
-  /@tiptap/react@2.2.4(@tiptap/core@2.2.3)(@tiptap/pm@2.2.3)(react-dom@18.2.0)(react@18.2.0):
+  /@tiptap/react@2.2.4(@tiptap/core@2.2.4)(@tiptap/pm@2.2.3)(react-dom@18.2.0)(react@18.2.0):
     resolution: {integrity: sha512-HkYmMZWcETPZn3KpzdDg/ns2TKeFh54TvtCEInA4ljYtWGLoZc/A+KaiEtMIgVs+Mo1XwrhuoNGjL9c0OK2HJw==}
     peerDependencies:
       '@tiptap/core': ^2.0.0
@@ -2376,9 +2364,9 @@
       react: ^17.0.0 || ^18.0.0
       react-dom: ^17.0.0 || ^18.0.0
     dependencies:
-      '@tiptap/core': 2.2.3(@tiptap/pm@2.2.3)
-      '@tiptap/extension-bubble-menu': 2.2.4(@tiptap/core@2.2.3)(@tiptap/pm@2.2.3)
-      '@tiptap/extension-floating-menu': 2.2.4(@tiptap/core@2.2.3)(@tiptap/pm@2.2.3)
+      '@tiptap/core': 2.2.4(@tiptap/pm@2.2.3)
+      '@tiptap/extension-bubble-menu': 2.2.4(@tiptap/core@2.2.4)(@tiptap/pm@2.2.3)
+      '@tiptap/extension-floating-menu': 2.2.4(@tiptap/core@2.2.4)(@tiptap/pm@2.2.3)
       '@tiptap/pm': 2.2.3
       react: 18.2.0
       react-dom: 18.2.0(react@18.2.0)
