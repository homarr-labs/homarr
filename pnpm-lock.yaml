--- conflicted
+++ resolved
@@ -13,20 +13,17 @@
         version: 7.8.1(@mantine/hooks@7.8.1(react@18.3.1))(@types/react@18.3.1)(react-dom@18.3.1(react@18.3.1))(react@18.3.1)
       '@mantine/dates':
         specifier: ^7.8.1
-        version: 7.8.1(@mantine/core@7.8.1(@mantine/hooks@7.8.1(react@18.3.1))(@types/react@18.3.1)(react@18.3.1))(@mantine/hooks@7.8.1(react@18.3.1))(dayjs@1.11.10)(react@18.3.1)
+        version: 7.8.1(@mantine/core@7.8.1(@mantine/hooks@7.8.1(react@18.3.1))(@types/react@18.3.1)(react-dom@18.3.1(react@18.3.1))(react@18.3.1))(@mantine/hooks@7.8.1(react@18.3.1))(dayjs@1.11.10)(react-dom@18.3.1(react@18.3.1))(react@18.3.1)
       '@tabler/icons-react':
         specifier: ^3.2.0
         version: 3.2.0(react@18.3.1)
       mantine-react-table:
         specifier: 2.0.0-beta.1
-        version: 2.0.0-beta.1(@mantine/core@7.8.1(@mantine/hooks@7.8.1(react@18.3.1))(@types/react@18.3.1)(react@18.3.1))(@mantine/dates@7.8.1(@mantine/core@7.8.1(@mantine/hooks@7.8.1(react@18.3.1))(@types/react@18.3.1)(react@18.3.1))(@mantine/hooks@7.8.1(react@18.3.1))(dayjs@1.11.10)(react@18.3.1))(@mantine/hooks@7.8.1(react@18.3.1))(@tabler/icons-react@3.2.0(react@18.3.1))(clsx@2.1.0)(dayjs@1.11.10)(react@18.3.1)
+        version: 2.0.0-beta.1(@mantine/core@7.8.1(@mantine/hooks@7.8.1(react@18.3.1))(@types/react@18.3.1)(react-dom@18.3.1(react@18.3.1))(react@18.3.1))(@mantine/dates@7.8.1(@mantine/core@7.8.1(@mantine/hooks@7.8.1(react@18.3.1))(@types/react@18.3.1)(react-dom@18.3.1(react@18.3.1))(react@18.3.1))(@mantine/hooks@7.8.1(react@18.3.1))(dayjs@1.11.10)(react-dom@18.3.1(react@18.3.1))(react@18.3.1))(@mantine/hooks@7.8.1(react@18.3.1))(@tabler/icons-react@3.2.0(react@18.3.1))(clsx@2.1.0)(dayjs@1.11.10)(react-dom@18.3.1(react@18.3.1))(react@18.3.1)
     devDependencies:
       '@homarr/prettier-config':
         specifier: workspace:^0.1.0
         version: link:tooling/prettier
-      '@testing-library/react-hooks':
-        specifier: ^8.0.1
-        version: 8.0.1(@types/react@18.3.1)(react@18.3.1)
       '@turbo/gen':
         specifier: ^1.13.3
         version: 1.13.3(@types/node@20.12.7)(typescript@5.4.5)
@@ -489,13 +486,8 @@
         specifier: ^0.20.17
         version: 0.20.17
       drizzle-orm:
-<<<<<<< HEAD
-        specifier: ^0.30.8
-        version: 0.30.8(@types/better-sqlite3@7.6.10)(@types/react@18.3.1)(better-sqlite3@9.5.0)(mysql2@3.9.6)(react@18.3.1)
-=======
         specifier: ^0.30.9
-        version: 0.30.8(@types/better-sqlite3@7.6.10)(@types/react@18.3.1)(better-sqlite3@9.5.0)(mysql2@3.9.7)(react@18.3.1)
->>>>>>> 64d5798e
+        version: 0.30.9(@types/better-sqlite3@7.6.10)(@types/react@18.3.1)(better-sqlite3@9.5.0)(mysql2@3.9.7)(react@18.3.1)
       mysql2:
         specifier: 3.9.7
         version: 3.9.7
@@ -1981,22 +1973,6 @@
   '@tanstack/virtual-core@3.2.0':
     resolution: {integrity: sha512-P5XgYoAw/vfW65byBbJQCw+cagdXDT/qH6wmABiLt4v4YBT2q2vqCOhihe+D1Nt325F/S/0Tkv6C5z0Lv+VBQQ==}
 
-  '@testing-library/react-hooks@8.0.1':
-    resolution: {integrity: sha512-Aqhl2IVmLt8IovEVarNDFuJDVWVvhnr9/GCU6UUnrYXwgDFF9h2L2o2P9KBni1AST5sT6riAyoukFLyjQUgD/g==}
-    engines: {node: '>=12'}
-    peerDependencies:
-      '@types/react': ^16.9.0 || ^17.0.0
-      react: ^16.9.0 || ^17.0.0
-      react-dom: ^16.9.0 || ^17.0.0
-      react-test-renderer: ^16.9.0 || ^17.0.0
-    peerDependenciesMeta:
-      '@types/react':
-        optional: true
-      react-dom:
-        optional: true
-      react-test-renderer:
-        optional: true
-
   '@tiptap/core@2.3.0':
     resolution: {integrity: sha512-Gk2JN3i5CMkYGmsbyFI7cBUftWa+F7QYmeCLTWfbuy+hCM2OBsnYVKxhggFPGXRL5KLBEgBWeCeWMHfIw3B2MA==}
     peerDependencies:
@@ -4732,12 +4708,6 @@
     peerDependencies:
       react: ^18.3.1
 
-  react-error-boundary@3.1.4:
-    resolution: {integrity: sha512-uM9uPzZJTF6wRQORmSrvOIgt4lJ9MC1sNgEOj2XGsDTRE4kmpWxg7ENK9EWNKJRMAOY9z0MuF4yIfl6gp4sotA==}
-    engines: {node: '>=10', npm: '>=6'}
-    peerDependencies:
-      react: '>=16.13.1'
-
   react-is@16.13.1:
     resolution: {integrity: sha512-24e6ynE2H+OKt4kqsOvNd8kBpV65zoxbA4BVsEOB3ARVWQki/DHzaUoC5KuON/BiccDaCCTZBuOcfZs70kR8bQ==}
 
@@ -6336,13 +6306,14 @@
     transitivePeerDependencies:
       - '@types/react'
 
-  '@mantine/dates@7.8.1(@mantine/core@7.8.1(@mantine/hooks@7.8.1(react@18.3.1))(@types/react@18.3.1)(react@18.3.1))(@mantine/hooks@7.8.1(react@18.3.1))(dayjs@1.11.10)(react@18.3.1)':
+  '@mantine/dates@7.8.1(@mantine/core@7.8.1(@mantine/hooks@7.8.1(react@18.3.1))(@types/react@18.3.1)(react-dom@18.3.1(react@18.3.1))(react@18.3.1))(@mantine/hooks@7.8.1(react@18.3.1))(dayjs@1.11.10)(react-dom@18.3.1(react@18.3.1))(react@18.3.1)':
     dependencies:
       '@mantine/core': 7.8.1(@mantine/hooks@7.8.1(react@18.3.1))(@types/react@18.3.1)(react-dom@18.3.1(react@18.3.1))(react@18.3.1)
       '@mantine/hooks': 7.8.1(react@18.3.1)
       clsx: 2.1.0
       dayjs: 1.11.10
       react: 18.3.1
+      react-dom: 18.3.1(react@18.3.1)
 
   '@mantine/form@7.8.1(react@18.3.1)':
     dependencies:
@@ -6581,27 +6552,21 @@
       '@tanstack/query-core': 5.29.0
       react: 18.3.1
 
-  '@tanstack/react-table@8.15.0(react@18.3.1)':
+  '@tanstack/react-table@8.15.0(react-dom@18.3.1(react@18.3.1))(react@18.3.1)':
     dependencies:
       '@tanstack/table-core': 8.14.0
       react: 18.3.1
-
-  '@tanstack/react-virtual@3.2.0(react@18.3.1)':
+      react-dom: 18.3.1(react@18.3.1)
+
+  '@tanstack/react-virtual@3.2.0(react-dom@18.3.1(react@18.3.1))(react@18.3.1)':
     dependencies:
       '@tanstack/virtual-core': 3.2.0
       react: 18.3.1
+      react-dom: 18.3.1(react@18.3.1)
 
   '@tanstack/table-core@8.14.0': {}
 
   '@tanstack/virtual-core@3.2.0': {}
-
-  '@testing-library/react-hooks@8.0.1(@types/react@18.3.1)(react@18.3.1)':
-    dependencies:
-      '@babel/runtime': 7.23.9
-      react: 18.3.1
-      react-error-boundary: 3.1.4(react@18.3.1)
-    optionalDependencies:
-      '@types/react': 18.3.1
 
   '@tiptap/core@2.3.0(@tiptap/pm@2.2.4)':
     dependencies:
@@ -7864,11 +7829,7 @@
     transitivePeerDependencies:
       - supports-color
 
-<<<<<<< HEAD
-  drizzle-orm@0.30.8(@types/better-sqlite3@7.6.10)(@types/react@18.3.1)(better-sqlite3@9.5.0)(mysql2@3.9.6)(react@18.3.1):
-=======
   drizzle-orm@0.30.9(@types/better-sqlite3@7.6.10)(@types/react@18.3.1)(better-sqlite3@9.5.0)(mysql2@3.9.7)(react@18.3.1):
->>>>>>> 64d5798e
     optionalDependencies:
       '@types/better-sqlite3': 7.6.10
       '@types/react': 18.3.1
@@ -9124,18 +9085,19 @@
 
   make-error@1.3.6: {}
 
-  mantine-react-table@2.0.0-beta.1(@mantine/core@7.8.1(@mantine/hooks@7.8.1(react@18.3.1))(@types/react@18.3.1)(react@18.3.1))(@mantine/dates@7.8.1(@mantine/core@7.8.1(@mantine/hooks@7.8.1(react@18.3.1))(@types/react@18.3.1)(react@18.3.1))(@mantine/hooks@7.8.1(react@18.3.1))(dayjs@1.11.10)(react@18.3.1))(@mantine/hooks@7.8.1(react@18.3.1))(@tabler/icons-react@3.2.0(react@18.3.1))(clsx@2.1.0)(dayjs@1.11.10)(react@18.3.1):
+  mantine-react-table@2.0.0-beta.1(@mantine/core@7.8.1(@mantine/hooks@7.8.1(react@18.3.1))(@types/react@18.3.1)(react-dom@18.3.1(react@18.3.1))(react@18.3.1))(@mantine/dates@7.8.1(@mantine/core@7.8.1(@mantine/hooks@7.8.1(react@18.3.1))(@types/react@18.3.1)(react-dom@18.3.1(react@18.3.1))(react@18.3.1))(@mantine/hooks@7.8.1(react@18.3.1))(dayjs@1.11.10)(react-dom@18.3.1(react@18.3.1))(react@18.3.1))(@mantine/hooks@7.8.1(react@18.3.1))(@tabler/icons-react@3.2.0(react@18.3.1))(clsx@2.1.0)(dayjs@1.11.10)(react-dom@18.3.1(react@18.3.1))(react@18.3.1):
     dependencies:
       '@mantine/core': 7.8.1(@mantine/hooks@7.8.1(react@18.3.1))(@types/react@18.3.1)(react-dom@18.3.1(react@18.3.1))(react@18.3.1)
-      '@mantine/dates': 7.8.1(@mantine/core@7.8.1(@mantine/hooks@7.8.1(react@18.3.1))(@types/react@18.3.1)(react@18.3.1))(@mantine/hooks@7.8.1(react@18.3.1))(dayjs@1.11.10)(react@18.3.1)
+      '@mantine/dates': 7.8.1(@mantine/core@7.8.1(@mantine/hooks@7.8.1(react@18.3.1))(@types/react@18.3.1)(react-dom@18.3.1(react@18.3.1))(react@18.3.1))(@mantine/hooks@7.8.1(react@18.3.1))(dayjs@1.11.10)(react-dom@18.3.1(react@18.3.1))(react@18.3.1)
       '@mantine/hooks': 7.8.1(react@18.3.1)
       '@tabler/icons-react': 3.2.0(react@18.3.1)
       '@tanstack/match-sorter-utils': 8.11.8
-      '@tanstack/react-table': 8.15.0(react@18.3.1)
-      '@tanstack/react-virtual': 3.2.0(react@18.3.1)
+      '@tanstack/react-table': 8.15.0(react-dom@18.3.1(react@18.3.1))(react@18.3.1)
+      '@tanstack/react-virtual': 3.2.0(react-dom@18.3.1(react@18.3.1))(react@18.3.1)
       clsx: 2.1.0
       dayjs: 1.11.10
       react: 18.3.1
+      react-dom: 18.3.1(react@18.3.1)
 
   markdown-it@14.0.0:
     dependencies:
@@ -9805,11 +9767,6 @@
       loose-envify: 1.4.0
       react: 18.3.1
       scheduler: 0.23.2
-
-  react-error-boundary@3.1.4(react@18.3.1):
-    dependencies:
-      '@babel/runtime': 7.23.9
-      react: 18.3.1
 
   react-is@16.13.1: {}
 
