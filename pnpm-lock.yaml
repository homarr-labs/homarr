lockfileVersion: '6.0'

settings:
  autoInstallPeers: true
  excludeLinksFromLockfile: false

importers:

  .:
    devDependencies:
      '@homarr/prettier-config':
        specifier: workspace:^0.1.0
        version: link:tooling/prettier
      '@testing-library/react-hooks':
        specifier: ^8.0.1
        version: 8.0.1(react@17.0.2)
      '@turbo/gen':
        specifier: ^1.13.2
        version: 1.13.2(@types/node@20.12.5)(typescript@5.4.3)
      '@vitejs/plugin-react':
        specifier: ^4.2.1
        version: 4.2.1(vite@5.2.6)
      '@vitest/coverage-v8':
        specifier: ^1.4.0
        version: 1.4.0(vitest@1.4.0)
      '@vitest/ui':
        specifier: ^1.4.0
        version: 1.4.0(vitest@1.4.0)
      cross-env:
        specifier: ^7.0.3
        version: 7.0.3
      jsdom:
        specifier: ^24.0.0
        version: 24.0.0
      prettier:
        specifier: ^3.2.5
        version: 3.2.5
      turbo:
        specifier: ^1.13.2
        version: 1.13.2
      typescript:
        specifier: ^5.4.3
        version: 5.4.3
      vite-tsconfig-paths:
        specifier: ^4.3.2
        version: 4.3.2(typescript@5.4.3)(vite@5.2.6)
      vitest:
        specifier: ^1.4.0
        version: 1.4.0(@types/node@20.12.5)(@vitest/ui@1.4.0)(jsdom@24.0.0)

  apps/nextjs:
    dependencies:
      '@homarr/api':
        specifier: workspace:^0.1.0
        version: link:../../packages/api
      '@homarr/auth':
        specifier: workspace:^0.1.0
        version: link:../../packages/auth
      '@homarr/common':
        specifier: workspace:^0.1.0
        version: link:../../packages/common
      '@homarr/db':
        specifier: workspace:^0.1.0
        version: link:../../packages/db
      '@homarr/definitions':
        specifier: workspace:^0.1.0
        version: link:../../packages/definitions
      '@homarr/form':
        specifier: workspace:^0.1.0
        version: link:../../packages/form
      '@homarr/gridstack':
        specifier: ^1.0.0
        version: 1.0.0
      '@homarr/log':
        specifier: workspace:^
        version: link:../../packages/log
      '@homarr/modals':
        specifier: workspace:^0.1.0
        version: link:../../packages/modals
      '@homarr/notifications':
        specifier: workspace:^0.1.0
        version: link:../../packages/notifications
      '@homarr/spotlight':
        specifier: workspace:^0.1.0
        version: link:../../packages/spotlight
      '@homarr/translation':
        specifier: workspace:^0.1.0
        version: link:../../packages/translation
      '@homarr/ui':
        specifier: workspace:^0.1.0
        version: link:../../packages/ui
      '@homarr/validation':
        specifier: workspace:^0.1.0
        version: link:../../packages/validation
      '@homarr/widgets':
        specifier: workspace:^0.1.0
        version: link:../../packages/widgets
      '@mantine/colors-generator':
        specifier: ^7.7.1
        version: 7.7.1(chroma-js@2.4.2)
      '@mantine/hooks':
        specifier: ^7.7.1
        version: 7.7.1(react@18.2.0)
      '@mantine/modals':
        specifier: ^7.7.1
        version: 7.7.1(@mantine/core@7.7.1)(@mantine/hooks@7.7.1)(react-dom@18.2.0)(react@18.2.0)
      '@mantine/tiptap':
        specifier: ^7.7.1
        version: 7.7.1(@mantine/core@7.7.1)(@mantine/hooks@7.7.1)(@tiptap/extension-link@2.2.4)(@tiptap/react@2.2.4)(react-dom@18.2.0)(react@18.2.0)
      '@t3-oss/env-nextjs':
        specifier: ^0.9.2
        version: 0.9.2(typescript@5.4.3)(zod@3.22.4)
      '@tanstack/react-query':
        specifier: ^5.28.14
        version: 5.28.14(react@18.2.0)
      '@tanstack/react-query-devtools':
        specifier: ^5.28.14
        version: 5.28.14(@tanstack/react-query@5.28.14)(react@18.2.0)
      '@tanstack/react-query-next-experimental':
        specifier: 5.28.14
        version: 5.28.14(@tanstack/react-query@5.28.14)(next@14.1.4)(react@18.2.0)
      '@tiptap/extension-link':
        specifier: ^2.2.4
        version: 2.2.4(@tiptap/core@2.2.4)(@tiptap/pm@2.2.4)
      '@tiptap/react':
        specifier: ^2.2.4
        version: 2.2.4(@tiptap/core@2.2.4)(@tiptap/pm@2.2.4)(react-dom@18.2.0)(react@18.2.0)
      '@tiptap/starter-kit':
        specifier: ^2.2.4
        version: 2.2.4(@tiptap/pm@2.2.4)
      '@trpc/client':
        specifier: 11.0.0-rc.330
        version: 11.0.0-rc.330(@trpc/server@11.0.0-next-beta.289)
      '@trpc/next':
        specifier: next
        version: 11.0.0-next-beta.289(@tanstack/react-query@5.28.14)(@trpc/client@11.0.0-rc.330)(@trpc/react-query@11.0.0-next-beta.289)(@trpc/server@11.0.0-next-beta.289)(next@14.1.4)(react-dom@18.2.0)(react@18.2.0)
      '@trpc/react-query':
        specifier: next
        version: 11.0.0-next-beta.289(@tanstack/react-query@5.28.14)(@trpc/client@11.0.0-rc.330)(@trpc/server@11.0.0-next-beta.289)(react-dom@18.2.0)(react@18.2.0)
      '@trpc/server':
        specifier: next
        version: 11.0.0-next-beta.289
      '@xterm/addon-canvas':
        specifier: ^0.6.0
        version: 0.6.0(@xterm/xterm@5.4.0)
      '@xterm/xterm':
        specifier: ^5.4.0
        version: 5.4.0
      chroma-js:
        specifier: ^2.4.2
        version: 2.4.2
      dayjs:
        specifier: ^1.11.10
        version: 1.11.10
      dotenv:
        specifier: ^16.4.5
        version: 16.4.5
      jotai:
        specifier: ^2.7.2
        version: 2.7.2(@types/react@18.2.74)(react@18.2.0)
      next:
        specifier: ^14.1.4
        version: 14.1.4(@babel/core@7.23.9)(react-dom@18.2.0)(react@18.2.0)(sass@1.72.0)
      postcss-preset-mantine:
        specifier: ^1.13.0
        version: 1.13.0(postcss@8.4.38)
      react:
        specifier: 18.2.0
        version: 18.2.0
      react-dom:
        specifier: 18.2.0
        version: 18.2.0(react@18.2.0)
      sass:
        specifier: ^1.72.0
        version: 1.72.0
      superjson:
        specifier: 2.2.1
        version: 2.2.1
      use-deep-compare-effect:
        specifier: ^1.8.1
        version: 1.8.1(react@18.2.0)
      xterm-addon-fit:
        specifier: ^0.8.0
        version: 0.8.0(xterm@5.3.0)
    devDependencies:
      '@homarr/eslint-config':
        specifier: workspace:^0.2.0
        version: link:../../tooling/eslint
      '@homarr/prettier-config':
        specifier: workspace:^0.1.0
        version: link:../../tooling/prettier
      '@homarr/tsconfig':
        specifier: workspace:^0.1.0
        version: link:../../tooling/typescript
      '@types/chroma-js':
        specifier: 2.4.4
        version: 2.4.4
      '@types/node':
        specifier: ^20.12.5
        version: 20.12.5
      '@types/react':
        specifier: ^18.2.74
        version: 18.2.74
      '@types/react-dom':
        specifier: ^18.2.23
        version: 18.2.23
      concurrently:
        specifier: ^8.2.2
        version: 8.2.2
      dotenv-cli:
        specifier: ^7.4.1
        version: 7.4.1
      eslint:
        specifier: ^8.57.0
        version: 8.57.0
      prettier:
        specifier: ^3.2.5
        version: 3.2.5
      tsx:
        specifier: ^4.7.1
        version: 4.7.1
      typescript:
        specifier: ^5.4.3
        version: 5.4.3

  apps/tasks:
    dependencies:
      '@homarr/common':
        specifier: workspace:^0.1.0
        version: link:../../packages/common
      '@homarr/db':
        specifier: workspace:^0.1.0
        version: link:../../packages/db
      '@homarr/definitions':
        specifier: workspace:^0.1.0
        version: link:../../packages/definitions
      '@homarr/log':
        specifier: workspace:^
        version: link:../../packages/log
      '@homarr/redis':
        specifier: workspace:^0.1.0
        version: link:../../packages/redis
      '@homarr/validation':
        specifier: workspace:^0.1.0
        version: link:../../packages/validation
      dotenv:
        specifier: ^16.4.5
        version: 16.4.5
      node-cron:
        specifier: ^3.0.0
        version: 3.0.3
    devDependencies:
      '@homarr/eslint-config':
        specifier: workspace:^0.2.0
        version: link:../../tooling/eslint
      '@homarr/prettier-config':
        specifier: workspace:^0.1.0
        version: link:../../tooling/prettier
      '@homarr/tsconfig':
        specifier: workspace:^0.1.0
        version: link:../../tooling/typescript
      '@types/node':
        specifier: ^20.12.5
        version: 20.12.5
      '@types/node-cron':
        specifier: ^3.0.11
        version: 3.0.11
      dotenv-cli:
        specifier: ^7.4.1
        version: 7.4.1
      eslint:
        specifier: ^8.57.0
        version: 8.57.0
      prettier:
        specifier: ^3.2.5
        version: 3.2.5
      tsx:
        specifier: ^4.7.1
        version: 4.7.1
      typescript:
        specifier: ^5.4.3
        version: 5.4.3

  packages/api:
    dependencies:
      '@homarr/auth':
        specifier: workspace:^0.1.0
        version: link:../auth
      '@homarr/common':
        specifier: workspace:^0.1.0
        version: link:../common
      '@homarr/db':
        specifier: workspace:^0.1.0
        version: link:../db
      '@homarr/definitions':
        specifier: workspace:^0.1.0
        version: link:../definitions
      '@homarr/log':
        specifier: workspace:^
        version: link:../log
      '@homarr/redis':
        specifier: workspace:^0.1.0
        version: link:../redis
      '@homarr/tasks':
        specifier: workspace:^0.1.0
        version: link:../../apps/tasks
      '@homarr/validation':
        specifier: workspace:^0.1.0
        version: link:../validation
      '@trpc/client':
        specifier: next
        version: 11.0.0-next-beta.289(@trpc/server@11.0.0-next-beta.289)
      '@trpc/server':
        specifier: next
        version: 11.0.0-next-beta.289
      superjson:
        specifier: 2.2.1
        version: 2.2.1
      ws:
        specifier: ^8.16.0
        version: 8.16.0
    devDependencies:
      '@homarr/eslint-config':
        specifier: workspace:^0.2.0
        version: link:../../tooling/eslint
      '@homarr/prettier-config':
        specifier: workspace:^0.1.0
        version: link:../../tooling/prettier
      '@homarr/tsconfig':
        specifier: workspace:^0.1.0
        version: link:../../tooling/typescript
      '@types/ws':
        specifier: ^8.5.10
        version: 8.5.10
      eslint:
        specifier: ^8.57.0
        version: 8.57.0
      prettier:
        specifier: ^3.2.5
        version: 3.2.5
      typescript:
        specifier: ^5.4.3
        version: 5.4.3

  packages/auth:
    dependencies:
      '@auth/core':
        specifier: ^0.28.2
        version: 0.28.2
      '@auth/drizzle-adapter':
        specifier: ^0.8.2
        version: 0.8.2
      '@homarr/db':
        specifier: workspace:^0.1.0
        version: link:../db
      '@t3-oss/env-nextjs':
        specifier: ^0.9.2
        version: 0.9.2(typescript@5.4.3)(zod@3.22.4)
      bcrypt:
        specifier: ^5.1.1
        version: 5.1.1
      cookies:
        specifier: ^0.9.1
        version: 0.9.1
      next:
        specifier: ^14.1.4
        version: 14.1.4(@babel/core@7.23.9)(react-dom@18.2.0)(react@18.2.0)(sass@1.72.0)
      next-auth:
        specifier: 5.0.0-beta.16
        version: 5.0.0-beta.16(next@14.1.4)(react@18.2.0)
      react:
        specifier: 18.2.0
        version: 18.2.0
      react-dom:
        specifier: 18.2.0
        version: 18.2.0(react@18.2.0)
    devDependencies:
      '@homarr/eslint-config':
        specifier: workspace:^0.2.0
        version: link:../../tooling/eslint
      '@homarr/prettier-config':
        specifier: workspace:^0.1.0
        version: link:../../tooling/prettier
      '@homarr/tsconfig':
        specifier: workspace:^0.1.0
        version: link:../../tooling/typescript
      '@homarr/validation':
        specifier: workspace:^0.1.0
        version: link:../validation
      '@types/bcrypt':
        specifier: 5.0.2
        version: 5.0.2
      '@types/cookies':
        specifier: 0.9.0
        version: 0.9.0
      eslint:
        specifier: ^8.57.0
        version: 8.57.0
      prettier:
        specifier: ^3.2.5
        version: 3.2.5
      typescript:
        specifier: ^5.4.3
        version: 5.4.3

  packages/common:
    devDependencies:
      '@homarr/eslint-config':
        specifier: workspace:^0.2.0
        version: link:../../tooling/eslint
      '@homarr/prettier-config':
        specifier: workspace:^0.1.0
        version: link:../../tooling/prettier
      '@homarr/tsconfig':
        specifier: workspace:^0.1.0
        version: link:../../tooling/typescript
      eslint:
        specifier: ^8.57.0
        version: 8.57.0
      typescript:
        specifier: ^5.4.3
        version: 5.4.3

  packages/db:
    dependencies:
      '@homarr/common':
        specifier: workspace:^0.1.0
        version: link:../common
      '@homarr/definitions':
        specifier: workspace:^0.1.0
        version: link:../definitions
      '@paralleldrive/cuid2':
        specifier: ^2.2.2
        version: 2.2.2
      better-sqlite3:
        specifier: ^9.4.5
        version: 9.4.5
      drizzle-kit:
        specifier: ^0.20.14
        version: 0.20.14
      drizzle-orm:
<<<<<<< HEAD
        specifier: ^0.30.7
        version: 0.30.7(@types/better-sqlite3@7.6.9)(better-sqlite3@9.4.3)(mysql2@3.9.2)(react@17.0.2)
=======
        specifier: ^0.30.6
        version: 0.30.6(@types/better-sqlite3@7.6.9)(better-sqlite3@9.4.5)(mysql2@3.9.2)(react@17.0.2)
>>>>>>> 7bff8e51
      mysql2:
        specifier: 3.9.2
        version: 3.9.2
    devDependencies:
      '@homarr/eslint-config':
        specifier: workspace:^0.2.0
        version: link:../../tooling/eslint
      '@homarr/prettier-config':
        specifier: workspace:^0.1.0
        version: link:../../tooling/prettier
      '@homarr/tsconfig':
        specifier: workspace:^0.1.0
        version: link:../../tooling/typescript
      '@types/better-sqlite3':
        specifier: 7.6.9
        version: 7.6.9
      dotenv-cli:
        specifier: ^7.4.1
        version: 7.4.1
      eslint:
        specifier: ^8.57.0
        version: 8.57.0
      prettier:
        specifier: ^3.2.5
        version: 3.2.5
      typescript:
        specifier: ^5.4.3
        version: 5.4.3

  packages/definitions:
    dependencies:
      '@homarr/common':
        specifier: workspace:^0.1.0
        version: link:../common
    devDependencies:
      '@homarr/eslint-config':
        specifier: workspace:^0.2.0
        version: link:../../tooling/eslint
      '@homarr/prettier-config':
        specifier: workspace:^0.1.0
        version: link:../../tooling/prettier
      '@homarr/tsconfig':
        specifier: workspace:^0.1.0
        version: link:../../tooling/typescript
      eslint:
        specifier: ^8.57.0
        version: 8.57.0
      typescript:
        specifier: ^5.4.3
        version: 5.4.3

  packages/form:
    dependencies:
      '@mantine/form':
        specifier: ^7.7.1
        version: 7.7.1(react@18.2.0)
    devDependencies:
      '@homarr/eslint-config':
        specifier: workspace:^0.2.0
        version: link:../../tooling/eslint
      '@homarr/prettier-config':
        specifier: workspace:^0.1.0
        version: link:../../tooling/prettier
      '@homarr/tsconfig':
        specifier: workspace:^0.1.0
        version: link:../../tooling/typescript
      eslint:
        specifier: ^8.57.0
        version: 8.57.0
      typescript:
        specifier: ^5.4.3
        version: 5.4.3

  packages/log:
    dependencies:
      ioredis:
        specifier: 5.3.2
        version: 5.3.2
      superjson:
        specifier: 2.2.1
        version: 2.2.1
      winston:
        specifier: 3.13.0
        version: 3.13.0
    devDependencies:
      '@homarr/eslint-config':
        specifier: workspace:^0.2.0
        version: link:../../tooling/eslint
      '@homarr/prettier-config':
        specifier: workspace:^0.1.0
        version: link:../../tooling/prettier
      '@homarr/tsconfig':
        specifier: workspace:^0.1.0
        version: link:../../tooling/typescript
      eslint:
        specifier: ^8.57.0
        version: 8.57.0
      typescript:
        specifier: ^5.4.3
        version: 5.4.3

  packages/modals:
    dependencies:
      '@homarr/translation':
        specifier: workspace:^0.1.0
        version: link:../translation
      '@homarr/ui':
        specifier: workspace:^0.1.0
        version: link:../ui
    devDependencies:
      '@homarr/eslint-config':
        specifier: workspace:^0.2.0
        version: link:../../tooling/eslint
      '@homarr/prettier-config':
        specifier: workspace:^0.1.0
        version: link:../../tooling/prettier
      '@homarr/tsconfig':
        specifier: workspace:^0.1.0
        version: link:../../tooling/typescript
      eslint:
        specifier: ^8.57.0
        version: 8.57.0
      typescript:
        specifier: ^5.4.3
        version: 5.4.3

  packages/notifications:
    dependencies:
      '@homarr/ui':
        specifier: workspace:^0.1.0
        version: link:../ui
      '@mantine/notifications':
        specifier: ^7.7.1
        version: 7.7.1(@mantine/core@7.7.1)(@mantine/hooks@7.7.1)(react-dom@18.2.0)(react@18.2.0)
    devDependencies:
      '@homarr/eslint-config':
        specifier: workspace:^0.2.0
        version: link:../../tooling/eslint
      '@homarr/prettier-config':
        specifier: workspace:^0.1.0
        version: link:../../tooling/prettier
      '@homarr/tsconfig':
        specifier: workspace:^0.1.0
        version: link:../../tooling/typescript
      eslint:
        specifier: ^8.57.0
        version: 8.57.0
      typescript:
        specifier: ^5.4.3
        version: 5.4.3

  packages/redis:
    dependencies:
      '@homarr/common':
        specifier: workspace:^
        version: link:../common
      '@homarr/db':
        specifier: workspace:^
        version: link:../db
      '@homarr/log':
        specifier: workspace:^
        version: link:../log
      ioredis:
        specifier: 5.3.2
        version: 5.3.2
    devDependencies:
      '@homarr/eslint-config':
        specifier: workspace:^0.2.0
        version: link:../../tooling/eslint
      '@homarr/prettier-config':
        specifier: workspace:^0.1.0
        version: link:../../tooling/prettier
      '@homarr/tsconfig':
        specifier: workspace:^0.1.0
        version: link:../../tooling/typescript
      eslint:
        specifier: ^8.57.0
        version: 8.57.0
      typescript:
        specifier: ^5.4.3
        version: 5.4.3

  packages/spotlight:
    dependencies:
      '@homarr/translation':
        specifier: workspace:^0.1.0
        version: link:../translation
      '@homarr/ui':
        specifier: workspace:^0.1.0
        version: link:../ui
      '@mantine/spotlight':
        specifier: ^7.7.1
        version: 7.7.1(@mantine/core@7.7.1)(@mantine/hooks@7.7.1)(react-dom@18.2.0)(react@18.2.0)
    devDependencies:
      '@homarr/eslint-config':
        specifier: workspace:^0.2.0
        version: link:../../tooling/eslint
      '@homarr/prettier-config':
        specifier: workspace:^0.1.0
        version: link:../../tooling/prettier
      '@homarr/tsconfig':
        specifier: workspace:^0.1.0
        version: link:../../tooling/typescript
      eslint:
        specifier: ^8.57.0
        version: 8.57.0
      typescript:
        specifier: ^5.4.3
        version: 5.4.3

  packages/translation:
    dependencies:
      next-international:
        specifier: ^1.2.4
        version: 1.2.4
    devDependencies:
      '@homarr/eslint-config':
        specifier: workspace:^0.2.0
        version: link:../../tooling/eslint
      '@homarr/prettier-config':
        specifier: workspace:^0.1.0
        version: link:../../tooling/prettier
      '@homarr/tsconfig':
        specifier: workspace:^0.1.0
        version: link:../../tooling/typescript
      eslint:
        specifier: ^8.57.0
        version: 8.57.0
      typescript:
        specifier: ^5.4.3
        version: 5.4.3

  packages/ui:
    dependencies:
      '@mantine/core':
        specifier: ^7.7.1
        version: 7.7.1(@mantine/hooks@7.7.1)(@types/react@18.2.74)(react-dom@18.2.0)(react@18.2.0)
      '@mantine/dates':
        specifier: ^7.7.1
        version: 7.7.1(@mantine/core@7.7.1)(@mantine/hooks@7.7.1)(dayjs@1.11.10)(react-dom@18.2.0)(react@18.2.0)
      '@tabler/icons-react':
        specifier: ^3.1.0
        version: 3.1.0(react@18.2.0)
      mantine-react-table:
        specifier: 2.0.0-beta.1
        version: 2.0.0-beta.1(@mantine/core@7.7.1)(@mantine/dates@7.7.1)(@mantine/hooks@7.7.1)(@tabler/icons-react@3.1.0)(clsx@2.1.0)(dayjs@1.11.10)(react-dom@18.2.0)(react@18.2.0)
    devDependencies:
      '@homarr/eslint-config':
        specifier: workspace:^0.2.0
        version: link:../../tooling/eslint
      '@homarr/prettier-config':
        specifier: workspace:^0.1.0
        version: link:../../tooling/prettier
      '@homarr/tsconfig':
        specifier: workspace:^0.1.0
        version: link:../../tooling/typescript
      '@types/css-modules':
        specifier: ^1.0.5
        version: 1.0.5
      eslint:
        specifier: ^8.57.0
        version: 8.57.0
      typescript:
        specifier: ^5.4.3
        version: 5.4.3

  packages/validation:
    dependencies:
      '@homarr/definitions':
        specifier: workspace:^0.1.0
        version: link:../definitions
      zod:
        specifier: ^3.22.4
        version: 3.22.4
    devDependencies:
      '@homarr/eslint-config':
        specifier: workspace:^0.2.0
        version: link:../../tooling/eslint
      '@homarr/prettier-config':
        specifier: workspace:^0.1.0
        version: link:../../tooling/prettier
      '@homarr/tsconfig':
        specifier: workspace:^0.1.0
        version: link:../../tooling/typescript
      eslint:
        specifier: ^8.57.0
        version: 8.57.0
      typescript:
        specifier: ^5.4.3
        version: 5.4.3

  packages/widgets:
    dependencies:
      '@homarr/api':
        specifier: workspace:^0.1.0
        version: link:../api
      '@homarr/common':
        specifier: workspace:^0.1.0
        version: link:../common
      '@homarr/definitions':
        specifier: workspace:^0.1.0
        version: link:../definitions
      '@homarr/form':
        specifier: workspace:^0.1.0
        version: link:../form
      '@homarr/modals':
        specifier: workspace:^0.1.0
        version: link:../modals
      '@homarr/notifications':
        specifier: workspace:^0.1.0
        version: link:../notifications
      '@homarr/redis':
        specifier: workspace:^0.1.0
        version: link:../redis
      '@homarr/translation':
        specifier: workspace:^0.1.0
        version: link:../translation
      '@homarr/ui':
        specifier: workspace:^0.1.0
        version: link:../ui
      '@homarr/validation':
        specifier: workspace:^0.1.0
        version: link:../validation
    devDependencies:
      '@homarr/eslint-config':
        specifier: workspace:^0.2.0
        version: link:../../tooling/eslint
      '@homarr/prettier-config':
        specifier: workspace:^0.1.0
        version: link:../../tooling/prettier
      '@homarr/tsconfig':
        specifier: workspace:^0.1.0
        version: link:../../tooling/typescript
      eslint:
        specifier: ^8.57.0
        version: 8.57.0
      typescript:
        specifier: ^5.4.3
        version: 5.4.3

  tooling/eslint:
    dependencies:
      '@next/eslint-plugin-next':
        specifier: ^14.1.4
        version: 14.1.4
      '@typescript-eslint/eslint-plugin':
        specifier: ^7.5.0
        version: 7.5.0(@typescript-eslint/parser@7.5.0)(eslint@8.57.0)(typescript@5.4.3)
      '@typescript-eslint/parser':
        specifier: ^7.5.0
        version: 7.5.0(eslint@8.57.0)(typescript@5.4.3)
      eslint-config-prettier:
        specifier: ^9.1.0
        version: 9.1.0(eslint@8.57.0)
      eslint-config-turbo:
        specifier: ^1.13.2
        version: 1.13.2(eslint@8.57.0)
      eslint-plugin-import:
        specifier: ^2.29.1
        version: 2.29.1(@typescript-eslint/parser@7.5.0)(eslint@8.57.0)
      eslint-plugin-jsx-a11y:
        specifier: ^6.8.0
        version: 6.8.0(eslint@8.57.0)
      eslint-plugin-react:
        specifier: ^7.34.1
        version: 7.34.1(eslint@8.57.0)
      eslint-plugin-react-hooks:
        specifier: ^4.6.0
        version: 4.6.0(eslint@8.57.0)
    devDependencies:
      '@homarr/prettier-config':
        specifier: workspace:^0.1.0
        version: link:../prettier
      '@homarr/tsconfig':
        specifier: workspace:^0.1.0
        version: link:../typescript
      '@types/eslint':
        specifier: ^8.56.7
        version: 8.56.7
      eslint:
        specifier: ^8.57.0
        version: 8.57.0
      typescript:
        specifier: ^5.4.3
        version: 5.4.3

  tooling/github: {}

  tooling/prettier:
    dependencies:
      '@ianvs/prettier-plugin-sort-imports':
        specifier: ^4.2.1
        version: 4.2.1(prettier@3.2.5)
      prettier:
        specifier: ^3.2.5
        version: 3.2.5
    devDependencies:
      '@homarr/tsconfig':
        specifier: workspace:^0.1.0
        version: link:../typescript
      typescript:
        specifier: ^5.4.3
        version: 5.4.3

  tooling/semver: {}

  tooling/typescript: {}

packages:

  /@aashutoshrathi/word-wrap@1.2.6:
    resolution: {integrity: sha512-1Yjs2SvM8TflER/OD3cOjhWWOZb58A2t7wpE2S9XfBYTiIl+XFhQG2bjy4Pu1I+EAlCNUzRDYDdFwFYUKvXcIA==}
    engines: {node: '>=0.10.0'}

  /@ampproject/remapping@2.2.1:
    resolution: {integrity: sha512-lFMjJTrFL3j7L9yBxwYfCq2k6qqwHyzuUl/XBnif78PWTJYyL/dfowQHWE3sp6U6ZzqWiiIZnpTMO96zhkjwtg==}
    engines: {node: '>=6.0.0'}
    dependencies:
      '@jridgewell/gen-mapping': 0.3.3
      '@jridgewell/trace-mapping': 0.3.25

  /@auth/core@0.28.1:
    resolution: {integrity: sha512-gvp74mypYZADpTlfGRp6HE0G3pIHWvtJpy+KZ+8FvY0cmlIpHog+jdMOdd29dQtLtN25kF2YbfHsesCFuGUQbg==}
    peerDependencies:
      '@simplewebauthn/browser': ^9.0.1
      '@simplewebauthn/server': ^9.0.2
      nodemailer: ^6.8.0
    peerDependenciesMeta:
      '@simplewebauthn/browser':
        optional: true
      '@simplewebauthn/server':
        optional: true
      nodemailer:
        optional: true
    dependencies:
      '@panva/hkdf': 1.1.1
      '@types/cookie': 0.6.0
      cookie: 0.6.0
      jose: 5.2.2
      oauth4webapi: 2.10.3
      preact: 10.11.3
      preact-render-to-string: 5.2.3(preact@10.11.3)
    dev: false

  /@auth/core@0.28.2:
    resolution: {integrity: sha512-Rlvu6yKa4bKbhQESMaEm6jHOY5ncIrsrQkC8tcwVQmf+cBLk7ReI9DIJS2O/WkIDoOwvM9PHiXTi5b+b/eyXxw==}
    peerDependencies:
      '@simplewebauthn/browser': ^9.0.1
      '@simplewebauthn/server': ^9.0.2
      nodemailer: ^6.8.0
    peerDependenciesMeta:
      '@simplewebauthn/browser':
        optional: true
      '@simplewebauthn/server':
        optional: true
      nodemailer:
        optional: true
    dependencies:
      '@panva/hkdf': 1.1.1
      '@types/cookie': 0.6.0
      cookie: 0.6.0
      jose: 5.2.2
      oauth4webapi: 2.10.3
      preact: 10.11.3
      preact-render-to-string: 5.2.3(preact@10.11.3)
    dev: false

  /@auth/drizzle-adapter@0.8.2:
    resolution: {integrity: sha512-IrySrHLr427+J5CjiM5fI6XFDmH5R2G7wd4E26z+J64C3t2aegdZdlfMAUerLjeoxAXnMas7bECtOYRO33EfKA==}
    dependencies:
      '@auth/core': 0.28.2
    transitivePeerDependencies:
      - '@simplewebauthn/browser'
      - '@simplewebauthn/server'
      - nodemailer
    dev: false

  /@babel/code-frame@7.23.5:
    resolution: {integrity: sha512-CgH3s1a96LipHCmSUmYFPwY7MNx8C3avkq7i4Wl3cfa662ldtUe4VM1TPXX70pfmrlWTb6jLqTYrZyT2ZTJBgA==}
    engines: {node: '>=6.9.0'}
    dependencies:
      '@babel/highlight': 7.23.4
      chalk: 2.4.2

  /@babel/compat-data@7.23.5:
    resolution: {integrity: sha512-uU27kfDRlhfKl+w1U6vp16IuvSLtjAxdArVXPa9BvLkrr7CYIsxH5adpHObeAGY/41+syctUWOZ140a2Rvkgjw==}
    engines: {node: '>=6.9.0'}

  /@babel/core@7.23.9:
    resolution: {integrity: sha512-5q0175NOjddqpvvzU+kDiSOAk4PfdO6FvwCWoQ6RO7rTzEe8vlo+4HVfcnAREhD4npMs0e9uZypjTwzZPCf/cw==}
    engines: {node: '>=6.9.0'}
    dependencies:
      '@ampproject/remapping': 2.2.1
      '@babel/code-frame': 7.23.5
      '@babel/generator': 7.23.6
      '@babel/helper-compilation-targets': 7.23.6
      '@babel/helper-module-transforms': 7.23.3(@babel/core@7.23.9)
      '@babel/helpers': 7.23.9
      '@babel/parser': 7.23.9
      '@babel/template': 7.23.9
      '@babel/traverse': 7.23.9
      '@babel/types': 7.23.9
      convert-source-map: 2.0.0
      debug: 4.3.4
      gensync: 1.0.0-beta.2
      json5: 2.2.3
      semver: 6.3.1
    transitivePeerDependencies:
      - supports-color

  /@babel/core@7.24.0:
    resolution: {integrity: sha512-fQfkg0Gjkza3nf0c7/w6Xf34BW4YvzNfACRLmmb7XRLa6XHdR+K9AlJlxneFfWYf6uhOzuzZVTjF/8KfndZANw==}
    engines: {node: '>=6.9.0'}
    dependencies:
      '@ampproject/remapping': 2.2.1
      '@babel/code-frame': 7.23.5
      '@babel/generator': 7.23.6
      '@babel/helper-compilation-targets': 7.23.6
      '@babel/helper-module-transforms': 7.23.3(@babel/core@7.24.0)
      '@babel/helpers': 7.24.0
      '@babel/parser': 7.24.0
      '@babel/template': 7.24.0
      '@babel/traverse': 7.24.0
      '@babel/types': 7.24.0
      convert-source-map: 2.0.0
      debug: 4.3.4
      gensync: 1.0.0-beta.2
      json5: 2.2.3
      semver: 6.3.1
    transitivePeerDependencies:
      - supports-color
    dev: false

  /@babel/generator@7.23.6:
    resolution: {integrity: sha512-qrSfCYxYQB5owCmGLbl8XRpX1ytXlpueOb0N0UmQwA073KZxejgQTzAmJezxvpwQD9uGtK2shHdi55QT+MbjIw==}
    engines: {node: '>=6.9.0'}
    dependencies:
      '@babel/types': 7.23.9
      '@jridgewell/gen-mapping': 0.3.3
      '@jridgewell/trace-mapping': 0.3.25
      jsesc: 2.5.2

  /@babel/helper-compilation-targets@7.23.6:
    resolution: {integrity: sha512-9JB548GZoQVmzrFgp8o7KxdgkTGm6xs9DW0o/Pim72UDjzr5ObUQ6ZzYPqA+g9OTS2bBQoctLJrky0RDCAWRgQ==}
    engines: {node: '>=6.9.0'}
    dependencies:
      '@babel/compat-data': 7.23.5
      '@babel/helper-validator-option': 7.23.5
      browserslist: 4.23.0
      lru-cache: 5.1.1
      semver: 6.3.1

  /@babel/helper-environment-visitor@7.22.20:
    resolution: {integrity: sha512-zfedSIzFhat/gFhWfHtgWvlec0nqB9YEIVrpuwjruLlXfUSnA8cJB0miHKwqDnQ7d32aKo2xt88/xZptwxbfhA==}
    engines: {node: '>=6.9.0'}

  /@babel/helper-function-name@7.23.0:
    resolution: {integrity: sha512-OErEqsrxjZTJciZ4Oo+eoZqeW9UIiOcuYKRJA4ZAgV9myA+pOXhhmpfNCKjEH/auVfEYVFJ6y1Tc4r0eIApqiw==}
    engines: {node: '>=6.9.0'}
    dependencies:
      '@babel/template': 7.23.9
      '@babel/types': 7.23.9

  /@babel/helper-hoist-variables@7.22.5:
    resolution: {integrity: sha512-wGjk9QZVzvknA6yKIUURb8zY3grXCcOZt+/7Wcy8O2uctxhplmUPkOdlgoNhmdVee2c92JXbf1xpMtVNbfoxRw==}
    engines: {node: '>=6.9.0'}
    dependencies:
      '@babel/types': 7.23.9

  /@babel/helper-module-imports@7.22.15:
    resolution: {integrity: sha512-0pYVBnDKZO2fnSPCrgM/6WMc7eS20Fbok+0r88fp+YtWVLZrp4CkafFGIp+W0VKw4a22sgebPT99y+FDNMdP4w==}
    engines: {node: '>=6.9.0'}
    dependencies:
      '@babel/types': 7.23.9

  /@babel/helper-module-transforms@7.23.3(@babel/core@7.23.9):
    resolution: {integrity: sha512-7bBs4ED9OmswdfDzpz4MpWgSrV7FXlc3zIagvLFjS5H+Mk7Snr21vQ6QwrsoCGMfNC4e4LQPdoULEt4ykz0SRQ==}
    engines: {node: '>=6.9.0'}
    peerDependencies:
      '@babel/core': ^7.0.0
    dependencies:
      '@babel/core': 7.23.9
      '@babel/helper-environment-visitor': 7.22.20
      '@babel/helper-module-imports': 7.22.15
      '@babel/helper-simple-access': 7.22.5
      '@babel/helper-split-export-declaration': 7.22.6
      '@babel/helper-validator-identifier': 7.22.20

  /@babel/helper-module-transforms@7.23.3(@babel/core@7.24.0):
    resolution: {integrity: sha512-7bBs4ED9OmswdfDzpz4MpWgSrV7FXlc3zIagvLFjS5H+Mk7Snr21vQ6QwrsoCGMfNC4e4LQPdoULEt4ykz0SRQ==}
    engines: {node: '>=6.9.0'}
    peerDependencies:
      '@babel/core': ^7.0.0
    dependencies:
      '@babel/core': 7.24.0
      '@babel/helper-environment-visitor': 7.22.20
      '@babel/helper-module-imports': 7.22.15
      '@babel/helper-simple-access': 7.22.5
      '@babel/helper-split-export-declaration': 7.22.6
      '@babel/helper-validator-identifier': 7.22.20
    dev: false

  /@babel/helper-plugin-utils@7.22.5:
    resolution: {integrity: sha512-uLls06UVKgFG9QD4OeFYLEGteMIAa5kpTPcFL28yuCIIzsf6ZyKZMllKVOCZFhiZ5ptnwX4mtKdWCBE/uT4amg==}
    engines: {node: '>=6.9.0'}
    dev: true

  /@babel/helper-simple-access@7.22.5:
    resolution: {integrity: sha512-n0H99E/K+Bika3++WNL17POvo4rKWZ7lZEp1Q+fStVbUi8nxPQEBOlTmCOxW/0JsS56SKKQ+ojAe2pHKJHN35w==}
    engines: {node: '>=6.9.0'}
    dependencies:
      '@babel/types': 7.23.9

  /@babel/helper-split-export-declaration@7.22.6:
    resolution: {integrity: sha512-AsUnxuLhRYsisFiaJwvp1QF+I3KjD5FOxut14q/GzovUe6orHLesW2C7d754kRm53h5gqrz6sFl6sxc4BVtE/g==}
    engines: {node: '>=6.9.0'}
    dependencies:
      '@babel/types': 7.23.9

  /@babel/helper-string-parser@7.23.4:
    resolution: {integrity: sha512-803gmbQdqwdf4olxrX4AJyFBV/RTr3rSmOj0rKwesmzlfhYNDEs+/iOcznzpNWlJlIlTJC2QfPFcHB6DlzdVLQ==}
    engines: {node: '>=6.9.0'}

  /@babel/helper-validator-identifier@7.22.20:
    resolution: {integrity: sha512-Y4OZ+ytlatR8AI+8KZfKuL5urKp7qey08ha31L8b3BwewJAoJamTzyvxPR/5D+KkdJCGPq/+8TukHBlY10FX9A==}
    engines: {node: '>=6.9.0'}

  /@babel/helper-validator-option@7.23.5:
    resolution: {integrity: sha512-85ttAOMLsr53VgXkTbkx8oA6YTfT4q7/HzXSLEYmjcSTJPMPQtvq1BD79Byep5xMUYbGRzEpDsjUf3dyp54IKw==}
    engines: {node: '>=6.9.0'}

  /@babel/helpers@7.23.9:
    resolution: {integrity: sha512-87ICKgU5t5SzOT7sBMfCOZQ2rHjRU+Pcb9BoILMYz600W6DkVRLFBPwQ18gwUVvggqXivaUakpnxWQGbpywbBQ==}
    engines: {node: '>=6.9.0'}
    dependencies:
      '@babel/template': 7.23.9
      '@babel/traverse': 7.23.9
      '@babel/types': 7.23.9
    transitivePeerDependencies:
      - supports-color

  /@babel/helpers@7.24.0:
    resolution: {integrity: sha512-ulDZdc0Aj5uLc5nETsa7EPx2L7rM0YJM8r7ck7U73AXi7qOV44IHHRAYZHY6iU1rr3C5N4NtTmMRUJP6kwCWeA==}
    engines: {node: '>=6.9.0'}
    dependencies:
      '@babel/template': 7.24.0
      '@babel/traverse': 7.24.0
      '@babel/types': 7.24.0
    transitivePeerDependencies:
      - supports-color
    dev: false

  /@babel/highlight@7.23.4:
    resolution: {integrity: sha512-acGdbYSfp2WheJoJm/EBBBLh/ID8KDc64ISZ9DYtBmC8/Q204PZJLHyzeB5qMzJ5trcOkybd78M4x2KWsUq++A==}
    engines: {node: '>=6.9.0'}
    dependencies:
      '@babel/helper-validator-identifier': 7.22.20
      chalk: 2.4.2
      js-tokens: 4.0.0

  /@babel/parser@7.23.9:
    resolution: {integrity: sha512-9tcKgqKbs3xGJ+NtKF2ndOBBLVwPjl1SHxPQkd36r3Dlirw3xWUeGaTbqr7uGZcTaxkVNwc+03SVP7aCdWrTlA==}
    engines: {node: '>=6.0.0'}
    hasBin: true
    dependencies:
      '@babel/types': 7.23.9

  /@babel/parser@7.24.0:
    resolution: {integrity: sha512-QuP/FxEAzMSjXygs8v4N9dvdXzEHN4W1oF3PxuWAtPo08UdM17u89RDMgjLn/mlc56iM0HlLmVkO/wgR+rDgHg==}
    engines: {node: '>=6.0.0'}
    hasBin: true
    dependencies:
      '@babel/types': 7.24.0
    dev: false

  /@babel/plugin-transform-react-jsx-self@7.23.3(@babel/core@7.23.9):
    resolution: {integrity: sha512-qXRvbeKDSfwnlJnanVRp0SfuWE5DQhwQr5xtLBzp56Wabyo+4CMosF6Kfp+eOD/4FYpql64XVJ2W0pVLlJZxOQ==}
    engines: {node: '>=6.9.0'}
    peerDependencies:
      '@babel/core': ^7.0.0-0
    dependencies:
      '@babel/core': 7.23.9
      '@babel/helper-plugin-utils': 7.22.5
    dev: true

  /@babel/plugin-transform-react-jsx-source@7.23.3(@babel/core@7.23.9):
    resolution: {integrity: sha512-91RS0MDnAWDNvGC6Wio5XYkyWI39FMFO+JK9+4AlgaTH+yWwVTsw7/sn6LK0lH7c5F+TFkpv/3LfCJ1Ydwof/g==}
    engines: {node: '>=6.9.0'}
    peerDependencies:
      '@babel/core': ^7.0.0-0
    dependencies:
      '@babel/core': 7.23.9
      '@babel/helper-plugin-utils': 7.22.5
    dev: true

  /@babel/runtime-corejs3@7.23.9:
    resolution: {integrity: sha512-oeOFTrYWdWXCvXGB5orvMTJ6gCZ9I6FBjR+M38iKNXCsPxr4xT0RTdg5uz1H7QP8pp74IzPtwritEr+JscqHXQ==}
    engines: {node: '>=6.9.0'}
    dependencies:
      core-js-pure: 3.36.0
      regenerator-runtime: 0.14.1
    dev: true

  /@babel/runtime@7.23.9:
    resolution: {integrity: sha512-0CX6F+BI2s9dkUqr08KFrAIZgNFj75rdBU/DjCyYLIaV/quFjkk6T+EJ2LkZHyZTbEV4L5p97mNkUsHl2wLFAw==}
    engines: {node: '>=6.9.0'}
    dependencies:
      regenerator-runtime: 0.14.1

  /@babel/template@7.23.9:
    resolution: {integrity: sha512-+xrD2BWLpvHKNmX2QbpdpsBaWnRxahMwJjO+KZk2JOElj5nSmKezyS1B4u+QbHMTX69t4ukm6hh9lsYQ7GHCKA==}
    engines: {node: '>=6.9.0'}
    dependencies:
      '@babel/code-frame': 7.23.5
      '@babel/parser': 7.23.9
      '@babel/types': 7.23.9

  /@babel/template@7.24.0:
    resolution: {integrity: sha512-Bkf2q8lMB0AFpX0NFEqSbx1OkTHf0f+0j82mkw+ZpzBnkk7e9Ql0891vlfgi+kHwOk8tQjiQHpqh4LaSa0fKEA==}
    engines: {node: '>=6.9.0'}
    dependencies:
      '@babel/code-frame': 7.23.5
      '@babel/parser': 7.24.0
      '@babel/types': 7.24.0
    dev: false

  /@babel/traverse@7.23.9:
    resolution: {integrity: sha512-I/4UJ9vs90OkBtY6iiiTORVMyIhJ4kAVmsKo9KFc8UOxMeUfi2hvtIBsET5u9GizXE6/GFSuKCTNfgCswuEjRg==}
    engines: {node: '>=6.9.0'}
    dependencies:
      '@babel/code-frame': 7.23.5
      '@babel/generator': 7.23.6
      '@babel/helper-environment-visitor': 7.22.20
      '@babel/helper-function-name': 7.23.0
      '@babel/helper-hoist-variables': 7.22.5
      '@babel/helper-split-export-declaration': 7.22.6
      '@babel/parser': 7.23.9
      '@babel/types': 7.23.9
      debug: 4.3.4
      globals: 11.12.0
    transitivePeerDependencies:
      - supports-color

  /@babel/traverse@7.24.0:
    resolution: {integrity: sha512-HfuJlI8qq3dEDmNU5ChzzpZRWq+oxCZQyMzIMEqLho+AQnhMnKQUzH6ydo3RBl/YjPCuk68Y6s0Gx0AeyULiWw==}
    engines: {node: '>=6.9.0'}
    dependencies:
      '@babel/code-frame': 7.23.5
      '@babel/generator': 7.23.6
      '@babel/helper-environment-visitor': 7.22.20
      '@babel/helper-function-name': 7.23.0
      '@babel/helper-hoist-variables': 7.22.5
      '@babel/helper-split-export-declaration': 7.22.6
      '@babel/parser': 7.24.0
      '@babel/types': 7.24.0
      debug: 4.3.4
      globals: 11.12.0
    transitivePeerDependencies:
      - supports-color
    dev: false

  /@babel/types@7.23.9:
    resolution: {integrity: sha512-dQjSq/7HaSjRM43FFGnv5keM2HsxpmyV1PfaSVm0nzzjwwTmjOe6J4bC8e3+pTEIgHaHj+1ZlLThRJ2auc/w1Q==}
    engines: {node: '>=6.9.0'}
    dependencies:
      '@babel/helper-string-parser': 7.23.4
      '@babel/helper-validator-identifier': 7.22.20
      to-fast-properties: 2.0.0

  /@babel/types@7.24.0:
    resolution: {integrity: sha512-+j7a5c253RfKh8iABBhywc8NSfP5LURe7Uh4qpsh6jc+aLJguvmIUBdjSdEMQv2bENrCR5MfRdjGo7vzS/ob7w==}
    engines: {node: '>=6.9.0'}
    dependencies:
      '@babel/helper-string-parser': 7.23.4
      '@babel/helper-validator-identifier': 7.22.20
      to-fast-properties: 2.0.0
    dev: false

  /@bcoe/v8-coverage@0.2.3:
    resolution: {integrity: sha512-0hYQ8SB4Db5zvZB4axdMHGwEaQjkZzFjQiN9LVYvIFB2nSUHW9tYpxWriPrWDASIxiaXax83REcLxuSdnGPZtw==}
    dev: true

  /@colors/colors@1.6.0:
    resolution: {integrity: sha512-Ir+AOibqzrIsL6ajt3Rz3LskB7OiMVHqltZmspbW/TJuTVuyOMirVqAkjfY6JISiLHgyNqicAC8AyHHGzNd/dA==}
    engines: {node: '>=0.1.90'}
    dev: false

  /@cspotcode/source-map-support@0.8.1:
    resolution: {integrity: sha512-IchNf6dN4tHoMFIn/7OE8LWZ19Y6q/67Bmf6vnGREv8RSbBVb9LPJxEcnwrcwX6ixSvaiGoomAUvu4YSxXrVgw==}
    engines: {node: '>=12'}
    dependencies:
      '@jridgewell/trace-mapping': 0.3.9
    dev: true

  /@dabh/diagnostics@2.0.3:
    resolution: {integrity: sha512-hrlQOIi7hAfzsMqlGSFyVucrx38O+j6wiGOf//H2ecvIEqYN4ADBSS2iLMh5UFyDunCNniUIPk/q3riFv45xRA==}
    dependencies:
      colorspace: 1.1.4
      enabled: 2.0.0
      kuler: 2.0.0
    dev: false

  /@drizzle-team/studio@0.0.39:
    resolution: {integrity: sha512-c5Hkm7MmQC2n5qAsKShjQrHoqlfGslB8+qWzsGGZ+2dHMRTNG60UuzalF0h0rvBax5uzPXuGkYLGaQ+TUX3yMw==}
    dependencies:
      superjson: 2.2.1
    dev: false

  /@esbuild-kit/core-utils@3.3.2:
    resolution: {integrity: sha512-sPRAnw9CdSsRmEtnsl2WXWdyquogVpB3yZ3dgwJfe8zrOzTsV7cJvmwrKVa+0ma5BoiGJ+BoqkMvawbayKUsqQ==}
    dependencies:
      esbuild: 0.18.20
      source-map-support: 0.5.21
    dev: false

  /@esbuild-kit/esm-loader@2.6.5:
    resolution: {integrity: sha512-FxEMIkJKnodyA1OaCUoEvbYRkoZlLZ4d/eXFu9Fh8CbBBgP5EmZxrfTRyN0qpXZ4vOvqnE5YdRdcrmUUXuU+dA==}
    dependencies:
      '@esbuild-kit/core-utils': 3.3.2
      get-tsconfig: 4.7.2
    dev: false

  /@esbuild/aix-ppc64@0.19.12:
    resolution: {integrity: sha512-bmoCYyWdEL3wDQIVbcyzRyeKLgk2WtWLTWz1ZIAZF/EGbNOwSA6ew3PftJ1PqMiOOGu0OyFMzG53L0zqIpPeNA==}
    engines: {node: '>=12'}
    cpu: [ppc64]
    os: [aix]
    requiresBuild: true
    optional: true

  /@esbuild/aix-ppc64@0.20.2:
    resolution: {integrity: sha512-D+EBOJHXdNZcLJRBkhENNG8Wji2kgc9AZ9KiPr1JuZjsNtyHzrsfLRrY0tk2H2aoFu6RANO1y1iPPUCDYWkb5g==}
    engines: {node: '>=12'}
    cpu: [ppc64]
    os: [aix]
    requiresBuild: true
    dev: true
    optional: true

  /@esbuild/android-arm64@0.18.20:
    resolution: {integrity: sha512-Nz4rJcchGDtENV0eMKUNa6L12zz2zBDXuhj/Vjh18zGqB44Bi7MBMSXjgunJgjRhCmKOjnPuZp4Mb6OKqtMHLQ==}
    engines: {node: '>=12'}
    cpu: [arm64]
    os: [android]
    requiresBuild: true
    dev: false
    optional: true

  /@esbuild/android-arm64@0.19.12:
    resolution: {integrity: sha512-P0UVNGIienjZv3f5zq0DP3Nt2IE/3plFzuaS96vihvD0Hd6H/q4WXUGpCxD/E8YrSXfNyRPbpTq+T8ZQioSuPA==}
    engines: {node: '>=12'}
    cpu: [arm64]
    os: [android]
    requiresBuild: true
    optional: true

  /@esbuild/android-arm64@0.20.2:
    resolution: {integrity: sha512-mRzjLacRtl/tWU0SvD8lUEwb61yP9cqQo6noDZP/O8VkwafSYwZ4yWy24kan8jE/IMERpYncRt2dw438LP3Xmg==}
    engines: {node: '>=12'}
    cpu: [arm64]
    os: [android]
    requiresBuild: true
    dev: true
    optional: true

  /@esbuild/android-arm@0.18.20:
    resolution: {integrity: sha512-fyi7TDI/ijKKNZTUJAQqiG5T7YjJXgnzkURqmGj13C6dCqckZBLdl4h7bkhHt/t0WP+zO9/zwroDvANaOqO5Sw==}
    engines: {node: '>=12'}
    cpu: [arm]
    os: [android]
    requiresBuild: true
    dev: false
    optional: true

  /@esbuild/android-arm@0.19.12:
    resolution: {integrity: sha512-qg/Lj1mu3CdQlDEEiWrlC4eaPZ1KztwGJ9B6J+/6G+/4ewxJg7gqj8eVYWvao1bXrqGiW2rsBZFSX3q2lcW05w==}
    engines: {node: '>=12'}
    cpu: [arm]
    os: [android]
    requiresBuild: true
    optional: true

  /@esbuild/android-arm@0.20.2:
    resolution: {integrity: sha512-t98Ra6pw2VaDhqNWO2Oph2LXbz/EJcnLmKLGBJwEwXX/JAN83Fym1rU8l0JUWK6HkIbWONCSSatf4sf2NBRx/w==}
    engines: {node: '>=12'}
    cpu: [arm]
    os: [android]
    requiresBuild: true
    dev: true
    optional: true

  /@esbuild/android-x64@0.18.20:
    resolution: {integrity: sha512-8GDdlePJA8D6zlZYJV/jnrRAi6rOiNaCC/JclcXpB+KIuvfBN4owLtgzY2bsxnx666XjJx2kDPUmnTtR8qKQUg==}
    engines: {node: '>=12'}
    cpu: [x64]
    os: [android]
    requiresBuild: true
    dev: false
    optional: true

  /@esbuild/android-x64@0.19.12:
    resolution: {integrity: sha512-3k7ZoUW6Q6YqhdhIaq/WZ7HwBpnFBlW905Fa4s4qWJyiNOgT1dOqDiVAQFwBH7gBRZr17gLrlFCRzF6jFh7Kew==}
    engines: {node: '>=12'}
    cpu: [x64]
    os: [android]
    requiresBuild: true
    optional: true

  /@esbuild/android-x64@0.20.2:
    resolution: {integrity: sha512-btzExgV+/lMGDDa194CcUQm53ncxzeBrWJcncOBxuC6ndBkKxnHdFJn86mCIgTELsooUmwUm9FkhSp5HYu00Rg==}
    engines: {node: '>=12'}
    cpu: [x64]
    os: [android]
    requiresBuild: true
    dev: true
    optional: true

  /@esbuild/darwin-arm64@0.18.20:
    resolution: {integrity: sha512-bxRHW5kHU38zS2lPTPOyuyTm+S+eobPUnTNkdJEfAddYgEcll4xkT8DB9d2008DtTbl7uJag2HuE5NZAZgnNEA==}
    engines: {node: '>=12'}
    cpu: [arm64]
    os: [darwin]
    requiresBuild: true
    dev: false
    optional: true

  /@esbuild/darwin-arm64@0.19.12:
    resolution: {integrity: sha512-B6IeSgZgtEzGC42jsI+YYu9Z3HKRxp8ZT3cqhvliEHovq8HSX2YX8lNocDn79gCKJXOSaEot9MVYky7AKjCs8g==}
    engines: {node: '>=12'}
    cpu: [arm64]
    os: [darwin]
    requiresBuild: true
    optional: true

  /@esbuild/darwin-arm64@0.20.2:
    resolution: {integrity: sha512-4J6IRT+10J3aJH3l1yzEg9y3wkTDgDk7TSDFX+wKFiWjqWp/iCfLIYzGyasx9l0SAFPT1HwSCR+0w/h1ES/MjA==}
    engines: {node: '>=12'}
    cpu: [arm64]
    os: [darwin]
    requiresBuild: true
    dev: true
    optional: true

  /@esbuild/darwin-x64@0.18.20:
    resolution: {integrity: sha512-pc5gxlMDxzm513qPGbCbDukOdsGtKhfxD1zJKXjCCcU7ju50O7MeAZ8c4krSJcOIJGFR+qx21yMMVYwiQvyTyQ==}
    engines: {node: '>=12'}
    cpu: [x64]
    os: [darwin]
    requiresBuild: true
    dev: false
    optional: true

  /@esbuild/darwin-x64@0.19.12:
    resolution: {integrity: sha512-hKoVkKzFiToTgn+41qGhsUJXFlIjxI/jSYeZf3ugemDYZldIXIxhvwN6erJGlX4t5h417iFuheZ7l+YVn05N3A==}
    engines: {node: '>=12'}
    cpu: [x64]
    os: [darwin]
    requiresBuild: true
    optional: true

  /@esbuild/darwin-x64@0.20.2:
    resolution: {integrity: sha512-tBcXp9KNphnNH0dfhv8KYkZhjc+H3XBkF5DKtswJblV7KlT9EI2+jeA8DgBjp908WEuYll6pF+UStUCfEpdysA==}
    engines: {node: '>=12'}
    cpu: [x64]
    os: [darwin]
    requiresBuild: true
    dev: true
    optional: true

  /@esbuild/freebsd-arm64@0.18.20:
    resolution: {integrity: sha512-yqDQHy4QHevpMAaxhhIwYPMv1NECwOvIpGCZkECn8w2WFHXjEwrBn3CeNIYsibZ/iZEUemj++M26W3cNR5h+Tw==}
    engines: {node: '>=12'}
    cpu: [arm64]
    os: [freebsd]
    requiresBuild: true
    dev: false
    optional: true

  /@esbuild/freebsd-arm64@0.19.12:
    resolution: {integrity: sha512-4aRvFIXmwAcDBw9AueDQ2YnGmz5L6obe5kmPT8Vd+/+x/JMVKCgdcRwH6APrbpNXsPz+K653Qg8HB/oXvXVukA==}
    engines: {node: '>=12'}
    cpu: [arm64]
    os: [freebsd]
    requiresBuild: true
    optional: true

  /@esbuild/freebsd-arm64@0.20.2:
    resolution: {integrity: sha512-d3qI41G4SuLiCGCFGUrKsSeTXyWG6yem1KcGZVS+3FYlYhtNoNgYrWcvkOoaqMhwXSMrZRl69ArHsGJ9mYdbbw==}
    engines: {node: '>=12'}
    cpu: [arm64]
    os: [freebsd]
    requiresBuild: true
    dev: true
    optional: true

  /@esbuild/freebsd-x64@0.18.20:
    resolution: {integrity: sha512-tgWRPPuQsd3RmBZwarGVHZQvtzfEBOreNuxEMKFcd5DaDn2PbBxfwLcj4+aenoh7ctXcbXmOQIn8HI6mCSw5MQ==}
    engines: {node: '>=12'}
    cpu: [x64]
    os: [freebsd]
    requiresBuild: true
    dev: false
    optional: true

  /@esbuild/freebsd-x64@0.19.12:
    resolution: {integrity: sha512-EYoXZ4d8xtBoVN7CEwWY2IN4ho76xjYXqSXMNccFSx2lgqOG/1TBPW0yPx1bJZk94qu3tX0fycJeeQsKovA8gg==}
    engines: {node: '>=12'}
    cpu: [x64]
    os: [freebsd]
    requiresBuild: true
    optional: true

  /@esbuild/freebsd-x64@0.20.2:
    resolution: {integrity: sha512-d+DipyvHRuqEeM5zDivKV1KuXn9WeRX6vqSqIDgwIfPQtwMP4jaDsQsDncjTDDsExT4lR/91OLjRo8bmC1e+Cw==}
    engines: {node: '>=12'}
    cpu: [x64]
    os: [freebsd]
    requiresBuild: true
    dev: true
    optional: true

  /@esbuild/linux-arm64@0.18.20:
    resolution: {integrity: sha512-2YbscF+UL7SQAVIpnWvYwM+3LskyDmPhe31pE7/aoTMFKKzIc9lLbyGUpmmb8a8AixOL61sQ/mFh3jEjHYFvdA==}
    engines: {node: '>=12'}
    cpu: [arm64]
    os: [linux]
    requiresBuild: true
    dev: false
    optional: true

  /@esbuild/linux-arm64@0.19.12:
    resolution: {integrity: sha512-EoTjyYyLuVPfdPLsGVVVC8a0p1BFFvtpQDB/YLEhaXyf/5bczaGeN15QkR+O4S5LeJ92Tqotve7i1jn35qwvdA==}
    engines: {node: '>=12'}
    cpu: [arm64]
    os: [linux]
    requiresBuild: true
    optional: true

  /@esbuild/linux-arm64@0.20.2:
    resolution: {integrity: sha512-9pb6rBjGvTFNira2FLIWqDk/uaf42sSyLE8j1rnUpuzsODBq7FvpwHYZxQ/It/8b+QOS1RYfqgGFNLRI+qlq2A==}
    engines: {node: '>=12'}
    cpu: [arm64]
    os: [linux]
    requiresBuild: true
    dev: true
    optional: true

  /@esbuild/linux-arm@0.18.20:
    resolution: {integrity: sha512-/5bHkMWnq1EgKr1V+Ybz3s1hWXok7mDFUMQ4cG10AfW3wL02PSZi5kFpYKrptDsgb2WAJIvRcDm+qIvXf/apvg==}
    engines: {node: '>=12'}
    cpu: [arm]
    os: [linux]
    requiresBuild: true
    dev: false
    optional: true

  /@esbuild/linux-arm@0.19.12:
    resolution: {integrity: sha512-J5jPms//KhSNv+LO1S1TX1UWp1ucM6N6XuL6ITdKWElCu8wXP72l9MM0zDTzzeikVyqFE6U8YAV9/tFyj0ti+w==}
    engines: {node: '>=12'}
    cpu: [arm]
    os: [linux]
    requiresBuild: true
    optional: true

  /@esbuild/linux-arm@0.20.2:
    resolution: {integrity: sha512-VhLPeR8HTMPccbuWWcEUD1Az68TqaTYyj6nfE4QByZIQEQVWBB8vup8PpR7y1QHL3CpcF6xd5WVBU/+SBEvGTg==}
    engines: {node: '>=12'}
    cpu: [arm]
    os: [linux]
    requiresBuild: true
    dev: true
    optional: true

  /@esbuild/linux-ia32@0.18.20:
    resolution: {integrity: sha512-P4etWwq6IsReT0E1KHU40bOnzMHoH73aXp96Fs8TIT6z9Hu8G6+0SHSw9i2isWrD2nbx2qo5yUqACgdfVGx7TA==}
    engines: {node: '>=12'}
    cpu: [ia32]
    os: [linux]
    requiresBuild: true
    dev: false
    optional: true

  /@esbuild/linux-ia32@0.19.12:
    resolution: {integrity: sha512-Thsa42rrP1+UIGaWz47uydHSBOgTUnwBwNq59khgIwktK6x60Hivfbux9iNR0eHCHzOLjLMLfUMLCypBkZXMHA==}
    engines: {node: '>=12'}
    cpu: [ia32]
    os: [linux]
    requiresBuild: true
    optional: true

  /@esbuild/linux-ia32@0.20.2:
    resolution: {integrity: sha512-o10utieEkNPFDZFQm9CoP7Tvb33UutoJqg3qKf1PWVeeJhJw0Q347PxMvBgVVFgouYLGIhFYG0UGdBumROyiig==}
    engines: {node: '>=12'}
    cpu: [ia32]
    os: [linux]
    requiresBuild: true
    dev: true
    optional: true

  /@esbuild/linux-loong64@0.18.20:
    resolution: {integrity: sha512-nXW8nqBTrOpDLPgPY9uV+/1DjxoQ7DoB2N8eocyq8I9XuqJ7BiAMDMf9n1xZM9TgW0J8zrquIb/A7s3BJv7rjg==}
    engines: {node: '>=12'}
    cpu: [loong64]
    os: [linux]
    requiresBuild: true
    dev: false
    optional: true

  /@esbuild/linux-loong64@0.19.12:
    resolution: {integrity: sha512-LiXdXA0s3IqRRjm6rV6XaWATScKAXjI4R4LoDlvO7+yQqFdlr1Bax62sRwkVvRIrwXxvtYEHHI4dm50jAXkuAA==}
    engines: {node: '>=12'}
    cpu: [loong64]
    os: [linux]
    requiresBuild: true
    optional: true

  /@esbuild/linux-loong64@0.20.2:
    resolution: {integrity: sha512-PR7sp6R/UC4CFVomVINKJ80pMFlfDfMQMYynX7t1tNTeivQ6XdX5r2XovMmha/VjR1YN/HgHWsVcTRIMkymrgQ==}
    engines: {node: '>=12'}
    cpu: [loong64]
    os: [linux]
    requiresBuild: true
    dev: true
    optional: true

  /@esbuild/linux-mips64el@0.18.20:
    resolution: {integrity: sha512-d5NeaXZcHp8PzYy5VnXV3VSd2D328Zb+9dEq5HE6bw6+N86JVPExrA6O68OPwobntbNJ0pzCpUFZTo3w0GyetQ==}
    engines: {node: '>=12'}
    cpu: [mips64el]
    os: [linux]
    requiresBuild: true
    dev: false
    optional: true

  /@esbuild/linux-mips64el@0.19.12:
    resolution: {integrity: sha512-fEnAuj5VGTanfJ07ff0gOA6IPsvrVHLVb6Lyd1g2/ed67oU1eFzL0r9WL7ZzscD+/N6i3dWumGE1Un4f7Amf+w==}
    engines: {node: '>=12'}
    cpu: [mips64el]
    os: [linux]
    requiresBuild: true
    optional: true

  /@esbuild/linux-mips64el@0.20.2:
    resolution: {integrity: sha512-4BlTqeutE/KnOiTG5Y6Sb/Hw6hsBOZapOVF6njAESHInhlQAghVVZL1ZpIctBOoTFbQyGW+LsVYZ8lSSB3wkjA==}
    engines: {node: '>=12'}
    cpu: [mips64el]
    os: [linux]
    requiresBuild: true
    dev: true
    optional: true

  /@esbuild/linux-ppc64@0.18.20:
    resolution: {integrity: sha512-WHPyeScRNcmANnLQkq6AfyXRFr5D6N2sKgkFo2FqguP44Nw2eyDlbTdZwd9GYk98DZG9QItIiTlFLHJHjxP3FA==}
    engines: {node: '>=12'}
    cpu: [ppc64]
    os: [linux]
    requiresBuild: true
    dev: false
    optional: true

  /@esbuild/linux-ppc64@0.19.12:
    resolution: {integrity: sha512-nYJA2/QPimDQOh1rKWedNOe3Gfc8PabU7HT3iXWtNUbRzXS9+vgB0Fjaqr//XNbd82mCxHzik2qotuI89cfixg==}
    engines: {node: '>=12'}
    cpu: [ppc64]
    os: [linux]
    requiresBuild: true
    optional: true

  /@esbuild/linux-ppc64@0.20.2:
    resolution: {integrity: sha512-rD3KsaDprDcfajSKdn25ooz5J5/fWBylaaXkuotBDGnMnDP1Uv5DLAN/45qfnf3JDYyJv/ytGHQaziHUdyzaAg==}
    engines: {node: '>=12'}
    cpu: [ppc64]
    os: [linux]
    requiresBuild: true
    dev: true
    optional: true

  /@esbuild/linux-riscv64@0.18.20:
    resolution: {integrity: sha512-WSxo6h5ecI5XH34KC7w5veNnKkju3zBRLEQNY7mv5mtBmrP/MjNBCAlsM2u5hDBlS3NGcTQpoBvRzqBcRtpq1A==}
    engines: {node: '>=12'}
    cpu: [riscv64]
    os: [linux]
    requiresBuild: true
    dev: false
    optional: true

  /@esbuild/linux-riscv64@0.19.12:
    resolution: {integrity: sha512-2MueBrlPQCw5dVJJpQdUYgeqIzDQgw3QtiAHUC4RBz9FXPrskyyU3VI1hw7C0BSKB9OduwSJ79FTCqtGMWqJHg==}
    engines: {node: '>=12'}
    cpu: [riscv64]
    os: [linux]
    requiresBuild: true
    optional: true

  /@esbuild/linux-riscv64@0.20.2:
    resolution: {integrity: sha512-snwmBKacKmwTMmhLlz/3aH1Q9T8v45bKYGE3j26TsaOVtjIag4wLfWSiZykXzXuE1kbCE+zJRmwp+ZbIHinnVg==}
    engines: {node: '>=12'}
    cpu: [riscv64]
    os: [linux]
    requiresBuild: true
    dev: true
    optional: true

  /@esbuild/linux-s390x@0.18.20:
    resolution: {integrity: sha512-+8231GMs3mAEth6Ja1iK0a1sQ3ohfcpzpRLH8uuc5/KVDFneH6jtAJLFGafpzpMRO6DzJ6AvXKze9LfFMrIHVQ==}
    engines: {node: '>=12'}
    cpu: [s390x]
    os: [linux]
    requiresBuild: true
    dev: false
    optional: true

  /@esbuild/linux-s390x@0.19.12:
    resolution: {integrity: sha512-+Pil1Nv3Umes4m3AZKqA2anfhJiVmNCYkPchwFJNEJN5QxmTs1uzyy4TvmDrCRNT2ApwSari7ZIgrPeUx4UZDg==}
    engines: {node: '>=12'}
    cpu: [s390x]
    os: [linux]
    requiresBuild: true
    optional: true

  /@esbuild/linux-s390x@0.20.2:
    resolution: {integrity: sha512-wcWISOobRWNm3cezm5HOZcYz1sKoHLd8VL1dl309DiixxVFoFe/o8HnwuIwn6sXre88Nwj+VwZUvJf4AFxkyrQ==}
    engines: {node: '>=12'}
    cpu: [s390x]
    os: [linux]
    requiresBuild: true
    dev: true
    optional: true

  /@esbuild/linux-x64@0.18.20:
    resolution: {integrity: sha512-UYqiqemphJcNsFEskc73jQ7B9jgwjWrSayxawS6UVFZGWrAAtkzjxSqnoclCXxWtfwLdzU+vTpcNYhpn43uP1w==}
    engines: {node: '>=12'}
    cpu: [x64]
    os: [linux]
    requiresBuild: true
    dev: false
    optional: true

  /@esbuild/linux-x64@0.19.12:
    resolution: {integrity: sha512-B71g1QpxfwBvNrfyJdVDexenDIt1CiDN1TIXLbhOw0KhJzE78KIFGX6OJ9MrtC0oOqMWf+0xop4qEU8JrJTwCg==}
    engines: {node: '>=12'}
    cpu: [x64]
    os: [linux]
    requiresBuild: true
    optional: true

  /@esbuild/linux-x64@0.20.2:
    resolution: {integrity: sha512-1MdwI6OOTsfQfek8sLwgyjOXAu+wKhLEoaOLTjbijk6E2WONYpH9ZU2mNtR+lZ2B4uwr+usqGuVfFT9tMtGvGw==}
    engines: {node: '>=12'}
    cpu: [x64]
    os: [linux]
    requiresBuild: true
    dev: true
    optional: true

  /@esbuild/netbsd-x64@0.18.20:
    resolution: {integrity: sha512-iO1c++VP6xUBUmltHZoMtCUdPlnPGdBom6IrO4gyKPFFVBKioIImVooR5I83nTew5UOYrk3gIJhbZh8X44y06A==}
    engines: {node: '>=12'}
    cpu: [x64]
    os: [netbsd]
    requiresBuild: true
    dev: false
    optional: true

  /@esbuild/netbsd-x64@0.19.12:
    resolution: {integrity: sha512-3ltjQ7n1owJgFbuC61Oj++XhtzmymoCihNFgT84UAmJnxJfm4sYCiSLTXZtE00VWYpPMYc+ZQmB6xbSdVh0JWA==}
    engines: {node: '>=12'}
    cpu: [x64]
    os: [netbsd]
    requiresBuild: true
    optional: true

  /@esbuild/netbsd-x64@0.20.2:
    resolution: {integrity: sha512-K8/DhBxcVQkzYc43yJXDSyjlFeHQJBiowJ0uVL6Tor3jGQfSGHNNJcWxNbOI8v5k82prYqzPuwkzHt3J1T1iZQ==}
    engines: {node: '>=12'}
    cpu: [x64]
    os: [netbsd]
    requiresBuild: true
    dev: true
    optional: true

  /@esbuild/openbsd-x64@0.18.20:
    resolution: {integrity: sha512-e5e4YSsuQfX4cxcygw/UCPIEP6wbIL+se3sxPdCiMbFLBWu0eiZOJ7WoD+ptCLrmjZBK1Wk7I6D/I3NglUGOxg==}
    engines: {node: '>=12'}
    cpu: [x64]
    os: [openbsd]
    requiresBuild: true
    dev: false
    optional: true

  /@esbuild/openbsd-x64@0.19.12:
    resolution: {integrity: sha512-RbrfTB9SWsr0kWmb9srfF+L933uMDdu9BIzdA7os2t0TXhCRjrQyCeOt6wVxr79CKD4c+p+YhCj31HBkYcXebw==}
    engines: {node: '>=12'}
    cpu: [x64]
    os: [openbsd]
    requiresBuild: true
    optional: true

  /@esbuild/openbsd-x64@0.20.2:
    resolution: {integrity: sha512-eMpKlV0SThJmmJgiVyN9jTPJ2VBPquf6Kt/nAoo6DgHAoN57K15ZghiHaMvqjCye/uU4X5u3YSMgVBI1h3vKrQ==}
    engines: {node: '>=12'}
    cpu: [x64]
    os: [openbsd]
    requiresBuild: true
    dev: true
    optional: true

  /@esbuild/sunos-x64@0.18.20:
    resolution: {integrity: sha512-kDbFRFp0YpTQVVrqUd5FTYmWo45zGaXe0X8E1G/LKFC0v8x0vWrhOWSLITcCn63lmZIxfOMXtCfti/RxN/0wnQ==}
    engines: {node: '>=12'}
    cpu: [x64]
    os: [sunos]
    requiresBuild: true
    dev: false
    optional: true

  /@esbuild/sunos-x64@0.19.12:
    resolution: {integrity: sha512-HKjJwRrW8uWtCQnQOz9qcU3mUZhTUQvi56Q8DPTLLB+DawoiQdjsYq+j+D3s9I8VFtDr+F9CjgXKKC4ss89IeA==}
    engines: {node: '>=12'}
    cpu: [x64]
    os: [sunos]
    requiresBuild: true
    optional: true

  /@esbuild/sunos-x64@0.20.2:
    resolution: {integrity: sha512-2UyFtRC6cXLyejf/YEld4Hajo7UHILetzE1vsRcGL3earZEW77JxrFjH4Ez2qaTiEfMgAXxfAZCm1fvM/G/o8w==}
    engines: {node: '>=12'}
    cpu: [x64]
    os: [sunos]
    requiresBuild: true
    dev: true
    optional: true

  /@esbuild/win32-arm64@0.18.20:
    resolution: {integrity: sha512-ddYFR6ItYgoaq4v4JmQQaAI5s7npztfV4Ag6NrhiaW0RrnOXqBkgwZLofVTlq1daVTQNhtI5oieTvkRPfZrePg==}
    engines: {node: '>=12'}
    cpu: [arm64]
    os: [win32]
    requiresBuild: true
    dev: false
    optional: true

  /@esbuild/win32-arm64@0.19.12:
    resolution: {integrity: sha512-URgtR1dJnmGvX864pn1B2YUYNzjmXkuJOIqG2HdU62MVS4EHpU2946OZoTMnRUHklGtJdJZ33QfzdjGACXhn1A==}
    engines: {node: '>=12'}
    cpu: [arm64]
    os: [win32]
    requiresBuild: true
    optional: true

  /@esbuild/win32-arm64@0.20.2:
    resolution: {integrity: sha512-GRibxoawM9ZCnDxnP3usoUDO9vUkpAxIIZ6GQI+IlVmr5kP3zUq+l17xELTHMWTWzjxa2guPNyrpq1GWmPvcGQ==}
    engines: {node: '>=12'}
    cpu: [arm64]
    os: [win32]
    requiresBuild: true
    dev: true
    optional: true

  /@esbuild/win32-ia32@0.18.20:
    resolution: {integrity: sha512-Wv7QBi3ID/rROT08SABTS7eV4hX26sVduqDOTe1MvGMjNd3EjOz4b7zeexIR62GTIEKrfJXKL9LFxTYgkyeu7g==}
    engines: {node: '>=12'}
    cpu: [ia32]
    os: [win32]
    requiresBuild: true
    dev: false
    optional: true

  /@esbuild/win32-ia32@0.19.12:
    resolution: {integrity: sha512-+ZOE6pUkMOJfmxmBZElNOx72NKpIa/HFOMGzu8fqzQJ5kgf6aTGrcJaFsNiVMH4JKpMipyK+7k0n2UXN7a8YKQ==}
    engines: {node: '>=12'}
    cpu: [ia32]
    os: [win32]
    requiresBuild: true
    optional: true

  /@esbuild/win32-ia32@0.20.2:
    resolution: {integrity: sha512-HfLOfn9YWmkSKRQqovpnITazdtquEW8/SoHW7pWpuEeguaZI4QnCRW6b+oZTztdBnZOS2hqJ6im/D5cPzBTTlQ==}
    engines: {node: '>=12'}
    cpu: [ia32]
    os: [win32]
    requiresBuild: true
    dev: true
    optional: true

  /@esbuild/win32-x64@0.18.20:
    resolution: {integrity: sha512-kTdfRcSiDfQca/y9QIkng02avJ+NCaQvrMejlsB3RRv5sE9rRoeBPISaZpKxHELzRxZyLvNts1P27W3wV+8geQ==}
    engines: {node: '>=12'}
    cpu: [x64]
    os: [win32]
    requiresBuild: true
    dev: false
    optional: true

  /@esbuild/win32-x64@0.19.12:
    resolution: {integrity: sha512-T1QyPSDCyMXaO3pzBkF96E8xMkiRYbUEZADd29SyPGabqxMViNoii+NcK7eWJAEoU6RZyEm5lVSIjTmcdoB9HA==}
    engines: {node: '>=12'}
    cpu: [x64]
    os: [win32]
    requiresBuild: true
    optional: true

  /@esbuild/win32-x64@0.20.2:
    resolution: {integrity: sha512-N49X4lJX27+l9jbLKSqZ6bKNjzQvHaT8IIFUy+YIqmXQdjYCToGWwOItDrfby14c78aDd5NHQl29xingXfCdLQ==}
    engines: {node: '>=12'}
    cpu: [x64]
    os: [win32]
    requiresBuild: true
    dev: true
    optional: true

  /@eslint-community/eslint-utils@4.4.0(eslint@8.57.0):
    resolution: {integrity: sha512-1/sA4dwrzBAyeUoQ6oxahHKmrZvsnLCg4RfxW3ZFGGmQkSNQPFNLV9CUEFQP1x9EYXHTo5p6xdhZM1Ne9p/AfA==}
    engines: {node: ^12.22.0 || ^14.17.0 || >=16.0.0}
    peerDependencies:
      eslint: ^6.0.0 || ^7.0.0 || >=8.0.0
    dependencies:
      eslint: 8.57.0
      eslint-visitor-keys: 3.4.3

  /@eslint-community/regexpp@4.10.0:
    resolution: {integrity: sha512-Cu96Sd2By9mCNTx2iyKOmq10v22jUVQv0lQnlGNy16oE9589yE+QADPbrMGCkA51cKZSg3Pu/aTJVTGfL/qjUA==}
    engines: {node: ^12.0.0 || ^14.0.0 || >=16.0.0}

  /@eslint/eslintrc@2.1.4:
    resolution: {integrity: sha512-269Z39MS6wVJtsoUl10L60WdkhJVdPG24Q4eZTH3nnF6lpvSShEK3wQjDX9JRWAUPvPh7COouPpU9IrqaZFvtQ==}
    engines: {node: ^12.22.0 || ^14.17.0 || >=16.0.0}
    dependencies:
      ajv: 6.12.6
      debug: 4.3.4
      espree: 9.6.1
      globals: 13.24.0
      ignore: 5.3.1
      import-fresh: 3.3.0
      js-yaml: 4.1.0
      minimatch: 3.1.2
      strip-json-comments: 3.1.1
    transitivePeerDependencies:
      - supports-color

  /@eslint/js@8.57.0:
    resolution: {integrity: sha512-Ys+3g2TaW7gADOJzPt83SJtCDhMjndcDMFVQ/Tj9iA1BfJzFKD9mAUXT3OenpuPHbI6P/myECxRJrofUsDx/5g==}
    engines: {node: ^12.22.0 || ^14.17.0 || >=16.0.0}

  /@floating-ui/core@1.6.0:
    resolution: {integrity: sha512-PcF++MykgmTj3CIyOQbKA/hDzOAiqI3mhuoN44WRCopIs1sgoDoU4oty4Jtqaj/y3oDU6fnVSm4QG0a3t5i0+g==}
    dependencies:
      '@floating-ui/utils': 0.2.1
    dev: false

  /@floating-ui/dom@1.6.3:
    resolution: {integrity: sha512-RnDthu3mzPlQ31Ss/BTwQ1zjzIhr3lk1gZB1OC56h/1vEtaXkESrOqL5fQVMfXpwGtRwX+YsZBdyHtJMQnkArw==}
    dependencies:
      '@floating-ui/core': 1.6.0
      '@floating-ui/utils': 0.2.1
    dev: false

  /@floating-ui/react-dom@2.0.8(react-dom@18.2.0)(react@18.2.0):
    resolution: {integrity: sha512-HOdqOt3R3OGeTKidaLvJKcgg75S6tibQ3Tif4eyd91QnIJWr0NLvoXFpJA/j8HqkFSL68GDca9AuyWEHlhyClw==}
    peerDependencies:
      react: '>=16.8.0'
      react-dom: '>=16.8.0'
    dependencies:
      '@floating-ui/dom': 1.6.3
      react: 18.2.0
      react-dom: 18.2.0(react@18.2.0)
    dev: false

  /@floating-ui/react@0.26.9(react-dom@18.2.0)(react@18.2.0):
    resolution: {integrity: sha512-p86wynZJVEkEq2BBjY/8p2g3biQ6TlgT4o/3KgFKyTWoJLU1GZ8wpctwRqtkEl2tseYA+kw7dBAIDFcednfI5w==}
    peerDependencies:
      react: '>=16.8.0'
      react-dom: '>=16.8.0'
    dependencies:
      '@floating-ui/react-dom': 2.0.8(react-dom@18.2.0)(react@18.2.0)
      '@floating-ui/utils': 0.2.1
      react: 18.2.0
      react-dom: 18.2.0(react@18.2.0)
      tabbable: 6.2.0
    dev: false

  /@floating-ui/utils@0.2.1:
    resolution: {integrity: sha512-9TANp6GPoMtYzQdt54kfAyMmz1+osLlXdg2ENroU7zzrtflTLrrC/lgrIfaSe+Wu0b89GKccT7vxXA0MoAIO+Q==}
    dev: false

  /@homarr/gridstack@1.0.0:
    resolution: {integrity: sha512-KM9024BipLD9BmtM6jHI8OKLZ1Iy4vZdTfU53ww4qEda/330XQYhIC2SBcQgkNnDB2MTkn/laNSO5gTy+lJg9Q==}
    dev: false

  /@humanwhocodes/config-array@0.11.14:
    resolution: {integrity: sha512-3T8LkOmg45BV5FICb15QQMsyUSWrQ8AygVfC7ZG32zOalnqrilm018ZVCw0eapXux8FtA33q8PSRSstjee3jSg==}
    engines: {node: '>=10.10.0'}
    dependencies:
      '@humanwhocodes/object-schema': 2.0.2
      debug: 4.3.4
      minimatch: 3.1.2
    transitivePeerDependencies:
      - supports-color

  /@humanwhocodes/module-importer@1.0.1:
    resolution: {integrity: sha512-bxveV4V8v5Yb4ncFTT3rPSgZBOpCkjfK0y4oVVVJwIuDVBRMDXrPyXRL988i5ap9m9bnyEEjWfm5WkBmtffLfA==}
    engines: {node: '>=12.22'}

  /@humanwhocodes/object-schema@2.0.2:
    resolution: {integrity: sha512-6EwiSjwWYP7pTckG6I5eyFANjPhmPjUX9JRLUSfNPC7FX7zK9gyZAfUEaECL6ALTpGX5AjnBq3C9XmVWPitNpw==}

  /@ianvs/prettier-plugin-sort-imports@4.2.1(prettier@3.2.5):
    resolution: {integrity: sha512-NKN1LVFWUDGDGr3vt+6Ey3qPeN/163uR1pOPAlkWpgvAqgxQ6kSdUf1F0it8aHUtKRUzEGcK38Wxd07O61d7+Q==}
    peerDependencies:
      '@vue/compiler-sfc': 2.7.x || 3.x
      prettier: 2 || 3
    peerDependenciesMeta:
      '@vue/compiler-sfc':
        optional: true
    dependencies:
      '@babel/core': 7.24.0
      '@babel/generator': 7.23.6
      '@babel/parser': 7.24.0
      '@babel/traverse': 7.24.0
      '@babel/types': 7.24.0
      prettier: 3.2.5
      semver: 7.6.0
    transitivePeerDependencies:
      - supports-color
    dev: false

  /@ioredis/commands@1.2.0:
    resolution: {integrity: sha512-Sx1pU8EM64o2BrqNpEO1CNLtKQwyhuXuqyfH7oGKCk+1a33d2r5saW8zNwm3j6BTExtjrv2BxTgzzkMwts6vGg==}
    dev: false

  /@isaacs/cliui@8.0.2:
    resolution: {integrity: sha512-O8jcjabXaleOG9DQ0+ARXWZBTfnP4WNAqzuiJK7ll44AmxGKv/J2M4TPjxjY3znBCfvBXFzucm1twdyFybFqEA==}
    engines: {node: '>=12'}
    dependencies:
      string-width: 5.1.2
      string-width-cjs: /string-width@4.2.3
      strip-ansi: 7.1.0
      strip-ansi-cjs: /strip-ansi@6.0.1
      wrap-ansi: 8.1.0
      wrap-ansi-cjs: /wrap-ansi@7.0.0
    dev: false

  /@istanbuljs/schema@0.1.3:
    resolution: {integrity: sha512-ZXRY4jNvVgSVQ8DL3LTcakaAtXwTVUxE81hslsyD2AtoXW/wVob10HkOJ1X/pAlcI7D+2YoZKg5do8G/w6RYgA==}
    engines: {node: '>=8'}
    dev: true

  /@jest/schemas@29.6.3:
    resolution: {integrity: sha512-mo5j5X+jIZmJQveBKeS/clAueipV7KgiX1vMgCxam1RNYiqE1w62n0/tJJnHtjW8ZHcQco5gY85jA3mi0L+nSA==}
    engines: {node: ^14.15.0 || ^16.10.0 || >=18.0.0}
    dependencies:
      '@sinclair/typebox': 0.27.8
    dev: true

  /@jridgewell/gen-mapping@0.3.3:
    resolution: {integrity: sha512-HLhSWOLRi875zjjMG/r+Nv0oCW8umGb0BgEhyX3dDX3egwZtB8PqLnjz3yedt8R5StBrzcg4aBpnh8UA9D1BoQ==}
    engines: {node: '>=6.0.0'}
    dependencies:
      '@jridgewell/set-array': 1.1.2
      '@jridgewell/sourcemap-codec': 1.4.15
      '@jridgewell/trace-mapping': 0.3.25

  /@jridgewell/resolve-uri@3.1.2:
    resolution: {integrity: sha512-bRISgCIjP20/tbWSPWMEi54QVPRZExkuD9lJL+UIxUKtwVJA8wW1Trb1jMs1RFXo1CBTNZ/5hpC9QvmKWdopKw==}
    engines: {node: '>=6.0.0'}

  /@jridgewell/set-array@1.1.2:
    resolution: {integrity: sha512-xnkseuNADM0gt2bs+BvhO0p78Mk762YnZdsuzFV018NoG1Sj1SCQvpSqa7XUaTam5vAGasABV9qXASMKnFMwMw==}
    engines: {node: '>=6.0.0'}

  /@jridgewell/sourcemap-codec@1.4.15:
    resolution: {integrity: sha512-eF2rxCRulEKXHTRiDrDy6erMYWqNw4LPdQ8UQA4huuxaQsVeRPFl2oM8oDGxMFhJUWZf9McpLtJasDDZb/Bpeg==}

  /@jridgewell/trace-mapping@0.3.25:
    resolution: {integrity: sha512-vNk6aEwybGtawWmy/PzwnGDOjCkLWSD2wqvjGGAgOAwCGWySYXfYoxt00IJkTF+8Lb57DwOb3Aa0o9CApepiYQ==}
    dependencies:
      '@jridgewell/resolve-uri': 3.1.2
      '@jridgewell/sourcemap-codec': 1.4.15

  /@jridgewell/trace-mapping@0.3.9:
    resolution: {integrity: sha512-3Belt6tdc8bPgAtbcmdtNJlirVoTmEb5e2gC94PnkwEW9jI6CAHUeoG85tjWP5WquqfavoMtMwiG4P926ZKKuQ==}
    dependencies:
      '@jridgewell/resolve-uri': 3.1.2
      '@jridgewell/sourcemap-codec': 1.4.15
    dev: true

  /@mantine/colors-generator@7.7.1(chroma-js@2.4.2):
    resolution: {integrity: sha512-ewTelcp9zVZ2YC30Capl719yQfS8t4CRCgSxC13LCK9uWbjciZQOV2C9OCjsojeTGdwyNk4qf7YjG7GsCZsEyA==}
    peerDependencies:
      chroma-js: ^2.4.2
    dependencies:
      chroma-js: 2.4.2
    dev: false

  /@mantine/core@7.7.1(@mantine/hooks@7.7.1)(@types/react@18.2.74)(react-dom@18.2.0)(react@18.2.0):
    resolution: {integrity: sha512-SdPzjvqvEK7uHFuVD3a8w3OZyQVoCwIXLSUfOtRNouDMQgsq6Ac7QjKXBBOk3wNweOWFVOU1vATLHobSmow0lQ==}
    peerDependencies:
      '@mantine/hooks': 7.7.1
      react: ^18.2.0
      react-dom: ^18.2.0
    dependencies:
      '@floating-ui/react': 0.26.9(react-dom@18.2.0)(react@18.2.0)
      '@mantine/hooks': 7.7.1(react@18.2.0)
      clsx: 2.1.0
      react: 18.2.0
      react-dom: 18.2.0(react@18.2.0)
      react-number-format: 5.3.1(react-dom@18.2.0)(react@18.2.0)
      react-remove-scroll: 2.5.7(@types/react@18.2.74)(react@18.2.0)
      react-textarea-autosize: 8.5.3(@types/react@18.2.74)(react@18.2.0)
      type-fest: 4.12.0
    transitivePeerDependencies:
      - '@types/react'
    dev: false

  /@mantine/dates@7.7.1(@mantine/core@7.7.1)(@mantine/hooks@7.7.1)(dayjs@1.11.10)(react-dom@18.2.0)(react@18.2.0):
    resolution: {integrity: sha512-SIeC11HUTiMAExlReFYHXSkTaVjkk1i7+QvLtxJkd3lxn6X1vHuPVV4j4c9AED8oZI5QEmoVcYc/03Eud2FoAg==}
    peerDependencies:
      '@mantine/core': 7.7.1
      '@mantine/hooks': 7.7.1
      dayjs: '>=1.0.0'
      react: ^18.2.0
      react-dom: ^18.2.0
    dependencies:
      '@mantine/core': 7.7.1(@mantine/hooks@7.7.1)(@types/react@18.2.74)(react-dom@18.2.0)(react@18.2.0)
      '@mantine/hooks': 7.7.1(react@18.2.0)
      clsx: 2.1.0
      dayjs: 1.11.10
      react: 18.2.0
      react-dom: 18.2.0(react@18.2.0)
    dev: false

  /@mantine/form@7.7.1(react@18.2.0):
    resolution: {integrity: sha512-NRbVdHsbs634dZIq6IQhqL0uCtF4nYK3OPuPhkBzQ3faqri7TZvYgVQU4KGFTMqPl0UdwC6TkrnnqTZBK6HJMw==}
    peerDependencies:
      react: ^18.2.0
    dependencies:
      fast-deep-equal: 3.1.3
      klona: 2.0.6
      react: 18.2.0
    dev: false

  /@mantine/hooks@7.7.1(react@18.2.0):
    resolution: {integrity: sha512-3YH2FzKMlg840tb04PBDcDXyBCi9puFOxEBVgc6Y/pN6KFqfOoAnQE/YvgOtwSNXZlbTWyDlQoYj+3je7pA7og==}
    peerDependencies:
      react: ^18.2.0
    dependencies:
      react: 18.2.0
    dev: false

  /@mantine/modals@7.7.1(@mantine/core@7.7.1)(@mantine/hooks@7.7.1)(react-dom@18.2.0)(react@18.2.0):
    resolution: {integrity: sha512-r7Zk6gZnUNiEEwbnzhIue+d8qjVDmV3umX5/FZgW0ugyB6U8C+ZIPDTlHUaPOF45F+Pu1ahdlK6N+YoRT/lxSg==}
    peerDependencies:
      '@mantine/core': 7.7.1
      '@mantine/hooks': 7.7.1
      react: ^18.2.0
      react-dom: ^18.2.0
    dependencies:
      '@mantine/core': 7.7.1(@mantine/hooks@7.7.1)(@types/react@18.2.74)(react-dom@18.2.0)(react@18.2.0)
      '@mantine/hooks': 7.7.1(react@18.2.0)
      react: 18.2.0
      react-dom: 18.2.0(react@18.2.0)
    dev: false

  /@mantine/notifications@7.7.1(@mantine/core@7.7.1)(@mantine/hooks@7.7.1)(react-dom@18.2.0)(react@18.2.0):
    resolution: {integrity: sha512-UGs3r4CU2hy1Vt0TVtdorDufpI7LWCd4P7qZP0US+mXVeeZqHkNTCiwRTwlledhfaIdqERmmQn9OD2lJu8Wblg==}
    peerDependencies:
      '@mantine/core': 7.7.1
      '@mantine/hooks': 7.7.1
      react: ^18.2.0
      react-dom: ^18.2.0
    dependencies:
      '@mantine/core': 7.7.1(@mantine/hooks@7.7.1)(@types/react@18.2.74)(react-dom@18.2.0)(react@18.2.0)
      '@mantine/hooks': 7.7.1(react@18.2.0)
      '@mantine/store': 7.7.1(react@18.2.0)
      react: 18.2.0
      react-dom: 18.2.0(react@18.2.0)
      react-transition-group: 4.4.5(react-dom@18.2.0)(react@18.2.0)
    dev: false

  /@mantine/spotlight@7.7.1(@mantine/core@7.7.1)(@mantine/hooks@7.7.1)(react-dom@18.2.0)(react@18.2.0):
    resolution: {integrity: sha512-TL8C9ml7JbU5+vWvNAy6r0dGdBWi9O+umlv0CaAHAq4nIdK3gPhUSwGa3HImxKBx8/lPG8IrbJql1LzXrt64xA==}
    peerDependencies:
      '@mantine/core': 7.7.1
      '@mantine/hooks': 7.7.1
      react: ^18.2.0
      react-dom: ^18.2.0
    dependencies:
      '@mantine/core': 7.7.1(@mantine/hooks@7.7.1)(@types/react@18.2.74)(react-dom@18.2.0)(react@18.2.0)
      '@mantine/hooks': 7.7.1(react@18.2.0)
      '@mantine/store': 7.7.1(react@18.2.0)
      react: 18.2.0
      react-dom: 18.2.0(react@18.2.0)
    dev: false

  /@mantine/store@7.7.1(react@18.2.0):
    resolution: {integrity: sha512-dmuCOLCFlVHYhZARFsi5YckFQR2Vr4giOgs0X1hczqCVUnRDRIgRusAO5GjUhQrtNxfN0EWwFywjLdcrLkA6Lg==}
    peerDependencies:
      react: ^18.2.0
    dependencies:
      react: 18.2.0
    dev: false

  /@mantine/tiptap@7.7.1(@mantine/core@7.7.1)(@mantine/hooks@7.7.1)(@tiptap/extension-link@2.2.4)(@tiptap/react@2.2.4)(react-dom@18.2.0)(react@18.2.0):
    resolution: {integrity: sha512-MWX4+0UrP3tgyUeWVQdr0jH91j4VsviDPJF62QH1nxDSaObrcU7xkDU2mudPbSNeb07aKDG8ifIMBkcB/r6p9g==}
    peerDependencies:
      '@mantine/core': 7.7.1
      '@mantine/hooks': 7.7.1
      '@tiptap/extension-link': '>=2.1.12'
      '@tiptap/react': '>=2.1.12'
      react: ^18.2.0
      react-dom: ^18.2.0
    dependencies:
      '@mantine/core': 7.7.1(@mantine/hooks@7.7.1)(@types/react@18.2.74)(react-dom@18.2.0)(react@18.2.0)
      '@mantine/hooks': 7.7.1(react@18.2.0)
      '@tiptap/extension-link': 2.2.4(@tiptap/core@2.2.4)(@tiptap/pm@2.2.4)
      '@tiptap/react': 2.2.4(@tiptap/core@2.2.4)(@tiptap/pm@2.2.4)(react-dom@18.2.0)(react@18.2.0)
      react: 18.2.0
      react-dom: 18.2.0(react@18.2.0)
    dev: false

  /@mapbox/node-pre-gyp@1.0.11:
    resolution: {integrity: sha512-Yhlar6v9WQgUp/He7BdgzOz8lqMQ8sU+jkCq7Wx8Myc5YFJLbEe7lgui/V7G1qB1DJykHSGwreceSaD60Y0PUQ==}
    hasBin: true
    dependencies:
      detect-libc: 2.0.2
      https-proxy-agent: 5.0.1
      make-dir: 3.1.0
      node-fetch: 2.7.0
      nopt: 5.0.0
      npmlog: 5.0.1
      rimraf: 3.0.2
      semver: 7.6.0
      tar: 6.2.0
    transitivePeerDependencies:
      - encoding
      - supports-color
    dev: false

  /@next/env@14.1.4:
    resolution: {integrity: sha512-e7X7bbn3Z6DWnDi75UWn+REgAbLEqxI8Tq2pkFOFAMpWAWApz/YCUhtWMWn410h8Q2fYiYL7Yg5OlxMOCfFjJQ==}
    dev: false

  /@next/eslint-plugin-next@14.1.4:
    resolution: {integrity: sha512-n4zYNLSyCo0Ln5b7qxqQeQ34OZKXwgbdcx6kmkQbywr+0k6M3Vinft0T72R6CDAcDrne2IAgSud4uWCzFgc5HA==}
    dependencies:
      glob: 10.3.10
    dev: false

  /@next/swc-darwin-arm64@14.1.4:
    resolution: {integrity: sha512-ubmUkbmW65nIAOmoxT1IROZdmmJMmdYvXIe8211send9ZYJu+SqxSnJM4TrPj9wmL6g9Atvj0S/2cFmMSS99jg==}
    engines: {node: '>= 10'}
    cpu: [arm64]
    os: [darwin]
    requiresBuild: true
    dev: false
    optional: true

  /@next/swc-darwin-x64@14.1.4:
    resolution: {integrity: sha512-b0Xo1ELj3u7IkZWAKcJPJEhBop117U78l70nfoQGo4xUSvv0PJSTaV4U9xQBLvZlnjsYkc8RwQN1HoH/oQmLlQ==}
    engines: {node: '>= 10'}
    cpu: [x64]
    os: [darwin]
    requiresBuild: true
    dev: false
    optional: true

  /@next/swc-linux-arm64-gnu@14.1.4:
    resolution: {integrity: sha512-457G0hcLrdYA/u1O2XkRMsDKId5VKe3uKPvrKVOyuARa6nXrdhJOOYU9hkKKyQTMru1B8qEP78IAhf/1XnVqKA==}
    engines: {node: '>= 10'}
    cpu: [arm64]
    os: [linux]
    requiresBuild: true
    dev: false
    optional: true

  /@next/swc-linux-arm64-musl@14.1.4:
    resolution: {integrity: sha512-l/kMG+z6MB+fKA9KdtyprkTQ1ihlJcBh66cf0HvqGP+rXBbOXX0dpJatjZbHeunvEHoBBS69GYQG5ry78JMy3g==}
    engines: {node: '>= 10'}
    cpu: [arm64]
    os: [linux]
    requiresBuild: true
    dev: false
    optional: true

  /@next/swc-linux-x64-gnu@14.1.4:
    resolution: {integrity: sha512-BapIFZ3ZRnvQ1uWbmqEGJuPT9cgLwvKtxhK/L2t4QYO7l+/DxXuIGjvp1x8rvfa/x1FFSsipERZK70pewbtJtw==}
    engines: {node: '>= 10'}
    cpu: [x64]
    os: [linux]
    requiresBuild: true
    dev: false
    optional: true

  /@next/swc-linux-x64-musl@14.1.4:
    resolution: {integrity: sha512-mqVxTwk4XuBl49qn2A5UmzFImoL1iLm0KQQwtdRJRKl21ylQwwGCxJtIYo2rbfkZHoSKlh/YgztY0qH3wG1xIg==}
    engines: {node: '>= 10'}
    cpu: [x64]
    os: [linux]
    requiresBuild: true
    dev: false
    optional: true

  /@next/swc-win32-arm64-msvc@14.1.4:
    resolution: {integrity: sha512-xzxF4ErcumXjO2Pvg/wVGrtr9QQJLk3IyQX1ddAC/fi6/5jZCZ9xpuL9Tzc4KPWMFq8GGWFVDMshZOdHGdkvag==}
    engines: {node: '>= 10'}
    cpu: [arm64]
    os: [win32]
    requiresBuild: true
    dev: false
    optional: true

  /@next/swc-win32-ia32-msvc@14.1.4:
    resolution: {integrity: sha512-WZiz8OdbkpRw6/IU/lredZWKKZopUMhcI2F+XiMAcPja0uZYdMTZQRoQ0WZcvinn9xZAidimE7tN9W5v9Yyfyw==}
    engines: {node: '>= 10'}
    cpu: [ia32]
    os: [win32]
    requiresBuild: true
    dev: false
    optional: true

  /@next/swc-win32-x64-msvc@14.1.4:
    resolution: {integrity: sha512-4Rto21sPfw555sZ/XNLqfxDUNeLhNYGO2dlPqsnuCg8N8a2a9u1ltqBOPQ4vj1Gf7eJC0W2hHG2eYUHuiXgY2w==}
    engines: {node: '>= 10'}
    cpu: [x64]
    os: [win32]
    requiresBuild: true
    dev: false
    optional: true

  /@noble/hashes@1.3.3:
    resolution: {integrity: sha512-V7/fPHgl+jsVPXqqeOzT8egNj2iBIVt+ECeMMG8TdcnTikP3oaBtUVqpT/gYCR68aEBJSF+XbYUxStjbFMqIIA==}
    engines: {node: '>= 16'}
    dev: false

  /@nodelib/fs.scandir@2.1.5:
    resolution: {integrity: sha512-vq24Bq3ym5HEQm2NKCr3yXDwjc7vTsEThRDnkp2DK9p1uqLR+DHurm/NOTo0KG7HYHU7eppKZj3MyqYuMBf62g==}
    engines: {node: '>= 8'}
    dependencies:
      '@nodelib/fs.stat': 2.0.5
      run-parallel: 1.2.0

  /@nodelib/fs.stat@2.0.5:
    resolution: {integrity: sha512-RkhPPp2zrqDAQA/2jNhnztcPAlv64XdhIp7a7454A5ovI7Bukxgt7MX7udwAu3zg1DcpPU0rz3VV1SeaqvY4+A==}
    engines: {node: '>= 8'}

  /@nodelib/fs.walk@1.2.8:
    resolution: {integrity: sha512-oGB+UxlgWcgQkgwo8GcEGwemoTFt3FIO9ababBmaGwXIoBKZ+GTy0pP185beGg7Llih/NSHSV2XAs1lnznocSg==}
    engines: {node: '>= 8'}
    dependencies:
      '@nodelib/fs.scandir': 2.1.5
      fastq: 1.17.1

  /@panva/hkdf@1.1.1:
    resolution: {integrity: sha512-dhPeilub1NuIG0X5Kvhh9lH4iW3ZsHlnzwgwbOlgwQ2wG1IqFzsgHqmKPk3WzsdWAeaxKJxgM0+W433RmN45GA==}
    dev: false

  /@paralleldrive/cuid2@2.2.2:
    resolution: {integrity: sha512-ZOBkgDwEdoYVlSeRbYYXs0S9MejQofiVYoTbKzy/6GQa39/q5tQU2IX46+shYnUkpEl3wc+J6wRlar7r2EK2xA==}
    dependencies:
      '@noble/hashes': 1.3.3
    dev: false

  /@pkgjs/parseargs@0.11.0:
    resolution: {integrity: sha512-+1VkjdD0QBLPodGrJUeqarH8VAIvQODIbwh9XpP5Syisf7YoQgsJKPNFoqqLQlu+VQ/tVSshMR6loPMn8U+dPg==}
    engines: {node: '>=14'}
    requiresBuild: true
    dev: false
    optional: true

  /@polka/url@1.0.0-next.24:
    resolution: {integrity: sha512-2LuNTFBIO0m7kKIQvvPHN6UE63VjpmL9rnEEaOOaiSPbZK+zUOYIzBAWcED+3XYzhYsd/0mD57VdxAEqqV52CQ==}
    dev: true

  /@popperjs/core@2.11.8:
    resolution: {integrity: sha512-P1st0aksCrn9sGZhp8GMYwBnQsbvAWsZAX44oXNNvLHGqAOcoVxmjZiohstwQ7SqKnbR47akdNi+uleWD8+g6A==}
    dev: false

  /@remirror/core-constants@2.0.2:
    resolution: {integrity: sha512-dyHY+sMF0ihPus3O27ODd4+agdHMEmuRdyiZJ2CCWjPV5UFmn17ZbElvk6WOGVE4rdCJKZQCrPV2BcikOMLUGQ==}
    dev: false

  /@remirror/core-helpers@3.0.0:
    resolution: {integrity: sha512-tusEgQJIqg4qKj6HSBUFcyRnWnziw3neh4T9wOmsPGHFC3w9kl5KSrDb9UAgE8uX6y32FnS7vJ955mWOl3n50A==}
    dependencies:
      '@remirror/core-constants': 2.0.2
      '@remirror/types': 1.0.1
      '@types/object.omit': 3.0.3
      '@types/object.pick': 1.3.4
      '@types/throttle-debounce': 2.1.0
      case-anything: 2.1.13
      dash-get: 1.0.2
      deepmerge: 4.3.1
      fast-deep-equal: 3.1.3
      make-error: 1.3.6
      object.omit: 3.0.0
      object.pick: 1.3.0
      throttle-debounce: 3.0.1
    dev: false

  /@remirror/types@1.0.1:
    resolution: {integrity: sha512-VlZQxwGnt1jtQ18D6JqdIF+uFZo525WEqrfp9BOc3COPpK4+AWCgdnAWL+ho6imWcoINlGjR/+3b6y5C1vBVEA==}
    dependencies:
      type-fest: 2.19.0
    dev: false

  /@rollup/rollup-android-arm-eabi@4.13.0:
    resolution: {integrity: sha512-5ZYPOuaAqEH/W3gYsRkxQATBW3Ii1MfaT4EQstTnLKViLi2gLSQmlmtTpGucNP3sXEpOiI5tdGhjdE111ekyEg==}
    cpu: [arm]
    os: [android]
    requiresBuild: true
    dev: true
    optional: true

  /@rollup/rollup-android-arm64@4.13.0:
    resolution: {integrity: sha512-BSbaCmn8ZadK3UAQdlauSvtaJjhlDEjS5hEVVIN3A4bbl3X+otyf/kOJV08bYiRxfejP3DXFzO2jz3G20107+Q==}
    cpu: [arm64]
    os: [android]
    requiresBuild: true
    dev: true
    optional: true

  /@rollup/rollup-darwin-arm64@4.13.0:
    resolution: {integrity: sha512-Ovf2evVaP6sW5Ut0GHyUSOqA6tVKfrTHddtmxGQc1CTQa1Cw3/KMCDEEICZBbyppcwnhMwcDce9ZRxdWRpVd6g==}
    cpu: [arm64]
    os: [darwin]
    requiresBuild: true
    dev: true
    optional: true

  /@rollup/rollup-darwin-x64@4.13.0:
    resolution: {integrity: sha512-U+Jcxm89UTK592vZ2J9st9ajRv/hrwHdnvyuJpa5A2ngGSVHypigidkQJP+YiGL6JODiUeMzkqQzbCG3At81Gg==}
    cpu: [x64]
    os: [darwin]
    requiresBuild: true
    dev: true
    optional: true

  /@rollup/rollup-linux-arm-gnueabihf@4.13.0:
    resolution: {integrity: sha512-8wZidaUJUTIR5T4vRS22VkSMOVooG0F4N+JSwQXWSRiC6yfEsFMLTYRFHvby5mFFuExHa/yAp9juSphQQJAijQ==}
    cpu: [arm]
    os: [linux]
    requiresBuild: true
    dev: true
    optional: true

  /@rollup/rollup-linux-arm64-gnu@4.13.0:
    resolution: {integrity: sha512-Iu0Kno1vrD7zHQDxOmvweqLkAzjxEVqNhUIXBsZ8hu8Oak7/5VTPrxOEZXYC1nmrBVJp0ZcL2E7lSuuOVaE3+w==}
    cpu: [arm64]
    os: [linux]
    requiresBuild: true
    dev: true
    optional: true

  /@rollup/rollup-linux-arm64-musl@4.13.0:
    resolution: {integrity: sha512-C31QrW47llgVyrRjIwiOwsHFcaIwmkKi3PCroQY5aVq4H0A5v/vVVAtFsI1nfBngtoRpeREvZOkIhmRwUKkAdw==}
    cpu: [arm64]
    os: [linux]
    requiresBuild: true
    dev: true
    optional: true

  /@rollup/rollup-linux-riscv64-gnu@4.13.0:
    resolution: {integrity: sha512-Oq90dtMHvthFOPMl7pt7KmxzX7E71AfyIhh+cPhLY9oko97Zf2C9tt/XJD4RgxhaGeAraAXDtqxvKE1y/j35lA==}
    cpu: [riscv64]
    os: [linux]
    requiresBuild: true
    dev: true
    optional: true

  /@rollup/rollup-linux-x64-gnu@4.13.0:
    resolution: {integrity: sha512-yUD/8wMffnTKuiIsl6xU+4IA8UNhQ/f1sAnQebmE/lyQ8abjsVyDkyRkWop0kdMhKMprpNIhPmYlCxgHrPoXoA==}
    cpu: [x64]
    os: [linux]
    requiresBuild: true
    dev: true
    optional: true

  /@rollup/rollup-linux-x64-musl@4.13.0:
    resolution: {integrity: sha512-9RyNqoFNdF0vu/qqX63fKotBh43fJQeYC98hCaf89DYQpv+xu0D8QFSOS0biA7cGuqJFOc1bJ+m2rhhsKcw1hw==}
    cpu: [x64]
    os: [linux]
    requiresBuild: true
    dev: true
    optional: true

  /@rollup/rollup-win32-arm64-msvc@4.13.0:
    resolution: {integrity: sha512-46ue8ymtm/5PUU6pCvjlic0z82qWkxv54GTJZgHrQUuZnVH+tvvSP0LsozIDsCBFO4VjJ13N68wqrKSeScUKdA==}
    cpu: [arm64]
    os: [win32]
    requiresBuild: true
    dev: true
    optional: true

  /@rollup/rollup-win32-ia32-msvc@4.13.0:
    resolution: {integrity: sha512-P5/MqLdLSlqxbeuJ3YDeX37srC8mCflSyTrUsgbU1c/U9j6l2g2GiIdYaGD9QjdMQPMSgYm7hgg0551wHyIluw==}
    cpu: [ia32]
    os: [win32]
    requiresBuild: true
    dev: true
    optional: true

  /@rollup/rollup-win32-x64-msvc@4.13.0:
    resolution: {integrity: sha512-UKXUQNbO3DOhzLRwHSpa0HnhhCgNODvfoPWv2FCXme8N/ANFfhIPMGuOT+QuKd16+B5yxZ0HdpNlqPvTMS1qfw==}
    cpu: [x64]
    os: [win32]
    requiresBuild: true
    dev: true
    optional: true

  /@sinclair/typebox@0.27.8:
    resolution: {integrity: sha512-+Fj43pSMwJs4KRrH/938Uf+uAELIgVBmQzg/q1YG10djyfA3TnrU8N8XzqCh/okZdszqBQTZf96idMfE5lnwTA==}
    dev: true

  /@swc/helpers@0.5.2:
    resolution: {integrity: sha512-E4KcWTpoLHqwPHLxidpOqQbcrZVgi0rsmmZXUle1jXmJfuIf/UWpczUJ7MZZ5tlxytgJXyp0w4PGkkeLiuIdZw==}
    dependencies:
      tslib: 2.6.2
    dev: false

  /@t3-oss/env-core@0.9.2(typescript@5.4.3)(zod@3.22.4):
    resolution: {integrity: sha512-KgWXljUTHgO3o7GMZQPAD5+P+HqpauMNNHowlm7V2b9IeMitSUpNKwG6xQrup/xARWHTdxRVIl0mSI4wCevQhQ==}
    peerDependencies:
      typescript: '>=5.0.0'
      zod: ^3.0.0
    peerDependenciesMeta:
      typescript:
        optional: true
    dependencies:
      typescript: 5.4.3
      zod: 3.22.4
    dev: false

  /@t3-oss/env-nextjs@0.9.2(typescript@5.4.3)(zod@3.22.4):
    resolution: {integrity: sha512-dklHrgKLESStNVB67Jdbu6osxDYA+xNKaPBRerlnkEvzbCccSKMvZENx6EZebJuR4snqB3/yRykNMn/bdIAyiQ==}
    peerDependencies:
      typescript: '>=5.0.0'
      zod: ^3.0.0
    peerDependenciesMeta:
      typescript:
        optional: true
    dependencies:
      '@t3-oss/env-core': 0.9.2(typescript@5.4.3)(zod@3.22.4)
      typescript: 5.4.3
      zod: 3.22.4
    dev: false

  /@tabler/icons-react@3.1.0(react@18.2.0):
    resolution: {integrity: sha512-k/WTlax2vbj/LpxvaJ+BmaLAAhVUgyLj4Ftgaczz66tUSNzqrAZXCFdOU7cRMYPNVBqyqE2IdQd2rzzhDEJvkw==}
    peerDependencies:
      react: '>= 16'
    dependencies:
      '@tabler/icons': 3.1.0
      react: 18.2.0
    dev: false

  /@tabler/icons@3.1.0:
    resolution: {integrity: sha512-CpZGyS1IVJKFcv88yZ2sYZIpWWhQ6oy76BQKQ5SF0fGgOqgyqKdBGG/YGyyMW632on37MX7VqQIMTzN/uQqmFg==}
    dev: false

  /@tanstack/match-sorter-utils@8.11.8:
    resolution: {integrity: sha512-3VPh0SYMGCa5dWQEqNab87UpCMk+ANWHDP4ALs5PeEW9EpfTAbrezzaOk/OiM52IESViefkoAOYuxdoa04p6aA==}
    engines: {node: '>=12'}
    dependencies:
      remove-accents: 0.4.2
    dev: false

  /@tanstack/query-core@5.28.13:
    resolution: {integrity: sha512-C3+CCOcza+mrZ7LglQbjeYEOTEC3LV0VN0eYaIN6GvqAZ8Foegdgch7n6QYPtT4FuLae5ALy+m+ZMEKpD6tMCQ==}
    dev: false

  /@tanstack/query-devtools@5.28.10:
    resolution: {integrity: sha512-5UN629fKa5/1K/2Pd26gaU7epxRrYiT1gy+V+pW5K6hnf1DeUKK3pANSb2eHKlecjIKIhTwyF7k9XdyE2gREvQ==}
    dev: false

  /@tanstack/react-query-devtools@5.28.14(@tanstack/react-query@5.28.14)(react@18.2.0):
    resolution: {integrity: sha512-4CrFBI1O5wibV1ZdGAnBMmTuc7SiShhxWubxRMyIloeEioxs3DQkFbouGBea5nexuwIxAkvhUB8khpPnNjhxMw==}
    peerDependencies:
      '@tanstack/react-query': ^5.28.14
      react: ^18.0.0
    dependencies:
      '@tanstack/query-devtools': 5.28.10
      '@tanstack/react-query': 5.28.14(react@18.2.0)
      react: 18.2.0
    dev: false

  /@tanstack/react-query-next-experimental@5.28.14(@tanstack/react-query@5.28.14)(next@14.1.4)(react@18.2.0):
    resolution: {integrity: sha512-gGHx3uJkZNYYpFNFk8eEo96ssiFE2OmYA49wszHxHrtO5nL7kzRcnJF8SALGpqSEjo5D3fLMH24MrhbBsO0sig==}
    peerDependencies:
      '@tanstack/react-query': ^5.28.14
      next: ^13 || ^14
      react: ^18.0.0
    dependencies:
      '@tanstack/react-query': 5.28.14(react@18.2.0)
      next: 14.1.4(@babel/core@7.23.9)(react-dom@18.2.0)(react@18.2.0)(sass@1.72.0)
      react: 18.2.0
    dev: false

  /@tanstack/react-query@5.28.14(react@18.2.0):
    resolution: {integrity: sha512-cZqt03Igb3I9tM72qNX5TAAmeYl75Z+k4Mv92VkXIXc2hCrv0fIywd7GN3JV1BBJl4mr7Cc+OOKKOPy8sNVOkA==}
    peerDependencies:
      react: ^18.0.0
    dependencies:
      '@tanstack/query-core': 5.28.13
      react: 18.2.0
    dev: false

  /@tanstack/react-table@8.15.0(react-dom@18.2.0)(react@18.2.0):
    resolution: {integrity: sha512-8K4RSROUtXUtfiezV6Ehl8z99axFrkQnxXi0vjWBJv3Tsm5x4EyrgXI7d2tOOMoANykKZLB6S1sGZGemoMRt7Q==}
    engines: {node: '>=12'}
    peerDependencies:
      react: '>=16.8'
      react-dom: '>=16.8'
    dependencies:
      '@tanstack/table-core': 8.14.0
      react: 18.2.0
      react-dom: 18.2.0(react@18.2.0)
    dev: false

  /@tanstack/react-virtual@3.2.0(react-dom@18.2.0)(react@18.2.0):
    resolution: {integrity: sha512-OEdMByf2hEfDa6XDbGlZN8qO6bTjlNKqjM3im9JG+u3mCL8jALy0T/67oDI001raUUPh1Bdmfn4ZvPOV5knpcg==}
    peerDependencies:
      react: ^16.8.0 || ^17.0.0 || ^18.0.0
      react-dom: ^16.8.0 || ^17.0.0 || ^18.0.0
    dependencies:
      '@tanstack/virtual-core': 3.2.0
      react: 18.2.0
      react-dom: 18.2.0(react@18.2.0)
    dev: false

  /@tanstack/table-core@8.14.0:
    resolution: {integrity: sha512-wDhpKJahGHWhmRt4RxtV3pES63CoeadljGWS/xeS9OJr1HBl2NB+OO44ht3sxDH5j5TRDAbQzC0NvSlsUfn7lQ==}
    engines: {node: '>=12'}
    dev: false

  /@tanstack/virtual-core@3.2.0:
    resolution: {integrity: sha512-P5XgYoAw/vfW65byBbJQCw+cagdXDT/qH6wmABiLt4v4YBT2q2vqCOhihe+D1Nt325F/S/0Tkv6C5z0Lv+VBQQ==}
    dev: false

  /@testing-library/react-hooks@8.0.1(react@17.0.2):
    resolution: {integrity: sha512-Aqhl2IVmLt8IovEVarNDFuJDVWVvhnr9/GCU6UUnrYXwgDFF9h2L2o2P9KBni1AST5sT6riAyoukFLyjQUgD/g==}
    engines: {node: '>=12'}
    peerDependencies:
      '@types/react': ^16.9.0 || ^17.0.0
      react: ^16.9.0 || ^17.0.0
      react-dom: ^16.9.0 || ^17.0.0
      react-test-renderer: ^16.9.0 || ^17.0.0
    peerDependenciesMeta:
      '@types/react':
        optional: true
      react-dom:
        optional: true
      react-test-renderer:
        optional: true
    dependencies:
      '@babel/runtime': 7.23.9
      react: 17.0.2
      react-error-boundary: 3.1.4(react@17.0.2)
    dev: true

  /@tiptap/core@2.2.4(@tiptap/pm@2.2.4):
    resolution: {integrity: sha512-cRrI8IlLIhCE1hacBQzXIC8dsRvGq6a4lYWQK/BaHuZg21CG7szp3Vd8Ix+ra1f5v0xPOT+Hy+QFNQooRMKMCw==}
    peerDependencies:
      '@tiptap/pm': ^2.0.0
    dependencies:
      '@tiptap/pm': 2.2.4
    dev: false

  /@tiptap/extension-blockquote@2.2.4(@tiptap/core@2.2.4):
    resolution: {integrity: sha512-FrfPnn0VgVrUwWLwja1afX99JGLp6PE9ThVcmri+tLwUZQvTTVcCvHoCdOakav3/nge1+aV4iE3tQdyq1tWI9Q==}
    peerDependencies:
      '@tiptap/core': ^2.0.0
    dependencies:
      '@tiptap/core': 2.2.4(@tiptap/pm@2.2.4)
    dev: false

  /@tiptap/extension-bold@2.2.4(@tiptap/core@2.2.4):
    resolution: {integrity: sha512-v3tTLc8YESFZPOGj5ByFr8VbmQ/PTo49T1vsK50VubxIN/5r9cXlKH8kb3dZlZxCxJa3FrXNO/M8rdGBSWQvSg==}
    peerDependencies:
      '@tiptap/core': ^2.0.0
    dependencies:
      '@tiptap/core': 2.2.4(@tiptap/pm@2.2.4)
    dev: false

  /@tiptap/extension-bubble-menu@2.2.4(@tiptap/core@2.2.4)(@tiptap/pm@2.2.4):
    resolution: {integrity: sha512-Nx1fS9jcFlhxaTDYlnayz2UulhK6CMaePc36+7PQIVI+u20RhgTCRNr25zKNemvsiM0RPZZVUjlHkxC0l5as1Q==}
    peerDependencies:
      '@tiptap/core': ^2.0.0
      '@tiptap/pm': ^2.0.0
    dependencies:
      '@tiptap/core': 2.2.4(@tiptap/pm@2.2.4)
      '@tiptap/pm': 2.2.4
      tippy.js: 6.3.7
    dev: false

  /@tiptap/extension-bullet-list@2.2.4(@tiptap/core@2.2.4):
    resolution: {integrity: sha512-z/MPmW8bhRougMuorl6MAQBXeK4rhlP+jBWlNwT+CT8h5IkXqPnDbM1sZeagp2nYfVV6Yc4RWpzimqHHtGnYTA==}
    peerDependencies:
      '@tiptap/core': ^2.0.0
    dependencies:
      '@tiptap/core': 2.2.4(@tiptap/pm@2.2.4)
    dev: false

  /@tiptap/extension-code-block@2.2.4(@tiptap/core@2.2.4)(@tiptap/pm@2.2.4):
    resolution: {integrity: sha512-h6WV9TmaBEZmvqe1ezMR83DhCPUap6P2mSR5pwVk0WVq6rvZjfgU0iF3EetBJOeDgPlz7cNe2NMDfVb1nGTM/g==}
    peerDependencies:
      '@tiptap/core': ^2.0.0
      '@tiptap/pm': ^2.0.0
    dependencies:
      '@tiptap/core': 2.2.4(@tiptap/pm@2.2.4)
      '@tiptap/pm': 2.2.4
    dev: false

  /@tiptap/extension-code@2.2.4(@tiptap/core@2.2.4):
    resolution: {integrity: sha512-JB4SJ2mUU/9qXFUf+K5K9szvovnN9AIcCb0f0UlcVBuddKHSqCl3wO3QJgYt44BfQTLMNuyzr+zVqfFd6BNt/g==}
    peerDependencies:
      '@tiptap/core': ^2.0.0
    dependencies:
      '@tiptap/core': 2.2.4(@tiptap/pm@2.2.4)
    dev: false

  /@tiptap/extension-document@2.2.4(@tiptap/core@2.2.4):
    resolution: {integrity: sha512-z+05xGK0OFoXV1GL+/8bzcZuWMdMA3+EKwk5c+iziG60VZcvGTF7jBRsZidlu9Oaj0cDwWHCeeo6L9SgSh6i2A==}
    peerDependencies:
      '@tiptap/core': ^2.0.0
    dependencies:
      '@tiptap/core': 2.2.4(@tiptap/pm@2.2.4)
    dev: false

  /@tiptap/extension-dropcursor@2.2.4(@tiptap/core@2.2.4)(@tiptap/pm@2.2.4):
    resolution: {integrity: sha512-IHwkEKmqpqXyJi16h7871NrcIqeyN7I6XRE2qdqi+MhGigVWI8nWHoYbjRKa7K/1uhs5zeRYyDlq5EuZyL6mgA==}
    peerDependencies:
      '@tiptap/core': ^2.0.0
      '@tiptap/pm': ^2.0.0
    dependencies:
      '@tiptap/core': 2.2.4(@tiptap/pm@2.2.4)
      '@tiptap/pm': 2.2.4
    dev: false

  /@tiptap/extension-floating-menu@2.2.4(@tiptap/core@2.2.4)(@tiptap/pm@2.2.4):
    resolution: {integrity: sha512-U25l7PEzOmlAPugNRl8t8lqyhQZS6W/+3f92+FdwW9qXju3i62iX/3OGCC3Gv+vybmQ4fbZmMjvl+VDfenNi3A==}
    peerDependencies:
      '@tiptap/core': ^2.0.0
      '@tiptap/pm': ^2.0.0
    dependencies:
      '@tiptap/core': 2.2.4(@tiptap/pm@2.2.4)
      '@tiptap/pm': 2.2.4
      tippy.js: 6.3.7
    dev: false

  /@tiptap/extension-gapcursor@2.2.4(@tiptap/core@2.2.4)(@tiptap/pm@2.2.4):
    resolution: {integrity: sha512-Y6htT/RDSqkQ1UwG2Ia+rNVRvxrKPOs3RbqKHPaWr3vbFWwhHyKhMCvi/FqfI3d5pViVHOZQ7jhb5hT/a0BmNw==}
    peerDependencies:
      '@tiptap/core': ^2.0.0
      '@tiptap/pm': ^2.0.0
    dependencies:
      '@tiptap/core': 2.2.4(@tiptap/pm@2.2.4)
      '@tiptap/pm': 2.2.4
    dev: false

  /@tiptap/extension-hard-break@2.2.4(@tiptap/core@2.2.4):
    resolution: {integrity: sha512-FPvS57GcqHIeLbPKGJa3gnH30Xw+YB1PXXnAWG2MpnMtc2Vtj1l5xaYYBZB+ADdXLAlU0YMbKhFLQO4+pg1Isg==}
    peerDependencies:
      '@tiptap/core': ^2.0.0
    dependencies:
      '@tiptap/core': 2.2.4(@tiptap/pm@2.2.4)
    dev: false

  /@tiptap/extension-heading@2.2.4(@tiptap/core@2.2.4):
    resolution: {integrity: sha512-gkq7Ns2FcrOCRq7Q+VRYt5saMt2R9g4REAtWy/jEevJ5UV5vA2AiGnYDmxwAkHutoYU0sAUkjqx37wE0wpamNw==}
    peerDependencies:
      '@tiptap/core': ^2.0.0
    dependencies:
      '@tiptap/core': 2.2.4(@tiptap/pm@2.2.4)
    dev: false

  /@tiptap/extension-history@2.2.4(@tiptap/core@2.2.4)(@tiptap/pm@2.2.4):
    resolution: {integrity: sha512-FDM32XYF5NU4mzh+fJ8w2CyUqv0l2Nl15sd6fOhQkVxSj8t57z+DUXc9ZR3zkH+1RAagYJo/2Gu3e99KpMr0tg==}
    peerDependencies:
      '@tiptap/core': ^2.0.0
      '@tiptap/pm': ^2.0.0
    dependencies:
      '@tiptap/core': 2.2.4(@tiptap/pm@2.2.4)
      '@tiptap/pm': 2.2.4
    dev: false

  /@tiptap/extension-horizontal-rule@2.2.4(@tiptap/core@2.2.4)(@tiptap/pm@2.2.4):
    resolution: {integrity: sha512-iCRHjFQQHApWg3R4fkKkJQhWEOdu1Fdc4YEAukdOXPSg3fg36IwjvsMXjt9SYBtVZ+iio3rORCZGXyMvgCH9uw==}
    peerDependencies:
      '@tiptap/core': ^2.0.0
      '@tiptap/pm': ^2.0.0
    dependencies:
      '@tiptap/core': 2.2.4(@tiptap/pm@2.2.4)
      '@tiptap/pm': 2.2.4
    dev: false

  /@tiptap/extension-italic@2.2.4(@tiptap/core@2.2.4):
    resolution: {integrity: sha512-qIhGNvWnsQswSgEMRA8jQQjxfkOGNAuNWKEVQX9DPoqAUgknT41hQcAMP8L2+OdACpb2jbVMOO5Cy5Dof2L8/w==}
    peerDependencies:
      '@tiptap/core': ^2.0.0
    dependencies:
      '@tiptap/core': 2.2.4(@tiptap/pm@2.2.4)
    dev: false

  /@tiptap/extension-link@2.2.4(@tiptap/core@2.2.4)(@tiptap/pm@2.2.4):
    resolution: {integrity: sha512-Qsx0cFZm4dxbkToXs5TcXbSoUdicv8db1gV1DYIZdETqjBm4wFjlzCUP7hPHFlvNfeSy1BzAMRt+RpeuiwvxWQ==}
    peerDependencies:
      '@tiptap/core': ^2.0.0
      '@tiptap/pm': ^2.0.0
    dependencies:
      '@tiptap/core': 2.2.4(@tiptap/pm@2.2.4)
      '@tiptap/pm': 2.2.4
      linkifyjs: 4.1.3
    dev: false

  /@tiptap/extension-list-item@2.2.4(@tiptap/core@2.2.4):
    resolution: {integrity: sha512-lPLKGKsHpM9ClUa8n7GEUn8pG6HCYU0vFruIy3l2t6jZdHkrgBnYtVGMZ13K8UDnj/hlAlccxku0D0P4mA1Vrg==}
    peerDependencies:
      '@tiptap/core': ^2.0.0
    dependencies:
      '@tiptap/core': 2.2.4(@tiptap/pm@2.2.4)
    dev: false

  /@tiptap/extension-ordered-list@2.2.4(@tiptap/core@2.2.4):
    resolution: {integrity: sha512-TpFy140O9Af1JciXt+xwqYUXxcJ6YG8zi/B5UDJujp+FH5sCmlYYBBnWxiFMhVaj6yEmA2eafu1qUkic/1X5Aw==}
    peerDependencies:
      '@tiptap/core': ^2.0.0
    dependencies:
      '@tiptap/core': 2.2.4(@tiptap/pm@2.2.4)
    dev: false

  /@tiptap/extension-paragraph@2.2.4(@tiptap/core@2.2.4):
    resolution: {integrity: sha512-m1KwyvTNJxsq7StbspbcOhxO4Wk4YpElDbqOouWi+H4c8azdpI5Pn96ZqhFeE9bSyjByg6OcB/wqoJsLbeFWdQ==}
    peerDependencies:
      '@tiptap/core': ^2.0.0
    dependencies:
      '@tiptap/core': 2.2.4(@tiptap/pm@2.2.4)
    dev: false

  /@tiptap/extension-strike@2.2.4(@tiptap/core@2.2.4):
    resolution: {integrity: sha512-/a2EwQgA+PpG17V2tVRspcrIY0SN3blwcgM7lxdW4aucGkqSKnf7+91dkhQEwCZ//o8kv9mBCyRoCUcGy6S5Xg==}
    peerDependencies:
      '@tiptap/core': ^2.0.0
    dependencies:
      '@tiptap/core': 2.2.4(@tiptap/pm@2.2.4)
    dev: false

  /@tiptap/extension-text@2.2.4(@tiptap/core@2.2.4):
    resolution: {integrity: sha512-NlKHMPnRJXB+0AGtDlU0P2Pg+SdesA2lMMd7JzDUgJgL7pX2jOb8eUqSeOjFKuSzFSqYfH6C3o6mQiNhuQMv+g==}
    peerDependencies:
      '@tiptap/core': ^2.0.0
    dependencies:
      '@tiptap/core': 2.2.4(@tiptap/pm@2.2.4)
    dev: false

  /@tiptap/pm@2.2.4:
    resolution: {integrity: sha512-Po0klR165zgtinhVp1nwMubjyKx6gAY9kH3IzcniYLCkqhPgiqnAcCr61TBpp4hfK8YURBS4ihvCB1dyfCyY8A==}
    dependencies:
      prosemirror-changeset: 2.2.1
      prosemirror-collab: 1.3.1
      prosemirror-commands: 1.5.2
      prosemirror-dropcursor: 1.8.1
      prosemirror-gapcursor: 1.3.2
      prosemirror-history: 1.3.2
      prosemirror-inputrules: 1.4.0
      prosemirror-keymap: 1.2.2
      prosemirror-markdown: 1.12.0
      prosemirror-menu: 1.2.4
      prosemirror-model: 1.19.4
      prosemirror-schema-basic: 1.2.2
      prosemirror-schema-list: 1.3.0
      prosemirror-state: 1.4.3
      prosemirror-tables: 1.3.7
      prosemirror-trailing-node: 2.0.7(prosemirror-model@1.19.4)(prosemirror-state@1.4.3)(prosemirror-view@1.33.1)
      prosemirror-transform: 1.8.0
      prosemirror-view: 1.33.1
    dev: false

  /@tiptap/react@2.2.4(@tiptap/core@2.2.4)(@tiptap/pm@2.2.4)(react-dom@18.2.0)(react@18.2.0):
    resolution: {integrity: sha512-HkYmMZWcETPZn3KpzdDg/ns2TKeFh54TvtCEInA4ljYtWGLoZc/A+KaiEtMIgVs+Mo1XwrhuoNGjL9c0OK2HJw==}
    peerDependencies:
      '@tiptap/core': ^2.0.0
      '@tiptap/pm': ^2.0.0
      react: ^17.0.0 || ^18.0.0
      react-dom: ^17.0.0 || ^18.0.0
    dependencies:
      '@tiptap/core': 2.2.4(@tiptap/pm@2.2.4)
      '@tiptap/extension-bubble-menu': 2.2.4(@tiptap/core@2.2.4)(@tiptap/pm@2.2.4)
      '@tiptap/extension-floating-menu': 2.2.4(@tiptap/core@2.2.4)(@tiptap/pm@2.2.4)
      '@tiptap/pm': 2.2.4
      react: 18.2.0
      react-dom: 18.2.0(react@18.2.0)
    dev: false

  /@tiptap/starter-kit@2.2.4(@tiptap/pm@2.2.4):
    resolution: {integrity: sha512-Kbk7qUfIZg3+bNa3e/wBeDQt4jJB46uQgM+xy5NSY6H8NZP6gdmmap3aIrn9S/W/hGpxJl4RcXAeaT0CQji9XA==}
    dependencies:
      '@tiptap/core': 2.2.4(@tiptap/pm@2.2.4)
      '@tiptap/extension-blockquote': 2.2.4(@tiptap/core@2.2.4)
      '@tiptap/extension-bold': 2.2.4(@tiptap/core@2.2.4)
      '@tiptap/extension-bullet-list': 2.2.4(@tiptap/core@2.2.4)
      '@tiptap/extension-code': 2.2.4(@tiptap/core@2.2.4)
      '@tiptap/extension-code-block': 2.2.4(@tiptap/core@2.2.4)(@tiptap/pm@2.2.4)
      '@tiptap/extension-document': 2.2.4(@tiptap/core@2.2.4)
      '@tiptap/extension-dropcursor': 2.2.4(@tiptap/core@2.2.4)(@tiptap/pm@2.2.4)
      '@tiptap/extension-gapcursor': 2.2.4(@tiptap/core@2.2.4)(@tiptap/pm@2.2.4)
      '@tiptap/extension-hard-break': 2.2.4(@tiptap/core@2.2.4)
      '@tiptap/extension-heading': 2.2.4(@tiptap/core@2.2.4)
      '@tiptap/extension-history': 2.2.4(@tiptap/core@2.2.4)(@tiptap/pm@2.2.4)
      '@tiptap/extension-horizontal-rule': 2.2.4(@tiptap/core@2.2.4)(@tiptap/pm@2.2.4)
      '@tiptap/extension-italic': 2.2.4(@tiptap/core@2.2.4)
      '@tiptap/extension-list-item': 2.2.4(@tiptap/core@2.2.4)
      '@tiptap/extension-ordered-list': 2.2.4(@tiptap/core@2.2.4)
      '@tiptap/extension-paragraph': 2.2.4(@tiptap/core@2.2.4)
      '@tiptap/extension-strike': 2.2.4(@tiptap/core@2.2.4)
      '@tiptap/extension-text': 2.2.4(@tiptap/core@2.2.4)
    transitivePeerDependencies:
      - '@tiptap/pm'
    dev: false

  /@tootallnate/quickjs-emscripten@0.23.0:
    resolution: {integrity: sha512-C5Mc6rdnsaJDjO3UpGW/CQTHtCKaYlScZTly4JIu97Jxo/odCiH0ITnDXSJPTOrEKk/ycSZ0AOgTmkDtkOsvIA==}
    dev: true

  /@trpc/client@11.0.0-next-beta.289(@trpc/server@11.0.0-next-beta.289):
    resolution: {integrity: sha512-jqBzRRXNO9xn+onayc8BH6CDBDFA3NWGxXkuppTm2yu3r7wcbl5S7S5y6SvGGmyVqISoQT3u0t4dz9AZOuETHQ==}
    peerDependencies:
      '@trpc/server': 11.0.0-next-beta.289+27a9183d8
    dependencies:
      '@trpc/server': 11.0.0-next-beta.289
    dev: false

  /@trpc/client@11.0.0-rc.330(@trpc/server@11.0.0-next-beta.289):
    resolution: {integrity: sha512-7Z0Ty5BZgWm8SgDMh2Me+WoBOqHoB938S2lK7d5bK8jMwiatGeUpAOaOJ1047rCqnLSEPXYfy8ylaTOrfaLr3Q==}
    peerDependencies:
      '@trpc/server': 11.0.0-rc.330+c89fb11f2
    dependencies:
      '@trpc/server': 11.0.0-next-beta.289
    dev: false

  /@trpc/next@11.0.0-next-beta.289(@tanstack/react-query@5.28.14)(@trpc/client@11.0.0-rc.330)(@trpc/react-query@11.0.0-next-beta.289)(@trpc/server@11.0.0-next-beta.289)(next@14.1.4)(react-dom@18.2.0)(react@18.2.0):
    resolution: {integrity: sha512-AKCrcbtHh/zFrld6lMG0RC37d/aac4ZisLDjJcViMnEmJXCo0J5nhoZa6f+G9N683NdMWZVmY2rmJidw9IX3QQ==}
    peerDependencies:
      '@tanstack/react-query': ^5.0.0
      '@trpc/client': 11.0.0-next-beta.289+27a9183d8
      '@trpc/react-query': 11.0.0-next-beta.289+27a9183d8
      '@trpc/server': 11.0.0-next-beta.289+27a9183d8
      next: '*'
      react: '>=16.8.0'
      react-dom: '>=16.8.0'
    peerDependenciesMeta:
      '@tanstack/react-query':
        optional: true
      '@trpc/react-query':
        optional: true
    dependencies:
      '@tanstack/react-query': 5.28.14(react@18.2.0)
      '@trpc/client': 11.0.0-rc.330(@trpc/server@11.0.0-next-beta.289)
      '@trpc/react-query': 11.0.0-next-beta.289(@tanstack/react-query@5.28.14)(@trpc/client@11.0.0-rc.330)(@trpc/server@11.0.0-next-beta.289)(react-dom@18.2.0)(react@18.2.0)
      '@trpc/server': 11.0.0-next-beta.289
      next: 14.1.4(@babel/core@7.23.9)(react-dom@18.2.0)(react@18.2.0)(sass@1.72.0)
      react: 18.2.0
      react-dom: 18.2.0(react@18.2.0)
    dev: false

  /@trpc/react-query@11.0.0-next-beta.289(@tanstack/react-query@5.28.14)(@trpc/client@11.0.0-rc.330)(@trpc/server@11.0.0-next-beta.289)(react-dom@18.2.0)(react@18.2.0):
    resolution: {integrity: sha512-SAn09DmZ4eFYLS0cCHOVNvRHJhHZ2ssUj4LUTj56wym0MieaCSrcxTqiolnaMfF+mWc1SJlLOzebrxaTHPwJSw==}
    peerDependencies:
      '@tanstack/react-query': ^5.0.0
      '@trpc/client': 11.0.0-next-beta.289+27a9183d8
      '@trpc/server': 11.0.0-next-beta.289+27a9183d8
      react: '>=18.2.0'
      react-dom: '>=18.2.0'
    dependencies:
      '@tanstack/react-query': 5.28.14(react@18.2.0)
      '@trpc/client': 11.0.0-rc.330(@trpc/server@11.0.0-next-beta.289)
      '@trpc/server': 11.0.0-next-beta.289
      react: 18.2.0
      react-dom: 18.2.0(react@18.2.0)
    dev: false

  /@trpc/server@11.0.0-next-beta.289:
    resolution: {integrity: sha512-HfBVYUShvktA6M78jrCsRLyeE6l2NdaPJxKg095h4vk0bgWVfz0MgEOCQR/hjGdw0EFLEVcZANhqTZaHEzr36w==}
    dev: false

  /@tsconfig/node10@1.0.9:
    resolution: {integrity: sha512-jNsYVVxU8v5g43Erja32laIDHXeoNvFEpX33OK4d6hljo3jDhCBDhx5dhCCTMWUojscpAagGiRkBKxpdl9fxqA==}
    dev: true

  /@tsconfig/node12@1.0.11:
    resolution: {integrity: sha512-cqefuRsh12pWyGsIoBKJA9luFu3mRxCA+ORZvA4ktLSzIuCUtWVxGIuXigEwO5/ywWFMZ2QEGKWvkZG1zDMTag==}
    dev: true

  /@tsconfig/node14@1.0.3:
    resolution: {integrity: sha512-ysT8mhdixWK6Hw3i1V2AeRqZ5WfXg1G43mqoYlM2nc6388Fq5jcXyr5mRsqViLx/GJYdoL0bfXD8nmF+Zn/Iow==}
    dev: true

  /@tsconfig/node16@1.0.4:
    resolution: {integrity: sha512-vxhUy4J8lyeyinH7Azl1pdd43GJhZH/tP2weN8TntQblOY+A0XbT8DJk1/oCPuOOyg/Ja757rG0CgHcWC8OfMA==}
    dev: true

  /@turbo/gen@1.13.2(@types/node@20.12.5)(typescript@5.4.3):
    resolution: {integrity: sha512-6/Z90XAMbfQCFX3QUyVEy5Te1u8Bm/K2ob7FaD7OrFYLtnKnzTghH1pOglFqfmdHqLusCrGEF00J9lKz176BNQ==}
    hasBin: true
    dependencies:
      '@turbo/workspaces': 1.13.2
      chalk: 2.4.2
      commander: 10.0.1
      fs-extra: 10.1.0
      inquirer: 8.2.6
      minimatch: 9.0.3
      node-plop: 0.26.3
      proxy-agent: 6.4.0
      ts-node: 10.9.2(@types/node@20.12.5)(typescript@5.4.3)
      update-check: 1.5.4
      validate-npm-package-name: 5.0.0
    transitivePeerDependencies:
      - '@swc/core'
      - '@swc/wasm'
      - '@types/node'
      - supports-color
      - typescript
    dev: true

  /@turbo/workspaces@1.13.2:
    resolution: {integrity: sha512-m1kUcR6VRbJH4Ok0J+dA6blMu3Ywjq1d9rg/4OAMtkLPkO74LjGKtmqw7VNKhYlQBJd3oMyiI3mWn+QL7abtpg==}
    hasBin: true
    dependencies:
      chalk: 2.4.2
      commander: 10.0.1
      execa: 5.1.1
      fast-glob: 3.3.2
      fs-extra: 10.1.0
      gradient-string: 2.0.2
      inquirer: 8.2.6
      js-yaml: 4.1.0
      ora: 4.1.1
      rimraf: 3.0.2
      semver: 7.6.0
      update-check: 1.5.4
    dev: true

  /@types/babel__core@7.20.5:
    resolution: {integrity: sha512-qoQprZvz5wQFJwMDqeseRXWv3rqMvhgpbXFfVyWhbx9X47POIA6i/+dXefEmZKoAgOaTdaIgNSMqMIU61yRyzA==}
    dependencies:
      '@babel/parser': 7.23.9
      '@babel/types': 7.23.9
      '@types/babel__generator': 7.6.8
      '@types/babel__template': 7.4.4
      '@types/babel__traverse': 7.20.5
    dev: true

  /@types/babel__generator@7.6.8:
    resolution: {integrity: sha512-ASsj+tpEDsEiFr1arWrlN6V3mdfjRMZt6LtK/Vp/kreFLnr5QH5+DhvD5nINYZXzwJvXeGq+05iUXcAzVrqWtw==}
    dependencies:
      '@babel/types': 7.23.9
    dev: true

  /@types/babel__template@7.4.4:
    resolution: {integrity: sha512-h/NUaSyG5EyxBIp8YRxo4RMe2/qQgvyowRwVMzhYhBCONbW8PUsg4lkFMrhgZhUe5z3L3MiLDuvyJ/CaPa2A8A==}
    dependencies:
      '@babel/parser': 7.23.9
      '@babel/types': 7.23.9
    dev: true

  /@types/babel__traverse@7.20.5:
    resolution: {integrity: sha512-WXCyOcRtH37HAUkpXhUduaxdm82b4GSlyTqajXviN4EfiuPgNYR109xMCKvpl6zPIpua0DGlMEDCq+g8EdoheQ==}
    dependencies:
      '@babel/types': 7.23.9
    dev: true

  /@types/bcrypt@5.0.2:
    resolution: {integrity: sha512-6atioO8Y75fNcbmj0G7UjI9lXN2pQ/IGJ2FWT4a/btd0Lk9lQalHLKhkgKVZ3r+spnmWUKfbMi1GEe9wyHQfNQ==}
    dependencies:
      '@types/node': 20.12.5
    dev: true

  /@types/better-sqlite3@7.6.9:
    resolution: {integrity: sha512-FvktcujPDj9XKMJQWFcl2vVl7OdRIqsSRX9b0acWwTmwLK9CF2eqo/FRcmMLNpugKoX/avA6pb7TorDLmpgTnQ==}
    dependencies:
      '@types/node': 20.12.5

  /@types/body-parser@1.19.5:
    resolution: {integrity: sha512-fB3Zu92ucau0iQ0JMCFQE7b/dv8Ot07NI3KaZIkIUNXq82k4eBAqUaneXfleGY9JWskeS9y+u0nXMyspcuQrCg==}
    dependencies:
      '@types/connect': 3.4.38
      '@types/node': 20.12.5
    dev: true

  /@types/chroma-js@2.4.4:
    resolution: {integrity: sha512-/DTccpHTaKomqussrn+ciEvfW4k6NAHzNzs/sts1TCqg333qNxOhy8TNIoQCmbGG3Tl8KdEhkGAssb1n3mTXiQ==}
    dev: true

  /@types/connect@3.4.38:
    resolution: {integrity: sha512-K6uROf1LD88uDQqJCktA4yzL1YYAK6NgfsI0v/mTgyPKWsX1CnJ0XPSDhViejru1GcRkLWb8RlzFYJRqGUbaug==}
    dependencies:
      '@types/node': 20.12.5
    dev: true

  /@types/cookie@0.6.0:
    resolution: {integrity: sha512-4Kh9a6B2bQciAhf7FSuMRRkUWecJgJu9nPnx3yzpsfXX/c50REIqpHY4C82bXP90qrLtXtkDxTZosYO3UpOwlA==}
    dev: false

  /@types/cookies@0.9.0:
    resolution: {integrity: sha512-40Zk8qR147RABiQ7NQnBzWzDcjKzNrntB5BAmeGCb2p/MIyOE+4BVvc17wumsUqUw00bJYqoXFHYygQnEFh4/Q==}
    dependencies:
      '@types/connect': 3.4.38
      '@types/express': 4.17.21
      '@types/keygrip': 1.0.6
      '@types/node': 20.12.5
    dev: true

  /@types/css-modules@1.0.5:
    resolution: {integrity: sha512-oeKafs/df9lwOvtfiXVliZsocFVOexK9PZtLQWuPeuVCFR7jwiqlg60lu80JTe5NFNtH3tnV6Fs/ySR8BUPHAw==}
    dev: true

  /@types/eslint@8.56.7:
    resolution: {integrity: sha512-SjDvI/x3zsZnOkYZ3lCt9lOZWZLB2jIlNKz+LBgCtDurK0JZcwucxYHn1w2BJkD34dgX9Tjnak0txtq4WTggEA==}
    dependencies:
      '@types/estree': 1.0.5
      '@types/json-schema': 7.0.15
    dev: true

  /@types/estree@1.0.5:
    resolution: {integrity: sha512-/kYRxGDLWzHOB7q+wtSUQlFrtcdUccpfy+X+9iMBpHK8QLLhx2wIPYuS5DYtR9Wa/YlZAbIovy7qVdB1Aq6Lyw==}
    dev: true

  /@types/express-serve-static-core@4.17.43:
    resolution: {integrity: sha512-oaYtiBirUOPQGSWNGPWnzyAFJ0BP3cwvN4oWZQY+zUBwpVIGsKUkpBpSztp74drYcjavs7SKFZ4DX1V2QeN8rg==}
    dependencies:
      '@types/node': 20.12.5
      '@types/qs': 6.9.11
      '@types/range-parser': 1.2.7
      '@types/send': 0.17.4
    dev: true

  /@types/express@4.17.21:
    resolution: {integrity: sha512-ejlPM315qwLpaQlQDTjPdsUFSc6ZsP4AN6AlWnogPjQ7CVi7PYF3YVz+CY3jE2pwYf7E/7HlDAN0rV2GxTG0HQ==}
    dependencies:
      '@types/body-parser': 1.19.5
      '@types/express-serve-static-core': 4.17.43
      '@types/qs': 6.9.11
      '@types/serve-static': 1.15.5
    dev: true

  /@types/glob@7.2.0:
    resolution: {integrity: sha512-ZUxbzKl0IfJILTS6t7ip5fQQM/J3TJYubDm3nMbgubNNYS62eXeUpoLUC8/7fJNiFYHTrGPQn7hspDUzIHX3UA==}
    dependencies:
      '@types/minimatch': 5.1.2
      '@types/node': 20.12.5
    dev: true

  /@types/http-errors@2.0.4:
    resolution: {integrity: sha512-D0CFMMtydbJAegzOyHjtiKPLlvnm3iTZyZRSZoLq2mRhDdmLfIWOCYPfQJ4cu2erKghU++QvjcUjp/5h7hESpA==}
    dev: true

  /@types/inquirer@6.5.0:
    resolution: {integrity: sha512-rjaYQ9b9y/VFGOpqBEXRavc3jh0a+e6evAbI31tMda8VlPaSy0AZJfXsvmIe3wklc7W6C3zCSfleuMXR7NOyXw==}
    dependencies:
      '@types/through': 0.0.33
      rxjs: 6.6.7
    dev: true

  /@types/istanbul-lib-coverage@2.0.6:
    resolution: {integrity: sha512-2QF/t/auWm0lsy8XtKVPG19v3sSOQlJe/YHZgfjb/KBBHOGSV+J2q/S671rcq9uTBrLAXmZpqJiaQbMT+zNU1w==}
    dev: true

  /@types/json-schema@7.0.15:
    resolution: {integrity: sha512-5+fP8P8MFNC+AyZCDxrB2pkZFPGzqQWUzpSeuuVLvm8VMcorNYavBqoFcxK8bQz4Qsbn4oUEEem4wDLfcysGHA==}

  /@types/json5@0.0.29:
    resolution: {integrity: sha512-dRLjCWHYg4oaA77cxO64oO+7JwCwnIzkZPdrrC71jQmQtlhM556pwKo5bUzqvZndkVbeFLIIi+9TC40JNF5hNQ==}
    dev: false

  /@types/keygrip@1.0.6:
    resolution: {integrity: sha512-lZuNAY9xeJt7Bx4t4dx0rYCDqGPW8RXhQZK1td7d4H6E9zYbLoOtjBvfwdTKpsyxQI/2jv+armjX/RW+ZNpXOQ==}
    dev: true

  /@types/mime@1.3.5:
    resolution: {integrity: sha512-/pyBZWSLD2n0dcHE3hq8s8ZvcETHtEuF+3E7XVt0Ig2nvsVQXdghHVcEkIWjy9A0wKfTn97a/PSDYohKIlnP/w==}
    dev: true

  /@types/mime@3.0.4:
    resolution: {integrity: sha512-iJt33IQnVRkqeqC7PzBHPTC6fDlRNRW8vjrgqtScAhrmMwe8c4Eo7+fUGTa+XdWrpEgpyKWMYmi2dIwMAYRzPw==}
    dev: true

  /@types/minimatch@5.1.2:
    resolution: {integrity: sha512-K0VQKziLUWkVKiRVrx4a40iPaxTUefQmjtkQofBkYRcoaaL/8rhwDWww9qWbrgicNOgnpIsMxyNIUM4+n6dUIA==}
    dev: true

  /@types/node-cron@3.0.11:
    resolution: {integrity: sha512-0ikrnug3/IyneSHqCBeslAhlK2aBfYek1fGo4bP4QnZPmiqSGRK+Oy7ZMisLWkesffJvQ1cqAcBnJC+8+nxIAg==}
    dev: true

  /@types/node@20.12.5:
    resolution: {integrity: sha512-BD+BjQ9LS/D8ST9p5uqBxghlN+S42iuNxjsUGjeZobe/ciXzk2qb1B6IXc6AnRLS+yFJRpN2IPEHMzwspfDJNw==}
    dependencies:
      undici-types: 5.26.5

  /@types/object.omit@3.0.3:
    resolution: {integrity: sha512-xrq4bQTBGYY2cw+gV4PzoG2Lv3L0pjZ1uXStRRDQoATOYW1lCsFQHhQ+OkPhIcQoqLjAq7gYif7D14Qaa6Zbew==}
    dev: false

  /@types/object.pick@1.3.4:
    resolution: {integrity: sha512-5PjwB0uP2XDp3nt5u5NJAG2DORHIRClPzWT/TTZhJ2Ekwe8M5bA9tvPdi9NO/n2uvu2/ictat8kgqvLfcIE1SA==}
    dev: false

  /@types/prop-types@15.7.11:
    resolution: {integrity: sha512-ga8y9v9uyeiLdpKddhxYQkxNDrfvuPrlFb0N1qnZZByvcElJaXthF1UhvCh9TLWJBEHeNtdnbysW7Y6Uq8CVng==}

  /@types/qs@6.9.11:
    resolution: {integrity: sha512-oGk0gmhnEJK4Yyk+oI7EfXsLayXatCWPHary1MtcmbAifkobT9cM9yutG/hZKIseOU0MqbIwQ/u2nn/Gb+ltuQ==}
    dev: true

  /@types/range-parser@1.2.7:
    resolution: {integrity: sha512-hKormJbkJqzQGhziax5PItDUTMAM9uE2XXQmM37dyd4hVM+5aVl7oVxMVUiVQn2oCQFN/LKCZdvSM0pFRqbSmQ==}
    dev: true

  /@types/react-dom@18.2.23:
    resolution: {integrity: sha512-ZQ71wgGOTmDYpnav2knkjr3qXdAFu0vsk8Ci5w3pGAIdj7/kKAyn+VsQDhXsmzzzepAiI9leWMmubXz690AI/A==}
    dependencies:
      '@types/react': 18.2.74
    dev: true

  /@types/react@18.2.74:
    resolution: {integrity: sha512-9AEqNZZyBx8OdZpxzQlaFEVCSFUM2YXJH46yPOiOpm078k6ZLOCcuAzGum/zK8YBwY+dbahVNbHrbgrAwIRlqw==}
    dependencies:
      '@types/prop-types': 15.7.11
      csstype: 3.1.3

  /@types/semver@7.5.7:
    resolution: {integrity: sha512-/wdoPq1QqkSj9/QOeKkFquEuPzQbHTWAMPH/PaUMB+JuR31lXhlWXRZ52IpfDYVlDOUBvX09uBrPwxGT1hjNBg==}
    dev: false

  /@types/send@0.17.4:
    resolution: {integrity: sha512-x2EM6TJOybec7c52BX0ZspPodMsQUd5L6PRwOunVyVUhXiBSKf3AezDL8Dgvgt5o0UfKNfuA0eMLr2wLT4AiBA==}
    dependencies:
      '@types/mime': 1.3.5
      '@types/node': 20.12.5
    dev: true

  /@types/serve-static@1.15.5:
    resolution: {integrity: sha512-PDRk21MnK70hja/YF8AHfC7yIsiQHn1rcXx7ijCFBX/k+XQJhQT/gw3xekXKJvx+5SXaMMS8oqQy09Mzvz2TuQ==}
    dependencies:
      '@types/http-errors': 2.0.4
      '@types/mime': 3.0.4
      '@types/node': 20.12.5
    dev: true

  /@types/throttle-debounce@2.1.0:
    resolution: {integrity: sha512-5eQEtSCoESnh2FsiLTxE121IiE60hnMqcb435fShf4bpLRjEu1Eoekht23y6zXS9Ts3l+Szu3TARnTsA0GkOkQ==}
    dev: false

  /@types/through@0.0.33:
    resolution: {integrity: sha512-HsJ+z3QuETzP3cswwtzt2vEIiHBk/dCcHGhbmG5X3ecnwFD/lPrMpliGXxSCg03L9AhrdwA4Oz/qfspkDW+xGQ==}
    dependencies:
      '@types/node': 20.12.5
    dev: true

  /@types/tinycolor2@1.4.6:
    resolution: {integrity: sha512-iEN8J0BoMnsWBqjVbWH/c0G0Hh7O21lpR2/+PrvAVgWdzL7eexIFm4JN/Wn10PTcmNdtS6U67r499mlWMXOxNw==}
    dev: true

  /@types/triple-beam@1.3.5:
    resolution: {integrity: sha512-6WaYesThRMCl19iryMYP7/x2OVgCtbIVflDGFpWnb9irXI3UjYE4AzmYuiUKY1AJstGijoY+MgUszMgRxIYTYw==}
    dev: false

  /@types/ws@8.5.10:
    resolution: {integrity: sha512-vmQSUcfalpIq0R9q7uTo2lXs6eGIpt9wtnLdMv9LVpIjCA/+ufZRozlVoVelIYixx1ugCBKDhn89vnsEGOCx9A==}
    dependencies:
      '@types/node': 20.12.5
    dev: true

  /@typescript-eslint/eslint-plugin@7.5.0(@typescript-eslint/parser@7.5.0)(eslint@8.57.0)(typescript@5.4.3):
    resolution: {integrity: sha512-HpqNTH8Du34nLxbKgVMGljZMG0rJd2O9ecvr2QLYp+7512ty1j42KnsFwspPXg1Vh8an9YImf6CokUBltisZFQ==}
    engines: {node: ^18.18.0 || >=20.0.0}
    peerDependencies:
      '@typescript-eslint/parser': ^7.0.0
      eslint: ^8.56.0
      typescript: '*'
    peerDependenciesMeta:
      typescript:
        optional: true
    dependencies:
      '@eslint-community/regexpp': 4.10.0
      '@typescript-eslint/parser': 7.5.0(eslint@8.57.0)(typescript@5.4.3)
      '@typescript-eslint/scope-manager': 7.5.0
      '@typescript-eslint/type-utils': 7.5.0(eslint@8.57.0)(typescript@5.4.3)
      '@typescript-eslint/utils': 7.5.0(eslint@8.57.0)(typescript@5.4.3)
      '@typescript-eslint/visitor-keys': 7.5.0
      debug: 4.3.4
      eslint: 8.57.0
      graphemer: 1.4.0
      ignore: 5.3.1
      natural-compare: 1.4.0
      semver: 7.6.0
      ts-api-utils: 1.2.1(typescript@5.4.3)
      typescript: 5.4.3
    transitivePeerDependencies:
      - supports-color
    dev: false

  /@typescript-eslint/parser@7.5.0(eslint@8.57.0)(typescript@5.4.3):
    resolution: {integrity: sha512-cj+XGhNujfD2/wzR1tabNsidnYRaFfEkcULdcIyVBYcXjBvBKOes+mpMBP7hMpOyk+gBcfXsrg4NBGAStQyxjQ==}
    engines: {node: ^18.18.0 || >=20.0.0}
    peerDependencies:
      eslint: ^8.56.0
      typescript: '*'
    peerDependenciesMeta:
      typescript:
        optional: true
    dependencies:
      '@typescript-eslint/scope-manager': 7.5.0
      '@typescript-eslint/types': 7.5.0
      '@typescript-eslint/typescript-estree': 7.5.0(typescript@5.4.3)
      '@typescript-eslint/visitor-keys': 7.5.0
      debug: 4.3.4
      eslint: 8.57.0
      typescript: 5.4.3
    transitivePeerDependencies:
      - supports-color
    dev: false

  /@typescript-eslint/scope-manager@7.5.0:
    resolution: {integrity: sha512-Z1r7uJY0MDeUlql9XJ6kRVgk/sP11sr3HKXn268HZyqL7i4cEfrdFuSSY/0tUqT37l5zT0tJOsuDP16kio85iA==}
    engines: {node: ^18.18.0 || >=20.0.0}
    dependencies:
      '@typescript-eslint/types': 7.5.0
      '@typescript-eslint/visitor-keys': 7.5.0
    dev: false

  /@typescript-eslint/type-utils@7.5.0(eslint@8.57.0)(typescript@5.4.3):
    resolution: {integrity: sha512-A021Rj33+G8mx2Dqh0nMO9GyjjIBK3MqgVgZ2qlKf6CJy51wY/lkkFqq3TqqnH34XyAHUkq27IjlUkWlQRpLHw==}
    engines: {node: ^18.18.0 || >=20.0.0}
    peerDependencies:
      eslint: ^8.56.0
      typescript: '*'
    peerDependenciesMeta:
      typescript:
        optional: true
    dependencies:
      '@typescript-eslint/typescript-estree': 7.5.0(typescript@5.4.3)
      '@typescript-eslint/utils': 7.5.0(eslint@8.57.0)(typescript@5.4.3)
      debug: 4.3.4
      eslint: 8.57.0
      ts-api-utils: 1.2.1(typescript@5.4.3)
      typescript: 5.4.3
    transitivePeerDependencies:
      - supports-color
    dev: false

  /@typescript-eslint/types@7.5.0:
    resolution: {integrity: sha512-tv5B4IHeAdhR7uS4+bf8Ov3k793VEVHd45viRRkehIUZxm0WF82VPiLgHzA/Xl4TGPg1ZD49vfxBKFPecD5/mg==}
    engines: {node: ^18.18.0 || >=20.0.0}
    dev: false

  /@typescript-eslint/typescript-estree@7.5.0(typescript@5.4.3):
    resolution: {integrity: sha512-YklQQfe0Rv2PZEueLTUffiQGKQneiIEKKnfIqPIOxgM9lKSZFCjT5Ad4VqRKj/U4+kQE3fa8YQpskViL7WjdPQ==}
    engines: {node: ^18.18.0 || >=20.0.0}
    peerDependencies:
      typescript: '*'
    peerDependenciesMeta:
      typescript:
        optional: true
    dependencies:
      '@typescript-eslint/types': 7.5.0
      '@typescript-eslint/visitor-keys': 7.5.0
      debug: 4.3.4
      globby: 11.1.0
      is-glob: 4.0.3
      minimatch: 9.0.3
      semver: 7.6.0
      ts-api-utils: 1.2.1(typescript@5.4.3)
      typescript: 5.4.3
    transitivePeerDependencies:
      - supports-color
    dev: false

  /@typescript-eslint/utils@7.5.0(eslint@8.57.0)(typescript@5.4.3):
    resolution: {integrity: sha512-3vZl9u0R+/FLQcpy2EHyRGNqAS/ofJ3Ji8aebilfJe+fobK8+LbIFmrHciLVDxjDoONmufDcnVSF38KwMEOjzw==}
    engines: {node: ^18.18.0 || >=20.0.0}
    peerDependencies:
      eslint: ^8.56.0
    dependencies:
      '@eslint-community/eslint-utils': 4.4.0(eslint@8.57.0)
      '@types/json-schema': 7.0.15
      '@types/semver': 7.5.7
      '@typescript-eslint/scope-manager': 7.5.0
      '@typescript-eslint/types': 7.5.0
      '@typescript-eslint/typescript-estree': 7.5.0(typescript@5.4.3)
      eslint: 8.57.0
      semver: 7.6.0
    transitivePeerDependencies:
      - supports-color
      - typescript
    dev: false

  /@typescript-eslint/visitor-keys@7.5.0:
    resolution: {integrity: sha512-mcuHM/QircmA6O7fy6nn2w/3ditQkj+SgtOc8DW3uQ10Yfj42amm2i+6F2K4YAOPNNTmE6iM1ynM6lrSwdendA==}
    engines: {node: ^18.18.0 || >=20.0.0}
    dependencies:
      '@typescript-eslint/types': 7.5.0
      eslint-visitor-keys: 3.4.3
    dev: false

  /@ungap/structured-clone@1.2.0:
    resolution: {integrity: sha512-zuVdFrMJiuCDQUMCzQaD6KL28MjnqqN8XnAqiEq9PNm/hCPTSGfrXCOfwj1ow4LFb/tNymJPwsNbVePc1xFqrQ==}

  /@vitejs/plugin-react@4.2.1(vite@5.2.6):
    resolution: {integrity: sha512-oojO9IDc4nCUUi8qIR11KoQm0XFFLIwsRBwHRR4d/88IWghn1y6ckz/bJ8GHDCsYEJee8mDzqtJxh15/cisJNQ==}
    engines: {node: ^14.18.0 || >=16.0.0}
    peerDependencies:
      vite: ^4.2.0 || ^5.0.0
    dependencies:
      '@babel/core': 7.23.9
      '@babel/plugin-transform-react-jsx-self': 7.23.3(@babel/core@7.23.9)
      '@babel/plugin-transform-react-jsx-source': 7.23.3(@babel/core@7.23.9)
      '@types/babel__core': 7.20.5
      react-refresh: 0.14.0
      vite: 5.2.6(@types/node@20.12.5)
    transitivePeerDependencies:
      - supports-color
    dev: true

  /@vitest/coverage-v8@1.4.0(vitest@1.4.0):
    resolution: {integrity: sha512-4hDGyH1SvKpgZnIByr9LhGgCEuF9DKM34IBLCC/fVfy24Z3+PZ+Ii9hsVBsHvY1umM1aGPEjceRkzxCfcQ10wg==}
    peerDependencies:
      vitest: 1.4.0
    dependencies:
      '@ampproject/remapping': 2.2.1
      '@bcoe/v8-coverage': 0.2.3
      debug: 4.3.4
      istanbul-lib-coverage: 3.2.2
      istanbul-lib-report: 3.0.1
      istanbul-lib-source-maps: 5.0.4
      istanbul-reports: 3.1.6
      magic-string: 0.30.7
      magicast: 0.3.3
      picocolors: 1.0.0
      std-env: 3.7.0
      strip-literal: 2.0.0
      test-exclude: 6.0.0
      v8-to-istanbul: 9.2.0
      vitest: 1.4.0(@types/node@20.12.5)(@vitest/ui@1.4.0)(jsdom@24.0.0)
    transitivePeerDependencies:
      - supports-color
    dev: true

  /@vitest/expect@1.4.0:
    resolution: {integrity: sha512-Jths0sWCJZ8BxjKe+p+eKsoqev1/T8lYcrjavEaz8auEJ4jAVY0GwW3JKmdVU4mmNPLPHixh4GNXP7GFtAiDHA==}
    dependencies:
      '@vitest/spy': 1.4.0
      '@vitest/utils': 1.4.0
      chai: 4.4.1
    dev: true

  /@vitest/runner@1.4.0:
    resolution: {integrity: sha512-EDYVSmesqlQ4RD2VvWo3hQgTJ7ZrFQ2VSJdfiJiArkCerDAGeyF1i6dHkmySqk573jLp6d/cfqCN+7wUB5tLgg==}
    dependencies:
      '@vitest/utils': 1.4.0
      p-limit: 5.0.0
      pathe: 1.1.2
    dev: true

  /@vitest/snapshot@1.4.0:
    resolution: {integrity: sha512-saAFnt5pPIA5qDGxOHxJ/XxhMFKkUSBJmVt5VgDsAqPTX6JP326r5C/c9UuCMPoXNzuudTPsYDZCoJ5ilpqG2A==}
    dependencies:
      magic-string: 0.30.7
      pathe: 1.1.2
      pretty-format: 29.7.0
    dev: true

  /@vitest/spy@1.4.0:
    resolution: {integrity: sha512-Ywau/Qs1DzM/8Uc+yA77CwSegizMlcgTJuYGAi0jujOteJOUf1ujunHThYo243KG9nAyWT3L9ifPYZ5+As/+6Q==}
    dependencies:
      tinyspy: 2.2.1
    dev: true

  /@vitest/ui@1.4.0(vitest@1.4.0):
    resolution: {integrity: sha512-XC6CMhN1gzYcGbpn6/Oanj4Au2EXwQEX6vpcOeLlZv8dy7g11Ukx8zwtYQbwxs9duK2s9j2o5rbQiCP5DPAcmw==}
    peerDependencies:
      vitest: 1.4.0
    dependencies:
      '@vitest/utils': 1.4.0
      fast-glob: 3.3.2
      fflate: 0.8.2
      flatted: 3.2.9
      pathe: 1.1.2
      picocolors: 1.0.0
      sirv: 2.0.4
      vitest: 1.4.0(@types/node@20.12.5)(@vitest/ui@1.4.0)(jsdom@24.0.0)
    dev: true

  /@vitest/utils@1.4.0:
    resolution: {integrity: sha512-mx3Yd1/6e2Vt/PUC98DcqTirtfxUyAZ32uK82r8rZzbtBeBo+nqgnjx/LvqQdWsrvNtm14VmurNgcf4nqY5gJg==}
    dependencies:
      diff-sequences: 29.6.3
      estree-walker: 3.0.3
      loupe: 2.3.7
      pretty-format: 29.7.0
    dev: true

  /@xterm/addon-canvas@0.6.0(@xterm/xterm@5.4.0):
    resolution: {integrity: sha512-+nj2x595vItxfuAFxzXp46Izrh4EnEyS0Z60hX1iy6OFliP5OQu8Wu7n59m7m1vT6Q4nIWoN1WiH+VLAk4D9jQ==}
    peerDependencies:
      '@xterm/xterm': ^5.0.0
    dependencies:
      '@xterm/xterm': 5.4.0
    dev: false

  /@xterm/xterm@5.4.0:
    resolution: {integrity: sha512-GlyzcZZ7LJjhFevthHtikhiDIl8lnTSgol6eTM4aoSNLcuXu3OEhnbqdCVIjtIil3jjabf3gDtb1S8FGahsuEw==}
    dev: false

  /abbrev@1.1.1:
    resolution: {integrity: sha512-nne9/IiQ/hzIhY6pdDnbBtz7DjPTKrY00P/zvPSm5pOFkl6xuGrGnXn/VtTNNfNtAfZ9/1RtehkszU9qcTii0Q==}
    dev: false

  /acorn-jsx@5.3.2(acorn@8.11.3):
    resolution: {integrity: sha512-rq9s+JNhf0IChjtDXxllJ7g41oZk5SlXtp0LHwyA5cejwn7vKmKp4pPri6YEePv2PU65sAsegbXtIinmDFDXgQ==}
    peerDependencies:
      acorn: ^6.0.0 || ^7.0.0 || ^8.0.0
    dependencies:
      acorn: 8.11.3

  /acorn-walk@8.3.2:
    resolution: {integrity: sha512-cjkyv4OtNCIeqhHrfS81QWXoCBPExR/J62oyEqepVw8WaQeSqpW2uhuLPh1m9eWhDuOo/jUXVTlifvesOWp/4A==}
    engines: {node: '>=0.4.0'}
    dev: true

  /acorn@8.11.3:
    resolution: {integrity: sha512-Y9rRfJG5jcKOE0CLisYbojUjIrIEE7AGMzA/Sm4BslANhbS+cDMpgBdcPT91oJ7OuJ9hYJBx59RjbhxVnrF8Xg==}
    engines: {node: '>=0.4.0'}
    hasBin: true

  /agent-base@6.0.2:
    resolution: {integrity: sha512-RZNwNclF7+MS/8bDg70amg32dyeZGZxiDuQmZxKLAlQjr3jGyLx+4Kkk58UO7D2QdgFIQCovuSuZESne6RG6XQ==}
    engines: {node: '>= 6.0.0'}
    dependencies:
      debug: 4.3.4
    transitivePeerDependencies:
      - supports-color
    dev: false

  /agent-base@7.1.0:
    resolution: {integrity: sha512-o/zjMZRhJxny7OyEF+Op8X+efiELC7k7yOjMzgfzVqOzXqkBkWI79YoTdOtsuWd5BWhAGAuOY/Xa6xpiaWXiNg==}
    engines: {node: '>= 14'}
    dependencies:
      debug: 4.3.4
    transitivePeerDependencies:
      - supports-color
    dev: true

  /aggregate-error@3.1.0:
    resolution: {integrity: sha512-4I7Td01quW/RpocfNayFdFVk1qSuoh0E7JrbRJ16nH01HhKFQ88INq9Sd+nd72zqRySlr9BmDA8xlEJ6vJMrYA==}
    engines: {node: '>=8'}
    dependencies:
      clean-stack: 2.2.0
      indent-string: 4.0.0
    dev: true

  /ajv@6.12.6:
    resolution: {integrity: sha512-j3fVLgvTo527anyYyJOGTYJbG+vnnQYvE0m5mmkc1TK+nxAppkCLMIL0aZ4dblVCNoGShhm+kzE4ZUykBoMg4g==}
    dependencies:
      fast-deep-equal: 3.1.3
      fast-json-stable-stringify: 2.1.0
      json-schema-traverse: 0.4.1
      uri-js: 4.4.1

  /ansi-escapes@4.3.2:
    resolution: {integrity: sha512-gKXj5ALrKWQLsYG9jlTRmR/xKluxHV+Z9QEwNIgCfM1/uwPMCuzVVnh5mwTd+OuBZcwSIMbqssNWRm1lE51QaQ==}
    engines: {node: '>=8'}
    dependencies:
      type-fest: 0.21.3
    dev: true

  /ansi-regex@5.0.1:
    resolution: {integrity: sha512-quJQXlTSUGL2LH9SUXo8VwsY4soanhgo6LNSm84E1LBcE8s3O0wpdiRzyR9z/ZZJMlMWv37qOOb9pdJlMUEKFQ==}
    engines: {node: '>=8'}

  /ansi-regex@6.0.1:
    resolution: {integrity: sha512-n5M855fKb2SsfMIiFFoVrABHJC8QtHwVx+mHWP3QcEqBHYienj5dHSgjbxtC0WEZXYt4wcD6zrQElDPhFuZgfA==}
    engines: {node: '>=12'}
    dev: false

  /ansi-styles@3.2.1:
    resolution: {integrity: sha512-VT0ZI6kZRdTh8YyJw3SMbYm/u+NqfsAxEpWO0Pf9sq8/e94WxxOpPKx9FR1FlyCtOVDNOQ+8ntlqFxiRc+r5qA==}
    engines: {node: '>=4'}
    dependencies:
      color-convert: 1.9.3

  /ansi-styles@4.3.0:
    resolution: {integrity: sha512-zbB9rCJAT1rbjiVDb2hqKFHNYLxgtk8NURxZ3IZwD3F6NtxbXZQCnnSi1Lkx+IDohdPlFp222wVALIheZJQSEg==}
    engines: {node: '>=8'}
    dependencies:
      color-convert: 2.0.1

  /ansi-styles@5.2.0:
    resolution: {integrity: sha512-Cxwpt2SfTzTtXcfOlzGEee8O+c+MmUgGrNiBcXnuWxuFJHe6a5Hz7qwhwe5OgaSYI0IJvkLqWX1ASG+cJOkEiA==}
    engines: {node: '>=10'}
    dev: true

  /ansi-styles@6.2.1:
    resolution: {integrity: sha512-bN798gFfQX+viw3R7yrGWRqnrN2oRkEkUjjl4JNn4E8GxxbjtG3FbrEIIY3l8/hrwUwIeCZvi4QuOTP4MErVug==}
    engines: {node: '>=12'}
    dev: false

  /anymatch@3.1.3:
    resolution: {integrity: sha512-KMReFUr0B4t+D+OBkjR3KYqvocp2XaSzO55UcB6mgQMd3KbcE+mWTyvVV7D/zsdEbNnV6acZUutkiHQXvTr1Rw==}
    engines: {node: '>= 8'}
    dependencies:
      normalize-path: 3.0.0
      picomatch: 2.3.1
    dev: false

  /aproba@2.0.0:
    resolution: {integrity: sha512-lYe4Gx7QT+MKGbDsA+Z+he/Wtef0BiwDOlK/XkBrdfsh9J/jPPXbX0tE9x9cl27Tmu5gg3QUbUrQYa/y+KOHPQ==}
    dev: false

  /are-we-there-yet@2.0.0:
    resolution: {integrity: sha512-Ci/qENmwHnsYo9xKIcUJN5LeDKdJ6R1Z1j9V/J5wyq8nh/mYPEpIKJbBZXtZjG04HiK7zV/p6Vs9952MrMeUIw==}
    engines: {node: '>=10'}
    dependencies:
      delegates: 1.0.0
      readable-stream: 3.6.2
    dev: false

  /arg@4.1.3:
    resolution: {integrity: sha512-58S9QDqG0Xx27YwPSt9fJxivjYl432YCwfDMfZ+71RAqUrZef7LrKQZ3LHLOwCS4FLNBplP533Zx895SeOCHvA==}
    dev: true

  /argparse@2.0.1:
    resolution: {integrity: sha512-8+9WqebbFzpX9OR+Wa6O29asIogeRMzcGtAINdpMHHyAg10f05aSFVBbcEqGf/PXw1EjAZ+q2/bEBg3DvurK3Q==}

  /aria-query@5.3.0:
    resolution: {integrity: sha512-b0P0sZPKtyu8HkeRAfCq0IfURZK+SuwMjY1UXGBU27wpAiTwQAIlq56IbIO+ytk/JjS1fMR14ee5WBBfKi5J6A==}
    dependencies:
      dequal: 2.0.3
    dev: false

  /array-buffer-byte-length@1.0.1:
    resolution: {integrity: sha512-ahC5W1xgou+KTXix4sAO8Ki12Q+jf4i0+tmk3sC+zgcynshkHxzpXdImBehiUYKKKDwvfFiJl1tZt6ewscS1Mg==}
    engines: {node: '>= 0.4'}
    dependencies:
      call-bind: 1.0.7
      is-array-buffer: 3.0.4
    dev: false

  /array-includes@3.1.7:
    resolution: {integrity: sha512-dlcsNBIiWhPkHdOEEKnehA+RNUWDc4UqFtnIXU4uuYDPtA4LDkr7qip2p0VvFAEXNDr0yWZ9PJyIRiGjRLQzwQ==}
    engines: {node: '>= 0.4'}
    dependencies:
      call-bind: 1.0.7
      define-properties: 1.2.1
      es-abstract: 1.22.4
      get-intrinsic: 1.2.4
      is-string: 1.0.7
    dev: false

  /array-union@2.1.0:
    resolution: {integrity: sha512-HGyxoOTYUyCM6stUe6EJgnd4EoewAI7zMdfqO+kGjnlZmBDz/cR5pf8r/cR4Wq60sL/p0IkcjUEEPwS3GFrIyw==}
    engines: {node: '>=8'}

  /array.prototype.filter@1.0.3:
    resolution: {integrity: sha512-VizNcj/RGJiUyQBgzwxzE5oHdeuXY5hSbbmKMlphj1cy1Vl7Pn2asCGbSrru6hSQjmCzqTBPVWAF/whmEOVHbw==}
    engines: {node: '>= 0.4'}
    dependencies:
      call-bind: 1.0.7
      define-properties: 1.2.1
      es-abstract: 1.22.4
      es-array-method-boxes-properly: 1.0.0
      is-string: 1.0.7
    dev: false

  /array.prototype.findlast@1.2.4:
    resolution: {integrity: sha512-BMtLxpV+8BD+6ZPFIWmnUBpQoy+A+ujcg4rhp2iwCRJYA7PEh2MS4NL3lz8EiDlLrJPp2hg9qWihr5pd//jcGw==}
    engines: {node: '>= 0.4'}
    dependencies:
      call-bind: 1.0.7
      define-properties: 1.2.1
      es-abstract: 1.22.4
      es-errors: 1.3.0
      es-shim-unscopables: 1.0.2
    dev: false

  /array.prototype.findlastindex@1.2.4:
    resolution: {integrity: sha512-hzvSHUshSpCflDR1QMUBLHGHP1VIEBegT4pix9H/Z92Xw3ySoy6c2qh7lJWTJnRJ8JCZ9bJNCgTyYaJGcJu6xQ==}
    engines: {node: '>= 0.4'}
    dependencies:
      call-bind: 1.0.7
      define-properties: 1.2.1
      es-abstract: 1.22.4
      es-errors: 1.3.0
      es-shim-unscopables: 1.0.2
    dev: false

  /array.prototype.flat@1.3.2:
    resolution: {integrity: sha512-djYB+Zx2vLewY8RWlNCUdHjDXs2XOgm602S9E7P/UpHgfeHL00cRiIF+IN/G/aUJ7kGPb6yO/ErDI5V2s8iycA==}
    engines: {node: '>= 0.4'}
    dependencies:
      call-bind: 1.0.7
      define-properties: 1.2.1
      es-abstract: 1.22.4
      es-shim-unscopables: 1.0.2
    dev: false

  /array.prototype.flatmap@1.3.2:
    resolution: {integrity: sha512-Ewyx0c9PmpcsByhSW4r+9zDU7sGjFc86qf/kKtuSCRdhfbk0SNLLkaT5qvcHnRGgc5NP/ly/y+qkXkqONX54CQ==}
    engines: {node: '>= 0.4'}
    dependencies:
      call-bind: 1.0.7
      define-properties: 1.2.1
      es-abstract: 1.22.4
      es-shim-unscopables: 1.0.2
    dev: false

  /array.prototype.toreversed@1.1.2:
    resolution: {integrity: sha512-wwDCoT4Ck4Cz7sLtgUmzR5UV3YF5mFHUlbChCzZBQZ+0m2cl/DH3tKgvphv1nKgFsJ48oCSg6p91q2Vm0I/ZMA==}
    dependencies:
      call-bind: 1.0.7
      define-properties: 1.2.1
      es-abstract: 1.22.4
      es-shim-unscopables: 1.0.2
    dev: false

  /array.prototype.tosorted@1.1.3:
    resolution: {integrity: sha512-/DdH4TiTmOKzyQbp/eadcCVexiCb36xJg7HshYOYJnNZFDj33GEv0P7GxsynpShhq4OLYJzbGcBDkLsDt7MnNg==}
    dependencies:
      call-bind: 1.0.7
      define-properties: 1.2.1
      es-abstract: 1.22.4
      es-errors: 1.3.0
      es-shim-unscopables: 1.0.2
    dev: false

  /arraybuffer.prototype.slice@1.0.3:
    resolution: {integrity: sha512-bMxMKAjg13EBSVscxTaYA4mRc5t1UAXa2kXiGTNfZ079HIWXEkKmkgFrh/nJqamaLSrXO5H4WFFkPEaLJWbs3A==}
    engines: {node: '>= 0.4'}
    dependencies:
      array-buffer-byte-length: 1.0.1
      call-bind: 1.0.7
      define-properties: 1.2.1
      es-abstract: 1.22.4
      es-errors: 1.3.0
      get-intrinsic: 1.2.4
      is-array-buffer: 3.0.4
      is-shared-array-buffer: 1.0.2
    dev: false

  /assertion-error@1.1.0:
    resolution: {integrity: sha512-jgsaNduz+ndvGyFt3uSuWqvy4lCnIJiovtouQN5JZHOKCS2QuhEdbcQHFhVksz2N2U9hXJo8odG7ETyWlEeuDw==}
    dev: true

  /ast-types-flow@0.0.8:
    resolution: {integrity: sha512-OH/2E5Fg20h2aPrbe+QL8JZQFko0YZaF+j4mnQ7BGhfavO7OpSLa8a0y9sBwomHdSbkhTS8TQNayBfnW5DwbvQ==}
    dev: false

  /ast-types@0.13.4:
    resolution: {integrity: sha512-x1FCFnFifvYDDzTaLII71vG5uvDwgtmDTEVWAxrgeiR8VjMONcCXJx7E+USjDtHlwFmt9MysbqgF9b9Vjr6w+w==}
    engines: {node: '>=4'}
    dependencies:
      tslib: 2.6.2
    dev: true

  /async@3.2.5:
    resolution: {integrity: sha512-baNZyqaaLhyLVKm/DlvdW051MSgO6b8eVfIezl9E5PqWxFgzLm/wQntEW4zOytVburDEr0JlALEpdOFwvErLsg==}
    dev: false

  /asynciterator.prototype@1.0.0:
    resolution: {integrity: sha512-wwHYEIS0Q80f5mosx3L/dfG5t5rjEa9Ft51GTaNt862EnpyGHpgz2RkZvLPp1oF5TnAiTohkEKVEu8pQPJI7Vg==}
    dependencies:
      has-symbols: 1.0.3
    dev: false

  /asynckit@0.4.0:
    resolution: {integrity: sha512-Oei9OH4tRh0YqU3GxhX79dM/mwVgvbZJaSNaRk+bshkj0S5cfHcgYakreBjrHwatXKbz+IoIdYLxrKim2MjW0Q==}
    dev: true

  /available-typed-arrays@1.0.6:
    resolution: {integrity: sha512-j1QzY8iPNPG4o4xmO3ptzpRxTciqD3MgEHtifP/YnJpIo58Xu+ne4BejlbkuaLfXn/nz6HFiw29bLpj2PNMdGg==}
    engines: {node: '>= 0.4'}
    dev: false

  /axe-core@4.7.0:
    resolution: {integrity: sha512-M0JtH+hlOL5pLQwHOLNYZaXuhqmvS8oExsqB1SBYgA4Dk7u/xx+YdGHXaK5pyUfed5mYXdlYiphWq3G8cRi5JQ==}
    engines: {node: '>=4'}
    dev: false

  /axobject-query@3.2.1:
    resolution: {integrity: sha512-jsyHu61e6N4Vbz/v18DHwWYKK0bSWLqn47eeDSKPB7m8tqMHF9YJ+mhIk2lVteyZrY8tnSj/jHOv4YiTCuCJgg==}
    dependencies:
      dequal: 2.0.3
    dev: false

  /balanced-match@1.0.2:
    resolution: {integrity: sha512-3oSeUO0TMV67hN1AmbXsK4yaqU7tjiHlbxRDZOpH0KW9+CeX4bRAaX0Anxt0tx2MrpRpWwQaPwIlISEJhYU5Pw==}

  /base64-js@1.5.1:
    resolution: {integrity: sha512-AKpaYlHn8t4SVbOHCy+b5+KKgvR4vrsD8vbvrbiQJps7fKDTkjkDry6ji0rUJjC0kzbNePLwzxq8iypo41qeWA==}

  /basic-ftp@5.0.4:
    resolution: {integrity: sha512-8PzkB0arJFV4jJWSGOYR+OEic6aeKMu/osRhBULN6RY0ykby6LKhbmuQ5ublvaas5BOwboah5D87nrHyuh8PPA==}
    engines: {node: '>=10.0.0'}
    dev: true

  /bcrypt@5.1.1:
    resolution: {integrity: sha512-AGBHOG5hPYZ5Xl9KXzU5iKq9516yEmvCKDg3ecP5kX2aB6UqTeXZxk2ELnDgDm6BQSMlLt9rDB4LoSMx0rYwww==}
    engines: {node: '>= 10.0.0'}
    requiresBuild: true
    dependencies:
      '@mapbox/node-pre-gyp': 1.0.11
      node-addon-api: 5.1.0
    transitivePeerDependencies:
      - encoding
      - supports-color
    dev: false

  /better-sqlite3@9.4.5:
    resolution: {integrity: sha512-uFVyoyZR9BNcjSca+cp3MWCv6upAv+tbMC4SWM51NIMhoQOm4tjIkyxFO/ZsYdGAF61WJBgdzyJcz4OokJi0gQ==}
    requiresBuild: true
    dependencies:
      bindings: 1.5.0
      prebuild-install: 7.1.1
    dev: false

  /binary-extensions@2.2.0:
    resolution: {integrity: sha512-jDctJ/IVQbZoJykoeHbhXpOlNBqGNcwXJKJog42E5HDPUwQTSdjCHdihjj0DlnheQ7blbT6dHOafNAiS8ooQKA==}
    engines: {node: '>=8'}
    dev: false

  /bindings@1.5.0:
    resolution: {integrity: sha512-p2q/t/mhvuOj/UeLlV6566GD/guowlr0hHxClI0W9m7MWYkL1F0hLo+0Aexs9HSPCtR1SXQ0TD3MMKrXZajbiQ==}
    dependencies:
      file-uri-to-path: 1.0.0
    dev: false

  /bl@4.1.0:
    resolution: {integrity: sha512-1W07cM9gS6DcLperZfFSj+bWLtaPGSOHWhPiGzXmvVJbRLdG82sH/Kn8EtW1VqWVA54AKf2h5k5BbnIbwF3h6w==}
    dependencies:
      buffer: 5.7.1
      inherits: 2.0.4
      readable-stream: 3.6.2

  /brace-expansion@1.1.11:
    resolution: {integrity: sha512-iCuPHDFgrHX7H2vEI/5xpz07zSHB00TpugqhmYtVmMO6518mCuRMoOYFldEBl0g187ufozdaHgWKcYFb61qGiA==}
    dependencies:
      balanced-match: 1.0.2
      concat-map: 0.0.1

  /brace-expansion@2.0.1:
    resolution: {integrity: sha512-XnAIvQ8eM+kC6aULx6wuQiwVsnzsi9d3WxzV3FpWTGA19F621kwdbsAcFKXgKUHZWsy+mY6iL1sHTxWEFCytDA==}
    dependencies:
      balanced-match: 1.0.2

  /braces@3.0.2:
    resolution: {integrity: sha512-b8um+L1RzM3WDSzvhm6gIz1yfTbBt6YTlcEKAvsmqCZZFw46z626lVj9j1yEPW33H5H+lBQpZMP1k8l+78Ha0A==}
    engines: {node: '>=8'}
    dependencies:
      fill-range: 7.0.1

  /browserslist@4.23.0:
    resolution: {integrity: sha512-QW8HiM1shhT2GuzkvklfjcKDiWFXHOeFCIA/huJPwHsslwcydgk7X+z2zXpEijP98UCY7HbubZt5J2Zgvf0CaQ==}
    engines: {node: ^6 || ^7 || ^8 || ^9 || ^10 || ^11 || ^12 || >=13.7}
    hasBin: true
    dependencies:
      caniuse-lite: 1.0.30001587
      electron-to-chromium: 1.4.673
      node-releases: 2.0.14
      update-browserslist-db: 1.0.13(browserslist@4.23.0)

  /buffer-from@1.1.2:
    resolution: {integrity: sha512-E+XQCRwSbaaiChtv6k6Dwgc+bx+Bs6vuKJHHl5kox/BaKbhiXzqQOwK4cO22yElGp2OCmjwVhT3HmxgyPGnJfQ==}
    dev: false

  /buffer@5.7.1:
    resolution: {integrity: sha512-EHcyIPBQ4BSGlvjB16k5KgAJ27CIsHY/2JBmCRReo48y9rQ3MaUzWX3KVlBa4U7MyX02HdVj0K7C3WaB3ju7FQ==}
    dependencies:
      base64-js: 1.5.1
      ieee754: 1.2.1

  /builtins@5.0.1:
    resolution: {integrity: sha512-qwVpFEHNfhYJIzNRBvd2C1kyo6jz3ZSMPyyuR47OPdiKWlbYnZNyDWuyR175qDnAJLiCo5fBBqPb3RiXgWlkOQ==}
    dependencies:
      semver: 7.6.0
    dev: true

  /busboy@1.6.0:
    resolution: {integrity: sha512-8SFQbg/0hQ9xy3UNTB0YEnsNBbWfhf7RtnzpL7TkBiTBRfrQ9Fxcnz7VJsleJpyp6rVLvXiuORqjlHi5q+PYuA==}
    engines: {node: '>=10.16.0'}
    dependencies:
      streamsearch: 1.1.0
    dev: false

  /cac@6.7.14:
    resolution: {integrity: sha512-b6Ilus+c3RrdDk+JhLKUAQfzzgLEPy6wcXqS7f/xe1EETvsDP6GORG7SFuOs6cID5YkqchW/LXZbX5bc8j7ZcQ==}
    engines: {node: '>=8'}
    dev: true

  /call-bind@1.0.7:
    resolution: {integrity: sha512-GHTSNSYICQ7scH7sZ+M2rFopRoLh8t2bLSW6BbgrtLsahOIB5iyAVJf9GjWK3cYTDaMj4XdBpM1cA6pIS0Kv2w==}
    engines: {node: '>= 0.4'}
    dependencies:
      es-define-property: 1.0.0
      es-errors: 1.3.0
      function-bind: 1.1.2
      get-intrinsic: 1.2.4
      set-function-length: 1.2.1
    dev: false

  /callsites@3.1.0:
    resolution: {integrity: sha512-P8BjAsXvZS+VIDUI11hHCQEv74YT67YUi5JJFNWIqL235sBmjX4+qx9Muvls5ivyNENctx46xQLQ3aTuE7ssaQ==}
    engines: {node: '>=6'}

  /camel-case@3.0.0:
    resolution: {integrity: sha512-+MbKztAYHXPr1jNTSKQF52VpcFjwY5RkR7fxksV8Doo4KAYc5Fl4UJRgthBbTmEx8C54DqahhbLJkDwjI3PI/w==}
    dependencies:
      no-case: 2.3.2
      upper-case: 1.1.3
    dev: true

  /camelcase-css@2.0.1:
    resolution: {integrity: sha512-QOSvevhslijgYwRx6Rv7zKdMF8lbRmx+uQGx2+vDc+KI/eBnsy9kit5aj23AgGu3pa4t9AgwbnXWqS+iOY+2aA==}
    engines: {node: '>= 6'}
    dev: false

  /camelcase@7.0.1:
    resolution: {integrity: sha512-xlx1yCK2Oc1APsPXDL2LdlNP6+uu8OCDdhOBSVT279M/S+y75O30C2VuD8T2ogdePBBl7PfPF4504tnLgX3zfw==}
    engines: {node: '>=14.16'}
    dev: false

  /caniuse-lite@1.0.30001587:
    resolution: {integrity: sha512-HMFNotUmLXn71BQxg8cijvqxnIAofforZOwGsxyXJ0qugTdspUF4sPSJ2vhgprHCB996tIDzEq1ubumPDV8ULA==}

  /case-anything@2.1.13:
    resolution: {integrity: sha512-zlOQ80VrQ2Ue+ymH5OuM/DlDq64mEm+B9UTdHULv5osUMD6HalNTblf2b1u/m6QecjsnOkBpqVZ+XPwIVsy7Ng==}
    engines: {node: '>=12.13'}
    dev: false

  /chai@4.4.1:
    resolution: {integrity: sha512-13sOfMv2+DWduEU+/xbun3LScLoqN17nBeTLUsmDfKdoiC1fr0n9PU4guu4AhRcOVFk/sW8LyZWHuhWtQZiF+g==}
    engines: {node: '>=4'}
    dependencies:
      assertion-error: 1.1.0
      check-error: 1.0.3
      deep-eql: 4.1.3
      get-func-name: 2.0.2
      loupe: 2.3.7
      pathval: 1.1.1
      type-detect: 4.0.8
    dev: true

  /chalk@2.4.2:
    resolution: {integrity: sha512-Mti+f9lpJNcwF4tWV8/OrTTtF1gZi+f8FqlyAdouralcFWFQWF2+NgCHShjkCb+IFBLq9buZwE1xckQU4peSuQ==}
    engines: {node: '>=4'}
    dependencies:
      ansi-styles: 3.2.1
      escape-string-regexp: 1.0.5
      supports-color: 5.5.0

  /chalk@3.0.0:
    resolution: {integrity: sha512-4D3B6Wf41KOYRFdszmDqMCGq5VV/uMAB273JILmO+3jAlh8X4qDtdtgCR3fxtbLEMzSx22QdhnDcJvu2u1fVwg==}
    engines: {node: '>=8'}
    dependencies:
      ansi-styles: 4.3.0
      supports-color: 7.2.0
    dev: true

  /chalk@4.1.2:
    resolution: {integrity: sha512-oKnbhFyRIXpUuez8iBMmyEa4nbj4IOQyuhc/wy9kY7/WVPcwIO9VA668Pu8RkO7+0G76SLROeyw9CpQ061i4mA==}
    engines: {node: '>=10'}
    dependencies:
      ansi-styles: 4.3.0
      supports-color: 7.2.0

  /chalk@5.3.0:
    resolution: {integrity: sha512-dLitG79d+GV1Nb/VYcCDFivJeK1hiukt9QjRNVOsUtTy1rR1YJsmpGGTZ3qJos+uw7WmWF4wUwBd9jxjocFC2w==}
    engines: {node: ^12.17.0 || ^14.13 || >=16.0.0}
    dev: false

  /change-case@3.1.0:
    resolution: {integrity: sha512-2AZp7uJZbYEzRPsFoa+ijKdvp9zsrnnt6+yFokfwEpeJm0xuJDVoxiRCAaTzyJND8GJkofo2IcKWaUZ/OECVzw==}
    dependencies:
      camel-case: 3.0.0
      constant-case: 2.0.0
      dot-case: 2.1.1
      header-case: 1.0.1
      is-lower-case: 1.1.3
      is-upper-case: 1.1.2
      lower-case: 1.1.4
      lower-case-first: 1.0.2
      no-case: 2.3.2
      param-case: 2.1.1
      pascal-case: 2.0.1
      path-case: 2.1.1
      sentence-case: 2.1.1
      snake-case: 2.1.0
      swap-case: 1.1.2
      title-case: 2.1.1
      upper-case: 1.1.3
      upper-case-first: 1.1.2
    dev: true

  /chardet@0.7.0:
    resolution: {integrity: sha512-mT8iDcrh03qDGRRmoA2hmBJnxpllMR+0/0qlzjqZES6NdiWDcZkCNAk4rPFZ9Q85r27unkiNNg8ZOiwZXBHwcA==}
    dev: true

  /check-error@1.0.3:
    resolution: {integrity: sha512-iKEoDYaRmd1mxM90a2OEfWhjsjPpYPuQ+lMYsoxB126+t8fw7ySEO48nmDg5COTjxDI65/Y2OWpeEHk3ZOe8zg==}
    dependencies:
      get-func-name: 2.0.2
    dev: true

  /chokidar@3.6.0:
    resolution: {integrity: sha512-7VT13fmjotKpGipCW9JEQAusEPE+Ei8nl6/g4FBAmIm0GOOLMua9NDDo/DWp0ZAxCr3cPq5ZpBqmPAQgDda2Pw==}
    engines: {node: '>= 8.10.0'}
    dependencies:
      anymatch: 3.1.3
      braces: 3.0.2
      glob-parent: 5.1.2
      is-binary-path: 2.1.0
      is-glob: 4.0.3
      normalize-path: 3.0.0
      readdirp: 3.6.0
    optionalDependencies:
      fsevents: 2.3.3
    dev: false

  /chownr@1.1.4:
    resolution: {integrity: sha512-jJ0bqzaylmJtVnNgzTeSOs8DPavpbYgEr/b0YL8/2GO3xJEhInFmhKMUnEJQjZumK7KXGFhUy89PrsJWlakBVg==}
    dev: false

  /chownr@2.0.0:
    resolution: {integrity: sha512-bIomtDF5KGpdogkLd9VspvFzk9KfpyyGlS8YFVZl7TGPBHL5snIOnxeshwVgPteQ9b4Eydl+pVbIyE1DcvCWgQ==}
    engines: {node: '>=10'}
    dev: false

  /chroma-js@2.4.2:
    resolution: {integrity: sha512-U9eDw6+wt7V8z5NncY2jJfZa+hUH8XEj8FQHgFJTrUFnJfXYf4Ml4adI2vXZOjqRDpFWtYVWypDfZwnJ+HIR4A==}
    dev: false

  /clean-stack@2.2.0:
    resolution: {integrity: sha512-4diC9HaTE+KRAMWhDhrGOECgWZxoevMc5TlkObMqNSsVU62PYzXZ/SMTjzyGAFF1YusgxGcSWTEXBhp0CPwQ1A==}
    engines: {node: '>=6'}
    dev: true

  /cli-color@2.0.3:
    resolution: {integrity: sha512-OkoZnxyC4ERN3zLzZaY9Emb7f/MhBOIpePv0Ycok0fJYT+Ouo00UBEIwsVsr0yoow++n5YWlSUgST9GKhNHiRQ==}
    engines: {node: '>=0.10'}
    dependencies:
      d: 1.0.1
      es5-ext: 0.10.62
      es6-iterator: 2.0.3
      memoizee: 0.4.15
      timers-ext: 0.1.7
    dev: false

  /cli-cursor@3.1.0:
    resolution: {integrity: sha512-I/zHAwsKf9FqGoXM4WWRACob9+SNukZTd94DWF57E4toouRulbCxcUh6RKUEOQlYTHJnzkPMySvPNaaSLNfLZw==}
    engines: {node: '>=8'}
    dependencies:
      restore-cursor: 3.1.0
    dev: true

  /cli-spinners@2.9.2:
    resolution: {integrity: sha512-ywqV+5MmyL4E7ybXgKys4DugZbX0FC6LnwrhjuykIjnK9k8OQacQ7axGKnjDXWNhns0xot3bZI5h55H8yo9cJg==}
    engines: {node: '>=6'}
    dev: true

  /cli-width@3.0.0:
    resolution: {integrity: sha512-FxqpkPPwu1HjuN93Omfm4h8uIanXofW0RxVEW3k5RKx+mJJYSthzNhp32Kzxxy3YAEZ/Dc/EWN1vZRY0+kOhbw==}
    engines: {node: '>= 10'}
    dev: true

  /client-only@0.0.1:
    resolution: {integrity: sha512-IV3Ou0jSMzZrd3pZ48nLkT9DA7Ag1pnPzaiQhpW7c3RbcqqzvzzVu+L8gfqMp/8IM2MQtSiqaCxrrcfu8I8rMA==}
    dev: false

  /cliui@8.0.1:
    resolution: {integrity: sha512-BSeNnyus75C4//NQ9gQt1/csTXyo/8Sb+afLAkzAptFuMsod9HFokGNudZpi/oQV73hnVK+sR+5PVRMd+Dr7YQ==}
    engines: {node: '>=12'}
    dependencies:
      string-width: 4.2.3
      strip-ansi: 6.0.1
      wrap-ansi: 7.0.0
    dev: true

  /clone@1.0.4:
    resolution: {integrity: sha512-JQHZ2QMW6l3aH/j6xCqQThY/9OH4D/9ls34cgkUBiEeocRTU04tHfKPBsUK1PqZCUQM7GiA0IIXJSuXHI64Kbg==}
    engines: {node: '>=0.8'}
    dev: true

  /clsx@2.1.0:
    resolution: {integrity: sha512-m3iNNWpd9rl3jvvcBnu70ylMdrXt8Vlq4HYadnU5fwcOtvkSQWPmj7amUcDT2qYI7risszBjI5AUIUox9D16pg==}
    engines: {node: '>=6'}
    dev: false

  /cluster-key-slot@1.1.2:
    resolution: {integrity: sha512-RMr0FhtfXemyinomL4hrWcYJxmX6deFdCxpJzhDttxgO1+bcCnkk+9drydLVDmAMG7NE6aN/fl4F7ucU/90gAA==}
    engines: {node: '>=0.10.0'}
    dev: false

  /color-convert@1.9.3:
    resolution: {integrity: sha512-QfAUtd+vFdAtFQcC8CCyYt1fYWxSqAiK2cSD6zDB8N3cpsEBAvRxp9zOGg6G/SHHJYAT88/az/IuDGALsNVbGg==}
    dependencies:
      color-name: 1.1.3

  /color-convert@2.0.1:
    resolution: {integrity: sha512-RRECPsj7iu/xb5oKYcsFHSppFNnsj/52OVTRKb4zP5onXwVF3zVmmToNcOfGC+CRDpfK/U584fMg38ZHCaElKQ==}
    engines: {node: '>=7.0.0'}
    dependencies:
      color-name: 1.1.4

  /color-name@1.1.3:
    resolution: {integrity: sha512-72fSenhMw2HZMTVHeCA9KCmpEIbzWiQsjN+BHcBbS9vr1mtt+vJjPdksIBNUmKAW8TFUDPJK5SUU3QhE9NEXDw==}

  /color-name@1.1.4:
    resolution: {integrity: sha512-dOy+3AuW3a2wNbZHIuMZpTcgjGuLU/uBL/ubcZF9OXbDo8ff4O8yVp5Bf0efS8uEoYo5q4Fx7dY9OgQGXgAsQA==}

  /color-string@1.9.1:
    resolution: {integrity: sha512-shrVawQFojnZv6xM40anx4CkoDP+fZsw/ZerEMsW/pyzsRbElpsL/DBVW7q3ExxwusdNXI3lXpuhEZkzs8p5Eg==}
    dependencies:
      color-name: 1.1.4
      simple-swizzle: 0.2.2
    dev: false

  /color-support@1.1.3:
    resolution: {integrity: sha512-qiBjkpbMLO/HL68y+lh4q0/O1MZFj2RX6X/KmMa3+gJD3z+WwI1ZzDHysvqHGS3mP6mznPckpXmw1nI9cJjyRg==}
    hasBin: true
    dev: false

  /color@3.2.1:
    resolution: {integrity: sha512-aBl7dZI9ENN6fUGC7mWpMTPNHmWUSNan9tuWN6ahh5ZLNk9baLJOnSMlrQkHcrfFgz2/RigjUVAjdx36VcemKA==}
    dependencies:
      color-convert: 1.9.3
      color-string: 1.9.1
    dev: false

  /colorspace@1.1.4:
    resolution: {integrity: sha512-BgvKJiuVu1igBUF2kEjRCZXol6wiiGbY5ipL/oVPwm0BL9sIpMIzM8IK7vwuxIIzOXMV3Ey5w+vxhm0rR/TN8w==}
    dependencies:
      color: 3.2.1
      text-hex: 1.0.0
    dev: false

  /combined-stream@1.0.8:
    resolution: {integrity: sha512-FQN4MRfuJeHf7cBbBMJFXhKSDq+2kAArBlmRBvcvFE5BB1HZKXtSFASDhdlz9zOYwxh8lDdnvmMOe/+5cdoEdg==}
    engines: {node: '>= 0.8'}
    dependencies:
      delayed-stream: 1.0.0
    dev: true

  /commander@10.0.1:
    resolution: {integrity: sha512-y4Mg2tXshplEbSGzx7amzPwKKOCGuoSRP/CjEdwwk0FOGlUbq6lKuoyDZTNZkmxHdJtp54hdfY/JUrdL7Xfdug==}
    engines: {node: '>=14'}
    dev: true

  /commander@9.5.0:
    resolution: {integrity: sha512-KRs7WVDKg86PWiuAqhDrAQnTXZKraVcCc6vFdL14qrZ/DcWwuRo7VoiYXalXO7S5GKpqYiVEwCbgFDfxNHKJBQ==}
    engines: {node: ^12.20.0 || >=14}
    dev: false

  /concat-map@0.0.1:
    resolution: {integrity: sha512-/Srv4dswyQNBfohGpz9o6Yb3Gz3SrUDqBH5rTuhGR7ahtlbYKnVxw2bCFMRljaA7EXHaXZ8wsHdodFvbkhKmqg==}

  /concurrently@8.2.2:
    resolution: {integrity: sha512-1dP4gpXFhei8IOtlXRE/T/4H88ElHgTiUzh71YUmtjTEHMSRS2Z/fgOxHSxxusGHogsRfxNq1vyAwxSC+EVyDg==}
    engines: {node: ^14.13.0 || >=16.0.0}
    hasBin: true
    dependencies:
      chalk: 4.1.2
      date-fns: 2.30.0
      lodash: 4.17.21
      rxjs: 7.8.1
      shell-quote: 1.8.1
      spawn-command: 0.0.2
      supports-color: 8.1.1
      tree-kill: 1.2.2
      yargs: 17.7.2
    dev: true

  /console-control-strings@1.1.0:
    resolution: {integrity: sha512-ty/fTekppD2fIwRvnZAVdeOiGd1c7YXEixbgJTNzqcxJWKQnjJ/V1bNEEE6hygpM3WjwHFUVK6HTjWSzV4a8sQ==}
    dev: false

  /constant-case@2.0.0:
    resolution: {integrity: sha512-eS0N9WwmjTqrOmR3o83F5vW8Z+9R1HnVz3xmzT2PMFug9ly+Au/fxRWlEBSb6LcZwspSsEn9Xs1uw9YgzAg1EQ==}
    dependencies:
      snake-case: 2.1.0
      upper-case: 1.1.3
    dev: true

  /convert-source-map@2.0.0:
    resolution: {integrity: sha512-Kvp459HrV2FEJ1CAsi1Ku+MY3kasH19TFykTz2xWmMeq6bk2NU3XXvfJ+Q61m0xktWwt+1HSYf3JZsTms3aRJg==}

  /cookie@0.6.0:
    resolution: {integrity: sha512-U71cyTamuh1CRNCfpGY6to28lxvNwPG4Guz/EVjgf3Jmzv0vlDp1atT9eS5dDjMYHucpHbWns6Lwf3BKz6svdw==}
    engines: {node: '>= 0.6'}
    dev: false

  /cookies@0.9.1:
    resolution: {integrity: sha512-TG2hpqe4ELx54QER/S3HQ9SRVnQnGBtKUz5bLQWtYAQ+o6GpgMs6sYUvaiJjVxb+UXwhRhAEP3m7LbsIZ77Hmw==}
    engines: {node: '>= 0.8'}
    dependencies:
      depd: 2.0.0
      keygrip: 1.1.0
    dev: false

  /copy-anything@3.0.5:
    resolution: {integrity: sha512-yCEafptTtb4bk7GLEQoM8KVJpxAfdBJYaXyzQEgQQQgYrZiDp8SJmGKlYza6CYjEDNstAdNdKA3UuoULlEbS6w==}
    engines: {node: '>=12.13'}
    dependencies:
      is-what: 4.1.16
    dev: false

  /core-js-pure@3.36.0:
    resolution: {integrity: sha512-cN28qmhRNgbMZZMc/RFu5w8pK9VJzpb2rJVR/lHuZJKwmXnoWOpXmMkxqBB514igkp1Hu8WGROsiOAzUcKdHOQ==}
    requiresBuild: true
    dev: true

  /create-require@1.1.1:
    resolution: {integrity: sha512-dcKFX3jn0MpIaXjisoRvexIJVEKzaq7z2rZKxf+MSr9TkdmHmsU4m2lcLojrj/FHl8mk5VxMmYA+ftRkP/3oKQ==}
    dev: true

  /crelt@1.0.6:
    resolution: {integrity: sha512-VQ2MBenTq1fWZUH9DJNGti7kKv6EeAuYr3cLwxUWhIu1baTaXh4Ib5W2CqHVqib4/MqbYGJqiL3Zb8GJZr3l4g==}
    dev: false

  /cross-env@7.0.3:
    resolution: {integrity: sha512-+/HKd6EgcQCJGh2PSjZuUitQBQynKor4wrFbRg4DtAgS1aWO+gU52xpH7M9ScGgXSYmAVS9bIJ8EzuaGw0oNAw==}
    engines: {node: '>=10.14', npm: '>=6', yarn: '>=1'}
    hasBin: true
    dependencies:
      cross-spawn: 7.0.3
    dev: true

  /cross-spawn@7.0.3:
    resolution: {integrity: sha512-iRDPJKUPVEND7dHPO8rkbOnPpyDygcDFtWjpeWNCgy8WP2rXcxXL8TskReQl6OrB2G7+UJrags1q15Fudc7G6w==}
    engines: {node: '>= 8'}
    dependencies:
      path-key: 3.1.1
      shebang-command: 2.0.0
      which: 2.0.2

  /cssesc@3.0.0:
    resolution: {integrity: sha512-/Tb/JcjK111nNScGob5MNtsntNM1aCNUDipB/TkwZFhyDrrE47SOx/18wF2bbjgc3ZzCSKW1T5nt5EbFoAz/Vg==}
    engines: {node: '>=4'}
    hasBin: true
    dev: false

  /cssstyle@4.0.1:
    resolution: {integrity: sha512-8ZYiJ3A/3OkDd093CBT/0UKDWry7ak4BdPTFP2+QEP7cmhouyq/Up709ASSj2cK02BbZiMgk7kYjZNS4QP5qrQ==}
    engines: {node: '>=18'}
    dependencies:
      rrweb-cssom: 0.6.0
    dev: true

  /csstype@3.1.3:
    resolution: {integrity: sha512-M1uQkMl8rQK/szD0LNhtqxIPLpimGm8sOBwU7lLnCpSbTyY3yeU1Vc7l4KT5zT4s/yOxHH5O7tIuuLOCnLADRw==}

  /d@1.0.1:
    resolution: {integrity: sha512-m62ShEObQ39CfralilEQRjH6oAMtNCV1xJyEx5LpRYUVN+EviphDgUc/F3hnYbADmkiNs67Y+3ylmlG7Lnu+FA==}
    dependencies:
      es5-ext: 0.10.62
      type: 1.2.0
    dev: false

  /damerau-levenshtein@1.0.8:
    resolution: {integrity: sha512-sdQSFB7+llfUcQHUQO3+B8ERRj0Oa4w9POWMI/puGtuf7gFywGmkaLCElnudfTiKZV+NvHqL0ifzdrI8Ro7ESA==}
    dev: false

  /dash-get@1.0.2:
    resolution: {integrity: sha512-4FbVrHDwfOASx7uQVxeiCTo7ggSdYZbqs8lH+WU6ViypPlDbe9y6IP5VVUDQBv9DcnyaiPT5XT0UWHgJ64zLeQ==}
    dev: false

  /data-uri-to-buffer@6.0.2:
    resolution: {integrity: sha512-7hvf7/GW8e86rW0ptuwS3OcBGDjIi6SZva7hCyWC0yYry2cOPmLIjXAUHI6DK2HsnwJd9ifmt57i8eV2n4YNpw==}
    engines: {node: '>= 14'}
    dev: true

  /data-urls@5.0.0:
    resolution: {integrity: sha512-ZYP5VBHshaDAiVZxjbRVcFJpc+4xGgT0bK3vzy1HLN8jTO975HEbuYzZJcHoQEY5K1a0z8YayJkyVETa08eNTg==}
    engines: {node: '>=18'}
    dependencies:
      whatwg-mimetype: 4.0.0
      whatwg-url: 14.0.0
    dev: true

  /date-fns@2.30.0:
    resolution: {integrity: sha512-fnULvOpxnC5/Vg3NCiWelDsLiUc9bRwAPs/+LfTLNvetFCtCTN+yQz15C/fs4AwX1R9K5GLtLfn8QW+dWisaAw==}
    engines: {node: '>=0.11'}
    dependencies:
      '@babel/runtime': 7.23.9
    dev: true

  /dayjs@1.11.10:
    resolution: {integrity: sha512-vjAczensTgRcqDERK0SR2XMwsF/tSvnvlv6VcF2GIhg6Sx4yOIt/irsr1RDJsKiIyBzJDpCoXiWWq28MqH2cnQ==}
    dev: false

  /debug@3.2.7:
    resolution: {integrity: sha512-CFjzYYAi4ThfiQvizrFQevTTXHtnCqWfe7x1AhgEscTz6ZbLbfoLRLPugTQyBth6f8ZERVUSyWHFD/7Wu4t1XQ==}
    peerDependencies:
      supports-color: '*'
    peerDependenciesMeta:
      supports-color:
        optional: true
    dependencies:
      ms: 2.1.3
    dev: false

  /debug@4.3.4:
    resolution: {integrity: sha512-PRWFHuSU3eDtQJPvnNY7Jcket1j0t5OuOsFzPPzsekD52Zl8qUfFIPEiswXqIvHWGVHOgX+7G/vCNNhehwxfkQ==}
    engines: {node: '>=6.0'}
    peerDependencies:
      supports-color: '*'
    peerDependenciesMeta:
      supports-color:
        optional: true
    dependencies:
      ms: 2.1.2

  /decimal.js@10.4.3:
    resolution: {integrity: sha512-VBBaLc1MgL5XpzgIP7ny5Z6Nx3UrRkIViUkPUdtl9aya5amy3De1gsUUSB1g3+3sExYNjCAsAznmukyxCb1GRA==}
    dev: true

  /decompress-response@6.0.0:
    resolution: {integrity: sha512-aW35yZM6Bb/4oJlZncMH2LCoZtJXTRxES17vE3hoRiowU2kWHaJKFkSBDnDR+cm9J+9QhXmREyIfv0pji9ejCQ==}
    engines: {node: '>=10'}
    dependencies:
      mimic-response: 3.1.0
    dev: false

  /deep-eql@4.1.3:
    resolution: {integrity: sha512-WaEtAOpRA1MQ0eohqZjpGD8zdI0Ovsm8mmFhaDN8dvDZzyoUMcYDnf5Y6iu7HTXxf8JDS23qWa4a+hKCDyOPzw==}
    engines: {node: '>=6'}
    dependencies:
      type-detect: 4.0.8
    dev: true

  /deep-extend@0.6.0:
    resolution: {integrity: sha512-LOHxIOaPYdHlJRtCQfDIVZtfw/ufM8+rVj649RIHzcm/vGwQRXFt6OPqIFWsm2XEMrNIEtWR64sY1LEKD2vAOA==}
    engines: {node: '>=4.0.0'}

  /deep-is@0.1.4:
    resolution: {integrity: sha512-oIPzksmTg4/MriiaYGO+okXDT7ztn/w3Eptv/+gSIdMdKsJo0u4CfYNFJPy+4SKMuCqGw2wxnA+URMg3t8a/bQ==}

  /deepmerge@4.3.1:
    resolution: {integrity: sha512-3sUqbMEc77XqpdNO7FRyRog+eW3ph+GYCbj+rK+uYyRMuwsVy0rMiVtPn+QJlKFvWP/1PYpapqYn0Me2knFn+A==}
    engines: {node: '>=0.10.0'}
    dev: false

  /defaults@1.0.4:
    resolution: {integrity: sha512-eFuaLoy/Rxalv2kr+lqMlUnrDWV+3j4pljOIJgLIhI058IQfWJ7vXhyEIHu+HtC738klGALYxOKDO0bQP3tg8A==}
    dependencies:
      clone: 1.0.4
    dev: true

  /define-data-property@1.1.4:
    resolution: {integrity: sha512-rBMvIzlpA8v6E+SJZoo++HAYqsLrkg7MSfIinMPFhmkorw7X+dOXVJQs+QT69zGkzMyfDnIMN2Wid1+NbL3T+A==}
    engines: {node: '>= 0.4'}
    dependencies:
      es-define-property: 1.0.0
      es-errors: 1.3.0
      gopd: 1.0.1
    dev: false

  /define-properties@1.2.1:
    resolution: {integrity: sha512-8QmQKqEASLd5nx0U1B1okLElbUuuttJ/AnYmRXbbbGDWh6uS208EjD4Xqq/I9wK7u0v6O08XhTWnt5XtEbR6Dg==}
    engines: {node: '>= 0.4'}
    dependencies:
      define-data-property: 1.1.4
      has-property-descriptors: 1.0.2
      object-keys: 1.1.1
    dev: false

  /degenerator@5.0.1:
    resolution: {integrity: sha512-TllpMR/t0M5sqCXfj85i4XaAzxmS5tVA16dqvdkMwGmzI+dXLXnw3J+3Vdv7VKw+ThlTMboK6i9rnZ6Nntj5CQ==}
    engines: {node: '>= 14'}
    dependencies:
      ast-types: 0.13.4
      escodegen: 2.1.0
      esprima: 4.0.1
    dev: true

  /del@5.1.0:
    resolution: {integrity: sha512-wH9xOVHnczo9jN2IW68BabcecVPxacIA3g/7z6vhSU/4stOKQzeCRK0yD0A24WiAAUJmmVpWqrERcTxnLo3AnA==}
    engines: {node: '>=8'}
    dependencies:
      globby: 10.0.2
      graceful-fs: 4.2.11
      is-glob: 4.0.3
      is-path-cwd: 2.2.0
      is-path-inside: 3.0.3
      p-map: 3.0.0
      rimraf: 3.0.2
      slash: 3.0.0
    dev: true

  /delayed-stream@1.0.0:
    resolution: {integrity: sha512-ZySD7Nf91aLB0RxL4KGrKHBXl7Eds1DAmEdcoVawXnLD7SDhpNgtuII2aAkg7a7QS41jxPSZ17p4VdGnMHk3MQ==}
    engines: {node: '>=0.4.0'}
    dev: true

  /delegates@1.0.0:
    resolution: {integrity: sha512-bd2L678uiWATM6m5Z1VzNCErI3jiGzt6HGY8OVICs40JQq/HALfbyNJmp0UDakEY4pMMaN0Ly5om/B1VI/+xfQ==}
    dev: false

  /denque@2.1.0:
    resolution: {integrity: sha512-HVQE3AAb/pxF8fQAoiqpvg9i3evqug3hoiwakOyZAwJm+6vZehbkYXZ0l4JxS+I3QxM97v5aaRNhj8v5oBhekw==}
    engines: {node: '>=0.10'}
    dev: false

  /depd@2.0.0:
    resolution: {integrity: sha512-g7nH6P6dyDioJogAAGprGpCtVImJhpPk/roCzdb3fIh61/s/nPsfR6onyMwkCAR/OlC3yBC0lESvUoQEAssIrw==}
    engines: {node: '>= 0.8'}
    dev: false

  /dequal@2.0.3:
    resolution: {integrity: sha512-0je+qPKHEMohvfRTCEo3CrPG6cAzAYgmzKyxRiYSSDkS6eGJdyVJm7WaYA5ECaAD9wLB2T4EEeymA5aFVcYXCA==}
    engines: {node: '>=6'}
    dev: false

  /detect-libc@2.0.2:
    resolution: {integrity: sha512-UX6sGumvvqSaXgdKGUsgZWqcUyIXZ/vZTrlRT/iobiKhGL0zL4d3osHj3uqllWJK+i+sixDS/3COVEOFbupFyw==}
    engines: {node: '>=8'}
    dev: false

  /detect-node-es@1.1.0:
    resolution: {integrity: sha512-ypdmJU/TbBby2Dxibuv7ZLW3Bs1QEmM7nHjEANfohJLvE0XVujisn1qPJcZxg+qDucsr+bP6fLD1rPS3AhJ7EQ==}
    dev: false

  /diff-sequences@29.6.3:
    resolution: {integrity: sha512-EjePK1srD3P08o2j4f0ExnylqRs5B9tJjcp9t1krH2qRi8CCdsYfwe9JgSLurFBWwq4uOlipzfk5fHNvwFKr8Q==}
    engines: {node: ^14.15.0 || ^16.10.0 || >=18.0.0}
    dev: true

  /diff@4.0.2:
    resolution: {integrity: sha512-58lmxKSA4BNyLz+HHMUzlOEpg09FV+ev6ZMe3vJihgdxzgcwZ8VoEEPmALCZG9LmqfVoNMMKpttIYTVG6uDY7A==}
    engines: {node: '>=0.3.1'}
    dev: true

  /difflib@0.2.4:
    resolution: {integrity: sha512-9YVwmMb0wQHQNr5J9m6BSj6fk4pfGITGQOOs+D9Fl+INODWFOfvhIU1hNv6GgR1RBoC/9NJcwu77zShxV0kT7w==}
    dependencies:
      heap: 0.2.7
    dev: false

  /dir-glob@3.0.1:
    resolution: {integrity: sha512-WkrWp9GR4KXfKGYzOLmTuGVi1UWFfws377n9cc55/tb6DuqyF6pcQ5AbiHEshaDpY9v6oaSr2XCDidGmMwdzIA==}
    engines: {node: '>=8'}
    dependencies:
      path-type: 4.0.0

  /doctrine@2.1.0:
    resolution: {integrity: sha512-35mSku4ZXK0vfCuHEDAwt55dg2jNajHZ1odvF+8SSr82EsZY4QmXfuWso8oEd8zRhVObSN18aM0CjSdoBX7zIw==}
    engines: {node: '>=0.10.0'}
    dependencies:
      esutils: 2.0.3
    dev: false

  /doctrine@3.0.0:
    resolution: {integrity: sha512-yS+Q5i3hBf7GBkd4KG8a7eBNNWNGLTaEwwYWUijIYM7zrlYDM0BFXHjjPWlWZ1Rg7UaddZeIDmi9jF3HmqiQ2w==}
    engines: {node: '>=6.0.0'}
    dependencies:
      esutils: 2.0.3

  /dom-helpers@5.2.1:
    resolution: {integrity: sha512-nRCa7CK3VTrM2NmGkIy4cbK7IZlgBE/PYMn55rrXefr5xXDP0LdtfPnblFDoVdcAfslJ7or6iqAUnx0CCGIWQA==}
    dependencies:
      '@babel/runtime': 7.23.9
      csstype: 3.1.3
    dev: false

  /dot-case@2.1.1:
    resolution: {integrity: sha512-HnM6ZlFqcajLsyudHq7LeeLDr2rFAVYtDv/hV5qchQEidSck8j9OPUsXY9KwJv/lHMtYlX4DjRQqwFYa+0r8Ug==}
    dependencies:
      no-case: 2.3.2
    dev: true

  /dotenv-cli@7.4.1:
    resolution: {integrity: sha512-fE1aywjRrWGxV3miaiUr3d2zC/VAiuzEGghi+QzgIA9fEf/M5hLMaRSXb4IxbUAwGmaLi0IozdZddnVU96acag==}
    hasBin: true
    dependencies:
      cross-spawn: 7.0.3
      dotenv: 16.4.5
      dotenv-expand: 10.0.0
      minimist: 1.2.8
    dev: true

  /dotenv-expand@10.0.0:
    resolution: {integrity: sha512-GopVGCpVS1UKH75VKHGuQFqS1Gusej0z4FyQkPdwjil2gNIv+LNsqBlboOzpJFZKVT95GkCyWJbBSdFEFUWI2A==}
    engines: {node: '>=12'}
    dev: true

  /dotenv@16.0.3:
    resolution: {integrity: sha512-7GO6HghkA5fYG9TYnNxi14/7K9f5occMlp3zXAuSxn7CKCxt9xbNWG7yF8hTCSUchlfWSe3uLmlPfigevRItzQ==}
    engines: {node: '>=12'}
    dev: false

  /dotenv@16.4.5:
    resolution: {integrity: sha512-ZmdL2rui+eB2YwhsWzjInR8LldtZHGDoQ1ugH85ppHKwpUHL7j7rN0Ti9NCnGiQbhaZ11FpR+7ao1dNsmduNUg==}
    engines: {node: '>=12'}

  /dreamopt@0.8.0:
    resolution: {integrity: sha512-vyJTp8+mC+G+5dfgsY+r3ckxlz+QMX40VjPQsZc5gxVAxLmi64TBoVkP54A/pRAXMXsbu2GMMBrZPxNv23waMg==}
    engines: {node: '>=0.4.0'}
    dependencies:
      wordwrap: 1.0.0
    dev: false

  /drizzle-kit@0.20.14:
    resolution: {integrity: sha512-0fHv3YIEaUcSVPSGyaaBfOi9bmpajjhbJNdPsRMIUvYdLVxBu9eGjH8mRc3Qk7HVmEidFc/lhG1YyJhoXrn5yA==}
    hasBin: true
    dependencies:
      '@drizzle-team/studio': 0.0.39
      '@esbuild-kit/esm-loader': 2.6.5
      camelcase: 7.0.1
      chalk: 5.3.0
      commander: 9.5.0
      env-paths: 3.0.0
      esbuild: 0.19.12
      esbuild-register: 3.5.0(esbuild@0.19.12)
      glob: 8.1.0
      hanji: 0.0.5
      json-diff: 0.9.0
      minimatch: 7.4.6
      semver: 7.6.0
      zod: 3.22.4
    transitivePeerDependencies:
      - supports-color
    dev: false

<<<<<<< HEAD
  /drizzle-orm@0.30.7(@types/better-sqlite3@7.6.9)(better-sqlite3@9.4.3)(mysql2@3.9.2)(react@17.0.2):
    resolution: {integrity: sha512-9qefSZQlu2fO2qv24piHyWFWcxcOY15//0v4j8qomMqaxzipNoG+fUBrQ7Ftk7PY7APRbRdn/nkEXWxiI4a8mw==}
=======
  /drizzle-orm@0.30.6(@types/better-sqlite3@7.6.9)(better-sqlite3@9.4.5)(mysql2@3.9.2)(react@17.0.2):
    resolution: {integrity: sha512-8RgNUmY7J03GRuRgBV5SaJNbYgLVPjdSWNS/bRkIMIHt2TFCA439lJsNpqYX8asyKMqkw8ceBiamUnCIXZIt9w==}
>>>>>>> 7bff8e51
    peerDependencies:
      '@aws-sdk/client-rds-data': '>=3'
      '@cloudflare/workers-types': '>=3'
      '@electric-sql/pglite': '>=0.1.1'
      '@libsql/client': '*'
      '@neondatabase/serverless': '>=0.1'
      '@op-engineering/op-sqlite': '>=2'
      '@opentelemetry/api': ^1.4.1
      '@planetscale/database': '>=1'
      '@types/better-sqlite3': '*'
      '@types/pg': '*'
      '@types/react': '>=18'
      '@types/sql.js': '*'
      '@vercel/postgres': '>=0.8.0'
      '@xata.io/client': '*'
      better-sqlite3: '>=7'
      bun-types: '*'
      expo-sqlite: '>=13.2.0'
      knex: '*'
      kysely: '*'
      mysql2: '>=2'
      pg: '>=8'
      postgres: '>=3'
      react: '>=18'
      sql.js: '>=1'
      sqlite3: '>=5'
    peerDependenciesMeta:
      '@aws-sdk/client-rds-data':
        optional: true
      '@cloudflare/workers-types':
        optional: true
      '@electric-sql/pglite':
        optional: true
      '@libsql/client':
        optional: true
      '@neondatabase/serverless':
        optional: true
      '@op-engineering/op-sqlite':
        optional: true
      '@opentelemetry/api':
        optional: true
      '@planetscale/database':
        optional: true
      '@types/better-sqlite3':
        optional: true
      '@types/pg':
        optional: true
      '@types/react':
        optional: true
      '@types/sql.js':
        optional: true
      '@vercel/postgres':
        optional: true
      '@xata.io/client':
        optional: true
      better-sqlite3:
        optional: true
      bun-types:
        optional: true
      expo-sqlite:
        optional: true
      knex:
        optional: true
      kysely:
        optional: true
      mysql2:
        optional: true
      pg:
        optional: true
      postgres:
        optional: true
      react:
        optional: true
      sql.js:
        optional: true
      sqlite3:
        optional: true
    dependencies:
      '@types/better-sqlite3': 7.6.9
      better-sqlite3: 9.4.5
      mysql2: 3.9.2
      react: 17.0.2
    dev: false

  /eastasianwidth@0.2.0:
    resolution: {integrity: sha512-I88TYZWc9XiYHRQ4/3c5rjjfgkjhLyW2luGIheGERbNQ6OY7yTybanSpDXZa8y7VUP9YmDcYa+eyq4ca7iLqWA==}
    dev: false

  /electron-to-chromium@1.4.673:
    resolution: {integrity: sha512-zjqzx4N7xGdl5468G+vcgzDhaHkaYgVcf9MqgexcTqsl2UHSCmOj/Bi3HAprg4BZCpC7HyD8a6nZl6QAZf72gw==}

  /emoji-regex@8.0.0:
    resolution: {integrity: sha512-MSjYzcWNOA0ewAHpz0MxpYFvwg6yjy1NG3xteoqz644VCo/RPgnr1/GGt+ic3iJTzQ8Eu3TdM14SawnVUmGE6A==}

  /emoji-regex@9.2.2:
    resolution: {integrity: sha512-L18DaJsXSUk2+42pv8mLs5jJT2hqFkFE4j21wOmgbUqsZ2hL72NsUU785g9RXgo3s0ZNgVl42TiHp3ZtOv/Vyg==}
    dev: false

  /enabled@2.0.0:
    resolution: {integrity: sha512-AKrN98kuwOzMIdAizXGI86UFBoo26CL21UM763y1h/GMSJ4/OHU9k2YlsmBpyScFo/wbLzWQJBMCW4+IO3/+OQ==}
    dev: false

  /end-of-stream@1.4.4:
    resolution: {integrity: sha512-+uw1inIHVPQoaVuHzRyXd21icM+cnt4CzD5rW+NC1wjOUSTOs+Te7FOv7AhN7vS9x/oIyhLP5PR1H+phQAHu5Q==}
    dependencies:
      once: 1.4.0
    dev: false

  /entities@4.5.0:
    resolution: {integrity: sha512-V0hjH4dGPh9Ao5p0MoRY6BVqtwCjhz6vI5LT8AJ55H+4g9/4vbHx1I54fS0XuclLhDHArPQCiMjDxjaL8fPxhw==}
    engines: {node: '>=0.12'}

  /env-paths@3.0.0:
    resolution: {integrity: sha512-dtJUTepzMW3Lm/NPxRf3wP4642UWhjL2sQxc+ym2YMj1m/H2zDNQOlezafzkHwn6sMstjHTwG6iQQsctDW/b1A==}
    engines: {node: ^12.20.0 || ^14.13.1 || >=16.0.0}
    dev: false

  /es-abstract@1.22.4:
    resolution: {integrity: sha512-vZYJlk2u6qHYxBOTjAeg7qUxHdNfih64Uu2J8QqWgXZ2cri0ZpJAkzDUK/q593+mvKwlxyaxr6F1Q+3LKoQRgg==}
    engines: {node: '>= 0.4'}
    dependencies:
      array-buffer-byte-length: 1.0.1
      arraybuffer.prototype.slice: 1.0.3
      available-typed-arrays: 1.0.6
      call-bind: 1.0.7
      es-define-property: 1.0.0
      es-errors: 1.3.0
      es-set-tostringtag: 2.0.2
      es-to-primitive: 1.2.1
      function.prototype.name: 1.1.6
      get-intrinsic: 1.2.4
      get-symbol-description: 1.0.2
      globalthis: 1.0.3
      gopd: 1.0.1
      has-property-descriptors: 1.0.2
      has-proto: 1.0.1
      has-symbols: 1.0.3
      hasown: 2.0.1
      internal-slot: 1.0.7
      is-array-buffer: 3.0.4
      is-callable: 1.2.7
      is-negative-zero: 2.0.2
      is-regex: 1.1.4
      is-shared-array-buffer: 1.0.2
      is-string: 1.0.7
      is-typed-array: 1.1.13
      is-weakref: 1.0.2
      object-inspect: 1.13.1
      object-keys: 1.1.1
      object.assign: 4.1.5
      regexp.prototype.flags: 1.5.2
      safe-array-concat: 1.1.0
      safe-regex-test: 1.0.3
      string.prototype.trim: 1.2.8
      string.prototype.trimend: 1.0.7
      string.prototype.trimstart: 1.0.7
      typed-array-buffer: 1.0.1
      typed-array-byte-length: 1.0.0
      typed-array-byte-offset: 1.0.0
      typed-array-length: 1.0.4
      unbox-primitive: 1.0.2
      which-typed-array: 1.1.14
    dev: false

  /es-array-method-boxes-properly@1.0.0:
    resolution: {integrity: sha512-wd6JXUmyHmt8T5a2xreUwKcGPq6f1f+WwIJkijUqiGcJz1qqnZgP6XIK+QyIWU5lT7imeNxUll48bziG+TSYcA==}
    dev: false

  /es-define-property@1.0.0:
    resolution: {integrity: sha512-jxayLKShrEqqzJ0eumQbVhTYQM27CfT1T35+gCgDFoL82JLsXqTJ76zv6A0YLOgEnLUMvLzsDsGIrl8NFpT2gQ==}
    engines: {node: '>= 0.4'}
    dependencies:
      get-intrinsic: 1.2.4
    dev: false

  /es-errors@1.3.0:
    resolution: {integrity: sha512-Zf5H2Kxt2xjTvbJvP2ZWLEICxA6j+hAmMzIlypy4xcBg1vKVnx89Wy0GbS+kf5cwCVFFzdCFh2XSCFNULS6csw==}
    engines: {node: '>= 0.4'}
    dev: false

  /es-iterator-helpers@1.0.17:
    resolution: {integrity: sha512-lh7BsUqelv4KUbR5a/ZTaGGIMLCjPGPqJ6q+Oq24YP0RdyptX1uzm4vvaqzk7Zx3bpl/76YLTTDj9L7uYQ92oQ==}
    engines: {node: '>= 0.4'}
    dependencies:
      asynciterator.prototype: 1.0.0
      call-bind: 1.0.7
      define-properties: 1.2.1
      es-abstract: 1.22.4
      es-errors: 1.3.0
      es-set-tostringtag: 2.0.2
      function-bind: 1.1.2
      get-intrinsic: 1.2.4
      globalthis: 1.0.3
      has-property-descriptors: 1.0.2
      has-proto: 1.0.1
      has-symbols: 1.0.3
      internal-slot: 1.0.7
      iterator.prototype: 1.1.2
      safe-array-concat: 1.1.0
    dev: false

  /es-set-tostringtag@2.0.2:
    resolution: {integrity: sha512-BuDyupZt65P9D2D2vA/zqcI3G5xRsklm5N3xCwuiy+/vKy8i0ifdsQP1sLgO4tZDSCaQUSnmC48khknGMV3D2Q==}
    engines: {node: '>= 0.4'}
    dependencies:
      get-intrinsic: 1.2.4
      has-tostringtag: 1.0.2
      hasown: 2.0.1
    dev: false

  /es-shim-unscopables@1.0.2:
    resolution: {integrity: sha512-J3yBRXCzDu4ULnQwxyToo/OjdMx6akgVC7K6few0a7F/0wLtmKKN7I73AH5T2836UuXRqN7Qg+IIUw/+YJksRw==}
    dependencies:
      hasown: 2.0.1
    dev: false

  /es-to-primitive@1.2.1:
    resolution: {integrity: sha512-QCOllgZJtaUo9miYBcLChTUaHNjJF3PYs1VidD7AwiEj1kYxKeQTctLAezAOH5ZKRH0g2IgPn6KwB4IT8iRpvA==}
    engines: {node: '>= 0.4'}
    dependencies:
      is-callable: 1.2.7
      is-date-object: 1.0.5
      is-symbol: 1.0.4
    dev: false

  /es5-ext@0.10.62:
    resolution: {integrity: sha512-BHLqn0klhEpnOKSrzn/Xsz2UIW8j+cGmo9JLzr8BiUapV8hPL9+FliFqjwr9ngW7jWdnxv6eO+/LqyhJVqgrjA==}
    engines: {node: '>=0.10'}
    requiresBuild: true
    dependencies:
      es6-iterator: 2.0.3
      es6-symbol: 3.1.3
      next-tick: 1.1.0
    dev: false

  /es6-iterator@2.0.3:
    resolution: {integrity: sha512-zw4SRzoUkd+cl+ZoE15A9o1oQd920Bb0iOJMQkQhl3jNc03YqVjAhG7scf9C5KWRU/R13Orf588uCC6525o02g==}
    dependencies:
      d: 1.0.1
      es5-ext: 0.10.62
      es6-symbol: 3.1.3
    dev: false

  /es6-symbol@3.1.3:
    resolution: {integrity: sha512-NJ6Yn3FuDinBaBRWl/q5X/s4koRHBrgKAu+yGI6JCBeiu3qrcbJhwT2GeR/EXVfylRk8dpQVJoLEFhK+Mu31NA==}
    dependencies:
      d: 1.0.1
      ext: 1.7.0
    dev: false

  /es6-weak-map@2.0.3:
    resolution: {integrity: sha512-p5um32HOTO1kP+w7PRnB+5lQ43Z6muuMuIMffvDN8ZB4GcnjLBV6zGStpbASIMk4DCAvEaamhe2zhyCb/QXXsA==}
    dependencies:
      d: 1.0.1
      es5-ext: 0.10.62
      es6-iterator: 2.0.3
      es6-symbol: 3.1.3
    dev: false

  /esbuild-register@3.5.0(esbuild@0.19.12):
    resolution: {integrity: sha512-+4G/XmakeBAsvJuDugJvtyF1x+XJT4FMocynNpxrvEBViirpfUn2PgNpCHedfWhF4WokNsO/OvMKrmJOIJsI5A==}
    peerDependencies:
      esbuild: '>=0.12 <1'
    dependencies:
      debug: 4.3.4
      esbuild: 0.19.12
    transitivePeerDependencies:
      - supports-color
    dev: false

  /esbuild@0.18.20:
    resolution: {integrity: sha512-ceqxoedUrcayh7Y7ZX6NdbbDzGROiyVBgC4PriJThBKSVPWnnFHZAkfI1lJT8QFkOwH4qOS2SJkS4wvpGl8BpA==}
    engines: {node: '>=12'}
    hasBin: true
    requiresBuild: true
    optionalDependencies:
      '@esbuild/android-arm': 0.18.20
      '@esbuild/android-arm64': 0.18.20
      '@esbuild/android-x64': 0.18.20
      '@esbuild/darwin-arm64': 0.18.20
      '@esbuild/darwin-x64': 0.18.20
      '@esbuild/freebsd-arm64': 0.18.20
      '@esbuild/freebsd-x64': 0.18.20
      '@esbuild/linux-arm': 0.18.20
      '@esbuild/linux-arm64': 0.18.20
      '@esbuild/linux-ia32': 0.18.20
      '@esbuild/linux-loong64': 0.18.20
      '@esbuild/linux-mips64el': 0.18.20
      '@esbuild/linux-ppc64': 0.18.20
      '@esbuild/linux-riscv64': 0.18.20
      '@esbuild/linux-s390x': 0.18.20
      '@esbuild/linux-x64': 0.18.20
      '@esbuild/netbsd-x64': 0.18.20
      '@esbuild/openbsd-x64': 0.18.20
      '@esbuild/sunos-x64': 0.18.20
      '@esbuild/win32-arm64': 0.18.20
      '@esbuild/win32-ia32': 0.18.20
      '@esbuild/win32-x64': 0.18.20
    dev: false

  /esbuild@0.19.12:
    resolution: {integrity: sha512-aARqgq8roFBj054KvQr5f1sFu0D65G+miZRCuJyJ0G13Zwx7vRar5Zhn2tkQNzIXcBrNVsv/8stehpj+GAjgbg==}
    engines: {node: '>=12'}
    hasBin: true
    requiresBuild: true
    optionalDependencies:
      '@esbuild/aix-ppc64': 0.19.12
      '@esbuild/android-arm': 0.19.12
      '@esbuild/android-arm64': 0.19.12
      '@esbuild/android-x64': 0.19.12
      '@esbuild/darwin-arm64': 0.19.12
      '@esbuild/darwin-x64': 0.19.12
      '@esbuild/freebsd-arm64': 0.19.12
      '@esbuild/freebsd-x64': 0.19.12
      '@esbuild/linux-arm': 0.19.12
      '@esbuild/linux-arm64': 0.19.12
      '@esbuild/linux-ia32': 0.19.12
      '@esbuild/linux-loong64': 0.19.12
      '@esbuild/linux-mips64el': 0.19.12
      '@esbuild/linux-ppc64': 0.19.12
      '@esbuild/linux-riscv64': 0.19.12
      '@esbuild/linux-s390x': 0.19.12
      '@esbuild/linux-x64': 0.19.12
      '@esbuild/netbsd-x64': 0.19.12
      '@esbuild/openbsd-x64': 0.19.12
      '@esbuild/sunos-x64': 0.19.12
      '@esbuild/win32-arm64': 0.19.12
      '@esbuild/win32-ia32': 0.19.12
      '@esbuild/win32-x64': 0.19.12

  /esbuild@0.20.2:
    resolution: {integrity: sha512-WdOOppmUNU+IbZ0PaDiTst80zjnrOkyJNHoKupIcVyU8Lvla3Ugx94VzkQ32Ijqd7UhHJy75gNWDMUekcrSJ6g==}
    engines: {node: '>=12'}
    hasBin: true
    requiresBuild: true
    optionalDependencies:
      '@esbuild/aix-ppc64': 0.20.2
      '@esbuild/android-arm': 0.20.2
      '@esbuild/android-arm64': 0.20.2
      '@esbuild/android-x64': 0.20.2
      '@esbuild/darwin-arm64': 0.20.2
      '@esbuild/darwin-x64': 0.20.2
      '@esbuild/freebsd-arm64': 0.20.2
      '@esbuild/freebsd-x64': 0.20.2
      '@esbuild/linux-arm': 0.20.2
      '@esbuild/linux-arm64': 0.20.2
      '@esbuild/linux-ia32': 0.20.2
      '@esbuild/linux-loong64': 0.20.2
      '@esbuild/linux-mips64el': 0.20.2
      '@esbuild/linux-ppc64': 0.20.2
      '@esbuild/linux-riscv64': 0.20.2
      '@esbuild/linux-s390x': 0.20.2
      '@esbuild/linux-x64': 0.20.2
      '@esbuild/netbsd-x64': 0.20.2
      '@esbuild/openbsd-x64': 0.20.2
      '@esbuild/sunos-x64': 0.20.2
      '@esbuild/win32-arm64': 0.20.2
      '@esbuild/win32-ia32': 0.20.2
      '@esbuild/win32-x64': 0.20.2
    dev: true

  /escalade@3.1.2:
    resolution: {integrity: sha512-ErCHMCae19vR8vQGe50xIsVomy19rg6gFu3+r3jkEO46suLMWBksvVyoGgQV+jOfl84ZSOSlmv6Gxa89PmTGmA==}
    engines: {node: '>=6'}

  /escape-string-regexp@1.0.5:
    resolution: {integrity: sha512-vbRorB5FUQWvla16U8R/qgaFIya2qGzwDrNmCZuYKrbdSUMG6I1ZCGQRefkRVhuOkIGVne7BQ35DSfo1qvJqFg==}
    engines: {node: '>=0.8.0'}

  /escape-string-regexp@4.0.0:
    resolution: {integrity: sha512-TtpcNJ3XAzx3Gq8sWRzJaVajRs0uVxA2YAkdb1jm2YkPz4G6egUFAyA3n5vtEIZefPk5Wa4UXbKuS5fKkJWdgA==}
    engines: {node: '>=10'}

  /escodegen@2.1.0:
    resolution: {integrity: sha512-2NlIDTwUWJN0mRPQOdtQBzbUHvdGY2P1VXSyU83Q3xKxM7WHX2Ql8dKq782Q9TgQUNOLEzEYu9bzLNj1q88I5w==}
    engines: {node: '>=6.0'}
    hasBin: true
    dependencies:
      esprima: 4.0.1
      estraverse: 5.3.0
      esutils: 2.0.3
    optionalDependencies:
      source-map: 0.6.1
    dev: true

  /eslint-config-prettier@9.1.0(eslint@8.57.0):
    resolution: {integrity: sha512-NSWl5BFQWEPi1j4TjVNItzYV7dZXZ+wP6I6ZhrBGpChQhZRUaElihE9uRRkcbRnNb76UMKDF3r+WTmNcGPKsqw==}
    hasBin: true
    peerDependencies:
      eslint: '>=7.0.0'
    dependencies:
      eslint: 8.57.0
    dev: false

  /eslint-config-turbo@1.13.2(eslint@8.57.0):
    resolution: {integrity: sha512-TzvsMwNJx/P4JYw79iFqbyQApnyT050gW7dBxnNeNVl3pVMnT2rwaFo9Q3Hc49Tp5NANxEwYN9RStF50P/IwGA==}
    peerDependencies:
      eslint: '>6.6.0'
    dependencies:
      eslint: 8.57.0
      eslint-plugin-turbo: 1.13.2(eslint@8.57.0)
    dev: false

  /eslint-import-resolver-node@0.3.9:
    resolution: {integrity: sha512-WFj2isz22JahUv+B788TlO3N6zL3nNJGU8CcZbPZvVEkBPaJdCV4vy5wyghty5ROFbCRnm132v8BScu5/1BQ8g==}
    dependencies:
      debug: 3.2.7
      is-core-module: 2.13.1
      resolve: 1.22.8
    transitivePeerDependencies:
      - supports-color
    dev: false

  /eslint-module-utils@2.8.0(@typescript-eslint/parser@7.5.0)(eslint-import-resolver-node@0.3.9)(eslint@8.57.0):
    resolution: {integrity: sha512-aWajIYfsqCKRDgUfjEXNN/JlrzauMuSEy5sbd7WXbtW3EH6A6MpwEh42c7qD+MqQo9QMJ6fWLAeIJynx0g6OAw==}
    engines: {node: '>=4'}
    peerDependencies:
      '@typescript-eslint/parser': '*'
      eslint: '*'
      eslint-import-resolver-node: '*'
      eslint-import-resolver-typescript: '*'
      eslint-import-resolver-webpack: '*'
    peerDependenciesMeta:
      '@typescript-eslint/parser':
        optional: true
      eslint:
        optional: true
      eslint-import-resolver-node:
        optional: true
      eslint-import-resolver-typescript:
        optional: true
      eslint-import-resolver-webpack:
        optional: true
    dependencies:
      '@typescript-eslint/parser': 7.5.0(eslint@8.57.0)(typescript@5.4.3)
      debug: 3.2.7
      eslint: 8.57.0
      eslint-import-resolver-node: 0.3.9
    transitivePeerDependencies:
      - supports-color
    dev: false

  /eslint-plugin-import@2.29.1(@typescript-eslint/parser@7.5.0)(eslint@8.57.0):
    resolution: {integrity: sha512-BbPC0cuExzhiMo4Ff1BTVwHpjjv28C5R+btTOGaCRC7UEz801up0JadwkeSk5Ued6TG34uaczuVuH6qyy5YUxw==}
    engines: {node: '>=4'}
    peerDependencies:
      '@typescript-eslint/parser': '*'
      eslint: ^2 || ^3 || ^4 || ^5 || ^6 || ^7.2.0 || ^8
    peerDependenciesMeta:
      '@typescript-eslint/parser':
        optional: true
    dependencies:
      '@typescript-eslint/parser': 7.5.0(eslint@8.57.0)(typescript@5.4.3)
      array-includes: 3.1.7
      array.prototype.findlastindex: 1.2.4
      array.prototype.flat: 1.3.2
      array.prototype.flatmap: 1.3.2
      debug: 3.2.7
      doctrine: 2.1.0
      eslint: 8.57.0
      eslint-import-resolver-node: 0.3.9
      eslint-module-utils: 2.8.0(@typescript-eslint/parser@7.5.0)(eslint-import-resolver-node@0.3.9)(eslint@8.57.0)
      hasown: 2.0.1
      is-core-module: 2.13.1
      is-glob: 4.0.3
      minimatch: 3.1.2
      object.fromentries: 2.0.7
      object.groupby: 1.0.2
      object.values: 1.1.7
      semver: 6.3.1
      tsconfig-paths: 3.15.0
    transitivePeerDependencies:
      - eslint-import-resolver-typescript
      - eslint-import-resolver-webpack
      - supports-color
    dev: false

  /eslint-plugin-jsx-a11y@6.8.0(eslint@8.57.0):
    resolution: {integrity: sha512-Hdh937BS3KdwwbBaKd5+PLCOmYY6U4f2h9Z2ktwtNKvIdIEu137rjYbcb9ApSbVJfWxANNuiKTD/9tOKjK9qOA==}
    engines: {node: '>=4.0'}
    peerDependencies:
      eslint: ^3 || ^4 || ^5 || ^6 || ^7 || ^8
    dependencies:
      '@babel/runtime': 7.23.9
      aria-query: 5.3.0
      array-includes: 3.1.7
      array.prototype.flatmap: 1.3.2
      ast-types-flow: 0.0.8
      axe-core: 4.7.0
      axobject-query: 3.2.1
      damerau-levenshtein: 1.0.8
      emoji-regex: 9.2.2
      es-iterator-helpers: 1.0.17
      eslint: 8.57.0
      hasown: 2.0.1
      jsx-ast-utils: 3.3.5
      language-tags: 1.0.9
      minimatch: 3.1.2
      object.entries: 1.1.7
      object.fromentries: 2.0.7
    dev: false

  /eslint-plugin-react-hooks@4.6.0(eslint@8.57.0):
    resolution: {integrity: sha512-oFc7Itz9Qxh2x4gNHStv3BqJq54ExXmfC+a1NjAta66IAN87Wu0R/QArgIS9qKzX3dXKPI9H5crl9QchNMY9+g==}
    engines: {node: '>=10'}
    peerDependencies:
      eslint: ^3.0.0 || ^4.0.0 || ^5.0.0 || ^6.0.0 || ^7.0.0 || ^8.0.0-0
    dependencies:
      eslint: 8.57.0
    dev: false

  /eslint-plugin-react@7.34.1(eslint@8.57.0):
    resolution: {integrity: sha512-N97CxlouPT1AHt8Jn0mhhN2RrADlUAsk1/atcT2KyA/l9Q/E6ll7OIGwNumFmWfZ9skV3XXccYS19h80rHtgkw==}
    engines: {node: '>=4'}
    peerDependencies:
      eslint: ^3 || ^4 || ^5 || ^6 || ^7 || ^8
    dependencies:
      array-includes: 3.1.7
      array.prototype.findlast: 1.2.4
      array.prototype.flatmap: 1.3.2
      array.prototype.toreversed: 1.1.2
      array.prototype.tosorted: 1.1.3
      doctrine: 2.1.0
      es-iterator-helpers: 1.0.17
      eslint: 8.57.0
      estraverse: 5.3.0
      jsx-ast-utils: 3.3.5
      minimatch: 3.1.2
      object.entries: 1.1.7
      object.fromentries: 2.0.7
      object.hasown: 1.1.3
      object.values: 1.1.7
      prop-types: 15.8.1
      resolve: 2.0.0-next.5
      semver: 6.3.1
      string.prototype.matchall: 4.0.10
    dev: false

  /eslint-plugin-turbo@1.13.2(eslint@8.57.0):
    resolution: {integrity: sha512-QNaihF0hTRjfOBd1SLHrftm8V3pOU35CNS/C0/Z6qY1xxdL1PSv4IctEIldSMX7/A1jOPYwMPO7wYwPXgjgp/g==}
    peerDependencies:
      eslint: '>6.6.0'
    dependencies:
      dotenv: 16.0.3
      eslint: 8.57.0
    dev: false

  /eslint-scope@7.2.2:
    resolution: {integrity: sha512-dOt21O7lTMhDM+X9mB4GX+DZrZtCUJPL/wlcTqxyrx5IvO0IYtILdtrQGQp+8n5S0gwSVmOf9NQrjMOgfQZlIg==}
    engines: {node: ^12.22.0 || ^14.17.0 || >=16.0.0}
    dependencies:
      esrecurse: 4.3.0
      estraverse: 5.3.0

  /eslint-visitor-keys@3.4.3:
    resolution: {integrity: sha512-wpc+LXeiyiisxPlEkUzU6svyS1frIO3Mgxj1fdy7Pm8Ygzguax2N3Fa/D/ag1WqbOprdI+uY6wMUl8/a2G+iag==}
    engines: {node: ^12.22.0 || ^14.17.0 || >=16.0.0}

  /eslint@8.57.0:
    resolution: {integrity: sha512-dZ6+mexnaTIbSBZWgou51U6OmzIhYM2VcNdtiTtI7qPNZm35Akpr0f6vtw3w1Kmn5PYo+tZVfh13WrhpS6oLqQ==}
    engines: {node: ^12.22.0 || ^14.17.0 || >=16.0.0}
    hasBin: true
    dependencies:
      '@eslint-community/eslint-utils': 4.4.0(eslint@8.57.0)
      '@eslint-community/regexpp': 4.10.0
      '@eslint/eslintrc': 2.1.4
      '@eslint/js': 8.57.0
      '@humanwhocodes/config-array': 0.11.14
      '@humanwhocodes/module-importer': 1.0.1
      '@nodelib/fs.walk': 1.2.8
      '@ungap/structured-clone': 1.2.0
      ajv: 6.12.6
      chalk: 4.1.2
      cross-spawn: 7.0.3
      debug: 4.3.4
      doctrine: 3.0.0
      escape-string-regexp: 4.0.0
      eslint-scope: 7.2.2
      eslint-visitor-keys: 3.4.3
      espree: 9.6.1
      esquery: 1.5.0
      esutils: 2.0.3
      fast-deep-equal: 3.1.3
      file-entry-cache: 6.0.1
      find-up: 5.0.0
      glob-parent: 6.0.2
      globals: 13.24.0
      graphemer: 1.4.0
      ignore: 5.3.1
      imurmurhash: 0.1.4
      is-glob: 4.0.3
      is-path-inside: 3.0.3
      js-yaml: 4.1.0
      json-stable-stringify-without-jsonify: 1.0.1
      levn: 0.4.1
      lodash.merge: 4.6.2
      minimatch: 3.1.2
      natural-compare: 1.4.0
      optionator: 0.9.3
      strip-ansi: 6.0.1
      text-table: 0.2.0
    transitivePeerDependencies:
      - supports-color

  /espree@9.6.1:
    resolution: {integrity: sha512-oruZaFkjorTpF32kDSI5/75ViwGeZginGGy2NoOSg3Q9bnwlnmDm4HLnkl0RE3n+njDXR037aY1+x58Z/zFdwQ==}
    engines: {node: ^12.22.0 || ^14.17.0 || >=16.0.0}
    dependencies:
      acorn: 8.11.3
      acorn-jsx: 5.3.2(acorn@8.11.3)
      eslint-visitor-keys: 3.4.3

  /esprima@4.0.1:
    resolution: {integrity: sha512-eGuFFw7Upda+g4p+QHvnW0RyTX/SVeJBDM/gCtMARO0cLuT2HcEKnTPvhjV6aGeqrCB/sbNop0Kszm0jsaWU4A==}
    engines: {node: '>=4'}
    hasBin: true
    dev: true

  /esquery@1.5.0:
    resolution: {integrity: sha512-YQLXUplAwJgCydQ78IMJywZCceoqk1oH01OERdSAJc/7U2AylwjhSCLDEtqwg811idIS/9fIU5GjG73IgjKMVg==}
    engines: {node: '>=0.10'}
    dependencies:
      estraverse: 5.3.0

  /esrecurse@4.3.0:
    resolution: {integrity: sha512-KmfKL3b6G+RXvP8N1vr3Tq1kL/oCFgn2NYXEtqP8/L3pKapUA4G8cFVaoF3SU323CD4XypR/ffioHmkti6/Tag==}
    engines: {node: '>=4.0'}
    dependencies:
      estraverse: 5.3.0

  /estraverse@5.3.0:
    resolution: {integrity: sha512-MMdARuVEQziNTeJD8DgMqmhwR11BRQ/cBP+pLtYdSTnf3MIO8fFeiINEbX36ZdNlfU/7A9f3gUw49B3oQsvwBA==}
    engines: {node: '>=4.0'}

  /estree-walker@3.0.3:
    resolution: {integrity: sha512-7RUKfXgSMMkzt6ZuXmqapOurLGPPfgj6l9uRZ7lRGolvk0y2yocc35LdcxKC5PQZdn2DMqioAQ2NoWcrTKmm6g==}
    dependencies:
      '@types/estree': 1.0.5
    dev: true

  /esutils@2.0.3:
    resolution: {integrity: sha512-kVscqXk4OCp68SZ0dkgEKVi6/8ij300KBWTJq32P/dYeWTSwK41WyTxalN1eRmA5Z9UU/LX9D7FWSmV9SAYx6g==}
    engines: {node: '>=0.10.0'}

  /event-emitter@0.3.5:
    resolution: {integrity: sha512-D9rRn9y7kLPnJ+hMq7S/nhvoKwwvVJahBi2BPmx3bvbsEdK3W9ii8cBSGjP+72/LnM4n6fo3+dkCX5FeTQruXA==}
    dependencies:
      d: 1.0.1
      es5-ext: 0.10.62
    dev: false

  /execa@5.1.1:
    resolution: {integrity: sha512-8uSpZZocAZRBAPIEINJj3Lo9HyGitllczc27Eh5YYojjMFMn8yHMDMaUHE2Jqfq05D/wucwI4JGURyXt1vchyg==}
    engines: {node: '>=10'}
    dependencies:
      cross-spawn: 7.0.3
      get-stream: 6.0.1
      human-signals: 2.1.0
      is-stream: 2.0.1
      merge-stream: 2.0.0
      npm-run-path: 4.0.1
      onetime: 5.1.2
      signal-exit: 3.0.7
      strip-final-newline: 2.0.0
    dev: true

  /execa@8.0.1:
    resolution: {integrity: sha512-VyhnebXciFV2DESc+p6B+y0LjSm0krU4OgJN44qFAhBY0TJ+1V61tYD2+wHusZ6F9n5K+vl8k0sTy7PEfV4qpg==}
    engines: {node: '>=16.17'}
    dependencies:
      cross-spawn: 7.0.3
      get-stream: 8.0.1
      human-signals: 5.0.0
      is-stream: 3.0.0
      merge-stream: 2.0.0
      npm-run-path: 5.2.0
      onetime: 6.0.0
      signal-exit: 4.1.0
      strip-final-newline: 3.0.0
    dev: true

  /expand-template@2.0.3:
    resolution: {integrity: sha512-XYfuKMvj4O35f/pOXLObndIRvyQ+/+6AhODh+OKWj9S9498pHHn/IMszH+gt0fBCRWMNfk1ZSp5x3AifmnI2vg==}
    engines: {node: '>=6'}
    dev: false

  /ext@1.7.0:
    resolution: {integrity: sha512-6hxeJYaL110a9b5TEJSj0gojyHQAmA2ch5Os+ySCiA1QGdS697XWY1pzsrSjqA9LDEEgdB/KypIlR59RcLuHYw==}
    dependencies:
      type: 2.7.2
    dev: false

  /external-editor@3.1.0:
    resolution: {integrity: sha512-hMQ4CX1p1izmuLYyZqLMO/qGNw10wSv9QDCPfzXfyFrOaCSSoRfqE1Kf1s5an66J5JZC62NewG+mK49jOCtQew==}
    engines: {node: '>=4'}
    dependencies:
      chardet: 0.7.0
      iconv-lite: 0.4.24
      tmp: 0.0.33
    dev: true

  /fast-deep-equal@3.1.3:
    resolution: {integrity: sha512-f3qQ9oQy9j2AhBe/H9VC91wLmKBCCU/gDOnKNAYG5hswO7BLKj09Hc5HYNz9cGI++xlpDCIgDaitVs03ATR84Q==}

  /fast-glob@3.3.2:
    resolution: {integrity: sha512-oX2ruAFQwf/Orj8m737Y5adxDQO0LAB7/S5MnxCdTNDd4p6BsyIVsv9JQsATbTSq8KHRpLwIHbVlUNatxd+1Ow==}
    engines: {node: '>=8.6.0'}
    dependencies:
      '@nodelib/fs.stat': 2.0.5
      '@nodelib/fs.walk': 1.2.8
      glob-parent: 5.1.2
      merge2: 1.4.1
      micromatch: 4.0.5

  /fast-json-stable-stringify@2.1.0:
    resolution: {integrity: sha512-lhd/wF+Lk98HZoTCtlVraHtfh5XYijIjalXck7saUtuanSDyLMxnHhSXEDJqHxD7msR8D0uCmqlkwjCV8xvwHw==}

  /fast-levenshtein@2.0.6:
    resolution: {integrity: sha512-DCXu6Ifhqcks7TZKY3Hxp3y6qphY5SJZmrWMDrKcERSOXWQdMhU9Ig/PYrzyw/ul9jOIyh0N4M0tbC5hodg8dw==}

  /fastq@1.17.1:
    resolution: {integrity: sha512-sRVD3lWVIXWg6By68ZN7vho9a1pQcN/WBFaAAsDDFzlJjvoGx0P8z7V1t72grFJfJhu3YPZBuu25f7Kaw2jN1w==}
    dependencies:
      reusify: 1.0.4

  /fecha@4.2.3:
    resolution: {integrity: sha512-OP2IUU6HeYKJi3i0z4A19kHMQoLVs4Hc+DPqqxI2h/DPZHTm/vjsfC6P0b4jCMy14XizLBqvndQ+UilD7707Jw==}
    dev: false

  /fflate@0.8.2:
    resolution: {integrity: sha512-cPJU47OaAoCbg0pBvzsgpTPhmhqI5eJjh/JIu8tPj5q+T7iLvW/JAYUqmE7KOB4R1ZyEhzBaIQpQpardBF5z8A==}
    dev: true

  /figures@3.2.0:
    resolution: {integrity: sha512-yaduQFRKLXYOGgEn6AZau90j3ggSOyiqXU0F9JZfeXYhNa+Jk4X+s45A2zg5jns87GAFa34BBm2kXw4XpNcbdg==}
    engines: {node: '>=8'}
    dependencies:
      escape-string-regexp: 1.0.5
    dev: true

  /file-entry-cache@6.0.1:
    resolution: {integrity: sha512-7Gps/XWymbLk2QLYK4NzpMOrYjMhdIxXuIvy2QBsLE6ljuodKvdkWs/cpyJJ3CVIVpH0Oi1Hvg1ovbMzLdFBBg==}
    engines: {node: ^10.12.0 || >=12.0.0}
    dependencies:
      flat-cache: 3.2.0

  /file-uri-to-path@1.0.0:
    resolution: {integrity: sha512-0Zt+s3L7Vf1biwWZ29aARiVYLx7iMGnEUl9x33fbB/j3jR81u/O2LbqK+Bm1CDSNDKVtJ/YjwY7TUd5SkeLQLw==}
    dev: false

  /fill-range@7.0.1:
    resolution: {integrity: sha512-qOo9F+dMUmC2Lcb4BbVvnKJxTPjCm+RRpe4gDuGrzkL7mEVl/djYSu2OdQ2Pa302N4oqkSg9ir6jaLWJ2USVpQ==}
    engines: {node: '>=8'}
    dependencies:
      to-regex-range: 5.0.1

  /find-up@5.0.0:
    resolution: {integrity: sha512-78/PXT1wlLLDgTzDs7sjq9hzz0vXD+zn+7wypEe4fXQxCmdmqfGsEPQxmiCSQI3ajFV91bVSsvNtrJRiW6nGng==}
    engines: {node: '>=10'}
    dependencies:
      locate-path: 6.0.0
      path-exists: 4.0.0

  /flat-cache@3.2.0:
    resolution: {integrity: sha512-CYcENa+FtcUKLmhhqyctpclsq7QF38pKjZHsGNiSQF5r4FtoKDWabFDl3hzaEQMvT1LHEysw5twgLvpYYb4vbw==}
    engines: {node: ^10.12.0 || >=12.0.0}
    dependencies:
      flatted: 3.2.9
      keyv: 4.5.4
      rimraf: 3.0.2

  /flatted@3.2.9:
    resolution: {integrity: sha512-36yxDn5H7OFZQla0/jFJmbIKTdZAQHngCedGxiMmpNfEZM0sdEeT+WczLQrjK6D7o2aiyLYDnkw0R3JK0Qv1RQ==}

  /fn.name@1.1.0:
    resolution: {integrity: sha512-GRnmB5gPyJpAhTQdSZTSp9uaPSvl09KoYcMQtsB9rQoOmzs9dH6ffeccH+Z+cv6P68Hu5bC6JjRh4Ah/mHSNRw==}
    dev: false

  /for-each@0.3.3:
    resolution: {integrity: sha512-jqYfLp7mo9vIyQf8ykW2v7A+2N4QjeCeI5+Dz9XraiO1ign81wjiH7Fb9vSOWvQfNtmSa4H2RoQTrrXivdUZmw==}
    dependencies:
      is-callable: 1.2.7
    dev: false

  /foreground-child@3.1.1:
    resolution: {integrity: sha512-TMKDUnIte6bfb5nWv7V/caI169OHgvwjb7V4WkeUvbQQdjr5rWKqHFiKWb/fcOwB+CzBT+qbWjvj+DVwRskpIg==}
    engines: {node: '>=14'}
    dependencies:
      cross-spawn: 7.0.3
      signal-exit: 4.1.0
    dev: false

  /form-data@4.0.0:
    resolution: {integrity: sha512-ETEklSGi5t0QMZuiXoA/Q6vcnxcLQP5vdugSpuAyi6SVGi2clPPp+xgEhuMaHC+zGgn31Kd235W35f7Hykkaww==}
    engines: {node: '>= 6'}
    dependencies:
      asynckit: 0.4.0
      combined-stream: 1.0.8
      mime-types: 2.1.35
    dev: true

  /fs-constants@1.0.0:
    resolution: {integrity: sha512-y6OAwoSIf7FyjMIv94u+b5rdheZEjzR63GTyZJm5qh4Bi+2YgwLCcI/fPFZkL5PSixOt6ZNKm+w+Hfp/Bciwow==}
    dev: false

  /fs-extra@10.1.0:
    resolution: {integrity: sha512-oRXApq54ETRj4eMiFzGnHWGy+zo5raudjuxN0b8H7s/RU2oW0Wvsx9O0ACRN/kRq9E8Vu/ReskGB5o3ji+FzHQ==}
    engines: {node: '>=12'}
    dependencies:
      graceful-fs: 4.2.11
      jsonfile: 6.1.0
      universalify: 2.0.1
    dev: true

  /fs-extra@11.2.0:
    resolution: {integrity: sha512-PmDi3uwK5nFuXh7XDTlVnS17xJS7vW36is2+w3xcv8SVxiB4NyATf4ctkVY5bkSjX0Y4nbvZCq1/EjtEyr9ktw==}
    engines: {node: '>=14.14'}
    dependencies:
      graceful-fs: 4.2.11
      jsonfile: 6.1.0
      universalify: 2.0.1
    dev: true

  /fs-minipass@2.1.0:
    resolution: {integrity: sha512-V/JgOLFCS+R6Vcq0slCuaeWEdNC3ouDlJMNIsacH2VtALiu9mV4LPrHc5cDl8k5aw6J8jwgWWpiTo5RYhmIzvg==}
    engines: {node: '>= 8'}
    dependencies:
      minipass: 3.3.6
    dev: false

  /fs.realpath@1.0.0:
    resolution: {integrity: sha512-OO0pH2lK6a0hZnAdau5ItzHPI6pUlvI7jMVnxUQRtw4owF2wk8lOSabtGDCTP4Ggrg2MbGnWO9X8K1t4+fGMDw==}

  /fsevents@2.3.3:
    resolution: {integrity: sha512-5xoDfX+fL7faATnagmWPpbFtwh/R77WmMMqqHGS65C3vvB0YHrgF+B1YmZ3441tMj5n63k0212XNoJwzlhffQw==}
    engines: {node: ^8.16.0 || ^10.6.0 || >=11.0.0}
    os: [darwin]
    requiresBuild: true
    optional: true

  /function-bind@1.1.2:
    resolution: {integrity: sha512-7XHNxH7qX9xG5mIwxkhumTox/MIRNcOgDrxWsMt2pAr23WHp6MrRlN7FBSFpCpr+oVO0F744iUgR82nJMfG2SA==}

  /function.prototype.name@1.1.6:
    resolution: {integrity: sha512-Z5kx79swU5P27WEayXM1tBi5Ze/lbIyiNgU3qyXUOf9b2rgXYyF9Dy9Cx+IQv/Lc8WCG6L82zwUPpSS9hGehIg==}
    engines: {node: '>= 0.4'}
    dependencies:
      call-bind: 1.0.7
      define-properties: 1.2.1
      es-abstract: 1.22.4
      functions-have-names: 1.2.3
    dev: false

  /functions-have-names@1.2.3:
    resolution: {integrity: sha512-xckBUXyTIqT97tq2x2AMb+g163b5JFysYk0x4qxNFwbfQkmNZoiRHb6sPzI9/QV33WeuvVYBUIiD4NzNIyqaRQ==}
    dev: false

  /gauge@3.0.2:
    resolution: {integrity: sha512-+5J6MS/5XksCuXq++uFRsnUd7Ovu1XenbeuIuNRJxYWjgQbPuFhT14lAvsWfqfAmnwluf1OwMjz39HjfLPci0Q==}
    engines: {node: '>=10'}
    dependencies:
      aproba: 2.0.0
      color-support: 1.1.3
      console-control-strings: 1.1.0
      has-unicode: 2.0.1
      object-assign: 4.1.1
      signal-exit: 3.0.7
      string-width: 4.2.3
      strip-ansi: 6.0.1
      wide-align: 1.1.5
    dev: false

  /generate-function@2.3.1:
    resolution: {integrity: sha512-eeB5GfMNeevm/GRYq20ShmsaGcmI81kIX2K9XQx5miC8KdHaC6Jm0qQ8ZNeGOi7wYB8OsdxKs+Y2oVuTFuVwKQ==}
    dependencies:
      is-property: 1.0.2
    dev: false

  /gensync@1.0.0-beta.2:
    resolution: {integrity: sha512-3hN7NaskYvMDLQY55gnW3NQ+mesEAepTqlg+VEbj7zzqEMBVNhzcGYYeqFo/TlYz6eQiFcp1HcsCZO+nGgS8zg==}
    engines: {node: '>=6.9.0'}

  /get-caller-file@2.0.5:
    resolution: {integrity: sha512-DyFP3BM/3YHTQOCUL/w0OZHR0lpKeGrxotcHWcqNEdnltqFwXVfhEBQ94eIo34AfQpo0rGki4cyIiftY06h2Fg==}
    engines: {node: 6.* || 8.* || >= 10.*}
    dev: true

  /get-func-name@2.0.2:
    resolution: {integrity: sha512-8vXOvuE167CtIc3OyItco7N/dpRtBbYOsPsXCz7X/PMnlGjYjSGuZJgM1Y7mmew7BKf9BqvLX2tnOVy1BBUsxQ==}
    dev: true

  /get-intrinsic@1.2.4:
    resolution: {integrity: sha512-5uYhsJH8VJBTv7oslg4BznJYhDoRI6waYCxMmCdnTrcCrHA/fCFKoTFz2JKKE0HdDFUF7/oQuhzumXJK7paBRQ==}
    engines: {node: '>= 0.4'}
    dependencies:
      es-errors: 1.3.0
      function-bind: 1.1.2
      has-proto: 1.0.1
      has-symbols: 1.0.3
      hasown: 2.0.1
    dev: false

  /get-nonce@1.0.1:
    resolution: {integrity: sha512-FJhYRoDaiatfEkUK8HKlicmu/3SGFD51q3itKDGoSTysQJBnfOcxU5GxnhE1E6soB76MbT0MBtnKJuXyAx+96Q==}
    engines: {node: '>=6'}
    dev: false

  /get-stream@6.0.1:
    resolution: {integrity: sha512-ts6Wi+2j3jQjqi70w5AlN8DFnkSwC+MqmxEzdEALB2qXZYV3X/b1CTfgPLGJNMeAWxdPfU8FO1ms3NUfaHCPYg==}
    engines: {node: '>=10'}
    dev: true

  /get-stream@8.0.1:
    resolution: {integrity: sha512-VaUJspBffn/LMCJVoMvSAdmscJyS1auj5Zulnn5UoYcY531UWmdwhRWkcGKnGU93m5HSXP9LP2usOryrBtQowA==}
    engines: {node: '>=16'}
    dev: true

  /get-symbol-description@1.0.2:
    resolution: {integrity: sha512-g0QYk1dZBxGwk+Ngc+ltRH2IBp2f7zBkBMBJZCDerh6EhlhSR6+9irMCuT/09zD6qkarHUSn529sK/yL4S27mg==}
    engines: {node: '>= 0.4'}
    dependencies:
      call-bind: 1.0.7
      es-errors: 1.3.0
      get-intrinsic: 1.2.4
    dev: false

  /get-tsconfig@4.7.2:
    resolution: {integrity: sha512-wuMsz4leaj5hbGgg4IvDU0bqJagpftG5l5cXIAvo8uZrqn0NJqwtfupTN00VnkQJPcIRrxYrm1Ue24btpCha2A==}
    dependencies:
      resolve-pkg-maps: 1.0.0

  /get-uri@6.0.3:
    resolution: {integrity: sha512-BzUrJBS9EcUb4cFol8r4W3v1cPsSyajLSthNkz5BxbpDcHN5tIrM10E2eNvfnvBn3DaT3DUgx0OpsBKkaOpanw==}
    engines: {node: '>= 14'}
    dependencies:
      basic-ftp: 5.0.4
      data-uri-to-buffer: 6.0.2
      debug: 4.3.4
      fs-extra: 11.2.0
    transitivePeerDependencies:
      - supports-color
    dev: true

  /github-from-package@0.0.0:
    resolution: {integrity: sha512-SyHy3T1v2NUXn29OsWdxmK6RwHD+vkj3v8en8AOBZ1wBQ/hCAQ5bAQTD02kW4W9tUp/3Qh6J8r9EvntiyCmOOw==}
    dev: false

  /glob-parent@5.1.2:
    resolution: {integrity: sha512-AOIgSQCepiJYwP3ARnGx+5VnTu2HBYdzbGP45eLw1vr3zB3vZLeyed1sC9hnbcOc9/SrMyM5RPQrkGz4aS9Zow==}
    engines: {node: '>= 6'}
    dependencies:
      is-glob: 4.0.3

  /glob-parent@6.0.2:
    resolution: {integrity: sha512-XxwI8EOhVQgWp6iDL+3b0r86f4d6AX6zSU55HfB4ydCEuXLXc5FcYeOu+nnGftS4TEju/11rt4KJPTMgbfmv4A==}
    engines: {node: '>=10.13.0'}
    dependencies:
      is-glob: 4.0.3

  /glob@10.3.10:
    resolution: {integrity: sha512-fa46+tv1Ak0UPK1TOy/pZrIybNNt4HCv7SDzwyfiOZkvZLEbjsZkJBPtDHVshZjbecAoAGSC20MjLDG/qr679g==}
    engines: {node: '>=16 || 14 >=14.17'}
    hasBin: true
    dependencies:
      foreground-child: 3.1.1
      jackspeak: 2.3.6
      minimatch: 9.0.3
      minipass: 7.0.4
      path-scurry: 1.10.1
    dev: false

  /glob@7.2.3:
    resolution: {integrity: sha512-nFR0zLpU2YCaRxwoCJvL6UvCH2JFyFVIvwTLsIf21AuHlMskA1hhTdk+LlYJtOlYt9v6dvszD2BGRqBL+iQK9Q==}
    dependencies:
      fs.realpath: 1.0.0
      inflight: 1.0.6
      inherits: 2.0.4
      minimatch: 3.1.2
      once: 1.4.0
      path-is-absolute: 1.0.1

  /glob@8.1.0:
    resolution: {integrity: sha512-r8hpEjiQEYlF2QU0df3dS+nxxSIreXQS1qRhMJM0Q5NDdR386C7jb7Hwwod8Fgiuex+k0GFjgft18yvxm5XoCQ==}
    engines: {node: '>=12'}
    dependencies:
      fs.realpath: 1.0.0
      inflight: 1.0.6
      inherits: 2.0.4
      minimatch: 5.1.6
      once: 1.4.0
    dev: false

  /globals@11.12.0:
    resolution: {integrity: sha512-WOBp/EEGUiIsJSp7wcv/y6MO+lV9UoncWqxuFfm8eBwzWNgyfBd6Gz+IeKQ9jCmyhoH99g15M3T+QaVHFjizVA==}
    engines: {node: '>=4'}

  /globals@13.24.0:
    resolution: {integrity: sha512-AhO5QUcj8llrbG09iWhPU2B204J1xnPeL8kQmVorSsy+Sjj1sk8gIyh6cUocGmH4L0UuhAJy+hJMRA4mgA4mFQ==}
    engines: {node: '>=8'}
    dependencies:
      type-fest: 0.20.2

  /globalthis@1.0.3:
    resolution: {integrity: sha512-sFdI5LyBiNTHjRd7cGPWapiHWMOXKyuBNX/cWJ3NfzrZQVa8GI/8cofCl74AOVqq9W5kNmguTIzJ/1s2gyI9wA==}
    engines: {node: '>= 0.4'}
    dependencies:
      define-properties: 1.2.1
    dev: false

  /globby@10.0.2:
    resolution: {integrity: sha512-7dUi7RvCoT/xast/o/dLN53oqND4yk0nsHkhRgn9w65C4PofCLOoJ39iSOg+qVDdWQPIEj+eszMHQ+aLVwwQSg==}
    engines: {node: '>=8'}
    dependencies:
      '@types/glob': 7.2.0
      array-union: 2.1.0
      dir-glob: 3.0.1
      fast-glob: 3.3.2
      glob: 7.2.3
      ignore: 5.3.1
      merge2: 1.4.1
      slash: 3.0.0
    dev: true

  /globby@11.1.0:
    resolution: {integrity: sha512-jhIXaOzy1sb8IyocaruWSn1TjmnBVs8Ayhcy83rmxNJ8q2uWKCAj3CnJY+KpGSXCueAPc0i05kVvVKtP1t9S3g==}
    engines: {node: '>=10'}
    dependencies:
      array-union: 2.1.0
      dir-glob: 3.0.1
      fast-glob: 3.3.2
      ignore: 5.3.1
      merge2: 1.4.1
      slash: 3.0.0
    dev: false

  /globrex@0.1.2:
    resolution: {integrity: sha512-uHJgbwAMwNFf5mLst7IWLNg14x1CkeqglJb/K3doi4dw6q2IvAAmM/Y81kevy83wP+Sst+nutFTYOGg3d1lsxg==}
    dev: true

  /gopd@1.0.1:
    resolution: {integrity: sha512-d65bNlIadxvpb/A2abVdlqKqV563juRnZ1Wtk6s1sIR8uNsXR70xqIzVqxVf1eTqDunwT2MkczEeaezCKTZhwA==}
    dependencies:
      get-intrinsic: 1.2.4
    dev: false

  /graceful-fs@4.2.11:
    resolution: {integrity: sha512-RbJ5/jmFcNNCcDV5o9eTnBLJ/HszWV0P73bc+Ff4nS/rJj+YaS6IGyiOL0VoBYX+l1Wrl3k63h/KrH+nhJ0XvQ==}

  /gradient-string@2.0.2:
    resolution: {integrity: sha512-rEDCuqUQ4tbD78TpzsMtt5OIf0cBCSDWSJtUDaF6JsAh+k0v9r++NzxNEG87oDZx9ZwGhD8DaezR2L/yrw0Jdw==}
    engines: {node: '>=10'}
    dependencies:
      chalk: 4.1.2
      tinygradient: 1.1.5
    dev: true

  /graphemer@1.4.0:
    resolution: {integrity: sha512-EtKwoO6kxCL9WO5xipiHTZlSzBm7WLT627TqC/uVRd0HKmq8NXyebnNYxDoBi7wt8eTWrUrKXCOVaFq9x1kgag==}

  /handlebars@4.7.8:
    resolution: {integrity: sha512-vafaFqs8MZkRrSX7sFVUdo3ap/eNiLnb4IakshzvP56X5Nr1iGKAIqdX6tMlm6HcNRIkr6AxO5jFEoJzzpT8aQ==}
    engines: {node: '>=0.4.7'}
    hasBin: true
    dependencies:
      minimist: 1.2.8
      neo-async: 2.6.2
      source-map: 0.6.1
      wordwrap: 1.0.0
    optionalDependencies:
      uglify-js: 3.17.4
    dev: true

  /hanji@0.0.5:
    resolution: {integrity: sha512-Abxw1Lq+TnYiL4BueXqMau222fPSPMFtya8HdpWsz/xVAhifXou71mPh/kY2+08RgFcVccjG3uZHs6K5HAe3zw==}
    dependencies:
      lodash.throttle: 4.1.1
      sisteransi: 1.0.5
    dev: false

  /has-bigints@1.0.2:
    resolution: {integrity: sha512-tSvCKtBr9lkF0Ex0aQiP9N+OpV4zi2r/Nee5VkRDbaqv35RLYMzbwQfFSZZH0kR+Rd6302UJZ2p/bJCEoR3VoQ==}
    dev: false

  /has-flag@3.0.0:
    resolution: {integrity: sha512-sKJf1+ceQBr4SMkvQnBDNDtf4TXpVhVGateu0t918bl30FnbE2m4vNLX+VWe/dpjlb+HugGYzW7uQXH98HPEYw==}
    engines: {node: '>=4'}

  /has-flag@4.0.0:
    resolution: {integrity: sha512-EykJT/Q1KjTWctppgIAgfSO0tKVuZUjhgMr17kqTumMl6Afv3EISleU7qZUzoXDFTAHTDC4NOoG/ZxU3EvlMPQ==}
    engines: {node: '>=8'}

  /has-property-descriptors@1.0.2:
    resolution: {integrity: sha512-55JNKuIW+vq4Ke1BjOTjM2YctQIvCT7GFzHwmfZPGo5wnrgkid0YQtnAleFSqumZm4az3n2BS+erby5ipJdgrg==}
    dependencies:
      es-define-property: 1.0.0
    dev: false

  /has-proto@1.0.1:
    resolution: {integrity: sha512-7qE+iP+O+bgF9clE5+UoBFzE65mlBiVj3tKCrlNQ0Ogwm0BjpT/gK4SlLYDMybDh5I3TCTKnPPa0oMG7JDYrhg==}
    engines: {node: '>= 0.4'}
    dev: false

  /has-symbols@1.0.3:
    resolution: {integrity: sha512-l3LCuF6MgDNwTDKkdYGEihYjt5pRPbEg46rtlmnSPlUbgmB8LOIrKJbYYFBSbnPaJexMKtiPO8hmeRjRz2Td+A==}
    engines: {node: '>= 0.4'}
    dev: false

  /has-tostringtag@1.0.2:
    resolution: {integrity: sha512-NqADB8VjPFLM2V0VvHUewwwsw0ZWBaIdgo+ieHtK3hasLz4qeCRjYcqfB6AQrBggRKppKF8L52/VqdVsO47Dlw==}
    engines: {node: '>= 0.4'}
    dependencies:
      has-symbols: 1.0.3
    dev: false

  /has-unicode@2.0.1:
    resolution: {integrity: sha512-8Rf9Y83NBReMnx0gFzA8JImQACstCYWUplepDa9xprwwtmgEZUF0h/i5xSA625zB/I37EtrswSST6OXxwaaIJQ==}
    dev: false

  /hasown@2.0.1:
    resolution: {integrity: sha512-1/th4MHjnwncwXsIW6QMzlvYL9kG5e/CpVvLRZe4XPa8TOUNbCELqmvhDmnkNsAjwaG4+I8gJJL0JBvTTLO9qA==}
    engines: {node: '>= 0.4'}
    dependencies:
      function-bind: 1.1.2

  /header-case@1.0.1:
    resolution: {integrity: sha512-i0q9mkOeSuhXw6bGgiQCCBgY/jlZuV/7dZXyZ9c6LcBrqwvT8eT719E9uxE5LiZftdl+z81Ugbg/VvXV4OJOeQ==}
    dependencies:
      no-case: 2.3.2
      upper-case: 1.1.3
    dev: true

  /heap@0.2.7:
    resolution: {integrity: sha512-2bsegYkkHO+h/9MGbn6KWcE45cHZgPANo5LXF7EvWdT0yT2EguSVO1nDgU5c8+ZOPwp2vMNa7YFsJhVcDR9Sdg==}
    dev: false

  /html-encoding-sniffer@4.0.0:
    resolution: {integrity: sha512-Y22oTqIU4uuPgEemfz7NDJz6OeKf12Lsu+QC+s3BVpda64lTiMYCyGwg5ki4vFxkMwQdeZDl2adZoqUgdFuTgQ==}
    engines: {node: '>=18'}
    dependencies:
      whatwg-encoding: 3.1.1
    dev: true

  /html-escaper@2.0.2:
    resolution: {integrity: sha512-H2iMtd0I4Mt5eYiapRdIDjp+XzelXQ0tFE4JS7YFwFevXXMmOp9myNrUvCg0D6ws8iqkRPBfKHgbwig1SmlLfg==}
    dev: true

  /http-proxy-agent@7.0.2:
    resolution: {integrity: sha512-T1gkAiYYDWYx3V5Bmyu7HcfcvL7mUrTWiM6yOfa3PIphViJ/gFPbvidQ+veqSOHci/PxBcDabeUNCzpOODJZig==}
    engines: {node: '>= 14'}
    dependencies:
      agent-base: 7.1.0
      debug: 4.3.4
    transitivePeerDependencies:
      - supports-color
    dev: true

  /https-proxy-agent@5.0.1:
    resolution: {integrity: sha512-dFcAjpTQFgoLMzC2VwU+C/CbS7uRL0lWmxDITmqm7C+7F0Odmj6s9l6alZc6AELXhrnggM2CeWSXHGOdX2YtwA==}
    engines: {node: '>= 6'}
    dependencies:
      agent-base: 6.0.2
      debug: 4.3.4
    transitivePeerDependencies:
      - supports-color
    dev: false

  /https-proxy-agent@7.0.4:
    resolution: {integrity: sha512-wlwpilI7YdjSkWaQ/7omYBMTliDcmCN8OLihO6I9B86g06lMyAoqgoDpV0XqoaPOKj+0DIdAvnsWfyAAhmimcg==}
    engines: {node: '>= 14'}
    dependencies:
      agent-base: 7.1.0
      debug: 4.3.4
    transitivePeerDependencies:
      - supports-color
    dev: true

  /human-signals@2.1.0:
    resolution: {integrity: sha512-B4FFZ6q/T2jhhksgkbEW3HBvWIfDW85snkQgawt07S7J5QXTk6BkNV+0yAeZrM5QpMAdYlocGoljn0sJ/WQkFw==}
    engines: {node: '>=10.17.0'}
    dev: true

  /human-signals@5.0.0:
    resolution: {integrity: sha512-AXcZb6vzzrFAUE61HnN4mpLqd/cSIwNQjtNWR0euPm6y0iqx3G4gOXaIDdtdDwZmhwe82LA6+zinmW4UBWVePQ==}
    engines: {node: '>=16.17.0'}
    dev: true

  /iconv-lite@0.4.24:
    resolution: {integrity: sha512-v3MXnZAcvnywkTUEZomIActle7RXXeedOR31wwl7VlyoXO4Qi9arvSenNQWne1TcRwhCL1HwLI21bEqdpj8/rA==}
    engines: {node: '>=0.10.0'}
    dependencies:
      safer-buffer: 2.1.2
    dev: true

  /iconv-lite@0.6.3:
    resolution: {integrity: sha512-4fCk79wshMdzMp2rH06qWrJE4iolqLhCUH+OiuIgU++RB0+94NlDL81atO7GX55uUKueo0txHNtvEyI6D7WdMw==}
    engines: {node: '>=0.10.0'}
    dependencies:
      safer-buffer: 2.1.2

  /ieee754@1.2.1:
    resolution: {integrity: sha512-dcyqhDvX1C46lXZcVqCpK+FtMRQVdIMN6/Df5js2zouUsqG7I6sFxitIC+7KYK29KdXOLHdu9zL4sFnoVQnqaA==}

  /ignore@5.3.1:
    resolution: {integrity: sha512-5Fytz/IraMjqpwfd34ke28PTVMjZjJG2MPn5t7OE4eUCUNf8BAa7b5WUS9/Qvr6mwOQS7Mk6vdsMno5he+T8Xw==}
    engines: {node: '>= 4'}

  /immutable@4.3.5:
    resolution: {integrity: sha512-8eabxkth9gZatlwl5TBuJnCsoTADlL6ftEr7A4qgdaTsPyreilDSnUk57SO+jfKcNtxPa22U5KK6DSeAYhpBJw==}
    dev: false

  /import-fresh@3.3.0:
    resolution: {integrity: sha512-veYYhQa+D1QBKznvhUHxb8faxlrwUnxseDAbAp457E0wLNio2bOSKnjYDhMj+YiAq61xrMGhQk9iXVk5FzgQMw==}
    engines: {node: '>=6'}
    dependencies:
      parent-module: 1.0.1
      resolve-from: 4.0.0

  /imurmurhash@0.1.4:
    resolution: {integrity: sha512-JmXMZ6wuvDmLiHEml9ykzqO6lwFbof0GG4IkcGaENdCRDDmMVnny7s5HsIgHCbaq0w2MyPhDqkhTUgS2LU2PHA==}
    engines: {node: '>=0.8.19'}

  /indent-string@4.0.0:
    resolution: {integrity: sha512-EdDDZu4A2OyIK7Lr/2zG+w5jmbuk1DVBnEwREQvBzspBJkCEbRa8GxU1lghYcaGJCnRWibjDXlq779X1/y5xwg==}
    engines: {node: '>=8'}
    dev: true

  /inflight@1.0.6:
    resolution: {integrity: sha512-k92I/b08q4wvFscXCLvqfsHCrjrF7yiXsQuIVvVE7N82W3+aqpzuUdBbfhWcy/FZR3/4IgflMgKLOsvPDrGCJA==}
    dependencies:
      once: 1.4.0
      wrappy: 1.0.2

  /inherits@2.0.4:
    resolution: {integrity: sha512-k/vGaX4/Yla3WzyMCvTQOXYeIHvqOKtnqBduzTHpzpQZzAskKMhZ2K+EnBiSM9zGSoIFeMpXKxa4dYeZIQqewQ==}

  /ini@1.3.8:
    resolution: {integrity: sha512-JV/yugV2uzW5iMRSiZAyDtQd+nxtUnjeLt0acNdw98kKLrvuRVyB80tsREOE7yvGVgalhZ6RNXCmEHkUKBKxew==}

  /inquirer@7.3.3:
    resolution: {integrity: sha512-JG3eIAj5V9CwcGvuOmoo6LB9kbAYT8HXffUl6memuszlwDC/qvFAJw49XJ5NROSFNPxp3iQg1GqkFhaY/CR0IA==}
    engines: {node: '>=8.0.0'}
    dependencies:
      ansi-escapes: 4.3.2
      chalk: 4.1.2
      cli-cursor: 3.1.0
      cli-width: 3.0.0
      external-editor: 3.1.0
      figures: 3.2.0
      lodash: 4.17.21
      mute-stream: 0.0.8
      run-async: 2.4.1
      rxjs: 6.6.7
      string-width: 4.2.3
      strip-ansi: 6.0.1
      through: 2.3.8
    dev: true

  /inquirer@8.2.6:
    resolution: {integrity: sha512-M1WuAmb7pn9zdFRtQYk26ZBoY043Sse0wVDdk4Bppr+JOXyQYybdtvK+l9wUibhtjdjvtoiNy8tk+EgsYIUqKg==}
    engines: {node: '>=12.0.0'}
    dependencies:
      ansi-escapes: 4.3.2
      chalk: 4.1.2
      cli-cursor: 3.1.0
      cli-width: 3.0.0
      external-editor: 3.1.0
      figures: 3.2.0
      lodash: 4.17.21
      mute-stream: 0.0.8
      ora: 5.4.1
      run-async: 2.4.1
      rxjs: 7.8.1
      string-width: 4.2.3
      strip-ansi: 6.0.1
      through: 2.3.8
      wrap-ansi: 6.2.0
    dev: true

  /internal-slot@1.0.7:
    resolution: {integrity: sha512-NGnrKwXzSms2qUUih/ILZ5JBqNTSa1+ZmP6flaIp6KmSElgE9qdndzS3cqjrDovwFdmwsGsLdeFgB6suw+1e9g==}
    engines: {node: '>= 0.4'}
    dependencies:
      es-errors: 1.3.0
      hasown: 2.0.1
      side-channel: 1.0.5
    dev: false

  /international-types@0.8.1:
    resolution: {integrity: sha512-tajBCAHo4I0LIFlmQ9ZWfjMWVyRffzuvfbXCd6ssFt5u1Zw15DN0UBpVTItXdNa1ls+cpQt3Yw8+TxsfGF8JcA==}
    dev: false

  /invariant@2.2.4:
    resolution: {integrity: sha512-phJfQVBuaJM5raOpJjSfkiD6BpbCE4Ns//LaXl6wGYtUBY83nWS6Rf9tXm2e8VaK60JEjYldbPif/A2B1C2gNA==}
    dependencies:
      loose-envify: 1.4.0
    dev: false

  /ioredis@5.3.2:
    resolution: {integrity: sha512-1DKMMzlIHM02eBBVOFQ1+AolGjs6+xEcM4PDL7NqOS6szq7H9jSaEkIUH6/a5Hl241LzW6JLSiAbNvTQjUupUA==}
    engines: {node: '>=12.22.0'}
    dependencies:
      '@ioredis/commands': 1.2.0
      cluster-key-slot: 1.1.2
      debug: 4.3.4
      denque: 2.1.0
      lodash.defaults: 4.2.0
      lodash.isarguments: 3.1.0
      redis-errors: 1.2.0
      redis-parser: 3.0.0
      standard-as-callback: 2.1.0
    transitivePeerDependencies:
      - supports-color
    dev: false

  /ip-address@9.0.5:
    resolution: {integrity: sha512-zHtQzGojZXTwZTHQqra+ETKd4Sn3vgi7uBmlPoXVWZqYvuKmtI0l/VZTjqGmJY9x88GGOaZ9+G9ES8hC4T4X8g==}
    engines: {node: '>= 12'}
    dependencies:
      jsbn: 1.1.0
      sprintf-js: 1.1.3
    dev: true

  /is-array-buffer@3.0.4:
    resolution: {integrity: sha512-wcjaerHw0ydZwfhiKbXJWLDY8A7yV7KhjQOpb83hGgGfId/aQa4TOvwyzn2PuswW2gPCYEL/nEAiSVpdOj1lXw==}
    engines: {node: '>= 0.4'}
    dependencies:
      call-bind: 1.0.7
      get-intrinsic: 1.2.4
    dev: false

  /is-arrayish@0.3.2:
    resolution: {integrity: sha512-eVRqCvVlZbuw3GrM63ovNSNAeA1K16kaR/LRY/92w0zxQ5/1YzwblUX652i4Xs9RwAGjW9d9y6X88t8OaAJfWQ==}
    dev: false

  /is-async-function@2.0.0:
    resolution: {integrity: sha512-Y1JXKrfykRJGdlDwdKlLpLyMIiWqWvuSd17TvZk68PLAOGOoF4Xyav1z0Xhoi+gCYjZVeC5SI+hYFOfvXmGRCA==}
    engines: {node: '>= 0.4'}
    dependencies:
      has-tostringtag: 1.0.2
    dev: false

  /is-bigint@1.0.4:
    resolution: {integrity: sha512-zB9CruMamjym81i2JZ3UMn54PKGsQzsJeo6xvN3HJJ4CAsQNB6iRutp2To77OfCNuoxspsIhzaPoO1zyCEhFOg==}
    dependencies:
      has-bigints: 1.0.2
    dev: false

  /is-binary-path@2.1.0:
    resolution: {integrity: sha512-ZMERYes6pDydyuGidse7OsHxtbI7WVeUEozgR/g7rd0xUimYNlvZRE/K2MgZTjWy725IfelLeVcEM97mmtRGXw==}
    engines: {node: '>=8'}
    dependencies:
      binary-extensions: 2.2.0
    dev: false

  /is-boolean-object@1.1.2:
    resolution: {integrity: sha512-gDYaKHJmnj4aWxyj6YHyXVpdQawtVLHU5cb+eztPGczf6cjuTdwve5ZIEfgXqH4e57An1D1AKf8CZ3kYrQRqYA==}
    engines: {node: '>= 0.4'}
    dependencies:
      call-bind: 1.0.7
      has-tostringtag: 1.0.2
    dev: false

  /is-callable@1.2.7:
    resolution: {integrity: sha512-1BC0BVFhS/p0qtw6enp8e+8OD0UrK0oFLztSjNzhcKA3WDuJxxAPXzPuPtKkjEY9UUoEWlX/8fgKeu2S8i9JTA==}
    engines: {node: '>= 0.4'}
    dev: false

  /is-core-module@2.13.1:
    resolution: {integrity: sha512-hHrIjvZsftOsvKSn2TRYl63zvxsgE0K+0mYMoH6gD4omR5IWB2KynivBQczo3+wF1cCkjzvptnI9Q0sPU66ilw==}
    dependencies:
      hasown: 2.0.1

  /is-date-object@1.0.5:
    resolution: {integrity: sha512-9YQaSxsAiSwcvS33MBk3wTCVnWK+HhF8VZR2jRxehM16QcVOdHqPn4VPHmRK4lSr38n9JriurInLcP90xsYNfQ==}
    engines: {node: '>= 0.4'}
    dependencies:
      has-tostringtag: 1.0.2
    dev: false

  /is-extendable@1.0.1:
    resolution: {integrity: sha512-arnXMxT1hhoKo9k1LZdmlNyJdDDfy2v0fXjFlmok4+i8ul/6WlbVge9bhM74OpNPQPMGUToDtz+KXa1PneJxOA==}
    engines: {node: '>=0.10.0'}
    dependencies:
      is-plain-object: 2.0.4
    dev: false

  /is-extglob@2.1.1:
    resolution: {integrity: sha512-SbKbANkN603Vi4jEZv49LeVJMn4yGwsbzZworEoyEiutsN3nJYdbO36zfhGJ6QEDpOZIFkDtnq5JRxmvl3jsoQ==}
    engines: {node: '>=0.10.0'}

  /is-finalizationregistry@1.0.2:
    resolution: {integrity: sha512-0by5vtUJs8iFQb5TYUHHPudOR+qXYIMKtiUzvLIZITZUjknFmziyBJuLhVRc+Ds0dREFlskDNJKYIdIzu/9pfw==}
    dependencies:
      call-bind: 1.0.7
    dev: false

  /is-fullwidth-code-point@3.0.0:
    resolution: {integrity: sha512-zymm5+u+sCsSWyD9qNaejV3DFvhCKclKdizYaJUuHA83RLjb7nSuGnddCHGv0hk+KY7BMAlsWeK4Ueg6EV6XQg==}
    engines: {node: '>=8'}

  /is-generator-function@1.0.10:
    resolution: {integrity: sha512-jsEjy9l3yiXEQ+PsXdmBwEPcOxaXWLspKdplFUVI9vq1iZgIekeC0L167qeu86czQaxed3q/Uzuw0swL0irL8A==}
    engines: {node: '>= 0.4'}
    dependencies:
      has-tostringtag: 1.0.2
    dev: false

  /is-glob@4.0.3:
    resolution: {integrity: sha512-xelSayHH36ZgE7ZWhli7pW34hNbNl8Ojv5KVmkJD4hBdD3th8Tfk9vYasLM+mXWOZhFkgZfxhLSnrwRr4elSSg==}
    engines: {node: '>=0.10.0'}
    dependencies:
      is-extglob: 2.1.1

  /is-interactive@1.0.0:
    resolution: {integrity: sha512-2HvIEKRoqS62guEC+qBjpvRubdX910WCMuJTZ+I9yvqKU2/12eSL549HMwtabb4oupdj2sMP50k+XJfB/8JE6w==}
    engines: {node: '>=8'}
    dev: true

  /is-lower-case@1.1.3:
    resolution: {integrity: sha512-+5A1e/WJpLLXZEDlgz4G//WYSHyQBD32qa4Jd3Lw06qQlv3fJHnp3YIHjTQSGzHMgzmVKz2ZP3rBxTHkPw/lxA==}
    dependencies:
      lower-case: 1.1.4
    dev: true

  /is-map@2.0.2:
    resolution: {integrity: sha512-cOZFQQozTha1f4MxLFzlgKYPTyj26picdZTx82hbc/Xf4K/tZOOXSCkMvU4pKioRXGDLJRn0GM7Upe7kR721yg==}
    dev: false

  /is-negative-zero@2.0.2:
    resolution: {integrity: sha512-dqJvarLawXsFbNDeJW7zAz8ItJ9cd28YufuuFzh0G8pNHjJMnY08Dv7sYX2uF5UpQOwieAeOExEYAWWfu7ZZUA==}
    engines: {node: '>= 0.4'}
    dev: false

  /is-number-object@1.0.7:
    resolution: {integrity: sha512-k1U0IRzLMo7ZlYIfzRu23Oh6MiIFasgpb9X76eqfFZAqwH44UI4KTBvBYIZ1dSL9ZzChTB9ShHfLkR4pdW5krQ==}
    engines: {node: '>= 0.4'}
    dependencies:
      has-tostringtag: 1.0.2
    dev: false

  /is-number@7.0.0:
    resolution: {integrity: sha512-41Cifkg6e8TylSpdtTpeLVMqvSBEVzTttHvERD741+pnZ8ANv0004MRL43QKPDlK9cGvNp6NZWZUBlbGXYxxng==}
    engines: {node: '>=0.12.0'}

  /is-path-cwd@2.2.0:
    resolution: {integrity: sha512-w942bTcih8fdJPJmQHFzkS76NEP8Kzzvmw92cXsazb8intwLqPibPPdXf4ANdKV3rYMuuQYGIWtvz9JilB3NFQ==}
    engines: {node: '>=6'}
    dev: true

  /is-path-inside@3.0.3:
    resolution: {integrity: sha512-Fd4gABb+ycGAmKou8eMftCupSir5lRxqf4aD/vd0cD2qc4HL07OjCeuHMr8Ro4CoMaeCKDB0/ECBOVWjTwUvPQ==}
    engines: {node: '>=8'}

  /is-plain-object@2.0.4:
    resolution: {integrity: sha512-h5PpgXkWitc38BBMYawTYMWJHFZJVnBquFE57xFpjB8pJFiF6gZ+bU+WyI/yqXiFR5mdLsgYNaPe8uao6Uv9Og==}
    engines: {node: '>=0.10.0'}
    dependencies:
      isobject: 3.0.1
    dev: false

  /is-potential-custom-element-name@1.0.1:
    resolution: {integrity: sha512-bCYeRA2rVibKZd+s2625gGnGF/t7DSqDs4dP7CrLA1m7jKWz6pps0LpYLJN8Q64HtmPKJ1hrN3nzPNKFEKOUiQ==}
    dev: true

  /is-promise@2.2.2:
    resolution: {integrity: sha512-+lP4/6lKUBfQjZ2pdxThZvLUAafmZb8OAxFb8XXtiQmS35INgr85hdOGoEs124ez1FCnZJt6jau/T+alh58QFQ==}
    dev: false

  /is-property@1.0.2:
    resolution: {integrity: sha512-Ks/IoX00TtClbGQr4TWXemAnktAQvYB7HzcCxDGqEZU6oCmb2INHuOoKxbtR+HFkmYWBKv/dOZtGRiAjDhj92g==}
    dev: false

  /is-regex@1.1.4:
    resolution: {integrity: sha512-kvRdxDsxZjhzUX07ZnLydzS1TU/TJlTUHHY4YLL87e37oUA49DfkLqgy+VjFocowy29cKvcSiu+kIv728jTTVg==}
    engines: {node: '>= 0.4'}
    dependencies:
      call-bind: 1.0.7
      has-tostringtag: 1.0.2
    dev: false

  /is-set@2.0.2:
    resolution: {integrity: sha512-+2cnTEZeY5z/iXGbLhPrOAaK/Mau5k5eXq9j14CpRTftq0pAJu2MwVRSZhyZWBzx3o6X795Lz6Bpb6R0GKf37g==}
    dev: false

  /is-shared-array-buffer@1.0.2:
    resolution: {integrity: sha512-sqN2UDu1/0y6uvXyStCOzyhAjCSlHceFoMKJW8W9EU9cvic/QdsZ0kEU93HEy3IUEFZIiH/3w+AH/UQbPHNdhA==}
    dependencies:
      call-bind: 1.0.7
    dev: false

  /is-stream@2.0.1:
    resolution: {integrity: sha512-hFoiJiTl63nn+kstHGBtewWSKnQLpyb155KHheA1l39uvtO9nWIop1p3udqPcUd/xbF1VLMO4n7OI6p7RbngDg==}
    engines: {node: '>=8'}

  /is-stream@3.0.0:
    resolution: {integrity: sha512-LnQR4bZ9IADDRSkvpqMGvt/tEJWclzklNgSw48V5EAaAeDd6qGvN8ei6k5p0tvxSR171VmGyHuTiAOfxAbr8kA==}
    engines: {node: ^12.20.0 || ^14.13.1 || >=16.0.0}
    dev: true

  /is-string@1.0.7:
    resolution: {integrity: sha512-tE2UXzivje6ofPW7l23cjDOMa09gb7xlAqG6jG5ej6uPV32TlWP3NKPigtaGeHNu9fohccRYvIiZMfOOnOYUtg==}
    engines: {node: '>= 0.4'}
    dependencies:
      has-tostringtag: 1.0.2
    dev: false

  /is-symbol@1.0.4:
    resolution: {integrity: sha512-C/CPBqKWnvdcxqIARxyOh4v1UUEOCHpgDa0WYgpKDFMszcrPcffg5uhwSgPCLD2WWxmq6isisz87tzT01tuGhg==}
    engines: {node: '>= 0.4'}
    dependencies:
      has-symbols: 1.0.3
    dev: false

  /is-typed-array@1.1.13:
    resolution: {integrity: sha512-uZ25/bUAlUY5fR4OKT4rZQEBrzQWYV9ZJYGGsUmEJ6thodVJ1HX64ePQ6Z0qPWP+m+Uq6e9UugrE38jeYsDSMw==}
    engines: {node: '>= 0.4'}
    dependencies:
      which-typed-array: 1.1.14
    dev: false

  /is-unicode-supported@0.1.0:
    resolution: {integrity: sha512-knxG2q4UC3u8stRGyAVJCOdxFmv5DZiRcdlIaAQXAbSfJya+OhopNotLQrstBhququ4ZpuKbDc/8S6mgXgPFPw==}
    engines: {node: '>=10'}
    dev: true

  /is-upper-case@1.1.2:
    resolution: {integrity: sha512-GQYSJMgfeAmVwh9ixyk888l7OIhNAGKtY6QA+IrWlu9MDTCaXmeozOZ2S9Knj7bQwBO/H6J2kb+pbyTUiMNbsw==}
    dependencies:
      upper-case: 1.1.3
    dev: true

  /is-weakmap@2.0.1:
    resolution: {integrity: sha512-NSBR4kH5oVj1Uwvv970ruUkCV7O1mzgVFO4/rev2cLRda9Tm9HrL70ZPut4rOHgY0FNrUu9BCbXA2sdQ+x0chA==}
    dev: false

  /is-weakref@1.0.2:
    resolution: {integrity: sha512-qctsuLZmIQ0+vSSMfoVvyFe2+GSEvnmZ2ezTup1SBse9+twCCeial6EEi3Nc2KFcf6+qz2FBPnjXsk8xhKSaPQ==}
    dependencies:
      call-bind: 1.0.7
    dev: false

  /is-weakset@2.0.2:
    resolution: {integrity: sha512-t2yVvttHkQktwnNNmBQ98AhENLdPUTDTE21uPqAQ0ARwQfGeQKRVS0NNurH7bTf7RrvcVn1OOge45CnBeHCSmg==}
    dependencies:
      call-bind: 1.0.7
      get-intrinsic: 1.2.4
    dev: false

  /is-what@4.1.16:
    resolution: {integrity: sha512-ZhMwEosbFJkA0YhFnNDgTM4ZxDRsS6HqTo7qsZM08fehyRYIYa0yHu5R6mgo1n/8MgaPBXiPimPD77baVFYg+A==}
    engines: {node: '>=12.13'}
    dev: false

  /isarray@2.0.5:
    resolution: {integrity: sha512-xHjhDr3cNBK0BzdUJSPXZntQUx/mwMS5Rw4A7lPJ90XGAO6ISP/ePDNuo0vhqOZU+UD5JoodwCAAoZQd3FeAKw==}
    dev: false

  /isbinaryfile@4.0.10:
    resolution: {integrity: sha512-iHrqe5shvBUcFbmZq9zOQHBoeOhZJu6RQGrDpBgenUm/Am+F3JM2MgQj+rK3Z601fzrL5gLZWtAPH2OBaSVcyw==}
    engines: {node: '>= 8.0.0'}
    dev: true

  /isexe@2.0.0:
    resolution: {integrity: sha512-RHxMLp9lnKHGHRng9QFhRCMbYAcVpn69smSGcq3f36xjgVVWThj4qqLbTLlq7Ssj8B+fIQ1EuCEGI2lKsyQeIw==}

  /isobject@3.0.1:
    resolution: {integrity: sha512-WhB9zCku7EGTj/HQQRz5aUQEUeoQZH2bWcltRErOpymJ4boYE6wL9Tbr23krRPSZ+C5zqNSrSw+Cc7sZZ4b7vg==}
    engines: {node: '>=0.10.0'}
    dev: false

  /istanbul-lib-coverage@3.2.2:
    resolution: {integrity: sha512-O8dpsF+r0WV/8MNRKfnmrtCWhuKjxrq2w+jpzBL5UZKTi2LeVWnWOmWRxFlesJONmc+wLAGvKQZEOanko0LFTg==}
    engines: {node: '>=8'}
    dev: true

  /istanbul-lib-report@3.0.1:
    resolution: {integrity: sha512-GCfE1mtsHGOELCU8e/Z7YWzpmybrx/+dSTfLrvY8qRmaY6zXTKWn6WQIjaAFw069icm6GVMNkgu0NzI4iPZUNw==}
    engines: {node: '>=10'}
    dependencies:
      istanbul-lib-coverage: 3.2.2
      make-dir: 4.0.0
      supports-color: 7.2.0
    dev: true

  /istanbul-lib-source-maps@5.0.4:
    resolution: {integrity: sha512-wHOoEsNJTVltaJp8eVkm8w+GVkVNHT2YDYo53YdzQEL2gWm1hBX5cGFR9hQJtuGLebidVX7et3+dmDZrmclduw==}
    engines: {node: '>=10'}
    dependencies:
      '@jridgewell/trace-mapping': 0.3.25
      debug: 4.3.4
      istanbul-lib-coverage: 3.2.2
    transitivePeerDependencies:
      - supports-color
    dev: true

  /istanbul-reports@3.1.6:
    resolution: {integrity: sha512-TLgnMkKg3iTDsQ9PbPTdpfAK2DzjF9mqUG7RMgcQl8oFjad8ob4laGxv5XV5U9MAfx8D6tSJiUyuAwzLicaxlg==}
    engines: {node: '>=8'}
    dependencies:
      html-escaper: 2.0.2
      istanbul-lib-report: 3.0.1
    dev: true

  /iterator.prototype@1.1.2:
    resolution: {integrity: sha512-DR33HMMr8EzwuRL8Y9D3u2BMj8+RqSE850jfGu59kS7tbmPLzGkZmVSfyCFSDxuZiEY6Rzt3T2NA/qU+NwVj1w==}
    dependencies:
      define-properties: 1.2.1
      get-intrinsic: 1.2.4
      has-symbols: 1.0.3
      reflect.getprototypeof: 1.0.5
      set-function-name: 2.0.1
    dev: false

  /jackspeak@2.3.6:
    resolution: {integrity: sha512-N3yCS/NegsOBokc8GAdM8UcmfsKiSS8cipheD/nivzr700H+nsMOxJjQnvwOcRYVuFkdH0wGUvW2WbXGmrZGbQ==}
    engines: {node: '>=14'}
    dependencies:
      '@isaacs/cliui': 8.0.2
    optionalDependencies:
      '@pkgjs/parseargs': 0.11.0
    dev: false

  /jose@5.2.2:
    resolution: {integrity: sha512-/WByRr4jDcsKlvMd1dRJnPfS1GVO3WuKyaurJ/vvXcOaUQO8rnNObCQMlv/5uCceVQIq5Q4WLF44ohsdiTohdg==}
    dev: false

  /jotai@2.7.2(@types/react@18.2.74)(react@18.2.0):
    resolution: {integrity: sha512-6Ft5kpNu8p93Ssf1Faoza3hYQZRIYp7rioK8MwTTFnbQKwUyZElwquPwl1h6U0uo9hC0jr+ghO3gcSjc6P35/Q==}
    engines: {node: '>=12.20.0'}
    peerDependencies:
      '@types/react': '>=17.0.0'
      react: '>=17.0.0'
    peerDependenciesMeta:
      '@types/react':
        optional: true
      react:
        optional: true
    dependencies:
      '@types/react': 18.2.74
      react: 18.2.0
    dev: false

  /js-tokens@4.0.0:
    resolution: {integrity: sha512-RdJUflcE3cUzKiMqQgsCu06FPu9UdIJO0beYbPhHN4k6apgJtifcoCtT9bcxOpYBtpD2kCM6Sbzg4CausW/PKQ==}

  /js-tokens@8.0.3:
    resolution: {integrity: sha512-UfJMcSJc+SEXEl9lH/VLHSZbThQyLpw1vLO1Lb+j4RWDvG3N2f7yj3PVQA3cmkTBNldJ9eFnM+xEXxHIXrYiJw==}
    dev: true

  /js-yaml@4.1.0:
    resolution: {integrity: sha512-wpxZs9NoxZaJESJGIZTyDEaYpl0FKSA+FB9aJiyemKhMwkxQg63h4T1KJgUGHpTqPDNRcmmYLugrRjJlBtWvRA==}
    hasBin: true
    dependencies:
      argparse: 2.0.1

  /jsbn@1.1.0:
    resolution: {integrity: sha512-4bYVV3aAMtDTTu4+xsDYa6sy9GyJ69/amsu9sYF2zqjiEoZA5xJi3BrfX3uY+/IekIu7MwdObdbDWpoZdBv3/A==}
    dev: true

  /jsdom@24.0.0:
    resolution: {integrity: sha512-UDS2NayCvmXSXVP6mpTj+73JnNQadZlr9N68189xib2tx5Mls7swlTNao26IoHv46BZJFvXygyRtyXd1feAk1A==}
    engines: {node: '>=18'}
    peerDependencies:
      canvas: ^2.11.2
    peerDependenciesMeta:
      canvas:
        optional: true
    dependencies:
      cssstyle: 4.0.1
      data-urls: 5.0.0
      decimal.js: 10.4.3
      form-data: 4.0.0
      html-encoding-sniffer: 4.0.0
      http-proxy-agent: 7.0.2
      https-proxy-agent: 7.0.4
      is-potential-custom-element-name: 1.0.1
      nwsapi: 2.2.7
      parse5: 7.1.2
      rrweb-cssom: 0.6.0
      saxes: 6.0.0
      symbol-tree: 3.2.4
      tough-cookie: 4.1.3
      w3c-xmlserializer: 5.0.0
      webidl-conversions: 7.0.0
      whatwg-encoding: 3.1.1
      whatwg-mimetype: 4.0.0
      whatwg-url: 14.0.0
      ws: 8.16.0
      xml-name-validator: 5.0.0
    transitivePeerDependencies:
      - bufferutil
      - supports-color
      - utf-8-validate
    dev: true

  /jsesc@2.5.2:
    resolution: {integrity: sha512-OYu7XEzjkCQ3C5Ps3QIZsQfNpqoJyZZA99wd9aWd05NCtC5pWOkShK2mkL6HXQR6/Cy2lbNdPlZBpuQHXE63gA==}
    engines: {node: '>=4'}
    hasBin: true

  /json-buffer@3.0.1:
    resolution: {integrity: sha512-4bV5BfR2mqfQTJm+V5tPPdf+ZpuhiIvTuAB5g8kcrXOZpTT/QwwVRWBywX1ozr6lEuPdbHxwaJlm9G6mI2sfSQ==}

  /json-diff@0.9.0:
    resolution: {integrity: sha512-cVnggDrVkAAA3OvFfHpFEhOnmcsUpleEKq4d4O8sQWWSH40MBrWstKigVB1kGrgLWzuom+7rRdaCsnBD6VyObQ==}
    hasBin: true
    dependencies:
      cli-color: 2.0.3
      difflib: 0.2.4
      dreamopt: 0.8.0
    dev: false

  /json-schema-traverse@0.4.1:
    resolution: {integrity: sha512-xbbCH5dCYU5T8LcEhhuh7HJ88HXuW3qsI3Y0zOZFKfZEHcpWiHU/Jxzk629Brsab/mMiHQti9wMP+845RPe3Vg==}

  /json-stable-stringify-without-jsonify@1.0.1:
    resolution: {integrity: sha512-Bdboy+l7tA3OGW6FjyFHWkP5LuByj1Tk33Ljyq0axyzdk9//JSi2u3fP1QSmd1KNwq6VOKYGlAu87CisVir6Pw==}

  /json5@1.0.2:
    resolution: {integrity: sha512-g1MWMLBiz8FKi1e4w0UyVL3w+iJceWAFBAaBnnGKOpNa5f8TLktkbre1+s6oICydWAm+HRUGTmI+//xv2hvXYA==}
    hasBin: true
    dependencies:
      minimist: 1.2.8
    dev: false

  /json5@2.2.3:
    resolution: {integrity: sha512-XmOWe7eyHYH14cLdVPoyg+GOH3rYX++KpzrylJwSW98t3Nk+U8XOl8FWKOgwtzdb8lXGf6zYwDUzeHMWfxasyg==}
    engines: {node: '>=6'}
    hasBin: true

  /jsonc-parser@3.2.1:
    resolution: {integrity: sha512-AilxAyFOAcK5wA1+LeaySVBrHsGQvUFCDWXKpZjzaL0PqW+xfBOttn8GNtWKFWqneyMZj41MWF9Kl6iPWLwgOA==}
    dev: true

  /jsonfile@6.1.0:
    resolution: {integrity: sha512-5dgndWOriYSm5cnYaJNhalLNDKOqFwyDB/rr1E9ZsGciGvKPs8R2xYGCacuf3z6K1YKDz182fd+fY3cn3pMqXQ==}
    dependencies:
      universalify: 2.0.1
    optionalDependencies:
      graceful-fs: 4.2.11
    dev: true

  /jsx-ast-utils@3.3.5:
    resolution: {integrity: sha512-ZZow9HBI5O6EPgSJLUb8n2NKgmVWTwCvHGwFuJlMjvLFqlGG6pjirPhtdsseaLZjSibD8eegzmYpUZwoIlj2cQ==}
    engines: {node: '>=4.0'}
    dependencies:
      array-includes: 3.1.7
      array.prototype.flat: 1.3.2
      object.assign: 4.1.5
      object.values: 1.1.7
    dev: false

  /keygrip@1.1.0:
    resolution: {integrity: sha512-iYSchDJ+liQ8iwbSI2QqsQOvqv58eJCEanyJPJi+Khyu8smkcKSFUCbPwzFcL7YVtZ6eONjqRX/38caJ7QjRAQ==}
    engines: {node: '>= 0.6'}
    dependencies:
      tsscmp: 1.0.6
    dev: false

  /keyv@4.5.4:
    resolution: {integrity: sha512-oxVHkHR/EJf2CNXnWxRLW6mg7JyCCUcG0DtEGmL2ctUo1PNTin1PUil+r/+4r5MpVgC/fn1kjsx7mjSujKqIpw==}
    dependencies:
      json-buffer: 3.0.1

  /klona@2.0.6:
    resolution: {integrity: sha512-dhG34DXATL5hSxJbIexCft8FChFXtmskoZYnoPWjXQuebWYCNkVeV3KkGegCK9CP1oswI/vQibS2GY7Em/sJJA==}
    engines: {node: '>= 8'}
    dev: false

  /kuler@2.0.0:
    resolution: {integrity: sha512-Xq9nH7KlWZmXAtodXDDRE7vs6DU1gTU8zYDHDiWLSip45Egwq3plLHzPn27NgvzL2r1LMPC1vdqh98sQxtqj4A==}
    dev: false

  /language-subtag-registry@0.3.22:
    resolution: {integrity: sha512-tN0MCzyWnoz/4nHS6uxdlFWoUZT7ABptwKPQ52Ea7URk6vll88bWBVhodtnlfEuCcKWNGoc+uGbw1cwa9IKh/w==}
    dev: false

  /language-tags@1.0.9:
    resolution: {integrity: sha512-MbjN408fEndfiQXbFQ1vnd+1NoLDsnQW41410oQBXiyXDMYH5z505juWa4KUE1LqxRC7DgOgZDbKLxHIwm27hA==}
    engines: {node: '>=0.10'}
    dependencies:
      language-subtag-registry: 0.3.22
    dev: false

  /levn@0.4.1:
    resolution: {integrity: sha512-+bT2uH4E5LGE7h/n3evcS/sQlJXCpIp6ym8OWJ5eV6+67Dsql/LaaT7qJBAt2rzfoa/5QBGBhxDix1dMt2kQKQ==}
    engines: {node: '>= 0.8.0'}
    dependencies:
      prelude-ls: 1.2.1
      type-check: 0.4.0

  /linkify-it@5.0.0:
    resolution: {integrity: sha512-5aHCbzQRADcdP+ATqnDuhhJ/MRIqDkZX5pyjFHRRysS8vZ5AbqGEoFIb6pYHPZ+L/OC2Lc+xT8uHVVR5CAK/wQ==}
    dependencies:
      uc.micro: 2.1.0
    dev: false

  /linkifyjs@4.1.3:
    resolution: {integrity: sha512-auMesunaJ8yfkHvK4gfg1K0SaKX/6Wn9g2Aac/NwX+l5VdmFZzo/hdPGxEOETj+ryRa4/fiOPjeeKURSAJx1sg==}
    dev: false

  /local-pkg@0.5.0:
    resolution: {integrity: sha512-ok6z3qlYyCDS4ZEU27HaU6x/xZa9Whf8jD4ptH5UZTQYZVYeb9bnZ3ojVhiJNLiXK1Hfc0GNbLXcmZ5plLDDBg==}
    engines: {node: '>=14'}
    dependencies:
      mlly: 1.5.0
      pkg-types: 1.0.3
    dev: true

  /locate-path@6.0.0:
    resolution: {integrity: sha512-iPZK6eYjbxRu3uB4/WZ3EsEIMJFMqAoopl3R+zuq0UjcAm/MO6KCweDgPfP3elTztoKP3KtnVHxTn2NHBSDVUw==}
    engines: {node: '>=10'}
    dependencies:
      p-locate: 5.0.0

  /lodash.defaults@4.2.0:
    resolution: {integrity: sha512-qjxPLHd3r5DnsdGacqOMU6pb/avJzdh9tFX2ymgoZE27BmjXrNy/y4LoaiTeAb+O3gL8AfpJGtqfX/ae2leYYQ==}
    dev: false

  /lodash.get@4.4.2:
    resolution: {integrity: sha512-z+Uw/vLuy6gQe8cfaFWD7p0wVv8fJl3mbzXh33RS+0oW2wvUqiRXiQ69gLWSLpgB5/6sU+r6BlQR0MBILadqTQ==}
    dev: true

  /lodash.isarguments@3.1.0:
    resolution: {integrity: sha512-chi4NHZlZqZD18a0imDHnZPrDeBbTtVN7GXMwuGdRH9qotxAjYs3aVLKc7zNOG9eddR5Ksd8rvFEBc9SsggPpg==}
    dev: false

  /lodash.merge@4.6.2:
    resolution: {integrity: sha512-0KpjqXRVvrYyCsX1swR/XTK0va6VQkQM6MNo7PqW77ByjAhoARA8EfrP1N4+KlKj8YS0ZUCtRT/YUuhyYDujIQ==}

  /lodash.throttle@4.1.1:
    resolution: {integrity: sha512-wIkUCfVKpVsWo3JSZlc+8MB5it+2AN5W8J7YVMST30UrvcQNZ1Okbj+rbVniijTWE6FGYy4XJq/rHkas8qJMLQ==}
    dev: false

  /lodash@4.17.21:
    resolution: {integrity: sha512-v2kDEe57lecTulaDIuNTPy3Ry4gLGJ6Z1O3vE1krgXZNrsQ+LFTGHVxVjcXPs17LhbZVGedAJv8XZ1tvj5FvSg==}
    dev: true

  /log-symbols@3.0.0:
    resolution: {integrity: sha512-dSkNGuI7iG3mfvDzUuYZyvk5dD9ocYCYzNU6CYDE6+Xqd+gwme6Z00NS3dUh8mq/73HaEtT7m6W+yUPtU6BZnQ==}
    engines: {node: '>=8'}
    dependencies:
      chalk: 2.4.2
    dev: true

  /log-symbols@4.1.0:
    resolution: {integrity: sha512-8XPvpAA8uyhfteu8pIvQxpJZ7SYYdpUivZpGy6sFsBuKRY/7rQGavedeB8aK+Zkyq6upMFVL/9AW6vOYzfRyLg==}
    engines: {node: '>=10'}
    dependencies:
      chalk: 4.1.2
      is-unicode-supported: 0.1.0
    dev: true

  /logform@2.6.0:
    resolution: {integrity: sha512-1ulHeNPp6k/LD8H91o7VYFBng5i1BDE7HoKxVbZiGFidS1Rj65qcywLxX+pVfAPoQJEjRdvKcusKwOupHCVOVQ==}
    engines: {node: '>= 12.0.0'}
    dependencies:
      '@colors/colors': 1.6.0
      '@types/triple-beam': 1.3.5
      fecha: 4.2.3
      ms: 2.1.3
      safe-stable-stringify: 2.4.3
      triple-beam: 1.4.1
    dev: false

  /long@5.2.3:
    resolution: {integrity: sha512-lcHwpNoggQTObv5apGNCTdJrO69eHOZMi4BNC+rTLER8iHAqGrUVeLh/irVIM7zTw2bOXA8T6uNPeujwOLg/2Q==}
    dev: false

  /loose-envify@1.4.0:
    resolution: {integrity: sha512-lyuxPGr/Wfhrlem2CL/UcnUc1zcqKAImBDzukY7Y5F/yQiNdko6+fRLevlw1HgMySw7f611UIY408EtxRSoK3Q==}
    hasBin: true
    dependencies:
      js-tokens: 4.0.0

  /loupe@2.3.7:
    resolution: {integrity: sha512-zSMINGVYkdpYSOBmLi0D1Uo7JU9nVdQKrHxC8eYlV+9YKK9WePqAlL7lSlorG/U2Fw1w0hTBmaa/jrQ3UbPHtA==}
    dependencies:
      get-func-name: 2.0.2
    dev: true

  /lower-case-first@1.0.2:
    resolution: {integrity: sha512-UuxaYakO7XeONbKrZf5FEgkantPf5DUqDayzP5VXZrtRPdH86s4kN47I8B3TW10S4QKiE3ziHNf3kRN//okHjA==}
    dependencies:
      lower-case: 1.1.4
    dev: true

  /lower-case@1.1.4:
    resolution: {integrity: sha512-2Fgx1Ycm599x+WGpIYwJOvsjmXFzTSc34IwDWALRA/8AopUKAVPwfJ+h5+f85BCp0PWmmJcWzEpxOpoXycMpdA==}
    dev: true

  /lru-cache@10.2.0:
    resolution: {integrity: sha512-2bIM8x+VAf6JT4bKAljS1qUWgMsqZRPGJS6FSahIMPVvctcNhyVp7AJu7quxOW9jwkryBReKZY5tY5JYv2n/7Q==}
    engines: {node: 14 || >=16.14}
    dev: false

  /lru-cache@5.1.1:
    resolution: {integrity: sha512-KpNARQA3Iwv+jTA0utUVVbrh+Jlrr1Fv0e56GGzAFOXN7dk/FviaDW8LHmK52DlcH4WP2n6gI8vN1aesBFgo9w==}
    dependencies:
      yallist: 3.1.1

  /lru-cache@6.0.0:
    resolution: {integrity: sha512-Jo6dJ04CmSjuznwJSS3pUeWmd/H0ffTlkXXgwZi+eq1UCmqQwCh+eLsYOYCwY991i2Fah4h1BEMCx4qThGbsiA==}
    engines: {node: '>=10'}
    dependencies:
      yallist: 4.0.0

  /lru-cache@7.18.3:
    resolution: {integrity: sha512-jumlc0BIUrS3qJGgIkWZsyfAM7NCWiBcCDhnd+3NNM5KbBmLTgHVfWBcg6W+rLUsIpzpERPsvwUP7CckAQSOoA==}
    engines: {node: '>=12'}

  /lru-cache@8.0.5:
    resolution: {integrity: sha512-MhWWlVnuab1RG5/zMRRcVGXZLCXrZTgfwMikgzCegsPnG62yDQo5JnqKkrK4jO5iKqDAZGItAqN5CtKBCBWRUA==}
    engines: {node: '>=16.14'}
    dev: false

  /lru-queue@0.1.0:
    resolution: {integrity: sha512-BpdYkt9EvGl8OfWHDQPISVpcl5xZthb+XPsbELj5AQXxIC8IriDZIQYjBJPEm5rS420sjZ0TLEzRcq5KdBhYrQ==}
    dependencies:
      es5-ext: 0.10.62
    dev: false

  /magic-string@0.30.7:
    resolution: {integrity: sha512-8vBuFF/I/+OSLRmdf2wwFCJCz+nSn0m6DPvGH1fS/KiQoSaR+sETbov0eIk9KhEKy8CYqIkIAnbohxT/4H0kuA==}
    engines: {node: '>=12'}
    dependencies:
      '@jridgewell/sourcemap-codec': 1.4.15
    dev: true

  /magicast@0.3.3:
    resolution: {integrity: sha512-ZbrP1Qxnpoes8sz47AM0z08U+jW6TyRgZzcWy3Ma3vDhJttwMwAFDMMQFobwdBxByBD46JYmxRzeF7w2+wJEuw==}
    dependencies:
      '@babel/parser': 7.23.9
      '@babel/types': 7.23.9
      source-map-js: 1.2.0
    dev: true

  /make-dir@3.1.0:
    resolution: {integrity: sha512-g3FeP20LNwhALb/6Cz6Dd4F2ngze0jz7tbzrD2wAV+o9FeNHe4rL+yK2md0J/fiSf1sa1ADhXqi5+oVwOM/eGw==}
    engines: {node: '>=8'}
    dependencies:
      semver: 6.3.1
    dev: false

  /make-dir@4.0.0:
    resolution: {integrity: sha512-hXdUTZYIVOt1Ex//jAQi+wTZZpUpwBj/0QsOzqegb3rGMMeJiSEu5xLHnYfBrRV4RH2+OCSOO95Is/7x1WJ4bw==}
    engines: {node: '>=10'}
    dependencies:
      semver: 7.6.0
    dev: true

  /make-error@1.3.6:
    resolution: {integrity: sha512-s8UhlNe7vPKomQhC1qFelMokr/Sc3AgNbso3n74mVPA5LTZwkB9NlXf4XPamLxJE8h0gh73rM94xvwRT2CVInw==}

  /mantine-react-table@2.0.0-beta.1(@mantine/core@7.7.1)(@mantine/dates@7.7.1)(@mantine/hooks@7.7.1)(@tabler/icons-react@3.1.0)(clsx@2.1.0)(dayjs@1.11.10)(react-dom@18.2.0)(react@18.2.0):
    resolution: {integrity: sha512-TptKzSL/x8rMReMOaRP1lItIngK5UaD7+uy01V2jz+Y+PtodqTSDfyjUD9ON4iWUEiSMFNxaPAXa2MbMJXPW0Q==}
    engines: {node: '>=16'}
    peerDependencies:
      '@mantine/core': ^7.6
      '@mantine/dates': ^7.6
      '@mantine/hooks': ^7.6
      '@tabler/icons-react': '>=2.23.0'
      clsx: '>=2'
      dayjs: '>=1.11'
      react: '>=18.0'
      react-dom: '>=18.0'
    dependencies:
      '@mantine/core': 7.7.1(@mantine/hooks@7.7.1)(@types/react@18.2.74)(react-dom@18.2.0)(react@18.2.0)
      '@mantine/dates': 7.7.1(@mantine/core@7.7.1)(@mantine/hooks@7.7.1)(dayjs@1.11.10)(react-dom@18.2.0)(react@18.2.0)
      '@mantine/hooks': 7.7.1(react@18.2.0)
      '@tabler/icons-react': 3.1.0(react@18.2.0)
      '@tanstack/match-sorter-utils': 8.11.8
      '@tanstack/react-table': 8.15.0(react-dom@18.2.0)(react@18.2.0)
      '@tanstack/react-virtual': 3.2.0(react-dom@18.2.0)(react@18.2.0)
      clsx: 2.1.0
      dayjs: 1.11.10
      react: 18.2.0
      react-dom: 18.2.0(react@18.2.0)
    dev: false

  /markdown-it@14.0.0:
    resolution: {integrity: sha512-seFjF0FIcPt4P9U39Bq1JYblX0KZCjDLFFQPHpL5AzHpqPEKtosxmdq/LTVZnjfH7tjt9BxStm+wXcDBNuYmzw==}
    hasBin: true
    dependencies:
      argparse: 2.0.1
      entities: 4.5.0
      linkify-it: 5.0.0
      mdurl: 2.0.0
      punycode.js: 2.3.1
      uc.micro: 2.1.0
    dev: false

  /mdurl@2.0.0:
    resolution: {integrity: sha512-Lf+9+2r+Tdp5wXDXC4PcIBjTDtq4UKjCPMQhKIuzpJNW0b96kVqSwW0bT7FhRSfmAiFYgP+SCRvdrDozfh0U5w==}
    dev: false

  /memoizee@0.4.15:
    resolution: {integrity: sha512-UBWmJpLZd5STPm7PMUlOw/TSy972M+z8gcyQ5veOnSDRREz/0bmpyTfKt3/51DhEBqCZQn1udM/5flcSPYhkdQ==}
    dependencies:
      d: 1.0.1
      es5-ext: 0.10.62
      es6-weak-map: 2.0.3
      event-emitter: 0.3.5
      is-promise: 2.2.2
      lru-queue: 0.1.0
      next-tick: 1.1.0
      timers-ext: 0.1.7
    dev: false

  /merge-stream@2.0.0:
    resolution: {integrity: sha512-abv/qOcuPfk3URPfDzmZU1LKmuw8kT+0nIHvKrKgFrwifol/doWcdA4ZqsWQ8ENrFKkd67Mfpo/LovbIUsbt3w==}
    dev: true

  /merge2@1.4.1:
    resolution: {integrity: sha512-8q7VEgMJW4J8tcfVPy8g09NcQwZdbwFEqhe/WZkoIzjn/3TGDwtOCYtXGxA3O8tPzpczCCDgv+P2P5y00ZJOOg==}
    engines: {node: '>= 8'}

  /micromatch@4.0.5:
    resolution: {integrity: sha512-DMy+ERcEW2q8Z2Po+WNXuw3c5YaUSFjAO5GsJqfEl7UjvtIuFKO6ZrKvcItdy98dwFI2N1tg3zNIdKaQT+aNdA==}
    engines: {node: '>=8.6'}
    dependencies:
      braces: 3.0.2
      picomatch: 2.3.1

  /mime-db@1.52.0:
    resolution: {integrity: sha512-sPU4uV7dYlvtWJxwwxHD0PuihVNiE7TyAbQ5SWxDCB9mUYvOgroQOwYQQOKPJ8CIbE+1ETVlOoK1UC2nU3gYvg==}
    engines: {node: '>= 0.6'}
    dev: true

  /mime-types@2.1.35:
    resolution: {integrity: sha512-ZDY+bPm5zTTF+YpCrAU9nK0UgICYPT0QtT1NZWFv4s++TNkcgVaT0g6+4R2uI4MjQjzysHB1zxuWL50hzaeXiw==}
    engines: {node: '>= 0.6'}
    dependencies:
      mime-db: 1.52.0
    dev: true

  /mimic-fn@2.1.0:
    resolution: {integrity: sha512-OqbOk5oEQeAZ8WXWydlu9HJjz9WVdEIvamMCcXmuqUYjTknH/sqsWvhQ3vgwKFRR1HpjvNBKQ37nbJgYzGqGcg==}
    engines: {node: '>=6'}
    dev: true

  /mimic-fn@4.0.0:
    resolution: {integrity: sha512-vqiC06CuhBTUdZH+RYl8sFrL096vA45Ok5ISO6sE/Mr1jRbGH4Csnhi8f3wKVl7x8mO4Au7Ir9D3Oyv1VYMFJw==}
    engines: {node: '>=12'}
    dev: true

  /mimic-response@3.1.0:
    resolution: {integrity: sha512-z0yWI+4FDrrweS8Zmt4Ej5HdJmky15+L2e6Wgn3+iK5fWzb6T3fhNFq2+MeTRb064c6Wr4N/wv0DzQTjNzHNGQ==}
    engines: {node: '>=10'}
    dev: false

  /minimatch@3.1.2:
    resolution: {integrity: sha512-J7p63hRiAjw1NDEww1W7i37+ByIrOWO5XQQAzZ3VOcL0PNybwpfmV/N05zFAzwQ9USyEcX6t3UO+K5aqBQOIHw==}
    dependencies:
      brace-expansion: 1.1.11

  /minimatch@5.1.6:
    resolution: {integrity: sha512-lKwV/1brpG6mBUFHtb7NUmtABCb2WZZmm2wNiOA5hAb8VdCS4B3dtMWyvcoViccwAW/COERjXLt0zP1zXUN26g==}
    engines: {node: '>=10'}
    dependencies:
      brace-expansion: 2.0.1
    dev: false

  /minimatch@7.4.6:
    resolution: {integrity: sha512-sBz8G/YjVniEz6lKPNpKxXwazJe4c19fEfV2GDMX6AjFz+MX9uDWIZW8XreVhkFW3fkIdTv/gxWr/Kks5FFAVw==}
    engines: {node: '>=10'}
    dependencies:
      brace-expansion: 2.0.1
    dev: false

  /minimatch@9.0.3:
    resolution: {integrity: sha512-RHiac9mvaRw0x3AYRgDC1CxAP7HTcNrrECeA8YYJeWnpo+2Q5CegtZjaotWTWxDG3UeGA1coE05iH1mPjT/2mg==}
    engines: {node: '>=16 || 14 >=14.17'}
    dependencies:
      brace-expansion: 2.0.1

  /minimist@1.2.8:
    resolution: {integrity: sha512-2yyAR8qBkN3YuheJanUpWC5U3bb5osDywNB8RzDVlDwDHbocAJveqqj1u8+SVD7jkWT4yvsHCpWqqWqAxb0zCA==}

  /minipass@3.3.6:
    resolution: {integrity: sha512-DxiNidxSEK+tHG6zOIklvNOwm3hvCrbUrdtzY74U6HKTJxvIDfOUL5W5P2Ghd3DTkhhKPYGqeNUIh5qcM4YBfw==}
    engines: {node: '>=8'}
    dependencies:
      yallist: 4.0.0
    dev: false

  /minipass@5.0.0:
    resolution: {integrity: sha512-3FnjYuehv9k6ovOEbyOswadCDPX1piCfhV8ncmYtHOjuPwylVWsghTLo7rabjC3Rx5xD4HDx8Wm1xnMF7S5qFQ==}
    engines: {node: '>=8'}
    dev: false

  /minipass@7.0.4:
    resolution: {integrity: sha512-jYofLM5Dam9279rdkWzqHozUo4ybjdZmCsDHePy5V/PbBcVMiSZR97gmAy45aqi8CK1lG2ECd356FU86avfwUQ==}
    engines: {node: '>=16 || 14 >=14.17'}
    dev: false

  /minizlib@2.1.2:
    resolution: {integrity: sha512-bAxsR8BVfj60DWXHE3u30oHzfl4G7khkSuPW+qvpd7jFRHm7dLxOjUk1EHACJ/hxLY8phGJ0YhYHZo7jil7Qdg==}
    engines: {node: '>= 8'}
    dependencies:
      minipass: 3.3.6
      yallist: 4.0.0
    dev: false

  /mkdirp-classic@0.5.3:
    resolution: {integrity: sha512-gKLcREMhtuZRwRAfqP3RFW+TK4JqApVBtOIftVgjuABpAtpxhPGaDcfvbhNvD0B8iD1oUr/txX35NjcaY6Ns/A==}
    dev: false

  /mkdirp@0.5.6:
    resolution: {integrity: sha512-FP+p8RB8OWpF3YZBCrP5gtADmtXApB5AMLn+vdyA+PyxCjrCs00mjyUozssO33cwDeT3wNGdLxJ5M//YqtHAJw==}
    hasBin: true
    dependencies:
      minimist: 1.2.8
    dev: true

  /mkdirp@1.0.4:
    resolution: {integrity: sha512-vVqVZQyf3WLx2Shd0qJ9xuvqgAyKPLAiqITEtqW0oIUjzo3PePDd6fW9iFz30ef7Ysp/oiWqbhszeGWW2T6Gzw==}
    engines: {node: '>=10'}
    hasBin: true
    dev: false

  /mlly@1.5.0:
    resolution: {integrity: sha512-NPVQvAY1xr1QoVeG0cy8yUYC7FQcOx6evl/RjT1wL5FvzPnzOysoqB/jmx/DhssT2dYa8nxECLAaFI/+gVLhDQ==}
    dependencies:
      acorn: 8.11.3
      pathe: 1.1.2
      pkg-types: 1.0.3
      ufo: 1.4.0
    dev: true

  /mrmime@2.0.0:
    resolution: {integrity: sha512-eu38+hdgojoyq63s+yTpN4XMBdt5l8HhMhc4VKLO9KM5caLIBvUm4thi7fFaxyTmCKeNnXZ5pAlBwCUnhA09uw==}
    engines: {node: '>=10'}
    dev: true

  /ms@2.1.2:
    resolution: {integrity: sha512-sGkPx+VjMtmA6MX27oA4FBFELFCZZ4S4XqeGOXCv68tT+jb3vk/RyaKWP0PTKyWtmLSM0b+adUTEvbs1PEaH2w==}

  /ms@2.1.3:
    resolution: {integrity: sha512-6FlzubTLZG3J2a/NVCAleEhjzq5oxgHyaCU9yYXvcLsvoVaHJq/s5xXI6/XXP6tz7R9xAOtHnSO/tXtF3WRTlA==}
    dev: false

  /mute-stream@0.0.8:
    resolution: {integrity: sha512-nnbWWOkoWyUsTjKrhgD0dcz22mdkSnpYqbEjIm2nhwhuxlSkpywJmBo8h0ZqJdkp73mb90SssHkN4rsRaBAfAA==}
    dev: true

  /mysql2@3.9.2:
    resolution: {integrity: sha512-3Cwg/UuRkAv/wm6RhtPE5L7JlPB877vwSF6gfLAS68H+zhH+u5oa3AieqEd0D0/kC3W7qIhYbH419f7O9i/5nw==}
    engines: {node: '>= 8.0'}
    dependencies:
      denque: 2.1.0
      generate-function: 2.3.1
      iconv-lite: 0.6.3
      long: 5.2.3
      lru-cache: 8.0.5
      named-placeholders: 1.1.3
      seq-queue: 0.0.5
      sqlstring: 2.3.3
    dev: false

  /named-placeholders@1.1.3:
    resolution: {integrity: sha512-eLoBxg6wE/rZkJPhU/xRX1WTpkFEwDJEN96oxFrTsqBdbT5ec295Q+CoHrL9IT0DipqKhmGcaZmwOt8OON5x1w==}
    engines: {node: '>=12.0.0'}
    dependencies:
      lru-cache: 7.18.3
    dev: false

  /nanoid@3.3.7:
    resolution: {integrity: sha512-eSRppjcPIatRIMC1U6UngP8XFcz8MQWGQdt1MTBQ7NaAmvXDfvNxbvWV3x2y6CdEUciCSsDHDQZbhYaB8QEo2g==}
    engines: {node: ^10 || ^12 || ^13.7 || ^14 || >=15.0.1}
    hasBin: true

  /napi-build-utils@1.0.2:
    resolution: {integrity: sha512-ONmRUqK7zj7DWX0D9ADe03wbwOBZxNAfF20PlGfCWQcD3+/MakShIHrMqx9YwPTfxDdF1zLeL+RGZiR9kGMLdg==}
    dev: false

  /natural-compare@1.4.0:
    resolution: {integrity: sha512-OWND8ei3VtNC9h7V60qff3SVobHr996CTwgxubgyQYEpg290h9J0buyECNNJexkFm5sOajh5G116RYA1c8ZMSw==}

  /neo-async@2.6.2:
    resolution: {integrity: sha512-Yd3UES5mWCSqR+qNT93S3UoYUkqAZ9lLg8a7g9rimsWmYGK8cVToA4/sF3RrshdyV3sAGMXVUmpMYOw+dLpOuw==}
    dev: true

  /netmask@2.0.2:
    resolution: {integrity: sha512-dBpDMdxv9Irdq66304OLfEmQ9tbNRFnFTuZiLo+bD+r332bBmMJ8GBLXklIXXgxd3+v9+KUnZaUR5PJMa75Gsg==}
    engines: {node: '>= 0.4.0'}
    dev: true

  /next-auth@5.0.0-beta.16(next@14.1.4)(react@18.2.0):
    resolution: {integrity: sha512-dX2snB+ezN23tFzSes3n3uosT9iBf0eILPYWH/R2fd9n3ZzdMQlRzq7JIOPeS1aLc84IuRlyuyXyx9XmmZB6og==}
    peerDependencies:
      '@simplewebauthn/browser': ^9.0.1
      '@simplewebauthn/server': ^9.0.2
      next: ^14
      nodemailer: ^6.6.5
      react: ^18.2.0
    peerDependenciesMeta:
      '@simplewebauthn/browser':
        optional: true
      '@simplewebauthn/server':
        optional: true
      nodemailer:
        optional: true
    dependencies:
      '@auth/core': 0.28.1
      next: 14.1.4(@babel/core@7.23.9)(react-dom@18.2.0)(react@18.2.0)(sass@1.72.0)
      react: 18.2.0
    dev: false

  /next-international@1.2.4:
    resolution: {integrity: sha512-JQvp+h2iSgA/t8hu5S/Lwow1ZErJutQRdpnplxjv4VTlCiND8T95fYih8BjkHcVhQbtM+Wu9Mb1CM32wD9hlWQ==}
    dependencies:
      client-only: 0.0.1
      international-types: 0.8.1
      server-only: 0.0.1
    dev: false

  /next-tick@1.1.0:
    resolution: {integrity: sha512-CXdUiJembsNjuToQvxayPZF9Vqht7hewsvy2sOWafLvi2awflj9mOC6bHIg50orX8IJvWKY9wYQ/zB2kogPslQ==}
    dev: false

  /next@14.1.4(@babel/core@7.23.9)(react-dom@18.2.0)(react@18.2.0)(sass@1.72.0):
    resolution: {integrity: sha512-1WTaXeSrUwlz/XcnhGTY7+8eiaFvdet5z9u3V2jb+Ek1vFo0VhHKSAIJvDWfQpttWjnyw14kBeq28TPq7bTeEQ==}
    engines: {node: '>=18.17.0'}
    hasBin: true
    peerDependencies:
      '@opentelemetry/api': ^1.1.0
      react: ^18.2.0
      react-dom: ^18.2.0
      sass: ^1.3.0
    peerDependenciesMeta:
      '@opentelemetry/api':
        optional: true
      sass:
        optional: true
    dependencies:
      '@next/env': 14.1.4
      '@swc/helpers': 0.5.2
      busboy: 1.6.0
      caniuse-lite: 1.0.30001587
      graceful-fs: 4.2.11
      postcss: 8.4.31
      react: 18.2.0
      react-dom: 18.2.0(react@18.2.0)
      sass: 1.72.0
      styled-jsx: 5.1.1(@babel/core@7.23.9)(react@18.2.0)
    optionalDependencies:
      '@next/swc-darwin-arm64': 14.1.4
      '@next/swc-darwin-x64': 14.1.4
      '@next/swc-linux-arm64-gnu': 14.1.4
      '@next/swc-linux-arm64-musl': 14.1.4
      '@next/swc-linux-x64-gnu': 14.1.4
      '@next/swc-linux-x64-musl': 14.1.4
      '@next/swc-win32-arm64-msvc': 14.1.4
      '@next/swc-win32-ia32-msvc': 14.1.4
      '@next/swc-win32-x64-msvc': 14.1.4
    transitivePeerDependencies:
      - '@babel/core'
      - babel-plugin-macros
    dev: false

  /no-case@2.3.2:
    resolution: {integrity: sha512-rmTZ9kz+f3rCvK2TD1Ue/oZlns7OGoIWP4fc3llxxRXlOkHKoWPPWJOfFYpITabSow43QJbRIoHQXtt10VldyQ==}
    dependencies:
      lower-case: 1.1.4
    dev: true

  /node-abi@3.54.0:
    resolution: {integrity: sha512-p7eGEiQil0YUV3ItH4/tBb781L5impVmmx2E9FRKF7d18XXzp4PGT2tdYMFY6wQqgxD0IwNZOiSJ0/K0fSi/OA==}
    engines: {node: '>=10'}
    dependencies:
      semver: 7.6.0
    dev: false

  /node-addon-api@5.1.0:
    resolution: {integrity: sha512-eh0GgfEkpnoWDq+VY8OyvYhFEzBk6jIYbRKdIlyTiAXIVJ8PyBaKb0rp7oDtoddbdoHWhq8wwr+XZ81F1rpNdA==}
    dev: false

  /node-cron@3.0.3:
    resolution: {integrity: sha512-dOal67//nohNgYWb+nWmg5dkFdIwDm8EpeGYMekPMrngV3637lqnX0lbUcCtgibHTz6SEz7DAIjKvKDFYCnO1A==}
    engines: {node: '>=6.0.0'}
    dependencies:
      uuid: 8.3.2
    dev: false

  /node-fetch@2.7.0:
    resolution: {integrity: sha512-c4FRfUm/dbcWZ7U+1Wq0AwCyFL+3nt2bEw05wfxSz+DWpWsitgmSgYmy2dQdWyKC1694ELPqMs/YzUSNozLt8A==}
    engines: {node: 4.x || >=6.0.0}
    peerDependencies:
      encoding: ^0.1.0
    peerDependenciesMeta:
      encoding:
        optional: true
    dependencies:
      whatwg-url: 5.0.0
    dev: false

  /node-plop@0.26.3:
    resolution: {integrity: sha512-Cov028YhBZ5aB7MdMWJEmwyBig43aGL5WT4vdoB28Oitau1zZAcHUn8Sgfk9HM33TqhtLJ9PlM/O0Mv+QpV/4Q==}
    engines: {node: '>=8.9.4'}
    dependencies:
      '@babel/runtime-corejs3': 7.23.9
      '@types/inquirer': 6.5.0
      change-case: 3.1.0
      del: 5.1.0
      globby: 10.0.2
      handlebars: 4.7.8
      inquirer: 7.3.3
      isbinaryfile: 4.0.10
      lodash.get: 4.4.2
      mkdirp: 0.5.6
      resolve: 1.22.8
    dev: true

  /node-releases@2.0.14:
    resolution: {integrity: sha512-y10wOWt8yZpqXmOgRo77WaHEmhYQYGNA6y421PKsKYWEK8aW+cqAphborZDhqfyKrbZEN92CN1X2KbafY2s7Yw==}

  /nopt@5.0.0:
    resolution: {integrity: sha512-Tbj67rffqceeLpcRXrT7vKAN8CwfPeIBgM7E6iBkmKLV7bEMwpGgYLGv0jACUsECaa/vuxP0IjEont6umdMgtQ==}
    engines: {node: '>=6'}
    hasBin: true
    dependencies:
      abbrev: 1.1.1
    dev: false

  /normalize-path@3.0.0:
    resolution: {integrity: sha512-6eZs5Ls3WtCisHWp9S2GUy8dqkpGi4BVSz3GaqiE6ezub0512ESztXUwUB6C6IKbQkY2Pnb/mD4WYojCRwcwLA==}
    engines: {node: '>=0.10.0'}
    dev: false

  /npm-run-path@4.0.1:
    resolution: {integrity: sha512-S48WzZW777zhNIrn7gxOlISNAqi9ZC/uQFnRdbeIHhZhCA6UqpkOT8T1G7BvfdgP4Er8gF4sUbaS0i7QvIfCWw==}
    engines: {node: '>=8'}
    dependencies:
      path-key: 3.1.1
    dev: true

  /npm-run-path@5.2.0:
    resolution: {integrity: sha512-W4/tgAXFqFA0iL7fk0+uQ3g7wkL8xJmx3XdK0VGb4cHW//eZTtKGvFBBoRKVTpY7n6ze4NL9ly7rgXcHufqXKg==}
    engines: {node: ^12.20.0 || ^14.13.1 || >=16.0.0}
    dependencies:
      path-key: 4.0.0
    dev: true

  /npmlog@5.0.1:
    resolution: {integrity: sha512-AqZtDUWOMKs1G/8lwylVjrdYgqA4d9nu8hc+0gzRxlDb1I10+FHBGMXs6aiQHFdCUUlqH99MUMuLfzWDNDtfxw==}
    dependencies:
      are-we-there-yet: 2.0.0
      console-control-strings: 1.1.0
      gauge: 3.0.2
      set-blocking: 2.0.0
    dev: false

  /nwsapi@2.2.7:
    resolution: {integrity: sha512-ub5E4+FBPKwAZx0UwIQOjYWGHTEq5sPqHQNRN8Z9e4A7u3Tj1weLJsL59yH9vmvqEtBHaOmT6cYQKIZOxp35FQ==}
    dev: true

  /oauth4webapi@2.10.3:
    resolution: {integrity: sha512-9FkXEXfzVKzH63GUOZz1zMr3wBaICSzk6DLXx+CGdrQ10ItNk2ePWzYYc1fdmKq1ayGFb2aX97sRCoZ2s0mkDw==}
    dev: false

  /object-assign@4.1.1:
    resolution: {integrity: sha512-rJgTQnkUnH1sFw8yT6VSU3zD3sWmu6sZhIseY8VX+GRu3P6F7Fu+JNDoXfklElbLJSnc3FUQHVe4cU5hj+BcUg==}
    engines: {node: '>=0.10.0'}

  /object-inspect@1.13.1:
    resolution: {integrity: sha512-5qoj1RUiKOMsCCNLV1CBiPYE10sziTsnmNxkAI/rZhiD63CF7IqdFGC/XzjWjpSgLf0LxXX3bDFIh0E18f6UhQ==}
    dev: false

  /object-keys@1.1.1:
    resolution: {integrity: sha512-NuAESUOUMrlIXOfHKzD6bpPu3tYt3xvjNdRIQ+FeT0lNb4K8WR70CaDxhuNguS2XG+GjkyMwOzsN5ZktImfhLA==}
    engines: {node: '>= 0.4'}
    dev: false

  /object.assign@4.1.5:
    resolution: {integrity: sha512-byy+U7gp+FVwmyzKPYhW2h5l3crpmGsxl7X2s8y43IgxvG4g3QZ6CffDtsNQy1WsmZpQbO+ybo0AlW7TY6DcBQ==}
    engines: {node: '>= 0.4'}
    dependencies:
      call-bind: 1.0.7
      define-properties: 1.2.1
      has-symbols: 1.0.3
      object-keys: 1.1.1
    dev: false

  /object.entries@1.1.7:
    resolution: {integrity: sha512-jCBs/0plmPsOnrKAfFQXRG2NFjlhZgjjcBLSmTnEhU8U6vVTsVe8ANeQJCHTl3gSsI4J+0emOoCgoKlmQPMgmA==}
    engines: {node: '>= 0.4'}
    dependencies:
      call-bind: 1.0.7
      define-properties: 1.2.1
      es-abstract: 1.22.4
    dev: false

  /object.fromentries@2.0.7:
    resolution: {integrity: sha512-UPbPHML6sL8PI/mOqPwsH4G6iyXcCGzLin8KvEPenOZN5lpCNBZZQ+V62vdjB1mQHrmqGQt5/OJzemUA+KJmEA==}
    engines: {node: '>= 0.4'}
    dependencies:
      call-bind: 1.0.7
      define-properties: 1.2.1
      es-abstract: 1.22.4
    dev: false

  /object.groupby@1.0.2:
    resolution: {integrity: sha512-bzBq58S+x+uo0VjurFT0UktpKHOZmv4/xePiOA1nbB9pMqpGK7rUPNgf+1YC+7mE+0HzhTMqNUuCqvKhj6FnBw==}
    dependencies:
      array.prototype.filter: 1.0.3
      call-bind: 1.0.7
      define-properties: 1.2.1
      es-abstract: 1.22.4
      es-errors: 1.3.0
    dev: false

  /object.hasown@1.1.3:
    resolution: {integrity: sha512-fFI4VcYpRHvSLXxP7yiZOMAd331cPfd2p7PFDVbgUsYOfCT3tICVqXWngbjr4m49OvsBwUBQ6O2uQoJvy3RexA==}
    dependencies:
      define-properties: 1.2.1
      es-abstract: 1.22.4
    dev: false

  /object.omit@3.0.0:
    resolution: {integrity: sha512-EO+BCv6LJfu+gBIF3ggLicFebFLN5zqzz/WWJlMFfkMyGth+oBkhxzDl0wx2W4GkLzuQs/FsSkXZb2IMWQqmBQ==}
    engines: {node: '>=0.10.0'}
    dependencies:
      is-extendable: 1.0.1
    dev: false

  /object.pick@1.3.0:
    resolution: {integrity: sha512-tqa/UMy/CCoYmj+H5qc07qvSL9dqcs/WZENZ1JbtWBlATP+iVOe778gE6MSijnyCnORzDuX6hU+LA4SZ09YjFQ==}
    engines: {node: '>=0.10.0'}
    dependencies:
      isobject: 3.0.1
    dev: false

  /object.values@1.1.7:
    resolution: {integrity: sha512-aU6xnDFYT3x17e/f0IiiwlGPTy2jzMySGfUB4fq6z7CV8l85CWHDk5ErhyhpfDHhrOMwGFhSQkhMGHaIotA6Ng==}
    engines: {node: '>= 0.4'}
    dependencies:
      call-bind: 1.0.7
      define-properties: 1.2.1
      es-abstract: 1.22.4
    dev: false

  /once@1.4.0:
    resolution: {integrity: sha512-lNaJgI+2Q5URQBkccEKHTQOPaXdUxnZZElQTZY0MFUAuaEqe1E+Nyvgdz/aIyNi6Z9MzO5dv1H8n58/GELp3+w==}
    dependencies:
      wrappy: 1.0.2

  /one-time@1.0.0:
    resolution: {integrity: sha512-5DXOiRKwuSEcQ/l0kGCF6Q3jcADFv5tSmRaJck/OqkVFcOzutB134KRSfF0xDrL39MNnqxbHBbUUcjZIhTgb2g==}
    dependencies:
      fn.name: 1.1.0
    dev: false

  /onetime@5.1.2:
    resolution: {integrity: sha512-kbpaSSGJTWdAY5KPVeMOKXSrPtr8C8C7wodJbcsd51jRnmD+GZu8Y0VoU6Dm5Z4vWr0Ig/1NKuWRKf7j5aaYSg==}
    engines: {node: '>=6'}
    dependencies:
      mimic-fn: 2.1.0
    dev: true

  /onetime@6.0.0:
    resolution: {integrity: sha512-1FlR+gjXK7X+AsAHso35MnyN5KqGwJRi/31ft6x0M194ht7S+rWAvd7PHss9xSKMzE0asv1pyIHaJYq+BbacAQ==}
    engines: {node: '>=12'}
    dependencies:
      mimic-fn: 4.0.0
    dev: true

  /optionator@0.9.3:
    resolution: {integrity: sha512-JjCoypp+jKn1ttEFExxhetCKeJt9zhAgAve5FXHixTvFDW/5aEktX9bufBKLRRMdU7bNtpLfcGu94B3cdEJgjg==}
    engines: {node: '>= 0.8.0'}
    dependencies:
      '@aashutoshrathi/word-wrap': 1.2.6
      deep-is: 0.1.4
      fast-levenshtein: 2.0.6
      levn: 0.4.1
      prelude-ls: 1.2.1
      type-check: 0.4.0

  /ora@4.1.1:
    resolution: {integrity: sha512-sjYP8QyVWBpBZWD6Vr1M/KwknSw6kJOz41tvGMlwWeClHBtYKTbHMki1PsLZnxKpXMPbTKv9b3pjQu3REib96A==}
    engines: {node: '>=8'}
    dependencies:
      chalk: 3.0.0
      cli-cursor: 3.1.0
      cli-spinners: 2.9.2
      is-interactive: 1.0.0
      log-symbols: 3.0.0
      mute-stream: 0.0.8
      strip-ansi: 6.0.1
      wcwidth: 1.0.1
    dev: true

  /ora@5.4.1:
    resolution: {integrity: sha512-5b6Y85tPxZZ7QytO+BQzysW31HJku27cRIlkbAXaNx+BdcVi+LlRFmVXzeF6a7JCwJpyw5c4b+YSVImQIrBpuQ==}
    engines: {node: '>=10'}
    dependencies:
      bl: 4.1.0
      chalk: 4.1.2
      cli-cursor: 3.1.0
      cli-spinners: 2.9.2
      is-interactive: 1.0.0
      is-unicode-supported: 0.1.0
      log-symbols: 4.1.0
      strip-ansi: 6.0.1
      wcwidth: 1.0.1
    dev: true

  /orderedmap@2.1.1:
    resolution: {integrity: sha512-TvAWxi0nDe1j/rtMcWcIj94+Ffe6n7zhow33h40SKxmsmozs6dz/e+EajymfoFcHd7sxNn8yHM8839uixMOV6g==}
    dev: false

  /os-tmpdir@1.0.2:
    resolution: {integrity: sha512-D2FR03Vir7FIu45XBY20mTb+/ZSWB00sjU9jdQXt83gDrI4Ztz5Fs7/yy74g2N5SVQY4xY1qDr4rNddwYRVX0g==}
    engines: {node: '>=0.10.0'}
    dev: true

  /p-limit@3.1.0:
    resolution: {integrity: sha512-TYOanM3wGwNGsZN2cVTYPArw454xnXj5qmWF1bEoAc4+cU/ol7GVh7odevjp1FNHduHc3KZMcFduxU5Xc6uJRQ==}
    engines: {node: '>=10'}
    dependencies:
      yocto-queue: 0.1.0

  /p-limit@5.0.0:
    resolution: {integrity: sha512-/Eaoq+QyLSiXQ4lyYV23f14mZRQcXnxfHrN0vCai+ak9G0pp9iEQukIIZq5NccEvwRB8PUnZT0KsOoDCINS1qQ==}
    engines: {node: '>=18'}
    dependencies:
      yocto-queue: 1.0.0
    dev: true

  /p-locate@5.0.0:
    resolution: {integrity: sha512-LaNjtRWUBY++zB5nE/NwcaoMylSPk+S+ZHNB1TzdbMJMny6dynpAGt7X/tl/QYq3TIeE6nxHppbo2LGymrG5Pw==}
    engines: {node: '>=10'}
    dependencies:
      p-limit: 3.1.0

  /p-map@3.0.0:
    resolution: {integrity: sha512-d3qXVTF/s+W+CdJ5A29wywV2n8CQQYahlgz2bFiA+4eVNJbHJodPZ+/gXwPGh0bOqA+j8S+6+ckmvLGPk1QpxQ==}
    engines: {node: '>=8'}
    dependencies:
      aggregate-error: 3.1.0
    dev: true

  /pac-proxy-agent@7.0.1:
    resolution: {integrity: sha512-ASV8yU4LLKBAjqIPMbrgtaKIvxQri/yh2OpI+S6hVa9JRkUI3Y3NPFbfngDtY7oFtSMD3w31Xns89mDa3Feo5A==}
    engines: {node: '>= 14'}
    dependencies:
      '@tootallnate/quickjs-emscripten': 0.23.0
      agent-base: 7.1.0
      debug: 4.3.4
      get-uri: 6.0.3
      http-proxy-agent: 7.0.2
      https-proxy-agent: 7.0.4
      pac-resolver: 7.0.1
      socks-proxy-agent: 8.0.2
    transitivePeerDependencies:
      - supports-color
    dev: true

  /pac-resolver@7.0.1:
    resolution: {integrity: sha512-5NPgf87AT2STgwa2ntRMr45jTKrYBGkVU36yT0ig/n/GMAa3oPqhZfIQ2kMEimReg0+t9kZViDVZ83qfVUlckg==}
    engines: {node: '>= 14'}
    dependencies:
      degenerator: 5.0.1
      netmask: 2.0.2
    dev: true

  /param-case@2.1.1:
    resolution: {integrity: sha512-eQE845L6ot89sk2N8liD8HAuH4ca6Vvr7VWAWwt7+kvvG5aBcPmmphQ68JsEG2qa9n1TykS2DLeMt363AAH8/w==}
    dependencies:
      no-case: 2.3.2
    dev: true

  /parent-module@1.0.1:
    resolution: {integrity: sha512-GQ2EWRpQV8/o+Aw8YqtfZZPfNRWZYkbidE9k5rpl/hC3vtHHBfGm2Ifi6qWV+coDGkrUKZAxE3Lot5kcsRlh+g==}
    engines: {node: '>=6'}
    dependencies:
      callsites: 3.1.0

  /parse5@7.1.2:
    resolution: {integrity: sha512-Czj1WaSVpaoj0wbhMzLmWD69anp2WH7FXMB9n1Sy8/ZFF9jolSQVMu1Ij5WIyGmcBmhk7EOndpO4mIpihVqAXw==}
    dependencies:
      entities: 4.5.0
    dev: true

  /pascal-case@2.0.1:
    resolution: {integrity: sha512-qjS4s8rBOJa2Xm0jmxXiyh1+OFf6ekCWOvUaRgAQSktzlTbMotS0nmG9gyYAybCWBcuP4fsBeRCKNwGBnMe2OQ==}
    dependencies:
      camel-case: 3.0.0
      upper-case-first: 1.1.2
    dev: true

  /path-case@2.1.1:
    resolution: {integrity: sha512-Ou0N05MioItesaLr9q8TtHVWmJ6fxWdqKB2RohFmNWVyJ+2zeKIeDNWAN6B/Pe7wpzWChhZX6nONYmOnMeJQ/Q==}
    dependencies:
      no-case: 2.3.2
    dev: true

  /path-exists@4.0.0:
    resolution: {integrity: sha512-ak9Qy5Q7jYb2Wwcey5Fpvg2KoAc/ZIhLSLOSBmRmygPsGwkVVt0fZa0qrtMz+m6tJTAHfZQ8FnmB4MG4LWy7/w==}
    engines: {node: '>=8'}

  /path-is-absolute@1.0.1:
    resolution: {integrity: sha512-AVbw3UJ2e9bq64vSaS9Am0fje1Pa8pbGqTTsmXfaIiMpnr5DlDhfJOuLj9Sf95ZPVDAUerDfEk88MPmPe7UCQg==}
    engines: {node: '>=0.10.0'}

  /path-key@3.1.1:
    resolution: {integrity: sha512-ojmeN0qd+y0jszEtoY48r0Peq5dwMEkIlCOu6Q5f41lfkswXuKtYrhgoTpLnyIcHm24Uhqx+5Tqm2InSwLhE6Q==}
    engines: {node: '>=8'}

  /path-key@4.0.0:
    resolution: {integrity: sha512-haREypq7xkM7ErfgIyA0z+Bj4AGKlMSdlQE2jvJo6huWD1EdkKYV+G/T4nq0YEF2vgTT8kqMFKo1uHn950r4SQ==}
    engines: {node: '>=12'}
    dev: true

  /path-parse@1.0.7:
    resolution: {integrity: sha512-LDJzPVEEEPR+y48z93A0Ed0yXb8pAByGWo/k5YYdYgpY2/2EsOsksJrq7lOHxryrVOn1ejG6oAp8ahvOIQD8sw==}

  /path-scurry@1.10.1:
    resolution: {integrity: sha512-MkhCqzzBEpPvxxQ71Md0b1Kk51W01lrYvlMzSUaIzNsODdd7mqhiimSZlr+VegAz5Z6Vzt9Xg2ttE//XBhH3EQ==}
    engines: {node: '>=16 || 14 >=14.17'}
    dependencies:
      lru-cache: 10.2.0
      minipass: 7.0.4
    dev: false

  /path-type@4.0.0:
    resolution: {integrity: sha512-gDKb8aZMDeD/tZWs9P6+q0J9Mwkdl6xMV8TjnGP3qJVJ06bdMgkbBlLU8IdfOsIsFz2BW1rNVT3XuNEl8zPAvw==}
    engines: {node: '>=8'}

  /pathe@1.1.2:
    resolution: {integrity: sha512-whLdWMYL2TwI08hn8/ZqAbrVemu0LNaNNJZX73O6qaIdCTfXutsLhMkjdENX0qhsQ9uIimo4/aQOmXkoon2nDQ==}
    dev: true

  /pathval@1.1.1:
    resolution: {integrity: sha512-Dp6zGqpTdETdR63lehJYPeIOqpiNBNtc7BpWSLrOje7UaIsE5aY92r/AunQA7rsXvet3lrJ3JnZX29UPTKXyKQ==}
    dev: true

  /picocolors@1.0.0:
    resolution: {integrity: sha512-1fygroTLlHu66zi26VoTDv8yRgm0Fccecssto+MhsZ0D/DGW2sm8E8AjW7NU5VVTRt5GxbeZ5qBuJr+HyLYkjQ==}

  /picomatch@2.3.1:
    resolution: {integrity: sha512-JU3teHTNjmE2VCGFzuY8EXzCDVwEqB2a8fsIvwaStHhAWJEeVd1o1QD80CU6+ZdEXXSLbSsuLwJjkCBWqRQUVA==}
    engines: {node: '>=8.6'}

  /pkg-types@1.0.3:
    resolution: {integrity: sha512-nN7pYi0AQqJnoLPC9eHFQ8AcyaixBUOwvqc5TDnIKCMEE6I0y8P7OKA7fPexsXGCGxQDl/cmrLAp26LhcwxZ4A==}
    dependencies:
      jsonc-parser: 3.2.1
      mlly: 1.5.0
      pathe: 1.1.2
    dev: true

  /postcss-js@4.0.1(postcss@8.4.38):
    resolution: {integrity: sha512-dDLF8pEO191hJMtlHFPRa8xsizHaM82MLfNkUHdUtVEV3tgTp5oj+8qbEqYM57SLfc74KSbw//4SeJma2LRVIw==}
    engines: {node: ^12 || ^14 || >= 16}
    peerDependencies:
      postcss: ^8.4.21
    dependencies:
      camelcase-css: 2.0.1
      postcss: 8.4.38
    dev: false

  /postcss-mixins@9.0.4(postcss@8.4.38):
    resolution: {integrity: sha512-XVq5jwQJDRu5M1XGkdpgASqLk37OqkH4JCFDXl/Dn7janOJjCTEKL+36cnRVy7bMtoBzALfO7bV7nTIsFnUWLA==}
    engines: {node: '>=14.0'}
    peerDependencies:
      postcss: ^8.2.14
    dependencies:
      fast-glob: 3.3.2
      postcss: 8.4.38
      postcss-js: 4.0.1(postcss@8.4.38)
      postcss-simple-vars: 7.0.1(postcss@8.4.38)
      sugarss: 4.0.1(postcss@8.4.38)
    dev: false

  /postcss-nested@6.0.1(postcss@8.4.38):
    resolution: {integrity: sha512-mEp4xPMi5bSWiMbsgoPfcP74lsWLHkQbZc3sY+jWYd65CUwXrUaTp0fmNpa01ZcETKlIgUdFN/MpS2xZtqL9dQ==}
    engines: {node: '>=12.0'}
    peerDependencies:
      postcss: ^8.2.14
    dependencies:
      postcss: 8.4.38
      postcss-selector-parser: 6.0.15
    dev: false

  /postcss-preset-mantine@1.13.0(postcss@8.4.38):
    resolution: {integrity: sha512-1bv/mQz2K+/FixIMxYd83BYH7PusDZaI7LpUtKbb1l/5N5w6t1p/V9ONHfRJeeAZyfa6Xc+AtR+95VKdFXRH1g==}
    peerDependencies:
      postcss: '>=8.0.0'
    dependencies:
      postcss: 8.4.38
      postcss-mixins: 9.0.4(postcss@8.4.38)
      postcss-nested: 6.0.1(postcss@8.4.38)
    dev: false

  /postcss-selector-parser@6.0.15:
    resolution: {integrity: sha512-rEYkQOMUCEMhsKbK66tbEU9QVIxbhN18YiniAwA7XQYTVBqrBy+P2p5JcdqsHgKM2zWylp8d7J6eszocfds5Sw==}
    engines: {node: '>=4'}
    dependencies:
      cssesc: 3.0.0
      util-deprecate: 1.0.2
    dev: false

  /postcss-simple-vars@7.0.1(postcss@8.4.38):
    resolution: {integrity: sha512-5GLLXaS8qmzHMOjVxqkk1TZPf1jMqesiI7qLhnlyERalG0sMbHIbJqrcnrpmZdKCLglHnRHoEBB61RtGTsj++A==}
    engines: {node: '>=14.0'}
    peerDependencies:
      postcss: ^8.2.1
    dependencies:
      postcss: 8.4.38
    dev: false

  /postcss@8.4.31:
    resolution: {integrity: sha512-PS08Iboia9mts/2ygV3eLpY5ghnUcfLV/EXTOW1E2qYxJKGGBUtNjN76FYHnMs36RmARn41bC0AZmn+rR0OVpQ==}
    engines: {node: ^10 || ^12 || >=14}
    dependencies:
      nanoid: 3.3.7
      picocolors: 1.0.0
      source-map-js: 1.0.2
    dev: false

  /postcss@8.4.38:
    resolution: {integrity: sha512-Wglpdk03BSfXkHoQa3b/oulrotAkwrlLDRSOb9D0bN86FdRyE9lppSp33aHNPgBa0JKCoB+drFLZkQoRRYae5A==}
    engines: {node: ^10 || ^12 || >=14}
    dependencies:
      nanoid: 3.3.7
      picocolors: 1.0.0
      source-map-js: 1.2.0

  /preact-render-to-string@5.2.3(preact@10.11.3):
    resolution: {integrity: sha512-aPDxUn5o3GhWdtJtW0svRC2SS/l8D9MAgo2+AWml+BhDImb27ALf04Q2d+AHqUUOc6RdSXFIBVa2gxzgMKgtZA==}
    peerDependencies:
      preact: '>=10'
    dependencies:
      preact: 10.11.3
      pretty-format: 3.8.0
    dev: false

  /preact@10.11.3:
    resolution: {integrity: sha512-eY93IVpod/zG3uMF22Unl8h9KkrcKIRs2EGar8hwLZZDU1lkjph303V9HZBwufh2s736U6VXuhD109LYqPoffg==}
    dev: false

  /prebuild-install@7.1.1:
    resolution: {integrity: sha512-jAXscXWMcCK8GgCoHOfIr0ODh5ai8mj63L2nWrjuAgXE6tDyYGnx4/8o/rCgU+B4JSyZBKbeZqzhtwtC3ovxjw==}
    engines: {node: '>=10'}
    hasBin: true
    dependencies:
      detect-libc: 2.0.2
      expand-template: 2.0.3
      github-from-package: 0.0.0
      minimist: 1.2.8
      mkdirp-classic: 0.5.3
      napi-build-utils: 1.0.2
      node-abi: 3.54.0
      pump: 3.0.0
      rc: 1.2.8
      simple-get: 4.0.1
      tar-fs: 2.1.1
      tunnel-agent: 0.6.0
    dev: false

  /prelude-ls@1.2.1:
    resolution: {integrity: sha512-vkcDPrRZo1QZLbn5RLGPpg/WmIQ65qoWWhcGKf/b5eplkkarX0m9z8ppCat4mlOqUsWpyNuYgO3VRyrYHSzX5g==}
    engines: {node: '>= 0.8.0'}

  /prettier@3.2.5:
    resolution: {integrity: sha512-3/GWa9aOC0YeD7LUfvOG2NiDyhOWRvt1k+rcKhOuYnMY24iiCphgneUfJDyFXd6rZCAnuLBv6UeAULtrhT/F4A==}
    engines: {node: '>=14'}
    hasBin: true

  /pretty-format@29.7.0:
    resolution: {integrity: sha512-Pdlw/oPxN+aXdmM9R00JVC9WVFoCLTKJvDVLgmJ+qAffBMxsV85l/Lu7sNx4zSzPyoL2euImuEwHhOXdEgNFZQ==}
    engines: {node: ^14.15.0 || ^16.10.0 || >=18.0.0}
    dependencies:
      '@jest/schemas': 29.6.3
      ansi-styles: 5.2.0
      react-is: 18.2.0
    dev: true

  /pretty-format@3.8.0:
    resolution: {integrity: sha512-WuxUnVtlWL1OfZFQFuqvnvs6MiAGk9UNsBostyBOB0Is9wb5uRESevA6rnl/rkksXaGX3GzZhPup5d6Vp1nFew==}
    dev: false

  /prop-types@15.8.1:
    resolution: {integrity: sha512-oj87CgZICdulUohogVAR7AjlC0327U4el4L6eAvOqCeudMDVU0NThNaV+b9Df4dXgSP1gXMTnPdhfe/2qDH5cg==}
    dependencies:
      loose-envify: 1.4.0
      object-assign: 4.1.1
      react-is: 16.13.1
    dev: false

  /prosemirror-changeset@2.2.1:
    resolution: {integrity: sha512-J7msc6wbxB4ekDFj+n9gTW/jav/p53kdlivvuppHsrZXCaQdVgRghoZbSS3kwrRyAstRVQ4/+u5k7YfLgkkQvQ==}
    dependencies:
      prosemirror-transform: 1.8.0
    dev: false

  /prosemirror-collab@1.3.1:
    resolution: {integrity: sha512-4SnynYR9TTYaQVXd/ieUvsVV4PDMBzrq2xPUWutHivDuOshZXqQ5rGbZM84HEaXKbLdItse7weMGOUdDVcLKEQ==}
    dependencies:
      prosemirror-state: 1.4.3
    dev: false

  /prosemirror-commands@1.5.2:
    resolution: {integrity: sha512-hgLcPaakxH8tu6YvVAaILV2tXYsW3rAdDR8WNkeKGcgeMVQg3/TMhPdVoh7iAmfgVjZGtcOSjKiQaoeKjzd2mQ==}
    dependencies:
      prosemirror-model: 1.19.4
      prosemirror-state: 1.4.3
      prosemirror-transform: 1.8.0
    dev: false

  /prosemirror-dropcursor@1.8.1:
    resolution: {integrity: sha512-M30WJdJZLyXHi3N8vxN6Zh5O8ZBbQCz0gURTfPmTIBNQ5pxrdU7A58QkNqfa98YEjSAL1HUyyU34f6Pm5xBSGw==}
    dependencies:
      prosemirror-state: 1.4.3
      prosemirror-transform: 1.8.0
      prosemirror-view: 1.33.1
    dev: false

  /prosemirror-gapcursor@1.3.2:
    resolution: {integrity: sha512-wtjswVBd2vaQRrnYZaBCbyDqr232Ed4p2QPtRIUK5FuqHYKGWkEwl08oQM4Tw7DOR0FsasARV5uJFvMZWxdNxQ==}
    dependencies:
      prosemirror-keymap: 1.2.2
      prosemirror-model: 1.19.4
      prosemirror-state: 1.4.3
      prosemirror-view: 1.33.1
    dev: false

  /prosemirror-history@1.3.2:
    resolution: {integrity: sha512-/zm0XoU/N/+u7i5zepjmZAEnpvjDtzoPWW6VmKptcAnPadN/SStsBjMImdCEbb3seiNTpveziPTIrXQbHLtU1g==}
    dependencies:
      prosemirror-state: 1.4.3
      prosemirror-transform: 1.8.0
      prosemirror-view: 1.33.1
      rope-sequence: 1.3.4
    dev: false

  /prosemirror-inputrules@1.4.0:
    resolution: {integrity: sha512-6ygpPRuTJ2lcOXs9JkefieMst63wVJBgHZGl5QOytN7oSZs3Co/BYbc3Yx9zm9H37Bxw8kVzCnDsihsVsL4yEg==}
    dependencies:
      prosemirror-state: 1.4.3
      prosemirror-transform: 1.8.0
    dev: false

  /prosemirror-keymap@1.2.2:
    resolution: {integrity: sha512-EAlXoksqC6Vbocqc0GtzCruZEzYgrn+iiGnNjsJsH4mrnIGex4qbLdWWNza3AW5W36ZRrlBID0eM6bdKH4OStQ==}
    dependencies:
      prosemirror-state: 1.4.3
      w3c-keyname: 2.2.8
    dev: false

  /prosemirror-markdown@1.12.0:
    resolution: {integrity: sha512-6F5HS8Z0HDYiS2VQDZzfZP6A0s/I0gbkJy8NCzzDMtcsz3qrfqyroMMeoSjAmOhDITyon11NbXSzztfKi+frSQ==}
    dependencies:
      markdown-it: 14.0.0
      prosemirror-model: 1.19.4
    dev: false

  /prosemirror-menu@1.2.4:
    resolution: {integrity: sha512-S/bXlc0ODQup6aiBbWVsX/eM+xJgCTAfMq/nLqaO5ID/am4wS0tTCIkzwytmao7ypEtjj39i7YbJjAgO20mIqA==}
    dependencies:
      crelt: 1.0.6
      prosemirror-commands: 1.5.2
      prosemirror-history: 1.3.2
      prosemirror-state: 1.4.3
    dev: false

  /prosemirror-model@1.19.4:
    resolution: {integrity: sha512-RPmVXxUfOhyFdayHawjuZCxiROsm9L4FCUA6pWI+l7n2yCBsWy9VpdE1hpDHUS8Vad661YLY9AzqfjLhAKQ4iQ==}
    dependencies:
      orderedmap: 2.1.1
    dev: false

  /prosemirror-schema-basic@1.2.2:
    resolution: {integrity: sha512-/dT4JFEGyO7QnNTe9UaKUhjDXbTNkiWTq/N4VpKaF79bBjSExVV2NXmJpcM7z/gD7mbqNjxbmWW5nf1iNSSGnw==}
    dependencies:
      prosemirror-model: 1.19.4
    dev: false

  /prosemirror-schema-list@1.3.0:
    resolution: {integrity: sha512-Hz/7gM4skaaYfRPNgr421CU4GSwotmEwBVvJh5ltGiffUJwm7C8GfN/Bc6DR1EKEp5pDKhODmdXXyi9uIsZl5A==}
    dependencies:
      prosemirror-model: 1.19.4
      prosemirror-state: 1.4.3
      prosemirror-transform: 1.8.0
    dev: false

  /prosemirror-state@1.4.3:
    resolution: {integrity: sha512-goFKORVbvPuAQaXhpbemJFRKJ2aixr+AZMGiquiqKxaucC6hlpHNZHWgz5R7dS4roHiwq9vDctE//CZ++o0W1Q==}
    dependencies:
      prosemirror-model: 1.19.4
      prosemirror-transform: 1.8.0
      prosemirror-view: 1.33.1
    dev: false

  /prosemirror-tables@1.3.7:
    resolution: {integrity: sha512-oEwX1wrziuxMtwFvdDWSFHVUWrFJWt929kVVfHvtTi8yvw+5ppxjXZkMG/fuTdFo+3DXyIPSKfid+Be1npKXDA==}
    dependencies:
      prosemirror-keymap: 1.2.2
      prosemirror-model: 1.19.4
      prosemirror-state: 1.4.3
      prosemirror-transform: 1.8.0
      prosemirror-view: 1.33.1
    dev: false

  /prosemirror-trailing-node@2.0.7(prosemirror-model@1.19.4)(prosemirror-state@1.4.3)(prosemirror-view@1.33.1):
    resolution: {integrity: sha512-8zcZORYj/8WEwsGo6yVCRXFMOfBo0Ub3hCUvmoWIZYfMP26WqENU0mpEP27w7mt8buZWuGrydBewr0tOArPb1Q==}
    peerDependencies:
      prosemirror-model: ^1.19.0
      prosemirror-state: ^1.4.2
      prosemirror-view: ^1.31.2
    dependencies:
      '@remirror/core-constants': 2.0.2
      '@remirror/core-helpers': 3.0.0
      escape-string-regexp: 4.0.0
      prosemirror-model: 1.19.4
      prosemirror-state: 1.4.3
      prosemirror-view: 1.33.1
    dev: false

  /prosemirror-transform@1.8.0:
    resolution: {integrity: sha512-BaSBsIMv52F1BVVMvOmp1yzD3u65uC3HTzCBQV1WDPqJRQ2LuHKcyfn0jwqodo8sR9vVzMzZyI+Dal5W9E6a9A==}
    dependencies:
      prosemirror-model: 1.19.4
    dev: false

  /prosemirror-view@1.33.1:
    resolution: {integrity: sha512-62qkYgSJIkwIMMCpuGuPzc52DiK1Iod6TWoIMxP4ja6BTD4yO8kCUL64PZ/WhH/dJ9fW0CDO39FhH1EMyhUFEg==}
    dependencies:
      prosemirror-model: 1.19.4
      prosemirror-state: 1.4.3
      prosemirror-transform: 1.8.0
    dev: false

  /proxy-agent@6.4.0:
    resolution: {integrity: sha512-u0piLU+nCOHMgGjRbimiXmA9kM/L9EHh3zL81xCdp7m+Y2pHIsnmbdDoEDoAz5geaonNR6q6+yOPQs6n4T6sBQ==}
    engines: {node: '>= 14'}
    dependencies:
      agent-base: 7.1.0
      debug: 4.3.4
      http-proxy-agent: 7.0.2
      https-proxy-agent: 7.0.4
      lru-cache: 7.18.3
      pac-proxy-agent: 7.0.1
      proxy-from-env: 1.1.0
      socks-proxy-agent: 8.0.2
    transitivePeerDependencies:
      - supports-color
    dev: true

  /proxy-from-env@1.1.0:
    resolution: {integrity: sha512-D+zkORCbA9f1tdWRK0RaCR3GPv50cMxcrz4X8k5LTSUD1Dkw47mKJEZQNunItRTkWwgtaUSo1RVFRIG9ZXiFYg==}
    dev: true

  /psl@1.9.0:
    resolution: {integrity: sha512-E/ZsdU4HLs/68gYzgGTkMicWTLPdAftJLfJFlLUAAKZGkStNU72sZjT66SnMDVOfOWY/YAoiD7Jxa9iHvngcag==}
    dev: true

  /pump@3.0.0:
    resolution: {integrity: sha512-LwZy+p3SFs1Pytd/jYct4wpv49HiYCqd9Rlc5ZVdk0V+8Yzv6jR5Blk3TRmPL1ft69TxP0IMZGJ+WPFU2BFhww==}
    dependencies:
      end-of-stream: 1.4.4
      once: 1.4.0
    dev: false

  /punycode.js@2.3.1:
    resolution: {integrity: sha512-uxFIHU0YlHYhDQtV4R9J6a52SLx28BCjT+4ieh7IGbgwVJWO+km431c4yRlREUAsAmt/uMjQUyQHNEPf0M39CA==}
    engines: {node: '>=6'}
    dev: false

  /punycode@2.3.1:
    resolution: {integrity: sha512-vYt7UD1U9Wg6138shLtLOvdAu+8DsC/ilFtEVHcH+wydcSpNE20AfSOduf6MkRFahL5FY7X1oU7nKVZFtfq8Fg==}
    engines: {node: '>=6'}

  /querystringify@2.2.0:
    resolution: {integrity: sha512-FIqgj2EUvTa7R50u0rGsyTftzjYmv/a3hO345bZNrqabNqjtgiDMgmo4mkUjd+nzU5oF3dClKqFIPUKybUyqoQ==}
    dev: true

  /queue-microtask@1.2.3:
    resolution: {integrity: sha512-NuaNSa6flKT5JaSYQzJok04JzTL1CA6aGhv5rfLW3PgqA+M2ChpZQnAC8h8i4ZFkBS8X5RqkDBHA7r4hej3K9A==}

  /rc@1.2.8:
    resolution: {integrity: sha512-y3bGgqKj3QBdxLbLkomlohkvsA8gdAiUQlSBJnBhfn+BPxg4bc62d8TcBW15wavDfgexCgccckhcZvywyQYPOw==}
    hasBin: true
    dependencies:
      deep-extend: 0.6.0
      ini: 1.3.8
      minimist: 1.2.8
      strip-json-comments: 2.0.1

  /react-dom@18.2.0(react@18.2.0):
    resolution: {integrity: sha512-6IMTriUmvsjHUjNtEDudZfuDQUoWXVxKHhlEGSk81n4YFS+r/Kl99wXiwlVXtPBtJenozv2P+hxDsw9eA7Xo6g==}
    peerDependencies:
      react: ^18.2.0
    dependencies:
      loose-envify: 1.4.0
      react: 18.2.0
      scheduler: 0.23.0
    dev: false

  /react-error-boundary@3.1.4(react@17.0.2):
    resolution: {integrity: sha512-uM9uPzZJTF6wRQORmSrvOIgt4lJ9MC1sNgEOj2XGsDTRE4kmpWxg7ENK9EWNKJRMAOY9z0MuF4yIfl6gp4sotA==}
    engines: {node: '>=10', npm: '>=6'}
    peerDependencies:
      react: '>=16.13.1'
    dependencies:
      '@babel/runtime': 7.23.9
      react: 17.0.2
    dev: true

  /react-is@16.13.1:
    resolution: {integrity: sha512-24e6ynE2H+OKt4kqsOvNd8kBpV65zoxbA4BVsEOB3ARVWQki/DHzaUoC5KuON/BiccDaCCTZBuOcfZs70kR8bQ==}
    dev: false

  /react-is@18.2.0:
    resolution: {integrity: sha512-xWGDIW6x921xtzPkhiULtthJHoJvBbF3q26fzloPCK0hsvxtPVelvftw3zjbHWSkR2km9Z+4uxbDDK/6Zw9B8w==}
    dev: true

  /react-number-format@5.3.1(react-dom@18.2.0)(react@18.2.0):
    resolution: {integrity: sha512-qpYcQLauIeEhCZUZY9jXZnnroOtdy3jYaS1zQ3M1Sr6r/KMOBEIGNIb7eKT19g2N1wbYgFgvDzs19hw5TrB8XQ==}
    peerDependencies:
      react: ^0.14 || ^15.0.0 || ^16.0.0 || ^17.0.0 || ^18.0.0
      react-dom: ^0.14 || ^15.0.0 || ^16.0.0 || ^17.0.0 || ^18.0.0
    dependencies:
      prop-types: 15.8.1
      react: 18.2.0
      react-dom: 18.2.0(react@18.2.0)
    dev: false

  /react-refresh@0.14.0:
    resolution: {integrity: sha512-wViHqhAd8OHeLS/IRMJjTSDHF3U9eWi62F/MledQGPdJGDhodXJ9PBLNGr6WWL7qlH12Mt3TyTpbS+hGXMjCzQ==}
    engines: {node: '>=0.10.0'}
    dev: true

  /react-remove-scroll-bar@2.3.4(@types/react@18.2.74)(react@18.2.0):
    resolution: {integrity: sha512-63C4YQBUt0m6ALadE9XV56hV8BgJWDmmTPY758iIJjfQKt2nYwoUrPk0LXRXcB/yIj82T1/Ixfdpdk68LwIB0A==}
    engines: {node: '>=10'}
    peerDependencies:
      '@types/react': ^16.8.0 || ^17.0.0 || ^18.0.0
      react: ^16.8.0 || ^17.0.0 || ^18.0.0
    peerDependenciesMeta:
      '@types/react':
        optional: true
    dependencies:
      '@types/react': 18.2.74
      react: 18.2.0
      react-style-singleton: 2.2.1(@types/react@18.2.74)(react@18.2.0)
      tslib: 2.6.2
    dev: false

  /react-remove-scroll@2.5.7(@types/react@18.2.74)(react@18.2.0):
    resolution: {integrity: sha512-FnrTWO4L7/Bhhf3CYBNArEG/yROV0tKmTv7/3h9QCFvH6sndeFf1wPqOcbFVu5VAulS5dV1wGT3GZZ/1GawqiA==}
    engines: {node: '>=10'}
    peerDependencies:
      '@types/react': ^16.8.0 || ^17.0.0 || ^18.0.0
      react: ^16.8.0 || ^17.0.0 || ^18.0.0
    peerDependenciesMeta:
      '@types/react':
        optional: true
    dependencies:
      '@types/react': 18.2.74
      react: 18.2.0
      react-remove-scroll-bar: 2.3.4(@types/react@18.2.74)(react@18.2.0)
      react-style-singleton: 2.2.1(@types/react@18.2.74)(react@18.2.0)
      tslib: 2.6.2
      use-callback-ref: 1.3.1(@types/react@18.2.74)(react@18.2.0)
      use-sidecar: 1.1.2(@types/react@18.2.74)(react@18.2.0)
    dev: false

  /react-style-singleton@2.2.1(@types/react@18.2.74)(react@18.2.0):
    resolution: {integrity: sha512-ZWj0fHEMyWkHzKYUr2Bs/4zU6XLmq9HsgBURm7g5pAVfyn49DgUiNgY2d4lXRlYSiCif9YBGpQleewkcqddc7g==}
    engines: {node: '>=10'}
    peerDependencies:
      '@types/react': ^16.8.0 || ^17.0.0 || ^18.0.0
      react: ^16.8.0 || ^17.0.0 || ^18.0.0
    peerDependenciesMeta:
      '@types/react':
        optional: true
    dependencies:
      '@types/react': 18.2.74
      get-nonce: 1.0.1
      invariant: 2.2.4
      react: 18.2.0
      tslib: 2.6.2
    dev: false

  /react-textarea-autosize@8.5.3(@types/react@18.2.74)(react@18.2.0):
    resolution: {integrity: sha512-XT1024o2pqCuZSuBt9FwHlaDeNtVrtCXu0Rnz88t1jUGheCLa3PhjE1GH8Ctm2axEtvdCl5SUHYschyQ0L5QHQ==}
    engines: {node: '>=10'}
    peerDependencies:
      react: ^16.8.0 || ^17.0.0 || ^18.0.0
    dependencies:
      '@babel/runtime': 7.23.9
      react: 18.2.0
      use-composed-ref: 1.3.0(react@18.2.0)
      use-latest: 1.2.1(@types/react@18.2.74)(react@18.2.0)
    transitivePeerDependencies:
      - '@types/react'
    dev: false

  /react-transition-group@4.4.5(react-dom@18.2.0)(react@18.2.0):
    resolution: {integrity: sha512-pZcd1MCJoiKiBR2NRxeCRg13uCXbydPnmB4EOeRrY7480qNWO8IIgQG6zlDkm6uRMsURXPuKq0GWtiM59a5Q6g==}
    peerDependencies:
      react: '>=16.6.0'
      react-dom: '>=16.6.0'
    dependencies:
      '@babel/runtime': 7.23.9
      dom-helpers: 5.2.1
      loose-envify: 1.4.0
      prop-types: 15.8.1
      react: 18.2.0
      react-dom: 18.2.0(react@18.2.0)
    dev: false

  /react@17.0.2:
    resolution: {integrity: sha512-gnhPt75i/dq/z3/6q/0asP78D0u592D5L1pd7M8P+dck6Fu/jJeL6iVVK23fptSUZj8Vjf++7wXA8UNclGQcbA==}
    engines: {node: '>=0.10.0'}
    dependencies:
      loose-envify: 1.4.0
      object-assign: 4.1.1

  /react@18.2.0:
    resolution: {integrity: sha512-/3IjMdb2L9QbBdWiW5e3P2/npwMBaU9mHCSCUzNln0ZCYbcfTsGbTJrU/kGemdH2IWmB2ioZ+zkxtmq6g09fGQ==}
    engines: {node: '>=0.10.0'}
    dependencies:
      loose-envify: 1.4.0
    dev: false

  /readable-stream@3.6.2:
    resolution: {integrity: sha512-9u/sniCrY3D5WdsERHzHE4G2YCXqoG5FTHUiCC4SIbr6XcLZBY05ya9EKjYek9O5xOAwjGq+1JdGBAS7Q9ScoA==}
    engines: {node: '>= 6'}
    dependencies:
      inherits: 2.0.4
      string_decoder: 1.3.0
      util-deprecate: 1.0.2

  /readdirp@3.6.0:
    resolution: {integrity: sha512-hOS089on8RduqdbhvQ5Z37A0ESjsqz6qnRcffsMU3495FuTdqSm+7bhJ29JvIOsBDEEnan5DPu9t3To9VRlMzA==}
    engines: {node: '>=8.10.0'}
    dependencies:
      picomatch: 2.3.1
    dev: false

  /redis-errors@1.2.0:
    resolution: {integrity: sha512-1qny3OExCf0UvUV/5wpYKf2YwPcOqXzkwKKSmKHiE6ZMQs5heeE/c8eXK+PNllPvmjgAbfnsbpkGZWy8cBpn9w==}
    engines: {node: '>=4'}
    dev: false

  /redis-parser@3.0.0:
    resolution: {integrity: sha512-DJnGAeenTdpMEH6uAJRK/uiyEIH9WVsUmoLwzudwGJUwZPp80PDBWPHXSAGNPwNvIXAbe7MSUB1zQFugFml66A==}
    engines: {node: '>=4'}
    dependencies:
      redis-errors: 1.2.0
    dev: false

  /reflect.getprototypeof@1.0.5:
    resolution: {integrity: sha512-62wgfC8dJWrmxv44CA36pLDnP6KKl3Vhxb7PL+8+qrrFMMoJij4vgiMP8zV4O8+CBMXY1mHxI5fITGHXFHVmQQ==}
    engines: {node: '>= 0.4'}
    dependencies:
      call-bind: 1.0.7
      define-properties: 1.2.1
      es-abstract: 1.22.4
      es-errors: 1.3.0
      get-intrinsic: 1.2.4
      globalthis: 1.0.3
      which-builtin-type: 1.1.3
    dev: false

  /regenerator-runtime@0.14.1:
    resolution: {integrity: sha512-dYnhHh0nJoMfnkZs6GmmhFknAGRrLznOu5nc9ML+EJxGvrx6H7teuevqVqCuPcPK//3eDrrjQhehXVx9cnkGdw==}

  /regexp.prototype.flags@1.5.2:
    resolution: {integrity: sha512-NcDiDkTLuPR+++OCKB0nWafEmhg/Da8aUPLPMQbK+bxKKCm1/S5he+AqYa4PlMCVBalb4/yxIRub6qkEx5yJbw==}
    engines: {node: '>= 0.4'}
    dependencies:
      call-bind: 1.0.7
      define-properties: 1.2.1
      es-errors: 1.3.0
      set-function-name: 2.0.1
    dev: false

  /registry-auth-token@3.3.2:
    resolution: {integrity: sha512-JL39c60XlzCVgNrO+qq68FoNb56w/m7JYvGR2jT5iR1xBrUA3Mfx5Twk5rqTThPmQKMWydGmq8oFtDlxfrmxnQ==}
    dependencies:
      rc: 1.2.8
      safe-buffer: 5.2.1
    dev: true

  /registry-url@3.1.0:
    resolution: {integrity: sha512-ZbgR5aZEdf4UKZVBPYIgaglBmSF2Hi94s2PcIHhRGFjKYu+chjJdYfHn4rt3hB6eCKLJ8giVIIfgMa1ehDfZKA==}
    engines: {node: '>=0.10.0'}
    dependencies:
      rc: 1.2.8
    dev: true

  /remove-accents@0.4.2:
    resolution: {integrity: sha512-7pXIJqJOq5tFgG1A2Zxti3Ht8jJF337m4sowbuHsW30ZnkQFnDzy9qBNhgzX8ZLW4+UBcXiiR7SwR6pokHsxiA==}
    dev: false

  /require-directory@2.1.1:
    resolution: {integrity: sha512-fGxEI7+wsG9xrvdjsrlmL22OMTTiHRwAMroiEeMgq8gzoLC/PQr7RsRDSTLUg/bZAZtF+TVIkHc6/4RIKrui+Q==}
    engines: {node: '>=0.10.0'}
    dev: true

  /requires-port@1.0.0:
    resolution: {integrity: sha512-KigOCHcocU3XODJxsu8i/j8T9tzT4adHiecwORRQ0ZZFcp7ahwXuRU1m+yuO90C5ZUyGeGfocHDI14M3L3yDAQ==}
    dev: true

  /resolve-from@4.0.0:
    resolution: {integrity: sha512-pb/MYmXstAkysRFx8piNI1tGFNQIFA3vkE3Gq4EuA1dF6gHp/+vgZqsCGJapvy8N3Q+4o7FwvquPJcnZ7RYy4g==}
    engines: {node: '>=4'}

  /resolve-pkg-maps@1.0.0:
    resolution: {integrity: sha512-seS2Tj26TBVOC2NIc2rOe2y2ZO7efxITtLZcGSOnHHNOQ7CkiUBfw0Iw2ck6xkIhPwLhKNLS8BO+hEpngQlqzw==}

  /resolve@1.22.8:
    resolution: {integrity: sha512-oKWePCxqpd6FlLvGV1VU0x7bkPmmCNolxzjMf4NczoDnQcIWrAF+cPtZn5i6n+RfD2d9i0tzpKnG6Yk168yIyw==}
    hasBin: true
    dependencies:
      is-core-module: 2.13.1
      path-parse: 1.0.7
      supports-preserve-symlinks-flag: 1.0.0

  /resolve@2.0.0-next.5:
    resolution: {integrity: sha512-U7WjGVG9sH8tvjW5SmGbQuui75FiyjAX72HX15DwBBwF9dNiQZRQAg9nnPhYy+TUnE0+VcrttuvNI8oSxZcocA==}
    hasBin: true
    dependencies:
      is-core-module: 2.13.1
      path-parse: 1.0.7
      supports-preserve-symlinks-flag: 1.0.0
    dev: false

  /restore-cursor@3.1.0:
    resolution: {integrity: sha512-l+sSefzHpj5qimhFSE5a8nufZYAM3sBSVMAPtYkmC+4EH2anSGaEMXSD0izRQbu9nfyQ9y5JrVmp7E8oZrUjvA==}
    engines: {node: '>=8'}
    dependencies:
      onetime: 5.1.2
      signal-exit: 3.0.7
    dev: true

  /reusify@1.0.4:
    resolution: {integrity: sha512-U9nH88a3fc/ekCF1l0/UP1IosiuIjyTh7hBvXVMHYgVcfGvt897Xguj2UOLDeI5BG2m7/uwyaLVT6fbtCwTyzw==}
    engines: {iojs: '>=1.0.0', node: '>=0.10.0'}

  /rimraf@3.0.2:
    resolution: {integrity: sha512-JZkJMZkAGFFPP2YqXZXPbMlMBgsxzE8ILs4lMIX/2o0L9UBw9O/Y3o6wFw/i9YLapcUJWwqbi3kdxIPdC62TIA==}
    hasBin: true
    dependencies:
      glob: 7.2.3

  /rollup@4.13.0:
    resolution: {integrity: sha512-3YegKemjoQnYKmsBlOHfMLVPPA5xLkQ8MHLLSw/fBrFaVkEayL51DilPpNNLq1exr98F2B1TzrV0FUlN3gWRPg==}
    engines: {node: '>=18.0.0', npm: '>=8.0.0'}
    hasBin: true
    dependencies:
      '@types/estree': 1.0.5
    optionalDependencies:
      '@rollup/rollup-android-arm-eabi': 4.13.0
      '@rollup/rollup-android-arm64': 4.13.0
      '@rollup/rollup-darwin-arm64': 4.13.0
      '@rollup/rollup-darwin-x64': 4.13.0
      '@rollup/rollup-linux-arm-gnueabihf': 4.13.0
      '@rollup/rollup-linux-arm64-gnu': 4.13.0
      '@rollup/rollup-linux-arm64-musl': 4.13.0
      '@rollup/rollup-linux-riscv64-gnu': 4.13.0
      '@rollup/rollup-linux-x64-gnu': 4.13.0
      '@rollup/rollup-linux-x64-musl': 4.13.0
      '@rollup/rollup-win32-arm64-msvc': 4.13.0
      '@rollup/rollup-win32-ia32-msvc': 4.13.0
      '@rollup/rollup-win32-x64-msvc': 4.13.0
      fsevents: 2.3.3
    dev: true

  /rope-sequence@1.3.4:
    resolution: {integrity: sha512-UT5EDe2cu2E/6O4igUr5PSFs23nvvukicWHx6GnOPlHAiiYbzNuCRQCuiUdHJQcqKalLKlrYJnjY0ySGsXNQXQ==}
    dev: false

  /rrweb-cssom@0.6.0:
    resolution: {integrity: sha512-APM0Gt1KoXBz0iIkkdB/kfvGOwC4UuJFeG/c+yV7wSc7q96cG/kJ0HiYCnzivD9SB53cLV1MlHFNfOuPaadYSw==}
    dev: true

  /run-async@2.4.1:
    resolution: {integrity: sha512-tvVnVv01b8c1RrA6Ep7JkStj85Guv/YrMcwqYQnwjsAS2cTmmPGBBjAjpCW7RrSodNSoE2/qg9O4bceNvUuDgQ==}
    engines: {node: '>=0.12.0'}
    dev: true

  /run-parallel@1.2.0:
    resolution: {integrity: sha512-5l4VyZR86LZ/lDxZTR6jqL8AFE2S0IFLMP26AbjsLVADxHdhB/c0GUsH+y39UfCi3dzz8OlQuPmnaJOMoDHQBA==}
    dependencies:
      queue-microtask: 1.2.3

  /rxjs@6.6.7:
    resolution: {integrity: sha512-hTdwr+7yYNIT5n4AMYp85KA6yw2Va0FLa3Rguvbpa4W3I5xynaBZo41cM3XM+4Q6fRMj3sBYIR1VAmZMXYJvRQ==}
    engines: {npm: '>=2.0.0'}
    dependencies:
      tslib: 1.14.1
    dev: true

  /rxjs@7.8.1:
    resolution: {integrity: sha512-AA3TVj+0A2iuIoQkWEK/tqFjBq2j+6PO6Y0zJcvzLAFhEFIO3HL0vls9hWLncZbAAbK0mar7oZ4V079I/qPMxg==}
    dependencies:
      tslib: 2.6.2
    dev: true

  /safe-array-concat@1.1.0:
    resolution: {integrity: sha512-ZdQ0Jeb9Ofti4hbt5lX3T2JcAamT9hfzYU1MNB+z/jaEbB6wfFfPIR/zEORmZqobkCCJhSjodobH6WHNmJ97dg==}
    engines: {node: '>=0.4'}
    dependencies:
      call-bind: 1.0.7
      get-intrinsic: 1.2.4
      has-symbols: 1.0.3
      isarray: 2.0.5
    dev: false

  /safe-buffer@5.2.1:
    resolution: {integrity: sha512-rp3So07KcdmmKbGvgaNxQSJr7bGVSVk5S9Eq1F+ppbRo70+YeaDxkw5Dd8NPN+GD6bjnYm2VuPuCXmpuYvmCXQ==}

  /safe-regex-test@1.0.3:
    resolution: {integrity: sha512-CdASjNJPvRa7roO6Ra/gLYBTzYzzPyyBXxIMdGW3USQLyjWEls2RgW5UBTXaQVp+OrpeCK3bLem8smtmheoRuw==}
    engines: {node: '>= 0.4'}
    dependencies:
      call-bind: 1.0.7
      es-errors: 1.3.0
      is-regex: 1.1.4
    dev: false

  /safe-stable-stringify@2.4.3:
    resolution: {integrity: sha512-e2bDA2WJT0wxseVd4lsDP4+3ONX6HpMXQa1ZhFQ7SU+GjvORCmShbCMltrtIDfkYhVHrOcPtj+KhmDBdPdZD1g==}
    engines: {node: '>=10'}
    dev: false

  /safer-buffer@2.1.2:
    resolution: {integrity: sha512-YZo3K82SD7Riyi0E1EQPojLz7kpepnSQI9IyPbHHg1XXXevb5dJI7tpyN2ADxGcQbHG7vcyRHk0cbwqcQriUtg==}

  /sass@1.72.0:
    resolution: {integrity: sha512-Gpczt3WA56Ly0Mn8Sl21Vj94s1axi9hDIzDFn9Ph9x3C3p4nNyvsqJoQyVXKou6cBlfFWEgRW4rT8Tb4i3XnVA==}
    engines: {node: '>=14.0.0'}
    hasBin: true
    dependencies:
      chokidar: 3.6.0
      immutable: 4.3.5
      source-map-js: 1.0.2
    dev: false

  /saxes@6.0.0:
    resolution: {integrity: sha512-xAg7SOnEhrm5zI3puOOKyy1OMcMlIJZYNJY7xLBwSze0UjhPLnWfj2GF2EpT0jmzaJKIWKHLsaSSajf35bcYnA==}
    engines: {node: '>=v12.22.7'}
    dependencies:
      xmlchars: 2.2.0
    dev: true

  /scheduler@0.23.0:
    resolution: {integrity: sha512-CtuThmgHNg7zIZWAXi3AsyIzA3n4xx7aNyjwC2VJldO2LMVDhFK+63xGqq6CsJH4rTAt6/M+N4GhZiDYPx9eUw==}
    dependencies:
      loose-envify: 1.4.0
    dev: false

  /semver@6.3.1:
    resolution: {integrity: sha512-BR7VvDCVHO+q2xBEWskxS6DJE1qRnb7DxzUrogb71CWoSficBxYsiAGd+Kl0mmq/MprG9yArRkyrQxTO6XjMzA==}
    hasBin: true

  /semver@7.6.0:
    resolution: {integrity: sha512-EnwXhrlwXMk9gKu5/flx5sv/an57AkRplG3hTK68W7FRDN+k+OWBj65M7719OkA82XLBxrcX0KSHj+X5COhOVg==}
    engines: {node: '>=10'}
    hasBin: true
    dependencies:
      lru-cache: 6.0.0

  /sentence-case@2.1.1:
    resolution: {integrity: sha512-ENl7cYHaK/Ktwk5OTD+aDbQ3uC8IByu/6Bkg+HDv8Mm+XnBnppVNalcfJTNsp1ibstKh030/JKQQWglDvtKwEQ==}
    dependencies:
      no-case: 2.3.2
      upper-case-first: 1.1.2
    dev: true

  /seq-queue@0.0.5:
    resolution: {integrity: sha512-hr3Wtp/GZIc/6DAGPDcV4/9WoZhjrkXsi5B/07QgX8tsdc6ilr7BFM6PM6rbdAX1kFSDYeZGLipIZZKyQP0O5Q==}
    dev: false

  /server-only@0.0.1:
    resolution: {integrity: sha512-qepMx2JxAa5jjfzxG79yPPq+8BuFToHd1hm7kI+Z4zAq1ftQiP7HcxMhDDItrbtwVeLg/cY2JnKnrcFkmiswNA==}
    dev: false

  /set-blocking@2.0.0:
    resolution: {integrity: sha512-KiKBS8AnWGEyLzofFfmvKwpdPzqiy16LvQfK3yv/fVH7Bj13/wl3JSR1J+rfgRE9q7xUJK4qvgS8raSOeLUehw==}
    dev: false

  /set-function-length@1.2.1:
    resolution: {integrity: sha512-j4t6ccc+VsKwYHso+kElc5neZpjtq9EnRICFZtWyBsLojhmeF/ZBd/elqm22WJh/BziDe/SBiOeAt0m2mfLD0g==}
    engines: {node: '>= 0.4'}
    dependencies:
      define-data-property: 1.1.4
      es-errors: 1.3.0
      function-bind: 1.1.2
      get-intrinsic: 1.2.4
      gopd: 1.0.1
      has-property-descriptors: 1.0.2
    dev: false

  /set-function-name@2.0.1:
    resolution: {integrity: sha512-tMNCiqYVkXIZgc2Hnoy2IvC/f8ezc5koaRFkCjrpWzGpCd3qbZXPzVy9MAZzK1ch/X0jvSkojys3oqJN0qCmdA==}
    engines: {node: '>= 0.4'}
    dependencies:
      define-data-property: 1.1.4
      functions-have-names: 1.2.3
      has-property-descriptors: 1.0.2
    dev: false

  /shebang-command@2.0.0:
    resolution: {integrity: sha512-kHxr2zZpYtdmrN1qDjrrX/Z1rR1kG8Dx+gkpK1G4eXmvXswmcE1hTWBWYUzlraYw1/yZp6YuDY77YtvbN0dmDA==}
    engines: {node: '>=8'}
    dependencies:
      shebang-regex: 3.0.0

  /shebang-regex@3.0.0:
    resolution: {integrity: sha512-7++dFhtcx3353uBaq8DDR4NuxBetBzC7ZQOhmTQInHEd6bSrXdiEyzCvG07Z44UYdLShWUyXt5M/yhz8ekcb1A==}
    engines: {node: '>=8'}

  /shell-quote@1.8.1:
    resolution: {integrity: sha512-6j1W9l1iAs/4xYBI1SYOVZyFcCis9b4KCLQ8fgAGG07QvzaRLVVRQvAy85yNmmZSjYjg4MWh4gNvlPujU/5LpA==}
    dev: true

  /side-channel@1.0.5:
    resolution: {integrity: sha512-QcgiIWV4WV7qWExbN5llt6frQB/lBven9pqliLXfGPB+K9ZYXxDozp0wLkHS24kWCm+6YXH/f0HhnObZnZOBnQ==}
    engines: {node: '>= 0.4'}
    dependencies:
      call-bind: 1.0.7
      es-errors: 1.3.0
      get-intrinsic: 1.2.4
      object-inspect: 1.13.1
    dev: false

  /siginfo@2.0.0:
    resolution: {integrity: sha512-ybx0WO1/8bSBLEWXZvEd7gMW3Sn3JFlW3TvX1nREbDLRNQNaeNN8WK0meBwPdAaOI7TtRRRJn/Es1zhrrCHu7g==}
    dev: true

  /signal-exit@3.0.7:
    resolution: {integrity: sha512-wnD2ZE+l+SPC/uoS0vXeE9L1+0wuaMqKlfz9AMUo38JsyLSBWSFcHR1Rri62LZc12vLr1gb3jl7iwQhgwpAbGQ==}

  /signal-exit@4.1.0:
    resolution: {integrity: sha512-bzyZ1e88w9O1iNJbKnOlvYTrWPDl46O1bG0D3XInv+9tkPrxrN8jUUTiFlDkkmKWgn1M6CfIA13SuGqOa9Korw==}
    engines: {node: '>=14'}

  /simple-concat@1.0.1:
    resolution: {integrity: sha512-cSFtAPtRhljv69IK0hTVZQ+OfE9nePi/rtJmw5UjHeVyVroEqJXP1sFztKUy1qU+xvz3u/sfYJLa947b7nAN2Q==}
    dev: false

  /simple-get@4.0.1:
    resolution: {integrity: sha512-brv7p5WgH0jmQJr1ZDDfKDOSeWWg+OVypG99A/5vYGPqJ6pxiaHLy8nxtFjBA7oMa01ebA9gfh1uMCFqOuXxvA==}
    dependencies:
      decompress-response: 6.0.0
      once: 1.4.0
      simple-concat: 1.0.1
    dev: false

  /simple-swizzle@0.2.2:
    resolution: {integrity: sha512-JA//kQgZtbuY83m+xT+tXJkmJncGMTFT+C+g2h2R9uxkYIrE2yy9sgmcLhCnw57/WSD+Eh3J97FPEDFnbXnDUg==}
    dependencies:
      is-arrayish: 0.3.2
    dev: false

  /sirv@2.0.4:
    resolution: {integrity: sha512-94Bdh3cC2PKrbgSOUqTiGPWVZeSiXfKOVZNJniWoqrWrRkB1CJzBU3NEbiTsPcYy1lDsANA/THzS+9WBiy5nfQ==}
    engines: {node: '>= 10'}
    dependencies:
      '@polka/url': 1.0.0-next.24
      mrmime: 2.0.0
      totalist: 3.0.1
    dev: true

  /sisteransi@1.0.5:
    resolution: {integrity: sha512-bLGGlR1QxBcynn2d5YmDX4MGjlZvy2MRBDRNHLJ8VI6l6+9FUiyTFNJ0IveOSP0bcXgVDPRcfGqA0pjaqUpfVg==}
    dev: false

  /slash@3.0.0:
    resolution: {integrity: sha512-g9Q1haeby36OSStwb4ntCGGGaKsaVSjQ68fBxoQcutl5fS1vuY18H3wSt3jFyFtrkx+Kz0V1G85A4MyAdDMi2Q==}
    engines: {node: '>=8'}

  /smart-buffer@4.2.0:
    resolution: {integrity: sha512-94hK0Hh8rPqQl2xXc3HsaBoOXKV20MToPkcXvwbISWLEs+64sBq5kFgn2kJDHb1Pry9yrP0dxrCI9RRci7RXKg==}
    engines: {node: '>= 6.0.0', npm: '>= 3.0.0'}
    dev: true

  /snake-case@2.1.0:
    resolution: {integrity: sha512-FMR5YoPFwOLuh4rRz92dywJjyKYZNLpMn1R5ujVpIYkbA9p01fq8RMg0FkO4M+Yobt4MjHeLTJVm5xFFBHSV2Q==}
    dependencies:
      no-case: 2.3.2
    dev: true

  /socks-proxy-agent@8.0.2:
    resolution: {integrity: sha512-8zuqoLv1aP/66PHF5TqwJ7Czm3Yv32urJQHrVyhD7mmA6d61Zv8cIXQYPTWwmg6qlupnPvs/QKDmfa4P/qct2g==}
    engines: {node: '>= 14'}
    dependencies:
      agent-base: 7.1.0
      debug: 4.3.4
      socks: 2.7.3
    transitivePeerDependencies:
      - supports-color
    dev: true

  /socks@2.7.3:
    resolution: {integrity: sha512-vfuYK48HXCTFD03G/1/zkIls3Ebr2YNa4qU9gHDZdblHLiqhJrJGkY3+0Nx0JpN9qBhJbVObc1CNciT1bIZJxw==}
    engines: {node: '>= 10.0.0', npm: '>= 3.0.0'}
    deprecated: please use 2.7.4 or 2.8.1 to fix package-lock issue
    dependencies:
      ip-address: 9.0.5
      smart-buffer: 4.2.0
    dev: true

  /source-map-js@1.0.2:
    resolution: {integrity: sha512-R0XvVJ9WusLiqTCEiGCmICCMplcCkIwwR11mOSD9CR5u+IXYdiseeEuXCVAjS54zqwkLcPNnmU4OeJ6tUrWhDw==}
    engines: {node: '>=0.10.0'}
    dev: false

  /source-map-js@1.2.0:
    resolution: {integrity: sha512-itJW8lvSA0TXEphiRoawsCksnlf8SyvmFzIhltqAHluXd88pkCd+cXJVHTDwdCr0IzwptSm035IHQktUu1QUMg==}
    engines: {node: '>=0.10.0'}

  /source-map-support@0.5.21:
    resolution: {integrity: sha512-uBHU3L3czsIyYXKX88fdrGovxdSCoTGDRZ6SYXtSRxLZUzHg5P/66Ht6uoUlHu9EZod+inXhKo3qQgwXUT/y1w==}
    dependencies:
      buffer-from: 1.1.2
      source-map: 0.6.1
    dev: false

  /source-map@0.6.1:
    resolution: {integrity: sha512-UjgapumWlbMhkBgzT7Ykc5YXUT46F0iKu8SGXq0bcwP5dz/h0Plj6enJqjz1Zbq2l5WaqYnrVbwWOWMyF3F47g==}
    engines: {node: '>=0.10.0'}

  /spawn-command@0.0.2:
    resolution: {integrity: sha512-zC8zGoGkmc8J9ndvml8Xksr1Amk9qBujgbF0JAIWO7kXr43w0h/0GJNM/Vustixu+YE8N/MTrQ7N31FvHUACxQ==}
    dev: true

  /sprintf-js@1.1.3:
    resolution: {integrity: sha512-Oo+0REFV59/rz3gfJNKQiBlwfHaSESl1pcGyABQsnnIfWOFt6JNj5gCog2U6MLZ//IGYD+nA8nI+mTShREReaA==}
    dev: true

  /sqlstring@2.3.3:
    resolution: {integrity: sha512-qC9iz2FlN7DQl3+wjwn3802RTyjCx7sDvfQEXchwa6CWOx07/WVfh91gBmQ9fahw8snwGEWU3xGzOt4tFyHLxg==}
    engines: {node: '>= 0.6'}
    dev: false

  /stack-trace@0.0.10:
    resolution: {integrity: sha512-KGzahc7puUKkzyMt+IqAep+TVNbKP+k2Lmwhub39m1AsTSkaDutx56aDCo+HLDzf/D26BIHTJWNiTG1KAJiQCg==}
    dev: false

  /stackback@0.0.2:
    resolution: {integrity: sha512-1XMJE5fQo1jGH6Y/7ebnwPOBEkIEnT4QF32d5R1+VXdXveM0IBMJt8zfaxX1P3QhVwrYe+576+jkANtSS2mBbw==}
    dev: true

  /standard-as-callback@2.1.0:
    resolution: {integrity: sha512-qoRRSyROncaz1z0mvYqIE4lCd9p2R90i6GxW3uZv5ucSu8tU7B5HXUP1gG8pVZsYNVaXjk8ClXHPttLyxAL48A==}
    dev: false

  /std-env@3.7.0:
    resolution: {integrity: sha512-JPbdCEQLj1w5GilpiHAx3qJvFndqybBysA3qUOnznweH4QbNYUsW/ea8QzSrnh0vNsezMMw5bcVool8lM0gwzg==}
    dev: true

  /streamsearch@1.1.0:
    resolution: {integrity: sha512-Mcc5wHehp9aXz1ax6bZUyY5afg9u2rv5cqQI3mRrYkGC8rW2hM02jWuwjtL++LS5qinSyhj2QfLyNsuc+VsExg==}
    engines: {node: '>=10.0.0'}
    dev: false

  /string-width@4.2.3:
    resolution: {integrity: sha512-wKyQRQpjJ0sIp62ErSZdGsjMJWsap5oRNihHhu6G7JVO/9jIB6UyevL+tXuOqrng8j/cxKTWyWUwvSTriiZz/g==}
    engines: {node: '>=8'}
    dependencies:
      emoji-regex: 8.0.0
      is-fullwidth-code-point: 3.0.0
      strip-ansi: 6.0.1

  /string-width@5.1.2:
    resolution: {integrity: sha512-HnLOCR3vjcY8beoNLtcjZ5/nxn2afmME6lhrDrebokqMap+XbeW8n9TXpPDOqdGK5qcI3oT0GKTW6wC7EMiVqA==}
    engines: {node: '>=12'}
    dependencies:
      eastasianwidth: 0.2.0
      emoji-regex: 9.2.2
      strip-ansi: 7.1.0
    dev: false

  /string.prototype.matchall@4.0.10:
    resolution: {integrity: sha512-rGXbGmOEosIQi6Qva94HUjgPs9vKW+dkG7Y8Q5O2OYkWL6wFaTRZO8zM4mhP94uX55wgyrXzfS2aGtGzUL7EJQ==}
    dependencies:
      call-bind: 1.0.7
      define-properties: 1.2.1
      es-abstract: 1.22.4
      get-intrinsic: 1.2.4
      has-symbols: 1.0.3
      internal-slot: 1.0.7
      regexp.prototype.flags: 1.5.2
      set-function-name: 2.0.1
      side-channel: 1.0.5
    dev: false

  /string.prototype.trim@1.2.8:
    resolution: {integrity: sha512-lfjY4HcixfQXOfaqCvcBuOIapyaroTXhbkfJN3gcB1OtyupngWK4sEET9Knd0cXd28kTUqu/kHoV4HKSJdnjiQ==}
    engines: {node: '>= 0.4'}
    dependencies:
      call-bind: 1.0.7
      define-properties: 1.2.1
      es-abstract: 1.22.4
    dev: false

  /string.prototype.trimend@1.0.7:
    resolution: {integrity: sha512-Ni79DqeB72ZFq1uH/L6zJ+DKZTkOtPIHovb3YZHQViE+HDouuU4mBrLOLDn5Dde3RF8qw5qVETEjhu9locMLvA==}
    dependencies:
      call-bind: 1.0.7
      define-properties: 1.2.1
      es-abstract: 1.22.4
    dev: false

  /string.prototype.trimstart@1.0.7:
    resolution: {integrity: sha512-NGhtDFu3jCEm7B4Fy0DpLewdJQOZcQ0rGbwQ/+stjnrp2i+rlKeCvos9hOIeCmqwratM47OBxY7uFZzjxHXmrg==}
    dependencies:
      call-bind: 1.0.7
      define-properties: 1.2.1
      es-abstract: 1.22.4
    dev: false

  /string_decoder@1.3.0:
    resolution: {integrity: sha512-hkRX8U1WjJFd8LsDJ2yQ/wWWxaopEsABU1XfkM8A+j0+85JAGppt16cr1Whg6KIbb4okU6Mql6BOj+uup/wKeA==}
    dependencies:
      safe-buffer: 5.2.1

  /strip-ansi@6.0.1:
    resolution: {integrity: sha512-Y38VPSHcqkFrCpFnQ9vuSXmquuv5oXOKpGeT6aGrr3o3Gc9AlVa6JBfUSOCnbxGGZF+/0ooI7KrPuUSztUdU5A==}
    engines: {node: '>=8'}
    dependencies:
      ansi-regex: 5.0.1

  /strip-ansi@7.1.0:
    resolution: {integrity: sha512-iq6eVVI64nQQTRYq2KtEg2d2uU7LElhTJwsH4YzIHZshxlgZms/wIc4VoDQTlG/IvVIrBKG06CrZnp0qv7hkcQ==}
    engines: {node: '>=12'}
    dependencies:
      ansi-regex: 6.0.1
    dev: false

  /strip-bom@3.0.0:
    resolution: {integrity: sha512-vavAMRXOgBVNF6nyEEmL3DBK19iRpDcoIwW+swQ+CbGiu7lju6t+JklA1MHweoWtadgt4ISVUsXLyDq34ddcwA==}
    engines: {node: '>=4'}
    dev: false

  /strip-final-newline@2.0.0:
    resolution: {integrity: sha512-BrpvfNAE3dcvq7ll3xVumzjKjZQ5tI1sEUIKr3Uoks0XUl45St3FlatVqef9prk4jRDzhW6WZg+3bk93y6pLjA==}
    engines: {node: '>=6'}
    dev: true

  /strip-final-newline@3.0.0:
    resolution: {integrity: sha512-dOESqjYr96iWYylGObzd39EuNTa5VJxyvVAEm5Jnh7KGo75V43Hk1odPQkNDyXNmUR6k+gEiDVXnjB8HJ3crXw==}
    engines: {node: '>=12'}
    dev: true

  /strip-json-comments@2.0.1:
    resolution: {integrity: sha512-4gB8na07fecVVkOI6Rs4e7T6NOTki5EmL7TUduTs6bu3EdnSycntVJ4re8kgZA+wx9IueI2Y11bfbgwtzuE0KQ==}
    engines: {node: '>=0.10.0'}

  /strip-json-comments@3.1.1:
    resolution: {integrity: sha512-6fPc+R4ihwqP6N/aIv2f1gMH8lOVtWQHoqC4yK6oSDVVocumAsfCqjkXnqiYMhmMwS/mEHLp7Vehlt3ql6lEig==}
    engines: {node: '>=8'}

  /strip-literal@2.0.0:
    resolution: {integrity: sha512-f9vHgsCWBq2ugHAkGMiiYY+AYG0D/cbloKKg0nhaaaSNsujdGIpVXCNsrJpCKr5M0f4aI31mr13UjY6GAuXCKA==}
    dependencies:
      js-tokens: 8.0.3
    dev: true

  /styled-jsx@5.1.1(@babel/core@7.23.9)(react@18.2.0):
    resolution: {integrity: sha512-pW7uC1l4mBZ8ugbiZrcIsiIvVx1UmTfw7UkC3Um2tmfUq9Bhk8IiyEIPl6F8agHgjzku6j0xQEZbfA5uSgSaCw==}
    engines: {node: '>= 12.0.0'}
    peerDependencies:
      '@babel/core': '*'
      babel-plugin-macros: '*'
      react: '>= 16.8.0 || 17.x.x || ^18.0.0-0'
    peerDependenciesMeta:
      '@babel/core':
        optional: true
      babel-plugin-macros:
        optional: true
    dependencies:
      '@babel/core': 7.23.9
      client-only: 0.0.1
      react: 18.2.0
    dev: false

  /sugarss@4.0.1(postcss@8.4.38):
    resolution: {integrity: sha512-WCjS5NfuVJjkQzK10s8WOBY+hhDxxNt/N6ZaGwxFZ+wN3/lKKFSaaKUNecULcTTvE4urLcKaZFQD8vO0mOZujw==}
    engines: {node: '>=12.0'}
    peerDependencies:
      postcss: ^8.3.3
    dependencies:
      postcss: 8.4.38
    dev: false

  /superjson@2.2.1:
    resolution: {integrity: sha512-8iGv75BYOa0xRJHK5vRLEjE2H/i4lulTjzpUXic3Eg8akftYjkmQDa8JARQ42rlczXyFR3IeRoeFCc7RxHsYZA==}
    engines: {node: '>=16'}
    dependencies:
      copy-anything: 3.0.5
    dev: false

  /supports-color@5.5.0:
    resolution: {integrity: sha512-QjVjwdXIt408MIiAqCX4oUKsgU2EqAGzs2Ppkm4aQYbjm+ZEWEcW4SfFNTr4uMNZma0ey4f5lgLrkB0aX0QMow==}
    engines: {node: '>=4'}
    dependencies:
      has-flag: 3.0.0

  /supports-color@7.2.0:
    resolution: {integrity: sha512-qpCAvRl9stuOHveKsn7HncJRvv501qIacKzQlO/+Lwxc9+0q2wLyv4Dfvt80/DPn2pqOBsJdDiogXGR9+OvwRw==}
    engines: {node: '>=8'}
    dependencies:
      has-flag: 4.0.0

  /supports-color@8.1.1:
    resolution: {integrity: sha512-MpUEN2OodtUzxvKQl72cUF7RQ5EiHsGvSsVG0ia9c5RbWGL2CI4C7EpPS8UTBIplnlzZiNuV56w+FuNxy3ty2Q==}
    engines: {node: '>=10'}
    dependencies:
      has-flag: 4.0.0
    dev: true

  /supports-preserve-symlinks-flag@1.0.0:
    resolution: {integrity: sha512-ot0WnXS9fgdkgIcePe6RHNk1WA8+muPa6cSjeR3V8K27q9BB1rTE3R1p7Hv0z1ZyAc8s6Vvv8DIyWf681MAt0w==}
    engines: {node: '>= 0.4'}

  /swap-case@1.1.2:
    resolution: {integrity: sha512-BAmWG6/bx8syfc6qXPprof3Mn5vQgf5dwdUNJhsNqU9WdPt5P+ES/wQ5bxfijy8zwZgZZHslC3iAsxsuQMCzJQ==}
    dependencies:
      lower-case: 1.1.4
      upper-case: 1.1.3
    dev: true

  /symbol-tree@3.2.4:
    resolution: {integrity: sha512-9QNk5KwDF+Bvz+PyObkmSYjI5ksVUYtjW7AU22r2NKcfLJcXp96hkDWU3+XndOsUb+AQ9QhfzfCT2O+CNWT5Tw==}
    dev: true

  /tabbable@6.2.0:
    resolution: {integrity: sha512-Cat63mxsVJlzYvN51JmVXIgNoUokrIaT2zLclCXjRd8boZ0004U4KCs/sToJ75C6sdlByWxpYnb5Boif1VSFew==}
    dev: false

  /tar-fs@2.1.1:
    resolution: {integrity: sha512-V0r2Y9scmbDRLCNex/+hYzvp/zyYjvFbHPNgVTKfQvVrb6guiE/fxP+XblDNR011utopbkex2nM4dHNV6GDsng==}
    dependencies:
      chownr: 1.1.4
      mkdirp-classic: 0.5.3
      pump: 3.0.0
      tar-stream: 2.2.0
    dev: false

  /tar-stream@2.2.0:
    resolution: {integrity: sha512-ujeqbceABgwMZxEJnk2HDY2DlnUZ+9oEcb1KzTVfYHio0UE6dG71n60d8D2I4qNvleWrrXpmjpt7vZeF1LnMZQ==}
    engines: {node: '>=6'}
    dependencies:
      bl: 4.1.0
      end-of-stream: 1.4.4
      fs-constants: 1.0.0
      inherits: 2.0.4
      readable-stream: 3.6.2
    dev: false

  /tar@6.2.0:
    resolution: {integrity: sha512-/Wo7DcT0u5HUV486xg675HtjNd3BXZ6xDbzsCUZPt5iw8bTQ63bP0Raut3mvro9u+CUyq7YQd8Cx55fsZXxqLQ==}
    engines: {node: '>=10'}
    dependencies:
      chownr: 2.0.0
      fs-minipass: 2.1.0
      minipass: 5.0.0
      minizlib: 2.1.2
      mkdirp: 1.0.4
      yallist: 4.0.0
    dev: false

  /test-exclude@6.0.0:
    resolution: {integrity: sha512-cAGWPIyOHU6zlmg88jwm7VRyXnMN7iV68OGAbYDk/Mh/xC/pzVPlQtY6ngoIH/5/tciuhGfvESU8GrHrcxD56w==}
    engines: {node: '>=8'}
    dependencies:
      '@istanbuljs/schema': 0.1.3
      glob: 7.2.3
      minimatch: 3.1.2
    dev: true

  /text-hex@1.0.0:
    resolution: {integrity: sha512-uuVGNWzgJ4yhRaNSiubPY7OjISw4sw4E5Uv0wbjp+OzcbmVU/rsT8ujgcXJhn9ypzsgr5vlzpPqP+MBBKcGvbg==}
    dev: false

  /text-table@0.2.0:
    resolution: {integrity: sha512-N+8UisAXDGk8PFXP4HAzVR9nbfmVJ3zYLAWiTIoqC5v5isinhr+r5uaO8+7r3BMfuNIufIsA7RdpVgacC2cSpw==}

  /throttle-debounce@3.0.1:
    resolution: {integrity: sha512-dTEWWNu6JmeVXY0ZYoPuH5cRIwc0MeGbJwah9KUNYSJwommQpCzTySTpEe8Gs1J23aeWEuAobe4Ag7EHVt/LOg==}
    engines: {node: '>=10'}
    dev: false

  /through@2.3.8:
    resolution: {integrity: sha512-w89qg7PI8wAdvX60bMDP+bFoD5Dvhm9oLheFp5O4a2QF0cSBGsBX4qZmadPMvVqlLJBBci+WqGGOAPvcDeNSVg==}
    dev: true

  /timers-ext@0.1.7:
    resolution: {integrity: sha512-b85NUNzTSdodShTIbky6ZF02e8STtVVfD+fu4aXXShEELpozH+bCpJLYMPZbsABN2wDH7fJpqIoXxJpzbf0NqQ==}
    dependencies:
      es5-ext: 0.10.62
      next-tick: 1.1.0
    dev: false

  /tinybench@2.6.0:
    resolution: {integrity: sha512-N8hW3PG/3aOoZAN5V/NSAEDz0ZixDSSt5b/a05iqtpgfLWMSVuCo7w0k2vVvEjdrIoeGqZzweX2WlyioNIHchA==}
    dev: true

  /tinycolor2@1.6.0:
    resolution: {integrity: sha512-XPaBkWQJdsf3pLKJV9p4qN/S+fm2Oj8AIPo1BTUhg5oxkvm9+SVEGFdhyOz7tTdUTfvxMiAs4sp6/eZO2Ew+pw==}
    dev: true

  /tinygradient@1.1.5:
    resolution: {integrity: sha512-8nIfc2vgQ4TeLnk2lFj4tRLvvJwEfQuabdsmvDdQPT0xlk9TaNtpGd6nNRxXoK6vQhN6RSzj+Cnp5tTQmpxmbw==}
    dependencies:
      '@types/tinycolor2': 1.4.6
      tinycolor2: 1.6.0
    dev: true

  /tinypool@0.8.2:
    resolution: {integrity: sha512-SUszKYe5wgsxnNOVlBYO6IC+8VGWdVGZWAqUxp3UErNBtptZvWbwyUOyzNL59zigz2rCA92QiL3wvG+JDSdJdQ==}
    engines: {node: '>=14.0.0'}
    dev: true

  /tinyspy@2.2.1:
    resolution: {integrity: sha512-KYad6Vy5VDWV4GH3fjpseMQ/XU2BhIYP7Vzd0LG44qRWm/Yt2WCOTicFdvmgo6gWaqooMQCawTtILVQJupKu7A==}
    engines: {node: '>=14.0.0'}
    dev: true

  /tippy.js@6.3.7:
    resolution: {integrity: sha512-E1d3oP2emgJ9dRQZdf3Kkn0qJgI6ZLpyS5z6ZkY1DF3kaQaBsGZsndEpHwx+eC+tYM41HaSNvNtLx8tU57FzTQ==}
    dependencies:
      '@popperjs/core': 2.11.8
    dev: false

  /title-case@2.1.1:
    resolution: {integrity: sha512-EkJoZ2O3zdCz3zJsYCsxyq2OC5hrxR9mfdd5I+w8h/tmFfeOxJ+vvkxsKxdmN0WtS9zLdHEgfgVOiMVgv+Po4Q==}
    dependencies:
      no-case: 2.3.2
      upper-case: 1.1.3
    dev: true

  /tmp@0.0.33:
    resolution: {integrity: sha512-jRCJlojKnZ3addtTOjdIqoRuPEKBvNXcGYqzO6zWZX8KfKEpnGY5jfggJQ3EjKuu8D4bJRr0y+cYJFmYbImXGw==}
    engines: {node: '>=0.6.0'}
    dependencies:
      os-tmpdir: 1.0.2
    dev: true

  /to-fast-properties@2.0.0:
    resolution: {integrity: sha512-/OaKK0xYrs3DmxRYqL/yDc+FxFUVYhDlXMhRmv3z915w2HF1tnN1omB354j8VUGO/hbRzyD6Y3sA7v7GS/ceog==}
    engines: {node: '>=4'}

  /to-regex-range@5.0.1:
    resolution: {integrity: sha512-65P7iz6X5yEr1cwcgvQxbbIw7Uk3gOy5dIdtZ4rDveLqhrdJP+Li/Hx6tyK0NEb+2GCyneCMJiGqrADCSNk8sQ==}
    engines: {node: '>=8.0'}
    dependencies:
      is-number: 7.0.0

  /totalist@3.0.1:
    resolution: {integrity: sha512-sf4i37nQ2LBx4m3wB74y+ubopq6W/dIzXg0FDGjsYnZHVa1Da8FH853wlL2gtUhg+xJXjfk3kUZS3BRoQeoQBQ==}
    engines: {node: '>=6'}
    dev: true

  /tough-cookie@4.1.3:
    resolution: {integrity: sha512-aX/y5pVRkfRnfmuX+OdbSdXvPe6ieKX/G2s7e98f4poJHnqH3281gDPm/metm6E/WRamfx7WC4HUqkWHfQHprw==}
    engines: {node: '>=6'}
    dependencies:
      psl: 1.9.0
      punycode: 2.3.1
      universalify: 0.2.0
      url-parse: 1.5.10
    dev: true

  /tr46@0.0.3:
    resolution: {integrity: sha512-N3WMsuqV66lT30CrXNbEjx4GEwlow3v6rr4mCcv6prnfwhS01rkgyFdjPNBYd9br7LpXV1+Emh01fHnq2Gdgrw==}
    dev: false

  /tr46@5.0.0:
    resolution: {integrity: sha512-tk2G5R2KRwBd+ZN0zaEXpmzdKyOYksXwywulIX95MBODjSzMIuQnQ3m8JxgbhnL1LeVo7lqQKsYa1O3Htl7K5g==}
    engines: {node: '>=18'}
    dependencies:
      punycode: 2.3.1
    dev: true

  /tree-kill@1.2.2:
    resolution: {integrity: sha512-L0Orpi8qGpRG//Nd+H90vFB+3iHnue1zSSGmNOOCh1GLJ7rUKVwV2HvijphGQS2UmhUZewS9VgvxYIdgr+fG1A==}
    hasBin: true
    dev: true

  /triple-beam@1.4.1:
    resolution: {integrity: sha512-aZbgViZrg1QNcG+LULa7nhZpJTZSLm/mXnHXnbAbjmN5aSa0y7V+wvv6+4WaBtpISJzThKy+PIPxc1Nq1EJ9mg==}
    engines: {node: '>= 14.0.0'}
    dev: false

  /ts-api-utils@1.2.1(typescript@5.4.3):
    resolution: {integrity: sha512-RIYA36cJn2WiH9Hy77hdF9r7oEwxAtB/TS9/S4Qd90Ap4z5FSiin5zEiTL44OII1Y3IIlEvxwxFUVgrHSZ/UpA==}
    engines: {node: '>=16'}
    peerDependencies:
      typescript: '>=4.2.0'
    dependencies:
      typescript: 5.4.3
    dev: false

  /ts-node@10.9.2(@types/node@20.12.5)(typescript@5.4.3):
    resolution: {integrity: sha512-f0FFpIdcHgn8zcPSbf1dRevwt047YMnaiJM3u2w2RewrB+fob/zePZcrOyQoLMMO7aBIddLcQIEK5dYjkLnGrQ==}
    hasBin: true
    peerDependencies:
      '@swc/core': '>=1.2.50'
      '@swc/wasm': '>=1.2.50'
      '@types/node': '*'
      typescript: '>=2.7'
    peerDependenciesMeta:
      '@swc/core':
        optional: true
      '@swc/wasm':
        optional: true
    dependencies:
      '@cspotcode/source-map-support': 0.8.1
      '@tsconfig/node10': 1.0.9
      '@tsconfig/node12': 1.0.11
      '@tsconfig/node14': 1.0.3
      '@tsconfig/node16': 1.0.4
      '@types/node': 20.12.5
      acorn: 8.11.3
      acorn-walk: 8.3.2
      arg: 4.1.3
      create-require: 1.1.1
      diff: 4.0.2
      make-error: 1.3.6
      typescript: 5.4.3
      v8-compile-cache-lib: 3.0.1
      yn: 3.1.1
    dev: true

  /tsconfck@3.0.3(typescript@5.4.3):
    resolution: {integrity: sha512-4t0noZX9t6GcPTfBAbIbbIU4pfpCwh0ueq3S4O/5qXI1VwK1outmxhe9dOiEWqMz3MW2LKgDTpqWV+37IWuVbA==}
    engines: {node: ^18 || >=20}
    hasBin: true
    peerDependencies:
      typescript: ^5.0.0
    peerDependenciesMeta:
      typescript:
        optional: true
    dependencies:
      typescript: 5.4.3
    dev: true

  /tsconfig-paths@3.15.0:
    resolution: {integrity: sha512-2Ac2RgzDe/cn48GvOe3M+o82pEFewD3UPbyoUHHdKasHwJKjds4fLXWf/Ux5kATBKN20oaFGu+jbElp1pos0mg==}
    dependencies:
      '@types/json5': 0.0.29
      json5: 1.0.2
      minimist: 1.2.8
      strip-bom: 3.0.0
    dev: false

  /tslib@1.14.1:
    resolution: {integrity: sha512-Xni35NKzjgMrwevysHTCArtLDpPvye8zV/0E4EyYn43P7/7qvQwPh9BGkHewbMulVntbigmcT7rdX3BNo9wRJg==}
    dev: true

  /tslib@2.6.2:
    resolution: {integrity: sha512-AEYxH93jGFPn/a2iVAwW87VuUIkR1FVUKB77NwMF7nBTDkDrrT/Hpt/IrCJ0QXhW27jTBDcf5ZY7w6RiqTMw2Q==}

  /tsscmp@1.0.6:
    resolution: {integrity: sha512-LxhtAkPDTkVCMQjt2h6eBVY28KCjikZqZfMcC15YBeNjkgUpdCfBu5HoiOTDu86v6smE8yOjyEktJ8hlbANHQA==}
    engines: {node: '>=0.6.x'}
    dev: false

  /tsx@4.7.1:
    resolution: {integrity: sha512-8d6VuibXHtlN5E3zFkgY8u4DX7Y3Z27zvvPKVmLon/D4AjuKzarkUBTLDBgj9iTQ0hg5xM7c/mYiRVM+HETf0g==}
    engines: {node: '>=18.0.0'}
    hasBin: true
    dependencies:
      esbuild: 0.19.12
      get-tsconfig: 4.7.2
    optionalDependencies:
      fsevents: 2.3.3
    dev: true

  /tunnel-agent@0.6.0:
    resolution: {integrity: sha512-McnNiV1l8RYeY8tBgEpuodCC1mLUdbSN+CYBL7kJsJNInOP8UjDDEwdk6Mw60vdLLrr5NHKZhMAOSrR2NZuQ+w==}
    dependencies:
      safe-buffer: 5.2.1
    dev: false

  /turbo-darwin-64@1.13.2:
    resolution: {integrity: sha512-CCSuD8CfmtncpohCuIgq7eAzUas0IwSbHfI8/Q3vKObTdXyN8vAo01gwqXjDGpzG9bTEVedD0GmLbD23dR0MLA==}
    cpu: [x64]
    os: [darwin]
    requiresBuild: true
    dev: true
    optional: true

  /turbo-darwin-arm64@1.13.2:
    resolution: {integrity: sha512-0HySm06/D2N91rJJ89FbiI/AodmY8B3WDSFTVEpu2+8spUw7hOJ8okWOT0e5iGlyayUP9gr31eOeL3VFZkpfCw==}
    cpu: [arm64]
    os: [darwin]
    requiresBuild: true
    dev: true
    optional: true

  /turbo-linux-64@1.13.2:
    resolution: {integrity: sha512-7HnibgbqZrjn4lcfIouzlPu8ZHSBtURG4c7Bedu7WJUDeZo+RE1crlrQm8wuwO54S0siYqUqo7GNHxu4IXbioQ==}
    cpu: [x64]
    os: [linux]
    requiresBuild: true
    dev: true
    optional: true

  /turbo-linux-arm64@1.13.2:
    resolution: {integrity: sha512-sUq4dbpk6SNKg/Hkwn256Vj2AEYSQdG96repio894h5/LEfauIK2QYiC/xxAeW3WBMc6BngmvNyURIg7ltrePg==}
    cpu: [arm64]
    os: [linux]
    requiresBuild: true
    dev: true
    optional: true

  /turbo-windows-64@1.13.2:
    resolution: {integrity: sha512-DqzhcrciWq3dpzllJR2VVIyOhSlXYCo4mNEWl98DJ3FZ08PEzcI3ceudlH6F0t/nIcfSItK1bDP39cs7YoZHEA==}
    cpu: [x64]
    os: [win32]
    requiresBuild: true
    dev: true
    optional: true

  /turbo-windows-arm64@1.13.2:
    resolution: {integrity: sha512-WnPMrwfCXxK69CdDfS1/j2DlzcKxSmycgDAqV0XCYpK/812KB0KlvsVAt5PjEbZGXkY88pCJ1BLZHAjF5FcbqA==}
    cpu: [arm64]
    os: [win32]
    requiresBuild: true
    dev: true
    optional: true

  /turbo@1.13.2:
    resolution: {integrity: sha512-rX/d9f4MgRT3yK6cERPAkfavIxbpBZowDQpgvkYwGMGDQ0Nvw1nc0NVjruE76GrzXQqoxR1UpnmEP54vBARFHQ==}
    hasBin: true
    optionalDependencies:
      turbo-darwin-64: 1.13.2
      turbo-darwin-arm64: 1.13.2
      turbo-linux-64: 1.13.2
      turbo-linux-arm64: 1.13.2
      turbo-windows-64: 1.13.2
      turbo-windows-arm64: 1.13.2
    dev: true

  /type-check@0.4.0:
    resolution: {integrity: sha512-XleUoc9uwGXqjWwXaUTZAmzMcFZ5858QA2vvx1Ur5xIcixXIP+8LnFDgRplU30us6teqdlskFfu+ae4K79Ooew==}
    engines: {node: '>= 0.8.0'}
    dependencies:
      prelude-ls: 1.2.1

  /type-detect@4.0.8:
    resolution: {integrity: sha512-0fr/mIH1dlO+x7TlcMy+bIDqKPsw/70tVyeHW787goQjhmqaZe10uwLujubK9q9Lg6Fiho1KUKDYz0Z7k7g5/g==}
    engines: {node: '>=4'}
    dev: true

  /type-fest@0.20.2:
    resolution: {integrity: sha512-Ne+eE4r0/iWnpAxD852z3A+N0Bt5RN//NjJwRd2VFHEmrywxf5vsZlh4R6lixl6B+wz/8d+maTSAkN1FIkI3LQ==}
    engines: {node: '>=10'}

  /type-fest@0.21.3:
    resolution: {integrity: sha512-t0rzBq87m3fVcduHDUFhKmyyX+9eo6WQjZvf51Ea/M0Q7+T374Jp1aUiyUl0GKxp8M/OETVHSDvmkyPgvX+X2w==}
    engines: {node: '>=10'}
    dev: true

  /type-fest@2.19.0:
    resolution: {integrity: sha512-RAH822pAdBgcNMAfWnCBU3CFZcfZ/i1eZjwFU/dsLKumyuuP3niueg2UAukXYF0E2AAoc82ZSSf9J0WQBinzHA==}
    engines: {node: '>=12.20'}
    dev: false

  /type-fest@4.12.0:
    resolution: {integrity: sha512-5Y2/pp2wtJk8o08G0CMkuFPCO354FGwk/vbidxrdhRGZfd0tFnb4Qb8anp9XxXriwBgVPjdWbKpGl4J9lJY2jQ==}
    engines: {node: '>=16'}
    dev: false

  /type@1.2.0:
    resolution: {integrity: sha512-+5nt5AAniqsCnu2cEQQdpzCAh33kVx8n0VoFidKpB1dVVLAN/F+bgVOqOJqOnEnrhp222clB5p3vUlD+1QAnfg==}
    dev: false

  /type@2.7.2:
    resolution: {integrity: sha512-dzlvlNlt6AXU7EBSfpAscydQ7gXB+pPGsPnfJnZpiNJBDj7IaJzQlBZYGdEi4R9HmPdBv2XmWJ6YUtoTa7lmCw==}
    dev: false

  /typed-array-buffer@1.0.1:
    resolution: {integrity: sha512-RSqu1UEuSlrBhHTWC8O9FnPjOduNs4M7rJ4pRKoEjtx1zUNOPN2sSXHLDX+Y2WPbHIxbvg4JFo2DNAEfPIKWoQ==}
    engines: {node: '>= 0.4'}
    dependencies:
      call-bind: 1.0.7
      es-errors: 1.3.0
      is-typed-array: 1.1.13
    dev: false

  /typed-array-byte-length@1.0.0:
    resolution: {integrity: sha512-Or/+kvLxNpeQ9DtSydonMxCx+9ZXOswtwJn17SNLvhptaXYDJvkFFP5zbfU/uLmvnBJlI4yrnXRxpdWH/M5tNA==}
    engines: {node: '>= 0.4'}
    dependencies:
      call-bind: 1.0.7
      for-each: 0.3.3
      has-proto: 1.0.1
      is-typed-array: 1.1.13
    dev: false

  /typed-array-byte-offset@1.0.0:
    resolution: {integrity: sha512-RD97prjEt9EL8YgAgpOkf3O4IF9lhJFr9g0htQkm0rchFp/Vx7LW5Q8fSXXub7BXAODyUQohRMyOc3faCPd0hg==}
    engines: {node: '>= 0.4'}
    dependencies:
      available-typed-arrays: 1.0.6
      call-bind: 1.0.7
      for-each: 0.3.3
      has-proto: 1.0.1
      is-typed-array: 1.1.13
    dev: false

  /typed-array-length@1.0.4:
    resolution: {integrity: sha512-KjZypGq+I/H7HI5HlOoGHkWUUGq+Q0TPhQurLbyrVrvnKTBgzLhIJ7j6J/XTQOi0d1RjyZ0wdas8bKs2p0x3Ng==}
    dependencies:
      call-bind: 1.0.7
      for-each: 0.3.3
      is-typed-array: 1.1.13
    dev: false

  /typescript@5.4.3:
    resolution: {integrity: sha512-KrPd3PKaCLr78MalgiwJnA25Nm8HAmdwN3mYUYZgG/wizIo9EainNVQI9/yDavtVFRN2h3k8uf3GLHuhDMgEHg==}
    engines: {node: '>=14.17'}
    hasBin: true

  /uc.micro@2.1.0:
    resolution: {integrity: sha512-ARDJmphmdvUk6Glw7y9DQ2bFkKBHwQHLi2lsaH6PPmz/Ka9sFOBsBluozhDltWmnv9u/cF6Rt87znRTPV+yp/A==}
    dev: false

  /ufo@1.4.0:
    resolution: {integrity: sha512-Hhy+BhRBleFjpJ2vchUNN40qgkh0366FWJGqVLYBHev0vpHTrXSA0ryT+74UiW6KWsldNurQMKGqCm1M2zBciQ==}
    dev: true

  /uglify-js@3.17.4:
    resolution: {integrity: sha512-T9q82TJI9e/C1TAxYvfb16xO120tMVFZrGA3f9/P4424DNu6ypK103y0GPFVa17yotwSyZW5iYXgjYHkGrJW/g==}
    engines: {node: '>=0.8.0'}
    hasBin: true
    requiresBuild: true
    dev: true
    optional: true

  /unbox-primitive@1.0.2:
    resolution: {integrity: sha512-61pPlCD9h51VoreyJ0BReideM3MDKMKnh6+V9L08331ipq6Q8OFXZYiqP6n/tbHx4s5I9uRhcye6BrbkizkBDw==}
    dependencies:
      call-bind: 1.0.7
      has-bigints: 1.0.2
      has-symbols: 1.0.3
      which-boxed-primitive: 1.0.2
    dev: false

  /undici-types@5.26.5:
    resolution: {integrity: sha512-JlCMO+ehdEIKqlFxk6IfVoAUVmgz7cU7zD/h9XZ0qzeosSHmUJVOzSQvvYSYWXkFXC+IfLKSIffhv0sVZup6pA==}

  /universalify@0.2.0:
    resolution: {integrity: sha512-CJ1QgKmNg3CwvAv/kOFmtnEN05f0D/cn9QntgNOQlQF9dgvVTHj3t+8JPdjqawCHk7V/KA+fbUqzZ9XWhcqPUg==}
    engines: {node: '>= 4.0.0'}
    dev: true

  /universalify@2.0.1:
    resolution: {integrity: sha512-gptHNQghINnc/vTGIk0SOFGFNXw7JVrlRUtConJRlvaw6DuX0wO5Jeko9sWrMBhh+PsYAZ7oXAiOnf/UKogyiw==}
    engines: {node: '>= 10.0.0'}
    dev: true

  /update-browserslist-db@1.0.13(browserslist@4.23.0):
    resolution: {integrity: sha512-xebP81SNcPuNpPP3uzeW1NYXxI3rxyJzF3pD6sH4jE7o/IX+WtSpwnVU+qIsDPyk0d3hmFQ7mjqc6AtV604hbg==}
    hasBin: true
    peerDependencies:
      browserslist: '>= 4.21.0'
    dependencies:
      browserslist: 4.23.0
      escalade: 3.1.2
      picocolors: 1.0.0

  /update-check@1.5.4:
    resolution: {integrity: sha512-5YHsflzHP4t1G+8WGPlvKbJEbAJGCgw+Em+dGR1KmBUbr1J36SJBqlHLjR7oob7sco5hWHGQVcr9B2poIVDDTQ==}
    dependencies:
      registry-auth-token: 3.3.2
      registry-url: 3.1.0
    dev: true

  /upper-case-first@1.1.2:
    resolution: {integrity: sha512-wINKYvI3Db8dtjikdAqoBbZoP6Q+PZUyfMR7pmwHzjC2quzSkUq5DmPrTtPEqHaz8AGtmsB4TqwapMTM1QAQOQ==}
    dependencies:
      upper-case: 1.1.3
    dev: true

  /upper-case@1.1.3:
    resolution: {integrity: sha512-WRbjgmYzgXkCV7zNVpy5YgrHgbBv126rMALQQMrmzOVC4GM2waQ9x7xtm8VU+1yF2kWyPzI9zbZ48n4vSxwfSA==}
    dev: true

  /uri-js@4.4.1:
    resolution: {integrity: sha512-7rKUyy33Q1yc98pQ1DAmLtwX109F7TIfWlW1Ydo8Wl1ii1SeHieeh0HHfPeL2fMXK6z0s8ecKs9frCuLJvndBg==}
    dependencies:
      punycode: 2.3.1

  /url-parse@1.5.10:
    resolution: {integrity: sha512-WypcfiRhfeUP9vvF0j6rw0J3hrWrw6iZv3+22h6iRMJ/8z1Tj6XfLP4DsUix5MhMPnXpiHDoKyoZ/bdCkwBCiQ==}
    dependencies:
      querystringify: 2.2.0
      requires-port: 1.0.0
    dev: true

  /use-callback-ref@1.3.1(@types/react@18.2.74)(react@18.2.0):
    resolution: {integrity: sha512-Lg4Vx1XZQauB42Hw3kK7JM6yjVjgFmFC5/Ab797s79aARomD2nEErc4mCgM8EZrARLmmbWpi5DGCadmK50DcAQ==}
    engines: {node: '>=10'}
    peerDependencies:
      '@types/react': ^16.8.0 || ^17.0.0 || ^18.0.0
      react: ^16.8.0 || ^17.0.0 || ^18.0.0
    peerDependenciesMeta:
      '@types/react':
        optional: true
    dependencies:
      '@types/react': 18.2.74
      react: 18.2.0
      tslib: 2.6.2
    dev: false

  /use-composed-ref@1.3.0(react@18.2.0):
    resolution: {integrity: sha512-GLMG0Jc/jiKov/3Ulid1wbv3r54K9HlMW29IWcDFPEqFkSO2nS0MuefWgMJpeHQ9YJeXDL3ZUF+P3jdXlZX/cQ==}
    peerDependencies:
      react: ^16.8.0 || ^17.0.0 || ^18.0.0
    dependencies:
      react: 18.2.0
    dev: false

  /use-deep-compare-effect@1.8.1(react@18.2.0):
    resolution: {integrity: sha512-kbeNVZ9Zkc0RFGpfMN3MNfaKNvcLNyxOAAd9O4CBZ+kCBXXscn9s/4I+8ytUER4RDpEYs5+O6Rs4PqiZ+rHr5Q==}
    engines: {node: '>=10', npm: '>=6'}
    peerDependencies:
      react: '>=16.13'
    dependencies:
      '@babel/runtime': 7.23.9
      dequal: 2.0.3
      react: 18.2.0
    dev: false

  /use-isomorphic-layout-effect@1.1.2(@types/react@18.2.74)(react@18.2.0):
    resolution: {integrity: sha512-49L8yCO3iGT/ZF9QttjwLF/ZD9Iwto5LnH5LmEdk/6cFmXddqi2ulF0edxTwjj+7mqvpVVGQWvbXZdn32wRSHA==}
    peerDependencies:
      '@types/react': '*'
      react: ^16.8.0 || ^17.0.0 || ^18.0.0
    peerDependenciesMeta:
      '@types/react':
        optional: true
    dependencies:
      '@types/react': 18.2.74
      react: 18.2.0
    dev: false

  /use-latest@1.2.1(@types/react@18.2.74)(react@18.2.0):
    resolution: {integrity: sha512-xA+AVm/Wlg3e2P/JiItTziwS7FK92LWrDB0p+hgXloIMuVCeJJ8v6f0eeHyPZaJrM+usM1FkFfbNCrJGs8A/zw==}
    peerDependencies:
      '@types/react': '*'
      react: ^16.8.0 || ^17.0.0 || ^18.0.0
    peerDependenciesMeta:
      '@types/react':
        optional: true
    dependencies:
      '@types/react': 18.2.74
      react: 18.2.0
      use-isomorphic-layout-effect: 1.1.2(@types/react@18.2.74)(react@18.2.0)
    dev: false

  /use-sidecar@1.1.2(@types/react@18.2.74)(react@18.2.0):
    resolution: {integrity: sha512-epTbsLuzZ7lPClpz2TyryBfztm7m+28DlEv2ZCQ3MDr5ssiwyOwGH/e5F9CkfWjJ1t4clvI58yF822/GUkjjhw==}
    engines: {node: '>=10'}
    peerDependencies:
      '@types/react': ^16.9.0 || ^17.0.0 || ^18.0.0
      react: ^16.8.0 || ^17.0.0 || ^18.0.0
    peerDependenciesMeta:
      '@types/react':
        optional: true
    dependencies:
      '@types/react': 18.2.74
      detect-node-es: 1.1.0
      react: 18.2.0
      tslib: 2.6.2
    dev: false

  /util-deprecate@1.0.2:
    resolution: {integrity: sha512-EPD5q1uXyFxJpCrLnCc1nHnq3gOa6DZBocAIiI2TaSCA7VCJ1UJDMagCzIkXNsUYfD1daK//LTEQ8xiIbrHtcw==}

  /uuid@8.3.2:
    resolution: {integrity: sha512-+NYs2QeMWy+GWFOEm9xnn6HCDp0l7QBD7ml8zLUmJ+93Q5NF0NocErnwkTkXVFNiX3/fpC6afS8Dhb/gz7R7eg==}
    hasBin: true
    dev: false

  /v8-compile-cache-lib@3.0.1:
    resolution: {integrity: sha512-wa7YjyUGfNZngI/vtK0UHAN+lgDCxBPCylVXGp0zu59Fz5aiGtNXaq3DhIov063MorB+VfufLh3JlF2KdTK3xg==}
    dev: true

  /v8-to-istanbul@9.2.0:
    resolution: {integrity: sha512-/EH/sDgxU2eGxajKdwLCDmQ4FWq+kpi3uCmBGpw1xJtnAxEjlD8j8PEiGWpCIMIs3ciNAgH0d3TTJiUkYzyZjA==}
    engines: {node: '>=10.12.0'}
    dependencies:
      '@jridgewell/trace-mapping': 0.3.25
      '@types/istanbul-lib-coverage': 2.0.6
      convert-source-map: 2.0.0
    dev: true

  /validate-npm-package-name@5.0.0:
    resolution: {integrity: sha512-YuKoXDAhBYxY7SfOKxHBDoSyENFeW5VvIIQp2TGQuit8gpK6MnWaQelBKxso72DoxTZfZdcP3W90LqpSkgPzLQ==}
    engines: {node: ^14.17.0 || ^16.13.0 || >=18.0.0}
    dependencies:
      builtins: 5.0.1
    dev: true

  /vite-node@1.4.0(@types/node@20.12.5):
    resolution: {integrity: sha512-VZDAseqjrHgNd4Kh8icYHWzTKSCZMhia7GyHfhtzLW33fZlG9SwsB6CEhgyVOWkJfJ2pFLrp/Gj1FSfAiqH9Lw==}
    engines: {node: ^18.0.0 || >=20.0.0}
    hasBin: true
    dependencies:
      cac: 6.7.14
      debug: 4.3.4
      pathe: 1.1.2
      picocolors: 1.0.0
      vite: 5.2.6(@types/node@20.12.5)
    transitivePeerDependencies:
      - '@types/node'
      - less
      - lightningcss
      - sass
      - stylus
      - sugarss
      - supports-color
      - terser
    dev: true

  /vite-tsconfig-paths@4.3.2(typescript@5.4.3)(vite@5.2.6):
    resolution: {integrity: sha512-0Vd/a6po6Q+86rPlntHye7F31zA2URZMbH8M3saAZ/xR9QoGN/L21bxEGfXdWmFdNkqPpRdxFT7nmNe12e9/uA==}
    peerDependencies:
      vite: '*'
    peerDependenciesMeta:
      vite:
        optional: true
    dependencies:
      debug: 4.3.4
      globrex: 0.1.2
      tsconfck: 3.0.3(typescript@5.4.3)
      vite: 5.2.6(@types/node@20.12.5)
    transitivePeerDependencies:
      - supports-color
      - typescript
    dev: true

  /vite@5.2.6(@types/node@20.12.5):
    resolution: {integrity: sha512-FPtnxFlSIKYjZ2eosBQamz4CbyrTizbZ3hnGJlh/wMtCrlp1Hah6AzBLjGI5I2urTfNnpovpHdrL6YRuBOPnCA==}
    engines: {node: ^18.0.0 || >=20.0.0}
    hasBin: true
    peerDependencies:
      '@types/node': ^18.0.0 || >=20.0.0
      less: '*'
      lightningcss: ^1.21.0
      sass: '*'
      stylus: '*'
      sugarss: '*'
      terser: ^5.4.0
    peerDependenciesMeta:
      '@types/node':
        optional: true
      less:
        optional: true
      lightningcss:
        optional: true
      sass:
        optional: true
      stylus:
        optional: true
      sugarss:
        optional: true
      terser:
        optional: true
    dependencies:
      '@types/node': 20.12.5
      esbuild: 0.20.2
      postcss: 8.4.38
      rollup: 4.13.0
    optionalDependencies:
      fsevents: 2.3.3
    dev: true

  /vitest@1.4.0(@types/node@20.12.5)(@vitest/ui@1.4.0)(jsdom@24.0.0):
    resolution: {integrity: sha512-gujzn0g7fmwf83/WzrDTnncZt2UiXP41mHuFYFrdwaLRVQ6JYQEiME2IfEjU3vcFL3VKa75XhI3lFgn+hfVsQw==}
    engines: {node: ^18.0.0 || >=20.0.0}
    hasBin: true
    peerDependencies:
      '@edge-runtime/vm': '*'
      '@types/node': ^18.0.0 || >=20.0.0
      '@vitest/browser': 1.4.0
      '@vitest/ui': 1.4.0
      happy-dom: '*'
      jsdom: '*'
    peerDependenciesMeta:
      '@edge-runtime/vm':
        optional: true
      '@types/node':
        optional: true
      '@vitest/browser':
        optional: true
      '@vitest/ui':
        optional: true
      happy-dom:
        optional: true
      jsdom:
        optional: true
    dependencies:
      '@types/node': 20.12.5
      '@vitest/expect': 1.4.0
      '@vitest/runner': 1.4.0
      '@vitest/snapshot': 1.4.0
      '@vitest/spy': 1.4.0
      '@vitest/ui': 1.4.0(vitest@1.4.0)
      '@vitest/utils': 1.4.0
      acorn-walk: 8.3.2
      chai: 4.4.1
      debug: 4.3.4
      execa: 8.0.1
      jsdom: 24.0.0
      local-pkg: 0.5.0
      magic-string: 0.30.7
      pathe: 1.1.2
      picocolors: 1.0.0
      std-env: 3.7.0
      strip-literal: 2.0.0
      tinybench: 2.6.0
      tinypool: 0.8.2
      vite: 5.2.6(@types/node@20.12.5)
      vite-node: 1.4.0(@types/node@20.12.5)
      why-is-node-running: 2.2.2
    transitivePeerDependencies:
      - less
      - lightningcss
      - sass
      - stylus
      - sugarss
      - supports-color
      - terser
    dev: true

  /w3c-keyname@2.2.8:
    resolution: {integrity: sha512-dpojBhNsCNN7T82Tm7k26A6G9ML3NkhDsnw9n/eoxSRlVBB4CEtIQ/KTCLI2Fwf3ataSXRhYFkQi3SlnFwPvPQ==}
    dev: false

  /w3c-xmlserializer@5.0.0:
    resolution: {integrity: sha512-o8qghlI8NZHU1lLPrpi2+Uq7abh4GGPpYANlalzWxyWteJOCsr/P+oPBA49TOLu5FTZO4d3F9MnWJfiMo4BkmA==}
    engines: {node: '>=18'}
    dependencies:
      xml-name-validator: 5.0.0
    dev: true

  /wcwidth@1.0.1:
    resolution: {integrity: sha512-XHPEwS0q6TaxcvG85+8EYkbiCux2XtWG2mkc47Ng2A77BQu9+DqIOJldST4HgPkuea7dvKSj5VgX3P1d4rW8Tg==}
    dependencies:
      defaults: 1.0.4
    dev: true

  /webidl-conversions@3.0.1:
    resolution: {integrity: sha512-2JAn3z8AR6rjK8Sm8orRC0h/bcl/DqL7tRPdGZ4I1CjdF+EaMLmYxBHyXuKL849eucPFhvBoxMsflfOb8kxaeQ==}
    dev: false

  /webidl-conversions@7.0.0:
    resolution: {integrity: sha512-VwddBukDzu71offAQR975unBIGqfKZpM+8ZX6ySk8nYhVoo5CYaZyzt3YBvYtRtO+aoGlqxPg/B87NGVZ/fu6g==}
    engines: {node: '>=12'}
    dev: true

  /whatwg-encoding@3.1.1:
    resolution: {integrity: sha512-6qN4hJdMwfYBtE3YBTTHhoeuUrDBPZmbQaxWAqSALV/MeEnR5z1xd8UKud2RAkFoPkmB+hli1TZSnyi84xz1vQ==}
    engines: {node: '>=18'}
    dependencies:
      iconv-lite: 0.6.3
    dev: true

  /whatwg-mimetype@4.0.0:
    resolution: {integrity: sha512-QaKxh0eNIi2mE9p2vEdzfagOKHCcj1pJ56EEHGQOVxp8r9/iszLUUV7v89x9O1p/T+NlTM5W7jW6+cz4Fq1YVg==}
    engines: {node: '>=18'}
    dev: true

  /whatwg-url@14.0.0:
    resolution: {integrity: sha512-1lfMEm2IEr7RIV+f4lUNPOqfFL+pO+Xw3fJSqmjX9AbXcXcYOkCe1P6+9VBZB6n94af16NfZf+sSk0JCBZC9aw==}
    engines: {node: '>=18'}
    dependencies:
      tr46: 5.0.0
      webidl-conversions: 7.0.0
    dev: true

  /whatwg-url@5.0.0:
    resolution: {integrity: sha512-saE57nupxk6v3HY35+jzBwYa0rKSy0XR8JSxZPwgLr7ys0IBzhGviA1/TUGJLmSVqs8pb9AnvICXEuOHLprYTw==}
    dependencies:
      tr46: 0.0.3
      webidl-conversions: 3.0.1
    dev: false

  /which-boxed-primitive@1.0.2:
    resolution: {integrity: sha512-bwZdv0AKLpplFY2KZRX6TvyuN7ojjr7lwkg6ml0roIy9YeuSr7JS372qlNW18UQYzgYK9ziGcerWqZOmEn9VNg==}
    dependencies:
      is-bigint: 1.0.4
      is-boolean-object: 1.1.2
      is-number-object: 1.0.7
      is-string: 1.0.7
      is-symbol: 1.0.4
    dev: false

  /which-builtin-type@1.1.3:
    resolution: {integrity: sha512-YmjsSMDBYsM1CaFiayOVT06+KJeXf0o5M/CAd4o1lTadFAtacTUM49zoYxr/oroopFDfhvN6iEcBxUyc3gvKmw==}
    engines: {node: '>= 0.4'}
    dependencies:
      function.prototype.name: 1.1.6
      has-tostringtag: 1.0.2
      is-async-function: 2.0.0
      is-date-object: 1.0.5
      is-finalizationregistry: 1.0.2
      is-generator-function: 1.0.10
      is-regex: 1.1.4
      is-weakref: 1.0.2
      isarray: 2.0.5
      which-boxed-primitive: 1.0.2
      which-collection: 1.0.1
      which-typed-array: 1.1.14
    dev: false

  /which-collection@1.0.1:
    resolution: {integrity: sha512-W8xeTUwaln8i3K/cY1nGXzdnVZlidBcagyNFtBdD5kxnb4TvGKR7FfSIS3mYpwWS1QUCutfKz8IY8RjftB0+1A==}
    dependencies:
      is-map: 2.0.2
      is-set: 2.0.2
      is-weakmap: 2.0.1
      is-weakset: 2.0.2
    dev: false

  /which-typed-array@1.1.14:
    resolution: {integrity: sha512-VnXFiIW8yNn9kIHN88xvZ4yOWchftKDsRJ8fEPacX/wl1lOvBrhsJ/OeJCXq7B0AaijRuqgzSKalJoPk+D8MPg==}
    engines: {node: '>= 0.4'}
    dependencies:
      available-typed-arrays: 1.0.6
      call-bind: 1.0.7
      for-each: 0.3.3
      gopd: 1.0.1
      has-tostringtag: 1.0.2
    dev: false

  /which@2.0.2:
    resolution: {integrity: sha512-BLI3Tl1TW3Pvl70l3yq3Y64i+awpwXqsGBYWkkqMtnbXgrMD+yj7rhW0kuEDxzJaYXGjEW5ogapKNMEKNMjibA==}
    engines: {node: '>= 8'}
    hasBin: true
    dependencies:
      isexe: 2.0.0

  /why-is-node-running@2.2.2:
    resolution: {integrity: sha512-6tSwToZxTOcotxHeA+qGCq1mVzKR3CwcJGmVcY+QE8SHy6TnpFnh8PAvPNHYr7EcuVeG0QSMxtYCuO1ta/G/oA==}
    engines: {node: '>=8'}
    hasBin: true
    dependencies:
      siginfo: 2.0.0
      stackback: 0.0.2
    dev: true

  /wide-align@1.1.5:
    resolution: {integrity: sha512-eDMORYaPNZ4sQIuuYPDHdQvf4gyCF9rEEV/yPxGfwPkRodwEgiMUUXTx/dex+Me0wxx53S+NgUHaP7y3MGlDmg==}
    dependencies:
      string-width: 4.2.3
    dev: false

  /winston-transport@4.7.0:
    resolution: {integrity: sha512-ajBj65K5I7denzer2IYW6+2bNIVqLGDHqDw3Ow8Ohh+vdW+rv4MZ6eiDvHoKhfJFZ2auyN8byXieDDJ96ViONg==}
    engines: {node: '>= 12.0.0'}
    dependencies:
      logform: 2.6.0
      readable-stream: 3.6.2
      triple-beam: 1.4.1
    dev: false

  /winston@3.13.0:
    resolution: {integrity: sha512-rwidmA1w3SE4j0E5MuIufFhyJPBDG7Nu71RkZor1p2+qHvJSZ9GYDA81AyleQcZbh/+V6HjeBdfnTZJm9rSeQQ==}
    engines: {node: '>= 12.0.0'}
    dependencies:
      '@colors/colors': 1.6.0
      '@dabh/diagnostics': 2.0.3
      async: 3.2.5
      is-stream: 2.0.1
      logform: 2.6.0
      one-time: 1.0.0
      readable-stream: 3.6.2
      safe-stable-stringify: 2.4.3
      stack-trace: 0.0.10
      triple-beam: 1.4.1
      winston-transport: 4.7.0
    dev: false

  /wordwrap@1.0.0:
    resolution: {integrity: sha512-gvVzJFlPycKc5dZN4yPkP8w7Dc37BtP1yczEneOb4uq34pXZcvrtRTmWV8W+Ume+XCxKgbjM+nevkyFPMybd4Q==}

  /wrap-ansi@6.2.0:
    resolution: {integrity: sha512-r6lPcBGxZXlIcymEu7InxDMhdW0KDxpLgoFLcguasxCaJ/SOIZwINatK9KY/tf+ZrlywOKU0UDj3ATXUBfxJXA==}
    engines: {node: '>=8'}
    dependencies:
      ansi-styles: 4.3.0
      string-width: 4.2.3
      strip-ansi: 6.0.1
    dev: true

  /wrap-ansi@7.0.0:
    resolution: {integrity: sha512-YVGIj2kamLSTxw6NsZjoBxfSwsn0ycdesmc4p+Q21c5zPuZ1pl+NfxVdxPtdHvmNVOQ6XSYG4AUtyt/Fi7D16Q==}
    engines: {node: '>=10'}
    dependencies:
      ansi-styles: 4.3.0
      string-width: 4.2.3
      strip-ansi: 6.0.1

  /wrap-ansi@8.1.0:
    resolution: {integrity: sha512-si7QWI6zUMq56bESFvagtmzMdGOtoxfR+Sez11Mobfc7tm+VkUckk9bW2UeffTGVUbOksxmSw0AA2gs8g71NCQ==}
    engines: {node: '>=12'}
    dependencies:
      ansi-styles: 6.2.1
      string-width: 5.1.2
      strip-ansi: 7.1.0
    dev: false

  /wrappy@1.0.2:
    resolution: {integrity: sha512-l4Sp/DRseor9wL6EvV2+TuQn63dMkPjZ/sp9XkghTEbV9KlPS1xUsZ3u7/IQO4wxtcFB4bgpQPRcR3QCvezPcQ==}

  /ws@8.16.0:
    resolution: {integrity: sha512-HS0c//TP7Ina87TfiPUz1rQzMhHrl/SG2guqRcTOIUYD2q8uhUdNHZYJUaQ8aTGPzCh+c6oawMKW35nFl1dxyQ==}
    engines: {node: '>=10.0.0'}
    peerDependencies:
      bufferutil: ^4.0.1
      utf-8-validate: '>=5.0.2'
    peerDependenciesMeta:
      bufferutil:
        optional: true
      utf-8-validate:
        optional: true

  /xml-name-validator@5.0.0:
    resolution: {integrity: sha512-EvGK8EJ3DhaHfbRlETOWAS5pO9MZITeauHKJyb8wyajUfQUenkIg2MvLDTZ4T/TgIcm3HU0TFBgWWboAZ30UHg==}
    engines: {node: '>=18'}
    dev: true

  /xmlchars@2.2.0:
    resolution: {integrity: sha512-JZnDKK8B0RCDw84FNdDAIpZK+JuJw+s7Lz8nksI7SIuU3UXJJslUthsi+uWBUYOwPFwW7W7PRLRfUKpxjtjFCw==}
    dev: true

  /xterm-addon-fit@0.8.0(xterm@5.3.0):
    resolution: {integrity: sha512-yj3Np7XlvxxhYF/EJ7p3KHaMt6OdwQ+HDu573Vx1lRXsVxOcnVJs51RgjZOouIZOczTsskaS+CpXspK81/DLqw==}
    peerDependencies:
      xterm: ^5.0.0
    dependencies:
      xterm: 5.3.0
    dev: false

  /xterm@5.3.0:
    resolution: {integrity: sha512-8QqjlekLUFTrU6x7xck1MsPzPA571K5zNqWm0M0oroYEWVOptZ0+ubQSkQ3uxIEhcIHRujJy6emDWX4A7qyFzg==}
    deprecated: This package is now deprecated. Move to @xterm/xterm instead.
    dev: false

  /y18n@5.0.8:
    resolution: {integrity: sha512-0pfFzegeDWJHJIAmTLRP2DwHjdF5s7jo9tuztdQxAhINCdvS+3nGINqPd00AphqJR/0LhANUS6/+7SCb98YOfA==}
    engines: {node: '>=10'}
    dev: true

  /yallist@3.1.1:
    resolution: {integrity: sha512-a4UGQaWPH59mOXUYnAG2ewncQS4i4F43Tv3JoAM+s2VDAmS9NsK8GpDMLrCHPksFT7h3K6TOoUNn2pb7RoXx4g==}

  /yallist@4.0.0:
    resolution: {integrity: sha512-3wdGidZyq5PB084XLES5TpOSRA3wjXAlIWMhum2kRcv/41Sn2emQ0dycQW4uZXLejwKvg6EsvbdlVL+FYEct7A==}

  /yargs-parser@21.1.1:
    resolution: {integrity: sha512-tVpsJW7DdjecAiFpbIB1e3qxIQsE6NoPc5/eTdrbbIC4h0LVsWhnoa3g+m2HclBIujHzsxZ4VJVA+GUuc2/LBw==}
    engines: {node: '>=12'}
    dev: true

  /yargs@17.7.2:
    resolution: {integrity: sha512-7dSzzRQ++CKnNI/krKnYRV7JKKPUXMEh61soaHKg9mrWEhzFWhFnxPxGl+69cD1Ou63C13NUPCnmIcrvqCuM6w==}
    engines: {node: '>=12'}
    dependencies:
      cliui: 8.0.1
      escalade: 3.1.2
      get-caller-file: 2.0.5
      require-directory: 2.1.1
      string-width: 4.2.3
      y18n: 5.0.8
      yargs-parser: 21.1.1
    dev: true

  /yn@3.1.1:
    resolution: {integrity: sha512-Ux4ygGWsu2c7isFWe8Yu1YluJmqVhxqK2cLXNQA5AcC3QfbGNpM7fu0Y8b/z16pXLnFxZYvWhd3fhBY9DLmC6Q==}
    engines: {node: '>=6'}
    dev: true

  /yocto-queue@0.1.0:
    resolution: {integrity: sha512-rVksvsnNCdJ/ohGc6xgPwyN8eheCxsiLM8mxuE/t/mOVqJewPuO1miLpTHQiRgTKCLexL4MeAFVagts7HmNZ2Q==}
    engines: {node: '>=10'}

  /yocto-queue@1.0.0:
    resolution: {integrity: sha512-9bnSc/HEW2uRy67wc+T8UwauLuPJVn28jb+GtJY16iiKWyvmYJRXVT4UamsAEGQfPohgr2q4Tq0sQbQlxTfi1g==}
    engines: {node: '>=12.20'}
    dev: true

  /zod@3.22.4:
    resolution: {integrity: sha512-iC+8Io04lddc+mVqQ9AZ7OQ2MrUKGN+oIQyq1vemgt46jwCwLfhq7/pwnBnNXXXZb8VTVLKwp9EDkx+ryxIWmg==}
    dev: false<|MERGE_RESOLUTION|>--- conflicted
+++ resolved
@@ -439,13 +439,8 @@
         specifier: ^0.20.14
         version: 0.20.14
       drizzle-orm:
-<<<<<<< HEAD
         specifier: ^0.30.7
-        version: 0.30.7(@types/better-sqlite3@7.6.9)(better-sqlite3@9.4.3)(mysql2@3.9.2)(react@17.0.2)
-=======
-        specifier: ^0.30.6
-        version: 0.30.6(@types/better-sqlite3@7.6.9)(better-sqlite3@9.4.5)(mysql2@3.9.2)(react@17.0.2)
->>>>>>> 7bff8e51
+        version: 0.30.7(@types/better-sqlite3@7.6.9)(better-sqlite3@9.4.5)(mysql2@3.9.2)(react@17.0.2)
       mysql2:
         specifier: 3.9.2
         version: 3.9.2
@@ -4476,13 +4471,8 @@
       - supports-color
     dev: false
 
-<<<<<<< HEAD
-  /drizzle-orm@0.30.7(@types/better-sqlite3@7.6.9)(better-sqlite3@9.4.3)(mysql2@3.9.2)(react@17.0.2):
+  /drizzle-orm@0.30.7(@types/better-sqlite3@7.6.9)(better-sqlite3@9.4.5)(mysql2@3.9.2)(react@17.0.2):
     resolution: {integrity: sha512-9qefSZQlu2fO2qv24piHyWFWcxcOY15//0v4j8qomMqaxzipNoG+fUBrQ7Ftk7PY7APRbRdn/nkEXWxiI4a8mw==}
-=======
-  /drizzle-orm@0.30.6(@types/better-sqlite3@7.6.9)(better-sqlite3@9.4.5)(mysql2@3.9.2)(react@17.0.2):
-    resolution: {integrity: sha512-8RgNUmY7J03GRuRgBV5SaJNbYgLVPjdSWNS/bRkIMIHt2TFCA439lJsNpqYX8asyKMqkw8ceBiamUnCIXZIt9w==}
->>>>>>> 7bff8e51
     peerDependencies:
       '@aws-sdk/client-rds-data': '>=3'
       '@cloudflare/workers-types': '>=3'
