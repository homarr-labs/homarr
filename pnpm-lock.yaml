--- conflicted
+++ resolved
@@ -240,12 +240,6 @@
       jotai:
         specifier: ^2.7.1
         version: 2.7.1(@types/react@18.2.67)(react@18.2.0)
-<<<<<<< HEAD
-      mantine-modal-manager:
-        specifier: ^7.6.2
-        version: 7.6.2(@mantine/core@7.6.2)(@mantine/hooks@7.6.2)(react-dom@18.2.0)(react@18.2.0)
-=======
->>>>>>> 0ffb3f18
       next:
         specifier: ^14.1.3
         version: 14.1.3(@babel/core@7.23.9)(react-dom@18.2.0)(react@18.2.0)(sass@1.72.0)
@@ -284,11 +278,7 @@
         specifier: ^20.11.30
         version: 20.11.30
       '@types/react':
-<<<<<<< HEAD
         specifier: ^18.2.67
-=======
-        specifier: ^18.2.66
->>>>>>> 0ffb3f18
         version: 18.2.67
       '@types/react-dom':
         specifier: ^18.2.22
@@ -7269,23 +7259,6 @@
   /make-error@1.3.6:
     resolution: {integrity: sha512-s8UhlNe7vPKomQhC1qFelMokr/Sc3AgNbso3n74mVPA5LTZwkB9NlXf4XPamLxJE8h0gh73rM94xvwRT2CVInw==}
 
-<<<<<<< HEAD
-  /mantine-modal-manager@7.6.2(@mantine/core@7.6.2)(@mantine/hooks@7.6.2)(react-dom@18.2.0)(react@18.2.0):
-    resolution: {integrity: sha512-tU6nHe8ImEdpBY9WaY4xtVXYc23BTKwJ+0bJ7m3/KkbDw7SSWOXOMevIrcnunlmvZfb5jAwm3CGGmdcS5gYx5w==}
-    peerDependencies:
-      '@mantine/core': 7.6.2
-      '@mantine/hooks': 7.6.2
-      react: ^18.2.0
-      react-dom: ^18.2.0
-    dependencies:
-      '@mantine/core': 7.6.2(@mantine/hooks@7.6.2)(@types/react@18.2.67)(react-dom@18.2.0)(react@18.2.0)
-      '@mantine/hooks': 7.6.2(react@18.2.0)
-      react: 18.2.0
-      react-dom: 18.2.0(react@18.2.0)
-    dev: false
-
-=======
->>>>>>> 0ffb3f18
   /mantine-react-table@2.0.0-beta.0(@mantine/core@7.6.2)(@mantine/dates@7.6.2)(@mantine/hooks@7.6.2)(@tabler/icons-react@3.1.0)(clsx@2.1.0)(dayjs@1.11.10)(react-dom@18.2.0)(react@18.2.0):
     resolution: {integrity: sha512-KZOr7nzoSt4aF0hyWKJJBK9/dxVWB3tdg2fFSNnqns9cbPFlLTGXDKguLSoNE8WkzjWE0ThpYJknIAoraL/7ug==}
     engines: {node: '>=16'}
