lockfileVersion: '9.0'

settings:
  autoInstallPeers: true
  excludeLinksFromLockfile: false

importers:

  .:
    dependencies:
      '@mantine/core':
        specifier: ^7.9.2
        version: 7.9.2(@mantine/hooks@7.9.2(react@18.3.1))(@types/react@18.3.2)(react-dom@18.3.1(react@18.3.1))(react@18.3.1)
      '@mantine/dates':
        specifier: ^7.9.2
        version: 7.9.2(@mantine/core@7.9.2(@mantine/hooks@7.9.2(react@18.3.1))(@types/react@18.3.2)(react-dom@18.3.1(react@18.3.1))(react@18.3.1))(@mantine/hooks@7.9.2(react@18.3.1))(dayjs@1.11.11)(react-dom@18.3.1(react@18.3.1))(react@18.3.1)
      '@tabler/icons-react':
        specifier: ^3.4.0
        version: 3.4.0(react@18.3.1)
      mantine-react-table:
        specifier: 2.0.0-beta.3
        version: 2.0.0-beta.3(@mantine/core@7.9.2(@mantine/hooks@7.9.2(react@18.3.1))(@types/react@18.3.2)(react-dom@18.3.1(react@18.3.1))(react@18.3.1))(@mantine/dates@7.9.2(@mantine/core@7.9.2(@mantine/hooks@7.9.2(react@18.3.1))(@types/react@18.3.2)(react-dom@18.3.1(react@18.3.1))(react@18.3.1))(@mantine/hooks@7.9.2(react@18.3.1))(dayjs@1.11.11)(react-dom@18.3.1(react@18.3.1))(react@18.3.1))(@mantine/hooks@7.9.2(react@18.3.1))(@tabler/icons-react@3.4.0(react@18.3.1))(clsx@2.1.1)(dayjs@1.11.11)(react-dom@18.3.1(react@18.3.1))(react@18.3.1)
    devDependencies:
      '@homarr/prettier-config':
        specifier: workspace:^0.1.0
        version: link:tooling/prettier
      '@turbo/gen':
        specifier: ^1.13.3
        version: 1.13.3(@types/node@20.12.12)(typescript@5.4.5)
      '@vitejs/plugin-react':
        specifier: ^4.2.1
        version: 4.2.1(vite@5.2.6(@types/node@20.12.12)(sass@1.77.2)(sugarss@4.0.1)(terser@5.31.0))
      '@vitest/coverage-v8':
        specifier: ^1.6.0
        version: 1.6.0(vitest@1.6.0(@types/node@20.12.12)(@vitest/ui@1.6.0)(jsdom@24.0.0)(sass@1.77.2)(sugarss@4.0.1)(terser@5.31.0))
      '@vitest/ui':
        specifier: ^1.6.0
        version: 1.6.0(vitest@1.6.0)
      cross-env:
        specifier: ^7.0.3
        version: 7.0.3
      jsdom:
        specifier: ^24.0.0
        version: 24.0.0
      prettier:
        specifier: ^3.2.5
        version: 3.2.5
      turbo:
        specifier: ^1.13.3
        version: 1.13.3
      typescript:
        specifier: ^5.4.5
        version: 5.4.5
      vite-tsconfig-paths:
        specifier: ^4.3.2
        version: 4.3.2(typescript@5.4.5)(vite@5.2.6(@types/node@20.12.12)(sass@1.77.2)(sugarss@4.0.1)(terser@5.31.0))
      vitest:
        specifier: ^1.6.0
        version: 1.6.0(@types/node@20.12.12)(@vitest/ui@1.6.0)(jsdom@24.0.0)(sass@1.77.2)(sugarss@4.0.1)(terser@5.31.0)

  apps/nextjs:
    dependencies:
      '@homarr/api':
        specifier: workspace:^0.1.0
        version: link:../../packages/api
      '@homarr/auth':
        specifier: workspace:^0.1.0
        version: link:../../packages/auth
      '@homarr/common':
        specifier: workspace:^0.1.0
        version: link:../../packages/common
      '@homarr/db':
        specifier: workspace:^0.1.0
        version: link:../../packages/db
      '@homarr/definitions':
        specifier: workspace:^0.1.0
        version: link:../../packages/definitions
      '@homarr/form':
        specifier: workspace:^0.1.0
        version: link:../../packages/form
      '@homarr/gridstack':
        specifier: ^1.0.0
        version: 1.0.0
      '@homarr/log':
        specifier: workspace:^
        version: link:../../packages/log
      '@homarr/modals':
        specifier: workspace:^0.1.0
        version: link:../../packages/modals
      '@homarr/notifications':
        specifier: workspace:^0.1.0
        version: link:../../packages/notifications
      '@homarr/server-settings':
        specifier: workspace:^0.1.0
        version: link:../../packages/server-settings
      '@homarr/spotlight':
        specifier: workspace:^0.1.0
        version: link:../../packages/spotlight
      '@homarr/translation':
        specifier: workspace:^0.1.0
        version: link:../../packages/translation
      '@homarr/ui':
        specifier: workspace:^0.1.0
        version: link:../../packages/ui
      '@homarr/validation':
        specifier: workspace:^0.1.0
        version: link:../../packages/validation
      '@homarr/widgets':
        specifier: workspace:^0.1.0
        version: link:../../packages/widgets
      '@mantine/colors-generator':
        specifier: ^7.9.2
        version: 7.9.2(chroma-js@2.4.2)
      '@mantine/core':
        specifier: ^7.9.2
        version: 7.9.2(@mantine/hooks@7.9.2(react@18.3.1))(@types/react@18.3.2)(react-dom@18.3.1(react@18.3.1))(react@18.3.1)
      '@mantine/dates':
        specifier: ^7.9.2
        version: 7.9.2(@mantine/core@7.9.2(@mantine/hooks@7.9.2(react@18.3.1))(@types/react@18.3.2)(react-dom@18.3.1(react@18.3.1))(react@18.3.1))(@mantine/hooks@7.9.2(react@18.3.1))(dayjs@1.11.11)(react-dom@18.3.1(react@18.3.1))(react@18.3.1)
      '@mantine/hooks':
        specifier: ^7.9.2
        version: 7.9.2(react@18.3.1)
      '@mantine/modals':
        specifier: ^7.9.2
        version: 7.9.2(@mantine/core@7.9.2(@mantine/hooks@7.9.2(react@18.3.1))(@types/react@18.3.2)(react-dom@18.3.1(react@18.3.1))(react@18.3.1))(@mantine/hooks@7.9.2(react@18.3.1))(react-dom@18.3.1(react@18.3.1))(react@18.3.1)
      '@mantine/tiptap':
        specifier: ^7.9.2
        version: 7.9.2(@mantine/core@7.9.2(@mantine/hooks@7.9.2(react@18.3.1))(@types/react@18.3.2)(react-dom@18.3.1(react@18.3.1))(react@18.3.1))(@mantine/hooks@7.9.2(react@18.3.1))(@tiptap/extension-link@2.4.0(@tiptap/core@2.4.0(@tiptap/pm@2.2.4))(@tiptap/pm@2.2.4))(@tiptap/react@2.4.0(@tiptap/core@2.4.0(@tiptap/pm@2.2.4))(@tiptap/pm@2.2.4)(react-dom@18.3.1(react@18.3.1))(react@18.3.1))(react-dom@18.3.1(react@18.3.1))(react@18.3.1)
      '@t3-oss/env-nextjs':
        specifier: ^0.10.1
        version: 0.10.1(typescript@5.4.5)(zod@3.23.8)
      '@tabler/icons-react':
        specifier: ^3.4.0
        version: 3.4.0(react@18.3.1)
      '@tanstack/react-query':
        specifier: ^5.37.1
        version: 5.37.1(react@18.3.1)
      '@tanstack/react-query-devtools':
        specifier: ^5.37.1
        version: 5.37.1(@tanstack/react-query@5.37.1(react@18.3.1))(react@18.3.1)
      '@tanstack/react-query-next-experimental':
        specifier: 5.37.1
        version: 5.37.1(@tanstack/react-query@5.37.1(react@18.3.1))(next@14.2.3(@babel/core@7.23.9)(react-dom@18.3.1(react@18.3.1))(react@18.3.1)(sass@1.77.2))(react@18.3.1)
      '@trpc/client':
        specifier: 11.0.0-rc.374
        version: 11.0.0-rc.374(@trpc/server@11.0.0-rc.374)
      '@trpc/next':
        specifier: next
        version: 11.0.0-rc.374(@tanstack/react-query@5.37.1(react@18.3.1))(@trpc/client@11.0.0-rc.374(@trpc/server@11.0.0-rc.374))(@trpc/react-query@11.0.0-rc.374(@tanstack/react-query@5.37.1(react@18.3.1))(@trpc/client@11.0.0-rc.374(@trpc/server@11.0.0-rc.374))(@trpc/server@11.0.0-rc.374)(react-dom@18.3.1(react@18.3.1))(react@18.3.1))(@trpc/server@11.0.0-rc.374)(next@14.2.3(@babel/core@7.23.9)(react-dom@18.3.1(react@18.3.1))(react@18.3.1)(sass@1.77.2))(react-dom@18.3.1(react@18.3.1))(react@18.3.1)
      '@trpc/react-query':
        specifier: next
        version: 11.0.0-rc.374(@tanstack/react-query@5.37.1(react@18.3.1))(@trpc/client@11.0.0-rc.374(@trpc/server@11.0.0-rc.374))(@trpc/server@11.0.0-rc.374)(react-dom@18.3.1(react@18.3.1))(react@18.3.1)
      '@trpc/server':
        specifier: next
        version: 11.0.0-rc.374
      '@xterm/addon-canvas':
        specifier: ^0.7.0
        version: 0.7.0(@xterm/xterm@5.5.0)
      '@xterm/addon-fit':
        specifier: 0.10.0
        version: 0.10.0(@xterm/xterm@5.5.0)
      '@xterm/xterm':
        specifier: ^5.5.0
        version: 5.5.0
      chroma-js:
        specifier: ^2.4.2
        version: 2.4.2
      clsx:
        specifier: ^2.1.1
        version: 2.1.1
      dayjs:
        specifier: ^1.11.11
        version: 1.11.11
      dotenv:
        specifier: ^16.4.5
        version: 16.4.5
      flag-icons:
        specifier: ^7.2.1
        version: 7.2.1
      glob:
        specifier: ^10.3.15
        version: 10.3.15
      jotai:
        specifier: ^2.8.0
        version: 2.8.0(@types/react@18.3.2)(react@18.3.1)
      mantine-react-table:
        specifier: 2.0.0-beta.3
        version: 2.0.0-beta.3(@mantine/core@7.9.2(@mantine/hooks@7.9.2(react@18.3.1))(@types/react@18.3.2)(react-dom@18.3.1(react@18.3.1))(react@18.3.1))(@mantine/dates@7.9.2(@mantine/core@7.9.2(@mantine/hooks@7.9.2(react@18.3.1))(@types/react@18.3.2)(react-dom@18.3.1(react@18.3.1))(react@18.3.1))(@mantine/hooks@7.9.2(react@18.3.1))(dayjs@1.11.11)(react-dom@18.3.1(react@18.3.1))(react@18.3.1))(@mantine/hooks@7.9.2(react@18.3.1))(@tabler/icons-react@3.4.0(react@18.3.1))(clsx@2.1.1)(dayjs@1.11.11)(react-dom@18.3.1(react@18.3.1))(react@18.3.1)
      next:
        specifier: ^14.2.3
        version: 14.2.3(@babel/core@7.23.9)(react-dom@18.3.1(react@18.3.1))(react@18.3.1)(sass@1.77.2)
      postcss-preset-mantine:
        specifier: ^1.15.0
        version: 1.15.0(postcss@8.4.38)
      react:
        specifier: 18.3.1
        version: 18.3.1
      react-dom:
        specifier: 18.3.1
        version: 18.3.1(react@18.3.1)
      sass:
        specifier: ^1.77.2
        version: 1.77.2
      superjson:
        specifier: 2.2.1
        version: 2.2.1
      use-deep-compare-effect:
        specifier: ^1.8.1
        version: 1.8.1(react@18.3.1)
    devDependencies:
      '@homarr/eslint-config':
        specifier: workspace:^0.2.0
        version: link:../../tooling/eslint
      '@homarr/prettier-config':
        specifier: workspace:^0.1.0
        version: link:../../tooling/prettier
      '@homarr/tsconfig':
        specifier: workspace:^0.1.0
        version: link:../../tooling/typescript
      '@types/chroma-js':
        specifier: 2.4.4
        version: 2.4.4
      '@types/node':
        specifier: ^20.12.12
        version: 20.12.12
      '@types/react':
        specifier: ^18.3.2
        version: 18.3.2
      '@types/react-dom':
        specifier: ^18.3.0
        version: 18.3.0
      concurrently:
        specifier: ^8.2.2
        version: 8.2.2
      eslint:
        specifier: ^8.57.0
        version: 8.57.0
      node-loader:
        specifier: ^2.0.0
        version: 2.0.0(webpack@5.91.0)
      prettier:
        specifier: ^3.2.5
        version: 3.2.5
      tsx:
        specifier: 4.10.5
        version: 4.10.5
      typescript:
        specifier: ^5.4.5
        version: 5.4.5

  apps/tasks:
    dependencies:
      '@homarr/common':
        specifier: workspace:^0.1.0
        version: link:../../packages/common
      '@homarr/db':
        specifier: workspace:^0.1.0
        version: link:../../packages/db
      '@homarr/definitions':
        specifier: workspace:^0.1.0
        version: link:../../packages/definitions
      '@homarr/icons':
        specifier: workspace:^0.1.0
        version: link:../../packages/icons
      '@homarr/log':
        specifier: workspace:^
        version: link:../../packages/log
      '@homarr/redis':
        specifier: workspace:^0.1.0
        version: link:../../packages/redis
      '@homarr/server-settings':
        specifier: workspace:^0.1.0
        version: link:../../packages/server-settings
      '@homarr/validation':
        specifier: workspace:^0.1.0
        version: link:../../packages/validation
      dotenv:
        specifier: ^16.4.5
        version: 16.4.5
      node-cron:
        specifier: ^3.0.3
        version: 3.0.3
      superjson:
        specifier: 2.2.1
        version: 2.2.1
    devDependencies:
      '@homarr/eslint-config':
        specifier: workspace:^0.2.0
        version: link:../../tooling/eslint
      '@homarr/prettier-config':
        specifier: workspace:^0.1.0
        version: link:../../tooling/prettier
      '@homarr/tsconfig':
        specifier: workspace:^0.1.0
        version: link:../../tooling/typescript
      '@types/node':
        specifier: ^20.12.12
        version: 20.12.12
      '@types/node-cron':
        specifier: ^3.0.11
        version: 3.0.11
      dotenv-cli:
        specifier: ^7.4.2
        version: 7.4.2
      eslint:
        specifier: ^8.57.0
        version: 8.57.0
      prettier:
        specifier: ^3.2.5
        version: 3.2.5
      tsx:
        specifier: 4.10.5
        version: 4.10.5
      typescript:
        specifier: ^5.4.5
        version: 5.4.5

  apps/websocket:
    dependencies:
      '@homarr/api':
        specifier: workspace:^0.1.0
        version: link:../../packages/api
      '@homarr/auth':
        specifier: workspace:^0.1.0
        version: link:../../packages/auth
      '@homarr/common':
        specifier: workspace:^0.1.0
        version: link:../../packages/common
      '@homarr/db':
        specifier: workspace:^0.1.0
        version: link:../../packages/db
      '@homarr/definitions':
        specifier: workspace:^0.1.0
        version: link:../../packages/definitions
      '@homarr/log':
        specifier: workspace:^
        version: link:../../packages/log
      '@homarr/redis':
        specifier: workspace:^0.1.0
        version: link:../../packages/redis
      '@homarr/validation':
        specifier: workspace:^0.1.0
        version: link:../../packages/validation
      dotenv:
        specifier: ^16.4.5
        version: 16.4.5
      ws:
        specifier: ^8.17.0
        version: 8.17.0
    devDependencies:
      '@homarr/eslint-config':
        specifier: workspace:^0.2.0
        version: link:../../tooling/eslint
      '@homarr/prettier-config':
        specifier: workspace:^0.1.0
        version: link:../../tooling/prettier
      '@homarr/tsconfig':
        specifier: workspace:^0.1.0
        version: link:../../tooling/typescript
      '@types/ws':
        specifier: ^8.5.10
        version: 8.5.10
      eslint:
        specifier: ^8.57.0
        version: 8.57.0
      prettier:
        specifier: ^3.2.5
        version: 3.2.5
      typescript:
        specifier: ^5.4.5
        version: 5.4.5

  packages/api:
    dependencies:
      '@homarr/auth':
        specifier: workspace:^0.1.0
        version: link:../auth
      '@homarr/common':
        specifier: workspace:^0.1.0
        version: link:../common
      '@homarr/db':
        specifier: workspace:^0.1.0
        version: link:../db
      '@homarr/definitions':
        specifier: workspace:^0.1.0
        version: link:../definitions
      '@homarr/log':
        specifier: workspace:^
        version: link:../log
      '@homarr/redis':
        specifier: workspace:^0.1.0
        version: link:../redis
      '@homarr/server-settings':
        specifier: workspace:^0.1.0
        version: link:../server-settings
      '@homarr/tasks':
        specifier: workspace:^0.1.0
        version: link:../../apps/tasks
      '@homarr/validation':
        specifier: workspace:^0.1.0
        version: link:../validation
      '@trpc/client':
        specifier: next
        version: 11.0.0-rc.374(@trpc/server@11.0.0-rc.374)
      '@trpc/server':
        specifier: next
<<<<<<< HEAD
        version: 11.0.0-rc.373
      dockerode:
        specifier: ^4.0.2
        version: 4.0.2
=======
        version: 11.0.0-rc.374
>>>>>>> 5a9e8edf
      superjson:
        specifier: 2.2.1
        version: 2.2.1
    devDependencies:
      '@homarr/eslint-config':
        specifier: workspace:^0.2.0
        version: link:../../tooling/eslint
      '@homarr/prettier-config':
        specifier: workspace:^0.1.0
        version: link:../../tooling/prettier
      '@homarr/tsconfig':
        specifier: workspace:^0.1.0
        version: link:../../tooling/typescript
      '@types/dockerode':
        specifier: ^3.3.29
        version: 3.3.29
      eslint:
        specifier: ^8.57.0
        version: 8.57.0
      prettier:
        specifier: ^3.2.5
        version: 3.2.5
      typescript:
        specifier: ^5.4.5
        version: 5.4.5

  packages/auth:
    dependencies:
      '@auth/core':
        specifier: ^0.31.0
        version: 0.31.0
      '@auth/drizzle-adapter':
        specifier: ^1.1.0
        version: 1.1.0
      '@homarr/db':
        specifier: workspace:^0.1.0
        version: link:../db
      '@t3-oss/env-nextjs':
        specifier: ^0.10.1
        version: 0.10.1(typescript@5.4.5)(zod@3.23.8)
      bcrypt:
        specifier: ^5.1.1
        version: 5.1.1
      cookies:
        specifier: ^0.9.1
        version: 0.9.1
      next:
        specifier: ^14.2.3
        version: 14.2.3(@babel/core@7.23.9)(react-dom@18.3.1(react@18.3.1))(react@18.3.1)(sass@1.77.2)
      next-auth:
        specifier: 5.0.0-beta.18
        version: 5.0.0-beta.18(next@14.2.3(@babel/core@7.23.9)(react-dom@18.3.1(react@18.3.1))(react@18.3.1)(sass@1.77.2))(react@18.3.1)
      react:
        specifier: 18.3.1
        version: 18.3.1
      react-dom:
        specifier: 18.3.1
        version: 18.3.1(react@18.3.1)
    devDependencies:
      '@homarr/definitions':
        specifier: workspace:^0.1.0
        version: link:../definitions
      '@homarr/eslint-config':
        specifier: workspace:^0.2.0
        version: link:../../tooling/eslint
      '@homarr/prettier-config':
        specifier: workspace:^0.1.0
        version: link:../../tooling/prettier
      '@homarr/tsconfig':
        specifier: workspace:^0.1.0
        version: link:../../tooling/typescript
      '@homarr/validation':
        specifier: workspace:^0.1.0
        version: link:../validation
      '@types/bcrypt':
        specifier: 5.0.2
        version: 5.0.2
      '@types/cookies':
        specifier: 0.9.0
        version: 0.9.0
      eslint:
        specifier: ^8.57.0
        version: 8.57.0
      prettier:
        specifier: ^3.2.5
        version: 3.2.5
      typescript:
        specifier: ^5.4.5
        version: 5.4.5

  packages/common:
    devDependencies:
      '@homarr/eslint-config':
        specifier: workspace:^0.2.0
        version: link:../../tooling/eslint
      '@homarr/prettier-config':
        specifier: workspace:^0.1.0
        version: link:../../tooling/prettier
      '@homarr/tsconfig':
        specifier: workspace:^0.1.0
        version: link:../../tooling/typescript
      eslint:
        specifier: ^8.57.0
        version: 8.57.0
      typescript:
        specifier: ^5.4.5
        version: 5.4.5

  packages/db:
    dependencies:
      '@homarr/common':
        specifier: workspace:^0.1.0
        version: link:../common
      '@homarr/definitions':
        specifier: workspace:^0.1.0
        version: link:../definitions
      '@homarr/log':
        specifier: workspace:^0.1.0
        version: link:../log
      '@paralleldrive/cuid2':
        specifier: ^2.2.2
        version: 2.2.2
      better-sqlite3:
        specifier: ^10.0.0
        version: 10.0.0
      drizzle-kit:
        specifier: ^0.21.2
        version: 0.21.2
      drizzle-orm:
        specifier: ^0.30.10
        version: 0.30.10(@types/better-sqlite3@7.6.10)(@types/react@18.3.2)(better-sqlite3@10.0.0)(mysql2@3.9.7)(react@18.3.1)
      mysql2:
        specifier: 3.9.7
        version: 3.9.7
    devDependencies:
      '@homarr/eslint-config':
        specifier: workspace:^0.2.0
        version: link:../../tooling/eslint
      '@homarr/prettier-config':
        specifier: workspace:^0.1.0
        version: link:../../tooling/prettier
      '@homarr/tsconfig':
        specifier: workspace:^0.1.0
        version: link:../../tooling/typescript
      '@types/better-sqlite3':
        specifier: 7.6.10
        version: 7.6.10
      dotenv-cli:
        specifier: ^7.4.2
        version: 7.4.2
      eslint:
        specifier: ^8.57.0
        version: 8.57.0
      prettier:
        specifier: ^3.2.5
        version: 3.2.5
      typescript:
        specifier: ^5.4.5
        version: 5.4.5

  packages/definitions:
    dependencies:
      '@homarr/common':
        specifier: workspace:^0.1.0
        version: link:../common
    devDependencies:
      '@homarr/eslint-config':
        specifier: workspace:^0.2.0
        version: link:../../tooling/eslint
      '@homarr/prettier-config':
        specifier: workspace:^0.1.0
        version: link:../../tooling/prettier
      '@homarr/tsconfig':
        specifier: workspace:^0.1.0
        version: link:../../tooling/typescript
      eslint:
        specifier: ^8.57.0
        version: 8.57.0
      typescript:
        specifier: ^5.4.5
        version: 5.4.5

  packages/form:
    dependencies:
      '@homarr/translation':
        specifier: workspace:^0.1.0
        version: link:../translation
      '@homarr/validation':
        specifier: workspace:^0.1.0
        version: link:../validation
      '@mantine/form':
        specifier: ^7.9.2
        version: 7.9.2(react@18.3.1)
    devDependencies:
      '@homarr/eslint-config':
        specifier: workspace:^0.2.0
        version: link:../../tooling/eslint
      '@homarr/prettier-config':
        specifier: workspace:^0.1.0
        version: link:../../tooling/prettier
      '@homarr/tsconfig':
        specifier: workspace:^0.1.0
        version: link:../../tooling/typescript
      eslint:
        specifier: ^8.57.0
        version: 8.57.0
      typescript:
        specifier: ^5.4.5
        version: 5.4.5

  packages/icons:
    dependencies:
      '@homarr/log':
        specifier: workspace:^0.1.0
        version: link:../log
    devDependencies:
      '@homarr/eslint-config':
        specifier: workspace:^0.2.0
        version: link:../../tooling/eslint
      '@homarr/prettier-config':
        specifier: workspace:^0.1.0
        version: link:../../tooling/prettier
      '@homarr/tsconfig':
        specifier: workspace:^0.1.0
        version: link:../../tooling/typescript
      eslint:
        specifier: ^8.57.0
        version: 8.57.0
      typescript:
        specifier: ^5.4.5
        version: 5.4.5

  packages/log:
    dependencies:
      ioredis:
        specifier: 5.4.1
        version: 5.4.1
      superjson:
        specifier: 2.2.1
        version: 2.2.1
      winston:
        specifier: 3.13.0
        version: 3.13.0
    devDependencies:
      '@homarr/eslint-config':
        specifier: workspace:^0.2.0
        version: link:../../tooling/eslint
      '@homarr/prettier-config':
        specifier: workspace:^0.1.0
        version: link:../../tooling/prettier
      '@homarr/tsconfig':
        specifier: workspace:^0.1.0
        version: link:../../tooling/typescript
      eslint:
        specifier: ^8.57.0
        version: 8.57.0
      typescript:
        specifier: ^5.4.5
        version: 5.4.5

  packages/modals:
    dependencies:
      '@homarr/translation':
        specifier: workspace:^0.1.0
        version: link:../translation
      '@homarr/ui':
        specifier: workspace:^0.1.0
        version: link:../ui
    devDependencies:
      '@homarr/eslint-config':
        specifier: workspace:^0.2.0
        version: link:../../tooling/eslint
      '@homarr/prettier-config':
        specifier: workspace:^0.1.0
        version: link:../../tooling/prettier
      '@homarr/tsconfig':
        specifier: workspace:^0.1.0
        version: link:../../tooling/typescript
      eslint:
        specifier: ^8.57.0
        version: 8.57.0
      typescript:
        specifier: ^5.4.5
        version: 5.4.5

  packages/notifications:
    dependencies:
      '@homarr/ui':
        specifier: workspace:^0.1.0
        version: link:../ui
      '@mantine/notifications':
        specifier: ^7.9.2
        version: 7.9.2(@mantine/core@7.9.2(@mantine/hooks@7.9.2(react@18.3.1))(@types/react@18.3.2)(react-dom@18.3.1(react@18.3.1))(react@18.3.1))(@mantine/hooks@7.9.2(react@18.3.1))(react-dom@18.3.1(react@18.3.1))(react@18.3.1)
    devDependencies:
      '@homarr/eslint-config':
        specifier: workspace:^0.2.0
        version: link:../../tooling/eslint
      '@homarr/prettier-config':
        specifier: workspace:^0.1.0
        version: link:../../tooling/prettier
      '@homarr/tsconfig':
        specifier: workspace:^0.1.0
        version: link:../../tooling/typescript
      eslint:
        specifier: ^8.57.0
        version: 8.57.0
      typescript:
        specifier: ^5.4.5
        version: 5.4.5

  packages/redis:
    dependencies:
      '@homarr/common':
        specifier: workspace:^
        version: link:../common
      '@homarr/db':
        specifier: workspace:^
        version: link:../db
      '@homarr/log':
        specifier: workspace:^
        version: link:../log
      ioredis:
        specifier: 5.4.1
        version: 5.4.1
    devDependencies:
      '@homarr/eslint-config':
        specifier: workspace:^0.2.0
        version: link:../../tooling/eslint
      '@homarr/prettier-config':
        specifier: workspace:^0.1.0
        version: link:../../tooling/prettier
      '@homarr/tsconfig':
        specifier: workspace:^0.1.0
        version: link:../../tooling/typescript
      eslint:
        specifier: ^8.57.0
        version: 8.57.0
      typescript:
        specifier: ^5.4.5
        version: 5.4.5

  packages/server-settings:
    devDependencies:
      '@homarr/eslint-config':
        specifier: workspace:^0.2.0
        version: link:../../tooling/eslint
      '@homarr/prettier-config':
        specifier: workspace:^0.1.0
        version: link:../../tooling/prettier
      '@homarr/tsconfig':
        specifier: workspace:^0.1.0
        version: link:../../tooling/typescript
      eslint:
        specifier: ^8.57.0
        version: 8.57.0
      typescript:
        specifier: ^5.4.5
        version: 5.4.5

  packages/spotlight:
    dependencies:
      '@homarr/translation':
        specifier: workspace:^0.1.0
        version: link:../translation
      '@homarr/ui':
        specifier: workspace:^0.1.0
        version: link:../ui
      '@mantine/spotlight':
        specifier: ^7.9.2
        version: 7.9.2(@mantine/core@7.9.2(@mantine/hooks@7.9.2(react@18.3.1))(@types/react@18.3.2)(react-dom@18.3.1(react@18.3.1))(react@18.3.1))(@mantine/hooks@7.9.2(react@18.3.1))(react-dom@18.3.1(react@18.3.1))(react@18.3.1)
    devDependencies:
      '@homarr/eslint-config':
        specifier: workspace:^0.2.0
        version: link:../../tooling/eslint
      '@homarr/prettier-config':
        specifier: workspace:^0.1.0
        version: link:../../tooling/prettier
      '@homarr/tsconfig':
        specifier: workspace:^0.1.0
        version: link:../../tooling/typescript
      eslint:
        specifier: ^8.57.0
        version: 8.57.0
      typescript:
        specifier: ^5.4.5
        version: 5.4.5

  packages/translation:
    dependencies:
      next-international:
        specifier: ^1.2.4
        version: 1.2.4
    devDependencies:
      '@homarr/eslint-config':
        specifier: workspace:^0.2.0
        version: link:../../tooling/eslint
      '@homarr/prettier-config':
        specifier: workspace:^0.1.0
        version: link:../../tooling/prettier
      '@homarr/tsconfig':
        specifier: workspace:^0.1.0
        version: link:../../tooling/typescript
      eslint:
        specifier: ^8.57.0
        version: 8.57.0
      typescript:
        specifier: ^5.4.5
        version: 5.4.5

  packages/ui:
    dependencies:
      '@homarr/log':
        specifier: workspace:^0.1.0
        version: link:../log
      '@homarr/translation':
        specifier: workspace:^0.1.0
        version: link:../translation
    devDependencies:
      '@homarr/eslint-config':
        specifier: workspace:^0.2.0
        version: link:../../tooling/eslint
      '@homarr/prettier-config':
        specifier: workspace:^0.1.0
        version: link:../../tooling/prettier
      '@homarr/tsconfig':
        specifier: workspace:^0.1.0
        version: link:../../tooling/typescript
      '@types/css-modules':
        specifier: ^1.0.5
        version: 1.0.5
      eslint:
        specifier: ^8.57.0
        version: 8.57.0
      typescript:
        specifier: ^5.4.5
        version: 5.4.5

  packages/validation:
    dependencies:
      '@homarr/definitions':
        specifier: workspace:^0.1.0
        version: link:../definitions
      '@homarr/translation':
        specifier: workspace:^0.1.0
        version: link:../translation
      zod:
        specifier: ^3.23.8
        version: 3.23.8
    devDependencies:
      '@homarr/eslint-config':
        specifier: workspace:^0.2.0
        version: link:../../tooling/eslint
      '@homarr/prettier-config':
        specifier: workspace:^0.1.0
        version: link:../../tooling/prettier
      '@homarr/tsconfig':
        specifier: workspace:^0.1.0
        version: link:../../tooling/typescript
      eslint:
        specifier: ^8.57.0
        version: 8.57.0
      typescript:
        specifier: ^5.4.5
        version: 5.4.5

  packages/widgets:
    dependencies:
      '@homarr/api':
        specifier: workspace:^0.1.0
        version: link:../api
      '@homarr/common':
        specifier: workspace:^0.1.0
        version: link:../common
      '@homarr/definitions':
        specifier: workspace:^0.1.0
        version: link:../definitions
      '@homarr/form':
        specifier: workspace:^0.1.0
        version: link:../form
      '@homarr/modals':
        specifier: workspace:^0.1.0
        version: link:../modals
      '@homarr/notifications':
        specifier: workspace:^0.1.0
        version: link:../notifications
      '@homarr/redis':
        specifier: workspace:^0.1.0
        version: link:../redis
      '@homarr/spotlight':
        specifier: workspace:^0.1.0
        version: link:../spotlight
      '@homarr/translation':
        specifier: workspace:^0.1.0
        version: link:../translation
      '@homarr/ui':
        specifier: workspace:^0.1.0
        version: link:../ui
      '@homarr/validation':
        specifier: workspace:^0.1.0
        version: link:../validation
      '@tiptap/extension-color':
        specifier: 2.4.0
        version: 2.4.0(@tiptap/core@2.4.0(@tiptap/pm@2.2.4))(@tiptap/extension-text-style@2.4.0(@tiptap/core@2.4.0(@tiptap/pm@2.2.4)))
      '@tiptap/extension-highlight':
        specifier: 2.4.0
        version: 2.4.0(@tiptap/core@2.4.0(@tiptap/pm@2.2.4))
      '@tiptap/extension-image':
        specifier: 2.4.0
        version: 2.4.0(@tiptap/core@2.4.0(@tiptap/pm@2.2.4))
      '@tiptap/extension-link':
        specifier: ^2.4.0
        version: 2.4.0(@tiptap/core@2.4.0(@tiptap/pm@2.2.4))(@tiptap/pm@2.2.4)
      '@tiptap/extension-table':
        specifier: 2.4.0
        version: 2.4.0(@tiptap/core@2.4.0(@tiptap/pm@2.2.4))(@tiptap/pm@2.2.4)
      '@tiptap/extension-table-cell':
        specifier: 2.4.0
        version: 2.4.0(@tiptap/core@2.4.0(@tiptap/pm@2.2.4))
      '@tiptap/extension-table-header':
        specifier: 2.4.0
        version: 2.4.0(@tiptap/core@2.4.0(@tiptap/pm@2.2.4))
      '@tiptap/extension-table-row':
        specifier: 2.4.0
        version: 2.4.0(@tiptap/core@2.4.0(@tiptap/pm@2.2.4))
      '@tiptap/extension-task-item':
        specifier: 2.4.0
        version: 2.4.0(@tiptap/core@2.4.0(@tiptap/pm@2.2.4))(@tiptap/pm@2.2.4)
      '@tiptap/extension-task-list':
        specifier: 2.4.0
        version: 2.4.0(@tiptap/core@2.4.0(@tiptap/pm@2.2.4))
      '@tiptap/extension-text-align':
        specifier: 2.4.0
        version: 2.4.0(@tiptap/core@2.4.0(@tiptap/pm@2.2.4))
      '@tiptap/extension-text-style':
        specifier: 2.4.0
        version: 2.4.0(@tiptap/core@2.4.0(@tiptap/pm@2.2.4))
      '@tiptap/extension-underline':
        specifier: 2.4.0
        version: 2.4.0(@tiptap/core@2.4.0(@tiptap/pm@2.2.4))
      '@tiptap/react':
        specifier: ^2.4.0
        version: 2.4.0(@tiptap/core@2.4.0(@tiptap/pm@2.2.4))(@tiptap/pm@2.2.4)(react-dom@18.3.1(react@18.3.1))(react@18.3.1)
      '@tiptap/starter-kit':
        specifier: ^2.4.0
        version: 2.4.0(@tiptap/pm@2.2.4)
      prismjs:
        specifier: ^1.29.0
        version: 1.29.0
      react-simple-code-editor:
        specifier: ^0.13.1
        version: 0.13.1(react-dom@18.3.1(react@18.3.1))(react@18.3.1)
      video.js:
        specifier: ^8.12.0
        version: 8.12.0
    devDependencies:
      '@homarr/eslint-config':
        specifier: workspace:^0.2.0
        version: link:../../tooling/eslint
      '@homarr/prettier-config':
        specifier: workspace:^0.1.0
        version: link:../../tooling/prettier
      '@homarr/tsconfig':
        specifier: workspace:^0.1.0
        version: link:../../tooling/typescript
      '@types/prismjs':
        specifier: ^1.26.4
        version: 1.26.4
      '@types/video.js':
        specifier: ^7.3.58
        version: 7.3.58
      eslint:
        specifier: ^8.57.0
        version: 8.57.0
      typescript:
        specifier: ^5.4.5
        version: 5.4.5

  tooling/eslint:
    dependencies:
      '@next/eslint-plugin-next':
        specifier: ^14.2.3
        version: 14.2.3
      '@typescript-eslint/eslint-plugin':
        specifier: ^7.9.0
        version: 7.9.0(@typescript-eslint/parser@7.9.0(eslint@8.57.0)(typescript@5.4.5))(eslint@8.57.0)(typescript@5.4.5)
      '@typescript-eslint/parser':
        specifier: ^7.9.0
        version: 7.9.0(eslint@8.57.0)(typescript@5.4.5)
      eslint-config-prettier:
        specifier: ^9.1.0
        version: 9.1.0(eslint@8.57.0)
      eslint-config-turbo:
        specifier: ^1.13.3
        version: 1.13.3(eslint@8.57.0)
      eslint-plugin-import:
        specifier: ^2.29.1
        version: 2.29.1(@typescript-eslint/parser@7.9.0(eslint@8.57.0)(typescript@5.4.5))(eslint@8.57.0)
      eslint-plugin-jsx-a11y:
        specifier: ^6.8.0
        version: 6.8.0(eslint@8.57.0)
      eslint-plugin-react:
        specifier: ^7.34.1
        version: 7.34.1(eslint@8.57.0)
      eslint-plugin-react-hooks:
        specifier: ^4.6.2
        version: 4.6.2(eslint@8.57.0)
    devDependencies:
      '@homarr/prettier-config':
        specifier: workspace:^0.1.0
        version: link:../prettier
      '@homarr/tsconfig':
        specifier: workspace:^0.1.0
        version: link:../typescript
      '@types/eslint':
        specifier: ^8.56.10
        version: 8.56.10
      eslint:
        specifier: ^8.57.0
        version: 8.57.0
      typescript:
        specifier: ^5.4.5
        version: 5.4.5

  tooling/github: {}

  tooling/prettier:
    dependencies:
      '@ianvs/prettier-plugin-sort-imports':
        specifier: ^4.2.1
        version: 4.2.1(prettier@3.2.5)
      prettier:
        specifier: ^3.2.5
        version: 3.2.5
    devDependencies:
      '@homarr/tsconfig':
        specifier: workspace:^0.1.0
        version: link:../typescript
      typescript:
        specifier: ^5.4.5
        version: 5.4.5

  tooling/semver: {}

  tooling/typescript: {}

packages:

  '@aashutoshrathi/word-wrap@1.2.6':
    resolution: {integrity: sha512-1Yjs2SvM8TflER/OD3cOjhWWOZb58A2t7wpE2S9XfBYTiIl+XFhQG2bjy4Pu1I+EAlCNUzRDYDdFwFYUKvXcIA==}
    engines: {node: '>=0.10.0'}

  '@ampproject/remapping@2.2.1':
    resolution: {integrity: sha512-lFMjJTrFL3j7L9yBxwYfCq2k6qqwHyzuUl/XBnif78PWTJYyL/dfowQHWE3sp6U6ZzqWiiIZnpTMO96zhkjwtg==}
    engines: {node: '>=6.0.0'}

  '@auth/core@0.31.0':
    resolution: {integrity: sha512-UKk3psvA1cRbk4/c9CkpWB8mdWrkKvzw0DmEYRsWolUQytQ2cRqx+hYuV6ZCsngw/xbj9hpmkZmAZEyq2g4fMg==}
    peerDependencies:
      '@simplewebauthn/browser': ^9.0.1
      '@simplewebauthn/server': ^9.0.2
      nodemailer: ^6.8.0
    peerDependenciesMeta:
      '@simplewebauthn/browser':
        optional: true
      '@simplewebauthn/server':
        optional: true
      nodemailer:
        optional: true

  '@auth/drizzle-adapter@1.1.0':
    resolution: {integrity: sha512-ZC83ne3Ulkxh2II2T5qazgrqc1AmWbbPzs3oR+C93DMlIV8DPIgEaw4cmbV/kesO9xO+Gt7HpkctmOa2B26A1Q==}

  '@babel/code-frame@7.23.5':
    resolution: {integrity: sha512-CgH3s1a96LipHCmSUmYFPwY7MNx8C3avkq7i4Wl3cfa662ldtUe4VM1TPXX70pfmrlWTb6jLqTYrZyT2ZTJBgA==}
    engines: {node: '>=6.9.0'}

  '@babel/compat-data@7.23.5':
    resolution: {integrity: sha512-uU27kfDRlhfKl+w1U6vp16IuvSLtjAxdArVXPa9BvLkrr7CYIsxH5adpHObeAGY/41+syctUWOZ140a2Rvkgjw==}
    engines: {node: '>=6.9.0'}

  '@babel/core@7.23.9':
    resolution: {integrity: sha512-5q0175NOjddqpvvzU+kDiSOAk4PfdO6FvwCWoQ6RO7rTzEe8vlo+4HVfcnAREhD4npMs0e9uZypjTwzZPCf/cw==}
    engines: {node: '>=6.9.0'}

  '@babel/core@7.24.0':
    resolution: {integrity: sha512-fQfkg0Gjkza3nf0c7/w6Xf34BW4YvzNfACRLmmb7XRLa6XHdR+K9AlJlxneFfWYf6uhOzuzZVTjF/8KfndZANw==}
    engines: {node: '>=6.9.0'}

  '@babel/generator@7.23.6':
    resolution: {integrity: sha512-qrSfCYxYQB5owCmGLbl8XRpX1ytXlpueOb0N0UmQwA073KZxejgQTzAmJezxvpwQD9uGtK2shHdi55QT+MbjIw==}
    engines: {node: '>=6.9.0'}

  '@babel/helper-compilation-targets@7.23.6':
    resolution: {integrity: sha512-9JB548GZoQVmzrFgp8o7KxdgkTGm6xs9DW0o/Pim72UDjzr5ObUQ6ZzYPqA+g9OTS2bBQoctLJrky0RDCAWRgQ==}
    engines: {node: '>=6.9.0'}

  '@babel/helper-environment-visitor@7.22.20':
    resolution: {integrity: sha512-zfedSIzFhat/gFhWfHtgWvlec0nqB9YEIVrpuwjruLlXfUSnA8cJB0miHKwqDnQ7d32aKo2xt88/xZptwxbfhA==}
    engines: {node: '>=6.9.0'}

  '@babel/helper-function-name@7.23.0':
    resolution: {integrity: sha512-OErEqsrxjZTJciZ4Oo+eoZqeW9UIiOcuYKRJA4ZAgV9myA+pOXhhmpfNCKjEH/auVfEYVFJ6y1Tc4r0eIApqiw==}
    engines: {node: '>=6.9.0'}

  '@babel/helper-hoist-variables@7.22.5':
    resolution: {integrity: sha512-wGjk9QZVzvknA6yKIUURb8zY3grXCcOZt+/7Wcy8O2uctxhplmUPkOdlgoNhmdVee2c92JXbf1xpMtVNbfoxRw==}
    engines: {node: '>=6.9.0'}

  '@babel/helper-module-imports@7.22.15':
    resolution: {integrity: sha512-0pYVBnDKZO2fnSPCrgM/6WMc7eS20Fbok+0r88fp+YtWVLZrp4CkafFGIp+W0VKw4a22sgebPT99y+FDNMdP4w==}
    engines: {node: '>=6.9.0'}

  '@babel/helper-module-transforms@7.23.3':
    resolution: {integrity: sha512-7bBs4ED9OmswdfDzpz4MpWgSrV7FXlc3zIagvLFjS5H+Mk7Snr21vQ6QwrsoCGMfNC4e4LQPdoULEt4ykz0SRQ==}
    engines: {node: '>=6.9.0'}
    peerDependencies:
      '@babel/core': ^7.0.0

  '@babel/helper-plugin-utils@7.22.5':
    resolution: {integrity: sha512-uLls06UVKgFG9QD4OeFYLEGteMIAa5kpTPcFL28yuCIIzsf6ZyKZMllKVOCZFhiZ5ptnwX4mtKdWCBE/uT4amg==}
    engines: {node: '>=6.9.0'}

  '@babel/helper-simple-access@7.22.5':
    resolution: {integrity: sha512-n0H99E/K+Bika3++WNL17POvo4rKWZ7lZEp1Q+fStVbUi8nxPQEBOlTmCOxW/0JsS56SKKQ+ojAe2pHKJHN35w==}
    engines: {node: '>=6.9.0'}

  '@babel/helper-split-export-declaration@7.22.6':
    resolution: {integrity: sha512-AsUnxuLhRYsisFiaJwvp1QF+I3KjD5FOxut14q/GzovUe6orHLesW2C7d754kRm53h5gqrz6sFl6sxc4BVtE/g==}
    engines: {node: '>=6.9.0'}

  '@babel/helper-string-parser@7.23.4':
    resolution: {integrity: sha512-803gmbQdqwdf4olxrX4AJyFBV/RTr3rSmOj0rKwesmzlfhYNDEs+/iOcznzpNWlJlIlTJC2QfPFcHB6DlzdVLQ==}
    engines: {node: '>=6.9.0'}

  '@babel/helper-validator-identifier@7.22.20':
    resolution: {integrity: sha512-Y4OZ+ytlatR8AI+8KZfKuL5urKp7qey08ha31L8b3BwewJAoJamTzyvxPR/5D+KkdJCGPq/+8TukHBlY10FX9A==}
    engines: {node: '>=6.9.0'}

  '@babel/helper-validator-option@7.23.5':
    resolution: {integrity: sha512-85ttAOMLsr53VgXkTbkx8oA6YTfT4q7/HzXSLEYmjcSTJPMPQtvq1BD79Byep5xMUYbGRzEpDsjUf3dyp54IKw==}
    engines: {node: '>=6.9.0'}

  '@babel/helpers@7.23.9':
    resolution: {integrity: sha512-87ICKgU5t5SzOT7sBMfCOZQ2rHjRU+Pcb9BoILMYz600W6DkVRLFBPwQ18gwUVvggqXivaUakpnxWQGbpywbBQ==}
    engines: {node: '>=6.9.0'}

  '@babel/helpers@7.24.0':
    resolution: {integrity: sha512-ulDZdc0Aj5uLc5nETsa7EPx2L7rM0YJM8r7ck7U73AXi7qOV44IHHRAYZHY6iU1rr3C5N4NtTmMRUJP6kwCWeA==}
    engines: {node: '>=6.9.0'}

  '@babel/highlight@7.23.4':
    resolution: {integrity: sha512-acGdbYSfp2WheJoJm/EBBBLh/ID8KDc64ISZ9DYtBmC8/Q204PZJLHyzeB5qMzJ5trcOkybd78M4x2KWsUq++A==}
    engines: {node: '>=6.9.0'}

  '@babel/parser@7.23.9':
    resolution: {integrity: sha512-9tcKgqKbs3xGJ+NtKF2ndOBBLVwPjl1SHxPQkd36r3Dlirw3xWUeGaTbqr7uGZcTaxkVNwc+03SVP7aCdWrTlA==}
    engines: {node: '>=6.0.0'}
    hasBin: true

  '@babel/parser@7.24.0':
    resolution: {integrity: sha512-QuP/FxEAzMSjXygs8v4N9dvdXzEHN4W1oF3PxuWAtPo08UdM17u89RDMgjLn/mlc56iM0HlLmVkO/wgR+rDgHg==}
    engines: {node: '>=6.0.0'}
    hasBin: true

  '@babel/plugin-transform-react-jsx-self@7.23.3':
    resolution: {integrity: sha512-qXRvbeKDSfwnlJnanVRp0SfuWE5DQhwQr5xtLBzp56Wabyo+4CMosF6Kfp+eOD/4FYpql64XVJ2W0pVLlJZxOQ==}
    engines: {node: '>=6.9.0'}
    peerDependencies:
      '@babel/core': ^7.0.0-0

  '@babel/plugin-transform-react-jsx-source@7.23.3':
    resolution: {integrity: sha512-91RS0MDnAWDNvGC6Wio5XYkyWI39FMFO+JK9+4AlgaTH+yWwVTsw7/sn6LK0lH7c5F+TFkpv/3LfCJ1Ydwof/g==}
    engines: {node: '>=6.9.0'}
    peerDependencies:
      '@babel/core': ^7.0.0-0

  '@babel/runtime-corejs3@7.23.9':
    resolution: {integrity: sha512-oeOFTrYWdWXCvXGB5orvMTJ6gCZ9I6FBjR+M38iKNXCsPxr4xT0RTdg5uz1H7QP8pp74IzPtwritEr+JscqHXQ==}
    engines: {node: '>=6.9.0'}

  '@babel/runtime@7.23.9':
    resolution: {integrity: sha512-0CX6F+BI2s9dkUqr08KFrAIZgNFj75rdBU/DjCyYLIaV/quFjkk6T+EJ2LkZHyZTbEV4L5p97mNkUsHl2wLFAw==}
    engines: {node: '>=6.9.0'}

  '@babel/template@7.23.9':
    resolution: {integrity: sha512-+xrD2BWLpvHKNmX2QbpdpsBaWnRxahMwJjO+KZk2JOElj5nSmKezyS1B4u+QbHMTX69t4ukm6hh9lsYQ7GHCKA==}
    engines: {node: '>=6.9.0'}

  '@babel/template@7.24.0':
    resolution: {integrity: sha512-Bkf2q8lMB0AFpX0NFEqSbx1OkTHf0f+0j82mkw+ZpzBnkk7e9Ql0891vlfgi+kHwOk8tQjiQHpqh4LaSa0fKEA==}
    engines: {node: '>=6.9.0'}

  '@babel/traverse@7.23.9':
    resolution: {integrity: sha512-I/4UJ9vs90OkBtY6iiiTORVMyIhJ4kAVmsKo9KFc8UOxMeUfi2hvtIBsET5u9GizXE6/GFSuKCTNfgCswuEjRg==}
    engines: {node: '>=6.9.0'}

  '@babel/traverse@7.24.0':
    resolution: {integrity: sha512-HfuJlI8qq3dEDmNU5ChzzpZRWq+oxCZQyMzIMEqLho+AQnhMnKQUzH6ydo3RBl/YjPCuk68Y6s0Gx0AeyULiWw==}
    engines: {node: '>=6.9.0'}

  '@babel/types@7.23.9':
    resolution: {integrity: sha512-dQjSq/7HaSjRM43FFGnv5keM2HsxpmyV1PfaSVm0nzzjwwTmjOe6J4bC8e3+pTEIgHaHj+1ZlLThRJ2auc/w1Q==}
    engines: {node: '>=6.9.0'}

  '@babel/types@7.24.0':
    resolution: {integrity: sha512-+j7a5c253RfKh8iABBhywc8NSfP5LURe7Uh4qpsh6jc+aLJguvmIUBdjSdEMQv2bENrCR5MfRdjGo7vzS/ob7w==}
    engines: {node: '>=6.9.0'}

  '@balena/dockerignore@1.0.2':
    resolution: {integrity: sha512-wMue2Sy4GAVTk6Ic4tJVcnfdau+gx2EnG7S+uAEe+TWJFqE4YoWN4/H8MSLj4eYJKxGg26lZwboEniNiNwZQ6Q==}

  '@bcoe/v8-coverage@0.2.3':
    resolution: {integrity: sha512-0hYQ8SB4Db5zvZB4axdMHGwEaQjkZzFjQiN9LVYvIFB2nSUHW9tYpxWriPrWDASIxiaXax83REcLxuSdnGPZtw==}

  '@colors/colors@1.6.0':
    resolution: {integrity: sha512-Ir+AOibqzrIsL6ajt3Rz3LskB7OiMVHqltZmspbW/TJuTVuyOMirVqAkjfY6JISiLHgyNqicAC8AyHHGzNd/dA==}
    engines: {node: '>=0.1.90'}

  '@cspotcode/source-map-support@0.8.1':
    resolution: {integrity: sha512-IchNf6dN4tHoMFIn/7OE8LWZ19Y6q/67Bmf6vnGREv8RSbBVb9LPJxEcnwrcwX6ixSvaiGoomAUvu4YSxXrVgw==}
    engines: {node: '>=12'}

  '@dabh/diagnostics@2.0.3':
    resolution: {integrity: sha512-hrlQOIi7hAfzsMqlGSFyVucrx38O+j6wiGOf//H2ecvIEqYN4ADBSS2iLMh5UFyDunCNniUIPk/q3riFv45xRA==}

  '@esbuild-kit/core-utils@3.3.2':
    resolution: {integrity: sha512-sPRAnw9CdSsRmEtnsl2WXWdyquogVpB3yZ3dgwJfe8zrOzTsV7cJvmwrKVa+0ma5BoiGJ+BoqkMvawbayKUsqQ==}

  '@esbuild-kit/esm-loader@2.6.5':
    resolution: {integrity: sha512-FxEMIkJKnodyA1OaCUoEvbYRkoZlLZ4d/eXFu9Fh8CbBBgP5EmZxrfTRyN0qpXZ4vOvqnE5YdRdcrmUUXuU+dA==}

  '@esbuild/aix-ppc64@0.19.12':
    resolution: {integrity: sha512-bmoCYyWdEL3wDQIVbcyzRyeKLgk2WtWLTWz1ZIAZF/EGbNOwSA6ew3PftJ1PqMiOOGu0OyFMzG53L0zqIpPeNA==}
    engines: {node: '>=12'}
    cpu: [ppc64]
    os: [aix]

  '@esbuild/aix-ppc64@0.20.2':
    resolution: {integrity: sha512-D+EBOJHXdNZcLJRBkhENNG8Wji2kgc9AZ9KiPr1JuZjsNtyHzrsfLRrY0tk2H2aoFu6RANO1y1iPPUCDYWkb5g==}
    engines: {node: '>=12'}
    cpu: [ppc64]
    os: [aix]

  '@esbuild/android-arm64@0.18.20':
    resolution: {integrity: sha512-Nz4rJcchGDtENV0eMKUNa6L12zz2zBDXuhj/Vjh18zGqB44Bi7MBMSXjgunJgjRhCmKOjnPuZp4Mb6OKqtMHLQ==}
    engines: {node: '>=12'}
    cpu: [arm64]
    os: [android]

  '@esbuild/android-arm64@0.19.12':
    resolution: {integrity: sha512-P0UVNGIienjZv3f5zq0DP3Nt2IE/3plFzuaS96vihvD0Hd6H/q4WXUGpCxD/E8YrSXfNyRPbpTq+T8ZQioSuPA==}
    engines: {node: '>=12'}
    cpu: [arm64]
    os: [android]

  '@esbuild/android-arm64@0.20.2':
    resolution: {integrity: sha512-mRzjLacRtl/tWU0SvD8lUEwb61yP9cqQo6noDZP/O8VkwafSYwZ4yWy24kan8jE/IMERpYncRt2dw438LP3Xmg==}
    engines: {node: '>=12'}
    cpu: [arm64]
    os: [android]

  '@esbuild/android-arm@0.18.20':
    resolution: {integrity: sha512-fyi7TDI/ijKKNZTUJAQqiG5T7YjJXgnzkURqmGj13C6dCqckZBLdl4h7bkhHt/t0WP+zO9/zwroDvANaOqO5Sw==}
    engines: {node: '>=12'}
    cpu: [arm]
    os: [android]

  '@esbuild/android-arm@0.19.12':
    resolution: {integrity: sha512-qg/Lj1mu3CdQlDEEiWrlC4eaPZ1KztwGJ9B6J+/6G+/4ewxJg7gqj8eVYWvao1bXrqGiW2rsBZFSX3q2lcW05w==}
    engines: {node: '>=12'}
    cpu: [arm]
    os: [android]

  '@esbuild/android-arm@0.20.2':
    resolution: {integrity: sha512-t98Ra6pw2VaDhqNWO2Oph2LXbz/EJcnLmKLGBJwEwXX/JAN83Fym1rU8l0JUWK6HkIbWONCSSatf4sf2NBRx/w==}
    engines: {node: '>=12'}
    cpu: [arm]
    os: [android]

  '@esbuild/android-x64@0.18.20':
    resolution: {integrity: sha512-8GDdlePJA8D6zlZYJV/jnrRAi6rOiNaCC/JclcXpB+KIuvfBN4owLtgzY2bsxnx666XjJx2kDPUmnTtR8qKQUg==}
    engines: {node: '>=12'}
    cpu: [x64]
    os: [android]

  '@esbuild/android-x64@0.19.12':
    resolution: {integrity: sha512-3k7ZoUW6Q6YqhdhIaq/WZ7HwBpnFBlW905Fa4s4qWJyiNOgT1dOqDiVAQFwBH7gBRZr17gLrlFCRzF6jFh7Kew==}
    engines: {node: '>=12'}
    cpu: [x64]
    os: [android]

  '@esbuild/android-x64@0.20.2':
    resolution: {integrity: sha512-btzExgV+/lMGDDa194CcUQm53ncxzeBrWJcncOBxuC6ndBkKxnHdFJn86mCIgTELsooUmwUm9FkhSp5HYu00Rg==}
    engines: {node: '>=12'}
    cpu: [x64]
    os: [android]

  '@esbuild/darwin-arm64@0.18.20':
    resolution: {integrity: sha512-bxRHW5kHU38zS2lPTPOyuyTm+S+eobPUnTNkdJEfAddYgEcll4xkT8DB9d2008DtTbl7uJag2HuE5NZAZgnNEA==}
    engines: {node: '>=12'}
    cpu: [arm64]
    os: [darwin]

  '@esbuild/darwin-arm64@0.19.12':
    resolution: {integrity: sha512-B6IeSgZgtEzGC42jsI+YYu9Z3HKRxp8ZT3cqhvliEHovq8HSX2YX8lNocDn79gCKJXOSaEot9MVYky7AKjCs8g==}
    engines: {node: '>=12'}
    cpu: [arm64]
    os: [darwin]

  '@esbuild/darwin-arm64@0.20.2':
    resolution: {integrity: sha512-4J6IRT+10J3aJH3l1yzEg9y3wkTDgDk7TSDFX+wKFiWjqWp/iCfLIYzGyasx9l0SAFPT1HwSCR+0w/h1ES/MjA==}
    engines: {node: '>=12'}
    cpu: [arm64]
    os: [darwin]

  '@esbuild/darwin-x64@0.18.20':
    resolution: {integrity: sha512-pc5gxlMDxzm513qPGbCbDukOdsGtKhfxD1zJKXjCCcU7ju50O7MeAZ8c4krSJcOIJGFR+qx21yMMVYwiQvyTyQ==}
    engines: {node: '>=12'}
    cpu: [x64]
    os: [darwin]

  '@esbuild/darwin-x64@0.19.12':
    resolution: {integrity: sha512-hKoVkKzFiToTgn+41qGhsUJXFlIjxI/jSYeZf3ugemDYZldIXIxhvwN6erJGlX4t5h417iFuheZ7l+YVn05N3A==}
    engines: {node: '>=12'}
    cpu: [x64]
    os: [darwin]

  '@esbuild/darwin-x64@0.20.2':
    resolution: {integrity: sha512-tBcXp9KNphnNH0dfhv8KYkZhjc+H3XBkF5DKtswJblV7KlT9EI2+jeA8DgBjp908WEuYll6pF+UStUCfEpdysA==}
    engines: {node: '>=12'}
    cpu: [x64]
    os: [darwin]

  '@esbuild/freebsd-arm64@0.18.20':
    resolution: {integrity: sha512-yqDQHy4QHevpMAaxhhIwYPMv1NECwOvIpGCZkECn8w2WFHXjEwrBn3CeNIYsibZ/iZEUemj++M26W3cNR5h+Tw==}
    engines: {node: '>=12'}
    cpu: [arm64]
    os: [freebsd]

  '@esbuild/freebsd-arm64@0.19.12':
    resolution: {integrity: sha512-4aRvFIXmwAcDBw9AueDQ2YnGmz5L6obe5kmPT8Vd+/+x/JMVKCgdcRwH6APrbpNXsPz+K653Qg8HB/oXvXVukA==}
    engines: {node: '>=12'}
    cpu: [arm64]
    os: [freebsd]

  '@esbuild/freebsd-arm64@0.20.2':
    resolution: {integrity: sha512-d3qI41G4SuLiCGCFGUrKsSeTXyWG6yem1KcGZVS+3FYlYhtNoNgYrWcvkOoaqMhwXSMrZRl69ArHsGJ9mYdbbw==}
    engines: {node: '>=12'}
    cpu: [arm64]
    os: [freebsd]

  '@esbuild/freebsd-x64@0.18.20':
    resolution: {integrity: sha512-tgWRPPuQsd3RmBZwarGVHZQvtzfEBOreNuxEMKFcd5DaDn2PbBxfwLcj4+aenoh7ctXcbXmOQIn8HI6mCSw5MQ==}
    engines: {node: '>=12'}
    cpu: [x64]
    os: [freebsd]

  '@esbuild/freebsd-x64@0.19.12':
    resolution: {integrity: sha512-EYoXZ4d8xtBoVN7CEwWY2IN4ho76xjYXqSXMNccFSx2lgqOG/1TBPW0yPx1bJZk94qu3tX0fycJeeQsKovA8gg==}
    engines: {node: '>=12'}
    cpu: [x64]
    os: [freebsd]

  '@esbuild/freebsd-x64@0.20.2':
    resolution: {integrity: sha512-d+DipyvHRuqEeM5zDivKV1KuXn9WeRX6vqSqIDgwIfPQtwMP4jaDsQsDncjTDDsExT4lR/91OLjRo8bmC1e+Cw==}
    engines: {node: '>=12'}
    cpu: [x64]
    os: [freebsd]

  '@esbuild/linux-arm64@0.18.20':
    resolution: {integrity: sha512-2YbscF+UL7SQAVIpnWvYwM+3LskyDmPhe31pE7/aoTMFKKzIc9lLbyGUpmmb8a8AixOL61sQ/mFh3jEjHYFvdA==}
    engines: {node: '>=12'}
    cpu: [arm64]
    os: [linux]

  '@esbuild/linux-arm64@0.19.12':
    resolution: {integrity: sha512-EoTjyYyLuVPfdPLsGVVVC8a0p1BFFvtpQDB/YLEhaXyf/5bczaGeN15QkR+O4S5LeJ92Tqotve7i1jn35qwvdA==}
    engines: {node: '>=12'}
    cpu: [arm64]
    os: [linux]

  '@esbuild/linux-arm64@0.20.2':
    resolution: {integrity: sha512-9pb6rBjGvTFNira2FLIWqDk/uaf42sSyLE8j1rnUpuzsODBq7FvpwHYZxQ/It/8b+QOS1RYfqgGFNLRI+qlq2A==}
    engines: {node: '>=12'}
    cpu: [arm64]
    os: [linux]

  '@esbuild/linux-arm@0.18.20':
    resolution: {integrity: sha512-/5bHkMWnq1EgKr1V+Ybz3s1hWXok7mDFUMQ4cG10AfW3wL02PSZi5kFpYKrptDsgb2WAJIvRcDm+qIvXf/apvg==}
    engines: {node: '>=12'}
    cpu: [arm]
    os: [linux]

  '@esbuild/linux-arm@0.19.12':
    resolution: {integrity: sha512-J5jPms//KhSNv+LO1S1TX1UWp1ucM6N6XuL6ITdKWElCu8wXP72l9MM0zDTzzeikVyqFE6U8YAV9/tFyj0ti+w==}
    engines: {node: '>=12'}
    cpu: [arm]
    os: [linux]

  '@esbuild/linux-arm@0.20.2':
    resolution: {integrity: sha512-VhLPeR8HTMPccbuWWcEUD1Az68TqaTYyj6nfE4QByZIQEQVWBB8vup8PpR7y1QHL3CpcF6xd5WVBU/+SBEvGTg==}
    engines: {node: '>=12'}
    cpu: [arm]
    os: [linux]

  '@esbuild/linux-ia32@0.18.20':
    resolution: {integrity: sha512-P4etWwq6IsReT0E1KHU40bOnzMHoH73aXp96Fs8TIT6z9Hu8G6+0SHSw9i2isWrD2nbx2qo5yUqACgdfVGx7TA==}
    engines: {node: '>=12'}
    cpu: [ia32]
    os: [linux]

  '@esbuild/linux-ia32@0.19.12':
    resolution: {integrity: sha512-Thsa42rrP1+UIGaWz47uydHSBOgTUnwBwNq59khgIwktK6x60Hivfbux9iNR0eHCHzOLjLMLfUMLCypBkZXMHA==}
    engines: {node: '>=12'}
    cpu: [ia32]
    os: [linux]

  '@esbuild/linux-ia32@0.20.2':
    resolution: {integrity: sha512-o10utieEkNPFDZFQm9CoP7Tvb33UutoJqg3qKf1PWVeeJhJw0Q347PxMvBgVVFgouYLGIhFYG0UGdBumROyiig==}
    engines: {node: '>=12'}
    cpu: [ia32]
    os: [linux]

  '@esbuild/linux-loong64@0.18.20':
    resolution: {integrity: sha512-nXW8nqBTrOpDLPgPY9uV+/1DjxoQ7DoB2N8eocyq8I9XuqJ7BiAMDMf9n1xZM9TgW0J8zrquIb/A7s3BJv7rjg==}
    engines: {node: '>=12'}
    cpu: [loong64]
    os: [linux]

  '@esbuild/linux-loong64@0.19.12':
    resolution: {integrity: sha512-LiXdXA0s3IqRRjm6rV6XaWATScKAXjI4R4LoDlvO7+yQqFdlr1Bax62sRwkVvRIrwXxvtYEHHI4dm50jAXkuAA==}
    engines: {node: '>=12'}
    cpu: [loong64]
    os: [linux]

  '@esbuild/linux-loong64@0.20.2':
    resolution: {integrity: sha512-PR7sp6R/UC4CFVomVINKJ80pMFlfDfMQMYynX7t1tNTeivQ6XdX5r2XovMmha/VjR1YN/HgHWsVcTRIMkymrgQ==}
    engines: {node: '>=12'}
    cpu: [loong64]
    os: [linux]

  '@esbuild/linux-mips64el@0.18.20':
    resolution: {integrity: sha512-d5NeaXZcHp8PzYy5VnXV3VSd2D328Zb+9dEq5HE6bw6+N86JVPExrA6O68OPwobntbNJ0pzCpUFZTo3w0GyetQ==}
    engines: {node: '>=12'}
    cpu: [mips64el]
    os: [linux]

  '@esbuild/linux-mips64el@0.19.12':
    resolution: {integrity: sha512-fEnAuj5VGTanfJ07ff0gOA6IPsvrVHLVb6Lyd1g2/ed67oU1eFzL0r9WL7ZzscD+/N6i3dWumGE1Un4f7Amf+w==}
    engines: {node: '>=12'}
    cpu: [mips64el]
    os: [linux]

  '@esbuild/linux-mips64el@0.20.2':
    resolution: {integrity: sha512-4BlTqeutE/KnOiTG5Y6Sb/Hw6hsBOZapOVF6njAESHInhlQAghVVZL1ZpIctBOoTFbQyGW+LsVYZ8lSSB3wkjA==}
    engines: {node: '>=12'}
    cpu: [mips64el]
    os: [linux]

  '@esbuild/linux-ppc64@0.18.20':
    resolution: {integrity: sha512-WHPyeScRNcmANnLQkq6AfyXRFr5D6N2sKgkFo2FqguP44Nw2eyDlbTdZwd9GYk98DZG9QItIiTlFLHJHjxP3FA==}
    engines: {node: '>=12'}
    cpu: [ppc64]
    os: [linux]

  '@esbuild/linux-ppc64@0.19.12':
    resolution: {integrity: sha512-nYJA2/QPimDQOh1rKWedNOe3Gfc8PabU7HT3iXWtNUbRzXS9+vgB0Fjaqr//XNbd82mCxHzik2qotuI89cfixg==}
    engines: {node: '>=12'}
    cpu: [ppc64]
    os: [linux]

  '@esbuild/linux-ppc64@0.20.2':
    resolution: {integrity: sha512-rD3KsaDprDcfajSKdn25ooz5J5/fWBylaaXkuotBDGnMnDP1Uv5DLAN/45qfnf3JDYyJv/ytGHQaziHUdyzaAg==}
    engines: {node: '>=12'}
    cpu: [ppc64]
    os: [linux]

  '@esbuild/linux-riscv64@0.18.20':
    resolution: {integrity: sha512-WSxo6h5ecI5XH34KC7w5veNnKkju3zBRLEQNY7mv5mtBmrP/MjNBCAlsM2u5hDBlS3NGcTQpoBvRzqBcRtpq1A==}
    engines: {node: '>=12'}
    cpu: [riscv64]
    os: [linux]

  '@esbuild/linux-riscv64@0.19.12':
    resolution: {integrity: sha512-2MueBrlPQCw5dVJJpQdUYgeqIzDQgw3QtiAHUC4RBz9FXPrskyyU3VI1hw7C0BSKB9OduwSJ79FTCqtGMWqJHg==}
    engines: {node: '>=12'}
    cpu: [riscv64]
    os: [linux]

  '@esbuild/linux-riscv64@0.20.2':
    resolution: {integrity: sha512-snwmBKacKmwTMmhLlz/3aH1Q9T8v45bKYGE3j26TsaOVtjIag4wLfWSiZykXzXuE1kbCE+zJRmwp+ZbIHinnVg==}
    engines: {node: '>=12'}
    cpu: [riscv64]
    os: [linux]

  '@esbuild/linux-s390x@0.18.20':
    resolution: {integrity: sha512-+8231GMs3mAEth6Ja1iK0a1sQ3ohfcpzpRLH8uuc5/KVDFneH6jtAJLFGafpzpMRO6DzJ6AvXKze9LfFMrIHVQ==}
    engines: {node: '>=12'}
    cpu: [s390x]
    os: [linux]

  '@esbuild/linux-s390x@0.19.12':
    resolution: {integrity: sha512-+Pil1Nv3Umes4m3AZKqA2anfhJiVmNCYkPchwFJNEJN5QxmTs1uzyy4TvmDrCRNT2ApwSari7ZIgrPeUx4UZDg==}
    engines: {node: '>=12'}
    cpu: [s390x]
    os: [linux]

  '@esbuild/linux-s390x@0.20.2':
    resolution: {integrity: sha512-wcWISOobRWNm3cezm5HOZcYz1sKoHLd8VL1dl309DiixxVFoFe/o8HnwuIwn6sXre88Nwj+VwZUvJf4AFxkyrQ==}
    engines: {node: '>=12'}
    cpu: [s390x]
    os: [linux]

  '@esbuild/linux-x64@0.18.20':
    resolution: {integrity: sha512-UYqiqemphJcNsFEskc73jQ7B9jgwjWrSayxawS6UVFZGWrAAtkzjxSqnoclCXxWtfwLdzU+vTpcNYhpn43uP1w==}
    engines: {node: '>=12'}
    cpu: [x64]
    os: [linux]

  '@esbuild/linux-x64@0.19.12':
    resolution: {integrity: sha512-B71g1QpxfwBvNrfyJdVDexenDIt1CiDN1TIXLbhOw0KhJzE78KIFGX6OJ9MrtC0oOqMWf+0xop4qEU8JrJTwCg==}
    engines: {node: '>=12'}
    cpu: [x64]
    os: [linux]

  '@esbuild/linux-x64@0.20.2':
    resolution: {integrity: sha512-1MdwI6OOTsfQfek8sLwgyjOXAu+wKhLEoaOLTjbijk6E2WONYpH9ZU2mNtR+lZ2B4uwr+usqGuVfFT9tMtGvGw==}
    engines: {node: '>=12'}
    cpu: [x64]
    os: [linux]

  '@esbuild/netbsd-x64@0.18.20':
    resolution: {integrity: sha512-iO1c++VP6xUBUmltHZoMtCUdPlnPGdBom6IrO4gyKPFFVBKioIImVooR5I83nTew5UOYrk3gIJhbZh8X44y06A==}
    engines: {node: '>=12'}
    cpu: [x64]
    os: [netbsd]

  '@esbuild/netbsd-x64@0.19.12':
    resolution: {integrity: sha512-3ltjQ7n1owJgFbuC61Oj++XhtzmymoCihNFgT84UAmJnxJfm4sYCiSLTXZtE00VWYpPMYc+ZQmB6xbSdVh0JWA==}
    engines: {node: '>=12'}
    cpu: [x64]
    os: [netbsd]

  '@esbuild/netbsd-x64@0.20.2':
    resolution: {integrity: sha512-K8/DhBxcVQkzYc43yJXDSyjlFeHQJBiowJ0uVL6Tor3jGQfSGHNNJcWxNbOI8v5k82prYqzPuwkzHt3J1T1iZQ==}
    engines: {node: '>=12'}
    cpu: [x64]
    os: [netbsd]

  '@esbuild/openbsd-x64@0.18.20':
    resolution: {integrity: sha512-e5e4YSsuQfX4cxcygw/UCPIEP6wbIL+se3sxPdCiMbFLBWu0eiZOJ7WoD+ptCLrmjZBK1Wk7I6D/I3NglUGOxg==}
    engines: {node: '>=12'}
    cpu: [x64]
    os: [openbsd]

  '@esbuild/openbsd-x64@0.19.12':
    resolution: {integrity: sha512-RbrfTB9SWsr0kWmb9srfF+L933uMDdu9BIzdA7os2t0TXhCRjrQyCeOt6wVxr79CKD4c+p+YhCj31HBkYcXebw==}
    engines: {node: '>=12'}
    cpu: [x64]
    os: [openbsd]

  '@esbuild/openbsd-x64@0.20.2':
    resolution: {integrity: sha512-eMpKlV0SThJmmJgiVyN9jTPJ2VBPquf6Kt/nAoo6DgHAoN57K15ZghiHaMvqjCye/uU4X5u3YSMgVBI1h3vKrQ==}
    engines: {node: '>=12'}
    cpu: [x64]
    os: [openbsd]

  '@esbuild/sunos-x64@0.18.20':
    resolution: {integrity: sha512-kDbFRFp0YpTQVVrqUd5FTYmWo45zGaXe0X8E1G/LKFC0v8x0vWrhOWSLITcCn63lmZIxfOMXtCfti/RxN/0wnQ==}
    engines: {node: '>=12'}
    cpu: [x64]
    os: [sunos]

  '@esbuild/sunos-x64@0.19.12':
    resolution: {integrity: sha512-HKjJwRrW8uWtCQnQOz9qcU3mUZhTUQvi56Q8DPTLLB+DawoiQdjsYq+j+D3s9I8VFtDr+F9CjgXKKC4ss89IeA==}
    engines: {node: '>=12'}
    cpu: [x64]
    os: [sunos]

  '@esbuild/sunos-x64@0.20.2':
    resolution: {integrity: sha512-2UyFtRC6cXLyejf/YEld4Hajo7UHILetzE1vsRcGL3earZEW77JxrFjH4Ez2qaTiEfMgAXxfAZCm1fvM/G/o8w==}
    engines: {node: '>=12'}
    cpu: [x64]
    os: [sunos]

  '@esbuild/win32-arm64@0.18.20':
    resolution: {integrity: sha512-ddYFR6ItYgoaq4v4JmQQaAI5s7npztfV4Ag6NrhiaW0RrnOXqBkgwZLofVTlq1daVTQNhtI5oieTvkRPfZrePg==}
    engines: {node: '>=12'}
    cpu: [arm64]
    os: [win32]

  '@esbuild/win32-arm64@0.19.12':
    resolution: {integrity: sha512-URgtR1dJnmGvX864pn1B2YUYNzjmXkuJOIqG2HdU62MVS4EHpU2946OZoTMnRUHklGtJdJZ33QfzdjGACXhn1A==}
    engines: {node: '>=12'}
    cpu: [arm64]
    os: [win32]

  '@esbuild/win32-arm64@0.20.2':
    resolution: {integrity: sha512-GRibxoawM9ZCnDxnP3usoUDO9vUkpAxIIZ6GQI+IlVmr5kP3zUq+l17xELTHMWTWzjxa2guPNyrpq1GWmPvcGQ==}
    engines: {node: '>=12'}
    cpu: [arm64]
    os: [win32]

  '@esbuild/win32-ia32@0.18.20':
    resolution: {integrity: sha512-Wv7QBi3ID/rROT08SABTS7eV4hX26sVduqDOTe1MvGMjNd3EjOz4b7zeexIR62GTIEKrfJXKL9LFxTYgkyeu7g==}
    engines: {node: '>=12'}
    cpu: [ia32]
    os: [win32]

  '@esbuild/win32-ia32@0.19.12':
    resolution: {integrity: sha512-+ZOE6pUkMOJfmxmBZElNOx72NKpIa/HFOMGzu8fqzQJ5kgf6aTGrcJaFsNiVMH4JKpMipyK+7k0n2UXN7a8YKQ==}
    engines: {node: '>=12'}
    cpu: [ia32]
    os: [win32]

  '@esbuild/win32-ia32@0.20.2':
    resolution: {integrity: sha512-HfLOfn9YWmkSKRQqovpnITazdtquEW8/SoHW7pWpuEeguaZI4QnCRW6b+oZTztdBnZOS2hqJ6im/D5cPzBTTlQ==}
    engines: {node: '>=12'}
    cpu: [ia32]
    os: [win32]

  '@esbuild/win32-x64@0.18.20':
    resolution: {integrity: sha512-kTdfRcSiDfQca/y9QIkng02avJ+NCaQvrMejlsB3RRv5sE9rRoeBPISaZpKxHELzRxZyLvNts1P27W3wV+8geQ==}
    engines: {node: '>=12'}
    cpu: [x64]
    os: [win32]

  '@esbuild/win32-x64@0.19.12':
    resolution: {integrity: sha512-T1QyPSDCyMXaO3pzBkF96E8xMkiRYbUEZADd29SyPGabqxMViNoii+NcK7eWJAEoU6RZyEm5lVSIjTmcdoB9HA==}
    engines: {node: '>=12'}
    cpu: [x64]
    os: [win32]

  '@esbuild/win32-x64@0.20.2':
    resolution: {integrity: sha512-N49X4lJX27+l9jbLKSqZ6bKNjzQvHaT8IIFUy+YIqmXQdjYCToGWwOItDrfby14c78aDd5NHQl29xingXfCdLQ==}
    engines: {node: '>=12'}
    cpu: [x64]
    os: [win32]

  '@eslint-community/eslint-utils@4.4.0':
    resolution: {integrity: sha512-1/sA4dwrzBAyeUoQ6oxahHKmrZvsnLCg4RfxW3ZFGGmQkSNQPFNLV9CUEFQP1x9EYXHTo5p6xdhZM1Ne9p/AfA==}
    engines: {node: ^12.22.0 || ^14.17.0 || >=16.0.0}
    peerDependencies:
      eslint: ^6.0.0 || ^7.0.0 || >=8.0.0

  '@eslint-community/regexpp@4.10.0':
    resolution: {integrity: sha512-Cu96Sd2By9mCNTx2iyKOmq10v22jUVQv0lQnlGNy16oE9589yE+QADPbrMGCkA51cKZSg3Pu/aTJVTGfL/qjUA==}
    engines: {node: ^12.0.0 || ^14.0.0 || >=16.0.0}

  '@eslint/eslintrc@2.1.4':
    resolution: {integrity: sha512-269Z39MS6wVJtsoUl10L60WdkhJVdPG24Q4eZTH3nnF6lpvSShEK3wQjDX9JRWAUPvPh7COouPpU9IrqaZFvtQ==}
    engines: {node: ^12.22.0 || ^14.17.0 || >=16.0.0}

  '@eslint/js@8.57.0':
    resolution: {integrity: sha512-Ys+3g2TaW7gADOJzPt83SJtCDhMjndcDMFVQ/Tj9iA1BfJzFKD9mAUXT3OenpuPHbI6P/myECxRJrofUsDx/5g==}
    engines: {node: ^12.22.0 || ^14.17.0 || >=16.0.0}

  '@floating-ui/core@1.6.0':
    resolution: {integrity: sha512-PcF++MykgmTj3CIyOQbKA/hDzOAiqI3mhuoN44WRCopIs1sgoDoU4oty4Jtqaj/y3oDU6fnVSm4QG0a3t5i0+g==}

  '@floating-ui/dom@1.6.3':
    resolution: {integrity: sha512-RnDthu3mzPlQ31Ss/BTwQ1zjzIhr3lk1gZB1OC56h/1vEtaXkESrOqL5fQVMfXpwGtRwX+YsZBdyHtJMQnkArw==}

  '@floating-ui/react-dom@2.0.8':
    resolution: {integrity: sha512-HOdqOt3R3OGeTKidaLvJKcgg75S6tibQ3Tif4eyd91QnIJWr0NLvoXFpJA/j8HqkFSL68GDca9AuyWEHlhyClw==}
    peerDependencies:
      react: '>=16.8.0'
      react-dom: '>=16.8.0'

  '@floating-ui/react@0.26.9':
    resolution: {integrity: sha512-p86wynZJVEkEq2BBjY/8p2g3biQ6TlgT4o/3KgFKyTWoJLU1GZ8wpctwRqtkEl2tseYA+kw7dBAIDFcednfI5w==}
    peerDependencies:
      react: '>=16.8.0'
      react-dom: '>=16.8.0'

  '@floating-ui/utils@0.2.1':
    resolution: {integrity: sha512-9TANp6GPoMtYzQdt54kfAyMmz1+osLlXdg2ENroU7zzrtflTLrrC/lgrIfaSe+Wu0b89GKccT7vxXA0MoAIO+Q==}

  '@homarr/gridstack@1.0.0':
    resolution: {integrity: sha512-KM9024BipLD9BmtM6jHI8OKLZ1Iy4vZdTfU53ww4qEda/330XQYhIC2SBcQgkNnDB2MTkn/laNSO5gTy+lJg9Q==}

  '@humanwhocodes/config-array@0.11.14':
    resolution: {integrity: sha512-3T8LkOmg45BV5FICb15QQMsyUSWrQ8AygVfC7ZG32zOalnqrilm018ZVCw0eapXux8FtA33q8PSRSstjee3jSg==}
    engines: {node: '>=10.10.0'}

  '@humanwhocodes/module-importer@1.0.1':
    resolution: {integrity: sha512-bxveV4V8v5Yb4ncFTT3rPSgZBOpCkjfK0y4oVVVJwIuDVBRMDXrPyXRL988i5ap9m9bnyEEjWfm5WkBmtffLfA==}
    engines: {node: '>=12.22'}

  '@humanwhocodes/object-schema@2.0.2':
    resolution: {integrity: sha512-6EwiSjwWYP7pTckG6I5eyFANjPhmPjUX9JRLUSfNPC7FX7zK9gyZAfUEaECL6ALTpGX5AjnBq3C9XmVWPitNpw==}

  '@ianvs/prettier-plugin-sort-imports@4.2.1':
    resolution: {integrity: sha512-NKN1LVFWUDGDGr3vt+6Ey3qPeN/163uR1pOPAlkWpgvAqgxQ6kSdUf1F0it8aHUtKRUzEGcK38Wxd07O61d7+Q==}
    peerDependencies:
      '@vue/compiler-sfc': 2.7.x || 3.x
      prettier: 2 || 3
    peerDependenciesMeta:
      '@vue/compiler-sfc':
        optional: true

  '@ioredis/commands@1.2.0':
    resolution: {integrity: sha512-Sx1pU8EM64o2BrqNpEO1CNLtKQwyhuXuqyfH7oGKCk+1a33d2r5saW8zNwm3j6BTExtjrv2BxTgzzkMwts6vGg==}

  '@isaacs/cliui@8.0.2':
    resolution: {integrity: sha512-O8jcjabXaleOG9DQ0+ARXWZBTfnP4WNAqzuiJK7ll44AmxGKv/J2M4TPjxjY3znBCfvBXFzucm1twdyFybFqEA==}
    engines: {node: '>=12'}

  '@istanbuljs/schema@0.1.3':
    resolution: {integrity: sha512-ZXRY4jNvVgSVQ8DL3LTcakaAtXwTVUxE81hslsyD2AtoXW/wVob10HkOJ1X/pAlcI7D+2YoZKg5do8G/w6RYgA==}
    engines: {node: '>=8'}

  '@jest/schemas@29.6.3':
    resolution: {integrity: sha512-mo5j5X+jIZmJQveBKeS/clAueipV7KgiX1vMgCxam1RNYiqE1w62n0/tJJnHtjW8ZHcQco5gY85jA3mi0L+nSA==}
    engines: {node: ^14.15.0 || ^16.10.0 || >=18.0.0}

  '@jridgewell/gen-mapping@0.3.3':
    resolution: {integrity: sha512-HLhSWOLRi875zjjMG/r+Nv0oCW8umGb0BgEhyX3dDX3egwZtB8PqLnjz3yedt8R5StBrzcg4aBpnh8UA9D1BoQ==}
    engines: {node: '>=6.0.0'}

  '@jridgewell/gen-mapping@0.3.5':
    resolution: {integrity: sha512-IzL8ZoEDIBRWEzlCcRhOaCupYyN5gdIK+Q6fbFdPDg6HqX6jpkItn7DFIpW9LQzXG6Df9sA7+OKnq0qlz/GaQg==}
    engines: {node: '>=6.0.0'}

  '@jridgewell/resolve-uri@3.1.2':
    resolution: {integrity: sha512-bRISgCIjP20/tbWSPWMEi54QVPRZExkuD9lJL+UIxUKtwVJA8wW1Trb1jMs1RFXo1CBTNZ/5hpC9QvmKWdopKw==}
    engines: {node: '>=6.0.0'}

  '@jridgewell/set-array@1.1.2':
    resolution: {integrity: sha512-xnkseuNADM0gt2bs+BvhO0p78Mk762YnZdsuzFV018NoG1Sj1SCQvpSqa7XUaTam5vAGasABV9qXASMKnFMwMw==}
    engines: {node: '>=6.0.0'}

  '@jridgewell/set-array@1.2.1':
    resolution: {integrity: sha512-R8gLRTZeyp03ymzP/6Lil/28tGeGEzhx1q2k703KGWRAI1VdvPIXdG70VJc2pAMw3NA6JKL5hhFu1sJX0Mnn/A==}
    engines: {node: '>=6.0.0'}

  '@jridgewell/source-map@0.3.6':
    resolution: {integrity: sha512-1ZJTZebgqllO79ue2bm3rIGud/bOe0pP5BjSRCRxxYkEZS8STV7zN84UBbiYu7jy+eCKSnVIUgoWWE/tt+shMQ==}

  '@jridgewell/sourcemap-codec@1.4.15':
    resolution: {integrity: sha512-eF2rxCRulEKXHTRiDrDy6erMYWqNw4LPdQ8UQA4huuxaQsVeRPFl2oM8oDGxMFhJUWZf9McpLtJasDDZb/Bpeg==}

  '@jridgewell/trace-mapping@0.3.25':
    resolution: {integrity: sha512-vNk6aEwybGtawWmy/PzwnGDOjCkLWSD2wqvjGGAgOAwCGWySYXfYoxt00IJkTF+8Lb57DwOb3Aa0o9CApepiYQ==}

  '@jridgewell/trace-mapping@0.3.9':
    resolution: {integrity: sha512-3Belt6tdc8bPgAtbcmdtNJlirVoTmEb5e2gC94PnkwEW9jI6CAHUeoG85tjWP5WquqfavoMtMwiG4P926ZKKuQ==}

  '@mantine/colors-generator@7.9.2':
    resolution: {integrity: sha512-PxGET2EosF2EvBHDPvC0dFolry6YFNEHoieZkhVm8o0a7NclBadkbbRiVDH5qZ7xOKM+94Jf+NCfitXdqKKsAg==}
    peerDependencies:
      chroma-js: ^2.4.2

  '@mantine/core@7.9.2':
    resolution: {integrity: sha512-ARNEiREF70tikW6at8QwFFcDbtennPjnhPOifaDL1sQurO3ORN/iOUFxiH1npWoqNydUZHxhsfFVpte8NNf/oQ==}
    peerDependencies:
      '@mantine/hooks': 7.9.2
      react: ^18.2.0
      react-dom: ^18.2.0

  '@mantine/dates@7.9.2':
    resolution: {integrity: sha512-jbSHNuaZk0Fn/TfVFDM/l9cW1pt4kdGPCOD17SkTwuvSnlMjj7TTjp8I5UCrnNTbmrlUR451HrOGPD0j6vBSFg==}
    peerDependencies:
      '@mantine/core': 7.9.2
      '@mantine/hooks': 7.9.2
      dayjs: '>=1.0.0'
      react: ^18.2.0
      react-dom: ^18.2.0

  '@mantine/form@7.9.2':
    resolution: {integrity: sha512-G3n4VcK8LksJG9NncOwROXwxIJPXhpFF5FNemU+mCyuqzYI2bj8qsLh12e3wf9m1eZ2kmYjK4UpqP/AOptHHCQ==}
    peerDependencies:
      react: ^18.2.0

  '@mantine/hooks@7.9.2':
    resolution: {integrity: sha512-qT8vvHZ8K/qFXSSIyq/NHpKgtEs1Vas4Z2tPPtMTN7oyibjsel09XebPAt59nkJS/SACQbja0GZ4lUXI2+AFFw==}
    peerDependencies:
      react: ^18.2.0

  '@mantine/modals@7.9.2':
    resolution: {integrity: sha512-ViXo6wCsvxYz0XEKUP2wQZwPgUkTGqqeyqS11axhzZbDmbxvXC2uUX9jl1mlDNj83b/ynVqjKms5mW2p81+AuA==}
    peerDependencies:
      '@mantine/core': 7.9.2
      '@mantine/hooks': 7.9.2
      react: ^18.2.0
      react-dom: ^18.2.0

  '@mantine/notifications@7.9.2':
    resolution: {integrity: sha512-ERgmPLkiVPOqPjCVfSSK2QcRb/2W9wJVPpIlkSyMNYUWosceAH9uPhZCtnWxyRqH/PLhYtOOflxq2i4hiArEJQ==}
    peerDependencies:
      '@mantine/core': 7.9.2
      '@mantine/hooks': 7.9.2
      react: ^18.2.0
      react-dom: ^18.2.0

  '@mantine/spotlight@7.9.2':
    resolution: {integrity: sha512-iNz6yk2nioWz28AqZpmLQ/iwYn0Vqx5hMzmCEIcHPJIxkSxbBNktGjiFLTqb30Wht1ITelmUuBEfkWGGgyYzgg==}
    peerDependencies:
      '@mantine/core': 7.9.2
      '@mantine/hooks': 7.9.2
      react: ^18.2.0
      react-dom: ^18.2.0

  '@mantine/store@7.9.2':
    resolution: {integrity: sha512-oqCjse3cAp0DQI1fT5AWLW+Me6Mu4b2DVPpoRRwm7Ptw8gzUEmxb/9Brx2rkhaAym+S9sGe8IdEpNVLXaZyGXw==}
    peerDependencies:
      react: ^18.2.0

  '@mantine/tiptap@7.9.2':
    resolution: {integrity: sha512-E32/0/2kSLZItXEgadK5el5YY3E7uCnFFc19qL18XSI6RLytrJhDyw0aoIxfeRxkkfFZjSUkrtec7XNWo4hUQQ==}
    peerDependencies:
      '@mantine/core': 7.9.2
      '@mantine/hooks': 7.9.2
      '@tiptap/extension-link': '>=2.1.12'
      '@tiptap/react': '>=2.1.12'
      react: ^18.2.0
      react-dom: ^18.2.0

  '@mapbox/node-pre-gyp@1.0.11':
    resolution: {integrity: sha512-Yhlar6v9WQgUp/He7BdgzOz8lqMQ8sU+jkCq7Wx8Myc5YFJLbEe7lgui/V7G1qB1DJykHSGwreceSaD60Y0PUQ==}
    hasBin: true

  '@next/env@14.2.3':
    resolution: {integrity: sha512-W7fd7IbkfmeeY2gXrzJYDx8D2lWKbVoTIj1o1ScPHNzvp30s1AuoEFSdr39bC5sjxJaxTtq3OTCZboNp0lNWHA==}

  '@next/eslint-plugin-next@14.2.3':
    resolution: {integrity: sha512-L3oDricIIjgj1AVnRdRor21gI7mShlSwU/1ZGHmqM3LzHhXXhdkrfeNY5zif25Bi5Dd7fiJHsbhoZCHfXYvlAw==}

  '@next/swc-darwin-arm64@14.2.3':
    resolution: {integrity: sha512-3pEYo/RaGqPP0YzwnlmPN2puaF2WMLM3apt5jLW2fFdXD9+pqcoTzRk+iZsf8ta7+quAe4Q6Ms0nR0SFGFdS1A==}
    engines: {node: '>= 10'}
    cpu: [arm64]
    os: [darwin]

  '@next/swc-darwin-x64@14.2.3':
    resolution: {integrity: sha512-6adp7waE6P1TYFSXpY366xwsOnEXM+y1kgRpjSRVI2CBDOcbRjsJ67Z6EgKIqWIue52d2q/Mx8g9MszARj8IEA==}
    engines: {node: '>= 10'}
    cpu: [x64]
    os: [darwin]

  '@next/swc-linux-arm64-gnu@14.2.3':
    resolution: {integrity: sha512-cuzCE/1G0ZSnTAHJPUT1rPgQx1w5tzSX7POXSLaS7w2nIUJUD+e25QoXD/hMfxbsT9rslEXugWypJMILBj/QsA==}
    engines: {node: '>= 10'}
    cpu: [arm64]
    os: [linux]

  '@next/swc-linux-arm64-musl@14.2.3':
    resolution: {integrity: sha512-0D4/oMM2Y9Ta3nGuCcQN8jjJjmDPYpHX9OJzqk42NZGJocU2MqhBq5tWkJrUQOQY9N+In9xOdymzapM09GeiZw==}
    engines: {node: '>= 10'}
    cpu: [arm64]
    os: [linux]

  '@next/swc-linux-x64-gnu@14.2.3':
    resolution: {integrity: sha512-ENPiNnBNDInBLyUU5ii8PMQh+4XLr4pG51tOp6aJ9xqFQ2iRI6IH0Ds2yJkAzNV1CfyagcyzPfROMViS2wOZ9w==}
    engines: {node: '>= 10'}
    cpu: [x64]
    os: [linux]

  '@next/swc-linux-x64-musl@14.2.3':
    resolution: {integrity: sha512-BTAbq0LnCbF5MtoM7I/9UeUu/8ZBY0i8SFjUMCbPDOLv+un67e2JgyN4pmgfXBwy/I+RHu8q+k+MCkDN6P9ViQ==}
    engines: {node: '>= 10'}
    cpu: [x64]
    os: [linux]

  '@next/swc-win32-arm64-msvc@14.2.3':
    resolution: {integrity: sha512-AEHIw/dhAMLNFJFJIJIyOFDzrzI5bAjI9J26gbO5xhAKHYTZ9Or04BesFPXiAYXDNdrwTP2dQceYA4dL1geu8A==}
    engines: {node: '>= 10'}
    cpu: [arm64]
    os: [win32]

  '@next/swc-win32-ia32-msvc@14.2.3':
    resolution: {integrity: sha512-vga40n1q6aYb0CLrM+eEmisfKCR45ixQYXuBXxOOmmoV8sYST9k7E3US32FsY+CkkF7NtzdcebiFT4CHuMSyZw==}
    engines: {node: '>= 10'}
    cpu: [ia32]
    os: [win32]

  '@next/swc-win32-x64-msvc@14.2.3':
    resolution: {integrity: sha512-Q1/zm43RWynxrO7lW4ehciQVj+5ePBhOK+/K2P7pLFX3JaJ/IZVC69SHidrmZSOkqz7ECIOhhy7XhAFG4JYyHA==}
    engines: {node: '>= 10'}
    cpu: [x64]
    os: [win32]

  '@noble/hashes@1.3.3':
    resolution: {integrity: sha512-V7/fPHgl+jsVPXqqeOzT8egNj2iBIVt+ECeMMG8TdcnTikP3oaBtUVqpT/gYCR68aEBJSF+XbYUxStjbFMqIIA==}
    engines: {node: '>= 16'}

  '@nodelib/fs.scandir@2.1.5':
    resolution: {integrity: sha512-vq24Bq3ym5HEQm2NKCr3yXDwjc7vTsEThRDnkp2DK9p1uqLR+DHurm/NOTo0KG7HYHU7eppKZj3MyqYuMBf62g==}
    engines: {node: '>= 8'}

  '@nodelib/fs.stat@2.0.5':
    resolution: {integrity: sha512-RkhPPp2zrqDAQA/2jNhnztcPAlv64XdhIp7a7454A5ovI7Bukxgt7MX7udwAu3zg1DcpPU0rz3VV1SeaqvY4+A==}
    engines: {node: '>= 8'}

  '@nodelib/fs.walk@1.2.8':
    resolution: {integrity: sha512-oGB+UxlgWcgQkgwo8GcEGwemoTFt3FIO9ababBmaGwXIoBKZ+GTy0pP185beGg7Llih/NSHSV2XAs1lnznocSg==}
    engines: {node: '>= 8'}

  '@panva/hkdf@1.1.1':
    resolution: {integrity: sha512-dhPeilub1NuIG0X5Kvhh9lH4iW3ZsHlnzwgwbOlgwQ2wG1IqFzsgHqmKPk3WzsdWAeaxKJxgM0+W433RmN45GA==}

  '@paralleldrive/cuid2@2.2.2':
    resolution: {integrity: sha512-ZOBkgDwEdoYVlSeRbYYXs0S9MejQofiVYoTbKzy/6GQa39/q5tQU2IX46+shYnUkpEl3wc+J6wRlar7r2EK2xA==}

  '@pkgjs/parseargs@0.11.0':
    resolution: {integrity: sha512-+1VkjdD0QBLPodGrJUeqarH8VAIvQODIbwh9XpP5Syisf7YoQgsJKPNFoqqLQlu+VQ/tVSshMR6loPMn8U+dPg==}
    engines: {node: '>=14'}

  '@polka/url@1.0.0-next.24':
    resolution: {integrity: sha512-2LuNTFBIO0m7kKIQvvPHN6UE63VjpmL9rnEEaOOaiSPbZK+zUOYIzBAWcED+3XYzhYsd/0mD57VdxAEqqV52CQ==}

  '@popperjs/core@2.11.8':
    resolution: {integrity: sha512-P1st0aksCrn9sGZhp8GMYwBnQsbvAWsZAX44oXNNvLHGqAOcoVxmjZiohstwQ7SqKnbR47akdNi+uleWD8+g6A==}

  '@remirror/core-constants@2.0.2':
    resolution: {integrity: sha512-dyHY+sMF0ihPus3O27ODd4+agdHMEmuRdyiZJ2CCWjPV5UFmn17ZbElvk6WOGVE4rdCJKZQCrPV2BcikOMLUGQ==}

  '@remirror/core-helpers@3.0.0':
    resolution: {integrity: sha512-tusEgQJIqg4qKj6HSBUFcyRnWnziw3neh4T9wOmsPGHFC3w9kl5KSrDb9UAgE8uX6y32FnS7vJ955mWOl3n50A==}

  '@remirror/types@1.0.1':
    resolution: {integrity: sha512-VlZQxwGnt1jtQ18D6JqdIF+uFZo525WEqrfp9BOc3COPpK4+AWCgdnAWL+ho6imWcoINlGjR/+3b6y5C1vBVEA==}

  '@rollup/rollup-android-arm-eabi@4.13.0':
    resolution: {integrity: sha512-5ZYPOuaAqEH/W3gYsRkxQATBW3Ii1MfaT4EQstTnLKViLi2gLSQmlmtTpGucNP3sXEpOiI5tdGhjdE111ekyEg==}
    cpu: [arm]
    os: [android]

  '@rollup/rollup-android-arm64@4.13.0':
    resolution: {integrity: sha512-BSbaCmn8ZadK3UAQdlauSvtaJjhlDEjS5hEVVIN3A4bbl3X+otyf/kOJV08bYiRxfejP3DXFzO2jz3G20107+Q==}
    cpu: [arm64]
    os: [android]

  '@rollup/rollup-darwin-arm64@4.13.0':
    resolution: {integrity: sha512-Ovf2evVaP6sW5Ut0GHyUSOqA6tVKfrTHddtmxGQc1CTQa1Cw3/KMCDEEICZBbyppcwnhMwcDce9ZRxdWRpVd6g==}
    cpu: [arm64]
    os: [darwin]

  '@rollup/rollup-darwin-x64@4.13.0':
    resolution: {integrity: sha512-U+Jcxm89UTK592vZ2J9st9ajRv/hrwHdnvyuJpa5A2ngGSVHypigidkQJP+YiGL6JODiUeMzkqQzbCG3At81Gg==}
    cpu: [x64]
    os: [darwin]

  '@rollup/rollup-linux-arm-gnueabihf@4.13.0':
    resolution: {integrity: sha512-8wZidaUJUTIR5T4vRS22VkSMOVooG0F4N+JSwQXWSRiC6yfEsFMLTYRFHvby5mFFuExHa/yAp9juSphQQJAijQ==}
    cpu: [arm]
    os: [linux]

  '@rollup/rollup-linux-arm64-gnu@4.13.0':
    resolution: {integrity: sha512-Iu0Kno1vrD7zHQDxOmvweqLkAzjxEVqNhUIXBsZ8hu8Oak7/5VTPrxOEZXYC1nmrBVJp0ZcL2E7lSuuOVaE3+w==}
    cpu: [arm64]
    os: [linux]

  '@rollup/rollup-linux-arm64-musl@4.13.0':
    resolution: {integrity: sha512-C31QrW47llgVyrRjIwiOwsHFcaIwmkKi3PCroQY5aVq4H0A5v/vVVAtFsI1nfBngtoRpeREvZOkIhmRwUKkAdw==}
    cpu: [arm64]
    os: [linux]

  '@rollup/rollup-linux-riscv64-gnu@4.13.0':
    resolution: {integrity: sha512-Oq90dtMHvthFOPMl7pt7KmxzX7E71AfyIhh+cPhLY9oko97Zf2C9tt/XJD4RgxhaGeAraAXDtqxvKE1y/j35lA==}
    cpu: [riscv64]
    os: [linux]

  '@rollup/rollup-linux-x64-gnu@4.13.0':
    resolution: {integrity: sha512-yUD/8wMffnTKuiIsl6xU+4IA8UNhQ/f1sAnQebmE/lyQ8abjsVyDkyRkWop0kdMhKMprpNIhPmYlCxgHrPoXoA==}
    cpu: [x64]
    os: [linux]

  '@rollup/rollup-linux-x64-musl@4.13.0':
    resolution: {integrity: sha512-9RyNqoFNdF0vu/qqX63fKotBh43fJQeYC98hCaf89DYQpv+xu0D8QFSOS0biA7cGuqJFOc1bJ+m2rhhsKcw1hw==}
    cpu: [x64]
    os: [linux]

  '@rollup/rollup-win32-arm64-msvc@4.13.0':
    resolution: {integrity: sha512-46ue8ymtm/5PUU6pCvjlic0z82qWkxv54GTJZgHrQUuZnVH+tvvSP0LsozIDsCBFO4VjJ13N68wqrKSeScUKdA==}
    cpu: [arm64]
    os: [win32]

  '@rollup/rollup-win32-ia32-msvc@4.13.0':
    resolution: {integrity: sha512-P5/MqLdLSlqxbeuJ3YDeX37srC8mCflSyTrUsgbU1c/U9j6l2g2GiIdYaGD9QjdMQPMSgYm7hgg0551wHyIluw==}
    cpu: [ia32]
    os: [win32]

  '@rollup/rollup-win32-x64-msvc@4.13.0':
    resolution: {integrity: sha512-UKXUQNbO3DOhzLRwHSpa0HnhhCgNODvfoPWv2FCXme8N/ANFfhIPMGuOT+QuKd16+B5yxZ0HdpNlqPvTMS1qfw==}
    cpu: [x64]
    os: [win32]

  '@sinclair/typebox@0.27.8':
    resolution: {integrity: sha512-+Fj43pSMwJs4KRrH/938Uf+uAELIgVBmQzg/q1YG10djyfA3TnrU8N8XzqCh/okZdszqBQTZf96idMfE5lnwTA==}

  '@swc/counter@0.1.3':
    resolution: {integrity: sha512-e2BR4lsJkkRlKZ/qCHPw9ZaSxc0MVUd7gtbtaB7aMvHeJVYe8sOB8DBZkP2DtISHGSku9sCK6T6cnY0CtXrOCQ==}

  '@swc/helpers@0.5.5':
    resolution: {integrity: sha512-KGYxvIOXcceOAbEk4bi/dVLEK9z8sZ0uBB3Il5b1rhfClSpcX0yfRO0KmTkqR2cnQDymwLB+25ZyMzICg/cm/A==}

  '@t3-oss/env-core@0.10.1':
    resolution: {integrity: sha512-GcKZiCfWks5CTxhezn9k5zWX3sMDIYf6Kaxy2Gx9YEQftFcz8hDRN56hcbylyAO3t4jQnQ5ifLawINsNgCDpOg==}
    peerDependencies:
      typescript: '>=5.0.0'
      zod: ^3.0.0
    peerDependenciesMeta:
      typescript:
        optional: true

  '@t3-oss/env-nextjs@0.10.1':
    resolution: {integrity: sha512-iy2qqJLnFh1RjEWno2ZeyTu0ufomkXruUsOZludzDIroUabVvHsrSjtkHqwHp1/pgPUzN3yBRHMILW162X7x2Q==}
    peerDependencies:
      typescript: '>=5.0.0'
      zod: ^3.0.0
    peerDependenciesMeta:
      typescript:
        optional: true

  '@tabler/icons-react@3.4.0':
    resolution: {integrity: sha512-hwRXZ//7B3d8FSb2loMj67s8UZeneCsOCs+Acv0KllWXS15brpFjdi6ROf/Vq5+vr1brFf+xmSTiQkKlEF1Yaw==}
    peerDependencies:
      react: '>= 16'

  '@tabler/icons@3.4.0':
    resolution: {integrity: sha512-6gYHXG0xAJgt2KPcTYDqhe3xYoJMTgz/ZfYup4EUHsxzYsz6rBlt8WgavHsGaWckaqH7ApR/epYslfXZjK27yw==}

  '@tanstack/match-sorter-utils@8.15.1':
    resolution: {integrity: sha512-PnVV3d2poenUM31ZbZi/yXkBu3J7kd5k2u51CGwwNojag451AjTH9N6n41yjXz2fpLeewleyLBmNS6+HcGDlXw==}
    engines: {node: '>=12'}

  '@tanstack/query-core@5.36.1':
    resolution: {integrity: sha512-BteWYEPUcucEu3NBcDAgKuI4U25R9aPrHSP6YSf2NvaD2pSlIQTdqOfLRsxH9WdRYg7k0Uom35Uacb6nvbIMJg==}

  '@tanstack/query-devtools@5.37.1':
    resolution: {integrity: sha512-XcG4IIHIv0YQKrexTqo2zogQWR1Sz672tX2KsfE9kzB+9zhx44vRKH5si4WDILE1PIWQpStFs/NnrDQrBAUQpg==}

  '@tanstack/react-query-devtools@5.37.1':
    resolution: {integrity: sha512-fWL3rV/avL9HsHt3RVYxuLCqSHghBwSGPIUMDZ9hfg9PDjQaeI9d8kJj6yLoCBWUhTue5/rQbISvFtr+yxyYyA==}
    peerDependencies:
      '@tanstack/react-query': ^5.37.1
      react: ^18.0.0

  '@tanstack/react-query-next-experimental@5.37.1':
    resolution: {integrity: sha512-Z4ksCK2Ta4UhQ2fwowlOT3P94pcfRLIY+cHHsp92y2di9Bft6q6yODoDVOSvVho1tqQjlJemljegZaUZUvtKVA==}
    peerDependencies:
      '@tanstack/react-query': ^5.37.1
      next: ^13 || ^14
      react: ^18.0.0

  '@tanstack/react-query@5.37.1':
    resolution: {integrity: sha512-EhtBNA8GL3XFeSx6VYUjXQ96n44xe3JGKZCzBINrCYlxbZP6UwBafv7ti4eSRWc2Fy+fybQre0w17gR6lMzULA==}
    peerDependencies:
      react: ^18.0.0

  '@tanstack/react-table@8.16.0':
    resolution: {integrity: sha512-rKRjnt8ostqN2fercRVOIH/dq7MAmOENCMvVlKx6P9Iokhh6woBGnIZEkqsY/vEJf1jN3TqLOb34xQGLVRuhAg==}
    engines: {node: '>=12'}
    peerDependencies:
      react: '>=16.8'
      react-dom: '>=16.8'

  '@tanstack/react-virtual@3.5.0':
    resolution: {integrity: sha512-rtvo7KwuIvqK9zb0VZ5IL7fiJAEnG+0EiFZz8FUOs+2mhGqdGmjKIaT1XU7Zq0eFqL0jonLlhbayJI/J2SA/Bw==}
    peerDependencies:
      react: ^16.8.0 || ^17.0.0 || ^18.0.0
      react-dom: ^16.8.0 || ^17.0.0 || ^18.0.0

  '@tanstack/table-core@8.16.0':
    resolution: {integrity: sha512-dCG8vQGk4js5v88/k83tTedWOwjGnIyONrKpHpfmSJB8jwFHl8GSu1sBBxbtACVAPtAQgwNxl0rw1d3RqRM1Tg==}
    engines: {node: '>=12'}

  '@tanstack/virtual-core@3.5.0':
    resolution: {integrity: sha512-KnPRCkQTyqhanNC0K63GBG3wA8I+D1fQuVnAvcBF8f13akOKeQp1gSbu6f77zCxhEk727iV5oQnbHLYzHrECLg==}

  '@tiptap/core@2.4.0':
    resolution: {integrity: sha512-YJSahk8pkxpCs8SflCZfTnJpE7IPyUWIylfgXM2DefjRQa5DZ+c6sNY0s/zbxKYFQ6AuHVX40r9pCfcqHChGxQ==}
    peerDependencies:
      '@tiptap/pm': ^2.0.0

  '@tiptap/extension-blockquote@2.4.0':
    resolution: {integrity: sha512-nJJy4KsPgQqWTTDOWzFRdjCfG5+QExfZj44dulgDFNh+E66xhamnbM70PklllXJgEcge7xmT5oKM0gKls5XgFw==}
    peerDependencies:
      '@tiptap/core': ^2.0.0

  '@tiptap/extension-bold@2.4.0':
    resolution: {integrity: sha512-csnW6hMDEHoRfxcPRLSqeJn+j35Lgtt1YRiOwn7DlS66sAECGRuoGfCvQSPij0TCDp4VCR9if5Sf8EymhnQumQ==}
    peerDependencies:
      '@tiptap/core': ^2.0.0

  '@tiptap/extension-bubble-menu@2.4.0':
    resolution: {integrity: sha512-s99HmttUtpW3rScWq8rqk4+CGCwergNZbHLTkF6Rp6TSboMwfp+rwL5Q/JkcAG9KGLso1vGyXKbt1xHOvm8zMw==}
    peerDependencies:
      '@tiptap/core': ^2.0.0
      '@tiptap/pm': ^2.0.0

  '@tiptap/extension-bullet-list@2.4.0':
    resolution: {integrity: sha512-9S5DLIvFRBoExvmZ+/ErpTvs4Wf1yOEs8WXlKYUCcZssK7brTFj99XDwpHFA29HKDwma5q9UHhr2OB2o0JYAdw==}
    peerDependencies:
      '@tiptap/core': ^2.0.0

  '@tiptap/extension-code-block@2.4.0':
    resolution: {integrity: sha512-QWGdv1D56TBGbbJSj2cIiXGJEKguPiAl9ONzJ/Ql1ZksiQsYwx0YHriXX6TOC//T4VIf6NSClHEtwtxWBQ/Csg==}
    peerDependencies:
      '@tiptap/core': ^2.0.0
      '@tiptap/pm': ^2.0.0

  '@tiptap/extension-code@2.4.0':
    resolution: {integrity: sha512-wjhBukuiyJMq4cTcK3RBTzUPV24k5n1eEPlpmzku6ThwwkMdwynnMGMAmSF3fErh3AOyOUPoTTjgMYN2d10SJA==}
    peerDependencies:
      '@tiptap/core': ^2.0.0

  '@tiptap/extension-color@2.4.0':
    resolution: {integrity: sha512-aVuqGtzTIZO93niADdu+Hx8g03X0pS7wjrJcCcYkkDEbC/siC03zlxKZIYBW1Jiabe99Z7/s2KdtLoK6DW2A2g==}
    peerDependencies:
      '@tiptap/core': ^2.0.0
      '@tiptap/extension-text-style': ^2.0.0

  '@tiptap/extension-document@2.4.0':
    resolution: {integrity: sha512-3jRodQJZDGbXlRPERaloS+IERg/VwzpC1IO6YSJR9jVIsBO6xC29P3cKTQlg1XO7p6ZH/0ksK73VC5BzzTwoHg==}
    peerDependencies:
      '@tiptap/core': ^2.0.0

  '@tiptap/extension-dropcursor@2.4.0':
    resolution: {integrity: sha512-c46HoG2PEEpSZv5rmS5UX/lJ6/kP1iVO0Ax+6JrNfLEIiDULUoi20NqdjolEa38La2VhWvs+o20OviiTOKEE9g==}
    peerDependencies:
      '@tiptap/core': ^2.0.0
      '@tiptap/pm': ^2.0.0

  '@tiptap/extension-floating-menu@2.4.0':
    resolution: {integrity: sha512-vLb9v+htbHhXyty0oaXjT3VC8St4xuGSHWUB9GuAJAQ+NajIO6rBPbLUmm9qM0Eh2zico5mpSD1Qtn5FM6xYzg==}
    peerDependencies:
      '@tiptap/core': ^2.0.0
      '@tiptap/pm': ^2.0.0

  '@tiptap/extension-gapcursor@2.4.0':
    resolution: {integrity: sha512-F4y/0J2lseohkFUw9P2OpKhrJ6dHz69ZScABUvcHxjznJLd6+0Zt7014Lw5PA8/m2d/w0fX8LZQ88pZr4quZPQ==}
    peerDependencies:
      '@tiptap/core': ^2.0.0
      '@tiptap/pm': ^2.0.0

  '@tiptap/extension-hard-break@2.4.0':
    resolution: {integrity: sha512-3+Z6zxevtHza5IsDBZ4lZqvNR3Kvdqwxq/QKCKu9UhJN1DUjsg/l1Jn2NilSQ3NYkBYh2yJjT8CMo9pQIu776g==}
    peerDependencies:
      '@tiptap/core': ^2.0.0

  '@tiptap/extension-heading@2.4.0':
    resolution: {integrity: sha512-fYkyP/VMo7YHO76YVrUjd95Qeo0cubWn/Spavmwm1gLTHH/q7xMtbod2Z/F0wd6QHnc7+HGhO7XAjjKWDjldaw==}
    peerDependencies:
      '@tiptap/core': ^2.0.0

  '@tiptap/extension-highlight@2.4.0':
    resolution: {integrity: sha512-p2I/CaMrs6hzpj/dSw6UNobOWTV38yTjPK+B4ShJQ7IN2u/C82KOTOeFfJoFd9KykmpVOVW3w3nKG3ad0HXPuQ==}
    peerDependencies:
      '@tiptap/core': ^2.0.0

  '@tiptap/extension-history@2.4.0':
    resolution: {integrity: sha512-gr5qsKAXEVGr1Lyk1598F7drTaEtAxqZiuuSwTCzZzkiwgEQsWMWTWc9F8FlneCEaqe1aIYg6WKWlmYPaFwr0w==}
    peerDependencies:
      '@tiptap/core': ^2.0.0
      '@tiptap/pm': ^2.0.0

  '@tiptap/extension-horizontal-rule@2.4.0':
    resolution: {integrity: sha512-yDgxy+YxagcEsBbdWvbQiXYxsv3noS1VTuGwc9G7ZK9xPmBHJ5y0agOkB7HskwsZvJHoaSqNRsh7oZTkf0VR3g==}
    peerDependencies:
      '@tiptap/core': ^2.0.0
      '@tiptap/pm': ^2.0.0

  '@tiptap/extension-image@2.4.0':
    resolution: {integrity: sha512-NIVhRPMO/ONo8OywEd+8zh0Q6Q7EbFHtBxVsvfOKj9KtZkaXQfUO4MzONTyptkvAchTpj9pIzeaEY5fyU87gFA==}
    peerDependencies:
      '@tiptap/core': ^2.0.0

  '@tiptap/extension-italic@2.4.0':
    resolution: {integrity: sha512-aaW/L9q+KNHHK+X73MPloHeIsT191n3VLd3xm6uUcFDnUNvzYJ/q65/1ZicdtCaOLvTutxdrEvhbkrVREX6a8g==}
    peerDependencies:
      '@tiptap/core': ^2.0.0

  '@tiptap/extension-link@2.4.0':
    resolution: {integrity: sha512-r3PjT0bjSKAorHAEBPA0icSMOlqALbxVlWU9vAc+Q3ndzt7ht0CTPNewzFF9kjzARABVt1cblXP/2+c0qGzcsg==}
    peerDependencies:
      '@tiptap/core': ^2.0.0
      '@tiptap/pm': ^2.0.0

  '@tiptap/extension-list-item@2.4.0':
    resolution: {integrity: sha512-reUVUx+2cI2NIAqMZhlJ9uK/+zvRzm1GTmlU2Wvzwc7AwLN4yemj6mBDsmBLEXAKPvitfLh6EkeHaruOGymQtg==}
    peerDependencies:
      '@tiptap/core': ^2.0.0

  '@tiptap/extension-ordered-list@2.4.0':
    resolution: {integrity: sha512-Zo0c9M0aowv+2+jExZiAvhCB83GZMjZsxywmuOrdUbq5EGYKb7q8hDyN3hkrktVHr9UPXdPAYTmLAHztTOHYRA==}
    peerDependencies:
      '@tiptap/core': ^2.0.0

  '@tiptap/extension-paragraph@2.4.0':
    resolution: {integrity: sha512-+yse0Ow67IRwcACd9K/CzBcxlpr9OFnmf0x9uqpaWt1eHck1sJnti6jrw5DVVkyEBHDh/cnkkV49gvctT/NyCw==}
    peerDependencies:
      '@tiptap/core': ^2.0.0

  '@tiptap/extension-strike@2.4.0':
    resolution: {integrity: sha512-pE1uN/fQPOMS3i+zxPYMmPmI3keubnR6ivwM+KdXWOMnBiHl9N4cNpJgq1n2eUUGKLurC2qrQHpnVyGAwBS6Vg==}
    peerDependencies:
      '@tiptap/core': ^2.0.0

  '@tiptap/extension-table-cell@2.4.0':
    resolution: {integrity: sha512-zylResMWLvV17Z6+GEDjvvl+YpJqJhNMyJsZPZNx/72OcNCDN3p2d6RGFwhpnCpdzZDD6LGaIgWaTj9oeg53SA==}
    peerDependencies:
      '@tiptap/core': ^2.0.0

  '@tiptap/extension-table-header@2.4.0':
    resolution: {integrity: sha512-FZCOyJHSFsMTCfBh49J1DlwgpUIM5Ivpr57Za8FVvUkk8RKUIOKpNsZqxE+Wrw+2Bvy5H4X7Azb588x0NDqfOQ==}
    peerDependencies:
      '@tiptap/core': ^2.0.0

  '@tiptap/extension-table-row@2.4.0':
    resolution: {integrity: sha512-K4FDI4YzyLWZbhIZYYL15uqs6M3QsPZGTpTdkSaxcKMLholcskDSHhJmySxnrjI0+JNAtyIiqlWBfA1/9Zyhng==}
    peerDependencies:
      '@tiptap/core': ^2.0.0

  '@tiptap/extension-table@2.4.0':
    resolution: {integrity: sha512-ceIUnPSqVCb+qC0XZSgApoG3dL3MRvWrGl1nIMxEqPgMsD/MP6MsYV1Lx/GmtdUlEEsV1624cGTBiRzeCuWkZA==}
    peerDependencies:
      '@tiptap/core': ^2.0.0
      '@tiptap/pm': ^2.0.0

  '@tiptap/extension-task-item@2.4.0':
    resolution: {integrity: sha512-x40vdHnmDiBbA2pjWR/92wVGb6jT13Nk2AhRUI/oP/r4ZGKpTypoB7heDnvLBgH0Y5a51dFqU+G1SFFL30u5uA==}
    peerDependencies:
      '@tiptap/core': ^2.0.0
      '@tiptap/pm': ^2.0.0

  '@tiptap/extension-task-list@2.4.0':
    resolution: {integrity: sha512-vmUB3wEJU81QbiHUygBlselQW8YIW8/85UTwANvWx8+KEWyM7EUF4utcm5R2UobIprIcWb4hyVkvW/5iou25gg==}
    peerDependencies:
      '@tiptap/core': ^2.0.0

  '@tiptap/extension-text-align@2.4.0':
    resolution: {integrity: sha512-wpRe2OiLXTK4kTy4RZEPnPjFbK16kYHPAx1552hLXrOdyxbS7Sdbo+w4x7aGLLZZqZdudCFfkdtnqrc7PDVZdA==}
    peerDependencies:
      '@tiptap/core': ^2.0.0

  '@tiptap/extension-text-style@2.4.0':
    resolution: {integrity: sha512-H0uPWeZ4sXz3o836TDWnpd38qClqzEM2d6QJ9TK+cQ1vE5Gp8wQ5W4fwUV1KAHzpJKE/15+BXBjLyVYQdmXDaQ==}
    peerDependencies:
      '@tiptap/core': ^2.0.0

  '@tiptap/extension-text@2.4.0':
    resolution: {integrity: sha512-LV0bvE+VowE8IgLca7pM8ll7quNH+AgEHRbSrsI3SHKDCYB9gTHMjWaAkgkUVaO1u0IfCrjnCLym/PqFKa+vvg==}
    peerDependencies:
      '@tiptap/core': ^2.0.0

  '@tiptap/extension-underline@2.4.0':
    resolution: {integrity: sha512-guWojb7JxUwLz4OKzwNExJwOkhZjgw/ttkXCMBT0PVe55k998MMYe1nvN0m2SeTW9IxurEPtScH4kYJ0XuSm8Q==}
    peerDependencies:
      '@tiptap/core': ^2.0.0

  '@tiptap/pm@2.2.4':
    resolution: {integrity: sha512-Po0klR165zgtinhVp1nwMubjyKx6gAY9kH3IzcniYLCkqhPgiqnAcCr61TBpp4hfK8YURBS4ihvCB1dyfCyY8A==}

  '@tiptap/react@2.4.0':
    resolution: {integrity: sha512-baxnIr6Dy+5iGagOEIKFeHzdl1ZRa6Cg+SJ3GDL/BVLpO6KiCM3Mm5ymB726UKP1w7icrBiQD2fGY3Bx8KaiSA==}
    peerDependencies:
      '@tiptap/core': ^2.0.0
      '@tiptap/pm': ^2.0.0
      react: ^17.0.0 || ^18.0.0
      react-dom: ^17.0.0 || ^18.0.0

  '@tiptap/starter-kit@2.4.0':
    resolution: {integrity: sha512-DYYzMZdTEnRn9oZhKOeRCcB+TjhNz5icLlvJKoHoOGL9kCbuUyEf8WRR2OSPckI0+KUIPJL3oHRqO4SqSdTjfg==}

  '@tootallnate/quickjs-emscripten@0.23.0':
    resolution: {integrity: sha512-C5Mc6rdnsaJDjO3UpGW/CQTHtCKaYlScZTly4JIu97Jxo/odCiH0ITnDXSJPTOrEKk/ycSZ0AOgTmkDtkOsvIA==}

  '@trpc/client@11.0.0-rc.374':
    resolution: {integrity: sha512-Ha1GaTT9FCq9BRPQPa+KKRTXSDRwvjHpsoYVl683vNoXnJRtTycMsPdydr/zdL10vuUHjutpLMZNycSRQ9yN0g==}
    peerDependencies:
      '@trpc/server': 11.0.0-rc.374+5027209bc

  '@trpc/next@11.0.0-rc.374':
    resolution: {integrity: sha512-yKyS0AcI3RF4ZyGHnSNWqIKC2jDpeP5if+z6qjnjsvMsrRXAt/yFobI9qqsu3eeQqfe0LdwiOPAax6A0ALeKXw==}
    peerDependencies:
      '@tanstack/react-query': ^5.25.0
      '@trpc/client': 11.0.0-rc.374+5027209bc
      '@trpc/react-query': 11.0.0-rc.374+5027209bc
      '@trpc/server': 11.0.0-rc.374+5027209bc
      next: '*'
      react: '>=16.8.0'
      react-dom: '>=16.8.0'
    peerDependenciesMeta:
      '@tanstack/react-query':
        optional: true
      '@trpc/react-query':
        optional: true

  '@trpc/react-query@11.0.0-rc.374':
    resolution: {integrity: sha512-zv/KjlxfeuOS5f0G2wl4L3AKzI/shYLj1sKxbtfGKkLRPMbCBqLlw4b37wRf5BLX4gi8f87FXm11Wwa8okD6aQ==}
    peerDependencies:
      '@tanstack/react-query': ^5.25.0
      '@trpc/client': 11.0.0-rc.374+5027209bc
      '@trpc/server': 11.0.0-rc.374+5027209bc
      react: '>=18.2.0'
      react-dom: '>=18.2.0'

  '@trpc/server@11.0.0-rc.374':
    resolution: {integrity: sha512-7r76KJwbSV5mffEYQMGBIAVrrJdPot0JzYQD9ZvcInO8q9sn+uVVZQ8XCAq93zXDSodvzGBJhRu3Kn1qXPw5Xg==}

  '@tsconfig/node10@1.0.9':
    resolution: {integrity: sha512-jNsYVVxU8v5g43Erja32laIDHXeoNvFEpX33OK4d6hljo3jDhCBDhx5dhCCTMWUojscpAagGiRkBKxpdl9fxqA==}

  '@tsconfig/node12@1.0.11':
    resolution: {integrity: sha512-cqefuRsh12pWyGsIoBKJA9luFu3mRxCA+ORZvA4ktLSzIuCUtWVxGIuXigEwO5/ywWFMZ2QEGKWvkZG1zDMTag==}

  '@tsconfig/node14@1.0.3':
    resolution: {integrity: sha512-ysT8mhdixWK6Hw3i1V2AeRqZ5WfXg1G43mqoYlM2nc6388Fq5jcXyr5mRsqViLx/GJYdoL0bfXD8nmF+Zn/Iow==}

  '@tsconfig/node16@1.0.4':
    resolution: {integrity: sha512-vxhUy4J8lyeyinH7Azl1pdd43GJhZH/tP2weN8TntQblOY+A0XbT8DJk1/oCPuOOyg/Ja757rG0CgHcWC8OfMA==}

  '@turbo/gen@1.13.3':
    resolution: {integrity: sha512-l+EM1gGzckFMaaVQyj3BVRa0QJ+tpp8HfiHOhGpBWW3Vc0Hfj92AY87Di/7HGABa+HVY7ueatMi7DJG+zkJBYg==}
    hasBin: true

  '@turbo/workspaces@1.13.3':
    resolution: {integrity: sha512-QYZ8g3IVQebqNM8IsBlWYOWmOKjBZY55e6lx4EDOLuch1iWmyk+U8CLAI9UomMrSaKTs1Sx+PDkt63EgakvhUw==}
    hasBin: true

  '@types/babel__core@7.20.5':
    resolution: {integrity: sha512-qoQprZvz5wQFJwMDqeseRXWv3rqMvhgpbXFfVyWhbx9X47POIA6i/+dXefEmZKoAgOaTdaIgNSMqMIU61yRyzA==}

  '@types/babel__generator@7.6.8':
    resolution: {integrity: sha512-ASsj+tpEDsEiFr1arWrlN6V3mdfjRMZt6LtK/Vp/kreFLnr5QH5+DhvD5nINYZXzwJvXeGq+05iUXcAzVrqWtw==}

  '@types/babel__template@7.4.4':
    resolution: {integrity: sha512-h/NUaSyG5EyxBIp8YRxo4RMe2/qQgvyowRwVMzhYhBCONbW8PUsg4lkFMrhgZhUe5z3L3MiLDuvyJ/CaPa2A8A==}

  '@types/babel__traverse@7.20.5':
    resolution: {integrity: sha512-WXCyOcRtH37HAUkpXhUduaxdm82b4GSlyTqajXviN4EfiuPgNYR109xMCKvpl6zPIpua0DGlMEDCq+g8EdoheQ==}

  '@types/bcrypt@5.0.2':
    resolution: {integrity: sha512-6atioO8Y75fNcbmj0G7UjI9lXN2pQ/IGJ2FWT4a/btd0Lk9lQalHLKhkgKVZ3r+spnmWUKfbMi1GEe9wyHQfNQ==}

  '@types/better-sqlite3@7.6.10':
    resolution: {integrity: sha512-TZBjD+yOsyrUJGmcUj6OS3JADk3+UZcNv3NOBqGkM09bZdi28fNZw8ODqbMOLfKCu7RYCO62/ldq1iHbzxqoPw==}

  '@types/body-parser@1.19.5':
    resolution: {integrity: sha512-fB3Zu92ucau0iQ0JMCFQE7b/dv8Ot07NI3KaZIkIUNXq82k4eBAqUaneXfleGY9JWskeS9y+u0nXMyspcuQrCg==}

  '@types/chroma-js@2.4.4':
    resolution: {integrity: sha512-/DTccpHTaKomqussrn+ciEvfW4k6NAHzNzs/sts1TCqg333qNxOhy8TNIoQCmbGG3Tl8KdEhkGAssb1n3mTXiQ==}

  '@types/connect@3.4.38':
    resolution: {integrity: sha512-K6uROf1LD88uDQqJCktA4yzL1YYAK6NgfsI0v/mTgyPKWsX1CnJ0XPSDhViejru1GcRkLWb8RlzFYJRqGUbaug==}

  '@types/cookie@0.6.0':
    resolution: {integrity: sha512-4Kh9a6B2bQciAhf7FSuMRRkUWecJgJu9nPnx3yzpsfXX/c50REIqpHY4C82bXP90qrLtXtkDxTZosYO3UpOwlA==}

  '@types/cookies@0.9.0':
    resolution: {integrity: sha512-40Zk8qR147RABiQ7NQnBzWzDcjKzNrntB5BAmeGCb2p/MIyOE+4BVvc17wumsUqUw00bJYqoXFHYygQnEFh4/Q==}

  '@types/css-modules@1.0.5':
    resolution: {integrity: sha512-oeKafs/df9lwOvtfiXVliZsocFVOexK9PZtLQWuPeuVCFR7jwiqlg60lu80JTe5NFNtH3tnV6Fs/ySR8BUPHAw==}

  '@types/docker-modem@3.0.6':
    resolution: {integrity: sha512-yKpAGEuKRSS8wwx0joknWxsmLha78wNMe9R2S3UNsVOkZded8UqOrV8KoeDXoXsjndxwyF3eIhyClGbO1SEhEg==}

  '@types/dockerode@3.3.29':
    resolution: {integrity: sha512-5PRRq/yt5OT/Jf77ltIdz4EiR9+VLnPF+HpU4xGFwUqmV24Co2HKBNW3w+slqZ1CYchbcDeqJASHDYWzZCcMiQ==}

  '@types/eslint-scope@3.7.7':
    resolution: {integrity: sha512-MzMFlSLBqNF2gcHWO0G1vP/YQyfvrxZ0bF+u7mzUdZ1/xK4A4sru+nraZz5i3iEIk1l1uyicaDVTB4QbbEkAYg==}

  '@types/eslint@8.56.10':
    resolution: {integrity: sha512-Shavhk87gCtY2fhXDctcfS3e6FdxWkCx1iUZ9eEUbh7rTqlZT0/IzOkCOVt0fCjcFuZ9FPYfuezTBImfHCDBGQ==}

  '@types/estree@1.0.5':
    resolution: {integrity: sha512-/kYRxGDLWzHOB7q+wtSUQlFrtcdUccpfy+X+9iMBpHK8QLLhx2wIPYuS5DYtR9Wa/YlZAbIovy7qVdB1Aq6Lyw==}

  '@types/express-serve-static-core@4.17.43':
    resolution: {integrity: sha512-oaYtiBirUOPQGSWNGPWnzyAFJ0BP3cwvN4oWZQY+zUBwpVIGsKUkpBpSztp74drYcjavs7SKFZ4DX1V2QeN8rg==}

  '@types/express@4.17.21':
    resolution: {integrity: sha512-ejlPM315qwLpaQlQDTjPdsUFSc6ZsP4AN6AlWnogPjQ7CVi7PYF3YVz+CY3jE2pwYf7E/7HlDAN0rV2GxTG0HQ==}

  '@types/glob@7.2.0':
    resolution: {integrity: sha512-ZUxbzKl0IfJILTS6t7ip5fQQM/J3TJYubDm3nMbgubNNYS62eXeUpoLUC8/7fJNiFYHTrGPQn7hspDUzIHX3UA==}

  '@types/http-errors@2.0.4':
    resolution: {integrity: sha512-D0CFMMtydbJAegzOyHjtiKPLlvnm3iTZyZRSZoLq2mRhDdmLfIWOCYPfQJ4cu2erKghU++QvjcUjp/5h7hESpA==}

  '@types/inquirer@6.5.0':
    resolution: {integrity: sha512-rjaYQ9b9y/VFGOpqBEXRavc3jh0a+e6evAbI31tMda8VlPaSy0AZJfXsvmIe3wklc7W6C3zCSfleuMXR7NOyXw==}

  '@types/json-schema@7.0.15':
    resolution: {integrity: sha512-5+fP8P8MFNC+AyZCDxrB2pkZFPGzqQWUzpSeuuVLvm8VMcorNYavBqoFcxK8bQz4Qsbn4oUEEem4wDLfcysGHA==}

  '@types/json5@0.0.29':
    resolution: {integrity: sha512-dRLjCWHYg4oaA77cxO64oO+7JwCwnIzkZPdrrC71jQmQtlhM556pwKo5bUzqvZndkVbeFLIIi+9TC40JNF5hNQ==}

  '@types/keygrip@1.0.6':
    resolution: {integrity: sha512-lZuNAY9xeJt7Bx4t4dx0rYCDqGPW8RXhQZK1td7d4H6E9zYbLoOtjBvfwdTKpsyxQI/2jv+armjX/RW+ZNpXOQ==}

  '@types/mime@1.3.5':
    resolution: {integrity: sha512-/pyBZWSLD2n0dcHE3hq8s8ZvcETHtEuF+3E7XVt0Ig2nvsVQXdghHVcEkIWjy9A0wKfTn97a/PSDYohKIlnP/w==}

  '@types/mime@3.0.4':
    resolution: {integrity: sha512-iJt33IQnVRkqeqC7PzBHPTC6fDlRNRW8vjrgqtScAhrmMwe8c4Eo7+fUGTa+XdWrpEgpyKWMYmi2dIwMAYRzPw==}

  '@types/minimatch@5.1.2':
    resolution: {integrity: sha512-K0VQKziLUWkVKiRVrx4a40iPaxTUefQmjtkQofBkYRcoaaL/8rhwDWww9qWbrgicNOgnpIsMxyNIUM4+n6dUIA==}

  '@types/node-cron@3.0.11':
    resolution: {integrity: sha512-0ikrnug3/IyneSHqCBeslAhlK2aBfYek1fGo4bP4QnZPmiqSGRK+Oy7ZMisLWkesffJvQ1cqAcBnJC+8+nxIAg==}

  '@types/node@18.19.33':
    resolution: {integrity: sha512-NR9+KrpSajr2qBVp/Yt5TU/rp+b5Mayi3+OlMlcg2cVCfRmcG5PWZ7S4+MG9PZ5gWBoc9Pd0BKSRViuBCRPu0A==}

  '@types/node@20.12.12':
    resolution: {integrity: sha512-eWLDGF/FOSPtAvEqeRAQ4C8LSA7M1I7i0ky1I8U7kD1J5ITyW3AsRhQrKVoWf5pFKZ2kILsEGJhsI9r93PYnOw==}

  '@types/object.omit@3.0.3':
    resolution: {integrity: sha512-xrq4bQTBGYY2cw+gV4PzoG2Lv3L0pjZ1uXStRRDQoATOYW1lCsFQHhQ+OkPhIcQoqLjAq7gYif7D14Qaa6Zbew==}

  '@types/object.pick@1.3.4':
    resolution: {integrity: sha512-5PjwB0uP2XDp3nt5u5NJAG2DORHIRClPzWT/TTZhJ2Ekwe8M5bA9tvPdi9NO/n2uvu2/ictat8kgqvLfcIE1SA==}

  '@types/prismjs@1.26.4':
    resolution: {integrity: sha512-rlAnzkW2sZOjbqZ743IHUhFcvzaGbqijwOu8QZnZCjfQzBqFE3s4lOTJEsxikImav9uzz/42I+O7YUs1mWgMlg==}

  '@types/prop-types@15.7.11':
    resolution: {integrity: sha512-ga8y9v9uyeiLdpKddhxYQkxNDrfvuPrlFb0N1qnZZByvcElJaXthF1UhvCh9TLWJBEHeNtdnbysW7Y6Uq8CVng==}

  '@types/qs@6.9.11':
    resolution: {integrity: sha512-oGk0gmhnEJK4Yyk+oI7EfXsLayXatCWPHary1MtcmbAifkobT9cM9yutG/hZKIseOU0MqbIwQ/u2nn/Gb+ltuQ==}

  '@types/range-parser@1.2.7':
    resolution: {integrity: sha512-hKormJbkJqzQGhziax5PItDUTMAM9uE2XXQmM37dyd4hVM+5aVl7oVxMVUiVQn2oCQFN/LKCZdvSM0pFRqbSmQ==}

  '@types/react-dom@18.3.0':
    resolution: {integrity: sha512-EhwApuTmMBmXuFOikhQLIBUn6uFg81SwLMOAUgodJF14SOBOCMdU04gDoYi0WOJJHD144TL32z4yDqCW3dnkQg==}

  '@types/react@18.3.2':
    resolution: {integrity: sha512-Btgg89dAnqD4vV7R3hlwOxgqobUQKgx3MmrQRi0yYbs/P0ym8XozIAlkqVilPqHQwXs4e9Tf63rrCgl58BcO4w==}

  '@types/send@0.17.4':
    resolution: {integrity: sha512-x2EM6TJOybec7c52BX0ZspPodMsQUd5L6PRwOunVyVUhXiBSKf3AezDL8Dgvgt5o0UfKNfuA0eMLr2wLT4AiBA==}

  '@types/serve-static@1.15.5':
    resolution: {integrity: sha512-PDRk21MnK70hja/YF8AHfC7yIsiQHn1rcXx7ijCFBX/k+XQJhQT/gw3xekXKJvx+5SXaMMS8oqQy09Mzvz2TuQ==}

  '@types/ssh2@1.15.0':
    resolution: {integrity: sha512-YcT8jP5F8NzWeevWvcyrrLB3zcneVjzYY9ZDSMAMboI+2zR1qYWFhwsyOFVzT7Jorn67vqxC0FRiw8YyG9P1ww==}

  '@types/throttle-debounce@2.1.0':
    resolution: {integrity: sha512-5eQEtSCoESnh2FsiLTxE121IiE60hnMqcb435fShf4bpLRjEu1Eoekht23y6zXS9Ts3l+Szu3TARnTsA0GkOkQ==}

  '@types/through@0.0.33':
    resolution: {integrity: sha512-HsJ+z3QuETzP3cswwtzt2vEIiHBk/dCcHGhbmG5X3ecnwFD/lPrMpliGXxSCg03L9AhrdwA4Oz/qfspkDW+xGQ==}

  '@types/tinycolor2@1.4.6':
    resolution: {integrity: sha512-iEN8J0BoMnsWBqjVbWH/c0G0Hh7O21lpR2/+PrvAVgWdzL7eexIFm4JN/Wn10PTcmNdtS6U67r499mlWMXOxNw==}

  '@types/triple-beam@1.3.5':
    resolution: {integrity: sha512-6WaYesThRMCl19iryMYP7/x2OVgCtbIVflDGFpWnb9irXI3UjYE4AzmYuiUKY1AJstGijoY+MgUszMgRxIYTYw==}

  '@types/video.js@7.3.58':
    resolution: {integrity: sha512-1CQjuSrgbv1/dhmcfQ83eVyYbvGyqhTvb2Opxr0QCV+iJ4J6/J+XWQ3Om59WiwCd1MN3rDUHasx5XRrpUtewYQ==}

  '@types/ws@8.5.10':
    resolution: {integrity: sha512-vmQSUcfalpIq0R9q7uTo2lXs6eGIpt9wtnLdMv9LVpIjCA/+ufZRozlVoVelIYixx1ugCBKDhn89vnsEGOCx9A==}

  '@typescript-eslint/eslint-plugin@7.9.0':
    resolution: {integrity: sha512-6e+X0X3sFe/G/54aC3jt0txuMTURqLyekmEHViqyA2VnxhLMpvA6nqmcjIy+Cr9tLDHPssA74BP5Mx9HQIxBEA==}
    engines: {node: ^18.18.0 || >=20.0.0}
    peerDependencies:
      '@typescript-eslint/parser': ^7.0.0
      eslint: ^8.56.0
      typescript: '*'
    peerDependenciesMeta:
      typescript:
        optional: true

  '@typescript-eslint/parser@7.9.0':
    resolution: {integrity: sha512-qHMJfkL5qvgQB2aLvhUSXxbK7OLnDkwPzFalg458pxQgfxKDfT1ZDbHQM/I6mDIf/svlMkj21kzKuQ2ixJlatQ==}
    engines: {node: ^18.18.0 || >=20.0.0}
    peerDependencies:
      eslint: ^8.56.0
      typescript: '*'
    peerDependenciesMeta:
      typescript:
        optional: true

  '@typescript-eslint/scope-manager@7.9.0':
    resolution: {integrity: sha512-ZwPK4DeCDxr3GJltRz5iZejPFAAr4Wk3+2WIBaj1L5PYK5RgxExu/Y68FFVclN0y6GGwH8q+KgKRCvaTmFBbgQ==}
    engines: {node: ^18.18.0 || >=20.0.0}

  '@typescript-eslint/type-utils@7.9.0':
    resolution: {integrity: sha512-6Qy8dfut0PFrFRAZsGzuLoM4hre4gjzWJB6sUvdunCYZsYemTkzZNwF1rnGea326PHPT3zn5Lmg32M/xfJfByA==}
    engines: {node: ^18.18.0 || >=20.0.0}
    peerDependencies:
      eslint: ^8.56.0
      typescript: '*'
    peerDependenciesMeta:
      typescript:
        optional: true

  '@typescript-eslint/types@7.9.0':
    resolution: {integrity: sha512-oZQD9HEWQanl9UfsbGVcZ2cGaR0YT5476xfWE0oE5kQa2sNK2frxOlkeacLOTh9po4AlUT5rtkGyYM5kew0z5w==}
    engines: {node: ^18.18.0 || >=20.0.0}

  '@typescript-eslint/typescript-estree@7.9.0':
    resolution: {integrity: sha512-zBCMCkrb2YjpKV3LA0ZJubtKCDxLttxfdGmwZvTqqWevUPN0FZvSI26FalGFFUZU/9YQK/A4xcQF9o/VVaCKAg==}
    engines: {node: ^18.18.0 || >=20.0.0}
    peerDependencies:
      typescript: '*'
    peerDependenciesMeta:
      typescript:
        optional: true

  '@typescript-eslint/utils@7.9.0':
    resolution: {integrity: sha512-5KVRQCzZajmT4Ep+NEgjXCvjuypVvYHUW7RHlXzNPuak2oWpVoD1jf5xCP0dPAuNIchjC7uQyvbdaSTFaLqSdA==}
    engines: {node: ^18.18.0 || >=20.0.0}
    peerDependencies:
      eslint: ^8.56.0

  '@typescript-eslint/visitor-keys@7.9.0':
    resolution: {integrity: sha512-iESPx2TNLDNGQLyjKhUvIKprlP49XNEK+MvIf9nIO7ZZaZdbnfWKHnXAgufpxqfA0YryH8XToi4+CjBgVnFTSQ==}
    engines: {node: ^18.18.0 || >=20.0.0}

  '@ungap/structured-clone@1.2.0':
    resolution: {integrity: sha512-zuVdFrMJiuCDQUMCzQaD6KL28MjnqqN8XnAqiEq9PNm/hCPTSGfrXCOfwj1ow4LFb/tNymJPwsNbVePc1xFqrQ==}

  '@videojs/http-streaming@3.12.1':
    resolution: {integrity: sha512-rpB5AMt0QZ9bMXzwiWhynF2NLNnm5g2DZjPOFX6OoFqqXhbe2ngY2nqm9lLRhRVe22YeysQCmAlvBNwGuWFI8Q==}
    engines: {node: '>=8', npm: '>=5'}
    peerDependencies:
      video.js: ^8.11.0

  '@videojs/vhs-utils@3.0.5':
    resolution: {integrity: sha512-PKVgdo8/GReqdx512F+ombhS+Bzogiofy1LgAj4tN8PfdBx3HSS7V5WfJotKTqtOWGwVfSWsrYN/t09/DSryrw==}
    engines: {node: '>=8', npm: '>=5'}

  '@videojs/vhs-utils@4.0.0':
    resolution: {integrity: sha512-xJp7Yd4jMLwje2vHCUmi8MOUU76nxiwII3z4Eg3Ucb+6rrkFVGosrXlMgGnaLjq724j3wzNElRZ71D/CKrTtxg==}
    engines: {node: '>=8', npm: '>=5'}

  '@videojs/xhr@2.6.0':
    resolution: {integrity: sha512-7J361GiN1tXpm+gd0xz2QWr3xNWBE+rytvo8J3KuggFaLg+U37gZQ2BuPLcnkfGffy2e+ozY70RHC8jt7zjA6Q==}

  '@vitejs/plugin-react@4.2.1':
    resolution: {integrity: sha512-oojO9IDc4nCUUi8qIR11KoQm0XFFLIwsRBwHRR4d/88IWghn1y6ckz/bJ8GHDCsYEJee8mDzqtJxh15/cisJNQ==}
    engines: {node: ^14.18.0 || >=16.0.0}
    peerDependencies:
      vite: ^4.2.0 || ^5.0.0

  '@vitest/coverage-v8@1.6.0':
    resolution: {integrity: sha512-KvapcbMY/8GYIG0rlwwOKCVNRc0OL20rrhFkg/CHNzncV03TE2XWvO5w9uZYoxNiMEBacAJt3unSOiZ7svePew==}
    peerDependencies:
      vitest: 1.6.0

  '@vitest/expect@1.6.0':
    resolution: {integrity: sha512-ixEvFVQjycy/oNgHjqsL6AZCDduC+tflRluaHIzKIsdbzkLn2U/iBnVeJwB6HsIjQBdfMR8Z0tRxKUsvFJEeWQ==}

  '@vitest/runner@1.6.0':
    resolution: {integrity: sha512-P4xgwPjwesuBiHisAVz/LSSZtDjOTPYZVmNAnpHHSR6ONrf8eCJOFRvUwdHn30F5M1fxhqtl7QZQUk2dprIXAg==}

  '@vitest/snapshot@1.6.0':
    resolution: {integrity: sha512-+Hx43f8Chus+DCmygqqfetcAZrDJwvTj0ymqjQq4CvmpKFSTVteEOBzCusu1x2tt4OJcvBflyHUE0DZSLgEMtQ==}

  '@vitest/spy@1.6.0':
    resolution: {integrity: sha512-leUTap6B/cqi/bQkXUu6bQV5TZPx7pmMBKBQiI0rJA8c3pB56ZsaTbREnF7CJfmvAS4V2cXIBAh/3rVwrrCYgw==}

  '@vitest/ui@1.6.0':
    resolution: {integrity: sha512-k3Lyo+ONLOgylctiGovRKy7V4+dIN2yxstX3eY5cWFXH6WP+ooVX79YSyi0GagdTQzLmT43BF27T0s6dOIPBXA==}
    peerDependencies:
      vitest: 1.6.0

  '@vitest/utils@1.6.0':
    resolution: {integrity: sha512-21cPiuGMoMZwiOHa2i4LXkMkMkCGzA+MVFV70jRwHo95dL4x/ts5GZhML1QWuy7yfp3WzK3lRvZi3JnXTYqrBw==}

  '@webassemblyjs/ast@1.12.1':
    resolution: {integrity: sha512-EKfMUOPRRUTy5UII4qJDGPpqfwjOmZ5jeGFwid9mnoqIFK+e0vqoi1qH56JpmZSzEL53jKnNzScdmftJyG5xWg==}

  '@webassemblyjs/floating-point-hex-parser@1.11.6':
    resolution: {integrity: sha512-ejAj9hfRJ2XMsNHk/v6Fu2dGS+i4UaXBXGemOfQ/JfQ6mdQg/WXtwleQRLLS4OvfDhv8rYnVwH27YJLMyYsxhw==}

  '@webassemblyjs/helper-api-error@1.11.6':
    resolution: {integrity: sha512-o0YkoP4pVu4rN8aTJgAyj9hC2Sv5UlkzCHhxqWj8butaLvnpdc2jOwh4ewE6CX0txSfLn/UYaV/pheS2Txg//Q==}

  '@webassemblyjs/helper-buffer@1.12.1':
    resolution: {integrity: sha512-nzJwQw99DNDKr9BVCOZcLuJJUlqkJh+kVzVl6Fmq/tI5ZtEyWT1KZMyOXltXLZJmDtvLCDgwsyrkohEtopTXCw==}

  '@webassemblyjs/helper-numbers@1.11.6':
    resolution: {integrity: sha512-vUIhZ8LZoIWHBohiEObxVm6hwP034jwmc9kuq5GdHZH0wiLVLIPcMCdpJzG4C11cHoQ25TFIQj9kaVADVX7N3g==}

  '@webassemblyjs/helper-wasm-bytecode@1.11.6':
    resolution: {integrity: sha512-sFFHKwcmBprO9e7Icf0+gddyWYDViL8bpPjJJl0WHxCdETktXdmtWLGVzoHbqUcY4Be1LkNfwTmXOJUFZYSJdA==}

  '@webassemblyjs/helper-wasm-section@1.12.1':
    resolution: {integrity: sha512-Jif4vfB6FJlUlSbgEMHUyk1j234GTNG9dBJ4XJdOySoj518Xj0oGsNi59cUQF4RRMS9ouBUxDDdyBVfPTypa5g==}

  '@webassemblyjs/ieee754@1.11.6':
    resolution: {integrity: sha512-LM4p2csPNvbij6U1f19v6WR56QZ8JcHg3QIJTlSwzFcmx6WSORicYj6I63f9yU1kEUtrpG+kjkiIAkevHpDXrg==}

  '@webassemblyjs/leb128@1.11.6':
    resolution: {integrity: sha512-m7a0FhE67DQXgouf1tbN5XQcdWoNgaAuoULHIfGFIEVKA6tu/edls6XnIlkmS6FrXAquJRPni3ZZKjw6FSPjPQ==}

  '@webassemblyjs/utf8@1.11.6':
    resolution: {integrity: sha512-vtXf2wTQ3+up9Zsg8sa2yWiQpzSsMyXj0qViVP6xKGCUT8p8YJ6HqI7l5eCnWx1T/FYdsv07HQs2wTFbbof/RA==}

  '@webassemblyjs/wasm-edit@1.12.1':
    resolution: {integrity: sha512-1DuwbVvADvS5mGnXbE+c9NfA8QRcZ6iKquqjjmR10k6o+zzsRVesil54DKexiowcFCPdr/Q0qaMgB01+SQ1u6g==}

  '@webassemblyjs/wasm-gen@1.12.1':
    resolution: {integrity: sha512-TDq4Ojh9fcohAw6OIMXqiIcTq5KUXTGRkVxbSo1hQnSy6lAM5GSdfwWeSxpAo0YzgsgF182E/U0mDNhuA0tW7w==}

  '@webassemblyjs/wasm-opt@1.12.1':
    resolution: {integrity: sha512-Jg99j/2gG2iaz3hijw857AVYekZe2SAskcqlWIZXjji5WStnOpVoat3gQfT/Q5tb2djnCjBtMocY/Su1GfxPBg==}

  '@webassemblyjs/wasm-parser@1.12.1':
    resolution: {integrity: sha512-xikIi7c2FHXysxXe3COrVUPSheuBtpcfhbpFj4gmu7KRLYOzANztwUU0IbsqvMqzuNK2+glRGWCEqZo1WCLyAQ==}

  '@webassemblyjs/wast-printer@1.12.1':
    resolution: {integrity: sha512-+X4WAlOisVWQMikjbcvY2e0rwPsKQ9F688lksZhBcPycBBuii3O7m8FACbDMWDojpAqvjIncrG8J0XHKyQfVeA==}

  '@xmldom/xmldom@0.8.10':
    resolution: {integrity: sha512-2WALfTl4xo2SkGCYRt6rDTFfk9R1czmBvUQy12gK2KuRKIpWEhcbbzy8EZXtz/jkRqHX8bFEc6FC1HjX4TUWYw==}
    engines: {node: '>=10.0.0'}

  '@xterm/addon-canvas@0.7.0':
    resolution: {integrity: sha512-LF5LYcfvefJuJ7QotNRdRSPc9YASAVDeoT5uyXS/nZshZXjYplGXRECBGiznwvhNL2I8bq1Lf5MzRwstsYQ2Iw==}
    peerDependencies:
      '@xterm/xterm': ^5.0.0

  '@xterm/addon-fit@0.10.0':
    resolution: {integrity: sha512-UFYkDm4HUahf2lnEyHvio51TNGiLK66mqP2JoATy7hRZeXaGMRDr00JiSF7m63vR5WKATF605yEggJKsw0JpMQ==}
    peerDependencies:
      '@xterm/xterm': ^5.0.0

  '@xterm/xterm@5.5.0':
    resolution: {integrity: sha512-hqJHYaQb5OptNunnyAnkHyM8aCjZ1MEIDTQu1iIbbTD/xops91NB5yq1ZK/dC2JDbVWtF23zUtl9JE2NqwT87A==}

  '@xtuc/ieee754@1.2.0':
    resolution: {integrity: sha512-DX8nKgqcGwsc0eJSqYt5lwP4DH5FlHnmuWWBRy7X0NcaGR0ZtuyeESgMwTYVEtxmsNGY+qit4QYT/MIYTOTPeA==}

  '@xtuc/long@4.2.2':
    resolution: {integrity: sha512-NuHqBY1PB/D8xU6s/thBgOAiAP7HOYDQ32+BFZILJ8ivkUkAHQnWfn6WhL79Owj1qmUnoN/YPhktdIoucipkAQ==}

  abbrev@1.1.1:
    resolution: {integrity: sha512-nne9/IiQ/hzIhY6pdDnbBtz7DjPTKrY00P/zvPSm5pOFkl6xuGrGnXn/VtTNNfNtAfZ9/1RtehkszU9qcTii0Q==}

  acorn-import-assertions@1.9.0:
    resolution: {integrity: sha512-cmMwop9x+8KFhxvKrKfPYmN6/pKTYYHBqLa0DfvVZcKMJWNyWLnaqND7dx/qn66R7ewM1UX5XMaDVP5wlVTaVA==}
    peerDependencies:
      acorn: ^8

  acorn-jsx@5.3.2:
    resolution: {integrity: sha512-rq9s+JNhf0IChjtDXxllJ7g41oZk5SlXtp0LHwyA5cejwn7vKmKp4pPri6YEePv2PU65sAsegbXtIinmDFDXgQ==}
    peerDependencies:
      acorn: ^6.0.0 || ^7.0.0 || ^8.0.0

  acorn-walk@8.3.2:
    resolution: {integrity: sha512-cjkyv4OtNCIeqhHrfS81QWXoCBPExR/J62oyEqepVw8WaQeSqpW2uhuLPh1m9eWhDuOo/jUXVTlifvesOWp/4A==}
    engines: {node: '>=0.4.0'}

  acorn@8.11.3:
    resolution: {integrity: sha512-Y9rRfJG5jcKOE0CLisYbojUjIrIEE7AGMzA/Sm4BslANhbS+cDMpgBdcPT91oJ7OuJ9hYJBx59RjbhxVnrF8Xg==}
    engines: {node: '>=0.4.0'}
    hasBin: true

  aes-decrypter@4.0.1:
    resolution: {integrity: sha512-H1nh/P9VZXUf17AA5NQfJML88CFjVBDuGkp5zDHa7oEhYN9TTpNLJknRY1ie0iSKWlDf6JRnJKaZVDSQdPy6Cg==}

  agent-base@6.0.2:
    resolution: {integrity: sha512-RZNwNclF7+MS/8bDg70amg32dyeZGZxiDuQmZxKLAlQjr3jGyLx+4Kkk58UO7D2QdgFIQCovuSuZESne6RG6XQ==}
    engines: {node: '>= 6.0.0'}

  agent-base@7.1.0:
    resolution: {integrity: sha512-o/zjMZRhJxny7OyEF+Op8X+efiELC7k7yOjMzgfzVqOzXqkBkWI79YoTdOtsuWd5BWhAGAuOY/Xa6xpiaWXiNg==}
    engines: {node: '>= 14'}

  aggregate-error@3.1.0:
    resolution: {integrity: sha512-4I7Td01quW/RpocfNayFdFVk1qSuoh0E7JrbRJ16nH01HhKFQ88INq9Sd+nd72zqRySlr9BmDA8xlEJ6vJMrYA==}
    engines: {node: '>=8'}

  ajv-keywords@3.5.2:
    resolution: {integrity: sha512-5p6WTN0DdTGVQk6VjcEju19IgaHudalcfabD7yhDGeA6bcQnmL+CpveLJq/3hvfwd1aof6L386Ougkx6RfyMIQ==}
    peerDependencies:
      ajv: ^6.9.1

  ajv@6.12.6:
    resolution: {integrity: sha512-j3fVLgvTo527anyYyJOGTYJbG+vnnQYvE0m5mmkc1TK+nxAppkCLMIL0aZ4dblVCNoGShhm+kzE4ZUykBoMg4g==}

  ansi-escapes@4.3.2:
    resolution: {integrity: sha512-gKXj5ALrKWQLsYG9jlTRmR/xKluxHV+Z9QEwNIgCfM1/uwPMCuzVVnh5mwTd+OuBZcwSIMbqssNWRm1lE51QaQ==}
    engines: {node: '>=8'}

  ansi-regex@5.0.1:
    resolution: {integrity: sha512-quJQXlTSUGL2LH9SUXo8VwsY4soanhgo6LNSm84E1LBcE8s3O0wpdiRzyR9z/ZZJMlMWv37qOOb9pdJlMUEKFQ==}
    engines: {node: '>=8'}

  ansi-regex@6.0.1:
    resolution: {integrity: sha512-n5M855fKb2SsfMIiFFoVrABHJC8QtHwVx+mHWP3QcEqBHYienj5dHSgjbxtC0WEZXYt4wcD6zrQElDPhFuZgfA==}
    engines: {node: '>=12'}

  ansi-styles@3.2.1:
    resolution: {integrity: sha512-VT0ZI6kZRdTh8YyJw3SMbYm/u+NqfsAxEpWO0Pf9sq8/e94WxxOpPKx9FR1FlyCtOVDNOQ+8ntlqFxiRc+r5qA==}
    engines: {node: '>=4'}

  ansi-styles@4.3.0:
    resolution: {integrity: sha512-zbB9rCJAT1rbjiVDb2hqKFHNYLxgtk8NURxZ3IZwD3F6NtxbXZQCnnSi1Lkx+IDohdPlFp222wVALIheZJQSEg==}
    engines: {node: '>=8'}

  ansi-styles@5.2.0:
    resolution: {integrity: sha512-Cxwpt2SfTzTtXcfOlzGEee8O+c+MmUgGrNiBcXnuWxuFJHe6a5Hz7qwhwe5OgaSYI0IJvkLqWX1ASG+cJOkEiA==}
    engines: {node: '>=10'}

  ansi-styles@6.2.1:
    resolution: {integrity: sha512-bN798gFfQX+viw3R7yrGWRqnrN2oRkEkUjjl4JNn4E8GxxbjtG3FbrEIIY3l8/hrwUwIeCZvi4QuOTP4MErVug==}
    engines: {node: '>=12'}

  anymatch@3.1.3:
    resolution: {integrity: sha512-KMReFUr0B4t+D+OBkjR3KYqvocp2XaSzO55UcB6mgQMd3KbcE+mWTyvVV7D/zsdEbNnV6acZUutkiHQXvTr1Rw==}
    engines: {node: '>= 8'}

  aproba@2.0.0:
    resolution: {integrity: sha512-lYe4Gx7QT+MKGbDsA+Z+he/Wtef0BiwDOlK/XkBrdfsh9J/jPPXbX0tE9x9cl27Tmu5gg3QUbUrQYa/y+KOHPQ==}

  are-we-there-yet@2.0.0:
    resolution: {integrity: sha512-Ci/qENmwHnsYo9xKIcUJN5LeDKdJ6R1Z1j9V/J5wyq8nh/mYPEpIKJbBZXtZjG04HiK7zV/p6Vs9952MrMeUIw==}
    engines: {node: '>=10'}

  arg@4.1.3:
    resolution: {integrity: sha512-58S9QDqG0Xx27YwPSt9fJxivjYl432YCwfDMfZ+71RAqUrZef7LrKQZ3LHLOwCS4FLNBplP533Zx895SeOCHvA==}

  argparse@2.0.1:
    resolution: {integrity: sha512-8+9WqebbFzpX9OR+Wa6O29asIogeRMzcGtAINdpMHHyAg10f05aSFVBbcEqGf/PXw1EjAZ+q2/bEBg3DvurK3Q==}

  aria-query@5.3.0:
    resolution: {integrity: sha512-b0P0sZPKtyu8HkeRAfCq0IfURZK+SuwMjY1UXGBU27wpAiTwQAIlq56IbIO+ytk/JjS1fMR14ee5WBBfKi5J6A==}

  array-buffer-byte-length@1.0.1:
    resolution: {integrity: sha512-ahC5W1xgou+KTXix4sAO8Ki12Q+jf4i0+tmk3sC+zgcynshkHxzpXdImBehiUYKKKDwvfFiJl1tZt6ewscS1Mg==}
    engines: {node: '>= 0.4'}

  array-includes@3.1.7:
    resolution: {integrity: sha512-dlcsNBIiWhPkHdOEEKnehA+RNUWDc4UqFtnIXU4uuYDPtA4LDkr7qip2p0VvFAEXNDr0yWZ9PJyIRiGjRLQzwQ==}
    engines: {node: '>= 0.4'}

  array-union@2.1.0:
    resolution: {integrity: sha512-HGyxoOTYUyCM6stUe6EJgnd4EoewAI7zMdfqO+kGjnlZmBDz/cR5pf8r/cR4Wq60sL/p0IkcjUEEPwS3GFrIyw==}
    engines: {node: '>=8'}

  array.prototype.filter@1.0.3:
    resolution: {integrity: sha512-VizNcj/RGJiUyQBgzwxzE5oHdeuXY5hSbbmKMlphj1cy1Vl7Pn2asCGbSrru6hSQjmCzqTBPVWAF/whmEOVHbw==}
    engines: {node: '>= 0.4'}

  array.prototype.findlast@1.2.4:
    resolution: {integrity: sha512-BMtLxpV+8BD+6ZPFIWmnUBpQoy+A+ujcg4rhp2iwCRJYA7PEh2MS4NL3lz8EiDlLrJPp2hg9qWihr5pd//jcGw==}
    engines: {node: '>= 0.4'}

  array.prototype.findlastindex@1.2.4:
    resolution: {integrity: sha512-hzvSHUshSpCflDR1QMUBLHGHP1VIEBegT4pix9H/Z92Xw3ySoy6c2qh7lJWTJnRJ8JCZ9bJNCgTyYaJGcJu6xQ==}
    engines: {node: '>= 0.4'}

  array.prototype.flat@1.3.2:
    resolution: {integrity: sha512-djYB+Zx2vLewY8RWlNCUdHjDXs2XOgm602S9E7P/UpHgfeHL00cRiIF+IN/G/aUJ7kGPb6yO/ErDI5V2s8iycA==}
    engines: {node: '>= 0.4'}

  array.prototype.flatmap@1.3.2:
    resolution: {integrity: sha512-Ewyx0c9PmpcsByhSW4r+9zDU7sGjFc86qf/kKtuSCRdhfbk0SNLLkaT5qvcHnRGgc5NP/ly/y+qkXkqONX54CQ==}
    engines: {node: '>= 0.4'}

  array.prototype.toreversed@1.1.2:
    resolution: {integrity: sha512-wwDCoT4Ck4Cz7sLtgUmzR5UV3YF5mFHUlbChCzZBQZ+0m2cl/DH3tKgvphv1nKgFsJ48oCSg6p91q2Vm0I/ZMA==}

  array.prototype.tosorted@1.1.3:
    resolution: {integrity: sha512-/DdH4TiTmOKzyQbp/eadcCVexiCb36xJg7HshYOYJnNZFDj33GEv0P7GxsynpShhq4OLYJzbGcBDkLsDt7MnNg==}

  arraybuffer.prototype.slice@1.0.3:
    resolution: {integrity: sha512-bMxMKAjg13EBSVscxTaYA4mRc5t1UAXa2kXiGTNfZ079HIWXEkKmkgFrh/nJqamaLSrXO5H4WFFkPEaLJWbs3A==}
    engines: {node: '>= 0.4'}

  asn1@0.2.6:
    resolution: {integrity: sha512-ix/FxPn0MDjeyJ7i/yoHGFt/EX6LyNbxSEhPPXODPL+KB0VPk86UYfL0lMdy+KCnv+fmvIzySwaK5COwqVbWTQ==}

  assertion-error@1.1.0:
    resolution: {integrity: sha512-jgsaNduz+ndvGyFt3uSuWqvy4lCnIJiovtouQN5JZHOKCS2QuhEdbcQHFhVksz2N2U9hXJo8odG7ETyWlEeuDw==}

  ast-types-flow@0.0.8:
    resolution: {integrity: sha512-OH/2E5Fg20h2aPrbe+QL8JZQFko0YZaF+j4mnQ7BGhfavO7OpSLa8a0y9sBwomHdSbkhTS8TQNayBfnW5DwbvQ==}

  ast-types@0.13.4:
    resolution: {integrity: sha512-x1FCFnFifvYDDzTaLII71vG5uvDwgtmDTEVWAxrgeiR8VjMONcCXJx7E+USjDtHlwFmt9MysbqgF9b9Vjr6w+w==}
    engines: {node: '>=4'}

  async@3.2.5:
    resolution: {integrity: sha512-baNZyqaaLhyLVKm/DlvdW051MSgO6b8eVfIezl9E5PqWxFgzLm/wQntEW4zOytVburDEr0JlALEpdOFwvErLsg==}

  asynciterator.prototype@1.0.0:
    resolution: {integrity: sha512-wwHYEIS0Q80f5mosx3L/dfG5t5rjEa9Ft51GTaNt862EnpyGHpgz2RkZvLPp1oF5TnAiTohkEKVEu8pQPJI7Vg==}

  asynckit@0.4.0:
    resolution: {integrity: sha512-Oei9OH4tRh0YqU3GxhX79dM/mwVgvbZJaSNaRk+bshkj0S5cfHcgYakreBjrHwatXKbz+IoIdYLxrKim2MjW0Q==}

  available-typed-arrays@1.0.6:
    resolution: {integrity: sha512-j1QzY8iPNPG4o4xmO3ptzpRxTciqD3MgEHtifP/YnJpIo58Xu+ne4BejlbkuaLfXn/nz6HFiw29bLpj2PNMdGg==}
    engines: {node: '>= 0.4'}

  axe-core@4.7.0:
    resolution: {integrity: sha512-M0JtH+hlOL5pLQwHOLNYZaXuhqmvS8oExsqB1SBYgA4Dk7u/xx+YdGHXaK5pyUfed5mYXdlYiphWq3G8cRi5JQ==}
    engines: {node: '>=4'}

  axobject-query@3.2.1:
    resolution: {integrity: sha512-jsyHu61e6N4Vbz/v18DHwWYKK0bSWLqn47eeDSKPB7m8tqMHF9YJ+mhIk2lVteyZrY8tnSj/jHOv4YiTCuCJgg==}

  balanced-match@1.0.2:
    resolution: {integrity: sha512-3oSeUO0TMV67hN1AmbXsK4yaqU7tjiHlbxRDZOpH0KW9+CeX4bRAaX0Anxt0tx2MrpRpWwQaPwIlISEJhYU5Pw==}

  base64-js@1.5.1:
    resolution: {integrity: sha512-AKpaYlHn8t4SVbOHCy+b5+KKgvR4vrsD8vbvrbiQJps7fKDTkjkDry6ji0rUJjC0kzbNePLwzxq8iypo41qeWA==}

  basic-ftp@5.0.4:
    resolution: {integrity: sha512-8PzkB0arJFV4jJWSGOYR+OEic6aeKMu/osRhBULN6RY0ykby6LKhbmuQ5ublvaas5BOwboah5D87nrHyuh8PPA==}
    engines: {node: '>=10.0.0'}

  bcrypt-pbkdf@1.0.2:
    resolution: {integrity: sha512-qeFIXtP4MSoi6NLqO12WfqARWWuCKi2Rn/9hJLEmtB5yTNr9DqFWkJRCf2qShWzPeAMRnOgCrq0sg/KLv5ES9w==}

  bcrypt@5.1.1:
    resolution: {integrity: sha512-AGBHOG5hPYZ5Xl9KXzU5iKq9516yEmvCKDg3ecP5kX2aB6UqTeXZxk2ELnDgDm6BQSMlLt9rDB4LoSMx0rYwww==}
    engines: {node: '>= 10.0.0'}

  better-sqlite3@10.0.0:
    resolution: {integrity: sha512-rOz0JY8bt9oMgrFssP7GnvA5R3yln73y/NizzWqy3WlFth8Ux8+g4r/N9fjX97nn4X1YX6MTER2doNpTu5pqiA==}

  big.js@5.2.2:
    resolution: {integrity: sha512-vyL2OymJxmarO8gxMr0mhChsO9QGwhynfuu4+MHTAW6czfq9humCB7rKpUjDd9YUiDPU4mzpyupFSvOClAwbmQ==}

  binary-extensions@2.2.0:
    resolution: {integrity: sha512-jDctJ/IVQbZoJykoeHbhXpOlNBqGNcwXJKJog42E5HDPUwQTSdjCHdihjj0DlnheQ7blbT6dHOafNAiS8ooQKA==}
    engines: {node: '>=8'}

  bindings@1.5.0:
    resolution: {integrity: sha512-p2q/t/mhvuOj/UeLlV6566GD/guowlr0hHxClI0W9m7MWYkL1F0hLo+0Aexs9HSPCtR1SXQ0TD3MMKrXZajbiQ==}

  bl@4.1.0:
    resolution: {integrity: sha512-1W07cM9gS6DcLperZfFSj+bWLtaPGSOHWhPiGzXmvVJbRLdG82sH/Kn8EtW1VqWVA54AKf2h5k5BbnIbwF3h6w==}

  brace-expansion@1.1.11:
    resolution: {integrity: sha512-iCuPHDFgrHX7H2vEI/5xpz07zSHB00TpugqhmYtVmMO6518mCuRMoOYFldEBl0g187ufozdaHgWKcYFb61qGiA==}

  brace-expansion@2.0.1:
    resolution: {integrity: sha512-XnAIvQ8eM+kC6aULx6wuQiwVsnzsi9d3WxzV3FpWTGA19F621kwdbsAcFKXgKUHZWsy+mY6iL1sHTxWEFCytDA==}

  braces@3.0.2:
    resolution: {integrity: sha512-b8um+L1RzM3WDSzvhm6gIz1yfTbBt6YTlcEKAvsmqCZZFw46z626lVj9j1yEPW33H5H+lBQpZMP1k8l+78Ha0A==}
    engines: {node: '>=8'}

  browserslist@4.23.0:
    resolution: {integrity: sha512-QW8HiM1shhT2GuzkvklfjcKDiWFXHOeFCIA/huJPwHsslwcydgk7X+z2zXpEijP98UCY7HbubZt5J2Zgvf0CaQ==}
    engines: {node: ^6 || ^7 || ^8 || ^9 || ^10 || ^11 || ^12 || >=13.7}
    hasBin: true

  buffer-from@1.1.2:
    resolution: {integrity: sha512-E+XQCRwSbaaiChtv6k6Dwgc+bx+Bs6vuKJHHl5kox/BaKbhiXzqQOwK4cO22yElGp2OCmjwVhT3HmxgyPGnJfQ==}

  buffer@5.7.1:
    resolution: {integrity: sha512-EHcyIPBQ4BSGlvjB16k5KgAJ27CIsHY/2JBmCRReo48y9rQ3MaUzWX3KVlBa4U7MyX02HdVj0K7C3WaB3ju7FQ==}

  buildcheck@0.0.6:
    resolution: {integrity: sha512-8f9ZJCUXyT1M35Jx7MkBgmBMo3oHTTBIPLiY9xyL0pl3T5RwcPEY8cUHr5LBNfu/fk6c2T4DJZuVM/8ZZT2D2A==}
    engines: {node: '>=10.0.0'}

  builtins@5.0.1:
    resolution: {integrity: sha512-qwVpFEHNfhYJIzNRBvd2C1kyo6jz3ZSMPyyuR47OPdiKWlbYnZNyDWuyR175qDnAJLiCo5fBBqPb3RiXgWlkOQ==}

  busboy@1.6.0:
    resolution: {integrity: sha512-8SFQbg/0hQ9xy3UNTB0YEnsNBbWfhf7RtnzpL7TkBiTBRfrQ9Fxcnz7VJsleJpyp6rVLvXiuORqjlHi5q+PYuA==}
    engines: {node: '>=10.16.0'}

  cac@6.7.14:
    resolution: {integrity: sha512-b6Ilus+c3RrdDk+JhLKUAQfzzgLEPy6wcXqS7f/xe1EETvsDP6GORG7SFuOs6cID5YkqchW/LXZbX5bc8j7ZcQ==}
    engines: {node: '>=8'}

  call-bind@1.0.7:
    resolution: {integrity: sha512-GHTSNSYICQ7scH7sZ+M2rFopRoLh8t2bLSW6BbgrtLsahOIB5iyAVJf9GjWK3cYTDaMj4XdBpM1cA6pIS0Kv2w==}
    engines: {node: '>= 0.4'}

  callsites@3.1.0:
    resolution: {integrity: sha512-P8BjAsXvZS+VIDUI11hHCQEv74YT67YUi5JJFNWIqL235sBmjX4+qx9Muvls5ivyNENctx46xQLQ3aTuE7ssaQ==}
    engines: {node: '>=6'}

  camel-case@3.0.0:
    resolution: {integrity: sha512-+MbKztAYHXPr1jNTSKQF52VpcFjwY5RkR7fxksV8Doo4KAYc5Fl4UJRgthBbTmEx8C54DqahhbLJkDwjI3PI/w==}

  camelcase-css@2.0.1:
    resolution: {integrity: sha512-QOSvevhslijgYwRx6Rv7zKdMF8lbRmx+uQGx2+vDc+KI/eBnsy9kit5aj23AgGu3pa4t9AgwbnXWqS+iOY+2aA==}
    engines: {node: '>= 6'}

  caniuse-lite@1.0.30001587:
    resolution: {integrity: sha512-HMFNotUmLXn71BQxg8cijvqxnIAofforZOwGsxyXJ0qugTdspUF4sPSJ2vhgprHCB996tIDzEq1ubumPDV8ULA==}

  case-anything@2.1.13:
    resolution: {integrity: sha512-zlOQ80VrQ2Ue+ymH5OuM/DlDq64mEm+B9UTdHULv5osUMD6HalNTblf2b1u/m6QecjsnOkBpqVZ+XPwIVsy7Ng==}
    engines: {node: '>=12.13'}

  chai@4.4.1:
    resolution: {integrity: sha512-13sOfMv2+DWduEU+/xbun3LScLoqN17nBeTLUsmDfKdoiC1fr0n9PU4guu4AhRcOVFk/sW8LyZWHuhWtQZiF+g==}
    engines: {node: '>=4'}

  chalk@2.4.2:
    resolution: {integrity: sha512-Mti+f9lpJNcwF4tWV8/OrTTtF1gZi+f8FqlyAdouralcFWFQWF2+NgCHShjkCb+IFBLq9buZwE1xckQU4peSuQ==}
    engines: {node: '>=4'}

  chalk@3.0.0:
    resolution: {integrity: sha512-4D3B6Wf41KOYRFdszmDqMCGq5VV/uMAB273JILmO+3jAlh8X4qDtdtgCR3fxtbLEMzSx22QdhnDcJvu2u1fVwg==}
    engines: {node: '>=8'}

  chalk@4.1.2:
    resolution: {integrity: sha512-oKnbhFyRIXpUuez8iBMmyEa4nbj4IOQyuhc/wy9kY7/WVPcwIO9VA668Pu8RkO7+0G76SLROeyw9CpQ061i4mA==}
    engines: {node: '>=10'}

  change-case@3.1.0:
    resolution: {integrity: sha512-2AZp7uJZbYEzRPsFoa+ijKdvp9zsrnnt6+yFokfwEpeJm0xuJDVoxiRCAaTzyJND8GJkofo2IcKWaUZ/OECVzw==}

  chardet@0.7.0:
    resolution: {integrity: sha512-mT8iDcrh03qDGRRmoA2hmBJnxpllMR+0/0qlzjqZES6NdiWDcZkCNAk4rPFZ9Q85r27unkiNNg8ZOiwZXBHwcA==}

  check-error@1.0.3:
    resolution: {integrity: sha512-iKEoDYaRmd1mxM90a2OEfWhjsjPpYPuQ+lMYsoxB126+t8fw7ySEO48nmDg5COTjxDI65/Y2OWpeEHk3ZOe8zg==}

  chokidar@3.6.0:
    resolution: {integrity: sha512-7VT13fmjotKpGipCW9JEQAusEPE+Ei8nl6/g4FBAmIm0GOOLMua9NDDo/DWp0ZAxCr3cPq5ZpBqmPAQgDda2Pw==}
    engines: {node: '>= 8.10.0'}

  chownr@1.1.4:
    resolution: {integrity: sha512-jJ0bqzaylmJtVnNgzTeSOs8DPavpbYgEr/b0YL8/2GO3xJEhInFmhKMUnEJQjZumK7KXGFhUy89PrsJWlakBVg==}

  chownr@2.0.0:
    resolution: {integrity: sha512-bIomtDF5KGpdogkLd9VspvFzk9KfpyyGlS8YFVZl7TGPBHL5snIOnxeshwVgPteQ9b4Eydl+pVbIyE1DcvCWgQ==}
    engines: {node: '>=10'}

  chroma-js@2.4.2:
    resolution: {integrity: sha512-U9eDw6+wt7V8z5NncY2jJfZa+hUH8XEj8FQHgFJTrUFnJfXYf4Ml4adI2vXZOjqRDpFWtYVWypDfZwnJ+HIR4A==}

  chrome-trace-event@1.0.3:
    resolution: {integrity: sha512-p3KULyQg4S7NIHixdwbGX+nFHkoBiA4YQmyWtjb8XngSKV124nJmRysgAeujbUVb15vh+RvFUfCPqU7rXk+hZg==}
    engines: {node: '>=6.0'}

  clean-stack@2.2.0:
    resolution: {integrity: sha512-4diC9HaTE+KRAMWhDhrGOECgWZxoevMc5TlkObMqNSsVU62PYzXZ/SMTjzyGAFF1YusgxGcSWTEXBhp0CPwQ1A==}
    engines: {node: '>=6'}

  cli-color@2.0.3:
    resolution: {integrity: sha512-OkoZnxyC4ERN3zLzZaY9Emb7f/MhBOIpePv0Ycok0fJYT+Ouo00UBEIwsVsr0yoow++n5YWlSUgST9GKhNHiRQ==}
    engines: {node: '>=0.10'}

  cli-cursor@3.1.0:
    resolution: {integrity: sha512-I/zHAwsKf9FqGoXM4WWRACob9+SNukZTd94DWF57E4toouRulbCxcUh6RKUEOQlYTHJnzkPMySvPNaaSLNfLZw==}
    engines: {node: '>=8'}

  cli-spinners@2.9.2:
    resolution: {integrity: sha512-ywqV+5MmyL4E7ybXgKys4DugZbX0FC6LnwrhjuykIjnK9k8OQacQ7axGKnjDXWNhns0xot3bZI5h55H8yo9cJg==}
    engines: {node: '>=6'}

  cli-width@3.0.0:
    resolution: {integrity: sha512-FxqpkPPwu1HjuN93Omfm4h8uIanXofW0RxVEW3k5RKx+mJJYSthzNhp32Kzxxy3YAEZ/Dc/EWN1vZRY0+kOhbw==}
    engines: {node: '>= 10'}

  client-only@0.0.1:
    resolution: {integrity: sha512-IV3Ou0jSMzZrd3pZ48nLkT9DA7Ag1pnPzaiQhpW7c3RbcqqzvzzVu+L8gfqMp/8IM2MQtSiqaCxrrcfu8I8rMA==}

  cliui@8.0.1:
    resolution: {integrity: sha512-BSeNnyus75C4//NQ9gQt1/csTXyo/8Sb+afLAkzAptFuMsod9HFokGNudZpi/oQV73hnVK+sR+5PVRMd+Dr7YQ==}
    engines: {node: '>=12'}

  clone@1.0.4:
    resolution: {integrity: sha512-JQHZ2QMW6l3aH/j6xCqQThY/9OH4D/9ls34cgkUBiEeocRTU04tHfKPBsUK1PqZCUQM7GiA0IIXJSuXHI64Kbg==}
    engines: {node: '>=0.8'}

  clsx@2.1.0:
    resolution: {integrity: sha512-m3iNNWpd9rl3jvvcBnu70ylMdrXt8Vlq4HYadnU5fwcOtvkSQWPmj7amUcDT2qYI7risszBjI5AUIUox9D16pg==}
    engines: {node: '>=6'}

  clsx@2.1.1:
    resolution: {integrity: sha512-eYm0QWBtUrBWZWG0d386OGAw16Z995PiOVo2B7bjWSbHedGl5e0ZWaq65kOGgUSNesEIDkB9ISbTg/JK9dhCZA==}
    engines: {node: '>=6'}

  cluster-key-slot@1.1.2:
    resolution: {integrity: sha512-RMr0FhtfXemyinomL4hrWcYJxmX6deFdCxpJzhDttxgO1+bcCnkk+9drydLVDmAMG7NE6aN/fl4F7ucU/90gAA==}
    engines: {node: '>=0.10.0'}

  color-convert@1.9.3:
    resolution: {integrity: sha512-QfAUtd+vFdAtFQcC8CCyYt1fYWxSqAiK2cSD6zDB8N3cpsEBAvRxp9zOGg6G/SHHJYAT88/az/IuDGALsNVbGg==}

  color-convert@2.0.1:
    resolution: {integrity: sha512-RRECPsj7iu/xb5oKYcsFHSppFNnsj/52OVTRKb4zP5onXwVF3zVmmToNcOfGC+CRDpfK/U584fMg38ZHCaElKQ==}
    engines: {node: '>=7.0.0'}

  color-name@1.1.3:
    resolution: {integrity: sha512-72fSenhMw2HZMTVHeCA9KCmpEIbzWiQsjN+BHcBbS9vr1mtt+vJjPdksIBNUmKAW8TFUDPJK5SUU3QhE9NEXDw==}

  color-name@1.1.4:
    resolution: {integrity: sha512-dOy+3AuW3a2wNbZHIuMZpTcgjGuLU/uBL/ubcZF9OXbDo8ff4O8yVp5Bf0efS8uEoYo5q4Fx7dY9OgQGXgAsQA==}

  color-string@1.9.1:
    resolution: {integrity: sha512-shrVawQFojnZv6xM40anx4CkoDP+fZsw/ZerEMsW/pyzsRbElpsL/DBVW7q3ExxwusdNXI3lXpuhEZkzs8p5Eg==}

  color-support@1.1.3:
    resolution: {integrity: sha512-qiBjkpbMLO/HL68y+lh4q0/O1MZFj2RX6X/KmMa3+gJD3z+WwI1ZzDHysvqHGS3mP6mznPckpXmw1nI9cJjyRg==}
    hasBin: true

  color@3.2.1:
    resolution: {integrity: sha512-aBl7dZI9ENN6fUGC7mWpMTPNHmWUSNan9tuWN6ahh5ZLNk9baLJOnSMlrQkHcrfFgz2/RigjUVAjdx36VcemKA==}

  colorspace@1.1.4:
    resolution: {integrity: sha512-BgvKJiuVu1igBUF2kEjRCZXol6wiiGbY5ipL/oVPwm0BL9sIpMIzM8IK7vwuxIIzOXMV3Ey5w+vxhm0rR/TN8w==}

  combined-stream@1.0.8:
    resolution: {integrity: sha512-FQN4MRfuJeHf7cBbBMJFXhKSDq+2kAArBlmRBvcvFE5BB1HZKXtSFASDhdlz9zOYwxh8lDdnvmMOe/+5cdoEdg==}
    engines: {node: '>= 0.8'}

  commander@10.0.1:
    resolution: {integrity: sha512-y4Mg2tXshplEbSGzx7amzPwKKOCGuoSRP/CjEdwwk0FOGlUbq6lKuoyDZTNZkmxHdJtp54hdfY/JUrdL7Xfdug==}
    engines: {node: '>=14'}

  commander@2.20.3:
    resolution: {integrity: sha512-GpVkmM8vF2vQUkj2LvZmD35JxeJOLCwJ9cUkugyk2nuhbv3+mJvpLYYt+0+USMxE+oj+ey/lJEnhZw75x/OMcQ==}

  commander@9.5.0:
    resolution: {integrity: sha512-KRs7WVDKg86PWiuAqhDrAQnTXZKraVcCc6vFdL14qrZ/DcWwuRo7VoiYXalXO7S5GKpqYiVEwCbgFDfxNHKJBQ==}
    engines: {node: ^12.20.0 || >=14}

  concat-map@0.0.1:
    resolution: {integrity: sha512-/Srv4dswyQNBfohGpz9o6Yb3Gz3SrUDqBH5rTuhGR7ahtlbYKnVxw2bCFMRljaA7EXHaXZ8wsHdodFvbkhKmqg==}

  concurrently@8.2.2:
    resolution: {integrity: sha512-1dP4gpXFhei8IOtlXRE/T/4H88ElHgTiUzh71YUmtjTEHMSRS2Z/fgOxHSxxusGHogsRfxNq1vyAwxSC+EVyDg==}
    engines: {node: ^14.13.0 || >=16.0.0}
    hasBin: true

  console-control-strings@1.1.0:
    resolution: {integrity: sha512-ty/fTekppD2fIwRvnZAVdeOiGd1c7YXEixbgJTNzqcxJWKQnjJ/V1bNEEE6hygpM3WjwHFUVK6HTjWSzV4a8sQ==}

  constant-case@2.0.0:
    resolution: {integrity: sha512-eS0N9WwmjTqrOmR3o83F5vW8Z+9R1HnVz3xmzT2PMFug9ly+Au/fxRWlEBSb6LcZwspSsEn9Xs1uw9YgzAg1EQ==}

  convert-source-map@2.0.0:
    resolution: {integrity: sha512-Kvp459HrV2FEJ1CAsi1Ku+MY3kasH19TFykTz2xWmMeq6bk2NU3XXvfJ+Q61m0xktWwt+1HSYf3JZsTms3aRJg==}

  cookie@0.6.0:
    resolution: {integrity: sha512-U71cyTamuh1CRNCfpGY6to28lxvNwPG4Guz/EVjgf3Jmzv0vlDp1atT9eS5dDjMYHucpHbWns6Lwf3BKz6svdw==}
    engines: {node: '>= 0.6'}

  cookies@0.9.1:
    resolution: {integrity: sha512-TG2hpqe4ELx54QER/S3HQ9SRVnQnGBtKUz5bLQWtYAQ+o6GpgMs6sYUvaiJjVxb+UXwhRhAEP3m7LbsIZ77Hmw==}
    engines: {node: '>= 0.8'}

  copy-anything@3.0.5:
    resolution: {integrity: sha512-yCEafptTtb4bk7GLEQoM8KVJpxAfdBJYaXyzQEgQQQgYrZiDp8SJmGKlYza6CYjEDNstAdNdKA3UuoULlEbS6w==}
    engines: {node: '>=12.13'}

  core-js-pure@3.36.0:
    resolution: {integrity: sha512-cN28qmhRNgbMZZMc/RFu5w8pK9VJzpb2rJVR/lHuZJKwmXnoWOpXmMkxqBB514igkp1Hu8WGROsiOAzUcKdHOQ==}

  cpu-features@0.0.10:
    resolution: {integrity: sha512-9IkYqtX3YHPCzoVg1Py+o9057a3i0fp7S530UWokCSaFVTc7CwXPRiOjRjBQQ18ZCNafx78YfnG+HALxtVmOGA==}
    engines: {node: '>=10.0.0'}

  create-require@1.1.1:
    resolution: {integrity: sha512-dcKFX3jn0MpIaXjisoRvexIJVEKzaq7z2rZKxf+MSr9TkdmHmsU4m2lcLojrj/FHl8mk5VxMmYA+ftRkP/3oKQ==}

  crelt@1.0.6:
    resolution: {integrity: sha512-VQ2MBenTq1fWZUH9DJNGti7kKv6EeAuYr3cLwxUWhIu1baTaXh4Ib5W2CqHVqib4/MqbYGJqiL3Zb8GJZr3l4g==}

  cross-env@7.0.3:
    resolution: {integrity: sha512-+/HKd6EgcQCJGh2PSjZuUitQBQynKor4wrFbRg4DtAgS1aWO+gU52xpH7M9ScGgXSYmAVS9bIJ8EzuaGw0oNAw==}
    engines: {node: '>=10.14', npm: '>=6', yarn: '>=1'}
    hasBin: true

  cross-spawn@7.0.3:
    resolution: {integrity: sha512-iRDPJKUPVEND7dHPO8rkbOnPpyDygcDFtWjpeWNCgy8WP2rXcxXL8TskReQl6OrB2G7+UJrags1q15Fudc7G6w==}
    engines: {node: '>= 8'}

  cssesc@3.0.0:
    resolution: {integrity: sha512-/Tb/JcjK111nNScGob5MNtsntNM1aCNUDipB/TkwZFhyDrrE47SOx/18wF2bbjgc3ZzCSKW1T5nt5EbFoAz/Vg==}
    engines: {node: '>=4'}
    hasBin: true

  cssstyle@4.0.1:
    resolution: {integrity: sha512-8ZYiJ3A/3OkDd093CBT/0UKDWry7ak4BdPTFP2+QEP7cmhouyq/Up709ASSj2cK02BbZiMgk7kYjZNS4QP5qrQ==}
    engines: {node: '>=18'}

  csstype@3.1.3:
    resolution: {integrity: sha512-M1uQkMl8rQK/szD0LNhtqxIPLpimGm8sOBwU7lLnCpSbTyY3yeU1Vc7l4KT5zT4s/yOxHH5O7tIuuLOCnLADRw==}

  d@1.0.1:
    resolution: {integrity: sha512-m62ShEObQ39CfralilEQRjH6oAMtNCV1xJyEx5LpRYUVN+EviphDgUc/F3hnYbADmkiNs67Y+3ylmlG7Lnu+FA==}

  damerau-levenshtein@1.0.8:
    resolution: {integrity: sha512-sdQSFB7+llfUcQHUQO3+B8ERRj0Oa4w9POWMI/puGtuf7gFywGmkaLCElnudfTiKZV+NvHqL0ifzdrI8Ro7ESA==}

  dash-get@1.0.2:
    resolution: {integrity: sha512-4FbVrHDwfOASx7uQVxeiCTo7ggSdYZbqs8lH+WU6ViypPlDbe9y6IP5VVUDQBv9DcnyaiPT5XT0UWHgJ64zLeQ==}

  data-uri-to-buffer@6.0.2:
    resolution: {integrity: sha512-7hvf7/GW8e86rW0ptuwS3OcBGDjIi6SZva7hCyWC0yYry2cOPmLIjXAUHI6DK2HsnwJd9ifmt57i8eV2n4YNpw==}
    engines: {node: '>= 14'}

  data-urls@5.0.0:
    resolution: {integrity: sha512-ZYP5VBHshaDAiVZxjbRVcFJpc+4xGgT0bK3vzy1HLN8jTO975HEbuYzZJcHoQEY5K1a0z8YayJkyVETa08eNTg==}
    engines: {node: '>=18'}

  date-fns@2.30.0:
    resolution: {integrity: sha512-fnULvOpxnC5/Vg3NCiWelDsLiUc9bRwAPs/+LfTLNvetFCtCTN+yQz15C/fs4AwX1R9K5GLtLfn8QW+dWisaAw==}
    engines: {node: '>=0.11'}

  dayjs@1.11.11:
    resolution: {integrity: sha512-okzr3f11N6WuqYtZSvm+F776mB41wRZMhKP+hc34YdW+KmtYYK9iqvHSwo2k9FEH3fhGXvOPV6yz2IcSrfRUDg==}

  debug@3.2.7:
    resolution: {integrity: sha512-CFjzYYAi4ThfiQvizrFQevTTXHtnCqWfe7x1AhgEscTz6ZbLbfoLRLPugTQyBth6f8ZERVUSyWHFD/7Wu4t1XQ==}
    peerDependencies:
      supports-color: '*'
    peerDependenciesMeta:
      supports-color:
        optional: true

  debug@4.3.4:
    resolution: {integrity: sha512-PRWFHuSU3eDtQJPvnNY7Jcket1j0t5OuOsFzPPzsekD52Zl8qUfFIPEiswXqIvHWGVHOgX+7G/vCNNhehwxfkQ==}
    engines: {node: '>=6.0'}
    peerDependencies:
      supports-color: '*'
    peerDependenciesMeta:
      supports-color:
        optional: true

  decimal.js@10.4.3:
    resolution: {integrity: sha512-VBBaLc1MgL5XpzgIP7ny5Z6Nx3UrRkIViUkPUdtl9aya5amy3De1gsUUSB1g3+3sExYNjCAsAznmukyxCb1GRA==}

  decompress-response@6.0.0:
    resolution: {integrity: sha512-aW35yZM6Bb/4oJlZncMH2LCoZtJXTRxES17vE3hoRiowU2kWHaJKFkSBDnDR+cm9J+9QhXmREyIfv0pji9ejCQ==}
    engines: {node: '>=10'}

  deep-eql@4.1.3:
    resolution: {integrity: sha512-WaEtAOpRA1MQ0eohqZjpGD8zdI0Ovsm8mmFhaDN8dvDZzyoUMcYDnf5Y6iu7HTXxf8JDS23qWa4a+hKCDyOPzw==}
    engines: {node: '>=6'}

  deep-extend@0.6.0:
    resolution: {integrity: sha512-LOHxIOaPYdHlJRtCQfDIVZtfw/ufM8+rVj649RIHzcm/vGwQRXFt6OPqIFWsm2XEMrNIEtWR64sY1LEKD2vAOA==}
    engines: {node: '>=4.0.0'}

  deep-is@0.1.4:
    resolution: {integrity: sha512-oIPzksmTg4/MriiaYGO+okXDT7ztn/w3Eptv/+gSIdMdKsJo0u4CfYNFJPy+4SKMuCqGw2wxnA+URMg3t8a/bQ==}

  deepmerge@4.3.1:
    resolution: {integrity: sha512-3sUqbMEc77XqpdNO7FRyRog+eW3ph+GYCbj+rK+uYyRMuwsVy0rMiVtPn+QJlKFvWP/1PYpapqYn0Me2knFn+A==}
    engines: {node: '>=0.10.0'}

  defaults@1.0.4:
    resolution: {integrity: sha512-eFuaLoy/Rxalv2kr+lqMlUnrDWV+3j4pljOIJgLIhI058IQfWJ7vXhyEIHu+HtC738klGALYxOKDO0bQP3tg8A==}

  define-data-property@1.1.4:
    resolution: {integrity: sha512-rBMvIzlpA8v6E+SJZoo++HAYqsLrkg7MSfIinMPFhmkorw7X+dOXVJQs+QT69zGkzMyfDnIMN2Wid1+NbL3T+A==}
    engines: {node: '>= 0.4'}

  define-properties@1.2.1:
    resolution: {integrity: sha512-8QmQKqEASLd5nx0U1B1okLElbUuuttJ/AnYmRXbbbGDWh6uS208EjD4Xqq/I9wK7u0v6O08XhTWnt5XtEbR6Dg==}
    engines: {node: '>= 0.4'}

  degenerator@5.0.1:
    resolution: {integrity: sha512-TllpMR/t0M5sqCXfj85i4XaAzxmS5tVA16dqvdkMwGmzI+dXLXnw3J+3Vdv7VKw+ThlTMboK6i9rnZ6Nntj5CQ==}
    engines: {node: '>= 14'}

  del@5.1.0:
    resolution: {integrity: sha512-wH9xOVHnczo9jN2IW68BabcecVPxacIA3g/7z6vhSU/4stOKQzeCRK0yD0A24WiAAUJmmVpWqrERcTxnLo3AnA==}
    engines: {node: '>=8'}

  delayed-stream@1.0.0:
    resolution: {integrity: sha512-ZySD7Nf91aLB0RxL4KGrKHBXl7Eds1DAmEdcoVawXnLD7SDhpNgtuII2aAkg7a7QS41jxPSZ17p4VdGnMHk3MQ==}
    engines: {node: '>=0.4.0'}

  delegates@1.0.0:
    resolution: {integrity: sha512-bd2L678uiWATM6m5Z1VzNCErI3jiGzt6HGY8OVICs40JQq/HALfbyNJmp0UDakEY4pMMaN0Ly5om/B1VI/+xfQ==}

  denque@2.1.0:
    resolution: {integrity: sha512-HVQE3AAb/pxF8fQAoiqpvg9i3evqug3hoiwakOyZAwJm+6vZehbkYXZ0l4JxS+I3QxM97v5aaRNhj8v5oBhekw==}
    engines: {node: '>=0.10'}

  depd@2.0.0:
    resolution: {integrity: sha512-g7nH6P6dyDioJogAAGprGpCtVImJhpPk/roCzdb3fIh61/s/nPsfR6onyMwkCAR/OlC3yBC0lESvUoQEAssIrw==}
    engines: {node: '>= 0.8'}

  dequal@2.0.3:
    resolution: {integrity: sha512-0je+qPKHEMohvfRTCEo3CrPG6cAzAYgmzKyxRiYSSDkS6eGJdyVJm7WaYA5ECaAD9wLB2T4EEeymA5aFVcYXCA==}
    engines: {node: '>=6'}

  detect-libc@2.0.2:
    resolution: {integrity: sha512-UX6sGumvvqSaXgdKGUsgZWqcUyIXZ/vZTrlRT/iobiKhGL0zL4d3osHj3uqllWJK+i+sixDS/3COVEOFbupFyw==}
    engines: {node: '>=8'}

  detect-node-es@1.1.0:
    resolution: {integrity: sha512-ypdmJU/TbBby2Dxibuv7ZLW3Bs1QEmM7nHjEANfohJLvE0XVujisn1qPJcZxg+qDucsr+bP6fLD1rPS3AhJ7EQ==}

  diff-sequences@29.6.3:
    resolution: {integrity: sha512-EjePK1srD3P08o2j4f0ExnylqRs5B9tJjcp9t1krH2qRi8CCdsYfwe9JgSLurFBWwq4uOlipzfk5fHNvwFKr8Q==}
    engines: {node: ^14.15.0 || ^16.10.0 || >=18.0.0}

  diff@4.0.2:
    resolution: {integrity: sha512-58lmxKSA4BNyLz+HHMUzlOEpg09FV+ev6ZMe3vJihgdxzgcwZ8VoEEPmALCZG9LmqfVoNMMKpttIYTVG6uDY7A==}
    engines: {node: '>=0.3.1'}

  difflib@0.2.4:
    resolution: {integrity: sha512-9YVwmMb0wQHQNr5J9m6BSj6fk4pfGITGQOOs+D9Fl+INODWFOfvhIU1hNv6GgR1RBoC/9NJcwu77zShxV0kT7w==}

  dir-glob@3.0.1:
    resolution: {integrity: sha512-WkrWp9GR4KXfKGYzOLmTuGVi1UWFfws377n9cc55/tb6DuqyF6pcQ5AbiHEshaDpY9v6oaSr2XCDidGmMwdzIA==}
    engines: {node: '>=8'}

  docker-modem@5.0.3:
    resolution: {integrity: sha512-89zhop5YVhcPEt5FpUFGr3cDyceGhq/F9J+ZndQ4KfqNvfbJpPMfgeixFgUj5OjCYAboElqODxY5Z1EBsSa6sg==}
    engines: {node: '>= 8.0'}

  dockerode@4.0.2:
    resolution: {integrity: sha512-9wM1BVpVMFr2Pw3eJNXrYYt6DT9k0xMcsSCjtPvyQ+xa1iPg/Mo3T/gUcwI0B2cczqCeCYRPF8yFYDwtFXT0+w==}
    engines: {node: '>= 8.0'}

  doctrine@2.1.0:
    resolution: {integrity: sha512-35mSku4ZXK0vfCuHEDAwt55dg2jNajHZ1odvF+8SSr82EsZY4QmXfuWso8oEd8zRhVObSN18aM0CjSdoBX7zIw==}
    engines: {node: '>=0.10.0'}

  doctrine@3.0.0:
    resolution: {integrity: sha512-yS+Q5i3hBf7GBkd4KG8a7eBNNWNGLTaEwwYWUijIYM7zrlYDM0BFXHjjPWlWZ1Rg7UaddZeIDmi9jF3HmqiQ2w==}
    engines: {node: '>=6.0.0'}

  dom-helpers@5.2.1:
    resolution: {integrity: sha512-nRCa7CK3VTrM2NmGkIy4cbK7IZlgBE/PYMn55rrXefr5xXDP0LdtfPnblFDoVdcAfslJ7or6iqAUnx0CCGIWQA==}

  dom-walk@0.1.2:
    resolution: {integrity: sha512-6QvTW9mrGeIegrFXdtQi9pk7O/nSK6lSdXW2eqUspN5LWD7UTji2Fqw5V2YLjBpHEoU9Xl/eUWNpDeZvoyOv2w==}

  dot-case@2.1.1:
    resolution: {integrity: sha512-HnM6ZlFqcajLsyudHq7LeeLDr2rFAVYtDv/hV5qchQEidSck8j9OPUsXY9KwJv/lHMtYlX4DjRQqwFYa+0r8Ug==}

  dotenv-cli@7.4.2:
    resolution: {integrity: sha512-SbUj8l61zIbzyhIbg0FwPJq6+wjbzdn9oEtozQpZ6kW2ihCcapKVZj49oCT3oPM+mgQm+itgvUQcG5szxVrZTA==}
    hasBin: true

  dotenv-expand@10.0.0:
    resolution: {integrity: sha512-GopVGCpVS1UKH75VKHGuQFqS1Gusej0z4FyQkPdwjil2gNIv+LNsqBlboOzpJFZKVT95GkCyWJbBSdFEFUWI2A==}
    engines: {node: '>=12'}

  dotenv@16.0.3:
    resolution: {integrity: sha512-7GO6HghkA5fYG9TYnNxi14/7K9f5occMlp3zXAuSxn7CKCxt9xbNWG7yF8hTCSUchlfWSe3uLmlPfigevRItzQ==}
    engines: {node: '>=12'}

  dotenv@16.4.5:
    resolution: {integrity: sha512-ZmdL2rui+eB2YwhsWzjInR8LldtZHGDoQ1ugH85ppHKwpUHL7j7rN0Ti9NCnGiQbhaZ11FpR+7ao1dNsmduNUg==}
    engines: {node: '>=12'}

  dreamopt@0.8.0:
    resolution: {integrity: sha512-vyJTp8+mC+G+5dfgsY+r3ckxlz+QMX40VjPQsZc5gxVAxLmi64TBoVkP54A/pRAXMXsbu2GMMBrZPxNv23waMg==}
    engines: {node: '>=0.4.0'}

  drizzle-kit@0.21.2:
    resolution: {integrity: sha512-U87IhZyCt/9d0ZT/Na3KFJVY31tSxtTx/n9UMcWFpW/5c2Ede39xiCG5efNV/0iimsv97UIRtDI0ldLBW5lbcg==}
    hasBin: true

  drizzle-orm@0.30.10:
    resolution: {integrity: sha512-IRy/QmMWw9lAQHpwbUh1b8fcn27S/a9zMIzqea1WNOxK9/4EB8gIo+FZWLiPXzl2n9ixGSv8BhsLZiOppWEwBw==}
    peerDependencies:
      '@aws-sdk/client-rds-data': '>=3'
      '@cloudflare/workers-types': '>=3'
      '@electric-sql/pglite': '>=0.1.1'
      '@libsql/client': '*'
      '@neondatabase/serverless': '>=0.1'
      '@op-engineering/op-sqlite': '>=2'
      '@opentelemetry/api': ^1.4.1
      '@planetscale/database': '>=1'
      '@types/better-sqlite3': '*'
      '@types/pg': '*'
      '@types/react': '>=18'
      '@types/sql.js': '*'
      '@vercel/postgres': '>=0.8.0'
      '@xata.io/client': '*'
      better-sqlite3: '>=7'
      bun-types: '*'
      expo-sqlite: '>=13.2.0'
      knex: '*'
      kysely: '*'
      mysql2: '>=2'
      pg: '>=8'
      postgres: '>=3'
      react: '>=18'
      sql.js: '>=1'
      sqlite3: '>=5'
    peerDependenciesMeta:
      '@aws-sdk/client-rds-data':
        optional: true
      '@cloudflare/workers-types':
        optional: true
      '@electric-sql/pglite':
        optional: true
      '@libsql/client':
        optional: true
      '@neondatabase/serverless':
        optional: true
      '@op-engineering/op-sqlite':
        optional: true
      '@opentelemetry/api':
        optional: true
      '@planetscale/database':
        optional: true
      '@types/better-sqlite3':
        optional: true
      '@types/pg':
        optional: true
      '@types/react':
        optional: true
      '@types/sql.js':
        optional: true
      '@vercel/postgres':
        optional: true
      '@xata.io/client':
        optional: true
      better-sqlite3:
        optional: true
      bun-types:
        optional: true
      expo-sqlite:
        optional: true
      knex:
        optional: true
      kysely:
        optional: true
      mysql2:
        optional: true
      pg:
        optional: true
      postgres:
        optional: true
      react:
        optional: true
      sql.js:
        optional: true
      sqlite3:
        optional: true

  eastasianwidth@0.2.0:
    resolution: {integrity: sha512-I88TYZWc9XiYHRQ4/3c5rjjfgkjhLyW2luGIheGERbNQ6OY7yTybanSpDXZa8y7VUP9YmDcYa+eyq4ca7iLqWA==}

  electron-to-chromium@1.4.673:
    resolution: {integrity: sha512-zjqzx4N7xGdl5468G+vcgzDhaHkaYgVcf9MqgexcTqsl2UHSCmOj/Bi3HAprg4BZCpC7HyD8a6nZl6QAZf72gw==}

  emoji-regex@8.0.0:
    resolution: {integrity: sha512-MSjYzcWNOA0ewAHpz0MxpYFvwg6yjy1NG3xteoqz644VCo/RPgnr1/GGt+ic3iJTzQ8Eu3TdM14SawnVUmGE6A==}

  emoji-regex@9.2.2:
    resolution: {integrity: sha512-L18DaJsXSUk2+42pv8mLs5jJT2hqFkFE4j21wOmgbUqsZ2hL72NsUU785g9RXgo3s0ZNgVl42TiHp3ZtOv/Vyg==}

  emojis-list@3.0.0:
    resolution: {integrity: sha512-/kyM18EfinwXZbno9FyUGeFh87KC8HRQBQGildHZbEuRyWFOmv1U10o9BBp8XVZDVNNuQKyIGIu5ZYAAXJ0V2Q==}
    engines: {node: '>= 4'}

  enabled@2.0.0:
    resolution: {integrity: sha512-AKrN98kuwOzMIdAizXGI86UFBoo26CL21UM763y1h/GMSJ4/OHU9k2YlsmBpyScFo/wbLzWQJBMCW4+IO3/+OQ==}

  end-of-stream@1.4.4:
    resolution: {integrity: sha512-+uw1inIHVPQoaVuHzRyXd21icM+cnt4CzD5rW+NC1wjOUSTOs+Te7FOv7AhN7vS9x/oIyhLP5PR1H+phQAHu5Q==}

  enhanced-resolve@5.16.1:
    resolution: {integrity: sha512-4U5pNsuDl0EhuZpq46M5xPslstkviJuhrdobaRDBk2Jy2KO37FDAJl4lb2KlNabxT0m4MTK2UHNrsAcphE8nyw==}
    engines: {node: '>=10.13.0'}

  entities@4.5.0:
    resolution: {integrity: sha512-V0hjH4dGPh9Ao5p0MoRY6BVqtwCjhz6vI5LT8AJ55H+4g9/4vbHx1I54fS0XuclLhDHArPQCiMjDxjaL8fPxhw==}
    engines: {node: '>=0.12'}

  env-paths@3.0.0:
    resolution: {integrity: sha512-dtJUTepzMW3Lm/NPxRf3wP4642UWhjL2sQxc+ym2YMj1m/H2zDNQOlezafzkHwn6sMstjHTwG6iQQsctDW/b1A==}
    engines: {node: ^12.20.0 || ^14.13.1 || >=16.0.0}

  es-abstract@1.22.4:
    resolution: {integrity: sha512-vZYJlk2u6qHYxBOTjAeg7qUxHdNfih64Uu2J8QqWgXZ2cri0ZpJAkzDUK/q593+mvKwlxyaxr6F1Q+3LKoQRgg==}
    engines: {node: '>= 0.4'}

  es-array-method-boxes-properly@1.0.0:
    resolution: {integrity: sha512-wd6JXUmyHmt8T5a2xreUwKcGPq6f1f+WwIJkijUqiGcJz1qqnZgP6XIK+QyIWU5lT7imeNxUll48bziG+TSYcA==}

  es-define-property@1.0.0:
    resolution: {integrity: sha512-jxayLKShrEqqzJ0eumQbVhTYQM27CfT1T35+gCgDFoL82JLsXqTJ76zv6A0YLOgEnLUMvLzsDsGIrl8NFpT2gQ==}
    engines: {node: '>= 0.4'}

  es-errors@1.3.0:
    resolution: {integrity: sha512-Zf5H2Kxt2xjTvbJvP2ZWLEICxA6j+hAmMzIlypy4xcBg1vKVnx89Wy0GbS+kf5cwCVFFzdCFh2XSCFNULS6csw==}
    engines: {node: '>= 0.4'}

  es-iterator-helpers@1.0.17:
    resolution: {integrity: sha512-lh7BsUqelv4KUbR5a/ZTaGGIMLCjPGPqJ6q+Oq24YP0RdyptX1uzm4vvaqzk7Zx3bpl/76YLTTDj9L7uYQ92oQ==}
    engines: {node: '>= 0.4'}

  es-module-lexer@1.5.3:
    resolution: {integrity: sha512-i1gCgmR9dCl6Vil6UKPI/trA69s08g/syhiDK9TG0Nf1RJjjFI+AzoWW7sPufzkgYAn861skuCwJa0pIIHYxvg==}

  es-set-tostringtag@2.0.2:
    resolution: {integrity: sha512-BuDyupZt65P9D2D2vA/zqcI3G5xRsklm5N3xCwuiy+/vKy8i0ifdsQP1sLgO4tZDSCaQUSnmC48khknGMV3D2Q==}
    engines: {node: '>= 0.4'}

  es-shim-unscopables@1.0.2:
    resolution: {integrity: sha512-J3yBRXCzDu4ULnQwxyToo/OjdMx6akgVC7K6few0a7F/0wLtmKKN7I73AH5T2836UuXRqN7Qg+IIUw/+YJksRw==}

  es-to-primitive@1.2.1:
    resolution: {integrity: sha512-QCOllgZJtaUo9miYBcLChTUaHNjJF3PYs1VidD7AwiEj1kYxKeQTctLAezAOH5ZKRH0g2IgPn6KwB4IT8iRpvA==}
    engines: {node: '>= 0.4'}

  es5-ext@0.10.62:
    resolution: {integrity: sha512-BHLqn0klhEpnOKSrzn/Xsz2UIW8j+cGmo9JLzr8BiUapV8hPL9+FliFqjwr9ngW7jWdnxv6eO+/LqyhJVqgrjA==}
    engines: {node: '>=0.10'}

  es6-iterator@2.0.3:
    resolution: {integrity: sha512-zw4SRzoUkd+cl+ZoE15A9o1oQd920Bb0iOJMQkQhl3jNc03YqVjAhG7scf9C5KWRU/R13Orf588uCC6525o02g==}

  es6-symbol@3.1.3:
    resolution: {integrity: sha512-NJ6Yn3FuDinBaBRWl/q5X/s4koRHBrgKAu+yGI6JCBeiu3qrcbJhwT2GeR/EXVfylRk8dpQVJoLEFhK+Mu31NA==}

  es6-weak-map@2.0.3:
    resolution: {integrity: sha512-p5um32HOTO1kP+w7PRnB+5lQ43Z6muuMuIMffvDN8ZB4GcnjLBV6zGStpbASIMk4DCAvEaamhe2zhyCb/QXXsA==}

  esbuild-register@3.5.0:
    resolution: {integrity: sha512-+4G/XmakeBAsvJuDugJvtyF1x+XJT4FMocynNpxrvEBViirpfUn2PgNpCHedfWhF4WokNsO/OvMKrmJOIJsI5A==}
    peerDependencies:
      esbuild: '>=0.12 <1'

  esbuild@0.18.20:
    resolution: {integrity: sha512-ceqxoedUrcayh7Y7ZX6NdbbDzGROiyVBgC4PriJThBKSVPWnnFHZAkfI1lJT8QFkOwH4qOS2SJkS4wvpGl8BpA==}
    engines: {node: '>=12'}
    hasBin: true

  esbuild@0.19.12:
    resolution: {integrity: sha512-aARqgq8roFBj054KvQr5f1sFu0D65G+miZRCuJyJ0G13Zwx7vRar5Zhn2tkQNzIXcBrNVsv/8stehpj+GAjgbg==}
    engines: {node: '>=12'}
    hasBin: true

  esbuild@0.20.2:
    resolution: {integrity: sha512-WdOOppmUNU+IbZ0PaDiTst80zjnrOkyJNHoKupIcVyU8Lvla3Ugx94VzkQ32Ijqd7UhHJy75gNWDMUekcrSJ6g==}
    engines: {node: '>=12'}
    hasBin: true

  escalade@3.1.2:
    resolution: {integrity: sha512-ErCHMCae19vR8vQGe50xIsVomy19rg6gFu3+r3jkEO46suLMWBksvVyoGgQV+jOfl84ZSOSlmv6Gxa89PmTGmA==}
    engines: {node: '>=6'}

  escape-string-regexp@1.0.5:
    resolution: {integrity: sha512-vbRorB5FUQWvla16U8R/qgaFIya2qGzwDrNmCZuYKrbdSUMG6I1ZCGQRefkRVhuOkIGVne7BQ35DSfo1qvJqFg==}
    engines: {node: '>=0.8.0'}

  escape-string-regexp@4.0.0:
    resolution: {integrity: sha512-TtpcNJ3XAzx3Gq8sWRzJaVajRs0uVxA2YAkdb1jm2YkPz4G6egUFAyA3n5vtEIZefPk5Wa4UXbKuS5fKkJWdgA==}
    engines: {node: '>=10'}

  escodegen@2.1.0:
    resolution: {integrity: sha512-2NlIDTwUWJN0mRPQOdtQBzbUHvdGY2P1VXSyU83Q3xKxM7WHX2Ql8dKq782Q9TgQUNOLEzEYu9bzLNj1q88I5w==}
    engines: {node: '>=6.0'}
    hasBin: true

  eslint-config-prettier@9.1.0:
    resolution: {integrity: sha512-NSWl5BFQWEPi1j4TjVNItzYV7dZXZ+wP6I6ZhrBGpChQhZRUaElihE9uRRkcbRnNb76UMKDF3r+WTmNcGPKsqw==}
    hasBin: true
    peerDependencies:
      eslint: '>=7.0.0'

  eslint-config-turbo@1.13.3:
    resolution: {integrity: sha512-if/QtwEiWZ5b7Bg8yZBPSvS0TeCG2Zvfa/+XBYANS7uSYucjmW+BBC8enJB0PqpB/YLGGOumeo3x7h1Nuba9iw==}
    peerDependencies:
      eslint: '>6.6.0'

  eslint-import-resolver-node@0.3.9:
    resolution: {integrity: sha512-WFj2isz22JahUv+B788TlO3N6zL3nNJGU8CcZbPZvVEkBPaJdCV4vy5wyghty5ROFbCRnm132v8BScu5/1BQ8g==}

  eslint-module-utils@2.8.0:
    resolution: {integrity: sha512-aWajIYfsqCKRDgUfjEXNN/JlrzauMuSEy5sbd7WXbtW3EH6A6MpwEh42c7qD+MqQo9QMJ6fWLAeIJynx0g6OAw==}
    engines: {node: '>=4'}
    peerDependencies:
      '@typescript-eslint/parser': '*'
      eslint: '*'
      eslint-import-resolver-node: '*'
      eslint-import-resolver-typescript: '*'
      eslint-import-resolver-webpack: '*'
    peerDependenciesMeta:
      '@typescript-eslint/parser':
        optional: true
      eslint:
        optional: true
      eslint-import-resolver-node:
        optional: true
      eslint-import-resolver-typescript:
        optional: true
      eslint-import-resolver-webpack:
        optional: true

  eslint-plugin-import@2.29.1:
    resolution: {integrity: sha512-BbPC0cuExzhiMo4Ff1BTVwHpjjv28C5R+btTOGaCRC7UEz801up0JadwkeSk5Ued6TG34uaczuVuH6qyy5YUxw==}
    engines: {node: '>=4'}
    peerDependencies:
      '@typescript-eslint/parser': '*'
      eslint: ^2 || ^3 || ^4 || ^5 || ^6 || ^7.2.0 || ^8
    peerDependenciesMeta:
      '@typescript-eslint/parser':
        optional: true

  eslint-plugin-jsx-a11y@6.8.0:
    resolution: {integrity: sha512-Hdh937BS3KdwwbBaKd5+PLCOmYY6U4f2h9Z2ktwtNKvIdIEu137rjYbcb9ApSbVJfWxANNuiKTD/9tOKjK9qOA==}
    engines: {node: '>=4.0'}
    peerDependencies:
      eslint: ^3 || ^4 || ^5 || ^6 || ^7 || ^8

  eslint-plugin-react-hooks@4.6.2:
    resolution: {integrity: sha512-QzliNJq4GinDBcD8gPB5v0wh6g8q3SUi6EFF0x8N/BL9PoVs0atuGc47ozMRyOWAKdwaZ5OnbOEa3WR+dSGKuQ==}
    engines: {node: '>=10'}
    peerDependencies:
      eslint: ^3.0.0 || ^4.0.0 || ^5.0.0 || ^6.0.0 || ^7.0.0 || ^8.0.0-0

  eslint-plugin-react@7.34.1:
    resolution: {integrity: sha512-N97CxlouPT1AHt8Jn0mhhN2RrADlUAsk1/atcT2KyA/l9Q/E6ll7OIGwNumFmWfZ9skV3XXccYS19h80rHtgkw==}
    engines: {node: '>=4'}
    peerDependencies:
      eslint: ^3 || ^4 || ^5 || ^6 || ^7 || ^8

  eslint-plugin-turbo@1.13.3:
    resolution: {integrity: sha512-RjmlnqYsEqnJ+U3M3IS5jLJDjWv5NsvReCpsC61n5pJ4JMHTZ/lU0EIoL1ccuL1L5wP0APzdXdByBxERcPQ+Nw==}
    peerDependencies:
      eslint: '>6.6.0'

  eslint-scope@5.1.1:
    resolution: {integrity: sha512-2NxwbF/hZ0KpepYN0cNbo+FN6XoK7GaHlQhgx/hIZl6Va0bF45RQOOwhLIy8lQDbuCiadSLCBnH2CFYquit5bw==}
    engines: {node: '>=8.0.0'}

  eslint-scope@7.2.2:
    resolution: {integrity: sha512-dOt21O7lTMhDM+X9mB4GX+DZrZtCUJPL/wlcTqxyrx5IvO0IYtILdtrQGQp+8n5S0gwSVmOf9NQrjMOgfQZlIg==}
    engines: {node: ^12.22.0 || ^14.17.0 || >=16.0.0}

  eslint-visitor-keys@3.4.3:
    resolution: {integrity: sha512-wpc+LXeiyiisxPlEkUzU6svyS1frIO3Mgxj1fdy7Pm8Ygzguax2N3Fa/D/ag1WqbOprdI+uY6wMUl8/a2G+iag==}
    engines: {node: ^12.22.0 || ^14.17.0 || >=16.0.0}

  eslint@8.57.0:
    resolution: {integrity: sha512-dZ6+mexnaTIbSBZWgou51U6OmzIhYM2VcNdtiTtI7qPNZm35Akpr0f6vtw3w1Kmn5PYo+tZVfh13WrhpS6oLqQ==}
    engines: {node: ^12.22.0 || ^14.17.0 || >=16.0.0}
    hasBin: true

  espree@9.6.1:
    resolution: {integrity: sha512-oruZaFkjorTpF32kDSI5/75ViwGeZginGGy2NoOSg3Q9bnwlnmDm4HLnkl0RE3n+njDXR037aY1+x58Z/zFdwQ==}
    engines: {node: ^12.22.0 || ^14.17.0 || >=16.0.0}

  esprima@4.0.1:
    resolution: {integrity: sha512-eGuFFw7Upda+g4p+QHvnW0RyTX/SVeJBDM/gCtMARO0cLuT2HcEKnTPvhjV6aGeqrCB/sbNop0Kszm0jsaWU4A==}
    engines: {node: '>=4'}
    hasBin: true

  esquery@1.5.0:
    resolution: {integrity: sha512-YQLXUplAwJgCydQ78IMJywZCceoqk1oH01OERdSAJc/7U2AylwjhSCLDEtqwg811idIS/9fIU5GjG73IgjKMVg==}
    engines: {node: '>=0.10'}

  esrecurse@4.3.0:
    resolution: {integrity: sha512-KmfKL3b6G+RXvP8N1vr3Tq1kL/oCFgn2NYXEtqP8/L3pKapUA4G8cFVaoF3SU323CD4XypR/ffioHmkti6/Tag==}
    engines: {node: '>=4.0'}

  estraverse@4.3.0:
    resolution: {integrity: sha512-39nnKffWz8xN1BU/2c79n9nB9HDzo0niYUqx6xyqUnyoAnQyyWpOTdZEeiCch8BBu515t4wp9ZmgVfVhn9EBpw==}
    engines: {node: '>=4.0'}

  estraverse@5.3.0:
    resolution: {integrity: sha512-MMdARuVEQziNTeJD8DgMqmhwR11BRQ/cBP+pLtYdSTnf3MIO8fFeiINEbX36ZdNlfU/7A9f3gUw49B3oQsvwBA==}
    engines: {node: '>=4.0'}

  estree-walker@3.0.3:
    resolution: {integrity: sha512-7RUKfXgSMMkzt6ZuXmqapOurLGPPfgj6l9uRZ7lRGolvk0y2yocc35LdcxKC5PQZdn2DMqioAQ2NoWcrTKmm6g==}

  esutils@2.0.3:
    resolution: {integrity: sha512-kVscqXk4OCp68SZ0dkgEKVi6/8ij300KBWTJq32P/dYeWTSwK41WyTxalN1eRmA5Z9UU/LX9D7FWSmV9SAYx6g==}
    engines: {node: '>=0.10.0'}

  event-emitter@0.3.5:
    resolution: {integrity: sha512-D9rRn9y7kLPnJ+hMq7S/nhvoKwwvVJahBi2BPmx3bvbsEdK3W9ii8cBSGjP+72/LnM4n6fo3+dkCX5FeTQruXA==}

  events@3.3.0:
    resolution: {integrity: sha512-mQw+2fkQbALzQ7V0MY0IqdnXNOeTtP4r0lN9z7AAawCXgqea7bDii20AYrIBrFd/Hx0M2Ocz6S111CaFkUcb0Q==}
    engines: {node: '>=0.8.x'}

  execa@5.1.1:
    resolution: {integrity: sha512-8uSpZZocAZRBAPIEINJj3Lo9HyGitllczc27Eh5YYojjMFMn8yHMDMaUHE2Jqfq05D/wucwI4JGURyXt1vchyg==}
    engines: {node: '>=10'}

  execa@8.0.1:
    resolution: {integrity: sha512-VyhnebXciFV2DESc+p6B+y0LjSm0krU4OgJN44qFAhBY0TJ+1V61tYD2+wHusZ6F9n5K+vl8k0sTy7PEfV4qpg==}
    engines: {node: '>=16.17'}

  expand-template@2.0.3:
    resolution: {integrity: sha512-XYfuKMvj4O35f/pOXLObndIRvyQ+/+6AhODh+OKWj9S9498pHHn/IMszH+gt0fBCRWMNfk1ZSp5x3AifmnI2vg==}
    engines: {node: '>=6'}

  ext@1.7.0:
    resolution: {integrity: sha512-6hxeJYaL110a9b5TEJSj0gojyHQAmA2ch5Os+ySCiA1QGdS697XWY1pzsrSjqA9LDEEgdB/KypIlR59RcLuHYw==}

  external-editor@3.1.0:
    resolution: {integrity: sha512-hMQ4CX1p1izmuLYyZqLMO/qGNw10wSv9QDCPfzXfyFrOaCSSoRfqE1Kf1s5an66J5JZC62NewG+mK49jOCtQew==}
    engines: {node: '>=4'}

  fast-deep-equal@3.1.3:
    resolution: {integrity: sha512-f3qQ9oQy9j2AhBe/H9VC91wLmKBCCU/gDOnKNAYG5hswO7BLKj09Hc5HYNz9cGI++xlpDCIgDaitVs03ATR84Q==}

  fast-glob@3.3.2:
    resolution: {integrity: sha512-oX2ruAFQwf/Orj8m737Y5adxDQO0LAB7/S5MnxCdTNDd4p6BsyIVsv9JQsATbTSq8KHRpLwIHbVlUNatxd+1Ow==}
    engines: {node: '>=8.6.0'}

  fast-json-stable-stringify@2.1.0:
    resolution: {integrity: sha512-lhd/wF+Lk98HZoTCtlVraHtfh5XYijIjalXck7saUtuanSDyLMxnHhSXEDJqHxD7msR8D0uCmqlkwjCV8xvwHw==}

  fast-levenshtein@2.0.6:
    resolution: {integrity: sha512-DCXu6Ifhqcks7TZKY3Hxp3y6qphY5SJZmrWMDrKcERSOXWQdMhU9Ig/PYrzyw/ul9jOIyh0N4M0tbC5hodg8dw==}

  fastq@1.17.1:
    resolution: {integrity: sha512-sRVD3lWVIXWg6By68ZN7vho9a1pQcN/WBFaAAsDDFzlJjvoGx0P8z7V1t72grFJfJhu3YPZBuu25f7Kaw2jN1w==}

  fecha@4.2.3:
    resolution: {integrity: sha512-OP2IUU6HeYKJi3i0z4A19kHMQoLVs4Hc+DPqqxI2h/DPZHTm/vjsfC6P0b4jCMy14XizLBqvndQ+UilD7707Jw==}

  fflate@0.8.2:
    resolution: {integrity: sha512-cPJU47OaAoCbg0pBvzsgpTPhmhqI5eJjh/JIu8tPj5q+T7iLvW/JAYUqmE7KOB4R1ZyEhzBaIQpQpardBF5z8A==}

  figures@3.2.0:
    resolution: {integrity: sha512-yaduQFRKLXYOGgEn6AZau90j3ggSOyiqXU0F9JZfeXYhNa+Jk4X+s45A2zg5jns87GAFa34BBm2kXw4XpNcbdg==}
    engines: {node: '>=8'}

  file-entry-cache@6.0.1:
    resolution: {integrity: sha512-7Gps/XWymbLk2QLYK4NzpMOrYjMhdIxXuIvy2QBsLE6ljuodKvdkWs/cpyJJ3CVIVpH0Oi1Hvg1ovbMzLdFBBg==}
    engines: {node: ^10.12.0 || >=12.0.0}

  file-uri-to-path@1.0.0:
    resolution: {integrity: sha512-0Zt+s3L7Vf1biwWZ29aARiVYLx7iMGnEUl9x33fbB/j3jR81u/O2LbqK+Bm1CDSNDKVtJ/YjwY7TUd5SkeLQLw==}

  fill-range@7.0.1:
    resolution: {integrity: sha512-qOo9F+dMUmC2Lcb4BbVvnKJxTPjCm+RRpe4gDuGrzkL7mEVl/djYSu2OdQ2Pa302N4oqkSg9ir6jaLWJ2USVpQ==}
    engines: {node: '>=8'}

  find-up@5.0.0:
    resolution: {integrity: sha512-78/PXT1wlLLDgTzDs7sjq9hzz0vXD+zn+7wypEe4fXQxCmdmqfGsEPQxmiCSQI3ajFV91bVSsvNtrJRiW6nGng==}
    engines: {node: '>=10'}

  flag-icons@7.2.1:
    resolution: {integrity: sha512-EaU4XZmFt1BOilz9nMmJKjma5pOaNjzL7somOhadrrilollh4xj6aaXI2M1sd00VUfVWN0E25Q6xaW3SNt0k/Q==}

  flat-cache@3.2.0:
    resolution: {integrity: sha512-CYcENa+FtcUKLmhhqyctpclsq7QF38pKjZHsGNiSQF5r4FtoKDWabFDl3hzaEQMvT1LHEysw5twgLvpYYb4vbw==}
    engines: {node: ^10.12.0 || >=12.0.0}

  flatted@3.2.9:
    resolution: {integrity: sha512-36yxDn5H7OFZQla0/jFJmbIKTdZAQHngCedGxiMmpNfEZM0sdEeT+WczLQrjK6D7o2aiyLYDnkw0R3JK0Qv1RQ==}

  fn.name@1.1.0:
    resolution: {integrity: sha512-GRnmB5gPyJpAhTQdSZTSp9uaPSvl09KoYcMQtsB9rQoOmzs9dH6ffeccH+Z+cv6P68Hu5bC6JjRh4Ah/mHSNRw==}

  for-each@0.3.3:
    resolution: {integrity: sha512-jqYfLp7mo9vIyQf8ykW2v7A+2N4QjeCeI5+Dz9XraiO1ign81wjiH7Fb9vSOWvQfNtmSa4H2RoQTrrXivdUZmw==}

  foreground-child@3.1.1:
    resolution: {integrity: sha512-TMKDUnIte6bfb5nWv7V/caI169OHgvwjb7V4WkeUvbQQdjr5rWKqHFiKWb/fcOwB+CzBT+qbWjvj+DVwRskpIg==}
    engines: {node: '>=14'}

  form-data@4.0.0:
    resolution: {integrity: sha512-ETEklSGi5t0QMZuiXoA/Q6vcnxcLQP5vdugSpuAyi6SVGi2clPPp+xgEhuMaHC+zGgn31Kd235W35f7Hykkaww==}
    engines: {node: '>= 6'}

  fs-constants@1.0.0:
    resolution: {integrity: sha512-y6OAwoSIf7FyjMIv94u+b5rdheZEjzR63GTyZJm5qh4Bi+2YgwLCcI/fPFZkL5PSixOt6ZNKm+w+Hfp/Bciwow==}

  fs-extra@10.1.0:
    resolution: {integrity: sha512-oRXApq54ETRj4eMiFzGnHWGy+zo5raudjuxN0b8H7s/RU2oW0Wvsx9O0ACRN/kRq9E8Vu/ReskGB5o3ji+FzHQ==}
    engines: {node: '>=12'}

  fs-extra@11.2.0:
    resolution: {integrity: sha512-PmDi3uwK5nFuXh7XDTlVnS17xJS7vW36is2+w3xcv8SVxiB4NyATf4ctkVY5bkSjX0Y4nbvZCq1/EjtEyr9ktw==}
    engines: {node: '>=14.14'}

  fs-minipass@2.1.0:
    resolution: {integrity: sha512-V/JgOLFCS+R6Vcq0slCuaeWEdNC3ouDlJMNIsacH2VtALiu9mV4LPrHc5cDl8k5aw6J8jwgWWpiTo5RYhmIzvg==}
    engines: {node: '>= 8'}

  fs.realpath@1.0.0:
    resolution: {integrity: sha512-OO0pH2lK6a0hZnAdau5ItzHPI6pUlvI7jMVnxUQRtw4owF2wk8lOSabtGDCTP4Ggrg2MbGnWO9X8K1t4+fGMDw==}

  fsevents@2.3.3:
    resolution: {integrity: sha512-5xoDfX+fL7faATnagmWPpbFtwh/R77WmMMqqHGS65C3vvB0YHrgF+B1YmZ3441tMj5n63k0212XNoJwzlhffQw==}
    engines: {node: ^8.16.0 || ^10.6.0 || >=11.0.0}
    os: [darwin]

  function-bind@1.1.2:
    resolution: {integrity: sha512-7XHNxH7qX9xG5mIwxkhumTox/MIRNcOgDrxWsMt2pAr23WHp6MrRlN7FBSFpCpr+oVO0F744iUgR82nJMfG2SA==}

  function.prototype.name@1.1.6:
    resolution: {integrity: sha512-Z5kx79swU5P27WEayXM1tBi5Ze/lbIyiNgU3qyXUOf9b2rgXYyF9Dy9Cx+IQv/Lc8WCG6L82zwUPpSS9hGehIg==}
    engines: {node: '>= 0.4'}

  functions-have-names@1.2.3:
    resolution: {integrity: sha512-xckBUXyTIqT97tq2x2AMb+g163b5JFysYk0x4qxNFwbfQkmNZoiRHb6sPzI9/QV33WeuvVYBUIiD4NzNIyqaRQ==}

  gauge@3.0.2:
    resolution: {integrity: sha512-+5J6MS/5XksCuXq++uFRsnUd7Ovu1XenbeuIuNRJxYWjgQbPuFhT14lAvsWfqfAmnwluf1OwMjz39HjfLPci0Q==}
    engines: {node: '>=10'}

  generate-function@2.3.1:
    resolution: {integrity: sha512-eeB5GfMNeevm/GRYq20ShmsaGcmI81kIX2K9XQx5miC8KdHaC6Jm0qQ8ZNeGOi7wYB8OsdxKs+Y2oVuTFuVwKQ==}

  gensync@1.0.0-beta.2:
    resolution: {integrity: sha512-3hN7NaskYvMDLQY55gnW3NQ+mesEAepTqlg+VEbj7zzqEMBVNhzcGYYeqFo/TlYz6eQiFcp1HcsCZO+nGgS8zg==}
    engines: {node: '>=6.9.0'}

  get-caller-file@2.0.5:
    resolution: {integrity: sha512-DyFP3BM/3YHTQOCUL/w0OZHR0lpKeGrxotcHWcqNEdnltqFwXVfhEBQ94eIo34AfQpo0rGki4cyIiftY06h2Fg==}
    engines: {node: 6.* || 8.* || >= 10.*}

  get-func-name@2.0.2:
    resolution: {integrity: sha512-8vXOvuE167CtIc3OyItco7N/dpRtBbYOsPsXCz7X/PMnlGjYjSGuZJgM1Y7mmew7BKf9BqvLX2tnOVy1BBUsxQ==}

  get-intrinsic@1.2.4:
    resolution: {integrity: sha512-5uYhsJH8VJBTv7oslg4BznJYhDoRI6waYCxMmCdnTrcCrHA/fCFKoTFz2JKKE0HdDFUF7/oQuhzumXJK7paBRQ==}
    engines: {node: '>= 0.4'}

  get-nonce@1.0.1:
    resolution: {integrity: sha512-FJhYRoDaiatfEkUK8HKlicmu/3SGFD51q3itKDGoSTysQJBnfOcxU5GxnhE1E6soB76MbT0MBtnKJuXyAx+96Q==}
    engines: {node: '>=6'}

  get-stream@6.0.1:
    resolution: {integrity: sha512-ts6Wi+2j3jQjqi70w5AlN8DFnkSwC+MqmxEzdEALB2qXZYV3X/b1CTfgPLGJNMeAWxdPfU8FO1ms3NUfaHCPYg==}
    engines: {node: '>=10'}

  get-stream@8.0.1:
    resolution: {integrity: sha512-VaUJspBffn/LMCJVoMvSAdmscJyS1auj5Zulnn5UoYcY531UWmdwhRWkcGKnGU93m5HSXP9LP2usOryrBtQowA==}
    engines: {node: '>=16'}

  get-symbol-description@1.0.2:
    resolution: {integrity: sha512-g0QYk1dZBxGwk+Ngc+ltRH2IBp2f7zBkBMBJZCDerh6EhlhSR6+9irMCuT/09zD6qkarHUSn529sK/yL4S27mg==}
    engines: {node: '>= 0.4'}

  get-tsconfig@4.7.5:
    resolution: {integrity: sha512-ZCuZCnlqNzjb4QprAzXKdpp/gh6KTxSJuw3IBsPnV/7fV4NxC9ckB+vPTt8w7fJA0TaSD7c55BR47JD6MEDyDw==}

  get-uri@6.0.3:
    resolution: {integrity: sha512-BzUrJBS9EcUb4cFol8r4W3v1cPsSyajLSthNkz5BxbpDcHN5tIrM10E2eNvfnvBn3DaT3DUgx0OpsBKkaOpanw==}
    engines: {node: '>= 14'}

  github-from-package@0.0.0:
    resolution: {integrity: sha512-SyHy3T1v2NUXn29OsWdxmK6RwHD+vkj3v8en8AOBZ1wBQ/hCAQ5bAQTD02kW4W9tUp/3Qh6J8r9EvntiyCmOOw==}

  glob-parent@5.1.2:
    resolution: {integrity: sha512-AOIgSQCepiJYwP3ARnGx+5VnTu2HBYdzbGP45eLw1vr3zB3vZLeyed1sC9hnbcOc9/SrMyM5RPQrkGz4aS9Zow==}
    engines: {node: '>= 6'}

  glob-parent@6.0.2:
    resolution: {integrity: sha512-XxwI8EOhVQgWp6iDL+3b0r86f4d6AX6zSU55HfB4ydCEuXLXc5FcYeOu+nnGftS4TEju/11rt4KJPTMgbfmv4A==}
    engines: {node: '>=10.13.0'}

  glob-to-regexp@0.4.1:
    resolution: {integrity: sha512-lkX1HJXwyMcprw/5YUZc2s7DrpAiHB21/V+E1rHUrVNokkvB6bqMzT0VfV6/86ZNabt1k14YOIaT7nDvOX3Iiw==}

  glob@10.3.10:
    resolution: {integrity: sha512-fa46+tv1Ak0UPK1TOy/pZrIybNNt4HCv7SDzwyfiOZkvZLEbjsZkJBPtDHVshZjbecAoAGSC20MjLDG/qr679g==}
    engines: {node: '>=16 || 14 >=14.17'}
    hasBin: true

  glob@10.3.15:
    resolution: {integrity: sha512-0c6RlJt1TICLyvJYIApxb8GsXoai0KUP7AxKKAtsYXdgJR1mGEUa7DgwShbdk1nly0PYoZj01xd4hzbq3fsjpw==}
    engines: {node: '>=16 || 14 >=14.18'}
    hasBin: true

  glob@7.2.3:
    resolution: {integrity: sha512-nFR0zLpU2YCaRxwoCJvL6UvCH2JFyFVIvwTLsIf21AuHlMskA1hhTdk+LlYJtOlYt9v6dvszD2BGRqBL+iQK9Q==}

  glob@8.1.0:
    resolution: {integrity: sha512-r8hpEjiQEYlF2QU0df3dS+nxxSIreXQS1qRhMJM0Q5NDdR386C7jb7Hwwod8Fgiuex+k0GFjgft18yvxm5XoCQ==}
    engines: {node: '>=12'}

  global@4.4.0:
    resolution: {integrity: sha512-wv/LAoHdRE3BeTGz53FAamhGlPLhlssK45usmGFThIi4XqnBmjKQ16u+RNbP7WvigRZDxUsM0J3gcQ5yicaL0w==}

  globals@11.12.0:
    resolution: {integrity: sha512-WOBp/EEGUiIsJSp7wcv/y6MO+lV9UoncWqxuFfm8eBwzWNgyfBd6Gz+IeKQ9jCmyhoH99g15M3T+QaVHFjizVA==}
    engines: {node: '>=4'}

  globals@13.24.0:
    resolution: {integrity: sha512-AhO5QUcj8llrbG09iWhPU2B204J1xnPeL8kQmVorSsy+Sjj1sk8gIyh6cUocGmH4L0UuhAJy+hJMRA4mgA4mFQ==}
    engines: {node: '>=8'}

  globalthis@1.0.3:
    resolution: {integrity: sha512-sFdI5LyBiNTHjRd7cGPWapiHWMOXKyuBNX/cWJ3NfzrZQVa8GI/8cofCl74AOVqq9W5kNmguTIzJ/1s2gyI9wA==}
    engines: {node: '>= 0.4'}

  globby@10.0.2:
    resolution: {integrity: sha512-7dUi7RvCoT/xast/o/dLN53oqND4yk0nsHkhRgn9w65C4PofCLOoJ39iSOg+qVDdWQPIEj+eszMHQ+aLVwwQSg==}
    engines: {node: '>=8'}

  globby@11.1.0:
    resolution: {integrity: sha512-jhIXaOzy1sb8IyocaruWSn1TjmnBVs8Ayhcy83rmxNJ8q2uWKCAj3CnJY+KpGSXCueAPc0i05kVvVKtP1t9S3g==}
    engines: {node: '>=10'}

  globrex@0.1.2:
    resolution: {integrity: sha512-uHJgbwAMwNFf5mLst7IWLNg14x1CkeqglJb/K3doi4dw6q2IvAAmM/Y81kevy83wP+Sst+nutFTYOGg3d1lsxg==}

  gopd@1.0.1:
    resolution: {integrity: sha512-d65bNlIadxvpb/A2abVdlqKqV563juRnZ1Wtk6s1sIR8uNsXR70xqIzVqxVf1eTqDunwT2MkczEeaezCKTZhwA==}

  graceful-fs@4.2.11:
    resolution: {integrity: sha512-RbJ5/jmFcNNCcDV5o9eTnBLJ/HszWV0P73bc+Ff4nS/rJj+YaS6IGyiOL0VoBYX+l1Wrl3k63h/KrH+nhJ0XvQ==}

  gradient-string@2.0.2:
    resolution: {integrity: sha512-rEDCuqUQ4tbD78TpzsMtt5OIf0cBCSDWSJtUDaF6JsAh+k0v9r++NzxNEG87oDZx9ZwGhD8DaezR2L/yrw0Jdw==}
    engines: {node: '>=10'}

  graphemer@1.4.0:
    resolution: {integrity: sha512-EtKwoO6kxCL9WO5xipiHTZlSzBm7WLT627TqC/uVRd0HKmq8NXyebnNYxDoBi7wt8eTWrUrKXCOVaFq9x1kgag==}

  handlebars@4.7.8:
    resolution: {integrity: sha512-vafaFqs8MZkRrSX7sFVUdo3ap/eNiLnb4IakshzvP56X5Nr1iGKAIqdX6tMlm6HcNRIkr6AxO5jFEoJzzpT8aQ==}
    engines: {node: '>=0.4.7'}
    hasBin: true

  hanji@0.0.5:
    resolution: {integrity: sha512-Abxw1Lq+TnYiL4BueXqMau222fPSPMFtya8HdpWsz/xVAhifXou71mPh/kY2+08RgFcVccjG3uZHs6K5HAe3zw==}

  has-bigints@1.0.2:
    resolution: {integrity: sha512-tSvCKtBr9lkF0Ex0aQiP9N+OpV4zi2r/Nee5VkRDbaqv35RLYMzbwQfFSZZH0kR+Rd6302UJZ2p/bJCEoR3VoQ==}

  has-flag@3.0.0:
    resolution: {integrity: sha512-sKJf1+ceQBr4SMkvQnBDNDtf4TXpVhVGateu0t918bl30FnbE2m4vNLX+VWe/dpjlb+HugGYzW7uQXH98HPEYw==}
    engines: {node: '>=4'}

  has-flag@4.0.0:
    resolution: {integrity: sha512-EykJT/Q1KjTWctppgIAgfSO0tKVuZUjhgMr17kqTumMl6Afv3EISleU7qZUzoXDFTAHTDC4NOoG/ZxU3EvlMPQ==}
    engines: {node: '>=8'}

  has-property-descriptors@1.0.2:
    resolution: {integrity: sha512-55JNKuIW+vq4Ke1BjOTjM2YctQIvCT7GFzHwmfZPGo5wnrgkid0YQtnAleFSqumZm4az3n2BS+erby5ipJdgrg==}

  has-proto@1.0.1:
    resolution: {integrity: sha512-7qE+iP+O+bgF9clE5+UoBFzE65mlBiVj3tKCrlNQ0Ogwm0BjpT/gK4SlLYDMybDh5I3TCTKnPPa0oMG7JDYrhg==}
    engines: {node: '>= 0.4'}

  has-symbols@1.0.3:
    resolution: {integrity: sha512-l3LCuF6MgDNwTDKkdYGEihYjt5pRPbEg46rtlmnSPlUbgmB8LOIrKJbYYFBSbnPaJexMKtiPO8hmeRjRz2Td+A==}
    engines: {node: '>= 0.4'}

  has-tostringtag@1.0.2:
    resolution: {integrity: sha512-NqADB8VjPFLM2V0VvHUewwwsw0ZWBaIdgo+ieHtK3hasLz4qeCRjYcqfB6AQrBggRKppKF8L52/VqdVsO47Dlw==}
    engines: {node: '>= 0.4'}

  has-unicode@2.0.1:
    resolution: {integrity: sha512-8Rf9Y83NBReMnx0gFzA8JImQACstCYWUplepDa9xprwwtmgEZUF0h/i5xSA625zB/I37EtrswSST6OXxwaaIJQ==}

  hasown@2.0.1:
    resolution: {integrity: sha512-1/th4MHjnwncwXsIW6QMzlvYL9kG5e/CpVvLRZe4XPa8TOUNbCELqmvhDmnkNsAjwaG4+I8gJJL0JBvTTLO9qA==}
    engines: {node: '>= 0.4'}

  header-case@1.0.1:
    resolution: {integrity: sha512-i0q9mkOeSuhXw6bGgiQCCBgY/jlZuV/7dZXyZ9c6LcBrqwvT8eT719E9uxE5LiZftdl+z81Ugbg/VvXV4OJOeQ==}

  heap@0.2.7:
    resolution: {integrity: sha512-2bsegYkkHO+h/9MGbn6KWcE45cHZgPANo5LXF7EvWdT0yT2EguSVO1nDgU5c8+ZOPwp2vMNa7YFsJhVcDR9Sdg==}

  html-encoding-sniffer@4.0.0:
    resolution: {integrity: sha512-Y22oTqIU4uuPgEemfz7NDJz6OeKf12Lsu+QC+s3BVpda64lTiMYCyGwg5ki4vFxkMwQdeZDl2adZoqUgdFuTgQ==}
    engines: {node: '>=18'}

  html-escaper@2.0.2:
    resolution: {integrity: sha512-H2iMtd0I4Mt5eYiapRdIDjp+XzelXQ0tFE4JS7YFwFevXXMmOp9myNrUvCg0D6ws8iqkRPBfKHgbwig1SmlLfg==}

  http-proxy-agent@7.0.2:
    resolution: {integrity: sha512-T1gkAiYYDWYx3V5Bmyu7HcfcvL7mUrTWiM6yOfa3PIphViJ/gFPbvidQ+veqSOHci/PxBcDabeUNCzpOODJZig==}
    engines: {node: '>= 14'}

  https-proxy-agent@5.0.1:
    resolution: {integrity: sha512-dFcAjpTQFgoLMzC2VwU+C/CbS7uRL0lWmxDITmqm7C+7F0Odmj6s9l6alZc6AELXhrnggM2CeWSXHGOdX2YtwA==}
    engines: {node: '>= 6'}

  https-proxy-agent@7.0.4:
    resolution: {integrity: sha512-wlwpilI7YdjSkWaQ/7omYBMTliDcmCN8OLihO6I9B86g06lMyAoqgoDpV0XqoaPOKj+0DIdAvnsWfyAAhmimcg==}
    engines: {node: '>= 14'}

  human-signals@2.1.0:
    resolution: {integrity: sha512-B4FFZ6q/T2jhhksgkbEW3HBvWIfDW85snkQgawt07S7J5QXTk6BkNV+0yAeZrM5QpMAdYlocGoljn0sJ/WQkFw==}
    engines: {node: '>=10.17.0'}

  human-signals@5.0.0:
    resolution: {integrity: sha512-AXcZb6vzzrFAUE61HnN4mpLqd/cSIwNQjtNWR0euPm6y0iqx3G4gOXaIDdtdDwZmhwe82LA6+zinmW4UBWVePQ==}
    engines: {node: '>=16.17.0'}

  iconv-lite@0.4.24:
    resolution: {integrity: sha512-v3MXnZAcvnywkTUEZomIActle7RXXeedOR31wwl7VlyoXO4Qi9arvSenNQWne1TcRwhCL1HwLI21bEqdpj8/rA==}
    engines: {node: '>=0.10.0'}

  iconv-lite@0.6.3:
    resolution: {integrity: sha512-4fCk79wshMdzMp2rH06qWrJE4iolqLhCUH+OiuIgU++RB0+94NlDL81atO7GX55uUKueo0txHNtvEyI6D7WdMw==}
    engines: {node: '>=0.10.0'}

  ieee754@1.2.1:
    resolution: {integrity: sha512-dcyqhDvX1C46lXZcVqCpK+FtMRQVdIMN6/Df5js2zouUsqG7I6sFxitIC+7KYK29KdXOLHdu9zL4sFnoVQnqaA==}

  ignore@5.3.1:
    resolution: {integrity: sha512-5Fytz/IraMjqpwfd34ke28PTVMjZjJG2MPn5t7OE4eUCUNf8BAa7b5WUS9/Qvr6mwOQS7Mk6vdsMno5he+T8Xw==}
    engines: {node: '>= 4'}

  immutable@4.3.5:
    resolution: {integrity: sha512-8eabxkth9gZatlwl5TBuJnCsoTADlL6ftEr7A4qgdaTsPyreilDSnUk57SO+jfKcNtxPa22U5KK6DSeAYhpBJw==}

  import-fresh@3.3.0:
    resolution: {integrity: sha512-veYYhQa+D1QBKznvhUHxb8faxlrwUnxseDAbAp457E0wLNio2bOSKnjYDhMj+YiAq61xrMGhQk9iXVk5FzgQMw==}
    engines: {node: '>=6'}

  imurmurhash@0.1.4:
    resolution: {integrity: sha512-JmXMZ6wuvDmLiHEml9ykzqO6lwFbof0GG4IkcGaENdCRDDmMVnny7s5HsIgHCbaq0w2MyPhDqkhTUgS2LU2PHA==}
    engines: {node: '>=0.8.19'}

  indent-string@4.0.0:
    resolution: {integrity: sha512-EdDDZu4A2OyIK7Lr/2zG+w5jmbuk1DVBnEwREQvBzspBJkCEbRa8GxU1lghYcaGJCnRWibjDXlq779X1/y5xwg==}
    engines: {node: '>=8'}

  individual@2.0.0:
    resolution: {integrity: sha512-pWt8hBCqJsUWI/HtcfWod7+N9SgAqyPEaF7JQjwzjn5vGrpg6aQ5qeAFQ7dx//UH4J1O+7xqew+gCeeFt6xN/g==}

  inflight@1.0.6:
    resolution: {integrity: sha512-k92I/b08q4wvFscXCLvqfsHCrjrF7yiXsQuIVvVE7N82W3+aqpzuUdBbfhWcy/FZR3/4IgflMgKLOsvPDrGCJA==}

  inherits@2.0.4:
    resolution: {integrity: sha512-k/vGaX4/Yla3WzyMCvTQOXYeIHvqOKtnqBduzTHpzpQZzAskKMhZ2K+EnBiSM9zGSoIFeMpXKxa4dYeZIQqewQ==}

  ini@1.3.8:
    resolution: {integrity: sha512-JV/yugV2uzW5iMRSiZAyDtQd+nxtUnjeLt0acNdw98kKLrvuRVyB80tsREOE7yvGVgalhZ6RNXCmEHkUKBKxew==}

  inquirer@7.3.3:
    resolution: {integrity: sha512-JG3eIAj5V9CwcGvuOmoo6LB9kbAYT8HXffUl6memuszlwDC/qvFAJw49XJ5NROSFNPxp3iQg1GqkFhaY/CR0IA==}
    engines: {node: '>=8.0.0'}

  inquirer@8.2.6:
    resolution: {integrity: sha512-M1WuAmb7pn9zdFRtQYk26ZBoY043Sse0wVDdk4Bppr+JOXyQYybdtvK+l9wUibhtjdjvtoiNy8tk+EgsYIUqKg==}
    engines: {node: '>=12.0.0'}

  internal-slot@1.0.7:
    resolution: {integrity: sha512-NGnrKwXzSms2qUUih/ILZ5JBqNTSa1+ZmP6flaIp6KmSElgE9qdndzS3cqjrDovwFdmwsGsLdeFgB6suw+1e9g==}
    engines: {node: '>= 0.4'}

  international-types@0.8.1:
    resolution: {integrity: sha512-tajBCAHo4I0LIFlmQ9ZWfjMWVyRffzuvfbXCd6ssFt5u1Zw15DN0UBpVTItXdNa1ls+cpQt3Yw8+TxsfGF8JcA==}

  invariant@2.2.4:
    resolution: {integrity: sha512-phJfQVBuaJM5raOpJjSfkiD6BpbCE4Ns//LaXl6wGYtUBY83nWS6Rf9tXm2e8VaK60JEjYldbPif/A2B1C2gNA==}

  ioredis@5.4.1:
    resolution: {integrity: sha512-2YZsvl7jopIa1gaePkeMtd9rAcSjOOjPtpcLlOeusyO+XH2SK5ZcT+UCrElPP+WVIInh2TzeI4XW9ENaSLVVHA==}
    engines: {node: '>=12.22.0'}

  ip-address@9.0.5:
    resolution: {integrity: sha512-zHtQzGojZXTwZTHQqra+ETKd4Sn3vgi7uBmlPoXVWZqYvuKmtI0l/VZTjqGmJY9x88GGOaZ9+G9ES8hC4T4X8g==}
    engines: {node: '>= 12'}

  is-array-buffer@3.0.4:
    resolution: {integrity: sha512-wcjaerHw0ydZwfhiKbXJWLDY8A7yV7KhjQOpb83hGgGfId/aQa4TOvwyzn2PuswW2gPCYEL/nEAiSVpdOj1lXw==}
    engines: {node: '>= 0.4'}

  is-arrayish@0.3.2:
    resolution: {integrity: sha512-eVRqCvVlZbuw3GrM63ovNSNAeA1K16kaR/LRY/92w0zxQ5/1YzwblUX652i4Xs9RwAGjW9d9y6X88t8OaAJfWQ==}

  is-async-function@2.0.0:
    resolution: {integrity: sha512-Y1JXKrfykRJGdlDwdKlLpLyMIiWqWvuSd17TvZk68PLAOGOoF4Xyav1z0Xhoi+gCYjZVeC5SI+hYFOfvXmGRCA==}
    engines: {node: '>= 0.4'}

  is-bigint@1.0.4:
    resolution: {integrity: sha512-zB9CruMamjym81i2JZ3UMn54PKGsQzsJeo6xvN3HJJ4CAsQNB6iRutp2To77OfCNuoxspsIhzaPoO1zyCEhFOg==}

  is-binary-path@2.1.0:
    resolution: {integrity: sha512-ZMERYes6pDydyuGidse7OsHxtbI7WVeUEozgR/g7rd0xUimYNlvZRE/K2MgZTjWy725IfelLeVcEM97mmtRGXw==}
    engines: {node: '>=8'}

  is-boolean-object@1.1.2:
    resolution: {integrity: sha512-gDYaKHJmnj4aWxyj6YHyXVpdQawtVLHU5cb+eztPGczf6cjuTdwve5ZIEfgXqH4e57An1D1AKf8CZ3kYrQRqYA==}
    engines: {node: '>= 0.4'}

  is-callable@1.2.7:
    resolution: {integrity: sha512-1BC0BVFhS/p0qtw6enp8e+8OD0UrK0oFLztSjNzhcKA3WDuJxxAPXzPuPtKkjEY9UUoEWlX/8fgKeu2S8i9JTA==}
    engines: {node: '>= 0.4'}

  is-core-module@2.13.1:
    resolution: {integrity: sha512-hHrIjvZsftOsvKSn2TRYl63zvxsgE0K+0mYMoH6gD4omR5IWB2KynivBQczo3+wF1cCkjzvptnI9Q0sPU66ilw==}

  is-date-object@1.0.5:
    resolution: {integrity: sha512-9YQaSxsAiSwcvS33MBk3wTCVnWK+HhF8VZR2jRxehM16QcVOdHqPn4VPHmRK4lSr38n9JriurInLcP90xsYNfQ==}
    engines: {node: '>= 0.4'}

  is-extendable@1.0.1:
    resolution: {integrity: sha512-arnXMxT1hhoKo9k1LZdmlNyJdDDfy2v0fXjFlmok4+i8ul/6WlbVge9bhM74OpNPQPMGUToDtz+KXa1PneJxOA==}
    engines: {node: '>=0.10.0'}

  is-extglob@2.1.1:
    resolution: {integrity: sha512-SbKbANkN603Vi4jEZv49LeVJMn4yGwsbzZworEoyEiutsN3nJYdbO36zfhGJ6QEDpOZIFkDtnq5JRxmvl3jsoQ==}
    engines: {node: '>=0.10.0'}

  is-finalizationregistry@1.0.2:
    resolution: {integrity: sha512-0by5vtUJs8iFQb5TYUHHPudOR+qXYIMKtiUzvLIZITZUjknFmziyBJuLhVRc+Ds0dREFlskDNJKYIdIzu/9pfw==}

  is-fullwidth-code-point@3.0.0:
    resolution: {integrity: sha512-zymm5+u+sCsSWyD9qNaejV3DFvhCKclKdizYaJUuHA83RLjb7nSuGnddCHGv0hk+KY7BMAlsWeK4Ueg6EV6XQg==}
    engines: {node: '>=8'}

  is-function@1.0.2:
    resolution: {integrity: sha512-lw7DUp0aWXYg+CBCN+JKkcE0Q2RayZnSvnZBlwgxHBQhqt5pZNVy4Ri7H9GmmXkdu7LUthszM+Tor1u/2iBcpQ==}

  is-generator-function@1.0.10:
    resolution: {integrity: sha512-jsEjy9l3yiXEQ+PsXdmBwEPcOxaXWLspKdplFUVI9vq1iZgIekeC0L167qeu86czQaxed3q/Uzuw0swL0irL8A==}
    engines: {node: '>= 0.4'}

  is-glob@4.0.3:
    resolution: {integrity: sha512-xelSayHH36ZgE7ZWhli7pW34hNbNl8Ojv5KVmkJD4hBdD3th8Tfk9vYasLM+mXWOZhFkgZfxhLSnrwRr4elSSg==}
    engines: {node: '>=0.10.0'}

  is-interactive@1.0.0:
    resolution: {integrity: sha512-2HvIEKRoqS62guEC+qBjpvRubdX910WCMuJTZ+I9yvqKU2/12eSL549HMwtabb4oupdj2sMP50k+XJfB/8JE6w==}
    engines: {node: '>=8'}

  is-lower-case@1.1.3:
    resolution: {integrity: sha512-+5A1e/WJpLLXZEDlgz4G//WYSHyQBD32qa4Jd3Lw06qQlv3fJHnp3YIHjTQSGzHMgzmVKz2ZP3rBxTHkPw/lxA==}

  is-map@2.0.2:
    resolution: {integrity: sha512-cOZFQQozTha1f4MxLFzlgKYPTyj26picdZTx82hbc/Xf4K/tZOOXSCkMvU4pKioRXGDLJRn0GM7Upe7kR721yg==}

  is-negative-zero@2.0.2:
    resolution: {integrity: sha512-dqJvarLawXsFbNDeJW7zAz8ItJ9cd28YufuuFzh0G8pNHjJMnY08Dv7sYX2uF5UpQOwieAeOExEYAWWfu7ZZUA==}
    engines: {node: '>= 0.4'}

  is-number-object@1.0.7:
    resolution: {integrity: sha512-k1U0IRzLMo7ZlYIfzRu23Oh6MiIFasgpb9X76eqfFZAqwH44UI4KTBvBYIZ1dSL9ZzChTB9ShHfLkR4pdW5krQ==}
    engines: {node: '>= 0.4'}

  is-number@7.0.0:
    resolution: {integrity: sha512-41Cifkg6e8TylSpdtTpeLVMqvSBEVzTttHvERD741+pnZ8ANv0004MRL43QKPDlK9cGvNp6NZWZUBlbGXYxxng==}
    engines: {node: '>=0.12.0'}

  is-path-cwd@2.2.0:
    resolution: {integrity: sha512-w942bTcih8fdJPJmQHFzkS76NEP8Kzzvmw92cXsazb8intwLqPibPPdXf4ANdKV3rYMuuQYGIWtvz9JilB3NFQ==}
    engines: {node: '>=6'}

  is-path-inside@3.0.3:
    resolution: {integrity: sha512-Fd4gABb+ycGAmKou8eMftCupSir5lRxqf4aD/vd0cD2qc4HL07OjCeuHMr8Ro4CoMaeCKDB0/ECBOVWjTwUvPQ==}
    engines: {node: '>=8'}

  is-plain-object@2.0.4:
    resolution: {integrity: sha512-h5PpgXkWitc38BBMYawTYMWJHFZJVnBquFE57xFpjB8pJFiF6gZ+bU+WyI/yqXiFR5mdLsgYNaPe8uao6Uv9Og==}
    engines: {node: '>=0.10.0'}

  is-potential-custom-element-name@1.0.1:
    resolution: {integrity: sha512-bCYeRA2rVibKZd+s2625gGnGF/t7DSqDs4dP7CrLA1m7jKWz6pps0LpYLJN8Q64HtmPKJ1hrN3nzPNKFEKOUiQ==}

  is-promise@2.2.2:
    resolution: {integrity: sha512-+lP4/6lKUBfQjZ2pdxThZvLUAafmZb8OAxFb8XXtiQmS35INgr85hdOGoEs124ez1FCnZJt6jau/T+alh58QFQ==}

  is-property@1.0.2:
    resolution: {integrity: sha512-Ks/IoX00TtClbGQr4TWXemAnktAQvYB7HzcCxDGqEZU6oCmb2INHuOoKxbtR+HFkmYWBKv/dOZtGRiAjDhj92g==}

  is-regex@1.1.4:
    resolution: {integrity: sha512-kvRdxDsxZjhzUX07ZnLydzS1TU/TJlTUHHY4YLL87e37oUA49DfkLqgy+VjFocowy29cKvcSiu+kIv728jTTVg==}
    engines: {node: '>= 0.4'}

  is-set@2.0.2:
    resolution: {integrity: sha512-+2cnTEZeY5z/iXGbLhPrOAaK/Mau5k5eXq9j14CpRTftq0pAJu2MwVRSZhyZWBzx3o6X795Lz6Bpb6R0GKf37g==}

  is-shared-array-buffer@1.0.2:
    resolution: {integrity: sha512-sqN2UDu1/0y6uvXyStCOzyhAjCSlHceFoMKJW8W9EU9cvic/QdsZ0kEU93HEy3IUEFZIiH/3w+AH/UQbPHNdhA==}

  is-stream@2.0.1:
    resolution: {integrity: sha512-hFoiJiTl63nn+kstHGBtewWSKnQLpyb155KHheA1l39uvtO9nWIop1p3udqPcUd/xbF1VLMO4n7OI6p7RbngDg==}
    engines: {node: '>=8'}

  is-stream@3.0.0:
    resolution: {integrity: sha512-LnQR4bZ9IADDRSkvpqMGvt/tEJWclzklNgSw48V5EAaAeDd6qGvN8ei6k5p0tvxSR171VmGyHuTiAOfxAbr8kA==}
    engines: {node: ^12.20.0 || ^14.13.1 || >=16.0.0}

  is-string@1.0.7:
    resolution: {integrity: sha512-tE2UXzivje6ofPW7l23cjDOMa09gb7xlAqG6jG5ej6uPV32TlWP3NKPigtaGeHNu9fohccRYvIiZMfOOnOYUtg==}
    engines: {node: '>= 0.4'}

  is-symbol@1.0.4:
    resolution: {integrity: sha512-C/CPBqKWnvdcxqIARxyOh4v1UUEOCHpgDa0WYgpKDFMszcrPcffg5uhwSgPCLD2WWxmq6isisz87tzT01tuGhg==}
    engines: {node: '>= 0.4'}

  is-typed-array@1.1.13:
    resolution: {integrity: sha512-uZ25/bUAlUY5fR4OKT4rZQEBrzQWYV9ZJYGGsUmEJ6thodVJ1HX64ePQ6Z0qPWP+m+Uq6e9UugrE38jeYsDSMw==}
    engines: {node: '>= 0.4'}

  is-unicode-supported@0.1.0:
    resolution: {integrity: sha512-knxG2q4UC3u8stRGyAVJCOdxFmv5DZiRcdlIaAQXAbSfJya+OhopNotLQrstBhququ4ZpuKbDc/8S6mgXgPFPw==}
    engines: {node: '>=10'}

  is-upper-case@1.1.2:
    resolution: {integrity: sha512-GQYSJMgfeAmVwh9ixyk888l7OIhNAGKtY6QA+IrWlu9MDTCaXmeozOZ2S9Knj7bQwBO/H6J2kb+pbyTUiMNbsw==}

  is-weakmap@2.0.1:
    resolution: {integrity: sha512-NSBR4kH5oVj1Uwvv970ruUkCV7O1mzgVFO4/rev2cLRda9Tm9HrL70ZPut4rOHgY0FNrUu9BCbXA2sdQ+x0chA==}

  is-weakref@1.0.2:
    resolution: {integrity: sha512-qctsuLZmIQ0+vSSMfoVvyFe2+GSEvnmZ2ezTup1SBse9+twCCeial6EEi3Nc2KFcf6+qz2FBPnjXsk8xhKSaPQ==}

  is-weakset@2.0.2:
    resolution: {integrity: sha512-t2yVvttHkQktwnNNmBQ98AhENLdPUTDTE21uPqAQ0ARwQfGeQKRVS0NNurH7bTf7RrvcVn1OOge45CnBeHCSmg==}

  is-what@4.1.16:
    resolution: {integrity: sha512-ZhMwEosbFJkA0YhFnNDgTM4ZxDRsS6HqTo7qsZM08fehyRYIYa0yHu5R6mgo1n/8MgaPBXiPimPD77baVFYg+A==}
    engines: {node: '>=12.13'}

  isarray@2.0.5:
    resolution: {integrity: sha512-xHjhDr3cNBK0BzdUJSPXZntQUx/mwMS5Rw4A7lPJ90XGAO6ISP/ePDNuo0vhqOZU+UD5JoodwCAAoZQd3FeAKw==}

  isbinaryfile@4.0.10:
    resolution: {integrity: sha512-iHrqe5shvBUcFbmZq9zOQHBoeOhZJu6RQGrDpBgenUm/Am+F3JM2MgQj+rK3Z601fzrL5gLZWtAPH2OBaSVcyw==}
    engines: {node: '>= 8.0.0'}

  isexe@2.0.0:
    resolution: {integrity: sha512-RHxMLp9lnKHGHRng9QFhRCMbYAcVpn69smSGcq3f36xjgVVWThj4qqLbTLlq7Ssj8B+fIQ1EuCEGI2lKsyQeIw==}

  isobject@3.0.1:
    resolution: {integrity: sha512-WhB9zCku7EGTj/HQQRz5aUQEUeoQZH2bWcltRErOpymJ4boYE6wL9Tbr23krRPSZ+C5zqNSrSw+Cc7sZZ4b7vg==}
    engines: {node: '>=0.10.0'}

  istanbul-lib-coverage@3.2.2:
    resolution: {integrity: sha512-O8dpsF+r0WV/8MNRKfnmrtCWhuKjxrq2w+jpzBL5UZKTi2LeVWnWOmWRxFlesJONmc+wLAGvKQZEOanko0LFTg==}
    engines: {node: '>=8'}

  istanbul-lib-report@3.0.1:
    resolution: {integrity: sha512-GCfE1mtsHGOELCU8e/Z7YWzpmybrx/+dSTfLrvY8qRmaY6zXTKWn6WQIjaAFw069icm6GVMNkgu0NzI4iPZUNw==}
    engines: {node: '>=10'}

  istanbul-lib-source-maps@5.0.4:
    resolution: {integrity: sha512-wHOoEsNJTVltaJp8eVkm8w+GVkVNHT2YDYo53YdzQEL2gWm1hBX5cGFR9hQJtuGLebidVX7et3+dmDZrmclduw==}
    engines: {node: '>=10'}

  istanbul-reports@3.1.6:
    resolution: {integrity: sha512-TLgnMkKg3iTDsQ9PbPTdpfAK2DzjF9mqUG7RMgcQl8oFjad8ob4laGxv5XV5U9MAfx8D6tSJiUyuAwzLicaxlg==}
    engines: {node: '>=8'}

  iterator.prototype@1.1.2:
    resolution: {integrity: sha512-DR33HMMr8EzwuRL8Y9D3u2BMj8+RqSE850jfGu59kS7tbmPLzGkZmVSfyCFSDxuZiEY6Rzt3T2NA/qU+NwVj1w==}

  jackspeak@2.3.6:
    resolution: {integrity: sha512-N3yCS/NegsOBokc8GAdM8UcmfsKiSS8cipheD/nivzr700H+nsMOxJjQnvwOcRYVuFkdH0wGUvW2WbXGmrZGbQ==}
    engines: {node: '>=14'}

  jest-worker@27.5.1:
    resolution: {integrity: sha512-7vuh85V5cdDofPyxn58nrPjBktZo0u9x1g8WtjQol+jZDaE+fhN+cIvTj11GndBnMnyfrUOG1sZQxCdjKh+DKg==}
    engines: {node: '>= 10.13.0'}

  jose@5.2.2:
    resolution: {integrity: sha512-/WByRr4jDcsKlvMd1dRJnPfS1GVO3WuKyaurJ/vvXcOaUQO8rnNObCQMlv/5uCceVQIq5Q4WLF44ohsdiTohdg==}

  jotai@2.8.0:
    resolution: {integrity: sha512-yZNMC36FdLOksOr8qga0yLf14miCJlEThlp5DeFJNnqzm2+ZG7wLcJzoOyij5K6U6Xlc5ljQqPDlJRgqW0Y18g==}
    engines: {node: '>=12.20.0'}
    peerDependencies:
      '@types/react': '>=17.0.0'
      react: '>=17.0.0'
    peerDependenciesMeta:
      '@types/react':
        optional: true
      react:
        optional: true

  js-tokens@4.0.0:
    resolution: {integrity: sha512-RdJUflcE3cUzKiMqQgsCu06FPu9UdIJO0beYbPhHN4k6apgJtifcoCtT9bcxOpYBtpD2kCM6Sbzg4CausW/PKQ==}

  js-tokens@8.0.3:
    resolution: {integrity: sha512-UfJMcSJc+SEXEl9lH/VLHSZbThQyLpw1vLO1Lb+j4RWDvG3N2f7yj3PVQA3cmkTBNldJ9eFnM+xEXxHIXrYiJw==}

  js-yaml@4.1.0:
    resolution: {integrity: sha512-wpxZs9NoxZaJESJGIZTyDEaYpl0FKSA+FB9aJiyemKhMwkxQg63h4T1KJgUGHpTqPDNRcmmYLugrRjJlBtWvRA==}
    hasBin: true

  jsbn@1.1.0:
    resolution: {integrity: sha512-4bYVV3aAMtDTTu4+xsDYa6sy9GyJ69/amsu9sYF2zqjiEoZA5xJi3BrfX3uY+/IekIu7MwdObdbDWpoZdBv3/A==}

  jsdom@24.0.0:
    resolution: {integrity: sha512-UDS2NayCvmXSXVP6mpTj+73JnNQadZlr9N68189xib2tx5Mls7swlTNao26IoHv46BZJFvXygyRtyXd1feAk1A==}
    engines: {node: '>=18'}
    peerDependencies:
      canvas: ^2.11.2
    peerDependenciesMeta:
      canvas:
        optional: true

  jsesc@2.5.2:
    resolution: {integrity: sha512-OYu7XEzjkCQ3C5Ps3QIZsQfNpqoJyZZA99wd9aWd05NCtC5pWOkShK2mkL6HXQR6/Cy2lbNdPlZBpuQHXE63gA==}
    engines: {node: '>=4'}
    hasBin: true

  json-buffer@3.0.1:
    resolution: {integrity: sha512-4bV5BfR2mqfQTJm+V5tPPdf+ZpuhiIvTuAB5g8kcrXOZpTT/QwwVRWBywX1ozr6lEuPdbHxwaJlm9G6mI2sfSQ==}

  json-diff@0.9.0:
    resolution: {integrity: sha512-cVnggDrVkAAA3OvFfHpFEhOnmcsUpleEKq4d4O8sQWWSH40MBrWstKigVB1kGrgLWzuom+7rRdaCsnBD6VyObQ==}
    hasBin: true

  json-parse-even-better-errors@2.3.1:
    resolution: {integrity: sha512-xyFwyhro/JEof6Ghe2iz2NcXoj2sloNsWr/XsERDK/oiPCfaNhl5ONfp+jQdAZRQQ0IJWNzH9zIZF7li91kh2w==}

  json-schema-traverse@0.4.1:
    resolution: {integrity: sha512-xbbCH5dCYU5T8LcEhhuh7HJ88HXuW3qsI3Y0zOZFKfZEHcpWiHU/Jxzk629Brsab/mMiHQti9wMP+845RPe3Vg==}

  json-stable-stringify-without-jsonify@1.0.1:
    resolution: {integrity: sha512-Bdboy+l7tA3OGW6FjyFHWkP5LuByj1Tk33Ljyq0axyzdk9//JSi2u3fP1QSmd1KNwq6VOKYGlAu87CisVir6Pw==}

  json5@1.0.2:
    resolution: {integrity: sha512-g1MWMLBiz8FKi1e4w0UyVL3w+iJceWAFBAaBnnGKOpNa5f8TLktkbre1+s6oICydWAm+HRUGTmI+//xv2hvXYA==}
    hasBin: true

  json5@2.2.3:
    resolution: {integrity: sha512-XmOWe7eyHYH14cLdVPoyg+GOH3rYX++KpzrylJwSW98t3Nk+U8XOl8FWKOgwtzdb8lXGf6zYwDUzeHMWfxasyg==}
    engines: {node: '>=6'}
    hasBin: true

  jsonc-parser@3.2.1:
    resolution: {integrity: sha512-AilxAyFOAcK5wA1+LeaySVBrHsGQvUFCDWXKpZjzaL0PqW+xfBOttn8GNtWKFWqneyMZj41MWF9Kl6iPWLwgOA==}

  jsonfile@6.1.0:
    resolution: {integrity: sha512-5dgndWOriYSm5cnYaJNhalLNDKOqFwyDB/rr1E9ZsGciGvKPs8R2xYGCacuf3z6K1YKDz182fd+fY3cn3pMqXQ==}

  jsx-ast-utils@3.3.5:
    resolution: {integrity: sha512-ZZow9HBI5O6EPgSJLUb8n2NKgmVWTwCvHGwFuJlMjvLFqlGG6pjirPhtdsseaLZjSibD8eegzmYpUZwoIlj2cQ==}
    engines: {node: '>=4.0'}

  keycode@2.2.0:
    resolution: {integrity: sha512-ps3I9jAdNtRpJrbBvQjpzyFbss/skHqzS+eu4RxKLaEAtFqkjZaB6TZMSivPbLxf4K7VI4SjR0P5mRCX5+Q25A==}

  keygrip@1.1.0:
    resolution: {integrity: sha512-iYSchDJ+liQ8iwbSI2QqsQOvqv58eJCEanyJPJi+Khyu8smkcKSFUCbPwzFcL7YVtZ6eONjqRX/38caJ7QjRAQ==}
    engines: {node: '>= 0.6'}

  keyv@4.5.4:
    resolution: {integrity: sha512-oxVHkHR/EJf2CNXnWxRLW6mg7JyCCUcG0DtEGmL2ctUo1PNTin1PUil+r/+4r5MpVgC/fn1kjsx7mjSujKqIpw==}

  klona@2.0.6:
    resolution: {integrity: sha512-dhG34DXATL5hSxJbIexCft8FChFXtmskoZYnoPWjXQuebWYCNkVeV3KkGegCK9CP1oswI/vQibS2GY7Em/sJJA==}
    engines: {node: '>= 8'}

  kuler@2.0.0:
    resolution: {integrity: sha512-Xq9nH7KlWZmXAtodXDDRE7vs6DU1gTU8zYDHDiWLSip45Egwq3plLHzPn27NgvzL2r1LMPC1vdqh98sQxtqj4A==}

  language-subtag-registry@0.3.22:
    resolution: {integrity: sha512-tN0MCzyWnoz/4nHS6uxdlFWoUZT7ABptwKPQ52Ea7URk6vll88bWBVhodtnlfEuCcKWNGoc+uGbw1cwa9IKh/w==}

  language-tags@1.0.9:
    resolution: {integrity: sha512-MbjN408fEndfiQXbFQ1vnd+1NoLDsnQW41410oQBXiyXDMYH5z505juWa4KUE1LqxRC7DgOgZDbKLxHIwm27hA==}
    engines: {node: '>=0.10'}

  levn@0.4.1:
    resolution: {integrity: sha512-+bT2uH4E5LGE7h/n3evcS/sQlJXCpIp6ym8OWJ5eV6+67Dsql/LaaT7qJBAt2rzfoa/5QBGBhxDix1dMt2kQKQ==}
    engines: {node: '>= 0.8.0'}

  linkify-it@5.0.0:
    resolution: {integrity: sha512-5aHCbzQRADcdP+ATqnDuhhJ/MRIqDkZX5pyjFHRRysS8vZ5AbqGEoFIb6pYHPZ+L/OC2Lc+xT8uHVVR5CAK/wQ==}

  linkifyjs@4.1.3:
    resolution: {integrity: sha512-auMesunaJ8yfkHvK4gfg1K0SaKX/6Wn9g2Aac/NwX+l5VdmFZzo/hdPGxEOETj+ryRa4/fiOPjeeKURSAJx1sg==}

  loader-runner@4.3.0:
    resolution: {integrity: sha512-3R/1M+yS3j5ou80Me59j7F9IMs4PXs3VqRrm0TU3AbKPxlmpoY1TNscJV/oGJXo8qCatFGTfDbY6W6ipGOYXfg==}
    engines: {node: '>=6.11.5'}

  loader-utils@2.0.4:
    resolution: {integrity: sha512-xXqpXoINfFhgua9xiqD8fPFHgkoq1mmmpE92WlDbm9rNRd/EbRb+Gqf908T2DMfuHjjJlksiK2RbHVOdD/MqSw==}
    engines: {node: '>=8.9.0'}

  local-pkg@0.5.0:
    resolution: {integrity: sha512-ok6z3qlYyCDS4ZEU27HaU6x/xZa9Whf8jD4ptH5UZTQYZVYeb9bnZ3ojVhiJNLiXK1Hfc0GNbLXcmZ5plLDDBg==}
    engines: {node: '>=14'}

  locate-path@6.0.0:
    resolution: {integrity: sha512-iPZK6eYjbxRu3uB4/WZ3EsEIMJFMqAoopl3R+zuq0UjcAm/MO6KCweDgPfP3elTztoKP3KtnVHxTn2NHBSDVUw==}
    engines: {node: '>=10'}

  lodash.defaults@4.2.0:
    resolution: {integrity: sha512-qjxPLHd3r5DnsdGacqOMU6pb/avJzdh9tFX2ymgoZE27BmjXrNy/y4LoaiTeAb+O3gL8AfpJGtqfX/ae2leYYQ==}

  lodash.get@4.4.2:
    resolution: {integrity: sha512-z+Uw/vLuy6gQe8cfaFWD7p0wVv8fJl3mbzXh33RS+0oW2wvUqiRXiQ69gLWSLpgB5/6sU+r6BlQR0MBILadqTQ==}

  lodash.isarguments@3.1.0:
    resolution: {integrity: sha512-chi4NHZlZqZD18a0imDHnZPrDeBbTtVN7GXMwuGdRH9qotxAjYs3aVLKc7zNOG9eddR5Ksd8rvFEBc9SsggPpg==}

  lodash.merge@4.6.2:
    resolution: {integrity: sha512-0KpjqXRVvrYyCsX1swR/XTK0va6VQkQM6MNo7PqW77ByjAhoARA8EfrP1N4+KlKj8YS0ZUCtRT/YUuhyYDujIQ==}

  lodash.throttle@4.1.1:
    resolution: {integrity: sha512-wIkUCfVKpVsWo3JSZlc+8MB5it+2AN5W8J7YVMST30UrvcQNZ1Okbj+rbVniijTWE6FGYy4XJq/rHkas8qJMLQ==}

  lodash@4.17.21:
    resolution: {integrity: sha512-v2kDEe57lecTulaDIuNTPy3Ry4gLGJ6Z1O3vE1krgXZNrsQ+LFTGHVxVjcXPs17LhbZVGedAJv8XZ1tvj5FvSg==}

  log-symbols@3.0.0:
    resolution: {integrity: sha512-dSkNGuI7iG3mfvDzUuYZyvk5dD9ocYCYzNU6CYDE6+Xqd+gwme6Z00NS3dUh8mq/73HaEtT7m6W+yUPtU6BZnQ==}
    engines: {node: '>=8'}

  log-symbols@4.1.0:
    resolution: {integrity: sha512-8XPvpAA8uyhfteu8pIvQxpJZ7SYYdpUivZpGy6sFsBuKRY/7rQGavedeB8aK+Zkyq6upMFVL/9AW6vOYzfRyLg==}
    engines: {node: '>=10'}

  logform@2.6.0:
    resolution: {integrity: sha512-1ulHeNPp6k/LD8H91o7VYFBng5i1BDE7HoKxVbZiGFidS1Rj65qcywLxX+pVfAPoQJEjRdvKcusKwOupHCVOVQ==}
    engines: {node: '>= 12.0.0'}

  long@5.2.3:
    resolution: {integrity: sha512-lcHwpNoggQTObv5apGNCTdJrO69eHOZMi4BNC+rTLER8iHAqGrUVeLh/irVIM7zTw2bOXA8T6uNPeujwOLg/2Q==}

  loose-envify@1.4.0:
    resolution: {integrity: sha512-lyuxPGr/Wfhrlem2CL/UcnUc1zcqKAImBDzukY7Y5F/yQiNdko6+fRLevlw1HgMySw7f611UIY408EtxRSoK3Q==}
    hasBin: true

  loupe@2.3.7:
    resolution: {integrity: sha512-zSMINGVYkdpYSOBmLi0D1Uo7JU9nVdQKrHxC8eYlV+9YKK9WePqAlL7lSlorG/U2Fw1w0hTBmaa/jrQ3UbPHtA==}

  lower-case-first@1.0.2:
    resolution: {integrity: sha512-UuxaYakO7XeONbKrZf5FEgkantPf5DUqDayzP5VXZrtRPdH86s4kN47I8B3TW10S4QKiE3ziHNf3kRN//okHjA==}

  lower-case@1.1.4:
    resolution: {integrity: sha512-2Fgx1Ycm599x+WGpIYwJOvsjmXFzTSc34IwDWALRA/8AopUKAVPwfJ+h5+f85BCp0PWmmJcWzEpxOpoXycMpdA==}

  lru-cache@10.2.0:
    resolution: {integrity: sha512-2bIM8x+VAf6JT4bKAljS1qUWgMsqZRPGJS6FSahIMPVvctcNhyVp7AJu7quxOW9jwkryBReKZY5tY5JYv2n/7Q==}
    engines: {node: 14 || >=16.14}

  lru-cache@5.1.1:
    resolution: {integrity: sha512-KpNARQA3Iwv+jTA0utUVVbrh+Jlrr1Fv0e56GGzAFOXN7dk/FviaDW8LHmK52DlcH4WP2n6gI8vN1aesBFgo9w==}

  lru-cache@6.0.0:
    resolution: {integrity: sha512-Jo6dJ04CmSjuznwJSS3pUeWmd/H0ffTlkXXgwZi+eq1UCmqQwCh+eLsYOYCwY991i2Fah4h1BEMCx4qThGbsiA==}
    engines: {node: '>=10'}

  lru-cache@7.18.3:
    resolution: {integrity: sha512-jumlc0BIUrS3qJGgIkWZsyfAM7NCWiBcCDhnd+3NNM5KbBmLTgHVfWBcg6W+rLUsIpzpERPsvwUP7CckAQSOoA==}
    engines: {node: '>=12'}

  lru-cache@8.0.5:
    resolution: {integrity: sha512-MhWWlVnuab1RG5/zMRRcVGXZLCXrZTgfwMikgzCegsPnG62yDQo5JnqKkrK4jO5iKqDAZGItAqN5CtKBCBWRUA==}
    engines: {node: '>=16.14'}

  lru-queue@0.1.0:
    resolution: {integrity: sha512-BpdYkt9EvGl8OfWHDQPISVpcl5xZthb+XPsbELj5AQXxIC8IriDZIQYjBJPEm5rS420sjZ0TLEzRcq5KdBhYrQ==}

  m3u8-parser@7.1.0:
    resolution: {integrity: sha512-7N+pk79EH4oLKPEYdgRXgAsKDyA/VCo0qCHlUwacttQA0WqsjZQYmNfywMvjlY9MpEBVZEt0jKFd73Kv15EBYQ==}

  magic-string@0.30.7:
    resolution: {integrity: sha512-8vBuFF/I/+OSLRmdf2wwFCJCz+nSn0m6DPvGH1fS/KiQoSaR+sETbov0eIk9KhEKy8CYqIkIAnbohxT/4H0kuA==}
    engines: {node: '>=12'}

  magicast@0.3.3:
    resolution: {integrity: sha512-ZbrP1Qxnpoes8sz47AM0z08U+jW6TyRgZzcWy3Ma3vDhJttwMwAFDMMQFobwdBxByBD46JYmxRzeF7w2+wJEuw==}

  make-dir@3.1.0:
    resolution: {integrity: sha512-g3FeP20LNwhALb/6Cz6Dd4F2ngze0jz7tbzrD2wAV+o9FeNHe4rL+yK2md0J/fiSf1sa1ADhXqi5+oVwOM/eGw==}
    engines: {node: '>=8'}

  make-dir@4.0.0:
    resolution: {integrity: sha512-hXdUTZYIVOt1Ex//jAQi+wTZZpUpwBj/0QsOzqegb3rGMMeJiSEu5xLHnYfBrRV4RH2+OCSOO95Is/7x1WJ4bw==}
    engines: {node: '>=10'}

  make-error@1.3.6:
    resolution: {integrity: sha512-s8UhlNe7vPKomQhC1qFelMokr/Sc3AgNbso3n74mVPA5LTZwkB9NlXf4XPamLxJE8h0gh73rM94xvwRT2CVInw==}

  mantine-react-table@2.0.0-beta.3:
    resolution: {integrity: sha512-mA4KYss+E2hPIT8oU4j7uYhLGCNM6SPd0yzbrYRbtPujRxpe7fl0sCxv+1ovyZstu24Aaqvb8HwXGe23Te5RLQ==}
    engines: {node: '>=16'}
    peerDependencies:
      '@mantine/core': ^7.9
      '@mantine/dates': ^7.9
      '@mantine/hooks': ^7.9
      '@tabler/icons-react': '>=2.23.0'
      clsx: '>=2'
      dayjs: '>=1.11'
      react: '>=18.0'
      react-dom: '>=18.0'

  markdown-it@14.0.0:
    resolution: {integrity: sha512-seFjF0FIcPt4P9U39Bq1JYblX0KZCjDLFFQPHpL5AzHpqPEKtosxmdq/LTVZnjfH7tjt9BxStm+wXcDBNuYmzw==}
    hasBin: true

  mdurl@2.0.0:
    resolution: {integrity: sha512-Lf+9+2r+Tdp5wXDXC4PcIBjTDtq4UKjCPMQhKIuzpJNW0b96kVqSwW0bT7FhRSfmAiFYgP+SCRvdrDozfh0U5w==}

  memoizee@0.4.15:
    resolution: {integrity: sha512-UBWmJpLZd5STPm7PMUlOw/TSy972M+z8gcyQ5veOnSDRREz/0bmpyTfKt3/51DhEBqCZQn1udM/5flcSPYhkdQ==}

  merge-stream@2.0.0:
    resolution: {integrity: sha512-abv/qOcuPfk3URPfDzmZU1LKmuw8kT+0nIHvKrKgFrwifol/doWcdA4ZqsWQ8ENrFKkd67Mfpo/LovbIUsbt3w==}

  merge2@1.4.1:
    resolution: {integrity: sha512-8q7VEgMJW4J8tcfVPy8g09NcQwZdbwFEqhe/WZkoIzjn/3TGDwtOCYtXGxA3O8tPzpczCCDgv+P2P5y00ZJOOg==}
    engines: {node: '>= 8'}

  micromatch@4.0.5:
    resolution: {integrity: sha512-DMy+ERcEW2q8Z2Po+WNXuw3c5YaUSFjAO5GsJqfEl7UjvtIuFKO6ZrKvcItdy98dwFI2N1tg3zNIdKaQT+aNdA==}
    engines: {node: '>=8.6'}

  mime-db@1.52.0:
    resolution: {integrity: sha512-sPU4uV7dYlvtWJxwwxHD0PuihVNiE7TyAbQ5SWxDCB9mUYvOgroQOwYQQOKPJ8CIbE+1ETVlOoK1UC2nU3gYvg==}
    engines: {node: '>= 0.6'}

  mime-types@2.1.35:
    resolution: {integrity: sha512-ZDY+bPm5zTTF+YpCrAU9nK0UgICYPT0QtT1NZWFv4s++TNkcgVaT0g6+4R2uI4MjQjzysHB1zxuWL50hzaeXiw==}
    engines: {node: '>= 0.6'}

  mimic-fn@2.1.0:
    resolution: {integrity: sha512-OqbOk5oEQeAZ8WXWydlu9HJjz9WVdEIvamMCcXmuqUYjTknH/sqsWvhQ3vgwKFRR1HpjvNBKQ37nbJgYzGqGcg==}
    engines: {node: '>=6'}

  mimic-fn@4.0.0:
    resolution: {integrity: sha512-vqiC06CuhBTUdZH+RYl8sFrL096vA45Ok5ISO6sE/Mr1jRbGH4Csnhi8f3wKVl7x8mO4Au7Ir9D3Oyv1VYMFJw==}
    engines: {node: '>=12'}

  mimic-response@3.1.0:
    resolution: {integrity: sha512-z0yWI+4FDrrweS8Zmt4Ej5HdJmky15+L2e6Wgn3+iK5fWzb6T3fhNFq2+MeTRb064c6Wr4N/wv0DzQTjNzHNGQ==}
    engines: {node: '>=10'}

  min-document@2.19.0:
    resolution: {integrity: sha512-9Wy1B3m3f66bPPmU5hdA4DR4PB2OfDU/+GS3yAB7IQozE3tqXaVv2zOjgla7MEGSRv95+ILmOuvhLkOK6wJtCQ==}

  minimatch@3.1.2:
    resolution: {integrity: sha512-J7p63hRiAjw1NDEww1W7i37+ByIrOWO5XQQAzZ3VOcL0PNybwpfmV/N05zFAzwQ9USyEcX6t3UO+K5aqBQOIHw==}

  minimatch@5.1.6:
    resolution: {integrity: sha512-lKwV/1brpG6mBUFHtb7NUmtABCb2WZZmm2wNiOA5hAb8VdCS4B3dtMWyvcoViccwAW/COERjXLt0zP1zXUN26g==}
    engines: {node: '>=10'}

  minimatch@9.0.4:
    resolution: {integrity: sha512-KqWh+VchfxcMNRAJjj2tnsSJdNbHsVgnkBhTNrW7AjVo6OvLtxw8zfT9oLw1JSohlFzJ8jCoTgaoXvJ+kHt6fw==}
    engines: {node: '>=16 || 14 >=14.17'}

  minimist@1.2.8:
    resolution: {integrity: sha512-2yyAR8qBkN3YuheJanUpWC5U3bb5osDywNB8RzDVlDwDHbocAJveqqj1u8+SVD7jkWT4yvsHCpWqqWqAxb0zCA==}

  minipass@3.3.6:
    resolution: {integrity: sha512-DxiNidxSEK+tHG6zOIklvNOwm3hvCrbUrdtzY74U6HKTJxvIDfOUL5W5P2Ghd3DTkhhKPYGqeNUIh5qcM4YBfw==}
    engines: {node: '>=8'}

  minipass@5.0.0:
    resolution: {integrity: sha512-3FnjYuehv9k6ovOEbyOswadCDPX1piCfhV8ncmYtHOjuPwylVWsghTLo7rabjC3Rx5xD4HDx8Wm1xnMF7S5qFQ==}
    engines: {node: '>=8'}

  minipass@7.0.4:
    resolution: {integrity: sha512-jYofLM5Dam9279rdkWzqHozUo4ybjdZmCsDHePy5V/PbBcVMiSZR97gmAy45aqi8CK1lG2ECd356FU86avfwUQ==}
    engines: {node: '>=16 || 14 >=14.17'}

  minizlib@2.1.2:
    resolution: {integrity: sha512-bAxsR8BVfj60DWXHE3u30oHzfl4G7khkSuPW+qvpd7jFRHm7dLxOjUk1EHACJ/hxLY8phGJ0YhYHZo7jil7Qdg==}
    engines: {node: '>= 8'}

  mkdirp-classic@0.5.3:
    resolution: {integrity: sha512-gKLcREMhtuZRwRAfqP3RFW+TK4JqApVBtOIftVgjuABpAtpxhPGaDcfvbhNvD0B8iD1oUr/txX35NjcaY6Ns/A==}

  mkdirp@0.5.6:
    resolution: {integrity: sha512-FP+p8RB8OWpF3YZBCrP5gtADmtXApB5AMLn+vdyA+PyxCjrCs00mjyUozssO33cwDeT3wNGdLxJ5M//YqtHAJw==}
    hasBin: true

  mkdirp@1.0.4:
    resolution: {integrity: sha512-vVqVZQyf3WLx2Shd0qJ9xuvqgAyKPLAiqITEtqW0oIUjzo3PePDd6fW9iFz30ef7Ysp/oiWqbhszeGWW2T6Gzw==}
    engines: {node: '>=10'}
    hasBin: true

  mlly@1.5.0:
    resolution: {integrity: sha512-NPVQvAY1xr1QoVeG0cy8yUYC7FQcOx6evl/RjT1wL5FvzPnzOysoqB/jmx/DhssT2dYa8nxECLAaFI/+gVLhDQ==}

  mpd-parser@1.3.0:
    resolution: {integrity: sha512-WgeIwxAqkmb9uTn4ClicXpEQYCEduDqRKfmUdp4X8vmghKfBNXZLYpREn9eqrDx/Tf5LhzRcJLSpi4ohfV742Q==}
    hasBin: true

  mrmime@2.0.0:
    resolution: {integrity: sha512-eu38+hdgojoyq63s+yTpN4XMBdt5l8HhMhc4VKLO9KM5caLIBvUm4thi7fFaxyTmCKeNnXZ5pAlBwCUnhA09uw==}
    engines: {node: '>=10'}

  ms@2.1.2:
    resolution: {integrity: sha512-sGkPx+VjMtmA6MX27oA4FBFELFCZZ4S4XqeGOXCv68tT+jb3vk/RyaKWP0PTKyWtmLSM0b+adUTEvbs1PEaH2w==}

  ms@2.1.3:
    resolution: {integrity: sha512-6FlzubTLZG3J2a/NVCAleEhjzq5oxgHyaCU9yYXvcLsvoVaHJq/s5xXI6/XXP6tz7R9xAOtHnSO/tXtF3WRTlA==}

  mute-stream@0.0.8:
    resolution: {integrity: sha512-nnbWWOkoWyUsTjKrhgD0dcz22mdkSnpYqbEjIm2nhwhuxlSkpywJmBo8h0ZqJdkp73mb90SssHkN4rsRaBAfAA==}

  mux.js@7.0.3:
    resolution: {integrity: sha512-gzlzJVEGFYPtl2vvEiJneSWAWD4nfYRHD5XgxmB2gWvXraMPOYk+sxfvexmNfjQUFpmk6hwLR5C6iSFmuwCHdQ==}
    engines: {node: '>=8', npm: '>=5'}
    hasBin: true

  mysql2@3.9.7:
    resolution: {integrity: sha512-KnJT8vYRcNAZv73uf9zpXqNbvBG7DJrs+1nACsjZP1HMJ1TgXEy8wnNilXAn/5i57JizXKtrUtwDB7HxT9DDpw==}
    engines: {node: '>= 8.0'}

  named-placeholders@1.1.3:
    resolution: {integrity: sha512-eLoBxg6wE/rZkJPhU/xRX1WTpkFEwDJEN96oxFrTsqBdbT5ec295Q+CoHrL9IT0DipqKhmGcaZmwOt8OON5x1w==}
    engines: {node: '>=12.0.0'}

  nan@2.19.0:
    resolution: {integrity: sha512-nO1xXxfh/RWNxfd/XPfbIfFk5vgLsAxUR9y5O0cHMJu/AW9U95JLXqthYHjEp+8gQ5p96K9jUp8nbVOxCdRbtw==}

  nanoid@3.3.7:
    resolution: {integrity: sha512-eSRppjcPIatRIMC1U6UngP8XFcz8MQWGQdt1MTBQ7NaAmvXDfvNxbvWV3x2y6CdEUciCSsDHDQZbhYaB8QEo2g==}
    engines: {node: ^10 || ^12 || ^13.7 || ^14 || >=15.0.1}
    hasBin: true

  napi-build-utils@1.0.2:
    resolution: {integrity: sha512-ONmRUqK7zj7DWX0D9ADe03wbwOBZxNAfF20PlGfCWQcD3+/MakShIHrMqx9YwPTfxDdF1zLeL+RGZiR9kGMLdg==}

  natural-compare@1.4.0:
    resolution: {integrity: sha512-OWND8ei3VtNC9h7V60qff3SVobHr996CTwgxubgyQYEpg290h9J0buyECNNJexkFm5sOajh5G116RYA1c8ZMSw==}

  neo-async@2.6.2:
    resolution: {integrity: sha512-Yd3UES5mWCSqR+qNT93S3UoYUkqAZ9lLg8a7g9rimsWmYGK8cVToA4/sF3RrshdyV3sAGMXVUmpMYOw+dLpOuw==}

  netmask@2.0.2:
    resolution: {integrity: sha512-dBpDMdxv9Irdq66304OLfEmQ9tbNRFnFTuZiLo+bD+r332bBmMJ8GBLXklIXXgxd3+v9+KUnZaUR5PJMa75Gsg==}
    engines: {node: '>= 0.4.0'}

  next-auth@5.0.0-beta.18:
    resolution: {integrity: sha512-x55L8wZb8PcPGCYA3e/l9tdpd7YL3FDuhas4W8pxq3PjrWJ9OoDxNN0otK9axJamJBbBgjfzTJjVQB6hXoe0ZQ==}
    peerDependencies:
      '@simplewebauthn/browser': ^9.0.1
      '@simplewebauthn/server': ^9.0.2
      next: ^14
      nodemailer: ^6.6.5
      react: ^18.2.0
    peerDependenciesMeta:
      '@simplewebauthn/browser':
        optional: true
      '@simplewebauthn/server':
        optional: true
      nodemailer:
        optional: true

  next-international@1.2.4:
    resolution: {integrity: sha512-JQvp+h2iSgA/t8hu5S/Lwow1ZErJutQRdpnplxjv4VTlCiND8T95fYih8BjkHcVhQbtM+Wu9Mb1CM32wD9hlWQ==}

  next-tick@1.1.0:
    resolution: {integrity: sha512-CXdUiJembsNjuToQvxayPZF9Vqht7hewsvy2sOWafLvi2awflj9mOC6bHIg50orX8IJvWKY9wYQ/zB2kogPslQ==}

  next@14.2.3:
    resolution: {integrity: sha512-dowFkFTR8v79NPJO4QsBUtxv0g9BrS/phluVpMAt2ku7H+cbcBJlopXjkWlwxrk/xGqMemr7JkGPGemPrLLX7A==}
    engines: {node: '>=18.17.0'}
    hasBin: true
    peerDependencies:
      '@opentelemetry/api': ^1.1.0
      '@playwright/test': ^1.41.2
      react: ^18.2.0
      react-dom: ^18.2.0
      sass: ^1.3.0
    peerDependenciesMeta:
      '@opentelemetry/api':
        optional: true
      '@playwright/test':
        optional: true
      sass:
        optional: true

  no-case@2.3.2:
    resolution: {integrity: sha512-rmTZ9kz+f3rCvK2TD1Ue/oZlns7OGoIWP4fc3llxxRXlOkHKoWPPWJOfFYpITabSow43QJbRIoHQXtt10VldyQ==}

  node-abi@3.54.0:
    resolution: {integrity: sha512-p7eGEiQil0YUV3ItH4/tBb781L5impVmmx2E9FRKF7d18XXzp4PGT2tdYMFY6wQqgxD0IwNZOiSJ0/K0fSi/OA==}
    engines: {node: '>=10'}

  node-addon-api@5.1.0:
    resolution: {integrity: sha512-eh0GgfEkpnoWDq+VY8OyvYhFEzBk6jIYbRKdIlyTiAXIVJ8PyBaKb0rp7oDtoddbdoHWhq8wwr+XZ81F1rpNdA==}

  node-cron@3.0.3:
    resolution: {integrity: sha512-dOal67//nohNgYWb+nWmg5dkFdIwDm8EpeGYMekPMrngV3637lqnX0lbUcCtgibHTz6SEz7DAIjKvKDFYCnO1A==}
    engines: {node: '>=6.0.0'}

  node-fetch@2.7.0:
    resolution: {integrity: sha512-c4FRfUm/dbcWZ7U+1Wq0AwCyFL+3nt2bEw05wfxSz+DWpWsitgmSgYmy2dQdWyKC1694ELPqMs/YzUSNozLt8A==}
    engines: {node: 4.x || >=6.0.0}
    peerDependencies:
      encoding: ^0.1.0
    peerDependenciesMeta:
      encoding:
        optional: true

  node-loader@2.0.0:
    resolution: {integrity: sha512-I5VN34NO4/5UYJaUBtkrODPWxbobrE4hgDqPrjB25yPkonFhCmZ146vTH+Zg417E9Iwoh1l/MbRs1apc5J295Q==}
    engines: {node: '>= 10.13.0'}
    peerDependencies:
      webpack: ^5.0.0

  node-plop@0.26.3:
    resolution: {integrity: sha512-Cov028YhBZ5aB7MdMWJEmwyBig43aGL5WT4vdoB28Oitau1zZAcHUn8Sgfk9HM33TqhtLJ9PlM/O0Mv+QpV/4Q==}
    engines: {node: '>=8.9.4'}

  node-releases@2.0.14:
    resolution: {integrity: sha512-y10wOWt8yZpqXmOgRo77WaHEmhYQYGNA6y421PKsKYWEK8aW+cqAphborZDhqfyKrbZEN92CN1X2KbafY2s7Yw==}

  nopt@5.0.0:
    resolution: {integrity: sha512-Tbj67rffqceeLpcRXrT7vKAN8CwfPeIBgM7E6iBkmKLV7bEMwpGgYLGv0jACUsECaa/vuxP0IjEont6umdMgtQ==}
    engines: {node: '>=6'}
    hasBin: true

  normalize-path@3.0.0:
    resolution: {integrity: sha512-6eZs5Ls3WtCisHWp9S2GUy8dqkpGi4BVSz3GaqiE6ezub0512ESztXUwUB6C6IKbQkY2Pnb/mD4WYojCRwcwLA==}
    engines: {node: '>=0.10.0'}

  npm-run-path@4.0.1:
    resolution: {integrity: sha512-S48WzZW777zhNIrn7gxOlISNAqi9ZC/uQFnRdbeIHhZhCA6UqpkOT8T1G7BvfdgP4Er8gF4sUbaS0i7QvIfCWw==}
    engines: {node: '>=8'}

  npm-run-path@5.2.0:
    resolution: {integrity: sha512-W4/tgAXFqFA0iL7fk0+uQ3g7wkL8xJmx3XdK0VGb4cHW//eZTtKGvFBBoRKVTpY7n6ze4NL9ly7rgXcHufqXKg==}
    engines: {node: ^12.20.0 || ^14.13.1 || >=16.0.0}

  npmlog@5.0.1:
    resolution: {integrity: sha512-AqZtDUWOMKs1G/8lwylVjrdYgqA4d9nu8hc+0gzRxlDb1I10+FHBGMXs6aiQHFdCUUlqH99MUMuLfzWDNDtfxw==}

  nwsapi@2.2.7:
    resolution: {integrity: sha512-ub5E4+FBPKwAZx0UwIQOjYWGHTEq5sPqHQNRN8Z9e4A7u3Tj1weLJsL59yH9vmvqEtBHaOmT6cYQKIZOxp35FQ==}

  oauth4webapi@2.10.3:
    resolution: {integrity: sha512-9FkXEXfzVKzH63GUOZz1zMr3wBaICSzk6DLXx+CGdrQ10ItNk2ePWzYYc1fdmKq1ayGFb2aX97sRCoZ2s0mkDw==}

  object-assign@4.1.1:
    resolution: {integrity: sha512-rJgTQnkUnH1sFw8yT6VSU3zD3sWmu6sZhIseY8VX+GRu3P6F7Fu+JNDoXfklElbLJSnc3FUQHVe4cU5hj+BcUg==}
    engines: {node: '>=0.10.0'}

  object-inspect@1.13.1:
    resolution: {integrity: sha512-5qoj1RUiKOMsCCNLV1CBiPYE10sziTsnmNxkAI/rZhiD63CF7IqdFGC/XzjWjpSgLf0LxXX3bDFIh0E18f6UhQ==}

  object-keys@1.1.1:
    resolution: {integrity: sha512-NuAESUOUMrlIXOfHKzD6bpPu3tYt3xvjNdRIQ+FeT0lNb4K8WR70CaDxhuNguS2XG+GjkyMwOzsN5ZktImfhLA==}
    engines: {node: '>= 0.4'}

  object.assign@4.1.5:
    resolution: {integrity: sha512-byy+U7gp+FVwmyzKPYhW2h5l3crpmGsxl7X2s8y43IgxvG4g3QZ6CffDtsNQy1WsmZpQbO+ybo0AlW7TY6DcBQ==}
    engines: {node: '>= 0.4'}

  object.entries@1.1.7:
    resolution: {integrity: sha512-jCBs/0plmPsOnrKAfFQXRG2NFjlhZgjjcBLSmTnEhU8U6vVTsVe8ANeQJCHTl3gSsI4J+0emOoCgoKlmQPMgmA==}
    engines: {node: '>= 0.4'}

  object.fromentries@2.0.7:
    resolution: {integrity: sha512-UPbPHML6sL8PI/mOqPwsH4G6iyXcCGzLin8KvEPenOZN5lpCNBZZQ+V62vdjB1mQHrmqGQt5/OJzemUA+KJmEA==}
    engines: {node: '>= 0.4'}

  object.groupby@1.0.2:
    resolution: {integrity: sha512-bzBq58S+x+uo0VjurFT0UktpKHOZmv4/xePiOA1nbB9pMqpGK7rUPNgf+1YC+7mE+0HzhTMqNUuCqvKhj6FnBw==}

  object.hasown@1.1.3:
    resolution: {integrity: sha512-fFI4VcYpRHvSLXxP7yiZOMAd331cPfd2p7PFDVbgUsYOfCT3tICVqXWngbjr4m49OvsBwUBQ6O2uQoJvy3RexA==}

  object.omit@3.0.0:
    resolution: {integrity: sha512-EO+BCv6LJfu+gBIF3ggLicFebFLN5zqzz/WWJlMFfkMyGth+oBkhxzDl0wx2W4GkLzuQs/FsSkXZb2IMWQqmBQ==}
    engines: {node: '>=0.10.0'}

  object.pick@1.3.0:
    resolution: {integrity: sha512-tqa/UMy/CCoYmj+H5qc07qvSL9dqcs/WZENZ1JbtWBlATP+iVOe778gE6MSijnyCnORzDuX6hU+LA4SZ09YjFQ==}
    engines: {node: '>=0.10.0'}

  object.values@1.1.7:
    resolution: {integrity: sha512-aU6xnDFYT3x17e/f0IiiwlGPTy2jzMySGfUB4fq6z7CV8l85CWHDk5ErhyhpfDHhrOMwGFhSQkhMGHaIotA6Ng==}
    engines: {node: '>= 0.4'}

  once@1.4.0:
    resolution: {integrity: sha512-lNaJgI+2Q5URQBkccEKHTQOPaXdUxnZZElQTZY0MFUAuaEqe1E+Nyvgdz/aIyNi6Z9MzO5dv1H8n58/GELp3+w==}

  one-time@1.0.0:
    resolution: {integrity: sha512-5DXOiRKwuSEcQ/l0kGCF6Q3jcADFv5tSmRaJck/OqkVFcOzutB134KRSfF0xDrL39MNnqxbHBbUUcjZIhTgb2g==}

  onetime@5.1.2:
    resolution: {integrity: sha512-kbpaSSGJTWdAY5KPVeMOKXSrPtr8C8C7wodJbcsd51jRnmD+GZu8Y0VoU6Dm5Z4vWr0Ig/1NKuWRKf7j5aaYSg==}
    engines: {node: '>=6'}

  onetime@6.0.0:
    resolution: {integrity: sha512-1FlR+gjXK7X+AsAHso35MnyN5KqGwJRi/31ft6x0M194ht7S+rWAvd7PHss9xSKMzE0asv1pyIHaJYq+BbacAQ==}
    engines: {node: '>=12'}

  optionator@0.9.3:
    resolution: {integrity: sha512-JjCoypp+jKn1ttEFExxhetCKeJt9zhAgAve5FXHixTvFDW/5aEktX9bufBKLRRMdU7bNtpLfcGu94B3cdEJgjg==}
    engines: {node: '>= 0.8.0'}

  ora@4.1.1:
    resolution: {integrity: sha512-sjYP8QyVWBpBZWD6Vr1M/KwknSw6kJOz41tvGMlwWeClHBtYKTbHMki1PsLZnxKpXMPbTKv9b3pjQu3REib96A==}
    engines: {node: '>=8'}

  ora@5.4.1:
    resolution: {integrity: sha512-5b6Y85tPxZZ7QytO+BQzysW31HJku27cRIlkbAXaNx+BdcVi+LlRFmVXzeF6a7JCwJpyw5c4b+YSVImQIrBpuQ==}
    engines: {node: '>=10'}

  orderedmap@2.1.1:
    resolution: {integrity: sha512-TvAWxi0nDe1j/rtMcWcIj94+Ffe6n7zhow33h40SKxmsmozs6dz/e+EajymfoFcHd7sxNn8yHM8839uixMOV6g==}

  os-tmpdir@1.0.2:
    resolution: {integrity: sha512-D2FR03Vir7FIu45XBY20mTb+/ZSWB00sjU9jdQXt83gDrI4Ztz5Fs7/yy74g2N5SVQY4xY1qDr4rNddwYRVX0g==}
    engines: {node: '>=0.10.0'}

  p-limit@3.1.0:
    resolution: {integrity: sha512-TYOanM3wGwNGsZN2cVTYPArw454xnXj5qmWF1bEoAc4+cU/ol7GVh7odevjp1FNHduHc3KZMcFduxU5Xc6uJRQ==}
    engines: {node: '>=10'}

  p-limit@5.0.0:
    resolution: {integrity: sha512-/Eaoq+QyLSiXQ4lyYV23f14mZRQcXnxfHrN0vCai+ak9G0pp9iEQukIIZq5NccEvwRB8PUnZT0KsOoDCINS1qQ==}
    engines: {node: '>=18'}

  p-locate@5.0.0:
    resolution: {integrity: sha512-LaNjtRWUBY++zB5nE/NwcaoMylSPk+S+ZHNB1TzdbMJMny6dynpAGt7X/tl/QYq3TIeE6nxHppbo2LGymrG5Pw==}
    engines: {node: '>=10'}

  p-map@3.0.0:
    resolution: {integrity: sha512-d3qXVTF/s+W+CdJ5A29wywV2n8CQQYahlgz2bFiA+4eVNJbHJodPZ+/gXwPGh0bOqA+j8S+6+ckmvLGPk1QpxQ==}
    engines: {node: '>=8'}

  pac-proxy-agent@7.0.1:
    resolution: {integrity: sha512-ASV8yU4LLKBAjqIPMbrgtaKIvxQri/yh2OpI+S6hVa9JRkUI3Y3NPFbfngDtY7oFtSMD3w31Xns89mDa3Feo5A==}
    engines: {node: '>= 14'}

  pac-resolver@7.0.1:
    resolution: {integrity: sha512-5NPgf87AT2STgwa2ntRMr45jTKrYBGkVU36yT0ig/n/GMAa3oPqhZfIQ2kMEimReg0+t9kZViDVZ83qfVUlckg==}
    engines: {node: '>= 14'}

  param-case@2.1.1:
    resolution: {integrity: sha512-eQE845L6ot89sk2N8liD8HAuH4ca6Vvr7VWAWwt7+kvvG5aBcPmmphQ68JsEG2qa9n1TykS2DLeMt363AAH8/w==}

  parent-module@1.0.1:
    resolution: {integrity: sha512-GQ2EWRpQV8/o+Aw8YqtfZZPfNRWZYkbidE9k5rpl/hC3vtHHBfGm2Ifi6qWV+coDGkrUKZAxE3Lot5kcsRlh+g==}
    engines: {node: '>=6'}

  parse5@7.1.2:
    resolution: {integrity: sha512-Czj1WaSVpaoj0wbhMzLmWD69anp2WH7FXMB9n1Sy8/ZFF9jolSQVMu1Ij5WIyGmcBmhk7EOndpO4mIpihVqAXw==}

  pascal-case@2.0.1:
    resolution: {integrity: sha512-qjS4s8rBOJa2Xm0jmxXiyh1+OFf6ekCWOvUaRgAQSktzlTbMotS0nmG9gyYAybCWBcuP4fsBeRCKNwGBnMe2OQ==}

  path-case@2.1.1:
    resolution: {integrity: sha512-Ou0N05MioItesaLr9q8TtHVWmJ6fxWdqKB2RohFmNWVyJ+2zeKIeDNWAN6B/Pe7wpzWChhZX6nONYmOnMeJQ/Q==}

  path-exists@4.0.0:
    resolution: {integrity: sha512-ak9Qy5Q7jYb2Wwcey5Fpvg2KoAc/ZIhLSLOSBmRmygPsGwkVVt0fZa0qrtMz+m6tJTAHfZQ8FnmB4MG4LWy7/w==}
    engines: {node: '>=8'}

  path-is-absolute@1.0.1:
    resolution: {integrity: sha512-AVbw3UJ2e9bq64vSaS9Am0fje1Pa8pbGqTTsmXfaIiMpnr5DlDhfJOuLj9Sf95ZPVDAUerDfEk88MPmPe7UCQg==}
    engines: {node: '>=0.10.0'}

  path-key@3.1.1:
    resolution: {integrity: sha512-ojmeN0qd+y0jszEtoY48r0Peq5dwMEkIlCOu6Q5f41lfkswXuKtYrhgoTpLnyIcHm24Uhqx+5Tqm2InSwLhE6Q==}
    engines: {node: '>=8'}

  path-key@4.0.0:
    resolution: {integrity: sha512-haREypq7xkM7ErfgIyA0z+Bj4AGKlMSdlQE2jvJo6huWD1EdkKYV+G/T4nq0YEF2vgTT8kqMFKo1uHn950r4SQ==}
    engines: {node: '>=12'}

  path-parse@1.0.7:
    resolution: {integrity: sha512-LDJzPVEEEPR+y48z93A0Ed0yXb8pAByGWo/k5YYdYgpY2/2EsOsksJrq7lOHxryrVOn1ejG6oAp8ahvOIQD8sw==}

  path-scurry@1.11.0:
    resolution: {integrity: sha512-LNHTaVkzaYaLGlO+0u3rQTz7QrHTFOuKyba9JMTQutkmtNew8dw8wOD7mTU/5fCPZzCWpfW0XnQKzY61P0aTaw==}
    engines: {node: '>=16 || 14 >=14.17'}

  path-type@4.0.0:
    resolution: {integrity: sha512-gDKb8aZMDeD/tZWs9P6+q0J9Mwkdl6xMV8TjnGP3qJVJ06bdMgkbBlLU8IdfOsIsFz2BW1rNVT3XuNEl8zPAvw==}
    engines: {node: '>=8'}

  pathe@1.1.2:
    resolution: {integrity: sha512-whLdWMYL2TwI08hn8/ZqAbrVemu0LNaNNJZX73O6qaIdCTfXutsLhMkjdENX0qhsQ9uIimo4/aQOmXkoon2nDQ==}

  pathval@1.1.1:
    resolution: {integrity: sha512-Dp6zGqpTdETdR63lehJYPeIOqpiNBNtc7BpWSLrOje7UaIsE5aY92r/AunQA7rsXvet3lrJ3JnZX29UPTKXyKQ==}

  picocolors@1.0.0:
    resolution: {integrity: sha512-1fygroTLlHu66zi26VoTDv8yRgm0Fccecssto+MhsZ0D/DGW2sm8E8AjW7NU5VVTRt5GxbeZ5qBuJr+HyLYkjQ==}

  picomatch@2.3.1:
    resolution: {integrity: sha512-JU3teHTNjmE2VCGFzuY8EXzCDVwEqB2a8fsIvwaStHhAWJEeVd1o1QD80CU6+ZdEXXSLbSsuLwJjkCBWqRQUVA==}
    engines: {node: '>=8.6'}

  pkcs7@1.0.4:
    resolution: {integrity: sha512-afRERtHn54AlwaF2/+LFszyAANTCggGilmcmILUzEjvs3XgFZT+xE6+QWQcAGmu4xajy+Xtj7acLOPdx5/eXWQ==}
    hasBin: true

  pkg-types@1.0.3:
    resolution: {integrity: sha512-nN7pYi0AQqJnoLPC9eHFQ8AcyaixBUOwvqc5TDnIKCMEE6I0y8P7OKA7fPexsXGCGxQDl/cmrLAp26LhcwxZ4A==}

  postcss-js@4.0.1:
    resolution: {integrity: sha512-dDLF8pEO191hJMtlHFPRa8xsizHaM82MLfNkUHdUtVEV3tgTp5oj+8qbEqYM57SLfc74KSbw//4SeJma2LRVIw==}
    engines: {node: ^12 || ^14 || >= 16}
    peerDependencies:
      postcss: ^8.4.21

  postcss-mixins@9.0.4:
    resolution: {integrity: sha512-XVq5jwQJDRu5M1XGkdpgASqLk37OqkH4JCFDXl/Dn7janOJjCTEKL+36cnRVy7bMtoBzALfO7bV7nTIsFnUWLA==}
    engines: {node: '>=14.0'}
    peerDependencies:
      postcss: ^8.2.14

  postcss-nested@6.0.1:
    resolution: {integrity: sha512-mEp4xPMi5bSWiMbsgoPfcP74lsWLHkQbZc3sY+jWYd65CUwXrUaTp0fmNpa01ZcETKlIgUdFN/MpS2xZtqL9dQ==}
    engines: {node: '>=12.0'}
    peerDependencies:
      postcss: ^8.2.14

  postcss-preset-mantine@1.15.0:
    resolution: {integrity: sha512-OKPs6uoORSXlU/GFH1ZtFaslecHBPwuoSikdL5W3WKJm4ZPAQM0mw9x9m3toa/Mo1JhoBmYMM28i+zEdav5Edg==}
    peerDependencies:
      postcss: '>=8.0.0'

  postcss-selector-parser@6.0.15:
    resolution: {integrity: sha512-rEYkQOMUCEMhsKbK66tbEU9QVIxbhN18YiniAwA7XQYTVBqrBy+P2p5JcdqsHgKM2zWylp8d7J6eszocfds5Sw==}
    engines: {node: '>=4'}

  postcss-simple-vars@7.0.1:
    resolution: {integrity: sha512-5GLLXaS8qmzHMOjVxqkk1TZPf1jMqesiI7qLhnlyERalG0sMbHIbJqrcnrpmZdKCLglHnRHoEBB61RtGTsj++A==}
    engines: {node: '>=14.0'}
    peerDependencies:
      postcss: ^8.2.1

  postcss@8.4.31:
    resolution: {integrity: sha512-PS08Iboia9mts/2ygV3eLpY5ghnUcfLV/EXTOW1E2qYxJKGGBUtNjN76FYHnMs36RmARn41bC0AZmn+rR0OVpQ==}
    engines: {node: ^10 || ^12 || >=14}

  postcss@8.4.38:
    resolution: {integrity: sha512-Wglpdk03BSfXkHoQa3b/oulrotAkwrlLDRSOb9D0bN86FdRyE9lppSp33aHNPgBa0JKCoB+drFLZkQoRRYae5A==}
    engines: {node: ^10 || ^12 || >=14}

  preact-render-to-string@5.2.3:
    resolution: {integrity: sha512-aPDxUn5o3GhWdtJtW0svRC2SS/l8D9MAgo2+AWml+BhDImb27ALf04Q2d+AHqUUOc6RdSXFIBVa2gxzgMKgtZA==}
    peerDependencies:
      preact: '>=10'

  preact@10.11.3:
    resolution: {integrity: sha512-eY93IVpod/zG3uMF22Unl8h9KkrcKIRs2EGar8hwLZZDU1lkjph303V9HZBwufh2s736U6VXuhD109LYqPoffg==}

  prebuild-install@7.1.1:
    resolution: {integrity: sha512-jAXscXWMcCK8GgCoHOfIr0ODh5ai8mj63L2nWrjuAgXE6tDyYGnx4/8o/rCgU+B4JSyZBKbeZqzhtwtC3ovxjw==}
    engines: {node: '>=10'}
    hasBin: true

  prelude-ls@1.2.1:
    resolution: {integrity: sha512-vkcDPrRZo1QZLbn5RLGPpg/WmIQ65qoWWhcGKf/b5eplkkarX0m9z8ppCat4mlOqUsWpyNuYgO3VRyrYHSzX5g==}
    engines: {node: '>= 0.8.0'}

  prettier@3.2.5:
    resolution: {integrity: sha512-3/GWa9aOC0YeD7LUfvOG2NiDyhOWRvt1k+rcKhOuYnMY24iiCphgneUfJDyFXd6rZCAnuLBv6UeAULtrhT/F4A==}
    engines: {node: '>=14'}
    hasBin: true

  pretty-format@29.7.0:
    resolution: {integrity: sha512-Pdlw/oPxN+aXdmM9R00JVC9WVFoCLTKJvDVLgmJ+qAffBMxsV85l/Lu7sNx4zSzPyoL2euImuEwHhOXdEgNFZQ==}
    engines: {node: ^14.15.0 || ^16.10.0 || >=18.0.0}

  pretty-format@3.8.0:
    resolution: {integrity: sha512-WuxUnVtlWL1OfZFQFuqvnvs6MiAGk9UNsBostyBOB0Is9wb5uRESevA6rnl/rkksXaGX3GzZhPup5d6Vp1nFew==}

  prismjs@1.29.0:
    resolution: {integrity: sha512-Kx/1w86q/epKcmte75LNrEoT+lX8pBpavuAbvJWRXar7Hz8jrtF+e3vY751p0R8H9HdArwaCTNDDzHg/ScJK1Q==}
    engines: {node: '>=6'}

  process@0.11.10:
    resolution: {integrity: sha512-cdGef/drWFoydD1JsMzuFf8100nZl+GT+yacc2bEced5f9Rjk4z+WtFUTBu9PhOi9j/jfmBPu0mMEY4wIdAF8A==}
    engines: {node: '>= 0.6.0'}

  prop-types@15.8.1:
    resolution: {integrity: sha512-oj87CgZICdulUohogVAR7AjlC0327U4el4L6eAvOqCeudMDVU0NThNaV+b9Df4dXgSP1gXMTnPdhfe/2qDH5cg==}

  prosemirror-changeset@2.2.1:
    resolution: {integrity: sha512-J7msc6wbxB4ekDFj+n9gTW/jav/p53kdlivvuppHsrZXCaQdVgRghoZbSS3kwrRyAstRVQ4/+u5k7YfLgkkQvQ==}

  prosemirror-collab@1.3.1:
    resolution: {integrity: sha512-4SnynYR9TTYaQVXd/ieUvsVV4PDMBzrq2xPUWutHivDuOshZXqQ5rGbZM84HEaXKbLdItse7weMGOUdDVcLKEQ==}

  prosemirror-commands@1.5.2:
    resolution: {integrity: sha512-hgLcPaakxH8tu6YvVAaILV2tXYsW3rAdDR8WNkeKGcgeMVQg3/TMhPdVoh7iAmfgVjZGtcOSjKiQaoeKjzd2mQ==}

  prosemirror-dropcursor@1.8.1:
    resolution: {integrity: sha512-M30WJdJZLyXHi3N8vxN6Zh5O8ZBbQCz0gURTfPmTIBNQ5pxrdU7A58QkNqfa98YEjSAL1HUyyU34f6Pm5xBSGw==}

  prosemirror-gapcursor@1.3.2:
    resolution: {integrity: sha512-wtjswVBd2vaQRrnYZaBCbyDqr232Ed4p2QPtRIUK5FuqHYKGWkEwl08oQM4Tw7DOR0FsasARV5uJFvMZWxdNxQ==}

  prosemirror-history@1.3.2:
    resolution: {integrity: sha512-/zm0XoU/N/+u7i5zepjmZAEnpvjDtzoPWW6VmKptcAnPadN/SStsBjMImdCEbb3seiNTpveziPTIrXQbHLtU1g==}

  prosemirror-inputrules@1.4.0:
    resolution: {integrity: sha512-6ygpPRuTJ2lcOXs9JkefieMst63wVJBgHZGl5QOytN7oSZs3Co/BYbc3Yx9zm9H37Bxw8kVzCnDsihsVsL4yEg==}

  prosemirror-keymap@1.2.2:
    resolution: {integrity: sha512-EAlXoksqC6Vbocqc0GtzCruZEzYgrn+iiGnNjsJsH4mrnIGex4qbLdWWNza3AW5W36ZRrlBID0eM6bdKH4OStQ==}

  prosemirror-markdown@1.12.0:
    resolution: {integrity: sha512-6F5HS8Z0HDYiS2VQDZzfZP6A0s/I0gbkJy8NCzzDMtcsz3qrfqyroMMeoSjAmOhDITyon11NbXSzztfKi+frSQ==}

  prosemirror-menu@1.2.4:
    resolution: {integrity: sha512-S/bXlc0ODQup6aiBbWVsX/eM+xJgCTAfMq/nLqaO5ID/am4wS0tTCIkzwytmao7ypEtjj39i7YbJjAgO20mIqA==}

  prosemirror-model@1.19.4:
    resolution: {integrity: sha512-RPmVXxUfOhyFdayHawjuZCxiROsm9L4FCUA6pWI+l7n2yCBsWy9VpdE1hpDHUS8Vad661YLY9AzqfjLhAKQ4iQ==}

  prosemirror-schema-basic@1.2.2:
    resolution: {integrity: sha512-/dT4JFEGyO7QnNTe9UaKUhjDXbTNkiWTq/N4VpKaF79bBjSExVV2NXmJpcM7z/gD7mbqNjxbmWW5nf1iNSSGnw==}

  prosemirror-schema-list@1.3.0:
    resolution: {integrity: sha512-Hz/7gM4skaaYfRPNgr421CU4GSwotmEwBVvJh5ltGiffUJwm7C8GfN/Bc6DR1EKEp5pDKhODmdXXyi9uIsZl5A==}

  prosemirror-state@1.4.3:
    resolution: {integrity: sha512-goFKORVbvPuAQaXhpbemJFRKJ2aixr+AZMGiquiqKxaucC6hlpHNZHWgz5R7dS4roHiwq9vDctE//CZ++o0W1Q==}

  prosemirror-tables@1.3.7:
    resolution: {integrity: sha512-oEwX1wrziuxMtwFvdDWSFHVUWrFJWt929kVVfHvtTi8yvw+5ppxjXZkMG/fuTdFo+3DXyIPSKfid+Be1npKXDA==}

  prosemirror-trailing-node@2.0.7:
    resolution: {integrity: sha512-8zcZORYj/8WEwsGo6yVCRXFMOfBo0Ub3hCUvmoWIZYfMP26WqENU0mpEP27w7mt8buZWuGrydBewr0tOArPb1Q==}
    peerDependencies:
      prosemirror-model: ^1.19.0
      prosemirror-state: ^1.4.2
      prosemirror-view: ^1.31.2

  prosemirror-transform@1.8.0:
    resolution: {integrity: sha512-BaSBsIMv52F1BVVMvOmp1yzD3u65uC3HTzCBQV1WDPqJRQ2LuHKcyfn0jwqodo8sR9vVzMzZyI+Dal5W9E6a9A==}

  prosemirror-view@1.33.1:
    resolution: {integrity: sha512-62qkYgSJIkwIMMCpuGuPzc52DiK1Iod6TWoIMxP4ja6BTD4yO8kCUL64PZ/WhH/dJ9fW0CDO39FhH1EMyhUFEg==}

  proxy-agent@6.4.0:
    resolution: {integrity: sha512-u0piLU+nCOHMgGjRbimiXmA9kM/L9EHh3zL81xCdp7m+Y2pHIsnmbdDoEDoAz5geaonNR6q6+yOPQs6n4T6sBQ==}
    engines: {node: '>= 14'}

  proxy-from-env@1.1.0:
    resolution: {integrity: sha512-D+zkORCbA9f1tdWRK0RaCR3GPv50cMxcrz4X8k5LTSUD1Dkw47mKJEZQNunItRTkWwgtaUSo1RVFRIG9ZXiFYg==}

  psl@1.9.0:
    resolution: {integrity: sha512-E/ZsdU4HLs/68gYzgGTkMicWTLPdAftJLfJFlLUAAKZGkStNU72sZjT66SnMDVOfOWY/YAoiD7Jxa9iHvngcag==}

  pump@3.0.0:
    resolution: {integrity: sha512-LwZy+p3SFs1Pytd/jYct4wpv49HiYCqd9Rlc5ZVdk0V+8Yzv6jR5Blk3TRmPL1ft69TxP0IMZGJ+WPFU2BFhww==}

  punycode.js@2.3.1:
    resolution: {integrity: sha512-uxFIHU0YlHYhDQtV4R9J6a52SLx28BCjT+4ieh7IGbgwVJWO+km431c4yRlREUAsAmt/uMjQUyQHNEPf0M39CA==}
    engines: {node: '>=6'}

  punycode@2.3.1:
    resolution: {integrity: sha512-vYt7UD1U9Wg6138shLtLOvdAu+8DsC/ilFtEVHcH+wydcSpNE20AfSOduf6MkRFahL5FY7X1oU7nKVZFtfq8Fg==}
    engines: {node: '>=6'}

  querystringify@2.2.0:
    resolution: {integrity: sha512-FIqgj2EUvTa7R50u0rGsyTftzjYmv/a3hO345bZNrqabNqjtgiDMgmo4mkUjd+nzU5oF3dClKqFIPUKybUyqoQ==}

  queue-microtask@1.2.3:
    resolution: {integrity: sha512-NuaNSa6flKT5JaSYQzJok04JzTL1CA6aGhv5rfLW3PgqA+M2ChpZQnAC8h8i4ZFkBS8X5RqkDBHA7r4hej3K9A==}

  randombytes@2.1.0:
    resolution: {integrity: sha512-vYl3iOX+4CKUWuxGi9Ukhie6fsqXqS9FE2Zaic4tNFD2N2QQaXOMFbuKK4QmDHC0JO6B1Zp41J0LpT0oR68amQ==}

  rc@1.2.8:
    resolution: {integrity: sha512-y3bGgqKj3QBdxLbLkomlohkvsA8gdAiUQlSBJnBhfn+BPxg4bc62d8TcBW15wavDfgexCgccckhcZvywyQYPOw==}
    hasBin: true

  react-dom@18.3.1:
    resolution: {integrity: sha512-5m4nQKp+rZRb09LNH59GM4BxTh9251/ylbKIbpe7TpGxfJ+9kv6BLkLBXIjjspbgbnIBNqlI23tRnTWT0snUIw==}
    peerDependencies:
      react: ^18.3.1

  react-is@16.13.1:
    resolution: {integrity: sha512-24e6ynE2H+OKt4kqsOvNd8kBpV65zoxbA4BVsEOB3ARVWQki/DHzaUoC5KuON/BiccDaCCTZBuOcfZs70kR8bQ==}

  react-is@18.2.0:
    resolution: {integrity: sha512-xWGDIW6x921xtzPkhiULtthJHoJvBbF3q26fzloPCK0hsvxtPVelvftw3zjbHWSkR2km9Z+4uxbDDK/6Zw9B8w==}

  react-number-format@5.3.1:
    resolution: {integrity: sha512-qpYcQLauIeEhCZUZY9jXZnnroOtdy3jYaS1zQ3M1Sr6r/KMOBEIGNIb7eKT19g2N1wbYgFgvDzs19hw5TrB8XQ==}
    peerDependencies:
      react: ^0.14 || ^15.0.0 || ^16.0.0 || ^17.0.0 || ^18.0.0
      react-dom: ^0.14 || ^15.0.0 || ^16.0.0 || ^17.0.0 || ^18.0.0

  react-refresh@0.14.0:
    resolution: {integrity: sha512-wViHqhAd8OHeLS/IRMJjTSDHF3U9eWi62F/MledQGPdJGDhodXJ9PBLNGr6WWL7qlH12Mt3TyTpbS+hGXMjCzQ==}
    engines: {node: '>=0.10.0'}

  react-remove-scroll-bar@2.3.4:
    resolution: {integrity: sha512-63C4YQBUt0m6ALadE9XV56hV8BgJWDmmTPY758iIJjfQKt2nYwoUrPk0LXRXcB/yIj82T1/Ixfdpdk68LwIB0A==}
    engines: {node: '>=10'}
    peerDependencies:
      '@types/react': ^16.8.0 || ^17.0.0 || ^18.0.0
      react: ^16.8.0 || ^17.0.0 || ^18.0.0
    peerDependenciesMeta:
      '@types/react':
        optional: true

  react-remove-scroll@2.5.7:
    resolution: {integrity: sha512-FnrTWO4L7/Bhhf3CYBNArEG/yROV0tKmTv7/3h9QCFvH6sndeFf1wPqOcbFVu5VAulS5dV1wGT3GZZ/1GawqiA==}
    engines: {node: '>=10'}
    peerDependencies:
      '@types/react': ^16.8.0 || ^17.0.0 || ^18.0.0
      react: ^16.8.0 || ^17.0.0 || ^18.0.0
    peerDependenciesMeta:
      '@types/react':
        optional: true

  react-simple-code-editor@0.13.1:
    resolution: {integrity: sha512-XYeVwRZwgyKtjNIYcAEgg2FaQcCZwhbarnkJIV20U2wkCU9q/CPFBo8nRXrK4GXUz3AvbqZFsZRrpUTkqqEYyQ==}
    peerDependencies:
      react: '*'
      react-dom: '*'

  react-style-singleton@2.2.1:
    resolution: {integrity: sha512-ZWj0fHEMyWkHzKYUr2Bs/4zU6XLmq9HsgBURm7g5pAVfyn49DgUiNgY2d4lXRlYSiCif9YBGpQleewkcqddc7g==}
    engines: {node: '>=10'}
    peerDependencies:
      '@types/react': ^16.8.0 || ^17.0.0 || ^18.0.0
      react: ^16.8.0 || ^17.0.0 || ^18.0.0
    peerDependenciesMeta:
      '@types/react':
        optional: true

  react-textarea-autosize@8.5.3:
    resolution: {integrity: sha512-XT1024o2pqCuZSuBt9FwHlaDeNtVrtCXu0Rnz88t1jUGheCLa3PhjE1GH8Ctm2axEtvdCl5SUHYschyQ0L5QHQ==}
    engines: {node: '>=10'}
    peerDependencies:
      react: ^16.8.0 || ^17.0.0 || ^18.0.0

  react-transition-group@4.4.5:
    resolution: {integrity: sha512-pZcd1MCJoiKiBR2NRxeCRg13uCXbydPnmB4EOeRrY7480qNWO8IIgQG6zlDkm6uRMsURXPuKq0GWtiM59a5Q6g==}
    peerDependencies:
      react: '>=16.6.0'
      react-dom: '>=16.6.0'

  react@18.3.1:
    resolution: {integrity: sha512-wS+hAgJShR0KhEvPJArfuPVN1+Hz1t0Y6n5jLrGQbkb4urgPE/0Rve+1kMB1v/oWgHgm4WIcV+i7F2pTVj+2iQ==}
    engines: {node: '>=0.10.0'}

  readable-stream@3.6.2:
    resolution: {integrity: sha512-9u/sniCrY3D5WdsERHzHE4G2YCXqoG5FTHUiCC4SIbr6XcLZBY05ya9EKjYek9O5xOAwjGq+1JdGBAS7Q9ScoA==}
    engines: {node: '>= 6'}

  readdirp@3.6.0:
    resolution: {integrity: sha512-hOS089on8RduqdbhvQ5Z37A0ESjsqz6qnRcffsMU3495FuTdqSm+7bhJ29JvIOsBDEEnan5DPu9t3To9VRlMzA==}
    engines: {node: '>=8.10.0'}

  redis-errors@1.2.0:
    resolution: {integrity: sha512-1qny3OExCf0UvUV/5wpYKf2YwPcOqXzkwKKSmKHiE6ZMQs5heeE/c8eXK+PNllPvmjgAbfnsbpkGZWy8cBpn9w==}
    engines: {node: '>=4'}

  redis-parser@3.0.0:
    resolution: {integrity: sha512-DJnGAeenTdpMEH6uAJRK/uiyEIH9WVsUmoLwzudwGJUwZPp80PDBWPHXSAGNPwNvIXAbe7MSUB1zQFugFml66A==}
    engines: {node: '>=4'}

  reflect.getprototypeof@1.0.5:
    resolution: {integrity: sha512-62wgfC8dJWrmxv44CA36pLDnP6KKl3Vhxb7PL+8+qrrFMMoJij4vgiMP8zV4O8+CBMXY1mHxI5fITGHXFHVmQQ==}
    engines: {node: '>= 0.4'}

  regenerator-runtime@0.14.1:
    resolution: {integrity: sha512-dYnhHh0nJoMfnkZs6GmmhFknAGRrLznOu5nc9ML+EJxGvrx6H7teuevqVqCuPcPK//3eDrrjQhehXVx9cnkGdw==}

  regexp.prototype.flags@1.5.2:
    resolution: {integrity: sha512-NcDiDkTLuPR+++OCKB0nWafEmhg/Da8aUPLPMQbK+bxKKCm1/S5he+AqYa4PlMCVBalb4/yxIRub6qkEx5yJbw==}
    engines: {node: '>= 0.4'}

  registry-auth-token@3.3.2:
    resolution: {integrity: sha512-JL39c60XlzCVgNrO+qq68FoNb56w/m7JYvGR2jT5iR1xBrUA3Mfx5Twk5rqTThPmQKMWydGmq8oFtDlxfrmxnQ==}

  registry-url@3.1.0:
    resolution: {integrity: sha512-ZbgR5aZEdf4UKZVBPYIgaglBmSF2Hi94s2PcIHhRGFjKYu+chjJdYfHn4rt3hB6eCKLJ8giVIIfgMa1ehDfZKA==}
    engines: {node: '>=0.10.0'}

  remove-accents@0.5.0:
    resolution: {integrity: sha512-8g3/Otx1eJaVD12e31UbJj1YzdtVvzH85HV7t+9MJYk/u3XmkOUJ5Ys9wQrf9PCPK8+xn4ymzqYCiZl6QWKn+A==}

  require-directory@2.1.1:
    resolution: {integrity: sha512-fGxEI7+wsG9xrvdjsrlmL22OMTTiHRwAMroiEeMgq8gzoLC/PQr7RsRDSTLUg/bZAZtF+TVIkHc6/4RIKrui+Q==}
    engines: {node: '>=0.10.0'}

  requires-port@1.0.0:
    resolution: {integrity: sha512-KigOCHcocU3XODJxsu8i/j8T9tzT4adHiecwORRQ0ZZFcp7ahwXuRU1m+yuO90C5ZUyGeGfocHDI14M3L3yDAQ==}

  resolve-from@4.0.0:
    resolution: {integrity: sha512-pb/MYmXstAkysRFx8piNI1tGFNQIFA3vkE3Gq4EuA1dF6gHp/+vgZqsCGJapvy8N3Q+4o7FwvquPJcnZ7RYy4g==}
    engines: {node: '>=4'}

  resolve-pkg-maps@1.0.0:
    resolution: {integrity: sha512-seS2Tj26TBVOC2NIc2rOe2y2ZO7efxITtLZcGSOnHHNOQ7CkiUBfw0Iw2ck6xkIhPwLhKNLS8BO+hEpngQlqzw==}

  resolve@1.22.8:
    resolution: {integrity: sha512-oKWePCxqpd6FlLvGV1VU0x7bkPmmCNolxzjMf4NczoDnQcIWrAF+cPtZn5i6n+RfD2d9i0tzpKnG6Yk168yIyw==}
    hasBin: true

  resolve@2.0.0-next.5:
    resolution: {integrity: sha512-U7WjGVG9sH8tvjW5SmGbQuui75FiyjAX72HX15DwBBwF9dNiQZRQAg9nnPhYy+TUnE0+VcrttuvNI8oSxZcocA==}
    hasBin: true

  restore-cursor@3.1.0:
    resolution: {integrity: sha512-l+sSefzHpj5qimhFSE5a8nufZYAM3sBSVMAPtYkmC+4EH2anSGaEMXSD0izRQbu9nfyQ9y5JrVmp7E8oZrUjvA==}
    engines: {node: '>=8'}

  reusify@1.0.4:
    resolution: {integrity: sha512-U9nH88a3fc/ekCF1l0/UP1IosiuIjyTh7hBvXVMHYgVcfGvt897Xguj2UOLDeI5BG2m7/uwyaLVT6fbtCwTyzw==}
    engines: {iojs: '>=1.0.0', node: '>=0.10.0'}

  rimraf@3.0.2:
    resolution: {integrity: sha512-JZkJMZkAGFFPP2YqXZXPbMlMBgsxzE8ILs4lMIX/2o0L9UBw9O/Y3o6wFw/i9YLapcUJWwqbi3kdxIPdC62TIA==}
    hasBin: true

  rollup@4.13.0:
    resolution: {integrity: sha512-3YegKemjoQnYKmsBlOHfMLVPPA5xLkQ8MHLLSw/fBrFaVkEayL51DilPpNNLq1exr98F2B1TzrV0FUlN3gWRPg==}
    engines: {node: '>=18.0.0', npm: '>=8.0.0'}
    hasBin: true

  rope-sequence@1.3.4:
    resolution: {integrity: sha512-UT5EDe2cu2E/6O4igUr5PSFs23nvvukicWHx6GnOPlHAiiYbzNuCRQCuiUdHJQcqKalLKlrYJnjY0ySGsXNQXQ==}

  rrweb-cssom@0.6.0:
    resolution: {integrity: sha512-APM0Gt1KoXBz0iIkkdB/kfvGOwC4UuJFeG/c+yV7wSc7q96cG/kJ0HiYCnzivD9SB53cLV1MlHFNfOuPaadYSw==}

  run-async@2.4.1:
    resolution: {integrity: sha512-tvVnVv01b8c1RrA6Ep7JkStj85Guv/YrMcwqYQnwjsAS2cTmmPGBBjAjpCW7RrSodNSoE2/qg9O4bceNvUuDgQ==}
    engines: {node: '>=0.12.0'}

  run-parallel@1.2.0:
    resolution: {integrity: sha512-5l4VyZR86LZ/lDxZTR6jqL8AFE2S0IFLMP26AbjsLVADxHdhB/c0GUsH+y39UfCi3dzz8OlQuPmnaJOMoDHQBA==}

  rust-result@1.0.0:
    resolution: {integrity: sha512-6cJzSBU+J/RJCF063onnQf0cDUOHs9uZI1oroSGnHOph+CQTIJ5Pp2hK5kEQq1+7yE/EEWfulSNXAQ2jikPthA==}

  rxjs@6.6.7:
    resolution: {integrity: sha512-hTdwr+7yYNIT5n4AMYp85KA6yw2Va0FLa3Rguvbpa4W3I5xynaBZo41cM3XM+4Q6fRMj3sBYIR1VAmZMXYJvRQ==}
    engines: {npm: '>=2.0.0'}

  rxjs@7.8.1:
    resolution: {integrity: sha512-AA3TVj+0A2iuIoQkWEK/tqFjBq2j+6PO6Y0zJcvzLAFhEFIO3HL0vls9hWLncZbAAbK0mar7oZ4V079I/qPMxg==}

  safe-array-concat@1.1.0:
    resolution: {integrity: sha512-ZdQ0Jeb9Ofti4hbt5lX3T2JcAamT9hfzYU1MNB+z/jaEbB6wfFfPIR/zEORmZqobkCCJhSjodobH6WHNmJ97dg==}
    engines: {node: '>=0.4'}

  safe-buffer@5.2.1:
    resolution: {integrity: sha512-rp3So07KcdmmKbGvgaNxQSJr7bGVSVk5S9Eq1F+ppbRo70+YeaDxkw5Dd8NPN+GD6bjnYm2VuPuCXmpuYvmCXQ==}

  safe-json-parse@4.0.0:
    resolution: {integrity: sha512-RjZPPHugjK0TOzFrLZ8inw44s9bKox99/0AZW9o/BEQVrJfhI+fIHMErnPyRa89/yRXUUr93q+tiN6zhoVV4wQ==}

  safe-regex-test@1.0.3:
    resolution: {integrity: sha512-CdASjNJPvRa7roO6Ra/gLYBTzYzzPyyBXxIMdGW3USQLyjWEls2RgW5UBTXaQVp+OrpeCK3bLem8smtmheoRuw==}
    engines: {node: '>= 0.4'}

  safe-stable-stringify@2.4.3:
    resolution: {integrity: sha512-e2bDA2WJT0wxseVd4lsDP4+3ONX6HpMXQa1ZhFQ7SU+GjvORCmShbCMltrtIDfkYhVHrOcPtj+KhmDBdPdZD1g==}
    engines: {node: '>=10'}

  safer-buffer@2.1.2:
    resolution: {integrity: sha512-YZo3K82SD7Riyi0E1EQPojLz7kpepnSQI9IyPbHHg1XXXevb5dJI7tpyN2ADxGcQbHG7vcyRHk0cbwqcQriUtg==}

  sass@1.77.2:
    resolution: {integrity: sha512-eb4GZt1C3avsX3heBNlrc7I09nyT00IUuo4eFhAbeXWU2fvA7oXI53SxODVAA+zgZCk9aunAZgO+losjR3fAwA==}
    engines: {node: '>=14.0.0'}
    hasBin: true

  saxes@6.0.0:
    resolution: {integrity: sha512-xAg7SOnEhrm5zI3puOOKyy1OMcMlIJZYNJY7xLBwSze0UjhPLnWfj2GF2EpT0jmzaJKIWKHLsaSSajf35bcYnA==}
    engines: {node: '>=v12.22.7'}

  scheduler@0.23.2:
    resolution: {integrity: sha512-UOShsPwz7NrMUqhR6t0hWjFduvOzbtv7toDH1/hIrfRNIDBnnBWd0CwJTGvTpngVlmwGCdP9/Zl/tVrDqcuYzQ==}

  schema-utils@3.3.0:
    resolution: {integrity: sha512-pN/yOAvcC+5rQ5nERGuwrjLlYvLTbCibnZ1I7B1LaiAz9BRBlE9GMgE/eqV30P7aJQUf7Ddimy/RsbYO/GrVGg==}
    engines: {node: '>= 10.13.0'}

  semver@6.3.1:
    resolution: {integrity: sha512-BR7VvDCVHO+q2xBEWskxS6DJE1qRnb7DxzUrogb71CWoSficBxYsiAGd+Kl0mmq/MprG9yArRkyrQxTO6XjMzA==}
    hasBin: true

  semver@7.6.0:
    resolution: {integrity: sha512-EnwXhrlwXMk9gKu5/flx5sv/an57AkRplG3hTK68W7FRDN+k+OWBj65M7719OkA82XLBxrcX0KSHj+X5COhOVg==}
    engines: {node: '>=10'}
    hasBin: true

  sentence-case@2.1.1:
    resolution: {integrity: sha512-ENl7cYHaK/Ktwk5OTD+aDbQ3uC8IByu/6Bkg+HDv8Mm+XnBnppVNalcfJTNsp1ibstKh030/JKQQWglDvtKwEQ==}

  seq-queue@0.0.5:
    resolution: {integrity: sha512-hr3Wtp/GZIc/6DAGPDcV4/9WoZhjrkXsi5B/07QgX8tsdc6ilr7BFM6PM6rbdAX1kFSDYeZGLipIZZKyQP0O5Q==}

  serialize-javascript@6.0.2:
    resolution: {integrity: sha512-Saa1xPByTTq2gdeFZYLLo+RFE35NHZkAbqZeWNd3BpzppeVisAqpDjcp8dyf6uIvEqJRd46jemmyA4iFIeVk8g==}

  server-only@0.0.1:
    resolution: {integrity: sha512-qepMx2JxAa5jjfzxG79yPPq+8BuFToHd1hm7kI+Z4zAq1ftQiP7HcxMhDDItrbtwVeLg/cY2JnKnrcFkmiswNA==}

  set-blocking@2.0.0:
    resolution: {integrity: sha512-KiKBS8AnWGEyLzofFfmvKwpdPzqiy16LvQfK3yv/fVH7Bj13/wl3JSR1J+rfgRE9q7xUJK4qvgS8raSOeLUehw==}

  set-function-length@1.2.1:
    resolution: {integrity: sha512-j4t6ccc+VsKwYHso+kElc5neZpjtq9EnRICFZtWyBsLojhmeF/ZBd/elqm22WJh/BziDe/SBiOeAt0m2mfLD0g==}
    engines: {node: '>= 0.4'}

  set-function-name@2.0.1:
    resolution: {integrity: sha512-tMNCiqYVkXIZgc2Hnoy2IvC/f8ezc5koaRFkCjrpWzGpCd3qbZXPzVy9MAZzK1ch/X0jvSkojys3oqJN0qCmdA==}
    engines: {node: '>= 0.4'}

  shebang-command@2.0.0:
    resolution: {integrity: sha512-kHxr2zZpYtdmrN1qDjrrX/Z1rR1kG8Dx+gkpK1G4eXmvXswmcE1hTWBWYUzlraYw1/yZp6YuDY77YtvbN0dmDA==}
    engines: {node: '>=8'}

  shebang-regex@3.0.0:
    resolution: {integrity: sha512-7++dFhtcx3353uBaq8DDR4NuxBetBzC7ZQOhmTQInHEd6bSrXdiEyzCvG07Z44UYdLShWUyXt5M/yhz8ekcb1A==}
    engines: {node: '>=8'}

  shell-quote@1.8.1:
    resolution: {integrity: sha512-6j1W9l1iAs/4xYBI1SYOVZyFcCis9b4KCLQ8fgAGG07QvzaRLVVRQvAy85yNmmZSjYjg4MWh4gNvlPujU/5LpA==}

  side-channel@1.0.5:
    resolution: {integrity: sha512-QcgiIWV4WV7qWExbN5llt6frQB/lBven9pqliLXfGPB+K9ZYXxDozp0wLkHS24kWCm+6YXH/f0HhnObZnZOBnQ==}
    engines: {node: '>= 0.4'}

  siginfo@2.0.0:
    resolution: {integrity: sha512-ybx0WO1/8bSBLEWXZvEd7gMW3Sn3JFlW3TvX1nREbDLRNQNaeNN8WK0meBwPdAaOI7TtRRRJn/Es1zhrrCHu7g==}

  signal-exit@3.0.7:
    resolution: {integrity: sha512-wnD2ZE+l+SPC/uoS0vXeE9L1+0wuaMqKlfz9AMUo38JsyLSBWSFcHR1Rri62LZc12vLr1gb3jl7iwQhgwpAbGQ==}

  signal-exit@4.1.0:
    resolution: {integrity: sha512-bzyZ1e88w9O1iNJbKnOlvYTrWPDl46O1bG0D3XInv+9tkPrxrN8jUUTiFlDkkmKWgn1M6CfIA13SuGqOa9Korw==}
    engines: {node: '>=14'}

  simple-concat@1.0.1:
    resolution: {integrity: sha512-cSFtAPtRhljv69IK0hTVZQ+OfE9nePi/rtJmw5UjHeVyVroEqJXP1sFztKUy1qU+xvz3u/sfYJLa947b7nAN2Q==}

  simple-get@4.0.1:
    resolution: {integrity: sha512-brv7p5WgH0jmQJr1ZDDfKDOSeWWg+OVypG99A/5vYGPqJ6pxiaHLy8nxtFjBA7oMa01ebA9gfh1uMCFqOuXxvA==}

  simple-swizzle@0.2.2:
    resolution: {integrity: sha512-JA//kQgZtbuY83m+xT+tXJkmJncGMTFT+C+g2h2R9uxkYIrE2yy9sgmcLhCnw57/WSD+Eh3J97FPEDFnbXnDUg==}

  sirv@2.0.4:
    resolution: {integrity: sha512-94Bdh3cC2PKrbgSOUqTiGPWVZeSiXfKOVZNJniWoqrWrRkB1CJzBU3NEbiTsPcYy1lDsANA/THzS+9WBiy5nfQ==}
    engines: {node: '>= 10'}

  sisteransi@1.0.5:
    resolution: {integrity: sha512-bLGGlR1QxBcynn2d5YmDX4MGjlZvy2MRBDRNHLJ8VI6l6+9FUiyTFNJ0IveOSP0bcXgVDPRcfGqA0pjaqUpfVg==}

  slash@3.0.0:
    resolution: {integrity: sha512-g9Q1haeby36OSStwb4ntCGGGaKsaVSjQ68fBxoQcutl5fS1vuY18H3wSt3jFyFtrkx+Kz0V1G85A4MyAdDMi2Q==}
    engines: {node: '>=8'}

  smart-buffer@4.2.0:
    resolution: {integrity: sha512-94hK0Hh8rPqQl2xXc3HsaBoOXKV20MToPkcXvwbISWLEs+64sBq5kFgn2kJDHb1Pry9yrP0dxrCI9RRci7RXKg==}
    engines: {node: '>= 6.0.0', npm: '>= 3.0.0'}

  snake-case@2.1.0:
    resolution: {integrity: sha512-FMR5YoPFwOLuh4rRz92dywJjyKYZNLpMn1R5ujVpIYkbA9p01fq8RMg0FkO4M+Yobt4MjHeLTJVm5xFFBHSV2Q==}

  socks-proxy-agent@8.0.2:
    resolution: {integrity: sha512-8zuqoLv1aP/66PHF5TqwJ7Czm3Yv32urJQHrVyhD7mmA6d61Zv8cIXQYPTWwmg6qlupnPvs/QKDmfa4P/qct2g==}
    engines: {node: '>= 14'}

  socks@2.7.3:
    resolution: {integrity: sha512-vfuYK48HXCTFD03G/1/zkIls3Ebr2YNa4qU9gHDZdblHLiqhJrJGkY3+0Nx0JpN9qBhJbVObc1CNciT1bIZJxw==}
    engines: {node: '>= 10.0.0', npm: '>= 3.0.0'}
    deprecated: please use 2.7.4 or 2.8.1 to fix package-lock issue

  source-map-js@1.2.0:
    resolution: {integrity: sha512-itJW8lvSA0TXEphiRoawsCksnlf8SyvmFzIhltqAHluXd88pkCd+cXJVHTDwdCr0IzwptSm035IHQktUu1QUMg==}
    engines: {node: '>=0.10.0'}

  source-map-support@0.5.21:
    resolution: {integrity: sha512-uBHU3L3czsIyYXKX88fdrGovxdSCoTGDRZ6SYXtSRxLZUzHg5P/66Ht6uoUlHu9EZod+inXhKo3qQgwXUT/y1w==}

  source-map@0.6.1:
    resolution: {integrity: sha512-UjgapumWlbMhkBgzT7Ykc5YXUT46F0iKu8SGXq0bcwP5dz/h0Plj6enJqjz1Zbq2l5WaqYnrVbwWOWMyF3F47g==}
    engines: {node: '>=0.10.0'}

  spawn-command@0.0.2:
    resolution: {integrity: sha512-zC8zGoGkmc8J9ndvml8Xksr1Amk9qBujgbF0JAIWO7kXr43w0h/0GJNM/Vustixu+YE8N/MTrQ7N31FvHUACxQ==}

  split-ca@1.0.1:
    resolution: {integrity: sha512-Q5thBSxp5t8WPTTJQS59LrGqOZqOsrhDGDVm8azCqIBjSBd7nd9o2PM+mDulQQkh8h//4U6hFZnc/mul8t5pWQ==}

  sprintf-js@1.1.3:
    resolution: {integrity: sha512-Oo+0REFV59/rz3gfJNKQiBlwfHaSESl1pcGyABQsnnIfWOFt6JNj5gCog2U6MLZ//IGYD+nA8nI+mTShREReaA==}

  sqlstring@2.3.3:
    resolution: {integrity: sha512-qC9iz2FlN7DQl3+wjwn3802RTyjCx7sDvfQEXchwa6CWOx07/WVfh91gBmQ9fahw8snwGEWU3xGzOt4tFyHLxg==}
    engines: {node: '>= 0.6'}

  ssh2@1.15.0:
    resolution: {integrity: sha512-C0PHgX4h6lBxYx7hcXwu3QWdh4tg6tZZsTfXcdvc5caW/EMxaB4H9dWsl7qk+F7LAW762hp8VbXOX7x4xUYvEw==}
    engines: {node: '>=10.16.0'}

  stack-trace@0.0.10:
    resolution: {integrity: sha512-KGzahc7puUKkzyMt+IqAep+TVNbKP+k2Lmwhub39m1AsTSkaDutx56aDCo+HLDzf/D26BIHTJWNiTG1KAJiQCg==}

  stackback@0.0.2:
    resolution: {integrity: sha512-1XMJE5fQo1jGH6Y/7ebnwPOBEkIEnT4QF32d5R1+VXdXveM0IBMJt8zfaxX1P3QhVwrYe+576+jkANtSS2mBbw==}

  standard-as-callback@2.1.0:
    resolution: {integrity: sha512-qoRRSyROncaz1z0mvYqIE4lCd9p2R90i6GxW3uZv5ucSu8tU7B5HXUP1gG8pVZsYNVaXjk8ClXHPttLyxAL48A==}

  std-env@3.7.0:
    resolution: {integrity: sha512-JPbdCEQLj1w5GilpiHAx3qJvFndqybBysA3qUOnznweH4QbNYUsW/ea8QzSrnh0vNsezMMw5bcVool8lM0gwzg==}

  streamsearch@1.1.0:
    resolution: {integrity: sha512-Mcc5wHehp9aXz1ax6bZUyY5afg9u2rv5cqQI3mRrYkGC8rW2hM02jWuwjtL++LS5qinSyhj2QfLyNsuc+VsExg==}
    engines: {node: '>=10.0.0'}

  string-width@4.2.3:
    resolution: {integrity: sha512-wKyQRQpjJ0sIp62ErSZdGsjMJWsap5oRNihHhu6G7JVO/9jIB6UyevL+tXuOqrng8j/cxKTWyWUwvSTriiZz/g==}
    engines: {node: '>=8'}

  string-width@5.1.2:
    resolution: {integrity: sha512-HnLOCR3vjcY8beoNLtcjZ5/nxn2afmME6lhrDrebokqMap+XbeW8n9TXpPDOqdGK5qcI3oT0GKTW6wC7EMiVqA==}
    engines: {node: '>=12'}

  string.prototype.matchall@4.0.10:
    resolution: {integrity: sha512-rGXbGmOEosIQi6Qva94HUjgPs9vKW+dkG7Y8Q5O2OYkWL6wFaTRZO8zM4mhP94uX55wgyrXzfS2aGtGzUL7EJQ==}

  string.prototype.trim@1.2.8:
    resolution: {integrity: sha512-lfjY4HcixfQXOfaqCvcBuOIapyaroTXhbkfJN3gcB1OtyupngWK4sEET9Knd0cXd28kTUqu/kHoV4HKSJdnjiQ==}
    engines: {node: '>= 0.4'}

  string.prototype.trimend@1.0.7:
    resolution: {integrity: sha512-Ni79DqeB72ZFq1uH/L6zJ+DKZTkOtPIHovb3YZHQViE+HDouuU4mBrLOLDn5Dde3RF8qw5qVETEjhu9locMLvA==}

  string.prototype.trimstart@1.0.7:
    resolution: {integrity: sha512-NGhtDFu3jCEm7B4Fy0DpLewdJQOZcQ0rGbwQ/+stjnrp2i+rlKeCvos9hOIeCmqwratM47OBxY7uFZzjxHXmrg==}

  string_decoder@1.3.0:
    resolution: {integrity: sha512-hkRX8U1WjJFd8LsDJ2yQ/wWWxaopEsABU1XfkM8A+j0+85JAGppt16cr1Whg6KIbb4okU6Mql6BOj+uup/wKeA==}

  strip-ansi@6.0.1:
    resolution: {integrity: sha512-Y38VPSHcqkFrCpFnQ9vuSXmquuv5oXOKpGeT6aGrr3o3Gc9AlVa6JBfUSOCnbxGGZF+/0ooI7KrPuUSztUdU5A==}
    engines: {node: '>=8'}

  strip-ansi@7.1.0:
    resolution: {integrity: sha512-iq6eVVI64nQQTRYq2KtEg2d2uU7LElhTJwsH4YzIHZshxlgZms/wIc4VoDQTlG/IvVIrBKG06CrZnp0qv7hkcQ==}
    engines: {node: '>=12'}

  strip-bom@3.0.0:
    resolution: {integrity: sha512-vavAMRXOgBVNF6nyEEmL3DBK19iRpDcoIwW+swQ+CbGiu7lju6t+JklA1MHweoWtadgt4ISVUsXLyDq34ddcwA==}
    engines: {node: '>=4'}

  strip-final-newline@2.0.0:
    resolution: {integrity: sha512-BrpvfNAE3dcvq7ll3xVumzjKjZQ5tI1sEUIKr3Uoks0XUl45St3FlatVqef9prk4jRDzhW6WZg+3bk93y6pLjA==}
    engines: {node: '>=6'}

  strip-final-newline@3.0.0:
    resolution: {integrity: sha512-dOESqjYr96iWYylGObzd39EuNTa5VJxyvVAEm5Jnh7KGo75V43Hk1odPQkNDyXNmUR6k+gEiDVXnjB8HJ3crXw==}
    engines: {node: '>=12'}

  strip-json-comments@2.0.1:
    resolution: {integrity: sha512-4gB8na07fecVVkOI6Rs4e7T6NOTki5EmL7TUduTs6bu3EdnSycntVJ4re8kgZA+wx9IueI2Y11bfbgwtzuE0KQ==}
    engines: {node: '>=0.10.0'}

  strip-json-comments@3.1.1:
    resolution: {integrity: sha512-6fPc+R4ihwqP6N/aIv2f1gMH8lOVtWQHoqC4yK6oSDVVocumAsfCqjkXnqiYMhmMwS/mEHLp7Vehlt3ql6lEig==}
    engines: {node: '>=8'}

  strip-literal@2.0.0:
    resolution: {integrity: sha512-f9vHgsCWBq2ugHAkGMiiYY+AYG0D/cbloKKg0nhaaaSNsujdGIpVXCNsrJpCKr5M0f4aI31mr13UjY6GAuXCKA==}

  styled-jsx@5.1.1:
    resolution: {integrity: sha512-pW7uC1l4mBZ8ugbiZrcIsiIvVx1UmTfw7UkC3Um2tmfUq9Bhk8IiyEIPl6F8agHgjzku6j0xQEZbfA5uSgSaCw==}
    engines: {node: '>= 12.0.0'}
    peerDependencies:
      '@babel/core': '*'
      babel-plugin-macros: '*'
      react: '>= 16.8.0 || 17.x.x || ^18.0.0-0'
    peerDependenciesMeta:
      '@babel/core':
        optional: true
      babel-plugin-macros:
        optional: true

  sugarss@4.0.1:
    resolution: {integrity: sha512-WCjS5NfuVJjkQzK10s8WOBY+hhDxxNt/N6ZaGwxFZ+wN3/lKKFSaaKUNecULcTTvE4urLcKaZFQD8vO0mOZujw==}
    engines: {node: '>=12.0'}
    peerDependencies:
      postcss: ^8.3.3

  superjson@2.2.1:
    resolution: {integrity: sha512-8iGv75BYOa0xRJHK5vRLEjE2H/i4lulTjzpUXic3Eg8akftYjkmQDa8JARQ42rlczXyFR3IeRoeFCc7RxHsYZA==}
    engines: {node: '>=16'}

  supports-color@5.5.0:
    resolution: {integrity: sha512-QjVjwdXIt408MIiAqCX4oUKsgU2EqAGzs2Ppkm4aQYbjm+ZEWEcW4SfFNTr4uMNZma0ey4f5lgLrkB0aX0QMow==}
    engines: {node: '>=4'}

  supports-color@7.2.0:
    resolution: {integrity: sha512-qpCAvRl9stuOHveKsn7HncJRvv501qIacKzQlO/+Lwxc9+0q2wLyv4Dfvt80/DPn2pqOBsJdDiogXGR9+OvwRw==}
    engines: {node: '>=8'}

  supports-color@8.1.1:
    resolution: {integrity: sha512-MpUEN2OodtUzxvKQl72cUF7RQ5EiHsGvSsVG0ia9c5RbWGL2CI4C7EpPS8UTBIplnlzZiNuV56w+FuNxy3ty2Q==}
    engines: {node: '>=10'}

  supports-preserve-symlinks-flag@1.0.0:
    resolution: {integrity: sha512-ot0WnXS9fgdkgIcePe6RHNk1WA8+muPa6cSjeR3V8K27q9BB1rTE3R1p7Hv0z1ZyAc8s6Vvv8DIyWf681MAt0w==}
    engines: {node: '>= 0.4'}

  swap-case@1.1.2:
    resolution: {integrity: sha512-BAmWG6/bx8syfc6qXPprof3Mn5vQgf5dwdUNJhsNqU9WdPt5P+ES/wQ5bxfijy8zwZgZZHslC3iAsxsuQMCzJQ==}

  symbol-tree@3.2.4:
    resolution: {integrity: sha512-9QNk5KwDF+Bvz+PyObkmSYjI5ksVUYtjW7AU22r2NKcfLJcXp96hkDWU3+XndOsUb+AQ9QhfzfCT2O+CNWT5Tw==}

  tabbable@6.2.0:
    resolution: {integrity: sha512-Cat63mxsVJlzYvN51JmVXIgNoUokrIaT2zLclCXjRd8boZ0004U4KCs/sToJ75C6sdlByWxpYnb5Boif1VSFew==}

  tapable@2.2.1:
    resolution: {integrity: sha512-GNzQvQTOIP6RyTfE2Qxb8ZVlNmw0n88vp1szwWRimP02mnTsx3Wtn5qRdqY9w2XduFNUgvOwhNnQsjwCp+kqaQ==}
    engines: {node: '>=6'}

  tar-fs@2.0.1:
    resolution: {integrity: sha512-6tzWDMeroL87uF/+lin46k+Q+46rAJ0SyPGz7OW7wTgblI273hsBqk2C1j0/xNadNLKDTUL9BukSjB7cwgmlPA==}

  tar-fs@2.1.1:
    resolution: {integrity: sha512-V0r2Y9scmbDRLCNex/+hYzvp/zyYjvFbHPNgVTKfQvVrb6guiE/fxP+XblDNR011utopbkex2nM4dHNV6GDsng==}

  tar-stream@2.2.0:
    resolution: {integrity: sha512-ujeqbceABgwMZxEJnk2HDY2DlnUZ+9oEcb1KzTVfYHio0UE6dG71n60d8D2I4qNvleWrrXpmjpt7vZeF1LnMZQ==}
    engines: {node: '>=6'}

  tar@6.2.0:
    resolution: {integrity: sha512-/Wo7DcT0u5HUV486xg675HtjNd3BXZ6xDbzsCUZPt5iw8bTQ63bP0Raut3mvro9u+CUyq7YQd8Cx55fsZXxqLQ==}
    engines: {node: '>=10'}

  terser-webpack-plugin@5.3.10:
    resolution: {integrity: sha512-BKFPWlPDndPs+NGGCr1U59t0XScL5317Y0UReNrHaw9/FwhPENlq6bfgs+4yPfyP51vqC1bQ4rp1EfXW5ZSH9w==}
    engines: {node: '>= 10.13.0'}
    peerDependencies:
      '@swc/core': '*'
      esbuild: '*'
      uglify-js: '*'
      webpack: ^5.1.0
    peerDependenciesMeta:
      '@swc/core':
        optional: true
      esbuild:
        optional: true
      uglify-js:
        optional: true

  terser@5.31.0:
    resolution: {integrity: sha512-Q1JFAoUKE5IMfI4Z/lkE/E6+SwgzO+x4tq4v1AyBLRj8VSYvRO6A/rQrPg1yud4g0En9EKI1TvFRF2tQFcoUkg==}
    engines: {node: '>=10'}
    hasBin: true

  test-exclude@6.0.0:
    resolution: {integrity: sha512-cAGWPIyOHU6zlmg88jwm7VRyXnMN7iV68OGAbYDk/Mh/xC/pzVPlQtY6ngoIH/5/tciuhGfvESU8GrHrcxD56w==}
    engines: {node: '>=8'}

  text-hex@1.0.0:
    resolution: {integrity: sha512-uuVGNWzgJ4yhRaNSiubPY7OjISw4sw4E5Uv0wbjp+OzcbmVU/rsT8ujgcXJhn9ypzsgr5vlzpPqP+MBBKcGvbg==}

  text-table@0.2.0:
    resolution: {integrity: sha512-N+8UisAXDGk8PFXP4HAzVR9nbfmVJ3zYLAWiTIoqC5v5isinhr+r5uaO8+7r3BMfuNIufIsA7RdpVgacC2cSpw==}

  throttle-debounce@3.0.1:
    resolution: {integrity: sha512-dTEWWNu6JmeVXY0ZYoPuH5cRIwc0MeGbJwah9KUNYSJwommQpCzTySTpEe8Gs1J23aeWEuAobe4Ag7EHVt/LOg==}
    engines: {node: '>=10'}

  through@2.3.8:
    resolution: {integrity: sha512-w89qg7PI8wAdvX60bMDP+bFoD5Dvhm9oLheFp5O4a2QF0cSBGsBX4qZmadPMvVqlLJBBci+WqGGOAPvcDeNSVg==}

  timers-ext@0.1.7:
    resolution: {integrity: sha512-b85NUNzTSdodShTIbky6ZF02e8STtVVfD+fu4aXXShEELpozH+bCpJLYMPZbsABN2wDH7fJpqIoXxJpzbf0NqQ==}

  tinybench@2.6.0:
    resolution: {integrity: sha512-N8hW3PG/3aOoZAN5V/NSAEDz0ZixDSSt5b/a05iqtpgfLWMSVuCo7w0k2vVvEjdrIoeGqZzweX2WlyioNIHchA==}

  tinycolor2@1.6.0:
    resolution: {integrity: sha512-XPaBkWQJdsf3pLKJV9p4qN/S+fm2Oj8AIPo1BTUhg5oxkvm9+SVEGFdhyOz7tTdUTfvxMiAs4sp6/eZO2Ew+pw==}

  tinygradient@1.1.5:
    resolution: {integrity: sha512-8nIfc2vgQ4TeLnk2lFj4tRLvvJwEfQuabdsmvDdQPT0xlk9TaNtpGd6nNRxXoK6vQhN6RSzj+Cnp5tTQmpxmbw==}

  tinypool@0.8.3:
    resolution: {integrity: sha512-Ud7uepAklqRH1bvwy22ynrliC7Dljz7Tm8M/0RBUW+YRa4YHhZ6e4PpgE+fu1zr/WqB1kbeuVrdfeuyIBpy4tw==}
    engines: {node: '>=14.0.0'}

  tinyspy@2.2.1:
    resolution: {integrity: sha512-KYad6Vy5VDWV4GH3fjpseMQ/XU2BhIYP7Vzd0LG44qRWm/Yt2WCOTicFdvmgo6gWaqooMQCawTtILVQJupKu7A==}
    engines: {node: '>=14.0.0'}

  tippy.js@6.3.7:
    resolution: {integrity: sha512-E1d3oP2emgJ9dRQZdf3Kkn0qJgI6ZLpyS5z6ZkY1DF3kaQaBsGZsndEpHwx+eC+tYM41HaSNvNtLx8tU57FzTQ==}

  title-case@2.1.1:
    resolution: {integrity: sha512-EkJoZ2O3zdCz3zJsYCsxyq2OC5hrxR9mfdd5I+w8h/tmFfeOxJ+vvkxsKxdmN0WtS9zLdHEgfgVOiMVgv+Po4Q==}

  tmp@0.0.33:
    resolution: {integrity: sha512-jRCJlojKnZ3addtTOjdIqoRuPEKBvNXcGYqzO6zWZX8KfKEpnGY5jfggJQ3EjKuu8D4bJRr0y+cYJFmYbImXGw==}
    engines: {node: '>=0.6.0'}

  to-fast-properties@2.0.0:
    resolution: {integrity: sha512-/OaKK0xYrs3DmxRYqL/yDc+FxFUVYhDlXMhRmv3z915w2HF1tnN1omB354j8VUGO/hbRzyD6Y3sA7v7GS/ceog==}
    engines: {node: '>=4'}

  to-regex-range@5.0.1:
    resolution: {integrity: sha512-65P7iz6X5yEr1cwcgvQxbbIw7Uk3gOy5dIdtZ4rDveLqhrdJP+Li/Hx6tyK0NEb+2GCyneCMJiGqrADCSNk8sQ==}
    engines: {node: '>=8.0'}

  totalist@3.0.1:
    resolution: {integrity: sha512-sf4i37nQ2LBx4m3wB74y+ubopq6W/dIzXg0FDGjsYnZHVa1Da8FH853wlL2gtUhg+xJXjfk3kUZS3BRoQeoQBQ==}
    engines: {node: '>=6'}

  tough-cookie@4.1.3:
    resolution: {integrity: sha512-aX/y5pVRkfRnfmuX+OdbSdXvPe6ieKX/G2s7e98f4poJHnqH3281gDPm/metm6E/WRamfx7WC4HUqkWHfQHprw==}
    engines: {node: '>=6'}

  tr46@0.0.3:
    resolution: {integrity: sha512-N3WMsuqV66lT30CrXNbEjx4GEwlow3v6rr4mCcv6prnfwhS01rkgyFdjPNBYd9br7LpXV1+Emh01fHnq2Gdgrw==}

  tr46@5.0.0:
    resolution: {integrity: sha512-tk2G5R2KRwBd+ZN0zaEXpmzdKyOYksXwywulIX95MBODjSzMIuQnQ3m8JxgbhnL1LeVo7lqQKsYa1O3Htl7K5g==}
    engines: {node: '>=18'}

  tree-kill@1.2.2:
    resolution: {integrity: sha512-L0Orpi8qGpRG//Nd+H90vFB+3iHnue1zSSGmNOOCh1GLJ7rUKVwV2HvijphGQS2UmhUZewS9VgvxYIdgr+fG1A==}
    hasBin: true

  triple-beam@1.4.1:
    resolution: {integrity: sha512-aZbgViZrg1QNcG+LULa7nhZpJTZSLm/mXnHXnbAbjmN5aSa0y7V+wvv6+4WaBtpISJzThKy+PIPxc1Nq1EJ9mg==}
    engines: {node: '>= 14.0.0'}

  ts-api-utils@1.3.0:
    resolution: {integrity: sha512-UQMIo7pb8WRomKR1/+MFVLTroIvDVtMX3K6OUir8ynLyzB8Jeriont2bTAtmNPa1ekAgN7YPDyf6V+ygrdU+eQ==}
    engines: {node: '>=16'}
    peerDependencies:
      typescript: '>=4.2.0'

  ts-node@10.9.2:
    resolution: {integrity: sha512-f0FFpIdcHgn8zcPSbf1dRevwt047YMnaiJM3u2w2RewrB+fob/zePZcrOyQoLMMO7aBIddLcQIEK5dYjkLnGrQ==}
    hasBin: true
    peerDependencies:
      '@swc/core': '>=1.2.50'
      '@swc/wasm': '>=1.2.50'
      '@types/node': '*'
      typescript: '>=2.7'
    peerDependenciesMeta:
      '@swc/core':
        optional: true
      '@swc/wasm':
        optional: true

  tsconfck@3.0.3:
    resolution: {integrity: sha512-4t0noZX9t6GcPTfBAbIbbIU4pfpCwh0ueq3S4O/5qXI1VwK1outmxhe9dOiEWqMz3MW2LKgDTpqWV+37IWuVbA==}
    engines: {node: ^18 || >=20}
    hasBin: true
    peerDependencies:
      typescript: ^5.0.0
    peerDependenciesMeta:
      typescript:
        optional: true

  tsconfig-paths@3.15.0:
    resolution: {integrity: sha512-2Ac2RgzDe/cn48GvOe3M+o82pEFewD3UPbyoUHHdKasHwJKjds4fLXWf/Ux5kATBKN20oaFGu+jbElp1pos0mg==}

  tslib@1.14.1:
    resolution: {integrity: sha512-Xni35NKzjgMrwevysHTCArtLDpPvye8zV/0E4EyYn43P7/7qvQwPh9BGkHewbMulVntbigmcT7rdX3BNo9wRJg==}

  tslib@2.6.2:
    resolution: {integrity: sha512-AEYxH93jGFPn/a2iVAwW87VuUIkR1FVUKB77NwMF7nBTDkDrrT/Hpt/IrCJ0QXhW27jTBDcf5ZY7w6RiqTMw2Q==}

  tsscmp@1.0.6:
    resolution: {integrity: sha512-LxhtAkPDTkVCMQjt2h6eBVY28KCjikZqZfMcC15YBeNjkgUpdCfBu5HoiOTDu86v6smE8yOjyEktJ8hlbANHQA==}
    engines: {node: '>=0.6.x'}

  tsx@4.10.5:
    resolution: {integrity: sha512-twDSbf7Gtea4I2copqovUiNTEDrT8XNFXsuHpfGbdpW/z9ZW4fTghzzhAG0WfrCuJmJiOEY1nLIjq4u3oujRWQ==}
    engines: {node: '>=18.0.0'}
    hasBin: true

  tunnel-agent@0.6.0:
    resolution: {integrity: sha512-McnNiV1l8RYeY8tBgEpuodCC1mLUdbSN+CYBL7kJsJNInOP8UjDDEwdk6Mw60vdLLrr5NHKZhMAOSrR2NZuQ+w==}

  turbo-darwin-64@1.13.3:
    resolution: {integrity: sha512-glup8Qx1qEFB5jerAnXbS8WrL92OKyMmg5Hnd4PleLljAeYmx+cmmnsmLT7tpaVZIN58EAAwu8wHC6kIIqhbWA==}
    cpu: [x64]
    os: [darwin]

  turbo-darwin-arm64@1.13.3:
    resolution: {integrity: sha512-/np2xD+f/+9qY8BVtuOQXRq5f9LehCFxamiQnwdqWm5iZmdjygC5T3uVSYuagVFsZKMvX3ycySwh8dylGTl6lg==}
    cpu: [arm64]
    os: [darwin]

  turbo-linux-64@1.13.3:
    resolution: {integrity: sha512-G+HGrau54iAnbXLfl+N/PynqpDwi/uDzb6iM9hXEDG+yJnSJxaHMShhOkXYJPk9offm9prH33Khx2scXrYVW1g==}
    cpu: [x64]
    os: [linux]

  turbo-linux-arm64@1.13.3:
    resolution: {integrity: sha512-qWwEl5VR02NqRyl68/3pwp3c/olZuSp+vwlwrunuoNTm6JXGLG5pTeme4zoHNnk0qn4cCX7DFrOboArlYxv0wQ==}
    cpu: [arm64]
    os: [linux]

  turbo-windows-64@1.13.3:
    resolution: {integrity: sha512-Nudr4bRChfJzBPzEmpVV85VwUYRCGKecwkBFpbp2a4NtrJ3+UP1VZES653ckqCu2FRyRuS0n03v9euMbAvzH+Q==}
    cpu: [x64]
    os: [win32]

  turbo-windows-arm64@1.13.3:
    resolution: {integrity: sha512-ouJCgsVLd3icjRLmRvHQDDZnmGzT64GBupM1Y+TjtYn2LVaEBoV6hicFy8x5DUpnqdLy+YpCzRMkWlwhmkX7sQ==}
    cpu: [arm64]
    os: [win32]

  turbo@1.13.3:
    resolution: {integrity: sha512-n17HJv4F4CpsYTvKzUJhLbyewbXjq1oLCi90i5tW1TiWDz16ML1eDG7wi5dHaKxzh5efIM56SITnuVbMq5dk4g==}
    hasBin: true

  tweetnacl@0.14.5:
    resolution: {integrity: sha512-KXXFFdAbFXY4geFIwoyNK+f5Z1b7swfXABfL7HXCmoIWMKU3dmS26672A4EeQtDzLKy7SXmfBu51JolvEKwtGA==}

  type-check@0.4.0:
    resolution: {integrity: sha512-XleUoc9uwGXqjWwXaUTZAmzMcFZ5858QA2vvx1Ur5xIcixXIP+8LnFDgRplU30us6teqdlskFfu+ae4K79Ooew==}
    engines: {node: '>= 0.8.0'}

  type-detect@4.0.8:
    resolution: {integrity: sha512-0fr/mIH1dlO+x7TlcMy+bIDqKPsw/70tVyeHW787goQjhmqaZe10uwLujubK9q9Lg6Fiho1KUKDYz0Z7k7g5/g==}
    engines: {node: '>=4'}

  type-fest@0.20.2:
    resolution: {integrity: sha512-Ne+eE4r0/iWnpAxD852z3A+N0Bt5RN//NjJwRd2VFHEmrywxf5vsZlh4R6lixl6B+wz/8d+maTSAkN1FIkI3LQ==}
    engines: {node: '>=10'}

  type-fest@0.21.3:
    resolution: {integrity: sha512-t0rzBq87m3fVcduHDUFhKmyyX+9eo6WQjZvf51Ea/M0Q7+T374Jp1aUiyUl0GKxp8M/OETVHSDvmkyPgvX+X2w==}
    engines: {node: '>=10'}

  type-fest@2.19.0:
    resolution: {integrity: sha512-RAH822pAdBgcNMAfWnCBU3CFZcfZ/i1eZjwFU/dsLKumyuuP3niueg2UAukXYF0E2AAoc82ZSSf9J0WQBinzHA==}
    engines: {node: '>=12.20'}

  type-fest@4.12.0:
    resolution: {integrity: sha512-5Y2/pp2wtJk8o08G0CMkuFPCO354FGwk/vbidxrdhRGZfd0tFnb4Qb8anp9XxXriwBgVPjdWbKpGl4J9lJY2jQ==}
    engines: {node: '>=16'}

  type@1.2.0:
    resolution: {integrity: sha512-+5nt5AAniqsCnu2cEQQdpzCAh33kVx8n0VoFidKpB1dVVLAN/F+bgVOqOJqOnEnrhp222clB5p3vUlD+1QAnfg==}

  type@2.7.2:
    resolution: {integrity: sha512-dzlvlNlt6AXU7EBSfpAscydQ7gXB+pPGsPnfJnZpiNJBDj7IaJzQlBZYGdEi4R9HmPdBv2XmWJ6YUtoTa7lmCw==}

  typed-array-buffer@1.0.1:
    resolution: {integrity: sha512-RSqu1UEuSlrBhHTWC8O9FnPjOduNs4M7rJ4pRKoEjtx1zUNOPN2sSXHLDX+Y2WPbHIxbvg4JFo2DNAEfPIKWoQ==}
    engines: {node: '>= 0.4'}

  typed-array-byte-length@1.0.0:
    resolution: {integrity: sha512-Or/+kvLxNpeQ9DtSydonMxCx+9ZXOswtwJn17SNLvhptaXYDJvkFFP5zbfU/uLmvnBJlI4yrnXRxpdWH/M5tNA==}
    engines: {node: '>= 0.4'}

  typed-array-byte-offset@1.0.0:
    resolution: {integrity: sha512-RD97prjEt9EL8YgAgpOkf3O4IF9lhJFr9g0htQkm0rchFp/Vx7LW5Q8fSXXub7BXAODyUQohRMyOc3faCPd0hg==}
    engines: {node: '>= 0.4'}

  typed-array-length@1.0.4:
    resolution: {integrity: sha512-KjZypGq+I/H7HI5HlOoGHkWUUGq+Q0TPhQurLbyrVrvnKTBgzLhIJ7j6J/XTQOi0d1RjyZ0wdas8bKs2p0x3Ng==}

  typescript@5.4.5:
    resolution: {integrity: sha512-vcI4UpRgg81oIRUFwR0WSIHKt11nJ7SAVlYNIu+QpqeyXP+gpQJy/Z4+F0aGxSE4MqwjyXvW/TzgkLAx2AGHwQ==}
    engines: {node: '>=14.17'}
    hasBin: true

  uc.micro@2.1.0:
    resolution: {integrity: sha512-ARDJmphmdvUk6Glw7y9DQ2bFkKBHwQHLi2lsaH6PPmz/Ka9sFOBsBluozhDltWmnv9u/cF6Rt87znRTPV+yp/A==}

  ufo@1.4.0:
    resolution: {integrity: sha512-Hhy+BhRBleFjpJ2vchUNN40qgkh0366FWJGqVLYBHev0vpHTrXSA0ryT+74UiW6KWsldNurQMKGqCm1M2zBciQ==}

  uglify-js@3.17.4:
    resolution: {integrity: sha512-T9q82TJI9e/C1TAxYvfb16xO120tMVFZrGA3f9/P4424DNu6ypK103y0GPFVa17yotwSyZW5iYXgjYHkGrJW/g==}
    engines: {node: '>=0.8.0'}
    hasBin: true

  unbox-primitive@1.0.2:
    resolution: {integrity: sha512-61pPlCD9h51VoreyJ0BReideM3MDKMKnh6+V9L08331ipq6Q8OFXZYiqP6n/tbHx4s5I9uRhcye6BrbkizkBDw==}

  undici-types@5.26.5:
    resolution: {integrity: sha512-JlCMO+ehdEIKqlFxk6IfVoAUVmgz7cU7zD/h9XZ0qzeosSHmUJVOzSQvvYSYWXkFXC+IfLKSIffhv0sVZup6pA==}

  universalify@0.2.0:
    resolution: {integrity: sha512-CJ1QgKmNg3CwvAv/kOFmtnEN05f0D/cn9QntgNOQlQF9dgvVTHj3t+8JPdjqawCHk7V/KA+fbUqzZ9XWhcqPUg==}
    engines: {node: '>= 4.0.0'}

  universalify@2.0.1:
    resolution: {integrity: sha512-gptHNQghINnc/vTGIk0SOFGFNXw7JVrlRUtConJRlvaw6DuX0wO5Jeko9sWrMBhh+PsYAZ7oXAiOnf/UKogyiw==}
    engines: {node: '>= 10.0.0'}

  update-browserslist-db@1.0.13:
    resolution: {integrity: sha512-xebP81SNcPuNpPP3uzeW1NYXxI3rxyJzF3pD6sH4jE7o/IX+WtSpwnVU+qIsDPyk0d3hmFQ7mjqc6AtV604hbg==}
    hasBin: true
    peerDependencies:
      browserslist: '>= 4.21.0'

  update-check@1.5.4:
    resolution: {integrity: sha512-5YHsflzHP4t1G+8WGPlvKbJEbAJGCgw+Em+dGR1KmBUbr1J36SJBqlHLjR7oob7sco5hWHGQVcr9B2poIVDDTQ==}

  upper-case-first@1.1.2:
    resolution: {integrity: sha512-wINKYvI3Db8dtjikdAqoBbZoP6Q+PZUyfMR7pmwHzjC2quzSkUq5DmPrTtPEqHaz8AGtmsB4TqwapMTM1QAQOQ==}

  upper-case@1.1.3:
    resolution: {integrity: sha512-WRbjgmYzgXkCV7zNVpy5YgrHgbBv126rMALQQMrmzOVC4GM2waQ9x7xtm8VU+1yF2kWyPzI9zbZ48n4vSxwfSA==}

  uri-js@4.4.1:
    resolution: {integrity: sha512-7rKUyy33Q1yc98pQ1DAmLtwX109F7TIfWlW1Ydo8Wl1ii1SeHieeh0HHfPeL2fMXK6z0s8ecKs9frCuLJvndBg==}

  url-parse@1.5.10:
    resolution: {integrity: sha512-WypcfiRhfeUP9vvF0j6rw0J3hrWrw6iZv3+22h6iRMJ/8z1Tj6XfLP4DsUix5MhMPnXpiHDoKyoZ/bdCkwBCiQ==}

  url-toolkit@2.2.5:
    resolution: {integrity: sha512-mtN6xk+Nac+oyJ/PrI7tzfmomRVNFIWKUbG8jdYFt52hxbiReFAXIjYskvu64/dvuW71IcB7lV8l0HvZMac6Jg==}

  use-callback-ref@1.3.1:
    resolution: {integrity: sha512-Lg4Vx1XZQauB42Hw3kK7JM6yjVjgFmFC5/Ab797s79aARomD2nEErc4mCgM8EZrARLmmbWpi5DGCadmK50DcAQ==}
    engines: {node: '>=10'}
    peerDependencies:
      '@types/react': ^16.8.0 || ^17.0.0 || ^18.0.0
      react: ^16.8.0 || ^17.0.0 || ^18.0.0
    peerDependenciesMeta:
      '@types/react':
        optional: true

  use-composed-ref@1.3.0:
    resolution: {integrity: sha512-GLMG0Jc/jiKov/3Ulid1wbv3r54K9HlMW29IWcDFPEqFkSO2nS0MuefWgMJpeHQ9YJeXDL3ZUF+P3jdXlZX/cQ==}
    peerDependencies:
      react: ^16.8.0 || ^17.0.0 || ^18.0.0

  use-deep-compare-effect@1.8.1:
    resolution: {integrity: sha512-kbeNVZ9Zkc0RFGpfMN3MNfaKNvcLNyxOAAd9O4CBZ+kCBXXscn9s/4I+8ytUER4RDpEYs5+O6Rs4PqiZ+rHr5Q==}
    engines: {node: '>=10', npm: '>=6'}
    peerDependencies:
      react: '>=16.13'

  use-isomorphic-layout-effect@1.1.2:
    resolution: {integrity: sha512-49L8yCO3iGT/ZF9QttjwLF/ZD9Iwto5LnH5LmEdk/6cFmXddqi2ulF0edxTwjj+7mqvpVVGQWvbXZdn32wRSHA==}
    peerDependencies:
      '@types/react': '*'
      react: ^16.8.0 || ^17.0.0 || ^18.0.0
    peerDependenciesMeta:
      '@types/react':
        optional: true

  use-latest@1.2.1:
    resolution: {integrity: sha512-xA+AVm/Wlg3e2P/JiItTziwS7FK92LWrDB0p+hgXloIMuVCeJJ8v6f0eeHyPZaJrM+usM1FkFfbNCrJGs8A/zw==}
    peerDependencies:
      '@types/react': '*'
      react: ^16.8.0 || ^17.0.0 || ^18.0.0
    peerDependenciesMeta:
      '@types/react':
        optional: true

  use-sidecar@1.1.2:
    resolution: {integrity: sha512-epTbsLuzZ7lPClpz2TyryBfztm7m+28DlEv2ZCQ3MDr5ssiwyOwGH/e5F9CkfWjJ1t4clvI58yF822/GUkjjhw==}
    engines: {node: '>=10'}
    peerDependencies:
      '@types/react': ^16.9.0 || ^17.0.0 || ^18.0.0
      react: ^16.8.0 || ^17.0.0 || ^18.0.0
    peerDependenciesMeta:
      '@types/react':
        optional: true

  util-deprecate@1.0.2:
    resolution: {integrity: sha512-EPD5q1uXyFxJpCrLnCc1nHnq3gOa6DZBocAIiI2TaSCA7VCJ1UJDMagCzIkXNsUYfD1daK//LTEQ8xiIbrHtcw==}

  uuid@8.3.2:
    resolution: {integrity: sha512-+NYs2QeMWy+GWFOEm9xnn6HCDp0l7QBD7ml8zLUmJ+93Q5NF0NocErnwkTkXVFNiX3/fpC6afS8Dhb/gz7R7eg==}
    hasBin: true

  v8-compile-cache-lib@3.0.1:
    resolution: {integrity: sha512-wa7YjyUGfNZngI/vtK0UHAN+lgDCxBPCylVXGp0zu59Fz5aiGtNXaq3DhIov063MorB+VfufLh3JlF2KdTK3xg==}

  validate-npm-package-name@5.0.0:
    resolution: {integrity: sha512-YuKoXDAhBYxY7SfOKxHBDoSyENFeW5VvIIQp2TGQuit8gpK6MnWaQelBKxso72DoxTZfZdcP3W90LqpSkgPzLQ==}
    engines: {node: ^14.17.0 || ^16.13.0 || >=18.0.0}

  video.js@8.12.0:
    resolution: {integrity: sha512-bLjfg3y09CAed1xZ4FujdTW7G9kgL0CJHaBnDKwBUgYuutijCutYPP5yQGCdN6VOi76uEuOpINwmTJSJia6zww==}

  videojs-contrib-quality-levels@4.1.0:
    resolution: {integrity: sha512-TfrXJJg1Bv4t6TOCMEVMwF/CoS8iENYsWNKip8zfhB5kTcegiFYezEA0eHAJPU64ZC8NQbxQgOwAsYU8VXbOWA==}
    engines: {node: '>=16', npm: '>=8'}
    peerDependencies:
      video.js: ^8

  videojs-font@4.1.0:
    resolution: {integrity: sha512-X1LuPfLZPisPLrANIAKCknZbZu5obVM/ylfd1CN+SsCmPZQ3UMDPcvLTpPBJxcBuTpHQq2MO1QCFt7p8spnZ/w==}

  videojs-vtt.js@0.15.5:
    resolution: {integrity: sha512-yZbBxvA7QMYn15Lr/ZfhhLPrNpI/RmCSCqgIff57GC2gIrV5YfyzLfLyZMj0NnZSAz8syB4N0nHXpZg9MyrMOQ==}

  vite-node@1.6.0:
    resolution: {integrity: sha512-de6HJgzC+TFzOu0NTC4RAIsyf/DY/ibWDYQUcuEA84EMHhcefTUGkjFHKKEJhQN4A+6I0u++kr3l36ZF2d7XRw==}
    engines: {node: ^18.0.0 || >=20.0.0}
    hasBin: true

  vite-tsconfig-paths@4.3.2:
    resolution: {integrity: sha512-0Vd/a6po6Q+86rPlntHye7F31zA2URZMbH8M3saAZ/xR9QoGN/L21bxEGfXdWmFdNkqPpRdxFT7nmNe12e9/uA==}
    peerDependencies:
      vite: '*'
    peerDependenciesMeta:
      vite:
        optional: true

  vite@5.2.6:
    resolution: {integrity: sha512-FPtnxFlSIKYjZ2eosBQamz4CbyrTizbZ3hnGJlh/wMtCrlp1Hah6AzBLjGI5I2urTfNnpovpHdrL6YRuBOPnCA==}
    engines: {node: ^18.0.0 || >=20.0.0}
    hasBin: true
    peerDependencies:
      '@types/node': ^18.0.0 || >=20.0.0
      less: '*'
      lightningcss: ^1.21.0
      sass: '*'
      stylus: '*'
      sugarss: '*'
      terser: ^5.4.0
    peerDependenciesMeta:
      '@types/node':
        optional: true
      less:
        optional: true
      lightningcss:
        optional: true
      sass:
        optional: true
      stylus:
        optional: true
      sugarss:
        optional: true
      terser:
        optional: true

  vitest@1.6.0:
    resolution: {integrity: sha512-H5r/dN06swuFnzNFhq/dnz37bPXnq8xB2xB5JOVk8K09rUtoeNN+LHWkoQ0A/i3hvbUKKcCei9KpbxqHMLhLLA==}
    engines: {node: ^18.0.0 || >=20.0.0}
    hasBin: true
    peerDependencies:
      '@edge-runtime/vm': '*'
      '@types/node': ^18.0.0 || >=20.0.0
      '@vitest/browser': 1.6.0
      '@vitest/ui': 1.6.0
      happy-dom: '*'
      jsdom: '*'
    peerDependenciesMeta:
      '@edge-runtime/vm':
        optional: true
      '@types/node':
        optional: true
      '@vitest/browser':
        optional: true
      '@vitest/ui':
        optional: true
      happy-dom:
        optional: true
      jsdom:
        optional: true

  w3c-keyname@2.2.8:
    resolution: {integrity: sha512-dpojBhNsCNN7T82Tm7k26A6G9ML3NkhDsnw9n/eoxSRlVBB4CEtIQ/KTCLI2Fwf3ataSXRhYFkQi3SlnFwPvPQ==}

  w3c-xmlserializer@5.0.0:
    resolution: {integrity: sha512-o8qghlI8NZHU1lLPrpi2+Uq7abh4GGPpYANlalzWxyWteJOCsr/P+oPBA49TOLu5FTZO4d3F9MnWJfiMo4BkmA==}
    engines: {node: '>=18'}

  watchpack@2.4.1:
    resolution: {integrity: sha512-8wrBCMtVhqcXP2Sup1ctSkga6uc2Bx0IIvKyT7yTFier5AXHooSI+QyQQAtTb7+E0IUCCKyTFmXqdqgum2XWGg==}
    engines: {node: '>=10.13.0'}

  wcwidth@1.0.1:
    resolution: {integrity: sha512-XHPEwS0q6TaxcvG85+8EYkbiCux2XtWG2mkc47Ng2A77BQu9+DqIOJldST4HgPkuea7dvKSj5VgX3P1d4rW8Tg==}

  webidl-conversions@3.0.1:
    resolution: {integrity: sha512-2JAn3z8AR6rjK8Sm8orRC0h/bcl/DqL7tRPdGZ4I1CjdF+EaMLmYxBHyXuKL849eucPFhvBoxMsflfOb8kxaeQ==}

  webidl-conversions@7.0.0:
    resolution: {integrity: sha512-VwddBukDzu71offAQR975unBIGqfKZpM+8ZX6ySk8nYhVoo5CYaZyzt3YBvYtRtO+aoGlqxPg/B87NGVZ/fu6g==}
    engines: {node: '>=12'}

  webpack-sources@3.2.3:
    resolution: {integrity: sha512-/DyMEOrDgLKKIG0fmvtz+4dUX/3Ghozwgm6iPp8KRhvn+eQf9+Q7GWxVNMk3+uCPWfdXYC4ExGBckIXdFEfH1w==}
    engines: {node: '>=10.13.0'}

  webpack@5.91.0:
    resolution: {integrity: sha512-rzVwlLeBWHJbmgTC/8TvAcu5vpJNII+MelQpylD4jNERPwpBJOE2lEcko1zJX3QJeLjTTAnQxn/OJ8bjDzVQaw==}
    engines: {node: '>=10.13.0'}
    hasBin: true
    peerDependencies:
      webpack-cli: '*'
    peerDependenciesMeta:
      webpack-cli:
        optional: true

  whatwg-encoding@3.1.1:
    resolution: {integrity: sha512-6qN4hJdMwfYBtE3YBTTHhoeuUrDBPZmbQaxWAqSALV/MeEnR5z1xd8UKud2RAkFoPkmB+hli1TZSnyi84xz1vQ==}
    engines: {node: '>=18'}

  whatwg-mimetype@4.0.0:
    resolution: {integrity: sha512-QaKxh0eNIi2mE9p2vEdzfagOKHCcj1pJ56EEHGQOVxp8r9/iszLUUV7v89x9O1p/T+NlTM5W7jW6+cz4Fq1YVg==}
    engines: {node: '>=18'}

  whatwg-url@14.0.0:
    resolution: {integrity: sha512-1lfMEm2IEr7RIV+f4lUNPOqfFL+pO+Xw3fJSqmjX9AbXcXcYOkCe1P6+9VBZB6n94af16NfZf+sSk0JCBZC9aw==}
    engines: {node: '>=18'}

  whatwg-url@5.0.0:
    resolution: {integrity: sha512-saE57nupxk6v3HY35+jzBwYa0rKSy0XR8JSxZPwgLr7ys0IBzhGviA1/TUGJLmSVqs8pb9AnvICXEuOHLprYTw==}

  which-boxed-primitive@1.0.2:
    resolution: {integrity: sha512-bwZdv0AKLpplFY2KZRX6TvyuN7ojjr7lwkg6ml0roIy9YeuSr7JS372qlNW18UQYzgYK9ziGcerWqZOmEn9VNg==}

  which-builtin-type@1.1.3:
    resolution: {integrity: sha512-YmjsSMDBYsM1CaFiayOVT06+KJeXf0o5M/CAd4o1lTadFAtacTUM49zoYxr/oroopFDfhvN6iEcBxUyc3gvKmw==}
    engines: {node: '>= 0.4'}

  which-collection@1.0.1:
    resolution: {integrity: sha512-W8xeTUwaln8i3K/cY1nGXzdnVZlidBcagyNFtBdD5kxnb4TvGKR7FfSIS3mYpwWS1QUCutfKz8IY8RjftB0+1A==}

  which-typed-array@1.1.14:
    resolution: {integrity: sha512-VnXFiIW8yNn9kIHN88xvZ4yOWchftKDsRJ8fEPacX/wl1lOvBrhsJ/OeJCXq7B0AaijRuqgzSKalJoPk+D8MPg==}
    engines: {node: '>= 0.4'}

  which@2.0.2:
    resolution: {integrity: sha512-BLI3Tl1TW3Pvl70l3yq3Y64i+awpwXqsGBYWkkqMtnbXgrMD+yj7rhW0kuEDxzJaYXGjEW5ogapKNMEKNMjibA==}
    engines: {node: '>= 8'}
    hasBin: true

  why-is-node-running@2.2.2:
    resolution: {integrity: sha512-6tSwToZxTOcotxHeA+qGCq1mVzKR3CwcJGmVcY+QE8SHy6TnpFnh8PAvPNHYr7EcuVeG0QSMxtYCuO1ta/G/oA==}
    engines: {node: '>=8'}
    hasBin: true

  wide-align@1.1.5:
    resolution: {integrity: sha512-eDMORYaPNZ4sQIuuYPDHdQvf4gyCF9rEEV/yPxGfwPkRodwEgiMUUXTx/dex+Me0wxx53S+NgUHaP7y3MGlDmg==}

  winston-transport@4.7.0:
    resolution: {integrity: sha512-ajBj65K5I7denzer2IYW6+2bNIVqLGDHqDw3Ow8Ohh+vdW+rv4MZ6eiDvHoKhfJFZ2auyN8byXieDDJ96ViONg==}
    engines: {node: '>= 12.0.0'}

  winston@3.13.0:
    resolution: {integrity: sha512-rwidmA1w3SE4j0E5MuIufFhyJPBDG7Nu71RkZor1p2+qHvJSZ9GYDA81AyleQcZbh/+V6HjeBdfnTZJm9rSeQQ==}
    engines: {node: '>= 12.0.0'}

  wordwrap@1.0.0:
    resolution: {integrity: sha512-gvVzJFlPycKc5dZN4yPkP8w7Dc37BtP1yczEneOb4uq34pXZcvrtRTmWV8W+Ume+XCxKgbjM+nevkyFPMybd4Q==}

  wrap-ansi@6.2.0:
    resolution: {integrity: sha512-r6lPcBGxZXlIcymEu7InxDMhdW0KDxpLgoFLcguasxCaJ/SOIZwINatK9KY/tf+ZrlywOKU0UDj3ATXUBfxJXA==}
    engines: {node: '>=8'}

  wrap-ansi@7.0.0:
    resolution: {integrity: sha512-YVGIj2kamLSTxw6NsZjoBxfSwsn0ycdesmc4p+Q21c5zPuZ1pl+NfxVdxPtdHvmNVOQ6XSYG4AUtyt/Fi7D16Q==}
    engines: {node: '>=10'}

  wrap-ansi@8.1.0:
    resolution: {integrity: sha512-si7QWI6zUMq56bESFvagtmzMdGOtoxfR+Sez11Mobfc7tm+VkUckk9bW2UeffTGVUbOksxmSw0AA2gs8g71NCQ==}
    engines: {node: '>=12'}

  wrappy@1.0.2:
    resolution: {integrity: sha512-l4Sp/DRseor9wL6EvV2+TuQn63dMkPjZ/sp9XkghTEbV9KlPS1xUsZ3u7/IQO4wxtcFB4bgpQPRcR3QCvezPcQ==}

  ws@8.17.0:
    resolution: {integrity: sha512-uJq6108EgZMAl20KagGkzCKfMEjxmKvZHG7Tlq0Z6nOky7YF7aq4mOx6xK8TJ/i1LeK4Qus7INktacctDgY8Ow==}
    engines: {node: '>=10.0.0'}
    peerDependencies:
      bufferutil: ^4.0.1
      utf-8-validate: '>=5.0.2'
    peerDependenciesMeta:
      bufferutil:
        optional: true
      utf-8-validate:
        optional: true

  xml-name-validator@5.0.0:
    resolution: {integrity: sha512-EvGK8EJ3DhaHfbRlETOWAS5pO9MZITeauHKJyb8wyajUfQUenkIg2MvLDTZ4T/TgIcm3HU0TFBgWWboAZ30UHg==}
    engines: {node: '>=18'}

  xmlchars@2.2.0:
    resolution: {integrity: sha512-JZnDKK8B0RCDw84FNdDAIpZK+JuJw+s7Lz8nksI7SIuU3UXJJslUthsi+uWBUYOwPFwW7W7PRLRfUKpxjtjFCw==}

  y18n@5.0.8:
    resolution: {integrity: sha512-0pfFzegeDWJHJIAmTLRP2DwHjdF5s7jo9tuztdQxAhINCdvS+3nGINqPd00AphqJR/0LhANUS6/+7SCb98YOfA==}
    engines: {node: '>=10'}

  yallist@3.1.1:
    resolution: {integrity: sha512-a4UGQaWPH59mOXUYnAG2ewncQS4i4F43Tv3JoAM+s2VDAmS9NsK8GpDMLrCHPksFT7h3K6TOoUNn2pb7RoXx4g==}

  yallist@4.0.0:
    resolution: {integrity: sha512-3wdGidZyq5PB084XLES5TpOSRA3wjXAlIWMhum2kRcv/41Sn2emQ0dycQW4uZXLejwKvg6EsvbdlVL+FYEct7A==}

  yargs-parser@21.1.1:
    resolution: {integrity: sha512-tVpsJW7DdjecAiFpbIB1e3qxIQsE6NoPc5/eTdrbbIC4h0LVsWhnoa3g+m2HclBIujHzsxZ4VJVA+GUuc2/LBw==}
    engines: {node: '>=12'}

  yargs@17.7.2:
    resolution: {integrity: sha512-7dSzzRQ++CKnNI/krKnYRV7JKKPUXMEh61soaHKg9mrWEhzFWhFnxPxGl+69cD1Ou63C13NUPCnmIcrvqCuM6w==}
    engines: {node: '>=12'}

  yn@3.1.1:
    resolution: {integrity: sha512-Ux4ygGWsu2c7isFWe8Yu1YluJmqVhxqK2cLXNQA5AcC3QfbGNpM7fu0Y8b/z16pXLnFxZYvWhd3fhBY9DLmC6Q==}
    engines: {node: '>=6'}

  yocto-queue@0.1.0:
    resolution: {integrity: sha512-rVksvsnNCdJ/ohGc6xgPwyN8eheCxsiLM8mxuE/t/mOVqJewPuO1miLpTHQiRgTKCLexL4MeAFVagts7HmNZ2Q==}
    engines: {node: '>=10'}

  yocto-queue@1.0.0:
    resolution: {integrity: sha512-9bnSc/HEW2uRy67wc+T8UwauLuPJVn28jb+GtJY16iiKWyvmYJRXVT4UamsAEGQfPohgr2q4Tq0sQbQlxTfi1g==}
    engines: {node: '>=12.20'}

  zod@3.23.8:
    resolution: {integrity: sha512-XBx9AXhXktjUqnepgTiE5flcKIYWi/rme0Eaj+5Y0lftuGBq+jyRu/md4WnuxqgP1ubdpNCsYEYPxrzVHD8d6g==}

snapshots:

  '@aashutoshrathi/word-wrap@1.2.6': {}

  '@ampproject/remapping@2.2.1':
    dependencies:
      '@jridgewell/gen-mapping': 0.3.3
      '@jridgewell/trace-mapping': 0.3.25

  '@auth/core@0.31.0':
    dependencies:
      '@panva/hkdf': 1.1.1
      '@types/cookie': 0.6.0
      cookie: 0.6.0
      jose: 5.2.2
      oauth4webapi: 2.10.3
      preact: 10.11.3
      preact-render-to-string: 5.2.3(preact@10.11.3)

  '@auth/drizzle-adapter@1.1.0':
    dependencies:
      '@auth/core': 0.31.0
    transitivePeerDependencies:
      - '@simplewebauthn/browser'
      - '@simplewebauthn/server'
      - nodemailer

  '@babel/code-frame@7.23.5':
    dependencies:
      '@babel/highlight': 7.23.4
      chalk: 2.4.2

  '@babel/compat-data@7.23.5': {}

  '@babel/core@7.23.9':
    dependencies:
      '@ampproject/remapping': 2.2.1
      '@babel/code-frame': 7.23.5
      '@babel/generator': 7.23.6
      '@babel/helper-compilation-targets': 7.23.6
      '@babel/helper-module-transforms': 7.23.3(@babel/core@7.23.9)
      '@babel/helpers': 7.23.9
      '@babel/parser': 7.23.9
      '@babel/template': 7.23.9
      '@babel/traverse': 7.23.9
      '@babel/types': 7.23.9
      convert-source-map: 2.0.0
      debug: 4.3.4
      gensync: 1.0.0-beta.2
      json5: 2.2.3
      semver: 6.3.1
    transitivePeerDependencies:
      - supports-color

  '@babel/core@7.24.0':
    dependencies:
      '@ampproject/remapping': 2.2.1
      '@babel/code-frame': 7.23.5
      '@babel/generator': 7.23.6
      '@babel/helper-compilation-targets': 7.23.6
      '@babel/helper-module-transforms': 7.23.3(@babel/core@7.24.0)
      '@babel/helpers': 7.24.0
      '@babel/parser': 7.24.0
      '@babel/template': 7.24.0
      '@babel/traverse': 7.24.0
      '@babel/types': 7.24.0
      convert-source-map: 2.0.0
      debug: 4.3.4
      gensync: 1.0.0-beta.2
      json5: 2.2.3
      semver: 6.3.1
    transitivePeerDependencies:
      - supports-color

  '@babel/generator@7.23.6':
    dependencies:
      '@babel/types': 7.23.9
      '@jridgewell/gen-mapping': 0.3.3
      '@jridgewell/trace-mapping': 0.3.25
      jsesc: 2.5.2

  '@babel/helper-compilation-targets@7.23.6':
    dependencies:
      '@babel/compat-data': 7.23.5
      '@babel/helper-validator-option': 7.23.5
      browserslist: 4.23.0
      lru-cache: 5.1.1
      semver: 6.3.1

  '@babel/helper-environment-visitor@7.22.20': {}

  '@babel/helper-function-name@7.23.0':
    dependencies:
      '@babel/template': 7.23.9
      '@babel/types': 7.24.0

  '@babel/helper-hoist-variables@7.22.5':
    dependencies:
      '@babel/types': 7.23.9

  '@babel/helper-module-imports@7.22.15':
    dependencies:
      '@babel/types': 7.24.0

  '@babel/helper-module-transforms@7.23.3(@babel/core@7.23.9)':
    dependencies:
      '@babel/core': 7.23.9
      '@babel/helper-environment-visitor': 7.22.20
      '@babel/helper-module-imports': 7.22.15
      '@babel/helper-simple-access': 7.22.5
      '@babel/helper-split-export-declaration': 7.22.6
      '@babel/helper-validator-identifier': 7.22.20

  '@babel/helper-module-transforms@7.23.3(@babel/core@7.24.0)':
    dependencies:
      '@babel/core': 7.24.0
      '@babel/helper-environment-visitor': 7.22.20
      '@babel/helper-module-imports': 7.22.15
      '@babel/helper-simple-access': 7.22.5
      '@babel/helper-split-export-declaration': 7.22.6
      '@babel/helper-validator-identifier': 7.22.20

  '@babel/helper-plugin-utils@7.22.5': {}

  '@babel/helper-simple-access@7.22.5':
    dependencies:
      '@babel/types': 7.24.0

  '@babel/helper-split-export-declaration@7.22.6':
    dependencies:
      '@babel/types': 7.23.9

  '@babel/helper-string-parser@7.23.4': {}

  '@babel/helper-validator-identifier@7.22.20': {}

  '@babel/helper-validator-option@7.23.5': {}

  '@babel/helpers@7.23.9':
    dependencies:
      '@babel/template': 7.23.9
      '@babel/traverse': 7.23.9
      '@babel/types': 7.24.0
    transitivePeerDependencies:
      - supports-color

  '@babel/helpers@7.24.0':
    dependencies:
      '@babel/template': 7.24.0
      '@babel/traverse': 7.24.0
      '@babel/types': 7.24.0
    transitivePeerDependencies:
      - supports-color

  '@babel/highlight@7.23.4':
    dependencies:
      '@babel/helper-validator-identifier': 7.22.20
      chalk: 2.4.2
      js-tokens: 4.0.0

  '@babel/parser@7.23.9':
    dependencies:
      '@babel/types': 7.24.0

  '@babel/parser@7.24.0':
    dependencies:
      '@babel/types': 7.24.0

  '@babel/plugin-transform-react-jsx-self@7.23.3(@babel/core@7.23.9)':
    dependencies:
      '@babel/core': 7.23.9
      '@babel/helper-plugin-utils': 7.22.5

  '@babel/plugin-transform-react-jsx-source@7.23.3(@babel/core@7.23.9)':
    dependencies:
      '@babel/core': 7.23.9
      '@babel/helper-plugin-utils': 7.22.5

  '@babel/runtime-corejs3@7.23.9':
    dependencies:
      core-js-pure: 3.36.0
      regenerator-runtime: 0.14.1

  '@babel/runtime@7.23.9':
    dependencies:
      regenerator-runtime: 0.14.1

  '@babel/template@7.23.9':
    dependencies:
      '@babel/code-frame': 7.23.5
      '@babel/parser': 7.24.0
      '@babel/types': 7.24.0

  '@babel/template@7.24.0':
    dependencies:
      '@babel/code-frame': 7.23.5
      '@babel/parser': 7.24.0
      '@babel/types': 7.24.0

  '@babel/traverse@7.23.9':
    dependencies:
      '@babel/code-frame': 7.23.5
      '@babel/generator': 7.23.6
      '@babel/helper-environment-visitor': 7.22.20
      '@babel/helper-function-name': 7.23.0
      '@babel/helper-hoist-variables': 7.22.5
      '@babel/helper-split-export-declaration': 7.22.6
      '@babel/parser': 7.24.0
      '@babel/types': 7.24.0
      debug: 4.3.4
      globals: 11.12.0
    transitivePeerDependencies:
      - supports-color

  '@babel/traverse@7.24.0':
    dependencies:
      '@babel/code-frame': 7.23.5
      '@babel/generator': 7.23.6
      '@babel/helper-environment-visitor': 7.22.20
      '@babel/helper-function-name': 7.23.0
      '@babel/helper-hoist-variables': 7.22.5
      '@babel/helper-split-export-declaration': 7.22.6
      '@babel/parser': 7.24.0
      '@babel/types': 7.24.0
      debug: 4.3.4
      globals: 11.12.0
    transitivePeerDependencies:
      - supports-color

  '@babel/types@7.23.9':
    dependencies:
      '@babel/helper-string-parser': 7.23.4
      '@babel/helper-validator-identifier': 7.22.20
      to-fast-properties: 2.0.0

  '@babel/types@7.24.0':
    dependencies:
      '@babel/helper-string-parser': 7.23.4
      '@babel/helper-validator-identifier': 7.22.20
      to-fast-properties: 2.0.0

  '@balena/dockerignore@1.0.2': {}

  '@bcoe/v8-coverage@0.2.3': {}

  '@colors/colors@1.6.0': {}

  '@cspotcode/source-map-support@0.8.1':
    dependencies:
      '@jridgewell/trace-mapping': 0.3.9

  '@dabh/diagnostics@2.0.3':
    dependencies:
      colorspace: 1.1.4
      enabled: 2.0.0
      kuler: 2.0.0

  '@esbuild-kit/core-utils@3.3.2':
    dependencies:
      esbuild: 0.18.20
      source-map-support: 0.5.21

  '@esbuild-kit/esm-loader@2.6.5':
    dependencies:
      '@esbuild-kit/core-utils': 3.3.2
      get-tsconfig: 4.7.5

  '@esbuild/aix-ppc64@0.19.12':
    optional: true

  '@esbuild/aix-ppc64@0.20.2':
    optional: true

  '@esbuild/android-arm64@0.18.20':
    optional: true

  '@esbuild/android-arm64@0.19.12':
    optional: true

  '@esbuild/android-arm64@0.20.2':
    optional: true

  '@esbuild/android-arm@0.18.20':
    optional: true

  '@esbuild/android-arm@0.19.12':
    optional: true

  '@esbuild/android-arm@0.20.2':
    optional: true

  '@esbuild/android-x64@0.18.20':
    optional: true

  '@esbuild/android-x64@0.19.12':
    optional: true

  '@esbuild/android-x64@0.20.2':
    optional: true

  '@esbuild/darwin-arm64@0.18.20':
    optional: true

  '@esbuild/darwin-arm64@0.19.12':
    optional: true

  '@esbuild/darwin-arm64@0.20.2':
    optional: true

  '@esbuild/darwin-x64@0.18.20':
    optional: true

  '@esbuild/darwin-x64@0.19.12':
    optional: true

  '@esbuild/darwin-x64@0.20.2':
    optional: true

  '@esbuild/freebsd-arm64@0.18.20':
    optional: true

  '@esbuild/freebsd-arm64@0.19.12':
    optional: true

  '@esbuild/freebsd-arm64@0.20.2':
    optional: true

  '@esbuild/freebsd-x64@0.18.20':
    optional: true

  '@esbuild/freebsd-x64@0.19.12':
    optional: true

  '@esbuild/freebsd-x64@0.20.2':
    optional: true

  '@esbuild/linux-arm64@0.18.20':
    optional: true

  '@esbuild/linux-arm64@0.19.12':
    optional: true

  '@esbuild/linux-arm64@0.20.2':
    optional: true

  '@esbuild/linux-arm@0.18.20':
    optional: true

  '@esbuild/linux-arm@0.19.12':
    optional: true

  '@esbuild/linux-arm@0.20.2':
    optional: true

  '@esbuild/linux-ia32@0.18.20':
    optional: true

  '@esbuild/linux-ia32@0.19.12':
    optional: true

  '@esbuild/linux-ia32@0.20.2':
    optional: true

  '@esbuild/linux-loong64@0.18.20':
    optional: true

  '@esbuild/linux-loong64@0.19.12':
    optional: true

  '@esbuild/linux-loong64@0.20.2':
    optional: true

  '@esbuild/linux-mips64el@0.18.20':
    optional: true

  '@esbuild/linux-mips64el@0.19.12':
    optional: true

  '@esbuild/linux-mips64el@0.20.2':
    optional: true

  '@esbuild/linux-ppc64@0.18.20':
    optional: true

  '@esbuild/linux-ppc64@0.19.12':
    optional: true

  '@esbuild/linux-ppc64@0.20.2':
    optional: true

  '@esbuild/linux-riscv64@0.18.20':
    optional: true

  '@esbuild/linux-riscv64@0.19.12':
    optional: true

  '@esbuild/linux-riscv64@0.20.2':
    optional: true

  '@esbuild/linux-s390x@0.18.20':
    optional: true

  '@esbuild/linux-s390x@0.19.12':
    optional: true

  '@esbuild/linux-s390x@0.20.2':
    optional: true

  '@esbuild/linux-x64@0.18.20':
    optional: true

  '@esbuild/linux-x64@0.19.12':
    optional: true

  '@esbuild/linux-x64@0.20.2':
    optional: true

  '@esbuild/netbsd-x64@0.18.20':
    optional: true

  '@esbuild/netbsd-x64@0.19.12':
    optional: true

  '@esbuild/netbsd-x64@0.20.2':
    optional: true

  '@esbuild/openbsd-x64@0.18.20':
    optional: true

  '@esbuild/openbsd-x64@0.19.12':
    optional: true

  '@esbuild/openbsd-x64@0.20.2':
    optional: true

  '@esbuild/sunos-x64@0.18.20':
    optional: true

  '@esbuild/sunos-x64@0.19.12':
    optional: true

  '@esbuild/sunos-x64@0.20.2':
    optional: true

  '@esbuild/win32-arm64@0.18.20':
    optional: true

  '@esbuild/win32-arm64@0.19.12':
    optional: true

  '@esbuild/win32-arm64@0.20.2':
    optional: true

  '@esbuild/win32-ia32@0.18.20':
    optional: true

  '@esbuild/win32-ia32@0.19.12':
    optional: true

  '@esbuild/win32-ia32@0.20.2':
    optional: true

  '@esbuild/win32-x64@0.18.20':
    optional: true

  '@esbuild/win32-x64@0.19.12':
    optional: true

  '@esbuild/win32-x64@0.20.2':
    optional: true

  '@eslint-community/eslint-utils@4.4.0(eslint@8.57.0)':
    dependencies:
      eslint: 8.57.0
      eslint-visitor-keys: 3.4.3

  '@eslint-community/regexpp@4.10.0': {}

  '@eslint/eslintrc@2.1.4':
    dependencies:
      ajv: 6.12.6
      debug: 4.3.4
      espree: 9.6.1
      globals: 13.24.0
      ignore: 5.3.1
      import-fresh: 3.3.0
      js-yaml: 4.1.0
      minimatch: 3.1.2
      strip-json-comments: 3.1.1
    transitivePeerDependencies:
      - supports-color

  '@eslint/js@8.57.0': {}

  '@floating-ui/core@1.6.0':
    dependencies:
      '@floating-ui/utils': 0.2.1

  '@floating-ui/dom@1.6.3':
    dependencies:
      '@floating-ui/core': 1.6.0
      '@floating-ui/utils': 0.2.1

  '@floating-ui/react-dom@2.0.8(react-dom@18.3.1(react@18.3.1))(react@18.3.1)':
    dependencies:
      '@floating-ui/dom': 1.6.3
      react: 18.3.1
      react-dom: 18.3.1(react@18.3.1)

  '@floating-ui/react@0.26.9(react-dom@18.3.1(react@18.3.1))(react@18.3.1)':
    dependencies:
      '@floating-ui/react-dom': 2.0.8(react-dom@18.3.1(react@18.3.1))(react@18.3.1)
      '@floating-ui/utils': 0.2.1
      react: 18.3.1
      react-dom: 18.3.1(react@18.3.1)
      tabbable: 6.2.0

  '@floating-ui/utils@0.2.1': {}

  '@homarr/gridstack@1.0.0': {}

  '@humanwhocodes/config-array@0.11.14':
    dependencies:
      '@humanwhocodes/object-schema': 2.0.2
      debug: 4.3.4
      minimatch: 3.1.2
    transitivePeerDependencies:
      - supports-color

  '@humanwhocodes/module-importer@1.0.1': {}

  '@humanwhocodes/object-schema@2.0.2': {}

  '@ianvs/prettier-plugin-sort-imports@4.2.1(prettier@3.2.5)':
    dependencies:
      '@babel/core': 7.24.0
      '@babel/generator': 7.23.6
      '@babel/parser': 7.24.0
      '@babel/traverse': 7.24.0
      '@babel/types': 7.24.0
      prettier: 3.2.5
      semver: 7.6.0
    transitivePeerDependencies:
      - supports-color

  '@ioredis/commands@1.2.0': {}

  '@isaacs/cliui@8.0.2':
    dependencies:
      string-width: 5.1.2
      string-width-cjs: string-width@4.2.3
      strip-ansi: 7.1.0
      strip-ansi-cjs: strip-ansi@6.0.1
      wrap-ansi: 8.1.0
      wrap-ansi-cjs: wrap-ansi@7.0.0

  '@istanbuljs/schema@0.1.3': {}

  '@jest/schemas@29.6.3':
    dependencies:
      '@sinclair/typebox': 0.27.8

  '@jridgewell/gen-mapping@0.3.3':
    dependencies:
      '@jridgewell/set-array': 1.1.2
      '@jridgewell/sourcemap-codec': 1.4.15
      '@jridgewell/trace-mapping': 0.3.25

  '@jridgewell/gen-mapping@0.3.5':
    dependencies:
      '@jridgewell/set-array': 1.2.1
      '@jridgewell/sourcemap-codec': 1.4.15
      '@jridgewell/trace-mapping': 0.3.25

  '@jridgewell/resolve-uri@3.1.2': {}

  '@jridgewell/set-array@1.1.2': {}

  '@jridgewell/set-array@1.2.1': {}

  '@jridgewell/source-map@0.3.6':
    dependencies:
      '@jridgewell/gen-mapping': 0.3.5
      '@jridgewell/trace-mapping': 0.3.25

  '@jridgewell/sourcemap-codec@1.4.15': {}

  '@jridgewell/trace-mapping@0.3.25':
    dependencies:
      '@jridgewell/resolve-uri': 3.1.2
      '@jridgewell/sourcemap-codec': 1.4.15

  '@jridgewell/trace-mapping@0.3.9':
    dependencies:
      '@jridgewell/resolve-uri': 3.1.2
      '@jridgewell/sourcemap-codec': 1.4.15

  '@mantine/colors-generator@7.9.2(chroma-js@2.4.2)':
    dependencies:
      chroma-js: 2.4.2

  '@mantine/core@7.9.2(@mantine/hooks@7.9.2(react@18.3.1))(@types/react@18.3.2)(react-dom@18.3.1(react@18.3.1))(react@18.3.1)':
    dependencies:
      '@floating-ui/react': 0.26.9(react-dom@18.3.1(react@18.3.1))(react@18.3.1)
      '@mantine/hooks': 7.9.2(react@18.3.1)
      clsx: 2.1.0
      react: 18.3.1
      react-dom: 18.3.1(react@18.3.1)
      react-number-format: 5.3.1(react-dom@18.3.1(react@18.3.1))(react@18.3.1)
      react-remove-scroll: 2.5.7(@types/react@18.3.2)(react@18.3.1)
      react-textarea-autosize: 8.5.3(@types/react@18.3.2)(react@18.3.1)
      type-fest: 4.12.0
    transitivePeerDependencies:
      - '@types/react'

  '@mantine/dates@7.9.2(@mantine/core@7.9.2(@mantine/hooks@7.9.2(react@18.3.1))(@types/react@18.3.2)(react-dom@18.3.1(react@18.3.1))(react@18.3.1))(@mantine/hooks@7.9.2(react@18.3.1))(dayjs@1.11.11)(react-dom@18.3.1(react@18.3.1))(react@18.3.1)':
    dependencies:
      '@mantine/core': 7.9.2(@mantine/hooks@7.9.2(react@18.3.1))(@types/react@18.3.2)(react-dom@18.3.1(react@18.3.1))(react@18.3.1)
      '@mantine/hooks': 7.9.2(react@18.3.1)
      clsx: 2.1.0
      dayjs: 1.11.11
      react: 18.3.1
      react-dom: 18.3.1(react@18.3.1)

  '@mantine/form@7.9.2(react@18.3.1)':
    dependencies:
      fast-deep-equal: 3.1.3
      klona: 2.0.6
      react: 18.3.1

  '@mantine/hooks@7.9.2(react@18.3.1)':
    dependencies:
      react: 18.3.1

  '@mantine/modals@7.9.2(@mantine/core@7.9.2(@mantine/hooks@7.9.2(react@18.3.1))(@types/react@18.3.2)(react-dom@18.3.1(react@18.3.1))(react@18.3.1))(@mantine/hooks@7.9.2(react@18.3.1))(react-dom@18.3.1(react@18.3.1))(react@18.3.1)':
    dependencies:
      '@mantine/core': 7.9.2(@mantine/hooks@7.9.2(react@18.3.1))(@types/react@18.3.2)(react-dom@18.3.1(react@18.3.1))(react@18.3.1)
      '@mantine/hooks': 7.9.2(react@18.3.1)
      react: 18.3.1
      react-dom: 18.3.1(react@18.3.1)

  '@mantine/notifications@7.9.2(@mantine/core@7.9.2(@mantine/hooks@7.9.2(react@18.3.1))(@types/react@18.3.2)(react-dom@18.3.1(react@18.3.1))(react@18.3.1))(@mantine/hooks@7.9.2(react@18.3.1))(react-dom@18.3.1(react@18.3.1))(react@18.3.1)':
    dependencies:
      '@mantine/core': 7.9.2(@mantine/hooks@7.9.2(react@18.3.1))(@types/react@18.3.2)(react-dom@18.3.1(react@18.3.1))(react@18.3.1)
      '@mantine/hooks': 7.9.2(react@18.3.1)
      '@mantine/store': 7.9.2(react@18.3.1)
      react: 18.3.1
      react-dom: 18.3.1(react@18.3.1)
      react-transition-group: 4.4.5(react-dom@18.3.1(react@18.3.1))(react@18.3.1)

  '@mantine/spotlight@7.9.2(@mantine/core@7.9.2(@mantine/hooks@7.9.2(react@18.3.1))(@types/react@18.3.2)(react-dom@18.3.1(react@18.3.1))(react@18.3.1))(@mantine/hooks@7.9.2(react@18.3.1))(react-dom@18.3.1(react@18.3.1))(react@18.3.1)':
    dependencies:
      '@mantine/core': 7.9.2(@mantine/hooks@7.9.2(react@18.3.1))(@types/react@18.3.2)(react-dom@18.3.1(react@18.3.1))(react@18.3.1)
      '@mantine/hooks': 7.9.2(react@18.3.1)
      '@mantine/store': 7.9.2(react@18.3.1)
      react: 18.3.1
      react-dom: 18.3.1(react@18.3.1)

  '@mantine/store@7.9.2(react@18.3.1)':
    dependencies:
      react: 18.3.1

  '@mantine/tiptap@7.9.2(@mantine/core@7.9.2(@mantine/hooks@7.9.2(react@18.3.1))(@types/react@18.3.2)(react-dom@18.3.1(react@18.3.1))(react@18.3.1))(@mantine/hooks@7.9.2(react@18.3.1))(@tiptap/extension-link@2.4.0(@tiptap/core@2.4.0(@tiptap/pm@2.2.4))(@tiptap/pm@2.2.4))(@tiptap/react@2.4.0(@tiptap/core@2.4.0(@tiptap/pm@2.2.4))(@tiptap/pm@2.2.4)(react-dom@18.3.1(react@18.3.1))(react@18.3.1))(react-dom@18.3.1(react@18.3.1))(react@18.3.1)':
    dependencies:
      '@mantine/core': 7.9.2(@mantine/hooks@7.9.2(react@18.3.1))(@types/react@18.3.2)(react-dom@18.3.1(react@18.3.1))(react@18.3.1)
      '@mantine/hooks': 7.9.2(react@18.3.1)
      '@tiptap/extension-link': 2.4.0(@tiptap/core@2.4.0(@tiptap/pm@2.2.4))(@tiptap/pm@2.2.4)
      '@tiptap/react': 2.4.0(@tiptap/core@2.4.0(@tiptap/pm@2.2.4))(@tiptap/pm@2.2.4)(react-dom@18.3.1(react@18.3.1))(react@18.3.1)
      react: 18.3.1
      react-dom: 18.3.1(react@18.3.1)

  '@mapbox/node-pre-gyp@1.0.11':
    dependencies:
      detect-libc: 2.0.2
      https-proxy-agent: 5.0.1
      make-dir: 3.1.0
      node-fetch: 2.7.0
      nopt: 5.0.0
      npmlog: 5.0.1
      rimraf: 3.0.2
      semver: 7.6.0
      tar: 6.2.0
    transitivePeerDependencies:
      - encoding
      - supports-color

  '@next/env@14.2.3': {}

  '@next/eslint-plugin-next@14.2.3':
    dependencies:
      glob: 10.3.10

  '@next/swc-darwin-arm64@14.2.3':
    optional: true

  '@next/swc-darwin-x64@14.2.3':
    optional: true

  '@next/swc-linux-arm64-gnu@14.2.3':
    optional: true

  '@next/swc-linux-arm64-musl@14.2.3':
    optional: true

  '@next/swc-linux-x64-gnu@14.2.3':
    optional: true

  '@next/swc-linux-x64-musl@14.2.3':
    optional: true

  '@next/swc-win32-arm64-msvc@14.2.3':
    optional: true

  '@next/swc-win32-ia32-msvc@14.2.3':
    optional: true

  '@next/swc-win32-x64-msvc@14.2.3':
    optional: true

  '@noble/hashes@1.3.3': {}

  '@nodelib/fs.scandir@2.1.5':
    dependencies:
      '@nodelib/fs.stat': 2.0.5
      run-parallel: 1.2.0

  '@nodelib/fs.stat@2.0.5': {}

  '@nodelib/fs.walk@1.2.8':
    dependencies:
      '@nodelib/fs.scandir': 2.1.5
      fastq: 1.17.1

  '@panva/hkdf@1.1.1': {}

  '@paralleldrive/cuid2@2.2.2':
    dependencies:
      '@noble/hashes': 1.3.3

  '@pkgjs/parseargs@0.11.0':
    optional: true

  '@polka/url@1.0.0-next.24': {}

  '@popperjs/core@2.11.8': {}

  '@remirror/core-constants@2.0.2': {}

  '@remirror/core-helpers@3.0.0':
    dependencies:
      '@remirror/core-constants': 2.0.2
      '@remirror/types': 1.0.1
      '@types/object.omit': 3.0.3
      '@types/object.pick': 1.3.4
      '@types/throttle-debounce': 2.1.0
      case-anything: 2.1.13
      dash-get: 1.0.2
      deepmerge: 4.3.1
      fast-deep-equal: 3.1.3
      make-error: 1.3.6
      object.omit: 3.0.0
      object.pick: 1.3.0
      throttle-debounce: 3.0.1

  '@remirror/types@1.0.1':
    dependencies:
      type-fest: 2.19.0

  '@rollup/rollup-android-arm-eabi@4.13.0':
    optional: true

  '@rollup/rollup-android-arm64@4.13.0':
    optional: true

  '@rollup/rollup-darwin-arm64@4.13.0':
    optional: true

  '@rollup/rollup-darwin-x64@4.13.0':
    optional: true

  '@rollup/rollup-linux-arm-gnueabihf@4.13.0':
    optional: true

  '@rollup/rollup-linux-arm64-gnu@4.13.0':
    optional: true

  '@rollup/rollup-linux-arm64-musl@4.13.0':
    optional: true

  '@rollup/rollup-linux-riscv64-gnu@4.13.0':
    optional: true

  '@rollup/rollup-linux-x64-gnu@4.13.0':
    optional: true

  '@rollup/rollup-linux-x64-musl@4.13.0':
    optional: true

  '@rollup/rollup-win32-arm64-msvc@4.13.0':
    optional: true

  '@rollup/rollup-win32-ia32-msvc@4.13.0':
    optional: true

  '@rollup/rollup-win32-x64-msvc@4.13.0':
    optional: true

  '@sinclair/typebox@0.27.8': {}

  '@swc/counter@0.1.3': {}

  '@swc/helpers@0.5.5':
    dependencies:
      '@swc/counter': 0.1.3
      tslib: 2.6.2

  '@t3-oss/env-core@0.10.1(typescript@5.4.5)(zod@3.23.8)':
    dependencies:
      zod: 3.23.8
    optionalDependencies:
      typescript: 5.4.5

  '@t3-oss/env-nextjs@0.10.1(typescript@5.4.5)(zod@3.23.8)':
    dependencies:
      '@t3-oss/env-core': 0.10.1(typescript@5.4.5)(zod@3.23.8)
      zod: 3.23.8
    optionalDependencies:
      typescript: 5.4.5

  '@tabler/icons-react@3.4.0(react@18.3.1)':
    dependencies:
      '@tabler/icons': 3.4.0
      react: 18.3.1

  '@tabler/icons@3.4.0': {}

  '@tanstack/match-sorter-utils@8.15.1':
    dependencies:
      remove-accents: 0.5.0

  '@tanstack/query-core@5.36.1': {}

  '@tanstack/query-devtools@5.37.1': {}

  '@tanstack/react-query-devtools@5.37.1(@tanstack/react-query@5.37.1(react@18.3.1))(react@18.3.1)':
    dependencies:
      '@tanstack/query-devtools': 5.37.1
      '@tanstack/react-query': 5.37.1(react@18.3.1)
      react: 18.3.1

  '@tanstack/react-query-next-experimental@5.37.1(@tanstack/react-query@5.37.1(react@18.3.1))(next@14.2.3(@babel/core@7.23.9)(react-dom@18.3.1(react@18.3.1))(react@18.3.1)(sass@1.77.2))(react@18.3.1)':
    dependencies:
      '@tanstack/react-query': 5.37.1(react@18.3.1)
      next: 14.2.3(@babel/core@7.23.9)(react-dom@18.3.1(react@18.3.1))(react@18.3.1)(sass@1.77.2)
      react: 18.3.1

  '@tanstack/react-query@5.37.1(react@18.3.1)':
    dependencies:
      '@tanstack/query-core': 5.36.1
      react: 18.3.1

  '@tanstack/react-table@8.16.0(react-dom@18.3.1(react@18.3.1))(react@18.3.1)':
    dependencies:
      '@tanstack/table-core': 8.16.0
      react: 18.3.1
      react-dom: 18.3.1(react@18.3.1)

  '@tanstack/react-virtual@3.5.0(react-dom@18.3.1(react@18.3.1))(react@18.3.1)':
    dependencies:
      '@tanstack/virtual-core': 3.5.0
      react: 18.3.1
      react-dom: 18.3.1(react@18.3.1)

  '@tanstack/table-core@8.16.0': {}

  '@tanstack/virtual-core@3.5.0': {}

  '@tiptap/core@2.4.0(@tiptap/pm@2.2.4)':
    dependencies:
      '@tiptap/pm': 2.2.4

  '@tiptap/extension-blockquote@2.4.0(@tiptap/core@2.4.0(@tiptap/pm@2.2.4))':
    dependencies:
      '@tiptap/core': 2.4.0(@tiptap/pm@2.2.4)

  '@tiptap/extension-bold@2.4.0(@tiptap/core@2.4.0(@tiptap/pm@2.2.4))':
    dependencies:
      '@tiptap/core': 2.4.0(@tiptap/pm@2.2.4)

  '@tiptap/extension-bubble-menu@2.4.0(@tiptap/core@2.4.0(@tiptap/pm@2.2.4))(@tiptap/pm@2.2.4)':
    dependencies:
      '@tiptap/core': 2.4.0(@tiptap/pm@2.2.4)
      '@tiptap/pm': 2.2.4
      tippy.js: 6.3.7

  '@tiptap/extension-bullet-list@2.4.0(@tiptap/core@2.4.0(@tiptap/pm@2.2.4))':
    dependencies:
      '@tiptap/core': 2.4.0(@tiptap/pm@2.2.4)

  '@tiptap/extension-code-block@2.4.0(@tiptap/core@2.4.0(@tiptap/pm@2.2.4))(@tiptap/pm@2.2.4)':
    dependencies:
      '@tiptap/core': 2.4.0(@tiptap/pm@2.2.4)
      '@tiptap/pm': 2.2.4

  '@tiptap/extension-code@2.4.0(@tiptap/core@2.4.0(@tiptap/pm@2.2.4))':
    dependencies:
      '@tiptap/core': 2.4.0(@tiptap/pm@2.2.4)

  '@tiptap/extension-color@2.4.0(@tiptap/core@2.4.0(@tiptap/pm@2.2.4))(@tiptap/extension-text-style@2.4.0(@tiptap/core@2.4.0(@tiptap/pm@2.2.4)))':
    dependencies:
      '@tiptap/core': 2.4.0(@tiptap/pm@2.2.4)
      '@tiptap/extension-text-style': 2.4.0(@tiptap/core@2.4.0(@tiptap/pm@2.2.4))

  '@tiptap/extension-document@2.4.0(@tiptap/core@2.4.0(@tiptap/pm@2.2.4))':
    dependencies:
      '@tiptap/core': 2.4.0(@tiptap/pm@2.2.4)

  '@tiptap/extension-dropcursor@2.4.0(@tiptap/core@2.4.0(@tiptap/pm@2.2.4))(@tiptap/pm@2.2.4)':
    dependencies:
      '@tiptap/core': 2.4.0(@tiptap/pm@2.2.4)
      '@tiptap/pm': 2.2.4

  '@tiptap/extension-floating-menu@2.4.0(@tiptap/core@2.4.0(@tiptap/pm@2.2.4))(@tiptap/pm@2.2.4)':
    dependencies:
      '@tiptap/core': 2.4.0(@tiptap/pm@2.2.4)
      '@tiptap/pm': 2.2.4
      tippy.js: 6.3.7

  '@tiptap/extension-gapcursor@2.4.0(@tiptap/core@2.4.0(@tiptap/pm@2.2.4))(@tiptap/pm@2.2.4)':
    dependencies:
      '@tiptap/core': 2.4.0(@tiptap/pm@2.2.4)
      '@tiptap/pm': 2.2.4

  '@tiptap/extension-hard-break@2.4.0(@tiptap/core@2.4.0(@tiptap/pm@2.2.4))':
    dependencies:
      '@tiptap/core': 2.4.0(@tiptap/pm@2.2.4)

  '@tiptap/extension-heading@2.4.0(@tiptap/core@2.4.0(@tiptap/pm@2.2.4))':
    dependencies:
      '@tiptap/core': 2.4.0(@tiptap/pm@2.2.4)

  '@tiptap/extension-highlight@2.4.0(@tiptap/core@2.4.0(@tiptap/pm@2.2.4))':
    dependencies:
      '@tiptap/core': 2.4.0(@tiptap/pm@2.2.4)

  '@tiptap/extension-history@2.4.0(@tiptap/core@2.4.0(@tiptap/pm@2.2.4))(@tiptap/pm@2.2.4)':
    dependencies:
      '@tiptap/core': 2.4.0(@tiptap/pm@2.2.4)
      '@tiptap/pm': 2.2.4

  '@tiptap/extension-horizontal-rule@2.4.0(@tiptap/core@2.4.0(@tiptap/pm@2.2.4))(@tiptap/pm@2.2.4)':
    dependencies:
      '@tiptap/core': 2.4.0(@tiptap/pm@2.2.4)
      '@tiptap/pm': 2.2.4

  '@tiptap/extension-image@2.4.0(@tiptap/core@2.4.0(@tiptap/pm@2.2.4))':
    dependencies:
      '@tiptap/core': 2.4.0(@tiptap/pm@2.2.4)

  '@tiptap/extension-italic@2.4.0(@tiptap/core@2.4.0(@tiptap/pm@2.2.4))':
    dependencies:
      '@tiptap/core': 2.4.0(@tiptap/pm@2.2.4)

  '@tiptap/extension-link@2.4.0(@tiptap/core@2.4.0(@tiptap/pm@2.2.4))(@tiptap/pm@2.2.4)':
    dependencies:
      '@tiptap/core': 2.4.0(@tiptap/pm@2.2.4)
      '@tiptap/pm': 2.2.4
      linkifyjs: 4.1.3

  '@tiptap/extension-list-item@2.4.0(@tiptap/core@2.4.0(@tiptap/pm@2.2.4))':
    dependencies:
      '@tiptap/core': 2.4.0(@tiptap/pm@2.2.4)

  '@tiptap/extension-ordered-list@2.4.0(@tiptap/core@2.4.0(@tiptap/pm@2.2.4))':
    dependencies:
      '@tiptap/core': 2.4.0(@tiptap/pm@2.2.4)

  '@tiptap/extension-paragraph@2.4.0(@tiptap/core@2.4.0(@tiptap/pm@2.2.4))':
    dependencies:
      '@tiptap/core': 2.4.0(@tiptap/pm@2.2.4)

  '@tiptap/extension-strike@2.4.0(@tiptap/core@2.4.0(@tiptap/pm@2.2.4))':
    dependencies:
      '@tiptap/core': 2.4.0(@tiptap/pm@2.2.4)

  '@tiptap/extension-table-cell@2.4.0(@tiptap/core@2.4.0(@tiptap/pm@2.2.4))':
    dependencies:
      '@tiptap/core': 2.4.0(@tiptap/pm@2.2.4)

  '@tiptap/extension-table-header@2.4.0(@tiptap/core@2.4.0(@tiptap/pm@2.2.4))':
    dependencies:
      '@tiptap/core': 2.4.0(@tiptap/pm@2.2.4)

  '@tiptap/extension-table-row@2.4.0(@tiptap/core@2.4.0(@tiptap/pm@2.2.4))':
    dependencies:
      '@tiptap/core': 2.4.0(@tiptap/pm@2.2.4)

  '@tiptap/extension-table@2.4.0(@tiptap/core@2.4.0(@tiptap/pm@2.2.4))(@tiptap/pm@2.2.4)':
    dependencies:
      '@tiptap/core': 2.4.0(@tiptap/pm@2.2.4)
      '@tiptap/pm': 2.2.4

  '@tiptap/extension-task-item@2.4.0(@tiptap/core@2.4.0(@tiptap/pm@2.2.4))(@tiptap/pm@2.2.4)':
    dependencies:
      '@tiptap/core': 2.4.0(@tiptap/pm@2.2.4)
      '@tiptap/pm': 2.2.4

  '@tiptap/extension-task-list@2.4.0(@tiptap/core@2.4.0(@tiptap/pm@2.2.4))':
    dependencies:
      '@tiptap/core': 2.4.0(@tiptap/pm@2.2.4)

  '@tiptap/extension-text-align@2.4.0(@tiptap/core@2.4.0(@tiptap/pm@2.2.4))':
    dependencies:
      '@tiptap/core': 2.4.0(@tiptap/pm@2.2.4)

  '@tiptap/extension-text-style@2.4.0(@tiptap/core@2.4.0(@tiptap/pm@2.2.4))':
    dependencies:
      '@tiptap/core': 2.4.0(@tiptap/pm@2.2.4)

  '@tiptap/extension-text@2.4.0(@tiptap/core@2.4.0(@tiptap/pm@2.2.4))':
    dependencies:
      '@tiptap/core': 2.4.0(@tiptap/pm@2.2.4)

  '@tiptap/extension-underline@2.4.0(@tiptap/core@2.4.0(@tiptap/pm@2.2.4))':
    dependencies:
      '@tiptap/core': 2.4.0(@tiptap/pm@2.2.4)

  '@tiptap/pm@2.2.4':
    dependencies:
      prosemirror-changeset: 2.2.1
      prosemirror-collab: 1.3.1
      prosemirror-commands: 1.5.2
      prosemirror-dropcursor: 1.8.1
      prosemirror-gapcursor: 1.3.2
      prosemirror-history: 1.3.2
      prosemirror-inputrules: 1.4.0
      prosemirror-keymap: 1.2.2
      prosemirror-markdown: 1.12.0
      prosemirror-menu: 1.2.4
      prosemirror-model: 1.19.4
      prosemirror-schema-basic: 1.2.2
      prosemirror-schema-list: 1.3.0
      prosemirror-state: 1.4.3
      prosemirror-tables: 1.3.7
      prosemirror-trailing-node: 2.0.7(prosemirror-model@1.19.4)(prosemirror-state@1.4.3)(prosemirror-view@1.33.1)
      prosemirror-transform: 1.8.0
      prosemirror-view: 1.33.1

  '@tiptap/react@2.4.0(@tiptap/core@2.4.0(@tiptap/pm@2.2.4))(@tiptap/pm@2.2.4)(react-dom@18.3.1(react@18.3.1))(react@18.3.1)':
    dependencies:
      '@tiptap/core': 2.4.0(@tiptap/pm@2.2.4)
      '@tiptap/extension-bubble-menu': 2.4.0(@tiptap/core@2.4.0(@tiptap/pm@2.2.4))(@tiptap/pm@2.2.4)
      '@tiptap/extension-floating-menu': 2.4.0(@tiptap/core@2.4.0(@tiptap/pm@2.2.4))(@tiptap/pm@2.2.4)
      '@tiptap/pm': 2.2.4
      react: 18.3.1
      react-dom: 18.3.1(react@18.3.1)

  '@tiptap/starter-kit@2.4.0(@tiptap/pm@2.2.4)':
    dependencies:
      '@tiptap/core': 2.4.0(@tiptap/pm@2.2.4)
      '@tiptap/extension-blockquote': 2.4.0(@tiptap/core@2.4.0(@tiptap/pm@2.2.4))
      '@tiptap/extension-bold': 2.4.0(@tiptap/core@2.4.0(@tiptap/pm@2.2.4))
      '@tiptap/extension-bullet-list': 2.4.0(@tiptap/core@2.4.0(@tiptap/pm@2.2.4))
      '@tiptap/extension-code': 2.4.0(@tiptap/core@2.4.0(@tiptap/pm@2.2.4))
      '@tiptap/extension-code-block': 2.4.0(@tiptap/core@2.4.0(@tiptap/pm@2.2.4))(@tiptap/pm@2.2.4)
      '@tiptap/extension-document': 2.4.0(@tiptap/core@2.4.0(@tiptap/pm@2.2.4))
      '@tiptap/extension-dropcursor': 2.4.0(@tiptap/core@2.4.0(@tiptap/pm@2.2.4))(@tiptap/pm@2.2.4)
      '@tiptap/extension-gapcursor': 2.4.0(@tiptap/core@2.4.0(@tiptap/pm@2.2.4))(@tiptap/pm@2.2.4)
      '@tiptap/extension-hard-break': 2.4.0(@tiptap/core@2.4.0(@tiptap/pm@2.2.4))
      '@tiptap/extension-heading': 2.4.0(@tiptap/core@2.4.0(@tiptap/pm@2.2.4))
      '@tiptap/extension-history': 2.4.0(@tiptap/core@2.4.0(@tiptap/pm@2.2.4))(@tiptap/pm@2.2.4)
      '@tiptap/extension-horizontal-rule': 2.4.0(@tiptap/core@2.4.0(@tiptap/pm@2.2.4))(@tiptap/pm@2.2.4)
      '@tiptap/extension-italic': 2.4.0(@tiptap/core@2.4.0(@tiptap/pm@2.2.4))
      '@tiptap/extension-list-item': 2.4.0(@tiptap/core@2.4.0(@tiptap/pm@2.2.4))
      '@tiptap/extension-ordered-list': 2.4.0(@tiptap/core@2.4.0(@tiptap/pm@2.2.4))
      '@tiptap/extension-paragraph': 2.4.0(@tiptap/core@2.4.0(@tiptap/pm@2.2.4))
      '@tiptap/extension-strike': 2.4.0(@tiptap/core@2.4.0(@tiptap/pm@2.2.4))
      '@tiptap/extension-text': 2.4.0(@tiptap/core@2.4.0(@tiptap/pm@2.2.4))
    transitivePeerDependencies:
      - '@tiptap/pm'

  '@tootallnate/quickjs-emscripten@0.23.0': {}

  '@trpc/client@11.0.0-rc.374(@trpc/server@11.0.0-rc.374)':
    dependencies:
      '@trpc/server': 11.0.0-rc.374

  '@trpc/next@11.0.0-rc.374(@tanstack/react-query@5.37.1(react@18.3.1))(@trpc/client@11.0.0-rc.374(@trpc/server@11.0.0-rc.374))(@trpc/react-query@11.0.0-rc.374(@tanstack/react-query@5.37.1(react@18.3.1))(@trpc/client@11.0.0-rc.374(@trpc/server@11.0.0-rc.374))(@trpc/server@11.0.0-rc.374)(react-dom@18.3.1(react@18.3.1))(react@18.3.1))(@trpc/server@11.0.0-rc.374)(next@14.2.3(@babel/core@7.23.9)(react-dom@18.3.1(react@18.3.1))(react@18.3.1)(sass@1.77.2))(react-dom@18.3.1(react@18.3.1))(react@18.3.1)':
    dependencies:
      '@trpc/client': 11.0.0-rc.374(@trpc/server@11.0.0-rc.374)
      '@trpc/server': 11.0.0-rc.374
      next: 14.2.3(@babel/core@7.23.9)(react-dom@18.3.1(react@18.3.1))(react@18.3.1)(sass@1.77.2)
      react: 18.3.1
      react-dom: 18.3.1(react@18.3.1)
    optionalDependencies:
      '@tanstack/react-query': 5.37.1(react@18.3.1)
      '@trpc/react-query': 11.0.0-rc.374(@tanstack/react-query@5.37.1(react@18.3.1))(@trpc/client@11.0.0-rc.374(@trpc/server@11.0.0-rc.374))(@trpc/server@11.0.0-rc.374)(react-dom@18.3.1(react@18.3.1))(react@18.3.1)

  '@trpc/react-query@11.0.0-rc.374(@tanstack/react-query@5.37.1(react@18.3.1))(@trpc/client@11.0.0-rc.374(@trpc/server@11.0.0-rc.374))(@trpc/server@11.0.0-rc.374)(react-dom@18.3.1(react@18.3.1))(react@18.3.1)':
    dependencies:
      '@tanstack/react-query': 5.37.1(react@18.3.1)
      '@trpc/client': 11.0.0-rc.374(@trpc/server@11.0.0-rc.374)
      '@trpc/server': 11.0.0-rc.374
      react: 18.3.1
      react-dom: 18.3.1(react@18.3.1)

  '@trpc/server@11.0.0-rc.374': {}

  '@tsconfig/node10@1.0.9': {}

  '@tsconfig/node12@1.0.11': {}

  '@tsconfig/node14@1.0.3': {}

  '@tsconfig/node16@1.0.4': {}

  '@turbo/gen@1.13.3(@types/node@20.12.12)(typescript@5.4.5)':
    dependencies:
      '@turbo/workspaces': 1.13.3
      chalk: 2.4.2
      commander: 10.0.1
      fs-extra: 10.1.0
      inquirer: 8.2.6
      minimatch: 9.0.4
      node-plop: 0.26.3
      proxy-agent: 6.4.0
      ts-node: 10.9.2(@types/node@20.12.12)(typescript@5.4.5)
      update-check: 1.5.4
      validate-npm-package-name: 5.0.0
    transitivePeerDependencies:
      - '@swc/core'
      - '@swc/wasm'
      - '@types/node'
      - supports-color
      - typescript

  '@turbo/workspaces@1.13.3':
    dependencies:
      chalk: 2.4.2
      commander: 10.0.1
      execa: 5.1.1
      fast-glob: 3.3.2
      fs-extra: 10.1.0
      gradient-string: 2.0.2
      inquirer: 8.2.6
      js-yaml: 4.1.0
      ora: 4.1.1
      rimraf: 3.0.2
      semver: 7.6.0
      update-check: 1.5.4

  '@types/babel__core@7.20.5':
    dependencies:
      '@babel/parser': 7.23.9
      '@babel/types': 7.23.9
      '@types/babel__generator': 7.6.8
      '@types/babel__template': 7.4.4
      '@types/babel__traverse': 7.20.5

  '@types/babel__generator@7.6.8':
    dependencies:
      '@babel/types': 7.24.0

  '@types/babel__template@7.4.4':
    dependencies:
      '@babel/parser': 7.24.0
      '@babel/types': 7.24.0

  '@types/babel__traverse@7.20.5':
    dependencies:
      '@babel/types': 7.24.0

  '@types/bcrypt@5.0.2':
    dependencies:
      '@types/node': 20.12.12

  '@types/better-sqlite3@7.6.10':
    dependencies:
      '@types/node': 20.12.12

  '@types/body-parser@1.19.5':
    dependencies:
      '@types/connect': 3.4.38
      '@types/node': 20.12.12

  '@types/chroma-js@2.4.4': {}

  '@types/connect@3.4.38':
    dependencies:
      '@types/node': 20.12.12

  '@types/cookie@0.6.0': {}

  '@types/cookies@0.9.0':
    dependencies:
      '@types/connect': 3.4.38
      '@types/express': 4.17.21
      '@types/keygrip': 1.0.6
      '@types/node': 20.12.12

  '@types/css-modules@1.0.5': {}

  '@types/docker-modem@3.0.6':
    dependencies:
      '@types/node': 20.12.12
      '@types/ssh2': 1.15.0

  '@types/dockerode@3.3.29':
    dependencies:
      '@types/docker-modem': 3.0.6
      '@types/node': 20.12.12
      '@types/ssh2': 1.15.0

  '@types/eslint-scope@3.7.7':
    dependencies:
      '@types/eslint': 8.56.10
      '@types/estree': 1.0.5

  '@types/eslint@8.56.10':
    dependencies:
      '@types/estree': 1.0.5
      '@types/json-schema': 7.0.15

  '@types/estree@1.0.5': {}

  '@types/express-serve-static-core@4.17.43':
    dependencies:
      '@types/node': 20.12.12
      '@types/qs': 6.9.11
      '@types/range-parser': 1.2.7
      '@types/send': 0.17.4

  '@types/express@4.17.21':
    dependencies:
      '@types/body-parser': 1.19.5
      '@types/express-serve-static-core': 4.17.43
      '@types/qs': 6.9.11
      '@types/serve-static': 1.15.5

  '@types/glob@7.2.0':
    dependencies:
      '@types/minimatch': 5.1.2
      '@types/node': 20.12.12

  '@types/http-errors@2.0.4': {}

  '@types/inquirer@6.5.0':
    dependencies:
      '@types/through': 0.0.33
      rxjs: 6.6.7

  '@types/json-schema@7.0.15': {}

  '@types/json5@0.0.29': {}

  '@types/keygrip@1.0.6': {}

  '@types/mime@1.3.5': {}

  '@types/mime@3.0.4': {}

  '@types/minimatch@5.1.2': {}

  '@types/node-cron@3.0.11': {}

  '@types/node@18.19.33':
    dependencies:
      undici-types: 5.26.5

  '@types/node@20.12.12':
    dependencies:
      undici-types: 5.26.5

  '@types/object.omit@3.0.3': {}

  '@types/object.pick@1.3.4': {}

  '@types/prismjs@1.26.4': {}

  '@types/prop-types@15.7.11': {}

  '@types/qs@6.9.11': {}

  '@types/range-parser@1.2.7': {}

  '@types/react-dom@18.3.0':
    dependencies:
      '@types/react': 18.3.2

  '@types/react@18.3.2':
    dependencies:
      '@types/prop-types': 15.7.11
      csstype: 3.1.3

  '@types/send@0.17.4':
    dependencies:
      '@types/mime': 1.3.5
      '@types/node': 20.12.12

  '@types/serve-static@1.15.5':
    dependencies:
      '@types/http-errors': 2.0.4
      '@types/mime': 3.0.4
      '@types/node': 20.12.12

  '@types/ssh2@1.15.0':
    dependencies:
      '@types/node': 18.19.33

  '@types/throttle-debounce@2.1.0': {}

  '@types/through@0.0.33':
    dependencies:
      '@types/node': 20.12.12

  '@types/tinycolor2@1.4.6': {}

  '@types/triple-beam@1.3.5': {}

  '@types/video.js@7.3.58': {}

  '@types/ws@8.5.10':
    dependencies:
      '@types/node': 20.12.12

  '@typescript-eslint/eslint-plugin@7.9.0(@typescript-eslint/parser@7.9.0(eslint@8.57.0)(typescript@5.4.5))(eslint@8.57.0)(typescript@5.4.5)':
    dependencies:
      '@eslint-community/regexpp': 4.10.0
      '@typescript-eslint/parser': 7.9.0(eslint@8.57.0)(typescript@5.4.5)
      '@typescript-eslint/scope-manager': 7.9.0
      '@typescript-eslint/type-utils': 7.9.0(eslint@8.57.0)(typescript@5.4.5)
      '@typescript-eslint/utils': 7.9.0(eslint@8.57.0)(typescript@5.4.5)
      '@typescript-eslint/visitor-keys': 7.9.0
      eslint: 8.57.0
      graphemer: 1.4.0
      ignore: 5.3.1
      natural-compare: 1.4.0
      ts-api-utils: 1.3.0(typescript@5.4.5)
    optionalDependencies:
      typescript: 5.4.5
    transitivePeerDependencies:
      - supports-color

  '@typescript-eslint/parser@7.9.0(eslint@8.57.0)(typescript@5.4.5)':
    dependencies:
      '@typescript-eslint/scope-manager': 7.9.0
      '@typescript-eslint/types': 7.9.0
      '@typescript-eslint/typescript-estree': 7.9.0(typescript@5.4.5)
      '@typescript-eslint/visitor-keys': 7.9.0
      debug: 4.3.4
      eslint: 8.57.0
    optionalDependencies:
      typescript: 5.4.5
    transitivePeerDependencies:
      - supports-color

  '@typescript-eslint/scope-manager@7.9.0':
    dependencies:
      '@typescript-eslint/types': 7.9.0
      '@typescript-eslint/visitor-keys': 7.9.0

  '@typescript-eslint/type-utils@7.9.0(eslint@8.57.0)(typescript@5.4.5)':
    dependencies:
      '@typescript-eslint/typescript-estree': 7.9.0(typescript@5.4.5)
      '@typescript-eslint/utils': 7.9.0(eslint@8.57.0)(typescript@5.4.5)
      debug: 4.3.4
      eslint: 8.57.0
      ts-api-utils: 1.3.0(typescript@5.4.5)
    optionalDependencies:
      typescript: 5.4.5
    transitivePeerDependencies:
      - supports-color

  '@typescript-eslint/types@7.9.0': {}

  '@typescript-eslint/typescript-estree@7.9.0(typescript@5.4.5)':
    dependencies:
      '@typescript-eslint/types': 7.9.0
      '@typescript-eslint/visitor-keys': 7.9.0
      debug: 4.3.4
      globby: 11.1.0
      is-glob: 4.0.3
      minimatch: 9.0.4
      semver: 7.6.0
      ts-api-utils: 1.3.0(typescript@5.4.5)
    optionalDependencies:
      typescript: 5.4.5
    transitivePeerDependencies:
      - supports-color

  '@typescript-eslint/utils@7.9.0(eslint@8.57.0)(typescript@5.4.5)':
    dependencies:
      '@eslint-community/eslint-utils': 4.4.0(eslint@8.57.0)
      '@typescript-eslint/scope-manager': 7.9.0
      '@typescript-eslint/types': 7.9.0
      '@typescript-eslint/typescript-estree': 7.9.0(typescript@5.4.5)
      eslint: 8.57.0
    transitivePeerDependencies:
      - supports-color
      - typescript

  '@typescript-eslint/visitor-keys@7.9.0':
    dependencies:
      '@typescript-eslint/types': 7.9.0
      eslint-visitor-keys: 3.4.3

  '@ungap/structured-clone@1.2.0': {}

  '@videojs/http-streaming@3.12.1(video.js@8.12.0)':
    dependencies:
      '@babel/runtime': 7.23.9
      '@videojs/vhs-utils': 4.0.0
      aes-decrypter: 4.0.1
      global: 4.4.0
      m3u8-parser: 7.1.0
      mpd-parser: 1.3.0
      mux.js: 7.0.3
      video.js: 8.12.0

  '@videojs/vhs-utils@3.0.5':
    dependencies:
      '@babel/runtime': 7.23.9
      global: 4.4.0
      url-toolkit: 2.2.5

  '@videojs/vhs-utils@4.0.0':
    dependencies:
      '@babel/runtime': 7.23.9
      global: 4.4.0
      url-toolkit: 2.2.5

  '@videojs/xhr@2.6.0':
    dependencies:
      '@babel/runtime': 7.23.9
      global: 4.4.0
      is-function: 1.0.2

  '@vitejs/plugin-react@4.2.1(vite@5.2.6(@types/node@20.12.12)(sass@1.77.2)(sugarss@4.0.1)(terser@5.31.0))':
    dependencies:
      '@babel/core': 7.23.9
      '@babel/plugin-transform-react-jsx-self': 7.23.3(@babel/core@7.23.9)
      '@babel/plugin-transform-react-jsx-source': 7.23.3(@babel/core@7.23.9)
      '@types/babel__core': 7.20.5
      react-refresh: 0.14.0
      vite: 5.2.6(@types/node@20.12.12)(sass@1.77.2)(sugarss@4.0.1)(terser@5.31.0)
    transitivePeerDependencies:
      - supports-color

  '@vitest/coverage-v8@1.6.0(vitest@1.6.0(@types/node@20.12.12)(@vitest/ui@1.6.0)(jsdom@24.0.0)(sass@1.77.2)(sugarss@4.0.1)(terser@5.31.0))':
    dependencies:
      '@ampproject/remapping': 2.2.1
      '@bcoe/v8-coverage': 0.2.3
      debug: 4.3.4
      istanbul-lib-coverage: 3.2.2
      istanbul-lib-report: 3.0.1
      istanbul-lib-source-maps: 5.0.4
      istanbul-reports: 3.1.6
      magic-string: 0.30.7
      magicast: 0.3.3
      picocolors: 1.0.0
      std-env: 3.7.0
      strip-literal: 2.0.0
      test-exclude: 6.0.0
      vitest: 1.6.0(@types/node@20.12.12)(@vitest/ui@1.6.0)(jsdom@24.0.0)(sass@1.77.2)(sugarss@4.0.1)(terser@5.31.0)
    transitivePeerDependencies:
      - supports-color

  '@vitest/expect@1.6.0':
    dependencies:
      '@vitest/spy': 1.6.0
      '@vitest/utils': 1.6.0
      chai: 4.4.1

  '@vitest/runner@1.6.0':
    dependencies:
      '@vitest/utils': 1.6.0
      p-limit: 5.0.0
      pathe: 1.1.2

  '@vitest/snapshot@1.6.0':
    dependencies:
      magic-string: 0.30.7
      pathe: 1.1.2
      pretty-format: 29.7.0

  '@vitest/spy@1.6.0':
    dependencies:
      tinyspy: 2.2.1

  '@vitest/ui@1.6.0(vitest@1.6.0)':
    dependencies:
      '@vitest/utils': 1.6.0
      fast-glob: 3.3.2
      fflate: 0.8.2
      flatted: 3.2.9
      pathe: 1.1.2
      picocolors: 1.0.0
      sirv: 2.0.4
      vitest: 1.6.0(@types/node@20.12.12)(@vitest/ui@1.6.0)(jsdom@24.0.0)(sass@1.77.2)(sugarss@4.0.1)(terser@5.31.0)

  '@vitest/utils@1.6.0':
    dependencies:
      diff-sequences: 29.6.3
      estree-walker: 3.0.3
      loupe: 2.3.7
      pretty-format: 29.7.0

  '@webassemblyjs/ast@1.12.1':
    dependencies:
      '@webassemblyjs/helper-numbers': 1.11.6
      '@webassemblyjs/helper-wasm-bytecode': 1.11.6

  '@webassemblyjs/floating-point-hex-parser@1.11.6': {}

  '@webassemblyjs/helper-api-error@1.11.6': {}

  '@webassemblyjs/helper-buffer@1.12.1': {}

  '@webassemblyjs/helper-numbers@1.11.6':
    dependencies:
      '@webassemblyjs/floating-point-hex-parser': 1.11.6
      '@webassemblyjs/helper-api-error': 1.11.6
      '@xtuc/long': 4.2.2

  '@webassemblyjs/helper-wasm-bytecode@1.11.6': {}

  '@webassemblyjs/helper-wasm-section@1.12.1':
    dependencies:
      '@webassemblyjs/ast': 1.12.1
      '@webassemblyjs/helper-buffer': 1.12.1
      '@webassemblyjs/helper-wasm-bytecode': 1.11.6
      '@webassemblyjs/wasm-gen': 1.12.1

  '@webassemblyjs/ieee754@1.11.6':
    dependencies:
      '@xtuc/ieee754': 1.2.0

  '@webassemblyjs/leb128@1.11.6':
    dependencies:
      '@xtuc/long': 4.2.2

  '@webassemblyjs/utf8@1.11.6': {}

  '@webassemblyjs/wasm-edit@1.12.1':
    dependencies:
      '@webassemblyjs/ast': 1.12.1
      '@webassemblyjs/helper-buffer': 1.12.1
      '@webassemblyjs/helper-wasm-bytecode': 1.11.6
      '@webassemblyjs/helper-wasm-section': 1.12.1
      '@webassemblyjs/wasm-gen': 1.12.1
      '@webassemblyjs/wasm-opt': 1.12.1
      '@webassemblyjs/wasm-parser': 1.12.1
      '@webassemblyjs/wast-printer': 1.12.1

  '@webassemblyjs/wasm-gen@1.12.1':
    dependencies:
      '@webassemblyjs/ast': 1.12.1
      '@webassemblyjs/helper-wasm-bytecode': 1.11.6
      '@webassemblyjs/ieee754': 1.11.6
      '@webassemblyjs/leb128': 1.11.6
      '@webassemblyjs/utf8': 1.11.6

  '@webassemblyjs/wasm-opt@1.12.1':
    dependencies:
      '@webassemblyjs/ast': 1.12.1
      '@webassemblyjs/helper-buffer': 1.12.1
      '@webassemblyjs/wasm-gen': 1.12.1
      '@webassemblyjs/wasm-parser': 1.12.1

  '@webassemblyjs/wasm-parser@1.12.1':
    dependencies:
      '@webassemblyjs/ast': 1.12.1
      '@webassemblyjs/helper-api-error': 1.11.6
      '@webassemblyjs/helper-wasm-bytecode': 1.11.6
      '@webassemblyjs/ieee754': 1.11.6
      '@webassemblyjs/leb128': 1.11.6
      '@webassemblyjs/utf8': 1.11.6

  '@webassemblyjs/wast-printer@1.12.1':
    dependencies:
      '@webassemblyjs/ast': 1.12.1
      '@xtuc/long': 4.2.2

  '@xmldom/xmldom@0.8.10': {}

  '@xterm/addon-canvas@0.7.0(@xterm/xterm@5.5.0)':
    dependencies:
      '@xterm/xterm': 5.5.0

  '@xterm/addon-fit@0.10.0(@xterm/xterm@5.5.0)':
    dependencies:
      '@xterm/xterm': 5.5.0

  '@xterm/xterm@5.5.0': {}

  '@xtuc/ieee754@1.2.0': {}

  '@xtuc/long@4.2.2': {}

  abbrev@1.1.1: {}

  acorn-import-assertions@1.9.0(acorn@8.11.3):
    dependencies:
      acorn: 8.11.3

  acorn-jsx@5.3.2(acorn@8.11.3):
    dependencies:
      acorn: 8.11.3

  acorn-walk@8.3.2: {}

  acorn@8.11.3: {}

  aes-decrypter@4.0.1:
    dependencies:
      '@babel/runtime': 7.23.9
      '@videojs/vhs-utils': 3.0.5
      global: 4.4.0
      pkcs7: 1.0.4

  agent-base@6.0.2:
    dependencies:
      debug: 4.3.4
    transitivePeerDependencies:
      - supports-color

  agent-base@7.1.0:
    dependencies:
      debug: 4.3.4
    transitivePeerDependencies:
      - supports-color

  aggregate-error@3.1.0:
    dependencies:
      clean-stack: 2.2.0
      indent-string: 4.0.0

  ajv-keywords@3.5.2(ajv@6.12.6):
    dependencies:
      ajv: 6.12.6

  ajv@6.12.6:
    dependencies:
      fast-deep-equal: 3.1.3
      fast-json-stable-stringify: 2.1.0
      json-schema-traverse: 0.4.1
      uri-js: 4.4.1

  ansi-escapes@4.3.2:
    dependencies:
      type-fest: 0.21.3

  ansi-regex@5.0.1: {}

  ansi-regex@6.0.1: {}

  ansi-styles@3.2.1:
    dependencies:
      color-convert: 1.9.3

  ansi-styles@4.3.0:
    dependencies:
      color-convert: 2.0.1

  ansi-styles@5.2.0: {}

  ansi-styles@6.2.1: {}

  anymatch@3.1.3:
    dependencies:
      normalize-path: 3.0.0
      picomatch: 2.3.1

  aproba@2.0.0: {}

  are-we-there-yet@2.0.0:
    dependencies:
      delegates: 1.0.0
      readable-stream: 3.6.2

  arg@4.1.3: {}

  argparse@2.0.1: {}

  aria-query@5.3.0:
    dependencies:
      dequal: 2.0.3

  array-buffer-byte-length@1.0.1:
    dependencies:
      call-bind: 1.0.7
      is-array-buffer: 3.0.4

  array-includes@3.1.7:
    dependencies:
      call-bind: 1.0.7
      define-properties: 1.2.1
      es-abstract: 1.22.4
      get-intrinsic: 1.2.4
      is-string: 1.0.7

  array-union@2.1.0: {}

  array.prototype.filter@1.0.3:
    dependencies:
      call-bind: 1.0.7
      define-properties: 1.2.1
      es-abstract: 1.22.4
      es-array-method-boxes-properly: 1.0.0
      is-string: 1.0.7

  array.prototype.findlast@1.2.4:
    dependencies:
      call-bind: 1.0.7
      define-properties: 1.2.1
      es-abstract: 1.22.4
      es-errors: 1.3.0
      es-shim-unscopables: 1.0.2

  array.prototype.findlastindex@1.2.4:
    dependencies:
      call-bind: 1.0.7
      define-properties: 1.2.1
      es-abstract: 1.22.4
      es-errors: 1.3.0
      es-shim-unscopables: 1.0.2

  array.prototype.flat@1.3.2:
    dependencies:
      call-bind: 1.0.7
      define-properties: 1.2.1
      es-abstract: 1.22.4
      es-shim-unscopables: 1.0.2

  array.prototype.flatmap@1.3.2:
    dependencies:
      call-bind: 1.0.7
      define-properties: 1.2.1
      es-abstract: 1.22.4
      es-shim-unscopables: 1.0.2

  array.prototype.toreversed@1.1.2:
    dependencies:
      call-bind: 1.0.7
      define-properties: 1.2.1
      es-abstract: 1.22.4
      es-shim-unscopables: 1.0.2

  array.prototype.tosorted@1.1.3:
    dependencies:
      call-bind: 1.0.7
      define-properties: 1.2.1
      es-abstract: 1.22.4
      es-errors: 1.3.0
      es-shim-unscopables: 1.0.2

  arraybuffer.prototype.slice@1.0.3:
    dependencies:
      array-buffer-byte-length: 1.0.1
      call-bind: 1.0.7
      define-properties: 1.2.1
      es-abstract: 1.22.4
      es-errors: 1.3.0
      get-intrinsic: 1.2.4
      is-array-buffer: 3.0.4
      is-shared-array-buffer: 1.0.2

  asn1@0.2.6:
    dependencies:
      safer-buffer: 2.1.2

  assertion-error@1.1.0: {}

  ast-types-flow@0.0.8: {}

  ast-types@0.13.4:
    dependencies:
      tslib: 2.6.2

  async@3.2.5: {}

  asynciterator.prototype@1.0.0:
    dependencies:
      has-symbols: 1.0.3

  asynckit@0.4.0: {}

  available-typed-arrays@1.0.6: {}

  axe-core@4.7.0: {}

  axobject-query@3.2.1:
    dependencies:
      dequal: 2.0.3

  balanced-match@1.0.2: {}

  base64-js@1.5.1: {}

  basic-ftp@5.0.4: {}

  bcrypt-pbkdf@1.0.2:
    dependencies:
      tweetnacl: 0.14.5

  bcrypt@5.1.1:
    dependencies:
      '@mapbox/node-pre-gyp': 1.0.11
      node-addon-api: 5.1.0
    transitivePeerDependencies:
      - encoding
      - supports-color

  better-sqlite3@10.0.0:
    dependencies:
      bindings: 1.5.0
      prebuild-install: 7.1.1

  big.js@5.2.2: {}

  binary-extensions@2.2.0: {}

  bindings@1.5.0:
    dependencies:
      file-uri-to-path: 1.0.0

  bl@4.1.0:
    dependencies:
      buffer: 5.7.1
      inherits: 2.0.4
      readable-stream: 3.6.2

  brace-expansion@1.1.11:
    dependencies:
      balanced-match: 1.0.2
      concat-map: 0.0.1

  brace-expansion@2.0.1:
    dependencies:
      balanced-match: 1.0.2

  braces@3.0.2:
    dependencies:
      fill-range: 7.0.1

  browserslist@4.23.0:
    dependencies:
      caniuse-lite: 1.0.30001587
      electron-to-chromium: 1.4.673
      node-releases: 2.0.14
      update-browserslist-db: 1.0.13(browserslist@4.23.0)

  buffer-from@1.1.2: {}

  buffer@5.7.1:
    dependencies:
      base64-js: 1.5.1
      ieee754: 1.2.1

  buildcheck@0.0.6:
    optional: true

  builtins@5.0.1:
    dependencies:
      semver: 7.6.0

  busboy@1.6.0:
    dependencies:
      streamsearch: 1.1.0

  cac@6.7.14: {}

  call-bind@1.0.7:
    dependencies:
      es-define-property: 1.0.0
      es-errors: 1.3.0
      function-bind: 1.1.2
      get-intrinsic: 1.2.4
      set-function-length: 1.2.1

  callsites@3.1.0: {}

  camel-case@3.0.0:
    dependencies:
      no-case: 2.3.2
      upper-case: 1.1.3

  camelcase-css@2.0.1: {}

  caniuse-lite@1.0.30001587: {}

  case-anything@2.1.13: {}

  chai@4.4.1:
    dependencies:
      assertion-error: 1.1.0
      check-error: 1.0.3
      deep-eql: 4.1.3
      get-func-name: 2.0.2
      loupe: 2.3.7
      pathval: 1.1.1
      type-detect: 4.0.8

  chalk@2.4.2:
    dependencies:
      ansi-styles: 3.2.1
      escape-string-regexp: 1.0.5
      supports-color: 5.5.0

  chalk@3.0.0:
    dependencies:
      ansi-styles: 4.3.0
      supports-color: 7.2.0

  chalk@4.1.2:
    dependencies:
      ansi-styles: 4.3.0
      supports-color: 7.2.0

  change-case@3.1.0:
    dependencies:
      camel-case: 3.0.0
      constant-case: 2.0.0
      dot-case: 2.1.1
      header-case: 1.0.1
      is-lower-case: 1.1.3
      is-upper-case: 1.1.2
      lower-case: 1.1.4
      lower-case-first: 1.0.2
      no-case: 2.3.2
      param-case: 2.1.1
      pascal-case: 2.0.1
      path-case: 2.1.1
      sentence-case: 2.1.1
      snake-case: 2.1.0
      swap-case: 1.1.2
      title-case: 2.1.1
      upper-case: 1.1.3
      upper-case-first: 1.1.2

  chardet@0.7.0: {}

  check-error@1.0.3:
    dependencies:
      get-func-name: 2.0.2

  chokidar@3.6.0:
    dependencies:
      anymatch: 3.1.3
      braces: 3.0.2
      glob-parent: 5.1.2
      is-binary-path: 2.1.0
      is-glob: 4.0.3
      normalize-path: 3.0.0
      readdirp: 3.6.0
    optionalDependencies:
      fsevents: 2.3.3

  chownr@1.1.4: {}

  chownr@2.0.0: {}

  chroma-js@2.4.2: {}

  chrome-trace-event@1.0.3: {}

  clean-stack@2.2.0: {}

  cli-color@2.0.3:
    dependencies:
      d: 1.0.1
      es5-ext: 0.10.62
      es6-iterator: 2.0.3
      memoizee: 0.4.15
      timers-ext: 0.1.7

  cli-cursor@3.1.0:
    dependencies:
      restore-cursor: 3.1.0

  cli-spinners@2.9.2: {}

  cli-width@3.0.0: {}

  client-only@0.0.1: {}

  cliui@8.0.1:
    dependencies:
      string-width: 4.2.3
      strip-ansi: 6.0.1
      wrap-ansi: 7.0.0

  clone@1.0.4: {}

  clsx@2.1.0: {}

  clsx@2.1.1: {}

  cluster-key-slot@1.1.2: {}

  color-convert@1.9.3:
    dependencies:
      color-name: 1.1.3

  color-convert@2.0.1:
    dependencies:
      color-name: 1.1.4

  color-name@1.1.3: {}

  color-name@1.1.4: {}

  color-string@1.9.1:
    dependencies:
      color-name: 1.1.4
      simple-swizzle: 0.2.2

  color-support@1.1.3: {}

  color@3.2.1:
    dependencies:
      color-convert: 1.9.3
      color-string: 1.9.1

  colorspace@1.1.4:
    dependencies:
      color: 3.2.1
      text-hex: 1.0.0

  combined-stream@1.0.8:
    dependencies:
      delayed-stream: 1.0.0

  commander@10.0.1: {}

  commander@2.20.3: {}

  commander@9.5.0: {}

  concat-map@0.0.1: {}

  concurrently@8.2.2:
    dependencies:
      chalk: 4.1.2
      date-fns: 2.30.0
      lodash: 4.17.21
      rxjs: 7.8.1
      shell-quote: 1.8.1
      spawn-command: 0.0.2
      supports-color: 8.1.1
      tree-kill: 1.2.2
      yargs: 17.7.2

  console-control-strings@1.1.0: {}

  constant-case@2.0.0:
    dependencies:
      snake-case: 2.1.0
      upper-case: 1.1.3

  convert-source-map@2.0.0: {}

  cookie@0.6.0: {}

  cookies@0.9.1:
    dependencies:
      depd: 2.0.0
      keygrip: 1.1.0

  copy-anything@3.0.5:
    dependencies:
      is-what: 4.1.16

  core-js-pure@3.36.0: {}

  cpu-features@0.0.10:
    dependencies:
      buildcheck: 0.0.6
      nan: 2.19.0
    optional: true

  create-require@1.1.1: {}

  crelt@1.0.6: {}

  cross-env@7.0.3:
    dependencies:
      cross-spawn: 7.0.3

  cross-spawn@7.0.3:
    dependencies:
      path-key: 3.1.1
      shebang-command: 2.0.0
      which: 2.0.2

  cssesc@3.0.0: {}

  cssstyle@4.0.1:
    dependencies:
      rrweb-cssom: 0.6.0

  csstype@3.1.3: {}

  d@1.0.1:
    dependencies:
      es5-ext: 0.10.62
      type: 1.2.0

  damerau-levenshtein@1.0.8: {}

  dash-get@1.0.2: {}

  data-uri-to-buffer@6.0.2: {}

  data-urls@5.0.0:
    dependencies:
      whatwg-mimetype: 4.0.0
      whatwg-url: 14.0.0

  date-fns@2.30.0:
    dependencies:
      '@babel/runtime': 7.23.9

  dayjs@1.11.11: {}

  debug@3.2.7:
    dependencies:
      ms: 2.1.3

  debug@4.3.4:
    dependencies:
      ms: 2.1.2

  decimal.js@10.4.3: {}

  decompress-response@6.0.0:
    dependencies:
      mimic-response: 3.1.0

  deep-eql@4.1.3:
    dependencies:
      type-detect: 4.0.8

  deep-extend@0.6.0: {}

  deep-is@0.1.4: {}

  deepmerge@4.3.1: {}

  defaults@1.0.4:
    dependencies:
      clone: 1.0.4

  define-data-property@1.1.4:
    dependencies:
      es-define-property: 1.0.0
      es-errors: 1.3.0
      gopd: 1.0.1

  define-properties@1.2.1:
    dependencies:
      define-data-property: 1.1.4
      has-property-descriptors: 1.0.2
      object-keys: 1.1.1

  degenerator@5.0.1:
    dependencies:
      ast-types: 0.13.4
      escodegen: 2.1.0
      esprima: 4.0.1

  del@5.1.0:
    dependencies:
      globby: 10.0.2
      graceful-fs: 4.2.11
      is-glob: 4.0.3
      is-path-cwd: 2.2.0
      is-path-inside: 3.0.3
      p-map: 3.0.0
      rimraf: 3.0.2
      slash: 3.0.0

  delayed-stream@1.0.0: {}

  delegates@1.0.0: {}

  denque@2.1.0: {}

  depd@2.0.0: {}

  dequal@2.0.3: {}

  detect-libc@2.0.2: {}

  detect-node-es@1.1.0: {}

  diff-sequences@29.6.3: {}

  diff@4.0.2: {}

  difflib@0.2.4:
    dependencies:
      heap: 0.2.7

  dir-glob@3.0.1:
    dependencies:
      path-type: 4.0.0

  docker-modem@5.0.3:
    dependencies:
      debug: 4.3.4
      readable-stream: 3.6.2
      split-ca: 1.0.1
      ssh2: 1.15.0
    transitivePeerDependencies:
      - supports-color

  dockerode@4.0.2:
    dependencies:
      '@balena/dockerignore': 1.0.2
      docker-modem: 5.0.3
      tar-fs: 2.0.1
    transitivePeerDependencies:
      - supports-color

  doctrine@2.1.0:
    dependencies:
      esutils: 2.0.3

  doctrine@3.0.0:
    dependencies:
      esutils: 2.0.3

  dom-helpers@5.2.1:
    dependencies:
      '@babel/runtime': 7.23.9
      csstype: 3.1.3

  dom-walk@0.1.2: {}

  dot-case@2.1.1:
    dependencies:
      no-case: 2.3.2

  dotenv-cli@7.4.2:
    dependencies:
      cross-spawn: 7.0.3
      dotenv: 16.4.5
      dotenv-expand: 10.0.0
      minimist: 1.2.8

  dotenv-expand@10.0.0: {}

  dotenv@16.0.3: {}

  dotenv@16.4.5: {}

  dreamopt@0.8.0:
    dependencies:
      wordwrap: 1.0.0

  drizzle-kit@0.21.2:
    dependencies:
      '@esbuild-kit/esm-loader': 2.6.5
      commander: 9.5.0
      env-paths: 3.0.0
      esbuild: 0.19.12
      esbuild-register: 3.5.0(esbuild@0.19.12)
      glob: 8.1.0
      hanji: 0.0.5
      json-diff: 0.9.0
      zod: 3.23.8
    transitivePeerDependencies:
      - supports-color

  drizzle-orm@0.30.10(@types/better-sqlite3@7.6.10)(@types/react@18.3.2)(better-sqlite3@10.0.0)(mysql2@3.9.7)(react@18.3.1):
    optionalDependencies:
      '@types/better-sqlite3': 7.6.10
      '@types/react': 18.3.2
      better-sqlite3: 10.0.0
      mysql2: 3.9.7
      react: 18.3.1

  eastasianwidth@0.2.0: {}

  electron-to-chromium@1.4.673: {}

  emoji-regex@8.0.0: {}

  emoji-regex@9.2.2: {}

  emojis-list@3.0.0: {}

  enabled@2.0.0: {}

  end-of-stream@1.4.4:
    dependencies:
      once: 1.4.0

  enhanced-resolve@5.16.1:
    dependencies:
      graceful-fs: 4.2.11
      tapable: 2.2.1

  entities@4.5.0: {}

  env-paths@3.0.0: {}

  es-abstract@1.22.4:
    dependencies:
      array-buffer-byte-length: 1.0.1
      arraybuffer.prototype.slice: 1.0.3
      available-typed-arrays: 1.0.6
      call-bind: 1.0.7
      es-define-property: 1.0.0
      es-errors: 1.3.0
      es-set-tostringtag: 2.0.2
      es-to-primitive: 1.2.1
      function.prototype.name: 1.1.6
      get-intrinsic: 1.2.4
      get-symbol-description: 1.0.2
      globalthis: 1.0.3
      gopd: 1.0.1
      has-property-descriptors: 1.0.2
      has-proto: 1.0.1
      has-symbols: 1.0.3
      hasown: 2.0.1
      internal-slot: 1.0.7
      is-array-buffer: 3.0.4
      is-callable: 1.2.7
      is-negative-zero: 2.0.2
      is-regex: 1.1.4
      is-shared-array-buffer: 1.0.2
      is-string: 1.0.7
      is-typed-array: 1.1.13
      is-weakref: 1.0.2
      object-inspect: 1.13.1
      object-keys: 1.1.1
      object.assign: 4.1.5
      regexp.prototype.flags: 1.5.2
      safe-array-concat: 1.1.0
      safe-regex-test: 1.0.3
      string.prototype.trim: 1.2.8
      string.prototype.trimend: 1.0.7
      string.prototype.trimstart: 1.0.7
      typed-array-buffer: 1.0.1
      typed-array-byte-length: 1.0.0
      typed-array-byte-offset: 1.0.0
      typed-array-length: 1.0.4
      unbox-primitive: 1.0.2
      which-typed-array: 1.1.14

  es-array-method-boxes-properly@1.0.0: {}

  es-define-property@1.0.0:
    dependencies:
      get-intrinsic: 1.2.4

  es-errors@1.3.0: {}

  es-iterator-helpers@1.0.17:
    dependencies:
      asynciterator.prototype: 1.0.0
      call-bind: 1.0.7
      define-properties: 1.2.1
      es-abstract: 1.22.4
      es-errors: 1.3.0
      es-set-tostringtag: 2.0.2
      function-bind: 1.1.2
      get-intrinsic: 1.2.4
      globalthis: 1.0.3
      has-property-descriptors: 1.0.2
      has-proto: 1.0.1
      has-symbols: 1.0.3
      internal-slot: 1.0.7
      iterator.prototype: 1.1.2
      safe-array-concat: 1.1.0

  es-module-lexer@1.5.3: {}

  es-set-tostringtag@2.0.2:
    dependencies:
      get-intrinsic: 1.2.4
      has-tostringtag: 1.0.2
      hasown: 2.0.1

  es-shim-unscopables@1.0.2:
    dependencies:
      hasown: 2.0.1

  es-to-primitive@1.2.1:
    dependencies:
      is-callable: 1.2.7
      is-date-object: 1.0.5
      is-symbol: 1.0.4

  es5-ext@0.10.62:
    dependencies:
      es6-iterator: 2.0.3
      es6-symbol: 3.1.3
      next-tick: 1.1.0

  es6-iterator@2.0.3:
    dependencies:
      d: 1.0.1
      es5-ext: 0.10.62
      es6-symbol: 3.1.3

  es6-symbol@3.1.3:
    dependencies:
      d: 1.0.1
      ext: 1.7.0

  es6-weak-map@2.0.3:
    dependencies:
      d: 1.0.1
      es5-ext: 0.10.62
      es6-iterator: 2.0.3
      es6-symbol: 3.1.3

  esbuild-register@3.5.0(esbuild@0.19.12):
    dependencies:
      debug: 4.3.4
      esbuild: 0.19.12
    transitivePeerDependencies:
      - supports-color

  esbuild@0.18.20:
    optionalDependencies:
      '@esbuild/android-arm': 0.18.20
      '@esbuild/android-arm64': 0.18.20
      '@esbuild/android-x64': 0.18.20
      '@esbuild/darwin-arm64': 0.18.20
      '@esbuild/darwin-x64': 0.18.20
      '@esbuild/freebsd-arm64': 0.18.20
      '@esbuild/freebsd-x64': 0.18.20
      '@esbuild/linux-arm': 0.18.20
      '@esbuild/linux-arm64': 0.18.20
      '@esbuild/linux-ia32': 0.18.20
      '@esbuild/linux-loong64': 0.18.20
      '@esbuild/linux-mips64el': 0.18.20
      '@esbuild/linux-ppc64': 0.18.20
      '@esbuild/linux-riscv64': 0.18.20
      '@esbuild/linux-s390x': 0.18.20
      '@esbuild/linux-x64': 0.18.20
      '@esbuild/netbsd-x64': 0.18.20
      '@esbuild/openbsd-x64': 0.18.20
      '@esbuild/sunos-x64': 0.18.20
      '@esbuild/win32-arm64': 0.18.20
      '@esbuild/win32-ia32': 0.18.20
      '@esbuild/win32-x64': 0.18.20

  esbuild@0.19.12:
    optionalDependencies:
      '@esbuild/aix-ppc64': 0.19.12
      '@esbuild/android-arm': 0.19.12
      '@esbuild/android-arm64': 0.19.12
      '@esbuild/android-x64': 0.19.12
      '@esbuild/darwin-arm64': 0.19.12
      '@esbuild/darwin-x64': 0.19.12
      '@esbuild/freebsd-arm64': 0.19.12
      '@esbuild/freebsd-x64': 0.19.12
      '@esbuild/linux-arm': 0.19.12
      '@esbuild/linux-arm64': 0.19.12
      '@esbuild/linux-ia32': 0.19.12
      '@esbuild/linux-loong64': 0.19.12
      '@esbuild/linux-mips64el': 0.19.12
      '@esbuild/linux-ppc64': 0.19.12
      '@esbuild/linux-riscv64': 0.19.12
      '@esbuild/linux-s390x': 0.19.12
      '@esbuild/linux-x64': 0.19.12
      '@esbuild/netbsd-x64': 0.19.12
      '@esbuild/openbsd-x64': 0.19.12
      '@esbuild/sunos-x64': 0.19.12
      '@esbuild/win32-arm64': 0.19.12
      '@esbuild/win32-ia32': 0.19.12
      '@esbuild/win32-x64': 0.19.12

  esbuild@0.20.2:
    optionalDependencies:
      '@esbuild/aix-ppc64': 0.20.2
      '@esbuild/android-arm': 0.20.2
      '@esbuild/android-arm64': 0.20.2
      '@esbuild/android-x64': 0.20.2
      '@esbuild/darwin-arm64': 0.20.2
      '@esbuild/darwin-x64': 0.20.2
      '@esbuild/freebsd-arm64': 0.20.2
      '@esbuild/freebsd-x64': 0.20.2
      '@esbuild/linux-arm': 0.20.2
      '@esbuild/linux-arm64': 0.20.2
      '@esbuild/linux-ia32': 0.20.2
      '@esbuild/linux-loong64': 0.20.2
      '@esbuild/linux-mips64el': 0.20.2
      '@esbuild/linux-ppc64': 0.20.2
      '@esbuild/linux-riscv64': 0.20.2
      '@esbuild/linux-s390x': 0.20.2
      '@esbuild/linux-x64': 0.20.2
      '@esbuild/netbsd-x64': 0.20.2
      '@esbuild/openbsd-x64': 0.20.2
      '@esbuild/sunos-x64': 0.20.2
      '@esbuild/win32-arm64': 0.20.2
      '@esbuild/win32-ia32': 0.20.2
      '@esbuild/win32-x64': 0.20.2

  escalade@3.1.2: {}

  escape-string-regexp@1.0.5: {}

  escape-string-regexp@4.0.0: {}

  escodegen@2.1.0:
    dependencies:
      esprima: 4.0.1
      estraverse: 5.3.0
      esutils: 2.0.3
    optionalDependencies:
      source-map: 0.6.1

  eslint-config-prettier@9.1.0(eslint@8.57.0):
    dependencies:
      eslint: 8.57.0

  eslint-config-turbo@1.13.3(eslint@8.57.0):
    dependencies:
      eslint: 8.57.0
      eslint-plugin-turbo: 1.13.3(eslint@8.57.0)

  eslint-import-resolver-node@0.3.9:
    dependencies:
      debug: 3.2.7
      is-core-module: 2.13.1
      resolve: 1.22.8
    transitivePeerDependencies:
      - supports-color

  eslint-module-utils@2.8.0(@typescript-eslint/parser@7.9.0(eslint@8.57.0)(typescript@5.4.5))(eslint-import-resolver-node@0.3.9)(eslint@8.57.0):
    dependencies:
      debug: 3.2.7
    optionalDependencies:
      '@typescript-eslint/parser': 7.9.0(eslint@8.57.0)(typescript@5.4.5)
      eslint: 8.57.0
      eslint-import-resolver-node: 0.3.9
    transitivePeerDependencies:
      - supports-color

  eslint-plugin-import@2.29.1(@typescript-eslint/parser@7.9.0(eslint@8.57.0)(typescript@5.4.5))(eslint@8.57.0):
    dependencies:
      array-includes: 3.1.7
      array.prototype.findlastindex: 1.2.4
      array.prototype.flat: 1.3.2
      array.prototype.flatmap: 1.3.2
      debug: 3.2.7
      doctrine: 2.1.0
      eslint: 8.57.0
      eslint-import-resolver-node: 0.3.9
      eslint-module-utils: 2.8.0(@typescript-eslint/parser@7.9.0(eslint@8.57.0)(typescript@5.4.5))(eslint-import-resolver-node@0.3.9)(eslint@8.57.0)
      hasown: 2.0.1
      is-core-module: 2.13.1
      is-glob: 4.0.3
      minimatch: 3.1.2
      object.fromentries: 2.0.7
      object.groupby: 1.0.2
      object.values: 1.1.7
      semver: 6.3.1
      tsconfig-paths: 3.15.0
    optionalDependencies:
      '@typescript-eslint/parser': 7.9.0(eslint@8.57.0)(typescript@5.4.5)
    transitivePeerDependencies:
      - eslint-import-resolver-typescript
      - eslint-import-resolver-webpack
      - supports-color

  eslint-plugin-jsx-a11y@6.8.0(eslint@8.57.0):
    dependencies:
      '@babel/runtime': 7.23.9
      aria-query: 5.3.0
      array-includes: 3.1.7
      array.prototype.flatmap: 1.3.2
      ast-types-flow: 0.0.8
      axe-core: 4.7.0
      axobject-query: 3.2.1
      damerau-levenshtein: 1.0.8
      emoji-regex: 9.2.2
      es-iterator-helpers: 1.0.17
      eslint: 8.57.0
      hasown: 2.0.1
      jsx-ast-utils: 3.3.5
      language-tags: 1.0.9
      minimatch: 3.1.2
      object.entries: 1.1.7
      object.fromentries: 2.0.7

  eslint-plugin-react-hooks@4.6.2(eslint@8.57.0):
    dependencies:
      eslint: 8.57.0

  eslint-plugin-react@7.34.1(eslint@8.57.0):
    dependencies:
      array-includes: 3.1.7
      array.prototype.findlast: 1.2.4
      array.prototype.flatmap: 1.3.2
      array.prototype.toreversed: 1.1.2
      array.prototype.tosorted: 1.1.3
      doctrine: 2.1.0
      es-iterator-helpers: 1.0.17
      eslint: 8.57.0
      estraverse: 5.3.0
      jsx-ast-utils: 3.3.5
      minimatch: 3.1.2
      object.entries: 1.1.7
      object.fromentries: 2.0.7
      object.hasown: 1.1.3
      object.values: 1.1.7
      prop-types: 15.8.1
      resolve: 2.0.0-next.5
      semver: 6.3.1
      string.prototype.matchall: 4.0.10

  eslint-plugin-turbo@1.13.3(eslint@8.57.0):
    dependencies:
      dotenv: 16.0.3
      eslint: 8.57.0

  eslint-scope@5.1.1:
    dependencies:
      esrecurse: 4.3.0
      estraverse: 4.3.0

  eslint-scope@7.2.2:
    dependencies:
      esrecurse: 4.3.0
      estraverse: 5.3.0

  eslint-visitor-keys@3.4.3: {}

  eslint@8.57.0:
    dependencies:
      '@eslint-community/eslint-utils': 4.4.0(eslint@8.57.0)
      '@eslint-community/regexpp': 4.10.0
      '@eslint/eslintrc': 2.1.4
      '@eslint/js': 8.57.0
      '@humanwhocodes/config-array': 0.11.14
      '@humanwhocodes/module-importer': 1.0.1
      '@nodelib/fs.walk': 1.2.8
      '@ungap/structured-clone': 1.2.0
      ajv: 6.12.6
      chalk: 4.1.2
      cross-spawn: 7.0.3
      debug: 4.3.4
      doctrine: 3.0.0
      escape-string-regexp: 4.0.0
      eslint-scope: 7.2.2
      eslint-visitor-keys: 3.4.3
      espree: 9.6.1
      esquery: 1.5.0
      esutils: 2.0.3
      fast-deep-equal: 3.1.3
      file-entry-cache: 6.0.1
      find-up: 5.0.0
      glob-parent: 6.0.2
      globals: 13.24.0
      graphemer: 1.4.0
      ignore: 5.3.1
      imurmurhash: 0.1.4
      is-glob: 4.0.3
      is-path-inside: 3.0.3
      js-yaml: 4.1.0
      json-stable-stringify-without-jsonify: 1.0.1
      levn: 0.4.1
      lodash.merge: 4.6.2
      minimatch: 3.1.2
      natural-compare: 1.4.0
      optionator: 0.9.3
      strip-ansi: 6.0.1
      text-table: 0.2.0
    transitivePeerDependencies:
      - supports-color

  espree@9.6.1:
    dependencies:
      acorn: 8.11.3
      acorn-jsx: 5.3.2(acorn@8.11.3)
      eslint-visitor-keys: 3.4.3

  esprima@4.0.1: {}

  esquery@1.5.0:
    dependencies:
      estraverse: 5.3.0

  esrecurse@4.3.0:
    dependencies:
      estraverse: 5.3.0

  estraverse@4.3.0: {}

  estraverse@5.3.0: {}

  estree-walker@3.0.3:
    dependencies:
      '@types/estree': 1.0.5

  esutils@2.0.3: {}

  event-emitter@0.3.5:
    dependencies:
      d: 1.0.1
      es5-ext: 0.10.62

  events@3.3.0: {}

  execa@5.1.1:
    dependencies:
      cross-spawn: 7.0.3
      get-stream: 6.0.1
      human-signals: 2.1.0
      is-stream: 2.0.1
      merge-stream: 2.0.0
      npm-run-path: 4.0.1
      onetime: 5.1.2
      signal-exit: 3.0.7
      strip-final-newline: 2.0.0

  execa@8.0.1:
    dependencies:
      cross-spawn: 7.0.3
      get-stream: 8.0.1
      human-signals: 5.0.0
      is-stream: 3.0.0
      merge-stream: 2.0.0
      npm-run-path: 5.2.0
      onetime: 6.0.0
      signal-exit: 4.1.0
      strip-final-newline: 3.0.0

  expand-template@2.0.3: {}

  ext@1.7.0:
    dependencies:
      type: 2.7.2

  external-editor@3.1.0:
    dependencies:
      chardet: 0.7.0
      iconv-lite: 0.4.24
      tmp: 0.0.33

  fast-deep-equal@3.1.3: {}

  fast-glob@3.3.2:
    dependencies:
      '@nodelib/fs.stat': 2.0.5
      '@nodelib/fs.walk': 1.2.8
      glob-parent: 5.1.2
      merge2: 1.4.1
      micromatch: 4.0.5

  fast-json-stable-stringify@2.1.0: {}

  fast-levenshtein@2.0.6: {}

  fastq@1.17.1:
    dependencies:
      reusify: 1.0.4

  fecha@4.2.3: {}

  fflate@0.8.2: {}

  figures@3.2.0:
    dependencies:
      escape-string-regexp: 1.0.5

  file-entry-cache@6.0.1:
    dependencies:
      flat-cache: 3.2.0

  file-uri-to-path@1.0.0: {}

  fill-range@7.0.1:
    dependencies:
      to-regex-range: 5.0.1

  find-up@5.0.0:
    dependencies:
      locate-path: 6.0.0
      path-exists: 4.0.0

  flag-icons@7.2.1: {}

  flat-cache@3.2.0:
    dependencies:
      flatted: 3.2.9
      keyv: 4.5.4
      rimraf: 3.0.2

  flatted@3.2.9: {}

  fn.name@1.1.0: {}

  for-each@0.3.3:
    dependencies:
      is-callable: 1.2.7

  foreground-child@3.1.1:
    dependencies:
      cross-spawn: 7.0.3
      signal-exit: 4.1.0

  form-data@4.0.0:
    dependencies:
      asynckit: 0.4.0
      combined-stream: 1.0.8
      mime-types: 2.1.35

  fs-constants@1.0.0: {}

  fs-extra@10.1.0:
    dependencies:
      graceful-fs: 4.2.11
      jsonfile: 6.1.0
      universalify: 2.0.1

  fs-extra@11.2.0:
    dependencies:
      graceful-fs: 4.2.11
      jsonfile: 6.1.0
      universalify: 2.0.1

  fs-minipass@2.1.0:
    dependencies:
      minipass: 3.3.6

  fs.realpath@1.0.0: {}

  fsevents@2.3.3:
    optional: true

  function-bind@1.1.2: {}

  function.prototype.name@1.1.6:
    dependencies:
      call-bind: 1.0.7
      define-properties: 1.2.1
      es-abstract: 1.22.4
      functions-have-names: 1.2.3

  functions-have-names@1.2.3: {}

  gauge@3.0.2:
    dependencies:
      aproba: 2.0.0
      color-support: 1.1.3
      console-control-strings: 1.1.0
      has-unicode: 2.0.1
      object-assign: 4.1.1
      signal-exit: 3.0.7
      string-width: 4.2.3
      strip-ansi: 6.0.1
      wide-align: 1.1.5

  generate-function@2.3.1:
    dependencies:
      is-property: 1.0.2

  gensync@1.0.0-beta.2: {}

  get-caller-file@2.0.5: {}

  get-func-name@2.0.2: {}

  get-intrinsic@1.2.4:
    dependencies:
      es-errors: 1.3.0
      function-bind: 1.1.2
      has-proto: 1.0.1
      has-symbols: 1.0.3
      hasown: 2.0.1

  get-nonce@1.0.1: {}

  get-stream@6.0.1: {}

  get-stream@8.0.1: {}

  get-symbol-description@1.0.2:
    dependencies:
      call-bind: 1.0.7
      es-errors: 1.3.0
      get-intrinsic: 1.2.4

  get-tsconfig@4.7.5:
    dependencies:
      resolve-pkg-maps: 1.0.0

  get-uri@6.0.3:
    dependencies:
      basic-ftp: 5.0.4
      data-uri-to-buffer: 6.0.2
      debug: 4.3.4
      fs-extra: 11.2.0
    transitivePeerDependencies:
      - supports-color

  github-from-package@0.0.0: {}

  glob-parent@5.1.2:
    dependencies:
      is-glob: 4.0.3

  glob-parent@6.0.2:
    dependencies:
      is-glob: 4.0.3

  glob-to-regexp@0.4.1: {}

  glob@10.3.10:
    dependencies:
      foreground-child: 3.1.1
      jackspeak: 2.3.6
      minimatch: 9.0.4
      minipass: 7.0.4
      path-scurry: 1.11.0

  glob@10.3.15:
    dependencies:
      foreground-child: 3.1.1
      jackspeak: 2.3.6
      minimatch: 9.0.4
      minipass: 7.0.4
      path-scurry: 1.11.0

  glob@7.2.3:
    dependencies:
      fs.realpath: 1.0.0
      inflight: 1.0.6
      inherits: 2.0.4
      minimatch: 3.1.2
      once: 1.4.0
      path-is-absolute: 1.0.1

  glob@8.1.0:
    dependencies:
      fs.realpath: 1.0.0
      inflight: 1.0.6
      inherits: 2.0.4
      minimatch: 5.1.6
      once: 1.4.0

  global@4.4.0:
    dependencies:
      min-document: 2.19.0
      process: 0.11.10

  globals@11.12.0: {}

  globals@13.24.0:
    dependencies:
      type-fest: 0.20.2

  globalthis@1.0.3:
    dependencies:
      define-properties: 1.2.1

  globby@10.0.2:
    dependencies:
      '@types/glob': 7.2.0
      array-union: 2.1.0
      dir-glob: 3.0.1
      fast-glob: 3.3.2
      glob: 7.2.3
      ignore: 5.3.1
      merge2: 1.4.1
      slash: 3.0.0

  globby@11.1.0:
    dependencies:
      array-union: 2.1.0
      dir-glob: 3.0.1
      fast-glob: 3.3.2
      ignore: 5.3.1
      merge2: 1.4.1
      slash: 3.0.0

  globrex@0.1.2: {}

  gopd@1.0.1:
    dependencies:
      get-intrinsic: 1.2.4

  graceful-fs@4.2.11: {}

  gradient-string@2.0.2:
    dependencies:
      chalk: 4.1.2
      tinygradient: 1.1.5

  graphemer@1.4.0: {}

  handlebars@4.7.8:
    dependencies:
      minimist: 1.2.8
      neo-async: 2.6.2
      source-map: 0.6.1
      wordwrap: 1.0.0
    optionalDependencies:
      uglify-js: 3.17.4

  hanji@0.0.5:
    dependencies:
      lodash.throttle: 4.1.1
      sisteransi: 1.0.5

  has-bigints@1.0.2: {}

  has-flag@3.0.0: {}

  has-flag@4.0.0: {}

  has-property-descriptors@1.0.2:
    dependencies:
      es-define-property: 1.0.0

  has-proto@1.0.1: {}

  has-symbols@1.0.3: {}

  has-tostringtag@1.0.2:
    dependencies:
      has-symbols: 1.0.3

  has-unicode@2.0.1: {}

  hasown@2.0.1:
    dependencies:
      function-bind: 1.1.2

  header-case@1.0.1:
    dependencies:
      no-case: 2.3.2
      upper-case: 1.1.3

  heap@0.2.7: {}

  html-encoding-sniffer@4.0.0:
    dependencies:
      whatwg-encoding: 3.1.1

  html-escaper@2.0.2: {}

  http-proxy-agent@7.0.2:
    dependencies:
      agent-base: 7.1.0
      debug: 4.3.4
    transitivePeerDependencies:
      - supports-color

  https-proxy-agent@5.0.1:
    dependencies:
      agent-base: 6.0.2
      debug: 4.3.4
    transitivePeerDependencies:
      - supports-color

  https-proxy-agent@7.0.4:
    dependencies:
      agent-base: 7.1.0
      debug: 4.3.4
    transitivePeerDependencies:
      - supports-color

  human-signals@2.1.0: {}

  human-signals@5.0.0: {}

  iconv-lite@0.4.24:
    dependencies:
      safer-buffer: 2.1.2

  iconv-lite@0.6.3:
    dependencies:
      safer-buffer: 2.1.2

  ieee754@1.2.1: {}

  ignore@5.3.1: {}

  immutable@4.3.5: {}

  import-fresh@3.3.0:
    dependencies:
      parent-module: 1.0.1
      resolve-from: 4.0.0

  imurmurhash@0.1.4: {}

  indent-string@4.0.0: {}

  individual@2.0.0: {}

  inflight@1.0.6:
    dependencies:
      once: 1.4.0
      wrappy: 1.0.2

  inherits@2.0.4: {}

  ini@1.3.8: {}

  inquirer@7.3.3:
    dependencies:
      ansi-escapes: 4.3.2
      chalk: 4.1.2
      cli-cursor: 3.1.0
      cli-width: 3.0.0
      external-editor: 3.1.0
      figures: 3.2.0
      lodash: 4.17.21
      mute-stream: 0.0.8
      run-async: 2.4.1
      rxjs: 6.6.7
      string-width: 4.2.3
      strip-ansi: 6.0.1
      through: 2.3.8

  inquirer@8.2.6:
    dependencies:
      ansi-escapes: 4.3.2
      chalk: 4.1.2
      cli-cursor: 3.1.0
      cli-width: 3.0.0
      external-editor: 3.1.0
      figures: 3.2.0
      lodash: 4.17.21
      mute-stream: 0.0.8
      ora: 5.4.1
      run-async: 2.4.1
      rxjs: 7.8.1
      string-width: 4.2.3
      strip-ansi: 6.0.1
      through: 2.3.8
      wrap-ansi: 6.2.0

  internal-slot@1.0.7:
    dependencies:
      es-errors: 1.3.0
      hasown: 2.0.1
      side-channel: 1.0.5

  international-types@0.8.1: {}

  invariant@2.2.4:
    dependencies:
      loose-envify: 1.4.0

  ioredis@5.4.1:
    dependencies:
      '@ioredis/commands': 1.2.0
      cluster-key-slot: 1.1.2
      debug: 4.3.4
      denque: 2.1.0
      lodash.defaults: 4.2.0
      lodash.isarguments: 3.1.0
      redis-errors: 1.2.0
      redis-parser: 3.0.0
      standard-as-callback: 2.1.0
    transitivePeerDependencies:
      - supports-color

  ip-address@9.0.5:
    dependencies:
      jsbn: 1.1.0
      sprintf-js: 1.1.3

  is-array-buffer@3.0.4:
    dependencies:
      call-bind: 1.0.7
      get-intrinsic: 1.2.4

  is-arrayish@0.3.2: {}

  is-async-function@2.0.0:
    dependencies:
      has-tostringtag: 1.0.2

  is-bigint@1.0.4:
    dependencies:
      has-bigints: 1.0.2

  is-binary-path@2.1.0:
    dependencies:
      binary-extensions: 2.2.0

  is-boolean-object@1.1.2:
    dependencies:
      call-bind: 1.0.7
      has-tostringtag: 1.0.2

  is-callable@1.2.7: {}

  is-core-module@2.13.1:
    dependencies:
      hasown: 2.0.1

  is-date-object@1.0.5:
    dependencies:
      has-tostringtag: 1.0.2

  is-extendable@1.0.1:
    dependencies:
      is-plain-object: 2.0.4

  is-extglob@2.1.1: {}

  is-finalizationregistry@1.0.2:
    dependencies:
      call-bind: 1.0.7

  is-fullwidth-code-point@3.0.0: {}

  is-function@1.0.2: {}

  is-generator-function@1.0.10:
    dependencies:
      has-tostringtag: 1.0.2

  is-glob@4.0.3:
    dependencies:
      is-extglob: 2.1.1

  is-interactive@1.0.0: {}

  is-lower-case@1.1.3:
    dependencies:
      lower-case: 1.1.4

  is-map@2.0.2: {}

  is-negative-zero@2.0.2: {}

  is-number-object@1.0.7:
    dependencies:
      has-tostringtag: 1.0.2

  is-number@7.0.0: {}

  is-path-cwd@2.2.0: {}

  is-path-inside@3.0.3: {}

  is-plain-object@2.0.4:
    dependencies:
      isobject: 3.0.1

  is-potential-custom-element-name@1.0.1: {}

  is-promise@2.2.2: {}

  is-property@1.0.2: {}

  is-regex@1.1.4:
    dependencies:
      call-bind: 1.0.7
      has-tostringtag: 1.0.2

  is-set@2.0.2: {}

  is-shared-array-buffer@1.0.2:
    dependencies:
      call-bind: 1.0.7

  is-stream@2.0.1: {}

  is-stream@3.0.0: {}

  is-string@1.0.7:
    dependencies:
      has-tostringtag: 1.0.2

  is-symbol@1.0.4:
    dependencies:
      has-symbols: 1.0.3

  is-typed-array@1.1.13:
    dependencies:
      which-typed-array: 1.1.14

  is-unicode-supported@0.1.0: {}

  is-upper-case@1.1.2:
    dependencies:
      upper-case: 1.1.3

  is-weakmap@2.0.1: {}

  is-weakref@1.0.2:
    dependencies:
      call-bind: 1.0.7

  is-weakset@2.0.2:
    dependencies:
      call-bind: 1.0.7
      get-intrinsic: 1.2.4

  is-what@4.1.16: {}

  isarray@2.0.5: {}

  isbinaryfile@4.0.10: {}

  isexe@2.0.0: {}

  isobject@3.0.1: {}

  istanbul-lib-coverage@3.2.2: {}

  istanbul-lib-report@3.0.1:
    dependencies:
      istanbul-lib-coverage: 3.2.2
      make-dir: 4.0.0
      supports-color: 7.2.0

  istanbul-lib-source-maps@5.0.4:
    dependencies:
      '@jridgewell/trace-mapping': 0.3.25
      debug: 4.3.4
      istanbul-lib-coverage: 3.2.2
    transitivePeerDependencies:
      - supports-color

  istanbul-reports@3.1.6:
    dependencies:
      html-escaper: 2.0.2
      istanbul-lib-report: 3.0.1

  iterator.prototype@1.1.2:
    dependencies:
      define-properties: 1.2.1
      get-intrinsic: 1.2.4
      has-symbols: 1.0.3
      reflect.getprototypeof: 1.0.5
      set-function-name: 2.0.1

  jackspeak@2.3.6:
    dependencies:
      '@isaacs/cliui': 8.0.2
    optionalDependencies:
      '@pkgjs/parseargs': 0.11.0

  jest-worker@27.5.1:
    dependencies:
      '@types/node': 20.12.12
      merge-stream: 2.0.0
      supports-color: 8.1.1

  jose@5.2.2: {}

  jotai@2.8.0(@types/react@18.3.2)(react@18.3.1):
    optionalDependencies:
      '@types/react': 18.3.2
      react: 18.3.1

  js-tokens@4.0.0: {}

  js-tokens@8.0.3: {}

  js-yaml@4.1.0:
    dependencies:
      argparse: 2.0.1

  jsbn@1.1.0: {}

  jsdom@24.0.0:
    dependencies:
      cssstyle: 4.0.1
      data-urls: 5.0.0
      decimal.js: 10.4.3
      form-data: 4.0.0
      html-encoding-sniffer: 4.0.0
      http-proxy-agent: 7.0.2
      https-proxy-agent: 7.0.4
      is-potential-custom-element-name: 1.0.1
      nwsapi: 2.2.7
      parse5: 7.1.2
      rrweb-cssom: 0.6.0
      saxes: 6.0.0
      symbol-tree: 3.2.4
      tough-cookie: 4.1.3
      w3c-xmlserializer: 5.0.0
      webidl-conversions: 7.0.0
      whatwg-encoding: 3.1.1
      whatwg-mimetype: 4.0.0
      whatwg-url: 14.0.0
      ws: 8.17.0
      xml-name-validator: 5.0.0
    transitivePeerDependencies:
      - bufferutil
      - supports-color
      - utf-8-validate

  jsesc@2.5.2: {}

  json-buffer@3.0.1: {}

  json-diff@0.9.0:
    dependencies:
      cli-color: 2.0.3
      difflib: 0.2.4
      dreamopt: 0.8.0

  json-parse-even-better-errors@2.3.1: {}

  json-schema-traverse@0.4.1: {}

  json-stable-stringify-without-jsonify@1.0.1: {}

  json5@1.0.2:
    dependencies:
      minimist: 1.2.8

  json5@2.2.3: {}

  jsonc-parser@3.2.1: {}

  jsonfile@6.1.0:
    dependencies:
      universalify: 2.0.1
    optionalDependencies:
      graceful-fs: 4.2.11

  jsx-ast-utils@3.3.5:
    dependencies:
      array-includes: 3.1.7
      array.prototype.flat: 1.3.2
      object.assign: 4.1.5
      object.values: 1.1.7

  keycode@2.2.0: {}

  keygrip@1.1.0:
    dependencies:
      tsscmp: 1.0.6

  keyv@4.5.4:
    dependencies:
      json-buffer: 3.0.1

  klona@2.0.6: {}

  kuler@2.0.0: {}

  language-subtag-registry@0.3.22: {}

  language-tags@1.0.9:
    dependencies:
      language-subtag-registry: 0.3.22

  levn@0.4.1:
    dependencies:
      prelude-ls: 1.2.1
      type-check: 0.4.0

  linkify-it@5.0.0:
    dependencies:
      uc.micro: 2.1.0

  linkifyjs@4.1.3: {}

  loader-runner@4.3.0: {}

  loader-utils@2.0.4:
    dependencies:
      big.js: 5.2.2
      emojis-list: 3.0.0
      json5: 2.2.3

  local-pkg@0.5.0:
    dependencies:
      mlly: 1.5.0
      pkg-types: 1.0.3

  locate-path@6.0.0:
    dependencies:
      p-locate: 5.0.0

  lodash.defaults@4.2.0: {}

  lodash.get@4.4.2: {}

  lodash.isarguments@3.1.0: {}

  lodash.merge@4.6.2: {}

  lodash.throttle@4.1.1: {}

  lodash@4.17.21: {}

  log-symbols@3.0.0:
    dependencies:
      chalk: 2.4.2

  log-symbols@4.1.0:
    dependencies:
      chalk: 4.1.2
      is-unicode-supported: 0.1.0

  logform@2.6.0:
    dependencies:
      '@colors/colors': 1.6.0
      '@types/triple-beam': 1.3.5
      fecha: 4.2.3
      ms: 2.1.3
      safe-stable-stringify: 2.4.3
      triple-beam: 1.4.1

  long@5.2.3: {}

  loose-envify@1.4.0:
    dependencies:
      js-tokens: 4.0.0

  loupe@2.3.7:
    dependencies:
      get-func-name: 2.0.2

  lower-case-first@1.0.2:
    dependencies:
      lower-case: 1.1.4

  lower-case@1.1.4: {}

  lru-cache@10.2.0: {}

  lru-cache@5.1.1:
    dependencies:
      yallist: 3.1.1

  lru-cache@6.0.0:
    dependencies:
      yallist: 4.0.0

  lru-cache@7.18.3: {}

  lru-cache@8.0.5: {}

  lru-queue@0.1.0:
    dependencies:
      es5-ext: 0.10.62

  m3u8-parser@7.1.0:
    dependencies:
      '@babel/runtime': 7.23.9
      '@videojs/vhs-utils': 3.0.5
      global: 4.4.0

  magic-string@0.30.7:
    dependencies:
      '@jridgewell/sourcemap-codec': 1.4.15

  magicast@0.3.3:
    dependencies:
      '@babel/parser': 7.24.0
      '@babel/types': 7.24.0
      source-map-js: 1.2.0

  make-dir@3.1.0:
    dependencies:
      semver: 6.3.1

  make-dir@4.0.0:
    dependencies:
      semver: 7.6.0

  make-error@1.3.6: {}

  mantine-react-table@2.0.0-beta.3(@mantine/core@7.9.2(@mantine/hooks@7.9.2(react@18.3.1))(@types/react@18.3.2)(react-dom@18.3.1(react@18.3.1))(react@18.3.1))(@mantine/dates@7.9.2(@mantine/core@7.9.2(@mantine/hooks@7.9.2(react@18.3.1))(@types/react@18.3.2)(react-dom@18.3.1(react@18.3.1))(react@18.3.1))(@mantine/hooks@7.9.2(react@18.3.1))(dayjs@1.11.11)(react-dom@18.3.1(react@18.3.1))(react@18.3.1))(@mantine/hooks@7.9.2(react@18.3.1))(@tabler/icons-react@3.4.0(react@18.3.1))(clsx@2.1.1)(dayjs@1.11.11)(react-dom@18.3.1(react@18.3.1))(react@18.3.1):
    dependencies:
      '@mantine/core': 7.9.2(@mantine/hooks@7.9.2(react@18.3.1))(@types/react@18.3.2)(react-dom@18.3.1(react@18.3.1))(react@18.3.1)
      '@mantine/dates': 7.9.2(@mantine/core@7.9.2(@mantine/hooks@7.9.2(react@18.3.1))(@types/react@18.3.2)(react-dom@18.3.1(react@18.3.1))(react@18.3.1))(@mantine/hooks@7.9.2(react@18.3.1))(dayjs@1.11.11)(react-dom@18.3.1(react@18.3.1))(react@18.3.1)
      '@mantine/hooks': 7.9.2(react@18.3.1)
      '@tabler/icons-react': 3.4.0(react@18.3.1)
      '@tanstack/match-sorter-utils': 8.15.1
      '@tanstack/react-table': 8.16.0(react-dom@18.3.1(react@18.3.1))(react@18.3.1)
      '@tanstack/react-virtual': 3.5.0(react-dom@18.3.1(react@18.3.1))(react@18.3.1)
      clsx: 2.1.1
      dayjs: 1.11.11
      react: 18.3.1
      react-dom: 18.3.1(react@18.3.1)

  markdown-it@14.0.0:
    dependencies:
      argparse: 2.0.1
      entities: 4.5.0
      linkify-it: 5.0.0
      mdurl: 2.0.0
      punycode.js: 2.3.1
      uc.micro: 2.1.0

  mdurl@2.0.0: {}

  memoizee@0.4.15:
    dependencies:
      d: 1.0.1
      es5-ext: 0.10.62
      es6-weak-map: 2.0.3
      event-emitter: 0.3.5
      is-promise: 2.2.2
      lru-queue: 0.1.0
      next-tick: 1.1.0
      timers-ext: 0.1.7

  merge-stream@2.0.0: {}

  merge2@1.4.1: {}

  micromatch@4.0.5:
    dependencies:
      braces: 3.0.2
      picomatch: 2.3.1

  mime-db@1.52.0: {}

  mime-types@2.1.35:
    dependencies:
      mime-db: 1.52.0

  mimic-fn@2.1.0: {}

  mimic-fn@4.0.0: {}

  mimic-response@3.1.0: {}

  min-document@2.19.0:
    dependencies:
      dom-walk: 0.1.2

  minimatch@3.1.2:
    dependencies:
      brace-expansion: 1.1.11

  minimatch@5.1.6:
    dependencies:
      brace-expansion: 2.0.1

  minimatch@9.0.4:
    dependencies:
      brace-expansion: 2.0.1

  minimist@1.2.8: {}

  minipass@3.3.6:
    dependencies:
      yallist: 4.0.0

  minipass@5.0.0: {}

  minipass@7.0.4: {}

  minizlib@2.1.2:
    dependencies:
      minipass: 3.3.6
      yallist: 4.0.0

  mkdirp-classic@0.5.3: {}

  mkdirp@0.5.6:
    dependencies:
      minimist: 1.2.8

  mkdirp@1.0.4: {}

  mlly@1.5.0:
    dependencies:
      acorn: 8.11.3
      pathe: 1.1.2
      pkg-types: 1.0.3
      ufo: 1.4.0

  mpd-parser@1.3.0:
    dependencies:
      '@babel/runtime': 7.23.9
      '@videojs/vhs-utils': 4.0.0
      '@xmldom/xmldom': 0.8.10
      global: 4.4.0

  mrmime@2.0.0: {}

  ms@2.1.2: {}

  ms@2.1.3: {}

  mute-stream@0.0.8: {}

  mux.js@7.0.3:
    dependencies:
      '@babel/runtime': 7.23.9
      global: 4.4.0

  mysql2@3.9.7:
    dependencies:
      denque: 2.1.0
      generate-function: 2.3.1
      iconv-lite: 0.6.3
      long: 5.2.3
      lru-cache: 8.0.5
      named-placeholders: 1.1.3
      seq-queue: 0.0.5
      sqlstring: 2.3.3

  named-placeholders@1.1.3:
    dependencies:
      lru-cache: 7.18.3

  nan@2.19.0:
    optional: true

  nanoid@3.3.7: {}

  napi-build-utils@1.0.2: {}

  natural-compare@1.4.0: {}

  neo-async@2.6.2: {}

  netmask@2.0.2: {}

  next-auth@5.0.0-beta.18(next@14.2.3(@babel/core@7.23.9)(react-dom@18.3.1(react@18.3.1))(react@18.3.1)(sass@1.77.2))(react@18.3.1):
    dependencies:
      '@auth/core': 0.31.0
      next: 14.2.3(@babel/core@7.23.9)(react-dom@18.3.1(react@18.3.1))(react@18.3.1)(sass@1.77.2)
      react: 18.3.1

  next-international@1.2.4:
    dependencies:
      client-only: 0.0.1
      international-types: 0.8.1
      server-only: 0.0.1

  next-tick@1.1.0: {}

  next@14.2.3(@babel/core@7.23.9)(react-dom@18.3.1(react@18.3.1))(react@18.3.1)(sass@1.77.2):
    dependencies:
      '@next/env': 14.2.3
      '@swc/helpers': 0.5.5
      busboy: 1.6.0
      caniuse-lite: 1.0.30001587
      graceful-fs: 4.2.11
      postcss: 8.4.31
      react: 18.3.1
      react-dom: 18.3.1(react@18.3.1)
      styled-jsx: 5.1.1(@babel/core@7.23.9)(react@18.3.1)
    optionalDependencies:
      '@next/swc-darwin-arm64': 14.2.3
      '@next/swc-darwin-x64': 14.2.3
      '@next/swc-linux-arm64-gnu': 14.2.3
      '@next/swc-linux-arm64-musl': 14.2.3
      '@next/swc-linux-x64-gnu': 14.2.3
      '@next/swc-linux-x64-musl': 14.2.3
      '@next/swc-win32-arm64-msvc': 14.2.3
      '@next/swc-win32-ia32-msvc': 14.2.3
      '@next/swc-win32-x64-msvc': 14.2.3
      sass: 1.77.2
    transitivePeerDependencies:
      - '@babel/core'
      - babel-plugin-macros

  no-case@2.3.2:
    dependencies:
      lower-case: 1.1.4

  node-abi@3.54.0:
    dependencies:
      semver: 7.6.0

  node-addon-api@5.1.0: {}

  node-cron@3.0.3:
    dependencies:
      uuid: 8.3.2

  node-fetch@2.7.0:
    dependencies:
      whatwg-url: 5.0.0

  node-loader@2.0.0(webpack@5.91.0):
    dependencies:
      loader-utils: 2.0.4
      webpack: 5.91.0

  node-plop@0.26.3:
    dependencies:
      '@babel/runtime-corejs3': 7.23.9
      '@types/inquirer': 6.5.0
      change-case: 3.1.0
      del: 5.1.0
      globby: 10.0.2
      handlebars: 4.7.8
      inquirer: 7.3.3
      isbinaryfile: 4.0.10
      lodash.get: 4.4.2
      mkdirp: 0.5.6
      resolve: 1.22.8

  node-releases@2.0.14: {}

  nopt@5.0.0:
    dependencies:
      abbrev: 1.1.1

  normalize-path@3.0.0: {}

  npm-run-path@4.0.1:
    dependencies:
      path-key: 3.1.1

  npm-run-path@5.2.0:
    dependencies:
      path-key: 4.0.0

  npmlog@5.0.1:
    dependencies:
      are-we-there-yet: 2.0.0
      console-control-strings: 1.1.0
      gauge: 3.0.2
      set-blocking: 2.0.0

  nwsapi@2.2.7: {}

  oauth4webapi@2.10.3: {}

  object-assign@4.1.1: {}

  object-inspect@1.13.1: {}

  object-keys@1.1.1: {}

  object.assign@4.1.5:
    dependencies:
      call-bind: 1.0.7
      define-properties: 1.2.1
      has-symbols: 1.0.3
      object-keys: 1.1.1

  object.entries@1.1.7:
    dependencies:
      call-bind: 1.0.7
      define-properties: 1.2.1
      es-abstract: 1.22.4

  object.fromentries@2.0.7:
    dependencies:
      call-bind: 1.0.7
      define-properties: 1.2.1
      es-abstract: 1.22.4

  object.groupby@1.0.2:
    dependencies:
      array.prototype.filter: 1.0.3
      call-bind: 1.0.7
      define-properties: 1.2.1
      es-abstract: 1.22.4
      es-errors: 1.3.0

  object.hasown@1.1.3:
    dependencies:
      define-properties: 1.2.1
      es-abstract: 1.22.4

  object.omit@3.0.0:
    dependencies:
      is-extendable: 1.0.1

  object.pick@1.3.0:
    dependencies:
      isobject: 3.0.1

  object.values@1.1.7:
    dependencies:
      call-bind: 1.0.7
      define-properties: 1.2.1
      es-abstract: 1.22.4

  once@1.4.0:
    dependencies:
      wrappy: 1.0.2

  one-time@1.0.0:
    dependencies:
      fn.name: 1.1.0

  onetime@5.1.2:
    dependencies:
      mimic-fn: 2.1.0

  onetime@6.0.0:
    dependencies:
      mimic-fn: 4.0.0

  optionator@0.9.3:
    dependencies:
      '@aashutoshrathi/word-wrap': 1.2.6
      deep-is: 0.1.4
      fast-levenshtein: 2.0.6
      levn: 0.4.1
      prelude-ls: 1.2.1
      type-check: 0.4.0

  ora@4.1.1:
    dependencies:
      chalk: 3.0.0
      cli-cursor: 3.1.0
      cli-spinners: 2.9.2
      is-interactive: 1.0.0
      log-symbols: 3.0.0
      mute-stream: 0.0.8
      strip-ansi: 6.0.1
      wcwidth: 1.0.1

  ora@5.4.1:
    dependencies:
      bl: 4.1.0
      chalk: 4.1.2
      cli-cursor: 3.1.0
      cli-spinners: 2.9.2
      is-interactive: 1.0.0
      is-unicode-supported: 0.1.0
      log-symbols: 4.1.0
      strip-ansi: 6.0.1
      wcwidth: 1.0.1

  orderedmap@2.1.1: {}

  os-tmpdir@1.0.2: {}

  p-limit@3.1.0:
    dependencies:
      yocto-queue: 0.1.0

  p-limit@5.0.0:
    dependencies:
      yocto-queue: 1.0.0

  p-locate@5.0.0:
    dependencies:
      p-limit: 3.1.0

  p-map@3.0.0:
    dependencies:
      aggregate-error: 3.1.0

  pac-proxy-agent@7.0.1:
    dependencies:
      '@tootallnate/quickjs-emscripten': 0.23.0
      agent-base: 7.1.0
      debug: 4.3.4
      get-uri: 6.0.3
      http-proxy-agent: 7.0.2
      https-proxy-agent: 7.0.4
      pac-resolver: 7.0.1
      socks-proxy-agent: 8.0.2
    transitivePeerDependencies:
      - supports-color

  pac-resolver@7.0.1:
    dependencies:
      degenerator: 5.0.1
      netmask: 2.0.2

  param-case@2.1.1:
    dependencies:
      no-case: 2.3.2

  parent-module@1.0.1:
    dependencies:
      callsites: 3.1.0

  parse5@7.1.2:
    dependencies:
      entities: 4.5.0

  pascal-case@2.0.1:
    dependencies:
      camel-case: 3.0.0
      upper-case-first: 1.1.2

  path-case@2.1.1:
    dependencies:
      no-case: 2.3.2

  path-exists@4.0.0: {}

  path-is-absolute@1.0.1: {}

  path-key@3.1.1: {}

  path-key@4.0.0: {}

  path-parse@1.0.7: {}

  path-scurry@1.11.0:
    dependencies:
      lru-cache: 10.2.0
      minipass: 7.0.4

  path-type@4.0.0: {}

  pathe@1.1.2: {}

  pathval@1.1.1: {}

  picocolors@1.0.0: {}

  picomatch@2.3.1: {}

  pkcs7@1.0.4:
    dependencies:
      '@babel/runtime': 7.23.9

  pkg-types@1.0.3:
    dependencies:
      jsonc-parser: 3.2.1
      mlly: 1.5.0
      pathe: 1.1.2

  postcss-js@4.0.1(postcss@8.4.38):
    dependencies:
      camelcase-css: 2.0.1
      postcss: 8.4.38

  postcss-mixins@9.0.4(postcss@8.4.38):
    dependencies:
      fast-glob: 3.3.2
      postcss: 8.4.38
      postcss-js: 4.0.1(postcss@8.4.38)
      postcss-simple-vars: 7.0.1(postcss@8.4.38)
      sugarss: 4.0.1(postcss@8.4.38)

  postcss-nested@6.0.1(postcss@8.4.38):
    dependencies:
      postcss: 8.4.38
      postcss-selector-parser: 6.0.15

  postcss-preset-mantine@1.15.0(postcss@8.4.38):
    dependencies:
      postcss: 8.4.38
      postcss-mixins: 9.0.4(postcss@8.4.38)
      postcss-nested: 6.0.1(postcss@8.4.38)

  postcss-selector-parser@6.0.15:
    dependencies:
      cssesc: 3.0.0
      util-deprecate: 1.0.2

  postcss-simple-vars@7.0.1(postcss@8.4.38):
    dependencies:
      postcss: 8.4.38

  postcss@8.4.31:
    dependencies:
      nanoid: 3.3.7
      picocolors: 1.0.0
      source-map-js: 1.2.0

  postcss@8.4.38:
    dependencies:
      nanoid: 3.3.7
      picocolors: 1.0.0
      source-map-js: 1.2.0

  preact-render-to-string@5.2.3(preact@10.11.3):
    dependencies:
      preact: 10.11.3
      pretty-format: 3.8.0

  preact@10.11.3: {}

  prebuild-install@7.1.1:
    dependencies:
      detect-libc: 2.0.2
      expand-template: 2.0.3
      github-from-package: 0.0.0
      minimist: 1.2.8
      mkdirp-classic: 0.5.3
      napi-build-utils: 1.0.2
      node-abi: 3.54.0
      pump: 3.0.0
      rc: 1.2.8
      simple-get: 4.0.1
      tar-fs: 2.1.1
      tunnel-agent: 0.6.0

  prelude-ls@1.2.1: {}

  prettier@3.2.5: {}

  pretty-format@29.7.0:
    dependencies:
      '@jest/schemas': 29.6.3
      ansi-styles: 5.2.0
      react-is: 18.2.0

  pretty-format@3.8.0: {}

  prismjs@1.29.0: {}

  process@0.11.10: {}

  prop-types@15.8.1:
    dependencies:
      loose-envify: 1.4.0
      object-assign: 4.1.1
      react-is: 16.13.1

  prosemirror-changeset@2.2.1:
    dependencies:
      prosemirror-transform: 1.8.0

  prosemirror-collab@1.3.1:
    dependencies:
      prosemirror-state: 1.4.3

  prosemirror-commands@1.5.2:
    dependencies:
      prosemirror-model: 1.19.4
      prosemirror-state: 1.4.3
      prosemirror-transform: 1.8.0

  prosemirror-dropcursor@1.8.1:
    dependencies:
      prosemirror-state: 1.4.3
      prosemirror-transform: 1.8.0
      prosemirror-view: 1.33.1

  prosemirror-gapcursor@1.3.2:
    dependencies:
      prosemirror-keymap: 1.2.2
      prosemirror-model: 1.19.4
      prosemirror-state: 1.4.3
      prosemirror-view: 1.33.1

  prosemirror-history@1.3.2:
    dependencies:
      prosemirror-state: 1.4.3
      prosemirror-transform: 1.8.0
      prosemirror-view: 1.33.1
      rope-sequence: 1.3.4

  prosemirror-inputrules@1.4.0:
    dependencies:
      prosemirror-state: 1.4.3
      prosemirror-transform: 1.8.0

  prosemirror-keymap@1.2.2:
    dependencies:
      prosemirror-state: 1.4.3
      w3c-keyname: 2.2.8

  prosemirror-markdown@1.12.0:
    dependencies:
      markdown-it: 14.0.0
      prosemirror-model: 1.19.4

  prosemirror-menu@1.2.4:
    dependencies:
      crelt: 1.0.6
      prosemirror-commands: 1.5.2
      prosemirror-history: 1.3.2
      prosemirror-state: 1.4.3

  prosemirror-model@1.19.4:
    dependencies:
      orderedmap: 2.1.1

  prosemirror-schema-basic@1.2.2:
    dependencies:
      prosemirror-model: 1.19.4

  prosemirror-schema-list@1.3.0:
    dependencies:
      prosemirror-model: 1.19.4
      prosemirror-state: 1.4.3
      prosemirror-transform: 1.8.0

  prosemirror-state@1.4.3:
    dependencies:
      prosemirror-model: 1.19.4
      prosemirror-transform: 1.8.0
      prosemirror-view: 1.33.1

  prosemirror-tables@1.3.7:
    dependencies:
      prosemirror-keymap: 1.2.2
      prosemirror-model: 1.19.4
      prosemirror-state: 1.4.3
      prosemirror-transform: 1.8.0
      prosemirror-view: 1.33.1

  prosemirror-trailing-node@2.0.7(prosemirror-model@1.19.4)(prosemirror-state@1.4.3)(prosemirror-view@1.33.1):
    dependencies:
      '@remirror/core-constants': 2.0.2
      '@remirror/core-helpers': 3.0.0
      escape-string-regexp: 4.0.0
      prosemirror-model: 1.19.4
      prosemirror-state: 1.4.3
      prosemirror-view: 1.33.1

  prosemirror-transform@1.8.0:
    dependencies:
      prosemirror-model: 1.19.4

  prosemirror-view@1.33.1:
    dependencies:
      prosemirror-model: 1.19.4
      prosemirror-state: 1.4.3
      prosemirror-transform: 1.8.0

  proxy-agent@6.4.0:
    dependencies:
      agent-base: 7.1.0
      debug: 4.3.4
      http-proxy-agent: 7.0.2
      https-proxy-agent: 7.0.4
      lru-cache: 7.18.3
      pac-proxy-agent: 7.0.1
      proxy-from-env: 1.1.0
      socks-proxy-agent: 8.0.2
    transitivePeerDependencies:
      - supports-color

  proxy-from-env@1.1.0: {}

  psl@1.9.0: {}

  pump@3.0.0:
    dependencies:
      end-of-stream: 1.4.4
      once: 1.4.0

  punycode.js@2.3.1: {}

  punycode@2.3.1: {}

  querystringify@2.2.0: {}

  queue-microtask@1.2.3: {}

  randombytes@2.1.0:
    dependencies:
      safe-buffer: 5.2.1

  rc@1.2.8:
    dependencies:
      deep-extend: 0.6.0
      ini: 1.3.8
      minimist: 1.2.8
      strip-json-comments: 2.0.1

  react-dom@18.3.1(react@18.3.1):
    dependencies:
      loose-envify: 1.4.0
      react: 18.3.1
      scheduler: 0.23.2

  react-is@16.13.1: {}

  react-is@18.2.0: {}

  react-number-format@5.3.1(react-dom@18.3.1(react@18.3.1))(react@18.3.1):
    dependencies:
      prop-types: 15.8.1
      react: 18.3.1
      react-dom: 18.3.1(react@18.3.1)

  react-refresh@0.14.0: {}

  react-remove-scroll-bar@2.3.4(@types/react@18.3.2)(react@18.3.1):
    dependencies:
      react: 18.3.1
      react-style-singleton: 2.2.1(@types/react@18.3.2)(react@18.3.1)
      tslib: 2.6.2
    optionalDependencies:
      '@types/react': 18.3.2

  react-remove-scroll@2.5.7(@types/react@18.3.2)(react@18.3.1):
    dependencies:
      react: 18.3.1
      react-remove-scroll-bar: 2.3.4(@types/react@18.3.2)(react@18.3.1)
      react-style-singleton: 2.2.1(@types/react@18.3.2)(react@18.3.1)
      tslib: 2.6.2
      use-callback-ref: 1.3.1(@types/react@18.3.2)(react@18.3.1)
      use-sidecar: 1.1.2(@types/react@18.3.2)(react@18.3.1)
    optionalDependencies:
      '@types/react': 18.3.2

  react-simple-code-editor@0.13.1(react-dom@18.3.1(react@18.3.1))(react@18.3.1):
    dependencies:
      react: 18.3.1
      react-dom: 18.3.1(react@18.3.1)

  react-style-singleton@2.2.1(@types/react@18.3.2)(react@18.3.1):
    dependencies:
      get-nonce: 1.0.1
      invariant: 2.2.4
      react: 18.3.1
      tslib: 2.6.2
    optionalDependencies:
      '@types/react': 18.3.2

  react-textarea-autosize@8.5.3(@types/react@18.3.2)(react@18.3.1):
    dependencies:
      '@babel/runtime': 7.23.9
      react: 18.3.1
      use-composed-ref: 1.3.0(react@18.3.1)
      use-latest: 1.2.1(@types/react@18.3.2)(react@18.3.1)
    transitivePeerDependencies:
      - '@types/react'

  react-transition-group@4.4.5(react-dom@18.3.1(react@18.3.1))(react@18.3.1):
    dependencies:
      '@babel/runtime': 7.23.9
      dom-helpers: 5.2.1
      loose-envify: 1.4.0
      prop-types: 15.8.1
      react: 18.3.1
      react-dom: 18.3.1(react@18.3.1)

  react@18.3.1:
    dependencies:
      loose-envify: 1.4.0

  readable-stream@3.6.2:
    dependencies:
      inherits: 2.0.4
      string_decoder: 1.3.0
      util-deprecate: 1.0.2

  readdirp@3.6.0:
    dependencies:
      picomatch: 2.3.1

  redis-errors@1.2.0: {}

  redis-parser@3.0.0:
    dependencies:
      redis-errors: 1.2.0

  reflect.getprototypeof@1.0.5:
    dependencies:
      call-bind: 1.0.7
      define-properties: 1.2.1
      es-abstract: 1.22.4
      es-errors: 1.3.0
      get-intrinsic: 1.2.4
      globalthis: 1.0.3
      which-builtin-type: 1.1.3

  regenerator-runtime@0.14.1: {}

  regexp.prototype.flags@1.5.2:
    dependencies:
      call-bind: 1.0.7
      define-properties: 1.2.1
      es-errors: 1.3.0
      set-function-name: 2.0.1

  registry-auth-token@3.3.2:
    dependencies:
      rc: 1.2.8
      safe-buffer: 5.2.1

  registry-url@3.1.0:
    dependencies:
      rc: 1.2.8

  remove-accents@0.5.0: {}

  require-directory@2.1.1: {}

  requires-port@1.0.0: {}

  resolve-from@4.0.0: {}

  resolve-pkg-maps@1.0.0: {}

  resolve@1.22.8:
    dependencies:
      is-core-module: 2.13.1
      path-parse: 1.0.7
      supports-preserve-symlinks-flag: 1.0.0

  resolve@2.0.0-next.5:
    dependencies:
      is-core-module: 2.13.1
      path-parse: 1.0.7
      supports-preserve-symlinks-flag: 1.0.0

  restore-cursor@3.1.0:
    dependencies:
      onetime: 5.1.2
      signal-exit: 3.0.7

  reusify@1.0.4: {}

  rimraf@3.0.2:
    dependencies:
      glob: 7.2.3

  rollup@4.13.0:
    dependencies:
      '@types/estree': 1.0.5
    optionalDependencies:
      '@rollup/rollup-android-arm-eabi': 4.13.0
      '@rollup/rollup-android-arm64': 4.13.0
      '@rollup/rollup-darwin-arm64': 4.13.0
      '@rollup/rollup-darwin-x64': 4.13.0
      '@rollup/rollup-linux-arm-gnueabihf': 4.13.0
      '@rollup/rollup-linux-arm64-gnu': 4.13.0
      '@rollup/rollup-linux-arm64-musl': 4.13.0
      '@rollup/rollup-linux-riscv64-gnu': 4.13.0
      '@rollup/rollup-linux-x64-gnu': 4.13.0
      '@rollup/rollup-linux-x64-musl': 4.13.0
      '@rollup/rollup-win32-arm64-msvc': 4.13.0
      '@rollup/rollup-win32-ia32-msvc': 4.13.0
      '@rollup/rollup-win32-x64-msvc': 4.13.0
      fsevents: 2.3.3

  rope-sequence@1.3.4: {}

  rrweb-cssom@0.6.0: {}

  run-async@2.4.1: {}

  run-parallel@1.2.0:
    dependencies:
      queue-microtask: 1.2.3

  rust-result@1.0.0:
    dependencies:
      individual: 2.0.0

  rxjs@6.6.7:
    dependencies:
      tslib: 1.14.1

  rxjs@7.8.1:
    dependencies:
      tslib: 2.6.2

  safe-array-concat@1.1.0:
    dependencies:
      call-bind: 1.0.7
      get-intrinsic: 1.2.4
      has-symbols: 1.0.3
      isarray: 2.0.5

  safe-buffer@5.2.1: {}

  safe-json-parse@4.0.0:
    dependencies:
      rust-result: 1.0.0

  safe-regex-test@1.0.3:
    dependencies:
      call-bind: 1.0.7
      es-errors: 1.3.0
      is-regex: 1.1.4

  safe-stable-stringify@2.4.3: {}

  safer-buffer@2.1.2: {}

  sass@1.77.2:
    dependencies:
      chokidar: 3.6.0
      immutable: 4.3.5
      source-map-js: 1.2.0

  saxes@6.0.0:
    dependencies:
      xmlchars: 2.2.0

  scheduler@0.23.2:
    dependencies:
      loose-envify: 1.4.0

  schema-utils@3.3.0:
    dependencies:
      '@types/json-schema': 7.0.15
      ajv: 6.12.6
      ajv-keywords: 3.5.2(ajv@6.12.6)

  semver@6.3.1: {}

  semver@7.6.0:
    dependencies:
      lru-cache: 6.0.0

  sentence-case@2.1.1:
    dependencies:
      no-case: 2.3.2
      upper-case-first: 1.1.2

  seq-queue@0.0.5: {}

  serialize-javascript@6.0.2:
    dependencies:
      randombytes: 2.1.0

  server-only@0.0.1: {}

  set-blocking@2.0.0: {}

  set-function-length@1.2.1:
    dependencies:
      define-data-property: 1.1.4
      es-errors: 1.3.0
      function-bind: 1.1.2
      get-intrinsic: 1.2.4
      gopd: 1.0.1
      has-property-descriptors: 1.0.2

  set-function-name@2.0.1:
    dependencies:
      define-data-property: 1.1.4
      functions-have-names: 1.2.3
      has-property-descriptors: 1.0.2

  shebang-command@2.0.0:
    dependencies:
      shebang-regex: 3.0.0

  shebang-regex@3.0.0: {}

  shell-quote@1.8.1: {}

  side-channel@1.0.5:
    dependencies:
      call-bind: 1.0.7
      es-errors: 1.3.0
      get-intrinsic: 1.2.4
      object-inspect: 1.13.1

  siginfo@2.0.0: {}

  signal-exit@3.0.7: {}

  signal-exit@4.1.0: {}

  simple-concat@1.0.1: {}

  simple-get@4.0.1:
    dependencies:
      decompress-response: 6.0.0
      once: 1.4.0
      simple-concat: 1.0.1

  simple-swizzle@0.2.2:
    dependencies:
      is-arrayish: 0.3.2

  sirv@2.0.4:
    dependencies:
      '@polka/url': 1.0.0-next.24
      mrmime: 2.0.0
      totalist: 3.0.1

  sisteransi@1.0.5: {}

  slash@3.0.0: {}

  smart-buffer@4.2.0: {}

  snake-case@2.1.0:
    dependencies:
      no-case: 2.3.2

  socks-proxy-agent@8.0.2:
    dependencies:
      agent-base: 7.1.0
      debug: 4.3.4
      socks: 2.7.3
    transitivePeerDependencies:
      - supports-color

  socks@2.7.3:
    dependencies:
      ip-address: 9.0.5
      smart-buffer: 4.2.0

  source-map-js@1.2.0: {}

  source-map-support@0.5.21:
    dependencies:
      buffer-from: 1.1.2
      source-map: 0.6.1

  source-map@0.6.1: {}

  spawn-command@0.0.2: {}

  split-ca@1.0.1: {}

  sprintf-js@1.1.3: {}

  sqlstring@2.3.3: {}

  ssh2@1.15.0:
    dependencies:
      asn1: 0.2.6
      bcrypt-pbkdf: 1.0.2
    optionalDependencies:
      cpu-features: 0.0.10
      nan: 2.19.0

  stack-trace@0.0.10: {}

  stackback@0.0.2: {}

  standard-as-callback@2.1.0: {}

  std-env@3.7.0: {}

  streamsearch@1.1.0: {}

  string-width@4.2.3:
    dependencies:
      emoji-regex: 8.0.0
      is-fullwidth-code-point: 3.0.0
      strip-ansi: 6.0.1

  string-width@5.1.2:
    dependencies:
      eastasianwidth: 0.2.0
      emoji-regex: 9.2.2
      strip-ansi: 7.1.0

  string.prototype.matchall@4.0.10:
    dependencies:
      call-bind: 1.0.7
      define-properties: 1.2.1
      es-abstract: 1.22.4
      get-intrinsic: 1.2.4
      has-symbols: 1.0.3
      internal-slot: 1.0.7
      regexp.prototype.flags: 1.5.2
      set-function-name: 2.0.1
      side-channel: 1.0.5

  string.prototype.trim@1.2.8:
    dependencies:
      call-bind: 1.0.7
      define-properties: 1.2.1
      es-abstract: 1.22.4

  string.prototype.trimend@1.0.7:
    dependencies:
      call-bind: 1.0.7
      define-properties: 1.2.1
      es-abstract: 1.22.4

  string.prototype.trimstart@1.0.7:
    dependencies:
      call-bind: 1.0.7
      define-properties: 1.2.1
      es-abstract: 1.22.4

  string_decoder@1.3.0:
    dependencies:
      safe-buffer: 5.2.1

  strip-ansi@6.0.1:
    dependencies:
      ansi-regex: 5.0.1

  strip-ansi@7.1.0:
    dependencies:
      ansi-regex: 6.0.1

  strip-bom@3.0.0: {}

  strip-final-newline@2.0.0: {}

  strip-final-newline@3.0.0: {}

  strip-json-comments@2.0.1: {}

  strip-json-comments@3.1.1: {}

  strip-literal@2.0.0:
    dependencies:
      js-tokens: 8.0.3

  styled-jsx@5.1.1(@babel/core@7.23.9)(react@18.3.1):
    dependencies:
      client-only: 0.0.1
      react: 18.3.1
    optionalDependencies:
      '@babel/core': 7.23.9

  sugarss@4.0.1(postcss@8.4.38):
    dependencies:
      postcss: 8.4.38

  superjson@2.2.1:
    dependencies:
      copy-anything: 3.0.5

  supports-color@5.5.0:
    dependencies:
      has-flag: 3.0.0

  supports-color@7.2.0:
    dependencies:
      has-flag: 4.0.0

  supports-color@8.1.1:
    dependencies:
      has-flag: 4.0.0

  supports-preserve-symlinks-flag@1.0.0: {}

  swap-case@1.1.2:
    dependencies:
      lower-case: 1.1.4
      upper-case: 1.1.3

  symbol-tree@3.2.4: {}

  tabbable@6.2.0: {}

  tapable@2.2.1: {}

  tar-fs@2.0.1:
    dependencies:
      chownr: 1.1.4
      mkdirp-classic: 0.5.3
      pump: 3.0.0
      tar-stream: 2.2.0

  tar-fs@2.1.1:
    dependencies:
      chownr: 1.1.4
      mkdirp-classic: 0.5.3
      pump: 3.0.0
      tar-stream: 2.2.0

  tar-stream@2.2.0:
    dependencies:
      bl: 4.1.0
      end-of-stream: 1.4.4
      fs-constants: 1.0.0
      inherits: 2.0.4
      readable-stream: 3.6.2

  tar@6.2.0:
    dependencies:
      chownr: 2.0.0
      fs-minipass: 2.1.0
      minipass: 5.0.0
      minizlib: 2.1.2
      mkdirp: 1.0.4
      yallist: 4.0.0

  terser-webpack-plugin@5.3.10(webpack@5.91.0):
    dependencies:
      '@jridgewell/trace-mapping': 0.3.25
      jest-worker: 27.5.1
      schema-utils: 3.3.0
      serialize-javascript: 6.0.2
      terser: 5.31.0
      webpack: 5.91.0

  terser@5.31.0:
    dependencies:
      '@jridgewell/source-map': 0.3.6
      acorn: 8.11.3
      commander: 2.20.3
      source-map-support: 0.5.21

  test-exclude@6.0.0:
    dependencies:
      '@istanbuljs/schema': 0.1.3
      glob: 7.2.3
      minimatch: 3.1.2

  text-hex@1.0.0: {}

  text-table@0.2.0: {}

  throttle-debounce@3.0.1: {}

  through@2.3.8: {}

  timers-ext@0.1.7:
    dependencies:
      es5-ext: 0.10.62
      next-tick: 1.1.0

  tinybench@2.6.0: {}

  tinycolor2@1.6.0: {}

  tinygradient@1.1.5:
    dependencies:
      '@types/tinycolor2': 1.4.6
      tinycolor2: 1.6.0

  tinypool@0.8.3: {}

  tinyspy@2.2.1: {}

  tippy.js@6.3.7:
    dependencies:
      '@popperjs/core': 2.11.8

  title-case@2.1.1:
    dependencies:
      no-case: 2.3.2
      upper-case: 1.1.3

  tmp@0.0.33:
    dependencies:
      os-tmpdir: 1.0.2

  to-fast-properties@2.0.0: {}

  to-regex-range@5.0.1:
    dependencies:
      is-number: 7.0.0

  totalist@3.0.1: {}

  tough-cookie@4.1.3:
    dependencies:
      psl: 1.9.0
      punycode: 2.3.1
      universalify: 0.2.0
      url-parse: 1.5.10

  tr46@0.0.3: {}

  tr46@5.0.0:
    dependencies:
      punycode: 2.3.1

  tree-kill@1.2.2: {}

  triple-beam@1.4.1: {}

  ts-api-utils@1.3.0(typescript@5.4.5):
    dependencies:
      typescript: 5.4.5

  ts-node@10.9.2(@types/node@20.12.12)(typescript@5.4.5):
    dependencies:
      '@cspotcode/source-map-support': 0.8.1
      '@tsconfig/node10': 1.0.9
      '@tsconfig/node12': 1.0.11
      '@tsconfig/node14': 1.0.3
      '@tsconfig/node16': 1.0.4
      '@types/node': 20.12.12
      acorn: 8.11.3
      acorn-walk: 8.3.2
      arg: 4.1.3
      create-require: 1.1.1
      diff: 4.0.2
      make-error: 1.3.6
      typescript: 5.4.5
      v8-compile-cache-lib: 3.0.1
      yn: 3.1.1

  tsconfck@3.0.3(typescript@5.4.5):
    optionalDependencies:
      typescript: 5.4.5

  tsconfig-paths@3.15.0:
    dependencies:
      '@types/json5': 0.0.29
      json5: 1.0.2
      minimist: 1.2.8
      strip-bom: 3.0.0

  tslib@1.14.1: {}

  tslib@2.6.2: {}

  tsscmp@1.0.6: {}

  tsx@4.10.5:
    dependencies:
      esbuild: 0.20.2
      get-tsconfig: 4.7.5
    optionalDependencies:
      fsevents: 2.3.3

  tunnel-agent@0.6.0:
    dependencies:
      safe-buffer: 5.2.1

  turbo-darwin-64@1.13.3:
    optional: true

  turbo-darwin-arm64@1.13.3:
    optional: true

  turbo-linux-64@1.13.3:
    optional: true

  turbo-linux-arm64@1.13.3:
    optional: true

  turbo-windows-64@1.13.3:
    optional: true

  turbo-windows-arm64@1.13.3:
    optional: true

  turbo@1.13.3:
    optionalDependencies:
      turbo-darwin-64: 1.13.3
      turbo-darwin-arm64: 1.13.3
      turbo-linux-64: 1.13.3
      turbo-linux-arm64: 1.13.3
      turbo-windows-64: 1.13.3
      turbo-windows-arm64: 1.13.3

  tweetnacl@0.14.5: {}

  type-check@0.4.0:
    dependencies:
      prelude-ls: 1.2.1

  type-detect@4.0.8: {}

  type-fest@0.20.2: {}

  type-fest@0.21.3: {}

  type-fest@2.19.0: {}

  type-fest@4.12.0: {}

  type@1.2.0: {}

  type@2.7.2: {}

  typed-array-buffer@1.0.1:
    dependencies:
      call-bind: 1.0.7
      es-errors: 1.3.0
      is-typed-array: 1.1.13

  typed-array-byte-length@1.0.0:
    dependencies:
      call-bind: 1.0.7
      for-each: 0.3.3
      has-proto: 1.0.1
      is-typed-array: 1.1.13

  typed-array-byte-offset@1.0.0:
    dependencies:
      available-typed-arrays: 1.0.6
      call-bind: 1.0.7
      for-each: 0.3.3
      has-proto: 1.0.1
      is-typed-array: 1.1.13

  typed-array-length@1.0.4:
    dependencies:
      call-bind: 1.0.7
      for-each: 0.3.3
      is-typed-array: 1.1.13

  typescript@5.4.5: {}

  uc.micro@2.1.0: {}

  ufo@1.4.0: {}

  uglify-js@3.17.4:
    optional: true

  unbox-primitive@1.0.2:
    dependencies:
      call-bind: 1.0.7
      has-bigints: 1.0.2
      has-symbols: 1.0.3
      which-boxed-primitive: 1.0.2

  undici-types@5.26.5: {}

  universalify@0.2.0: {}

  universalify@2.0.1: {}

  update-browserslist-db@1.0.13(browserslist@4.23.0):
    dependencies:
      browserslist: 4.23.0
      escalade: 3.1.2
      picocolors: 1.0.0

  update-check@1.5.4:
    dependencies:
      registry-auth-token: 3.3.2
      registry-url: 3.1.0

  upper-case-first@1.1.2:
    dependencies:
      upper-case: 1.1.3

  upper-case@1.1.3: {}

  uri-js@4.4.1:
    dependencies:
      punycode: 2.3.1

  url-parse@1.5.10:
    dependencies:
      querystringify: 2.2.0
      requires-port: 1.0.0

  url-toolkit@2.2.5: {}

  use-callback-ref@1.3.1(@types/react@18.3.2)(react@18.3.1):
    dependencies:
      react: 18.3.1
      tslib: 2.6.2
    optionalDependencies:
      '@types/react': 18.3.2

  use-composed-ref@1.3.0(react@18.3.1):
    dependencies:
      react: 18.3.1

  use-deep-compare-effect@1.8.1(react@18.3.1):
    dependencies:
      '@babel/runtime': 7.23.9
      dequal: 2.0.3
      react: 18.3.1

  use-isomorphic-layout-effect@1.1.2(@types/react@18.3.2)(react@18.3.1):
    dependencies:
      react: 18.3.1
    optionalDependencies:
      '@types/react': 18.3.2

  use-latest@1.2.1(@types/react@18.3.2)(react@18.3.1):
    dependencies:
      react: 18.3.1
      use-isomorphic-layout-effect: 1.1.2(@types/react@18.3.2)(react@18.3.1)
    optionalDependencies:
      '@types/react': 18.3.2

  use-sidecar@1.1.2(@types/react@18.3.2)(react@18.3.1):
    dependencies:
      detect-node-es: 1.1.0
      react: 18.3.1
      tslib: 2.6.2
    optionalDependencies:
      '@types/react': 18.3.2

  util-deprecate@1.0.2: {}

  uuid@8.3.2: {}

  v8-compile-cache-lib@3.0.1: {}

  validate-npm-package-name@5.0.0:
    dependencies:
      builtins: 5.0.1

  video.js@8.12.0:
    dependencies:
      '@babel/runtime': 7.23.9
      '@videojs/http-streaming': 3.12.1(video.js@8.12.0)
      '@videojs/vhs-utils': 4.0.0
      '@videojs/xhr': 2.6.0
      aes-decrypter: 4.0.1
      global: 4.4.0
      keycode: 2.2.0
      m3u8-parser: 7.1.0
      mpd-parser: 1.3.0
      mux.js: 7.0.3
      safe-json-parse: 4.0.0
      videojs-contrib-quality-levels: 4.1.0(video.js@8.12.0)
      videojs-font: 4.1.0
      videojs-vtt.js: 0.15.5

  videojs-contrib-quality-levels@4.1.0(video.js@8.12.0):
    dependencies:
      global: 4.4.0
      video.js: 8.12.0

  videojs-font@4.1.0: {}

  videojs-vtt.js@0.15.5:
    dependencies:
      global: 4.4.0

  vite-node@1.6.0(@types/node@20.12.12)(sass@1.77.2)(sugarss@4.0.1)(terser@5.31.0):
    dependencies:
      cac: 6.7.14
      debug: 4.3.4
      pathe: 1.1.2
      picocolors: 1.0.0
      vite: 5.2.6(@types/node@20.12.12)(sass@1.77.2)(sugarss@4.0.1)(terser@5.31.0)
    transitivePeerDependencies:
      - '@types/node'
      - less
      - lightningcss
      - sass
      - stylus
      - sugarss
      - supports-color
      - terser

  vite-tsconfig-paths@4.3.2(typescript@5.4.5)(vite@5.2.6(@types/node@20.12.12)(sass@1.77.2)(sugarss@4.0.1)(terser@5.31.0)):
    dependencies:
      debug: 4.3.4
      globrex: 0.1.2
      tsconfck: 3.0.3(typescript@5.4.5)
    optionalDependencies:
      vite: 5.2.6(@types/node@20.12.12)(sass@1.77.2)(sugarss@4.0.1)(terser@5.31.0)
    transitivePeerDependencies:
      - supports-color
      - typescript

  vite@5.2.6(@types/node@20.12.12)(sass@1.77.2)(sugarss@4.0.1)(terser@5.31.0):
    dependencies:
      esbuild: 0.20.2
      postcss: 8.4.38
      rollup: 4.13.0
    optionalDependencies:
      '@types/node': 20.12.12
      fsevents: 2.3.3
      sass: 1.77.2
      sugarss: 4.0.1(postcss@8.4.38)
      terser: 5.31.0

  vitest@1.6.0(@types/node@20.12.12)(@vitest/ui@1.6.0)(jsdom@24.0.0)(sass@1.77.2)(sugarss@4.0.1)(terser@5.31.0):
    dependencies:
      '@vitest/expect': 1.6.0
      '@vitest/runner': 1.6.0
      '@vitest/snapshot': 1.6.0
      '@vitest/spy': 1.6.0
      '@vitest/utils': 1.6.0
      acorn-walk: 8.3.2
      chai: 4.4.1
      debug: 4.3.4
      execa: 8.0.1
      local-pkg: 0.5.0
      magic-string: 0.30.7
      pathe: 1.1.2
      picocolors: 1.0.0
      std-env: 3.7.0
      strip-literal: 2.0.0
      tinybench: 2.6.0
      tinypool: 0.8.3
      vite: 5.2.6(@types/node@20.12.12)(sass@1.77.2)(sugarss@4.0.1)(terser@5.31.0)
      vite-node: 1.6.0(@types/node@20.12.12)(sass@1.77.2)(sugarss@4.0.1)(terser@5.31.0)
      why-is-node-running: 2.2.2
    optionalDependencies:
      '@types/node': 20.12.12
      '@vitest/ui': 1.6.0(vitest@1.6.0)
      jsdom: 24.0.0
    transitivePeerDependencies:
      - less
      - lightningcss
      - sass
      - stylus
      - sugarss
      - supports-color
      - terser

  w3c-keyname@2.2.8: {}

  w3c-xmlserializer@5.0.0:
    dependencies:
      xml-name-validator: 5.0.0

  watchpack@2.4.1:
    dependencies:
      glob-to-regexp: 0.4.1
      graceful-fs: 4.2.11

  wcwidth@1.0.1:
    dependencies:
      defaults: 1.0.4

  webidl-conversions@3.0.1: {}

  webidl-conversions@7.0.0: {}

  webpack-sources@3.2.3: {}

  webpack@5.91.0:
    dependencies:
      '@types/eslint-scope': 3.7.7
      '@types/estree': 1.0.5
      '@webassemblyjs/ast': 1.12.1
      '@webassemblyjs/wasm-edit': 1.12.1
      '@webassemblyjs/wasm-parser': 1.12.1
      acorn: 8.11.3
      acorn-import-assertions: 1.9.0(acorn@8.11.3)
      browserslist: 4.23.0
      chrome-trace-event: 1.0.3
      enhanced-resolve: 5.16.1
      es-module-lexer: 1.5.3
      eslint-scope: 5.1.1
      events: 3.3.0
      glob-to-regexp: 0.4.1
      graceful-fs: 4.2.11
      json-parse-even-better-errors: 2.3.1
      loader-runner: 4.3.0
      mime-types: 2.1.35
      neo-async: 2.6.2
      schema-utils: 3.3.0
      tapable: 2.2.1
      terser-webpack-plugin: 5.3.10(webpack@5.91.0)
      watchpack: 2.4.1
      webpack-sources: 3.2.3
    transitivePeerDependencies:
      - '@swc/core'
      - esbuild
      - uglify-js

  whatwg-encoding@3.1.1:
    dependencies:
      iconv-lite: 0.6.3

  whatwg-mimetype@4.0.0: {}

  whatwg-url@14.0.0:
    dependencies:
      tr46: 5.0.0
      webidl-conversions: 7.0.0

  whatwg-url@5.0.0:
    dependencies:
      tr46: 0.0.3
      webidl-conversions: 3.0.1

  which-boxed-primitive@1.0.2:
    dependencies:
      is-bigint: 1.0.4
      is-boolean-object: 1.1.2
      is-number-object: 1.0.7
      is-string: 1.0.7
      is-symbol: 1.0.4

  which-builtin-type@1.1.3:
    dependencies:
      function.prototype.name: 1.1.6
      has-tostringtag: 1.0.2
      is-async-function: 2.0.0
      is-date-object: 1.0.5
      is-finalizationregistry: 1.0.2
      is-generator-function: 1.0.10
      is-regex: 1.1.4
      is-weakref: 1.0.2
      isarray: 2.0.5
      which-boxed-primitive: 1.0.2
      which-collection: 1.0.1
      which-typed-array: 1.1.14

  which-collection@1.0.1:
    dependencies:
      is-map: 2.0.2
      is-set: 2.0.2
      is-weakmap: 2.0.1
      is-weakset: 2.0.2

  which-typed-array@1.1.14:
    dependencies:
      available-typed-arrays: 1.0.6
      call-bind: 1.0.7
      for-each: 0.3.3
      gopd: 1.0.1
      has-tostringtag: 1.0.2

  which@2.0.2:
    dependencies:
      isexe: 2.0.0

  why-is-node-running@2.2.2:
    dependencies:
      siginfo: 2.0.0
      stackback: 0.0.2

  wide-align@1.1.5:
    dependencies:
      string-width: 4.2.3

  winston-transport@4.7.0:
    dependencies:
      logform: 2.6.0
      readable-stream: 3.6.2
      triple-beam: 1.4.1

  winston@3.13.0:
    dependencies:
      '@colors/colors': 1.6.0
      '@dabh/diagnostics': 2.0.3
      async: 3.2.5
      is-stream: 2.0.1
      logform: 2.6.0
      one-time: 1.0.0
      readable-stream: 3.6.2
      safe-stable-stringify: 2.4.3
      stack-trace: 0.0.10
      triple-beam: 1.4.1
      winston-transport: 4.7.0

  wordwrap@1.0.0: {}

  wrap-ansi@6.2.0:
    dependencies:
      ansi-styles: 4.3.0
      string-width: 4.2.3
      strip-ansi: 6.0.1

  wrap-ansi@7.0.0:
    dependencies:
      ansi-styles: 4.3.0
      string-width: 4.2.3
      strip-ansi: 6.0.1

  wrap-ansi@8.1.0:
    dependencies:
      ansi-styles: 6.2.1
      string-width: 5.1.2
      strip-ansi: 7.1.0

  wrappy@1.0.2: {}

  ws@8.17.0: {}

  xml-name-validator@5.0.0: {}

  xmlchars@2.2.0: {}

  y18n@5.0.8: {}

  yallist@3.1.1: {}

  yallist@4.0.0: {}

  yargs-parser@21.1.1: {}

  yargs@17.7.2:
    dependencies:
      cliui: 8.0.1
      escalade: 3.1.2
      get-caller-file: 2.0.5
      require-directory: 2.1.1
      string-width: 4.2.3
      y18n: 5.0.8
      yargs-parser: 21.1.1

  yn@3.1.1: {}

  yocto-queue@0.1.0: {}

  yocto-queue@1.0.0: {}

  zod@3.23.8: {}<|MERGE_RESOLUTION|>--- conflicted
+++ resolved
@@ -404,14 +404,10 @@
         version: 11.0.0-rc.374(@trpc/server@11.0.0-rc.374)
       '@trpc/server':
         specifier: next
-<<<<<<< HEAD
         version: 11.0.0-rc.373
       dockerode:
         specifier: ^4.0.2
         version: 4.0.2
-=======
-        version: 11.0.0-rc.374
->>>>>>> 5a9e8edf
       superjson:
         specifier: 2.2.1
         version: 2.2.1
