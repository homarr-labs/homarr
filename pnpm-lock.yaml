lockfileVersion: '6.0'

settings:
  autoInstallPeers: true
  excludeLinksFromLockfile: false

importers:

  .:
    devDependencies:
      '@homarr/prettier-config':
        specifier: workspace:^0.1.0
        version: link:tooling/prettier
      '@testing-library/react-hooks':
        specifier: ^8.0.1
        version: 8.0.1(react@17.0.2)
      '@turbo/gen':
        specifier: ^1.13.2
        version: 1.13.2(@types/node@20.12.7)(typescript@5.4.5)
      '@vitejs/plugin-react':
        specifier: ^4.2.1
        version: 4.2.1(vite@5.2.6)
      '@vitest/coverage-v8':
        specifier: ^1.5.0
        version: 1.5.0(vitest@1.5.0)
      '@vitest/ui':
        specifier: ^1.5.0
        version: 1.5.0(vitest@1.5.0)
      cross-env:
        specifier: ^7.0.3
        version: 7.0.3
      jsdom:
        specifier: ^24.0.0
        version: 24.0.0
      prettier:
        specifier: ^3.2.5
        version: 3.2.5
      turbo:
        specifier: ^1.13.2
        version: 1.13.2
      typescript:
        specifier: ^5.4.5
        version: 5.4.5
      vite-tsconfig-paths:
        specifier: ^4.3.2
        version: 4.3.2(typescript@5.4.5)(vite@5.2.6)
      vitest:
        specifier: ^1.5.0
        version: 1.5.0(@types/node@20.12.7)(@vitest/ui@1.5.0)(jsdom@24.0.0)

  apps/nextjs:
    dependencies:
      '@homarr/api':
        specifier: workspace:^0.1.0
        version: link:../../packages/api
      '@homarr/auth':
        specifier: workspace:^0.1.0
        version: link:../../packages/auth
      '@homarr/common':
        specifier: workspace:^0.1.0
        version: link:../../packages/common
      '@homarr/db':
        specifier: workspace:^0.1.0
        version: link:../../packages/db
      '@homarr/definitions':
        specifier: workspace:^0.1.0
        version: link:../../packages/definitions
      '@homarr/form':
        specifier: workspace:^0.1.0
        version: link:../../packages/form
      '@homarr/gridstack':
        specifier: ^1.0.0
        version: 1.0.0
      '@homarr/log':
        specifier: workspace:^
        version: link:../../packages/log
      '@homarr/modals':
        specifier: workspace:^0.1.0
        version: link:../../packages/modals
      '@homarr/notifications':
        specifier: workspace:^0.1.0
        version: link:../../packages/notifications
      '@homarr/spotlight':
        specifier: workspace:^0.1.0
        version: link:../../packages/spotlight
      '@homarr/translation':
        specifier: workspace:^0.1.0
        version: link:../../packages/translation
      '@homarr/ui':
        specifier: workspace:^0.1.0
        version: link:../../packages/ui
      '@homarr/validation':
        specifier: workspace:^0.1.0
        version: link:../../packages/validation
      '@homarr/widgets':
        specifier: workspace:^0.1.0
        version: link:../../packages/widgets
      '@mantine/colors-generator':
        specifier: ^7.7.1
        version: 7.7.1(chroma-js@2.4.2)
      '@mantine/hooks':
        specifier: ^7.7.1
        version: 7.7.1(react@18.2.0)
      '@mantine/modals':
        specifier: ^7.7.1
        version: 7.7.1(@mantine/core@7.7.1)(@mantine/hooks@7.7.1)(react-dom@18.2.0)(react@18.2.0)
      '@mantine/tiptap':
        specifier: ^7.7.1
        version: 7.7.1(@mantine/core@7.7.1)(@mantine/hooks@7.7.1)(@tiptap/extension-link@2.2.6)(@tiptap/react@2.2.6)(react-dom@18.2.0)(react@18.2.0)
      '@t3-oss/env-nextjs':
        specifier: ^0.9.2
        version: 0.9.2(typescript@5.4.5)(zod@3.22.4)
      '@tanstack/react-query':
        specifier: ^5.29.0
        version: 5.29.0(react@18.2.0)
      '@tanstack/react-query-devtools':
        specifier: ^5.29.0
        version: 5.29.0(@tanstack/react-query@5.29.0)(react@18.2.0)
      '@tanstack/react-query-next-experimental':
        specifier: 5.29.0
        version: 5.29.0(@tanstack/react-query@5.29.0)(next@14.1.4)(react@18.2.0)
<<<<<<< HEAD
=======
      '@tiptap/extension-link':
        specifier: ^2.2.5
        version: 2.2.5(@tiptap/core@2.2.5)(@tiptap/pm@2.2.4)
      '@tiptap/react':
        specifier: ^2.2.5
        version: 2.2.5(@tiptap/core@2.2.5)(@tiptap/pm@2.2.4)(react-dom@18.2.0)(react@18.2.0)
      '@tiptap/starter-kit':
        specifier: ^2.2.5
        version: 2.2.5(@tiptap/pm@2.2.4)
>>>>>>> 8f489718
      '@trpc/client':
        specifier: 11.0.0-rc.332
        version: 11.0.0-rc.332(@trpc/server@11.0.0-next-beta.289)
      '@trpc/next':
        specifier: next
        version: 11.0.0-next-beta.289(@tanstack/react-query@5.29.0)(@trpc/client@11.0.0-rc.332)(@trpc/react-query@11.0.0-next-beta.289)(@trpc/server@11.0.0-next-beta.289)(next@14.1.4)(react-dom@18.2.0)(react@18.2.0)
      '@trpc/react-query':
        specifier: next
        version: 11.0.0-next-beta.289(@tanstack/react-query@5.29.0)(@trpc/client@11.0.0-rc.332)(@trpc/server@11.0.0-next-beta.289)(react-dom@18.2.0)(react@18.2.0)
      '@trpc/server':
        specifier: next
        version: 11.0.0-next-beta.289
      '@xterm/addon-canvas':
        specifier: ^0.7.0
        version: 0.7.0(@xterm/xterm@5.5.0)
      '@xterm/addon-fit':
        specifier: 0.10.0
        version: 0.10.0(@xterm/xterm@5.5.0)
      '@xterm/xterm':
        specifier: ^5.5.0
        version: 5.5.0
      chroma-js:
        specifier: ^2.4.2
        version: 2.4.2
      dayjs:
        specifier: ^1.11.10
        version: 1.11.10
      dotenv:
        specifier: ^16.4.5
        version: 16.4.5
      jotai:
        specifier: ^2.8.0
        version: 2.8.0(@types/react@18.2.76)(react@18.2.0)
      next:
        specifier: ^14.1.4
        version: 14.1.4(@babel/core@7.23.9)(react-dom@18.2.0)(react@18.2.0)(sass@1.74.1)
      postcss-preset-mantine:
        specifier: ^1.13.0
        version: 1.13.0(postcss@8.4.38)
      react:
        specifier: 18.2.0
        version: 18.2.0
      react-dom:
        specifier: 18.2.0
        version: 18.2.0(react@18.2.0)
      sass:
        specifier: ^1.74.1
        version: 1.74.1
      superjson:
        specifier: 2.2.1
        version: 2.2.1
      use-deep-compare-effect:
        specifier: ^1.8.1
        version: 1.8.1(react@18.2.0)
    devDependencies:
      '@homarr/eslint-config':
        specifier: workspace:^0.2.0
        version: link:../../tooling/eslint
      '@homarr/prettier-config':
        specifier: workspace:^0.1.0
        version: link:../../tooling/prettier
      '@homarr/tsconfig':
        specifier: workspace:^0.1.0
        version: link:../../tooling/typescript
      '@types/chroma-js':
        specifier: 2.4.4
        version: 2.4.4
      '@types/node':
        specifier: ^20.12.7
        version: 20.12.7
      '@types/react':
        specifier: ^18.2.76
        version: 18.2.76
      '@types/react-dom':
        specifier: ^18.2.25
        version: 18.2.25
      concurrently:
        specifier: ^8.2.2
        version: 8.2.2
      eslint:
        specifier: ^8.57.0
        version: 8.57.0
      prettier:
        specifier: ^3.2.5
        version: 3.2.5
      tsx:
        specifier: ^4.7.2
        version: 4.7.2
      typescript:
        specifier: ^5.4.5
        version: 5.4.5

  apps/tasks:
    dependencies:
      '@homarr/common':
        specifier: workspace:^0.1.0
        version: link:../../packages/common
      '@homarr/db':
        specifier: workspace:^0.1.0
        version: link:../../packages/db
      '@homarr/definitions':
        specifier: workspace:^0.1.0
        version: link:../../packages/definitions
      '@homarr/log':
        specifier: workspace:^
        version: link:../../packages/log
      '@homarr/redis':
        specifier: workspace:^0.1.0
        version: link:../../packages/redis
      '@homarr/validation':
        specifier: workspace:^0.1.0
        version: link:../../packages/validation
      dotenv:
        specifier: ^16.4.5
        version: 16.4.5
      node-cron:
        specifier: ^3.0.3
        version: 3.0.3
    devDependencies:
      '@homarr/eslint-config':
        specifier: workspace:^0.2.0
        version: link:../../tooling/eslint
      '@homarr/prettier-config':
        specifier: workspace:^0.1.0
        version: link:../../tooling/prettier
      '@homarr/tsconfig':
        specifier: workspace:^0.1.0
        version: link:../../tooling/typescript
      '@types/node':
        specifier: ^20.12.7
        version: 20.12.7
      '@types/node-cron':
        specifier: ^3.0.11
        version: 3.0.11
      dotenv-cli:
        specifier: ^7.4.1
        version: 7.4.1
      eslint:
        specifier: ^8.57.0
        version: 8.57.0
      prettier:
        specifier: ^3.2.5
        version: 3.2.5
      tsx:
        specifier: ^4.7.2
        version: 4.7.2
      typescript:
        specifier: ^5.4.5
        version: 5.4.5

  apps/websocket:
    dependencies:
      '@homarr/api':
        specifier: workspace:^0.1.0
        version: link:../../packages/api
      '@homarr/auth':
        specifier: workspace:^0.1.0
        version: link:../../packages/auth
      '@homarr/common':
        specifier: workspace:^0.1.0
        version: link:../../packages/common
      '@homarr/db':
        specifier: workspace:^0.1.0
        version: link:../../packages/db
      '@homarr/definitions':
        specifier: workspace:^0.1.0
        version: link:../../packages/definitions
      '@homarr/log':
        specifier: workspace:^
        version: link:../../packages/log
      '@homarr/redis':
        specifier: workspace:^0.1.0
        version: link:../../packages/redis
      '@homarr/validation':
        specifier: workspace:^0.1.0
        version: link:../../packages/validation
      dotenv:
        specifier: ^16.4.5
        version: 16.4.5
      ws:
        specifier: ^8.16.0
        version: 8.16.0
    devDependencies:
      '@homarr/eslint-config':
        specifier: workspace:^0.2.0
        version: link:../../tooling/eslint
      '@homarr/prettier-config':
        specifier: workspace:^0.1.0
        version: link:../../tooling/prettier
      '@homarr/tsconfig':
        specifier: workspace:^0.1.0
        version: link:../../tooling/typescript
      '@types/ws':
        specifier: ^8.5.10
        version: 8.5.10
      eslint:
        specifier: ^8.57.0
        version: 8.57.0
      prettier:
        specifier: ^3.2.5
        version: 3.2.5
      typescript:
        specifier: ^5.4.5
        version: 5.4.5

  packages/api:
    dependencies:
      '@homarr/auth':
        specifier: workspace:^0.1.0
        version: link:../auth
      '@homarr/common':
        specifier: workspace:^0.1.0
        version: link:../common
      '@homarr/db':
        specifier: workspace:^0.1.0
        version: link:../db
      '@homarr/definitions':
        specifier: workspace:^0.1.0
        version: link:../definitions
      '@homarr/log':
        specifier: workspace:^
        version: link:../log
      '@homarr/redis':
        specifier: workspace:^0.1.0
        version: link:../redis
      '@homarr/tasks':
        specifier: workspace:^0.1.0
        version: link:../../apps/tasks
      '@homarr/validation':
        specifier: workspace:^0.1.0
        version: link:../validation
      '@trpc/client':
        specifier: next
        version: 11.0.0-next-beta.289(@trpc/server@11.0.0-next-beta.289)
      '@trpc/server':
        specifier: next
        version: 11.0.0-next-beta.289
      superjson:
        specifier: 2.2.1
        version: 2.2.1
    devDependencies:
      '@homarr/eslint-config':
        specifier: workspace:^0.2.0
        version: link:../../tooling/eslint
      '@homarr/prettier-config':
        specifier: workspace:^0.1.0
        version: link:../../tooling/prettier
      '@homarr/tsconfig':
        specifier: workspace:^0.1.0
        version: link:../../tooling/typescript
      eslint:
        specifier: ^8.57.0
        version: 8.57.0
      prettier:
        specifier: ^3.2.5
        version: 3.2.5
      typescript:
        specifier: ^5.4.5
        version: 5.4.5

  packages/auth:
    dependencies:
      '@auth/core':
        specifier: ^0.29.0
        version: 0.29.0
      '@auth/drizzle-adapter':
        specifier: ^0.9.0
        version: 0.9.0
      '@homarr/db':
        specifier: workspace:^0.1.0
        version: link:../db
      '@t3-oss/env-nextjs':
        specifier: ^0.9.2
        version: 0.9.2(typescript@5.4.5)(zod@3.22.4)
      bcrypt:
        specifier: ^5.1.1
        version: 5.1.1
      cookies:
        specifier: ^0.9.1
        version: 0.9.1
      next:
        specifier: ^14.1.4
        version: 14.1.4(@babel/core@7.23.9)(react-dom@18.2.0)(react@18.2.0)(sass@1.74.1)
      next-auth:
        specifier: 5.0.0-beta.16
        version: 5.0.0-beta.16(next@14.1.4)(react@18.2.0)
      react:
        specifier: 18.2.0
        version: 18.2.0
      react-dom:
        specifier: 18.2.0
        version: 18.2.0(react@18.2.0)
    devDependencies:
      '@homarr/eslint-config':
        specifier: workspace:^0.2.0
        version: link:../../tooling/eslint
      '@homarr/prettier-config':
        specifier: workspace:^0.1.0
        version: link:../../tooling/prettier
      '@homarr/tsconfig':
        specifier: workspace:^0.1.0
        version: link:../../tooling/typescript
      '@homarr/validation':
        specifier: workspace:^0.1.0
        version: link:../validation
      '@types/bcrypt':
        specifier: 5.0.2
        version: 5.0.2
      '@types/cookies':
        specifier: 0.9.0
        version: 0.9.0
      eslint:
        specifier: ^8.57.0
        version: 8.57.0
      prettier:
        specifier: ^3.2.5
        version: 3.2.5
      typescript:
        specifier: ^5.4.5
        version: 5.4.5

  packages/common:
    devDependencies:
      '@homarr/eslint-config':
        specifier: workspace:^0.2.0
        version: link:../../tooling/eslint
      '@homarr/prettier-config':
        specifier: workspace:^0.1.0
        version: link:../../tooling/prettier
      '@homarr/tsconfig':
        specifier: workspace:^0.1.0
        version: link:../../tooling/typescript
      eslint:
        specifier: ^8.57.0
        version: 8.57.0
      typescript:
        specifier: ^5.4.5
        version: 5.4.5

  packages/db:
    dependencies:
      '@homarr/common':
        specifier: workspace:^0.1.0
        version: link:../common
      '@homarr/definitions':
        specifier: workspace:^0.1.0
        version: link:../definitions
      '@paralleldrive/cuid2':
        specifier: ^2.2.2
        version: 2.2.2
      better-sqlite3:
        specifier: ^9.4.5
        version: 9.4.5
      drizzle-kit:
        specifier: ^0.20.14
        version: 0.20.14
      drizzle-orm:
        specifier: ^0.30.7
        version: 0.30.7(@types/better-sqlite3@7.6.9)(better-sqlite3@9.4.5)(mysql2@3.9.2)(react@17.0.2)
      mysql2:
        specifier: 3.9.2
        version: 3.9.2
    devDependencies:
      '@homarr/eslint-config':
        specifier: workspace:^0.2.0
        version: link:../../tooling/eslint
      '@homarr/prettier-config':
        specifier: workspace:^0.1.0
        version: link:../../tooling/prettier
      '@homarr/tsconfig':
        specifier: workspace:^0.1.0
        version: link:../../tooling/typescript
      '@types/better-sqlite3':
        specifier: 7.6.9
        version: 7.6.9
      dotenv-cli:
        specifier: ^7.4.1
        version: 7.4.1
      eslint:
        specifier: ^8.57.0
        version: 8.57.0
      prettier:
        specifier: ^3.2.5
        version: 3.2.5
      typescript:
        specifier: ^5.4.5
        version: 5.4.5

  packages/definitions:
    dependencies:
      '@homarr/common':
        specifier: workspace:^0.1.0
        version: link:../common
    devDependencies:
      '@homarr/eslint-config':
        specifier: workspace:^0.2.0
        version: link:../../tooling/eslint
      '@homarr/prettier-config':
        specifier: workspace:^0.1.0
        version: link:../../tooling/prettier
      '@homarr/tsconfig':
        specifier: workspace:^0.1.0
        version: link:../../tooling/typescript
      eslint:
        specifier: ^8.57.0
        version: 8.57.0
      typescript:
        specifier: ^5.4.5
        version: 5.4.5

  packages/form:
    dependencies:
      '@mantine/form':
        specifier: ^7.7.1
        version: 7.7.1(react@18.2.0)
    devDependencies:
      '@homarr/eslint-config':
        specifier: workspace:^0.2.0
        version: link:../../tooling/eslint
      '@homarr/prettier-config':
        specifier: workspace:^0.1.0
        version: link:../../tooling/prettier
      '@homarr/tsconfig':
        specifier: workspace:^0.1.0
        version: link:../../tooling/typescript
      eslint:
        specifier: ^8.57.0
        version: 8.57.0
      typescript:
        specifier: ^5.4.5
        version: 5.4.5

  packages/log:
    dependencies:
      ioredis:
        specifier: 5.3.2
        version: 5.3.2
      superjson:
        specifier: 2.2.1
        version: 2.2.1
      winston:
        specifier: 3.13.0
        version: 3.13.0
    devDependencies:
      '@homarr/eslint-config':
        specifier: workspace:^0.2.0
        version: link:../../tooling/eslint
      '@homarr/prettier-config':
        specifier: workspace:^0.1.0
        version: link:../../tooling/prettier
      '@homarr/tsconfig':
        specifier: workspace:^0.1.0
        version: link:../../tooling/typescript
      eslint:
        specifier: ^8.57.0
        version: 8.57.0
      typescript:
        specifier: ^5.4.5
        version: 5.4.5

  packages/modals:
    dependencies:
      '@homarr/translation':
        specifier: workspace:^0.1.0
        version: link:../translation
      '@homarr/ui':
        specifier: workspace:^0.1.0
        version: link:../ui
    devDependencies:
      '@homarr/eslint-config':
        specifier: workspace:^0.2.0
        version: link:../../tooling/eslint
      '@homarr/prettier-config':
        specifier: workspace:^0.1.0
        version: link:../../tooling/prettier
      '@homarr/tsconfig':
        specifier: workspace:^0.1.0
        version: link:../../tooling/typescript
      eslint:
        specifier: ^8.57.0
        version: 8.57.0
      typescript:
        specifier: ^5.4.5
        version: 5.4.5

  packages/notifications:
    dependencies:
      '@homarr/ui':
        specifier: workspace:^0.1.0
        version: link:../ui
      '@mantine/notifications':
        specifier: ^7.7.1
        version: 7.7.1(@mantine/core@7.7.1)(@mantine/hooks@7.7.1)(react-dom@18.2.0)(react@18.2.0)
    devDependencies:
      '@homarr/eslint-config':
        specifier: workspace:^0.2.0
        version: link:../../tooling/eslint
      '@homarr/prettier-config':
        specifier: workspace:^0.1.0
        version: link:../../tooling/prettier
      '@homarr/tsconfig':
        specifier: workspace:^0.1.0
        version: link:../../tooling/typescript
      eslint:
        specifier: ^8.57.0
        version: 8.57.0
      typescript:
        specifier: ^5.4.5
        version: 5.4.5

  packages/redis:
    dependencies:
      '@homarr/common':
        specifier: workspace:^
        version: link:../common
      '@homarr/db':
        specifier: workspace:^
        version: link:../db
      '@homarr/log':
        specifier: workspace:^
        version: link:../log
      ioredis:
        specifier: 5.3.2
        version: 5.3.2
    devDependencies:
      '@homarr/eslint-config':
        specifier: workspace:^0.2.0
        version: link:../../tooling/eslint
      '@homarr/prettier-config':
        specifier: workspace:^0.1.0
        version: link:../../tooling/prettier
      '@homarr/tsconfig':
        specifier: workspace:^0.1.0
        version: link:../../tooling/typescript
      eslint:
        specifier: ^8.57.0
        version: 8.57.0
      typescript:
        specifier: ^5.4.5
        version: 5.4.5

  packages/spotlight:
    dependencies:
      '@homarr/translation':
        specifier: workspace:^0.1.0
        version: link:../translation
      '@homarr/ui':
        specifier: workspace:^0.1.0
        version: link:../ui
      '@mantine/spotlight':
        specifier: ^7.7.1
        version: 7.7.1(@mantine/core@7.7.1)(@mantine/hooks@7.7.1)(react-dom@18.2.0)(react@18.2.0)
    devDependencies:
      '@homarr/eslint-config':
        specifier: workspace:^0.2.0
        version: link:../../tooling/eslint
      '@homarr/prettier-config':
        specifier: workspace:^0.1.0
        version: link:../../tooling/prettier
      '@homarr/tsconfig':
        specifier: workspace:^0.1.0
        version: link:../../tooling/typescript
      eslint:
        specifier: ^8.57.0
        version: 8.57.0
      typescript:
        specifier: ^5.4.5
        version: 5.4.5

  packages/translation:
    dependencies:
      next-international:
        specifier: ^1.2.4
        version: 1.2.4
    devDependencies:
      '@homarr/eslint-config':
        specifier: workspace:^0.2.0
        version: link:../../tooling/eslint
      '@homarr/prettier-config':
        specifier: workspace:^0.1.0
        version: link:../../tooling/prettier
      '@homarr/tsconfig':
        specifier: workspace:^0.1.0
        version: link:../../tooling/typescript
      eslint:
        specifier: ^8.57.0
        version: 8.57.0
      typescript:
        specifier: ^5.4.5
        version: 5.4.5

  packages/ui:
    dependencies:
      '@mantine/core':
        specifier: ^7.7.1
        version: 7.7.1(@mantine/hooks@7.7.1)(@types/react@18.2.76)(react-dom@18.2.0)(react@18.2.0)
      '@mantine/dates':
        specifier: ^7.7.1
        version: 7.7.1(@mantine/core@7.7.1)(@mantine/hooks@7.7.1)(dayjs@1.11.10)(react-dom@18.2.0)(react@18.2.0)
      '@tabler/icons-react':
        specifier: ^3.1.0
        version: 3.1.0(react@18.2.0)
      mantine-react-table:
        specifier: 2.0.0-beta.1
        version: 2.0.0-beta.1(@mantine/core@7.7.1)(@mantine/dates@7.7.1)(@mantine/hooks@7.7.1)(@tabler/icons-react@3.1.0)(clsx@2.1.0)(dayjs@1.11.10)(react-dom@18.2.0)(react@18.2.0)
    devDependencies:
      '@homarr/eslint-config':
        specifier: workspace:^0.2.0
        version: link:../../tooling/eslint
      '@homarr/prettier-config':
        specifier: workspace:^0.1.0
        version: link:../../tooling/prettier
      '@homarr/tsconfig':
        specifier: workspace:^0.1.0
        version: link:../../tooling/typescript
      '@types/css-modules':
        specifier: ^1.0.5
        version: 1.0.5
      eslint:
        specifier: ^8.57.0
        version: 8.57.0
      typescript:
        specifier: ^5.4.5
        version: 5.4.5

  packages/validation:
    dependencies:
      '@homarr/definitions':
        specifier: workspace:^0.1.0
        version: link:../definitions
      zod:
        specifier: ^3.22.4
        version: 3.22.4
    devDependencies:
      '@homarr/eslint-config':
        specifier: workspace:^0.2.0
        version: link:../../tooling/eslint
      '@homarr/prettier-config':
        specifier: workspace:^0.1.0
        version: link:../../tooling/prettier
      '@homarr/tsconfig':
        specifier: workspace:^0.1.0
        version: link:../../tooling/typescript
      eslint:
        specifier: ^8.57.0
        version: 8.57.0
      typescript:
        specifier: ^5.4.5
        version: 5.4.5

  packages/widgets:
    dependencies:
      '@homarr/api':
        specifier: workspace:^0.1.0
        version: link:../api
      '@homarr/common':
        specifier: workspace:^0.1.0
        version: link:../common
      '@homarr/definitions':
        specifier: workspace:^0.1.0
        version: link:../definitions
      '@homarr/form':
        specifier: workspace:^0.1.0
        version: link:../form
      '@homarr/modals':
        specifier: workspace:^0.1.0
        version: link:../modals
      '@homarr/notifications':
        specifier: workspace:^0.1.0
        version: link:../notifications
      '@homarr/redis':
        specifier: workspace:^0.1.0
        version: link:../redis
      '@homarr/spotlight':
        specifier: workspace:^0.1.0
        version: link:../spotlight
      '@homarr/translation':
        specifier: workspace:^0.1.0
        version: link:../translation
      '@homarr/ui':
        specifier: workspace:^0.1.0
        version: link:../ui
      '@homarr/validation':
        specifier: workspace:^0.1.0
        version: link:../validation
<<<<<<< HEAD
      '@tiptap/extension-color':
        specifier: 2.2.5
        version: 2.2.5(@tiptap/core@2.2.6)(@tiptap/extension-text-style@2.2.5)
      '@tiptap/extension-highlight':
        specifier: 2.2.5
        version: 2.2.5(@tiptap/core@2.2.6)
      '@tiptap/extension-image':
        specifier: 2.2.5
        version: 2.2.5(@tiptap/core@2.2.6)
      '@tiptap/extension-link':
        specifier: ^2.2.5
        version: 2.2.6(@tiptap/core@2.2.6)(@tiptap/pm@2.2.4)
      '@tiptap/extension-table':
        specifier: 2.2.5
        version: 2.2.5(@tiptap/core@2.2.6)(@tiptap/pm@2.2.4)
      '@tiptap/extension-table-cell':
        specifier: 2.2.5
        version: 2.2.5(@tiptap/core@2.2.6)
      '@tiptap/extension-table-header':
        specifier: 2.2.5
        version: 2.2.5(@tiptap/core@2.2.6)
      '@tiptap/extension-table-row':
        specifier: 2.2.5
        version: 2.2.5(@tiptap/core@2.2.6)
      '@tiptap/extension-task-item':
        specifier: 2.2.5
        version: 2.2.5(@tiptap/core@2.2.6)(@tiptap/pm@2.2.4)
      '@tiptap/extension-task-list':
        specifier: 2.2.5
        version: 2.2.5(@tiptap/core@2.2.6)
      '@tiptap/extension-text-align':
        specifier: 2.2.5
        version: 2.2.5(@tiptap/core@2.2.6)
      '@tiptap/extension-text-style':
        specifier: 2.2.5
        version: 2.2.5(@tiptap/core@2.2.6)
      '@tiptap/extension-underline':
        specifier: 2.2.5
        version: 2.2.5(@tiptap/core@2.2.6)
      '@tiptap/react':
        specifier: ^2.2.5
        version: 2.2.6(@tiptap/core@2.2.6)(@tiptap/pm@2.2.4)(react-dom@18.2.0)(react@18.2.0)
      '@tiptap/starter-kit':
        specifier: ^2.2.5
        version: 2.2.6(@tiptap/pm@2.2.4)
=======
      video.js:
        specifier: ^8.10.0
        version: 8.10.0
>>>>>>> 8f489718
    devDependencies:
      '@homarr/eslint-config':
        specifier: workspace:^0.2.0
        version: link:../../tooling/eslint
      '@homarr/prettier-config':
        specifier: workspace:^0.1.0
        version: link:../../tooling/prettier
      '@homarr/tsconfig':
        specifier: workspace:^0.1.0
        version: link:../../tooling/typescript
      '@types/video.js':
        specifier: ^7.3.57
        version: 7.3.57
      eslint:
        specifier: ^8.57.0
        version: 8.57.0
      typescript:
        specifier: ^5.4.5
        version: 5.4.5

  tooling/eslint:
    dependencies:
      '@next/eslint-plugin-next':
        specifier: ^14.1.4
        version: 14.1.4
      '@typescript-eslint/eslint-plugin':
        specifier: ^7.5.0
        version: 7.5.0(@typescript-eslint/parser@7.5.0)(eslint@8.57.0)(typescript@5.4.5)
      '@typescript-eslint/parser':
        specifier: ^7.5.0
        version: 7.5.0(eslint@8.57.0)(typescript@5.4.5)
      eslint-config-prettier:
        specifier: ^9.1.0
        version: 9.1.0(eslint@8.57.0)
      eslint-config-turbo:
        specifier: ^1.13.2
        version: 1.13.2(eslint@8.57.0)
      eslint-plugin-import:
        specifier: ^2.29.1
        version: 2.29.1(@typescript-eslint/parser@7.5.0)(eslint@8.57.0)
      eslint-plugin-jsx-a11y:
        specifier: ^6.8.0
        version: 6.8.0(eslint@8.57.0)
      eslint-plugin-react:
        specifier: ^7.34.1
        version: 7.34.1(eslint@8.57.0)
      eslint-plugin-react-hooks:
        specifier: ^4.6.0
        version: 4.6.0(eslint@8.57.0)
    devDependencies:
      '@homarr/prettier-config':
        specifier: workspace:^0.1.0
        version: link:../prettier
      '@homarr/tsconfig':
        specifier: workspace:^0.1.0
        version: link:../typescript
      '@types/eslint':
        specifier: ^8.56.7
        version: 8.56.7
      eslint:
        specifier: ^8.57.0
        version: 8.57.0
      typescript:
        specifier: ^5.4.5
        version: 5.4.5

  tooling/github: {}

  tooling/prettier:
    dependencies:
      '@ianvs/prettier-plugin-sort-imports':
        specifier: ^4.2.1
        version: 4.2.1(prettier@3.2.5)
      prettier:
        specifier: ^3.2.5
        version: 3.2.5
    devDependencies:
      '@homarr/tsconfig':
        specifier: workspace:^0.1.0
        version: link:../typescript
      typescript:
        specifier: ^5.4.5
        version: 5.4.5

  tooling/semver: {}

  tooling/typescript: {}

packages:

  /@aashutoshrathi/word-wrap@1.2.6:
    resolution: {integrity: sha512-1Yjs2SvM8TflER/OD3cOjhWWOZb58A2t7wpE2S9XfBYTiIl+XFhQG2bjy4Pu1I+EAlCNUzRDYDdFwFYUKvXcIA==}
    engines: {node: '>=0.10.0'}

  /@ampproject/remapping@2.2.1:
    resolution: {integrity: sha512-lFMjJTrFL3j7L9yBxwYfCq2k6qqwHyzuUl/XBnif78PWTJYyL/dfowQHWE3sp6U6ZzqWiiIZnpTMO96zhkjwtg==}
    engines: {node: '>=6.0.0'}
    dependencies:
      '@jridgewell/gen-mapping': 0.3.3
      '@jridgewell/trace-mapping': 0.3.25

  /@auth/core@0.28.1:
    resolution: {integrity: sha512-gvp74mypYZADpTlfGRp6HE0G3pIHWvtJpy+KZ+8FvY0cmlIpHog+jdMOdd29dQtLtN25kF2YbfHsesCFuGUQbg==}
    peerDependencies:
      '@simplewebauthn/browser': ^9.0.1
      '@simplewebauthn/server': ^9.0.2
      nodemailer: ^6.8.0
    peerDependenciesMeta:
      '@simplewebauthn/browser':
        optional: true
      '@simplewebauthn/server':
        optional: true
      nodemailer:
        optional: true
    dependencies:
      '@panva/hkdf': 1.1.1
      '@types/cookie': 0.6.0
      cookie: 0.6.0
      jose: 5.2.2
      oauth4webapi: 2.10.3
      preact: 10.11.3
      preact-render-to-string: 5.2.3(preact@10.11.3)
    dev: false

  /@auth/core@0.29.0:
    resolution: {integrity: sha512-MdfEjU6WRjUnPG1+XeBWrTIlAsLZU6V0imCIqVDDDPxLI6UZWldXVqAA2EsDazGofV78jqiCLHaN85mJITDqdg==}
    peerDependencies:
      '@simplewebauthn/browser': ^9.0.1
      '@simplewebauthn/server': ^9.0.2
      nodemailer: ^6.8.0
    peerDependenciesMeta:
      '@simplewebauthn/browser':
        optional: true
      '@simplewebauthn/server':
        optional: true
      nodemailer:
        optional: true
    dependencies:
      '@panva/hkdf': 1.1.1
      '@types/cookie': 0.6.0
      cookie: 0.6.0
      jose: 5.2.2
      oauth4webapi: 2.10.3
      preact: 10.11.3
      preact-render-to-string: 5.2.3(preact@10.11.3)
    dev: false

  /@auth/drizzle-adapter@0.9.0:
    resolution: {integrity: sha512-6ec+ecH+R24xzXto9mvk31CM4vrrcieLrHo0r7Hv3ItEY93aBB4Z78AHPmA1HqYT6zEmDWfezo7fOv/6Ydgh6Q==}
    dependencies:
      '@auth/core': 0.29.0
    transitivePeerDependencies:
      - '@simplewebauthn/browser'
      - '@simplewebauthn/server'
      - nodemailer
    dev: false

  /@babel/code-frame@7.23.5:
    resolution: {integrity: sha512-CgH3s1a96LipHCmSUmYFPwY7MNx8C3avkq7i4Wl3cfa662ldtUe4VM1TPXX70pfmrlWTb6jLqTYrZyT2ZTJBgA==}
    engines: {node: '>=6.9.0'}
    dependencies:
      '@babel/highlight': 7.23.4
      chalk: 2.4.2

  /@babel/compat-data@7.23.5:
    resolution: {integrity: sha512-uU27kfDRlhfKl+w1U6vp16IuvSLtjAxdArVXPa9BvLkrr7CYIsxH5adpHObeAGY/41+syctUWOZ140a2Rvkgjw==}
    engines: {node: '>=6.9.0'}

  /@babel/core@7.23.9:
    resolution: {integrity: sha512-5q0175NOjddqpvvzU+kDiSOAk4PfdO6FvwCWoQ6RO7rTzEe8vlo+4HVfcnAREhD4npMs0e9uZypjTwzZPCf/cw==}
    engines: {node: '>=6.9.0'}
    dependencies:
      '@ampproject/remapping': 2.2.1
      '@babel/code-frame': 7.23.5
      '@babel/generator': 7.23.6
      '@babel/helper-compilation-targets': 7.23.6
      '@babel/helper-module-transforms': 7.23.3(@babel/core@7.23.9)
      '@babel/helpers': 7.23.9
      '@babel/parser': 7.23.9
      '@babel/template': 7.23.9
      '@babel/traverse': 7.23.9
      '@babel/types': 7.23.9
      convert-source-map: 2.0.0
      debug: 4.3.4
      gensync: 1.0.0-beta.2
      json5: 2.2.3
      semver: 6.3.1
    transitivePeerDependencies:
      - supports-color

  /@babel/core@7.24.0:
    resolution: {integrity: sha512-fQfkg0Gjkza3nf0c7/w6Xf34BW4YvzNfACRLmmb7XRLa6XHdR+K9AlJlxneFfWYf6uhOzuzZVTjF/8KfndZANw==}
    engines: {node: '>=6.9.0'}
    dependencies:
      '@ampproject/remapping': 2.2.1
      '@babel/code-frame': 7.23.5
      '@babel/generator': 7.23.6
      '@babel/helper-compilation-targets': 7.23.6
      '@babel/helper-module-transforms': 7.23.3(@babel/core@7.24.0)
      '@babel/helpers': 7.24.0
      '@babel/parser': 7.24.0
      '@babel/template': 7.24.0
      '@babel/traverse': 7.24.0
      '@babel/types': 7.24.0
      convert-source-map: 2.0.0
      debug: 4.3.4
      gensync: 1.0.0-beta.2
      json5: 2.2.3
      semver: 6.3.1
    transitivePeerDependencies:
      - supports-color
    dev: false

  /@babel/generator@7.23.6:
    resolution: {integrity: sha512-qrSfCYxYQB5owCmGLbl8XRpX1ytXlpueOb0N0UmQwA073KZxejgQTzAmJezxvpwQD9uGtK2shHdi55QT+MbjIw==}
    engines: {node: '>=6.9.0'}
    dependencies:
      '@babel/types': 7.23.9
      '@jridgewell/gen-mapping': 0.3.3
      '@jridgewell/trace-mapping': 0.3.25
      jsesc: 2.5.2

  /@babel/helper-compilation-targets@7.23.6:
    resolution: {integrity: sha512-9JB548GZoQVmzrFgp8o7KxdgkTGm6xs9DW0o/Pim72UDjzr5ObUQ6ZzYPqA+g9OTS2bBQoctLJrky0RDCAWRgQ==}
    engines: {node: '>=6.9.0'}
    dependencies:
      '@babel/compat-data': 7.23.5
      '@babel/helper-validator-option': 7.23.5
      browserslist: 4.23.0
      lru-cache: 5.1.1
      semver: 6.3.1

  /@babel/helper-environment-visitor@7.22.20:
    resolution: {integrity: sha512-zfedSIzFhat/gFhWfHtgWvlec0nqB9YEIVrpuwjruLlXfUSnA8cJB0miHKwqDnQ7d32aKo2xt88/xZptwxbfhA==}
    engines: {node: '>=6.9.0'}

  /@babel/helper-function-name@7.23.0:
    resolution: {integrity: sha512-OErEqsrxjZTJciZ4Oo+eoZqeW9UIiOcuYKRJA4ZAgV9myA+pOXhhmpfNCKjEH/auVfEYVFJ6y1Tc4r0eIApqiw==}
    engines: {node: '>=6.9.0'}
    dependencies:
      '@babel/template': 7.23.9
      '@babel/types': 7.23.9

  /@babel/helper-hoist-variables@7.22.5:
    resolution: {integrity: sha512-wGjk9QZVzvknA6yKIUURb8zY3grXCcOZt+/7Wcy8O2uctxhplmUPkOdlgoNhmdVee2c92JXbf1xpMtVNbfoxRw==}
    engines: {node: '>=6.9.0'}
    dependencies:
      '@babel/types': 7.23.9

  /@babel/helper-module-imports@7.22.15:
    resolution: {integrity: sha512-0pYVBnDKZO2fnSPCrgM/6WMc7eS20Fbok+0r88fp+YtWVLZrp4CkafFGIp+W0VKw4a22sgebPT99y+FDNMdP4w==}
    engines: {node: '>=6.9.0'}
    dependencies:
      '@babel/types': 7.24.0

  /@babel/helper-module-transforms@7.23.3(@babel/core@7.23.9):
    resolution: {integrity: sha512-7bBs4ED9OmswdfDzpz4MpWgSrV7FXlc3zIagvLFjS5H+Mk7Snr21vQ6QwrsoCGMfNC4e4LQPdoULEt4ykz0SRQ==}
    engines: {node: '>=6.9.0'}
    peerDependencies:
      '@babel/core': ^7.0.0
    dependencies:
      '@babel/core': 7.23.9
      '@babel/helper-environment-visitor': 7.22.20
      '@babel/helper-module-imports': 7.22.15
      '@babel/helper-simple-access': 7.22.5
      '@babel/helper-split-export-declaration': 7.22.6
      '@babel/helper-validator-identifier': 7.22.20

  /@babel/helper-module-transforms@7.23.3(@babel/core@7.24.0):
    resolution: {integrity: sha512-7bBs4ED9OmswdfDzpz4MpWgSrV7FXlc3zIagvLFjS5H+Mk7Snr21vQ6QwrsoCGMfNC4e4LQPdoULEt4ykz0SRQ==}
    engines: {node: '>=6.9.0'}
    peerDependencies:
      '@babel/core': ^7.0.0
    dependencies:
      '@babel/core': 7.24.0
      '@babel/helper-environment-visitor': 7.22.20
      '@babel/helper-module-imports': 7.22.15
      '@babel/helper-simple-access': 7.22.5
      '@babel/helper-split-export-declaration': 7.22.6
      '@babel/helper-validator-identifier': 7.22.20
    dev: false

  /@babel/helper-plugin-utils@7.22.5:
    resolution: {integrity: sha512-uLls06UVKgFG9QD4OeFYLEGteMIAa5kpTPcFL28yuCIIzsf6ZyKZMllKVOCZFhiZ5ptnwX4mtKdWCBE/uT4amg==}
    engines: {node: '>=6.9.0'}
    dev: true

  /@babel/helper-simple-access@7.22.5:
    resolution: {integrity: sha512-n0H99E/K+Bika3++WNL17POvo4rKWZ7lZEp1Q+fStVbUi8nxPQEBOlTmCOxW/0JsS56SKKQ+ojAe2pHKJHN35w==}
    engines: {node: '>=6.9.0'}
    dependencies:
      '@babel/types': 7.24.0

  /@babel/helper-split-export-declaration@7.22.6:
    resolution: {integrity: sha512-AsUnxuLhRYsisFiaJwvp1QF+I3KjD5FOxut14q/GzovUe6orHLesW2C7d754kRm53h5gqrz6sFl6sxc4BVtE/g==}
    engines: {node: '>=6.9.0'}
    dependencies:
      '@babel/types': 7.23.9

  /@babel/helper-string-parser@7.23.4:
    resolution: {integrity: sha512-803gmbQdqwdf4olxrX4AJyFBV/RTr3rSmOj0rKwesmzlfhYNDEs+/iOcznzpNWlJlIlTJC2QfPFcHB6DlzdVLQ==}
    engines: {node: '>=6.9.0'}

  /@babel/helper-validator-identifier@7.22.20:
    resolution: {integrity: sha512-Y4OZ+ytlatR8AI+8KZfKuL5urKp7qey08ha31L8b3BwewJAoJamTzyvxPR/5D+KkdJCGPq/+8TukHBlY10FX9A==}
    engines: {node: '>=6.9.0'}

  /@babel/helper-validator-option@7.23.5:
    resolution: {integrity: sha512-85ttAOMLsr53VgXkTbkx8oA6YTfT4q7/HzXSLEYmjcSTJPMPQtvq1BD79Byep5xMUYbGRzEpDsjUf3dyp54IKw==}
    engines: {node: '>=6.9.0'}

  /@babel/helpers@7.23.9:
    resolution: {integrity: sha512-87ICKgU5t5SzOT7sBMfCOZQ2rHjRU+Pcb9BoILMYz600W6DkVRLFBPwQ18gwUVvggqXivaUakpnxWQGbpywbBQ==}
    engines: {node: '>=6.9.0'}
    dependencies:
      '@babel/template': 7.23.9
      '@babel/traverse': 7.23.9
      '@babel/types': 7.23.9
    transitivePeerDependencies:
      - supports-color

  /@babel/helpers@7.24.0:
    resolution: {integrity: sha512-ulDZdc0Aj5uLc5nETsa7EPx2L7rM0YJM8r7ck7U73AXi7qOV44IHHRAYZHY6iU1rr3C5N4NtTmMRUJP6kwCWeA==}
    engines: {node: '>=6.9.0'}
    dependencies:
      '@babel/template': 7.24.0
      '@babel/traverse': 7.24.0
      '@babel/types': 7.24.0
    transitivePeerDependencies:
      - supports-color
    dev: false

  /@babel/highlight@7.23.4:
    resolution: {integrity: sha512-acGdbYSfp2WheJoJm/EBBBLh/ID8KDc64ISZ9DYtBmC8/Q204PZJLHyzeB5qMzJ5trcOkybd78M4x2KWsUq++A==}
    engines: {node: '>=6.9.0'}
    dependencies:
      '@babel/helper-validator-identifier': 7.22.20
      chalk: 2.4.2
      js-tokens: 4.0.0

  /@babel/parser@7.23.9:
    resolution: {integrity: sha512-9tcKgqKbs3xGJ+NtKF2ndOBBLVwPjl1SHxPQkd36r3Dlirw3xWUeGaTbqr7uGZcTaxkVNwc+03SVP7aCdWrTlA==}
    engines: {node: '>=6.0.0'}
    hasBin: true
    dependencies:
      '@babel/types': 7.23.9

  /@babel/parser@7.24.0:
    resolution: {integrity: sha512-QuP/FxEAzMSjXygs8v4N9dvdXzEHN4W1oF3PxuWAtPo08UdM17u89RDMgjLn/mlc56iM0HlLmVkO/wgR+rDgHg==}
    engines: {node: '>=6.0.0'}
    hasBin: true
    dependencies:
      '@babel/types': 7.24.0

  /@babel/plugin-transform-react-jsx-self@7.23.3(@babel/core@7.23.9):
    resolution: {integrity: sha512-qXRvbeKDSfwnlJnanVRp0SfuWE5DQhwQr5xtLBzp56Wabyo+4CMosF6Kfp+eOD/4FYpql64XVJ2W0pVLlJZxOQ==}
    engines: {node: '>=6.9.0'}
    peerDependencies:
      '@babel/core': ^7.0.0-0
    dependencies:
      '@babel/core': 7.23.9
      '@babel/helper-plugin-utils': 7.22.5
    dev: true

  /@babel/plugin-transform-react-jsx-source@7.23.3(@babel/core@7.23.9):
    resolution: {integrity: sha512-91RS0MDnAWDNvGC6Wio5XYkyWI39FMFO+JK9+4AlgaTH+yWwVTsw7/sn6LK0lH7c5F+TFkpv/3LfCJ1Ydwof/g==}
    engines: {node: '>=6.9.0'}
    peerDependencies:
      '@babel/core': ^7.0.0-0
    dependencies:
      '@babel/core': 7.23.9
      '@babel/helper-plugin-utils': 7.22.5
    dev: true

  /@babel/runtime-corejs3@7.23.9:
    resolution: {integrity: sha512-oeOFTrYWdWXCvXGB5orvMTJ6gCZ9I6FBjR+M38iKNXCsPxr4xT0RTdg5uz1H7QP8pp74IzPtwritEr+JscqHXQ==}
    engines: {node: '>=6.9.0'}
    dependencies:
      core-js-pure: 3.36.0
      regenerator-runtime: 0.14.1
    dev: true

  /@babel/runtime@7.23.9:
    resolution: {integrity: sha512-0CX6F+BI2s9dkUqr08KFrAIZgNFj75rdBU/DjCyYLIaV/quFjkk6T+EJ2LkZHyZTbEV4L5p97mNkUsHl2wLFAw==}
    engines: {node: '>=6.9.0'}
    dependencies:
      regenerator-runtime: 0.14.1

  /@babel/template@7.23.9:
    resolution: {integrity: sha512-+xrD2BWLpvHKNmX2QbpdpsBaWnRxahMwJjO+KZk2JOElj5nSmKezyS1B4u+QbHMTX69t4ukm6hh9lsYQ7GHCKA==}
    engines: {node: '>=6.9.0'}
    dependencies:
      '@babel/code-frame': 7.23.5
      '@babel/parser': 7.23.9
      '@babel/types': 7.23.9

  /@babel/template@7.24.0:
    resolution: {integrity: sha512-Bkf2q8lMB0AFpX0NFEqSbx1OkTHf0f+0j82mkw+ZpzBnkk7e9Ql0891vlfgi+kHwOk8tQjiQHpqh4LaSa0fKEA==}
    engines: {node: '>=6.9.0'}
    dependencies:
      '@babel/code-frame': 7.23.5
      '@babel/parser': 7.24.0
      '@babel/types': 7.24.0
    dev: false

  /@babel/traverse@7.23.9:
    resolution: {integrity: sha512-I/4UJ9vs90OkBtY6iiiTORVMyIhJ4kAVmsKo9KFc8UOxMeUfi2hvtIBsET5u9GizXE6/GFSuKCTNfgCswuEjRg==}
    engines: {node: '>=6.9.0'}
    dependencies:
      '@babel/code-frame': 7.23.5
      '@babel/generator': 7.23.6
      '@babel/helper-environment-visitor': 7.22.20
      '@babel/helper-function-name': 7.23.0
      '@babel/helper-hoist-variables': 7.22.5
      '@babel/helper-split-export-declaration': 7.22.6
      '@babel/parser': 7.23.9
      '@babel/types': 7.23.9
      debug: 4.3.4
      globals: 11.12.0
    transitivePeerDependencies:
      - supports-color

  /@babel/traverse@7.24.0:
    resolution: {integrity: sha512-HfuJlI8qq3dEDmNU5ChzzpZRWq+oxCZQyMzIMEqLho+AQnhMnKQUzH6ydo3RBl/YjPCuk68Y6s0Gx0AeyULiWw==}
    engines: {node: '>=6.9.0'}
    dependencies:
      '@babel/code-frame': 7.23.5
      '@babel/generator': 7.23.6
      '@babel/helper-environment-visitor': 7.22.20
      '@babel/helper-function-name': 7.23.0
      '@babel/helper-hoist-variables': 7.22.5
      '@babel/helper-split-export-declaration': 7.22.6
      '@babel/parser': 7.24.0
      '@babel/types': 7.24.0
      debug: 4.3.4
      globals: 11.12.0
    transitivePeerDependencies:
      - supports-color
    dev: false

  /@babel/types@7.23.9:
    resolution: {integrity: sha512-dQjSq/7HaSjRM43FFGnv5keM2HsxpmyV1PfaSVm0nzzjwwTmjOe6J4bC8e3+pTEIgHaHj+1ZlLThRJ2auc/w1Q==}
    engines: {node: '>=6.9.0'}
    dependencies:
      '@babel/helper-string-parser': 7.23.4
      '@babel/helper-validator-identifier': 7.22.20
      to-fast-properties: 2.0.0

  /@babel/types@7.24.0:
    resolution: {integrity: sha512-+j7a5c253RfKh8iABBhywc8NSfP5LURe7Uh4qpsh6jc+aLJguvmIUBdjSdEMQv2bENrCR5MfRdjGo7vzS/ob7w==}
    engines: {node: '>=6.9.0'}
    dependencies:
      '@babel/helper-string-parser': 7.23.4
      '@babel/helper-validator-identifier': 7.22.20
      to-fast-properties: 2.0.0

  /@bcoe/v8-coverage@0.2.3:
    resolution: {integrity: sha512-0hYQ8SB4Db5zvZB4axdMHGwEaQjkZzFjQiN9LVYvIFB2nSUHW9tYpxWriPrWDASIxiaXax83REcLxuSdnGPZtw==}
    dev: true

  /@colors/colors@1.6.0:
    resolution: {integrity: sha512-Ir+AOibqzrIsL6ajt3Rz3LskB7OiMVHqltZmspbW/TJuTVuyOMirVqAkjfY6JISiLHgyNqicAC8AyHHGzNd/dA==}
    engines: {node: '>=0.1.90'}
    dev: false

  /@cspotcode/source-map-support@0.8.1:
    resolution: {integrity: sha512-IchNf6dN4tHoMFIn/7OE8LWZ19Y6q/67Bmf6vnGREv8RSbBVb9LPJxEcnwrcwX6ixSvaiGoomAUvu4YSxXrVgw==}
    engines: {node: '>=12'}
    dependencies:
      '@jridgewell/trace-mapping': 0.3.9
    dev: true

  /@dabh/diagnostics@2.0.3:
    resolution: {integrity: sha512-hrlQOIi7hAfzsMqlGSFyVucrx38O+j6wiGOf//H2ecvIEqYN4ADBSS2iLMh5UFyDunCNniUIPk/q3riFv45xRA==}
    dependencies:
      colorspace: 1.1.4
      enabled: 2.0.0
      kuler: 2.0.0
    dev: false

  /@drizzle-team/studio@0.0.39:
    resolution: {integrity: sha512-c5Hkm7MmQC2n5qAsKShjQrHoqlfGslB8+qWzsGGZ+2dHMRTNG60UuzalF0h0rvBax5uzPXuGkYLGaQ+TUX3yMw==}
    dependencies:
      superjson: 2.2.1
    dev: false

  /@esbuild-kit/core-utils@3.3.2:
    resolution: {integrity: sha512-sPRAnw9CdSsRmEtnsl2WXWdyquogVpB3yZ3dgwJfe8zrOzTsV7cJvmwrKVa+0ma5BoiGJ+BoqkMvawbayKUsqQ==}
    dependencies:
      esbuild: 0.18.20
      source-map-support: 0.5.21
    dev: false

  /@esbuild-kit/esm-loader@2.6.5:
    resolution: {integrity: sha512-FxEMIkJKnodyA1OaCUoEvbYRkoZlLZ4d/eXFu9Fh8CbBBgP5EmZxrfTRyN0qpXZ4vOvqnE5YdRdcrmUUXuU+dA==}
    dependencies:
      '@esbuild-kit/core-utils': 3.3.2
      get-tsconfig: 4.7.2
    dev: false

  /@esbuild/aix-ppc64@0.19.12:
    resolution: {integrity: sha512-bmoCYyWdEL3wDQIVbcyzRyeKLgk2WtWLTWz1ZIAZF/EGbNOwSA6ew3PftJ1PqMiOOGu0OyFMzG53L0zqIpPeNA==}
    engines: {node: '>=12'}
    cpu: [ppc64]
    os: [aix]
    requiresBuild: true
    optional: true

  /@esbuild/aix-ppc64@0.20.2:
    resolution: {integrity: sha512-D+EBOJHXdNZcLJRBkhENNG8Wji2kgc9AZ9KiPr1JuZjsNtyHzrsfLRrY0tk2H2aoFu6RANO1y1iPPUCDYWkb5g==}
    engines: {node: '>=12'}
    cpu: [ppc64]
    os: [aix]
    requiresBuild: true
    dev: true
    optional: true

  /@esbuild/android-arm64@0.18.20:
    resolution: {integrity: sha512-Nz4rJcchGDtENV0eMKUNa6L12zz2zBDXuhj/Vjh18zGqB44Bi7MBMSXjgunJgjRhCmKOjnPuZp4Mb6OKqtMHLQ==}
    engines: {node: '>=12'}
    cpu: [arm64]
    os: [android]
    requiresBuild: true
    dev: false
    optional: true

  /@esbuild/android-arm64@0.19.12:
    resolution: {integrity: sha512-P0UVNGIienjZv3f5zq0DP3Nt2IE/3plFzuaS96vihvD0Hd6H/q4WXUGpCxD/E8YrSXfNyRPbpTq+T8ZQioSuPA==}
    engines: {node: '>=12'}
    cpu: [arm64]
    os: [android]
    requiresBuild: true
    optional: true

  /@esbuild/android-arm64@0.20.2:
    resolution: {integrity: sha512-mRzjLacRtl/tWU0SvD8lUEwb61yP9cqQo6noDZP/O8VkwafSYwZ4yWy24kan8jE/IMERpYncRt2dw438LP3Xmg==}
    engines: {node: '>=12'}
    cpu: [arm64]
    os: [android]
    requiresBuild: true
    dev: true
    optional: true

  /@esbuild/android-arm@0.18.20:
    resolution: {integrity: sha512-fyi7TDI/ijKKNZTUJAQqiG5T7YjJXgnzkURqmGj13C6dCqckZBLdl4h7bkhHt/t0WP+zO9/zwroDvANaOqO5Sw==}
    engines: {node: '>=12'}
    cpu: [arm]
    os: [android]
    requiresBuild: true
    dev: false
    optional: true

  /@esbuild/android-arm@0.19.12:
    resolution: {integrity: sha512-qg/Lj1mu3CdQlDEEiWrlC4eaPZ1KztwGJ9B6J+/6G+/4ewxJg7gqj8eVYWvao1bXrqGiW2rsBZFSX3q2lcW05w==}
    engines: {node: '>=12'}
    cpu: [arm]
    os: [android]
    requiresBuild: true
    optional: true

  /@esbuild/android-arm@0.20.2:
    resolution: {integrity: sha512-t98Ra6pw2VaDhqNWO2Oph2LXbz/EJcnLmKLGBJwEwXX/JAN83Fym1rU8l0JUWK6HkIbWONCSSatf4sf2NBRx/w==}
    engines: {node: '>=12'}
    cpu: [arm]
    os: [android]
    requiresBuild: true
    dev: true
    optional: true

  /@esbuild/android-x64@0.18.20:
    resolution: {integrity: sha512-8GDdlePJA8D6zlZYJV/jnrRAi6rOiNaCC/JclcXpB+KIuvfBN4owLtgzY2bsxnx666XjJx2kDPUmnTtR8qKQUg==}
    engines: {node: '>=12'}
    cpu: [x64]
    os: [android]
    requiresBuild: true
    dev: false
    optional: true

  /@esbuild/android-x64@0.19.12:
    resolution: {integrity: sha512-3k7ZoUW6Q6YqhdhIaq/WZ7HwBpnFBlW905Fa4s4qWJyiNOgT1dOqDiVAQFwBH7gBRZr17gLrlFCRzF6jFh7Kew==}
    engines: {node: '>=12'}
    cpu: [x64]
    os: [android]
    requiresBuild: true
    optional: true

  /@esbuild/android-x64@0.20.2:
    resolution: {integrity: sha512-btzExgV+/lMGDDa194CcUQm53ncxzeBrWJcncOBxuC6ndBkKxnHdFJn86mCIgTELsooUmwUm9FkhSp5HYu00Rg==}
    engines: {node: '>=12'}
    cpu: [x64]
    os: [android]
    requiresBuild: true
    dev: true
    optional: true

  /@esbuild/darwin-arm64@0.18.20:
    resolution: {integrity: sha512-bxRHW5kHU38zS2lPTPOyuyTm+S+eobPUnTNkdJEfAddYgEcll4xkT8DB9d2008DtTbl7uJag2HuE5NZAZgnNEA==}
    engines: {node: '>=12'}
    cpu: [arm64]
    os: [darwin]
    requiresBuild: true
    dev: false
    optional: true

  /@esbuild/darwin-arm64@0.19.12:
    resolution: {integrity: sha512-B6IeSgZgtEzGC42jsI+YYu9Z3HKRxp8ZT3cqhvliEHovq8HSX2YX8lNocDn79gCKJXOSaEot9MVYky7AKjCs8g==}
    engines: {node: '>=12'}
    cpu: [arm64]
    os: [darwin]
    requiresBuild: true
    optional: true

  /@esbuild/darwin-arm64@0.20.2:
    resolution: {integrity: sha512-4J6IRT+10J3aJH3l1yzEg9y3wkTDgDk7TSDFX+wKFiWjqWp/iCfLIYzGyasx9l0SAFPT1HwSCR+0w/h1ES/MjA==}
    engines: {node: '>=12'}
    cpu: [arm64]
    os: [darwin]
    requiresBuild: true
    dev: true
    optional: true

  /@esbuild/darwin-x64@0.18.20:
    resolution: {integrity: sha512-pc5gxlMDxzm513qPGbCbDukOdsGtKhfxD1zJKXjCCcU7ju50O7MeAZ8c4krSJcOIJGFR+qx21yMMVYwiQvyTyQ==}
    engines: {node: '>=12'}
    cpu: [x64]
    os: [darwin]
    requiresBuild: true
    dev: false
    optional: true

  /@esbuild/darwin-x64@0.19.12:
    resolution: {integrity: sha512-hKoVkKzFiToTgn+41qGhsUJXFlIjxI/jSYeZf3ugemDYZldIXIxhvwN6erJGlX4t5h417iFuheZ7l+YVn05N3A==}
    engines: {node: '>=12'}
    cpu: [x64]
    os: [darwin]
    requiresBuild: true
    optional: true

  /@esbuild/darwin-x64@0.20.2:
    resolution: {integrity: sha512-tBcXp9KNphnNH0dfhv8KYkZhjc+H3XBkF5DKtswJblV7KlT9EI2+jeA8DgBjp908WEuYll6pF+UStUCfEpdysA==}
    engines: {node: '>=12'}
    cpu: [x64]
    os: [darwin]
    requiresBuild: true
    dev: true
    optional: true

  /@esbuild/freebsd-arm64@0.18.20:
    resolution: {integrity: sha512-yqDQHy4QHevpMAaxhhIwYPMv1NECwOvIpGCZkECn8w2WFHXjEwrBn3CeNIYsibZ/iZEUemj++M26W3cNR5h+Tw==}
    engines: {node: '>=12'}
    cpu: [arm64]
    os: [freebsd]
    requiresBuild: true
    dev: false
    optional: true

  /@esbuild/freebsd-arm64@0.19.12:
    resolution: {integrity: sha512-4aRvFIXmwAcDBw9AueDQ2YnGmz5L6obe5kmPT8Vd+/+x/JMVKCgdcRwH6APrbpNXsPz+K653Qg8HB/oXvXVukA==}
    engines: {node: '>=12'}
    cpu: [arm64]
    os: [freebsd]
    requiresBuild: true
    optional: true

  /@esbuild/freebsd-arm64@0.20.2:
    resolution: {integrity: sha512-d3qI41G4SuLiCGCFGUrKsSeTXyWG6yem1KcGZVS+3FYlYhtNoNgYrWcvkOoaqMhwXSMrZRl69ArHsGJ9mYdbbw==}
    engines: {node: '>=12'}
    cpu: [arm64]
    os: [freebsd]
    requiresBuild: true
    dev: true
    optional: true

  /@esbuild/freebsd-x64@0.18.20:
    resolution: {integrity: sha512-tgWRPPuQsd3RmBZwarGVHZQvtzfEBOreNuxEMKFcd5DaDn2PbBxfwLcj4+aenoh7ctXcbXmOQIn8HI6mCSw5MQ==}
    engines: {node: '>=12'}
    cpu: [x64]
    os: [freebsd]
    requiresBuild: true
    dev: false
    optional: true

  /@esbuild/freebsd-x64@0.19.12:
    resolution: {integrity: sha512-EYoXZ4d8xtBoVN7CEwWY2IN4ho76xjYXqSXMNccFSx2lgqOG/1TBPW0yPx1bJZk94qu3tX0fycJeeQsKovA8gg==}
    engines: {node: '>=12'}
    cpu: [x64]
    os: [freebsd]
    requiresBuild: true
    optional: true

  /@esbuild/freebsd-x64@0.20.2:
    resolution: {integrity: sha512-d+DipyvHRuqEeM5zDivKV1KuXn9WeRX6vqSqIDgwIfPQtwMP4jaDsQsDncjTDDsExT4lR/91OLjRo8bmC1e+Cw==}
    engines: {node: '>=12'}
    cpu: [x64]
    os: [freebsd]
    requiresBuild: true
    dev: true
    optional: true

  /@esbuild/linux-arm64@0.18.20:
    resolution: {integrity: sha512-2YbscF+UL7SQAVIpnWvYwM+3LskyDmPhe31pE7/aoTMFKKzIc9lLbyGUpmmb8a8AixOL61sQ/mFh3jEjHYFvdA==}
    engines: {node: '>=12'}
    cpu: [arm64]
    os: [linux]
    requiresBuild: true
    dev: false
    optional: true

  /@esbuild/linux-arm64@0.19.12:
    resolution: {integrity: sha512-EoTjyYyLuVPfdPLsGVVVC8a0p1BFFvtpQDB/YLEhaXyf/5bczaGeN15QkR+O4S5LeJ92Tqotve7i1jn35qwvdA==}
    engines: {node: '>=12'}
    cpu: [arm64]
    os: [linux]
    requiresBuild: true
    optional: true

  /@esbuild/linux-arm64@0.20.2:
    resolution: {integrity: sha512-9pb6rBjGvTFNira2FLIWqDk/uaf42sSyLE8j1rnUpuzsODBq7FvpwHYZxQ/It/8b+QOS1RYfqgGFNLRI+qlq2A==}
    engines: {node: '>=12'}
    cpu: [arm64]
    os: [linux]
    requiresBuild: true
    dev: true
    optional: true

  /@esbuild/linux-arm@0.18.20:
    resolution: {integrity: sha512-/5bHkMWnq1EgKr1V+Ybz3s1hWXok7mDFUMQ4cG10AfW3wL02PSZi5kFpYKrptDsgb2WAJIvRcDm+qIvXf/apvg==}
    engines: {node: '>=12'}
    cpu: [arm]
    os: [linux]
    requiresBuild: true
    dev: false
    optional: true

  /@esbuild/linux-arm@0.19.12:
    resolution: {integrity: sha512-J5jPms//KhSNv+LO1S1TX1UWp1ucM6N6XuL6ITdKWElCu8wXP72l9MM0zDTzzeikVyqFE6U8YAV9/tFyj0ti+w==}
    engines: {node: '>=12'}
    cpu: [arm]
    os: [linux]
    requiresBuild: true
    optional: true

  /@esbuild/linux-arm@0.20.2:
    resolution: {integrity: sha512-VhLPeR8HTMPccbuWWcEUD1Az68TqaTYyj6nfE4QByZIQEQVWBB8vup8PpR7y1QHL3CpcF6xd5WVBU/+SBEvGTg==}
    engines: {node: '>=12'}
    cpu: [arm]
    os: [linux]
    requiresBuild: true
    dev: true
    optional: true

  /@esbuild/linux-ia32@0.18.20:
    resolution: {integrity: sha512-P4etWwq6IsReT0E1KHU40bOnzMHoH73aXp96Fs8TIT6z9Hu8G6+0SHSw9i2isWrD2nbx2qo5yUqACgdfVGx7TA==}
    engines: {node: '>=12'}
    cpu: [ia32]
    os: [linux]
    requiresBuild: true
    dev: false
    optional: true

  /@esbuild/linux-ia32@0.19.12:
    resolution: {integrity: sha512-Thsa42rrP1+UIGaWz47uydHSBOgTUnwBwNq59khgIwktK6x60Hivfbux9iNR0eHCHzOLjLMLfUMLCypBkZXMHA==}
    engines: {node: '>=12'}
    cpu: [ia32]
    os: [linux]
    requiresBuild: true
    optional: true

  /@esbuild/linux-ia32@0.20.2:
    resolution: {integrity: sha512-o10utieEkNPFDZFQm9CoP7Tvb33UutoJqg3qKf1PWVeeJhJw0Q347PxMvBgVVFgouYLGIhFYG0UGdBumROyiig==}
    engines: {node: '>=12'}
    cpu: [ia32]
    os: [linux]
    requiresBuild: true
    dev: true
    optional: true

  /@esbuild/linux-loong64@0.18.20:
    resolution: {integrity: sha512-nXW8nqBTrOpDLPgPY9uV+/1DjxoQ7DoB2N8eocyq8I9XuqJ7BiAMDMf9n1xZM9TgW0J8zrquIb/A7s3BJv7rjg==}
    engines: {node: '>=12'}
    cpu: [loong64]
    os: [linux]
    requiresBuild: true
    dev: false
    optional: true

  /@esbuild/linux-loong64@0.19.12:
    resolution: {integrity: sha512-LiXdXA0s3IqRRjm6rV6XaWATScKAXjI4R4LoDlvO7+yQqFdlr1Bax62sRwkVvRIrwXxvtYEHHI4dm50jAXkuAA==}
    engines: {node: '>=12'}
    cpu: [loong64]
    os: [linux]
    requiresBuild: true
    optional: true

  /@esbuild/linux-loong64@0.20.2:
    resolution: {integrity: sha512-PR7sp6R/UC4CFVomVINKJ80pMFlfDfMQMYynX7t1tNTeivQ6XdX5r2XovMmha/VjR1YN/HgHWsVcTRIMkymrgQ==}
    engines: {node: '>=12'}
    cpu: [loong64]
    os: [linux]
    requiresBuild: true
    dev: true
    optional: true

  /@esbuild/linux-mips64el@0.18.20:
    resolution: {integrity: sha512-d5NeaXZcHp8PzYy5VnXV3VSd2D328Zb+9dEq5HE6bw6+N86JVPExrA6O68OPwobntbNJ0pzCpUFZTo3w0GyetQ==}
    engines: {node: '>=12'}
    cpu: [mips64el]
    os: [linux]
    requiresBuild: true
    dev: false
    optional: true

  /@esbuild/linux-mips64el@0.19.12:
    resolution: {integrity: sha512-fEnAuj5VGTanfJ07ff0gOA6IPsvrVHLVb6Lyd1g2/ed67oU1eFzL0r9WL7ZzscD+/N6i3dWumGE1Un4f7Amf+w==}
    engines: {node: '>=12'}
    cpu: [mips64el]
    os: [linux]
    requiresBuild: true
    optional: true

  /@esbuild/linux-mips64el@0.20.2:
    resolution: {integrity: sha512-4BlTqeutE/KnOiTG5Y6Sb/Hw6hsBOZapOVF6njAESHInhlQAghVVZL1ZpIctBOoTFbQyGW+LsVYZ8lSSB3wkjA==}
    engines: {node: '>=12'}
    cpu: [mips64el]
    os: [linux]
    requiresBuild: true
    dev: true
    optional: true

  /@esbuild/linux-ppc64@0.18.20:
    resolution: {integrity: sha512-WHPyeScRNcmANnLQkq6AfyXRFr5D6N2sKgkFo2FqguP44Nw2eyDlbTdZwd9GYk98DZG9QItIiTlFLHJHjxP3FA==}
    engines: {node: '>=12'}
    cpu: [ppc64]
    os: [linux]
    requiresBuild: true
    dev: false
    optional: true

  /@esbuild/linux-ppc64@0.19.12:
    resolution: {integrity: sha512-nYJA2/QPimDQOh1rKWedNOe3Gfc8PabU7HT3iXWtNUbRzXS9+vgB0Fjaqr//XNbd82mCxHzik2qotuI89cfixg==}
    engines: {node: '>=12'}
    cpu: [ppc64]
    os: [linux]
    requiresBuild: true
    optional: true

  /@esbuild/linux-ppc64@0.20.2:
    resolution: {integrity: sha512-rD3KsaDprDcfajSKdn25ooz5J5/fWBylaaXkuotBDGnMnDP1Uv5DLAN/45qfnf3JDYyJv/ytGHQaziHUdyzaAg==}
    engines: {node: '>=12'}
    cpu: [ppc64]
    os: [linux]
    requiresBuild: true
    dev: true
    optional: true

  /@esbuild/linux-riscv64@0.18.20:
    resolution: {integrity: sha512-WSxo6h5ecI5XH34KC7w5veNnKkju3zBRLEQNY7mv5mtBmrP/MjNBCAlsM2u5hDBlS3NGcTQpoBvRzqBcRtpq1A==}
    engines: {node: '>=12'}
    cpu: [riscv64]
    os: [linux]
    requiresBuild: true
    dev: false
    optional: true

  /@esbuild/linux-riscv64@0.19.12:
    resolution: {integrity: sha512-2MueBrlPQCw5dVJJpQdUYgeqIzDQgw3QtiAHUC4RBz9FXPrskyyU3VI1hw7C0BSKB9OduwSJ79FTCqtGMWqJHg==}
    engines: {node: '>=12'}
    cpu: [riscv64]
    os: [linux]
    requiresBuild: true
    optional: true

  /@esbuild/linux-riscv64@0.20.2:
    resolution: {integrity: sha512-snwmBKacKmwTMmhLlz/3aH1Q9T8v45bKYGE3j26TsaOVtjIag4wLfWSiZykXzXuE1kbCE+zJRmwp+ZbIHinnVg==}
    engines: {node: '>=12'}
    cpu: [riscv64]
    os: [linux]
    requiresBuild: true
    dev: true
    optional: true

  /@esbuild/linux-s390x@0.18.20:
    resolution: {integrity: sha512-+8231GMs3mAEth6Ja1iK0a1sQ3ohfcpzpRLH8uuc5/KVDFneH6jtAJLFGafpzpMRO6DzJ6AvXKze9LfFMrIHVQ==}
    engines: {node: '>=12'}
    cpu: [s390x]
    os: [linux]
    requiresBuild: true
    dev: false
    optional: true

  /@esbuild/linux-s390x@0.19.12:
    resolution: {integrity: sha512-+Pil1Nv3Umes4m3AZKqA2anfhJiVmNCYkPchwFJNEJN5QxmTs1uzyy4TvmDrCRNT2ApwSari7ZIgrPeUx4UZDg==}
    engines: {node: '>=12'}
    cpu: [s390x]
    os: [linux]
    requiresBuild: true
    optional: true

  /@esbuild/linux-s390x@0.20.2:
    resolution: {integrity: sha512-wcWISOobRWNm3cezm5HOZcYz1sKoHLd8VL1dl309DiixxVFoFe/o8HnwuIwn6sXre88Nwj+VwZUvJf4AFxkyrQ==}
    engines: {node: '>=12'}
    cpu: [s390x]
    os: [linux]
    requiresBuild: true
    dev: true
    optional: true

  /@esbuild/linux-x64@0.18.20:
    resolution: {integrity: sha512-UYqiqemphJcNsFEskc73jQ7B9jgwjWrSayxawS6UVFZGWrAAtkzjxSqnoclCXxWtfwLdzU+vTpcNYhpn43uP1w==}
    engines: {node: '>=12'}
    cpu: [x64]
    os: [linux]
    requiresBuild: true
    dev: false
    optional: true

  /@esbuild/linux-x64@0.19.12:
    resolution: {integrity: sha512-B71g1QpxfwBvNrfyJdVDexenDIt1CiDN1TIXLbhOw0KhJzE78KIFGX6OJ9MrtC0oOqMWf+0xop4qEU8JrJTwCg==}
    engines: {node: '>=12'}
    cpu: [x64]
    os: [linux]
    requiresBuild: true
    optional: true

  /@esbuild/linux-x64@0.20.2:
    resolution: {integrity: sha512-1MdwI6OOTsfQfek8sLwgyjOXAu+wKhLEoaOLTjbijk6E2WONYpH9ZU2mNtR+lZ2B4uwr+usqGuVfFT9tMtGvGw==}
    engines: {node: '>=12'}
    cpu: [x64]
    os: [linux]
    requiresBuild: true
    dev: true
    optional: true

  /@esbuild/netbsd-x64@0.18.20:
    resolution: {integrity: sha512-iO1c++VP6xUBUmltHZoMtCUdPlnPGdBom6IrO4gyKPFFVBKioIImVooR5I83nTew5UOYrk3gIJhbZh8X44y06A==}
    engines: {node: '>=12'}
    cpu: [x64]
    os: [netbsd]
    requiresBuild: true
    dev: false
    optional: true

  /@esbuild/netbsd-x64@0.19.12:
    resolution: {integrity: sha512-3ltjQ7n1owJgFbuC61Oj++XhtzmymoCihNFgT84UAmJnxJfm4sYCiSLTXZtE00VWYpPMYc+ZQmB6xbSdVh0JWA==}
    engines: {node: '>=12'}
    cpu: [x64]
    os: [netbsd]
    requiresBuild: true
    optional: true

  /@esbuild/netbsd-x64@0.20.2:
    resolution: {integrity: sha512-K8/DhBxcVQkzYc43yJXDSyjlFeHQJBiowJ0uVL6Tor3jGQfSGHNNJcWxNbOI8v5k82prYqzPuwkzHt3J1T1iZQ==}
    engines: {node: '>=12'}
    cpu: [x64]
    os: [netbsd]
    requiresBuild: true
    dev: true
    optional: true

  /@esbuild/openbsd-x64@0.18.20:
    resolution: {integrity: sha512-e5e4YSsuQfX4cxcygw/UCPIEP6wbIL+se3sxPdCiMbFLBWu0eiZOJ7WoD+ptCLrmjZBK1Wk7I6D/I3NglUGOxg==}
    engines: {node: '>=12'}
    cpu: [x64]
    os: [openbsd]
    requiresBuild: true
    dev: false
    optional: true

  /@esbuild/openbsd-x64@0.19.12:
    resolution: {integrity: sha512-RbrfTB9SWsr0kWmb9srfF+L933uMDdu9BIzdA7os2t0TXhCRjrQyCeOt6wVxr79CKD4c+p+YhCj31HBkYcXebw==}
    engines: {node: '>=12'}
    cpu: [x64]
    os: [openbsd]
    requiresBuild: true
    optional: true

  /@esbuild/openbsd-x64@0.20.2:
    resolution: {integrity: sha512-eMpKlV0SThJmmJgiVyN9jTPJ2VBPquf6Kt/nAoo6DgHAoN57K15ZghiHaMvqjCye/uU4X5u3YSMgVBI1h3vKrQ==}
    engines: {node: '>=12'}
    cpu: [x64]
    os: [openbsd]
    requiresBuild: true
    dev: true
    optional: true

  /@esbuild/sunos-x64@0.18.20:
    resolution: {integrity: sha512-kDbFRFp0YpTQVVrqUd5FTYmWo45zGaXe0X8E1G/LKFC0v8x0vWrhOWSLITcCn63lmZIxfOMXtCfti/RxN/0wnQ==}
    engines: {node: '>=12'}
    cpu: [x64]
    os: [sunos]
    requiresBuild: true
    dev: false
    optional: true

  /@esbuild/sunos-x64@0.19.12:
    resolution: {integrity: sha512-HKjJwRrW8uWtCQnQOz9qcU3mUZhTUQvi56Q8DPTLLB+DawoiQdjsYq+j+D3s9I8VFtDr+F9CjgXKKC4ss89IeA==}
    engines: {node: '>=12'}
    cpu: [x64]
    os: [sunos]
    requiresBuild: true
    optional: true

  /@esbuild/sunos-x64@0.20.2:
    resolution: {integrity: sha512-2UyFtRC6cXLyejf/YEld4Hajo7UHILetzE1vsRcGL3earZEW77JxrFjH4Ez2qaTiEfMgAXxfAZCm1fvM/G/o8w==}
    engines: {node: '>=12'}
    cpu: [x64]
    os: [sunos]
    requiresBuild: true
    dev: true
    optional: true

  /@esbuild/win32-arm64@0.18.20:
    resolution: {integrity: sha512-ddYFR6ItYgoaq4v4JmQQaAI5s7npztfV4Ag6NrhiaW0RrnOXqBkgwZLofVTlq1daVTQNhtI5oieTvkRPfZrePg==}
    engines: {node: '>=12'}
    cpu: [arm64]
    os: [win32]
    requiresBuild: true
    dev: false
    optional: true

  /@esbuild/win32-arm64@0.19.12:
    resolution: {integrity: sha512-URgtR1dJnmGvX864pn1B2YUYNzjmXkuJOIqG2HdU62MVS4EHpU2946OZoTMnRUHklGtJdJZ33QfzdjGACXhn1A==}
    engines: {node: '>=12'}
    cpu: [arm64]
    os: [win32]
    requiresBuild: true
    optional: true

  /@esbuild/win32-arm64@0.20.2:
    resolution: {integrity: sha512-GRibxoawM9ZCnDxnP3usoUDO9vUkpAxIIZ6GQI+IlVmr5kP3zUq+l17xELTHMWTWzjxa2guPNyrpq1GWmPvcGQ==}
    engines: {node: '>=12'}
    cpu: [arm64]
    os: [win32]
    requiresBuild: true
    dev: true
    optional: true

  /@esbuild/win32-ia32@0.18.20:
    resolution: {integrity: sha512-Wv7QBi3ID/rROT08SABTS7eV4hX26sVduqDOTe1MvGMjNd3EjOz4b7zeexIR62GTIEKrfJXKL9LFxTYgkyeu7g==}
    engines: {node: '>=12'}
    cpu: [ia32]
    os: [win32]
    requiresBuild: true
    dev: false
    optional: true

  /@esbuild/win32-ia32@0.19.12:
    resolution: {integrity: sha512-+ZOE6pUkMOJfmxmBZElNOx72NKpIa/HFOMGzu8fqzQJ5kgf6aTGrcJaFsNiVMH4JKpMipyK+7k0n2UXN7a8YKQ==}
    engines: {node: '>=12'}
    cpu: [ia32]
    os: [win32]
    requiresBuild: true
    optional: true

  /@esbuild/win32-ia32@0.20.2:
    resolution: {integrity: sha512-HfLOfn9YWmkSKRQqovpnITazdtquEW8/SoHW7pWpuEeguaZI4QnCRW6b+oZTztdBnZOS2hqJ6im/D5cPzBTTlQ==}
    engines: {node: '>=12'}
    cpu: [ia32]
    os: [win32]
    requiresBuild: true
    dev: true
    optional: true

  /@esbuild/win32-x64@0.18.20:
    resolution: {integrity: sha512-kTdfRcSiDfQca/y9QIkng02avJ+NCaQvrMejlsB3RRv5sE9rRoeBPISaZpKxHELzRxZyLvNts1P27W3wV+8geQ==}
    engines: {node: '>=12'}
    cpu: [x64]
    os: [win32]
    requiresBuild: true
    dev: false
    optional: true

  /@esbuild/win32-x64@0.19.12:
    resolution: {integrity: sha512-T1QyPSDCyMXaO3pzBkF96E8xMkiRYbUEZADd29SyPGabqxMViNoii+NcK7eWJAEoU6RZyEm5lVSIjTmcdoB9HA==}
    engines: {node: '>=12'}
    cpu: [x64]
    os: [win32]
    requiresBuild: true
    optional: true

  /@esbuild/win32-x64@0.20.2:
    resolution: {integrity: sha512-N49X4lJX27+l9jbLKSqZ6bKNjzQvHaT8IIFUy+YIqmXQdjYCToGWwOItDrfby14c78aDd5NHQl29xingXfCdLQ==}
    engines: {node: '>=12'}
    cpu: [x64]
    os: [win32]
    requiresBuild: true
    dev: true
    optional: true

  /@eslint-community/eslint-utils@4.4.0(eslint@8.57.0):
    resolution: {integrity: sha512-1/sA4dwrzBAyeUoQ6oxahHKmrZvsnLCg4RfxW3ZFGGmQkSNQPFNLV9CUEFQP1x9EYXHTo5p6xdhZM1Ne9p/AfA==}
    engines: {node: ^12.22.0 || ^14.17.0 || >=16.0.0}
    peerDependencies:
      eslint: ^6.0.0 || ^7.0.0 || >=8.0.0
    dependencies:
      eslint: 8.57.0
      eslint-visitor-keys: 3.4.3

  /@eslint-community/regexpp@4.10.0:
    resolution: {integrity: sha512-Cu96Sd2By9mCNTx2iyKOmq10v22jUVQv0lQnlGNy16oE9589yE+QADPbrMGCkA51cKZSg3Pu/aTJVTGfL/qjUA==}
    engines: {node: ^12.0.0 || ^14.0.0 || >=16.0.0}

  /@eslint/eslintrc@2.1.4:
    resolution: {integrity: sha512-269Z39MS6wVJtsoUl10L60WdkhJVdPG24Q4eZTH3nnF6lpvSShEK3wQjDX9JRWAUPvPh7COouPpU9IrqaZFvtQ==}
    engines: {node: ^12.22.0 || ^14.17.0 || >=16.0.0}
    dependencies:
      ajv: 6.12.6
      debug: 4.3.4
      espree: 9.6.1
      globals: 13.24.0
      ignore: 5.3.1
      import-fresh: 3.3.0
      js-yaml: 4.1.0
      minimatch: 3.1.2
      strip-json-comments: 3.1.1
    transitivePeerDependencies:
      - supports-color

  /@eslint/js@8.57.0:
    resolution: {integrity: sha512-Ys+3g2TaW7gADOJzPt83SJtCDhMjndcDMFVQ/Tj9iA1BfJzFKD9mAUXT3OenpuPHbI6P/myECxRJrofUsDx/5g==}
    engines: {node: ^12.22.0 || ^14.17.0 || >=16.0.0}

  /@floating-ui/core@1.6.0:
    resolution: {integrity: sha512-PcF++MykgmTj3CIyOQbKA/hDzOAiqI3mhuoN44WRCopIs1sgoDoU4oty4Jtqaj/y3oDU6fnVSm4QG0a3t5i0+g==}
    dependencies:
      '@floating-ui/utils': 0.2.1
    dev: false

  /@floating-ui/dom@1.6.3:
    resolution: {integrity: sha512-RnDthu3mzPlQ31Ss/BTwQ1zjzIhr3lk1gZB1OC56h/1vEtaXkESrOqL5fQVMfXpwGtRwX+YsZBdyHtJMQnkArw==}
    dependencies:
      '@floating-ui/core': 1.6.0
      '@floating-ui/utils': 0.2.1
    dev: false

  /@floating-ui/react-dom@2.0.8(react-dom@18.2.0)(react@18.2.0):
    resolution: {integrity: sha512-HOdqOt3R3OGeTKidaLvJKcgg75S6tibQ3Tif4eyd91QnIJWr0NLvoXFpJA/j8HqkFSL68GDca9AuyWEHlhyClw==}
    peerDependencies:
      react: '>=16.8.0'
      react-dom: '>=16.8.0'
    dependencies:
      '@floating-ui/dom': 1.6.3
      react: 18.2.0
      react-dom: 18.2.0(react@18.2.0)
    dev: false

  /@floating-ui/react@0.26.9(react-dom@18.2.0)(react@18.2.0):
    resolution: {integrity: sha512-p86wynZJVEkEq2BBjY/8p2g3biQ6TlgT4o/3KgFKyTWoJLU1GZ8wpctwRqtkEl2tseYA+kw7dBAIDFcednfI5w==}
    peerDependencies:
      react: '>=16.8.0'
      react-dom: '>=16.8.0'
    dependencies:
      '@floating-ui/react-dom': 2.0.8(react-dom@18.2.0)(react@18.2.0)
      '@floating-ui/utils': 0.2.1
      react: 18.2.0
      react-dom: 18.2.0(react@18.2.0)
      tabbable: 6.2.0
    dev: false

  /@floating-ui/utils@0.2.1:
    resolution: {integrity: sha512-9TANp6GPoMtYzQdt54kfAyMmz1+osLlXdg2ENroU7zzrtflTLrrC/lgrIfaSe+Wu0b89GKccT7vxXA0MoAIO+Q==}
    dev: false

  /@homarr/gridstack@1.0.0:
    resolution: {integrity: sha512-KM9024BipLD9BmtM6jHI8OKLZ1Iy4vZdTfU53ww4qEda/330XQYhIC2SBcQgkNnDB2MTkn/laNSO5gTy+lJg9Q==}
    dev: false

  /@humanwhocodes/config-array@0.11.14:
    resolution: {integrity: sha512-3T8LkOmg45BV5FICb15QQMsyUSWrQ8AygVfC7ZG32zOalnqrilm018ZVCw0eapXux8FtA33q8PSRSstjee3jSg==}
    engines: {node: '>=10.10.0'}
    dependencies:
      '@humanwhocodes/object-schema': 2.0.2
      debug: 4.3.4
      minimatch: 3.1.2
    transitivePeerDependencies:
      - supports-color

  /@humanwhocodes/module-importer@1.0.1:
    resolution: {integrity: sha512-bxveV4V8v5Yb4ncFTT3rPSgZBOpCkjfK0y4oVVVJwIuDVBRMDXrPyXRL988i5ap9m9bnyEEjWfm5WkBmtffLfA==}
    engines: {node: '>=12.22'}

  /@humanwhocodes/object-schema@2.0.2:
    resolution: {integrity: sha512-6EwiSjwWYP7pTckG6I5eyFANjPhmPjUX9JRLUSfNPC7FX7zK9gyZAfUEaECL6ALTpGX5AjnBq3C9XmVWPitNpw==}

  /@ianvs/prettier-plugin-sort-imports@4.2.1(prettier@3.2.5):
    resolution: {integrity: sha512-NKN1LVFWUDGDGr3vt+6Ey3qPeN/163uR1pOPAlkWpgvAqgxQ6kSdUf1F0it8aHUtKRUzEGcK38Wxd07O61d7+Q==}
    peerDependencies:
      '@vue/compiler-sfc': 2.7.x || 3.x
      prettier: 2 || 3
    peerDependenciesMeta:
      '@vue/compiler-sfc':
        optional: true
    dependencies:
      '@babel/core': 7.24.0
      '@babel/generator': 7.23.6
      '@babel/parser': 7.24.0
      '@babel/traverse': 7.24.0
      '@babel/types': 7.24.0
      prettier: 3.2.5
      semver: 7.6.0
    transitivePeerDependencies:
      - supports-color
    dev: false

  /@ioredis/commands@1.2.0:
    resolution: {integrity: sha512-Sx1pU8EM64o2BrqNpEO1CNLtKQwyhuXuqyfH7oGKCk+1a33d2r5saW8zNwm3j6BTExtjrv2BxTgzzkMwts6vGg==}
    dev: false

  /@isaacs/cliui@8.0.2:
    resolution: {integrity: sha512-O8jcjabXaleOG9DQ0+ARXWZBTfnP4WNAqzuiJK7ll44AmxGKv/J2M4TPjxjY3znBCfvBXFzucm1twdyFybFqEA==}
    engines: {node: '>=12'}
    dependencies:
      string-width: 5.1.2
      string-width-cjs: /string-width@4.2.3
      strip-ansi: 7.1.0
      strip-ansi-cjs: /strip-ansi@6.0.1
      wrap-ansi: 8.1.0
      wrap-ansi-cjs: /wrap-ansi@7.0.0
    dev: false

  /@istanbuljs/schema@0.1.3:
    resolution: {integrity: sha512-ZXRY4jNvVgSVQ8DL3LTcakaAtXwTVUxE81hslsyD2AtoXW/wVob10HkOJ1X/pAlcI7D+2YoZKg5do8G/w6RYgA==}
    engines: {node: '>=8'}
    dev: true

  /@jest/schemas@29.6.3:
    resolution: {integrity: sha512-mo5j5X+jIZmJQveBKeS/clAueipV7KgiX1vMgCxam1RNYiqE1w62n0/tJJnHtjW8ZHcQco5gY85jA3mi0L+nSA==}
    engines: {node: ^14.15.0 || ^16.10.0 || >=18.0.0}
    dependencies:
      '@sinclair/typebox': 0.27.8
    dev: true

  /@jridgewell/gen-mapping@0.3.3:
    resolution: {integrity: sha512-HLhSWOLRi875zjjMG/r+Nv0oCW8umGb0BgEhyX3dDX3egwZtB8PqLnjz3yedt8R5StBrzcg4aBpnh8UA9D1BoQ==}
    engines: {node: '>=6.0.0'}
    dependencies:
      '@jridgewell/set-array': 1.1.2
      '@jridgewell/sourcemap-codec': 1.4.15
      '@jridgewell/trace-mapping': 0.3.25

  /@jridgewell/resolve-uri@3.1.2:
    resolution: {integrity: sha512-bRISgCIjP20/tbWSPWMEi54QVPRZExkuD9lJL+UIxUKtwVJA8wW1Trb1jMs1RFXo1CBTNZ/5hpC9QvmKWdopKw==}
    engines: {node: '>=6.0.0'}

  /@jridgewell/set-array@1.1.2:
    resolution: {integrity: sha512-xnkseuNADM0gt2bs+BvhO0p78Mk762YnZdsuzFV018NoG1Sj1SCQvpSqa7XUaTam5vAGasABV9qXASMKnFMwMw==}
    engines: {node: '>=6.0.0'}

  /@jridgewell/sourcemap-codec@1.4.15:
    resolution: {integrity: sha512-eF2rxCRulEKXHTRiDrDy6erMYWqNw4LPdQ8UQA4huuxaQsVeRPFl2oM8oDGxMFhJUWZf9McpLtJasDDZb/Bpeg==}

  /@jridgewell/trace-mapping@0.3.25:
    resolution: {integrity: sha512-vNk6aEwybGtawWmy/PzwnGDOjCkLWSD2wqvjGGAgOAwCGWySYXfYoxt00IJkTF+8Lb57DwOb3Aa0o9CApepiYQ==}
    dependencies:
      '@jridgewell/resolve-uri': 3.1.2
      '@jridgewell/sourcemap-codec': 1.4.15

  /@jridgewell/trace-mapping@0.3.9:
    resolution: {integrity: sha512-3Belt6tdc8bPgAtbcmdtNJlirVoTmEb5e2gC94PnkwEW9jI6CAHUeoG85tjWP5WquqfavoMtMwiG4P926ZKKuQ==}
    dependencies:
      '@jridgewell/resolve-uri': 3.1.2
      '@jridgewell/sourcemap-codec': 1.4.15
    dev: true

  /@mantine/colors-generator@7.7.1(chroma-js@2.4.2):
    resolution: {integrity: sha512-ewTelcp9zVZ2YC30Capl719yQfS8t4CRCgSxC13LCK9uWbjciZQOV2C9OCjsojeTGdwyNk4qf7YjG7GsCZsEyA==}
    peerDependencies:
      chroma-js: ^2.4.2
    dependencies:
      chroma-js: 2.4.2
    dev: false

  /@mantine/core@7.7.1(@mantine/hooks@7.7.1)(@types/react@18.2.76)(react-dom@18.2.0)(react@18.2.0):
    resolution: {integrity: sha512-SdPzjvqvEK7uHFuVD3a8w3OZyQVoCwIXLSUfOtRNouDMQgsq6Ac7QjKXBBOk3wNweOWFVOU1vATLHobSmow0lQ==}
    peerDependencies:
      '@mantine/hooks': 7.7.1
      react: ^18.2.0
      react-dom: ^18.2.0
    dependencies:
      '@floating-ui/react': 0.26.9(react-dom@18.2.0)(react@18.2.0)
      '@mantine/hooks': 7.7.1(react@18.2.0)
      clsx: 2.1.0
      react: 18.2.0
      react-dom: 18.2.0(react@18.2.0)
      react-number-format: 5.3.1(react-dom@18.2.0)(react@18.2.0)
      react-remove-scroll: 2.5.7(@types/react@18.2.76)(react@18.2.0)
      react-textarea-autosize: 8.5.3(@types/react@18.2.76)(react@18.2.0)
      type-fest: 4.12.0
    transitivePeerDependencies:
      - '@types/react'
    dev: false

  /@mantine/dates@7.7.1(@mantine/core@7.7.1)(@mantine/hooks@7.7.1)(dayjs@1.11.10)(react-dom@18.2.0)(react@18.2.0):
    resolution: {integrity: sha512-SIeC11HUTiMAExlReFYHXSkTaVjkk1i7+QvLtxJkd3lxn6X1vHuPVV4j4c9AED8oZI5QEmoVcYc/03Eud2FoAg==}
    peerDependencies:
      '@mantine/core': 7.7.1
      '@mantine/hooks': 7.7.1
      dayjs: '>=1.0.0'
      react: ^18.2.0
      react-dom: ^18.2.0
    dependencies:
      '@mantine/core': 7.7.1(@mantine/hooks@7.7.1)(@types/react@18.2.76)(react-dom@18.2.0)(react@18.2.0)
      '@mantine/hooks': 7.7.1(react@18.2.0)
      clsx: 2.1.0
      dayjs: 1.11.10
      react: 18.2.0
      react-dom: 18.2.0(react@18.2.0)
    dev: false

  /@mantine/form@7.7.1(react@18.2.0):
    resolution: {integrity: sha512-NRbVdHsbs634dZIq6IQhqL0uCtF4nYK3OPuPhkBzQ3faqri7TZvYgVQU4KGFTMqPl0UdwC6TkrnnqTZBK6HJMw==}
    peerDependencies:
      react: ^18.2.0
    dependencies:
      fast-deep-equal: 3.1.3
      klona: 2.0.6
      react: 18.2.0
    dev: false

  /@mantine/hooks@7.7.1(react@18.2.0):
    resolution: {integrity: sha512-3YH2FzKMlg840tb04PBDcDXyBCi9puFOxEBVgc6Y/pN6KFqfOoAnQE/YvgOtwSNXZlbTWyDlQoYj+3je7pA7og==}
    peerDependencies:
      react: ^18.2.0
    dependencies:
      react: 18.2.0
    dev: false

  /@mantine/modals@7.7.1(@mantine/core@7.7.1)(@mantine/hooks@7.7.1)(react-dom@18.2.0)(react@18.2.0):
    resolution: {integrity: sha512-r7Zk6gZnUNiEEwbnzhIue+d8qjVDmV3umX5/FZgW0ugyB6U8C+ZIPDTlHUaPOF45F+Pu1ahdlK6N+YoRT/lxSg==}
    peerDependencies:
      '@mantine/core': 7.7.1
      '@mantine/hooks': 7.7.1
      react: ^18.2.0
      react-dom: ^18.2.0
    dependencies:
      '@mantine/core': 7.7.1(@mantine/hooks@7.7.1)(@types/react@18.2.76)(react-dom@18.2.0)(react@18.2.0)
      '@mantine/hooks': 7.7.1(react@18.2.0)
      react: 18.2.0
      react-dom: 18.2.0(react@18.2.0)
    dev: false

  /@mantine/notifications@7.7.1(@mantine/core@7.7.1)(@mantine/hooks@7.7.1)(react-dom@18.2.0)(react@18.2.0):
    resolution: {integrity: sha512-UGs3r4CU2hy1Vt0TVtdorDufpI7LWCd4P7qZP0US+mXVeeZqHkNTCiwRTwlledhfaIdqERmmQn9OD2lJu8Wblg==}
    peerDependencies:
      '@mantine/core': 7.7.1
      '@mantine/hooks': 7.7.1
      react: ^18.2.0
      react-dom: ^18.2.0
    dependencies:
      '@mantine/core': 7.7.1(@mantine/hooks@7.7.1)(@types/react@18.2.76)(react-dom@18.2.0)(react@18.2.0)
      '@mantine/hooks': 7.7.1(react@18.2.0)
      '@mantine/store': 7.7.1(react@18.2.0)
      react: 18.2.0
      react-dom: 18.2.0(react@18.2.0)
      react-transition-group: 4.4.5(react-dom@18.2.0)(react@18.2.0)
    dev: false

  /@mantine/spotlight@7.7.1(@mantine/core@7.7.1)(@mantine/hooks@7.7.1)(react-dom@18.2.0)(react@18.2.0):
    resolution: {integrity: sha512-TL8C9ml7JbU5+vWvNAy6r0dGdBWi9O+umlv0CaAHAq4nIdK3gPhUSwGa3HImxKBx8/lPG8IrbJql1LzXrt64xA==}
    peerDependencies:
      '@mantine/core': 7.7.1
      '@mantine/hooks': 7.7.1
      react: ^18.2.0
      react-dom: ^18.2.0
    dependencies:
      '@mantine/core': 7.7.1(@mantine/hooks@7.7.1)(@types/react@18.2.76)(react-dom@18.2.0)(react@18.2.0)
      '@mantine/hooks': 7.7.1(react@18.2.0)
      '@mantine/store': 7.7.1(react@18.2.0)
      react: 18.2.0
      react-dom: 18.2.0(react@18.2.0)
    dev: false

  /@mantine/store@7.7.1(react@18.2.0):
    resolution: {integrity: sha512-dmuCOLCFlVHYhZARFsi5YckFQR2Vr4giOgs0X1hczqCVUnRDRIgRusAO5GjUhQrtNxfN0EWwFywjLdcrLkA6Lg==}
    peerDependencies:
      react: ^18.2.0
    dependencies:
      react: 18.2.0
    dev: false

  /@mantine/tiptap@7.7.1(@mantine/core@7.7.1)(@mantine/hooks@7.7.1)(@tiptap/extension-link@2.2.6)(@tiptap/react@2.2.6)(react-dom@18.2.0)(react@18.2.0):
    resolution: {integrity: sha512-MWX4+0UrP3tgyUeWVQdr0jH91j4VsviDPJF62QH1nxDSaObrcU7xkDU2mudPbSNeb07aKDG8ifIMBkcB/r6p9g==}
    peerDependencies:
      '@mantine/core': 7.7.1
      '@mantine/hooks': 7.7.1
      '@tiptap/extension-link': '>=2.1.12'
      '@tiptap/react': '>=2.1.12'
      react: ^18.2.0
      react-dom: ^18.2.0
    dependencies:
      '@mantine/core': 7.7.1(@mantine/hooks@7.7.1)(@types/react@18.2.76)(react-dom@18.2.0)(react@18.2.0)
      '@mantine/hooks': 7.7.1(react@18.2.0)
<<<<<<< HEAD
      '@tiptap/extension-link': 2.2.6(@tiptap/core@2.2.6)(@tiptap/pm@2.2.4)
      '@tiptap/react': 2.2.6(@tiptap/core@2.2.6)(@tiptap/pm@2.2.4)(react-dom@18.2.0)(react@18.2.0)
=======
      '@tiptap/extension-link': 2.2.5(@tiptap/core@2.2.5)(@tiptap/pm@2.2.4)
      '@tiptap/react': 2.2.5(@tiptap/core@2.2.5)(@tiptap/pm@2.2.4)(react-dom@18.2.0)(react@18.2.0)
>>>>>>> 8f489718
      react: 18.2.0
      react-dom: 18.2.0(react@18.2.0)
    dev: false

  /@mapbox/node-pre-gyp@1.0.11:
    resolution: {integrity: sha512-Yhlar6v9WQgUp/He7BdgzOz8lqMQ8sU+jkCq7Wx8Myc5YFJLbEe7lgui/V7G1qB1DJykHSGwreceSaD60Y0PUQ==}
    hasBin: true
    dependencies:
      detect-libc: 2.0.2
      https-proxy-agent: 5.0.1
      make-dir: 3.1.0
      node-fetch: 2.7.0
      nopt: 5.0.0
      npmlog: 5.0.1
      rimraf: 3.0.2
      semver: 7.6.0
      tar: 6.2.0
    transitivePeerDependencies:
      - encoding
      - supports-color
    dev: false

  /@next/env@14.1.4:
    resolution: {integrity: sha512-e7X7bbn3Z6DWnDi75UWn+REgAbLEqxI8Tq2pkFOFAMpWAWApz/YCUhtWMWn410h8Q2fYiYL7Yg5OlxMOCfFjJQ==}
    dev: false

  /@next/eslint-plugin-next@14.1.4:
    resolution: {integrity: sha512-n4zYNLSyCo0Ln5b7qxqQeQ34OZKXwgbdcx6kmkQbywr+0k6M3Vinft0T72R6CDAcDrne2IAgSud4uWCzFgc5HA==}
    dependencies:
      glob: 10.3.10
    dev: false

  /@next/swc-darwin-arm64@14.1.4:
    resolution: {integrity: sha512-ubmUkbmW65nIAOmoxT1IROZdmmJMmdYvXIe8211send9ZYJu+SqxSnJM4TrPj9wmL6g9Atvj0S/2cFmMSS99jg==}
    engines: {node: '>= 10'}
    cpu: [arm64]
    os: [darwin]
    requiresBuild: true
    dev: false
    optional: true

  /@next/swc-darwin-x64@14.1.4:
    resolution: {integrity: sha512-b0Xo1ELj3u7IkZWAKcJPJEhBop117U78l70nfoQGo4xUSvv0PJSTaV4U9xQBLvZlnjsYkc8RwQN1HoH/oQmLlQ==}
    engines: {node: '>= 10'}
    cpu: [x64]
    os: [darwin]
    requiresBuild: true
    dev: false
    optional: true

  /@next/swc-linux-arm64-gnu@14.1.4:
    resolution: {integrity: sha512-457G0hcLrdYA/u1O2XkRMsDKId5VKe3uKPvrKVOyuARa6nXrdhJOOYU9hkKKyQTMru1B8qEP78IAhf/1XnVqKA==}
    engines: {node: '>= 10'}
    cpu: [arm64]
    os: [linux]
    requiresBuild: true
    dev: false
    optional: true

  /@next/swc-linux-arm64-musl@14.1.4:
    resolution: {integrity: sha512-l/kMG+z6MB+fKA9KdtyprkTQ1ihlJcBh66cf0HvqGP+rXBbOXX0dpJatjZbHeunvEHoBBS69GYQG5ry78JMy3g==}
    engines: {node: '>= 10'}
    cpu: [arm64]
    os: [linux]
    requiresBuild: true
    dev: false
    optional: true

  /@next/swc-linux-x64-gnu@14.1.4:
    resolution: {integrity: sha512-BapIFZ3ZRnvQ1uWbmqEGJuPT9cgLwvKtxhK/L2t4QYO7l+/DxXuIGjvp1x8rvfa/x1FFSsipERZK70pewbtJtw==}
    engines: {node: '>= 10'}
    cpu: [x64]
    os: [linux]
    requiresBuild: true
    dev: false
    optional: true

  /@next/swc-linux-x64-musl@14.1.4:
    resolution: {integrity: sha512-mqVxTwk4XuBl49qn2A5UmzFImoL1iLm0KQQwtdRJRKl21ylQwwGCxJtIYo2rbfkZHoSKlh/YgztY0qH3wG1xIg==}
    engines: {node: '>= 10'}
    cpu: [x64]
    os: [linux]
    requiresBuild: true
    dev: false
    optional: true

  /@next/swc-win32-arm64-msvc@14.1.4:
    resolution: {integrity: sha512-xzxF4ErcumXjO2Pvg/wVGrtr9QQJLk3IyQX1ddAC/fi6/5jZCZ9xpuL9Tzc4KPWMFq8GGWFVDMshZOdHGdkvag==}
    engines: {node: '>= 10'}
    cpu: [arm64]
    os: [win32]
    requiresBuild: true
    dev: false
    optional: true

  /@next/swc-win32-ia32-msvc@14.1.4:
    resolution: {integrity: sha512-WZiz8OdbkpRw6/IU/lredZWKKZopUMhcI2F+XiMAcPja0uZYdMTZQRoQ0WZcvinn9xZAidimE7tN9W5v9Yyfyw==}
    engines: {node: '>= 10'}
    cpu: [ia32]
    os: [win32]
    requiresBuild: true
    dev: false
    optional: true

  /@next/swc-win32-x64-msvc@14.1.4:
    resolution: {integrity: sha512-4Rto21sPfw555sZ/XNLqfxDUNeLhNYGO2dlPqsnuCg8N8a2a9u1ltqBOPQ4vj1Gf7eJC0W2hHG2eYUHuiXgY2w==}
    engines: {node: '>= 10'}
    cpu: [x64]
    os: [win32]
    requiresBuild: true
    dev: false
    optional: true

  /@noble/hashes@1.3.3:
    resolution: {integrity: sha512-V7/fPHgl+jsVPXqqeOzT8egNj2iBIVt+ECeMMG8TdcnTikP3oaBtUVqpT/gYCR68aEBJSF+XbYUxStjbFMqIIA==}
    engines: {node: '>= 16'}
    dev: false

  /@nodelib/fs.scandir@2.1.5:
    resolution: {integrity: sha512-vq24Bq3ym5HEQm2NKCr3yXDwjc7vTsEThRDnkp2DK9p1uqLR+DHurm/NOTo0KG7HYHU7eppKZj3MyqYuMBf62g==}
    engines: {node: '>= 8'}
    dependencies:
      '@nodelib/fs.stat': 2.0.5
      run-parallel: 1.2.0

  /@nodelib/fs.stat@2.0.5:
    resolution: {integrity: sha512-RkhPPp2zrqDAQA/2jNhnztcPAlv64XdhIp7a7454A5ovI7Bukxgt7MX7udwAu3zg1DcpPU0rz3VV1SeaqvY4+A==}
    engines: {node: '>= 8'}

  /@nodelib/fs.walk@1.2.8:
    resolution: {integrity: sha512-oGB+UxlgWcgQkgwo8GcEGwemoTFt3FIO9ababBmaGwXIoBKZ+GTy0pP185beGg7Llih/NSHSV2XAs1lnznocSg==}
    engines: {node: '>= 8'}
    dependencies:
      '@nodelib/fs.scandir': 2.1.5
      fastq: 1.17.1

  /@panva/hkdf@1.1.1:
    resolution: {integrity: sha512-dhPeilub1NuIG0X5Kvhh9lH4iW3ZsHlnzwgwbOlgwQ2wG1IqFzsgHqmKPk3WzsdWAeaxKJxgM0+W433RmN45GA==}
    dev: false

  /@paralleldrive/cuid2@2.2.2:
    resolution: {integrity: sha512-ZOBkgDwEdoYVlSeRbYYXs0S9MejQofiVYoTbKzy/6GQa39/q5tQU2IX46+shYnUkpEl3wc+J6wRlar7r2EK2xA==}
    dependencies:
      '@noble/hashes': 1.3.3
    dev: false

  /@pkgjs/parseargs@0.11.0:
    resolution: {integrity: sha512-+1VkjdD0QBLPodGrJUeqarH8VAIvQODIbwh9XpP5Syisf7YoQgsJKPNFoqqLQlu+VQ/tVSshMR6loPMn8U+dPg==}
    engines: {node: '>=14'}
    requiresBuild: true
    dev: false
    optional: true

  /@polka/url@1.0.0-next.24:
    resolution: {integrity: sha512-2LuNTFBIO0m7kKIQvvPHN6UE63VjpmL9rnEEaOOaiSPbZK+zUOYIzBAWcED+3XYzhYsd/0mD57VdxAEqqV52CQ==}
    dev: true

  /@popperjs/core@2.11.8:
    resolution: {integrity: sha512-P1st0aksCrn9sGZhp8GMYwBnQsbvAWsZAX44oXNNvLHGqAOcoVxmjZiohstwQ7SqKnbR47akdNi+uleWD8+g6A==}
    dev: false

  /@remirror/core-constants@2.0.2:
    resolution: {integrity: sha512-dyHY+sMF0ihPus3O27ODd4+agdHMEmuRdyiZJ2CCWjPV5UFmn17ZbElvk6WOGVE4rdCJKZQCrPV2BcikOMLUGQ==}
    dev: false

  /@remirror/core-helpers@3.0.0:
    resolution: {integrity: sha512-tusEgQJIqg4qKj6HSBUFcyRnWnziw3neh4T9wOmsPGHFC3w9kl5KSrDb9UAgE8uX6y32FnS7vJ955mWOl3n50A==}
    dependencies:
      '@remirror/core-constants': 2.0.2
      '@remirror/types': 1.0.1
      '@types/object.omit': 3.0.3
      '@types/object.pick': 1.3.4
      '@types/throttle-debounce': 2.1.0
      case-anything: 2.1.13
      dash-get: 1.0.2
      deepmerge: 4.3.1
      fast-deep-equal: 3.1.3
      make-error: 1.3.6
      object.omit: 3.0.0
      object.pick: 1.3.0
      throttle-debounce: 3.0.1
    dev: false

  /@remirror/types@1.0.1:
    resolution: {integrity: sha512-VlZQxwGnt1jtQ18D6JqdIF+uFZo525WEqrfp9BOc3COPpK4+AWCgdnAWL+ho6imWcoINlGjR/+3b6y5C1vBVEA==}
    dependencies:
      type-fest: 2.19.0
    dev: false

  /@rollup/rollup-android-arm-eabi@4.13.0:
    resolution: {integrity: sha512-5ZYPOuaAqEH/W3gYsRkxQATBW3Ii1MfaT4EQstTnLKViLi2gLSQmlmtTpGucNP3sXEpOiI5tdGhjdE111ekyEg==}
    cpu: [arm]
    os: [android]
    requiresBuild: true
    dev: true
    optional: true

  /@rollup/rollup-android-arm64@4.13.0:
    resolution: {integrity: sha512-BSbaCmn8ZadK3UAQdlauSvtaJjhlDEjS5hEVVIN3A4bbl3X+otyf/kOJV08bYiRxfejP3DXFzO2jz3G20107+Q==}
    cpu: [arm64]
    os: [android]
    requiresBuild: true
    dev: true
    optional: true

  /@rollup/rollup-darwin-arm64@4.13.0:
    resolution: {integrity: sha512-Ovf2evVaP6sW5Ut0GHyUSOqA6tVKfrTHddtmxGQc1CTQa1Cw3/KMCDEEICZBbyppcwnhMwcDce9ZRxdWRpVd6g==}
    cpu: [arm64]
    os: [darwin]
    requiresBuild: true
    dev: true
    optional: true

  /@rollup/rollup-darwin-x64@4.13.0:
    resolution: {integrity: sha512-U+Jcxm89UTK592vZ2J9st9ajRv/hrwHdnvyuJpa5A2ngGSVHypigidkQJP+YiGL6JODiUeMzkqQzbCG3At81Gg==}
    cpu: [x64]
    os: [darwin]
    requiresBuild: true
    dev: true
    optional: true

  /@rollup/rollup-linux-arm-gnueabihf@4.13.0:
    resolution: {integrity: sha512-8wZidaUJUTIR5T4vRS22VkSMOVooG0F4N+JSwQXWSRiC6yfEsFMLTYRFHvby5mFFuExHa/yAp9juSphQQJAijQ==}
    cpu: [arm]
    os: [linux]
    requiresBuild: true
    dev: true
    optional: true

  /@rollup/rollup-linux-arm64-gnu@4.13.0:
    resolution: {integrity: sha512-Iu0Kno1vrD7zHQDxOmvweqLkAzjxEVqNhUIXBsZ8hu8Oak7/5VTPrxOEZXYC1nmrBVJp0ZcL2E7lSuuOVaE3+w==}
    cpu: [arm64]
    os: [linux]
    requiresBuild: true
    dev: true
    optional: true

  /@rollup/rollup-linux-arm64-musl@4.13.0:
    resolution: {integrity: sha512-C31QrW47llgVyrRjIwiOwsHFcaIwmkKi3PCroQY5aVq4H0A5v/vVVAtFsI1nfBngtoRpeREvZOkIhmRwUKkAdw==}
    cpu: [arm64]
    os: [linux]
    requiresBuild: true
    dev: true
    optional: true

  /@rollup/rollup-linux-riscv64-gnu@4.13.0:
    resolution: {integrity: sha512-Oq90dtMHvthFOPMl7pt7KmxzX7E71AfyIhh+cPhLY9oko97Zf2C9tt/XJD4RgxhaGeAraAXDtqxvKE1y/j35lA==}
    cpu: [riscv64]
    os: [linux]
    requiresBuild: true
    dev: true
    optional: true

  /@rollup/rollup-linux-x64-gnu@4.13.0:
    resolution: {integrity: sha512-yUD/8wMffnTKuiIsl6xU+4IA8UNhQ/f1sAnQebmE/lyQ8abjsVyDkyRkWop0kdMhKMprpNIhPmYlCxgHrPoXoA==}
    cpu: [x64]
    os: [linux]
    requiresBuild: true
    dev: true
    optional: true

  /@rollup/rollup-linux-x64-musl@4.13.0:
    resolution: {integrity: sha512-9RyNqoFNdF0vu/qqX63fKotBh43fJQeYC98hCaf89DYQpv+xu0D8QFSOS0biA7cGuqJFOc1bJ+m2rhhsKcw1hw==}
    cpu: [x64]
    os: [linux]
    requiresBuild: true
    dev: true
    optional: true

  /@rollup/rollup-win32-arm64-msvc@4.13.0:
    resolution: {integrity: sha512-46ue8ymtm/5PUU6pCvjlic0z82qWkxv54GTJZgHrQUuZnVH+tvvSP0LsozIDsCBFO4VjJ13N68wqrKSeScUKdA==}
    cpu: [arm64]
    os: [win32]
    requiresBuild: true
    dev: true
    optional: true

  /@rollup/rollup-win32-ia32-msvc@4.13.0:
    resolution: {integrity: sha512-P5/MqLdLSlqxbeuJ3YDeX37srC8mCflSyTrUsgbU1c/U9j6l2g2GiIdYaGD9QjdMQPMSgYm7hgg0551wHyIluw==}
    cpu: [ia32]
    os: [win32]
    requiresBuild: true
    dev: true
    optional: true

  /@rollup/rollup-win32-x64-msvc@4.13.0:
    resolution: {integrity: sha512-UKXUQNbO3DOhzLRwHSpa0HnhhCgNODvfoPWv2FCXme8N/ANFfhIPMGuOT+QuKd16+B5yxZ0HdpNlqPvTMS1qfw==}
    cpu: [x64]
    os: [win32]
    requiresBuild: true
    dev: true
    optional: true

  /@sinclair/typebox@0.27.8:
    resolution: {integrity: sha512-+Fj43pSMwJs4KRrH/938Uf+uAELIgVBmQzg/q1YG10djyfA3TnrU8N8XzqCh/okZdszqBQTZf96idMfE5lnwTA==}
    dev: true

  /@swc/helpers@0.5.2:
    resolution: {integrity: sha512-E4KcWTpoLHqwPHLxidpOqQbcrZVgi0rsmmZXUle1jXmJfuIf/UWpczUJ7MZZ5tlxytgJXyp0w4PGkkeLiuIdZw==}
    dependencies:
      tslib: 2.6.2
    dev: false

  /@t3-oss/env-core@0.9.2(typescript@5.4.5)(zod@3.22.4):
    resolution: {integrity: sha512-KgWXljUTHgO3o7GMZQPAD5+P+HqpauMNNHowlm7V2b9IeMitSUpNKwG6xQrup/xARWHTdxRVIl0mSI4wCevQhQ==}
    peerDependencies:
      typescript: '>=5.0.0'
      zod: ^3.0.0
    peerDependenciesMeta:
      typescript:
        optional: true
    dependencies:
      typescript: 5.4.5
      zod: 3.22.4
    dev: false

  /@t3-oss/env-nextjs@0.9.2(typescript@5.4.5)(zod@3.22.4):
    resolution: {integrity: sha512-dklHrgKLESStNVB67Jdbu6osxDYA+xNKaPBRerlnkEvzbCccSKMvZENx6EZebJuR4snqB3/yRykNMn/bdIAyiQ==}
    peerDependencies:
      typescript: '>=5.0.0'
      zod: ^3.0.0
    peerDependenciesMeta:
      typescript:
        optional: true
    dependencies:
      '@t3-oss/env-core': 0.9.2(typescript@5.4.5)(zod@3.22.4)
      typescript: 5.4.5
      zod: 3.22.4
    dev: false

  /@tabler/icons-react@3.1.0(react@18.2.0):
    resolution: {integrity: sha512-k/WTlax2vbj/LpxvaJ+BmaLAAhVUgyLj4Ftgaczz66tUSNzqrAZXCFdOU7cRMYPNVBqyqE2IdQd2rzzhDEJvkw==}
    peerDependencies:
      react: '>= 16'
    dependencies:
      '@tabler/icons': 3.1.0
      react: 18.2.0
    dev: false

  /@tabler/icons@3.1.0:
    resolution: {integrity: sha512-CpZGyS1IVJKFcv88yZ2sYZIpWWhQ6oy76BQKQ5SF0fGgOqgyqKdBGG/YGyyMW632on37MX7VqQIMTzN/uQqmFg==}
    dev: false

  /@tanstack/match-sorter-utils@8.11.8:
    resolution: {integrity: sha512-3VPh0SYMGCa5dWQEqNab87UpCMk+ANWHDP4ALs5PeEW9EpfTAbrezzaOk/OiM52IESViefkoAOYuxdoa04p6aA==}
    engines: {node: '>=12'}
    dependencies:
      remove-accents: 0.4.2
    dev: false

  /@tanstack/query-core@5.29.0:
    resolution: {integrity: sha512-WgPTRs58hm9CMzEr5jpISe8HXa3qKQ8CxewdYZeVnA54JrPY9B1CZiwsCoLpLkf0dGRZq+LcX5OiJb0bEsOFww==}
    dev: false

  /@tanstack/query-devtools@5.28.10:
    resolution: {integrity: sha512-5UN629fKa5/1K/2Pd26gaU7epxRrYiT1gy+V+pW5K6hnf1DeUKK3pANSb2eHKlecjIKIhTwyF7k9XdyE2gREvQ==}
    dev: false

  /@tanstack/react-query-devtools@5.29.0(@tanstack/react-query@5.29.0)(react@18.2.0):
    resolution: {integrity: sha512-WLuaU6yM4KdvBimEP1Km5lM4/p1J40cMp5I5z0Mc6a8QbBUYLK8qJcGIKelfLfDp7KmEcr59tzbRTmdH/GWvzQ==}
    peerDependencies:
      '@tanstack/react-query': ^5.29.0
      react: ^18.0.0
    dependencies:
      '@tanstack/query-devtools': 5.28.10
      '@tanstack/react-query': 5.29.0(react@18.2.0)
      react: 18.2.0
    dev: false

  /@tanstack/react-query-next-experimental@5.29.0(@tanstack/react-query@5.29.0)(next@14.1.4)(react@18.2.0):
    resolution: {integrity: sha512-PgzDSM7m1ppEsLm2uPw/Tnv8PfFDi/c5CfP2UyJq9eRZu3J50l7bHt3v6W6QaAZdJUPxum8uS9zpKx+OdgkpVA==}
    peerDependencies:
      '@tanstack/react-query': ^5.29.0
      next: ^13 || ^14
      react: ^18.0.0
    dependencies:
      '@tanstack/react-query': 5.29.0(react@18.2.0)
      next: 14.1.4(@babel/core@7.23.9)(react-dom@18.2.0)(react@18.2.0)(sass@1.74.1)
      react: 18.2.0
    dev: false

  /@tanstack/react-query@5.29.0(react@18.2.0):
    resolution: {integrity: sha512-yxlhHB73jaBla6h5B6zPaGmQjokkzAhMHN4veotkPNiQ3Ac/mCxgABRZPsJJrgCTvhpcncBZcDBFxaR2B37vug==}
    peerDependencies:
      react: ^18.0.0
    dependencies:
      '@tanstack/query-core': 5.29.0
      react: 18.2.0
    dev: false

  /@tanstack/react-table@8.15.0(react-dom@18.2.0)(react@18.2.0):
    resolution: {integrity: sha512-8K4RSROUtXUtfiezV6Ehl8z99axFrkQnxXi0vjWBJv3Tsm5x4EyrgXI7d2tOOMoANykKZLB6S1sGZGemoMRt7Q==}
    engines: {node: '>=12'}
    peerDependencies:
      react: '>=16.8'
      react-dom: '>=16.8'
    dependencies:
      '@tanstack/table-core': 8.14.0
      react: 18.2.0
      react-dom: 18.2.0(react@18.2.0)
    dev: false

  /@tanstack/react-virtual@3.2.0(react-dom@18.2.0)(react@18.2.0):
    resolution: {integrity: sha512-OEdMByf2hEfDa6XDbGlZN8qO6bTjlNKqjM3im9JG+u3mCL8jALy0T/67oDI001raUUPh1Bdmfn4ZvPOV5knpcg==}
    peerDependencies:
      react: ^16.8.0 || ^17.0.0 || ^18.0.0
      react-dom: ^16.8.0 || ^17.0.0 || ^18.0.0
    dependencies:
      '@tanstack/virtual-core': 3.2.0
      react: 18.2.0
      react-dom: 18.2.0(react@18.2.0)
    dev: false

  /@tanstack/table-core@8.14.0:
    resolution: {integrity: sha512-wDhpKJahGHWhmRt4RxtV3pES63CoeadljGWS/xeS9OJr1HBl2NB+OO44ht3sxDH5j5TRDAbQzC0NvSlsUfn7lQ==}
    engines: {node: '>=12'}
    dev: false

  /@tanstack/virtual-core@3.2.0:
    resolution: {integrity: sha512-P5XgYoAw/vfW65byBbJQCw+cagdXDT/qH6wmABiLt4v4YBT2q2vqCOhihe+D1Nt325F/S/0Tkv6C5z0Lv+VBQQ==}
    dev: false

  /@testing-library/react-hooks@8.0.1(react@17.0.2):
    resolution: {integrity: sha512-Aqhl2IVmLt8IovEVarNDFuJDVWVvhnr9/GCU6UUnrYXwgDFF9h2L2o2P9KBni1AST5sT6riAyoukFLyjQUgD/g==}
    engines: {node: '>=12'}
    peerDependencies:
      '@types/react': ^16.9.0 || ^17.0.0
      react: ^16.9.0 || ^17.0.0
      react-dom: ^16.9.0 || ^17.0.0
      react-test-renderer: ^16.9.0 || ^17.0.0
    peerDependenciesMeta:
      '@types/react':
        optional: true
      react-dom:
        optional: true
      react-test-renderer:
        optional: true
    dependencies:
      '@babel/runtime': 7.23.9
      react: 17.0.2
      react-error-boundary: 3.1.4(react@17.0.2)
    dev: true

<<<<<<< HEAD
  /@tiptap/core@2.2.6(@tiptap/pm@2.2.4):
    resolution: {integrity: sha512-v7S7RhQhTXQo9KSk2jM/jJlTd3clU2FsJA3Omjz7GbgYtPSy67qSiaTbH/tWq12GzDHbKymx+oQnKmyx+yPucA==}
=======
  /@tiptap/core@2.2.5(@tiptap/pm@2.2.4):
    resolution: {integrity: sha512-BgF6tiXhwph0Ig16ZNppMmg30t22Z/yjZ+KnS8EALdJere3ACNw8THz9q/8iQqBWjjBOHUvhrQOgER4BJxfmGA==}
>>>>>>> 8f489718
    peerDependencies:
      '@tiptap/pm': ^2.0.0
    dependencies:
      '@tiptap/pm': 2.2.4
    dev: false

  /@tiptap/extension-blockquote@2.2.6(@tiptap/core@2.2.6):
    resolution: {integrity: sha512-Qoq4Tl4wyEGfuBrMFth5hWP1SroJtgDYPnyzAZeLiGzF3Yxtu7FFqjGtD1/Bos9ftnFVCAj+nIXnuKsM1YUaGg==}
    peerDependencies:
      '@tiptap/core': ^2.0.0
    dependencies:
      '@tiptap/core': 2.2.6(@tiptap/pm@2.2.4)
    dev: false

  /@tiptap/extension-bold@2.2.6(@tiptap/core@2.2.6):
    resolution: {integrity: sha512-PI/jNH7rmi6hBvWy/z+3KUTYqeaDXBUjidM74gWP6OLV28HTJ5SkIPCriYe4u2j2Wc/nk3gPxs4/hPOAu/YiXA==}
    peerDependencies:
      '@tiptap/core': ^2.0.0
    dependencies:
      '@tiptap/core': 2.2.6(@tiptap/pm@2.2.4)
    dev: false

<<<<<<< HEAD
  /@tiptap/extension-bubble-menu@2.2.6(@tiptap/core@2.2.6)(@tiptap/pm@2.2.4):
    resolution: {integrity: sha512-nRWxbgkInhdGUL+e6iISgALcWh8A1PxeVB66w7yYZHS/WoZO0DXdXYT/BWb/XmEJ8r6B4c9SDZRklCiXT8dSXw==}
=======
  /@tiptap/extension-bubble-menu@2.2.5(@tiptap/core@2.2.5)(@tiptap/pm@2.2.4):
    resolution: {integrity: sha512-JFeFaUyin93SL/DZZqfoz/DWvMxtqcZLnPPd60hZBczxcLghRZCyDH5nqVHJybrkcs/xNNPennJ1Hqft+WEHbA==}
>>>>>>> 8f489718
    peerDependencies:
      '@tiptap/core': ^2.0.0
      '@tiptap/pm': ^2.0.0
    dependencies:
<<<<<<< HEAD
      '@tiptap/core': 2.2.6(@tiptap/pm@2.2.4)
=======
      '@tiptap/core': 2.2.5(@tiptap/pm@2.2.4)
>>>>>>> 8f489718
      '@tiptap/pm': 2.2.4
      tippy.js: 6.3.7
    dev: false

  /@tiptap/extension-bullet-list@2.2.6(@tiptap/core@2.2.6):
    resolution: {integrity: sha512-bSrmYlWfj/bXXoBMVB+gCTlsficVVzWi1jcAjAn+qNAENkhampmlFIUG4DiKGYtn18ZoTbyLgQGDMCO3SBdeDQ==}
    peerDependencies:
      '@tiptap/core': ^2.0.0
    dependencies:
      '@tiptap/core': 2.2.6(@tiptap/pm@2.2.4)
    dev: false

  /@tiptap/extension-code-block@2.2.6(@tiptap/core@2.2.6)(@tiptap/pm@2.2.4):
    resolution: {integrity: sha512-834gVybNyI4nY6NINqnOosFPa4WKylMQTraEY2KhUH2XU1mh0Ni7EgyK10dfZvOUj90OjaxZtXkyZrZ89RTxog==}
    peerDependencies:
      '@tiptap/core': ^2.0.0
      '@tiptap/pm': ^2.0.0
    dependencies:
      '@tiptap/core': 2.2.6(@tiptap/pm@2.2.4)
      '@tiptap/pm': 2.2.4
    dev: false

  /@tiptap/extension-code@2.2.6(@tiptap/core@2.2.6):
    resolution: {integrity: sha512-UGsSFvVWrWWWQFU4atk+b/qeewTLadOZG/BHZXQDloyP5eJ1SkgUVy9nv3y2cT8QWRbvF6sxkV+SdFoWnvaG3Q==}
    peerDependencies:
      '@tiptap/core': ^2.0.0
    dependencies:
      '@tiptap/core': 2.2.6(@tiptap/pm@2.2.4)
    dev: false

  /@tiptap/extension-color@2.2.5(@tiptap/core@2.2.6)(@tiptap/extension-text-style@2.2.5):
    resolution: {integrity: sha512-lEqqnHMWDBbwwKcIKPS0QqmXyO+a1v2yAmzGhvyhQdMdcbcfXSslrrOAXJ5fGyU8Hl9TFtBd8Atet0YA/8PuHQ==}
    peerDependencies:
      '@tiptap/core': ^2.0.0
      '@tiptap/extension-text-style': ^2.0.0
    dependencies:
      '@tiptap/core': 2.2.6(@tiptap/pm@2.2.4)
      '@tiptap/extension-text-style': 2.2.5(@tiptap/core@2.2.6)
    dev: false

  /@tiptap/extension-document@2.2.6(@tiptap/core@2.2.6):
    resolution: {integrity: sha512-yT9m5Oo9U/xAypcylaLiDE8qmVd3SCZSc8s5lqyC1OW+psb1oC0d14+TgKetO2s8K2wAbW2DxYG3yoxWffGYsQ==}
    peerDependencies:
      '@tiptap/core': ^2.0.0
    dependencies:
      '@tiptap/core': 2.2.6(@tiptap/pm@2.2.4)
    dev: false

  /@tiptap/extension-dropcursor@2.2.6(@tiptap/core@2.2.6)(@tiptap/pm@2.2.4):
    resolution: {integrity: sha512-mCeIbbfe4rl8CuxVQvT7iYSKGVX/ls1LOwALwlHJz5Uw5l3VknAJdjEmHt6hNFdHu162JivL02Il0QYQ8BZwvA==}
    peerDependencies:
      '@tiptap/core': ^2.0.0
      '@tiptap/pm': ^2.0.0
    dependencies:
      '@tiptap/core': 2.2.6(@tiptap/pm@2.2.4)
      '@tiptap/pm': 2.2.4
    dev: false

<<<<<<< HEAD
  /@tiptap/extension-floating-menu@2.2.6(@tiptap/core@2.2.6)(@tiptap/pm@2.2.4):
    resolution: {integrity: sha512-6ONKC6Dx8zCc5YffXpnQ9FxGRoUp5Jm9mOO3losgiDFhdJqaO7SCk1ziOiD7enoWqIc2shZh8ADnqttCfnFVFQ==}
=======
  /@tiptap/extension-floating-menu@2.2.5(@tiptap/core@2.2.5)(@tiptap/pm@2.2.4):
    resolution: {integrity: sha512-/PfS9QHEHQsoV6ZqolJ6Rq6ZC6drD7IPJRgywuJi0zTTH0YCbLmJKrc3K2Qj69xbfwcANL8gBdsexv5zOjKAXA==}
>>>>>>> 8f489718
    peerDependencies:
      '@tiptap/core': ^2.0.0
      '@tiptap/pm': ^2.0.0
    dependencies:
<<<<<<< HEAD
      '@tiptap/core': 2.2.6(@tiptap/pm@2.2.4)
=======
      '@tiptap/core': 2.2.5(@tiptap/pm@2.2.4)
>>>>>>> 8f489718
      '@tiptap/pm': 2.2.4
      tippy.js: 6.3.7
    dev: false

  /@tiptap/extension-gapcursor@2.2.6(@tiptap/core@2.2.6)(@tiptap/pm@2.2.4):
    resolution: {integrity: sha512-HDYu+FmL9V+khsiT5904Dy2qG6KrAvnXEjZk1+vVul0TabnQvl2rqHjTxmev3P1rOYTgePmaWXazxAWFIvbMBQ==}
    peerDependencies:
      '@tiptap/core': ^2.0.0
      '@tiptap/pm': ^2.0.0
    dependencies:
      '@tiptap/core': 2.2.6(@tiptap/pm@2.2.4)
      '@tiptap/pm': 2.2.4
    dev: false

  /@tiptap/extension-hard-break@2.2.6(@tiptap/core@2.2.6):
    resolution: {integrity: sha512-gwavC76sn26XQLyDaDtf28KIcbhMYPP+C5pkbRvAhVSckQB3Ebz3GRttVbm/jp+Uifp3bmoQEzISGCONEdKQoQ==}
    peerDependencies:
      '@tiptap/core': ^2.0.0
    dependencies:
      '@tiptap/core': 2.2.6(@tiptap/pm@2.2.4)
    dev: false

  /@tiptap/extension-heading@2.2.6(@tiptap/core@2.2.6):
    resolution: {integrity: sha512-XOmY+uezm42xSO1ero2bRBMdQxWytpxLJS+2shK0QogZ3sDplnfWfP5KV9Z2juXjTdPgPWG0ZaHzIIaLquEcfA==}
    peerDependencies:
      '@tiptap/core': ^2.0.0
    dependencies:
      '@tiptap/core': 2.2.6(@tiptap/pm@2.2.4)
    dev: false

  /@tiptap/extension-highlight@2.2.5(@tiptap/core@2.2.6):
    resolution: {integrity: sha512-Ji8F9fkMGjL7723B4dymQKq+P5VBQ/PJMsTrHlbbIm3ZBWxRc43VHzT3bQJ4Qm66mO4YfpEC6eA5JDq44CrfWA==}
    peerDependencies:
      '@tiptap/core': ^2.0.0
    dependencies:
      '@tiptap/core': 2.2.6(@tiptap/pm@2.2.4)
    dev: false

  /@tiptap/extension-history@2.2.6(@tiptap/core@2.2.6)(@tiptap/pm@2.2.4):
    resolution: {integrity: sha512-c2Aeozc+pHcpqghLjXRX/tGU/C+Gp6hApUWPXdhZw5Y/ARj6ZRwx2/ym2K8MOrJ36/W7gc7Xyxd9ZbG7m7pcjA==}
    peerDependencies:
      '@tiptap/core': ^2.0.0
      '@tiptap/pm': ^2.0.0
    dependencies:
      '@tiptap/core': 2.2.6(@tiptap/pm@2.2.4)
      '@tiptap/pm': 2.2.4
    dev: false

  /@tiptap/extension-horizontal-rule@2.2.6(@tiptap/core@2.2.6)(@tiptap/pm@2.2.4):
    resolution: {integrity: sha512-zyLU+Xlk8y3yBCblE8pFwqAP2Rju1csyAu45hi3NCJ6HDGQGdjy8oh+Xa8y2kTPxRNMZARxqB+vCiEoW3YZn2A==}
    peerDependencies:
      '@tiptap/core': ^2.0.0
      '@tiptap/pm': ^2.0.0
    dependencies:
      '@tiptap/core': 2.2.6(@tiptap/pm@2.2.4)
      '@tiptap/pm': 2.2.4
    dev: false

  /@tiptap/extension-image@2.2.5(@tiptap/core@2.2.6):
    resolution: {integrity: sha512-sFBuNaTYnsprDV/GczBy8CCGd/9oPYLCRcCuTE+HaRnAh518jVL+n6X8XIOO5u+AEJT6frRGiM68wpyk1Tq31w==}
    peerDependencies:
      '@tiptap/core': ^2.0.0
    dependencies:
      '@tiptap/core': 2.2.6(@tiptap/pm@2.2.4)
    dev: false

  /@tiptap/extension-italic@2.2.6(@tiptap/core@2.2.6):
    resolution: {integrity: sha512-wB+Y6p2gbc1f2hKYeGNXRQ7P2xi3+JzD3PjSyC9Ss/yyujZhxSOtxBF0nzFXdI+7nmN0Qm4inwPDU/DVrIPb+A==}
    peerDependencies:
      '@tiptap/core': ^2.0.0
    dependencies:
      '@tiptap/core': 2.2.6(@tiptap/pm@2.2.4)
    dev: false

<<<<<<< HEAD
  /@tiptap/extension-link@2.2.6(@tiptap/core@2.2.6)(@tiptap/pm@2.2.4):
    resolution: {integrity: sha512-Jj0oXSfQ8gZlzzwd669B8sEKBkoK8xV31Lu55tRv9PKHSU6p9CUqBuxY8qR+cquCtO28f3u0cdl5o4HzeIUL5A==}
=======
  /@tiptap/extension-link@2.2.5(@tiptap/core@2.2.5)(@tiptap/pm@2.2.4):
    resolution: {integrity: sha512-3UyEdD7eOzb31Ro9zh02EIvZhgSFKV+/rSKgAf4wU17QUFid0cYRqaXcVjG0UOSznHqccxGQKD7nNT0jxTg+cw==}
>>>>>>> 8f489718
    peerDependencies:
      '@tiptap/core': ^2.0.0
      '@tiptap/pm': ^2.0.0
    dependencies:
<<<<<<< HEAD
      '@tiptap/core': 2.2.6(@tiptap/pm@2.2.4)
=======
      '@tiptap/core': 2.2.5(@tiptap/pm@2.2.4)
>>>>>>> 8f489718
      '@tiptap/pm': 2.2.4
      linkifyjs: 4.1.3
    dev: false

  /@tiptap/extension-list-item@2.2.6(@tiptap/core@2.2.6):
    resolution: {integrity: sha512-3xig1q0jtOyV49TkAbvxBoOJdNypwq6vLYerfblhj6dK+hIIZUM33S+SmGl2+QaB25VwyeSHjiCvrJjB9PKWHQ==}
    peerDependencies:
      '@tiptap/core': ^2.0.0
    dependencies:
      '@tiptap/core': 2.2.6(@tiptap/pm@2.2.4)
    dev: false

  /@tiptap/extension-ordered-list@2.2.6(@tiptap/core@2.2.6):
    resolution: {integrity: sha512-h4HOv+TAMnoueh3CzUY2/Pp2n8eCdEQtKSfiMtHSO3NTTSlst0XEvq+3Z4K81F+ni3baXc+JUALP5dRVpI4apQ==}
    peerDependencies:
      '@tiptap/core': ^2.0.0
    dependencies:
      '@tiptap/core': 2.2.6(@tiptap/pm@2.2.4)
    dev: false

  /@tiptap/extension-paragraph@2.2.6(@tiptap/core@2.2.6):
    resolution: {integrity: sha512-M2rM3pfzziUb7xS9x2dANCokO89okbqg5IqU4VPkZhk0Mfq9czyCatt58TYkAsE3ccsGhdTYtFBTDeKBtsHUqg==}
    peerDependencies:
      '@tiptap/core': ^2.0.0
    dependencies:
      '@tiptap/core': 2.2.6(@tiptap/pm@2.2.4)
    dev: false

  /@tiptap/extension-strike@2.2.6(@tiptap/core@2.2.6):
    resolution: {integrity: sha512-0fRh0SwPgqi+ZKD2NpRrmIAHdsgf27ddEUfvlIuFG5b9zqFa6pRZGpXW/6LyBwU0+0bkjW8/Wg3otyaRGjvZGw==}
    peerDependencies:
      '@tiptap/core': ^2.0.0
    dependencies:
      '@tiptap/core': 2.2.6(@tiptap/pm@2.2.4)
    dev: false

  /@tiptap/extension-table-cell@2.2.5(@tiptap/core@2.2.6):
    resolution: {integrity: sha512-vJl4rED9VUUKAA7sJejTzQshdIQ4TKWSiT20vS2hO332E8+fFLAByb0V/eBKC0mKIx2xFP+JbQPuMDPrXwaeKA==}
    peerDependencies:
      '@tiptap/core': ^2.0.0
    dependencies:
      '@tiptap/core': 2.2.6(@tiptap/pm@2.2.4)
    dev: false

  /@tiptap/extension-table-header@2.2.5(@tiptap/core@2.2.6):
    resolution: {integrity: sha512-JicDIocBJr07dVcscjsPOEZyfq3ceBoYYvsW9hRq5xBS6OLJwNTNsJoKWKDXkQHG8q0K0v8L3Ce085NDxGTdCQ==}
    peerDependencies:
      '@tiptap/core': ^2.0.0
    dependencies:
      '@tiptap/core': 2.2.6(@tiptap/pm@2.2.4)
    dev: false

  /@tiptap/extension-table-row@2.2.5(@tiptap/core@2.2.6):
    resolution: {integrity: sha512-f/yff0eHr7hsNokXaipFece6bib8iLwI/rue2NKIMICzsBXpaWI9V5cwtDcddvWWjBz/ZdB7NVULtATtjUhpdg==}
    peerDependencies:
      '@tiptap/core': ^2.0.0
    dependencies:
      '@tiptap/core': 2.2.6(@tiptap/pm@2.2.4)
    dev: false

  /@tiptap/extension-table@2.2.5(@tiptap/core@2.2.6)(@tiptap/pm@2.2.4):
    resolution: {integrity: sha512-+dAlJBtoyXkXH8sR5K872l0oI6sl4swVG/c00ve92h9ZWG3wuPyb74RKfglGK6zK4rxPkfwYnHc/xDMsyh+NgQ==}
    peerDependencies:
      '@tiptap/core': ^2.0.0
      '@tiptap/pm': ^2.0.0
    dependencies:
      '@tiptap/core': 2.2.6(@tiptap/pm@2.2.4)
      '@tiptap/pm': 2.2.4
    dev: false

  /@tiptap/extension-task-item@2.2.5(@tiptap/core@2.2.6)(@tiptap/pm@2.2.4):
    resolution: {integrity: sha512-1lJ4d/7+Bk7N14NUNHmFUbfxgMnGVSxYiXki414UdKKfg5uS2nflwTEpE8nra6YyODotVmIpfluaIrHBGLG2/Q==}
    peerDependencies:
      '@tiptap/core': ^2.0.0
      '@tiptap/pm': ^2.0.0
    dependencies:
      '@tiptap/core': 2.2.6(@tiptap/pm@2.2.4)
      '@tiptap/pm': 2.2.4
    dev: false

  /@tiptap/extension-task-list@2.2.5(@tiptap/core@2.2.6):
    resolution: {integrity: sha512-Gq1/tZYs2axXFgdxCjkmNKXI505acZjp8qUjwt4yTzb9lORcl/62wweB5sryR1Zef7UuwMD7ew+8nimz3JVSjA==}
    peerDependencies:
      '@tiptap/core': ^2.0.0
    dependencies:
      '@tiptap/core': 2.2.6(@tiptap/pm@2.2.4)
    dev: false

  /@tiptap/extension-text-align@2.2.5(@tiptap/core@2.2.6):
    resolution: {integrity: sha512-rCnWjEc0hw52lgiEhs96lTn9s9R+sT0VWHP2RlGhIvC0gCCKqlpPbMdUPKc94SIoRurBIikHV4MWnWYoI0/trA==}
    peerDependencies:
      '@tiptap/core': ^2.0.0
    dependencies:
      '@tiptap/core': 2.2.6(@tiptap/pm@2.2.4)
    dev: false

  /@tiptap/extension-text-style@2.2.5(@tiptap/core@2.2.6):
    resolution: {integrity: sha512-Hlx9WTS5VXjD9CqPrHIqGjYm5vKFjkKPSOf9H2kxZ8vdVBKpAOzLsfryq4rOLdP1bpmcX3zeOe2DGByUapbs1g==}
    peerDependencies:
      '@tiptap/core': ^2.0.0
    dependencies:
      '@tiptap/core': 2.2.6(@tiptap/pm@2.2.4)
    dev: false

  /@tiptap/extension-text@2.2.6(@tiptap/core@2.2.6):
    resolution: {integrity: sha512-wVpo0I/2tJsBK/2yNZfRXOsThOfHCdTY+FDNO/USx9MCJaJ3LPs3H1AuGO549zNmZgkD+1MqcZqrYt9n4i03cw==}
    peerDependencies:
      '@tiptap/core': ^2.0.0
    dependencies:
      '@tiptap/core': 2.2.6(@tiptap/pm@2.2.4)
    dev: false

  /@tiptap/extension-underline@2.2.5(@tiptap/core@2.2.6):
    resolution: {integrity: sha512-qKes3UVhktaRLOUFv3tpl3MOY4g1rnY6mxuVRmFeicgEtG0IHv7ByrNwA775CdmKdsewz55P5JYrj1jUzbpBhQ==}
    peerDependencies:
      '@tiptap/core': ^2.0.0
    dependencies:
      '@tiptap/core': 2.2.6(@tiptap/pm@2.2.4)
    dev: false

  /@tiptap/pm@2.2.4:
    resolution: {integrity: sha512-Po0klR165zgtinhVp1nwMubjyKx6gAY9kH3IzcniYLCkqhPgiqnAcCr61TBpp4hfK8YURBS4ihvCB1dyfCyY8A==}
    dependencies:
      prosemirror-changeset: 2.2.1
      prosemirror-collab: 1.3.1
      prosemirror-commands: 1.5.2
      prosemirror-dropcursor: 1.8.1
      prosemirror-gapcursor: 1.3.2
      prosemirror-history: 1.3.2
      prosemirror-inputrules: 1.4.0
      prosemirror-keymap: 1.2.2
      prosemirror-markdown: 1.12.0
      prosemirror-menu: 1.2.4
      prosemirror-model: 1.19.4
      prosemirror-schema-basic: 1.2.2
      prosemirror-schema-list: 1.3.0
      prosemirror-state: 1.4.3
      prosemirror-tables: 1.3.7
      prosemirror-trailing-node: 2.0.7(prosemirror-model@1.19.4)(prosemirror-state@1.4.3)(prosemirror-view@1.33.1)
      prosemirror-transform: 1.8.0
      prosemirror-view: 1.33.1
    dev: false

<<<<<<< HEAD
  /@tiptap/react@2.2.6(@tiptap/core@2.2.6)(@tiptap/pm@2.2.4)(react-dom@18.2.0)(react@18.2.0):
    resolution: {integrity: sha512-KZLsaia9FYrhjBJ+HP2L2HQLqspgC7JLT5wXcOpgdKwQ8wAMkD3b2a6bhAc9IKZSkbhcX2D+uafGPGn2M6j6Lw==}
=======
  /@tiptap/react@2.2.5(@tiptap/core@2.2.5)(@tiptap/pm@2.2.4)(react-dom@18.2.0)(react@18.2.0):
    resolution: {integrity: sha512-kpEnkvTXUnr6npLt1mQCBhdgle/ZkttGgKwtwSLdM74zPzPwj8XVeCp+3kyVBK4ME7DXWIo5dPbU0nUi/FyE+g==}
>>>>>>> 8f489718
    peerDependencies:
      '@tiptap/core': ^2.0.0
      '@tiptap/pm': ^2.0.0
      react: ^17.0.0 || ^18.0.0
      react-dom: ^17.0.0 || ^18.0.0
    dependencies:
<<<<<<< HEAD
      '@tiptap/core': 2.2.6(@tiptap/pm@2.2.4)
      '@tiptap/extension-bubble-menu': 2.2.6(@tiptap/core@2.2.6)(@tiptap/pm@2.2.4)
      '@tiptap/extension-floating-menu': 2.2.6(@tiptap/core@2.2.6)(@tiptap/pm@2.2.4)
=======
      '@tiptap/core': 2.2.5(@tiptap/pm@2.2.4)
      '@tiptap/extension-bubble-menu': 2.2.5(@tiptap/core@2.2.5)(@tiptap/pm@2.2.4)
      '@tiptap/extension-floating-menu': 2.2.5(@tiptap/core@2.2.5)(@tiptap/pm@2.2.4)
>>>>>>> 8f489718
      '@tiptap/pm': 2.2.4
      react: 18.2.0
      react-dom: 18.2.0(react@18.2.0)
    dev: false

  /@tiptap/starter-kit@2.2.6(@tiptap/pm@2.2.4):
    resolution: {integrity: sha512-dWdLcx7g9DTYYzlnStft8vNLrnn+nUWj5Hx4i1dRRW31hBvIxnPwFYcEPKd+7xguozuUX5g+P4OYI6M3LOUxlA==}
    dependencies:
      '@tiptap/core': 2.2.6(@tiptap/pm@2.2.4)
      '@tiptap/extension-blockquote': 2.2.6(@tiptap/core@2.2.6)
      '@tiptap/extension-bold': 2.2.6(@tiptap/core@2.2.6)
      '@tiptap/extension-bullet-list': 2.2.6(@tiptap/core@2.2.6)
      '@tiptap/extension-code': 2.2.6(@tiptap/core@2.2.6)
      '@tiptap/extension-code-block': 2.2.6(@tiptap/core@2.2.6)(@tiptap/pm@2.2.4)
      '@tiptap/extension-document': 2.2.6(@tiptap/core@2.2.6)
      '@tiptap/extension-dropcursor': 2.2.6(@tiptap/core@2.2.6)(@tiptap/pm@2.2.4)
      '@tiptap/extension-gapcursor': 2.2.6(@tiptap/core@2.2.6)(@tiptap/pm@2.2.4)
      '@tiptap/extension-hard-break': 2.2.6(@tiptap/core@2.2.6)
      '@tiptap/extension-heading': 2.2.6(@tiptap/core@2.2.6)
      '@tiptap/extension-history': 2.2.6(@tiptap/core@2.2.6)(@tiptap/pm@2.2.4)
      '@tiptap/extension-horizontal-rule': 2.2.6(@tiptap/core@2.2.6)(@tiptap/pm@2.2.4)
      '@tiptap/extension-italic': 2.2.6(@tiptap/core@2.2.6)
      '@tiptap/extension-list-item': 2.2.6(@tiptap/core@2.2.6)
      '@tiptap/extension-ordered-list': 2.2.6(@tiptap/core@2.2.6)
      '@tiptap/extension-paragraph': 2.2.6(@tiptap/core@2.2.6)
      '@tiptap/extension-strike': 2.2.6(@tiptap/core@2.2.6)
      '@tiptap/extension-text': 2.2.6(@tiptap/core@2.2.6)
    transitivePeerDependencies:
      - '@tiptap/pm'
    dev: false

  /@tootallnate/quickjs-emscripten@0.23.0:
    resolution: {integrity: sha512-C5Mc6rdnsaJDjO3UpGW/CQTHtCKaYlScZTly4JIu97Jxo/odCiH0ITnDXSJPTOrEKk/ycSZ0AOgTmkDtkOsvIA==}
    dev: true

  /@trpc/client@11.0.0-next-beta.289(@trpc/server@11.0.0-next-beta.289):
    resolution: {integrity: sha512-jqBzRRXNO9xn+onayc8BH6CDBDFA3NWGxXkuppTm2yu3r7wcbl5S7S5y6SvGGmyVqISoQT3u0t4dz9AZOuETHQ==}
    peerDependencies:
      '@trpc/server': 11.0.0-next-beta.289+27a9183d8
    dependencies:
      '@trpc/server': 11.0.0-next-beta.289
    dev: false

  /@trpc/client@11.0.0-rc.332(@trpc/server@11.0.0-next-beta.289):
    resolution: {integrity: sha512-f9vpTwAZWI5VvbLDq22nzQI94Pe7nlt/SJH2PC/KzOheNoSxm+CoQ1PjriMPUePr69GjxG0OOGH8RDWG+vseKw==}
    peerDependencies:
      '@trpc/server': 11.0.0-rc.332+67c093749
    dependencies:
      '@trpc/server': 11.0.0-next-beta.289
    dev: false

  /@trpc/next@11.0.0-next-beta.289(@tanstack/react-query@5.29.0)(@trpc/client@11.0.0-rc.332)(@trpc/react-query@11.0.0-next-beta.289)(@trpc/server@11.0.0-next-beta.289)(next@14.1.4)(react-dom@18.2.0)(react@18.2.0):
    resolution: {integrity: sha512-AKCrcbtHh/zFrld6lMG0RC37d/aac4ZisLDjJcViMnEmJXCo0J5nhoZa6f+G9N683NdMWZVmY2rmJidw9IX3QQ==}
    peerDependencies:
      '@tanstack/react-query': ^5.0.0
      '@trpc/client': 11.0.0-next-beta.289+27a9183d8
      '@trpc/react-query': 11.0.0-next-beta.289+27a9183d8
      '@trpc/server': 11.0.0-next-beta.289+27a9183d8
      next: '*'
      react: '>=16.8.0'
      react-dom: '>=16.8.0'
    peerDependenciesMeta:
      '@tanstack/react-query':
        optional: true
      '@trpc/react-query':
        optional: true
    dependencies:
      '@tanstack/react-query': 5.29.0(react@18.2.0)
      '@trpc/client': 11.0.0-rc.332(@trpc/server@11.0.0-next-beta.289)
      '@trpc/react-query': 11.0.0-next-beta.289(@tanstack/react-query@5.29.0)(@trpc/client@11.0.0-rc.332)(@trpc/server@11.0.0-next-beta.289)(react-dom@18.2.0)(react@18.2.0)
      '@trpc/server': 11.0.0-next-beta.289
      next: 14.1.4(@babel/core@7.23.9)(react-dom@18.2.0)(react@18.2.0)(sass@1.74.1)
      react: 18.2.0
      react-dom: 18.2.0(react@18.2.0)
    dev: false

  /@trpc/react-query@11.0.0-next-beta.289(@tanstack/react-query@5.29.0)(@trpc/client@11.0.0-rc.332)(@trpc/server@11.0.0-next-beta.289)(react-dom@18.2.0)(react@18.2.0):
    resolution: {integrity: sha512-SAn09DmZ4eFYLS0cCHOVNvRHJhHZ2ssUj4LUTj56wym0MieaCSrcxTqiolnaMfF+mWc1SJlLOzebrxaTHPwJSw==}
    peerDependencies:
      '@tanstack/react-query': ^5.0.0
      '@trpc/client': 11.0.0-next-beta.289+27a9183d8
      '@trpc/server': 11.0.0-next-beta.289+27a9183d8
      react: '>=18.2.0'
      react-dom: '>=18.2.0'
    dependencies:
      '@tanstack/react-query': 5.29.0(react@18.2.0)
      '@trpc/client': 11.0.0-rc.332(@trpc/server@11.0.0-next-beta.289)
      '@trpc/server': 11.0.0-next-beta.289
      react: 18.2.0
      react-dom: 18.2.0(react@18.2.0)
    dev: false

  /@trpc/server@11.0.0-next-beta.289:
    resolution: {integrity: sha512-HfBVYUShvktA6M78jrCsRLyeE6l2NdaPJxKg095h4vk0bgWVfz0MgEOCQR/hjGdw0EFLEVcZANhqTZaHEzr36w==}
    dev: false

  /@tsconfig/node10@1.0.9:
    resolution: {integrity: sha512-jNsYVVxU8v5g43Erja32laIDHXeoNvFEpX33OK4d6hljo3jDhCBDhx5dhCCTMWUojscpAagGiRkBKxpdl9fxqA==}
    dev: true

  /@tsconfig/node12@1.0.11:
    resolution: {integrity: sha512-cqefuRsh12pWyGsIoBKJA9luFu3mRxCA+ORZvA4ktLSzIuCUtWVxGIuXigEwO5/ywWFMZ2QEGKWvkZG1zDMTag==}
    dev: true

  /@tsconfig/node14@1.0.3:
    resolution: {integrity: sha512-ysT8mhdixWK6Hw3i1V2AeRqZ5WfXg1G43mqoYlM2nc6388Fq5jcXyr5mRsqViLx/GJYdoL0bfXD8nmF+Zn/Iow==}
    dev: true

  /@tsconfig/node16@1.0.4:
    resolution: {integrity: sha512-vxhUy4J8lyeyinH7Azl1pdd43GJhZH/tP2weN8TntQblOY+A0XbT8DJk1/oCPuOOyg/Ja757rG0CgHcWC8OfMA==}
    dev: true

  /@turbo/gen@1.13.2(@types/node@20.12.7)(typescript@5.4.5):
    resolution: {integrity: sha512-6/Z90XAMbfQCFX3QUyVEy5Te1u8Bm/K2ob7FaD7OrFYLtnKnzTghH1pOglFqfmdHqLusCrGEF00J9lKz176BNQ==}
    hasBin: true
    dependencies:
      '@turbo/workspaces': 1.13.2
      chalk: 2.4.2
      commander: 10.0.1
      fs-extra: 10.1.0
      inquirer: 8.2.6
      minimatch: 9.0.3
      node-plop: 0.26.3
      proxy-agent: 6.4.0
      ts-node: 10.9.2(@types/node@20.12.7)(typescript@5.4.5)
      update-check: 1.5.4
      validate-npm-package-name: 5.0.0
    transitivePeerDependencies:
      - '@swc/core'
      - '@swc/wasm'
      - '@types/node'
      - supports-color
      - typescript
    dev: true

  /@turbo/workspaces@1.13.2:
    resolution: {integrity: sha512-m1kUcR6VRbJH4Ok0J+dA6blMu3Ywjq1d9rg/4OAMtkLPkO74LjGKtmqw7VNKhYlQBJd3oMyiI3mWn+QL7abtpg==}
    hasBin: true
    dependencies:
      chalk: 2.4.2
      commander: 10.0.1
      execa: 5.1.1
      fast-glob: 3.3.2
      fs-extra: 10.1.0
      gradient-string: 2.0.2
      inquirer: 8.2.6
      js-yaml: 4.1.0
      ora: 4.1.1
      rimraf: 3.0.2
      semver: 7.6.0
      update-check: 1.5.4
    dev: true

  /@types/babel__core@7.20.5:
    resolution: {integrity: sha512-qoQprZvz5wQFJwMDqeseRXWv3rqMvhgpbXFfVyWhbx9X47POIA6i/+dXefEmZKoAgOaTdaIgNSMqMIU61yRyzA==}
    dependencies:
      '@babel/parser': 7.23.9
      '@babel/types': 7.23.9
      '@types/babel__generator': 7.6.8
      '@types/babel__template': 7.4.4
      '@types/babel__traverse': 7.20.5
    dev: true

  /@types/babel__generator@7.6.8:
    resolution: {integrity: sha512-ASsj+tpEDsEiFr1arWrlN6V3mdfjRMZt6LtK/Vp/kreFLnr5QH5+DhvD5nINYZXzwJvXeGq+05iUXcAzVrqWtw==}
    dependencies:
      '@babel/types': 7.23.9
    dev: true

  /@types/babel__template@7.4.4:
    resolution: {integrity: sha512-h/NUaSyG5EyxBIp8YRxo4RMe2/qQgvyowRwVMzhYhBCONbW8PUsg4lkFMrhgZhUe5z3L3MiLDuvyJ/CaPa2A8A==}
    dependencies:
      '@babel/parser': 7.23.9
      '@babel/types': 7.23.9
    dev: true

  /@types/babel__traverse@7.20.5:
    resolution: {integrity: sha512-WXCyOcRtH37HAUkpXhUduaxdm82b4GSlyTqajXviN4EfiuPgNYR109xMCKvpl6zPIpua0DGlMEDCq+g8EdoheQ==}
    dependencies:
      '@babel/types': 7.23.9
    dev: true

  /@types/bcrypt@5.0.2:
    resolution: {integrity: sha512-6atioO8Y75fNcbmj0G7UjI9lXN2pQ/IGJ2FWT4a/btd0Lk9lQalHLKhkgKVZ3r+spnmWUKfbMi1GEe9wyHQfNQ==}
    dependencies:
      '@types/node': 20.12.7
    dev: true

  /@types/better-sqlite3@7.6.9:
    resolution: {integrity: sha512-FvktcujPDj9XKMJQWFcl2vVl7OdRIqsSRX9b0acWwTmwLK9CF2eqo/FRcmMLNpugKoX/avA6pb7TorDLmpgTnQ==}
    dependencies:
      '@types/node': 20.12.7

  /@types/body-parser@1.19.5:
    resolution: {integrity: sha512-fB3Zu92ucau0iQ0JMCFQE7b/dv8Ot07NI3KaZIkIUNXq82k4eBAqUaneXfleGY9JWskeS9y+u0nXMyspcuQrCg==}
    dependencies:
      '@types/connect': 3.4.38
      '@types/node': 20.12.7
    dev: true

  /@types/chroma-js@2.4.4:
    resolution: {integrity: sha512-/DTccpHTaKomqussrn+ciEvfW4k6NAHzNzs/sts1TCqg333qNxOhy8TNIoQCmbGG3Tl8KdEhkGAssb1n3mTXiQ==}
    dev: true

  /@types/connect@3.4.38:
    resolution: {integrity: sha512-K6uROf1LD88uDQqJCktA4yzL1YYAK6NgfsI0v/mTgyPKWsX1CnJ0XPSDhViejru1GcRkLWb8RlzFYJRqGUbaug==}
    dependencies:
      '@types/node': 20.12.7
    dev: true

  /@types/cookie@0.6.0:
    resolution: {integrity: sha512-4Kh9a6B2bQciAhf7FSuMRRkUWecJgJu9nPnx3yzpsfXX/c50REIqpHY4C82bXP90qrLtXtkDxTZosYO3UpOwlA==}
    dev: false

  /@types/cookies@0.9.0:
    resolution: {integrity: sha512-40Zk8qR147RABiQ7NQnBzWzDcjKzNrntB5BAmeGCb2p/MIyOE+4BVvc17wumsUqUw00bJYqoXFHYygQnEFh4/Q==}
    dependencies:
      '@types/connect': 3.4.38
      '@types/express': 4.17.21
      '@types/keygrip': 1.0.6
      '@types/node': 20.12.7
    dev: true

  /@types/css-modules@1.0.5:
    resolution: {integrity: sha512-oeKafs/df9lwOvtfiXVliZsocFVOexK9PZtLQWuPeuVCFR7jwiqlg60lu80JTe5NFNtH3tnV6Fs/ySR8BUPHAw==}
    dev: true

  /@types/eslint@8.56.7:
    resolution: {integrity: sha512-SjDvI/x3zsZnOkYZ3lCt9lOZWZLB2jIlNKz+LBgCtDurK0JZcwucxYHn1w2BJkD34dgX9Tjnak0txtq4WTggEA==}
    dependencies:
      '@types/estree': 1.0.5
      '@types/json-schema': 7.0.15
    dev: true

  /@types/estree@1.0.5:
    resolution: {integrity: sha512-/kYRxGDLWzHOB7q+wtSUQlFrtcdUccpfy+X+9iMBpHK8QLLhx2wIPYuS5DYtR9Wa/YlZAbIovy7qVdB1Aq6Lyw==}
    dev: true

  /@types/express-serve-static-core@4.17.43:
    resolution: {integrity: sha512-oaYtiBirUOPQGSWNGPWnzyAFJ0BP3cwvN4oWZQY+zUBwpVIGsKUkpBpSztp74drYcjavs7SKFZ4DX1V2QeN8rg==}
    dependencies:
      '@types/node': 20.12.7
      '@types/qs': 6.9.11
      '@types/range-parser': 1.2.7
      '@types/send': 0.17.4
    dev: true

  /@types/express@4.17.21:
    resolution: {integrity: sha512-ejlPM315qwLpaQlQDTjPdsUFSc6ZsP4AN6AlWnogPjQ7CVi7PYF3YVz+CY3jE2pwYf7E/7HlDAN0rV2GxTG0HQ==}
    dependencies:
      '@types/body-parser': 1.19.5
      '@types/express-serve-static-core': 4.17.43
      '@types/qs': 6.9.11
      '@types/serve-static': 1.15.5
    dev: true

  /@types/glob@7.2.0:
    resolution: {integrity: sha512-ZUxbzKl0IfJILTS6t7ip5fQQM/J3TJYubDm3nMbgubNNYS62eXeUpoLUC8/7fJNiFYHTrGPQn7hspDUzIHX3UA==}
    dependencies:
      '@types/minimatch': 5.1.2
      '@types/node': 20.12.7
    dev: true

  /@types/http-errors@2.0.4:
    resolution: {integrity: sha512-D0CFMMtydbJAegzOyHjtiKPLlvnm3iTZyZRSZoLq2mRhDdmLfIWOCYPfQJ4cu2erKghU++QvjcUjp/5h7hESpA==}
    dev: true

  /@types/inquirer@6.5.0:
    resolution: {integrity: sha512-rjaYQ9b9y/VFGOpqBEXRavc3jh0a+e6evAbI31tMda8VlPaSy0AZJfXsvmIe3wklc7W6C3zCSfleuMXR7NOyXw==}
    dependencies:
      '@types/through': 0.0.33
      rxjs: 6.6.7
    dev: true

  /@types/json-schema@7.0.15:
    resolution: {integrity: sha512-5+fP8P8MFNC+AyZCDxrB2pkZFPGzqQWUzpSeuuVLvm8VMcorNYavBqoFcxK8bQz4Qsbn4oUEEem4wDLfcysGHA==}

  /@types/json5@0.0.29:
    resolution: {integrity: sha512-dRLjCWHYg4oaA77cxO64oO+7JwCwnIzkZPdrrC71jQmQtlhM556pwKo5bUzqvZndkVbeFLIIi+9TC40JNF5hNQ==}
    dev: false

  /@types/keygrip@1.0.6:
    resolution: {integrity: sha512-lZuNAY9xeJt7Bx4t4dx0rYCDqGPW8RXhQZK1td7d4H6E9zYbLoOtjBvfwdTKpsyxQI/2jv+armjX/RW+ZNpXOQ==}
    dev: true

  /@types/mime@1.3.5:
    resolution: {integrity: sha512-/pyBZWSLD2n0dcHE3hq8s8ZvcETHtEuF+3E7XVt0Ig2nvsVQXdghHVcEkIWjy9A0wKfTn97a/PSDYohKIlnP/w==}
    dev: true

  /@types/mime@3.0.4:
    resolution: {integrity: sha512-iJt33IQnVRkqeqC7PzBHPTC6fDlRNRW8vjrgqtScAhrmMwe8c4Eo7+fUGTa+XdWrpEgpyKWMYmi2dIwMAYRzPw==}
    dev: true

  /@types/minimatch@5.1.2:
    resolution: {integrity: sha512-K0VQKziLUWkVKiRVrx4a40iPaxTUefQmjtkQofBkYRcoaaL/8rhwDWww9qWbrgicNOgnpIsMxyNIUM4+n6dUIA==}
    dev: true

  /@types/node-cron@3.0.11:
    resolution: {integrity: sha512-0ikrnug3/IyneSHqCBeslAhlK2aBfYek1fGo4bP4QnZPmiqSGRK+Oy7ZMisLWkesffJvQ1cqAcBnJC+8+nxIAg==}
    dev: true

  /@types/node@20.12.7:
    resolution: {integrity: sha512-wq0cICSkRLVaf3UGLMGItu/PtdY7oaXaI/RVU+xliKVOtRna3PRY57ZDfztpDL0n11vfymMUnXv8QwYCO7L1wg==}
    dependencies:
      undici-types: 5.26.5

  /@types/object.omit@3.0.3:
    resolution: {integrity: sha512-xrq4bQTBGYY2cw+gV4PzoG2Lv3L0pjZ1uXStRRDQoATOYW1lCsFQHhQ+OkPhIcQoqLjAq7gYif7D14Qaa6Zbew==}
    dev: false

  /@types/object.pick@1.3.4:
    resolution: {integrity: sha512-5PjwB0uP2XDp3nt5u5NJAG2DORHIRClPzWT/TTZhJ2Ekwe8M5bA9tvPdi9NO/n2uvu2/ictat8kgqvLfcIE1SA==}
    dev: false

  /@types/prop-types@15.7.11:
    resolution: {integrity: sha512-ga8y9v9uyeiLdpKddhxYQkxNDrfvuPrlFb0N1qnZZByvcElJaXthF1UhvCh9TLWJBEHeNtdnbysW7Y6Uq8CVng==}

  /@types/qs@6.9.11:
    resolution: {integrity: sha512-oGk0gmhnEJK4Yyk+oI7EfXsLayXatCWPHary1MtcmbAifkobT9cM9yutG/hZKIseOU0MqbIwQ/u2nn/Gb+ltuQ==}
    dev: true

  /@types/range-parser@1.2.7:
    resolution: {integrity: sha512-hKormJbkJqzQGhziax5PItDUTMAM9uE2XXQmM37dyd4hVM+5aVl7oVxMVUiVQn2oCQFN/LKCZdvSM0pFRqbSmQ==}
    dev: true

  /@types/react-dom@18.2.25:
    resolution: {integrity: sha512-o/V48vf4MQh7juIKZU2QGDfli6p1+OOi5oXx36Hffpc9adsHeXjVp8rHuPkjd8VT8sOJ2Zp05HR7CdpGTIUFUA==}
    dependencies:
      '@types/react': 18.2.76
    dev: true

  /@types/react@18.2.76:
    resolution: {integrity: sha512-T6z/v7YxpswDM61Vq5KoSPTJqCkroJfsDIsvXCr4+qOY6gik5Ju4w0jf67cpC5z7ydOnp/E0V0W08pDRy8u9Xw==}
    dependencies:
      '@types/prop-types': 15.7.11
      csstype: 3.1.3

  /@types/semver@7.5.7:
    resolution: {integrity: sha512-/wdoPq1QqkSj9/QOeKkFquEuPzQbHTWAMPH/PaUMB+JuR31lXhlWXRZ52IpfDYVlDOUBvX09uBrPwxGT1hjNBg==}
    dev: false

  /@types/send@0.17.4:
    resolution: {integrity: sha512-x2EM6TJOybec7c52BX0ZspPodMsQUd5L6PRwOunVyVUhXiBSKf3AezDL8Dgvgt5o0UfKNfuA0eMLr2wLT4AiBA==}
    dependencies:
      '@types/mime': 1.3.5
      '@types/node': 20.12.7
    dev: true

  /@types/serve-static@1.15.5:
    resolution: {integrity: sha512-PDRk21MnK70hja/YF8AHfC7yIsiQHn1rcXx7ijCFBX/k+XQJhQT/gw3xekXKJvx+5SXaMMS8oqQy09Mzvz2TuQ==}
    dependencies:
      '@types/http-errors': 2.0.4
      '@types/mime': 3.0.4
      '@types/node': 20.12.7
    dev: true

  /@types/throttle-debounce@2.1.0:
    resolution: {integrity: sha512-5eQEtSCoESnh2FsiLTxE121IiE60hnMqcb435fShf4bpLRjEu1Eoekht23y6zXS9Ts3l+Szu3TARnTsA0GkOkQ==}
    dev: false

  /@types/through@0.0.33:
    resolution: {integrity: sha512-HsJ+z3QuETzP3cswwtzt2vEIiHBk/dCcHGhbmG5X3ecnwFD/lPrMpliGXxSCg03L9AhrdwA4Oz/qfspkDW+xGQ==}
    dependencies:
      '@types/node': 20.12.7
    dev: true

  /@types/tinycolor2@1.4.6:
    resolution: {integrity: sha512-iEN8J0BoMnsWBqjVbWH/c0G0Hh7O21lpR2/+PrvAVgWdzL7eexIFm4JN/Wn10PTcmNdtS6U67r499mlWMXOxNw==}
    dev: true

  /@types/triple-beam@1.3.5:
    resolution: {integrity: sha512-6WaYesThRMCl19iryMYP7/x2OVgCtbIVflDGFpWnb9irXI3UjYE4AzmYuiUKY1AJstGijoY+MgUszMgRxIYTYw==}
    dev: false

  /@types/video.js@7.3.57:
    resolution: {integrity: sha512-CKAaJ9p/myadqT/FAnlzVvHMVj35ynl86eGgqPM9paTCWbFtq9JUZATUzOir+bLjRyXqrjA10e5KgHc7dRR38g==}
    dev: true

  /@types/ws@8.5.10:
    resolution: {integrity: sha512-vmQSUcfalpIq0R9q7uTo2lXs6eGIpt9wtnLdMv9LVpIjCA/+ufZRozlVoVelIYixx1ugCBKDhn89vnsEGOCx9A==}
    dependencies:
      '@types/node': 20.12.7
    dev: true

  /@typescript-eslint/eslint-plugin@7.5.0(@typescript-eslint/parser@7.5.0)(eslint@8.57.0)(typescript@5.4.5):
    resolution: {integrity: sha512-HpqNTH8Du34nLxbKgVMGljZMG0rJd2O9ecvr2QLYp+7512ty1j42KnsFwspPXg1Vh8an9YImf6CokUBltisZFQ==}
    engines: {node: ^18.18.0 || >=20.0.0}
    peerDependencies:
      '@typescript-eslint/parser': ^7.0.0
      eslint: ^8.56.0
      typescript: '*'
    peerDependenciesMeta:
      typescript:
        optional: true
    dependencies:
      '@eslint-community/regexpp': 4.10.0
      '@typescript-eslint/parser': 7.5.0(eslint@8.57.0)(typescript@5.4.5)
      '@typescript-eslint/scope-manager': 7.5.0
      '@typescript-eslint/type-utils': 7.5.0(eslint@8.57.0)(typescript@5.4.5)
      '@typescript-eslint/utils': 7.5.0(eslint@8.57.0)(typescript@5.4.5)
      '@typescript-eslint/visitor-keys': 7.5.0
      debug: 4.3.4
      eslint: 8.57.0
      graphemer: 1.4.0
      ignore: 5.3.1
      natural-compare: 1.4.0
      semver: 7.6.0
      ts-api-utils: 1.2.1(typescript@5.4.5)
      typescript: 5.4.5
    transitivePeerDependencies:
      - supports-color
    dev: false

  /@typescript-eslint/parser@7.5.0(eslint@8.57.0)(typescript@5.4.5):
    resolution: {integrity: sha512-cj+XGhNujfD2/wzR1tabNsidnYRaFfEkcULdcIyVBYcXjBvBKOes+mpMBP7hMpOyk+gBcfXsrg4NBGAStQyxjQ==}
    engines: {node: ^18.18.0 || >=20.0.0}
    peerDependencies:
      eslint: ^8.56.0
      typescript: '*'
    peerDependenciesMeta:
      typescript:
        optional: true
    dependencies:
      '@typescript-eslint/scope-manager': 7.5.0
      '@typescript-eslint/types': 7.5.0
      '@typescript-eslint/typescript-estree': 7.5.0(typescript@5.4.5)
      '@typescript-eslint/visitor-keys': 7.5.0
      debug: 4.3.4
      eslint: 8.57.0
      typescript: 5.4.5
    transitivePeerDependencies:
      - supports-color
    dev: false

  /@typescript-eslint/scope-manager@7.5.0:
    resolution: {integrity: sha512-Z1r7uJY0MDeUlql9XJ6kRVgk/sP11sr3HKXn268HZyqL7i4cEfrdFuSSY/0tUqT37l5zT0tJOsuDP16kio85iA==}
    engines: {node: ^18.18.0 || >=20.0.0}
    dependencies:
      '@typescript-eslint/types': 7.5.0
      '@typescript-eslint/visitor-keys': 7.5.0
    dev: false

  /@typescript-eslint/type-utils@7.5.0(eslint@8.57.0)(typescript@5.4.5):
    resolution: {integrity: sha512-A021Rj33+G8mx2Dqh0nMO9GyjjIBK3MqgVgZ2qlKf6CJy51wY/lkkFqq3TqqnH34XyAHUkq27IjlUkWlQRpLHw==}
    engines: {node: ^18.18.0 || >=20.0.0}
    peerDependencies:
      eslint: ^8.56.0
      typescript: '*'
    peerDependenciesMeta:
      typescript:
        optional: true
    dependencies:
      '@typescript-eslint/typescript-estree': 7.5.0(typescript@5.4.5)
      '@typescript-eslint/utils': 7.5.0(eslint@8.57.0)(typescript@5.4.5)
      debug: 4.3.4
      eslint: 8.57.0
      ts-api-utils: 1.2.1(typescript@5.4.5)
      typescript: 5.4.5
    transitivePeerDependencies:
      - supports-color
    dev: false

  /@typescript-eslint/types@7.5.0:
    resolution: {integrity: sha512-tv5B4IHeAdhR7uS4+bf8Ov3k793VEVHd45viRRkehIUZxm0WF82VPiLgHzA/Xl4TGPg1ZD49vfxBKFPecD5/mg==}
    engines: {node: ^18.18.0 || >=20.0.0}
    dev: false

  /@typescript-eslint/typescript-estree@7.5.0(typescript@5.4.5):
    resolution: {integrity: sha512-YklQQfe0Rv2PZEueLTUffiQGKQneiIEKKnfIqPIOxgM9lKSZFCjT5Ad4VqRKj/U4+kQE3fa8YQpskViL7WjdPQ==}
    engines: {node: ^18.18.0 || >=20.0.0}
    peerDependencies:
      typescript: '*'
    peerDependenciesMeta:
      typescript:
        optional: true
    dependencies:
      '@typescript-eslint/types': 7.5.0
      '@typescript-eslint/visitor-keys': 7.5.0
      debug: 4.3.4
      globby: 11.1.0
      is-glob: 4.0.3
      minimatch: 9.0.3
      semver: 7.6.0
      ts-api-utils: 1.2.1(typescript@5.4.5)
      typescript: 5.4.5
    transitivePeerDependencies:
      - supports-color
    dev: false

  /@typescript-eslint/utils@7.5.0(eslint@8.57.0)(typescript@5.4.5):
    resolution: {integrity: sha512-3vZl9u0R+/FLQcpy2EHyRGNqAS/ofJ3Ji8aebilfJe+fobK8+LbIFmrHciLVDxjDoONmufDcnVSF38KwMEOjzw==}
    engines: {node: ^18.18.0 || >=20.0.0}
    peerDependencies:
      eslint: ^8.56.0
    dependencies:
      '@eslint-community/eslint-utils': 4.4.0(eslint@8.57.0)
      '@types/json-schema': 7.0.15
      '@types/semver': 7.5.7
      '@typescript-eslint/scope-manager': 7.5.0
      '@typescript-eslint/types': 7.5.0
      '@typescript-eslint/typescript-estree': 7.5.0(typescript@5.4.5)
      eslint: 8.57.0
      semver: 7.6.0
    transitivePeerDependencies:
      - supports-color
      - typescript
    dev: false

  /@typescript-eslint/visitor-keys@7.5.0:
    resolution: {integrity: sha512-mcuHM/QircmA6O7fy6nn2w/3ditQkj+SgtOc8DW3uQ10Yfj42amm2i+6F2K4YAOPNNTmE6iM1ynM6lrSwdendA==}
    engines: {node: ^18.18.0 || >=20.0.0}
    dependencies:
      '@typescript-eslint/types': 7.5.0
      eslint-visitor-keys: 3.4.3
    dev: false

  /@ungap/structured-clone@1.2.0:
    resolution: {integrity: sha512-zuVdFrMJiuCDQUMCzQaD6KL28MjnqqN8XnAqiEq9PNm/hCPTSGfrXCOfwj1ow4LFb/tNymJPwsNbVePc1xFqrQ==}

  /@videojs/http-streaming@3.10.0(video.js@8.10.0):
    resolution: {integrity: sha512-Lf1rmhTalV4Gw0bJqHmH4lfk/FlepUDs9smuMtorblAYnqDlE2tbUOb7sBXVYoXGdbWbdTW8jH2cnS+6HWYJ4Q==}
    engines: {node: '>=8', npm: '>=5'}
    peerDependencies:
      video.js: ^7 || ^8
    dependencies:
      '@babel/runtime': 7.23.9
      '@videojs/vhs-utils': 4.0.0
      aes-decrypter: 4.0.1
      global: 4.4.0
      m3u8-parser: 7.1.0
      mpd-parser: 1.3.0
      mux.js: 7.0.2
      video.js: 8.10.0
    dev: false

  /@videojs/vhs-utils@3.0.5:
    resolution: {integrity: sha512-PKVgdo8/GReqdx512F+ombhS+Bzogiofy1LgAj4tN8PfdBx3HSS7V5WfJotKTqtOWGwVfSWsrYN/t09/DSryrw==}
    engines: {node: '>=8', npm: '>=5'}
    dependencies:
      '@babel/runtime': 7.23.9
      global: 4.4.0
      url-toolkit: 2.2.5
    dev: false

  /@videojs/vhs-utils@4.0.0:
    resolution: {integrity: sha512-xJp7Yd4jMLwje2vHCUmi8MOUU76nxiwII3z4Eg3Ucb+6rrkFVGosrXlMgGnaLjq724j3wzNElRZ71D/CKrTtxg==}
    engines: {node: '>=8', npm: '>=5'}
    dependencies:
      '@babel/runtime': 7.23.9
      global: 4.4.0
      url-toolkit: 2.2.5
    dev: false

  /@videojs/xhr@2.6.0:
    resolution: {integrity: sha512-7J361GiN1tXpm+gd0xz2QWr3xNWBE+rytvo8J3KuggFaLg+U37gZQ2BuPLcnkfGffy2e+ozY70RHC8jt7zjA6Q==}
    dependencies:
      '@babel/runtime': 7.23.9
      global: 4.4.0
      is-function: 1.0.2
    dev: false

  /@vitejs/plugin-react@4.2.1(vite@5.2.6):
    resolution: {integrity: sha512-oojO9IDc4nCUUi8qIR11KoQm0XFFLIwsRBwHRR4d/88IWghn1y6ckz/bJ8GHDCsYEJee8mDzqtJxh15/cisJNQ==}
    engines: {node: ^14.18.0 || >=16.0.0}
    peerDependencies:
      vite: ^4.2.0 || ^5.0.0
    dependencies:
      '@babel/core': 7.23.9
      '@babel/plugin-transform-react-jsx-self': 7.23.3(@babel/core@7.23.9)
      '@babel/plugin-transform-react-jsx-source': 7.23.3(@babel/core@7.23.9)
      '@types/babel__core': 7.20.5
      react-refresh: 0.14.0
      vite: 5.2.6(@types/node@20.12.7)
    transitivePeerDependencies:
      - supports-color
    dev: true

  /@vitest/coverage-v8@1.5.0(vitest@1.5.0):
    resolution: {integrity: sha512-1igVwlcqw1QUMdfcMlzzY4coikSIBN944pkueGi0pawrX5I5Z+9hxdTR+w3Sg6Q3eZhvdMAs8ZaF9JuTG1uYOQ==}
    peerDependencies:
      vitest: 1.5.0
    dependencies:
      '@ampproject/remapping': 2.2.1
      '@bcoe/v8-coverage': 0.2.3
      debug: 4.3.4
      istanbul-lib-coverage: 3.2.2
      istanbul-lib-report: 3.0.1
      istanbul-lib-source-maps: 5.0.4
      istanbul-reports: 3.1.6
      magic-string: 0.30.7
      magicast: 0.3.3
      picocolors: 1.0.0
      std-env: 3.7.0
      strip-literal: 2.0.0
      test-exclude: 6.0.0
      vitest: 1.5.0(@types/node@20.12.7)(@vitest/ui@1.5.0)(jsdom@24.0.0)
    transitivePeerDependencies:
      - supports-color
    dev: true

  /@vitest/expect@1.5.0:
    resolution: {integrity: sha512-0pzuCI6KYi2SIC3LQezmxujU9RK/vwC1U9R0rLuGlNGcOuDWxqWKu6nUdFsX9tH1WU0SXtAxToOsEjeUn1s3hA==}
    dependencies:
      '@vitest/spy': 1.5.0
      '@vitest/utils': 1.5.0
      chai: 4.4.1
    dev: true

  /@vitest/runner@1.5.0:
    resolution: {integrity: sha512-7HWwdxXP5yDoe7DTpbif9l6ZmDwCzcSIK38kTSIt6CFEpMjX4EpCgT6wUmS0xTXqMI6E/ONmfgRKmaujpabjZQ==}
    dependencies:
      '@vitest/utils': 1.5.0
      p-limit: 5.0.0
      pathe: 1.1.2
    dev: true

  /@vitest/snapshot@1.5.0:
    resolution: {integrity: sha512-qpv3fSEuNrhAO3FpH6YYRdaECnnRjg9VxbhdtPwPRnzSfHVXnNzzrpX4cJxqiwgRMo7uRMWDFBlsBq4Cr+rO3A==}
    dependencies:
      magic-string: 0.30.7
      pathe: 1.1.2
      pretty-format: 29.7.0
    dev: true

  /@vitest/spy@1.5.0:
    resolution: {integrity: sha512-vu6vi6ew5N5MMHJjD5PoakMRKYdmIrNJmyfkhRpQt5d9Ewhw9nZ5Aqynbi3N61bvk9UvZ5UysMT6ayIrZ8GA9w==}
    dependencies:
      tinyspy: 2.2.1
    dev: true

  /@vitest/ui@1.5.0(vitest@1.5.0):
    resolution: {integrity: sha512-ETcToK2TzICf/Oartvt19IH7yR4oCs8GrQk5hRhZ5oZFaSdDHTh6o3EdzyxOaY24NZ20cXYYNGjj1se/5vHfFg==}
    peerDependencies:
      vitest: 1.5.0
    dependencies:
      '@vitest/utils': 1.5.0
      fast-glob: 3.3.2
      fflate: 0.8.2
      flatted: 3.2.9
      pathe: 1.1.2
      picocolors: 1.0.0
      sirv: 2.0.4
      vitest: 1.5.0(@types/node@20.12.7)(@vitest/ui@1.5.0)(jsdom@24.0.0)
    dev: true

  /@vitest/utils@1.5.0:
    resolution: {integrity: sha512-BDU0GNL8MWkRkSRdNFvCUCAVOeHaUlVJ9Tx0TYBZyXaaOTmGtUFObzchCivIBrIwKzvZA7A9sCejVhXM2aY98A==}
    dependencies:
      diff-sequences: 29.6.3
      estree-walker: 3.0.3
      loupe: 2.3.7
      pretty-format: 29.7.0
    dev: true

  /@xmldom/xmldom@0.8.10:
    resolution: {integrity: sha512-2WALfTl4xo2SkGCYRt6rDTFfk9R1czmBvUQy12gK2KuRKIpWEhcbbzy8EZXtz/jkRqHX8bFEc6FC1HjX4TUWYw==}
    engines: {node: '>=10.0.0'}
    dev: false

  /@xterm/addon-canvas@0.7.0(@xterm/xterm@5.5.0):
    resolution: {integrity: sha512-LF5LYcfvefJuJ7QotNRdRSPc9YASAVDeoT5uyXS/nZshZXjYplGXRECBGiznwvhNL2I8bq1Lf5MzRwstsYQ2Iw==}
    peerDependencies:
      '@xterm/xterm': ^5.0.0
    dependencies:
      '@xterm/xterm': 5.5.0
    dev: false

  /@xterm/addon-fit@0.10.0(@xterm/xterm@5.5.0):
    resolution: {integrity: sha512-UFYkDm4HUahf2lnEyHvio51TNGiLK66mqP2JoATy7hRZeXaGMRDr00JiSF7m63vR5WKATF605yEggJKsw0JpMQ==}
    peerDependencies:
      '@xterm/xterm': ^5.0.0
    dependencies:
      '@xterm/xterm': 5.5.0
    dev: false

  /@xterm/xterm@5.5.0:
    resolution: {integrity: sha512-hqJHYaQb5OptNunnyAnkHyM8aCjZ1MEIDTQu1iIbbTD/xops91NB5yq1ZK/dC2JDbVWtF23zUtl9JE2NqwT87A==}
    dev: false

  /abbrev@1.1.1:
    resolution: {integrity: sha512-nne9/IiQ/hzIhY6pdDnbBtz7DjPTKrY00P/zvPSm5pOFkl6xuGrGnXn/VtTNNfNtAfZ9/1RtehkszU9qcTii0Q==}
    dev: false

  /acorn-jsx@5.3.2(acorn@8.11.3):
    resolution: {integrity: sha512-rq9s+JNhf0IChjtDXxllJ7g41oZk5SlXtp0LHwyA5cejwn7vKmKp4pPri6YEePv2PU65sAsegbXtIinmDFDXgQ==}
    peerDependencies:
      acorn: ^6.0.0 || ^7.0.0 || ^8.0.0
    dependencies:
      acorn: 8.11.3

  /acorn-walk@8.3.2:
    resolution: {integrity: sha512-cjkyv4OtNCIeqhHrfS81QWXoCBPExR/J62oyEqepVw8WaQeSqpW2uhuLPh1m9eWhDuOo/jUXVTlifvesOWp/4A==}
    engines: {node: '>=0.4.0'}
    dev: true

  /acorn@8.11.3:
    resolution: {integrity: sha512-Y9rRfJG5jcKOE0CLisYbojUjIrIEE7AGMzA/Sm4BslANhbS+cDMpgBdcPT91oJ7OuJ9hYJBx59RjbhxVnrF8Xg==}
    engines: {node: '>=0.4.0'}
    hasBin: true

  /aes-decrypter@4.0.1:
    resolution: {integrity: sha512-H1nh/P9VZXUf17AA5NQfJML88CFjVBDuGkp5zDHa7oEhYN9TTpNLJknRY1ie0iSKWlDf6JRnJKaZVDSQdPy6Cg==}
    dependencies:
      '@babel/runtime': 7.23.9
      '@videojs/vhs-utils': 3.0.5
      global: 4.4.0
      pkcs7: 1.0.4
    dev: false

  /agent-base@6.0.2:
    resolution: {integrity: sha512-RZNwNclF7+MS/8bDg70amg32dyeZGZxiDuQmZxKLAlQjr3jGyLx+4Kkk58UO7D2QdgFIQCovuSuZESne6RG6XQ==}
    engines: {node: '>= 6.0.0'}
    dependencies:
      debug: 4.3.4
    transitivePeerDependencies:
      - supports-color
    dev: false

  /agent-base@7.1.0:
    resolution: {integrity: sha512-o/zjMZRhJxny7OyEF+Op8X+efiELC7k7yOjMzgfzVqOzXqkBkWI79YoTdOtsuWd5BWhAGAuOY/Xa6xpiaWXiNg==}
    engines: {node: '>= 14'}
    dependencies:
      debug: 4.3.4
    transitivePeerDependencies:
      - supports-color
    dev: true

  /aggregate-error@3.1.0:
    resolution: {integrity: sha512-4I7Td01quW/RpocfNayFdFVk1qSuoh0E7JrbRJ16nH01HhKFQ88INq9Sd+nd72zqRySlr9BmDA8xlEJ6vJMrYA==}
    engines: {node: '>=8'}
    dependencies:
      clean-stack: 2.2.0
      indent-string: 4.0.0
    dev: true

  /ajv@6.12.6:
    resolution: {integrity: sha512-j3fVLgvTo527anyYyJOGTYJbG+vnnQYvE0m5mmkc1TK+nxAppkCLMIL0aZ4dblVCNoGShhm+kzE4ZUykBoMg4g==}
    dependencies:
      fast-deep-equal: 3.1.3
      fast-json-stable-stringify: 2.1.0
      json-schema-traverse: 0.4.1
      uri-js: 4.4.1

  /ansi-escapes@4.3.2:
    resolution: {integrity: sha512-gKXj5ALrKWQLsYG9jlTRmR/xKluxHV+Z9QEwNIgCfM1/uwPMCuzVVnh5mwTd+OuBZcwSIMbqssNWRm1lE51QaQ==}
    engines: {node: '>=8'}
    dependencies:
      type-fest: 0.21.3
    dev: true

  /ansi-regex@5.0.1:
    resolution: {integrity: sha512-quJQXlTSUGL2LH9SUXo8VwsY4soanhgo6LNSm84E1LBcE8s3O0wpdiRzyR9z/ZZJMlMWv37qOOb9pdJlMUEKFQ==}
    engines: {node: '>=8'}

  /ansi-regex@6.0.1:
    resolution: {integrity: sha512-n5M855fKb2SsfMIiFFoVrABHJC8QtHwVx+mHWP3QcEqBHYienj5dHSgjbxtC0WEZXYt4wcD6zrQElDPhFuZgfA==}
    engines: {node: '>=12'}
    dev: false

  /ansi-styles@3.2.1:
    resolution: {integrity: sha512-VT0ZI6kZRdTh8YyJw3SMbYm/u+NqfsAxEpWO0Pf9sq8/e94WxxOpPKx9FR1FlyCtOVDNOQ+8ntlqFxiRc+r5qA==}
    engines: {node: '>=4'}
    dependencies:
      color-convert: 1.9.3

  /ansi-styles@4.3.0:
    resolution: {integrity: sha512-zbB9rCJAT1rbjiVDb2hqKFHNYLxgtk8NURxZ3IZwD3F6NtxbXZQCnnSi1Lkx+IDohdPlFp222wVALIheZJQSEg==}
    engines: {node: '>=8'}
    dependencies:
      color-convert: 2.0.1

  /ansi-styles@5.2.0:
    resolution: {integrity: sha512-Cxwpt2SfTzTtXcfOlzGEee8O+c+MmUgGrNiBcXnuWxuFJHe6a5Hz7qwhwe5OgaSYI0IJvkLqWX1ASG+cJOkEiA==}
    engines: {node: '>=10'}
    dev: true

  /ansi-styles@6.2.1:
    resolution: {integrity: sha512-bN798gFfQX+viw3R7yrGWRqnrN2oRkEkUjjl4JNn4E8GxxbjtG3FbrEIIY3l8/hrwUwIeCZvi4QuOTP4MErVug==}
    engines: {node: '>=12'}
    dev: false

  /anymatch@3.1.3:
    resolution: {integrity: sha512-KMReFUr0B4t+D+OBkjR3KYqvocp2XaSzO55UcB6mgQMd3KbcE+mWTyvVV7D/zsdEbNnV6acZUutkiHQXvTr1Rw==}
    engines: {node: '>= 8'}
    dependencies:
      normalize-path: 3.0.0
      picomatch: 2.3.1
    dev: false

  /aproba@2.0.0:
    resolution: {integrity: sha512-lYe4Gx7QT+MKGbDsA+Z+he/Wtef0BiwDOlK/XkBrdfsh9J/jPPXbX0tE9x9cl27Tmu5gg3QUbUrQYa/y+KOHPQ==}
    dev: false

  /are-we-there-yet@2.0.0:
    resolution: {integrity: sha512-Ci/qENmwHnsYo9xKIcUJN5LeDKdJ6R1Z1j9V/J5wyq8nh/mYPEpIKJbBZXtZjG04HiK7zV/p6Vs9952MrMeUIw==}
    engines: {node: '>=10'}
    dependencies:
      delegates: 1.0.0
      readable-stream: 3.6.2
    dev: false

  /arg@4.1.3:
    resolution: {integrity: sha512-58S9QDqG0Xx27YwPSt9fJxivjYl432YCwfDMfZ+71RAqUrZef7LrKQZ3LHLOwCS4FLNBplP533Zx895SeOCHvA==}
    dev: true

  /argparse@2.0.1:
    resolution: {integrity: sha512-8+9WqebbFzpX9OR+Wa6O29asIogeRMzcGtAINdpMHHyAg10f05aSFVBbcEqGf/PXw1EjAZ+q2/bEBg3DvurK3Q==}

  /aria-query@5.3.0:
    resolution: {integrity: sha512-b0P0sZPKtyu8HkeRAfCq0IfURZK+SuwMjY1UXGBU27wpAiTwQAIlq56IbIO+ytk/JjS1fMR14ee5WBBfKi5J6A==}
    dependencies:
      dequal: 2.0.3
    dev: false

  /array-buffer-byte-length@1.0.1:
    resolution: {integrity: sha512-ahC5W1xgou+KTXix4sAO8Ki12Q+jf4i0+tmk3sC+zgcynshkHxzpXdImBehiUYKKKDwvfFiJl1tZt6ewscS1Mg==}
    engines: {node: '>= 0.4'}
    dependencies:
      call-bind: 1.0.7
      is-array-buffer: 3.0.4
    dev: false

  /array-includes@3.1.7:
    resolution: {integrity: sha512-dlcsNBIiWhPkHdOEEKnehA+RNUWDc4UqFtnIXU4uuYDPtA4LDkr7qip2p0VvFAEXNDr0yWZ9PJyIRiGjRLQzwQ==}
    engines: {node: '>= 0.4'}
    dependencies:
      call-bind: 1.0.7
      define-properties: 1.2.1
      es-abstract: 1.22.4
      get-intrinsic: 1.2.4
      is-string: 1.0.7
    dev: false

  /array-union@2.1.0:
    resolution: {integrity: sha512-HGyxoOTYUyCM6stUe6EJgnd4EoewAI7zMdfqO+kGjnlZmBDz/cR5pf8r/cR4Wq60sL/p0IkcjUEEPwS3GFrIyw==}
    engines: {node: '>=8'}

  /array.prototype.filter@1.0.3:
    resolution: {integrity: sha512-VizNcj/RGJiUyQBgzwxzE5oHdeuXY5hSbbmKMlphj1cy1Vl7Pn2asCGbSrru6hSQjmCzqTBPVWAF/whmEOVHbw==}
    engines: {node: '>= 0.4'}
    dependencies:
      call-bind: 1.0.7
      define-properties: 1.2.1
      es-abstract: 1.22.4
      es-array-method-boxes-properly: 1.0.0
      is-string: 1.0.7
    dev: false

  /array.prototype.findlast@1.2.4:
    resolution: {integrity: sha512-BMtLxpV+8BD+6ZPFIWmnUBpQoy+A+ujcg4rhp2iwCRJYA7PEh2MS4NL3lz8EiDlLrJPp2hg9qWihr5pd//jcGw==}
    engines: {node: '>= 0.4'}
    dependencies:
      call-bind: 1.0.7
      define-properties: 1.2.1
      es-abstract: 1.22.4
      es-errors: 1.3.0
      es-shim-unscopables: 1.0.2
    dev: false

  /array.prototype.findlastindex@1.2.4:
    resolution: {integrity: sha512-hzvSHUshSpCflDR1QMUBLHGHP1VIEBegT4pix9H/Z92Xw3ySoy6c2qh7lJWTJnRJ8JCZ9bJNCgTyYaJGcJu6xQ==}
    engines: {node: '>= 0.4'}
    dependencies:
      call-bind: 1.0.7
      define-properties: 1.2.1
      es-abstract: 1.22.4
      es-errors: 1.3.0
      es-shim-unscopables: 1.0.2
    dev: false

  /array.prototype.flat@1.3.2:
    resolution: {integrity: sha512-djYB+Zx2vLewY8RWlNCUdHjDXs2XOgm602S9E7P/UpHgfeHL00cRiIF+IN/G/aUJ7kGPb6yO/ErDI5V2s8iycA==}
    engines: {node: '>= 0.4'}
    dependencies:
      call-bind: 1.0.7
      define-properties: 1.2.1
      es-abstract: 1.22.4
      es-shim-unscopables: 1.0.2
    dev: false

  /array.prototype.flatmap@1.3.2:
    resolution: {integrity: sha512-Ewyx0c9PmpcsByhSW4r+9zDU7sGjFc86qf/kKtuSCRdhfbk0SNLLkaT5qvcHnRGgc5NP/ly/y+qkXkqONX54CQ==}
    engines: {node: '>= 0.4'}
    dependencies:
      call-bind: 1.0.7
      define-properties: 1.2.1
      es-abstract: 1.22.4
      es-shim-unscopables: 1.0.2
    dev: false

  /array.prototype.toreversed@1.1.2:
    resolution: {integrity: sha512-wwDCoT4Ck4Cz7sLtgUmzR5UV3YF5mFHUlbChCzZBQZ+0m2cl/DH3tKgvphv1nKgFsJ48oCSg6p91q2Vm0I/ZMA==}
    dependencies:
      call-bind: 1.0.7
      define-properties: 1.2.1
      es-abstract: 1.22.4
      es-shim-unscopables: 1.0.2
    dev: false

  /array.prototype.tosorted@1.1.3:
    resolution: {integrity: sha512-/DdH4TiTmOKzyQbp/eadcCVexiCb36xJg7HshYOYJnNZFDj33GEv0P7GxsynpShhq4OLYJzbGcBDkLsDt7MnNg==}
    dependencies:
      call-bind: 1.0.7
      define-properties: 1.2.1
      es-abstract: 1.22.4
      es-errors: 1.3.0
      es-shim-unscopables: 1.0.2
    dev: false

  /arraybuffer.prototype.slice@1.0.3:
    resolution: {integrity: sha512-bMxMKAjg13EBSVscxTaYA4mRc5t1UAXa2kXiGTNfZ079HIWXEkKmkgFrh/nJqamaLSrXO5H4WFFkPEaLJWbs3A==}
    engines: {node: '>= 0.4'}
    dependencies:
      array-buffer-byte-length: 1.0.1
      call-bind: 1.0.7
      define-properties: 1.2.1
      es-abstract: 1.22.4
      es-errors: 1.3.0
      get-intrinsic: 1.2.4
      is-array-buffer: 3.0.4
      is-shared-array-buffer: 1.0.2
    dev: false

  /assertion-error@1.1.0:
    resolution: {integrity: sha512-jgsaNduz+ndvGyFt3uSuWqvy4lCnIJiovtouQN5JZHOKCS2QuhEdbcQHFhVksz2N2U9hXJo8odG7ETyWlEeuDw==}
    dev: true

  /ast-types-flow@0.0.8:
    resolution: {integrity: sha512-OH/2E5Fg20h2aPrbe+QL8JZQFko0YZaF+j4mnQ7BGhfavO7OpSLa8a0y9sBwomHdSbkhTS8TQNayBfnW5DwbvQ==}
    dev: false

  /ast-types@0.13.4:
    resolution: {integrity: sha512-x1FCFnFifvYDDzTaLII71vG5uvDwgtmDTEVWAxrgeiR8VjMONcCXJx7E+USjDtHlwFmt9MysbqgF9b9Vjr6w+w==}
    engines: {node: '>=4'}
    dependencies:
      tslib: 2.6.2
    dev: true

  /async@3.2.5:
    resolution: {integrity: sha512-baNZyqaaLhyLVKm/DlvdW051MSgO6b8eVfIezl9E5PqWxFgzLm/wQntEW4zOytVburDEr0JlALEpdOFwvErLsg==}
    dev: false

  /asynciterator.prototype@1.0.0:
    resolution: {integrity: sha512-wwHYEIS0Q80f5mosx3L/dfG5t5rjEa9Ft51GTaNt862EnpyGHpgz2RkZvLPp1oF5TnAiTohkEKVEu8pQPJI7Vg==}
    dependencies:
      has-symbols: 1.0.3
    dev: false

  /asynckit@0.4.0:
    resolution: {integrity: sha512-Oei9OH4tRh0YqU3GxhX79dM/mwVgvbZJaSNaRk+bshkj0S5cfHcgYakreBjrHwatXKbz+IoIdYLxrKim2MjW0Q==}
    dev: true

  /available-typed-arrays@1.0.6:
    resolution: {integrity: sha512-j1QzY8iPNPG4o4xmO3ptzpRxTciqD3MgEHtifP/YnJpIo58Xu+ne4BejlbkuaLfXn/nz6HFiw29bLpj2PNMdGg==}
    engines: {node: '>= 0.4'}
    dev: false

  /axe-core@4.7.0:
    resolution: {integrity: sha512-M0JtH+hlOL5pLQwHOLNYZaXuhqmvS8oExsqB1SBYgA4Dk7u/xx+YdGHXaK5pyUfed5mYXdlYiphWq3G8cRi5JQ==}
    engines: {node: '>=4'}
    dev: false

  /axobject-query@3.2.1:
    resolution: {integrity: sha512-jsyHu61e6N4Vbz/v18DHwWYKK0bSWLqn47eeDSKPB7m8tqMHF9YJ+mhIk2lVteyZrY8tnSj/jHOv4YiTCuCJgg==}
    dependencies:
      dequal: 2.0.3
    dev: false

  /balanced-match@1.0.2:
    resolution: {integrity: sha512-3oSeUO0TMV67hN1AmbXsK4yaqU7tjiHlbxRDZOpH0KW9+CeX4bRAaX0Anxt0tx2MrpRpWwQaPwIlISEJhYU5Pw==}

  /base64-js@1.5.1:
    resolution: {integrity: sha512-AKpaYlHn8t4SVbOHCy+b5+KKgvR4vrsD8vbvrbiQJps7fKDTkjkDry6ji0rUJjC0kzbNePLwzxq8iypo41qeWA==}

  /basic-ftp@5.0.4:
    resolution: {integrity: sha512-8PzkB0arJFV4jJWSGOYR+OEic6aeKMu/osRhBULN6RY0ykby6LKhbmuQ5ublvaas5BOwboah5D87nrHyuh8PPA==}
    engines: {node: '>=10.0.0'}
    dev: true

  /bcrypt@5.1.1:
    resolution: {integrity: sha512-AGBHOG5hPYZ5Xl9KXzU5iKq9516yEmvCKDg3ecP5kX2aB6UqTeXZxk2ELnDgDm6BQSMlLt9rDB4LoSMx0rYwww==}
    engines: {node: '>= 10.0.0'}
    requiresBuild: true
    dependencies:
      '@mapbox/node-pre-gyp': 1.0.11
      node-addon-api: 5.1.0
    transitivePeerDependencies:
      - encoding
      - supports-color
    dev: false

  /better-sqlite3@9.4.5:
    resolution: {integrity: sha512-uFVyoyZR9BNcjSca+cp3MWCv6upAv+tbMC4SWM51NIMhoQOm4tjIkyxFO/ZsYdGAF61WJBgdzyJcz4OokJi0gQ==}
    requiresBuild: true
    dependencies:
      bindings: 1.5.0
      prebuild-install: 7.1.1
    dev: false

  /binary-extensions@2.2.0:
    resolution: {integrity: sha512-jDctJ/IVQbZoJykoeHbhXpOlNBqGNcwXJKJog42E5HDPUwQTSdjCHdihjj0DlnheQ7blbT6dHOafNAiS8ooQKA==}
    engines: {node: '>=8'}
    dev: false

  /bindings@1.5.0:
    resolution: {integrity: sha512-p2q/t/mhvuOj/UeLlV6566GD/guowlr0hHxClI0W9m7MWYkL1F0hLo+0Aexs9HSPCtR1SXQ0TD3MMKrXZajbiQ==}
    dependencies:
      file-uri-to-path: 1.0.0
    dev: false

  /bl@4.1.0:
    resolution: {integrity: sha512-1W07cM9gS6DcLperZfFSj+bWLtaPGSOHWhPiGzXmvVJbRLdG82sH/Kn8EtW1VqWVA54AKf2h5k5BbnIbwF3h6w==}
    dependencies:
      buffer: 5.7.1
      inherits: 2.0.4
      readable-stream: 3.6.2

  /brace-expansion@1.1.11:
    resolution: {integrity: sha512-iCuPHDFgrHX7H2vEI/5xpz07zSHB00TpugqhmYtVmMO6518mCuRMoOYFldEBl0g187ufozdaHgWKcYFb61qGiA==}
    dependencies:
      balanced-match: 1.0.2
      concat-map: 0.0.1

  /brace-expansion@2.0.1:
    resolution: {integrity: sha512-XnAIvQ8eM+kC6aULx6wuQiwVsnzsi9d3WxzV3FpWTGA19F621kwdbsAcFKXgKUHZWsy+mY6iL1sHTxWEFCytDA==}
    dependencies:
      balanced-match: 1.0.2

  /braces@3.0.2:
    resolution: {integrity: sha512-b8um+L1RzM3WDSzvhm6gIz1yfTbBt6YTlcEKAvsmqCZZFw46z626lVj9j1yEPW33H5H+lBQpZMP1k8l+78Ha0A==}
    engines: {node: '>=8'}
    dependencies:
      fill-range: 7.0.1

  /browserslist@4.23.0:
    resolution: {integrity: sha512-QW8HiM1shhT2GuzkvklfjcKDiWFXHOeFCIA/huJPwHsslwcydgk7X+z2zXpEijP98UCY7HbubZt5J2Zgvf0CaQ==}
    engines: {node: ^6 || ^7 || ^8 || ^9 || ^10 || ^11 || ^12 || >=13.7}
    hasBin: true
    dependencies:
      caniuse-lite: 1.0.30001587
      electron-to-chromium: 1.4.673
      node-releases: 2.0.14
      update-browserslist-db: 1.0.13(browserslist@4.23.0)

  /buffer-from@1.1.2:
    resolution: {integrity: sha512-E+XQCRwSbaaiChtv6k6Dwgc+bx+Bs6vuKJHHl5kox/BaKbhiXzqQOwK4cO22yElGp2OCmjwVhT3HmxgyPGnJfQ==}
    dev: false

  /buffer@5.7.1:
    resolution: {integrity: sha512-EHcyIPBQ4BSGlvjB16k5KgAJ27CIsHY/2JBmCRReo48y9rQ3MaUzWX3KVlBa4U7MyX02HdVj0K7C3WaB3ju7FQ==}
    dependencies:
      base64-js: 1.5.1
      ieee754: 1.2.1

  /builtins@5.0.1:
    resolution: {integrity: sha512-qwVpFEHNfhYJIzNRBvd2C1kyo6jz3ZSMPyyuR47OPdiKWlbYnZNyDWuyR175qDnAJLiCo5fBBqPb3RiXgWlkOQ==}
    dependencies:
      semver: 7.6.0
    dev: true

  /busboy@1.6.0:
    resolution: {integrity: sha512-8SFQbg/0hQ9xy3UNTB0YEnsNBbWfhf7RtnzpL7TkBiTBRfrQ9Fxcnz7VJsleJpyp6rVLvXiuORqjlHi5q+PYuA==}
    engines: {node: '>=10.16.0'}
    dependencies:
      streamsearch: 1.1.0
    dev: false

  /cac@6.7.14:
    resolution: {integrity: sha512-b6Ilus+c3RrdDk+JhLKUAQfzzgLEPy6wcXqS7f/xe1EETvsDP6GORG7SFuOs6cID5YkqchW/LXZbX5bc8j7ZcQ==}
    engines: {node: '>=8'}
    dev: true

  /call-bind@1.0.7:
    resolution: {integrity: sha512-GHTSNSYICQ7scH7sZ+M2rFopRoLh8t2bLSW6BbgrtLsahOIB5iyAVJf9GjWK3cYTDaMj4XdBpM1cA6pIS0Kv2w==}
    engines: {node: '>= 0.4'}
    dependencies:
      es-define-property: 1.0.0
      es-errors: 1.3.0
      function-bind: 1.1.2
      get-intrinsic: 1.2.4
      set-function-length: 1.2.1
    dev: false

  /callsites@3.1.0:
    resolution: {integrity: sha512-P8BjAsXvZS+VIDUI11hHCQEv74YT67YUi5JJFNWIqL235sBmjX4+qx9Muvls5ivyNENctx46xQLQ3aTuE7ssaQ==}
    engines: {node: '>=6'}

  /camel-case@3.0.0:
    resolution: {integrity: sha512-+MbKztAYHXPr1jNTSKQF52VpcFjwY5RkR7fxksV8Doo4KAYc5Fl4UJRgthBbTmEx8C54DqahhbLJkDwjI3PI/w==}
    dependencies:
      no-case: 2.3.2
      upper-case: 1.1.3
    dev: true

  /camelcase-css@2.0.1:
    resolution: {integrity: sha512-QOSvevhslijgYwRx6Rv7zKdMF8lbRmx+uQGx2+vDc+KI/eBnsy9kit5aj23AgGu3pa4t9AgwbnXWqS+iOY+2aA==}
    engines: {node: '>= 6'}
    dev: false

  /camelcase@7.0.1:
    resolution: {integrity: sha512-xlx1yCK2Oc1APsPXDL2LdlNP6+uu8OCDdhOBSVT279M/S+y75O30C2VuD8T2ogdePBBl7PfPF4504tnLgX3zfw==}
    engines: {node: '>=14.16'}
    dev: false

  /caniuse-lite@1.0.30001587:
    resolution: {integrity: sha512-HMFNotUmLXn71BQxg8cijvqxnIAofforZOwGsxyXJ0qugTdspUF4sPSJ2vhgprHCB996tIDzEq1ubumPDV8ULA==}

  /case-anything@2.1.13:
    resolution: {integrity: sha512-zlOQ80VrQ2Ue+ymH5OuM/DlDq64mEm+B9UTdHULv5osUMD6HalNTblf2b1u/m6QecjsnOkBpqVZ+XPwIVsy7Ng==}
    engines: {node: '>=12.13'}
    dev: false

  /chai@4.4.1:
    resolution: {integrity: sha512-13sOfMv2+DWduEU+/xbun3LScLoqN17nBeTLUsmDfKdoiC1fr0n9PU4guu4AhRcOVFk/sW8LyZWHuhWtQZiF+g==}
    engines: {node: '>=4'}
    dependencies:
      assertion-error: 1.1.0
      check-error: 1.0.3
      deep-eql: 4.1.3
      get-func-name: 2.0.2
      loupe: 2.3.7
      pathval: 1.1.1
      type-detect: 4.0.8
    dev: true

  /chalk@2.4.2:
    resolution: {integrity: sha512-Mti+f9lpJNcwF4tWV8/OrTTtF1gZi+f8FqlyAdouralcFWFQWF2+NgCHShjkCb+IFBLq9buZwE1xckQU4peSuQ==}
    engines: {node: '>=4'}
    dependencies:
      ansi-styles: 3.2.1
      escape-string-regexp: 1.0.5
      supports-color: 5.5.0

  /chalk@3.0.0:
    resolution: {integrity: sha512-4D3B6Wf41KOYRFdszmDqMCGq5VV/uMAB273JILmO+3jAlh8X4qDtdtgCR3fxtbLEMzSx22QdhnDcJvu2u1fVwg==}
    engines: {node: '>=8'}
    dependencies:
      ansi-styles: 4.3.0
      supports-color: 7.2.0
    dev: true

  /chalk@4.1.2:
    resolution: {integrity: sha512-oKnbhFyRIXpUuez8iBMmyEa4nbj4IOQyuhc/wy9kY7/WVPcwIO9VA668Pu8RkO7+0G76SLROeyw9CpQ061i4mA==}
    engines: {node: '>=10'}
    dependencies:
      ansi-styles: 4.3.0
      supports-color: 7.2.0

  /chalk@5.3.0:
    resolution: {integrity: sha512-dLitG79d+GV1Nb/VYcCDFivJeK1hiukt9QjRNVOsUtTy1rR1YJsmpGGTZ3qJos+uw7WmWF4wUwBd9jxjocFC2w==}
    engines: {node: ^12.17.0 || ^14.13 || >=16.0.0}
    dev: false

  /change-case@3.1.0:
    resolution: {integrity: sha512-2AZp7uJZbYEzRPsFoa+ijKdvp9zsrnnt6+yFokfwEpeJm0xuJDVoxiRCAaTzyJND8GJkofo2IcKWaUZ/OECVzw==}
    dependencies:
      camel-case: 3.0.0
      constant-case: 2.0.0
      dot-case: 2.1.1
      header-case: 1.0.1
      is-lower-case: 1.1.3
      is-upper-case: 1.1.2
      lower-case: 1.1.4
      lower-case-first: 1.0.2
      no-case: 2.3.2
      param-case: 2.1.1
      pascal-case: 2.0.1
      path-case: 2.1.1
      sentence-case: 2.1.1
      snake-case: 2.1.0
      swap-case: 1.1.2
      title-case: 2.1.1
      upper-case: 1.1.3
      upper-case-first: 1.1.2
    dev: true

  /chardet@0.7.0:
    resolution: {integrity: sha512-mT8iDcrh03qDGRRmoA2hmBJnxpllMR+0/0qlzjqZES6NdiWDcZkCNAk4rPFZ9Q85r27unkiNNg8ZOiwZXBHwcA==}
    dev: true

  /check-error@1.0.3:
    resolution: {integrity: sha512-iKEoDYaRmd1mxM90a2OEfWhjsjPpYPuQ+lMYsoxB126+t8fw7ySEO48nmDg5COTjxDI65/Y2OWpeEHk3ZOe8zg==}
    dependencies:
      get-func-name: 2.0.2
    dev: true

  /chokidar@3.6.0:
    resolution: {integrity: sha512-7VT13fmjotKpGipCW9JEQAusEPE+Ei8nl6/g4FBAmIm0GOOLMua9NDDo/DWp0ZAxCr3cPq5ZpBqmPAQgDda2Pw==}
    engines: {node: '>= 8.10.0'}
    dependencies:
      anymatch: 3.1.3
      braces: 3.0.2
      glob-parent: 5.1.2
      is-binary-path: 2.1.0
      is-glob: 4.0.3
      normalize-path: 3.0.0
      readdirp: 3.6.0
    optionalDependencies:
      fsevents: 2.3.3
    dev: false

  /chownr@1.1.4:
    resolution: {integrity: sha512-jJ0bqzaylmJtVnNgzTeSOs8DPavpbYgEr/b0YL8/2GO3xJEhInFmhKMUnEJQjZumK7KXGFhUy89PrsJWlakBVg==}
    dev: false

  /chownr@2.0.0:
    resolution: {integrity: sha512-bIomtDF5KGpdogkLd9VspvFzk9KfpyyGlS8YFVZl7TGPBHL5snIOnxeshwVgPteQ9b4Eydl+pVbIyE1DcvCWgQ==}
    engines: {node: '>=10'}
    dev: false

  /chroma-js@2.4.2:
    resolution: {integrity: sha512-U9eDw6+wt7V8z5NncY2jJfZa+hUH8XEj8FQHgFJTrUFnJfXYf4Ml4adI2vXZOjqRDpFWtYVWypDfZwnJ+HIR4A==}
    dev: false

  /clean-stack@2.2.0:
    resolution: {integrity: sha512-4diC9HaTE+KRAMWhDhrGOECgWZxoevMc5TlkObMqNSsVU62PYzXZ/SMTjzyGAFF1YusgxGcSWTEXBhp0CPwQ1A==}
    engines: {node: '>=6'}
    dev: true

  /cli-color@2.0.3:
    resolution: {integrity: sha512-OkoZnxyC4ERN3zLzZaY9Emb7f/MhBOIpePv0Ycok0fJYT+Ouo00UBEIwsVsr0yoow++n5YWlSUgST9GKhNHiRQ==}
    engines: {node: '>=0.10'}
    dependencies:
      d: 1.0.1
      es5-ext: 0.10.62
      es6-iterator: 2.0.3
      memoizee: 0.4.15
      timers-ext: 0.1.7
    dev: false

  /cli-cursor@3.1.0:
    resolution: {integrity: sha512-I/zHAwsKf9FqGoXM4WWRACob9+SNukZTd94DWF57E4toouRulbCxcUh6RKUEOQlYTHJnzkPMySvPNaaSLNfLZw==}
    engines: {node: '>=8'}
    dependencies:
      restore-cursor: 3.1.0
    dev: true

  /cli-spinners@2.9.2:
    resolution: {integrity: sha512-ywqV+5MmyL4E7ybXgKys4DugZbX0FC6LnwrhjuykIjnK9k8OQacQ7axGKnjDXWNhns0xot3bZI5h55H8yo9cJg==}
    engines: {node: '>=6'}
    dev: true

  /cli-width@3.0.0:
    resolution: {integrity: sha512-FxqpkPPwu1HjuN93Omfm4h8uIanXofW0RxVEW3k5RKx+mJJYSthzNhp32Kzxxy3YAEZ/Dc/EWN1vZRY0+kOhbw==}
    engines: {node: '>= 10'}
    dev: true

  /client-only@0.0.1:
    resolution: {integrity: sha512-IV3Ou0jSMzZrd3pZ48nLkT9DA7Ag1pnPzaiQhpW7c3RbcqqzvzzVu+L8gfqMp/8IM2MQtSiqaCxrrcfu8I8rMA==}
    dev: false

  /cliui@8.0.1:
    resolution: {integrity: sha512-BSeNnyus75C4//NQ9gQt1/csTXyo/8Sb+afLAkzAptFuMsod9HFokGNudZpi/oQV73hnVK+sR+5PVRMd+Dr7YQ==}
    engines: {node: '>=12'}
    dependencies:
      string-width: 4.2.3
      strip-ansi: 6.0.1
      wrap-ansi: 7.0.0
    dev: true

  /clone@1.0.4:
    resolution: {integrity: sha512-JQHZ2QMW6l3aH/j6xCqQThY/9OH4D/9ls34cgkUBiEeocRTU04tHfKPBsUK1PqZCUQM7GiA0IIXJSuXHI64Kbg==}
    engines: {node: '>=0.8'}
    dev: true

  /clsx@2.1.0:
    resolution: {integrity: sha512-m3iNNWpd9rl3jvvcBnu70ylMdrXt8Vlq4HYadnU5fwcOtvkSQWPmj7amUcDT2qYI7risszBjI5AUIUox9D16pg==}
    engines: {node: '>=6'}
    dev: false

  /cluster-key-slot@1.1.2:
    resolution: {integrity: sha512-RMr0FhtfXemyinomL4hrWcYJxmX6deFdCxpJzhDttxgO1+bcCnkk+9drydLVDmAMG7NE6aN/fl4F7ucU/90gAA==}
    engines: {node: '>=0.10.0'}
    dev: false

  /color-convert@1.9.3:
    resolution: {integrity: sha512-QfAUtd+vFdAtFQcC8CCyYt1fYWxSqAiK2cSD6zDB8N3cpsEBAvRxp9zOGg6G/SHHJYAT88/az/IuDGALsNVbGg==}
    dependencies:
      color-name: 1.1.3

  /color-convert@2.0.1:
    resolution: {integrity: sha512-RRECPsj7iu/xb5oKYcsFHSppFNnsj/52OVTRKb4zP5onXwVF3zVmmToNcOfGC+CRDpfK/U584fMg38ZHCaElKQ==}
    engines: {node: '>=7.0.0'}
    dependencies:
      color-name: 1.1.4

  /color-name@1.1.3:
    resolution: {integrity: sha512-72fSenhMw2HZMTVHeCA9KCmpEIbzWiQsjN+BHcBbS9vr1mtt+vJjPdksIBNUmKAW8TFUDPJK5SUU3QhE9NEXDw==}

  /color-name@1.1.4:
    resolution: {integrity: sha512-dOy+3AuW3a2wNbZHIuMZpTcgjGuLU/uBL/ubcZF9OXbDo8ff4O8yVp5Bf0efS8uEoYo5q4Fx7dY9OgQGXgAsQA==}

  /color-string@1.9.1:
    resolution: {integrity: sha512-shrVawQFojnZv6xM40anx4CkoDP+fZsw/ZerEMsW/pyzsRbElpsL/DBVW7q3ExxwusdNXI3lXpuhEZkzs8p5Eg==}
    dependencies:
      color-name: 1.1.4
      simple-swizzle: 0.2.2
    dev: false

  /color-support@1.1.3:
    resolution: {integrity: sha512-qiBjkpbMLO/HL68y+lh4q0/O1MZFj2RX6X/KmMa3+gJD3z+WwI1ZzDHysvqHGS3mP6mznPckpXmw1nI9cJjyRg==}
    hasBin: true
    dev: false

  /color@3.2.1:
    resolution: {integrity: sha512-aBl7dZI9ENN6fUGC7mWpMTPNHmWUSNan9tuWN6ahh5ZLNk9baLJOnSMlrQkHcrfFgz2/RigjUVAjdx36VcemKA==}
    dependencies:
      color-convert: 1.9.3
      color-string: 1.9.1
    dev: false

  /colorspace@1.1.4:
    resolution: {integrity: sha512-BgvKJiuVu1igBUF2kEjRCZXol6wiiGbY5ipL/oVPwm0BL9sIpMIzM8IK7vwuxIIzOXMV3Ey5w+vxhm0rR/TN8w==}
    dependencies:
      color: 3.2.1
      text-hex: 1.0.0
    dev: false

  /combined-stream@1.0.8:
    resolution: {integrity: sha512-FQN4MRfuJeHf7cBbBMJFXhKSDq+2kAArBlmRBvcvFE5BB1HZKXtSFASDhdlz9zOYwxh8lDdnvmMOe/+5cdoEdg==}
    engines: {node: '>= 0.8'}
    dependencies:
      delayed-stream: 1.0.0
    dev: true

  /commander@10.0.1:
    resolution: {integrity: sha512-y4Mg2tXshplEbSGzx7amzPwKKOCGuoSRP/CjEdwwk0FOGlUbq6lKuoyDZTNZkmxHdJtp54hdfY/JUrdL7Xfdug==}
    engines: {node: '>=14'}
    dev: true

  /commander@9.5.0:
    resolution: {integrity: sha512-KRs7WVDKg86PWiuAqhDrAQnTXZKraVcCc6vFdL14qrZ/DcWwuRo7VoiYXalXO7S5GKpqYiVEwCbgFDfxNHKJBQ==}
    engines: {node: ^12.20.0 || >=14}
    dev: false

  /concat-map@0.0.1:
    resolution: {integrity: sha512-/Srv4dswyQNBfohGpz9o6Yb3Gz3SrUDqBH5rTuhGR7ahtlbYKnVxw2bCFMRljaA7EXHaXZ8wsHdodFvbkhKmqg==}

  /concurrently@8.2.2:
    resolution: {integrity: sha512-1dP4gpXFhei8IOtlXRE/T/4H88ElHgTiUzh71YUmtjTEHMSRS2Z/fgOxHSxxusGHogsRfxNq1vyAwxSC+EVyDg==}
    engines: {node: ^14.13.0 || >=16.0.0}
    hasBin: true
    dependencies:
      chalk: 4.1.2
      date-fns: 2.30.0
      lodash: 4.17.21
      rxjs: 7.8.1
      shell-quote: 1.8.1
      spawn-command: 0.0.2
      supports-color: 8.1.1
      tree-kill: 1.2.2
      yargs: 17.7.2
    dev: true

  /console-control-strings@1.1.0:
    resolution: {integrity: sha512-ty/fTekppD2fIwRvnZAVdeOiGd1c7YXEixbgJTNzqcxJWKQnjJ/V1bNEEE6hygpM3WjwHFUVK6HTjWSzV4a8sQ==}
    dev: false

  /constant-case@2.0.0:
    resolution: {integrity: sha512-eS0N9WwmjTqrOmR3o83F5vW8Z+9R1HnVz3xmzT2PMFug9ly+Au/fxRWlEBSb6LcZwspSsEn9Xs1uw9YgzAg1EQ==}
    dependencies:
      snake-case: 2.1.0
      upper-case: 1.1.3
    dev: true

  /convert-source-map@2.0.0:
    resolution: {integrity: sha512-Kvp459HrV2FEJ1CAsi1Ku+MY3kasH19TFykTz2xWmMeq6bk2NU3XXvfJ+Q61m0xktWwt+1HSYf3JZsTms3aRJg==}

  /cookie@0.6.0:
    resolution: {integrity: sha512-U71cyTamuh1CRNCfpGY6to28lxvNwPG4Guz/EVjgf3Jmzv0vlDp1atT9eS5dDjMYHucpHbWns6Lwf3BKz6svdw==}
    engines: {node: '>= 0.6'}
    dev: false

  /cookies@0.9.1:
    resolution: {integrity: sha512-TG2hpqe4ELx54QER/S3HQ9SRVnQnGBtKUz5bLQWtYAQ+o6GpgMs6sYUvaiJjVxb+UXwhRhAEP3m7LbsIZ77Hmw==}
    engines: {node: '>= 0.8'}
    dependencies:
      depd: 2.0.0
      keygrip: 1.1.0
    dev: false

  /copy-anything@3.0.5:
    resolution: {integrity: sha512-yCEafptTtb4bk7GLEQoM8KVJpxAfdBJYaXyzQEgQQQgYrZiDp8SJmGKlYza6CYjEDNstAdNdKA3UuoULlEbS6w==}
    engines: {node: '>=12.13'}
    dependencies:
      is-what: 4.1.16
    dev: false

  /core-js-pure@3.36.0:
    resolution: {integrity: sha512-cN28qmhRNgbMZZMc/RFu5w8pK9VJzpb2rJVR/lHuZJKwmXnoWOpXmMkxqBB514igkp1Hu8WGROsiOAzUcKdHOQ==}
    requiresBuild: true
    dev: true

  /create-require@1.1.1:
    resolution: {integrity: sha512-dcKFX3jn0MpIaXjisoRvexIJVEKzaq7z2rZKxf+MSr9TkdmHmsU4m2lcLojrj/FHl8mk5VxMmYA+ftRkP/3oKQ==}
    dev: true

  /crelt@1.0.6:
    resolution: {integrity: sha512-VQ2MBenTq1fWZUH9DJNGti7kKv6EeAuYr3cLwxUWhIu1baTaXh4Ib5W2CqHVqib4/MqbYGJqiL3Zb8GJZr3l4g==}
    dev: false

  /cross-env@7.0.3:
    resolution: {integrity: sha512-+/HKd6EgcQCJGh2PSjZuUitQBQynKor4wrFbRg4DtAgS1aWO+gU52xpH7M9ScGgXSYmAVS9bIJ8EzuaGw0oNAw==}
    engines: {node: '>=10.14', npm: '>=6', yarn: '>=1'}
    hasBin: true
    dependencies:
      cross-spawn: 7.0.3
    dev: true

  /cross-spawn@7.0.3:
    resolution: {integrity: sha512-iRDPJKUPVEND7dHPO8rkbOnPpyDygcDFtWjpeWNCgy8WP2rXcxXL8TskReQl6OrB2G7+UJrags1q15Fudc7G6w==}
    engines: {node: '>= 8'}
    dependencies:
      path-key: 3.1.1
      shebang-command: 2.0.0
      which: 2.0.2

  /cssesc@3.0.0:
    resolution: {integrity: sha512-/Tb/JcjK111nNScGob5MNtsntNM1aCNUDipB/TkwZFhyDrrE47SOx/18wF2bbjgc3ZzCSKW1T5nt5EbFoAz/Vg==}
    engines: {node: '>=4'}
    hasBin: true
    dev: false

  /cssstyle@4.0.1:
    resolution: {integrity: sha512-8ZYiJ3A/3OkDd093CBT/0UKDWry7ak4BdPTFP2+QEP7cmhouyq/Up709ASSj2cK02BbZiMgk7kYjZNS4QP5qrQ==}
    engines: {node: '>=18'}
    dependencies:
      rrweb-cssom: 0.6.0
    dev: true

  /csstype@3.1.3:
    resolution: {integrity: sha512-M1uQkMl8rQK/szD0LNhtqxIPLpimGm8sOBwU7lLnCpSbTyY3yeU1Vc7l4KT5zT4s/yOxHH5O7tIuuLOCnLADRw==}

  /d@1.0.1:
    resolution: {integrity: sha512-m62ShEObQ39CfralilEQRjH6oAMtNCV1xJyEx5LpRYUVN+EviphDgUc/F3hnYbADmkiNs67Y+3ylmlG7Lnu+FA==}
    dependencies:
      es5-ext: 0.10.62
      type: 1.2.0
    dev: false

  /damerau-levenshtein@1.0.8:
    resolution: {integrity: sha512-sdQSFB7+llfUcQHUQO3+B8ERRj0Oa4w9POWMI/puGtuf7gFywGmkaLCElnudfTiKZV+NvHqL0ifzdrI8Ro7ESA==}
    dev: false

  /dash-get@1.0.2:
    resolution: {integrity: sha512-4FbVrHDwfOASx7uQVxeiCTo7ggSdYZbqs8lH+WU6ViypPlDbe9y6IP5VVUDQBv9DcnyaiPT5XT0UWHgJ64zLeQ==}
    dev: false

  /data-uri-to-buffer@6.0.2:
    resolution: {integrity: sha512-7hvf7/GW8e86rW0ptuwS3OcBGDjIi6SZva7hCyWC0yYry2cOPmLIjXAUHI6DK2HsnwJd9ifmt57i8eV2n4YNpw==}
    engines: {node: '>= 14'}
    dev: true

  /data-urls@5.0.0:
    resolution: {integrity: sha512-ZYP5VBHshaDAiVZxjbRVcFJpc+4xGgT0bK3vzy1HLN8jTO975HEbuYzZJcHoQEY5K1a0z8YayJkyVETa08eNTg==}
    engines: {node: '>=18'}
    dependencies:
      whatwg-mimetype: 4.0.0
      whatwg-url: 14.0.0
    dev: true

  /date-fns@2.30.0:
    resolution: {integrity: sha512-fnULvOpxnC5/Vg3NCiWelDsLiUc9bRwAPs/+LfTLNvetFCtCTN+yQz15C/fs4AwX1R9K5GLtLfn8QW+dWisaAw==}
    engines: {node: '>=0.11'}
    dependencies:
      '@babel/runtime': 7.23.9
    dev: true

  /dayjs@1.11.10:
    resolution: {integrity: sha512-vjAczensTgRcqDERK0SR2XMwsF/tSvnvlv6VcF2GIhg6Sx4yOIt/irsr1RDJsKiIyBzJDpCoXiWWq28MqH2cnQ==}
    dev: false

  /debug@3.2.7:
    resolution: {integrity: sha512-CFjzYYAi4ThfiQvizrFQevTTXHtnCqWfe7x1AhgEscTz6ZbLbfoLRLPugTQyBth6f8ZERVUSyWHFD/7Wu4t1XQ==}
    peerDependencies:
      supports-color: '*'
    peerDependenciesMeta:
      supports-color:
        optional: true
    dependencies:
      ms: 2.1.3
    dev: false

  /debug@4.3.4:
    resolution: {integrity: sha512-PRWFHuSU3eDtQJPvnNY7Jcket1j0t5OuOsFzPPzsekD52Zl8qUfFIPEiswXqIvHWGVHOgX+7G/vCNNhehwxfkQ==}
    engines: {node: '>=6.0'}
    peerDependencies:
      supports-color: '*'
    peerDependenciesMeta:
      supports-color:
        optional: true
    dependencies:
      ms: 2.1.2

  /decimal.js@10.4.3:
    resolution: {integrity: sha512-VBBaLc1MgL5XpzgIP7ny5Z6Nx3UrRkIViUkPUdtl9aya5amy3De1gsUUSB1g3+3sExYNjCAsAznmukyxCb1GRA==}
    dev: true

  /decompress-response@6.0.0:
    resolution: {integrity: sha512-aW35yZM6Bb/4oJlZncMH2LCoZtJXTRxES17vE3hoRiowU2kWHaJKFkSBDnDR+cm9J+9QhXmREyIfv0pji9ejCQ==}
    engines: {node: '>=10'}
    dependencies:
      mimic-response: 3.1.0
    dev: false

  /deep-eql@4.1.3:
    resolution: {integrity: sha512-WaEtAOpRA1MQ0eohqZjpGD8zdI0Ovsm8mmFhaDN8dvDZzyoUMcYDnf5Y6iu7HTXxf8JDS23qWa4a+hKCDyOPzw==}
    engines: {node: '>=6'}
    dependencies:
      type-detect: 4.0.8
    dev: true

  /deep-extend@0.6.0:
    resolution: {integrity: sha512-LOHxIOaPYdHlJRtCQfDIVZtfw/ufM8+rVj649RIHzcm/vGwQRXFt6OPqIFWsm2XEMrNIEtWR64sY1LEKD2vAOA==}
    engines: {node: '>=4.0.0'}

  /deep-is@0.1.4:
    resolution: {integrity: sha512-oIPzksmTg4/MriiaYGO+okXDT7ztn/w3Eptv/+gSIdMdKsJo0u4CfYNFJPy+4SKMuCqGw2wxnA+URMg3t8a/bQ==}

  /deepmerge@4.3.1:
    resolution: {integrity: sha512-3sUqbMEc77XqpdNO7FRyRog+eW3ph+GYCbj+rK+uYyRMuwsVy0rMiVtPn+QJlKFvWP/1PYpapqYn0Me2knFn+A==}
    engines: {node: '>=0.10.0'}
    dev: false

  /defaults@1.0.4:
    resolution: {integrity: sha512-eFuaLoy/Rxalv2kr+lqMlUnrDWV+3j4pljOIJgLIhI058IQfWJ7vXhyEIHu+HtC738klGALYxOKDO0bQP3tg8A==}
    dependencies:
      clone: 1.0.4
    dev: true

  /define-data-property@1.1.4:
    resolution: {integrity: sha512-rBMvIzlpA8v6E+SJZoo++HAYqsLrkg7MSfIinMPFhmkorw7X+dOXVJQs+QT69zGkzMyfDnIMN2Wid1+NbL3T+A==}
    engines: {node: '>= 0.4'}
    dependencies:
      es-define-property: 1.0.0
      es-errors: 1.3.0
      gopd: 1.0.1
    dev: false

  /define-properties@1.2.1:
    resolution: {integrity: sha512-8QmQKqEASLd5nx0U1B1okLElbUuuttJ/AnYmRXbbbGDWh6uS208EjD4Xqq/I9wK7u0v6O08XhTWnt5XtEbR6Dg==}
    engines: {node: '>= 0.4'}
    dependencies:
      define-data-property: 1.1.4
      has-property-descriptors: 1.0.2
      object-keys: 1.1.1
    dev: false

  /degenerator@5.0.1:
    resolution: {integrity: sha512-TllpMR/t0M5sqCXfj85i4XaAzxmS5tVA16dqvdkMwGmzI+dXLXnw3J+3Vdv7VKw+ThlTMboK6i9rnZ6Nntj5CQ==}
    engines: {node: '>= 14'}
    dependencies:
      ast-types: 0.13.4
      escodegen: 2.1.0
      esprima: 4.0.1
    dev: true

  /del@5.1.0:
    resolution: {integrity: sha512-wH9xOVHnczo9jN2IW68BabcecVPxacIA3g/7z6vhSU/4stOKQzeCRK0yD0A24WiAAUJmmVpWqrERcTxnLo3AnA==}
    engines: {node: '>=8'}
    dependencies:
      globby: 10.0.2
      graceful-fs: 4.2.11
      is-glob: 4.0.3
      is-path-cwd: 2.2.0
      is-path-inside: 3.0.3
      p-map: 3.0.0
      rimraf: 3.0.2
      slash: 3.0.0
    dev: true

  /delayed-stream@1.0.0:
    resolution: {integrity: sha512-ZySD7Nf91aLB0RxL4KGrKHBXl7Eds1DAmEdcoVawXnLD7SDhpNgtuII2aAkg7a7QS41jxPSZ17p4VdGnMHk3MQ==}
    engines: {node: '>=0.4.0'}
    dev: true

  /delegates@1.0.0:
    resolution: {integrity: sha512-bd2L678uiWATM6m5Z1VzNCErI3jiGzt6HGY8OVICs40JQq/HALfbyNJmp0UDakEY4pMMaN0Ly5om/B1VI/+xfQ==}
    dev: false

  /denque@2.1.0:
    resolution: {integrity: sha512-HVQE3AAb/pxF8fQAoiqpvg9i3evqug3hoiwakOyZAwJm+6vZehbkYXZ0l4JxS+I3QxM97v5aaRNhj8v5oBhekw==}
    engines: {node: '>=0.10'}
    dev: false

  /depd@2.0.0:
    resolution: {integrity: sha512-g7nH6P6dyDioJogAAGprGpCtVImJhpPk/roCzdb3fIh61/s/nPsfR6onyMwkCAR/OlC3yBC0lESvUoQEAssIrw==}
    engines: {node: '>= 0.8'}
    dev: false

  /dequal@2.0.3:
    resolution: {integrity: sha512-0je+qPKHEMohvfRTCEo3CrPG6cAzAYgmzKyxRiYSSDkS6eGJdyVJm7WaYA5ECaAD9wLB2T4EEeymA5aFVcYXCA==}
    engines: {node: '>=6'}
    dev: false

  /detect-libc@2.0.2:
    resolution: {integrity: sha512-UX6sGumvvqSaXgdKGUsgZWqcUyIXZ/vZTrlRT/iobiKhGL0zL4d3osHj3uqllWJK+i+sixDS/3COVEOFbupFyw==}
    engines: {node: '>=8'}
    dev: false

  /detect-node-es@1.1.0:
    resolution: {integrity: sha512-ypdmJU/TbBby2Dxibuv7ZLW3Bs1QEmM7nHjEANfohJLvE0XVujisn1qPJcZxg+qDucsr+bP6fLD1rPS3AhJ7EQ==}
    dev: false

  /diff-sequences@29.6.3:
    resolution: {integrity: sha512-EjePK1srD3P08o2j4f0ExnylqRs5B9tJjcp9t1krH2qRi8CCdsYfwe9JgSLurFBWwq4uOlipzfk5fHNvwFKr8Q==}
    engines: {node: ^14.15.0 || ^16.10.0 || >=18.0.0}
    dev: true

  /diff@4.0.2:
    resolution: {integrity: sha512-58lmxKSA4BNyLz+HHMUzlOEpg09FV+ev6ZMe3vJihgdxzgcwZ8VoEEPmALCZG9LmqfVoNMMKpttIYTVG6uDY7A==}
    engines: {node: '>=0.3.1'}
    dev: true

  /difflib@0.2.4:
    resolution: {integrity: sha512-9YVwmMb0wQHQNr5J9m6BSj6fk4pfGITGQOOs+D9Fl+INODWFOfvhIU1hNv6GgR1RBoC/9NJcwu77zShxV0kT7w==}
    dependencies:
      heap: 0.2.7
    dev: false

  /dir-glob@3.0.1:
    resolution: {integrity: sha512-WkrWp9GR4KXfKGYzOLmTuGVi1UWFfws377n9cc55/tb6DuqyF6pcQ5AbiHEshaDpY9v6oaSr2XCDidGmMwdzIA==}
    engines: {node: '>=8'}
    dependencies:
      path-type: 4.0.0

  /doctrine@2.1.0:
    resolution: {integrity: sha512-35mSku4ZXK0vfCuHEDAwt55dg2jNajHZ1odvF+8SSr82EsZY4QmXfuWso8oEd8zRhVObSN18aM0CjSdoBX7zIw==}
    engines: {node: '>=0.10.0'}
    dependencies:
      esutils: 2.0.3
    dev: false

  /doctrine@3.0.0:
    resolution: {integrity: sha512-yS+Q5i3hBf7GBkd4KG8a7eBNNWNGLTaEwwYWUijIYM7zrlYDM0BFXHjjPWlWZ1Rg7UaddZeIDmi9jF3HmqiQ2w==}
    engines: {node: '>=6.0.0'}
    dependencies:
      esutils: 2.0.3

  /dom-helpers@5.2.1:
    resolution: {integrity: sha512-nRCa7CK3VTrM2NmGkIy4cbK7IZlgBE/PYMn55rrXefr5xXDP0LdtfPnblFDoVdcAfslJ7or6iqAUnx0CCGIWQA==}
    dependencies:
      '@babel/runtime': 7.23.9
      csstype: 3.1.3
    dev: false

  /dom-walk@0.1.2:
    resolution: {integrity: sha512-6QvTW9mrGeIegrFXdtQi9pk7O/nSK6lSdXW2eqUspN5LWD7UTji2Fqw5V2YLjBpHEoU9Xl/eUWNpDeZvoyOv2w==}
    dev: false

  /dot-case@2.1.1:
    resolution: {integrity: sha512-HnM6ZlFqcajLsyudHq7LeeLDr2rFAVYtDv/hV5qchQEidSck8j9OPUsXY9KwJv/lHMtYlX4DjRQqwFYa+0r8Ug==}
    dependencies:
      no-case: 2.3.2
    dev: true

  /dotenv-cli@7.4.1:
    resolution: {integrity: sha512-fE1aywjRrWGxV3miaiUr3d2zC/VAiuzEGghi+QzgIA9fEf/M5hLMaRSXb4IxbUAwGmaLi0IozdZddnVU96acag==}
    hasBin: true
    dependencies:
      cross-spawn: 7.0.3
      dotenv: 16.4.5
      dotenv-expand: 10.0.0
      minimist: 1.2.8
    dev: true

  /dotenv-expand@10.0.0:
    resolution: {integrity: sha512-GopVGCpVS1UKH75VKHGuQFqS1Gusej0z4FyQkPdwjil2gNIv+LNsqBlboOzpJFZKVT95GkCyWJbBSdFEFUWI2A==}
    engines: {node: '>=12'}
    dev: true

  /dotenv@16.0.3:
    resolution: {integrity: sha512-7GO6HghkA5fYG9TYnNxi14/7K9f5occMlp3zXAuSxn7CKCxt9xbNWG7yF8hTCSUchlfWSe3uLmlPfigevRItzQ==}
    engines: {node: '>=12'}
    dev: false

  /dotenv@16.4.5:
    resolution: {integrity: sha512-ZmdL2rui+eB2YwhsWzjInR8LldtZHGDoQ1ugH85ppHKwpUHL7j7rN0Ti9NCnGiQbhaZ11FpR+7ao1dNsmduNUg==}
    engines: {node: '>=12'}

  /dreamopt@0.8.0:
    resolution: {integrity: sha512-vyJTp8+mC+G+5dfgsY+r3ckxlz+QMX40VjPQsZc5gxVAxLmi64TBoVkP54A/pRAXMXsbu2GMMBrZPxNv23waMg==}
    engines: {node: '>=0.4.0'}
    dependencies:
      wordwrap: 1.0.0
    dev: false

  /drizzle-kit@0.20.14:
    resolution: {integrity: sha512-0fHv3YIEaUcSVPSGyaaBfOi9bmpajjhbJNdPsRMIUvYdLVxBu9eGjH8mRc3Qk7HVmEidFc/lhG1YyJhoXrn5yA==}
    hasBin: true
    dependencies:
      '@drizzle-team/studio': 0.0.39
      '@esbuild-kit/esm-loader': 2.6.5
      camelcase: 7.0.1
      chalk: 5.3.0
      commander: 9.5.0
      env-paths: 3.0.0
      esbuild: 0.19.12
      esbuild-register: 3.5.0(esbuild@0.19.12)
      glob: 8.1.0
      hanji: 0.0.5
      json-diff: 0.9.0
      minimatch: 7.4.6
      semver: 7.6.0
      zod: 3.22.4
    transitivePeerDependencies:
      - supports-color
    dev: false

  /drizzle-orm@0.30.7(@types/better-sqlite3@7.6.9)(better-sqlite3@9.4.5)(mysql2@3.9.2)(react@17.0.2):
    resolution: {integrity: sha512-9qefSZQlu2fO2qv24piHyWFWcxcOY15//0v4j8qomMqaxzipNoG+fUBrQ7Ftk7PY7APRbRdn/nkEXWxiI4a8mw==}
    peerDependencies:
      '@aws-sdk/client-rds-data': '>=3'
      '@cloudflare/workers-types': '>=3'
      '@electric-sql/pglite': '>=0.1.1'
      '@libsql/client': '*'
      '@neondatabase/serverless': '>=0.1'
      '@op-engineering/op-sqlite': '>=2'
      '@opentelemetry/api': ^1.4.1
      '@planetscale/database': '>=1'
      '@types/better-sqlite3': '*'
      '@types/pg': '*'
      '@types/react': '>=18'
      '@types/sql.js': '*'
      '@vercel/postgres': '>=0.8.0'
      '@xata.io/client': '*'
      better-sqlite3: '>=7'
      bun-types: '*'
      expo-sqlite: '>=13.2.0'
      knex: '*'
      kysely: '*'
      mysql2: '>=2'
      pg: '>=8'
      postgres: '>=3'
      react: '>=18'
      sql.js: '>=1'
      sqlite3: '>=5'
    peerDependenciesMeta:
      '@aws-sdk/client-rds-data':
        optional: true
      '@cloudflare/workers-types':
        optional: true
      '@electric-sql/pglite':
        optional: true
      '@libsql/client':
        optional: true
      '@neondatabase/serverless':
        optional: true
      '@op-engineering/op-sqlite':
        optional: true
      '@opentelemetry/api':
        optional: true
      '@planetscale/database':
        optional: true
      '@types/better-sqlite3':
        optional: true
      '@types/pg':
        optional: true
      '@types/react':
        optional: true
      '@types/sql.js':
        optional: true
      '@vercel/postgres':
        optional: true
      '@xata.io/client':
        optional: true
      better-sqlite3:
        optional: true
      bun-types:
        optional: true
      expo-sqlite:
        optional: true
      knex:
        optional: true
      kysely:
        optional: true
      mysql2:
        optional: true
      pg:
        optional: true
      postgres:
        optional: true
      react:
        optional: true
      sql.js:
        optional: true
      sqlite3:
        optional: true
    dependencies:
      '@types/better-sqlite3': 7.6.9
      better-sqlite3: 9.4.5
      mysql2: 3.9.2
      react: 17.0.2
    dev: false

  /eastasianwidth@0.2.0:
    resolution: {integrity: sha512-I88TYZWc9XiYHRQ4/3c5rjjfgkjhLyW2luGIheGERbNQ6OY7yTybanSpDXZa8y7VUP9YmDcYa+eyq4ca7iLqWA==}
    dev: false

  /electron-to-chromium@1.4.673:
    resolution: {integrity: sha512-zjqzx4N7xGdl5468G+vcgzDhaHkaYgVcf9MqgexcTqsl2UHSCmOj/Bi3HAprg4BZCpC7HyD8a6nZl6QAZf72gw==}

  /emoji-regex@8.0.0:
    resolution: {integrity: sha512-MSjYzcWNOA0ewAHpz0MxpYFvwg6yjy1NG3xteoqz644VCo/RPgnr1/GGt+ic3iJTzQ8Eu3TdM14SawnVUmGE6A==}

  /emoji-regex@9.2.2:
    resolution: {integrity: sha512-L18DaJsXSUk2+42pv8mLs5jJT2hqFkFE4j21wOmgbUqsZ2hL72NsUU785g9RXgo3s0ZNgVl42TiHp3ZtOv/Vyg==}
    dev: false

  /enabled@2.0.0:
    resolution: {integrity: sha512-AKrN98kuwOzMIdAizXGI86UFBoo26CL21UM763y1h/GMSJ4/OHU9k2YlsmBpyScFo/wbLzWQJBMCW4+IO3/+OQ==}
    dev: false

  /end-of-stream@1.4.4:
    resolution: {integrity: sha512-+uw1inIHVPQoaVuHzRyXd21icM+cnt4CzD5rW+NC1wjOUSTOs+Te7FOv7AhN7vS9x/oIyhLP5PR1H+phQAHu5Q==}
    dependencies:
      once: 1.4.0
    dev: false

  /entities@4.5.0:
    resolution: {integrity: sha512-V0hjH4dGPh9Ao5p0MoRY6BVqtwCjhz6vI5LT8AJ55H+4g9/4vbHx1I54fS0XuclLhDHArPQCiMjDxjaL8fPxhw==}
    engines: {node: '>=0.12'}

  /env-paths@3.0.0:
    resolution: {integrity: sha512-dtJUTepzMW3Lm/NPxRf3wP4642UWhjL2sQxc+ym2YMj1m/H2zDNQOlezafzkHwn6sMstjHTwG6iQQsctDW/b1A==}
    engines: {node: ^12.20.0 || ^14.13.1 || >=16.0.0}
    dev: false

  /es-abstract@1.22.4:
    resolution: {integrity: sha512-vZYJlk2u6qHYxBOTjAeg7qUxHdNfih64Uu2J8QqWgXZ2cri0ZpJAkzDUK/q593+mvKwlxyaxr6F1Q+3LKoQRgg==}
    engines: {node: '>= 0.4'}
    dependencies:
      array-buffer-byte-length: 1.0.1
      arraybuffer.prototype.slice: 1.0.3
      available-typed-arrays: 1.0.6
      call-bind: 1.0.7
      es-define-property: 1.0.0
      es-errors: 1.3.0
      es-set-tostringtag: 2.0.2
      es-to-primitive: 1.2.1
      function.prototype.name: 1.1.6
      get-intrinsic: 1.2.4
      get-symbol-description: 1.0.2
      globalthis: 1.0.3
      gopd: 1.0.1
      has-property-descriptors: 1.0.2
      has-proto: 1.0.1
      has-symbols: 1.0.3
      hasown: 2.0.1
      internal-slot: 1.0.7
      is-array-buffer: 3.0.4
      is-callable: 1.2.7
      is-negative-zero: 2.0.2
      is-regex: 1.1.4
      is-shared-array-buffer: 1.0.2
      is-string: 1.0.7
      is-typed-array: 1.1.13
      is-weakref: 1.0.2
      object-inspect: 1.13.1
      object-keys: 1.1.1
      object.assign: 4.1.5
      regexp.prototype.flags: 1.5.2
      safe-array-concat: 1.1.0
      safe-regex-test: 1.0.3
      string.prototype.trim: 1.2.8
      string.prototype.trimend: 1.0.7
      string.prototype.trimstart: 1.0.7
      typed-array-buffer: 1.0.1
      typed-array-byte-length: 1.0.0
      typed-array-byte-offset: 1.0.0
      typed-array-length: 1.0.4
      unbox-primitive: 1.0.2
      which-typed-array: 1.1.14
    dev: false

  /es-array-method-boxes-properly@1.0.0:
    resolution: {integrity: sha512-wd6JXUmyHmt8T5a2xreUwKcGPq6f1f+WwIJkijUqiGcJz1qqnZgP6XIK+QyIWU5lT7imeNxUll48bziG+TSYcA==}
    dev: false

  /es-define-property@1.0.0:
    resolution: {integrity: sha512-jxayLKShrEqqzJ0eumQbVhTYQM27CfT1T35+gCgDFoL82JLsXqTJ76zv6A0YLOgEnLUMvLzsDsGIrl8NFpT2gQ==}
    engines: {node: '>= 0.4'}
    dependencies:
      get-intrinsic: 1.2.4
    dev: false

  /es-errors@1.3.0:
    resolution: {integrity: sha512-Zf5H2Kxt2xjTvbJvP2ZWLEICxA6j+hAmMzIlypy4xcBg1vKVnx89Wy0GbS+kf5cwCVFFzdCFh2XSCFNULS6csw==}
    engines: {node: '>= 0.4'}
    dev: false

  /es-iterator-helpers@1.0.17:
    resolution: {integrity: sha512-lh7BsUqelv4KUbR5a/ZTaGGIMLCjPGPqJ6q+Oq24YP0RdyptX1uzm4vvaqzk7Zx3bpl/76YLTTDj9L7uYQ92oQ==}
    engines: {node: '>= 0.4'}
    dependencies:
      asynciterator.prototype: 1.0.0
      call-bind: 1.0.7
      define-properties: 1.2.1
      es-abstract: 1.22.4
      es-errors: 1.3.0
      es-set-tostringtag: 2.0.2
      function-bind: 1.1.2
      get-intrinsic: 1.2.4
      globalthis: 1.0.3
      has-property-descriptors: 1.0.2
      has-proto: 1.0.1
      has-symbols: 1.0.3
      internal-slot: 1.0.7
      iterator.prototype: 1.1.2
      safe-array-concat: 1.1.0
    dev: false

  /es-set-tostringtag@2.0.2:
    resolution: {integrity: sha512-BuDyupZt65P9D2D2vA/zqcI3G5xRsklm5N3xCwuiy+/vKy8i0ifdsQP1sLgO4tZDSCaQUSnmC48khknGMV3D2Q==}
    engines: {node: '>= 0.4'}
    dependencies:
      get-intrinsic: 1.2.4
      has-tostringtag: 1.0.2
      hasown: 2.0.1
    dev: false

  /es-shim-unscopables@1.0.2:
    resolution: {integrity: sha512-J3yBRXCzDu4ULnQwxyToo/OjdMx6akgVC7K6few0a7F/0wLtmKKN7I73AH5T2836UuXRqN7Qg+IIUw/+YJksRw==}
    dependencies:
      hasown: 2.0.1
    dev: false

  /es-to-primitive@1.2.1:
    resolution: {integrity: sha512-QCOllgZJtaUo9miYBcLChTUaHNjJF3PYs1VidD7AwiEj1kYxKeQTctLAezAOH5ZKRH0g2IgPn6KwB4IT8iRpvA==}
    engines: {node: '>= 0.4'}
    dependencies:
      is-callable: 1.2.7
      is-date-object: 1.0.5
      is-symbol: 1.0.4
    dev: false

  /es5-ext@0.10.62:
    resolution: {integrity: sha512-BHLqn0klhEpnOKSrzn/Xsz2UIW8j+cGmo9JLzr8BiUapV8hPL9+FliFqjwr9ngW7jWdnxv6eO+/LqyhJVqgrjA==}
    engines: {node: '>=0.10'}
    requiresBuild: true
    dependencies:
      es6-iterator: 2.0.3
      es6-symbol: 3.1.3
      next-tick: 1.1.0
    dev: false

  /es6-iterator@2.0.3:
    resolution: {integrity: sha512-zw4SRzoUkd+cl+ZoE15A9o1oQd920Bb0iOJMQkQhl3jNc03YqVjAhG7scf9C5KWRU/R13Orf588uCC6525o02g==}
    dependencies:
      d: 1.0.1
      es5-ext: 0.10.62
      es6-symbol: 3.1.3
    dev: false

  /es6-symbol@3.1.3:
    resolution: {integrity: sha512-NJ6Yn3FuDinBaBRWl/q5X/s4koRHBrgKAu+yGI6JCBeiu3qrcbJhwT2GeR/EXVfylRk8dpQVJoLEFhK+Mu31NA==}
    dependencies:
      d: 1.0.1
      ext: 1.7.0
    dev: false

  /es6-weak-map@2.0.3:
    resolution: {integrity: sha512-p5um32HOTO1kP+w7PRnB+5lQ43Z6muuMuIMffvDN8ZB4GcnjLBV6zGStpbASIMk4DCAvEaamhe2zhyCb/QXXsA==}
    dependencies:
      d: 1.0.1
      es5-ext: 0.10.62
      es6-iterator: 2.0.3
      es6-symbol: 3.1.3
    dev: false

  /esbuild-register@3.5.0(esbuild@0.19.12):
    resolution: {integrity: sha512-+4G/XmakeBAsvJuDugJvtyF1x+XJT4FMocynNpxrvEBViirpfUn2PgNpCHedfWhF4WokNsO/OvMKrmJOIJsI5A==}
    peerDependencies:
      esbuild: '>=0.12 <1'
    dependencies:
      debug: 4.3.4
      esbuild: 0.19.12
    transitivePeerDependencies:
      - supports-color
    dev: false

  /esbuild@0.18.20:
    resolution: {integrity: sha512-ceqxoedUrcayh7Y7ZX6NdbbDzGROiyVBgC4PriJThBKSVPWnnFHZAkfI1lJT8QFkOwH4qOS2SJkS4wvpGl8BpA==}
    engines: {node: '>=12'}
    hasBin: true
    requiresBuild: true
    optionalDependencies:
      '@esbuild/android-arm': 0.18.20
      '@esbuild/android-arm64': 0.18.20
      '@esbuild/android-x64': 0.18.20
      '@esbuild/darwin-arm64': 0.18.20
      '@esbuild/darwin-x64': 0.18.20
      '@esbuild/freebsd-arm64': 0.18.20
      '@esbuild/freebsd-x64': 0.18.20
      '@esbuild/linux-arm': 0.18.20
      '@esbuild/linux-arm64': 0.18.20
      '@esbuild/linux-ia32': 0.18.20
      '@esbuild/linux-loong64': 0.18.20
      '@esbuild/linux-mips64el': 0.18.20
      '@esbuild/linux-ppc64': 0.18.20
      '@esbuild/linux-riscv64': 0.18.20
      '@esbuild/linux-s390x': 0.18.20
      '@esbuild/linux-x64': 0.18.20
      '@esbuild/netbsd-x64': 0.18.20
      '@esbuild/openbsd-x64': 0.18.20
      '@esbuild/sunos-x64': 0.18.20
      '@esbuild/win32-arm64': 0.18.20
      '@esbuild/win32-ia32': 0.18.20
      '@esbuild/win32-x64': 0.18.20
    dev: false

  /esbuild@0.19.12:
    resolution: {integrity: sha512-aARqgq8roFBj054KvQr5f1sFu0D65G+miZRCuJyJ0G13Zwx7vRar5Zhn2tkQNzIXcBrNVsv/8stehpj+GAjgbg==}
    engines: {node: '>=12'}
    hasBin: true
    requiresBuild: true
    optionalDependencies:
      '@esbuild/aix-ppc64': 0.19.12
      '@esbuild/android-arm': 0.19.12
      '@esbuild/android-arm64': 0.19.12
      '@esbuild/android-x64': 0.19.12
      '@esbuild/darwin-arm64': 0.19.12
      '@esbuild/darwin-x64': 0.19.12
      '@esbuild/freebsd-arm64': 0.19.12
      '@esbuild/freebsd-x64': 0.19.12
      '@esbuild/linux-arm': 0.19.12
      '@esbuild/linux-arm64': 0.19.12
      '@esbuild/linux-ia32': 0.19.12
      '@esbuild/linux-loong64': 0.19.12
      '@esbuild/linux-mips64el': 0.19.12
      '@esbuild/linux-ppc64': 0.19.12
      '@esbuild/linux-riscv64': 0.19.12
      '@esbuild/linux-s390x': 0.19.12
      '@esbuild/linux-x64': 0.19.12
      '@esbuild/netbsd-x64': 0.19.12
      '@esbuild/openbsd-x64': 0.19.12
      '@esbuild/sunos-x64': 0.19.12
      '@esbuild/win32-arm64': 0.19.12
      '@esbuild/win32-ia32': 0.19.12
      '@esbuild/win32-x64': 0.19.12

  /esbuild@0.20.2:
    resolution: {integrity: sha512-WdOOppmUNU+IbZ0PaDiTst80zjnrOkyJNHoKupIcVyU8Lvla3Ugx94VzkQ32Ijqd7UhHJy75gNWDMUekcrSJ6g==}
    engines: {node: '>=12'}
    hasBin: true
    requiresBuild: true
    optionalDependencies:
      '@esbuild/aix-ppc64': 0.20.2
      '@esbuild/android-arm': 0.20.2
      '@esbuild/android-arm64': 0.20.2
      '@esbuild/android-x64': 0.20.2
      '@esbuild/darwin-arm64': 0.20.2
      '@esbuild/darwin-x64': 0.20.2
      '@esbuild/freebsd-arm64': 0.20.2
      '@esbuild/freebsd-x64': 0.20.2
      '@esbuild/linux-arm': 0.20.2
      '@esbuild/linux-arm64': 0.20.2
      '@esbuild/linux-ia32': 0.20.2
      '@esbuild/linux-loong64': 0.20.2
      '@esbuild/linux-mips64el': 0.20.2
      '@esbuild/linux-ppc64': 0.20.2
      '@esbuild/linux-riscv64': 0.20.2
      '@esbuild/linux-s390x': 0.20.2
      '@esbuild/linux-x64': 0.20.2
      '@esbuild/netbsd-x64': 0.20.2
      '@esbuild/openbsd-x64': 0.20.2
      '@esbuild/sunos-x64': 0.20.2
      '@esbuild/win32-arm64': 0.20.2
      '@esbuild/win32-ia32': 0.20.2
      '@esbuild/win32-x64': 0.20.2
    dev: true

  /escalade@3.1.2:
    resolution: {integrity: sha512-ErCHMCae19vR8vQGe50xIsVomy19rg6gFu3+r3jkEO46suLMWBksvVyoGgQV+jOfl84ZSOSlmv6Gxa89PmTGmA==}
    engines: {node: '>=6'}

  /escape-string-regexp@1.0.5:
    resolution: {integrity: sha512-vbRorB5FUQWvla16U8R/qgaFIya2qGzwDrNmCZuYKrbdSUMG6I1ZCGQRefkRVhuOkIGVne7BQ35DSfo1qvJqFg==}
    engines: {node: '>=0.8.0'}

  /escape-string-regexp@4.0.0:
    resolution: {integrity: sha512-TtpcNJ3XAzx3Gq8sWRzJaVajRs0uVxA2YAkdb1jm2YkPz4G6egUFAyA3n5vtEIZefPk5Wa4UXbKuS5fKkJWdgA==}
    engines: {node: '>=10'}

  /escodegen@2.1.0:
    resolution: {integrity: sha512-2NlIDTwUWJN0mRPQOdtQBzbUHvdGY2P1VXSyU83Q3xKxM7WHX2Ql8dKq782Q9TgQUNOLEzEYu9bzLNj1q88I5w==}
    engines: {node: '>=6.0'}
    hasBin: true
    dependencies:
      esprima: 4.0.1
      estraverse: 5.3.0
      esutils: 2.0.3
    optionalDependencies:
      source-map: 0.6.1
    dev: true

  /eslint-config-prettier@9.1.0(eslint@8.57.0):
    resolution: {integrity: sha512-NSWl5BFQWEPi1j4TjVNItzYV7dZXZ+wP6I6ZhrBGpChQhZRUaElihE9uRRkcbRnNb76UMKDF3r+WTmNcGPKsqw==}
    hasBin: true
    peerDependencies:
      eslint: '>=7.0.0'
    dependencies:
      eslint: 8.57.0
    dev: false

  /eslint-config-turbo@1.13.2(eslint@8.57.0):
    resolution: {integrity: sha512-TzvsMwNJx/P4JYw79iFqbyQApnyT050gW7dBxnNeNVl3pVMnT2rwaFo9Q3Hc49Tp5NANxEwYN9RStF50P/IwGA==}
    peerDependencies:
      eslint: '>6.6.0'
    dependencies:
      eslint: 8.57.0
      eslint-plugin-turbo: 1.13.2(eslint@8.57.0)
    dev: false

  /eslint-import-resolver-node@0.3.9:
    resolution: {integrity: sha512-WFj2isz22JahUv+B788TlO3N6zL3nNJGU8CcZbPZvVEkBPaJdCV4vy5wyghty5ROFbCRnm132v8BScu5/1BQ8g==}
    dependencies:
      debug: 3.2.7
      is-core-module: 2.13.1
      resolve: 1.22.8
    transitivePeerDependencies:
      - supports-color
    dev: false

  /eslint-module-utils@2.8.0(@typescript-eslint/parser@7.5.0)(eslint-import-resolver-node@0.3.9)(eslint@8.57.0):
    resolution: {integrity: sha512-aWajIYfsqCKRDgUfjEXNN/JlrzauMuSEy5sbd7WXbtW3EH6A6MpwEh42c7qD+MqQo9QMJ6fWLAeIJynx0g6OAw==}
    engines: {node: '>=4'}
    peerDependencies:
      '@typescript-eslint/parser': '*'
      eslint: '*'
      eslint-import-resolver-node: '*'
      eslint-import-resolver-typescript: '*'
      eslint-import-resolver-webpack: '*'
    peerDependenciesMeta:
      '@typescript-eslint/parser':
        optional: true
      eslint:
        optional: true
      eslint-import-resolver-node:
        optional: true
      eslint-import-resolver-typescript:
        optional: true
      eslint-import-resolver-webpack:
        optional: true
    dependencies:
      '@typescript-eslint/parser': 7.5.0(eslint@8.57.0)(typescript@5.4.5)
      debug: 3.2.7
      eslint: 8.57.0
      eslint-import-resolver-node: 0.3.9
    transitivePeerDependencies:
      - supports-color
    dev: false

  /eslint-plugin-import@2.29.1(@typescript-eslint/parser@7.5.0)(eslint@8.57.0):
    resolution: {integrity: sha512-BbPC0cuExzhiMo4Ff1BTVwHpjjv28C5R+btTOGaCRC7UEz801up0JadwkeSk5Ued6TG34uaczuVuH6qyy5YUxw==}
    engines: {node: '>=4'}
    peerDependencies:
      '@typescript-eslint/parser': '*'
      eslint: ^2 || ^3 || ^4 || ^5 || ^6 || ^7.2.0 || ^8
    peerDependenciesMeta:
      '@typescript-eslint/parser':
        optional: true
    dependencies:
      '@typescript-eslint/parser': 7.5.0(eslint@8.57.0)(typescript@5.4.5)
      array-includes: 3.1.7
      array.prototype.findlastindex: 1.2.4
      array.prototype.flat: 1.3.2
      array.prototype.flatmap: 1.3.2
      debug: 3.2.7
      doctrine: 2.1.0
      eslint: 8.57.0
      eslint-import-resolver-node: 0.3.9
      eslint-module-utils: 2.8.0(@typescript-eslint/parser@7.5.0)(eslint-import-resolver-node@0.3.9)(eslint@8.57.0)
      hasown: 2.0.1
      is-core-module: 2.13.1
      is-glob: 4.0.3
      minimatch: 3.1.2
      object.fromentries: 2.0.7
      object.groupby: 1.0.2
      object.values: 1.1.7
      semver: 6.3.1
      tsconfig-paths: 3.15.0
    transitivePeerDependencies:
      - eslint-import-resolver-typescript
      - eslint-import-resolver-webpack
      - supports-color
    dev: false

  /eslint-plugin-jsx-a11y@6.8.0(eslint@8.57.0):
    resolution: {integrity: sha512-Hdh937BS3KdwwbBaKd5+PLCOmYY6U4f2h9Z2ktwtNKvIdIEu137rjYbcb9ApSbVJfWxANNuiKTD/9tOKjK9qOA==}
    engines: {node: '>=4.0'}
    peerDependencies:
      eslint: ^3 || ^4 || ^5 || ^6 || ^7 || ^8
    dependencies:
      '@babel/runtime': 7.23.9
      aria-query: 5.3.0
      array-includes: 3.1.7
      array.prototype.flatmap: 1.3.2
      ast-types-flow: 0.0.8
      axe-core: 4.7.0
      axobject-query: 3.2.1
      damerau-levenshtein: 1.0.8
      emoji-regex: 9.2.2
      es-iterator-helpers: 1.0.17
      eslint: 8.57.0
      hasown: 2.0.1
      jsx-ast-utils: 3.3.5
      language-tags: 1.0.9
      minimatch: 3.1.2
      object.entries: 1.1.7
      object.fromentries: 2.0.7
    dev: false

  /eslint-plugin-react-hooks@4.6.0(eslint@8.57.0):
    resolution: {integrity: sha512-oFc7Itz9Qxh2x4gNHStv3BqJq54ExXmfC+a1NjAta66IAN87Wu0R/QArgIS9qKzX3dXKPI9H5crl9QchNMY9+g==}
    engines: {node: '>=10'}
    peerDependencies:
      eslint: ^3.0.0 || ^4.0.0 || ^5.0.0 || ^6.0.0 || ^7.0.0 || ^8.0.0-0
    dependencies:
      eslint: 8.57.0
    dev: false

  /eslint-plugin-react@7.34.1(eslint@8.57.0):
    resolution: {integrity: sha512-N97CxlouPT1AHt8Jn0mhhN2RrADlUAsk1/atcT2KyA/l9Q/E6ll7OIGwNumFmWfZ9skV3XXccYS19h80rHtgkw==}
    engines: {node: '>=4'}
    peerDependencies:
      eslint: ^3 || ^4 || ^5 || ^6 || ^7 || ^8
    dependencies:
      array-includes: 3.1.7
      array.prototype.findlast: 1.2.4
      array.prototype.flatmap: 1.3.2
      array.prototype.toreversed: 1.1.2
      array.prototype.tosorted: 1.1.3
      doctrine: 2.1.0
      es-iterator-helpers: 1.0.17
      eslint: 8.57.0
      estraverse: 5.3.0
      jsx-ast-utils: 3.3.5
      minimatch: 3.1.2
      object.entries: 1.1.7
      object.fromentries: 2.0.7
      object.hasown: 1.1.3
      object.values: 1.1.7
      prop-types: 15.8.1
      resolve: 2.0.0-next.5
      semver: 6.3.1
      string.prototype.matchall: 4.0.10
    dev: false

  /eslint-plugin-turbo@1.13.2(eslint@8.57.0):
    resolution: {integrity: sha512-QNaihF0hTRjfOBd1SLHrftm8V3pOU35CNS/C0/Z6qY1xxdL1PSv4IctEIldSMX7/A1jOPYwMPO7wYwPXgjgp/g==}
    peerDependencies:
      eslint: '>6.6.0'
    dependencies:
      dotenv: 16.0.3
      eslint: 8.57.0
    dev: false

  /eslint-scope@7.2.2:
    resolution: {integrity: sha512-dOt21O7lTMhDM+X9mB4GX+DZrZtCUJPL/wlcTqxyrx5IvO0IYtILdtrQGQp+8n5S0gwSVmOf9NQrjMOgfQZlIg==}
    engines: {node: ^12.22.0 || ^14.17.0 || >=16.0.0}
    dependencies:
      esrecurse: 4.3.0
      estraverse: 5.3.0

  /eslint-visitor-keys@3.4.3:
    resolution: {integrity: sha512-wpc+LXeiyiisxPlEkUzU6svyS1frIO3Mgxj1fdy7Pm8Ygzguax2N3Fa/D/ag1WqbOprdI+uY6wMUl8/a2G+iag==}
    engines: {node: ^12.22.0 || ^14.17.0 || >=16.0.0}

  /eslint@8.57.0:
    resolution: {integrity: sha512-dZ6+mexnaTIbSBZWgou51U6OmzIhYM2VcNdtiTtI7qPNZm35Akpr0f6vtw3w1Kmn5PYo+tZVfh13WrhpS6oLqQ==}
    engines: {node: ^12.22.0 || ^14.17.0 || >=16.0.0}
    hasBin: true
    dependencies:
      '@eslint-community/eslint-utils': 4.4.0(eslint@8.57.0)
      '@eslint-community/regexpp': 4.10.0
      '@eslint/eslintrc': 2.1.4
      '@eslint/js': 8.57.0
      '@humanwhocodes/config-array': 0.11.14
      '@humanwhocodes/module-importer': 1.0.1
      '@nodelib/fs.walk': 1.2.8
      '@ungap/structured-clone': 1.2.0
      ajv: 6.12.6
      chalk: 4.1.2
      cross-spawn: 7.0.3
      debug: 4.3.4
      doctrine: 3.0.0
      escape-string-regexp: 4.0.0
      eslint-scope: 7.2.2
      eslint-visitor-keys: 3.4.3
      espree: 9.6.1
      esquery: 1.5.0
      esutils: 2.0.3
      fast-deep-equal: 3.1.3
      file-entry-cache: 6.0.1
      find-up: 5.0.0
      glob-parent: 6.0.2
      globals: 13.24.0
      graphemer: 1.4.0
      ignore: 5.3.1
      imurmurhash: 0.1.4
      is-glob: 4.0.3
      is-path-inside: 3.0.3
      js-yaml: 4.1.0
      json-stable-stringify-without-jsonify: 1.0.1
      levn: 0.4.1
      lodash.merge: 4.6.2
      minimatch: 3.1.2
      natural-compare: 1.4.0
      optionator: 0.9.3
      strip-ansi: 6.0.1
      text-table: 0.2.0
    transitivePeerDependencies:
      - supports-color

  /espree@9.6.1:
    resolution: {integrity: sha512-oruZaFkjorTpF32kDSI5/75ViwGeZginGGy2NoOSg3Q9bnwlnmDm4HLnkl0RE3n+njDXR037aY1+x58Z/zFdwQ==}
    engines: {node: ^12.22.0 || ^14.17.0 || >=16.0.0}
    dependencies:
      acorn: 8.11.3
      acorn-jsx: 5.3.2(acorn@8.11.3)
      eslint-visitor-keys: 3.4.3

  /esprima@4.0.1:
    resolution: {integrity: sha512-eGuFFw7Upda+g4p+QHvnW0RyTX/SVeJBDM/gCtMARO0cLuT2HcEKnTPvhjV6aGeqrCB/sbNop0Kszm0jsaWU4A==}
    engines: {node: '>=4'}
    hasBin: true
    dev: true

  /esquery@1.5.0:
    resolution: {integrity: sha512-YQLXUplAwJgCydQ78IMJywZCceoqk1oH01OERdSAJc/7U2AylwjhSCLDEtqwg811idIS/9fIU5GjG73IgjKMVg==}
    engines: {node: '>=0.10'}
    dependencies:
      estraverse: 5.3.0

  /esrecurse@4.3.0:
    resolution: {integrity: sha512-KmfKL3b6G+RXvP8N1vr3Tq1kL/oCFgn2NYXEtqP8/L3pKapUA4G8cFVaoF3SU323CD4XypR/ffioHmkti6/Tag==}
    engines: {node: '>=4.0'}
    dependencies:
      estraverse: 5.3.0

  /estraverse@5.3.0:
    resolution: {integrity: sha512-MMdARuVEQziNTeJD8DgMqmhwR11BRQ/cBP+pLtYdSTnf3MIO8fFeiINEbX36ZdNlfU/7A9f3gUw49B3oQsvwBA==}
    engines: {node: '>=4.0'}

  /estree-walker@3.0.3:
    resolution: {integrity: sha512-7RUKfXgSMMkzt6ZuXmqapOurLGPPfgj6l9uRZ7lRGolvk0y2yocc35LdcxKC5PQZdn2DMqioAQ2NoWcrTKmm6g==}
    dependencies:
      '@types/estree': 1.0.5
    dev: true

  /esutils@2.0.3:
    resolution: {integrity: sha512-kVscqXk4OCp68SZ0dkgEKVi6/8ij300KBWTJq32P/dYeWTSwK41WyTxalN1eRmA5Z9UU/LX9D7FWSmV9SAYx6g==}
    engines: {node: '>=0.10.0'}

  /event-emitter@0.3.5:
    resolution: {integrity: sha512-D9rRn9y7kLPnJ+hMq7S/nhvoKwwvVJahBi2BPmx3bvbsEdK3W9ii8cBSGjP+72/LnM4n6fo3+dkCX5FeTQruXA==}
    dependencies:
      d: 1.0.1
      es5-ext: 0.10.62
    dev: false

  /execa@5.1.1:
    resolution: {integrity: sha512-8uSpZZocAZRBAPIEINJj3Lo9HyGitllczc27Eh5YYojjMFMn8yHMDMaUHE2Jqfq05D/wucwI4JGURyXt1vchyg==}
    engines: {node: '>=10'}
    dependencies:
      cross-spawn: 7.0.3
      get-stream: 6.0.1
      human-signals: 2.1.0
      is-stream: 2.0.1
      merge-stream: 2.0.0
      npm-run-path: 4.0.1
      onetime: 5.1.2
      signal-exit: 3.0.7
      strip-final-newline: 2.0.0
    dev: true

  /execa@8.0.1:
    resolution: {integrity: sha512-VyhnebXciFV2DESc+p6B+y0LjSm0krU4OgJN44qFAhBY0TJ+1V61tYD2+wHusZ6F9n5K+vl8k0sTy7PEfV4qpg==}
    engines: {node: '>=16.17'}
    dependencies:
      cross-spawn: 7.0.3
      get-stream: 8.0.1
      human-signals: 5.0.0
      is-stream: 3.0.0
      merge-stream: 2.0.0
      npm-run-path: 5.2.0
      onetime: 6.0.0
      signal-exit: 4.1.0
      strip-final-newline: 3.0.0
    dev: true

  /expand-template@2.0.3:
    resolution: {integrity: sha512-XYfuKMvj4O35f/pOXLObndIRvyQ+/+6AhODh+OKWj9S9498pHHn/IMszH+gt0fBCRWMNfk1ZSp5x3AifmnI2vg==}
    engines: {node: '>=6'}
    dev: false

  /ext@1.7.0:
    resolution: {integrity: sha512-6hxeJYaL110a9b5TEJSj0gojyHQAmA2ch5Os+ySCiA1QGdS697XWY1pzsrSjqA9LDEEgdB/KypIlR59RcLuHYw==}
    dependencies:
      type: 2.7.2
    dev: false

  /external-editor@3.1.0:
    resolution: {integrity: sha512-hMQ4CX1p1izmuLYyZqLMO/qGNw10wSv9QDCPfzXfyFrOaCSSoRfqE1Kf1s5an66J5JZC62NewG+mK49jOCtQew==}
    engines: {node: '>=4'}
    dependencies:
      chardet: 0.7.0
      iconv-lite: 0.4.24
      tmp: 0.0.33
    dev: true

  /fast-deep-equal@3.1.3:
    resolution: {integrity: sha512-f3qQ9oQy9j2AhBe/H9VC91wLmKBCCU/gDOnKNAYG5hswO7BLKj09Hc5HYNz9cGI++xlpDCIgDaitVs03ATR84Q==}

  /fast-glob@3.3.2:
    resolution: {integrity: sha512-oX2ruAFQwf/Orj8m737Y5adxDQO0LAB7/S5MnxCdTNDd4p6BsyIVsv9JQsATbTSq8KHRpLwIHbVlUNatxd+1Ow==}
    engines: {node: '>=8.6.0'}
    dependencies:
      '@nodelib/fs.stat': 2.0.5
      '@nodelib/fs.walk': 1.2.8
      glob-parent: 5.1.2
      merge2: 1.4.1
      micromatch: 4.0.5

  /fast-json-stable-stringify@2.1.0:
    resolution: {integrity: sha512-lhd/wF+Lk98HZoTCtlVraHtfh5XYijIjalXck7saUtuanSDyLMxnHhSXEDJqHxD7msR8D0uCmqlkwjCV8xvwHw==}

  /fast-levenshtein@2.0.6:
    resolution: {integrity: sha512-DCXu6Ifhqcks7TZKY3Hxp3y6qphY5SJZmrWMDrKcERSOXWQdMhU9Ig/PYrzyw/ul9jOIyh0N4M0tbC5hodg8dw==}

  /fastq@1.17.1:
    resolution: {integrity: sha512-sRVD3lWVIXWg6By68ZN7vho9a1pQcN/WBFaAAsDDFzlJjvoGx0P8z7V1t72grFJfJhu3YPZBuu25f7Kaw2jN1w==}
    dependencies:
      reusify: 1.0.4

  /fecha@4.2.3:
    resolution: {integrity: sha512-OP2IUU6HeYKJi3i0z4A19kHMQoLVs4Hc+DPqqxI2h/DPZHTm/vjsfC6P0b4jCMy14XizLBqvndQ+UilD7707Jw==}
    dev: false

  /fflate@0.8.2:
    resolution: {integrity: sha512-cPJU47OaAoCbg0pBvzsgpTPhmhqI5eJjh/JIu8tPj5q+T7iLvW/JAYUqmE7KOB4R1ZyEhzBaIQpQpardBF5z8A==}
    dev: true

  /figures@3.2.0:
    resolution: {integrity: sha512-yaduQFRKLXYOGgEn6AZau90j3ggSOyiqXU0F9JZfeXYhNa+Jk4X+s45A2zg5jns87GAFa34BBm2kXw4XpNcbdg==}
    engines: {node: '>=8'}
    dependencies:
      escape-string-regexp: 1.0.5
    dev: true

  /file-entry-cache@6.0.1:
    resolution: {integrity: sha512-7Gps/XWymbLk2QLYK4NzpMOrYjMhdIxXuIvy2QBsLE6ljuodKvdkWs/cpyJJ3CVIVpH0Oi1Hvg1ovbMzLdFBBg==}
    engines: {node: ^10.12.0 || >=12.0.0}
    dependencies:
      flat-cache: 3.2.0

  /file-uri-to-path@1.0.0:
    resolution: {integrity: sha512-0Zt+s3L7Vf1biwWZ29aARiVYLx7iMGnEUl9x33fbB/j3jR81u/O2LbqK+Bm1CDSNDKVtJ/YjwY7TUd5SkeLQLw==}
    dev: false

  /fill-range@7.0.1:
    resolution: {integrity: sha512-qOo9F+dMUmC2Lcb4BbVvnKJxTPjCm+RRpe4gDuGrzkL7mEVl/djYSu2OdQ2Pa302N4oqkSg9ir6jaLWJ2USVpQ==}
    engines: {node: '>=8'}
    dependencies:
      to-regex-range: 5.0.1

  /find-up@5.0.0:
    resolution: {integrity: sha512-78/PXT1wlLLDgTzDs7sjq9hzz0vXD+zn+7wypEe4fXQxCmdmqfGsEPQxmiCSQI3ajFV91bVSsvNtrJRiW6nGng==}
    engines: {node: '>=10'}
    dependencies:
      locate-path: 6.0.0
      path-exists: 4.0.0

  /flat-cache@3.2.0:
    resolution: {integrity: sha512-CYcENa+FtcUKLmhhqyctpclsq7QF38pKjZHsGNiSQF5r4FtoKDWabFDl3hzaEQMvT1LHEysw5twgLvpYYb4vbw==}
    engines: {node: ^10.12.0 || >=12.0.0}
    dependencies:
      flatted: 3.2.9
      keyv: 4.5.4
      rimraf: 3.0.2

  /flatted@3.2.9:
    resolution: {integrity: sha512-36yxDn5H7OFZQla0/jFJmbIKTdZAQHngCedGxiMmpNfEZM0sdEeT+WczLQrjK6D7o2aiyLYDnkw0R3JK0Qv1RQ==}

  /fn.name@1.1.0:
    resolution: {integrity: sha512-GRnmB5gPyJpAhTQdSZTSp9uaPSvl09KoYcMQtsB9rQoOmzs9dH6ffeccH+Z+cv6P68Hu5bC6JjRh4Ah/mHSNRw==}
    dev: false

  /for-each@0.3.3:
    resolution: {integrity: sha512-jqYfLp7mo9vIyQf8ykW2v7A+2N4QjeCeI5+Dz9XraiO1ign81wjiH7Fb9vSOWvQfNtmSa4H2RoQTrrXivdUZmw==}
    dependencies:
      is-callable: 1.2.7
    dev: false

  /foreground-child@3.1.1:
    resolution: {integrity: sha512-TMKDUnIte6bfb5nWv7V/caI169OHgvwjb7V4WkeUvbQQdjr5rWKqHFiKWb/fcOwB+CzBT+qbWjvj+DVwRskpIg==}
    engines: {node: '>=14'}
    dependencies:
      cross-spawn: 7.0.3
      signal-exit: 4.1.0
    dev: false

  /form-data@4.0.0:
    resolution: {integrity: sha512-ETEklSGi5t0QMZuiXoA/Q6vcnxcLQP5vdugSpuAyi6SVGi2clPPp+xgEhuMaHC+zGgn31Kd235W35f7Hykkaww==}
    engines: {node: '>= 6'}
    dependencies:
      asynckit: 0.4.0
      combined-stream: 1.0.8
      mime-types: 2.1.35
    dev: true

  /fs-constants@1.0.0:
    resolution: {integrity: sha512-y6OAwoSIf7FyjMIv94u+b5rdheZEjzR63GTyZJm5qh4Bi+2YgwLCcI/fPFZkL5PSixOt6ZNKm+w+Hfp/Bciwow==}
    dev: false

  /fs-extra@10.1.0:
    resolution: {integrity: sha512-oRXApq54ETRj4eMiFzGnHWGy+zo5raudjuxN0b8H7s/RU2oW0Wvsx9O0ACRN/kRq9E8Vu/ReskGB5o3ji+FzHQ==}
    engines: {node: '>=12'}
    dependencies:
      graceful-fs: 4.2.11
      jsonfile: 6.1.0
      universalify: 2.0.1
    dev: true

  /fs-extra@11.2.0:
    resolution: {integrity: sha512-PmDi3uwK5nFuXh7XDTlVnS17xJS7vW36is2+w3xcv8SVxiB4NyATf4ctkVY5bkSjX0Y4nbvZCq1/EjtEyr9ktw==}
    engines: {node: '>=14.14'}
    dependencies:
      graceful-fs: 4.2.11
      jsonfile: 6.1.0
      universalify: 2.0.1
    dev: true

  /fs-minipass@2.1.0:
    resolution: {integrity: sha512-V/JgOLFCS+R6Vcq0slCuaeWEdNC3ouDlJMNIsacH2VtALiu9mV4LPrHc5cDl8k5aw6J8jwgWWpiTo5RYhmIzvg==}
    engines: {node: '>= 8'}
    dependencies:
      minipass: 3.3.6
    dev: false

  /fs.realpath@1.0.0:
    resolution: {integrity: sha512-OO0pH2lK6a0hZnAdau5ItzHPI6pUlvI7jMVnxUQRtw4owF2wk8lOSabtGDCTP4Ggrg2MbGnWO9X8K1t4+fGMDw==}

  /fsevents@2.3.3:
    resolution: {integrity: sha512-5xoDfX+fL7faATnagmWPpbFtwh/R77WmMMqqHGS65C3vvB0YHrgF+B1YmZ3441tMj5n63k0212XNoJwzlhffQw==}
    engines: {node: ^8.16.0 || ^10.6.0 || >=11.0.0}
    os: [darwin]
    requiresBuild: true
    optional: true

  /function-bind@1.1.2:
    resolution: {integrity: sha512-7XHNxH7qX9xG5mIwxkhumTox/MIRNcOgDrxWsMt2pAr23WHp6MrRlN7FBSFpCpr+oVO0F744iUgR82nJMfG2SA==}

  /function.prototype.name@1.1.6:
    resolution: {integrity: sha512-Z5kx79swU5P27WEayXM1tBi5Ze/lbIyiNgU3qyXUOf9b2rgXYyF9Dy9Cx+IQv/Lc8WCG6L82zwUPpSS9hGehIg==}
    engines: {node: '>= 0.4'}
    dependencies:
      call-bind: 1.0.7
      define-properties: 1.2.1
      es-abstract: 1.22.4
      functions-have-names: 1.2.3
    dev: false

  /functions-have-names@1.2.3:
    resolution: {integrity: sha512-xckBUXyTIqT97tq2x2AMb+g163b5JFysYk0x4qxNFwbfQkmNZoiRHb6sPzI9/QV33WeuvVYBUIiD4NzNIyqaRQ==}
    dev: false

  /gauge@3.0.2:
    resolution: {integrity: sha512-+5J6MS/5XksCuXq++uFRsnUd7Ovu1XenbeuIuNRJxYWjgQbPuFhT14lAvsWfqfAmnwluf1OwMjz39HjfLPci0Q==}
    engines: {node: '>=10'}
    dependencies:
      aproba: 2.0.0
      color-support: 1.1.3
      console-control-strings: 1.1.0
      has-unicode: 2.0.1
      object-assign: 4.1.1
      signal-exit: 3.0.7
      string-width: 4.2.3
      strip-ansi: 6.0.1
      wide-align: 1.1.5
    dev: false

  /generate-function@2.3.1:
    resolution: {integrity: sha512-eeB5GfMNeevm/GRYq20ShmsaGcmI81kIX2K9XQx5miC8KdHaC6Jm0qQ8ZNeGOi7wYB8OsdxKs+Y2oVuTFuVwKQ==}
    dependencies:
      is-property: 1.0.2
    dev: false

  /gensync@1.0.0-beta.2:
    resolution: {integrity: sha512-3hN7NaskYvMDLQY55gnW3NQ+mesEAepTqlg+VEbj7zzqEMBVNhzcGYYeqFo/TlYz6eQiFcp1HcsCZO+nGgS8zg==}
    engines: {node: '>=6.9.0'}

  /get-caller-file@2.0.5:
    resolution: {integrity: sha512-DyFP3BM/3YHTQOCUL/w0OZHR0lpKeGrxotcHWcqNEdnltqFwXVfhEBQ94eIo34AfQpo0rGki4cyIiftY06h2Fg==}
    engines: {node: 6.* || 8.* || >= 10.*}
    dev: true

  /get-func-name@2.0.2:
    resolution: {integrity: sha512-8vXOvuE167CtIc3OyItco7N/dpRtBbYOsPsXCz7X/PMnlGjYjSGuZJgM1Y7mmew7BKf9BqvLX2tnOVy1BBUsxQ==}
    dev: true

  /get-intrinsic@1.2.4:
    resolution: {integrity: sha512-5uYhsJH8VJBTv7oslg4BznJYhDoRI6waYCxMmCdnTrcCrHA/fCFKoTFz2JKKE0HdDFUF7/oQuhzumXJK7paBRQ==}
    engines: {node: '>= 0.4'}
    dependencies:
      es-errors: 1.3.0
      function-bind: 1.1.2
      has-proto: 1.0.1
      has-symbols: 1.0.3
      hasown: 2.0.1
    dev: false

  /get-nonce@1.0.1:
    resolution: {integrity: sha512-FJhYRoDaiatfEkUK8HKlicmu/3SGFD51q3itKDGoSTysQJBnfOcxU5GxnhE1E6soB76MbT0MBtnKJuXyAx+96Q==}
    engines: {node: '>=6'}
    dev: false

  /get-stream@6.0.1:
    resolution: {integrity: sha512-ts6Wi+2j3jQjqi70w5AlN8DFnkSwC+MqmxEzdEALB2qXZYV3X/b1CTfgPLGJNMeAWxdPfU8FO1ms3NUfaHCPYg==}
    engines: {node: '>=10'}
    dev: true

  /get-stream@8.0.1:
    resolution: {integrity: sha512-VaUJspBffn/LMCJVoMvSAdmscJyS1auj5Zulnn5UoYcY531UWmdwhRWkcGKnGU93m5HSXP9LP2usOryrBtQowA==}
    engines: {node: '>=16'}
    dev: true

  /get-symbol-description@1.0.2:
    resolution: {integrity: sha512-g0QYk1dZBxGwk+Ngc+ltRH2IBp2f7zBkBMBJZCDerh6EhlhSR6+9irMCuT/09zD6qkarHUSn529sK/yL4S27mg==}
    engines: {node: '>= 0.4'}
    dependencies:
      call-bind: 1.0.7
      es-errors: 1.3.0
      get-intrinsic: 1.2.4
    dev: false

  /get-tsconfig@4.7.2:
    resolution: {integrity: sha512-wuMsz4leaj5hbGgg4IvDU0bqJagpftG5l5cXIAvo8uZrqn0NJqwtfupTN00VnkQJPcIRrxYrm1Ue24btpCha2A==}
    dependencies:
      resolve-pkg-maps: 1.0.0

  /get-uri@6.0.3:
    resolution: {integrity: sha512-BzUrJBS9EcUb4cFol8r4W3v1cPsSyajLSthNkz5BxbpDcHN5tIrM10E2eNvfnvBn3DaT3DUgx0OpsBKkaOpanw==}
    engines: {node: '>= 14'}
    dependencies:
      basic-ftp: 5.0.4
      data-uri-to-buffer: 6.0.2
      debug: 4.3.4
      fs-extra: 11.2.0
    transitivePeerDependencies:
      - supports-color
    dev: true

  /github-from-package@0.0.0:
    resolution: {integrity: sha512-SyHy3T1v2NUXn29OsWdxmK6RwHD+vkj3v8en8AOBZ1wBQ/hCAQ5bAQTD02kW4W9tUp/3Qh6J8r9EvntiyCmOOw==}
    dev: false

  /glob-parent@5.1.2:
    resolution: {integrity: sha512-AOIgSQCepiJYwP3ARnGx+5VnTu2HBYdzbGP45eLw1vr3zB3vZLeyed1sC9hnbcOc9/SrMyM5RPQrkGz4aS9Zow==}
    engines: {node: '>= 6'}
    dependencies:
      is-glob: 4.0.3

  /glob-parent@6.0.2:
    resolution: {integrity: sha512-XxwI8EOhVQgWp6iDL+3b0r86f4d6AX6zSU55HfB4ydCEuXLXc5FcYeOu+nnGftS4TEju/11rt4KJPTMgbfmv4A==}
    engines: {node: '>=10.13.0'}
    dependencies:
      is-glob: 4.0.3

  /glob@10.3.10:
    resolution: {integrity: sha512-fa46+tv1Ak0UPK1TOy/pZrIybNNt4HCv7SDzwyfiOZkvZLEbjsZkJBPtDHVshZjbecAoAGSC20MjLDG/qr679g==}
    engines: {node: '>=16 || 14 >=14.17'}
    hasBin: true
    dependencies:
      foreground-child: 3.1.1
      jackspeak: 2.3.6
      minimatch: 9.0.3
      minipass: 7.0.4
      path-scurry: 1.10.1
    dev: false

  /glob@7.2.3:
    resolution: {integrity: sha512-nFR0zLpU2YCaRxwoCJvL6UvCH2JFyFVIvwTLsIf21AuHlMskA1hhTdk+LlYJtOlYt9v6dvszD2BGRqBL+iQK9Q==}
    dependencies:
      fs.realpath: 1.0.0
      inflight: 1.0.6
      inherits: 2.0.4
      minimatch: 3.1.2
      once: 1.4.0
      path-is-absolute: 1.0.1

  /glob@8.1.0:
    resolution: {integrity: sha512-r8hpEjiQEYlF2QU0df3dS+nxxSIreXQS1qRhMJM0Q5NDdR386C7jb7Hwwod8Fgiuex+k0GFjgft18yvxm5XoCQ==}
    engines: {node: '>=12'}
    dependencies:
      fs.realpath: 1.0.0
      inflight: 1.0.6
      inherits: 2.0.4
      minimatch: 5.1.6
      once: 1.4.0
    dev: false

  /global@4.4.0:
    resolution: {integrity: sha512-wv/LAoHdRE3BeTGz53FAamhGlPLhlssK45usmGFThIi4XqnBmjKQ16u+RNbP7WvigRZDxUsM0J3gcQ5yicaL0w==}
    dependencies:
      min-document: 2.19.0
      process: 0.11.10
    dev: false

  /globals@11.12.0:
    resolution: {integrity: sha512-WOBp/EEGUiIsJSp7wcv/y6MO+lV9UoncWqxuFfm8eBwzWNgyfBd6Gz+IeKQ9jCmyhoH99g15M3T+QaVHFjizVA==}
    engines: {node: '>=4'}

  /globals@13.24.0:
    resolution: {integrity: sha512-AhO5QUcj8llrbG09iWhPU2B204J1xnPeL8kQmVorSsy+Sjj1sk8gIyh6cUocGmH4L0UuhAJy+hJMRA4mgA4mFQ==}
    engines: {node: '>=8'}
    dependencies:
      type-fest: 0.20.2

  /globalthis@1.0.3:
    resolution: {integrity: sha512-sFdI5LyBiNTHjRd7cGPWapiHWMOXKyuBNX/cWJ3NfzrZQVa8GI/8cofCl74AOVqq9W5kNmguTIzJ/1s2gyI9wA==}
    engines: {node: '>= 0.4'}
    dependencies:
      define-properties: 1.2.1
    dev: false

  /globby@10.0.2:
    resolution: {integrity: sha512-7dUi7RvCoT/xast/o/dLN53oqND4yk0nsHkhRgn9w65C4PofCLOoJ39iSOg+qVDdWQPIEj+eszMHQ+aLVwwQSg==}
    engines: {node: '>=8'}
    dependencies:
      '@types/glob': 7.2.0
      array-union: 2.1.0
      dir-glob: 3.0.1
      fast-glob: 3.3.2
      glob: 7.2.3
      ignore: 5.3.1
      merge2: 1.4.1
      slash: 3.0.0
    dev: true

  /globby@11.1.0:
    resolution: {integrity: sha512-jhIXaOzy1sb8IyocaruWSn1TjmnBVs8Ayhcy83rmxNJ8q2uWKCAj3CnJY+KpGSXCueAPc0i05kVvVKtP1t9S3g==}
    engines: {node: '>=10'}
    dependencies:
      array-union: 2.1.0
      dir-glob: 3.0.1
      fast-glob: 3.3.2
      ignore: 5.3.1
      merge2: 1.4.1
      slash: 3.0.0
    dev: false

  /globrex@0.1.2:
    resolution: {integrity: sha512-uHJgbwAMwNFf5mLst7IWLNg14x1CkeqglJb/K3doi4dw6q2IvAAmM/Y81kevy83wP+Sst+nutFTYOGg3d1lsxg==}
    dev: true

  /gopd@1.0.1:
    resolution: {integrity: sha512-d65bNlIadxvpb/A2abVdlqKqV563juRnZ1Wtk6s1sIR8uNsXR70xqIzVqxVf1eTqDunwT2MkczEeaezCKTZhwA==}
    dependencies:
      get-intrinsic: 1.2.4
    dev: false

  /graceful-fs@4.2.11:
    resolution: {integrity: sha512-RbJ5/jmFcNNCcDV5o9eTnBLJ/HszWV0P73bc+Ff4nS/rJj+YaS6IGyiOL0VoBYX+l1Wrl3k63h/KrH+nhJ0XvQ==}

  /gradient-string@2.0.2:
    resolution: {integrity: sha512-rEDCuqUQ4tbD78TpzsMtt5OIf0cBCSDWSJtUDaF6JsAh+k0v9r++NzxNEG87oDZx9ZwGhD8DaezR2L/yrw0Jdw==}
    engines: {node: '>=10'}
    dependencies:
      chalk: 4.1.2
      tinygradient: 1.1.5
    dev: true

  /graphemer@1.4.0:
    resolution: {integrity: sha512-EtKwoO6kxCL9WO5xipiHTZlSzBm7WLT627TqC/uVRd0HKmq8NXyebnNYxDoBi7wt8eTWrUrKXCOVaFq9x1kgag==}

  /handlebars@4.7.8:
    resolution: {integrity: sha512-vafaFqs8MZkRrSX7sFVUdo3ap/eNiLnb4IakshzvP56X5Nr1iGKAIqdX6tMlm6HcNRIkr6AxO5jFEoJzzpT8aQ==}
    engines: {node: '>=0.4.7'}
    hasBin: true
    dependencies:
      minimist: 1.2.8
      neo-async: 2.6.2
      source-map: 0.6.1
      wordwrap: 1.0.0
    optionalDependencies:
      uglify-js: 3.17.4
    dev: true

  /hanji@0.0.5:
    resolution: {integrity: sha512-Abxw1Lq+TnYiL4BueXqMau222fPSPMFtya8HdpWsz/xVAhifXou71mPh/kY2+08RgFcVccjG3uZHs6K5HAe3zw==}
    dependencies:
      lodash.throttle: 4.1.1
      sisteransi: 1.0.5
    dev: false

  /has-bigints@1.0.2:
    resolution: {integrity: sha512-tSvCKtBr9lkF0Ex0aQiP9N+OpV4zi2r/Nee5VkRDbaqv35RLYMzbwQfFSZZH0kR+Rd6302UJZ2p/bJCEoR3VoQ==}
    dev: false

  /has-flag@3.0.0:
    resolution: {integrity: sha512-sKJf1+ceQBr4SMkvQnBDNDtf4TXpVhVGateu0t918bl30FnbE2m4vNLX+VWe/dpjlb+HugGYzW7uQXH98HPEYw==}
    engines: {node: '>=4'}

  /has-flag@4.0.0:
    resolution: {integrity: sha512-EykJT/Q1KjTWctppgIAgfSO0tKVuZUjhgMr17kqTumMl6Afv3EISleU7qZUzoXDFTAHTDC4NOoG/ZxU3EvlMPQ==}
    engines: {node: '>=8'}

  /has-property-descriptors@1.0.2:
    resolution: {integrity: sha512-55JNKuIW+vq4Ke1BjOTjM2YctQIvCT7GFzHwmfZPGo5wnrgkid0YQtnAleFSqumZm4az3n2BS+erby5ipJdgrg==}
    dependencies:
      es-define-property: 1.0.0
    dev: false

  /has-proto@1.0.1:
    resolution: {integrity: sha512-7qE+iP+O+bgF9clE5+UoBFzE65mlBiVj3tKCrlNQ0Ogwm0BjpT/gK4SlLYDMybDh5I3TCTKnPPa0oMG7JDYrhg==}
    engines: {node: '>= 0.4'}
    dev: false

  /has-symbols@1.0.3:
    resolution: {integrity: sha512-l3LCuF6MgDNwTDKkdYGEihYjt5pRPbEg46rtlmnSPlUbgmB8LOIrKJbYYFBSbnPaJexMKtiPO8hmeRjRz2Td+A==}
    engines: {node: '>= 0.4'}
    dev: false

  /has-tostringtag@1.0.2:
    resolution: {integrity: sha512-NqADB8VjPFLM2V0VvHUewwwsw0ZWBaIdgo+ieHtK3hasLz4qeCRjYcqfB6AQrBggRKppKF8L52/VqdVsO47Dlw==}
    engines: {node: '>= 0.4'}
    dependencies:
      has-symbols: 1.0.3
    dev: false

  /has-unicode@2.0.1:
    resolution: {integrity: sha512-8Rf9Y83NBReMnx0gFzA8JImQACstCYWUplepDa9xprwwtmgEZUF0h/i5xSA625zB/I37EtrswSST6OXxwaaIJQ==}
    dev: false

  /hasown@2.0.1:
    resolution: {integrity: sha512-1/th4MHjnwncwXsIW6QMzlvYL9kG5e/CpVvLRZe4XPa8TOUNbCELqmvhDmnkNsAjwaG4+I8gJJL0JBvTTLO9qA==}
    engines: {node: '>= 0.4'}
    dependencies:
      function-bind: 1.1.2

  /header-case@1.0.1:
    resolution: {integrity: sha512-i0q9mkOeSuhXw6bGgiQCCBgY/jlZuV/7dZXyZ9c6LcBrqwvT8eT719E9uxE5LiZftdl+z81Ugbg/VvXV4OJOeQ==}
    dependencies:
      no-case: 2.3.2
      upper-case: 1.1.3
    dev: true

  /heap@0.2.7:
    resolution: {integrity: sha512-2bsegYkkHO+h/9MGbn6KWcE45cHZgPANo5LXF7EvWdT0yT2EguSVO1nDgU5c8+ZOPwp2vMNa7YFsJhVcDR9Sdg==}
    dev: false

  /html-encoding-sniffer@4.0.0:
    resolution: {integrity: sha512-Y22oTqIU4uuPgEemfz7NDJz6OeKf12Lsu+QC+s3BVpda64lTiMYCyGwg5ki4vFxkMwQdeZDl2adZoqUgdFuTgQ==}
    engines: {node: '>=18'}
    dependencies:
      whatwg-encoding: 3.1.1
    dev: true

  /html-escaper@2.0.2:
    resolution: {integrity: sha512-H2iMtd0I4Mt5eYiapRdIDjp+XzelXQ0tFE4JS7YFwFevXXMmOp9myNrUvCg0D6ws8iqkRPBfKHgbwig1SmlLfg==}
    dev: true

  /http-proxy-agent@7.0.2:
    resolution: {integrity: sha512-T1gkAiYYDWYx3V5Bmyu7HcfcvL7mUrTWiM6yOfa3PIphViJ/gFPbvidQ+veqSOHci/PxBcDabeUNCzpOODJZig==}
    engines: {node: '>= 14'}
    dependencies:
      agent-base: 7.1.0
      debug: 4.3.4
    transitivePeerDependencies:
      - supports-color
    dev: true

  /https-proxy-agent@5.0.1:
    resolution: {integrity: sha512-dFcAjpTQFgoLMzC2VwU+C/CbS7uRL0lWmxDITmqm7C+7F0Odmj6s9l6alZc6AELXhrnggM2CeWSXHGOdX2YtwA==}
    engines: {node: '>= 6'}
    dependencies:
      agent-base: 6.0.2
      debug: 4.3.4
    transitivePeerDependencies:
      - supports-color
    dev: false

  /https-proxy-agent@7.0.4:
    resolution: {integrity: sha512-wlwpilI7YdjSkWaQ/7omYBMTliDcmCN8OLihO6I9B86g06lMyAoqgoDpV0XqoaPOKj+0DIdAvnsWfyAAhmimcg==}
    engines: {node: '>= 14'}
    dependencies:
      agent-base: 7.1.0
      debug: 4.3.4
    transitivePeerDependencies:
      - supports-color
    dev: true

  /human-signals@2.1.0:
    resolution: {integrity: sha512-B4FFZ6q/T2jhhksgkbEW3HBvWIfDW85snkQgawt07S7J5QXTk6BkNV+0yAeZrM5QpMAdYlocGoljn0sJ/WQkFw==}
    engines: {node: '>=10.17.0'}
    dev: true

  /human-signals@5.0.0:
    resolution: {integrity: sha512-AXcZb6vzzrFAUE61HnN4mpLqd/cSIwNQjtNWR0euPm6y0iqx3G4gOXaIDdtdDwZmhwe82LA6+zinmW4UBWVePQ==}
    engines: {node: '>=16.17.0'}
    dev: true

  /iconv-lite@0.4.24:
    resolution: {integrity: sha512-v3MXnZAcvnywkTUEZomIActle7RXXeedOR31wwl7VlyoXO4Qi9arvSenNQWne1TcRwhCL1HwLI21bEqdpj8/rA==}
    engines: {node: '>=0.10.0'}
    dependencies:
      safer-buffer: 2.1.2
    dev: true

  /iconv-lite@0.6.3:
    resolution: {integrity: sha512-4fCk79wshMdzMp2rH06qWrJE4iolqLhCUH+OiuIgU++RB0+94NlDL81atO7GX55uUKueo0txHNtvEyI6D7WdMw==}
    engines: {node: '>=0.10.0'}
    dependencies:
      safer-buffer: 2.1.2

  /ieee754@1.2.1:
    resolution: {integrity: sha512-dcyqhDvX1C46lXZcVqCpK+FtMRQVdIMN6/Df5js2zouUsqG7I6sFxitIC+7KYK29KdXOLHdu9zL4sFnoVQnqaA==}

  /ignore@5.3.1:
    resolution: {integrity: sha512-5Fytz/IraMjqpwfd34ke28PTVMjZjJG2MPn5t7OE4eUCUNf8BAa7b5WUS9/Qvr6mwOQS7Mk6vdsMno5he+T8Xw==}
    engines: {node: '>= 4'}

  /immutable@4.3.5:
    resolution: {integrity: sha512-8eabxkth9gZatlwl5TBuJnCsoTADlL6ftEr7A4qgdaTsPyreilDSnUk57SO+jfKcNtxPa22U5KK6DSeAYhpBJw==}
    dev: false

  /import-fresh@3.3.0:
    resolution: {integrity: sha512-veYYhQa+D1QBKznvhUHxb8faxlrwUnxseDAbAp457E0wLNio2bOSKnjYDhMj+YiAq61xrMGhQk9iXVk5FzgQMw==}
    engines: {node: '>=6'}
    dependencies:
      parent-module: 1.0.1
      resolve-from: 4.0.0

  /imurmurhash@0.1.4:
    resolution: {integrity: sha512-JmXMZ6wuvDmLiHEml9ykzqO6lwFbof0GG4IkcGaENdCRDDmMVnny7s5HsIgHCbaq0w2MyPhDqkhTUgS2LU2PHA==}
    engines: {node: '>=0.8.19'}

  /indent-string@4.0.0:
    resolution: {integrity: sha512-EdDDZu4A2OyIK7Lr/2zG+w5jmbuk1DVBnEwREQvBzspBJkCEbRa8GxU1lghYcaGJCnRWibjDXlq779X1/y5xwg==}
    engines: {node: '>=8'}
    dev: true

  /individual@2.0.0:
    resolution: {integrity: sha512-pWt8hBCqJsUWI/HtcfWod7+N9SgAqyPEaF7JQjwzjn5vGrpg6aQ5qeAFQ7dx//UH4J1O+7xqew+gCeeFt6xN/g==}
    dev: false

  /inflight@1.0.6:
    resolution: {integrity: sha512-k92I/b08q4wvFscXCLvqfsHCrjrF7yiXsQuIVvVE7N82W3+aqpzuUdBbfhWcy/FZR3/4IgflMgKLOsvPDrGCJA==}
    dependencies:
      once: 1.4.0
      wrappy: 1.0.2

  /inherits@2.0.4:
    resolution: {integrity: sha512-k/vGaX4/Yla3WzyMCvTQOXYeIHvqOKtnqBduzTHpzpQZzAskKMhZ2K+EnBiSM9zGSoIFeMpXKxa4dYeZIQqewQ==}

  /ini@1.3.8:
    resolution: {integrity: sha512-JV/yugV2uzW5iMRSiZAyDtQd+nxtUnjeLt0acNdw98kKLrvuRVyB80tsREOE7yvGVgalhZ6RNXCmEHkUKBKxew==}

  /inquirer@7.3.3:
    resolution: {integrity: sha512-JG3eIAj5V9CwcGvuOmoo6LB9kbAYT8HXffUl6memuszlwDC/qvFAJw49XJ5NROSFNPxp3iQg1GqkFhaY/CR0IA==}
    engines: {node: '>=8.0.0'}
    dependencies:
      ansi-escapes: 4.3.2
      chalk: 4.1.2
      cli-cursor: 3.1.0
      cli-width: 3.0.0
      external-editor: 3.1.0
      figures: 3.2.0
      lodash: 4.17.21
      mute-stream: 0.0.8
      run-async: 2.4.1
      rxjs: 6.6.7
      string-width: 4.2.3
      strip-ansi: 6.0.1
      through: 2.3.8
    dev: true

  /inquirer@8.2.6:
    resolution: {integrity: sha512-M1WuAmb7pn9zdFRtQYk26ZBoY043Sse0wVDdk4Bppr+JOXyQYybdtvK+l9wUibhtjdjvtoiNy8tk+EgsYIUqKg==}
    engines: {node: '>=12.0.0'}
    dependencies:
      ansi-escapes: 4.3.2
      chalk: 4.1.2
      cli-cursor: 3.1.0
      cli-width: 3.0.0
      external-editor: 3.1.0
      figures: 3.2.0
      lodash: 4.17.21
      mute-stream: 0.0.8
      ora: 5.4.1
      run-async: 2.4.1
      rxjs: 7.8.1
      string-width: 4.2.3
      strip-ansi: 6.0.1
      through: 2.3.8
      wrap-ansi: 6.2.0
    dev: true

  /internal-slot@1.0.7:
    resolution: {integrity: sha512-NGnrKwXzSms2qUUih/ILZ5JBqNTSa1+ZmP6flaIp6KmSElgE9qdndzS3cqjrDovwFdmwsGsLdeFgB6suw+1e9g==}
    engines: {node: '>= 0.4'}
    dependencies:
      es-errors: 1.3.0
      hasown: 2.0.1
      side-channel: 1.0.5
    dev: false

  /international-types@0.8.1:
    resolution: {integrity: sha512-tajBCAHo4I0LIFlmQ9ZWfjMWVyRffzuvfbXCd6ssFt5u1Zw15DN0UBpVTItXdNa1ls+cpQt3Yw8+TxsfGF8JcA==}
    dev: false

  /invariant@2.2.4:
    resolution: {integrity: sha512-phJfQVBuaJM5raOpJjSfkiD6BpbCE4Ns//LaXl6wGYtUBY83nWS6Rf9tXm2e8VaK60JEjYldbPif/A2B1C2gNA==}
    dependencies:
      loose-envify: 1.4.0
    dev: false

  /ioredis@5.3.2:
    resolution: {integrity: sha512-1DKMMzlIHM02eBBVOFQ1+AolGjs6+xEcM4PDL7NqOS6szq7H9jSaEkIUH6/a5Hl241LzW6JLSiAbNvTQjUupUA==}
    engines: {node: '>=12.22.0'}
    dependencies:
      '@ioredis/commands': 1.2.0
      cluster-key-slot: 1.1.2
      debug: 4.3.4
      denque: 2.1.0
      lodash.defaults: 4.2.0
      lodash.isarguments: 3.1.0
      redis-errors: 1.2.0
      redis-parser: 3.0.0
      standard-as-callback: 2.1.0
    transitivePeerDependencies:
      - supports-color
    dev: false

  /ip-address@9.0.5:
    resolution: {integrity: sha512-zHtQzGojZXTwZTHQqra+ETKd4Sn3vgi7uBmlPoXVWZqYvuKmtI0l/VZTjqGmJY9x88GGOaZ9+G9ES8hC4T4X8g==}
    engines: {node: '>= 12'}
    dependencies:
      jsbn: 1.1.0
      sprintf-js: 1.1.3
    dev: true

  /is-array-buffer@3.0.4:
    resolution: {integrity: sha512-wcjaerHw0ydZwfhiKbXJWLDY8A7yV7KhjQOpb83hGgGfId/aQa4TOvwyzn2PuswW2gPCYEL/nEAiSVpdOj1lXw==}
    engines: {node: '>= 0.4'}
    dependencies:
      call-bind: 1.0.7
      get-intrinsic: 1.2.4
    dev: false

  /is-arrayish@0.3.2:
    resolution: {integrity: sha512-eVRqCvVlZbuw3GrM63ovNSNAeA1K16kaR/LRY/92w0zxQ5/1YzwblUX652i4Xs9RwAGjW9d9y6X88t8OaAJfWQ==}
    dev: false

  /is-async-function@2.0.0:
    resolution: {integrity: sha512-Y1JXKrfykRJGdlDwdKlLpLyMIiWqWvuSd17TvZk68PLAOGOoF4Xyav1z0Xhoi+gCYjZVeC5SI+hYFOfvXmGRCA==}
    engines: {node: '>= 0.4'}
    dependencies:
      has-tostringtag: 1.0.2
    dev: false

  /is-bigint@1.0.4:
    resolution: {integrity: sha512-zB9CruMamjym81i2JZ3UMn54PKGsQzsJeo6xvN3HJJ4CAsQNB6iRutp2To77OfCNuoxspsIhzaPoO1zyCEhFOg==}
    dependencies:
      has-bigints: 1.0.2
    dev: false

  /is-binary-path@2.1.0:
    resolution: {integrity: sha512-ZMERYes6pDydyuGidse7OsHxtbI7WVeUEozgR/g7rd0xUimYNlvZRE/K2MgZTjWy725IfelLeVcEM97mmtRGXw==}
    engines: {node: '>=8'}
    dependencies:
      binary-extensions: 2.2.0
    dev: false

  /is-boolean-object@1.1.2:
    resolution: {integrity: sha512-gDYaKHJmnj4aWxyj6YHyXVpdQawtVLHU5cb+eztPGczf6cjuTdwve5ZIEfgXqH4e57An1D1AKf8CZ3kYrQRqYA==}
    engines: {node: '>= 0.4'}
    dependencies:
      call-bind: 1.0.7
      has-tostringtag: 1.0.2
    dev: false

  /is-callable@1.2.7:
    resolution: {integrity: sha512-1BC0BVFhS/p0qtw6enp8e+8OD0UrK0oFLztSjNzhcKA3WDuJxxAPXzPuPtKkjEY9UUoEWlX/8fgKeu2S8i9JTA==}
    engines: {node: '>= 0.4'}
    dev: false

  /is-core-module@2.13.1:
    resolution: {integrity: sha512-hHrIjvZsftOsvKSn2TRYl63zvxsgE0K+0mYMoH6gD4omR5IWB2KynivBQczo3+wF1cCkjzvptnI9Q0sPU66ilw==}
    dependencies:
      hasown: 2.0.1

  /is-date-object@1.0.5:
    resolution: {integrity: sha512-9YQaSxsAiSwcvS33MBk3wTCVnWK+HhF8VZR2jRxehM16QcVOdHqPn4VPHmRK4lSr38n9JriurInLcP90xsYNfQ==}
    engines: {node: '>= 0.4'}
    dependencies:
      has-tostringtag: 1.0.2
    dev: false

  /is-extendable@1.0.1:
    resolution: {integrity: sha512-arnXMxT1hhoKo9k1LZdmlNyJdDDfy2v0fXjFlmok4+i8ul/6WlbVge9bhM74OpNPQPMGUToDtz+KXa1PneJxOA==}
    engines: {node: '>=0.10.0'}
    dependencies:
      is-plain-object: 2.0.4
    dev: false

  /is-extglob@2.1.1:
    resolution: {integrity: sha512-SbKbANkN603Vi4jEZv49LeVJMn4yGwsbzZworEoyEiutsN3nJYdbO36zfhGJ6QEDpOZIFkDtnq5JRxmvl3jsoQ==}
    engines: {node: '>=0.10.0'}

  /is-finalizationregistry@1.0.2:
    resolution: {integrity: sha512-0by5vtUJs8iFQb5TYUHHPudOR+qXYIMKtiUzvLIZITZUjknFmziyBJuLhVRc+Ds0dREFlskDNJKYIdIzu/9pfw==}
    dependencies:
      call-bind: 1.0.7
    dev: false

  /is-fullwidth-code-point@3.0.0:
    resolution: {integrity: sha512-zymm5+u+sCsSWyD9qNaejV3DFvhCKclKdizYaJUuHA83RLjb7nSuGnddCHGv0hk+KY7BMAlsWeK4Ueg6EV6XQg==}
    engines: {node: '>=8'}

  /is-function@1.0.2:
    resolution: {integrity: sha512-lw7DUp0aWXYg+CBCN+JKkcE0Q2RayZnSvnZBlwgxHBQhqt5pZNVy4Ri7H9GmmXkdu7LUthszM+Tor1u/2iBcpQ==}
    dev: false

  /is-generator-function@1.0.10:
    resolution: {integrity: sha512-jsEjy9l3yiXEQ+PsXdmBwEPcOxaXWLspKdplFUVI9vq1iZgIekeC0L167qeu86czQaxed3q/Uzuw0swL0irL8A==}
    engines: {node: '>= 0.4'}
    dependencies:
      has-tostringtag: 1.0.2
    dev: false

  /is-glob@4.0.3:
    resolution: {integrity: sha512-xelSayHH36ZgE7ZWhli7pW34hNbNl8Ojv5KVmkJD4hBdD3th8Tfk9vYasLM+mXWOZhFkgZfxhLSnrwRr4elSSg==}
    engines: {node: '>=0.10.0'}
    dependencies:
      is-extglob: 2.1.1

  /is-interactive@1.0.0:
    resolution: {integrity: sha512-2HvIEKRoqS62guEC+qBjpvRubdX910WCMuJTZ+I9yvqKU2/12eSL549HMwtabb4oupdj2sMP50k+XJfB/8JE6w==}
    engines: {node: '>=8'}
    dev: true

  /is-lower-case@1.1.3:
    resolution: {integrity: sha512-+5A1e/WJpLLXZEDlgz4G//WYSHyQBD32qa4Jd3Lw06qQlv3fJHnp3YIHjTQSGzHMgzmVKz2ZP3rBxTHkPw/lxA==}
    dependencies:
      lower-case: 1.1.4
    dev: true

  /is-map@2.0.2:
    resolution: {integrity: sha512-cOZFQQozTha1f4MxLFzlgKYPTyj26picdZTx82hbc/Xf4K/tZOOXSCkMvU4pKioRXGDLJRn0GM7Upe7kR721yg==}
    dev: false

  /is-negative-zero@2.0.2:
    resolution: {integrity: sha512-dqJvarLawXsFbNDeJW7zAz8ItJ9cd28YufuuFzh0G8pNHjJMnY08Dv7sYX2uF5UpQOwieAeOExEYAWWfu7ZZUA==}
    engines: {node: '>= 0.4'}
    dev: false

  /is-number-object@1.0.7:
    resolution: {integrity: sha512-k1U0IRzLMo7ZlYIfzRu23Oh6MiIFasgpb9X76eqfFZAqwH44UI4KTBvBYIZ1dSL9ZzChTB9ShHfLkR4pdW5krQ==}
    engines: {node: '>= 0.4'}
    dependencies:
      has-tostringtag: 1.0.2
    dev: false

  /is-number@7.0.0:
    resolution: {integrity: sha512-41Cifkg6e8TylSpdtTpeLVMqvSBEVzTttHvERD741+pnZ8ANv0004MRL43QKPDlK9cGvNp6NZWZUBlbGXYxxng==}
    engines: {node: '>=0.12.0'}

  /is-path-cwd@2.2.0:
    resolution: {integrity: sha512-w942bTcih8fdJPJmQHFzkS76NEP8Kzzvmw92cXsazb8intwLqPibPPdXf4ANdKV3rYMuuQYGIWtvz9JilB3NFQ==}
    engines: {node: '>=6'}
    dev: true

  /is-path-inside@3.0.3:
    resolution: {integrity: sha512-Fd4gABb+ycGAmKou8eMftCupSir5lRxqf4aD/vd0cD2qc4HL07OjCeuHMr8Ro4CoMaeCKDB0/ECBOVWjTwUvPQ==}
    engines: {node: '>=8'}

  /is-plain-object@2.0.4:
    resolution: {integrity: sha512-h5PpgXkWitc38BBMYawTYMWJHFZJVnBquFE57xFpjB8pJFiF6gZ+bU+WyI/yqXiFR5mdLsgYNaPe8uao6Uv9Og==}
    engines: {node: '>=0.10.0'}
    dependencies:
      isobject: 3.0.1
    dev: false

  /is-potential-custom-element-name@1.0.1:
    resolution: {integrity: sha512-bCYeRA2rVibKZd+s2625gGnGF/t7DSqDs4dP7CrLA1m7jKWz6pps0LpYLJN8Q64HtmPKJ1hrN3nzPNKFEKOUiQ==}
    dev: true

  /is-promise@2.2.2:
    resolution: {integrity: sha512-+lP4/6lKUBfQjZ2pdxThZvLUAafmZb8OAxFb8XXtiQmS35INgr85hdOGoEs124ez1FCnZJt6jau/T+alh58QFQ==}
    dev: false

  /is-property@1.0.2:
    resolution: {integrity: sha512-Ks/IoX00TtClbGQr4TWXemAnktAQvYB7HzcCxDGqEZU6oCmb2INHuOoKxbtR+HFkmYWBKv/dOZtGRiAjDhj92g==}
    dev: false

  /is-regex@1.1.4:
    resolution: {integrity: sha512-kvRdxDsxZjhzUX07ZnLydzS1TU/TJlTUHHY4YLL87e37oUA49DfkLqgy+VjFocowy29cKvcSiu+kIv728jTTVg==}
    engines: {node: '>= 0.4'}
    dependencies:
      call-bind: 1.0.7
      has-tostringtag: 1.0.2
    dev: false

  /is-set@2.0.2:
    resolution: {integrity: sha512-+2cnTEZeY5z/iXGbLhPrOAaK/Mau5k5eXq9j14CpRTftq0pAJu2MwVRSZhyZWBzx3o6X795Lz6Bpb6R0GKf37g==}
    dev: false

  /is-shared-array-buffer@1.0.2:
    resolution: {integrity: sha512-sqN2UDu1/0y6uvXyStCOzyhAjCSlHceFoMKJW8W9EU9cvic/QdsZ0kEU93HEy3IUEFZIiH/3w+AH/UQbPHNdhA==}
    dependencies:
      call-bind: 1.0.7
    dev: false

  /is-stream@2.0.1:
    resolution: {integrity: sha512-hFoiJiTl63nn+kstHGBtewWSKnQLpyb155KHheA1l39uvtO9nWIop1p3udqPcUd/xbF1VLMO4n7OI6p7RbngDg==}
    engines: {node: '>=8'}

  /is-stream@3.0.0:
    resolution: {integrity: sha512-LnQR4bZ9IADDRSkvpqMGvt/tEJWclzklNgSw48V5EAaAeDd6qGvN8ei6k5p0tvxSR171VmGyHuTiAOfxAbr8kA==}
    engines: {node: ^12.20.0 || ^14.13.1 || >=16.0.0}
    dev: true

  /is-string@1.0.7:
    resolution: {integrity: sha512-tE2UXzivje6ofPW7l23cjDOMa09gb7xlAqG6jG5ej6uPV32TlWP3NKPigtaGeHNu9fohccRYvIiZMfOOnOYUtg==}
    engines: {node: '>= 0.4'}
    dependencies:
      has-tostringtag: 1.0.2
    dev: false

  /is-symbol@1.0.4:
    resolution: {integrity: sha512-C/CPBqKWnvdcxqIARxyOh4v1UUEOCHpgDa0WYgpKDFMszcrPcffg5uhwSgPCLD2WWxmq6isisz87tzT01tuGhg==}
    engines: {node: '>= 0.4'}
    dependencies:
      has-symbols: 1.0.3
    dev: false

  /is-typed-array@1.1.13:
    resolution: {integrity: sha512-uZ25/bUAlUY5fR4OKT4rZQEBrzQWYV9ZJYGGsUmEJ6thodVJ1HX64ePQ6Z0qPWP+m+Uq6e9UugrE38jeYsDSMw==}
    engines: {node: '>= 0.4'}
    dependencies:
      which-typed-array: 1.1.14
    dev: false

  /is-unicode-supported@0.1.0:
    resolution: {integrity: sha512-knxG2q4UC3u8stRGyAVJCOdxFmv5DZiRcdlIaAQXAbSfJya+OhopNotLQrstBhququ4ZpuKbDc/8S6mgXgPFPw==}
    engines: {node: '>=10'}
    dev: true

  /is-upper-case@1.1.2:
    resolution: {integrity: sha512-GQYSJMgfeAmVwh9ixyk888l7OIhNAGKtY6QA+IrWlu9MDTCaXmeozOZ2S9Knj7bQwBO/H6J2kb+pbyTUiMNbsw==}
    dependencies:
      upper-case: 1.1.3
    dev: true

  /is-weakmap@2.0.1:
    resolution: {integrity: sha512-NSBR4kH5oVj1Uwvv970ruUkCV7O1mzgVFO4/rev2cLRda9Tm9HrL70ZPut4rOHgY0FNrUu9BCbXA2sdQ+x0chA==}
    dev: false

  /is-weakref@1.0.2:
    resolution: {integrity: sha512-qctsuLZmIQ0+vSSMfoVvyFe2+GSEvnmZ2ezTup1SBse9+twCCeial6EEi3Nc2KFcf6+qz2FBPnjXsk8xhKSaPQ==}
    dependencies:
      call-bind: 1.0.7
    dev: false

  /is-weakset@2.0.2:
    resolution: {integrity: sha512-t2yVvttHkQktwnNNmBQ98AhENLdPUTDTE21uPqAQ0ARwQfGeQKRVS0NNurH7bTf7RrvcVn1OOge45CnBeHCSmg==}
    dependencies:
      call-bind: 1.0.7
      get-intrinsic: 1.2.4
    dev: false

  /is-what@4.1.16:
    resolution: {integrity: sha512-ZhMwEosbFJkA0YhFnNDgTM4ZxDRsS6HqTo7qsZM08fehyRYIYa0yHu5R6mgo1n/8MgaPBXiPimPD77baVFYg+A==}
    engines: {node: '>=12.13'}
    dev: false

  /isarray@2.0.5:
    resolution: {integrity: sha512-xHjhDr3cNBK0BzdUJSPXZntQUx/mwMS5Rw4A7lPJ90XGAO6ISP/ePDNuo0vhqOZU+UD5JoodwCAAoZQd3FeAKw==}
    dev: false

  /isbinaryfile@4.0.10:
    resolution: {integrity: sha512-iHrqe5shvBUcFbmZq9zOQHBoeOhZJu6RQGrDpBgenUm/Am+F3JM2MgQj+rK3Z601fzrL5gLZWtAPH2OBaSVcyw==}
    engines: {node: '>= 8.0.0'}
    dev: true

  /isexe@2.0.0:
    resolution: {integrity: sha512-RHxMLp9lnKHGHRng9QFhRCMbYAcVpn69smSGcq3f36xjgVVWThj4qqLbTLlq7Ssj8B+fIQ1EuCEGI2lKsyQeIw==}

  /isobject@3.0.1:
    resolution: {integrity: sha512-WhB9zCku7EGTj/HQQRz5aUQEUeoQZH2bWcltRErOpymJ4boYE6wL9Tbr23krRPSZ+C5zqNSrSw+Cc7sZZ4b7vg==}
    engines: {node: '>=0.10.0'}
    dev: false

  /istanbul-lib-coverage@3.2.2:
    resolution: {integrity: sha512-O8dpsF+r0WV/8MNRKfnmrtCWhuKjxrq2w+jpzBL5UZKTi2LeVWnWOmWRxFlesJONmc+wLAGvKQZEOanko0LFTg==}
    engines: {node: '>=8'}
    dev: true

  /istanbul-lib-report@3.0.1:
    resolution: {integrity: sha512-GCfE1mtsHGOELCU8e/Z7YWzpmybrx/+dSTfLrvY8qRmaY6zXTKWn6WQIjaAFw069icm6GVMNkgu0NzI4iPZUNw==}
    engines: {node: '>=10'}
    dependencies:
      istanbul-lib-coverage: 3.2.2
      make-dir: 4.0.0
      supports-color: 7.2.0
    dev: true

  /istanbul-lib-source-maps@5.0.4:
    resolution: {integrity: sha512-wHOoEsNJTVltaJp8eVkm8w+GVkVNHT2YDYo53YdzQEL2gWm1hBX5cGFR9hQJtuGLebidVX7et3+dmDZrmclduw==}
    engines: {node: '>=10'}
    dependencies:
      '@jridgewell/trace-mapping': 0.3.25
      debug: 4.3.4
      istanbul-lib-coverage: 3.2.2
    transitivePeerDependencies:
      - supports-color
    dev: true

  /istanbul-reports@3.1.6:
    resolution: {integrity: sha512-TLgnMkKg3iTDsQ9PbPTdpfAK2DzjF9mqUG7RMgcQl8oFjad8ob4laGxv5XV5U9MAfx8D6tSJiUyuAwzLicaxlg==}
    engines: {node: '>=8'}
    dependencies:
      html-escaper: 2.0.2
      istanbul-lib-report: 3.0.1
    dev: true

  /iterator.prototype@1.1.2:
    resolution: {integrity: sha512-DR33HMMr8EzwuRL8Y9D3u2BMj8+RqSE850jfGu59kS7tbmPLzGkZmVSfyCFSDxuZiEY6Rzt3T2NA/qU+NwVj1w==}
    dependencies:
      define-properties: 1.2.1
      get-intrinsic: 1.2.4
      has-symbols: 1.0.3
      reflect.getprototypeof: 1.0.5
      set-function-name: 2.0.1
    dev: false

  /jackspeak@2.3.6:
    resolution: {integrity: sha512-N3yCS/NegsOBokc8GAdM8UcmfsKiSS8cipheD/nivzr700H+nsMOxJjQnvwOcRYVuFkdH0wGUvW2WbXGmrZGbQ==}
    engines: {node: '>=14'}
    dependencies:
      '@isaacs/cliui': 8.0.2
    optionalDependencies:
      '@pkgjs/parseargs': 0.11.0
    dev: false

  /jose@5.2.2:
    resolution: {integrity: sha512-/WByRr4jDcsKlvMd1dRJnPfS1GVO3WuKyaurJ/vvXcOaUQO8rnNObCQMlv/5uCceVQIq5Q4WLF44ohsdiTohdg==}
    dev: false

  /jotai@2.8.0(@types/react@18.2.76)(react@18.2.0):
    resolution: {integrity: sha512-yZNMC36FdLOksOr8qga0yLf14miCJlEThlp5DeFJNnqzm2+ZG7wLcJzoOyij5K6U6Xlc5ljQqPDlJRgqW0Y18g==}
    engines: {node: '>=12.20.0'}
    peerDependencies:
      '@types/react': '>=17.0.0'
      react: '>=17.0.0'
    peerDependenciesMeta:
      '@types/react':
        optional: true
      react:
        optional: true
    dependencies:
      '@types/react': 18.2.76
      react: 18.2.0
    dev: false

  /js-tokens@4.0.0:
    resolution: {integrity: sha512-RdJUflcE3cUzKiMqQgsCu06FPu9UdIJO0beYbPhHN4k6apgJtifcoCtT9bcxOpYBtpD2kCM6Sbzg4CausW/PKQ==}

  /js-tokens@8.0.3:
    resolution: {integrity: sha512-UfJMcSJc+SEXEl9lH/VLHSZbThQyLpw1vLO1Lb+j4RWDvG3N2f7yj3PVQA3cmkTBNldJ9eFnM+xEXxHIXrYiJw==}
    dev: true

  /js-yaml@4.1.0:
    resolution: {integrity: sha512-wpxZs9NoxZaJESJGIZTyDEaYpl0FKSA+FB9aJiyemKhMwkxQg63h4T1KJgUGHpTqPDNRcmmYLugrRjJlBtWvRA==}
    hasBin: true
    dependencies:
      argparse: 2.0.1

  /jsbn@1.1.0:
    resolution: {integrity: sha512-4bYVV3aAMtDTTu4+xsDYa6sy9GyJ69/amsu9sYF2zqjiEoZA5xJi3BrfX3uY+/IekIu7MwdObdbDWpoZdBv3/A==}
    dev: true

  /jsdom@24.0.0:
    resolution: {integrity: sha512-UDS2NayCvmXSXVP6mpTj+73JnNQadZlr9N68189xib2tx5Mls7swlTNao26IoHv46BZJFvXygyRtyXd1feAk1A==}
    engines: {node: '>=18'}
    peerDependencies:
      canvas: ^2.11.2
    peerDependenciesMeta:
      canvas:
        optional: true
    dependencies:
      cssstyle: 4.0.1
      data-urls: 5.0.0
      decimal.js: 10.4.3
      form-data: 4.0.0
      html-encoding-sniffer: 4.0.0
      http-proxy-agent: 7.0.2
      https-proxy-agent: 7.0.4
      is-potential-custom-element-name: 1.0.1
      nwsapi: 2.2.7
      parse5: 7.1.2
      rrweb-cssom: 0.6.0
      saxes: 6.0.0
      symbol-tree: 3.2.4
      tough-cookie: 4.1.3
      w3c-xmlserializer: 5.0.0
      webidl-conversions: 7.0.0
      whatwg-encoding: 3.1.1
      whatwg-mimetype: 4.0.0
      whatwg-url: 14.0.0
      ws: 8.16.0
      xml-name-validator: 5.0.0
    transitivePeerDependencies:
      - bufferutil
      - supports-color
      - utf-8-validate
    dev: true

  /jsesc@2.5.2:
    resolution: {integrity: sha512-OYu7XEzjkCQ3C5Ps3QIZsQfNpqoJyZZA99wd9aWd05NCtC5pWOkShK2mkL6HXQR6/Cy2lbNdPlZBpuQHXE63gA==}
    engines: {node: '>=4'}
    hasBin: true

  /json-buffer@3.0.1:
    resolution: {integrity: sha512-4bV5BfR2mqfQTJm+V5tPPdf+ZpuhiIvTuAB5g8kcrXOZpTT/QwwVRWBywX1ozr6lEuPdbHxwaJlm9G6mI2sfSQ==}

  /json-diff@0.9.0:
    resolution: {integrity: sha512-cVnggDrVkAAA3OvFfHpFEhOnmcsUpleEKq4d4O8sQWWSH40MBrWstKigVB1kGrgLWzuom+7rRdaCsnBD6VyObQ==}
    hasBin: true
    dependencies:
      cli-color: 2.0.3
      difflib: 0.2.4
      dreamopt: 0.8.0
    dev: false

  /json-schema-traverse@0.4.1:
    resolution: {integrity: sha512-xbbCH5dCYU5T8LcEhhuh7HJ88HXuW3qsI3Y0zOZFKfZEHcpWiHU/Jxzk629Brsab/mMiHQti9wMP+845RPe3Vg==}

  /json-stable-stringify-without-jsonify@1.0.1:
    resolution: {integrity: sha512-Bdboy+l7tA3OGW6FjyFHWkP5LuByj1Tk33Ljyq0axyzdk9//JSi2u3fP1QSmd1KNwq6VOKYGlAu87CisVir6Pw==}

  /json5@1.0.2:
    resolution: {integrity: sha512-g1MWMLBiz8FKi1e4w0UyVL3w+iJceWAFBAaBnnGKOpNa5f8TLktkbre1+s6oICydWAm+HRUGTmI+//xv2hvXYA==}
    hasBin: true
    dependencies:
      minimist: 1.2.8
    dev: false

  /json5@2.2.3:
    resolution: {integrity: sha512-XmOWe7eyHYH14cLdVPoyg+GOH3rYX++KpzrylJwSW98t3Nk+U8XOl8FWKOgwtzdb8lXGf6zYwDUzeHMWfxasyg==}
    engines: {node: '>=6'}
    hasBin: true

  /jsonc-parser@3.2.1:
    resolution: {integrity: sha512-AilxAyFOAcK5wA1+LeaySVBrHsGQvUFCDWXKpZjzaL0PqW+xfBOttn8GNtWKFWqneyMZj41MWF9Kl6iPWLwgOA==}
    dev: true

  /jsonfile@6.1.0:
    resolution: {integrity: sha512-5dgndWOriYSm5cnYaJNhalLNDKOqFwyDB/rr1E9ZsGciGvKPs8R2xYGCacuf3z6K1YKDz182fd+fY3cn3pMqXQ==}
    dependencies:
      universalify: 2.0.1
    optionalDependencies:
      graceful-fs: 4.2.11
    dev: true

  /jsx-ast-utils@3.3.5:
    resolution: {integrity: sha512-ZZow9HBI5O6EPgSJLUb8n2NKgmVWTwCvHGwFuJlMjvLFqlGG6pjirPhtdsseaLZjSibD8eegzmYpUZwoIlj2cQ==}
    engines: {node: '>=4.0'}
    dependencies:
      array-includes: 3.1.7
      array.prototype.flat: 1.3.2
      object.assign: 4.1.5
      object.values: 1.1.7
    dev: false

  /keycode@2.2.0:
    resolution: {integrity: sha512-ps3I9jAdNtRpJrbBvQjpzyFbss/skHqzS+eu4RxKLaEAtFqkjZaB6TZMSivPbLxf4K7VI4SjR0P5mRCX5+Q25A==}
    dev: false

  /keygrip@1.1.0:
    resolution: {integrity: sha512-iYSchDJ+liQ8iwbSI2QqsQOvqv58eJCEanyJPJi+Khyu8smkcKSFUCbPwzFcL7YVtZ6eONjqRX/38caJ7QjRAQ==}
    engines: {node: '>= 0.6'}
    dependencies:
      tsscmp: 1.0.6
    dev: false

  /keyv@4.5.4:
    resolution: {integrity: sha512-oxVHkHR/EJf2CNXnWxRLW6mg7JyCCUcG0DtEGmL2ctUo1PNTin1PUil+r/+4r5MpVgC/fn1kjsx7mjSujKqIpw==}
    dependencies:
      json-buffer: 3.0.1

  /klona@2.0.6:
    resolution: {integrity: sha512-dhG34DXATL5hSxJbIexCft8FChFXtmskoZYnoPWjXQuebWYCNkVeV3KkGegCK9CP1oswI/vQibS2GY7Em/sJJA==}
    engines: {node: '>= 8'}
    dev: false

  /kuler@2.0.0:
    resolution: {integrity: sha512-Xq9nH7KlWZmXAtodXDDRE7vs6DU1gTU8zYDHDiWLSip45Egwq3plLHzPn27NgvzL2r1LMPC1vdqh98sQxtqj4A==}
    dev: false

  /language-subtag-registry@0.3.22:
    resolution: {integrity: sha512-tN0MCzyWnoz/4nHS6uxdlFWoUZT7ABptwKPQ52Ea7URk6vll88bWBVhodtnlfEuCcKWNGoc+uGbw1cwa9IKh/w==}
    dev: false

  /language-tags@1.0.9:
    resolution: {integrity: sha512-MbjN408fEndfiQXbFQ1vnd+1NoLDsnQW41410oQBXiyXDMYH5z505juWa4KUE1LqxRC7DgOgZDbKLxHIwm27hA==}
    engines: {node: '>=0.10'}
    dependencies:
      language-subtag-registry: 0.3.22
    dev: false

  /levn@0.4.1:
    resolution: {integrity: sha512-+bT2uH4E5LGE7h/n3evcS/sQlJXCpIp6ym8OWJ5eV6+67Dsql/LaaT7qJBAt2rzfoa/5QBGBhxDix1dMt2kQKQ==}
    engines: {node: '>= 0.8.0'}
    dependencies:
      prelude-ls: 1.2.1
      type-check: 0.4.0

  /linkify-it@5.0.0:
    resolution: {integrity: sha512-5aHCbzQRADcdP+ATqnDuhhJ/MRIqDkZX5pyjFHRRysS8vZ5AbqGEoFIb6pYHPZ+L/OC2Lc+xT8uHVVR5CAK/wQ==}
    dependencies:
      uc.micro: 2.1.0
    dev: false

  /linkifyjs@4.1.3:
    resolution: {integrity: sha512-auMesunaJ8yfkHvK4gfg1K0SaKX/6Wn9g2Aac/NwX+l5VdmFZzo/hdPGxEOETj+ryRa4/fiOPjeeKURSAJx1sg==}
    dev: false

  /local-pkg@0.5.0:
    resolution: {integrity: sha512-ok6z3qlYyCDS4ZEU27HaU6x/xZa9Whf8jD4ptH5UZTQYZVYeb9bnZ3ojVhiJNLiXK1Hfc0GNbLXcmZ5plLDDBg==}
    engines: {node: '>=14'}
    dependencies:
      mlly: 1.5.0
      pkg-types: 1.0.3
    dev: true

  /locate-path@6.0.0:
    resolution: {integrity: sha512-iPZK6eYjbxRu3uB4/WZ3EsEIMJFMqAoopl3R+zuq0UjcAm/MO6KCweDgPfP3elTztoKP3KtnVHxTn2NHBSDVUw==}
    engines: {node: '>=10'}
    dependencies:
      p-locate: 5.0.0

  /lodash.defaults@4.2.0:
    resolution: {integrity: sha512-qjxPLHd3r5DnsdGacqOMU6pb/avJzdh9tFX2ymgoZE27BmjXrNy/y4LoaiTeAb+O3gL8AfpJGtqfX/ae2leYYQ==}
    dev: false

  /lodash.get@4.4.2:
    resolution: {integrity: sha512-z+Uw/vLuy6gQe8cfaFWD7p0wVv8fJl3mbzXh33RS+0oW2wvUqiRXiQ69gLWSLpgB5/6sU+r6BlQR0MBILadqTQ==}
    dev: true

  /lodash.isarguments@3.1.0:
    resolution: {integrity: sha512-chi4NHZlZqZD18a0imDHnZPrDeBbTtVN7GXMwuGdRH9qotxAjYs3aVLKc7zNOG9eddR5Ksd8rvFEBc9SsggPpg==}
    dev: false

  /lodash.merge@4.6.2:
    resolution: {integrity: sha512-0KpjqXRVvrYyCsX1swR/XTK0va6VQkQM6MNo7PqW77ByjAhoARA8EfrP1N4+KlKj8YS0ZUCtRT/YUuhyYDujIQ==}

  /lodash.throttle@4.1.1:
    resolution: {integrity: sha512-wIkUCfVKpVsWo3JSZlc+8MB5it+2AN5W8J7YVMST30UrvcQNZ1Okbj+rbVniijTWE6FGYy4XJq/rHkas8qJMLQ==}
    dev: false

  /lodash@4.17.21:
    resolution: {integrity: sha512-v2kDEe57lecTulaDIuNTPy3Ry4gLGJ6Z1O3vE1krgXZNrsQ+LFTGHVxVjcXPs17LhbZVGedAJv8XZ1tvj5FvSg==}
    dev: true

  /log-symbols@3.0.0:
    resolution: {integrity: sha512-dSkNGuI7iG3mfvDzUuYZyvk5dD9ocYCYzNU6CYDE6+Xqd+gwme6Z00NS3dUh8mq/73HaEtT7m6W+yUPtU6BZnQ==}
    engines: {node: '>=8'}
    dependencies:
      chalk: 2.4.2
    dev: true

  /log-symbols@4.1.0:
    resolution: {integrity: sha512-8XPvpAA8uyhfteu8pIvQxpJZ7SYYdpUivZpGy6sFsBuKRY/7rQGavedeB8aK+Zkyq6upMFVL/9AW6vOYzfRyLg==}
    engines: {node: '>=10'}
    dependencies:
      chalk: 4.1.2
      is-unicode-supported: 0.1.0
    dev: true

  /logform@2.6.0:
    resolution: {integrity: sha512-1ulHeNPp6k/LD8H91o7VYFBng5i1BDE7HoKxVbZiGFidS1Rj65qcywLxX+pVfAPoQJEjRdvKcusKwOupHCVOVQ==}
    engines: {node: '>= 12.0.0'}
    dependencies:
      '@colors/colors': 1.6.0
      '@types/triple-beam': 1.3.5
      fecha: 4.2.3
      ms: 2.1.3
      safe-stable-stringify: 2.4.3
      triple-beam: 1.4.1
    dev: false

  /long@5.2.3:
    resolution: {integrity: sha512-lcHwpNoggQTObv5apGNCTdJrO69eHOZMi4BNC+rTLER8iHAqGrUVeLh/irVIM7zTw2bOXA8T6uNPeujwOLg/2Q==}
    dev: false

  /loose-envify@1.4.0:
    resolution: {integrity: sha512-lyuxPGr/Wfhrlem2CL/UcnUc1zcqKAImBDzukY7Y5F/yQiNdko6+fRLevlw1HgMySw7f611UIY408EtxRSoK3Q==}
    hasBin: true
    dependencies:
      js-tokens: 4.0.0

  /loupe@2.3.7:
    resolution: {integrity: sha512-zSMINGVYkdpYSOBmLi0D1Uo7JU9nVdQKrHxC8eYlV+9YKK9WePqAlL7lSlorG/U2Fw1w0hTBmaa/jrQ3UbPHtA==}
    dependencies:
      get-func-name: 2.0.2
    dev: true

  /lower-case-first@1.0.2:
    resolution: {integrity: sha512-UuxaYakO7XeONbKrZf5FEgkantPf5DUqDayzP5VXZrtRPdH86s4kN47I8B3TW10S4QKiE3ziHNf3kRN//okHjA==}
    dependencies:
      lower-case: 1.1.4
    dev: true

  /lower-case@1.1.4:
    resolution: {integrity: sha512-2Fgx1Ycm599x+WGpIYwJOvsjmXFzTSc34IwDWALRA/8AopUKAVPwfJ+h5+f85BCp0PWmmJcWzEpxOpoXycMpdA==}
    dev: true

  /lru-cache@10.2.0:
    resolution: {integrity: sha512-2bIM8x+VAf6JT4bKAljS1qUWgMsqZRPGJS6FSahIMPVvctcNhyVp7AJu7quxOW9jwkryBReKZY5tY5JYv2n/7Q==}
    engines: {node: 14 || >=16.14}
    dev: false

  /lru-cache@5.1.1:
    resolution: {integrity: sha512-KpNARQA3Iwv+jTA0utUVVbrh+Jlrr1Fv0e56GGzAFOXN7dk/FviaDW8LHmK52DlcH4WP2n6gI8vN1aesBFgo9w==}
    dependencies:
      yallist: 3.1.1

  /lru-cache@6.0.0:
    resolution: {integrity: sha512-Jo6dJ04CmSjuznwJSS3pUeWmd/H0ffTlkXXgwZi+eq1UCmqQwCh+eLsYOYCwY991i2Fah4h1BEMCx4qThGbsiA==}
    engines: {node: '>=10'}
    dependencies:
      yallist: 4.0.0

  /lru-cache@7.18.3:
    resolution: {integrity: sha512-jumlc0BIUrS3qJGgIkWZsyfAM7NCWiBcCDhnd+3NNM5KbBmLTgHVfWBcg6W+rLUsIpzpERPsvwUP7CckAQSOoA==}
    engines: {node: '>=12'}

  /lru-cache@8.0.5:
    resolution: {integrity: sha512-MhWWlVnuab1RG5/zMRRcVGXZLCXrZTgfwMikgzCegsPnG62yDQo5JnqKkrK4jO5iKqDAZGItAqN5CtKBCBWRUA==}
    engines: {node: '>=16.14'}
    dev: false

  /lru-queue@0.1.0:
    resolution: {integrity: sha512-BpdYkt9EvGl8OfWHDQPISVpcl5xZthb+XPsbELj5AQXxIC8IriDZIQYjBJPEm5rS420sjZ0TLEzRcq5KdBhYrQ==}
    dependencies:
      es5-ext: 0.10.62
    dev: false

  /m3u8-parser@7.1.0:
    resolution: {integrity: sha512-7N+pk79EH4oLKPEYdgRXgAsKDyA/VCo0qCHlUwacttQA0WqsjZQYmNfywMvjlY9MpEBVZEt0jKFd73Kv15EBYQ==}
    dependencies:
      '@babel/runtime': 7.23.9
      '@videojs/vhs-utils': 3.0.5
      global: 4.4.0
    dev: false

  /magic-string@0.30.7:
    resolution: {integrity: sha512-8vBuFF/I/+OSLRmdf2wwFCJCz+nSn0m6DPvGH1fS/KiQoSaR+sETbov0eIk9KhEKy8CYqIkIAnbohxT/4H0kuA==}
    engines: {node: '>=12'}
    dependencies:
      '@jridgewell/sourcemap-codec': 1.4.15
    dev: true

  /magicast@0.3.3:
    resolution: {integrity: sha512-ZbrP1Qxnpoes8sz47AM0z08U+jW6TyRgZzcWy3Ma3vDhJttwMwAFDMMQFobwdBxByBD46JYmxRzeF7w2+wJEuw==}
    dependencies:
      '@babel/parser': 7.24.0
      '@babel/types': 7.24.0
      source-map-js: 1.2.0
    dev: true

  /make-dir@3.1.0:
    resolution: {integrity: sha512-g3FeP20LNwhALb/6Cz6Dd4F2ngze0jz7tbzrD2wAV+o9FeNHe4rL+yK2md0J/fiSf1sa1ADhXqi5+oVwOM/eGw==}
    engines: {node: '>=8'}
    dependencies:
      semver: 6.3.1
    dev: false

  /make-dir@4.0.0:
    resolution: {integrity: sha512-hXdUTZYIVOt1Ex//jAQi+wTZZpUpwBj/0QsOzqegb3rGMMeJiSEu5xLHnYfBrRV4RH2+OCSOO95Is/7x1WJ4bw==}
    engines: {node: '>=10'}
    dependencies:
      semver: 7.6.0
    dev: true

  /make-error@1.3.6:
    resolution: {integrity: sha512-s8UhlNe7vPKomQhC1qFelMokr/Sc3AgNbso3n74mVPA5LTZwkB9NlXf4XPamLxJE8h0gh73rM94xvwRT2CVInw==}

  /mantine-react-table@2.0.0-beta.1(@mantine/core@7.7.1)(@mantine/dates@7.7.1)(@mantine/hooks@7.7.1)(@tabler/icons-react@3.1.0)(clsx@2.1.0)(dayjs@1.11.10)(react-dom@18.2.0)(react@18.2.0):
    resolution: {integrity: sha512-TptKzSL/x8rMReMOaRP1lItIngK5UaD7+uy01V2jz+Y+PtodqTSDfyjUD9ON4iWUEiSMFNxaPAXa2MbMJXPW0Q==}
    engines: {node: '>=16'}
    peerDependencies:
      '@mantine/core': ^7.6
      '@mantine/dates': ^7.6
      '@mantine/hooks': ^7.6
      '@tabler/icons-react': '>=2.23.0'
      clsx: '>=2'
      dayjs: '>=1.11'
      react: '>=18.0'
      react-dom: '>=18.0'
    dependencies:
      '@mantine/core': 7.7.1(@mantine/hooks@7.7.1)(@types/react@18.2.76)(react-dom@18.2.0)(react@18.2.0)
      '@mantine/dates': 7.7.1(@mantine/core@7.7.1)(@mantine/hooks@7.7.1)(dayjs@1.11.10)(react-dom@18.2.0)(react@18.2.0)
      '@mantine/hooks': 7.7.1(react@18.2.0)
      '@tabler/icons-react': 3.1.0(react@18.2.0)
      '@tanstack/match-sorter-utils': 8.11.8
      '@tanstack/react-table': 8.15.0(react-dom@18.2.0)(react@18.2.0)
      '@tanstack/react-virtual': 3.2.0(react-dom@18.2.0)(react@18.2.0)
      clsx: 2.1.0
      dayjs: 1.11.10
      react: 18.2.0
      react-dom: 18.2.0(react@18.2.0)
    dev: false

  /markdown-it@14.0.0:
    resolution: {integrity: sha512-seFjF0FIcPt4P9U39Bq1JYblX0KZCjDLFFQPHpL5AzHpqPEKtosxmdq/LTVZnjfH7tjt9BxStm+wXcDBNuYmzw==}
    hasBin: true
    dependencies:
      argparse: 2.0.1
      entities: 4.5.0
      linkify-it: 5.0.0
      mdurl: 2.0.0
      punycode.js: 2.3.1
      uc.micro: 2.1.0
    dev: false

  /mdurl@2.0.0:
    resolution: {integrity: sha512-Lf+9+2r+Tdp5wXDXC4PcIBjTDtq4UKjCPMQhKIuzpJNW0b96kVqSwW0bT7FhRSfmAiFYgP+SCRvdrDozfh0U5w==}
    dev: false

  /memoizee@0.4.15:
    resolution: {integrity: sha512-UBWmJpLZd5STPm7PMUlOw/TSy972M+z8gcyQ5veOnSDRREz/0bmpyTfKt3/51DhEBqCZQn1udM/5flcSPYhkdQ==}
    dependencies:
      d: 1.0.1
      es5-ext: 0.10.62
      es6-weak-map: 2.0.3
      event-emitter: 0.3.5
      is-promise: 2.2.2
      lru-queue: 0.1.0
      next-tick: 1.1.0
      timers-ext: 0.1.7
    dev: false

  /merge-stream@2.0.0:
    resolution: {integrity: sha512-abv/qOcuPfk3URPfDzmZU1LKmuw8kT+0nIHvKrKgFrwifol/doWcdA4ZqsWQ8ENrFKkd67Mfpo/LovbIUsbt3w==}
    dev: true

  /merge2@1.4.1:
    resolution: {integrity: sha512-8q7VEgMJW4J8tcfVPy8g09NcQwZdbwFEqhe/WZkoIzjn/3TGDwtOCYtXGxA3O8tPzpczCCDgv+P2P5y00ZJOOg==}
    engines: {node: '>= 8'}

  /micromatch@4.0.5:
    resolution: {integrity: sha512-DMy+ERcEW2q8Z2Po+WNXuw3c5YaUSFjAO5GsJqfEl7UjvtIuFKO6ZrKvcItdy98dwFI2N1tg3zNIdKaQT+aNdA==}
    engines: {node: '>=8.6'}
    dependencies:
      braces: 3.0.2
      picomatch: 2.3.1

  /mime-db@1.52.0:
    resolution: {integrity: sha512-sPU4uV7dYlvtWJxwwxHD0PuihVNiE7TyAbQ5SWxDCB9mUYvOgroQOwYQQOKPJ8CIbE+1ETVlOoK1UC2nU3gYvg==}
    engines: {node: '>= 0.6'}
    dev: true

  /mime-types@2.1.35:
    resolution: {integrity: sha512-ZDY+bPm5zTTF+YpCrAU9nK0UgICYPT0QtT1NZWFv4s++TNkcgVaT0g6+4R2uI4MjQjzysHB1zxuWL50hzaeXiw==}
    engines: {node: '>= 0.6'}
    dependencies:
      mime-db: 1.52.0
    dev: true

  /mimic-fn@2.1.0:
    resolution: {integrity: sha512-OqbOk5oEQeAZ8WXWydlu9HJjz9WVdEIvamMCcXmuqUYjTknH/sqsWvhQ3vgwKFRR1HpjvNBKQ37nbJgYzGqGcg==}
    engines: {node: '>=6'}
    dev: true

  /mimic-fn@4.0.0:
    resolution: {integrity: sha512-vqiC06CuhBTUdZH+RYl8sFrL096vA45Ok5ISO6sE/Mr1jRbGH4Csnhi8f3wKVl7x8mO4Au7Ir9D3Oyv1VYMFJw==}
    engines: {node: '>=12'}
    dev: true

  /mimic-response@3.1.0:
    resolution: {integrity: sha512-z0yWI+4FDrrweS8Zmt4Ej5HdJmky15+L2e6Wgn3+iK5fWzb6T3fhNFq2+MeTRb064c6Wr4N/wv0DzQTjNzHNGQ==}
    engines: {node: '>=10'}
    dev: false

  /min-document@2.19.0:
    resolution: {integrity: sha512-9Wy1B3m3f66bPPmU5hdA4DR4PB2OfDU/+GS3yAB7IQozE3tqXaVv2zOjgla7MEGSRv95+ILmOuvhLkOK6wJtCQ==}
    dependencies:
      dom-walk: 0.1.2
    dev: false

  /minimatch@3.1.2:
    resolution: {integrity: sha512-J7p63hRiAjw1NDEww1W7i37+ByIrOWO5XQQAzZ3VOcL0PNybwpfmV/N05zFAzwQ9USyEcX6t3UO+K5aqBQOIHw==}
    dependencies:
      brace-expansion: 1.1.11

  /minimatch@5.1.6:
    resolution: {integrity: sha512-lKwV/1brpG6mBUFHtb7NUmtABCb2WZZmm2wNiOA5hAb8VdCS4B3dtMWyvcoViccwAW/COERjXLt0zP1zXUN26g==}
    engines: {node: '>=10'}
    dependencies:
      brace-expansion: 2.0.1
    dev: false

  /minimatch@7.4.6:
    resolution: {integrity: sha512-sBz8G/YjVniEz6lKPNpKxXwazJe4c19fEfV2GDMX6AjFz+MX9uDWIZW8XreVhkFW3fkIdTv/gxWr/Kks5FFAVw==}
    engines: {node: '>=10'}
    dependencies:
      brace-expansion: 2.0.1
    dev: false

  /minimatch@9.0.3:
    resolution: {integrity: sha512-RHiac9mvaRw0x3AYRgDC1CxAP7HTcNrrECeA8YYJeWnpo+2Q5CegtZjaotWTWxDG3UeGA1coE05iH1mPjT/2mg==}
    engines: {node: '>=16 || 14 >=14.17'}
    dependencies:
      brace-expansion: 2.0.1

  /minimist@1.2.8:
    resolution: {integrity: sha512-2yyAR8qBkN3YuheJanUpWC5U3bb5osDywNB8RzDVlDwDHbocAJveqqj1u8+SVD7jkWT4yvsHCpWqqWqAxb0zCA==}

  /minipass@3.3.6:
    resolution: {integrity: sha512-DxiNidxSEK+tHG6zOIklvNOwm3hvCrbUrdtzY74U6HKTJxvIDfOUL5W5P2Ghd3DTkhhKPYGqeNUIh5qcM4YBfw==}
    engines: {node: '>=8'}
    dependencies:
      yallist: 4.0.0
    dev: false

  /minipass@5.0.0:
    resolution: {integrity: sha512-3FnjYuehv9k6ovOEbyOswadCDPX1piCfhV8ncmYtHOjuPwylVWsghTLo7rabjC3Rx5xD4HDx8Wm1xnMF7S5qFQ==}
    engines: {node: '>=8'}
    dev: false

  /minipass@7.0.4:
    resolution: {integrity: sha512-jYofLM5Dam9279rdkWzqHozUo4ybjdZmCsDHePy5V/PbBcVMiSZR97gmAy45aqi8CK1lG2ECd356FU86avfwUQ==}
    engines: {node: '>=16 || 14 >=14.17'}
    dev: false

  /minizlib@2.1.2:
    resolution: {integrity: sha512-bAxsR8BVfj60DWXHE3u30oHzfl4G7khkSuPW+qvpd7jFRHm7dLxOjUk1EHACJ/hxLY8phGJ0YhYHZo7jil7Qdg==}
    engines: {node: '>= 8'}
    dependencies:
      minipass: 3.3.6
      yallist: 4.0.0
    dev: false

  /mkdirp-classic@0.5.3:
    resolution: {integrity: sha512-gKLcREMhtuZRwRAfqP3RFW+TK4JqApVBtOIftVgjuABpAtpxhPGaDcfvbhNvD0B8iD1oUr/txX35NjcaY6Ns/A==}
    dev: false

  /mkdirp@0.5.6:
    resolution: {integrity: sha512-FP+p8RB8OWpF3YZBCrP5gtADmtXApB5AMLn+vdyA+PyxCjrCs00mjyUozssO33cwDeT3wNGdLxJ5M//YqtHAJw==}
    hasBin: true
    dependencies:
      minimist: 1.2.8
    dev: true

  /mkdirp@1.0.4:
    resolution: {integrity: sha512-vVqVZQyf3WLx2Shd0qJ9xuvqgAyKPLAiqITEtqW0oIUjzo3PePDd6fW9iFz30ef7Ysp/oiWqbhszeGWW2T6Gzw==}
    engines: {node: '>=10'}
    hasBin: true
    dev: false

  /mlly@1.5.0:
    resolution: {integrity: sha512-NPVQvAY1xr1QoVeG0cy8yUYC7FQcOx6evl/RjT1wL5FvzPnzOysoqB/jmx/DhssT2dYa8nxECLAaFI/+gVLhDQ==}
    dependencies:
      acorn: 8.11.3
      pathe: 1.1.2
      pkg-types: 1.0.3
      ufo: 1.4.0
    dev: true

  /mpd-parser@1.3.0:
    resolution: {integrity: sha512-WgeIwxAqkmb9uTn4ClicXpEQYCEduDqRKfmUdp4X8vmghKfBNXZLYpREn9eqrDx/Tf5LhzRcJLSpi4ohfV742Q==}
    hasBin: true
    dependencies:
      '@babel/runtime': 7.23.9
      '@videojs/vhs-utils': 4.0.0
      '@xmldom/xmldom': 0.8.10
      global: 4.4.0
    dev: false

  /mrmime@2.0.0:
    resolution: {integrity: sha512-eu38+hdgojoyq63s+yTpN4XMBdt5l8HhMhc4VKLO9KM5caLIBvUm4thi7fFaxyTmCKeNnXZ5pAlBwCUnhA09uw==}
    engines: {node: '>=10'}
    dev: true

  /ms@2.1.2:
    resolution: {integrity: sha512-sGkPx+VjMtmA6MX27oA4FBFELFCZZ4S4XqeGOXCv68tT+jb3vk/RyaKWP0PTKyWtmLSM0b+adUTEvbs1PEaH2w==}

  /ms@2.1.3:
    resolution: {integrity: sha512-6FlzubTLZG3J2a/NVCAleEhjzq5oxgHyaCU9yYXvcLsvoVaHJq/s5xXI6/XXP6tz7R9xAOtHnSO/tXtF3WRTlA==}
    dev: false

  /mute-stream@0.0.8:
    resolution: {integrity: sha512-nnbWWOkoWyUsTjKrhgD0dcz22mdkSnpYqbEjIm2nhwhuxlSkpywJmBo8h0ZqJdkp73mb90SssHkN4rsRaBAfAA==}
    dev: true

  /mux.js@7.0.2:
    resolution: {integrity: sha512-CM6+QuyDbc0qW1OfEjkd2+jVKzTXF+z5VOKH0eZxtZtnrG/ilkW/U7l7IXGtBNLASF9sKZMcK1u669cq50Qq0A==}
    engines: {node: '>=8', npm: '>=5'}
    hasBin: true
    dependencies:
      '@babel/runtime': 7.23.9
      global: 4.4.0
    dev: false

  /mux.js@7.0.3:
    resolution: {integrity: sha512-gzlzJVEGFYPtl2vvEiJneSWAWD4nfYRHD5XgxmB2gWvXraMPOYk+sxfvexmNfjQUFpmk6hwLR5C6iSFmuwCHdQ==}
    engines: {node: '>=8', npm: '>=5'}
    hasBin: true
    dependencies:
      '@babel/runtime': 7.23.9
      global: 4.4.0
    dev: false

  /mysql2@3.9.2:
    resolution: {integrity: sha512-3Cwg/UuRkAv/wm6RhtPE5L7JlPB877vwSF6gfLAS68H+zhH+u5oa3AieqEd0D0/kC3W7qIhYbH419f7O9i/5nw==}
    engines: {node: '>= 8.0'}
    dependencies:
      denque: 2.1.0
      generate-function: 2.3.1
      iconv-lite: 0.6.3
      long: 5.2.3
      lru-cache: 8.0.5
      named-placeholders: 1.1.3
      seq-queue: 0.0.5
      sqlstring: 2.3.3
    dev: false

  /named-placeholders@1.1.3:
    resolution: {integrity: sha512-eLoBxg6wE/rZkJPhU/xRX1WTpkFEwDJEN96oxFrTsqBdbT5ec295Q+CoHrL9IT0DipqKhmGcaZmwOt8OON5x1w==}
    engines: {node: '>=12.0.0'}
    dependencies:
      lru-cache: 7.18.3
    dev: false

  /nanoid@3.3.7:
    resolution: {integrity: sha512-eSRppjcPIatRIMC1U6UngP8XFcz8MQWGQdt1MTBQ7NaAmvXDfvNxbvWV3x2y6CdEUciCSsDHDQZbhYaB8QEo2g==}
    engines: {node: ^10 || ^12 || ^13.7 || ^14 || >=15.0.1}
    hasBin: true

  /napi-build-utils@1.0.2:
    resolution: {integrity: sha512-ONmRUqK7zj7DWX0D9ADe03wbwOBZxNAfF20PlGfCWQcD3+/MakShIHrMqx9YwPTfxDdF1zLeL+RGZiR9kGMLdg==}
    dev: false

  /natural-compare@1.4.0:
    resolution: {integrity: sha512-OWND8ei3VtNC9h7V60qff3SVobHr996CTwgxubgyQYEpg290h9J0buyECNNJexkFm5sOajh5G116RYA1c8ZMSw==}

  /neo-async@2.6.2:
    resolution: {integrity: sha512-Yd3UES5mWCSqR+qNT93S3UoYUkqAZ9lLg8a7g9rimsWmYGK8cVToA4/sF3RrshdyV3sAGMXVUmpMYOw+dLpOuw==}
    dev: true

  /netmask@2.0.2:
    resolution: {integrity: sha512-dBpDMdxv9Irdq66304OLfEmQ9tbNRFnFTuZiLo+bD+r332bBmMJ8GBLXklIXXgxd3+v9+KUnZaUR5PJMa75Gsg==}
    engines: {node: '>= 0.4.0'}
    dev: true

  /next-auth@5.0.0-beta.16(next@14.1.4)(react@18.2.0):
    resolution: {integrity: sha512-dX2snB+ezN23tFzSes3n3uosT9iBf0eILPYWH/R2fd9n3ZzdMQlRzq7JIOPeS1aLc84IuRlyuyXyx9XmmZB6og==}
    peerDependencies:
      '@simplewebauthn/browser': ^9.0.1
      '@simplewebauthn/server': ^9.0.2
      next: ^14
      nodemailer: ^6.6.5
      react: ^18.2.0
    peerDependenciesMeta:
      '@simplewebauthn/browser':
        optional: true
      '@simplewebauthn/server':
        optional: true
      nodemailer:
        optional: true
    dependencies:
      '@auth/core': 0.28.1
      next: 14.1.4(@babel/core@7.23.9)(react-dom@18.2.0)(react@18.2.0)(sass@1.74.1)
      react: 18.2.0
    dev: false

  /next-international@1.2.4:
    resolution: {integrity: sha512-JQvp+h2iSgA/t8hu5S/Lwow1ZErJutQRdpnplxjv4VTlCiND8T95fYih8BjkHcVhQbtM+Wu9Mb1CM32wD9hlWQ==}
    dependencies:
      client-only: 0.0.1
      international-types: 0.8.1
      server-only: 0.0.1
    dev: false

  /next-tick@1.1.0:
    resolution: {integrity: sha512-CXdUiJembsNjuToQvxayPZF9Vqht7hewsvy2sOWafLvi2awflj9mOC6bHIg50orX8IJvWKY9wYQ/zB2kogPslQ==}
    dev: false

  /next@14.1.4(@babel/core@7.23.9)(react-dom@18.2.0)(react@18.2.0)(sass@1.74.1):
    resolution: {integrity: sha512-1WTaXeSrUwlz/XcnhGTY7+8eiaFvdet5z9u3V2jb+Ek1vFo0VhHKSAIJvDWfQpttWjnyw14kBeq28TPq7bTeEQ==}
    engines: {node: '>=18.17.0'}
    hasBin: true
    peerDependencies:
      '@opentelemetry/api': ^1.1.0
      react: ^18.2.0
      react-dom: ^18.2.0
      sass: ^1.3.0
    peerDependenciesMeta:
      '@opentelemetry/api':
        optional: true
      sass:
        optional: true
    dependencies:
      '@next/env': 14.1.4
      '@swc/helpers': 0.5.2
      busboy: 1.6.0
      caniuse-lite: 1.0.30001587
      graceful-fs: 4.2.11
      postcss: 8.4.31
      react: 18.2.0
      react-dom: 18.2.0(react@18.2.0)
      sass: 1.74.1
      styled-jsx: 5.1.1(@babel/core@7.23.9)(react@18.2.0)
    optionalDependencies:
      '@next/swc-darwin-arm64': 14.1.4
      '@next/swc-darwin-x64': 14.1.4
      '@next/swc-linux-arm64-gnu': 14.1.4
      '@next/swc-linux-arm64-musl': 14.1.4
      '@next/swc-linux-x64-gnu': 14.1.4
      '@next/swc-linux-x64-musl': 14.1.4
      '@next/swc-win32-arm64-msvc': 14.1.4
      '@next/swc-win32-ia32-msvc': 14.1.4
      '@next/swc-win32-x64-msvc': 14.1.4
    transitivePeerDependencies:
      - '@babel/core'
      - babel-plugin-macros
    dev: false

  /no-case@2.3.2:
    resolution: {integrity: sha512-rmTZ9kz+f3rCvK2TD1Ue/oZlns7OGoIWP4fc3llxxRXlOkHKoWPPWJOfFYpITabSow43QJbRIoHQXtt10VldyQ==}
    dependencies:
      lower-case: 1.1.4
    dev: true

  /node-abi@3.54.0:
    resolution: {integrity: sha512-p7eGEiQil0YUV3ItH4/tBb781L5impVmmx2E9FRKF7d18XXzp4PGT2tdYMFY6wQqgxD0IwNZOiSJ0/K0fSi/OA==}
    engines: {node: '>=10'}
    dependencies:
      semver: 7.6.0
    dev: false

  /node-addon-api@5.1.0:
    resolution: {integrity: sha512-eh0GgfEkpnoWDq+VY8OyvYhFEzBk6jIYbRKdIlyTiAXIVJ8PyBaKb0rp7oDtoddbdoHWhq8wwr+XZ81F1rpNdA==}
    dev: false

  /node-cron@3.0.3:
    resolution: {integrity: sha512-dOal67//nohNgYWb+nWmg5dkFdIwDm8EpeGYMekPMrngV3637lqnX0lbUcCtgibHTz6SEz7DAIjKvKDFYCnO1A==}
    engines: {node: '>=6.0.0'}
    dependencies:
      uuid: 8.3.2
    dev: false

  /node-fetch@2.7.0:
    resolution: {integrity: sha512-c4FRfUm/dbcWZ7U+1Wq0AwCyFL+3nt2bEw05wfxSz+DWpWsitgmSgYmy2dQdWyKC1694ELPqMs/YzUSNozLt8A==}
    engines: {node: 4.x || >=6.0.0}
    peerDependencies:
      encoding: ^0.1.0
    peerDependenciesMeta:
      encoding:
        optional: true
    dependencies:
      whatwg-url: 5.0.0
    dev: false

  /node-plop@0.26.3:
    resolution: {integrity: sha512-Cov028YhBZ5aB7MdMWJEmwyBig43aGL5WT4vdoB28Oitau1zZAcHUn8Sgfk9HM33TqhtLJ9PlM/O0Mv+QpV/4Q==}
    engines: {node: '>=8.9.4'}
    dependencies:
      '@babel/runtime-corejs3': 7.23.9
      '@types/inquirer': 6.5.0
      change-case: 3.1.0
      del: 5.1.0
      globby: 10.0.2
      handlebars: 4.7.8
      inquirer: 7.3.3
      isbinaryfile: 4.0.10
      lodash.get: 4.4.2
      mkdirp: 0.5.6
      resolve: 1.22.8
    dev: true

  /node-releases@2.0.14:
    resolution: {integrity: sha512-y10wOWt8yZpqXmOgRo77WaHEmhYQYGNA6y421PKsKYWEK8aW+cqAphborZDhqfyKrbZEN92CN1X2KbafY2s7Yw==}

  /nopt@5.0.0:
    resolution: {integrity: sha512-Tbj67rffqceeLpcRXrT7vKAN8CwfPeIBgM7E6iBkmKLV7bEMwpGgYLGv0jACUsECaa/vuxP0IjEont6umdMgtQ==}
    engines: {node: '>=6'}
    hasBin: true
    dependencies:
      abbrev: 1.1.1
    dev: false

  /normalize-path@3.0.0:
    resolution: {integrity: sha512-6eZs5Ls3WtCisHWp9S2GUy8dqkpGi4BVSz3GaqiE6ezub0512ESztXUwUB6C6IKbQkY2Pnb/mD4WYojCRwcwLA==}
    engines: {node: '>=0.10.0'}
    dev: false

  /npm-run-path@4.0.1:
    resolution: {integrity: sha512-S48WzZW777zhNIrn7gxOlISNAqi9ZC/uQFnRdbeIHhZhCA6UqpkOT8T1G7BvfdgP4Er8gF4sUbaS0i7QvIfCWw==}
    engines: {node: '>=8'}
    dependencies:
      path-key: 3.1.1
    dev: true

  /npm-run-path@5.2.0:
    resolution: {integrity: sha512-W4/tgAXFqFA0iL7fk0+uQ3g7wkL8xJmx3XdK0VGb4cHW//eZTtKGvFBBoRKVTpY7n6ze4NL9ly7rgXcHufqXKg==}
    engines: {node: ^12.20.0 || ^14.13.1 || >=16.0.0}
    dependencies:
      path-key: 4.0.0
    dev: true

  /npmlog@5.0.1:
    resolution: {integrity: sha512-AqZtDUWOMKs1G/8lwylVjrdYgqA4d9nu8hc+0gzRxlDb1I10+FHBGMXs6aiQHFdCUUlqH99MUMuLfzWDNDtfxw==}
    dependencies:
      are-we-there-yet: 2.0.0
      console-control-strings: 1.1.0
      gauge: 3.0.2
      set-blocking: 2.0.0
    dev: false

  /nwsapi@2.2.7:
    resolution: {integrity: sha512-ub5E4+FBPKwAZx0UwIQOjYWGHTEq5sPqHQNRN8Z9e4A7u3Tj1weLJsL59yH9vmvqEtBHaOmT6cYQKIZOxp35FQ==}
    dev: true

  /oauth4webapi@2.10.3:
    resolution: {integrity: sha512-9FkXEXfzVKzH63GUOZz1zMr3wBaICSzk6DLXx+CGdrQ10ItNk2ePWzYYc1fdmKq1ayGFb2aX97sRCoZ2s0mkDw==}
    dev: false

  /object-assign@4.1.1:
    resolution: {integrity: sha512-rJgTQnkUnH1sFw8yT6VSU3zD3sWmu6sZhIseY8VX+GRu3P6F7Fu+JNDoXfklElbLJSnc3FUQHVe4cU5hj+BcUg==}
    engines: {node: '>=0.10.0'}

  /object-inspect@1.13.1:
    resolution: {integrity: sha512-5qoj1RUiKOMsCCNLV1CBiPYE10sziTsnmNxkAI/rZhiD63CF7IqdFGC/XzjWjpSgLf0LxXX3bDFIh0E18f6UhQ==}
    dev: false

  /object-keys@1.1.1:
    resolution: {integrity: sha512-NuAESUOUMrlIXOfHKzD6bpPu3tYt3xvjNdRIQ+FeT0lNb4K8WR70CaDxhuNguS2XG+GjkyMwOzsN5ZktImfhLA==}
    engines: {node: '>= 0.4'}
    dev: false

  /object.assign@4.1.5:
    resolution: {integrity: sha512-byy+U7gp+FVwmyzKPYhW2h5l3crpmGsxl7X2s8y43IgxvG4g3QZ6CffDtsNQy1WsmZpQbO+ybo0AlW7TY6DcBQ==}
    engines: {node: '>= 0.4'}
    dependencies:
      call-bind: 1.0.7
      define-properties: 1.2.1
      has-symbols: 1.0.3
      object-keys: 1.1.1
    dev: false

  /object.entries@1.1.7:
    resolution: {integrity: sha512-jCBs/0plmPsOnrKAfFQXRG2NFjlhZgjjcBLSmTnEhU8U6vVTsVe8ANeQJCHTl3gSsI4J+0emOoCgoKlmQPMgmA==}
    engines: {node: '>= 0.4'}
    dependencies:
      call-bind: 1.0.7
      define-properties: 1.2.1
      es-abstract: 1.22.4
    dev: false

  /object.fromentries@2.0.7:
    resolution: {integrity: sha512-UPbPHML6sL8PI/mOqPwsH4G6iyXcCGzLin8KvEPenOZN5lpCNBZZQ+V62vdjB1mQHrmqGQt5/OJzemUA+KJmEA==}
    engines: {node: '>= 0.4'}
    dependencies:
      call-bind: 1.0.7
      define-properties: 1.2.1
      es-abstract: 1.22.4
    dev: false

  /object.groupby@1.0.2:
    resolution: {integrity: sha512-bzBq58S+x+uo0VjurFT0UktpKHOZmv4/xePiOA1nbB9pMqpGK7rUPNgf+1YC+7mE+0HzhTMqNUuCqvKhj6FnBw==}
    dependencies:
      array.prototype.filter: 1.0.3
      call-bind: 1.0.7
      define-properties: 1.2.1
      es-abstract: 1.22.4
      es-errors: 1.3.0
    dev: false

  /object.hasown@1.1.3:
    resolution: {integrity: sha512-fFI4VcYpRHvSLXxP7yiZOMAd331cPfd2p7PFDVbgUsYOfCT3tICVqXWngbjr4m49OvsBwUBQ6O2uQoJvy3RexA==}
    dependencies:
      define-properties: 1.2.1
      es-abstract: 1.22.4
    dev: false

  /object.omit@3.0.0:
    resolution: {integrity: sha512-EO+BCv6LJfu+gBIF3ggLicFebFLN5zqzz/WWJlMFfkMyGth+oBkhxzDl0wx2W4GkLzuQs/FsSkXZb2IMWQqmBQ==}
    engines: {node: '>=0.10.0'}
    dependencies:
      is-extendable: 1.0.1
    dev: false

  /object.pick@1.3.0:
    resolution: {integrity: sha512-tqa/UMy/CCoYmj+H5qc07qvSL9dqcs/WZENZ1JbtWBlATP+iVOe778gE6MSijnyCnORzDuX6hU+LA4SZ09YjFQ==}
    engines: {node: '>=0.10.0'}
    dependencies:
      isobject: 3.0.1
    dev: false

  /object.values@1.1.7:
    resolution: {integrity: sha512-aU6xnDFYT3x17e/f0IiiwlGPTy2jzMySGfUB4fq6z7CV8l85CWHDk5ErhyhpfDHhrOMwGFhSQkhMGHaIotA6Ng==}
    engines: {node: '>= 0.4'}
    dependencies:
      call-bind: 1.0.7
      define-properties: 1.2.1
      es-abstract: 1.22.4
    dev: false

  /once@1.4.0:
    resolution: {integrity: sha512-lNaJgI+2Q5URQBkccEKHTQOPaXdUxnZZElQTZY0MFUAuaEqe1E+Nyvgdz/aIyNi6Z9MzO5dv1H8n58/GELp3+w==}
    dependencies:
      wrappy: 1.0.2

  /one-time@1.0.0:
    resolution: {integrity: sha512-5DXOiRKwuSEcQ/l0kGCF6Q3jcADFv5tSmRaJck/OqkVFcOzutB134KRSfF0xDrL39MNnqxbHBbUUcjZIhTgb2g==}
    dependencies:
      fn.name: 1.1.0
    dev: false

  /onetime@5.1.2:
    resolution: {integrity: sha512-kbpaSSGJTWdAY5KPVeMOKXSrPtr8C8C7wodJbcsd51jRnmD+GZu8Y0VoU6Dm5Z4vWr0Ig/1NKuWRKf7j5aaYSg==}
    engines: {node: '>=6'}
    dependencies:
      mimic-fn: 2.1.0
    dev: true

  /onetime@6.0.0:
    resolution: {integrity: sha512-1FlR+gjXK7X+AsAHso35MnyN5KqGwJRi/31ft6x0M194ht7S+rWAvd7PHss9xSKMzE0asv1pyIHaJYq+BbacAQ==}
    engines: {node: '>=12'}
    dependencies:
      mimic-fn: 4.0.0
    dev: true

  /optionator@0.9.3:
    resolution: {integrity: sha512-JjCoypp+jKn1ttEFExxhetCKeJt9zhAgAve5FXHixTvFDW/5aEktX9bufBKLRRMdU7bNtpLfcGu94B3cdEJgjg==}
    engines: {node: '>= 0.8.0'}
    dependencies:
      '@aashutoshrathi/word-wrap': 1.2.6
      deep-is: 0.1.4
      fast-levenshtein: 2.0.6
      levn: 0.4.1
      prelude-ls: 1.2.1
      type-check: 0.4.0

  /ora@4.1.1:
    resolution: {integrity: sha512-sjYP8QyVWBpBZWD6Vr1M/KwknSw6kJOz41tvGMlwWeClHBtYKTbHMki1PsLZnxKpXMPbTKv9b3pjQu3REib96A==}
    engines: {node: '>=8'}
    dependencies:
      chalk: 3.0.0
      cli-cursor: 3.1.0
      cli-spinners: 2.9.2
      is-interactive: 1.0.0
      log-symbols: 3.0.0
      mute-stream: 0.0.8
      strip-ansi: 6.0.1
      wcwidth: 1.0.1
    dev: true

  /ora@5.4.1:
    resolution: {integrity: sha512-5b6Y85tPxZZ7QytO+BQzysW31HJku27cRIlkbAXaNx+BdcVi+LlRFmVXzeF6a7JCwJpyw5c4b+YSVImQIrBpuQ==}
    engines: {node: '>=10'}
    dependencies:
      bl: 4.1.0
      chalk: 4.1.2
      cli-cursor: 3.1.0
      cli-spinners: 2.9.2
      is-interactive: 1.0.0
      is-unicode-supported: 0.1.0
      log-symbols: 4.1.0
      strip-ansi: 6.0.1
      wcwidth: 1.0.1
    dev: true

  /orderedmap@2.1.1:
    resolution: {integrity: sha512-TvAWxi0nDe1j/rtMcWcIj94+Ffe6n7zhow33h40SKxmsmozs6dz/e+EajymfoFcHd7sxNn8yHM8839uixMOV6g==}
    dev: false

  /os-tmpdir@1.0.2:
    resolution: {integrity: sha512-D2FR03Vir7FIu45XBY20mTb+/ZSWB00sjU9jdQXt83gDrI4Ztz5Fs7/yy74g2N5SVQY4xY1qDr4rNddwYRVX0g==}
    engines: {node: '>=0.10.0'}
    dev: true

  /p-limit@3.1.0:
    resolution: {integrity: sha512-TYOanM3wGwNGsZN2cVTYPArw454xnXj5qmWF1bEoAc4+cU/ol7GVh7odevjp1FNHduHc3KZMcFduxU5Xc6uJRQ==}
    engines: {node: '>=10'}
    dependencies:
      yocto-queue: 0.1.0

  /p-limit@5.0.0:
    resolution: {integrity: sha512-/Eaoq+QyLSiXQ4lyYV23f14mZRQcXnxfHrN0vCai+ak9G0pp9iEQukIIZq5NccEvwRB8PUnZT0KsOoDCINS1qQ==}
    engines: {node: '>=18'}
    dependencies:
      yocto-queue: 1.0.0
    dev: true

  /p-locate@5.0.0:
    resolution: {integrity: sha512-LaNjtRWUBY++zB5nE/NwcaoMylSPk+S+ZHNB1TzdbMJMny6dynpAGt7X/tl/QYq3TIeE6nxHppbo2LGymrG5Pw==}
    engines: {node: '>=10'}
    dependencies:
      p-limit: 3.1.0

  /p-map@3.0.0:
    resolution: {integrity: sha512-d3qXVTF/s+W+CdJ5A29wywV2n8CQQYahlgz2bFiA+4eVNJbHJodPZ+/gXwPGh0bOqA+j8S+6+ckmvLGPk1QpxQ==}
    engines: {node: '>=8'}
    dependencies:
      aggregate-error: 3.1.0
    dev: true

  /pac-proxy-agent@7.0.1:
    resolution: {integrity: sha512-ASV8yU4LLKBAjqIPMbrgtaKIvxQri/yh2OpI+S6hVa9JRkUI3Y3NPFbfngDtY7oFtSMD3w31Xns89mDa3Feo5A==}
    engines: {node: '>= 14'}
    dependencies:
      '@tootallnate/quickjs-emscripten': 0.23.0
      agent-base: 7.1.0
      debug: 4.3.4
      get-uri: 6.0.3
      http-proxy-agent: 7.0.2
      https-proxy-agent: 7.0.4
      pac-resolver: 7.0.1
      socks-proxy-agent: 8.0.2
    transitivePeerDependencies:
      - supports-color
    dev: true

  /pac-resolver@7.0.1:
    resolution: {integrity: sha512-5NPgf87AT2STgwa2ntRMr45jTKrYBGkVU36yT0ig/n/GMAa3oPqhZfIQ2kMEimReg0+t9kZViDVZ83qfVUlckg==}
    engines: {node: '>= 14'}
    dependencies:
      degenerator: 5.0.1
      netmask: 2.0.2
    dev: true

  /param-case@2.1.1:
    resolution: {integrity: sha512-eQE845L6ot89sk2N8liD8HAuH4ca6Vvr7VWAWwt7+kvvG5aBcPmmphQ68JsEG2qa9n1TykS2DLeMt363AAH8/w==}
    dependencies:
      no-case: 2.3.2
    dev: true

  /parent-module@1.0.1:
    resolution: {integrity: sha512-GQ2EWRpQV8/o+Aw8YqtfZZPfNRWZYkbidE9k5rpl/hC3vtHHBfGm2Ifi6qWV+coDGkrUKZAxE3Lot5kcsRlh+g==}
    engines: {node: '>=6'}
    dependencies:
      callsites: 3.1.0

  /parse5@7.1.2:
    resolution: {integrity: sha512-Czj1WaSVpaoj0wbhMzLmWD69anp2WH7FXMB9n1Sy8/ZFF9jolSQVMu1Ij5WIyGmcBmhk7EOndpO4mIpihVqAXw==}
    dependencies:
      entities: 4.5.0
    dev: true

  /pascal-case@2.0.1:
    resolution: {integrity: sha512-qjS4s8rBOJa2Xm0jmxXiyh1+OFf6ekCWOvUaRgAQSktzlTbMotS0nmG9gyYAybCWBcuP4fsBeRCKNwGBnMe2OQ==}
    dependencies:
      camel-case: 3.0.0
      upper-case-first: 1.1.2
    dev: true

  /path-case@2.1.1:
    resolution: {integrity: sha512-Ou0N05MioItesaLr9q8TtHVWmJ6fxWdqKB2RohFmNWVyJ+2zeKIeDNWAN6B/Pe7wpzWChhZX6nONYmOnMeJQ/Q==}
    dependencies:
      no-case: 2.3.2
    dev: true

  /path-exists@4.0.0:
    resolution: {integrity: sha512-ak9Qy5Q7jYb2Wwcey5Fpvg2KoAc/ZIhLSLOSBmRmygPsGwkVVt0fZa0qrtMz+m6tJTAHfZQ8FnmB4MG4LWy7/w==}
    engines: {node: '>=8'}

  /path-is-absolute@1.0.1:
    resolution: {integrity: sha512-AVbw3UJ2e9bq64vSaS9Am0fje1Pa8pbGqTTsmXfaIiMpnr5DlDhfJOuLj9Sf95ZPVDAUerDfEk88MPmPe7UCQg==}
    engines: {node: '>=0.10.0'}

  /path-key@3.1.1:
    resolution: {integrity: sha512-ojmeN0qd+y0jszEtoY48r0Peq5dwMEkIlCOu6Q5f41lfkswXuKtYrhgoTpLnyIcHm24Uhqx+5Tqm2InSwLhE6Q==}
    engines: {node: '>=8'}

  /path-key@4.0.0:
    resolution: {integrity: sha512-haREypq7xkM7ErfgIyA0z+Bj4AGKlMSdlQE2jvJo6huWD1EdkKYV+G/T4nq0YEF2vgTT8kqMFKo1uHn950r4SQ==}
    engines: {node: '>=12'}
    dev: true

  /path-parse@1.0.7:
    resolution: {integrity: sha512-LDJzPVEEEPR+y48z93A0Ed0yXb8pAByGWo/k5YYdYgpY2/2EsOsksJrq7lOHxryrVOn1ejG6oAp8ahvOIQD8sw==}

  /path-scurry@1.10.1:
    resolution: {integrity: sha512-MkhCqzzBEpPvxxQ71Md0b1Kk51W01lrYvlMzSUaIzNsODdd7mqhiimSZlr+VegAz5Z6Vzt9Xg2ttE//XBhH3EQ==}
    engines: {node: '>=16 || 14 >=14.17'}
    dependencies:
      lru-cache: 10.2.0
      minipass: 7.0.4
    dev: false

  /path-type@4.0.0:
    resolution: {integrity: sha512-gDKb8aZMDeD/tZWs9P6+q0J9Mwkdl6xMV8TjnGP3qJVJ06bdMgkbBlLU8IdfOsIsFz2BW1rNVT3XuNEl8zPAvw==}
    engines: {node: '>=8'}

  /pathe@1.1.2:
    resolution: {integrity: sha512-whLdWMYL2TwI08hn8/ZqAbrVemu0LNaNNJZX73O6qaIdCTfXutsLhMkjdENX0qhsQ9uIimo4/aQOmXkoon2nDQ==}
    dev: true

  /pathval@1.1.1:
    resolution: {integrity: sha512-Dp6zGqpTdETdR63lehJYPeIOqpiNBNtc7BpWSLrOje7UaIsE5aY92r/AunQA7rsXvet3lrJ3JnZX29UPTKXyKQ==}
    dev: true

  /picocolors@1.0.0:
    resolution: {integrity: sha512-1fygroTLlHu66zi26VoTDv8yRgm0Fccecssto+MhsZ0D/DGW2sm8E8AjW7NU5VVTRt5GxbeZ5qBuJr+HyLYkjQ==}

  /picomatch@2.3.1:
    resolution: {integrity: sha512-JU3teHTNjmE2VCGFzuY8EXzCDVwEqB2a8fsIvwaStHhAWJEeVd1o1QD80CU6+ZdEXXSLbSsuLwJjkCBWqRQUVA==}
    engines: {node: '>=8.6'}

  /pkcs7@1.0.4:
    resolution: {integrity: sha512-afRERtHn54AlwaF2/+LFszyAANTCggGilmcmILUzEjvs3XgFZT+xE6+QWQcAGmu4xajy+Xtj7acLOPdx5/eXWQ==}
    hasBin: true
    dependencies:
      '@babel/runtime': 7.23.9
    dev: false

  /pkg-types@1.0.3:
    resolution: {integrity: sha512-nN7pYi0AQqJnoLPC9eHFQ8AcyaixBUOwvqc5TDnIKCMEE6I0y8P7OKA7fPexsXGCGxQDl/cmrLAp26LhcwxZ4A==}
    dependencies:
      jsonc-parser: 3.2.1
      mlly: 1.5.0
      pathe: 1.1.2
    dev: true

  /postcss-js@4.0.1(postcss@8.4.38):
    resolution: {integrity: sha512-dDLF8pEO191hJMtlHFPRa8xsizHaM82MLfNkUHdUtVEV3tgTp5oj+8qbEqYM57SLfc74KSbw//4SeJma2LRVIw==}
    engines: {node: ^12 || ^14 || >= 16}
    peerDependencies:
      postcss: ^8.4.21
    dependencies:
      camelcase-css: 2.0.1
      postcss: 8.4.38
    dev: false

  /postcss-mixins@9.0.4(postcss@8.4.38):
    resolution: {integrity: sha512-XVq5jwQJDRu5M1XGkdpgASqLk37OqkH4JCFDXl/Dn7janOJjCTEKL+36cnRVy7bMtoBzALfO7bV7nTIsFnUWLA==}
    engines: {node: '>=14.0'}
    peerDependencies:
      postcss: ^8.2.14
    dependencies:
      fast-glob: 3.3.2
      postcss: 8.4.38
      postcss-js: 4.0.1(postcss@8.4.38)
      postcss-simple-vars: 7.0.1(postcss@8.4.38)
      sugarss: 4.0.1(postcss@8.4.38)
    dev: false

  /postcss-nested@6.0.1(postcss@8.4.38):
    resolution: {integrity: sha512-mEp4xPMi5bSWiMbsgoPfcP74lsWLHkQbZc3sY+jWYd65CUwXrUaTp0fmNpa01ZcETKlIgUdFN/MpS2xZtqL9dQ==}
    engines: {node: '>=12.0'}
    peerDependencies:
      postcss: ^8.2.14
    dependencies:
      postcss: 8.4.38
      postcss-selector-parser: 6.0.15
    dev: false

  /postcss-preset-mantine@1.13.0(postcss@8.4.38):
    resolution: {integrity: sha512-1bv/mQz2K+/FixIMxYd83BYH7PusDZaI7LpUtKbb1l/5N5w6t1p/V9ONHfRJeeAZyfa6Xc+AtR+95VKdFXRH1g==}
    peerDependencies:
      postcss: '>=8.0.0'
    dependencies:
      postcss: 8.4.38
      postcss-mixins: 9.0.4(postcss@8.4.38)
      postcss-nested: 6.0.1(postcss@8.4.38)
    dev: false

  /postcss-selector-parser@6.0.15:
    resolution: {integrity: sha512-rEYkQOMUCEMhsKbK66tbEU9QVIxbhN18YiniAwA7XQYTVBqrBy+P2p5JcdqsHgKM2zWylp8d7J6eszocfds5Sw==}
    engines: {node: '>=4'}
    dependencies:
      cssesc: 3.0.0
      util-deprecate: 1.0.2
    dev: false

  /postcss-simple-vars@7.0.1(postcss@8.4.38):
    resolution: {integrity: sha512-5GLLXaS8qmzHMOjVxqkk1TZPf1jMqesiI7qLhnlyERalG0sMbHIbJqrcnrpmZdKCLglHnRHoEBB61RtGTsj++A==}
    engines: {node: '>=14.0'}
    peerDependencies:
      postcss: ^8.2.1
    dependencies:
      postcss: 8.4.38
    dev: false

  /postcss@8.4.31:
    resolution: {integrity: sha512-PS08Iboia9mts/2ygV3eLpY5ghnUcfLV/EXTOW1E2qYxJKGGBUtNjN76FYHnMs36RmARn41bC0AZmn+rR0OVpQ==}
    engines: {node: ^10 || ^12 || >=14}
    dependencies:
      nanoid: 3.3.7
      picocolors: 1.0.0
      source-map-js: 1.2.0
    dev: false

  /postcss@8.4.38:
    resolution: {integrity: sha512-Wglpdk03BSfXkHoQa3b/oulrotAkwrlLDRSOb9D0bN86FdRyE9lppSp33aHNPgBa0JKCoB+drFLZkQoRRYae5A==}
    engines: {node: ^10 || ^12 || >=14}
    dependencies:
      nanoid: 3.3.7
      picocolors: 1.0.0
      source-map-js: 1.2.0

  /preact-render-to-string@5.2.3(preact@10.11.3):
    resolution: {integrity: sha512-aPDxUn5o3GhWdtJtW0svRC2SS/l8D9MAgo2+AWml+BhDImb27ALf04Q2d+AHqUUOc6RdSXFIBVa2gxzgMKgtZA==}
    peerDependencies:
      preact: '>=10'
    dependencies:
      preact: 10.11.3
      pretty-format: 3.8.0
    dev: false

  /preact@10.11.3:
    resolution: {integrity: sha512-eY93IVpod/zG3uMF22Unl8h9KkrcKIRs2EGar8hwLZZDU1lkjph303V9HZBwufh2s736U6VXuhD109LYqPoffg==}
    dev: false

  /prebuild-install@7.1.1:
    resolution: {integrity: sha512-jAXscXWMcCK8GgCoHOfIr0ODh5ai8mj63L2nWrjuAgXE6tDyYGnx4/8o/rCgU+B4JSyZBKbeZqzhtwtC3ovxjw==}
    engines: {node: '>=10'}
    hasBin: true
    dependencies:
      detect-libc: 2.0.2
      expand-template: 2.0.3
      github-from-package: 0.0.0
      minimist: 1.2.8
      mkdirp-classic: 0.5.3
      napi-build-utils: 1.0.2
      node-abi: 3.54.0
      pump: 3.0.0
      rc: 1.2.8
      simple-get: 4.0.1
      tar-fs: 2.1.1
      tunnel-agent: 0.6.0
    dev: false

  /prelude-ls@1.2.1:
    resolution: {integrity: sha512-vkcDPrRZo1QZLbn5RLGPpg/WmIQ65qoWWhcGKf/b5eplkkarX0m9z8ppCat4mlOqUsWpyNuYgO3VRyrYHSzX5g==}
    engines: {node: '>= 0.8.0'}

  /prettier@3.2.5:
    resolution: {integrity: sha512-3/GWa9aOC0YeD7LUfvOG2NiDyhOWRvt1k+rcKhOuYnMY24iiCphgneUfJDyFXd6rZCAnuLBv6UeAULtrhT/F4A==}
    engines: {node: '>=14'}
    hasBin: true

  /pretty-format@29.7.0:
    resolution: {integrity: sha512-Pdlw/oPxN+aXdmM9R00JVC9WVFoCLTKJvDVLgmJ+qAffBMxsV85l/Lu7sNx4zSzPyoL2euImuEwHhOXdEgNFZQ==}
    engines: {node: ^14.15.0 || ^16.10.0 || >=18.0.0}
    dependencies:
      '@jest/schemas': 29.6.3
      ansi-styles: 5.2.0
      react-is: 18.2.0
    dev: true

  /pretty-format@3.8.0:
    resolution: {integrity: sha512-WuxUnVtlWL1OfZFQFuqvnvs6MiAGk9UNsBostyBOB0Is9wb5uRESevA6rnl/rkksXaGX3GzZhPup5d6Vp1nFew==}
    dev: false

  /process@0.11.10:
    resolution: {integrity: sha512-cdGef/drWFoydD1JsMzuFf8100nZl+GT+yacc2bEced5f9Rjk4z+WtFUTBu9PhOi9j/jfmBPu0mMEY4wIdAF8A==}
    engines: {node: '>= 0.6.0'}
    dev: false

  /prop-types@15.8.1:
    resolution: {integrity: sha512-oj87CgZICdulUohogVAR7AjlC0327U4el4L6eAvOqCeudMDVU0NThNaV+b9Df4dXgSP1gXMTnPdhfe/2qDH5cg==}
    dependencies:
      loose-envify: 1.4.0
      object-assign: 4.1.1
      react-is: 16.13.1
    dev: false

  /prosemirror-changeset@2.2.1:
    resolution: {integrity: sha512-J7msc6wbxB4ekDFj+n9gTW/jav/p53kdlivvuppHsrZXCaQdVgRghoZbSS3kwrRyAstRVQ4/+u5k7YfLgkkQvQ==}
    dependencies:
      prosemirror-transform: 1.8.0
    dev: false

  /prosemirror-collab@1.3.1:
    resolution: {integrity: sha512-4SnynYR9TTYaQVXd/ieUvsVV4PDMBzrq2xPUWutHivDuOshZXqQ5rGbZM84HEaXKbLdItse7weMGOUdDVcLKEQ==}
    dependencies:
      prosemirror-state: 1.4.3
    dev: false

  /prosemirror-commands@1.5.2:
    resolution: {integrity: sha512-hgLcPaakxH8tu6YvVAaILV2tXYsW3rAdDR8WNkeKGcgeMVQg3/TMhPdVoh7iAmfgVjZGtcOSjKiQaoeKjzd2mQ==}
    dependencies:
      prosemirror-model: 1.19.4
      prosemirror-state: 1.4.3
      prosemirror-transform: 1.8.0
    dev: false

  /prosemirror-dropcursor@1.8.1:
    resolution: {integrity: sha512-M30WJdJZLyXHi3N8vxN6Zh5O8ZBbQCz0gURTfPmTIBNQ5pxrdU7A58QkNqfa98YEjSAL1HUyyU34f6Pm5xBSGw==}
    dependencies:
      prosemirror-state: 1.4.3
      prosemirror-transform: 1.8.0
      prosemirror-view: 1.33.1
    dev: false

  /prosemirror-gapcursor@1.3.2:
    resolution: {integrity: sha512-wtjswVBd2vaQRrnYZaBCbyDqr232Ed4p2QPtRIUK5FuqHYKGWkEwl08oQM4Tw7DOR0FsasARV5uJFvMZWxdNxQ==}
    dependencies:
      prosemirror-keymap: 1.2.2
      prosemirror-model: 1.19.4
      prosemirror-state: 1.4.3
      prosemirror-view: 1.33.1
    dev: false

  /prosemirror-history@1.3.2:
    resolution: {integrity: sha512-/zm0XoU/N/+u7i5zepjmZAEnpvjDtzoPWW6VmKptcAnPadN/SStsBjMImdCEbb3seiNTpveziPTIrXQbHLtU1g==}
    dependencies:
      prosemirror-state: 1.4.3
      prosemirror-transform: 1.8.0
      prosemirror-view: 1.33.1
      rope-sequence: 1.3.4
    dev: false

  /prosemirror-inputrules@1.4.0:
    resolution: {integrity: sha512-6ygpPRuTJ2lcOXs9JkefieMst63wVJBgHZGl5QOytN7oSZs3Co/BYbc3Yx9zm9H37Bxw8kVzCnDsihsVsL4yEg==}
    dependencies:
      prosemirror-state: 1.4.3
      prosemirror-transform: 1.8.0
    dev: false

  /prosemirror-keymap@1.2.2:
    resolution: {integrity: sha512-EAlXoksqC6Vbocqc0GtzCruZEzYgrn+iiGnNjsJsH4mrnIGex4qbLdWWNza3AW5W36ZRrlBID0eM6bdKH4OStQ==}
    dependencies:
      prosemirror-state: 1.4.3
      w3c-keyname: 2.2.8
    dev: false

  /prosemirror-markdown@1.12.0:
    resolution: {integrity: sha512-6F5HS8Z0HDYiS2VQDZzfZP6A0s/I0gbkJy8NCzzDMtcsz3qrfqyroMMeoSjAmOhDITyon11NbXSzztfKi+frSQ==}
    dependencies:
      markdown-it: 14.0.0
      prosemirror-model: 1.19.4
    dev: false

  /prosemirror-menu@1.2.4:
    resolution: {integrity: sha512-S/bXlc0ODQup6aiBbWVsX/eM+xJgCTAfMq/nLqaO5ID/am4wS0tTCIkzwytmao7ypEtjj39i7YbJjAgO20mIqA==}
    dependencies:
      crelt: 1.0.6
      prosemirror-commands: 1.5.2
      prosemirror-history: 1.3.2
      prosemirror-state: 1.4.3
    dev: false

  /prosemirror-model@1.19.4:
    resolution: {integrity: sha512-RPmVXxUfOhyFdayHawjuZCxiROsm9L4FCUA6pWI+l7n2yCBsWy9VpdE1hpDHUS8Vad661YLY9AzqfjLhAKQ4iQ==}
    dependencies:
      orderedmap: 2.1.1
    dev: false

  /prosemirror-schema-basic@1.2.2:
    resolution: {integrity: sha512-/dT4JFEGyO7QnNTe9UaKUhjDXbTNkiWTq/N4VpKaF79bBjSExVV2NXmJpcM7z/gD7mbqNjxbmWW5nf1iNSSGnw==}
    dependencies:
      prosemirror-model: 1.19.4
    dev: false

  /prosemirror-schema-list@1.3.0:
    resolution: {integrity: sha512-Hz/7gM4skaaYfRPNgr421CU4GSwotmEwBVvJh5ltGiffUJwm7C8GfN/Bc6DR1EKEp5pDKhODmdXXyi9uIsZl5A==}
    dependencies:
      prosemirror-model: 1.19.4
      prosemirror-state: 1.4.3
      prosemirror-transform: 1.8.0
    dev: false

  /prosemirror-state@1.4.3:
    resolution: {integrity: sha512-goFKORVbvPuAQaXhpbemJFRKJ2aixr+AZMGiquiqKxaucC6hlpHNZHWgz5R7dS4roHiwq9vDctE//CZ++o0W1Q==}
    dependencies:
      prosemirror-model: 1.19.4
      prosemirror-transform: 1.8.0
      prosemirror-view: 1.33.1
    dev: false

  /prosemirror-tables@1.3.7:
    resolution: {integrity: sha512-oEwX1wrziuxMtwFvdDWSFHVUWrFJWt929kVVfHvtTi8yvw+5ppxjXZkMG/fuTdFo+3DXyIPSKfid+Be1npKXDA==}
    dependencies:
      prosemirror-keymap: 1.2.2
      prosemirror-model: 1.19.4
      prosemirror-state: 1.4.3
      prosemirror-transform: 1.8.0
      prosemirror-view: 1.33.1
    dev: false

  /prosemirror-trailing-node@2.0.7(prosemirror-model@1.19.4)(prosemirror-state@1.4.3)(prosemirror-view@1.33.1):
    resolution: {integrity: sha512-8zcZORYj/8WEwsGo6yVCRXFMOfBo0Ub3hCUvmoWIZYfMP26WqENU0mpEP27w7mt8buZWuGrydBewr0tOArPb1Q==}
    peerDependencies:
      prosemirror-model: ^1.19.0
      prosemirror-state: ^1.4.2
      prosemirror-view: ^1.31.2
    dependencies:
      '@remirror/core-constants': 2.0.2
      '@remirror/core-helpers': 3.0.0
      escape-string-regexp: 4.0.0
      prosemirror-model: 1.19.4
      prosemirror-state: 1.4.3
      prosemirror-view: 1.33.1
    dev: false

  /prosemirror-transform@1.8.0:
    resolution: {integrity: sha512-BaSBsIMv52F1BVVMvOmp1yzD3u65uC3HTzCBQV1WDPqJRQ2LuHKcyfn0jwqodo8sR9vVzMzZyI+Dal5W9E6a9A==}
    dependencies:
      prosemirror-model: 1.19.4
    dev: false

  /prosemirror-view@1.33.1:
    resolution: {integrity: sha512-62qkYgSJIkwIMMCpuGuPzc52DiK1Iod6TWoIMxP4ja6BTD4yO8kCUL64PZ/WhH/dJ9fW0CDO39FhH1EMyhUFEg==}
    dependencies:
      prosemirror-model: 1.19.4
      prosemirror-state: 1.4.3
      prosemirror-transform: 1.8.0
    dev: false

  /proxy-agent@6.4.0:
    resolution: {integrity: sha512-u0piLU+nCOHMgGjRbimiXmA9kM/L9EHh3zL81xCdp7m+Y2pHIsnmbdDoEDoAz5geaonNR6q6+yOPQs6n4T6sBQ==}
    engines: {node: '>= 14'}
    dependencies:
      agent-base: 7.1.0
      debug: 4.3.4
      http-proxy-agent: 7.0.2
      https-proxy-agent: 7.0.4
      lru-cache: 7.18.3
      pac-proxy-agent: 7.0.1
      proxy-from-env: 1.1.0
      socks-proxy-agent: 8.0.2
    transitivePeerDependencies:
      - supports-color
    dev: true

  /proxy-from-env@1.1.0:
    resolution: {integrity: sha512-D+zkORCbA9f1tdWRK0RaCR3GPv50cMxcrz4X8k5LTSUD1Dkw47mKJEZQNunItRTkWwgtaUSo1RVFRIG9ZXiFYg==}
    dev: true

  /psl@1.9.0:
    resolution: {integrity: sha512-E/ZsdU4HLs/68gYzgGTkMicWTLPdAftJLfJFlLUAAKZGkStNU72sZjT66SnMDVOfOWY/YAoiD7Jxa9iHvngcag==}
    dev: true

  /pump@3.0.0:
    resolution: {integrity: sha512-LwZy+p3SFs1Pytd/jYct4wpv49HiYCqd9Rlc5ZVdk0V+8Yzv6jR5Blk3TRmPL1ft69TxP0IMZGJ+WPFU2BFhww==}
    dependencies:
      end-of-stream: 1.4.4
      once: 1.4.0
    dev: false

  /punycode.js@2.3.1:
    resolution: {integrity: sha512-uxFIHU0YlHYhDQtV4R9J6a52SLx28BCjT+4ieh7IGbgwVJWO+km431c4yRlREUAsAmt/uMjQUyQHNEPf0M39CA==}
    engines: {node: '>=6'}
    dev: false

  /punycode@2.3.1:
    resolution: {integrity: sha512-vYt7UD1U9Wg6138shLtLOvdAu+8DsC/ilFtEVHcH+wydcSpNE20AfSOduf6MkRFahL5FY7X1oU7nKVZFtfq8Fg==}
    engines: {node: '>=6'}

  /querystringify@2.2.0:
    resolution: {integrity: sha512-FIqgj2EUvTa7R50u0rGsyTftzjYmv/a3hO345bZNrqabNqjtgiDMgmo4mkUjd+nzU5oF3dClKqFIPUKybUyqoQ==}
    dev: true

  /queue-microtask@1.2.3:
    resolution: {integrity: sha512-NuaNSa6flKT5JaSYQzJok04JzTL1CA6aGhv5rfLW3PgqA+M2ChpZQnAC8h8i4ZFkBS8X5RqkDBHA7r4hej3K9A==}

  /rc@1.2.8:
    resolution: {integrity: sha512-y3bGgqKj3QBdxLbLkomlohkvsA8gdAiUQlSBJnBhfn+BPxg4bc62d8TcBW15wavDfgexCgccckhcZvywyQYPOw==}
    hasBin: true
    dependencies:
      deep-extend: 0.6.0
      ini: 1.3.8
      minimist: 1.2.8
      strip-json-comments: 2.0.1

  /react-dom@18.2.0(react@18.2.0):
    resolution: {integrity: sha512-6IMTriUmvsjHUjNtEDudZfuDQUoWXVxKHhlEGSk81n4YFS+r/Kl99wXiwlVXtPBtJenozv2P+hxDsw9eA7Xo6g==}
    peerDependencies:
      react: ^18.2.0
    dependencies:
      loose-envify: 1.4.0
      react: 18.2.0
      scheduler: 0.23.0
    dev: false

  /react-error-boundary@3.1.4(react@17.0.2):
    resolution: {integrity: sha512-uM9uPzZJTF6wRQORmSrvOIgt4lJ9MC1sNgEOj2XGsDTRE4kmpWxg7ENK9EWNKJRMAOY9z0MuF4yIfl6gp4sotA==}
    engines: {node: '>=10', npm: '>=6'}
    peerDependencies:
      react: '>=16.13.1'
    dependencies:
      '@babel/runtime': 7.23.9
      react: 17.0.2
    dev: true

  /react-is@16.13.1:
    resolution: {integrity: sha512-24e6ynE2H+OKt4kqsOvNd8kBpV65zoxbA4BVsEOB3ARVWQki/DHzaUoC5KuON/BiccDaCCTZBuOcfZs70kR8bQ==}
    dev: false

  /react-is@18.2.0:
    resolution: {integrity: sha512-xWGDIW6x921xtzPkhiULtthJHoJvBbF3q26fzloPCK0hsvxtPVelvftw3zjbHWSkR2km9Z+4uxbDDK/6Zw9B8w==}
    dev: true

  /react-number-format@5.3.1(react-dom@18.2.0)(react@18.2.0):
    resolution: {integrity: sha512-qpYcQLauIeEhCZUZY9jXZnnroOtdy3jYaS1zQ3M1Sr6r/KMOBEIGNIb7eKT19g2N1wbYgFgvDzs19hw5TrB8XQ==}
    peerDependencies:
      react: ^0.14 || ^15.0.0 || ^16.0.0 || ^17.0.0 || ^18.0.0
      react-dom: ^0.14 || ^15.0.0 || ^16.0.0 || ^17.0.0 || ^18.0.0
    dependencies:
      prop-types: 15.8.1
      react: 18.2.0
      react-dom: 18.2.0(react@18.2.0)
    dev: false

  /react-refresh@0.14.0:
    resolution: {integrity: sha512-wViHqhAd8OHeLS/IRMJjTSDHF3U9eWi62F/MledQGPdJGDhodXJ9PBLNGr6WWL7qlH12Mt3TyTpbS+hGXMjCzQ==}
    engines: {node: '>=0.10.0'}
    dev: true

  /react-remove-scroll-bar@2.3.4(@types/react@18.2.76)(react@18.2.0):
    resolution: {integrity: sha512-63C4YQBUt0m6ALadE9XV56hV8BgJWDmmTPY758iIJjfQKt2nYwoUrPk0LXRXcB/yIj82T1/Ixfdpdk68LwIB0A==}
    engines: {node: '>=10'}
    peerDependencies:
      '@types/react': ^16.8.0 || ^17.0.0 || ^18.0.0
      react: ^16.8.0 || ^17.0.0 || ^18.0.0
    peerDependenciesMeta:
      '@types/react':
        optional: true
    dependencies:
      '@types/react': 18.2.76
      react: 18.2.0
      react-style-singleton: 2.2.1(@types/react@18.2.76)(react@18.2.0)
      tslib: 2.6.2
    dev: false

  /react-remove-scroll@2.5.7(@types/react@18.2.76)(react@18.2.0):
    resolution: {integrity: sha512-FnrTWO4L7/Bhhf3CYBNArEG/yROV0tKmTv7/3h9QCFvH6sndeFf1wPqOcbFVu5VAulS5dV1wGT3GZZ/1GawqiA==}
    engines: {node: '>=10'}
    peerDependencies:
      '@types/react': ^16.8.0 || ^17.0.0 || ^18.0.0
      react: ^16.8.0 || ^17.0.0 || ^18.0.0
    peerDependenciesMeta:
      '@types/react':
        optional: true
    dependencies:
      '@types/react': 18.2.76
      react: 18.2.0
      react-remove-scroll-bar: 2.3.4(@types/react@18.2.76)(react@18.2.0)
      react-style-singleton: 2.2.1(@types/react@18.2.76)(react@18.2.0)
      tslib: 2.6.2
      use-callback-ref: 1.3.1(@types/react@18.2.76)(react@18.2.0)
      use-sidecar: 1.1.2(@types/react@18.2.76)(react@18.2.0)
    dev: false

  /react-style-singleton@2.2.1(@types/react@18.2.76)(react@18.2.0):
    resolution: {integrity: sha512-ZWj0fHEMyWkHzKYUr2Bs/4zU6XLmq9HsgBURm7g5pAVfyn49DgUiNgY2d4lXRlYSiCif9YBGpQleewkcqddc7g==}
    engines: {node: '>=10'}
    peerDependencies:
      '@types/react': ^16.8.0 || ^17.0.0 || ^18.0.0
      react: ^16.8.0 || ^17.0.0 || ^18.0.0
    peerDependenciesMeta:
      '@types/react':
        optional: true
    dependencies:
      '@types/react': 18.2.76
      get-nonce: 1.0.1
      invariant: 2.2.4
      react: 18.2.0
      tslib: 2.6.2
    dev: false

  /react-textarea-autosize@8.5.3(@types/react@18.2.76)(react@18.2.0):
    resolution: {integrity: sha512-XT1024o2pqCuZSuBt9FwHlaDeNtVrtCXu0Rnz88t1jUGheCLa3PhjE1GH8Ctm2axEtvdCl5SUHYschyQ0L5QHQ==}
    engines: {node: '>=10'}
    peerDependencies:
      react: ^16.8.0 || ^17.0.0 || ^18.0.0
    dependencies:
      '@babel/runtime': 7.23.9
      react: 18.2.0
      use-composed-ref: 1.3.0(react@18.2.0)
      use-latest: 1.2.1(@types/react@18.2.76)(react@18.2.0)
    transitivePeerDependencies:
      - '@types/react'
    dev: false

  /react-transition-group@4.4.5(react-dom@18.2.0)(react@18.2.0):
    resolution: {integrity: sha512-pZcd1MCJoiKiBR2NRxeCRg13uCXbydPnmB4EOeRrY7480qNWO8IIgQG6zlDkm6uRMsURXPuKq0GWtiM59a5Q6g==}
    peerDependencies:
      react: '>=16.6.0'
      react-dom: '>=16.6.0'
    dependencies:
      '@babel/runtime': 7.23.9
      dom-helpers: 5.2.1
      loose-envify: 1.4.0
      prop-types: 15.8.1
      react: 18.2.0
      react-dom: 18.2.0(react@18.2.0)
    dev: false

  /react@17.0.2:
    resolution: {integrity: sha512-gnhPt75i/dq/z3/6q/0asP78D0u592D5L1pd7M8P+dck6Fu/jJeL6iVVK23fptSUZj8Vjf++7wXA8UNclGQcbA==}
    engines: {node: '>=0.10.0'}
    dependencies:
      loose-envify: 1.4.0
      object-assign: 4.1.1

  /react@18.2.0:
    resolution: {integrity: sha512-/3IjMdb2L9QbBdWiW5e3P2/npwMBaU9mHCSCUzNln0ZCYbcfTsGbTJrU/kGemdH2IWmB2ioZ+zkxtmq6g09fGQ==}
    engines: {node: '>=0.10.0'}
    dependencies:
      loose-envify: 1.4.0
    dev: false

  /readable-stream@3.6.2:
    resolution: {integrity: sha512-9u/sniCrY3D5WdsERHzHE4G2YCXqoG5FTHUiCC4SIbr6XcLZBY05ya9EKjYek9O5xOAwjGq+1JdGBAS7Q9ScoA==}
    engines: {node: '>= 6'}
    dependencies:
      inherits: 2.0.4
      string_decoder: 1.3.0
      util-deprecate: 1.0.2

  /readdirp@3.6.0:
    resolution: {integrity: sha512-hOS089on8RduqdbhvQ5Z37A0ESjsqz6qnRcffsMU3495FuTdqSm+7bhJ29JvIOsBDEEnan5DPu9t3To9VRlMzA==}
    engines: {node: '>=8.10.0'}
    dependencies:
      picomatch: 2.3.1
    dev: false

  /redis-errors@1.2.0:
    resolution: {integrity: sha512-1qny3OExCf0UvUV/5wpYKf2YwPcOqXzkwKKSmKHiE6ZMQs5heeE/c8eXK+PNllPvmjgAbfnsbpkGZWy8cBpn9w==}
    engines: {node: '>=4'}
    dev: false

  /redis-parser@3.0.0:
    resolution: {integrity: sha512-DJnGAeenTdpMEH6uAJRK/uiyEIH9WVsUmoLwzudwGJUwZPp80PDBWPHXSAGNPwNvIXAbe7MSUB1zQFugFml66A==}
    engines: {node: '>=4'}
    dependencies:
      redis-errors: 1.2.0
    dev: false

  /reflect.getprototypeof@1.0.5:
    resolution: {integrity: sha512-62wgfC8dJWrmxv44CA36pLDnP6KKl3Vhxb7PL+8+qrrFMMoJij4vgiMP8zV4O8+CBMXY1mHxI5fITGHXFHVmQQ==}
    engines: {node: '>= 0.4'}
    dependencies:
      call-bind: 1.0.7
      define-properties: 1.2.1
      es-abstract: 1.22.4
      es-errors: 1.3.0
      get-intrinsic: 1.2.4
      globalthis: 1.0.3
      which-builtin-type: 1.1.3
    dev: false

  /regenerator-runtime@0.14.1:
    resolution: {integrity: sha512-dYnhHh0nJoMfnkZs6GmmhFknAGRrLznOu5nc9ML+EJxGvrx6H7teuevqVqCuPcPK//3eDrrjQhehXVx9cnkGdw==}

  /regexp.prototype.flags@1.5.2:
    resolution: {integrity: sha512-NcDiDkTLuPR+++OCKB0nWafEmhg/Da8aUPLPMQbK+bxKKCm1/S5he+AqYa4PlMCVBalb4/yxIRub6qkEx5yJbw==}
    engines: {node: '>= 0.4'}
    dependencies:
      call-bind: 1.0.7
      define-properties: 1.2.1
      es-errors: 1.3.0
      set-function-name: 2.0.1
    dev: false

  /registry-auth-token@3.3.2:
    resolution: {integrity: sha512-JL39c60XlzCVgNrO+qq68FoNb56w/m7JYvGR2jT5iR1xBrUA3Mfx5Twk5rqTThPmQKMWydGmq8oFtDlxfrmxnQ==}
    dependencies:
      rc: 1.2.8
      safe-buffer: 5.2.1
    dev: true

  /registry-url@3.1.0:
    resolution: {integrity: sha512-ZbgR5aZEdf4UKZVBPYIgaglBmSF2Hi94s2PcIHhRGFjKYu+chjJdYfHn4rt3hB6eCKLJ8giVIIfgMa1ehDfZKA==}
    engines: {node: '>=0.10.0'}
    dependencies:
      rc: 1.2.8
    dev: true

  /remove-accents@0.4.2:
    resolution: {integrity: sha512-7pXIJqJOq5tFgG1A2Zxti3Ht8jJF337m4sowbuHsW30ZnkQFnDzy9qBNhgzX8ZLW4+UBcXiiR7SwR6pokHsxiA==}
    dev: false

  /require-directory@2.1.1:
    resolution: {integrity: sha512-fGxEI7+wsG9xrvdjsrlmL22OMTTiHRwAMroiEeMgq8gzoLC/PQr7RsRDSTLUg/bZAZtF+TVIkHc6/4RIKrui+Q==}
    engines: {node: '>=0.10.0'}
    dev: true

  /requires-port@1.0.0:
    resolution: {integrity: sha512-KigOCHcocU3XODJxsu8i/j8T9tzT4adHiecwORRQ0ZZFcp7ahwXuRU1m+yuO90C5ZUyGeGfocHDI14M3L3yDAQ==}
    dev: true

  /resolve-from@4.0.0:
    resolution: {integrity: sha512-pb/MYmXstAkysRFx8piNI1tGFNQIFA3vkE3Gq4EuA1dF6gHp/+vgZqsCGJapvy8N3Q+4o7FwvquPJcnZ7RYy4g==}
    engines: {node: '>=4'}

  /resolve-pkg-maps@1.0.0:
    resolution: {integrity: sha512-seS2Tj26TBVOC2NIc2rOe2y2ZO7efxITtLZcGSOnHHNOQ7CkiUBfw0Iw2ck6xkIhPwLhKNLS8BO+hEpngQlqzw==}

  /resolve@1.22.8:
    resolution: {integrity: sha512-oKWePCxqpd6FlLvGV1VU0x7bkPmmCNolxzjMf4NczoDnQcIWrAF+cPtZn5i6n+RfD2d9i0tzpKnG6Yk168yIyw==}
    hasBin: true
    dependencies:
      is-core-module: 2.13.1
      path-parse: 1.0.7
      supports-preserve-symlinks-flag: 1.0.0

  /resolve@2.0.0-next.5:
    resolution: {integrity: sha512-U7WjGVG9sH8tvjW5SmGbQuui75FiyjAX72HX15DwBBwF9dNiQZRQAg9nnPhYy+TUnE0+VcrttuvNI8oSxZcocA==}
    hasBin: true
    dependencies:
      is-core-module: 2.13.1
      path-parse: 1.0.7
      supports-preserve-symlinks-flag: 1.0.0
    dev: false

  /restore-cursor@3.1.0:
    resolution: {integrity: sha512-l+sSefzHpj5qimhFSE5a8nufZYAM3sBSVMAPtYkmC+4EH2anSGaEMXSD0izRQbu9nfyQ9y5JrVmp7E8oZrUjvA==}
    engines: {node: '>=8'}
    dependencies:
      onetime: 5.1.2
      signal-exit: 3.0.7
    dev: true

  /reusify@1.0.4:
    resolution: {integrity: sha512-U9nH88a3fc/ekCF1l0/UP1IosiuIjyTh7hBvXVMHYgVcfGvt897Xguj2UOLDeI5BG2m7/uwyaLVT6fbtCwTyzw==}
    engines: {iojs: '>=1.0.0', node: '>=0.10.0'}

  /rimraf@3.0.2:
    resolution: {integrity: sha512-JZkJMZkAGFFPP2YqXZXPbMlMBgsxzE8ILs4lMIX/2o0L9UBw9O/Y3o6wFw/i9YLapcUJWwqbi3kdxIPdC62TIA==}
    hasBin: true
    dependencies:
      glob: 7.2.3

  /rollup@4.13.0:
    resolution: {integrity: sha512-3YegKemjoQnYKmsBlOHfMLVPPA5xLkQ8MHLLSw/fBrFaVkEayL51DilPpNNLq1exr98F2B1TzrV0FUlN3gWRPg==}
    engines: {node: '>=18.0.0', npm: '>=8.0.0'}
    hasBin: true
    dependencies:
      '@types/estree': 1.0.5
    optionalDependencies:
      '@rollup/rollup-android-arm-eabi': 4.13.0
      '@rollup/rollup-android-arm64': 4.13.0
      '@rollup/rollup-darwin-arm64': 4.13.0
      '@rollup/rollup-darwin-x64': 4.13.0
      '@rollup/rollup-linux-arm-gnueabihf': 4.13.0
      '@rollup/rollup-linux-arm64-gnu': 4.13.0
      '@rollup/rollup-linux-arm64-musl': 4.13.0
      '@rollup/rollup-linux-riscv64-gnu': 4.13.0
      '@rollup/rollup-linux-x64-gnu': 4.13.0
      '@rollup/rollup-linux-x64-musl': 4.13.0
      '@rollup/rollup-win32-arm64-msvc': 4.13.0
      '@rollup/rollup-win32-ia32-msvc': 4.13.0
      '@rollup/rollup-win32-x64-msvc': 4.13.0
      fsevents: 2.3.3
    dev: true

  /rope-sequence@1.3.4:
    resolution: {integrity: sha512-UT5EDe2cu2E/6O4igUr5PSFs23nvvukicWHx6GnOPlHAiiYbzNuCRQCuiUdHJQcqKalLKlrYJnjY0ySGsXNQXQ==}
    dev: false

  /rrweb-cssom@0.6.0:
    resolution: {integrity: sha512-APM0Gt1KoXBz0iIkkdB/kfvGOwC4UuJFeG/c+yV7wSc7q96cG/kJ0HiYCnzivD9SB53cLV1MlHFNfOuPaadYSw==}
    dev: true

  /run-async@2.4.1:
    resolution: {integrity: sha512-tvVnVv01b8c1RrA6Ep7JkStj85Guv/YrMcwqYQnwjsAS2cTmmPGBBjAjpCW7RrSodNSoE2/qg9O4bceNvUuDgQ==}
    engines: {node: '>=0.12.0'}
    dev: true

  /run-parallel@1.2.0:
    resolution: {integrity: sha512-5l4VyZR86LZ/lDxZTR6jqL8AFE2S0IFLMP26AbjsLVADxHdhB/c0GUsH+y39UfCi3dzz8OlQuPmnaJOMoDHQBA==}
    dependencies:
      queue-microtask: 1.2.3

  /rust-result@1.0.0:
    resolution: {integrity: sha512-6cJzSBU+J/RJCF063onnQf0cDUOHs9uZI1oroSGnHOph+CQTIJ5Pp2hK5kEQq1+7yE/EEWfulSNXAQ2jikPthA==}
    dependencies:
      individual: 2.0.0
    dev: false

  /rxjs@6.6.7:
    resolution: {integrity: sha512-hTdwr+7yYNIT5n4AMYp85KA6yw2Va0FLa3Rguvbpa4W3I5xynaBZo41cM3XM+4Q6fRMj3sBYIR1VAmZMXYJvRQ==}
    engines: {npm: '>=2.0.0'}
    dependencies:
      tslib: 1.14.1
    dev: true

  /rxjs@7.8.1:
    resolution: {integrity: sha512-AA3TVj+0A2iuIoQkWEK/tqFjBq2j+6PO6Y0zJcvzLAFhEFIO3HL0vls9hWLncZbAAbK0mar7oZ4V079I/qPMxg==}
    dependencies:
      tslib: 2.6.2
    dev: true

  /safe-array-concat@1.1.0:
    resolution: {integrity: sha512-ZdQ0Jeb9Ofti4hbt5lX3T2JcAamT9hfzYU1MNB+z/jaEbB6wfFfPIR/zEORmZqobkCCJhSjodobH6WHNmJ97dg==}
    engines: {node: '>=0.4'}
    dependencies:
      call-bind: 1.0.7
      get-intrinsic: 1.2.4
      has-symbols: 1.0.3
      isarray: 2.0.5
    dev: false

  /safe-buffer@5.2.1:
    resolution: {integrity: sha512-rp3So07KcdmmKbGvgaNxQSJr7bGVSVk5S9Eq1F+ppbRo70+YeaDxkw5Dd8NPN+GD6bjnYm2VuPuCXmpuYvmCXQ==}

  /safe-json-parse@4.0.0:
    resolution: {integrity: sha512-RjZPPHugjK0TOzFrLZ8inw44s9bKox99/0AZW9o/BEQVrJfhI+fIHMErnPyRa89/yRXUUr93q+tiN6zhoVV4wQ==}
    dependencies:
      rust-result: 1.0.0
    dev: false

  /safe-regex-test@1.0.3:
    resolution: {integrity: sha512-CdASjNJPvRa7roO6Ra/gLYBTzYzzPyyBXxIMdGW3USQLyjWEls2RgW5UBTXaQVp+OrpeCK3bLem8smtmheoRuw==}
    engines: {node: '>= 0.4'}
    dependencies:
      call-bind: 1.0.7
      es-errors: 1.3.0
      is-regex: 1.1.4
    dev: false

  /safe-stable-stringify@2.4.3:
    resolution: {integrity: sha512-e2bDA2WJT0wxseVd4lsDP4+3ONX6HpMXQa1ZhFQ7SU+GjvORCmShbCMltrtIDfkYhVHrOcPtj+KhmDBdPdZD1g==}
    engines: {node: '>=10'}
    dev: false

  /safer-buffer@2.1.2:
    resolution: {integrity: sha512-YZo3K82SD7Riyi0E1EQPojLz7kpepnSQI9IyPbHHg1XXXevb5dJI7tpyN2ADxGcQbHG7vcyRHk0cbwqcQriUtg==}

  /sass@1.74.1:
    resolution: {integrity: sha512-w0Z9p/rWZWelb88ISOLyvqTWGmtmu2QJICqDBGyNnfG4OUnPX9BBjjYIXUpXCMOOg5MQWNpqzt876la1fsTvUA==}
    engines: {node: '>=14.0.0'}
    hasBin: true
    dependencies:
      chokidar: 3.6.0
      immutable: 4.3.5
      source-map-js: 1.2.0
    dev: false

  /saxes@6.0.0:
    resolution: {integrity: sha512-xAg7SOnEhrm5zI3puOOKyy1OMcMlIJZYNJY7xLBwSze0UjhPLnWfj2GF2EpT0jmzaJKIWKHLsaSSajf35bcYnA==}
    engines: {node: '>=v12.22.7'}
    dependencies:
      xmlchars: 2.2.0
    dev: true

  /scheduler@0.23.0:
    resolution: {integrity: sha512-CtuThmgHNg7zIZWAXi3AsyIzA3n4xx7aNyjwC2VJldO2LMVDhFK+63xGqq6CsJH4rTAt6/M+N4GhZiDYPx9eUw==}
    dependencies:
      loose-envify: 1.4.0
    dev: false

  /semver@6.3.1:
    resolution: {integrity: sha512-BR7VvDCVHO+q2xBEWskxS6DJE1qRnb7DxzUrogb71CWoSficBxYsiAGd+Kl0mmq/MprG9yArRkyrQxTO6XjMzA==}
    hasBin: true

  /semver@7.6.0:
    resolution: {integrity: sha512-EnwXhrlwXMk9gKu5/flx5sv/an57AkRplG3hTK68W7FRDN+k+OWBj65M7719OkA82XLBxrcX0KSHj+X5COhOVg==}
    engines: {node: '>=10'}
    hasBin: true
    dependencies:
      lru-cache: 6.0.0

  /sentence-case@2.1.1:
    resolution: {integrity: sha512-ENl7cYHaK/Ktwk5OTD+aDbQ3uC8IByu/6Bkg+HDv8Mm+XnBnppVNalcfJTNsp1ibstKh030/JKQQWglDvtKwEQ==}
    dependencies:
      no-case: 2.3.2
      upper-case-first: 1.1.2
    dev: true

  /seq-queue@0.0.5:
    resolution: {integrity: sha512-hr3Wtp/GZIc/6DAGPDcV4/9WoZhjrkXsi5B/07QgX8tsdc6ilr7BFM6PM6rbdAX1kFSDYeZGLipIZZKyQP0O5Q==}
    dev: false

  /server-only@0.0.1:
    resolution: {integrity: sha512-qepMx2JxAa5jjfzxG79yPPq+8BuFToHd1hm7kI+Z4zAq1ftQiP7HcxMhDDItrbtwVeLg/cY2JnKnrcFkmiswNA==}
    dev: false

  /set-blocking@2.0.0:
    resolution: {integrity: sha512-KiKBS8AnWGEyLzofFfmvKwpdPzqiy16LvQfK3yv/fVH7Bj13/wl3JSR1J+rfgRE9q7xUJK4qvgS8raSOeLUehw==}
    dev: false

  /set-function-length@1.2.1:
    resolution: {integrity: sha512-j4t6ccc+VsKwYHso+kElc5neZpjtq9EnRICFZtWyBsLojhmeF/ZBd/elqm22WJh/BziDe/SBiOeAt0m2mfLD0g==}
    engines: {node: '>= 0.4'}
    dependencies:
      define-data-property: 1.1.4
      es-errors: 1.3.0
      function-bind: 1.1.2
      get-intrinsic: 1.2.4
      gopd: 1.0.1
      has-property-descriptors: 1.0.2
    dev: false

  /set-function-name@2.0.1:
    resolution: {integrity: sha512-tMNCiqYVkXIZgc2Hnoy2IvC/f8ezc5koaRFkCjrpWzGpCd3qbZXPzVy9MAZzK1ch/X0jvSkojys3oqJN0qCmdA==}
    engines: {node: '>= 0.4'}
    dependencies:
      define-data-property: 1.1.4
      functions-have-names: 1.2.3
      has-property-descriptors: 1.0.2
    dev: false

  /shebang-command@2.0.0:
    resolution: {integrity: sha512-kHxr2zZpYtdmrN1qDjrrX/Z1rR1kG8Dx+gkpK1G4eXmvXswmcE1hTWBWYUzlraYw1/yZp6YuDY77YtvbN0dmDA==}
    engines: {node: '>=8'}
    dependencies:
      shebang-regex: 3.0.0

  /shebang-regex@3.0.0:
    resolution: {integrity: sha512-7++dFhtcx3353uBaq8DDR4NuxBetBzC7ZQOhmTQInHEd6bSrXdiEyzCvG07Z44UYdLShWUyXt5M/yhz8ekcb1A==}
    engines: {node: '>=8'}

  /shell-quote@1.8.1:
    resolution: {integrity: sha512-6j1W9l1iAs/4xYBI1SYOVZyFcCis9b4KCLQ8fgAGG07QvzaRLVVRQvAy85yNmmZSjYjg4MWh4gNvlPujU/5LpA==}
    dev: true

  /side-channel@1.0.5:
    resolution: {integrity: sha512-QcgiIWV4WV7qWExbN5llt6frQB/lBven9pqliLXfGPB+K9ZYXxDozp0wLkHS24kWCm+6YXH/f0HhnObZnZOBnQ==}
    engines: {node: '>= 0.4'}
    dependencies:
      call-bind: 1.0.7
      es-errors: 1.3.0
      get-intrinsic: 1.2.4
      object-inspect: 1.13.1
    dev: false

  /siginfo@2.0.0:
    resolution: {integrity: sha512-ybx0WO1/8bSBLEWXZvEd7gMW3Sn3JFlW3TvX1nREbDLRNQNaeNN8WK0meBwPdAaOI7TtRRRJn/Es1zhrrCHu7g==}
    dev: true

  /signal-exit@3.0.7:
    resolution: {integrity: sha512-wnD2ZE+l+SPC/uoS0vXeE9L1+0wuaMqKlfz9AMUo38JsyLSBWSFcHR1Rri62LZc12vLr1gb3jl7iwQhgwpAbGQ==}

  /signal-exit@4.1.0:
    resolution: {integrity: sha512-bzyZ1e88w9O1iNJbKnOlvYTrWPDl46O1bG0D3XInv+9tkPrxrN8jUUTiFlDkkmKWgn1M6CfIA13SuGqOa9Korw==}
    engines: {node: '>=14'}

  /simple-concat@1.0.1:
    resolution: {integrity: sha512-cSFtAPtRhljv69IK0hTVZQ+OfE9nePi/rtJmw5UjHeVyVroEqJXP1sFztKUy1qU+xvz3u/sfYJLa947b7nAN2Q==}
    dev: false

  /simple-get@4.0.1:
    resolution: {integrity: sha512-brv7p5WgH0jmQJr1ZDDfKDOSeWWg+OVypG99A/5vYGPqJ6pxiaHLy8nxtFjBA7oMa01ebA9gfh1uMCFqOuXxvA==}
    dependencies:
      decompress-response: 6.0.0
      once: 1.4.0
      simple-concat: 1.0.1
    dev: false

  /simple-swizzle@0.2.2:
    resolution: {integrity: sha512-JA//kQgZtbuY83m+xT+tXJkmJncGMTFT+C+g2h2R9uxkYIrE2yy9sgmcLhCnw57/WSD+Eh3J97FPEDFnbXnDUg==}
    dependencies:
      is-arrayish: 0.3.2
    dev: false

  /sirv@2.0.4:
    resolution: {integrity: sha512-94Bdh3cC2PKrbgSOUqTiGPWVZeSiXfKOVZNJniWoqrWrRkB1CJzBU3NEbiTsPcYy1lDsANA/THzS+9WBiy5nfQ==}
    engines: {node: '>= 10'}
    dependencies:
      '@polka/url': 1.0.0-next.24
      mrmime: 2.0.0
      totalist: 3.0.1
    dev: true

  /sisteransi@1.0.5:
    resolution: {integrity: sha512-bLGGlR1QxBcynn2d5YmDX4MGjlZvy2MRBDRNHLJ8VI6l6+9FUiyTFNJ0IveOSP0bcXgVDPRcfGqA0pjaqUpfVg==}
    dev: false

  /slash@3.0.0:
    resolution: {integrity: sha512-g9Q1haeby36OSStwb4ntCGGGaKsaVSjQ68fBxoQcutl5fS1vuY18H3wSt3jFyFtrkx+Kz0V1G85A4MyAdDMi2Q==}
    engines: {node: '>=8'}

  /smart-buffer@4.2.0:
    resolution: {integrity: sha512-94hK0Hh8rPqQl2xXc3HsaBoOXKV20MToPkcXvwbISWLEs+64sBq5kFgn2kJDHb1Pry9yrP0dxrCI9RRci7RXKg==}
    engines: {node: '>= 6.0.0', npm: '>= 3.0.0'}
    dev: true

  /snake-case@2.1.0:
    resolution: {integrity: sha512-FMR5YoPFwOLuh4rRz92dywJjyKYZNLpMn1R5ujVpIYkbA9p01fq8RMg0FkO4M+Yobt4MjHeLTJVm5xFFBHSV2Q==}
    dependencies:
      no-case: 2.3.2
    dev: true

  /socks-proxy-agent@8.0.2:
    resolution: {integrity: sha512-8zuqoLv1aP/66PHF5TqwJ7Czm3Yv32urJQHrVyhD7mmA6d61Zv8cIXQYPTWwmg6qlupnPvs/QKDmfa4P/qct2g==}
    engines: {node: '>= 14'}
    dependencies:
      agent-base: 7.1.0
      debug: 4.3.4
      socks: 2.7.3
    transitivePeerDependencies:
      - supports-color
    dev: true

  /socks@2.7.3:
    resolution: {integrity: sha512-vfuYK48HXCTFD03G/1/zkIls3Ebr2YNa4qU9gHDZdblHLiqhJrJGkY3+0Nx0JpN9qBhJbVObc1CNciT1bIZJxw==}
    engines: {node: '>= 10.0.0', npm: '>= 3.0.0'}
    deprecated: please use 2.7.4 or 2.8.1 to fix package-lock issue
    dependencies:
      ip-address: 9.0.5
      smart-buffer: 4.2.0
    dev: true

  /source-map-js@1.2.0:
    resolution: {integrity: sha512-itJW8lvSA0TXEphiRoawsCksnlf8SyvmFzIhltqAHluXd88pkCd+cXJVHTDwdCr0IzwptSm035IHQktUu1QUMg==}
    engines: {node: '>=0.10.0'}

  /source-map-support@0.5.21:
    resolution: {integrity: sha512-uBHU3L3czsIyYXKX88fdrGovxdSCoTGDRZ6SYXtSRxLZUzHg5P/66Ht6uoUlHu9EZod+inXhKo3qQgwXUT/y1w==}
    dependencies:
      buffer-from: 1.1.2
      source-map: 0.6.1
    dev: false

  /source-map@0.6.1:
    resolution: {integrity: sha512-UjgapumWlbMhkBgzT7Ykc5YXUT46F0iKu8SGXq0bcwP5dz/h0Plj6enJqjz1Zbq2l5WaqYnrVbwWOWMyF3F47g==}
    engines: {node: '>=0.10.0'}

  /spawn-command@0.0.2:
    resolution: {integrity: sha512-zC8zGoGkmc8J9ndvml8Xksr1Amk9qBujgbF0JAIWO7kXr43w0h/0GJNM/Vustixu+YE8N/MTrQ7N31FvHUACxQ==}
    dev: true

  /sprintf-js@1.1.3:
    resolution: {integrity: sha512-Oo+0REFV59/rz3gfJNKQiBlwfHaSESl1pcGyABQsnnIfWOFt6JNj5gCog2U6MLZ//IGYD+nA8nI+mTShREReaA==}
    dev: true

  /sqlstring@2.3.3:
    resolution: {integrity: sha512-qC9iz2FlN7DQl3+wjwn3802RTyjCx7sDvfQEXchwa6CWOx07/WVfh91gBmQ9fahw8snwGEWU3xGzOt4tFyHLxg==}
    engines: {node: '>= 0.6'}
    dev: false

  /stack-trace@0.0.10:
    resolution: {integrity: sha512-KGzahc7puUKkzyMt+IqAep+TVNbKP+k2Lmwhub39m1AsTSkaDutx56aDCo+HLDzf/D26BIHTJWNiTG1KAJiQCg==}
    dev: false

  /stackback@0.0.2:
    resolution: {integrity: sha512-1XMJE5fQo1jGH6Y/7ebnwPOBEkIEnT4QF32d5R1+VXdXveM0IBMJt8zfaxX1P3QhVwrYe+576+jkANtSS2mBbw==}
    dev: true

  /standard-as-callback@2.1.0:
    resolution: {integrity: sha512-qoRRSyROncaz1z0mvYqIE4lCd9p2R90i6GxW3uZv5ucSu8tU7B5HXUP1gG8pVZsYNVaXjk8ClXHPttLyxAL48A==}
    dev: false

  /std-env@3.7.0:
    resolution: {integrity: sha512-JPbdCEQLj1w5GilpiHAx3qJvFndqybBysA3qUOnznweH4QbNYUsW/ea8QzSrnh0vNsezMMw5bcVool8lM0gwzg==}
    dev: true

  /streamsearch@1.1.0:
    resolution: {integrity: sha512-Mcc5wHehp9aXz1ax6bZUyY5afg9u2rv5cqQI3mRrYkGC8rW2hM02jWuwjtL++LS5qinSyhj2QfLyNsuc+VsExg==}
    engines: {node: '>=10.0.0'}
    dev: false

  /string-width@4.2.3:
    resolution: {integrity: sha512-wKyQRQpjJ0sIp62ErSZdGsjMJWsap5oRNihHhu6G7JVO/9jIB6UyevL+tXuOqrng8j/cxKTWyWUwvSTriiZz/g==}
    engines: {node: '>=8'}
    dependencies:
      emoji-regex: 8.0.0
      is-fullwidth-code-point: 3.0.0
      strip-ansi: 6.0.1

  /string-width@5.1.2:
    resolution: {integrity: sha512-HnLOCR3vjcY8beoNLtcjZ5/nxn2afmME6lhrDrebokqMap+XbeW8n9TXpPDOqdGK5qcI3oT0GKTW6wC7EMiVqA==}
    engines: {node: '>=12'}
    dependencies:
      eastasianwidth: 0.2.0
      emoji-regex: 9.2.2
      strip-ansi: 7.1.0
    dev: false

  /string.prototype.matchall@4.0.10:
    resolution: {integrity: sha512-rGXbGmOEosIQi6Qva94HUjgPs9vKW+dkG7Y8Q5O2OYkWL6wFaTRZO8zM4mhP94uX55wgyrXzfS2aGtGzUL7EJQ==}
    dependencies:
      call-bind: 1.0.7
      define-properties: 1.2.1
      es-abstract: 1.22.4
      get-intrinsic: 1.2.4
      has-symbols: 1.0.3
      internal-slot: 1.0.7
      regexp.prototype.flags: 1.5.2
      set-function-name: 2.0.1
      side-channel: 1.0.5
    dev: false

  /string.prototype.trim@1.2.8:
    resolution: {integrity: sha512-lfjY4HcixfQXOfaqCvcBuOIapyaroTXhbkfJN3gcB1OtyupngWK4sEET9Knd0cXd28kTUqu/kHoV4HKSJdnjiQ==}
    engines: {node: '>= 0.4'}
    dependencies:
      call-bind: 1.0.7
      define-properties: 1.2.1
      es-abstract: 1.22.4
    dev: false

  /string.prototype.trimend@1.0.7:
    resolution: {integrity: sha512-Ni79DqeB72ZFq1uH/L6zJ+DKZTkOtPIHovb3YZHQViE+HDouuU4mBrLOLDn5Dde3RF8qw5qVETEjhu9locMLvA==}
    dependencies:
      call-bind: 1.0.7
      define-properties: 1.2.1
      es-abstract: 1.22.4
    dev: false

  /string.prototype.trimstart@1.0.7:
    resolution: {integrity: sha512-NGhtDFu3jCEm7B4Fy0DpLewdJQOZcQ0rGbwQ/+stjnrp2i+rlKeCvos9hOIeCmqwratM47OBxY7uFZzjxHXmrg==}
    dependencies:
      call-bind: 1.0.7
      define-properties: 1.2.1
      es-abstract: 1.22.4
    dev: false

  /string_decoder@1.3.0:
    resolution: {integrity: sha512-hkRX8U1WjJFd8LsDJ2yQ/wWWxaopEsABU1XfkM8A+j0+85JAGppt16cr1Whg6KIbb4okU6Mql6BOj+uup/wKeA==}
    dependencies:
      safe-buffer: 5.2.1

  /strip-ansi@6.0.1:
    resolution: {integrity: sha512-Y38VPSHcqkFrCpFnQ9vuSXmquuv5oXOKpGeT6aGrr3o3Gc9AlVa6JBfUSOCnbxGGZF+/0ooI7KrPuUSztUdU5A==}
    engines: {node: '>=8'}
    dependencies:
      ansi-regex: 5.0.1

  /strip-ansi@7.1.0:
    resolution: {integrity: sha512-iq6eVVI64nQQTRYq2KtEg2d2uU7LElhTJwsH4YzIHZshxlgZms/wIc4VoDQTlG/IvVIrBKG06CrZnp0qv7hkcQ==}
    engines: {node: '>=12'}
    dependencies:
      ansi-regex: 6.0.1
    dev: false

  /strip-bom@3.0.0:
    resolution: {integrity: sha512-vavAMRXOgBVNF6nyEEmL3DBK19iRpDcoIwW+swQ+CbGiu7lju6t+JklA1MHweoWtadgt4ISVUsXLyDq34ddcwA==}
    engines: {node: '>=4'}
    dev: false

  /strip-final-newline@2.0.0:
    resolution: {integrity: sha512-BrpvfNAE3dcvq7ll3xVumzjKjZQ5tI1sEUIKr3Uoks0XUl45St3FlatVqef9prk4jRDzhW6WZg+3bk93y6pLjA==}
    engines: {node: '>=6'}
    dev: true

  /strip-final-newline@3.0.0:
    resolution: {integrity: sha512-dOESqjYr96iWYylGObzd39EuNTa5VJxyvVAEm5Jnh7KGo75V43Hk1odPQkNDyXNmUR6k+gEiDVXnjB8HJ3crXw==}
    engines: {node: '>=12'}
    dev: true

  /strip-json-comments@2.0.1:
    resolution: {integrity: sha512-4gB8na07fecVVkOI6Rs4e7T6NOTki5EmL7TUduTs6bu3EdnSycntVJ4re8kgZA+wx9IueI2Y11bfbgwtzuE0KQ==}
    engines: {node: '>=0.10.0'}

  /strip-json-comments@3.1.1:
    resolution: {integrity: sha512-6fPc+R4ihwqP6N/aIv2f1gMH8lOVtWQHoqC4yK6oSDVVocumAsfCqjkXnqiYMhmMwS/mEHLp7Vehlt3ql6lEig==}
    engines: {node: '>=8'}

  /strip-literal@2.0.0:
    resolution: {integrity: sha512-f9vHgsCWBq2ugHAkGMiiYY+AYG0D/cbloKKg0nhaaaSNsujdGIpVXCNsrJpCKr5M0f4aI31mr13UjY6GAuXCKA==}
    dependencies:
      js-tokens: 8.0.3
    dev: true

  /styled-jsx@5.1.1(@babel/core@7.23.9)(react@18.2.0):
    resolution: {integrity: sha512-pW7uC1l4mBZ8ugbiZrcIsiIvVx1UmTfw7UkC3Um2tmfUq9Bhk8IiyEIPl6F8agHgjzku6j0xQEZbfA5uSgSaCw==}
    engines: {node: '>= 12.0.0'}
    peerDependencies:
      '@babel/core': '*'
      babel-plugin-macros: '*'
      react: '>= 16.8.0 || 17.x.x || ^18.0.0-0'
    peerDependenciesMeta:
      '@babel/core':
        optional: true
      babel-plugin-macros:
        optional: true
    dependencies:
      '@babel/core': 7.23.9
      client-only: 0.0.1
      react: 18.2.0
    dev: false

  /sugarss@4.0.1(postcss@8.4.38):
    resolution: {integrity: sha512-WCjS5NfuVJjkQzK10s8WOBY+hhDxxNt/N6ZaGwxFZ+wN3/lKKFSaaKUNecULcTTvE4urLcKaZFQD8vO0mOZujw==}
    engines: {node: '>=12.0'}
    peerDependencies:
      postcss: ^8.3.3
    dependencies:
      postcss: 8.4.38
    dev: false

  /superjson@2.2.1:
    resolution: {integrity: sha512-8iGv75BYOa0xRJHK5vRLEjE2H/i4lulTjzpUXic3Eg8akftYjkmQDa8JARQ42rlczXyFR3IeRoeFCc7RxHsYZA==}
    engines: {node: '>=16'}
    dependencies:
      copy-anything: 3.0.5
    dev: false

  /supports-color@5.5.0:
    resolution: {integrity: sha512-QjVjwdXIt408MIiAqCX4oUKsgU2EqAGzs2Ppkm4aQYbjm+ZEWEcW4SfFNTr4uMNZma0ey4f5lgLrkB0aX0QMow==}
    engines: {node: '>=4'}
    dependencies:
      has-flag: 3.0.0

  /supports-color@7.2.0:
    resolution: {integrity: sha512-qpCAvRl9stuOHveKsn7HncJRvv501qIacKzQlO/+Lwxc9+0q2wLyv4Dfvt80/DPn2pqOBsJdDiogXGR9+OvwRw==}
    engines: {node: '>=8'}
    dependencies:
      has-flag: 4.0.0

  /supports-color@8.1.1:
    resolution: {integrity: sha512-MpUEN2OodtUzxvKQl72cUF7RQ5EiHsGvSsVG0ia9c5RbWGL2CI4C7EpPS8UTBIplnlzZiNuV56w+FuNxy3ty2Q==}
    engines: {node: '>=10'}
    dependencies:
      has-flag: 4.0.0
    dev: true

  /supports-preserve-symlinks-flag@1.0.0:
    resolution: {integrity: sha512-ot0WnXS9fgdkgIcePe6RHNk1WA8+muPa6cSjeR3V8K27q9BB1rTE3R1p7Hv0z1ZyAc8s6Vvv8DIyWf681MAt0w==}
    engines: {node: '>= 0.4'}

  /swap-case@1.1.2:
    resolution: {integrity: sha512-BAmWG6/bx8syfc6qXPprof3Mn5vQgf5dwdUNJhsNqU9WdPt5P+ES/wQ5bxfijy8zwZgZZHslC3iAsxsuQMCzJQ==}
    dependencies:
      lower-case: 1.1.4
      upper-case: 1.1.3
    dev: true

  /symbol-tree@3.2.4:
    resolution: {integrity: sha512-9QNk5KwDF+Bvz+PyObkmSYjI5ksVUYtjW7AU22r2NKcfLJcXp96hkDWU3+XndOsUb+AQ9QhfzfCT2O+CNWT5Tw==}
    dev: true

  /tabbable@6.2.0:
    resolution: {integrity: sha512-Cat63mxsVJlzYvN51JmVXIgNoUokrIaT2zLclCXjRd8boZ0004U4KCs/sToJ75C6sdlByWxpYnb5Boif1VSFew==}
    dev: false

  /tar-fs@2.1.1:
    resolution: {integrity: sha512-V0r2Y9scmbDRLCNex/+hYzvp/zyYjvFbHPNgVTKfQvVrb6guiE/fxP+XblDNR011utopbkex2nM4dHNV6GDsng==}
    dependencies:
      chownr: 1.1.4
      mkdirp-classic: 0.5.3
      pump: 3.0.0
      tar-stream: 2.2.0
    dev: false

  /tar-stream@2.2.0:
    resolution: {integrity: sha512-ujeqbceABgwMZxEJnk2HDY2DlnUZ+9oEcb1KzTVfYHio0UE6dG71n60d8D2I4qNvleWrrXpmjpt7vZeF1LnMZQ==}
    engines: {node: '>=6'}
    dependencies:
      bl: 4.1.0
      end-of-stream: 1.4.4
      fs-constants: 1.0.0
      inherits: 2.0.4
      readable-stream: 3.6.2
    dev: false

  /tar@6.2.0:
    resolution: {integrity: sha512-/Wo7DcT0u5HUV486xg675HtjNd3BXZ6xDbzsCUZPt5iw8bTQ63bP0Raut3mvro9u+CUyq7YQd8Cx55fsZXxqLQ==}
    engines: {node: '>=10'}
    dependencies:
      chownr: 2.0.0
      fs-minipass: 2.1.0
      minipass: 5.0.0
      minizlib: 2.1.2
      mkdirp: 1.0.4
      yallist: 4.0.0
    dev: false

  /test-exclude@6.0.0:
    resolution: {integrity: sha512-cAGWPIyOHU6zlmg88jwm7VRyXnMN7iV68OGAbYDk/Mh/xC/pzVPlQtY6ngoIH/5/tciuhGfvESU8GrHrcxD56w==}
    engines: {node: '>=8'}
    dependencies:
      '@istanbuljs/schema': 0.1.3
      glob: 7.2.3
      minimatch: 3.1.2
    dev: true

  /text-hex@1.0.0:
    resolution: {integrity: sha512-uuVGNWzgJ4yhRaNSiubPY7OjISw4sw4E5Uv0wbjp+OzcbmVU/rsT8ujgcXJhn9ypzsgr5vlzpPqP+MBBKcGvbg==}
    dev: false

  /text-table@0.2.0:
    resolution: {integrity: sha512-N+8UisAXDGk8PFXP4HAzVR9nbfmVJ3zYLAWiTIoqC5v5isinhr+r5uaO8+7r3BMfuNIufIsA7RdpVgacC2cSpw==}

  /throttle-debounce@3.0.1:
    resolution: {integrity: sha512-dTEWWNu6JmeVXY0ZYoPuH5cRIwc0MeGbJwah9KUNYSJwommQpCzTySTpEe8Gs1J23aeWEuAobe4Ag7EHVt/LOg==}
    engines: {node: '>=10'}
    dev: false

  /through@2.3.8:
    resolution: {integrity: sha512-w89qg7PI8wAdvX60bMDP+bFoD5Dvhm9oLheFp5O4a2QF0cSBGsBX4qZmadPMvVqlLJBBci+WqGGOAPvcDeNSVg==}
    dev: true

  /timers-ext@0.1.7:
    resolution: {integrity: sha512-b85NUNzTSdodShTIbky6ZF02e8STtVVfD+fu4aXXShEELpozH+bCpJLYMPZbsABN2wDH7fJpqIoXxJpzbf0NqQ==}
    dependencies:
      es5-ext: 0.10.62
      next-tick: 1.1.0
    dev: false

  /tinybench@2.6.0:
    resolution: {integrity: sha512-N8hW3PG/3aOoZAN5V/NSAEDz0ZixDSSt5b/a05iqtpgfLWMSVuCo7w0k2vVvEjdrIoeGqZzweX2WlyioNIHchA==}
    dev: true

  /tinycolor2@1.6.0:
    resolution: {integrity: sha512-XPaBkWQJdsf3pLKJV9p4qN/S+fm2Oj8AIPo1BTUhg5oxkvm9+SVEGFdhyOz7tTdUTfvxMiAs4sp6/eZO2Ew+pw==}
    dev: true

  /tinygradient@1.1.5:
    resolution: {integrity: sha512-8nIfc2vgQ4TeLnk2lFj4tRLvvJwEfQuabdsmvDdQPT0xlk9TaNtpGd6nNRxXoK6vQhN6RSzj+Cnp5tTQmpxmbw==}
    dependencies:
      '@types/tinycolor2': 1.4.6
      tinycolor2: 1.6.0
    dev: true

  /tinypool@0.8.3:
    resolution: {integrity: sha512-Ud7uepAklqRH1bvwy22ynrliC7Dljz7Tm8M/0RBUW+YRa4YHhZ6e4PpgE+fu1zr/WqB1kbeuVrdfeuyIBpy4tw==}
    engines: {node: '>=14.0.0'}
    dev: true

  /tinyspy@2.2.1:
    resolution: {integrity: sha512-KYad6Vy5VDWV4GH3fjpseMQ/XU2BhIYP7Vzd0LG44qRWm/Yt2WCOTicFdvmgo6gWaqooMQCawTtILVQJupKu7A==}
    engines: {node: '>=14.0.0'}
    dev: true

  /tippy.js@6.3.7:
    resolution: {integrity: sha512-E1d3oP2emgJ9dRQZdf3Kkn0qJgI6ZLpyS5z6ZkY1DF3kaQaBsGZsndEpHwx+eC+tYM41HaSNvNtLx8tU57FzTQ==}
    dependencies:
      '@popperjs/core': 2.11.8
    dev: false

  /title-case@2.1.1:
    resolution: {integrity: sha512-EkJoZ2O3zdCz3zJsYCsxyq2OC5hrxR9mfdd5I+w8h/tmFfeOxJ+vvkxsKxdmN0WtS9zLdHEgfgVOiMVgv+Po4Q==}
    dependencies:
      no-case: 2.3.2
      upper-case: 1.1.3
    dev: true

  /tmp@0.0.33:
    resolution: {integrity: sha512-jRCJlojKnZ3addtTOjdIqoRuPEKBvNXcGYqzO6zWZX8KfKEpnGY5jfggJQ3EjKuu8D4bJRr0y+cYJFmYbImXGw==}
    engines: {node: '>=0.6.0'}
    dependencies:
      os-tmpdir: 1.0.2
    dev: true

  /to-fast-properties@2.0.0:
    resolution: {integrity: sha512-/OaKK0xYrs3DmxRYqL/yDc+FxFUVYhDlXMhRmv3z915w2HF1tnN1omB354j8VUGO/hbRzyD6Y3sA7v7GS/ceog==}
    engines: {node: '>=4'}

  /to-regex-range@5.0.1:
    resolution: {integrity: sha512-65P7iz6X5yEr1cwcgvQxbbIw7Uk3gOy5dIdtZ4rDveLqhrdJP+Li/Hx6tyK0NEb+2GCyneCMJiGqrADCSNk8sQ==}
    engines: {node: '>=8.0'}
    dependencies:
      is-number: 7.0.0

  /totalist@3.0.1:
    resolution: {integrity: sha512-sf4i37nQ2LBx4m3wB74y+ubopq6W/dIzXg0FDGjsYnZHVa1Da8FH853wlL2gtUhg+xJXjfk3kUZS3BRoQeoQBQ==}
    engines: {node: '>=6'}
    dev: true

  /tough-cookie@4.1.3:
    resolution: {integrity: sha512-aX/y5pVRkfRnfmuX+OdbSdXvPe6ieKX/G2s7e98f4poJHnqH3281gDPm/metm6E/WRamfx7WC4HUqkWHfQHprw==}
    engines: {node: '>=6'}
    dependencies:
      psl: 1.9.0
      punycode: 2.3.1
      universalify: 0.2.0
      url-parse: 1.5.10
    dev: true

  /tr46@0.0.3:
    resolution: {integrity: sha512-N3WMsuqV66lT30CrXNbEjx4GEwlow3v6rr4mCcv6prnfwhS01rkgyFdjPNBYd9br7LpXV1+Emh01fHnq2Gdgrw==}
    dev: false

  /tr46@5.0.0:
    resolution: {integrity: sha512-tk2G5R2KRwBd+ZN0zaEXpmzdKyOYksXwywulIX95MBODjSzMIuQnQ3m8JxgbhnL1LeVo7lqQKsYa1O3Htl7K5g==}
    engines: {node: '>=18'}
    dependencies:
      punycode: 2.3.1
    dev: true

  /tree-kill@1.2.2:
    resolution: {integrity: sha512-L0Orpi8qGpRG//Nd+H90vFB+3iHnue1zSSGmNOOCh1GLJ7rUKVwV2HvijphGQS2UmhUZewS9VgvxYIdgr+fG1A==}
    hasBin: true
    dev: true

  /triple-beam@1.4.1:
    resolution: {integrity: sha512-aZbgViZrg1QNcG+LULa7nhZpJTZSLm/mXnHXnbAbjmN5aSa0y7V+wvv6+4WaBtpISJzThKy+PIPxc1Nq1EJ9mg==}
    engines: {node: '>= 14.0.0'}
    dev: false

  /ts-api-utils@1.2.1(typescript@5.4.5):
    resolution: {integrity: sha512-RIYA36cJn2WiH9Hy77hdF9r7oEwxAtB/TS9/S4Qd90Ap4z5FSiin5zEiTL44OII1Y3IIlEvxwxFUVgrHSZ/UpA==}
    engines: {node: '>=16'}
    peerDependencies:
      typescript: '>=4.2.0'
    dependencies:
      typescript: 5.4.5
    dev: false

  /ts-node@10.9.2(@types/node@20.12.7)(typescript@5.4.5):
    resolution: {integrity: sha512-f0FFpIdcHgn8zcPSbf1dRevwt047YMnaiJM3u2w2RewrB+fob/zePZcrOyQoLMMO7aBIddLcQIEK5dYjkLnGrQ==}
    hasBin: true
    peerDependencies:
      '@swc/core': '>=1.2.50'
      '@swc/wasm': '>=1.2.50'
      '@types/node': '*'
      typescript: '>=2.7'
    peerDependenciesMeta:
      '@swc/core':
        optional: true
      '@swc/wasm':
        optional: true
    dependencies:
      '@cspotcode/source-map-support': 0.8.1
      '@tsconfig/node10': 1.0.9
      '@tsconfig/node12': 1.0.11
      '@tsconfig/node14': 1.0.3
      '@tsconfig/node16': 1.0.4
      '@types/node': 20.12.7
      acorn: 8.11.3
      acorn-walk: 8.3.2
      arg: 4.1.3
      create-require: 1.1.1
      diff: 4.0.2
      make-error: 1.3.6
      typescript: 5.4.5
      v8-compile-cache-lib: 3.0.1
      yn: 3.1.1
    dev: true

  /tsconfck@3.0.3(typescript@5.4.5):
    resolution: {integrity: sha512-4t0noZX9t6GcPTfBAbIbbIU4pfpCwh0ueq3S4O/5qXI1VwK1outmxhe9dOiEWqMz3MW2LKgDTpqWV+37IWuVbA==}
    engines: {node: ^18 || >=20}
    hasBin: true
    peerDependencies:
      typescript: ^5.0.0
    peerDependenciesMeta:
      typescript:
        optional: true
    dependencies:
      typescript: 5.4.5
    dev: true

  /tsconfig-paths@3.15.0:
    resolution: {integrity: sha512-2Ac2RgzDe/cn48GvOe3M+o82pEFewD3UPbyoUHHdKasHwJKjds4fLXWf/Ux5kATBKN20oaFGu+jbElp1pos0mg==}
    dependencies:
      '@types/json5': 0.0.29
      json5: 1.0.2
      minimist: 1.2.8
      strip-bom: 3.0.0
    dev: false

  /tslib@1.14.1:
    resolution: {integrity: sha512-Xni35NKzjgMrwevysHTCArtLDpPvye8zV/0E4EyYn43P7/7qvQwPh9BGkHewbMulVntbigmcT7rdX3BNo9wRJg==}
    dev: true

  /tslib@2.6.2:
    resolution: {integrity: sha512-AEYxH93jGFPn/a2iVAwW87VuUIkR1FVUKB77NwMF7nBTDkDrrT/Hpt/IrCJ0QXhW27jTBDcf5ZY7w6RiqTMw2Q==}

  /tsscmp@1.0.6:
    resolution: {integrity: sha512-LxhtAkPDTkVCMQjt2h6eBVY28KCjikZqZfMcC15YBeNjkgUpdCfBu5HoiOTDu86v6smE8yOjyEktJ8hlbANHQA==}
    engines: {node: '>=0.6.x'}
    dev: false

  /tsx@4.7.2:
    resolution: {integrity: sha512-BCNd4kz6fz12fyrgCTEdZHGJ9fWTGeUzXmQysh0RVocDY3h4frk05ZNCXSy4kIenF7y/QnrdiVpTsyNRn6vlAw==}
    engines: {node: '>=18.0.0'}
    hasBin: true
    dependencies:
      esbuild: 0.19.12
      get-tsconfig: 4.7.2
    optionalDependencies:
      fsevents: 2.3.3
    dev: true

  /tunnel-agent@0.6.0:
    resolution: {integrity: sha512-McnNiV1l8RYeY8tBgEpuodCC1mLUdbSN+CYBL7kJsJNInOP8UjDDEwdk6Mw60vdLLrr5NHKZhMAOSrR2NZuQ+w==}
    dependencies:
      safe-buffer: 5.2.1
    dev: false

  /turbo-darwin-64@1.13.2:
    resolution: {integrity: sha512-CCSuD8CfmtncpohCuIgq7eAzUas0IwSbHfI8/Q3vKObTdXyN8vAo01gwqXjDGpzG9bTEVedD0GmLbD23dR0MLA==}
    cpu: [x64]
    os: [darwin]
    requiresBuild: true
    dev: true
    optional: true

  /turbo-darwin-arm64@1.13.2:
    resolution: {integrity: sha512-0HySm06/D2N91rJJ89FbiI/AodmY8B3WDSFTVEpu2+8spUw7hOJ8okWOT0e5iGlyayUP9gr31eOeL3VFZkpfCw==}
    cpu: [arm64]
    os: [darwin]
    requiresBuild: true
    dev: true
    optional: true

  /turbo-linux-64@1.13.2:
    resolution: {integrity: sha512-7HnibgbqZrjn4lcfIouzlPu8ZHSBtURG4c7Bedu7WJUDeZo+RE1crlrQm8wuwO54S0siYqUqo7GNHxu4IXbioQ==}
    cpu: [x64]
    os: [linux]
    requiresBuild: true
    dev: true
    optional: true

  /turbo-linux-arm64@1.13.2:
    resolution: {integrity: sha512-sUq4dbpk6SNKg/Hkwn256Vj2AEYSQdG96repio894h5/LEfauIK2QYiC/xxAeW3WBMc6BngmvNyURIg7ltrePg==}
    cpu: [arm64]
    os: [linux]
    requiresBuild: true
    dev: true
    optional: true

  /turbo-windows-64@1.13.2:
    resolution: {integrity: sha512-DqzhcrciWq3dpzllJR2VVIyOhSlXYCo4mNEWl98DJ3FZ08PEzcI3ceudlH6F0t/nIcfSItK1bDP39cs7YoZHEA==}
    cpu: [x64]
    os: [win32]
    requiresBuild: true
    dev: true
    optional: true

  /turbo-windows-arm64@1.13.2:
    resolution: {integrity: sha512-WnPMrwfCXxK69CdDfS1/j2DlzcKxSmycgDAqV0XCYpK/812KB0KlvsVAt5PjEbZGXkY88pCJ1BLZHAjF5FcbqA==}
    cpu: [arm64]
    os: [win32]
    requiresBuild: true
    dev: true
    optional: true

  /turbo@1.13.2:
    resolution: {integrity: sha512-rX/d9f4MgRT3yK6cERPAkfavIxbpBZowDQpgvkYwGMGDQ0Nvw1nc0NVjruE76GrzXQqoxR1UpnmEP54vBARFHQ==}
    hasBin: true
    optionalDependencies:
      turbo-darwin-64: 1.13.2
      turbo-darwin-arm64: 1.13.2
      turbo-linux-64: 1.13.2
      turbo-linux-arm64: 1.13.2
      turbo-windows-64: 1.13.2
      turbo-windows-arm64: 1.13.2
    dev: true

  /type-check@0.4.0:
    resolution: {integrity: sha512-XleUoc9uwGXqjWwXaUTZAmzMcFZ5858QA2vvx1Ur5xIcixXIP+8LnFDgRplU30us6teqdlskFfu+ae4K79Ooew==}
    engines: {node: '>= 0.8.0'}
    dependencies:
      prelude-ls: 1.2.1

  /type-detect@4.0.8:
    resolution: {integrity: sha512-0fr/mIH1dlO+x7TlcMy+bIDqKPsw/70tVyeHW787goQjhmqaZe10uwLujubK9q9Lg6Fiho1KUKDYz0Z7k7g5/g==}
    engines: {node: '>=4'}
    dev: true

  /type-fest@0.20.2:
    resolution: {integrity: sha512-Ne+eE4r0/iWnpAxD852z3A+N0Bt5RN//NjJwRd2VFHEmrywxf5vsZlh4R6lixl6B+wz/8d+maTSAkN1FIkI3LQ==}
    engines: {node: '>=10'}

  /type-fest@0.21.3:
    resolution: {integrity: sha512-t0rzBq87m3fVcduHDUFhKmyyX+9eo6WQjZvf51Ea/M0Q7+T374Jp1aUiyUl0GKxp8M/OETVHSDvmkyPgvX+X2w==}
    engines: {node: '>=10'}
    dev: true

  /type-fest@2.19.0:
    resolution: {integrity: sha512-RAH822pAdBgcNMAfWnCBU3CFZcfZ/i1eZjwFU/dsLKumyuuP3niueg2UAukXYF0E2AAoc82ZSSf9J0WQBinzHA==}
    engines: {node: '>=12.20'}
    dev: false

  /type-fest@4.12.0:
    resolution: {integrity: sha512-5Y2/pp2wtJk8o08G0CMkuFPCO354FGwk/vbidxrdhRGZfd0tFnb4Qb8anp9XxXriwBgVPjdWbKpGl4J9lJY2jQ==}
    engines: {node: '>=16'}
    dev: false

  /type@1.2.0:
    resolution: {integrity: sha512-+5nt5AAniqsCnu2cEQQdpzCAh33kVx8n0VoFidKpB1dVVLAN/F+bgVOqOJqOnEnrhp222clB5p3vUlD+1QAnfg==}
    dev: false

  /type@2.7.2:
    resolution: {integrity: sha512-dzlvlNlt6AXU7EBSfpAscydQ7gXB+pPGsPnfJnZpiNJBDj7IaJzQlBZYGdEi4R9HmPdBv2XmWJ6YUtoTa7lmCw==}
    dev: false

  /typed-array-buffer@1.0.1:
    resolution: {integrity: sha512-RSqu1UEuSlrBhHTWC8O9FnPjOduNs4M7rJ4pRKoEjtx1zUNOPN2sSXHLDX+Y2WPbHIxbvg4JFo2DNAEfPIKWoQ==}
    engines: {node: '>= 0.4'}
    dependencies:
      call-bind: 1.0.7
      es-errors: 1.3.0
      is-typed-array: 1.1.13
    dev: false

  /typed-array-byte-length@1.0.0:
    resolution: {integrity: sha512-Or/+kvLxNpeQ9DtSydonMxCx+9ZXOswtwJn17SNLvhptaXYDJvkFFP5zbfU/uLmvnBJlI4yrnXRxpdWH/M5tNA==}
    engines: {node: '>= 0.4'}
    dependencies:
      call-bind: 1.0.7
      for-each: 0.3.3
      has-proto: 1.0.1
      is-typed-array: 1.1.13
    dev: false

  /typed-array-byte-offset@1.0.0:
    resolution: {integrity: sha512-RD97prjEt9EL8YgAgpOkf3O4IF9lhJFr9g0htQkm0rchFp/Vx7LW5Q8fSXXub7BXAODyUQohRMyOc3faCPd0hg==}
    engines: {node: '>= 0.4'}
    dependencies:
      available-typed-arrays: 1.0.6
      call-bind: 1.0.7
      for-each: 0.3.3
      has-proto: 1.0.1
      is-typed-array: 1.1.13
    dev: false

  /typed-array-length@1.0.4:
    resolution: {integrity: sha512-KjZypGq+I/H7HI5HlOoGHkWUUGq+Q0TPhQurLbyrVrvnKTBgzLhIJ7j6J/XTQOi0d1RjyZ0wdas8bKs2p0x3Ng==}
    dependencies:
      call-bind: 1.0.7
      for-each: 0.3.3
      is-typed-array: 1.1.13
    dev: false

  /typescript@5.4.5:
    resolution: {integrity: sha512-vcI4UpRgg81oIRUFwR0WSIHKt11nJ7SAVlYNIu+QpqeyXP+gpQJy/Z4+F0aGxSE4MqwjyXvW/TzgkLAx2AGHwQ==}
    engines: {node: '>=14.17'}
    hasBin: true

  /uc.micro@2.1.0:
    resolution: {integrity: sha512-ARDJmphmdvUk6Glw7y9DQ2bFkKBHwQHLi2lsaH6PPmz/Ka9sFOBsBluozhDltWmnv9u/cF6Rt87znRTPV+yp/A==}
    dev: false

  /ufo@1.4.0:
    resolution: {integrity: sha512-Hhy+BhRBleFjpJ2vchUNN40qgkh0366FWJGqVLYBHev0vpHTrXSA0ryT+74UiW6KWsldNurQMKGqCm1M2zBciQ==}
    dev: true

  /uglify-js@3.17.4:
    resolution: {integrity: sha512-T9q82TJI9e/C1TAxYvfb16xO120tMVFZrGA3f9/P4424DNu6ypK103y0GPFVa17yotwSyZW5iYXgjYHkGrJW/g==}
    engines: {node: '>=0.8.0'}
    hasBin: true
    requiresBuild: true
    dev: true
    optional: true

  /unbox-primitive@1.0.2:
    resolution: {integrity: sha512-61pPlCD9h51VoreyJ0BReideM3MDKMKnh6+V9L08331ipq6Q8OFXZYiqP6n/tbHx4s5I9uRhcye6BrbkizkBDw==}
    dependencies:
      call-bind: 1.0.7
      has-bigints: 1.0.2
      has-symbols: 1.0.3
      which-boxed-primitive: 1.0.2
    dev: false

  /undici-types@5.26.5:
    resolution: {integrity: sha512-JlCMO+ehdEIKqlFxk6IfVoAUVmgz7cU7zD/h9XZ0qzeosSHmUJVOzSQvvYSYWXkFXC+IfLKSIffhv0sVZup6pA==}

  /universalify@0.2.0:
    resolution: {integrity: sha512-CJ1QgKmNg3CwvAv/kOFmtnEN05f0D/cn9QntgNOQlQF9dgvVTHj3t+8JPdjqawCHk7V/KA+fbUqzZ9XWhcqPUg==}
    engines: {node: '>= 4.0.0'}
    dev: true

  /universalify@2.0.1:
    resolution: {integrity: sha512-gptHNQghINnc/vTGIk0SOFGFNXw7JVrlRUtConJRlvaw6DuX0wO5Jeko9sWrMBhh+PsYAZ7oXAiOnf/UKogyiw==}
    engines: {node: '>= 10.0.0'}
    dev: true

  /update-browserslist-db@1.0.13(browserslist@4.23.0):
    resolution: {integrity: sha512-xebP81SNcPuNpPP3uzeW1NYXxI3rxyJzF3pD6sH4jE7o/IX+WtSpwnVU+qIsDPyk0d3hmFQ7mjqc6AtV604hbg==}
    hasBin: true
    peerDependencies:
      browserslist: '>= 4.21.0'
    dependencies:
      browserslist: 4.23.0
      escalade: 3.1.2
      picocolors: 1.0.0

  /update-check@1.5.4:
    resolution: {integrity: sha512-5YHsflzHP4t1G+8WGPlvKbJEbAJGCgw+Em+dGR1KmBUbr1J36SJBqlHLjR7oob7sco5hWHGQVcr9B2poIVDDTQ==}
    dependencies:
      registry-auth-token: 3.3.2
      registry-url: 3.1.0
    dev: true

  /upper-case-first@1.1.2:
    resolution: {integrity: sha512-wINKYvI3Db8dtjikdAqoBbZoP6Q+PZUyfMR7pmwHzjC2quzSkUq5DmPrTtPEqHaz8AGtmsB4TqwapMTM1QAQOQ==}
    dependencies:
      upper-case: 1.1.3
    dev: true

  /upper-case@1.1.3:
    resolution: {integrity: sha512-WRbjgmYzgXkCV7zNVpy5YgrHgbBv126rMALQQMrmzOVC4GM2waQ9x7xtm8VU+1yF2kWyPzI9zbZ48n4vSxwfSA==}
    dev: true

  /uri-js@4.4.1:
    resolution: {integrity: sha512-7rKUyy33Q1yc98pQ1DAmLtwX109F7TIfWlW1Ydo8Wl1ii1SeHieeh0HHfPeL2fMXK6z0s8ecKs9frCuLJvndBg==}
    dependencies:
      punycode: 2.3.1

  /url-parse@1.5.10:
    resolution: {integrity: sha512-WypcfiRhfeUP9vvF0j6rw0J3hrWrw6iZv3+22h6iRMJ/8z1Tj6XfLP4DsUix5MhMPnXpiHDoKyoZ/bdCkwBCiQ==}
    dependencies:
      querystringify: 2.2.0
      requires-port: 1.0.0
    dev: true

  /url-toolkit@2.2.5:
    resolution: {integrity: sha512-mtN6xk+Nac+oyJ/PrI7tzfmomRVNFIWKUbG8jdYFt52hxbiReFAXIjYskvu64/dvuW71IcB7lV8l0HvZMac6Jg==}
    dev: false

  /use-callback-ref@1.3.1(@types/react@18.2.76)(react@18.2.0):
    resolution: {integrity: sha512-Lg4Vx1XZQauB42Hw3kK7JM6yjVjgFmFC5/Ab797s79aARomD2nEErc4mCgM8EZrARLmmbWpi5DGCadmK50DcAQ==}
    engines: {node: '>=10'}
    peerDependencies:
      '@types/react': ^16.8.0 || ^17.0.0 || ^18.0.0
      react: ^16.8.0 || ^17.0.0 || ^18.0.0
    peerDependenciesMeta:
      '@types/react':
        optional: true
    dependencies:
      '@types/react': 18.2.76
      react: 18.2.0
      tslib: 2.6.2
    dev: false

  /use-composed-ref@1.3.0(react@18.2.0):
    resolution: {integrity: sha512-GLMG0Jc/jiKov/3Ulid1wbv3r54K9HlMW29IWcDFPEqFkSO2nS0MuefWgMJpeHQ9YJeXDL3ZUF+P3jdXlZX/cQ==}
    peerDependencies:
      react: ^16.8.0 || ^17.0.0 || ^18.0.0
    dependencies:
      react: 18.2.0
    dev: false

  /use-deep-compare-effect@1.8.1(react@18.2.0):
    resolution: {integrity: sha512-kbeNVZ9Zkc0RFGpfMN3MNfaKNvcLNyxOAAd9O4CBZ+kCBXXscn9s/4I+8ytUER4RDpEYs5+O6Rs4PqiZ+rHr5Q==}
    engines: {node: '>=10', npm: '>=6'}
    peerDependencies:
      react: '>=16.13'
    dependencies:
      '@babel/runtime': 7.23.9
      dequal: 2.0.3
      react: 18.2.0
    dev: false

  /use-isomorphic-layout-effect@1.1.2(@types/react@18.2.76)(react@18.2.0):
    resolution: {integrity: sha512-49L8yCO3iGT/ZF9QttjwLF/ZD9Iwto5LnH5LmEdk/6cFmXddqi2ulF0edxTwjj+7mqvpVVGQWvbXZdn32wRSHA==}
    peerDependencies:
      '@types/react': '*'
      react: ^16.8.0 || ^17.0.0 || ^18.0.0
    peerDependenciesMeta:
      '@types/react':
        optional: true
    dependencies:
      '@types/react': 18.2.76
      react: 18.2.0
    dev: false

  /use-latest@1.2.1(@types/react@18.2.76)(react@18.2.0):
    resolution: {integrity: sha512-xA+AVm/Wlg3e2P/JiItTziwS7FK92LWrDB0p+hgXloIMuVCeJJ8v6f0eeHyPZaJrM+usM1FkFfbNCrJGs8A/zw==}
    peerDependencies:
      '@types/react': '*'
      react: ^16.8.0 || ^17.0.0 || ^18.0.0
    peerDependenciesMeta:
      '@types/react':
        optional: true
    dependencies:
      '@types/react': 18.2.76
      react: 18.2.0
      use-isomorphic-layout-effect: 1.1.2(@types/react@18.2.76)(react@18.2.0)
    dev: false

  /use-sidecar@1.1.2(@types/react@18.2.76)(react@18.2.0):
    resolution: {integrity: sha512-epTbsLuzZ7lPClpz2TyryBfztm7m+28DlEv2ZCQ3MDr5ssiwyOwGH/e5F9CkfWjJ1t4clvI58yF822/GUkjjhw==}
    engines: {node: '>=10'}
    peerDependencies:
      '@types/react': ^16.9.0 || ^17.0.0 || ^18.0.0
      react: ^16.8.0 || ^17.0.0 || ^18.0.0
    peerDependenciesMeta:
      '@types/react':
        optional: true
    dependencies:
      '@types/react': 18.2.76
      detect-node-es: 1.1.0
      react: 18.2.0
      tslib: 2.6.2
    dev: false

  /util-deprecate@1.0.2:
    resolution: {integrity: sha512-EPD5q1uXyFxJpCrLnCc1nHnq3gOa6DZBocAIiI2TaSCA7VCJ1UJDMagCzIkXNsUYfD1daK//LTEQ8xiIbrHtcw==}

  /uuid@8.3.2:
    resolution: {integrity: sha512-+NYs2QeMWy+GWFOEm9xnn6HCDp0l7QBD7ml8zLUmJ+93Q5NF0NocErnwkTkXVFNiX3/fpC6afS8Dhb/gz7R7eg==}
    hasBin: true
    dev: false

  /v8-compile-cache-lib@3.0.1:
    resolution: {integrity: sha512-wa7YjyUGfNZngI/vtK0UHAN+lgDCxBPCylVXGp0zu59Fz5aiGtNXaq3DhIov063MorB+VfufLh3JlF2KdTK3xg==}
    dev: true

  /validate-npm-package-name@5.0.0:
    resolution: {integrity: sha512-YuKoXDAhBYxY7SfOKxHBDoSyENFeW5VvIIQp2TGQuit8gpK6MnWaQelBKxso72DoxTZfZdcP3W90LqpSkgPzLQ==}
    engines: {node: ^14.17.0 || ^16.13.0 || >=18.0.0}
    dependencies:
      builtins: 5.0.1
    dev: true

  /video.js@8.10.0:
    resolution: {integrity: sha512-7UeG/flj/pp8tNGW8WKPP1VJb3x2FgLoqUWzpZqkoq5YIyf6MNzmIrKtxprl438T5RVkcj+OzV8IX4jYSAn4Sw==}
    dependencies:
      '@babel/runtime': 7.23.9
      '@videojs/http-streaming': 3.10.0(video.js@8.10.0)
      '@videojs/vhs-utils': 4.0.0
      '@videojs/xhr': 2.6.0
      aes-decrypter: 4.0.1
      global: 4.4.0
      keycode: 2.2.0
      m3u8-parser: 7.1.0
      mpd-parser: 1.3.0
      mux.js: 7.0.3
      safe-json-parse: 4.0.0
      videojs-contrib-quality-levels: 4.0.0(video.js@8.10.0)
      videojs-font: 4.1.0
      videojs-vtt.js: 0.15.5
    dev: false

  /videojs-contrib-quality-levels@4.0.0(video.js@8.10.0):
    resolution: {integrity: sha512-u5rmd8BjLwANp7XwuQ0Q/me34bMe6zg9PQdHfTS7aXgiVRbNTb4djcmfG7aeSrkpZjg+XCLezFNenlJaCjBHKw==}
    engines: {node: '>=14', npm: '>=6'}
    peerDependencies:
      video.js: ^8
    dependencies:
      global: 4.4.0
      video.js: 8.10.0
    dev: false

  /videojs-font@4.1.0:
    resolution: {integrity: sha512-X1LuPfLZPisPLrANIAKCknZbZu5obVM/ylfd1CN+SsCmPZQ3UMDPcvLTpPBJxcBuTpHQq2MO1QCFt7p8spnZ/w==}
    dev: false

  /videojs-vtt.js@0.15.5:
    resolution: {integrity: sha512-yZbBxvA7QMYn15Lr/ZfhhLPrNpI/RmCSCqgIff57GC2gIrV5YfyzLfLyZMj0NnZSAz8syB4N0nHXpZg9MyrMOQ==}
    dependencies:
      global: 4.4.0
    dev: false

  /vite-node@1.5.0(@types/node@20.12.7):
    resolution: {integrity: sha512-tV8h6gMj6vPzVCa7l+VGq9lwoJjW8Y79vst8QZZGiuRAfijU+EEWuc0kFpmndQrWhMMhet1jdSF+40KSZUqIIw==}
    engines: {node: ^18.0.0 || >=20.0.0}
    hasBin: true
    dependencies:
      cac: 6.7.14
      debug: 4.3.4
      pathe: 1.1.2
      picocolors: 1.0.0
      vite: 5.2.6(@types/node@20.12.7)
    transitivePeerDependencies:
      - '@types/node'
      - less
      - lightningcss
      - sass
      - stylus
      - sugarss
      - supports-color
      - terser
    dev: true

  /vite-tsconfig-paths@4.3.2(typescript@5.4.5)(vite@5.2.6):
    resolution: {integrity: sha512-0Vd/a6po6Q+86rPlntHye7F31zA2URZMbH8M3saAZ/xR9QoGN/L21bxEGfXdWmFdNkqPpRdxFT7nmNe12e9/uA==}
    peerDependencies:
      vite: '*'
    peerDependenciesMeta:
      vite:
        optional: true
    dependencies:
      debug: 4.3.4
      globrex: 0.1.2
      tsconfck: 3.0.3(typescript@5.4.5)
      vite: 5.2.6(@types/node@20.12.7)
    transitivePeerDependencies:
      - supports-color
      - typescript
    dev: true

  /vite@5.2.6(@types/node@20.12.7):
    resolution: {integrity: sha512-FPtnxFlSIKYjZ2eosBQamz4CbyrTizbZ3hnGJlh/wMtCrlp1Hah6AzBLjGI5I2urTfNnpovpHdrL6YRuBOPnCA==}
    engines: {node: ^18.0.0 || >=20.0.0}
    hasBin: true
    peerDependencies:
      '@types/node': ^18.0.0 || >=20.0.0
      less: '*'
      lightningcss: ^1.21.0
      sass: '*'
      stylus: '*'
      sugarss: '*'
      terser: ^5.4.0
    peerDependenciesMeta:
      '@types/node':
        optional: true
      less:
        optional: true
      lightningcss:
        optional: true
      sass:
        optional: true
      stylus:
        optional: true
      sugarss:
        optional: true
      terser:
        optional: true
    dependencies:
      '@types/node': 20.12.7
      esbuild: 0.20.2
      postcss: 8.4.38
      rollup: 4.13.0
    optionalDependencies:
      fsevents: 2.3.3
    dev: true

  /vitest@1.5.0(@types/node@20.12.7)(@vitest/ui@1.5.0)(jsdom@24.0.0):
    resolution: {integrity: sha512-d8UKgR0m2kjdxDWX6911uwxout6GHS0XaGH1cksSIVVG8kRlE7G7aBw7myKQCvDI5dT4j7ZMa+l706BIORMDLw==}
    engines: {node: ^18.0.0 || >=20.0.0}
    hasBin: true
    peerDependencies:
      '@edge-runtime/vm': '*'
      '@types/node': ^18.0.0 || >=20.0.0
      '@vitest/browser': 1.5.0
      '@vitest/ui': 1.5.0
      happy-dom: '*'
      jsdom: '*'
    peerDependenciesMeta:
      '@edge-runtime/vm':
        optional: true
      '@types/node':
        optional: true
      '@vitest/browser':
        optional: true
      '@vitest/ui':
        optional: true
      happy-dom:
        optional: true
      jsdom:
        optional: true
    dependencies:
      '@types/node': 20.12.7
      '@vitest/expect': 1.5.0
      '@vitest/runner': 1.5.0
      '@vitest/snapshot': 1.5.0
      '@vitest/spy': 1.5.0
      '@vitest/ui': 1.5.0(vitest@1.5.0)
      '@vitest/utils': 1.5.0
      acorn-walk: 8.3.2
      chai: 4.4.1
      debug: 4.3.4
      execa: 8.0.1
      jsdom: 24.0.0
      local-pkg: 0.5.0
      magic-string: 0.30.7
      pathe: 1.1.2
      picocolors: 1.0.0
      std-env: 3.7.0
      strip-literal: 2.0.0
      tinybench: 2.6.0
      tinypool: 0.8.3
      vite: 5.2.6(@types/node@20.12.7)
      vite-node: 1.5.0(@types/node@20.12.7)
      why-is-node-running: 2.2.2
    transitivePeerDependencies:
      - less
      - lightningcss
      - sass
      - stylus
      - sugarss
      - supports-color
      - terser
    dev: true

  /w3c-keyname@2.2.8:
    resolution: {integrity: sha512-dpojBhNsCNN7T82Tm7k26A6G9ML3NkhDsnw9n/eoxSRlVBB4CEtIQ/KTCLI2Fwf3ataSXRhYFkQi3SlnFwPvPQ==}
    dev: false

  /w3c-xmlserializer@5.0.0:
    resolution: {integrity: sha512-o8qghlI8NZHU1lLPrpi2+Uq7abh4GGPpYANlalzWxyWteJOCsr/P+oPBA49TOLu5FTZO4d3F9MnWJfiMo4BkmA==}
    engines: {node: '>=18'}
    dependencies:
      xml-name-validator: 5.0.0
    dev: true

  /wcwidth@1.0.1:
    resolution: {integrity: sha512-XHPEwS0q6TaxcvG85+8EYkbiCux2XtWG2mkc47Ng2A77BQu9+DqIOJldST4HgPkuea7dvKSj5VgX3P1d4rW8Tg==}
    dependencies:
      defaults: 1.0.4
    dev: true

  /webidl-conversions@3.0.1:
    resolution: {integrity: sha512-2JAn3z8AR6rjK8Sm8orRC0h/bcl/DqL7tRPdGZ4I1CjdF+EaMLmYxBHyXuKL849eucPFhvBoxMsflfOb8kxaeQ==}
    dev: false

  /webidl-conversions@7.0.0:
    resolution: {integrity: sha512-VwddBukDzu71offAQR975unBIGqfKZpM+8ZX6ySk8nYhVoo5CYaZyzt3YBvYtRtO+aoGlqxPg/B87NGVZ/fu6g==}
    engines: {node: '>=12'}
    dev: true

  /whatwg-encoding@3.1.1:
    resolution: {integrity: sha512-6qN4hJdMwfYBtE3YBTTHhoeuUrDBPZmbQaxWAqSALV/MeEnR5z1xd8UKud2RAkFoPkmB+hli1TZSnyi84xz1vQ==}
    engines: {node: '>=18'}
    dependencies:
      iconv-lite: 0.6.3
    dev: true

  /whatwg-mimetype@4.0.0:
    resolution: {integrity: sha512-QaKxh0eNIi2mE9p2vEdzfagOKHCcj1pJ56EEHGQOVxp8r9/iszLUUV7v89x9O1p/T+NlTM5W7jW6+cz4Fq1YVg==}
    engines: {node: '>=18'}
    dev: true

  /whatwg-url@14.0.0:
    resolution: {integrity: sha512-1lfMEm2IEr7RIV+f4lUNPOqfFL+pO+Xw3fJSqmjX9AbXcXcYOkCe1P6+9VBZB6n94af16NfZf+sSk0JCBZC9aw==}
    engines: {node: '>=18'}
    dependencies:
      tr46: 5.0.0
      webidl-conversions: 7.0.0
    dev: true

  /whatwg-url@5.0.0:
    resolution: {integrity: sha512-saE57nupxk6v3HY35+jzBwYa0rKSy0XR8JSxZPwgLr7ys0IBzhGviA1/TUGJLmSVqs8pb9AnvICXEuOHLprYTw==}
    dependencies:
      tr46: 0.0.3
      webidl-conversions: 3.0.1
    dev: false

  /which-boxed-primitive@1.0.2:
    resolution: {integrity: sha512-bwZdv0AKLpplFY2KZRX6TvyuN7ojjr7lwkg6ml0roIy9YeuSr7JS372qlNW18UQYzgYK9ziGcerWqZOmEn9VNg==}
    dependencies:
      is-bigint: 1.0.4
      is-boolean-object: 1.1.2
      is-number-object: 1.0.7
      is-string: 1.0.7
      is-symbol: 1.0.4
    dev: false

  /which-builtin-type@1.1.3:
    resolution: {integrity: sha512-YmjsSMDBYsM1CaFiayOVT06+KJeXf0o5M/CAd4o1lTadFAtacTUM49zoYxr/oroopFDfhvN6iEcBxUyc3gvKmw==}
    engines: {node: '>= 0.4'}
    dependencies:
      function.prototype.name: 1.1.6
      has-tostringtag: 1.0.2
      is-async-function: 2.0.0
      is-date-object: 1.0.5
      is-finalizationregistry: 1.0.2
      is-generator-function: 1.0.10
      is-regex: 1.1.4
      is-weakref: 1.0.2
      isarray: 2.0.5
      which-boxed-primitive: 1.0.2
      which-collection: 1.0.1
      which-typed-array: 1.1.14
    dev: false

  /which-collection@1.0.1:
    resolution: {integrity: sha512-W8xeTUwaln8i3K/cY1nGXzdnVZlidBcagyNFtBdD5kxnb4TvGKR7FfSIS3mYpwWS1QUCutfKz8IY8RjftB0+1A==}
    dependencies:
      is-map: 2.0.2
      is-set: 2.0.2
      is-weakmap: 2.0.1
      is-weakset: 2.0.2
    dev: false

  /which-typed-array@1.1.14:
    resolution: {integrity: sha512-VnXFiIW8yNn9kIHN88xvZ4yOWchftKDsRJ8fEPacX/wl1lOvBrhsJ/OeJCXq7B0AaijRuqgzSKalJoPk+D8MPg==}
    engines: {node: '>= 0.4'}
    dependencies:
      available-typed-arrays: 1.0.6
      call-bind: 1.0.7
      for-each: 0.3.3
      gopd: 1.0.1
      has-tostringtag: 1.0.2
    dev: false

  /which@2.0.2:
    resolution: {integrity: sha512-BLI3Tl1TW3Pvl70l3yq3Y64i+awpwXqsGBYWkkqMtnbXgrMD+yj7rhW0kuEDxzJaYXGjEW5ogapKNMEKNMjibA==}
    engines: {node: '>= 8'}
    hasBin: true
    dependencies:
      isexe: 2.0.0

  /why-is-node-running@2.2.2:
    resolution: {integrity: sha512-6tSwToZxTOcotxHeA+qGCq1mVzKR3CwcJGmVcY+QE8SHy6TnpFnh8PAvPNHYr7EcuVeG0QSMxtYCuO1ta/G/oA==}
    engines: {node: '>=8'}
    hasBin: true
    dependencies:
      siginfo: 2.0.0
      stackback: 0.0.2
    dev: true

  /wide-align@1.1.5:
    resolution: {integrity: sha512-eDMORYaPNZ4sQIuuYPDHdQvf4gyCF9rEEV/yPxGfwPkRodwEgiMUUXTx/dex+Me0wxx53S+NgUHaP7y3MGlDmg==}
    dependencies:
      string-width: 4.2.3
    dev: false

  /winston-transport@4.7.0:
    resolution: {integrity: sha512-ajBj65K5I7denzer2IYW6+2bNIVqLGDHqDw3Ow8Ohh+vdW+rv4MZ6eiDvHoKhfJFZ2auyN8byXieDDJ96ViONg==}
    engines: {node: '>= 12.0.0'}
    dependencies:
      logform: 2.6.0
      readable-stream: 3.6.2
      triple-beam: 1.4.1
    dev: false

  /winston@3.13.0:
    resolution: {integrity: sha512-rwidmA1w3SE4j0E5MuIufFhyJPBDG7Nu71RkZor1p2+qHvJSZ9GYDA81AyleQcZbh/+V6HjeBdfnTZJm9rSeQQ==}
    engines: {node: '>= 12.0.0'}
    dependencies:
      '@colors/colors': 1.6.0
      '@dabh/diagnostics': 2.0.3
      async: 3.2.5
      is-stream: 2.0.1
      logform: 2.6.0
      one-time: 1.0.0
      readable-stream: 3.6.2
      safe-stable-stringify: 2.4.3
      stack-trace: 0.0.10
      triple-beam: 1.4.1
      winston-transport: 4.7.0
    dev: false

  /wordwrap@1.0.0:
    resolution: {integrity: sha512-gvVzJFlPycKc5dZN4yPkP8w7Dc37BtP1yczEneOb4uq34pXZcvrtRTmWV8W+Ume+XCxKgbjM+nevkyFPMybd4Q==}

  /wrap-ansi@6.2.0:
    resolution: {integrity: sha512-r6lPcBGxZXlIcymEu7InxDMhdW0KDxpLgoFLcguasxCaJ/SOIZwINatK9KY/tf+ZrlywOKU0UDj3ATXUBfxJXA==}
    engines: {node: '>=8'}
    dependencies:
      ansi-styles: 4.3.0
      string-width: 4.2.3
      strip-ansi: 6.0.1
    dev: true

  /wrap-ansi@7.0.0:
    resolution: {integrity: sha512-YVGIj2kamLSTxw6NsZjoBxfSwsn0ycdesmc4p+Q21c5zPuZ1pl+NfxVdxPtdHvmNVOQ6XSYG4AUtyt/Fi7D16Q==}
    engines: {node: '>=10'}
    dependencies:
      ansi-styles: 4.3.0
      string-width: 4.2.3
      strip-ansi: 6.0.1

  /wrap-ansi@8.1.0:
    resolution: {integrity: sha512-si7QWI6zUMq56bESFvagtmzMdGOtoxfR+Sez11Mobfc7tm+VkUckk9bW2UeffTGVUbOksxmSw0AA2gs8g71NCQ==}
    engines: {node: '>=12'}
    dependencies:
      ansi-styles: 6.2.1
      string-width: 5.1.2
      strip-ansi: 7.1.0
    dev: false

  /wrappy@1.0.2:
    resolution: {integrity: sha512-l4Sp/DRseor9wL6EvV2+TuQn63dMkPjZ/sp9XkghTEbV9KlPS1xUsZ3u7/IQO4wxtcFB4bgpQPRcR3QCvezPcQ==}

  /ws@8.16.0:
    resolution: {integrity: sha512-HS0c//TP7Ina87TfiPUz1rQzMhHrl/SG2guqRcTOIUYD2q8uhUdNHZYJUaQ8aTGPzCh+c6oawMKW35nFl1dxyQ==}
    engines: {node: '>=10.0.0'}
    peerDependencies:
      bufferutil: ^4.0.1
      utf-8-validate: '>=5.0.2'
    peerDependenciesMeta:
      bufferutil:
        optional: true
      utf-8-validate:
        optional: true

  /xml-name-validator@5.0.0:
    resolution: {integrity: sha512-EvGK8EJ3DhaHfbRlETOWAS5pO9MZITeauHKJyb8wyajUfQUenkIg2MvLDTZ4T/TgIcm3HU0TFBgWWboAZ30UHg==}
    engines: {node: '>=18'}
    dev: true

  /xmlchars@2.2.0:
    resolution: {integrity: sha512-JZnDKK8B0RCDw84FNdDAIpZK+JuJw+s7Lz8nksI7SIuU3UXJJslUthsi+uWBUYOwPFwW7W7PRLRfUKpxjtjFCw==}
    dev: true

  /y18n@5.0.8:
    resolution: {integrity: sha512-0pfFzegeDWJHJIAmTLRP2DwHjdF5s7jo9tuztdQxAhINCdvS+3nGINqPd00AphqJR/0LhANUS6/+7SCb98YOfA==}
    engines: {node: '>=10'}
    dev: true

  /yallist@3.1.1:
    resolution: {integrity: sha512-a4UGQaWPH59mOXUYnAG2ewncQS4i4F43Tv3JoAM+s2VDAmS9NsK8GpDMLrCHPksFT7h3K6TOoUNn2pb7RoXx4g==}

  /yallist@4.0.0:
    resolution: {integrity: sha512-3wdGidZyq5PB084XLES5TpOSRA3wjXAlIWMhum2kRcv/41Sn2emQ0dycQW4uZXLejwKvg6EsvbdlVL+FYEct7A==}

  /yargs-parser@21.1.1:
    resolution: {integrity: sha512-tVpsJW7DdjecAiFpbIB1e3qxIQsE6NoPc5/eTdrbbIC4h0LVsWhnoa3g+m2HclBIujHzsxZ4VJVA+GUuc2/LBw==}
    engines: {node: '>=12'}
    dev: true

  /yargs@17.7.2:
    resolution: {integrity: sha512-7dSzzRQ++CKnNI/krKnYRV7JKKPUXMEh61soaHKg9mrWEhzFWhFnxPxGl+69cD1Ou63C13NUPCnmIcrvqCuM6w==}
    engines: {node: '>=12'}
    dependencies:
      cliui: 8.0.1
      escalade: 3.1.2
      get-caller-file: 2.0.5
      require-directory: 2.1.1
      string-width: 4.2.3
      y18n: 5.0.8
      yargs-parser: 21.1.1
    dev: true

  /yn@3.1.1:
    resolution: {integrity: sha512-Ux4ygGWsu2c7isFWe8Yu1YluJmqVhxqK2cLXNQA5AcC3QfbGNpM7fu0Y8b/z16pXLnFxZYvWhd3fhBY9DLmC6Q==}
    engines: {node: '>=6'}
    dev: true

  /yocto-queue@0.1.0:
    resolution: {integrity: sha512-rVksvsnNCdJ/ohGc6xgPwyN8eheCxsiLM8mxuE/t/mOVqJewPuO1miLpTHQiRgTKCLexL4MeAFVagts7HmNZ2Q==}
    engines: {node: '>=10'}

  /yocto-queue@1.0.0:
    resolution: {integrity: sha512-9bnSc/HEW2uRy67wc+T8UwauLuPJVn28jb+GtJY16iiKWyvmYJRXVT4UamsAEGQfPohgr2q4Tq0sQbQlxTfi1g==}
    engines: {node: '>=12.20'}
    dev: true

  /zod@3.22.4:
    resolution: {integrity: sha512-iC+8Io04lddc+mVqQ9AZ7OQ2MrUKGN+oIQyq1vemgt46jwCwLfhq7/pwnBnNXXXZb8VTVLKwp9EDkx+ryxIWmg==}
    dev: false<|MERGE_RESOLUTION|>--- conflicted
+++ resolved
@@ -119,18 +119,6 @@
       '@tanstack/react-query-next-experimental':
         specifier: 5.29.0
         version: 5.29.0(@tanstack/react-query@5.29.0)(next@14.1.4)(react@18.2.0)
-<<<<<<< HEAD
-=======
-      '@tiptap/extension-link':
-        specifier: ^2.2.5
-        version: 2.2.5(@tiptap/core@2.2.5)(@tiptap/pm@2.2.4)
-      '@tiptap/react':
-        specifier: ^2.2.5
-        version: 2.2.5(@tiptap/core@2.2.5)(@tiptap/pm@2.2.4)(react-dom@18.2.0)(react@18.2.0)
-      '@tiptap/starter-kit':
-        specifier: ^2.2.5
-        version: 2.2.5(@tiptap/pm@2.2.4)
->>>>>>> 8f489718
       '@trpc/client':
         specifier: 11.0.0-rc.332
         version: 11.0.0-rc.332(@trpc/server@11.0.0-next-beta.289)
@@ -163,7 +151,7 @@
         version: 16.4.5
       jotai:
         specifier: ^2.8.0
-        version: 2.8.0(@types/react@18.2.76)(react@18.2.0)
+        version: 2.8.0(@types/react@18.2.78)(react@18.2.0)
       next:
         specifier: ^14.1.4
         version: 14.1.4(@babel/core@7.23.9)(react-dom@18.2.0)(react@18.2.0)(sass@1.74.1)
@@ -203,7 +191,7 @@
         version: 20.12.7
       '@types/react':
         specifier: ^18.2.76
-        version: 18.2.76
+        version: 18.2.78
       '@types/react-dom':
         specifier: ^18.2.25
         version: 18.2.25
@@ -726,7 +714,7 @@
     dependencies:
       '@mantine/core':
         specifier: ^7.7.1
-        version: 7.7.1(@mantine/hooks@7.7.1)(@types/react@18.2.76)(react-dom@18.2.0)(react@18.2.0)
+        version: 7.7.1(@mantine/hooks@7.7.1)(@types/react@18.2.78)(react-dom@18.2.0)(react@18.2.0)
       '@mantine/dates':
         specifier: ^7.7.1
         version: 7.7.1(@mantine/core@7.7.1)(@mantine/hooks@7.7.1)(dayjs@1.11.10)(react-dom@18.2.0)(react@18.2.0)
@@ -816,7 +804,6 @@
       '@homarr/validation':
         specifier: workspace:^0.1.0
         version: link:../validation
-<<<<<<< HEAD
       '@tiptap/extension-color':
         specifier: 2.2.5
         version: 2.2.5(@tiptap/core@2.2.6)(@tiptap/extension-text-style@2.2.5)
@@ -862,11 +849,9 @@
       '@tiptap/starter-kit':
         specifier: ^2.2.5
         version: 2.2.6(@tiptap/pm@2.2.4)
-=======
       video.js:
         specifier: ^8.10.0
         version: 8.10.0
->>>>>>> 8f489718
     devDependencies:
       '@homarr/eslint-config':
         specifier: workspace:^0.2.0
@@ -1120,7 +1105,7 @@
     resolution: {integrity: sha512-0pYVBnDKZO2fnSPCrgM/6WMc7eS20Fbok+0r88fp+YtWVLZrp4CkafFGIp+W0VKw4a22sgebPT99y+FDNMdP4w==}
     engines: {node: '>=6.9.0'}
     dependencies:
-      '@babel/types': 7.24.0
+      '@babel/types': 7.23.9
 
   /@babel/helper-module-transforms@7.23.3(@babel/core@7.23.9):
     resolution: {integrity: sha512-7bBs4ED9OmswdfDzpz4MpWgSrV7FXlc3zIagvLFjS5H+Mk7Snr21vQ6QwrsoCGMfNC4e4LQPdoULEt4ykz0SRQ==}
@@ -1158,7 +1143,7 @@
     resolution: {integrity: sha512-n0H99E/K+Bika3++WNL17POvo4rKWZ7lZEp1Q+fStVbUi8nxPQEBOlTmCOxW/0JsS56SKKQ+ojAe2pHKJHN35w==}
     engines: {node: '>=6.9.0'}
     dependencies:
-      '@babel/types': 7.24.0
+      '@babel/types': 7.23.9
 
   /@babel/helper-split-export-declaration@7.22.6:
     resolution: {integrity: sha512-AsUnxuLhRYsisFiaJwvp1QF+I3KjD5FOxut14q/GzovUe6orHLesW2C7d754kRm53h5gqrz6sFl6sxc4BVtE/g==}
@@ -2139,7 +2124,7 @@
       chroma-js: 2.4.2
     dev: false
 
-  /@mantine/core@7.7.1(@mantine/hooks@7.7.1)(@types/react@18.2.76)(react-dom@18.2.0)(react@18.2.0):
+  /@mantine/core@7.7.1(@mantine/hooks@7.7.1)(@types/react@18.2.78)(react-dom@18.2.0)(react@18.2.0):
     resolution: {integrity: sha512-SdPzjvqvEK7uHFuVD3a8w3OZyQVoCwIXLSUfOtRNouDMQgsq6Ac7QjKXBBOk3wNweOWFVOU1vATLHobSmow0lQ==}
     peerDependencies:
       '@mantine/hooks': 7.7.1
@@ -2152,8 +2137,8 @@
       react: 18.2.0
       react-dom: 18.2.0(react@18.2.0)
       react-number-format: 5.3.1(react-dom@18.2.0)(react@18.2.0)
-      react-remove-scroll: 2.5.7(@types/react@18.2.76)(react@18.2.0)
-      react-textarea-autosize: 8.5.3(@types/react@18.2.76)(react@18.2.0)
+      react-remove-scroll: 2.5.7(@types/react@18.2.78)(react@18.2.0)
+      react-textarea-autosize: 8.5.3(@types/react@18.2.78)(react@18.2.0)
       type-fest: 4.12.0
     transitivePeerDependencies:
       - '@types/react'
@@ -2168,7 +2153,7 @@
       react: ^18.2.0
       react-dom: ^18.2.0
     dependencies:
-      '@mantine/core': 7.7.1(@mantine/hooks@7.7.1)(@types/react@18.2.76)(react-dom@18.2.0)(react@18.2.0)
+      '@mantine/core': 7.7.1(@mantine/hooks@7.7.1)(@types/react@18.2.78)(react-dom@18.2.0)(react@18.2.0)
       '@mantine/hooks': 7.7.1(react@18.2.0)
       clsx: 2.1.0
       dayjs: 1.11.10
@@ -2202,7 +2187,7 @@
       react: ^18.2.0
       react-dom: ^18.2.0
     dependencies:
-      '@mantine/core': 7.7.1(@mantine/hooks@7.7.1)(@types/react@18.2.76)(react-dom@18.2.0)(react@18.2.0)
+      '@mantine/core': 7.7.1(@mantine/hooks@7.7.1)(@types/react@18.2.78)(react-dom@18.2.0)(react@18.2.0)
       '@mantine/hooks': 7.7.1(react@18.2.0)
       react: 18.2.0
       react-dom: 18.2.0(react@18.2.0)
@@ -2216,7 +2201,7 @@
       react: ^18.2.0
       react-dom: ^18.2.0
     dependencies:
-      '@mantine/core': 7.7.1(@mantine/hooks@7.7.1)(@types/react@18.2.76)(react-dom@18.2.0)(react@18.2.0)
+      '@mantine/core': 7.7.1(@mantine/hooks@7.7.1)(@types/react@18.2.78)(react-dom@18.2.0)(react@18.2.0)
       '@mantine/hooks': 7.7.1(react@18.2.0)
       '@mantine/store': 7.7.1(react@18.2.0)
       react: 18.2.0
@@ -2232,7 +2217,7 @@
       react: ^18.2.0
       react-dom: ^18.2.0
     dependencies:
-      '@mantine/core': 7.7.1(@mantine/hooks@7.7.1)(@types/react@18.2.76)(react-dom@18.2.0)(react@18.2.0)
+      '@mantine/core': 7.7.1(@mantine/hooks@7.7.1)(@types/react@18.2.78)(react-dom@18.2.0)(react@18.2.0)
       '@mantine/hooks': 7.7.1(react@18.2.0)
       '@mantine/store': 7.7.1(react@18.2.0)
       react: 18.2.0
@@ -2257,15 +2242,10 @@
       react: ^18.2.0
       react-dom: ^18.2.0
     dependencies:
-      '@mantine/core': 7.7.1(@mantine/hooks@7.7.1)(@types/react@18.2.76)(react-dom@18.2.0)(react@18.2.0)
+      '@mantine/core': 7.7.1(@mantine/hooks@7.7.1)(@types/react@18.2.78)(react-dom@18.2.0)(react@18.2.0)
       '@mantine/hooks': 7.7.1(react@18.2.0)
-<<<<<<< HEAD
       '@tiptap/extension-link': 2.2.6(@tiptap/core@2.2.6)(@tiptap/pm@2.2.4)
       '@tiptap/react': 2.2.6(@tiptap/core@2.2.6)(@tiptap/pm@2.2.4)(react-dom@18.2.0)(react@18.2.0)
-=======
-      '@tiptap/extension-link': 2.2.5(@tiptap/core@2.2.5)(@tiptap/pm@2.2.4)
-      '@tiptap/react': 2.2.5(@tiptap/core@2.2.5)(@tiptap/pm@2.2.4)(react-dom@18.2.0)(react@18.2.0)
->>>>>>> 8f489718
       react: 18.2.0
       react-dom: 18.2.0(react@18.2.0)
     dev: false
@@ -2709,13 +2689,8 @@
       react-error-boundary: 3.1.4(react@17.0.2)
     dev: true
 
-<<<<<<< HEAD
   /@tiptap/core@2.2.6(@tiptap/pm@2.2.4):
     resolution: {integrity: sha512-v7S7RhQhTXQo9KSk2jM/jJlTd3clU2FsJA3Omjz7GbgYtPSy67qSiaTbH/tWq12GzDHbKymx+oQnKmyx+yPucA==}
-=======
-  /@tiptap/core@2.2.5(@tiptap/pm@2.2.4):
-    resolution: {integrity: sha512-BgF6tiXhwph0Ig16ZNppMmg30t22Z/yjZ+KnS8EALdJere3ACNw8THz9q/8iQqBWjjBOHUvhrQOgER4BJxfmGA==}
->>>>>>> 8f489718
     peerDependencies:
       '@tiptap/pm': ^2.0.0
     dependencies:
@@ -2738,22 +2713,13 @@
       '@tiptap/core': 2.2.6(@tiptap/pm@2.2.4)
     dev: false
 
-<<<<<<< HEAD
   /@tiptap/extension-bubble-menu@2.2.6(@tiptap/core@2.2.6)(@tiptap/pm@2.2.4):
     resolution: {integrity: sha512-nRWxbgkInhdGUL+e6iISgALcWh8A1PxeVB66w7yYZHS/WoZO0DXdXYT/BWb/XmEJ8r6B4c9SDZRklCiXT8dSXw==}
-=======
-  /@tiptap/extension-bubble-menu@2.2.5(@tiptap/core@2.2.5)(@tiptap/pm@2.2.4):
-    resolution: {integrity: sha512-JFeFaUyin93SL/DZZqfoz/DWvMxtqcZLnPPd60hZBczxcLghRZCyDH5nqVHJybrkcs/xNNPennJ1Hqft+WEHbA==}
->>>>>>> 8f489718
     peerDependencies:
       '@tiptap/core': ^2.0.0
       '@tiptap/pm': ^2.0.0
     dependencies:
-<<<<<<< HEAD
       '@tiptap/core': 2.2.6(@tiptap/pm@2.2.4)
-=======
-      '@tiptap/core': 2.2.5(@tiptap/pm@2.2.4)
->>>>>>> 8f489718
       '@tiptap/pm': 2.2.4
       tippy.js: 6.3.7
     dev: false
@@ -2812,22 +2778,13 @@
       '@tiptap/pm': 2.2.4
     dev: false
 
-<<<<<<< HEAD
   /@tiptap/extension-floating-menu@2.2.6(@tiptap/core@2.2.6)(@tiptap/pm@2.2.4):
     resolution: {integrity: sha512-6ONKC6Dx8zCc5YffXpnQ9FxGRoUp5Jm9mOO3losgiDFhdJqaO7SCk1ziOiD7enoWqIc2shZh8ADnqttCfnFVFQ==}
-=======
-  /@tiptap/extension-floating-menu@2.2.5(@tiptap/core@2.2.5)(@tiptap/pm@2.2.4):
-    resolution: {integrity: sha512-/PfS9QHEHQsoV6ZqolJ6Rq6ZC6drD7IPJRgywuJi0zTTH0YCbLmJKrc3K2Qj69xbfwcANL8gBdsexv5zOjKAXA==}
->>>>>>> 8f489718
     peerDependencies:
       '@tiptap/core': ^2.0.0
       '@tiptap/pm': ^2.0.0
     dependencies:
-<<<<<<< HEAD
       '@tiptap/core': 2.2.6(@tiptap/pm@2.2.4)
-=======
-      '@tiptap/core': 2.2.5(@tiptap/pm@2.2.4)
->>>>>>> 8f489718
       '@tiptap/pm': 2.2.4
       tippy.js: 6.3.7
     dev: false
@@ -2902,22 +2859,13 @@
       '@tiptap/core': 2.2.6(@tiptap/pm@2.2.4)
     dev: false
 
-<<<<<<< HEAD
   /@tiptap/extension-link@2.2.6(@tiptap/core@2.2.6)(@tiptap/pm@2.2.4):
     resolution: {integrity: sha512-Jj0oXSfQ8gZlzzwd669B8sEKBkoK8xV31Lu55tRv9PKHSU6p9CUqBuxY8qR+cquCtO28f3u0cdl5o4HzeIUL5A==}
-=======
-  /@tiptap/extension-link@2.2.5(@tiptap/core@2.2.5)(@tiptap/pm@2.2.4):
-    resolution: {integrity: sha512-3UyEdD7eOzb31Ro9zh02EIvZhgSFKV+/rSKgAf4wU17QUFid0cYRqaXcVjG0UOSznHqccxGQKD7nNT0jxTg+cw==}
->>>>>>> 8f489718
     peerDependencies:
       '@tiptap/core': ^2.0.0
       '@tiptap/pm': ^2.0.0
     dependencies:
-<<<<<<< HEAD
       '@tiptap/core': 2.2.6(@tiptap/pm@2.2.4)
-=======
-      '@tiptap/core': 2.2.5(@tiptap/pm@2.2.4)
->>>>>>> 8f489718
       '@tiptap/pm': 2.2.4
       linkifyjs: 4.1.3
     dev: false
@@ -3061,28 +3009,17 @@
       prosemirror-view: 1.33.1
     dev: false
 
-<<<<<<< HEAD
   /@tiptap/react@2.2.6(@tiptap/core@2.2.6)(@tiptap/pm@2.2.4)(react-dom@18.2.0)(react@18.2.0):
     resolution: {integrity: sha512-KZLsaia9FYrhjBJ+HP2L2HQLqspgC7JLT5wXcOpgdKwQ8wAMkD3b2a6bhAc9IKZSkbhcX2D+uafGPGn2M6j6Lw==}
-=======
-  /@tiptap/react@2.2.5(@tiptap/core@2.2.5)(@tiptap/pm@2.2.4)(react-dom@18.2.0)(react@18.2.0):
-    resolution: {integrity: sha512-kpEnkvTXUnr6npLt1mQCBhdgle/ZkttGgKwtwSLdM74zPzPwj8XVeCp+3kyVBK4ME7DXWIo5dPbU0nUi/FyE+g==}
->>>>>>> 8f489718
     peerDependencies:
       '@tiptap/core': ^2.0.0
       '@tiptap/pm': ^2.0.0
       react: ^17.0.0 || ^18.0.0
       react-dom: ^17.0.0 || ^18.0.0
     dependencies:
-<<<<<<< HEAD
       '@tiptap/core': 2.2.6(@tiptap/pm@2.2.4)
       '@tiptap/extension-bubble-menu': 2.2.6(@tiptap/core@2.2.6)(@tiptap/pm@2.2.4)
       '@tiptap/extension-floating-menu': 2.2.6(@tiptap/core@2.2.6)(@tiptap/pm@2.2.4)
-=======
-      '@tiptap/core': 2.2.5(@tiptap/pm@2.2.4)
-      '@tiptap/extension-bubble-menu': 2.2.5(@tiptap/core@2.2.5)(@tiptap/pm@2.2.4)
-      '@tiptap/extension-floating-menu': 2.2.5(@tiptap/core@2.2.5)(@tiptap/pm@2.2.4)
->>>>>>> 8f489718
       '@tiptap/pm': 2.2.4
       react: 18.2.0
       react-dom: 18.2.0(react@18.2.0)
@@ -3411,11 +3348,11 @@
   /@types/react-dom@18.2.25:
     resolution: {integrity: sha512-o/V48vf4MQh7juIKZU2QGDfli6p1+OOi5oXx36Hffpc9adsHeXjVp8rHuPkjd8VT8sOJ2Zp05HR7CdpGTIUFUA==}
     dependencies:
-      '@types/react': 18.2.76
-    dev: true
-
-  /@types/react@18.2.76:
-    resolution: {integrity: sha512-T6z/v7YxpswDM61Vq5KoSPTJqCkroJfsDIsvXCr4+qOY6gik5Ju4w0jf67cpC5z7ydOnp/E0V0W08pDRy8u9Xw==}
+      '@types/react': 18.2.78
+    dev: true
+
+  /@types/react@18.2.78:
+    resolution: {integrity: sha512-qOwdPnnitQY4xKlKayt42q5W5UQrSHjgoXNVEtxeqdITJ99k4VXJOP3vt8Rkm9HmgJpH50UNU+rlqfkfWOqp0A==}
     dependencies:
       '@types/prop-types': 15.7.11
       csstype: 3.1.3
@@ -6435,7 +6372,7 @@
     resolution: {integrity: sha512-/WByRr4jDcsKlvMd1dRJnPfS1GVO3WuKyaurJ/vvXcOaUQO8rnNObCQMlv/5uCceVQIq5Q4WLF44ohsdiTohdg==}
     dev: false
 
-  /jotai@2.8.0(@types/react@18.2.76)(react@18.2.0):
+  /jotai@2.8.0(@types/react@18.2.78)(react@18.2.0):
     resolution: {integrity: sha512-yZNMC36FdLOksOr8qga0yLf14miCJlEThlp5DeFJNnqzm2+ZG7wLcJzoOyij5K6U6Xlc5ljQqPDlJRgqW0Y18g==}
     engines: {node: '>=12.20.0'}
     peerDependencies:
@@ -6447,7 +6384,7 @@
       react:
         optional: true
     dependencies:
-      '@types/react': 18.2.76
+      '@types/react': 18.2.78
       react: 18.2.0
     dev: false
 
@@ -6788,7 +6725,7 @@
       react: '>=18.0'
       react-dom: '>=18.0'
     dependencies:
-      '@mantine/core': 7.7.1(@mantine/hooks@7.7.1)(@types/react@18.2.76)(react-dom@18.2.0)(react@18.2.0)
+      '@mantine/core': 7.7.1(@mantine/hooks@7.7.1)(@types/react@18.2.78)(react-dom@18.2.0)(react@18.2.0)
       '@mantine/dates': 7.7.1(@mantine/core@7.7.1)(@mantine/hooks@7.7.1)(dayjs@1.11.10)(react-dom@18.2.0)(react@18.2.0)
       '@mantine/hooks': 7.7.1(react@18.2.0)
       '@tabler/icons-react': 3.1.0(react@18.2.0)
@@ -7901,7 +7838,7 @@
     engines: {node: '>=0.10.0'}
     dev: true
 
-  /react-remove-scroll-bar@2.3.4(@types/react@18.2.76)(react@18.2.0):
+  /react-remove-scroll-bar@2.3.4(@types/react@18.2.78)(react@18.2.0):
     resolution: {integrity: sha512-63C4YQBUt0m6ALadE9XV56hV8BgJWDmmTPY758iIJjfQKt2nYwoUrPk0LXRXcB/yIj82T1/Ixfdpdk68LwIB0A==}
     engines: {node: '>=10'}
     peerDependencies:
@@ -7911,13 +7848,13 @@
       '@types/react':
         optional: true
     dependencies:
-      '@types/react': 18.2.76
+      '@types/react': 18.2.78
       react: 18.2.0
-      react-style-singleton: 2.2.1(@types/react@18.2.76)(react@18.2.0)
+      react-style-singleton: 2.2.1(@types/react@18.2.78)(react@18.2.0)
       tslib: 2.6.2
     dev: false
 
-  /react-remove-scroll@2.5.7(@types/react@18.2.76)(react@18.2.0):
+  /react-remove-scroll@2.5.7(@types/react@18.2.78)(react@18.2.0):
     resolution: {integrity: sha512-FnrTWO4L7/Bhhf3CYBNArEG/yROV0tKmTv7/3h9QCFvH6sndeFf1wPqOcbFVu5VAulS5dV1wGT3GZZ/1GawqiA==}
     engines: {node: '>=10'}
     peerDependencies:
@@ -7927,16 +7864,16 @@
       '@types/react':
         optional: true
     dependencies:
-      '@types/react': 18.2.76
+      '@types/react': 18.2.78
       react: 18.2.0
-      react-remove-scroll-bar: 2.3.4(@types/react@18.2.76)(react@18.2.0)
-      react-style-singleton: 2.2.1(@types/react@18.2.76)(react@18.2.0)
+      react-remove-scroll-bar: 2.3.4(@types/react@18.2.78)(react@18.2.0)
+      react-style-singleton: 2.2.1(@types/react@18.2.78)(react@18.2.0)
       tslib: 2.6.2
-      use-callback-ref: 1.3.1(@types/react@18.2.76)(react@18.2.0)
-      use-sidecar: 1.1.2(@types/react@18.2.76)(react@18.2.0)
-    dev: false
-
-  /react-style-singleton@2.2.1(@types/react@18.2.76)(react@18.2.0):
+      use-callback-ref: 1.3.1(@types/react@18.2.78)(react@18.2.0)
+      use-sidecar: 1.1.2(@types/react@18.2.78)(react@18.2.0)
+    dev: false
+
+  /react-style-singleton@2.2.1(@types/react@18.2.78)(react@18.2.0):
     resolution: {integrity: sha512-ZWj0fHEMyWkHzKYUr2Bs/4zU6XLmq9HsgBURm7g5pAVfyn49DgUiNgY2d4lXRlYSiCif9YBGpQleewkcqddc7g==}
     engines: {node: '>=10'}
     peerDependencies:
@@ -7946,14 +7883,14 @@
       '@types/react':
         optional: true
     dependencies:
-      '@types/react': 18.2.76
+      '@types/react': 18.2.78
       get-nonce: 1.0.1
       invariant: 2.2.4
       react: 18.2.0
       tslib: 2.6.2
     dev: false
 
-  /react-textarea-autosize@8.5.3(@types/react@18.2.76)(react@18.2.0):
+  /react-textarea-autosize@8.5.3(@types/react@18.2.78)(react@18.2.0):
     resolution: {integrity: sha512-XT1024o2pqCuZSuBt9FwHlaDeNtVrtCXu0Rnz88t1jUGheCLa3PhjE1GH8Ctm2axEtvdCl5SUHYschyQ0L5QHQ==}
     engines: {node: '>=10'}
     peerDependencies:
@@ -7962,7 +7899,7 @@
       '@babel/runtime': 7.23.9
       react: 18.2.0
       use-composed-ref: 1.3.0(react@18.2.0)
-      use-latest: 1.2.1(@types/react@18.2.76)(react@18.2.0)
+      use-latest: 1.2.1(@types/react@18.2.78)(react@18.2.0)
     transitivePeerDependencies:
       - '@types/react'
     dev: false
@@ -9080,7 +9017,7 @@
     resolution: {integrity: sha512-mtN6xk+Nac+oyJ/PrI7tzfmomRVNFIWKUbG8jdYFt52hxbiReFAXIjYskvu64/dvuW71IcB7lV8l0HvZMac6Jg==}
     dev: false
 
-  /use-callback-ref@1.3.1(@types/react@18.2.76)(react@18.2.0):
+  /use-callback-ref@1.3.1(@types/react@18.2.78)(react@18.2.0):
     resolution: {integrity: sha512-Lg4Vx1XZQauB42Hw3kK7JM6yjVjgFmFC5/Ab797s79aARomD2nEErc4mCgM8EZrARLmmbWpi5DGCadmK50DcAQ==}
     engines: {node: '>=10'}
     peerDependencies:
@@ -9090,7 +9027,7 @@
       '@types/react':
         optional: true
     dependencies:
-      '@types/react': 18.2.76
+      '@types/react': 18.2.78
       react: 18.2.0
       tslib: 2.6.2
     dev: false
@@ -9114,7 +9051,7 @@
       react: 18.2.0
     dev: false
 
-  /use-isomorphic-layout-effect@1.1.2(@types/react@18.2.76)(react@18.2.0):
+  /use-isomorphic-layout-effect@1.1.2(@types/react@18.2.78)(react@18.2.0):
     resolution: {integrity: sha512-49L8yCO3iGT/ZF9QttjwLF/ZD9Iwto5LnH5LmEdk/6cFmXddqi2ulF0edxTwjj+7mqvpVVGQWvbXZdn32wRSHA==}
     peerDependencies:
       '@types/react': '*'
@@ -9123,11 +9060,11 @@
       '@types/react':
         optional: true
     dependencies:
-      '@types/react': 18.2.76
+      '@types/react': 18.2.78
       react: 18.2.0
     dev: false
 
-  /use-latest@1.2.1(@types/react@18.2.76)(react@18.2.0):
+  /use-latest@1.2.1(@types/react@18.2.78)(react@18.2.0):
     resolution: {integrity: sha512-xA+AVm/Wlg3e2P/JiItTziwS7FK92LWrDB0p+hgXloIMuVCeJJ8v6f0eeHyPZaJrM+usM1FkFfbNCrJGs8A/zw==}
     peerDependencies:
       '@types/react': '*'
@@ -9136,12 +9073,12 @@
       '@types/react':
         optional: true
     dependencies:
-      '@types/react': 18.2.76
+      '@types/react': 18.2.78
       react: 18.2.0
-      use-isomorphic-layout-effect: 1.1.2(@types/react@18.2.76)(react@18.2.0)
-    dev: false
-
-  /use-sidecar@1.1.2(@types/react@18.2.76)(react@18.2.0):
+      use-isomorphic-layout-effect: 1.1.2(@types/react@18.2.78)(react@18.2.0)
+    dev: false
+
+  /use-sidecar@1.1.2(@types/react@18.2.78)(react@18.2.0):
     resolution: {integrity: sha512-epTbsLuzZ7lPClpz2TyryBfztm7m+28DlEv2ZCQ3MDr5ssiwyOwGH/e5F9CkfWjJ1t4clvI58yF822/GUkjjhw==}
     engines: {node: '>=10'}
     peerDependencies:
@@ -9151,7 +9088,7 @@
       '@types/react':
         optional: true
     dependencies:
-      '@types/react': 18.2.76
+      '@types/react': 18.2.78
       detect-node-es: 1.1.0
       react: 18.2.0
       tslib: 2.6.2
