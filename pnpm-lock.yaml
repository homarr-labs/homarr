lockfileVersion: '6.0'

settings:
  autoInstallPeers: true
  excludeLinksFromLockfile: false

importers:

  .:
    devDependencies:
      '@homarr/prettier-config':
        specifier: workspace:^0.1.0
        version: link:tooling/prettier
      '@testing-library/react-hooks':
        specifier: ^8.0.1
        version: 8.0.1(react@17.0.2)
      '@turbo/gen':
        specifier: ^1.13.0
        version: 1.13.0(@types/node@20.12.2)(typescript@5.4.3)
      '@vitejs/plugin-react':
        specifier: ^4.2.1
        version: 4.2.1(vite@5.2.6)
      '@vitest/coverage-v8':
        specifier: ^1.4.0
        version: 1.4.0(vitest@1.4.0)
      '@vitest/ui':
        specifier: ^1.4.0
        version: 1.4.0(vitest@1.4.0)
      cross-env:
        specifier: ^7.0.3
        version: 7.0.3
      jsdom:
        specifier: ^24.0.0
        version: 24.0.0
      prettier:
        specifier: ^3.2.5
        version: 3.2.5
      turbo:
        specifier: ^1.13.0
        version: 1.13.0
      typescript:
        specifier: ^5.4.3
        version: 5.4.3
      vite-tsconfig-paths:
        specifier: ^4.3.2
        version: 4.3.2(typescript@5.4.3)(vite@5.2.6)
      vitest:
        specifier: ^1.4.0
        version: 1.4.0(@types/node@20.12.2)(@vitest/ui@1.4.0)(jsdom@24.0.0)

  apps/nestjs:
    dependencies:
      '@homarr/db':
        specifier: workspace:^0.1.0
        version: link:../../packages/db
      '@homarr/log':
        specifier: workspace:^0.1.0
        version: link:../../packages/log
      '@nestjs/common':
        specifier: ^10.3.5
        version: 10.3.5(reflect-metadata@0.2.1)(rxjs@7.8.1)
      '@nestjs/core':
        specifier: ^10.3.5
        version: 10.3.5(@nestjs/common@10.3.5)(@nestjs/platform-express@10.3.5)(reflect-metadata@0.2.1)(rxjs@7.8.1)
      '@nestjs/platform-express':
        specifier: ^10.3.5
        version: 10.3.5(@nestjs/common@10.3.5)(@nestjs/core@10.3.5)
      nest-winston:
        specifier: ^1.9.4
        version: 1.9.4(@nestjs/common@10.3.5)(winston@3.13.0)
      reflect-metadata:
        specifier: ^0.2.1
        version: 0.2.1
      rimraf:
        specifier: ^5.0.5
        version: 5.0.5
      rxjs:
        specifier: ^7.8.1
        version: 7.8.1
      sharp:
        specifier: ^0.33.3
        version: 0.33.3
      vite:
        specifier: ^5.2.6
        version: 5.2.6(@types/node@20.12.2)
      vite-plugin-node:
        specifier: ^3.1.0
        version: 3.1.0(@swc/core@1.4.8)(vite@5.2.6)
    devDependencies:
      '@homarr/eslint-config':
        specifier: workspace:^0.2.0
        version: link:../../tooling/eslint
      '@homarr/prettier-config':
        specifier: workspace:^0.1.0
        version: link:../../tooling/prettier
      '@homarr/tsconfig':
        specifier: workspace:^0.1.0
        version: link:../../tooling/typescript
      '@nestjs/cli':
        specifier: ^10.3.2
        version: 10.3.2(@swc/core@1.4.8)
      '@nestjs/schematics':
        specifier: ^10.1.1
        version: 10.1.1(typescript@5.4.3)
      '@nestjs/testing':
        specifier: ^10.3.5
        version: 10.3.5(@nestjs/common@10.3.5)(@nestjs/core@10.3.5)(@nestjs/platform-express@10.3.5)
      '@swc/core':
        specifier: ^1.4.8
        version: 1.4.8
      '@types/express':
        specifier: ^4.17.21
        version: 4.17.21
      '@types/node':
        specifier: ^20.12.2
        version: 20.12.2
      '@types/supertest':
        specifier: ^6.0.2
        version: 6.0.2
      eslint:
        specifier: ^8.57.0
        version: 8.57.0
      prettier:
        specifier: ^3.2.5
        version: 3.2.5
      supertest:
        specifier: ^6.3.4
        version: 6.3.4
      ts-node:
        specifier: ^10.9.2
        version: 10.9.2(@swc/core@1.4.8)(@types/node@20.12.2)(typescript@5.4.3)
      tsconfig-paths:
        specifier: ^4.2.0
        version: 4.2.0
      typescript:
        specifier: ^5.4.3
        version: 5.4.3

  apps/nextjs:
    dependencies:
      '@homarr/api':
        specifier: workspace:^0.1.0
        version: link:../../packages/api
      '@homarr/auth':
        specifier: workspace:^0.1.0
        version: link:../../packages/auth
      '@homarr/common':
        specifier: workspace:^0.1.0
        version: link:../../packages/common
      '@homarr/db':
        specifier: workspace:^0.1.0
        version: link:../../packages/db
      '@homarr/definitions':
        specifier: workspace:^0.1.0
        version: link:../../packages/definitions
      '@homarr/form':
        specifier: workspace:^0.1.0
        version: link:../../packages/form
      '@homarr/gridstack':
        specifier: ^1.0.0
        version: 1.0.0
      '@homarr/log':
        specifier: workspace:^
        version: link:../../packages/log
      '@homarr/modals':
        specifier: workspace:^0.1.0
        version: link:../../packages/modals
      '@homarr/notifications':
        specifier: workspace:^0.1.0
        version: link:../../packages/notifications
      '@homarr/spotlight':
        specifier: workspace:^0.1.0
        version: link:../../packages/spotlight
      '@homarr/translation':
        specifier: workspace:^0.1.0
        version: link:../../packages/translation
      '@homarr/ui':
        specifier: workspace:^0.1.0
        version: link:../../packages/ui
      '@homarr/validation':
        specifier: workspace:^0.1.0
        version: link:../../packages/validation
      '@homarr/widgets':
        specifier: workspace:^0.1.0
        version: link:../../packages/widgets
      '@mantine/colors-generator':
        specifier: ^7.7.1
        version: 7.7.1(chroma-js@2.4.2)
      '@mantine/hooks':
        specifier: ^7.7.1
        version: 7.7.1(react@18.2.0)
      '@mantine/modals':
        specifier: ^7.7.1
        version: 7.7.1(@mantine/core@7.7.1)(@mantine/hooks@7.7.1)(react-dom@18.2.0)(react@18.2.0)
      '@mantine/tiptap':
        specifier: ^7.7.1
        version: 7.7.1(@mantine/core@7.7.1)(@mantine/hooks@7.7.1)(@tiptap/extension-link@2.2.4)(@tiptap/react@2.2.4)(react-dom@18.2.0)(react@18.2.0)
      '@t3-oss/env-nextjs':
        specifier: ^0.9.2
        version: 0.9.2(typescript@5.4.3)(zod@3.22.4)
      '@tanstack/react-query':
        specifier: ^5.28.9
        version: 5.28.9(react@18.2.0)
      '@tanstack/react-query-devtools':
        specifier: ^5.28.10
        version: 5.28.10(@tanstack/react-query@5.28.9)(react@18.2.0)
      '@tanstack/react-query-next-experimental':
        specifier: 5.28.9
        version: 5.28.9(@tanstack/react-query@5.28.9)(next@14.1.4)(react@18.2.0)
      '@tiptap/extension-link':
        specifier: ^2.2.4
        version: 2.2.4(@tiptap/core@2.2.4)(@tiptap/pm@2.2.4)
      '@tiptap/react':
        specifier: ^2.2.4
        version: 2.2.4(@tiptap/core@2.2.4)(@tiptap/pm@2.2.4)(react-dom@18.2.0)(react@18.2.0)
      '@tiptap/starter-kit':
        specifier: ^2.2.4
        version: 2.2.4(@tiptap/pm@2.2.4)
      '@trpc/client':
        specifier: 11.0.0-rc.330
        version: 11.0.0-rc.330(@trpc/server@11.0.0-next-beta.289)
      '@trpc/next':
        specifier: next
        version: 11.0.0-next-beta.289(@tanstack/react-query@5.28.9)(@trpc/client@11.0.0-rc.330)(@trpc/react-query@11.0.0-next-beta.289)(@trpc/server@11.0.0-next-beta.289)(next@14.1.4)(react-dom@18.2.0)(react@18.2.0)
      '@trpc/react-query':
        specifier: next
        version: 11.0.0-next-beta.289(@tanstack/react-query@5.28.9)(@trpc/client@11.0.0-rc.330)(@trpc/server@11.0.0-next-beta.289)(react-dom@18.2.0)(react@18.2.0)
      '@trpc/server':
        specifier: next
        version: 11.0.0-next-beta.289
      chroma-js:
        specifier: ^2.4.2
        version: 2.4.2
      dayjs:
        specifier: ^1.11.10
        version: 1.11.10
      dotenv:
        specifier: ^16.4.5
        version: 16.4.5
      jotai:
        specifier: ^2.7.2
        version: 2.7.2(@types/react@18.2.73)(react@18.2.0)
      next:
        specifier: ^14.1.4
        version: 14.1.4(@babel/core@7.23.9)(react-dom@18.2.0)(react@18.2.0)(sass@1.72.0)
      postcss-preset-mantine:
        specifier: ^1.13.0
        version: 1.13.0(postcss@8.4.38)
      react:
        specifier: 18.2.0
        version: 18.2.0
      react-dom:
        specifier: 18.2.0
        version: 18.2.0(react@18.2.0)
      sass:
        specifier: ^1.72.0
        version: 1.72.0
      superjson:
        specifier: 2.2.1
        version: 2.2.1
      use-deep-compare-effect:
        specifier: ^1.8.1
        version: 1.8.1(react@18.2.0)
    devDependencies:
      '@homarr/eslint-config':
        specifier: workspace:^0.2.0
        version: link:../../tooling/eslint
      '@homarr/prettier-config':
        specifier: workspace:^0.1.0
        version: link:../../tooling/prettier
      '@homarr/tsconfig':
        specifier: workspace:^0.1.0
        version: link:../../tooling/typescript
      '@types/chroma-js':
        specifier: 2.4.4
        version: 2.4.4
      '@types/node':
        specifier: ^20.12.2
        version: 20.12.2
      '@types/react':
        specifier: ^18.2.73
        version: 18.2.73
      '@types/react-dom':
        specifier: ^18.2.23
        version: 18.2.23
      concurrently:
        specifier: ^8.2.2
        version: 8.2.2
      dotenv-cli:
        specifier: ^7.4.1
        version: 7.4.1
      eslint:
        specifier: ^8.57.0
        version: 8.57.0
      prettier:
        specifier: ^3.2.5
        version: 3.2.5
      tsx:
        specifier: ^4.7.1
        version: 4.7.1
      typescript:
        specifier: ^5.4.3
        version: 5.4.3

  packages/api:
    dependencies:
      '@homarr/auth':
        specifier: workspace:^0.1.0
        version: link:../auth
      '@homarr/common':
        specifier: workspace:^0.1.0
        version: link:../common
      '@homarr/db':
        specifier: workspace:^0.1.0
        version: link:../db
      '@homarr/definitions':
        specifier: workspace:^0.1.0
        version: link:../definitions
      '@homarr/log':
        specifier: workspace:^
        version: link:../log
      '@homarr/redis':
        specifier: workspace:^0.1.0
        version: link:../redis
      '@homarr/validation':
        specifier: workspace:^0.1.0
        version: link:../validation
      '@trpc/client':
        specifier: next
        version: 11.0.0-next-beta.289(@trpc/server@11.0.0-next-beta.289)
      '@trpc/server':
        specifier: next
        version: 11.0.0-next-beta.289
      superjson:
        specifier: 2.2.1
        version: 2.2.1
      ws:
        specifier: ^8.16.0
        version: 8.16.0
    devDependencies:
      '@homarr/eslint-config':
        specifier: workspace:^0.2.0
        version: link:../../tooling/eslint
      '@homarr/prettier-config':
        specifier: workspace:^0.1.0
        version: link:../../tooling/prettier
      '@homarr/tsconfig':
        specifier: workspace:^0.1.0
        version: link:../../tooling/typescript
      '@types/ws':
        specifier: ^8.5.10
        version: 8.5.10
      eslint:
        specifier: ^8.57.0
        version: 8.57.0
      prettier:
        specifier: ^3.2.5
        version: 3.2.5
      typescript:
        specifier: ^5.4.3
        version: 5.4.3

  packages/auth:
    dependencies:
      '@auth/core':
        specifier: ^0.28.2
        version: 0.28.2
      '@auth/drizzle-adapter':
        specifier: ^0.8.2
        version: 0.8.2
      '@homarr/db':
        specifier: workspace:^0.1.0
        version: link:../db
      '@t3-oss/env-nextjs':
        specifier: ^0.9.2
        version: 0.9.2(typescript@5.4.3)(zod@3.22.4)
      bcrypt:
        specifier: ^5.1.1
        version: 5.1.1
      cookies:
        specifier: ^0.9.1
        version: 0.9.1
      next:
        specifier: ^14.1.4
        version: 14.1.4(@babel/core@7.23.9)(react-dom@18.2.0)(react@18.2.0)(sass@1.72.0)
      next-auth:
        specifier: 5.0.0-beta.16
        version: 5.0.0-beta.16(next@14.1.4)(react@18.2.0)
      react:
        specifier: 18.2.0
        version: 18.2.0
      react-dom:
        specifier: 18.2.0
        version: 18.2.0(react@18.2.0)
    devDependencies:
      '@homarr/eslint-config':
        specifier: workspace:^0.2.0
        version: link:../../tooling/eslint
      '@homarr/prettier-config':
        specifier: workspace:^0.1.0
        version: link:../../tooling/prettier
      '@homarr/tsconfig':
        specifier: workspace:^0.1.0
        version: link:../../tooling/typescript
      '@homarr/validation':
        specifier: workspace:^0.1.0
        version: link:../validation
      '@types/bcrypt':
        specifier: 5.0.2
        version: 5.0.2
      '@types/cookies':
        specifier: 0.9.0
        version: 0.9.0
      eslint:
        specifier: ^8.57.0
        version: 8.57.0
      prettier:
        specifier: ^3.2.5
        version: 3.2.5
      typescript:
        specifier: ^5.4.3
        version: 5.4.3

  packages/common:
    devDependencies:
      '@homarr/eslint-config':
        specifier: workspace:^0.2.0
        version: link:../../tooling/eslint
      '@homarr/prettier-config':
        specifier: workspace:^0.1.0
        version: link:../../tooling/prettier
      '@homarr/tsconfig':
        specifier: workspace:^0.1.0
        version: link:../../tooling/typescript
      eslint:
        specifier: ^8.57.0
        version: 8.57.0
      typescript:
        specifier: ^5.4.3
        version: 5.4.3

  packages/db:
    dependencies:
      '@homarr/common':
        specifier: workspace:^0.1.0
        version: link:../common
      '@homarr/definitions':
        specifier: workspace:^0.1.0
        version: link:../definitions
      '@paralleldrive/cuid2':
        specifier: ^2.2.2
        version: 2.2.2
      better-sqlite3:
        specifier: ^9.4.3
        version: 9.4.3
      drizzle-kit:
        specifier: ^0.20.14
        version: 0.20.14
      drizzle-orm:
        specifier: ^0.30.6
        version: 0.30.6(@types/better-sqlite3@7.6.9)(better-sqlite3@9.4.3)(mysql2@3.9.3)(react@17.0.2)
      mysql2:
        specifier: ^3.9.3
        version: 3.9.3
    devDependencies:
      '@homarr/eslint-config':
        specifier: workspace:^0.2.0
        version: link:../../tooling/eslint
      '@homarr/prettier-config':
        specifier: workspace:^0.1.0
        version: link:../../tooling/prettier
      '@homarr/tsconfig':
        specifier: workspace:^0.1.0
        version: link:../../tooling/typescript
      '@types/better-sqlite3':
        specifier: 7.6.9
        version: 7.6.9
      dotenv-cli:
        specifier: ^7.4.1
        version: 7.4.1
      eslint:
        specifier: ^8.57.0
        version: 8.57.0
      prettier:
        specifier: ^3.2.5
        version: 3.2.5
      typescript:
        specifier: ^5.4.3
        version: 5.4.3

  packages/definitions:
    dependencies:
      '@homarr/common':
        specifier: workspace:^0.1.0
        version: link:../common
    devDependencies:
      '@homarr/eslint-config':
        specifier: workspace:^0.2.0
        version: link:../../tooling/eslint
      '@homarr/prettier-config':
        specifier: workspace:^0.1.0
        version: link:../../tooling/prettier
      '@homarr/tsconfig':
        specifier: workspace:^0.1.0
        version: link:../../tooling/typescript
      eslint:
        specifier: ^8.57.0
        version: 8.57.0
      typescript:
        specifier: ^5.4.3
        version: 5.4.3

  packages/form:
    dependencies:
      '@mantine/form':
        specifier: ^7.7.1
        version: 7.7.1(react@18.2.0)
    devDependencies:
      '@homarr/eslint-config':
        specifier: workspace:^0.2.0
        version: link:../../tooling/eslint
      '@homarr/prettier-config':
        specifier: workspace:^0.1.0
        version: link:../../tooling/prettier
      '@homarr/tsconfig':
        specifier: workspace:^0.1.0
        version: link:../../tooling/typescript
      eslint:
        specifier: ^8.57.0
        version: 8.57.0
      typescript:
        specifier: ^5.4.3
        version: 5.4.3

  packages/log:
    dependencies:
      winston:
        specifier: 3.13.0
        version: 3.13.0
    devDependencies:
      '@homarr/eslint-config':
        specifier: workspace:^0.2.0
        version: link:../../tooling/eslint
      '@homarr/prettier-config':
        specifier: workspace:^0.1.0
        version: link:../../tooling/prettier
      '@homarr/tsconfig':
        specifier: workspace:^0.1.0
        version: link:../../tooling/typescript
      eslint:
        specifier: ^8.57.0
        version: 8.57.0
      typescript:
        specifier: ^5.4.3
        version: 5.4.3

  packages/modals:
    dependencies:
      '@homarr/translation':
        specifier: workspace:^0.1.0
        version: link:../translation
      '@homarr/ui':
        specifier: workspace:^0.1.0
        version: link:../ui
    devDependencies:
      '@homarr/eslint-config':
        specifier: workspace:^0.2.0
        version: link:../../tooling/eslint
      '@homarr/prettier-config':
        specifier: workspace:^0.1.0
        version: link:../../tooling/prettier
      '@homarr/tsconfig':
        specifier: workspace:^0.1.0
        version: link:../../tooling/typescript
      eslint:
        specifier: ^8.57.0
        version: 8.57.0
      typescript:
        specifier: ^5.4.3
        version: 5.4.3

  packages/notifications:
    dependencies:
      '@homarr/ui':
        specifier: workspace:^0.1.0
        version: link:../ui
      '@mantine/notifications':
        specifier: ^7.7.1
        version: 7.7.1(@mantine/core@7.7.1)(@mantine/hooks@7.7.1)(react-dom@18.2.0)(react@18.2.0)
    devDependencies:
      '@homarr/eslint-config':
        specifier: workspace:^0.2.0
        version: link:../../tooling/eslint
      '@homarr/prettier-config':
        specifier: workspace:^0.1.0
        version: link:../../tooling/prettier
      '@homarr/tsconfig':
        specifier: workspace:^0.1.0
        version: link:../../tooling/typescript
      eslint:
        specifier: ^8.57.0
        version: 8.57.0
      typescript:
        specifier: ^5.4.3
        version: 5.4.3

  packages/redis:
    dependencies:
      '@homarr/log':
        specifier: workspace:^
        version: link:../log
      ioredis:
        specifier: 5.3.2
        version: 5.3.2
    devDependencies:
      '@homarr/eslint-config':
        specifier: workspace:^0.2.0
        version: link:../../tooling/eslint
      '@homarr/prettier-config':
        specifier: workspace:^0.1.0
        version: link:../../tooling/prettier
      '@homarr/tsconfig':
        specifier: workspace:^0.1.0
        version: link:../../tooling/typescript
      eslint:
        specifier: ^8.57.0
        version: 8.57.0
      typescript:
        specifier: ^5.4.3
        version: 5.4.3

  packages/spotlight:
    dependencies:
      '@homarr/translation':
        specifier: workspace:^0.1.0
        version: link:../translation
      '@homarr/ui':
        specifier: workspace:^0.1.0
        version: link:../ui
      '@mantine/spotlight':
        specifier: ^7.7.1
        version: 7.7.1(@mantine/core@7.7.1)(@mantine/hooks@7.7.1)(react-dom@18.2.0)(react@18.2.0)
    devDependencies:
      '@homarr/eslint-config':
        specifier: workspace:^0.2.0
        version: link:../../tooling/eslint
      '@homarr/prettier-config':
        specifier: workspace:^0.1.0
        version: link:../../tooling/prettier
      '@homarr/tsconfig':
        specifier: workspace:^0.1.0
        version: link:../../tooling/typescript
      eslint:
        specifier: ^8.57.0
        version: 8.57.0
      typescript:
        specifier: ^5.4.3
        version: 5.4.3

  packages/translation:
    dependencies:
      next-international:
        specifier: ^1.2.4
        version: 1.2.4
    devDependencies:
      '@homarr/eslint-config':
        specifier: workspace:^0.2.0
        version: link:../../tooling/eslint
      '@homarr/prettier-config':
        specifier: workspace:^0.1.0
        version: link:../../tooling/prettier
      '@homarr/tsconfig':
        specifier: workspace:^0.1.0
        version: link:../../tooling/typescript
      eslint:
        specifier: ^8.57.0
        version: 8.57.0
      typescript:
        specifier: ^5.4.3
        version: 5.4.3

  packages/ui:
    dependencies:
      '@mantine/core':
        specifier: ^7.7.1
        version: 7.7.1(@mantine/hooks@7.7.1)(@types/react@18.2.73)(react-dom@18.2.0)(react@18.2.0)
      '@mantine/dates':
        specifier: ^7.7.1
        version: 7.7.1(@mantine/core@7.7.1)(@mantine/hooks@7.7.1)(dayjs@1.11.10)(react-dom@18.2.0)(react@18.2.0)
      '@tabler/icons-react':
        specifier: ^3.1.0
        version: 3.1.0(react@18.2.0)
      mantine-react-table:
        specifier: 2.0.0-beta.1
        version: 2.0.0-beta.1(@mantine/core@7.7.1)(@mantine/dates@7.7.1)(@mantine/hooks@7.7.1)(@tabler/icons-react@3.1.0)(clsx@2.1.0)(dayjs@1.11.10)(react-dom@18.2.0)(react@18.2.0)
    devDependencies:
      '@homarr/eslint-config':
        specifier: workspace:^0.2.0
        version: link:../../tooling/eslint
      '@homarr/prettier-config':
        specifier: workspace:^0.1.0
        version: link:../../tooling/prettier
      '@homarr/tsconfig':
        specifier: workspace:^0.1.0
        version: link:../../tooling/typescript
      '@types/css-modules':
        specifier: ^1.0.5
        version: 1.0.5
      eslint:
        specifier: ^8.57.0
        version: 8.57.0
      typescript:
        specifier: ^5.4.3
        version: 5.4.3

  packages/validation:
    dependencies:
      '@homarr/definitions':
        specifier: workspace:^0.1.0
        version: link:../definitions
      zod:
        specifier: ^3.22.4
        version: 3.22.4
    devDependencies:
      '@homarr/eslint-config':
        specifier: workspace:^0.2.0
        version: link:../../tooling/eslint
      '@homarr/prettier-config':
        specifier: workspace:^0.1.0
        version: link:../../tooling/prettier
      '@homarr/tsconfig':
        specifier: workspace:^0.1.0
        version: link:../../tooling/typescript
      eslint:
        specifier: ^8.57.0
        version: 8.57.0
      typescript:
        specifier: ^5.4.3
        version: 5.4.3

  packages/widgets:
    dependencies:
      '@homarr/api':
        specifier: workspace:^0.1.0
        version: link:../api
      '@homarr/common':
        specifier: workspace:^0.1.0
        version: link:../common
      '@homarr/definitions':
        specifier: workspace:^0.1.0
        version: link:../definitions
      '@homarr/form':
        specifier: workspace:^0.1.0
        version: link:../form
      '@homarr/modals':
        specifier: workspace:^0.1.0
        version: link:../modals
      '@homarr/notifications':
        specifier: workspace:^0.1.0
        version: link:../notifications
      '@homarr/translation':
        specifier: workspace:^0.1.0
        version: link:../translation
      '@homarr/ui':
        specifier: workspace:^0.1.0
        version: link:../ui
      '@homarr/validation':
        specifier: workspace:^0.1.0
        version: link:../validation
    devDependencies:
      '@homarr/eslint-config':
        specifier: workspace:^0.2.0
        version: link:../../tooling/eslint
      '@homarr/prettier-config':
        specifier: workspace:^0.1.0
        version: link:../../tooling/prettier
      '@homarr/tsconfig':
        specifier: workspace:^0.1.0
        version: link:../../tooling/typescript
      eslint:
        specifier: ^8.57.0
        version: 8.57.0
      typescript:
        specifier: ^5.4.3
        version: 5.4.3

  tooling/eslint:
    dependencies:
      '@next/eslint-plugin-next':
        specifier: ^14.1.4
        version: 14.1.4
      '@typescript-eslint/eslint-plugin':
        specifier: ^7.4.0
        version: 7.4.0(@typescript-eslint/parser@7.4.0)(eslint@8.57.0)(typescript@5.4.3)
      '@typescript-eslint/parser':
        specifier: ^7.4.0
        version: 7.4.0(eslint@8.57.0)(typescript@5.4.3)
      eslint-config-prettier:
        specifier: ^9.1.0
        version: 9.1.0(eslint@8.57.0)
      eslint-config-turbo:
        specifier: ^1.13.0
        version: 1.13.0(eslint@8.57.0)
      eslint-plugin-import:
        specifier: ^2.29.1
        version: 2.29.1(@typescript-eslint/parser@7.4.0)(eslint@8.57.0)
      eslint-plugin-jsx-a11y:
        specifier: ^6.8.0
        version: 6.8.0(eslint@8.57.0)
      eslint-plugin-react:
        specifier: ^7.34.1
        version: 7.34.1(eslint@8.57.0)
      eslint-plugin-react-hooks:
        specifier: ^4.6.0
        version: 4.6.0(eslint@8.57.0)
    devDependencies:
      '@homarr/prettier-config':
        specifier: workspace:^0.1.0
        version: link:../prettier
      '@homarr/tsconfig':
        specifier: workspace:^0.1.0
        version: link:../typescript
      '@types/eslint':
        specifier: ^8.56.6
        version: 8.56.6
      eslint:
        specifier: ^8.57.0
        version: 8.57.0
      typescript:
        specifier: ^5.4.3
        version: 5.4.3

  tooling/github: {}

  tooling/prettier:
    dependencies:
      '@ianvs/prettier-plugin-sort-imports':
        specifier: ^4.2.1
        version: 4.2.1(prettier@3.2.5)
      prettier:
        specifier: ^3.2.5
        version: 3.2.5
    devDependencies:
      '@homarr/tsconfig':
        specifier: workspace:^0.1.0
        version: link:../typescript
      typescript:
        specifier: ^5.4.3
        version: 5.4.3

  tooling/semver: {}

  tooling/typescript: {}

packages:

  /@aashutoshrathi/word-wrap@1.2.6:
    resolution: {integrity: sha512-1Yjs2SvM8TflER/OD3cOjhWWOZb58A2t7wpE2S9XfBYTiIl+XFhQG2bjy4Pu1I+EAlCNUzRDYDdFwFYUKvXcIA==}
    engines: {node: '>=0.10.0'}

  /@ampproject/remapping@2.2.1:
    resolution: {integrity: sha512-lFMjJTrFL3j7L9yBxwYfCq2k6qqwHyzuUl/XBnif78PWTJYyL/dfowQHWE3sp6U6ZzqWiiIZnpTMO96zhkjwtg==}
    engines: {node: '>=6.0.0'}
    dependencies:
      '@jridgewell/gen-mapping': 0.3.3
      '@jridgewell/trace-mapping': 0.3.25

  /@angular-devkit/core@17.1.2(chokidar@3.6.0):
    resolution: {integrity: sha512-ku+/W/HMCBacSWFppenr9y6Lx8mDuTuQvn1IkTyBLiJOpWnzgVbx9kHDeaDchGa1PwLlJUBBrv27t3qgJOIDPw==}
    engines: {node: ^18.13.0 || >=20.9.0, npm: ^6.11.0 || ^7.5.6 || >=8.0.0, yarn: '>= 1.13.0'}
    peerDependencies:
      chokidar: ^3.5.2
    peerDependenciesMeta:
      chokidar:
        optional: true
    dependencies:
      ajv: 8.12.0
      ajv-formats: 2.1.1(ajv@8.12.0)
      chokidar: 3.6.0
      jsonc-parser: 3.2.0
      picomatch: 3.0.1
      rxjs: 7.8.1
      source-map: 0.7.4
    dev: true

  /@angular-devkit/schematics-cli@17.1.2(chokidar@3.6.0):
    resolution: {integrity: sha512-bvXykYzSST05qFdlgIzUguNOb3z0hCa8HaTwtqdmQo9aFPf+P+/AC56I64t1iTchMjQtf3JrBQhYM25gUdcGbg==}
    engines: {node: ^18.13.0 || >=20.9.0, npm: ^6.11.0 || ^7.5.6 || >=8.0.0, yarn: '>= 1.13.0'}
    hasBin: true
    dependencies:
      '@angular-devkit/core': 17.1.2(chokidar@3.6.0)
      '@angular-devkit/schematics': 17.1.2(chokidar@3.6.0)
      ansi-colors: 4.1.3
      inquirer: 9.2.12
      symbol-observable: 4.0.0
      yargs-parser: 21.1.1
    transitivePeerDependencies:
      - chokidar
    dev: true

  /@angular-devkit/schematics@17.1.2(chokidar@3.6.0):
    resolution: {integrity: sha512-8S9RuM8olFN/gwN+mjbuF1CwHX61f0i59EGXz9tXLnKRUTjsRR+8vVMTAmX0dvVAT5fJTG/T69X+HX7FeumdqA==}
    engines: {node: ^18.13.0 || >=20.9.0, npm: ^6.11.0 || ^7.5.6 || >=8.0.0, yarn: '>= 1.13.0'}
    dependencies:
      '@angular-devkit/core': 17.1.2(chokidar@3.6.0)
      jsonc-parser: 3.2.0
      magic-string: 0.30.5
      ora: 5.4.1
      rxjs: 7.8.1
    transitivePeerDependencies:
      - chokidar
    dev: true

  /@auth/core@0.28.1:
    resolution: {integrity: sha512-gvp74mypYZADpTlfGRp6HE0G3pIHWvtJpy+KZ+8FvY0cmlIpHog+jdMOdd29dQtLtN25kF2YbfHsesCFuGUQbg==}
    peerDependencies:
      '@simplewebauthn/browser': ^9.0.1
      '@simplewebauthn/server': ^9.0.2
      nodemailer: ^6.8.0
    peerDependenciesMeta:
      '@simplewebauthn/browser':
        optional: true
      '@simplewebauthn/server':
        optional: true
      nodemailer:
        optional: true
    dependencies:
      '@panva/hkdf': 1.1.1
      '@types/cookie': 0.6.0
      cookie: 0.6.0
      jose: 5.2.2
      oauth4webapi: 2.10.3
      preact: 10.11.3
      preact-render-to-string: 5.2.3(preact@10.11.3)
    dev: false

  /@auth/core@0.28.2:
    resolution: {integrity: sha512-Rlvu6yKa4bKbhQESMaEm6jHOY5ncIrsrQkC8tcwVQmf+cBLk7ReI9DIJS2O/WkIDoOwvM9PHiXTi5b+b/eyXxw==}
    peerDependencies:
      '@simplewebauthn/browser': ^9.0.1
      '@simplewebauthn/server': ^9.0.2
      nodemailer: ^6.8.0
    peerDependenciesMeta:
      '@simplewebauthn/browser':
        optional: true
      '@simplewebauthn/server':
        optional: true
      nodemailer:
        optional: true
<<<<<<< HEAD
=======
    dependencies:
      '@panva/hkdf': 1.1.1
      '@types/cookie': 0.6.0
      cookie: 0.6.0
      jose: 5.2.2
      oauth4webapi: 2.10.3
      preact: 10.11.3
      preact-render-to-string: 5.2.3(preact@10.11.3)
    dev: false

  /@auth/drizzle-adapter@0.8.1:
    resolution: {integrity: sha512-WILvFJ6tOUjSy2azJY3l2xnLNV7P5jDw970e4wg3ug6sIWLATBr0MN6w+xJBuXVSoDz7jSWTlyWkfiiT0l0Ugg==}
>>>>>>> ba16ba13
    dependencies:
      '@panva/hkdf': 1.1.1
      '@types/cookie': 0.6.0
      cookie: 0.6.0
      jose: 5.2.2
      oauth4webapi: 2.10.3
      preact: 10.11.3
      preact-render-to-string: 5.2.3(preact@10.11.3)
    dev: false

  /@auth/drizzle-adapter@0.8.2:
    resolution: {integrity: sha512-IrySrHLr427+J5CjiM5fI6XFDmH5R2G7wd4E26z+J64C3t2aegdZdlfMAUerLjeoxAXnMas7bECtOYRO33EfKA==}
    dependencies:
      '@auth/core': 0.28.2
    transitivePeerDependencies:
      - '@simplewebauthn/browser'
      - '@simplewebauthn/server'
      - nodemailer
    dev: false

  /@babel/code-frame@7.23.5:
    resolution: {integrity: sha512-CgH3s1a96LipHCmSUmYFPwY7MNx8C3avkq7i4Wl3cfa662ldtUe4VM1TPXX70pfmrlWTb6jLqTYrZyT2ZTJBgA==}
    engines: {node: '>=6.9.0'}
    dependencies:
      '@babel/highlight': 7.23.4
      chalk: 2.4.2

  /@babel/compat-data@7.23.5:
    resolution: {integrity: sha512-uU27kfDRlhfKl+w1U6vp16IuvSLtjAxdArVXPa9BvLkrr7CYIsxH5adpHObeAGY/41+syctUWOZ140a2Rvkgjw==}
    engines: {node: '>=6.9.0'}

  /@babel/core@7.23.9:
    resolution: {integrity: sha512-5q0175NOjddqpvvzU+kDiSOAk4PfdO6FvwCWoQ6RO7rTzEe8vlo+4HVfcnAREhD4npMs0e9uZypjTwzZPCf/cw==}
    engines: {node: '>=6.9.0'}
    dependencies:
      '@ampproject/remapping': 2.2.1
      '@babel/code-frame': 7.23.5
      '@babel/generator': 7.23.6
      '@babel/helper-compilation-targets': 7.23.6
      '@babel/helper-module-transforms': 7.23.3(@babel/core@7.23.9)
      '@babel/helpers': 7.23.9
      '@babel/parser': 7.23.9
      '@babel/template': 7.23.9
      '@babel/traverse': 7.23.9
      '@babel/types': 7.23.9
      convert-source-map: 2.0.0
      debug: 4.3.4
      gensync: 1.0.0-beta.2
      json5: 2.2.3
      semver: 6.3.1
    transitivePeerDependencies:
      - supports-color

  /@babel/core@7.24.0:
    resolution: {integrity: sha512-fQfkg0Gjkza3nf0c7/w6Xf34BW4YvzNfACRLmmb7XRLa6XHdR+K9AlJlxneFfWYf6uhOzuzZVTjF/8KfndZANw==}
    engines: {node: '>=6.9.0'}
    dependencies:
      '@ampproject/remapping': 2.2.1
      '@babel/code-frame': 7.23.5
      '@babel/generator': 7.23.6
      '@babel/helper-compilation-targets': 7.23.6
      '@babel/helper-module-transforms': 7.23.3(@babel/core@7.24.0)
      '@babel/helpers': 7.24.0
      '@babel/parser': 7.24.0
      '@babel/template': 7.24.0
      '@babel/traverse': 7.24.0
      '@babel/types': 7.24.0
      convert-source-map: 2.0.0
      debug: 4.3.4
      gensync: 1.0.0-beta.2
      json5: 2.2.3
      semver: 6.3.1
    transitivePeerDependencies:
      - supports-color
    dev: false

  /@babel/generator@7.23.6:
    resolution: {integrity: sha512-qrSfCYxYQB5owCmGLbl8XRpX1ytXlpueOb0N0UmQwA073KZxejgQTzAmJezxvpwQD9uGtK2shHdi55QT+MbjIw==}
    engines: {node: '>=6.9.0'}
    dependencies:
      '@babel/types': 7.23.9
      '@jridgewell/gen-mapping': 0.3.3
      '@jridgewell/trace-mapping': 0.3.25
      jsesc: 2.5.2

  /@babel/helper-compilation-targets@7.23.6:
    resolution: {integrity: sha512-9JB548GZoQVmzrFgp8o7KxdgkTGm6xs9DW0o/Pim72UDjzr5ObUQ6ZzYPqA+g9OTS2bBQoctLJrky0RDCAWRgQ==}
    engines: {node: '>=6.9.0'}
    dependencies:
      '@babel/compat-data': 7.23.5
      '@babel/helper-validator-option': 7.23.5
      browserslist: 4.23.0
      lru-cache: 5.1.1
      semver: 6.3.1

  /@babel/helper-environment-visitor@7.22.20:
    resolution: {integrity: sha512-zfedSIzFhat/gFhWfHtgWvlec0nqB9YEIVrpuwjruLlXfUSnA8cJB0miHKwqDnQ7d32aKo2xt88/xZptwxbfhA==}
    engines: {node: '>=6.9.0'}

  /@babel/helper-function-name@7.23.0:
    resolution: {integrity: sha512-OErEqsrxjZTJciZ4Oo+eoZqeW9UIiOcuYKRJA4ZAgV9myA+pOXhhmpfNCKjEH/auVfEYVFJ6y1Tc4r0eIApqiw==}
    engines: {node: '>=6.9.0'}
    dependencies:
      '@babel/template': 7.23.9
      '@babel/types': 7.23.9

  /@babel/helper-hoist-variables@7.22.5:
    resolution: {integrity: sha512-wGjk9QZVzvknA6yKIUURb8zY3grXCcOZt+/7Wcy8O2uctxhplmUPkOdlgoNhmdVee2c92JXbf1xpMtVNbfoxRw==}
    engines: {node: '>=6.9.0'}
    dependencies:
      '@babel/types': 7.23.9

  /@babel/helper-module-imports@7.22.15:
    resolution: {integrity: sha512-0pYVBnDKZO2fnSPCrgM/6WMc7eS20Fbok+0r88fp+YtWVLZrp4CkafFGIp+W0VKw4a22sgebPT99y+FDNMdP4w==}
    engines: {node: '>=6.9.0'}
    dependencies:
      '@babel/types': 7.23.9

  /@babel/helper-module-transforms@7.23.3(@babel/core@7.23.9):
    resolution: {integrity: sha512-7bBs4ED9OmswdfDzpz4MpWgSrV7FXlc3zIagvLFjS5H+Mk7Snr21vQ6QwrsoCGMfNC4e4LQPdoULEt4ykz0SRQ==}
    engines: {node: '>=6.9.0'}
    peerDependencies:
      '@babel/core': ^7.0.0
    dependencies:
      '@babel/core': 7.23.9
      '@babel/helper-environment-visitor': 7.22.20
      '@babel/helper-module-imports': 7.22.15
      '@babel/helper-simple-access': 7.22.5
      '@babel/helper-split-export-declaration': 7.22.6
      '@babel/helper-validator-identifier': 7.22.20

  /@babel/helper-module-transforms@7.23.3(@babel/core@7.24.0):
    resolution: {integrity: sha512-7bBs4ED9OmswdfDzpz4MpWgSrV7FXlc3zIagvLFjS5H+Mk7Snr21vQ6QwrsoCGMfNC4e4LQPdoULEt4ykz0SRQ==}
    engines: {node: '>=6.9.0'}
    peerDependencies:
      '@babel/core': ^7.0.0
    dependencies:
      '@babel/core': 7.24.0
      '@babel/helper-environment-visitor': 7.22.20
      '@babel/helper-module-imports': 7.22.15
      '@babel/helper-simple-access': 7.22.5
      '@babel/helper-split-export-declaration': 7.22.6
      '@babel/helper-validator-identifier': 7.22.20
    dev: false

  /@babel/helper-plugin-utils@7.22.5:
    resolution: {integrity: sha512-uLls06UVKgFG9QD4OeFYLEGteMIAa5kpTPcFL28yuCIIzsf6ZyKZMllKVOCZFhiZ5ptnwX4mtKdWCBE/uT4amg==}
    engines: {node: '>=6.9.0'}
    dev: true

  /@babel/helper-simple-access@7.22.5:
    resolution: {integrity: sha512-n0H99E/K+Bika3++WNL17POvo4rKWZ7lZEp1Q+fStVbUi8nxPQEBOlTmCOxW/0JsS56SKKQ+ojAe2pHKJHN35w==}
    engines: {node: '>=6.9.0'}
    dependencies:
      '@babel/types': 7.23.9

  /@babel/helper-split-export-declaration@7.22.6:
    resolution: {integrity: sha512-AsUnxuLhRYsisFiaJwvp1QF+I3KjD5FOxut14q/GzovUe6orHLesW2C7d754kRm53h5gqrz6sFl6sxc4BVtE/g==}
    engines: {node: '>=6.9.0'}
    dependencies:
      '@babel/types': 7.23.9

  /@babel/helper-string-parser@7.23.4:
    resolution: {integrity: sha512-803gmbQdqwdf4olxrX4AJyFBV/RTr3rSmOj0rKwesmzlfhYNDEs+/iOcznzpNWlJlIlTJC2QfPFcHB6DlzdVLQ==}
    engines: {node: '>=6.9.0'}

  /@babel/helper-validator-identifier@7.22.20:
    resolution: {integrity: sha512-Y4OZ+ytlatR8AI+8KZfKuL5urKp7qey08ha31L8b3BwewJAoJamTzyvxPR/5D+KkdJCGPq/+8TukHBlY10FX9A==}
    engines: {node: '>=6.9.0'}

  /@babel/helper-validator-option@7.23.5:
    resolution: {integrity: sha512-85ttAOMLsr53VgXkTbkx8oA6YTfT4q7/HzXSLEYmjcSTJPMPQtvq1BD79Byep5xMUYbGRzEpDsjUf3dyp54IKw==}
    engines: {node: '>=6.9.0'}

  /@babel/helpers@7.23.9:
    resolution: {integrity: sha512-87ICKgU5t5SzOT7sBMfCOZQ2rHjRU+Pcb9BoILMYz600W6DkVRLFBPwQ18gwUVvggqXivaUakpnxWQGbpywbBQ==}
    engines: {node: '>=6.9.0'}
    dependencies:
      '@babel/template': 7.23.9
      '@babel/traverse': 7.23.9
      '@babel/types': 7.23.9
    transitivePeerDependencies:
      - supports-color

  /@babel/helpers@7.24.0:
    resolution: {integrity: sha512-ulDZdc0Aj5uLc5nETsa7EPx2L7rM0YJM8r7ck7U73AXi7qOV44IHHRAYZHY6iU1rr3C5N4NtTmMRUJP6kwCWeA==}
    engines: {node: '>=6.9.0'}
    dependencies:
      '@babel/template': 7.24.0
      '@babel/traverse': 7.24.0
      '@babel/types': 7.24.0
    transitivePeerDependencies:
      - supports-color
    dev: false

  /@babel/highlight@7.23.4:
    resolution: {integrity: sha512-acGdbYSfp2WheJoJm/EBBBLh/ID8KDc64ISZ9DYtBmC8/Q204PZJLHyzeB5qMzJ5trcOkybd78M4x2KWsUq++A==}
    engines: {node: '>=6.9.0'}
    dependencies:
      '@babel/helper-validator-identifier': 7.22.20
      chalk: 2.4.2
      js-tokens: 4.0.0

  /@babel/parser@7.23.9:
    resolution: {integrity: sha512-9tcKgqKbs3xGJ+NtKF2ndOBBLVwPjl1SHxPQkd36r3Dlirw3xWUeGaTbqr7uGZcTaxkVNwc+03SVP7aCdWrTlA==}
    engines: {node: '>=6.0.0'}
    hasBin: true
    dependencies:
      '@babel/types': 7.23.9

  /@babel/parser@7.24.0:
    resolution: {integrity: sha512-QuP/FxEAzMSjXygs8v4N9dvdXzEHN4W1oF3PxuWAtPo08UdM17u89RDMgjLn/mlc56iM0HlLmVkO/wgR+rDgHg==}
    engines: {node: '>=6.0.0'}
    hasBin: true
    dependencies:
      '@babel/types': 7.24.0
    dev: false

  /@babel/plugin-transform-react-jsx-self@7.23.3(@babel/core@7.23.9):
    resolution: {integrity: sha512-qXRvbeKDSfwnlJnanVRp0SfuWE5DQhwQr5xtLBzp56Wabyo+4CMosF6Kfp+eOD/4FYpql64XVJ2W0pVLlJZxOQ==}
    engines: {node: '>=6.9.0'}
    peerDependencies:
      '@babel/core': ^7.0.0-0
    dependencies:
      '@babel/core': 7.23.9
      '@babel/helper-plugin-utils': 7.22.5
    dev: true

  /@babel/plugin-transform-react-jsx-source@7.23.3(@babel/core@7.23.9):
    resolution: {integrity: sha512-91RS0MDnAWDNvGC6Wio5XYkyWI39FMFO+JK9+4AlgaTH+yWwVTsw7/sn6LK0lH7c5F+TFkpv/3LfCJ1Ydwof/g==}
    engines: {node: '>=6.9.0'}
    peerDependencies:
      '@babel/core': ^7.0.0-0
    dependencies:
      '@babel/core': 7.23.9
      '@babel/helper-plugin-utils': 7.22.5
    dev: true

  /@babel/runtime-corejs3@7.23.9:
    resolution: {integrity: sha512-oeOFTrYWdWXCvXGB5orvMTJ6gCZ9I6FBjR+M38iKNXCsPxr4xT0RTdg5uz1H7QP8pp74IzPtwritEr+JscqHXQ==}
    engines: {node: '>=6.9.0'}
    dependencies:
      core-js-pure: 3.36.0
      regenerator-runtime: 0.14.1
    dev: true

  /@babel/runtime@7.23.9:
    resolution: {integrity: sha512-0CX6F+BI2s9dkUqr08KFrAIZgNFj75rdBU/DjCyYLIaV/quFjkk6T+EJ2LkZHyZTbEV4L5p97mNkUsHl2wLFAw==}
    engines: {node: '>=6.9.0'}
    dependencies:
      regenerator-runtime: 0.14.1

  /@babel/template@7.23.9:
    resolution: {integrity: sha512-+xrD2BWLpvHKNmX2QbpdpsBaWnRxahMwJjO+KZk2JOElj5nSmKezyS1B4u+QbHMTX69t4ukm6hh9lsYQ7GHCKA==}
    engines: {node: '>=6.9.0'}
    dependencies:
      '@babel/code-frame': 7.23.5
      '@babel/parser': 7.23.9
      '@babel/types': 7.23.9

  /@babel/template@7.24.0:
    resolution: {integrity: sha512-Bkf2q8lMB0AFpX0NFEqSbx1OkTHf0f+0j82mkw+ZpzBnkk7e9Ql0891vlfgi+kHwOk8tQjiQHpqh4LaSa0fKEA==}
    engines: {node: '>=6.9.0'}
    dependencies:
      '@babel/code-frame': 7.23.5
      '@babel/parser': 7.24.0
      '@babel/types': 7.24.0
    dev: false

  /@babel/traverse@7.23.9:
    resolution: {integrity: sha512-I/4UJ9vs90OkBtY6iiiTORVMyIhJ4kAVmsKo9KFc8UOxMeUfi2hvtIBsET5u9GizXE6/GFSuKCTNfgCswuEjRg==}
    engines: {node: '>=6.9.0'}
    dependencies:
      '@babel/code-frame': 7.23.5
      '@babel/generator': 7.23.6
      '@babel/helper-environment-visitor': 7.22.20
      '@babel/helper-function-name': 7.23.0
      '@babel/helper-hoist-variables': 7.22.5
      '@babel/helper-split-export-declaration': 7.22.6
      '@babel/parser': 7.23.9
      '@babel/types': 7.23.9
      debug: 4.3.4
      globals: 11.12.0
    transitivePeerDependencies:
      - supports-color

  /@babel/traverse@7.24.0:
    resolution: {integrity: sha512-HfuJlI8qq3dEDmNU5ChzzpZRWq+oxCZQyMzIMEqLho+AQnhMnKQUzH6ydo3RBl/YjPCuk68Y6s0Gx0AeyULiWw==}
    engines: {node: '>=6.9.0'}
    dependencies:
      '@babel/code-frame': 7.23.5
      '@babel/generator': 7.23.6
      '@babel/helper-environment-visitor': 7.22.20
      '@babel/helper-function-name': 7.23.0
      '@babel/helper-hoist-variables': 7.22.5
      '@babel/helper-split-export-declaration': 7.22.6
      '@babel/parser': 7.24.0
      '@babel/types': 7.24.0
      debug: 4.3.4
      globals: 11.12.0
    transitivePeerDependencies:
      - supports-color
    dev: false

  /@babel/types@7.23.9:
    resolution: {integrity: sha512-dQjSq/7HaSjRM43FFGnv5keM2HsxpmyV1PfaSVm0nzzjwwTmjOe6J4bC8e3+pTEIgHaHj+1ZlLThRJ2auc/w1Q==}
    engines: {node: '>=6.9.0'}
    dependencies:
      '@babel/helper-string-parser': 7.23.4
      '@babel/helper-validator-identifier': 7.22.20
      to-fast-properties: 2.0.0

  /@babel/types@7.24.0:
    resolution: {integrity: sha512-+j7a5c253RfKh8iABBhywc8NSfP5LURe7Uh4qpsh6jc+aLJguvmIUBdjSdEMQv2bENrCR5MfRdjGo7vzS/ob7w==}
    engines: {node: '>=6.9.0'}
    dependencies:
      '@babel/helper-string-parser': 7.23.4
      '@babel/helper-validator-identifier': 7.22.20
      to-fast-properties: 2.0.0
    dev: false

  /@bcoe/v8-coverage@0.2.3:
    resolution: {integrity: sha512-0hYQ8SB4Db5zvZB4axdMHGwEaQjkZzFjQiN9LVYvIFB2nSUHW9tYpxWriPrWDASIxiaXax83REcLxuSdnGPZtw==}
    dev: true

  /@colors/colors@1.5.0:
    resolution: {integrity: sha512-ooWCrlZP11i8GImSjTHYHLkvFDP48nS4+204nGb1RiX/WXYHmJA2III9/e2DWVabCESdW7hBAEzHRqUn9OUVvQ==}
    engines: {node: '>=0.1.90'}
    requiresBuild: true
    dev: true
    optional: true

  /@colors/colors@1.6.0:
    resolution: {integrity: sha512-Ir+AOibqzrIsL6ajt3Rz3LskB7OiMVHqltZmspbW/TJuTVuyOMirVqAkjfY6JISiLHgyNqicAC8AyHHGzNd/dA==}
    engines: {node: '>=0.1.90'}
    dev: false

  /@cspotcode/source-map-support@0.8.1:
    resolution: {integrity: sha512-IchNf6dN4tHoMFIn/7OE8LWZ19Y6q/67Bmf6vnGREv8RSbBVb9LPJxEcnwrcwX6ixSvaiGoomAUvu4YSxXrVgw==}
    engines: {node: '>=12'}
    dependencies:
      '@jridgewell/trace-mapping': 0.3.9
    dev: true

  /@dabh/diagnostics@2.0.3:
    resolution: {integrity: sha512-hrlQOIi7hAfzsMqlGSFyVucrx38O+j6wiGOf//H2ecvIEqYN4ADBSS2iLMh5UFyDunCNniUIPk/q3riFv45xRA==}
    dependencies:
      colorspace: 1.1.4
      enabled: 2.0.0
      kuler: 2.0.0
    dev: false

  /@drizzle-team/studio@0.0.39:
    resolution: {integrity: sha512-c5Hkm7MmQC2n5qAsKShjQrHoqlfGslB8+qWzsGGZ+2dHMRTNG60UuzalF0h0rvBax5uzPXuGkYLGaQ+TUX3yMw==}
    dependencies:
      superjson: 2.2.1
    dev: false

  /@emnapi/runtime@1.1.0:
    resolution: {integrity: sha512-gCGlE0fJGWalfy+wbFApjhKn6uoSVvopru77IPyxNKkjkaiSx2HxDS7eOYSmo9dcMIhmmIvoxiC3N9TM1c3EaA==}
    requiresBuild: true
    dependencies:
      tslib: 2.6.2
    dev: false
    optional: true

  /@esbuild-kit/core-utils@3.3.2:
    resolution: {integrity: sha512-sPRAnw9CdSsRmEtnsl2WXWdyquogVpB3yZ3dgwJfe8zrOzTsV7cJvmwrKVa+0ma5BoiGJ+BoqkMvawbayKUsqQ==}
    dependencies:
      esbuild: 0.18.20
      source-map-support: 0.5.21
    dev: false

  /@esbuild-kit/esm-loader@2.6.5:
    resolution: {integrity: sha512-FxEMIkJKnodyA1OaCUoEvbYRkoZlLZ4d/eXFu9Fh8CbBBgP5EmZxrfTRyN0qpXZ4vOvqnE5YdRdcrmUUXuU+dA==}
    dependencies:
      '@esbuild-kit/core-utils': 3.3.2
      get-tsconfig: 4.7.2
    dev: false

  /@esbuild/aix-ppc64@0.19.12:
    resolution: {integrity: sha512-bmoCYyWdEL3wDQIVbcyzRyeKLgk2WtWLTWz1ZIAZF/EGbNOwSA6ew3PftJ1PqMiOOGu0OyFMzG53L0zqIpPeNA==}
    engines: {node: '>=12'}
    cpu: [ppc64]
    os: [aix]
    requiresBuild: true
    optional: true

  /@esbuild/aix-ppc64@0.20.2:
    resolution: {integrity: sha512-D+EBOJHXdNZcLJRBkhENNG8Wji2kgc9AZ9KiPr1JuZjsNtyHzrsfLRrY0tk2H2aoFu6RANO1y1iPPUCDYWkb5g==}
    engines: {node: '>=12'}
    cpu: [ppc64]
    os: [aix]
    requiresBuild: true
    optional: true

  /@esbuild/android-arm64@0.18.20:
    resolution: {integrity: sha512-Nz4rJcchGDtENV0eMKUNa6L12zz2zBDXuhj/Vjh18zGqB44Bi7MBMSXjgunJgjRhCmKOjnPuZp4Mb6OKqtMHLQ==}
    engines: {node: '>=12'}
    cpu: [arm64]
    os: [android]
    requiresBuild: true
    dev: false
    optional: true

  /@esbuild/android-arm64@0.19.12:
    resolution: {integrity: sha512-P0UVNGIienjZv3f5zq0DP3Nt2IE/3plFzuaS96vihvD0Hd6H/q4WXUGpCxD/E8YrSXfNyRPbpTq+T8ZQioSuPA==}
    engines: {node: '>=12'}
    cpu: [arm64]
    os: [android]
    requiresBuild: true
    optional: true

  /@esbuild/android-arm64@0.20.2:
    resolution: {integrity: sha512-mRzjLacRtl/tWU0SvD8lUEwb61yP9cqQo6noDZP/O8VkwafSYwZ4yWy24kan8jE/IMERpYncRt2dw438LP3Xmg==}
    engines: {node: '>=12'}
    cpu: [arm64]
    os: [android]
    requiresBuild: true
    optional: true

  /@esbuild/android-arm@0.18.20:
    resolution: {integrity: sha512-fyi7TDI/ijKKNZTUJAQqiG5T7YjJXgnzkURqmGj13C6dCqckZBLdl4h7bkhHt/t0WP+zO9/zwroDvANaOqO5Sw==}
    engines: {node: '>=12'}
    cpu: [arm]
    os: [android]
    requiresBuild: true
    dev: false
    optional: true

  /@esbuild/android-arm@0.19.12:
    resolution: {integrity: sha512-qg/Lj1mu3CdQlDEEiWrlC4eaPZ1KztwGJ9B6J+/6G+/4ewxJg7gqj8eVYWvao1bXrqGiW2rsBZFSX3q2lcW05w==}
    engines: {node: '>=12'}
    cpu: [arm]
    os: [android]
    requiresBuild: true
    optional: true

  /@esbuild/android-arm@0.20.2:
    resolution: {integrity: sha512-t98Ra6pw2VaDhqNWO2Oph2LXbz/EJcnLmKLGBJwEwXX/JAN83Fym1rU8l0JUWK6HkIbWONCSSatf4sf2NBRx/w==}
    engines: {node: '>=12'}
    cpu: [arm]
    os: [android]
    requiresBuild: true
    optional: true

  /@esbuild/android-x64@0.18.20:
    resolution: {integrity: sha512-8GDdlePJA8D6zlZYJV/jnrRAi6rOiNaCC/JclcXpB+KIuvfBN4owLtgzY2bsxnx666XjJx2kDPUmnTtR8qKQUg==}
    engines: {node: '>=12'}
    cpu: [x64]
    os: [android]
    requiresBuild: true
    dev: false
    optional: true

  /@esbuild/android-x64@0.19.12:
    resolution: {integrity: sha512-3k7ZoUW6Q6YqhdhIaq/WZ7HwBpnFBlW905Fa4s4qWJyiNOgT1dOqDiVAQFwBH7gBRZr17gLrlFCRzF6jFh7Kew==}
    engines: {node: '>=12'}
    cpu: [x64]
    os: [android]
    requiresBuild: true
    optional: true

  /@esbuild/android-x64@0.20.2:
    resolution: {integrity: sha512-btzExgV+/lMGDDa194CcUQm53ncxzeBrWJcncOBxuC6ndBkKxnHdFJn86mCIgTELsooUmwUm9FkhSp5HYu00Rg==}
    engines: {node: '>=12'}
    cpu: [x64]
    os: [android]
    requiresBuild: true
    optional: true

  /@esbuild/darwin-arm64@0.18.20:
    resolution: {integrity: sha512-bxRHW5kHU38zS2lPTPOyuyTm+S+eobPUnTNkdJEfAddYgEcll4xkT8DB9d2008DtTbl7uJag2HuE5NZAZgnNEA==}
    engines: {node: '>=12'}
    cpu: [arm64]
    os: [darwin]
    requiresBuild: true
    dev: false
    optional: true

  /@esbuild/darwin-arm64@0.19.12:
    resolution: {integrity: sha512-B6IeSgZgtEzGC42jsI+YYu9Z3HKRxp8ZT3cqhvliEHovq8HSX2YX8lNocDn79gCKJXOSaEot9MVYky7AKjCs8g==}
    engines: {node: '>=12'}
    cpu: [arm64]
    os: [darwin]
    requiresBuild: true
    optional: true

  /@esbuild/darwin-arm64@0.20.2:
    resolution: {integrity: sha512-4J6IRT+10J3aJH3l1yzEg9y3wkTDgDk7TSDFX+wKFiWjqWp/iCfLIYzGyasx9l0SAFPT1HwSCR+0w/h1ES/MjA==}
    engines: {node: '>=12'}
    cpu: [arm64]
    os: [darwin]
    requiresBuild: true
    optional: true

  /@esbuild/darwin-x64@0.18.20:
    resolution: {integrity: sha512-pc5gxlMDxzm513qPGbCbDukOdsGtKhfxD1zJKXjCCcU7ju50O7MeAZ8c4krSJcOIJGFR+qx21yMMVYwiQvyTyQ==}
    engines: {node: '>=12'}
    cpu: [x64]
    os: [darwin]
    requiresBuild: true
    dev: false
    optional: true

  /@esbuild/darwin-x64@0.19.12:
    resolution: {integrity: sha512-hKoVkKzFiToTgn+41qGhsUJXFlIjxI/jSYeZf3ugemDYZldIXIxhvwN6erJGlX4t5h417iFuheZ7l+YVn05N3A==}
    engines: {node: '>=12'}
    cpu: [x64]
    os: [darwin]
    requiresBuild: true
    optional: true

  /@esbuild/darwin-x64@0.20.2:
    resolution: {integrity: sha512-tBcXp9KNphnNH0dfhv8KYkZhjc+H3XBkF5DKtswJblV7KlT9EI2+jeA8DgBjp908WEuYll6pF+UStUCfEpdysA==}
    engines: {node: '>=12'}
    cpu: [x64]
    os: [darwin]
    requiresBuild: true
    optional: true

  /@esbuild/freebsd-arm64@0.18.20:
    resolution: {integrity: sha512-yqDQHy4QHevpMAaxhhIwYPMv1NECwOvIpGCZkECn8w2WFHXjEwrBn3CeNIYsibZ/iZEUemj++M26W3cNR5h+Tw==}
    engines: {node: '>=12'}
    cpu: [arm64]
    os: [freebsd]
    requiresBuild: true
    dev: false
    optional: true

  /@esbuild/freebsd-arm64@0.19.12:
    resolution: {integrity: sha512-4aRvFIXmwAcDBw9AueDQ2YnGmz5L6obe5kmPT8Vd+/+x/JMVKCgdcRwH6APrbpNXsPz+K653Qg8HB/oXvXVukA==}
    engines: {node: '>=12'}
    cpu: [arm64]
    os: [freebsd]
    requiresBuild: true
    optional: true

  /@esbuild/freebsd-arm64@0.20.2:
    resolution: {integrity: sha512-d3qI41G4SuLiCGCFGUrKsSeTXyWG6yem1KcGZVS+3FYlYhtNoNgYrWcvkOoaqMhwXSMrZRl69ArHsGJ9mYdbbw==}
    engines: {node: '>=12'}
    cpu: [arm64]
    os: [freebsd]
    requiresBuild: true
    optional: true

  /@esbuild/freebsd-x64@0.18.20:
    resolution: {integrity: sha512-tgWRPPuQsd3RmBZwarGVHZQvtzfEBOreNuxEMKFcd5DaDn2PbBxfwLcj4+aenoh7ctXcbXmOQIn8HI6mCSw5MQ==}
    engines: {node: '>=12'}
    cpu: [x64]
    os: [freebsd]
    requiresBuild: true
    dev: false
    optional: true

  /@esbuild/freebsd-x64@0.19.12:
    resolution: {integrity: sha512-EYoXZ4d8xtBoVN7CEwWY2IN4ho76xjYXqSXMNccFSx2lgqOG/1TBPW0yPx1bJZk94qu3tX0fycJeeQsKovA8gg==}
    engines: {node: '>=12'}
    cpu: [x64]
    os: [freebsd]
    requiresBuild: true
    optional: true

  /@esbuild/freebsd-x64@0.20.2:
    resolution: {integrity: sha512-d+DipyvHRuqEeM5zDivKV1KuXn9WeRX6vqSqIDgwIfPQtwMP4jaDsQsDncjTDDsExT4lR/91OLjRo8bmC1e+Cw==}
    engines: {node: '>=12'}
    cpu: [x64]
    os: [freebsd]
    requiresBuild: true
    optional: true

  /@esbuild/linux-arm64@0.18.20:
    resolution: {integrity: sha512-2YbscF+UL7SQAVIpnWvYwM+3LskyDmPhe31pE7/aoTMFKKzIc9lLbyGUpmmb8a8AixOL61sQ/mFh3jEjHYFvdA==}
    engines: {node: '>=12'}
    cpu: [arm64]
    os: [linux]
    requiresBuild: true
    dev: false
    optional: true

  /@esbuild/linux-arm64@0.19.12:
    resolution: {integrity: sha512-EoTjyYyLuVPfdPLsGVVVC8a0p1BFFvtpQDB/YLEhaXyf/5bczaGeN15QkR+O4S5LeJ92Tqotve7i1jn35qwvdA==}
    engines: {node: '>=12'}
    cpu: [arm64]
    os: [linux]
    requiresBuild: true
    optional: true

  /@esbuild/linux-arm64@0.20.2:
    resolution: {integrity: sha512-9pb6rBjGvTFNira2FLIWqDk/uaf42sSyLE8j1rnUpuzsODBq7FvpwHYZxQ/It/8b+QOS1RYfqgGFNLRI+qlq2A==}
    engines: {node: '>=12'}
    cpu: [arm64]
    os: [linux]
    requiresBuild: true
    optional: true

  /@esbuild/linux-arm@0.18.20:
    resolution: {integrity: sha512-/5bHkMWnq1EgKr1V+Ybz3s1hWXok7mDFUMQ4cG10AfW3wL02PSZi5kFpYKrptDsgb2WAJIvRcDm+qIvXf/apvg==}
    engines: {node: '>=12'}
    cpu: [arm]
    os: [linux]
    requiresBuild: true
    dev: false
    optional: true

  /@esbuild/linux-arm@0.19.12:
    resolution: {integrity: sha512-J5jPms//KhSNv+LO1S1TX1UWp1ucM6N6XuL6ITdKWElCu8wXP72l9MM0zDTzzeikVyqFE6U8YAV9/tFyj0ti+w==}
    engines: {node: '>=12'}
    cpu: [arm]
    os: [linux]
    requiresBuild: true
    optional: true

  /@esbuild/linux-arm@0.20.2:
    resolution: {integrity: sha512-VhLPeR8HTMPccbuWWcEUD1Az68TqaTYyj6nfE4QByZIQEQVWBB8vup8PpR7y1QHL3CpcF6xd5WVBU/+SBEvGTg==}
    engines: {node: '>=12'}
    cpu: [arm]
    os: [linux]
    requiresBuild: true
    optional: true

  /@esbuild/linux-ia32@0.18.20:
    resolution: {integrity: sha512-P4etWwq6IsReT0E1KHU40bOnzMHoH73aXp96Fs8TIT6z9Hu8G6+0SHSw9i2isWrD2nbx2qo5yUqACgdfVGx7TA==}
    engines: {node: '>=12'}
    cpu: [ia32]
    os: [linux]
    requiresBuild: true
    dev: false
    optional: true

  /@esbuild/linux-ia32@0.19.12:
    resolution: {integrity: sha512-Thsa42rrP1+UIGaWz47uydHSBOgTUnwBwNq59khgIwktK6x60Hivfbux9iNR0eHCHzOLjLMLfUMLCypBkZXMHA==}
    engines: {node: '>=12'}
    cpu: [ia32]
    os: [linux]
    requiresBuild: true
    optional: true

  /@esbuild/linux-ia32@0.20.2:
    resolution: {integrity: sha512-o10utieEkNPFDZFQm9CoP7Tvb33UutoJqg3qKf1PWVeeJhJw0Q347PxMvBgVVFgouYLGIhFYG0UGdBumROyiig==}
    engines: {node: '>=12'}
    cpu: [ia32]
    os: [linux]
    requiresBuild: true
    optional: true

  /@esbuild/linux-loong64@0.18.20:
    resolution: {integrity: sha512-nXW8nqBTrOpDLPgPY9uV+/1DjxoQ7DoB2N8eocyq8I9XuqJ7BiAMDMf9n1xZM9TgW0J8zrquIb/A7s3BJv7rjg==}
    engines: {node: '>=12'}
    cpu: [loong64]
    os: [linux]
    requiresBuild: true
    dev: false
    optional: true

  /@esbuild/linux-loong64@0.19.12:
    resolution: {integrity: sha512-LiXdXA0s3IqRRjm6rV6XaWATScKAXjI4R4LoDlvO7+yQqFdlr1Bax62sRwkVvRIrwXxvtYEHHI4dm50jAXkuAA==}
    engines: {node: '>=12'}
    cpu: [loong64]
    os: [linux]
    requiresBuild: true
    optional: true

  /@esbuild/linux-loong64@0.20.2:
    resolution: {integrity: sha512-PR7sp6R/UC4CFVomVINKJ80pMFlfDfMQMYynX7t1tNTeivQ6XdX5r2XovMmha/VjR1YN/HgHWsVcTRIMkymrgQ==}
    engines: {node: '>=12'}
    cpu: [loong64]
    os: [linux]
    requiresBuild: true
    optional: true

  /@esbuild/linux-mips64el@0.18.20:
    resolution: {integrity: sha512-d5NeaXZcHp8PzYy5VnXV3VSd2D328Zb+9dEq5HE6bw6+N86JVPExrA6O68OPwobntbNJ0pzCpUFZTo3w0GyetQ==}
    engines: {node: '>=12'}
    cpu: [mips64el]
    os: [linux]
    requiresBuild: true
    dev: false
    optional: true

  /@esbuild/linux-mips64el@0.19.12:
    resolution: {integrity: sha512-fEnAuj5VGTanfJ07ff0gOA6IPsvrVHLVb6Lyd1g2/ed67oU1eFzL0r9WL7ZzscD+/N6i3dWumGE1Un4f7Amf+w==}
    engines: {node: '>=12'}
    cpu: [mips64el]
    os: [linux]
    requiresBuild: true
    optional: true

  /@esbuild/linux-mips64el@0.20.2:
    resolution: {integrity: sha512-4BlTqeutE/KnOiTG5Y6Sb/Hw6hsBOZapOVF6njAESHInhlQAghVVZL1ZpIctBOoTFbQyGW+LsVYZ8lSSB3wkjA==}
    engines: {node: '>=12'}
    cpu: [mips64el]
    os: [linux]
    requiresBuild: true
    optional: true

  /@esbuild/linux-ppc64@0.18.20:
    resolution: {integrity: sha512-WHPyeScRNcmANnLQkq6AfyXRFr5D6N2sKgkFo2FqguP44Nw2eyDlbTdZwd9GYk98DZG9QItIiTlFLHJHjxP3FA==}
    engines: {node: '>=12'}
    cpu: [ppc64]
    os: [linux]
    requiresBuild: true
    dev: false
    optional: true

  /@esbuild/linux-ppc64@0.19.12:
    resolution: {integrity: sha512-nYJA2/QPimDQOh1rKWedNOe3Gfc8PabU7HT3iXWtNUbRzXS9+vgB0Fjaqr//XNbd82mCxHzik2qotuI89cfixg==}
    engines: {node: '>=12'}
    cpu: [ppc64]
    os: [linux]
    requiresBuild: true
    optional: true

  /@esbuild/linux-ppc64@0.20.2:
    resolution: {integrity: sha512-rD3KsaDprDcfajSKdn25ooz5J5/fWBylaaXkuotBDGnMnDP1Uv5DLAN/45qfnf3JDYyJv/ytGHQaziHUdyzaAg==}
    engines: {node: '>=12'}
    cpu: [ppc64]
    os: [linux]
    requiresBuild: true
    optional: true

  /@esbuild/linux-riscv64@0.18.20:
    resolution: {integrity: sha512-WSxo6h5ecI5XH34KC7w5veNnKkju3zBRLEQNY7mv5mtBmrP/MjNBCAlsM2u5hDBlS3NGcTQpoBvRzqBcRtpq1A==}
    engines: {node: '>=12'}
    cpu: [riscv64]
    os: [linux]
    requiresBuild: true
    dev: false
    optional: true

  /@esbuild/linux-riscv64@0.19.12:
    resolution: {integrity: sha512-2MueBrlPQCw5dVJJpQdUYgeqIzDQgw3QtiAHUC4RBz9FXPrskyyU3VI1hw7C0BSKB9OduwSJ79FTCqtGMWqJHg==}
    engines: {node: '>=12'}
    cpu: [riscv64]
    os: [linux]
    requiresBuild: true
    optional: true

  /@esbuild/linux-riscv64@0.20.2:
    resolution: {integrity: sha512-snwmBKacKmwTMmhLlz/3aH1Q9T8v45bKYGE3j26TsaOVtjIag4wLfWSiZykXzXuE1kbCE+zJRmwp+ZbIHinnVg==}
    engines: {node: '>=12'}
    cpu: [riscv64]
    os: [linux]
    requiresBuild: true
    optional: true

  /@esbuild/linux-s390x@0.18.20:
    resolution: {integrity: sha512-+8231GMs3mAEth6Ja1iK0a1sQ3ohfcpzpRLH8uuc5/KVDFneH6jtAJLFGafpzpMRO6DzJ6AvXKze9LfFMrIHVQ==}
    engines: {node: '>=12'}
    cpu: [s390x]
    os: [linux]
    requiresBuild: true
    dev: false
    optional: true

  /@esbuild/linux-s390x@0.19.12:
    resolution: {integrity: sha512-+Pil1Nv3Umes4m3AZKqA2anfhJiVmNCYkPchwFJNEJN5QxmTs1uzyy4TvmDrCRNT2ApwSari7ZIgrPeUx4UZDg==}
    engines: {node: '>=12'}
    cpu: [s390x]
    os: [linux]
    requiresBuild: true
    optional: true

  /@esbuild/linux-s390x@0.20.2:
    resolution: {integrity: sha512-wcWISOobRWNm3cezm5HOZcYz1sKoHLd8VL1dl309DiixxVFoFe/o8HnwuIwn6sXre88Nwj+VwZUvJf4AFxkyrQ==}
    engines: {node: '>=12'}
    cpu: [s390x]
    os: [linux]
    requiresBuild: true
    optional: true

  /@esbuild/linux-x64@0.18.20:
    resolution: {integrity: sha512-UYqiqemphJcNsFEskc73jQ7B9jgwjWrSayxawS6UVFZGWrAAtkzjxSqnoclCXxWtfwLdzU+vTpcNYhpn43uP1w==}
    engines: {node: '>=12'}
    cpu: [x64]
    os: [linux]
    requiresBuild: true
    dev: false
    optional: true

  /@esbuild/linux-x64@0.19.12:
    resolution: {integrity: sha512-B71g1QpxfwBvNrfyJdVDexenDIt1CiDN1TIXLbhOw0KhJzE78KIFGX6OJ9MrtC0oOqMWf+0xop4qEU8JrJTwCg==}
    engines: {node: '>=12'}
    cpu: [x64]
    os: [linux]
    requiresBuild: true
    optional: true

  /@esbuild/linux-x64@0.20.2:
    resolution: {integrity: sha512-1MdwI6OOTsfQfek8sLwgyjOXAu+wKhLEoaOLTjbijk6E2WONYpH9ZU2mNtR+lZ2B4uwr+usqGuVfFT9tMtGvGw==}
    engines: {node: '>=12'}
    cpu: [x64]
    os: [linux]
    requiresBuild: true
    optional: true

  /@esbuild/netbsd-x64@0.18.20:
    resolution: {integrity: sha512-iO1c++VP6xUBUmltHZoMtCUdPlnPGdBom6IrO4gyKPFFVBKioIImVooR5I83nTew5UOYrk3gIJhbZh8X44y06A==}
    engines: {node: '>=12'}
    cpu: [x64]
    os: [netbsd]
    requiresBuild: true
    dev: false
    optional: true

  /@esbuild/netbsd-x64@0.19.12:
    resolution: {integrity: sha512-3ltjQ7n1owJgFbuC61Oj++XhtzmymoCihNFgT84UAmJnxJfm4sYCiSLTXZtE00VWYpPMYc+ZQmB6xbSdVh0JWA==}
    engines: {node: '>=12'}
    cpu: [x64]
    os: [netbsd]
    requiresBuild: true
    optional: true

  /@esbuild/netbsd-x64@0.20.2:
    resolution: {integrity: sha512-K8/DhBxcVQkzYc43yJXDSyjlFeHQJBiowJ0uVL6Tor3jGQfSGHNNJcWxNbOI8v5k82prYqzPuwkzHt3J1T1iZQ==}
    engines: {node: '>=12'}
    cpu: [x64]
    os: [netbsd]
    requiresBuild: true
    optional: true

  /@esbuild/openbsd-x64@0.18.20:
    resolution: {integrity: sha512-e5e4YSsuQfX4cxcygw/UCPIEP6wbIL+se3sxPdCiMbFLBWu0eiZOJ7WoD+ptCLrmjZBK1Wk7I6D/I3NglUGOxg==}
    engines: {node: '>=12'}
    cpu: [x64]
    os: [openbsd]
    requiresBuild: true
    dev: false
    optional: true

  /@esbuild/openbsd-x64@0.19.12:
    resolution: {integrity: sha512-RbrfTB9SWsr0kWmb9srfF+L933uMDdu9BIzdA7os2t0TXhCRjrQyCeOt6wVxr79CKD4c+p+YhCj31HBkYcXebw==}
    engines: {node: '>=12'}
    cpu: [x64]
    os: [openbsd]
    requiresBuild: true
    optional: true

  /@esbuild/openbsd-x64@0.20.2:
    resolution: {integrity: sha512-eMpKlV0SThJmmJgiVyN9jTPJ2VBPquf6Kt/nAoo6DgHAoN57K15ZghiHaMvqjCye/uU4X5u3YSMgVBI1h3vKrQ==}
    engines: {node: '>=12'}
    cpu: [x64]
    os: [openbsd]
    requiresBuild: true
    optional: true

  /@esbuild/sunos-x64@0.18.20:
    resolution: {integrity: sha512-kDbFRFp0YpTQVVrqUd5FTYmWo45zGaXe0X8E1G/LKFC0v8x0vWrhOWSLITcCn63lmZIxfOMXtCfti/RxN/0wnQ==}
    engines: {node: '>=12'}
    cpu: [x64]
    os: [sunos]
    requiresBuild: true
    dev: false
    optional: true

  /@esbuild/sunos-x64@0.19.12:
    resolution: {integrity: sha512-HKjJwRrW8uWtCQnQOz9qcU3mUZhTUQvi56Q8DPTLLB+DawoiQdjsYq+j+D3s9I8VFtDr+F9CjgXKKC4ss89IeA==}
    engines: {node: '>=12'}
    cpu: [x64]
    os: [sunos]
    requiresBuild: true
    optional: true

  /@esbuild/sunos-x64@0.20.2:
    resolution: {integrity: sha512-2UyFtRC6cXLyejf/YEld4Hajo7UHILetzE1vsRcGL3earZEW77JxrFjH4Ez2qaTiEfMgAXxfAZCm1fvM/G/o8w==}
    engines: {node: '>=12'}
    cpu: [x64]
    os: [sunos]
    requiresBuild: true
    optional: true

  /@esbuild/win32-arm64@0.18.20:
    resolution: {integrity: sha512-ddYFR6ItYgoaq4v4JmQQaAI5s7npztfV4Ag6NrhiaW0RrnOXqBkgwZLofVTlq1daVTQNhtI5oieTvkRPfZrePg==}
    engines: {node: '>=12'}
    cpu: [arm64]
    os: [win32]
    requiresBuild: true
    dev: false
    optional: true

  /@esbuild/win32-arm64@0.19.12:
    resolution: {integrity: sha512-URgtR1dJnmGvX864pn1B2YUYNzjmXkuJOIqG2HdU62MVS4EHpU2946OZoTMnRUHklGtJdJZ33QfzdjGACXhn1A==}
    engines: {node: '>=12'}
    cpu: [arm64]
    os: [win32]
    requiresBuild: true
    optional: true

  /@esbuild/win32-arm64@0.20.2:
    resolution: {integrity: sha512-GRibxoawM9ZCnDxnP3usoUDO9vUkpAxIIZ6GQI+IlVmr5kP3zUq+l17xELTHMWTWzjxa2guPNyrpq1GWmPvcGQ==}
    engines: {node: '>=12'}
    cpu: [arm64]
    os: [win32]
    requiresBuild: true
    optional: true

  /@esbuild/win32-ia32@0.18.20:
    resolution: {integrity: sha512-Wv7QBi3ID/rROT08SABTS7eV4hX26sVduqDOTe1MvGMjNd3EjOz4b7zeexIR62GTIEKrfJXKL9LFxTYgkyeu7g==}
    engines: {node: '>=12'}
    cpu: [ia32]
    os: [win32]
    requiresBuild: true
    dev: false
    optional: true

  /@esbuild/win32-ia32@0.19.12:
    resolution: {integrity: sha512-+ZOE6pUkMOJfmxmBZElNOx72NKpIa/HFOMGzu8fqzQJ5kgf6aTGrcJaFsNiVMH4JKpMipyK+7k0n2UXN7a8YKQ==}
    engines: {node: '>=12'}
    cpu: [ia32]
    os: [win32]
    requiresBuild: true
    optional: true

  /@esbuild/win32-ia32@0.20.2:
    resolution: {integrity: sha512-HfLOfn9YWmkSKRQqovpnITazdtquEW8/SoHW7pWpuEeguaZI4QnCRW6b+oZTztdBnZOS2hqJ6im/D5cPzBTTlQ==}
    engines: {node: '>=12'}
    cpu: [ia32]
    os: [win32]
    requiresBuild: true
    optional: true

  /@esbuild/win32-x64@0.18.20:
    resolution: {integrity: sha512-kTdfRcSiDfQca/y9QIkng02avJ+NCaQvrMejlsB3RRv5sE9rRoeBPISaZpKxHELzRxZyLvNts1P27W3wV+8geQ==}
    engines: {node: '>=12'}
    cpu: [x64]
    os: [win32]
    requiresBuild: true
    dev: false
    optional: true

  /@esbuild/win32-x64@0.19.12:
    resolution: {integrity: sha512-T1QyPSDCyMXaO3pzBkF96E8xMkiRYbUEZADd29SyPGabqxMViNoii+NcK7eWJAEoU6RZyEm5lVSIjTmcdoB9HA==}
    engines: {node: '>=12'}
    cpu: [x64]
    os: [win32]
    requiresBuild: true
    optional: true

  /@esbuild/win32-x64@0.20.2:
    resolution: {integrity: sha512-N49X4lJX27+l9jbLKSqZ6bKNjzQvHaT8IIFUy+YIqmXQdjYCToGWwOItDrfby14c78aDd5NHQl29xingXfCdLQ==}
    engines: {node: '>=12'}
    cpu: [x64]
    os: [win32]
    requiresBuild: true
    optional: true

  /@eslint-community/eslint-utils@4.4.0(eslint@8.57.0):
    resolution: {integrity: sha512-1/sA4dwrzBAyeUoQ6oxahHKmrZvsnLCg4RfxW3ZFGGmQkSNQPFNLV9CUEFQP1x9EYXHTo5p6xdhZM1Ne9p/AfA==}
    engines: {node: ^12.22.0 || ^14.17.0 || >=16.0.0}
    peerDependencies:
      eslint: ^6.0.0 || ^7.0.0 || >=8.0.0
    dependencies:
      eslint: 8.57.0
      eslint-visitor-keys: 3.4.3

  /@eslint-community/regexpp@4.10.0:
    resolution: {integrity: sha512-Cu96Sd2By9mCNTx2iyKOmq10v22jUVQv0lQnlGNy16oE9589yE+QADPbrMGCkA51cKZSg3Pu/aTJVTGfL/qjUA==}
    engines: {node: ^12.0.0 || ^14.0.0 || >=16.0.0}

  /@eslint/eslintrc@2.1.4:
    resolution: {integrity: sha512-269Z39MS6wVJtsoUl10L60WdkhJVdPG24Q4eZTH3nnF6lpvSShEK3wQjDX9JRWAUPvPh7COouPpU9IrqaZFvtQ==}
    engines: {node: ^12.22.0 || ^14.17.0 || >=16.0.0}
    dependencies:
      ajv: 6.12.6
      debug: 4.3.4
      espree: 9.6.1
      globals: 13.24.0
      ignore: 5.3.1
      import-fresh: 3.3.0
      js-yaml: 4.1.0
      minimatch: 3.1.2
      strip-json-comments: 3.1.1
    transitivePeerDependencies:
      - supports-color

  /@eslint/js@8.57.0:
    resolution: {integrity: sha512-Ys+3g2TaW7gADOJzPt83SJtCDhMjndcDMFVQ/Tj9iA1BfJzFKD9mAUXT3OenpuPHbI6P/myECxRJrofUsDx/5g==}
    engines: {node: ^12.22.0 || ^14.17.0 || >=16.0.0}

  /@floating-ui/core@1.6.0:
    resolution: {integrity: sha512-PcF++MykgmTj3CIyOQbKA/hDzOAiqI3mhuoN44WRCopIs1sgoDoU4oty4Jtqaj/y3oDU6fnVSm4QG0a3t5i0+g==}
    dependencies:
      '@floating-ui/utils': 0.2.1
    dev: false

  /@floating-ui/dom@1.6.3:
    resolution: {integrity: sha512-RnDthu3mzPlQ31Ss/BTwQ1zjzIhr3lk1gZB1OC56h/1vEtaXkESrOqL5fQVMfXpwGtRwX+YsZBdyHtJMQnkArw==}
    dependencies:
      '@floating-ui/core': 1.6.0
      '@floating-ui/utils': 0.2.1
    dev: false

  /@floating-ui/react-dom@2.0.8(react-dom@18.2.0)(react@18.2.0):
    resolution: {integrity: sha512-HOdqOt3R3OGeTKidaLvJKcgg75S6tibQ3Tif4eyd91QnIJWr0NLvoXFpJA/j8HqkFSL68GDca9AuyWEHlhyClw==}
    peerDependencies:
      react: '>=16.8.0'
      react-dom: '>=16.8.0'
    dependencies:
      '@floating-ui/dom': 1.6.3
      react: 18.2.0
      react-dom: 18.2.0(react@18.2.0)
    dev: false

  /@floating-ui/react@0.26.9(react-dom@18.2.0)(react@18.2.0):
    resolution: {integrity: sha512-p86wynZJVEkEq2BBjY/8p2g3biQ6TlgT4o/3KgFKyTWoJLU1GZ8wpctwRqtkEl2tseYA+kw7dBAIDFcednfI5w==}
    peerDependencies:
      react: '>=16.8.0'
      react-dom: '>=16.8.0'
    dependencies:
      '@floating-ui/react-dom': 2.0.8(react-dom@18.2.0)(react@18.2.0)
      '@floating-ui/utils': 0.2.1
      react: 18.2.0
      react-dom: 18.2.0(react@18.2.0)
      tabbable: 6.2.0
    dev: false

  /@floating-ui/utils@0.2.1:
    resolution: {integrity: sha512-9TANp6GPoMtYzQdt54kfAyMmz1+osLlXdg2ENroU7zzrtflTLrrC/lgrIfaSe+Wu0b89GKccT7vxXA0MoAIO+Q==}
    dev: false

  /@homarr/gridstack@1.0.0:
    resolution: {integrity: sha512-KM9024BipLD9BmtM6jHI8OKLZ1Iy4vZdTfU53ww4qEda/330XQYhIC2SBcQgkNnDB2MTkn/laNSO5gTy+lJg9Q==}
    dev: false

  /@humanwhocodes/config-array@0.11.14:
    resolution: {integrity: sha512-3T8LkOmg45BV5FICb15QQMsyUSWrQ8AygVfC7ZG32zOalnqrilm018ZVCw0eapXux8FtA33q8PSRSstjee3jSg==}
    engines: {node: '>=10.10.0'}
    dependencies:
      '@humanwhocodes/object-schema': 2.0.2
      debug: 4.3.4
      minimatch: 3.1.2
    transitivePeerDependencies:
      - supports-color

  /@humanwhocodes/module-importer@1.0.1:
    resolution: {integrity: sha512-bxveV4V8v5Yb4ncFTT3rPSgZBOpCkjfK0y4oVVVJwIuDVBRMDXrPyXRL988i5ap9m9bnyEEjWfm5WkBmtffLfA==}
    engines: {node: '>=12.22'}

  /@humanwhocodes/object-schema@2.0.2:
    resolution: {integrity: sha512-6EwiSjwWYP7pTckG6I5eyFANjPhmPjUX9JRLUSfNPC7FX7zK9gyZAfUEaECL6ALTpGX5AjnBq3C9XmVWPitNpw==}

  /@ianvs/prettier-plugin-sort-imports@4.2.1(prettier@3.2.5):
    resolution: {integrity: sha512-NKN1LVFWUDGDGr3vt+6Ey3qPeN/163uR1pOPAlkWpgvAqgxQ6kSdUf1F0it8aHUtKRUzEGcK38Wxd07O61d7+Q==}
    peerDependencies:
      '@vue/compiler-sfc': 2.7.x || 3.x
      prettier: 2 || 3
    peerDependenciesMeta:
      '@vue/compiler-sfc':
        optional: true
    dependencies:
      '@babel/core': 7.24.0
      '@babel/generator': 7.23.6
      '@babel/parser': 7.24.0
      '@babel/traverse': 7.24.0
      '@babel/types': 7.24.0
      prettier: 3.2.5
      semver: 7.6.0
    transitivePeerDependencies:
      - supports-color
    dev: false

  /@img/sharp-darwin-arm64@0.33.3:
    resolution: {integrity: sha512-FaNiGX1MrOuJ3hxuNzWgsT/mg5OHG/Izh59WW2mk1UwYHUwtfbhk5QNKYZgxf0pLOhx9ctGiGa2OykD71vOnSw==}
    engines: {glibc: '>=2.26', node: ^18.17.0 || ^20.3.0 || >=21.0.0, npm: '>=9.6.5', pnpm: '>=7.1.0', yarn: '>=3.2.0'}
    cpu: [arm64]
    os: [darwin]
    requiresBuild: true
    optionalDependencies:
      '@img/sharp-libvips-darwin-arm64': 1.0.2
    dev: false
    optional: true

  /@img/sharp-darwin-x64@0.33.3:
    resolution: {integrity: sha512-2QeSl7QDK9ru//YBT4sQkoq7L0EAJZA3rtV+v9p8xTKl4U1bUqTIaCnoC7Ctx2kCjQgwFXDasOtPTCT8eCTXvw==}
    engines: {glibc: '>=2.26', node: ^18.17.0 || ^20.3.0 || >=21.0.0, npm: '>=9.6.5', pnpm: '>=7.1.0', yarn: '>=3.2.0'}
    cpu: [x64]
    os: [darwin]
    requiresBuild: true
    optionalDependencies:
      '@img/sharp-libvips-darwin-x64': 1.0.2
    dev: false
    optional: true

  /@img/sharp-libvips-darwin-arm64@1.0.2:
    resolution: {integrity: sha512-tcK/41Rq8IKlSaKRCCAuuY3lDJjQnYIW1UXU1kxcEKrfL8WR7N6+rzNoOxoQRJWTAECuKwgAHnPvqXGN8XfkHA==}
    engines: {macos: '>=11', npm: '>=9.6.5', pnpm: '>=7.1.0', yarn: '>=3.2.0'}
    cpu: [arm64]
    os: [darwin]
    requiresBuild: true
    dev: false
    optional: true

  /@img/sharp-libvips-darwin-x64@1.0.2:
    resolution: {integrity: sha512-Ofw+7oaWa0HiiMiKWqqaZbaYV3/UGL2wAPeLuJTx+9cXpCRdvQhCLG0IH8YGwM0yGWGLpsF4Su9vM1o6aer+Fw==}
    engines: {macos: '>=10.13', npm: '>=9.6.5', pnpm: '>=7.1.0', yarn: '>=3.2.0'}
    cpu: [x64]
    os: [darwin]
    requiresBuild: true
    dev: false
    optional: true

  /@img/sharp-libvips-linux-arm64@1.0.2:
    resolution: {integrity: sha512-x7kCt3N00ofFmmkkdshwj3vGPCnmiDh7Gwnd4nUwZln2YjqPxV1NlTyZOvoDWdKQVDL911487HOueBvrpflagw==}
    engines: {glibc: '>=2.26', npm: '>=9.6.5', pnpm: '>=7.1.0', yarn: '>=3.2.0'}
    cpu: [arm64]
    os: [linux]
    requiresBuild: true
    dev: false
    optional: true

  /@img/sharp-libvips-linux-arm@1.0.2:
    resolution: {integrity: sha512-iLWCvrKgeFoglQxdEwzu1eQV04o8YeYGFXtfWU26Zr2wWT3q3MTzC+QTCO3ZQfWd3doKHT4Pm2kRmLbupT+sZw==}
    engines: {glibc: '>=2.28', npm: '>=9.6.5', pnpm: '>=7.1.0', yarn: '>=3.2.0'}
    cpu: [arm]
    os: [linux]
    requiresBuild: true
    dev: false
    optional: true

  /@img/sharp-libvips-linux-s390x@1.0.2:
    resolution: {integrity: sha512-cmhQ1J4qVhfmS6szYW7RT+gLJq9dH2i4maq+qyXayUSn9/3iY2ZeWpbAgSpSVbV2E1JUL2Gg7pwnYQ1h8rQIog==}
    engines: {glibc: '>=2.28', npm: '>=9.6.5', pnpm: '>=7.1.0', yarn: '>=3.2.0'}
    cpu: [s390x]
    os: [linux]
    requiresBuild: true
    dev: false
    optional: true

  /@img/sharp-libvips-linux-x64@1.0.2:
    resolution: {integrity: sha512-E441q4Qdb+7yuyiADVi5J+44x8ctlrqn8XgkDTwr4qPJzWkaHwD489iZ4nGDgcuya4iMN3ULV6NwbhRZJ9Z7SQ==}
    engines: {glibc: '>=2.26', npm: '>=9.6.5', pnpm: '>=7.1.0', yarn: '>=3.2.0'}
    cpu: [x64]
    os: [linux]
    requiresBuild: true
    dev: false
    optional: true

  /@img/sharp-libvips-linuxmusl-arm64@1.0.2:
    resolution: {integrity: sha512-3CAkndNpYUrlDqkCM5qhksfE+qSIREVpyoeHIU6jd48SJZViAmznoQQLAv4hVXF7xyUB9zf+G++e2v1ABjCbEQ==}
    engines: {musl: '>=1.2.2', npm: '>=9.6.5', pnpm: '>=7.1.0', yarn: '>=3.2.0'}
    cpu: [arm64]
    os: [linux]
    requiresBuild: true
    dev: false
    optional: true

  /@img/sharp-libvips-linuxmusl-x64@1.0.2:
    resolution: {integrity: sha512-VI94Q6khIHqHWNOh6LLdm9s2Ry4zdjWJwH56WoiJU7NTeDwyApdZZ8c+SADC8OH98KWNQXnE01UdJ9CSfZvwZw==}
    engines: {musl: '>=1.2.2', npm: '>=9.6.5', pnpm: '>=7.1.0', yarn: '>=3.2.0'}
    cpu: [x64]
    os: [linux]
    requiresBuild: true
    dev: false
    optional: true

  /@img/sharp-linux-arm64@0.33.3:
    resolution: {integrity: sha512-Zf+sF1jHZJKA6Gor9hoYG2ljr4wo9cY4twaxgFDvlG0Xz9V7sinsPp8pFd1XtlhTzYo0IhDbl3rK7P6MzHpnYA==}
    engines: {glibc: '>=2.26', node: ^18.17.0 || ^20.3.0 || >=21.0.0, npm: '>=9.6.5', pnpm: '>=7.1.0', yarn: '>=3.2.0'}
    cpu: [arm64]
    os: [linux]
    requiresBuild: true
    optionalDependencies:
      '@img/sharp-libvips-linux-arm64': 1.0.2
    dev: false
    optional: true

  /@img/sharp-linux-arm@0.33.3:
    resolution: {integrity: sha512-Q7Ee3fFSC9P7vUSqVEF0zccJsZ8GiiCJYGWDdhEjdlOeS9/jdkyJ6sUSPj+bL8VuOYFSbofrW0t/86ceVhx32w==}
    engines: {glibc: '>=2.28', node: ^18.17.0 || ^20.3.0 || >=21.0.0, npm: '>=9.6.5', pnpm: '>=7.1.0', yarn: '>=3.2.0'}
    cpu: [arm]
    os: [linux]
    requiresBuild: true
    optionalDependencies:
      '@img/sharp-libvips-linux-arm': 1.0.2
    dev: false
    optional: true

  /@img/sharp-linux-s390x@0.33.3:
    resolution: {integrity: sha512-vFk441DKRFepjhTEH20oBlFrHcLjPfI8B0pMIxGm3+yilKyYeHEVvrZhYFdqIseSclIqbQ3SnZMwEMWonY5XFA==}
    engines: {glibc: '>=2.28', node: ^18.17.0 || ^20.3.0 || >=21.0.0, npm: '>=9.6.5', pnpm: '>=7.1.0', yarn: '>=3.2.0'}
    cpu: [s390x]
    os: [linux]
    requiresBuild: true
    optionalDependencies:
      '@img/sharp-libvips-linux-s390x': 1.0.2
    dev: false
    optional: true

  /@img/sharp-linux-x64@0.33.3:
    resolution: {integrity: sha512-Q4I++herIJxJi+qmbySd072oDPRkCg/SClLEIDh5IL9h1zjhqjv82H0Seupd+q2m0yOfD+/fJnjSoDFtKiHu2g==}
    engines: {glibc: '>=2.26', node: ^18.17.0 || ^20.3.0 || >=21.0.0, npm: '>=9.6.5', pnpm: '>=7.1.0', yarn: '>=3.2.0'}
    cpu: [x64]
    os: [linux]
    requiresBuild: true
    optionalDependencies:
      '@img/sharp-libvips-linux-x64': 1.0.2
    dev: false
    optional: true

  /@img/sharp-linuxmusl-arm64@0.33.3:
    resolution: {integrity: sha512-qnDccehRDXadhM9PM5hLvcPRYqyFCBN31kq+ErBSZtZlsAc1U4Z85xf/RXv1qolkdu+ibw64fUDaRdktxTNP9A==}
    engines: {musl: '>=1.2.2', node: ^18.17.0 || ^20.3.0 || >=21.0.0, npm: '>=9.6.5', pnpm: '>=7.1.0', yarn: '>=3.2.0'}
    cpu: [arm64]
    os: [linux]
    requiresBuild: true
    optionalDependencies:
      '@img/sharp-libvips-linuxmusl-arm64': 1.0.2
    dev: false
    optional: true

  /@img/sharp-linuxmusl-x64@0.33.3:
    resolution: {integrity: sha512-Jhchim8kHWIU/GZ+9poHMWRcefeaxFIs9EBqf9KtcC14Ojk6qua7ghKiPs0sbeLbLj/2IGBtDcxHyjCdYWkk2w==}
    engines: {musl: '>=1.2.2', node: ^18.17.0 || ^20.3.0 || >=21.0.0, npm: '>=9.6.5', pnpm: '>=7.1.0', yarn: '>=3.2.0'}
    cpu: [x64]
    os: [linux]
    requiresBuild: true
    optionalDependencies:
      '@img/sharp-libvips-linuxmusl-x64': 1.0.2
    dev: false
    optional: true

  /@img/sharp-wasm32@0.33.3:
    resolution: {integrity: sha512-68zivsdJ0koE96stdUfM+gmyaK/NcoSZK5dV5CAjES0FUXS9lchYt8LAB5rTbM7nlWtxaU/2GON0HVN6/ZYJAQ==}
    engines: {node: ^18.17.0 || ^20.3.0 || >=21.0.0, npm: '>=9.6.5', pnpm: '>=7.1.0', yarn: '>=3.2.0'}
    cpu: [wasm32]
    requiresBuild: true
    dependencies:
      '@emnapi/runtime': 1.1.0
    dev: false
    optional: true

  /@img/sharp-win32-ia32@0.33.3:
    resolution: {integrity: sha512-CyimAduT2whQD8ER4Ux7exKrtfoaUiVr7HG0zZvO0XTFn2idUWljjxv58GxNTkFb8/J9Ub9AqITGkJD6ZginxQ==}
    engines: {node: ^18.17.0 || ^20.3.0 || >=21.0.0, npm: '>=9.6.5', pnpm: '>=7.1.0', yarn: '>=3.2.0'}
    cpu: [ia32]
    os: [win32]
    requiresBuild: true
    dev: false
    optional: true

  /@img/sharp-win32-x64@0.33.3:
    resolution: {integrity: sha512-viT4fUIDKnli3IfOephGnolMzhz5VaTvDRkYqtZxOMIoMQ4MrAziO7pT1nVnOt2FAm7qW5aa+CCc13aEY6Le0g==}
    engines: {node: ^18.17.0 || ^20.3.0 || >=21.0.0, npm: '>=9.6.5', pnpm: '>=7.1.0', yarn: '>=3.2.0'}
    cpu: [x64]
    os: [win32]
    requiresBuild: true
    dev: false
    optional: true

  /@ioredis/commands@1.2.0:
    resolution: {integrity: sha512-Sx1pU8EM64o2BrqNpEO1CNLtKQwyhuXuqyfH7oGKCk+1a33d2r5saW8zNwm3j6BTExtjrv2BxTgzzkMwts6vGg==}
    dev: false

  /@isaacs/cliui@8.0.2:
    resolution: {integrity: sha512-O8jcjabXaleOG9DQ0+ARXWZBTfnP4WNAqzuiJK7ll44AmxGKv/J2M4TPjxjY3znBCfvBXFzucm1twdyFybFqEA==}
    engines: {node: '>=12'}
    dependencies:
      string-width: 5.1.2
      string-width-cjs: /string-width@4.2.3
      strip-ansi: 7.1.0
      strip-ansi-cjs: /strip-ansi@6.0.1
      wrap-ansi: 8.1.0
      wrap-ansi-cjs: /wrap-ansi@7.0.0

  /@istanbuljs/schema@0.1.3:
    resolution: {integrity: sha512-ZXRY4jNvVgSVQ8DL3LTcakaAtXwTVUxE81hslsyD2AtoXW/wVob10HkOJ1X/pAlcI7D+2YoZKg5do8G/w6RYgA==}
    engines: {node: '>=8'}
    dev: true

  /@jest/schemas@29.6.3:
    resolution: {integrity: sha512-mo5j5X+jIZmJQveBKeS/clAueipV7KgiX1vMgCxam1RNYiqE1w62n0/tJJnHtjW8ZHcQco5gY85jA3mi0L+nSA==}
    engines: {node: ^14.15.0 || ^16.10.0 || >=18.0.0}
    dependencies:
      '@sinclair/typebox': 0.27.8
    dev: true

  /@jridgewell/gen-mapping@0.3.3:
    resolution: {integrity: sha512-HLhSWOLRi875zjjMG/r+Nv0oCW8umGb0BgEhyX3dDX3egwZtB8PqLnjz3yedt8R5StBrzcg4aBpnh8UA9D1BoQ==}
    engines: {node: '>=6.0.0'}
    dependencies:
      '@jridgewell/set-array': 1.1.2
      '@jridgewell/sourcemap-codec': 1.4.15
      '@jridgewell/trace-mapping': 0.3.25

  /@jridgewell/gen-mapping@0.3.5:
    resolution: {integrity: sha512-IzL8ZoEDIBRWEzlCcRhOaCupYyN5gdIK+Q6fbFdPDg6HqX6jpkItn7DFIpW9LQzXG6Df9sA7+OKnq0qlz/GaQg==}
    engines: {node: '>=6.0.0'}
    dependencies:
      '@jridgewell/set-array': 1.2.1
      '@jridgewell/sourcemap-codec': 1.4.15
      '@jridgewell/trace-mapping': 0.3.25
    dev: true

  /@jridgewell/resolve-uri@3.1.2:
    resolution: {integrity: sha512-bRISgCIjP20/tbWSPWMEi54QVPRZExkuD9lJL+UIxUKtwVJA8wW1Trb1jMs1RFXo1CBTNZ/5hpC9QvmKWdopKw==}
    engines: {node: '>=6.0.0'}

  /@jridgewell/set-array@1.1.2:
    resolution: {integrity: sha512-xnkseuNADM0gt2bs+BvhO0p78Mk762YnZdsuzFV018NoG1Sj1SCQvpSqa7XUaTam5vAGasABV9qXASMKnFMwMw==}
    engines: {node: '>=6.0.0'}

  /@jridgewell/set-array@1.2.1:
    resolution: {integrity: sha512-R8gLRTZeyp03ymzP/6Lil/28tGeGEzhx1q2k703KGWRAI1VdvPIXdG70VJc2pAMw3NA6JKL5hhFu1sJX0Mnn/A==}
    engines: {node: '>=6.0.0'}
    dev: true

  /@jridgewell/source-map@0.3.5:
    resolution: {integrity: sha512-UTYAUj/wviwdsMfzoSJspJxbkH5o1snzwX0//0ENX1u/55kkZZkcTZP6u9bwKGkv+dkk9at4m1Cpt0uY80kcpQ==}
    dependencies:
      '@jridgewell/gen-mapping': 0.3.5
      '@jridgewell/trace-mapping': 0.3.25
    dev: true

  /@jridgewell/sourcemap-codec@1.4.15:
    resolution: {integrity: sha512-eF2rxCRulEKXHTRiDrDy6erMYWqNw4LPdQ8UQA4huuxaQsVeRPFl2oM8oDGxMFhJUWZf9McpLtJasDDZb/Bpeg==}

  /@jridgewell/trace-mapping@0.3.25:
    resolution: {integrity: sha512-vNk6aEwybGtawWmy/PzwnGDOjCkLWSD2wqvjGGAgOAwCGWySYXfYoxt00IJkTF+8Lb57DwOb3Aa0o9CApepiYQ==}
    dependencies:
      '@jridgewell/resolve-uri': 3.1.2
      '@jridgewell/sourcemap-codec': 1.4.15

  /@jridgewell/trace-mapping@0.3.9:
    resolution: {integrity: sha512-3Belt6tdc8bPgAtbcmdtNJlirVoTmEb5e2gC94PnkwEW9jI6CAHUeoG85tjWP5WquqfavoMtMwiG4P926ZKKuQ==}
    dependencies:
      '@jridgewell/resolve-uri': 3.1.2
      '@jridgewell/sourcemap-codec': 1.4.15
    dev: true

  /@ljharb/through@2.3.12:
    resolution: {integrity: sha512-ajo/heTlG3QgC8EGP6APIejksVAYt4ayz4tqoP3MolFELzcH1x1fzwEYRJTPO0IELutZ5HQ0c26/GqAYy79u3g==}
    engines: {node: '>= 0.4'}
    dependencies:
      call-bind: 1.0.7
    dev: true

  /@lukeed/csprng@1.1.0:
    resolution: {integrity: sha512-Z7C/xXCiGWsg0KuKsHTKJxbWhpI3Vs5GwLfOean7MGyVFGqdRgBbAjOCh6u4bbjPc/8MJ2pZmK/0DLdCbivLDA==}
    engines: {node: '>=8'}

  /@mantine/colors-generator@7.7.1(chroma-js@2.4.2):
    resolution: {integrity: sha512-ewTelcp9zVZ2YC30Capl719yQfS8t4CRCgSxC13LCK9uWbjciZQOV2C9OCjsojeTGdwyNk4qf7YjG7GsCZsEyA==}
    peerDependencies:
      chroma-js: ^2.4.2
    dependencies:
      chroma-js: 2.4.2
    dev: false

  /@mantine/core@7.7.1(@mantine/hooks@7.7.1)(@types/react@18.2.73)(react-dom@18.2.0)(react@18.2.0):
    resolution: {integrity: sha512-SdPzjvqvEK7uHFuVD3a8w3OZyQVoCwIXLSUfOtRNouDMQgsq6Ac7QjKXBBOk3wNweOWFVOU1vATLHobSmow0lQ==}
    peerDependencies:
      '@mantine/hooks': 7.7.1
      react: ^18.2.0
      react-dom: ^18.2.0
    dependencies:
      '@floating-ui/react': 0.26.9(react-dom@18.2.0)(react@18.2.0)
      '@mantine/hooks': 7.7.1(react@18.2.0)
      clsx: 2.1.0
      react: 18.2.0
      react-dom: 18.2.0(react@18.2.0)
      react-number-format: 5.3.1(react-dom@18.2.0)(react@18.2.0)
      react-remove-scroll: 2.5.7(@types/react@18.2.73)(react@18.2.0)
      react-textarea-autosize: 8.5.3(@types/react@18.2.73)(react@18.2.0)
      type-fest: 4.12.0
    transitivePeerDependencies:
      - '@types/react'
    dev: false

  /@mantine/dates@7.7.1(@mantine/core@7.7.1)(@mantine/hooks@7.7.1)(dayjs@1.11.10)(react-dom@18.2.0)(react@18.2.0):
    resolution: {integrity: sha512-SIeC11HUTiMAExlReFYHXSkTaVjkk1i7+QvLtxJkd3lxn6X1vHuPVV4j4c9AED8oZI5QEmoVcYc/03Eud2FoAg==}
    peerDependencies:
      '@mantine/core': 7.7.1
      '@mantine/hooks': 7.7.1
      dayjs: '>=1.0.0'
      react: ^18.2.0
      react-dom: ^18.2.0
    dependencies:
      '@mantine/core': 7.7.1(@mantine/hooks@7.7.1)(@types/react@18.2.73)(react-dom@18.2.0)(react@18.2.0)
      '@mantine/hooks': 7.7.1(react@18.2.0)
      clsx: 2.1.0
      dayjs: 1.11.10
      react: 18.2.0
      react-dom: 18.2.0(react@18.2.0)
    dev: false

  /@mantine/form@7.7.1(react@18.2.0):
    resolution: {integrity: sha512-NRbVdHsbs634dZIq6IQhqL0uCtF4nYK3OPuPhkBzQ3faqri7TZvYgVQU4KGFTMqPl0UdwC6TkrnnqTZBK6HJMw==}
    peerDependencies:
      react: ^18.2.0
    dependencies:
      fast-deep-equal: 3.1.3
      klona: 2.0.6
      react: 18.2.0
    dev: false

  /@mantine/hooks@7.7.1(react@18.2.0):
    resolution: {integrity: sha512-3YH2FzKMlg840tb04PBDcDXyBCi9puFOxEBVgc6Y/pN6KFqfOoAnQE/YvgOtwSNXZlbTWyDlQoYj+3je7pA7og==}
    peerDependencies:
      react: ^18.2.0
    dependencies:
      react: 18.2.0
    dev: false

  /@mantine/modals@7.7.1(@mantine/core@7.7.1)(@mantine/hooks@7.7.1)(react-dom@18.2.0)(react@18.2.0):
    resolution: {integrity: sha512-r7Zk6gZnUNiEEwbnzhIue+d8qjVDmV3umX5/FZgW0ugyB6U8C+ZIPDTlHUaPOF45F+Pu1ahdlK6N+YoRT/lxSg==}
    peerDependencies:
      '@mantine/core': 7.7.1
      '@mantine/hooks': 7.7.1
      react: ^18.2.0
      react-dom: ^18.2.0
    dependencies:
      '@mantine/core': 7.7.1(@mantine/hooks@7.7.1)(@types/react@18.2.73)(react-dom@18.2.0)(react@18.2.0)
      '@mantine/hooks': 7.7.1(react@18.2.0)
      react: 18.2.0
      react-dom: 18.2.0(react@18.2.0)
    dev: false

  /@mantine/notifications@7.7.1(@mantine/core@7.7.1)(@mantine/hooks@7.7.1)(react-dom@18.2.0)(react@18.2.0):
    resolution: {integrity: sha512-UGs3r4CU2hy1Vt0TVtdorDufpI7LWCd4P7qZP0US+mXVeeZqHkNTCiwRTwlledhfaIdqERmmQn9OD2lJu8Wblg==}
    peerDependencies:
      '@mantine/core': 7.7.1
      '@mantine/hooks': 7.7.1
      react: ^18.2.0
      react-dom: ^18.2.0
    dependencies:
      '@mantine/core': 7.7.1(@mantine/hooks@7.7.1)(@types/react@18.2.73)(react-dom@18.2.0)(react@18.2.0)
      '@mantine/hooks': 7.7.1(react@18.2.0)
      '@mantine/store': 7.7.1(react@18.2.0)
      react: 18.2.0
      react-dom: 18.2.0(react@18.2.0)
      react-transition-group: 4.4.5(react-dom@18.2.0)(react@18.2.0)
    dev: false

  /@mantine/spotlight@7.7.1(@mantine/core@7.7.1)(@mantine/hooks@7.7.1)(react-dom@18.2.0)(react@18.2.0):
    resolution: {integrity: sha512-TL8C9ml7JbU5+vWvNAy6r0dGdBWi9O+umlv0CaAHAq4nIdK3gPhUSwGa3HImxKBx8/lPG8IrbJql1LzXrt64xA==}
    peerDependencies:
      '@mantine/core': 7.7.1
      '@mantine/hooks': 7.7.1
      react: ^18.2.0
      react-dom: ^18.2.0
    dependencies:
      '@mantine/core': 7.7.1(@mantine/hooks@7.7.1)(@types/react@18.2.73)(react-dom@18.2.0)(react@18.2.0)
      '@mantine/hooks': 7.7.1(react@18.2.0)
      '@mantine/store': 7.7.1(react@18.2.0)
      react: 18.2.0
      react-dom: 18.2.0(react@18.2.0)
    dev: false

  /@mantine/store@7.7.1(react@18.2.0):
    resolution: {integrity: sha512-dmuCOLCFlVHYhZARFsi5YckFQR2Vr4giOgs0X1hczqCVUnRDRIgRusAO5GjUhQrtNxfN0EWwFywjLdcrLkA6Lg==}
    peerDependencies:
      react: ^18.2.0
    dependencies:
      react: 18.2.0
    dev: false

  /@mantine/tiptap@7.7.1(@mantine/core@7.7.1)(@mantine/hooks@7.7.1)(@tiptap/extension-link@2.2.4)(@tiptap/react@2.2.4)(react-dom@18.2.0)(react@18.2.0):
    resolution: {integrity: sha512-MWX4+0UrP3tgyUeWVQdr0jH91j4VsviDPJF62QH1nxDSaObrcU7xkDU2mudPbSNeb07aKDG8ifIMBkcB/r6p9g==}
    peerDependencies:
      '@mantine/core': 7.7.1
      '@mantine/hooks': 7.7.1
      '@tiptap/extension-link': '>=2.1.12'
      '@tiptap/react': '>=2.1.12'
      react: ^18.2.0
      react-dom: ^18.2.0
    dependencies:
      '@mantine/core': 7.7.1(@mantine/hooks@7.7.1)(@types/react@18.2.73)(react-dom@18.2.0)(react@18.2.0)
      '@mantine/hooks': 7.7.1(react@18.2.0)
      '@tiptap/extension-link': 2.2.4(@tiptap/core@2.2.4)(@tiptap/pm@2.2.4)
      '@tiptap/react': 2.2.4(@tiptap/core@2.2.4)(@tiptap/pm@2.2.4)(react-dom@18.2.0)(react@18.2.0)
      react: 18.2.0
      react-dom: 18.2.0(react@18.2.0)
    dev: false

  /@mapbox/node-pre-gyp@1.0.11:
    resolution: {integrity: sha512-Yhlar6v9WQgUp/He7BdgzOz8lqMQ8sU+jkCq7Wx8Myc5YFJLbEe7lgui/V7G1qB1DJykHSGwreceSaD60Y0PUQ==}
    hasBin: true
    dependencies:
      detect-libc: 2.0.2
      https-proxy-agent: 5.0.1
      make-dir: 3.1.0
      node-fetch: 2.7.0
      nopt: 5.0.0
      npmlog: 5.0.1
      rimraf: 3.0.2
      semver: 7.6.0
      tar: 6.2.0
    transitivePeerDependencies:
      - encoding
      - supports-color
    dev: false

  /@nestjs/cli@10.3.2(@swc/core@1.4.8):
    resolution: {integrity: sha512-aWmD1GLluWrbuC4a1Iz/XBk5p74Uj6nIVZj6Ov03JbTfgtWqGFLtXuMetvzMiHxfrHehx/myt2iKAPRhKdZvTg==}
    engines: {node: '>= 16.14'}
    hasBin: true
    peerDependencies:
      '@swc/cli': ^0.1.62 || ^0.3.0
      '@swc/core': ^1.3.62
    peerDependenciesMeta:
      '@swc/cli':
        optional: true
      '@swc/core':
        optional: true
    dependencies:
      '@angular-devkit/core': 17.1.2(chokidar@3.6.0)
      '@angular-devkit/schematics': 17.1.2(chokidar@3.6.0)
      '@angular-devkit/schematics-cli': 17.1.2(chokidar@3.6.0)
      '@nestjs/schematics': 10.1.1(chokidar@3.6.0)(typescript@5.3.3)
      '@swc/core': 1.4.8
      chalk: 4.1.2
      chokidar: 3.6.0
      cli-table3: 0.6.3
      commander: 4.1.1
      fork-ts-checker-webpack-plugin: 9.0.2(typescript@5.3.3)(webpack@5.90.1)
      glob: 10.3.10
      inquirer: 8.2.6
      node-emoji: 1.11.0
      ora: 5.4.1
      rimraf: 4.4.1
      shelljs: 0.8.5
      source-map-support: 0.5.21
      tree-kill: 1.2.2
      tsconfig-paths: 4.2.0
      tsconfig-paths-webpack-plugin: 4.1.0
      typescript: 5.3.3
      webpack: 5.90.1(@swc/core@1.4.8)
      webpack-node-externals: 3.0.0
    transitivePeerDependencies:
      - esbuild
      - uglify-js
      - webpack-cli
    dev: true

  /@nestjs/common@10.3.5(reflect-metadata@0.2.1)(rxjs@7.8.1):
    resolution: {integrity: sha512-XWxbDf2ey/jAyEa3/XpckgfzJZ9j3I05ZkEFx7cAlebFuVKeq5UDDb5Sq9O7hMmbH9xdQj3pYT19SSj01hKeug==}
    peerDependencies:
      class-transformer: '*'
      class-validator: '*'
      reflect-metadata: ^0.1.12 || ^0.2.0
      rxjs: ^7.1.0
    peerDependenciesMeta:
      class-transformer:
        optional: true
      class-validator:
        optional: true
    dependencies:
      iterare: 1.2.1
      reflect-metadata: 0.2.1
      rxjs: 7.8.1
      tslib: 2.6.2
      uid: 2.0.2

  /@nestjs/core@10.3.5(@nestjs/common@10.3.5)(@nestjs/platform-express@10.3.5)(reflect-metadata@0.2.1)(rxjs@7.8.1):
    resolution: {integrity: sha512-U7SrGD9/Mu4eUtxfZYiGdY38FcksEyJegs4dQZ8B19nnusw0aTocPEy4HVsmx0LLO4sG+fBLLYzCDDr9kFwXAQ==}
    requiresBuild: true
    peerDependencies:
      '@nestjs/common': ^10.0.0
      '@nestjs/microservices': ^10.0.0
      '@nestjs/platform-express': ^10.0.0
      '@nestjs/websockets': ^10.0.0
      reflect-metadata: ^0.1.12 || ^0.2.0
      rxjs: ^7.1.0
    peerDependenciesMeta:
      '@nestjs/microservices':
        optional: true
      '@nestjs/platform-express':
        optional: true
      '@nestjs/websockets':
        optional: true
    dependencies:
      '@nestjs/common': 10.3.5(reflect-metadata@0.2.1)(rxjs@7.8.1)
      '@nestjs/platform-express': 10.3.5(@nestjs/common@10.3.5)(@nestjs/core@10.3.5)
      '@nuxtjs/opencollective': 0.3.2
      fast-safe-stringify: 2.1.1
      iterare: 1.2.1
      path-to-regexp: 3.2.0
      reflect-metadata: 0.2.1
      rxjs: 7.8.1
      tslib: 2.6.2
      uid: 2.0.2
    transitivePeerDependencies:
      - encoding

  /@nestjs/platform-express@10.3.5(@nestjs/common@10.3.5)(@nestjs/core@10.3.5):
    resolution: {integrity: sha512-IhVomwLvdLlv4zCdQK2ROT/nInk1i8m4K48lAUHJV5UVktgVmg0WbQga2/9KywaTjNbx+eWhZXXFii+vtFRAOw==}
    peerDependencies:
      '@nestjs/common': ^10.0.0
      '@nestjs/core': ^10.0.0
    dependencies:
      '@nestjs/common': 10.3.5(reflect-metadata@0.2.1)(rxjs@7.8.1)
      '@nestjs/core': 10.3.5(@nestjs/common@10.3.5)(@nestjs/platform-express@10.3.5)(reflect-metadata@0.2.1)(rxjs@7.8.1)
      body-parser: 1.20.2
      cors: 2.8.5
      express: 4.18.3
      multer: 1.4.4-lts.1
      tslib: 2.6.2
    transitivePeerDependencies:
      - supports-color

  /@nestjs/schematics@10.1.1(chokidar@3.6.0)(typescript@5.3.3):
    resolution: {integrity: sha512-o4lfCnEeIkfJhGBbLZxTuVWcGuqDCFwg5OrvpgRUBM7vI/vONvKKiB5riVNpO+JqXoH0I42NNeDb0m4V5RREig==}
    peerDependencies:
      typescript: '>=4.8.2'
    dependencies:
      '@angular-devkit/core': 17.1.2(chokidar@3.6.0)
      '@angular-devkit/schematics': 17.1.2(chokidar@3.6.0)
      comment-json: 4.2.3
      jsonc-parser: 3.2.1
      pluralize: 8.0.0
      typescript: 5.3.3
    transitivePeerDependencies:
      - chokidar
    dev: true

  /@nestjs/schematics@10.1.1(typescript@5.4.3):
    resolution: {integrity: sha512-o4lfCnEeIkfJhGBbLZxTuVWcGuqDCFwg5OrvpgRUBM7vI/vONvKKiB5riVNpO+JqXoH0I42NNeDb0m4V5RREig==}
    peerDependencies:
      typescript: '>=4.8.2'
    dependencies:
      '@angular-devkit/core': 17.1.2(chokidar@3.6.0)
      '@angular-devkit/schematics': 17.1.2(chokidar@3.6.0)
      comment-json: 4.2.3
      jsonc-parser: 3.2.1
      pluralize: 8.0.0
      typescript: 5.4.3
    transitivePeerDependencies:
      - chokidar
    dev: true

  /@nestjs/testing@10.3.5(@nestjs/common@10.3.5)(@nestjs/core@10.3.5)(@nestjs/platform-express@10.3.5):
    resolution: {integrity: sha512-j30/lxH0BayeDTigapYtQn/XhMRR7CzlFsm3dHoWViWQv0qT1r2ffe3927BbBLX3N/ZzglE10OAqW06ADZV8dw==}
    peerDependencies:
      '@nestjs/common': ^10.0.0
      '@nestjs/core': ^10.0.0
      '@nestjs/microservices': ^10.0.0
      '@nestjs/platform-express': ^10.0.0
    peerDependenciesMeta:
      '@nestjs/microservices':
        optional: true
      '@nestjs/platform-express':
        optional: true
    dependencies:
      '@nestjs/common': 10.3.5(reflect-metadata@0.2.1)(rxjs@7.8.1)
      '@nestjs/core': 10.3.5(@nestjs/common@10.3.5)(@nestjs/platform-express@10.3.5)(reflect-metadata@0.2.1)(rxjs@7.8.1)
      '@nestjs/platform-express': 10.3.5(@nestjs/common@10.3.5)(@nestjs/core@10.3.5)
      tslib: 2.6.2
    dev: true

  /@next/env@14.1.4:
    resolution: {integrity: sha512-e7X7bbn3Z6DWnDi75UWn+REgAbLEqxI8Tq2pkFOFAMpWAWApz/YCUhtWMWn410h8Q2fYiYL7Yg5OlxMOCfFjJQ==}
    dev: false

  /@next/eslint-plugin-next@14.1.4:
    resolution: {integrity: sha512-n4zYNLSyCo0Ln5b7qxqQeQ34OZKXwgbdcx6kmkQbywr+0k6M3Vinft0T72R6CDAcDrne2IAgSud4uWCzFgc5HA==}
    dependencies:
      glob: 10.3.10
    dev: false

  /@next/swc-darwin-arm64@14.1.4:
    resolution: {integrity: sha512-ubmUkbmW65nIAOmoxT1IROZdmmJMmdYvXIe8211send9ZYJu+SqxSnJM4TrPj9wmL6g9Atvj0S/2cFmMSS99jg==}
    engines: {node: '>= 10'}
    cpu: [arm64]
    os: [darwin]
    requiresBuild: true
    dev: false
    optional: true

  /@next/swc-darwin-x64@14.1.4:
    resolution: {integrity: sha512-b0Xo1ELj3u7IkZWAKcJPJEhBop117U78l70nfoQGo4xUSvv0PJSTaV4U9xQBLvZlnjsYkc8RwQN1HoH/oQmLlQ==}
    engines: {node: '>= 10'}
    cpu: [x64]
    os: [darwin]
    requiresBuild: true
    dev: false
    optional: true

  /@next/swc-linux-arm64-gnu@14.1.4:
    resolution: {integrity: sha512-457G0hcLrdYA/u1O2XkRMsDKId5VKe3uKPvrKVOyuARa6nXrdhJOOYU9hkKKyQTMru1B8qEP78IAhf/1XnVqKA==}
    engines: {node: '>= 10'}
    cpu: [arm64]
    os: [linux]
    requiresBuild: true
    dev: false
    optional: true

  /@next/swc-linux-arm64-musl@14.1.4:
    resolution: {integrity: sha512-l/kMG+z6MB+fKA9KdtyprkTQ1ihlJcBh66cf0HvqGP+rXBbOXX0dpJatjZbHeunvEHoBBS69GYQG5ry78JMy3g==}
    engines: {node: '>= 10'}
    cpu: [arm64]
    os: [linux]
    requiresBuild: true
    dev: false
    optional: true

  /@next/swc-linux-x64-gnu@14.1.4:
    resolution: {integrity: sha512-BapIFZ3ZRnvQ1uWbmqEGJuPT9cgLwvKtxhK/L2t4QYO7l+/DxXuIGjvp1x8rvfa/x1FFSsipERZK70pewbtJtw==}
    engines: {node: '>= 10'}
    cpu: [x64]
    os: [linux]
    requiresBuild: true
    dev: false
    optional: true

  /@next/swc-linux-x64-musl@14.1.4:
    resolution: {integrity: sha512-mqVxTwk4XuBl49qn2A5UmzFImoL1iLm0KQQwtdRJRKl21ylQwwGCxJtIYo2rbfkZHoSKlh/YgztY0qH3wG1xIg==}
    engines: {node: '>= 10'}
    cpu: [x64]
    os: [linux]
    requiresBuild: true
    dev: false
    optional: true

  /@next/swc-win32-arm64-msvc@14.1.4:
    resolution: {integrity: sha512-xzxF4ErcumXjO2Pvg/wVGrtr9QQJLk3IyQX1ddAC/fi6/5jZCZ9xpuL9Tzc4KPWMFq8GGWFVDMshZOdHGdkvag==}
    engines: {node: '>= 10'}
    cpu: [arm64]
    os: [win32]
    requiresBuild: true
    dev: false
    optional: true

  /@next/swc-win32-ia32-msvc@14.1.4:
    resolution: {integrity: sha512-WZiz8OdbkpRw6/IU/lredZWKKZopUMhcI2F+XiMAcPja0uZYdMTZQRoQ0WZcvinn9xZAidimE7tN9W5v9Yyfyw==}
    engines: {node: '>= 10'}
    cpu: [ia32]
    os: [win32]
    requiresBuild: true
    dev: false
    optional: true

  /@next/swc-win32-x64-msvc@14.1.4:
    resolution: {integrity: sha512-4Rto21sPfw555sZ/XNLqfxDUNeLhNYGO2dlPqsnuCg8N8a2a9u1ltqBOPQ4vj1Gf7eJC0W2hHG2eYUHuiXgY2w==}
    engines: {node: '>= 10'}
    cpu: [x64]
    os: [win32]
    requiresBuild: true
    dev: false
    optional: true

  /@noble/hashes@1.3.3:
    resolution: {integrity: sha512-V7/fPHgl+jsVPXqqeOzT8egNj2iBIVt+ECeMMG8TdcnTikP3oaBtUVqpT/gYCR68aEBJSF+XbYUxStjbFMqIIA==}
    engines: {node: '>= 16'}
    dev: false

  /@nodelib/fs.scandir@2.1.5:
    resolution: {integrity: sha512-vq24Bq3ym5HEQm2NKCr3yXDwjc7vTsEThRDnkp2DK9p1uqLR+DHurm/NOTo0KG7HYHU7eppKZj3MyqYuMBf62g==}
    engines: {node: '>= 8'}
    dependencies:
      '@nodelib/fs.stat': 2.0.5
      run-parallel: 1.2.0

  /@nodelib/fs.stat@2.0.5:
    resolution: {integrity: sha512-RkhPPp2zrqDAQA/2jNhnztcPAlv64XdhIp7a7454A5ovI7Bukxgt7MX7udwAu3zg1DcpPU0rz3VV1SeaqvY4+A==}
    engines: {node: '>= 8'}

  /@nodelib/fs.walk@1.2.8:
    resolution: {integrity: sha512-oGB+UxlgWcgQkgwo8GcEGwemoTFt3FIO9ababBmaGwXIoBKZ+GTy0pP185beGg7Llih/NSHSV2XAs1lnznocSg==}
    engines: {node: '>= 8'}
    dependencies:
      '@nodelib/fs.scandir': 2.1.5
      fastq: 1.17.1

  /@nuxtjs/opencollective@0.3.2:
    resolution: {integrity: sha512-um0xL3fO7Mf4fDxcqx9KryrB7zgRM5JSlvGN5AGkP6JLM5XEKyjeAiPbNxdXVXQ16isuAhYpvP88NgL2BGd6aA==}
    engines: {node: '>=8.0.0', npm: '>=5.0.0'}
    hasBin: true
    dependencies:
      chalk: 4.1.2
      consola: 2.15.3
      node-fetch: 2.7.0
    transitivePeerDependencies:
      - encoding

  /@panva/hkdf@1.1.1:
    resolution: {integrity: sha512-dhPeilub1NuIG0X5Kvhh9lH4iW3ZsHlnzwgwbOlgwQ2wG1IqFzsgHqmKPk3WzsdWAeaxKJxgM0+W433RmN45GA==}
    dev: false

  /@paralleldrive/cuid2@2.2.2:
    resolution: {integrity: sha512-ZOBkgDwEdoYVlSeRbYYXs0S9MejQofiVYoTbKzy/6GQa39/q5tQU2IX46+shYnUkpEl3wc+J6wRlar7r2EK2xA==}
    dependencies:
      '@noble/hashes': 1.3.3
    dev: false

  /@pkgjs/parseargs@0.11.0:
    resolution: {integrity: sha512-+1VkjdD0QBLPodGrJUeqarH8VAIvQODIbwh9XpP5Syisf7YoQgsJKPNFoqqLQlu+VQ/tVSshMR6loPMn8U+dPg==}
    engines: {node: '>=14'}
    requiresBuild: true
    optional: true

  /@polka/url@1.0.0-next.24:
    resolution: {integrity: sha512-2LuNTFBIO0m7kKIQvvPHN6UE63VjpmL9rnEEaOOaiSPbZK+zUOYIzBAWcED+3XYzhYsd/0mD57VdxAEqqV52CQ==}
    dev: true

  /@popperjs/core@2.11.8:
    resolution: {integrity: sha512-P1st0aksCrn9sGZhp8GMYwBnQsbvAWsZAX44oXNNvLHGqAOcoVxmjZiohstwQ7SqKnbR47akdNi+uleWD8+g6A==}
    dev: false

  /@remirror/core-constants@2.0.2:
    resolution: {integrity: sha512-dyHY+sMF0ihPus3O27ODd4+agdHMEmuRdyiZJ2CCWjPV5UFmn17ZbElvk6WOGVE4rdCJKZQCrPV2BcikOMLUGQ==}
    dev: false

  /@remirror/core-helpers@3.0.0:
    resolution: {integrity: sha512-tusEgQJIqg4qKj6HSBUFcyRnWnziw3neh4T9wOmsPGHFC3w9kl5KSrDb9UAgE8uX6y32FnS7vJ955mWOl3n50A==}
    dependencies:
      '@remirror/core-constants': 2.0.2
      '@remirror/types': 1.0.1
      '@types/object.omit': 3.0.3
      '@types/object.pick': 1.3.4
      '@types/throttle-debounce': 2.1.0
      case-anything: 2.1.13
      dash-get: 1.0.2
      deepmerge: 4.3.1
      fast-deep-equal: 3.1.3
      make-error: 1.3.6
      object.omit: 3.0.0
      object.pick: 1.3.0
      throttle-debounce: 3.0.1
    dev: false

  /@remirror/types@1.0.1:
    resolution: {integrity: sha512-VlZQxwGnt1jtQ18D6JqdIF+uFZo525WEqrfp9BOc3COPpK4+AWCgdnAWL+ho6imWcoINlGjR/+3b6y5C1vBVEA==}
    dependencies:
      type-fest: 2.19.0
    dev: false

  /@rollup/pluginutils@4.2.1:
    resolution: {integrity: sha512-iKnFXr7NkdZAIHiIWE+BX5ULi/ucVFYWD6TbAV+rZctiRTY2PL6tsIKhoIOaoskiWAkgu+VsbXgUVDNLHf+InQ==}
    engines: {node: '>= 8.0.0'}
    dependencies:
      estree-walker: 2.0.2
      picomatch: 2.3.1
    dev: false

  /@rollup/rollup-android-arm-eabi@4.13.0:
    resolution: {integrity: sha512-5ZYPOuaAqEH/W3gYsRkxQATBW3Ii1MfaT4EQstTnLKViLi2gLSQmlmtTpGucNP3sXEpOiI5tdGhjdE111ekyEg==}
    cpu: [arm]
    os: [android]
    requiresBuild: true
    optional: true

  /@rollup/rollup-android-arm64@4.13.0:
    resolution: {integrity: sha512-BSbaCmn8ZadK3UAQdlauSvtaJjhlDEjS5hEVVIN3A4bbl3X+otyf/kOJV08bYiRxfejP3DXFzO2jz3G20107+Q==}
    cpu: [arm64]
    os: [android]
    requiresBuild: true
    optional: true

  /@rollup/rollup-darwin-arm64@4.13.0:
    resolution: {integrity: sha512-Ovf2evVaP6sW5Ut0GHyUSOqA6tVKfrTHddtmxGQc1CTQa1Cw3/KMCDEEICZBbyppcwnhMwcDce9ZRxdWRpVd6g==}
    cpu: [arm64]
    os: [darwin]
    requiresBuild: true
    optional: true

  /@rollup/rollup-darwin-x64@4.13.0:
    resolution: {integrity: sha512-U+Jcxm89UTK592vZ2J9st9ajRv/hrwHdnvyuJpa5A2ngGSVHypigidkQJP+YiGL6JODiUeMzkqQzbCG3At81Gg==}
    cpu: [x64]
    os: [darwin]
    requiresBuild: true
    optional: true

  /@rollup/rollup-linux-arm-gnueabihf@4.13.0:
    resolution: {integrity: sha512-8wZidaUJUTIR5T4vRS22VkSMOVooG0F4N+JSwQXWSRiC6yfEsFMLTYRFHvby5mFFuExHa/yAp9juSphQQJAijQ==}
    cpu: [arm]
    os: [linux]
    requiresBuild: true
    optional: true

  /@rollup/rollup-linux-arm64-gnu@4.13.0:
    resolution: {integrity: sha512-Iu0Kno1vrD7zHQDxOmvweqLkAzjxEVqNhUIXBsZ8hu8Oak7/5VTPrxOEZXYC1nmrBVJp0ZcL2E7lSuuOVaE3+w==}
    cpu: [arm64]
    os: [linux]
    requiresBuild: true
    optional: true

  /@rollup/rollup-linux-arm64-musl@4.13.0:
    resolution: {integrity: sha512-C31QrW47llgVyrRjIwiOwsHFcaIwmkKi3PCroQY5aVq4H0A5v/vVVAtFsI1nfBngtoRpeREvZOkIhmRwUKkAdw==}
    cpu: [arm64]
    os: [linux]
    requiresBuild: true
    optional: true

  /@rollup/rollup-linux-riscv64-gnu@4.13.0:
    resolution: {integrity: sha512-Oq90dtMHvthFOPMl7pt7KmxzX7E71AfyIhh+cPhLY9oko97Zf2C9tt/XJD4RgxhaGeAraAXDtqxvKE1y/j35lA==}
    cpu: [riscv64]
    os: [linux]
    requiresBuild: true
    optional: true

  /@rollup/rollup-linux-x64-gnu@4.13.0:
    resolution: {integrity: sha512-yUD/8wMffnTKuiIsl6xU+4IA8UNhQ/f1sAnQebmE/lyQ8abjsVyDkyRkWop0kdMhKMprpNIhPmYlCxgHrPoXoA==}
    cpu: [x64]
    os: [linux]
    requiresBuild: true
    optional: true

  /@rollup/rollup-linux-x64-musl@4.13.0:
    resolution: {integrity: sha512-9RyNqoFNdF0vu/qqX63fKotBh43fJQeYC98hCaf89DYQpv+xu0D8QFSOS0biA7cGuqJFOc1bJ+m2rhhsKcw1hw==}
    cpu: [x64]
    os: [linux]
    requiresBuild: true
    optional: true

  /@rollup/rollup-win32-arm64-msvc@4.13.0:
    resolution: {integrity: sha512-46ue8ymtm/5PUU6pCvjlic0z82qWkxv54GTJZgHrQUuZnVH+tvvSP0LsozIDsCBFO4VjJ13N68wqrKSeScUKdA==}
    cpu: [arm64]
    os: [win32]
    requiresBuild: true
    optional: true

  /@rollup/rollup-win32-ia32-msvc@4.13.0:
    resolution: {integrity: sha512-P5/MqLdLSlqxbeuJ3YDeX37srC8mCflSyTrUsgbU1c/U9j6l2g2GiIdYaGD9QjdMQPMSgYm7hgg0551wHyIluw==}
    cpu: [ia32]
    os: [win32]
    requiresBuild: true
    optional: true

  /@rollup/rollup-win32-x64-msvc@4.13.0:
    resolution: {integrity: sha512-UKXUQNbO3DOhzLRwHSpa0HnhhCgNODvfoPWv2FCXme8N/ANFfhIPMGuOT+QuKd16+B5yxZ0HdpNlqPvTMS1qfw==}
    cpu: [x64]
    os: [win32]
    requiresBuild: true
    optional: true

  /@sinclair/typebox@0.27.8:
    resolution: {integrity: sha512-+Fj43pSMwJs4KRrH/938Uf+uAELIgVBmQzg/q1YG10djyfA3TnrU8N8XzqCh/okZdszqBQTZf96idMfE5lnwTA==}
    dev: true

  /@swc/core-darwin-arm64@1.4.8:
    resolution: {integrity: sha512-hhQCffRTgzpTIbngSnC30vV6IJVTI9FFBF954WEsshsecVoCGFiMwazBbrkLG+RwXENTrMhgeREEFh6R3KRgKQ==}
    engines: {node: '>=10'}
    cpu: [arm64]
    os: [darwin]
    requiresBuild: true
    optional: true

  /@swc/core-darwin-x64@1.4.8:
    resolution: {integrity: sha512-P3ZBw8Jr8rKhY/J8d+6WqWriqngGTgHwtFeJ8MIakQJTbdYbFgXSZxcvDiERg3psbGeFXaUaPI0GO6BXv9k/OQ==}
    engines: {node: '>=10'}
    cpu: [x64]
    os: [darwin]
    requiresBuild: true
    optional: true

  /@swc/core-linux-arm-gnueabihf@1.4.8:
    resolution: {integrity: sha512-PP9JIJt19bUWhAGcQW6qMwTjZOcMyzkvZa0/LWSlDm0ORYVLmDXUoeQbGD3e0Zju9UiZxyulnpjEN0ZihJgPTA==}
    engines: {node: '>=10'}
    cpu: [arm]
    os: [linux]
    requiresBuild: true
    optional: true

  /@swc/core-linux-arm64-gnu@1.4.8:
    resolution: {integrity: sha512-HvEWnwKHkoVUr5iftWirTApFJ13hGzhAY2CMw4lz9lur2m+zhPviRRED0FCI6T95Knpv7+8eUOr98Z7ctrG6DQ==}
    engines: {node: '>=10'}
    cpu: [arm64]
    os: [linux]
    requiresBuild: true
    optional: true

  /@swc/core-linux-arm64-musl@1.4.8:
    resolution: {integrity: sha512-kY8+qa7k/dEeBq9p0Hrta18QnJPpsiJvDQSLNaTIFpdM3aEM9zbkshWz8gaX5VVGUEALowCBUWqmzO4VaqM+2w==}
    engines: {node: '>=10'}
    cpu: [arm64]
    os: [linux]
    requiresBuild: true
    optional: true

  /@swc/core-linux-x64-gnu@1.4.8:
    resolution: {integrity: sha512-0WWyIw432wpO/zeGblwq4f2YWam4pn8Z/Ig4KzHMgthR/KmiLU3f0Z7eo45eVmq5vcU7Os1zi/Zb65OOt09q/w==}
    engines: {node: '>=10'}
    cpu: [x64]
    os: [linux]
    requiresBuild: true
    optional: true

  /@swc/core-linux-x64-musl@1.4.8:
    resolution: {integrity: sha512-p4yxvVS05rBNCrBaSTa20KK88vOwtg8ifTW7ec/yoab0bD5EwzzB8KbDmLLxE6uziFa0sdjF0dfRDwSZPex37Q==}
    engines: {node: '>=10'}
    cpu: [x64]
    os: [linux]
    requiresBuild: true
    optional: true

  /@swc/core-win32-arm64-msvc@1.4.8:
    resolution: {integrity: sha512-jKuXihxAaqUnbFfvPxtmxjdJfs87F1GdBf33il+VUmSyWCP4BE6vW+/ReDAe8sRNsKyrZ3UH1vI5q1n64csBUA==}
    engines: {node: '>=10'}
    cpu: [arm64]
    os: [win32]
    requiresBuild: true
    optional: true

  /@swc/core-win32-ia32-msvc@1.4.8:
    resolution: {integrity: sha512-O0wT4AGHrX8aBeH6c2ADMHgagAJc5Kf6W48U5moyYDAkkVnKvtSc4kGhjWhe1Yl0sI0cpYh2In2FxvYsb44eWw==}
    engines: {node: '>=10'}
    cpu: [ia32]
    os: [win32]
    requiresBuild: true
    optional: true

  /@swc/core-win32-x64-msvc@1.4.8:
    resolution: {integrity: sha512-C2AYc3A2o+ECciqsJWRgIpp83Vk5EaRzHe7ed/xOWzVd0MsWR+fweEsyOjlmzHfpUxJSi46Ak3/BIZJlhZbXbg==}
    engines: {node: '>=10'}
    cpu: [x64]
    os: [win32]
    requiresBuild: true
    optional: true

  /@swc/core@1.4.8:
    resolution: {integrity: sha512-uY2RSJcFPgNOEg12RQZL197LZX+MunGiKxsbxmh22VfVxrOYGRvh4mPANFlrD1yb38CgmW1wI6YgIi8LkIwmWg==}
    engines: {node: '>=10'}
    requiresBuild: true
    peerDependencies:
      '@swc/helpers': ^0.5.0
    peerDependenciesMeta:
      '@swc/helpers':
        optional: true
    dependencies:
      '@swc/counter': 0.1.3
      '@swc/types': 0.1.5
    optionalDependencies:
      '@swc/core-darwin-arm64': 1.4.8
      '@swc/core-darwin-x64': 1.4.8
      '@swc/core-linux-arm-gnueabihf': 1.4.8
      '@swc/core-linux-arm64-gnu': 1.4.8
      '@swc/core-linux-arm64-musl': 1.4.8
      '@swc/core-linux-x64-gnu': 1.4.8
      '@swc/core-linux-x64-musl': 1.4.8
      '@swc/core-win32-arm64-msvc': 1.4.8
      '@swc/core-win32-ia32-msvc': 1.4.8
      '@swc/core-win32-x64-msvc': 1.4.8

  /@swc/counter@0.1.3:
    resolution: {integrity: sha512-e2BR4lsJkkRlKZ/qCHPw9ZaSxc0MVUd7gtbtaB7aMvHeJVYe8sOB8DBZkP2DtISHGSku9sCK6T6cnY0CtXrOCQ==}

  /@swc/helpers@0.5.2:
    resolution: {integrity: sha512-E4KcWTpoLHqwPHLxidpOqQbcrZVgi0rsmmZXUle1jXmJfuIf/UWpczUJ7MZZ5tlxytgJXyp0w4PGkkeLiuIdZw==}
    dependencies:
      tslib: 2.6.2
    dev: false

  /@swc/types@0.1.5:
    resolution: {integrity: sha512-myfUej5naTBWnqOCc/MdVOLVjXUXtIA+NpDrDBKJtLLg2shUjBu3cZmB/85RyitKc55+lUUyl7oRfLOvkr2hsw==}

  /@t3-oss/env-core@0.9.2(typescript@5.4.3)(zod@3.22.4):
    resolution: {integrity: sha512-KgWXljUTHgO3o7GMZQPAD5+P+HqpauMNNHowlm7V2b9IeMitSUpNKwG6xQrup/xARWHTdxRVIl0mSI4wCevQhQ==}
    peerDependencies:
      typescript: '>=5.0.0'
      zod: ^3.0.0
    peerDependenciesMeta:
      typescript:
        optional: true
    dependencies:
      typescript: 5.4.3
      zod: 3.22.4
    dev: false

  /@t3-oss/env-nextjs@0.9.2(typescript@5.4.3)(zod@3.22.4):
    resolution: {integrity: sha512-dklHrgKLESStNVB67Jdbu6osxDYA+xNKaPBRerlnkEvzbCccSKMvZENx6EZebJuR4snqB3/yRykNMn/bdIAyiQ==}
    peerDependencies:
      typescript: '>=5.0.0'
      zod: ^3.0.0
    peerDependenciesMeta:
      typescript:
        optional: true
    dependencies:
      '@t3-oss/env-core': 0.9.2(typescript@5.4.3)(zod@3.22.4)
      typescript: 5.4.3
      zod: 3.22.4
    dev: false

  /@tabler/icons-react@3.1.0(react@18.2.0):
    resolution: {integrity: sha512-k/WTlax2vbj/LpxvaJ+BmaLAAhVUgyLj4Ftgaczz66tUSNzqrAZXCFdOU7cRMYPNVBqyqE2IdQd2rzzhDEJvkw==}
    peerDependencies:
      react: '>= 16'
    dependencies:
      '@tabler/icons': 3.1.0
      react: 18.2.0
    dev: false

  /@tabler/icons@3.1.0:
    resolution: {integrity: sha512-CpZGyS1IVJKFcv88yZ2sYZIpWWhQ6oy76BQKQ5SF0fGgOqgyqKdBGG/YGyyMW632on37MX7VqQIMTzN/uQqmFg==}
    dev: false

  /@tanstack/match-sorter-utils@8.11.8:
    resolution: {integrity: sha512-3VPh0SYMGCa5dWQEqNab87UpCMk+ANWHDP4ALs5PeEW9EpfTAbrezzaOk/OiM52IESViefkoAOYuxdoa04p6aA==}
    engines: {node: '>=12'}
    dependencies:
      remove-accents: 0.4.2
    dev: false

  /@tanstack/query-core@5.28.9:
    resolution: {integrity: sha512-hNlfCiqZevr3GRVPXS3MhaGW5hjcxvCsIQ4q6ff7EPlvFwYZaS+0d9EIIgofnegDaU2BbCDlyURoYfRl5rmzow==}
    dev: false

  /@tanstack/query-devtools@5.28.10:
    resolution: {integrity: sha512-5UN629fKa5/1K/2Pd26gaU7epxRrYiT1gy+V+pW5K6hnf1DeUKK3pANSb2eHKlecjIKIhTwyF7k9XdyE2gREvQ==}
    dev: false

  /@tanstack/react-query-devtools@5.28.10(@tanstack/react-query@5.28.9)(react@18.2.0):
    resolution: {integrity: sha512-D+SiHZTWhK2sNgBYj+xIvUOqonsKy74OLU/YHmRB5OZVLLTiekvZd12C3rKlU+WM69jid0hjEjuFqkULOMwc3A==}
    peerDependencies:
      '@tanstack/react-query': ^5.28.9
      react: ^18.0.0
    dependencies:
      '@tanstack/query-devtools': 5.28.10
      '@tanstack/react-query': 5.28.9(react@18.2.0)
      react: 18.2.0
    dev: false

  /@tanstack/react-query-next-experimental@5.28.9(@tanstack/react-query@5.28.9)(next@14.1.4)(react@18.2.0):
    resolution: {integrity: sha512-cihvqAme8nX6O5jeWtk19fnMsgXTX5puHwj6ya2Gf6FZIKhcFTrXQ9npH3ACcbinmVYPcQrShk/D3XAGKR/AUg==}
    peerDependencies:
      '@tanstack/react-query': ^5.28.9
      next: ^13 || ^14
      react: ^18.0.0
    dependencies:
      '@tanstack/react-query': 5.28.9(react@18.2.0)
      next: 14.1.4(@babel/core@7.23.9)(react-dom@18.2.0)(react@18.2.0)(sass@1.72.0)
      react: 18.2.0
    dev: false

  /@tanstack/react-query@5.28.9(react@18.2.0):
    resolution: {integrity: sha512-vwifBkGXsydsLxFOBMe3+f8kvtDoqDRDwUNjPHVDDt+FoBetCbOWAUHgZn4k+CVeZgLmy7bx6aKeDbe3e8koOQ==}
    peerDependencies:
      react: ^18.0.0
    dependencies:
      '@tanstack/query-core': 5.28.9
      react: 18.2.0
    dev: false

  /@tanstack/react-table@8.15.0(react-dom@18.2.0)(react@18.2.0):
    resolution: {integrity: sha512-8K4RSROUtXUtfiezV6Ehl8z99axFrkQnxXi0vjWBJv3Tsm5x4EyrgXI7d2tOOMoANykKZLB6S1sGZGemoMRt7Q==}
    engines: {node: '>=12'}
    peerDependencies:
      react: '>=16.8'
      react-dom: '>=16.8'
    dependencies:
      '@tanstack/table-core': 8.14.0
      react: 18.2.0
      react-dom: 18.2.0(react@18.2.0)
    dev: false

  /@tanstack/react-virtual@3.2.0(react-dom@18.2.0)(react@18.2.0):
    resolution: {integrity: sha512-OEdMByf2hEfDa6XDbGlZN8qO6bTjlNKqjM3im9JG+u3mCL8jALy0T/67oDI001raUUPh1Bdmfn4ZvPOV5knpcg==}
    peerDependencies:
      react: ^16.8.0 || ^17.0.0 || ^18.0.0
      react-dom: ^16.8.0 || ^17.0.0 || ^18.0.0
    dependencies:
      '@tanstack/virtual-core': 3.2.0
      react: 18.2.0
      react-dom: 18.2.0(react@18.2.0)
    dev: false

  /@tanstack/table-core@8.14.0:
    resolution: {integrity: sha512-wDhpKJahGHWhmRt4RxtV3pES63CoeadljGWS/xeS9OJr1HBl2NB+OO44ht3sxDH5j5TRDAbQzC0NvSlsUfn7lQ==}
    engines: {node: '>=12'}
    dev: false

  /@tanstack/virtual-core@3.2.0:
    resolution: {integrity: sha512-P5XgYoAw/vfW65byBbJQCw+cagdXDT/qH6wmABiLt4v4YBT2q2vqCOhihe+D1Nt325F/S/0Tkv6C5z0Lv+VBQQ==}
    dev: false

  /@testing-library/react-hooks@8.0.1(react@17.0.2):
    resolution: {integrity: sha512-Aqhl2IVmLt8IovEVarNDFuJDVWVvhnr9/GCU6UUnrYXwgDFF9h2L2o2P9KBni1AST5sT6riAyoukFLyjQUgD/g==}
    engines: {node: '>=12'}
    peerDependencies:
      '@types/react': ^16.9.0 || ^17.0.0
      react: ^16.9.0 || ^17.0.0
      react-dom: ^16.9.0 || ^17.0.0
      react-test-renderer: ^16.9.0 || ^17.0.0
    peerDependenciesMeta:
      '@types/react':
        optional: true
      react-dom:
        optional: true
      react-test-renderer:
        optional: true
    dependencies:
      '@babel/runtime': 7.23.9
      react: 17.0.2
      react-error-boundary: 3.1.4(react@17.0.2)
    dev: true

  /@tiptap/core@2.2.4(@tiptap/pm@2.2.4):
    resolution: {integrity: sha512-cRrI8IlLIhCE1hacBQzXIC8dsRvGq6a4lYWQK/BaHuZg21CG7szp3Vd8Ix+ra1f5v0xPOT+Hy+QFNQooRMKMCw==}
    peerDependencies:
      '@tiptap/pm': ^2.0.0
    dependencies:
      '@tiptap/pm': 2.2.4
    dev: false

  /@tiptap/extension-blockquote@2.2.4(@tiptap/core@2.2.4):
    resolution: {integrity: sha512-FrfPnn0VgVrUwWLwja1afX99JGLp6PE9ThVcmri+tLwUZQvTTVcCvHoCdOakav3/nge1+aV4iE3tQdyq1tWI9Q==}
    peerDependencies:
      '@tiptap/core': ^2.0.0
    dependencies:
      '@tiptap/core': 2.2.4(@tiptap/pm@2.2.4)
    dev: false

  /@tiptap/extension-bold@2.2.4(@tiptap/core@2.2.4):
    resolution: {integrity: sha512-v3tTLc8YESFZPOGj5ByFr8VbmQ/PTo49T1vsK50VubxIN/5r9cXlKH8kb3dZlZxCxJa3FrXNO/M8rdGBSWQvSg==}
    peerDependencies:
      '@tiptap/core': ^2.0.0
    dependencies:
      '@tiptap/core': 2.2.4(@tiptap/pm@2.2.4)
    dev: false

  /@tiptap/extension-bubble-menu@2.2.4(@tiptap/core@2.2.4)(@tiptap/pm@2.2.4):
    resolution: {integrity: sha512-Nx1fS9jcFlhxaTDYlnayz2UulhK6CMaePc36+7PQIVI+u20RhgTCRNr25zKNemvsiM0RPZZVUjlHkxC0l5as1Q==}
    peerDependencies:
      '@tiptap/core': ^2.0.0
      '@tiptap/pm': ^2.0.0
    dependencies:
      '@tiptap/core': 2.2.4(@tiptap/pm@2.2.4)
      '@tiptap/pm': 2.2.4
      tippy.js: 6.3.7
    dev: false

  /@tiptap/extension-bullet-list@2.2.4(@tiptap/core@2.2.4):
    resolution: {integrity: sha512-z/MPmW8bhRougMuorl6MAQBXeK4rhlP+jBWlNwT+CT8h5IkXqPnDbM1sZeagp2nYfVV6Yc4RWpzimqHHtGnYTA==}
    peerDependencies:
      '@tiptap/core': ^2.0.0
    dependencies:
      '@tiptap/core': 2.2.4(@tiptap/pm@2.2.4)
    dev: false

  /@tiptap/extension-code-block@2.2.4(@tiptap/core@2.2.4)(@tiptap/pm@2.2.4):
    resolution: {integrity: sha512-h6WV9TmaBEZmvqe1ezMR83DhCPUap6P2mSR5pwVk0WVq6rvZjfgU0iF3EetBJOeDgPlz7cNe2NMDfVb1nGTM/g==}
    peerDependencies:
      '@tiptap/core': ^2.0.0
      '@tiptap/pm': ^2.0.0
    dependencies:
      '@tiptap/core': 2.2.4(@tiptap/pm@2.2.4)
      '@tiptap/pm': 2.2.4
    dev: false

  /@tiptap/extension-code@2.2.4(@tiptap/core@2.2.4):
    resolution: {integrity: sha512-JB4SJ2mUU/9qXFUf+K5K9szvovnN9AIcCb0f0UlcVBuddKHSqCl3wO3QJgYt44BfQTLMNuyzr+zVqfFd6BNt/g==}
    peerDependencies:
      '@tiptap/core': ^2.0.0
    dependencies:
      '@tiptap/core': 2.2.4(@tiptap/pm@2.2.4)
    dev: false

  /@tiptap/extension-document@2.2.4(@tiptap/core@2.2.4):
    resolution: {integrity: sha512-z+05xGK0OFoXV1GL+/8bzcZuWMdMA3+EKwk5c+iziG60VZcvGTF7jBRsZidlu9Oaj0cDwWHCeeo6L9SgSh6i2A==}
    peerDependencies:
      '@tiptap/core': ^2.0.0
    dependencies:
      '@tiptap/core': 2.2.4(@tiptap/pm@2.2.4)
    dev: false

  /@tiptap/extension-dropcursor@2.2.4(@tiptap/core@2.2.4)(@tiptap/pm@2.2.4):
    resolution: {integrity: sha512-IHwkEKmqpqXyJi16h7871NrcIqeyN7I6XRE2qdqi+MhGigVWI8nWHoYbjRKa7K/1uhs5zeRYyDlq5EuZyL6mgA==}
    peerDependencies:
      '@tiptap/core': ^2.0.0
      '@tiptap/pm': ^2.0.0
    dependencies:
      '@tiptap/core': 2.2.4(@tiptap/pm@2.2.4)
      '@tiptap/pm': 2.2.4
    dev: false

  /@tiptap/extension-floating-menu@2.2.4(@tiptap/core@2.2.4)(@tiptap/pm@2.2.4):
    resolution: {integrity: sha512-U25l7PEzOmlAPugNRl8t8lqyhQZS6W/+3f92+FdwW9qXju3i62iX/3OGCC3Gv+vybmQ4fbZmMjvl+VDfenNi3A==}
    peerDependencies:
      '@tiptap/core': ^2.0.0
      '@tiptap/pm': ^2.0.0
    dependencies:
      '@tiptap/core': 2.2.4(@tiptap/pm@2.2.4)
      '@tiptap/pm': 2.2.4
      tippy.js: 6.3.7
    dev: false

  /@tiptap/extension-gapcursor@2.2.4(@tiptap/core@2.2.4)(@tiptap/pm@2.2.4):
    resolution: {integrity: sha512-Y6htT/RDSqkQ1UwG2Ia+rNVRvxrKPOs3RbqKHPaWr3vbFWwhHyKhMCvi/FqfI3d5pViVHOZQ7jhb5hT/a0BmNw==}
    peerDependencies:
      '@tiptap/core': ^2.0.0
      '@tiptap/pm': ^2.0.0
    dependencies:
      '@tiptap/core': 2.2.4(@tiptap/pm@2.2.4)
      '@tiptap/pm': 2.2.4
    dev: false

  /@tiptap/extension-hard-break@2.2.4(@tiptap/core@2.2.4):
    resolution: {integrity: sha512-FPvS57GcqHIeLbPKGJa3gnH30Xw+YB1PXXnAWG2MpnMtc2Vtj1l5xaYYBZB+ADdXLAlU0YMbKhFLQO4+pg1Isg==}
    peerDependencies:
      '@tiptap/core': ^2.0.0
    dependencies:
      '@tiptap/core': 2.2.4(@tiptap/pm@2.2.4)
    dev: false

  /@tiptap/extension-heading@2.2.4(@tiptap/core@2.2.4):
    resolution: {integrity: sha512-gkq7Ns2FcrOCRq7Q+VRYt5saMt2R9g4REAtWy/jEevJ5UV5vA2AiGnYDmxwAkHutoYU0sAUkjqx37wE0wpamNw==}
    peerDependencies:
      '@tiptap/core': ^2.0.0
    dependencies:
      '@tiptap/core': 2.2.4(@tiptap/pm@2.2.4)
    dev: false

  /@tiptap/extension-history@2.2.4(@tiptap/core@2.2.4)(@tiptap/pm@2.2.4):
    resolution: {integrity: sha512-FDM32XYF5NU4mzh+fJ8w2CyUqv0l2Nl15sd6fOhQkVxSj8t57z+DUXc9ZR3zkH+1RAagYJo/2Gu3e99KpMr0tg==}
    peerDependencies:
      '@tiptap/core': ^2.0.0
      '@tiptap/pm': ^2.0.0
    dependencies:
      '@tiptap/core': 2.2.4(@tiptap/pm@2.2.4)
      '@tiptap/pm': 2.2.4
    dev: false

  /@tiptap/extension-horizontal-rule@2.2.4(@tiptap/core@2.2.4)(@tiptap/pm@2.2.4):
    resolution: {integrity: sha512-iCRHjFQQHApWg3R4fkKkJQhWEOdu1Fdc4YEAukdOXPSg3fg36IwjvsMXjt9SYBtVZ+iio3rORCZGXyMvgCH9uw==}
    peerDependencies:
      '@tiptap/core': ^2.0.0
      '@tiptap/pm': ^2.0.0
    dependencies:
      '@tiptap/core': 2.2.4(@tiptap/pm@2.2.4)
      '@tiptap/pm': 2.2.4
    dev: false

  /@tiptap/extension-italic@2.2.4(@tiptap/core@2.2.4):
    resolution: {integrity: sha512-qIhGNvWnsQswSgEMRA8jQQjxfkOGNAuNWKEVQX9DPoqAUgknT41hQcAMP8L2+OdACpb2jbVMOO5Cy5Dof2L8/w==}
    peerDependencies:
      '@tiptap/core': ^2.0.0
    dependencies:
      '@tiptap/core': 2.2.4(@tiptap/pm@2.2.4)
    dev: false

  /@tiptap/extension-link@2.2.4(@tiptap/core@2.2.4)(@tiptap/pm@2.2.4):
    resolution: {integrity: sha512-Qsx0cFZm4dxbkToXs5TcXbSoUdicv8db1gV1DYIZdETqjBm4wFjlzCUP7hPHFlvNfeSy1BzAMRt+RpeuiwvxWQ==}
    peerDependencies:
      '@tiptap/core': ^2.0.0
      '@tiptap/pm': ^2.0.0
    dependencies:
      '@tiptap/core': 2.2.4(@tiptap/pm@2.2.4)
      '@tiptap/pm': 2.2.4
      linkifyjs: 4.1.3
    dev: false

  /@tiptap/extension-list-item@2.2.4(@tiptap/core@2.2.4):
    resolution: {integrity: sha512-lPLKGKsHpM9ClUa8n7GEUn8pG6HCYU0vFruIy3l2t6jZdHkrgBnYtVGMZ13K8UDnj/hlAlccxku0D0P4mA1Vrg==}
    peerDependencies:
      '@tiptap/core': ^2.0.0
    dependencies:
      '@tiptap/core': 2.2.4(@tiptap/pm@2.2.4)
    dev: false

  /@tiptap/extension-ordered-list@2.2.4(@tiptap/core@2.2.4):
    resolution: {integrity: sha512-TpFy140O9Af1JciXt+xwqYUXxcJ6YG8zi/B5UDJujp+FH5sCmlYYBBnWxiFMhVaj6yEmA2eafu1qUkic/1X5Aw==}
    peerDependencies:
      '@tiptap/core': ^2.0.0
    dependencies:
      '@tiptap/core': 2.2.4(@tiptap/pm@2.2.4)
    dev: false

  /@tiptap/extension-paragraph@2.2.4(@tiptap/core@2.2.4):
    resolution: {integrity: sha512-m1KwyvTNJxsq7StbspbcOhxO4Wk4YpElDbqOouWi+H4c8azdpI5Pn96ZqhFeE9bSyjByg6OcB/wqoJsLbeFWdQ==}
    peerDependencies:
      '@tiptap/core': ^2.0.0
    dependencies:
      '@tiptap/core': 2.2.4(@tiptap/pm@2.2.4)
    dev: false

  /@tiptap/extension-strike@2.2.4(@tiptap/core@2.2.4):
    resolution: {integrity: sha512-/a2EwQgA+PpG17V2tVRspcrIY0SN3blwcgM7lxdW4aucGkqSKnf7+91dkhQEwCZ//o8kv9mBCyRoCUcGy6S5Xg==}
    peerDependencies:
      '@tiptap/core': ^2.0.0
    dependencies:
      '@tiptap/core': 2.2.4(@tiptap/pm@2.2.4)
    dev: false

  /@tiptap/extension-text@2.2.4(@tiptap/core@2.2.4):
    resolution: {integrity: sha512-NlKHMPnRJXB+0AGtDlU0P2Pg+SdesA2lMMd7JzDUgJgL7pX2jOb8eUqSeOjFKuSzFSqYfH6C3o6mQiNhuQMv+g==}
    peerDependencies:
      '@tiptap/core': ^2.0.0
    dependencies:
      '@tiptap/core': 2.2.4(@tiptap/pm@2.2.4)
    dev: false

  /@tiptap/pm@2.2.4:
    resolution: {integrity: sha512-Po0klR165zgtinhVp1nwMubjyKx6gAY9kH3IzcniYLCkqhPgiqnAcCr61TBpp4hfK8YURBS4ihvCB1dyfCyY8A==}
    dependencies:
      prosemirror-changeset: 2.2.1
      prosemirror-collab: 1.3.1
      prosemirror-commands: 1.5.2
      prosemirror-dropcursor: 1.8.1
      prosemirror-gapcursor: 1.3.2
      prosemirror-history: 1.3.2
      prosemirror-inputrules: 1.4.0
      prosemirror-keymap: 1.2.2
      prosemirror-markdown: 1.12.0
      prosemirror-menu: 1.2.4
      prosemirror-model: 1.19.4
      prosemirror-schema-basic: 1.2.2
      prosemirror-schema-list: 1.3.0
      prosemirror-state: 1.4.3
      prosemirror-tables: 1.3.7
      prosemirror-trailing-node: 2.0.7(prosemirror-model@1.19.4)(prosemirror-state@1.4.3)(prosemirror-view@1.33.1)
      prosemirror-transform: 1.8.0
      prosemirror-view: 1.33.1
    dev: false

  /@tiptap/react@2.2.4(@tiptap/core@2.2.4)(@tiptap/pm@2.2.4)(react-dom@18.2.0)(react@18.2.0):
    resolution: {integrity: sha512-HkYmMZWcETPZn3KpzdDg/ns2TKeFh54TvtCEInA4ljYtWGLoZc/A+KaiEtMIgVs+Mo1XwrhuoNGjL9c0OK2HJw==}
    peerDependencies:
      '@tiptap/core': ^2.0.0
      '@tiptap/pm': ^2.0.0
      react: ^17.0.0 || ^18.0.0
      react-dom: ^17.0.0 || ^18.0.0
    dependencies:
      '@tiptap/core': 2.2.4(@tiptap/pm@2.2.4)
      '@tiptap/extension-bubble-menu': 2.2.4(@tiptap/core@2.2.4)(@tiptap/pm@2.2.4)
      '@tiptap/extension-floating-menu': 2.2.4(@tiptap/core@2.2.4)(@tiptap/pm@2.2.4)
      '@tiptap/pm': 2.2.4
      react: 18.2.0
      react-dom: 18.2.0(react@18.2.0)
    dev: false

  /@tiptap/starter-kit@2.2.4(@tiptap/pm@2.2.4):
    resolution: {integrity: sha512-Kbk7qUfIZg3+bNa3e/wBeDQt4jJB46uQgM+xy5NSY6H8NZP6gdmmap3aIrn9S/W/hGpxJl4RcXAeaT0CQji9XA==}
    dependencies:
      '@tiptap/core': 2.2.4(@tiptap/pm@2.2.4)
      '@tiptap/extension-blockquote': 2.2.4(@tiptap/core@2.2.4)
      '@tiptap/extension-bold': 2.2.4(@tiptap/core@2.2.4)
      '@tiptap/extension-bullet-list': 2.2.4(@tiptap/core@2.2.4)
      '@tiptap/extension-code': 2.2.4(@tiptap/core@2.2.4)
      '@tiptap/extension-code-block': 2.2.4(@tiptap/core@2.2.4)(@tiptap/pm@2.2.4)
      '@tiptap/extension-document': 2.2.4(@tiptap/core@2.2.4)
      '@tiptap/extension-dropcursor': 2.2.4(@tiptap/core@2.2.4)(@tiptap/pm@2.2.4)
      '@tiptap/extension-gapcursor': 2.2.4(@tiptap/core@2.2.4)(@tiptap/pm@2.2.4)
      '@tiptap/extension-hard-break': 2.2.4(@tiptap/core@2.2.4)
      '@tiptap/extension-heading': 2.2.4(@tiptap/core@2.2.4)
      '@tiptap/extension-history': 2.2.4(@tiptap/core@2.2.4)(@tiptap/pm@2.2.4)
      '@tiptap/extension-horizontal-rule': 2.2.4(@tiptap/core@2.2.4)(@tiptap/pm@2.2.4)
      '@tiptap/extension-italic': 2.2.4(@tiptap/core@2.2.4)
      '@tiptap/extension-list-item': 2.2.4(@tiptap/core@2.2.4)
      '@tiptap/extension-ordered-list': 2.2.4(@tiptap/core@2.2.4)
      '@tiptap/extension-paragraph': 2.2.4(@tiptap/core@2.2.4)
      '@tiptap/extension-strike': 2.2.4(@tiptap/core@2.2.4)
      '@tiptap/extension-text': 2.2.4(@tiptap/core@2.2.4)
    transitivePeerDependencies:
      - '@tiptap/pm'
    dev: false

  /@tootallnate/quickjs-emscripten@0.23.0:
    resolution: {integrity: sha512-C5Mc6rdnsaJDjO3UpGW/CQTHtCKaYlScZTly4JIu97Jxo/odCiH0ITnDXSJPTOrEKk/ycSZ0AOgTmkDtkOsvIA==}
    dev: true

  /@trpc/client@11.0.0-next-beta.289(@trpc/server@11.0.0-next-beta.289):
    resolution: {integrity: sha512-jqBzRRXNO9xn+onayc8BH6CDBDFA3NWGxXkuppTm2yu3r7wcbl5S7S5y6SvGGmyVqISoQT3u0t4dz9AZOuETHQ==}
    peerDependencies:
      '@trpc/server': 11.0.0-next-beta.289+27a9183d8
    dependencies:
      '@trpc/server': 11.0.0-next-beta.289
    dev: false

  /@trpc/client@11.0.0-rc.330(@trpc/server@11.0.0-next-beta.289):
    resolution: {integrity: sha512-7Z0Ty5BZgWm8SgDMh2Me+WoBOqHoB938S2lK7d5bK8jMwiatGeUpAOaOJ1047rCqnLSEPXYfy8ylaTOrfaLr3Q==}
    peerDependencies:
      '@trpc/server': 11.0.0-rc.330+c89fb11f2
    dependencies:
      '@trpc/server': 11.0.0-next-beta.289
    dev: false

  /@trpc/next@11.0.0-next-beta.289(@tanstack/react-query@5.28.9)(@trpc/client@11.0.0-rc.330)(@trpc/react-query@11.0.0-next-beta.289)(@trpc/server@11.0.0-next-beta.289)(next@14.1.4)(react-dom@18.2.0)(react@18.2.0):
    resolution: {integrity: sha512-AKCrcbtHh/zFrld6lMG0RC37d/aac4ZisLDjJcViMnEmJXCo0J5nhoZa6f+G9N683NdMWZVmY2rmJidw9IX3QQ==}
    peerDependencies:
      '@tanstack/react-query': ^5.0.0
      '@trpc/client': 11.0.0-next-beta.289+27a9183d8
      '@trpc/react-query': 11.0.0-next-beta.289+27a9183d8
      '@trpc/server': 11.0.0-next-beta.289+27a9183d8
      next: '*'
      react: '>=16.8.0'
      react-dom: '>=16.8.0'
    peerDependenciesMeta:
      '@tanstack/react-query':
        optional: true
      '@trpc/react-query':
        optional: true
    dependencies:
      '@tanstack/react-query': 5.28.9(react@18.2.0)
      '@trpc/client': 11.0.0-rc.330(@trpc/server@11.0.0-next-beta.289)
      '@trpc/react-query': 11.0.0-next-beta.289(@tanstack/react-query@5.28.9)(@trpc/client@11.0.0-rc.330)(@trpc/server@11.0.0-next-beta.289)(react-dom@18.2.0)(react@18.2.0)
      '@trpc/server': 11.0.0-next-beta.289
      next: 14.1.4(@babel/core@7.23.9)(react-dom@18.2.0)(react@18.2.0)(sass@1.72.0)
      react: 18.2.0
      react-dom: 18.2.0(react@18.2.0)
    dev: false

  /@trpc/react-query@11.0.0-next-beta.289(@tanstack/react-query@5.28.9)(@trpc/client@11.0.0-rc.330)(@trpc/server@11.0.0-next-beta.289)(react-dom@18.2.0)(react@18.2.0):
    resolution: {integrity: sha512-SAn09DmZ4eFYLS0cCHOVNvRHJhHZ2ssUj4LUTj56wym0MieaCSrcxTqiolnaMfF+mWc1SJlLOzebrxaTHPwJSw==}
    peerDependencies:
      '@tanstack/react-query': ^5.0.0
      '@trpc/client': 11.0.0-next-beta.289+27a9183d8
      '@trpc/server': 11.0.0-next-beta.289+27a9183d8
      react: '>=18.2.0'
      react-dom: '>=18.2.0'
    dependencies:
      '@tanstack/react-query': 5.28.9(react@18.2.0)
      '@trpc/client': 11.0.0-rc.330(@trpc/server@11.0.0-next-beta.289)
      '@trpc/server': 11.0.0-next-beta.289
      react: 18.2.0
      react-dom: 18.2.0(react@18.2.0)
    dev: false

  /@trpc/server@11.0.0-next-beta.289:
    resolution: {integrity: sha512-HfBVYUShvktA6M78jrCsRLyeE6l2NdaPJxKg095h4vk0bgWVfz0MgEOCQR/hjGdw0EFLEVcZANhqTZaHEzr36w==}
    dev: false

  /@tsconfig/node10@1.0.9:
    resolution: {integrity: sha512-jNsYVVxU8v5g43Erja32laIDHXeoNvFEpX33OK4d6hljo3jDhCBDhx5dhCCTMWUojscpAagGiRkBKxpdl9fxqA==}
    dev: true

  /@tsconfig/node12@1.0.11:
    resolution: {integrity: sha512-cqefuRsh12pWyGsIoBKJA9luFu3mRxCA+ORZvA4ktLSzIuCUtWVxGIuXigEwO5/ywWFMZ2QEGKWvkZG1zDMTag==}
    dev: true

  /@tsconfig/node14@1.0.3:
    resolution: {integrity: sha512-ysT8mhdixWK6Hw3i1V2AeRqZ5WfXg1G43mqoYlM2nc6388Fq5jcXyr5mRsqViLx/GJYdoL0bfXD8nmF+Zn/Iow==}
    dev: true

  /@tsconfig/node16@1.0.4:
    resolution: {integrity: sha512-vxhUy4J8lyeyinH7Azl1pdd43GJhZH/tP2weN8TntQblOY+A0XbT8DJk1/oCPuOOyg/Ja757rG0CgHcWC8OfMA==}
    dev: true

  /@turbo/gen@1.13.0(@types/node@20.12.2)(typescript@5.4.3):
    resolution: {integrity: sha512-AxIrDubYDLdYBNZC/t3Gn0B7v+zhlM3V7VoMhopKrMWSL0YsjpW/OcDThmV+WglVlkPLmk95ncvXvgfn5RrsBw==}
    hasBin: true
    dependencies:
      '@turbo/workspaces': 1.13.0
      chalk: 2.4.2
      commander: 10.0.1
      fs-extra: 10.1.0
      inquirer: 8.2.6
      minimatch: 9.0.3
      node-plop: 0.26.3
      proxy-agent: 6.4.0
      ts-node: 10.9.2(@swc/core@1.4.8)(@types/node@20.12.2)(typescript@5.4.3)
      update-check: 1.5.4
      validate-npm-package-name: 5.0.0
    transitivePeerDependencies:
      - '@swc/core'
      - '@swc/wasm'
      - '@types/node'
      - supports-color
      - typescript
    dev: true

  /@turbo/workspaces@1.13.0:
    resolution: {integrity: sha512-0wA1KeHK3OCsKISZziga9YopWROO+aFgSgIbUd3HUn9YG7OK6JPwTgrlxA1LwhjqiovggbKbYRnqW0PmE+3qBA==}
    hasBin: true
    dependencies:
      chalk: 2.4.2
      commander: 10.0.1
      execa: 5.1.1
      fast-glob: 3.3.2
      fs-extra: 10.1.0
      gradient-string: 2.0.2
      inquirer: 8.2.6
      js-yaml: 4.1.0
      ora: 4.1.1
      rimraf: 3.0.2
      semver: 7.6.0
      update-check: 1.5.4
    dev: true

  /@types/babel__core@7.20.5:
    resolution: {integrity: sha512-qoQprZvz5wQFJwMDqeseRXWv3rqMvhgpbXFfVyWhbx9X47POIA6i/+dXefEmZKoAgOaTdaIgNSMqMIU61yRyzA==}
    dependencies:
      '@babel/parser': 7.23.9
      '@babel/types': 7.23.9
      '@types/babel__generator': 7.6.8
      '@types/babel__template': 7.4.4
      '@types/babel__traverse': 7.20.5
    dev: true

  /@types/babel__generator@7.6.8:
    resolution: {integrity: sha512-ASsj+tpEDsEiFr1arWrlN6V3mdfjRMZt6LtK/Vp/kreFLnr5QH5+DhvD5nINYZXzwJvXeGq+05iUXcAzVrqWtw==}
    dependencies:
      '@babel/types': 7.23.9
    dev: true

  /@types/babel__template@7.4.4:
    resolution: {integrity: sha512-h/NUaSyG5EyxBIp8YRxo4RMe2/qQgvyowRwVMzhYhBCONbW8PUsg4lkFMrhgZhUe5z3L3MiLDuvyJ/CaPa2A8A==}
    dependencies:
      '@babel/parser': 7.23.9
      '@babel/types': 7.23.9
    dev: true

  /@types/babel__traverse@7.20.5:
    resolution: {integrity: sha512-WXCyOcRtH37HAUkpXhUduaxdm82b4GSlyTqajXviN4EfiuPgNYR109xMCKvpl6zPIpua0DGlMEDCq+g8EdoheQ==}
    dependencies:
      '@babel/types': 7.23.9
    dev: true

  /@types/bcrypt@5.0.2:
    resolution: {integrity: sha512-6atioO8Y75fNcbmj0G7UjI9lXN2pQ/IGJ2FWT4a/btd0Lk9lQalHLKhkgKVZ3r+spnmWUKfbMi1GEe9wyHQfNQ==}
    dependencies:
      '@types/node': 20.12.2
    dev: true

  /@types/better-sqlite3@7.6.9:
    resolution: {integrity: sha512-FvktcujPDj9XKMJQWFcl2vVl7OdRIqsSRX9b0acWwTmwLK9CF2eqo/FRcmMLNpugKoX/avA6pb7TorDLmpgTnQ==}
    dependencies:
      '@types/node': 20.12.2

  /@types/body-parser@1.19.5:
    resolution: {integrity: sha512-fB3Zu92ucau0iQ0JMCFQE7b/dv8Ot07NI3KaZIkIUNXq82k4eBAqUaneXfleGY9JWskeS9y+u0nXMyspcuQrCg==}
    dependencies:
      '@types/connect': 3.4.38
      '@types/node': 20.12.2
    dev: true

  /@types/chroma-js@2.4.4:
    resolution: {integrity: sha512-/DTccpHTaKomqussrn+ciEvfW4k6NAHzNzs/sts1TCqg333qNxOhy8TNIoQCmbGG3Tl8KdEhkGAssb1n3mTXiQ==}
    dev: true

  /@types/connect@3.4.38:
    resolution: {integrity: sha512-K6uROf1LD88uDQqJCktA4yzL1YYAK6NgfsI0v/mTgyPKWsX1CnJ0XPSDhViejru1GcRkLWb8RlzFYJRqGUbaug==}
    dependencies:
      '@types/node': 20.12.2
    dev: true

  /@types/cookie@0.6.0:
    resolution: {integrity: sha512-4Kh9a6B2bQciAhf7FSuMRRkUWecJgJu9nPnx3yzpsfXX/c50REIqpHY4C82bXP90qrLtXtkDxTZosYO3UpOwlA==}
    dev: false

  /@types/cookiejar@2.1.5:
    resolution: {integrity: sha512-he+DHOWReW0nghN24E1WUqM0efK4kI9oTqDm6XmK8ZPe2djZ90BSNdGnIyCLzCPw7/pogPlGbzI2wHGGmi4O/Q==}
    dev: true

  /@types/cookies@0.9.0:
    resolution: {integrity: sha512-40Zk8qR147RABiQ7NQnBzWzDcjKzNrntB5BAmeGCb2p/MIyOE+4BVvc17wumsUqUw00bJYqoXFHYygQnEFh4/Q==}
    dependencies:
      '@types/connect': 3.4.38
      '@types/express': 4.17.21
      '@types/keygrip': 1.0.6
      '@types/node': 20.12.2
    dev: true

  /@types/css-modules@1.0.5:
    resolution: {integrity: sha512-oeKafs/df9lwOvtfiXVliZsocFVOexK9PZtLQWuPeuVCFR7jwiqlg60lu80JTe5NFNtH3tnV6Fs/ySR8BUPHAw==}
    dev: true

  /@types/eslint-scope@3.7.7:
    resolution: {integrity: sha512-MzMFlSLBqNF2gcHWO0G1vP/YQyfvrxZ0bF+u7mzUdZ1/xK4A4sru+nraZz5i3iEIk1l1uyicaDVTB4QbbEkAYg==}
    dependencies:
      '@types/eslint': 8.56.6
      '@types/estree': 1.0.5
    dev: true

  /@types/eslint@8.56.6:
    resolution: {integrity: sha512-ymwc+qb1XkjT/gfoQwxIeHZ6ixH23A+tCT2ADSA/DPVKzAjwYkTXBMCQ/f6fe4wEa85Lhp26VPeUxI7wMhAi7A==}
    dependencies:
      '@types/estree': 1.0.5
      '@types/json-schema': 7.0.15
    dev: true

  /@types/estree@1.0.5:
    resolution: {integrity: sha512-/kYRxGDLWzHOB7q+wtSUQlFrtcdUccpfy+X+9iMBpHK8QLLhx2wIPYuS5DYtR9Wa/YlZAbIovy7qVdB1Aq6Lyw==}

  /@types/express-serve-static-core@4.17.43:
    resolution: {integrity: sha512-oaYtiBirUOPQGSWNGPWnzyAFJ0BP3cwvN4oWZQY+zUBwpVIGsKUkpBpSztp74drYcjavs7SKFZ4DX1V2QeN8rg==}
    dependencies:
      '@types/node': 20.12.2
      '@types/qs': 6.9.11
      '@types/range-parser': 1.2.7
      '@types/send': 0.17.4
    dev: true

  /@types/express@4.17.21:
    resolution: {integrity: sha512-ejlPM315qwLpaQlQDTjPdsUFSc6ZsP4AN6AlWnogPjQ7CVi7PYF3YVz+CY3jE2pwYf7E/7HlDAN0rV2GxTG0HQ==}
    dependencies:
      '@types/body-parser': 1.19.5
      '@types/express-serve-static-core': 4.17.43
      '@types/qs': 6.9.11
      '@types/serve-static': 1.15.5
    dev: true

  /@types/glob@7.2.0:
    resolution: {integrity: sha512-ZUxbzKl0IfJILTS6t7ip5fQQM/J3TJYubDm3nMbgubNNYS62eXeUpoLUC8/7fJNiFYHTrGPQn7hspDUzIHX3UA==}
    dependencies:
      '@types/minimatch': 5.1.2
      '@types/node': 20.12.2
    dev: true

  /@types/http-errors@2.0.4:
    resolution: {integrity: sha512-D0CFMMtydbJAegzOyHjtiKPLlvnm3iTZyZRSZoLq2mRhDdmLfIWOCYPfQJ4cu2erKghU++QvjcUjp/5h7hESpA==}
    dev: true

  /@types/inquirer@6.5.0:
    resolution: {integrity: sha512-rjaYQ9b9y/VFGOpqBEXRavc3jh0a+e6evAbI31tMda8VlPaSy0AZJfXsvmIe3wklc7W6C3zCSfleuMXR7NOyXw==}
    dependencies:
      '@types/through': 0.0.33
      rxjs: 6.6.7
    dev: true

  /@types/istanbul-lib-coverage@2.0.6:
    resolution: {integrity: sha512-2QF/t/auWm0lsy8XtKVPG19v3sSOQlJe/YHZgfjb/KBBHOGSV+J2q/S671rcq9uTBrLAXmZpqJiaQbMT+zNU1w==}
    dev: true

  /@types/json-schema@7.0.15:
    resolution: {integrity: sha512-5+fP8P8MFNC+AyZCDxrB2pkZFPGzqQWUzpSeuuVLvm8VMcorNYavBqoFcxK8bQz4Qsbn4oUEEem4wDLfcysGHA==}

  /@types/json5@0.0.29:
    resolution: {integrity: sha512-dRLjCWHYg4oaA77cxO64oO+7JwCwnIzkZPdrrC71jQmQtlhM556pwKo5bUzqvZndkVbeFLIIi+9TC40JNF5hNQ==}
    dev: false

  /@types/keygrip@1.0.6:
    resolution: {integrity: sha512-lZuNAY9xeJt7Bx4t4dx0rYCDqGPW8RXhQZK1td7d4H6E9zYbLoOtjBvfwdTKpsyxQI/2jv+armjX/RW+ZNpXOQ==}
    dev: true

  /@types/methods@1.1.4:
    resolution: {integrity: sha512-ymXWVrDiCxTBE3+RIrrP533E70eA+9qu7zdWoHuOmGujkYtzf4HQF96b8nwHLqhuf4ykX61IGRIB38CC6/sImQ==}
    dev: true

  /@types/mime@1.3.5:
    resolution: {integrity: sha512-/pyBZWSLD2n0dcHE3hq8s8ZvcETHtEuF+3E7XVt0Ig2nvsVQXdghHVcEkIWjy9A0wKfTn97a/PSDYohKIlnP/w==}
    dev: true

  /@types/mime@3.0.4:
    resolution: {integrity: sha512-iJt33IQnVRkqeqC7PzBHPTC6fDlRNRW8vjrgqtScAhrmMwe8c4Eo7+fUGTa+XdWrpEgpyKWMYmi2dIwMAYRzPw==}
    dev: true

  /@types/minimatch@5.1.2:
    resolution: {integrity: sha512-K0VQKziLUWkVKiRVrx4a40iPaxTUefQmjtkQofBkYRcoaaL/8rhwDWww9qWbrgicNOgnpIsMxyNIUM4+n6dUIA==}
    dev: true

  /@types/node@20.12.2:
    resolution: {integrity: sha512-zQ0NYO87hyN6Xrclcqp7f8ZbXNbRfoGWNcMvHTPQp9UUrwI0mI7XBz+cu7/W6/VClYo2g63B0cjull/srU7LgQ==}
    dependencies:
      undici-types: 5.26.5

  /@types/object.omit@3.0.3:
    resolution: {integrity: sha512-xrq4bQTBGYY2cw+gV4PzoG2Lv3L0pjZ1uXStRRDQoATOYW1lCsFQHhQ+OkPhIcQoqLjAq7gYif7D14Qaa6Zbew==}
    dev: false

  /@types/object.pick@1.3.4:
    resolution: {integrity: sha512-5PjwB0uP2XDp3nt5u5NJAG2DORHIRClPzWT/TTZhJ2Ekwe8M5bA9tvPdi9NO/n2uvu2/ictat8kgqvLfcIE1SA==}
    dev: false

  /@types/prop-types@15.7.11:
    resolution: {integrity: sha512-ga8y9v9uyeiLdpKddhxYQkxNDrfvuPrlFb0N1qnZZByvcElJaXthF1UhvCh9TLWJBEHeNtdnbysW7Y6Uq8CVng==}

  /@types/qs@6.9.11:
    resolution: {integrity: sha512-oGk0gmhnEJK4Yyk+oI7EfXsLayXatCWPHary1MtcmbAifkobT9cM9yutG/hZKIseOU0MqbIwQ/u2nn/Gb+ltuQ==}
    dev: true

  /@types/range-parser@1.2.7:
    resolution: {integrity: sha512-hKormJbkJqzQGhziax5PItDUTMAM9uE2XXQmM37dyd4hVM+5aVl7oVxMVUiVQn2oCQFN/LKCZdvSM0pFRqbSmQ==}
    dev: true

  /@types/react-dom@18.2.23:
    resolution: {integrity: sha512-ZQ71wgGOTmDYpnav2knkjr3qXdAFu0vsk8Ci5w3pGAIdj7/kKAyn+VsQDhXsmzzzepAiI9leWMmubXz690AI/A==}
    dependencies:
      '@types/react': 18.2.73
    dev: true

  /@types/react@18.2.73:
    resolution: {integrity: sha512-XcGdod0Jjv84HOC7N5ziY3x+qL0AfmubvKOZ9hJjJ2yd5EE+KYjWhdOjt387e9HPheHkdggF9atTifMRtyAaRA==}
    dependencies:
      '@types/prop-types': 15.7.11
      csstype: 3.1.3

  /@types/semver@7.5.7:
    resolution: {integrity: sha512-/wdoPq1QqkSj9/QOeKkFquEuPzQbHTWAMPH/PaUMB+JuR31lXhlWXRZ52IpfDYVlDOUBvX09uBrPwxGT1hjNBg==}
    dev: false

  /@types/send@0.17.4:
    resolution: {integrity: sha512-x2EM6TJOybec7c52BX0ZspPodMsQUd5L6PRwOunVyVUhXiBSKf3AezDL8Dgvgt5o0UfKNfuA0eMLr2wLT4AiBA==}
    dependencies:
      '@types/mime': 1.3.5
      '@types/node': 20.12.2
    dev: true

  /@types/serve-static@1.15.5:
    resolution: {integrity: sha512-PDRk21MnK70hja/YF8AHfC7yIsiQHn1rcXx7ijCFBX/k+XQJhQT/gw3xekXKJvx+5SXaMMS8oqQy09Mzvz2TuQ==}
    dependencies:
      '@types/http-errors': 2.0.4
      '@types/mime': 3.0.4
      '@types/node': 20.12.2
    dev: true

  /@types/superagent@8.1.4:
    resolution: {integrity: sha512-uzSBYwrpal8y2X2Pul5ZSWpzRiDha2FLcquaN95qUPnOjYgm/zQ5LIdqeJpQJTRWNTN+Rhm0aC8H06Ds2rqCYw==}
    dependencies:
      '@types/cookiejar': 2.1.5
      '@types/methods': 1.1.4
      '@types/node': 20.12.2
    dev: true

  /@types/supertest@6.0.2:
    resolution: {integrity: sha512-137ypx2lk/wTQbW6An6safu9hXmajAifU/s7szAHLN/FeIm5w7yR0Wkl9fdJMRSHwOn4HLAI0DaB2TOORuhPDg==}
    dependencies:
      '@types/methods': 1.1.4
      '@types/superagent': 8.1.4
    dev: true

  /@types/throttle-debounce@2.1.0:
    resolution: {integrity: sha512-5eQEtSCoESnh2FsiLTxE121IiE60hnMqcb435fShf4bpLRjEu1Eoekht23y6zXS9Ts3l+Szu3TARnTsA0GkOkQ==}
    dev: false

  /@types/through@0.0.33:
    resolution: {integrity: sha512-HsJ+z3QuETzP3cswwtzt2vEIiHBk/dCcHGhbmG5X3ecnwFD/lPrMpliGXxSCg03L9AhrdwA4Oz/qfspkDW+xGQ==}
    dependencies:
      '@types/node': 20.12.2
    dev: true

  /@types/tinycolor2@1.4.6:
    resolution: {integrity: sha512-iEN8J0BoMnsWBqjVbWH/c0G0Hh7O21lpR2/+PrvAVgWdzL7eexIFm4JN/Wn10PTcmNdtS6U67r499mlWMXOxNw==}
    dev: true

  /@types/triple-beam@1.3.5:
    resolution: {integrity: sha512-6WaYesThRMCl19iryMYP7/x2OVgCtbIVflDGFpWnb9irXI3UjYE4AzmYuiUKY1AJstGijoY+MgUszMgRxIYTYw==}
    dev: false

  /@types/ws@8.5.10:
    resolution: {integrity: sha512-vmQSUcfalpIq0R9q7uTo2lXs6eGIpt9wtnLdMv9LVpIjCA/+ufZRozlVoVelIYixx1ugCBKDhn89vnsEGOCx9A==}
    dependencies:
      '@types/node': 20.12.2
    dev: true

  /@typescript-eslint/eslint-plugin@7.4.0(@typescript-eslint/parser@7.4.0)(eslint@8.57.0)(typescript@5.4.3):
    resolution: {integrity: sha512-yHMQ/oFaM7HZdVrVm/M2WHaNPgyuJH4WelkSVEWSSsir34kxW2kDJCxlXRhhGWEsMN0WAW/vLpKfKVcm8k+MPw==}
    engines: {node: ^18.18.0 || >=20.0.0}
    peerDependencies:
      '@typescript-eslint/parser': ^7.0.0
      eslint: ^8.56.0
      typescript: '*'
    peerDependenciesMeta:
      typescript:
        optional: true
    dependencies:
      '@eslint-community/regexpp': 4.10.0
      '@typescript-eslint/parser': 7.4.0(eslint@8.57.0)(typescript@5.4.3)
      '@typescript-eslint/scope-manager': 7.4.0
      '@typescript-eslint/type-utils': 7.4.0(eslint@8.57.0)(typescript@5.4.3)
      '@typescript-eslint/utils': 7.4.0(eslint@8.57.0)(typescript@5.4.3)
      '@typescript-eslint/visitor-keys': 7.4.0
      debug: 4.3.4
      eslint: 8.57.0
      graphemer: 1.4.0
      ignore: 5.3.1
      natural-compare: 1.4.0
      semver: 7.6.0
      ts-api-utils: 1.2.1(typescript@5.4.3)
      typescript: 5.4.3
    transitivePeerDependencies:
      - supports-color
    dev: false

  /@typescript-eslint/parser@7.4.0(eslint@8.57.0)(typescript@5.4.3):
    resolution: {integrity: sha512-ZvKHxHLusweEUVwrGRXXUVzFgnWhigo4JurEj0dGF1tbcGh6buL+ejDdjxOQxv6ytcY1uhun1p2sm8iWStlgLQ==}
    engines: {node: ^18.18.0 || >=20.0.0}
    peerDependencies:
      eslint: ^8.56.0
      typescript: '*'
    peerDependenciesMeta:
      typescript:
        optional: true
    dependencies:
      '@typescript-eslint/scope-manager': 7.4.0
      '@typescript-eslint/types': 7.4.0
      '@typescript-eslint/typescript-estree': 7.4.0(typescript@5.4.3)
      '@typescript-eslint/visitor-keys': 7.4.0
      debug: 4.3.4
      eslint: 8.57.0
      typescript: 5.4.3
    transitivePeerDependencies:
      - supports-color
    dev: false

  /@typescript-eslint/scope-manager@7.4.0:
    resolution: {integrity: sha512-68VqENG5HK27ypafqLVs8qO+RkNc7TezCduYrx8YJpXq2QGZ30vmNZGJJJC48+MVn4G2dCV8m5ZTVnzRexTVtw==}
    engines: {node: ^18.18.0 || >=20.0.0}
    dependencies:
      '@typescript-eslint/types': 7.4.0
      '@typescript-eslint/visitor-keys': 7.4.0
    dev: false

  /@typescript-eslint/type-utils@7.4.0(eslint@8.57.0)(typescript@5.4.3):
    resolution: {integrity: sha512-247ETeHgr9WTRMqHbbQdzwzhuyaJ8dPTuyuUEMANqzMRB1rj/9qFIuIXK7l0FX9i9FXbHeBQl/4uz6mYuCE7Aw==}
    engines: {node: ^18.18.0 || >=20.0.0}
    peerDependencies:
      eslint: ^8.56.0
      typescript: '*'
    peerDependenciesMeta:
      typescript:
        optional: true
    dependencies:
      '@typescript-eslint/typescript-estree': 7.4.0(typescript@5.4.3)
      '@typescript-eslint/utils': 7.4.0(eslint@8.57.0)(typescript@5.4.3)
      debug: 4.3.4
      eslint: 8.57.0
      ts-api-utils: 1.2.1(typescript@5.4.3)
      typescript: 5.4.3
    transitivePeerDependencies:
      - supports-color
    dev: false

  /@typescript-eslint/types@7.4.0:
    resolution: {integrity: sha512-mjQopsbffzJskos5B4HmbsadSJQWaRK0UxqQ7GuNA9Ga4bEKeiO6b2DnB6cM6bpc8lemaPseh0H9B/wyg+J7rw==}
    engines: {node: ^18.18.0 || >=20.0.0}
    dev: false

  /@typescript-eslint/typescript-estree@7.4.0(typescript@5.4.3):
    resolution: {integrity: sha512-A99j5AYoME/UBQ1ucEbbMEmGkN7SE0BvZFreSnTd1luq7yulcHdyGamZKizU7canpGDWGJ+Q6ZA9SyQobipePg==}
    engines: {node: ^18.18.0 || >=20.0.0}
    peerDependencies:
      typescript: '*'
    peerDependenciesMeta:
      typescript:
        optional: true
    dependencies:
      '@typescript-eslint/types': 7.4.0
      '@typescript-eslint/visitor-keys': 7.4.0
      debug: 4.3.4
      globby: 11.1.0
      is-glob: 4.0.3
      minimatch: 9.0.3
      semver: 7.6.0
      ts-api-utils: 1.2.1(typescript@5.4.3)
      typescript: 5.4.3
    transitivePeerDependencies:
      - supports-color
    dev: false

  /@typescript-eslint/utils@7.4.0(eslint@8.57.0)(typescript@5.4.3):
    resolution: {integrity: sha512-NQt9QLM4Tt8qrlBVY9lkMYzfYtNz8/6qwZg8pI3cMGlPnj6mOpRxxAm7BMJN9K0AiY+1BwJ5lVC650YJqYOuNg==}
    engines: {node: ^18.18.0 || >=20.0.0}
    peerDependencies:
      eslint: ^8.56.0
    dependencies:
      '@eslint-community/eslint-utils': 4.4.0(eslint@8.57.0)
      '@types/json-schema': 7.0.15
      '@types/semver': 7.5.7
      '@typescript-eslint/scope-manager': 7.4.0
      '@typescript-eslint/types': 7.4.0
      '@typescript-eslint/typescript-estree': 7.4.0(typescript@5.4.3)
      eslint: 8.57.0
      semver: 7.6.0
    transitivePeerDependencies:
      - supports-color
      - typescript
    dev: false

  /@typescript-eslint/visitor-keys@7.4.0:
    resolution: {integrity: sha512-0zkC7YM0iX5Y41homUUeW1CHtZR01K3ybjM1l6QczoMuay0XKtrb93kv95AxUGwdjGr64nNqnOCwmEl616N8CA==}
    engines: {node: ^18.18.0 || >=20.0.0}
    dependencies:
      '@typescript-eslint/types': 7.4.0
      eslint-visitor-keys: 3.4.3
    dev: false

  /@ungap/structured-clone@1.2.0:
    resolution: {integrity: sha512-zuVdFrMJiuCDQUMCzQaD6KL28MjnqqN8XnAqiEq9PNm/hCPTSGfrXCOfwj1ow4LFb/tNymJPwsNbVePc1xFqrQ==}

  /@vitejs/plugin-react@4.2.1(vite@5.2.6):
    resolution: {integrity: sha512-oojO9IDc4nCUUi8qIR11KoQm0XFFLIwsRBwHRR4d/88IWghn1y6ckz/bJ8GHDCsYEJee8mDzqtJxh15/cisJNQ==}
    engines: {node: ^14.18.0 || >=16.0.0}
    peerDependencies:
      vite: ^4.2.0 || ^5.0.0
    dependencies:
      '@babel/core': 7.23.9
      '@babel/plugin-transform-react-jsx-self': 7.23.3(@babel/core@7.23.9)
      '@babel/plugin-transform-react-jsx-source': 7.23.3(@babel/core@7.23.9)
      '@types/babel__core': 7.20.5
      react-refresh: 0.14.0
      vite: 5.2.6(@types/node@20.12.2)
    transitivePeerDependencies:
      - supports-color
    dev: true

  /@vitest/coverage-v8@1.4.0(vitest@1.4.0):
    resolution: {integrity: sha512-4hDGyH1SvKpgZnIByr9LhGgCEuF9DKM34IBLCC/fVfy24Z3+PZ+Ii9hsVBsHvY1umM1aGPEjceRkzxCfcQ10wg==}
    peerDependencies:
      vitest: 1.4.0
    dependencies:
      '@ampproject/remapping': 2.2.1
      '@bcoe/v8-coverage': 0.2.3
      debug: 4.3.4
      istanbul-lib-coverage: 3.2.2
      istanbul-lib-report: 3.0.1
      istanbul-lib-source-maps: 5.0.4
      istanbul-reports: 3.1.6
      magic-string: 0.30.7
      magicast: 0.3.3
      picocolors: 1.0.0
      std-env: 3.7.0
      strip-literal: 2.0.0
      test-exclude: 6.0.0
      v8-to-istanbul: 9.2.0
      vitest: 1.4.0(@types/node@20.12.2)(@vitest/ui@1.4.0)(jsdom@24.0.0)
    transitivePeerDependencies:
      - supports-color
    dev: true

  /@vitest/expect@1.4.0:
    resolution: {integrity: sha512-Jths0sWCJZ8BxjKe+p+eKsoqev1/T8lYcrjavEaz8auEJ4jAVY0GwW3JKmdVU4mmNPLPHixh4GNXP7GFtAiDHA==}
    dependencies:
      '@vitest/spy': 1.4.0
      '@vitest/utils': 1.4.0
      chai: 4.4.1
    dev: true

  /@vitest/runner@1.4.0:
    resolution: {integrity: sha512-EDYVSmesqlQ4RD2VvWo3hQgTJ7ZrFQ2VSJdfiJiArkCerDAGeyF1i6dHkmySqk573jLp6d/cfqCN+7wUB5tLgg==}
    dependencies:
      '@vitest/utils': 1.4.0
      p-limit: 5.0.0
      pathe: 1.1.2
    dev: true

  /@vitest/snapshot@1.4.0:
    resolution: {integrity: sha512-saAFnt5pPIA5qDGxOHxJ/XxhMFKkUSBJmVt5VgDsAqPTX6JP326r5C/c9UuCMPoXNzuudTPsYDZCoJ5ilpqG2A==}
    dependencies:
      magic-string: 0.30.7
      pathe: 1.1.2
      pretty-format: 29.7.0
    dev: true

  /@vitest/spy@1.4.0:
    resolution: {integrity: sha512-Ywau/Qs1DzM/8Uc+yA77CwSegizMlcgTJuYGAi0jujOteJOUf1ujunHThYo243KG9nAyWT3L9ifPYZ5+As/+6Q==}
    dependencies:
      tinyspy: 2.2.1
    dev: true

  /@vitest/ui@1.4.0(vitest@1.4.0):
    resolution: {integrity: sha512-XC6CMhN1gzYcGbpn6/Oanj4Au2EXwQEX6vpcOeLlZv8dy7g11Ukx8zwtYQbwxs9duK2s9j2o5rbQiCP5DPAcmw==}
    peerDependencies:
      vitest: 1.4.0
    dependencies:
      '@vitest/utils': 1.4.0
      fast-glob: 3.3.2
      fflate: 0.8.2
      flatted: 3.2.9
      pathe: 1.1.2
      picocolors: 1.0.0
      sirv: 2.0.4
      vitest: 1.4.0(@types/node@20.12.2)(@vitest/ui@1.4.0)(jsdom@24.0.0)
    dev: true

  /@vitest/utils@1.4.0:
    resolution: {integrity: sha512-mx3Yd1/6e2Vt/PUC98DcqTirtfxUyAZ32uK82r8rZzbtBeBo+nqgnjx/LvqQdWsrvNtm14VmurNgcf4nqY5gJg==}
    dependencies:
      diff-sequences: 29.6.3
      estree-walker: 3.0.3
      loupe: 2.3.7
      pretty-format: 29.7.0
    dev: true

  /@webassemblyjs/ast@1.11.6:
    resolution: {integrity: sha512-IN1xI7PwOvLPgjcf180gC1bqn3q/QaOCwYUahIOhbYUu8KA/3tw2RT/T0Gidi1l7Hhj5D/INhJxiICObqpMu4Q==}
    dependencies:
      '@webassemblyjs/helper-numbers': 1.11.6
      '@webassemblyjs/helper-wasm-bytecode': 1.11.6
    dev: true

  /@webassemblyjs/floating-point-hex-parser@1.11.6:
    resolution: {integrity: sha512-ejAj9hfRJ2XMsNHk/v6Fu2dGS+i4UaXBXGemOfQ/JfQ6mdQg/WXtwleQRLLS4OvfDhv8rYnVwH27YJLMyYsxhw==}
    dev: true

  /@webassemblyjs/helper-api-error@1.11.6:
    resolution: {integrity: sha512-o0YkoP4pVu4rN8aTJgAyj9hC2Sv5UlkzCHhxqWj8butaLvnpdc2jOwh4ewE6CX0txSfLn/UYaV/pheS2Txg//Q==}
    dev: true

  /@webassemblyjs/helper-buffer@1.11.6:
    resolution: {integrity: sha512-z3nFzdcp1mb8nEOFFk8DrYLpHvhKC3grJD2ardfKOzmbmJvEf/tPIqCY+sNcwZIY8ZD7IkB2l7/pqhUhqm7hLA==}
    dev: true

  /@webassemblyjs/helper-numbers@1.11.6:
    resolution: {integrity: sha512-vUIhZ8LZoIWHBohiEObxVm6hwP034jwmc9kuq5GdHZH0wiLVLIPcMCdpJzG4C11cHoQ25TFIQj9kaVADVX7N3g==}
    dependencies:
      '@webassemblyjs/floating-point-hex-parser': 1.11.6
      '@webassemblyjs/helper-api-error': 1.11.6
      '@xtuc/long': 4.2.2
    dev: true

  /@webassemblyjs/helper-wasm-bytecode@1.11.6:
    resolution: {integrity: sha512-sFFHKwcmBprO9e7Icf0+gddyWYDViL8bpPjJJl0WHxCdETktXdmtWLGVzoHbqUcY4Be1LkNfwTmXOJUFZYSJdA==}
    dev: true

  /@webassemblyjs/helper-wasm-section@1.11.6:
    resolution: {integrity: sha512-LPpZbSOwTpEC2cgn4hTydySy1Ke+XEu+ETXuoyvuyezHO3Kjdu90KK95Sh9xTbmjrCsUwvWwCOQQNta37VrS9g==}
    dependencies:
      '@webassemblyjs/ast': 1.11.6
      '@webassemblyjs/helper-buffer': 1.11.6
      '@webassemblyjs/helper-wasm-bytecode': 1.11.6
      '@webassemblyjs/wasm-gen': 1.11.6
    dev: true

  /@webassemblyjs/ieee754@1.11.6:
    resolution: {integrity: sha512-LM4p2csPNvbij6U1f19v6WR56QZ8JcHg3QIJTlSwzFcmx6WSORicYj6I63f9yU1kEUtrpG+kjkiIAkevHpDXrg==}
    dependencies:
      '@xtuc/ieee754': 1.2.0
    dev: true

  /@webassemblyjs/leb128@1.11.6:
    resolution: {integrity: sha512-m7a0FhE67DQXgouf1tbN5XQcdWoNgaAuoULHIfGFIEVKA6tu/edls6XnIlkmS6FrXAquJRPni3ZZKjw6FSPjPQ==}
    dependencies:
      '@xtuc/long': 4.2.2
    dev: true

  /@webassemblyjs/utf8@1.11.6:
    resolution: {integrity: sha512-vtXf2wTQ3+up9Zsg8sa2yWiQpzSsMyXj0qViVP6xKGCUT8p8YJ6HqI7l5eCnWx1T/FYdsv07HQs2wTFbbof/RA==}
    dev: true

  /@webassemblyjs/wasm-edit@1.11.6:
    resolution: {integrity: sha512-Ybn2I6fnfIGuCR+Faaz7YcvtBKxvoLV3Lebn1tM4o/IAJzmi9AWYIPWpyBfU8cC+JxAO57bk4+zdsTjJR+VTOw==}
    dependencies:
      '@webassemblyjs/ast': 1.11.6
      '@webassemblyjs/helper-buffer': 1.11.6
      '@webassemblyjs/helper-wasm-bytecode': 1.11.6
      '@webassemblyjs/helper-wasm-section': 1.11.6
      '@webassemblyjs/wasm-gen': 1.11.6
      '@webassemblyjs/wasm-opt': 1.11.6
      '@webassemblyjs/wasm-parser': 1.11.6
      '@webassemblyjs/wast-printer': 1.11.6
    dev: true

  /@webassemblyjs/wasm-gen@1.11.6:
    resolution: {integrity: sha512-3XOqkZP/y6B4F0PBAXvI1/bky7GryoogUtfwExeP/v7Nzwo1QLcq5oQmpKlftZLbT+ERUOAZVQjuNVak6UXjPA==}
    dependencies:
      '@webassemblyjs/ast': 1.11.6
      '@webassemblyjs/helper-wasm-bytecode': 1.11.6
      '@webassemblyjs/ieee754': 1.11.6
      '@webassemblyjs/leb128': 1.11.6
      '@webassemblyjs/utf8': 1.11.6
    dev: true

  /@webassemblyjs/wasm-opt@1.11.6:
    resolution: {integrity: sha512-cOrKuLRE7PCe6AsOVl7WasYf3wbSo4CeOk6PkrjS7g57MFfVUF9u6ysQBBODX0LdgSvQqRiGz3CXvIDKcPNy4g==}
    dependencies:
      '@webassemblyjs/ast': 1.11.6
      '@webassemblyjs/helper-buffer': 1.11.6
      '@webassemblyjs/wasm-gen': 1.11.6
      '@webassemblyjs/wasm-parser': 1.11.6
    dev: true

  /@webassemblyjs/wasm-parser@1.11.6:
    resolution: {integrity: sha512-6ZwPeGzMJM3Dqp3hCsLgESxBGtT/OeCvCZ4TA1JUPYgmhAx38tTPR9JaKy0S5H3evQpO/h2uWs2j6Yc/fjkpTQ==}
    dependencies:
      '@webassemblyjs/ast': 1.11.6
      '@webassemblyjs/helper-api-error': 1.11.6
      '@webassemblyjs/helper-wasm-bytecode': 1.11.6
      '@webassemblyjs/ieee754': 1.11.6
      '@webassemblyjs/leb128': 1.11.6
      '@webassemblyjs/utf8': 1.11.6
    dev: true

  /@webassemblyjs/wast-printer@1.11.6:
    resolution: {integrity: sha512-JM7AhRcE+yW2GWYaKeHL5vt4xqee5N2WcezptmgyhNS+ScggqcT1OtXykhAb13Sn5Yas0j2uv9tHgrjwvzAP4A==}
    dependencies:
      '@webassemblyjs/ast': 1.11.6
      '@xtuc/long': 4.2.2
    dev: true

  /@xtuc/ieee754@1.2.0:
    resolution: {integrity: sha512-DX8nKgqcGwsc0eJSqYt5lwP4DH5FlHnmuWWBRy7X0NcaGR0ZtuyeESgMwTYVEtxmsNGY+qit4QYT/MIYTOTPeA==}
    dev: true

  /@xtuc/long@4.2.2:
    resolution: {integrity: sha512-NuHqBY1PB/D8xU6s/thBgOAiAP7HOYDQ32+BFZILJ8ivkUkAHQnWfn6WhL79Owj1qmUnoN/YPhktdIoucipkAQ==}
    dev: true

  /abbrev@1.1.1:
    resolution: {integrity: sha512-nne9/IiQ/hzIhY6pdDnbBtz7DjPTKrY00P/zvPSm5pOFkl6xuGrGnXn/VtTNNfNtAfZ9/1RtehkszU9qcTii0Q==}
    dev: false

  /accepts@1.3.8:
    resolution: {integrity: sha512-PYAthTa2m2VKxuvSD3DPC/Gy+U+sOA1LAuT8mkmRuvw+NACSaeXEQ+NHcVF7rONl6qcaxV3Uuemwawk+7+SJLw==}
    engines: {node: '>= 0.6'}
    dependencies:
      mime-types: 2.1.35
      negotiator: 0.6.3

  /acorn-import-assertions@1.9.0(acorn@8.11.3):
    resolution: {integrity: sha512-cmMwop9x+8KFhxvKrKfPYmN6/pKTYYHBqLa0DfvVZcKMJWNyWLnaqND7dx/qn66R7ewM1UX5XMaDVP5wlVTaVA==}
    peerDependencies:
      acorn: ^8
    dependencies:
      acorn: 8.11.3
    dev: true

  /acorn-jsx@5.3.2(acorn@8.11.3):
    resolution: {integrity: sha512-rq9s+JNhf0IChjtDXxllJ7g41oZk5SlXtp0LHwyA5cejwn7vKmKp4pPri6YEePv2PU65sAsegbXtIinmDFDXgQ==}
    peerDependencies:
      acorn: ^6.0.0 || ^7.0.0 || ^8.0.0
    dependencies:
      acorn: 8.11.3

  /acorn-walk@8.3.2:
    resolution: {integrity: sha512-cjkyv4OtNCIeqhHrfS81QWXoCBPExR/J62oyEqepVw8WaQeSqpW2uhuLPh1m9eWhDuOo/jUXVTlifvesOWp/4A==}
    engines: {node: '>=0.4.0'}
    dev: true

  /acorn@8.11.3:
    resolution: {integrity: sha512-Y9rRfJG5jcKOE0CLisYbojUjIrIEE7AGMzA/Sm4BslANhbS+cDMpgBdcPT91oJ7OuJ9hYJBx59RjbhxVnrF8Xg==}
    engines: {node: '>=0.4.0'}
    hasBin: true

  /agent-base@6.0.2:
    resolution: {integrity: sha512-RZNwNclF7+MS/8bDg70amg32dyeZGZxiDuQmZxKLAlQjr3jGyLx+4Kkk58UO7D2QdgFIQCovuSuZESne6RG6XQ==}
    engines: {node: '>= 6.0.0'}
    dependencies:
      debug: 4.3.4
    transitivePeerDependencies:
      - supports-color
    dev: false

  /agent-base@7.1.0:
    resolution: {integrity: sha512-o/zjMZRhJxny7OyEF+Op8X+efiELC7k7yOjMzgfzVqOzXqkBkWI79YoTdOtsuWd5BWhAGAuOY/Xa6xpiaWXiNg==}
    engines: {node: '>= 14'}
    dependencies:
      debug: 4.3.4
    transitivePeerDependencies:
      - supports-color
    dev: true

  /aggregate-error@3.1.0:
    resolution: {integrity: sha512-4I7Td01quW/RpocfNayFdFVk1qSuoh0E7JrbRJ16nH01HhKFQ88INq9Sd+nd72zqRySlr9BmDA8xlEJ6vJMrYA==}
    engines: {node: '>=8'}
    dependencies:
      clean-stack: 2.2.0
      indent-string: 4.0.0
    dev: true

  /ajv-formats@2.1.1(ajv@8.12.0):
    resolution: {integrity: sha512-Wx0Kx52hxE7C18hkMEggYlEifqWZtYaRgouJor+WMdPnQyEK13vgEWyVNup7SoeeoLMsr4kf5h6dOW11I15MUA==}
    peerDependencies:
      ajv: ^8.0.0
    peerDependenciesMeta:
      ajv:
        optional: true
    dependencies:
      ajv: 8.12.0
    dev: true

  /ajv-keywords@3.5.2(ajv@6.12.6):
    resolution: {integrity: sha512-5p6WTN0DdTGVQk6VjcEju19IgaHudalcfabD7yhDGeA6bcQnmL+CpveLJq/3hvfwd1aof6L386Ougkx6RfyMIQ==}
    peerDependencies:
      ajv: ^6.9.1
    dependencies:
      ajv: 6.12.6
    dev: true

  /ajv@6.12.6:
    resolution: {integrity: sha512-j3fVLgvTo527anyYyJOGTYJbG+vnnQYvE0m5mmkc1TK+nxAppkCLMIL0aZ4dblVCNoGShhm+kzE4ZUykBoMg4g==}
    dependencies:
      fast-deep-equal: 3.1.3
      fast-json-stable-stringify: 2.1.0
      json-schema-traverse: 0.4.1
      uri-js: 4.4.1

  /ajv@8.12.0:
    resolution: {integrity: sha512-sRu1kpcO9yLtYxBKvqfTeh9KzZEwO3STyX1HT+4CaDzC6HpTGYhIhPIzj9XuKU7KYDwnaeh5hcOwjy1QuJzBPA==}
    dependencies:
      fast-deep-equal: 3.1.3
      json-schema-traverse: 1.0.0
      require-from-string: 2.0.2
      uri-js: 4.4.1
    dev: true

  /ansi-colors@4.1.3:
    resolution: {integrity: sha512-/6w/C21Pm1A7aZitlI5Ni/2J6FFQN8i1Cvz3kHABAAbw93v/NlvKdVOqz7CCWz/3iv/JplRSEEZ83XION15ovw==}
    engines: {node: '>=6'}
    dev: true

  /ansi-escapes@4.3.2:
    resolution: {integrity: sha512-gKXj5ALrKWQLsYG9jlTRmR/xKluxHV+Z9QEwNIgCfM1/uwPMCuzVVnh5mwTd+OuBZcwSIMbqssNWRm1lE51QaQ==}
    engines: {node: '>=8'}
    dependencies:
      type-fest: 0.21.3
    dev: true

  /ansi-regex@5.0.1:
    resolution: {integrity: sha512-quJQXlTSUGL2LH9SUXo8VwsY4soanhgo6LNSm84E1LBcE8s3O0wpdiRzyR9z/ZZJMlMWv37qOOb9pdJlMUEKFQ==}
    engines: {node: '>=8'}

  /ansi-regex@6.0.1:
    resolution: {integrity: sha512-n5M855fKb2SsfMIiFFoVrABHJC8QtHwVx+mHWP3QcEqBHYienj5dHSgjbxtC0WEZXYt4wcD6zrQElDPhFuZgfA==}
    engines: {node: '>=12'}

  /ansi-styles@3.2.1:
    resolution: {integrity: sha512-VT0ZI6kZRdTh8YyJw3SMbYm/u+NqfsAxEpWO0Pf9sq8/e94WxxOpPKx9FR1FlyCtOVDNOQ+8ntlqFxiRc+r5qA==}
    engines: {node: '>=4'}
    dependencies:
      color-convert: 1.9.3

  /ansi-styles@4.3.0:
    resolution: {integrity: sha512-zbB9rCJAT1rbjiVDb2hqKFHNYLxgtk8NURxZ3IZwD3F6NtxbXZQCnnSi1Lkx+IDohdPlFp222wVALIheZJQSEg==}
    engines: {node: '>=8'}
    dependencies:
      color-convert: 2.0.1

  /ansi-styles@5.2.0:
    resolution: {integrity: sha512-Cxwpt2SfTzTtXcfOlzGEee8O+c+MmUgGrNiBcXnuWxuFJHe6a5Hz7qwhwe5OgaSYI0IJvkLqWX1ASG+cJOkEiA==}
    engines: {node: '>=10'}
    dev: true

  /ansi-styles@6.2.1:
    resolution: {integrity: sha512-bN798gFfQX+viw3R7yrGWRqnrN2oRkEkUjjl4JNn4E8GxxbjtG3FbrEIIY3l8/hrwUwIeCZvi4QuOTP4MErVug==}
    engines: {node: '>=12'}

  /anymatch@3.1.3:
    resolution: {integrity: sha512-KMReFUr0B4t+D+OBkjR3KYqvocp2XaSzO55UcB6mgQMd3KbcE+mWTyvVV7D/zsdEbNnV6acZUutkiHQXvTr1Rw==}
    engines: {node: '>= 8'}
    dependencies:
      normalize-path: 3.0.0
      picomatch: 2.3.1

  /append-field@1.0.0:
    resolution: {integrity: sha512-klpgFSWLW1ZEs8svjfb7g4qWY0YS5imI82dTg+QahUvJ8YqAY0P10Uk8tTyh9ZGuYEZEMaeJYCF5BFuX552hsw==}

  /aproba@2.0.0:
    resolution: {integrity: sha512-lYe4Gx7QT+MKGbDsA+Z+he/Wtef0BiwDOlK/XkBrdfsh9J/jPPXbX0tE9x9cl27Tmu5gg3QUbUrQYa/y+KOHPQ==}
    dev: false

  /are-we-there-yet@2.0.0:
    resolution: {integrity: sha512-Ci/qENmwHnsYo9xKIcUJN5LeDKdJ6R1Z1j9V/J5wyq8nh/mYPEpIKJbBZXtZjG04HiK7zV/p6Vs9952MrMeUIw==}
    engines: {node: '>=10'}
    dependencies:
      delegates: 1.0.0
      readable-stream: 3.6.2
    dev: false

  /arg@4.1.3:
    resolution: {integrity: sha512-58S9QDqG0Xx27YwPSt9fJxivjYl432YCwfDMfZ+71RAqUrZef7LrKQZ3LHLOwCS4FLNBplP533Zx895SeOCHvA==}
    dev: true

  /argparse@2.0.1:
    resolution: {integrity: sha512-8+9WqebbFzpX9OR+Wa6O29asIogeRMzcGtAINdpMHHyAg10f05aSFVBbcEqGf/PXw1EjAZ+q2/bEBg3DvurK3Q==}

  /aria-query@5.3.0:
    resolution: {integrity: sha512-b0P0sZPKtyu8HkeRAfCq0IfURZK+SuwMjY1UXGBU27wpAiTwQAIlq56IbIO+ytk/JjS1fMR14ee5WBBfKi5J6A==}
    dependencies:
      dequal: 2.0.3
    dev: false

  /array-buffer-byte-length@1.0.1:
    resolution: {integrity: sha512-ahC5W1xgou+KTXix4sAO8Ki12Q+jf4i0+tmk3sC+zgcynshkHxzpXdImBehiUYKKKDwvfFiJl1tZt6ewscS1Mg==}
    engines: {node: '>= 0.4'}
    dependencies:
      call-bind: 1.0.7
      is-array-buffer: 3.0.4
    dev: false

  /array-flatten@1.1.1:
    resolution: {integrity: sha512-PCVAQswWemu6UdxsDFFX/+gVeYqKAod3D3UVm91jHwynguOwAvYPhx8nNlM++NqRcK6CxxpUafjmhIdKiHibqg==}

  /array-includes@3.1.7:
    resolution: {integrity: sha512-dlcsNBIiWhPkHdOEEKnehA+RNUWDc4UqFtnIXU4uuYDPtA4LDkr7qip2p0VvFAEXNDr0yWZ9PJyIRiGjRLQzwQ==}
    engines: {node: '>= 0.4'}
    dependencies:
      call-bind: 1.0.7
      define-properties: 1.2.1
      es-abstract: 1.22.4
      get-intrinsic: 1.2.4
      is-string: 1.0.7
    dev: false

  /array-timsort@1.0.3:
    resolution: {integrity: sha512-/+3GRL7dDAGEfM6TseQk/U+mi18TU2Ms9I3UlLdUMhz2hbvGNTKdj9xniwXfUqgYhHxRx0+8UnKkvlNwVU+cWQ==}
    dev: true

  /array-union@2.1.0:
    resolution: {integrity: sha512-HGyxoOTYUyCM6stUe6EJgnd4EoewAI7zMdfqO+kGjnlZmBDz/cR5pf8r/cR4Wq60sL/p0IkcjUEEPwS3GFrIyw==}
    engines: {node: '>=8'}

  /array.prototype.filter@1.0.3:
    resolution: {integrity: sha512-VizNcj/RGJiUyQBgzwxzE5oHdeuXY5hSbbmKMlphj1cy1Vl7Pn2asCGbSrru6hSQjmCzqTBPVWAF/whmEOVHbw==}
    engines: {node: '>= 0.4'}
    dependencies:
      call-bind: 1.0.7
      define-properties: 1.2.1
      es-abstract: 1.22.4
      es-array-method-boxes-properly: 1.0.0
      is-string: 1.0.7
    dev: false

  /array.prototype.findlast@1.2.4:
    resolution: {integrity: sha512-BMtLxpV+8BD+6ZPFIWmnUBpQoy+A+ujcg4rhp2iwCRJYA7PEh2MS4NL3lz8EiDlLrJPp2hg9qWihr5pd//jcGw==}
    engines: {node: '>= 0.4'}
    dependencies:
      call-bind: 1.0.7
      define-properties: 1.2.1
      es-abstract: 1.22.4
      es-errors: 1.3.0
      es-shim-unscopables: 1.0.2
    dev: false

  /array.prototype.findlastindex@1.2.4:
    resolution: {integrity: sha512-hzvSHUshSpCflDR1QMUBLHGHP1VIEBegT4pix9H/Z92Xw3ySoy6c2qh7lJWTJnRJ8JCZ9bJNCgTyYaJGcJu6xQ==}
    engines: {node: '>= 0.4'}
    dependencies:
      call-bind: 1.0.7
      define-properties: 1.2.1
      es-abstract: 1.22.4
      es-errors: 1.3.0
      es-shim-unscopables: 1.0.2
    dev: false

  /array.prototype.flat@1.3.2:
    resolution: {integrity: sha512-djYB+Zx2vLewY8RWlNCUdHjDXs2XOgm602S9E7P/UpHgfeHL00cRiIF+IN/G/aUJ7kGPb6yO/ErDI5V2s8iycA==}
    engines: {node: '>= 0.4'}
    dependencies:
      call-bind: 1.0.7
      define-properties: 1.2.1
      es-abstract: 1.22.4
      es-shim-unscopables: 1.0.2
    dev: false

  /array.prototype.flatmap@1.3.2:
    resolution: {integrity: sha512-Ewyx0c9PmpcsByhSW4r+9zDU7sGjFc86qf/kKtuSCRdhfbk0SNLLkaT5qvcHnRGgc5NP/ly/y+qkXkqONX54CQ==}
    engines: {node: '>= 0.4'}
    dependencies:
      call-bind: 1.0.7
      define-properties: 1.2.1
      es-abstract: 1.22.4
      es-shim-unscopables: 1.0.2
    dev: false

  /array.prototype.toreversed@1.1.2:
    resolution: {integrity: sha512-wwDCoT4Ck4Cz7sLtgUmzR5UV3YF5mFHUlbChCzZBQZ+0m2cl/DH3tKgvphv1nKgFsJ48oCSg6p91q2Vm0I/ZMA==}
    dependencies:
      call-bind: 1.0.7
      define-properties: 1.2.1
      es-abstract: 1.22.4
      es-shim-unscopables: 1.0.2
    dev: false

  /array.prototype.tosorted@1.1.3:
    resolution: {integrity: sha512-/DdH4TiTmOKzyQbp/eadcCVexiCb36xJg7HshYOYJnNZFDj33GEv0P7GxsynpShhq4OLYJzbGcBDkLsDt7MnNg==}
    dependencies:
      call-bind: 1.0.7
      define-properties: 1.2.1
      es-abstract: 1.22.4
      es-errors: 1.3.0
      es-shim-unscopables: 1.0.2
    dev: false

  /arraybuffer.prototype.slice@1.0.3:
    resolution: {integrity: sha512-bMxMKAjg13EBSVscxTaYA4mRc5t1UAXa2kXiGTNfZ079HIWXEkKmkgFrh/nJqamaLSrXO5H4WFFkPEaLJWbs3A==}
    engines: {node: '>= 0.4'}
    dependencies:
      array-buffer-byte-length: 1.0.1
      call-bind: 1.0.7
      define-properties: 1.2.1
      es-abstract: 1.22.4
      es-errors: 1.3.0
      get-intrinsic: 1.2.4
      is-array-buffer: 3.0.4
      is-shared-array-buffer: 1.0.2
    dev: false

  /asap@2.0.6:
    resolution: {integrity: sha512-BSHWgDSAiKs50o2Re8ppvp3seVHXSRM44cdSsT9FfNEUUZLOGWVCsiWaRPWM1Znn+mqZ1OfVZ3z3DWEzSp7hRA==}
    dev: true

  /assertion-error@1.1.0:
    resolution: {integrity: sha512-jgsaNduz+ndvGyFt3uSuWqvy4lCnIJiovtouQN5JZHOKCS2QuhEdbcQHFhVksz2N2U9hXJo8odG7ETyWlEeuDw==}
    dev: true

  /ast-types-flow@0.0.8:
    resolution: {integrity: sha512-OH/2E5Fg20h2aPrbe+QL8JZQFko0YZaF+j4mnQ7BGhfavO7OpSLa8a0y9sBwomHdSbkhTS8TQNayBfnW5DwbvQ==}
    dev: false

  /ast-types@0.13.4:
    resolution: {integrity: sha512-x1FCFnFifvYDDzTaLII71vG5uvDwgtmDTEVWAxrgeiR8VjMONcCXJx7E+USjDtHlwFmt9MysbqgF9b9Vjr6w+w==}
    engines: {node: '>=4'}
    dependencies:
      tslib: 2.6.2
    dev: true

  /async@3.2.5:
    resolution: {integrity: sha512-baNZyqaaLhyLVKm/DlvdW051MSgO6b8eVfIezl9E5PqWxFgzLm/wQntEW4zOytVburDEr0JlALEpdOFwvErLsg==}
    dev: false

  /asynciterator.prototype@1.0.0:
    resolution: {integrity: sha512-wwHYEIS0Q80f5mosx3L/dfG5t5rjEa9Ft51GTaNt862EnpyGHpgz2RkZvLPp1oF5TnAiTohkEKVEu8pQPJI7Vg==}
    dependencies:
      has-symbols: 1.0.3
    dev: false

  /asynckit@0.4.0:
    resolution: {integrity: sha512-Oei9OH4tRh0YqU3GxhX79dM/mwVgvbZJaSNaRk+bshkj0S5cfHcgYakreBjrHwatXKbz+IoIdYLxrKim2MjW0Q==}
    dev: true

  /available-typed-arrays@1.0.6:
    resolution: {integrity: sha512-j1QzY8iPNPG4o4xmO3ptzpRxTciqD3MgEHtifP/YnJpIo58Xu+ne4BejlbkuaLfXn/nz6HFiw29bLpj2PNMdGg==}
    engines: {node: '>= 0.4'}
    dev: false

  /axe-core@4.7.0:
    resolution: {integrity: sha512-M0JtH+hlOL5pLQwHOLNYZaXuhqmvS8oExsqB1SBYgA4Dk7u/xx+YdGHXaK5pyUfed5mYXdlYiphWq3G8cRi5JQ==}
    engines: {node: '>=4'}
    dev: false

  /axobject-query@3.2.1:
    resolution: {integrity: sha512-jsyHu61e6N4Vbz/v18DHwWYKK0bSWLqn47eeDSKPB7m8tqMHF9YJ+mhIk2lVteyZrY8tnSj/jHOv4YiTCuCJgg==}
    dependencies:
      dequal: 2.0.3
    dev: false

  /balanced-match@1.0.2:
    resolution: {integrity: sha512-3oSeUO0TMV67hN1AmbXsK4yaqU7tjiHlbxRDZOpH0KW9+CeX4bRAaX0Anxt0tx2MrpRpWwQaPwIlISEJhYU5Pw==}

  /base64-js@1.5.1:
    resolution: {integrity: sha512-AKpaYlHn8t4SVbOHCy+b5+KKgvR4vrsD8vbvrbiQJps7fKDTkjkDry6ji0rUJjC0kzbNePLwzxq8iypo41qeWA==}

  /basic-ftp@5.0.4:
    resolution: {integrity: sha512-8PzkB0arJFV4jJWSGOYR+OEic6aeKMu/osRhBULN6RY0ykby6LKhbmuQ5ublvaas5BOwboah5D87nrHyuh8PPA==}
    engines: {node: '>=10.0.0'}
    dev: true

  /bcrypt@5.1.1:
    resolution: {integrity: sha512-AGBHOG5hPYZ5Xl9KXzU5iKq9516yEmvCKDg3ecP5kX2aB6UqTeXZxk2ELnDgDm6BQSMlLt9rDB4LoSMx0rYwww==}
    engines: {node: '>= 10.0.0'}
    requiresBuild: true
    dependencies:
      '@mapbox/node-pre-gyp': 1.0.11
      node-addon-api: 5.1.0
    transitivePeerDependencies:
      - encoding
      - supports-color
    dev: false

  /better-sqlite3@9.4.3:
    resolution: {integrity: sha512-ud0bTmD9O3uWJGuXDltyj3R47Nz0OHX8iqPOT5PMspGqlu/qQFn+5S2eFBUCrySpavTjFXbi4EgrfVvPAHlImw==}
    requiresBuild: true
    dependencies:
      bindings: 1.5.0
      prebuild-install: 7.1.1
    dev: false

  /binary-extensions@2.2.0:
    resolution: {integrity: sha512-jDctJ/IVQbZoJykoeHbhXpOlNBqGNcwXJKJog42E5HDPUwQTSdjCHdihjj0DlnheQ7blbT6dHOafNAiS8ooQKA==}
    engines: {node: '>=8'}

  /bindings@1.5.0:
    resolution: {integrity: sha512-p2q/t/mhvuOj/UeLlV6566GD/guowlr0hHxClI0W9m7MWYkL1F0hLo+0Aexs9HSPCtR1SXQ0TD3MMKrXZajbiQ==}
    dependencies:
      file-uri-to-path: 1.0.0
    dev: false

  /bl@4.1.0:
    resolution: {integrity: sha512-1W07cM9gS6DcLperZfFSj+bWLtaPGSOHWhPiGzXmvVJbRLdG82sH/Kn8EtW1VqWVA54AKf2h5k5BbnIbwF3h6w==}
    dependencies:
      buffer: 5.7.1
      inherits: 2.0.4
      readable-stream: 3.6.2

  /body-parser@1.20.2:
    resolution: {integrity: sha512-ml9pReCu3M61kGlqoTm2umSXTlRTuGTx0bfYj+uIUKKYycG5NtSbeetV3faSU6R7ajOPw0g/J1PvK4qNy7s5bA==}
    engines: {node: '>= 0.8', npm: 1.2.8000 || >= 1.4.16}
    dependencies:
      bytes: 3.1.2
      content-type: 1.0.5
      debug: 2.6.9
      depd: 2.0.0
      destroy: 1.2.0
      http-errors: 2.0.0
      iconv-lite: 0.4.24
      on-finished: 2.4.1
      qs: 6.11.0
      raw-body: 2.5.2
      type-is: 1.6.18
      unpipe: 1.0.0
    transitivePeerDependencies:
      - supports-color

  /brace-expansion@1.1.11:
    resolution: {integrity: sha512-iCuPHDFgrHX7H2vEI/5xpz07zSHB00TpugqhmYtVmMO6518mCuRMoOYFldEBl0g187ufozdaHgWKcYFb61qGiA==}
    dependencies:
      balanced-match: 1.0.2
      concat-map: 0.0.1

  /brace-expansion@2.0.1:
    resolution: {integrity: sha512-XnAIvQ8eM+kC6aULx6wuQiwVsnzsi9d3WxzV3FpWTGA19F621kwdbsAcFKXgKUHZWsy+mY6iL1sHTxWEFCytDA==}
    dependencies:
      balanced-match: 1.0.2

  /braces@3.0.2:
    resolution: {integrity: sha512-b8um+L1RzM3WDSzvhm6gIz1yfTbBt6YTlcEKAvsmqCZZFw46z626lVj9j1yEPW33H5H+lBQpZMP1k8l+78Ha0A==}
    engines: {node: '>=8'}
    dependencies:
      fill-range: 7.0.1

  /browserslist@4.23.0:
    resolution: {integrity: sha512-QW8HiM1shhT2GuzkvklfjcKDiWFXHOeFCIA/huJPwHsslwcydgk7X+z2zXpEijP98UCY7HbubZt5J2Zgvf0CaQ==}
    engines: {node: ^6 || ^7 || ^8 || ^9 || ^10 || ^11 || ^12 || >=13.7}
    hasBin: true
    dependencies:
      caniuse-lite: 1.0.30001587
      electron-to-chromium: 1.4.673
      node-releases: 2.0.14
      update-browserslist-db: 1.0.13(browserslist@4.23.0)

  /buffer-from@1.1.2:
    resolution: {integrity: sha512-E+XQCRwSbaaiChtv6k6Dwgc+bx+Bs6vuKJHHl5kox/BaKbhiXzqQOwK4cO22yElGp2OCmjwVhT3HmxgyPGnJfQ==}

  /buffer@5.7.1:
    resolution: {integrity: sha512-EHcyIPBQ4BSGlvjB16k5KgAJ27CIsHY/2JBmCRReo48y9rQ3MaUzWX3KVlBa4U7MyX02HdVj0K7C3WaB3ju7FQ==}
    dependencies:
      base64-js: 1.5.1
      ieee754: 1.2.1

  /builtins@5.0.1:
    resolution: {integrity: sha512-qwVpFEHNfhYJIzNRBvd2C1kyo6jz3ZSMPyyuR47OPdiKWlbYnZNyDWuyR175qDnAJLiCo5fBBqPb3RiXgWlkOQ==}
    dependencies:
      semver: 7.6.0
    dev: true

  /busboy@1.6.0:
    resolution: {integrity: sha512-8SFQbg/0hQ9xy3UNTB0YEnsNBbWfhf7RtnzpL7TkBiTBRfrQ9Fxcnz7VJsleJpyp6rVLvXiuORqjlHi5q+PYuA==}
    engines: {node: '>=10.16.0'}
    dependencies:
      streamsearch: 1.1.0

  /bytes@3.1.2:
    resolution: {integrity: sha512-/Nf7TyzTx6S3yRJObOAV7956r8cr2+Oj8AC5dt8wSP3BQAoeX58NoHyCU8P8zGkNXStjTSi6fzO6F0pBdcYbEg==}
    engines: {node: '>= 0.8'}

  /cac@6.7.14:
    resolution: {integrity: sha512-b6Ilus+c3RrdDk+JhLKUAQfzzgLEPy6wcXqS7f/xe1EETvsDP6GORG7SFuOs6cID5YkqchW/LXZbX5bc8j7ZcQ==}
    engines: {node: '>=8'}
    dev: true

  /call-bind@1.0.7:
    resolution: {integrity: sha512-GHTSNSYICQ7scH7sZ+M2rFopRoLh8t2bLSW6BbgrtLsahOIB5iyAVJf9GjWK3cYTDaMj4XdBpM1cA6pIS0Kv2w==}
    engines: {node: '>= 0.4'}
    dependencies:
      es-define-property: 1.0.0
      es-errors: 1.3.0
      function-bind: 1.1.2
      get-intrinsic: 1.2.4
      set-function-length: 1.2.1

  /callsites@3.1.0:
    resolution: {integrity: sha512-P8BjAsXvZS+VIDUI11hHCQEv74YT67YUi5JJFNWIqL235sBmjX4+qx9Muvls5ivyNENctx46xQLQ3aTuE7ssaQ==}
    engines: {node: '>=6'}

  /camel-case@3.0.0:
    resolution: {integrity: sha512-+MbKztAYHXPr1jNTSKQF52VpcFjwY5RkR7fxksV8Doo4KAYc5Fl4UJRgthBbTmEx8C54DqahhbLJkDwjI3PI/w==}
    dependencies:
      no-case: 2.3.2
      upper-case: 1.1.3
    dev: true

  /camelcase-css@2.0.1:
    resolution: {integrity: sha512-QOSvevhslijgYwRx6Rv7zKdMF8lbRmx+uQGx2+vDc+KI/eBnsy9kit5aj23AgGu3pa4t9AgwbnXWqS+iOY+2aA==}
    engines: {node: '>= 6'}
    dev: false

  /camelcase@7.0.1:
    resolution: {integrity: sha512-xlx1yCK2Oc1APsPXDL2LdlNP6+uu8OCDdhOBSVT279M/S+y75O30C2VuD8T2ogdePBBl7PfPF4504tnLgX3zfw==}
    engines: {node: '>=14.16'}
    dev: false

  /caniuse-lite@1.0.30001587:
    resolution: {integrity: sha512-HMFNotUmLXn71BQxg8cijvqxnIAofforZOwGsxyXJ0qugTdspUF4sPSJ2vhgprHCB996tIDzEq1ubumPDV8ULA==}

  /case-anything@2.1.13:
    resolution: {integrity: sha512-zlOQ80VrQ2Ue+ymH5OuM/DlDq64mEm+B9UTdHULv5osUMD6HalNTblf2b1u/m6QecjsnOkBpqVZ+XPwIVsy7Ng==}
    engines: {node: '>=12.13'}
    dev: false

  /chai@4.4.1:
    resolution: {integrity: sha512-13sOfMv2+DWduEU+/xbun3LScLoqN17nBeTLUsmDfKdoiC1fr0n9PU4guu4AhRcOVFk/sW8LyZWHuhWtQZiF+g==}
    engines: {node: '>=4'}
    dependencies:
      assertion-error: 1.1.0
      check-error: 1.0.3
      deep-eql: 4.1.3
      get-func-name: 2.0.2
      loupe: 2.3.7
      pathval: 1.1.1
      type-detect: 4.0.8
    dev: true

  /chalk@2.4.2:
    resolution: {integrity: sha512-Mti+f9lpJNcwF4tWV8/OrTTtF1gZi+f8FqlyAdouralcFWFQWF2+NgCHShjkCb+IFBLq9buZwE1xckQU4peSuQ==}
    engines: {node: '>=4'}
    dependencies:
      ansi-styles: 3.2.1
      escape-string-regexp: 1.0.5
      supports-color: 5.5.0

  /chalk@3.0.0:
    resolution: {integrity: sha512-4D3B6Wf41KOYRFdszmDqMCGq5VV/uMAB273JILmO+3jAlh8X4qDtdtgCR3fxtbLEMzSx22QdhnDcJvu2u1fVwg==}
    engines: {node: '>=8'}
    dependencies:
      ansi-styles: 4.3.0
      supports-color: 7.2.0
    dev: true

  /chalk@4.1.2:
    resolution: {integrity: sha512-oKnbhFyRIXpUuez8iBMmyEa4nbj4IOQyuhc/wy9kY7/WVPcwIO9VA668Pu8RkO7+0G76SLROeyw9CpQ061i4mA==}
    engines: {node: '>=10'}
    dependencies:
      ansi-styles: 4.3.0
      supports-color: 7.2.0

  /chalk@5.3.0:
    resolution: {integrity: sha512-dLitG79d+GV1Nb/VYcCDFivJeK1hiukt9QjRNVOsUtTy1rR1YJsmpGGTZ3qJos+uw7WmWF4wUwBd9jxjocFC2w==}
    engines: {node: ^12.17.0 || ^14.13 || >=16.0.0}

  /change-case@3.1.0:
    resolution: {integrity: sha512-2AZp7uJZbYEzRPsFoa+ijKdvp9zsrnnt6+yFokfwEpeJm0xuJDVoxiRCAaTzyJND8GJkofo2IcKWaUZ/OECVzw==}
    dependencies:
      camel-case: 3.0.0
      constant-case: 2.0.0
      dot-case: 2.1.1
      header-case: 1.0.1
      is-lower-case: 1.1.3
      is-upper-case: 1.1.2
      lower-case: 1.1.4
      lower-case-first: 1.0.2
      no-case: 2.3.2
      param-case: 2.1.1
      pascal-case: 2.0.1
      path-case: 2.1.1
      sentence-case: 2.1.1
      snake-case: 2.1.0
      swap-case: 1.1.2
      title-case: 2.1.1
      upper-case: 1.1.3
      upper-case-first: 1.1.2
    dev: true

  /chardet@0.7.0:
    resolution: {integrity: sha512-mT8iDcrh03qDGRRmoA2hmBJnxpllMR+0/0qlzjqZES6NdiWDcZkCNAk4rPFZ9Q85r27unkiNNg8ZOiwZXBHwcA==}
    dev: true

  /check-error@1.0.3:
    resolution: {integrity: sha512-iKEoDYaRmd1mxM90a2OEfWhjsjPpYPuQ+lMYsoxB126+t8fw7ySEO48nmDg5COTjxDI65/Y2OWpeEHk3ZOe8zg==}
    dependencies:
      get-func-name: 2.0.2
    dev: true

  /chokidar@3.6.0:
    resolution: {integrity: sha512-7VT13fmjotKpGipCW9JEQAusEPE+Ei8nl6/g4FBAmIm0GOOLMua9NDDo/DWp0ZAxCr3cPq5ZpBqmPAQgDda2Pw==}
    engines: {node: '>= 8.10.0'}
    dependencies:
      anymatch: 3.1.3
      braces: 3.0.2
      glob-parent: 5.1.2
      is-binary-path: 2.1.0
      is-glob: 4.0.3
      normalize-path: 3.0.0
      readdirp: 3.6.0
    optionalDependencies:
      fsevents: 2.3.3

  /chownr@1.1.4:
    resolution: {integrity: sha512-jJ0bqzaylmJtVnNgzTeSOs8DPavpbYgEr/b0YL8/2GO3xJEhInFmhKMUnEJQjZumK7KXGFhUy89PrsJWlakBVg==}
    dev: false

  /chownr@2.0.0:
    resolution: {integrity: sha512-bIomtDF5KGpdogkLd9VspvFzk9KfpyyGlS8YFVZl7TGPBHL5snIOnxeshwVgPteQ9b4Eydl+pVbIyE1DcvCWgQ==}
    engines: {node: '>=10'}
    dev: false

  /chroma-js@2.4.2:
    resolution: {integrity: sha512-U9eDw6+wt7V8z5NncY2jJfZa+hUH8XEj8FQHgFJTrUFnJfXYf4Ml4adI2vXZOjqRDpFWtYVWypDfZwnJ+HIR4A==}
    dev: false

  /chrome-trace-event@1.0.3:
    resolution: {integrity: sha512-p3KULyQg4S7NIHixdwbGX+nFHkoBiA4YQmyWtjb8XngSKV124nJmRysgAeujbUVb15vh+RvFUfCPqU7rXk+hZg==}
    engines: {node: '>=6.0'}
    dev: true

  /clean-stack@2.2.0:
    resolution: {integrity: sha512-4diC9HaTE+KRAMWhDhrGOECgWZxoevMc5TlkObMqNSsVU62PYzXZ/SMTjzyGAFF1YusgxGcSWTEXBhp0CPwQ1A==}
    engines: {node: '>=6'}
    dev: true

  /cli-color@2.0.3:
    resolution: {integrity: sha512-OkoZnxyC4ERN3zLzZaY9Emb7f/MhBOIpePv0Ycok0fJYT+Ouo00UBEIwsVsr0yoow++n5YWlSUgST9GKhNHiRQ==}
    engines: {node: '>=0.10'}
    dependencies:
      d: 1.0.1
      es5-ext: 0.10.62
      es6-iterator: 2.0.3
      memoizee: 0.4.15
      timers-ext: 0.1.7
    dev: false

  /cli-cursor@3.1.0:
    resolution: {integrity: sha512-I/zHAwsKf9FqGoXM4WWRACob9+SNukZTd94DWF57E4toouRulbCxcUh6RKUEOQlYTHJnzkPMySvPNaaSLNfLZw==}
    engines: {node: '>=8'}
    dependencies:
      restore-cursor: 3.1.0
    dev: true

  /cli-spinners@2.9.2:
    resolution: {integrity: sha512-ywqV+5MmyL4E7ybXgKys4DugZbX0FC6LnwrhjuykIjnK9k8OQacQ7axGKnjDXWNhns0xot3bZI5h55H8yo9cJg==}
    engines: {node: '>=6'}
    dev: true

  /cli-table3@0.6.3:
    resolution: {integrity: sha512-w5Jac5SykAeZJKntOxJCrm63Eg5/4dhMWIcuTbo9rpE+brgaSZo0RuNJZeOyMgsUdhDeojvgyQLmjI+K50ZGyg==}
    engines: {node: 10.* || >= 12.*}
    dependencies:
      string-width: 4.2.3
    optionalDependencies:
      '@colors/colors': 1.5.0
    dev: true

  /cli-width@3.0.0:
    resolution: {integrity: sha512-FxqpkPPwu1HjuN93Omfm4h8uIanXofW0RxVEW3k5RKx+mJJYSthzNhp32Kzxxy3YAEZ/Dc/EWN1vZRY0+kOhbw==}
    engines: {node: '>= 10'}
    dev: true

  /cli-width@4.1.0:
    resolution: {integrity: sha512-ouuZd4/dm2Sw5Gmqy6bGyNNNe1qt9RpmxveLSO7KcgsTnU7RXfsw+/bukWGo1abgBiMAic068rclZsO4IWmmxQ==}
    engines: {node: '>= 12'}
    dev: true

  /client-only@0.0.1:
    resolution: {integrity: sha512-IV3Ou0jSMzZrd3pZ48nLkT9DA7Ag1pnPzaiQhpW7c3RbcqqzvzzVu+L8gfqMp/8IM2MQtSiqaCxrrcfu8I8rMA==}
    dev: false

  /cliui@8.0.1:
    resolution: {integrity: sha512-BSeNnyus75C4//NQ9gQt1/csTXyo/8Sb+afLAkzAptFuMsod9HFokGNudZpi/oQV73hnVK+sR+5PVRMd+Dr7YQ==}
    engines: {node: '>=12'}
    dependencies:
      string-width: 4.2.3
      strip-ansi: 6.0.1
      wrap-ansi: 7.0.0
    dev: true

  /clone@1.0.4:
    resolution: {integrity: sha512-JQHZ2QMW6l3aH/j6xCqQThY/9OH4D/9ls34cgkUBiEeocRTU04tHfKPBsUK1PqZCUQM7GiA0IIXJSuXHI64Kbg==}
    engines: {node: '>=0.8'}
    dev: true

  /clsx@2.1.0:
    resolution: {integrity: sha512-m3iNNWpd9rl3jvvcBnu70ylMdrXt8Vlq4HYadnU5fwcOtvkSQWPmj7amUcDT2qYI7risszBjI5AUIUox9D16pg==}
    engines: {node: '>=6'}
    dev: false

  /cluster-key-slot@1.1.2:
    resolution: {integrity: sha512-RMr0FhtfXemyinomL4hrWcYJxmX6deFdCxpJzhDttxgO1+bcCnkk+9drydLVDmAMG7NE6aN/fl4F7ucU/90gAA==}
    engines: {node: '>=0.10.0'}
    dev: false

  /color-convert@1.9.3:
    resolution: {integrity: sha512-QfAUtd+vFdAtFQcC8CCyYt1fYWxSqAiK2cSD6zDB8N3cpsEBAvRxp9zOGg6G/SHHJYAT88/az/IuDGALsNVbGg==}
    dependencies:
      color-name: 1.1.3

  /color-convert@2.0.1:
    resolution: {integrity: sha512-RRECPsj7iu/xb5oKYcsFHSppFNnsj/52OVTRKb4zP5onXwVF3zVmmToNcOfGC+CRDpfK/U584fMg38ZHCaElKQ==}
    engines: {node: '>=7.0.0'}
    dependencies:
      color-name: 1.1.4

  /color-name@1.1.3:
    resolution: {integrity: sha512-72fSenhMw2HZMTVHeCA9KCmpEIbzWiQsjN+BHcBbS9vr1mtt+vJjPdksIBNUmKAW8TFUDPJK5SUU3QhE9NEXDw==}

  /color-name@1.1.4:
    resolution: {integrity: sha512-dOy+3AuW3a2wNbZHIuMZpTcgjGuLU/uBL/ubcZF9OXbDo8ff4O8yVp5Bf0efS8uEoYo5q4Fx7dY9OgQGXgAsQA==}

  /color-string@1.9.1:
    resolution: {integrity: sha512-shrVawQFojnZv6xM40anx4CkoDP+fZsw/ZerEMsW/pyzsRbElpsL/DBVW7q3ExxwusdNXI3lXpuhEZkzs8p5Eg==}
    dependencies:
      color-name: 1.1.4
      simple-swizzle: 0.2.2
    dev: false

  /color-support@1.1.3:
    resolution: {integrity: sha512-qiBjkpbMLO/HL68y+lh4q0/O1MZFj2RX6X/KmMa3+gJD3z+WwI1ZzDHysvqHGS3mP6mznPckpXmw1nI9cJjyRg==}
    hasBin: true
    dev: false

  /color@3.2.1:
    resolution: {integrity: sha512-aBl7dZI9ENN6fUGC7mWpMTPNHmWUSNan9tuWN6ahh5ZLNk9baLJOnSMlrQkHcrfFgz2/RigjUVAjdx36VcemKA==}
    dependencies:
      color-convert: 1.9.3
      color-string: 1.9.1
    dev: false

  /color@4.2.3:
    resolution: {integrity: sha512-1rXeuUUiGGrykh+CeBdu5Ie7OJwinCgQY0bc7GCRxy5xVHy+moaqkpL/jqQq0MtQOeYcrqEz4abc5f0KtU7W4A==}
    engines: {node: '>=12.5.0'}
    dependencies:
      color-convert: 2.0.1
      color-string: 1.9.1
    dev: false

  /colorspace@1.1.4:
    resolution: {integrity: sha512-BgvKJiuVu1igBUF2kEjRCZXol6wiiGbY5ipL/oVPwm0BL9sIpMIzM8IK7vwuxIIzOXMV3Ey5w+vxhm0rR/TN8w==}
    dependencies:
      color: 3.2.1
      text-hex: 1.0.0
    dev: false

  /combined-stream@1.0.8:
    resolution: {integrity: sha512-FQN4MRfuJeHf7cBbBMJFXhKSDq+2kAArBlmRBvcvFE5BB1HZKXtSFASDhdlz9zOYwxh8lDdnvmMOe/+5cdoEdg==}
    engines: {node: '>= 0.8'}
    dependencies:
      delayed-stream: 1.0.0
    dev: true

  /commander@10.0.1:
    resolution: {integrity: sha512-y4Mg2tXshplEbSGzx7amzPwKKOCGuoSRP/CjEdwwk0FOGlUbq6lKuoyDZTNZkmxHdJtp54hdfY/JUrdL7Xfdug==}
    engines: {node: '>=14'}
    dev: true

  /commander@2.20.3:
    resolution: {integrity: sha512-GpVkmM8vF2vQUkj2LvZmD35JxeJOLCwJ9cUkugyk2nuhbv3+mJvpLYYt+0+USMxE+oj+ey/lJEnhZw75x/OMcQ==}
    dev: true

  /commander@4.1.1:
    resolution: {integrity: sha512-NOKm8xhkzAjzFx8B2v5OAHT+u5pRQc2UCa2Vq9jYL/31o2wi9mxBA7LIFs3sV5VSC49z6pEhfbMULvShKj26WA==}
    engines: {node: '>= 6'}
    dev: true

  /commander@9.5.0:
    resolution: {integrity: sha512-KRs7WVDKg86PWiuAqhDrAQnTXZKraVcCc6vFdL14qrZ/DcWwuRo7VoiYXalXO7S5GKpqYiVEwCbgFDfxNHKJBQ==}
    engines: {node: ^12.20.0 || >=14}
    dev: false

  /comment-json@4.2.3:
    resolution: {integrity: sha512-SsxdiOf064DWoZLH799Ata6u7iV658A11PlWtZATDlXPpKGJnbJZ5Z24ybixAi+LUUqJ/GKowAejtC5GFUG7Tw==}
    engines: {node: '>= 6'}
    dependencies:
      array-timsort: 1.0.3
      core-util-is: 1.0.3
      esprima: 4.0.1
      has-own-prop: 2.0.0
      repeat-string: 1.6.1
    dev: true

  /component-emitter@1.3.1:
    resolution: {integrity: sha512-T0+barUSQRTUQASh8bx02dl+DhF54GtIDY13Y3m9oWTklKbb3Wv974meRpeZ3lp1JpLVECWWNHC4vaG2XHXouQ==}
    dev: true

  /concat-map@0.0.1:
    resolution: {integrity: sha512-/Srv4dswyQNBfohGpz9o6Yb3Gz3SrUDqBH5rTuhGR7ahtlbYKnVxw2bCFMRljaA7EXHaXZ8wsHdodFvbkhKmqg==}

  /concat-stream@1.6.2:
    resolution: {integrity: sha512-27HBghJxjiZtIk3Ycvn/4kbJk/1uZuJFfuPEns6LaEvpvG1f0hTea8lilrouyo9mVc2GWdcEZ8OLoGmSADlrCw==}
    engines: {'0': node >= 0.8}
    dependencies:
      buffer-from: 1.1.2
      inherits: 2.0.4
      readable-stream: 2.3.8
      typedarray: 0.0.6

  /concurrently@8.2.2:
    resolution: {integrity: sha512-1dP4gpXFhei8IOtlXRE/T/4H88ElHgTiUzh71YUmtjTEHMSRS2Z/fgOxHSxxusGHogsRfxNq1vyAwxSC+EVyDg==}
    engines: {node: ^14.13.0 || >=16.0.0}
    hasBin: true
    dependencies:
      chalk: 4.1.2
      date-fns: 2.30.0
      lodash: 4.17.21
      rxjs: 7.8.1
      shell-quote: 1.8.1
      spawn-command: 0.0.2
      supports-color: 8.1.1
      tree-kill: 1.2.2
      yargs: 17.7.2
    dev: true

  /consola@2.15.3:
    resolution: {integrity: sha512-9vAdYbHj6x2fLKC4+oPH0kFzY/orMZyG2Aj+kNylHxKGJ/Ed4dpNyAQYwJOdqO4zdM7XpVHmyejQDcQHrnuXbw==}

  /console-control-strings@1.1.0:
    resolution: {integrity: sha512-ty/fTekppD2fIwRvnZAVdeOiGd1c7YXEixbgJTNzqcxJWKQnjJ/V1bNEEE6hygpM3WjwHFUVK6HTjWSzV4a8sQ==}
    dev: false

  /constant-case@2.0.0:
    resolution: {integrity: sha512-eS0N9WwmjTqrOmR3o83F5vW8Z+9R1HnVz3xmzT2PMFug9ly+Au/fxRWlEBSb6LcZwspSsEn9Xs1uw9YgzAg1EQ==}
    dependencies:
      snake-case: 2.1.0
      upper-case: 1.1.3
    dev: true

  /content-disposition@0.5.4:
    resolution: {integrity: sha512-FveZTNuGw04cxlAiWbzi6zTAL/lhehaWbTtgluJh4/E95DqMwTmha3KZN1aAWA8cFIhHzMZUvLevkw5Rqk+tSQ==}
    engines: {node: '>= 0.6'}
    dependencies:
      safe-buffer: 5.2.1

  /content-type@1.0.5:
    resolution: {integrity: sha512-nTjqfcBFEipKdXCv4YDQWCfmcLZKm81ldF0pAopTvyrFGVbcR6P/VAAd5G7N+0tTr8QqiU0tFadD6FK4NtJwOA==}
    engines: {node: '>= 0.6'}

  /convert-source-map@2.0.0:
    resolution: {integrity: sha512-Kvp459HrV2FEJ1CAsi1Ku+MY3kasH19TFykTz2xWmMeq6bk2NU3XXvfJ+Q61m0xktWwt+1HSYf3JZsTms3aRJg==}

  /cookie-signature@1.0.6:
    resolution: {integrity: sha512-QADzlaHc8icV8I7vbaJXJwod9HWYp8uCqf1xa4OfNu1T7JVxQIrUgOWtHdNDtPiywmFbiS12VjotIXLrKM3orQ==}

  /cookie@0.5.0:
    resolution: {integrity: sha512-YZ3GUyn/o8gfKJlnlX7g7xq4gyO6OSuhGPKaaGssGB2qgDUS0gPgtTvoyZLTt9Ab6dC4hfc9dV5arkvc/OCmrw==}
    engines: {node: '>= 0.6'}

  /cookie@0.6.0:
    resolution: {integrity: sha512-U71cyTamuh1CRNCfpGY6to28lxvNwPG4Guz/EVjgf3Jmzv0vlDp1atT9eS5dDjMYHucpHbWns6Lwf3BKz6svdw==}
    engines: {node: '>= 0.6'}
    dev: false

  /cookiejar@2.1.4:
    resolution: {integrity: sha512-LDx6oHrK+PhzLKJU9j5S7/Y3jM/mUHvD/DeI1WQmJn652iPC5Y4TBzC9l+5OMOXlyTTA+SmVUPm0HQUwpD5Jqw==}
    dev: true

  /cookies@0.9.1:
    resolution: {integrity: sha512-TG2hpqe4ELx54QER/S3HQ9SRVnQnGBtKUz5bLQWtYAQ+o6GpgMs6sYUvaiJjVxb+UXwhRhAEP3m7LbsIZ77Hmw==}
    engines: {node: '>= 0.8'}
    dependencies:
      depd: 2.0.0
      keygrip: 1.1.0
    dev: false

  /copy-anything@3.0.5:
    resolution: {integrity: sha512-yCEafptTtb4bk7GLEQoM8KVJpxAfdBJYaXyzQEgQQQgYrZiDp8SJmGKlYza6CYjEDNstAdNdKA3UuoULlEbS6w==}
    engines: {node: '>=12.13'}
    dependencies:
      is-what: 4.1.16
    dev: false

  /core-js-pure@3.36.0:
    resolution: {integrity: sha512-cN28qmhRNgbMZZMc/RFu5w8pK9VJzpb2rJVR/lHuZJKwmXnoWOpXmMkxqBB514igkp1Hu8WGROsiOAzUcKdHOQ==}
    requiresBuild: true
    dev: true

  /core-util-is@1.0.3:
    resolution: {integrity: sha512-ZQBvi1DcpJ4GDqanjucZ2Hj3wEO5pZDS89BWbkcrvdxksJorwUDDZamX9ldFkp9aw2lmBDLgkObEA4DWNJ9FYQ==}

  /cors@2.8.5:
    resolution: {integrity: sha512-KIHbLJqu73RGr/hnbrO9uBeixNGuvSQjul/jdFvS/KFSIH1hWVd1ng7zOHx+YrEfInLG7q4n6GHQ9cDtxv/P6g==}
    engines: {node: '>= 0.10'}
    dependencies:
      object-assign: 4.1.1
      vary: 1.1.2

  /cosmiconfig@8.3.6(typescript@5.3.3):
    resolution: {integrity: sha512-kcZ6+W5QzcJ3P1Mt+83OUv/oHFqZHIx8DuxG6eZ5RGMERoLqp4BuGjhHLYGK+Kf5XVkQvqBSmAy/nGWN3qDgEA==}
    engines: {node: '>=14'}
    peerDependencies:
      typescript: '>=4.9.5'
    peerDependenciesMeta:
      typescript:
        optional: true
    dependencies:
      import-fresh: 3.3.0
      js-yaml: 4.1.0
      parse-json: 5.2.0
      path-type: 4.0.0
      typescript: 5.3.3
    dev: true

  /create-require@1.1.1:
    resolution: {integrity: sha512-dcKFX3jn0MpIaXjisoRvexIJVEKzaq7z2rZKxf+MSr9TkdmHmsU4m2lcLojrj/FHl8mk5VxMmYA+ftRkP/3oKQ==}
    dev: true

  /crelt@1.0.6:
    resolution: {integrity: sha512-VQ2MBenTq1fWZUH9DJNGti7kKv6EeAuYr3cLwxUWhIu1baTaXh4Ib5W2CqHVqib4/MqbYGJqiL3Zb8GJZr3l4g==}
    dev: false

  /cross-env@7.0.3:
    resolution: {integrity: sha512-+/HKd6EgcQCJGh2PSjZuUitQBQynKor4wrFbRg4DtAgS1aWO+gU52xpH7M9ScGgXSYmAVS9bIJ8EzuaGw0oNAw==}
    engines: {node: '>=10.14', npm: '>=6', yarn: '>=1'}
    hasBin: true
    dependencies:
      cross-spawn: 7.0.3
    dev: true

  /cross-spawn@7.0.3:
    resolution: {integrity: sha512-iRDPJKUPVEND7dHPO8rkbOnPpyDygcDFtWjpeWNCgy8WP2rXcxXL8TskReQl6OrB2G7+UJrags1q15Fudc7G6w==}
    engines: {node: '>= 8'}
    dependencies:
      path-key: 3.1.1
      shebang-command: 2.0.0
      which: 2.0.2

  /cssesc@3.0.0:
    resolution: {integrity: sha512-/Tb/JcjK111nNScGob5MNtsntNM1aCNUDipB/TkwZFhyDrrE47SOx/18wF2bbjgc3ZzCSKW1T5nt5EbFoAz/Vg==}
    engines: {node: '>=4'}
    hasBin: true
    dev: false

  /cssstyle@4.0.1:
    resolution: {integrity: sha512-8ZYiJ3A/3OkDd093CBT/0UKDWry7ak4BdPTFP2+QEP7cmhouyq/Up709ASSj2cK02BbZiMgk7kYjZNS4QP5qrQ==}
    engines: {node: '>=18'}
    dependencies:
      rrweb-cssom: 0.6.0
    dev: true

  /csstype@3.1.3:
    resolution: {integrity: sha512-M1uQkMl8rQK/szD0LNhtqxIPLpimGm8sOBwU7lLnCpSbTyY3yeU1Vc7l4KT5zT4s/yOxHH5O7tIuuLOCnLADRw==}

  /d@1.0.1:
    resolution: {integrity: sha512-m62ShEObQ39CfralilEQRjH6oAMtNCV1xJyEx5LpRYUVN+EviphDgUc/F3hnYbADmkiNs67Y+3ylmlG7Lnu+FA==}
    dependencies:
      es5-ext: 0.10.62
      type: 1.2.0
    dev: false

  /damerau-levenshtein@1.0.8:
    resolution: {integrity: sha512-sdQSFB7+llfUcQHUQO3+B8ERRj0Oa4w9POWMI/puGtuf7gFywGmkaLCElnudfTiKZV+NvHqL0ifzdrI8Ro7ESA==}
    dev: false

  /dash-get@1.0.2:
    resolution: {integrity: sha512-4FbVrHDwfOASx7uQVxeiCTo7ggSdYZbqs8lH+WU6ViypPlDbe9y6IP5VVUDQBv9DcnyaiPT5XT0UWHgJ64zLeQ==}
    dev: false

  /data-uri-to-buffer@6.0.2:
    resolution: {integrity: sha512-7hvf7/GW8e86rW0ptuwS3OcBGDjIi6SZva7hCyWC0yYry2cOPmLIjXAUHI6DK2HsnwJd9ifmt57i8eV2n4YNpw==}
    engines: {node: '>= 14'}
    dev: true

  /data-urls@5.0.0:
    resolution: {integrity: sha512-ZYP5VBHshaDAiVZxjbRVcFJpc+4xGgT0bK3vzy1HLN8jTO975HEbuYzZJcHoQEY5K1a0z8YayJkyVETa08eNTg==}
    engines: {node: '>=18'}
    dependencies:
      whatwg-mimetype: 4.0.0
      whatwg-url: 14.0.0
    dev: true

  /date-fns@2.30.0:
    resolution: {integrity: sha512-fnULvOpxnC5/Vg3NCiWelDsLiUc9bRwAPs/+LfTLNvetFCtCTN+yQz15C/fs4AwX1R9K5GLtLfn8QW+dWisaAw==}
    engines: {node: '>=0.11'}
    dependencies:
      '@babel/runtime': 7.23.9
    dev: true

  /dayjs@1.11.10:
    resolution: {integrity: sha512-vjAczensTgRcqDERK0SR2XMwsF/tSvnvlv6VcF2GIhg6Sx4yOIt/irsr1RDJsKiIyBzJDpCoXiWWq28MqH2cnQ==}
    dev: false

  /debug@2.6.9:
    resolution: {integrity: sha512-bC7ElrdJaJnPbAP+1EotYvqZsb3ecl5wi6Bfi6BJTUcNowp6cvspg0jXznRTKDjm/E7AdgFBVeAPVMNcKGsHMA==}
    peerDependencies:
      supports-color: '*'
    peerDependenciesMeta:
      supports-color:
        optional: true
    dependencies:
      ms: 2.0.0

  /debug@3.2.7:
    resolution: {integrity: sha512-CFjzYYAi4ThfiQvizrFQevTTXHtnCqWfe7x1AhgEscTz6ZbLbfoLRLPugTQyBth6f8ZERVUSyWHFD/7Wu4t1XQ==}
    peerDependencies:
      supports-color: '*'
    peerDependenciesMeta:
      supports-color:
        optional: true
    dependencies:
      ms: 2.1.3
    dev: false

  /debug@4.3.4:
    resolution: {integrity: sha512-PRWFHuSU3eDtQJPvnNY7Jcket1j0t5OuOsFzPPzsekD52Zl8qUfFIPEiswXqIvHWGVHOgX+7G/vCNNhehwxfkQ==}
    engines: {node: '>=6.0'}
    peerDependencies:
      supports-color: '*'
    peerDependenciesMeta:
      supports-color:
        optional: true
    dependencies:
      ms: 2.1.2

  /decimal.js@10.4.3:
    resolution: {integrity: sha512-VBBaLc1MgL5XpzgIP7ny5Z6Nx3UrRkIViUkPUdtl9aya5amy3De1gsUUSB1g3+3sExYNjCAsAznmukyxCb1GRA==}
    dev: true

  /decompress-response@6.0.0:
    resolution: {integrity: sha512-aW35yZM6Bb/4oJlZncMH2LCoZtJXTRxES17vE3hoRiowU2kWHaJKFkSBDnDR+cm9J+9QhXmREyIfv0pji9ejCQ==}
    engines: {node: '>=10'}
    dependencies:
      mimic-response: 3.1.0
    dev: false

  /deep-eql@4.1.3:
    resolution: {integrity: sha512-WaEtAOpRA1MQ0eohqZjpGD8zdI0Ovsm8mmFhaDN8dvDZzyoUMcYDnf5Y6iu7HTXxf8JDS23qWa4a+hKCDyOPzw==}
    engines: {node: '>=6'}
    dependencies:
      type-detect: 4.0.8
    dev: true

  /deep-extend@0.6.0:
    resolution: {integrity: sha512-LOHxIOaPYdHlJRtCQfDIVZtfw/ufM8+rVj649RIHzcm/vGwQRXFt6OPqIFWsm2XEMrNIEtWR64sY1LEKD2vAOA==}
    engines: {node: '>=4.0.0'}

  /deep-is@0.1.4:
    resolution: {integrity: sha512-oIPzksmTg4/MriiaYGO+okXDT7ztn/w3Eptv/+gSIdMdKsJo0u4CfYNFJPy+4SKMuCqGw2wxnA+URMg3t8a/bQ==}

  /deepmerge@4.3.1:
    resolution: {integrity: sha512-3sUqbMEc77XqpdNO7FRyRog+eW3ph+GYCbj+rK+uYyRMuwsVy0rMiVtPn+QJlKFvWP/1PYpapqYn0Me2knFn+A==}
    engines: {node: '>=0.10.0'}

  /defaults@1.0.4:
    resolution: {integrity: sha512-eFuaLoy/Rxalv2kr+lqMlUnrDWV+3j4pljOIJgLIhI058IQfWJ7vXhyEIHu+HtC738klGALYxOKDO0bQP3tg8A==}
    dependencies:
      clone: 1.0.4
    dev: true

  /define-data-property@1.1.4:
    resolution: {integrity: sha512-rBMvIzlpA8v6E+SJZoo++HAYqsLrkg7MSfIinMPFhmkorw7X+dOXVJQs+QT69zGkzMyfDnIMN2Wid1+NbL3T+A==}
    engines: {node: '>= 0.4'}
    dependencies:
      es-define-property: 1.0.0
      es-errors: 1.3.0
      gopd: 1.0.1

  /define-properties@1.2.1:
    resolution: {integrity: sha512-8QmQKqEASLd5nx0U1B1okLElbUuuttJ/AnYmRXbbbGDWh6uS208EjD4Xqq/I9wK7u0v6O08XhTWnt5XtEbR6Dg==}
    engines: {node: '>= 0.4'}
    dependencies:
      define-data-property: 1.1.4
      has-property-descriptors: 1.0.2
      object-keys: 1.1.1
    dev: false

  /degenerator@5.0.1:
    resolution: {integrity: sha512-TllpMR/t0M5sqCXfj85i4XaAzxmS5tVA16dqvdkMwGmzI+dXLXnw3J+3Vdv7VKw+ThlTMboK6i9rnZ6Nntj5CQ==}
    engines: {node: '>= 14'}
    dependencies:
      ast-types: 0.13.4
      escodegen: 2.1.0
      esprima: 4.0.1
    dev: true

  /del@5.1.0:
    resolution: {integrity: sha512-wH9xOVHnczo9jN2IW68BabcecVPxacIA3g/7z6vhSU/4stOKQzeCRK0yD0A24WiAAUJmmVpWqrERcTxnLo3AnA==}
    engines: {node: '>=8'}
    dependencies:
      globby: 10.0.2
      graceful-fs: 4.2.11
      is-glob: 4.0.3
      is-path-cwd: 2.2.0
      is-path-inside: 3.0.3
      p-map: 3.0.0
      rimraf: 3.0.2
      slash: 3.0.0
    dev: true

  /delayed-stream@1.0.0:
    resolution: {integrity: sha512-ZySD7Nf91aLB0RxL4KGrKHBXl7Eds1DAmEdcoVawXnLD7SDhpNgtuII2aAkg7a7QS41jxPSZ17p4VdGnMHk3MQ==}
    engines: {node: '>=0.4.0'}
    dev: true

  /delegates@1.0.0:
    resolution: {integrity: sha512-bd2L678uiWATM6m5Z1VzNCErI3jiGzt6HGY8OVICs40JQq/HALfbyNJmp0UDakEY4pMMaN0Ly5om/B1VI/+xfQ==}
    dev: false

  /denque@2.1.0:
    resolution: {integrity: sha512-HVQE3AAb/pxF8fQAoiqpvg9i3evqug3hoiwakOyZAwJm+6vZehbkYXZ0l4JxS+I3QxM97v5aaRNhj8v5oBhekw==}
    engines: {node: '>=0.10'}
    dev: false

  /depd@2.0.0:
    resolution: {integrity: sha512-g7nH6P6dyDioJogAAGprGpCtVImJhpPk/roCzdb3fIh61/s/nPsfR6onyMwkCAR/OlC3yBC0lESvUoQEAssIrw==}
    engines: {node: '>= 0.8'}

  /dequal@2.0.3:
    resolution: {integrity: sha512-0je+qPKHEMohvfRTCEo3CrPG6cAzAYgmzKyxRiYSSDkS6eGJdyVJm7WaYA5ECaAD9wLB2T4EEeymA5aFVcYXCA==}
    engines: {node: '>=6'}
    dev: false

  /destroy@1.2.0:
    resolution: {integrity: sha512-2sJGJTaXIIaR1w4iJSNoN0hnMY7Gpc/n8D4qSCJw8QqFWXf7cuAgnEHxBpweaVcPevC2l3KpjYCx3NypQQgaJg==}
    engines: {node: '>= 0.8', npm: 1.2.8000 || >= 1.4.16}

  /detect-libc@2.0.2:
    resolution: {integrity: sha512-UX6sGumvvqSaXgdKGUsgZWqcUyIXZ/vZTrlRT/iobiKhGL0zL4d3osHj3uqllWJK+i+sixDS/3COVEOFbupFyw==}
    engines: {node: '>=8'}
    dev: false

  /detect-libc@2.0.3:
    resolution: {integrity: sha512-bwy0MGW55bG41VqxxypOsdSdGqLwXPI/focwgTYCFMbdUiBAxLg9CFzG08sz2aqzknwiX7Hkl0bQENjg8iLByw==}
    engines: {node: '>=8'}
    dev: false

  /detect-node-es@1.1.0:
    resolution: {integrity: sha512-ypdmJU/TbBby2Dxibuv7ZLW3Bs1QEmM7nHjEANfohJLvE0XVujisn1qPJcZxg+qDucsr+bP6fLD1rPS3AhJ7EQ==}
    dev: false

  /dezalgo@1.0.4:
    resolution: {integrity: sha512-rXSP0bf+5n0Qonsb+SVVfNfIsimO4HEtmnIpPHY8Q1UCzKlQrDMfdobr8nJOOsRgWCyMRqeSBQzmWUMq7zvVig==}
    dependencies:
      asap: 2.0.6
      wrappy: 1.0.2
    dev: true

  /diff-sequences@29.6.3:
    resolution: {integrity: sha512-EjePK1srD3P08o2j4f0ExnylqRs5B9tJjcp9t1krH2qRi8CCdsYfwe9JgSLurFBWwq4uOlipzfk5fHNvwFKr8Q==}
    engines: {node: ^14.15.0 || ^16.10.0 || >=18.0.0}
    dev: true

  /diff@4.0.2:
    resolution: {integrity: sha512-58lmxKSA4BNyLz+HHMUzlOEpg09FV+ev6ZMe3vJihgdxzgcwZ8VoEEPmALCZG9LmqfVoNMMKpttIYTVG6uDY7A==}
    engines: {node: '>=0.3.1'}
    dev: true

  /difflib@0.2.4:
    resolution: {integrity: sha512-9YVwmMb0wQHQNr5J9m6BSj6fk4pfGITGQOOs+D9Fl+INODWFOfvhIU1hNv6GgR1RBoC/9NJcwu77zShxV0kT7w==}
    dependencies:
      heap: 0.2.7
    dev: false

  /dir-glob@3.0.1:
    resolution: {integrity: sha512-WkrWp9GR4KXfKGYzOLmTuGVi1UWFfws377n9cc55/tb6DuqyF6pcQ5AbiHEshaDpY9v6oaSr2XCDidGmMwdzIA==}
    engines: {node: '>=8'}
    dependencies:
      path-type: 4.0.0

  /doctrine@2.1.0:
    resolution: {integrity: sha512-35mSku4ZXK0vfCuHEDAwt55dg2jNajHZ1odvF+8SSr82EsZY4QmXfuWso8oEd8zRhVObSN18aM0CjSdoBX7zIw==}
    engines: {node: '>=0.10.0'}
    dependencies:
      esutils: 2.0.3
    dev: false

  /doctrine@3.0.0:
    resolution: {integrity: sha512-yS+Q5i3hBf7GBkd4KG8a7eBNNWNGLTaEwwYWUijIYM7zrlYDM0BFXHjjPWlWZ1Rg7UaddZeIDmi9jF3HmqiQ2w==}
    engines: {node: '>=6.0.0'}
    dependencies:
      esutils: 2.0.3

  /dom-helpers@5.2.1:
    resolution: {integrity: sha512-nRCa7CK3VTrM2NmGkIy4cbK7IZlgBE/PYMn55rrXefr5xXDP0LdtfPnblFDoVdcAfslJ7or6iqAUnx0CCGIWQA==}
    dependencies:
      '@babel/runtime': 7.23.9
      csstype: 3.1.3
    dev: false

  /dot-case@2.1.1:
    resolution: {integrity: sha512-HnM6ZlFqcajLsyudHq7LeeLDr2rFAVYtDv/hV5qchQEidSck8j9OPUsXY9KwJv/lHMtYlX4DjRQqwFYa+0r8Ug==}
    dependencies:
      no-case: 2.3.2
    dev: true

  /dotenv-cli@7.4.1:
    resolution: {integrity: sha512-fE1aywjRrWGxV3miaiUr3d2zC/VAiuzEGghi+QzgIA9fEf/M5hLMaRSXb4IxbUAwGmaLi0IozdZddnVU96acag==}
    hasBin: true
    dependencies:
      cross-spawn: 7.0.3
      dotenv: 16.4.5
      dotenv-expand: 10.0.0
      minimist: 1.2.8
    dev: true

  /dotenv-expand@10.0.0:
    resolution: {integrity: sha512-GopVGCpVS1UKH75VKHGuQFqS1Gusej0z4FyQkPdwjil2gNIv+LNsqBlboOzpJFZKVT95GkCyWJbBSdFEFUWI2A==}
    engines: {node: '>=12'}
    dev: true

  /dotenv@16.0.3:
    resolution: {integrity: sha512-7GO6HghkA5fYG9TYnNxi14/7K9f5occMlp3zXAuSxn7CKCxt9xbNWG7yF8hTCSUchlfWSe3uLmlPfigevRItzQ==}
    engines: {node: '>=12'}
    dev: false

  /dotenv@16.4.5:
    resolution: {integrity: sha512-ZmdL2rui+eB2YwhsWzjInR8LldtZHGDoQ1ugH85ppHKwpUHL7j7rN0Ti9NCnGiQbhaZ11FpR+7ao1dNsmduNUg==}
    engines: {node: '>=12'}

  /dreamopt@0.8.0:
    resolution: {integrity: sha512-vyJTp8+mC+G+5dfgsY+r3ckxlz+QMX40VjPQsZc5gxVAxLmi64TBoVkP54A/pRAXMXsbu2GMMBrZPxNv23waMg==}
    engines: {node: '>=0.4.0'}
    dependencies:
      wordwrap: 1.0.0
    dev: false

  /drizzle-kit@0.20.14:
    resolution: {integrity: sha512-0fHv3YIEaUcSVPSGyaaBfOi9bmpajjhbJNdPsRMIUvYdLVxBu9eGjH8mRc3Qk7HVmEidFc/lhG1YyJhoXrn5yA==}
    hasBin: true
    dependencies:
      '@drizzle-team/studio': 0.0.39
      '@esbuild-kit/esm-loader': 2.6.5
      camelcase: 7.0.1
      chalk: 5.3.0
      commander: 9.5.0
      env-paths: 3.0.0
      esbuild: 0.19.12
      esbuild-register: 3.5.0(esbuild@0.19.12)
      glob: 8.1.0
      hanji: 0.0.5
      json-diff: 0.9.0
      minimatch: 7.4.6
      semver: 7.6.0
      zod: 3.22.4
    transitivePeerDependencies:
      - supports-color
    dev: false

  /drizzle-orm@0.30.6(@types/better-sqlite3@7.6.9)(better-sqlite3@9.4.3)(mysql2@3.9.3)(react@17.0.2):
    resolution: {integrity: sha512-8RgNUmY7J03GRuRgBV5SaJNbYgLVPjdSWNS/bRkIMIHt2TFCA439lJsNpqYX8asyKMqkw8ceBiamUnCIXZIt9w==}
    peerDependencies:
      '@aws-sdk/client-rds-data': '>=3'
      '@cloudflare/workers-types': '>=3'
      '@electric-sql/pglite': '>=0.1.1'
      '@libsql/client': '*'
      '@neondatabase/serverless': '>=0.1'
      '@op-engineering/op-sqlite': '>=2'
      '@opentelemetry/api': ^1.4.1
      '@planetscale/database': '>=1'
      '@types/better-sqlite3': '*'
      '@types/pg': '*'
      '@types/react': '>=18'
      '@types/sql.js': '*'
      '@vercel/postgres': '*'
      '@xata.io/client': '*'
      better-sqlite3: '>=7'
      bun-types: '*'
      expo-sqlite: '>=13.2.0'
      knex: '*'
      kysely: '*'
      mysql2: '>=2'
      pg: '>=8'
      postgres: '>=3'
      react: '>=18'
      sql.js: '>=1'
      sqlite3: '>=5'
    peerDependenciesMeta:
      '@aws-sdk/client-rds-data':
        optional: true
      '@cloudflare/workers-types':
        optional: true
      '@electric-sql/pglite':
        optional: true
      '@libsql/client':
        optional: true
      '@neondatabase/serverless':
        optional: true
      '@op-engineering/op-sqlite':
        optional: true
      '@opentelemetry/api':
        optional: true
      '@planetscale/database':
        optional: true
      '@types/better-sqlite3':
        optional: true
      '@types/pg':
        optional: true
      '@types/react':
        optional: true
      '@types/sql.js':
        optional: true
      '@vercel/postgres':
        optional: true
      '@xata.io/client':
        optional: true
      better-sqlite3:
        optional: true
      bun-types:
        optional: true
      expo-sqlite:
        optional: true
      knex:
        optional: true
      kysely:
        optional: true
      mysql2:
        optional: true
      pg:
        optional: true
      postgres:
        optional: true
      react:
        optional: true
      sql.js:
        optional: true
      sqlite3:
        optional: true
    dependencies:
      '@types/better-sqlite3': 7.6.9
      better-sqlite3: 9.4.3
      mysql2: 3.9.3
      react: 17.0.2
    dev: false

  /eastasianwidth@0.2.0:
    resolution: {integrity: sha512-I88TYZWc9XiYHRQ4/3c5rjjfgkjhLyW2luGIheGERbNQ6OY7yTybanSpDXZa8y7VUP9YmDcYa+eyq4ca7iLqWA==}

  /ee-first@1.1.1:
    resolution: {integrity: sha512-WMwm9LhRUo+WUaRN+vRuETqG89IgZphVSNkdFgeb6sS/E4OrDIN7t48CAewSHXc6C8lefD8KKfr5vY61brQlow==}

  /electron-to-chromium@1.4.673:
    resolution: {integrity: sha512-zjqzx4N7xGdl5468G+vcgzDhaHkaYgVcf9MqgexcTqsl2UHSCmOj/Bi3HAprg4BZCpC7HyD8a6nZl6QAZf72gw==}

  /emoji-regex@8.0.0:
    resolution: {integrity: sha512-MSjYzcWNOA0ewAHpz0MxpYFvwg6yjy1NG3xteoqz644VCo/RPgnr1/GGt+ic3iJTzQ8Eu3TdM14SawnVUmGE6A==}

  /emoji-regex@9.2.2:
    resolution: {integrity: sha512-L18DaJsXSUk2+42pv8mLs5jJT2hqFkFE4j21wOmgbUqsZ2hL72NsUU785g9RXgo3s0ZNgVl42TiHp3ZtOv/Vyg==}

  /enabled@2.0.0:
    resolution: {integrity: sha512-AKrN98kuwOzMIdAizXGI86UFBoo26CL21UM763y1h/GMSJ4/OHU9k2YlsmBpyScFo/wbLzWQJBMCW4+IO3/+OQ==}
    dev: false

  /encodeurl@1.0.2:
    resolution: {integrity: sha512-TPJXq8JqFaVYm2CWmPvnP2Iyo4ZSM7/QKcSmuMLDObfpH5fi7RUGmd/rTDf+rut/saiDiQEeVTNgAmJEdAOx0w==}
    engines: {node: '>= 0.8'}

  /end-of-stream@1.4.4:
    resolution: {integrity: sha512-+uw1inIHVPQoaVuHzRyXd21icM+cnt4CzD5rW+NC1wjOUSTOs+Te7FOv7AhN7vS9x/oIyhLP5PR1H+phQAHu5Q==}
    dependencies:
      once: 1.4.0
    dev: false

  /enhanced-resolve@5.15.1:
    resolution: {integrity: sha512-3d3JRbwsCLJsYgvb6NuWEG44jjPSOMuS73L/6+7BZuoKm3W+qXnSoIYVHi8dG7Qcg4inAY4jbzkZ7MnskePeDg==}
    engines: {node: '>=10.13.0'}
    dependencies:
      graceful-fs: 4.2.11
      tapable: 2.2.1
    dev: true

  /entities@4.5.0:
    resolution: {integrity: sha512-V0hjH4dGPh9Ao5p0MoRY6BVqtwCjhz6vI5LT8AJ55H+4g9/4vbHx1I54fS0XuclLhDHArPQCiMjDxjaL8fPxhw==}
    engines: {node: '>=0.12'}

  /env-paths@3.0.0:
    resolution: {integrity: sha512-dtJUTepzMW3Lm/NPxRf3wP4642UWhjL2sQxc+ym2YMj1m/H2zDNQOlezafzkHwn6sMstjHTwG6iQQsctDW/b1A==}
    engines: {node: ^12.20.0 || ^14.13.1 || >=16.0.0}
    dev: false

  /error-ex@1.3.2:
    resolution: {integrity: sha512-7dFHNmqeFSEt2ZBsCriorKnn3Z2pj+fd9kmI6QoWw4//DL+icEBfc0U7qJCisqrTsKTjw4fNFy2pW9OqStD84g==}
    dependencies:
      is-arrayish: 0.2.1
    dev: true

  /es-abstract@1.22.4:
    resolution: {integrity: sha512-vZYJlk2u6qHYxBOTjAeg7qUxHdNfih64Uu2J8QqWgXZ2cri0ZpJAkzDUK/q593+mvKwlxyaxr6F1Q+3LKoQRgg==}
    engines: {node: '>= 0.4'}
    dependencies:
      array-buffer-byte-length: 1.0.1
      arraybuffer.prototype.slice: 1.0.3
      available-typed-arrays: 1.0.6
      call-bind: 1.0.7
      es-define-property: 1.0.0
      es-errors: 1.3.0
      es-set-tostringtag: 2.0.2
      es-to-primitive: 1.2.1
      function.prototype.name: 1.1.6
      get-intrinsic: 1.2.4
      get-symbol-description: 1.0.2
      globalthis: 1.0.3
      gopd: 1.0.1
      has-property-descriptors: 1.0.2
      has-proto: 1.0.1
      has-symbols: 1.0.3
      hasown: 2.0.1
      internal-slot: 1.0.7
      is-array-buffer: 3.0.4
      is-callable: 1.2.7
      is-negative-zero: 2.0.2
      is-regex: 1.1.4
      is-shared-array-buffer: 1.0.2
      is-string: 1.0.7
      is-typed-array: 1.1.13
      is-weakref: 1.0.2
      object-inspect: 1.13.1
      object-keys: 1.1.1
      object.assign: 4.1.5
      regexp.prototype.flags: 1.5.2
      safe-array-concat: 1.1.0
      safe-regex-test: 1.0.3
      string.prototype.trim: 1.2.8
      string.prototype.trimend: 1.0.7
      string.prototype.trimstart: 1.0.7
      typed-array-buffer: 1.0.1
      typed-array-byte-length: 1.0.0
      typed-array-byte-offset: 1.0.0
      typed-array-length: 1.0.4
      unbox-primitive: 1.0.2
      which-typed-array: 1.1.14
    dev: false

  /es-array-method-boxes-properly@1.0.0:
    resolution: {integrity: sha512-wd6JXUmyHmt8T5a2xreUwKcGPq6f1f+WwIJkijUqiGcJz1qqnZgP6XIK+QyIWU5lT7imeNxUll48bziG+TSYcA==}
    dev: false

  /es-define-property@1.0.0:
    resolution: {integrity: sha512-jxayLKShrEqqzJ0eumQbVhTYQM27CfT1T35+gCgDFoL82JLsXqTJ76zv6A0YLOgEnLUMvLzsDsGIrl8NFpT2gQ==}
    engines: {node: '>= 0.4'}
    dependencies:
      get-intrinsic: 1.2.4

  /es-errors@1.3.0:
    resolution: {integrity: sha512-Zf5H2Kxt2xjTvbJvP2ZWLEICxA6j+hAmMzIlypy4xcBg1vKVnx89Wy0GbS+kf5cwCVFFzdCFh2XSCFNULS6csw==}
    engines: {node: '>= 0.4'}

  /es-iterator-helpers@1.0.17:
    resolution: {integrity: sha512-lh7BsUqelv4KUbR5a/ZTaGGIMLCjPGPqJ6q+Oq24YP0RdyptX1uzm4vvaqzk7Zx3bpl/76YLTTDj9L7uYQ92oQ==}
    engines: {node: '>= 0.4'}
    dependencies:
      asynciterator.prototype: 1.0.0
      call-bind: 1.0.7
      define-properties: 1.2.1
      es-abstract: 1.22.4
      es-errors: 1.3.0
      es-set-tostringtag: 2.0.2
      function-bind: 1.1.2
      get-intrinsic: 1.2.4
      globalthis: 1.0.3
      has-property-descriptors: 1.0.2
      has-proto: 1.0.1
      has-symbols: 1.0.3
      internal-slot: 1.0.7
      iterator.prototype: 1.1.2
      safe-array-concat: 1.1.0
    dev: false

  /es-module-lexer@1.4.1:
    resolution: {integrity: sha512-cXLGjP0c4T3flZJKQSuziYoq7MlT+rnvfZjfp7h+I7K9BNX54kP9nyWvdbwjQ4u1iWbOL4u96fgeZLToQlZC7w==}
    dev: true

  /es-set-tostringtag@2.0.2:
    resolution: {integrity: sha512-BuDyupZt65P9D2D2vA/zqcI3G5xRsklm5N3xCwuiy+/vKy8i0ifdsQP1sLgO4tZDSCaQUSnmC48khknGMV3D2Q==}
    engines: {node: '>= 0.4'}
    dependencies:
      get-intrinsic: 1.2.4
      has-tostringtag: 1.0.2
      hasown: 2.0.1
    dev: false

  /es-shim-unscopables@1.0.2:
    resolution: {integrity: sha512-J3yBRXCzDu4ULnQwxyToo/OjdMx6akgVC7K6few0a7F/0wLtmKKN7I73AH5T2836UuXRqN7Qg+IIUw/+YJksRw==}
    dependencies:
      hasown: 2.0.1
    dev: false

  /es-to-primitive@1.2.1:
    resolution: {integrity: sha512-QCOllgZJtaUo9miYBcLChTUaHNjJF3PYs1VidD7AwiEj1kYxKeQTctLAezAOH5ZKRH0g2IgPn6KwB4IT8iRpvA==}
    engines: {node: '>= 0.4'}
    dependencies:
      is-callable: 1.2.7
      is-date-object: 1.0.5
      is-symbol: 1.0.4
    dev: false

  /es5-ext@0.10.62:
    resolution: {integrity: sha512-BHLqn0klhEpnOKSrzn/Xsz2UIW8j+cGmo9JLzr8BiUapV8hPL9+FliFqjwr9ngW7jWdnxv6eO+/LqyhJVqgrjA==}
    engines: {node: '>=0.10'}
    requiresBuild: true
    dependencies:
      es6-iterator: 2.0.3
      es6-symbol: 3.1.3
      next-tick: 1.1.0
    dev: false

  /es6-iterator@2.0.3:
    resolution: {integrity: sha512-zw4SRzoUkd+cl+ZoE15A9o1oQd920Bb0iOJMQkQhl3jNc03YqVjAhG7scf9C5KWRU/R13Orf588uCC6525o02g==}
    dependencies:
      d: 1.0.1
      es5-ext: 0.10.62
      es6-symbol: 3.1.3
    dev: false

  /es6-symbol@3.1.3:
    resolution: {integrity: sha512-NJ6Yn3FuDinBaBRWl/q5X/s4koRHBrgKAu+yGI6JCBeiu3qrcbJhwT2GeR/EXVfylRk8dpQVJoLEFhK+Mu31NA==}
    dependencies:
      d: 1.0.1
      ext: 1.7.0
    dev: false

  /es6-weak-map@2.0.3:
    resolution: {integrity: sha512-p5um32HOTO1kP+w7PRnB+5lQ43Z6muuMuIMffvDN8ZB4GcnjLBV6zGStpbASIMk4DCAvEaamhe2zhyCb/QXXsA==}
    dependencies:
      d: 1.0.1
      es5-ext: 0.10.62
      es6-iterator: 2.0.3
      es6-symbol: 3.1.3
    dev: false

  /esbuild-register@3.5.0(esbuild@0.19.12):
    resolution: {integrity: sha512-+4G/XmakeBAsvJuDugJvtyF1x+XJT4FMocynNpxrvEBViirpfUn2PgNpCHedfWhF4WokNsO/OvMKrmJOIJsI5A==}
    peerDependencies:
      esbuild: '>=0.12 <1'
    dependencies:
      debug: 4.3.4
      esbuild: 0.19.12
    transitivePeerDependencies:
      - supports-color
    dev: false

  /esbuild@0.18.20:
    resolution: {integrity: sha512-ceqxoedUrcayh7Y7ZX6NdbbDzGROiyVBgC4PriJThBKSVPWnnFHZAkfI1lJT8QFkOwH4qOS2SJkS4wvpGl8BpA==}
    engines: {node: '>=12'}
    hasBin: true
    requiresBuild: true
    optionalDependencies:
      '@esbuild/android-arm': 0.18.20
      '@esbuild/android-arm64': 0.18.20
      '@esbuild/android-x64': 0.18.20
      '@esbuild/darwin-arm64': 0.18.20
      '@esbuild/darwin-x64': 0.18.20
      '@esbuild/freebsd-arm64': 0.18.20
      '@esbuild/freebsd-x64': 0.18.20
      '@esbuild/linux-arm': 0.18.20
      '@esbuild/linux-arm64': 0.18.20
      '@esbuild/linux-ia32': 0.18.20
      '@esbuild/linux-loong64': 0.18.20
      '@esbuild/linux-mips64el': 0.18.20
      '@esbuild/linux-ppc64': 0.18.20
      '@esbuild/linux-riscv64': 0.18.20
      '@esbuild/linux-s390x': 0.18.20
      '@esbuild/linux-x64': 0.18.20
      '@esbuild/netbsd-x64': 0.18.20
      '@esbuild/openbsd-x64': 0.18.20
      '@esbuild/sunos-x64': 0.18.20
      '@esbuild/win32-arm64': 0.18.20
      '@esbuild/win32-ia32': 0.18.20
      '@esbuild/win32-x64': 0.18.20
    dev: false

  /esbuild@0.19.12:
    resolution: {integrity: sha512-aARqgq8roFBj054KvQr5f1sFu0D65G+miZRCuJyJ0G13Zwx7vRar5Zhn2tkQNzIXcBrNVsv/8stehpj+GAjgbg==}
    engines: {node: '>=12'}
    hasBin: true
    requiresBuild: true
    optionalDependencies:
      '@esbuild/aix-ppc64': 0.19.12
      '@esbuild/android-arm': 0.19.12
      '@esbuild/android-arm64': 0.19.12
      '@esbuild/android-x64': 0.19.12
      '@esbuild/darwin-arm64': 0.19.12
      '@esbuild/darwin-x64': 0.19.12
      '@esbuild/freebsd-arm64': 0.19.12
      '@esbuild/freebsd-x64': 0.19.12
      '@esbuild/linux-arm': 0.19.12
      '@esbuild/linux-arm64': 0.19.12
      '@esbuild/linux-ia32': 0.19.12
      '@esbuild/linux-loong64': 0.19.12
      '@esbuild/linux-mips64el': 0.19.12
      '@esbuild/linux-ppc64': 0.19.12
      '@esbuild/linux-riscv64': 0.19.12
      '@esbuild/linux-s390x': 0.19.12
      '@esbuild/linux-x64': 0.19.12
      '@esbuild/netbsd-x64': 0.19.12
      '@esbuild/openbsd-x64': 0.19.12
      '@esbuild/sunos-x64': 0.19.12
      '@esbuild/win32-arm64': 0.19.12
      '@esbuild/win32-ia32': 0.19.12
      '@esbuild/win32-x64': 0.19.12

  /esbuild@0.20.2:
    resolution: {integrity: sha512-WdOOppmUNU+IbZ0PaDiTst80zjnrOkyJNHoKupIcVyU8Lvla3Ugx94VzkQ32Ijqd7UhHJy75gNWDMUekcrSJ6g==}
    engines: {node: '>=12'}
    hasBin: true
    requiresBuild: true
    optionalDependencies:
      '@esbuild/aix-ppc64': 0.20.2
      '@esbuild/android-arm': 0.20.2
      '@esbuild/android-arm64': 0.20.2
      '@esbuild/android-x64': 0.20.2
      '@esbuild/darwin-arm64': 0.20.2
      '@esbuild/darwin-x64': 0.20.2
      '@esbuild/freebsd-arm64': 0.20.2
      '@esbuild/freebsd-x64': 0.20.2
      '@esbuild/linux-arm': 0.20.2
      '@esbuild/linux-arm64': 0.20.2
      '@esbuild/linux-ia32': 0.20.2
      '@esbuild/linux-loong64': 0.20.2
      '@esbuild/linux-mips64el': 0.20.2
      '@esbuild/linux-ppc64': 0.20.2
      '@esbuild/linux-riscv64': 0.20.2
      '@esbuild/linux-s390x': 0.20.2
      '@esbuild/linux-x64': 0.20.2
      '@esbuild/netbsd-x64': 0.20.2
      '@esbuild/openbsd-x64': 0.20.2
      '@esbuild/sunos-x64': 0.20.2
      '@esbuild/win32-arm64': 0.20.2
      '@esbuild/win32-ia32': 0.20.2
      '@esbuild/win32-x64': 0.20.2

  /escalade@3.1.2:
    resolution: {integrity: sha512-ErCHMCae19vR8vQGe50xIsVomy19rg6gFu3+r3jkEO46suLMWBksvVyoGgQV+jOfl84ZSOSlmv6Gxa89PmTGmA==}
    engines: {node: '>=6'}

  /escape-html@1.0.3:
    resolution: {integrity: sha512-NiSupZ4OeuGwr68lGIeym/ksIZMJodUGOSCZ/FSnTxcrekbvqrgdUxlJOMpijaKZVjAJrWrGs/6Jy8OMuyj9ow==}

  /escape-string-regexp@1.0.5:
    resolution: {integrity: sha512-vbRorB5FUQWvla16U8R/qgaFIya2qGzwDrNmCZuYKrbdSUMG6I1ZCGQRefkRVhuOkIGVne7BQ35DSfo1qvJqFg==}
    engines: {node: '>=0.8.0'}

  /escape-string-regexp@4.0.0:
    resolution: {integrity: sha512-TtpcNJ3XAzx3Gq8sWRzJaVajRs0uVxA2YAkdb1jm2YkPz4G6egUFAyA3n5vtEIZefPk5Wa4UXbKuS5fKkJWdgA==}
    engines: {node: '>=10'}

  /escape-string-regexp@5.0.0:
    resolution: {integrity: sha512-/veY75JbMK4j1yjvuUxuVsiS/hr/4iHs9FTT6cgTexxdE0Ly/glccBAkloH/DofkjRbZU3bnoj38mOmhkZ0lHw==}
    engines: {node: '>=12'}
    dev: true

  /escodegen@2.1.0:
    resolution: {integrity: sha512-2NlIDTwUWJN0mRPQOdtQBzbUHvdGY2P1VXSyU83Q3xKxM7WHX2Ql8dKq782Q9TgQUNOLEzEYu9bzLNj1q88I5w==}
    engines: {node: '>=6.0'}
    hasBin: true
    dependencies:
      esprima: 4.0.1
      estraverse: 5.3.0
      esutils: 2.0.3
    optionalDependencies:
      source-map: 0.6.1
    dev: true

  /eslint-config-prettier@9.1.0(eslint@8.57.0):
    resolution: {integrity: sha512-NSWl5BFQWEPi1j4TjVNItzYV7dZXZ+wP6I6ZhrBGpChQhZRUaElihE9uRRkcbRnNb76UMKDF3r+WTmNcGPKsqw==}
    hasBin: true
    peerDependencies:
      eslint: '>=7.0.0'
    dependencies:
      eslint: 8.57.0
    dev: false

  /eslint-config-turbo@1.13.0(eslint@8.57.0):
    resolution: {integrity: sha512-xV13WrEjAJLeo6yqR1YEv5R5WPwNMyw8f4FlK2C4zWMr7e8ZiRg81jajltabEOZdeVboHIQ6gGn+FnSmgdVSSQ==}
    peerDependencies:
      eslint: '>6.6.0'
    dependencies:
      eslint: 8.57.0
      eslint-plugin-turbo: 1.13.0(eslint@8.57.0)
    dev: false

  /eslint-import-resolver-node@0.3.9:
    resolution: {integrity: sha512-WFj2isz22JahUv+B788TlO3N6zL3nNJGU8CcZbPZvVEkBPaJdCV4vy5wyghty5ROFbCRnm132v8BScu5/1BQ8g==}
    dependencies:
      debug: 3.2.7
      is-core-module: 2.13.1
      resolve: 1.22.8
    transitivePeerDependencies:
      - supports-color
    dev: false

  /eslint-module-utils@2.8.0(@typescript-eslint/parser@7.4.0)(eslint-import-resolver-node@0.3.9)(eslint@8.57.0):
    resolution: {integrity: sha512-aWajIYfsqCKRDgUfjEXNN/JlrzauMuSEy5sbd7WXbtW3EH6A6MpwEh42c7qD+MqQo9QMJ6fWLAeIJynx0g6OAw==}
    engines: {node: '>=4'}
    peerDependencies:
      '@typescript-eslint/parser': '*'
      eslint: '*'
      eslint-import-resolver-node: '*'
      eslint-import-resolver-typescript: '*'
      eslint-import-resolver-webpack: '*'
    peerDependenciesMeta:
      '@typescript-eslint/parser':
        optional: true
      eslint:
        optional: true
      eslint-import-resolver-node:
        optional: true
      eslint-import-resolver-typescript:
        optional: true
      eslint-import-resolver-webpack:
        optional: true
    dependencies:
      '@typescript-eslint/parser': 7.4.0(eslint@8.57.0)(typescript@5.4.3)
      debug: 3.2.7
      eslint: 8.57.0
      eslint-import-resolver-node: 0.3.9
    transitivePeerDependencies:
      - supports-color
    dev: false

  /eslint-plugin-import@2.29.1(@typescript-eslint/parser@7.4.0)(eslint@8.57.0):
    resolution: {integrity: sha512-BbPC0cuExzhiMo4Ff1BTVwHpjjv28C5R+btTOGaCRC7UEz801up0JadwkeSk5Ued6TG34uaczuVuH6qyy5YUxw==}
    engines: {node: '>=4'}
    peerDependencies:
      '@typescript-eslint/parser': '*'
      eslint: ^2 || ^3 || ^4 || ^5 || ^6 || ^7.2.0 || ^8
    peerDependenciesMeta:
      '@typescript-eslint/parser':
        optional: true
    dependencies:
      '@typescript-eslint/parser': 7.4.0(eslint@8.57.0)(typescript@5.4.3)
      array-includes: 3.1.7
      array.prototype.findlastindex: 1.2.4
      array.prototype.flat: 1.3.2
      array.prototype.flatmap: 1.3.2
      debug: 3.2.7
      doctrine: 2.1.0
      eslint: 8.57.0
      eslint-import-resolver-node: 0.3.9
      eslint-module-utils: 2.8.0(@typescript-eslint/parser@7.4.0)(eslint-import-resolver-node@0.3.9)(eslint@8.57.0)
      hasown: 2.0.1
      is-core-module: 2.13.1
      is-glob: 4.0.3
      minimatch: 3.1.2
      object.fromentries: 2.0.7
      object.groupby: 1.0.2
      object.values: 1.1.7
      semver: 6.3.1
      tsconfig-paths: 3.15.0
    transitivePeerDependencies:
      - eslint-import-resolver-typescript
      - eslint-import-resolver-webpack
      - supports-color
    dev: false

  /eslint-plugin-jsx-a11y@6.8.0(eslint@8.57.0):
    resolution: {integrity: sha512-Hdh937BS3KdwwbBaKd5+PLCOmYY6U4f2h9Z2ktwtNKvIdIEu137rjYbcb9ApSbVJfWxANNuiKTD/9tOKjK9qOA==}
    engines: {node: '>=4.0'}
    peerDependencies:
      eslint: ^3 || ^4 || ^5 || ^6 || ^7 || ^8
    dependencies:
      '@babel/runtime': 7.23.9
      aria-query: 5.3.0
      array-includes: 3.1.7
      array.prototype.flatmap: 1.3.2
      ast-types-flow: 0.0.8
      axe-core: 4.7.0
      axobject-query: 3.2.1
      damerau-levenshtein: 1.0.8
      emoji-regex: 9.2.2
      es-iterator-helpers: 1.0.17
      eslint: 8.57.0
      hasown: 2.0.1
      jsx-ast-utils: 3.3.5
      language-tags: 1.0.9
      minimatch: 3.1.2
      object.entries: 1.1.7
      object.fromentries: 2.0.7
    dev: false

  /eslint-plugin-react-hooks@4.6.0(eslint@8.57.0):
    resolution: {integrity: sha512-oFc7Itz9Qxh2x4gNHStv3BqJq54ExXmfC+a1NjAta66IAN87Wu0R/QArgIS9qKzX3dXKPI9H5crl9QchNMY9+g==}
    engines: {node: '>=10'}
    peerDependencies:
      eslint: ^3.0.0 || ^4.0.0 || ^5.0.0 || ^6.0.0 || ^7.0.0 || ^8.0.0-0
    dependencies:
      eslint: 8.57.0
    dev: false

  /eslint-plugin-react@7.34.1(eslint@8.57.0):
    resolution: {integrity: sha512-N97CxlouPT1AHt8Jn0mhhN2RrADlUAsk1/atcT2KyA/l9Q/E6ll7OIGwNumFmWfZ9skV3XXccYS19h80rHtgkw==}
    engines: {node: '>=4'}
    peerDependencies:
      eslint: ^3 || ^4 || ^5 || ^6 || ^7 || ^8
    dependencies:
      array-includes: 3.1.7
      array.prototype.findlast: 1.2.4
      array.prototype.flatmap: 1.3.2
      array.prototype.toreversed: 1.1.2
      array.prototype.tosorted: 1.1.3
      doctrine: 2.1.0
      es-iterator-helpers: 1.0.17
      eslint: 8.57.0
      estraverse: 5.3.0
      jsx-ast-utils: 3.3.5
      minimatch: 3.1.2
      object.entries: 1.1.7
      object.fromentries: 2.0.7
      object.hasown: 1.1.3
      object.values: 1.1.7
      prop-types: 15.8.1
      resolve: 2.0.0-next.5
      semver: 6.3.1
      string.prototype.matchall: 4.0.10
    dev: false

  /eslint-plugin-turbo@1.13.0(eslint@8.57.0):
    resolution: {integrity: sha512-y9YRXMSOc43SijAFFkDnrFpstV2k/w6Qmbr5mO/w7tUGzDWkHc87btLa0e/L2PJxod5bzNwsmzeyj8c/AsMMCQ==}
    peerDependencies:
      eslint: '>6.6.0'
    dependencies:
      dotenv: 16.0.3
      eslint: 8.57.0
    dev: false

  /eslint-scope@5.1.1:
    resolution: {integrity: sha512-2NxwbF/hZ0KpepYN0cNbo+FN6XoK7GaHlQhgx/hIZl6Va0bF45RQOOwhLIy8lQDbuCiadSLCBnH2CFYquit5bw==}
    engines: {node: '>=8.0.0'}
    dependencies:
      esrecurse: 4.3.0
      estraverse: 4.3.0
    dev: true

  /eslint-scope@7.2.2:
    resolution: {integrity: sha512-dOt21O7lTMhDM+X9mB4GX+DZrZtCUJPL/wlcTqxyrx5IvO0IYtILdtrQGQp+8n5S0gwSVmOf9NQrjMOgfQZlIg==}
    engines: {node: ^12.22.0 || ^14.17.0 || >=16.0.0}
    dependencies:
      esrecurse: 4.3.0
      estraverse: 5.3.0

  /eslint-visitor-keys@3.4.3:
    resolution: {integrity: sha512-wpc+LXeiyiisxPlEkUzU6svyS1frIO3Mgxj1fdy7Pm8Ygzguax2N3Fa/D/ag1WqbOprdI+uY6wMUl8/a2G+iag==}
    engines: {node: ^12.22.0 || ^14.17.0 || >=16.0.0}

  /eslint@8.57.0:
    resolution: {integrity: sha512-dZ6+mexnaTIbSBZWgou51U6OmzIhYM2VcNdtiTtI7qPNZm35Akpr0f6vtw3w1Kmn5PYo+tZVfh13WrhpS6oLqQ==}
    engines: {node: ^12.22.0 || ^14.17.0 || >=16.0.0}
    hasBin: true
    dependencies:
      '@eslint-community/eslint-utils': 4.4.0(eslint@8.57.0)
      '@eslint-community/regexpp': 4.10.0
      '@eslint/eslintrc': 2.1.4
      '@eslint/js': 8.57.0
      '@humanwhocodes/config-array': 0.11.14
      '@humanwhocodes/module-importer': 1.0.1
      '@nodelib/fs.walk': 1.2.8
      '@ungap/structured-clone': 1.2.0
      ajv: 6.12.6
      chalk: 4.1.2
      cross-spawn: 7.0.3
      debug: 4.3.4
      doctrine: 3.0.0
      escape-string-regexp: 4.0.0
      eslint-scope: 7.2.2
      eslint-visitor-keys: 3.4.3
      espree: 9.6.1
      esquery: 1.5.0
      esutils: 2.0.3
      fast-deep-equal: 3.1.3
      file-entry-cache: 6.0.1
      find-up: 5.0.0
      glob-parent: 6.0.2
      globals: 13.24.0
      graphemer: 1.4.0
      ignore: 5.3.1
      imurmurhash: 0.1.4
      is-glob: 4.0.3
      is-path-inside: 3.0.3
      js-yaml: 4.1.0
      json-stable-stringify-without-jsonify: 1.0.1
      levn: 0.4.1
      lodash.merge: 4.6.2
      minimatch: 3.1.2
      natural-compare: 1.4.0
      optionator: 0.9.3
      strip-ansi: 6.0.1
      text-table: 0.2.0
    transitivePeerDependencies:
      - supports-color

  /espree@9.6.1:
    resolution: {integrity: sha512-oruZaFkjorTpF32kDSI5/75ViwGeZginGGy2NoOSg3Q9bnwlnmDm4HLnkl0RE3n+njDXR037aY1+x58Z/zFdwQ==}
    engines: {node: ^12.22.0 || ^14.17.0 || >=16.0.0}
    dependencies:
      acorn: 8.11.3
      acorn-jsx: 5.3.2(acorn@8.11.3)
      eslint-visitor-keys: 3.4.3

  /esprima@4.0.1:
    resolution: {integrity: sha512-eGuFFw7Upda+g4p+QHvnW0RyTX/SVeJBDM/gCtMARO0cLuT2HcEKnTPvhjV6aGeqrCB/sbNop0Kszm0jsaWU4A==}
    engines: {node: '>=4'}
    hasBin: true
    dev: true

  /esquery@1.5.0:
    resolution: {integrity: sha512-YQLXUplAwJgCydQ78IMJywZCceoqk1oH01OERdSAJc/7U2AylwjhSCLDEtqwg811idIS/9fIU5GjG73IgjKMVg==}
    engines: {node: '>=0.10'}
    dependencies:
      estraverse: 5.3.0

  /esrecurse@4.3.0:
    resolution: {integrity: sha512-KmfKL3b6G+RXvP8N1vr3Tq1kL/oCFgn2NYXEtqP8/L3pKapUA4G8cFVaoF3SU323CD4XypR/ffioHmkti6/Tag==}
    engines: {node: '>=4.0'}
    dependencies:
      estraverse: 5.3.0

  /estraverse@4.3.0:
    resolution: {integrity: sha512-39nnKffWz8xN1BU/2c79n9nB9HDzo0niYUqx6xyqUnyoAnQyyWpOTdZEeiCch8BBu515t4wp9ZmgVfVhn9EBpw==}
    engines: {node: '>=4.0'}
    dev: true

  /estraverse@5.3.0:
    resolution: {integrity: sha512-MMdARuVEQziNTeJD8DgMqmhwR11BRQ/cBP+pLtYdSTnf3MIO8fFeiINEbX36ZdNlfU/7A9f3gUw49B3oQsvwBA==}
    engines: {node: '>=4.0'}

  /estree-walker@2.0.2:
    resolution: {integrity: sha512-Rfkk/Mp/DL7JVje3u18FxFujQlTNR2q6QfMSMB7AvCBx91NGj/ba3kCfza0f6dVDbw7YlRf/nDrn7pQrCCyQ/w==}
    dev: false

  /estree-walker@3.0.3:
    resolution: {integrity: sha512-7RUKfXgSMMkzt6ZuXmqapOurLGPPfgj6l9uRZ7lRGolvk0y2yocc35LdcxKC5PQZdn2DMqioAQ2NoWcrTKmm6g==}
    dependencies:
      '@types/estree': 1.0.5
    dev: true

  /esutils@2.0.3:
    resolution: {integrity: sha512-kVscqXk4OCp68SZ0dkgEKVi6/8ij300KBWTJq32P/dYeWTSwK41WyTxalN1eRmA5Z9UU/LX9D7FWSmV9SAYx6g==}
    engines: {node: '>=0.10.0'}

  /etag@1.8.1:
    resolution: {integrity: sha512-aIL5Fx7mawVa300al2BnEE4iNvo1qETxLrPI/o05L7z6go7fCw1J6EQmbK4FmJ2AS7kgVF/KEZWufBfdClMcPg==}
    engines: {node: '>= 0.6'}

  /event-emitter@0.3.5:
    resolution: {integrity: sha512-D9rRn9y7kLPnJ+hMq7S/nhvoKwwvVJahBi2BPmx3bvbsEdK3W9ii8cBSGjP+72/LnM4n6fo3+dkCX5FeTQruXA==}
    dependencies:
      d: 1.0.1
      es5-ext: 0.10.62
    dev: false

  /events@3.3.0:
    resolution: {integrity: sha512-mQw+2fkQbALzQ7V0MY0IqdnXNOeTtP4r0lN9z7AAawCXgqea7bDii20AYrIBrFd/Hx0M2Ocz6S111CaFkUcb0Q==}
    engines: {node: '>=0.8.x'}
    dev: true

  /execa@5.1.1:
    resolution: {integrity: sha512-8uSpZZocAZRBAPIEINJj3Lo9HyGitllczc27Eh5YYojjMFMn8yHMDMaUHE2Jqfq05D/wucwI4JGURyXt1vchyg==}
    engines: {node: '>=10'}
    dependencies:
      cross-spawn: 7.0.3
      get-stream: 6.0.1
      human-signals: 2.1.0
      is-stream: 2.0.1
      merge-stream: 2.0.0
      npm-run-path: 4.0.1
      onetime: 5.1.2
      signal-exit: 3.0.7
      strip-final-newline: 2.0.0
    dev: true

  /execa@8.0.1:
    resolution: {integrity: sha512-VyhnebXciFV2DESc+p6B+y0LjSm0krU4OgJN44qFAhBY0TJ+1V61tYD2+wHusZ6F9n5K+vl8k0sTy7PEfV4qpg==}
    engines: {node: '>=16.17'}
    dependencies:
      cross-spawn: 7.0.3
      get-stream: 8.0.1
      human-signals: 5.0.0
      is-stream: 3.0.0
      merge-stream: 2.0.0
      npm-run-path: 5.2.0
      onetime: 6.0.0
      signal-exit: 4.1.0
      strip-final-newline: 3.0.0
    dev: true

  /expand-template@2.0.3:
    resolution: {integrity: sha512-XYfuKMvj4O35f/pOXLObndIRvyQ+/+6AhODh+OKWj9S9498pHHn/IMszH+gt0fBCRWMNfk1ZSp5x3AifmnI2vg==}
    engines: {node: '>=6'}
    dev: false

  /express@4.18.3:
    resolution: {integrity: sha512-6VyCijWQ+9O7WuVMTRBTl+cjNNIzD5cY5mQ1WM8r/LEkI2u8EYpOotESNwzNlyCn3g+dmjKYI6BmNneSr/FSRw==}
    engines: {node: '>= 0.10.0'}
    dependencies:
      accepts: 1.3.8
      array-flatten: 1.1.1
      body-parser: 1.20.2
      content-disposition: 0.5.4
      content-type: 1.0.5
      cookie: 0.5.0
      cookie-signature: 1.0.6
      debug: 2.6.9
      depd: 2.0.0
      encodeurl: 1.0.2
      escape-html: 1.0.3
      etag: 1.8.1
      finalhandler: 1.2.0
      fresh: 0.5.2
      http-errors: 2.0.0
      merge-descriptors: 1.0.1
      methods: 1.1.2
      on-finished: 2.4.1
      parseurl: 1.3.3
      path-to-regexp: 0.1.7
      proxy-addr: 2.0.7
      qs: 6.11.0
      range-parser: 1.2.1
      safe-buffer: 5.2.1
      send: 0.18.0
      serve-static: 1.15.0
      setprototypeof: 1.2.0
      statuses: 2.0.1
      type-is: 1.6.18
      utils-merge: 1.0.1
      vary: 1.1.2
    transitivePeerDependencies:
      - supports-color

  /ext@1.7.0:
    resolution: {integrity: sha512-6hxeJYaL110a9b5TEJSj0gojyHQAmA2ch5Os+ySCiA1QGdS697XWY1pzsrSjqA9LDEEgdB/KypIlR59RcLuHYw==}
    dependencies:
      type: 2.7.2
    dev: false

  /external-editor@3.1.0:
    resolution: {integrity: sha512-hMQ4CX1p1izmuLYyZqLMO/qGNw10wSv9QDCPfzXfyFrOaCSSoRfqE1Kf1s5an66J5JZC62NewG+mK49jOCtQew==}
    engines: {node: '>=4'}
    dependencies:
      chardet: 0.7.0
      iconv-lite: 0.4.24
      tmp: 0.0.33
    dev: true

  /fast-deep-equal@3.1.3:
    resolution: {integrity: sha512-f3qQ9oQy9j2AhBe/H9VC91wLmKBCCU/gDOnKNAYG5hswO7BLKj09Hc5HYNz9cGI++xlpDCIgDaitVs03ATR84Q==}

  /fast-glob@3.3.2:
    resolution: {integrity: sha512-oX2ruAFQwf/Orj8m737Y5adxDQO0LAB7/S5MnxCdTNDd4p6BsyIVsv9JQsATbTSq8KHRpLwIHbVlUNatxd+1Ow==}
    engines: {node: '>=8.6.0'}
    dependencies:
      '@nodelib/fs.stat': 2.0.5
      '@nodelib/fs.walk': 1.2.8
      glob-parent: 5.1.2
      merge2: 1.4.1
      micromatch: 4.0.5

  /fast-json-stable-stringify@2.1.0:
    resolution: {integrity: sha512-lhd/wF+Lk98HZoTCtlVraHtfh5XYijIjalXck7saUtuanSDyLMxnHhSXEDJqHxD7msR8D0uCmqlkwjCV8xvwHw==}

  /fast-levenshtein@2.0.6:
    resolution: {integrity: sha512-DCXu6Ifhqcks7TZKY3Hxp3y6qphY5SJZmrWMDrKcERSOXWQdMhU9Ig/PYrzyw/ul9jOIyh0N4M0tbC5hodg8dw==}

  /fast-safe-stringify@2.1.1:
    resolution: {integrity: sha512-W+KJc2dmILlPplD/H4K9l9LcAHAfPtP6BY84uVLXQ6Evcz9Lcg33Y2z1IVblT6xdY54PXYVHEv+0Wpq8Io6zkA==}

  /fastq@1.17.1:
    resolution: {integrity: sha512-sRVD3lWVIXWg6By68ZN7vho9a1pQcN/WBFaAAsDDFzlJjvoGx0P8z7V1t72grFJfJhu3YPZBuu25f7Kaw2jN1w==}
    dependencies:
      reusify: 1.0.4

  /fecha@4.2.3:
    resolution: {integrity: sha512-OP2IUU6HeYKJi3i0z4A19kHMQoLVs4Hc+DPqqxI2h/DPZHTm/vjsfC6P0b4jCMy14XizLBqvndQ+UilD7707Jw==}
    dev: false

  /fflate@0.8.2:
    resolution: {integrity: sha512-cPJU47OaAoCbg0pBvzsgpTPhmhqI5eJjh/JIu8tPj5q+T7iLvW/JAYUqmE7KOB4R1ZyEhzBaIQpQpardBF5z8A==}
    dev: true

  /figures@3.2.0:
    resolution: {integrity: sha512-yaduQFRKLXYOGgEn6AZau90j3ggSOyiqXU0F9JZfeXYhNa+Jk4X+s45A2zg5jns87GAFa34BBm2kXw4XpNcbdg==}
    engines: {node: '>=8'}
    dependencies:
      escape-string-regexp: 1.0.5
    dev: true

  /figures@5.0.0:
    resolution: {integrity: sha512-ej8ksPF4x6e5wvK9yevct0UCXh8TTFlWGVLlgjZuoBH1HwjIfKE/IdL5mq89sFA7zELi1VhKpmtDnrs7zWyeyg==}
    engines: {node: '>=14'}
    dependencies:
      escape-string-regexp: 5.0.0
      is-unicode-supported: 1.3.0
    dev: true

  /file-entry-cache@6.0.1:
    resolution: {integrity: sha512-7Gps/XWymbLk2QLYK4NzpMOrYjMhdIxXuIvy2QBsLE6ljuodKvdkWs/cpyJJ3CVIVpH0Oi1Hvg1ovbMzLdFBBg==}
    engines: {node: ^10.12.0 || >=12.0.0}
    dependencies:
      flat-cache: 3.2.0

  /file-uri-to-path@1.0.0:
    resolution: {integrity: sha512-0Zt+s3L7Vf1biwWZ29aARiVYLx7iMGnEUl9x33fbB/j3jR81u/O2LbqK+Bm1CDSNDKVtJ/YjwY7TUd5SkeLQLw==}
    dev: false

  /fill-range@7.0.1:
    resolution: {integrity: sha512-qOo9F+dMUmC2Lcb4BbVvnKJxTPjCm+RRpe4gDuGrzkL7mEVl/djYSu2OdQ2Pa302N4oqkSg9ir6jaLWJ2USVpQ==}
    engines: {node: '>=8'}
    dependencies:
      to-regex-range: 5.0.1

  /finalhandler@1.2.0:
    resolution: {integrity: sha512-5uXcUVftlQMFnWC9qu/svkWv3GTd2PfUhK/3PLkYNAe7FbqJMt3515HaxE6eRL74GdsriiwujiawdaB1BpEISg==}
    engines: {node: '>= 0.8'}
    dependencies:
      debug: 2.6.9
      encodeurl: 1.0.2
      escape-html: 1.0.3
      on-finished: 2.4.1
      parseurl: 1.3.3
      statuses: 2.0.1
      unpipe: 1.0.0
    transitivePeerDependencies:
      - supports-color

  /find-up@5.0.0:
    resolution: {integrity: sha512-78/PXT1wlLLDgTzDs7sjq9hzz0vXD+zn+7wypEe4fXQxCmdmqfGsEPQxmiCSQI3ajFV91bVSsvNtrJRiW6nGng==}
    engines: {node: '>=10'}
    dependencies:
      locate-path: 6.0.0
      path-exists: 4.0.0

  /flat-cache@3.2.0:
    resolution: {integrity: sha512-CYcENa+FtcUKLmhhqyctpclsq7QF38pKjZHsGNiSQF5r4FtoKDWabFDl3hzaEQMvT1LHEysw5twgLvpYYb4vbw==}
    engines: {node: ^10.12.0 || >=12.0.0}
    dependencies:
      flatted: 3.2.9
      keyv: 4.5.4
      rimraf: 3.0.2

  /flatted@3.2.9:
    resolution: {integrity: sha512-36yxDn5H7OFZQla0/jFJmbIKTdZAQHngCedGxiMmpNfEZM0sdEeT+WczLQrjK6D7o2aiyLYDnkw0R3JK0Qv1RQ==}

  /fn.name@1.1.0:
    resolution: {integrity: sha512-GRnmB5gPyJpAhTQdSZTSp9uaPSvl09KoYcMQtsB9rQoOmzs9dH6ffeccH+Z+cv6P68Hu5bC6JjRh4Ah/mHSNRw==}
    dev: false

  /for-each@0.3.3:
    resolution: {integrity: sha512-jqYfLp7mo9vIyQf8ykW2v7A+2N4QjeCeI5+Dz9XraiO1ign81wjiH7Fb9vSOWvQfNtmSa4H2RoQTrrXivdUZmw==}
    dependencies:
      is-callable: 1.2.7
    dev: false

  /foreground-child@3.1.1:
    resolution: {integrity: sha512-TMKDUnIte6bfb5nWv7V/caI169OHgvwjb7V4WkeUvbQQdjr5rWKqHFiKWb/fcOwB+CzBT+qbWjvj+DVwRskpIg==}
    engines: {node: '>=14'}
    dependencies:
      cross-spawn: 7.0.3
      signal-exit: 4.1.0

  /fork-ts-checker-webpack-plugin@9.0.2(typescript@5.3.3)(webpack@5.90.1):
    resolution: {integrity: sha512-Uochze2R8peoN1XqlSi/rGUkDQpRogtLFocP9+PGu68zk1BDAKXfdeCdyVZpgTk8V8WFVQXdEz426VKjXLO1Gg==}
    engines: {node: '>=12.13.0', yarn: '>=1.0.0'}
    peerDependencies:
      typescript: '>3.6.0'
      webpack: ^5.11.0
    dependencies:
      '@babel/code-frame': 7.23.5
      chalk: 4.1.2
      chokidar: 3.6.0
      cosmiconfig: 8.3.6(typescript@5.3.3)
      deepmerge: 4.3.1
      fs-extra: 10.1.0
      memfs: 3.5.3
      minimatch: 3.1.2
      node-abort-controller: 3.1.1
      schema-utils: 3.3.0
      semver: 7.6.0
      tapable: 2.2.1
      typescript: 5.3.3
      webpack: 5.90.1(@swc/core@1.4.8)
    dev: true

  /form-data@4.0.0:
    resolution: {integrity: sha512-ETEklSGi5t0QMZuiXoA/Q6vcnxcLQP5vdugSpuAyi6SVGi2clPPp+xgEhuMaHC+zGgn31Kd235W35f7Hykkaww==}
    engines: {node: '>= 6'}
    dependencies:
      asynckit: 0.4.0
      combined-stream: 1.0.8
      mime-types: 2.1.35
    dev: true

  /formidable@2.1.2:
    resolution: {integrity: sha512-CM3GuJ57US06mlpQ47YcunuUZ9jpm8Vx+P2CGt2j7HpgkKZO/DJYQ0Bobim8G6PFQmK5lOqOOdUXboU+h73A4g==}
    dependencies:
      dezalgo: 1.0.4
      hexoid: 1.0.0
      once: 1.4.0
      qs: 6.11.0
    dev: true

  /forwarded@0.2.0:
    resolution: {integrity: sha512-buRG0fpBtRHSTCOASe6hD258tEubFoRLb4ZNA6NxMVHNw2gOcwHo9wyablzMzOA5z9xA9L1KNjk/Nt6MT9aYow==}
    engines: {node: '>= 0.6'}

  /fresh@0.5.2:
    resolution: {integrity: sha512-zJ2mQYM18rEFOudeV4GShTGIQ7RbzA7ozbU9I/XBpm7kqgMywgmylMwXHxZJmkVoYkna9d2pVXVXPdYTP9ej8Q==}
    engines: {node: '>= 0.6'}

  /fs-constants@1.0.0:
    resolution: {integrity: sha512-y6OAwoSIf7FyjMIv94u+b5rdheZEjzR63GTyZJm5qh4Bi+2YgwLCcI/fPFZkL5PSixOt6ZNKm+w+Hfp/Bciwow==}
    dev: false

  /fs-extra@10.1.0:
    resolution: {integrity: sha512-oRXApq54ETRj4eMiFzGnHWGy+zo5raudjuxN0b8H7s/RU2oW0Wvsx9O0ACRN/kRq9E8Vu/ReskGB5o3ji+FzHQ==}
    engines: {node: '>=12'}
    dependencies:
      graceful-fs: 4.2.11
      jsonfile: 6.1.0
      universalify: 2.0.1
    dev: true

  /fs-extra@11.2.0:
    resolution: {integrity: sha512-PmDi3uwK5nFuXh7XDTlVnS17xJS7vW36is2+w3xcv8SVxiB4NyATf4ctkVY5bkSjX0Y4nbvZCq1/EjtEyr9ktw==}
    engines: {node: '>=14.14'}
    dependencies:
      graceful-fs: 4.2.11
      jsonfile: 6.1.0
      universalify: 2.0.1
    dev: true

  /fs-minipass@2.1.0:
    resolution: {integrity: sha512-V/JgOLFCS+R6Vcq0slCuaeWEdNC3ouDlJMNIsacH2VtALiu9mV4LPrHc5cDl8k5aw6J8jwgWWpiTo5RYhmIzvg==}
    engines: {node: '>= 8'}
    dependencies:
      minipass: 3.3.6
    dev: false

  /fs-monkey@1.0.5:
    resolution: {integrity: sha512-8uMbBjrhzW76TYgEV27Y5E//W2f/lTFmx78P2w19FZSxarhI/798APGQyuGCwmkNxgwGRhrLfvWyLBvNtuOmew==}
    dev: true

  /fs.realpath@1.0.0:
    resolution: {integrity: sha512-OO0pH2lK6a0hZnAdau5ItzHPI6pUlvI7jMVnxUQRtw4owF2wk8lOSabtGDCTP4Ggrg2MbGnWO9X8K1t4+fGMDw==}

  /fsevents@2.3.3:
    resolution: {integrity: sha512-5xoDfX+fL7faATnagmWPpbFtwh/R77WmMMqqHGS65C3vvB0YHrgF+B1YmZ3441tMj5n63k0212XNoJwzlhffQw==}
    engines: {node: ^8.16.0 || ^10.6.0 || >=11.0.0}
    os: [darwin]
    requiresBuild: true
    optional: true

  /function-bind@1.1.2:
    resolution: {integrity: sha512-7XHNxH7qX9xG5mIwxkhumTox/MIRNcOgDrxWsMt2pAr23WHp6MrRlN7FBSFpCpr+oVO0F744iUgR82nJMfG2SA==}

  /function.prototype.name@1.1.6:
    resolution: {integrity: sha512-Z5kx79swU5P27WEayXM1tBi5Ze/lbIyiNgU3qyXUOf9b2rgXYyF9Dy9Cx+IQv/Lc8WCG6L82zwUPpSS9hGehIg==}
    engines: {node: '>= 0.4'}
    dependencies:
      call-bind: 1.0.7
      define-properties: 1.2.1
      es-abstract: 1.22.4
      functions-have-names: 1.2.3
    dev: false

  /functions-have-names@1.2.3:
    resolution: {integrity: sha512-xckBUXyTIqT97tq2x2AMb+g163b5JFysYk0x4qxNFwbfQkmNZoiRHb6sPzI9/QV33WeuvVYBUIiD4NzNIyqaRQ==}
    dev: false

  /gauge@3.0.2:
    resolution: {integrity: sha512-+5J6MS/5XksCuXq++uFRsnUd7Ovu1XenbeuIuNRJxYWjgQbPuFhT14lAvsWfqfAmnwluf1OwMjz39HjfLPci0Q==}
    engines: {node: '>=10'}
    dependencies:
      aproba: 2.0.0
      color-support: 1.1.3
      console-control-strings: 1.1.0
      has-unicode: 2.0.1
      object-assign: 4.1.1
      signal-exit: 3.0.7
      string-width: 4.2.3
      strip-ansi: 6.0.1
      wide-align: 1.1.5
    dev: false

  /generate-function@2.3.1:
    resolution: {integrity: sha512-eeB5GfMNeevm/GRYq20ShmsaGcmI81kIX2K9XQx5miC8KdHaC6Jm0qQ8ZNeGOi7wYB8OsdxKs+Y2oVuTFuVwKQ==}
    dependencies:
      is-property: 1.0.2
    dev: false

  /gensync@1.0.0-beta.2:
    resolution: {integrity: sha512-3hN7NaskYvMDLQY55gnW3NQ+mesEAepTqlg+VEbj7zzqEMBVNhzcGYYeqFo/TlYz6eQiFcp1HcsCZO+nGgS8zg==}
    engines: {node: '>=6.9.0'}

  /get-caller-file@2.0.5:
    resolution: {integrity: sha512-DyFP3BM/3YHTQOCUL/w0OZHR0lpKeGrxotcHWcqNEdnltqFwXVfhEBQ94eIo34AfQpo0rGki4cyIiftY06h2Fg==}
    engines: {node: 6.* || 8.* || >= 10.*}
    dev: true

  /get-func-name@2.0.2:
    resolution: {integrity: sha512-8vXOvuE167CtIc3OyItco7N/dpRtBbYOsPsXCz7X/PMnlGjYjSGuZJgM1Y7mmew7BKf9BqvLX2tnOVy1BBUsxQ==}
    dev: true

  /get-intrinsic@1.2.4:
    resolution: {integrity: sha512-5uYhsJH8VJBTv7oslg4BznJYhDoRI6waYCxMmCdnTrcCrHA/fCFKoTFz2JKKE0HdDFUF7/oQuhzumXJK7paBRQ==}
    engines: {node: '>= 0.4'}
    dependencies:
      es-errors: 1.3.0
      function-bind: 1.1.2
      has-proto: 1.0.1
      has-symbols: 1.0.3
      hasown: 2.0.1

  /get-nonce@1.0.1:
    resolution: {integrity: sha512-FJhYRoDaiatfEkUK8HKlicmu/3SGFD51q3itKDGoSTysQJBnfOcxU5GxnhE1E6soB76MbT0MBtnKJuXyAx+96Q==}
    engines: {node: '>=6'}
    dev: false

  /get-stream@6.0.1:
    resolution: {integrity: sha512-ts6Wi+2j3jQjqi70w5AlN8DFnkSwC+MqmxEzdEALB2qXZYV3X/b1CTfgPLGJNMeAWxdPfU8FO1ms3NUfaHCPYg==}
    engines: {node: '>=10'}
    dev: true

  /get-stream@8.0.1:
    resolution: {integrity: sha512-VaUJspBffn/LMCJVoMvSAdmscJyS1auj5Zulnn5UoYcY531UWmdwhRWkcGKnGU93m5HSXP9LP2usOryrBtQowA==}
    engines: {node: '>=16'}
    dev: true

  /get-symbol-description@1.0.2:
    resolution: {integrity: sha512-g0QYk1dZBxGwk+Ngc+ltRH2IBp2f7zBkBMBJZCDerh6EhlhSR6+9irMCuT/09zD6qkarHUSn529sK/yL4S27mg==}
    engines: {node: '>= 0.4'}
    dependencies:
      call-bind: 1.0.7
      es-errors: 1.3.0
      get-intrinsic: 1.2.4
    dev: false

  /get-tsconfig@4.7.2:
    resolution: {integrity: sha512-wuMsz4leaj5hbGgg4IvDU0bqJagpftG5l5cXIAvo8uZrqn0NJqwtfupTN00VnkQJPcIRrxYrm1Ue24btpCha2A==}
    dependencies:
      resolve-pkg-maps: 1.0.0

  /get-uri@6.0.3:
    resolution: {integrity: sha512-BzUrJBS9EcUb4cFol8r4W3v1cPsSyajLSthNkz5BxbpDcHN5tIrM10E2eNvfnvBn3DaT3DUgx0OpsBKkaOpanw==}
    engines: {node: '>= 14'}
    dependencies:
      basic-ftp: 5.0.4
      data-uri-to-buffer: 6.0.2
      debug: 4.3.4
      fs-extra: 11.2.0
    transitivePeerDependencies:
      - supports-color
    dev: true

  /github-from-package@0.0.0:
    resolution: {integrity: sha512-SyHy3T1v2NUXn29OsWdxmK6RwHD+vkj3v8en8AOBZ1wBQ/hCAQ5bAQTD02kW4W9tUp/3Qh6J8r9EvntiyCmOOw==}
    dev: false

  /glob-parent@5.1.2:
    resolution: {integrity: sha512-AOIgSQCepiJYwP3ARnGx+5VnTu2HBYdzbGP45eLw1vr3zB3vZLeyed1sC9hnbcOc9/SrMyM5RPQrkGz4aS9Zow==}
    engines: {node: '>= 6'}
    dependencies:
      is-glob: 4.0.3

  /glob-parent@6.0.2:
    resolution: {integrity: sha512-XxwI8EOhVQgWp6iDL+3b0r86f4d6AX6zSU55HfB4ydCEuXLXc5FcYeOu+nnGftS4TEju/11rt4KJPTMgbfmv4A==}
    engines: {node: '>=10.13.0'}
    dependencies:
      is-glob: 4.0.3

  /glob-to-regexp@0.4.1:
    resolution: {integrity: sha512-lkX1HJXwyMcprw/5YUZc2s7DrpAiHB21/V+E1rHUrVNokkvB6bqMzT0VfV6/86ZNabt1k14YOIaT7nDvOX3Iiw==}
    dev: true

  /glob@10.3.10:
    resolution: {integrity: sha512-fa46+tv1Ak0UPK1TOy/pZrIybNNt4HCv7SDzwyfiOZkvZLEbjsZkJBPtDHVshZjbecAoAGSC20MjLDG/qr679g==}
    engines: {node: '>=16 || 14 >=14.17'}
    hasBin: true
    dependencies:
      foreground-child: 3.1.1
      jackspeak: 2.3.6
      minimatch: 9.0.3
      minipass: 7.0.4
      path-scurry: 1.10.1

  /glob@7.2.3:
    resolution: {integrity: sha512-nFR0zLpU2YCaRxwoCJvL6UvCH2JFyFVIvwTLsIf21AuHlMskA1hhTdk+LlYJtOlYt9v6dvszD2BGRqBL+iQK9Q==}
    dependencies:
      fs.realpath: 1.0.0
      inflight: 1.0.6
      inherits: 2.0.4
      minimatch: 3.1.2
      once: 1.4.0
      path-is-absolute: 1.0.1

  /glob@8.1.0:
    resolution: {integrity: sha512-r8hpEjiQEYlF2QU0df3dS+nxxSIreXQS1qRhMJM0Q5NDdR386C7jb7Hwwod8Fgiuex+k0GFjgft18yvxm5XoCQ==}
    engines: {node: '>=12'}
    dependencies:
      fs.realpath: 1.0.0
      inflight: 1.0.6
      inherits: 2.0.4
      minimatch: 5.1.6
      once: 1.4.0
    dev: false

  /glob@9.3.5:
    resolution: {integrity: sha512-e1LleDykUz2Iu+MTYdkSsuWX8lvAjAcs0Xef0lNIu0S2wOAzuTxCJtcd9S3cijlwYF18EsU3rzb8jPVobxDh9Q==}
    engines: {node: '>=16 || 14 >=14.17'}
    dependencies:
      fs.realpath: 1.0.0
      minimatch: 8.0.4
      minipass: 4.2.8
      path-scurry: 1.10.1
    dev: true

  /globals@11.12.0:
    resolution: {integrity: sha512-WOBp/EEGUiIsJSp7wcv/y6MO+lV9UoncWqxuFfm8eBwzWNgyfBd6Gz+IeKQ9jCmyhoH99g15M3T+QaVHFjizVA==}
    engines: {node: '>=4'}

  /globals@13.24.0:
    resolution: {integrity: sha512-AhO5QUcj8llrbG09iWhPU2B204J1xnPeL8kQmVorSsy+Sjj1sk8gIyh6cUocGmH4L0UuhAJy+hJMRA4mgA4mFQ==}
    engines: {node: '>=8'}
    dependencies:
      type-fest: 0.20.2

  /globalthis@1.0.3:
    resolution: {integrity: sha512-sFdI5LyBiNTHjRd7cGPWapiHWMOXKyuBNX/cWJ3NfzrZQVa8GI/8cofCl74AOVqq9W5kNmguTIzJ/1s2gyI9wA==}
    engines: {node: '>= 0.4'}
    dependencies:
      define-properties: 1.2.1
    dev: false

  /globby@10.0.2:
    resolution: {integrity: sha512-7dUi7RvCoT/xast/o/dLN53oqND4yk0nsHkhRgn9w65C4PofCLOoJ39iSOg+qVDdWQPIEj+eszMHQ+aLVwwQSg==}
    engines: {node: '>=8'}
    dependencies:
      '@types/glob': 7.2.0
      array-union: 2.1.0
      dir-glob: 3.0.1
      fast-glob: 3.3.2
      glob: 7.2.3
      ignore: 5.3.1
      merge2: 1.4.1
      slash: 3.0.0
    dev: true

  /globby@11.1.0:
    resolution: {integrity: sha512-jhIXaOzy1sb8IyocaruWSn1TjmnBVs8Ayhcy83rmxNJ8q2uWKCAj3CnJY+KpGSXCueAPc0i05kVvVKtP1t9S3g==}
    engines: {node: '>=10'}
    dependencies:
      array-union: 2.1.0
      dir-glob: 3.0.1
      fast-glob: 3.3.2
      ignore: 5.3.1
      merge2: 1.4.1
      slash: 3.0.0
    dev: false

  /globrex@0.1.2:
    resolution: {integrity: sha512-uHJgbwAMwNFf5mLst7IWLNg14x1CkeqglJb/K3doi4dw6q2IvAAmM/Y81kevy83wP+Sst+nutFTYOGg3d1lsxg==}
    dev: true

  /gopd@1.0.1:
    resolution: {integrity: sha512-d65bNlIadxvpb/A2abVdlqKqV563juRnZ1Wtk6s1sIR8uNsXR70xqIzVqxVf1eTqDunwT2MkczEeaezCKTZhwA==}
    dependencies:
      get-intrinsic: 1.2.4

  /graceful-fs@4.2.11:
    resolution: {integrity: sha512-RbJ5/jmFcNNCcDV5o9eTnBLJ/HszWV0P73bc+Ff4nS/rJj+YaS6IGyiOL0VoBYX+l1Wrl3k63h/KrH+nhJ0XvQ==}

  /gradient-string@2.0.2:
    resolution: {integrity: sha512-rEDCuqUQ4tbD78TpzsMtt5OIf0cBCSDWSJtUDaF6JsAh+k0v9r++NzxNEG87oDZx9ZwGhD8DaezR2L/yrw0Jdw==}
    engines: {node: '>=10'}
    dependencies:
      chalk: 4.1.2
      tinygradient: 1.1.5
    dev: true

  /graphemer@1.4.0:
    resolution: {integrity: sha512-EtKwoO6kxCL9WO5xipiHTZlSzBm7WLT627TqC/uVRd0HKmq8NXyebnNYxDoBi7wt8eTWrUrKXCOVaFq9x1kgag==}

  /handlebars@4.7.8:
    resolution: {integrity: sha512-vafaFqs8MZkRrSX7sFVUdo3ap/eNiLnb4IakshzvP56X5Nr1iGKAIqdX6tMlm6HcNRIkr6AxO5jFEoJzzpT8aQ==}
    engines: {node: '>=0.4.7'}
    hasBin: true
    dependencies:
      minimist: 1.2.8
      neo-async: 2.6.2
      source-map: 0.6.1
      wordwrap: 1.0.0
    optionalDependencies:
      uglify-js: 3.17.4
    dev: true

  /hanji@0.0.5:
    resolution: {integrity: sha512-Abxw1Lq+TnYiL4BueXqMau222fPSPMFtya8HdpWsz/xVAhifXou71mPh/kY2+08RgFcVccjG3uZHs6K5HAe3zw==}
    dependencies:
      lodash.throttle: 4.1.1
      sisteransi: 1.0.5
    dev: false

  /has-bigints@1.0.2:
    resolution: {integrity: sha512-tSvCKtBr9lkF0Ex0aQiP9N+OpV4zi2r/Nee5VkRDbaqv35RLYMzbwQfFSZZH0kR+Rd6302UJZ2p/bJCEoR3VoQ==}
    dev: false

  /has-flag@3.0.0:
    resolution: {integrity: sha512-sKJf1+ceQBr4SMkvQnBDNDtf4TXpVhVGateu0t918bl30FnbE2m4vNLX+VWe/dpjlb+HugGYzW7uQXH98HPEYw==}
    engines: {node: '>=4'}

  /has-flag@4.0.0:
    resolution: {integrity: sha512-EykJT/Q1KjTWctppgIAgfSO0tKVuZUjhgMr17kqTumMl6Afv3EISleU7qZUzoXDFTAHTDC4NOoG/ZxU3EvlMPQ==}
    engines: {node: '>=8'}

  /has-own-prop@2.0.0:
    resolution: {integrity: sha512-Pq0h+hvsVm6dDEa8x82GnLSYHOzNDt7f0ddFa3FqcQlgzEiptPqL+XrOJNavjOzSYiYWIrgeVYYgGlLmnxwilQ==}
    engines: {node: '>=8'}
    dev: true

  /has-property-descriptors@1.0.2:
    resolution: {integrity: sha512-55JNKuIW+vq4Ke1BjOTjM2YctQIvCT7GFzHwmfZPGo5wnrgkid0YQtnAleFSqumZm4az3n2BS+erby5ipJdgrg==}
    dependencies:
      es-define-property: 1.0.0

  /has-proto@1.0.1:
    resolution: {integrity: sha512-7qE+iP+O+bgF9clE5+UoBFzE65mlBiVj3tKCrlNQ0Ogwm0BjpT/gK4SlLYDMybDh5I3TCTKnPPa0oMG7JDYrhg==}
    engines: {node: '>= 0.4'}

  /has-symbols@1.0.3:
    resolution: {integrity: sha512-l3LCuF6MgDNwTDKkdYGEihYjt5pRPbEg46rtlmnSPlUbgmB8LOIrKJbYYFBSbnPaJexMKtiPO8hmeRjRz2Td+A==}
    engines: {node: '>= 0.4'}

  /has-tostringtag@1.0.2:
    resolution: {integrity: sha512-NqADB8VjPFLM2V0VvHUewwwsw0ZWBaIdgo+ieHtK3hasLz4qeCRjYcqfB6AQrBggRKppKF8L52/VqdVsO47Dlw==}
    engines: {node: '>= 0.4'}
    dependencies:
      has-symbols: 1.0.3
    dev: false

  /has-unicode@2.0.1:
    resolution: {integrity: sha512-8Rf9Y83NBReMnx0gFzA8JImQACstCYWUplepDa9xprwwtmgEZUF0h/i5xSA625zB/I37EtrswSST6OXxwaaIJQ==}
    dev: false

  /hasown@2.0.1:
    resolution: {integrity: sha512-1/th4MHjnwncwXsIW6QMzlvYL9kG5e/CpVvLRZe4XPa8TOUNbCELqmvhDmnkNsAjwaG4+I8gJJL0JBvTTLO9qA==}
    engines: {node: '>= 0.4'}
    dependencies:
      function-bind: 1.1.2

  /header-case@1.0.1:
    resolution: {integrity: sha512-i0q9mkOeSuhXw6bGgiQCCBgY/jlZuV/7dZXyZ9c6LcBrqwvT8eT719E9uxE5LiZftdl+z81Ugbg/VvXV4OJOeQ==}
    dependencies:
      no-case: 2.3.2
      upper-case: 1.1.3
    dev: true

  /heap@0.2.7:
    resolution: {integrity: sha512-2bsegYkkHO+h/9MGbn6KWcE45cHZgPANo5LXF7EvWdT0yT2EguSVO1nDgU5c8+ZOPwp2vMNa7YFsJhVcDR9Sdg==}
    dev: false

  /hexoid@1.0.0:
    resolution: {integrity: sha512-QFLV0taWQOZtvIRIAdBChesmogZrtuXvVWsFHZTk2SU+anspqZ2vMnoLg7IE1+Uk16N19APic1BuF8bC8c2m5g==}
    engines: {node: '>=8'}
    dev: true

  /html-encoding-sniffer@4.0.0:
    resolution: {integrity: sha512-Y22oTqIU4uuPgEemfz7NDJz6OeKf12Lsu+QC+s3BVpda64lTiMYCyGwg5ki4vFxkMwQdeZDl2adZoqUgdFuTgQ==}
    engines: {node: '>=18'}
    dependencies:
      whatwg-encoding: 3.1.1
    dev: true

  /html-escaper@2.0.2:
    resolution: {integrity: sha512-H2iMtd0I4Mt5eYiapRdIDjp+XzelXQ0tFE4JS7YFwFevXXMmOp9myNrUvCg0D6ws8iqkRPBfKHgbwig1SmlLfg==}
    dev: true

  /http-errors@2.0.0:
    resolution: {integrity: sha512-FtwrG/euBzaEjYeRqOgly7G0qviiXoJWnvEH2Z1plBdXgbyjv34pHTSb9zoeHMyDy33+DWy5Wt9Wo+TURtOYSQ==}
    engines: {node: '>= 0.8'}
    dependencies:
      depd: 2.0.0
      inherits: 2.0.4
      setprototypeof: 1.2.0
      statuses: 2.0.1
      toidentifier: 1.0.1

  /http-proxy-agent@7.0.2:
    resolution: {integrity: sha512-T1gkAiYYDWYx3V5Bmyu7HcfcvL7mUrTWiM6yOfa3PIphViJ/gFPbvidQ+veqSOHci/PxBcDabeUNCzpOODJZig==}
    engines: {node: '>= 14'}
    dependencies:
      agent-base: 7.1.0
      debug: 4.3.4
    transitivePeerDependencies:
      - supports-color
    dev: true

  /https-proxy-agent@5.0.1:
    resolution: {integrity: sha512-dFcAjpTQFgoLMzC2VwU+C/CbS7uRL0lWmxDITmqm7C+7F0Odmj6s9l6alZc6AELXhrnggM2CeWSXHGOdX2YtwA==}
    engines: {node: '>= 6'}
    dependencies:
      agent-base: 6.0.2
      debug: 4.3.4
    transitivePeerDependencies:
      - supports-color
    dev: false

  /https-proxy-agent@7.0.4:
    resolution: {integrity: sha512-wlwpilI7YdjSkWaQ/7omYBMTliDcmCN8OLihO6I9B86g06lMyAoqgoDpV0XqoaPOKj+0DIdAvnsWfyAAhmimcg==}
    engines: {node: '>= 14'}
    dependencies:
      agent-base: 7.1.0
      debug: 4.3.4
    transitivePeerDependencies:
      - supports-color
    dev: true

  /human-signals@2.1.0:
    resolution: {integrity: sha512-B4FFZ6q/T2jhhksgkbEW3HBvWIfDW85snkQgawt07S7J5QXTk6BkNV+0yAeZrM5QpMAdYlocGoljn0sJ/WQkFw==}
    engines: {node: '>=10.17.0'}
    dev: true

  /human-signals@5.0.0:
    resolution: {integrity: sha512-AXcZb6vzzrFAUE61HnN4mpLqd/cSIwNQjtNWR0euPm6y0iqx3G4gOXaIDdtdDwZmhwe82LA6+zinmW4UBWVePQ==}
    engines: {node: '>=16.17.0'}
    dev: true

  /iconv-lite@0.4.24:
    resolution: {integrity: sha512-v3MXnZAcvnywkTUEZomIActle7RXXeedOR31wwl7VlyoXO4Qi9arvSenNQWne1TcRwhCL1HwLI21bEqdpj8/rA==}
    engines: {node: '>=0.10.0'}
    dependencies:
      safer-buffer: 2.1.2

  /iconv-lite@0.6.3:
    resolution: {integrity: sha512-4fCk79wshMdzMp2rH06qWrJE4iolqLhCUH+OiuIgU++RB0+94NlDL81atO7GX55uUKueo0txHNtvEyI6D7WdMw==}
    engines: {node: '>=0.10.0'}
    dependencies:
      safer-buffer: 2.1.2

  /ieee754@1.2.1:
    resolution: {integrity: sha512-dcyqhDvX1C46lXZcVqCpK+FtMRQVdIMN6/Df5js2zouUsqG7I6sFxitIC+7KYK29KdXOLHdu9zL4sFnoVQnqaA==}

  /ignore@5.3.1:
    resolution: {integrity: sha512-5Fytz/IraMjqpwfd34ke28PTVMjZjJG2MPn5t7OE4eUCUNf8BAa7b5WUS9/Qvr6mwOQS7Mk6vdsMno5he+T8Xw==}
    engines: {node: '>= 4'}

  /immutable@4.3.5:
    resolution: {integrity: sha512-8eabxkth9gZatlwl5TBuJnCsoTADlL6ftEr7A4qgdaTsPyreilDSnUk57SO+jfKcNtxPa22U5KK6DSeAYhpBJw==}
    dev: false

  /import-fresh@3.3.0:
    resolution: {integrity: sha512-veYYhQa+D1QBKznvhUHxb8faxlrwUnxseDAbAp457E0wLNio2bOSKnjYDhMj+YiAq61xrMGhQk9iXVk5FzgQMw==}
    engines: {node: '>=6'}
    dependencies:
      parent-module: 1.0.1
      resolve-from: 4.0.0

  /imurmurhash@0.1.4:
    resolution: {integrity: sha512-JmXMZ6wuvDmLiHEml9ykzqO6lwFbof0GG4IkcGaENdCRDDmMVnny7s5HsIgHCbaq0w2MyPhDqkhTUgS2LU2PHA==}
    engines: {node: '>=0.8.19'}

  /indent-string@4.0.0:
    resolution: {integrity: sha512-EdDDZu4A2OyIK7Lr/2zG+w5jmbuk1DVBnEwREQvBzspBJkCEbRa8GxU1lghYcaGJCnRWibjDXlq779X1/y5xwg==}
    engines: {node: '>=8'}
    dev: true

  /inflight@1.0.6:
    resolution: {integrity: sha512-k92I/b08q4wvFscXCLvqfsHCrjrF7yiXsQuIVvVE7N82W3+aqpzuUdBbfhWcy/FZR3/4IgflMgKLOsvPDrGCJA==}
    dependencies:
      once: 1.4.0
      wrappy: 1.0.2

  /inherits@2.0.4:
    resolution: {integrity: sha512-k/vGaX4/Yla3WzyMCvTQOXYeIHvqOKtnqBduzTHpzpQZzAskKMhZ2K+EnBiSM9zGSoIFeMpXKxa4dYeZIQqewQ==}

  /ini@1.3.8:
    resolution: {integrity: sha512-JV/yugV2uzW5iMRSiZAyDtQd+nxtUnjeLt0acNdw98kKLrvuRVyB80tsREOE7yvGVgalhZ6RNXCmEHkUKBKxew==}

  /inquirer@7.3.3:
    resolution: {integrity: sha512-JG3eIAj5V9CwcGvuOmoo6LB9kbAYT8HXffUl6memuszlwDC/qvFAJw49XJ5NROSFNPxp3iQg1GqkFhaY/CR0IA==}
    engines: {node: '>=8.0.0'}
    dependencies:
      ansi-escapes: 4.3.2
      chalk: 4.1.2
      cli-cursor: 3.1.0
      cli-width: 3.0.0
      external-editor: 3.1.0
      figures: 3.2.0
      lodash: 4.17.21
      mute-stream: 0.0.8
      run-async: 2.4.1
      rxjs: 6.6.7
      string-width: 4.2.3
      strip-ansi: 6.0.1
      through: 2.3.8
    dev: true

  /inquirer@8.2.6:
    resolution: {integrity: sha512-M1WuAmb7pn9zdFRtQYk26ZBoY043Sse0wVDdk4Bppr+JOXyQYybdtvK+l9wUibhtjdjvtoiNy8tk+EgsYIUqKg==}
    engines: {node: '>=12.0.0'}
    dependencies:
      ansi-escapes: 4.3.2
      chalk: 4.1.2
      cli-cursor: 3.1.0
      cli-width: 3.0.0
      external-editor: 3.1.0
      figures: 3.2.0
      lodash: 4.17.21
      mute-stream: 0.0.8
      ora: 5.4.1
      run-async: 2.4.1
      rxjs: 7.8.1
      string-width: 4.2.3
      strip-ansi: 6.0.1
      through: 2.3.8
      wrap-ansi: 6.2.0
    dev: true

  /inquirer@9.2.12:
    resolution: {integrity: sha512-mg3Fh9g2zfuVWJn6lhST0O7x4n03k7G8Tx5nvikJkbq8/CK47WDVm+UznF0G6s5Zi0KcyUisr6DU8T67N5U+1Q==}
    engines: {node: '>=14.18.0'}
    dependencies:
      '@ljharb/through': 2.3.12
      ansi-escapes: 4.3.2
      chalk: 5.3.0
      cli-cursor: 3.1.0
      cli-width: 4.1.0
      external-editor: 3.1.0
      figures: 5.0.0
      lodash: 4.17.21
      mute-stream: 1.0.0
      ora: 5.4.1
      run-async: 3.0.0
      rxjs: 7.8.1
      string-width: 4.2.3
      strip-ansi: 6.0.1
      wrap-ansi: 6.2.0
    dev: true

  /internal-slot@1.0.7:
    resolution: {integrity: sha512-NGnrKwXzSms2qUUih/ILZ5JBqNTSa1+ZmP6flaIp6KmSElgE9qdndzS3cqjrDovwFdmwsGsLdeFgB6suw+1e9g==}
    engines: {node: '>= 0.4'}
    dependencies:
      es-errors: 1.3.0
      hasown: 2.0.1
      side-channel: 1.0.5
    dev: false

  /international-types@0.8.1:
    resolution: {integrity: sha512-tajBCAHo4I0LIFlmQ9ZWfjMWVyRffzuvfbXCd6ssFt5u1Zw15DN0UBpVTItXdNa1ls+cpQt3Yw8+TxsfGF8JcA==}
    dev: false

  /interpret@1.4.0:
    resolution: {integrity: sha512-agE4QfB2Lkp9uICn7BAqoscw4SZP9kTE2hxiFI3jBPmXJfdqiahTbUuKGsMoN2GtqL9AxhYioAcVvgsb1HvRbA==}
    engines: {node: '>= 0.10'}
    dev: true

  /invariant@2.2.4:
    resolution: {integrity: sha512-phJfQVBuaJM5raOpJjSfkiD6BpbCE4Ns//LaXl6wGYtUBY83nWS6Rf9tXm2e8VaK60JEjYldbPif/A2B1C2gNA==}
    dependencies:
      loose-envify: 1.4.0
    dev: false

  /ioredis@5.3.2:
    resolution: {integrity: sha512-1DKMMzlIHM02eBBVOFQ1+AolGjs6+xEcM4PDL7NqOS6szq7H9jSaEkIUH6/a5Hl241LzW6JLSiAbNvTQjUupUA==}
    engines: {node: '>=12.22.0'}
    dependencies:
      '@ioredis/commands': 1.2.0
      cluster-key-slot: 1.1.2
      debug: 4.3.4
      denque: 2.1.0
      lodash.defaults: 4.2.0
      lodash.isarguments: 3.1.0
      redis-errors: 1.2.0
      redis-parser: 3.0.0
      standard-as-callback: 2.1.0
    transitivePeerDependencies:
      - supports-color
    dev: false

  /ip-address@9.0.5:
    resolution: {integrity: sha512-zHtQzGojZXTwZTHQqra+ETKd4Sn3vgi7uBmlPoXVWZqYvuKmtI0l/VZTjqGmJY9x88GGOaZ9+G9ES8hC4T4X8g==}
    engines: {node: '>= 12'}
    dependencies:
      jsbn: 1.1.0
      sprintf-js: 1.1.3
    dev: true

  /ipaddr.js@1.9.1:
    resolution: {integrity: sha512-0KI/607xoxSToH7GjN1FfSbLoU0+btTicjsQSWQlh/hZykN8KpmMf7uYwPW3R+akZ6R/w18ZlXSHBYXiYUPO3g==}
    engines: {node: '>= 0.10'}

  /is-array-buffer@3.0.4:
    resolution: {integrity: sha512-wcjaerHw0ydZwfhiKbXJWLDY8A7yV7KhjQOpb83hGgGfId/aQa4TOvwyzn2PuswW2gPCYEL/nEAiSVpdOj1lXw==}
    engines: {node: '>= 0.4'}
    dependencies:
      call-bind: 1.0.7
      get-intrinsic: 1.2.4
    dev: false

  /is-arrayish@0.2.1:
    resolution: {integrity: sha512-zz06S8t0ozoDXMG+ube26zeCTNXcKIPJZJi8hBrF4idCLms4CG9QtK7qBl1boi5ODzFpjswb5JPmHCbMpjaYzg==}
    dev: true

  /is-arrayish@0.3.2:
    resolution: {integrity: sha512-eVRqCvVlZbuw3GrM63ovNSNAeA1K16kaR/LRY/92w0zxQ5/1YzwblUX652i4Xs9RwAGjW9d9y6X88t8OaAJfWQ==}
    dev: false

  /is-async-function@2.0.0:
    resolution: {integrity: sha512-Y1JXKrfykRJGdlDwdKlLpLyMIiWqWvuSd17TvZk68PLAOGOoF4Xyav1z0Xhoi+gCYjZVeC5SI+hYFOfvXmGRCA==}
    engines: {node: '>= 0.4'}
    dependencies:
      has-tostringtag: 1.0.2
    dev: false

  /is-bigint@1.0.4:
    resolution: {integrity: sha512-zB9CruMamjym81i2JZ3UMn54PKGsQzsJeo6xvN3HJJ4CAsQNB6iRutp2To77OfCNuoxspsIhzaPoO1zyCEhFOg==}
    dependencies:
      has-bigints: 1.0.2
    dev: false

  /is-binary-path@2.1.0:
    resolution: {integrity: sha512-ZMERYes6pDydyuGidse7OsHxtbI7WVeUEozgR/g7rd0xUimYNlvZRE/K2MgZTjWy725IfelLeVcEM97mmtRGXw==}
    engines: {node: '>=8'}
    dependencies:
      binary-extensions: 2.2.0

  /is-boolean-object@1.1.2:
    resolution: {integrity: sha512-gDYaKHJmnj4aWxyj6YHyXVpdQawtVLHU5cb+eztPGczf6cjuTdwve5ZIEfgXqH4e57An1D1AKf8CZ3kYrQRqYA==}
    engines: {node: '>= 0.4'}
    dependencies:
      call-bind: 1.0.7
      has-tostringtag: 1.0.2
    dev: false

  /is-callable@1.2.7:
    resolution: {integrity: sha512-1BC0BVFhS/p0qtw6enp8e+8OD0UrK0oFLztSjNzhcKA3WDuJxxAPXzPuPtKkjEY9UUoEWlX/8fgKeu2S8i9JTA==}
    engines: {node: '>= 0.4'}
    dev: false

  /is-core-module@2.13.1:
    resolution: {integrity: sha512-hHrIjvZsftOsvKSn2TRYl63zvxsgE0K+0mYMoH6gD4omR5IWB2KynivBQczo3+wF1cCkjzvptnI9Q0sPU66ilw==}
    dependencies:
      hasown: 2.0.1

  /is-date-object@1.0.5:
    resolution: {integrity: sha512-9YQaSxsAiSwcvS33MBk3wTCVnWK+HhF8VZR2jRxehM16QcVOdHqPn4VPHmRK4lSr38n9JriurInLcP90xsYNfQ==}
    engines: {node: '>= 0.4'}
    dependencies:
      has-tostringtag: 1.0.2
    dev: false

  /is-extendable@1.0.1:
    resolution: {integrity: sha512-arnXMxT1hhoKo9k1LZdmlNyJdDDfy2v0fXjFlmok4+i8ul/6WlbVge9bhM74OpNPQPMGUToDtz+KXa1PneJxOA==}
    engines: {node: '>=0.10.0'}
    dependencies:
      is-plain-object: 2.0.4
    dev: false

  /is-extglob@2.1.1:
    resolution: {integrity: sha512-SbKbANkN603Vi4jEZv49LeVJMn4yGwsbzZworEoyEiutsN3nJYdbO36zfhGJ6QEDpOZIFkDtnq5JRxmvl3jsoQ==}
    engines: {node: '>=0.10.0'}

  /is-finalizationregistry@1.0.2:
    resolution: {integrity: sha512-0by5vtUJs8iFQb5TYUHHPudOR+qXYIMKtiUzvLIZITZUjknFmziyBJuLhVRc+Ds0dREFlskDNJKYIdIzu/9pfw==}
    dependencies:
      call-bind: 1.0.7
    dev: false

  /is-fullwidth-code-point@3.0.0:
    resolution: {integrity: sha512-zymm5+u+sCsSWyD9qNaejV3DFvhCKclKdizYaJUuHA83RLjb7nSuGnddCHGv0hk+KY7BMAlsWeK4Ueg6EV6XQg==}
    engines: {node: '>=8'}

  /is-generator-function@1.0.10:
    resolution: {integrity: sha512-jsEjy9l3yiXEQ+PsXdmBwEPcOxaXWLspKdplFUVI9vq1iZgIekeC0L167qeu86czQaxed3q/Uzuw0swL0irL8A==}
    engines: {node: '>= 0.4'}
    dependencies:
      has-tostringtag: 1.0.2
    dev: false

  /is-glob@4.0.3:
    resolution: {integrity: sha512-xelSayHH36ZgE7ZWhli7pW34hNbNl8Ojv5KVmkJD4hBdD3th8Tfk9vYasLM+mXWOZhFkgZfxhLSnrwRr4elSSg==}
    engines: {node: '>=0.10.0'}
    dependencies:
      is-extglob: 2.1.1

  /is-interactive@1.0.0:
    resolution: {integrity: sha512-2HvIEKRoqS62guEC+qBjpvRubdX910WCMuJTZ+I9yvqKU2/12eSL549HMwtabb4oupdj2sMP50k+XJfB/8JE6w==}
    engines: {node: '>=8'}
    dev: true

  /is-lower-case@1.1.3:
    resolution: {integrity: sha512-+5A1e/WJpLLXZEDlgz4G//WYSHyQBD32qa4Jd3Lw06qQlv3fJHnp3YIHjTQSGzHMgzmVKz2ZP3rBxTHkPw/lxA==}
    dependencies:
      lower-case: 1.1.4
    dev: true

  /is-map@2.0.2:
    resolution: {integrity: sha512-cOZFQQozTha1f4MxLFzlgKYPTyj26picdZTx82hbc/Xf4K/tZOOXSCkMvU4pKioRXGDLJRn0GM7Upe7kR721yg==}
    dev: false

  /is-negative-zero@2.0.2:
    resolution: {integrity: sha512-dqJvarLawXsFbNDeJW7zAz8ItJ9cd28YufuuFzh0G8pNHjJMnY08Dv7sYX2uF5UpQOwieAeOExEYAWWfu7ZZUA==}
    engines: {node: '>= 0.4'}
    dev: false

  /is-number-object@1.0.7:
    resolution: {integrity: sha512-k1U0IRzLMo7ZlYIfzRu23Oh6MiIFasgpb9X76eqfFZAqwH44UI4KTBvBYIZ1dSL9ZzChTB9ShHfLkR4pdW5krQ==}
    engines: {node: '>= 0.4'}
    dependencies:
      has-tostringtag: 1.0.2
    dev: false

  /is-number@7.0.0:
    resolution: {integrity: sha512-41Cifkg6e8TylSpdtTpeLVMqvSBEVzTttHvERD741+pnZ8ANv0004MRL43QKPDlK9cGvNp6NZWZUBlbGXYxxng==}
    engines: {node: '>=0.12.0'}

  /is-path-cwd@2.2.0:
    resolution: {integrity: sha512-w942bTcih8fdJPJmQHFzkS76NEP8Kzzvmw92cXsazb8intwLqPibPPdXf4ANdKV3rYMuuQYGIWtvz9JilB3NFQ==}
    engines: {node: '>=6'}
    dev: true

  /is-path-inside@3.0.3:
    resolution: {integrity: sha512-Fd4gABb+ycGAmKou8eMftCupSir5lRxqf4aD/vd0cD2qc4HL07OjCeuHMr8Ro4CoMaeCKDB0/ECBOVWjTwUvPQ==}
    engines: {node: '>=8'}

  /is-plain-object@2.0.4:
    resolution: {integrity: sha512-h5PpgXkWitc38BBMYawTYMWJHFZJVnBquFE57xFpjB8pJFiF6gZ+bU+WyI/yqXiFR5mdLsgYNaPe8uao6Uv9Og==}
    engines: {node: '>=0.10.0'}
    dependencies:
      isobject: 3.0.1
    dev: false

  /is-potential-custom-element-name@1.0.1:
    resolution: {integrity: sha512-bCYeRA2rVibKZd+s2625gGnGF/t7DSqDs4dP7CrLA1m7jKWz6pps0LpYLJN8Q64HtmPKJ1hrN3nzPNKFEKOUiQ==}
    dev: true

  /is-promise@2.2.2:
    resolution: {integrity: sha512-+lP4/6lKUBfQjZ2pdxThZvLUAafmZb8OAxFb8XXtiQmS35INgr85hdOGoEs124ez1FCnZJt6jau/T+alh58QFQ==}
    dev: false

  /is-property@1.0.2:
    resolution: {integrity: sha512-Ks/IoX00TtClbGQr4TWXemAnktAQvYB7HzcCxDGqEZU6oCmb2INHuOoKxbtR+HFkmYWBKv/dOZtGRiAjDhj92g==}
    dev: false

  /is-regex@1.1.4:
    resolution: {integrity: sha512-kvRdxDsxZjhzUX07ZnLydzS1TU/TJlTUHHY4YLL87e37oUA49DfkLqgy+VjFocowy29cKvcSiu+kIv728jTTVg==}
    engines: {node: '>= 0.4'}
    dependencies:
      call-bind: 1.0.7
      has-tostringtag: 1.0.2
    dev: false

  /is-set@2.0.2:
    resolution: {integrity: sha512-+2cnTEZeY5z/iXGbLhPrOAaK/Mau5k5eXq9j14CpRTftq0pAJu2MwVRSZhyZWBzx3o6X795Lz6Bpb6R0GKf37g==}
    dev: false

  /is-shared-array-buffer@1.0.2:
    resolution: {integrity: sha512-sqN2UDu1/0y6uvXyStCOzyhAjCSlHceFoMKJW8W9EU9cvic/QdsZ0kEU93HEy3IUEFZIiH/3w+AH/UQbPHNdhA==}
    dependencies:
      call-bind: 1.0.7
    dev: false

  /is-stream@2.0.1:
    resolution: {integrity: sha512-hFoiJiTl63nn+kstHGBtewWSKnQLpyb155KHheA1l39uvtO9nWIop1p3udqPcUd/xbF1VLMO4n7OI6p7RbngDg==}
    engines: {node: '>=8'}

  /is-stream@3.0.0:
    resolution: {integrity: sha512-LnQR4bZ9IADDRSkvpqMGvt/tEJWclzklNgSw48V5EAaAeDd6qGvN8ei6k5p0tvxSR171VmGyHuTiAOfxAbr8kA==}
    engines: {node: ^12.20.0 || ^14.13.1 || >=16.0.0}
    dev: true

  /is-string@1.0.7:
    resolution: {integrity: sha512-tE2UXzivje6ofPW7l23cjDOMa09gb7xlAqG6jG5ej6uPV32TlWP3NKPigtaGeHNu9fohccRYvIiZMfOOnOYUtg==}
    engines: {node: '>= 0.4'}
    dependencies:
      has-tostringtag: 1.0.2
    dev: false

  /is-symbol@1.0.4:
    resolution: {integrity: sha512-C/CPBqKWnvdcxqIARxyOh4v1UUEOCHpgDa0WYgpKDFMszcrPcffg5uhwSgPCLD2WWxmq6isisz87tzT01tuGhg==}
    engines: {node: '>= 0.4'}
    dependencies:
      has-symbols: 1.0.3
    dev: false

  /is-typed-array@1.1.13:
    resolution: {integrity: sha512-uZ25/bUAlUY5fR4OKT4rZQEBrzQWYV9ZJYGGsUmEJ6thodVJ1HX64ePQ6Z0qPWP+m+Uq6e9UugrE38jeYsDSMw==}
    engines: {node: '>= 0.4'}
    dependencies:
      which-typed-array: 1.1.14
    dev: false

  /is-unicode-supported@0.1.0:
    resolution: {integrity: sha512-knxG2q4UC3u8stRGyAVJCOdxFmv5DZiRcdlIaAQXAbSfJya+OhopNotLQrstBhququ4ZpuKbDc/8S6mgXgPFPw==}
    engines: {node: '>=10'}
    dev: true

  /is-unicode-supported@1.3.0:
    resolution: {integrity: sha512-43r2mRvz+8JRIKnWJ+3j8JtjRKZ6GmjzfaE/qiBJnikNnYv/6bagRJ1kUhNk8R5EX/GkobD+r+sfxCPJsiKBLQ==}
    engines: {node: '>=12'}
    dev: true

  /is-upper-case@1.1.2:
    resolution: {integrity: sha512-GQYSJMgfeAmVwh9ixyk888l7OIhNAGKtY6QA+IrWlu9MDTCaXmeozOZ2S9Knj7bQwBO/H6J2kb+pbyTUiMNbsw==}
    dependencies:
      upper-case: 1.1.3
    dev: true

  /is-weakmap@2.0.1:
    resolution: {integrity: sha512-NSBR4kH5oVj1Uwvv970ruUkCV7O1mzgVFO4/rev2cLRda9Tm9HrL70ZPut4rOHgY0FNrUu9BCbXA2sdQ+x0chA==}
    dev: false

  /is-weakref@1.0.2:
    resolution: {integrity: sha512-qctsuLZmIQ0+vSSMfoVvyFe2+GSEvnmZ2ezTup1SBse9+twCCeial6EEi3Nc2KFcf6+qz2FBPnjXsk8xhKSaPQ==}
    dependencies:
      call-bind: 1.0.7
    dev: false

  /is-weakset@2.0.2:
    resolution: {integrity: sha512-t2yVvttHkQktwnNNmBQ98AhENLdPUTDTE21uPqAQ0ARwQfGeQKRVS0NNurH7bTf7RrvcVn1OOge45CnBeHCSmg==}
    dependencies:
      call-bind: 1.0.7
      get-intrinsic: 1.2.4
    dev: false

  /is-what@4.1.16:
    resolution: {integrity: sha512-ZhMwEosbFJkA0YhFnNDgTM4ZxDRsS6HqTo7qsZM08fehyRYIYa0yHu5R6mgo1n/8MgaPBXiPimPD77baVFYg+A==}
    engines: {node: '>=12.13'}
    dev: false

  /isarray@1.0.0:
    resolution: {integrity: sha512-VLghIWNM6ELQzo7zwmcg0NmTVyWKYjvIeM83yjp0wRDTmUnrM678fQbcKBo6n2CJEF0szoG//ytg+TKla89ALQ==}

  /isarray@2.0.5:
    resolution: {integrity: sha512-xHjhDr3cNBK0BzdUJSPXZntQUx/mwMS5Rw4A7lPJ90XGAO6ISP/ePDNuo0vhqOZU+UD5JoodwCAAoZQd3FeAKw==}
    dev: false

  /isbinaryfile@4.0.10:
    resolution: {integrity: sha512-iHrqe5shvBUcFbmZq9zOQHBoeOhZJu6RQGrDpBgenUm/Am+F3JM2MgQj+rK3Z601fzrL5gLZWtAPH2OBaSVcyw==}
    engines: {node: '>= 8.0.0'}
    dev: true

  /isexe@2.0.0:
    resolution: {integrity: sha512-RHxMLp9lnKHGHRng9QFhRCMbYAcVpn69smSGcq3f36xjgVVWThj4qqLbTLlq7Ssj8B+fIQ1EuCEGI2lKsyQeIw==}

  /isobject@3.0.1:
    resolution: {integrity: sha512-WhB9zCku7EGTj/HQQRz5aUQEUeoQZH2bWcltRErOpymJ4boYE6wL9Tbr23krRPSZ+C5zqNSrSw+Cc7sZZ4b7vg==}
    engines: {node: '>=0.10.0'}
    dev: false

  /istanbul-lib-coverage@3.2.2:
    resolution: {integrity: sha512-O8dpsF+r0WV/8MNRKfnmrtCWhuKjxrq2w+jpzBL5UZKTi2LeVWnWOmWRxFlesJONmc+wLAGvKQZEOanko0LFTg==}
    engines: {node: '>=8'}
    dev: true

  /istanbul-lib-report@3.0.1:
    resolution: {integrity: sha512-GCfE1mtsHGOELCU8e/Z7YWzpmybrx/+dSTfLrvY8qRmaY6zXTKWn6WQIjaAFw069icm6GVMNkgu0NzI4iPZUNw==}
    engines: {node: '>=10'}
    dependencies:
      istanbul-lib-coverage: 3.2.2
      make-dir: 4.0.0
      supports-color: 7.2.0
    dev: true

  /istanbul-lib-source-maps@5.0.4:
    resolution: {integrity: sha512-wHOoEsNJTVltaJp8eVkm8w+GVkVNHT2YDYo53YdzQEL2gWm1hBX5cGFR9hQJtuGLebidVX7et3+dmDZrmclduw==}
    engines: {node: '>=10'}
    dependencies:
      '@jridgewell/trace-mapping': 0.3.25
      debug: 4.3.4
      istanbul-lib-coverage: 3.2.2
    transitivePeerDependencies:
      - supports-color
    dev: true

  /istanbul-reports@3.1.6:
    resolution: {integrity: sha512-TLgnMkKg3iTDsQ9PbPTdpfAK2DzjF9mqUG7RMgcQl8oFjad8ob4laGxv5XV5U9MAfx8D6tSJiUyuAwzLicaxlg==}
    engines: {node: '>=8'}
    dependencies:
      html-escaper: 2.0.2
      istanbul-lib-report: 3.0.1
    dev: true

  /iterare@1.2.1:
    resolution: {integrity: sha512-RKYVTCjAnRthyJes037NX/IiqeidgN1xc3j1RjFfECFp28A1GVwK9nA+i0rJPaHqSZwygLzRnFlzUuHFoWWy+Q==}
    engines: {node: '>=6'}

  /iterator.prototype@1.1.2:
    resolution: {integrity: sha512-DR33HMMr8EzwuRL8Y9D3u2BMj8+RqSE850jfGu59kS7tbmPLzGkZmVSfyCFSDxuZiEY6Rzt3T2NA/qU+NwVj1w==}
    dependencies:
      define-properties: 1.2.1
      get-intrinsic: 1.2.4
      has-symbols: 1.0.3
      reflect.getprototypeof: 1.0.5
      set-function-name: 2.0.1
    dev: false

  /jackspeak@2.3.6:
    resolution: {integrity: sha512-N3yCS/NegsOBokc8GAdM8UcmfsKiSS8cipheD/nivzr700H+nsMOxJjQnvwOcRYVuFkdH0wGUvW2WbXGmrZGbQ==}
    engines: {node: '>=14'}
    dependencies:
      '@isaacs/cliui': 8.0.2
    optionalDependencies:
      '@pkgjs/parseargs': 0.11.0

  /jest-worker@27.5.1:
    resolution: {integrity: sha512-7vuh85V5cdDofPyxn58nrPjBktZo0u9x1g8WtjQol+jZDaE+fhN+cIvTj11GndBnMnyfrUOG1sZQxCdjKh+DKg==}
    engines: {node: '>= 10.13.0'}
    dependencies:
      '@types/node': 20.12.2
      merge-stream: 2.0.0
      supports-color: 8.1.1
    dev: true

  /jose@5.2.2:
    resolution: {integrity: sha512-/WByRr4jDcsKlvMd1dRJnPfS1GVO3WuKyaurJ/vvXcOaUQO8rnNObCQMlv/5uCceVQIq5Q4WLF44ohsdiTohdg==}
    dev: false

  /jotai@2.7.2(@types/react@18.2.73)(react@18.2.0):
    resolution: {integrity: sha512-6Ft5kpNu8p93Ssf1Faoza3hYQZRIYp7rioK8MwTTFnbQKwUyZElwquPwl1h6U0uo9hC0jr+ghO3gcSjc6P35/Q==}
    engines: {node: '>=12.20.0'}
    peerDependencies:
      '@types/react': '>=17.0.0'
      react: '>=17.0.0'
    peerDependenciesMeta:
      '@types/react':
        optional: true
      react:
        optional: true
    dependencies:
      '@types/react': 18.2.73
      react: 18.2.0
    dev: false

  /js-tokens@4.0.0:
    resolution: {integrity: sha512-RdJUflcE3cUzKiMqQgsCu06FPu9UdIJO0beYbPhHN4k6apgJtifcoCtT9bcxOpYBtpD2kCM6Sbzg4CausW/PKQ==}

  /js-tokens@8.0.3:
    resolution: {integrity: sha512-UfJMcSJc+SEXEl9lH/VLHSZbThQyLpw1vLO1Lb+j4RWDvG3N2f7yj3PVQA3cmkTBNldJ9eFnM+xEXxHIXrYiJw==}
    dev: true

  /js-yaml@4.1.0:
    resolution: {integrity: sha512-wpxZs9NoxZaJESJGIZTyDEaYpl0FKSA+FB9aJiyemKhMwkxQg63h4T1KJgUGHpTqPDNRcmmYLugrRjJlBtWvRA==}
    hasBin: true
    dependencies:
      argparse: 2.0.1

  /jsbn@1.1.0:
    resolution: {integrity: sha512-4bYVV3aAMtDTTu4+xsDYa6sy9GyJ69/amsu9sYF2zqjiEoZA5xJi3BrfX3uY+/IekIu7MwdObdbDWpoZdBv3/A==}
    dev: true

  /jsdom@24.0.0:
    resolution: {integrity: sha512-UDS2NayCvmXSXVP6mpTj+73JnNQadZlr9N68189xib2tx5Mls7swlTNao26IoHv46BZJFvXygyRtyXd1feAk1A==}
    engines: {node: '>=18'}
    peerDependencies:
      canvas: ^2.11.2
    peerDependenciesMeta:
      canvas:
        optional: true
    dependencies:
      cssstyle: 4.0.1
      data-urls: 5.0.0
      decimal.js: 10.4.3
      form-data: 4.0.0
      html-encoding-sniffer: 4.0.0
      http-proxy-agent: 7.0.2
      https-proxy-agent: 7.0.4
      is-potential-custom-element-name: 1.0.1
      nwsapi: 2.2.7
      parse5: 7.1.2
      rrweb-cssom: 0.6.0
      saxes: 6.0.0
      symbol-tree: 3.2.4
      tough-cookie: 4.1.3
      w3c-xmlserializer: 5.0.0
      webidl-conversions: 7.0.0
      whatwg-encoding: 3.1.1
      whatwg-mimetype: 4.0.0
      whatwg-url: 14.0.0
      ws: 8.16.0
      xml-name-validator: 5.0.0
    transitivePeerDependencies:
      - bufferutil
      - supports-color
      - utf-8-validate
    dev: true

  /jsesc@2.5.2:
    resolution: {integrity: sha512-OYu7XEzjkCQ3C5Ps3QIZsQfNpqoJyZZA99wd9aWd05NCtC5pWOkShK2mkL6HXQR6/Cy2lbNdPlZBpuQHXE63gA==}
    engines: {node: '>=4'}
    hasBin: true

  /json-buffer@3.0.1:
    resolution: {integrity: sha512-4bV5BfR2mqfQTJm+V5tPPdf+ZpuhiIvTuAB5g8kcrXOZpTT/QwwVRWBywX1ozr6lEuPdbHxwaJlm9G6mI2sfSQ==}

  /json-diff@0.9.0:
    resolution: {integrity: sha512-cVnggDrVkAAA3OvFfHpFEhOnmcsUpleEKq4d4O8sQWWSH40MBrWstKigVB1kGrgLWzuom+7rRdaCsnBD6VyObQ==}
    hasBin: true
    dependencies:
      cli-color: 2.0.3
      difflib: 0.2.4
      dreamopt: 0.8.0
    dev: false

  /json-parse-even-better-errors@2.3.1:
    resolution: {integrity: sha512-xyFwyhro/JEof6Ghe2iz2NcXoj2sloNsWr/XsERDK/oiPCfaNhl5ONfp+jQdAZRQQ0IJWNzH9zIZF7li91kh2w==}
    dev: true

  /json-schema-traverse@0.4.1:
    resolution: {integrity: sha512-xbbCH5dCYU5T8LcEhhuh7HJ88HXuW3qsI3Y0zOZFKfZEHcpWiHU/Jxzk629Brsab/mMiHQti9wMP+845RPe3Vg==}

  /json-schema-traverse@1.0.0:
    resolution: {integrity: sha512-NM8/P9n3XjXhIZn1lLhkFaACTOURQXjWhV4BA/RnOv8xvgqtqpAX9IO4mRQxSx1Rlo4tqzeqb0sOlruaOy3dug==}
    dev: true

  /json-stable-stringify-without-jsonify@1.0.1:
    resolution: {integrity: sha512-Bdboy+l7tA3OGW6FjyFHWkP5LuByj1Tk33Ljyq0axyzdk9//JSi2u3fP1QSmd1KNwq6VOKYGlAu87CisVir6Pw==}

  /json5@1.0.2:
    resolution: {integrity: sha512-g1MWMLBiz8FKi1e4w0UyVL3w+iJceWAFBAaBnnGKOpNa5f8TLktkbre1+s6oICydWAm+HRUGTmI+//xv2hvXYA==}
    hasBin: true
    dependencies:
      minimist: 1.2.8
    dev: false

  /json5@2.2.3:
    resolution: {integrity: sha512-XmOWe7eyHYH14cLdVPoyg+GOH3rYX++KpzrylJwSW98t3Nk+U8XOl8FWKOgwtzdb8lXGf6zYwDUzeHMWfxasyg==}
    engines: {node: '>=6'}
    hasBin: true

  /jsonc-parser@3.2.0:
    resolution: {integrity: sha512-gfFQZrcTc8CnKXp6Y4/CBT3fTc0OVuDofpre4aEeEpSBPV5X5v4+Vmx+8snU7RLPrNHPKSgLxGo9YuQzz20o+w==}
    dev: true

  /jsonc-parser@3.2.1:
    resolution: {integrity: sha512-AilxAyFOAcK5wA1+LeaySVBrHsGQvUFCDWXKpZjzaL0PqW+xfBOttn8GNtWKFWqneyMZj41MWF9Kl6iPWLwgOA==}
    dev: true

  /jsonfile@6.1.0:
    resolution: {integrity: sha512-5dgndWOriYSm5cnYaJNhalLNDKOqFwyDB/rr1E9ZsGciGvKPs8R2xYGCacuf3z6K1YKDz182fd+fY3cn3pMqXQ==}
    dependencies:
      universalify: 2.0.1
    optionalDependencies:
      graceful-fs: 4.2.11
    dev: true

  /jsx-ast-utils@3.3.5:
    resolution: {integrity: sha512-ZZow9HBI5O6EPgSJLUb8n2NKgmVWTwCvHGwFuJlMjvLFqlGG6pjirPhtdsseaLZjSibD8eegzmYpUZwoIlj2cQ==}
    engines: {node: '>=4.0'}
    dependencies:
      array-includes: 3.1.7
      array.prototype.flat: 1.3.2
      object.assign: 4.1.5
      object.values: 1.1.7
    dev: false

  /keygrip@1.1.0:
    resolution: {integrity: sha512-iYSchDJ+liQ8iwbSI2QqsQOvqv58eJCEanyJPJi+Khyu8smkcKSFUCbPwzFcL7YVtZ6eONjqRX/38caJ7QjRAQ==}
    engines: {node: '>= 0.6'}
    dependencies:
      tsscmp: 1.0.6
    dev: false

  /keyv@4.5.4:
    resolution: {integrity: sha512-oxVHkHR/EJf2CNXnWxRLW6mg7JyCCUcG0DtEGmL2ctUo1PNTin1PUil+r/+4r5MpVgC/fn1kjsx7mjSujKqIpw==}
    dependencies:
      json-buffer: 3.0.1

  /klona@2.0.6:
    resolution: {integrity: sha512-dhG34DXATL5hSxJbIexCft8FChFXtmskoZYnoPWjXQuebWYCNkVeV3KkGegCK9CP1oswI/vQibS2GY7Em/sJJA==}
    engines: {node: '>= 8'}
    dev: false

  /kuler@2.0.0:
    resolution: {integrity: sha512-Xq9nH7KlWZmXAtodXDDRE7vs6DU1gTU8zYDHDiWLSip45Egwq3plLHzPn27NgvzL2r1LMPC1vdqh98sQxtqj4A==}
    dev: false

  /language-subtag-registry@0.3.22:
    resolution: {integrity: sha512-tN0MCzyWnoz/4nHS6uxdlFWoUZT7ABptwKPQ52Ea7URk6vll88bWBVhodtnlfEuCcKWNGoc+uGbw1cwa9IKh/w==}
    dev: false

  /language-tags@1.0.9:
    resolution: {integrity: sha512-MbjN408fEndfiQXbFQ1vnd+1NoLDsnQW41410oQBXiyXDMYH5z505juWa4KUE1LqxRC7DgOgZDbKLxHIwm27hA==}
    engines: {node: '>=0.10'}
    dependencies:
      language-subtag-registry: 0.3.22
    dev: false

  /levn@0.4.1:
    resolution: {integrity: sha512-+bT2uH4E5LGE7h/n3evcS/sQlJXCpIp6ym8OWJ5eV6+67Dsql/LaaT7qJBAt2rzfoa/5QBGBhxDix1dMt2kQKQ==}
    engines: {node: '>= 0.8.0'}
    dependencies:
      prelude-ls: 1.2.1
      type-check: 0.4.0

  /lines-and-columns@1.2.4:
    resolution: {integrity: sha512-7ylylesZQ/PV29jhEDl3Ufjo6ZX7gCqJr5F7PKrqc93v7fzSymt1BpwEU8nAUXs8qzzvqhbjhK5QZg6Mt/HkBg==}
    dev: true

  /linkify-it@5.0.0:
    resolution: {integrity: sha512-5aHCbzQRADcdP+ATqnDuhhJ/MRIqDkZX5pyjFHRRysS8vZ5AbqGEoFIb6pYHPZ+L/OC2Lc+xT8uHVVR5CAK/wQ==}
    dependencies:
      uc.micro: 2.1.0
    dev: false

  /linkifyjs@4.1.3:
    resolution: {integrity: sha512-auMesunaJ8yfkHvK4gfg1K0SaKX/6Wn9g2Aac/NwX+l5VdmFZzo/hdPGxEOETj+ryRa4/fiOPjeeKURSAJx1sg==}
    dev: false

  /loader-runner@4.3.0:
    resolution: {integrity: sha512-3R/1M+yS3j5ou80Me59j7F9IMs4PXs3VqRrm0TU3AbKPxlmpoY1TNscJV/oGJXo8qCatFGTfDbY6W6ipGOYXfg==}
    engines: {node: '>=6.11.5'}
    dev: true

  /local-pkg@0.5.0:
    resolution: {integrity: sha512-ok6z3qlYyCDS4ZEU27HaU6x/xZa9Whf8jD4ptH5UZTQYZVYeb9bnZ3ojVhiJNLiXK1Hfc0GNbLXcmZ5plLDDBg==}
    engines: {node: '>=14'}
    dependencies:
      mlly: 1.5.0
      pkg-types: 1.0.3
    dev: true

  /locate-path@6.0.0:
    resolution: {integrity: sha512-iPZK6eYjbxRu3uB4/WZ3EsEIMJFMqAoopl3R+zuq0UjcAm/MO6KCweDgPfP3elTztoKP3KtnVHxTn2NHBSDVUw==}
    engines: {node: '>=10'}
    dependencies:
      p-locate: 5.0.0

  /lodash.defaults@4.2.0:
    resolution: {integrity: sha512-qjxPLHd3r5DnsdGacqOMU6pb/avJzdh9tFX2ymgoZE27BmjXrNy/y4LoaiTeAb+O3gL8AfpJGtqfX/ae2leYYQ==}
    dev: false

  /lodash.get@4.4.2:
    resolution: {integrity: sha512-z+Uw/vLuy6gQe8cfaFWD7p0wVv8fJl3mbzXh33RS+0oW2wvUqiRXiQ69gLWSLpgB5/6sU+r6BlQR0MBILadqTQ==}
    dev: true

  /lodash.isarguments@3.1.0:
    resolution: {integrity: sha512-chi4NHZlZqZD18a0imDHnZPrDeBbTtVN7GXMwuGdRH9qotxAjYs3aVLKc7zNOG9eddR5Ksd8rvFEBc9SsggPpg==}
    dev: false

  /lodash.merge@4.6.2:
    resolution: {integrity: sha512-0KpjqXRVvrYyCsX1swR/XTK0va6VQkQM6MNo7PqW77ByjAhoARA8EfrP1N4+KlKj8YS0ZUCtRT/YUuhyYDujIQ==}

  /lodash.throttle@4.1.1:
    resolution: {integrity: sha512-wIkUCfVKpVsWo3JSZlc+8MB5it+2AN5W8J7YVMST30UrvcQNZ1Okbj+rbVniijTWE6FGYy4XJq/rHkas8qJMLQ==}
    dev: false

  /lodash@4.17.21:
    resolution: {integrity: sha512-v2kDEe57lecTulaDIuNTPy3Ry4gLGJ6Z1O3vE1krgXZNrsQ+LFTGHVxVjcXPs17LhbZVGedAJv8XZ1tvj5FvSg==}
    dev: true

  /log-symbols@3.0.0:
    resolution: {integrity: sha512-dSkNGuI7iG3mfvDzUuYZyvk5dD9ocYCYzNU6CYDE6+Xqd+gwme6Z00NS3dUh8mq/73HaEtT7m6W+yUPtU6BZnQ==}
    engines: {node: '>=8'}
    dependencies:
      chalk: 2.4.2
    dev: true

  /log-symbols@4.1.0:
    resolution: {integrity: sha512-8XPvpAA8uyhfteu8pIvQxpJZ7SYYdpUivZpGy6sFsBuKRY/7rQGavedeB8aK+Zkyq6upMFVL/9AW6vOYzfRyLg==}
    engines: {node: '>=10'}
    dependencies:
      chalk: 4.1.2
      is-unicode-supported: 0.1.0
    dev: true

  /logform@2.6.0:
    resolution: {integrity: sha512-1ulHeNPp6k/LD8H91o7VYFBng5i1BDE7HoKxVbZiGFidS1Rj65qcywLxX+pVfAPoQJEjRdvKcusKwOupHCVOVQ==}
    engines: {node: '>= 12.0.0'}
    dependencies:
      '@colors/colors': 1.6.0
      '@types/triple-beam': 1.3.5
      fecha: 4.2.3
      ms: 2.1.3
      safe-stable-stringify: 2.4.3
      triple-beam: 1.4.1
    dev: false

  /long@5.2.3:
    resolution: {integrity: sha512-lcHwpNoggQTObv5apGNCTdJrO69eHOZMi4BNC+rTLER8iHAqGrUVeLh/irVIM7zTw2bOXA8T6uNPeujwOLg/2Q==}
    dev: false

  /loose-envify@1.4.0:
    resolution: {integrity: sha512-lyuxPGr/Wfhrlem2CL/UcnUc1zcqKAImBDzukY7Y5F/yQiNdko6+fRLevlw1HgMySw7f611UIY408EtxRSoK3Q==}
    hasBin: true
    dependencies:
      js-tokens: 4.0.0

  /loupe@2.3.7:
    resolution: {integrity: sha512-zSMINGVYkdpYSOBmLi0D1Uo7JU9nVdQKrHxC8eYlV+9YKK9WePqAlL7lSlorG/U2Fw1w0hTBmaa/jrQ3UbPHtA==}
    dependencies:
      get-func-name: 2.0.2
    dev: true

  /lower-case-first@1.0.2:
    resolution: {integrity: sha512-UuxaYakO7XeONbKrZf5FEgkantPf5DUqDayzP5VXZrtRPdH86s4kN47I8B3TW10S4QKiE3ziHNf3kRN//okHjA==}
    dependencies:
      lower-case: 1.1.4
    dev: true

  /lower-case@1.1.4:
    resolution: {integrity: sha512-2Fgx1Ycm599x+WGpIYwJOvsjmXFzTSc34IwDWALRA/8AopUKAVPwfJ+h5+f85BCp0PWmmJcWzEpxOpoXycMpdA==}
    dev: true

  /lru-cache@10.2.0:
    resolution: {integrity: sha512-2bIM8x+VAf6JT4bKAljS1qUWgMsqZRPGJS6FSahIMPVvctcNhyVp7AJu7quxOW9jwkryBReKZY5tY5JYv2n/7Q==}
    engines: {node: 14 || >=16.14}

  /lru-cache@5.1.1:
    resolution: {integrity: sha512-KpNARQA3Iwv+jTA0utUVVbrh+Jlrr1Fv0e56GGzAFOXN7dk/FviaDW8LHmK52DlcH4WP2n6gI8vN1aesBFgo9w==}
    dependencies:
      yallist: 3.1.1

  /lru-cache@6.0.0:
    resolution: {integrity: sha512-Jo6dJ04CmSjuznwJSS3pUeWmd/H0ffTlkXXgwZi+eq1UCmqQwCh+eLsYOYCwY991i2Fah4h1BEMCx4qThGbsiA==}
    engines: {node: '>=10'}
    dependencies:
      yallist: 4.0.0

  /lru-cache@7.18.3:
    resolution: {integrity: sha512-jumlc0BIUrS3qJGgIkWZsyfAM7NCWiBcCDhnd+3NNM5KbBmLTgHVfWBcg6W+rLUsIpzpERPsvwUP7CckAQSOoA==}
    engines: {node: '>=12'}

  /lru-cache@8.0.5:
    resolution: {integrity: sha512-MhWWlVnuab1RG5/zMRRcVGXZLCXrZTgfwMikgzCegsPnG62yDQo5JnqKkrK4jO5iKqDAZGItAqN5CtKBCBWRUA==}
    engines: {node: '>=16.14'}
    dev: false

  /lru-queue@0.1.0:
    resolution: {integrity: sha512-BpdYkt9EvGl8OfWHDQPISVpcl5xZthb+XPsbELj5AQXxIC8IriDZIQYjBJPEm5rS420sjZ0TLEzRcq5KdBhYrQ==}
    dependencies:
      es5-ext: 0.10.62
    dev: false

  /magic-string@0.30.5:
    resolution: {integrity: sha512-7xlpfBaQaP/T6Vh8MO/EqXSW5En6INHEvEXQiuff7Gku0PWjU3uf6w/j9o7O+SpB5fOAkrI5HeoNgwjEO0pFsA==}
    engines: {node: '>=12'}
    dependencies:
      '@jridgewell/sourcemap-codec': 1.4.15
    dev: true

  /magic-string@0.30.7:
    resolution: {integrity: sha512-8vBuFF/I/+OSLRmdf2wwFCJCz+nSn0m6DPvGH1fS/KiQoSaR+sETbov0eIk9KhEKy8CYqIkIAnbohxT/4H0kuA==}
    engines: {node: '>=12'}
    dependencies:
      '@jridgewell/sourcemap-codec': 1.4.15
    dev: true

  /magicast@0.3.3:
    resolution: {integrity: sha512-ZbrP1Qxnpoes8sz47AM0z08U+jW6TyRgZzcWy3Ma3vDhJttwMwAFDMMQFobwdBxByBD46JYmxRzeF7w2+wJEuw==}
    dependencies:
      '@babel/parser': 7.23.9
      '@babel/types': 7.23.9
      source-map-js: 1.2.0
    dev: true

  /make-dir@3.1.0:
    resolution: {integrity: sha512-g3FeP20LNwhALb/6Cz6Dd4F2ngze0jz7tbzrD2wAV+o9FeNHe4rL+yK2md0J/fiSf1sa1ADhXqi5+oVwOM/eGw==}
    engines: {node: '>=8'}
    dependencies:
      semver: 6.3.1
    dev: false

  /make-dir@4.0.0:
    resolution: {integrity: sha512-hXdUTZYIVOt1Ex//jAQi+wTZZpUpwBj/0QsOzqegb3rGMMeJiSEu5xLHnYfBrRV4RH2+OCSOO95Is/7x1WJ4bw==}
    engines: {node: '>=10'}
    dependencies:
      semver: 7.6.0
    dev: true

  /make-error@1.3.6:
    resolution: {integrity: sha512-s8UhlNe7vPKomQhC1qFelMokr/Sc3AgNbso3n74mVPA5LTZwkB9NlXf4XPamLxJE8h0gh73rM94xvwRT2CVInw==}

  /mantine-react-table@2.0.0-beta.1(@mantine/core@7.7.1)(@mantine/dates@7.7.1)(@mantine/hooks@7.7.1)(@tabler/icons-react@3.1.0)(clsx@2.1.0)(dayjs@1.11.10)(react-dom@18.2.0)(react@18.2.0):
    resolution: {integrity: sha512-TptKzSL/x8rMReMOaRP1lItIngK5UaD7+uy01V2jz+Y+PtodqTSDfyjUD9ON4iWUEiSMFNxaPAXa2MbMJXPW0Q==}
    engines: {node: '>=16'}
    peerDependencies:
      '@mantine/core': ^7.6
      '@mantine/dates': ^7.6
      '@mantine/hooks': ^7.6
      '@tabler/icons-react': '>=2.23.0'
      clsx: '>=2'
      dayjs: '>=1.11'
      react: '>=18.0'
      react-dom: '>=18.0'
    dependencies:
      '@mantine/core': 7.7.1(@mantine/hooks@7.7.1)(@types/react@18.2.73)(react-dom@18.2.0)(react@18.2.0)
      '@mantine/dates': 7.7.1(@mantine/core@7.7.1)(@mantine/hooks@7.7.1)(dayjs@1.11.10)(react-dom@18.2.0)(react@18.2.0)
      '@mantine/hooks': 7.7.1(react@18.2.0)
      '@tabler/icons-react': 3.1.0(react@18.2.0)
      '@tanstack/match-sorter-utils': 8.11.8
      '@tanstack/react-table': 8.15.0(react-dom@18.2.0)(react@18.2.0)
      '@tanstack/react-virtual': 3.2.0(react-dom@18.2.0)(react@18.2.0)
      clsx: 2.1.0
      dayjs: 1.11.10
      react: 18.2.0
      react-dom: 18.2.0(react@18.2.0)
    dev: false

  /markdown-it@14.0.0:
    resolution: {integrity: sha512-seFjF0FIcPt4P9U39Bq1JYblX0KZCjDLFFQPHpL5AzHpqPEKtosxmdq/LTVZnjfH7tjt9BxStm+wXcDBNuYmzw==}
    hasBin: true
    dependencies:
      argparse: 2.0.1
      entities: 4.5.0
      linkify-it: 5.0.0
      mdurl: 2.0.0
      punycode.js: 2.3.1
      uc.micro: 2.1.0
    dev: false

  /mdurl@2.0.0:
    resolution: {integrity: sha512-Lf+9+2r+Tdp5wXDXC4PcIBjTDtq4UKjCPMQhKIuzpJNW0b96kVqSwW0bT7FhRSfmAiFYgP+SCRvdrDozfh0U5w==}
    dev: false

  /media-typer@0.3.0:
    resolution: {integrity: sha512-dq+qelQ9akHpcOl/gUVRTxVIOkAJ1wR3QAvb4RsVjS8oVoFjDGTc679wJYmUmknUF5HwMLOgb5O+a3KxfWapPQ==}
    engines: {node: '>= 0.6'}

  /memfs@3.5.3:
    resolution: {integrity: sha512-UERzLsxzllchadvbPs5aolHh65ISpKpM+ccLbOJ8/vvpBKmAWf+la7dXFy7Mr0ySHbdHrFv5kGFCUHHe6GFEmw==}
    engines: {node: '>= 4.0.0'}
    dependencies:
      fs-monkey: 1.0.5
    dev: true

  /memoizee@0.4.15:
    resolution: {integrity: sha512-UBWmJpLZd5STPm7PMUlOw/TSy972M+z8gcyQ5veOnSDRREz/0bmpyTfKt3/51DhEBqCZQn1udM/5flcSPYhkdQ==}
    dependencies:
      d: 1.0.1
      es5-ext: 0.10.62
      es6-weak-map: 2.0.3
      event-emitter: 0.3.5
      is-promise: 2.2.2
      lru-queue: 0.1.0
      next-tick: 1.1.0
      timers-ext: 0.1.7
    dev: false

  /merge-descriptors@1.0.1:
    resolution: {integrity: sha512-cCi6g3/Zr1iqQi6ySbseM1Xvooa98N0w31jzUYrXPX2xqObmFGHJ0tQ5u74H3mVh7wLouTseZyYIq39g8cNp1w==}

  /merge-stream@2.0.0:
    resolution: {integrity: sha512-abv/qOcuPfk3URPfDzmZU1LKmuw8kT+0nIHvKrKgFrwifol/doWcdA4ZqsWQ8ENrFKkd67Mfpo/LovbIUsbt3w==}
    dev: true

  /merge2@1.4.1:
    resolution: {integrity: sha512-8q7VEgMJW4J8tcfVPy8g09NcQwZdbwFEqhe/WZkoIzjn/3TGDwtOCYtXGxA3O8tPzpczCCDgv+P2P5y00ZJOOg==}
    engines: {node: '>= 8'}

  /methods@1.1.2:
    resolution: {integrity: sha512-iclAHeNqNm68zFtnZ0e+1L2yUIdvzNoauKU4WBA3VvH/vPFieF7qfRlwUZU+DA9P9bPXIS90ulxoUoCH23sV2w==}
    engines: {node: '>= 0.6'}

  /micromatch@4.0.5:
    resolution: {integrity: sha512-DMy+ERcEW2q8Z2Po+WNXuw3c5YaUSFjAO5GsJqfEl7UjvtIuFKO6ZrKvcItdy98dwFI2N1tg3zNIdKaQT+aNdA==}
    engines: {node: '>=8.6'}
    dependencies:
      braces: 3.0.2
      picomatch: 2.3.1

  /mime-db@1.52.0:
    resolution: {integrity: sha512-sPU4uV7dYlvtWJxwwxHD0PuihVNiE7TyAbQ5SWxDCB9mUYvOgroQOwYQQOKPJ8CIbE+1ETVlOoK1UC2nU3gYvg==}
    engines: {node: '>= 0.6'}

  /mime-types@2.1.35:
    resolution: {integrity: sha512-ZDY+bPm5zTTF+YpCrAU9nK0UgICYPT0QtT1NZWFv4s++TNkcgVaT0g6+4R2uI4MjQjzysHB1zxuWL50hzaeXiw==}
    engines: {node: '>= 0.6'}
    dependencies:
      mime-db: 1.52.0

  /mime@1.6.0:
    resolution: {integrity: sha512-x0Vn8spI+wuJ1O6S7gnbaQg8Pxh4NNHb7KSINmEWKiPE4RKOplvijn+NkmYmmRgP68mc70j2EbeTFRsrswaQeg==}
    engines: {node: '>=4'}
    hasBin: true

  /mime@2.6.0:
    resolution: {integrity: sha512-USPkMeET31rOMiarsBNIHZKLGgvKc/LrjofAnBlOttf5ajRvqiRA8QsenbcooctK6d6Ts6aqZXBA+XbkKthiQg==}
    engines: {node: '>=4.0.0'}
    hasBin: true
    dev: true

  /mimic-fn@2.1.0:
    resolution: {integrity: sha512-OqbOk5oEQeAZ8WXWydlu9HJjz9WVdEIvamMCcXmuqUYjTknH/sqsWvhQ3vgwKFRR1HpjvNBKQ37nbJgYzGqGcg==}
    engines: {node: '>=6'}
    dev: true

  /mimic-fn@4.0.0:
    resolution: {integrity: sha512-vqiC06CuhBTUdZH+RYl8sFrL096vA45Ok5ISO6sE/Mr1jRbGH4Csnhi8f3wKVl7x8mO4Au7Ir9D3Oyv1VYMFJw==}
    engines: {node: '>=12'}
    dev: true

  /mimic-response@3.1.0:
    resolution: {integrity: sha512-z0yWI+4FDrrweS8Zmt4Ej5HdJmky15+L2e6Wgn3+iK5fWzb6T3fhNFq2+MeTRb064c6Wr4N/wv0DzQTjNzHNGQ==}
    engines: {node: '>=10'}
    dev: false

  /minimatch@3.1.2:
    resolution: {integrity: sha512-J7p63hRiAjw1NDEww1W7i37+ByIrOWO5XQQAzZ3VOcL0PNybwpfmV/N05zFAzwQ9USyEcX6t3UO+K5aqBQOIHw==}
    dependencies:
      brace-expansion: 1.1.11

  /minimatch@5.1.6:
    resolution: {integrity: sha512-lKwV/1brpG6mBUFHtb7NUmtABCb2WZZmm2wNiOA5hAb8VdCS4B3dtMWyvcoViccwAW/COERjXLt0zP1zXUN26g==}
    engines: {node: '>=10'}
    dependencies:
      brace-expansion: 2.0.1
    dev: false

  /minimatch@7.4.6:
    resolution: {integrity: sha512-sBz8G/YjVniEz6lKPNpKxXwazJe4c19fEfV2GDMX6AjFz+MX9uDWIZW8XreVhkFW3fkIdTv/gxWr/Kks5FFAVw==}
    engines: {node: '>=10'}
    dependencies:
      brace-expansion: 2.0.1
    dev: false

  /minimatch@8.0.4:
    resolution: {integrity: sha512-W0Wvr9HyFXZRGIDgCicunpQ299OKXs9RgZfaukz4qAW/pJhcpUfupc9c+OObPOFueNy8VSrZgEmDtk6Kh4WzDA==}
    engines: {node: '>=16 || 14 >=14.17'}
    dependencies:
      brace-expansion: 2.0.1
    dev: true

  /minimatch@9.0.3:
    resolution: {integrity: sha512-RHiac9mvaRw0x3AYRgDC1CxAP7HTcNrrECeA8YYJeWnpo+2Q5CegtZjaotWTWxDG3UeGA1coE05iH1mPjT/2mg==}
    engines: {node: '>=16 || 14 >=14.17'}
    dependencies:
      brace-expansion: 2.0.1

  /minimist@1.2.8:
    resolution: {integrity: sha512-2yyAR8qBkN3YuheJanUpWC5U3bb5osDywNB8RzDVlDwDHbocAJveqqj1u8+SVD7jkWT4yvsHCpWqqWqAxb0zCA==}

  /minipass@3.3.6:
    resolution: {integrity: sha512-DxiNidxSEK+tHG6zOIklvNOwm3hvCrbUrdtzY74U6HKTJxvIDfOUL5W5P2Ghd3DTkhhKPYGqeNUIh5qcM4YBfw==}
    engines: {node: '>=8'}
    dependencies:
      yallist: 4.0.0
    dev: false

  /minipass@4.2.8:
    resolution: {integrity: sha512-fNzuVyifolSLFL4NzpF+wEF4qrgqaaKX0haXPQEdQ7NKAN+WecoKMHV09YcuL/DHxrUsYQOK3MiuDf7Ip2OXfQ==}
    engines: {node: '>=8'}
    dev: true

  /minipass@5.0.0:
    resolution: {integrity: sha512-3FnjYuehv9k6ovOEbyOswadCDPX1piCfhV8ncmYtHOjuPwylVWsghTLo7rabjC3Rx5xD4HDx8Wm1xnMF7S5qFQ==}
    engines: {node: '>=8'}
    dev: false

  /minipass@7.0.4:
    resolution: {integrity: sha512-jYofLM5Dam9279rdkWzqHozUo4ybjdZmCsDHePy5V/PbBcVMiSZR97gmAy45aqi8CK1lG2ECd356FU86avfwUQ==}
    engines: {node: '>=16 || 14 >=14.17'}

  /minizlib@2.1.2:
    resolution: {integrity: sha512-bAxsR8BVfj60DWXHE3u30oHzfl4G7khkSuPW+qvpd7jFRHm7dLxOjUk1EHACJ/hxLY8phGJ0YhYHZo7jil7Qdg==}
    engines: {node: '>= 8'}
    dependencies:
      minipass: 3.3.6
      yallist: 4.0.0
    dev: false

  /mkdirp-classic@0.5.3:
    resolution: {integrity: sha512-gKLcREMhtuZRwRAfqP3RFW+TK4JqApVBtOIftVgjuABpAtpxhPGaDcfvbhNvD0B8iD1oUr/txX35NjcaY6Ns/A==}
    dev: false

  /mkdirp@0.5.6:
    resolution: {integrity: sha512-FP+p8RB8OWpF3YZBCrP5gtADmtXApB5AMLn+vdyA+PyxCjrCs00mjyUozssO33cwDeT3wNGdLxJ5M//YqtHAJw==}
    hasBin: true
    dependencies:
      minimist: 1.2.8

  /mkdirp@1.0.4:
    resolution: {integrity: sha512-vVqVZQyf3WLx2Shd0qJ9xuvqgAyKPLAiqITEtqW0oIUjzo3PePDd6fW9iFz30ef7Ysp/oiWqbhszeGWW2T6Gzw==}
    engines: {node: '>=10'}
    hasBin: true
    dev: false

  /mlly@1.5.0:
    resolution: {integrity: sha512-NPVQvAY1xr1QoVeG0cy8yUYC7FQcOx6evl/RjT1wL5FvzPnzOysoqB/jmx/DhssT2dYa8nxECLAaFI/+gVLhDQ==}
    dependencies:
      acorn: 8.11.3
      pathe: 1.1.2
      pkg-types: 1.0.3
      ufo: 1.4.0
    dev: true

  /mrmime@2.0.0:
    resolution: {integrity: sha512-eu38+hdgojoyq63s+yTpN4XMBdt5l8HhMhc4VKLO9KM5caLIBvUm4thi7fFaxyTmCKeNnXZ5pAlBwCUnhA09uw==}
    engines: {node: '>=10'}
    dev: true

  /ms@2.0.0:
    resolution: {integrity: sha512-Tpp60P6IUJDTuOq/5Z8cdskzJujfwqfOTkrwIwj7IRISpnkJnT6SyJ4PCPnGMoFjC9ddhal5KVIYtAt97ix05A==}

  /ms@2.1.2:
    resolution: {integrity: sha512-sGkPx+VjMtmA6MX27oA4FBFELFCZZ4S4XqeGOXCv68tT+jb3vk/RyaKWP0PTKyWtmLSM0b+adUTEvbs1PEaH2w==}

  /ms@2.1.3:
    resolution: {integrity: sha512-6FlzubTLZG3J2a/NVCAleEhjzq5oxgHyaCU9yYXvcLsvoVaHJq/s5xXI6/XXP6tz7R9xAOtHnSO/tXtF3WRTlA==}

  /multer@1.4.4-lts.1:
    resolution: {integrity: sha512-WeSGziVj6+Z2/MwQo3GvqzgR+9Uc+qt8SwHKh3gvNPiISKfsMfG4SvCOFYlxxgkXt7yIV2i1yczehm0EOKIxIg==}
    engines: {node: '>= 6.0.0'}
    dependencies:
      append-field: 1.0.0
      busboy: 1.6.0
      concat-stream: 1.6.2
      mkdirp: 0.5.6
      object-assign: 4.1.1
      type-is: 1.6.18
      xtend: 4.0.2

  /mute-stream@0.0.8:
    resolution: {integrity: sha512-nnbWWOkoWyUsTjKrhgD0dcz22mdkSnpYqbEjIm2nhwhuxlSkpywJmBo8h0ZqJdkp73mb90SssHkN4rsRaBAfAA==}
    dev: true

  /mute-stream@1.0.0:
    resolution: {integrity: sha512-avsJQhyd+680gKXyG/sQc0nXaC6rBkPOfyHYcFb9+hdkqQkR9bdnkJ0AMZhke0oesPqIO+mFFJ+IdBc7mst4IA==}
    engines: {node: ^14.17.0 || ^16.13.0 || >=18.0.0}
    dev: true

  /mysql2@3.9.3:
    resolution: {integrity: sha512-+ZaoF0llESUy7BffccHG+urErHcWPZ/WuzYAA9TEeLaDYyke3/3D+VQDzK9xzRnXpd0eMtRf0WNOeo4Q1Baung==}
    engines: {node: '>= 8.0'}
    dependencies:
      denque: 2.1.0
      generate-function: 2.3.1
      iconv-lite: 0.6.3
      long: 5.2.3
      lru-cache: 8.0.5
      named-placeholders: 1.1.3
      seq-queue: 0.0.5
      sqlstring: 2.3.3
    dev: false

  /named-placeholders@1.1.3:
    resolution: {integrity: sha512-eLoBxg6wE/rZkJPhU/xRX1WTpkFEwDJEN96oxFrTsqBdbT5ec295Q+CoHrL9IT0DipqKhmGcaZmwOt8OON5x1w==}
    engines: {node: '>=12.0.0'}
    dependencies:
      lru-cache: 7.18.3
    dev: false

  /nanoid@3.3.7:
    resolution: {integrity: sha512-eSRppjcPIatRIMC1U6UngP8XFcz8MQWGQdt1MTBQ7NaAmvXDfvNxbvWV3x2y6CdEUciCSsDHDQZbhYaB8QEo2g==}
    engines: {node: ^10 || ^12 || ^13.7 || ^14 || >=15.0.1}
    hasBin: true

  /napi-build-utils@1.0.2:
    resolution: {integrity: sha512-ONmRUqK7zj7DWX0D9ADe03wbwOBZxNAfF20PlGfCWQcD3+/MakShIHrMqx9YwPTfxDdF1zLeL+RGZiR9kGMLdg==}
    dev: false

  /natural-compare@1.4.0:
    resolution: {integrity: sha512-OWND8ei3VtNC9h7V60qff3SVobHr996CTwgxubgyQYEpg290h9J0buyECNNJexkFm5sOajh5G116RYA1c8ZMSw==}

  /negotiator@0.6.3:
    resolution: {integrity: sha512-+EUsqGPLsM+j/zdChZjsnX51g4XrHFOIXwfnCVPGlQk/k5giakcKsuxCObBRu6DSm9opw/O6slWbJdghQM4bBg==}
    engines: {node: '>= 0.6'}

  /neo-async@2.6.2:
    resolution: {integrity: sha512-Yd3UES5mWCSqR+qNT93S3UoYUkqAZ9lLg8a7g9rimsWmYGK8cVToA4/sF3RrshdyV3sAGMXVUmpMYOw+dLpOuw==}
    dev: true

  /nest-winston@1.9.4(@nestjs/common@10.3.5)(winston@3.13.0):
    resolution: {integrity: sha512-ilEmHuuYSAI6aMNR120fLBl42EdY13QI9WRggHdEizt9M7qZlmXJwpbemVWKW/tqRmULjSx/otKNQ3GMQbfoUQ==}
    peerDependencies:
      '@nestjs/common': ^5.0.0 || ^6.6.0 || ^7.0.0 || ^8.0.0 || ^9.0.0 || ^10.0.0
      winston: ^3.0.0
    dependencies:
      '@nestjs/common': 10.3.5(reflect-metadata@0.2.1)(rxjs@7.8.1)
      fast-safe-stringify: 2.1.1
      winston: 3.13.0
    dev: false

  /netmask@2.0.2:
    resolution: {integrity: sha512-dBpDMdxv9Irdq66304OLfEmQ9tbNRFnFTuZiLo+bD+r332bBmMJ8GBLXklIXXgxd3+v9+KUnZaUR5PJMa75Gsg==}
    engines: {node: '>= 0.4.0'}
    dev: true

  /next-auth@5.0.0-beta.16(next@14.1.4)(react@18.2.0):
    resolution: {integrity: sha512-dX2snB+ezN23tFzSes3n3uosT9iBf0eILPYWH/R2fd9n3ZzdMQlRzq7JIOPeS1aLc84IuRlyuyXyx9XmmZB6og==}
    peerDependencies:
      '@simplewebauthn/browser': ^9.0.1
      '@simplewebauthn/server': ^9.0.2
      next: ^14
      nodemailer: ^6.6.5
      react: ^18.2.0
    peerDependenciesMeta:
      '@simplewebauthn/browser':
        optional: true
      '@simplewebauthn/server':
        optional: true
      nodemailer:
        optional: true
    dependencies:
      '@auth/core': 0.28.1
      next: 14.1.4(@babel/core@7.23.9)(react-dom@18.2.0)(react@18.2.0)(sass@1.72.0)
      react: 18.2.0
    dev: false

  /next-international@1.2.4:
    resolution: {integrity: sha512-JQvp+h2iSgA/t8hu5S/Lwow1ZErJutQRdpnplxjv4VTlCiND8T95fYih8BjkHcVhQbtM+Wu9Mb1CM32wD9hlWQ==}
    dependencies:
      client-only: 0.0.1
      international-types: 0.8.1
      server-only: 0.0.1
    dev: false

  /next-tick@1.1.0:
    resolution: {integrity: sha512-CXdUiJembsNjuToQvxayPZF9Vqht7hewsvy2sOWafLvi2awflj9mOC6bHIg50orX8IJvWKY9wYQ/zB2kogPslQ==}
    dev: false

  /next@14.1.4(@babel/core@7.23.9)(react-dom@18.2.0)(react@18.2.0)(sass@1.72.0):
    resolution: {integrity: sha512-1WTaXeSrUwlz/XcnhGTY7+8eiaFvdet5z9u3V2jb+Ek1vFo0VhHKSAIJvDWfQpttWjnyw14kBeq28TPq7bTeEQ==}
    engines: {node: '>=18.17.0'}
    hasBin: true
    peerDependencies:
      '@opentelemetry/api': ^1.1.0
      react: ^18.2.0
      react-dom: ^18.2.0
      sass: ^1.3.0
    peerDependenciesMeta:
      '@opentelemetry/api':
        optional: true
      sass:
        optional: true
    dependencies:
      '@next/env': 14.1.4
      '@swc/helpers': 0.5.2
      busboy: 1.6.0
      caniuse-lite: 1.0.30001587
      graceful-fs: 4.2.11
      postcss: 8.4.31
      react: 18.2.0
      react-dom: 18.2.0(react@18.2.0)
      sass: 1.72.0
      styled-jsx: 5.1.1(@babel/core@7.23.9)(react@18.2.0)
    optionalDependencies:
      '@next/swc-darwin-arm64': 14.1.4
      '@next/swc-darwin-x64': 14.1.4
      '@next/swc-linux-arm64-gnu': 14.1.4
      '@next/swc-linux-arm64-musl': 14.1.4
      '@next/swc-linux-x64-gnu': 14.1.4
      '@next/swc-linux-x64-musl': 14.1.4
      '@next/swc-win32-arm64-msvc': 14.1.4
      '@next/swc-win32-ia32-msvc': 14.1.4
      '@next/swc-win32-x64-msvc': 14.1.4
    transitivePeerDependencies:
      - '@babel/core'
      - babel-plugin-macros
    dev: false

  /no-case@2.3.2:
    resolution: {integrity: sha512-rmTZ9kz+f3rCvK2TD1Ue/oZlns7OGoIWP4fc3llxxRXlOkHKoWPPWJOfFYpITabSow43QJbRIoHQXtt10VldyQ==}
    dependencies:
      lower-case: 1.1.4
    dev: true

  /node-abi@3.54.0:
    resolution: {integrity: sha512-p7eGEiQil0YUV3ItH4/tBb781L5impVmmx2E9FRKF7d18XXzp4PGT2tdYMFY6wQqgxD0IwNZOiSJ0/K0fSi/OA==}
    engines: {node: '>=10'}
    dependencies:
      semver: 7.6.0
    dev: false

  /node-abort-controller@3.1.1:
    resolution: {integrity: sha512-AGK2yQKIjRuqnc6VkX2Xj5d+QW8xZ87pa1UK6yA6ouUyuxfHuMP6umE5QK7UmTeOAymo+Zx1Fxiuw9rVx8taHQ==}
    dev: true

  /node-addon-api@5.1.0:
    resolution: {integrity: sha512-eh0GgfEkpnoWDq+VY8OyvYhFEzBk6jIYbRKdIlyTiAXIVJ8PyBaKb0rp7oDtoddbdoHWhq8wwr+XZ81F1rpNdA==}
    dev: false

  /node-emoji@1.11.0:
    resolution: {integrity: sha512-wo2DpQkQp7Sjm2A0cq+sN7EHKO6Sl0ctXeBdFZrL9T9+UywORbufTcTZxom8YqpLQt/FqNMUkOpkZrJVYSKD3A==}
    dependencies:
      lodash: 4.17.21
    dev: true

  /node-fetch@2.7.0:
    resolution: {integrity: sha512-c4FRfUm/dbcWZ7U+1Wq0AwCyFL+3nt2bEw05wfxSz+DWpWsitgmSgYmy2dQdWyKC1694ELPqMs/YzUSNozLt8A==}
    engines: {node: 4.x || >=6.0.0}
    peerDependencies:
      encoding: ^0.1.0
    peerDependenciesMeta:
      encoding:
        optional: true
    dependencies:
      whatwg-url: 5.0.0

  /node-plop@0.26.3:
    resolution: {integrity: sha512-Cov028YhBZ5aB7MdMWJEmwyBig43aGL5WT4vdoB28Oitau1zZAcHUn8Sgfk9HM33TqhtLJ9PlM/O0Mv+QpV/4Q==}
    engines: {node: '>=8.9.4'}
    dependencies:
      '@babel/runtime-corejs3': 7.23.9
      '@types/inquirer': 6.5.0
      change-case: 3.1.0
      del: 5.1.0
      globby: 10.0.2
      handlebars: 4.7.8
      inquirer: 7.3.3
      isbinaryfile: 4.0.10
      lodash.get: 4.4.2
      mkdirp: 0.5.6
      resolve: 1.22.8
    dev: true

  /node-releases@2.0.14:
    resolution: {integrity: sha512-y10wOWt8yZpqXmOgRo77WaHEmhYQYGNA6y421PKsKYWEK8aW+cqAphborZDhqfyKrbZEN92CN1X2KbafY2s7Yw==}

  /nopt@5.0.0:
    resolution: {integrity: sha512-Tbj67rffqceeLpcRXrT7vKAN8CwfPeIBgM7E6iBkmKLV7bEMwpGgYLGv0jACUsECaa/vuxP0IjEont6umdMgtQ==}
    engines: {node: '>=6'}
    hasBin: true
    dependencies:
      abbrev: 1.1.1
    dev: false

  /normalize-path@3.0.0:
    resolution: {integrity: sha512-6eZs5Ls3WtCisHWp9S2GUy8dqkpGi4BVSz3GaqiE6ezub0512ESztXUwUB6C6IKbQkY2Pnb/mD4WYojCRwcwLA==}
    engines: {node: '>=0.10.0'}

  /npm-run-path@4.0.1:
    resolution: {integrity: sha512-S48WzZW777zhNIrn7gxOlISNAqi9ZC/uQFnRdbeIHhZhCA6UqpkOT8T1G7BvfdgP4Er8gF4sUbaS0i7QvIfCWw==}
    engines: {node: '>=8'}
    dependencies:
      path-key: 3.1.1
    dev: true

  /npm-run-path@5.2.0:
    resolution: {integrity: sha512-W4/tgAXFqFA0iL7fk0+uQ3g7wkL8xJmx3XdK0VGb4cHW//eZTtKGvFBBoRKVTpY7n6ze4NL9ly7rgXcHufqXKg==}
    engines: {node: ^12.20.0 || ^14.13.1 || >=16.0.0}
    dependencies:
      path-key: 4.0.0
    dev: true

  /npmlog@5.0.1:
    resolution: {integrity: sha512-AqZtDUWOMKs1G/8lwylVjrdYgqA4d9nu8hc+0gzRxlDb1I10+FHBGMXs6aiQHFdCUUlqH99MUMuLfzWDNDtfxw==}
    dependencies:
      are-we-there-yet: 2.0.0
      console-control-strings: 1.1.0
      gauge: 3.0.2
      set-blocking: 2.0.0
    dev: false

  /nwsapi@2.2.7:
    resolution: {integrity: sha512-ub5E4+FBPKwAZx0UwIQOjYWGHTEq5sPqHQNRN8Z9e4A7u3Tj1weLJsL59yH9vmvqEtBHaOmT6cYQKIZOxp35FQ==}
    dev: true

  /oauth4webapi@2.10.3:
    resolution: {integrity: sha512-9FkXEXfzVKzH63GUOZz1zMr3wBaICSzk6DLXx+CGdrQ10ItNk2ePWzYYc1fdmKq1ayGFb2aX97sRCoZ2s0mkDw==}
    dev: false

  /object-assign@4.1.1:
    resolution: {integrity: sha512-rJgTQnkUnH1sFw8yT6VSU3zD3sWmu6sZhIseY8VX+GRu3P6F7Fu+JNDoXfklElbLJSnc3FUQHVe4cU5hj+BcUg==}
    engines: {node: '>=0.10.0'}

  /object-inspect@1.13.1:
    resolution: {integrity: sha512-5qoj1RUiKOMsCCNLV1CBiPYE10sziTsnmNxkAI/rZhiD63CF7IqdFGC/XzjWjpSgLf0LxXX3bDFIh0E18f6UhQ==}

  /object-keys@1.1.1:
    resolution: {integrity: sha512-NuAESUOUMrlIXOfHKzD6bpPu3tYt3xvjNdRIQ+FeT0lNb4K8WR70CaDxhuNguS2XG+GjkyMwOzsN5ZktImfhLA==}
    engines: {node: '>= 0.4'}
    dev: false

  /object.assign@4.1.5:
    resolution: {integrity: sha512-byy+U7gp+FVwmyzKPYhW2h5l3crpmGsxl7X2s8y43IgxvG4g3QZ6CffDtsNQy1WsmZpQbO+ybo0AlW7TY6DcBQ==}
    engines: {node: '>= 0.4'}
    dependencies:
      call-bind: 1.0.7
      define-properties: 1.2.1
      has-symbols: 1.0.3
      object-keys: 1.1.1
    dev: false

  /object.entries@1.1.7:
    resolution: {integrity: sha512-jCBs/0plmPsOnrKAfFQXRG2NFjlhZgjjcBLSmTnEhU8U6vVTsVe8ANeQJCHTl3gSsI4J+0emOoCgoKlmQPMgmA==}
    engines: {node: '>= 0.4'}
    dependencies:
      call-bind: 1.0.7
      define-properties: 1.2.1
      es-abstract: 1.22.4
    dev: false

  /object.fromentries@2.0.7:
    resolution: {integrity: sha512-UPbPHML6sL8PI/mOqPwsH4G6iyXcCGzLin8KvEPenOZN5lpCNBZZQ+V62vdjB1mQHrmqGQt5/OJzemUA+KJmEA==}
    engines: {node: '>= 0.4'}
    dependencies:
      call-bind: 1.0.7
      define-properties: 1.2.1
      es-abstract: 1.22.4
    dev: false

  /object.groupby@1.0.2:
    resolution: {integrity: sha512-bzBq58S+x+uo0VjurFT0UktpKHOZmv4/xePiOA1nbB9pMqpGK7rUPNgf+1YC+7mE+0HzhTMqNUuCqvKhj6FnBw==}
    dependencies:
      array.prototype.filter: 1.0.3
      call-bind: 1.0.7
      define-properties: 1.2.1
      es-abstract: 1.22.4
      es-errors: 1.3.0
    dev: false

  /object.hasown@1.1.3:
    resolution: {integrity: sha512-fFI4VcYpRHvSLXxP7yiZOMAd331cPfd2p7PFDVbgUsYOfCT3tICVqXWngbjr4m49OvsBwUBQ6O2uQoJvy3RexA==}
    dependencies:
      define-properties: 1.2.1
      es-abstract: 1.22.4
    dev: false

  /object.omit@3.0.0:
    resolution: {integrity: sha512-EO+BCv6LJfu+gBIF3ggLicFebFLN5zqzz/WWJlMFfkMyGth+oBkhxzDl0wx2W4GkLzuQs/FsSkXZb2IMWQqmBQ==}
    engines: {node: '>=0.10.0'}
    dependencies:
      is-extendable: 1.0.1
    dev: false

  /object.pick@1.3.0:
    resolution: {integrity: sha512-tqa/UMy/CCoYmj+H5qc07qvSL9dqcs/WZENZ1JbtWBlATP+iVOe778gE6MSijnyCnORzDuX6hU+LA4SZ09YjFQ==}
    engines: {node: '>=0.10.0'}
    dependencies:
      isobject: 3.0.1
    dev: false

  /object.values@1.1.7:
    resolution: {integrity: sha512-aU6xnDFYT3x17e/f0IiiwlGPTy2jzMySGfUB4fq6z7CV8l85CWHDk5ErhyhpfDHhrOMwGFhSQkhMGHaIotA6Ng==}
    engines: {node: '>= 0.4'}
    dependencies:
      call-bind: 1.0.7
      define-properties: 1.2.1
      es-abstract: 1.22.4
    dev: false

  /on-finished@2.4.1:
    resolution: {integrity: sha512-oVlzkg3ENAhCk2zdv7IJwd/QUD4z2RxRwpkcGY8psCVcCYZNq4wYnVWALHM+brtuJjePWiYF/ClmuDr8Ch5+kg==}
    engines: {node: '>= 0.8'}
    dependencies:
      ee-first: 1.1.1

  /once@1.4.0:
    resolution: {integrity: sha512-lNaJgI+2Q5URQBkccEKHTQOPaXdUxnZZElQTZY0MFUAuaEqe1E+Nyvgdz/aIyNi6Z9MzO5dv1H8n58/GELp3+w==}
    dependencies:
      wrappy: 1.0.2

  /one-time@1.0.0:
    resolution: {integrity: sha512-5DXOiRKwuSEcQ/l0kGCF6Q3jcADFv5tSmRaJck/OqkVFcOzutB134KRSfF0xDrL39MNnqxbHBbUUcjZIhTgb2g==}
    dependencies:
      fn.name: 1.1.0
    dev: false

  /onetime@5.1.2:
    resolution: {integrity: sha512-kbpaSSGJTWdAY5KPVeMOKXSrPtr8C8C7wodJbcsd51jRnmD+GZu8Y0VoU6Dm5Z4vWr0Ig/1NKuWRKf7j5aaYSg==}
    engines: {node: '>=6'}
    dependencies:
      mimic-fn: 2.1.0
    dev: true

  /onetime@6.0.0:
    resolution: {integrity: sha512-1FlR+gjXK7X+AsAHso35MnyN5KqGwJRi/31ft6x0M194ht7S+rWAvd7PHss9xSKMzE0asv1pyIHaJYq+BbacAQ==}
    engines: {node: '>=12'}
    dependencies:
      mimic-fn: 4.0.0
    dev: true

  /optionator@0.9.3:
    resolution: {integrity: sha512-JjCoypp+jKn1ttEFExxhetCKeJt9zhAgAve5FXHixTvFDW/5aEktX9bufBKLRRMdU7bNtpLfcGu94B3cdEJgjg==}
    engines: {node: '>= 0.8.0'}
    dependencies:
      '@aashutoshrathi/word-wrap': 1.2.6
      deep-is: 0.1.4
      fast-levenshtein: 2.0.6
      levn: 0.4.1
      prelude-ls: 1.2.1
      type-check: 0.4.0

  /ora@4.1.1:
    resolution: {integrity: sha512-sjYP8QyVWBpBZWD6Vr1M/KwknSw6kJOz41tvGMlwWeClHBtYKTbHMki1PsLZnxKpXMPbTKv9b3pjQu3REib96A==}
    engines: {node: '>=8'}
    dependencies:
      chalk: 3.0.0
      cli-cursor: 3.1.0
      cli-spinners: 2.9.2
      is-interactive: 1.0.0
      log-symbols: 3.0.0
      mute-stream: 0.0.8
      strip-ansi: 6.0.1
      wcwidth: 1.0.1
    dev: true

  /ora@5.4.1:
    resolution: {integrity: sha512-5b6Y85tPxZZ7QytO+BQzysW31HJku27cRIlkbAXaNx+BdcVi+LlRFmVXzeF6a7JCwJpyw5c4b+YSVImQIrBpuQ==}
    engines: {node: '>=10'}
    dependencies:
      bl: 4.1.0
      chalk: 4.1.2
      cli-cursor: 3.1.0
      cli-spinners: 2.9.2
      is-interactive: 1.0.0
      is-unicode-supported: 0.1.0
      log-symbols: 4.1.0
      strip-ansi: 6.0.1
      wcwidth: 1.0.1
    dev: true

  /orderedmap@2.1.1:
    resolution: {integrity: sha512-TvAWxi0nDe1j/rtMcWcIj94+Ffe6n7zhow33h40SKxmsmozs6dz/e+EajymfoFcHd7sxNn8yHM8839uixMOV6g==}
    dev: false

  /os-tmpdir@1.0.2:
    resolution: {integrity: sha512-D2FR03Vir7FIu45XBY20mTb+/ZSWB00sjU9jdQXt83gDrI4Ztz5Fs7/yy74g2N5SVQY4xY1qDr4rNddwYRVX0g==}
    engines: {node: '>=0.10.0'}
    dev: true

  /p-limit@3.1.0:
    resolution: {integrity: sha512-TYOanM3wGwNGsZN2cVTYPArw454xnXj5qmWF1bEoAc4+cU/ol7GVh7odevjp1FNHduHc3KZMcFduxU5Xc6uJRQ==}
    engines: {node: '>=10'}
    dependencies:
      yocto-queue: 0.1.0

  /p-limit@5.0.0:
    resolution: {integrity: sha512-/Eaoq+QyLSiXQ4lyYV23f14mZRQcXnxfHrN0vCai+ak9G0pp9iEQukIIZq5NccEvwRB8PUnZT0KsOoDCINS1qQ==}
    engines: {node: '>=18'}
    dependencies:
      yocto-queue: 1.0.0
    dev: true

  /p-locate@5.0.0:
    resolution: {integrity: sha512-LaNjtRWUBY++zB5nE/NwcaoMylSPk+S+ZHNB1TzdbMJMny6dynpAGt7X/tl/QYq3TIeE6nxHppbo2LGymrG5Pw==}
    engines: {node: '>=10'}
    dependencies:
      p-limit: 3.1.0

  /p-map@3.0.0:
    resolution: {integrity: sha512-d3qXVTF/s+W+CdJ5A29wywV2n8CQQYahlgz2bFiA+4eVNJbHJodPZ+/gXwPGh0bOqA+j8S+6+ckmvLGPk1QpxQ==}
    engines: {node: '>=8'}
    dependencies:
      aggregate-error: 3.1.0
    dev: true

  /pac-proxy-agent@7.0.1:
    resolution: {integrity: sha512-ASV8yU4LLKBAjqIPMbrgtaKIvxQri/yh2OpI+S6hVa9JRkUI3Y3NPFbfngDtY7oFtSMD3w31Xns89mDa3Feo5A==}
    engines: {node: '>= 14'}
    dependencies:
      '@tootallnate/quickjs-emscripten': 0.23.0
      agent-base: 7.1.0
      debug: 4.3.4
      get-uri: 6.0.3
      http-proxy-agent: 7.0.2
      https-proxy-agent: 7.0.4
      pac-resolver: 7.0.1
      socks-proxy-agent: 8.0.2
    transitivePeerDependencies:
      - supports-color
    dev: true

  /pac-resolver@7.0.1:
    resolution: {integrity: sha512-5NPgf87AT2STgwa2ntRMr45jTKrYBGkVU36yT0ig/n/GMAa3oPqhZfIQ2kMEimReg0+t9kZViDVZ83qfVUlckg==}
    engines: {node: '>= 14'}
    dependencies:
      degenerator: 5.0.1
      netmask: 2.0.2
    dev: true

  /param-case@2.1.1:
    resolution: {integrity: sha512-eQE845L6ot89sk2N8liD8HAuH4ca6Vvr7VWAWwt7+kvvG5aBcPmmphQ68JsEG2qa9n1TykS2DLeMt363AAH8/w==}
    dependencies:
      no-case: 2.3.2
    dev: true

  /parent-module@1.0.1:
    resolution: {integrity: sha512-GQ2EWRpQV8/o+Aw8YqtfZZPfNRWZYkbidE9k5rpl/hC3vtHHBfGm2Ifi6qWV+coDGkrUKZAxE3Lot5kcsRlh+g==}
    engines: {node: '>=6'}
    dependencies:
      callsites: 3.1.0

  /parse-json@5.2.0:
    resolution: {integrity: sha512-ayCKvm/phCGxOkYRSCM82iDwct8/EonSEgCSxWxD7ve6jHggsFl4fZVQBPRNgQoKiuV/odhFrGzQXZwbifC8Rg==}
    engines: {node: '>=8'}
    dependencies:
      '@babel/code-frame': 7.23.5
      error-ex: 1.3.2
      json-parse-even-better-errors: 2.3.1
      lines-and-columns: 1.2.4
    dev: true

  /parse5@7.1.2:
    resolution: {integrity: sha512-Czj1WaSVpaoj0wbhMzLmWD69anp2WH7FXMB9n1Sy8/ZFF9jolSQVMu1Ij5WIyGmcBmhk7EOndpO4mIpihVqAXw==}
    dependencies:
      entities: 4.5.0
    dev: true

  /parseurl@1.3.3:
    resolution: {integrity: sha512-CiyeOxFT/JZyN5m0z9PfXw4SCBJ6Sygz1Dpl0wqjlhDEGGBP1GnsUVEL0p63hoG1fcj3fHynXi9NYO4nWOL+qQ==}
    engines: {node: '>= 0.8'}

  /pascal-case@2.0.1:
    resolution: {integrity: sha512-qjS4s8rBOJa2Xm0jmxXiyh1+OFf6ekCWOvUaRgAQSktzlTbMotS0nmG9gyYAybCWBcuP4fsBeRCKNwGBnMe2OQ==}
    dependencies:
      camel-case: 3.0.0
      upper-case-first: 1.1.2
    dev: true

  /path-case@2.1.1:
    resolution: {integrity: sha512-Ou0N05MioItesaLr9q8TtHVWmJ6fxWdqKB2RohFmNWVyJ+2zeKIeDNWAN6B/Pe7wpzWChhZX6nONYmOnMeJQ/Q==}
    dependencies:
      no-case: 2.3.2
    dev: true

  /path-exists@4.0.0:
    resolution: {integrity: sha512-ak9Qy5Q7jYb2Wwcey5Fpvg2KoAc/ZIhLSLOSBmRmygPsGwkVVt0fZa0qrtMz+m6tJTAHfZQ8FnmB4MG4LWy7/w==}
    engines: {node: '>=8'}

  /path-is-absolute@1.0.1:
    resolution: {integrity: sha512-AVbw3UJ2e9bq64vSaS9Am0fje1Pa8pbGqTTsmXfaIiMpnr5DlDhfJOuLj9Sf95ZPVDAUerDfEk88MPmPe7UCQg==}
    engines: {node: '>=0.10.0'}

  /path-key@3.1.1:
    resolution: {integrity: sha512-ojmeN0qd+y0jszEtoY48r0Peq5dwMEkIlCOu6Q5f41lfkswXuKtYrhgoTpLnyIcHm24Uhqx+5Tqm2InSwLhE6Q==}
    engines: {node: '>=8'}

  /path-key@4.0.0:
    resolution: {integrity: sha512-haREypq7xkM7ErfgIyA0z+Bj4AGKlMSdlQE2jvJo6huWD1EdkKYV+G/T4nq0YEF2vgTT8kqMFKo1uHn950r4SQ==}
    engines: {node: '>=12'}
    dev: true

  /path-parse@1.0.7:
    resolution: {integrity: sha512-LDJzPVEEEPR+y48z93A0Ed0yXb8pAByGWo/k5YYdYgpY2/2EsOsksJrq7lOHxryrVOn1ejG6oAp8ahvOIQD8sw==}

  /path-scurry@1.10.1:
    resolution: {integrity: sha512-MkhCqzzBEpPvxxQ71Md0b1Kk51W01lrYvlMzSUaIzNsODdd7mqhiimSZlr+VegAz5Z6Vzt9Xg2ttE//XBhH3EQ==}
    engines: {node: '>=16 || 14 >=14.17'}
    dependencies:
      lru-cache: 10.2.0
      minipass: 7.0.4

  /path-to-regexp@0.1.7:
    resolution: {integrity: sha512-5DFkuoqlv1uYQKxy8omFBeJPQcdoE07Kv2sferDCrAq1ohOU+MSDswDIbnx3YAM60qIOnYa53wBhXW0EbMonrQ==}

  /path-to-regexp@3.2.0:
    resolution: {integrity: sha512-jczvQbCUS7XmS7o+y1aEO9OBVFeZBQ1MDSEqmO7xSoPgOPoowY/SxLpZ6Vh97/8qHZOteiCKb7gkG9gA2ZUxJA==}

  /path-type@4.0.0:
    resolution: {integrity: sha512-gDKb8aZMDeD/tZWs9P6+q0J9Mwkdl6xMV8TjnGP3qJVJ06bdMgkbBlLU8IdfOsIsFz2BW1rNVT3XuNEl8zPAvw==}
    engines: {node: '>=8'}

  /pathe@1.1.2:
    resolution: {integrity: sha512-whLdWMYL2TwI08hn8/ZqAbrVemu0LNaNNJZX73O6qaIdCTfXutsLhMkjdENX0qhsQ9uIimo4/aQOmXkoon2nDQ==}
    dev: true

  /pathval@1.1.1:
    resolution: {integrity: sha512-Dp6zGqpTdETdR63lehJYPeIOqpiNBNtc7BpWSLrOje7UaIsE5aY92r/AunQA7rsXvet3lrJ3JnZX29UPTKXyKQ==}
    dev: true

  /picocolors@1.0.0:
    resolution: {integrity: sha512-1fygroTLlHu66zi26VoTDv8yRgm0Fccecssto+MhsZ0D/DGW2sm8E8AjW7NU5VVTRt5GxbeZ5qBuJr+HyLYkjQ==}

  /picomatch@2.3.1:
    resolution: {integrity: sha512-JU3teHTNjmE2VCGFzuY8EXzCDVwEqB2a8fsIvwaStHhAWJEeVd1o1QD80CU6+ZdEXXSLbSsuLwJjkCBWqRQUVA==}
    engines: {node: '>=8.6'}

  /picomatch@3.0.1:
    resolution: {integrity: sha512-I3EurrIQMlRc9IaAZnqRR044Phh2DXY+55o7uJ0V+hYZAcQYSuFWsc9q5PvyDHUSCe1Qxn/iBz+78s86zWnGag==}
    engines: {node: '>=10'}
    dev: true

  /pkg-types@1.0.3:
    resolution: {integrity: sha512-nN7pYi0AQqJnoLPC9eHFQ8AcyaixBUOwvqc5TDnIKCMEE6I0y8P7OKA7fPexsXGCGxQDl/cmrLAp26LhcwxZ4A==}
    dependencies:
      jsonc-parser: 3.2.1
      mlly: 1.5.0
      pathe: 1.1.2
    dev: true

  /pluralize@8.0.0:
    resolution: {integrity: sha512-Nc3IT5yHzflTfbjgqWcCPpo7DaKy4FnpB0l/zCAW0Tc7jxAiuqSxHasntB3D7887LSrA93kDJ9IXovxJYxyLCA==}
    engines: {node: '>=4'}
    dev: true

  /postcss-js@4.0.1(postcss@8.4.38):
    resolution: {integrity: sha512-dDLF8pEO191hJMtlHFPRa8xsizHaM82MLfNkUHdUtVEV3tgTp5oj+8qbEqYM57SLfc74KSbw//4SeJma2LRVIw==}
    engines: {node: ^12 || ^14 || >= 16}
    peerDependencies:
      postcss: ^8.4.21
    dependencies:
      camelcase-css: 2.0.1
      postcss: 8.4.38
    dev: false

  /postcss-mixins@9.0.4(postcss@8.4.38):
    resolution: {integrity: sha512-XVq5jwQJDRu5M1XGkdpgASqLk37OqkH4JCFDXl/Dn7janOJjCTEKL+36cnRVy7bMtoBzALfO7bV7nTIsFnUWLA==}
    engines: {node: '>=14.0'}
    peerDependencies:
      postcss: ^8.2.14
    dependencies:
      fast-glob: 3.3.2
      postcss: 8.4.38
      postcss-js: 4.0.1(postcss@8.4.38)
      postcss-simple-vars: 7.0.1(postcss@8.4.38)
      sugarss: 4.0.1(postcss@8.4.38)
    dev: false

  /postcss-nested@6.0.1(postcss@8.4.38):
    resolution: {integrity: sha512-mEp4xPMi5bSWiMbsgoPfcP74lsWLHkQbZc3sY+jWYd65CUwXrUaTp0fmNpa01ZcETKlIgUdFN/MpS2xZtqL9dQ==}
    engines: {node: '>=12.0'}
    peerDependencies:
      postcss: ^8.2.14
    dependencies:
      postcss: 8.4.38
      postcss-selector-parser: 6.0.15
    dev: false

  /postcss-preset-mantine@1.13.0(postcss@8.4.38):
    resolution: {integrity: sha512-1bv/mQz2K+/FixIMxYd83BYH7PusDZaI7LpUtKbb1l/5N5w6t1p/V9ONHfRJeeAZyfa6Xc+AtR+95VKdFXRH1g==}
    peerDependencies:
      postcss: '>=8.0.0'
    dependencies:
      postcss: 8.4.38
      postcss-mixins: 9.0.4(postcss@8.4.38)
      postcss-nested: 6.0.1(postcss@8.4.38)
    dev: false

  /postcss-selector-parser@6.0.15:
    resolution: {integrity: sha512-rEYkQOMUCEMhsKbK66tbEU9QVIxbhN18YiniAwA7XQYTVBqrBy+P2p5JcdqsHgKM2zWylp8d7J6eszocfds5Sw==}
    engines: {node: '>=4'}
    dependencies:
      cssesc: 3.0.0
      util-deprecate: 1.0.2
    dev: false

  /postcss-simple-vars@7.0.1(postcss@8.4.38):
    resolution: {integrity: sha512-5GLLXaS8qmzHMOjVxqkk1TZPf1jMqesiI7qLhnlyERalG0sMbHIbJqrcnrpmZdKCLglHnRHoEBB61RtGTsj++A==}
    engines: {node: '>=14.0'}
    peerDependencies:
      postcss: ^8.2.1
    dependencies:
      postcss: 8.4.38
    dev: false

  /postcss@8.4.31:
    resolution: {integrity: sha512-PS08Iboia9mts/2ygV3eLpY5ghnUcfLV/EXTOW1E2qYxJKGGBUtNjN76FYHnMs36RmARn41bC0AZmn+rR0OVpQ==}
    engines: {node: ^10 || ^12 || >=14}
    dependencies:
      nanoid: 3.3.7
      picocolors: 1.0.0
      source-map-js: 1.0.2
    dev: false

  /postcss@8.4.38:
    resolution: {integrity: sha512-Wglpdk03BSfXkHoQa3b/oulrotAkwrlLDRSOb9D0bN86FdRyE9lppSp33aHNPgBa0JKCoB+drFLZkQoRRYae5A==}
    engines: {node: ^10 || ^12 || >=14}
    dependencies:
      nanoid: 3.3.7
      picocolors: 1.0.0
      source-map-js: 1.2.0

  /preact-render-to-string@5.2.3(preact@10.11.3):
    resolution: {integrity: sha512-aPDxUn5o3GhWdtJtW0svRC2SS/l8D9MAgo2+AWml+BhDImb27ALf04Q2d+AHqUUOc6RdSXFIBVa2gxzgMKgtZA==}
    peerDependencies:
      preact: '>=10'
    dependencies:
      preact: 10.11.3
      pretty-format: 3.8.0
    dev: false

  /preact@10.11.3:
    resolution: {integrity: sha512-eY93IVpod/zG3uMF22Unl8h9KkrcKIRs2EGar8hwLZZDU1lkjph303V9HZBwufh2s736U6VXuhD109LYqPoffg==}
    dev: false

  /prebuild-install@7.1.1:
    resolution: {integrity: sha512-jAXscXWMcCK8GgCoHOfIr0ODh5ai8mj63L2nWrjuAgXE6tDyYGnx4/8o/rCgU+B4JSyZBKbeZqzhtwtC3ovxjw==}
    engines: {node: '>=10'}
    hasBin: true
    dependencies:
      detect-libc: 2.0.2
      expand-template: 2.0.3
      github-from-package: 0.0.0
      minimist: 1.2.8
      mkdirp-classic: 0.5.3
      napi-build-utils: 1.0.2
      node-abi: 3.54.0
      pump: 3.0.0
      rc: 1.2.8
      simple-get: 4.0.1
      tar-fs: 2.1.1
      tunnel-agent: 0.6.0
    dev: false

  /prelude-ls@1.2.1:
    resolution: {integrity: sha512-vkcDPrRZo1QZLbn5RLGPpg/WmIQ65qoWWhcGKf/b5eplkkarX0m9z8ppCat4mlOqUsWpyNuYgO3VRyrYHSzX5g==}
    engines: {node: '>= 0.8.0'}

  /prettier@3.2.5:
    resolution: {integrity: sha512-3/GWa9aOC0YeD7LUfvOG2NiDyhOWRvt1k+rcKhOuYnMY24iiCphgneUfJDyFXd6rZCAnuLBv6UeAULtrhT/F4A==}
    engines: {node: '>=14'}
    hasBin: true

  /pretty-format@29.7.0:
    resolution: {integrity: sha512-Pdlw/oPxN+aXdmM9R00JVC9WVFoCLTKJvDVLgmJ+qAffBMxsV85l/Lu7sNx4zSzPyoL2euImuEwHhOXdEgNFZQ==}
    engines: {node: ^14.15.0 || ^16.10.0 || >=18.0.0}
    dependencies:
      '@jest/schemas': 29.6.3
      ansi-styles: 5.2.0
      react-is: 18.2.0
    dev: true

  /pretty-format@3.8.0:
    resolution: {integrity: sha512-WuxUnVtlWL1OfZFQFuqvnvs6MiAGk9UNsBostyBOB0Is9wb5uRESevA6rnl/rkksXaGX3GzZhPup5d6Vp1nFew==}
    dev: false

  /process-nextick-args@2.0.1:
    resolution: {integrity: sha512-3ouUOpQhtgrbOa17J7+uxOTpITYWaGP7/AhoR3+A+/1e9skrzelGi/dXzEYyvbxubEF6Wn2ypscTKiKJFFn1ag==}

  /prop-types@15.8.1:
    resolution: {integrity: sha512-oj87CgZICdulUohogVAR7AjlC0327U4el4L6eAvOqCeudMDVU0NThNaV+b9Df4dXgSP1gXMTnPdhfe/2qDH5cg==}
    dependencies:
      loose-envify: 1.4.0
      object-assign: 4.1.1
      react-is: 16.13.1
    dev: false

  /prosemirror-changeset@2.2.1:
    resolution: {integrity: sha512-J7msc6wbxB4ekDFj+n9gTW/jav/p53kdlivvuppHsrZXCaQdVgRghoZbSS3kwrRyAstRVQ4/+u5k7YfLgkkQvQ==}
    dependencies:
      prosemirror-transform: 1.8.0
    dev: false

  /prosemirror-collab@1.3.1:
    resolution: {integrity: sha512-4SnynYR9TTYaQVXd/ieUvsVV4PDMBzrq2xPUWutHivDuOshZXqQ5rGbZM84HEaXKbLdItse7weMGOUdDVcLKEQ==}
    dependencies:
      prosemirror-state: 1.4.3
    dev: false

  /prosemirror-commands@1.5.2:
    resolution: {integrity: sha512-hgLcPaakxH8tu6YvVAaILV2tXYsW3rAdDR8WNkeKGcgeMVQg3/TMhPdVoh7iAmfgVjZGtcOSjKiQaoeKjzd2mQ==}
    dependencies:
      prosemirror-model: 1.19.4
      prosemirror-state: 1.4.3
      prosemirror-transform: 1.8.0
    dev: false

  /prosemirror-dropcursor@1.8.1:
    resolution: {integrity: sha512-M30WJdJZLyXHi3N8vxN6Zh5O8ZBbQCz0gURTfPmTIBNQ5pxrdU7A58QkNqfa98YEjSAL1HUyyU34f6Pm5xBSGw==}
    dependencies:
      prosemirror-state: 1.4.3
      prosemirror-transform: 1.8.0
      prosemirror-view: 1.33.1
    dev: false

  /prosemirror-gapcursor@1.3.2:
    resolution: {integrity: sha512-wtjswVBd2vaQRrnYZaBCbyDqr232Ed4p2QPtRIUK5FuqHYKGWkEwl08oQM4Tw7DOR0FsasARV5uJFvMZWxdNxQ==}
    dependencies:
      prosemirror-keymap: 1.2.2
      prosemirror-model: 1.19.4
      prosemirror-state: 1.4.3
      prosemirror-view: 1.33.1
    dev: false

  /prosemirror-history@1.3.2:
    resolution: {integrity: sha512-/zm0XoU/N/+u7i5zepjmZAEnpvjDtzoPWW6VmKptcAnPadN/SStsBjMImdCEbb3seiNTpveziPTIrXQbHLtU1g==}
    dependencies:
      prosemirror-state: 1.4.3
      prosemirror-transform: 1.8.0
      prosemirror-view: 1.33.1
      rope-sequence: 1.3.4
    dev: false

  /prosemirror-inputrules@1.4.0:
    resolution: {integrity: sha512-6ygpPRuTJ2lcOXs9JkefieMst63wVJBgHZGl5QOytN7oSZs3Co/BYbc3Yx9zm9H37Bxw8kVzCnDsihsVsL4yEg==}
    dependencies:
      prosemirror-state: 1.4.3
      prosemirror-transform: 1.8.0
    dev: false

  /prosemirror-keymap@1.2.2:
    resolution: {integrity: sha512-EAlXoksqC6Vbocqc0GtzCruZEzYgrn+iiGnNjsJsH4mrnIGex4qbLdWWNza3AW5W36ZRrlBID0eM6bdKH4OStQ==}
    dependencies:
      prosemirror-state: 1.4.3
      w3c-keyname: 2.2.8
    dev: false

  /prosemirror-markdown@1.12.0:
    resolution: {integrity: sha512-6F5HS8Z0HDYiS2VQDZzfZP6A0s/I0gbkJy8NCzzDMtcsz3qrfqyroMMeoSjAmOhDITyon11NbXSzztfKi+frSQ==}
    dependencies:
      markdown-it: 14.0.0
      prosemirror-model: 1.19.4
    dev: false

  /prosemirror-menu@1.2.4:
    resolution: {integrity: sha512-S/bXlc0ODQup6aiBbWVsX/eM+xJgCTAfMq/nLqaO5ID/am4wS0tTCIkzwytmao7ypEtjj39i7YbJjAgO20mIqA==}
    dependencies:
      crelt: 1.0.6
      prosemirror-commands: 1.5.2
      prosemirror-history: 1.3.2
      prosemirror-state: 1.4.3
    dev: false

  /prosemirror-model@1.19.4:
    resolution: {integrity: sha512-RPmVXxUfOhyFdayHawjuZCxiROsm9L4FCUA6pWI+l7n2yCBsWy9VpdE1hpDHUS8Vad661YLY9AzqfjLhAKQ4iQ==}
    dependencies:
      orderedmap: 2.1.1
    dev: false

  /prosemirror-schema-basic@1.2.2:
    resolution: {integrity: sha512-/dT4JFEGyO7QnNTe9UaKUhjDXbTNkiWTq/N4VpKaF79bBjSExVV2NXmJpcM7z/gD7mbqNjxbmWW5nf1iNSSGnw==}
    dependencies:
      prosemirror-model: 1.19.4
    dev: false

  /prosemirror-schema-list@1.3.0:
    resolution: {integrity: sha512-Hz/7gM4skaaYfRPNgr421CU4GSwotmEwBVvJh5ltGiffUJwm7C8GfN/Bc6DR1EKEp5pDKhODmdXXyi9uIsZl5A==}
    dependencies:
      prosemirror-model: 1.19.4
      prosemirror-state: 1.4.3
      prosemirror-transform: 1.8.0
    dev: false

  /prosemirror-state@1.4.3:
    resolution: {integrity: sha512-goFKORVbvPuAQaXhpbemJFRKJ2aixr+AZMGiquiqKxaucC6hlpHNZHWgz5R7dS4roHiwq9vDctE//CZ++o0W1Q==}
    dependencies:
      prosemirror-model: 1.19.4
      prosemirror-transform: 1.8.0
      prosemirror-view: 1.33.1
    dev: false

  /prosemirror-tables@1.3.7:
    resolution: {integrity: sha512-oEwX1wrziuxMtwFvdDWSFHVUWrFJWt929kVVfHvtTi8yvw+5ppxjXZkMG/fuTdFo+3DXyIPSKfid+Be1npKXDA==}
    dependencies:
      prosemirror-keymap: 1.2.2
      prosemirror-model: 1.19.4
      prosemirror-state: 1.4.3
      prosemirror-transform: 1.8.0
      prosemirror-view: 1.33.1
    dev: false

  /prosemirror-trailing-node@2.0.7(prosemirror-model@1.19.4)(prosemirror-state@1.4.3)(prosemirror-view@1.33.1):
    resolution: {integrity: sha512-8zcZORYj/8WEwsGo6yVCRXFMOfBo0Ub3hCUvmoWIZYfMP26WqENU0mpEP27w7mt8buZWuGrydBewr0tOArPb1Q==}
    peerDependencies:
      prosemirror-model: ^1.19.0
      prosemirror-state: ^1.4.2
      prosemirror-view: ^1.31.2
    dependencies:
      '@remirror/core-constants': 2.0.2
      '@remirror/core-helpers': 3.0.0
      escape-string-regexp: 4.0.0
      prosemirror-model: 1.19.4
      prosemirror-state: 1.4.3
      prosemirror-view: 1.33.1
    dev: false

  /prosemirror-transform@1.8.0:
    resolution: {integrity: sha512-BaSBsIMv52F1BVVMvOmp1yzD3u65uC3HTzCBQV1WDPqJRQ2LuHKcyfn0jwqodo8sR9vVzMzZyI+Dal5W9E6a9A==}
    dependencies:
      prosemirror-model: 1.19.4
    dev: false

  /prosemirror-view@1.33.1:
    resolution: {integrity: sha512-62qkYgSJIkwIMMCpuGuPzc52DiK1Iod6TWoIMxP4ja6BTD4yO8kCUL64PZ/WhH/dJ9fW0CDO39FhH1EMyhUFEg==}
    dependencies:
      prosemirror-model: 1.19.4
      prosemirror-state: 1.4.3
      prosemirror-transform: 1.8.0
    dev: false

  /proxy-addr@2.0.7:
    resolution: {integrity: sha512-llQsMLSUDUPT44jdrU/O37qlnifitDP+ZwrmmZcoSKyLKvtZxpyV0n2/bD/N4tBAAZ/gJEdZU7KMraoK1+XYAg==}
    engines: {node: '>= 0.10'}
    dependencies:
      forwarded: 0.2.0
      ipaddr.js: 1.9.1

  /proxy-agent@6.4.0:
    resolution: {integrity: sha512-u0piLU+nCOHMgGjRbimiXmA9kM/L9EHh3zL81xCdp7m+Y2pHIsnmbdDoEDoAz5geaonNR6q6+yOPQs6n4T6sBQ==}
    engines: {node: '>= 14'}
    dependencies:
      agent-base: 7.1.0
      debug: 4.3.4
      http-proxy-agent: 7.0.2
      https-proxy-agent: 7.0.4
      lru-cache: 7.18.3
      pac-proxy-agent: 7.0.1
      proxy-from-env: 1.1.0
      socks-proxy-agent: 8.0.2
    transitivePeerDependencies:
      - supports-color
    dev: true

  /proxy-from-env@1.1.0:
    resolution: {integrity: sha512-D+zkORCbA9f1tdWRK0RaCR3GPv50cMxcrz4X8k5LTSUD1Dkw47mKJEZQNunItRTkWwgtaUSo1RVFRIG9ZXiFYg==}
    dev: true

  /psl@1.9.0:
    resolution: {integrity: sha512-E/ZsdU4HLs/68gYzgGTkMicWTLPdAftJLfJFlLUAAKZGkStNU72sZjT66SnMDVOfOWY/YAoiD7Jxa9iHvngcag==}
    dev: true

  /pump@3.0.0:
    resolution: {integrity: sha512-LwZy+p3SFs1Pytd/jYct4wpv49HiYCqd9Rlc5ZVdk0V+8Yzv6jR5Blk3TRmPL1ft69TxP0IMZGJ+WPFU2BFhww==}
    dependencies:
      end-of-stream: 1.4.4
      once: 1.4.0
    dev: false

  /punycode.js@2.3.1:
    resolution: {integrity: sha512-uxFIHU0YlHYhDQtV4R9J6a52SLx28BCjT+4ieh7IGbgwVJWO+km431c4yRlREUAsAmt/uMjQUyQHNEPf0M39CA==}
    engines: {node: '>=6'}
    dev: false

  /punycode@2.3.1:
    resolution: {integrity: sha512-vYt7UD1U9Wg6138shLtLOvdAu+8DsC/ilFtEVHcH+wydcSpNE20AfSOduf6MkRFahL5FY7X1oU7nKVZFtfq8Fg==}
    engines: {node: '>=6'}

  /qs@6.11.0:
    resolution: {integrity: sha512-MvjoMCJwEarSbUYk5O+nmoSzSutSsTwF85zcHPQ9OrlFoZOYIjaqBAJIqIXjptyD5vThxGq52Xu/MaJzRkIk4Q==}
    engines: {node: '>=0.6'}
    dependencies:
      side-channel: 1.0.5

  /querystringify@2.2.0:
    resolution: {integrity: sha512-FIqgj2EUvTa7R50u0rGsyTftzjYmv/a3hO345bZNrqabNqjtgiDMgmo4mkUjd+nzU5oF3dClKqFIPUKybUyqoQ==}
    dev: true

  /queue-microtask@1.2.3:
    resolution: {integrity: sha512-NuaNSa6flKT5JaSYQzJok04JzTL1CA6aGhv5rfLW3PgqA+M2ChpZQnAC8h8i4ZFkBS8X5RqkDBHA7r4hej3K9A==}

  /randombytes@2.1.0:
    resolution: {integrity: sha512-vYl3iOX+4CKUWuxGi9Ukhie6fsqXqS9FE2Zaic4tNFD2N2QQaXOMFbuKK4QmDHC0JO6B1Zp41J0LpT0oR68amQ==}
    dependencies:
      safe-buffer: 5.2.1
    dev: true

  /range-parser@1.2.1:
    resolution: {integrity: sha512-Hrgsx+orqoygnmhFbKaHE6c296J+HTAQXoxEF6gNupROmmGJRoyzfG3ccAveqCBrwr/2yxQ5BVd/GTl5agOwSg==}
    engines: {node: '>= 0.6'}

  /raw-body@2.5.2:
    resolution: {integrity: sha512-8zGqypfENjCIqGhgXToC8aB2r7YrBX+AQAfIPs/Mlk+BtPTztOvTS01NRW/3Eh60J+a48lt8qsCzirQ6loCVfA==}
    engines: {node: '>= 0.8'}
    dependencies:
      bytes: 3.1.2
      http-errors: 2.0.0
      iconv-lite: 0.4.24
      unpipe: 1.0.0

  /rc@1.2.8:
    resolution: {integrity: sha512-y3bGgqKj3QBdxLbLkomlohkvsA8gdAiUQlSBJnBhfn+BPxg4bc62d8TcBW15wavDfgexCgccckhcZvywyQYPOw==}
    hasBin: true
    dependencies:
      deep-extend: 0.6.0
      ini: 1.3.8
      minimist: 1.2.8
      strip-json-comments: 2.0.1

  /react-dom@18.2.0(react@18.2.0):
    resolution: {integrity: sha512-6IMTriUmvsjHUjNtEDudZfuDQUoWXVxKHhlEGSk81n4YFS+r/Kl99wXiwlVXtPBtJenozv2P+hxDsw9eA7Xo6g==}
    peerDependencies:
      react: ^18.2.0
    dependencies:
      loose-envify: 1.4.0
      react: 18.2.0
      scheduler: 0.23.0
    dev: false

  /react-error-boundary@3.1.4(react@17.0.2):
    resolution: {integrity: sha512-uM9uPzZJTF6wRQORmSrvOIgt4lJ9MC1sNgEOj2XGsDTRE4kmpWxg7ENK9EWNKJRMAOY9z0MuF4yIfl6gp4sotA==}
    engines: {node: '>=10', npm: '>=6'}
    peerDependencies:
      react: '>=16.13.1'
    dependencies:
      '@babel/runtime': 7.23.9
      react: 17.0.2
    dev: true

  /react-is@16.13.1:
    resolution: {integrity: sha512-24e6ynE2H+OKt4kqsOvNd8kBpV65zoxbA4BVsEOB3ARVWQki/DHzaUoC5KuON/BiccDaCCTZBuOcfZs70kR8bQ==}
    dev: false

  /react-is@18.2.0:
    resolution: {integrity: sha512-xWGDIW6x921xtzPkhiULtthJHoJvBbF3q26fzloPCK0hsvxtPVelvftw3zjbHWSkR2km9Z+4uxbDDK/6Zw9B8w==}
    dev: true

  /react-number-format@5.3.1(react-dom@18.2.0)(react@18.2.0):
    resolution: {integrity: sha512-qpYcQLauIeEhCZUZY9jXZnnroOtdy3jYaS1zQ3M1Sr6r/KMOBEIGNIb7eKT19g2N1wbYgFgvDzs19hw5TrB8XQ==}
    peerDependencies:
      react: ^0.14 || ^15.0.0 || ^16.0.0 || ^17.0.0 || ^18.0.0
      react-dom: ^0.14 || ^15.0.0 || ^16.0.0 || ^17.0.0 || ^18.0.0
    dependencies:
      prop-types: 15.8.1
      react: 18.2.0
      react-dom: 18.2.0(react@18.2.0)
    dev: false

  /react-refresh@0.14.0:
    resolution: {integrity: sha512-wViHqhAd8OHeLS/IRMJjTSDHF3U9eWi62F/MledQGPdJGDhodXJ9PBLNGr6WWL7qlH12Mt3TyTpbS+hGXMjCzQ==}
    engines: {node: '>=0.10.0'}
    dev: true

  /react-remove-scroll-bar@2.3.4(@types/react@18.2.73)(react@18.2.0):
    resolution: {integrity: sha512-63C4YQBUt0m6ALadE9XV56hV8BgJWDmmTPY758iIJjfQKt2nYwoUrPk0LXRXcB/yIj82T1/Ixfdpdk68LwIB0A==}
    engines: {node: '>=10'}
    peerDependencies:
      '@types/react': ^16.8.0 || ^17.0.0 || ^18.0.0
      react: ^16.8.0 || ^17.0.0 || ^18.0.0
    peerDependenciesMeta:
      '@types/react':
        optional: true
    dependencies:
      '@types/react': 18.2.73
      react: 18.2.0
      react-style-singleton: 2.2.1(@types/react@18.2.73)(react@18.2.0)
      tslib: 2.6.2
    dev: false

  /react-remove-scroll@2.5.7(@types/react@18.2.73)(react@18.2.0):
    resolution: {integrity: sha512-FnrTWO4L7/Bhhf3CYBNArEG/yROV0tKmTv7/3h9QCFvH6sndeFf1wPqOcbFVu5VAulS5dV1wGT3GZZ/1GawqiA==}
    engines: {node: '>=10'}
    peerDependencies:
      '@types/react': ^16.8.0 || ^17.0.0 || ^18.0.0
      react: ^16.8.0 || ^17.0.0 || ^18.0.0
    peerDependenciesMeta:
      '@types/react':
        optional: true
    dependencies:
      '@types/react': 18.2.73
      react: 18.2.0
      react-remove-scroll-bar: 2.3.4(@types/react@18.2.73)(react@18.2.0)
      react-style-singleton: 2.2.1(@types/react@18.2.73)(react@18.2.0)
      tslib: 2.6.2
      use-callback-ref: 1.3.1(@types/react@18.2.73)(react@18.2.0)
      use-sidecar: 1.1.2(@types/react@18.2.73)(react@18.2.0)
    dev: false

  /react-style-singleton@2.2.1(@types/react@18.2.73)(react@18.2.0):
    resolution: {integrity: sha512-ZWj0fHEMyWkHzKYUr2Bs/4zU6XLmq9HsgBURm7g5pAVfyn49DgUiNgY2d4lXRlYSiCif9YBGpQleewkcqddc7g==}
    engines: {node: '>=10'}
    peerDependencies:
      '@types/react': ^16.8.0 || ^17.0.0 || ^18.0.0
      react: ^16.8.0 || ^17.0.0 || ^18.0.0
    peerDependenciesMeta:
      '@types/react':
        optional: true
    dependencies:
      '@types/react': 18.2.73
      get-nonce: 1.0.1
      invariant: 2.2.4
      react: 18.2.0
      tslib: 2.6.2
    dev: false

  /react-textarea-autosize@8.5.3(@types/react@18.2.73)(react@18.2.0):
    resolution: {integrity: sha512-XT1024o2pqCuZSuBt9FwHlaDeNtVrtCXu0Rnz88t1jUGheCLa3PhjE1GH8Ctm2axEtvdCl5SUHYschyQ0L5QHQ==}
    engines: {node: '>=10'}
    peerDependencies:
      react: ^16.8.0 || ^17.0.0 || ^18.0.0
    dependencies:
      '@babel/runtime': 7.23.9
      react: 18.2.0
      use-composed-ref: 1.3.0(react@18.2.0)
      use-latest: 1.2.1(@types/react@18.2.73)(react@18.2.0)
    transitivePeerDependencies:
      - '@types/react'
    dev: false

  /react-transition-group@4.4.5(react-dom@18.2.0)(react@18.2.0):
    resolution: {integrity: sha512-pZcd1MCJoiKiBR2NRxeCRg13uCXbydPnmB4EOeRrY7480qNWO8IIgQG6zlDkm6uRMsURXPuKq0GWtiM59a5Q6g==}
    peerDependencies:
      react: '>=16.6.0'
      react-dom: '>=16.6.0'
    dependencies:
      '@babel/runtime': 7.23.9
      dom-helpers: 5.2.1
      loose-envify: 1.4.0
      prop-types: 15.8.1
      react: 18.2.0
      react-dom: 18.2.0(react@18.2.0)
    dev: false

  /react@17.0.2:
    resolution: {integrity: sha512-gnhPt75i/dq/z3/6q/0asP78D0u592D5L1pd7M8P+dck6Fu/jJeL6iVVK23fptSUZj8Vjf++7wXA8UNclGQcbA==}
    engines: {node: '>=0.10.0'}
    dependencies:
      loose-envify: 1.4.0
      object-assign: 4.1.1

  /react@18.2.0:
    resolution: {integrity: sha512-/3IjMdb2L9QbBdWiW5e3P2/npwMBaU9mHCSCUzNln0ZCYbcfTsGbTJrU/kGemdH2IWmB2ioZ+zkxtmq6g09fGQ==}
    engines: {node: '>=0.10.0'}
    dependencies:
      loose-envify: 1.4.0
    dev: false

  /readable-stream@2.3.8:
    resolution: {integrity: sha512-8p0AUk4XODgIewSi0l8Epjs+EVnWiK7NoDIEGU0HhE7+ZyY8D1IMY7odu5lRrFXGg71L15KG8QrPmum45RTtdA==}
    dependencies:
      core-util-is: 1.0.3
      inherits: 2.0.4
      isarray: 1.0.0
      process-nextick-args: 2.0.1
      safe-buffer: 5.1.2
      string_decoder: 1.1.1
      util-deprecate: 1.0.2

  /readable-stream@3.6.2:
    resolution: {integrity: sha512-9u/sniCrY3D5WdsERHzHE4G2YCXqoG5FTHUiCC4SIbr6XcLZBY05ya9EKjYek9O5xOAwjGq+1JdGBAS7Q9ScoA==}
    engines: {node: '>= 6'}
    dependencies:
      inherits: 2.0.4
      string_decoder: 1.3.0
      util-deprecate: 1.0.2

  /readdirp@3.6.0:
    resolution: {integrity: sha512-hOS089on8RduqdbhvQ5Z37A0ESjsqz6qnRcffsMU3495FuTdqSm+7bhJ29JvIOsBDEEnan5DPu9t3To9VRlMzA==}
    engines: {node: '>=8.10.0'}
    dependencies:
      picomatch: 2.3.1

  /rechoir@0.6.2:
    resolution: {integrity: sha512-HFM8rkZ+i3zrV+4LQjwQ0W+ez98pApMGM3HUrN04j3CqzPOzl9nmP15Y8YXNm8QHGv/eacOVEjqhmWpkRV0NAw==}
    engines: {node: '>= 0.10'}
    dependencies:
      resolve: 1.22.8
    dev: true

  /redis-errors@1.2.0:
    resolution: {integrity: sha512-1qny3OExCf0UvUV/5wpYKf2YwPcOqXzkwKKSmKHiE6ZMQs5heeE/c8eXK+PNllPvmjgAbfnsbpkGZWy8cBpn9w==}
    engines: {node: '>=4'}
    dev: false

  /redis-parser@3.0.0:
    resolution: {integrity: sha512-DJnGAeenTdpMEH6uAJRK/uiyEIH9WVsUmoLwzudwGJUwZPp80PDBWPHXSAGNPwNvIXAbe7MSUB1zQFugFml66A==}
    engines: {node: '>=4'}
    dependencies:
      redis-errors: 1.2.0
    dev: false

  /reflect-metadata@0.2.1:
    resolution: {integrity: sha512-i5lLI6iw9AU3Uu4szRNPPEkomnkjRTaVt9hy/bn5g/oSzekBSMeLZblcjP74AW0vBabqERLLIrz+gR8QYR54Tw==}

  /reflect.getprototypeof@1.0.5:
    resolution: {integrity: sha512-62wgfC8dJWrmxv44CA36pLDnP6KKl3Vhxb7PL+8+qrrFMMoJij4vgiMP8zV4O8+CBMXY1mHxI5fITGHXFHVmQQ==}
    engines: {node: '>= 0.4'}
    dependencies:
      call-bind: 1.0.7
      define-properties: 1.2.1
      es-abstract: 1.22.4
      es-errors: 1.3.0
      get-intrinsic: 1.2.4
      globalthis: 1.0.3
      which-builtin-type: 1.1.3
    dev: false

  /regenerator-runtime@0.14.1:
    resolution: {integrity: sha512-dYnhHh0nJoMfnkZs6GmmhFknAGRrLznOu5nc9ML+EJxGvrx6H7teuevqVqCuPcPK//3eDrrjQhehXVx9cnkGdw==}

  /regexp.prototype.flags@1.5.2:
    resolution: {integrity: sha512-NcDiDkTLuPR+++OCKB0nWafEmhg/Da8aUPLPMQbK+bxKKCm1/S5he+AqYa4PlMCVBalb4/yxIRub6qkEx5yJbw==}
    engines: {node: '>= 0.4'}
    dependencies:
      call-bind: 1.0.7
      define-properties: 1.2.1
      es-errors: 1.3.0
      set-function-name: 2.0.1
    dev: false

  /registry-auth-token@3.3.2:
    resolution: {integrity: sha512-JL39c60XlzCVgNrO+qq68FoNb56w/m7JYvGR2jT5iR1xBrUA3Mfx5Twk5rqTThPmQKMWydGmq8oFtDlxfrmxnQ==}
    dependencies:
      rc: 1.2.8
      safe-buffer: 5.2.1
    dev: true

  /registry-url@3.1.0:
    resolution: {integrity: sha512-ZbgR5aZEdf4UKZVBPYIgaglBmSF2Hi94s2PcIHhRGFjKYu+chjJdYfHn4rt3hB6eCKLJ8giVIIfgMa1ehDfZKA==}
    engines: {node: '>=0.10.0'}
    dependencies:
      rc: 1.2.8
    dev: true

  /remove-accents@0.4.2:
    resolution: {integrity: sha512-7pXIJqJOq5tFgG1A2Zxti3Ht8jJF337m4sowbuHsW30ZnkQFnDzy9qBNhgzX8ZLW4+UBcXiiR7SwR6pokHsxiA==}
    dev: false

  /repeat-string@1.6.1:
    resolution: {integrity: sha512-PV0dzCYDNfRi1jCDbJzpW7jNNDRuCOG/jI5ctQcGKt/clZD+YcPS3yIlWuTJMmESC8aevCFmWJy5wjAFgNqN6w==}
    engines: {node: '>=0.10'}
    dev: true

  /require-directory@2.1.1:
    resolution: {integrity: sha512-fGxEI7+wsG9xrvdjsrlmL22OMTTiHRwAMroiEeMgq8gzoLC/PQr7RsRDSTLUg/bZAZtF+TVIkHc6/4RIKrui+Q==}
    engines: {node: '>=0.10.0'}
    dev: true

  /require-from-string@2.0.2:
    resolution: {integrity: sha512-Xf0nWe6RseziFMu+Ap9biiUbmplq6S9/p+7w7YXP/JBHhrUDDUhwa+vANyubuqfZWTveU//DYVGsDG7RKL/vEw==}
    engines: {node: '>=0.10.0'}
    dev: true

  /requires-port@1.0.0:
    resolution: {integrity: sha512-KigOCHcocU3XODJxsu8i/j8T9tzT4adHiecwORRQ0ZZFcp7ahwXuRU1m+yuO90C5ZUyGeGfocHDI14M3L3yDAQ==}
    dev: true

  /resolve-from@4.0.0:
    resolution: {integrity: sha512-pb/MYmXstAkysRFx8piNI1tGFNQIFA3vkE3Gq4EuA1dF6gHp/+vgZqsCGJapvy8N3Q+4o7FwvquPJcnZ7RYy4g==}
    engines: {node: '>=4'}

  /resolve-pkg-maps@1.0.0:
    resolution: {integrity: sha512-seS2Tj26TBVOC2NIc2rOe2y2ZO7efxITtLZcGSOnHHNOQ7CkiUBfw0Iw2ck6xkIhPwLhKNLS8BO+hEpngQlqzw==}

  /resolve@1.22.8:
    resolution: {integrity: sha512-oKWePCxqpd6FlLvGV1VU0x7bkPmmCNolxzjMf4NczoDnQcIWrAF+cPtZn5i6n+RfD2d9i0tzpKnG6Yk168yIyw==}
    hasBin: true
    dependencies:
      is-core-module: 2.13.1
      path-parse: 1.0.7
      supports-preserve-symlinks-flag: 1.0.0

  /resolve@2.0.0-next.5:
    resolution: {integrity: sha512-U7WjGVG9sH8tvjW5SmGbQuui75FiyjAX72HX15DwBBwF9dNiQZRQAg9nnPhYy+TUnE0+VcrttuvNI8oSxZcocA==}
    hasBin: true
    dependencies:
      is-core-module: 2.13.1
      path-parse: 1.0.7
      supports-preserve-symlinks-flag: 1.0.0
    dev: false

  /restore-cursor@3.1.0:
    resolution: {integrity: sha512-l+sSefzHpj5qimhFSE5a8nufZYAM3sBSVMAPtYkmC+4EH2anSGaEMXSD0izRQbu9nfyQ9y5JrVmp7E8oZrUjvA==}
    engines: {node: '>=8'}
    dependencies:
      onetime: 5.1.2
      signal-exit: 3.0.7
    dev: true

  /reusify@1.0.4:
    resolution: {integrity: sha512-U9nH88a3fc/ekCF1l0/UP1IosiuIjyTh7hBvXVMHYgVcfGvt897Xguj2UOLDeI5BG2m7/uwyaLVT6fbtCwTyzw==}
    engines: {iojs: '>=1.0.0', node: '>=0.10.0'}

  /rimraf@3.0.2:
    resolution: {integrity: sha512-JZkJMZkAGFFPP2YqXZXPbMlMBgsxzE8ILs4lMIX/2o0L9UBw9O/Y3o6wFw/i9YLapcUJWwqbi3kdxIPdC62TIA==}
    hasBin: true
    dependencies:
      glob: 7.2.3

  /rimraf@4.4.1:
    resolution: {integrity: sha512-Gk8NlF062+T9CqNGn6h4tls3k6T1+/nXdOcSZVikNVtlRdYpA7wRJJMoXmuvOnLW844rPjdQ7JgXCYM6PPC/og==}
    engines: {node: '>=14'}
    hasBin: true
    dependencies:
      glob: 9.3.5
    dev: true

  /rimraf@5.0.5:
    resolution: {integrity: sha512-CqDakW+hMe/Bz202FPEymy68P+G50RfMQK+Qo5YUqc9SPipvbGjCGKd0RSKEelbsfQuw3g5NZDSrlZZAJurH1A==}
    engines: {node: '>=14'}
    hasBin: true
    dependencies:
      glob: 10.3.10
    dev: false

  /rollup@4.13.0:
    resolution: {integrity: sha512-3YegKemjoQnYKmsBlOHfMLVPPA5xLkQ8MHLLSw/fBrFaVkEayL51DilPpNNLq1exr98F2B1TzrV0FUlN3gWRPg==}
    engines: {node: '>=18.0.0', npm: '>=8.0.0'}
    hasBin: true
    dependencies:
      '@types/estree': 1.0.5
    optionalDependencies:
      '@rollup/rollup-android-arm-eabi': 4.13.0
      '@rollup/rollup-android-arm64': 4.13.0
      '@rollup/rollup-darwin-arm64': 4.13.0
      '@rollup/rollup-darwin-x64': 4.13.0
      '@rollup/rollup-linux-arm-gnueabihf': 4.13.0
      '@rollup/rollup-linux-arm64-gnu': 4.13.0
      '@rollup/rollup-linux-arm64-musl': 4.13.0
      '@rollup/rollup-linux-riscv64-gnu': 4.13.0
      '@rollup/rollup-linux-x64-gnu': 4.13.0
      '@rollup/rollup-linux-x64-musl': 4.13.0
      '@rollup/rollup-win32-arm64-msvc': 4.13.0
      '@rollup/rollup-win32-ia32-msvc': 4.13.0
      '@rollup/rollup-win32-x64-msvc': 4.13.0
      fsevents: 2.3.3

  /rope-sequence@1.3.4:
    resolution: {integrity: sha512-UT5EDe2cu2E/6O4igUr5PSFs23nvvukicWHx6GnOPlHAiiYbzNuCRQCuiUdHJQcqKalLKlrYJnjY0ySGsXNQXQ==}
    dev: false

  /rrweb-cssom@0.6.0:
    resolution: {integrity: sha512-APM0Gt1KoXBz0iIkkdB/kfvGOwC4UuJFeG/c+yV7wSc7q96cG/kJ0HiYCnzivD9SB53cLV1MlHFNfOuPaadYSw==}
    dev: true

  /run-async@2.4.1:
    resolution: {integrity: sha512-tvVnVv01b8c1RrA6Ep7JkStj85Guv/YrMcwqYQnwjsAS2cTmmPGBBjAjpCW7RrSodNSoE2/qg9O4bceNvUuDgQ==}
    engines: {node: '>=0.12.0'}
    dev: true

  /run-async@3.0.0:
    resolution: {integrity: sha512-540WwVDOMxA6dN6We19EcT9sc3hkXPw5mzRNGM3FkdN/vtE9NFvj5lFAPNwUDmJjXidm3v7TC1cTE7t17Ulm1Q==}
    engines: {node: '>=0.12.0'}
    dev: true

  /run-parallel@1.2.0:
    resolution: {integrity: sha512-5l4VyZR86LZ/lDxZTR6jqL8AFE2S0IFLMP26AbjsLVADxHdhB/c0GUsH+y39UfCi3dzz8OlQuPmnaJOMoDHQBA==}
    dependencies:
      queue-microtask: 1.2.3

  /rxjs@6.6.7:
    resolution: {integrity: sha512-hTdwr+7yYNIT5n4AMYp85KA6yw2Va0FLa3Rguvbpa4W3I5xynaBZo41cM3XM+4Q6fRMj3sBYIR1VAmZMXYJvRQ==}
    engines: {npm: '>=2.0.0'}
    dependencies:
      tslib: 1.14.1
    dev: true

  /rxjs@7.8.1:
    resolution: {integrity: sha512-AA3TVj+0A2iuIoQkWEK/tqFjBq2j+6PO6Y0zJcvzLAFhEFIO3HL0vls9hWLncZbAAbK0mar7oZ4V079I/qPMxg==}
    dependencies:
      tslib: 2.6.2

  /safe-array-concat@1.1.0:
    resolution: {integrity: sha512-ZdQ0Jeb9Ofti4hbt5lX3T2JcAamT9hfzYU1MNB+z/jaEbB6wfFfPIR/zEORmZqobkCCJhSjodobH6WHNmJ97dg==}
    engines: {node: '>=0.4'}
    dependencies:
      call-bind: 1.0.7
      get-intrinsic: 1.2.4
      has-symbols: 1.0.3
      isarray: 2.0.5
    dev: false

  /safe-buffer@5.1.2:
    resolution: {integrity: sha512-Gd2UZBJDkXlY7GbJxfsE8/nvKkUEU1G38c1siN6QP6a9PT9MmHB8GnpscSmMJSoF8LOIrt8ud/wPtojys4G6+g==}

  /safe-buffer@5.2.1:
    resolution: {integrity: sha512-rp3So07KcdmmKbGvgaNxQSJr7bGVSVk5S9Eq1F+ppbRo70+YeaDxkw5Dd8NPN+GD6bjnYm2VuPuCXmpuYvmCXQ==}

  /safe-regex-test@1.0.3:
    resolution: {integrity: sha512-CdASjNJPvRa7roO6Ra/gLYBTzYzzPyyBXxIMdGW3USQLyjWEls2RgW5UBTXaQVp+OrpeCK3bLem8smtmheoRuw==}
    engines: {node: '>= 0.4'}
    dependencies:
      call-bind: 1.0.7
      es-errors: 1.3.0
      is-regex: 1.1.4
    dev: false

  /safe-stable-stringify@2.4.3:
    resolution: {integrity: sha512-e2bDA2WJT0wxseVd4lsDP4+3ONX6HpMXQa1ZhFQ7SU+GjvORCmShbCMltrtIDfkYhVHrOcPtj+KhmDBdPdZD1g==}
    engines: {node: '>=10'}
    dev: false

  /safer-buffer@2.1.2:
    resolution: {integrity: sha512-YZo3K82SD7Riyi0E1EQPojLz7kpepnSQI9IyPbHHg1XXXevb5dJI7tpyN2ADxGcQbHG7vcyRHk0cbwqcQriUtg==}

  /sass@1.72.0:
    resolution: {integrity: sha512-Gpczt3WA56Ly0Mn8Sl21Vj94s1axi9hDIzDFn9Ph9x3C3p4nNyvsqJoQyVXKou6cBlfFWEgRW4rT8Tb4i3XnVA==}
    engines: {node: '>=14.0.0'}
    hasBin: true
    dependencies:
      chokidar: 3.6.0
      immutable: 4.3.5
      source-map-js: 1.0.2
    dev: false

  /saxes@6.0.0:
    resolution: {integrity: sha512-xAg7SOnEhrm5zI3puOOKyy1OMcMlIJZYNJY7xLBwSze0UjhPLnWfj2GF2EpT0jmzaJKIWKHLsaSSajf35bcYnA==}
    engines: {node: '>=v12.22.7'}
    dependencies:
      xmlchars: 2.2.0
    dev: true

  /scheduler@0.23.0:
    resolution: {integrity: sha512-CtuThmgHNg7zIZWAXi3AsyIzA3n4xx7aNyjwC2VJldO2LMVDhFK+63xGqq6CsJH4rTAt6/M+N4GhZiDYPx9eUw==}
    dependencies:
      loose-envify: 1.4.0
    dev: false

  /schema-utils@3.3.0:
    resolution: {integrity: sha512-pN/yOAvcC+5rQ5nERGuwrjLlYvLTbCibnZ1I7B1LaiAz9BRBlE9GMgE/eqV30P7aJQUf7Ddimy/RsbYO/GrVGg==}
    engines: {node: '>= 10.13.0'}
    dependencies:
      '@types/json-schema': 7.0.15
      ajv: 6.12.6
      ajv-keywords: 3.5.2(ajv@6.12.6)
    dev: true

  /semver@6.3.1:
    resolution: {integrity: sha512-BR7VvDCVHO+q2xBEWskxS6DJE1qRnb7DxzUrogb71CWoSficBxYsiAGd+Kl0mmq/MprG9yArRkyrQxTO6XjMzA==}
    hasBin: true

  /semver@7.6.0:
    resolution: {integrity: sha512-EnwXhrlwXMk9gKu5/flx5sv/an57AkRplG3hTK68W7FRDN+k+OWBj65M7719OkA82XLBxrcX0KSHj+X5COhOVg==}
    engines: {node: '>=10'}
    hasBin: true
    dependencies:
      lru-cache: 6.0.0

  /send@0.18.0:
    resolution: {integrity: sha512-qqWzuOjSFOuqPjFe4NOsMLafToQQwBSOEpS+FwEt3A2V3vKubTquT3vmLTQpFgMXp8AlFWFuP1qKaJZOtPpVXg==}
    engines: {node: '>= 0.8.0'}
    dependencies:
      debug: 2.6.9
      depd: 2.0.0
      destroy: 1.2.0
      encodeurl: 1.0.2
      escape-html: 1.0.3
      etag: 1.8.1
      fresh: 0.5.2
      http-errors: 2.0.0
      mime: 1.6.0
      ms: 2.1.3
      on-finished: 2.4.1
      range-parser: 1.2.1
      statuses: 2.0.1
    transitivePeerDependencies:
      - supports-color

  /sentence-case@2.1.1:
    resolution: {integrity: sha512-ENl7cYHaK/Ktwk5OTD+aDbQ3uC8IByu/6Bkg+HDv8Mm+XnBnppVNalcfJTNsp1ibstKh030/JKQQWglDvtKwEQ==}
    dependencies:
      no-case: 2.3.2
      upper-case-first: 1.1.2
    dev: true

  /seq-queue@0.0.5:
    resolution: {integrity: sha512-hr3Wtp/GZIc/6DAGPDcV4/9WoZhjrkXsi5B/07QgX8tsdc6ilr7BFM6PM6rbdAX1kFSDYeZGLipIZZKyQP0O5Q==}
    dev: false

  /serialize-javascript@6.0.2:
    resolution: {integrity: sha512-Saa1xPByTTq2gdeFZYLLo+RFE35NHZkAbqZeWNd3BpzppeVisAqpDjcp8dyf6uIvEqJRd46jemmyA4iFIeVk8g==}
    dependencies:
      randombytes: 2.1.0
    dev: true

  /serve-static@1.15.0:
    resolution: {integrity: sha512-XGuRDNjXUijsUL0vl6nSD7cwURuzEgglbOaFuZM9g3kwDXOWVTck0jLzjPzGD+TazWbboZYu52/9/XPdUgne9g==}
    engines: {node: '>= 0.8.0'}
    dependencies:
      encodeurl: 1.0.2
      escape-html: 1.0.3
      parseurl: 1.3.3
      send: 0.18.0
    transitivePeerDependencies:
      - supports-color

  /server-only@0.0.1:
    resolution: {integrity: sha512-qepMx2JxAa5jjfzxG79yPPq+8BuFToHd1hm7kI+Z4zAq1ftQiP7HcxMhDDItrbtwVeLg/cY2JnKnrcFkmiswNA==}
    dev: false

  /set-blocking@2.0.0:
    resolution: {integrity: sha512-KiKBS8AnWGEyLzofFfmvKwpdPzqiy16LvQfK3yv/fVH7Bj13/wl3JSR1J+rfgRE9q7xUJK4qvgS8raSOeLUehw==}
    dev: false

  /set-function-length@1.2.1:
    resolution: {integrity: sha512-j4t6ccc+VsKwYHso+kElc5neZpjtq9EnRICFZtWyBsLojhmeF/ZBd/elqm22WJh/BziDe/SBiOeAt0m2mfLD0g==}
    engines: {node: '>= 0.4'}
    dependencies:
      define-data-property: 1.1.4
      es-errors: 1.3.0
      function-bind: 1.1.2
      get-intrinsic: 1.2.4
      gopd: 1.0.1
      has-property-descriptors: 1.0.2

  /set-function-name@2.0.1:
    resolution: {integrity: sha512-tMNCiqYVkXIZgc2Hnoy2IvC/f8ezc5koaRFkCjrpWzGpCd3qbZXPzVy9MAZzK1ch/X0jvSkojys3oqJN0qCmdA==}
    engines: {node: '>= 0.4'}
    dependencies:
      define-data-property: 1.1.4
      functions-have-names: 1.2.3
      has-property-descriptors: 1.0.2
    dev: false

  /setprototypeof@1.2.0:
    resolution: {integrity: sha512-E5LDX7Wrp85Kil5bhZv46j8jOeboKq5JMmYM3gVGdGH8xFpPWXUMsNrlODCrkoxMEeNi/XZIwuRvY4XNwYMJpw==}

  /sharp@0.33.3:
    resolution: {integrity: sha512-vHUeXJU1UvlO/BNwTpT0x/r53WkLUVxrmb5JTgW92fdFCFk0ispLMAeu/jPO2vjkXM1fYUi3K7/qcLF47pwM1A==}
    engines: {libvips: '>=8.15.2', node: ^18.17.0 || ^20.3.0 || >=21.0.0}
    requiresBuild: true
    dependencies:
      color: 4.2.3
      detect-libc: 2.0.3
      semver: 7.6.0
    optionalDependencies:
      '@img/sharp-darwin-arm64': 0.33.3
      '@img/sharp-darwin-x64': 0.33.3
      '@img/sharp-libvips-darwin-arm64': 1.0.2
      '@img/sharp-libvips-darwin-x64': 1.0.2
      '@img/sharp-libvips-linux-arm': 1.0.2
      '@img/sharp-libvips-linux-arm64': 1.0.2
      '@img/sharp-libvips-linux-s390x': 1.0.2
      '@img/sharp-libvips-linux-x64': 1.0.2
      '@img/sharp-libvips-linuxmusl-arm64': 1.0.2
      '@img/sharp-libvips-linuxmusl-x64': 1.0.2
      '@img/sharp-linux-arm': 0.33.3
      '@img/sharp-linux-arm64': 0.33.3
      '@img/sharp-linux-s390x': 0.33.3
      '@img/sharp-linux-x64': 0.33.3
      '@img/sharp-linuxmusl-arm64': 0.33.3
      '@img/sharp-linuxmusl-x64': 0.33.3
      '@img/sharp-wasm32': 0.33.3
      '@img/sharp-win32-ia32': 0.33.3
      '@img/sharp-win32-x64': 0.33.3
    dev: false

  /shebang-command@2.0.0:
    resolution: {integrity: sha512-kHxr2zZpYtdmrN1qDjrrX/Z1rR1kG8Dx+gkpK1G4eXmvXswmcE1hTWBWYUzlraYw1/yZp6YuDY77YtvbN0dmDA==}
    engines: {node: '>=8'}
    dependencies:
      shebang-regex: 3.0.0

  /shebang-regex@3.0.0:
    resolution: {integrity: sha512-7++dFhtcx3353uBaq8DDR4NuxBetBzC7ZQOhmTQInHEd6bSrXdiEyzCvG07Z44UYdLShWUyXt5M/yhz8ekcb1A==}
    engines: {node: '>=8'}

  /shell-quote@1.8.1:
    resolution: {integrity: sha512-6j1W9l1iAs/4xYBI1SYOVZyFcCis9b4KCLQ8fgAGG07QvzaRLVVRQvAy85yNmmZSjYjg4MWh4gNvlPujU/5LpA==}
    dev: true

  /shelljs@0.8.5:
    resolution: {integrity: sha512-TiwcRcrkhHvbrZbnRcFYMLl30Dfov3HKqzp5tO5b4pt6G/SezKcYhmDg15zXVBswHmctSAQKznqNW2LO5tTDow==}
    engines: {node: '>=4'}
    hasBin: true
    dependencies:
      glob: 7.2.3
      interpret: 1.4.0
      rechoir: 0.6.2
    dev: true

  /side-channel@1.0.5:
    resolution: {integrity: sha512-QcgiIWV4WV7qWExbN5llt6frQB/lBven9pqliLXfGPB+K9ZYXxDozp0wLkHS24kWCm+6YXH/f0HhnObZnZOBnQ==}
    engines: {node: '>= 0.4'}
    dependencies:
      call-bind: 1.0.7
      es-errors: 1.3.0
      get-intrinsic: 1.2.4
      object-inspect: 1.13.1

  /siginfo@2.0.0:
    resolution: {integrity: sha512-ybx0WO1/8bSBLEWXZvEd7gMW3Sn3JFlW3TvX1nREbDLRNQNaeNN8WK0meBwPdAaOI7TtRRRJn/Es1zhrrCHu7g==}
    dev: true

  /signal-exit@3.0.7:
    resolution: {integrity: sha512-wnD2ZE+l+SPC/uoS0vXeE9L1+0wuaMqKlfz9AMUo38JsyLSBWSFcHR1Rri62LZc12vLr1gb3jl7iwQhgwpAbGQ==}

  /signal-exit@4.1.0:
    resolution: {integrity: sha512-bzyZ1e88w9O1iNJbKnOlvYTrWPDl46O1bG0D3XInv+9tkPrxrN8jUUTiFlDkkmKWgn1M6CfIA13SuGqOa9Korw==}
    engines: {node: '>=14'}

  /simple-concat@1.0.1:
    resolution: {integrity: sha512-cSFtAPtRhljv69IK0hTVZQ+OfE9nePi/rtJmw5UjHeVyVroEqJXP1sFztKUy1qU+xvz3u/sfYJLa947b7nAN2Q==}
    dev: false

  /simple-get@4.0.1:
    resolution: {integrity: sha512-brv7p5WgH0jmQJr1ZDDfKDOSeWWg+OVypG99A/5vYGPqJ6pxiaHLy8nxtFjBA7oMa01ebA9gfh1uMCFqOuXxvA==}
    dependencies:
      decompress-response: 6.0.0
      once: 1.4.0
      simple-concat: 1.0.1
    dev: false

  /simple-swizzle@0.2.2:
    resolution: {integrity: sha512-JA//kQgZtbuY83m+xT+tXJkmJncGMTFT+C+g2h2R9uxkYIrE2yy9sgmcLhCnw57/WSD+Eh3J97FPEDFnbXnDUg==}
    dependencies:
      is-arrayish: 0.3.2
    dev: false

  /sirv@2.0.4:
    resolution: {integrity: sha512-94Bdh3cC2PKrbgSOUqTiGPWVZeSiXfKOVZNJniWoqrWrRkB1CJzBU3NEbiTsPcYy1lDsANA/THzS+9WBiy5nfQ==}
    engines: {node: '>= 10'}
    dependencies:
      '@polka/url': 1.0.0-next.24
      mrmime: 2.0.0
      totalist: 3.0.1
    dev: true

  /sisteransi@1.0.5:
    resolution: {integrity: sha512-bLGGlR1QxBcynn2d5YmDX4MGjlZvy2MRBDRNHLJ8VI6l6+9FUiyTFNJ0IveOSP0bcXgVDPRcfGqA0pjaqUpfVg==}
    dev: false

  /slash@3.0.0:
    resolution: {integrity: sha512-g9Q1haeby36OSStwb4ntCGGGaKsaVSjQ68fBxoQcutl5fS1vuY18H3wSt3jFyFtrkx+Kz0V1G85A4MyAdDMi2Q==}
    engines: {node: '>=8'}

  /smart-buffer@4.2.0:
    resolution: {integrity: sha512-94hK0Hh8rPqQl2xXc3HsaBoOXKV20MToPkcXvwbISWLEs+64sBq5kFgn2kJDHb1Pry9yrP0dxrCI9RRci7RXKg==}
    engines: {node: '>= 6.0.0', npm: '>= 3.0.0'}
    dev: true

  /snake-case@2.1.0:
    resolution: {integrity: sha512-FMR5YoPFwOLuh4rRz92dywJjyKYZNLpMn1R5ujVpIYkbA9p01fq8RMg0FkO4M+Yobt4MjHeLTJVm5xFFBHSV2Q==}
    dependencies:
      no-case: 2.3.2
    dev: true

  /socks-proxy-agent@8.0.2:
    resolution: {integrity: sha512-8zuqoLv1aP/66PHF5TqwJ7Czm3Yv32urJQHrVyhD7mmA6d61Zv8cIXQYPTWwmg6qlupnPvs/QKDmfa4P/qct2g==}
    engines: {node: '>= 14'}
    dependencies:
      agent-base: 7.1.0
      debug: 4.3.4
      socks: 2.7.3
    transitivePeerDependencies:
      - supports-color
    dev: true

  /socks@2.7.3:
    resolution: {integrity: sha512-vfuYK48HXCTFD03G/1/zkIls3Ebr2YNa4qU9gHDZdblHLiqhJrJGkY3+0Nx0JpN9qBhJbVObc1CNciT1bIZJxw==}
    engines: {node: '>= 10.0.0', npm: '>= 3.0.0'}
    deprecated: please use 2.7.4 or 2.8.1 to fix package-lock issue
    dependencies:
      ip-address: 9.0.5
      smart-buffer: 4.2.0
    dev: true

  /source-map-js@1.0.2:
    resolution: {integrity: sha512-R0XvVJ9WusLiqTCEiGCmICCMplcCkIwwR11mOSD9CR5u+IXYdiseeEuXCVAjS54zqwkLcPNnmU4OeJ6tUrWhDw==}
    engines: {node: '>=0.10.0'}
    dev: false

  /source-map-js@1.2.0:
    resolution: {integrity: sha512-itJW8lvSA0TXEphiRoawsCksnlf8SyvmFzIhltqAHluXd88pkCd+cXJVHTDwdCr0IzwptSm035IHQktUu1QUMg==}
    engines: {node: '>=0.10.0'}

  /source-map-support@0.5.21:
    resolution: {integrity: sha512-uBHU3L3czsIyYXKX88fdrGovxdSCoTGDRZ6SYXtSRxLZUzHg5P/66Ht6uoUlHu9EZod+inXhKo3qQgwXUT/y1w==}
    dependencies:
      buffer-from: 1.1.2
      source-map: 0.6.1

  /source-map@0.6.1:
    resolution: {integrity: sha512-UjgapumWlbMhkBgzT7Ykc5YXUT46F0iKu8SGXq0bcwP5dz/h0Plj6enJqjz1Zbq2l5WaqYnrVbwWOWMyF3F47g==}
    engines: {node: '>=0.10.0'}

  /source-map@0.7.4:
    resolution: {integrity: sha512-l3BikUxvPOcn5E74dZiq5BGsTb5yEwhaTSzccU6t4sDOH8NWJCstKO5QT2CvtFoK6F0saL7p9xHAqHOlCPJygA==}
    engines: {node: '>= 8'}
    dev: true

  /spawn-command@0.0.2:
    resolution: {integrity: sha512-zC8zGoGkmc8J9ndvml8Xksr1Amk9qBujgbF0JAIWO7kXr43w0h/0GJNM/Vustixu+YE8N/MTrQ7N31FvHUACxQ==}
    dev: true

  /sprintf-js@1.1.3:
    resolution: {integrity: sha512-Oo+0REFV59/rz3gfJNKQiBlwfHaSESl1pcGyABQsnnIfWOFt6JNj5gCog2U6MLZ//IGYD+nA8nI+mTShREReaA==}
    dev: true

  /sqlstring@2.3.3:
    resolution: {integrity: sha512-qC9iz2FlN7DQl3+wjwn3802RTyjCx7sDvfQEXchwa6CWOx07/WVfh91gBmQ9fahw8snwGEWU3xGzOt4tFyHLxg==}
    engines: {node: '>= 0.6'}
    dev: false

  /stack-trace@0.0.10:
    resolution: {integrity: sha512-KGzahc7puUKkzyMt+IqAep+TVNbKP+k2Lmwhub39m1AsTSkaDutx56aDCo+HLDzf/D26BIHTJWNiTG1KAJiQCg==}
    dev: false

  /stackback@0.0.2:
    resolution: {integrity: sha512-1XMJE5fQo1jGH6Y/7ebnwPOBEkIEnT4QF32d5R1+VXdXveM0IBMJt8zfaxX1P3QhVwrYe+576+jkANtSS2mBbw==}
    dev: true

  /standard-as-callback@2.1.0:
    resolution: {integrity: sha512-qoRRSyROncaz1z0mvYqIE4lCd9p2R90i6GxW3uZv5ucSu8tU7B5HXUP1gG8pVZsYNVaXjk8ClXHPttLyxAL48A==}
    dev: false

  /statuses@2.0.1:
    resolution: {integrity: sha512-RwNA9Z/7PrK06rYLIzFMlaF+l73iwpzsqRIFgbMLbTcLD6cOao82TaWefPXQvB2fOC4AjuYSEndS7N/mTCbkdQ==}
    engines: {node: '>= 0.8'}

  /std-env@3.7.0:
    resolution: {integrity: sha512-JPbdCEQLj1w5GilpiHAx3qJvFndqybBysA3qUOnznweH4QbNYUsW/ea8QzSrnh0vNsezMMw5bcVool8lM0gwzg==}
    dev: true

  /streamsearch@1.1.0:
    resolution: {integrity: sha512-Mcc5wHehp9aXz1ax6bZUyY5afg9u2rv5cqQI3mRrYkGC8rW2hM02jWuwjtL++LS5qinSyhj2QfLyNsuc+VsExg==}
    engines: {node: '>=10.0.0'}

  /string-width@4.2.3:
    resolution: {integrity: sha512-wKyQRQpjJ0sIp62ErSZdGsjMJWsap5oRNihHhu6G7JVO/9jIB6UyevL+tXuOqrng8j/cxKTWyWUwvSTriiZz/g==}
    engines: {node: '>=8'}
    dependencies:
      emoji-regex: 8.0.0
      is-fullwidth-code-point: 3.0.0
      strip-ansi: 6.0.1

  /string-width@5.1.2:
    resolution: {integrity: sha512-HnLOCR3vjcY8beoNLtcjZ5/nxn2afmME6lhrDrebokqMap+XbeW8n9TXpPDOqdGK5qcI3oT0GKTW6wC7EMiVqA==}
    engines: {node: '>=12'}
    dependencies:
      eastasianwidth: 0.2.0
      emoji-regex: 9.2.2
      strip-ansi: 7.1.0

  /string.prototype.matchall@4.0.10:
    resolution: {integrity: sha512-rGXbGmOEosIQi6Qva94HUjgPs9vKW+dkG7Y8Q5O2OYkWL6wFaTRZO8zM4mhP94uX55wgyrXzfS2aGtGzUL7EJQ==}
    dependencies:
      call-bind: 1.0.7
      define-properties: 1.2.1
      es-abstract: 1.22.4
      get-intrinsic: 1.2.4
      has-symbols: 1.0.3
      internal-slot: 1.0.7
      regexp.prototype.flags: 1.5.2
      set-function-name: 2.0.1
      side-channel: 1.0.5
    dev: false

  /string.prototype.trim@1.2.8:
    resolution: {integrity: sha512-lfjY4HcixfQXOfaqCvcBuOIapyaroTXhbkfJN3gcB1OtyupngWK4sEET9Knd0cXd28kTUqu/kHoV4HKSJdnjiQ==}
    engines: {node: '>= 0.4'}
    dependencies:
      call-bind: 1.0.7
      define-properties: 1.2.1
      es-abstract: 1.22.4
    dev: false

  /string.prototype.trimend@1.0.7:
    resolution: {integrity: sha512-Ni79DqeB72ZFq1uH/L6zJ+DKZTkOtPIHovb3YZHQViE+HDouuU4mBrLOLDn5Dde3RF8qw5qVETEjhu9locMLvA==}
    dependencies:
      call-bind: 1.0.7
      define-properties: 1.2.1
      es-abstract: 1.22.4
    dev: false

  /string.prototype.trimstart@1.0.7:
    resolution: {integrity: sha512-NGhtDFu3jCEm7B4Fy0DpLewdJQOZcQ0rGbwQ/+stjnrp2i+rlKeCvos9hOIeCmqwratM47OBxY7uFZzjxHXmrg==}
    dependencies:
      call-bind: 1.0.7
      define-properties: 1.2.1
      es-abstract: 1.22.4
    dev: false

  /string_decoder@1.1.1:
    resolution: {integrity: sha512-n/ShnvDi6FHbbVfviro+WojiFzv+s8MPMHBczVePfUpDJLwoLT0ht1l4YwBCbi8pJAveEEdnkHyPyTP/mzRfwg==}
    dependencies:
      safe-buffer: 5.1.2

  /string_decoder@1.3.0:
    resolution: {integrity: sha512-hkRX8U1WjJFd8LsDJ2yQ/wWWxaopEsABU1XfkM8A+j0+85JAGppt16cr1Whg6KIbb4okU6Mql6BOj+uup/wKeA==}
    dependencies:
      safe-buffer: 5.2.1

  /strip-ansi@6.0.1:
    resolution: {integrity: sha512-Y38VPSHcqkFrCpFnQ9vuSXmquuv5oXOKpGeT6aGrr3o3Gc9AlVa6JBfUSOCnbxGGZF+/0ooI7KrPuUSztUdU5A==}
    engines: {node: '>=8'}
    dependencies:
      ansi-regex: 5.0.1

  /strip-ansi@7.1.0:
    resolution: {integrity: sha512-iq6eVVI64nQQTRYq2KtEg2d2uU7LElhTJwsH4YzIHZshxlgZms/wIc4VoDQTlG/IvVIrBKG06CrZnp0qv7hkcQ==}
    engines: {node: '>=12'}
    dependencies:
      ansi-regex: 6.0.1

  /strip-bom@3.0.0:
    resolution: {integrity: sha512-vavAMRXOgBVNF6nyEEmL3DBK19iRpDcoIwW+swQ+CbGiu7lju6t+JklA1MHweoWtadgt4ISVUsXLyDq34ddcwA==}
    engines: {node: '>=4'}

  /strip-final-newline@2.0.0:
    resolution: {integrity: sha512-BrpvfNAE3dcvq7ll3xVumzjKjZQ5tI1sEUIKr3Uoks0XUl45St3FlatVqef9prk4jRDzhW6WZg+3bk93y6pLjA==}
    engines: {node: '>=6'}
    dev: true

  /strip-final-newline@3.0.0:
    resolution: {integrity: sha512-dOESqjYr96iWYylGObzd39EuNTa5VJxyvVAEm5Jnh7KGo75V43Hk1odPQkNDyXNmUR6k+gEiDVXnjB8HJ3crXw==}
    engines: {node: '>=12'}
    dev: true

  /strip-json-comments@2.0.1:
    resolution: {integrity: sha512-4gB8na07fecVVkOI6Rs4e7T6NOTki5EmL7TUduTs6bu3EdnSycntVJ4re8kgZA+wx9IueI2Y11bfbgwtzuE0KQ==}
    engines: {node: '>=0.10.0'}

  /strip-json-comments@3.1.1:
    resolution: {integrity: sha512-6fPc+R4ihwqP6N/aIv2f1gMH8lOVtWQHoqC4yK6oSDVVocumAsfCqjkXnqiYMhmMwS/mEHLp7Vehlt3ql6lEig==}
    engines: {node: '>=8'}

  /strip-literal@2.0.0:
    resolution: {integrity: sha512-f9vHgsCWBq2ugHAkGMiiYY+AYG0D/cbloKKg0nhaaaSNsujdGIpVXCNsrJpCKr5M0f4aI31mr13UjY6GAuXCKA==}
    dependencies:
      js-tokens: 8.0.3
    dev: true

  /styled-jsx@5.1.1(@babel/core@7.23.9)(react@18.2.0):
    resolution: {integrity: sha512-pW7uC1l4mBZ8ugbiZrcIsiIvVx1UmTfw7UkC3Um2tmfUq9Bhk8IiyEIPl6F8agHgjzku6j0xQEZbfA5uSgSaCw==}
    engines: {node: '>= 12.0.0'}
    peerDependencies:
      '@babel/core': '*'
      babel-plugin-macros: '*'
      react: '>= 16.8.0 || 17.x.x || ^18.0.0-0'
    peerDependenciesMeta:
      '@babel/core':
        optional: true
      babel-plugin-macros:
        optional: true
    dependencies:
      '@babel/core': 7.23.9
      client-only: 0.0.1
      react: 18.2.0
    dev: false

  /sugarss@4.0.1(postcss@8.4.38):
    resolution: {integrity: sha512-WCjS5NfuVJjkQzK10s8WOBY+hhDxxNt/N6ZaGwxFZ+wN3/lKKFSaaKUNecULcTTvE4urLcKaZFQD8vO0mOZujw==}
    engines: {node: '>=12.0'}
    peerDependencies:
      postcss: ^8.3.3
    dependencies:
      postcss: 8.4.38
    dev: false

  /superagent@8.1.2:
    resolution: {integrity: sha512-6WTxW1EB6yCxV5VFOIPQruWGHqc3yI7hEmZK6h+pyk69Lk/Ut7rLUY6W/ONF2MjBuGjvmMiIpsrVJ2vjrHlslA==}
    engines: {node: '>=6.4.0 <13 || >=14'}
    dependencies:
      component-emitter: 1.3.1
      cookiejar: 2.1.4
      debug: 4.3.4
      fast-safe-stringify: 2.1.1
      form-data: 4.0.0
      formidable: 2.1.2
      methods: 1.1.2
      mime: 2.6.0
      qs: 6.11.0
      semver: 7.6.0
    transitivePeerDependencies:
      - supports-color
    dev: true

  /superjson@2.2.1:
    resolution: {integrity: sha512-8iGv75BYOa0xRJHK5vRLEjE2H/i4lulTjzpUXic3Eg8akftYjkmQDa8JARQ42rlczXyFR3IeRoeFCc7RxHsYZA==}
    engines: {node: '>=16'}
    dependencies:
      copy-anything: 3.0.5
    dev: false

  /supertest@6.3.4:
    resolution: {integrity: sha512-erY3HFDG0dPnhw4U+udPfrzXa4xhSG+n4rxfRuZWCUvjFWwKl+OxWf/7zk50s84/fAAs7vf5QAb9uRa0cCykxw==}
    engines: {node: '>=6.4.0'}
    dependencies:
      methods: 1.1.2
      superagent: 8.1.2
    transitivePeerDependencies:
      - supports-color
    dev: true

  /supports-color@5.5.0:
    resolution: {integrity: sha512-QjVjwdXIt408MIiAqCX4oUKsgU2EqAGzs2Ppkm4aQYbjm+ZEWEcW4SfFNTr4uMNZma0ey4f5lgLrkB0aX0QMow==}
    engines: {node: '>=4'}
    dependencies:
      has-flag: 3.0.0

  /supports-color@7.2.0:
    resolution: {integrity: sha512-qpCAvRl9stuOHveKsn7HncJRvv501qIacKzQlO/+Lwxc9+0q2wLyv4Dfvt80/DPn2pqOBsJdDiogXGR9+OvwRw==}
    engines: {node: '>=8'}
    dependencies:
      has-flag: 4.0.0

  /supports-color@8.1.1:
    resolution: {integrity: sha512-MpUEN2OodtUzxvKQl72cUF7RQ5EiHsGvSsVG0ia9c5RbWGL2CI4C7EpPS8UTBIplnlzZiNuV56w+FuNxy3ty2Q==}
    engines: {node: '>=10'}
    dependencies:
      has-flag: 4.0.0
    dev: true

  /supports-preserve-symlinks-flag@1.0.0:
    resolution: {integrity: sha512-ot0WnXS9fgdkgIcePe6RHNk1WA8+muPa6cSjeR3V8K27q9BB1rTE3R1p7Hv0z1ZyAc8s6Vvv8DIyWf681MAt0w==}
    engines: {node: '>= 0.4'}

  /swap-case@1.1.2:
    resolution: {integrity: sha512-BAmWG6/bx8syfc6qXPprof3Mn5vQgf5dwdUNJhsNqU9WdPt5P+ES/wQ5bxfijy8zwZgZZHslC3iAsxsuQMCzJQ==}
    dependencies:
      lower-case: 1.1.4
      upper-case: 1.1.3
    dev: true

  /symbol-observable@4.0.0:
    resolution: {integrity: sha512-b19dMThMV4HVFynSAM1++gBHAbk2Tc/osgLIBZMKsyqh34jb2e8Os7T6ZW/Bt3pJFdBTd2JwAnAAEQV7rSNvcQ==}
    engines: {node: '>=0.10'}
    dev: true

  /symbol-tree@3.2.4:
    resolution: {integrity: sha512-9QNk5KwDF+Bvz+PyObkmSYjI5ksVUYtjW7AU22r2NKcfLJcXp96hkDWU3+XndOsUb+AQ9QhfzfCT2O+CNWT5Tw==}
    dev: true

  /tabbable@6.2.0:
    resolution: {integrity: sha512-Cat63mxsVJlzYvN51JmVXIgNoUokrIaT2zLclCXjRd8boZ0004U4KCs/sToJ75C6sdlByWxpYnb5Boif1VSFew==}
    dev: false

  /tapable@2.2.1:
    resolution: {integrity: sha512-GNzQvQTOIP6RyTfE2Qxb8ZVlNmw0n88vp1szwWRimP02mnTsx3Wtn5qRdqY9w2XduFNUgvOwhNnQsjwCp+kqaQ==}
    engines: {node: '>=6'}
    dev: true

  /tar-fs@2.1.1:
    resolution: {integrity: sha512-V0r2Y9scmbDRLCNex/+hYzvp/zyYjvFbHPNgVTKfQvVrb6guiE/fxP+XblDNR011utopbkex2nM4dHNV6GDsng==}
    dependencies:
      chownr: 1.1.4
      mkdirp-classic: 0.5.3
      pump: 3.0.0
      tar-stream: 2.2.0
    dev: false

  /tar-stream@2.2.0:
    resolution: {integrity: sha512-ujeqbceABgwMZxEJnk2HDY2DlnUZ+9oEcb1KzTVfYHio0UE6dG71n60d8D2I4qNvleWrrXpmjpt7vZeF1LnMZQ==}
    engines: {node: '>=6'}
    dependencies:
      bl: 4.1.0
      end-of-stream: 1.4.4
      fs-constants: 1.0.0
      inherits: 2.0.4
      readable-stream: 3.6.2
    dev: false

  /tar@6.2.0:
    resolution: {integrity: sha512-/Wo7DcT0u5HUV486xg675HtjNd3BXZ6xDbzsCUZPt5iw8bTQ63bP0Raut3mvro9u+CUyq7YQd8Cx55fsZXxqLQ==}
    engines: {node: '>=10'}
    dependencies:
      chownr: 2.0.0
      fs-minipass: 2.1.0
      minipass: 5.0.0
      minizlib: 2.1.2
      mkdirp: 1.0.4
      yallist: 4.0.0
    dev: false

  /terser-webpack-plugin@5.3.10(@swc/core@1.4.8)(webpack@5.90.1):
    resolution: {integrity: sha512-BKFPWlPDndPs+NGGCr1U59t0XScL5317Y0UReNrHaw9/FwhPENlq6bfgs+4yPfyP51vqC1bQ4rp1EfXW5ZSH9w==}
    engines: {node: '>= 10.13.0'}
    peerDependencies:
      '@swc/core': '*'
      esbuild: '*'
      uglify-js: '*'
      webpack: ^5.1.0
    peerDependenciesMeta:
      '@swc/core':
        optional: true
      esbuild:
        optional: true
      uglify-js:
        optional: true
    dependencies:
      '@jridgewell/trace-mapping': 0.3.25
      '@swc/core': 1.4.8
      jest-worker: 27.5.1
      schema-utils: 3.3.0
      serialize-javascript: 6.0.2
      terser: 5.28.1
      webpack: 5.90.1(@swc/core@1.4.8)
    dev: true

  /terser@5.28.1:
    resolution: {integrity: sha512-wM+bZp54v/E9eRRGXb5ZFDvinrJIOaTapx3WUokyVGZu5ucVCK55zEgGd5Dl2fSr3jUo5sDiERErUWLY6QPFyA==}
    engines: {node: '>=10'}
    hasBin: true
    dependencies:
      '@jridgewell/source-map': 0.3.5
      acorn: 8.11.3
      commander: 2.20.3
      source-map-support: 0.5.21
    dev: true

  /test-exclude@6.0.0:
    resolution: {integrity: sha512-cAGWPIyOHU6zlmg88jwm7VRyXnMN7iV68OGAbYDk/Mh/xC/pzVPlQtY6ngoIH/5/tciuhGfvESU8GrHrcxD56w==}
    engines: {node: '>=8'}
    dependencies:
      '@istanbuljs/schema': 0.1.3
      glob: 7.2.3
      minimatch: 3.1.2
    dev: true

  /text-hex@1.0.0:
    resolution: {integrity: sha512-uuVGNWzgJ4yhRaNSiubPY7OjISw4sw4E5Uv0wbjp+OzcbmVU/rsT8ujgcXJhn9ypzsgr5vlzpPqP+MBBKcGvbg==}
    dev: false

  /text-table@0.2.0:
    resolution: {integrity: sha512-N+8UisAXDGk8PFXP4HAzVR9nbfmVJ3zYLAWiTIoqC5v5isinhr+r5uaO8+7r3BMfuNIufIsA7RdpVgacC2cSpw==}

  /throttle-debounce@3.0.1:
    resolution: {integrity: sha512-dTEWWNu6JmeVXY0ZYoPuH5cRIwc0MeGbJwah9KUNYSJwommQpCzTySTpEe8Gs1J23aeWEuAobe4Ag7EHVt/LOg==}
    engines: {node: '>=10'}
    dev: false

  /through@2.3.8:
    resolution: {integrity: sha512-w89qg7PI8wAdvX60bMDP+bFoD5Dvhm9oLheFp5O4a2QF0cSBGsBX4qZmadPMvVqlLJBBci+WqGGOAPvcDeNSVg==}
    dev: true

  /timers-ext@0.1.7:
    resolution: {integrity: sha512-b85NUNzTSdodShTIbky6ZF02e8STtVVfD+fu4aXXShEELpozH+bCpJLYMPZbsABN2wDH7fJpqIoXxJpzbf0NqQ==}
    dependencies:
      es5-ext: 0.10.62
      next-tick: 1.1.0
    dev: false

  /tinybench@2.6.0:
    resolution: {integrity: sha512-N8hW3PG/3aOoZAN5V/NSAEDz0ZixDSSt5b/a05iqtpgfLWMSVuCo7w0k2vVvEjdrIoeGqZzweX2WlyioNIHchA==}
    dev: true

  /tinycolor2@1.6.0:
    resolution: {integrity: sha512-XPaBkWQJdsf3pLKJV9p4qN/S+fm2Oj8AIPo1BTUhg5oxkvm9+SVEGFdhyOz7tTdUTfvxMiAs4sp6/eZO2Ew+pw==}
    dev: true

  /tinygradient@1.1.5:
    resolution: {integrity: sha512-8nIfc2vgQ4TeLnk2lFj4tRLvvJwEfQuabdsmvDdQPT0xlk9TaNtpGd6nNRxXoK6vQhN6RSzj+Cnp5tTQmpxmbw==}
    dependencies:
      '@types/tinycolor2': 1.4.6
      tinycolor2: 1.6.0
    dev: true

  /tinypool@0.8.2:
    resolution: {integrity: sha512-SUszKYe5wgsxnNOVlBYO6IC+8VGWdVGZWAqUxp3UErNBtptZvWbwyUOyzNL59zigz2rCA92QiL3wvG+JDSdJdQ==}
    engines: {node: '>=14.0.0'}
    dev: true

  /tinyspy@2.2.1:
    resolution: {integrity: sha512-KYad6Vy5VDWV4GH3fjpseMQ/XU2BhIYP7Vzd0LG44qRWm/Yt2WCOTicFdvmgo6gWaqooMQCawTtILVQJupKu7A==}
    engines: {node: '>=14.0.0'}
    dev: true

  /tippy.js@6.3.7:
    resolution: {integrity: sha512-E1d3oP2emgJ9dRQZdf3Kkn0qJgI6ZLpyS5z6ZkY1DF3kaQaBsGZsndEpHwx+eC+tYM41HaSNvNtLx8tU57FzTQ==}
    dependencies:
      '@popperjs/core': 2.11.8
    dev: false

  /title-case@2.1.1:
    resolution: {integrity: sha512-EkJoZ2O3zdCz3zJsYCsxyq2OC5hrxR9mfdd5I+w8h/tmFfeOxJ+vvkxsKxdmN0WtS9zLdHEgfgVOiMVgv+Po4Q==}
    dependencies:
      no-case: 2.3.2
      upper-case: 1.1.3
    dev: true

  /tmp@0.0.33:
    resolution: {integrity: sha512-jRCJlojKnZ3addtTOjdIqoRuPEKBvNXcGYqzO6zWZX8KfKEpnGY5jfggJQ3EjKuu8D4bJRr0y+cYJFmYbImXGw==}
    engines: {node: '>=0.6.0'}
    dependencies:
      os-tmpdir: 1.0.2
    dev: true

  /to-fast-properties@2.0.0:
    resolution: {integrity: sha512-/OaKK0xYrs3DmxRYqL/yDc+FxFUVYhDlXMhRmv3z915w2HF1tnN1omB354j8VUGO/hbRzyD6Y3sA7v7GS/ceog==}
    engines: {node: '>=4'}

  /to-regex-range@5.0.1:
    resolution: {integrity: sha512-65P7iz6X5yEr1cwcgvQxbbIw7Uk3gOy5dIdtZ4rDveLqhrdJP+Li/Hx6tyK0NEb+2GCyneCMJiGqrADCSNk8sQ==}
    engines: {node: '>=8.0'}
    dependencies:
      is-number: 7.0.0

  /toidentifier@1.0.1:
    resolution: {integrity: sha512-o5sSPKEkg/DIQNmH43V0/uerLrpzVedkUh8tGNvaeXpfpuwjKenlSox/2O/BTlZUtEe+JG7s5YhEz608PlAHRA==}
    engines: {node: '>=0.6'}

  /totalist@3.0.1:
    resolution: {integrity: sha512-sf4i37nQ2LBx4m3wB74y+ubopq6W/dIzXg0FDGjsYnZHVa1Da8FH853wlL2gtUhg+xJXjfk3kUZS3BRoQeoQBQ==}
    engines: {node: '>=6'}
    dev: true

  /tough-cookie@4.1.3:
    resolution: {integrity: sha512-aX/y5pVRkfRnfmuX+OdbSdXvPe6ieKX/G2s7e98f4poJHnqH3281gDPm/metm6E/WRamfx7WC4HUqkWHfQHprw==}
    engines: {node: '>=6'}
    dependencies:
      psl: 1.9.0
      punycode: 2.3.1
      universalify: 0.2.0
      url-parse: 1.5.10
    dev: true

  /tr46@0.0.3:
    resolution: {integrity: sha512-N3WMsuqV66lT30CrXNbEjx4GEwlow3v6rr4mCcv6prnfwhS01rkgyFdjPNBYd9br7LpXV1+Emh01fHnq2Gdgrw==}

  /tr46@5.0.0:
    resolution: {integrity: sha512-tk2G5R2KRwBd+ZN0zaEXpmzdKyOYksXwywulIX95MBODjSzMIuQnQ3m8JxgbhnL1LeVo7lqQKsYa1O3Htl7K5g==}
    engines: {node: '>=18'}
    dependencies:
      punycode: 2.3.1
    dev: true

  /tree-kill@1.2.2:
    resolution: {integrity: sha512-L0Orpi8qGpRG//Nd+H90vFB+3iHnue1zSSGmNOOCh1GLJ7rUKVwV2HvijphGQS2UmhUZewS9VgvxYIdgr+fG1A==}
    hasBin: true
    dev: true

  /triple-beam@1.4.1:
    resolution: {integrity: sha512-aZbgViZrg1QNcG+LULa7nhZpJTZSLm/mXnHXnbAbjmN5aSa0y7V+wvv6+4WaBtpISJzThKy+PIPxc1Nq1EJ9mg==}
    engines: {node: '>= 14.0.0'}
    dev: false

  /ts-api-utils@1.2.1(typescript@5.4.3):
    resolution: {integrity: sha512-RIYA36cJn2WiH9Hy77hdF9r7oEwxAtB/TS9/S4Qd90Ap4z5FSiin5zEiTL44OII1Y3IIlEvxwxFUVgrHSZ/UpA==}
    engines: {node: '>=16'}
    peerDependencies:
      typescript: '>=4.2.0'
    dependencies:
      typescript: 5.4.3
    dev: false

  /ts-node@10.9.2(@swc/core@1.4.8)(@types/node@20.12.2)(typescript@5.4.3):
    resolution: {integrity: sha512-f0FFpIdcHgn8zcPSbf1dRevwt047YMnaiJM3u2w2RewrB+fob/zePZcrOyQoLMMO7aBIddLcQIEK5dYjkLnGrQ==}
    hasBin: true
    peerDependencies:
      '@swc/core': '>=1.2.50'
      '@swc/wasm': '>=1.2.50'
      '@types/node': '*'
      typescript: '>=2.7'
    peerDependenciesMeta:
      '@swc/core':
        optional: true
      '@swc/wasm':
        optional: true
    dependencies:
      '@cspotcode/source-map-support': 0.8.1
      '@swc/core': 1.4.8
      '@tsconfig/node10': 1.0.9
      '@tsconfig/node12': 1.0.11
      '@tsconfig/node14': 1.0.3
      '@tsconfig/node16': 1.0.4
      '@types/node': 20.12.2
      acorn: 8.11.3
      acorn-walk: 8.3.2
      arg: 4.1.3
      create-require: 1.1.1
      diff: 4.0.2
      make-error: 1.3.6
      typescript: 5.4.3
      v8-compile-cache-lib: 3.0.1
      yn: 3.1.1
    dev: true

  /tsconfck@3.0.3(typescript@5.4.3):
    resolution: {integrity: sha512-4t0noZX9t6GcPTfBAbIbbIU4pfpCwh0ueq3S4O/5qXI1VwK1outmxhe9dOiEWqMz3MW2LKgDTpqWV+37IWuVbA==}
    engines: {node: ^18 || >=20}
    hasBin: true
    peerDependencies:
      typescript: ^5.0.0
    peerDependenciesMeta:
      typescript:
        optional: true
    dependencies:
      typescript: 5.4.3
    dev: true

  /tsconfig-paths-webpack-plugin@4.1.0:
    resolution: {integrity: sha512-xWFISjviPydmtmgeUAuXp4N1fky+VCtfhOkDUFIv5ea7p4wuTomI4QTrXvFBX2S4jZsmyTSrStQl+E+4w+RzxA==}
    engines: {node: '>=10.13.0'}
    dependencies:
      chalk: 4.1.2
      enhanced-resolve: 5.15.1
      tsconfig-paths: 4.2.0
    dev: true

  /tsconfig-paths@3.15.0:
    resolution: {integrity: sha512-2Ac2RgzDe/cn48GvOe3M+o82pEFewD3UPbyoUHHdKasHwJKjds4fLXWf/Ux5kATBKN20oaFGu+jbElp1pos0mg==}
    dependencies:
      '@types/json5': 0.0.29
      json5: 1.0.2
      minimist: 1.2.8
      strip-bom: 3.0.0
    dev: false

  /tsconfig-paths@4.2.0:
    resolution: {integrity: sha512-NoZ4roiN7LnbKn9QqE1amc9DJfzvZXxF4xDavcOWt1BPkdx+m+0gJuPM+S0vCe7zTJMYUP0R8pO2XMr+Y8oLIg==}
    engines: {node: '>=6'}
    dependencies:
      json5: 2.2.3
      minimist: 1.2.8
      strip-bom: 3.0.0
    dev: true

  /tslib@1.14.1:
    resolution: {integrity: sha512-Xni35NKzjgMrwevysHTCArtLDpPvye8zV/0E4EyYn43P7/7qvQwPh9BGkHewbMulVntbigmcT7rdX3BNo9wRJg==}
    dev: true

  /tslib@2.6.2:
    resolution: {integrity: sha512-AEYxH93jGFPn/a2iVAwW87VuUIkR1FVUKB77NwMF7nBTDkDrrT/Hpt/IrCJ0QXhW27jTBDcf5ZY7w6RiqTMw2Q==}

  /tsscmp@1.0.6:
    resolution: {integrity: sha512-LxhtAkPDTkVCMQjt2h6eBVY28KCjikZqZfMcC15YBeNjkgUpdCfBu5HoiOTDu86v6smE8yOjyEktJ8hlbANHQA==}
    engines: {node: '>=0.6.x'}
    dev: false

  /tsx@4.7.1:
    resolution: {integrity: sha512-8d6VuibXHtlN5E3zFkgY8u4DX7Y3Z27zvvPKVmLon/D4AjuKzarkUBTLDBgj9iTQ0hg5xM7c/mYiRVM+HETf0g==}
    engines: {node: '>=18.0.0'}
    hasBin: true
    dependencies:
      esbuild: 0.19.12
      get-tsconfig: 4.7.2
    optionalDependencies:
      fsevents: 2.3.3
    dev: true

  /tunnel-agent@0.6.0:
    resolution: {integrity: sha512-McnNiV1l8RYeY8tBgEpuodCC1mLUdbSN+CYBL7kJsJNInOP8UjDDEwdk6Mw60vdLLrr5NHKZhMAOSrR2NZuQ+w==}
    dependencies:
      safe-buffer: 5.2.1
    dev: false

  /turbo-darwin-64@1.13.0:
    resolution: {integrity: sha512-ctHeJXtQgBcgxnCXwrJTGiq57HtwF7zWz5NTuSv//5yeU01BtQIt62ArKfjudOhRefWJbX3Z5srn88XTb9hfww==}
    cpu: [x64]
    os: [darwin]
    requiresBuild: true
    dev: true
    optional: true

  /turbo-darwin-arm64@1.13.0:
    resolution: {integrity: sha512-/Q9/pNFkF9w83tNxwMpgapwLYdQ12p8mpty2YQRoUiS9ClWkcqe136jR0mtuMqzlNlpREOFZaoyIthjt6Sdo0g==}
    cpu: [arm64]
    os: [darwin]
    requiresBuild: true
    dev: true
    optional: true

  /turbo-linux-64@1.13.0:
    resolution: {integrity: sha512-hgbT7o020BGV4L7Sd8hhFTd5zVKPKxbsr0dPfel/9NkdTmptz2aGZ0Vb2MAa18SY3XaCQpDxmdYuOzvvRpo5ZA==}
    cpu: [x64]
    os: [linux]
    requiresBuild: true
    dev: true
    optional: true

  /turbo-linux-arm64@1.13.0:
    resolution: {integrity: sha512-WK01i2wDZARrV+HEs495A3hNeGMwQR5suYk7G+ceqqW7b+dOTlQdvUjnI3sg7wAnZPgjafFs/hoBaZdJjVa/nw==}
    cpu: [arm64]
    os: [linux]
    requiresBuild: true
    dev: true
    optional: true

  /turbo-windows-64@1.13.0:
    resolution: {integrity: sha512-hJgSZJZwlWHNwLEthaqJqJWGm4NqF5X/I7vE0sPE4i/jeDl8f0n1hcOkgJkJiNXVxhj+qy/9+4dzbPLKT9imaQ==}
    cpu: [x64]
    os: [win32]
    requiresBuild: true
    dev: true
    optional: true

  /turbo-windows-arm64@1.13.0:
    resolution: {integrity: sha512-L/ErxYoXeq8tmjU/AIGicC9VyBN1zdYw8JlM4yPmMI0pJdY8E4GaYK1IiIazqq7M72lmQhU/WW7fV9FqEktwrw==}
    cpu: [arm64]
    os: [win32]
    requiresBuild: true
    dev: true
    optional: true

  /turbo@1.13.0:
    resolution: {integrity: sha512-r02GtNmkOPcQvUzVE6lg474QVLyU02r3yh3lUGqrFHf5h5ZEjgDGWILsAUqplVqjri1Y/oOkTssks4CObTAaiw==}
    hasBin: true
    optionalDependencies:
      turbo-darwin-64: 1.13.0
      turbo-darwin-arm64: 1.13.0
      turbo-linux-64: 1.13.0
      turbo-linux-arm64: 1.13.0
      turbo-windows-64: 1.13.0
      turbo-windows-arm64: 1.13.0
    dev: true

  /type-check@0.4.0:
    resolution: {integrity: sha512-XleUoc9uwGXqjWwXaUTZAmzMcFZ5858QA2vvx1Ur5xIcixXIP+8LnFDgRplU30us6teqdlskFfu+ae4K79Ooew==}
    engines: {node: '>= 0.8.0'}
    dependencies:
      prelude-ls: 1.2.1

  /type-detect@4.0.8:
    resolution: {integrity: sha512-0fr/mIH1dlO+x7TlcMy+bIDqKPsw/70tVyeHW787goQjhmqaZe10uwLujubK9q9Lg6Fiho1KUKDYz0Z7k7g5/g==}
    engines: {node: '>=4'}
    dev: true

  /type-fest@0.20.2:
    resolution: {integrity: sha512-Ne+eE4r0/iWnpAxD852z3A+N0Bt5RN//NjJwRd2VFHEmrywxf5vsZlh4R6lixl6B+wz/8d+maTSAkN1FIkI3LQ==}
    engines: {node: '>=10'}

  /type-fest@0.21.3:
    resolution: {integrity: sha512-t0rzBq87m3fVcduHDUFhKmyyX+9eo6WQjZvf51Ea/M0Q7+T374Jp1aUiyUl0GKxp8M/OETVHSDvmkyPgvX+X2w==}
    engines: {node: '>=10'}
    dev: true

  /type-fest@2.19.0:
    resolution: {integrity: sha512-RAH822pAdBgcNMAfWnCBU3CFZcfZ/i1eZjwFU/dsLKumyuuP3niueg2UAukXYF0E2AAoc82ZSSf9J0WQBinzHA==}
    engines: {node: '>=12.20'}
    dev: false

  /type-fest@4.12.0:
    resolution: {integrity: sha512-5Y2/pp2wtJk8o08G0CMkuFPCO354FGwk/vbidxrdhRGZfd0tFnb4Qb8anp9XxXriwBgVPjdWbKpGl4J9lJY2jQ==}
    engines: {node: '>=16'}
    dev: false

  /type-is@1.6.18:
    resolution: {integrity: sha512-TkRKr9sUTxEH8MdfuCSP7VizJyzRNMjj2J2do2Jr3Kym598JVdEksuzPQCnlFPW4ky9Q+iA+ma9BGm06XQBy8g==}
    engines: {node: '>= 0.6'}
    dependencies:
      media-typer: 0.3.0
      mime-types: 2.1.35

  /type@1.2.0:
    resolution: {integrity: sha512-+5nt5AAniqsCnu2cEQQdpzCAh33kVx8n0VoFidKpB1dVVLAN/F+bgVOqOJqOnEnrhp222clB5p3vUlD+1QAnfg==}
    dev: false

  /type@2.7.2:
    resolution: {integrity: sha512-dzlvlNlt6AXU7EBSfpAscydQ7gXB+pPGsPnfJnZpiNJBDj7IaJzQlBZYGdEi4R9HmPdBv2XmWJ6YUtoTa7lmCw==}
    dev: false

  /typed-array-buffer@1.0.1:
    resolution: {integrity: sha512-RSqu1UEuSlrBhHTWC8O9FnPjOduNs4M7rJ4pRKoEjtx1zUNOPN2sSXHLDX+Y2WPbHIxbvg4JFo2DNAEfPIKWoQ==}
    engines: {node: '>= 0.4'}
    dependencies:
      call-bind: 1.0.7
      es-errors: 1.3.0
      is-typed-array: 1.1.13
    dev: false

  /typed-array-byte-length@1.0.0:
    resolution: {integrity: sha512-Or/+kvLxNpeQ9DtSydonMxCx+9ZXOswtwJn17SNLvhptaXYDJvkFFP5zbfU/uLmvnBJlI4yrnXRxpdWH/M5tNA==}
    engines: {node: '>= 0.4'}
    dependencies:
      call-bind: 1.0.7
      for-each: 0.3.3
      has-proto: 1.0.1
      is-typed-array: 1.1.13
    dev: false

  /typed-array-byte-offset@1.0.0:
    resolution: {integrity: sha512-RD97prjEt9EL8YgAgpOkf3O4IF9lhJFr9g0htQkm0rchFp/Vx7LW5Q8fSXXub7BXAODyUQohRMyOc3faCPd0hg==}
    engines: {node: '>= 0.4'}
    dependencies:
      available-typed-arrays: 1.0.6
      call-bind: 1.0.7
      for-each: 0.3.3
      has-proto: 1.0.1
      is-typed-array: 1.1.13
    dev: false

  /typed-array-length@1.0.4:
    resolution: {integrity: sha512-KjZypGq+I/H7HI5HlOoGHkWUUGq+Q0TPhQurLbyrVrvnKTBgzLhIJ7j6J/XTQOi0d1RjyZ0wdas8bKs2p0x3Ng==}
    dependencies:
      call-bind: 1.0.7
      for-each: 0.3.3
      is-typed-array: 1.1.13
    dev: false

  /typedarray@0.0.6:
    resolution: {integrity: sha512-/aCDEGatGvZ2BIk+HmLf4ifCJFwvKFNb9/JeZPMulfgFracn9QFcAf5GO8B/mweUjSoblS5In0cWhqpfs/5PQA==}

  /typescript@5.3.3:
    resolution: {integrity: sha512-pXWcraxM0uxAS+tN0AG/BF2TyqmHO014Z070UsJ+pFvYuRSq8KH8DmWpnbXe0pEPDHXZV3FcAbJkijJ5oNEnWw==}
    engines: {node: '>=14.17'}
    hasBin: true
    dev: true

  /typescript@5.4.3:
    resolution: {integrity: sha512-KrPd3PKaCLr78MalgiwJnA25Nm8HAmdwN3mYUYZgG/wizIo9EainNVQI9/yDavtVFRN2h3k8uf3GLHuhDMgEHg==}
    engines: {node: '>=14.17'}
    hasBin: true

  /uc.micro@2.1.0:
    resolution: {integrity: sha512-ARDJmphmdvUk6Glw7y9DQ2bFkKBHwQHLi2lsaH6PPmz/Ka9sFOBsBluozhDltWmnv9u/cF6Rt87znRTPV+yp/A==}
    dev: false

  /ufo@1.4.0:
    resolution: {integrity: sha512-Hhy+BhRBleFjpJ2vchUNN40qgkh0366FWJGqVLYBHev0vpHTrXSA0ryT+74UiW6KWsldNurQMKGqCm1M2zBciQ==}
    dev: true

  /uglify-js@3.17.4:
    resolution: {integrity: sha512-T9q82TJI9e/C1TAxYvfb16xO120tMVFZrGA3f9/P4424DNu6ypK103y0GPFVa17yotwSyZW5iYXgjYHkGrJW/g==}
    engines: {node: '>=0.8.0'}
    hasBin: true
    requiresBuild: true
    dev: true
    optional: true

  /uid@2.0.2:
    resolution: {integrity: sha512-u3xV3X7uzvi5b1MncmZo3i2Aw222Zk1keqLA1YkHldREkAhAqi65wuPfe7lHx8H/Wzy+8CE7S7uS3jekIM5s8g==}
    engines: {node: '>=8'}
    dependencies:
      '@lukeed/csprng': 1.1.0

  /unbox-primitive@1.0.2:
    resolution: {integrity: sha512-61pPlCD9h51VoreyJ0BReideM3MDKMKnh6+V9L08331ipq6Q8OFXZYiqP6n/tbHx4s5I9uRhcye6BrbkizkBDw==}
    dependencies:
      call-bind: 1.0.7
      has-bigints: 1.0.2
      has-symbols: 1.0.3
      which-boxed-primitive: 1.0.2
    dev: false

  /undici-types@5.26.5:
    resolution: {integrity: sha512-JlCMO+ehdEIKqlFxk6IfVoAUVmgz7cU7zD/h9XZ0qzeosSHmUJVOzSQvvYSYWXkFXC+IfLKSIffhv0sVZup6pA==}

  /universalify@0.2.0:
    resolution: {integrity: sha512-CJ1QgKmNg3CwvAv/kOFmtnEN05f0D/cn9QntgNOQlQF9dgvVTHj3t+8JPdjqawCHk7V/KA+fbUqzZ9XWhcqPUg==}
    engines: {node: '>= 4.0.0'}
    dev: true

  /universalify@2.0.1:
    resolution: {integrity: sha512-gptHNQghINnc/vTGIk0SOFGFNXw7JVrlRUtConJRlvaw6DuX0wO5Jeko9sWrMBhh+PsYAZ7oXAiOnf/UKogyiw==}
    engines: {node: '>= 10.0.0'}
    dev: true

  /unpipe@1.0.0:
    resolution: {integrity: sha512-pjy2bYhSsufwWlKwPc+l3cN7+wuJlK6uz0YdJEOlQDbl6jo/YlPi4mb8agUkVC8BF7V8NuzeyPNqRksA3hztKQ==}
    engines: {node: '>= 0.8'}

  /update-browserslist-db@1.0.13(browserslist@4.23.0):
    resolution: {integrity: sha512-xebP81SNcPuNpPP3uzeW1NYXxI3rxyJzF3pD6sH4jE7o/IX+WtSpwnVU+qIsDPyk0d3hmFQ7mjqc6AtV604hbg==}
    hasBin: true
    peerDependencies:
      browserslist: '>= 4.21.0'
    dependencies:
      browserslist: 4.23.0
      escalade: 3.1.2
      picocolors: 1.0.0

  /update-check@1.5.4:
    resolution: {integrity: sha512-5YHsflzHP4t1G+8WGPlvKbJEbAJGCgw+Em+dGR1KmBUbr1J36SJBqlHLjR7oob7sco5hWHGQVcr9B2poIVDDTQ==}
    dependencies:
      registry-auth-token: 3.3.2
      registry-url: 3.1.0
    dev: true

  /upper-case-first@1.1.2:
    resolution: {integrity: sha512-wINKYvI3Db8dtjikdAqoBbZoP6Q+PZUyfMR7pmwHzjC2quzSkUq5DmPrTtPEqHaz8AGtmsB4TqwapMTM1QAQOQ==}
    dependencies:
      upper-case: 1.1.3
    dev: true

  /upper-case@1.1.3:
    resolution: {integrity: sha512-WRbjgmYzgXkCV7zNVpy5YgrHgbBv126rMALQQMrmzOVC4GM2waQ9x7xtm8VU+1yF2kWyPzI9zbZ48n4vSxwfSA==}
    dev: true

  /uri-js@4.4.1:
    resolution: {integrity: sha512-7rKUyy33Q1yc98pQ1DAmLtwX109F7TIfWlW1Ydo8Wl1ii1SeHieeh0HHfPeL2fMXK6z0s8ecKs9frCuLJvndBg==}
    dependencies:
      punycode: 2.3.1

  /url-parse@1.5.10:
    resolution: {integrity: sha512-WypcfiRhfeUP9vvF0j6rw0J3hrWrw6iZv3+22h6iRMJ/8z1Tj6XfLP4DsUix5MhMPnXpiHDoKyoZ/bdCkwBCiQ==}
    dependencies:
      querystringify: 2.2.0
      requires-port: 1.0.0
    dev: true

  /use-callback-ref@1.3.1(@types/react@18.2.73)(react@18.2.0):
    resolution: {integrity: sha512-Lg4Vx1XZQauB42Hw3kK7JM6yjVjgFmFC5/Ab797s79aARomD2nEErc4mCgM8EZrARLmmbWpi5DGCadmK50DcAQ==}
    engines: {node: '>=10'}
    peerDependencies:
      '@types/react': ^16.8.0 || ^17.0.0 || ^18.0.0
      react: ^16.8.0 || ^17.0.0 || ^18.0.0
    peerDependenciesMeta:
      '@types/react':
        optional: true
    dependencies:
      '@types/react': 18.2.73
      react: 18.2.0
      tslib: 2.6.2
    dev: false

  /use-composed-ref@1.3.0(react@18.2.0):
    resolution: {integrity: sha512-GLMG0Jc/jiKov/3Ulid1wbv3r54K9HlMW29IWcDFPEqFkSO2nS0MuefWgMJpeHQ9YJeXDL3ZUF+P3jdXlZX/cQ==}
    peerDependencies:
      react: ^16.8.0 || ^17.0.0 || ^18.0.0
    dependencies:
      react: 18.2.0
    dev: false

  /use-deep-compare-effect@1.8.1(react@18.2.0):
    resolution: {integrity: sha512-kbeNVZ9Zkc0RFGpfMN3MNfaKNvcLNyxOAAd9O4CBZ+kCBXXscn9s/4I+8ytUER4RDpEYs5+O6Rs4PqiZ+rHr5Q==}
    engines: {node: '>=10', npm: '>=6'}
    peerDependencies:
      react: '>=16.13'
    dependencies:
      '@babel/runtime': 7.23.9
      dequal: 2.0.3
      react: 18.2.0
    dev: false

  /use-isomorphic-layout-effect@1.1.2(@types/react@18.2.73)(react@18.2.0):
    resolution: {integrity: sha512-49L8yCO3iGT/ZF9QttjwLF/ZD9Iwto5LnH5LmEdk/6cFmXddqi2ulF0edxTwjj+7mqvpVVGQWvbXZdn32wRSHA==}
    peerDependencies:
      '@types/react': '*'
      react: ^16.8.0 || ^17.0.0 || ^18.0.0
    peerDependenciesMeta:
      '@types/react':
        optional: true
    dependencies:
      '@types/react': 18.2.73
      react: 18.2.0
    dev: false

  /use-latest@1.2.1(@types/react@18.2.73)(react@18.2.0):
    resolution: {integrity: sha512-xA+AVm/Wlg3e2P/JiItTziwS7FK92LWrDB0p+hgXloIMuVCeJJ8v6f0eeHyPZaJrM+usM1FkFfbNCrJGs8A/zw==}
    peerDependencies:
      '@types/react': '*'
      react: ^16.8.0 || ^17.0.0 || ^18.0.0
    peerDependenciesMeta:
      '@types/react':
        optional: true
    dependencies:
      '@types/react': 18.2.73
      react: 18.2.0
      use-isomorphic-layout-effect: 1.1.2(@types/react@18.2.73)(react@18.2.0)
    dev: false

  /use-sidecar@1.1.2(@types/react@18.2.73)(react@18.2.0):
    resolution: {integrity: sha512-epTbsLuzZ7lPClpz2TyryBfztm7m+28DlEv2ZCQ3MDr5ssiwyOwGH/e5F9CkfWjJ1t4clvI58yF822/GUkjjhw==}
    engines: {node: '>=10'}
    peerDependencies:
      '@types/react': ^16.9.0 || ^17.0.0 || ^18.0.0
      react: ^16.8.0 || ^17.0.0 || ^18.0.0
    peerDependenciesMeta:
      '@types/react':
        optional: true
    dependencies:
      '@types/react': 18.2.73
      detect-node-es: 1.1.0
      react: 18.2.0
      tslib: 2.6.2
    dev: false

  /util-deprecate@1.0.2:
    resolution: {integrity: sha512-EPD5q1uXyFxJpCrLnCc1nHnq3gOa6DZBocAIiI2TaSCA7VCJ1UJDMagCzIkXNsUYfD1daK//LTEQ8xiIbrHtcw==}

  /utils-merge@1.0.1:
    resolution: {integrity: sha512-pMZTvIkT1d+TFGvDOqodOclx0QWkkgi6Tdoa8gC8ffGAAqz9pzPTZWAybbsHHoED/ztMtkv/VoYTYyShUn81hA==}
    engines: {node: '>= 0.4.0'}

  /v8-compile-cache-lib@3.0.1:
    resolution: {integrity: sha512-wa7YjyUGfNZngI/vtK0UHAN+lgDCxBPCylVXGp0zu59Fz5aiGtNXaq3DhIov063MorB+VfufLh3JlF2KdTK3xg==}
    dev: true

  /v8-to-istanbul@9.2.0:
    resolution: {integrity: sha512-/EH/sDgxU2eGxajKdwLCDmQ4FWq+kpi3uCmBGpw1xJtnAxEjlD8j8PEiGWpCIMIs3ciNAgH0d3TTJiUkYzyZjA==}
    engines: {node: '>=10.12.0'}
    dependencies:
      '@jridgewell/trace-mapping': 0.3.25
      '@types/istanbul-lib-coverage': 2.0.6
      convert-source-map: 2.0.0
    dev: true

  /validate-npm-package-name@5.0.0:
    resolution: {integrity: sha512-YuKoXDAhBYxY7SfOKxHBDoSyENFeW5VvIIQp2TGQuit8gpK6MnWaQelBKxso72DoxTZfZdcP3W90LqpSkgPzLQ==}
    engines: {node: ^14.17.0 || ^16.13.0 || >=18.0.0}
    dependencies:
      builtins: 5.0.1
    dev: true

  /vary@1.1.2:
    resolution: {integrity: sha512-BNGbWLfd0eUPabhkXUVm0j8uuvREyTh5ovRa/dyow/BqAbZJyC+5fU+IzQOzmAKzYqYRAISoRhdQr3eIZ/PXqg==}
    engines: {node: '>= 0.8'}

  /vite-node@1.4.0(@types/node@20.12.2):
    resolution: {integrity: sha512-VZDAseqjrHgNd4Kh8icYHWzTKSCZMhia7GyHfhtzLW33fZlG9SwsB6CEhgyVOWkJfJ2pFLrp/Gj1FSfAiqH9Lw==}
    engines: {node: ^18.0.0 || >=20.0.0}
    hasBin: true
    dependencies:
      cac: 6.7.14
      debug: 4.3.4
      pathe: 1.1.2
      picocolors: 1.0.0
      vite: 5.2.6(@types/node@20.12.2)
    transitivePeerDependencies:
      - '@types/node'
      - less
      - lightningcss
      - sass
      - stylus
      - sugarss
      - supports-color
      - terser
    dev: true

  /vite-plugin-node@3.1.0(@swc/core@1.4.8)(vite@5.2.6):
    resolution: {integrity: sha512-LN9byKedZaokEWcH+DTdeV7YLN34dWH7Em2ldHZ77oVGvC/uxHnK43AGPrV9+9CoOh1x9X3Yc55vW/OQYssFDQ==}
    peerDependencies:
      '@swc/core': ^1.2.153
      vite: ^4.0.0
    peerDependenciesMeta:
      '@swc/core':
        optional: true
    dependencies:
      '@rollup/pluginutils': 4.2.1
      '@swc/core': 1.4.8
      chalk: 4.1.2
      debug: 4.3.4
      vite: 5.2.6(@types/node@20.12.2)
    transitivePeerDependencies:
      - supports-color
    dev: false

  /vite-tsconfig-paths@4.3.2(typescript@5.4.3)(vite@5.2.6):
    resolution: {integrity: sha512-0Vd/a6po6Q+86rPlntHye7F31zA2URZMbH8M3saAZ/xR9QoGN/L21bxEGfXdWmFdNkqPpRdxFT7nmNe12e9/uA==}
    peerDependencies:
      vite: '*'
    peerDependenciesMeta:
      vite:
        optional: true
    dependencies:
      debug: 4.3.4
      globrex: 0.1.2
      tsconfck: 3.0.3(typescript@5.4.3)
      vite: 5.2.6(@types/node@20.12.2)
    transitivePeerDependencies:
      - supports-color
      - typescript
    dev: true

  /vite@5.2.6(@types/node@20.12.2):
    resolution: {integrity: sha512-FPtnxFlSIKYjZ2eosBQamz4CbyrTizbZ3hnGJlh/wMtCrlp1Hah6AzBLjGI5I2urTfNnpovpHdrL6YRuBOPnCA==}
    engines: {node: ^18.0.0 || >=20.0.0}
    hasBin: true
    peerDependencies:
      '@types/node': ^18.0.0 || >=20.0.0
      less: '*'
      lightningcss: ^1.21.0
      sass: '*'
      stylus: '*'
      sugarss: '*'
      terser: ^5.4.0
    peerDependenciesMeta:
      '@types/node':
        optional: true
      less:
        optional: true
      lightningcss:
        optional: true
      sass:
        optional: true
      stylus:
        optional: true
      sugarss:
        optional: true
      terser:
        optional: true
    dependencies:
      '@types/node': 20.12.2
      esbuild: 0.20.2
      postcss: 8.4.38
      rollup: 4.13.0
    optionalDependencies:
      fsevents: 2.3.3

  /vitest@1.4.0(@types/node@20.12.2)(@vitest/ui@1.4.0)(jsdom@24.0.0):
    resolution: {integrity: sha512-gujzn0g7fmwf83/WzrDTnncZt2UiXP41mHuFYFrdwaLRVQ6JYQEiME2IfEjU3vcFL3VKa75XhI3lFgn+hfVsQw==}
    engines: {node: ^18.0.0 || >=20.0.0}
    hasBin: true
    peerDependencies:
      '@edge-runtime/vm': '*'
      '@types/node': ^18.0.0 || >=20.0.0
      '@vitest/browser': 1.4.0
      '@vitest/ui': 1.4.0
      happy-dom: '*'
      jsdom: '*'
    peerDependenciesMeta:
      '@edge-runtime/vm':
        optional: true
      '@types/node':
        optional: true
      '@vitest/browser':
        optional: true
      '@vitest/ui':
        optional: true
      happy-dom:
        optional: true
      jsdom:
        optional: true
    dependencies:
      '@types/node': 20.12.2
      '@vitest/expect': 1.4.0
      '@vitest/runner': 1.4.0
      '@vitest/snapshot': 1.4.0
      '@vitest/spy': 1.4.0
      '@vitest/ui': 1.4.0(vitest@1.4.0)
      '@vitest/utils': 1.4.0
      acorn-walk: 8.3.2
      chai: 4.4.1
      debug: 4.3.4
      execa: 8.0.1
      jsdom: 24.0.0
      local-pkg: 0.5.0
      magic-string: 0.30.7
      pathe: 1.1.2
      picocolors: 1.0.0
      std-env: 3.7.0
      strip-literal: 2.0.0
      tinybench: 2.6.0
      tinypool: 0.8.2
      vite: 5.2.6(@types/node@20.12.2)
      vite-node: 1.4.0(@types/node@20.12.2)
      why-is-node-running: 2.2.2
    transitivePeerDependencies:
      - less
      - lightningcss
      - sass
      - stylus
      - sugarss
      - supports-color
      - terser
    dev: true

  /w3c-keyname@2.2.8:
    resolution: {integrity: sha512-dpojBhNsCNN7T82Tm7k26A6G9ML3NkhDsnw9n/eoxSRlVBB4CEtIQ/KTCLI2Fwf3ataSXRhYFkQi3SlnFwPvPQ==}
    dev: false

  /w3c-xmlserializer@5.0.0:
    resolution: {integrity: sha512-o8qghlI8NZHU1lLPrpi2+Uq7abh4GGPpYANlalzWxyWteJOCsr/P+oPBA49TOLu5FTZO4d3F9MnWJfiMo4BkmA==}
    engines: {node: '>=18'}
    dependencies:
      xml-name-validator: 5.0.0
    dev: true

  /watchpack@2.4.0:
    resolution: {integrity: sha512-Lcvm7MGST/4fup+ifyKi2hjyIAwcdI4HRgtvTpIUxBRhB+RFtUh8XtDOxUfctVCnhVi+QQj49i91OyvzkJl6cg==}
    engines: {node: '>=10.13.0'}
    dependencies:
      glob-to-regexp: 0.4.1
      graceful-fs: 4.2.11
    dev: true

  /wcwidth@1.0.1:
    resolution: {integrity: sha512-XHPEwS0q6TaxcvG85+8EYkbiCux2XtWG2mkc47Ng2A77BQu9+DqIOJldST4HgPkuea7dvKSj5VgX3P1d4rW8Tg==}
    dependencies:
      defaults: 1.0.4
    dev: true

  /webidl-conversions@3.0.1:
    resolution: {integrity: sha512-2JAn3z8AR6rjK8Sm8orRC0h/bcl/DqL7tRPdGZ4I1CjdF+EaMLmYxBHyXuKL849eucPFhvBoxMsflfOb8kxaeQ==}

  /webidl-conversions@7.0.0:
    resolution: {integrity: sha512-VwddBukDzu71offAQR975unBIGqfKZpM+8ZX6ySk8nYhVoo5CYaZyzt3YBvYtRtO+aoGlqxPg/B87NGVZ/fu6g==}
    engines: {node: '>=12'}
    dev: true

  /webpack-node-externals@3.0.0:
    resolution: {integrity: sha512-LnL6Z3GGDPht/AigwRh2dvL9PQPFQ8skEpVrWZXLWBYmqcaojHNN0onvHzie6rq7EWKrrBfPYqNEzTJgiwEQDQ==}
    engines: {node: '>=6'}
    dev: true

  /webpack-sources@3.2.3:
    resolution: {integrity: sha512-/DyMEOrDgLKKIG0fmvtz+4dUX/3Ghozwgm6iPp8KRhvn+eQf9+Q7GWxVNMk3+uCPWfdXYC4ExGBckIXdFEfH1w==}
    engines: {node: '>=10.13.0'}
    dev: true

  /webpack@5.90.1(@swc/core@1.4.8):
    resolution: {integrity: sha512-SstPdlAC5IvgFnhiRok8hqJo/+ArAbNv7rhU4fnWGHNVfN59HSQFaxZDSAL3IFG2YmqxuRs+IU33milSxbPlog==}
    engines: {node: '>=10.13.0'}
    hasBin: true
    peerDependencies:
      webpack-cli: '*'
    peerDependenciesMeta:
      webpack-cli:
        optional: true
    dependencies:
      '@types/eslint-scope': 3.7.7
      '@types/estree': 1.0.5
      '@webassemblyjs/ast': 1.11.6
      '@webassemblyjs/wasm-edit': 1.11.6
      '@webassemblyjs/wasm-parser': 1.11.6
      acorn: 8.11.3
      acorn-import-assertions: 1.9.0(acorn@8.11.3)
      browserslist: 4.23.0
      chrome-trace-event: 1.0.3
      enhanced-resolve: 5.15.1
      es-module-lexer: 1.4.1
      eslint-scope: 5.1.1
      events: 3.3.0
      glob-to-regexp: 0.4.1
      graceful-fs: 4.2.11
      json-parse-even-better-errors: 2.3.1
      loader-runner: 4.3.0
      mime-types: 2.1.35
      neo-async: 2.6.2
      schema-utils: 3.3.0
      tapable: 2.2.1
      terser-webpack-plugin: 5.3.10(@swc/core@1.4.8)(webpack@5.90.1)
      watchpack: 2.4.0
      webpack-sources: 3.2.3
    transitivePeerDependencies:
      - '@swc/core'
      - esbuild
      - uglify-js
    dev: true

  /whatwg-encoding@3.1.1:
    resolution: {integrity: sha512-6qN4hJdMwfYBtE3YBTTHhoeuUrDBPZmbQaxWAqSALV/MeEnR5z1xd8UKud2RAkFoPkmB+hli1TZSnyi84xz1vQ==}
    engines: {node: '>=18'}
    dependencies:
      iconv-lite: 0.6.3
    dev: true

  /whatwg-mimetype@4.0.0:
    resolution: {integrity: sha512-QaKxh0eNIi2mE9p2vEdzfagOKHCcj1pJ56EEHGQOVxp8r9/iszLUUV7v89x9O1p/T+NlTM5W7jW6+cz4Fq1YVg==}
    engines: {node: '>=18'}
    dev: true

  /whatwg-url@14.0.0:
    resolution: {integrity: sha512-1lfMEm2IEr7RIV+f4lUNPOqfFL+pO+Xw3fJSqmjX9AbXcXcYOkCe1P6+9VBZB6n94af16NfZf+sSk0JCBZC9aw==}
    engines: {node: '>=18'}
    dependencies:
      tr46: 5.0.0
      webidl-conversions: 7.0.0
    dev: true

  /whatwg-url@5.0.0:
    resolution: {integrity: sha512-saE57nupxk6v3HY35+jzBwYa0rKSy0XR8JSxZPwgLr7ys0IBzhGviA1/TUGJLmSVqs8pb9AnvICXEuOHLprYTw==}
    dependencies:
      tr46: 0.0.3
      webidl-conversions: 3.0.1

  /which-boxed-primitive@1.0.2:
    resolution: {integrity: sha512-bwZdv0AKLpplFY2KZRX6TvyuN7ojjr7lwkg6ml0roIy9YeuSr7JS372qlNW18UQYzgYK9ziGcerWqZOmEn9VNg==}
    dependencies:
      is-bigint: 1.0.4
      is-boolean-object: 1.1.2
      is-number-object: 1.0.7
      is-string: 1.0.7
      is-symbol: 1.0.4
    dev: false

  /which-builtin-type@1.1.3:
    resolution: {integrity: sha512-YmjsSMDBYsM1CaFiayOVT06+KJeXf0o5M/CAd4o1lTadFAtacTUM49zoYxr/oroopFDfhvN6iEcBxUyc3gvKmw==}
    engines: {node: '>= 0.4'}
    dependencies:
      function.prototype.name: 1.1.6
      has-tostringtag: 1.0.2
      is-async-function: 2.0.0
      is-date-object: 1.0.5
      is-finalizationregistry: 1.0.2
      is-generator-function: 1.0.10
      is-regex: 1.1.4
      is-weakref: 1.0.2
      isarray: 2.0.5
      which-boxed-primitive: 1.0.2
      which-collection: 1.0.1
      which-typed-array: 1.1.14
    dev: false

  /which-collection@1.0.1:
    resolution: {integrity: sha512-W8xeTUwaln8i3K/cY1nGXzdnVZlidBcagyNFtBdD5kxnb4TvGKR7FfSIS3mYpwWS1QUCutfKz8IY8RjftB0+1A==}
    dependencies:
      is-map: 2.0.2
      is-set: 2.0.2
      is-weakmap: 2.0.1
      is-weakset: 2.0.2
    dev: false

  /which-typed-array@1.1.14:
    resolution: {integrity: sha512-VnXFiIW8yNn9kIHN88xvZ4yOWchftKDsRJ8fEPacX/wl1lOvBrhsJ/OeJCXq7B0AaijRuqgzSKalJoPk+D8MPg==}
    engines: {node: '>= 0.4'}
    dependencies:
      available-typed-arrays: 1.0.6
      call-bind: 1.0.7
      for-each: 0.3.3
      gopd: 1.0.1
      has-tostringtag: 1.0.2
    dev: false

  /which@2.0.2:
    resolution: {integrity: sha512-BLI3Tl1TW3Pvl70l3yq3Y64i+awpwXqsGBYWkkqMtnbXgrMD+yj7rhW0kuEDxzJaYXGjEW5ogapKNMEKNMjibA==}
    engines: {node: '>= 8'}
    hasBin: true
    dependencies:
      isexe: 2.0.0

  /why-is-node-running@2.2.2:
    resolution: {integrity: sha512-6tSwToZxTOcotxHeA+qGCq1mVzKR3CwcJGmVcY+QE8SHy6TnpFnh8PAvPNHYr7EcuVeG0QSMxtYCuO1ta/G/oA==}
    engines: {node: '>=8'}
    hasBin: true
    dependencies:
      siginfo: 2.0.0
      stackback: 0.0.2
    dev: true

  /wide-align@1.1.5:
    resolution: {integrity: sha512-eDMORYaPNZ4sQIuuYPDHdQvf4gyCF9rEEV/yPxGfwPkRodwEgiMUUXTx/dex+Me0wxx53S+NgUHaP7y3MGlDmg==}
    dependencies:
      string-width: 4.2.3
    dev: false

  /winston-transport@4.7.0:
    resolution: {integrity: sha512-ajBj65K5I7denzer2IYW6+2bNIVqLGDHqDw3Ow8Ohh+vdW+rv4MZ6eiDvHoKhfJFZ2auyN8byXieDDJ96ViONg==}
    engines: {node: '>= 12.0.0'}
    dependencies:
      logform: 2.6.0
      readable-stream: 3.6.2
      triple-beam: 1.4.1
    dev: false

  /winston@3.13.0:
    resolution: {integrity: sha512-rwidmA1w3SE4j0E5MuIufFhyJPBDG7Nu71RkZor1p2+qHvJSZ9GYDA81AyleQcZbh/+V6HjeBdfnTZJm9rSeQQ==}
    engines: {node: '>= 12.0.0'}
    dependencies:
      '@colors/colors': 1.6.0
      '@dabh/diagnostics': 2.0.3
      async: 3.2.5
      is-stream: 2.0.1
      logform: 2.6.0
      one-time: 1.0.0
      readable-stream: 3.6.2
      safe-stable-stringify: 2.4.3
      stack-trace: 0.0.10
      triple-beam: 1.4.1
      winston-transport: 4.7.0
    dev: false

  /wordwrap@1.0.0:
    resolution: {integrity: sha512-gvVzJFlPycKc5dZN4yPkP8w7Dc37BtP1yczEneOb4uq34pXZcvrtRTmWV8W+Ume+XCxKgbjM+nevkyFPMybd4Q==}

  /wrap-ansi@6.2.0:
    resolution: {integrity: sha512-r6lPcBGxZXlIcymEu7InxDMhdW0KDxpLgoFLcguasxCaJ/SOIZwINatK9KY/tf+ZrlywOKU0UDj3ATXUBfxJXA==}
    engines: {node: '>=8'}
    dependencies:
      ansi-styles: 4.3.0
      string-width: 4.2.3
      strip-ansi: 6.0.1
    dev: true

  /wrap-ansi@7.0.0:
    resolution: {integrity: sha512-YVGIj2kamLSTxw6NsZjoBxfSwsn0ycdesmc4p+Q21c5zPuZ1pl+NfxVdxPtdHvmNVOQ6XSYG4AUtyt/Fi7D16Q==}
    engines: {node: '>=10'}
    dependencies:
      ansi-styles: 4.3.0
      string-width: 4.2.3
      strip-ansi: 6.0.1

  /wrap-ansi@8.1.0:
    resolution: {integrity: sha512-si7QWI6zUMq56bESFvagtmzMdGOtoxfR+Sez11Mobfc7tm+VkUckk9bW2UeffTGVUbOksxmSw0AA2gs8g71NCQ==}
    engines: {node: '>=12'}
    dependencies:
      ansi-styles: 6.2.1
      string-width: 5.1.2
      strip-ansi: 7.1.0

  /wrappy@1.0.2:
    resolution: {integrity: sha512-l4Sp/DRseor9wL6EvV2+TuQn63dMkPjZ/sp9XkghTEbV9KlPS1xUsZ3u7/IQO4wxtcFB4bgpQPRcR3QCvezPcQ==}

  /ws@8.16.0:
    resolution: {integrity: sha512-HS0c//TP7Ina87TfiPUz1rQzMhHrl/SG2guqRcTOIUYD2q8uhUdNHZYJUaQ8aTGPzCh+c6oawMKW35nFl1dxyQ==}
    engines: {node: '>=10.0.0'}
    peerDependencies:
      bufferutil: ^4.0.1
      utf-8-validate: '>=5.0.2'
    peerDependenciesMeta:
      bufferutil:
        optional: true
      utf-8-validate:
        optional: true

  /xml-name-validator@5.0.0:
    resolution: {integrity: sha512-EvGK8EJ3DhaHfbRlETOWAS5pO9MZITeauHKJyb8wyajUfQUenkIg2MvLDTZ4T/TgIcm3HU0TFBgWWboAZ30UHg==}
    engines: {node: '>=18'}
    dev: true

  /xmlchars@2.2.0:
    resolution: {integrity: sha512-JZnDKK8B0RCDw84FNdDAIpZK+JuJw+s7Lz8nksI7SIuU3UXJJslUthsi+uWBUYOwPFwW7W7PRLRfUKpxjtjFCw==}
    dev: true

  /xtend@4.0.2:
    resolution: {integrity: sha512-LKYU1iAXJXUgAXn9URjiu+MWhyUXHsvfp7mcuYm9dSUKK0/CjtrUwFAxD82/mCWbtLsGjFIad0wIsod4zrTAEQ==}
    engines: {node: '>=0.4'}

  /y18n@5.0.8:
    resolution: {integrity: sha512-0pfFzegeDWJHJIAmTLRP2DwHjdF5s7jo9tuztdQxAhINCdvS+3nGINqPd00AphqJR/0LhANUS6/+7SCb98YOfA==}
    engines: {node: '>=10'}
    dev: true

  /yallist@3.1.1:
    resolution: {integrity: sha512-a4UGQaWPH59mOXUYnAG2ewncQS4i4F43Tv3JoAM+s2VDAmS9NsK8GpDMLrCHPksFT7h3K6TOoUNn2pb7RoXx4g==}

  /yallist@4.0.0:
    resolution: {integrity: sha512-3wdGidZyq5PB084XLES5TpOSRA3wjXAlIWMhum2kRcv/41Sn2emQ0dycQW4uZXLejwKvg6EsvbdlVL+FYEct7A==}

  /yargs-parser@21.1.1:
    resolution: {integrity: sha512-tVpsJW7DdjecAiFpbIB1e3qxIQsE6NoPc5/eTdrbbIC4h0LVsWhnoa3g+m2HclBIujHzsxZ4VJVA+GUuc2/LBw==}
    engines: {node: '>=12'}
    dev: true

  /yargs@17.7.2:
    resolution: {integrity: sha512-7dSzzRQ++CKnNI/krKnYRV7JKKPUXMEh61soaHKg9mrWEhzFWhFnxPxGl+69cD1Ou63C13NUPCnmIcrvqCuM6w==}
    engines: {node: '>=12'}
    dependencies:
      cliui: 8.0.1
      escalade: 3.1.2
      get-caller-file: 2.0.5
      require-directory: 2.1.1
      string-width: 4.2.3
      y18n: 5.0.8
      yargs-parser: 21.1.1
    dev: true

  /yn@3.1.1:
    resolution: {integrity: sha512-Ux4ygGWsu2c7isFWe8Yu1YluJmqVhxqK2cLXNQA5AcC3QfbGNpM7fu0Y8b/z16pXLnFxZYvWhd3fhBY9DLmC6Q==}
    engines: {node: '>=6'}
    dev: true

  /yocto-queue@0.1.0:
    resolution: {integrity: sha512-rVksvsnNCdJ/ohGc6xgPwyN8eheCxsiLM8mxuE/t/mOVqJewPuO1miLpTHQiRgTKCLexL4MeAFVagts7HmNZ2Q==}
    engines: {node: '>=10'}

  /yocto-queue@1.0.0:
    resolution: {integrity: sha512-9bnSc/HEW2uRy67wc+T8UwauLuPJVn28jb+GtJY16iiKWyvmYJRXVT4UamsAEGQfPohgr2q4Tq0sQbQlxTfi1g==}
    engines: {node: '>=12.20'}
    dev: true

  /zod@3.22.4:
    resolution: {integrity: sha512-iC+8Io04lddc+mVqQ9AZ7OQ2MrUKGN+oIQyq1vemgt46jwCwLfhq7/pwnBnNXXXZb8VTVLKwp9EDkx+ryxIWmg==}
    dev: false<|MERGE_RESOLUTION|>--- conflicted
+++ resolved
@@ -947,8 +947,6 @@
         optional: true
       nodemailer:
         optional: true
-<<<<<<< HEAD
-=======
     dependencies:
       '@panva/hkdf': 1.1.1
       '@types/cookie': 0.6.0
@@ -961,7 +959,6 @@
 
   /@auth/drizzle-adapter@0.8.1:
     resolution: {integrity: sha512-WILvFJ6tOUjSy2azJY3l2xnLNV7P5jDw970e4wg3ug6sIWLATBr0MN6w+xJBuXVSoDz7jSWTlyWkfiiT0l0Ugg==}
->>>>>>> ba16ba13
     dependencies:
       '@panva/hkdf': 1.1.1
       '@types/cookie': 0.6.0
