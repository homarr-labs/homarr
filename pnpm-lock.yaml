lockfileVersion: '9.0'

settings:
  autoInstallPeers: true
  excludeLinksFromLockfile: false

patchedDependencies:
  trpc-swagger@1.2.6:
    hash: 6s72z7zx33c52iesv5sewipn6i
    path: patches/trpc-swagger@1.2.6.patch

importers:

  .:
    devDependencies:
      '@homarr/prettier-config':
        specifier: workspace:^0.1.0
        version: link:tooling/prettier
      '@turbo/gen':
        specifier: ^2.1.2
        version: 2.1.2(@types/node@20.16.5)(typescript@5.6.2)
      '@vitejs/plugin-react':
        specifier: ^4.3.1
        version: 4.3.1(vite@5.4.5(@types/node@20.16.5)(sass@1.78.0)(sugarss@4.0.1(postcss@8.4.47))(terser@5.32.0))
      '@vitest/coverage-v8':
        specifier: ^2.1.1
        version: 2.1.1(vitest@2.1.1(@types/node@20.16.5)(@vitest/ui@2.1.1)(jsdom@25.0.0)(sass@1.78.0)(sugarss@4.0.1(postcss@8.4.47))(terser@5.32.0))
      '@vitest/ui':
        specifier: ^2.1.1
        version: 2.1.1(vitest@2.1.1)
      cross-env:
        specifier: ^7.0.3
        version: 7.0.3
      jsdom:
        specifier: ^25.0.0
        version: 25.0.0
      prettier:
        specifier: ^3.3.3
        version: 3.3.3
      testcontainers:
        specifier: ^10.13.1
        version: 10.13.1
      turbo:
        specifier: ^2.1.2
        version: 2.1.2
      typescript:
        specifier: ^5.6.2
        version: 5.6.2
      vite-tsconfig-paths:
        specifier: ^5.0.1
        version: 5.0.1(typescript@5.6.2)(vite@5.4.5(@types/node@20.16.5)(sass@1.78.0)(sugarss@4.0.1(postcss@8.4.47))(terser@5.32.0))
      vitest:
        specifier: ^2.1.1
        version: 2.1.1(@types/node@20.16.5)(@vitest/ui@2.1.1)(jsdom@25.0.0)(sass@1.78.0)(sugarss@4.0.1(postcss@8.4.47))(terser@5.32.0)

  apps/nextjs:
    dependencies:
      '@homarr/analytics':
        specifier: workspace:^0.1.0
        version: link:../../packages/analytics
      '@homarr/api':
        specifier: workspace:^0.1.0
        version: link:../../packages/api
      '@homarr/auth':
        specifier: workspace:^0.1.0
        version: link:../../packages/auth
      '@homarr/common':
        specifier: workspace:^0.1.0
        version: link:../../packages/common
      '@homarr/cron-job-status':
        specifier: workspace:^0.1.0
        version: link:../../packages/cron-job-status
      '@homarr/db':
        specifier: workspace:^0.1.0
        version: link:../../packages/db
      '@homarr/definitions':
        specifier: workspace:^0.1.0
        version: link:../../packages/definitions
      '@homarr/form':
        specifier: workspace:^0.1.0
        version: link:../../packages/form
      '@homarr/gridstack':
        specifier: ^1.0.3
        version: 1.0.3
      '@homarr/integrations':
        specifier: workspace:^0.1.0
        version: link:../../packages/integrations
      '@homarr/log':
        specifier: workspace:^
        version: link:../../packages/log
      '@homarr/modals':
        specifier: workspace:^0.1.0
        version: link:../../packages/modals
      '@homarr/modals-collection':
        specifier: workspace:^0.1.0
        version: link:../../packages/modals-collection
      '@homarr/notifications':
        specifier: workspace:^0.1.0
        version: link:../../packages/notifications
      '@homarr/old-schema':
        specifier: workspace:^0.1.0
        version: link:../../packages/old-schema
      '@homarr/server-settings':
        specifier: workspace:^0.1.0
        version: link:../../packages/server-settings
      '@homarr/spotlight':
        specifier: workspace:^0.1.0
        version: link:../../packages/spotlight
      '@homarr/translation':
        specifier: workspace:^0.1.0
        version: link:../../packages/translation
      '@homarr/ui':
        specifier: workspace:^0.1.0
        version: link:../../packages/ui
      '@homarr/validation':
        specifier: workspace:^0.1.0
        version: link:../../packages/validation
      '@homarr/widgets':
        specifier: workspace:^0.1.0
        version: link:../../packages/widgets
      '@mantine/colors-generator':
        specifier: ^7.12.2
        version: 7.12.2(chroma-js@3.1.1)
      '@mantine/core':
        specifier: ^7.12.2
        version: 7.12.2(@mantine/hooks@7.12.2(react@18.3.1))(@types/react@18.3.6)(react-dom@18.3.1(react@18.3.1))(react@18.3.1)
      '@mantine/hooks':
        specifier: ^7.12.2
        version: 7.12.2(react@18.3.1)
      '@mantine/modals':
        specifier: ^7.12.2
        version: 7.12.2(@mantine/core@7.12.2(@mantine/hooks@7.12.2(react@18.3.1))(@types/react@18.3.6)(react-dom@18.3.1(react@18.3.1))(react@18.3.1))(@mantine/hooks@7.12.2(react@18.3.1))(react-dom@18.3.1(react@18.3.1))(react@18.3.1)
      '@mantine/tiptap':
        specifier: ^7.12.2
        version: 7.12.2(@mantine/core@7.12.2(@mantine/hooks@7.12.2(react@18.3.1))(@types/react@18.3.6)(react-dom@18.3.1(react@18.3.1))(react@18.3.1))(@mantine/hooks@7.12.2(react@18.3.1))(@tiptap/extension-link@2.6.6(@tiptap/core@2.6.6(@tiptap/pm@2.6.6))(@tiptap/pm@2.6.6))(@tiptap/react@2.6.6(@tiptap/core@2.6.6(@tiptap/pm@2.6.6))(@tiptap/pm@2.6.6)(react-dom@18.3.1(react@18.3.1))(react@18.3.1))(react-dom@18.3.1(react@18.3.1))(react@18.3.1)
      '@million/lint':
        specifier: 1.0.0-rc.84
        version: 1.0.0-rc.84(rollup@4.21.3)(webpack-sources@3.2.3)
      '@t3-oss/env-nextjs':
        specifier: ^0.11.1
        version: 0.11.1(typescript@5.6.2)(zod@3.23.8)
      '@tabler/icons-react':
        specifier: ^3.17.0
        version: 3.17.0(react@18.3.1)
      '@tanstack/react-query':
        specifier: ^5.56.2
        version: 5.56.2(react@18.3.1)
      '@tanstack/react-query-devtools':
        specifier: ^5.56.2
        version: 5.56.2(@tanstack/react-query@5.56.2(react@18.3.1))(react@18.3.1)
      '@tanstack/react-query-next-experimental':
        specifier: 5.56.2
        version: 5.56.2(@tanstack/react-query@5.56.2(react@18.3.1))(next@14.2.11(@babel/core@7.24.6)(react-dom@18.3.1(react@18.3.1))(react@18.3.1)(sass@1.78.0))(react@18.3.1)
      '@trpc/client':
        specifier: next
        version: 11.0.0-rc.502(@trpc/server@11.0.0-rc.502)
      '@trpc/next':
        specifier: next
        version: 11.0.0-rc.502(@tanstack/react-query@5.56.2(react@18.3.1))(@trpc/client@11.0.0-rc.502(@trpc/server@11.0.0-rc.502))(@trpc/react-query@11.0.0-rc.502(@tanstack/react-query@5.56.2(react@18.3.1))(@trpc/client@11.0.0-rc.502(@trpc/server@11.0.0-rc.502))(@trpc/server@11.0.0-rc.502)(react-dom@18.3.1(react@18.3.1))(react@18.3.1))(@trpc/server@11.0.0-rc.502)(next@14.2.11(@babel/core@7.24.6)(react-dom@18.3.1(react@18.3.1))(react@18.3.1)(sass@1.78.0))(react-dom@18.3.1(react@18.3.1))(react@18.3.1)
      '@trpc/react-query':
        specifier: next
        version: 11.0.0-rc.502(@tanstack/react-query@5.56.2(react@18.3.1))(@trpc/client@11.0.0-rc.502(@trpc/server@11.0.0-rc.502))(@trpc/server@11.0.0-rc.502)(react-dom@18.3.1(react@18.3.1))(react@18.3.1)
      '@trpc/server':
        specifier: next
        version: 11.0.0-rc.502
      '@xterm/addon-canvas':
        specifier: ^0.7.0
        version: 0.7.0(@xterm/xterm@5.5.0)
      '@xterm/addon-fit':
        specifier: 0.10.0
        version: 0.10.0(@xterm/xterm@5.5.0)
      '@xterm/xterm':
        specifier: ^5.5.0
        version: 5.5.0
      chroma-js:
        specifier: ^3.1.1
        version: 3.1.1
      clsx:
        specifier: ^2.1.1
        version: 2.1.1
      dayjs:
        specifier: ^1.11.13
        version: 1.11.13
      dotenv:
        specifier: ^16.4.5
        version: 16.4.5
      flag-icons:
        specifier: ^7.2.3
        version: 7.2.3
      glob:
        specifier: ^11.0.0
        version: 11.0.0
      jotai:
        specifier: ^2.9.3
        version: 2.9.3(@types/react@18.3.6)(react@18.3.1)
      mantine-react-table:
        specifier: 2.0.0-beta.6
        version: 2.0.0-beta.6(@mantine/core@7.12.2(@mantine/hooks@7.12.2(react@18.3.1))(@types/react@18.3.6)(react-dom@18.3.1(react@18.3.1))(react@18.3.1))(@mantine/dates@7.12.2(@mantine/core@7.12.2(@mantine/hooks@7.12.2(react@18.3.1))(@types/react@18.3.6)(react-dom@18.3.1(react@18.3.1))(react@18.3.1))(@mantine/hooks@7.12.2(react@18.3.1))(dayjs@1.11.13)(react-dom@18.3.1(react@18.3.1))(react@18.3.1))(@mantine/hooks@7.12.2(react@18.3.1))(@tabler/icons-react@3.17.0(react@18.3.1))(clsx@2.1.1)(dayjs@1.11.13)(react-dom@18.3.1(react@18.3.1))(react@18.3.1)
      next:
        specifier: ^14.2.11
        version: 14.2.11(@babel/core@7.24.6)(react-dom@18.3.1(react@18.3.1))(react@18.3.1)(sass@1.78.0)
      postcss-preset-mantine:
        specifier: ^1.17.0
        version: 1.17.0(postcss@8.4.47)
      prismjs:
        specifier: ^1.29.0
        version: 1.29.0
      react:
        specifier: ^18.3.1
        version: 18.3.1
      react-dom:
        specifier: ^18.3.1
        version: 18.3.1(react@18.3.1)
      react-error-boundary:
        specifier: ^4.0.13
        version: 4.0.13(react@18.3.1)
      react-simple-code-editor:
        specifier: ^0.14.1
        version: 0.14.1(react-dom@18.3.1(react@18.3.1))(react@18.3.1)
      sass:
        specifier: ^1.78.0
        version: 1.78.0
      superjson:
        specifier: 2.2.1
        version: 2.2.1
      swagger-ui-react:
        specifier: ^5.17.14
        version: 5.17.14(@types/react@18.3.6)(react-dom@18.3.1(react@18.3.1))(react@18.3.1)
      use-deep-compare-effect:
        specifier: ^1.8.1
        version: 1.8.1(react@18.3.1)
    devDependencies:
      '@homarr/eslint-config':
        specifier: workspace:^0.2.0
        version: link:../../tooling/eslint
      '@homarr/prettier-config':
        specifier: workspace:^0.1.0
        version: link:../../tooling/prettier
      '@homarr/tsconfig':
        specifier: workspace:^0.1.0
        version: link:../../tooling/typescript
      '@types/chroma-js':
        specifier: 2.4.4
        version: 2.4.4
      '@types/node':
        specifier: ^20.16.5
        version: 20.16.5
      '@types/prismjs':
        specifier: ^1.26.4
        version: 1.26.4
      '@types/react':
        specifier: ^18.3.6
        version: 18.3.6
      '@types/react-dom':
        specifier: ^18.3.0
        version: 18.3.0
      '@types/swagger-ui-react':
        specifier: ^4.18.3
        version: 4.18.3
      concurrently:
        specifier: ^9.0.1
        version: 9.0.1
      eslint:
        specifier: ^9.10.0
        version: 9.10.0
      node-loader:
        specifier: ^2.0.0
        version: 2.0.0(webpack@5.94.0)
      prettier:
        specifier: ^3.3.3
        version: 3.3.3
      typescript:
        specifier: ^5.6.2
        version: 5.6.2

  apps/tasks:
    dependencies:
      '@homarr/analytics':
        specifier: workspace:^0.1.0
        version: link:../../packages/analytics
      '@homarr/common':
        specifier: workspace:^0.1.0
        version: link:../../packages/common
      '@homarr/cron-job-runner':
        specifier: workspace:^0.1.0
        version: link:../../packages/cron-job-runner
      '@homarr/cron-jobs':
        specifier: workspace:^0.1.0
        version: link:../../packages/cron-jobs
      '@homarr/cron-jobs-core':
        specifier: workspace:^0.1.0
        version: link:../../packages/cron-jobs-core
      '@homarr/db':
        specifier: workspace:^0.1.0
        version: link:../../packages/db
      '@homarr/definitions':
        specifier: workspace:^0.1.0
        version: link:../../packages/definitions
      '@homarr/icons':
        specifier: workspace:^0.1.0
        version: link:../../packages/icons
      '@homarr/integrations':
        specifier: workspace:^0.1.0
        version: link:../../packages/integrations
      '@homarr/log':
        specifier: workspace:^
        version: link:../../packages/log
      '@homarr/ping':
        specifier: workspace:^0.1.0
        version: link:../../packages/ping
      '@homarr/redis':
        specifier: workspace:^0.1.0
        version: link:../../packages/redis
      '@homarr/server-settings':
        specifier: workspace:^0.1.0
        version: link:../../packages/server-settings
      '@homarr/validation':
        specifier: workspace:^0.1.0
        version: link:../../packages/validation
      '@homarr/widgets':
        specifier: workspace:^0.1.0
        version: link:../../packages/widgets
      dayjs:
        specifier: ^1.11.13
        version: 1.11.13
      dotenv:
        specifier: ^16.4.5
        version: 16.4.5
      superjson:
        specifier: 2.2.1
        version: 2.2.1
      undici:
        specifier: 6.19.8
        version: 6.19.8
    devDependencies:
      '@homarr/eslint-config':
        specifier: workspace:^0.2.0
        version: link:../../tooling/eslint
      '@homarr/prettier-config':
        specifier: workspace:^0.1.0
        version: link:../../tooling/prettier
      '@homarr/tsconfig':
        specifier: workspace:^0.1.0
        version: link:../../tooling/typescript
      '@types/node':
        specifier: ^20.16.5
        version: 20.16.5
      dotenv-cli:
        specifier: ^7.4.2
        version: 7.4.2
      eslint:
        specifier: ^9.10.0
        version: 9.10.0
      prettier:
        specifier: ^3.3.3
        version: 3.3.3
      tsx:
        specifier: 4.13.3
        version: 4.13.3
      typescript:
        specifier: ^5.6.2
        version: 5.6.2

  apps/websocket:
    dependencies:
      '@homarr/api':
        specifier: workspace:^0.1.0
        version: link:../../packages/api
      '@homarr/auth':
        specifier: workspace:^0.1.0
        version: link:../../packages/auth
      '@homarr/common':
        specifier: workspace:^0.1.0
        version: link:../../packages/common
      '@homarr/db':
        specifier: workspace:^0.1.0
        version: link:../../packages/db
      '@homarr/definitions':
        specifier: workspace:^0.1.0
        version: link:../../packages/definitions
      '@homarr/log':
        specifier: workspace:^
        version: link:../../packages/log
      '@homarr/redis':
        specifier: workspace:^0.1.0
        version: link:../../packages/redis
      '@homarr/validation':
        specifier: workspace:^0.1.0
        version: link:../../packages/validation
      dotenv:
        specifier: ^16.4.5
        version: 16.4.5
      tsx:
        specifier: 4.13.3
        version: 4.13.3
      ws:
        specifier: ^8.18.0
        version: 8.18.0
    devDependencies:
      '@homarr/eslint-config':
        specifier: workspace:^0.2.0
        version: link:../../tooling/eslint
      '@homarr/prettier-config':
        specifier: workspace:^0.1.0
        version: link:../../tooling/prettier
      '@homarr/tsconfig':
        specifier: workspace:^0.1.0
        version: link:../../tooling/typescript
      '@types/ws':
        specifier: ^8.5.12
        version: 8.5.12
      eslint:
        specifier: ^9.10.0
        version: 9.10.0
      prettier:
        specifier: ^3.3.3
        version: 3.3.3
      typescript:
        specifier: ^5.6.2
        version: 5.6.2

  packages/analytics:
    dependencies:
      '@homarr/db':
        specifier: workspace:^0.1.0
        version: link:../db
      '@homarr/log':
        specifier: workspace:^0.1.0
        version: link:../log
      '@homarr/server-settings':
        specifier: workspace:^0.1.0
        version: link:../server-settings
      '@umami/node':
        specifier: ^0.4.0
        version: 0.4.0
      superjson:
        specifier: 2.2.1
        version: 2.2.1
    devDependencies:
      '@homarr/eslint-config':
        specifier: workspace:^0.2.0
        version: link:../../tooling/eslint
      '@homarr/prettier-config':
        specifier: workspace:^0.1.0
        version: link:../../tooling/prettier
      '@homarr/tsconfig':
        specifier: workspace:^0.1.0
        version: link:../../tooling/typescript
      eslint:
        specifier: ^9.10.0
        version: 9.10.0
      typescript:
        specifier: ^5.6.2
        version: 5.6.2

  packages/api:
    dependencies:
      '@homarr/auth':
        specifier: workspace:^0.1.0
        version: link:../auth
      '@homarr/common':
        specifier: workspace:^0.1.0
        version: link:../common
      '@homarr/cron-job-runner':
        specifier: workspace:^0.1.0
        version: link:../cron-job-runner
      '@homarr/cron-job-status':
        specifier: workspace:^0.1.0
        version: link:../cron-job-status
      '@homarr/cron-jobs':
        specifier: workspace:^0.1.0
        version: link:../cron-jobs
      '@homarr/db':
        specifier: workspace:^0.1.0
        version: link:../db
      '@homarr/definitions':
        specifier: workspace:^0.1.0
        version: link:../definitions
      '@homarr/integrations':
        specifier: workspace:^0.1.0
        version: link:../integrations
      '@homarr/log':
        specifier: workspace:^
        version: link:../log
      '@homarr/old-import':
        specifier: workspace:^0.1.0
        version: link:../old-import
      '@homarr/old-schema':
        specifier: workspace:^0.1.0
        version: link:../old-schema
      '@homarr/ping':
        specifier: workspace:^0.1.0
        version: link:../ping
      '@homarr/redis':
        specifier: workspace:^0.1.0
        version: link:../redis
      '@homarr/server-settings':
        specifier: workspace:^0.1.0
        version: link:../server-settings
      '@homarr/validation':
        specifier: workspace:^0.1.0
        version: link:../validation
      '@trpc/client':
        specifier: next
        version: 11.0.0-rc.502(@trpc/server@11.0.0-rc.502)
      '@trpc/react-query':
        specifier: next
        version: 11.0.0-rc.502(@tanstack/react-query@5.56.2(react@18.3.1))(@trpc/client@11.0.0-rc.502(@trpc/server@11.0.0-rc.502))(@trpc/server@11.0.0-rc.502)(react-dom@18.3.1(react@18.3.1))(react@18.3.1)
      '@trpc/server':
        specifier: next
        version: 11.0.0-rc.502
      dockerode:
        specifier: ^4.0.2
        version: 4.0.2
      next:
        specifier: ^14.2.11
        version: 14.2.11(@babel/core@7.25.2)(react-dom@18.3.1(react@18.3.1))(react@18.3.1)(sass@1.78.0)
      react:
        specifier: ^18.3.1
        version: 18.3.1
      superjson:
        specifier: 2.2.1
        version: 2.2.1
      trpc-swagger:
        specifier: ^1.2.6
        version: 1.2.6(patch_hash=6s72z7zx33c52iesv5sewipn6i)(@trpc/client@11.0.0-rc.502(@trpc/server@11.0.0-rc.502))(@trpc/server@11.0.0-rc.502)(zod@3.23.8)
    devDependencies:
      '@homarr/eslint-config':
        specifier: workspace:^0.2.0
        version: link:../../tooling/eslint
      '@homarr/prettier-config':
        specifier: workspace:^0.1.0
        version: link:../../tooling/prettier
      '@homarr/tsconfig':
        specifier: workspace:^0.1.0
        version: link:../../tooling/typescript
      '@types/dockerode':
        specifier: ^3.3.31
        version: 3.3.31
      eslint:
        specifier: ^9.10.0
        version: 9.10.0
      prettier:
        specifier: ^3.3.3
        version: 3.3.3
      typescript:
        specifier: ^5.6.2
        version: 5.6.2

  packages/auth:
    dependencies:
      '@auth/core':
        specifier: ^0.34.2
        version: 0.34.2
      '@auth/drizzle-adapter':
        specifier: ^1.5.0
        version: 1.5.0
      '@homarr/common':
        specifier: workspace:^0.1.0
        version: link:../common
      '@homarr/db':
        specifier: workspace:^0.1.0
        version: link:../db
      '@homarr/definitions':
        specifier: workspace:^0.1.0
        version: link:../definitions
      '@homarr/log':
        specifier: workspace:^0.1.0
        version: link:../log
      '@homarr/validation':
        specifier: workspace:^0.1.0
        version: link:../validation
      '@t3-oss/env-nextjs':
        specifier: ^0.11.1
        version: 0.11.1(typescript@5.6.2)(zod@3.23.8)
      bcrypt:
        specifier: ^5.1.1
        version: 5.1.1
      cookies:
        specifier: ^0.9.1
        version: 0.9.1
      ldapts:
        specifier: 7.2.0
        version: 7.2.0
      next:
        specifier: ^14.2.11
        version: 14.2.11(@babel/core@7.25.2)(react-dom@18.3.1(react@18.3.1))(react@18.3.1)(sass@1.78.0)
      next-auth:
        specifier: 5.0.0-beta.20
        version: 5.0.0-beta.20(next@14.2.11(@babel/core@7.25.2)(react-dom@18.3.1(react@18.3.1))(react@18.3.1)(sass@1.78.0))(react@18.3.1)
      react:
        specifier: ^18.3.1
        version: 18.3.1
      react-dom:
        specifier: ^18.3.1
        version: 18.3.1(react@18.3.1)
    devDependencies:
      '@homarr/eslint-config':
        specifier: workspace:^0.2.0
        version: link:../../tooling/eslint
      '@homarr/prettier-config':
        specifier: workspace:^0.1.0
        version: link:../../tooling/prettier
      '@homarr/tsconfig':
        specifier: workspace:^0.1.0
        version: link:../../tooling/typescript
      '@types/bcrypt':
        specifier: 5.0.2
        version: 5.0.2
      '@types/cookies':
        specifier: 0.9.0
        version: 0.9.0
      eslint:
        specifier: ^9.10.0
        version: 9.10.0
      prettier:
        specifier: ^3.3.3
        version: 3.3.3
      typescript:
        specifier: ^5.6.2
        version: 5.6.2

  packages/cli:
    dependencies:
      '@drizzle-team/brocli':
        specifier: ^0.10.1
        version: 0.10.1
      '@homarr/auth':
        specifier: workspace:^0.1.0
        version: link:../auth
      '@homarr/common':
        specifier: workspace:^0.1.0
        version: link:../common
      '@homarr/db':
        specifier: workspace:^0.1.0
        version: link:../db
      dotenv:
        specifier: ^16.4.5
        version: 16.4.5
    devDependencies:
      '@homarr/eslint-config':
        specifier: workspace:^0.2.0
        version: link:../../tooling/eslint
      '@homarr/prettier-config':
        specifier: workspace:^0.1.0
        version: link:../../tooling/prettier
      '@homarr/tsconfig':
        specifier: workspace:^0.1.0
        version: link:../../tooling/typescript
      eslint:
        specifier: ^9.10.0
        version: 9.10.0
      typescript:
        specifier: ^5.6.2
        version: 5.6.2

  packages/common:
    dependencies:
      dayjs:
        specifier: ^1.11.13
        version: 1.11.13
      next:
        specifier: ^14.2.11
        version: 14.2.11(@babel/core@7.25.2)(react-dom@18.3.1(react@18.3.1))(react@18.3.1)(sass@1.78.0)
      react:
        specifier: ^18.3.1
        version: 18.3.1
      tldts:
        specifier: ^6.1.46
        version: 6.1.46
    devDependencies:
      '@homarr/eslint-config':
        specifier: workspace:^0.2.0
        version: link:../../tooling/eslint
      '@homarr/prettier-config':
        specifier: workspace:^0.1.0
        version: link:../../tooling/prettier
      '@homarr/tsconfig':
        specifier: workspace:^0.1.0
        version: link:../../tooling/typescript
      eslint:
        specifier: ^9.10.0
        version: 9.10.0
      typescript:
        specifier: ^5.6.2
        version: 5.6.2

  packages/cron-job-runner:
    dependencies:
      '@homarr/cron-jobs':
        specifier: workspace:^0.1.0
        version: link:../cron-jobs
      '@homarr/log':
        specifier: workspace:^0.1.0
        version: link:../log
      '@homarr/redis':
        specifier: workspace:^0.1.0
        version: link:../redis
    devDependencies:
      '@homarr/eslint-config':
        specifier: workspace:^0.2.0
        version: link:../../tooling/eslint
      '@homarr/prettier-config':
        specifier: workspace:^0.1.0
        version: link:../../tooling/prettier
      '@homarr/tsconfig':
        specifier: workspace:^0.1.0
        version: link:../../tooling/typescript
      eslint:
        specifier: ^9.10.0
        version: 9.10.0
      typescript:
        specifier: ^5.6.2
        version: 5.6.2

  packages/cron-job-status:
    dependencies:
      '@homarr/redis':
        specifier: workspace:^0.1.0
        version: link:../redis
    devDependencies:
      '@homarr/eslint-config':
        specifier: workspace:^0.2.0
        version: link:../../tooling/eslint
      '@homarr/prettier-config':
        specifier: workspace:^0.1.0
        version: link:../../tooling/prettier
      '@homarr/tsconfig':
        specifier: workspace:^0.1.0
        version: link:../../tooling/typescript
      eslint:
        specifier: ^9.10.0
        version: 9.10.0
      typescript:
        specifier: ^5.6.2
        version: 5.6.2

  packages/cron-jobs:
    dependencies:
      '@extractus/feed-extractor':
        specifier: ^7.1.3
        version: 7.1.3
      '@homarr/analytics':
        specifier: workspace:^0.1.0
        version: link:../analytics
      '@homarr/common':
        specifier: workspace:^0.1.0
        version: link:../common
      '@homarr/cron-job-status':
        specifier: workspace:^0.1.0
        version: link:../cron-job-status
      '@homarr/cron-jobs-core':
        specifier: workspace:^0.1.0
        version: link:../cron-jobs-core
      '@homarr/db':
        specifier: workspace:^0.1.0
        version: link:../db
      '@homarr/icons':
        specifier: workspace:^0.1.0
        version: link:../icons
      '@homarr/integrations':
        specifier: workspace:^0.1.0
        version: link:../integrations
      '@homarr/log':
        specifier: workspace:^0.1.0
        version: link:../log
      '@homarr/ping':
        specifier: workspace:^0.1.0
        version: link:../ping
      '@homarr/redis':
        specifier: workspace:^0.1.0
        version: link:../redis
      '@homarr/server-settings':
        specifier: workspace:^0.1.0
        version: link:../server-settings
      '@homarr/translation':
        specifier: workspace:^0.1.0
        version: link:../translation
      '@homarr/validation':
        specifier: workspace:^0.1.0
        version: link:../validation
    devDependencies:
      '@homarr/eslint-config':
        specifier: workspace:^0.2.0
        version: link:../../tooling/eslint
      '@homarr/prettier-config':
        specifier: workspace:^0.1.0
        version: link:../../tooling/prettier
      '@homarr/tsconfig':
        specifier: workspace:^0.1.0
        version: link:../../tooling/typescript
      eslint:
        specifier: ^9.10.0
        version: 9.10.0
      typescript:
        specifier: ^5.6.2
        version: 5.6.2

  packages/cron-jobs-core:
    dependencies:
      '@homarr/common':
        specifier: workspace:^0.1.0
        version: link:../common
      node-cron:
        specifier: ^3.0.3
        version: 3.0.3
    devDependencies:
      '@homarr/eslint-config':
        specifier: workspace:^0.2.0
        version: link:../../tooling/eslint
      '@homarr/prettier-config':
        specifier: workspace:^0.1.0
        version: link:../../tooling/prettier
      '@homarr/tsconfig':
        specifier: workspace:^0.1.0
        version: link:../../tooling/typescript
      '@types/node-cron':
        specifier: ^3.0.11
        version: 3.0.11
      eslint:
        specifier: ^9.10.0
        version: 9.10.0
      typescript:
        specifier: ^5.6.2
        version: 5.6.2

  packages/db:
    dependencies:
      '@auth/core':
        specifier: ^0.34.2
        version: 0.34.2
      '@homarr/common':
        specifier: workspace:^0.1.0
        version: link:../common
      '@homarr/definitions':
        specifier: workspace:^0.1.0
        version: link:../definitions
      '@homarr/log':
        specifier: workspace:^0.1.0
        version: link:../log
      '@paralleldrive/cuid2':
        specifier: ^2.2.2
        version: 2.2.2
      better-sqlite3:
        specifier: ^11.3.0
        version: 11.3.0
      dotenv:
        specifier: ^16.4.5
        version: 16.4.5
      drizzle-kit:
        specifier: ^0.24.2
        version: 0.24.2
      drizzle-orm:
        specifier: ^0.33.0
        version: 0.33.0(@types/better-sqlite3@7.6.11)(@types/react@18.3.6)(better-sqlite3@11.3.0)(mysql2@3.11.2)(react@18.3.1)
      mysql2:
        specifier: 3.11.2
        version: 3.11.2
    devDependencies:
      '@homarr/eslint-config':
        specifier: workspace:^0.2.0
        version: link:../../tooling/eslint
      '@homarr/prettier-config':
        specifier: workspace:^0.1.0
        version: link:../../tooling/prettier
      '@homarr/tsconfig':
        specifier: workspace:^0.1.0
        version: link:../../tooling/typescript
      '@types/better-sqlite3':
        specifier: 7.6.11
        version: 7.6.11
      dotenv-cli:
        specifier: ^7.4.2
        version: 7.4.2
      eslint:
        specifier: ^9.10.0
        version: 9.10.0
      prettier:
        specifier: ^3.3.3
        version: 3.3.3
      typescript:
        specifier: ^5.6.2
        version: 5.6.2

  packages/definitions:
    dependencies:
      '@homarr/common':
        specifier: workspace:^0.1.0
        version: link:../common
    devDependencies:
      '@homarr/eslint-config':
        specifier: workspace:^0.2.0
        version: link:../../tooling/eslint
      '@homarr/prettier-config':
        specifier: workspace:^0.1.0
        version: link:../../tooling/prettier
      '@homarr/tsconfig':
        specifier: workspace:^0.1.0
        version: link:../../tooling/typescript
      eslint:
        specifier: ^9.10.0
        version: 9.10.0
      typescript:
        specifier: ^5.6.2
        version: 5.6.2

  packages/form:
    dependencies:
      '@homarr/translation':
        specifier: workspace:^0.1.0
        version: link:../translation
      '@homarr/validation':
        specifier: workspace:^0.1.0
        version: link:../validation
      '@mantine/form':
        specifier: ^7.12.2
        version: 7.12.2(react@18.3.1)
    devDependencies:
      '@homarr/eslint-config':
        specifier: workspace:^0.2.0
        version: link:../../tooling/eslint
      '@homarr/prettier-config':
        specifier: workspace:^0.1.0
        version: link:../../tooling/prettier
      '@homarr/tsconfig':
        specifier: workspace:^0.1.0
        version: link:../../tooling/typescript
      eslint:
        specifier: ^9.10.0
        version: 9.10.0
      typescript:
        specifier: ^5.6.2
        version: 5.6.2

  packages/icons:
    dependencies:
      '@homarr/common':
        specifier: workspace:^0.1.0
        version: link:../common
      '@homarr/log':
        specifier: workspace:^0.1.0
        version: link:../log
    devDependencies:
      '@homarr/eslint-config':
        specifier: workspace:^0.2.0
        version: link:../../tooling/eslint
      '@homarr/prettier-config':
        specifier: workspace:^0.1.0
        version: link:../../tooling/prettier
      '@homarr/tsconfig':
        specifier: workspace:^0.1.0
        version: link:../../tooling/typescript
      eslint:
        specifier: ^9.10.0
        version: 9.10.0
      typescript:
        specifier: ^5.6.2
        version: 5.6.2

  packages/integrations:
    dependencies:
      '@ctrl/deluge':
        specifier: ^6.1.0
        version: 6.1.0
      '@ctrl/qbittorrent':
        specifier: ^9.0.1
        version: 9.0.1
      '@ctrl/transmission':
        specifier: ^6.1.0
        version: 6.1.0
      '@homarr/common':
        specifier: workspace:^0.1.0
        version: link:../common
      '@homarr/db':
        specifier: workspace:^0.1.0
        version: link:../db
      '@homarr/definitions':
        specifier: workspace:^0.1.0
        version: link:../definitions
      '@homarr/log':
        specifier: workspace:^0.1.0
        version: link:../log
      '@homarr/translation':
        specifier: workspace:^0.1.0
        version: link:../translation
      '@homarr/validation':
        specifier: workspace:^0.1.0
        version: link:../validation
      '@jellyfin/sdk':
        specifier: ^0.10.0
<<<<<<< HEAD
        version: 0.10.0(axios@1.7.7)
      typed-rpc:
        specifier: ^5.1.0
        version: 5.1.0
=======
        version: 0.10.0(axios@1.7.2)
>>>>>>> b9206d36
    devDependencies:
      '@homarr/eslint-config':
        specifier: workspace:^0.2.0
        version: link:../../tooling/eslint
      '@homarr/prettier-config':
        specifier: workspace:^0.1.0
        version: link:../../tooling/prettier
      '@homarr/tsconfig':
        specifier: workspace:^0.1.0
        version: link:../../tooling/typescript
      eslint:
        specifier: ^9.10.0
        version: 9.10.0
      typescript:
        specifier: ^5.6.2
        version: 5.6.2

  packages/log:
    dependencies:
      ioredis:
        specifier: 5.4.1
        version: 5.4.1
      superjson:
        specifier: 2.2.1
        version: 2.2.1
      winston:
        specifier: 3.14.2
        version: 3.14.2
    devDependencies:
      '@homarr/eslint-config':
        specifier: workspace:^0.2.0
        version: link:../../tooling/eslint
      '@homarr/prettier-config':
        specifier: workspace:^0.1.0
        version: link:../../tooling/prettier
      '@homarr/tsconfig':
        specifier: workspace:^0.1.0
        version: link:../../tooling/typescript
      eslint:
        specifier: ^9.10.0
        version: 9.10.0
      typescript:
        specifier: ^5.6.2
        version: 5.6.2

  packages/modals:
    dependencies:
      '@homarr/translation':
        specifier: workspace:^0.1.0
        version: link:../translation
      '@homarr/ui':
        specifier: workspace:^0.1.0
        version: link:../ui
      '@mantine/core':
        specifier: ^7.12.2
        version: 7.12.2(@mantine/hooks@7.12.2(react@18.3.1))(@types/react@18.3.6)(react-dom@18.3.1(react@18.3.1))(react@18.3.1)
      '@mantine/hooks':
        specifier: ^7.12.2
        version: 7.12.2(react@18.3.1)
      react:
        specifier: ^18.3.1
        version: 18.3.1
    devDependencies:
      '@homarr/eslint-config':
        specifier: workspace:^0.2.0
        version: link:../../tooling/eslint
      '@homarr/prettier-config':
        specifier: workspace:^0.1.0
        version: link:../../tooling/prettier
      '@homarr/tsconfig':
        specifier: workspace:^0.1.0
        version: link:../../tooling/typescript
      eslint:
        specifier: ^9.10.0
        version: 9.10.0
      typescript:
        specifier: ^5.6.2
        version: 5.6.2

  packages/modals-collection:
    dependencies:
      '@homarr/api':
        specifier: workspace:^0.1.0
        version: link:../api
      '@homarr/common':
        specifier: workspace:^0.1.0
        version: link:../common
      '@homarr/form':
        specifier: workspace:^0.1.0
        version: link:../form
      '@homarr/modals':
        specifier: workspace:^0.1.0
        version: link:../modals
      '@homarr/notifications':
        specifier: workspace:^0.1.0
        version: link:../notifications
      '@homarr/old-schema':
        specifier: workspace:^0.1.0
        version: link:../old-schema
      '@homarr/translation':
        specifier: workspace:^0.1.0
        version: link:../translation
      '@homarr/ui':
        specifier: workspace:^0.1.0
        version: link:../ui
      '@homarr/validation':
        specifier: workspace:^0.1.0
        version: link:../validation
      '@mantine/core':
        specifier: ^7.12.2
        version: 7.12.2(@mantine/hooks@7.12.2(react@18.3.1))(@types/react@18.3.6)(react-dom@18.3.1(react@18.3.1))(react@18.3.1)
      '@tabler/icons-react':
        specifier: ^3.17.0
        version: 3.17.0(react@18.3.1)
      dayjs:
        specifier: 1.11.13
        version: 1.11.13
      next:
        specifier: 14.2.11
        version: 14.2.11(@babel/core@7.25.2)(react-dom@18.3.1(react@18.3.1))(react@18.3.1)(sass@1.78.0)
      react:
        specifier: ^18.3.1
        version: 18.3.1
    devDependencies:
      '@homarr/eslint-config':
        specifier: workspace:^0.2.0
        version: link:../../tooling/eslint
      '@homarr/prettier-config':
        specifier: workspace:^0.1.0
        version: link:../../tooling/prettier
      '@homarr/tsconfig':
        specifier: workspace:^0.1.0
        version: link:../../tooling/typescript
      eslint:
        specifier: ^9.9.1
        version: 9.10.0
      typescript:
        specifier: ^5.5.4
        version: 5.6.2

  packages/notifications:
    dependencies:
      '@homarr/ui':
        specifier: workspace:^0.1.0
        version: link:../ui
      '@mantine/notifications':
        specifier: ^7.12.2
        version: 7.12.2(@mantine/core@7.12.2(@mantine/hooks@7.12.2(react@18.3.1))(@types/react@18.3.6)(react-dom@18.3.1(react@18.3.1))(react@18.3.1))(@mantine/hooks@7.12.2(react@18.3.1))(react-dom@18.3.1(react@18.3.1))(react@18.3.1)
      '@tabler/icons-react':
        specifier: ^3.17.0
        version: 3.17.0(react@18.3.1)
    devDependencies:
      '@homarr/eslint-config':
        specifier: workspace:^0.2.0
        version: link:../../tooling/eslint
      '@homarr/prettier-config':
        specifier: workspace:^0.1.0
        version: link:../../tooling/prettier
      '@homarr/tsconfig':
        specifier: workspace:^0.1.0
        version: link:../../tooling/typescript
      eslint:
        specifier: ^9.10.0
        version: 9.10.0
      typescript:
        specifier: ^5.6.2
        version: 5.6.2

  packages/old-import:
    dependencies:
      '@homarr/common':
        specifier: workspace:^0.1.0
        version: link:../common
      '@homarr/db':
        specifier: workspace:^0.1.0
        version: link:../db
      '@homarr/definitions':
        specifier: workspace:^0.1.0
        version: link:../definitions
      '@homarr/log':
        specifier: workspace:^0.1.0
        version: link:../log
      '@homarr/old-schema':
        specifier: workspace:^0.1.0
        version: link:../old-schema
      '@homarr/validation':
        specifier: workspace:^0.1.0
        version: link:../validation
      superjson:
        specifier: 2.2.1
        version: 2.2.1
    devDependencies:
      '@homarr/eslint-config':
        specifier: workspace:^0.2.0
        version: link:../../tooling/eslint
      '@homarr/prettier-config':
        specifier: workspace:^0.1.0
        version: link:../../tooling/prettier
      '@homarr/tsconfig':
        specifier: workspace:^0.1.0
        version: link:../../tooling/typescript
      eslint:
        specifier: ^9.10.0
        version: 9.10.0
      typescript:
        specifier: ^5.6.2
        version: 5.6.2

  packages/old-schema:
    dependencies:
      zod:
        specifier: ^3.23.8
        version: 3.23.8
    devDependencies:
      '@homarr/eslint-config':
        specifier: workspace:^0.2.0
        version: link:../../tooling/eslint
      '@homarr/prettier-config':
        specifier: workspace:^0.1.0
        version: link:../../tooling/prettier
      '@homarr/tsconfig':
        specifier: workspace:^0.1.0
        version: link:../../tooling/typescript
      eslint:
        specifier: ^9.10.0
        version: 9.10.0
      typescript:
        specifier: ^5.6.2
        version: 5.6.2

  packages/ping:
    dependencies:
      '@homarr/common':
        specifier: workspace:^0.1.0
        version: link:../common
      '@homarr/log':
        specifier: workspace:^0.1.0
        version: link:../log
    devDependencies:
      '@homarr/eslint-config':
        specifier: workspace:^0.2.0
        version: link:../../tooling/eslint
      '@homarr/prettier-config':
        specifier: workspace:^0.1.0
        version: link:../../tooling/prettier
      '@homarr/tsconfig':
        specifier: workspace:^0.1.0
        version: link:../../tooling/typescript
      eslint:
        specifier: ^9.10.0
        version: 9.10.0
      typescript:
        specifier: ^5.6.2
        version: 5.6.2

  packages/redis:
    dependencies:
      '@homarr/common':
        specifier: workspace:^
        version: link:../common
      '@homarr/db':
        specifier: workspace:^
        version: link:../db
      '@homarr/definitions':
        specifier: workspace:^
        version: link:../definitions
      '@homarr/log':
        specifier: workspace:^
        version: link:../log
      ioredis:
        specifier: 5.4.1
        version: 5.4.1
      superjson:
        specifier: 2.2.1
        version: 2.2.1
    devDependencies:
      '@homarr/eslint-config':
        specifier: workspace:^0.2.0
        version: link:../../tooling/eslint
      '@homarr/prettier-config':
        specifier: workspace:^0.1.0
        version: link:../../tooling/prettier
      '@homarr/tsconfig':
        specifier: workspace:^0.1.0
        version: link:../../tooling/typescript
      eslint:
        specifier: ^9.10.0
        version: 9.10.0
      typescript:
        specifier: ^5.6.2
        version: 5.6.2

  packages/server-settings:
    devDependencies:
      '@homarr/eslint-config':
        specifier: workspace:^0.2.0
        version: link:../../tooling/eslint
      '@homarr/prettier-config':
        specifier: workspace:^0.1.0
        version: link:../../tooling/prettier
      '@homarr/tsconfig':
        specifier: workspace:^0.1.0
        version: link:../../tooling/typescript
      eslint:
        specifier: ^9.10.0
        version: 9.10.0
      typescript:
        specifier: ^5.6.2
        version: 5.6.2

  packages/spotlight:
    dependencies:
      '@homarr/translation':
        specifier: workspace:^0.1.0
        version: link:../translation
      '@homarr/ui':
        specifier: workspace:^0.1.0
        version: link:../ui
      '@mantine/core':
        specifier: ^7.12.2
        version: 7.12.2(@mantine/hooks@7.12.2(react@18.3.1))(@types/react@18.3.6)(react-dom@18.3.1(react@18.3.1))(react@18.3.1)
      '@mantine/hooks':
        specifier: ^7.12.2
        version: 7.12.2(react@18.3.1)
      '@mantine/spotlight':
        specifier: ^7.12.2
        version: 7.12.2(@mantine/core@7.12.2(@mantine/hooks@7.12.2(react@18.3.1))(@types/react@18.3.6)(react-dom@18.3.1(react@18.3.1))(react@18.3.1))(@mantine/hooks@7.12.2(react@18.3.1))(react-dom@18.3.1(react@18.3.1))(react@18.3.1)
      '@tabler/icons-react':
        specifier: ^3.17.0
        version: 3.17.0(react@18.3.1)
      jotai:
        specifier: ^2.9.3
        version: 2.9.3(@types/react@18.3.6)(react@18.3.1)
      next:
        specifier: ^14.2.11
        version: 14.2.11(@babel/core@7.25.2)(react-dom@18.3.1(react@18.3.1))(react@18.3.1)(sass@1.78.0)
      react:
        specifier: ^18.3.1
        version: 18.3.1
      use-deep-compare-effect:
        specifier: ^1.8.1
        version: 1.8.1(react@18.3.1)
    devDependencies:
      '@homarr/eslint-config':
        specifier: workspace:^0.2.0
        version: link:../../tooling/eslint
      '@homarr/prettier-config':
        specifier: workspace:^0.1.0
        version: link:../../tooling/prettier
      '@homarr/tsconfig':
        specifier: workspace:^0.1.0
        version: link:../../tooling/typescript
      eslint:
        specifier: ^9.10.0
        version: 9.10.0
      typescript:
        specifier: ^5.6.2
        version: 5.6.2

  packages/translation:
    dependencies:
      dayjs:
        specifier: ^1.11.13
        version: 1.11.13
      mantine-react-table:
        specifier: 2.0.0-beta.6
        version: 2.0.0-beta.6(@mantine/core@7.12.2(@mantine/hooks@7.12.2(react@18.3.1))(@types/react@18.3.6)(react-dom@18.3.1(react@18.3.1))(react@18.3.1))(@mantine/dates@7.12.2(@mantine/core@7.12.2(@mantine/hooks@7.12.2(react@18.3.1))(@types/react@18.3.6)(react-dom@18.3.1(react@18.3.1))(react@18.3.1))(@mantine/hooks@7.12.2(react@18.3.1))(dayjs@1.11.13)(react-dom@18.3.1(react@18.3.1))(react@18.3.1))(@mantine/hooks@7.12.2(react@18.3.1))(@tabler/icons-react@3.17.0(react@18.3.1))(clsx@2.1.1)(dayjs@1.11.13)(react-dom@18.3.1(react@18.3.1))(react@18.3.1)
      next-international:
        specifier: ^1.2.4
        version: 1.2.4
    devDependencies:
      '@homarr/eslint-config':
        specifier: workspace:^0.2.0
        version: link:../../tooling/eslint
      '@homarr/prettier-config':
        specifier: workspace:^0.1.0
        version: link:../../tooling/prettier
      '@homarr/tsconfig':
        specifier: workspace:^0.1.0
        version: link:../../tooling/typescript
      eslint:
        specifier: ^9.10.0
        version: 9.10.0
      typescript:
        specifier: ^5.6.2
        version: 5.6.2

  packages/ui:
    dependencies:
      '@homarr/common':
        specifier: workspace:^0.1.0
        version: link:../common
      '@homarr/log':
        specifier: workspace:^0.1.0
        version: link:../log
      '@homarr/translation':
        specifier: workspace:^0.1.0
        version: link:../translation
      '@homarr/validation':
        specifier: workspace:^0.1.0
        version: link:../validation
      '@mantine/core':
        specifier: ^7.12.2
        version: 7.12.2(@mantine/hooks@7.12.2(react@18.3.1))(@types/react@18.3.6)(react-dom@18.3.1(react@18.3.1))(react@18.3.1)
      '@mantine/dates':
        specifier: ^7.12.2
        version: 7.12.2(@mantine/core@7.12.2(@mantine/hooks@7.12.2(react@18.3.1))(@types/react@18.3.6)(react-dom@18.3.1(react@18.3.1))(react@18.3.1))(@mantine/hooks@7.12.2(react@18.3.1))(dayjs@1.11.13)(react-dom@18.3.1(react@18.3.1))(react@18.3.1)
      '@mantine/hooks':
        specifier: ^7.12.2
        version: 7.12.2(react@18.3.1)
      '@tabler/icons-react':
        specifier: ^3.17.0
        version: 3.17.0(react@18.3.1)
      mantine-react-table:
        specifier: 2.0.0-beta.6
        version: 2.0.0-beta.6(@mantine/core@7.12.2(@mantine/hooks@7.12.2(react@18.3.1))(@types/react@18.3.6)(react-dom@18.3.1(react@18.3.1))(react@18.3.1))(@mantine/dates@7.12.2(@mantine/core@7.12.2(@mantine/hooks@7.12.2(react@18.3.1))(@types/react@18.3.6)(react-dom@18.3.1(react@18.3.1))(react@18.3.1))(@mantine/hooks@7.12.2(react@18.3.1))(dayjs@1.11.13)(react-dom@18.3.1(react@18.3.1))(react@18.3.1))(@mantine/hooks@7.12.2(react@18.3.1))(@tabler/icons-react@3.17.0(react@18.3.1))(clsx@2.1.1)(dayjs@1.11.13)(react-dom@18.3.1(react@18.3.1))(react@18.3.1)
      next:
        specifier: ^14.2.11
        version: 14.2.11(@babel/core@7.25.2)(react-dom@18.3.1(react@18.3.1))(react@18.3.1)(sass@1.78.0)
      react:
        specifier: ^18.3.1
        version: 18.3.1
    devDependencies:
      '@homarr/eslint-config':
        specifier: workspace:^0.2.0
        version: link:../../tooling/eslint
      '@homarr/prettier-config':
        specifier: workspace:^0.1.0
        version: link:../../tooling/prettier
      '@homarr/tsconfig':
        specifier: workspace:^0.1.0
        version: link:../../tooling/typescript
      '@types/css-modules':
        specifier: ^1.0.5
        version: 1.0.5
      eslint:
        specifier: ^9.10.0
        version: 9.10.0
      typescript:
        specifier: ^5.6.2
        version: 5.6.2

  packages/validation:
    dependencies:
      '@homarr/definitions':
        specifier: workspace:^0.1.0
        version: link:../definitions
      '@homarr/old-schema':
        specifier: workspace:^0.1.0
        version: link:../old-schema
      '@homarr/translation':
        specifier: workspace:^0.1.0
        version: link:../translation
      zod:
        specifier: ^3.23.8
        version: 3.23.8
      zod-form-data:
        specifier: ^2.0.2
        version: 2.0.2(zod@3.23.8)
    devDependencies:
      '@homarr/eslint-config':
        specifier: workspace:^0.2.0
        version: link:../../tooling/eslint
      '@homarr/prettier-config':
        specifier: workspace:^0.1.0
        version: link:../../tooling/prettier
      '@homarr/tsconfig':
        specifier: workspace:^0.1.0
        version: link:../../tooling/typescript
      eslint:
        specifier: ^9.10.0
        version: 9.10.0
      typescript:
        specifier: ^5.6.2
        version: 5.6.2

  packages/widgets:
    dependencies:
      '@extractus/feed-extractor':
        specifier: ^7.1.3
        version: 7.1.3
      '@homarr/api':
        specifier: workspace:^0.1.0
        version: link:../api
      '@homarr/auth':
        specifier: workspace:^0.1.0
        version: link:../auth
      '@homarr/common':
        specifier: workspace:^0.1.0
        version: link:../common
      '@homarr/db':
        specifier: workspace:^0.1.0
        version: link:../db
      '@homarr/definitions':
        specifier: workspace:^0.1.0
        version: link:../definitions
      '@homarr/form':
        specifier: workspace:^0.1.0
        version: link:../form
      '@homarr/integrations':
        specifier: workspace:^0.1.0
        version: link:../integrations
      '@homarr/modals':
        specifier: workspace:^0.1.0
        version: link:../modals
      '@homarr/notifications':
        specifier: workspace:^0.1.0
        version: link:../notifications
      '@homarr/redis':
        specifier: workspace:^0.1.0
        version: link:../redis
      '@homarr/spotlight':
        specifier: workspace:^0.1.0
        version: link:../spotlight
      '@homarr/translation':
        specifier: workspace:^0.1.0
        version: link:../translation
      '@homarr/ui':
        specifier: workspace:^0.1.0
        version: link:../ui
      '@homarr/validation':
        specifier: workspace:^0.1.0
        version: link:../validation
      '@mantine/core':
        specifier: ^7.12.2
        version: 7.12.2(@mantine/hooks@7.12.2(react@18.3.1))(@types/react@18.3.6)(react-dom@18.3.1(react@18.3.1))(react@18.3.1)
      '@mantine/hooks':
        specifier: ^7.12.2
        version: 7.12.2(react@18.3.1)
      '@tabler/icons-react':
        specifier: ^3.17.0
        version: 3.17.0(react@18.3.1)
      '@tiptap/extension-color':
        specifier: 2.6.6
        version: 2.6.6(@tiptap/core@2.6.6(@tiptap/pm@2.6.6))(@tiptap/extension-text-style@2.6.6(@tiptap/core@2.6.6(@tiptap/pm@2.6.6)))
      '@tiptap/extension-highlight':
        specifier: 2.6.6
        version: 2.6.6(@tiptap/core@2.6.6(@tiptap/pm@2.6.6))
      '@tiptap/extension-image':
        specifier: 2.6.6
        version: 2.6.6(@tiptap/core@2.6.6(@tiptap/pm@2.6.6))
      '@tiptap/extension-link':
        specifier: ^2.6.6
        version: 2.6.6(@tiptap/core@2.6.6(@tiptap/pm@2.6.6))(@tiptap/pm@2.6.6)
      '@tiptap/extension-table':
        specifier: 2.6.6
        version: 2.6.6(@tiptap/core@2.6.6(@tiptap/pm@2.6.6))(@tiptap/pm@2.6.6)
      '@tiptap/extension-table-cell':
        specifier: 2.6.6
        version: 2.6.6(@tiptap/core@2.6.6(@tiptap/pm@2.6.6))
      '@tiptap/extension-table-header':
        specifier: 2.6.6
        version: 2.6.6(@tiptap/core@2.6.6(@tiptap/pm@2.6.6))
      '@tiptap/extension-table-row':
        specifier: 2.6.6
        version: 2.6.6(@tiptap/core@2.6.6(@tiptap/pm@2.6.6))
      '@tiptap/extension-task-item':
        specifier: 2.6.6
        version: 2.6.6(@tiptap/core@2.6.6(@tiptap/pm@2.6.6))(@tiptap/pm@2.6.6)
      '@tiptap/extension-task-list':
        specifier: 2.6.6
        version: 2.6.6(@tiptap/core@2.6.6(@tiptap/pm@2.6.6))
      '@tiptap/extension-text-align':
        specifier: 2.6.6
        version: 2.6.6(@tiptap/core@2.6.6(@tiptap/pm@2.6.6))
      '@tiptap/extension-text-style':
        specifier: 2.6.6
        version: 2.6.6(@tiptap/core@2.6.6(@tiptap/pm@2.6.6))
      '@tiptap/extension-underline':
        specifier: 2.6.6
        version: 2.6.6(@tiptap/core@2.6.6(@tiptap/pm@2.6.6))
      '@tiptap/react':
        specifier: ^2.6.6
        version: 2.6.6(@tiptap/core@2.6.6(@tiptap/pm@2.6.6))(@tiptap/pm@2.6.6)(react-dom@18.3.1(react@18.3.1))(react@18.3.1)
      '@tiptap/starter-kit':
        specifier: ^2.6.6
        version: 2.6.6
      clsx:
        specifier: ^2.1.1
        version: 2.1.1
      dayjs:
        specifier: ^1.11.13
        version: 1.11.13
      mantine-react-table:
        specifier: 2.0.0-beta.6
        version: 2.0.0-beta.6(@mantine/core@7.12.2(@mantine/hooks@7.12.2(react@18.3.1))(@types/react@18.3.6)(react-dom@18.3.1(react@18.3.1))(react@18.3.1))(@mantine/dates@7.12.2(@mantine/core@7.12.2(@mantine/hooks@7.12.2(react@18.3.1))(@types/react@18.3.6)(react-dom@18.3.1(react@18.3.1))(react@18.3.1))(@mantine/hooks@7.12.2(react@18.3.1))(dayjs@1.11.13)(react-dom@18.3.1(react@18.3.1))(react@18.3.1))(@mantine/hooks@7.12.2(react@18.3.1))(@tabler/icons-react@3.17.0(react@18.3.1))(clsx@2.1.1)(dayjs@1.11.13)(react-dom@18.3.1(react@18.3.1))(react@18.3.1)
      next:
        specifier: ^14.2.11
        version: 14.2.11(@babel/core@7.25.2)(react-dom@18.3.1(react@18.3.1))(react@18.3.1)(sass@1.78.0)
      react:
        specifier: ^18.3.1
        version: 18.3.1
      video.js:
        specifier: ^8.17.4
        version: 8.17.4
    devDependencies:
      '@homarr/eslint-config':
        specifier: workspace:^0.2.0
        version: link:../../tooling/eslint
      '@homarr/prettier-config':
        specifier: workspace:^0.1.0
        version: link:../../tooling/prettier
      '@homarr/tsconfig':
        specifier: workspace:^0.1.0
        version: link:../../tooling/typescript
      '@types/video.js':
        specifier: ^7.3.58
        version: 7.3.58
      eslint:
        specifier: ^9.10.0
        version: 9.10.0
      typescript:
        specifier: ^5.6.2
        version: 5.6.2

  tooling/eslint:
    dependencies:
      '@next/eslint-plugin-next':
        specifier: ^14.2.11
        version: 14.2.11
      eslint-config-prettier:
        specifier: ^9.1.0
        version: 9.1.0(eslint@9.10.0)
      eslint-config-turbo:
        specifier: ^2.1.2
        version: 2.1.2(eslint@9.10.0)
      eslint-plugin-import:
        specifier: ^2.30.0
        version: 2.30.0(@typescript-eslint/parser@8.5.0(eslint@9.10.0)(typescript@5.6.2))(eslint@9.10.0)
      eslint-plugin-jsx-a11y:
        specifier: ^6.10.0
        version: 6.10.0(eslint@9.10.0)
      eslint-plugin-react:
        specifier: ^7.36.1
        version: 7.36.1(eslint@9.10.0)
      eslint-plugin-react-hooks:
        specifier: ^4.6.2
        version: 4.6.2(eslint@9.10.0)
      typescript-eslint:
        specifier: ^8.5.0
        version: 8.5.0(eslint@9.10.0)(typescript@5.6.2)
    devDependencies:
      '@homarr/prettier-config':
        specifier: workspace:^0.1.0
        version: link:../prettier
      '@homarr/tsconfig':
        specifier: workspace:^0.1.0
        version: link:../typescript
      eslint:
        specifier: ^9.10.0
        version: 9.10.0
      typescript:
        specifier: ^5.6.2
        version: 5.6.2

  tooling/github: {}

  tooling/prettier:
    dependencies:
      '@ianvs/prettier-plugin-sort-imports':
        specifier: ^4.3.1
        version: 4.3.1(prettier@3.3.3)
      prettier:
        specifier: ^3.3.3
        version: 3.3.3
    devDependencies:
      '@homarr/tsconfig':
        specifier: workspace:^0.1.0
        version: link:../typescript
      typescript:
        specifier: ^5.6.2
        version: 5.6.2

  tooling/semver: {}

  tooling/typescript: {}

packages:

  '@ampproject/remapping@2.3.0':
    resolution: {integrity: sha512-30iZtAPgz+LTIYoeivqYo853f02jBYSd5uGnGpkFV0M3xOt9aN73erkgYAmZU43x4VfqcnLxW9Kpg3R5LC4YYw==}
    engines: {node: '>=6.0.0'}

  '@antfu/ni@0.21.12':
    resolution: {integrity: sha512-2aDL3WUv8hMJb2L3r/PIQWsTLyq7RQr3v9xD16fiz6O8ys1xEyLhhTOv8gxtZvJiTzjTF5pHoArvRdesGL1DMQ==}
    hasBin: true

  '@auth/core@0.34.2':
    resolution: {integrity: sha512-KywHKRgLiF3l7PLyL73fjLSIBe1YNcA6sMeew4yMP6cfCWGXZrkkXd32AjRi1hlJ9nvovUBGZHvbn+LijO6ZeQ==}
    peerDependencies:
      '@simplewebauthn/browser': ^9.0.1
      '@simplewebauthn/server': ^9.0.2
      nodemailer: ^6.8.0
    peerDependenciesMeta:
      '@simplewebauthn/browser':
        optional: true
      '@simplewebauthn/server':
        optional: true
      nodemailer:
        optional: true

  '@auth/core@0.35.0':
    resolution: {integrity: sha512-XvMALiYn5ZQd1hVeG1t+jCU89jRrc7ortl/05wkBrPHnRWZScxAK5jKuzBz+AOBQXewDjYcMpzeF5tTqg6rDhQ==}
    peerDependencies:
      '@simplewebauthn/browser': ^9.0.1
      '@simplewebauthn/server': ^9.0.2
      nodemailer: ^6.8.0
    peerDependenciesMeta:
      '@simplewebauthn/browser':
        optional: true
      '@simplewebauthn/server':
        optional: true
      nodemailer:
        optional: true

  '@auth/drizzle-adapter@1.5.0':
    resolution: {integrity: sha512-JLeooOEoCulPjoLJa2IBKX8RSgSfkhmyaAeO8Xr37y+fitsEvJNqe0SsaRw3D8nXDasppSaop4uUT3ViXP+OZw==}

  '@axiomhq/js@1.0.0-rc.3':
    resolution: {integrity: sha512-Zm10TczcMLounWqC42nMkXQ7XKLqjzLrd5ia022oBKDUZqAFVg2y9d1quQVNV4FlXyg9MKDdfMjpKQRmzEGaog==}
    engines: {node: '>=16'}

  '@babel/code-frame@7.24.7':
    resolution: {integrity: sha512-BcYH1CVJBO9tvyIZ2jVeXgSIMvGZ2FDRvDdOIVQyuklNKSsx+eppDEBq/g47Ayw+RqNFE+URvOShmf+f/qwAlA==}
    engines: {node: '>=6.9.0'}

  '@babel/compat-data@7.25.4':
    resolution: {integrity: sha512-+LGRog6RAsCJrrrg/IO6LGmpphNe5DiK30dGjCoxxeGv49B10/3XYGxPsAwrDlMFcFEvdAUavDT8r9k/hSyQqQ==}
    engines: {node: '>=6.9.0'}

  '@babel/core@7.24.6':
    resolution: {integrity: sha512-qAHSfAdVyFmIvl0VHELib8xar7ONuSHrE2hLnsaWkYNTI68dmi1x8GYDhJjMI/e7XWal9QBlZkwbOnkcw7Z8gQ==}
    engines: {node: '>=6.9.0'}

  '@babel/core@7.25.2':
    resolution: {integrity: sha512-BBt3opiCOxUr9euZ5/ro/Xv8/V7yJ5bjYMqG/C1YAo8MIKAnumZalCN+msbci3Pigy4lIQfPUpfMM27HMGaYEA==}
    engines: {node: '>=6.9.0'}

  '@babel/generator@7.25.6':
    resolution: {integrity: sha512-VPC82gr1seXOpkjAAKoLhP50vx4vGNlF4msF64dSFq1P8RfB+QAuJWGHPXXPc8QyfVWwwB/TNNU4+ayZmHNbZw==}
    engines: {node: '>=6.9.0'}

  '@babel/helper-compilation-targets@7.25.2':
    resolution: {integrity: sha512-U2U5LsSaZ7TAt3cfaymQ8WHh0pxvdHoEk6HVpaexxixjyEquMh0L0YNJNM6CTGKMXV1iksi0iZkGw4AcFkPaaw==}
    engines: {node: '>=6.9.0'}

  '@babel/helper-module-imports@7.24.7':
    resolution: {integrity: sha512-8AyH3C+74cgCVVXow/myrynrAGv+nTVg5vKu2nZph9x7RcRwzmh0VFallJuFTZ9mx6u4eSdXZfcOzSqTUm0HCA==}
    engines: {node: '>=6.9.0'}

  '@babel/helper-module-transforms@7.25.2':
    resolution: {integrity: sha512-BjyRAbix6j/wv83ftcVJmBt72QtHI56C7JXZoG2xATiLpmoC7dpd8WnkikExHDVPpi/3qCmO6WY1EaXOluiecQ==}
    engines: {node: '>=6.9.0'}
    peerDependencies:
      '@babel/core': ^7.0.0

  '@babel/helper-plugin-utils@7.24.8':
    resolution: {integrity: sha512-FFWx5142D8h2Mgr/iPVGH5G7w6jDn4jUSpZTyDnQO0Yn7Ks2Kuz6Pci8H6MPCoUJegd/UZQ3tAvfLCxQSnWWwg==}
    engines: {node: '>=6.9.0'}

  '@babel/helper-simple-access@7.24.7':
    resolution: {integrity: sha512-zBAIvbCMh5Ts+b86r/CjU+4XGYIs+R1j951gxI3KmmxBMhCg4oQMsv6ZXQ64XOm/cvzfU1FmoCyt6+owc5QMYg==}
    engines: {node: '>=6.9.0'}

  '@babel/helper-string-parser@7.24.8':
    resolution: {integrity: sha512-pO9KhhRcuUyGnJWwyEgnRJTSIZHiT+vMD0kPeD+so0l7mxkMT19g3pjY9GTnHySck/hDzq+dtW/4VgnMkippsQ==}
    engines: {node: '>=6.9.0'}

  '@babel/helper-validator-identifier@7.24.7':
    resolution: {integrity: sha512-rR+PBcQ1SMQDDyF6X0wxtG8QyLCgUB0eRAGguqRLfkCA87l7yAP7ehq8SNj96OOGTO8OBV70KhuFYcIkHXOg0w==}
    engines: {node: '>=6.9.0'}

  '@babel/helper-validator-option@7.24.8':
    resolution: {integrity: sha512-xb8t9tD1MHLungh/AIoWYN+gVHaB9kwlu8gffXGSt3FFEIT7RjS+xWbc2vUD1UTZdIpKj/ab3rdqJ7ufngyi2Q==}
    engines: {node: '>=6.9.0'}

  '@babel/helpers@7.25.6':
    resolution: {integrity: sha512-Xg0tn4HcfTijTwfDwYlvVCl43V6h4KyVVX2aEm4qdO/PC6L2YvzLHFdmxhoeSA3eslcE6+ZVXHgWwopXYLNq4Q==}
    engines: {node: '>=6.9.0'}

  '@babel/highlight@7.24.7':
    resolution: {integrity: sha512-EStJpq4OuY8xYfhGVXngigBJRWxftKX9ksiGDnmlY3o7B/V7KIAc9X4oiK87uPJSc/vs5L869bem5fhZa8caZw==}
    engines: {node: '>=6.9.0'}

  '@babel/parser@7.25.6':
    resolution: {integrity: sha512-trGdfBdbD0l1ZPmcJ83eNxB9rbEax4ALFTF7fN386TMYbeCQbyme5cOEXQhbGXKebwGaB/J52w1mrklMcbgy6Q==}
    engines: {node: '>=6.0.0'}
    hasBin: true

  '@babel/plugin-transform-react-jsx-self@7.24.7':
    resolution: {integrity: sha512-fOPQYbGSgH0HUp4UJO4sMBFjY6DuWq+2i8rixyUMb3CdGixs/gccURvYOAhajBdKDoGajFr3mUq5rH3phtkGzw==}
    engines: {node: '>=6.9.0'}
    peerDependencies:
      '@babel/core': ^7.0.0-0

  '@babel/plugin-transform-react-jsx-source@7.24.7':
    resolution: {integrity: sha512-J2z+MWzZHVOemyLweMqngXrgGC42jQ//R0KdxqkIz/OrbVIIlhFI3WigZ5fO+nwFvBlncr4MGapd8vTyc7RPNQ==}
    engines: {node: '>=6.9.0'}
    peerDependencies:
      '@babel/core': ^7.0.0-0

  '@babel/runtime-corejs3@7.25.6':
    resolution: {integrity: sha512-Gz0Nrobx8szge6kQQ5Z5MX9L3ObqNwCQY1PSwSNzreFL7aHGxv8Fp2j3ETV6/wWdbiV+mW6OSm8oQhg3Tcsniw==}
    engines: {node: '>=6.9.0'}

  '@babel/runtime@7.25.6':
    resolution: {integrity: sha512-VBj9MYyDb9tuLq7yzqjgzt6Q+IBQLrGZfdjOekyEirZPHxXWoTSGUTMrpsfi58Up73d13NfYLv8HT9vmznjzhQ==}
    engines: {node: '>=6.9.0'}

  '@babel/template@7.25.0':
    resolution: {integrity: sha512-aOOgh1/5XzKvg1jvVz7AVrx2piJ2XBi227DHmbY6y+bM9H2FlN+IfecYu4Xl0cNiiVejlsCri89LUsbj8vJD9Q==}
    engines: {node: '>=6.9.0'}

  '@babel/traverse@7.25.6':
    resolution: {integrity: sha512-9Vrcx5ZW6UwK5tvqsj0nGpp/XzqthkT0dqIc9g1AdtygFToNtTF67XzYS//dm+SAK9cp3B9R4ZO/46p63SCjlQ==}
    engines: {node: '>=6.9.0'}

  '@babel/types@7.24.6':
    resolution: {integrity: sha512-WaMsgi6Q8zMgMth93GvWPXkhAIEobfsIkLTacoVZoK1J0CevIPGYY2Vo5YvJGqyHqXM6P4ppOYGsIRU8MM9pFQ==}
    engines: {node: '>=6.9.0'}

  '@babel/types@7.25.6':
    resolution: {integrity: sha512-/l42B1qxpG6RdfYf343Uw1vmDjeNhneUXtzhojE7pDgfpEypmRhI6j1kr17XCVv4Cgl9HdAiQY2x0GwKm7rWCw==}
    engines: {node: '>=6.9.0'}

  '@balena/dockerignore@1.0.2':
    resolution: {integrity: sha512-wMue2Sy4GAVTk6Ic4tJVcnfdau+gx2EnG7S+uAEe+TWJFqE4YoWN4/H8MSLj4eYJKxGg26lZwboEniNiNwZQ6Q==}

  '@bcoe/v8-coverage@0.2.3':
    resolution: {integrity: sha512-0hYQ8SB4Db5zvZB4axdMHGwEaQjkZzFjQiN9LVYvIFB2nSUHW9tYpxWriPrWDASIxiaXax83REcLxuSdnGPZtw==}

  '@braintree/sanitize-url@7.0.2':
    resolution: {integrity: sha512-NVf/1YycDMs6+FxS0Tb/W8MjJRDQdXF+tBfDtZ5UZeiRUkTmwKc4vmYCKZTyymfJk1gnMsauvZSX/HiV9jOABw==}

  '@clack/core@0.3.4':
    resolution: {integrity: sha512-H4hxZDXgHtWTwV3RAVenqcC4VbJZNegbBjlPvzOzCouXtS2y3sDvlO3IsbrPNWuLWPPlYVYPghQdSF64683Ldw==}

  '@clack/prompts@0.7.0':
    resolution: {integrity: sha512-0MhX9/B4iL6Re04jPrttDm+BsP8y6mS7byuv0BvXgdXhbV5PdlsHt55dvNsuBCPZ7xq1oTAOOuotR9NFbQyMSA==}
    bundledDependencies:
      - is-unicode-supported

  '@colors/colors@1.6.0':
    resolution: {integrity: sha512-Ir+AOibqzrIsL6ajt3Rz3LskB7OiMVHqltZmspbW/TJuTVuyOMirVqAkjfY6JISiLHgyNqicAC8AyHHGzNd/dA==}
    engines: {node: '>=0.1.90'}

  '@cspotcode/source-map-support@0.8.1':
    resolution: {integrity: sha512-IchNf6dN4tHoMFIn/7OE8LWZ19Y6q/67Bmf6vnGREv8RSbBVb9LPJxEcnwrcwX6ixSvaiGoomAUvu4YSxXrVgw==}
    engines: {node: '>=12'}

  '@ctrl/deluge@6.1.0':
    resolution: {integrity: sha512-n8237DbSHlANTLBS3rxIKsnC3peltifJhV2h6fWp5lb7BNZuA3LFz0gVS02aAhj351G3A0ScSYLmuAAL2ld/Nw==}
    engines: {node: '>=18'}

  '@ctrl/magnet-link@4.0.2':
    resolution: {integrity: sha512-wENP7LH4BmCjz+gXVq7Nzz20zMjY/huuG7aDk/yu/LhFdC84e/l8222rCIAo0lwhU451lFcJKLcOmtG6TNrBAQ==}
    engines: {node: '>=18'}

  '@ctrl/qbittorrent@9.0.1':
    resolution: {integrity: sha512-MaQhyccZ30C1V8Uxqhc1NvrM/Lgb8x6AunIxjlbhYhw5Zx/l8G2etbjTKle3RIFExURKmzrJx7Odj3EM4AlqDQ==}
    engines: {node: '>=18'}

  '@ctrl/shared-torrent@6.0.0':
    resolution: {integrity: sha512-BZAPDv8syFArFTAAeb560JSBNTajFtP3G/5eYiUMsg0upGAQs6NWGiHYbyjvAt8uHCSzxXsiji/Wvq1b7CvXSQ==}
    engines: {node: '>=18'}

  '@ctrl/torrent-file@4.1.0':
    resolution: {integrity: sha512-mC6HdmCrRhhwpthM+OboJvGIywVR05IbdhVSBkfbGslzbQk2xNnx4UOKljV/x2YI2M1DDF3F3o0paIiYd5O0Og==}
    engines: {node: '>=18'}

  '@ctrl/transmission@6.1.0':
    resolution: {integrity: sha512-5LjNdNOFqeWKJ7yym2Iz6+bLpBWetE3gbH5AMhgPfpQdXlyoCvX4Ro/fD5pSDuTu4tnen3Eob2cHBgWmqPU47A==}
    engines: {node: '>=18'}

  '@dabh/diagnostics@2.0.3':
    resolution: {integrity: sha512-hrlQOIi7hAfzsMqlGSFyVucrx38O+j6wiGOf//H2ecvIEqYN4ADBSS2iLMh5UFyDunCNniUIPk/q3riFv45xRA==}

  '@drizzle-team/brocli@0.10.1':
    resolution: {integrity: sha512-AHy0vjc+n/4w/8Mif+w86qpppHuF3AyXbcWW+R/W7GNA3F5/p2nuhlkCJaTXSLZheB4l1rtHzOfr9A7NwoR/Zg==}

  '@esbuild-kit/core-utils@3.3.2':
    resolution: {integrity: sha512-sPRAnw9CdSsRmEtnsl2WXWdyquogVpB3yZ3dgwJfe8zrOzTsV7cJvmwrKVa+0ma5BoiGJ+BoqkMvawbayKUsqQ==}

  '@esbuild-kit/esm-loader@2.6.5':
    resolution: {integrity: sha512-FxEMIkJKnodyA1OaCUoEvbYRkoZlLZ4d/eXFu9Fh8CbBBgP5EmZxrfTRyN0qpXZ4vOvqnE5YdRdcrmUUXuU+dA==}

  '@esbuild/aix-ppc64@0.19.12':
    resolution: {integrity: sha512-bmoCYyWdEL3wDQIVbcyzRyeKLgk2WtWLTWz1ZIAZF/EGbNOwSA6ew3PftJ1PqMiOOGu0OyFMzG53L0zqIpPeNA==}
    engines: {node: '>=12'}
    cpu: [ppc64]
    os: [aix]

  '@esbuild/aix-ppc64@0.20.2':
    resolution: {integrity: sha512-D+EBOJHXdNZcLJRBkhENNG8Wji2kgc9AZ9KiPr1JuZjsNtyHzrsfLRrY0tk2H2aoFu6RANO1y1iPPUCDYWkb5g==}
    engines: {node: '>=12'}
    cpu: [ppc64]
    os: [aix]

  '@esbuild/aix-ppc64@0.21.5':
    resolution: {integrity: sha512-1SDgH6ZSPTlggy1yI6+Dbkiz8xzpHJEVAlF/AM1tHPLsf5STom9rwtjE4hKAF20FfXXNTFqEYXyJNWh1GiZedQ==}
    engines: {node: '>=12'}
    cpu: [ppc64]
    os: [aix]

  '@esbuild/android-arm64@0.18.20':
    resolution: {integrity: sha512-Nz4rJcchGDtENV0eMKUNa6L12zz2zBDXuhj/Vjh18zGqB44Bi7MBMSXjgunJgjRhCmKOjnPuZp4Mb6OKqtMHLQ==}
    engines: {node: '>=12'}
    cpu: [arm64]
    os: [android]

  '@esbuild/android-arm64@0.19.12':
    resolution: {integrity: sha512-P0UVNGIienjZv3f5zq0DP3Nt2IE/3plFzuaS96vihvD0Hd6H/q4WXUGpCxD/E8YrSXfNyRPbpTq+T8ZQioSuPA==}
    engines: {node: '>=12'}
    cpu: [arm64]
    os: [android]

  '@esbuild/android-arm64@0.20.2':
    resolution: {integrity: sha512-mRzjLacRtl/tWU0SvD8lUEwb61yP9cqQo6noDZP/O8VkwafSYwZ4yWy24kan8jE/IMERpYncRt2dw438LP3Xmg==}
    engines: {node: '>=12'}
    cpu: [arm64]
    os: [android]

  '@esbuild/android-arm64@0.21.5':
    resolution: {integrity: sha512-c0uX9VAUBQ7dTDCjq+wdyGLowMdtR/GoC2U5IYk/7D1H1JYC0qseD7+11iMP2mRLN9RcCMRcjC4YMclCzGwS/A==}
    engines: {node: '>=12'}
    cpu: [arm64]
    os: [android]

  '@esbuild/android-arm@0.18.20':
    resolution: {integrity: sha512-fyi7TDI/ijKKNZTUJAQqiG5T7YjJXgnzkURqmGj13C6dCqckZBLdl4h7bkhHt/t0WP+zO9/zwroDvANaOqO5Sw==}
    engines: {node: '>=12'}
    cpu: [arm]
    os: [android]

  '@esbuild/android-arm@0.19.12':
    resolution: {integrity: sha512-qg/Lj1mu3CdQlDEEiWrlC4eaPZ1KztwGJ9B6J+/6G+/4ewxJg7gqj8eVYWvao1bXrqGiW2rsBZFSX3q2lcW05w==}
    engines: {node: '>=12'}
    cpu: [arm]
    os: [android]

  '@esbuild/android-arm@0.20.2':
    resolution: {integrity: sha512-t98Ra6pw2VaDhqNWO2Oph2LXbz/EJcnLmKLGBJwEwXX/JAN83Fym1rU8l0JUWK6HkIbWONCSSatf4sf2NBRx/w==}
    engines: {node: '>=12'}
    cpu: [arm]
    os: [android]

  '@esbuild/android-arm@0.21.5':
    resolution: {integrity: sha512-vCPvzSjpPHEi1siZdlvAlsPxXl7WbOVUBBAowWug4rJHb68Ox8KualB+1ocNvT5fjv6wpkX6o/iEpbDrf68zcg==}
    engines: {node: '>=12'}
    cpu: [arm]
    os: [android]

  '@esbuild/android-x64@0.18.20':
    resolution: {integrity: sha512-8GDdlePJA8D6zlZYJV/jnrRAi6rOiNaCC/JclcXpB+KIuvfBN4owLtgzY2bsxnx666XjJx2kDPUmnTtR8qKQUg==}
    engines: {node: '>=12'}
    cpu: [x64]
    os: [android]

  '@esbuild/android-x64@0.19.12':
    resolution: {integrity: sha512-3k7ZoUW6Q6YqhdhIaq/WZ7HwBpnFBlW905Fa4s4qWJyiNOgT1dOqDiVAQFwBH7gBRZr17gLrlFCRzF6jFh7Kew==}
    engines: {node: '>=12'}
    cpu: [x64]
    os: [android]

  '@esbuild/android-x64@0.20.2':
    resolution: {integrity: sha512-btzExgV+/lMGDDa194CcUQm53ncxzeBrWJcncOBxuC6ndBkKxnHdFJn86mCIgTELsooUmwUm9FkhSp5HYu00Rg==}
    engines: {node: '>=12'}
    cpu: [x64]
    os: [android]

  '@esbuild/android-x64@0.21.5':
    resolution: {integrity: sha512-D7aPRUUNHRBwHxzxRvp856rjUHRFW1SdQATKXH2hqA0kAZb1hKmi02OpYRacl0TxIGz/ZmXWlbZgjwWYaCakTA==}
    engines: {node: '>=12'}
    cpu: [x64]
    os: [android]

  '@esbuild/darwin-arm64@0.18.20':
    resolution: {integrity: sha512-bxRHW5kHU38zS2lPTPOyuyTm+S+eobPUnTNkdJEfAddYgEcll4xkT8DB9d2008DtTbl7uJag2HuE5NZAZgnNEA==}
    engines: {node: '>=12'}
    cpu: [arm64]
    os: [darwin]

  '@esbuild/darwin-arm64@0.19.12':
    resolution: {integrity: sha512-B6IeSgZgtEzGC42jsI+YYu9Z3HKRxp8ZT3cqhvliEHovq8HSX2YX8lNocDn79gCKJXOSaEot9MVYky7AKjCs8g==}
    engines: {node: '>=12'}
    cpu: [arm64]
    os: [darwin]

  '@esbuild/darwin-arm64@0.20.2':
    resolution: {integrity: sha512-4J6IRT+10J3aJH3l1yzEg9y3wkTDgDk7TSDFX+wKFiWjqWp/iCfLIYzGyasx9l0SAFPT1HwSCR+0w/h1ES/MjA==}
    engines: {node: '>=12'}
    cpu: [arm64]
    os: [darwin]

  '@esbuild/darwin-arm64@0.21.5':
    resolution: {integrity: sha512-DwqXqZyuk5AiWWf3UfLiRDJ5EDd49zg6O9wclZ7kUMv2WRFr4HKjXp/5t8JZ11QbQfUS6/cRCKGwYhtNAY88kQ==}
    engines: {node: '>=12'}
    cpu: [arm64]
    os: [darwin]

  '@esbuild/darwin-x64@0.18.20':
    resolution: {integrity: sha512-pc5gxlMDxzm513qPGbCbDukOdsGtKhfxD1zJKXjCCcU7ju50O7MeAZ8c4krSJcOIJGFR+qx21yMMVYwiQvyTyQ==}
    engines: {node: '>=12'}
    cpu: [x64]
    os: [darwin]

  '@esbuild/darwin-x64@0.19.12':
    resolution: {integrity: sha512-hKoVkKzFiToTgn+41qGhsUJXFlIjxI/jSYeZf3ugemDYZldIXIxhvwN6erJGlX4t5h417iFuheZ7l+YVn05N3A==}
    engines: {node: '>=12'}
    cpu: [x64]
    os: [darwin]

  '@esbuild/darwin-x64@0.20.2':
    resolution: {integrity: sha512-tBcXp9KNphnNH0dfhv8KYkZhjc+H3XBkF5DKtswJblV7KlT9EI2+jeA8DgBjp908WEuYll6pF+UStUCfEpdysA==}
    engines: {node: '>=12'}
    cpu: [x64]
    os: [darwin]

  '@esbuild/darwin-x64@0.21.5':
    resolution: {integrity: sha512-se/JjF8NlmKVG4kNIuyWMV/22ZaerB+qaSi5MdrXtd6R08kvs2qCN4C09miupktDitvh8jRFflwGFBQcxZRjbw==}
    engines: {node: '>=12'}
    cpu: [x64]
    os: [darwin]

  '@esbuild/freebsd-arm64@0.18.20':
    resolution: {integrity: sha512-yqDQHy4QHevpMAaxhhIwYPMv1NECwOvIpGCZkECn8w2WFHXjEwrBn3CeNIYsibZ/iZEUemj++M26W3cNR5h+Tw==}
    engines: {node: '>=12'}
    cpu: [arm64]
    os: [freebsd]

  '@esbuild/freebsd-arm64@0.19.12':
    resolution: {integrity: sha512-4aRvFIXmwAcDBw9AueDQ2YnGmz5L6obe5kmPT8Vd+/+x/JMVKCgdcRwH6APrbpNXsPz+K653Qg8HB/oXvXVukA==}
    engines: {node: '>=12'}
    cpu: [arm64]
    os: [freebsd]

  '@esbuild/freebsd-arm64@0.20.2':
    resolution: {integrity: sha512-d3qI41G4SuLiCGCFGUrKsSeTXyWG6yem1KcGZVS+3FYlYhtNoNgYrWcvkOoaqMhwXSMrZRl69ArHsGJ9mYdbbw==}
    engines: {node: '>=12'}
    cpu: [arm64]
    os: [freebsd]

  '@esbuild/freebsd-arm64@0.21.5':
    resolution: {integrity: sha512-5JcRxxRDUJLX8JXp/wcBCy3pENnCgBR9bN6JsY4OmhfUtIHe3ZW0mawA7+RDAcMLrMIZaf03NlQiX9DGyB8h4g==}
    engines: {node: '>=12'}
    cpu: [arm64]
    os: [freebsd]

  '@esbuild/freebsd-x64@0.18.20':
    resolution: {integrity: sha512-tgWRPPuQsd3RmBZwarGVHZQvtzfEBOreNuxEMKFcd5DaDn2PbBxfwLcj4+aenoh7ctXcbXmOQIn8HI6mCSw5MQ==}
    engines: {node: '>=12'}
    cpu: [x64]
    os: [freebsd]

  '@esbuild/freebsd-x64@0.19.12':
    resolution: {integrity: sha512-EYoXZ4d8xtBoVN7CEwWY2IN4ho76xjYXqSXMNccFSx2lgqOG/1TBPW0yPx1bJZk94qu3tX0fycJeeQsKovA8gg==}
    engines: {node: '>=12'}
    cpu: [x64]
    os: [freebsd]

  '@esbuild/freebsd-x64@0.20.2':
    resolution: {integrity: sha512-d+DipyvHRuqEeM5zDivKV1KuXn9WeRX6vqSqIDgwIfPQtwMP4jaDsQsDncjTDDsExT4lR/91OLjRo8bmC1e+Cw==}
    engines: {node: '>=12'}
    cpu: [x64]
    os: [freebsd]

  '@esbuild/freebsd-x64@0.21.5':
    resolution: {integrity: sha512-J95kNBj1zkbMXtHVH29bBriQygMXqoVQOQYA+ISs0/2l3T9/kj42ow2mpqerRBxDJnmkUDCaQT/dfNXWX/ZZCQ==}
    engines: {node: '>=12'}
    cpu: [x64]
    os: [freebsd]

  '@esbuild/linux-arm64@0.18.20':
    resolution: {integrity: sha512-2YbscF+UL7SQAVIpnWvYwM+3LskyDmPhe31pE7/aoTMFKKzIc9lLbyGUpmmb8a8AixOL61sQ/mFh3jEjHYFvdA==}
    engines: {node: '>=12'}
    cpu: [arm64]
    os: [linux]

  '@esbuild/linux-arm64@0.19.12':
    resolution: {integrity: sha512-EoTjyYyLuVPfdPLsGVVVC8a0p1BFFvtpQDB/YLEhaXyf/5bczaGeN15QkR+O4S5LeJ92Tqotve7i1jn35qwvdA==}
    engines: {node: '>=12'}
    cpu: [arm64]
    os: [linux]

  '@esbuild/linux-arm64@0.20.2':
    resolution: {integrity: sha512-9pb6rBjGvTFNira2FLIWqDk/uaf42sSyLE8j1rnUpuzsODBq7FvpwHYZxQ/It/8b+QOS1RYfqgGFNLRI+qlq2A==}
    engines: {node: '>=12'}
    cpu: [arm64]
    os: [linux]

  '@esbuild/linux-arm64@0.21.5':
    resolution: {integrity: sha512-ibKvmyYzKsBeX8d8I7MH/TMfWDXBF3db4qM6sy+7re0YXya+K1cem3on9XgdT2EQGMu4hQyZhan7TeQ8XkGp4Q==}
    engines: {node: '>=12'}
    cpu: [arm64]
    os: [linux]

  '@esbuild/linux-arm@0.18.20':
    resolution: {integrity: sha512-/5bHkMWnq1EgKr1V+Ybz3s1hWXok7mDFUMQ4cG10AfW3wL02PSZi5kFpYKrptDsgb2WAJIvRcDm+qIvXf/apvg==}
    engines: {node: '>=12'}
    cpu: [arm]
    os: [linux]

  '@esbuild/linux-arm@0.19.12':
    resolution: {integrity: sha512-J5jPms//KhSNv+LO1S1TX1UWp1ucM6N6XuL6ITdKWElCu8wXP72l9MM0zDTzzeikVyqFE6U8YAV9/tFyj0ti+w==}
    engines: {node: '>=12'}
    cpu: [arm]
    os: [linux]

  '@esbuild/linux-arm@0.20.2':
    resolution: {integrity: sha512-VhLPeR8HTMPccbuWWcEUD1Az68TqaTYyj6nfE4QByZIQEQVWBB8vup8PpR7y1QHL3CpcF6xd5WVBU/+SBEvGTg==}
    engines: {node: '>=12'}
    cpu: [arm]
    os: [linux]

  '@esbuild/linux-arm@0.21.5':
    resolution: {integrity: sha512-bPb5AHZtbeNGjCKVZ9UGqGwo8EUu4cLq68E95A53KlxAPRmUyYv2D6F0uUI65XisGOL1hBP5mTronbgo+0bFcA==}
    engines: {node: '>=12'}
    cpu: [arm]
    os: [linux]

  '@esbuild/linux-ia32@0.18.20':
    resolution: {integrity: sha512-P4etWwq6IsReT0E1KHU40bOnzMHoH73aXp96Fs8TIT6z9Hu8G6+0SHSw9i2isWrD2nbx2qo5yUqACgdfVGx7TA==}
    engines: {node: '>=12'}
    cpu: [ia32]
    os: [linux]

  '@esbuild/linux-ia32@0.19.12':
    resolution: {integrity: sha512-Thsa42rrP1+UIGaWz47uydHSBOgTUnwBwNq59khgIwktK6x60Hivfbux9iNR0eHCHzOLjLMLfUMLCypBkZXMHA==}
    engines: {node: '>=12'}
    cpu: [ia32]
    os: [linux]

  '@esbuild/linux-ia32@0.20.2':
    resolution: {integrity: sha512-o10utieEkNPFDZFQm9CoP7Tvb33UutoJqg3qKf1PWVeeJhJw0Q347PxMvBgVVFgouYLGIhFYG0UGdBumROyiig==}
    engines: {node: '>=12'}
    cpu: [ia32]
    os: [linux]

  '@esbuild/linux-ia32@0.21.5':
    resolution: {integrity: sha512-YvjXDqLRqPDl2dvRODYmmhz4rPeVKYvppfGYKSNGdyZkA01046pLWyRKKI3ax8fbJoK5QbxblURkwK/MWY18Tg==}
    engines: {node: '>=12'}
    cpu: [ia32]
    os: [linux]

  '@esbuild/linux-loong64@0.18.20':
    resolution: {integrity: sha512-nXW8nqBTrOpDLPgPY9uV+/1DjxoQ7DoB2N8eocyq8I9XuqJ7BiAMDMf9n1xZM9TgW0J8zrquIb/A7s3BJv7rjg==}
    engines: {node: '>=12'}
    cpu: [loong64]
    os: [linux]

  '@esbuild/linux-loong64@0.19.12':
    resolution: {integrity: sha512-LiXdXA0s3IqRRjm6rV6XaWATScKAXjI4R4LoDlvO7+yQqFdlr1Bax62sRwkVvRIrwXxvtYEHHI4dm50jAXkuAA==}
    engines: {node: '>=12'}
    cpu: [loong64]
    os: [linux]

  '@esbuild/linux-loong64@0.20.2':
    resolution: {integrity: sha512-PR7sp6R/UC4CFVomVINKJ80pMFlfDfMQMYynX7t1tNTeivQ6XdX5r2XovMmha/VjR1YN/HgHWsVcTRIMkymrgQ==}
    engines: {node: '>=12'}
    cpu: [loong64]
    os: [linux]

  '@esbuild/linux-loong64@0.21.5':
    resolution: {integrity: sha512-uHf1BmMG8qEvzdrzAqg2SIG/02+4/DHB6a9Kbya0XDvwDEKCoC8ZRWI5JJvNdUjtciBGFQ5PuBlpEOXQj+JQSg==}
    engines: {node: '>=12'}
    cpu: [loong64]
    os: [linux]

  '@esbuild/linux-mips64el@0.18.20':
    resolution: {integrity: sha512-d5NeaXZcHp8PzYy5VnXV3VSd2D328Zb+9dEq5HE6bw6+N86JVPExrA6O68OPwobntbNJ0pzCpUFZTo3w0GyetQ==}
    engines: {node: '>=12'}
    cpu: [mips64el]
    os: [linux]

  '@esbuild/linux-mips64el@0.19.12':
    resolution: {integrity: sha512-fEnAuj5VGTanfJ07ff0gOA6IPsvrVHLVb6Lyd1g2/ed67oU1eFzL0r9WL7ZzscD+/N6i3dWumGE1Un4f7Amf+w==}
    engines: {node: '>=12'}
    cpu: [mips64el]
    os: [linux]

  '@esbuild/linux-mips64el@0.20.2':
    resolution: {integrity: sha512-4BlTqeutE/KnOiTG5Y6Sb/Hw6hsBOZapOVF6njAESHInhlQAghVVZL1ZpIctBOoTFbQyGW+LsVYZ8lSSB3wkjA==}
    engines: {node: '>=12'}
    cpu: [mips64el]
    os: [linux]

  '@esbuild/linux-mips64el@0.21.5':
    resolution: {integrity: sha512-IajOmO+KJK23bj52dFSNCMsz1QP1DqM6cwLUv3W1QwyxkyIWecfafnI555fvSGqEKwjMXVLokcV5ygHW5b3Jbg==}
    engines: {node: '>=12'}
    cpu: [mips64el]
    os: [linux]

  '@esbuild/linux-ppc64@0.18.20':
    resolution: {integrity: sha512-WHPyeScRNcmANnLQkq6AfyXRFr5D6N2sKgkFo2FqguP44Nw2eyDlbTdZwd9GYk98DZG9QItIiTlFLHJHjxP3FA==}
    engines: {node: '>=12'}
    cpu: [ppc64]
    os: [linux]

  '@esbuild/linux-ppc64@0.19.12':
    resolution: {integrity: sha512-nYJA2/QPimDQOh1rKWedNOe3Gfc8PabU7HT3iXWtNUbRzXS9+vgB0Fjaqr//XNbd82mCxHzik2qotuI89cfixg==}
    engines: {node: '>=12'}
    cpu: [ppc64]
    os: [linux]

  '@esbuild/linux-ppc64@0.20.2':
    resolution: {integrity: sha512-rD3KsaDprDcfajSKdn25ooz5J5/fWBylaaXkuotBDGnMnDP1Uv5DLAN/45qfnf3JDYyJv/ytGHQaziHUdyzaAg==}
    engines: {node: '>=12'}
    cpu: [ppc64]
    os: [linux]

  '@esbuild/linux-ppc64@0.21.5':
    resolution: {integrity: sha512-1hHV/Z4OEfMwpLO8rp7CvlhBDnjsC3CttJXIhBi+5Aj5r+MBvy4egg7wCbe//hSsT+RvDAG7s81tAvpL2XAE4w==}
    engines: {node: '>=12'}
    cpu: [ppc64]
    os: [linux]

  '@esbuild/linux-riscv64@0.18.20':
    resolution: {integrity: sha512-WSxo6h5ecI5XH34KC7w5veNnKkju3zBRLEQNY7mv5mtBmrP/MjNBCAlsM2u5hDBlS3NGcTQpoBvRzqBcRtpq1A==}
    engines: {node: '>=12'}
    cpu: [riscv64]
    os: [linux]

  '@esbuild/linux-riscv64@0.19.12':
    resolution: {integrity: sha512-2MueBrlPQCw5dVJJpQdUYgeqIzDQgw3QtiAHUC4RBz9FXPrskyyU3VI1hw7C0BSKB9OduwSJ79FTCqtGMWqJHg==}
    engines: {node: '>=12'}
    cpu: [riscv64]
    os: [linux]

  '@esbuild/linux-riscv64@0.20.2':
    resolution: {integrity: sha512-snwmBKacKmwTMmhLlz/3aH1Q9T8v45bKYGE3j26TsaOVtjIag4wLfWSiZykXzXuE1kbCE+zJRmwp+ZbIHinnVg==}
    engines: {node: '>=12'}
    cpu: [riscv64]
    os: [linux]

  '@esbuild/linux-riscv64@0.21.5':
    resolution: {integrity: sha512-2HdXDMd9GMgTGrPWnJzP2ALSokE/0O5HhTUvWIbD3YdjME8JwvSCnNGBnTThKGEB91OZhzrJ4qIIxk/SBmyDDA==}
    engines: {node: '>=12'}
    cpu: [riscv64]
    os: [linux]

  '@esbuild/linux-s390x@0.18.20':
    resolution: {integrity: sha512-+8231GMs3mAEth6Ja1iK0a1sQ3ohfcpzpRLH8uuc5/KVDFneH6jtAJLFGafpzpMRO6DzJ6AvXKze9LfFMrIHVQ==}
    engines: {node: '>=12'}
    cpu: [s390x]
    os: [linux]

  '@esbuild/linux-s390x@0.19.12':
    resolution: {integrity: sha512-+Pil1Nv3Umes4m3AZKqA2anfhJiVmNCYkPchwFJNEJN5QxmTs1uzyy4TvmDrCRNT2ApwSari7ZIgrPeUx4UZDg==}
    engines: {node: '>=12'}
    cpu: [s390x]
    os: [linux]

  '@esbuild/linux-s390x@0.20.2':
    resolution: {integrity: sha512-wcWISOobRWNm3cezm5HOZcYz1sKoHLd8VL1dl309DiixxVFoFe/o8HnwuIwn6sXre88Nwj+VwZUvJf4AFxkyrQ==}
    engines: {node: '>=12'}
    cpu: [s390x]
    os: [linux]

  '@esbuild/linux-s390x@0.21.5':
    resolution: {integrity: sha512-zus5sxzqBJD3eXxwvjN1yQkRepANgxE9lgOW2qLnmr8ikMTphkjgXu1HR01K4FJg8h1kEEDAqDcZQtbrRnB41A==}
    engines: {node: '>=12'}
    cpu: [s390x]
    os: [linux]

  '@esbuild/linux-x64@0.18.20':
    resolution: {integrity: sha512-UYqiqemphJcNsFEskc73jQ7B9jgwjWrSayxawS6UVFZGWrAAtkzjxSqnoclCXxWtfwLdzU+vTpcNYhpn43uP1w==}
    engines: {node: '>=12'}
    cpu: [x64]
    os: [linux]

  '@esbuild/linux-x64@0.19.12':
    resolution: {integrity: sha512-B71g1QpxfwBvNrfyJdVDexenDIt1CiDN1TIXLbhOw0KhJzE78KIFGX6OJ9MrtC0oOqMWf+0xop4qEU8JrJTwCg==}
    engines: {node: '>=12'}
    cpu: [x64]
    os: [linux]

  '@esbuild/linux-x64@0.20.2':
    resolution: {integrity: sha512-1MdwI6OOTsfQfek8sLwgyjOXAu+wKhLEoaOLTjbijk6E2WONYpH9ZU2mNtR+lZ2B4uwr+usqGuVfFT9tMtGvGw==}
    engines: {node: '>=12'}
    cpu: [x64]
    os: [linux]

  '@esbuild/linux-x64@0.21.5':
    resolution: {integrity: sha512-1rYdTpyv03iycF1+BhzrzQJCdOuAOtaqHTWJZCWvijKD2N5Xu0TtVC8/+1faWqcP9iBCWOmjmhoH94dH82BxPQ==}
    engines: {node: '>=12'}
    cpu: [x64]
    os: [linux]

  '@esbuild/netbsd-x64@0.18.20':
    resolution: {integrity: sha512-iO1c++VP6xUBUmltHZoMtCUdPlnPGdBom6IrO4gyKPFFVBKioIImVooR5I83nTew5UOYrk3gIJhbZh8X44y06A==}
    engines: {node: '>=12'}
    cpu: [x64]
    os: [netbsd]

  '@esbuild/netbsd-x64@0.19.12':
    resolution: {integrity: sha512-3ltjQ7n1owJgFbuC61Oj++XhtzmymoCihNFgT84UAmJnxJfm4sYCiSLTXZtE00VWYpPMYc+ZQmB6xbSdVh0JWA==}
    engines: {node: '>=12'}
    cpu: [x64]
    os: [netbsd]

  '@esbuild/netbsd-x64@0.20.2':
    resolution: {integrity: sha512-K8/DhBxcVQkzYc43yJXDSyjlFeHQJBiowJ0uVL6Tor3jGQfSGHNNJcWxNbOI8v5k82prYqzPuwkzHt3J1T1iZQ==}
    engines: {node: '>=12'}
    cpu: [x64]
    os: [netbsd]

  '@esbuild/netbsd-x64@0.21.5':
    resolution: {integrity: sha512-Woi2MXzXjMULccIwMnLciyZH4nCIMpWQAs049KEeMvOcNADVxo0UBIQPfSmxB3CWKedngg7sWZdLvLczpe0tLg==}
    engines: {node: '>=12'}
    cpu: [x64]
    os: [netbsd]

  '@esbuild/openbsd-x64@0.18.20':
    resolution: {integrity: sha512-e5e4YSsuQfX4cxcygw/UCPIEP6wbIL+se3sxPdCiMbFLBWu0eiZOJ7WoD+ptCLrmjZBK1Wk7I6D/I3NglUGOxg==}
    engines: {node: '>=12'}
    cpu: [x64]
    os: [openbsd]

  '@esbuild/openbsd-x64@0.19.12':
    resolution: {integrity: sha512-RbrfTB9SWsr0kWmb9srfF+L933uMDdu9BIzdA7os2t0TXhCRjrQyCeOt6wVxr79CKD4c+p+YhCj31HBkYcXebw==}
    engines: {node: '>=12'}
    cpu: [x64]
    os: [openbsd]

  '@esbuild/openbsd-x64@0.20.2':
    resolution: {integrity: sha512-eMpKlV0SThJmmJgiVyN9jTPJ2VBPquf6Kt/nAoo6DgHAoN57K15ZghiHaMvqjCye/uU4X5u3YSMgVBI1h3vKrQ==}
    engines: {node: '>=12'}
    cpu: [x64]
    os: [openbsd]

  '@esbuild/openbsd-x64@0.21.5':
    resolution: {integrity: sha512-HLNNw99xsvx12lFBUwoT8EVCsSvRNDVxNpjZ7bPn947b8gJPzeHWyNVhFsaerc0n3TsbOINvRP2byTZ5LKezow==}
    engines: {node: '>=12'}
    cpu: [x64]
    os: [openbsd]

  '@esbuild/sunos-x64@0.18.20':
    resolution: {integrity: sha512-kDbFRFp0YpTQVVrqUd5FTYmWo45zGaXe0X8E1G/LKFC0v8x0vWrhOWSLITcCn63lmZIxfOMXtCfti/RxN/0wnQ==}
    engines: {node: '>=12'}
    cpu: [x64]
    os: [sunos]

  '@esbuild/sunos-x64@0.19.12':
    resolution: {integrity: sha512-HKjJwRrW8uWtCQnQOz9qcU3mUZhTUQvi56Q8DPTLLB+DawoiQdjsYq+j+D3s9I8VFtDr+F9CjgXKKC4ss89IeA==}
    engines: {node: '>=12'}
    cpu: [x64]
    os: [sunos]

  '@esbuild/sunos-x64@0.20.2':
    resolution: {integrity: sha512-2UyFtRC6cXLyejf/YEld4Hajo7UHILetzE1vsRcGL3earZEW77JxrFjH4Ez2qaTiEfMgAXxfAZCm1fvM/G/o8w==}
    engines: {node: '>=12'}
    cpu: [x64]
    os: [sunos]

  '@esbuild/sunos-x64@0.21.5':
    resolution: {integrity: sha512-6+gjmFpfy0BHU5Tpptkuh8+uw3mnrvgs+dSPQXQOv3ekbordwnzTVEb4qnIvQcYXq6gzkyTnoZ9dZG+D4garKg==}
    engines: {node: '>=12'}
    cpu: [x64]
    os: [sunos]

  '@esbuild/win32-arm64@0.18.20':
    resolution: {integrity: sha512-ddYFR6ItYgoaq4v4JmQQaAI5s7npztfV4Ag6NrhiaW0RrnOXqBkgwZLofVTlq1daVTQNhtI5oieTvkRPfZrePg==}
    engines: {node: '>=12'}
    cpu: [arm64]
    os: [win32]

  '@esbuild/win32-arm64@0.19.12':
    resolution: {integrity: sha512-URgtR1dJnmGvX864pn1B2YUYNzjmXkuJOIqG2HdU62MVS4EHpU2946OZoTMnRUHklGtJdJZ33QfzdjGACXhn1A==}
    engines: {node: '>=12'}
    cpu: [arm64]
    os: [win32]

  '@esbuild/win32-arm64@0.20.2':
    resolution: {integrity: sha512-GRibxoawM9ZCnDxnP3usoUDO9vUkpAxIIZ6GQI+IlVmr5kP3zUq+l17xELTHMWTWzjxa2guPNyrpq1GWmPvcGQ==}
    engines: {node: '>=12'}
    cpu: [arm64]
    os: [win32]

  '@esbuild/win32-arm64@0.21.5':
    resolution: {integrity: sha512-Z0gOTd75VvXqyq7nsl93zwahcTROgqvuAcYDUr+vOv8uHhNSKROyU961kgtCD1e95IqPKSQKH7tBTslnS3tA8A==}
    engines: {node: '>=12'}
    cpu: [arm64]
    os: [win32]

  '@esbuild/win32-ia32@0.18.20':
    resolution: {integrity: sha512-Wv7QBi3ID/rROT08SABTS7eV4hX26sVduqDOTe1MvGMjNd3EjOz4b7zeexIR62GTIEKrfJXKL9LFxTYgkyeu7g==}
    engines: {node: '>=12'}
    cpu: [ia32]
    os: [win32]

  '@esbuild/win32-ia32@0.19.12':
    resolution: {integrity: sha512-+ZOE6pUkMOJfmxmBZElNOx72NKpIa/HFOMGzu8fqzQJ5kgf6aTGrcJaFsNiVMH4JKpMipyK+7k0n2UXN7a8YKQ==}
    engines: {node: '>=12'}
    cpu: [ia32]
    os: [win32]

  '@esbuild/win32-ia32@0.20.2':
    resolution: {integrity: sha512-HfLOfn9YWmkSKRQqovpnITazdtquEW8/SoHW7pWpuEeguaZI4QnCRW6b+oZTztdBnZOS2hqJ6im/D5cPzBTTlQ==}
    engines: {node: '>=12'}
    cpu: [ia32]
    os: [win32]

  '@esbuild/win32-ia32@0.21.5':
    resolution: {integrity: sha512-SWXFF1CL2RVNMaVs+BBClwtfZSvDgtL//G/smwAc5oVK/UPu2Gu9tIaRgFmYFFKrmg3SyAjSrElf0TiJ1v8fYA==}
    engines: {node: '>=12'}
    cpu: [ia32]
    os: [win32]

  '@esbuild/win32-x64@0.18.20':
    resolution: {integrity: sha512-kTdfRcSiDfQca/y9QIkng02avJ+NCaQvrMejlsB3RRv5sE9rRoeBPISaZpKxHELzRxZyLvNts1P27W3wV+8geQ==}
    engines: {node: '>=12'}
    cpu: [x64]
    os: [win32]

  '@esbuild/win32-x64@0.19.12':
    resolution: {integrity: sha512-T1QyPSDCyMXaO3pzBkF96E8xMkiRYbUEZADd29SyPGabqxMViNoii+NcK7eWJAEoU6RZyEm5lVSIjTmcdoB9HA==}
    engines: {node: '>=12'}
    cpu: [x64]
    os: [win32]

  '@esbuild/win32-x64@0.20.2':
    resolution: {integrity: sha512-N49X4lJX27+l9jbLKSqZ6bKNjzQvHaT8IIFUy+YIqmXQdjYCToGWwOItDrfby14c78aDd5NHQl29xingXfCdLQ==}
    engines: {node: '>=12'}
    cpu: [x64]
    os: [win32]

  '@esbuild/win32-x64@0.21.5':
    resolution: {integrity: sha512-tQd/1efJuzPC6rCFwEvLtci/xNFcTZknmXs98FYDfGE4wP9ClFV98nyKrzJKVPMhdDnjzLhdUyMX4PsQAPjwIw==}
    engines: {node: '>=12'}
    cpu: [x64]
    os: [win32]

  '@eslint-community/eslint-utils@4.4.0':
    resolution: {integrity: sha512-1/sA4dwrzBAyeUoQ6oxahHKmrZvsnLCg4RfxW3ZFGGmQkSNQPFNLV9CUEFQP1x9EYXHTo5p6xdhZM1Ne9p/AfA==}
    engines: {node: ^12.22.0 || ^14.17.0 || >=16.0.0}
    peerDependencies:
      eslint: ^6.0.0 || ^7.0.0 || >=8.0.0

  '@eslint-community/regexpp@4.11.1':
    resolution: {integrity: sha512-m4DVN9ZqskZoLU5GlWZadwDnYo3vAEydiUayB9widCl9ffWx2IvPnp6n3on5rJmziJSw9Bv+Z3ChDVdMwXCY8Q==}
    engines: {node: ^12.0.0 || ^14.0.0 || >=16.0.0}

  '@eslint/config-array@0.18.0':
    resolution: {integrity: sha512-fTxvnS1sRMu3+JjXwJG0j/i4RT9u4qJ+lqS/yCGap4lH4zZGzQ7tu+xZqQmcMZq5OBZDL4QRxQzRjkWcGt8IVw==}
    engines: {node: ^18.18.0 || ^20.9.0 || >=21.1.0}

  '@eslint/eslintrc@3.1.0':
    resolution: {integrity: sha512-4Bfj15dVJdoy3RfZmmo86RK1Fwzn6SstsvK9JS+BaVKqC6QQQQyXekNaC+g+LKNgkQ+2VhGAzm6hO40AhMR3zQ==}
    engines: {node: ^18.18.0 || ^20.9.0 || >=21.1.0}

  '@eslint/js@9.10.0':
    resolution: {integrity: sha512-fuXtbiP5GWIn8Fz+LWoOMVf/Jxm+aajZYkhi6CuEm4SxymFM+eUWzbO9qXT+L0iCkL5+KGYMCSGxo686H19S1g==}
    engines: {node: ^18.18.0 || ^20.9.0 || >=21.1.0}

  '@eslint/object-schema@2.1.4':
    resolution: {integrity: sha512-BsWiH1yFGjXXS2yvrf5LyuoSIIbPrGUWob917o+BTKuZ7qJdxX8aJLRxs1fS9n6r7vESrq1OUqb68dANcFXuQQ==}
    engines: {node: ^18.18.0 || ^20.9.0 || >=21.1.0}

  '@eslint/plugin-kit@0.1.0':
    resolution: {integrity: sha512-autAXT203ixhqei9xt+qkYOvY8l6LAFIdT2UXc/RPNeUVfqRF1BV94GTJyVPFKT8nFM6MyVJhjLj9E8JWvf5zQ==}
    engines: {node: ^18.18.0 || ^20.9.0 || >=21.1.0}

  '@extractus/feed-extractor@7.1.3':
    resolution: {integrity: sha512-USRVpGw4fWlnz8O8gB95UDJJaU5wg2EFESDe9nut0mHFJ8bOxDKGoo3g6EaKU24YzaPUBweKENdEJfuTUgr/uA==}
    engines: {node: '>= 18'}

  '@fastify/busboy@2.1.1':
    resolution: {integrity: sha512-vBZP4NlzfOlerQTnba4aqZoMhE/a9HY7HRqoOPaETQcSQuWEIyZMHGfVu6w9wGtGK5fED5qRs2DteVCjOH60sA==}
    engines: {node: '>=14'}

  '@floating-ui/core@1.6.8':
    resolution: {integrity: sha512-7XJ9cPU+yI2QeLS+FCSlqNFZJq8arvswefkZrYI1yQBbftw6FyrZOxYSh+9S7z7TpeWlRt9zJ5IhM1WIL334jA==}

  '@floating-ui/dom@1.6.11':
    resolution: {integrity: sha512-qkMCxSR24v2vGkhYDo/UzxfJN3D4syqSjyuTFz6C7XcpU1pASPRieNI0Kj5VP3/503mOfYiGY891ugBX1GlABQ==}

  '@floating-ui/react-dom@2.1.2':
    resolution: {integrity: sha512-06okr5cgPzMNBy+Ycse2A6udMi4bqwW/zgBF/rwjcNqWkyr82Mcg8b0vjX8OJpZFy/FKjJmw6wV7t44kK6kW7A==}
    peerDependencies:
      react: '>=16.8.0'
      react-dom: '>=16.8.0'

  '@floating-ui/react@0.26.24':
    resolution: {integrity: sha512-2ly0pCkZIGEQUq5H8bBK0XJmc1xIK/RM3tvVzY3GBER7IOD1UgmC2Y2tjj4AuS+TC+vTE1KJv2053290jua0Sw==}
    peerDependencies:
      react: '>=16.8.0'
      react-dom: '>=16.8.0'

  '@floating-ui/utils@0.2.8':
    resolution: {integrity: sha512-kym7SodPp8/wloecOpcmSnWJsK7M0E5Wg8UcFA+uO4B9s5d0ywXOEro/8HM9x0rW+TljRzul/14UYz3TleT3ig==}

  '@hapi/bourne@3.0.0':
    resolution: {integrity: sha512-Waj1cwPXJDucOib4a3bAISsKJVb15MKi9IvmTI/7ssVEm6sywXGjVJDhl6/umt1pK1ZS7PacXU3A1PmFKHEZ2w==}

  '@homarr/gridstack@1.0.3':
    resolution: {integrity: sha512-qgBYQUQ75mO51YSm/02aRmfJMRz7bWEqFQAQii5lwKb73hlAtDHTuGBeEL5H/mqxFIKEbxPtjeL/Eax9UvXUhA==}

  '@hono/node-server@1.13.0':
    resolution: {integrity: sha512-kz323qIQkNQElEGroo/E9MKPDuIR5pkuk/XEWd50K+cSEKdmdiYx0PKWUdaNY2ecJYngtF+njDMsMKplL6zfEg==}
    engines: {node: '>=18.14.1'}
    peerDependencies:
      hono: ^4

  '@humanwhocodes/module-importer@1.0.1':
    resolution: {integrity: sha512-bxveV4V8v5Yb4ncFTT3rPSgZBOpCkjfK0y4oVVVJwIuDVBRMDXrPyXRL988i5ap9m9bnyEEjWfm5WkBmtffLfA==}
    engines: {node: '>=12.22'}

  '@humanwhocodes/retry@0.3.0':
    resolution: {integrity: sha512-d2CGZR2o7fS6sWB7DG/3a95bGKQyHMACZ5aW8qGkkqQpUoZV6C0X7Pc7l4ZNMZkfNBf4VWNe9E1jRsf0G146Ew==}
    engines: {node: '>=18.18'}

  '@ianvs/prettier-plugin-sort-imports@4.3.1':
    resolution: {integrity: sha512-ZHwbyjkANZOjaBm3ZosADD2OUYGFzQGxfy67HmGZU94mHqe7g1LCMA7YYKB1Cq+UTPCBqlAYapY0KXAjKEw8Sg==}
    peerDependencies:
      '@vue/compiler-sfc': 2.7.x || 3.x
      prettier: 2 || 3
    peerDependenciesMeta:
      '@vue/compiler-sfc':
        optional: true

  '@ioredis/commands@1.2.0':
    resolution: {integrity: sha512-Sx1pU8EM64o2BrqNpEO1CNLtKQwyhuXuqyfH7oGKCk+1a33d2r5saW8zNwm3j6BTExtjrv2BxTgzzkMwts6vGg==}

  '@isaacs/cliui@8.0.2':
    resolution: {integrity: sha512-O8jcjabXaleOG9DQ0+ARXWZBTfnP4WNAqzuiJK7ll44AmxGKv/J2M4TPjxjY3znBCfvBXFzucm1twdyFybFqEA==}
    engines: {node: '>=12'}

  '@istanbuljs/schema@0.1.3':
    resolution: {integrity: sha512-ZXRY4jNvVgSVQ8DL3LTcakaAtXwTVUxE81hslsyD2AtoXW/wVob10HkOJ1X/pAlcI7D+2YoZKg5do8G/w6RYgA==}
    engines: {node: '>=8'}

  '@jellyfin/sdk@0.10.0':
    resolution: {integrity: sha512-fUUwiPOGQEFYxnS9olYkv7GXIX5N9JYdRBR8bapN86OhbHWzL1JHgWf/sAUcNTQGlCWMKTJqve4KFOQB1FlMAQ==}
    peerDependencies:
      axios: ^1.3.4

  '@jridgewell/gen-mapping@0.3.5':
    resolution: {integrity: sha512-IzL8ZoEDIBRWEzlCcRhOaCupYyN5gdIK+Q6fbFdPDg6HqX6jpkItn7DFIpW9LQzXG6Df9sA7+OKnq0qlz/GaQg==}
    engines: {node: '>=6.0.0'}

  '@jridgewell/resolve-uri@3.1.2':
    resolution: {integrity: sha512-bRISgCIjP20/tbWSPWMEi54QVPRZExkuD9lJL+UIxUKtwVJA8wW1Trb1jMs1RFXo1CBTNZ/5hpC9QvmKWdopKw==}
    engines: {node: '>=6.0.0'}

  '@jridgewell/set-array@1.2.1':
    resolution: {integrity: sha512-R8gLRTZeyp03ymzP/6Lil/28tGeGEzhx1q2k703KGWRAI1VdvPIXdG70VJc2pAMw3NA6JKL5hhFu1sJX0Mnn/A==}
    engines: {node: '>=6.0.0'}

  '@jridgewell/source-map@0.3.6':
    resolution: {integrity: sha512-1ZJTZebgqllO79ue2bm3rIGud/bOe0pP5BjSRCRxxYkEZS8STV7zN84UBbiYu7jy+eCKSnVIUgoWWE/tt+shMQ==}

  '@jridgewell/sourcemap-codec@1.5.0':
    resolution: {integrity: sha512-gv3ZRaISU3fjPAgNsriBRqGWQL6quFx04YMPW/zD8XMLsU32mhCCbfbO6KZFLjvYpCZ8zyDEgqsgf+PwPaM7GQ==}

  '@jridgewell/trace-mapping@0.3.25':
    resolution: {integrity: sha512-vNk6aEwybGtawWmy/PzwnGDOjCkLWSD2wqvjGGAgOAwCGWySYXfYoxt00IJkTF+8Lb57DwOb3Aa0o9CApepiYQ==}

  '@jridgewell/trace-mapping@0.3.9':
    resolution: {integrity: sha512-3Belt6tdc8bPgAtbcmdtNJlirVoTmEb5e2gC94PnkwEW9jI6CAHUeoG85tjWP5WquqfavoMtMwiG4P926ZKKuQ==}

  '@mantine/colors-generator@7.12.2':
    resolution: {integrity: sha512-q/6DhMlQ08Rq0luyzXTJI1GZt/ZSMF6XOJq0riVg6XbjoeB/olDBrjObsO4zITftgy9GCALPPRagZIuCqziz9Q==}
    peerDependencies:
      chroma-js: ^2.4.2

  '@mantine/core@7.12.2':
    resolution: {integrity: sha512-FrMHOKq4s3CiPIxqZ9xnVX7H4PEGNmbtHMvWO/0YlfPgoV0Er/N/DNJOFW1ys4WSnidPTayYeB41riyxxGOpRQ==}
    peerDependencies:
      '@mantine/hooks': 7.12.2
      react: ^18.2.0
      react-dom: ^18.2.0

  '@mantine/dates@7.12.2':
    resolution: {integrity: sha512-qsDDl9qF80QLG1n6JiysyELAhbNLbV3qmXRAIU3GJLLxtZfyD9ntOUg0B64EpNl3Py4btXNo4yniFdu1JSUgwg==}
    peerDependencies:
      '@mantine/core': 7.12.2
      '@mantine/hooks': 7.12.2
      dayjs: '>=1.0.0'
      react: ^18.2.0
      react-dom: ^18.2.0

  '@mantine/form@7.12.2':
    resolution: {integrity: sha512-MknzDN5F7u/V24wVrL5VIXNvE7/6NMt40K6w3p7wbKFZiLhdh/tDWdMcRN7PkkWF1j2+eoVCBAOCL74U3BzNag==}
    peerDependencies:
      react: ^18.2.0

  '@mantine/hooks@7.12.2':
    resolution: {integrity: sha512-dVMw8jpM0hAzc8e7/GNvzkk9N0RN/m+PKycETB3H6lJGuXJJSRR4wzzgQKpEhHwPccktDpvb4rkukKDq2jA8Fg==}
    peerDependencies:
      react: ^18.2.0

  '@mantine/modals@7.12.2':
    resolution: {integrity: sha512-ffnu9MtUHceoaLlhrwq+J+eojidEPkq3m2Rrt5HfcZv3vAP8RtqPnTfgk99WOB3vyCtdu8r4I9P3ckuYtPRtAg==}
    peerDependencies:
      '@mantine/core': 7.12.2
      '@mantine/hooks': 7.12.2
      react: ^18.2.0
      react-dom: ^18.2.0

  '@mantine/notifications@7.12.2':
    resolution: {integrity: sha512-gTvLHkoAZ42v5bZxibP9A50djp5ndEwumVhHSa7mxQ8oSS23tt3It/6hOqH7M+9kHY0a8s+viMiflUzTByA9qg==}
    peerDependencies:
      '@mantine/core': 7.12.2
      '@mantine/hooks': 7.12.2
      react: ^18.2.0
      react-dom: ^18.2.0

  '@mantine/spotlight@7.12.2':
    resolution: {integrity: sha512-iHxjaFhG7mxX8Rgb03uLN0MNCzDoHyICEGDi8C8Kh+SaxPqizmm5pXhLCH2jLf6LupW9p4h/V1aEPO9L1yexcA==}
    peerDependencies:
      '@mantine/core': 7.12.2
      '@mantine/hooks': 7.12.2
      react: ^18.2.0
      react-dom: ^18.2.0

  '@mantine/store@7.12.2':
    resolution: {integrity: sha512-NqL31sO/KcAETEWP/CiXrQOQNoE4168vZsxyXacQHGBueVMJa64WIDQtKLHrCnFRMws3vsXF02/OO4bH4XGcMQ==}
    peerDependencies:
      react: ^18.2.0

  '@mantine/tiptap@7.12.2':
    resolution: {integrity: sha512-Z43UlQ7e92P6pP9QIOjHaP/6k0GvzfxvcOfxo/AEDVUUTDTDu73N1gXSEJg/cdGBnBN2hCR+kAXPXGVGn2qq4g==}
    peerDependencies:
      '@mantine/core': 7.12.2
      '@mantine/hooks': 7.12.2
      '@tiptap/extension-link': '>=2.1.12'
      '@tiptap/react': '>=2.1.12'
      react: ^18.2.0
      react-dom: ^18.2.0

  '@mapbox/node-pre-gyp@1.0.11':
    resolution: {integrity: sha512-Yhlar6v9WQgUp/He7BdgzOz8lqMQ8sU+jkCq7Wx8Myc5YFJLbEe7lgui/V7G1qB1DJykHSGwreceSaD60Y0PUQ==}
    hasBin: true

  '@million/install@0.0.18':
    resolution: {integrity: sha512-1x/3Uz0TJHbQWsPCe9Na+MbE2GrJtz+1LDvDILh/1+O0SRbWZBEvlDjCRexEj0m44ff2TJRPk4BGob9Ly5thvQ==}
    hasBin: true

  '@million/lint@1.0.0-rc.84':
    resolution: {integrity: sha512-wtxyxMPAJNoX66LQMy/elx0JfikYD62zflc0q4LngQHGiCKmwgncTg9MebsPUtsBikGY1Aom28hKmhq1T51V/w==}
    hasBin: true

  '@next/env@14.2.11':
    resolution: {integrity: sha512-HYsQRSIXwiNqvzzYThrBwq6RhXo3E0n8j8nQnAs8i4fCEo2Zf/3eS0IiRA8XnRg9Ha0YnpkyJZIZg1qEwemrHw==}

  '@next/eslint-plugin-next@14.2.11':
    resolution: {integrity: sha512-7mw+xW7Y03Ph4NTCcAzYe+vu4BNjEHZUfZayyF3Y1D9RX6c5NIe25m1grHEAkyUuaqjRxOYhnCNeglOkIqLkBA==}

  '@next/swc-darwin-arm64@14.2.11':
    resolution: {integrity: sha512-eiY9u7wEJZWp/Pga07Qy3ZmNEfALmmSS1HtsJF3y1QEyaExu7boENz11fWqDmZ3uvcyAxCMhTrA1jfVxITQW8g==}
    engines: {node: '>= 10'}
    cpu: [arm64]
    os: [darwin]

  '@next/swc-darwin-x64@14.2.11':
    resolution: {integrity: sha512-lnB0zYCld4yE0IX3ANrVMmtAbziBb7MYekcmR6iE9bujmgERl6+FK+b0MBq0pl304lYe7zO4yxJus9H/Af8jbg==}
    engines: {node: '>= 10'}
    cpu: [x64]
    os: [darwin]

  '@next/swc-linux-arm64-gnu@14.2.11':
    resolution: {integrity: sha512-Ulo9TZVocYmUAtzvZ7FfldtwUoQY0+9z3BiXZCLSUwU2bp7GqHA7/bqrfsArDlUb2xeGwn3ZuBbKtNK8TR0A8w==}
    engines: {node: '>= 10'}
    cpu: [arm64]
    os: [linux]

  '@next/swc-linux-arm64-musl@14.2.11':
    resolution: {integrity: sha512-fH377DnKGyUnkWlmUpFF1T90m0dADBfK11dF8sOQkiELF9M+YwDRCGe8ZyDzvQcUd20Rr5U7vpZRrAxKwd3Rzg==}
    engines: {node: '>= 10'}
    cpu: [arm64]
    os: [linux]

  '@next/swc-linux-x64-gnu@14.2.11':
    resolution: {integrity: sha512-a0TH4ZZp4NS0LgXP/488kgvWelNpwfgGTUCDXVhPGH6pInb7yIYNgM4kmNWOxBFt+TIuOH6Pi9NnGG4XWFUyXQ==}
    engines: {node: '>= 10'}
    cpu: [x64]
    os: [linux]

  '@next/swc-linux-x64-musl@14.2.11':
    resolution: {integrity: sha512-DYYZcO4Uir2gZxA4D2JcOAKVs8ZxbOFYPpXSVIgeoQbREbeEHxysVsg3nY4FrQy51e5opxt5mOHl/LzIyZBoKA==}
    engines: {node: '>= 10'}
    cpu: [x64]
    os: [linux]

  '@next/swc-win32-arm64-msvc@14.2.11':
    resolution: {integrity: sha512-PwqHeKG3/kKfPpM6of1B9UJ+Er6ySUy59PeFu0Un0LBzJTRKKAg2V6J60Yqzp99m55mLa+YTbU6xj61ImTv9mg==}
    engines: {node: '>= 10'}
    cpu: [arm64]
    os: [win32]

  '@next/swc-win32-ia32-msvc@14.2.11':
    resolution: {integrity: sha512-0U7PWMnOYIvM74GY6rbH6w7v+vNPDVH1gUhlwHpfInJnNe5LkmUZqhp7FNWeNa5wbVgRcRi1F1cyxp4dmeLLvA==}
    engines: {node: '>= 10'}
    cpu: [ia32]
    os: [win32]

  '@next/swc-win32-x64-msvc@14.2.11':
    resolution: {integrity: sha512-gQpS7mcgovWoaTG1FbS5/ojF7CGfql1Q0ZLsMrhcsi2Sr9HEqsUZ70MPJyaYBXbk6iEAP7UXMD9HC8KY1qNwvA==}
    engines: {node: '>= 10'}
    cpu: [x64]
    os: [win32]

  '@noble/hashes@1.5.0':
    resolution: {integrity: sha512-1j6kQFb7QRru7eKN3ZDvRcP13rugwdxZqCjbiAVZfIJwgj2A65UmT4TgARXGlXgnRkORLTDTrO19ZErt7+QXgA==}
    engines: {node: ^14.21.3 || >=16}

  '@nodelib/fs.scandir@2.1.5':
    resolution: {integrity: sha512-vq24Bq3ym5HEQm2NKCr3yXDwjc7vTsEThRDnkp2DK9p1uqLR+DHurm/NOTo0KG7HYHU7eppKZj3MyqYuMBf62g==}
    engines: {node: '>= 8'}

  '@nodelib/fs.stat@2.0.5':
    resolution: {integrity: sha512-RkhPPp2zrqDAQA/2jNhnztcPAlv64XdhIp7a7454A5ovI7Bukxgt7MX7udwAu3zg1DcpPU0rz3VV1SeaqvY4+A==}
    engines: {node: '>= 8'}

  '@nodelib/fs.walk@1.2.8':
    resolution: {integrity: sha512-oGB+UxlgWcgQkgwo8GcEGwemoTFt3FIO9ababBmaGwXIoBKZ+GTy0pP185beGg7Llih/NSHSV2XAs1lnznocSg==}
    engines: {node: '>= 8'}

  '@panva/hkdf@1.2.1':
    resolution: {integrity: sha512-6oclG6Y3PiDFcoyk8srjLfVKyMfVCKJ27JwNPViuXziFpmdz+MZnZN/aKY0JGXgYuO/VghU0jcOAZgWXZ1Dmrw==}

  '@paralleldrive/cuid2@2.2.2':
    resolution: {integrity: sha512-ZOBkgDwEdoYVlSeRbYYXs0S9MejQofiVYoTbKzy/6GQa39/q5tQU2IX46+shYnUkpEl3wc+J6wRlar7r2EK2xA==}

  '@pkgjs/parseargs@0.11.0':
    resolution: {integrity: sha512-+1VkjdD0QBLPodGrJUeqarH8VAIvQODIbwh9XpP5Syisf7YoQgsJKPNFoqqLQlu+VQ/tVSshMR6loPMn8U+dPg==}
    engines: {node: '>=14'}

  '@pnpm/config.env-replace@1.1.0':
    resolution: {integrity: sha512-htyl8TWnKL7K/ESFa1oW2UB5lVDxuF5DpM7tBi6Hu2LNL3mWkIzNLG6N4zoCUP1lCKNxWy/3iu8mS8MvToGd6w==}
    engines: {node: '>=12.22.0'}

  '@pnpm/network.ca-file@1.0.2':
    resolution: {integrity: sha512-YcPQ8a0jwYU9bTdJDpXjMi7Brhkr1mXsXrUJvjqM2mQDgkRiz8jFaQGOdaLxgjtUfQgZhKy/O3cG/YwmgKaxLA==}
    engines: {node: '>=12.22.0'}

  '@pnpm/npm-conf@2.3.1':
    resolution: {integrity: sha512-c83qWb22rNRuB0UaVCI0uRPNRr8Z0FWnEIvT47jiHAmOIUHbBOg5XvV7pM5x+rKn9HRpjxquDbXYSXr3fAKFcw==}
    engines: {node: '>=12'}

  '@polka/url@1.0.0-next.25':
    resolution: {integrity: sha512-j7P6Rgr3mmtdkeDGTe0E/aYyWEWVtc5yFXtHCRHs28/jptDEWfaVOc5T7cblqy1XKPPfCxJc/8DwQ5YgLOZOVQ==}

  '@popperjs/core@2.11.8':
    resolution: {integrity: sha512-P1st0aksCrn9sGZhp8GMYwBnQsbvAWsZAX44oXNNvLHGqAOcoVxmjZiohstwQ7SqKnbR47akdNi+uleWD8+g6A==}

  '@remirror/core-constants@2.0.2':
    resolution: {integrity: sha512-dyHY+sMF0ihPus3O27ODd4+agdHMEmuRdyiZJ2CCWjPV5UFmn17ZbElvk6WOGVE4rdCJKZQCrPV2BcikOMLUGQ==}

  '@rollup/pluginutils@5.1.0':
    resolution: {integrity: sha512-XTIWOPPcpvyKI6L1NHo0lFlCyznUEyPmPY1mc3KpPVDYulHSTvyeLNVW00QTLIAFNhR3kYnJTQHeGqU4M3n09g==}
    engines: {node: '>=14.0.0'}
    peerDependencies:
      rollup: ^1.20.0||^2.0.0||^3.0.0||^4.0.0
    peerDependenciesMeta:
      rollup:
        optional: true

  '@rollup/rollup-android-arm-eabi@4.21.3':
    resolution: {integrity: sha512-MmKSfaB9GX+zXl6E8z4koOr/xU63AMVleLEa64v7R0QF/ZloMs5vcD1sHgM64GXXS1csaJutG+ddtzcueI/BLg==}
    cpu: [arm]
    os: [android]

  '@rollup/rollup-android-arm64@4.21.3':
    resolution: {integrity: sha512-zrt8ecH07PE3sB4jPOggweBjJMzI1JG5xI2DIsUbkA+7K+Gkjys6eV7i9pOenNSDJH3eOr/jLb/PzqtmdwDq5g==}
    cpu: [arm64]
    os: [android]

  '@rollup/rollup-darwin-arm64@4.21.3':
    resolution: {integrity: sha512-P0UxIOrKNBFTQaXTxOH4RxuEBVCgEA5UTNV6Yz7z9QHnUJ7eLX9reOd/NYMO3+XZO2cco19mXTxDMXxit4R/eQ==}
    cpu: [arm64]
    os: [darwin]

  '@rollup/rollup-darwin-x64@4.21.3':
    resolution: {integrity: sha512-L1M0vKGO5ASKntqtsFEjTq/fD91vAqnzeaF6sfNAy55aD+Hi2pBI5DKwCO+UNDQHWsDViJLqshxOahXyLSh3EA==}
    cpu: [x64]
    os: [darwin]

  '@rollup/rollup-linux-arm-gnueabihf@4.21.3':
    resolution: {integrity: sha512-btVgIsCjuYFKUjopPoWiDqmoUXQDiW2A4C3Mtmp5vACm7/GnyuprqIDPNczeyR5W8rTXEbkmrJux7cJmD99D2g==}
    cpu: [arm]
    os: [linux]

  '@rollup/rollup-linux-arm-musleabihf@4.21.3':
    resolution: {integrity: sha512-zmjbSphplZlau6ZTkxd3+NMtE4UKVy7U4aVFMmHcgO5CUbw17ZP6QCgyxhzGaU/wFFdTfiojjbLG3/0p9HhAqA==}
    cpu: [arm]
    os: [linux]

  '@rollup/rollup-linux-arm64-gnu@4.21.3':
    resolution: {integrity: sha512-nSZfcZtAnQPRZmUkUQwZq2OjQciR6tEoJaZVFvLHsj0MF6QhNMg0fQ6mUOsiCUpTqxTx0/O6gX0V/nYc7LrgPw==}
    cpu: [arm64]
    os: [linux]

  '@rollup/rollup-linux-arm64-musl@4.21.3':
    resolution: {integrity: sha512-MnvSPGO8KJXIMGlQDYfvYS3IosFN2rKsvxRpPO2l2cum+Z3exiExLwVU+GExL96pn8IP+GdH8Tz70EpBhO0sIQ==}
    cpu: [arm64]
    os: [linux]

  '@rollup/rollup-linux-powerpc64le-gnu@4.21.3':
    resolution: {integrity: sha512-+W+p/9QNDr2vE2AXU0qIy0qQE75E8RTwTwgqS2G5CRQ11vzq0tbnfBd6brWhS9bCRjAjepJe2fvvkvS3dno+iw==}
    cpu: [ppc64]
    os: [linux]

  '@rollup/rollup-linux-riscv64-gnu@4.21.3':
    resolution: {integrity: sha512-yXH6K6KfqGXaxHrtr+Uoy+JpNlUlI46BKVyonGiaD74ravdnF9BUNC+vV+SIuB96hUMGShhKV693rF9QDfO6nQ==}
    cpu: [riscv64]
    os: [linux]

  '@rollup/rollup-linux-s390x-gnu@4.21.3':
    resolution: {integrity: sha512-R8cwY9wcnApN/KDYWTH4gV/ypvy9yZUHlbJvfaiXSB48JO3KpwSpjOGqO4jnGkLDSk1hgjYkTbTt6Q7uvPf8eg==}
    cpu: [s390x]
    os: [linux]

  '@rollup/rollup-linux-x64-gnu@4.21.3':
    resolution: {integrity: sha512-kZPbX/NOPh0vhS5sI+dR8L1bU2cSO9FgxwM8r7wHzGydzfSjLRCFAT87GR5U9scj2rhzN3JPYVC7NoBbl4FZ0g==}
    cpu: [x64]
    os: [linux]

  '@rollup/rollup-linux-x64-musl@4.21.3':
    resolution: {integrity: sha512-S0Yq+xA1VEH66uiMNhijsWAafffydd2X5b77eLHfRmfLsRSpbiAWiRHV6DEpz6aOToPsgid7TI9rGd6zB1rhbg==}
    cpu: [x64]
    os: [linux]

  '@rollup/rollup-win32-arm64-msvc@4.21.3':
    resolution: {integrity: sha512-9isNzeL34yquCPyerog+IMCNxKR8XYmGd0tHSV+OVx0TmE0aJOo9uw4fZfUuk2qxobP5sug6vNdZR6u7Mw7Q+Q==}
    cpu: [arm64]
    os: [win32]

  '@rollup/rollup-win32-ia32-msvc@4.21.3':
    resolution: {integrity: sha512-nMIdKnfZfzn1Vsk+RuOvl43ONTZXoAPUUxgcU0tXooqg4YrAqzfKzVenqqk2g5efWh46/D28cKFrOzDSW28gTA==}
    cpu: [ia32]
    os: [win32]

  '@rollup/rollup-win32-x64-msvc@4.21.3':
    resolution: {integrity: sha512-fOvu7PCQjAj4eWDEuD8Xz5gpzFqXzGlxHZozHP4b9Jxv9APtdxL6STqztDzMLuRXEc4UpXGGhx029Xgm91QBeA==}
    cpu: [x64]
    os: [win32]

  '@rrweb/types@2.0.0-alpha.16':
    resolution: {integrity: sha512-E6cACNVsm+NUhn7dzocQoKyXI7BHrHRRm5Ab23yrAzEQ2caWocCEYJhqDlc4KRVJBkQfXZfyWm8+2d0uggFuZg==}

  '@rtsao/scc@1.1.0':
    resolution: {integrity: sha512-zt6OdqaDoOnJ1ZYsCYGt9YmWzDXl4vQdKTyJev62gFhRGKdx7mcT54V9KIjg+d2wi9EXsPvAPKe7i7WjfVWB8g==}

  '@socket.io/component-emitter@3.1.2':
    resolution: {integrity: sha512-9BCxFwvbGg/RsZK9tjXd8s4UcwR0MWeFQ1XEKIQVVvAGJyINdrqKMcTRyLoK8Rse1GjzLV9cwjWV1olXRWEXVA==}

  '@swagger-api/apidom-ast@1.0.0-alpha.9':
    resolution: {integrity: sha512-SAOQrFSFwgDiI4QSIPDwAIJEb4Za+8bu45sNojgV3RMtCz+n4Agw66iqGsDib5YSI/Cg1h4AKFovT3iWdfGWfw==}

  '@swagger-api/apidom-core@1.0.0-alpha.9':
    resolution: {integrity: sha512-vGl8BWRf6ODl39fxElcIOjRE2QG5AJhn8tTNMqjjHB/2WppNBuxOVStYZeVJoWfK03OPK8v4Fp/TAcaP9+R7DQ==}

  '@swagger-api/apidom-error@1.0.0-alpha.9':
    resolution: {integrity: sha512-FU/2sFSgsICB9HYFELJ79caRpXXzlAV41QTHsAM46WfRehbzZUQpOBQm4jRi3qJGSa/Jk+mQ7Vt8HLRFMpJFfg==}

  '@swagger-api/apidom-json-pointer@1.0.0-alpha.9':
    resolution: {integrity: sha512-/W8Ktbgbs29zdhed6KHTFk0qmuIRbvEFi8wu2MHGQ5UT4i99Bdu2OyUiayhnpejWztfQxDgL08pjrQPEwgY8Yg==}

  '@swagger-api/apidom-ns-api-design-systems@1.0.0-alpha.9':
    resolution: {integrity: sha512-aduC2vbwGgn6ia9IkKpqBYBaKyIDGM/80M3oU3DFgaYIIwynzuwVpN1TkBOLIFy3mAzkWoYKUS0jdZJhMy/6Ug==}

  '@swagger-api/apidom-ns-asyncapi-2@1.0.0-alpha.9':
    resolution: {integrity: sha512-hZjxXJgMt517ADnAauWJh01k7WNRwkbWT5p6b7AXF2H3tl549A2hhLnIg3BBSE3GwB3Nv25GyrI3aA/1dFVC8A==}

  '@swagger-api/apidom-ns-json-schema-draft-4@1.0.0-alpha.9':
    resolution: {integrity: sha512-OfX4UBb08C0xD5+F80dQAM2yt5lXxcURWkVEeCwxz7i23BB3nNEbnZXNV91Qo9eaJflPh8dO9iiHQxvfw5IgSg==}

  '@swagger-api/apidom-ns-json-schema-draft-6@1.0.0-alpha.9':
    resolution: {integrity: sha512-qzUVRSSrnlYGMhK6w57o/RboNvy1FO0iFgEnTk56dD4wN49JRNuFqKI18IgXc1W2r9tTTG70nG1khe4cPE8TNg==}

  '@swagger-api/apidom-ns-json-schema-draft-7@1.0.0-alpha.9':
    resolution: {integrity: sha512-Zml8Z8VCckdFjvTogaec1dabd85hg1+xZDseWcCuD0tYkaTY/sZ8zzI0dz6/4HsKCb58qjiWSa0w60N8Syr6WQ==}

  '@swagger-api/apidom-ns-openapi-2@1.0.0-alpha.9':
    resolution: {integrity: sha512-WUZxt7Gs7P4EQsGtoD6cKAjf0uDJhkUxsIW9Bb4EAgO6tdp7LlXhbJ0fJ2QycCLY717SfJbvGLfhuSfTYo4Iow==}

  '@swagger-api/apidom-ns-openapi-3-0@1.0.0-alpha.9':
    resolution: {integrity: sha512-7ra5uoZGrfCn1LabfJLueChPcYXyg24//LCYBtjTstyueqd5Vp7JCPeP5NnJSAaqVAP47r8ygceBPoxNp9k1EQ==}

  '@swagger-api/apidom-ns-openapi-3-1@1.0.0-alpha.9':
    resolution: {integrity: sha512-nQOwNQgf0C8EVjf2loAAl4ifRuVOdcqycvXUdcTpsUfHN3fbndR8IKpb26mQNmnACmqgmX+LkbMdW9b+K6089g==}

  '@swagger-api/apidom-ns-workflows-1@1.0.0-alpha.9':
    resolution: {integrity: sha512-yKo0p8OkQmDib93Kt1yqWmI7JsD6D9qUHxr/SCuAmNNWny1hxm7cZGoKJwJlGd0uAg84j4vmzWOlG3AsJbnT8g==}

  '@swagger-api/apidom-parser-adapter-api-design-systems-json@1.0.0-alpha.9':
    resolution: {integrity: sha512-xfVMR4HrTzXU0HB4TtxwkNbUIa/cQrPa0BWutJZ0fMYMAtUox2s8GsFYnJfZP52XfpSHFM1VPclivorZqET14g==}

  '@swagger-api/apidom-parser-adapter-api-design-systems-yaml@1.0.0-alpha.9':
    resolution: {integrity: sha512-lJZkrhZ8qRTtc5fSLKefCv8j7Xzo8UBfMjpqTJhmETAtU8YfVV2i2znjgxJpm0QwV6FVQqGfK1+ASZQWPLiVcA==}

  '@swagger-api/apidom-parser-adapter-asyncapi-json-2@1.0.0-alpha.9':
    resolution: {integrity: sha512-65nmKdPzw4C1bmtYn+3zoxXCI6Gnobr0StI9XE0YWiK+lpso7RH3Cgyl1yPZ0DBRVGzP+Fn9FVzmDNulEfR95w==}

  '@swagger-api/apidom-parser-adapter-asyncapi-yaml-2@1.0.0-alpha.9':
    resolution: {integrity: sha512-RLI4FpVB3vB6mIuT77yrsv5V2LMZ80dW9XpV+Fmbd4Jkdj+ysAFwT38cI4AsUMOxixpTDIXY1oWD7AjvylHhQQ==}

  '@swagger-api/apidom-parser-adapter-json@1.0.0-alpha.9':
    resolution: {integrity: sha512-aOewp8/3zobf/O+5Jx8y7+bX3BPRfRlHIv15qp4YVTsLs6gLISWSzTO9JpWe9cR+AfhpsAalFq4t1LwIkmLk4A==}

  '@swagger-api/apidom-parser-adapter-openapi-json-2@1.0.0-alpha.9':
    resolution: {integrity: sha512-zgtsAfkplCFusX2P/saqdn10J8P3kQizCXxHLvxd2j0EhMJk2wfu4HYN5Pej/7/qf/OR1QZxqtacwebd4RfpXA==}

  '@swagger-api/apidom-parser-adapter-openapi-json-3-0@1.0.0-alpha.9':
    resolution: {integrity: sha512-iPuHf0cAZSUhSv8mB0FnVgatTc26cVYohgqz2cvjoGofdqoh5KKIfxOkWlIhm+qGuBp71CfZUrPYPRsd0dHgeg==}

  '@swagger-api/apidom-parser-adapter-openapi-json-3-1@1.0.0-alpha.9':
    resolution: {integrity: sha512-jwkfO7tzZyyrAgok+O9fKFOv1q/5njMb9DBc3D/ZF3ZLTcnEw8uj4V2HkjKxUweH5k8ip/gc8ueKmO/i7p2fng==}

  '@swagger-api/apidom-parser-adapter-openapi-yaml-2@1.0.0-alpha.9':
    resolution: {integrity: sha512-jEIDpjbjwFKXQXS/RHJeA4tthsguLoz+nJPYS3AOLfuSiby5QXsKTxgqHXxG/YJqF1xJbZL+5KcF8UyiDePumw==}

  '@swagger-api/apidom-parser-adapter-openapi-yaml-3-0@1.0.0-alpha.9':
    resolution: {integrity: sha512-ieJL8dfIF8fmP3uJRNh/duJa3cCIIv6MzUe6o4uPT/oTDroy4qIATvnq9Dq/gtAv6rcPRpA9VhyghJ1DmjKsZQ==}

  '@swagger-api/apidom-parser-adapter-openapi-yaml-3-1@1.0.0-alpha.9':
    resolution: {integrity: sha512-EatIH7PZQSNDsRn9ompc62MYzboY7wAkjfYz+2FzBaSA8Vl5/+740qGQj22tu/xhwW4K72aV2NNL1m47QVF7hA==}

  '@swagger-api/apidom-parser-adapter-workflows-json-1@1.0.0-alpha.9':
    resolution: {integrity: sha512-LylC2cQdAmvR7bXqwMwBt6FHTMVGinwIdI8pjl4EbPT9hCVm1rdED53caTYM4gCm+CJGRw20r4gb9vn3+N6RrA==}

  '@swagger-api/apidom-parser-adapter-workflows-yaml-1@1.0.0-alpha.9':
    resolution: {integrity: sha512-TlA4+1ca33D7fWxO5jKBytSCv86IGI4Lze4JfrawWUXZ5efhi4LiNmW5TrGlZUyvL7yJtZcA4tn3betlj6jVwA==}

  '@swagger-api/apidom-parser-adapter-yaml-1-2@1.0.0-alpha.9':
    resolution: {integrity: sha512-jSIHEB7lbh+MP3BhYIXFkeivDR01kugXN70e5FskW7oet2TIARsVEPheWKQFSP1U8bUZA4bsp9h9gOQ9xEeErw==}

  '@swagger-api/apidom-reference@1.0.0-alpha.9':
    resolution: {integrity: sha512-KQ6wB5KplqdSsjxdA8BaQulj5zlF5VBCd5KP3RN/9vvixgsD/gyrVY59nisdzmPTqiL6yjhk612eQ96MgG8KiA==}

  '@swc/counter@0.1.3':
    resolution: {integrity: sha512-e2BR4lsJkkRlKZ/qCHPw9ZaSxc0MVUd7gtbtaB7aMvHeJVYe8sOB8DBZkP2DtISHGSku9sCK6T6cnY0CtXrOCQ==}

  '@swc/helpers@0.5.5':
    resolution: {integrity: sha512-KGYxvIOXcceOAbEk4bi/dVLEK9z8sZ0uBB3Il5b1rhfClSpcX0yfRO0KmTkqR2cnQDymwLB+25ZyMzICg/cm/A==}

  '@t3-oss/env-core@0.11.1':
    resolution: {integrity: sha512-MaxOwEoG1ntCFoKJsS7nqwgcxLW1SJw238AJwfJeaz3P/8GtkxXZsPPolsz1AdYvUTbe3XvqZ/VCdfjt+3zmKw==}
    peerDependencies:
      typescript: '>=5.0.0'
      zod: ^3.0.0
    peerDependenciesMeta:
      typescript:
        optional: true

  '@t3-oss/env-nextjs@0.11.1':
    resolution: {integrity: sha512-rx2XL9+v6wtOqLNJbD5eD8OezKlQD1BtC0WvvtHwBgK66jnF5+wGqtgkKK4Ygie1LVmoDClths2T4tdFmRvGrQ==}
    peerDependencies:
      typescript: '>=5.0.0'
      zod: ^3.0.0
    peerDependenciesMeta:
      typescript:
        optional: true

  '@tabler/icons-react@3.17.0':
    resolution: {integrity: sha512-Ndm9Htv7KpIU1PYYrzs5EMhyA3aZGcgaxUp9Q1XOxcRZ+I0X+Ub2WS5f4bkRyDdL1s0++k2T9XRgmg2pG113sw==}
    peerDependencies:
      react: '>= 16'

  '@tabler/icons@3.17.0':
    resolution: {integrity: sha512-sCSfAQ0w93KSnSL7tS08n73CdIKpuHP8foeLMWgDKiZaCs8ZE//N3ytazCk651ZtruTtByI3b+ZDj7nRf+hHvA==}

  '@tanstack/match-sorter-utils@8.15.1':
    resolution: {integrity: sha512-PnVV3d2poenUM31ZbZi/yXkBu3J7kd5k2u51CGwwNojag451AjTH9N6n41yjXz2fpLeewleyLBmNS6+HcGDlXw==}
    engines: {node: '>=12'}

  '@tanstack/query-core@5.56.2':
    resolution: {integrity: sha512-gor0RI3/R5rVV3gXfddh1MM+hgl0Z4G7tj6Xxpq6p2I03NGPaJ8dITY9Gz05zYYb/EJq9vPas/T4wn9EaDPd4Q==}

  '@tanstack/query-devtools@5.56.1':
    resolution: {integrity: sha512-xnp9jq/9dHfSCDmmf+A5DjbIjYqbnnUL2ToqlaaviUQGRTapXQ8J+GxusYUu1IG0vZMaWdiVUA4HRGGZYAUU+A==}

  '@tanstack/react-query-devtools@5.56.2':
    resolution: {integrity: sha512-7nINJtRZZVwhTTyDdMIcSaXo+EHMLYJu1S2e6FskvvD5prx87LlAXXWZDfU24Qm4HjshEtM5lS3HIOszNGblcw==}
    peerDependencies:
      '@tanstack/react-query': ^5.56.2
      react: ^18 || ^19

  '@tanstack/react-query-next-experimental@5.56.2':
    resolution: {integrity: sha512-9LjzJfqPzUP9Jfm3RU2elLw6g0OM/+o8O7xaIkZAtLjXvXVGw2NIEPSfoDzJ6Q+Kb1dcZpcftFpLpeHA1WsZgw==}
    peerDependencies:
      '@tanstack/react-query': ^5.56.2
      next: ^13 || ^14 || ^15
      react: ^18 || ^19

  '@tanstack/react-query@5.56.2':
    resolution: {integrity: sha512-SR0GzHVo6yzhN72pnRhkEFRAHMsUo5ZPzAxfTMvUxFIDVS6W9LYUp6nXW3fcHVdg0ZJl8opSH85jqahvm6DSVg==}
    peerDependencies:
      react: ^18 || ^19

  '@tanstack/react-table@8.19.3':
    resolution: {integrity: sha512-MtgPZc4y+cCRtU16y1vh1myuyZ2OdkWgMEBzyjYsoMWMicKZGZvcDnub3Zwb6XF2pj9iRMvm1SO1n57lS0vXLw==}
    engines: {node: '>=12'}
    peerDependencies:
      react: '>=16.8'
      react-dom: '>=16.8'

  '@tanstack/react-virtual@3.8.3':
    resolution: {integrity: sha512-9ICwbDUUzN99CJIGc373i8NLoj6zFTKI2Hlcmo0+lCSAhPQ5mxq4dGOMKmLYoEFyHcGQ64Bd6ZVbnPpM6lNK5w==}
    peerDependencies:
      react: ^16.8.0 || ^17.0.0 || ^18.0.0
      react-dom: ^16.8.0 || ^17.0.0 || ^18.0.0

  '@tanstack/table-core@8.19.3':
    resolution: {integrity: sha512-IqREj9ADoml9zCAouIG/5kCGoyIxPFdqdyoxis9FisXFi5vT+iYfEfLosq4xkU/iDbMcEuAj+X8dWRLvKYDNoQ==}
    engines: {node: '>=12'}

  '@tanstack/virtual-core@3.8.3':
    resolution: {integrity: sha512-vd2A2TnM5lbnWZnHi9B+L2gPtkSeOtJOAw358JqokIH1+v2J7vUAzFVPwB/wrye12RFOurffXu33plm4uQ+JBQ==}

  '@tiptap/core@2.6.6':
    resolution: {integrity: sha512-VO5qTsjt6rwworkuo0s5AqYMfDA0ZwiTiH6FHKFSu2G/6sS7HKcc/LjPq+5Legzps4QYdBDl3W28wGsGuS1GdQ==}
    peerDependencies:
      '@tiptap/pm': ^2.6.6

  '@tiptap/extension-blockquote@2.6.6':
    resolution: {integrity: sha512-hAdsNlMfzzxld154hJqPqtWqO5i4/7HoDfuxmyqBxdMJ+e2UMaIGBGwoLRXG0V9UoRwJusjqlpyD7pIorxNlgA==}
    peerDependencies:
      '@tiptap/core': ^2.6.6

  '@tiptap/extension-bold@2.6.6':
    resolution: {integrity: sha512-CD6gBhdQtCoqYSmx8oAV8gvKtVOGZSyyvuNYo7by9eZ56DqLYnd7kbUj0RH7o9Ymf/iJTOUJ6XcvrsWwo4lubg==}
    peerDependencies:
      '@tiptap/core': ^2.6.6

  '@tiptap/extension-bubble-menu@2.6.6':
    resolution: {integrity: sha512-IkfmlZq67aaegym5sBddBc/xXWCArxn5WJEl1oxKEayjQhybKSaqI7tk0lOx/x7fa5Ml1WlGpCFh+KKXbQTG0g==}
    peerDependencies:
      '@tiptap/core': ^2.6.6
      '@tiptap/pm': ^2.6.6

  '@tiptap/extension-bullet-list@2.6.6':
    resolution: {integrity: sha512-WEKxbVSYuvmX2wkHWP8HXk5nzA7stYwtdaubwWH/R17kGI3IGScJuMQ9sEN82uzJU8bfgL9yCbH2bY8Fj/Q4Ow==}
    peerDependencies:
      '@tiptap/core': ^2.6.6

  '@tiptap/extension-code-block@2.6.6':
    resolution: {integrity: sha512-1YLp/zHMHSkE2xzht8nPR6T4sQJJ3ket798czxWuQEbetFv/l0U/mpiPpYSLObj6oTAoqYZ0kWXZj5eQSpPB8Q==}
    peerDependencies:
      '@tiptap/core': ^2.6.6
      '@tiptap/pm': ^2.6.6

  '@tiptap/extension-code@2.6.6':
    resolution: {integrity: sha512-JrEFKsZiLvfvOFhOnnrpA0TzCuJjDeysfbMeuKUZNV4+DhYOL28d39H1++rEtJAX0LcbBU60oC5/PrlU9SpvRQ==}
    peerDependencies:
      '@tiptap/core': ^2.6.6

  '@tiptap/extension-color@2.6.6':
    resolution: {integrity: sha512-aq2XnbWMak1yJxH2EoVKpCjFONRkZcX9D72LvvgOgtDQ62wG3/axZ75bT1B/NNfqlEp7U78Fpqib7jq/uCLYTg==}
    peerDependencies:
      '@tiptap/core': ^2.6.6
      '@tiptap/extension-text-style': ^2.6.6

  '@tiptap/extension-document@2.6.6':
    resolution: {integrity: sha512-6qlH5VWzLHHRVeeciRC6C4ZHpMsAGPNG16EF53z0GeMSaaFD/zU3B239QlmqXmLsAl8bpf8Bn93N0t2ABUvScw==}
    peerDependencies:
      '@tiptap/core': ^2.6.6

  '@tiptap/extension-dropcursor@2.6.6':
    resolution: {integrity: sha512-O6CeKriA9uyHsg7Ui4z5ZjEWXQxrIL+1zDekffW0wenGC3G4LUsCzAiFS4LSrR9a3u7tnwqGApW10rdkmCGF4w==}
    peerDependencies:
      '@tiptap/core': ^2.6.6
      '@tiptap/pm': ^2.6.6

  '@tiptap/extension-floating-menu@2.6.6':
    resolution: {integrity: sha512-lPkESOfAUxgmXRiNqUU23WSyja5FUfSWjsW4hqe+BKNjsUt1OuFMEtYJtNc+MCGhhtPfFvM3Jg6g9jd6g5XsLQ==}
    peerDependencies:
      '@tiptap/core': ^2.6.6
      '@tiptap/pm': ^2.6.6

  '@tiptap/extension-gapcursor@2.6.6':
    resolution: {integrity: sha512-O2lQ2t0X0Vsbn3yLWxFFHrXY6C2N9Y6ZF/M7LWzpcDTUZeWuhoNkFE/1yOM0h6ZX1DO2A9hNIrKpi5Ny8yx+QA==}
    peerDependencies:
      '@tiptap/core': ^2.6.6
      '@tiptap/pm': ^2.6.6

  '@tiptap/extension-hard-break@2.6.6':
    resolution: {integrity: sha512-bsUuyYBrMDEiudx1dOQSr9MzKv13m0xHWrOK+DYxuIDYJb5g+c9un5cK7Js+et/HEYYSPOoH/iTW6h+4I5YeUg==}
    peerDependencies:
      '@tiptap/core': ^2.6.6

  '@tiptap/extension-heading@2.6.6':
    resolution: {integrity: sha512-bgx9vptVFi5yFkIw1OI53J7+xJ71Or3SOe/Q8eSpZv53DlaKpL/TzKw8Z54t1PrI2rJ6H9vrLtkvixJvBZH1Ug==}
    peerDependencies:
      '@tiptap/core': ^2.6.6

  '@tiptap/extension-highlight@2.6.6':
    resolution: {integrity: sha512-Z02AYWm1AJAfhmfT4fGCI3YitijF4uNu+eiuq7OxhCiVf9IYaq8xlH2YMxa09QvMUo70ovklxk97+vQUUHeqfQ==}
    peerDependencies:
      '@tiptap/core': ^2.6.6

  '@tiptap/extension-history@2.6.6':
    resolution: {integrity: sha512-tPTzAmPGqMX5Bd5H8lzRpmsaMvB9DvI5Dy2za/VQuFtxgXmDiFVgHRkRXIuluSkPTuANu84XBOQ0cBijqY8x4w==}
    peerDependencies:
      '@tiptap/core': ^2.6.6
      '@tiptap/pm': ^2.6.6

  '@tiptap/extension-horizontal-rule@2.6.6':
    resolution: {integrity: sha512-cFEfv7euDpuLSe8exY8buwxkreKBAZY9Hn3EetKhPcLQo+ut5Y24chZTxFyf9b+Y0wz3UhOhLTZSz7fTobLqBA==}
    peerDependencies:
      '@tiptap/core': ^2.6.6
      '@tiptap/pm': ^2.6.6

  '@tiptap/extension-image@2.6.6':
    resolution: {integrity: sha512-dwJKvoqsr72B4tcTH8hXhfBJzUMs/jXUEE9MnfzYnSXf+CYALLjF8r/IkGYbxce62GP/bMDoj8BgpF8saeHtqA==}
    peerDependencies:
      '@tiptap/core': ^2.6.6

  '@tiptap/extension-italic@2.6.6':
    resolution: {integrity: sha512-t7ZPsXqa8nJZZ/6D0rQyZ/KsvzLaSihC6hBTjUQ77CeDGV9PhDWjIcBW4OrvwraJDBd12ETBeQ2CkULJOgH+lQ==}
    peerDependencies:
      '@tiptap/core': ^2.6.6

  '@tiptap/extension-link@2.6.6':
    resolution: {integrity: sha512-NJSR5Yf/dI3do0+Mr6e6nkbxRQcqbL7NOPxo5Xw8VaKs2Oe8PX+c7hyqN3GZgn6uEbZdbVi1xjAniUokouwpFg==}
    peerDependencies:
      '@tiptap/core': ^2.6.6
      '@tiptap/pm': ^2.6.6

  '@tiptap/extension-list-item@2.6.6':
    resolution: {integrity: sha512-k+oEzZu2cgVKqPqOP1HzASOKLpTEV9m7mRVPAbuaaX8mSyvIgD6f+JUx9PvgYv//D918wk98LMoRBFX53tDJ4w==}
    peerDependencies:
      '@tiptap/core': ^2.6.6

  '@tiptap/extension-ordered-list@2.6.6':
    resolution: {integrity: sha512-AJwyfLXIi7iUGnK5twJbwdVVpQyh7fU6OK75h1AwDztzsOcoPcxtffDlZvUOd4ZtwuyhkzYqVkeI0f+abTWZTw==}
    peerDependencies:
      '@tiptap/core': ^2.6.6

  '@tiptap/extension-paragraph@2.6.6':
    resolution: {integrity: sha512-fD/onCr16UQWx+/xEmuFC2MccZZ7J5u4YaENh8LMnAnBXf78iwU7CAcmuc9rfAEO3qiLoYGXgLKiHlh2ZfD4wA==}
    peerDependencies:
      '@tiptap/core': ^2.6.6

  '@tiptap/extension-strike@2.6.6':
    resolution: {integrity: sha512-Ze8KhGk+wzSJSJRl5fbhTI6AvPu2LmcHYeO3pMEH8u4gV5WTXfmKJVStEIAzkoqvwEQVWzXvy8nDgsFQHiojPg==}
    peerDependencies:
      '@tiptap/core': ^2.6.6

  '@tiptap/extension-table-cell@2.6.6':
    resolution: {integrity: sha512-XakU9qnlYAf/ux4q7zgiJs2pvkjOl9mVzQw5j55aQHYLiw0gXomEgUbrkn7jhA7N6WP9PlngS3quwIDfyoqLvw==}
    peerDependencies:
      '@tiptap/core': ^2.6.6

  '@tiptap/extension-table-header@2.6.6':
    resolution: {integrity: sha512-BX2cVTrOZzIQAAWrNjD2Dzk/RpCJWUqgdW2bh27x0nJwKfMWfqLPoplTTuCZ+J9yK7rlNj3jEhKewe/yR1Tudw==}
    peerDependencies:
      '@tiptap/core': ^2.6.6

  '@tiptap/extension-table-row@2.6.6':
    resolution: {integrity: sha512-VN8MwrEbq2hs/BE3cizbasFMLfh0F9I9MF7cmU8V1j1Zju0ONUIEXOscO4TNFfCB8lf5tTwIp1sr+fxYUUprhg==}
    peerDependencies:
      '@tiptap/core': ^2.6.6

  '@tiptap/extension-table@2.6.6':
    resolution: {integrity: sha512-Ay/IClmB9R8MjnLobGnA9tI0+7ev4GUwvNf/JA2razI8CeaMCJ7CcAzG6pnIp4d7I6ELWYmAt3vwxoRlsAZcEw==}
    peerDependencies:
      '@tiptap/core': ^2.6.6
      '@tiptap/pm': ^2.6.6

  '@tiptap/extension-task-item@2.6.6':
    resolution: {integrity: sha512-fvzy8/TN5sm3A2HSokJzHj5ZvcOAsRdqPS6fPOpmf5dQZ+EIAJrlfyxqb9B6055pNXBbuXcMEXdeU44zCU0YRg==}
    peerDependencies:
      '@tiptap/core': ^2.6.6
      '@tiptap/pm': ^2.6.6

  '@tiptap/extension-task-list@2.6.6':
    resolution: {integrity: sha512-0N4xCCJZu0PcKoCRDywQngNNW6qlB26hyVJGDGgW53p/2zk5gdlzAA6/NxElO3iSAXKFm0QOWAg/x8E+ggDu4w==}
    peerDependencies:
      '@tiptap/core': ^2.6.6

  '@tiptap/extension-text-align@2.6.6':
    resolution: {integrity: sha512-WdyxULEEHfI3hRDHAFOUoeP84h9myabadfjtZrub7/zO2PKKPAZLBN2vWat5PowH8E8GYX8vqKr9vaX+slfh5g==}
    peerDependencies:
      '@tiptap/core': ^2.6.6

  '@tiptap/extension-text-style@2.6.6':
    resolution: {integrity: sha512-8fO8m0/QI+rFKgZLP28GG2Nz0zhYsYd76O2Y+HsDTmMypJl/cdiNcVOWWffAwXAfMN43BNX7b1VI1XwGAMgYlg==}
    peerDependencies:
      '@tiptap/core': ^2.6.6

  '@tiptap/extension-text@2.6.6':
    resolution: {integrity: sha512-e84uILnRzNzcwK1DVQNpXVmBG1Cq3BJipTOIDl1LHifOok7MBjhI/X+/NR0bd3N2t6gmDTWi63+4GuJ5EeDmsg==}
    peerDependencies:
      '@tiptap/core': ^2.6.6

  '@tiptap/extension-underline@2.6.6':
    resolution: {integrity: sha512-3A4HqsDM/AFb2VaeWACpGexjgI257kz0yU4jNV8uyydDR2KhqeinuEnoSoOmx9T3pL006TWfPg4vaQYPO3qvrQ==}
    peerDependencies:
      '@tiptap/core': ^2.6.6

  '@tiptap/pm@2.6.6':
    resolution: {integrity: sha512-56FGLPn3fwwUlIbLs+BO21bYfyqP9fKyZQbQyY0zWwA/AG2kOwoXaRn7FOVbjP6CylyWpFJnpRRmgn694QKHEg==}

  '@tiptap/react@2.6.6':
    resolution: {integrity: sha512-AUmdb/J1O/vCO2b8LL68ctcZr9a3931BwX4fUUZ1kCrCA5lTj2xz0rjeAtpxEdzLnR+Z7q96vB7vf7bPYOUAew==}
    peerDependencies:
      '@tiptap/core': ^2.6.6
      '@tiptap/pm': ^2.6.6
      react: ^17.0.0 || ^18.0.0
      react-dom: ^17.0.0 || ^18.0.0

  '@tiptap/starter-kit@2.6.6':
    resolution: {integrity: sha512-zb9xIg3WjG9AsJoyWrfqx5SL9WH7/HTdkB79jFpWtOF/Kaigo7fHFmhs2FsXtJMJlcdMTO2xeRuCYHt5ozXlhg==}

  '@tootallnate/quickjs-emscripten@0.23.0':
    resolution: {integrity: sha512-C5Mc6rdnsaJDjO3UpGW/CQTHtCKaYlScZTly4JIu97Jxo/odCiH0ITnDXSJPTOrEKk/ycSZ0AOgTmkDtkOsvIA==}

  '@trpc/client@11.0.0-rc.502':
    resolution: {integrity: sha512-ysFQ3wHnjzLcAqeuwx9/B/YV+2XN/kmfAdTUG+O/SUAdP2wAwo6XbhOxlHw0HWS5pDCsTfJkxDr1nMVkuFM07Q==}
    peerDependencies:
      '@trpc/server': 11.0.0-rc.502+2a8c56027

  '@trpc/next@11.0.0-rc.502':
    resolution: {integrity: sha512-Hs4/URqJ0noQTh2dNpJwPRAGIQN2N9SaHGHAuIBHawrWPWshoi2vwu7tDspmDH96cUAxyqvzSQ8HDIzFgq11Pw==}
    peerDependencies:
      '@tanstack/react-query': ^5.49.2
      '@trpc/client': 11.0.0-rc.502+2a8c56027
      '@trpc/react-query': 11.0.0-rc.502+2a8c56027
      '@trpc/server': 11.0.0-rc.502+2a8c56027
      next: '*'
      react: '>=16.8.0'
      react-dom: '>=16.8.0'
    peerDependenciesMeta:
      '@tanstack/react-query':
        optional: true
      '@trpc/react-query':
        optional: true

  '@trpc/react-query@11.0.0-rc.502':
    resolution: {integrity: sha512-aWZZGFTxERXOzI0cb2zYoJQyLrnfJz7sqJVTR4/5UJQ1eCRdu7mFnni6rAlcAHI4r2iA+2xtBQ74JPlaVp5krg==}
    peerDependencies:
      '@tanstack/react-query': ^5.49.2
      '@trpc/client': 11.0.0-rc.502+2a8c56027
      '@trpc/server': 11.0.0-rc.502+2a8c56027
      react: '>=18.2.0'
      react-dom: '>=18.2.0'

  '@trpc/server@11.0.0-rc.502':
    resolution: {integrity: sha512-n6B8Q/UqF+hFXyCTXq9AWSn6EkXBbVo/Bs7/QzZxe5KD5CdnBomC7A1y6Qr+i0eiOWwTHJZQ0az+gJetb2fdxw==}

  '@tsconfig/node10@1.0.11':
    resolution: {integrity: sha512-DcRjDCujK/kCk/cUe8Xz8ZSpm8mS3mNNpta+jGCA6USEDfktlNvm1+IuZ9eTcDbNk41BHwpHHeW+N1lKCz4zOw==}

  '@tsconfig/node12@1.0.11':
    resolution: {integrity: sha512-cqefuRsh12pWyGsIoBKJA9luFu3mRxCA+ORZvA4ktLSzIuCUtWVxGIuXigEwO5/ywWFMZ2QEGKWvkZG1zDMTag==}

  '@tsconfig/node14@1.0.3':
    resolution: {integrity: sha512-ysT8mhdixWK6Hw3i1V2AeRqZ5WfXg1G43mqoYlM2nc6388Fq5jcXyr5mRsqViLx/GJYdoL0bfXD8nmF+Zn/Iow==}

  '@tsconfig/node16@1.0.4':
    resolution: {integrity: sha512-vxhUy4J8lyeyinH7Azl1pdd43GJhZH/tP2weN8TntQblOY+A0XbT8DJk1/oCPuOOyg/Ja757rG0CgHcWC8OfMA==}

  '@tsconfig/svelte@1.0.13':
    resolution: {integrity: sha512-5lYJP45Xllo4yE/RUBccBT32eBlRDbqN8r1/MIvQbKxW3aFqaYPCNgm8D5V20X4ShHcwvYWNlKg3liDh1MlBoA==}

  '@turbo/gen@2.1.2':
    resolution: {integrity: sha512-YsRYh6+J+1VCP+TI1wT6ZR7lXVcXTaAUZ0+jY5xHOs1zR9Z5AR0ltTOVM1r01YUHVdk2eULD8ukRPMVDgZxRvw==}
    hasBin: true

  '@turbo/workspaces@2.1.2':
    resolution: {integrity: sha512-PbowgdRe19+1LvG9yDoesSxtps2bTu1Riuaip1/VBq0AXhd417TzISWDti+V6jRCFE5cwtszNsJo+gGREIlWLQ==}
    hasBin: true

  '@types/asn1@0.2.4':
    resolution: {integrity: sha512-V91DSJ2l0h0gRhVP4oBfBzRBN9lAbPUkGDMCnwedqPKX2d84aAMc9CulOvxdw1f7DfEYx99afab+Rsm3e52jhA==}

  '@types/babel__core@7.20.5':
    resolution: {integrity: sha512-qoQprZvz5wQFJwMDqeseRXWv3rqMvhgpbXFfVyWhbx9X47POIA6i/+dXefEmZKoAgOaTdaIgNSMqMIU61yRyzA==}

  '@types/babel__generator@7.6.8':
    resolution: {integrity: sha512-ASsj+tpEDsEiFr1arWrlN6V3mdfjRMZt6LtK/Vp/kreFLnr5QH5+DhvD5nINYZXzwJvXeGq+05iUXcAzVrqWtw==}

  '@types/babel__template@7.4.4':
    resolution: {integrity: sha512-h/NUaSyG5EyxBIp8YRxo4RMe2/qQgvyowRwVMzhYhBCONbW8PUsg4lkFMrhgZhUe5z3L3MiLDuvyJ/CaPa2A8A==}

  '@types/babel__traverse@7.20.6':
    resolution: {integrity: sha512-r1bzfrm0tomOI8g1SzvCaQHo6Lcv6zu0EA+W2kHrt8dyrHQxGzBBL4kdkzIS+jBMV+EYcMAEAqXqYaLJq5rOZg==}

  '@types/bcrypt@5.0.2':
    resolution: {integrity: sha512-6atioO8Y75fNcbmj0G7UjI9lXN2pQ/IGJ2FWT4a/btd0Lk9lQalHLKhkgKVZ3r+spnmWUKfbMi1GEe9wyHQfNQ==}

  '@types/better-sqlite3@7.6.11':
    resolution: {integrity: sha512-i8KcD3PgGtGBLl3+mMYA8PdKkButvPyARxA7IQAd6qeslht13qxb1zzO8dRCtE7U3IoJS782zDBAeoKiM695kg==}

  '@types/body-parser@1.19.5':
    resolution: {integrity: sha512-fB3Zu92ucau0iQ0JMCFQE7b/dv8Ot07NI3KaZIkIUNXq82k4eBAqUaneXfleGY9JWskeS9y+u0nXMyspcuQrCg==}

  '@types/chroma-js@2.4.4':
    resolution: {integrity: sha512-/DTccpHTaKomqussrn+ciEvfW4k6NAHzNzs/sts1TCqg333qNxOhy8TNIoQCmbGG3Tl8KdEhkGAssb1n3mTXiQ==}

  '@types/connect@3.4.38':
    resolution: {integrity: sha512-K6uROf1LD88uDQqJCktA4yzL1YYAK6NgfsI0v/mTgyPKWsX1CnJ0XPSDhViejru1GcRkLWb8RlzFYJRqGUbaug==}

  '@types/cookie@0.6.0':
    resolution: {integrity: sha512-4Kh9a6B2bQciAhf7FSuMRRkUWecJgJu9nPnx3yzpsfXX/c50REIqpHY4C82bXP90qrLtXtkDxTZosYO3UpOwlA==}

  '@types/cookies@0.9.0':
    resolution: {integrity: sha512-40Zk8qR147RABiQ7NQnBzWzDcjKzNrntB5BAmeGCb2p/MIyOE+4BVvc17wumsUqUw00bJYqoXFHYygQnEFh4/Q==}

  '@types/css-font-loading-module@0.0.7':
    resolution: {integrity: sha512-nl09VhutdjINdWyXxHWN/w9zlNCfr60JUqJbd24YXUuCwgeL0TpFSdElCwb6cxfB6ybE19Gjj4g0jsgkXxKv1Q==}

  '@types/css-modules@1.0.5':
    resolution: {integrity: sha512-oeKafs/df9lwOvtfiXVliZsocFVOexK9PZtLQWuPeuVCFR7jwiqlg60lu80JTe5NFNtH3tnV6Fs/ySR8BUPHAw==}

  '@types/docker-modem@3.0.6':
    resolution: {integrity: sha512-yKpAGEuKRSS8wwx0joknWxsmLha78wNMe9R2S3UNsVOkZded8UqOrV8KoeDXoXsjndxwyF3eIhyClGbO1SEhEg==}

  '@types/dockerode@3.3.31':
    resolution: {integrity: sha512-42R9eoVqJDSvVspV89g7RwRqfNExgievLNWoHkg7NoWIqAmavIbgQBb4oc0qRtHkxE+I3Xxvqv7qVXFABKPBTg==}

  '@types/estree@1.0.5':
    resolution: {integrity: sha512-/kYRxGDLWzHOB7q+wtSUQlFrtcdUccpfy+X+9iMBpHK8QLLhx2wIPYuS5DYtR9Wa/YlZAbIovy7qVdB1Aq6Lyw==}

  '@types/express-serve-static-core@4.19.5':
    resolution: {integrity: sha512-y6W03tvrACO72aijJ5uF02FRq5cgDR9lUxddQ8vyF+GvmjJQqbzDcJngEjURc+ZsG31VI3hODNZJ2URj86pzmg==}

  '@types/express@4.17.21':
    resolution: {integrity: sha512-ejlPM315qwLpaQlQDTjPdsUFSc6ZsP4AN6AlWnogPjQ7CVi7PYF3YVz+CY3jE2pwYf7E/7HlDAN0rV2GxTG0HQ==}

  '@types/glob@7.2.0':
    resolution: {integrity: sha512-ZUxbzKl0IfJILTS6t7ip5fQQM/J3TJYubDm3nMbgubNNYS62eXeUpoLUC8/7fJNiFYHTrGPQn7hspDUzIHX3UA==}

  '@types/hast@2.3.10':
    resolution: {integrity: sha512-McWspRw8xx8J9HurkVBfYj0xKoE25tOFlHGdx4MJ5xORQrMGZNqJhVQWaIbm6Oyla5kYOXtDiopzKRJzEOkwJw==}

  '@types/http-errors@2.0.4':
    resolution: {integrity: sha512-D0CFMMtydbJAegzOyHjtiKPLlvnm3iTZyZRSZoLq2mRhDdmLfIWOCYPfQJ4cu2erKghU++QvjcUjp/5h7hESpA==}

  '@types/inquirer@6.5.0':
    resolution: {integrity: sha512-rjaYQ9b9y/VFGOpqBEXRavc3jh0a+e6evAbI31tMda8VlPaSy0AZJfXsvmIe3wklc7W6C3zCSfleuMXR7NOyXw==}

  '@types/json-schema@7.0.15':
    resolution: {integrity: sha512-5+fP8P8MFNC+AyZCDxrB2pkZFPGzqQWUzpSeuuVLvm8VMcorNYavBqoFcxK8bQz4Qsbn4oUEEem4wDLfcysGHA==}

  '@types/json5@0.0.29':
    resolution: {integrity: sha512-dRLjCWHYg4oaA77cxO64oO+7JwCwnIzkZPdrrC71jQmQtlhM556pwKo5bUzqvZndkVbeFLIIi+9TC40JNF5hNQ==}

  '@types/keygrip@1.0.6':
    resolution: {integrity: sha512-lZuNAY9xeJt7Bx4t4dx0rYCDqGPW8RXhQZK1td7d4H6E9zYbLoOtjBvfwdTKpsyxQI/2jv+armjX/RW+ZNpXOQ==}

  '@types/mime@1.3.5':
    resolution: {integrity: sha512-/pyBZWSLD2n0dcHE3hq8s8ZvcETHtEuF+3E7XVt0Ig2nvsVQXdghHVcEkIWjy9A0wKfTn97a/PSDYohKIlnP/w==}

  '@types/minimatch@5.1.2':
    resolution: {integrity: sha512-K0VQKziLUWkVKiRVrx4a40iPaxTUefQmjtkQofBkYRcoaaL/8rhwDWww9qWbrgicNOgnpIsMxyNIUM4+n6dUIA==}

  '@types/node-cron@3.0.11':
    resolution: {integrity: sha512-0ikrnug3/IyneSHqCBeslAhlK2aBfYek1fGo4bP4QnZPmiqSGRK+Oy7ZMisLWkesffJvQ1cqAcBnJC+8+nxIAg==}

  '@types/node@18.19.50':
    resolution: {integrity: sha512-xonK+NRrMBRtkL1hVCc3G+uXtjh1Al4opBLjqVmipe5ZAaBYWW6cNAiBVZ1BvmkBhep698rP3UM3aRAdSALuhg==}

  '@types/node@20.16.5':
    resolution: {integrity: sha512-VwYCweNo3ERajwy0IUlqqcyZ8/A7Zwa9ZP3MnENWcB11AejO+tLy3pu850goUW2FC/IJMdZUfKpX/yxL1gymCA==}

  '@types/prismjs@1.26.4':
    resolution: {integrity: sha512-rlAnzkW2sZOjbqZ743IHUhFcvzaGbqijwOu8QZnZCjfQzBqFE3s4lOTJEsxikImav9uzz/42I+O7YUs1mWgMlg==}

  '@types/prop-types@15.7.12':
    resolution: {integrity: sha512-5zvhXYtRNRluoE/jAp4GVsSduVUzNWKkOZrCDBWYtE7biZywwdC2AcEzg+cSMLFRfVgeAFqpfNabiPjxFddV1Q==}

  '@types/qs@6.9.16':
    resolution: {integrity: sha512-7i+zxXdPD0T4cKDuxCUXJ4wHcsJLwENa6Z3dCu8cfCK743OGy5Nu1RmAGqDPsoTDINVEcdXKRvR/zre+P2Ku1A==}

  '@types/ramda@0.30.2':
    resolution: {integrity: sha512-PyzHvjCalm2BRYjAU6nIB3TprYwMNOUY/7P/N8bSzp9W/yM2YrtGtAnnVtaCNSeOZ8DzKyFDvaqQs7LnWwwmBA==}

  '@types/range-parser@1.2.7':
    resolution: {integrity: sha512-hKormJbkJqzQGhziax5PItDUTMAM9uE2XXQmM37dyd4hVM+5aVl7oVxMVUiVQn2oCQFN/LKCZdvSM0pFRqbSmQ==}

  '@types/react-dom@18.3.0':
    resolution: {integrity: sha512-EhwApuTmMBmXuFOikhQLIBUn6uFg81SwLMOAUgodJF14SOBOCMdU04gDoYi0WOJJHD144TL32z4yDqCW3dnkQg==}

  '@types/react@18.3.6':
    resolution: {integrity: sha512-CnGaRYNu2iZlkGXGrOYtdg5mLK8neySj0woZ4e2wF/eli2E6Sazmq5X+Nrj6OBrrFVQfJWTUFeqAzoRhWQXYvg==}

  '@types/send@0.17.4':
    resolution: {integrity: sha512-x2EM6TJOybec7c52BX0ZspPodMsQUd5L6PRwOunVyVUhXiBSKf3AezDL8Dgvgt5o0UfKNfuA0eMLr2wLT4AiBA==}

  '@types/serve-static@1.15.7':
    resolution: {integrity: sha512-W8Ym+h8nhuRwaKPaDw34QUkwsGi6Rc4yYqvKFo5rm2FUEhCFbzVWrxXUxuKK8TASjWsysJY0nsmNCGhCOIsrOw==}

  '@types/ssh2-streams@0.1.12':
    resolution: {integrity: sha512-Sy8tpEmCce4Tq0oSOYdfqaBpA3hDM8SoxoFh5vzFsu2oL+znzGz8oVWW7xb4K920yYMUY+PIG31qZnFMfPWNCg==}

  '@types/ssh2@0.5.52':
    resolution: {integrity: sha512-lbLLlXxdCZOSJMCInKH2+9V/77ET2J6NPQHpFI0kda61Dd1KglJs+fPQBchizmzYSOJBgdTajhPqBO1xxLywvg==}

  '@types/ssh2@1.15.1':
    resolution: {integrity: sha512-ZIbEqKAsi5gj35y4P4vkJYly642wIbY6PqoN0xiyQGshKUGXR9WQjF/iF9mXBQ8uBKy3ezfsCkcoHKhd0BzuDA==}

  '@types/swagger-ui-react@4.18.3':
    resolution: {integrity: sha512-Mo/R7IjDVwtiFPs84pWvh5pI9iyNGBjmfielxqbOh2Jv+8WVSDVe8Nu25kb5BOuV2xmGS3o33jr6nwDJMBcX+Q==}

  '@types/through@0.0.33':
    resolution: {integrity: sha512-HsJ+z3QuETzP3cswwtzt2vEIiHBk/dCcHGhbmG5X3ecnwFD/lPrMpliGXxSCg03L9AhrdwA4Oz/qfspkDW+xGQ==}

  '@types/tinycolor2@1.4.6':
    resolution: {integrity: sha512-iEN8J0BoMnsWBqjVbWH/c0G0Hh7O21lpR2/+PrvAVgWdzL7eexIFm4JN/Wn10PTcmNdtS6U67r499mlWMXOxNw==}

  '@types/triple-beam@1.3.5':
    resolution: {integrity: sha512-6WaYesThRMCl19iryMYP7/x2OVgCtbIVflDGFpWnb9irXI3UjYE4AzmYuiUKY1AJstGijoY+MgUszMgRxIYTYw==}

  '@types/unist@2.0.11':
    resolution: {integrity: sha512-CmBKiL6NNo/OqgmMn95Fk9Whlp2mtvIv+KNpQKN2F4SjvrEesubTRWGYSg+BnWZOnlCaSTU1sMpsBOzgbYhnsA==}

  '@types/use-sync-external-store@0.0.3':
    resolution: {integrity: sha512-EwmlvuaxPNej9+T4v5AuBPJa2x2UOJVdjCtDHgcDqitUeOtjnJKJ+apYjVcAoBEMjKW1VVFGZLUb5+qqa09XFA==}

  '@types/use-sync-external-store@0.0.6':
    resolution: {integrity: sha512-zFDAD+tlpf2r4asuHEj0XH6pY6i0g5NeAHPn+15wk3BV6JA69eERFXC1gyGThDkVa1zCyKr5jox1+2LbV/AMLg==}

  '@types/video.js@7.3.58':
    resolution: {integrity: sha512-1CQjuSrgbv1/dhmcfQ83eVyYbvGyqhTvb2Opxr0QCV+iJ4J6/J+XWQ3Om59WiwCd1MN3rDUHasx5XRrpUtewYQ==}

  '@types/ws@8.5.12':
    resolution: {integrity: sha512-3tPRkv1EtkDpzlgyKyI8pGsGZAGPEaXeu0DOj5DI25Ja91bdAYddYHbADRYVrZMRbfW+1l5YwXVDKohDJNQxkQ==}

  '@typescript-eslint/eslint-plugin@8.5.0':
    resolution: {integrity: sha512-lHS5hvz33iUFQKuPFGheAB84LwcJ60G8vKnEhnfcK1l8kGVLro2SFYW6K0/tj8FUhRJ0VHyg1oAfg50QGbPPHw==}
    engines: {node: ^18.18.0 || ^20.9.0 || >=21.1.0}
    peerDependencies:
      '@typescript-eslint/parser': ^8.0.0 || ^8.0.0-alpha.0
      eslint: ^8.57.0 || ^9.0.0
      typescript: '*'
    peerDependenciesMeta:
      typescript:
        optional: true

  '@typescript-eslint/parser@8.5.0':
    resolution: {integrity: sha512-gF77eNv0Xz2UJg/NbpWJ0kqAm35UMsvZf1GHj8D9MRFTj/V3tAciIWXfmPLsAAF/vUlpWPvUDyH1jjsr0cMVWw==}
    engines: {node: ^18.18.0 || ^20.9.0 || >=21.1.0}
    peerDependencies:
      eslint: ^8.57.0 || ^9.0.0
      typescript: '*'
    peerDependenciesMeta:
      typescript:
        optional: true

  '@typescript-eslint/scope-manager@8.5.0':
    resolution: {integrity: sha512-06JOQ9Qgj33yvBEx6tpC8ecP9o860rsR22hWMEd12WcTRrfaFgHr2RB/CA/B+7BMhHkXT4chg2MyboGdFGawYg==}
    engines: {node: ^18.18.0 || ^20.9.0 || >=21.1.0}

  '@typescript-eslint/type-utils@8.5.0':
    resolution: {integrity: sha512-N1K8Ix+lUM+cIDhL2uekVn/ZD7TZW+9/rwz8DclQpcQ9rk4sIL5CAlBC0CugWKREmDjBzI/kQqU4wkg46jWLYA==}
    engines: {node: ^18.18.0 || ^20.9.0 || >=21.1.0}
    peerDependencies:
      typescript: '*'
    peerDependenciesMeta:
      typescript:
        optional: true

  '@typescript-eslint/types@8.5.0':
    resolution: {integrity: sha512-qjkormnQS5wF9pjSi6q60bKUHH44j2APxfh9TQRXK8wbYVeDYYdYJGIROL87LGZZ2gz3Rbmjc736qyL8deVtdw==}
    engines: {node: ^18.18.0 || ^20.9.0 || >=21.1.0}

  '@typescript-eslint/typescript-estree@8.5.0':
    resolution: {integrity: sha512-vEG2Sf9P8BPQ+d0pxdfndw3xIXaoSjliG0/Ejk7UggByZPKXmJmw3GW5jV2gHNQNawBUyfahoSiCFVov0Ruf7Q==}
    engines: {node: ^18.18.0 || ^20.9.0 || >=21.1.0}
    peerDependencies:
      typescript: '*'
    peerDependenciesMeta:
      typescript:
        optional: true

  '@typescript-eslint/utils@8.5.0':
    resolution: {integrity: sha512-6yyGYVL0e+VzGYp60wvkBHiqDWOpT63pdMV2CVG4LVDd5uR6q1qQN/7LafBZtAtNIn/mqXjsSeS5ggv/P0iECw==}
    engines: {node: ^18.18.0 || ^20.9.0 || >=21.1.0}
    peerDependencies:
      eslint: ^8.57.0 || ^9.0.0

  '@typescript-eslint/visitor-keys@8.5.0':
    resolution: {integrity: sha512-yTPqMnbAZJNy2Xq2XU8AdtOW9tJIr+UQb64aXB9f3B1498Zx9JorVgFJcZpEc9UBuCCrdzKID2RGAMkYcDtZOw==}
    engines: {node: ^18.18.0 || ^20.9.0 || >=21.1.0}

  '@umami/node@0.4.0':
    resolution: {integrity: sha512-pyphprbiF7KiDSc+SWZ4/rVM8B5vU27zIiFfEPj2lEqczpI4xAKSp+dM3tlzyRAWJL32fcbCfAaLGhJZQV13Rg==}

  '@videojs/http-streaming@3.13.3':
    resolution: {integrity: sha512-L7H+iTeqHeZ5PylzOx+pT3CVyzn4TALWYTJKkIc1pDaV/cTVfNGtG+9/vXPAydD+wR/xH1M9/t2JH8tn/DCT4w==}
    engines: {node: '>=8', npm: '>=5'}
    peerDependencies:
      video.js: ^8.14.0

  '@videojs/vhs-utils@3.0.5':
    resolution: {integrity: sha512-PKVgdo8/GReqdx512F+ombhS+Bzogiofy1LgAj4tN8PfdBx3HSS7V5WfJotKTqtOWGwVfSWsrYN/t09/DSryrw==}
    engines: {node: '>=8', npm: '>=5'}

  '@videojs/vhs-utils@4.0.0':
    resolution: {integrity: sha512-xJp7Yd4jMLwje2vHCUmi8MOUU76nxiwII3z4Eg3Ucb+6rrkFVGosrXlMgGnaLjq724j3wzNElRZ71D/CKrTtxg==}
    engines: {node: '>=8', npm: '>=5'}

  '@videojs/vhs-utils@4.1.1':
    resolution: {integrity: sha512-5iLX6sR2ownbv4Mtejw6Ax+naosGvoT9kY+gcuHzANyUZZ+4NpeNdKMUhb6ag0acYej1Y7cmr/F2+4PrggMiVA==}
    engines: {node: '>=8', npm: '>=5'}

  '@videojs/xhr@2.7.0':
    resolution: {integrity: sha512-giab+EVRanChIupZK7gXjHy90y3nncA2phIOyG3Ne5fvpiMJzvqYwiTOnEVW2S4CoYcuKJkomat7bMXA/UoUZQ==}

  '@vitejs/plugin-react@4.3.1':
    resolution: {integrity: sha512-m/V2syj5CuVnaxcUJOQRel/Wr31FFXRFlnOoq1TVtkCxsY5veGMTEmpWHndrhB2U8ScHtCQB1e+4hWYExQc6Lg==}
    engines: {node: ^14.18.0 || >=16.0.0}
    peerDependencies:
      vite: ^4.2.0 || ^5.0.0

  '@vitest/coverage-v8@2.1.1':
    resolution: {integrity: sha512-md/A7A3c42oTT8JUHSqjP5uKTWJejzUW4jalpvs+rZ27gsURsMU8DEb+8Jf8C6Kj2gwfSHJqobDNBuoqlm0cFw==}
    peerDependencies:
      '@vitest/browser': 2.1.1
      vitest: 2.1.1
    peerDependenciesMeta:
      '@vitest/browser':
        optional: true

  '@vitest/expect@2.1.1':
    resolution: {integrity: sha512-YeueunS0HiHiQxk+KEOnq/QMzlUuOzbU1Go+PgAsHvvv3tUkJPm9xWt+6ITNTlzsMXUjmgm5T+U7KBPK2qQV6w==}

  '@vitest/mocker@2.1.1':
    resolution: {integrity: sha512-LNN5VwOEdJqCmJ/2XJBywB11DLlkbY0ooDJW3uRX5cZyYCrc4PI/ePX0iQhE3BiEGiQmK4GE7Q/PqCkkaiPnrA==}
    peerDependencies:
      '@vitest/spy': 2.1.1
      msw: ^2.3.5
      vite: ^5.0.0
    peerDependenciesMeta:
      msw:
        optional: true
      vite:
        optional: true

  '@vitest/pretty-format@2.1.1':
    resolution: {integrity: sha512-SjxPFOtuINDUW8/UkElJYQSFtnWX7tMksSGW0vfjxMneFqxVr8YJ979QpMbDW7g+BIiq88RAGDjf7en6rvLPPQ==}

  '@vitest/runner@2.1.1':
    resolution: {integrity: sha512-uTPuY6PWOYitIkLPidaY5L3t0JJITdGTSwBtwMjKzo5O6RCOEncz9PUN+0pDidX8kTHYjO0EwUIvhlGpnGpxmA==}

  '@vitest/snapshot@2.1.1':
    resolution: {integrity: sha512-BnSku1WFy7r4mm96ha2FzN99AZJgpZOWrAhtQfoxjUU5YMRpq1zmHRq7a5K9/NjqonebO7iVDla+VvZS8BOWMw==}

  '@vitest/spy@2.1.1':
    resolution: {integrity: sha512-ZM39BnZ9t/xZ/nF4UwRH5il0Sw93QnZXd9NAZGRpIgj0yvVwPpLd702s/Cx955rGaMlyBQkZJ2Ir7qyY48VZ+g==}

  '@vitest/ui@2.1.1':
    resolution: {integrity: sha512-IIxo2LkQDA+1TZdPLYPclzsXukBWd5dX2CKpGqH8CCt8Wh0ZuDn4+vuQ9qlppEju6/igDGzjWF/zyorfsf+nHg==}
    peerDependencies:
      vitest: 2.1.1

  '@vitest/utils@2.1.1':
    resolution: {integrity: sha512-Y6Q9TsI+qJ2CC0ZKj6VBb+T8UPz593N113nnUykqwANqhgf3QkZeHFlusgKLTqrnVHbj/XDKZcDHol+dxVT+rQ==}

  '@webassemblyjs/ast@1.12.1':
    resolution: {integrity: sha512-EKfMUOPRRUTy5UII4qJDGPpqfwjOmZ5jeGFwid9mnoqIFK+e0vqoi1qH56JpmZSzEL53jKnNzScdmftJyG5xWg==}

  '@webassemblyjs/floating-point-hex-parser@1.11.6':
    resolution: {integrity: sha512-ejAj9hfRJ2XMsNHk/v6Fu2dGS+i4UaXBXGemOfQ/JfQ6mdQg/WXtwleQRLLS4OvfDhv8rYnVwH27YJLMyYsxhw==}

  '@webassemblyjs/helper-api-error@1.11.6':
    resolution: {integrity: sha512-o0YkoP4pVu4rN8aTJgAyj9hC2Sv5UlkzCHhxqWj8butaLvnpdc2jOwh4ewE6CX0txSfLn/UYaV/pheS2Txg//Q==}

  '@webassemblyjs/helper-buffer@1.12.1':
    resolution: {integrity: sha512-nzJwQw99DNDKr9BVCOZcLuJJUlqkJh+kVzVl6Fmq/tI5ZtEyWT1KZMyOXltXLZJmDtvLCDgwsyrkohEtopTXCw==}

  '@webassemblyjs/helper-numbers@1.11.6':
    resolution: {integrity: sha512-vUIhZ8LZoIWHBohiEObxVm6hwP034jwmc9kuq5GdHZH0wiLVLIPcMCdpJzG4C11cHoQ25TFIQj9kaVADVX7N3g==}

  '@webassemblyjs/helper-wasm-bytecode@1.11.6':
    resolution: {integrity: sha512-sFFHKwcmBprO9e7Icf0+gddyWYDViL8bpPjJJl0WHxCdETktXdmtWLGVzoHbqUcY4Be1LkNfwTmXOJUFZYSJdA==}

  '@webassemblyjs/helper-wasm-section@1.12.1':
    resolution: {integrity: sha512-Jif4vfB6FJlUlSbgEMHUyk1j234GTNG9dBJ4XJdOySoj518Xj0oGsNi59cUQF4RRMS9ouBUxDDdyBVfPTypa5g==}

  '@webassemblyjs/ieee754@1.11.6':
    resolution: {integrity: sha512-LM4p2csPNvbij6U1f19v6WR56QZ8JcHg3QIJTlSwzFcmx6WSORicYj6I63f9yU1kEUtrpG+kjkiIAkevHpDXrg==}

  '@webassemblyjs/leb128@1.11.6':
    resolution: {integrity: sha512-m7a0FhE67DQXgouf1tbN5XQcdWoNgaAuoULHIfGFIEVKA6tu/edls6XnIlkmS6FrXAquJRPni3ZZKjw6FSPjPQ==}

  '@webassemblyjs/utf8@1.11.6':
    resolution: {integrity: sha512-vtXf2wTQ3+up9Zsg8sa2yWiQpzSsMyXj0qViVP6xKGCUT8p8YJ6HqI7l5eCnWx1T/FYdsv07HQs2wTFbbof/RA==}

  '@webassemblyjs/wasm-edit@1.12.1':
    resolution: {integrity: sha512-1DuwbVvADvS5mGnXbE+c9NfA8QRcZ6iKquqjjmR10k6o+zzsRVesil54DKexiowcFCPdr/Q0qaMgB01+SQ1u6g==}

  '@webassemblyjs/wasm-gen@1.12.1':
    resolution: {integrity: sha512-TDq4Ojh9fcohAw6OIMXqiIcTq5KUXTGRkVxbSo1hQnSy6lAM5GSdfwWeSxpAo0YzgsgF182E/U0mDNhuA0tW7w==}

  '@webassemblyjs/wasm-opt@1.12.1':
    resolution: {integrity: sha512-Jg99j/2gG2iaz3hijw857AVYekZe2SAskcqlWIZXjji5WStnOpVoat3gQfT/Q5tb2djnCjBtMocY/Su1GfxPBg==}

  '@webassemblyjs/wasm-parser@1.12.1':
    resolution: {integrity: sha512-xikIi7c2FHXysxXe3COrVUPSheuBtpcfhbpFj4gmu7KRLYOzANztwUU0IbsqvMqzuNK2+glRGWCEqZo1WCLyAQ==}

  '@webassemblyjs/wast-printer@1.12.1':
    resolution: {integrity: sha512-+X4WAlOisVWQMikjbcvY2e0rwPsKQ9F688lksZhBcPycBBuii3O7m8FACbDMWDojpAqvjIncrG8J0XHKyQfVeA==}

  '@xmldom/xmldom@0.8.10':
    resolution: {integrity: sha512-2WALfTl4xo2SkGCYRt6rDTFfk9R1czmBvUQy12gK2KuRKIpWEhcbbzy8EZXtz/jkRqHX8bFEc6FC1HjX4TUWYw==}
    engines: {node: '>=10.0.0'}

  '@xstate/fsm@1.6.5':
    resolution: {integrity: sha512-b5o1I6aLNeYlU/3CPlj/Z91ybk1gUsKT+5NAJI+2W4UjvS5KLG28K9v5UvNoFVjHV8PajVZ00RH3vnjyQO7ZAw==}

  '@xterm/addon-canvas@0.7.0':
    resolution: {integrity: sha512-LF5LYcfvefJuJ7QotNRdRSPc9YASAVDeoT5uyXS/nZshZXjYplGXRECBGiznwvhNL2I8bq1Lf5MzRwstsYQ2Iw==}
    peerDependencies:
      '@xterm/xterm': ^5.0.0

  '@xterm/addon-fit@0.10.0':
    resolution: {integrity: sha512-UFYkDm4HUahf2lnEyHvio51TNGiLK66mqP2JoATy7hRZeXaGMRDr00JiSF7m63vR5WKATF605yEggJKsw0JpMQ==}
    peerDependencies:
      '@xterm/xterm': ^5.0.0

  '@xterm/xterm@5.5.0':
    resolution: {integrity: sha512-hqJHYaQb5OptNunnyAnkHyM8aCjZ1MEIDTQu1iIbbTD/xops91NB5yq1ZK/dC2JDbVWtF23zUtl9JE2NqwT87A==}

  '@xtuc/ieee754@1.2.0':
    resolution: {integrity: sha512-DX8nKgqcGwsc0eJSqYt5lwP4DH5FlHnmuWWBRy7X0NcaGR0ZtuyeESgMwTYVEtxmsNGY+qit4QYT/MIYTOTPeA==}

  '@xtuc/long@4.2.2':
    resolution: {integrity: sha512-NuHqBY1PB/D8xU6s/thBgOAiAP7HOYDQ32+BFZILJ8ivkUkAHQnWfn6WhL79Owj1qmUnoN/YPhktdIoucipkAQ==}

  abbrev@1.1.1:
    resolution: {integrity: sha512-nne9/IiQ/hzIhY6pdDnbBtz7DjPTKrY00P/zvPSm5pOFkl6xuGrGnXn/VtTNNfNtAfZ9/1RtehkszU9qcTii0Q==}

  abort-controller@3.0.0:
    resolution: {integrity: sha512-h8lQ8tacZYnR3vNQTgibj+tODHI5/+l06Au2Pcriv/Gmet0eaj4TwWH41sO9wnHDiQsEj19q0drzdWdeAHtweg==}
    engines: {node: '>=6.5'}

  accepts@1.3.8:
    resolution: {integrity: sha512-PYAthTa2m2VKxuvSD3DPC/Gy+U+sOA1LAuT8mkmRuvw+NACSaeXEQ+NHcVF7rONl6qcaxV3Uuemwawk+7+SJLw==}
    engines: {node: '>= 0.6'}

  acorn-import-attributes@1.9.5:
    resolution: {integrity: sha512-n02Vykv5uA3eHGM/Z2dQrcD56kL8TyDb2p1+0P83PClMnC/nc+anbQRhIOWnSq4Ke/KvDPrY3C9hDtC/A3eHnQ==}
    peerDependencies:
      acorn: ^8

  acorn-jsx@5.3.2:
    resolution: {integrity: sha512-rq9s+JNhf0IChjtDXxllJ7g41oZk5SlXtp0LHwyA5cejwn7vKmKp4pPri6YEePv2PU65sAsegbXtIinmDFDXgQ==}
    peerDependencies:
      acorn: ^6.0.0 || ^7.0.0 || ^8.0.0

  acorn-walk@8.3.4:
    resolution: {integrity: sha512-ueEepnujpqee2o5aIYnvHU6C0A42MNdsIDeqy5BydrkuC5R1ZuUFnm27EeFJGoEHJQgn3uleRvmTXaJgfXbt4g==}
    engines: {node: '>=0.4.0'}

  acorn@8.12.1:
    resolution: {integrity: sha512-tcpGyI9zbizT9JbV6oYE477V6mTlXvvi0T0G3SNIYE2apm/G5huBa1+K89VGeovbg+jycCrfhl3ADxErOuO6Jg==}
    engines: {node: '>=0.4.0'}
    hasBin: true

  aes-decrypter@4.0.1:
    resolution: {integrity: sha512-H1nh/P9VZXUf17AA5NQfJML88CFjVBDuGkp5zDHa7oEhYN9TTpNLJknRY1ie0iSKWlDf6JRnJKaZVDSQdPy6Cg==}

  aes-decrypter@4.0.2:
    resolution: {integrity: sha512-lc+/9s6iJvuaRe5qDlMTpCFjnwpkeOXp8qP3oiZ5jsj1MRg+SBVUmmICrhxHvc8OELSmc+fEyyxAuppY6hrWzw==}

  agent-base@6.0.2:
    resolution: {integrity: sha512-RZNwNclF7+MS/8bDg70amg32dyeZGZxiDuQmZxKLAlQjr3jGyLx+4Kkk58UO7D2QdgFIQCovuSuZESne6RG6XQ==}
    engines: {node: '>= 6.0.0'}

  agent-base@7.1.1:
    resolution: {integrity: sha512-H0TSyFNDMomMNJQBn8wFV5YC/2eJ+VXECwOadZJT554xP6cODZHPX3H9QMQECxvrgiSOP1pHjy1sMWQVYJOUOA==}
    engines: {node: '>= 14'}

  aggregate-error@3.1.0:
    resolution: {integrity: sha512-4I7Td01quW/RpocfNayFdFVk1qSuoh0E7JrbRJ16nH01HhKFQ88INq9Sd+nd72zqRySlr9BmDA8xlEJ6vJMrYA==}
    engines: {node: '>=8'}

  ajv-keywords@3.5.2:
    resolution: {integrity: sha512-5p6WTN0DdTGVQk6VjcEju19IgaHudalcfabD7yhDGeA6bcQnmL+CpveLJq/3hvfwd1aof6L386Ougkx6RfyMIQ==}
    peerDependencies:
      ajv: ^6.9.1

  ajv@6.12.6:
    resolution: {integrity: sha512-j3fVLgvTo527anyYyJOGTYJbG+vnnQYvE0m5mmkc1TK+nxAppkCLMIL0aZ4dblVCNoGShhm+kzE4ZUykBoMg4g==}

  ansi-align@3.0.1:
    resolution: {integrity: sha512-IOfwwBF5iczOjp/WeY4YxyjqAFMQoZufdQWDd19SEExbVLNXqvpzSJ/M7Za4/sCPmQ0+GRquoA7bGcINcxew6w==}

  ansi-escapes@4.3.2:
    resolution: {integrity: sha512-gKXj5ALrKWQLsYG9jlTRmR/xKluxHV+Z9QEwNIgCfM1/uwPMCuzVVnh5mwTd+OuBZcwSIMbqssNWRm1lE51QaQ==}
    engines: {node: '>=8'}

  ansi-regex@5.0.1:
    resolution: {integrity: sha512-quJQXlTSUGL2LH9SUXo8VwsY4soanhgo6LNSm84E1LBcE8s3O0wpdiRzyR9z/ZZJMlMWv37qOOb9pdJlMUEKFQ==}
    engines: {node: '>=8'}

  ansi-regex@6.1.0:
    resolution: {integrity: sha512-7HSX4QQb4CspciLpVFwyRe79O3xsIZDDLER21kERQ71oaPodF8jL725AgJMFAYbooIqolJoRLuM81SpeUkpkvA==}
    engines: {node: '>=12'}

  ansi-styles@3.2.1:
    resolution: {integrity: sha512-VT0ZI6kZRdTh8YyJw3SMbYm/u+NqfsAxEpWO0Pf9sq8/e94WxxOpPKx9FR1FlyCtOVDNOQ+8ntlqFxiRc+r5qA==}
    engines: {node: '>=4'}

  ansi-styles@4.3.0:
    resolution: {integrity: sha512-zbB9rCJAT1rbjiVDb2hqKFHNYLxgtk8NURxZ3IZwD3F6NtxbXZQCnnSi1Lkx+IDohdPlFp222wVALIheZJQSEg==}
    engines: {node: '>=8'}

  ansi-styles@6.2.1:
    resolution: {integrity: sha512-bN798gFfQX+viw3R7yrGWRqnrN2oRkEkUjjl4JNn4E8GxxbjtG3FbrEIIY3l8/hrwUwIeCZvi4QuOTP4MErVug==}
    engines: {node: '>=12'}

  anymatch@3.1.3:
    resolution: {integrity: sha512-KMReFUr0B4t+D+OBkjR3KYqvocp2XaSzO55UcB6mgQMd3KbcE+mWTyvVV7D/zsdEbNnV6acZUutkiHQXvTr1Rw==}
    engines: {node: '>= 8'}

  apg-lite@1.0.4:
    resolution: {integrity: sha512-B32zCN3IdHIc99Vy7V9BaYTUzLeRA8YXYY1aQD1/5I2aqIrO0coi4t6hJPqMisidlBxhyME8UexkHt31SlR6Og==}

  aproba@2.0.0:
    resolution: {integrity: sha512-lYe4Gx7QT+MKGbDsA+Z+he/Wtef0BiwDOlK/XkBrdfsh9J/jPPXbX0tE9x9cl27Tmu5gg3QUbUrQYa/y+KOHPQ==}

  archiver-utils@5.0.2:
    resolution: {integrity: sha512-wuLJMmIBQYCsGZgYLTy5FIB2pF6Lfb6cXMSF8Qywwk3t20zWnAi7zLcQFdKQmIB8wyZpY5ER38x08GbwtR2cLA==}
    engines: {node: '>= 14'}

  archiver@7.0.1:
    resolution: {integrity: sha512-ZcbTaIqJOfCc03QwD468Unz/5Ir8ATtvAHsK+FdXbDIbGfihqh9mrvdcYunQzqn4HrvWWaFyaxJhGZagaJJpPQ==}
    engines: {node: '>= 14'}

  are-we-there-yet@2.0.0:
    resolution: {integrity: sha512-Ci/qENmwHnsYo9xKIcUJN5LeDKdJ6R1Z1j9V/J5wyq8nh/mYPEpIKJbBZXtZjG04HiK7zV/p6Vs9952MrMeUIw==}
    engines: {node: '>=10'}
    deprecated: This package is no longer supported.

  arg@4.1.3:
    resolution: {integrity: sha512-58S9QDqG0Xx27YwPSt9fJxivjYl432YCwfDMfZ+71RAqUrZef7LrKQZ3LHLOwCS4FLNBplP533Zx895SeOCHvA==}

  argparse@1.0.10:
    resolution: {integrity: sha512-o5Roy6tNG4SL/FOkCAN6RzjiakZS25RLYFrcMttJqbdd8BWrnA+fGz57iN5Pb06pvBGvl5gQ0B48dJlslXvoTg==}

  argparse@2.0.1:
    resolution: {integrity: sha512-8+9WqebbFzpX9OR+Wa6O29asIogeRMzcGtAINdpMHHyAg10f05aSFVBbcEqGf/PXw1EjAZ+q2/bEBg3DvurK3Q==}

  aria-query@5.1.3:
    resolution: {integrity: sha512-R5iJ5lkuHybztUfuOAznmboyjWq8O6sqNqtK7CLOqdydi54VNbORp49mb14KbWgG1QD3JFO9hJdZ+y4KutfdOQ==}

  array-buffer-byte-length@1.0.1:
    resolution: {integrity: sha512-ahC5W1xgou+KTXix4sAO8Ki12Q+jf4i0+tmk3sC+zgcynshkHxzpXdImBehiUYKKKDwvfFiJl1tZt6ewscS1Mg==}
    engines: {node: '>= 0.4'}

  array-includes@3.1.8:
    resolution: {integrity: sha512-itaWrbYbqpGXkGhZPGUulwnhVf5Hpy1xiCFsGqyIGglbBxmG5vSjxQen3/WGOjPpNEv1RtBLKxbmVXm8HpJStQ==}
    engines: {node: '>= 0.4'}

  array-union@2.1.0:
    resolution: {integrity: sha512-HGyxoOTYUyCM6stUe6EJgnd4EoewAI7zMdfqO+kGjnlZmBDz/cR5pf8r/cR4Wq60sL/p0IkcjUEEPwS3GFrIyw==}
    engines: {node: '>=8'}

  array.prototype.findlast@1.2.5:
    resolution: {integrity: sha512-CVvd6FHg1Z3POpBLxO6E6zr+rSKEQ9L6rZHAaY7lLfhKsWYUBBOuMs0e9o24oopj6H+geRCX0YJ+TJLBK2eHyQ==}
    engines: {node: '>= 0.4'}

  array.prototype.findlastindex@1.2.5:
    resolution: {integrity: sha512-zfETvRFA8o7EiNn++N5f/kaCw221hrpGsDmcpndVupkPzEc1Wuf3VgC0qby1BbHs7f5DVYjgtEU2LLh5bqeGfQ==}
    engines: {node: '>= 0.4'}

  array.prototype.flat@1.3.2:
    resolution: {integrity: sha512-djYB+Zx2vLewY8RWlNCUdHjDXs2XOgm602S9E7P/UpHgfeHL00cRiIF+IN/G/aUJ7kGPb6yO/ErDI5V2s8iycA==}
    engines: {node: '>= 0.4'}

  array.prototype.flatmap@1.3.2:
    resolution: {integrity: sha512-Ewyx0c9PmpcsByhSW4r+9zDU7sGjFc86qf/kKtuSCRdhfbk0SNLLkaT5qvcHnRGgc5NP/ly/y+qkXkqONX54CQ==}
    engines: {node: '>= 0.4'}

  array.prototype.tosorted@1.1.4:
    resolution: {integrity: sha512-p6Fx8B7b7ZhL/gmUsAy0D15WhvDccw3mnGNbZpi3pmeJdxtWsj2jEaI4Y6oo3XiHfzuSgPwKc04MYt6KgvC/wA==}
    engines: {node: '>= 0.4'}

  arraybuffer.prototype.slice@1.0.3:
    resolution: {integrity: sha512-bMxMKAjg13EBSVscxTaYA4mRc5t1UAXa2kXiGTNfZ079HIWXEkKmkgFrh/nJqamaLSrXO5H4WFFkPEaLJWbs3A==}
    engines: {node: '>= 0.4'}

  asn1@0.2.6:
    resolution: {integrity: sha512-ix/FxPn0MDjeyJ7i/yoHGFt/EX6LyNbxSEhPPXODPL+KB0VPk86UYfL0lMdy+KCnv+fmvIzySwaK5COwqVbWTQ==}

  assertion-error@2.0.1:
    resolution: {integrity: sha512-Izi8RQcffqCeNVgFigKli1ssklIbpHnCYc6AknXGYoB6grJqyeby7jv12JUQgmTAnIDnbck1uxksT4dzN3PWBA==}
    engines: {node: '>=12'}

  ast-types-flow@0.0.8:
    resolution: {integrity: sha512-OH/2E5Fg20h2aPrbe+QL8JZQFko0YZaF+j4mnQ7BGhfavO7OpSLa8a0y9sBwomHdSbkhTS8TQNayBfnW5DwbvQ==}

  ast-types@0.13.4:
    resolution: {integrity: sha512-x1FCFnFifvYDDzTaLII71vG5uvDwgtmDTEVWAxrgeiR8VjMONcCXJx7E+USjDtHlwFmt9MysbqgF9b9Vjr6w+w==}
    engines: {node: '>=4'}

  async-lock@1.4.1:
    resolution: {integrity: sha512-Az2ZTpuytrtqENulXwO3GGv1Bztugx6TT37NIo7imr/Qo0gsYiGtSdBa2B6fsXhTpVZDNfu1Qn3pk531e3q+nQ==}

  async@3.2.6:
    resolution: {integrity: sha512-htCUDlxyyCLMgaM3xXg0C0LW2xqfuQ6p05pCEIsXuyQ+a1koYKTuBMzRNwmybfLgvJDMd0r1LTn4+E0Ti6C2AA==}

  asynckit@0.4.0:
    resolution: {integrity: sha512-Oei9OH4tRh0YqU3GxhX79dM/mwVgvbZJaSNaRk+bshkj0S5cfHcgYakreBjrHwatXKbz+IoIdYLxrKim2MjW0Q==}

  autolinker@3.16.2:
    resolution: {integrity: sha512-JiYl7j2Z19F9NdTmirENSUUIIL/9MytEWtmzhfmsKPCp9E+G35Y0UNCMoM9tFigxT59qSc8Ml2dlZXOCVTYwuA==}

  available-typed-arrays@1.0.7:
    resolution: {integrity: sha512-wvUjBtSGN7+7SjNpq/9M2Tg350UZD3q62IFZLbRAR1bSMlCo1ZaeW+BJ+D090e4hIIZLBcTDWe4Mh4jvUDajzQ==}
    engines: {node: '>= 0.4'}

  aws-ssl-profiles@1.1.2:
    resolution: {integrity: sha512-NZKeq9AfyQvEeNlN0zSYAaWrmBffJh3IELMZfRpJVWgrpEbtEpnjvzqBPf+mxoI287JohRDoa+/nsfqqiZmF6g==}
    engines: {node: '>= 6.0.0'}

  axe-core@4.10.0:
    resolution: {integrity: sha512-Mr2ZakwQ7XUAjp7pAwQWRhhK8mQQ6JAaNWSjmjxil0R8BPioMtQsTLOolGYkji1rcL++3dCqZA3zWqpT+9Ew6g==}
    engines: {node: '>=4'}

  axios@1.7.7:
    resolution: {integrity: sha512-S4kL7XrjgBmvdGut0sN3yJxqYzrDOnivkBiN0OFs6hLiUam3UPvswUo0kqGyhqUZGEOytHyumEdXsAkgCOUf3Q==}

  axobject-query@4.1.0:
    resolution: {integrity: sha512-qIj0G9wZbMGNLjLmg1PT6v2mE9AH2zlnADJD/2tC6E00hgmhUOfEB6greHPAfLRSufHqROIUTkw6E+M3lH0PTQ==}
    engines: {node: '>= 0.4'}

  b4a@1.6.6:
    resolution: {integrity: sha512-5Tk1HLk6b6ctmjIkAcU/Ujv/1WqiDl0F0JdRCR80VsOcUlHcu7pWeWRlOqQLHfDEsVx9YH/aif5AG4ehoCtTmg==}

  babel-plugin-syntax-hermes-parser@0.21.1:
    resolution: {integrity: sha512-tUCEa+EykZx3oJXc+PolKz2iwDscCJ2hCONMvEqjAb4jIQH5ZapDd5Brs2Nk4TQpSJ/1Ykz53ksQbevXbF0wxg==}

  balanced-match@1.0.2:
    resolution: {integrity: sha512-3oSeUO0TMV67hN1AmbXsK4yaqU7tjiHlbxRDZOpH0KW9+CeX4bRAaX0Anxt0tx2MrpRpWwQaPwIlISEJhYU5Pw==}

  bare-events@2.4.2:
    resolution: {integrity: sha512-qMKFd2qG/36aA4GwvKq8MxnPgCQAmBWmSyLWsJcbn8v03wvIPQ/hG1Ms8bPzndZxMDoHpxez5VOS+gC9Yi24/Q==}

  bare-fs@2.3.5:
    resolution: {integrity: sha512-SlE9eTxifPDJrT6YgemQ1WGFleevzwY+XAP1Xqgl56HtcrisC2CHCZ2tq6dBpcH2TnNxwUEUGhweo+lrQtYuiw==}

  bare-os@2.4.4:
    resolution: {integrity: sha512-z3UiI2yi1mK0sXeRdc4O1Kk8aOa/e+FNWZcTiPB/dfTWyLypuE99LibgRaQki914Jq//yAWylcAt+mknKdixRQ==}

  bare-path@2.1.3:
    resolution: {integrity: sha512-lh/eITfU8hrj9Ru5quUp0Io1kJWIk1bTjzo7JH1P5dWmQ2EL4hFUlfI8FonAhSlgIfhn63p84CDY/x+PisgcXA==}

  bare-stream@2.3.0:
    resolution: {integrity: sha512-pVRWciewGUeCyKEuRxwv06M079r+fRjAQjBEK2P6OYGrO43O+Z0LrPZZEjlc4mB6C2RpZ9AxJ1s7NLEtOHO6eA==}

  base64-arraybuffer@1.0.2:
    resolution: {integrity: sha512-I3yl4r9QB5ZRY3XuJVEPfc2XhZO6YweFPI+UovAzn+8/hb3oJ6lnysaFcjVpkCPfVWFUDvoZ8kmVDP7WyRtYtQ==}
    engines: {node: '>= 0.6.0'}

  base64-js@1.5.1:
    resolution: {integrity: sha512-AKpaYlHn8t4SVbOHCy+b5+KKgvR4vrsD8vbvrbiQJps7fKDTkjkDry6ji0rUJjC0kzbNePLwzxq8iypo41qeWA==}

  basic-ftp@5.0.5:
    resolution: {integrity: sha512-4Bcg1P8xhUuqcii/S0Z9wiHIrQVPMermM1any+MX5GeGD7faD3/msQUDGLol9wOcz4/jbg/WJnGqoJF6LiBdtg==}
    engines: {node: '>=10.0.0'}

  bcrypt-pbkdf@1.0.2:
    resolution: {integrity: sha512-qeFIXtP4MSoi6NLqO12WfqARWWuCKi2Rn/9hJLEmtB5yTNr9DqFWkJRCf2qShWzPeAMRnOgCrq0sg/KLv5ES9w==}

  bcrypt@5.1.1:
    resolution: {integrity: sha512-AGBHOG5hPYZ5Xl9KXzU5iKq9516yEmvCKDg3ecP5kX2aB6UqTeXZxk2ELnDgDm6BQSMlLt9rDB4LoSMx0rYwww==}
    engines: {node: '>= 10.0.0'}

  bellajs@11.2.0:
    resolution: {integrity: sha512-Wjss+Bc674ZABPr+SCKWTqA4V1pyYFhzDTjNBJy4jdmgOv0oGIGXeKBRJyINwP5tIy+iIZD9SfgZpztduzQ5QA==}
    engines: {node: '>= 18.4'}

  better-sqlite3@11.3.0:
    resolution: {integrity: sha512-iHt9j8NPYF3oKCNOO5ZI4JwThjt3Z6J6XrcwG85VNMVzv1ByqrHWv5VILEbCMFWDsoHhXvQ7oC8vgRXFAKgl9w==}

  big.js@5.2.2:
    resolution: {integrity: sha512-vyL2OymJxmarO8gxMr0mhChsO9QGwhynfuu4+MHTAW6czfq9humCB7rKpUjDd9YUiDPU4mzpyupFSvOClAwbmQ==}

  binary-extensions@2.3.0:
    resolution: {integrity: sha512-Ceh+7ox5qe7LJuLHoY0feh3pHuUDHAcRUeyL2VYghZwfpkNIy/+8Ocg0a3UuSoYzavmylwuLWQOf3hl0jjMMIw==}
    engines: {node: '>=8'}

  bindings@1.5.0:
    resolution: {integrity: sha512-p2q/t/mhvuOj/UeLlV6566GD/guowlr0hHxClI0W9m7MWYkL1F0hLo+0Aexs9HSPCtR1SXQ0TD3MMKrXZajbiQ==}

  bl@4.1.0:
    resolution: {integrity: sha512-1W07cM9gS6DcLperZfFSj+bWLtaPGSOHWhPiGzXmvVJbRLdG82sH/Kn8EtW1VqWVA54AKf2h5k5BbnIbwF3h6w==}

  boxen@5.1.2:
    resolution: {integrity: sha512-9gYgQKXx+1nP8mP7CzFyaUARhg7D3n1dF/FnErWmu9l6JvGpNUN278h0aSb+QjoiKSWG+iZ3uHrcqk0qrY9RQQ==}
    engines: {node: '>=10'}

  brace-expansion@1.1.11:
    resolution: {integrity: sha512-iCuPHDFgrHX7H2vEI/5xpz07zSHB00TpugqhmYtVmMO6518mCuRMoOYFldEBl0g187ufozdaHgWKcYFb61qGiA==}

  brace-expansion@2.0.1:
    resolution: {integrity: sha512-XnAIvQ8eM+kC6aULx6wuQiwVsnzsi9d3WxzV3FpWTGA19F621kwdbsAcFKXgKUHZWsy+mY6iL1sHTxWEFCytDA==}

  braces@3.0.3:
    resolution: {integrity: sha512-yQbXgO/OSZVD2IsiLlro+7Hf6Q18EJrKSEsdoMzKePKXct3gvD8oLcOQdIzGupr5Fj+EDe8gO/lxc1BzfMpxvA==}
    engines: {node: '>=8'}

  browserslist@4.23.3:
    resolution: {integrity: sha512-btwCFJVjI4YWDNfau8RhZ+B1Q/VLoUITrm3RlP6y1tYGWIOa+InuYiRGXUBXo8nA1qKmHMyLB/iVQg5TT4eFoA==}
    engines: {node: ^6 || ^7 || ^8 || ^9 || ^10 || ^11 || ^12 || >=13.7}
    hasBin: true

  buffer-crc32@1.0.0:
    resolution: {integrity: sha512-Db1SbgBS/fg/392AblrMJk97KggmvYhr4pB5ZIMTWtaivCPMWLkmb7m21cJvpvgK+J3nsU2CmmixNBZx4vFj/w==}
    engines: {node: '>=8.0.0'}

  buffer-from@1.1.2:
    resolution: {integrity: sha512-E+XQCRwSbaaiChtv6k6Dwgc+bx+Bs6vuKJHHl5kox/BaKbhiXzqQOwK4cO22yElGp2OCmjwVhT3HmxgyPGnJfQ==}

  buffer@5.7.1:
    resolution: {integrity: sha512-EHcyIPBQ4BSGlvjB16k5KgAJ27CIsHY/2JBmCRReo48y9rQ3MaUzWX3KVlBa4U7MyX02HdVj0K7C3WaB3ju7FQ==}

  buffer@6.0.3:
    resolution: {integrity: sha512-FTiCpNxtwiZZHEZbcbTIcZjERVICn9yq/pDFkTl95/AxzD1naBctN7YO68riM/gLSDY7sdrMby8hofADYuuqOA==}

  buildcheck@0.0.6:
    resolution: {integrity: sha512-8f9ZJCUXyT1M35Jx7MkBgmBMo3oHTTBIPLiY9xyL0pl3T5RwcPEY8cUHr5LBNfu/fk6c2T4DJZuVM/8ZZT2D2A==}
    engines: {node: '>=10.0.0'}

  busboy@1.6.0:
    resolution: {integrity: sha512-8SFQbg/0hQ9xy3UNTB0YEnsNBbWfhf7RtnzpL7TkBiTBRfrQ9Fxcnz7VJsleJpyp6rVLvXiuORqjlHi5q+PYuA==}
    engines: {node: '>=10.16.0'}

  byline@5.0.0:
    resolution: {integrity: sha512-s6webAy+R4SR8XVuJWt2V2rGvhnrhxN+9S15GNuTK3wKPOXFF6RNc+8ug2XhH+2s4f+uudG4kUVYmYOQWL2g0Q==}
    engines: {node: '>=0.10.0'}

  bytes@3.1.2:
    resolution: {integrity: sha512-/Nf7TyzTx6S3yRJObOAV7956r8cr2+Oj8AC5dt8wSP3BQAoeX58NoHyCU8P8zGkNXStjTSi6fzO6F0pBdcYbEg==}
    engines: {node: '>= 0.8'}

  cac@6.7.14:
    resolution: {integrity: sha512-b6Ilus+c3RrdDk+JhLKUAQfzzgLEPy6wcXqS7f/xe1EETvsDP6GORG7SFuOs6cID5YkqchW/LXZbX5bc8j7ZcQ==}
    engines: {node: '>=8'}

  call-bind@1.0.7:
    resolution: {integrity: sha512-GHTSNSYICQ7scH7sZ+M2rFopRoLh8t2bLSW6BbgrtLsahOIB5iyAVJf9GjWK3cYTDaMj4XdBpM1cA6pIS0Kv2w==}
    engines: {node: '>= 0.4'}

  callsites@3.1.0:
    resolution: {integrity: sha512-P8BjAsXvZS+VIDUI11hHCQEv74YT67YUi5JJFNWIqL235sBmjX4+qx9Muvls5ivyNENctx46xQLQ3aTuE7ssaQ==}
    engines: {node: '>=6'}

  camel-case@3.0.0:
    resolution: {integrity: sha512-+MbKztAYHXPr1jNTSKQF52VpcFjwY5RkR7fxksV8Doo4KAYc5Fl4UJRgthBbTmEx8C54DqahhbLJkDwjI3PI/w==}

  camelcase-css@2.0.1:
    resolution: {integrity: sha512-QOSvevhslijgYwRx6Rv7zKdMF8lbRmx+uQGx2+vDc+KI/eBnsy9kit5aj23AgGu3pa4t9AgwbnXWqS+iOY+2aA==}
    engines: {node: '>= 6'}

  camelcase@6.3.0:
    resolution: {integrity: sha512-Gmy6FhYlCY7uOElZUSbxo2UCDH8owEk996gkbrpsgGtrJLM3J7jGxl9Ic7Qwwj4ivOE5AWZWRMecDdF7hqGjFA==}
    engines: {node: '>=10'}

  caniuse-lite@1.0.30001660:
    resolution: {integrity: sha512-GacvNTTuATm26qC74pt+ad1fW15mlQ/zuTzzY1ZoIzECTP8HURDfF43kNxPgf7H1jmelCBQTTbBNxdSXOA7Bqg==}

  chai@5.1.1:
    resolution: {integrity: sha512-pT1ZgP8rPNqUgieVaEY+ryQr6Q4HXNg8Ei9UnLUrjN4IA7dvQC5JB+/kxVcPNDHyBcc/26CXPkbNzq3qwrOEKA==}
    engines: {node: '>=12'}

  chalk-scripts@1.2.8:
    resolution: {integrity: sha512-Mu3mEn4lbqJHZD+wqBE8kwGb1TaNgcMspDIZVDzDHxKhK1zB3Q8q49PP15z0CNNDu5wxSwxhdPV+8UcejOSWxA==}

  chalk@2.4.2:
    resolution: {integrity: sha512-Mti+f9lpJNcwF4tWV8/OrTTtF1gZi+f8FqlyAdouralcFWFQWF2+NgCHShjkCb+IFBLq9buZwE1xckQU4peSuQ==}
    engines: {node: '>=4'}

  chalk@3.0.0:
    resolution: {integrity: sha512-4D3B6Wf41KOYRFdszmDqMCGq5VV/uMAB273JILmO+3jAlh8X4qDtdtgCR3fxtbLEMzSx22QdhnDcJvu2u1fVwg==}
    engines: {node: '>=8'}

  chalk@4.1.2:
    resolution: {integrity: sha512-oKnbhFyRIXpUuez8iBMmyEa4nbj4IOQyuhc/wy9kY7/WVPcwIO9VA668Pu8RkO7+0G76SLROeyw9CpQ061i4mA==}
    engines: {node: '>=10'}

  chalk@5.3.0:
    resolution: {integrity: sha512-dLitG79d+GV1Nb/VYcCDFivJeK1hiukt9QjRNVOsUtTy1rR1YJsmpGGTZ3qJos+uw7WmWF4wUwBd9jxjocFC2w==}
    engines: {node: ^12.17.0 || ^14.13 || >=16.0.0}

  change-case@3.1.0:
    resolution: {integrity: sha512-2AZp7uJZbYEzRPsFoa+ijKdvp9zsrnnt6+yFokfwEpeJm0xuJDVoxiRCAaTzyJND8GJkofo2IcKWaUZ/OECVzw==}

  character-entities-legacy@1.1.4:
    resolution: {integrity: sha512-3Xnr+7ZFS1uxeiUDvV02wQ+QDbc55o97tIV5zHScSPJpcLm/r0DFPcoY3tYRp+VZukxuMeKgXYmsXQHO05zQeA==}

  character-entities@1.2.4:
    resolution: {integrity: sha512-iBMyeEHxfVnIakwOuDXpVkc54HijNgCyQB2w0VfGQThle6NXn50zU6V/u+LDhxHcDUPojn6Kpga3PTAD8W1bQw==}

  character-reference-invalid@1.1.4:
    resolution: {integrity: sha512-mKKUkUbhPpQlCOfIuZkvSEgktjPFIsZKRRbC6KWVEMvlzblj3i3asQv5ODsrwt0N3pHAEvjP8KTQPHkp0+6jOg==}

  chardet@0.7.0:
    resolution: {integrity: sha512-mT8iDcrh03qDGRRmoA2hmBJnxpllMR+0/0qlzjqZES6NdiWDcZkCNAk4rPFZ9Q85r27unkiNNg8ZOiwZXBHwcA==}

  check-error@2.1.1:
    resolution: {integrity: sha512-OAlb+T7V4Op9OwdkjmguYRqncdlx5JiofwOAUkmTF+jNdHwzTaTs4sRAGpzLF3oOz5xAyDGrPgeIDFQmDOTiJw==}
    engines: {node: '>= 16'}

  chokidar@3.6.0:
    resolution: {integrity: sha512-7VT13fmjotKpGipCW9JEQAusEPE+Ei8nl6/g4FBAmIm0GOOLMua9NDDo/DWp0ZAxCr3cPq5ZpBqmPAQgDda2Pw==}
    engines: {node: '>= 8.10.0'}

  chownr@1.1.4:
    resolution: {integrity: sha512-jJ0bqzaylmJtVnNgzTeSOs8DPavpbYgEr/b0YL8/2GO3xJEhInFmhKMUnEJQjZumK7KXGFhUy89PrsJWlakBVg==}

  chownr@2.0.0:
    resolution: {integrity: sha512-bIomtDF5KGpdogkLd9VspvFzk9KfpyyGlS8YFVZl7TGPBHL5snIOnxeshwVgPteQ9b4Eydl+pVbIyE1DcvCWgQ==}
    engines: {node: '>=10'}

  chroma-js@3.1.1:
    resolution: {integrity: sha512-CGr6w73Gi86142RWqZ1RjED/CyduYw2vMTikQZUvr2jGIihnZlMo/Kzm9rYHWDP2pJc6eebwc8CkX0iteBon+A==}

  chrome-trace-event@1.0.4:
    resolution: {integrity: sha512-rNjApaLzuwaOTjCiT8lSDdGN1APCiqkChLMJxJPWLunPAt5fy8xgU9/jNOchV84wfIxrA0lRQB7oCT8jrn/wrQ==}
    engines: {node: '>=6.0'}

  ci-info@2.0.0:
    resolution: {integrity: sha512-5tK7EtrZ0N+OLFMthtqOj4fI2Jeb88C4CAZPu25LDVUgXJ0A3Js4PMGqrn0JU1W0Mh1/Z8wZzYPxqUrXeBboCQ==}

  ci-info@4.0.0:
    resolution: {integrity: sha512-TdHqgGf9odd8SXNuxtUBVx8Nv+qZOejE6qyqiy5NtbYYQOeFa6zmHkxlPzmaLxWWHsU6nJmB7AETdVPi+2NBUg==}
    engines: {node: '>=8'}

  classnames@2.5.1:
    resolution: {integrity: sha512-saHYOzhIQs6wy2sVxTM6bUDsQO4F50V9RQ22qBpEdCW+I+/Wmke2HOl6lS6dTpdxVhb88/I6+Hs+438c3lfUow==}

  clean-stack@2.2.0:
    resolution: {integrity: sha512-4diC9HaTE+KRAMWhDhrGOECgWZxoevMc5TlkObMqNSsVU62PYzXZ/SMTjzyGAFF1YusgxGcSWTEXBhp0CPwQ1A==}
    engines: {node: '>=6'}

  cli-boxes@2.2.1:
    resolution: {integrity: sha512-y4coMcylgSCdVinjiDBuR8PCC2bLjyGTwEmPb9NHR/QaNU6EUOXcTY/s6VjGMD6ENSEaeQYHCY0GNGS5jfMwPw==}
    engines: {node: '>=6'}

  cli-cursor@3.1.0:
    resolution: {integrity: sha512-I/zHAwsKf9FqGoXM4WWRACob9+SNukZTd94DWF57E4toouRulbCxcUh6RKUEOQlYTHJnzkPMySvPNaaSLNfLZw==}
    engines: {node: '>=8'}

  cli-high@0.4.2:
    resolution: {integrity: sha512-q/CIxOggmzAw/67QYS4j1bMo72IpC+dAlswZl8xHxp8XvmWS97x3Q30pWNXq8mg0pZLSJwIFWZpUWTfcF119wA==}
    hasBin: true

  cli-spinners@2.9.2:
    resolution: {integrity: sha512-ywqV+5MmyL4E7ybXgKys4DugZbX0FC6LnwrhjuykIjnK9k8OQacQ7axGKnjDXWNhns0xot3bZI5h55H8yo9cJg==}
    engines: {node: '>=6'}

  cli-width@3.0.0:
    resolution: {integrity: sha512-FxqpkPPwu1HjuN93Omfm4h8uIanXofW0RxVEW3k5RKx+mJJYSthzNhp32Kzxxy3YAEZ/Dc/EWN1vZRY0+kOhbw==}
    engines: {node: '>= 10'}

  client-only@0.0.1:
    resolution: {integrity: sha512-IV3Ou0jSMzZrd3pZ48nLkT9DA7Ag1pnPzaiQhpW7c3RbcqqzvzzVu+L8gfqMp/8IM2MQtSiqaCxrrcfu8I8rMA==}

  cliui@8.0.1:
    resolution: {integrity: sha512-BSeNnyus75C4//NQ9gQt1/csTXyo/8Sb+afLAkzAptFuMsod9HFokGNudZpi/oQV73hnVK+sR+5PVRMd+Dr7YQ==}
    engines: {node: '>=12'}

  clone@1.0.4:
    resolution: {integrity: sha512-JQHZ2QMW6l3aH/j6xCqQThY/9OH4D/9ls34cgkUBiEeocRTU04tHfKPBsUK1PqZCUQM7GiA0IIXJSuXHI64Kbg==}
    engines: {node: '>=0.8'}

  clsx@2.1.1:
    resolution: {integrity: sha512-eYm0QWBtUrBWZWG0d386OGAw16Z995PiOVo2B7bjWSbHedGl5e0ZWaq65kOGgUSNesEIDkB9ISbTg/JK9dhCZA==}
    engines: {node: '>=6'}

  cluster-key-slot@1.1.2:
    resolution: {integrity: sha512-RMr0FhtfXemyinomL4hrWcYJxmX6deFdCxpJzhDttxgO1+bcCnkk+9drydLVDmAMG7NE6aN/fl4F7ucU/90gAA==}
    engines: {node: '>=0.10.0'}

  co-body@6.2.0:
    resolution: {integrity: sha512-Kbpv2Yd1NdL1V/V4cwLVxraHDV6K8ayohr2rmH0J87Er8+zJjcTa6dAn9QMPC9CRgU8+aNajKbSf1TzDB1yKPA==}
    engines: {node: '>=8.0.0'}

  color-convert@1.9.3:
    resolution: {integrity: sha512-QfAUtd+vFdAtFQcC8CCyYt1fYWxSqAiK2cSD6zDB8N3cpsEBAvRxp9zOGg6G/SHHJYAT88/az/IuDGALsNVbGg==}

  color-convert@2.0.1:
    resolution: {integrity: sha512-RRECPsj7iu/xb5oKYcsFHSppFNnsj/52OVTRKb4zP5onXwVF3zVmmToNcOfGC+CRDpfK/U584fMg38ZHCaElKQ==}
    engines: {node: '>=7.0.0'}

  color-name@1.1.3:
    resolution: {integrity: sha512-72fSenhMw2HZMTVHeCA9KCmpEIbzWiQsjN+BHcBbS9vr1mtt+vJjPdksIBNUmKAW8TFUDPJK5SUU3QhE9NEXDw==}

  color-name@1.1.4:
    resolution: {integrity: sha512-dOy+3AuW3a2wNbZHIuMZpTcgjGuLU/uBL/ubcZF9OXbDo8ff4O8yVp5Bf0efS8uEoYo5q4Fx7dY9OgQGXgAsQA==}

  color-string@1.9.1:
    resolution: {integrity: sha512-shrVawQFojnZv6xM40anx4CkoDP+fZsw/ZerEMsW/pyzsRbElpsL/DBVW7q3ExxwusdNXI3lXpuhEZkzs8p5Eg==}

  color-support@1.1.3:
    resolution: {integrity: sha512-qiBjkpbMLO/HL68y+lh4q0/O1MZFj2RX6X/KmMa3+gJD3z+WwI1ZzDHysvqHGS3mP6mznPckpXmw1nI9cJjyRg==}
    hasBin: true

  color@3.2.1:
    resolution: {integrity: sha512-aBl7dZI9ENN6fUGC7mWpMTPNHmWUSNan9tuWN6ahh5ZLNk9baLJOnSMlrQkHcrfFgz2/RigjUVAjdx36VcemKA==}

  colorspace@1.1.4:
    resolution: {integrity: sha512-BgvKJiuVu1igBUF2kEjRCZXol6wiiGbY5ipL/oVPwm0BL9sIpMIzM8IK7vwuxIIzOXMV3Ey5w+vxhm0rR/TN8w==}

  combined-stream@1.0.8:
    resolution: {integrity: sha512-FQN4MRfuJeHf7cBbBMJFXhKSDq+2kAArBlmRBvcvFE5BB1HZKXtSFASDhdlz9zOYwxh8lDdnvmMOe/+5cdoEdg==}
    engines: {node: '>= 0.8'}

  comma-separated-tokens@1.0.8:
    resolution: {integrity: sha512-GHuDRO12Sypu2cV70d1dkA2EUmXHgntrzbpvOB+Qy+49ypNfGgFQIC2fhhXbnyrJRynDCAARsT7Ou0M6hirpfw==}

  commander@10.0.1:
    resolution: {integrity: sha512-y4Mg2tXshplEbSGzx7amzPwKKOCGuoSRP/CjEdwwk0FOGlUbq6lKuoyDZTNZkmxHdJtp54hdfY/JUrdL7Xfdug==}
    engines: {node: '>=14'}

  commander@2.20.3:
    resolution: {integrity: sha512-GpVkmM8vF2vQUkj2LvZmD35JxeJOLCwJ9cUkugyk2nuhbv3+mJvpLYYt+0+USMxE+oj+ey/lJEnhZw75x/OMcQ==}

  compress-commons@6.0.2:
    resolution: {integrity: sha512-6FqVXeETqWPoGcfzrXb37E50NP0LXT8kAMu5ooZayhWWdgEY4lBEEcbQNXtkuKQsGduxiIcI4gOTsxTmuq/bSg==}
    engines: {node: '>= 14'}

  concat-map@0.0.1:
    resolution: {integrity: sha512-/Srv4dswyQNBfohGpz9o6Yb3Gz3SrUDqBH5rTuhGR7ahtlbYKnVxw2bCFMRljaA7EXHaXZ8wsHdodFvbkhKmqg==}

  concurrently@9.0.1:
    resolution: {integrity: sha512-wYKvCd/f54sTXJMSfV6Ln/B8UrfLBKOYa+lzc6CHay3Qek+LorVSBdMVfyewFhRbH0Rbabsk4D+3PL/VjQ5gzg==}
    engines: {node: '>=18'}
    hasBin: true

  config-chain@1.1.13:
    resolution: {integrity: sha512-qj+f8APARXHrM0hraqXYb2/bOVSV4PvJQlNZ/DVj0QrmNM2q2euizkeuVckQ57J+W0mRH6Hvi+k50M4Jul2VRQ==}

  configstore@5.0.1:
    resolution: {integrity: sha512-aMKprgk5YhBNyH25hj8wGt2+D52Sw1DRRIzqBwLp2Ya9mFmY8KPvvtvmna8SxVR9JMZ4kzMD68N22vlaRpkeFA==}
    engines: {node: '>=8'}

  console-control-strings@1.1.0:
    resolution: {integrity: sha512-ty/fTekppD2fIwRvnZAVdeOiGd1c7YXEixbgJTNzqcxJWKQnjJ/V1bNEEE6hygpM3WjwHFUVK6HTjWSzV4a8sQ==}

  constant-case@2.0.0:
    resolution: {integrity: sha512-eS0N9WwmjTqrOmR3o83F5vW8Z+9R1HnVz3xmzT2PMFug9ly+Au/fxRWlEBSb6LcZwspSsEn9Xs1uw9YgzAg1EQ==}

  content-disposition@0.5.4:
    resolution: {integrity: sha512-FveZTNuGw04cxlAiWbzi6zTAL/lhehaWbTtgluJh4/E95DqMwTmha3KZN1aAWA8cFIhHzMZUvLevkw5Rqk+tSQ==}
    engines: {node: '>= 0.6'}

  convert-source-map@2.0.0:
    resolution: {integrity: sha512-Kvp459HrV2FEJ1CAsi1Ku+MY3kasH19TFykTz2xWmMeq6bk2NU3XXvfJ+Q61m0xktWwt+1HSYf3JZsTms3aRJg==}

  cookie@0.6.0:
    resolution: {integrity: sha512-U71cyTamuh1CRNCfpGY6to28lxvNwPG4Guz/EVjgf3Jmzv0vlDp1atT9eS5dDjMYHucpHbWns6Lwf3BKz6svdw==}
    engines: {node: '>= 0.6'}

  cookies@0.9.1:
    resolution: {integrity: sha512-TG2hpqe4ELx54QER/S3HQ9SRVnQnGBtKUz5bLQWtYAQ+o6GpgMs6sYUvaiJjVxb+UXwhRhAEP3m7LbsIZ77Hmw==}
    engines: {node: '>= 0.8'}

  copy-anything@3.0.5:
    resolution: {integrity: sha512-yCEafptTtb4bk7GLEQoM8KVJpxAfdBJYaXyzQEgQQQgYrZiDp8SJmGKlYza6CYjEDNstAdNdKA3UuoULlEbS6w==}
    engines: {node: '>=12.13'}

  copy-to-clipboard@3.3.3:
    resolution: {integrity: sha512-2KV8NhB5JqC3ky0r9PMCAZKbUHSwtEo4CwCs0KXgruG43gX5PMqDEBbVU4OUzw2MuAWUfsuFmWvEKG5QRfSnJA==}

  core-js-pure@3.38.1:
    resolution: {integrity: sha512-BY8Etc1FZqdw1glX0XNOq2FDwfrg/VGqoZOZCdaL+UmdaqDwQwYXkMJT4t6In+zfEfOJDcM9T0KdbBeJg8KKCQ==}

  core-util-is@1.0.3:
    resolution: {integrity: sha512-ZQBvi1DcpJ4GDqanjucZ2Hj3wEO5pZDS89BWbkcrvdxksJorwUDDZamX9ldFkp9aw2lmBDLgkObEA4DWNJ9FYQ==}

  cpu-features@0.0.10:
    resolution: {integrity: sha512-9IkYqtX3YHPCzoVg1Py+o9057a3i0fp7S530UWokCSaFVTc7CwXPRiOjRjBQQ18ZCNafx78YfnG+HALxtVmOGA==}
    engines: {node: '>=10.0.0'}

  crc-32@1.2.2:
    resolution: {integrity: sha512-ROmzCKrTnOwybPcJApAA6WBWij23HVfGVNKqqrZpuyZOHqK2CwHSvpGuyt/UNNvaIjEd8X5IFGp4Mh+Ie1IHJQ==}
    engines: {node: '>=0.8'}
    hasBin: true

  crc32-stream@6.0.0:
    resolution: {integrity: sha512-piICUB6ei4IlTv1+653yq5+KoqfBYmj9bw6LqXoOneTMDXk5nM1qt12mFW1caG3LlJXEKW1Bp0WggEmIfQB34g==}
    engines: {node: '>= 14'}

  create-require@1.1.1:
    resolution: {integrity: sha512-dcKFX3jn0MpIaXjisoRvexIJVEKzaq7z2rZKxf+MSr9TkdmHmsU4m2lcLojrj/FHl8mk5VxMmYA+ftRkP/3oKQ==}

  crelt@1.0.6:
    resolution: {integrity: sha512-VQ2MBenTq1fWZUH9DJNGti7kKv6EeAuYr3cLwxUWhIu1baTaXh4Ib5W2CqHVqib4/MqbYGJqiL3Zb8GJZr3l4g==}

  cross-env@7.0.3:
    resolution: {integrity: sha512-+/HKd6EgcQCJGh2PSjZuUitQBQynKor4wrFbRg4DtAgS1aWO+gU52xpH7M9ScGgXSYmAVS9bIJ8EzuaGw0oNAw==}
    engines: {node: '>=10.14', npm: '>=6', yarn: '>=1'}
    hasBin: true

  cross-fetch@4.0.0:
    resolution: {integrity: sha512-e4a5N8lVvuLgAWgnCrLr2PP0YyDOTHa9H/Rj54dirp61qXnNq46m82bRhNqIA5VccJtWBvPTFRV3TtvHUKPB1g==}

  cross-spawn@7.0.3:
    resolution: {integrity: sha512-iRDPJKUPVEND7dHPO8rkbOnPpyDygcDFtWjpeWNCgy8WP2rXcxXL8TskReQl6OrB2G7+UJrags1q15Fudc7G6w==}
    engines: {node: '>= 8'}

  crypto-random-string@2.0.0:
    resolution: {integrity: sha512-v1plID3y9r/lPhviJ1wrXpLeyUIGAZ2SHNYTEapm7/8A9nLPoyvVp3RK/EPFqn5kEznyWgYZNsRtYYIWbuG8KA==}
    engines: {node: '>=8'}

  css.escape@1.5.1:
    resolution: {integrity: sha512-YUifsXXuknHlUsmlgyY0PKzgPOr7/FjCePfHNt0jxm83wHZi44VDMQ7/fGNkjY3/jV1MC+1CmZbaHzugyeRtpg==}

  cssesc@3.0.0:
    resolution: {integrity: sha512-/Tb/JcjK111nNScGob5MNtsntNM1aCNUDipB/TkwZFhyDrrE47SOx/18wF2bbjgc3ZzCSKW1T5nt5EbFoAz/Vg==}
    engines: {node: '>=4'}
    hasBin: true

  cssstyle@4.1.0:
    resolution: {integrity: sha512-h66W1URKpBS5YMI/V8PyXvTMFT8SupJ1IzoIV8IeBC/ji8WVmrO8dGlTi+2dh6whmdk6BiKJLD/ZBkhWbcg6nA==}
    engines: {node: '>=18'}

  csstype@3.1.3:
    resolution: {integrity: sha512-M1uQkMl8rQK/szD0LNhtqxIPLpimGm8sOBwU7lLnCpSbTyY3yeU1Vc7l4KT5zT4s/yOxHH5O7tIuuLOCnLADRw==}

  damerau-levenshtein@1.0.8:
    resolution: {integrity: sha512-sdQSFB7+llfUcQHUQO3+B8ERRj0Oa4w9POWMI/puGtuf7gFywGmkaLCElnudfTiKZV+NvHqL0ifzdrI8Ro7ESA==}

  data-uri-to-buffer@6.0.2:
    resolution: {integrity: sha512-7hvf7/GW8e86rW0ptuwS3OcBGDjIi6SZva7hCyWC0yYry2cOPmLIjXAUHI6DK2HsnwJd9ifmt57i8eV2n4YNpw==}
    engines: {node: '>= 14'}

  data-urls@5.0.0:
    resolution: {integrity: sha512-ZYP5VBHshaDAiVZxjbRVcFJpc+4xGgT0bK3vzy1HLN8jTO975HEbuYzZJcHoQEY5K1a0z8YayJkyVETa08eNTg==}
    engines: {node: '>=18'}

  data-view-buffer@1.0.1:
    resolution: {integrity: sha512-0lht7OugA5x3iJLOWFhWK/5ehONdprk0ISXqVFn/NFrDu+cuc8iADFrGQz5BnRK7LLU3JmkbXSxaqX+/mXYtUA==}
    engines: {node: '>= 0.4'}

  data-view-byte-length@1.0.1:
    resolution: {integrity: sha512-4J7wRJD3ABAzr8wP+OcIcqq2dlUKp4DVflx++hs5h5ZKydWMI6/D/fAot+yh6g2tHh8fLFTvNOaVN357NvSrOQ==}
    engines: {node: '>= 0.4'}

  data-view-byte-offset@1.0.0:
    resolution: {integrity: sha512-t/Ygsytq+R995EJ5PZlD4Cu56sWa8InXySaViRzw9apusqsOO2bQP+SbYzAhR0pFKoB+43lYy8rWban9JSuXnA==}
    engines: {node: '>= 0.4'}

  dayjs@1.11.13:
    resolution: {integrity: sha512-oaMBel6gjolK862uaPQOVTA7q3TZhuSvuMQAAglQDOWYO9A91IrAOUJEyKVlqJlHE0vq5p5UXxzdPfMH/x6xNg==}

  debug@3.2.7:
    resolution: {integrity: sha512-CFjzYYAi4ThfiQvizrFQevTTXHtnCqWfe7x1AhgEscTz6ZbLbfoLRLPugTQyBth6f8ZERVUSyWHFD/7Wu4t1XQ==}
    peerDependencies:
      supports-color: '*'
    peerDependenciesMeta:
      supports-color:
        optional: true

  debug@4.3.7:
    resolution: {integrity: sha512-Er2nc/H7RrMXZBFCEim6TCmMk02Z8vLC2Rbi1KEBggpo0fS6l0S1nnapwmIi3yW/+GOJap1Krg4w0Hg80oCqgQ==}
    engines: {node: '>=6.0'}
    peerDependencies:
      supports-color: '*'
    peerDependenciesMeta:
      supports-color:
        optional: true

  decimal.js@10.4.3:
    resolution: {integrity: sha512-VBBaLc1MgL5XpzgIP7ny5Z6Nx3UrRkIViUkPUdtl9aya5amy3De1gsUUSB1g3+3sExYNjCAsAznmukyxCb1GRA==}

  decompress-response@6.0.0:
    resolution: {integrity: sha512-aW35yZM6Bb/4oJlZncMH2LCoZtJXTRxES17vE3hoRiowU2kWHaJKFkSBDnDR+cm9J+9QhXmREyIfv0pji9ejCQ==}
    engines: {node: '>=10'}

  deep-eql@5.0.2:
    resolution: {integrity: sha512-h5k/5U50IJJFpzfL6nO9jaaumfjO/f2NjK/oYB2Djzm4p9L+3T9qWpZqZ2hAbLPuuYq9wrU08WQyBTL5GbPk5Q==}
    engines: {node: '>=6'}

  deep-equal@2.2.3:
    resolution: {integrity: sha512-ZIwpnevOurS8bpT4192sqAowWM76JDKSHYzMLty3BZGSswgq6pBaH3DhCSW5xVAZICZyKdOBPjwww5wfgT/6PA==}
    engines: {node: '>= 0.4'}

  deep-extend@0.6.0:
    resolution: {integrity: sha512-LOHxIOaPYdHlJRtCQfDIVZtfw/ufM8+rVj649RIHzcm/vGwQRXFt6OPqIFWsm2XEMrNIEtWR64sY1LEKD2vAOA==}
    engines: {node: '>=4.0.0'}

  deep-is@0.1.4:
    resolution: {integrity: sha512-oIPzksmTg4/MriiaYGO+okXDT7ztn/w3Eptv/+gSIdMdKsJo0u4CfYNFJPy+4SKMuCqGw2wxnA+URMg3t8a/bQ==}

  deepmerge@4.3.1:
    resolution: {integrity: sha512-3sUqbMEc77XqpdNO7FRyRog+eW3ph+GYCbj+rK+uYyRMuwsVy0rMiVtPn+QJlKFvWP/1PYpapqYn0Me2knFn+A==}
    engines: {node: '>=0.10.0'}

  defaults@1.0.4:
    resolution: {integrity: sha512-eFuaLoy/Rxalv2kr+lqMlUnrDWV+3j4pljOIJgLIhI058IQfWJ7vXhyEIHu+HtC738klGALYxOKDO0bQP3tg8A==}

  define-data-property@1.1.4:
    resolution: {integrity: sha512-rBMvIzlpA8v6E+SJZoo++HAYqsLrkg7MSfIinMPFhmkorw7X+dOXVJQs+QT69zGkzMyfDnIMN2Wid1+NbL3T+A==}
    engines: {node: '>= 0.4'}

  define-properties@1.2.1:
    resolution: {integrity: sha512-8QmQKqEASLd5nx0U1B1okLElbUuuttJ/AnYmRXbbbGDWh6uS208EjD4Xqq/I9wK7u0v6O08XhTWnt5XtEbR6Dg==}
    engines: {node: '>= 0.4'}

  degenerator@5.0.1:
    resolution: {integrity: sha512-TllpMR/t0M5sqCXfj85i4XaAzxmS5tVA16dqvdkMwGmzI+dXLXnw3J+3Vdv7VKw+ThlTMboK6i9rnZ6Nntj5CQ==}
    engines: {node: '>= 14'}

  del@5.1.0:
    resolution: {integrity: sha512-wH9xOVHnczo9jN2IW68BabcecVPxacIA3g/7z6vhSU/4stOKQzeCRK0yD0A24WiAAUJmmVpWqrERcTxnLo3AnA==}
    engines: {node: '>=8'}

  delayed-stream@1.0.0:
    resolution: {integrity: sha512-ZySD7Nf91aLB0RxL4KGrKHBXl7Eds1DAmEdcoVawXnLD7SDhpNgtuII2aAkg7a7QS41jxPSZ17p4VdGnMHk3MQ==}
    engines: {node: '>=0.4.0'}

  delegates@1.0.0:
    resolution: {integrity: sha512-bd2L678uiWATM6m5Z1VzNCErI3jiGzt6HGY8OVICs40JQq/HALfbyNJmp0UDakEY4pMMaN0Ly5om/B1VI/+xfQ==}

  denque@2.1.0:
    resolution: {integrity: sha512-HVQE3AAb/pxF8fQAoiqpvg9i3evqug3hoiwakOyZAwJm+6vZehbkYXZ0l4JxS+I3QxM97v5aaRNhj8v5oBhekw==}
    engines: {node: '>=0.10'}

  depd@1.1.2:
    resolution: {integrity: sha512-7emPTl6Dpo6JRXOXjLRxck+FlLRX5847cLKEn00PLAgc3g2hTZZgr+e4c2v6QpSmLeFP3n5yUo7ft6avBK/5jQ==}
    engines: {node: '>= 0.6'}

  depd@2.0.0:
    resolution: {integrity: sha512-g7nH6P6dyDioJogAAGprGpCtVImJhpPk/roCzdb3fIh61/s/nPsfR6onyMwkCAR/OlC3yBC0lESvUoQEAssIrw==}
    engines: {node: '>= 0.8'}

  dequal@2.0.3:
    resolution: {integrity: sha512-0je+qPKHEMohvfRTCEo3CrPG6cAzAYgmzKyxRiYSSDkS6eGJdyVJm7WaYA5ECaAD9wLB2T4EEeymA5aFVcYXCA==}
    engines: {node: '>=6'}

  destr@2.0.3:
    resolution: {integrity: sha512-2N3BOUU4gYMpTP24s5rF5iP7BDr7uNTCs4ozw3kf/eKfvWSIu93GEBi5m427YoyJoeOzQ5smuu4nNAPGb8idSQ==}

  detect-libc@2.0.3:
    resolution: {integrity: sha512-bwy0MGW55bG41VqxxypOsdSdGqLwXPI/focwgTYCFMbdUiBAxLg9CFzG08sz2aqzknwiX7Hkl0bQENjg8iLByw==}
    engines: {node: '>=8'}

  detect-node-es@1.1.0:
    resolution: {integrity: sha512-ypdmJU/TbBby2Dxibuv7ZLW3Bs1QEmM7nHjEANfohJLvE0XVujisn1qPJcZxg+qDucsr+bP6fLD1rPS3AhJ7EQ==}

  diff@4.0.2:
    resolution: {integrity: sha512-58lmxKSA4BNyLz+HHMUzlOEpg09FV+ev6ZMe3vJihgdxzgcwZ8VoEEPmALCZG9LmqfVoNMMKpttIYTVG6uDY7A==}
    engines: {node: '>=0.3.1'}

  diff@5.2.0:
    resolution: {integrity: sha512-uIFDxqpRZGZ6ThOk84hEfqWoHx2devRFvpTZcTHur85vImfaxUbTW9Ryh4CpCuDnToOP1CEtXKIgytHBPVff5A==}
    engines: {node: '>=0.3.1'}

  dir-glob@3.0.1:
    resolution: {integrity: sha512-WkrWp9GR4KXfKGYzOLmTuGVi1UWFfws377n9cc55/tb6DuqyF6pcQ5AbiHEshaDpY9v6oaSr2XCDidGmMwdzIA==}
    engines: {node: '>=8'}

  docker-compose@0.24.8:
    resolution: {integrity: sha512-plizRs/Vf15H+GCVxq2EUvyPK7ei9b/cVesHvjnX4xaXjM9spHe2Ytq0BitndFgvTJ3E3NljPNUEl7BAN43iZw==}
    engines: {node: '>= 6.0.0'}

  docker-modem@3.0.8:
    resolution: {integrity: sha512-f0ReSURdM3pcKPNS30mxOHSbaFLcknGmQjwSfmbcdOw1XWKXVhukM3NJHhr7NpY9BIyyWQb0EBo3KQvvuU5egQ==}
    engines: {node: '>= 8.0'}

  docker-modem@5.0.3:
    resolution: {integrity: sha512-89zhop5YVhcPEt5FpUFGr3cDyceGhq/F9J+ZndQ4KfqNvfbJpPMfgeixFgUj5OjCYAboElqODxY5Z1EBsSa6sg==}
    engines: {node: '>= 8.0'}

  dockerode@3.3.5:
    resolution: {integrity: sha512-/0YNa3ZDNeLr/tSckmD69+Gq+qVNhvKfAHNeZJBnp7EOP6RGKV8ORrJHkUn20So5wU+xxT7+1n5u8PjHbfjbSA==}
    engines: {node: '>= 8.0'}

  dockerode@4.0.2:
    resolution: {integrity: sha512-9wM1BVpVMFr2Pw3eJNXrYYt6DT9k0xMcsSCjtPvyQ+xa1iPg/Mo3T/gUcwI0B2cczqCeCYRPF8yFYDwtFXT0+w==}
    engines: {node: '>= 8.0'}

  doctrine@2.1.0:
    resolution: {integrity: sha512-35mSku4ZXK0vfCuHEDAwt55dg2jNajHZ1odvF+8SSr82EsZY4QmXfuWso8oEd8zRhVObSN18aM0CjSdoBX7zIw==}
    engines: {node: '>=0.10.0'}

  dom-helpers@5.2.1:
    resolution: {integrity: sha512-nRCa7CK3VTrM2NmGkIy4cbK7IZlgBE/PYMn55rrXefr5xXDP0LdtfPnblFDoVdcAfslJ7or6iqAUnx0CCGIWQA==}

  dom-walk@0.1.2:
    resolution: {integrity: sha512-6QvTW9mrGeIegrFXdtQi9pk7O/nSK6lSdXW2eqUspN5LWD7UTji2Fqw5V2YLjBpHEoU9Xl/eUWNpDeZvoyOv2w==}

  dompurify@3.1.4:
    resolution: {integrity: sha512-2gnshi6OshmuKil8rMZuQCGiUF3cUxHY3NGDzUAdUx/NPEe5DVnO8BDoAQouvgwnx0R/+a6jUn36Z0FSdq8vww==}

  dot-case@2.1.1:
    resolution: {integrity: sha512-HnM6ZlFqcajLsyudHq7LeeLDr2rFAVYtDv/hV5qchQEidSck8j9OPUsXY9KwJv/lHMtYlX4DjRQqwFYa+0r8Ug==}

  dot-prop@5.3.0:
    resolution: {integrity: sha512-QM8q3zDe58hqUqjraQOmzZ1LIH9SWQJTlEKCH4kJ2oQvLZk7RbQXvtDM2XEq3fwkV9CCvvH4LA0AV+ogFsBM2Q==}
    engines: {node: '>=8'}

  dotenv-cli@7.4.2:
    resolution: {integrity: sha512-SbUj8l61zIbzyhIbg0FwPJq6+wjbzdn9oEtozQpZ6kW2ihCcapKVZj49oCT3oPM+mgQm+itgvUQcG5szxVrZTA==}
    hasBin: true

  dotenv-expand@10.0.0:
    resolution: {integrity: sha512-GopVGCpVS1UKH75VKHGuQFqS1Gusej0z4FyQkPdwjil2gNIv+LNsqBlboOzpJFZKVT95GkCyWJbBSdFEFUWI2A==}
    engines: {node: '>=12'}

  dotenv@16.0.3:
    resolution: {integrity: sha512-7GO6HghkA5fYG9TYnNxi14/7K9f5occMlp3zXAuSxn7CKCxt9xbNWG7yF8hTCSUchlfWSe3uLmlPfigevRItzQ==}
    engines: {node: '>=12'}

  dotenv@16.4.5:
    resolution: {integrity: sha512-ZmdL2rui+eB2YwhsWzjInR8LldtZHGDoQ1ugH85ppHKwpUHL7j7rN0Ti9NCnGiQbhaZ11FpR+7ao1dNsmduNUg==}
    engines: {node: '>=12'}

  drange@1.1.1:
    resolution: {integrity: sha512-pYxfDYpued//QpnLIm4Avk7rsNtAtQkUES2cwAYSvD/wd2pKD71gN2Ebj3e7klzXwjocvE8c5vx/1fxwpqmSxA==}
    engines: {node: '>=4'}

  drizzle-kit@0.24.2:
    resolution: {integrity: sha512-nXOaTSFiuIaTMhS8WJC2d4EBeIcN9OSt2A2cyFbQYBAZbi7lRsVGJNqDpEwPqYfJz38yxbY/UtbvBBahBfnExQ==}
    hasBin: true

  drizzle-orm@0.33.0:
    resolution: {integrity: sha512-SHy72R2Rdkz0LEq0PSG/IdvnT3nGiWuRk+2tXZQ90GVq/XQhpCzu/EFT3V2rox+w8MlkBQxifF8pCStNYnERfA==}
    peerDependencies:
      '@aws-sdk/client-rds-data': '>=3'
      '@cloudflare/workers-types': '>=3'
      '@electric-sql/pglite': '>=0.1.1'
      '@libsql/client': '*'
      '@neondatabase/serverless': '>=0.1'
      '@op-engineering/op-sqlite': '>=2'
      '@opentelemetry/api': ^1.4.1
      '@planetscale/database': '>=1'
      '@prisma/client': '*'
      '@tidbcloud/serverless': '*'
      '@types/better-sqlite3': '*'
      '@types/pg': '*'
      '@types/react': '>=18'
      '@types/sql.js': '*'
      '@vercel/postgres': '>=0.8.0'
      '@xata.io/client': '*'
      better-sqlite3: '>=7'
      bun-types: '*'
      expo-sqlite: '>=13.2.0'
      knex: '*'
      kysely: '*'
      mysql2: '>=2'
      pg: '>=8'
      postgres: '>=3'
      prisma: '*'
      react: '>=18'
      sql.js: '>=1'
      sqlite3: '>=5'
    peerDependenciesMeta:
      '@aws-sdk/client-rds-data':
        optional: true
      '@cloudflare/workers-types':
        optional: true
      '@electric-sql/pglite':
        optional: true
      '@libsql/client':
        optional: true
      '@neondatabase/serverless':
        optional: true
      '@op-engineering/op-sqlite':
        optional: true
      '@opentelemetry/api':
        optional: true
      '@planetscale/database':
        optional: true
      '@prisma/client':
        optional: true
      '@tidbcloud/serverless':
        optional: true
      '@types/better-sqlite3':
        optional: true
      '@types/pg':
        optional: true
      '@types/react':
        optional: true
      '@types/sql.js':
        optional: true
      '@vercel/postgres':
        optional: true
      '@xata.io/client':
        optional: true
      better-sqlite3:
        optional: true
      bun-types:
        optional: true
      expo-sqlite:
        optional: true
      knex:
        optional: true
      kysely:
        optional: true
      mysql2:
        optional: true
      pg:
        optional: true
      postgres:
        optional: true
      prisma:
        optional: true
      react:
        optional: true
      sql.js:
        optional: true
      sqlite3:
        optional: true

  eastasianwidth@0.2.0:
    resolution: {integrity: sha512-I88TYZWc9XiYHRQ4/3c5rjjfgkjhLyW2luGIheGERbNQ6OY7yTybanSpDXZa8y7VUP9YmDcYa+eyq4ca7iLqWA==}

  electron-to-chromium@1.5.23:
    resolution: {integrity: sha512-mBhODedOXg4v5QWwl21DjM5amzjmI1zw9EPrPK/5Wx7C8jt33bpZNrC7OhHUG3pxRtbLpr3W2dXT+Ph1SsfRZA==}

  emoji-regex@8.0.0:
    resolution: {integrity: sha512-MSjYzcWNOA0ewAHpz0MxpYFvwg6yjy1NG3xteoqz644VCo/RPgnr1/GGt+ic3iJTzQ8Eu3TdM14SawnVUmGE6A==}

  emoji-regex@9.2.2:
    resolution: {integrity: sha512-L18DaJsXSUk2+42pv8mLs5jJT2hqFkFE4j21wOmgbUqsZ2hL72NsUU785g9RXgo3s0ZNgVl42TiHp3ZtOv/Vyg==}

  emojis-list@3.0.0:
    resolution: {integrity: sha512-/kyM18EfinwXZbno9FyUGeFh87KC8HRQBQGildHZbEuRyWFOmv1U10o9BBp8XVZDVNNuQKyIGIu5ZYAAXJ0V2Q==}
    engines: {node: '>= 4'}

  enabled@2.0.0:
    resolution: {integrity: sha512-AKrN98kuwOzMIdAizXGI86UFBoo26CL21UM763y1h/GMSJ4/OHU9k2YlsmBpyScFo/wbLzWQJBMCW4+IO3/+OQ==}

  end-of-stream@1.4.4:
    resolution: {integrity: sha512-+uw1inIHVPQoaVuHzRyXd21icM+cnt4CzD5rW+NC1wjOUSTOs+Te7FOv7AhN7vS9x/oIyhLP5PR1H+phQAHu5Q==}

  engine.io-client@6.5.4:
    resolution: {integrity: sha512-GeZeeRjpD2qf49cZQ0Wvh/8NJNfeXkXXcoGh+F77oEAgo9gUHwT1fCRxSNU+YEEaysOJTnsFHmM5oAcPy4ntvQ==}

  engine.io-parser@5.2.3:
    resolution: {integrity: sha512-HqD3yTBfnBxIrbnM1DoD6Pcq8NECnh8d4As1Qgh0z5Gg3jRRIqijury0CL3ghu/edArpUYiYqQiDUQBIs4np3Q==}
    engines: {node: '>=10.0.0'}

  enhanced-resolve@5.17.1:
    resolution: {integrity: sha512-LMHl3dXhTcfv8gM4kEzIUeTQ+7fpdA0l2tUf34BddXPkz2A5xJ5L/Pchd5BL6rdccM9QGvu0sWZzK1Z1t4wwyg==}
    engines: {node: '>=10.13.0'}

  entities@4.5.0:
    resolution: {integrity: sha512-V0hjH4dGPh9Ao5p0MoRY6BVqtwCjhz6vI5LT8AJ55H+4g9/4vbHx1I54fS0XuclLhDHArPQCiMjDxjaL8fPxhw==}
    engines: {node: '>=0.12'}

  es-abstract@1.23.3:
    resolution: {integrity: sha512-e+HfNH61Bj1X9/jLc5v1owaLYuHdeHHSQlkhCBiTK8rBvKaULl/beGMxwrMXjpYrv4pz22BlY570vVePA2ho4A==}
    engines: {node: '>= 0.4'}

  es-define-property@1.0.0:
    resolution: {integrity: sha512-jxayLKShrEqqzJ0eumQbVhTYQM27CfT1T35+gCgDFoL82JLsXqTJ76zv6A0YLOgEnLUMvLzsDsGIrl8NFpT2gQ==}
    engines: {node: '>= 0.4'}

  es-errors@1.3.0:
    resolution: {integrity: sha512-Zf5H2Kxt2xjTvbJvP2ZWLEICxA6j+hAmMzIlypy4xcBg1vKVnx89Wy0GbS+kf5cwCVFFzdCFh2XSCFNULS6csw==}
    engines: {node: '>= 0.4'}

  es-get-iterator@1.1.3:
    resolution: {integrity: sha512-sPZmqHBe6JIiTfN5q2pEi//TwxmAFHwj/XEuYjTuse78i8KxaqMTTzxPoFKuzRpDpTJ+0NAbpfenkmH2rePtuw==}

  es-iterator-helpers@1.0.19:
    resolution: {integrity: sha512-zoMwbCcH5hwUkKJkT8kDIBZSz9I6mVG//+lDCinLCGov4+r7NIy0ld8o03M0cJxl2spVf6ESYVS6/gpIfq1FFw==}
    engines: {node: '>= 0.4'}

  es-module-lexer@1.5.4:
    resolution: {integrity: sha512-MVNK56NiMrOwitFB7cqDwq0CQutbw+0BvLshJSse0MUNU+y1FC3bUS/AQg7oUng+/wKrrki7JfmwtVHkVfPLlw==}

  es-object-atoms@1.0.0:
    resolution: {integrity: sha512-MZ4iQ6JwHOBQjahnjwaC1ZtIBH+2ohjamzAO3oaHcXYup7qxjF2fixyH+Q71voWHeOkI2q/TnJao/KfXYIZWbw==}
    engines: {node: '>= 0.4'}

  es-set-tostringtag@2.0.3:
    resolution: {integrity: sha512-3T8uNMC3OQTHkFUsFq8r/BwAXLHvU/9O9mE0fBc/MY5iq/8H7ncvO947LmYA6ldWw9Uh8Yhf25zu6n7nML5QWQ==}
    engines: {node: '>= 0.4'}

  es-shim-unscopables@1.0.2:
    resolution: {integrity: sha512-J3yBRXCzDu4ULnQwxyToo/OjdMx6akgVC7K6few0a7F/0wLtmKKN7I73AH5T2836UuXRqN7Qg+IIUw/+YJksRw==}

  es-to-primitive@1.2.1:
    resolution: {integrity: sha512-QCOllgZJtaUo9miYBcLChTUaHNjJF3PYs1VidD7AwiEj1kYxKeQTctLAezAOH5ZKRH0g2IgPn6KwB4IT8iRpvA==}
    engines: {node: '>= 0.4'}

  esbuild-register@3.6.0:
    resolution: {integrity: sha512-H2/S7Pm8a9CL1uhp9OvjwrBh5Pvx0H8qVOxNu8Wed9Y7qv56MPtq+GGM8RJpq6glYJn9Wspr8uw7l55uyinNeg==}
    peerDependencies:
      esbuild: '>=0.12 <1'

  esbuild@0.18.20:
    resolution: {integrity: sha512-ceqxoedUrcayh7Y7ZX6NdbbDzGROiyVBgC4PriJThBKSVPWnnFHZAkfI1lJT8QFkOwH4qOS2SJkS4wvpGl8BpA==}
    engines: {node: '>=12'}
    hasBin: true

  esbuild@0.19.12:
    resolution: {integrity: sha512-aARqgq8roFBj054KvQr5f1sFu0D65G+miZRCuJyJ0G13Zwx7vRar5Zhn2tkQNzIXcBrNVsv/8stehpj+GAjgbg==}
    engines: {node: '>=12'}
    hasBin: true

  esbuild@0.20.2:
    resolution: {integrity: sha512-WdOOppmUNU+IbZ0PaDiTst80zjnrOkyJNHoKupIcVyU8Lvla3Ugx94VzkQ32Ijqd7UhHJy75gNWDMUekcrSJ6g==}
    engines: {node: '>=12'}
    hasBin: true

  esbuild@0.21.5:
    resolution: {integrity: sha512-mg3OPMV4hXywwpoDxu3Qda5xCKQi+vCTZq8S9J/EpkhB2HzKXq4SNFZE3+NK93JYxc8VMSep+lOUSC/RVKaBqw==}
    engines: {node: '>=12'}
    hasBin: true

  escalade@3.2.0:
    resolution: {integrity: sha512-WUj2qlxaQtO4g6Pq5c29GTcWGDyd8itL8zTlipgECz3JesAiiOKotd8JU6otB3PACgG6xkJUyVhboMS+bje/jA==}
    engines: {node: '>=6'}

  escape-goat@2.1.1:
    resolution: {integrity: sha512-8/uIhbG12Csjy2JEW7D9pHbreaVaS/OpN3ycnyvElTdwM5n6GY6W6e2IPemfvGZeUMqZ9A/3GqIZMgKnBhAw/Q==}
    engines: {node: '>=8'}

  escape-string-regexp@1.0.5:
    resolution: {integrity: sha512-vbRorB5FUQWvla16U8R/qgaFIya2qGzwDrNmCZuYKrbdSUMG6I1ZCGQRefkRVhuOkIGVne7BQ35DSfo1qvJqFg==}
    engines: {node: '>=0.8.0'}

  escape-string-regexp@4.0.0:
    resolution: {integrity: sha512-TtpcNJ3XAzx3Gq8sWRzJaVajRs0uVxA2YAkdb1jm2YkPz4G6egUFAyA3n5vtEIZefPk5Wa4UXbKuS5fKkJWdgA==}
    engines: {node: '>=10'}

  escodegen@2.1.0:
    resolution: {integrity: sha512-2NlIDTwUWJN0mRPQOdtQBzbUHvdGY2P1VXSyU83Q3xKxM7WHX2Ql8dKq782Q9TgQUNOLEzEYu9bzLNj1q88I5w==}
    engines: {node: '>=6.0'}
    hasBin: true

  eslint-config-prettier@9.1.0:
    resolution: {integrity: sha512-NSWl5BFQWEPi1j4TjVNItzYV7dZXZ+wP6I6ZhrBGpChQhZRUaElihE9uRRkcbRnNb76UMKDF3r+WTmNcGPKsqw==}
    hasBin: true
    peerDependencies:
      eslint: '>=7.0.0'

  eslint-config-turbo@2.1.2:
    resolution: {integrity: sha512-UCNwxBrTOx0K41h1OrwMg7vPdGvcGSAlj40ZzpuUi0S2Muac2UOs+6F2dMYQiKg7lX2HAtyHXlF0T2wlWNHjGg==}
    peerDependencies:
      eslint: '>6.6.0'

  eslint-import-resolver-node@0.3.9:
    resolution: {integrity: sha512-WFj2isz22JahUv+B788TlO3N6zL3nNJGU8CcZbPZvVEkBPaJdCV4vy5wyghty5ROFbCRnm132v8BScu5/1BQ8g==}

  eslint-module-utils@2.11.0:
    resolution: {integrity: sha512-gbBE5Hitek/oG6MUVj6sFuzEjA/ClzNflVrLovHi/JgLdC7fiN5gLAY1WIPW1a0V5I999MnsrvVrCOGmmVqDBQ==}
    engines: {node: '>=4'}
    peerDependencies:
      '@typescript-eslint/parser': '*'
      eslint: '*'
      eslint-import-resolver-node: '*'
      eslint-import-resolver-typescript: '*'
      eslint-import-resolver-webpack: '*'
    peerDependenciesMeta:
      '@typescript-eslint/parser':
        optional: true
      eslint:
        optional: true
      eslint-import-resolver-node:
        optional: true
      eslint-import-resolver-typescript:
        optional: true
      eslint-import-resolver-webpack:
        optional: true

  eslint-plugin-import@2.30.0:
    resolution: {integrity: sha512-/mHNE9jINJfiD2EKkg1BKyPyUk4zdnT54YgbOgfjSakWT5oyX/qQLVNTkehyfpcMxZXMy1zyonZ2v7hZTX43Yw==}
    engines: {node: '>=4'}
    peerDependencies:
      '@typescript-eslint/parser': '*'
      eslint: ^2 || ^3 || ^4 || ^5 || ^6 || ^7.2.0 || ^8
    peerDependenciesMeta:
      '@typescript-eslint/parser':
        optional: true

  eslint-plugin-jsx-a11y@6.10.0:
    resolution: {integrity: sha512-ySOHvXX8eSN6zz8Bywacm7CvGNhUtdjvqfQDVe6020TUK34Cywkw7m0KsCCk1Qtm9G1FayfTN1/7mMYnYO2Bhg==}
    engines: {node: '>=4.0'}
    peerDependencies:
      eslint: ^3 || ^4 || ^5 || ^6 || ^7 || ^8 || ^9

  eslint-plugin-react-hooks@4.6.2:
    resolution: {integrity: sha512-QzliNJq4GinDBcD8gPB5v0wh6g8q3SUi6EFF0x8N/BL9PoVs0atuGc47ozMRyOWAKdwaZ5OnbOEa3WR+dSGKuQ==}
    engines: {node: '>=10'}
    peerDependencies:
      eslint: ^3.0.0 || ^4.0.0 || ^5.0.0 || ^6.0.0 || ^7.0.0 || ^8.0.0-0

  eslint-plugin-react@7.36.1:
    resolution: {integrity: sha512-/qwbqNXZoq+VP30s1d4Nc1C5GTxjJQjk4Jzs4Wq2qzxFM7dSmuG2UkIjg2USMLh3A/aVcUNrK7v0J5U1XEGGwA==}
    engines: {node: '>=4'}
    peerDependencies:
      eslint: ^3 || ^4 || ^5 || ^6 || ^7 || ^8 || ^9.7

  eslint-plugin-turbo@2.1.2:
    resolution: {integrity: sha512-q2ikGubfVLZDPEKliiuubZc3sI5oqbKIZJ6fRi6Bldv8E3cMNH3Qt7g6hXZV4+GxwQbzEEteCYSBNbOn1DBqRg==}
    peerDependencies:
      eslint: '>6.6.0'

  eslint-scope@5.1.1:
    resolution: {integrity: sha512-2NxwbF/hZ0KpepYN0cNbo+FN6XoK7GaHlQhgx/hIZl6Va0bF45RQOOwhLIy8lQDbuCiadSLCBnH2CFYquit5bw==}
    engines: {node: '>=8.0.0'}

  eslint-scope@8.0.2:
    resolution: {integrity: sha512-6E4xmrTw5wtxnLA5wYL3WDfhZ/1bUBGOXV0zQvVRDOtrR8D0p6W7fs3JweNYhwRYeGvd/1CKX2se0/2s7Q/nJA==}
    engines: {node: ^18.18.0 || ^20.9.0 || >=21.1.0}

  eslint-visitor-keys@3.4.3:
    resolution: {integrity: sha512-wpc+LXeiyiisxPlEkUzU6svyS1frIO3Mgxj1fdy7Pm8Ygzguax2N3Fa/D/ag1WqbOprdI+uY6wMUl8/a2G+iag==}
    engines: {node: ^12.22.0 || ^14.17.0 || >=16.0.0}

  eslint-visitor-keys@4.0.0:
    resolution: {integrity: sha512-OtIRv/2GyiF6o/d8K7MYKKbXrOUBIK6SfkIRM4Z0dY3w+LiQ0vy3F57m0Z71bjbyeiWFiHJ8brqnmE6H6/jEuw==}
    engines: {node: ^18.18.0 || ^20.9.0 || >=21.1.0}

  eslint@9.10.0:
    resolution: {integrity: sha512-Y4D0IgtBZfOcOUAIQTSXBKoNGfY0REGqHJG6+Q81vNippW5YlKjHFj4soMxamKK1NXHUWuBZTLdU3Km+L/pcHw==}
    engines: {node: ^18.18.0 || ^20.9.0 || >=21.1.0}
    hasBin: true
    peerDependencies:
      jiti: '*'
    peerDependenciesMeta:
      jiti:
        optional: true

  espree@10.1.0:
    resolution: {integrity: sha512-M1M6CpiE6ffoigIOWYO9UDP8TMUw9kqb21tf+08IgDYjCsOvCuDt4jQcZmoYxx+w7zlKw9/N0KXfto+I8/FrXA==}
    engines: {node: ^18.18.0 || ^20.9.0 || >=21.1.0}

  esprima@4.0.1:
    resolution: {integrity: sha512-eGuFFw7Upda+g4p+QHvnW0RyTX/SVeJBDM/gCtMARO0cLuT2HcEKnTPvhjV6aGeqrCB/sbNop0Kszm0jsaWU4A==}
    engines: {node: '>=4'}
    hasBin: true

  esquery@1.6.0:
    resolution: {integrity: sha512-ca9pw9fomFcKPvFLXhBKUK90ZvGibiGOvRJNbjljY7s7uq/5YO4BOzcYtJqExdx99rF6aAcnRxHmcUHcz6sQsg==}
    engines: {node: '>=0.10'}

  esrecurse@4.3.0:
    resolution: {integrity: sha512-KmfKL3b6G+RXvP8N1vr3Tq1kL/oCFgn2NYXEtqP8/L3pKapUA4G8cFVaoF3SU323CD4XypR/ffioHmkti6/Tag==}
    engines: {node: '>=4.0'}

  estraverse@4.3.0:
    resolution: {integrity: sha512-39nnKffWz8xN1BU/2c79n9nB9HDzo0niYUqx6xyqUnyoAnQyyWpOTdZEeiCch8BBu515t4wp9ZmgVfVhn9EBpw==}
    engines: {node: '>=4.0'}

  estraverse@5.3.0:
    resolution: {integrity: sha512-MMdARuVEQziNTeJD8DgMqmhwR11BRQ/cBP+pLtYdSTnf3MIO8fFeiINEbX36ZdNlfU/7A9f3gUw49B3oQsvwBA==}
    engines: {node: '>=4.0'}

  estree-walker@2.0.2:
    resolution: {integrity: sha512-Rfkk/Mp/DL7JVje3u18FxFujQlTNR2q6QfMSMB7AvCBx91NGj/ba3kCfza0f6dVDbw7YlRf/nDrn7pQrCCyQ/w==}

  estree-walker@3.0.3:
    resolution: {integrity: sha512-7RUKfXgSMMkzt6ZuXmqapOurLGPPfgj6l9uRZ7lRGolvk0y2yocc35LdcxKC5PQZdn2DMqioAQ2NoWcrTKmm6g==}

  esutils@2.0.3:
    resolution: {integrity: sha512-kVscqXk4OCp68SZ0dkgEKVi6/8ij300KBWTJq32P/dYeWTSwK41WyTxalN1eRmA5Z9UU/LX9D7FWSmV9SAYx6g==}
    engines: {node: '>=0.10.0'}

  event-target-shim@5.0.1:
    resolution: {integrity: sha512-i/2XbnSz/uxRCU6+NdVJgKWDTM427+MqYbkQzD321DuCQJUqOuJKIA0IM2+W2xtYHdKOmZ4dR6fExsd4SXL+WQ==}
    engines: {node: '>=6'}

  events@3.3.0:
    resolution: {integrity: sha512-mQw+2fkQbALzQ7V0MY0IqdnXNOeTtP4r0lN9z7AAawCXgqea7bDii20AYrIBrFd/Hx0M2Ocz6S111CaFkUcb0Q==}
    engines: {node: '>=0.8.x'}

  execa@5.1.1:
    resolution: {integrity: sha512-8uSpZZocAZRBAPIEINJj3Lo9HyGitllczc27Eh5YYojjMFMn8yHMDMaUHE2Jqfq05D/wucwI4JGURyXt1vchyg==}
    engines: {node: '>=10'}

  expand-template@2.0.3:
    resolution: {integrity: sha512-XYfuKMvj4O35f/pOXLObndIRvyQ+/+6AhODh+OKWj9S9498pHHn/IMszH+gt0fBCRWMNfk1ZSp5x3AifmnI2vg==}
    engines: {node: '>=6'}

  external-editor@3.1.0:
    resolution: {integrity: sha512-hMQ4CX1p1izmuLYyZqLMO/qGNw10wSv9QDCPfzXfyFrOaCSSoRfqE1Kf1s5an66J5JZC62NewG+mK49jOCtQew==}
    engines: {node: '>=4'}

  fast-deep-equal@3.1.3:
    resolution: {integrity: sha512-f3qQ9oQy9j2AhBe/H9VC91wLmKBCCU/gDOnKNAYG5hswO7BLKj09Hc5HYNz9cGI++xlpDCIgDaitVs03ATR84Q==}

  fast-fifo@1.3.2:
    resolution: {integrity: sha512-/d9sfos4yxzpwkDkuN7k2SqFKtYNmCTzgfEpz82x34IM9/zc8KGxQoXg1liNC/izpRM/MBdt44Nmx41ZWqk+FQ==}

  fast-glob@3.3.2:
    resolution: {integrity: sha512-oX2ruAFQwf/Orj8m737Y5adxDQO0LAB7/S5MnxCdTNDd4p6BsyIVsv9JQsATbTSq8KHRpLwIHbVlUNatxd+1Ow==}
    engines: {node: '>=8.6.0'}

  fast-json-patch@3.1.1:
    resolution: {integrity: sha512-vf6IHUX2SBcA+5/+4883dsIjpBTqmfBjmYiWK1savxQmFk4JfBMLa7ynTYOs1Rolp/T1betJxHiGD3g1Mn8lUQ==}

  fast-json-stable-stringify@2.1.0:
    resolution: {integrity: sha512-lhd/wF+Lk98HZoTCtlVraHtfh5XYijIjalXck7saUtuanSDyLMxnHhSXEDJqHxD7msR8D0uCmqlkwjCV8xvwHw==}

  fast-levenshtein@2.0.6:
    resolution: {integrity: sha512-DCXu6Ifhqcks7TZKY3Hxp3y6qphY5SJZmrWMDrKcERSOXWQdMhU9Ig/PYrzyw/ul9jOIyh0N4M0tbC5hodg8dw==}

  fast-xml-parser@4.5.0:
    resolution: {integrity: sha512-/PlTQCI96+fZMAOLMZK4CWG1ItCbfZ/0jx7UIJFChPNrx7tcEgerUgWbeieCM9MfHInUDyK8DWYZ+YrywDJuTg==}
    hasBin: true

  fastq@1.17.1:
    resolution: {integrity: sha512-sRVD3lWVIXWg6By68ZN7vho9a1pQcN/WBFaAAsDDFzlJjvoGx0P8z7V1t72grFJfJhu3YPZBuu25f7Kaw2jN1w==}

  fault@1.0.4:
    resolution: {integrity: sha512-CJ0HCB5tL5fYTEA7ToAq5+kTwd++Borf1/bifxd9iT70QcXr4MRrO3Llf8Ifs70q+SJcGHFtnIE/Nw6giCtECA==}

  fdir@6.3.0:
    resolution: {integrity: sha512-QOnuT+BOtivR77wYvCWHfGt9s4Pz1VIMbD463vegT5MLqNXy8rYFT/lPVEqf/bhYeT6qmqrNHhsX+rWwe3rOCQ==}
    peerDependencies:
      picomatch: ^3 || ^4
    peerDependenciesMeta:
      picomatch:
        optional: true

  fecha@4.2.3:
    resolution: {integrity: sha512-OP2IUU6HeYKJi3i0z4A19kHMQoLVs4Hc+DPqqxI2h/DPZHTm/vjsfC6P0b4jCMy14XizLBqvndQ+UilD7707Jw==}

  fetch-retry@6.0.0:
    resolution: {integrity: sha512-BUFj1aMubgib37I3v4q78fYo63Po7t4HUPTpQ6/QE6yK6cIQrP+W43FYToeTEyg5m2Y7eFUtijUuAv/PDlWuag==}

  fflate@0.4.8:
    resolution: {integrity: sha512-FJqqoDBR00Mdj9ppamLa/Y7vxm+PRmNWA67N846RvsoYVMKB4q3y/de5PA7gUmRMYK/8CMz2GDZQmCRN1wBcWA==}

  fflate@0.8.2:
    resolution: {integrity: sha512-cPJU47OaAoCbg0pBvzsgpTPhmhqI5eJjh/JIu8tPj5q+T7iLvW/JAYUqmE7KOB4R1ZyEhzBaIQpQpardBF5z8A==}

  figures@3.2.0:
    resolution: {integrity: sha512-yaduQFRKLXYOGgEn6AZau90j3ggSOyiqXU0F9JZfeXYhNa+Jk4X+s45A2zg5jns87GAFa34BBm2kXw4XpNcbdg==}
    engines: {node: '>=8'}

  file-entry-cache@8.0.0:
    resolution: {integrity: sha512-XXTUwCvisa5oacNGRP9SfNtYBNAMi+RPwBFmblZEF7N7swHYQS6/Zfk7SRwx4D5j3CH211YNRco1DEMNVfZCnQ==}
    engines: {node: '>=16.0.0'}

  file-uri-to-path@1.0.0:
    resolution: {integrity: sha512-0Zt+s3L7Vf1biwWZ29aARiVYLx7iMGnEUl9x33fbB/j3jR81u/O2LbqK+Bm1CDSNDKVtJ/YjwY7TUd5SkeLQLw==}

  fill-range@7.1.1:
    resolution: {integrity: sha512-YsGpe3WHLK8ZYi4tWDg2Jy3ebRz2rXowDxnld4bkQB00cc/1Zw9AWnC0i9ztDJitivtQvaI9KaLyKrc+hBW0yg==}
    engines: {node: '>=8'}

  find-up@5.0.0:
    resolution: {integrity: sha512-78/PXT1wlLLDgTzDs7sjq9hzz0vXD+zn+7wypEe4fXQxCmdmqfGsEPQxmiCSQI3ajFV91bVSsvNtrJRiW6nGng==}
    engines: {node: '>=10'}

  flag-icons@7.2.3:
    resolution: {integrity: sha512-X2gUdteNuqdNqob2KKTJTS+ZCvyWeLCtDz9Ty8uJP17Y4o82Y+U/Vd4JNrdwTAjagYsRznOn9DZ+E/Q52qbmqg==}

  flat-cache@4.0.1:
    resolution: {integrity: sha512-f7ccFPK3SXFHpx15UIGyRJ/FJQctuKZ0zVuN3frBo4HnK3cay9VEW0R6yPYFHC0AgqhukPzKjq22t5DmAyqGyw==}
    engines: {node: '>=16'}

  flatted@3.3.1:
    resolution: {integrity: sha512-X8cqMLLie7KsNUDSdzeN8FYK9rEt4Dt67OsG/DNGnYTSDBG4uFAJFBnUeiV+zCVAvwFy56IjM9sH51jVaEhNxw==}

  fn.name@1.1.0:
    resolution: {integrity: sha512-GRnmB5gPyJpAhTQdSZTSp9uaPSvl09KoYcMQtsB9rQoOmzs9dH6ffeccH+Z+cv6P68Hu5bC6JjRh4Ah/mHSNRw==}

  follow-redirects@1.15.9:
    resolution: {integrity: sha512-gew4GsXizNgdoRyqmyfMHyAmXsZDk6mHkSxZFCzW9gwlbtOW44CDtYavM+y+72qD/Vq2l550kMF52DT8fOLJqQ==}
    engines: {node: '>=4.0'}
    peerDependencies:
      debug: '*'
    peerDependenciesMeta:
      debug:
        optional: true

  for-each@0.3.3:
    resolution: {integrity: sha512-jqYfLp7mo9vIyQf8ykW2v7A+2N4QjeCeI5+Dz9XraiO1ign81wjiH7Fb9vSOWvQfNtmSa4H2RoQTrrXivdUZmw==}

  foreground-child@3.3.0:
    resolution: {integrity: sha512-Ld2g8rrAyMYFXBhEqMz8ZAHBi4J4uS1i/CxGMDnjyFWddMXLVcDp051DZfu+t7+ab7Wv6SMqpWmyFIj5UbfFvg==}
    engines: {node: '>=14'}

  form-data@4.0.0:
    resolution: {integrity: sha512-ETEklSGi5t0QMZuiXoA/Q6vcnxcLQP5vdugSpuAyi6SVGi2clPPp+xgEhuMaHC+zGgn31Kd235W35f7Hykkaww==}
    engines: {node: '>= 6'}

  format@0.2.2:
    resolution: {integrity: sha512-wzsgA6WOq+09wrU1tsJ09udeR/YZRaeArL9e1wPbFg3GG2yDnC2ldKpxs4xunpFF9DgqCqOIra3bc1HWrJ37Ww==}
    engines: {node: '>=0.4.x'}

  fresh@0.5.2:
    resolution: {integrity: sha512-zJ2mQYM18rEFOudeV4GShTGIQ7RbzA7ozbU9I/XBpm7kqgMywgmylMwXHxZJmkVoYkna9d2pVXVXPdYTP9ej8Q==}
    engines: {node: '>= 0.6'}

  fs-constants@1.0.0:
    resolution: {integrity: sha512-y6OAwoSIf7FyjMIv94u+b5rdheZEjzR63GTyZJm5qh4Bi+2YgwLCcI/fPFZkL5PSixOt6ZNKm+w+Hfp/Bciwow==}

  fs-extra@10.1.0:
    resolution: {integrity: sha512-oRXApq54ETRj4eMiFzGnHWGy+zo5raudjuxN0b8H7s/RU2oW0Wvsx9O0ACRN/kRq9E8Vu/ReskGB5o3ji+FzHQ==}
    engines: {node: '>=12'}

  fs-extra@11.2.0:
    resolution: {integrity: sha512-PmDi3uwK5nFuXh7XDTlVnS17xJS7vW36is2+w3xcv8SVxiB4NyATf4ctkVY5bkSjX0Y4nbvZCq1/EjtEyr9ktw==}
    engines: {node: '>=14.14'}

  fs-minipass@2.1.0:
    resolution: {integrity: sha512-V/JgOLFCS+R6Vcq0slCuaeWEdNC3ouDlJMNIsacH2VtALiu9mV4LPrHc5cDl8k5aw6J8jwgWWpiTo5RYhmIzvg==}
    engines: {node: '>= 8'}

  fs.realpath@1.0.0:
    resolution: {integrity: sha512-OO0pH2lK6a0hZnAdau5ItzHPI6pUlvI7jMVnxUQRtw4owF2wk8lOSabtGDCTP4Ggrg2MbGnWO9X8K1t4+fGMDw==}

  fsevents@2.3.3:
    resolution: {integrity: sha512-5xoDfX+fL7faATnagmWPpbFtwh/R77WmMMqqHGS65C3vvB0YHrgF+B1YmZ3441tMj5n63k0212XNoJwzlhffQw==}
    engines: {node: ^8.16.0 || ^10.6.0 || >=11.0.0}
    os: [darwin]

  function-bind@1.1.2:
    resolution: {integrity: sha512-7XHNxH7qX9xG5mIwxkhumTox/MIRNcOgDrxWsMt2pAr23WHp6MrRlN7FBSFpCpr+oVO0F744iUgR82nJMfG2SA==}

  function.prototype.name@1.1.6:
    resolution: {integrity: sha512-Z5kx79swU5P27WEayXM1tBi5Ze/lbIyiNgU3qyXUOf9b2rgXYyF9Dy9Cx+IQv/Lc8WCG6L82zwUPpSS9hGehIg==}
    engines: {node: '>= 0.4'}

  functions-have-names@1.2.3:
    resolution: {integrity: sha512-xckBUXyTIqT97tq2x2AMb+g163b5JFysYk0x4qxNFwbfQkmNZoiRHb6sPzI9/QV33WeuvVYBUIiD4NzNIyqaRQ==}

  gauge@3.0.2:
    resolution: {integrity: sha512-+5J6MS/5XksCuXq++uFRsnUd7Ovu1XenbeuIuNRJxYWjgQbPuFhT14lAvsWfqfAmnwluf1OwMjz39HjfLPci0Q==}
    engines: {node: '>=10'}
    deprecated: This package is no longer supported.

  generate-function@2.3.1:
    resolution: {integrity: sha512-eeB5GfMNeevm/GRYq20ShmsaGcmI81kIX2K9XQx5miC8KdHaC6Jm0qQ8ZNeGOi7wYB8OsdxKs+Y2oVuTFuVwKQ==}

  gensync@1.0.0-beta.2:
    resolution: {integrity: sha512-3hN7NaskYvMDLQY55gnW3NQ+mesEAepTqlg+VEbj7zzqEMBVNhzcGYYeqFo/TlYz6eQiFcp1HcsCZO+nGgS8zg==}
    engines: {node: '>=6.9.0'}

  get-caller-file@2.0.5:
    resolution: {integrity: sha512-DyFP3BM/3YHTQOCUL/w0OZHR0lpKeGrxotcHWcqNEdnltqFwXVfhEBQ94eIo34AfQpo0rGki4cyIiftY06h2Fg==}
    engines: {node: 6.* || 8.* || >= 10.*}

  get-func-name@2.0.2:
    resolution: {integrity: sha512-8vXOvuE167CtIc3OyItco7N/dpRtBbYOsPsXCz7X/PMnlGjYjSGuZJgM1Y7mmew7BKf9BqvLX2tnOVy1BBUsxQ==}

  get-intrinsic@1.2.4:
    resolution: {integrity: sha512-5uYhsJH8VJBTv7oslg4BznJYhDoRI6waYCxMmCdnTrcCrHA/fCFKoTFz2JKKE0HdDFUF7/oQuhzumXJK7paBRQ==}
    engines: {node: '>= 0.4'}

  get-nonce@1.0.1:
    resolution: {integrity: sha512-FJhYRoDaiatfEkUK8HKlicmu/3SGFD51q3itKDGoSTysQJBnfOcxU5GxnhE1E6soB76MbT0MBtnKJuXyAx+96Q==}
    engines: {node: '>=6'}

  get-port@5.1.1:
    resolution: {integrity: sha512-g/Q1aTSDOxFpchXC4i8ZWvxA1lnPqx/JHqcpIw0/LX9T8x/GBbi6YnlN5nhaKIFkT8oFsscUKgDJYxfwfS6QsQ==}
    engines: {node: '>=8'}

  get-stream@6.0.1:
    resolution: {integrity: sha512-ts6Wi+2j3jQjqi70w5AlN8DFnkSwC+MqmxEzdEALB2qXZYV3X/b1CTfgPLGJNMeAWxdPfU8FO1ms3NUfaHCPYg==}
    engines: {node: '>=10'}

  get-symbol-description@1.0.2:
    resolution: {integrity: sha512-g0QYk1dZBxGwk+Ngc+ltRH2IBp2f7zBkBMBJZCDerh6EhlhSR6+9irMCuT/09zD6qkarHUSn529sK/yL4S27mg==}
    engines: {node: '>= 0.4'}

  get-tsconfig@4.8.1:
    resolution: {integrity: sha512-k9PN+cFBmaLWtVz29SkUoqU5O0slLuHJXt/2P+tMVFT+phsSGXGkp9t3rQIqdz0e+06EHNGs3oM6ZX1s2zHxRg==}

  get-uri@6.0.3:
    resolution: {integrity: sha512-BzUrJBS9EcUb4cFol8r4W3v1cPsSyajLSthNkz5BxbpDcHN5tIrM10E2eNvfnvBn3DaT3DUgx0OpsBKkaOpanw==}
    engines: {node: '>= 14'}

  github-from-package@0.0.0:
    resolution: {integrity: sha512-SyHy3T1v2NUXn29OsWdxmK6RwHD+vkj3v8en8AOBZ1wBQ/hCAQ5bAQTD02kW4W9tUp/3Qh6J8r9EvntiyCmOOw==}

  glob-parent@5.1.2:
    resolution: {integrity: sha512-AOIgSQCepiJYwP3ARnGx+5VnTu2HBYdzbGP45eLw1vr3zB3vZLeyed1sC9hnbcOc9/SrMyM5RPQrkGz4aS9Zow==}
    engines: {node: '>= 6'}

  glob-parent@6.0.2:
    resolution: {integrity: sha512-XxwI8EOhVQgWp6iDL+3b0r86f4d6AX6zSU55HfB4ydCEuXLXc5FcYeOu+nnGftS4TEju/11rt4KJPTMgbfmv4A==}
    engines: {node: '>=10.13.0'}

  glob-to-regexp@0.4.1:
    resolution: {integrity: sha512-lkX1HJXwyMcprw/5YUZc2s7DrpAiHB21/V+E1rHUrVNokkvB6bqMzT0VfV6/86ZNabt1k14YOIaT7nDvOX3Iiw==}

  glob@10.3.10:
    resolution: {integrity: sha512-fa46+tv1Ak0UPK1TOy/pZrIybNNt4HCv7SDzwyfiOZkvZLEbjsZkJBPtDHVshZjbecAoAGSC20MjLDG/qr679g==}
    engines: {node: '>=16 || 14 >=14.17'}
    hasBin: true

  glob@10.4.5:
    resolution: {integrity: sha512-7Bv8RF0k6xjo7d4A/PxYLbUCfb6c+Vpd2/mB2yRDlew7Jb5hEXiCD9ibfO7wpk8i4sevK6DFny9h7EYbM3/sHg==}
    hasBin: true

  glob@11.0.0:
    resolution: {integrity: sha512-9UiX/Bl6J2yaBbxKoEBRm4Cipxgok8kQYcOPEhScPwebu2I0HoQOuYdIO6S3hLuWoZgpDpwQZMzTFxgpkyT76g==}
    engines: {node: 20 || >=22}
    hasBin: true

  glob@7.2.3:
    resolution: {integrity: sha512-nFR0zLpU2YCaRxwoCJvL6UvCH2JFyFVIvwTLsIf21AuHlMskA1hhTdk+LlYJtOlYt9v6dvszD2BGRqBL+iQK9Q==}
    deprecated: Glob versions prior to v9 are no longer supported

  global-dirs@3.0.1:
    resolution: {integrity: sha512-NBcGGFbBA9s1VzD41QXDG+3++t9Mn5t1FpLdhESY6oKY4gYTFpX4wO3sqGUa0Srjtbfj3szX0RnemmrVRUdULA==}
    engines: {node: '>=10'}

  global@4.4.0:
    resolution: {integrity: sha512-wv/LAoHdRE3BeTGz53FAamhGlPLhlssK45usmGFThIi4XqnBmjKQ16u+RNbP7WvigRZDxUsM0J3gcQ5yicaL0w==}

  globals@11.12.0:
    resolution: {integrity: sha512-WOBp/EEGUiIsJSp7wcv/y6MO+lV9UoncWqxuFfm8eBwzWNgyfBd6Gz+IeKQ9jCmyhoH99g15M3T+QaVHFjizVA==}
    engines: {node: '>=4'}

  globals@14.0.0:
    resolution: {integrity: sha512-oahGvuMGQlPw/ivIYBjVSrWAfWLBeku5tpPE2fOPLi+WHffIWbuh2tCjhyQhTBPMf5E9jDEH4FOmTYgYwbKwtQ==}
    engines: {node: '>=18'}

  globalthis@1.0.4:
    resolution: {integrity: sha512-DpLKbNU4WylpxJykQujfCcwYWiV/Jhm50Goo0wrVILAv5jOr9d+H+UR3PhSCD2rCCEIg0uc+G+muBTwD54JhDQ==}
    engines: {node: '>= 0.4'}

  globby@10.0.2:
    resolution: {integrity: sha512-7dUi7RvCoT/xast/o/dLN53oqND4yk0nsHkhRgn9w65C4PofCLOoJ39iSOg+qVDdWQPIEj+eszMHQ+aLVwwQSg==}
    engines: {node: '>=8'}

  globrex@0.1.2:
    resolution: {integrity: sha512-uHJgbwAMwNFf5mLst7IWLNg14x1CkeqglJb/K3doi4dw6q2IvAAmM/Y81kevy83wP+Sst+nutFTYOGg3d1lsxg==}

  gopd@1.0.1:
    resolution: {integrity: sha512-d65bNlIadxvpb/A2abVdlqKqV563juRnZ1Wtk6s1sIR8uNsXR70xqIzVqxVf1eTqDunwT2MkczEeaezCKTZhwA==}

  graceful-fs@4.2.10:
    resolution: {integrity: sha512-9ByhssR2fPVsNZj478qUUbKfmL0+t5BDVyjShtyZZLiK7ZDAArFFfopyOTj0M05wE2tJPisA4iTnnXl2YoPvOA==}

  graceful-fs@4.2.11:
    resolution: {integrity: sha512-RbJ5/jmFcNNCcDV5o9eTnBLJ/HszWV0P73bc+Ff4nS/rJj+YaS6IGyiOL0VoBYX+l1Wrl3k63h/KrH+nhJ0XvQ==}

  gradient-string@2.0.2:
    resolution: {integrity: sha512-rEDCuqUQ4tbD78TpzsMtt5OIf0cBCSDWSJtUDaF6JsAh+k0v9r++NzxNEG87oDZx9ZwGhD8DaezR2L/yrw0Jdw==}
    engines: {node: '>=10'}

  graphemer@1.4.0:
    resolution: {integrity: sha512-EtKwoO6kxCL9WO5xipiHTZlSzBm7WLT627TqC/uVRd0HKmq8NXyebnNYxDoBi7wt8eTWrUrKXCOVaFq9x1kgag==}

  handlebars@4.7.8:
    resolution: {integrity: sha512-vafaFqs8MZkRrSX7sFVUdo3ap/eNiLnb4IakshzvP56X5Nr1iGKAIqdX6tMlm6HcNRIkr6AxO5jFEoJzzpT8aQ==}
    engines: {node: '>=0.4.7'}
    hasBin: true

  has-bigints@1.0.2:
    resolution: {integrity: sha512-tSvCKtBr9lkF0Ex0aQiP9N+OpV4zi2r/Nee5VkRDbaqv35RLYMzbwQfFSZZH0kR+Rd6302UJZ2p/bJCEoR3VoQ==}

  has-flag@3.0.0:
    resolution: {integrity: sha512-sKJf1+ceQBr4SMkvQnBDNDtf4TXpVhVGateu0t918bl30FnbE2m4vNLX+VWe/dpjlb+HugGYzW7uQXH98HPEYw==}
    engines: {node: '>=4'}

  has-flag@4.0.0:
    resolution: {integrity: sha512-EykJT/Q1KjTWctppgIAgfSO0tKVuZUjhgMr17kqTumMl6Afv3EISleU7qZUzoXDFTAHTDC4NOoG/ZxU3EvlMPQ==}
    engines: {node: '>=8'}

  has-property-descriptors@1.0.2:
    resolution: {integrity: sha512-55JNKuIW+vq4Ke1BjOTjM2YctQIvCT7GFzHwmfZPGo5wnrgkid0YQtnAleFSqumZm4az3n2BS+erby5ipJdgrg==}

  has-proto@1.0.3:
    resolution: {integrity: sha512-SJ1amZAJUiZS+PhsVLf5tGydlaVB8EdFpaSO4gmiUKUOxk8qzn5AIy4ZeJUmh22znIdk/uMAUT2pl3FxzVUH+Q==}
    engines: {node: '>= 0.4'}

  has-symbols@1.0.3:
    resolution: {integrity: sha512-l3LCuF6MgDNwTDKkdYGEihYjt5pRPbEg46rtlmnSPlUbgmB8LOIrKJbYYFBSbnPaJexMKtiPO8hmeRjRz2Td+A==}
    engines: {node: '>= 0.4'}

  has-tostringtag@1.0.2:
    resolution: {integrity: sha512-NqADB8VjPFLM2V0VvHUewwwsw0ZWBaIdgo+ieHtK3hasLz4qeCRjYcqfB6AQrBggRKppKF8L52/VqdVsO47Dlw==}
    engines: {node: '>= 0.4'}

  has-unicode@2.0.1:
    resolution: {integrity: sha512-8Rf9Y83NBReMnx0gFzA8JImQACstCYWUplepDa9xprwwtmgEZUF0h/i5xSA625zB/I37EtrswSST6OXxwaaIJQ==}

  has-yarn@2.1.0:
    resolution: {integrity: sha512-UqBRqi4ju7T+TqGNdqAO0PaSVGsDGJUBQvk9eUWNGRY1CFGDzYhLWoM7JQEemnlvVcv/YEmc2wNW8BC24EnUsw==}
    engines: {node: '>=8'}

  hasown@2.0.2:
    resolution: {integrity: sha512-0hJU9SCPvmMzIBdZFqNPXWa6dqh7WdH0cII9y+CyS8rG3nL48Bclra9HmKhVVUHyPWNH5Y7xDwAB7bfgSjkUMQ==}
    engines: {node: '>= 0.4'}

  hast-util-parse-selector@2.2.5:
    resolution: {integrity: sha512-7j6mrk/qqkSehsM92wQjdIgWM2/BW61u/53G6xmC8i1OmEdKLHbk419QKQUjz6LglWsfqoiHmyMRkP1BGjecNQ==}

  hastscript@6.0.0:
    resolution: {integrity: sha512-nDM6bvd7lIqDUiYEiu5Sl/+6ReP0BMk/2f4U/Rooccxkj0P5nm+acM5PrGJ/t5I8qPGiqZSE6hVAwZEdZIvP4w==}

  header-case@1.0.1:
    resolution: {integrity: sha512-i0q9mkOeSuhXw6bGgiQCCBgY/jlZuV/7dZXyZ9c6LcBrqwvT8eT719E9uxE5LiZftdl+z81Ugbg/VvXV4OJOeQ==}

  hermes-estree@0.21.1:
    resolution: {integrity: sha512-ayfESdfG0wZM32uGw0CMfcW6pW6RM8htLXZI56A4rr7hIOjmKw+wd3+71wUc1uQfn90ZyY1NMCbQeMnunrIidg==}

  hermes-parser@0.21.1:
    resolution: {integrity: sha512-ANsRSBqQHzca7AXbsuwKApSQhAdljPip63MgqLebSVzNUI+A3NDzfiH9Ny4df4fA7Ndso3kPR1V/x1YEc7BYxA==}

  highlight.js@10.7.3:
    resolution: {integrity: sha512-tzcUFauisWKNHaRkN4Wjl/ZA07gENAjFl3J/c480dprkGTg5EQstgaNFqBfUqCq54kZRIEcreTsAgF/m2quD7A==}

  hono@4.6.1:
    resolution: {integrity: sha512-6NGwvttY1+HAFii08VYiEKI6ETPAFbpLntpm2M/MogEsAFWdZV74UNT+2M4bmqX90cIQhjlpBSP+tO+CfB0uww==}
    engines: {node: '>=16.0.0'}

  html-encoding-sniffer@4.0.0:
    resolution: {integrity: sha512-Y22oTqIU4uuPgEemfz7NDJz6OeKf12Lsu+QC+s3BVpda64lTiMYCyGwg5ki4vFxkMwQdeZDl2adZoqUgdFuTgQ==}
    engines: {node: '>=18'}

  html-entities@2.5.2:
    resolution: {integrity: sha512-K//PSRMQk4FZ78Kyau+mZurHn3FH0Vwr+H36eE0rPbeYkRRi9YxceYPhuN60UwWorxyKHhqoAJl2OFKa4BVtaA==}

  html-escaper@2.0.2:
    resolution: {integrity: sha512-H2iMtd0I4Mt5eYiapRdIDjp+XzelXQ0tFE4JS7YFwFevXXMmOp9myNrUvCg0D6ws8iqkRPBfKHgbwig1SmlLfg==}

  http-errors@2.0.0:
    resolution: {integrity: sha512-FtwrG/euBzaEjYeRqOgly7G0qviiXoJWnvEH2Z1plBdXgbyjv34pHTSb9zoeHMyDy33+DWy5Wt9Wo+TURtOYSQ==}
    engines: {node: '>= 0.8'}

  http-proxy-agent@7.0.2:
    resolution: {integrity: sha512-T1gkAiYYDWYx3V5Bmyu7HcfcvL7mUrTWiM6yOfa3PIphViJ/gFPbvidQ+veqSOHci/PxBcDabeUNCzpOODJZig==}
    engines: {node: '>= 14'}

  https-proxy-agent@5.0.1:
    resolution: {integrity: sha512-dFcAjpTQFgoLMzC2VwU+C/CbS7uRL0lWmxDITmqm7C+7F0Odmj6s9l6alZc6AELXhrnggM2CeWSXHGOdX2YtwA==}
    engines: {node: '>= 6'}

  https-proxy-agent@7.0.5:
    resolution: {integrity: sha512-1e4Wqeblerz+tMKPIq2EMGiiWW1dIjZOksyHWSUm1rmuvw/how9hBHZ38lAGj5ID4Ik6EdkOw7NmWPy6LAwalw==}
    engines: {node: '>= 14'}

  human-signals@2.1.0:
    resolution: {integrity: sha512-B4FFZ6q/T2jhhksgkbEW3HBvWIfDW85snkQgawt07S7J5QXTk6BkNV+0yAeZrM5QpMAdYlocGoljn0sJ/WQkFw==}
    engines: {node: '>=10.17.0'}

  iconv-lite@0.4.24:
    resolution: {integrity: sha512-v3MXnZAcvnywkTUEZomIActle7RXXeedOR31wwl7VlyoXO4Qi9arvSenNQWne1TcRwhCL1HwLI21bEqdpj8/rA==}
    engines: {node: '>=0.10.0'}

  iconv-lite@0.6.3:
    resolution: {integrity: sha512-4fCk79wshMdzMp2rH06qWrJE4iolqLhCUH+OiuIgU++RB0+94NlDL81atO7GX55uUKueo0txHNtvEyI6D7WdMw==}
    engines: {node: '>=0.10.0'}

  ieee754@1.2.1:
    resolution: {integrity: sha512-dcyqhDvX1C46lXZcVqCpK+FtMRQVdIMN6/Df5js2zouUsqG7I6sFxitIC+7KYK29KdXOLHdu9zL4sFnoVQnqaA==}

  ignore@5.3.2:
    resolution: {integrity: sha512-hsBTNUqQTDwkWtcdYI2i06Y/nUBEsNEDJKjWdigLvegy8kDuJAS8uRlpkkcQpyEXL0Z/pjDy5HBmMjRCJ2gq+g==}
    engines: {node: '>= 4'}

  immutable@3.8.2:
    resolution: {integrity: sha512-15gZoQ38eYjEjxkorfbcgBKBL6R7T459OuK+CpcWt7O3KF4uPCx2tD0uFETlUDIyo+1789crbMhTvQBSR5yBMg==}
    engines: {node: '>=0.10.0'}

  immutable@4.3.7:
    resolution: {integrity: sha512-1hqclzwYwjRDFLjcFxOM5AYkkG0rpFPpr1RLPMEuGczoS7YA8gLhy8SWXYRAA/XwfEHpfo3cw5JGioS32fnMRw==}

  import-fresh@3.3.0:
    resolution: {integrity: sha512-veYYhQa+D1QBKznvhUHxb8faxlrwUnxseDAbAp457E0wLNio2bOSKnjYDhMj+YiAq61xrMGhQk9iXVk5FzgQMw==}
    engines: {node: '>=6'}

  import-lazy@2.1.0:
    resolution: {integrity: sha512-m7ZEHgtw69qOGw+jwxXkHlrlIPdTGkyh66zXZ1ajZbxkDBNjSY/LGbmjc7h0s2ELsUDTAhFr55TrPSSqJGPG0A==}
    engines: {node: '>=4'}

  imurmurhash@0.1.4:
    resolution: {integrity: sha512-JmXMZ6wuvDmLiHEml9ykzqO6lwFbof0GG4IkcGaENdCRDDmMVnny7s5HsIgHCbaq0w2MyPhDqkhTUgS2LU2PHA==}
    engines: {node: '>=0.8.19'}

  indent-string@4.0.0:
    resolution: {integrity: sha512-EdDDZu4A2OyIK7Lr/2zG+w5jmbuk1DVBnEwREQvBzspBJkCEbRa8GxU1lghYcaGJCnRWibjDXlq779X1/y5xwg==}
    engines: {node: '>=8'}

  inflation@2.1.0:
    resolution: {integrity: sha512-t54PPJHG1Pp7VQvxyVCJ9mBbjG3Hqryges9bXoOO6GExCPa+//i/d5GSuFtpx3ALLd7lgIAur6zrIlBQyJuMlQ==}
    engines: {node: '>= 0.8.0'}

  inflight@1.0.6:
    resolution: {integrity: sha512-k92I/b08q4wvFscXCLvqfsHCrjrF7yiXsQuIVvVE7N82W3+aqpzuUdBbfhWcy/FZR3/4IgflMgKLOsvPDrGCJA==}
    deprecated: This module is not supported, and leaks memory. Do not use it. Check out lru-cache if you want a good and tested way to coalesce async requests by a key value, which is much more comprehensive and powerful.

  inherits@2.0.4:
    resolution: {integrity: sha512-k/vGaX4/Yla3WzyMCvTQOXYeIHvqOKtnqBduzTHpzpQZzAskKMhZ2K+EnBiSM9zGSoIFeMpXKxa4dYeZIQqewQ==}

  ini@1.3.8:
    resolution: {integrity: sha512-JV/yugV2uzW5iMRSiZAyDtQd+nxtUnjeLt0acNdw98kKLrvuRVyB80tsREOE7yvGVgalhZ6RNXCmEHkUKBKxew==}

  ini@2.0.0:
    resolution: {integrity: sha512-7PnF4oN3CvZF23ADhA5wRaYEQpJ8qygSkbtTXWBeXWXmEVRXK+1ITciHWwHhsjv1TmW0MgacIv6hEi5pX5NQdA==}
    engines: {node: '>=10'}

  inquirer@7.3.3:
    resolution: {integrity: sha512-JG3eIAj5V9CwcGvuOmoo6LB9kbAYT8HXffUl6memuszlwDC/qvFAJw49XJ5NROSFNPxp3iQg1GqkFhaY/CR0IA==}
    engines: {node: '>=8.0.0'}

  inquirer@8.2.6:
    resolution: {integrity: sha512-M1WuAmb7pn9zdFRtQYk26ZBoY043Sse0wVDdk4Bppr+JOXyQYybdtvK+l9wUibhtjdjvtoiNy8tk+EgsYIUqKg==}
    engines: {node: '>=12.0.0'}

  internal-slot@1.0.7:
    resolution: {integrity: sha512-NGnrKwXzSms2qUUih/ILZ5JBqNTSa1+ZmP6flaIp6KmSElgE9qdndzS3cqjrDovwFdmwsGsLdeFgB6suw+1e9g==}
    engines: {node: '>= 0.4'}

  international-types@0.8.1:
    resolution: {integrity: sha512-tajBCAHo4I0LIFlmQ9ZWfjMWVyRffzuvfbXCd6ssFt5u1Zw15DN0UBpVTItXdNa1ls+cpQt3Yw8+TxsfGF8JcA==}

  invariant@2.2.4:
    resolution: {integrity: sha512-phJfQVBuaJM5raOpJjSfkiD6BpbCE4Ns//LaXl6wGYtUBY83nWS6Rf9tXm2e8VaK60JEjYldbPif/A2B1C2gNA==}

  ioredis@5.4.1:
    resolution: {integrity: sha512-2YZsvl7jopIa1gaePkeMtd9rAcSjOOjPtpcLlOeusyO+XH2SK5ZcT+UCrElPP+WVIInh2TzeI4XW9ENaSLVVHA==}
    engines: {node: '>=12.22.0'}

  ip-address@9.0.5:
    resolution: {integrity: sha512-zHtQzGojZXTwZTHQqra+ETKd4Sn3vgi7uBmlPoXVWZqYvuKmtI0l/VZTjqGmJY9x88GGOaZ9+G9ES8hC4T4X8g==}
    engines: {node: '>= 12'}

  is-alphabetical@1.0.4:
    resolution: {integrity: sha512-DwzsA04LQ10FHTZuL0/grVDk4rFoVH1pjAToYwBrHSxcrBIGQuXrQMtD5U1b0U2XVgKZCTLLP8u2Qxqhy3l2Vg==}

  is-alphanumerical@1.0.4:
    resolution: {integrity: sha512-UzoZUr+XfVz3t3v4KyGEniVL9BDRoQtY7tOyrRybkVNjDFWyo1yhXNGrrBTQxp3ib9BLAWs7k2YKBQsFRkZG9A==}

  is-arguments@1.1.1:
    resolution: {integrity: sha512-8Q7EARjzEnKpt/PCD7e1cgUS0a6X8u5tdSiMqXhojOdoV9TsMsiO+9VLC5vAmO8N7/GmXn7yjR8qnA6bVAEzfA==}
    engines: {node: '>= 0.4'}

  is-array-buffer@3.0.4:
    resolution: {integrity: sha512-wcjaerHw0ydZwfhiKbXJWLDY8A7yV7KhjQOpb83hGgGfId/aQa4TOvwyzn2PuswW2gPCYEL/nEAiSVpdOj1lXw==}
    engines: {node: '>= 0.4'}

  is-arrayish@0.3.2:
    resolution: {integrity: sha512-eVRqCvVlZbuw3GrM63ovNSNAeA1K16kaR/LRY/92w0zxQ5/1YzwblUX652i4Xs9RwAGjW9d9y6X88t8OaAJfWQ==}

  is-async-function@2.0.0:
    resolution: {integrity: sha512-Y1JXKrfykRJGdlDwdKlLpLyMIiWqWvuSd17TvZk68PLAOGOoF4Xyav1z0Xhoi+gCYjZVeC5SI+hYFOfvXmGRCA==}
    engines: {node: '>= 0.4'}

  is-bigint@1.0.4:
    resolution: {integrity: sha512-zB9CruMamjym81i2JZ3UMn54PKGsQzsJeo6xvN3HJJ4CAsQNB6iRutp2To77OfCNuoxspsIhzaPoO1zyCEhFOg==}

  is-binary-path@2.1.0:
    resolution: {integrity: sha512-ZMERYes6pDydyuGidse7OsHxtbI7WVeUEozgR/g7rd0xUimYNlvZRE/K2MgZTjWy725IfelLeVcEM97mmtRGXw==}
    engines: {node: '>=8'}

  is-boolean-object@1.1.2:
    resolution: {integrity: sha512-gDYaKHJmnj4aWxyj6YHyXVpdQawtVLHU5cb+eztPGczf6cjuTdwve5ZIEfgXqH4e57An1D1AKf8CZ3kYrQRqYA==}
    engines: {node: '>= 0.4'}

  is-callable@1.2.7:
    resolution: {integrity: sha512-1BC0BVFhS/p0qtw6enp8e+8OD0UrK0oFLztSjNzhcKA3WDuJxxAPXzPuPtKkjEY9UUoEWlX/8fgKeu2S8i9JTA==}
    engines: {node: '>= 0.4'}

  is-ci@2.0.0:
    resolution: {integrity: sha512-YfJT7rkpQB0updsdHLGWrvhBJfcfzNNawYDNIyQXJz0IViGf75O8EBPKSdvw2rF+LGCsX4FZ8tcr3b19LcZq4w==}
    hasBin: true

  is-core-module@2.15.1:
    resolution: {integrity: sha512-z0vtXSwucUJtANQWldhbtbt7BnL0vxiFjIdDLAatwhDYty2bad6s+rijD6Ri4YuYJubLzIJLUidCh09e1djEVQ==}
    engines: {node: '>= 0.4'}

  is-data-view@1.0.1:
    resolution: {integrity: sha512-AHkaJrsUVW6wq6JS8y3JnM/GJF/9cf+k20+iDzlSaJrinEo5+7vRiteOSwBhHRiAyQATN1AmY4hwzxJKPmYf+w==}
    engines: {node: '>= 0.4'}

  is-date-object@1.0.5:
    resolution: {integrity: sha512-9YQaSxsAiSwcvS33MBk3wTCVnWK+HhF8VZR2jRxehM16QcVOdHqPn4VPHmRK4lSr38n9JriurInLcP90xsYNfQ==}
    engines: {node: '>= 0.4'}

  is-decimal@1.0.4:
    resolution: {integrity: sha512-RGdriMmQQvZ2aqaQq3awNA6dCGtKpiDFcOzrTWrDAT2MiWrKQVPmxLGHl7Y2nNu6led0kEyoX0enY0qXYsv9zw==}

  is-extglob@2.1.1:
    resolution: {integrity: sha512-SbKbANkN603Vi4jEZv49LeVJMn4yGwsbzZworEoyEiutsN3nJYdbO36zfhGJ6QEDpOZIFkDtnq5JRxmvl3jsoQ==}
    engines: {node: '>=0.10.0'}

  is-finalizationregistry@1.0.2:
    resolution: {integrity: sha512-0by5vtUJs8iFQb5TYUHHPudOR+qXYIMKtiUzvLIZITZUjknFmziyBJuLhVRc+Ds0dREFlskDNJKYIdIzu/9pfw==}

  is-fullwidth-code-point@3.0.0:
    resolution: {integrity: sha512-zymm5+u+sCsSWyD9qNaejV3DFvhCKclKdizYaJUuHA83RLjb7nSuGnddCHGv0hk+KY7BMAlsWeK4Ueg6EV6XQg==}
    engines: {node: '>=8'}

  is-function@1.0.2:
    resolution: {integrity: sha512-lw7DUp0aWXYg+CBCN+JKkcE0Q2RayZnSvnZBlwgxHBQhqt5pZNVy4Ri7H9GmmXkdu7LUthszM+Tor1u/2iBcpQ==}

  is-generator-function@1.0.10:
    resolution: {integrity: sha512-jsEjy9l3yiXEQ+PsXdmBwEPcOxaXWLspKdplFUVI9vq1iZgIekeC0L167qeu86czQaxed3q/Uzuw0swL0irL8A==}
    engines: {node: '>= 0.4'}

  is-glob@4.0.3:
    resolution: {integrity: sha512-xelSayHH36ZgE7ZWhli7pW34hNbNl8Ojv5KVmkJD4hBdD3th8Tfk9vYasLM+mXWOZhFkgZfxhLSnrwRr4elSSg==}
    engines: {node: '>=0.10.0'}

  is-hexadecimal@1.0.4:
    resolution: {integrity: sha512-gyPJuv83bHMpocVYoqof5VDiZveEoGoFL8m3BXNb2VW8Xs+rz9kqO8LOQ5DH6EsuvilT1ApazU0pyl+ytbPtlw==}

  is-installed-globally@0.4.0:
    resolution: {integrity: sha512-iwGqO3J21aaSkC7jWnHP/difazwS7SFeIqxv6wEtLU8Y5KlzFTjyqcSIT0d8s4+dDhKytsk9PJZ2BkS5eZwQRQ==}
    engines: {node: '>=10'}

  is-interactive@1.0.0:
    resolution: {integrity: sha512-2HvIEKRoqS62guEC+qBjpvRubdX910WCMuJTZ+I9yvqKU2/12eSL549HMwtabb4oupdj2sMP50k+XJfB/8JE6w==}
    engines: {node: '>=8'}

  is-lower-case@1.1.3:
    resolution: {integrity: sha512-+5A1e/WJpLLXZEDlgz4G//WYSHyQBD32qa4Jd3Lw06qQlv3fJHnp3YIHjTQSGzHMgzmVKz2ZP3rBxTHkPw/lxA==}

  is-map@2.0.3:
    resolution: {integrity: sha512-1Qed0/Hr2m+YqxnM09CjA2d/i6YZNfF6R2oRAOj36eUdS6qIV/huPJNSEpKbupewFs+ZsJlxsjjPbc0/afW6Lw==}
    engines: {node: '>= 0.4'}

  is-negative-zero@2.0.3:
    resolution: {integrity: sha512-5KoIu2Ngpyek75jXodFvnafB6DJgr3u8uuK0LEZJjrU19DrMD3EVERaR8sjz8CCGgpZvxPl9SuE1GMVPFHx1mw==}
    engines: {node: '>= 0.4'}

  is-npm@5.0.0:
    resolution: {integrity: sha512-WW/rQLOazUq+ST/bCAVBp/2oMERWLsR7OrKyt052dNDk4DHcDE0/7QSXITlmi+VBcV13DfIbysG3tZJm5RfdBA==}
    engines: {node: '>=10'}

  is-number-object@1.0.7:
    resolution: {integrity: sha512-k1U0IRzLMo7ZlYIfzRu23Oh6MiIFasgpb9X76eqfFZAqwH44UI4KTBvBYIZ1dSL9ZzChTB9ShHfLkR4pdW5krQ==}
    engines: {node: '>= 0.4'}

  is-number@7.0.0:
    resolution: {integrity: sha512-41Cifkg6e8TylSpdtTpeLVMqvSBEVzTttHvERD741+pnZ8ANv0004MRL43QKPDlK9cGvNp6NZWZUBlbGXYxxng==}
    engines: {node: '>=0.12.0'}

  is-obj@2.0.0:
    resolution: {integrity: sha512-drqDG3cbczxxEJRoOXcOjtdp1J/lyp1mNn0xaznRs8+muBhgQcrnbspox5X5fOw0HnMnbfDzvnEMEtqDEJEo8w==}
    engines: {node: '>=8'}

  is-path-cwd@2.2.0:
    resolution: {integrity: sha512-w942bTcih8fdJPJmQHFzkS76NEP8Kzzvmw92cXsazb8intwLqPibPPdXf4ANdKV3rYMuuQYGIWtvz9JilB3NFQ==}
    engines: {node: '>=6'}

  is-path-inside@3.0.3:
    resolution: {integrity: sha512-Fd4gABb+ycGAmKou8eMftCupSir5lRxqf4aD/vd0cD2qc4HL07OjCeuHMr8Ro4CoMaeCKDB0/ECBOVWjTwUvPQ==}
    engines: {node: '>=8'}

  is-potential-custom-element-name@1.0.1:
    resolution: {integrity: sha512-bCYeRA2rVibKZd+s2625gGnGF/t7DSqDs4dP7CrLA1m7jKWz6pps0LpYLJN8Q64HtmPKJ1hrN3nzPNKFEKOUiQ==}

  is-property@1.0.2:
    resolution: {integrity: sha512-Ks/IoX00TtClbGQr4TWXemAnktAQvYB7HzcCxDGqEZU6oCmb2INHuOoKxbtR+HFkmYWBKv/dOZtGRiAjDhj92g==}

  is-regex@1.1.4:
    resolution: {integrity: sha512-kvRdxDsxZjhzUX07ZnLydzS1TU/TJlTUHHY4YLL87e37oUA49DfkLqgy+VjFocowy29cKvcSiu+kIv728jTTVg==}
    engines: {node: '>= 0.4'}

  is-set@2.0.3:
    resolution: {integrity: sha512-iPAjerrse27/ygGLxw+EBR9agv9Y6uLeYVJMu+QNCoouJ1/1ri0mGrcWpfCqFZuzzx3WjtwxG098X+n4OuRkPg==}
    engines: {node: '>= 0.4'}

  is-shared-array-buffer@1.0.3:
    resolution: {integrity: sha512-nA2hv5XIhLR3uVzDDfCIknerhx8XUKnstuOERPNNIinXG7v9u+ohXF67vxm4TPTEPU6lm61ZkwP3c9PCB97rhg==}
    engines: {node: '>= 0.4'}

  is-stream@2.0.1:
    resolution: {integrity: sha512-hFoiJiTl63nn+kstHGBtewWSKnQLpyb155KHheA1l39uvtO9nWIop1p3udqPcUd/xbF1VLMO4n7OI6p7RbngDg==}
    engines: {node: '>=8'}

  is-string@1.0.7:
    resolution: {integrity: sha512-tE2UXzivje6ofPW7l23cjDOMa09gb7xlAqG6jG5ej6uPV32TlWP3NKPigtaGeHNu9fohccRYvIiZMfOOnOYUtg==}
    engines: {node: '>= 0.4'}

  is-symbol@1.0.4:
    resolution: {integrity: sha512-C/CPBqKWnvdcxqIARxyOh4v1UUEOCHpgDa0WYgpKDFMszcrPcffg5uhwSgPCLD2WWxmq6isisz87tzT01tuGhg==}
    engines: {node: '>= 0.4'}

  is-typed-array@1.1.13:
    resolution: {integrity: sha512-uZ25/bUAlUY5fR4OKT4rZQEBrzQWYV9ZJYGGsUmEJ6thodVJ1HX64ePQ6Z0qPWP+m+Uq6e9UugrE38jeYsDSMw==}
    engines: {node: '>= 0.4'}

  is-typedarray@1.0.0:
    resolution: {integrity: sha512-cyA56iCMHAh5CdzjJIa4aohJyeO1YbwLi3Jc35MmRU6poroFjIGZzUzupGiRPOjgHg9TLu43xbpwXk523fMxKA==}

  is-unicode-supported@0.1.0:
    resolution: {integrity: sha512-knxG2q4UC3u8stRGyAVJCOdxFmv5DZiRcdlIaAQXAbSfJya+OhopNotLQrstBhququ4ZpuKbDc/8S6mgXgPFPw==}
    engines: {node: '>=10'}

  is-upper-case@1.1.2:
    resolution: {integrity: sha512-GQYSJMgfeAmVwh9ixyk888l7OIhNAGKtY6QA+IrWlu9MDTCaXmeozOZ2S9Knj7bQwBO/H6J2kb+pbyTUiMNbsw==}

  is-weakmap@2.0.2:
    resolution: {integrity: sha512-K5pXYOm9wqY1RgjpL3YTkF39tni1XajUIkawTLUo9EZEVUFga5gSQJF8nNS7ZwJQ02y+1YCNYcMh+HIf1ZqE+w==}
    engines: {node: '>= 0.4'}

  is-weakref@1.0.2:
    resolution: {integrity: sha512-qctsuLZmIQ0+vSSMfoVvyFe2+GSEvnmZ2ezTup1SBse9+twCCeial6EEi3Nc2KFcf6+qz2FBPnjXsk8xhKSaPQ==}

  is-weakset@2.0.3:
    resolution: {integrity: sha512-LvIm3/KWzS9oRFHugab7d+M/GcBXuXX5xZkzPmN+NxihdQlZUQ4dWuSV1xR/sq6upL1TJEDrfBgRepHFdBtSNQ==}
    engines: {node: '>= 0.4'}

  is-what@4.1.16:
    resolution: {integrity: sha512-ZhMwEosbFJkA0YhFnNDgTM4ZxDRsS6HqTo7qsZM08fehyRYIYa0yHu5R6mgo1n/8MgaPBXiPimPD77baVFYg+A==}
    engines: {node: '>=12.13'}

  is-yarn-global@0.3.0:
    resolution: {integrity: sha512-VjSeb/lHmkoyd8ryPVIKvOCn4D1koMqY+vqyjjUfc3xyKtP4dYOxM44sZrnqQSzSds3xyOrUTLTC9LVCVgLngw==}

  isarray@1.0.0:
    resolution: {integrity: sha512-VLghIWNM6ELQzo7zwmcg0NmTVyWKYjvIeM83yjp0wRDTmUnrM678fQbcKBo6n2CJEF0szoG//ytg+TKla89ALQ==}

  isarray@2.0.5:
    resolution: {integrity: sha512-xHjhDr3cNBK0BzdUJSPXZntQUx/mwMS5Rw4A7lPJ90XGAO6ISP/ePDNuo0vhqOZU+UD5JoodwCAAoZQd3FeAKw==}

  isbinaryfile@4.0.10:
    resolution: {integrity: sha512-iHrqe5shvBUcFbmZq9zOQHBoeOhZJu6RQGrDpBgenUm/Am+F3JM2MgQj+rK3Z601fzrL5gLZWtAPH2OBaSVcyw==}
    engines: {node: '>= 8.0.0'}

  isexe@2.0.0:
    resolution: {integrity: sha512-RHxMLp9lnKHGHRng9QFhRCMbYAcVpn69smSGcq3f36xjgVVWThj4qqLbTLlq7Ssj8B+fIQ1EuCEGI2lKsyQeIw==}

  isomorphic-fetch@3.0.0:
    resolution: {integrity: sha512-qvUtwJ3j6qwsF3jLxkZ72qCgjMysPzDfeV240JHiGZsANBYd+EEuu35v7dfrJ9Up0Ak07D7GGSkGhCHTqg/5wA==}

  istanbul-lib-coverage@3.2.2:
    resolution: {integrity: sha512-O8dpsF+r0WV/8MNRKfnmrtCWhuKjxrq2w+jpzBL5UZKTi2LeVWnWOmWRxFlesJONmc+wLAGvKQZEOanko0LFTg==}
    engines: {node: '>=8'}

  istanbul-lib-report@3.0.1:
    resolution: {integrity: sha512-GCfE1mtsHGOELCU8e/Z7YWzpmybrx/+dSTfLrvY8qRmaY6zXTKWn6WQIjaAFw069icm6GVMNkgu0NzI4iPZUNw==}
    engines: {node: '>=10'}

  istanbul-lib-source-maps@5.0.6:
    resolution: {integrity: sha512-yg2d+Em4KizZC5niWhQaIomgf5WlL4vOOjZ5xGCmF8SnPE/mDWWXgvRExdcpCgh9lLRRa1/fSYp2ymmbJ1pI+A==}
    engines: {node: '>=10'}

  istanbul-reports@3.1.7:
    resolution: {integrity: sha512-BewmUXImeuRk2YY0PVbxgKAysvhRPUQE0h5QRM++nVWyubKGV0l8qQ5op8+B2DOmwSe63Jivj0BjkPQVf8fP5g==}
    engines: {node: '>=8'}

  iterator.prototype@1.1.2:
    resolution: {integrity: sha512-DR33HMMr8EzwuRL8Y9D3u2BMj8+RqSE850jfGu59kS7tbmPLzGkZmVSfyCFSDxuZiEY6Rzt3T2NA/qU+NwVj1w==}

  jackspeak@2.3.6:
    resolution: {integrity: sha512-N3yCS/NegsOBokc8GAdM8UcmfsKiSS8cipheD/nivzr700H+nsMOxJjQnvwOcRYVuFkdH0wGUvW2WbXGmrZGbQ==}
    engines: {node: '>=14'}

  jackspeak@3.4.3:
    resolution: {integrity: sha512-OGlZQpz2yfahA/Rd1Y8Cd9SIEsqvXkLVoSw/cgwhnhFMDbsQFeZYoJJ7bIZBS9BcamUW96asq/npPWugM+RQBw==}

  jackspeak@4.0.1:
    resolution: {integrity: sha512-cub8rahkh0Q/bw1+GxP7aeSe29hHHn2V4m29nnDlvCdlgU+3UGxkZp7Z53jLUdpX3jdTO0nJZUDl3xvbWc2Xog==}
    engines: {node: 20 || >=22}

  jest-worker@27.5.1:
    resolution: {integrity: sha512-7vuh85V5cdDofPyxn58nrPjBktZo0u9x1g8WtjQol+jZDaE+fhN+cIvTj11GndBnMnyfrUOG1sZQxCdjKh+DKg==}
    engines: {node: '>= 10.13.0'}

  jose@5.9.2:
    resolution: {integrity: sha512-ILI2xx/I57b20sd7rHZvgiiQrmp2mcotwsAH+5ajbpFQbrYVQdNHYlQhoA5cFb78CgtBOxtC05TeA+mcgkuCqQ==}

  jotai@2.9.3:
    resolution: {integrity: sha512-IqMWKoXuEzWSShjd9UhalNsRGbdju5G2FrqNLQJT+Ih6p41VNYe2sav5hnwQx4HJr25jq9wRqvGSWGviGG6Gjw==}
    engines: {node: '>=12.20.0'}
    peerDependencies:
      '@types/react': '>=17.0.0'
      react: '>=17.0.0'
    peerDependenciesMeta:
      '@types/react':
        optional: true
      react:
        optional: true

  js-file-download@0.4.12:
    resolution: {integrity: sha512-rML+NkoD08p5Dllpjo0ffy4jRHeY6Zsapvr/W86N7E0yuzAO6qa5X9+xog6zQNlH102J7IXljNY2FtS6Lj3ucg==}

  js-tokens@4.0.0:
    resolution: {integrity: sha512-RdJUflcE3cUzKiMqQgsCu06FPu9UdIJO0beYbPhHN4k6apgJtifcoCtT9bcxOpYBtpD2kCM6Sbzg4CausW/PKQ==}

  js-yaml@4.1.0:
    resolution: {integrity: sha512-wpxZs9NoxZaJESJGIZTyDEaYpl0FKSA+FB9aJiyemKhMwkxQg63h4T1KJgUGHpTqPDNRcmmYLugrRjJlBtWvRA==}
    hasBin: true

  jsbn@1.1.0:
    resolution: {integrity: sha512-4bYVV3aAMtDTTu4+xsDYa6sy9GyJ69/amsu9sYF2zqjiEoZA5xJi3BrfX3uY+/IekIu7MwdObdbDWpoZdBv3/A==}

  jsdom@25.0.0:
    resolution: {integrity: sha512-OhoFVT59T7aEq75TVw9xxEfkXgacpqAhQaYgP9y/fDqWQCMB/b1H66RfmPm/MaeaAIU9nDwMOVTlPN51+ao6CQ==}
    engines: {node: '>=18'}
    peerDependencies:
      canvas: ^2.11.2
    peerDependenciesMeta:
      canvas:
        optional: true

  jsesc@2.5.2:
    resolution: {integrity: sha512-OYu7XEzjkCQ3C5Ps3QIZsQfNpqoJyZZA99wd9aWd05NCtC5pWOkShK2mkL6HXQR6/Cy2lbNdPlZBpuQHXE63gA==}
    engines: {node: '>=4'}
    hasBin: true

  json-buffer@3.0.1:
    resolution: {integrity: sha512-4bV5BfR2mqfQTJm+V5tPPdf+ZpuhiIvTuAB5g8kcrXOZpTT/QwwVRWBywX1ozr6lEuPdbHxwaJlm9G6mI2sfSQ==}

  json-parse-even-better-errors@2.3.1:
    resolution: {integrity: sha512-xyFwyhro/JEof6Ghe2iz2NcXoj2sloNsWr/XsERDK/oiPCfaNhl5ONfp+jQdAZRQQ0IJWNzH9zIZF7li91kh2w==}

  json-schema-traverse@0.4.1:
    resolution: {integrity: sha512-xbbCH5dCYU5T8LcEhhuh7HJ88HXuW3qsI3Y0zOZFKfZEHcpWiHU/Jxzk629Brsab/mMiHQti9wMP+845RPe3Vg==}

  json-stable-stringify-without-jsonify@1.0.1:
    resolution: {integrity: sha512-Bdboy+l7tA3OGW6FjyFHWkP5LuByj1Tk33Ljyq0axyzdk9//JSi2u3fP1QSmd1KNwq6VOKYGlAu87CisVir6Pw==}

  json5@1.0.2:
    resolution: {integrity: sha512-g1MWMLBiz8FKi1e4w0UyVL3w+iJceWAFBAaBnnGKOpNa5f8TLktkbre1+s6oICydWAm+HRUGTmI+//xv2hvXYA==}
    hasBin: true

  json5@2.2.3:
    resolution: {integrity: sha512-XmOWe7eyHYH14cLdVPoyg+GOH3rYX++KpzrylJwSW98t3Nk+U8XOl8FWKOgwtzdb8lXGf6zYwDUzeHMWfxasyg==}
    engines: {node: '>=6'}
    hasBin: true

  jsonfile@6.1.0:
    resolution: {integrity: sha512-5dgndWOriYSm5cnYaJNhalLNDKOqFwyDB/rr1E9ZsGciGvKPs8R2xYGCacuf3z6K1YKDz182fd+fY3cn3pMqXQ==}

  jsx-ast-utils@3.3.5:
    resolution: {integrity: sha512-ZZow9HBI5O6EPgSJLUb8n2NKgmVWTwCvHGwFuJlMjvLFqlGG6pjirPhtdsseaLZjSibD8eegzmYpUZwoIlj2cQ==}
    engines: {node: '>=4.0'}

  keygrip@1.1.0:
    resolution: {integrity: sha512-iYSchDJ+liQ8iwbSI2QqsQOvqv58eJCEanyJPJi+Khyu8smkcKSFUCbPwzFcL7YVtZ6eONjqRX/38caJ7QjRAQ==}
    engines: {node: '>= 0.6'}

  keyv@4.5.4:
    resolution: {integrity: sha512-oxVHkHR/EJf2CNXnWxRLW6mg7JyCCUcG0DtEGmL2ctUo1PNTin1PUil+r/+4r5MpVgC/fn1kjsx7mjSujKqIpw==}

  klona@2.0.6:
    resolution: {integrity: sha512-dhG34DXATL5hSxJbIexCft8FChFXtmskoZYnoPWjXQuebWYCNkVeV3KkGegCK9CP1oswI/vQibS2GY7Em/sJJA==}
    engines: {node: '>= 8'}

  kuler@2.0.0:
    resolution: {integrity: sha512-Xq9nH7KlWZmXAtodXDDRE7vs6DU1gTU8zYDHDiWLSip45Egwq3plLHzPn27NgvzL2r1LMPC1vdqh98sQxtqj4A==}

  language-subtag-registry@0.3.23:
    resolution: {integrity: sha512-0K65Lea881pHotoGEa5gDlMxt3pctLi2RplBb7Ezh4rRdLEOtgi7n4EwK9lamnUCkKBqaeKRVebTq6BAxSkpXQ==}

  language-tags@1.0.9:
    resolution: {integrity: sha512-MbjN408fEndfiQXbFQ1vnd+1NoLDsnQW41410oQBXiyXDMYH5z505juWa4KUE1LqxRC7DgOgZDbKLxHIwm27hA==}
    engines: {node: '>=0.10'}

  lazystream@1.0.1:
    resolution: {integrity: sha512-b94GiNHQNy6JNTrt5w6zNyffMrNkXZb3KTkCZJb2V1xaEGCk093vkZ2jk3tpaeP33/OiXC+WvK9AxUebnf5nbw==}
    engines: {node: '>= 0.6.3'}

  ldapts@7.2.0:
    resolution: {integrity: sha512-jFo3JI46nveXgILcEhUxR7N9it9d6gIooGAaem5OdXbXFjb6kIGdtI6FE2Y6SnT+XRvZvHy3diM5sdWzMsMK5w==}
    engines: {node: '>=18'}

  levn@0.4.1:
    resolution: {integrity: sha512-+bT2uH4E5LGE7h/n3evcS/sQlJXCpIp6ym8OWJ5eV6+67Dsql/LaaT7qJBAt2rzfoa/5QBGBhxDix1dMt2kQKQ==}
    engines: {node: '>= 0.8.0'}

  linkify-it@5.0.0:
    resolution: {integrity: sha512-5aHCbzQRADcdP+ATqnDuhhJ/MRIqDkZX5pyjFHRRysS8vZ5AbqGEoFIb6pYHPZ+L/OC2Lc+xT8uHVVR5CAK/wQ==}

  linkifyjs@4.1.3:
    resolution: {integrity: sha512-auMesunaJ8yfkHvK4gfg1K0SaKX/6Wn9g2Aac/NwX+l5VdmFZzo/hdPGxEOETj+ryRa4/fiOPjeeKURSAJx1sg==}

  loader-runner@4.3.0:
    resolution: {integrity: sha512-3R/1M+yS3j5ou80Me59j7F9IMs4PXs3VqRrm0TU3AbKPxlmpoY1TNscJV/oGJXo8qCatFGTfDbY6W6ipGOYXfg==}
    engines: {node: '>=6.11.5'}

  loader-utils@2.0.4:
    resolution: {integrity: sha512-xXqpXoINfFhgua9xiqD8fPFHgkoq1mmmpE92WlDbm9rNRd/EbRb+Gqf908T2DMfuHjjJlksiK2RbHVOdD/MqSw==}
    engines: {node: '>=8.9.0'}

  locate-path@6.0.0:
    resolution: {integrity: sha512-iPZK6eYjbxRu3uB4/WZ3EsEIMJFMqAoopl3R+zuq0UjcAm/MO6KCweDgPfP3elTztoKP3KtnVHxTn2NHBSDVUw==}
    engines: {node: '>=10'}

  lodash.clonedeep@4.5.0:
    resolution: {integrity: sha512-H5ZhCF25riFd9uB5UCkVKo61m3S/xZk1x4wA6yp/L3RFP6Z/eHH1ymQcGLo7J3GMPfm0V/7m1tryHuGVxpqEBQ==}

  lodash.debounce@4.0.8:
    resolution: {integrity: sha512-FT1yDzDYEoYWhnSGnpE/4Kj1fLZkDFyqRb7fNt6FdYOSxlUWAtp42Eh6Wb0rGIv/m9Bgo7x4GhQbm5Ys4SG5ow==}

  lodash.defaults@4.2.0:
    resolution: {integrity: sha512-qjxPLHd3r5DnsdGacqOMU6pb/avJzdh9tFX2ymgoZE27BmjXrNy/y4LoaiTeAb+O3gL8AfpJGtqfX/ae2leYYQ==}

  lodash.get@4.4.2:
    resolution: {integrity: sha512-z+Uw/vLuy6gQe8cfaFWD7p0wVv8fJl3mbzXh33RS+0oW2wvUqiRXiQ69gLWSLpgB5/6sU+r6BlQR0MBILadqTQ==}

  lodash.isarguments@3.1.0:
    resolution: {integrity: sha512-chi4NHZlZqZD18a0imDHnZPrDeBbTtVN7GXMwuGdRH9qotxAjYs3aVLKc7zNOG9eddR5Ksd8rvFEBc9SsggPpg==}

  lodash.merge@4.6.2:
    resolution: {integrity: sha512-0KpjqXRVvrYyCsX1swR/XTK0va6VQkQM6MNo7PqW77ByjAhoARA8EfrP1N4+KlKj8YS0ZUCtRT/YUuhyYDujIQ==}

  lodash@4.17.21:
    resolution: {integrity: sha512-v2kDEe57lecTulaDIuNTPy3Ry4gLGJ6Z1O3vE1krgXZNrsQ+LFTGHVxVjcXPs17LhbZVGedAJv8XZ1tvj5FvSg==}

  log-symbols@3.0.0:
    resolution: {integrity: sha512-dSkNGuI7iG3mfvDzUuYZyvk5dD9ocYCYzNU6CYDE6+Xqd+gwme6Z00NS3dUh8mq/73HaEtT7m6W+yUPtU6BZnQ==}
    engines: {node: '>=8'}

  log-symbols@4.1.0:
    resolution: {integrity: sha512-8XPvpAA8uyhfteu8pIvQxpJZ7SYYdpUivZpGy6sFsBuKRY/7rQGavedeB8aK+Zkyq6upMFVL/9AW6vOYzfRyLg==}
    engines: {node: '>=10'}

  logform@2.6.1:
    resolution: {integrity: sha512-CdaO738xRapbKIMVn2m4F6KTj4j7ooJ8POVnebSgKo3KBz5axNXRAL7ZdRjIV6NOr2Uf4vjtRkxrFETOioCqSA==}
    engines: {node: '>= 12.0.0'}

  long@5.2.3:
    resolution: {integrity: sha512-lcHwpNoggQTObv5apGNCTdJrO69eHOZMi4BNC+rTLER8iHAqGrUVeLh/irVIM7zTw2bOXA8T6uNPeujwOLg/2Q==}

  loose-envify@1.4.0:
    resolution: {integrity: sha512-lyuxPGr/Wfhrlem2CL/UcnUc1zcqKAImBDzukY7Y5F/yQiNdko6+fRLevlw1HgMySw7f611UIY408EtxRSoK3Q==}
    hasBin: true

  loupe@3.1.1:
    resolution: {integrity: sha512-edNu/8D5MKVfGVFRhFf8aAxiTM6Wumfz5XsaatSxlD3w4R1d/WEKUTydCdPGbl9K7QG/Ca3GnDV2sIKIpXRQcw==}

  lower-case-first@1.0.2:
    resolution: {integrity: sha512-UuxaYakO7XeONbKrZf5FEgkantPf5DUqDayzP5VXZrtRPdH86s4kN47I8B3TW10S4QKiE3ziHNf3kRN//okHjA==}

  lower-case@1.1.4:
    resolution: {integrity: sha512-2Fgx1Ycm599x+WGpIYwJOvsjmXFzTSc34IwDWALRA/8AopUKAVPwfJ+h5+f85BCp0PWmmJcWzEpxOpoXycMpdA==}

  lowlight@1.20.0:
    resolution: {integrity: sha512-8Ktj+prEb1RoCPkEOrPMYUN/nCggB7qAWe3a7OpMjWQkh3l2RD5wKRQ+o8Q8YuI9RG/xs95waaI/E6ym/7NsTw==}

  lru-cache@10.4.3:
    resolution: {integrity: sha512-JNAzZcXrCt42VGLuYz0zfAzDfAvJWW6AfYlDBQyDV5DClI2m5sAmK+OIO7s59XfsRsWHp02jAJrRadPRGTt6SQ==}

  lru-cache@11.0.1:
    resolution: {integrity: sha512-CgeuL5uom6j/ZVrg7G/+1IXqRY8JXX4Hghfy5YE0EhoYQWvndP1kufu58cmZLNIDKnRhZrXfdS9urVWx98AipQ==}
    engines: {node: 20 || >=22}

  lru-cache@5.1.1:
    resolution: {integrity: sha512-KpNARQA3Iwv+jTA0utUVVbrh+Jlrr1Fv0e56GGzAFOXN7dk/FviaDW8LHmK52DlcH4WP2n6gI8vN1aesBFgo9w==}

  lru-cache@7.18.3:
    resolution: {integrity: sha512-jumlc0BIUrS3qJGgIkWZsyfAM7NCWiBcCDhnd+3NNM5KbBmLTgHVfWBcg6W+rLUsIpzpERPsvwUP7CckAQSOoA==}
    engines: {node: '>=12'}

  lru.min@1.1.0:
    resolution: {integrity: sha512-86xXMB6DiuKrTqkE/lRL0drlNh568awttBPJ7D66fzDHpy6NC5r3N+Ly/lKCS2zjmeGyvFDx670z0cD0PVBwGA==}
    engines: {bun: '>=1.0.0', deno: '>=1.30.0', node: '>=8.0.0'}

  m3u8-parser@7.2.0:
    resolution: {integrity: sha512-CRatFqpjVtMiMaKXxNvuI3I++vUumIXVVT/JpCpdU/FynV/ceVw1qpPyyBNindL+JlPMSesx+WX1QJaZEJSaMQ==}

  magic-string@0.30.11:
    resolution: {integrity: sha512-+Wri9p0QHMy+545hKww7YAu5NyzF8iomPL/RQazugQ9+Ez4Ic3mERMd8ZTX5rfK944j+560ZJi8iAwgak1Ac7A==}

  magicast@0.3.5:
    resolution: {integrity: sha512-L0WhttDl+2BOsybvEOLK7fW3UA0OQ0IQ2d6Zl2x/a6vVRs3bAY0ECOSHHeL5jD+SbOpOCUEi0y1DgHEn9Qn1AQ==}

  make-dir@3.1.0:
    resolution: {integrity: sha512-g3FeP20LNwhALb/6Cz6Dd4F2ngze0jz7tbzrD2wAV+o9FeNHe4rL+yK2md0J/fiSf1sa1ADhXqi5+oVwOM/eGw==}
    engines: {node: '>=8'}

  make-dir@4.0.0:
    resolution: {integrity: sha512-hXdUTZYIVOt1Ex//jAQi+wTZZpUpwBj/0QsOzqegb3rGMMeJiSEu5xLHnYfBrRV4RH2+OCSOO95Is/7x1WJ4bw==}
    engines: {node: '>=10'}

  make-error@1.3.6:
    resolution: {integrity: sha512-s8UhlNe7vPKomQhC1qFelMokr/Sc3AgNbso3n74mVPA5LTZwkB9NlXf4XPamLxJE8h0gh73rM94xvwRT2CVInw==}

  mantine-react-table@2.0.0-beta.6:
    resolution: {integrity: sha512-eaHdVjJWFLIAGS0PwdMisvs1U9IUanEzL+vm1+YcoDtUNFVGms1jw7neK43YH+CmA2YsFLfwRqHrtFnfI12Rag==}
    engines: {node: '>=16'}
    peerDependencies:
      '@mantine/core': ^7.9
      '@mantine/dates': ^7.9
      '@mantine/hooks': ^7.9
      '@tabler/icons-react': '>=2.23.0'
      clsx: '>=2'
      dayjs: '>=1.11'
      react: '>=18.0'
      react-dom: '>=18.0'

  markdown-it@14.1.0:
    resolution: {integrity: sha512-a54IwgWPaeBCAAsv13YgmALOF1elABB08FxO9i+r4VFk5Vl4pKokRPeX8u5TCgSsPi6ec1otfLjdOpVcgbpshg==}
    hasBin: true

  mdurl@2.0.0:
    resolution: {integrity: sha512-Lf+9+2r+Tdp5wXDXC4PcIBjTDtq4UKjCPMQhKIuzpJNW0b96kVqSwW0bT7FhRSfmAiFYgP+SCRvdrDozfh0U5w==}

  media-typer@0.3.0:
    resolution: {integrity: sha512-dq+qelQ9akHpcOl/gUVRTxVIOkAJ1wR3QAvb4RsVjS8oVoFjDGTc679wJYmUmknUF5HwMLOgb5O+a3KxfWapPQ==}
    engines: {node: '>= 0.6'}

  merge-descriptors@1.0.3:
    resolution: {integrity: sha512-gaNvAS7TZ897/rVaZ0nMtAyxNyi/pdbjbAwUpFQpN70GqnVfOiXpeUUMKRBmzXaSQ8DdTX4/0ms62r2K+hE6mQ==}

  merge-stream@2.0.0:
    resolution: {integrity: sha512-abv/qOcuPfk3URPfDzmZU1LKmuw8kT+0nIHvKrKgFrwifol/doWcdA4ZqsWQ8ENrFKkd67Mfpo/LovbIUsbt3w==}

  merge2@1.4.1:
    resolution: {integrity: sha512-8q7VEgMJW4J8tcfVPy8g09NcQwZdbwFEqhe/WZkoIzjn/3TGDwtOCYtXGxA3O8tPzpczCCDgv+P2P5y00ZJOOg==}
    engines: {node: '>= 8'}

  methods@1.1.2:
    resolution: {integrity: sha512-iclAHeNqNm68zFtnZ0e+1L2yUIdvzNoauKU4WBA3VvH/vPFieF7qfRlwUZU+DA9P9bPXIS90ulxoUoCH23sV2w==}
    engines: {node: '>= 0.6'}

  micromatch@4.0.8:
    resolution: {integrity: sha512-PXwfBhYu0hBCPw8Dn0E+WDYb7af3dSLVWKi3HGv84IdF4TyFoC0ysxFd0Goxw7nSv4T/PzEJQxsYsEiFCKo2BA==}
    engines: {node: '>=8.6'}

  mime-db@1.52.0:
    resolution: {integrity: sha512-sPU4uV7dYlvtWJxwwxHD0PuihVNiE7TyAbQ5SWxDCB9mUYvOgroQOwYQQOKPJ8CIbE+1ETVlOoK1UC2nU3gYvg==}
    engines: {node: '>= 0.6'}

  mime-types@2.1.35:
    resolution: {integrity: sha512-ZDY+bPm5zTTF+YpCrAU9nK0UgICYPT0QtT1NZWFv4s++TNkcgVaT0g6+4R2uI4MjQjzysHB1zxuWL50hzaeXiw==}
    engines: {node: '>= 0.6'}

  mime@1.6.0:
    resolution: {integrity: sha512-x0Vn8spI+wuJ1O6S7gnbaQg8Pxh4NNHb7KSINmEWKiPE4RKOplvijn+NkmYmmRgP68mc70j2EbeTFRsrswaQeg==}
    engines: {node: '>=4'}
    hasBin: true

  mimic-fn@2.1.0:
    resolution: {integrity: sha512-OqbOk5oEQeAZ8WXWydlu9HJjz9WVdEIvamMCcXmuqUYjTknH/sqsWvhQ3vgwKFRR1HpjvNBKQ37nbJgYzGqGcg==}
    engines: {node: '>=6'}

  mimic-response@3.1.0:
    resolution: {integrity: sha512-z0yWI+4FDrrweS8Zmt4Ej5HdJmky15+L2e6Wgn3+iK5fWzb6T3fhNFq2+MeTRb064c6Wr4N/wv0DzQTjNzHNGQ==}
    engines: {node: '>=10'}

  min-document@2.19.0:
    resolution: {integrity: sha512-9Wy1B3m3f66bPPmU5hdA4DR4PB2OfDU/+GS3yAB7IQozE3tqXaVv2zOjgla7MEGSRv95+ILmOuvhLkOK6wJtCQ==}

  minim@0.23.8:
    resolution: {integrity: sha512-bjdr2xW1dBCMsMGGsUeqM4eFI60m94+szhxWys+B1ztIt6gWSfeGBdSVCIawezeHYLYn0j6zrsXdQS/JllBzww==}
    engines: {node: '>=6'}

  minimatch@10.0.1:
    resolution: {integrity: sha512-ethXTt3SGGR+95gudmqJ1eNhRO7eGEGIgYA9vnPatK4/etz2MEVDno5GMCibdMTuBMyElzIlgxMna3K94XDIDQ==}
    engines: {node: 20 || >=22}

  minimatch@3.1.2:
    resolution: {integrity: sha512-J7p63hRiAjw1NDEww1W7i37+ByIrOWO5XQQAzZ3VOcL0PNybwpfmV/N05zFAzwQ9USyEcX6t3UO+K5aqBQOIHw==}

  minimatch@5.1.6:
    resolution: {integrity: sha512-lKwV/1brpG6mBUFHtb7NUmtABCb2WZZmm2wNiOA5hAb8VdCS4B3dtMWyvcoViccwAW/COERjXLt0zP1zXUN26g==}
    engines: {node: '>=10'}

  minimatch@7.4.6:
    resolution: {integrity: sha512-sBz8G/YjVniEz6lKPNpKxXwazJe4c19fEfV2GDMX6AjFz+MX9uDWIZW8XreVhkFW3fkIdTv/gxWr/Kks5FFAVw==}
    engines: {node: '>=10'}

  minimatch@9.0.5:
    resolution: {integrity: sha512-G6T0ZX48xgozx7587koeX9Ys2NYy6Gmv//P89sEte9V9whIapMNF4idKxnW2QtCcLiTWlb/wfCabAtAFWhhBow==}
    engines: {node: '>=16 || 14 >=14.17'}

  minimist@1.2.8:
    resolution: {integrity: sha512-2yyAR8qBkN3YuheJanUpWC5U3bb5osDywNB8RzDVlDwDHbocAJveqqj1u8+SVD7jkWT4yvsHCpWqqWqAxb0zCA==}

  minipass@3.3.6:
    resolution: {integrity: sha512-DxiNidxSEK+tHG6zOIklvNOwm3hvCrbUrdtzY74U6HKTJxvIDfOUL5W5P2Ghd3DTkhhKPYGqeNUIh5qcM4YBfw==}
    engines: {node: '>=8'}

  minipass@5.0.0:
    resolution: {integrity: sha512-3FnjYuehv9k6ovOEbyOswadCDPX1piCfhV8ncmYtHOjuPwylVWsghTLo7rabjC3Rx5xD4HDx8Wm1xnMF7S5qFQ==}
    engines: {node: '>=8'}

  minipass@7.1.2:
    resolution: {integrity: sha512-qOOzS1cBTWYF4BH8fVePDBOO9iptMnGUEZwNc/cMWnTV2nVLZ7VoNWEPHkYczZA0pdoA7dl6e7FL659nX9S2aw==}
    engines: {node: '>=16 || 14 >=14.17'}

  minizlib@2.1.2:
    resolution: {integrity: sha512-bAxsR8BVfj60DWXHE3u30oHzfl4G7khkSuPW+qvpd7jFRHm7dLxOjUk1EHACJ/hxLY8phGJ0YhYHZo7jil7Qdg==}
    engines: {node: '>= 8'}

  mitt@3.0.1:
    resolution: {integrity: sha512-vKivATfr97l2/QBCYAkXYDbrIWPM2IIKEl7YPhjCvKlG3kE2gm+uBo6nEXK3M5/Ffh/FLpKExzOQ3JJoJGFKBw==}

  mkdirp-classic@0.5.3:
    resolution: {integrity: sha512-gKLcREMhtuZRwRAfqP3RFW+TK4JqApVBtOIftVgjuABpAtpxhPGaDcfvbhNvD0B8iD1oUr/txX35NjcaY6Ns/A==}

  mkdirp@0.5.6:
    resolution: {integrity: sha512-FP+p8RB8OWpF3YZBCrP5gtADmtXApB5AMLn+vdyA+PyxCjrCs00mjyUozssO33cwDeT3wNGdLxJ5M//YqtHAJw==}
    hasBin: true

  mkdirp@1.0.4:
    resolution: {integrity: sha512-vVqVZQyf3WLx2Shd0qJ9xuvqgAyKPLAiqITEtqW0oIUjzo3PePDd6fW9iFz30ef7Ysp/oiWqbhszeGWW2T6Gzw==}
    engines: {node: '>=10'}
    hasBin: true

  mpd-parser@1.3.0:
    resolution: {integrity: sha512-WgeIwxAqkmb9uTn4ClicXpEQYCEduDqRKfmUdp4X8vmghKfBNXZLYpREn9eqrDx/Tf5LhzRcJLSpi4ohfV742Q==}
    hasBin: true

  mrmime@2.0.0:
    resolution: {integrity: sha512-eu38+hdgojoyq63s+yTpN4XMBdt5l8HhMhc4VKLO9KM5caLIBvUm4thi7fFaxyTmCKeNnXZ5pAlBwCUnhA09uw==}
    engines: {node: '>=10'}

  ms@2.1.3:
    resolution: {integrity: sha512-6FlzubTLZG3J2a/NVCAleEhjzq5oxgHyaCU9yYXvcLsvoVaHJq/s5xXI6/XXP6tz7R9xAOtHnSO/tXtF3WRTlA==}

  mute-stream@0.0.8:
    resolution: {integrity: sha512-nnbWWOkoWyUsTjKrhgD0dcz22mdkSnpYqbEjIm2nhwhuxlSkpywJmBo8h0ZqJdkp73mb90SssHkN4rsRaBAfAA==}

  mux.js@7.0.3:
    resolution: {integrity: sha512-gzlzJVEGFYPtl2vvEiJneSWAWD4nfYRHD5XgxmB2gWvXraMPOYk+sxfvexmNfjQUFpmk6hwLR5C6iSFmuwCHdQ==}
    engines: {node: '>=8', npm: '>=5'}
    hasBin: true

  mysql2@3.11.2:
    resolution: {integrity: sha512-3jhjAk4NHs3rcKjOiFTqmU76kdib/KDOC+lshrYa76QWkcfF1GbYGK4d5PqPljVmIAc0ChozCRmeYIlNp5bz5w==}
    engines: {node: '>= 8.0'}

  named-placeholders@1.1.3:
    resolution: {integrity: sha512-eLoBxg6wE/rZkJPhU/xRX1WTpkFEwDJEN96oxFrTsqBdbT5ec295Q+CoHrL9IT0DipqKhmGcaZmwOt8OON5x1w==}
    engines: {node: '>=12.0.0'}

  nan@2.20.0:
    resolution: {integrity: sha512-bk3gXBZDGILuuo/6sKtr0DQmSThYHLtNCdSdXk9YkxD/jK6X2vmCyyXBBxyqZ4XcnzTyYEAThfX3DCEnLf6igw==}

  nanoid@3.3.7:
    resolution: {integrity: sha512-eSRppjcPIatRIMC1U6UngP8XFcz8MQWGQdt1MTBQ7NaAmvXDfvNxbvWV3x2y6CdEUciCSsDHDQZbhYaB8QEo2g==}
    engines: {node: ^10 || ^12 || ^13.7 || ^14 || >=15.0.1}
    hasBin: true

  nanoid@5.0.7:
    resolution: {integrity: sha512-oLxFY2gd2IqnjcYyOXD8XGCftpGtZP2AbHbOkthDkvRywH5ayNtPVy9YlOPcHckXzbLTCHpkb7FB+yuxKV13pQ==}
    engines: {node: ^18 || >=20}
    hasBin: true

  napi-build-utils@1.0.2:
    resolution: {integrity: sha512-ONmRUqK7zj7DWX0D9ADe03wbwOBZxNAfF20PlGfCWQcD3+/MakShIHrMqx9YwPTfxDdF1zLeL+RGZiR9kGMLdg==}

  natural-compare@1.4.0:
    resolution: {integrity: sha512-OWND8ei3VtNC9h7V60qff3SVobHr996CTwgxubgyQYEpg290h9J0buyECNNJexkFm5sOajh5G116RYA1c8ZMSw==}

  negotiator@0.6.3:
    resolution: {integrity: sha512-+EUsqGPLsM+j/zdChZjsnX51g4XrHFOIXwfnCVPGlQk/k5giakcKsuxCObBRu6DSm9opw/O6slWbJdghQM4bBg==}
    engines: {node: '>= 0.6'}

  neo-async@2.6.2:
    resolution: {integrity: sha512-Yd3UES5mWCSqR+qNT93S3UoYUkqAZ9lLg8a7g9rimsWmYGK8cVToA4/sF3RrshdyV3sAGMXVUmpMYOw+dLpOuw==}

  neotraverse@0.6.18:
    resolution: {integrity: sha512-Z4SmBUweYa09+o6pG+eASabEpP6QkQ70yHj351pQoEXIs8uHbaU2DWVmzBANKgflPa47A50PtB2+NgRpQvr7vA==}
    engines: {node: '>= 10'}

  netmask@2.0.2:
    resolution: {integrity: sha512-dBpDMdxv9Irdq66304OLfEmQ9tbNRFnFTuZiLo+bD+r332bBmMJ8GBLXklIXXgxd3+v9+KUnZaUR5PJMa75Gsg==}
    engines: {node: '>= 0.4.0'}

  next-auth@5.0.0-beta.20:
    resolution: {integrity: sha512-+48SjV9k9AtUU3JbEIa4PXNjKIewfFjVGL7Xs2RKkuQ5QqegDNIQiIG8sLk6/qo7RTScQYIGKgeQ5IuQRtrTQg==}
    peerDependencies:
      '@simplewebauthn/browser': ^9.0.1
      '@simplewebauthn/server': ^9.0.2
      next: ^14.0.0-0 || ^15.0.0-0
      nodemailer: ^6.6.5
      react: ^18.2.0 || ^19.0.0-0
    peerDependenciesMeta:
      '@simplewebauthn/browser':
        optional: true
      '@simplewebauthn/server':
        optional: true
      nodemailer:
        optional: true

  next-international@1.2.4:
    resolution: {integrity: sha512-JQvp+h2iSgA/t8hu5S/Lwow1ZErJutQRdpnplxjv4VTlCiND8T95fYih8BjkHcVhQbtM+Wu9Mb1CM32wD9hlWQ==}

  next@14.2.11:
    resolution: {integrity: sha512-8MDFqHBhdmR2wdfaWc8+lW3A/hppFe1ggQ9vgIu/g2/2QEMYJrPoQP6b+VNk56gIug/bStysAmrpUKtj3XN8Bw==}
    engines: {node: '>=18.17.0'}
    hasBin: true
    peerDependencies:
      '@opentelemetry/api': ^1.1.0
      '@playwright/test': ^1.41.2
      react: ^18.2.0
      react-dom: ^18.2.0
      sass: ^1.3.0
    peerDependenciesMeta:
      '@opentelemetry/api':
        optional: true
      '@playwright/test':
        optional: true
      sass:
        optional: true

  nice-napi@1.0.2:
    resolution: {integrity: sha512-px/KnJAJZf5RuBGcfD+Sp2pAKq0ytz8j+1NehvgIGFkvtvFrDM3T8E4x/JJODXK9WZow8RRGrbA9QQ3hs+pDhA==}
    os: ['!win32']

  no-case@2.3.2:
    resolution: {integrity: sha512-rmTZ9kz+f3rCvK2TD1Ue/oZlns7OGoIWP4fc3llxxRXlOkHKoWPPWJOfFYpITabSow43QJbRIoHQXtt10VldyQ==}

  node-abi@3.67.0:
    resolution: {integrity: sha512-bLn/fU/ALVBE9wj+p4Y21ZJWYFjUXLXPi/IewyLZkx3ApxKDNBWCKdReeKOtD8dWpOdDCeMyLh6ZewzcLsG2Nw==}
    engines: {node: '>=10'}

  node-abort-controller@3.1.1:
    resolution: {integrity: sha512-AGK2yQKIjRuqnc6VkX2Xj5d+QW8xZ87pa1UK6yA6ouUyuxfHuMP6umE5QK7UmTeOAymo+Zx1Fxiuw9rVx8taHQ==}

  node-addon-api@3.2.1:
    resolution: {integrity: sha512-mmcei9JghVNDYydghQmeDX8KoAm0FAiYyIcUt/N4nhyAipB17pllZQDOJD2fotxABnt4Mdz+dKTO7eftLg4d0A==}

  node-addon-api@5.1.0:
    resolution: {integrity: sha512-eh0GgfEkpnoWDq+VY8OyvYhFEzBk6jIYbRKdIlyTiAXIVJ8PyBaKb0rp7oDtoddbdoHWhq8wwr+XZ81F1rpNdA==}

  node-cron@3.0.3:
    resolution: {integrity: sha512-dOal67//nohNgYWb+nWmg5dkFdIwDm8EpeGYMekPMrngV3637lqnX0lbUcCtgibHTz6SEz7DAIjKvKDFYCnO1A==}
    engines: {node: '>=6.0.0'}

  node-domexception@1.0.0:
    resolution: {integrity: sha512-/jKZoMpw0F8GRwl4/eLROPA3cfcXtLApP0QzLmUT/HuPCZWyB7IY9ZrMeKw2O/nFIqPQB3PVM9aYm0F312AXDQ==}
    engines: {node: '>=10.5.0'}

  node-fetch-commonjs@3.3.2:
    resolution: {integrity: sha512-VBlAiynj3VMLrotgwOS3OyECFxas5y7ltLcK4t41lMUZeaK15Ym4QRkqN0EQKAFL42q9i21EPKjzLUPfltR72A==}
    engines: {node: ^12.20.0 || ^14.13.1 || >=16.0.0}

  node-fetch-native@1.6.4:
    resolution: {integrity: sha512-IhOigYzAKHd244OC0JIMIUrjzctirCmPkaIfhDeGcEETWof5zKYUW7e7MYvChGWh/4CJeXEgsRyGzuF334rOOQ==}

  node-fetch@2.7.0:
    resolution: {integrity: sha512-c4FRfUm/dbcWZ7U+1Wq0AwCyFL+3nt2bEw05wfxSz+DWpWsitgmSgYmy2dQdWyKC1694ELPqMs/YzUSNozLt8A==}
    engines: {node: 4.x || >=6.0.0}
    peerDependencies:
      encoding: ^0.1.0
    peerDependenciesMeta:
      encoding:
        optional: true

  node-gyp-build@4.8.2:
    resolution: {integrity: sha512-IRUxE4BVsHWXkV/SFOut4qTlagw2aM8T5/vnTsmrHJvVoKueJHRc/JaFND7QDDc61kLYUJ6qlZM3sqTSyx2dTw==}
    hasBin: true

  node-loader@2.0.0:
    resolution: {integrity: sha512-I5VN34NO4/5UYJaUBtkrODPWxbobrE4hgDqPrjB25yPkonFhCmZ146vTH+Zg417E9Iwoh1l/MbRs1apc5J295Q==}
    engines: {node: '>= 10.13.0'}
    peerDependencies:
      webpack: ^5.0.0

  node-mocks-http@1.16.0:
    resolution: {integrity: sha512-jmDjsr87ugnZ4nqBeX8ccMB1Fn04qc5Fz45XgrneJerWGV0VqS+wpu/zVkwv8LDAYHljDy5FzNvRJaOzEW9Dyw==}
    engines: {node: '>=14'}

  node-plop@0.26.3:
    resolution: {integrity: sha512-Cov028YhBZ5aB7MdMWJEmwyBig43aGL5WT4vdoB28Oitau1zZAcHUn8Sgfk9HM33TqhtLJ9PlM/O0Mv+QpV/4Q==}
    engines: {node: '>=8.9.4'}

  node-releases@2.0.18:
    resolution: {integrity: sha512-d9VeXT4SJ7ZeOqGX6R5EM022wpL+eWPooLI+5UpWn2jCT1aosUQEhQP214x33Wkwx3JQMvIm+tIoVOdodFS40g==}

  nopt@5.0.0:
    resolution: {integrity: sha512-Tbj67rffqceeLpcRXrT7vKAN8CwfPeIBgM7E6iBkmKLV7bEMwpGgYLGv0jACUsECaa/vuxP0IjEont6umdMgtQ==}
    engines: {node: '>=6'}
    hasBin: true

  normalize-path@3.0.0:
    resolution: {integrity: sha512-6eZs5Ls3WtCisHWp9S2GUy8dqkpGi4BVSz3GaqiE6ezub0512ESztXUwUB6C6IKbQkY2Pnb/mD4WYojCRwcwLA==}
    engines: {node: '>=0.10.0'}

  npm-run-path@4.0.1:
    resolution: {integrity: sha512-S48WzZW777zhNIrn7gxOlISNAqi9ZC/uQFnRdbeIHhZhCA6UqpkOT8T1G7BvfdgP4Er8gF4sUbaS0i7QvIfCWw==}
    engines: {node: '>=8'}

  npmlog@5.0.1:
    resolution: {integrity: sha512-AqZtDUWOMKs1G/8lwylVjrdYgqA4d9nu8hc+0gzRxlDb1I10+FHBGMXs6aiQHFdCUUlqH99MUMuLfzWDNDtfxw==}
    deprecated: This package is no longer supported.

  nwsapi@2.2.12:
    resolution: {integrity: sha512-qXDmcVlZV4XRtKFzddidpfVP4oMSGhga+xdMc25mv8kaLUHtgzCDhUxkrN8exkGdTlLNaXj7CV3GtON7zuGZ+w==}

  oauth4webapi@2.15.0:
    resolution: {integrity: sha512-6nZnlxj6M3LeVrxB7bgxwY8hq0B5Quemxhbw85evRlK70qCCUm9O1s47AepSmgYUbkwLTFedP1DZ1eBUIKyRSw==}

  object-assign@4.1.1:
    resolution: {integrity: sha512-rJgTQnkUnH1sFw8yT6VSU3zD3sWmu6sZhIseY8VX+GRu3P6F7Fu+JNDoXfklElbLJSnc3FUQHVe4cU5hj+BcUg==}
    engines: {node: '>=0.10.0'}

  object-inspect@1.13.2:
    resolution: {integrity: sha512-IRZSRuzJiynemAXPYtPe5BoI/RESNYR7TYm50MC5Mqbd3Jmw5y790sErYw3V6SryFJD64b74qQQs9wn5Bg/k3g==}
    engines: {node: '>= 0.4'}

  object-is@1.1.6:
    resolution: {integrity: sha512-F8cZ+KfGlSGi09lJT7/Nd6KJZ9ygtvYC0/UYYLI9nmQKLMnydpB9yvbv9K1uSkEu7FU9vYPmVwLg328tX+ot3Q==}
    engines: {node: '>= 0.4'}

  object-keys@1.1.1:
    resolution: {integrity: sha512-NuAESUOUMrlIXOfHKzD6bpPu3tYt3xvjNdRIQ+FeT0lNb4K8WR70CaDxhuNguS2XG+GjkyMwOzsN5ZktImfhLA==}
    engines: {node: '>= 0.4'}

  object.assign@4.1.5:
    resolution: {integrity: sha512-byy+U7gp+FVwmyzKPYhW2h5l3crpmGsxl7X2s8y43IgxvG4g3QZ6CffDtsNQy1WsmZpQbO+ybo0AlW7TY6DcBQ==}
    engines: {node: '>= 0.4'}

  object.entries@1.1.8:
    resolution: {integrity: sha512-cmopxi8VwRIAw/fkijJohSfpef5PdN0pMQJN6VC/ZKvn0LIknWD8KtgY6KlQdEc4tIjcQ3HxSMmnvtzIscdaYQ==}
    engines: {node: '>= 0.4'}

  object.fromentries@2.0.8:
    resolution: {integrity: sha512-k6E21FzySsSK5a21KRADBd/NGneRegFO5pLHfdQLpRDETUNJueLXs3WCzyQ3tFRDYgbq3KHGXfTbi2bs8WQ6rQ==}
    engines: {node: '>= 0.4'}

  object.groupby@1.0.3:
    resolution: {integrity: sha512-+Lhy3TQTuzXI5hevh8sBGqbmurHbbIjAi0Z4S63nthVLmLxfbj4T54a4CfZrXIrt9iP4mVAPYMo/v99taj3wjQ==}
    engines: {node: '>= 0.4'}

  object.values@1.2.0:
    resolution: {integrity: sha512-yBYjY9QX2hnRmZHAjG/f13MzmBzxzYgQhFrke06TTyKY5zSTEqkOeukBzIdVA3j3ulu8Qa3MbVFShV7T2RmGtQ==}
    engines: {node: '>= 0.4'}

  ofetch@1.3.4:
    resolution: {integrity: sha512-KLIET85ik3vhEfS+3fDlc/BAZiAp+43QEC/yCo5zkNoY2YaKvNkOaFr/6wCFgFH1kuYQM5pMNi0Tg8koiIemtw==}

  once@1.4.0:
    resolution: {integrity: sha512-lNaJgI+2Q5URQBkccEKHTQOPaXdUxnZZElQTZY0MFUAuaEqe1E+Nyvgdz/aIyNi6Z9MzO5dv1H8n58/GELp3+w==}

  one-time@1.0.0:
    resolution: {integrity: sha512-5DXOiRKwuSEcQ/l0kGCF6Q3jcADFv5tSmRaJck/OqkVFcOzutB134KRSfF0xDrL39MNnqxbHBbUUcjZIhTgb2g==}

  onetime@5.1.2:
    resolution: {integrity: sha512-kbpaSSGJTWdAY5KPVeMOKXSrPtr8C8C7wodJbcsd51jRnmD+GZu8Y0VoU6Dm5Z4vWr0Ig/1NKuWRKf7j5aaYSg==}
    engines: {node: '>=6'}

  openapi-path-templating@1.6.0:
    resolution: {integrity: sha512-1atBNwOUrZXthTvlvvX8k8ovFEF3iA8mDidYMkdOtvVdndBhTrspbwGXNOzEUaJhm9iUl4Tf5uQaeTLAJvwPig==}
    engines: {node: '>=12.20.0'}

  openapi-server-url-templating@1.1.0:
    resolution: {integrity: sha512-dtyTFKx2xVcO0W8JKaluXIHC9l/MLjHeflBaWjiWNMCHp/TBs9dEjQDbj/VFlHR4omFOKjjmqm1pW1aCAhmPBg==}
    engines: {node: '>=12.20.0'}

  openapi-types@12.1.3:
    resolution: {integrity: sha512-N4YtSYJqghVu4iek2ZUvcN/0aqH1kRDuNqzcycDxhOUpg7GdvLa2F3DgS6yBNhInhv2r/6I0Flkn7CqL8+nIcw==}

  optionator@0.9.4:
    resolution: {integrity: sha512-6IpQ7mKUxRcZNLIObR0hz7lxsapSSIYNZJwXPGeF0mTVqGKFIXj1DQcMoT22S3ROcLyY/rz0PWaWZ9ayWmad9g==}
    engines: {node: '>= 0.8.0'}

  ora@4.1.1:
    resolution: {integrity: sha512-sjYP8QyVWBpBZWD6Vr1M/KwknSw6kJOz41tvGMlwWeClHBtYKTbHMki1PsLZnxKpXMPbTKv9b3pjQu3REib96A==}
    engines: {node: '>=8'}

  ora@5.4.1:
    resolution: {integrity: sha512-5b6Y85tPxZZ7QytO+BQzysW31HJku27cRIlkbAXaNx+BdcVi+LlRFmVXzeF6a7JCwJpyw5c4b+YSVImQIrBpuQ==}
    engines: {node: '>=10'}

  orderedmap@2.1.1:
    resolution: {integrity: sha512-TvAWxi0nDe1j/rtMcWcIj94+Ffe6n7zhow33h40SKxmsmozs6dz/e+EajymfoFcHd7sxNn8yHM8839uixMOV6g==}

  os-tmpdir@1.0.2:
    resolution: {integrity: sha512-D2FR03Vir7FIu45XBY20mTb+/ZSWB00sjU9jdQXt83gDrI4Ztz5Fs7/yy74g2N5SVQY4xY1qDr4rNddwYRVX0g==}
    engines: {node: '>=0.10.0'}

  p-limit@3.1.0:
    resolution: {integrity: sha512-TYOanM3wGwNGsZN2cVTYPArw454xnXj5qmWF1bEoAc4+cU/ol7GVh7odevjp1FNHduHc3KZMcFduxU5Xc6uJRQ==}
    engines: {node: '>=10'}

  p-locate@5.0.0:
    resolution: {integrity: sha512-LaNjtRWUBY++zB5nE/NwcaoMylSPk+S+ZHNB1TzdbMJMny6dynpAGt7X/tl/QYq3TIeE6nxHppbo2LGymrG5Pw==}
    engines: {node: '>=10'}

  p-map@3.0.0:
    resolution: {integrity: sha512-d3qXVTF/s+W+CdJ5A29wywV2n8CQQYahlgz2bFiA+4eVNJbHJodPZ+/gXwPGh0bOqA+j8S+6+ckmvLGPk1QpxQ==}
    engines: {node: '>=8'}

  pac-proxy-agent@7.0.2:
    resolution: {integrity: sha512-BFi3vZnO9X5Qt6NRz7ZOaPja3ic0PhlsmCRYLOpN11+mWBCR6XJDqW5RF3j8jm4WGGQZtBA+bTfxYzeKW73eHg==}
    engines: {node: '>= 14'}

  pac-resolver@7.0.1:
    resolution: {integrity: sha512-5NPgf87AT2STgwa2ntRMr45jTKrYBGkVU36yT0ig/n/GMAa3oPqhZfIQ2kMEimReg0+t9kZViDVZ83qfVUlckg==}
    engines: {node: '>= 14'}

  package-json-from-dist@1.0.0:
    resolution: {integrity: sha512-dATvCeZN/8wQsGywez1mzHtTlP22H8OEfPrVMLNr4/eGa+ijtLn/6M5f0dY8UKNrC2O9UCU6SSoG3qRKnt7STw==}

  pako@2.1.0:
    resolution: {integrity: sha512-w+eufiZ1WuJYgPXbV/PO3NCMEc3xqylkKHzp8bxp1uW4qaSNQUkwmLLEc3kKsfz8lpV1F8Ht3U1Cm+9Srog2ug==}

  param-case@2.1.1:
    resolution: {integrity: sha512-eQE845L6ot89sk2N8liD8HAuH4ca6Vvr7VWAWwt7+kvvG5aBcPmmphQ68JsEG2qa9n1TykS2DLeMt363AAH8/w==}

  parent-module@1.0.1:
    resolution: {integrity: sha512-GQ2EWRpQV8/o+Aw8YqtfZZPfNRWZYkbidE9k5rpl/hC3vtHHBfGm2Ifi6qWV+coDGkrUKZAxE3Lot5kcsRlh+g==}
    engines: {node: '>=6'}

  parse-entities@2.0.0:
    resolution: {integrity: sha512-kkywGpCcRYhqQIchaWqZ875wzpS/bMKhz5HnN3p7wveJTkTtyAB/AlnS0f8DFSqYW1T82t6yEAkEcB+A1I3MbQ==}

  parse-ms@3.0.0:
    resolution: {integrity: sha512-Tpb8Z7r7XbbtBTrM9UhpkzzaMrqA2VXMT3YChzYltwV3P3pM6t8wl7TvpMnSTosz1aQAdVib7kdoys7vYOPerw==}
    engines: {node: '>=12'}

  parse5@7.1.2:
    resolution: {integrity: sha512-Czj1WaSVpaoj0wbhMzLmWD69anp2WH7FXMB9n1Sy8/ZFF9jolSQVMu1Ij5WIyGmcBmhk7EOndpO4mIpihVqAXw==}

  parseurl@1.3.3:
    resolution: {integrity: sha512-CiyeOxFT/JZyN5m0z9PfXw4SCBJ6Sygz1Dpl0wqjlhDEGGBP1GnsUVEL0p63hoG1fcj3fHynXi9NYO4nWOL+qQ==}
    engines: {node: '>= 0.8'}

  pascal-case@2.0.1:
    resolution: {integrity: sha512-qjS4s8rBOJa2Xm0jmxXiyh1+OFf6ekCWOvUaRgAQSktzlTbMotS0nmG9gyYAybCWBcuP4fsBeRCKNwGBnMe2OQ==}

  path-case@2.1.1:
    resolution: {integrity: sha512-Ou0N05MioItesaLr9q8TtHVWmJ6fxWdqKB2RohFmNWVyJ+2zeKIeDNWAN6B/Pe7wpzWChhZX6nONYmOnMeJQ/Q==}

  path-exists@4.0.0:
    resolution: {integrity: sha512-ak9Qy5Q7jYb2Wwcey5Fpvg2KoAc/ZIhLSLOSBmRmygPsGwkVVt0fZa0qrtMz+m6tJTAHfZQ8FnmB4MG4LWy7/w==}
    engines: {node: '>=8'}

  path-is-absolute@1.0.1:
    resolution: {integrity: sha512-AVbw3UJ2e9bq64vSaS9Am0fje1Pa8pbGqTTsmXfaIiMpnr5DlDhfJOuLj9Sf95ZPVDAUerDfEk88MPmPe7UCQg==}
    engines: {node: '>=0.10.0'}

  path-key@3.1.1:
    resolution: {integrity: sha512-ojmeN0qd+y0jszEtoY48r0Peq5dwMEkIlCOu6Q5f41lfkswXuKtYrhgoTpLnyIcHm24Uhqx+5Tqm2InSwLhE6Q==}
    engines: {node: '>=8'}

  path-parse@1.0.7:
    resolution: {integrity: sha512-LDJzPVEEEPR+y48z93A0Ed0yXb8pAByGWo/k5YYdYgpY2/2EsOsksJrq7lOHxryrVOn1ejG6oAp8ahvOIQD8sw==}

  path-scurry@1.11.1:
    resolution: {integrity: sha512-Xa4Nw17FS9ApQFJ9umLiJS4orGjm7ZzwUrwamcGQuHSzDyth9boKDaycYdDcZDuqYATXw4HFXgaqWTctW/v1HA==}
    engines: {node: '>=16 || 14 >=14.18'}

  path-scurry@2.0.0:
    resolution: {integrity: sha512-ypGJsmGtdXUOeM5u93TyeIEfEhM6s+ljAhrk5vAvSx8uyY/02OvrZnA0YNGUrPXfpJMgI1ODd3nwz8Npx4O4cg==}
    engines: {node: 20 || >=22}

  path-type@4.0.0:
    resolution: {integrity: sha512-gDKb8aZMDeD/tZWs9P6+q0J9Mwkdl6xMV8TjnGP3qJVJ06bdMgkbBlLU8IdfOsIsFz2BW1rNVT3XuNEl8zPAvw==}
    engines: {node: '>=8'}

  pathe@1.1.2:
    resolution: {integrity: sha512-whLdWMYL2TwI08hn8/ZqAbrVemu0LNaNNJZX73O6qaIdCTfXutsLhMkjdENX0qhsQ9uIimo4/aQOmXkoon2nDQ==}

  pathval@2.0.0:
    resolution: {integrity: sha512-vE7JKRyES09KiunauX7nd2Q9/L7lhok4smP9RZTDeD4MVs72Dp2qNFVz39Nz5a0FVEW0BJR6C0DYrq6unoziZA==}
    engines: {node: '>= 14.16'}

  performance-now@2.1.0:
    resolution: {integrity: sha512-7EAHlyLHI56VEIdK57uwHdHKIaAGbnXPiw0yWbarQZOKaKpvUIgW0jWRVLiatnM+XXlSwsanIBH/hzGMJulMow==}

  picocolors@1.0.1:
    resolution: {integrity: sha512-anP1Z8qwhkbmu7MFP5iTt+wQKXgwzf7zTyGlcdzabySa9vd0Xt392U0rVmz9poOaBj0uHJKyyo9/upk0HrEQew==}

  picocolors@1.1.0:
    resolution: {integrity: sha512-TQ92mBOW0l3LeMeyLV6mzy/kWr8lkd/hp3mTg7wYK7zJhuBStmGMBG0BdeDZS/dZx1IukaX6Bk11zcln25o1Aw==}

  picomatch@2.3.1:
    resolution: {integrity: sha512-JU3teHTNjmE2VCGFzuY8EXzCDVwEqB2a8fsIvwaStHhAWJEeVd1o1QD80CU6+ZdEXXSLbSsuLwJjkCBWqRQUVA==}
    engines: {node: '>=8.6'}

  picomatch@4.0.2:
    resolution: {integrity: sha512-M7BAV6Rlcy5u+m6oPhAPFgJTzAioX/6B0DxyvDlo9l8+T3nLKbrczg2WLUyzd45L8RqfUMyGPzekbMvX2Ldkwg==}
    engines: {node: '>=12'}

  piscina@4.6.1:
    resolution: {integrity: sha512-z30AwWGtQE+Apr+2WBZensP2lIvwoaMcOPkQlIEmSGMJNUvaYACylPYrQM6wSdUNJlnDVMSpLv7xTMJqlVshOA==}

  pkcs7@1.0.4:
    resolution: {integrity: sha512-afRERtHn54AlwaF2/+LFszyAANTCggGilmcmILUzEjvs3XgFZT+xE6+QWQcAGmu4xajy+Xtj7acLOPdx5/eXWQ==}
    hasBin: true

  possible-typed-array-names@1.0.0:
    resolution: {integrity: sha512-d7Uw+eZoloe0EHDIYoe+bQ5WXnGMOpmiZFTuMWCwpjzzkL2nTjcKiAk4hh8TjnGye2TwWOk3UXucZ+3rbmBa8Q==}
    engines: {node: '>= 0.4'}

  postcss-js@4.0.1:
    resolution: {integrity: sha512-dDLF8pEO191hJMtlHFPRa8xsizHaM82MLfNkUHdUtVEV3tgTp5oj+8qbEqYM57SLfc74KSbw//4SeJma2LRVIw==}
    engines: {node: ^12 || ^14 || >= 16}
    peerDependencies:
      postcss: ^8.4.21

  postcss-mixins@9.0.4:
    resolution: {integrity: sha512-XVq5jwQJDRu5M1XGkdpgASqLk37OqkH4JCFDXl/Dn7janOJjCTEKL+36cnRVy7bMtoBzALfO7bV7nTIsFnUWLA==}
    engines: {node: '>=14.0'}
    peerDependencies:
      postcss: ^8.2.14

  postcss-nested@6.2.0:
    resolution: {integrity: sha512-HQbt28KulC5AJzG+cZtj9kvKB93CFCdLvog1WFLf1D+xmMvPGlBstkpTEZfK5+AN9hfJocyBFCNiqyS48bpgzQ==}
    engines: {node: '>=12.0'}
    peerDependencies:
      postcss: ^8.2.14

  postcss-preset-mantine@1.17.0:
    resolution: {integrity: sha512-ji1PMDBUf2Vsx/HE5faMSs1+ff6qE6YRulTr4Ja+6HD3gop8rSMTCYdpN7KrdsEg079kfBKkO/PaKhG9uR0zwQ==}
    peerDependencies:
      postcss: '>=8.0.0'

  postcss-selector-parser@6.1.2:
    resolution: {integrity: sha512-Q8qQfPiZ+THO/3ZrOrO0cJJKfpYCagtMUkXbnEfmgUjwXg6z/WBeOyS9APBBPCTSiDV+s4SwQGu8yFsiMRIudg==}
    engines: {node: '>=4'}

  postcss-simple-vars@7.0.1:
    resolution: {integrity: sha512-5GLLXaS8qmzHMOjVxqkk1TZPf1jMqesiI7qLhnlyERalG0sMbHIbJqrcnrpmZdKCLglHnRHoEBB61RtGTsj++A==}
    engines: {node: '>=14.0'}
    peerDependencies:
      postcss: ^8.2.1

  postcss@8.4.31:
    resolution: {integrity: sha512-PS08Iboia9mts/2ygV3eLpY5ghnUcfLV/EXTOW1E2qYxJKGGBUtNjN76FYHnMs36RmARn41bC0AZmn+rR0OVpQ==}
    engines: {node: ^10 || ^12 || >=14}

  postcss@8.4.47:
    resolution: {integrity: sha512-56rxCq7G/XfB4EkXq9Egn5GCqugWvDFjafDOThIdMBsI15iqPqR5r15TfSr1YPYeEI19YeaXMCbY6u88Y76GLQ==}
    engines: {node: ^10 || ^12 || >=14}

  preact-render-to-string@5.2.3:
    resolution: {integrity: sha512-aPDxUn5o3GhWdtJtW0svRC2SS/l8D9MAgo2+AWml+BhDImb27ALf04Q2d+AHqUUOc6RdSXFIBVa2gxzgMKgtZA==}
    peerDependencies:
      preact: '>=10'

  preact@10.11.3:
    resolution: {integrity: sha512-eY93IVpod/zG3uMF22Unl8h9KkrcKIRs2EGar8hwLZZDU1lkjph303V9HZBwufh2s736U6VXuhD109LYqPoffg==}

  prebuild-install@7.1.2:
    resolution: {integrity: sha512-UnNke3IQb6sgarcZIDU3gbMeTp/9SSU1DAIkil7PrqG1vZlBtY5msYccSKSHDqa3hNg436IXK+SNImReuA1wEQ==}
    engines: {node: '>=10'}
    hasBin: true

  prelude-ls@1.2.1:
    resolution: {integrity: sha512-vkcDPrRZo1QZLbn5RLGPpg/WmIQ65qoWWhcGKf/b5eplkkarX0m9z8ppCat4mlOqUsWpyNuYgO3VRyrYHSzX5g==}
    engines: {node: '>= 0.8.0'}

  prettier@3.3.3:
    resolution: {integrity: sha512-i2tDNA0O5IrMO757lfrdQZCc2jPNDVntV0m/+4whiDfWaTKfMNgR7Qz0NAeGz/nRqF4m5/6CLzbP4/liHt12Ew==}
    engines: {node: '>=14'}
    hasBin: true

  pretty-format@3.8.0:
    resolution: {integrity: sha512-WuxUnVtlWL1OfZFQFuqvnvs6MiAGk9UNsBostyBOB0Is9wb5uRESevA6rnl/rkksXaGX3GzZhPup5d6Vp1nFew==}

  pretty-ms@8.0.0:
    resolution: {integrity: sha512-ASJqOugUF1bbzI35STMBUpZqdfYKlJugy6JBziGi2EE+AL5JPJGSzvpeVXojxrr0ViUYoToUjb5kjSEGf7Y83Q==}
    engines: {node: '>=14.16'}

  prismjs@1.27.0:
    resolution: {integrity: sha512-t13BGPUlFDR7wRB5kQDG4jjl7XeuH6jbJGt11JHPL96qwsEHNX2+68tFXqc1/k+/jALsbSWJKUOT/hcYAZ5LkA==}
    engines: {node: '>=6'}

  prismjs@1.29.0:
    resolution: {integrity: sha512-Kx/1w86q/epKcmte75LNrEoT+lX8pBpavuAbvJWRXar7Hz8jrtF+e3vY751p0R8H9HdArwaCTNDDzHg/ScJK1Q==}
    engines: {node: '>=6'}

  process-nextick-args@2.0.1:
    resolution: {integrity: sha512-3ouUOpQhtgrbOa17J7+uxOTpITYWaGP7/AhoR3+A+/1e9skrzelGi/dXzEYyvbxubEF6Wn2ypscTKiKJFFn1ag==}

  process@0.11.10:
    resolution: {integrity: sha512-cdGef/drWFoydD1JsMzuFf8100nZl+GT+yacc2bEced5f9Rjk4z+WtFUTBu9PhOi9j/jfmBPu0mMEY4wIdAF8A==}
    engines: {node: '>= 0.6.0'}

  prop-types@15.8.1:
    resolution: {integrity: sha512-oj87CgZICdulUohogVAR7AjlC0327U4el4L6eAvOqCeudMDVU0NThNaV+b9Df4dXgSP1gXMTnPdhfe/2qDH5cg==}

  proper-lockfile@4.1.2:
    resolution: {integrity: sha512-TjNPblN4BwAWMXU8s9AEz4JmQxnD1NNL7bNOY/AKUzyamc379FWASUhc/K1pL2noVb+XmZKLL68cjzLsiOAMaA==}

  properties-reader@2.3.0:
    resolution: {integrity: sha512-z597WicA7nDZxK12kZqHr2TcvwNU1GCfA5UwfDY/HDp3hXPoPlb5rlEx9bwGTiJnc0OqbBTkU975jDToth8Gxw==}
    engines: {node: '>=14'}

  property-information@5.6.0:
    resolution: {integrity: sha512-YUHSPk+A30YPv+0Qf8i9Mbfe/C0hdPXk1s1jPVToV8pk8BQtpw10ct89Eo7OWkutrwqvT0eicAxlOg3dOAu8JA==}

  prosemirror-changeset@2.2.1:
    resolution: {integrity: sha512-J7msc6wbxB4ekDFj+n9gTW/jav/p53kdlivvuppHsrZXCaQdVgRghoZbSS3kwrRyAstRVQ4/+u5k7YfLgkkQvQ==}

  prosemirror-collab@1.3.1:
    resolution: {integrity: sha512-4SnynYR9TTYaQVXd/ieUvsVV4PDMBzrq2xPUWutHivDuOshZXqQ5rGbZM84HEaXKbLdItse7weMGOUdDVcLKEQ==}

  prosemirror-commands@1.6.0:
    resolution: {integrity: sha512-xn1U/g36OqXn2tn5nGmvnnimAj/g1pUx2ypJJIe8WkVX83WyJVC5LTARaxZa2AtQRwntu9Jc5zXs9gL9svp/mg==}

  prosemirror-dropcursor@1.8.1:
    resolution: {integrity: sha512-M30WJdJZLyXHi3N8vxN6Zh5O8ZBbQCz0gURTfPmTIBNQ5pxrdU7A58QkNqfa98YEjSAL1HUyyU34f6Pm5xBSGw==}

  prosemirror-gapcursor@1.3.2:
    resolution: {integrity: sha512-wtjswVBd2vaQRrnYZaBCbyDqr232Ed4p2QPtRIUK5FuqHYKGWkEwl08oQM4Tw7DOR0FsasARV5uJFvMZWxdNxQ==}

  prosemirror-history@1.4.1:
    resolution: {integrity: sha512-2JZD8z2JviJrboD9cPuX/Sv/1ChFng+xh2tChQ2X4bB2HeK+rra/bmJ3xGntCcjhOqIzSDG6Id7e8RJ9QPXLEQ==}

  prosemirror-inputrules@1.4.0:
    resolution: {integrity: sha512-6ygpPRuTJ2lcOXs9JkefieMst63wVJBgHZGl5QOytN7oSZs3Co/BYbc3Yx9zm9H37Bxw8kVzCnDsihsVsL4yEg==}

  prosemirror-keymap@1.2.2:
    resolution: {integrity: sha512-EAlXoksqC6Vbocqc0GtzCruZEzYgrn+iiGnNjsJsH4mrnIGex4qbLdWWNza3AW5W36ZRrlBID0eM6bdKH4OStQ==}

  prosemirror-markdown@1.13.0:
    resolution: {integrity: sha512-UziddX3ZYSYibgx8042hfGKmukq5Aljp2qoBiJRejD/8MH70siQNz5RB1TrdTPheqLMy4aCe4GYNF10/3lQS5g==}

  prosemirror-menu@1.2.4:
    resolution: {integrity: sha512-S/bXlc0ODQup6aiBbWVsX/eM+xJgCTAfMq/nLqaO5ID/am4wS0tTCIkzwytmao7ypEtjj39i7YbJjAgO20mIqA==}

  prosemirror-model@1.22.3:
    resolution: {integrity: sha512-V4XCysitErI+i0rKFILGt/xClnFJaohe/wrrlT2NSZ+zk8ggQfDH4x2wNK7Gm0Hp4CIoWizvXFP7L9KMaCuI0Q==}

  prosemirror-schema-basic@1.2.3:
    resolution: {integrity: sha512-h+H0OQwZVqMon1PNn0AG9cTfx513zgIG2DY00eJ00Yvgb3UD+GQ/VlWW5rcaxacpCGT1Yx8nuhwXk4+QbXUfJA==}

  prosemirror-schema-list@1.4.1:
    resolution: {integrity: sha512-jbDyaP/6AFfDfu70VzySsD75Om2t3sXTOdl5+31Wlxlg62td1haUpty/ybajSfJ1pkGadlOfwQq9kgW5IMo1Rg==}

  prosemirror-state@1.4.3:
    resolution: {integrity: sha512-goFKORVbvPuAQaXhpbemJFRKJ2aixr+AZMGiquiqKxaucC6hlpHNZHWgz5R7dS4roHiwq9vDctE//CZ++o0W1Q==}

  prosemirror-tables@1.5.0:
    resolution: {integrity: sha512-VMx4zlYWm7aBlZ5xtfJHpqa3Xgu3b7srV54fXYnXgsAcIGRqKSrhiK3f89omzzgaAgAtDOV4ImXnLKhVfheVNQ==}

  prosemirror-trailing-node@2.0.9:
    resolution: {integrity: sha512-YvyIn3/UaLFlFKrlJB6cObvUhmwFNZVhy1Q8OpW/avoTbD/Y7H5EcjK4AZFKhmuS6/N6WkGgt7gWtBWDnmFvHg==}
    peerDependencies:
      prosemirror-model: ^1.22.1
      prosemirror-state: ^1.4.2
      prosemirror-view: ^1.33.8

  prosemirror-transform@1.10.0:
    resolution: {integrity: sha512-9UOgFSgN6Gj2ekQH5CTDJ8Rp/fnKR2IkYfGdzzp5zQMFsS4zDllLVx/+jGcX86YlACpG7UR5fwAXiWzxqWtBTg==}

  prosemirror-view@1.34.2:
    resolution: {integrity: sha512-tPX/V2Xd70vrAGQ/V9CppJtPKnQyQMypJGlLylvdI94k6JaG+4P6fVmXPR1zc1eVTW0gq3c6zsfqwJKCRLaG9Q==}

  proto-list@1.2.4:
    resolution: {integrity: sha512-vtK/94akxsTMhe0/cbfpR+syPuszcuwhqVjJq26CuNDgFGj682oRBXOP5MJpv2r7JtE8MsiepGIqvvOTBwn2vA==}

  proxy-agent@6.4.0:
    resolution: {integrity: sha512-u0piLU+nCOHMgGjRbimiXmA9kM/L9EHh3zL81xCdp7m+Y2pHIsnmbdDoEDoAz5geaonNR6q6+yOPQs6n4T6sBQ==}
    engines: {node: '>= 14'}

  proxy-from-env@1.1.0:
    resolution: {integrity: sha512-D+zkORCbA9f1tdWRK0RaCR3GPv50cMxcrz4X8k5LTSUD1Dkw47mKJEZQNunItRTkWwgtaUSo1RVFRIG9ZXiFYg==}

  psl@1.9.0:
    resolution: {integrity: sha512-E/ZsdU4HLs/68gYzgGTkMicWTLPdAftJLfJFlLUAAKZGkStNU72sZjT66SnMDVOfOWY/YAoiD7Jxa9iHvngcag==}

  pump@3.0.2:
    resolution: {integrity: sha512-tUPXtzlGM8FE3P0ZL6DVs/3P58k9nk8/jZeQCurTJylQA8qFYzHFfhBJkuqyE0FifOsQ0uKWekiZ5g8wtr28cw==}

  punycode.js@2.3.1:
    resolution: {integrity: sha512-uxFIHU0YlHYhDQtV4R9J6a52SLx28BCjT+4ieh7IGbgwVJWO+km431c4yRlREUAsAmt/uMjQUyQHNEPf0M39CA==}
    engines: {node: '>=6'}

  punycode@2.3.1:
    resolution: {integrity: sha512-vYt7UD1U9Wg6138shLtLOvdAu+8DsC/ilFtEVHcH+wydcSpNE20AfSOduf6MkRFahL5FY7X1oU7nKVZFtfq8Fg==}
    engines: {node: '>=6'}

  pupa@2.1.1:
    resolution: {integrity: sha512-l1jNAspIBSFqbT+y+5FosojNpVpF94nlI+wDUpqP9enwOTfHx9f0gh5nB96vl+6yTpsJsypeNrwfzPrKuHB41A==}
    engines: {node: '>=8'}

  qs@6.13.0:
    resolution: {integrity: sha512-+38qI9SOr8tfZ4QmJNplMUxqjbe7LKvvZgWdExBOmd+egZTtjLB67Gu0HRX3u/XOq7UU2Nx6nsjvS16Z9uwfpg==}
    engines: {node: '>=0.6'}

  querystringify@2.2.0:
    resolution: {integrity: sha512-FIqgj2EUvTa7R50u0rGsyTftzjYmv/a3hO345bZNrqabNqjtgiDMgmo4mkUjd+nzU5oF3dClKqFIPUKybUyqoQ==}

  queue-microtask@1.2.3:
    resolution: {integrity: sha512-NuaNSa6flKT5JaSYQzJok04JzTL1CA6aGhv5rfLW3PgqA+M2ChpZQnAC8h8i4ZFkBS8X5RqkDBHA7r4hej3K9A==}

  queue-tick@1.0.1:
    resolution: {integrity: sha512-kJt5qhMxoszgU/62PLP1CJytzd2NKetjSRnyuj31fDd3Rlcz3fzlFdFLD1SItunPwyqEOkca6GbV612BWfaBag==}

  ramda-adjunct@5.1.0:
    resolution: {integrity: sha512-8qCpl2vZBXEJyNbi4zqcgdfHtcdsWjOGbiNSEnEBrM6Y0OKOT8UxJbIVGm1TIcjaSu2MxaWcgtsNlKlCk7o7qg==}
    engines: {node: '>=0.10.3'}
    peerDependencies:
      ramda: '>= 0.30.0'

  ramda@0.30.1:
    resolution: {integrity: sha512-tEF5I22zJnuclswcZMc8bDIrwRHRzf+NqVEmqg50ShAZMP7MWeR/RGDthfM/p+BlqvF2fXAzpn8i+SJcYD3alw==}

  randexp@0.5.3:
    resolution: {integrity: sha512-U+5l2KrcMNOUPYvazA3h5ekF80FHTUG+87SEAmHZmolh1M+i/WyTCxVzmi+tidIa1tM4BSe8g2Y/D3loWDjj+w==}
    engines: {node: '>=4'}

  randombytes@2.1.0:
    resolution: {integrity: sha512-vYl3iOX+4CKUWuxGi9Ukhie6fsqXqS9FE2Zaic4tNFD2N2QQaXOMFbuKK4QmDHC0JO6B1Zp41J0LpT0oR68amQ==}

  range-parser@1.2.1:
    resolution: {integrity: sha512-Hrgsx+orqoygnmhFbKaHE6c296J+HTAQXoxEF6gNupROmmGJRoyzfG3ccAveqCBrwr/2yxQ5BVd/GTl5agOwSg==}
    engines: {node: '>= 0.6'}

  raw-body@2.5.2:
    resolution: {integrity: sha512-8zGqypfENjCIqGhgXToC8aB2r7YrBX+AQAfIPs/Mlk+BtPTztOvTS01NRW/3Eh60J+a48lt8qsCzirQ6loCVfA==}
    engines: {node: '>= 0.8'}

  rc@1.2.8:
    resolution: {integrity: sha512-y3bGgqKj3QBdxLbLkomlohkvsA8gdAiUQlSBJnBhfn+BPxg4bc62d8TcBW15wavDfgexCgccckhcZvywyQYPOw==}
    hasBin: true

  react-copy-to-clipboard@5.1.0:
    resolution: {integrity: sha512-k61RsNgAayIJNoy9yDsYzDe/yAZAzEbEgcz3DZMhF686LEyukcE1hzurxe85JandPUG+yTfGVFzuEw3xt8WP/A==}
    peerDependencies:
      react: ^15.3.0 || 16 || 17 || 18

  react-debounce-input@3.3.0:
    resolution: {integrity: sha512-VEqkvs8JvY/IIZvh71Z0TC+mdbxERvYF33RcebnodlsUZ8RSgyKe2VWaHXv4+/8aoOgXLxWrdsYs2hDhcwbUgA==}
    peerDependencies:
      react: ^15.3.0 || 16 || 17 || 18

  react-dom@18.3.1:
    resolution: {integrity: sha512-5m4nQKp+rZRb09LNH59GM4BxTh9251/ylbKIbpe7TpGxfJ+9kv6BLkLBXIjjspbgbnIBNqlI23tRnTWT0snUIw==}
    peerDependencies:
      react: ^18.3.1

  react-error-boundary@4.0.13:
    resolution: {integrity: sha512-b6PwbdSv8XeOSYvjt8LpgpKrZ0yGdtZokYwkwV2wlcZbxgopHX/hgPl5VgpnoVOWd868n1hktM8Qm4b+02MiLQ==}
    peerDependencies:
      react: '>=16.13.1'

  react-immutable-proptypes@2.2.0:
    resolution: {integrity: sha512-Vf4gBsePlwdGvSZoLSBfd4HAP93HDauMY4fDjXhreg/vg6F3Fj/MXDNyTbltPC/xZKmZc+cjLu3598DdYK6sgQ==}
    peerDependencies:
      immutable: '>=3.6.2'

  react-immutable-pure-component@2.2.2:
    resolution: {integrity: sha512-vkgoMJUDqHZfXXnjVlG3keCxSO/U6WeDQ5/Sl0GK2cH8TOxEzQ5jXqDXHEL/jqk6fsNxV05oH5kD7VNMUE2k+A==}
    peerDependencies:
      immutable: '>= 2 || >= 4.0.0-rc'
      react: '>= 16.6'
      react-dom: '>= 16.6'

  react-inspector@6.0.2:
    resolution: {integrity: sha512-x+b7LxhmHXjHoU/VrFAzw5iutsILRoYyDq97EDYdFpPLcvqtEzk4ZSZSQjnFPbr5T57tLXnHcqFYoN1pI6u8uQ==}
    peerDependencies:
      react: ^16.8.4 || ^17.0.0 || ^18.0.0

  react-is@16.13.1:
    resolution: {integrity: sha512-24e6ynE2H+OKt4kqsOvNd8kBpV65zoxbA4BVsEOB3ARVWQki/DHzaUoC5KuON/BiccDaCCTZBuOcfZs70kR8bQ==}

  react-number-format@5.4.2:
    resolution: {integrity: sha512-cg//jVdS49PYDgmcYoBnMMHl4XNTMuV723ZnHD2aXYtWWWqbVF3hjQ8iB+UZEuXapLbeA8P8H+1o6ZB1lcw3vg==}
    peerDependencies:
      react: ^0.14 || ^15.0.0 || ^16.0.0 || ^17.0.0 || ^18.0.0
      react-dom: ^0.14 || ^15.0.0 || ^16.0.0 || ^17.0.0 || ^18.0.0

  react-redux@9.1.2:
    resolution: {integrity: sha512-0OA4dhM1W48l3uzmv6B7TXPCGmokUU4p1M44DGN2/D9a1FjVPukVjER1PcPX97jIg6aUeLq1XJo1IpfbgULn0w==}
    peerDependencies:
      '@types/react': ^18.2.25
      react: ^18.0
      redux: ^5.0.0
    peerDependenciesMeta:
      '@types/react':
        optional: true
      redux:
        optional: true

  react-refresh@0.14.2:
    resolution: {integrity: sha512-jCvmsr+1IUSMUyzOkRcvnVbX3ZYC6g9TDrDbFuFmRDq7PD4yaGbLKNQL6k2jnArV8hjYxh7hVhAZB6s9HDGpZA==}
    engines: {node: '>=0.10.0'}

  react-remove-scroll-bar@2.3.6:
    resolution: {integrity: sha512-DtSYaao4mBmX+HDo5YWYdBWQwYIQQshUV/dVxFxK+KM26Wjwp1gZ6rv6OC3oujI6Bfu6Xyg3TwK533AQutsn/g==}
    engines: {node: '>=10'}
    peerDependencies:
      '@types/react': ^16.8.0 || ^17.0.0 || ^18.0.0
      react: ^16.8.0 || ^17.0.0 || ^18.0.0
    peerDependenciesMeta:
      '@types/react':
        optional: true

  react-remove-scroll@2.6.0:
    resolution: {integrity: sha512-I2U4JVEsQenxDAKaVa3VZ/JeJZe0/2DxPWL8Tj8yLKctQJQiZM52pn/GWFpSp8dftjM3pSAHVJZscAnC/y+ySQ==}
    engines: {node: '>=10'}
    peerDependencies:
      '@types/react': ^16.8.0 || ^17.0.0 || ^18.0.0
      react: ^16.8.0 || ^17.0.0 || ^18.0.0
    peerDependenciesMeta:
      '@types/react':
        optional: true

  react-simple-code-editor@0.14.1:
    resolution: {integrity: sha512-BR5DtNRy+AswWJECyA17qhUDvrrCZ6zXOCfkQY5zSmb96BVUbpVAv03WpcjcwtCwiLbIANx3gebHOcXYn1EHow==}
    peerDependencies:
      react: '>=16.8.0'
      react-dom: '>=16.8.0'

  react-style-singleton@2.2.1:
    resolution: {integrity: sha512-ZWj0fHEMyWkHzKYUr2Bs/4zU6XLmq9HsgBURm7g5pAVfyn49DgUiNgY2d4lXRlYSiCif9YBGpQleewkcqddc7g==}
    engines: {node: '>=10'}
    peerDependencies:
      '@types/react': ^16.8.0 || ^17.0.0 || ^18.0.0
      react: ^16.8.0 || ^17.0.0 || ^18.0.0
    peerDependenciesMeta:
      '@types/react':
        optional: true

  react-syntax-highlighter@15.5.0:
    resolution: {integrity: sha512-+zq2myprEnQmH5yw6Gqc8lD55QHnpKaU8TOcFeC/Lg/MQSs8UknEA0JC4nTZGFAXC2J2Hyj/ijJ7NlabyPi2gg==}
    peerDependencies:
      react: '>= 0.14.0'

  react-textarea-autosize@8.5.3:
    resolution: {integrity: sha512-XT1024o2pqCuZSuBt9FwHlaDeNtVrtCXu0Rnz88t1jUGheCLa3PhjE1GH8Ctm2axEtvdCl5SUHYschyQ0L5QHQ==}
    engines: {node: '>=10'}
    peerDependencies:
      react: ^16.8.0 || ^17.0.0 || ^18.0.0

  react-transition-group@4.4.5:
    resolution: {integrity: sha512-pZcd1MCJoiKiBR2NRxeCRg13uCXbydPnmB4EOeRrY7480qNWO8IIgQG6zlDkm6uRMsURXPuKq0GWtiM59a5Q6g==}
    peerDependencies:
      react: '>=16.6.0'
      react-dom: '>=16.6.0'

  react@18.3.1:
    resolution: {integrity: sha512-wS+hAgJShR0KhEvPJArfuPVN1+Hz1t0Y6n5jLrGQbkb4urgPE/0Rve+1kMB1v/oWgHgm4WIcV+i7F2pTVj+2iQ==}
    engines: {node: '>=0.10.0'}

  readable-stream@2.3.8:
    resolution: {integrity: sha512-8p0AUk4XODgIewSi0l8Epjs+EVnWiK7NoDIEGU0HhE7+ZyY8D1IMY7odu5lRrFXGg71L15KG8QrPmum45RTtdA==}

  readable-stream@3.6.2:
    resolution: {integrity: sha512-9u/sniCrY3D5WdsERHzHE4G2YCXqoG5FTHUiCC4SIbr6XcLZBY05ya9EKjYek9O5xOAwjGq+1JdGBAS7Q9ScoA==}
    engines: {node: '>= 6'}

  readable-stream@4.5.2:
    resolution: {integrity: sha512-yjavECdqeZ3GLXNgRXgeQEdz9fvDDkNKyHnbHRFtOr7/LcfgBcmct7t/ET+HaCTqfh06OzoAxrkN/IfjJBVe+g==}
    engines: {node: ^12.22.0 || ^14.17.0 || >=16.0.0}

  readdir-glob@1.1.3:
    resolution: {integrity: sha512-v05I2k7xN8zXvPD9N+z/uhXPaj0sUFCe2rcWZIpBsqxfP7xXFQ0tipAd/wjj1YxWyWtUS5IDJpOG82JKt2EAVA==}

  readdirp@3.6.0:
    resolution: {integrity: sha512-hOS089on8RduqdbhvQ5Z37A0ESjsqz6qnRcffsMU3495FuTdqSm+7bhJ29JvIOsBDEEnan5DPu9t3To9VRlMzA==}
    engines: {node: '>=8.10.0'}

  redis-errors@1.2.0:
    resolution: {integrity: sha512-1qny3OExCf0UvUV/5wpYKf2YwPcOqXzkwKKSmKHiE6ZMQs5heeE/c8eXK+PNllPvmjgAbfnsbpkGZWy8cBpn9w==}
    engines: {node: '>=4'}

  redis-parser@3.0.0:
    resolution: {integrity: sha512-DJnGAeenTdpMEH6uAJRK/uiyEIH9WVsUmoLwzudwGJUwZPp80PDBWPHXSAGNPwNvIXAbe7MSUB1zQFugFml66A==}
    engines: {node: '>=4'}

  redux-immutable@4.0.0:
    resolution: {integrity: sha512-SchSn/DWfGb3oAejd+1hhHx01xUoxY+V7TeK0BKqpkLKiQPVFf7DYzEaKmrEVxsWxielKfSK9/Xq66YyxgR1cg==}
    peerDependencies:
      immutable: ^3.8.1 || ^4.0.0-rc.1

  redux@5.0.1:
    resolution: {integrity: sha512-M9/ELqF6fy8FwmkpnF0S3YKOqMyoWJ4+CS5Efg2ct3oY9daQvd/Pc71FpGZsVsbl3Cpb+IIcjBDUnnyBdQbq4w==}

  reflect.getprototypeof@1.0.6:
    resolution: {integrity: sha512-fmfw4XgoDke3kdI6h4xcUz1dG8uaiv5q9gcEwLS4Pnth2kxT+GZ7YehS1JTMGBQmtV7Y4GFGbs2re2NqhdozUg==}
    engines: {node: '>= 0.4'}

  refractor@3.6.0:
    resolution: {integrity: sha512-MY9W41IOWxxk31o+YvFCNyNzdkc9M20NoZK5vq6jkv4I/uh2zkWcfudj0Q1fovjUQJrNewS9NMzeTtqPf+n5EA==}

  regenerator-runtime@0.14.1:
    resolution: {integrity: sha512-dYnhHh0nJoMfnkZs6GmmhFknAGRrLznOu5nc9ML+EJxGvrx6H7teuevqVqCuPcPK//3eDrrjQhehXVx9cnkGdw==}

  regexp.prototype.flags@1.5.2:
    resolution: {integrity: sha512-NcDiDkTLuPR+++OCKB0nWafEmhg/Da8aUPLPMQbK+bxKKCm1/S5he+AqYa4PlMCVBalb4/yxIRub6qkEx5yJbw==}
    engines: {node: '>= 0.4'}

  registry-auth-token@3.3.2:
    resolution: {integrity: sha512-JL39c60XlzCVgNrO+qq68FoNb56w/m7JYvGR2jT5iR1xBrUA3Mfx5Twk5rqTThPmQKMWydGmq8oFtDlxfrmxnQ==}

  registry-auth-token@5.0.2:
    resolution: {integrity: sha512-o/3ikDxtXaA59BmZuZrJZDJv8NMDGSj+6j6XaeBmHw8eY1i1qd9+6H+LjVvQXx3HN6aRCGa1cUdJ9RaJZUugnQ==}
    engines: {node: '>=14'}

  registry-url@3.1.0:
    resolution: {integrity: sha512-ZbgR5aZEdf4UKZVBPYIgaglBmSF2Hi94s2PcIHhRGFjKYu+chjJdYfHn4rt3hB6eCKLJ8giVIIfgMa1ehDfZKA==}
    engines: {node: '>=0.10.0'}

  registry-url@5.1.0:
    resolution: {integrity: sha512-8acYXXTI0AkQv6RAOjE3vOaIXZkT9wo4LOFbBKYQEEnnMNBpKqdUrI6S4NT0KPIo/WVvJ5tE/X5LF/TQUf0ekw==}
    engines: {node: '>=8'}

  remarkable@2.0.1:
    resolution: {integrity: sha512-YJyMcOH5lrR+kZdmB0aJJ4+93bEojRZ1HGDn9Eagu6ibg7aVZhc3OWbbShRid+Q5eAfsEqWxpe+g5W5nYNfNiA==}
    engines: {node: '>= 6.0.0'}
    hasBin: true

  remove-accents@0.5.0:
    resolution: {integrity: sha512-8g3/Otx1eJaVD12e31UbJj1YzdtVvzH85HV7t+9MJYk/u3XmkOUJ5Ys9wQrf9PCPK8+xn4ymzqYCiZl6QWKn+A==}

  repeat-string@1.6.1:
    resolution: {integrity: sha512-PV0dzCYDNfRi1jCDbJzpW7jNNDRuCOG/jI5ctQcGKt/clZD+YcPS3yIlWuTJMmESC8aevCFmWJy5wjAFgNqN6w==}
    engines: {node: '>=0.10'}

  require-directory@2.1.1:
    resolution: {integrity: sha512-fGxEI7+wsG9xrvdjsrlmL22OMTTiHRwAMroiEeMgq8gzoLC/PQr7RsRDSTLUg/bZAZtF+TVIkHc6/4RIKrui+Q==}
    engines: {node: '>=0.10.0'}

  requires-port@1.0.0:
    resolution: {integrity: sha512-KigOCHcocU3XODJxsu8i/j8T9tzT4adHiecwORRQ0ZZFcp7ahwXuRU1m+yuO90C5ZUyGeGfocHDI14M3L3yDAQ==}

  reselect@5.1.1:
    resolution: {integrity: sha512-K/BG6eIky/SBpzfHZv/dd+9JBFiS4SWV7FIujVyJRux6e45+73RaUHXLmIR1f7WOMaQ0U1km6qwklRQxpJJY0w==}

  resolve-from@4.0.0:
    resolution: {integrity: sha512-pb/MYmXstAkysRFx8piNI1tGFNQIFA3vkE3Gq4EuA1dF6gHp/+vgZqsCGJapvy8N3Q+4o7FwvquPJcnZ7RYy4g==}
    engines: {node: '>=4'}

  resolve-pkg-maps@1.0.0:
    resolution: {integrity: sha512-seS2Tj26TBVOC2NIc2rOe2y2ZO7efxITtLZcGSOnHHNOQ7CkiUBfw0Iw2ck6xkIhPwLhKNLS8BO+hEpngQlqzw==}

  resolve@1.22.8:
    resolution: {integrity: sha512-oKWePCxqpd6FlLvGV1VU0x7bkPmmCNolxzjMf4NczoDnQcIWrAF+cPtZn5i6n+RfD2d9i0tzpKnG6Yk168yIyw==}
    hasBin: true

  resolve@2.0.0-next.5:
    resolution: {integrity: sha512-U7WjGVG9sH8tvjW5SmGbQuui75FiyjAX72HX15DwBBwF9dNiQZRQAg9nnPhYy+TUnE0+VcrttuvNI8oSxZcocA==}
    hasBin: true

  restore-cursor@3.1.0:
    resolution: {integrity: sha512-l+sSefzHpj5qimhFSE5a8nufZYAM3sBSVMAPtYkmC+4EH2anSGaEMXSD0izRQbu9nfyQ9y5JrVmp7E8oZrUjvA==}
    engines: {node: '>=8'}

  ret@0.2.2:
    resolution: {integrity: sha512-M0b3YWQs7R3Z917WRQy1HHA7Ba7D8hvZg6UE5mLykJxQVE2ju0IXbGlaHPPlkY+WN7wFP+wUMXmBFA0aV6vYGQ==}
    engines: {node: '>=4'}

  retry@0.12.0:
    resolution: {integrity: sha512-9LkiTwjUh6rT555DtE9rTX+BKByPfrMzEAtnlEtdEwr3Nkffwiihqe2bWADg+OQRjt9gl6ICdmB/ZFDCGAtSow==}
    engines: {node: '>= 4'}

  reusify@1.0.4:
    resolution: {integrity: sha512-U9nH88a3fc/ekCF1l0/UP1IosiuIjyTh7hBvXVMHYgVcfGvt897Xguj2UOLDeI5BG2m7/uwyaLVT6fbtCwTyzw==}
    engines: {iojs: '>=1.0.0', node: '>=0.10.0'}

  rfc4648@1.5.3:
    resolution: {integrity: sha512-MjOWxM065+WswwnmNONOT+bD1nXzY9Km6u3kzvnx8F8/HXGZdz3T6e6vZJ8Q/RIMUSp/nxqjH3GwvJDy8ijeQQ==}

  rimraf@3.0.2:
    resolution: {integrity: sha512-JZkJMZkAGFFPP2YqXZXPbMlMBgsxzE8ILs4lMIX/2o0L9UBw9O/Y3o6wFw/i9YLapcUJWwqbi3kdxIPdC62TIA==}
    deprecated: Rimraf versions prior to v4 are no longer supported
    hasBin: true

  rollup@4.21.3:
    resolution: {integrity: sha512-7sqRtBNnEbcBtMeRVc6VRsJMmpI+JU1z9VTvW8D4gXIYQFz0aLcsE6rRkyghZkLfEgUZgVvOG7A5CVz/VW5GIA==}
    engines: {node: '>=18.0.0', npm: '>=8.0.0'}
    hasBin: true

  rope-sequence@1.3.4:
    resolution: {integrity: sha512-UT5EDe2cu2E/6O4igUr5PSFs23nvvukicWHx6GnOPlHAiiYbzNuCRQCuiUdHJQcqKalLKlrYJnjY0ySGsXNQXQ==}

  rrdom@0.1.7:
    resolution: {integrity: sha512-ZLd8f14z9pUy2Hk9y636cNv5Y2BMnNEY99wxzW9tD2BLDfe1xFxtLjB4q/xCBYo6HRe0wofzKzjm4JojmpBfFw==}

  rrweb-cssom@0.7.1:
    resolution: {integrity: sha512-TrEMa7JGdVm0UThDJSx7ddw5nVm3UJS9o9CCIZ72B1vSyEZoziDqBYP3XIoi/12lKrJR8rE3jeFHMok2F/Mnsg==}

  rrweb-player@1.0.0-alpha.4:
    resolution: {integrity: sha512-Wlmn9GZ5Fdqa37vd3TzsYdLl/JWEvXNUrLCrYpnOwEgmY409HwVIvvA5aIo7k582LoKgdRCsB87N+f0oWAR0Kg==}

  rrweb-snapshot@2.0.0-alpha.17:
    resolution: {integrity: sha512-GBg5pV8LHOTbeVmH2VHLEFR0mc2QpQMzAvcoxEGfPNWgWHc8UvKCyq7pqN1vA+fDZ+yXXbixeO0kB2pzVvFCBw==}

  rrweb-snapshot@2.0.0-alpha.4:
    resolution: {integrity: sha512-KQ2OtPpXO5jLYqg1OnXS/Hf+EzqnZyP5A+XPqBCjYpj3XIje/Od4gdUwjbFo3cVuWq5Cw5Y1d3/xwgIS7/XpQQ==}

  rrweb@2.0.0-alpha.4:
    resolution: {integrity: sha512-wEHUILbxDPcNwkM3m4qgPgXAiBJyqCbbOHyVoNEVBJzHszWEFYyTbrZqUdeb1EfmTRC2PsumCIkVcomJ/xcOzA==}

  run-async@2.4.1:
    resolution: {integrity: sha512-tvVnVv01b8c1RrA6Ep7JkStj85Guv/YrMcwqYQnwjsAS2cTmmPGBBjAjpCW7RrSodNSoE2/qg9O4bceNvUuDgQ==}
    engines: {node: '>=0.12.0'}

  run-parallel@1.2.0:
    resolution: {integrity: sha512-5l4VyZR86LZ/lDxZTR6jqL8AFE2S0IFLMP26AbjsLVADxHdhB/c0GUsH+y39UfCi3dzz8OlQuPmnaJOMoDHQBA==}

  rxjs@6.6.7:
    resolution: {integrity: sha512-hTdwr+7yYNIT5n4AMYp85KA6yw2Va0FLa3Rguvbpa4W3I5xynaBZo41cM3XM+4Q6fRMj3sBYIR1VAmZMXYJvRQ==}
    engines: {npm: '>=2.0.0'}

  rxjs@7.8.1:
    resolution: {integrity: sha512-AA3TVj+0A2iuIoQkWEK/tqFjBq2j+6PO6Y0zJcvzLAFhEFIO3HL0vls9hWLncZbAAbK0mar7oZ4V079I/qPMxg==}

  safe-array-concat@1.1.2:
    resolution: {integrity: sha512-vj6RsCsWBCf19jIeHEfkRMw8DPiBb+DMXklQ/1SGDHOMlHdPUkZXFQ2YdplS23zESTijAcurb1aSgJA3AgMu1Q==}
    engines: {node: '>=0.4'}

  safe-buffer@5.1.2:
    resolution: {integrity: sha512-Gd2UZBJDkXlY7GbJxfsE8/nvKkUEU1G38c1siN6QP6a9PT9MmHB8GnpscSmMJSoF8LOIrt8ud/wPtojys4G6+g==}

  safe-buffer@5.2.1:
    resolution: {integrity: sha512-rp3So07KcdmmKbGvgaNxQSJr7bGVSVk5S9Eq1F+ppbRo70+YeaDxkw5Dd8NPN+GD6bjnYm2VuPuCXmpuYvmCXQ==}

  safe-regex-test@1.0.3:
    resolution: {integrity: sha512-CdASjNJPvRa7roO6Ra/gLYBTzYzzPyyBXxIMdGW3USQLyjWEls2RgW5UBTXaQVp+OrpeCK3bLem8smtmheoRuw==}
    engines: {node: '>= 0.4'}

  safe-stable-stringify@2.5.0:
    resolution: {integrity: sha512-b3rppTKm9T+PsVCBEOUR46GWI7fdOs00VKZ1+9c1EWDaDMvjQc6tUwuFyIprgGgTcWoVHSKrU8H31ZHA2e0RHA==}
    engines: {node: '>=10'}

  safer-buffer@2.1.2:
    resolution: {integrity: sha512-YZo3K82SD7Riyi0E1EQPojLz7kpepnSQI9IyPbHHg1XXXevb5dJI7tpyN2ADxGcQbHG7vcyRHk0cbwqcQriUtg==}

  sass@1.78.0:
    resolution: {integrity: sha512-AaIqGSrjo5lA2Yg7RvFZrlXDBCp3nV4XP73GrLGvdRWWwk+8H3l0SDvq/5bA4eF+0RFPLuWUk3E+P1U/YqnpsQ==}
    engines: {node: '>=14.0.0'}
    hasBin: true

  saxes@6.0.0:
    resolution: {integrity: sha512-xAg7SOnEhrm5zI3puOOKyy1OMcMlIJZYNJY7xLBwSze0UjhPLnWfj2GF2EpT0jmzaJKIWKHLsaSSajf35bcYnA==}
    engines: {node: '>=v12.22.7'}

  scheduler@0.23.2:
    resolution: {integrity: sha512-UOShsPwz7NrMUqhR6t0hWjFduvOzbtv7toDH1/hIrfRNIDBnnBWd0CwJTGvTpngVlmwGCdP9/Zl/tVrDqcuYzQ==}

  schema-utils@3.3.0:
    resolution: {integrity: sha512-pN/yOAvcC+5rQ5nERGuwrjLlYvLTbCibnZ1I7B1LaiAz9BRBlE9GMgE/eqV30P7aJQUf7Ddimy/RsbYO/GrVGg==}
    engines: {node: '>= 10.13.0'}

  semver-diff@3.1.1:
    resolution: {integrity: sha512-GX0Ix/CJcHyB8c4ykpHGIAvLyOwOobtM/8d+TQkAd81/bEjgPHrfba41Vpesr7jX/t8Uh+R3EX9eAS5be+jQYg==}
    engines: {node: '>=8'}

  semver@6.3.1:
    resolution: {integrity: sha512-BR7VvDCVHO+q2xBEWskxS6DJE1qRnb7DxzUrogb71CWoSficBxYsiAGd+Kl0mmq/MprG9yArRkyrQxTO6XjMzA==}
    hasBin: true

  semver@7.6.3:
    resolution: {integrity: sha512-oVekP1cKtI+CTDvHWYFUcMtsK/00wmAEfyqKfNdARm8u1wNVhSgaX7A8d4UuIlUI5e84iEwOhs7ZPYRmzU9U6A==}
    engines: {node: '>=10'}
    hasBin: true

  sentence-case@2.1.1:
    resolution: {integrity: sha512-ENl7cYHaK/Ktwk5OTD+aDbQ3uC8IByu/6Bkg+HDv8Mm+XnBnppVNalcfJTNsp1ibstKh030/JKQQWglDvtKwEQ==}

  seq-queue@0.0.5:
    resolution: {integrity: sha512-hr3Wtp/GZIc/6DAGPDcV4/9WoZhjrkXsi5B/07QgX8tsdc6ilr7BFM6PM6rbdAX1kFSDYeZGLipIZZKyQP0O5Q==}

  serialize-error@8.1.0:
    resolution: {integrity: sha512-3NnuWfM6vBYoy5gZFvHiYsVbafvI9vZv/+jlIigFn4oP4zjNPK3LhcY0xSCgeb1a5L8jO71Mit9LlNoi2UfDDQ==}
    engines: {node: '>=10'}

  serialize-javascript@6.0.2:
    resolution: {integrity: sha512-Saa1xPByTTq2gdeFZYLLo+RFE35NHZkAbqZeWNd3BpzppeVisAqpDjcp8dyf6uIvEqJRd46jemmyA4iFIeVk8g==}

  server-only@0.0.1:
    resolution: {integrity: sha512-qepMx2JxAa5jjfzxG79yPPq+8BuFToHd1hm7kI+Z4zAq1ftQiP7HcxMhDDItrbtwVeLg/cY2JnKnrcFkmiswNA==}

  set-blocking@2.0.0:
    resolution: {integrity: sha512-KiKBS8AnWGEyLzofFfmvKwpdPzqiy16LvQfK3yv/fVH7Bj13/wl3JSR1J+rfgRE9q7xUJK4qvgS8raSOeLUehw==}

  set-function-length@1.2.2:
    resolution: {integrity: sha512-pgRc4hJ4/sNjWCSS9AmnS40x3bNMDTknHgL5UaMBTMyJnU90EgWh1Rz+MC9eFu4BuN/UwZjKQuY/1v3rM7HMfg==}
    engines: {node: '>= 0.4'}

  set-function-name@2.0.2:
    resolution: {integrity: sha512-7PGFlmtwsEADb0WYyvCMa1t+yke6daIG4Wirafur5kcf+MhUnPms1UeR0CKQdTZD81yESwMHbtn+TR+dMviakQ==}
    engines: {node: '>= 0.4'}

  setprototypeof@1.2.0:
    resolution: {integrity: sha512-E5LDX7Wrp85Kil5bhZv46j8jOeboKq5JMmYM3gVGdGH8xFpPWXUMsNrlODCrkoxMEeNi/XZIwuRvY4XNwYMJpw==}

  sha.js@2.4.11:
    resolution: {integrity: sha512-QMEp5B7cftE7APOjk5Y6xgrbWu+WkLVQwk8JNjZ8nKRciZaByEW6MubieAiToS7+dwvrjGhH8jRXz3MVd0AYqQ==}
    hasBin: true

  shebang-command@2.0.0:
    resolution: {integrity: sha512-kHxr2zZpYtdmrN1qDjrrX/Z1rR1kG8Dx+gkpK1G4eXmvXswmcE1hTWBWYUzlraYw1/yZp6YuDY77YtvbN0dmDA==}
    engines: {node: '>=8'}

  shebang-regex@3.0.0:
    resolution: {integrity: sha512-7++dFhtcx3353uBaq8DDR4NuxBetBzC7ZQOhmTQInHEd6bSrXdiEyzCvG07Z44UYdLShWUyXt5M/yhz8ekcb1A==}
    engines: {node: '>=8'}

  shell-quote@1.8.1:
    resolution: {integrity: sha512-6j1W9l1iAs/4xYBI1SYOVZyFcCis9b4KCLQ8fgAGG07QvzaRLVVRQvAy85yNmmZSjYjg4MWh4gNvlPujU/5LpA==}

  short-unique-id@5.2.0:
    resolution: {integrity: sha512-cMGfwNyfDZ/nzJ2k2M+ClthBIh//GlZl1JEf47Uoa9XR11bz8Pa2T2wQO4bVrRdH48LrIDWJahQziKo3MjhsWg==}
    hasBin: true

  side-channel@1.0.6:
    resolution: {integrity: sha512-fDW/EZ6Q9RiO8eFG8Hj+7u/oW+XrPTIChwCOM2+th2A6OblDtYYIpve9m+KvI9Z4C9qSEXlaGR6bTEYHReuglA==}
    engines: {node: '>= 0.4'}

  siginfo@2.0.0:
    resolution: {integrity: sha512-ybx0WO1/8bSBLEWXZvEd7gMW3Sn3JFlW3TvX1nREbDLRNQNaeNN8WK0meBwPdAaOI7TtRRRJn/Es1zhrrCHu7g==}

  signal-exit@3.0.7:
    resolution: {integrity: sha512-wnD2ZE+l+SPC/uoS0vXeE9L1+0wuaMqKlfz9AMUo38JsyLSBWSFcHR1Rri62LZc12vLr1gb3jl7iwQhgwpAbGQ==}

  signal-exit@4.1.0:
    resolution: {integrity: sha512-bzyZ1e88w9O1iNJbKnOlvYTrWPDl46O1bG0D3XInv+9tkPrxrN8jUUTiFlDkkmKWgn1M6CfIA13SuGqOa9Korw==}
    engines: {node: '>=14'}

  simple-concat@1.0.1:
    resolution: {integrity: sha512-cSFtAPtRhljv69IK0hTVZQ+OfE9nePi/rtJmw5UjHeVyVroEqJXP1sFztKUy1qU+xvz3u/sfYJLa947b7nAN2Q==}

  simple-get@4.0.1:
    resolution: {integrity: sha512-brv7p5WgH0jmQJr1ZDDfKDOSeWWg+OVypG99A/5vYGPqJ6pxiaHLy8nxtFjBA7oMa01ebA9gfh1uMCFqOuXxvA==}

  simple-swizzle@0.2.2:
    resolution: {integrity: sha512-JA//kQgZtbuY83m+xT+tXJkmJncGMTFT+C+g2h2R9uxkYIrE2yy9sgmcLhCnw57/WSD+Eh3J97FPEDFnbXnDUg==}

  sirv@2.0.4:
    resolution: {integrity: sha512-94Bdh3cC2PKrbgSOUqTiGPWVZeSiXfKOVZNJniWoqrWrRkB1CJzBU3NEbiTsPcYy1lDsANA/THzS+9WBiy5nfQ==}
    engines: {node: '>= 10'}

  sisteransi@1.0.5:
    resolution: {integrity: sha512-bLGGlR1QxBcynn2d5YmDX4MGjlZvy2MRBDRNHLJ8VI6l6+9FUiyTFNJ0IveOSP0bcXgVDPRcfGqA0pjaqUpfVg==}

  slash@3.0.0:
    resolution: {integrity: sha512-g9Q1haeby36OSStwb4ntCGGGaKsaVSjQ68fBxoQcutl5fS1vuY18H3wSt3jFyFtrkx+Kz0V1G85A4MyAdDMi2Q==}
    engines: {node: '>=8'}

  smart-buffer@4.2.0:
    resolution: {integrity: sha512-94hK0Hh8rPqQl2xXc3HsaBoOXKV20MToPkcXvwbISWLEs+64sBq5kFgn2kJDHb1Pry9yrP0dxrCI9RRci7RXKg==}
    engines: {node: '>= 6.0.0', npm: '>= 3.0.0'}

  snake-case@2.1.0:
    resolution: {integrity: sha512-FMR5YoPFwOLuh4rRz92dywJjyKYZNLpMn1R5ujVpIYkbA9p01fq8RMg0FkO4M+Yobt4MjHeLTJVm5xFFBHSV2Q==}

  socket.io-client@4.7.5:
    resolution: {integrity: sha512-sJ/tqHOCe7Z50JCBCXrsY3I2k03iOiUe+tj1OmKeD2lXPiGH/RUCdTZFoqVyN7l1MnpIzPrGtLcijffmeouNlQ==}
    engines: {node: '>=10.0.0'}

  socket.io-parser@4.2.4:
    resolution: {integrity: sha512-/GbIKmo8ioc+NIWIhwdecY0ge+qVBSMdgxGygevmdHj24bsfgtCmcUUcQ5ZzcylGFHsN3k4HB4Cgkl96KVnuew==}
    engines: {node: '>=10.0.0'}

  socks-proxy-agent@8.0.4:
    resolution: {integrity: sha512-GNAq/eg8Udq2x0eNiFkr9gRg5bA7PXEWagQdeRX4cPSG+X/8V38v637gim9bjFptMk1QWsCTr0ttrJEiXbNnRw==}
    engines: {node: '>= 14'}

  socks@2.8.3:
    resolution: {integrity: sha512-l5x7VUUWbjVFbafGLxPWkYsHIhEvmF85tbIeFZWc8ZPtoMyybuEhL7Jye/ooC4/d48FgOjSJXgsF/AJPYCW8Zw==}
    engines: {node: '>= 10.0.0', npm: '>= 3.0.0'}

  source-map-js@1.2.1:
    resolution: {integrity: sha512-UXWMKhLOwVKb728IUtQPXxfYU+usdybtUrK/8uGE8CQMvrhOpwvzDBwj0QhSL7MQc7vIsISBG8VQ8+IDQxpfQA==}
    engines: {node: '>=0.10.0'}

  source-map-support@0.5.21:
    resolution: {integrity: sha512-uBHU3L3czsIyYXKX88fdrGovxdSCoTGDRZ6SYXtSRxLZUzHg5P/66Ht6uoUlHu9EZod+inXhKo3qQgwXUT/y1w==}

  source-map@0.6.1:
    resolution: {integrity: sha512-UjgapumWlbMhkBgzT7Ykc5YXUT46F0iKu8SGXq0bcwP5dz/h0Plj6enJqjz1Zbq2l5WaqYnrVbwWOWMyF3F47g==}
    engines: {node: '>=0.10.0'}

  space-separated-tokens@1.1.5:
    resolution: {integrity: sha512-q/JSVd1Lptzhf5bkYm4ob4iWPjx0KiRe3sRFBNrVqbJkFaBm5vbbowy1mymoPNLRa52+oadOhJ+K49wsSeSjTA==}

  split-ca@1.0.1:
    resolution: {integrity: sha512-Q5thBSxp5t8WPTTJQS59LrGqOZqOsrhDGDVm8azCqIBjSBd7nd9o2PM+mDulQQkh8h//4U6hFZnc/mul8t5pWQ==}

  sprintf-js@1.0.3:
    resolution: {integrity: sha512-D9cPgkvLlV3t3IzL0D0YLvGA9Ahk4PcvVwUbN0dSGr1aP0Nrt4AEnTUbuGvquEC0mA64Gqt1fzirlRs5ibXx8g==}

  sprintf-js@1.1.3:
    resolution: {integrity: sha512-Oo+0REFV59/rz3gfJNKQiBlwfHaSESl1pcGyABQsnnIfWOFt6JNj5gCog2U6MLZ//IGYD+nA8nI+mTShREReaA==}

  sqlstring@2.3.3:
    resolution: {integrity: sha512-qC9iz2FlN7DQl3+wjwn3802RTyjCx7sDvfQEXchwa6CWOx07/WVfh91gBmQ9fahw8snwGEWU3xGzOt4tFyHLxg==}
    engines: {node: '>= 0.6'}

  ssh-remote-port-forward@1.0.4:
    resolution: {integrity: sha512-x0LV1eVDwjf1gmG7TTnfqIzf+3VPRz7vrNIjX6oYLbeCrf/PeVY6hkT68Mg+q02qXxQhrLjB0jfgvhevoCRmLQ==}

  ssh2@1.16.0:
    resolution: {integrity: sha512-r1X4KsBGedJqo7h8F5c4Ybpcr5RjyP+aWIG007uBPRjmdQWfEiVLzSK71Zji1B9sKxwaCvD8y8cwSkYrlLiRRg==}
    engines: {node: '>=10.16.0'}

  stack-trace@0.0.10:
    resolution: {integrity: sha512-KGzahc7puUKkzyMt+IqAep+TVNbKP+k2Lmwhub39m1AsTSkaDutx56aDCo+HLDzf/D26BIHTJWNiTG1KAJiQCg==}

  stackback@0.0.2:
    resolution: {integrity: sha512-1XMJE5fQo1jGH6Y/7ebnwPOBEkIEnT4QF32d5R1+VXdXveM0IBMJt8zfaxX1P3QhVwrYe+576+jkANtSS2mBbw==}

  standard-as-callback@2.1.0:
    resolution: {integrity: sha512-qoRRSyROncaz1z0mvYqIE4lCd9p2R90i6GxW3uZv5ucSu8tU7B5HXUP1gG8pVZsYNVaXjk8ClXHPttLyxAL48A==}

  statuses@2.0.1:
    resolution: {integrity: sha512-RwNA9Z/7PrK06rYLIzFMlaF+l73iwpzsqRIFgbMLbTcLD6cOao82TaWefPXQvB2fOC4AjuYSEndS7N/mTCbkdQ==}
    engines: {node: '>= 0.8'}

  std-env@3.7.0:
    resolution: {integrity: sha512-JPbdCEQLj1w5GilpiHAx3qJvFndqybBysA3qUOnznweH4QbNYUsW/ea8QzSrnh0vNsezMMw5bcVool8lM0gwzg==}

  stop-iteration-iterator@1.0.0:
    resolution: {integrity: sha512-iCGQj+0l0HOdZ2AEeBADlsRC+vsnDsZsbdSiH1yNSjcfKM7fdpCMfqAL/dwF5BLiw/XhRft/Wax6zQbhq2BcjQ==}
    engines: {node: '>= 0.4'}

  streamsearch@1.1.0:
    resolution: {integrity: sha512-Mcc5wHehp9aXz1ax6bZUyY5afg9u2rv5cqQI3mRrYkGC8rW2hM02jWuwjtL++LS5qinSyhj2QfLyNsuc+VsExg==}
    engines: {node: '>=10.0.0'}

  streamx@2.20.1:
    resolution: {integrity: sha512-uTa0mU6WUC65iUvzKH4X9hEdvSW7rbPxPtwfWiLMSj3qTdQbAiUboZTxauKfpFuGIGa1C2BYijZ7wgdUXICJhA==}

  strict-event-emitter-types@2.0.0:
    resolution: {integrity: sha512-Nk/brWYpD85WlOgzw5h173aci0Teyv8YdIAEtV+N88nDB0dLlazZyJMIsN6eo1/AR61l+p6CJTG1JIyFaoNEEA==}

  string-width@4.2.3:
    resolution: {integrity: sha512-wKyQRQpjJ0sIp62ErSZdGsjMJWsap5oRNihHhu6G7JVO/9jIB6UyevL+tXuOqrng8j/cxKTWyWUwvSTriiZz/g==}
    engines: {node: '>=8'}

  string-width@5.1.2:
    resolution: {integrity: sha512-HnLOCR3vjcY8beoNLtcjZ5/nxn2afmME6lhrDrebokqMap+XbeW8n9TXpPDOqdGK5qcI3oT0GKTW6wC7EMiVqA==}
    engines: {node: '>=12'}

  string.prototype.includes@2.0.0:
    resolution: {integrity: sha512-E34CkBgyeqNDcrbU76cDjL5JLcVrtSdYq0MEh/B10r17pRP4ciHLwTgnuLV8Ay6cgEMLkcBkFCKyFZ43YldYzg==}

  string.prototype.matchall@4.0.11:
    resolution: {integrity: sha512-NUdh0aDavY2og7IbBPenWqR9exH+E26Sv8e0/eTe1tltDGZL+GtBkDAnnyBtmekfK6/Dq3MkcGtzXFEd1LQrtg==}
    engines: {node: '>= 0.4'}

  string.prototype.repeat@1.0.0:
    resolution: {integrity: sha512-0u/TldDbKD8bFCQ/4f5+mNRrXwZ8hg2w7ZR8wa16e8z9XpePWl3eGEcUD0OXpEH/VJH/2G3gjUtR3ZOiBe2S/w==}

  string.prototype.trim@1.2.9:
    resolution: {integrity: sha512-klHuCNxiMZ8MlsOihJhJEBJAiMVqU3Z2nEXWfWnIqjN0gEFS9J9+IxKozWWtQGcgoa1WUZzLjKPTr4ZHNFTFxw==}
    engines: {node: '>= 0.4'}

  string.prototype.trimend@1.0.8:
    resolution: {integrity: sha512-p73uL5VCHCO2BZZ6krwwQE3kCzM7NKmis8S//xEC6fQonchbum4eP6kR4DLEjQFO3Wnj3Fuo8NM0kOSjVdHjZQ==}

  string.prototype.trimstart@1.0.8:
    resolution: {integrity: sha512-UXSH262CSZY1tfu3G3Secr6uGLCFVPMhIqHjlgCUtCCcgihYc/xKs9djMTMUOb2j1mVSeU8EU6NWc/iQKU6Gfg==}
    engines: {node: '>= 0.4'}

  string_decoder@1.1.1:
    resolution: {integrity: sha512-n/ShnvDi6FHbbVfviro+WojiFzv+s8MPMHBczVePfUpDJLwoLT0ht1l4YwBCbi8pJAveEEdnkHyPyTP/mzRfwg==}

  string_decoder@1.3.0:
    resolution: {integrity: sha512-hkRX8U1WjJFd8LsDJ2yQ/wWWxaopEsABU1XfkM8A+j0+85JAGppt16cr1Whg6KIbb4okU6Mql6BOj+uup/wKeA==}

  strip-ansi@6.0.1:
    resolution: {integrity: sha512-Y38VPSHcqkFrCpFnQ9vuSXmquuv5oXOKpGeT6aGrr3o3Gc9AlVa6JBfUSOCnbxGGZF+/0ooI7KrPuUSztUdU5A==}
    engines: {node: '>=8'}

  strip-ansi@7.1.0:
    resolution: {integrity: sha512-iq6eVVI64nQQTRYq2KtEg2d2uU7LElhTJwsH4YzIHZshxlgZms/wIc4VoDQTlG/IvVIrBKG06CrZnp0qv7hkcQ==}
    engines: {node: '>=12'}

  strip-bom@3.0.0:
    resolution: {integrity: sha512-vavAMRXOgBVNF6nyEEmL3DBK19iRpDcoIwW+swQ+CbGiu7lju6t+JklA1MHweoWtadgt4ISVUsXLyDq34ddcwA==}
    engines: {node: '>=4'}

  strip-final-newline@2.0.0:
    resolution: {integrity: sha512-BrpvfNAE3dcvq7ll3xVumzjKjZQ5tI1sEUIKr3Uoks0XUl45St3FlatVqef9prk4jRDzhW6WZg+3bk93y6pLjA==}
    engines: {node: '>=6'}

  strip-json-comments@2.0.1:
    resolution: {integrity: sha512-4gB8na07fecVVkOI6Rs4e7T6NOTki5EmL7TUduTs6bu3EdnSycntVJ4re8kgZA+wx9IueI2Y11bfbgwtzuE0KQ==}
    engines: {node: '>=0.10.0'}

  strip-json-comments@3.1.1:
    resolution: {integrity: sha512-6fPc+R4ihwqP6N/aIv2f1gMH8lOVtWQHoqC4yK6oSDVVocumAsfCqjkXnqiYMhmMwS/mEHLp7Vehlt3ql6lEig==}
    engines: {node: '>=8'}

  strnum@1.0.5:
    resolution: {integrity: sha512-J8bbNyKKXl5qYcR36TIO8W3mVGVHrmmxsd5PAItGkmyzwJvybiw2IVq5nqd0i4LSNSkB/sx9VHllbfFdr9k1JA==}

  styled-jsx@5.1.1:
    resolution: {integrity: sha512-pW7uC1l4mBZ8ugbiZrcIsiIvVx1UmTfw7UkC3Um2tmfUq9Bhk8IiyEIPl6F8agHgjzku6j0xQEZbfA5uSgSaCw==}
    engines: {node: '>= 12.0.0'}
    peerDependencies:
      '@babel/core': '*'
      babel-plugin-macros: '*'
      react: '>= 16.8.0 || 17.x.x || ^18.0.0-0'
    peerDependenciesMeta:
      '@babel/core':
        optional: true
      babel-plugin-macros:
        optional: true

  sugar-high@0.6.1:
    resolution: {integrity: sha512-kg1qMW7WwJcueXIlHkChL/p2EWY3gf8rQmP6n5nUq2TWVqatqDTMLvViS9WgAjgyTKH5/3/b8sRwWPOOAo1zMA==}

  sugarss@4.0.1:
    resolution: {integrity: sha512-WCjS5NfuVJjkQzK10s8WOBY+hhDxxNt/N6ZaGwxFZ+wN3/lKKFSaaKUNecULcTTvE4urLcKaZFQD8vO0mOZujw==}
    engines: {node: '>=12.0'}
    peerDependencies:
      postcss: ^8.3.3

  superjson@2.2.1:
    resolution: {integrity: sha512-8iGv75BYOa0xRJHK5vRLEjE2H/i4lulTjzpUXic3Eg8akftYjkmQDa8JARQ42rlczXyFR3IeRoeFCc7RxHsYZA==}
    engines: {node: '>=16'}

  supports-color@5.5.0:
    resolution: {integrity: sha512-QjVjwdXIt408MIiAqCX4oUKsgU2EqAGzs2Ppkm4aQYbjm+ZEWEcW4SfFNTr4uMNZma0ey4f5lgLrkB0aX0QMow==}
    engines: {node: '>=4'}

  supports-color@7.2.0:
    resolution: {integrity: sha512-qpCAvRl9stuOHveKsn7HncJRvv501qIacKzQlO/+Lwxc9+0q2wLyv4Dfvt80/DPn2pqOBsJdDiogXGR9+OvwRw==}
    engines: {node: '>=8'}

  supports-color@8.1.1:
    resolution: {integrity: sha512-MpUEN2OodtUzxvKQl72cUF7RQ5EiHsGvSsVG0ia9c5RbWGL2CI4C7EpPS8UTBIplnlzZiNuV56w+FuNxy3ty2Q==}
    engines: {node: '>=10'}

  supports-preserve-symlinks-flag@1.0.0:
    resolution: {integrity: sha512-ot0WnXS9fgdkgIcePe6RHNk1WA8+muPa6cSjeR3V8K27q9BB1rTE3R1p7Hv0z1ZyAc8s6Vvv8DIyWf681MAt0w==}
    engines: {node: '>= 0.4'}

  swagger-client@3.29.3:
    resolution: {integrity: sha512-OhhMAO2dwDEaxtUNDxwaqzw75uiZY5lX/2vx+U6eKCYZYhXWQ5mylU/0qfk/xMR20VyitsnzRc6KcFFjRoCS7A==}

  swagger-ui-react@5.17.14:
    resolution: {integrity: sha512-mCXerZrbcn4ftPYifUF0+iKIRTHoVCv0HcJc/sXl9nCe3oeWdsjmOWVqKabzzAkAa0NwsbKNJFv2UL/Ivnf6VQ==}
    peerDependencies:
      react: '>=16.8.0 <19'
      react-dom: '>=16.8.0 <19'

  swap-case@1.1.2:
    resolution: {integrity: sha512-BAmWG6/bx8syfc6qXPprof3Mn5vQgf5dwdUNJhsNqU9WdPt5P+ES/wQ5bxfijy8zwZgZZHslC3iAsxsuQMCzJQ==}

  symbol-tree@3.2.4:
    resolution: {integrity: sha512-9QNk5KwDF+Bvz+PyObkmSYjI5ksVUYtjW7AU22r2NKcfLJcXp96hkDWU3+XndOsUb+AQ9QhfzfCT2O+CNWT5Tw==}

  tabbable@6.2.0:
    resolution: {integrity: sha512-Cat63mxsVJlzYvN51JmVXIgNoUokrIaT2zLclCXjRd8boZ0004U4KCs/sToJ75C6sdlByWxpYnb5Boif1VSFew==}

  tapable@2.2.1:
    resolution: {integrity: sha512-GNzQvQTOIP6RyTfE2Qxb8ZVlNmw0n88vp1szwWRimP02mnTsx3Wtn5qRdqY9w2XduFNUgvOwhNnQsjwCp+kqaQ==}
    engines: {node: '>=6'}

  tar-fs@2.0.1:
    resolution: {integrity: sha512-6tzWDMeroL87uF/+lin46k+Q+46rAJ0SyPGz7OW7wTgblI273hsBqk2C1j0/xNadNLKDTUL9BukSjB7cwgmlPA==}

  tar-fs@2.1.1:
    resolution: {integrity: sha512-V0r2Y9scmbDRLCNex/+hYzvp/zyYjvFbHPNgVTKfQvVrb6guiE/fxP+XblDNR011utopbkex2nM4dHNV6GDsng==}

  tar-fs@3.0.6:
    resolution: {integrity: sha512-iokBDQQkUyeXhgPYaZxmczGPhnhXZ0CmrqI+MOb/WFGS9DW5wnfrLgtjUJBvz50vQ3qfRwJ62QVoCFu8mPVu5w==}

  tar-stream@2.2.0:
    resolution: {integrity: sha512-ujeqbceABgwMZxEJnk2HDY2DlnUZ+9oEcb1KzTVfYHio0UE6dG71n60d8D2I4qNvleWrrXpmjpt7vZeF1LnMZQ==}
    engines: {node: '>=6'}

  tar-stream@3.1.7:
    resolution: {integrity: sha512-qJj60CXt7IU1Ffyc3NJMjh6EkuCFej46zUqJ4J7pqYlThyd9bO0XBTmcOIhSzZJVWfsLks0+nle/j538YAW9RQ==}

  tar@6.2.1:
    resolution: {integrity: sha512-DZ4yORTwrbTj/7MZYq2w+/ZFdI6OZ/f9SFHR+71gIVUZhOQPHzVCLpvRnPgyaMpfWxxk/4ONva3GQSyNIKRv6A==}
    engines: {node: '>=10'}

  terser-webpack-plugin@5.3.10:
    resolution: {integrity: sha512-BKFPWlPDndPs+NGGCr1U59t0XScL5317Y0UReNrHaw9/FwhPENlq6bfgs+4yPfyP51vqC1bQ4rp1EfXW5ZSH9w==}
    engines: {node: '>= 10.13.0'}
    peerDependencies:
      '@swc/core': '*'
      esbuild: '*'
      uglify-js: '*'
      webpack: ^5.1.0
    peerDependenciesMeta:
      '@swc/core':
        optional: true
      esbuild:
        optional: true
      uglify-js:
        optional: true

  terser@5.32.0:
    resolution: {integrity: sha512-v3Gtw3IzpBJ0ugkxEX8U0W6+TnPKRRCWGh1jC/iM/e3Ki5+qvO1L1EAZ56bZasc64aXHwRHNIQEzm6//i5cemQ==}
    engines: {node: '>=10'}
    hasBin: true

  test-exclude@7.0.1:
    resolution: {integrity: sha512-pFYqmTw68LXVjeWJMST4+borgQP2AyMNbg1BpZh9LbyhUeNkeaPF9gzfPGUAnSMV3qPYdWUwDIjjCLiSDOl7vg==}
    engines: {node: '>=18'}

  testcontainers@10.13.1:
    resolution: {integrity: sha512-JBbOhxmygj/ouH/47GnoVNt+c55Telh/45IjVxEbDoswsLchVmJiuKiw/eF6lE5i7LN+/99xsrSCttI3YRtirg==}

  text-decoder@1.2.0:
    resolution: {integrity: sha512-n1yg1mOj9DNpk3NeZOx7T6jchTbyJS3i3cucbNN6FcdPriMZx7NsgrGpWWdWZZGxD7ES1XB+3uoqHMgOKaN+fg==}

  text-hex@1.0.0:
    resolution: {integrity: sha512-uuVGNWzgJ4yhRaNSiubPY7OjISw4sw4E5Uv0wbjp+OzcbmVU/rsT8ujgcXJhn9ypzsgr5vlzpPqP+MBBKcGvbg==}

  text-table@0.2.0:
    resolution: {integrity: sha512-N+8UisAXDGk8PFXP4HAzVR9nbfmVJ3zYLAWiTIoqC5v5isinhr+r5uaO8+7r3BMfuNIufIsA7RdpVgacC2cSpw==}

  through@2.3.8:
    resolution: {integrity: sha512-w89qg7PI8wAdvX60bMDP+bFoD5Dvhm9oLheFp5O4a2QF0cSBGsBX4qZmadPMvVqlLJBBci+WqGGOAPvcDeNSVg==}

  tinybench@2.9.0:
    resolution: {integrity: sha512-0+DUvqWMValLmha6lr4kD8iAMK1HzV0/aKnCtWb9v9641TnP/MFb7Pc2bxoxQjTXAErryXVgUOfv2YqNllqGeg==}

  tinycolor2@1.6.0:
    resolution: {integrity: sha512-XPaBkWQJdsf3pLKJV9p4qN/S+fm2Oj8AIPo1BTUhg5oxkvm9+SVEGFdhyOz7tTdUTfvxMiAs4sp6/eZO2Ew+pw==}

  tinyexec@0.3.0:
    resolution: {integrity: sha512-tVGE0mVJPGb0chKhqmsoosjsS+qUnJVGJpZgsHYQcGoPlG3B51R3PouqTgEGH2Dc9jjFyOqOpix6ZHNMXp1FZg==}

  tinyglobby@0.2.6:
    resolution: {integrity: sha512-NbBoFBpqfcgd1tCiO8Lkfdk+xrA7mlLR9zgvZcZWQQwU63XAfUePyd6wZBaU93Hqw347lHnwFzttAkemHzzz4g==}
    engines: {node: '>=12.0.0'}

  tinygradient@1.1.5:
    resolution: {integrity: sha512-8nIfc2vgQ4TeLnk2lFj4tRLvvJwEfQuabdsmvDdQPT0xlk9TaNtpGd6nNRxXoK6vQhN6RSzj+Cnp5tTQmpxmbw==}

  tinypool@1.0.1:
    resolution: {integrity: sha512-URZYihUbRPcGv95En+sz6MfghfIc2OJ1sv/RmhWZLouPY0/8Vo80viwPvg3dlaS9fuq7fQMEfgRRK7BBZThBEA==}
    engines: {node: ^18.0.0 || >=20.0.0}

  tinyrainbow@1.2.0:
    resolution: {integrity: sha512-weEDEq7Z5eTHPDh4xjX789+fHfF+P8boiFB+0vbWzpbnbsEr/GRaohi/uMKxg8RZMXnl1ItAi/IUHWMsjDV7kQ==}
    engines: {node: '>=14.0.0'}

  tinyspy@3.0.2:
    resolution: {integrity: sha512-n1cw8k1k0x4pgA2+9XrOkFydTerNcJ1zWCO5Nn9scWHTD+5tp8dghT2x1uduQePZTZgd3Tupf+x9BxJjeJi77Q==}
    engines: {node: '>=14.0.0'}

  tippy.js@6.3.7:
    resolution: {integrity: sha512-E1d3oP2emgJ9dRQZdf3Kkn0qJgI6ZLpyS5z6ZkY1DF3kaQaBsGZsndEpHwx+eC+tYM41HaSNvNtLx8tU57FzTQ==}

  title-case@2.1.1:
    resolution: {integrity: sha512-EkJoZ2O3zdCz3zJsYCsxyq2OC5hrxR9mfdd5I+w8h/tmFfeOxJ+vvkxsKxdmN0WtS9zLdHEgfgVOiMVgv+Po4Q==}

  tldts-core@6.1.46:
    resolution: {integrity: sha512-zA3ai/j4aFcmbqTvTONkSBuWs0Q4X4tJxa0gV9sp6kDbq5dAhQDSg0WUkReEm0fBAKAGNj+wPKCCsR8MYOYmwA==}

  tldts@6.1.46:
    resolution: {integrity: sha512-fw81lXV2CijkNrZAZvee7wegs+EOlTyIuVl/z4q6OUzZHQ1jGL2xQzKXq9geYf/1tzo9LZQLrkcko2m8HLh+rg==}
    hasBin: true

  tmp@0.0.33:
    resolution: {integrity: sha512-jRCJlojKnZ3addtTOjdIqoRuPEKBvNXcGYqzO6zWZX8KfKEpnGY5jfggJQ3EjKuu8D4bJRr0y+cYJFmYbImXGw==}
    engines: {node: '>=0.6.0'}

  tmp@0.2.3:
    resolution: {integrity: sha512-nZD7m9iCPC5g0pYmcaxogYKggSfLsdxl8of3Q/oIbqCqLLIO9IAF0GWjX1z9NZRHPiXv8Wex4yDCaZsgEw0Y8w==}
    engines: {node: '>=14.14'}

  to-fast-properties@2.0.0:
    resolution: {integrity: sha512-/OaKK0xYrs3DmxRYqL/yDc+FxFUVYhDlXMhRmv3z915w2HF1tnN1omB354j8VUGO/hbRzyD6Y3sA7v7GS/ceog==}
    engines: {node: '>=4'}

  to-regex-range@5.0.1:
    resolution: {integrity: sha512-65P7iz6X5yEr1cwcgvQxbbIw7Uk3gOy5dIdtZ4rDveLqhrdJP+Li/Hx6tyK0NEb+2GCyneCMJiGqrADCSNk8sQ==}
    engines: {node: '>=8.0'}

  toggle-selection@1.0.6:
    resolution: {integrity: sha512-BiZS+C1OS8g/q2RRbJmy59xpyghNBqrr6k5L/uKBGRsTfxmu3ffiRnd8mlGPUVayg8pvfi5urfnu8TU7DVOkLQ==}

  toidentifier@1.0.1:
    resolution: {integrity: sha512-o5sSPKEkg/DIQNmH43V0/uerLrpzVedkUh8tGNvaeXpfpuwjKenlSox/2O/BTlZUtEe+JG7s5YhEz608PlAHRA==}
    engines: {node: '>=0.6'}

  totalist@3.0.1:
    resolution: {integrity: sha512-sf4i37nQ2LBx4m3wB74y+ubopq6W/dIzXg0FDGjsYnZHVa1Da8FH853wlL2gtUhg+xJXjfk3kUZS3BRoQeoQBQ==}
    engines: {node: '>=6'}

  tough-cookie@4.1.4:
    resolution: {integrity: sha512-Loo5UUvLD9ScZ6jh8beX1T6sO1w2/MpCRpEP7V280GKMVUQ0Jzar2U3UJPsrdbziLEMMhu3Ujnq//rhiFuIeag==}
    engines: {node: '>=6'}

  tr46@0.0.3:
    resolution: {integrity: sha512-N3WMsuqV66lT30CrXNbEjx4GEwlow3v6rr4mCcv6prnfwhS01rkgyFdjPNBYd9br7LpXV1+Emh01fHnq2Gdgrw==}

  tr46@5.0.0:
    resolution: {integrity: sha512-tk2G5R2KRwBd+ZN0zaEXpmzdKyOYksXwywulIX95MBODjSzMIuQnQ3m8JxgbhnL1LeVo7lqQKsYa1O3Htl7K5g==}
    engines: {node: '>=18'}

  tree-kill@1.2.2:
    resolution: {integrity: sha512-L0Orpi8qGpRG//Nd+H90vFB+3iHnue1zSSGmNOOCh1GLJ7rUKVwV2HvijphGQS2UmhUZewS9VgvxYIdgr+fG1A==}
    hasBin: true

  tree-sitter-json@0.20.2:
    resolution: {integrity: sha512-eUxrowp4F1QEGk/i7Sa+Xl8Crlfp7J0AXxX1QdJEQKQYMWhgMbCIgyQvpO3Q0P9oyTrNQxRLlRipDS44a8EtRw==}

  tree-sitter-yaml@0.5.0:
    resolution: {integrity: sha512-POJ4ZNXXSWIG/W4Rjuyg36MkUD4d769YRUGKRqN+sVaj/VCo6Dh6Pkssn1Rtewd5kybx+jT1BWMyWN0CijXnMA==}

  tree-sitter@0.20.4:
    resolution: {integrity: sha512-rjfR5dc4knG3jnJNN/giJ9WOoN1zL/kZyrS0ILh+eqq8RNcIbiXA63JsMEgluug0aNvfQvK4BfCErN1vIzvKog==}

  triple-beam@1.4.1:
    resolution: {integrity: sha512-aZbgViZrg1QNcG+LULa7nhZpJTZSLm/mXnHXnbAbjmN5aSa0y7V+wvv6+4WaBtpISJzThKy+PIPxc1Nq1EJ9mg==}
    engines: {node: '>= 14.0.0'}

  trpc-swagger@1.2.6:
    resolution: {integrity: sha512-LVh2NicwYZdaUEvshY9IF1oL02z9PWjltY0CwTslHw4mi4DcSAP4bx/FPfp5+371oj75vujjNbOjGG9grNl3Xg==}
    peerDependencies:
      '@trpc/client': ^10.45.2
      '@trpc/server': ^10.45.2
      zod: ^3.14.4

  ts-api-utils@1.3.0:
    resolution: {integrity: sha512-UQMIo7pb8WRomKR1/+MFVLTroIvDVtMX3K6OUir8ynLyzB8Jeriont2bTAtmNPa1ekAgN7YPDyf6V+ygrdU+eQ==}
    engines: {node: '>=16'}
    peerDependencies:
      typescript: '>=4.2.0'

  ts-mixer@6.0.4:
    resolution: {integrity: sha512-ufKpbmrugz5Aou4wcr5Wc1UUFWOLhq+Fm6qa6P0w0K5Qw2yhaUoiWszhCVuNQyNwrlGiscHOmqYoAox1PtvgjA==}

  ts-node@10.9.2:
    resolution: {integrity: sha512-f0FFpIdcHgn8zcPSbf1dRevwt047YMnaiJM3u2w2RewrB+fob/zePZcrOyQoLMMO7aBIddLcQIEK5dYjkLnGrQ==}
    hasBin: true
    peerDependencies:
      '@swc/core': '>=1.2.50'
      '@swc/wasm': '>=1.2.50'
      '@types/node': '*'
      typescript: '>=2.7'
    peerDependenciesMeta:
      '@swc/core':
        optional: true
      '@swc/wasm':
        optional: true

  ts-toolbelt@9.6.0:
    resolution: {integrity: sha512-nsZd8ZeNUzukXPlJmTBwUAuABDe/9qtVDelJeT/qW0ow3ZS3BsQJtNkan1802aM9Uf68/Y8ljw86Hu0h5IUW3w==}

  tsconfck@3.1.3:
    resolution: {integrity: sha512-ulNZP1SVpRDesxeMLON/LtWM8HIgAJEIVpVVhBM6gsmvQ8+Rh+ZG7FWGvHh7Ah3pRABwVJWklWCr/BTZSv0xnQ==}
    engines: {node: ^18 || >=20}
    hasBin: true
    peerDependencies:
      typescript: ^5.0.0
    peerDependenciesMeta:
      typescript:
        optional: true

  tsconfig-paths@3.15.0:
    resolution: {integrity: sha512-2Ac2RgzDe/cn48GvOe3M+o82pEFewD3UPbyoUHHdKasHwJKjds4fLXWf/Ux5kATBKN20oaFGu+jbElp1pos0mg==}

  tslib@1.14.1:
    resolution: {integrity: sha512-Xni35NKzjgMrwevysHTCArtLDpPvye8zV/0E4EyYn43P7/7qvQwPh9BGkHewbMulVntbigmcT7rdX3BNo9wRJg==}

  tslib@2.7.0:
    resolution: {integrity: sha512-gLXCKdN1/j47AiHiOkJN69hJmcbGTHI0ImLmbYLHykhgeN0jVGola9yVjFgzCUklsZQMW55o+dW7IXv3RCXDzA==}

  tsscmp@1.0.6:
    resolution: {integrity: sha512-LxhtAkPDTkVCMQjt2h6eBVY28KCjikZqZfMcC15YBeNjkgUpdCfBu5HoiOTDu86v6smE8yOjyEktJ8hlbANHQA==}
    engines: {node: '>=0.6.x'}

  tsx@4.13.3:
    resolution: {integrity: sha512-FTAJJLQCMiIbt78kD5qhLjHIR5NOQDKC63wcdelWRDBE+d1xSrXYhXq4DzejnC2tGhFZHpDy2Ika0Ugf7sK8gA==}
    engines: {node: '>=18.0.0'}
    hasBin: true

  tunnel-agent@0.6.0:
    resolution: {integrity: sha512-McnNiV1l8RYeY8tBgEpuodCC1mLUdbSN+CYBL7kJsJNInOP8UjDDEwdk6Mw60vdLLrr5NHKZhMAOSrR2NZuQ+w==}

  turbo-darwin-64@2.1.2:
    resolution: {integrity: sha512-3TEBxHWh99h2yIzkuIigMEOXt/ItYQp0aPiJjPd1xN4oDcsKK5AxiFKPH9pdtfIBzYsY59kQhZiFj0ELnSP7Bw==}
    cpu: [x64]
    os: [darwin]

  turbo-darwin-arm64@2.1.2:
    resolution: {integrity: sha512-he0miWNq2WxJzsH82jS2Z4MXpnkzn9SH8a79iPXiJkq25QREImucscM4RPasXm8wARp91pyysJMq6aasD45CeA==}
    cpu: [arm64]
    os: [darwin]

  turbo-linux-64@2.1.2:
    resolution: {integrity: sha512-fKUBcc0rK8Vdqv5a/E3CSpMBLG1bzwv+Q0Q83F8fG2ZfNCNKGbcEYABdonNZkkx141Rj03cZQFCgxu3MVEGU+A==}
    cpu: [x64]
    os: [linux]

  turbo-linux-arm64@2.1.2:
    resolution: {integrity: sha512-sV8Bpmm0WiuxgbhxymcC7wSsuxfBBieI98GegSwbr/bs1ANAgzCg93urIrdKdQ3/b31zZxQwcaP4FBF1wx1Qdg==}
    cpu: [arm64]
    os: [linux]

  turbo-windows-64@2.1.2:
    resolution: {integrity: sha512-wcmIJZI9ORT9ykHGliFE6kWRQrlH930QGSjSgWC8uFChFFuOyUlvC7ttcxuSvU9VqC7NF4C+GVAcFJQ8lTjN7g==}
    cpu: [x64]
    os: [win32]

  turbo-windows-arm64@2.1.2:
    resolution: {integrity: sha512-zdnXjrhk7YO6CP+Q5wPueEvOCLH4lDa6C4rrwiakcWcPgcQGbVozJlo4uaQ6awo8HLWQEvOwu84RkWTdLAc/Hw==}
    cpu: [arm64]
    os: [win32]

  turbo@2.1.2:
    resolution: {integrity: sha512-Jb0rbU4iHEVQ18An/YfakdIv9rKnd3zUfSE117EngrfWXFHo3RndVH96US3GsT8VHpwTncPePDBT2t06PaFLrw==}
    hasBin: true

  tweetnacl@0.14.5:
    resolution: {integrity: sha512-KXXFFdAbFXY4geFIwoyNK+f5Z1b7swfXABfL7HXCmoIWMKU3dmS26672A4EeQtDzLKy7SXmfBu51JolvEKwtGA==}

  type-check@0.4.0:
    resolution: {integrity: sha512-XleUoc9uwGXqjWwXaUTZAmzMcFZ5858QA2vvx1Ur5xIcixXIP+8LnFDgRplU30us6teqdlskFfu+ae4K79Ooew==}
    engines: {node: '>= 0.8.0'}

  type-fest@0.20.2:
    resolution: {integrity: sha512-Ne+eE4r0/iWnpAxD852z3A+N0Bt5RN//NjJwRd2VFHEmrywxf5vsZlh4R6lixl6B+wz/8d+maTSAkN1FIkI3LQ==}
    engines: {node: '>=10'}

  type-fest@0.21.3:
    resolution: {integrity: sha512-t0rzBq87m3fVcduHDUFhKmyyX+9eo6WQjZvf51Ea/M0Q7+T374Jp1aUiyUl0GKxp8M/OETVHSDvmkyPgvX+X2w==}
    engines: {node: '>=10'}

  type-fest@4.26.1:
    resolution: {integrity: sha512-yOGpmOAL7CkKe/91I5O3gPICmJNLJ1G4zFYVAsRHg7M64biSnPtRj0WNQt++bRkjYOqjWXrhnUw1utzmVErAdg==}
    engines: {node: '>=16'}

  type-is@1.6.18:
    resolution: {integrity: sha512-TkRKr9sUTxEH8MdfuCSP7VizJyzRNMjj2J2do2Jr3Kym598JVdEksuzPQCnlFPW4ky9Q+iA+ma9BGm06XQBy8g==}
    engines: {node: '>= 0.6'}

  typed-array-buffer@1.0.2:
    resolution: {integrity: sha512-gEymJYKZtKXzzBzM4jqa9w6Q1Jjm7x2d+sh19AdsD4wqnMPDYyvwpsIc2Q/835kHuo3BEQ7CjelGhfTsoBb2MQ==}
    engines: {node: '>= 0.4'}

  typed-array-byte-length@1.0.1:
    resolution: {integrity: sha512-3iMJ9q0ao7WE9tWcaYKIptkNBuOIcZCCT0d4MRvuuH88fEoEH62IuQe0OtraD3ebQEoTRk8XCBoknUNc1Y67pw==}
    engines: {node: '>= 0.4'}

  typed-array-byte-offset@1.0.2:
    resolution: {integrity: sha512-Ous0vodHa56FviZucS2E63zkgtgrACj7omjwd/8lTEMEPFFyjfixMZ1ZXenpgCFBBt4EC1J2XsyVS2gkG0eTFA==}
    engines: {node: '>= 0.4'}

  typed-array-length@1.0.6:
    resolution: {integrity: sha512-/OxDN6OtAk5KBpGb28T+HZc2M+ADtvRxXrKKbUwtsLgdoxgX13hyy7ek6bFRl5+aBs2yZzB0c4CnQfAtVypW/g==}
    engines: {node: '>= 0.4'}

  typedarray-to-buffer@3.1.5:
    resolution: {integrity: sha512-zdu8XMNEDepKKR+XYOXAVPtWui0ly0NtohUscw+UmaHiAWT8hrV1rr//H6V+0DvJ3OQ19S979M0laLfX8rm82Q==}

  types-ramda@0.30.1:
    resolution: {integrity: sha512-1HTsf5/QVRmLzcGfldPFvkVsAdi1db1BBKzi7iW3KBUlOICg/nKnFS+jGqDJS3YD8VsWbAh7JiHeBvbsw8RPxA==}

  typescript-eslint@8.5.0:
    resolution: {integrity: sha512-uD+XxEoSIvqtm4KE97etm32Tn5MfaZWgWfMMREStLxR6JzvHkc2Tkj7zhTEK5XmtpTmKHNnG8Sot6qDfhHtR1Q==}
    engines: {node: ^18.18.0 || ^20.9.0 || >=21.1.0}
    peerDependencies:
      typescript: '*'
    peerDependenciesMeta:
      typescript:
        optional: true

  typescript@5.6.2:
    resolution: {integrity: sha512-NW8ByodCSNCwZeghjN3o+JX5OFH0Ojg6sadjEKY4huZ52TqbJTJnDo5+Tw98lSy63NZvi4n+ez5m2u5d4PkZyw==}
    engines: {node: '>=14.17'}
    hasBin: true

  uc.micro@2.1.0:
    resolution: {integrity: sha512-ARDJmphmdvUk6Glw7y9DQ2bFkKBHwQHLi2lsaH6PPmz/Ka9sFOBsBluozhDltWmnv9u/cF6Rt87znRTPV+yp/A==}

  ufo@1.5.4:
    resolution: {integrity: sha512-UsUk3byDzKd04EyoZ7U4DOlxQaD14JUKQl6/P7wiX4FNvUfm3XL246n9W5AmqwW5RSFJ27NAuM0iLscAOYUiGQ==}

  uglify-js@3.19.3:
    resolution: {integrity: sha512-v3Xu+yuwBXisp6QYTcH4UbH+xYJXqnq2m/LtQVWKWzYc1iehYnLixoQDN9FH6/j9/oybfd6W9Ghwkl8+UMKTKQ==}
    engines: {node: '>=0.8.0'}
    hasBin: true

  uint8array-extras@1.4.0:
    resolution: {integrity: sha512-ZPtzy0hu4cZjv3z5NW9gfKnNLjoz4y6uv4HlelAjDK7sY/xOkKZv9xK/WQpcsBB3jEybChz9DPC2U/+cusjJVQ==}
    engines: {node: '>=18'}

  unbox-primitive@1.0.2:
    resolution: {integrity: sha512-61pPlCD9h51VoreyJ0BReideM3MDKMKnh6+V9L08331ipq6Q8OFXZYiqP6n/tbHx4s5I9uRhcye6BrbkizkBDw==}

  undici-types@5.26.5:
    resolution: {integrity: sha512-JlCMO+ehdEIKqlFxk6IfVoAUVmgz7cU7zD/h9XZ0qzeosSHmUJVOzSQvvYSYWXkFXC+IfLKSIffhv0sVZup6pA==}

  undici-types@6.19.8:
    resolution: {integrity: sha512-ve2KP6f/JnbPBFyobGHuerC9g1FYGn/F8n1LWTwNxCEzd6IfqTwUQcNXgEtmmQ6DlRrC1hrSrBnCZPokRrDHjw==}

  undici@5.28.4:
    resolution: {integrity: sha512-72RFADWFqKmUb2hmmvNODKL3p9hcB6Gt2DOQMis1SEBaV6a4MH8soBvzg+95CYhCKPFedut2JY9bMfrDl9D23g==}
    engines: {node: '>=14.0'}

  undici@6.19.8:
    resolution: {integrity: sha512-U8uCCl2x9TK3WANvmBavymRzxbfFYG+tAu+fgx3zxQy3qdagQqBLwJVrdyO1TBfUXvfKveMKJZhpvUYoOjM+4g==}
    engines: {node: '>=18.17'}

  unique-string@2.0.0:
    resolution: {integrity: sha512-uNaeirEPvpZWSgzwsPGtU2zVSTrn/8L5q/IexZmH0eH6SA73CmAA5U4GwORTxQAZs95TAXLNqeLoPPNO5gZfWg==}
    engines: {node: '>=8'}

  universalify@0.2.0:
    resolution: {integrity: sha512-CJ1QgKmNg3CwvAv/kOFmtnEN05f0D/cn9QntgNOQlQF9dgvVTHj3t+8JPdjqawCHk7V/KA+fbUqzZ9XWhcqPUg==}
    engines: {node: '>= 4.0.0'}

  universalify@2.0.1:
    resolution: {integrity: sha512-gptHNQghINnc/vTGIk0SOFGFNXw7JVrlRUtConJRlvaw6DuX0wO5Jeko9sWrMBhh+PsYAZ7oXAiOnf/UKogyiw==}
    engines: {node: '>= 10.0.0'}

  unpipe@1.0.0:
    resolution: {integrity: sha512-pjy2bYhSsufwWlKwPc+l3cN7+wuJlK6uz0YdJEOlQDbl6jo/YlPi4mb8agUkVC8BF7V8NuzeyPNqRksA3hztKQ==}
    engines: {node: '>= 0.8'}

  unplugin@1.14.1:
    resolution: {integrity: sha512-lBlHbfSFPToDYp9pjXlUEFVxYLaue9f9T1HC+4OHlmj+HnMDdz9oZY+erXfoCe/5V/7gKUSY2jpXPb9S7f0f/w==}
    engines: {node: '>=14.0.0'}
    peerDependencies:
      webpack-sources: ^3
    peerDependenciesMeta:
      webpack-sources:
        optional: true

  unraw@3.0.0:
    resolution: {integrity: sha512-08/DA66UF65OlpUDIQtbJyrqTR0jTAlJ+jsnkQ4jxR7+K5g5YG1APZKQSMCE1vqqmD+2pv6+IdEjmopFatacvg==}

  update-browserslist-db@1.1.0:
    resolution: {integrity: sha512-EdRAaAyk2cUE1wOf2DkEhzxqOQvFOoRJFNS6NeyJ01Gp2beMRpBAINjM2iDXE3KCuKhwnvHIQCJm6ThL2Z+HzQ==}
    hasBin: true
    peerDependencies:
      browserslist: '>= 4.21.0'

  update-check@1.5.4:
    resolution: {integrity: sha512-5YHsflzHP4t1G+8WGPlvKbJEbAJGCgw+Em+dGR1KmBUbr1J36SJBqlHLjR7oob7sco5hWHGQVcr9B2poIVDDTQ==}

  update-notifier-cjs@5.1.6:
    resolution: {integrity: sha512-wgxdSBWv3x/YpMzsWz5G4p4ec7JWD0HCl8W6bmNB6E5Gwo+1ym5oN4hiXpLf0mPySVEJEIsYlkshnplkg2OP9A==}
    engines: {node: '>=14'}

  upper-case-first@1.1.2:
    resolution: {integrity: sha512-wINKYvI3Db8dtjikdAqoBbZoP6Q+PZUyfMR7pmwHzjC2quzSkUq5DmPrTtPEqHaz8AGtmsB4TqwapMTM1QAQOQ==}

  upper-case@1.1.3:
    resolution: {integrity: sha512-WRbjgmYzgXkCV7zNVpy5YgrHgbBv126rMALQQMrmzOVC4GM2waQ9x7xtm8VU+1yF2kWyPzI9zbZ48n4vSxwfSA==}

  uri-js@4.4.1:
    resolution: {integrity: sha512-7rKUyy33Q1yc98pQ1DAmLtwX109F7TIfWlW1Ydo8Wl1ii1SeHieeh0HHfPeL2fMXK6z0s8ecKs9frCuLJvndBg==}

  url-parse@1.5.10:
    resolution: {integrity: sha512-WypcfiRhfeUP9vvF0j6rw0J3hrWrw6iZv3+22h6iRMJ/8z1Tj6XfLP4DsUix5MhMPnXpiHDoKyoZ/bdCkwBCiQ==}

  url-toolkit@2.2.5:
    resolution: {integrity: sha512-mtN6xk+Nac+oyJ/PrI7tzfmomRVNFIWKUbG8jdYFt52hxbiReFAXIjYskvu64/dvuW71IcB7lV8l0HvZMac6Jg==}

  use-callback-ref@1.3.2:
    resolution: {integrity: sha512-elOQwe6Q8gqZgDA8mrh44qRTQqpIHDcZ3hXTLjBe1i4ph8XpNJnO+aQf3NaG+lriLopI4HMx9VjQLfPQ6vhnoA==}
    engines: {node: '>=10'}
    peerDependencies:
      '@types/react': ^16.8.0 || ^17.0.0 || ^18.0.0
      react: ^16.8.0 || ^17.0.0 || ^18.0.0
    peerDependenciesMeta:
      '@types/react':
        optional: true

  use-composed-ref@1.3.0:
    resolution: {integrity: sha512-GLMG0Jc/jiKov/3Ulid1wbv3r54K9HlMW29IWcDFPEqFkSO2nS0MuefWgMJpeHQ9YJeXDL3ZUF+P3jdXlZX/cQ==}
    peerDependencies:
      react: ^16.8.0 || ^17.0.0 || ^18.0.0

  use-deep-compare-effect@1.8.1:
    resolution: {integrity: sha512-kbeNVZ9Zkc0RFGpfMN3MNfaKNvcLNyxOAAd9O4CBZ+kCBXXscn9s/4I+8ytUER4RDpEYs5+O6Rs4PqiZ+rHr5Q==}
    engines: {node: '>=10', npm: '>=6'}
    peerDependencies:
      react: '>=16.13'

  use-isomorphic-layout-effect@1.1.2:
    resolution: {integrity: sha512-49L8yCO3iGT/ZF9QttjwLF/ZD9Iwto5LnH5LmEdk/6cFmXddqi2ulF0edxTwjj+7mqvpVVGQWvbXZdn32wRSHA==}
    peerDependencies:
      '@types/react': '*'
      react: ^16.8.0 || ^17.0.0 || ^18.0.0
    peerDependenciesMeta:
      '@types/react':
        optional: true

  use-latest@1.2.1:
    resolution: {integrity: sha512-xA+AVm/Wlg3e2P/JiItTziwS7FK92LWrDB0p+hgXloIMuVCeJJ8v6f0eeHyPZaJrM+usM1FkFfbNCrJGs8A/zw==}
    peerDependencies:
      '@types/react': '*'
      react: ^16.8.0 || ^17.0.0 || ^18.0.0
    peerDependenciesMeta:
      '@types/react':
        optional: true

  use-sidecar@1.1.2:
    resolution: {integrity: sha512-epTbsLuzZ7lPClpz2TyryBfztm7m+28DlEv2ZCQ3MDr5ssiwyOwGH/e5F9CkfWjJ1t4clvI58yF822/GUkjjhw==}
    engines: {node: '>=10'}
    peerDependencies:
      '@types/react': ^16.9.0 || ^17.0.0 || ^18.0.0
      react: ^16.8.0 || ^17.0.0 || ^18.0.0
    peerDependenciesMeta:
      '@types/react':
        optional: true

  use-sync-external-store@1.2.2:
    resolution: {integrity: sha512-PElTlVMwpblvbNqQ82d2n6RjStvdSoNe9FG28kNfz3WiXilJm4DdNkEzRhCZuIDwY8U08WVihhGR5iRqAwfDiw==}
    peerDependencies:
      react: ^16.8.0 || ^17.0.0 || ^18.0.0

  util-deprecate@1.0.2:
    resolution: {integrity: sha512-EPD5q1uXyFxJpCrLnCc1nHnq3gOa6DZBocAIiI2TaSCA7VCJ1UJDMagCzIkXNsUYfD1daK//LTEQ8xiIbrHtcw==}

  uuid@10.0.0:
    resolution: {integrity: sha512-8XkAphELsDnEGrDxUOHB3RGvXz6TeuYSGEZBOjtTtPm2lwhGBjLgOzLHB63IUWfBpNucQjND6d3AOudO+H3RWQ==}
    hasBin: true

  uuid@8.3.2:
    resolution: {integrity: sha512-+NYs2QeMWy+GWFOEm9xnn6HCDp0l7QBD7ml8zLUmJ+93Q5NF0NocErnwkTkXVFNiX3/fpC6afS8Dhb/gz7R7eg==}
    hasBin: true

  uuid@9.0.1:
    resolution: {integrity: sha512-b+1eJOlsR9K8HJpow9Ok3fiWOWSIcIzXodvv0rQjVoOVNpWMpxf1wZNpt4y9h10odCNrqnYp1OBzRktckBe3sA==}
    hasBin: true

  v8-compile-cache-lib@3.0.1:
    resolution: {integrity: sha512-wa7YjyUGfNZngI/vtK0UHAN+lgDCxBPCylVXGp0zu59Fz5aiGtNXaq3DhIov063MorB+VfufLh3JlF2KdTK3xg==}

  validate-npm-package-name@5.0.1:
    resolution: {integrity: sha512-OljLrQ9SQdOUqTaQxqL5dEfZWrXExyyWsozYlAWFawPVNuD83igl7uJD2RTkNMbniIYgt8l81eCJGIdQF7avLQ==}
    engines: {node: ^14.17.0 || ^16.13.0 || >=18.0.0}

  video.js@8.17.4:
    resolution: {integrity: sha512-AECieAxKMKB/QgYK36ci50phfpWys6bFT6+pGMpSafeFYSoZaQ2Vpl83T9Qqcesv4TO7oNtiycnVeaBnrva2oA==}

  videojs-contrib-quality-levels@4.1.0:
    resolution: {integrity: sha512-TfrXJJg1Bv4t6TOCMEVMwF/CoS8iENYsWNKip8zfhB5kTcegiFYezEA0eHAJPU64ZC8NQbxQgOwAsYU8VXbOWA==}
    engines: {node: '>=16', npm: '>=8'}
    peerDependencies:
      video.js: ^8

  videojs-font@4.2.0:
    resolution: {integrity: sha512-YPq+wiKoGy2/M7ccjmlvwi58z2xsykkkfNMyIg4xb7EZQQNwB71hcSsB3o75CqQV7/y5lXkXhI/rsGAS7jfEmQ==}

  videojs-vtt.js@0.15.5:
    resolution: {integrity: sha512-yZbBxvA7QMYn15Lr/ZfhhLPrNpI/RmCSCqgIff57GC2gIrV5YfyzLfLyZMj0NnZSAz8syB4N0nHXpZg9MyrMOQ==}

  vite-node@2.1.1:
    resolution: {integrity: sha512-N/mGckI1suG/5wQI35XeR9rsMsPqKXzq1CdUndzVstBj/HvyxxGctwnK6WX43NGt5L3Z5tcRf83g4TITKJhPrA==}
    engines: {node: ^18.0.0 || >=20.0.0}
    hasBin: true

  vite-tsconfig-paths@5.0.1:
    resolution: {integrity: sha512-yqwv+LstU7NwPeNqajZzLEBVpUFU6Dugtb2P84FXuvaoYA+/70l9MHE+GYfYAycVyPSDYZ7mjOFuYBRqlEpTig==}
    peerDependencies:
      vite: '*'
    peerDependenciesMeta:
      vite:
        optional: true

  vite@5.4.5:
    resolution: {integrity: sha512-pXqR0qtb2bTwLkev4SE3r4abCNioP3GkjvIDLlzziPpXtHgiJIjuKl+1GN6ESOT3wMjG3JTeARopj2SwYaHTOA==}
    engines: {node: ^18.0.0 || >=20.0.0}
    hasBin: true
    peerDependencies:
      '@types/node': ^18.0.0 || >=20.0.0
      less: '*'
      lightningcss: ^1.21.0
      sass: '*'
      sass-embedded: '*'
      stylus: '*'
      sugarss: '*'
      terser: ^5.4.0
    peerDependenciesMeta:
      '@types/node':
        optional: true
      less:
        optional: true
      lightningcss:
        optional: true
      sass:
        optional: true
      sass-embedded:
        optional: true
      stylus:
        optional: true
      sugarss:
        optional: true
      terser:
        optional: true

  vitest@2.1.1:
    resolution: {integrity: sha512-97We7/VC0e9X5zBVkvt7SGQMGrRtn3KtySFQG5fpaMlS+l62eeXRQO633AYhSTC3z7IMebnPPNjGXVGNRFlxBA==}
    engines: {node: ^18.0.0 || >=20.0.0}
    hasBin: true
    peerDependencies:
      '@edge-runtime/vm': '*'
      '@types/node': ^18.0.0 || >=20.0.0
      '@vitest/browser': 2.1.1
      '@vitest/ui': 2.1.1
      happy-dom: '*'
      jsdom: '*'
    peerDependenciesMeta:
      '@edge-runtime/vm':
        optional: true
      '@types/node':
        optional: true
      '@vitest/browser':
        optional: true
      '@vitest/ui':
        optional: true
      happy-dom:
        optional: true
      jsdom:
        optional: true

  w3c-keyname@2.2.8:
    resolution: {integrity: sha512-dpojBhNsCNN7T82Tm7k26A6G9ML3NkhDsnw9n/eoxSRlVBB4CEtIQ/KTCLI2Fwf3ataSXRhYFkQi3SlnFwPvPQ==}

  w3c-xmlserializer@5.0.0:
    resolution: {integrity: sha512-o8qghlI8NZHU1lLPrpi2+Uq7abh4GGPpYANlalzWxyWteJOCsr/P+oPBA49TOLu5FTZO4d3F9MnWJfiMo4BkmA==}
    engines: {node: '>=18'}

  watchpack@2.4.2:
    resolution: {integrity: sha512-TnbFSbcOCcDgjZ4piURLCbJ3nJhznVh9kw6F6iokjiFPl8ONxe9A6nMDVXDiNbrSfLILs6vB07F7wLBrwPYzJw==}
    engines: {node: '>=10.13.0'}

  wcwidth@1.0.1:
    resolution: {integrity: sha512-XHPEwS0q6TaxcvG85+8EYkbiCux2XtWG2mkc47Ng2A77BQu9+DqIOJldST4HgPkuea7dvKSj5VgX3P1d4rW8Tg==}

  web-streams-polyfill@3.3.3:
    resolution: {integrity: sha512-d2JWLCivmZYTSIoge9MsgFCZrt571BikcWGYkjC1khllbTeDlGqZ2D8vD8E/lJa8WGWbb7Plm8/XJYV7IJHZZw==}
    engines: {node: '>= 8'}

  web-tree-sitter@0.20.3:
    resolution: {integrity: sha512-zKGJW9r23y3BcJusbgvnOH2OYAW40MXAOi9bi3Gcc7T4Gms9WWgXF8m6adsJWpGJEhgOzCrfiz1IzKowJWrtYw==}

  webidl-conversions@3.0.1:
    resolution: {integrity: sha512-2JAn3z8AR6rjK8Sm8orRC0h/bcl/DqL7tRPdGZ4I1CjdF+EaMLmYxBHyXuKL849eucPFhvBoxMsflfOb8kxaeQ==}

  webidl-conversions@7.0.0:
    resolution: {integrity: sha512-VwddBukDzu71offAQR975unBIGqfKZpM+8ZX6ySk8nYhVoo5CYaZyzt3YBvYtRtO+aoGlqxPg/B87NGVZ/fu6g==}
    engines: {node: '>=12'}

  webpack-sources@3.2.3:
    resolution: {integrity: sha512-/DyMEOrDgLKKIG0fmvtz+4dUX/3Ghozwgm6iPp8KRhvn+eQf9+Q7GWxVNMk3+uCPWfdXYC4ExGBckIXdFEfH1w==}
    engines: {node: '>=10.13.0'}

  webpack-virtual-modules@0.6.2:
    resolution: {integrity: sha512-66/V2i5hQanC51vBQKPH4aI8NMAcBW59FVBs+rC7eGHupMyfn34q7rZIE+ETlJ+XTevqfUhVVBgSUNSW2flEUQ==}

  webpack@5.94.0:
    resolution: {integrity: sha512-KcsGn50VT+06JH/iunZJedYGUJS5FGjow8wb9c0v5n1Om8O1g4L6LjtfxwlXIATopoQu+vOXXa7gYisWxCoPyg==}
    engines: {node: '>=10.13.0'}
    hasBin: true
    peerDependencies:
      webpack-cli: '*'
    peerDependenciesMeta:
      webpack-cli:
        optional: true

  whatwg-encoding@3.1.1:
    resolution: {integrity: sha512-6qN4hJdMwfYBtE3YBTTHhoeuUrDBPZmbQaxWAqSALV/MeEnR5z1xd8UKud2RAkFoPkmB+hli1TZSnyi84xz1vQ==}
    engines: {node: '>=18'}

  whatwg-fetch@3.6.20:
    resolution: {integrity: sha512-EqhiFU6daOA8kpjOWTL0olhVOF3i7OrFzSYiGsEMB8GcXS+RrzauAERX65xMeNWVqxA6HXH2m69Z9LaKKdisfg==}

  whatwg-mimetype@4.0.0:
    resolution: {integrity: sha512-QaKxh0eNIi2mE9p2vEdzfagOKHCcj1pJ56EEHGQOVxp8r9/iszLUUV7v89x9O1p/T+NlTM5W7jW6+cz4Fq1YVg==}
    engines: {node: '>=18'}

  whatwg-url@14.0.0:
    resolution: {integrity: sha512-1lfMEm2IEr7RIV+f4lUNPOqfFL+pO+Xw3fJSqmjX9AbXcXcYOkCe1P6+9VBZB6n94af16NfZf+sSk0JCBZC9aw==}
    engines: {node: '>=18'}

  whatwg-url@5.0.0:
    resolution: {integrity: sha512-saE57nupxk6v3HY35+jzBwYa0rKSy0XR8JSxZPwgLr7ys0IBzhGviA1/TUGJLmSVqs8pb9AnvICXEuOHLprYTw==}

  which-boxed-primitive@1.0.2:
    resolution: {integrity: sha512-bwZdv0AKLpplFY2KZRX6TvyuN7ojjr7lwkg6ml0roIy9YeuSr7JS372qlNW18UQYzgYK9ziGcerWqZOmEn9VNg==}

  which-builtin-type@1.1.4:
    resolution: {integrity: sha512-bppkmBSsHFmIMSl8BO9TbsyzsvGjVoppt8xUiGzwiu/bhDCGxnpOKCxgqj6GuyHE0mINMDecBFPlOm2hzY084w==}
    engines: {node: '>= 0.4'}

  which-collection@1.0.2:
    resolution: {integrity: sha512-K4jVyjnBdgvc86Y6BkaLZEN933SwYOuBFkdmBu9ZfkcAbdVbpITnDmjvZ/aQjRXQrv5EPkTnD1s39GiiqbngCw==}
    engines: {node: '>= 0.4'}

  which-typed-array@1.1.15:
    resolution: {integrity: sha512-oV0jmFtUky6CXfkqehVvBP/LSWJ2sy4vWMioiENyJLePrBO/yKyV9OyJySfAKosh+RYkIl5zJCNZ8/4JncrpdA==}
    engines: {node: '>= 0.4'}

  which@2.0.2:
    resolution: {integrity: sha512-BLI3Tl1TW3Pvl70l3yq3Y64i+awpwXqsGBYWkkqMtnbXgrMD+yj7rhW0kuEDxzJaYXGjEW5ogapKNMEKNMjibA==}
    engines: {node: '>= 8'}
    hasBin: true

  why-is-node-running@2.3.0:
    resolution: {integrity: sha512-hUrmaWBdVDcxvYqnyh09zunKzROWjbZTiNy8dBEjkS7ehEDQibXJ7XvlmtbwuTclUiIyN+CyXQD4Vmko8fNm8w==}
    engines: {node: '>=8'}
    hasBin: true

  wide-align@1.1.5:
    resolution: {integrity: sha512-eDMORYaPNZ4sQIuuYPDHdQvf4gyCF9rEEV/yPxGfwPkRodwEgiMUUXTx/dex+Me0wxx53S+NgUHaP7y3MGlDmg==}

  widest-line@3.1.0:
    resolution: {integrity: sha512-NsmoXalsWVDMGupxZ5R08ka9flZjjiLvHVAWYOKtiKM8ujtZWr9cRffak+uSE48+Ob8ObalXpwyeUiyDD6QFgg==}
    engines: {node: '>=8'}

  winston-transport@4.7.1:
    resolution: {integrity: sha512-wQCXXVgfv/wUPOfb2x0ruxzwkcZfxcktz6JIMUaPLmcNhO4bZTwA/WtDWK74xV3F2dKu8YadrFv0qhwYjVEwhA==}
    engines: {node: '>= 12.0.0'}

  winston@3.14.2:
    resolution: {integrity: sha512-CO8cdpBB2yqzEf8v895L+GNKYJiEq8eKlHU38af3snQBQ+sdAIUepjMSguOIJC7ICbzm0ZI+Af2If4vIJrtmOg==}
    engines: {node: '>= 12.0.0'}

  word-wrap@1.2.5:
    resolution: {integrity: sha512-BN22B5eaMMI9UMtjrGd5g5eCYPpCPDUy0FJXbYsaT5zYxjFOckS53SQDE3pWkVoWpHXVb3BrYcEN4Twa55B5cA==}
    engines: {node: '>=0.10.0'}

  wordwrap@1.0.0:
    resolution: {integrity: sha512-gvVzJFlPycKc5dZN4yPkP8w7Dc37BtP1yczEneOb4uq34pXZcvrtRTmWV8W+Ume+XCxKgbjM+nevkyFPMybd4Q==}

  wrap-ansi@6.2.0:
    resolution: {integrity: sha512-r6lPcBGxZXlIcymEu7InxDMhdW0KDxpLgoFLcguasxCaJ/SOIZwINatK9KY/tf+ZrlywOKU0UDj3ATXUBfxJXA==}
    engines: {node: '>=8'}

  wrap-ansi@7.0.0:
    resolution: {integrity: sha512-YVGIj2kamLSTxw6NsZjoBxfSwsn0ycdesmc4p+Q21c5zPuZ1pl+NfxVdxPtdHvmNVOQ6XSYG4AUtyt/Fi7D16Q==}
    engines: {node: '>=10'}

  wrap-ansi@8.1.0:
    resolution: {integrity: sha512-si7QWI6zUMq56bESFvagtmzMdGOtoxfR+Sez11Mobfc7tm+VkUckk9bW2UeffTGVUbOksxmSw0AA2gs8g71NCQ==}
    engines: {node: '>=12'}

  wrappy@1.0.2:
    resolution: {integrity: sha512-l4Sp/DRseor9wL6EvV2+TuQn63dMkPjZ/sp9XkghTEbV9KlPS1xUsZ3u7/IQO4wxtcFB4bgpQPRcR3QCvezPcQ==}

  write-file-atomic@3.0.3:
    resolution: {integrity: sha512-AvHcyZ5JnSfq3ioSyjrBkH9yW4m7Ayk8/9My/DD9onKeu/94fwrMocemO2QAJFAlnnDN+ZDS+ZjAR5ua1/PV/Q==}

  ws@8.17.1:
    resolution: {integrity: sha512-6XQFvXTkbfUOZOKKILFG1PDK2NDQs4azKQl26T0YS5CxqWLgXajbPZ+h4gZekJyRqFU8pvnbAbbs/3TgRPy+GQ==}
    engines: {node: '>=10.0.0'}
    peerDependencies:
      bufferutil: ^4.0.1
      utf-8-validate: '>=5.0.2'
    peerDependenciesMeta:
      bufferutil:
        optional: true
      utf-8-validate:
        optional: true

  ws@8.18.0:
    resolution: {integrity: sha512-8VbfWfHLbbwu3+N6OKsOMpBdT4kXPDDB9cJk2bJ6mh9ucxdlnNvH1e+roYkKmN9Nxw2yjz7VzeO9oOz2zJ04Pw==}
    engines: {node: '>=10.0.0'}
    peerDependencies:
      bufferutil: ^4.0.1
      utf-8-validate: '>=5.0.2'
    peerDependenciesMeta:
      bufferutil:
        optional: true
      utf-8-validate:
        optional: true

  xdg-basedir@4.0.0:
    resolution: {integrity: sha512-PSNhEJDejZYV7h50BohL09Er9VaIefr2LMAf3OEmpCkjOi34eYyQYAXUTjEQtZJTKcF0E2UKTh+osDLsgNim9Q==}
    engines: {node: '>=8'}

  xml-but-prettier@1.0.1:
    resolution: {integrity: sha512-C2CJaadHrZTqESlH03WOyw0oZTtoy2uEg6dSDF6YRg+9GnYNub53RRemLpnvtbHDFelxMx4LajiFsYeR6XJHgQ==}

  xml-name-validator@5.0.0:
    resolution: {integrity: sha512-EvGK8EJ3DhaHfbRlETOWAS5pO9MZITeauHKJyb8wyajUfQUenkIg2MvLDTZ4T/TgIcm3HU0TFBgWWboAZ30UHg==}
    engines: {node: '>=18'}

  xml@1.0.1:
    resolution: {integrity: sha512-huCv9IH9Tcf95zuYCsQraZtWnJvBtLVE0QHMOs8bWyZAFZNDcYjsPq1nEx8jKA9y+Beo9v+7OBPRisQTjinQMw==}

  xmlchars@2.2.0:
    resolution: {integrity: sha512-JZnDKK8B0RCDw84FNdDAIpZK+JuJw+s7Lz8nksI7SIuU3UXJJslUthsi+uWBUYOwPFwW7W7PRLRfUKpxjtjFCw==}

  xmlhttprequest-ssl@2.0.0:
    resolution: {integrity: sha512-QKxVRxiRACQcVuQEYFsI1hhkrMlrXHPegbbd1yn9UHOmRxY+si12nQYzri3vbzt8VdTTRviqcKxcyllFas5z2A==}
    engines: {node: '>=0.4.0'}

  xtend@4.0.2:
    resolution: {integrity: sha512-LKYU1iAXJXUgAXn9URjiu+MWhyUXHsvfp7mcuYm9dSUKK0/CjtrUwFAxD82/mCWbtLsGjFIad0wIsod4zrTAEQ==}
    engines: {node: '>=0.4'}

  xycolors@0.1.2:
    resolution: {integrity: sha512-iUIDKoRUq/6Nfkiwv/PqxR6ENzgLkaaOeWwY54CtObpEwmvQHCvsgxd5xIGfEF/QU75H2quxIffOoU4tf2kKDg==}

  y18n@5.0.8:
    resolution: {integrity: sha512-0pfFzegeDWJHJIAmTLRP2DwHjdF5s7jo9tuztdQxAhINCdvS+3nGINqPd00AphqJR/0LhANUS6/+7SCb98YOfA==}
    engines: {node: '>=10'}

  yallist@3.1.1:
    resolution: {integrity: sha512-a4UGQaWPH59mOXUYnAG2ewncQS4i4F43Tv3JoAM+s2VDAmS9NsK8GpDMLrCHPksFT7h3K6TOoUNn2pb7RoXx4g==}

  yallist@4.0.0:
    resolution: {integrity: sha512-3wdGidZyq5PB084XLES5TpOSRA3wjXAlIWMhum2kRcv/41Sn2emQ0dycQW4uZXLejwKvg6EsvbdlVL+FYEct7A==}

  yaml@2.5.1:
    resolution: {integrity: sha512-bLQOjaX/ADgQ20isPJRvF0iRUHIxVhYvr53Of7wGcWlO2jvtUlH5m87DsmulFVxRpNLOnI4tB6p/oh8D7kpn9Q==}
    engines: {node: '>= 14'}
    hasBin: true

  yargs-parser@21.1.1:
    resolution: {integrity: sha512-tVpsJW7DdjecAiFpbIB1e3qxIQsE6NoPc5/eTdrbbIC4h0LVsWhnoa3g+m2HclBIujHzsxZ4VJVA+GUuc2/LBw==}
    engines: {node: '>=12'}

  yargs@17.7.2:
    resolution: {integrity: sha512-7dSzzRQ++CKnNI/krKnYRV7JKKPUXMEh61soaHKg9mrWEhzFWhFnxPxGl+69cD1Ou63C13NUPCnmIcrvqCuM6w==}
    engines: {node: '>=12'}

  yn@3.1.1:
    resolution: {integrity: sha512-Ux4ygGWsu2c7isFWe8Yu1YluJmqVhxqK2cLXNQA5AcC3QfbGNpM7fu0Y8b/z16pXLnFxZYvWhd3fhBY9DLmC6Q==}
    engines: {node: '>=6'}

  yocto-queue@0.1.0:
    resolution: {integrity: sha512-rVksvsnNCdJ/ohGc6xgPwyN8eheCxsiLM8mxuE/t/mOVqJewPuO1miLpTHQiRgTKCLexL4MeAFVagts7HmNZ2Q==}
    engines: {node: '>=10'}

  zenscroll@4.0.2:
    resolution: {integrity: sha512-jEA1znR7b4C/NnaycInCU6h/d15ZzCd1jmsruqOKnZP6WXQSMH3W2GL+OXbkruslU4h+Tzuos0HdswzRUk/Vgg==}

  zip-stream@6.0.1:
    resolution: {integrity: sha512-zK7YHHz4ZXpW89AHXUPbQVGKI7uvkd3hzusTdotCg1UxyaVtg0zFJSTfW/Dq5f7OBBVnq6cZIaC8Ti4hb6dtCA==}
    engines: {node: '>= 14'}

  zod-form-data@2.0.2:
    resolution: {integrity: sha512-sKTi+k0fvkxdakD0V5rq+9WVJA3cuTQUfEmNqvHrTzPLvjfLmkkBLfR0ed3qOi9MScJXTHIDH/jUNnEJ3CBX4g==}
    peerDependencies:
      zod: '>= 3.11.0'

  zod-to-json-schema@3.23.3:
    resolution: {integrity: sha512-TYWChTxKQbRJp5ST22o/Irt9KC5nj7CdBKYB/AosCRdj/wxEMvv4NNaj9XVUHDOIp53ZxArGhnw5HMZziPFjog==}
    peerDependencies:
      zod: ^3.23.3

  zod@3.23.8:
    resolution: {integrity: sha512-XBx9AXhXktjUqnepgTiE5flcKIYWi/rme0Eaj+5Y0lftuGBq+jyRu/md4WnuxqgP1ubdpNCsYEYPxrzVHD8d6g==}

snapshots:

  '@ampproject/remapping@2.3.0':
    dependencies:
      '@jridgewell/gen-mapping': 0.3.5
      '@jridgewell/trace-mapping': 0.3.25

  '@antfu/ni@0.21.12': {}

  '@auth/core@0.34.2':
    dependencies:
      '@panva/hkdf': 1.2.1
      '@types/cookie': 0.6.0
      cookie: 0.6.0
      jose: 5.9.2
      oauth4webapi: 2.15.0
      preact: 10.11.3
      preact-render-to-string: 5.2.3(preact@10.11.3)

  '@auth/core@0.35.0':
    dependencies:
      '@panva/hkdf': 1.2.1
      '@types/cookie': 0.6.0
      cookie: 0.6.0
      jose: 5.9.2
      oauth4webapi: 2.15.0
      preact: 10.11.3
      preact-render-to-string: 5.2.3(preact@10.11.3)

  '@auth/drizzle-adapter@1.5.0':
    dependencies:
      '@auth/core': 0.35.0
    transitivePeerDependencies:
      - '@simplewebauthn/browser'
      - '@simplewebauthn/server'
      - nodemailer

  '@axiomhq/js@1.0.0-rc.3':
    dependencies:
      fetch-retry: 6.0.0
      uuid: 8.3.2

  '@babel/code-frame@7.24.7':
    dependencies:
      '@babel/highlight': 7.24.7
      picocolors: 1.1.0

  '@babel/compat-data@7.25.4': {}

  '@babel/core@7.24.6':
    dependencies:
      '@ampproject/remapping': 2.3.0
      '@babel/code-frame': 7.24.7
      '@babel/generator': 7.25.6
      '@babel/helper-compilation-targets': 7.25.2
      '@babel/helper-module-transforms': 7.25.2(@babel/core@7.24.6)
      '@babel/helpers': 7.25.6
      '@babel/parser': 7.25.6
      '@babel/template': 7.25.0
      '@babel/traverse': 7.25.6
      '@babel/types': 7.24.6
      convert-source-map: 2.0.0
      debug: 4.3.7
      gensync: 1.0.0-beta.2
      json5: 2.2.3
      semver: 6.3.1
    transitivePeerDependencies:
      - supports-color

  '@babel/core@7.25.2':
    dependencies:
      '@ampproject/remapping': 2.3.0
      '@babel/code-frame': 7.24.7
      '@babel/generator': 7.25.6
      '@babel/helper-compilation-targets': 7.25.2
      '@babel/helper-module-transforms': 7.25.2(@babel/core@7.25.2)
      '@babel/helpers': 7.25.6
      '@babel/parser': 7.25.6
      '@babel/template': 7.25.0
      '@babel/traverse': 7.25.6
      '@babel/types': 7.25.6
      convert-source-map: 2.0.0
      debug: 4.3.7
      gensync: 1.0.0-beta.2
      json5: 2.2.3
      semver: 6.3.1
    transitivePeerDependencies:
      - supports-color

  '@babel/generator@7.25.6':
    dependencies:
      '@babel/types': 7.25.6
      '@jridgewell/gen-mapping': 0.3.5
      '@jridgewell/trace-mapping': 0.3.25
      jsesc: 2.5.2

  '@babel/helper-compilation-targets@7.25.2':
    dependencies:
      '@babel/compat-data': 7.25.4
      '@babel/helper-validator-option': 7.24.8
      browserslist: 4.23.3
      lru-cache: 5.1.1
      semver: 6.3.1

  '@babel/helper-module-imports@7.24.7':
    dependencies:
      '@babel/traverse': 7.25.6
      '@babel/types': 7.25.6
    transitivePeerDependencies:
      - supports-color

  '@babel/helper-module-transforms@7.25.2(@babel/core@7.24.6)':
    dependencies:
      '@babel/core': 7.24.6
      '@babel/helper-module-imports': 7.24.7
      '@babel/helper-simple-access': 7.24.7
      '@babel/helper-validator-identifier': 7.24.7
      '@babel/traverse': 7.25.6
    transitivePeerDependencies:
      - supports-color

  '@babel/helper-module-transforms@7.25.2(@babel/core@7.25.2)':
    dependencies:
      '@babel/core': 7.25.2
      '@babel/helper-module-imports': 7.24.7
      '@babel/helper-simple-access': 7.24.7
      '@babel/helper-validator-identifier': 7.24.7
      '@babel/traverse': 7.25.6
    transitivePeerDependencies:
      - supports-color

  '@babel/helper-plugin-utils@7.24.8': {}

  '@babel/helper-simple-access@7.24.7':
    dependencies:
      '@babel/traverse': 7.25.6
      '@babel/types': 7.25.6
    transitivePeerDependencies:
      - supports-color

  '@babel/helper-string-parser@7.24.8': {}

  '@babel/helper-validator-identifier@7.24.7': {}

  '@babel/helper-validator-option@7.24.8': {}

  '@babel/helpers@7.25.6':
    dependencies:
      '@babel/template': 7.25.0
      '@babel/types': 7.25.6

  '@babel/highlight@7.24.7':
    dependencies:
      '@babel/helper-validator-identifier': 7.24.7
      chalk: 2.4.2
      js-tokens: 4.0.0
      picocolors: 1.1.0

  '@babel/parser@7.25.6':
    dependencies:
      '@babel/types': 7.25.6

  '@babel/plugin-transform-react-jsx-self@7.24.7(@babel/core@7.25.2)':
    dependencies:
      '@babel/core': 7.25.2
      '@babel/helper-plugin-utils': 7.24.8

  '@babel/plugin-transform-react-jsx-source@7.24.7(@babel/core@7.25.2)':
    dependencies:
      '@babel/core': 7.25.2
      '@babel/helper-plugin-utils': 7.24.8

  '@babel/runtime-corejs3@7.25.6':
    dependencies:
      core-js-pure: 3.38.1
      regenerator-runtime: 0.14.1

  '@babel/runtime@7.25.6':
    dependencies:
      regenerator-runtime: 0.14.1

  '@babel/template@7.25.0':
    dependencies:
      '@babel/code-frame': 7.24.7
      '@babel/parser': 7.25.6
      '@babel/types': 7.25.6

  '@babel/traverse@7.25.6':
    dependencies:
      '@babel/code-frame': 7.24.7
      '@babel/generator': 7.25.6
      '@babel/parser': 7.25.6
      '@babel/template': 7.25.0
      '@babel/types': 7.25.6
      debug: 4.3.7
      globals: 11.12.0
    transitivePeerDependencies:
      - supports-color

  '@babel/types@7.24.6':
    dependencies:
      '@babel/helper-string-parser': 7.24.8
      '@babel/helper-validator-identifier': 7.24.7
      to-fast-properties: 2.0.0

  '@babel/types@7.25.6':
    dependencies:
      '@babel/helper-string-parser': 7.24.8
      '@babel/helper-validator-identifier': 7.24.7
      to-fast-properties: 2.0.0

  '@balena/dockerignore@1.0.2': {}

  '@bcoe/v8-coverage@0.2.3': {}

  '@braintree/sanitize-url@7.0.2': {}

  '@clack/core@0.3.4':
    dependencies:
      picocolors: 1.1.0
      sisteransi: 1.0.5

  '@clack/prompts@0.7.0':
    dependencies:
      '@clack/core': 0.3.4
      picocolors: 1.1.0
      sisteransi: 1.0.5

  '@colors/colors@1.6.0': {}

  '@cspotcode/source-map-support@0.8.1':
    dependencies:
      '@jridgewell/trace-mapping': 0.3.9

  '@ctrl/deluge@6.1.0':
    dependencies:
      '@ctrl/magnet-link': 4.0.2
      '@ctrl/shared-torrent': 6.0.0
      node-fetch-native: 1.6.4
      ofetch: 1.3.4
      tough-cookie: 4.1.4
      ufo: 1.5.4
      uint8array-extras: 1.4.0

  '@ctrl/magnet-link@4.0.2':
    dependencies:
      rfc4648: 1.5.3
      uint8array-extras: 1.4.0

  '@ctrl/qbittorrent@9.0.1':
    dependencies:
      '@ctrl/magnet-link': 4.0.2
      '@ctrl/shared-torrent': 6.0.0
      '@ctrl/torrent-file': 4.1.0
      cookie: 0.6.0
      node-fetch-native: 1.6.4
      ofetch: 1.3.4
      ufo: 1.5.4
      uint8array-extras: 1.4.0

  '@ctrl/shared-torrent@6.0.0': {}

  '@ctrl/torrent-file@4.1.0':
    dependencies:
      uint8array-extras: 1.4.0

  '@ctrl/transmission@6.1.0':
    dependencies:
      '@ctrl/magnet-link': 4.0.2
      '@ctrl/shared-torrent': 6.0.0
      ofetch: 1.3.4
      ufo: 1.5.4
      uint8array-extras: 1.4.0

  '@dabh/diagnostics@2.0.3':
    dependencies:
      colorspace: 1.1.4
      enabled: 2.0.0
      kuler: 2.0.0

  '@drizzle-team/brocli@0.10.1': {}

  '@esbuild-kit/core-utils@3.3.2':
    dependencies:
      esbuild: 0.18.20
      source-map-support: 0.5.21

  '@esbuild-kit/esm-loader@2.6.5':
    dependencies:
      '@esbuild-kit/core-utils': 3.3.2
      get-tsconfig: 4.8.1

  '@esbuild/aix-ppc64@0.19.12':
    optional: true

  '@esbuild/aix-ppc64@0.20.2':
    optional: true

  '@esbuild/aix-ppc64@0.21.5':
    optional: true

  '@esbuild/android-arm64@0.18.20':
    optional: true

  '@esbuild/android-arm64@0.19.12':
    optional: true

  '@esbuild/android-arm64@0.20.2':
    optional: true

  '@esbuild/android-arm64@0.21.5':
    optional: true

  '@esbuild/android-arm@0.18.20':
    optional: true

  '@esbuild/android-arm@0.19.12':
    optional: true

  '@esbuild/android-arm@0.20.2':
    optional: true

  '@esbuild/android-arm@0.21.5':
    optional: true

  '@esbuild/android-x64@0.18.20':
    optional: true

  '@esbuild/android-x64@0.19.12':
    optional: true

  '@esbuild/android-x64@0.20.2':
    optional: true

  '@esbuild/android-x64@0.21.5':
    optional: true

  '@esbuild/darwin-arm64@0.18.20':
    optional: true

  '@esbuild/darwin-arm64@0.19.12':
    optional: true

  '@esbuild/darwin-arm64@0.20.2':
    optional: true

  '@esbuild/darwin-arm64@0.21.5':
    optional: true

  '@esbuild/darwin-x64@0.18.20':
    optional: true

  '@esbuild/darwin-x64@0.19.12':
    optional: true

  '@esbuild/darwin-x64@0.20.2':
    optional: true

  '@esbuild/darwin-x64@0.21.5':
    optional: true

  '@esbuild/freebsd-arm64@0.18.20':
    optional: true

  '@esbuild/freebsd-arm64@0.19.12':
    optional: true

  '@esbuild/freebsd-arm64@0.20.2':
    optional: true

  '@esbuild/freebsd-arm64@0.21.5':
    optional: true

  '@esbuild/freebsd-x64@0.18.20':
    optional: true

  '@esbuild/freebsd-x64@0.19.12':
    optional: true

  '@esbuild/freebsd-x64@0.20.2':
    optional: true

  '@esbuild/freebsd-x64@0.21.5':
    optional: true

  '@esbuild/linux-arm64@0.18.20':
    optional: true

  '@esbuild/linux-arm64@0.19.12':
    optional: true

  '@esbuild/linux-arm64@0.20.2':
    optional: true

  '@esbuild/linux-arm64@0.21.5':
    optional: true

  '@esbuild/linux-arm@0.18.20':
    optional: true

  '@esbuild/linux-arm@0.19.12':
    optional: true

  '@esbuild/linux-arm@0.20.2':
    optional: true

  '@esbuild/linux-arm@0.21.5':
    optional: true

  '@esbuild/linux-ia32@0.18.20':
    optional: true

  '@esbuild/linux-ia32@0.19.12':
    optional: true

  '@esbuild/linux-ia32@0.20.2':
    optional: true

  '@esbuild/linux-ia32@0.21.5':
    optional: true

  '@esbuild/linux-loong64@0.18.20':
    optional: true

  '@esbuild/linux-loong64@0.19.12':
    optional: true

  '@esbuild/linux-loong64@0.20.2':
    optional: true

  '@esbuild/linux-loong64@0.21.5':
    optional: true

  '@esbuild/linux-mips64el@0.18.20':
    optional: true

  '@esbuild/linux-mips64el@0.19.12':
    optional: true

  '@esbuild/linux-mips64el@0.20.2':
    optional: true

  '@esbuild/linux-mips64el@0.21.5':
    optional: true

  '@esbuild/linux-ppc64@0.18.20':
    optional: true

  '@esbuild/linux-ppc64@0.19.12':
    optional: true

  '@esbuild/linux-ppc64@0.20.2':
    optional: true

  '@esbuild/linux-ppc64@0.21.5':
    optional: true

  '@esbuild/linux-riscv64@0.18.20':
    optional: true

  '@esbuild/linux-riscv64@0.19.12':
    optional: true

  '@esbuild/linux-riscv64@0.20.2':
    optional: true

  '@esbuild/linux-riscv64@0.21.5':
    optional: true

  '@esbuild/linux-s390x@0.18.20':
    optional: true

  '@esbuild/linux-s390x@0.19.12':
    optional: true

  '@esbuild/linux-s390x@0.20.2':
    optional: true

  '@esbuild/linux-s390x@0.21.5':
    optional: true

  '@esbuild/linux-x64@0.18.20':
    optional: true

  '@esbuild/linux-x64@0.19.12':
    optional: true

  '@esbuild/linux-x64@0.20.2':
    optional: true

  '@esbuild/linux-x64@0.21.5':
    optional: true

  '@esbuild/netbsd-x64@0.18.20':
    optional: true

  '@esbuild/netbsd-x64@0.19.12':
    optional: true

  '@esbuild/netbsd-x64@0.20.2':
    optional: true

  '@esbuild/netbsd-x64@0.21.5':
    optional: true

  '@esbuild/openbsd-x64@0.18.20':
    optional: true

  '@esbuild/openbsd-x64@0.19.12':
    optional: true

  '@esbuild/openbsd-x64@0.20.2':
    optional: true

  '@esbuild/openbsd-x64@0.21.5':
    optional: true

  '@esbuild/sunos-x64@0.18.20':
    optional: true

  '@esbuild/sunos-x64@0.19.12':
    optional: true

  '@esbuild/sunos-x64@0.20.2':
    optional: true

  '@esbuild/sunos-x64@0.21.5':
    optional: true

  '@esbuild/win32-arm64@0.18.20':
    optional: true

  '@esbuild/win32-arm64@0.19.12':
    optional: true

  '@esbuild/win32-arm64@0.20.2':
    optional: true

  '@esbuild/win32-arm64@0.21.5':
    optional: true

  '@esbuild/win32-ia32@0.18.20':
    optional: true

  '@esbuild/win32-ia32@0.19.12':
    optional: true

  '@esbuild/win32-ia32@0.20.2':
    optional: true

  '@esbuild/win32-ia32@0.21.5':
    optional: true

  '@esbuild/win32-x64@0.18.20':
    optional: true

  '@esbuild/win32-x64@0.19.12':
    optional: true

  '@esbuild/win32-x64@0.20.2':
    optional: true

  '@esbuild/win32-x64@0.21.5':
    optional: true

  '@eslint-community/eslint-utils@4.4.0(eslint@9.10.0)':
    dependencies:
      eslint: 9.10.0
      eslint-visitor-keys: 3.4.3

  '@eslint-community/regexpp@4.11.1': {}

  '@eslint/config-array@0.18.0':
    dependencies:
      '@eslint/object-schema': 2.1.4
      debug: 4.3.7
      minimatch: 3.1.2
    transitivePeerDependencies:
      - supports-color

  '@eslint/eslintrc@3.1.0':
    dependencies:
      ajv: 6.12.6
      debug: 4.3.7
      espree: 10.1.0
      globals: 14.0.0
      ignore: 5.3.2
      import-fresh: 3.3.0
      js-yaml: 4.1.0
      minimatch: 3.1.2
      strip-json-comments: 3.1.1
    transitivePeerDependencies:
      - supports-color

  '@eslint/js@9.10.0': {}

  '@eslint/object-schema@2.1.4': {}

  '@eslint/plugin-kit@0.1.0':
    dependencies:
      levn: 0.4.1

  '@extractus/feed-extractor@7.1.3':
    dependencies:
      bellajs: 11.2.0
      cross-fetch: 4.0.0
      fast-xml-parser: 4.5.0
      html-entities: 2.5.2
    transitivePeerDependencies:
      - encoding

  '@fastify/busboy@2.1.1': {}

  '@floating-ui/core@1.6.8':
    dependencies:
      '@floating-ui/utils': 0.2.8

  '@floating-ui/dom@1.6.11':
    dependencies:
      '@floating-ui/core': 1.6.8
      '@floating-ui/utils': 0.2.8

  '@floating-ui/react-dom@2.1.2(react-dom@18.3.1(react@18.3.1))(react@18.3.1)':
    dependencies:
      '@floating-ui/dom': 1.6.11
      react: 18.3.1
      react-dom: 18.3.1(react@18.3.1)

  '@floating-ui/react@0.26.24(react-dom@18.3.1(react@18.3.1))(react@18.3.1)':
    dependencies:
      '@floating-ui/react-dom': 2.1.2(react-dom@18.3.1(react@18.3.1))(react@18.3.1)
      '@floating-ui/utils': 0.2.8
      react: 18.3.1
      react-dom: 18.3.1(react@18.3.1)
      tabbable: 6.2.0

  '@floating-ui/utils@0.2.8': {}

  '@hapi/bourne@3.0.0': {}

  '@homarr/gridstack@1.0.3': {}

  '@hono/node-server@1.13.0(hono@4.6.1)':
    dependencies:
      hono: 4.6.1

  '@humanwhocodes/module-importer@1.0.1': {}

  '@humanwhocodes/retry@0.3.0': {}

  '@ianvs/prettier-plugin-sort-imports@4.3.1(prettier@3.3.3)':
    dependencies:
      '@babel/core': 7.25.2
      '@babel/generator': 7.25.6
      '@babel/parser': 7.25.6
      '@babel/traverse': 7.25.6
      '@babel/types': 7.25.6
      prettier: 3.3.3
      semver: 7.6.3
    transitivePeerDependencies:
      - supports-color

  '@ioredis/commands@1.2.0': {}

  '@isaacs/cliui@8.0.2':
    dependencies:
      string-width: 5.1.2
      string-width-cjs: string-width@4.2.3
      strip-ansi: 7.1.0
      strip-ansi-cjs: strip-ansi@6.0.1
      wrap-ansi: 8.1.0
      wrap-ansi-cjs: wrap-ansi@7.0.0

  '@istanbuljs/schema@0.1.3': {}

  '@jellyfin/sdk@0.10.0(axios@1.7.7)':
    dependencies:
      axios: 1.7.7

  '@jridgewell/gen-mapping@0.3.5':
    dependencies:
      '@jridgewell/set-array': 1.2.1
      '@jridgewell/sourcemap-codec': 1.5.0
      '@jridgewell/trace-mapping': 0.3.25

  '@jridgewell/resolve-uri@3.1.2': {}

  '@jridgewell/set-array@1.2.1': {}

  '@jridgewell/source-map@0.3.6':
    dependencies:
      '@jridgewell/gen-mapping': 0.3.5
      '@jridgewell/trace-mapping': 0.3.25

  '@jridgewell/sourcemap-codec@1.5.0': {}

  '@jridgewell/trace-mapping@0.3.25':
    dependencies:
      '@jridgewell/resolve-uri': 3.1.2
      '@jridgewell/sourcemap-codec': 1.5.0

  '@jridgewell/trace-mapping@0.3.9':
    dependencies:
      '@jridgewell/resolve-uri': 3.1.2
      '@jridgewell/sourcemap-codec': 1.5.0

  '@mantine/colors-generator@7.12.2(chroma-js@3.1.1)':
    dependencies:
      chroma-js: 3.1.1

  '@mantine/core@7.12.2(@mantine/hooks@7.12.2(react@18.3.1))(@types/react@18.3.6)(react-dom@18.3.1(react@18.3.1))(react@18.3.1)':
    dependencies:
      '@floating-ui/react': 0.26.24(react-dom@18.3.1(react@18.3.1))(react@18.3.1)
      '@mantine/hooks': 7.12.2(react@18.3.1)
      clsx: 2.1.1
      react: 18.3.1
      react-dom: 18.3.1(react@18.3.1)
      react-number-format: 5.4.2(react-dom@18.3.1(react@18.3.1))(react@18.3.1)
      react-remove-scroll: 2.6.0(@types/react@18.3.6)(react@18.3.1)
      react-textarea-autosize: 8.5.3(@types/react@18.3.6)(react@18.3.1)
      type-fest: 4.26.1
    transitivePeerDependencies:
      - '@types/react'

  '@mantine/dates@7.12.2(@mantine/core@7.12.2(@mantine/hooks@7.12.2(react@18.3.1))(@types/react@18.3.6)(react-dom@18.3.1(react@18.3.1))(react@18.3.1))(@mantine/hooks@7.12.2(react@18.3.1))(dayjs@1.11.13)(react-dom@18.3.1(react@18.3.1))(react@18.3.1)':
    dependencies:
      '@mantine/core': 7.12.2(@mantine/hooks@7.12.2(react@18.3.1))(@types/react@18.3.6)(react-dom@18.3.1(react@18.3.1))(react@18.3.1)
      '@mantine/hooks': 7.12.2(react@18.3.1)
      clsx: 2.1.1
      dayjs: 1.11.13
      react: 18.3.1
      react-dom: 18.3.1(react@18.3.1)

  '@mantine/form@7.12.2(react@18.3.1)':
    dependencies:
      fast-deep-equal: 3.1.3
      klona: 2.0.6
      react: 18.3.1

  '@mantine/hooks@7.12.2(react@18.3.1)':
    dependencies:
      react: 18.3.1

  '@mantine/modals@7.12.2(@mantine/core@7.12.2(@mantine/hooks@7.12.2(react@18.3.1))(@types/react@18.3.6)(react-dom@18.3.1(react@18.3.1))(react@18.3.1))(@mantine/hooks@7.12.2(react@18.3.1))(react-dom@18.3.1(react@18.3.1))(react@18.3.1)':
    dependencies:
      '@mantine/core': 7.12.2(@mantine/hooks@7.12.2(react@18.3.1))(@types/react@18.3.6)(react-dom@18.3.1(react@18.3.1))(react@18.3.1)
      '@mantine/hooks': 7.12.2(react@18.3.1)
      react: 18.3.1
      react-dom: 18.3.1(react@18.3.1)

  '@mantine/notifications@7.12.2(@mantine/core@7.12.2(@mantine/hooks@7.12.2(react@18.3.1))(@types/react@18.3.6)(react-dom@18.3.1(react@18.3.1))(react@18.3.1))(@mantine/hooks@7.12.2(react@18.3.1))(react-dom@18.3.1(react@18.3.1))(react@18.3.1)':
    dependencies:
      '@mantine/core': 7.12.2(@mantine/hooks@7.12.2(react@18.3.1))(@types/react@18.3.6)(react-dom@18.3.1(react@18.3.1))(react@18.3.1)
      '@mantine/hooks': 7.12.2(react@18.3.1)
      '@mantine/store': 7.12.2(react@18.3.1)
      react: 18.3.1
      react-dom: 18.3.1(react@18.3.1)
      react-transition-group: 4.4.5(react-dom@18.3.1(react@18.3.1))(react@18.3.1)

  '@mantine/spotlight@7.12.2(@mantine/core@7.12.2(@mantine/hooks@7.12.2(react@18.3.1))(@types/react@18.3.6)(react-dom@18.3.1(react@18.3.1))(react@18.3.1))(@mantine/hooks@7.12.2(react@18.3.1))(react-dom@18.3.1(react@18.3.1))(react@18.3.1)':
    dependencies:
      '@mantine/core': 7.12.2(@mantine/hooks@7.12.2(react@18.3.1))(@types/react@18.3.6)(react-dom@18.3.1(react@18.3.1))(react@18.3.1)
      '@mantine/hooks': 7.12.2(react@18.3.1)
      '@mantine/store': 7.12.2(react@18.3.1)
      react: 18.3.1
      react-dom: 18.3.1(react@18.3.1)

  '@mantine/store@7.12.2(react@18.3.1)':
    dependencies:
      react: 18.3.1

  '@mantine/tiptap@7.12.2(@mantine/core@7.12.2(@mantine/hooks@7.12.2(react@18.3.1))(@types/react@18.3.6)(react-dom@18.3.1(react@18.3.1))(react@18.3.1))(@mantine/hooks@7.12.2(react@18.3.1))(@tiptap/extension-link@2.6.6(@tiptap/core@2.6.6(@tiptap/pm@2.6.6))(@tiptap/pm@2.6.6))(@tiptap/react@2.6.6(@tiptap/core@2.6.6(@tiptap/pm@2.6.6))(@tiptap/pm@2.6.6)(react-dom@18.3.1(react@18.3.1))(react@18.3.1))(react-dom@18.3.1(react@18.3.1))(react@18.3.1)':
    dependencies:
      '@mantine/core': 7.12.2(@mantine/hooks@7.12.2(react@18.3.1))(@types/react@18.3.6)(react-dom@18.3.1(react@18.3.1))(react@18.3.1)
      '@mantine/hooks': 7.12.2(react@18.3.1)
      '@tiptap/extension-link': 2.6.6(@tiptap/core@2.6.6(@tiptap/pm@2.6.6))(@tiptap/pm@2.6.6)
      '@tiptap/react': 2.6.6(@tiptap/core@2.6.6(@tiptap/pm@2.6.6))(@tiptap/pm@2.6.6)(react-dom@18.3.1(react@18.3.1))(react@18.3.1)
      react: 18.3.1
      react-dom: 18.3.1(react@18.3.1)

  '@mapbox/node-pre-gyp@1.0.11':
    dependencies:
      detect-libc: 2.0.3
      https-proxy-agent: 5.0.1
      make-dir: 3.1.0
      node-fetch: 2.7.0
      nopt: 5.0.0
      npmlog: 5.0.1
      rimraf: 3.0.2
      semver: 7.6.3
      tar: 6.2.1
    transitivePeerDependencies:
      - encoding
      - supports-color

  '@million/install@0.0.18':
    dependencies:
      '@antfu/ni': 0.21.12
      '@axiomhq/js': 1.0.0-rc.3
      '@babel/core': 7.24.6
      '@babel/types': 7.24.6
      '@clack/prompts': 0.7.0
      cli-high: 0.4.2
      diff: 5.2.0
      nanoid: 5.0.7
      xycolors: 0.1.2
    transitivePeerDependencies:
      - supports-color

  '@million/lint@1.0.0-rc.84(rollup@4.21.3)(webpack-sources@3.2.3)':
    dependencies:
      '@axiomhq/js': 1.0.0-rc.3
      '@babel/core': 7.24.6
      '@babel/types': 7.24.6
      '@hono/node-server': 1.13.0(hono@4.6.1)
      '@million/install': 0.0.18
      '@rollup/pluginutils': 5.1.0(rollup@4.21.3)
      '@rrweb/types': 2.0.0-alpha.16
      babel-plugin-syntax-hermes-parser: 0.21.1
      ci-info: 4.0.0
      esbuild: 0.20.2
      hono: 4.6.1
      isomorphic-fetch: 3.0.0
      nanoid: 5.0.7
      pako: 2.1.0
      pathe: 1.1.2
      piscina: 4.6.1
      pretty-ms: 8.0.0
      rrweb: 2.0.0-alpha.4
      rrweb-player: 1.0.0-alpha.4
      semver: 7.6.3
      socket.io-client: 4.7.5
      tmp: 0.2.3
      unplugin: 1.14.1(webpack-sources@3.2.3)
      update-notifier-cjs: 5.1.6
    transitivePeerDependencies:
      - bufferutil
      - encoding
      - rollup
      - supports-color
      - utf-8-validate
      - webpack-sources

  '@next/env@14.2.11': {}

  '@next/eslint-plugin-next@14.2.11':
    dependencies:
      glob: 10.3.10

  '@next/swc-darwin-arm64@14.2.11':
    optional: true

  '@next/swc-darwin-x64@14.2.11':
    optional: true

  '@next/swc-linux-arm64-gnu@14.2.11':
    optional: true

  '@next/swc-linux-arm64-musl@14.2.11':
    optional: true

  '@next/swc-linux-x64-gnu@14.2.11':
    optional: true

  '@next/swc-linux-x64-musl@14.2.11':
    optional: true

  '@next/swc-win32-arm64-msvc@14.2.11':
    optional: true

  '@next/swc-win32-ia32-msvc@14.2.11':
    optional: true

  '@next/swc-win32-x64-msvc@14.2.11':
    optional: true

  '@noble/hashes@1.5.0': {}

  '@nodelib/fs.scandir@2.1.5':
    dependencies:
      '@nodelib/fs.stat': 2.0.5
      run-parallel: 1.2.0

  '@nodelib/fs.stat@2.0.5': {}

  '@nodelib/fs.walk@1.2.8':
    dependencies:
      '@nodelib/fs.scandir': 2.1.5
      fastq: 1.17.1

  '@panva/hkdf@1.2.1': {}

  '@paralleldrive/cuid2@2.2.2':
    dependencies:
      '@noble/hashes': 1.5.0

  '@pkgjs/parseargs@0.11.0':
    optional: true

  '@pnpm/config.env-replace@1.1.0': {}

  '@pnpm/network.ca-file@1.0.2':
    dependencies:
      graceful-fs: 4.2.10

  '@pnpm/npm-conf@2.3.1':
    dependencies:
      '@pnpm/config.env-replace': 1.1.0
      '@pnpm/network.ca-file': 1.0.2
      config-chain: 1.1.13

  '@polka/url@1.0.0-next.25': {}

  '@popperjs/core@2.11.8': {}

  '@remirror/core-constants@2.0.2': {}

  '@rollup/pluginutils@5.1.0(rollup@4.21.3)':
    dependencies:
      '@types/estree': 1.0.5
      estree-walker: 2.0.2
      picomatch: 2.3.1
    optionalDependencies:
      rollup: 4.21.3

  '@rollup/rollup-android-arm-eabi@4.21.3':
    optional: true

  '@rollup/rollup-android-arm64@4.21.3':
    optional: true

  '@rollup/rollup-darwin-arm64@4.21.3':
    optional: true

  '@rollup/rollup-darwin-x64@4.21.3':
    optional: true

  '@rollup/rollup-linux-arm-gnueabihf@4.21.3':
    optional: true

  '@rollup/rollup-linux-arm-musleabihf@4.21.3':
    optional: true

  '@rollup/rollup-linux-arm64-gnu@4.21.3':
    optional: true

  '@rollup/rollup-linux-arm64-musl@4.21.3':
    optional: true

  '@rollup/rollup-linux-powerpc64le-gnu@4.21.3':
    optional: true

  '@rollup/rollup-linux-riscv64-gnu@4.21.3':
    optional: true

  '@rollup/rollup-linux-s390x-gnu@4.21.3':
    optional: true

  '@rollup/rollup-linux-x64-gnu@4.21.3':
    optional: true

  '@rollup/rollup-linux-x64-musl@4.21.3':
    optional: true

  '@rollup/rollup-win32-arm64-msvc@4.21.3':
    optional: true

  '@rollup/rollup-win32-ia32-msvc@4.21.3':
    optional: true

  '@rollup/rollup-win32-x64-msvc@4.21.3':
    optional: true

  '@rrweb/types@2.0.0-alpha.16':
    dependencies:
      rrweb-snapshot: 2.0.0-alpha.17

  '@rtsao/scc@1.1.0': {}

  '@socket.io/component-emitter@3.1.2': {}

  '@swagger-api/apidom-ast@1.0.0-alpha.9':
    dependencies:
      '@babel/runtime-corejs3': 7.25.6
      '@swagger-api/apidom-error': 1.0.0-alpha.9
      '@types/ramda': 0.30.2
      ramda: 0.30.1
      ramda-adjunct: 5.1.0(ramda@0.30.1)
      unraw: 3.0.0

  '@swagger-api/apidom-core@1.0.0-alpha.9':
    dependencies:
      '@babel/runtime-corejs3': 7.25.6
      '@swagger-api/apidom-ast': 1.0.0-alpha.9
      '@swagger-api/apidom-error': 1.0.0-alpha.9
      '@types/ramda': 0.30.2
      minim: 0.23.8
      ramda: 0.30.1
      ramda-adjunct: 5.1.0(ramda@0.30.1)
      short-unique-id: 5.2.0
      ts-mixer: 6.0.4

  '@swagger-api/apidom-error@1.0.0-alpha.9':
    dependencies:
      '@babel/runtime-corejs3': 7.25.6

  '@swagger-api/apidom-json-pointer@1.0.0-alpha.9':
    dependencies:
      '@babel/runtime-corejs3': 7.25.6
      '@swagger-api/apidom-core': 1.0.0-alpha.9
      '@swagger-api/apidom-error': 1.0.0-alpha.9
      '@types/ramda': 0.30.2
      ramda: 0.30.1
      ramda-adjunct: 5.1.0(ramda@0.30.1)

  '@swagger-api/apidom-ns-api-design-systems@1.0.0-alpha.9':
    dependencies:
      '@babel/runtime-corejs3': 7.25.6
      '@swagger-api/apidom-core': 1.0.0-alpha.9
      '@swagger-api/apidom-error': 1.0.0-alpha.9
      '@swagger-api/apidom-ns-openapi-3-1': 1.0.0-alpha.9
      '@types/ramda': 0.30.2
      ramda: 0.30.1
      ramda-adjunct: 5.1.0(ramda@0.30.1)
      ts-mixer: 6.0.4
    optional: true

  '@swagger-api/apidom-ns-asyncapi-2@1.0.0-alpha.9':
    dependencies:
      '@babel/runtime-corejs3': 7.25.6
      '@swagger-api/apidom-core': 1.0.0-alpha.9
      '@swagger-api/apidom-ns-json-schema-draft-7': 1.0.0-alpha.9
      '@types/ramda': 0.30.2
      ramda: 0.30.1
      ramda-adjunct: 5.1.0(ramda@0.30.1)
      ts-mixer: 6.0.4
    optional: true

  '@swagger-api/apidom-ns-json-schema-draft-4@1.0.0-alpha.9':
    dependencies:
      '@babel/runtime-corejs3': 7.25.6
      '@swagger-api/apidom-ast': 1.0.0-alpha.9
      '@swagger-api/apidom-core': 1.0.0-alpha.9
      '@types/ramda': 0.30.2
      ramda: 0.30.1
      ramda-adjunct: 5.1.0(ramda@0.30.1)
      ts-mixer: 6.0.4

  '@swagger-api/apidom-ns-json-schema-draft-6@1.0.0-alpha.9':
    dependencies:
      '@babel/runtime-corejs3': 7.25.6
      '@swagger-api/apidom-core': 1.0.0-alpha.9
      '@swagger-api/apidom-error': 1.0.0-alpha.9
      '@swagger-api/apidom-ns-json-schema-draft-4': 1.0.0-alpha.9
      '@types/ramda': 0.30.2
      ramda: 0.30.1
      ramda-adjunct: 5.1.0(ramda@0.30.1)
      ts-mixer: 6.0.4
    optional: true

  '@swagger-api/apidom-ns-json-schema-draft-7@1.0.0-alpha.9':
    dependencies:
      '@babel/runtime-corejs3': 7.25.6
      '@swagger-api/apidom-core': 1.0.0-alpha.9
      '@swagger-api/apidom-error': 1.0.0-alpha.9
      '@swagger-api/apidom-ns-json-schema-draft-6': 1.0.0-alpha.9
      '@types/ramda': 0.30.2
      ramda: 0.30.1
      ramda-adjunct: 5.1.0(ramda@0.30.1)
      ts-mixer: 6.0.4
    optional: true

  '@swagger-api/apidom-ns-openapi-2@1.0.0-alpha.9':
    dependencies:
      '@babel/runtime-corejs3': 7.25.6
      '@swagger-api/apidom-core': 1.0.0-alpha.9
      '@swagger-api/apidom-error': 1.0.0-alpha.9
      '@swagger-api/apidom-ns-json-schema-draft-4': 1.0.0-alpha.9
      '@types/ramda': 0.30.2
      ramda: 0.30.1
      ramda-adjunct: 5.1.0(ramda@0.30.1)
      ts-mixer: 6.0.4
    optional: true

  '@swagger-api/apidom-ns-openapi-3-0@1.0.0-alpha.9':
    dependencies:
      '@babel/runtime-corejs3': 7.25.6
      '@swagger-api/apidom-core': 1.0.0-alpha.9
      '@swagger-api/apidom-error': 1.0.0-alpha.9
      '@swagger-api/apidom-ns-json-schema-draft-4': 1.0.0-alpha.9
      '@types/ramda': 0.30.2
      ramda: 0.30.1
      ramda-adjunct: 5.1.0(ramda@0.30.1)
      ts-mixer: 6.0.4

  '@swagger-api/apidom-ns-openapi-3-1@1.0.0-alpha.9':
    dependencies:
      '@babel/runtime-corejs3': 7.25.6
      '@swagger-api/apidom-ast': 1.0.0-alpha.9
      '@swagger-api/apidom-core': 1.0.0-alpha.9
      '@swagger-api/apidom-json-pointer': 1.0.0-alpha.9
      '@swagger-api/apidom-ns-openapi-3-0': 1.0.0-alpha.9
      '@types/ramda': 0.30.2
      ramda: 0.30.1
      ramda-adjunct: 5.1.0(ramda@0.30.1)
      ts-mixer: 6.0.4

  '@swagger-api/apidom-ns-workflows-1@1.0.0-alpha.9':
    dependencies:
      '@babel/runtime-corejs3': 7.25.6
      '@swagger-api/apidom-core': 1.0.0-alpha.9
      '@swagger-api/apidom-ns-openapi-3-1': 1.0.0-alpha.9
      '@types/ramda': 0.30.2
      ramda: 0.30.1
      ramda-adjunct: 5.1.0(ramda@0.30.1)
      ts-mixer: 6.0.4
    optional: true

  '@swagger-api/apidom-parser-adapter-api-design-systems-json@1.0.0-alpha.9':
    dependencies:
      '@babel/runtime-corejs3': 7.25.6
      '@swagger-api/apidom-core': 1.0.0-alpha.9
      '@swagger-api/apidom-ns-api-design-systems': 1.0.0-alpha.9
      '@swagger-api/apidom-parser-adapter-json': 1.0.0-alpha.9
      '@types/ramda': 0.30.2
      ramda: 0.30.1
      ramda-adjunct: 5.1.0(ramda@0.30.1)
    optional: true

  '@swagger-api/apidom-parser-adapter-api-design-systems-yaml@1.0.0-alpha.9':
    dependencies:
      '@babel/runtime-corejs3': 7.25.6
      '@swagger-api/apidom-core': 1.0.0-alpha.9
      '@swagger-api/apidom-ns-api-design-systems': 1.0.0-alpha.9
      '@swagger-api/apidom-parser-adapter-yaml-1-2': 1.0.0-alpha.9
      '@types/ramda': 0.30.2
      ramda: 0.30.1
      ramda-adjunct: 5.1.0(ramda@0.30.1)
    optional: true

  '@swagger-api/apidom-parser-adapter-asyncapi-json-2@1.0.0-alpha.9':
    dependencies:
      '@babel/runtime-corejs3': 7.25.6
      '@swagger-api/apidom-core': 1.0.0-alpha.9
      '@swagger-api/apidom-ns-asyncapi-2': 1.0.0-alpha.9
      '@swagger-api/apidom-parser-adapter-json': 1.0.0-alpha.9
      '@types/ramda': 0.30.2
      ramda: 0.30.1
      ramda-adjunct: 5.1.0(ramda@0.30.1)
    optional: true

  '@swagger-api/apidom-parser-adapter-asyncapi-yaml-2@1.0.0-alpha.9':
    dependencies:
      '@babel/runtime-corejs3': 7.25.6
      '@swagger-api/apidom-core': 1.0.0-alpha.9
      '@swagger-api/apidom-ns-asyncapi-2': 1.0.0-alpha.9
      '@swagger-api/apidom-parser-adapter-yaml-1-2': 1.0.0-alpha.9
      '@types/ramda': 0.30.2
      ramda: 0.30.1
      ramda-adjunct: 5.1.0(ramda@0.30.1)
    optional: true

  '@swagger-api/apidom-parser-adapter-json@1.0.0-alpha.9':
    dependencies:
      '@babel/runtime-corejs3': 7.25.6
      '@swagger-api/apidom-ast': 1.0.0-alpha.9
      '@swagger-api/apidom-core': 1.0.0-alpha.9
      '@swagger-api/apidom-error': 1.0.0-alpha.9
      '@types/ramda': 0.30.2
      ramda: 0.30.1
      ramda-adjunct: 5.1.0(ramda@0.30.1)
      tree-sitter: 0.20.4
      tree-sitter-json: 0.20.2
      web-tree-sitter: 0.20.3
    optional: true

  '@swagger-api/apidom-parser-adapter-openapi-json-2@1.0.0-alpha.9':
    dependencies:
      '@babel/runtime-corejs3': 7.25.6
      '@swagger-api/apidom-core': 1.0.0-alpha.9
      '@swagger-api/apidom-ns-openapi-2': 1.0.0-alpha.9
      '@swagger-api/apidom-parser-adapter-json': 1.0.0-alpha.9
      '@types/ramda': 0.30.2
      ramda: 0.30.1
      ramda-adjunct: 5.1.0(ramda@0.30.1)
    optional: true

  '@swagger-api/apidom-parser-adapter-openapi-json-3-0@1.0.0-alpha.9':
    dependencies:
      '@babel/runtime-corejs3': 7.25.6
      '@swagger-api/apidom-core': 1.0.0-alpha.9
      '@swagger-api/apidom-ns-openapi-3-0': 1.0.0-alpha.9
      '@swagger-api/apidom-parser-adapter-json': 1.0.0-alpha.9
      '@types/ramda': 0.30.2
      ramda: 0.30.1
      ramda-adjunct: 5.1.0(ramda@0.30.1)
    optional: true

  '@swagger-api/apidom-parser-adapter-openapi-json-3-1@1.0.0-alpha.9':
    dependencies:
      '@babel/runtime-corejs3': 7.25.6
      '@swagger-api/apidom-core': 1.0.0-alpha.9
      '@swagger-api/apidom-ns-openapi-3-1': 1.0.0-alpha.9
      '@swagger-api/apidom-parser-adapter-json': 1.0.0-alpha.9
      '@types/ramda': 0.30.2
      ramda: 0.30.1
      ramda-adjunct: 5.1.0(ramda@0.30.1)
    optional: true

  '@swagger-api/apidom-parser-adapter-openapi-yaml-2@1.0.0-alpha.9':
    dependencies:
      '@babel/runtime-corejs3': 7.25.6
      '@swagger-api/apidom-core': 1.0.0-alpha.9
      '@swagger-api/apidom-ns-openapi-2': 1.0.0-alpha.9
      '@swagger-api/apidom-parser-adapter-yaml-1-2': 1.0.0-alpha.9
      '@types/ramda': 0.30.2
      ramda: 0.30.1
      ramda-adjunct: 5.1.0(ramda@0.30.1)
    optional: true

  '@swagger-api/apidom-parser-adapter-openapi-yaml-3-0@1.0.0-alpha.9':
    dependencies:
      '@babel/runtime-corejs3': 7.25.6
      '@swagger-api/apidom-core': 1.0.0-alpha.9
      '@swagger-api/apidom-ns-openapi-3-0': 1.0.0-alpha.9
      '@swagger-api/apidom-parser-adapter-yaml-1-2': 1.0.0-alpha.9
      '@types/ramda': 0.30.2
      ramda: 0.30.1
      ramda-adjunct: 5.1.0(ramda@0.30.1)
    optional: true

  '@swagger-api/apidom-parser-adapter-openapi-yaml-3-1@1.0.0-alpha.9':
    dependencies:
      '@babel/runtime-corejs3': 7.25.6
      '@swagger-api/apidom-core': 1.0.0-alpha.9
      '@swagger-api/apidom-ns-openapi-3-1': 1.0.0-alpha.9
      '@swagger-api/apidom-parser-adapter-yaml-1-2': 1.0.0-alpha.9
      '@types/ramda': 0.30.2
      ramda: 0.30.1
      ramda-adjunct: 5.1.0(ramda@0.30.1)
    optional: true

  '@swagger-api/apidom-parser-adapter-workflows-json-1@1.0.0-alpha.9':
    dependencies:
      '@babel/runtime-corejs3': 7.25.6
      '@swagger-api/apidom-core': 1.0.0-alpha.9
      '@swagger-api/apidom-ns-workflows-1': 1.0.0-alpha.9
      '@swagger-api/apidom-parser-adapter-json': 1.0.0-alpha.9
      '@types/ramda': 0.30.2
      ramda: 0.30.1
      ramda-adjunct: 5.1.0(ramda@0.30.1)
    optional: true

  '@swagger-api/apidom-parser-adapter-workflows-yaml-1@1.0.0-alpha.9':
    dependencies:
      '@babel/runtime-corejs3': 7.25.6
      '@swagger-api/apidom-core': 1.0.0-alpha.9
      '@swagger-api/apidom-ns-workflows-1': 1.0.0-alpha.9
      '@swagger-api/apidom-parser-adapter-yaml-1-2': 1.0.0-alpha.9
      '@types/ramda': 0.30.2
      ramda: 0.30.1
      ramda-adjunct: 5.1.0(ramda@0.30.1)
    optional: true

  '@swagger-api/apidom-parser-adapter-yaml-1-2@1.0.0-alpha.9':
    dependencies:
      '@babel/runtime-corejs3': 7.25.6
      '@swagger-api/apidom-ast': 1.0.0-alpha.9
      '@swagger-api/apidom-core': 1.0.0-alpha.9
      '@swagger-api/apidom-error': 1.0.0-alpha.9
      '@types/ramda': 0.30.2
      ramda: 0.30.1
      ramda-adjunct: 5.1.0(ramda@0.30.1)
      tree-sitter: 0.20.4
      tree-sitter-yaml: 0.5.0
      web-tree-sitter: 0.20.3
    optional: true

  '@swagger-api/apidom-reference@1.0.0-alpha.9':
    dependencies:
      '@babel/runtime-corejs3': 7.25.6
      '@swagger-api/apidom-core': 1.0.0-alpha.9
      '@types/ramda': 0.30.2
      axios: 1.7.7
      minimatch: 7.4.6
      process: 0.11.10
      ramda: 0.30.1
      ramda-adjunct: 5.1.0(ramda@0.30.1)
    optionalDependencies:
      '@swagger-api/apidom-error': 1.0.0-alpha.9
      '@swagger-api/apidom-json-pointer': 1.0.0-alpha.9
      '@swagger-api/apidom-ns-asyncapi-2': 1.0.0-alpha.9
      '@swagger-api/apidom-ns-openapi-2': 1.0.0-alpha.9
      '@swagger-api/apidom-ns-openapi-3-0': 1.0.0-alpha.9
      '@swagger-api/apidom-ns-openapi-3-1': 1.0.0-alpha.9
      '@swagger-api/apidom-ns-workflows-1': 1.0.0-alpha.9
      '@swagger-api/apidom-parser-adapter-api-design-systems-json': 1.0.0-alpha.9
      '@swagger-api/apidom-parser-adapter-api-design-systems-yaml': 1.0.0-alpha.9
      '@swagger-api/apidom-parser-adapter-asyncapi-json-2': 1.0.0-alpha.9
      '@swagger-api/apidom-parser-adapter-asyncapi-yaml-2': 1.0.0-alpha.9
      '@swagger-api/apidom-parser-adapter-json': 1.0.0-alpha.9
      '@swagger-api/apidom-parser-adapter-openapi-json-2': 1.0.0-alpha.9
      '@swagger-api/apidom-parser-adapter-openapi-json-3-0': 1.0.0-alpha.9
      '@swagger-api/apidom-parser-adapter-openapi-json-3-1': 1.0.0-alpha.9
      '@swagger-api/apidom-parser-adapter-openapi-yaml-2': 1.0.0-alpha.9
      '@swagger-api/apidom-parser-adapter-openapi-yaml-3-0': 1.0.0-alpha.9
      '@swagger-api/apidom-parser-adapter-openapi-yaml-3-1': 1.0.0-alpha.9
      '@swagger-api/apidom-parser-adapter-workflows-json-1': 1.0.0-alpha.9
      '@swagger-api/apidom-parser-adapter-workflows-yaml-1': 1.0.0-alpha.9
      '@swagger-api/apidom-parser-adapter-yaml-1-2': 1.0.0-alpha.9
    transitivePeerDependencies:
      - debug

  '@swc/counter@0.1.3': {}

  '@swc/helpers@0.5.5':
    dependencies:
      '@swc/counter': 0.1.3
      tslib: 2.7.0

  '@t3-oss/env-core@0.11.1(typescript@5.6.2)(zod@3.23.8)':
    dependencies:
      zod: 3.23.8
    optionalDependencies:
      typescript: 5.6.2

  '@t3-oss/env-nextjs@0.11.1(typescript@5.6.2)(zod@3.23.8)':
    dependencies:
      '@t3-oss/env-core': 0.11.1(typescript@5.6.2)(zod@3.23.8)
      zod: 3.23.8
    optionalDependencies:
      typescript: 5.6.2

  '@tabler/icons-react@3.17.0(react@18.3.1)':
    dependencies:
      '@tabler/icons': 3.17.0
      react: 18.3.1

  '@tabler/icons@3.17.0': {}

  '@tanstack/match-sorter-utils@8.15.1':
    dependencies:
      remove-accents: 0.5.0

  '@tanstack/query-core@5.56.2': {}

  '@tanstack/query-devtools@5.56.1': {}

  '@tanstack/react-query-devtools@5.56.2(@tanstack/react-query@5.56.2(react@18.3.1))(react@18.3.1)':
    dependencies:
      '@tanstack/query-devtools': 5.56.1
      '@tanstack/react-query': 5.56.2(react@18.3.1)
      react: 18.3.1

  '@tanstack/react-query-next-experimental@5.56.2(@tanstack/react-query@5.56.2(react@18.3.1))(next@14.2.11(@babel/core@7.24.6)(react-dom@18.3.1(react@18.3.1))(react@18.3.1)(sass@1.78.0))(react@18.3.1)':
    dependencies:
      '@tanstack/react-query': 5.56.2(react@18.3.1)
      next: 14.2.11(@babel/core@7.24.6)(react-dom@18.3.1(react@18.3.1))(react@18.3.1)(sass@1.78.0)
      react: 18.3.1

  '@tanstack/react-query@5.56.2(react@18.3.1)':
    dependencies:
      '@tanstack/query-core': 5.56.2
      react: 18.3.1

  '@tanstack/react-table@8.19.3(react-dom@18.3.1(react@18.3.1))(react@18.3.1)':
    dependencies:
      '@tanstack/table-core': 8.19.3
      react: 18.3.1
      react-dom: 18.3.1(react@18.3.1)

  '@tanstack/react-virtual@3.8.3(react-dom@18.3.1(react@18.3.1))(react@18.3.1)':
    dependencies:
      '@tanstack/virtual-core': 3.8.3
      react: 18.3.1
      react-dom: 18.3.1(react@18.3.1)

  '@tanstack/table-core@8.19.3': {}

  '@tanstack/virtual-core@3.8.3': {}

  '@tiptap/core@2.6.6(@tiptap/pm@2.6.6)':
    dependencies:
      '@tiptap/pm': 2.6.6

  '@tiptap/extension-blockquote@2.6.6(@tiptap/core@2.6.6(@tiptap/pm@2.6.6))':
    dependencies:
      '@tiptap/core': 2.6.6(@tiptap/pm@2.6.6)

  '@tiptap/extension-bold@2.6.6(@tiptap/core@2.6.6(@tiptap/pm@2.6.6))':
    dependencies:
      '@tiptap/core': 2.6.6(@tiptap/pm@2.6.6)

  '@tiptap/extension-bubble-menu@2.6.6(@tiptap/core@2.6.6(@tiptap/pm@2.6.6))(@tiptap/pm@2.6.6)':
    dependencies:
      '@tiptap/core': 2.6.6(@tiptap/pm@2.6.6)
      '@tiptap/pm': 2.6.6
      tippy.js: 6.3.7

  '@tiptap/extension-bullet-list@2.6.6(@tiptap/core@2.6.6(@tiptap/pm@2.6.6))':
    dependencies:
      '@tiptap/core': 2.6.6(@tiptap/pm@2.6.6)

  '@tiptap/extension-code-block@2.6.6(@tiptap/core@2.6.6(@tiptap/pm@2.6.6))(@tiptap/pm@2.6.6)':
    dependencies:
      '@tiptap/core': 2.6.6(@tiptap/pm@2.6.6)
      '@tiptap/pm': 2.6.6

  '@tiptap/extension-code@2.6.6(@tiptap/core@2.6.6(@tiptap/pm@2.6.6))':
    dependencies:
      '@tiptap/core': 2.6.6(@tiptap/pm@2.6.6)

  '@tiptap/extension-color@2.6.6(@tiptap/core@2.6.6(@tiptap/pm@2.6.6))(@tiptap/extension-text-style@2.6.6(@tiptap/core@2.6.6(@tiptap/pm@2.6.6)))':
    dependencies:
      '@tiptap/core': 2.6.6(@tiptap/pm@2.6.6)
      '@tiptap/extension-text-style': 2.6.6(@tiptap/core@2.6.6(@tiptap/pm@2.6.6))

  '@tiptap/extension-document@2.6.6(@tiptap/core@2.6.6(@tiptap/pm@2.6.6))':
    dependencies:
      '@tiptap/core': 2.6.6(@tiptap/pm@2.6.6)

  '@tiptap/extension-dropcursor@2.6.6(@tiptap/core@2.6.6(@tiptap/pm@2.6.6))(@tiptap/pm@2.6.6)':
    dependencies:
      '@tiptap/core': 2.6.6(@tiptap/pm@2.6.6)
      '@tiptap/pm': 2.6.6

  '@tiptap/extension-floating-menu@2.6.6(@tiptap/core@2.6.6(@tiptap/pm@2.6.6))(@tiptap/pm@2.6.6)':
    dependencies:
      '@tiptap/core': 2.6.6(@tiptap/pm@2.6.6)
      '@tiptap/pm': 2.6.6
      tippy.js: 6.3.7

  '@tiptap/extension-gapcursor@2.6.6(@tiptap/core@2.6.6(@tiptap/pm@2.6.6))(@tiptap/pm@2.6.6)':
    dependencies:
      '@tiptap/core': 2.6.6(@tiptap/pm@2.6.6)
      '@tiptap/pm': 2.6.6

  '@tiptap/extension-hard-break@2.6.6(@tiptap/core@2.6.6(@tiptap/pm@2.6.6))':
    dependencies:
      '@tiptap/core': 2.6.6(@tiptap/pm@2.6.6)

  '@tiptap/extension-heading@2.6.6(@tiptap/core@2.6.6(@tiptap/pm@2.6.6))':
    dependencies:
      '@tiptap/core': 2.6.6(@tiptap/pm@2.6.6)

  '@tiptap/extension-highlight@2.6.6(@tiptap/core@2.6.6(@tiptap/pm@2.6.6))':
    dependencies:
      '@tiptap/core': 2.6.6(@tiptap/pm@2.6.6)

  '@tiptap/extension-history@2.6.6(@tiptap/core@2.6.6(@tiptap/pm@2.6.6))(@tiptap/pm@2.6.6)':
    dependencies:
      '@tiptap/core': 2.6.6(@tiptap/pm@2.6.6)
      '@tiptap/pm': 2.6.6

  '@tiptap/extension-horizontal-rule@2.6.6(@tiptap/core@2.6.6(@tiptap/pm@2.6.6))(@tiptap/pm@2.6.6)':
    dependencies:
      '@tiptap/core': 2.6.6(@tiptap/pm@2.6.6)
      '@tiptap/pm': 2.6.6

  '@tiptap/extension-image@2.6.6(@tiptap/core@2.6.6(@tiptap/pm@2.6.6))':
    dependencies:
      '@tiptap/core': 2.6.6(@tiptap/pm@2.6.6)

  '@tiptap/extension-italic@2.6.6(@tiptap/core@2.6.6(@tiptap/pm@2.6.6))':
    dependencies:
      '@tiptap/core': 2.6.6(@tiptap/pm@2.6.6)

  '@tiptap/extension-link@2.6.6(@tiptap/core@2.6.6(@tiptap/pm@2.6.6))(@tiptap/pm@2.6.6)':
    dependencies:
      '@tiptap/core': 2.6.6(@tiptap/pm@2.6.6)
      '@tiptap/pm': 2.6.6
      linkifyjs: 4.1.3

  '@tiptap/extension-list-item@2.6.6(@tiptap/core@2.6.6(@tiptap/pm@2.6.6))':
    dependencies:
      '@tiptap/core': 2.6.6(@tiptap/pm@2.6.6)

  '@tiptap/extension-ordered-list@2.6.6(@tiptap/core@2.6.6(@tiptap/pm@2.6.6))':
    dependencies:
      '@tiptap/core': 2.6.6(@tiptap/pm@2.6.6)

  '@tiptap/extension-paragraph@2.6.6(@tiptap/core@2.6.6(@tiptap/pm@2.6.6))':
    dependencies:
      '@tiptap/core': 2.6.6(@tiptap/pm@2.6.6)

  '@tiptap/extension-strike@2.6.6(@tiptap/core@2.6.6(@tiptap/pm@2.6.6))':
    dependencies:
      '@tiptap/core': 2.6.6(@tiptap/pm@2.6.6)

  '@tiptap/extension-table-cell@2.6.6(@tiptap/core@2.6.6(@tiptap/pm@2.6.6))':
    dependencies:
      '@tiptap/core': 2.6.6(@tiptap/pm@2.6.6)

  '@tiptap/extension-table-header@2.6.6(@tiptap/core@2.6.6(@tiptap/pm@2.6.6))':
    dependencies:
      '@tiptap/core': 2.6.6(@tiptap/pm@2.6.6)

  '@tiptap/extension-table-row@2.6.6(@tiptap/core@2.6.6(@tiptap/pm@2.6.6))':
    dependencies:
      '@tiptap/core': 2.6.6(@tiptap/pm@2.6.6)

  '@tiptap/extension-table@2.6.6(@tiptap/core@2.6.6(@tiptap/pm@2.6.6))(@tiptap/pm@2.6.6)':
    dependencies:
      '@tiptap/core': 2.6.6(@tiptap/pm@2.6.6)
      '@tiptap/pm': 2.6.6

  '@tiptap/extension-task-item@2.6.6(@tiptap/core@2.6.6(@tiptap/pm@2.6.6))(@tiptap/pm@2.6.6)':
    dependencies:
      '@tiptap/core': 2.6.6(@tiptap/pm@2.6.6)
      '@tiptap/pm': 2.6.6

  '@tiptap/extension-task-list@2.6.6(@tiptap/core@2.6.6(@tiptap/pm@2.6.6))':
    dependencies:
      '@tiptap/core': 2.6.6(@tiptap/pm@2.6.6)

  '@tiptap/extension-text-align@2.6.6(@tiptap/core@2.6.6(@tiptap/pm@2.6.6))':
    dependencies:
      '@tiptap/core': 2.6.6(@tiptap/pm@2.6.6)

  '@tiptap/extension-text-style@2.6.6(@tiptap/core@2.6.6(@tiptap/pm@2.6.6))':
    dependencies:
      '@tiptap/core': 2.6.6(@tiptap/pm@2.6.6)

  '@tiptap/extension-text@2.6.6(@tiptap/core@2.6.6(@tiptap/pm@2.6.6))':
    dependencies:
      '@tiptap/core': 2.6.6(@tiptap/pm@2.6.6)

  '@tiptap/extension-underline@2.6.6(@tiptap/core@2.6.6(@tiptap/pm@2.6.6))':
    dependencies:
      '@tiptap/core': 2.6.6(@tiptap/pm@2.6.6)

  '@tiptap/pm@2.6.6':
    dependencies:
      prosemirror-changeset: 2.2.1
      prosemirror-collab: 1.3.1
      prosemirror-commands: 1.6.0
      prosemirror-dropcursor: 1.8.1
      prosemirror-gapcursor: 1.3.2
      prosemirror-history: 1.4.1
      prosemirror-inputrules: 1.4.0
      prosemirror-keymap: 1.2.2
      prosemirror-markdown: 1.13.0
      prosemirror-menu: 1.2.4
      prosemirror-model: 1.22.3
      prosemirror-schema-basic: 1.2.3
      prosemirror-schema-list: 1.4.1
      prosemirror-state: 1.4.3
      prosemirror-tables: 1.5.0
      prosemirror-trailing-node: 2.0.9(prosemirror-model@1.22.3)(prosemirror-state@1.4.3)(prosemirror-view@1.34.2)
      prosemirror-transform: 1.10.0
      prosemirror-view: 1.34.2

  '@tiptap/react@2.6.6(@tiptap/core@2.6.6(@tiptap/pm@2.6.6))(@tiptap/pm@2.6.6)(react-dom@18.3.1(react@18.3.1))(react@18.3.1)':
    dependencies:
      '@tiptap/core': 2.6.6(@tiptap/pm@2.6.6)
      '@tiptap/extension-bubble-menu': 2.6.6(@tiptap/core@2.6.6(@tiptap/pm@2.6.6))(@tiptap/pm@2.6.6)
      '@tiptap/extension-floating-menu': 2.6.6(@tiptap/core@2.6.6(@tiptap/pm@2.6.6))(@tiptap/pm@2.6.6)
      '@tiptap/pm': 2.6.6
      '@types/use-sync-external-store': 0.0.6
      react: 18.3.1
      react-dom: 18.3.1(react@18.3.1)
      use-sync-external-store: 1.2.2(react@18.3.1)

  '@tiptap/starter-kit@2.6.6':
    dependencies:
      '@tiptap/core': 2.6.6(@tiptap/pm@2.6.6)
      '@tiptap/extension-blockquote': 2.6.6(@tiptap/core@2.6.6(@tiptap/pm@2.6.6))
      '@tiptap/extension-bold': 2.6.6(@tiptap/core@2.6.6(@tiptap/pm@2.6.6))
      '@tiptap/extension-bullet-list': 2.6.6(@tiptap/core@2.6.6(@tiptap/pm@2.6.6))
      '@tiptap/extension-code': 2.6.6(@tiptap/core@2.6.6(@tiptap/pm@2.6.6))
      '@tiptap/extension-code-block': 2.6.6(@tiptap/core@2.6.6(@tiptap/pm@2.6.6))(@tiptap/pm@2.6.6)
      '@tiptap/extension-document': 2.6.6(@tiptap/core@2.6.6(@tiptap/pm@2.6.6))
      '@tiptap/extension-dropcursor': 2.6.6(@tiptap/core@2.6.6(@tiptap/pm@2.6.6))(@tiptap/pm@2.6.6)
      '@tiptap/extension-gapcursor': 2.6.6(@tiptap/core@2.6.6(@tiptap/pm@2.6.6))(@tiptap/pm@2.6.6)
      '@tiptap/extension-hard-break': 2.6.6(@tiptap/core@2.6.6(@tiptap/pm@2.6.6))
      '@tiptap/extension-heading': 2.6.6(@tiptap/core@2.6.6(@tiptap/pm@2.6.6))
      '@tiptap/extension-history': 2.6.6(@tiptap/core@2.6.6(@tiptap/pm@2.6.6))(@tiptap/pm@2.6.6)
      '@tiptap/extension-horizontal-rule': 2.6.6(@tiptap/core@2.6.6(@tiptap/pm@2.6.6))(@tiptap/pm@2.6.6)
      '@tiptap/extension-italic': 2.6.6(@tiptap/core@2.6.6(@tiptap/pm@2.6.6))
      '@tiptap/extension-list-item': 2.6.6(@tiptap/core@2.6.6(@tiptap/pm@2.6.6))
      '@tiptap/extension-ordered-list': 2.6.6(@tiptap/core@2.6.6(@tiptap/pm@2.6.6))
      '@tiptap/extension-paragraph': 2.6.6(@tiptap/core@2.6.6(@tiptap/pm@2.6.6))
      '@tiptap/extension-strike': 2.6.6(@tiptap/core@2.6.6(@tiptap/pm@2.6.6))
      '@tiptap/extension-text': 2.6.6(@tiptap/core@2.6.6(@tiptap/pm@2.6.6))
      '@tiptap/pm': 2.6.6

  '@tootallnate/quickjs-emscripten@0.23.0': {}

  '@trpc/client@11.0.0-rc.502(@trpc/server@11.0.0-rc.502)':
    dependencies:
      '@trpc/server': 11.0.0-rc.502

  '@trpc/next@11.0.0-rc.502(@tanstack/react-query@5.56.2(react@18.3.1))(@trpc/client@11.0.0-rc.502(@trpc/server@11.0.0-rc.502))(@trpc/react-query@11.0.0-rc.502(@tanstack/react-query@5.56.2(react@18.3.1))(@trpc/client@11.0.0-rc.502(@trpc/server@11.0.0-rc.502))(@trpc/server@11.0.0-rc.502)(react-dom@18.3.1(react@18.3.1))(react@18.3.1))(@trpc/server@11.0.0-rc.502)(next@14.2.11(@babel/core@7.24.6)(react-dom@18.3.1(react@18.3.1))(react@18.3.1)(sass@1.78.0))(react-dom@18.3.1(react@18.3.1))(react@18.3.1)':
    dependencies:
      '@trpc/client': 11.0.0-rc.502(@trpc/server@11.0.0-rc.502)
      '@trpc/server': 11.0.0-rc.502
      next: 14.2.11(@babel/core@7.24.6)(react-dom@18.3.1(react@18.3.1))(react@18.3.1)(sass@1.78.0)
      react: 18.3.1
      react-dom: 18.3.1(react@18.3.1)
    optionalDependencies:
      '@tanstack/react-query': 5.56.2(react@18.3.1)
      '@trpc/react-query': 11.0.0-rc.502(@tanstack/react-query@5.56.2(react@18.3.1))(@trpc/client@11.0.0-rc.502(@trpc/server@11.0.0-rc.502))(@trpc/server@11.0.0-rc.502)(react-dom@18.3.1(react@18.3.1))(react@18.3.1)

  '@trpc/react-query@11.0.0-rc.502(@tanstack/react-query@5.56.2(react@18.3.1))(@trpc/client@11.0.0-rc.502(@trpc/server@11.0.0-rc.502))(@trpc/server@11.0.0-rc.502)(react-dom@18.3.1(react@18.3.1))(react@18.3.1)':
    dependencies:
      '@tanstack/react-query': 5.56.2(react@18.3.1)
      '@trpc/client': 11.0.0-rc.502(@trpc/server@11.0.0-rc.502)
      '@trpc/server': 11.0.0-rc.502
      react: 18.3.1
      react-dom: 18.3.1(react@18.3.1)

  '@trpc/server@11.0.0-rc.502': {}

  '@tsconfig/node10@1.0.11': {}

  '@tsconfig/node12@1.0.11': {}

  '@tsconfig/node14@1.0.3': {}

  '@tsconfig/node16@1.0.4': {}

  '@tsconfig/svelte@1.0.13': {}

  '@turbo/gen@2.1.2(@types/node@20.16.5)(typescript@5.6.2)':
    dependencies:
      '@turbo/workspaces': 2.1.2
      commander: 10.0.1
      fs-extra: 10.1.0
      inquirer: 8.2.6
      minimatch: 9.0.5
      node-plop: 0.26.3
      picocolors: 1.0.1
      proxy-agent: 6.4.0
      ts-node: 10.9.2(@types/node@20.16.5)(typescript@5.6.2)
      update-check: 1.5.4
      validate-npm-package-name: 5.0.1
    transitivePeerDependencies:
      - '@swc/core'
      - '@swc/wasm'
      - '@types/node'
      - supports-color
      - typescript

  '@turbo/workspaces@2.1.2':
    dependencies:
      commander: 10.0.1
      execa: 5.1.1
      fast-glob: 3.3.2
      fs-extra: 10.1.0
      gradient-string: 2.0.2
      inquirer: 8.2.6
      js-yaml: 4.1.0
      ora: 4.1.1
      picocolors: 1.0.1
      rimraf: 3.0.2
      semver: 7.6.3
      update-check: 1.5.4

  '@types/asn1@0.2.4':
    dependencies:
      '@types/node': 20.16.5

  '@types/babel__core@7.20.5':
    dependencies:
      '@babel/parser': 7.25.6
      '@babel/types': 7.25.6
      '@types/babel__generator': 7.6.8
      '@types/babel__template': 7.4.4
      '@types/babel__traverse': 7.20.6

  '@types/babel__generator@7.6.8':
    dependencies:
      '@babel/types': 7.25.6

  '@types/babel__template@7.4.4':
    dependencies:
      '@babel/parser': 7.25.6
      '@babel/types': 7.25.6

  '@types/babel__traverse@7.20.6':
    dependencies:
      '@babel/types': 7.25.6

  '@types/bcrypt@5.0.2':
    dependencies:
      '@types/node': 20.16.5

  '@types/better-sqlite3@7.6.11':
    dependencies:
      '@types/node': 20.16.5

  '@types/body-parser@1.19.5':
    dependencies:
      '@types/connect': 3.4.38
      '@types/node': 20.16.5

  '@types/chroma-js@2.4.4': {}

  '@types/connect@3.4.38':
    dependencies:
      '@types/node': 20.16.5

  '@types/cookie@0.6.0': {}

  '@types/cookies@0.9.0':
    dependencies:
      '@types/connect': 3.4.38
      '@types/express': 4.17.21
      '@types/keygrip': 1.0.6
      '@types/node': 20.16.5

  '@types/css-font-loading-module@0.0.7': {}

  '@types/css-modules@1.0.5': {}

  '@types/docker-modem@3.0.6':
    dependencies:
      '@types/node': 20.16.5
      '@types/ssh2': 1.15.1

  '@types/dockerode@3.3.31':
    dependencies:
      '@types/docker-modem': 3.0.6
      '@types/node': 20.16.5
      '@types/ssh2': 1.15.1

  '@types/estree@1.0.5': {}

  '@types/express-serve-static-core@4.19.5':
    dependencies:
      '@types/node': 20.16.5
      '@types/qs': 6.9.16
      '@types/range-parser': 1.2.7
      '@types/send': 0.17.4

  '@types/express@4.17.21':
    dependencies:
      '@types/body-parser': 1.19.5
      '@types/express-serve-static-core': 4.19.5
      '@types/qs': 6.9.16
      '@types/serve-static': 1.15.7

  '@types/glob@7.2.0':
    dependencies:
      '@types/minimatch': 5.1.2
      '@types/node': 20.16.5

  '@types/hast@2.3.10':
    dependencies:
      '@types/unist': 2.0.11

  '@types/http-errors@2.0.4': {}

  '@types/inquirer@6.5.0':
    dependencies:
      '@types/through': 0.0.33
      rxjs: 6.6.7

  '@types/json-schema@7.0.15': {}

  '@types/json5@0.0.29': {}

  '@types/keygrip@1.0.6': {}

  '@types/mime@1.3.5': {}

  '@types/minimatch@5.1.2': {}

  '@types/node-cron@3.0.11': {}

  '@types/node@18.19.50':
    dependencies:
      undici-types: 5.26.5

  '@types/node@20.16.5':
    dependencies:
      undici-types: 6.19.8

  '@types/prismjs@1.26.4': {}

  '@types/prop-types@15.7.12': {}

  '@types/qs@6.9.16': {}

  '@types/ramda@0.30.2':
    dependencies:
      types-ramda: 0.30.1

  '@types/range-parser@1.2.7': {}

  '@types/react-dom@18.3.0':
    dependencies:
      '@types/react': 18.3.6

  '@types/react@18.3.6':
    dependencies:
      '@types/prop-types': 15.7.12
      csstype: 3.1.3

  '@types/send@0.17.4':
    dependencies:
      '@types/mime': 1.3.5
      '@types/node': 20.16.5

  '@types/serve-static@1.15.7':
    dependencies:
      '@types/http-errors': 2.0.4
      '@types/node': 20.16.5
      '@types/send': 0.17.4

  '@types/ssh2-streams@0.1.12':
    dependencies:
      '@types/node': 20.16.5

  '@types/ssh2@0.5.52':
    dependencies:
      '@types/node': 20.16.5
      '@types/ssh2-streams': 0.1.12

  '@types/ssh2@1.15.1':
    dependencies:
      '@types/node': 18.19.50

  '@types/swagger-ui-react@4.18.3':
    dependencies:
      '@types/react': 18.3.6

  '@types/through@0.0.33':
    dependencies:
      '@types/node': 20.16.5

  '@types/tinycolor2@1.4.6': {}

  '@types/triple-beam@1.3.5': {}

  '@types/unist@2.0.11': {}

  '@types/use-sync-external-store@0.0.3': {}

  '@types/use-sync-external-store@0.0.6': {}

  '@types/video.js@7.3.58': {}

  '@types/ws@8.5.12':
    dependencies:
      '@types/node': 20.16.5

  '@typescript-eslint/eslint-plugin@8.5.0(@typescript-eslint/parser@8.5.0(eslint@9.10.0)(typescript@5.6.2))(eslint@9.10.0)(typescript@5.6.2)':
    dependencies:
      '@eslint-community/regexpp': 4.11.1
      '@typescript-eslint/parser': 8.5.0(eslint@9.10.0)(typescript@5.6.2)
      '@typescript-eslint/scope-manager': 8.5.0
      '@typescript-eslint/type-utils': 8.5.0(eslint@9.10.0)(typescript@5.6.2)
      '@typescript-eslint/utils': 8.5.0(eslint@9.10.0)(typescript@5.6.2)
      '@typescript-eslint/visitor-keys': 8.5.0
      eslint: 9.10.0
      graphemer: 1.4.0
      ignore: 5.3.2
      natural-compare: 1.4.0
      ts-api-utils: 1.3.0(typescript@5.6.2)
    optionalDependencies:
      typescript: 5.6.2
    transitivePeerDependencies:
      - supports-color

  '@typescript-eslint/parser@8.5.0(eslint@9.10.0)(typescript@5.6.2)':
    dependencies:
      '@typescript-eslint/scope-manager': 8.5.0
      '@typescript-eslint/types': 8.5.0
      '@typescript-eslint/typescript-estree': 8.5.0(typescript@5.6.2)
      '@typescript-eslint/visitor-keys': 8.5.0
      debug: 4.3.7
      eslint: 9.10.0
    optionalDependencies:
      typescript: 5.6.2
    transitivePeerDependencies:
      - supports-color

  '@typescript-eslint/scope-manager@8.5.0':
    dependencies:
      '@typescript-eslint/types': 8.5.0
      '@typescript-eslint/visitor-keys': 8.5.0

  '@typescript-eslint/type-utils@8.5.0(eslint@9.10.0)(typescript@5.6.2)':
    dependencies:
      '@typescript-eslint/typescript-estree': 8.5.0(typescript@5.6.2)
      '@typescript-eslint/utils': 8.5.0(eslint@9.10.0)(typescript@5.6.2)
      debug: 4.3.7
      ts-api-utils: 1.3.0(typescript@5.6.2)
    optionalDependencies:
      typescript: 5.6.2
    transitivePeerDependencies:
      - eslint
      - supports-color

  '@typescript-eslint/types@8.5.0': {}

  '@typescript-eslint/typescript-estree@8.5.0(typescript@5.6.2)':
    dependencies:
      '@typescript-eslint/types': 8.5.0
      '@typescript-eslint/visitor-keys': 8.5.0
      debug: 4.3.7
      fast-glob: 3.3.2
      is-glob: 4.0.3
      minimatch: 9.0.5
      semver: 7.6.3
      ts-api-utils: 1.3.0(typescript@5.6.2)
    optionalDependencies:
      typescript: 5.6.2
    transitivePeerDependencies:
      - supports-color

  '@typescript-eslint/utils@8.5.0(eslint@9.10.0)(typescript@5.6.2)':
    dependencies:
      '@eslint-community/eslint-utils': 4.4.0(eslint@9.10.0)
      '@typescript-eslint/scope-manager': 8.5.0
      '@typescript-eslint/types': 8.5.0
      '@typescript-eslint/typescript-estree': 8.5.0(typescript@5.6.2)
      eslint: 9.10.0
    transitivePeerDependencies:
      - supports-color
      - typescript

  '@typescript-eslint/visitor-keys@8.5.0':
    dependencies:
      '@typescript-eslint/types': 8.5.0
      eslint-visitor-keys: 3.4.3

  '@umami/node@0.4.0': {}

  '@videojs/http-streaming@3.13.3(video.js@8.17.4)':
    dependencies:
      '@babel/runtime': 7.25.6
      '@videojs/vhs-utils': 4.0.0
      aes-decrypter: 4.0.1
      global: 4.4.0
      m3u8-parser: 7.2.0
      mpd-parser: 1.3.0
      mux.js: 7.0.3
      video.js: 8.17.4

  '@videojs/vhs-utils@3.0.5':
    dependencies:
      '@babel/runtime': 7.25.6
      global: 4.4.0
      url-toolkit: 2.2.5

  '@videojs/vhs-utils@4.0.0':
    dependencies:
      '@babel/runtime': 7.25.6
      global: 4.4.0
      url-toolkit: 2.2.5

  '@videojs/vhs-utils@4.1.1':
    dependencies:
      '@babel/runtime': 7.25.6
      global: 4.4.0

  '@videojs/xhr@2.7.0':
    dependencies:
      '@babel/runtime': 7.25.6
      global: 4.4.0
      is-function: 1.0.2

  '@vitejs/plugin-react@4.3.1(vite@5.4.5(@types/node@20.16.5)(sass@1.78.0)(sugarss@4.0.1(postcss@8.4.47))(terser@5.32.0))':
    dependencies:
      '@babel/core': 7.25.2
      '@babel/plugin-transform-react-jsx-self': 7.24.7(@babel/core@7.25.2)
      '@babel/plugin-transform-react-jsx-source': 7.24.7(@babel/core@7.25.2)
      '@types/babel__core': 7.20.5
      react-refresh: 0.14.2
      vite: 5.4.5(@types/node@20.16.5)(sass@1.78.0)(sugarss@4.0.1(postcss@8.4.47))(terser@5.32.0)
    transitivePeerDependencies:
      - supports-color

  '@vitest/coverage-v8@2.1.1(vitest@2.1.1(@types/node@20.16.5)(@vitest/ui@2.1.1)(jsdom@25.0.0)(sass@1.78.0)(sugarss@4.0.1(postcss@8.4.47))(terser@5.32.0))':
    dependencies:
      '@ampproject/remapping': 2.3.0
      '@bcoe/v8-coverage': 0.2.3
      debug: 4.3.7
      istanbul-lib-coverage: 3.2.2
      istanbul-lib-report: 3.0.1
      istanbul-lib-source-maps: 5.0.6
      istanbul-reports: 3.1.7
      magic-string: 0.30.11
      magicast: 0.3.5
      std-env: 3.7.0
      test-exclude: 7.0.1
      tinyrainbow: 1.2.0
      vitest: 2.1.1(@types/node@20.16.5)(@vitest/ui@2.1.1)(jsdom@25.0.0)(sass@1.78.0)(sugarss@4.0.1(postcss@8.4.47))(terser@5.32.0)
    transitivePeerDependencies:
      - supports-color

  '@vitest/expect@2.1.1':
    dependencies:
      '@vitest/spy': 2.1.1
      '@vitest/utils': 2.1.1
      chai: 5.1.1
      tinyrainbow: 1.2.0

  '@vitest/mocker@2.1.1(@vitest/spy@2.1.1)(vite@5.4.5(@types/node@20.16.5)(sass@1.78.0)(sugarss@4.0.1(postcss@8.4.47))(terser@5.32.0))':
    dependencies:
      '@vitest/spy': 2.1.1
      estree-walker: 3.0.3
      magic-string: 0.30.11
    optionalDependencies:
      vite: 5.4.5(@types/node@20.16.5)(sass@1.78.0)(sugarss@4.0.1(postcss@8.4.47))(terser@5.32.0)

  '@vitest/pretty-format@2.1.1':
    dependencies:
      tinyrainbow: 1.2.0

  '@vitest/runner@2.1.1':
    dependencies:
      '@vitest/utils': 2.1.1
      pathe: 1.1.2

  '@vitest/snapshot@2.1.1':
    dependencies:
      '@vitest/pretty-format': 2.1.1
      magic-string: 0.30.11
      pathe: 1.1.2

  '@vitest/spy@2.1.1':
    dependencies:
      tinyspy: 3.0.2

  '@vitest/ui@2.1.1(vitest@2.1.1)':
    dependencies:
      '@vitest/utils': 2.1.1
      fflate: 0.8.2
      flatted: 3.3.1
      pathe: 1.1.2
      sirv: 2.0.4
      tinyglobby: 0.2.6
      tinyrainbow: 1.2.0
      vitest: 2.1.1(@types/node@20.16.5)(@vitest/ui@2.1.1)(jsdom@25.0.0)(sass@1.78.0)(sugarss@4.0.1(postcss@8.4.47))(terser@5.32.0)

  '@vitest/utils@2.1.1':
    dependencies:
      '@vitest/pretty-format': 2.1.1
      loupe: 3.1.1
      tinyrainbow: 1.2.0

  '@webassemblyjs/ast@1.12.1':
    dependencies:
      '@webassemblyjs/helper-numbers': 1.11.6
      '@webassemblyjs/helper-wasm-bytecode': 1.11.6

  '@webassemblyjs/floating-point-hex-parser@1.11.6': {}

  '@webassemblyjs/helper-api-error@1.11.6': {}

  '@webassemblyjs/helper-buffer@1.12.1': {}

  '@webassemblyjs/helper-numbers@1.11.6':
    dependencies:
      '@webassemblyjs/floating-point-hex-parser': 1.11.6
      '@webassemblyjs/helper-api-error': 1.11.6
      '@xtuc/long': 4.2.2

  '@webassemblyjs/helper-wasm-bytecode@1.11.6': {}

  '@webassemblyjs/helper-wasm-section@1.12.1':
    dependencies:
      '@webassemblyjs/ast': 1.12.1
      '@webassemblyjs/helper-buffer': 1.12.1
      '@webassemblyjs/helper-wasm-bytecode': 1.11.6
      '@webassemblyjs/wasm-gen': 1.12.1

  '@webassemblyjs/ieee754@1.11.6':
    dependencies:
      '@xtuc/ieee754': 1.2.0

  '@webassemblyjs/leb128@1.11.6':
    dependencies:
      '@xtuc/long': 4.2.2

  '@webassemblyjs/utf8@1.11.6': {}

  '@webassemblyjs/wasm-edit@1.12.1':
    dependencies:
      '@webassemblyjs/ast': 1.12.1
      '@webassemblyjs/helper-buffer': 1.12.1
      '@webassemblyjs/helper-wasm-bytecode': 1.11.6
      '@webassemblyjs/helper-wasm-section': 1.12.1
      '@webassemblyjs/wasm-gen': 1.12.1
      '@webassemblyjs/wasm-opt': 1.12.1
      '@webassemblyjs/wasm-parser': 1.12.1
      '@webassemblyjs/wast-printer': 1.12.1

  '@webassemblyjs/wasm-gen@1.12.1':
    dependencies:
      '@webassemblyjs/ast': 1.12.1
      '@webassemblyjs/helper-wasm-bytecode': 1.11.6
      '@webassemblyjs/ieee754': 1.11.6
      '@webassemblyjs/leb128': 1.11.6
      '@webassemblyjs/utf8': 1.11.6

  '@webassemblyjs/wasm-opt@1.12.1':
    dependencies:
      '@webassemblyjs/ast': 1.12.1
      '@webassemblyjs/helper-buffer': 1.12.1
      '@webassemblyjs/wasm-gen': 1.12.1
      '@webassemblyjs/wasm-parser': 1.12.1

  '@webassemblyjs/wasm-parser@1.12.1':
    dependencies:
      '@webassemblyjs/ast': 1.12.1
      '@webassemblyjs/helper-api-error': 1.11.6
      '@webassemblyjs/helper-wasm-bytecode': 1.11.6
      '@webassemblyjs/ieee754': 1.11.6
      '@webassemblyjs/leb128': 1.11.6
      '@webassemblyjs/utf8': 1.11.6

  '@webassemblyjs/wast-printer@1.12.1':
    dependencies:
      '@webassemblyjs/ast': 1.12.1
      '@xtuc/long': 4.2.2

  '@xmldom/xmldom@0.8.10': {}

  '@xstate/fsm@1.6.5': {}

  '@xterm/addon-canvas@0.7.0(@xterm/xterm@5.5.0)':
    dependencies:
      '@xterm/xterm': 5.5.0

  '@xterm/addon-fit@0.10.0(@xterm/xterm@5.5.0)':
    dependencies:
      '@xterm/xterm': 5.5.0

  '@xterm/xterm@5.5.0': {}

  '@xtuc/ieee754@1.2.0': {}

  '@xtuc/long@4.2.2': {}

  abbrev@1.1.1: {}

  abort-controller@3.0.0:
    dependencies:
      event-target-shim: 5.0.1

  accepts@1.3.8:
    dependencies:
      mime-types: 2.1.35
      negotiator: 0.6.3

  acorn-import-attributes@1.9.5(acorn@8.12.1):
    dependencies:
      acorn: 8.12.1

  acorn-jsx@5.3.2(acorn@8.12.1):
    dependencies:
      acorn: 8.12.1

  acorn-walk@8.3.4:
    dependencies:
      acorn: 8.12.1

  acorn@8.12.1: {}

  aes-decrypter@4.0.1:
    dependencies:
      '@babel/runtime': 7.25.6
      '@videojs/vhs-utils': 3.0.5
      global: 4.4.0
      pkcs7: 1.0.4

  aes-decrypter@4.0.2:
    dependencies:
      '@babel/runtime': 7.25.6
      '@videojs/vhs-utils': 4.1.1
      global: 4.4.0
      pkcs7: 1.0.4

  agent-base@6.0.2:
    dependencies:
      debug: 4.3.7
    transitivePeerDependencies:
      - supports-color

  agent-base@7.1.1:
    dependencies:
      debug: 4.3.7
    transitivePeerDependencies:
      - supports-color

  aggregate-error@3.1.0:
    dependencies:
      clean-stack: 2.2.0
      indent-string: 4.0.0

  ajv-keywords@3.5.2(ajv@6.12.6):
    dependencies:
      ajv: 6.12.6

  ajv@6.12.6:
    dependencies:
      fast-deep-equal: 3.1.3
      fast-json-stable-stringify: 2.1.0
      json-schema-traverse: 0.4.1
      uri-js: 4.4.1

  ansi-align@3.0.1:
    dependencies:
      string-width: 4.2.3

  ansi-escapes@4.3.2:
    dependencies:
      type-fest: 0.21.3

  ansi-regex@5.0.1: {}

  ansi-regex@6.1.0: {}

  ansi-styles@3.2.1:
    dependencies:
      color-convert: 1.9.3

  ansi-styles@4.3.0:
    dependencies:
      color-convert: 2.0.1

  ansi-styles@6.2.1: {}

  anymatch@3.1.3:
    dependencies:
      normalize-path: 3.0.0
      picomatch: 2.3.1

  apg-lite@1.0.4: {}

  aproba@2.0.0: {}

  archiver-utils@5.0.2:
    dependencies:
      glob: 10.4.5
      graceful-fs: 4.2.11
      is-stream: 2.0.1
      lazystream: 1.0.1
      lodash: 4.17.21
      normalize-path: 3.0.0
      readable-stream: 4.5.2

  archiver@7.0.1:
    dependencies:
      archiver-utils: 5.0.2
      async: 3.2.6
      buffer-crc32: 1.0.0
      readable-stream: 4.5.2
      readdir-glob: 1.1.3
      tar-stream: 3.1.7
      zip-stream: 6.0.1

  are-we-there-yet@2.0.0:
    dependencies:
      delegates: 1.0.0
      readable-stream: 3.6.2

  arg@4.1.3: {}

  argparse@1.0.10:
    dependencies:
      sprintf-js: 1.0.3

  argparse@2.0.1: {}

  aria-query@5.1.3:
    dependencies:
      deep-equal: 2.2.3

  array-buffer-byte-length@1.0.1:
    dependencies:
      call-bind: 1.0.7
      is-array-buffer: 3.0.4

  array-includes@3.1.8:
    dependencies:
      call-bind: 1.0.7
      define-properties: 1.2.1
      es-abstract: 1.23.3
      es-object-atoms: 1.0.0
      get-intrinsic: 1.2.4
      is-string: 1.0.7

  array-union@2.1.0: {}

  array.prototype.findlast@1.2.5:
    dependencies:
      call-bind: 1.0.7
      define-properties: 1.2.1
      es-abstract: 1.23.3
      es-errors: 1.3.0
      es-object-atoms: 1.0.0
      es-shim-unscopables: 1.0.2

  array.prototype.findlastindex@1.2.5:
    dependencies:
      call-bind: 1.0.7
      define-properties: 1.2.1
      es-abstract: 1.23.3
      es-errors: 1.3.0
      es-object-atoms: 1.0.0
      es-shim-unscopables: 1.0.2

  array.prototype.flat@1.3.2:
    dependencies:
      call-bind: 1.0.7
      define-properties: 1.2.1
      es-abstract: 1.23.3
      es-shim-unscopables: 1.0.2

  array.prototype.flatmap@1.3.2:
    dependencies:
      call-bind: 1.0.7
      define-properties: 1.2.1
      es-abstract: 1.23.3
      es-shim-unscopables: 1.0.2

  array.prototype.tosorted@1.1.4:
    dependencies:
      call-bind: 1.0.7
      define-properties: 1.2.1
      es-abstract: 1.23.3
      es-errors: 1.3.0
      es-shim-unscopables: 1.0.2

  arraybuffer.prototype.slice@1.0.3:
    dependencies:
      array-buffer-byte-length: 1.0.1
      call-bind: 1.0.7
      define-properties: 1.2.1
      es-abstract: 1.23.3
      es-errors: 1.3.0
      get-intrinsic: 1.2.4
      is-array-buffer: 3.0.4
      is-shared-array-buffer: 1.0.3

  asn1@0.2.6:
    dependencies:
      safer-buffer: 2.1.2

  assertion-error@2.0.1: {}

  ast-types-flow@0.0.8: {}

  ast-types@0.13.4:
    dependencies:
      tslib: 2.7.0

  async-lock@1.4.1: {}

  async@3.2.6: {}

  asynckit@0.4.0: {}

  autolinker@3.16.2:
    dependencies:
      tslib: 2.7.0

  available-typed-arrays@1.0.7:
    dependencies:
      possible-typed-array-names: 1.0.0

  aws-ssl-profiles@1.1.2: {}

  axe-core@4.10.0: {}

  axios@1.7.7:
    dependencies:
      follow-redirects: 1.15.9
      form-data: 4.0.0
      proxy-from-env: 1.1.0
    transitivePeerDependencies:
      - debug

  axobject-query@4.1.0: {}

  b4a@1.6.6: {}

  babel-plugin-syntax-hermes-parser@0.21.1:
    dependencies:
      hermes-parser: 0.21.1

  balanced-match@1.0.2: {}

  bare-events@2.4.2:
    optional: true

  bare-fs@2.3.5:
    dependencies:
      bare-events: 2.4.2
      bare-path: 2.1.3
      bare-stream: 2.3.0
    optional: true

  bare-os@2.4.4:
    optional: true

  bare-path@2.1.3:
    dependencies:
      bare-os: 2.4.4
    optional: true

  bare-stream@2.3.0:
    dependencies:
      b4a: 1.6.6
      streamx: 2.20.1
    optional: true

  base64-arraybuffer@1.0.2: {}

  base64-js@1.5.1: {}

  basic-ftp@5.0.5: {}

  bcrypt-pbkdf@1.0.2:
    dependencies:
      tweetnacl: 0.14.5

  bcrypt@5.1.1:
    dependencies:
      '@mapbox/node-pre-gyp': 1.0.11
      node-addon-api: 5.1.0
    transitivePeerDependencies:
      - encoding
      - supports-color

  bellajs@11.2.0: {}

  better-sqlite3@11.3.0:
    dependencies:
      bindings: 1.5.0
      prebuild-install: 7.1.2

  big.js@5.2.2: {}

  binary-extensions@2.3.0: {}

  bindings@1.5.0:
    dependencies:
      file-uri-to-path: 1.0.0

  bl@4.1.0:
    dependencies:
      buffer: 5.7.1
      inherits: 2.0.4
      readable-stream: 3.6.2

  boxen@5.1.2:
    dependencies:
      ansi-align: 3.0.1
      camelcase: 6.3.0
      chalk: 4.1.2
      cli-boxes: 2.2.1
      string-width: 4.2.3
      type-fest: 0.20.2
      widest-line: 3.1.0
      wrap-ansi: 7.0.0

  brace-expansion@1.1.11:
    dependencies:
      balanced-match: 1.0.2
      concat-map: 0.0.1

  brace-expansion@2.0.1:
    dependencies:
      balanced-match: 1.0.2

  braces@3.0.3:
    dependencies:
      fill-range: 7.1.1

  browserslist@4.23.3:
    dependencies:
      caniuse-lite: 1.0.30001660
      electron-to-chromium: 1.5.23
      node-releases: 2.0.18
      update-browserslist-db: 1.1.0(browserslist@4.23.3)

  buffer-crc32@1.0.0: {}

  buffer-from@1.1.2: {}

  buffer@5.7.1:
    dependencies:
      base64-js: 1.5.1
      ieee754: 1.2.1

  buffer@6.0.3:
    dependencies:
      base64-js: 1.5.1
      ieee754: 1.2.1

  buildcheck@0.0.6:
    optional: true

  busboy@1.6.0:
    dependencies:
      streamsearch: 1.1.0

  byline@5.0.0: {}

  bytes@3.1.2: {}

  cac@6.7.14: {}

  call-bind@1.0.7:
    dependencies:
      es-define-property: 1.0.0
      es-errors: 1.3.0
      function-bind: 1.1.2
      get-intrinsic: 1.2.4
      set-function-length: 1.2.2

  callsites@3.1.0: {}

  camel-case@3.0.0:
    dependencies:
      no-case: 2.3.2
      upper-case: 1.1.3

  camelcase-css@2.0.1: {}

  camelcase@6.3.0: {}

  caniuse-lite@1.0.30001660: {}

  chai@5.1.1:
    dependencies:
      assertion-error: 2.0.1
      check-error: 2.1.1
      deep-eql: 5.0.2
      loupe: 3.1.1
      pathval: 2.0.0

  chalk-scripts@1.2.8:
    dependencies:
      chalk: 5.3.0
      performance-now: 2.1.0
      uuid: 9.0.1

  chalk@2.4.2:
    dependencies:
      ansi-styles: 3.2.1
      escape-string-regexp: 1.0.5
      supports-color: 5.5.0

  chalk@3.0.0:
    dependencies:
      ansi-styles: 4.3.0
      supports-color: 7.2.0

  chalk@4.1.2:
    dependencies:
      ansi-styles: 4.3.0
      supports-color: 7.2.0

  chalk@5.3.0: {}

  change-case@3.1.0:
    dependencies:
      camel-case: 3.0.0
      constant-case: 2.0.0
      dot-case: 2.1.1
      header-case: 1.0.1
      is-lower-case: 1.1.3
      is-upper-case: 1.1.2
      lower-case: 1.1.4
      lower-case-first: 1.0.2
      no-case: 2.3.2
      param-case: 2.1.1
      pascal-case: 2.0.1
      path-case: 2.1.1
      sentence-case: 2.1.1
      snake-case: 2.1.0
      swap-case: 1.1.2
      title-case: 2.1.1
      upper-case: 1.1.3
      upper-case-first: 1.1.2

  character-entities-legacy@1.1.4: {}

  character-entities@1.2.4: {}

  character-reference-invalid@1.1.4: {}

  chardet@0.7.0: {}

  check-error@2.1.1: {}

  chokidar@3.6.0:
    dependencies:
      anymatch: 3.1.3
      braces: 3.0.3
      glob-parent: 5.1.2
      is-binary-path: 2.1.0
      is-glob: 4.0.3
      normalize-path: 3.0.0
      readdirp: 3.6.0
    optionalDependencies:
      fsevents: 2.3.3

  chownr@1.1.4: {}

  chownr@2.0.0: {}

  chroma-js@3.1.1: {}

  chrome-trace-event@1.0.4: {}

  ci-info@2.0.0: {}

  ci-info@4.0.0: {}

  classnames@2.5.1: {}

  clean-stack@2.2.0: {}

  cli-boxes@2.2.1: {}

  cli-cursor@3.1.0:
    dependencies:
      restore-cursor: 3.1.0

  cli-high@0.4.2:
    dependencies:
      '@clack/prompts': 0.7.0
      sugar-high: 0.6.1
      xycolors: 0.1.2
      yargs: 17.7.2

  cli-spinners@2.9.2: {}

  cli-width@3.0.0: {}

  client-only@0.0.1: {}

  cliui@8.0.1:
    dependencies:
      string-width: 4.2.3
      strip-ansi: 6.0.1
      wrap-ansi: 7.0.0

  clone@1.0.4: {}

  clsx@2.1.1: {}

  cluster-key-slot@1.1.2: {}

  co-body@6.2.0:
    dependencies:
      '@hapi/bourne': 3.0.0
      inflation: 2.1.0
      qs: 6.13.0
      raw-body: 2.5.2
      type-is: 1.6.18

  color-convert@1.9.3:
    dependencies:
      color-name: 1.1.3

  color-convert@2.0.1:
    dependencies:
      color-name: 1.1.4

  color-name@1.1.3: {}

  color-name@1.1.4: {}

  color-string@1.9.1:
    dependencies:
      color-name: 1.1.4
      simple-swizzle: 0.2.2

  color-support@1.1.3: {}

  color@3.2.1:
    dependencies:
      color-convert: 1.9.3
      color-string: 1.9.1

  colorspace@1.1.4:
    dependencies:
      color: 3.2.1
      text-hex: 1.0.0

  combined-stream@1.0.8:
    dependencies:
      delayed-stream: 1.0.0

  comma-separated-tokens@1.0.8: {}

  commander@10.0.1: {}

  commander@2.20.3: {}

  compress-commons@6.0.2:
    dependencies:
      crc-32: 1.2.2
      crc32-stream: 6.0.0
      is-stream: 2.0.1
      normalize-path: 3.0.0
      readable-stream: 4.5.2

  concat-map@0.0.1: {}

  concurrently@9.0.1:
    dependencies:
      chalk: 4.1.2
      lodash: 4.17.21
      rxjs: 7.8.1
      shell-quote: 1.8.1
      supports-color: 8.1.1
      tree-kill: 1.2.2
      yargs: 17.7.2

  config-chain@1.1.13:
    dependencies:
      ini: 1.3.8
      proto-list: 1.2.4

  configstore@5.0.1:
    dependencies:
      dot-prop: 5.3.0
      graceful-fs: 4.2.11
      make-dir: 3.1.0
      unique-string: 2.0.0
      write-file-atomic: 3.0.3
      xdg-basedir: 4.0.0

  console-control-strings@1.1.0: {}

  constant-case@2.0.0:
    dependencies:
      snake-case: 2.1.0
      upper-case: 1.1.3

  content-disposition@0.5.4:
    dependencies:
      safe-buffer: 5.2.1

  convert-source-map@2.0.0: {}

  cookie@0.6.0: {}

  cookies@0.9.1:
    dependencies:
      depd: 2.0.0
      keygrip: 1.1.0

  copy-anything@3.0.5:
    dependencies:
      is-what: 4.1.16

  copy-to-clipboard@3.3.3:
    dependencies:
      toggle-selection: 1.0.6

  core-js-pure@3.38.1: {}

  core-util-is@1.0.3: {}

  cpu-features@0.0.10:
    dependencies:
      buildcheck: 0.0.6
      nan: 2.20.0
    optional: true

  crc-32@1.2.2: {}

  crc32-stream@6.0.0:
    dependencies:
      crc-32: 1.2.2
      readable-stream: 4.5.2

  create-require@1.1.1: {}

  crelt@1.0.6: {}

  cross-env@7.0.3:
    dependencies:
      cross-spawn: 7.0.3

  cross-fetch@4.0.0:
    dependencies:
      node-fetch: 2.7.0
    transitivePeerDependencies:
      - encoding

  cross-spawn@7.0.3:
    dependencies:
      path-key: 3.1.1
      shebang-command: 2.0.0
      which: 2.0.2

  crypto-random-string@2.0.0: {}

  css.escape@1.5.1: {}

  cssesc@3.0.0: {}

  cssstyle@4.1.0:
    dependencies:
      rrweb-cssom: 0.7.1

  csstype@3.1.3: {}

  damerau-levenshtein@1.0.8: {}

  data-uri-to-buffer@6.0.2: {}

  data-urls@5.0.0:
    dependencies:
      whatwg-mimetype: 4.0.0
      whatwg-url: 14.0.0

  data-view-buffer@1.0.1:
    dependencies:
      call-bind: 1.0.7
      es-errors: 1.3.0
      is-data-view: 1.0.1

  data-view-byte-length@1.0.1:
    dependencies:
      call-bind: 1.0.7
      es-errors: 1.3.0
      is-data-view: 1.0.1

  data-view-byte-offset@1.0.0:
    dependencies:
      call-bind: 1.0.7
      es-errors: 1.3.0
      is-data-view: 1.0.1

  dayjs@1.11.13: {}

  debug@3.2.7:
    dependencies:
      ms: 2.1.3

  debug@4.3.7:
    dependencies:
      ms: 2.1.3

  decimal.js@10.4.3: {}

  decompress-response@6.0.0:
    dependencies:
      mimic-response: 3.1.0

  deep-eql@5.0.2: {}

  deep-equal@2.2.3:
    dependencies:
      array-buffer-byte-length: 1.0.1
      call-bind: 1.0.7
      es-get-iterator: 1.1.3
      get-intrinsic: 1.2.4
      is-arguments: 1.1.1
      is-array-buffer: 3.0.4
      is-date-object: 1.0.5
      is-regex: 1.1.4
      is-shared-array-buffer: 1.0.3
      isarray: 2.0.5
      object-is: 1.1.6
      object-keys: 1.1.1
      object.assign: 4.1.5
      regexp.prototype.flags: 1.5.2
      side-channel: 1.0.6
      which-boxed-primitive: 1.0.2
      which-collection: 1.0.2
      which-typed-array: 1.1.15

  deep-extend@0.6.0: {}

  deep-is@0.1.4: {}

  deepmerge@4.3.1: {}

  defaults@1.0.4:
    dependencies:
      clone: 1.0.4

  define-data-property@1.1.4:
    dependencies:
      es-define-property: 1.0.0
      es-errors: 1.3.0
      gopd: 1.0.1

  define-properties@1.2.1:
    dependencies:
      define-data-property: 1.1.4
      has-property-descriptors: 1.0.2
      object-keys: 1.1.1

  degenerator@5.0.1:
    dependencies:
      ast-types: 0.13.4
      escodegen: 2.1.0
      esprima: 4.0.1

  del@5.1.0:
    dependencies:
      globby: 10.0.2
      graceful-fs: 4.2.11
      is-glob: 4.0.3
      is-path-cwd: 2.2.0
      is-path-inside: 3.0.3
      p-map: 3.0.0
      rimraf: 3.0.2
      slash: 3.0.0

  delayed-stream@1.0.0: {}

  delegates@1.0.0: {}

  denque@2.1.0: {}

  depd@1.1.2: {}

  depd@2.0.0: {}

  dequal@2.0.3: {}

  destr@2.0.3: {}

  detect-libc@2.0.3: {}

  detect-node-es@1.1.0: {}

  diff@4.0.2: {}

  diff@5.2.0: {}

  dir-glob@3.0.1:
    dependencies:
      path-type: 4.0.0

  docker-compose@0.24.8:
    dependencies:
      yaml: 2.5.1

  docker-modem@3.0.8:
    dependencies:
      debug: 4.3.7
      readable-stream: 3.6.2
      split-ca: 1.0.1
      ssh2: 1.16.0
    transitivePeerDependencies:
      - supports-color

  docker-modem@5.0.3:
    dependencies:
      debug: 4.3.7
      readable-stream: 3.6.2
      split-ca: 1.0.1
      ssh2: 1.16.0
    transitivePeerDependencies:
      - supports-color

  dockerode@3.3.5:
    dependencies:
      '@balena/dockerignore': 1.0.2
      docker-modem: 3.0.8
      tar-fs: 2.0.1
    transitivePeerDependencies:
      - supports-color

  dockerode@4.0.2:
    dependencies:
      '@balena/dockerignore': 1.0.2
      docker-modem: 5.0.3
      tar-fs: 2.0.1
    transitivePeerDependencies:
      - supports-color

  doctrine@2.1.0:
    dependencies:
      esutils: 2.0.3

  dom-helpers@5.2.1:
    dependencies:
      '@babel/runtime': 7.25.6
      csstype: 3.1.3

  dom-walk@0.1.2: {}

  dompurify@3.1.4: {}

  dot-case@2.1.1:
    dependencies:
      no-case: 2.3.2

  dot-prop@5.3.0:
    dependencies:
      is-obj: 2.0.0

  dotenv-cli@7.4.2:
    dependencies:
      cross-spawn: 7.0.3
      dotenv: 16.4.5
      dotenv-expand: 10.0.0
      minimist: 1.2.8

  dotenv-expand@10.0.0: {}

  dotenv@16.0.3: {}

  dotenv@16.4.5: {}

  drange@1.1.1: {}

  drizzle-kit@0.24.2:
    dependencies:
      '@drizzle-team/brocli': 0.10.1
      '@esbuild-kit/esm-loader': 2.6.5
      esbuild: 0.19.12
      esbuild-register: 3.6.0(esbuild@0.19.12)
    transitivePeerDependencies:
      - supports-color

  drizzle-orm@0.33.0(@types/better-sqlite3@7.6.11)(@types/react@18.3.6)(better-sqlite3@11.3.0)(mysql2@3.11.2)(react@18.3.1):
    optionalDependencies:
      '@types/better-sqlite3': 7.6.11
      '@types/react': 18.3.6
      better-sqlite3: 11.3.0
      mysql2: 3.11.2
      react: 18.3.1

  eastasianwidth@0.2.0: {}

  electron-to-chromium@1.5.23: {}

  emoji-regex@8.0.0: {}

  emoji-regex@9.2.2: {}

  emojis-list@3.0.0: {}

  enabled@2.0.0: {}

  end-of-stream@1.4.4:
    dependencies:
      once: 1.4.0

  engine.io-client@6.5.4:
    dependencies:
      '@socket.io/component-emitter': 3.1.2
      debug: 4.3.7
      engine.io-parser: 5.2.3
      ws: 8.17.1
      xmlhttprequest-ssl: 2.0.0
    transitivePeerDependencies:
      - bufferutil
      - supports-color
      - utf-8-validate

  engine.io-parser@5.2.3: {}

  enhanced-resolve@5.17.1:
    dependencies:
      graceful-fs: 4.2.11
      tapable: 2.2.1

  entities@4.5.0: {}

  es-abstract@1.23.3:
    dependencies:
      array-buffer-byte-length: 1.0.1
      arraybuffer.prototype.slice: 1.0.3
      available-typed-arrays: 1.0.7
      call-bind: 1.0.7
      data-view-buffer: 1.0.1
      data-view-byte-length: 1.0.1
      data-view-byte-offset: 1.0.0
      es-define-property: 1.0.0
      es-errors: 1.3.0
      es-object-atoms: 1.0.0
      es-set-tostringtag: 2.0.3
      es-to-primitive: 1.2.1
      function.prototype.name: 1.1.6
      get-intrinsic: 1.2.4
      get-symbol-description: 1.0.2
      globalthis: 1.0.4
      gopd: 1.0.1
      has-property-descriptors: 1.0.2
      has-proto: 1.0.3
      has-symbols: 1.0.3
      hasown: 2.0.2
      internal-slot: 1.0.7
      is-array-buffer: 3.0.4
      is-callable: 1.2.7
      is-data-view: 1.0.1
      is-negative-zero: 2.0.3
      is-regex: 1.1.4
      is-shared-array-buffer: 1.0.3
      is-string: 1.0.7
      is-typed-array: 1.1.13
      is-weakref: 1.0.2
      object-inspect: 1.13.2
      object-keys: 1.1.1
      object.assign: 4.1.5
      regexp.prototype.flags: 1.5.2
      safe-array-concat: 1.1.2
      safe-regex-test: 1.0.3
      string.prototype.trim: 1.2.9
      string.prototype.trimend: 1.0.8
      string.prototype.trimstart: 1.0.8
      typed-array-buffer: 1.0.2
      typed-array-byte-length: 1.0.1
      typed-array-byte-offset: 1.0.2
      typed-array-length: 1.0.6
      unbox-primitive: 1.0.2
      which-typed-array: 1.1.15

  es-define-property@1.0.0:
    dependencies:
      get-intrinsic: 1.2.4

  es-errors@1.3.0: {}

  es-get-iterator@1.1.3:
    dependencies:
      call-bind: 1.0.7
      get-intrinsic: 1.2.4
      has-symbols: 1.0.3
      is-arguments: 1.1.1
      is-map: 2.0.3
      is-set: 2.0.3
      is-string: 1.0.7
      isarray: 2.0.5
      stop-iteration-iterator: 1.0.0

  es-iterator-helpers@1.0.19:
    dependencies:
      call-bind: 1.0.7
      define-properties: 1.2.1
      es-abstract: 1.23.3
      es-errors: 1.3.0
      es-set-tostringtag: 2.0.3
      function-bind: 1.1.2
      get-intrinsic: 1.2.4
      globalthis: 1.0.4
      has-property-descriptors: 1.0.2
      has-proto: 1.0.3
      has-symbols: 1.0.3
      internal-slot: 1.0.7
      iterator.prototype: 1.1.2
      safe-array-concat: 1.1.2

  es-module-lexer@1.5.4: {}

  es-object-atoms@1.0.0:
    dependencies:
      es-errors: 1.3.0

  es-set-tostringtag@2.0.3:
    dependencies:
      get-intrinsic: 1.2.4
      has-tostringtag: 1.0.2
      hasown: 2.0.2

  es-shim-unscopables@1.0.2:
    dependencies:
      hasown: 2.0.2

  es-to-primitive@1.2.1:
    dependencies:
      is-callable: 1.2.7
      is-date-object: 1.0.5
      is-symbol: 1.0.4

  esbuild-register@3.6.0(esbuild@0.19.12):
    dependencies:
      debug: 4.3.7
      esbuild: 0.19.12
    transitivePeerDependencies:
      - supports-color

  esbuild@0.18.20:
    optionalDependencies:
      '@esbuild/android-arm': 0.18.20
      '@esbuild/android-arm64': 0.18.20
      '@esbuild/android-x64': 0.18.20
      '@esbuild/darwin-arm64': 0.18.20
      '@esbuild/darwin-x64': 0.18.20
      '@esbuild/freebsd-arm64': 0.18.20
      '@esbuild/freebsd-x64': 0.18.20
      '@esbuild/linux-arm': 0.18.20
      '@esbuild/linux-arm64': 0.18.20
      '@esbuild/linux-ia32': 0.18.20
      '@esbuild/linux-loong64': 0.18.20
      '@esbuild/linux-mips64el': 0.18.20
      '@esbuild/linux-ppc64': 0.18.20
      '@esbuild/linux-riscv64': 0.18.20
      '@esbuild/linux-s390x': 0.18.20
      '@esbuild/linux-x64': 0.18.20
      '@esbuild/netbsd-x64': 0.18.20
      '@esbuild/openbsd-x64': 0.18.20
      '@esbuild/sunos-x64': 0.18.20
      '@esbuild/win32-arm64': 0.18.20
      '@esbuild/win32-ia32': 0.18.20
      '@esbuild/win32-x64': 0.18.20

  esbuild@0.19.12:
    optionalDependencies:
      '@esbuild/aix-ppc64': 0.19.12
      '@esbuild/android-arm': 0.19.12
      '@esbuild/android-arm64': 0.19.12
      '@esbuild/android-x64': 0.19.12
      '@esbuild/darwin-arm64': 0.19.12
      '@esbuild/darwin-x64': 0.19.12
      '@esbuild/freebsd-arm64': 0.19.12
      '@esbuild/freebsd-x64': 0.19.12
      '@esbuild/linux-arm': 0.19.12
      '@esbuild/linux-arm64': 0.19.12
      '@esbuild/linux-ia32': 0.19.12
      '@esbuild/linux-loong64': 0.19.12
      '@esbuild/linux-mips64el': 0.19.12
      '@esbuild/linux-ppc64': 0.19.12
      '@esbuild/linux-riscv64': 0.19.12
      '@esbuild/linux-s390x': 0.19.12
      '@esbuild/linux-x64': 0.19.12
      '@esbuild/netbsd-x64': 0.19.12
      '@esbuild/openbsd-x64': 0.19.12
      '@esbuild/sunos-x64': 0.19.12
      '@esbuild/win32-arm64': 0.19.12
      '@esbuild/win32-ia32': 0.19.12
      '@esbuild/win32-x64': 0.19.12

  esbuild@0.20.2:
    optionalDependencies:
      '@esbuild/aix-ppc64': 0.20.2
      '@esbuild/android-arm': 0.20.2
      '@esbuild/android-arm64': 0.20.2
      '@esbuild/android-x64': 0.20.2
      '@esbuild/darwin-arm64': 0.20.2
      '@esbuild/darwin-x64': 0.20.2
      '@esbuild/freebsd-arm64': 0.20.2
      '@esbuild/freebsd-x64': 0.20.2
      '@esbuild/linux-arm': 0.20.2
      '@esbuild/linux-arm64': 0.20.2
      '@esbuild/linux-ia32': 0.20.2
      '@esbuild/linux-loong64': 0.20.2
      '@esbuild/linux-mips64el': 0.20.2
      '@esbuild/linux-ppc64': 0.20.2
      '@esbuild/linux-riscv64': 0.20.2
      '@esbuild/linux-s390x': 0.20.2
      '@esbuild/linux-x64': 0.20.2
      '@esbuild/netbsd-x64': 0.20.2
      '@esbuild/openbsd-x64': 0.20.2
      '@esbuild/sunos-x64': 0.20.2
      '@esbuild/win32-arm64': 0.20.2
      '@esbuild/win32-ia32': 0.20.2
      '@esbuild/win32-x64': 0.20.2

  esbuild@0.21.5:
    optionalDependencies:
      '@esbuild/aix-ppc64': 0.21.5
      '@esbuild/android-arm': 0.21.5
      '@esbuild/android-arm64': 0.21.5
      '@esbuild/android-x64': 0.21.5
      '@esbuild/darwin-arm64': 0.21.5
      '@esbuild/darwin-x64': 0.21.5
      '@esbuild/freebsd-arm64': 0.21.5
      '@esbuild/freebsd-x64': 0.21.5
      '@esbuild/linux-arm': 0.21.5
      '@esbuild/linux-arm64': 0.21.5
      '@esbuild/linux-ia32': 0.21.5
      '@esbuild/linux-loong64': 0.21.5
      '@esbuild/linux-mips64el': 0.21.5
      '@esbuild/linux-ppc64': 0.21.5
      '@esbuild/linux-riscv64': 0.21.5
      '@esbuild/linux-s390x': 0.21.5
      '@esbuild/linux-x64': 0.21.5
      '@esbuild/netbsd-x64': 0.21.5
      '@esbuild/openbsd-x64': 0.21.5
      '@esbuild/sunos-x64': 0.21.5
      '@esbuild/win32-arm64': 0.21.5
      '@esbuild/win32-ia32': 0.21.5
      '@esbuild/win32-x64': 0.21.5

  escalade@3.2.0: {}

  escape-goat@2.1.1: {}

  escape-string-regexp@1.0.5: {}

  escape-string-regexp@4.0.0: {}

  escodegen@2.1.0:
    dependencies:
      esprima: 4.0.1
      estraverse: 5.3.0
      esutils: 2.0.3
    optionalDependencies:
      source-map: 0.6.1

  eslint-config-prettier@9.1.0(eslint@9.10.0):
    dependencies:
      eslint: 9.10.0

  eslint-config-turbo@2.1.2(eslint@9.10.0):
    dependencies:
      eslint: 9.10.0
      eslint-plugin-turbo: 2.1.2(eslint@9.10.0)

  eslint-import-resolver-node@0.3.9:
    dependencies:
      debug: 3.2.7
      is-core-module: 2.15.1
      resolve: 1.22.8
    transitivePeerDependencies:
      - supports-color

  eslint-module-utils@2.11.0(@typescript-eslint/parser@8.5.0(eslint@9.10.0)(typescript@5.6.2))(eslint-import-resolver-node@0.3.9)(eslint@9.10.0):
    dependencies:
      debug: 3.2.7
    optionalDependencies:
      '@typescript-eslint/parser': 8.5.0(eslint@9.10.0)(typescript@5.6.2)
      eslint: 9.10.0
      eslint-import-resolver-node: 0.3.9
    transitivePeerDependencies:
      - supports-color

  eslint-plugin-import@2.30.0(@typescript-eslint/parser@8.5.0(eslint@9.10.0)(typescript@5.6.2))(eslint@9.10.0):
    dependencies:
      '@rtsao/scc': 1.1.0
      array-includes: 3.1.8
      array.prototype.findlastindex: 1.2.5
      array.prototype.flat: 1.3.2
      array.prototype.flatmap: 1.3.2
      debug: 3.2.7
      doctrine: 2.1.0
      eslint: 9.10.0
      eslint-import-resolver-node: 0.3.9
      eslint-module-utils: 2.11.0(@typescript-eslint/parser@8.5.0(eslint@9.10.0)(typescript@5.6.2))(eslint-import-resolver-node@0.3.9)(eslint@9.10.0)
      hasown: 2.0.2
      is-core-module: 2.15.1
      is-glob: 4.0.3
      minimatch: 3.1.2
      object.fromentries: 2.0.8
      object.groupby: 1.0.3
      object.values: 1.2.0
      semver: 6.3.1
      tsconfig-paths: 3.15.0
    optionalDependencies:
      '@typescript-eslint/parser': 8.5.0(eslint@9.10.0)(typescript@5.6.2)
    transitivePeerDependencies:
      - eslint-import-resolver-typescript
      - eslint-import-resolver-webpack
      - supports-color

  eslint-plugin-jsx-a11y@6.10.0(eslint@9.10.0):
    dependencies:
      aria-query: 5.1.3
      array-includes: 3.1.8
      array.prototype.flatmap: 1.3.2
      ast-types-flow: 0.0.8
      axe-core: 4.10.0
      axobject-query: 4.1.0
      damerau-levenshtein: 1.0.8
      emoji-regex: 9.2.2
      es-iterator-helpers: 1.0.19
      eslint: 9.10.0
      hasown: 2.0.2
      jsx-ast-utils: 3.3.5
      language-tags: 1.0.9
      minimatch: 3.1.2
      object.fromentries: 2.0.8
      safe-regex-test: 1.0.3
      string.prototype.includes: 2.0.0

  eslint-plugin-react-hooks@4.6.2(eslint@9.10.0):
    dependencies:
      eslint: 9.10.0

  eslint-plugin-react@7.36.1(eslint@9.10.0):
    dependencies:
      array-includes: 3.1.8
      array.prototype.findlast: 1.2.5
      array.prototype.flatmap: 1.3.2
      array.prototype.tosorted: 1.1.4
      doctrine: 2.1.0
      es-iterator-helpers: 1.0.19
      eslint: 9.10.0
      estraverse: 5.3.0
      hasown: 2.0.2
      jsx-ast-utils: 3.3.5
      minimatch: 3.1.2
      object.entries: 1.1.8
      object.fromentries: 2.0.8
      object.values: 1.2.0
      prop-types: 15.8.1
      resolve: 2.0.0-next.5
      semver: 6.3.1
      string.prototype.matchall: 4.0.11
      string.prototype.repeat: 1.0.0

  eslint-plugin-turbo@2.1.2(eslint@9.10.0):
    dependencies:
      dotenv: 16.0.3
      eslint: 9.10.0

  eslint-scope@5.1.1:
    dependencies:
      esrecurse: 4.3.0
      estraverse: 4.3.0

  eslint-scope@8.0.2:
    dependencies:
      esrecurse: 4.3.0
      estraverse: 5.3.0

  eslint-visitor-keys@3.4.3: {}

  eslint-visitor-keys@4.0.0: {}

  eslint@9.10.0:
    dependencies:
      '@eslint-community/eslint-utils': 4.4.0(eslint@9.10.0)
      '@eslint-community/regexpp': 4.11.1
      '@eslint/config-array': 0.18.0
      '@eslint/eslintrc': 3.1.0
      '@eslint/js': 9.10.0
      '@eslint/plugin-kit': 0.1.0
      '@humanwhocodes/module-importer': 1.0.1
      '@humanwhocodes/retry': 0.3.0
      '@nodelib/fs.walk': 1.2.8
      ajv: 6.12.6
      chalk: 4.1.2
      cross-spawn: 7.0.3
      debug: 4.3.7
      escape-string-regexp: 4.0.0
      eslint-scope: 8.0.2
      eslint-visitor-keys: 4.0.0
      espree: 10.1.0
      esquery: 1.6.0
      esutils: 2.0.3
      fast-deep-equal: 3.1.3
      file-entry-cache: 8.0.0
      find-up: 5.0.0
      glob-parent: 6.0.2
      ignore: 5.3.2
      imurmurhash: 0.1.4
      is-glob: 4.0.3
      is-path-inside: 3.0.3
      json-stable-stringify-without-jsonify: 1.0.1
      lodash.merge: 4.6.2
      minimatch: 3.1.2
      natural-compare: 1.4.0
      optionator: 0.9.4
      strip-ansi: 6.0.1
      text-table: 0.2.0
    transitivePeerDependencies:
      - supports-color

  espree@10.1.0:
    dependencies:
      acorn: 8.12.1
      acorn-jsx: 5.3.2(acorn@8.12.1)
      eslint-visitor-keys: 4.0.0

  esprima@4.0.1: {}

  esquery@1.6.0:
    dependencies:
      estraverse: 5.3.0

  esrecurse@4.3.0:
    dependencies:
      estraverse: 5.3.0

  estraverse@4.3.0: {}

  estraverse@5.3.0: {}

  estree-walker@2.0.2: {}

  estree-walker@3.0.3:
    dependencies:
      '@types/estree': 1.0.5

  esutils@2.0.3: {}

  event-target-shim@5.0.1: {}

  events@3.3.0: {}

  execa@5.1.1:
    dependencies:
      cross-spawn: 7.0.3
      get-stream: 6.0.1
      human-signals: 2.1.0
      is-stream: 2.0.1
      merge-stream: 2.0.0
      npm-run-path: 4.0.1
      onetime: 5.1.2
      signal-exit: 3.0.7
      strip-final-newline: 2.0.0

  expand-template@2.0.3: {}

  external-editor@3.1.0:
    dependencies:
      chardet: 0.7.0
      iconv-lite: 0.4.24
      tmp: 0.0.33

  fast-deep-equal@3.1.3: {}

  fast-fifo@1.3.2: {}

  fast-glob@3.3.2:
    dependencies:
      '@nodelib/fs.stat': 2.0.5
      '@nodelib/fs.walk': 1.2.8
      glob-parent: 5.1.2
      merge2: 1.4.1
      micromatch: 4.0.8

  fast-json-patch@3.1.1: {}

  fast-json-stable-stringify@2.1.0: {}

  fast-levenshtein@2.0.6: {}

  fast-xml-parser@4.5.0:
    dependencies:
      strnum: 1.0.5

  fastq@1.17.1:
    dependencies:
      reusify: 1.0.4

  fault@1.0.4:
    dependencies:
      format: 0.2.2

  fdir@6.3.0(picomatch@4.0.2):
    optionalDependencies:
      picomatch: 4.0.2

  fecha@4.2.3: {}

  fetch-retry@6.0.0: {}

  fflate@0.4.8: {}

  fflate@0.8.2: {}

  figures@3.2.0:
    dependencies:
      escape-string-regexp: 1.0.5

  file-entry-cache@8.0.0:
    dependencies:
      flat-cache: 4.0.1

  file-uri-to-path@1.0.0: {}

  fill-range@7.1.1:
    dependencies:
      to-regex-range: 5.0.1

  find-up@5.0.0:
    dependencies:
      locate-path: 6.0.0
      path-exists: 4.0.0

  flag-icons@7.2.3: {}

  flat-cache@4.0.1:
    dependencies:
      flatted: 3.3.1
      keyv: 4.5.4

  flatted@3.3.1: {}

  fn.name@1.1.0: {}

  follow-redirects@1.15.9: {}

  for-each@0.3.3:
    dependencies:
      is-callable: 1.2.7

  foreground-child@3.3.0:
    dependencies:
      cross-spawn: 7.0.3
      signal-exit: 4.1.0

  form-data@4.0.0:
    dependencies:
      asynckit: 0.4.0
      combined-stream: 1.0.8
      mime-types: 2.1.35

  format@0.2.2: {}

  fresh@0.5.2: {}

  fs-constants@1.0.0: {}

  fs-extra@10.1.0:
    dependencies:
      graceful-fs: 4.2.11
      jsonfile: 6.1.0
      universalify: 2.0.1

  fs-extra@11.2.0:
    dependencies:
      graceful-fs: 4.2.11
      jsonfile: 6.1.0
      universalify: 2.0.1

  fs-minipass@2.1.0:
    dependencies:
      minipass: 3.3.6

  fs.realpath@1.0.0: {}

  fsevents@2.3.3:
    optional: true

  function-bind@1.1.2: {}

  function.prototype.name@1.1.6:
    dependencies:
      call-bind: 1.0.7
      define-properties: 1.2.1
      es-abstract: 1.23.3
      functions-have-names: 1.2.3

  functions-have-names@1.2.3: {}

  gauge@3.0.2:
    dependencies:
      aproba: 2.0.0
      color-support: 1.1.3
      console-control-strings: 1.1.0
      has-unicode: 2.0.1
      object-assign: 4.1.1
      signal-exit: 3.0.7
      string-width: 4.2.3
      strip-ansi: 6.0.1
      wide-align: 1.1.5

  generate-function@2.3.1:
    dependencies:
      is-property: 1.0.2

  gensync@1.0.0-beta.2: {}

  get-caller-file@2.0.5: {}

  get-func-name@2.0.2: {}

  get-intrinsic@1.2.4:
    dependencies:
      es-errors: 1.3.0
      function-bind: 1.1.2
      has-proto: 1.0.3
      has-symbols: 1.0.3
      hasown: 2.0.2

  get-nonce@1.0.1: {}

  get-port@5.1.1: {}

  get-stream@6.0.1: {}

  get-symbol-description@1.0.2:
    dependencies:
      call-bind: 1.0.7
      es-errors: 1.3.0
      get-intrinsic: 1.2.4

  get-tsconfig@4.8.1:
    dependencies:
      resolve-pkg-maps: 1.0.0

  get-uri@6.0.3:
    dependencies:
      basic-ftp: 5.0.5
      data-uri-to-buffer: 6.0.2
      debug: 4.3.7
      fs-extra: 11.2.0
    transitivePeerDependencies:
      - supports-color

  github-from-package@0.0.0: {}

  glob-parent@5.1.2:
    dependencies:
      is-glob: 4.0.3

  glob-parent@6.0.2:
    dependencies:
      is-glob: 4.0.3

  glob-to-regexp@0.4.1: {}

  glob@10.3.10:
    dependencies:
      foreground-child: 3.3.0
      jackspeak: 2.3.6
      minimatch: 9.0.5
      minipass: 7.1.2
      path-scurry: 1.11.1

  glob@10.4.5:
    dependencies:
      foreground-child: 3.3.0
      jackspeak: 3.4.3
      minimatch: 9.0.5
      minipass: 7.1.2
      package-json-from-dist: 1.0.0
      path-scurry: 1.11.1

  glob@11.0.0:
    dependencies:
      foreground-child: 3.3.0
      jackspeak: 4.0.1
      minimatch: 10.0.1
      minipass: 7.1.2
      package-json-from-dist: 1.0.0
      path-scurry: 2.0.0

  glob@7.2.3:
    dependencies:
      fs.realpath: 1.0.0
      inflight: 1.0.6
      inherits: 2.0.4
      minimatch: 3.1.2
      once: 1.4.0
      path-is-absolute: 1.0.1

  global-dirs@3.0.1:
    dependencies:
      ini: 2.0.0

  global@4.4.0:
    dependencies:
      min-document: 2.19.0
      process: 0.11.10

  globals@11.12.0: {}

  globals@14.0.0: {}

  globalthis@1.0.4:
    dependencies:
      define-properties: 1.2.1
      gopd: 1.0.1

  globby@10.0.2:
    dependencies:
      '@types/glob': 7.2.0
      array-union: 2.1.0
      dir-glob: 3.0.1
      fast-glob: 3.3.2
      glob: 7.2.3
      ignore: 5.3.2
      merge2: 1.4.1
      slash: 3.0.0

  globrex@0.1.2: {}

  gopd@1.0.1:
    dependencies:
      get-intrinsic: 1.2.4

  graceful-fs@4.2.10: {}

  graceful-fs@4.2.11: {}

  gradient-string@2.0.2:
    dependencies:
      chalk: 4.1.2
      tinygradient: 1.1.5

  graphemer@1.4.0: {}

  handlebars@4.7.8:
    dependencies:
      minimist: 1.2.8
      neo-async: 2.6.2
      source-map: 0.6.1
      wordwrap: 1.0.0
    optionalDependencies:
      uglify-js: 3.19.3

  has-bigints@1.0.2: {}

  has-flag@3.0.0: {}

  has-flag@4.0.0: {}

  has-property-descriptors@1.0.2:
    dependencies:
      es-define-property: 1.0.0

  has-proto@1.0.3: {}

  has-symbols@1.0.3: {}

  has-tostringtag@1.0.2:
    dependencies:
      has-symbols: 1.0.3

  has-unicode@2.0.1: {}

  has-yarn@2.1.0: {}

  hasown@2.0.2:
    dependencies:
      function-bind: 1.1.2

  hast-util-parse-selector@2.2.5: {}

  hastscript@6.0.0:
    dependencies:
      '@types/hast': 2.3.10
      comma-separated-tokens: 1.0.8
      hast-util-parse-selector: 2.2.5
      property-information: 5.6.0
      space-separated-tokens: 1.1.5

  header-case@1.0.1:
    dependencies:
      no-case: 2.3.2
      upper-case: 1.1.3

  hermes-estree@0.21.1: {}

  hermes-parser@0.21.1:
    dependencies:
      hermes-estree: 0.21.1

  highlight.js@10.7.3: {}

  hono@4.6.1: {}

  html-encoding-sniffer@4.0.0:
    dependencies:
      whatwg-encoding: 3.1.1

  html-entities@2.5.2: {}

  html-escaper@2.0.2: {}

  http-errors@2.0.0:
    dependencies:
      depd: 2.0.0
      inherits: 2.0.4
      setprototypeof: 1.2.0
      statuses: 2.0.1
      toidentifier: 1.0.1

  http-proxy-agent@7.0.2:
    dependencies:
      agent-base: 7.1.1
      debug: 4.3.7
    transitivePeerDependencies:
      - supports-color

  https-proxy-agent@5.0.1:
    dependencies:
      agent-base: 6.0.2
      debug: 4.3.7
    transitivePeerDependencies:
      - supports-color

  https-proxy-agent@7.0.5:
    dependencies:
      agent-base: 7.1.1
      debug: 4.3.7
    transitivePeerDependencies:
      - supports-color

  human-signals@2.1.0: {}

  iconv-lite@0.4.24:
    dependencies:
      safer-buffer: 2.1.2

  iconv-lite@0.6.3:
    dependencies:
      safer-buffer: 2.1.2

  ieee754@1.2.1: {}

  ignore@5.3.2: {}

  immutable@3.8.2: {}

  immutable@4.3.7: {}

  import-fresh@3.3.0:
    dependencies:
      parent-module: 1.0.1
      resolve-from: 4.0.0

  import-lazy@2.1.0: {}

  imurmurhash@0.1.4: {}

  indent-string@4.0.0: {}

  inflation@2.1.0: {}

  inflight@1.0.6:
    dependencies:
      once: 1.4.0
      wrappy: 1.0.2

  inherits@2.0.4: {}

  ini@1.3.8: {}

  ini@2.0.0: {}

  inquirer@7.3.3:
    dependencies:
      ansi-escapes: 4.3.2
      chalk: 4.1.2
      cli-cursor: 3.1.0
      cli-width: 3.0.0
      external-editor: 3.1.0
      figures: 3.2.0
      lodash: 4.17.21
      mute-stream: 0.0.8
      run-async: 2.4.1
      rxjs: 6.6.7
      string-width: 4.2.3
      strip-ansi: 6.0.1
      through: 2.3.8

  inquirer@8.2.6:
    dependencies:
      ansi-escapes: 4.3.2
      chalk: 4.1.2
      cli-cursor: 3.1.0
      cli-width: 3.0.0
      external-editor: 3.1.0
      figures: 3.2.0
      lodash: 4.17.21
      mute-stream: 0.0.8
      ora: 5.4.1
      run-async: 2.4.1
      rxjs: 7.8.1
      string-width: 4.2.3
      strip-ansi: 6.0.1
      through: 2.3.8
      wrap-ansi: 6.2.0

  internal-slot@1.0.7:
    dependencies:
      es-errors: 1.3.0
      hasown: 2.0.2
      side-channel: 1.0.6

  international-types@0.8.1: {}

  invariant@2.2.4:
    dependencies:
      loose-envify: 1.4.0

  ioredis@5.4.1:
    dependencies:
      '@ioredis/commands': 1.2.0
      cluster-key-slot: 1.1.2
      debug: 4.3.7
      denque: 2.1.0
      lodash.defaults: 4.2.0
      lodash.isarguments: 3.1.0
      redis-errors: 1.2.0
      redis-parser: 3.0.0
      standard-as-callback: 2.1.0
    transitivePeerDependencies:
      - supports-color

  ip-address@9.0.5:
    dependencies:
      jsbn: 1.1.0
      sprintf-js: 1.1.3

  is-alphabetical@1.0.4: {}

  is-alphanumerical@1.0.4:
    dependencies:
      is-alphabetical: 1.0.4
      is-decimal: 1.0.4

  is-arguments@1.1.1:
    dependencies:
      call-bind: 1.0.7
      has-tostringtag: 1.0.2

  is-array-buffer@3.0.4:
    dependencies:
      call-bind: 1.0.7
      get-intrinsic: 1.2.4

  is-arrayish@0.3.2: {}

  is-async-function@2.0.0:
    dependencies:
      has-tostringtag: 1.0.2

  is-bigint@1.0.4:
    dependencies:
      has-bigints: 1.0.2

  is-binary-path@2.1.0:
    dependencies:
      binary-extensions: 2.3.0

  is-boolean-object@1.1.2:
    dependencies:
      call-bind: 1.0.7
      has-tostringtag: 1.0.2

  is-callable@1.2.7: {}

  is-ci@2.0.0:
    dependencies:
      ci-info: 2.0.0

  is-core-module@2.15.1:
    dependencies:
      hasown: 2.0.2

  is-data-view@1.0.1:
    dependencies:
      is-typed-array: 1.1.13

  is-date-object@1.0.5:
    dependencies:
      has-tostringtag: 1.0.2

  is-decimal@1.0.4: {}

  is-extglob@2.1.1: {}

  is-finalizationregistry@1.0.2:
    dependencies:
      call-bind: 1.0.7

  is-fullwidth-code-point@3.0.0: {}

  is-function@1.0.2: {}

  is-generator-function@1.0.10:
    dependencies:
      has-tostringtag: 1.0.2

  is-glob@4.0.3:
    dependencies:
      is-extglob: 2.1.1

  is-hexadecimal@1.0.4: {}

  is-installed-globally@0.4.0:
    dependencies:
      global-dirs: 3.0.1
      is-path-inside: 3.0.3

  is-interactive@1.0.0: {}

  is-lower-case@1.1.3:
    dependencies:
      lower-case: 1.1.4

  is-map@2.0.3: {}

  is-negative-zero@2.0.3: {}

  is-npm@5.0.0: {}

  is-number-object@1.0.7:
    dependencies:
      has-tostringtag: 1.0.2

  is-number@7.0.0: {}

  is-obj@2.0.0: {}

  is-path-cwd@2.2.0: {}

  is-path-inside@3.0.3: {}

  is-potential-custom-element-name@1.0.1: {}

  is-property@1.0.2: {}

  is-regex@1.1.4:
    dependencies:
      call-bind: 1.0.7
      has-tostringtag: 1.0.2

  is-set@2.0.3: {}

  is-shared-array-buffer@1.0.3:
    dependencies:
      call-bind: 1.0.7

  is-stream@2.0.1: {}

  is-string@1.0.7:
    dependencies:
      has-tostringtag: 1.0.2

  is-symbol@1.0.4:
    dependencies:
      has-symbols: 1.0.3

  is-typed-array@1.1.13:
    dependencies:
      which-typed-array: 1.1.15

  is-typedarray@1.0.0: {}

  is-unicode-supported@0.1.0: {}

  is-upper-case@1.1.2:
    dependencies:
      upper-case: 1.1.3

  is-weakmap@2.0.2: {}

  is-weakref@1.0.2:
    dependencies:
      call-bind: 1.0.7

  is-weakset@2.0.3:
    dependencies:
      call-bind: 1.0.7
      get-intrinsic: 1.2.4

  is-what@4.1.16: {}

  is-yarn-global@0.3.0: {}

  isarray@1.0.0: {}

  isarray@2.0.5: {}

  isbinaryfile@4.0.10: {}

  isexe@2.0.0: {}

  isomorphic-fetch@3.0.0:
    dependencies:
      node-fetch: 2.7.0
      whatwg-fetch: 3.6.20
    transitivePeerDependencies:
      - encoding

  istanbul-lib-coverage@3.2.2: {}

  istanbul-lib-report@3.0.1:
    dependencies:
      istanbul-lib-coverage: 3.2.2
      make-dir: 4.0.0
      supports-color: 7.2.0

  istanbul-lib-source-maps@5.0.6:
    dependencies:
      '@jridgewell/trace-mapping': 0.3.25
      debug: 4.3.7
      istanbul-lib-coverage: 3.2.2
    transitivePeerDependencies:
      - supports-color

  istanbul-reports@3.1.7:
    dependencies:
      html-escaper: 2.0.2
      istanbul-lib-report: 3.0.1

  iterator.prototype@1.1.2:
    dependencies:
      define-properties: 1.2.1
      get-intrinsic: 1.2.4
      has-symbols: 1.0.3
      reflect.getprototypeof: 1.0.6
      set-function-name: 2.0.2

  jackspeak@2.3.6:
    dependencies:
      '@isaacs/cliui': 8.0.2
    optionalDependencies:
      '@pkgjs/parseargs': 0.11.0

  jackspeak@3.4.3:
    dependencies:
      '@isaacs/cliui': 8.0.2
    optionalDependencies:
      '@pkgjs/parseargs': 0.11.0

  jackspeak@4.0.1:
    dependencies:
      '@isaacs/cliui': 8.0.2
    optionalDependencies:
      '@pkgjs/parseargs': 0.11.0

  jest-worker@27.5.1:
    dependencies:
      '@types/node': 20.16.5
      merge-stream: 2.0.0
      supports-color: 8.1.1

  jose@5.9.2: {}

  jotai@2.9.3(@types/react@18.3.6)(react@18.3.1):
    optionalDependencies:
      '@types/react': 18.3.6
      react: 18.3.1

  js-file-download@0.4.12: {}

  js-tokens@4.0.0: {}

  js-yaml@4.1.0:
    dependencies:
      argparse: 2.0.1

  jsbn@1.1.0: {}

  jsdom@25.0.0:
    dependencies:
      cssstyle: 4.1.0
      data-urls: 5.0.0
      decimal.js: 10.4.3
      form-data: 4.0.0
      html-encoding-sniffer: 4.0.0
      http-proxy-agent: 7.0.2
      https-proxy-agent: 7.0.5
      is-potential-custom-element-name: 1.0.1
      nwsapi: 2.2.12
      parse5: 7.1.2
      rrweb-cssom: 0.7.1
      saxes: 6.0.0
      symbol-tree: 3.2.4
      tough-cookie: 4.1.4
      w3c-xmlserializer: 5.0.0
      webidl-conversions: 7.0.0
      whatwg-encoding: 3.1.1
      whatwg-mimetype: 4.0.0
      whatwg-url: 14.0.0
      ws: 8.18.0
      xml-name-validator: 5.0.0
    transitivePeerDependencies:
      - bufferutil
      - supports-color
      - utf-8-validate

  jsesc@2.5.2: {}

  json-buffer@3.0.1: {}

  json-parse-even-better-errors@2.3.1: {}

  json-schema-traverse@0.4.1: {}

  json-stable-stringify-without-jsonify@1.0.1: {}

  json5@1.0.2:
    dependencies:
      minimist: 1.2.8

  json5@2.2.3: {}

  jsonfile@6.1.0:
    dependencies:
      universalify: 2.0.1
    optionalDependencies:
      graceful-fs: 4.2.11

  jsx-ast-utils@3.3.5:
    dependencies:
      array-includes: 3.1.8
      array.prototype.flat: 1.3.2
      object.assign: 4.1.5
      object.values: 1.2.0

  keygrip@1.1.0:
    dependencies:
      tsscmp: 1.0.6

  keyv@4.5.4:
    dependencies:
      json-buffer: 3.0.1

  klona@2.0.6: {}

  kuler@2.0.0: {}

  language-subtag-registry@0.3.23: {}

  language-tags@1.0.9:
    dependencies:
      language-subtag-registry: 0.3.23

  lazystream@1.0.1:
    dependencies:
      readable-stream: 2.3.8

  ldapts@7.2.0:
    dependencies:
      '@types/asn1': 0.2.4
      asn1: 0.2.6
      debug: 4.3.7
      strict-event-emitter-types: 2.0.0
      uuid: 10.0.0
      whatwg-url: 14.0.0
    transitivePeerDependencies:
      - supports-color

  levn@0.4.1:
    dependencies:
      prelude-ls: 1.2.1
      type-check: 0.4.0

  linkify-it@5.0.0:
    dependencies:
      uc.micro: 2.1.0

  linkifyjs@4.1.3: {}

  loader-runner@4.3.0: {}

  loader-utils@2.0.4:
    dependencies:
      big.js: 5.2.2
      emojis-list: 3.0.0
      json5: 2.2.3

  locate-path@6.0.0:
    dependencies:
      p-locate: 5.0.0

  lodash.clonedeep@4.5.0: {}

  lodash.debounce@4.0.8: {}

  lodash.defaults@4.2.0: {}

  lodash.get@4.4.2: {}

  lodash.isarguments@3.1.0: {}

  lodash.merge@4.6.2: {}

  lodash@4.17.21: {}

  log-symbols@3.0.0:
    dependencies:
      chalk: 2.4.2

  log-symbols@4.1.0:
    dependencies:
      chalk: 4.1.2
      is-unicode-supported: 0.1.0

  logform@2.6.1:
    dependencies:
      '@colors/colors': 1.6.0
      '@types/triple-beam': 1.3.5
      fecha: 4.2.3
      ms: 2.1.3
      safe-stable-stringify: 2.5.0
      triple-beam: 1.4.1

  long@5.2.3: {}

  loose-envify@1.4.0:
    dependencies:
      js-tokens: 4.0.0

  loupe@3.1.1:
    dependencies:
      get-func-name: 2.0.2

  lower-case-first@1.0.2:
    dependencies:
      lower-case: 1.1.4

  lower-case@1.1.4: {}

  lowlight@1.20.0:
    dependencies:
      fault: 1.0.4
      highlight.js: 10.7.3

  lru-cache@10.4.3: {}

  lru-cache@11.0.1: {}

  lru-cache@5.1.1:
    dependencies:
      yallist: 3.1.1

  lru-cache@7.18.3: {}

  lru.min@1.1.0: {}

  m3u8-parser@7.2.0:
    dependencies:
      '@babel/runtime': 7.25.6
      '@videojs/vhs-utils': 4.1.1
      global: 4.4.0

  magic-string@0.30.11:
    dependencies:
      '@jridgewell/sourcemap-codec': 1.5.0

  magicast@0.3.5:
    dependencies:
      '@babel/parser': 7.25.6
      '@babel/types': 7.25.6
      source-map-js: 1.2.1

  make-dir@3.1.0:
    dependencies:
      semver: 6.3.1

  make-dir@4.0.0:
    dependencies:
      semver: 7.6.3

  make-error@1.3.6: {}

  mantine-react-table@2.0.0-beta.6(@mantine/core@7.12.2(@mantine/hooks@7.12.2(react@18.3.1))(@types/react@18.3.6)(react-dom@18.3.1(react@18.3.1))(react@18.3.1))(@mantine/dates@7.12.2(@mantine/core@7.12.2(@mantine/hooks@7.12.2(react@18.3.1))(@types/react@18.3.6)(react-dom@18.3.1(react@18.3.1))(react@18.3.1))(@mantine/hooks@7.12.2(react@18.3.1))(dayjs@1.11.13)(react-dom@18.3.1(react@18.3.1))(react@18.3.1))(@mantine/hooks@7.12.2(react@18.3.1))(@tabler/icons-react@3.17.0(react@18.3.1))(clsx@2.1.1)(dayjs@1.11.13)(react-dom@18.3.1(react@18.3.1))(react@18.3.1):
    dependencies:
      '@mantine/core': 7.12.2(@mantine/hooks@7.12.2(react@18.3.1))(@types/react@18.3.6)(react-dom@18.3.1(react@18.3.1))(react@18.3.1)
      '@mantine/dates': 7.12.2(@mantine/core@7.12.2(@mantine/hooks@7.12.2(react@18.3.1))(@types/react@18.3.6)(react-dom@18.3.1(react@18.3.1))(react@18.3.1))(@mantine/hooks@7.12.2(react@18.3.1))(dayjs@1.11.13)(react-dom@18.3.1(react@18.3.1))(react@18.3.1)
      '@mantine/hooks': 7.12.2(react@18.3.1)
      '@tabler/icons-react': 3.17.0(react@18.3.1)
      '@tanstack/match-sorter-utils': 8.15.1
      '@tanstack/react-table': 8.19.3(react-dom@18.3.1(react@18.3.1))(react@18.3.1)
      '@tanstack/react-virtual': 3.8.3(react-dom@18.3.1(react@18.3.1))(react@18.3.1)
      clsx: 2.1.1
      dayjs: 1.11.13
      react: 18.3.1
      react-dom: 18.3.1(react@18.3.1)

  markdown-it@14.1.0:
    dependencies:
      argparse: 2.0.1
      entities: 4.5.0
      linkify-it: 5.0.0
      mdurl: 2.0.0
      punycode.js: 2.3.1
      uc.micro: 2.1.0

  mdurl@2.0.0: {}

  media-typer@0.3.0: {}

  merge-descriptors@1.0.3: {}

  merge-stream@2.0.0: {}

  merge2@1.4.1: {}

  methods@1.1.2: {}

  micromatch@4.0.8:
    dependencies:
      braces: 3.0.3
      picomatch: 2.3.1

  mime-db@1.52.0: {}

  mime-types@2.1.35:
    dependencies:
      mime-db: 1.52.0

  mime@1.6.0: {}

  mimic-fn@2.1.0: {}

  mimic-response@3.1.0: {}

  min-document@2.19.0:
    dependencies:
      dom-walk: 0.1.2

  minim@0.23.8:
    dependencies:
      lodash: 4.17.21

  minimatch@10.0.1:
    dependencies:
      brace-expansion: 2.0.1

  minimatch@3.1.2:
    dependencies:
      brace-expansion: 1.1.11

  minimatch@5.1.6:
    dependencies:
      brace-expansion: 2.0.1

  minimatch@7.4.6:
    dependencies:
      brace-expansion: 2.0.1

  minimatch@9.0.5:
    dependencies:
      brace-expansion: 2.0.1

  minimist@1.2.8: {}

  minipass@3.3.6:
    dependencies:
      yallist: 4.0.0

  minipass@5.0.0: {}

  minipass@7.1.2: {}

  minizlib@2.1.2:
    dependencies:
      minipass: 3.3.6
      yallist: 4.0.0

  mitt@3.0.1: {}

  mkdirp-classic@0.5.3: {}

  mkdirp@0.5.6:
    dependencies:
      minimist: 1.2.8

  mkdirp@1.0.4: {}

  mpd-parser@1.3.0:
    dependencies:
      '@babel/runtime': 7.25.6
      '@videojs/vhs-utils': 4.0.0
      '@xmldom/xmldom': 0.8.10
      global: 4.4.0

  mrmime@2.0.0: {}

  ms@2.1.3: {}

  mute-stream@0.0.8: {}

  mux.js@7.0.3:
    dependencies:
      '@babel/runtime': 7.25.6
      global: 4.4.0

  mysql2@3.11.2:
    dependencies:
      aws-ssl-profiles: 1.1.2
      denque: 2.1.0
      generate-function: 2.3.1
      iconv-lite: 0.6.3
      long: 5.2.3
      lru.min: 1.1.0
      named-placeholders: 1.1.3
      seq-queue: 0.0.5
      sqlstring: 2.3.3

  named-placeholders@1.1.3:
    dependencies:
      lru-cache: 7.18.3

  nan@2.20.0:
    optional: true

  nanoid@3.3.7: {}

  nanoid@5.0.7: {}

  napi-build-utils@1.0.2: {}

  natural-compare@1.4.0: {}

  negotiator@0.6.3: {}

  neo-async@2.6.2: {}

  neotraverse@0.6.18: {}

  netmask@2.0.2: {}

  next-auth@5.0.0-beta.20(next@14.2.11(@babel/core@7.25.2)(react-dom@18.3.1(react@18.3.1))(react@18.3.1)(sass@1.78.0))(react@18.3.1):
    dependencies:
      '@auth/core': 0.34.2
      next: 14.2.11(@babel/core@7.25.2)(react-dom@18.3.1(react@18.3.1))(react@18.3.1)(sass@1.78.0)
      react: 18.3.1

  next-international@1.2.4:
    dependencies:
      client-only: 0.0.1
      international-types: 0.8.1
      server-only: 0.0.1

  next@14.2.11(@babel/core@7.24.6)(react-dom@18.3.1(react@18.3.1))(react@18.3.1)(sass@1.78.0):
    dependencies:
      '@next/env': 14.2.11
      '@swc/helpers': 0.5.5
      busboy: 1.6.0
      caniuse-lite: 1.0.30001660
      graceful-fs: 4.2.11
      postcss: 8.4.31
      react: 18.3.1
      react-dom: 18.3.1(react@18.3.1)
      styled-jsx: 5.1.1(@babel/core@7.24.6)(react@18.3.1)
    optionalDependencies:
      '@next/swc-darwin-arm64': 14.2.11
      '@next/swc-darwin-x64': 14.2.11
      '@next/swc-linux-arm64-gnu': 14.2.11
      '@next/swc-linux-arm64-musl': 14.2.11
      '@next/swc-linux-x64-gnu': 14.2.11
      '@next/swc-linux-x64-musl': 14.2.11
      '@next/swc-win32-arm64-msvc': 14.2.11
      '@next/swc-win32-ia32-msvc': 14.2.11
      '@next/swc-win32-x64-msvc': 14.2.11
      sass: 1.78.0
    transitivePeerDependencies:
      - '@babel/core'
      - babel-plugin-macros

  next@14.2.11(@babel/core@7.25.2)(react-dom@18.3.1(react@18.3.1))(react@18.3.1)(sass@1.78.0):
    dependencies:
      '@next/env': 14.2.11
      '@swc/helpers': 0.5.5
      busboy: 1.6.0
      caniuse-lite: 1.0.30001660
      graceful-fs: 4.2.11
      postcss: 8.4.31
      react: 18.3.1
      react-dom: 18.3.1(react@18.3.1)
      styled-jsx: 5.1.1(@babel/core@7.25.2)(react@18.3.1)
    optionalDependencies:
      '@next/swc-darwin-arm64': 14.2.11
      '@next/swc-darwin-x64': 14.2.11
      '@next/swc-linux-arm64-gnu': 14.2.11
      '@next/swc-linux-arm64-musl': 14.2.11
      '@next/swc-linux-x64-gnu': 14.2.11
      '@next/swc-linux-x64-musl': 14.2.11
      '@next/swc-win32-arm64-msvc': 14.2.11
      '@next/swc-win32-ia32-msvc': 14.2.11
      '@next/swc-win32-x64-msvc': 14.2.11
      sass: 1.78.0
    transitivePeerDependencies:
      - '@babel/core'
      - babel-plugin-macros

  nice-napi@1.0.2:
    dependencies:
      node-addon-api: 3.2.1
      node-gyp-build: 4.8.2
    optional: true

  no-case@2.3.2:
    dependencies:
      lower-case: 1.1.4

  node-abi@3.67.0:
    dependencies:
      semver: 7.6.3

  node-abort-controller@3.1.1: {}

  node-addon-api@3.2.1:
    optional: true

  node-addon-api@5.1.0: {}

  node-cron@3.0.3:
    dependencies:
      uuid: 8.3.2

  node-domexception@1.0.0: {}

  node-fetch-commonjs@3.3.2:
    dependencies:
      node-domexception: 1.0.0
      web-streams-polyfill: 3.3.3

  node-fetch-native@1.6.4: {}

  node-fetch@2.7.0:
    dependencies:
      whatwg-url: 5.0.0

  node-gyp-build@4.8.2:
    optional: true

  node-loader@2.0.0(webpack@5.94.0):
    dependencies:
      loader-utils: 2.0.4
      webpack: 5.94.0

  node-mocks-http@1.16.0:
    dependencies:
      '@types/express': 4.17.21
      '@types/node': 20.16.5
      accepts: 1.3.8
      content-disposition: 0.5.4
      depd: 1.1.2
      fresh: 0.5.2
      merge-descriptors: 1.0.3
      methods: 1.1.2
      mime: 1.6.0
      parseurl: 1.3.3
      range-parser: 1.2.1
      type-is: 1.6.18

  node-plop@0.26.3:
    dependencies:
      '@babel/runtime-corejs3': 7.25.6
      '@types/inquirer': 6.5.0
      change-case: 3.1.0
      del: 5.1.0
      globby: 10.0.2
      handlebars: 4.7.8
      inquirer: 7.3.3
      isbinaryfile: 4.0.10
      lodash.get: 4.4.2
      mkdirp: 0.5.6
      resolve: 1.22.8

  node-releases@2.0.18: {}

  nopt@5.0.0:
    dependencies:
      abbrev: 1.1.1

  normalize-path@3.0.0: {}

  npm-run-path@4.0.1:
    dependencies:
      path-key: 3.1.1

  npmlog@5.0.1:
    dependencies:
      are-we-there-yet: 2.0.0
      console-control-strings: 1.1.0
      gauge: 3.0.2
      set-blocking: 2.0.0

  nwsapi@2.2.12: {}

  oauth4webapi@2.15.0: {}

  object-assign@4.1.1: {}

  object-inspect@1.13.2: {}

  object-is@1.1.6:
    dependencies:
      call-bind: 1.0.7
      define-properties: 1.2.1

  object-keys@1.1.1: {}

  object.assign@4.1.5:
    dependencies:
      call-bind: 1.0.7
      define-properties: 1.2.1
      has-symbols: 1.0.3
      object-keys: 1.1.1

  object.entries@1.1.8:
    dependencies:
      call-bind: 1.0.7
      define-properties: 1.2.1
      es-object-atoms: 1.0.0

  object.fromentries@2.0.8:
    dependencies:
      call-bind: 1.0.7
      define-properties: 1.2.1
      es-abstract: 1.23.3
      es-object-atoms: 1.0.0

  object.groupby@1.0.3:
    dependencies:
      call-bind: 1.0.7
      define-properties: 1.2.1
      es-abstract: 1.23.3

  object.values@1.2.0:
    dependencies:
      call-bind: 1.0.7
      define-properties: 1.2.1
      es-object-atoms: 1.0.0

  ofetch@1.3.4:
    dependencies:
      destr: 2.0.3
      node-fetch-native: 1.6.4
      ufo: 1.5.4

  once@1.4.0:
    dependencies:
      wrappy: 1.0.2

  one-time@1.0.0:
    dependencies:
      fn.name: 1.1.0

  onetime@5.1.2:
    dependencies:
      mimic-fn: 2.1.0

  openapi-path-templating@1.6.0:
    dependencies:
      apg-lite: 1.0.4

  openapi-server-url-templating@1.1.0:
    dependencies:
      apg-lite: 1.0.4

  openapi-types@12.1.3: {}

  optionator@0.9.4:
    dependencies:
      deep-is: 0.1.4
      fast-levenshtein: 2.0.6
      levn: 0.4.1
      prelude-ls: 1.2.1
      type-check: 0.4.0
      word-wrap: 1.2.5

  ora@4.1.1:
    dependencies:
      chalk: 3.0.0
      cli-cursor: 3.1.0
      cli-spinners: 2.9.2
      is-interactive: 1.0.0
      log-symbols: 3.0.0
      mute-stream: 0.0.8
      strip-ansi: 6.0.1
      wcwidth: 1.0.1

  ora@5.4.1:
    dependencies:
      bl: 4.1.0
      chalk: 4.1.2
      cli-cursor: 3.1.0
      cli-spinners: 2.9.2
      is-interactive: 1.0.0
      is-unicode-supported: 0.1.0
      log-symbols: 4.1.0
      strip-ansi: 6.0.1
      wcwidth: 1.0.1

  orderedmap@2.1.1: {}

  os-tmpdir@1.0.2: {}

  p-limit@3.1.0:
    dependencies:
      yocto-queue: 0.1.0

  p-locate@5.0.0:
    dependencies:
      p-limit: 3.1.0

  p-map@3.0.0:
    dependencies:
      aggregate-error: 3.1.0

  pac-proxy-agent@7.0.2:
    dependencies:
      '@tootallnate/quickjs-emscripten': 0.23.0
      agent-base: 7.1.1
      debug: 4.3.7
      get-uri: 6.0.3
      http-proxy-agent: 7.0.2
      https-proxy-agent: 7.0.5
      pac-resolver: 7.0.1
      socks-proxy-agent: 8.0.4
    transitivePeerDependencies:
      - supports-color

  pac-resolver@7.0.1:
    dependencies:
      degenerator: 5.0.1
      netmask: 2.0.2

  package-json-from-dist@1.0.0: {}

  pako@2.1.0: {}

  param-case@2.1.1:
    dependencies:
      no-case: 2.3.2

  parent-module@1.0.1:
    dependencies:
      callsites: 3.1.0

  parse-entities@2.0.0:
    dependencies:
      character-entities: 1.2.4
      character-entities-legacy: 1.1.4
      character-reference-invalid: 1.1.4
      is-alphanumerical: 1.0.4
      is-decimal: 1.0.4
      is-hexadecimal: 1.0.4

  parse-ms@3.0.0: {}

  parse5@7.1.2:
    dependencies:
      entities: 4.5.0

  parseurl@1.3.3: {}

  pascal-case@2.0.1:
    dependencies:
      camel-case: 3.0.0
      upper-case-first: 1.1.2

  path-case@2.1.1:
    dependencies:
      no-case: 2.3.2

  path-exists@4.0.0: {}

  path-is-absolute@1.0.1: {}

  path-key@3.1.1: {}

  path-parse@1.0.7: {}

  path-scurry@1.11.1:
    dependencies:
      lru-cache: 10.4.3
      minipass: 7.1.2

  path-scurry@2.0.0:
    dependencies:
      lru-cache: 11.0.1
      minipass: 7.1.2

  path-type@4.0.0: {}

  pathe@1.1.2: {}

  pathval@2.0.0: {}

  performance-now@2.1.0: {}

  picocolors@1.0.1: {}

  picocolors@1.1.0: {}

  picomatch@2.3.1: {}

  picomatch@4.0.2: {}

  piscina@4.6.1:
    optionalDependencies:
      nice-napi: 1.0.2

  pkcs7@1.0.4:
    dependencies:
      '@babel/runtime': 7.25.6

  possible-typed-array-names@1.0.0: {}

  postcss-js@4.0.1(postcss@8.4.47):
    dependencies:
      camelcase-css: 2.0.1
      postcss: 8.4.47

  postcss-mixins@9.0.4(postcss@8.4.47):
    dependencies:
      fast-glob: 3.3.2
      postcss: 8.4.47
      postcss-js: 4.0.1(postcss@8.4.47)
      postcss-simple-vars: 7.0.1(postcss@8.4.47)
      sugarss: 4.0.1(postcss@8.4.47)

  postcss-nested@6.2.0(postcss@8.4.47):
    dependencies:
      postcss: 8.4.47
      postcss-selector-parser: 6.1.2

  postcss-preset-mantine@1.17.0(postcss@8.4.47):
    dependencies:
      postcss: 8.4.47
      postcss-mixins: 9.0.4(postcss@8.4.47)
      postcss-nested: 6.2.0(postcss@8.4.47)

  postcss-selector-parser@6.1.2:
    dependencies:
      cssesc: 3.0.0
      util-deprecate: 1.0.2

  postcss-simple-vars@7.0.1(postcss@8.4.47):
    dependencies:
      postcss: 8.4.47

  postcss@8.4.31:
    dependencies:
      nanoid: 3.3.7
      picocolors: 1.1.0
      source-map-js: 1.2.1

  postcss@8.4.47:
    dependencies:
      nanoid: 3.3.7
      picocolors: 1.1.0
      source-map-js: 1.2.1

  preact-render-to-string@5.2.3(preact@10.11.3):
    dependencies:
      preact: 10.11.3
      pretty-format: 3.8.0

  preact@10.11.3: {}

  prebuild-install@7.1.2:
    dependencies:
      detect-libc: 2.0.3
      expand-template: 2.0.3
      github-from-package: 0.0.0
      minimist: 1.2.8
      mkdirp-classic: 0.5.3
      napi-build-utils: 1.0.2
      node-abi: 3.67.0
      pump: 3.0.2
      rc: 1.2.8
      simple-get: 4.0.1
      tar-fs: 2.1.1
      tunnel-agent: 0.6.0

  prelude-ls@1.2.1: {}

  prettier@3.3.3: {}

  pretty-format@3.8.0: {}

  pretty-ms@8.0.0:
    dependencies:
      parse-ms: 3.0.0

  prismjs@1.27.0: {}

  prismjs@1.29.0: {}

  process-nextick-args@2.0.1: {}

  process@0.11.10: {}

  prop-types@15.8.1:
    dependencies:
      loose-envify: 1.4.0
      object-assign: 4.1.1
      react-is: 16.13.1

  proper-lockfile@4.1.2:
    dependencies:
      graceful-fs: 4.2.11
      retry: 0.12.0
      signal-exit: 3.0.7

  properties-reader@2.3.0:
    dependencies:
      mkdirp: 1.0.4

  property-information@5.6.0:
    dependencies:
      xtend: 4.0.2

  prosemirror-changeset@2.2.1:
    dependencies:
      prosemirror-transform: 1.10.0

  prosemirror-collab@1.3.1:
    dependencies:
      prosemirror-state: 1.4.3

  prosemirror-commands@1.6.0:
    dependencies:
      prosemirror-model: 1.22.3
      prosemirror-state: 1.4.3
      prosemirror-transform: 1.10.0

  prosemirror-dropcursor@1.8.1:
    dependencies:
      prosemirror-state: 1.4.3
      prosemirror-transform: 1.10.0
      prosemirror-view: 1.34.2

  prosemirror-gapcursor@1.3.2:
    dependencies:
      prosemirror-keymap: 1.2.2
      prosemirror-model: 1.22.3
      prosemirror-state: 1.4.3
      prosemirror-view: 1.34.2

  prosemirror-history@1.4.1:
    dependencies:
      prosemirror-state: 1.4.3
      prosemirror-transform: 1.10.0
      prosemirror-view: 1.34.2
      rope-sequence: 1.3.4

  prosemirror-inputrules@1.4.0:
    dependencies:
      prosemirror-state: 1.4.3
      prosemirror-transform: 1.10.0

  prosemirror-keymap@1.2.2:
    dependencies:
      prosemirror-state: 1.4.3
      w3c-keyname: 2.2.8

  prosemirror-markdown@1.13.0:
    dependencies:
      markdown-it: 14.1.0
      prosemirror-model: 1.22.3

  prosemirror-menu@1.2.4:
    dependencies:
      crelt: 1.0.6
      prosemirror-commands: 1.6.0
      prosemirror-history: 1.4.1
      prosemirror-state: 1.4.3

  prosemirror-model@1.22.3:
    dependencies:
      orderedmap: 2.1.1

  prosemirror-schema-basic@1.2.3:
    dependencies:
      prosemirror-model: 1.22.3

  prosemirror-schema-list@1.4.1:
    dependencies:
      prosemirror-model: 1.22.3
      prosemirror-state: 1.4.3
      prosemirror-transform: 1.10.0

  prosemirror-state@1.4.3:
    dependencies:
      prosemirror-model: 1.22.3
      prosemirror-transform: 1.10.0
      prosemirror-view: 1.34.2

  prosemirror-tables@1.5.0:
    dependencies:
      prosemirror-keymap: 1.2.2
      prosemirror-model: 1.22.3
      prosemirror-state: 1.4.3
      prosemirror-transform: 1.10.0
      prosemirror-view: 1.34.2

  prosemirror-trailing-node@2.0.9(prosemirror-model@1.22.3)(prosemirror-state@1.4.3)(prosemirror-view@1.34.2):
    dependencies:
      '@remirror/core-constants': 2.0.2
      escape-string-regexp: 4.0.0
      prosemirror-model: 1.22.3
      prosemirror-state: 1.4.3
      prosemirror-view: 1.34.2

  prosemirror-transform@1.10.0:
    dependencies:
      prosemirror-model: 1.22.3

  prosemirror-view@1.34.2:
    dependencies:
      prosemirror-model: 1.22.3
      prosemirror-state: 1.4.3
      prosemirror-transform: 1.10.0

  proto-list@1.2.4: {}

  proxy-agent@6.4.0:
    dependencies:
      agent-base: 7.1.1
      debug: 4.3.7
      http-proxy-agent: 7.0.2
      https-proxy-agent: 7.0.5
      lru-cache: 7.18.3
      pac-proxy-agent: 7.0.2
      proxy-from-env: 1.1.0
      socks-proxy-agent: 8.0.4
    transitivePeerDependencies:
      - supports-color

  proxy-from-env@1.1.0: {}

  psl@1.9.0: {}

  pump@3.0.2:
    dependencies:
      end-of-stream: 1.4.4
      once: 1.4.0

  punycode.js@2.3.1: {}

  punycode@2.3.1: {}

  pupa@2.1.1:
    dependencies:
      escape-goat: 2.1.1

  qs@6.13.0:
    dependencies:
      side-channel: 1.0.6

  querystringify@2.2.0: {}

  queue-microtask@1.2.3: {}

  queue-tick@1.0.1: {}

  ramda-adjunct@5.1.0(ramda@0.30.1):
    dependencies:
      ramda: 0.30.1

  ramda@0.30.1: {}

  randexp@0.5.3:
    dependencies:
      drange: 1.1.1
      ret: 0.2.2

  randombytes@2.1.0:
    dependencies:
      safe-buffer: 5.2.1

  range-parser@1.2.1: {}

  raw-body@2.5.2:
    dependencies:
      bytes: 3.1.2
      http-errors: 2.0.0
      iconv-lite: 0.4.24
      unpipe: 1.0.0

  rc@1.2.8:
    dependencies:
      deep-extend: 0.6.0
      ini: 1.3.8
      minimist: 1.2.8
      strip-json-comments: 2.0.1

  react-copy-to-clipboard@5.1.0(react@18.3.1):
    dependencies:
      copy-to-clipboard: 3.3.3
      prop-types: 15.8.1
      react: 18.3.1

  react-debounce-input@3.3.0(react@18.3.1):
    dependencies:
      lodash.debounce: 4.0.8
      prop-types: 15.8.1
      react: 18.3.1

  react-dom@18.3.1(react@18.3.1):
    dependencies:
      loose-envify: 1.4.0
      react: 18.3.1
      scheduler: 0.23.2

  react-error-boundary@4.0.13(react@18.3.1):
    dependencies:
      '@babel/runtime': 7.25.6
      react: 18.3.1

  react-immutable-proptypes@2.2.0(immutable@3.8.2):
    dependencies:
      immutable: 3.8.2
      invariant: 2.2.4

  react-immutable-pure-component@2.2.2(immutable@3.8.2)(react-dom@18.3.1(react@18.3.1))(react@18.3.1):
    dependencies:
      immutable: 3.8.2
      react: 18.3.1
      react-dom: 18.3.1(react@18.3.1)

  react-inspector@6.0.2(react@18.3.1):
    dependencies:
      react: 18.3.1

  react-is@16.13.1: {}

  react-number-format@5.4.2(react-dom@18.3.1(react@18.3.1))(react@18.3.1):
    dependencies:
      react: 18.3.1
      react-dom: 18.3.1(react@18.3.1)

  react-redux@9.1.2(@types/react@18.3.6)(react@18.3.1)(redux@5.0.1):
    dependencies:
      '@types/use-sync-external-store': 0.0.3
      react: 18.3.1
      use-sync-external-store: 1.2.2(react@18.3.1)
    optionalDependencies:
      '@types/react': 18.3.6
      redux: 5.0.1

  react-refresh@0.14.2: {}

  react-remove-scroll-bar@2.3.6(@types/react@18.3.6)(react@18.3.1):
    dependencies:
      react: 18.3.1
      react-style-singleton: 2.2.1(@types/react@18.3.6)(react@18.3.1)
      tslib: 2.7.0
    optionalDependencies:
      '@types/react': 18.3.6

  react-remove-scroll@2.6.0(@types/react@18.3.6)(react@18.3.1):
    dependencies:
      react: 18.3.1
      react-remove-scroll-bar: 2.3.6(@types/react@18.3.6)(react@18.3.1)
      react-style-singleton: 2.2.1(@types/react@18.3.6)(react@18.3.1)
      tslib: 2.7.0
      use-callback-ref: 1.3.2(@types/react@18.3.6)(react@18.3.1)
      use-sidecar: 1.1.2(@types/react@18.3.6)(react@18.3.1)
    optionalDependencies:
      '@types/react': 18.3.6

  react-simple-code-editor@0.14.1(react-dom@18.3.1(react@18.3.1))(react@18.3.1):
    dependencies:
      react: 18.3.1
      react-dom: 18.3.1(react@18.3.1)

  react-style-singleton@2.2.1(@types/react@18.3.6)(react@18.3.1):
    dependencies:
      get-nonce: 1.0.1
      invariant: 2.2.4
      react: 18.3.1
      tslib: 2.7.0
    optionalDependencies:
      '@types/react': 18.3.6

  react-syntax-highlighter@15.5.0(react@18.3.1):
    dependencies:
      '@babel/runtime': 7.25.6
      highlight.js: 10.7.3
      lowlight: 1.20.0
      prismjs: 1.29.0
      react: 18.3.1
      refractor: 3.6.0

  react-textarea-autosize@8.5.3(@types/react@18.3.6)(react@18.3.1):
    dependencies:
      '@babel/runtime': 7.25.6
      react: 18.3.1
      use-composed-ref: 1.3.0(react@18.3.1)
      use-latest: 1.2.1(@types/react@18.3.6)(react@18.3.1)
    transitivePeerDependencies:
      - '@types/react'

  react-transition-group@4.4.5(react-dom@18.3.1(react@18.3.1))(react@18.3.1):
    dependencies:
      '@babel/runtime': 7.25.6
      dom-helpers: 5.2.1
      loose-envify: 1.4.0
      prop-types: 15.8.1
      react: 18.3.1
      react-dom: 18.3.1(react@18.3.1)

  react@18.3.1:
    dependencies:
      loose-envify: 1.4.0

  readable-stream@2.3.8:
    dependencies:
      core-util-is: 1.0.3
      inherits: 2.0.4
      isarray: 1.0.0
      process-nextick-args: 2.0.1
      safe-buffer: 5.1.2
      string_decoder: 1.1.1
      util-deprecate: 1.0.2

  readable-stream@3.6.2:
    dependencies:
      inherits: 2.0.4
      string_decoder: 1.3.0
      util-deprecate: 1.0.2

  readable-stream@4.5.2:
    dependencies:
      abort-controller: 3.0.0
      buffer: 6.0.3
      events: 3.3.0
      process: 0.11.10
      string_decoder: 1.3.0

  readdir-glob@1.1.3:
    dependencies:
      minimatch: 5.1.6

  readdirp@3.6.0:
    dependencies:
      picomatch: 2.3.1

  redis-errors@1.2.0: {}

  redis-parser@3.0.0:
    dependencies:
      redis-errors: 1.2.0

  redux-immutable@4.0.0(immutable@3.8.2):
    dependencies:
      immutable: 3.8.2

  redux@5.0.1: {}

  reflect.getprototypeof@1.0.6:
    dependencies:
      call-bind: 1.0.7
      define-properties: 1.2.1
      es-abstract: 1.23.3
      es-errors: 1.3.0
      get-intrinsic: 1.2.4
      globalthis: 1.0.4
      which-builtin-type: 1.1.4

  refractor@3.6.0:
    dependencies:
      hastscript: 6.0.0
      parse-entities: 2.0.0
      prismjs: 1.27.0

  regenerator-runtime@0.14.1: {}

  regexp.prototype.flags@1.5.2:
    dependencies:
      call-bind: 1.0.7
      define-properties: 1.2.1
      es-errors: 1.3.0
      set-function-name: 2.0.2

  registry-auth-token@3.3.2:
    dependencies:
      rc: 1.2.8
      safe-buffer: 5.2.1

  registry-auth-token@5.0.2:
    dependencies:
      '@pnpm/npm-conf': 2.3.1

  registry-url@3.1.0:
    dependencies:
      rc: 1.2.8

  registry-url@5.1.0:
    dependencies:
      rc: 1.2.8

  remarkable@2.0.1:
    dependencies:
      argparse: 1.0.10
      autolinker: 3.16.2

  remove-accents@0.5.0: {}

  repeat-string@1.6.1: {}

  require-directory@2.1.1: {}

  requires-port@1.0.0: {}

  reselect@5.1.1: {}

  resolve-from@4.0.0: {}

  resolve-pkg-maps@1.0.0: {}

  resolve@1.22.8:
    dependencies:
      is-core-module: 2.15.1
      path-parse: 1.0.7
      supports-preserve-symlinks-flag: 1.0.0

  resolve@2.0.0-next.5:
    dependencies:
      is-core-module: 2.15.1
      path-parse: 1.0.7
      supports-preserve-symlinks-flag: 1.0.0

  restore-cursor@3.1.0:
    dependencies:
      onetime: 5.1.2
      signal-exit: 3.0.7

  ret@0.2.2: {}

  retry@0.12.0: {}

  reusify@1.0.4: {}

  rfc4648@1.5.3: {}

  rimraf@3.0.2:
    dependencies:
      glob: 7.2.3

  rollup@4.21.3:
    dependencies:
      '@types/estree': 1.0.5
    optionalDependencies:
      '@rollup/rollup-android-arm-eabi': 4.21.3
      '@rollup/rollup-android-arm64': 4.21.3
      '@rollup/rollup-darwin-arm64': 4.21.3
      '@rollup/rollup-darwin-x64': 4.21.3
      '@rollup/rollup-linux-arm-gnueabihf': 4.21.3
      '@rollup/rollup-linux-arm-musleabihf': 4.21.3
      '@rollup/rollup-linux-arm64-gnu': 4.21.3
      '@rollup/rollup-linux-arm64-musl': 4.21.3
      '@rollup/rollup-linux-powerpc64le-gnu': 4.21.3
      '@rollup/rollup-linux-riscv64-gnu': 4.21.3
      '@rollup/rollup-linux-s390x-gnu': 4.21.3
      '@rollup/rollup-linux-x64-gnu': 4.21.3
      '@rollup/rollup-linux-x64-musl': 4.21.3
      '@rollup/rollup-win32-arm64-msvc': 4.21.3
      '@rollup/rollup-win32-ia32-msvc': 4.21.3
      '@rollup/rollup-win32-x64-msvc': 4.21.3
      fsevents: 2.3.3

  rope-sequence@1.3.4: {}

  rrdom@0.1.7:
    dependencies:
      rrweb-snapshot: 2.0.0-alpha.4

  rrweb-cssom@0.7.1: {}

  rrweb-player@1.0.0-alpha.4:
    dependencies:
      '@tsconfig/svelte': 1.0.13
      rrweb: 2.0.0-alpha.4

  rrweb-snapshot@2.0.0-alpha.17:
    dependencies:
      postcss: 8.4.47

  rrweb-snapshot@2.0.0-alpha.4: {}

  rrweb@2.0.0-alpha.4:
    dependencies:
      '@rrweb/types': 2.0.0-alpha.16
      '@types/css-font-loading-module': 0.0.7
      '@xstate/fsm': 1.6.5
      base64-arraybuffer: 1.0.2
      fflate: 0.4.8
      mitt: 3.0.1
      rrdom: 0.1.7
      rrweb-snapshot: 2.0.0-alpha.4

  run-async@2.4.1: {}

  run-parallel@1.2.0:
    dependencies:
      queue-microtask: 1.2.3

  rxjs@6.6.7:
    dependencies:
      tslib: 1.14.1

  rxjs@7.8.1:
    dependencies:
      tslib: 2.7.0

  safe-array-concat@1.1.2:
    dependencies:
      call-bind: 1.0.7
      get-intrinsic: 1.2.4
      has-symbols: 1.0.3
      isarray: 2.0.5

  safe-buffer@5.1.2: {}

  safe-buffer@5.2.1: {}

  safe-regex-test@1.0.3:
    dependencies:
      call-bind: 1.0.7
      es-errors: 1.3.0
      is-regex: 1.1.4

  safe-stable-stringify@2.5.0: {}

  safer-buffer@2.1.2: {}

  sass@1.78.0:
    dependencies:
      chokidar: 3.6.0
      immutable: 4.3.7
      source-map-js: 1.2.1

  saxes@6.0.0:
    dependencies:
      xmlchars: 2.2.0

  scheduler@0.23.2:
    dependencies:
      loose-envify: 1.4.0

  schema-utils@3.3.0:
    dependencies:
      '@types/json-schema': 7.0.15
      ajv: 6.12.6
      ajv-keywords: 3.5.2(ajv@6.12.6)

  semver-diff@3.1.1:
    dependencies:
      semver: 6.3.1

  semver@6.3.1: {}

  semver@7.6.3: {}

  sentence-case@2.1.1:
    dependencies:
      no-case: 2.3.2
      upper-case-first: 1.1.2

  seq-queue@0.0.5: {}

  serialize-error@8.1.0:
    dependencies:
      type-fest: 0.20.2

  serialize-javascript@6.0.2:
    dependencies:
      randombytes: 2.1.0

  server-only@0.0.1: {}

  set-blocking@2.0.0: {}

  set-function-length@1.2.2:
    dependencies:
      define-data-property: 1.1.4
      es-errors: 1.3.0
      function-bind: 1.1.2
      get-intrinsic: 1.2.4
      gopd: 1.0.1
      has-property-descriptors: 1.0.2

  set-function-name@2.0.2:
    dependencies:
      define-data-property: 1.1.4
      es-errors: 1.3.0
      functions-have-names: 1.2.3
      has-property-descriptors: 1.0.2

  setprototypeof@1.2.0: {}

  sha.js@2.4.11:
    dependencies:
      inherits: 2.0.4
      safe-buffer: 5.2.1

  shebang-command@2.0.0:
    dependencies:
      shebang-regex: 3.0.0

  shebang-regex@3.0.0: {}

  shell-quote@1.8.1: {}

  short-unique-id@5.2.0: {}

  side-channel@1.0.6:
    dependencies:
      call-bind: 1.0.7
      es-errors: 1.3.0
      get-intrinsic: 1.2.4
      object-inspect: 1.13.2

  siginfo@2.0.0: {}

  signal-exit@3.0.7: {}

  signal-exit@4.1.0: {}

  simple-concat@1.0.1: {}

  simple-get@4.0.1:
    dependencies:
      decompress-response: 6.0.0
      once: 1.4.0
      simple-concat: 1.0.1

  simple-swizzle@0.2.2:
    dependencies:
      is-arrayish: 0.3.2

  sirv@2.0.4:
    dependencies:
      '@polka/url': 1.0.0-next.25
      mrmime: 2.0.0
      totalist: 3.0.1

  sisteransi@1.0.5: {}

  slash@3.0.0: {}

  smart-buffer@4.2.0: {}

  snake-case@2.1.0:
    dependencies:
      no-case: 2.3.2

  socket.io-client@4.7.5:
    dependencies:
      '@socket.io/component-emitter': 3.1.2
      debug: 4.3.7
      engine.io-client: 6.5.4
      socket.io-parser: 4.2.4
    transitivePeerDependencies:
      - bufferutil
      - supports-color
      - utf-8-validate

  socket.io-parser@4.2.4:
    dependencies:
      '@socket.io/component-emitter': 3.1.2
      debug: 4.3.7
    transitivePeerDependencies:
      - supports-color

  socks-proxy-agent@8.0.4:
    dependencies:
      agent-base: 7.1.1
      debug: 4.3.7
      socks: 2.8.3
    transitivePeerDependencies:
      - supports-color

  socks@2.8.3:
    dependencies:
      ip-address: 9.0.5
      smart-buffer: 4.2.0

  source-map-js@1.2.1: {}

  source-map-support@0.5.21:
    dependencies:
      buffer-from: 1.1.2
      source-map: 0.6.1

  source-map@0.6.1: {}

  space-separated-tokens@1.1.5: {}

  split-ca@1.0.1: {}

  sprintf-js@1.0.3: {}

  sprintf-js@1.1.3: {}

  sqlstring@2.3.3: {}

  ssh-remote-port-forward@1.0.4:
    dependencies:
      '@types/ssh2': 0.5.52
      ssh2: 1.16.0

  ssh2@1.16.0:
    dependencies:
      asn1: 0.2.6
      bcrypt-pbkdf: 1.0.2
    optionalDependencies:
      cpu-features: 0.0.10
      nan: 2.20.0

  stack-trace@0.0.10: {}

  stackback@0.0.2: {}

  standard-as-callback@2.1.0: {}

  statuses@2.0.1: {}

  std-env@3.7.0: {}

  stop-iteration-iterator@1.0.0:
    dependencies:
      internal-slot: 1.0.7

  streamsearch@1.1.0: {}

  streamx@2.20.1:
    dependencies:
      fast-fifo: 1.3.2
      queue-tick: 1.0.1
      text-decoder: 1.2.0
    optionalDependencies:
      bare-events: 2.4.2

  strict-event-emitter-types@2.0.0: {}

  string-width@4.2.3:
    dependencies:
      emoji-regex: 8.0.0
      is-fullwidth-code-point: 3.0.0
      strip-ansi: 6.0.1

  string-width@5.1.2:
    dependencies:
      eastasianwidth: 0.2.0
      emoji-regex: 9.2.2
      strip-ansi: 7.1.0

  string.prototype.includes@2.0.0:
    dependencies:
      define-properties: 1.2.1
      es-abstract: 1.23.3

  string.prototype.matchall@4.0.11:
    dependencies:
      call-bind: 1.0.7
      define-properties: 1.2.1
      es-abstract: 1.23.3
      es-errors: 1.3.0
      es-object-atoms: 1.0.0
      get-intrinsic: 1.2.4
      gopd: 1.0.1
      has-symbols: 1.0.3
      internal-slot: 1.0.7
      regexp.prototype.flags: 1.5.2
      set-function-name: 2.0.2
      side-channel: 1.0.6

  string.prototype.repeat@1.0.0:
    dependencies:
      define-properties: 1.2.1
      es-abstract: 1.23.3

  string.prototype.trim@1.2.9:
    dependencies:
      call-bind: 1.0.7
      define-properties: 1.2.1
      es-abstract: 1.23.3
      es-object-atoms: 1.0.0

  string.prototype.trimend@1.0.8:
    dependencies:
      call-bind: 1.0.7
      define-properties: 1.2.1
      es-object-atoms: 1.0.0

  string.prototype.trimstart@1.0.8:
    dependencies:
      call-bind: 1.0.7
      define-properties: 1.2.1
      es-object-atoms: 1.0.0

  string_decoder@1.1.1:
    dependencies:
      safe-buffer: 5.1.2

  string_decoder@1.3.0:
    dependencies:
      safe-buffer: 5.2.1

  strip-ansi@6.0.1:
    dependencies:
      ansi-regex: 5.0.1

  strip-ansi@7.1.0:
    dependencies:
      ansi-regex: 6.1.0

  strip-bom@3.0.0: {}

  strip-final-newline@2.0.0: {}

  strip-json-comments@2.0.1: {}

  strip-json-comments@3.1.1: {}

  strnum@1.0.5: {}

  styled-jsx@5.1.1(@babel/core@7.24.6)(react@18.3.1):
    dependencies:
      client-only: 0.0.1
      react: 18.3.1
    optionalDependencies:
      '@babel/core': 7.24.6

  styled-jsx@5.1.1(@babel/core@7.25.2)(react@18.3.1):
    dependencies:
      client-only: 0.0.1
      react: 18.3.1
    optionalDependencies:
      '@babel/core': 7.25.2

  sugar-high@0.6.1: {}

  sugarss@4.0.1(postcss@8.4.47):
    dependencies:
      postcss: 8.4.47

  superjson@2.2.1:
    dependencies:
      copy-anything: 3.0.5

  supports-color@5.5.0:
    dependencies:
      has-flag: 3.0.0

  supports-color@7.2.0:
    dependencies:
      has-flag: 4.0.0

  supports-color@8.1.1:
    dependencies:
      has-flag: 4.0.0

  supports-preserve-symlinks-flag@1.0.0: {}

  swagger-client@3.29.3:
    dependencies:
      '@babel/runtime-corejs3': 7.25.6
      '@swagger-api/apidom-core': 1.0.0-alpha.9
      '@swagger-api/apidom-error': 1.0.0-alpha.9
      '@swagger-api/apidom-json-pointer': 1.0.0-alpha.9
      '@swagger-api/apidom-ns-openapi-3-1': 1.0.0-alpha.9
      '@swagger-api/apidom-reference': 1.0.0-alpha.9
      cookie: 0.6.0
      deepmerge: 4.3.1
      fast-json-patch: 3.1.1
      js-yaml: 4.1.0
      neotraverse: 0.6.18
      node-abort-controller: 3.1.1
      node-fetch-commonjs: 3.3.2
      openapi-path-templating: 1.6.0
      openapi-server-url-templating: 1.1.0
      ramda: 0.30.1
      ramda-adjunct: 5.1.0(ramda@0.30.1)
    transitivePeerDependencies:
      - debug

  swagger-ui-react@5.17.14(@types/react@18.3.6)(react-dom@18.3.1(react@18.3.1))(react@18.3.1):
    dependencies:
      '@babel/runtime-corejs3': 7.25.6
      '@braintree/sanitize-url': 7.0.2
      base64-js: 1.5.1
      classnames: 2.5.1
      css.escape: 1.5.1
      deep-extend: 0.6.0
      dompurify: 3.1.4
      ieee754: 1.2.1
      immutable: 3.8.2
      js-file-download: 0.4.12
      js-yaml: 4.1.0
      lodash: 4.17.21
      prop-types: 15.8.1
      randexp: 0.5.3
      randombytes: 2.1.0
      react: 18.3.1
      react-copy-to-clipboard: 5.1.0(react@18.3.1)
      react-debounce-input: 3.3.0(react@18.3.1)
      react-dom: 18.3.1(react@18.3.1)
      react-immutable-proptypes: 2.2.0(immutable@3.8.2)
      react-immutable-pure-component: 2.2.2(immutable@3.8.2)(react-dom@18.3.1(react@18.3.1))(react@18.3.1)
      react-inspector: 6.0.2(react@18.3.1)
      react-redux: 9.1.2(@types/react@18.3.6)(react@18.3.1)(redux@5.0.1)
      react-syntax-highlighter: 15.5.0(react@18.3.1)
      redux: 5.0.1
      redux-immutable: 4.0.0(immutable@3.8.2)
      remarkable: 2.0.1
      reselect: 5.1.1
      serialize-error: 8.1.0
      sha.js: 2.4.11
      swagger-client: 3.29.3
      url-parse: 1.5.10
      xml: 1.0.1
      xml-but-prettier: 1.0.1
      zenscroll: 4.0.2
    transitivePeerDependencies:
      - '@types/react'
      - debug

  swap-case@1.1.2:
    dependencies:
      lower-case: 1.1.4
      upper-case: 1.1.3

  symbol-tree@3.2.4: {}

  tabbable@6.2.0: {}

  tapable@2.2.1: {}

  tar-fs@2.0.1:
    dependencies:
      chownr: 1.1.4
      mkdirp-classic: 0.5.3
      pump: 3.0.2
      tar-stream: 2.2.0

  tar-fs@2.1.1:
    dependencies:
      chownr: 1.1.4
      mkdirp-classic: 0.5.3
      pump: 3.0.2
      tar-stream: 2.2.0

  tar-fs@3.0.6:
    dependencies:
      pump: 3.0.2
      tar-stream: 3.1.7
    optionalDependencies:
      bare-fs: 2.3.5
      bare-path: 2.1.3

  tar-stream@2.2.0:
    dependencies:
      bl: 4.1.0
      end-of-stream: 1.4.4
      fs-constants: 1.0.0
      inherits: 2.0.4
      readable-stream: 3.6.2

  tar-stream@3.1.7:
    dependencies:
      b4a: 1.6.6
      fast-fifo: 1.3.2
      streamx: 2.20.1

  tar@6.2.1:
    dependencies:
      chownr: 2.0.0
      fs-minipass: 2.1.0
      minipass: 5.0.0
      minizlib: 2.1.2
      mkdirp: 1.0.4
      yallist: 4.0.0

  terser-webpack-plugin@5.3.10(webpack@5.94.0):
    dependencies:
      '@jridgewell/trace-mapping': 0.3.25
      jest-worker: 27.5.1
      schema-utils: 3.3.0
      serialize-javascript: 6.0.2
      terser: 5.32.0
      webpack: 5.94.0

  terser@5.32.0:
    dependencies:
      '@jridgewell/source-map': 0.3.6
      acorn: 8.12.1
      commander: 2.20.3
      source-map-support: 0.5.21

  test-exclude@7.0.1:
    dependencies:
      '@istanbuljs/schema': 0.1.3
      glob: 10.4.5
      minimatch: 9.0.5

  testcontainers@10.13.1:
    dependencies:
      '@balena/dockerignore': 1.0.2
      '@types/dockerode': 3.3.31
      archiver: 7.0.1
      async-lock: 1.4.1
      byline: 5.0.0
      debug: 4.3.7
      docker-compose: 0.24.8
      dockerode: 3.3.5
      get-port: 5.1.1
      proper-lockfile: 4.1.2
      properties-reader: 2.3.0
      ssh-remote-port-forward: 1.0.4
      tar-fs: 3.0.6
      tmp: 0.2.3
      undici: 5.28.4
    transitivePeerDependencies:
      - supports-color

  text-decoder@1.2.0:
    dependencies:
      b4a: 1.6.6

  text-hex@1.0.0: {}

  text-table@0.2.0: {}

  through@2.3.8: {}

  tinybench@2.9.0: {}

  tinycolor2@1.6.0: {}

  tinyexec@0.3.0: {}

  tinyglobby@0.2.6:
    dependencies:
      fdir: 6.3.0(picomatch@4.0.2)
      picomatch: 4.0.2

  tinygradient@1.1.5:
    dependencies:
      '@types/tinycolor2': 1.4.6
      tinycolor2: 1.6.0

  tinypool@1.0.1: {}

  tinyrainbow@1.2.0: {}

  tinyspy@3.0.2: {}

  tippy.js@6.3.7:
    dependencies:
      '@popperjs/core': 2.11.8

  title-case@2.1.1:
    dependencies:
      no-case: 2.3.2
      upper-case: 1.1.3

  tldts-core@6.1.46: {}

  tldts@6.1.46:
    dependencies:
      tldts-core: 6.1.46

  tmp@0.0.33:
    dependencies:
      os-tmpdir: 1.0.2

  tmp@0.2.3: {}

  to-fast-properties@2.0.0: {}

  to-regex-range@5.0.1:
    dependencies:
      is-number: 7.0.0

  toggle-selection@1.0.6: {}

  toidentifier@1.0.1: {}

  totalist@3.0.1: {}

  tough-cookie@4.1.4:
    dependencies:
      psl: 1.9.0
      punycode: 2.3.1
      universalify: 0.2.0
      url-parse: 1.5.10

  tr46@0.0.3: {}

  tr46@5.0.0:
    dependencies:
      punycode: 2.3.1

  tree-kill@1.2.2: {}

  tree-sitter-json@0.20.2:
    dependencies:
      nan: 2.20.0
    optional: true

  tree-sitter-yaml@0.5.0:
    dependencies:
      nan: 2.20.0
    optional: true

  tree-sitter@0.20.4:
    dependencies:
      nan: 2.20.0
      prebuild-install: 7.1.2
    optional: true

  triple-beam@1.4.1: {}

  trpc-swagger@1.2.6(patch_hash=6s72z7zx33c52iesv5sewipn6i)(@trpc/client@11.0.0-rc.502(@trpc/server@11.0.0-rc.502))(@trpc/server@11.0.0-rc.502)(zod@3.23.8):
    dependencies:
      '@trpc/client': 11.0.0-rc.502(@trpc/server@11.0.0-rc.502)
      '@trpc/server': 11.0.0-rc.502
      chalk-scripts: 1.2.8
      co-body: 6.2.0
      lodash.clonedeep: 4.5.0
      node-mocks-http: 1.16.0
      openapi-types: 12.1.3
      zod: 3.23.8
      zod-to-json-schema: 3.23.3(zod@3.23.8)

  ts-api-utils@1.3.0(typescript@5.6.2):
    dependencies:
      typescript: 5.6.2

  ts-mixer@6.0.4: {}

  ts-node@10.9.2(@types/node@20.16.5)(typescript@5.6.2):
    dependencies:
      '@cspotcode/source-map-support': 0.8.1
      '@tsconfig/node10': 1.0.11
      '@tsconfig/node12': 1.0.11
      '@tsconfig/node14': 1.0.3
      '@tsconfig/node16': 1.0.4
      '@types/node': 20.16.5
      acorn: 8.12.1
      acorn-walk: 8.3.4
      arg: 4.1.3
      create-require: 1.1.1
      diff: 4.0.2
      make-error: 1.3.6
      typescript: 5.6.2
      v8-compile-cache-lib: 3.0.1
      yn: 3.1.1

  ts-toolbelt@9.6.0: {}

  tsconfck@3.1.3(typescript@5.6.2):
    optionalDependencies:
      typescript: 5.6.2

  tsconfig-paths@3.15.0:
    dependencies:
      '@types/json5': 0.0.29
      json5: 1.0.2
      minimist: 1.2.8
      strip-bom: 3.0.0

  tslib@1.14.1: {}

  tslib@2.7.0: {}

  tsscmp@1.0.6: {}

  tsx@4.13.3:
    dependencies:
      esbuild: 0.20.2
      get-tsconfig: 4.8.1
    optionalDependencies:
      fsevents: 2.3.3

  tunnel-agent@0.6.0:
    dependencies:
      safe-buffer: 5.2.1

  turbo-darwin-64@2.1.2:
    optional: true

  turbo-darwin-arm64@2.1.2:
    optional: true

  turbo-linux-64@2.1.2:
    optional: true

  turbo-linux-arm64@2.1.2:
    optional: true

  turbo-windows-64@2.1.2:
    optional: true

  turbo-windows-arm64@2.1.2:
    optional: true

  turbo@2.1.2:
    optionalDependencies:
      turbo-darwin-64: 2.1.2
      turbo-darwin-arm64: 2.1.2
      turbo-linux-64: 2.1.2
      turbo-linux-arm64: 2.1.2
      turbo-windows-64: 2.1.2
      turbo-windows-arm64: 2.1.2

  tweetnacl@0.14.5: {}

  type-check@0.4.0:
    dependencies:
      prelude-ls: 1.2.1

  type-fest@0.20.2: {}

  type-fest@0.21.3: {}

  type-fest@4.26.1: {}

  type-is@1.6.18:
    dependencies:
      media-typer: 0.3.0
      mime-types: 2.1.35

  typed-array-buffer@1.0.2:
    dependencies:
      call-bind: 1.0.7
      es-errors: 1.3.0
      is-typed-array: 1.1.13

  typed-array-byte-length@1.0.1:
    dependencies:
      call-bind: 1.0.7
      for-each: 0.3.3
      gopd: 1.0.1
      has-proto: 1.0.3
      is-typed-array: 1.1.13

  typed-array-byte-offset@1.0.2:
    dependencies:
      available-typed-arrays: 1.0.7
      call-bind: 1.0.7
      for-each: 0.3.3
      gopd: 1.0.1
      has-proto: 1.0.3
      is-typed-array: 1.1.13

  typed-array-length@1.0.6:
    dependencies:
      call-bind: 1.0.7
      for-each: 0.3.3
      gopd: 1.0.1
      has-proto: 1.0.3
      is-typed-array: 1.1.13
      possible-typed-array-names: 1.0.0

  typedarray-to-buffer@3.1.5:
    dependencies:
      is-typedarray: 1.0.0

  types-ramda@0.30.1:
    dependencies:
      ts-toolbelt: 9.6.0

  typescript-eslint@8.5.0(eslint@9.10.0)(typescript@5.6.2):
    dependencies:
      '@typescript-eslint/eslint-plugin': 8.5.0(@typescript-eslint/parser@8.5.0(eslint@9.10.0)(typescript@5.6.2))(eslint@9.10.0)(typescript@5.6.2)
      '@typescript-eslint/parser': 8.5.0(eslint@9.10.0)(typescript@5.6.2)
      '@typescript-eslint/utils': 8.5.0(eslint@9.10.0)(typescript@5.6.2)
    optionalDependencies:
      typescript: 5.6.2
    transitivePeerDependencies:
      - eslint
      - supports-color

  typescript@5.6.2: {}

  uc.micro@2.1.0: {}

  ufo@1.5.4: {}

  uglify-js@3.19.3:
    optional: true

  uint8array-extras@1.4.0: {}

  unbox-primitive@1.0.2:
    dependencies:
      call-bind: 1.0.7
      has-bigints: 1.0.2
      has-symbols: 1.0.3
      which-boxed-primitive: 1.0.2

  undici-types@5.26.5: {}

  undici-types@6.19.8: {}

  undici@5.28.4:
    dependencies:
      '@fastify/busboy': 2.1.1

  undici@6.19.8: {}

  unique-string@2.0.0:
    dependencies:
      crypto-random-string: 2.0.0

  universalify@0.2.0: {}

  universalify@2.0.1: {}

  unpipe@1.0.0: {}

  unplugin@1.14.1(webpack-sources@3.2.3):
    dependencies:
      acorn: 8.12.1
      webpack-virtual-modules: 0.6.2
    optionalDependencies:
      webpack-sources: 3.2.3

  unraw@3.0.0: {}

  update-browserslist-db@1.1.0(browserslist@4.23.3):
    dependencies:
      browserslist: 4.23.3
      escalade: 3.2.0
      picocolors: 1.1.0

  update-check@1.5.4:
    dependencies:
      registry-auth-token: 3.3.2
      registry-url: 3.1.0

  update-notifier-cjs@5.1.6:
    dependencies:
      boxen: 5.1.2
      chalk: 4.1.2
      configstore: 5.0.1
      has-yarn: 2.1.0
      import-lazy: 2.1.0
      is-ci: 2.0.0
      is-installed-globally: 0.4.0
      is-npm: 5.0.0
      is-yarn-global: 0.3.0
      isomorphic-fetch: 3.0.0
      pupa: 2.1.1
      registry-auth-token: 5.0.2
      registry-url: 5.1.0
      semver: 7.6.3
      semver-diff: 3.1.1
      xdg-basedir: 4.0.0
    transitivePeerDependencies:
      - encoding

  upper-case-first@1.1.2:
    dependencies:
      upper-case: 1.1.3

  upper-case@1.1.3: {}

  uri-js@4.4.1:
    dependencies:
      punycode: 2.3.1

  url-parse@1.5.10:
    dependencies:
      querystringify: 2.2.0
      requires-port: 1.0.0

  url-toolkit@2.2.5: {}

  use-callback-ref@1.3.2(@types/react@18.3.6)(react@18.3.1):
    dependencies:
      react: 18.3.1
      tslib: 2.7.0
    optionalDependencies:
      '@types/react': 18.3.6

  use-composed-ref@1.3.0(react@18.3.1):
    dependencies:
      react: 18.3.1

  use-deep-compare-effect@1.8.1(react@18.3.1):
    dependencies:
      '@babel/runtime': 7.25.6
      dequal: 2.0.3
      react: 18.3.1

  use-isomorphic-layout-effect@1.1.2(@types/react@18.3.6)(react@18.3.1):
    dependencies:
      react: 18.3.1
    optionalDependencies:
      '@types/react': 18.3.6

  use-latest@1.2.1(@types/react@18.3.6)(react@18.3.1):
    dependencies:
      react: 18.3.1
      use-isomorphic-layout-effect: 1.1.2(@types/react@18.3.6)(react@18.3.1)
    optionalDependencies:
      '@types/react': 18.3.6

  use-sidecar@1.1.2(@types/react@18.3.6)(react@18.3.1):
    dependencies:
      detect-node-es: 1.1.0
      react: 18.3.1
      tslib: 2.7.0
    optionalDependencies:
      '@types/react': 18.3.6

  use-sync-external-store@1.2.2(react@18.3.1):
    dependencies:
      react: 18.3.1

  util-deprecate@1.0.2: {}

  uuid@10.0.0: {}

  uuid@8.3.2: {}

  uuid@9.0.1: {}

  v8-compile-cache-lib@3.0.1: {}

  validate-npm-package-name@5.0.1: {}

  video.js@8.17.4:
    dependencies:
      '@babel/runtime': 7.25.6
      '@videojs/http-streaming': 3.13.3(video.js@8.17.4)
      '@videojs/vhs-utils': 4.0.0
      '@videojs/xhr': 2.7.0
      aes-decrypter: 4.0.2
      global: 4.4.0
      m3u8-parser: 7.2.0
      mpd-parser: 1.3.0
      mux.js: 7.0.3
      videojs-contrib-quality-levels: 4.1.0(video.js@8.17.4)
      videojs-font: 4.2.0
      videojs-vtt.js: 0.15.5

  videojs-contrib-quality-levels@4.1.0(video.js@8.17.4):
    dependencies:
      global: 4.4.0
      video.js: 8.17.4

  videojs-font@4.2.0: {}

  videojs-vtt.js@0.15.5:
    dependencies:
      global: 4.4.0

  vite-node@2.1.1(@types/node@20.16.5)(sass@1.78.0)(sugarss@4.0.1(postcss@8.4.47))(terser@5.32.0):
    dependencies:
      cac: 6.7.14
      debug: 4.3.7
      pathe: 1.1.2
      vite: 5.4.5(@types/node@20.16.5)(sass@1.78.0)(sugarss@4.0.1(postcss@8.4.47))(terser@5.32.0)
    transitivePeerDependencies:
      - '@types/node'
      - less
      - lightningcss
      - sass
      - sass-embedded
      - stylus
      - sugarss
      - supports-color
      - terser

  vite-tsconfig-paths@5.0.1(typescript@5.6.2)(vite@5.4.5(@types/node@20.16.5)(sass@1.78.0)(sugarss@4.0.1(postcss@8.4.47))(terser@5.32.0)):
    dependencies:
      debug: 4.3.7
      globrex: 0.1.2
      tsconfck: 3.1.3(typescript@5.6.2)
    optionalDependencies:
      vite: 5.4.5(@types/node@20.16.5)(sass@1.78.0)(sugarss@4.0.1(postcss@8.4.47))(terser@5.32.0)
    transitivePeerDependencies:
      - supports-color
      - typescript

  vite@5.4.5(@types/node@20.16.5)(sass@1.78.0)(sugarss@4.0.1(postcss@8.4.47))(terser@5.32.0):
    dependencies:
      esbuild: 0.21.5
      postcss: 8.4.47
      rollup: 4.21.3
    optionalDependencies:
      '@types/node': 20.16.5
      fsevents: 2.3.3
      sass: 1.78.0
      sugarss: 4.0.1(postcss@8.4.47)
      terser: 5.32.0

  vitest@2.1.1(@types/node@20.16.5)(@vitest/ui@2.1.1)(jsdom@25.0.0)(sass@1.78.0)(sugarss@4.0.1(postcss@8.4.47))(terser@5.32.0):
    dependencies:
      '@vitest/expect': 2.1.1
      '@vitest/mocker': 2.1.1(@vitest/spy@2.1.1)(vite@5.4.5(@types/node@20.16.5)(sass@1.78.0)(sugarss@4.0.1(postcss@8.4.47))(terser@5.32.0))
      '@vitest/pretty-format': 2.1.1
      '@vitest/runner': 2.1.1
      '@vitest/snapshot': 2.1.1
      '@vitest/spy': 2.1.1
      '@vitest/utils': 2.1.1
      chai: 5.1.1
      debug: 4.3.7
      magic-string: 0.30.11
      pathe: 1.1.2
      std-env: 3.7.0
      tinybench: 2.9.0
      tinyexec: 0.3.0
      tinypool: 1.0.1
      tinyrainbow: 1.2.0
      vite: 5.4.5(@types/node@20.16.5)(sass@1.78.0)(sugarss@4.0.1(postcss@8.4.47))(terser@5.32.0)
      vite-node: 2.1.1(@types/node@20.16.5)(sass@1.78.0)(sugarss@4.0.1(postcss@8.4.47))(terser@5.32.0)
      why-is-node-running: 2.3.0
    optionalDependencies:
      '@types/node': 20.16.5
      '@vitest/ui': 2.1.1(vitest@2.1.1)
      jsdom: 25.0.0
    transitivePeerDependencies:
      - less
      - lightningcss
      - msw
      - sass
      - sass-embedded
      - stylus
      - sugarss
      - supports-color
      - terser

  w3c-keyname@2.2.8: {}

  w3c-xmlserializer@5.0.0:
    dependencies:
      xml-name-validator: 5.0.0

  watchpack@2.4.2:
    dependencies:
      glob-to-regexp: 0.4.1
      graceful-fs: 4.2.11

  wcwidth@1.0.1:
    dependencies:
      defaults: 1.0.4

  web-streams-polyfill@3.3.3: {}

  web-tree-sitter@0.20.3:
    optional: true

  webidl-conversions@3.0.1: {}

  webidl-conversions@7.0.0: {}

  webpack-sources@3.2.3: {}

  webpack-virtual-modules@0.6.2: {}

  webpack@5.94.0:
    dependencies:
      '@types/estree': 1.0.5
      '@webassemblyjs/ast': 1.12.1
      '@webassemblyjs/wasm-edit': 1.12.1
      '@webassemblyjs/wasm-parser': 1.12.1
      acorn: 8.12.1
      acorn-import-attributes: 1.9.5(acorn@8.12.1)
      browserslist: 4.23.3
      chrome-trace-event: 1.0.4
      enhanced-resolve: 5.17.1
      es-module-lexer: 1.5.4
      eslint-scope: 5.1.1
      events: 3.3.0
      glob-to-regexp: 0.4.1
      graceful-fs: 4.2.11
      json-parse-even-better-errors: 2.3.1
      loader-runner: 4.3.0
      mime-types: 2.1.35
      neo-async: 2.6.2
      schema-utils: 3.3.0
      tapable: 2.2.1
      terser-webpack-plugin: 5.3.10(webpack@5.94.0)
      watchpack: 2.4.2
      webpack-sources: 3.2.3
    transitivePeerDependencies:
      - '@swc/core'
      - esbuild
      - uglify-js

  whatwg-encoding@3.1.1:
    dependencies:
      iconv-lite: 0.6.3

  whatwg-fetch@3.6.20: {}

  whatwg-mimetype@4.0.0: {}

  whatwg-url@14.0.0:
    dependencies:
      tr46: 5.0.0
      webidl-conversions: 7.0.0

  whatwg-url@5.0.0:
    dependencies:
      tr46: 0.0.3
      webidl-conversions: 3.0.1

  which-boxed-primitive@1.0.2:
    dependencies:
      is-bigint: 1.0.4
      is-boolean-object: 1.1.2
      is-number-object: 1.0.7
      is-string: 1.0.7
      is-symbol: 1.0.4

  which-builtin-type@1.1.4:
    dependencies:
      function.prototype.name: 1.1.6
      has-tostringtag: 1.0.2
      is-async-function: 2.0.0
      is-date-object: 1.0.5
      is-finalizationregistry: 1.0.2
      is-generator-function: 1.0.10
      is-regex: 1.1.4
      is-weakref: 1.0.2
      isarray: 2.0.5
      which-boxed-primitive: 1.0.2
      which-collection: 1.0.2
      which-typed-array: 1.1.15

  which-collection@1.0.2:
    dependencies:
      is-map: 2.0.3
      is-set: 2.0.3
      is-weakmap: 2.0.2
      is-weakset: 2.0.3

  which-typed-array@1.1.15:
    dependencies:
      available-typed-arrays: 1.0.7
      call-bind: 1.0.7
      for-each: 0.3.3
      gopd: 1.0.1
      has-tostringtag: 1.0.2

  which@2.0.2:
    dependencies:
      isexe: 2.0.0

  why-is-node-running@2.3.0:
    dependencies:
      siginfo: 2.0.0
      stackback: 0.0.2

  wide-align@1.1.5:
    dependencies:
      string-width: 4.2.3

  widest-line@3.1.0:
    dependencies:
      string-width: 4.2.3

  winston-transport@4.7.1:
    dependencies:
      logform: 2.6.1
      readable-stream: 3.6.2
      triple-beam: 1.4.1

  winston@3.14.2:
    dependencies:
      '@colors/colors': 1.6.0
      '@dabh/diagnostics': 2.0.3
      async: 3.2.6
      is-stream: 2.0.1
      logform: 2.6.1
      one-time: 1.0.0
      readable-stream: 3.6.2
      safe-stable-stringify: 2.5.0
      stack-trace: 0.0.10
      triple-beam: 1.4.1
      winston-transport: 4.7.1

  word-wrap@1.2.5: {}

  wordwrap@1.0.0: {}

  wrap-ansi@6.2.0:
    dependencies:
      ansi-styles: 4.3.0
      string-width: 4.2.3
      strip-ansi: 6.0.1

  wrap-ansi@7.0.0:
    dependencies:
      ansi-styles: 4.3.0
      string-width: 4.2.3
      strip-ansi: 6.0.1

  wrap-ansi@8.1.0:
    dependencies:
      ansi-styles: 6.2.1
      string-width: 5.1.2
      strip-ansi: 7.1.0

  wrappy@1.0.2: {}

  write-file-atomic@3.0.3:
    dependencies:
      imurmurhash: 0.1.4
      is-typedarray: 1.0.0
      signal-exit: 3.0.7
      typedarray-to-buffer: 3.1.5

  ws@8.17.1: {}

  ws@8.18.0: {}

  xdg-basedir@4.0.0: {}

  xml-but-prettier@1.0.1:
    dependencies:
      repeat-string: 1.6.1

  xml-name-validator@5.0.0: {}

  xml@1.0.1: {}

  xmlchars@2.2.0: {}

  xmlhttprequest-ssl@2.0.0: {}

  xtend@4.0.2: {}

  xycolors@0.1.2: {}

  y18n@5.0.8: {}

  yallist@3.1.1: {}

  yallist@4.0.0: {}

  yaml@2.5.1: {}

  yargs-parser@21.1.1: {}

  yargs@17.7.2:
    dependencies:
      cliui: 8.0.1
      escalade: 3.2.0
      get-caller-file: 2.0.5
      require-directory: 2.1.1
      string-width: 4.2.3
      y18n: 5.0.8
      yargs-parser: 21.1.1

  yn@3.1.1: {}

  yocto-queue@0.1.0: {}

  zenscroll@4.0.2: {}

  zip-stream@6.0.1:
    dependencies:
      archiver-utils: 5.0.2
      compress-commons: 6.0.2
      readable-stream: 4.5.2

  zod-form-data@2.0.2(zod@3.23.8):
    dependencies:
      zod: 3.23.8

  zod-to-json-schema@3.23.3(zod@3.23.8):
    dependencies:
      zod: 3.23.8

  zod@3.23.8: {}<|MERGE_RESOLUTION|>--- conflicted
+++ resolved
@@ -988,14 +988,7 @@
         version: link:../validation
       '@jellyfin/sdk':
         specifier: ^0.10.0
-<<<<<<< HEAD
         version: 0.10.0(axios@1.7.7)
-      typed-rpc:
-        specifier: ^5.1.0
-        version: 5.1.0
-=======
-        version: 0.10.0(axios@1.7.2)
->>>>>>> b9206d36
     devDependencies:
       '@homarr/eslint-config':
         specifier: workspace:^0.2.0
@@ -8601,8 +8594,8 @@
     dependencies:
       '@antfu/ni': 0.21.12
       '@axiomhq/js': 1.0.0-rc.3
-      '@babel/core': 7.24.6
-      '@babel/types': 7.24.6
+      '@babel/core': 7.25.2
+      '@babel/types': 7.25.6
       '@clack/prompts': 0.7.0
       cli-high: 0.4.2
       diff: 5.2.0
