lockfileVersion: '9.0'

settings:
  autoInstallPeers: true
  excludeLinksFromLockfile: false

importers:

  .:
    devDependencies:
      '@homarr/prettier-config':
        specifier: workspace:^0.1.0
        version: link:tooling/prettier
      '@turbo/gen':
        specifier: ^2.0.9
        version: 2.0.9(@types/node@20.14.11)(typescript@5.5.3)
      '@vitejs/plugin-react':
        specifier: ^4.3.1
        version: 4.3.1(vite@5.2.6(@types/node@20.14.11)(sass@1.77.8)(sugarss@4.0.1)(terser@5.31.0))
      '@vitest/coverage-v8':
        specifier: ^2.0.3
        version: 2.0.3(vitest@2.0.3(@types/node@20.14.11)(@vitest/ui@2.0.3)(jsdom@24.1.0)(sass@1.77.8)(sugarss@4.0.1)(terser@5.31.0))
      '@vitest/ui':
        specifier: ^2.0.3
        version: 2.0.3(vitest@2.0.3)
      cross-env:
        specifier: ^7.0.3
        version: 7.0.3
      jsdom:
        specifier: ^24.1.0
        version: 24.1.0
      prettier:
        specifier: ^3.3.3
        version: 3.3.3
      testcontainers:
        specifier: ^10.10.4
        version: 10.10.4
      turbo:
        specifier: ^2.0.9
        version: 2.0.9
      typescript:
        specifier: ^5.5.3
        version: 5.5.3
      vite-tsconfig-paths:
        specifier: ^4.3.2
        version: 4.3.2(typescript@5.5.3)(vite@5.2.6(@types/node@20.14.11)(sass@1.77.8)(sugarss@4.0.1)(terser@5.31.0))
      vitest:
        specifier: ^2.0.3
        version: 2.0.3(@types/node@20.14.11)(@vitest/ui@2.0.3)(jsdom@24.1.0)(sass@1.77.8)(sugarss@4.0.1)(terser@5.31.0)

  apps/nextjs:
    dependencies:
      '@homarr/analytics':
        specifier: workspace:^0.1.0
        version: link:../../packages/analytics
      '@homarr/api':
        specifier: workspace:^0.1.0
        version: link:../../packages/api
      '@homarr/auth':
        specifier: workspace:^0.1.0
        version: link:../../packages/auth
      '@homarr/common':
        specifier: workspace:^0.1.0
        version: link:../../packages/common
      '@homarr/cron-job-status':
        specifier: workspace:^0.1.0
        version: link:../../packages/cron-job-status
      '@homarr/db':
        specifier: workspace:^0.1.0
        version: link:../../packages/db
      '@homarr/definitions':
        specifier: workspace:^0.1.0
        version: link:../../packages/definitions
      '@homarr/form':
        specifier: workspace:^0.1.0
        version: link:../../packages/form
      '@homarr/gridstack':
        specifier: ^1.0.0
        version: 1.0.0
      '@homarr/integrations':
        specifier: workspace:^0.1.0
        version: link:../../packages/integrations
      '@homarr/log':
        specifier: workspace:^
        version: link:../../packages/log
      '@homarr/modals':
        specifier: workspace:^0.1.0
        version: link:../../packages/modals
      '@homarr/notifications':
        specifier: workspace:^0.1.0
        version: link:../../packages/notifications
      '@homarr/server-settings':
        specifier: workspace:^0.1.0
        version: link:../../packages/server-settings
      '@homarr/spotlight':
        specifier: workspace:^0.1.0
        version: link:../../packages/spotlight
      '@homarr/translation':
        specifier: workspace:^0.1.0
        version: link:../../packages/translation
      '@homarr/ui':
        specifier: workspace:^0.1.0
        version: link:../../packages/ui
      '@homarr/validation':
        specifier: workspace:^0.1.0
        version: link:../../packages/validation
      '@homarr/widgets':
        specifier: workspace:^0.1.0
        version: link:../../packages/widgets
      '@mantine/colors-generator':
        specifier: ^7.11.2
        version: 7.11.2(chroma-js@2.4.2)
      '@mantine/core':
        specifier: ^7.11.2
        version: 7.11.2(@mantine/hooks@7.11.2(react@18.3.1))(@types/react@18.3.3)(react-dom@18.3.1(react@18.3.1))(react@18.3.1)
      '@mantine/hooks':
        specifier: ^7.11.2
        version: 7.11.2(react@18.3.1)
      '@mantine/modals':
        specifier: ^7.11.2
        version: 7.11.2(@mantine/core@7.11.2(@mantine/hooks@7.11.2(react@18.3.1))(@types/react@18.3.3)(react-dom@18.3.1(react@18.3.1))(react@18.3.1))(@mantine/hooks@7.11.2(react@18.3.1))(react-dom@18.3.1(react@18.3.1))(react@18.3.1)
      '@mantine/tiptap':
        specifier: ^7.11.2
        version: 7.11.2(@mantine/core@7.11.2(@mantine/hooks@7.11.2(react@18.3.1))(@types/react@18.3.3)(react-dom@18.3.1(react@18.3.1))(react@18.3.1))(@mantine/hooks@7.11.2(react@18.3.1))(@tiptap/extension-link@2.5.4(@tiptap/core@2.5.4(@tiptap/pm@2.2.4))(@tiptap/pm@2.2.4))(@tiptap/react@2.5.4(@tiptap/core@2.5.4(@tiptap/pm@2.2.4))(@tiptap/pm@2.2.4)(react-dom@18.3.1(react@18.3.1))(react@18.3.1))(react-dom@18.3.1(react@18.3.1))(react@18.3.1)
      '@t3-oss/env-nextjs':
        specifier: ^0.10.1
        version: 0.10.1(typescript@5.5.3)(zod@3.23.8)
      '@tabler/icons-react':
        specifier: ^3.11.0
        version: 3.11.0(react@18.3.1)
      '@tanstack/react-query':
        specifier: ^5.51.11
        version: 5.51.11(react@18.3.1)
      '@tanstack/react-query-devtools':
        specifier: ^5.51.11
        version: 5.51.11(@tanstack/react-query@5.51.11(react@18.3.1))(react@18.3.1)
      '@tanstack/react-query-next-experimental':
        specifier: 5.51.11
        version: 5.51.11(@tanstack/react-query@5.51.11(react@18.3.1))(next@14.2.5(@babel/core@7.24.6)(react-dom@18.3.1(react@18.3.1))(react@18.3.1)(sass@1.77.8))(react@18.3.1)
      '@trpc/client':
        specifier: next
<<<<<<< HEAD
        version: 11.0.0-rc.444(@trpc/server@11.0.0-rc.444)
      '@trpc/next':
        specifier: next
        version: 11.0.0-rc.444(@tanstack/react-query@5.49.2(react@18.3.1))(@trpc/client@11.0.0-rc.444(@trpc/server@11.0.0-rc.444))(@trpc/react-query@11.0.0-rc.444(@tanstack/react-query@5.49.2(react@18.3.1))(@trpc/client@11.0.0-rc.444(@trpc/server@11.0.0-rc.444))(@trpc/server@11.0.0-rc.444)(react-dom@18.3.1(react@18.3.1))(react@18.3.1))(@trpc/server@11.0.0-rc.444)(next@14.2.4(@babel/core@7.24.6)(react-dom@18.3.1(react@18.3.1))(react@18.3.1)(sass@1.77.6))(react-dom@18.3.1(react@18.3.1))(react@18.3.1)
      '@trpc/react-query':
        specifier: next
        version: 11.0.0-rc.444(@tanstack/react-query@5.49.2(react@18.3.1))(@trpc/client@11.0.0-rc.444(@trpc/server@11.0.0-rc.444))(@trpc/server@11.0.0-rc.444)(react-dom@18.3.1(react@18.3.1))(react@18.3.1)
      '@trpc/server':
        specifier: next
        version: 11.0.0-rc.444
=======
        version: 11.0.0-rc.466(@trpc/server@11.0.0-rc.466)
      '@trpc/next':
        specifier: next
        version: 11.0.0-rc.466(@tanstack/react-query@5.51.11(react@18.3.1))(@trpc/client@11.0.0-rc.466(@trpc/server@11.0.0-rc.466))(@trpc/react-query@11.0.0-rc.466(@tanstack/react-query@5.51.11(react@18.3.1))(@trpc/client@11.0.0-rc.466(@trpc/server@11.0.0-rc.466))(@trpc/server@11.0.0-rc.466)(react-dom@18.3.1(react@18.3.1))(react@18.3.1))(@trpc/server@11.0.0-rc.466)(next@14.2.5(@babel/core@7.24.6)(react-dom@18.3.1(react@18.3.1))(react@18.3.1)(sass@1.77.8))(react-dom@18.3.1(react@18.3.1))(react@18.3.1)
      '@trpc/react-query':
        specifier: next
        version: 11.0.0-rc.466(@tanstack/react-query@5.51.11(react@18.3.1))(@trpc/client@11.0.0-rc.466(@trpc/server@11.0.0-rc.466))(@trpc/server@11.0.0-rc.466)(react-dom@18.3.1(react@18.3.1))(react@18.3.1)
      '@trpc/server':
        specifier: next
        version: 11.0.0-rc.466
>>>>>>> 5da74ca7
      '@xterm/addon-canvas':
        specifier: ^0.7.0
        version: 0.7.0(@xterm/xterm@5.5.0)
      '@xterm/addon-fit':
        specifier: 0.10.0
        version: 0.10.0(@xterm/xterm@5.5.0)
      '@xterm/xterm':
        specifier: ^5.5.0
        version: 5.5.0
      chroma-js:
        specifier: ^2.4.2
        version: 2.4.2
      clsx:
        specifier: ^2.1.1
        version: 2.1.1
      dayjs:
        specifier: ^1.11.12
        version: 1.11.12
      dotenv:
        specifier: ^16.4.5
        version: 16.4.5
      flag-icons:
        specifier: ^7.2.3
        version: 7.2.3
      glob:
        specifier: ^11.0.0
        version: 11.0.0
      jotai:
        specifier: ^2.9.0
        version: 2.9.0(@types/react@18.3.3)(react@18.3.1)
      mantine-react-table:
        specifier: 2.0.0-beta.6
        version: 2.0.0-beta.6(@mantine/core@7.11.2(@mantine/hooks@7.11.2(react@18.3.1))(@types/react@18.3.3)(react-dom@18.3.1(react@18.3.1))(react@18.3.1))(@mantine/dates@7.11.2(@mantine/core@7.11.2(@mantine/hooks@7.11.2(react@18.3.1))(@types/react@18.3.3)(react-dom@18.3.1(react@18.3.1))(react@18.3.1))(@mantine/hooks@7.11.2(react@18.3.1))(dayjs@1.11.12)(react-dom@18.3.1(react@18.3.1))(react@18.3.1))(@mantine/hooks@7.11.2(react@18.3.1))(@tabler/icons-react@3.11.0(react@18.3.1))(clsx@2.1.1)(dayjs@1.11.12)(react-dom@18.3.1(react@18.3.1))(react@18.3.1)
      next:
        specifier: ^14.2.5
        version: 14.2.5(@babel/core@7.24.6)(react-dom@18.3.1(react@18.3.1))(react@18.3.1)(sass@1.77.8)
      postcss-preset-mantine:
        specifier: ^1.16.0
        version: 1.16.0(postcss@8.4.38)
      prismjs:
        specifier: ^1.29.0
        version: 1.29.0
      react:
        specifier: ^18.3.1
        version: 18.3.1
      react-dom:
        specifier: ^18.3.1
        version: 18.3.1(react@18.3.1)
      react-error-boundary:
        specifier: ^4.0.13
        version: 4.0.13(react@18.3.1)
      react-simple-code-editor:
        specifier: ^0.14.1
        version: 0.14.1(react-dom@18.3.1(react@18.3.1))(react@18.3.1)
      sass:
        specifier: ^1.77.8
        version: 1.77.8
      superjson:
        specifier: 2.2.1
        version: 2.2.1
      use-deep-compare-effect:
        specifier: ^1.8.1
        version: 1.8.1(react@18.3.1)
    devDependencies:
      '@homarr/eslint-config':
        specifier: workspace:^0.2.0
        version: link:../../tooling/eslint
      '@homarr/prettier-config':
        specifier: workspace:^0.1.0
        version: link:../../tooling/prettier
      '@homarr/tsconfig':
        specifier: workspace:^0.1.0
        version: link:../../tooling/typescript
      '@types/chroma-js':
        specifier: 2.4.4
        version: 2.4.4
      '@types/node':
        specifier: ^20.14.11
        version: 20.14.11
      '@types/prismjs':
        specifier: ^1.26.4
        version: 1.26.4
      '@types/react':
        specifier: ^18.3.3
        version: 18.3.3
      '@types/react-dom':
        specifier: ^18.3.0
        version: 18.3.0
      concurrently:
        specifier: ^8.2.2
        version: 8.2.2
      eslint:
        specifier: ^9.7.0
        version: 9.7.0
      node-loader:
        specifier: ^2.0.0
        version: 2.0.0(webpack@5.91.0)
      prettier:
        specifier: ^3.3.3
        version: 3.3.3
      typescript:
        specifier: ^5.5.3
        version: 5.5.3

  apps/tasks:
    dependencies:
      '@homarr/analytics':
        specifier: workspace:^0.1.0
        version: link:../../packages/analytics
      '@homarr/common':
        specifier: workspace:^0.1.0
        version: link:../../packages/common
      '@homarr/cron-job-runner':
        specifier: workspace:^0.1.0
        version: link:../../packages/cron-job-runner
      '@homarr/cron-jobs':
        specifier: workspace:^0.1.0
        version: link:../../packages/cron-jobs
      '@homarr/cron-jobs-core':
        specifier: workspace:^0.1.0
        version: link:../../packages/cron-jobs-core
      '@homarr/db':
        specifier: workspace:^0.1.0
        version: link:../../packages/db
      '@homarr/definitions':
        specifier: workspace:^0.1.0
        version: link:../../packages/definitions
      '@homarr/icons':
        specifier: workspace:^0.1.0
        version: link:../../packages/icons
      '@homarr/integrations':
        specifier: workspace:^0.1.0
        version: link:../../packages/integrations
      '@homarr/log':
        specifier: workspace:^
        version: link:../../packages/log
      '@homarr/ping':
        specifier: workspace:^0.1.0
        version: link:../../packages/ping
      '@homarr/redis':
        specifier: workspace:^0.1.0
        version: link:../../packages/redis
      '@homarr/server-settings':
        specifier: workspace:^0.1.0
        version: link:../../packages/server-settings
      '@homarr/validation':
        specifier: workspace:^0.1.0
        version: link:../../packages/validation
      '@homarr/widgets':
        specifier: workspace:^0.1.0
        version: link:../../packages/widgets
      dayjs:
        specifier: ^1.11.12
        version: 1.11.12
      dotenv:
        specifier: ^16.4.5
        version: 16.4.5
      superjson:
        specifier: 2.2.1
        version: 2.2.1
      undici:
        specifier: 6.19.2
        version: 6.19.2
    devDependencies:
      '@homarr/eslint-config':
        specifier: workspace:^0.2.0
        version: link:../../tooling/eslint
      '@homarr/prettier-config':
        specifier: workspace:^0.1.0
        version: link:../../tooling/prettier
      '@homarr/tsconfig':
        specifier: workspace:^0.1.0
        version: link:../../tooling/typescript
      '@types/node':
        specifier: ^20.14.11
        version: 20.14.11
      dotenv-cli:
        specifier: ^7.4.2
        version: 7.4.2
      eslint:
        specifier: ^9.7.0
        version: 9.7.0
      prettier:
        specifier: ^3.3.3
        version: 3.3.3
      tsx:
        specifier: 4.13.3
        version: 4.13.3
      typescript:
        specifier: ^5.5.3
        version: 5.5.3

  apps/websocket:
    dependencies:
      '@homarr/api':
        specifier: workspace:^0.1.0
        version: link:../../packages/api
      '@homarr/auth':
        specifier: workspace:^0.1.0
        version: link:../../packages/auth
      '@homarr/common':
        specifier: workspace:^0.1.0
        version: link:../../packages/common
      '@homarr/db':
        specifier: workspace:^0.1.0
        version: link:../../packages/db
      '@homarr/definitions':
        specifier: workspace:^0.1.0
        version: link:../../packages/definitions
      '@homarr/log':
        specifier: workspace:^
        version: link:../../packages/log
      '@homarr/redis':
        specifier: workspace:^0.1.0
        version: link:../../packages/redis
      '@homarr/validation':
        specifier: workspace:^0.1.0
        version: link:../../packages/validation
      dotenv:
        specifier: ^16.4.5
        version: 16.4.5
      tsx:
        specifier: 4.13.3
        version: 4.13.3
      ws:
        specifier: ^8.18.0
        version: 8.18.0
    devDependencies:
      '@homarr/eslint-config':
        specifier: workspace:^0.2.0
        version: link:../../tooling/eslint
      '@homarr/prettier-config':
        specifier: workspace:^0.1.0
        version: link:../../tooling/prettier
      '@homarr/tsconfig':
        specifier: workspace:^0.1.0
        version: link:../../tooling/typescript
      '@types/ws':
        specifier: ^8.5.11
        version: 8.5.11
      eslint:
        specifier: ^9.7.0
        version: 9.7.0
      prettier:
        specifier: ^3.3.3
        version: 3.3.3
      typescript:
        specifier: ^5.5.3
        version: 5.5.3

  packages/analytics:
    dependencies:
      '@homarr/db':
        specifier: workspace:^0.1.0
        version: link:../db
      '@homarr/log':
        specifier: workspace:^0.1.0
        version: link:../log
      '@homarr/server-settings':
        specifier: workspace:^0.1.0
        version: link:../server-settings
      '@umami/node':
        specifier: ^0.3.0
        version: 0.3.0
      superjson:
        specifier: 2.2.1
        version: 2.2.1
    devDependencies:
      '@homarr/eslint-config':
        specifier: workspace:^0.2.0
        version: link:../../tooling/eslint
      '@homarr/prettier-config':
        specifier: workspace:^0.1.0
        version: link:../../tooling/prettier
      '@homarr/tsconfig':
        specifier: workspace:^0.1.0
        version: link:../../tooling/typescript
      eslint:
        specifier: ^9.7.0
        version: 9.7.0
      typescript:
        specifier: ^5.5.3
        version: 5.5.3

  packages/api:
    dependencies:
      '@homarr/auth':
        specifier: workspace:^0.1.0
        version: link:../auth
      '@homarr/common':
        specifier: workspace:^0.1.0
        version: link:../common
      '@homarr/cron-job-runner':
        specifier: workspace:^0.1.0
        version: link:../cron-job-runner
      '@homarr/cron-job-status':
        specifier: workspace:^0.1.0
        version: link:../cron-job-status
      '@homarr/cron-jobs':
        specifier: workspace:^0.1.0
        version: link:../cron-jobs
      '@homarr/db':
        specifier: workspace:^0.1.0
        version: link:../db
      '@homarr/definitions':
        specifier: workspace:^0.1.0
        version: link:../definitions
      '@homarr/integrations':
        specifier: workspace:^0.1.0
        version: link:../integrations
      '@homarr/log':
        specifier: workspace:^
        version: link:../log
      '@homarr/ping':
        specifier: workspace:^0.1.0
        version: link:../ping
      '@homarr/redis':
        specifier: workspace:^0.1.0
        version: link:../redis
      '@homarr/server-settings':
        specifier: workspace:^0.1.0
        version: link:../server-settings
      '@homarr/validation':
        specifier: workspace:^0.1.0
        version: link:../validation
      '@trpc/client':
        specifier: next
<<<<<<< HEAD
        version: 11.0.0-rc.444(@trpc/server@11.0.0-rc.444)
      '@trpc/react-query':
        specifier: next
        version: 11.0.0-rc.444(@tanstack/react-query@5.49.2(react@18.3.1))(@trpc/client@11.0.0-rc.444(@trpc/server@11.0.0-rc.444))(@trpc/server@11.0.0-rc.444)(react-dom@18.3.1(react@18.3.1))(react@18.3.1)
      '@trpc/server':
        specifier: next
        version: 11.0.0-rc.444
=======
        version: 11.0.0-rc.466(@trpc/server@11.0.0-rc.466)
      '@trpc/react-query':
        specifier: next
        version: 11.0.0-rc.466(@tanstack/react-query@5.51.11(react@18.3.1))(@trpc/client@11.0.0-rc.466(@trpc/server@11.0.0-rc.466))(@trpc/server@11.0.0-rc.466)(react-dom@18.3.1(react@18.3.1))(react@18.3.1)
      '@trpc/server':
        specifier: next
        version: 11.0.0-rc.466
>>>>>>> 5da74ca7
      dockerode:
        specifier: ^4.0.2
        version: 4.0.2
      next:
        specifier: ^14.2.5
        version: 14.2.5(@babel/core@7.24.6)(react-dom@18.3.1(react@18.3.1))(react@18.3.1)(sass@1.77.8)
      react:
        specifier: ^18.3.1
        version: 18.3.1
      superjson:
        specifier: 2.2.1
        version: 2.2.1
    devDependencies:
      '@homarr/eslint-config':
        specifier: workspace:^0.2.0
        version: link:../../tooling/eslint
      '@homarr/prettier-config':
        specifier: workspace:^0.1.0
        version: link:../../tooling/prettier
      '@homarr/tsconfig':
        specifier: workspace:^0.1.0
        version: link:../../tooling/typescript
      '@types/dockerode':
        specifier: ^3.3.30
        version: 3.3.30
      eslint:
        specifier: ^9.7.0
        version: 9.7.0
      prettier:
        specifier: ^3.3.3
        version: 3.3.3
      typescript:
        specifier: ^5.5.3
        version: 5.5.3

  packages/auth:
    dependencies:
      '@auth/core':
        specifier: ^0.34.1
        version: 0.34.1
      '@auth/drizzle-adapter':
        specifier: ^1.4.1
        version: 1.4.1
      '@homarr/common':
        specifier: workspace:^0.1.0
        version: link:../common
      '@homarr/db':
        specifier: workspace:^0.1.0
        version: link:../db
      '@homarr/definitions':
        specifier: workspace:^0.1.0
        version: link:../definitions
      '@homarr/log':
        specifier: workspace:^0.1.0
        version: link:../log
      '@homarr/validation':
        specifier: workspace:^0.1.0
        version: link:../validation
      '@t3-oss/env-nextjs':
        specifier: ^0.10.1
        version: 0.10.1(typescript@5.5.3)(zod@3.23.8)
      bcrypt:
        specifier: ^5.1.1
        version: 5.1.1
      cookies:
        specifier: ^0.9.1
        version: 0.9.1
      ldapts:
        specifier: 7.0.12
        version: 7.0.12
      next:
        specifier: ^14.2.5
        version: 14.2.5(@babel/core@7.24.6)(react-dom@18.3.1(react@18.3.1))(react@18.3.1)(sass@1.77.8)
      next-auth:
        specifier: 5.0.0-beta.19
        version: 5.0.0-beta.19(next@14.2.5(@babel/core@7.24.6)(react-dom@18.3.1(react@18.3.1))(react@18.3.1)(sass@1.77.8))(react@18.3.1)
      react:
        specifier: ^18.3.1
        version: 18.3.1
      react-dom:
        specifier: ^18.3.1
        version: 18.3.1(react@18.3.1)
    devDependencies:
      '@homarr/eslint-config':
        specifier: workspace:^0.2.0
        version: link:../../tooling/eslint
      '@homarr/prettier-config':
        specifier: workspace:^0.1.0
        version: link:../../tooling/prettier
      '@homarr/tsconfig':
        specifier: workspace:^0.1.0
        version: link:../../tooling/typescript
      '@types/bcrypt':
        specifier: 5.0.2
        version: 5.0.2
      '@types/cookies':
        specifier: 0.9.0
        version: 0.9.0
      eslint:
        specifier: ^9.7.0
        version: 9.7.0
      prettier:
        specifier: ^3.3.3
        version: 3.3.3
      typescript:
        specifier: ^5.5.3
        version: 5.5.3

  packages/common:
    dependencies:
      dayjs:
        specifier: ^1.11.12
        version: 1.11.12
      next:
        specifier: ^14.2.5
        version: 14.2.5(@babel/core@7.24.6)(react-dom@18.3.1(react@18.3.1))(react@18.3.1)(sass@1.77.8)
      react:
        specifier: ^18.3.1
        version: 18.3.1
    devDependencies:
      '@homarr/eslint-config':
        specifier: workspace:^0.2.0
        version: link:../../tooling/eslint
      '@homarr/prettier-config':
        specifier: workspace:^0.1.0
        version: link:../../tooling/prettier
      '@homarr/tsconfig':
        specifier: workspace:^0.1.0
        version: link:../../tooling/typescript
      eslint:
        specifier: ^9.7.0
        version: 9.7.0
      typescript:
        specifier: ^5.5.3
        version: 5.5.3

  packages/cron-job-runner:
    dependencies:
      '@homarr/cron-jobs':
        specifier: workspace:^0.1.0
        version: link:../cron-jobs
      '@homarr/log':
        specifier: workspace:^0.1.0
        version: link:../log
      '@homarr/redis':
        specifier: workspace:^0.1.0
        version: link:../redis
    devDependencies:
      '@homarr/eslint-config':
        specifier: workspace:^0.2.0
        version: link:../../tooling/eslint
      '@homarr/prettier-config':
        specifier: workspace:^0.1.0
        version: link:../../tooling/prettier
      '@homarr/tsconfig':
        specifier: workspace:^0.1.0
        version: link:../../tooling/typescript
      eslint:
        specifier: ^9.7.0
        version: 9.7.0
      typescript:
        specifier: ^5.5.3
        version: 5.5.3

  packages/cron-job-status:
    dependencies:
      '@homarr/redis':
        specifier: workspace:^0.1.0
        version: link:../redis
    devDependencies:
      '@homarr/eslint-config':
        specifier: workspace:^0.2.0
        version: link:../../tooling/eslint
      '@homarr/prettier-config':
        specifier: workspace:^0.1.0
        version: link:../../tooling/prettier
      '@homarr/tsconfig':
        specifier: workspace:^0.1.0
        version: link:../../tooling/typescript
      eslint:
        specifier: ^9.7.0
        version: 9.7.0
      typescript:
        specifier: ^5.5.3
        version: 5.5.3

  packages/cron-jobs:
    dependencies:
      '@homarr/analytics':
        specifier: workspace:^0.1.0
        version: link:../analytics
      '@homarr/common':
        specifier: workspace:^0.1.0
        version: link:../common
      '@homarr/cron-job-status':
        specifier: workspace:^0.1.0
        version: link:../cron-job-status
      '@homarr/cron-jobs-core':
        specifier: workspace:^0.1.0
        version: link:../cron-jobs-core
      '@homarr/db':
        specifier: workspace:^0.1.0
        version: link:../db
      '@homarr/icons':
        specifier: workspace:^0.1.0
        version: link:../icons
      '@homarr/integrations':
        specifier: workspace:^0.1.0
        version: link:../integrations
      '@homarr/log':
        specifier: workspace:^0.1.0
        version: link:../log
      '@homarr/ping':
        specifier: workspace:^0.1.0
        version: link:../ping
      '@homarr/redis':
        specifier: workspace:^0.1.0
        version: link:../redis
      '@homarr/server-settings':
        specifier: workspace:^0.1.0
        version: link:../server-settings
      '@homarr/translation':
        specifier: workspace:^0.1.0
        version: link:../translation
    devDependencies:
      '@homarr/eslint-config':
        specifier: workspace:^0.2.0
        version: link:../../tooling/eslint
      '@homarr/prettier-config':
        specifier: workspace:^0.1.0
        version: link:../../tooling/prettier
      '@homarr/tsconfig':
        specifier: workspace:^0.1.0
        version: link:../../tooling/typescript
      eslint:
        specifier: ^9.7.0
        version: 9.7.0
      typescript:
        specifier: ^5.5.3
        version: 5.5.3

  packages/cron-jobs-core:
    dependencies:
      '@homarr/common':
        specifier: workspace:^0.1.0
        version: link:../common
      node-cron:
        specifier: ^3.0.3
        version: 3.0.3
    devDependencies:
      '@homarr/eslint-config':
        specifier: workspace:^0.2.0
        version: link:../../tooling/eslint
      '@homarr/prettier-config':
        specifier: workspace:^0.1.0
        version: link:../../tooling/prettier
      '@homarr/tsconfig':
        specifier: workspace:^0.1.0
        version: link:../../tooling/typescript
      '@types/node-cron':
        specifier: ^3.0.11
        version: 3.0.11
      eslint:
        specifier: ^9.7.0
        version: 9.7.0
      typescript:
        specifier: ^5.5.3
        version: 5.5.3

  packages/db:
    dependencies:
      '@auth/core':
        specifier: ^0.34.1
        version: 0.34.1
      '@homarr/common':
        specifier: workspace:^0.1.0
        version: link:../common
      '@homarr/definitions':
        specifier: workspace:^0.1.0
        version: link:../definitions
      '@homarr/log':
        specifier: workspace:^0.1.0
        version: link:../log
      '@paralleldrive/cuid2':
        specifier: ^2.2.2
        version: 2.2.2
      better-sqlite3:
        specifier: ^11.1.2
        version: 11.1.2
      dotenv:
        specifier: ^16.4.5
        version: 16.4.5
      drizzle-kit:
        specifier: ^0.23.0
        version: 0.23.0
      drizzle-orm:
        specifier: ^0.32.0
        version: 0.32.0(@prisma/client@5.16.1)(@types/better-sqlite3@7.6.11)(@types/react@18.3.3)(better-sqlite3@11.1.2)(mysql2@3.10.3)(react@18.3.1)
      mysql2:
        specifier: 3.10.3
        version: 3.10.3
    devDependencies:
      '@homarr/eslint-config':
        specifier: workspace:^0.2.0
        version: link:../../tooling/eslint
      '@homarr/prettier-config':
        specifier: workspace:^0.1.0
        version: link:../../tooling/prettier
      '@homarr/tsconfig':
        specifier: workspace:^0.1.0
        version: link:../../tooling/typescript
      '@types/better-sqlite3':
        specifier: 7.6.11
        version: 7.6.11
      dotenv-cli:
        specifier: ^7.4.2
        version: 7.4.2
      eslint:
        specifier: ^9.7.0
        version: 9.7.0
      prettier:
        specifier: ^3.3.3
        version: 3.3.3
      typescript:
        specifier: ^5.5.3
        version: 5.5.3

  packages/definitions:
    dependencies:
      '@homarr/common':
        specifier: workspace:^0.1.0
        version: link:../common
    devDependencies:
      '@homarr/eslint-config':
        specifier: workspace:^0.2.0
        version: link:../../tooling/eslint
      '@homarr/prettier-config':
        specifier: workspace:^0.1.0
        version: link:../../tooling/prettier
      '@homarr/tsconfig':
        specifier: workspace:^0.1.0
        version: link:../../tooling/typescript
      eslint:
        specifier: ^9.7.0
        version: 9.7.0
      typescript:
        specifier: ^5.5.3
        version: 5.5.3

  packages/form:
    dependencies:
      '@homarr/translation':
        specifier: workspace:^0.1.0
        version: link:../translation
      '@homarr/validation':
        specifier: workspace:^0.1.0
        version: link:../validation
      '@mantine/form':
        specifier: ^7.11.2
        version: 7.11.2(react@18.3.1)
    devDependencies:
      '@homarr/eslint-config':
        specifier: workspace:^0.2.0
        version: link:../../tooling/eslint
      '@homarr/prettier-config':
        specifier: workspace:^0.1.0
        version: link:../../tooling/prettier
      '@homarr/tsconfig':
        specifier: workspace:^0.1.0
        version: link:../../tooling/typescript
      eslint:
        specifier: ^9.7.0
        version: 9.7.0
      typescript:
        specifier: ^5.5.3
        version: 5.5.3

  packages/icons:
    dependencies:
      '@homarr/log':
        specifier: workspace:^0.1.0
        version: link:../log
    devDependencies:
      '@homarr/eslint-config':
        specifier: workspace:^0.2.0
        version: link:../../tooling/eslint
      '@homarr/prettier-config':
        specifier: workspace:^0.1.0
        version: link:../../tooling/prettier
      '@homarr/tsconfig':
        specifier: workspace:^0.1.0
        version: link:../../tooling/typescript
      eslint:
        specifier: ^9.7.0
        version: 9.7.0
      typescript:
        specifier: ^5.5.3
        version: 5.5.3

  packages/integrations:
    dependencies:
      '@homarr/common':
        specifier: workspace:^0.1.0
        version: link:../common
      '@homarr/definitions':
        specifier: workspace:^0.1.0
        version: link:../definitions
      '@homarr/log':
        specifier: workspace:^0.1.0
        version: link:../log
      '@homarr/translation':
        specifier: workspace:^0.1.0
        version: link:../translation
      '@homarr/validation':
        specifier: workspace:^0.1.0
        version: link:../validation
      '@jellyfin/sdk':
        specifier: ^0.10.0
        version: 0.10.0(axios@1.7.2)
    devDependencies:
      '@homarr/eslint-config':
        specifier: workspace:^0.2.0
        version: link:../../tooling/eslint
      '@homarr/prettier-config':
        specifier: workspace:^0.1.0
        version: link:../../tooling/prettier
      '@homarr/tsconfig':
        specifier: workspace:^0.1.0
        version: link:../../tooling/typescript
      eslint:
        specifier: ^9.7.0
        version: 9.7.0
      typescript:
        specifier: ^5.5.3
        version: 5.5.3

  packages/log:
    dependencies:
      ioredis:
        specifier: 5.4.1
        version: 5.4.1
      superjson:
        specifier: 2.2.1
        version: 2.2.1
      winston:
        specifier: 3.13.1
        version: 3.13.1
    devDependencies:
      '@homarr/eslint-config':
        specifier: workspace:^0.2.0
        version: link:../../tooling/eslint
      '@homarr/prettier-config':
        specifier: workspace:^0.1.0
        version: link:../../tooling/prettier
      '@homarr/tsconfig':
        specifier: workspace:^0.1.0
        version: link:../../tooling/typescript
      eslint:
        specifier: ^9.7.0
        version: 9.7.0
      typescript:
        specifier: ^5.5.3
        version: 5.5.3

  packages/modals:
    dependencies:
      '@homarr/translation':
        specifier: workspace:^0.1.0
        version: link:../translation
      '@homarr/ui':
        specifier: workspace:^0.1.0
        version: link:../ui
      '@mantine/core':
        specifier: ^7.11.2
        version: 7.11.2(@mantine/hooks@7.11.2(react@18.3.1))(@types/react@18.3.3)(react-dom@18.3.1(react@18.3.1))(react@18.3.1)
      '@mantine/hooks':
        specifier: ^7.11.2
        version: 7.11.2(react@18.3.1)
      react:
        specifier: ^18.3.1
        version: 18.3.1
    devDependencies:
      '@homarr/eslint-config':
        specifier: workspace:^0.2.0
        version: link:../../tooling/eslint
      '@homarr/prettier-config':
        specifier: workspace:^0.1.0
        version: link:../../tooling/prettier
      '@homarr/tsconfig':
        specifier: workspace:^0.1.0
        version: link:../../tooling/typescript
      eslint:
        specifier: ^9.7.0
        version: 9.7.0
      typescript:
        specifier: ^5.5.3
        version: 5.5.3

  packages/notifications:
    dependencies:
      '@homarr/ui':
        specifier: workspace:^0.1.0
        version: link:../ui
      '@mantine/notifications':
        specifier: ^7.11.2
        version: 7.11.2(@mantine/core@7.11.2(@mantine/hooks@7.11.2(react@18.3.1))(@types/react@18.3.3)(react-dom@18.3.1(react@18.3.1))(react@18.3.1))(@mantine/hooks@7.11.2(react@18.3.1))(react-dom@18.3.1(react@18.3.1))(react@18.3.1)
      '@tabler/icons-react':
        specifier: ^3.11.0
        version: 3.11.0(react@18.3.1)
    devDependencies:
      '@homarr/eslint-config':
        specifier: workspace:^0.2.0
        version: link:../../tooling/eslint
      '@homarr/prettier-config':
        specifier: workspace:^0.1.0
        version: link:../../tooling/prettier
      '@homarr/tsconfig':
        specifier: workspace:^0.1.0
        version: link:../../tooling/typescript
      eslint:
        specifier: ^9.7.0
        version: 9.7.0
      typescript:
        specifier: ^5.5.3
        version: 5.5.3

  packages/ping:
    dependencies:
      '@homarr/common':
        specifier: workspace:^0.1.0
        version: link:../common
      '@homarr/log':
        specifier: workspace:^0.1.0
        version: link:../log
    devDependencies:
      '@homarr/eslint-config':
        specifier: workspace:^0.2.0
        version: link:../../tooling/eslint
      '@homarr/prettier-config':
        specifier: workspace:^0.1.0
        version: link:../../tooling/prettier
      '@homarr/tsconfig':
        specifier: workspace:^0.1.0
        version: link:../../tooling/typescript
      eslint:
        specifier: ^9.7.0
        version: 9.7.0
      typescript:
        specifier: ^5.5.3
        version: 5.5.3

  packages/redis:
    dependencies:
      '@homarr/common':
        specifier: workspace:^
        version: link:../common
      '@homarr/db':
        specifier: workspace:^
        version: link:../db
      '@homarr/definitions':
        specifier: workspace:^
        version: link:../definitions
      '@homarr/log':
        specifier: workspace:^
        version: link:../log
      ioredis:
        specifier: 5.4.1
        version: 5.4.1
      superjson:
        specifier: 2.2.1
        version: 2.2.1
    devDependencies:
      '@homarr/eslint-config':
        specifier: workspace:^0.2.0
        version: link:../../tooling/eslint
      '@homarr/prettier-config':
        specifier: workspace:^0.1.0
        version: link:../../tooling/prettier
      '@homarr/tsconfig':
        specifier: workspace:^0.1.0
        version: link:../../tooling/typescript
      eslint:
        specifier: ^9.7.0
        version: 9.7.0
      typescript:
        specifier: ^5.5.3
        version: 5.5.3

  packages/server-settings:
    devDependencies:
      '@homarr/eslint-config':
        specifier: workspace:^0.2.0
        version: link:../../tooling/eslint
      '@homarr/prettier-config':
        specifier: workspace:^0.1.0
        version: link:../../tooling/prettier
      '@homarr/tsconfig':
        specifier: workspace:^0.1.0
        version: link:../../tooling/typescript
      eslint:
        specifier: ^9.7.0
        version: 9.7.0
      typescript:
        specifier: ^5.5.3
        version: 5.5.3

  packages/spotlight:
    dependencies:
      '@homarr/translation':
        specifier: workspace:^0.1.0
        version: link:../translation
      '@homarr/ui':
        specifier: workspace:^0.1.0
        version: link:../ui
      '@mantine/core':
        specifier: ^7.11.2
        version: 7.11.2(@mantine/hooks@7.11.2(react@18.3.1))(@types/react@18.3.3)(react-dom@18.3.1(react@18.3.1))(react@18.3.1)
      '@mantine/hooks':
        specifier: ^7.11.2
        version: 7.11.2(react@18.3.1)
      '@mantine/spotlight':
        specifier: ^7.11.2
        version: 7.11.2(@mantine/core@7.11.2(@mantine/hooks@7.11.2(react@18.3.1))(@types/react@18.3.3)(react-dom@18.3.1(react@18.3.1))(react@18.3.1))(@mantine/hooks@7.11.2(react@18.3.1))(react-dom@18.3.1(react@18.3.1))(react@18.3.1)
      '@tabler/icons-react':
        specifier: ^3.11.0
        version: 3.11.0(react@18.3.1)
      jotai:
        specifier: ^2.9.0
        version: 2.9.0(@types/react@18.3.3)(react@18.3.1)
      next:
        specifier: ^14.2.5
        version: 14.2.5(@babel/core@7.24.6)(react-dom@18.3.1(react@18.3.1))(react@18.3.1)(sass@1.77.8)
      react:
        specifier: ^18.3.1
        version: 18.3.1
      use-deep-compare-effect:
        specifier: ^1.8.1
        version: 1.8.1(react@18.3.1)
    devDependencies:
      '@homarr/eslint-config':
        specifier: workspace:^0.2.0
        version: link:../../tooling/eslint
      '@homarr/prettier-config':
        specifier: workspace:^0.1.0
        version: link:../../tooling/prettier
      '@homarr/tsconfig':
        specifier: workspace:^0.1.0
        version: link:../../tooling/typescript
      eslint:
        specifier: ^9.7.0
        version: 9.7.0
      typescript:
        specifier: ^5.5.3
        version: 5.5.3

  packages/translation:
    dependencies:
      dayjs:
        specifier: ^1.11.12
        version: 1.11.12
      next-international:
        specifier: ^1.2.4
        version: 1.2.4
    devDependencies:
      '@homarr/eslint-config':
        specifier: workspace:^0.2.0
        version: link:../../tooling/eslint
      '@homarr/prettier-config':
        specifier: workspace:^0.1.0
        version: link:../../tooling/prettier
      '@homarr/tsconfig':
        specifier: workspace:^0.1.0
        version: link:../../tooling/typescript
      eslint:
        specifier: ^9.7.0
        version: 9.7.0
      typescript:
        specifier: ^5.5.3
        version: 5.5.3

  packages/ui:
    dependencies:
      '@homarr/log':
        specifier: workspace:^0.1.0
        version: link:../log
      '@homarr/translation':
        specifier: workspace:^0.1.0
        version: link:../translation
      '@mantine/core':
        specifier: ^7.11.2
        version: 7.11.2(@mantine/hooks@7.11.2(react@18.3.1))(@types/react@18.3.3)(react-dom@18.3.1(react@18.3.1))(react@18.3.1)
      '@mantine/dates':
        specifier: ^7.11.2
        version: 7.11.2(@mantine/core@7.11.2(@mantine/hooks@7.11.2(react@18.3.1))(@types/react@18.3.3)(react-dom@18.3.1(react@18.3.1))(react@18.3.1))(@mantine/hooks@7.11.2(react@18.3.1))(dayjs@1.11.12)(react-dom@18.3.1(react@18.3.1))(react@18.3.1)
      '@mantine/hooks':
        specifier: ^7.11.2
        version: 7.11.2(react@18.3.1)
      '@tabler/icons-react':
        specifier: ^3.11.0
        version: 3.11.0(react@18.3.1)
      next:
        specifier: ^14.2.5
        version: 14.2.5(@babel/core@7.24.6)(react-dom@18.3.1(react@18.3.1))(react@18.3.1)(sass@1.77.8)
      react:
        specifier: ^18.3.1
        version: 18.3.1
    devDependencies:
      '@homarr/eslint-config':
        specifier: workspace:^0.2.0
        version: link:../../tooling/eslint
      '@homarr/prettier-config':
        specifier: workspace:^0.1.0
        version: link:../../tooling/prettier
      '@homarr/tsconfig':
        specifier: workspace:^0.1.0
        version: link:../../tooling/typescript
      '@types/css-modules':
        specifier: ^1.0.5
        version: 1.0.5
      eslint:
        specifier: ^9.7.0
        version: 9.7.0
      typescript:
        specifier: ^5.5.3
        version: 5.5.3

  packages/validation:
    dependencies:
      '@homarr/definitions':
        specifier: workspace:^0.1.0
        version: link:../definitions
      '@homarr/translation':
        specifier: workspace:^0.1.0
        version: link:../translation
      zod:
        specifier: ^3.23.8
        version: 3.23.8
    devDependencies:
      '@homarr/eslint-config':
        specifier: workspace:^0.2.0
        version: link:../../tooling/eslint
      '@homarr/prettier-config':
        specifier: workspace:^0.1.0
        version: link:../../tooling/prettier
      '@homarr/tsconfig':
        specifier: workspace:^0.1.0
        version: link:../../tooling/typescript
      eslint:
        specifier: ^9.7.0
        version: 9.7.0
      typescript:
        specifier: ^5.5.3
        version: 5.5.3

  packages/widgets:
    dependencies:
      '@homarr/api':
        specifier: workspace:^0.1.0
        version: link:../api
      '@homarr/common':
        specifier: workspace:^0.1.0
        version: link:../common
      '@homarr/definitions':
        specifier: workspace:^0.1.0
        version: link:../definitions
      '@homarr/form':
        specifier: workspace:^0.1.0
        version: link:../form
      '@homarr/integrations':
        specifier: workspace:^0.1.0
        version: link:../integrations
      '@homarr/modals':
        specifier: workspace:^0.1.0
        version: link:../modals
      '@homarr/notifications':
        specifier: workspace:^0.1.0
        version: link:../notifications
      '@homarr/redis':
        specifier: workspace:^0.1.0
        version: link:../redis
      '@homarr/spotlight':
        specifier: workspace:^0.1.0
        version: link:../spotlight
      '@homarr/translation':
        specifier: workspace:^0.1.0
        version: link:../translation
      '@homarr/ui':
        specifier: workspace:^0.1.0
        version: link:../ui
      '@homarr/validation':
        specifier: workspace:^0.1.0
        version: link:../validation
      '@mantine/core':
        specifier: ^7.11.2
        version: 7.11.2(@mantine/hooks@7.11.2(react@18.3.1))(@types/react@18.3.3)(react-dom@18.3.1(react@18.3.1))(react@18.3.1)
      '@mantine/hooks':
        specifier: ^7.11.2
        version: 7.11.2(react@18.3.1)
      '@tabler/icons-react':
        specifier: ^3.11.0
        version: 3.11.0(react@18.3.1)
      '@tiptap/extension-color':
        specifier: 2.5.4
        version: 2.5.4(@tiptap/core@2.5.4(@tiptap/pm@2.2.4))(@tiptap/extension-text-style@2.5.4(@tiptap/core@2.5.4(@tiptap/pm@2.2.4)))
      '@tiptap/extension-highlight':
        specifier: 2.5.4
        version: 2.5.4(@tiptap/core@2.5.4(@tiptap/pm@2.2.4))
      '@tiptap/extension-image':
        specifier: 2.5.4
        version: 2.5.4(@tiptap/core@2.5.4(@tiptap/pm@2.2.4))
      '@tiptap/extension-link':
        specifier: ^2.5.4
        version: 2.5.4(@tiptap/core@2.5.4(@tiptap/pm@2.2.4))(@tiptap/pm@2.2.4)
      '@tiptap/extension-table':
        specifier: 2.5.4
        version: 2.5.4(@tiptap/core@2.5.4(@tiptap/pm@2.2.4))(@tiptap/pm@2.2.4)
      '@tiptap/extension-table-cell':
        specifier: 2.5.4
        version: 2.5.4(@tiptap/core@2.5.4(@tiptap/pm@2.2.4))
      '@tiptap/extension-table-header':
        specifier: 2.5.4
        version: 2.5.4(@tiptap/core@2.5.4(@tiptap/pm@2.2.4))
      '@tiptap/extension-table-row':
        specifier: 2.5.4
        version: 2.5.4(@tiptap/core@2.5.4(@tiptap/pm@2.2.4))
      '@tiptap/extension-task-item':
        specifier: 2.5.4
        version: 2.5.4(@tiptap/core@2.5.4(@tiptap/pm@2.2.4))(@tiptap/pm@2.2.4)
      '@tiptap/extension-task-list':
        specifier: 2.5.4
        version: 2.5.4(@tiptap/core@2.5.4(@tiptap/pm@2.2.4))
      '@tiptap/extension-text-align':
        specifier: 2.5.4
        version: 2.5.4(@tiptap/core@2.5.4(@tiptap/pm@2.2.4))
      '@tiptap/extension-text-style':
        specifier: 2.5.4
        version: 2.5.4(@tiptap/core@2.5.4(@tiptap/pm@2.2.4))
      '@tiptap/extension-underline':
        specifier: 2.5.4
        version: 2.5.4(@tiptap/core@2.5.4(@tiptap/pm@2.2.4))
      '@tiptap/react':
        specifier: ^2.5.4
        version: 2.5.4(@tiptap/core@2.5.4(@tiptap/pm@2.2.4))(@tiptap/pm@2.2.4)(react-dom@18.3.1(react@18.3.1))(react@18.3.1)
      '@tiptap/starter-kit':
        specifier: ^2.5.4
        version: 2.5.4(@tiptap/pm@2.2.4)
      clsx:
        specifier: ^2.1.1
        version: 2.1.1
      dayjs:
        specifier: ^1.11.12
        version: 1.11.12
      mantine-react-table:
        specifier: 2.0.0-beta.6
        version: 2.0.0-beta.6(@mantine/core@7.11.2(@mantine/hooks@7.11.2(react@18.3.1))(@types/react@18.3.3)(react-dom@18.3.1(react@18.3.1))(react@18.3.1))(@mantine/dates@7.11.2(@mantine/core@7.11.2(@mantine/hooks@7.11.2(react@18.3.1))(@types/react@18.3.3)(react-dom@18.3.1(react@18.3.1))(react@18.3.1))(@mantine/hooks@7.11.2(react@18.3.1))(dayjs@1.11.12)(react-dom@18.3.1(react@18.3.1))(react@18.3.1))(@mantine/hooks@7.11.2(react@18.3.1))(@tabler/icons-react@3.11.0(react@18.3.1))(clsx@2.1.1)(dayjs@1.11.12)(react-dom@18.3.1(react@18.3.1))(react@18.3.1)
      next:
        specifier: ^14.2.5
        version: 14.2.5(@babel/core@7.24.6)(react-dom@18.3.1(react@18.3.1))(react@18.3.1)(sass@1.77.8)
      react:
        specifier: ^18.3.1
        version: 18.3.1
      video.js:
        specifier: ^8.16.1
        version: 8.16.1
    devDependencies:
      '@homarr/eslint-config':
        specifier: workspace:^0.2.0
        version: link:../../tooling/eslint
      '@homarr/prettier-config':
        specifier: workspace:^0.1.0
        version: link:../../tooling/prettier
      '@homarr/tsconfig':
        specifier: workspace:^0.1.0
        version: link:../../tooling/typescript
      '@types/video.js':
        specifier: ^7.3.58
        version: 7.3.58
      eslint:
        specifier: ^9.7.0
        version: 9.7.0
      typescript:
        specifier: ^5.5.3
        version: 5.5.3

  tooling/eslint:
    dependencies:
      '@next/eslint-plugin-next':
        specifier: ^14.2.5
        version: 14.2.5
      eslint-config-prettier:
        specifier: ^9.1.0
        version: 9.1.0(eslint@9.7.0)
      eslint-config-turbo:
        specifier: ^2.0.9
        version: 2.0.9(eslint@9.7.0)
      eslint-plugin-import:
        specifier: ^2.29.1
        version: 2.29.1(@typescript-eslint/parser@7.16.1(eslint@9.7.0)(typescript@5.5.3))(eslint@9.7.0)
      eslint-plugin-jsx-a11y:
        specifier: ^6.9.0
        version: 6.9.0(eslint@9.7.0)
      eslint-plugin-react:
        specifier: ^7.35.0
        version: 7.35.0(eslint@9.7.0)
      eslint-plugin-react-hooks:
        specifier: ^4.6.2
        version: 4.6.2(eslint@9.7.0)
      typescript-eslint:
        specifier: ^7.16.1
        version: 7.16.1(eslint@9.7.0)(typescript@5.5.3)
    devDependencies:
      '@homarr/prettier-config':
        specifier: workspace:^0.1.0
        version: link:../prettier
      '@homarr/tsconfig':
        specifier: workspace:^0.1.0
        version: link:../typescript
      eslint:
        specifier: ^9.7.0
        version: 9.7.0
      typescript:
        specifier: ^5.5.3
        version: 5.5.3

  tooling/github: {}

  tooling/prettier:
    dependencies:
      '@ianvs/prettier-plugin-sort-imports':
        specifier: ^4.3.1
        version: 4.3.1(@vue/compiler-sfc@3.4.31)(prettier@3.3.3)
      prettier:
        specifier: ^3.3.3
        version: 3.3.3
    devDependencies:
      '@homarr/tsconfig':
        specifier: workspace:^0.1.0
        version: link:../typescript
      typescript:
        specifier: ^5.5.3
        version: 5.5.3

  tooling/semver: {}

  tooling/typescript: {}

packages:

  '@aashutoshrathi/word-wrap@1.2.6':
    resolution: {integrity: sha512-1Yjs2SvM8TflER/OD3cOjhWWOZb58A2t7wpE2S9XfBYTiIl+XFhQG2bjy4Pu1I+EAlCNUzRDYDdFwFYUKvXcIA==}
    engines: {node: '>=0.10.0'}

  '@ampproject/remapping@2.3.0':
    resolution: {integrity: sha512-30iZtAPgz+LTIYoeivqYo853f02jBYSd5uGnGpkFV0M3xOt9aN73erkgYAmZU43x4VfqcnLxW9Kpg3R5LC4YYw==}
    engines: {node: '>=6.0.0'}

  '@auth/core@0.32.0':
    resolution: {integrity: sha512-3+ssTScBd+1fd0/fscAyQN1tSygXzuhysuVVzB942ggU4mdfiTbv36P0ccVnExKWYJKvu3E2r3/zxXCCAmTOrg==}
    peerDependencies:
      '@simplewebauthn/browser': ^9.0.1
      '@simplewebauthn/server': ^9.0.2
      nodemailer: ^6.8.0
    peerDependenciesMeta:
      '@simplewebauthn/browser':
        optional: true
      '@simplewebauthn/server':
        optional: true
      nodemailer:
        optional: true

  '@auth/core@0.34.1':
    resolution: {integrity: sha512-tuYU2VIbI8rFbkSwP710LmybB2FXJsPN7j3sjRVfN9SXVQBK2ej6LdewQaofpBGp4Mk+cC2UeiGNH0or4tgaeA==}
    peerDependencies:
      '@simplewebauthn/browser': ^9.0.1
      '@simplewebauthn/server': ^9.0.2
      nodemailer: ^6.8.0
    peerDependenciesMeta:
      '@simplewebauthn/browser':
        optional: true
      '@simplewebauthn/server':
        optional: true
      nodemailer:
        optional: true

  '@auth/drizzle-adapter@1.4.1':
    resolution: {integrity: sha512-pUC8D0jfANDvThH1CrcUXmjZyF98ccVMY3iEZUQzUTr0U1csuppvRoz5JccOLzjv3tu+Nb9Qd6SvrmmsnuYgSw==}

  '@babel/code-frame@7.24.6':
    resolution: {integrity: sha512-ZJhac6FkEd1yhG2AHOmfcXG4ceoLltoCVJjN5XsWN9BifBQr+cHJbWi0h68HZuSORq+3WtJ2z0hwF2NG1b5kcA==}
    engines: {node: '>=6.9.0'}

  '@babel/compat-data@7.24.6':
    resolution: {integrity: sha512-aC2DGhBq5eEdyXWqrDInSqQjO0k8xtPRf5YylULqx8MCd6jBtzqfta/3ETMRpuKIc5hyswfO80ObyA1MvkCcUQ==}
    engines: {node: '>=6.9.0'}

  '@babel/core@7.24.6':
    resolution: {integrity: sha512-qAHSfAdVyFmIvl0VHELib8xar7ONuSHrE2hLnsaWkYNTI68dmi1x8GYDhJjMI/e7XWal9QBlZkwbOnkcw7Z8gQ==}
    engines: {node: '>=6.9.0'}

  '@babel/generator@7.24.6':
    resolution: {integrity: sha512-S7m4eNa6YAPJRHmKsLHIDJhNAGNKoWNiWefz1MBbpnt8g9lvMDl1hir4P9bo/57bQEmuwEhnRU/AMWsD0G/Fbg==}
    engines: {node: '>=6.9.0'}

  '@babel/helper-compilation-targets@7.24.6':
    resolution: {integrity: sha512-VZQ57UsDGlX/5fFA7GkVPplZhHsVc+vuErWgdOiysI9Ksnw0Pbbd6pnPiR/mmJyKHgyIW0c7KT32gmhiF+cirg==}
    engines: {node: '>=6.9.0'}

  '@babel/helper-environment-visitor@7.24.6':
    resolution: {integrity: sha512-Y50Cg3k0LKLMjxdPjIl40SdJgMB85iXn27Vk/qbHZCFx/o5XO3PSnpi675h1KEmmDb6OFArfd5SCQEQ5Q4H88g==}
    engines: {node: '>=6.9.0'}

  '@babel/helper-function-name@7.24.6':
    resolution: {integrity: sha512-xpeLqeeRkbxhnYimfr2PC+iA0Q7ljX/d1eZ9/inYbmfG2jpl8Lu3DyXvpOAnrS5kxkfOWJjioIMQsaMBXFI05w==}
    engines: {node: '>=6.9.0'}

  '@babel/helper-hoist-variables@7.24.6':
    resolution: {integrity: sha512-SF/EMrC3OD7dSta1bLJIlrsVxwtd0UpjRJqLno6125epQMJ/kyFmpTT4pbvPbdQHzCHg+biQ7Syo8lnDtbR+uA==}
    engines: {node: '>=6.9.0'}

  '@babel/helper-module-imports@7.24.6':
    resolution: {integrity: sha512-a26dmxFJBF62rRO9mmpgrfTLsAuyHk4e1hKTUkD/fcMfynt8gvEKwQPQDVxWhca8dHoDck+55DFt42zV0QMw5g==}
    engines: {node: '>=6.9.0'}

  '@babel/helper-module-transforms@7.24.6':
    resolution: {integrity: sha512-Y/YMPm83mV2HJTbX1Qh2sjgjqcacvOlhbzdCCsSlblOKjSYmQqEbO6rUniWQyRo9ncyfjT8hnUjlG06RXDEmcA==}
    engines: {node: '>=6.9.0'}
    peerDependencies:
      '@babel/core': ^7.0.0

  '@babel/helper-plugin-utils@7.24.6':
    resolution: {integrity: sha512-MZG/JcWfxybKwsA9N9PmtF2lOSFSEMVCpIRrbxccZFLJPrJciJdG/UhSh5W96GEteJI2ARqm5UAHxISwRDLSNg==}
    engines: {node: '>=6.9.0'}

  '@babel/helper-simple-access@7.24.6':
    resolution: {integrity: sha512-nZzcMMD4ZhmB35MOOzQuiGO5RzL6tJbsT37Zx8M5L/i9KSrukGXWTjLe1knIbb/RmxoJE9GON9soq0c0VEMM5g==}
    engines: {node: '>=6.9.0'}

  '@babel/helper-split-export-declaration@7.24.6':
    resolution: {integrity: sha512-CvLSkwXGWnYlF9+J3iZUvwgAxKiYzK3BWuo+mLzD/MDGOZDj7Gq8+hqaOkMxmJwmlv0iu86uH5fdADd9Hxkymw==}
    engines: {node: '>=6.9.0'}

  '@babel/helper-string-parser@7.24.6':
    resolution: {integrity: sha512-WdJjwMEkmBicq5T9fm/cHND3+UlFa2Yj8ALLgmoSQAJZysYbBjw+azChSGPN4DSPLXOcooGRvDwZWMcF/mLO2Q==}
    engines: {node: '>=6.9.0'}

  '@babel/helper-validator-identifier@7.24.6':
    resolution: {integrity: sha512-4yA7s865JHaqUdRbnaxarZREuPTHrjpDT+pXoAZ1yhyo6uFnIEpS8VMu16siFOHDpZNKYv5BObhsB//ycbICyw==}
    engines: {node: '>=6.9.0'}

  '@babel/helper-validator-option@7.24.6':
    resolution: {integrity: sha512-Jktc8KkF3zIkePb48QO+IapbXlSapOW9S+ogZZkcO6bABgYAxtZcjZ/O005111YLf+j4M84uEgwYoidDkXbCkQ==}
    engines: {node: '>=6.9.0'}

  '@babel/helpers@7.24.6':
    resolution: {integrity: sha512-V2PI+NqnyFu1i0GyTd/O/cTpxzQCYioSkUIRmgo7gFEHKKCg5w46+r/A6WeUR1+P3TeQ49dspGPNd/E3n9AnnA==}
    engines: {node: '>=6.9.0'}

  '@babel/highlight@7.24.6':
    resolution: {integrity: sha512-2YnuOp4HAk2BsBrJJvYCbItHx0zWscI1C3zgWkz+wDyD9I7GIVrfnLyrR4Y1VR+7p+chAEcrgRQYZAGIKMV7vQ==}
    engines: {node: '>=6.9.0'}

  '@babel/parser@7.24.7':
    resolution: {integrity: sha512-9uUYRm6OqQrCqQdG1iCBwBPZgN8ciDBro2nIOFaiRz1/BCxaI7CNvQbDHvsArAC7Tw9Hda/B3U+6ui9u4HWXPw==}
    engines: {node: '>=6.0.0'}
    hasBin: true

  '@babel/plugin-transform-react-jsx-self@7.24.6':
    resolution: {integrity: sha512-FfZfHXtQ5jYPQsCRyLpOv2GeLIIJhs8aydpNh39vRDjhD411XcfWDni5i7OjP/Rs8GAtTn7sWFFELJSHqkIxYg==}
    engines: {node: '>=6.9.0'}
    peerDependencies:
      '@babel/core': ^7.0.0-0

  '@babel/plugin-transform-react-jsx-source@7.24.6':
    resolution: {integrity: sha512-BQTBCXmFRreU3oTUXcGKuPOfXAGb1liNY4AvvFKsOBAJ89RKcTsIrSsnMYkj59fNa66OFKnSa4AJZfy5Y4B9WA==}
    engines: {node: '>=6.9.0'}
    peerDependencies:
      '@babel/core': ^7.0.0-0

  '@babel/runtime-corejs3@7.23.9':
    resolution: {integrity: sha512-oeOFTrYWdWXCvXGB5orvMTJ6gCZ9I6FBjR+M38iKNXCsPxr4xT0RTdg5uz1H7QP8pp74IzPtwritEr+JscqHXQ==}
    engines: {node: '>=6.9.0'}

  '@babel/runtime@7.23.9':
    resolution: {integrity: sha512-0CX6F+BI2s9dkUqr08KFrAIZgNFj75rdBU/DjCyYLIaV/quFjkk6T+EJ2LkZHyZTbEV4L5p97mNkUsHl2wLFAw==}
    engines: {node: '>=6.9.0'}

  '@babel/template@7.24.6':
    resolution: {integrity: sha512-3vgazJlLwNXi9jhrR1ef8qiB65L1RK90+lEQwv4OxveHnqC3BfmnHdgySwRLzf6akhlOYenT+b7AfWq+a//AHw==}
    engines: {node: '>=6.9.0'}

  '@babel/traverse@7.24.6':
    resolution: {integrity: sha512-OsNjaJwT9Zn8ozxcfoBc+RaHdj3gFmCmYoQLUII1o6ZrUwku0BMg80FoOTPx+Gi6XhcQxAYE4xyjPTo4SxEQqw==}
    engines: {node: '>=6.9.0'}

  '@babel/types@7.24.6':
    resolution: {integrity: sha512-WaMsgi6Q8zMgMth93GvWPXkhAIEobfsIkLTacoVZoK1J0CevIPGYY2Vo5YvJGqyHqXM6P4ppOYGsIRU8MM9pFQ==}
    engines: {node: '>=6.9.0'}

  '@balena/dockerignore@1.0.2':
    resolution: {integrity: sha512-wMue2Sy4GAVTk6Ic4tJVcnfdau+gx2EnG7S+uAEe+TWJFqE4YoWN4/H8MSLj4eYJKxGg26lZwboEniNiNwZQ6Q==}

  '@bcoe/v8-coverage@0.2.3':
    resolution: {integrity: sha512-0hYQ8SB4Db5zvZB4axdMHGwEaQjkZzFjQiN9LVYvIFB2nSUHW9tYpxWriPrWDASIxiaXax83REcLxuSdnGPZtw==}

  '@colors/colors@1.6.0':
    resolution: {integrity: sha512-Ir+AOibqzrIsL6ajt3Rz3LskB7OiMVHqltZmspbW/TJuTVuyOMirVqAkjfY6JISiLHgyNqicAC8AyHHGzNd/dA==}
    engines: {node: '>=0.1.90'}

  '@cspotcode/source-map-support@0.8.1':
    resolution: {integrity: sha512-IchNf6dN4tHoMFIn/7OE8LWZ19Y6q/67Bmf6vnGREv8RSbBVb9LPJxEcnwrcwX6ixSvaiGoomAUvu4YSxXrVgw==}
    engines: {node: '>=12'}

  '@dabh/diagnostics@2.0.3':
    resolution: {integrity: sha512-hrlQOIi7hAfzsMqlGSFyVucrx38O+j6wiGOf//H2ecvIEqYN4ADBSS2iLMh5UFyDunCNniUIPk/q3riFv45xRA==}

  '@esbuild-kit/core-utils@3.3.2':
    resolution: {integrity: sha512-sPRAnw9CdSsRmEtnsl2WXWdyquogVpB3yZ3dgwJfe8zrOzTsV7cJvmwrKVa+0ma5BoiGJ+BoqkMvawbayKUsqQ==}

  '@esbuild-kit/esm-loader@2.6.5':
    resolution: {integrity: sha512-FxEMIkJKnodyA1OaCUoEvbYRkoZlLZ4d/eXFu9Fh8CbBBgP5EmZxrfTRyN0qpXZ4vOvqnE5YdRdcrmUUXuU+dA==}

  '@esbuild/aix-ppc64@0.19.12':
    resolution: {integrity: sha512-bmoCYyWdEL3wDQIVbcyzRyeKLgk2WtWLTWz1ZIAZF/EGbNOwSA6ew3PftJ1PqMiOOGu0OyFMzG53L0zqIpPeNA==}
    engines: {node: '>=12'}
    cpu: [ppc64]
    os: [aix]

  '@esbuild/aix-ppc64@0.20.2':
    resolution: {integrity: sha512-D+EBOJHXdNZcLJRBkhENNG8Wji2kgc9AZ9KiPr1JuZjsNtyHzrsfLRrY0tk2H2aoFu6RANO1y1iPPUCDYWkb5g==}
    engines: {node: '>=12'}
    cpu: [ppc64]
    os: [aix]

  '@esbuild/android-arm64@0.18.20':
    resolution: {integrity: sha512-Nz4rJcchGDtENV0eMKUNa6L12zz2zBDXuhj/Vjh18zGqB44Bi7MBMSXjgunJgjRhCmKOjnPuZp4Mb6OKqtMHLQ==}
    engines: {node: '>=12'}
    cpu: [arm64]
    os: [android]

  '@esbuild/android-arm64@0.19.12':
    resolution: {integrity: sha512-P0UVNGIienjZv3f5zq0DP3Nt2IE/3plFzuaS96vihvD0Hd6H/q4WXUGpCxD/E8YrSXfNyRPbpTq+T8ZQioSuPA==}
    engines: {node: '>=12'}
    cpu: [arm64]
    os: [android]

  '@esbuild/android-arm64@0.20.2':
    resolution: {integrity: sha512-mRzjLacRtl/tWU0SvD8lUEwb61yP9cqQo6noDZP/O8VkwafSYwZ4yWy24kan8jE/IMERpYncRt2dw438LP3Xmg==}
    engines: {node: '>=12'}
    cpu: [arm64]
    os: [android]

  '@esbuild/android-arm@0.18.20':
    resolution: {integrity: sha512-fyi7TDI/ijKKNZTUJAQqiG5T7YjJXgnzkURqmGj13C6dCqckZBLdl4h7bkhHt/t0WP+zO9/zwroDvANaOqO5Sw==}
    engines: {node: '>=12'}
    cpu: [arm]
    os: [android]

  '@esbuild/android-arm@0.19.12':
    resolution: {integrity: sha512-qg/Lj1mu3CdQlDEEiWrlC4eaPZ1KztwGJ9B6J+/6G+/4ewxJg7gqj8eVYWvao1bXrqGiW2rsBZFSX3q2lcW05w==}
    engines: {node: '>=12'}
    cpu: [arm]
    os: [android]

  '@esbuild/android-arm@0.20.2':
    resolution: {integrity: sha512-t98Ra6pw2VaDhqNWO2Oph2LXbz/EJcnLmKLGBJwEwXX/JAN83Fym1rU8l0JUWK6HkIbWONCSSatf4sf2NBRx/w==}
    engines: {node: '>=12'}
    cpu: [arm]
    os: [android]

  '@esbuild/android-x64@0.18.20':
    resolution: {integrity: sha512-8GDdlePJA8D6zlZYJV/jnrRAi6rOiNaCC/JclcXpB+KIuvfBN4owLtgzY2bsxnx666XjJx2kDPUmnTtR8qKQUg==}
    engines: {node: '>=12'}
    cpu: [x64]
    os: [android]

  '@esbuild/android-x64@0.19.12':
    resolution: {integrity: sha512-3k7ZoUW6Q6YqhdhIaq/WZ7HwBpnFBlW905Fa4s4qWJyiNOgT1dOqDiVAQFwBH7gBRZr17gLrlFCRzF6jFh7Kew==}
    engines: {node: '>=12'}
    cpu: [x64]
    os: [android]

  '@esbuild/android-x64@0.20.2':
    resolution: {integrity: sha512-btzExgV+/lMGDDa194CcUQm53ncxzeBrWJcncOBxuC6ndBkKxnHdFJn86mCIgTELsooUmwUm9FkhSp5HYu00Rg==}
    engines: {node: '>=12'}
    cpu: [x64]
    os: [android]

  '@esbuild/darwin-arm64@0.18.20':
    resolution: {integrity: sha512-bxRHW5kHU38zS2lPTPOyuyTm+S+eobPUnTNkdJEfAddYgEcll4xkT8DB9d2008DtTbl7uJag2HuE5NZAZgnNEA==}
    engines: {node: '>=12'}
    cpu: [arm64]
    os: [darwin]

  '@esbuild/darwin-arm64@0.19.12':
    resolution: {integrity: sha512-B6IeSgZgtEzGC42jsI+YYu9Z3HKRxp8ZT3cqhvliEHovq8HSX2YX8lNocDn79gCKJXOSaEot9MVYky7AKjCs8g==}
    engines: {node: '>=12'}
    cpu: [arm64]
    os: [darwin]

  '@esbuild/darwin-arm64@0.20.2':
    resolution: {integrity: sha512-4J6IRT+10J3aJH3l1yzEg9y3wkTDgDk7TSDFX+wKFiWjqWp/iCfLIYzGyasx9l0SAFPT1HwSCR+0w/h1ES/MjA==}
    engines: {node: '>=12'}
    cpu: [arm64]
    os: [darwin]

  '@esbuild/darwin-x64@0.18.20':
    resolution: {integrity: sha512-pc5gxlMDxzm513qPGbCbDukOdsGtKhfxD1zJKXjCCcU7ju50O7MeAZ8c4krSJcOIJGFR+qx21yMMVYwiQvyTyQ==}
    engines: {node: '>=12'}
    cpu: [x64]
    os: [darwin]

  '@esbuild/darwin-x64@0.19.12':
    resolution: {integrity: sha512-hKoVkKzFiToTgn+41qGhsUJXFlIjxI/jSYeZf3ugemDYZldIXIxhvwN6erJGlX4t5h417iFuheZ7l+YVn05N3A==}
    engines: {node: '>=12'}
    cpu: [x64]
    os: [darwin]

  '@esbuild/darwin-x64@0.20.2':
    resolution: {integrity: sha512-tBcXp9KNphnNH0dfhv8KYkZhjc+H3XBkF5DKtswJblV7KlT9EI2+jeA8DgBjp908WEuYll6pF+UStUCfEpdysA==}
    engines: {node: '>=12'}
    cpu: [x64]
    os: [darwin]

  '@esbuild/freebsd-arm64@0.18.20':
    resolution: {integrity: sha512-yqDQHy4QHevpMAaxhhIwYPMv1NECwOvIpGCZkECn8w2WFHXjEwrBn3CeNIYsibZ/iZEUemj++M26W3cNR5h+Tw==}
    engines: {node: '>=12'}
    cpu: [arm64]
    os: [freebsd]

  '@esbuild/freebsd-arm64@0.19.12':
    resolution: {integrity: sha512-4aRvFIXmwAcDBw9AueDQ2YnGmz5L6obe5kmPT8Vd+/+x/JMVKCgdcRwH6APrbpNXsPz+K653Qg8HB/oXvXVukA==}
    engines: {node: '>=12'}
    cpu: [arm64]
    os: [freebsd]

  '@esbuild/freebsd-arm64@0.20.2':
    resolution: {integrity: sha512-d3qI41G4SuLiCGCFGUrKsSeTXyWG6yem1KcGZVS+3FYlYhtNoNgYrWcvkOoaqMhwXSMrZRl69ArHsGJ9mYdbbw==}
    engines: {node: '>=12'}
    cpu: [arm64]
    os: [freebsd]

  '@esbuild/freebsd-x64@0.18.20':
    resolution: {integrity: sha512-tgWRPPuQsd3RmBZwarGVHZQvtzfEBOreNuxEMKFcd5DaDn2PbBxfwLcj4+aenoh7ctXcbXmOQIn8HI6mCSw5MQ==}
    engines: {node: '>=12'}
    cpu: [x64]
    os: [freebsd]

  '@esbuild/freebsd-x64@0.19.12':
    resolution: {integrity: sha512-EYoXZ4d8xtBoVN7CEwWY2IN4ho76xjYXqSXMNccFSx2lgqOG/1TBPW0yPx1bJZk94qu3tX0fycJeeQsKovA8gg==}
    engines: {node: '>=12'}
    cpu: [x64]
    os: [freebsd]

  '@esbuild/freebsd-x64@0.20.2':
    resolution: {integrity: sha512-d+DipyvHRuqEeM5zDivKV1KuXn9WeRX6vqSqIDgwIfPQtwMP4jaDsQsDncjTDDsExT4lR/91OLjRo8bmC1e+Cw==}
    engines: {node: '>=12'}
    cpu: [x64]
    os: [freebsd]

  '@esbuild/linux-arm64@0.18.20':
    resolution: {integrity: sha512-2YbscF+UL7SQAVIpnWvYwM+3LskyDmPhe31pE7/aoTMFKKzIc9lLbyGUpmmb8a8AixOL61sQ/mFh3jEjHYFvdA==}
    engines: {node: '>=12'}
    cpu: [arm64]
    os: [linux]

  '@esbuild/linux-arm64@0.19.12':
    resolution: {integrity: sha512-EoTjyYyLuVPfdPLsGVVVC8a0p1BFFvtpQDB/YLEhaXyf/5bczaGeN15QkR+O4S5LeJ92Tqotve7i1jn35qwvdA==}
    engines: {node: '>=12'}
    cpu: [arm64]
    os: [linux]

  '@esbuild/linux-arm64@0.20.2':
    resolution: {integrity: sha512-9pb6rBjGvTFNira2FLIWqDk/uaf42sSyLE8j1rnUpuzsODBq7FvpwHYZxQ/It/8b+QOS1RYfqgGFNLRI+qlq2A==}
    engines: {node: '>=12'}
    cpu: [arm64]
    os: [linux]

  '@esbuild/linux-arm@0.18.20':
    resolution: {integrity: sha512-/5bHkMWnq1EgKr1V+Ybz3s1hWXok7mDFUMQ4cG10AfW3wL02PSZi5kFpYKrptDsgb2WAJIvRcDm+qIvXf/apvg==}
    engines: {node: '>=12'}
    cpu: [arm]
    os: [linux]

  '@esbuild/linux-arm@0.19.12':
    resolution: {integrity: sha512-J5jPms//KhSNv+LO1S1TX1UWp1ucM6N6XuL6ITdKWElCu8wXP72l9MM0zDTzzeikVyqFE6U8YAV9/tFyj0ti+w==}
    engines: {node: '>=12'}
    cpu: [arm]
    os: [linux]

  '@esbuild/linux-arm@0.20.2':
    resolution: {integrity: sha512-VhLPeR8HTMPccbuWWcEUD1Az68TqaTYyj6nfE4QByZIQEQVWBB8vup8PpR7y1QHL3CpcF6xd5WVBU/+SBEvGTg==}
    engines: {node: '>=12'}
    cpu: [arm]
    os: [linux]

  '@esbuild/linux-ia32@0.18.20':
    resolution: {integrity: sha512-P4etWwq6IsReT0E1KHU40bOnzMHoH73aXp96Fs8TIT6z9Hu8G6+0SHSw9i2isWrD2nbx2qo5yUqACgdfVGx7TA==}
    engines: {node: '>=12'}
    cpu: [ia32]
    os: [linux]

  '@esbuild/linux-ia32@0.19.12':
    resolution: {integrity: sha512-Thsa42rrP1+UIGaWz47uydHSBOgTUnwBwNq59khgIwktK6x60Hivfbux9iNR0eHCHzOLjLMLfUMLCypBkZXMHA==}
    engines: {node: '>=12'}
    cpu: [ia32]
    os: [linux]

  '@esbuild/linux-ia32@0.20.2':
    resolution: {integrity: sha512-o10utieEkNPFDZFQm9CoP7Tvb33UutoJqg3qKf1PWVeeJhJw0Q347PxMvBgVVFgouYLGIhFYG0UGdBumROyiig==}
    engines: {node: '>=12'}
    cpu: [ia32]
    os: [linux]

  '@esbuild/linux-loong64@0.18.20':
    resolution: {integrity: sha512-nXW8nqBTrOpDLPgPY9uV+/1DjxoQ7DoB2N8eocyq8I9XuqJ7BiAMDMf9n1xZM9TgW0J8zrquIb/A7s3BJv7rjg==}
    engines: {node: '>=12'}
    cpu: [loong64]
    os: [linux]

  '@esbuild/linux-loong64@0.19.12':
    resolution: {integrity: sha512-LiXdXA0s3IqRRjm6rV6XaWATScKAXjI4R4LoDlvO7+yQqFdlr1Bax62sRwkVvRIrwXxvtYEHHI4dm50jAXkuAA==}
    engines: {node: '>=12'}
    cpu: [loong64]
    os: [linux]

  '@esbuild/linux-loong64@0.20.2':
    resolution: {integrity: sha512-PR7sp6R/UC4CFVomVINKJ80pMFlfDfMQMYynX7t1tNTeivQ6XdX5r2XovMmha/VjR1YN/HgHWsVcTRIMkymrgQ==}
    engines: {node: '>=12'}
    cpu: [loong64]
    os: [linux]

  '@esbuild/linux-mips64el@0.18.20':
    resolution: {integrity: sha512-d5NeaXZcHp8PzYy5VnXV3VSd2D328Zb+9dEq5HE6bw6+N86JVPExrA6O68OPwobntbNJ0pzCpUFZTo3w0GyetQ==}
    engines: {node: '>=12'}
    cpu: [mips64el]
    os: [linux]

  '@esbuild/linux-mips64el@0.19.12':
    resolution: {integrity: sha512-fEnAuj5VGTanfJ07ff0gOA6IPsvrVHLVb6Lyd1g2/ed67oU1eFzL0r9WL7ZzscD+/N6i3dWumGE1Un4f7Amf+w==}
    engines: {node: '>=12'}
    cpu: [mips64el]
    os: [linux]

  '@esbuild/linux-mips64el@0.20.2':
    resolution: {integrity: sha512-4BlTqeutE/KnOiTG5Y6Sb/Hw6hsBOZapOVF6njAESHInhlQAghVVZL1ZpIctBOoTFbQyGW+LsVYZ8lSSB3wkjA==}
    engines: {node: '>=12'}
    cpu: [mips64el]
    os: [linux]

  '@esbuild/linux-ppc64@0.18.20':
    resolution: {integrity: sha512-WHPyeScRNcmANnLQkq6AfyXRFr5D6N2sKgkFo2FqguP44Nw2eyDlbTdZwd9GYk98DZG9QItIiTlFLHJHjxP3FA==}
    engines: {node: '>=12'}
    cpu: [ppc64]
    os: [linux]

  '@esbuild/linux-ppc64@0.19.12':
    resolution: {integrity: sha512-nYJA2/QPimDQOh1rKWedNOe3Gfc8PabU7HT3iXWtNUbRzXS9+vgB0Fjaqr//XNbd82mCxHzik2qotuI89cfixg==}
    engines: {node: '>=12'}
    cpu: [ppc64]
    os: [linux]

  '@esbuild/linux-ppc64@0.20.2':
    resolution: {integrity: sha512-rD3KsaDprDcfajSKdn25ooz5J5/fWBylaaXkuotBDGnMnDP1Uv5DLAN/45qfnf3JDYyJv/ytGHQaziHUdyzaAg==}
    engines: {node: '>=12'}
    cpu: [ppc64]
    os: [linux]

  '@esbuild/linux-riscv64@0.18.20':
    resolution: {integrity: sha512-WSxo6h5ecI5XH34KC7w5veNnKkju3zBRLEQNY7mv5mtBmrP/MjNBCAlsM2u5hDBlS3NGcTQpoBvRzqBcRtpq1A==}
    engines: {node: '>=12'}
    cpu: [riscv64]
    os: [linux]

  '@esbuild/linux-riscv64@0.19.12':
    resolution: {integrity: sha512-2MueBrlPQCw5dVJJpQdUYgeqIzDQgw3QtiAHUC4RBz9FXPrskyyU3VI1hw7C0BSKB9OduwSJ79FTCqtGMWqJHg==}
    engines: {node: '>=12'}
    cpu: [riscv64]
    os: [linux]

  '@esbuild/linux-riscv64@0.20.2':
    resolution: {integrity: sha512-snwmBKacKmwTMmhLlz/3aH1Q9T8v45bKYGE3j26TsaOVtjIag4wLfWSiZykXzXuE1kbCE+zJRmwp+ZbIHinnVg==}
    engines: {node: '>=12'}
    cpu: [riscv64]
    os: [linux]

  '@esbuild/linux-s390x@0.18.20':
    resolution: {integrity: sha512-+8231GMs3mAEth6Ja1iK0a1sQ3ohfcpzpRLH8uuc5/KVDFneH6jtAJLFGafpzpMRO6DzJ6AvXKze9LfFMrIHVQ==}
    engines: {node: '>=12'}
    cpu: [s390x]
    os: [linux]

  '@esbuild/linux-s390x@0.19.12':
    resolution: {integrity: sha512-+Pil1Nv3Umes4m3AZKqA2anfhJiVmNCYkPchwFJNEJN5QxmTs1uzyy4TvmDrCRNT2ApwSari7ZIgrPeUx4UZDg==}
    engines: {node: '>=12'}
    cpu: [s390x]
    os: [linux]

  '@esbuild/linux-s390x@0.20.2':
    resolution: {integrity: sha512-wcWISOobRWNm3cezm5HOZcYz1sKoHLd8VL1dl309DiixxVFoFe/o8HnwuIwn6sXre88Nwj+VwZUvJf4AFxkyrQ==}
    engines: {node: '>=12'}
    cpu: [s390x]
    os: [linux]

  '@esbuild/linux-x64@0.18.20':
    resolution: {integrity: sha512-UYqiqemphJcNsFEskc73jQ7B9jgwjWrSayxawS6UVFZGWrAAtkzjxSqnoclCXxWtfwLdzU+vTpcNYhpn43uP1w==}
    engines: {node: '>=12'}
    cpu: [x64]
    os: [linux]

  '@esbuild/linux-x64@0.19.12':
    resolution: {integrity: sha512-B71g1QpxfwBvNrfyJdVDexenDIt1CiDN1TIXLbhOw0KhJzE78KIFGX6OJ9MrtC0oOqMWf+0xop4qEU8JrJTwCg==}
    engines: {node: '>=12'}
    cpu: [x64]
    os: [linux]

  '@esbuild/linux-x64@0.20.2':
    resolution: {integrity: sha512-1MdwI6OOTsfQfek8sLwgyjOXAu+wKhLEoaOLTjbijk6E2WONYpH9ZU2mNtR+lZ2B4uwr+usqGuVfFT9tMtGvGw==}
    engines: {node: '>=12'}
    cpu: [x64]
    os: [linux]

  '@esbuild/netbsd-x64@0.18.20':
    resolution: {integrity: sha512-iO1c++VP6xUBUmltHZoMtCUdPlnPGdBom6IrO4gyKPFFVBKioIImVooR5I83nTew5UOYrk3gIJhbZh8X44y06A==}
    engines: {node: '>=12'}
    cpu: [x64]
    os: [netbsd]

  '@esbuild/netbsd-x64@0.19.12':
    resolution: {integrity: sha512-3ltjQ7n1owJgFbuC61Oj++XhtzmymoCihNFgT84UAmJnxJfm4sYCiSLTXZtE00VWYpPMYc+ZQmB6xbSdVh0JWA==}
    engines: {node: '>=12'}
    cpu: [x64]
    os: [netbsd]

  '@esbuild/netbsd-x64@0.20.2':
    resolution: {integrity: sha512-K8/DhBxcVQkzYc43yJXDSyjlFeHQJBiowJ0uVL6Tor3jGQfSGHNNJcWxNbOI8v5k82prYqzPuwkzHt3J1T1iZQ==}
    engines: {node: '>=12'}
    cpu: [x64]
    os: [netbsd]

  '@esbuild/openbsd-x64@0.18.20':
    resolution: {integrity: sha512-e5e4YSsuQfX4cxcygw/UCPIEP6wbIL+se3sxPdCiMbFLBWu0eiZOJ7WoD+ptCLrmjZBK1Wk7I6D/I3NglUGOxg==}
    engines: {node: '>=12'}
    cpu: [x64]
    os: [openbsd]

  '@esbuild/openbsd-x64@0.19.12':
    resolution: {integrity: sha512-RbrfTB9SWsr0kWmb9srfF+L933uMDdu9BIzdA7os2t0TXhCRjrQyCeOt6wVxr79CKD4c+p+YhCj31HBkYcXebw==}
    engines: {node: '>=12'}
    cpu: [x64]
    os: [openbsd]

  '@esbuild/openbsd-x64@0.20.2':
    resolution: {integrity: sha512-eMpKlV0SThJmmJgiVyN9jTPJ2VBPquf6Kt/nAoo6DgHAoN57K15ZghiHaMvqjCye/uU4X5u3YSMgVBI1h3vKrQ==}
    engines: {node: '>=12'}
    cpu: [x64]
    os: [openbsd]

  '@esbuild/sunos-x64@0.18.20':
    resolution: {integrity: sha512-kDbFRFp0YpTQVVrqUd5FTYmWo45zGaXe0X8E1G/LKFC0v8x0vWrhOWSLITcCn63lmZIxfOMXtCfti/RxN/0wnQ==}
    engines: {node: '>=12'}
    cpu: [x64]
    os: [sunos]

  '@esbuild/sunos-x64@0.19.12':
    resolution: {integrity: sha512-HKjJwRrW8uWtCQnQOz9qcU3mUZhTUQvi56Q8DPTLLB+DawoiQdjsYq+j+D3s9I8VFtDr+F9CjgXKKC4ss89IeA==}
    engines: {node: '>=12'}
    cpu: [x64]
    os: [sunos]

  '@esbuild/sunos-x64@0.20.2':
    resolution: {integrity: sha512-2UyFtRC6cXLyejf/YEld4Hajo7UHILetzE1vsRcGL3earZEW77JxrFjH4Ez2qaTiEfMgAXxfAZCm1fvM/G/o8w==}
    engines: {node: '>=12'}
    cpu: [x64]
    os: [sunos]

  '@esbuild/win32-arm64@0.18.20':
    resolution: {integrity: sha512-ddYFR6ItYgoaq4v4JmQQaAI5s7npztfV4Ag6NrhiaW0RrnOXqBkgwZLofVTlq1daVTQNhtI5oieTvkRPfZrePg==}
    engines: {node: '>=12'}
    cpu: [arm64]
    os: [win32]

  '@esbuild/win32-arm64@0.19.12':
    resolution: {integrity: sha512-URgtR1dJnmGvX864pn1B2YUYNzjmXkuJOIqG2HdU62MVS4EHpU2946OZoTMnRUHklGtJdJZ33QfzdjGACXhn1A==}
    engines: {node: '>=12'}
    cpu: [arm64]
    os: [win32]

  '@esbuild/win32-arm64@0.20.2':
    resolution: {integrity: sha512-GRibxoawM9ZCnDxnP3usoUDO9vUkpAxIIZ6GQI+IlVmr5kP3zUq+l17xELTHMWTWzjxa2guPNyrpq1GWmPvcGQ==}
    engines: {node: '>=12'}
    cpu: [arm64]
    os: [win32]

  '@esbuild/win32-ia32@0.18.20':
    resolution: {integrity: sha512-Wv7QBi3ID/rROT08SABTS7eV4hX26sVduqDOTe1MvGMjNd3EjOz4b7zeexIR62GTIEKrfJXKL9LFxTYgkyeu7g==}
    engines: {node: '>=12'}
    cpu: [ia32]
    os: [win32]

  '@esbuild/win32-ia32@0.19.12':
    resolution: {integrity: sha512-+ZOE6pUkMOJfmxmBZElNOx72NKpIa/HFOMGzu8fqzQJ5kgf6aTGrcJaFsNiVMH4JKpMipyK+7k0n2UXN7a8YKQ==}
    engines: {node: '>=12'}
    cpu: [ia32]
    os: [win32]

  '@esbuild/win32-ia32@0.20.2':
    resolution: {integrity: sha512-HfLOfn9YWmkSKRQqovpnITazdtquEW8/SoHW7pWpuEeguaZI4QnCRW6b+oZTztdBnZOS2hqJ6im/D5cPzBTTlQ==}
    engines: {node: '>=12'}
    cpu: [ia32]
    os: [win32]

  '@esbuild/win32-x64@0.18.20':
    resolution: {integrity: sha512-kTdfRcSiDfQca/y9QIkng02avJ+NCaQvrMejlsB3RRv5sE9rRoeBPISaZpKxHELzRxZyLvNts1P27W3wV+8geQ==}
    engines: {node: '>=12'}
    cpu: [x64]
    os: [win32]

  '@esbuild/win32-x64@0.19.12':
    resolution: {integrity: sha512-T1QyPSDCyMXaO3pzBkF96E8xMkiRYbUEZADd29SyPGabqxMViNoii+NcK7eWJAEoU6RZyEm5lVSIjTmcdoB9HA==}
    engines: {node: '>=12'}
    cpu: [x64]
    os: [win32]

  '@esbuild/win32-x64@0.20.2':
    resolution: {integrity: sha512-N49X4lJX27+l9jbLKSqZ6bKNjzQvHaT8IIFUy+YIqmXQdjYCToGWwOItDrfby14c78aDd5NHQl29xingXfCdLQ==}
    engines: {node: '>=12'}
    cpu: [x64]
    os: [win32]

  '@eslint-community/eslint-utils@4.4.0':
    resolution: {integrity: sha512-1/sA4dwrzBAyeUoQ6oxahHKmrZvsnLCg4RfxW3ZFGGmQkSNQPFNLV9CUEFQP1x9EYXHTo5p6xdhZM1Ne9p/AfA==}
    engines: {node: ^12.22.0 || ^14.17.0 || >=16.0.0}
    peerDependencies:
      eslint: ^6.0.0 || ^7.0.0 || >=8.0.0

  '@eslint-community/regexpp@4.11.0':
    resolution: {integrity: sha512-G/M/tIiMrTAxEWRfLfQJMmGNX28IxBg4PBz8XqQhqUHLFI6TL2htpIB1iQCj144V5ee/JaKyT9/WZ0MGZWfA7A==}
    engines: {node: ^12.0.0 || ^14.0.0 || >=16.0.0}

  '@eslint/config-array@0.17.0':
    resolution: {integrity: sha512-A68TBu6/1mHHuc5YJL0U0VVeGNiklLAL6rRmhTCP2B5XjWLMnrX+HkO+IAXyHvks5cyyY1jjK5ITPQ1HGS2EVA==}
    engines: {node: ^18.18.0 || ^20.9.0 || >=21.1.0}

  '@eslint/eslintrc@3.1.0':
    resolution: {integrity: sha512-4Bfj15dVJdoy3RfZmmo86RK1Fwzn6SstsvK9JS+BaVKqC6QQQQyXekNaC+g+LKNgkQ+2VhGAzm6hO40AhMR3zQ==}
    engines: {node: ^18.18.0 || ^20.9.0 || >=21.1.0}

  '@eslint/js@9.7.0':
    resolution: {integrity: sha512-ChuWDQenef8OSFnvuxv0TCVxEwmu3+hPNKvM9B34qpM0rDRbjL8t5QkQeHHeAfsKQjuH9wS82WeCi1J/owatng==}
    engines: {node: ^18.18.0 || ^20.9.0 || >=21.1.0}

  '@eslint/object-schema@2.1.4':
    resolution: {integrity: sha512-BsWiH1yFGjXXS2yvrf5LyuoSIIbPrGUWob917o+BTKuZ7qJdxX8aJLRxs1fS9n6r7vESrq1OUqb68dANcFXuQQ==}
    engines: {node: ^18.18.0 || ^20.9.0 || >=21.1.0}

  '@floating-ui/core@1.6.0':
    resolution: {integrity: sha512-PcF++MykgmTj3CIyOQbKA/hDzOAiqI3mhuoN44WRCopIs1sgoDoU4oty4Jtqaj/y3oDU6fnVSm4QG0a3t5i0+g==}

  '@floating-ui/dom@1.6.3':
    resolution: {integrity: sha512-RnDthu3mzPlQ31Ss/BTwQ1zjzIhr3lk1gZB1OC56h/1vEtaXkESrOqL5fQVMfXpwGtRwX+YsZBdyHtJMQnkArw==}

  '@floating-ui/react-dom@2.0.8':
    resolution: {integrity: sha512-HOdqOt3R3OGeTKidaLvJKcgg75S6tibQ3Tif4eyd91QnIJWr0NLvoXFpJA/j8HqkFSL68GDca9AuyWEHlhyClw==}
    peerDependencies:
      react: '>=16.8.0'
      react-dom: '>=16.8.0'

  '@floating-ui/react@0.26.9':
    resolution: {integrity: sha512-p86wynZJVEkEq2BBjY/8p2g3biQ6TlgT4o/3KgFKyTWoJLU1GZ8wpctwRqtkEl2tseYA+kw7dBAIDFcednfI5w==}
    peerDependencies:
      react: '>=16.8.0'
      react-dom: '>=16.8.0'

  '@floating-ui/utils@0.2.1':
    resolution: {integrity: sha512-9TANp6GPoMtYzQdt54kfAyMmz1+osLlXdg2ENroU7zzrtflTLrrC/lgrIfaSe+Wu0b89GKccT7vxXA0MoAIO+Q==}

  '@homarr/gridstack@1.0.0':
    resolution: {integrity: sha512-KM9024BipLD9BmtM6jHI8OKLZ1Iy4vZdTfU53ww4qEda/330XQYhIC2SBcQgkNnDB2MTkn/laNSO5gTy+lJg9Q==}

  '@humanwhocodes/module-importer@1.0.1':
    resolution: {integrity: sha512-bxveV4V8v5Yb4ncFTT3rPSgZBOpCkjfK0y4oVVVJwIuDVBRMDXrPyXRL988i5ap9m9bnyEEjWfm5WkBmtffLfA==}
    engines: {node: '>=12.22'}

  '@humanwhocodes/retry@0.3.0':
    resolution: {integrity: sha512-d2CGZR2o7fS6sWB7DG/3a95bGKQyHMACZ5aW8qGkkqQpUoZV6C0X7Pc7l4ZNMZkfNBf4VWNe9E1jRsf0G146Ew==}
    engines: {node: '>=18.18'}

  '@ianvs/prettier-plugin-sort-imports@4.3.1':
    resolution: {integrity: sha512-ZHwbyjkANZOjaBm3ZosADD2OUYGFzQGxfy67HmGZU94mHqe7g1LCMA7YYKB1Cq+UTPCBqlAYapY0KXAjKEw8Sg==}
    peerDependencies:
      '@vue/compiler-sfc': 2.7.x || 3.x
      prettier: 2 || 3
    peerDependenciesMeta:
      '@vue/compiler-sfc':
        optional: true

  '@ioredis/commands@1.2.0':
    resolution: {integrity: sha512-Sx1pU8EM64o2BrqNpEO1CNLtKQwyhuXuqyfH7oGKCk+1a33d2r5saW8zNwm3j6BTExtjrv2BxTgzzkMwts6vGg==}

  '@isaacs/cliui@8.0.2':
    resolution: {integrity: sha512-O8jcjabXaleOG9DQ0+ARXWZBTfnP4WNAqzuiJK7ll44AmxGKv/J2M4TPjxjY3znBCfvBXFzucm1twdyFybFqEA==}
    engines: {node: '>=12'}

  '@istanbuljs/schema@0.1.3':
    resolution: {integrity: sha512-ZXRY4jNvVgSVQ8DL3LTcakaAtXwTVUxE81hslsyD2AtoXW/wVob10HkOJ1X/pAlcI7D+2YoZKg5do8G/w6RYgA==}
    engines: {node: '>=8'}

  '@jellyfin/sdk@0.10.0':
    resolution: {integrity: sha512-fUUwiPOGQEFYxnS9olYkv7GXIX5N9JYdRBR8bapN86OhbHWzL1JHgWf/sAUcNTQGlCWMKTJqve4KFOQB1FlMAQ==}
    peerDependencies:
      axios: ^1.3.4

  '@jridgewell/gen-mapping@0.3.5':
    resolution: {integrity: sha512-IzL8ZoEDIBRWEzlCcRhOaCupYyN5gdIK+Q6fbFdPDg6HqX6jpkItn7DFIpW9LQzXG6Df9sA7+OKnq0qlz/GaQg==}
    engines: {node: '>=6.0.0'}

  '@jridgewell/resolve-uri@3.1.2':
    resolution: {integrity: sha512-bRISgCIjP20/tbWSPWMEi54QVPRZExkuD9lJL+UIxUKtwVJA8wW1Trb1jMs1RFXo1CBTNZ/5hpC9QvmKWdopKw==}
    engines: {node: '>=6.0.0'}

  '@jridgewell/set-array@1.2.1':
    resolution: {integrity: sha512-R8gLRTZeyp03ymzP/6Lil/28tGeGEzhx1q2k703KGWRAI1VdvPIXdG70VJc2pAMw3NA6JKL5hhFu1sJX0Mnn/A==}
    engines: {node: '>=6.0.0'}

  '@jridgewell/source-map@0.3.6':
    resolution: {integrity: sha512-1ZJTZebgqllO79ue2bm3rIGud/bOe0pP5BjSRCRxxYkEZS8STV7zN84UBbiYu7jy+eCKSnVIUgoWWE/tt+shMQ==}

  '@jridgewell/sourcemap-codec@1.4.15':
    resolution: {integrity: sha512-eF2rxCRulEKXHTRiDrDy6erMYWqNw4LPdQ8UQA4huuxaQsVeRPFl2oM8oDGxMFhJUWZf9McpLtJasDDZb/Bpeg==}

  '@jridgewell/trace-mapping@0.3.25':
    resolution: {integrity: sha512-vNk6aEwybGtawWmy/PzwnGDOjCkLWSD2wqvjGGAgOAwCGWySYXfYoxt00IJkTF+8Lb57DwOb3Aa0o9CApepiYQ==}

  '@jridgewell/trace-mapping@0.3.9':
    resolution: {integrity: sha512-3Belt6tdc8bPgAtbcmdtNJlirVoTmEb5e2gC94PnkwEW9jI6CAHUeoG85tjWP5WquqfavoMtMwiG4P926ZKKuQ==}

  '@mantine/colors-generator@7.11.2':
    resolution: {integrity: sha512-WAMNdZhoHQSrSKBp+aBVl17DwzfK4k41i6RQ99YEecuYoV0NGT0nlHI2QGZPS+jlRdSjCZ6Qh99dlk0Lp2RHAQ==}
    peerDependencies:
      chroma-js: ^2.4.2

  '@mantine/core@7.11.2':
    resolution: {integrity: sha512-T64RjdgY8UPAv249miW1lQyPPot1JbCcKKsAZMNQHgcttcxLhrFpKVvglc4/48hdSoxI4LYJPNvqp7zciZmucQ==}
    peerDependencies:
      '@mantine/hooks': 7.11.2
      react: ^18.2.0
      react-dom: ^18.2.0

  '@mantine/dates@7.11.2':
    resolution: {integrity: sha512-BEZs949EvfIG1fRNsEpcB0YqSe53z/KObwHyBwiqFjFHJ2eFPVMpxw6Rpy1Bud0/FZRV+QBokebxaf6+2tbCCw==}
    peerDependencies:
      '@mantine/core': 7.11.2
      '@mantine/hooks': 7.11.2
      dayjs: '>=1.0.0'
      react: ^18.2.0
      react-dom: ^18.2.0

  '@mantine/form@7.11.2':
    resolution: {integrity: sha512-NRY4HDgcArDEP+wUaHITnoVh0Ce3rM3Blo9fLNj2VYO8k7AfuSWp+fQdqrjDI0k9wGU3YEj4/dbwOjKbtXEhxw==}
    peerDependencies:
      react: ^18.2.0

  '@mantine/hooks@7.11.2':
    resolution: {integrity: sha512-jhyVe/sbDEG2U8rr2lMecUPgQxcfr5hh9HazqGfkS7ZRIMDO7uJ947yAcTMGGkp5Lxtt5TBFt1Cb6tiB2/1agg==}
    peerDependencies:
      react: ^18.2.0

  '@mantine/modals@7.11.2':
    resolution: {integrity: sha512-AsVyGP5+F9jkQdQ9J0qzaK8q7n9bPcpswAjScpzIgEfUBC4RCvf63bmh9Yp1OEgxl1xkNdzGUYGVau0SQqHasA==}
    peerDependencies:
      '@mantine/core': 7.11.2
      '@mantine/hooks': 7.11.2
      react: ^18.2.0
      react-dom: ^18.2.0

  '@mantine/notifications@7.11.2':
    resolution: {integrity: sha512-KB/6mp3mU3LvcFlfMc5zK5mWcrAO+zAGeiBb1oUjNFXBECCn9xizqqUeT0YbWBHL7wysq9IThDJxLwUBnQt+8Q==}
    peerDependencies:
      '@mantine/core': 7.11.2
      '@mantine/hooks': 7.11.2
      react: ^18.2.0
      react-dom: ^18.2.0

  '@mantine/spotlight@7.11.2':
    resolution: {integrity: sha512-/90ck+7wuRPyg7Ix8Wn6W6BUH5BX5pjAghugopLCEUcLL6gtuTHf9Pd5DG4Bd2Mf4iabpW2hiaBJoC1aJ7yDNA==}
    peerDependencies:
      '@mantine/core': 7.11.2
      '@mantine/hooks': 7.11.2
      react: ^18.2.0
      react-dom: ^18.2.0

  '@mantine/store@7.11.2':
    resolution: {integrity: sha512-FfkmnOnCivOjqwNaTZeV4TgDANUs7fP+0uSgzp0GuvwTuDfQNVafPBRzPkjKuz5ug+Nn9l6WwjfJ6LBDv9U0LQ==}
    peerDependencies:
      react: ^18.2.0

  '@mantine/tiptap@7.11.2':
    resolution: {integrity: sha512-ZAnxq9YC693PLV1PyN0FhuG3iUEazlbZenqkyi7ziUZwSiWhqOM94BT/VP/R0zWjsQjAeQcq9yt8gpLfsTbDig==}
    peerDependencies:
      '@mantine/core': 7.11.2
      '@mantine/hooks': 7.11.2
      '@tiptap/extension-link': '>=2.1.12'
      '@tiptap/react': '>=2.1.12'
      react: ^18.2.0
      react-dom: ^18.2.0

  '@mapbox/node-pre-gyp@1.0.11':
    resolution: {integrity: sha512-Yhlar6v9WQgUp/He7BdgzOz8lqMQ8sU+jkCq7Wx8Myc5YFJLbEe7lgui/V7G1qB1DJykHSGwreceSaD60Y0PUQ==}
    hasBin: true

  '@next/env@14.2.5':
    resolution: {integrity: sha512-/zZGkrTOsraVfYjGP8uM0p6r0BDT6xWpkjdVbcz66PJVSpwXX3yNiRycxAuDfBKGWBrZBXRuK/YVlkNgxHGwmA==}

  '@next/eslint-plugin-next@14.2.5':
    resolution: {integrity: sha512-LY3btOpPh+OTIpviNojDpUdIbHW9j0JBYBjsIp8IxtDFfYFyORvw3yNq6N231FVqQA7n7lwaf7xHbVJlA1ED7g==}

  '@next/swc-darwin-arm64@14.2.5':
    resolution: {integrity: sha512-/9zVxJ+K9lrzSGli1///ujyRfon/ZneeZ+v4ptpiPoOU+GKZnm8Wj8ELWU1Pm7GHltYRBklmXMTUqM/DqQ99FQ==}
    engines: {node: '>= 10'}
    cpu: [arm64]
    os: [darwin]

  '@next/swc-darwin-x64@14.2.5':
    resolution: {integrity: sha512-vXHOPCwfDe9qLDuq7U1OYM2wUY+KQ4Ex6ozwsKxp26BlJ6XXbHleOUldenM67JRyBfVjv371oneEvYd3H2gNSA==}
    engines: {node: '>= 10'}
    cpu: [x64]
    os: [darwin]

  '@next/swc-linux-arm64-gnu@14.2.5':
    resolution: {integrity: sha512-vlhB8wI+lj8q1ExFW8lbWutA4M2ZazQNvMWuEDqZcuJJc78iUnLdPPunBPX8rC4IgT6lIx/adB+Cwrl99MzNaA==}
    engines: {node: '>= 10'}
    cpu: [arm64]
    os: [linux]

  '@next/swc-linux-arm64-musl@14.2.5':
    resolution: {integrity: sha512-NpDB9NUR2t0hXzJJwQSGu1IAOYybsfeB+LxpGsXrRIb7QOrYmidJz3shzY8cM6+rO4Aojuef0N/PEaX18pi9OA==}
    engines: {node: '>= 10'}
    cpu: [arm64]
    os: [linux]

  '@next/swc-linux-x64-gnu@14.2.5':
    resolution: {integrity: sha512-8XFikMSxWleYNryWIjiCX+gU201YS+erTUidKdyOVYi5qUQo/gRxv/3N1oZFCgqpesN6FPeqGM72Zve+nReVXQ==}
    engines: {node: '>= 10'}
    cpu: [x64]
    os: [linux]

  '@next/swc-linux-x64-musl@14.2.5':
    resolution: {integrity: sha512-6QLwi7RaYiQDcRDSU/os40r5o06b5ue7Jsk5JgdRBGGp8l37RZEh9JsLSM8QF0YDsgcosSeHjglgqi25+m04IQ==}
    engines: {node: '>= 10'}
    cpu: [x64]
    os: [linux]

  '@next/swc-win32-arm64-msvc@14.2.5':
    resolution: {integrity: sha512-1GpG2VhbspO+aYoMOQPQiqc/tG3LzmsdBH0LhnDS3JrtDx2QmzXe0B6mSZZiN3Bq7IOMXxv1nlsjzoS1+9mzZw==}
    engines: {node: '>= 10'}
    cpu: [arm64]
    os: [win32]

  '@next/swc-win32-ia32-msvc@14.2.5':
    resolution: {integrity: sha512-Igh9ZlxwvCDsu6438FXlQTHlRno4gFpJzqPjSIBZooD22tKeI4fE/YMRoHVJHmrQ2P5YL1DoZ0qaOKkbeFWeMg==}
    engines: {node: '>= 10'}
    cpu: [ia32]
    os: [win32]

  '@next/swc-win32-x64-msvc@14.2.5':
    resolution: {integrity: sha512-tEQ7oinq1/CjSG9uSTerca3v4AZ+dFa+4Yu6ihaG8Ud8ddqLQgFGcnwYls13H5X5CPDPZJdYxyeMui6muOLd4g==}
    engines: {node: '>= 10'}
    cpu: [x64]
    os: [win32]

  '@noble/hashes@1.3.3':
    resolution: {integrity: sha512-V7/fPHgl+jsVPXqqeOzT8egNj2iBIVt+ECeMMG8TdcnTikP3oaBtUVqpT/gYCR68aEBJSF+XbYUxStjbFMqIIA==}
    engines: {node: '>= 16'}

  '@nodelib/fs.scandir@2.1.5':
    resolution: {integrity: sha512-vq24Bq3ym5HEQm2NKCr3yXDwjc7vTsEThRDnkp2DK9p1uqLR+DHurm/NOTo0KG7HYHU7eppKZj3MyqYuMBf62g==}
    engines: {node: '>= 8'}

  '@nodelib/fs.stat@2.0.5':
    resolution: {integrity: sha512-RkhPPp2zrqDAQA/2jNhnztcPAlv64XdhIp7a7454A5ovI7Bukxgt7MX7udwAu3zg1DcpPU0rz3VV1SeaqvY4+A==}
    engines: {node: '>= 8'}

  '@nodelib/fs.walk@1.2.8':
    resolution: {integrity: sha512-oGB+UxlgWcgQkgwo8GcEGwemoTFt3FIO9ababBmaGwXIoBKZ+GTy0pP185beGg7Llih/NSHSV2XAs1lnznocSg==}
    engines: {node: '>= 8'}

  '@panva/hkdf@1.1.1':
    resolution: {integrity: sha512-dhPeilub1NuIG0X5Kvhh9lH4iW3ZsHlnzwgwbOlgwQ2wG1IqFzsgHqmKPk3WzsdWAeaxKJxgM0+W433RmN45GA==}

  '@paralleldrive/cuid2@2.2.2':
    resolution: {integrity: sha512-ZOBkgDwEdoYVlSeRbYYXs0S9MejQofiVYoTbKzy/6GQa39/q5tQU2IX46+shYnUkpEl3wc+J6wRlar7r2EK2xA==}

  '@pkgjs/parseargs@0.11.0':
    resolution: {integrity: sha512-+1VkjdD0QBLPodGrJUeqarH8VAIvQODIbwh9XpP5Syisf7YoQgsJKPNFoqqLQlu+VQ/tVSshMR6loPMn8U+dPg==}
    engines: {node: '>=14'}

  '@polka/url@1.0.0-next.24':
    resolution: {integrity: sha512-2LuNTFBIO0m7kKIQvvPHN6UE63VjpmL9rnEEaOOaiSPbZK+zUOYIzBAWcED+3XYzhYsd/0mD57VdxAEqqV52CQ==}

  '@popperjs/core@2.11.8':
    resolution: {integrity: sha512-P1st0aksCrn9sGZhp8GMYwBnQsbvAWsZAX44oXNNvLHGqAOcoVxmjZiohstwQ7SqKnbR47akdNi+uleWD8+g6A==}

  '@prisma/client@5.16.1':
    resolution: {integrity: sha512-wM9SKQjF0qLxdnOZIVAIMKiz6Hu7vDt4FFAih85K1dk/Rr2mdahy6d3QP41K62N9O0DJJA//gUDA3Mp49xsKIg==}
    engines: {node: '>=16.13'}
    peerDependencies:
      prisma: '*'
    peerDependenciesMeta:
      prisma:
        optional: true

  '@remirror/core-constants@2.0.2':
    resolution: {integrity: sha512-dyHY+sMF0ihPus3O27ODd4+agdHMEmuRdyiZJ2CCWjPV5UFmn17ZbElvk6WOGVE4rdCJKZQCrPV2BcikOMLUGQ==}

  '@remirror/core-helpers@3.0.0':
    resolution: {integrity: sha512-tusEgQJIqg4qKj6HSBUFcyRnWnziw3neh4T9wOmsPGHFC3w9kl5KSrDb9UAgE8uX6y32FnS7vJ955mWOl3n50A==}

  '@remirror/types@1.0.1':
    resolution: {integrity: sha512-VlZQxwGnt1jtQ18D6JqdIF+uFZo525WEqrfp9BOc3COPpK4+AWCgdnAWL+ho6imWcoINlGjR/+3b6y5C1vBVEA==}

  '@rollup/rollup-android-arm-eabi@4.13.0':
    resolution: {integrity: sha512-5ZYPOuaAqEH/W3gYsRkxQATBW3Ii1MfaT4EQstTnLKViLi2gLSQmlmtTpGucNP3sXEpOiI5tdGhjdE111ekyEg==}
    cpu: [arm]
    os: [android]

  '@rollup/rollup-android-arm64@4.13.0':
    resolution: {integrity: sha512-BSbaCmn8ZadK3UAQdlauSvtaJjhlDEjS5hEVVIN3A4bbl3X+otyf/kOJV08bYiRxfejP3DXFzO2jz3G20107+Q==}
    cpu: [arm64]
    os: [android]

  '@rollup/rollup-darwin-arm64@4.13.0':
    resolution: {integrity: sha512-Ovf2evVaP6sW5Ut0GHyUSOqA6tVKfrTHddtmxGQc1CTQa1Cw3/KMCDEEICZBbyppcwnhMwcDce9ZRxdWRpVd6g==}
    cpu: [arm64]
    os: [darwin]

  '@rollup/rollup-darwin-x64@4.13.0':
    resolution: {integrity: sha512-U+Jcxm89UTK592vZ2J9st9ajRv/hrwHdnvyuJpa5A2ngGSVHypigidkQJP+YiGL6JODiUeMzkqQzbCG3At81Gg==}
    cpu: [x64]
    os: [darwin]

  '@rollup/rollup-linux-arm-gnueabihf@4.13.0':
    resolution: {integrity: sha512-8wZidaUJUTIR5T4vRS22VkSMOVooG0F4N+JSwQXWSRiC6yfEsFMLTYRFHvby5mFFuExHa/yAp9juSphQQJAijQ==}
    cpu: [arm]
    os: [linux]

  '@rollup/rollup-linux-arm64-gnu@4.13.0':
    resolution: {integrity: sha512-Iu0Kno1vrD7zHQDxOmvweqLkAzjxEVqNhUIXBsZ8hu8Oak7/5VTPrxOEZXYC1nmrBVJp0ZcL2E7lSuuOVaE3+w==}
    cpu: [arm64]
    os: [linux]

  '@rollup/rollup-linux-arm64-musl@4.13.0':
    resolution: {integrity: sha512-C31QrW47llgVyrRjIwiOwsHFcaIwmkKi3PCroQY5aVq4H0A5v/vVVAtFsI1nfBngtoRpeREvZOkIhmRwUKkAdw==}
    cpu: [arm64]
    os: [linux]

  '@rollup/rollup-linux-riscv64-gnu@4.13.0':
    resolution: {integrity: sha512-Oq90dtMHvthFOPMl7pt7KmxzX7E71AfyIhh+cPhLY9oko97Zf2C9tt/XJD4RgxhaGeAraAXDtqxvKE1y/j35lA==}
    cpu: [riscv64]
    os: [linux]

  '@rollup/rollup-linux-x64-gnu@4.13.0':
    resolution: {integrity: sha512-yUD/8wMffnTKuiIsl6xU+4IA8UNhQ/f1sAnQebmE/lyQ8abjsVyDkyRkWop0kdMhKMprpNIhPmYlCxgHrPoXoA==}
    cpu: [x64]
    os: [linux]

  '@rollup/rollup-linux-x64-musl@4.13.0':
    resolution: {integrity: sha512-9RyNqoFNdF0vu/qqX63fKotBh43fJQeYC98hCaf89DYQpv+xu0D8QFSOS0biA7cGuqJFOc1bJ+m2rhhsKcw1hw==}
    cpu: [x64]
    os: [linux]

  '@rollup/rollup-win32-arm64-msvc@4.13.0':
    resolution: {integrity: sha512-46ue8ymtm/5PUU6pCvjlic0z82qWkxv54GTJZgHrQUuZnVH+tvvSP0LsozIDsCBFO4VjJ13N68wqrKSeScUKdA==}
    cpu: [arm64]
    os: [win32]

  '@rollup/rollup-win32-ia32-msvc@4.13.0':
    resolution: {integrity: sha512-P5/MqLdLSlqxbeuJ3YDeX37srC8mCflSyTrUsgbU1c/U9j6l2g2GiIdYaGD9QjdMQPMSgYm7hgg0551wHyIluw==}
    cpu: [ia32]
    os: [win32]

  '@rollup/rollup-win32-x64-msvc@4.13.0':
    resolution: {integrity: sha512-UKXUQNbO3DOhzLRwHSpa0HnhhCgNODvfoPWv2FCXme8N/ANFfhIPMGuOT+QuKd16+B5yxZ0HdpNlqPvTMS1qfw==}
    cpu: [x64]
    os: [win32]

  '@swc/counter@0.1.3':
    resolution: {integrity: sha512-e2BR4lsJkkRlKZ/qCHPw9ZaSxc0MVUd7gtbtaB7aMvHeJVYe8sOB8DBZkP2DtISHGSku9sCK6T6cnY0CtXrOCQ==}

  '@swc/helpers@0.5.5':
    resolution: {integrity: sha512-KGYxvIOXcceOAbEk4bi/dVLEK9z8sZ0uBB3Il5b1rhfClSpcX0yfRO0KmTkqR2cnQDymwLB+25ZyMzICg/cm/A==}

  '@t3-oss/env-core@0.10.1':
    resolution: {integrity: sha512-GcKZiCfWks5CTxhezn9k5zWX3sMDIYf6Kaxy2Gx9YEQftFcz8hDRN56hcbylyAO3t4jQnQ5ifLawINsNgCDpOg==}
    peerDependencies:
      typescript: '>=5.0.0'
      zod: ^3.0.0
    peerDependenciesMeta:
      typescript:
        optional: true

  '@t3-oss/env-nextjs@0.10.1':
    resolution: {integrity: sha512-iy2qqJLnFh1RjEWno2ZeyTu0ufomkXruUsOZludzDIroUabVvHsrSjtkHqwHp1/pgPUzN3yBRHMILW162X7x2Q==}
    peerDependencies:
      typescript: '>=5.0.0'
      zod: ^3.0.0
    peerDependenciesMeta:
      typescript:
        optional: true

  '@tabler/icons-react@3.11.0':
    resolution: {integrity: sha512-xHNBi9mns1slvqos+7LkP3ube4CjWrANMbxMaorzwzO9J/+y1sAEG/sN8CV8FmtpYW/9/gDR+OWCjjLLg0RmAw==}
    peerDependencies:
      react: '>= 16'

  '@tabler/icons@3.11.0':
    resolution: {integrity: sha512-/vZinJNvCYhdAB+RUsyCpanSPuOEKHHIZi4Uu0Bw7ilewHnQhCWUPrT704uHCRli2ROl7spADPmWzAqOganA5A==}

  '@tanstack/match-sorter-utils@8.15.1':
    resolution: {integrity: sha512-PnVV3d2poenUM31ZbZi/yXkBu3J7kd5k2u51CGwwNojag451AjTH9N6n41yjXz2fpLeewleyLBmNS6+HcGDlXw==}
    engines: {node: '>=12'}

  '@tanstack/query-core@5.51.9':
    resolution: {integrity: sha512-HsAwaY5J19MD18ykZDS3aVVh+bAt0i7m6uQlFC2b77DLV9djo+xEN7MWQAQQTR8IM+7r/zbozTQ7P0xr0bHuew==}

  '@tanstack/query-devtools@5.51.9':
    resolution: {integrity: sha512-FQqJynaEDuwQxoFLP3/i10HQwNYh4wxgs0NeSoL24BLWvpUdstgHqUm2zgwRov8Tmh5kjndPIWaXenwl0D47EA==}

  '@tanstack/react-query-devtools@5.51.11':
    resolution: {integrity: sha512-8nQRbhdtvl/J9bO+bk/kPQesCOtDgk+oI4AmZJDnkf5OfKTJL3J4tTe+fhuXph7KP4DUOS+ge9o9TGt0OgWFHw==}
    peerDependencies:
      '@tanstack/react-query': ^5.51.11
      react: ^18 || ^19

  '@tanstack/react-query-next-experimental@5.51.11':
    resolution: {integrity: sha512-gUYTz9KYUbyxSek7U3o1J4efqzfNZICd3XvBhfz5i0rrxx7hKghx18fL87vH2N9UxYS5V5DjjX3dIp4m/u+Nvg==}
    peerDependencies:
      '@tanstack/react-query': ^5.51.11
      next: ^13 || ^14 || ^15
      react: ^18 || ^19

  '@tanstack/react-query@5.51.11':
    resolution: {integrity: sha512-4Kq2x0XpDlpvSnaLG+8pHNH60zEc3mBvb3B2tOMDjcPCi/o+Du3p/9qpPLwJOTliVxxPJAP27fuIhLrsRdCr7A==}
    peerDependencies:
      react: ^18.0.0

  '@tanstack/react-table@8.19.3':
    resolution: {integrity: sha512-MtgPZc4y+cCRtU16y1vh1myuyZ2OdkWgMEBzyjYsoMWMicKZGZvcDnub3Zwb6XF2pj9iRMvm1SO1n57lS0vXLw==}
    engines: {node: '>=12'}
    peerDependencies:
      react: '>=16.8'
      react-dom: '>=16.8'

  '@tanstack/react-virtual@3.8.3':
    resolution: {integrity: sha512-9ICwbDUUzN99CJIGc373i8NLoj6zFTKI2Hlcmo0+lCSAhPQ5mxq4dGOMKmLYoEFyHcGQ64Bd6ZVbnPpM6lNK5w==}
    peerDependencies:
      react: ^16.8.0 || ^17.0.0 || ^18.0.0
      react-dom: ^16.8.0 || ^17.0.0 || ^18.0.0

  '@tanstack/table-core@8.19.3':
    resolution: {integrity: sha512-IqREj9ADoml9zCAouIG/5kCGoyIxPFdqdyoxis9FisXFi5vT+iYfEfLosq4xkU/iDbMcEuAj+X8dWRLvKYDNoQ==}
    engines: {node: '>=12'}

  '@tanstack/virtual-core@3.8.3':
    resolution: {integrity: sha512-vd2A2TnM5lbnWZnHi9B+L2gPtkSeOtJOAw358JqokIH1+v2J7vUAzFVPwB/wrye12RFOurffXu33plm4uQ+JBQ==}

  '@tiptap/core@2.5.4':
    resolution: {integrity: sha512-Zs/hShr4+W02+0nOlpmr5cS2YjDRLqd+XMt+jsiQH0QNr3s1Lc82pfF6C3CjgLEZtdUzImZrW2ABtLlpvbogaA==}
    peerDependencies:
      '@tiptap/pm': ^2.5.4

  '@tiptap/extension-blockquote@2.5.4':
    resolution: {integrity: sha512-UqeJunZM3IiCQGZE0X5YNUOWYkuIieqrwPgOEghAIjnhDcQizQcouRQ5R7cwwv/scNr2JvZHncOTLrALV3Janw==}
    peerDependencies:
      '@tiptap/core': ^2.5.4

  '@tiptap/extension-bold@2.5.4':
    resolution: {integrity: sha512-H5sjqloFMjq7VOSfE+U4T7dqGoflOiF6RW6/gZm/U6KYeHG2/bG0ktq7mWAnnhbiKiy7gUcxyJCV+ILdGX9C5g==}
    peerDependencies:
      '@tiptap/core': ^2.5.4

  '@tiptap/extension-bubble-menu@2.5.4':
    resolution: {integrity: sha512-GHwef912K1yd75pp9JGDnKSp1DvdOHH8BcHQv0no+a3q2ePFPYcgaSwVRR59jHRX9WzdVfoLcqDSAeoNGOrISw==}
    peerDependencies:
      '@tiptap/core': ^2.5.4
      '@tiptap/pm': ^2.5.4

  '@tiptap/extension-bullet-list@2.5.4':
    resolution: {integrity: sha512-aAfpALeD6OxymkbtrzDqbgkAkzVVHudxOb8GsK1N6m42nFL7Q9JzHJ5/8KzB+xi25CcIbS+HmXJkRIQJXgNbSA==}
    peerDependencies:
      '@tiptap/core': ^2.5.4

  '@tiptap/extension-code-block@2.5.4':
    resolution: {integrity: sha512-lZRz44ACSL0IC4syWkNsNSe90sZuLig0yidfV9rs2muSCLoS3PRcCIJv4GjdBHouangxxBZqzIqWgPBqe6pqwA==}
    peerDependencies:
      '@tiptap/core': ^2.5.4
      '@tiptap/pm': ^2.5.4

  '@tiptap/extension-code@2.5.4':
    resolution: {integrity: sha512-PCP0VcWR0Jsj3rum3czp1jateR+kv1iuB9E+TieGLN4vFqhoiUwSv2UAuhvD8x66MGCYLA3btgnmPov1w/iNmA==}
    peerDependencies:
      '@tiptap/core': ^2.5.4

  '@tiptap/extension-color@2.5.4':
    resolution: {integrity: sha512-f4ltxa4Y9NzD6+xFkjVo925+OltZbtYEuwUSXQKU4NJyjiMBMUOzW+mCgQM2TB5V36VP2ttIvdQ+W99yazJqUg==}
    peerDependencies:
      '@tiptap/core': ^2.5.4
      '@tiptap/extension-text-style': ^2.5.4

  '@tiptap/extension-document@2.5.4':
    resolution: {integrity: sha512-4RDrhASxCTOZETYhIhEW1TfZqx3Tm+LQxouvBMFyODmT1PSgsg5Xz1FYpDPr+J49bGAK0Pr9ae0XcGW011L3sA==}
    peerDependencies:
      '@tiptap/core': ^2.5.4

  '@tiptap/extension-dropcursor@2.5.4':
    resolution: {integrity: sha512-jzSnuuYhlc0SsHvAteWkE9TJy3eRwkxQs4MO2JxALOzJECN4G82nlX8vciihBD6xf7lVgVSBACejK9+rsTHqCg==}
    peerDependencies:
      '@tiptap/core': ^2.5.4
      '@tiptap/pm': ^2.5.4

  '@tiptap/extension-floating-menu@2.5.4':
    resolution: {integrity: sha512-EqD4rgi3UhnDcV3H1+ndAS4Ue2zpsU7hFKoevOIV6GS7xVnWN70AGt6swH24QzuHKKISFtWoLpKjrwRORNIxuA==}
    peerDependencies:
      '@tiptap/core': ^2.5.4
      '@tiptap/pm': ^2.5.4

  '@tiptap/extension-gapcursor@2.5.4':
    resolution: {integrity: sha512-wzTh1piODZBS0wmuDgPjjg8PQwclYa5LssnxDIo9pDSnt4l3AfHSAJIJSGIfgt96KnzF1wqRTRpe08qNa1n7/g==}
    peerDependencies:
      '@tiptap/core': ^2.5.4
      '@tiptap/pm': ^2.5.4

  '@tiptap/extension-hard-break@2.5.4':
    resolution: {integrity: sha512-nLn6HP9tqgdGGwbMORXVtcY30DTGctYFaWADRthvBjVgacYSeKlhUcsSu3YgaxtbxZp6BhfRvD2kKrxyQsSjnQ==}
    peerDependencies:
      '@tiptap/core': ^2.5.4

  '@tiptap/extension-heading@2.5.4':
    resolution: {integrity: sha512-DuAB58/e7eho1rkyad0Z/SjW+EB+H2hRqHlswEeZZYhBTjzey5UmBwkMWTGC/SQiRisx1xYQYTd8T0fiABi5hw==}
    peerDependencies:
      '@tiptap/core': ^2.5.4

  '@tiptap/extension-highlight@2.5.4':
    resolution: {integrity: sha512-TSYnFBluZu1YQdTCyXl2wuxFuhFUYFzbaV0f1wq2P2Nc8U2OiiuaNz+QggHw5Hf3ILzkRxQCUQnq97Q/5smMwQ==}
    peerDependencies:
      '@tiptap/core': ^2.5.4

  '@tiptap/extension-history@2.5.4':
    resolution: {integrity: sha512-WB1fZYGIlpahAD6Ba+mj9vIb1tk8S3TsADXDFKxLVpZWZPQ+B7duGJP7g/vRH2XAXEs836JzC2oxjKeaop3k7A==}
    peerDependencies:
      '@tiptap/core': ^2.5.4
      '@tiptap/pm': ^2.5.4

  '@tiptap/extension-horizontal-rule@2.5.4':
    resolution: {integrity: sha512-uXLDe/iyzQbyfDkJ8kE5XaAkY3EOcbTFLjbueqGlkbWtjJgy+3LysGvh8fQj8PAOaIBMaFRFhTq7GMbW2ebRog==}
    peerDependencies:
      '@tiptap/core': ^2.5.4
      '@tiptap/pm': ^2.5.4

  '@tiptap/extension-image@2.5.4':
    resolution: {integrity: sha512-4ySSP7iPsbbo1SlPJYj546TKettuO6FGY5MQKxH8AGnZWyQGZYl89GpU1iGFAaeHq4dKUemM5D3ikgSynEQLow==}
    peerDependencies:
      '@tiptap/core': ^2.5.4

  '@tiptap/extension-italic@2.5.4':
    resolution: {integrity: sha512-TAhtl/fNBgv1elzF3HWES8uwVdpKBSYrq1e6yeYfj74mQn//3ksvdhWQrLzc1e+zcoHbk1PeOp/5ODdPuZ6tkg==}
    peerDependencies:
      '@tiptap/core': ^2.5.4

  '@tiptap/extension-link@2.5.4':
    resolution: {integrity: sha512-xTB/+T6SHHCXInJni8WdqOfF40a/MiFUf5OoWW9cPrApx3I7TzJ9j8/WDshM0BOnDDw80w1bl9F2zkUQjC0Y2A==}
    peerDependencies:
      '@tiptap/core': ^2.5.4
      '@tiptap/pm': ^2.5.4

  '@tiptap/extension-list-item@2.5.4':
    resolution: {integrity: sha512-bPxUCFt9HnAfoaZQgwqCfRAZ6L3QlYhIRDDbOvZag7IxCdQuZmeY4k5OZfQIGijNDTag7CN9cdL4fl9rnm6/sQ==}
    peerDependencies:
      '@tiptap/core': ^2.5.4

  '@tiptap/extension-ordered-list@2.5.4':
    resolution: {integrity: sha512-cl3cTJitY6yDUmxqgjDUtDWCyX1VVsZNJ6i9yiPeARcxvzFc81KmUJxTGl8WPT5TjqmM+TleRkZjsxgvXX57+Q==}
    peerDependencies:
      '@tiptap/core': ^2.5.4

  '@tiptap/extension-paragraph@2.5.4':
    resolution: {integrity: sha512-pC1YIkkRPXoU0eDrhfAf8ZrFJQzvw2ftP6KRhLnnSw/Ot1DOjT1r95l7zsFefS9oCDMT/L4HghTAiPZ4rcpPbg==}
    peerDependencies:
      '@tiptap/core': ^2.5.4

  '@tiptap/extension-strike@2.5.4':
    resolution: {integrity: sha512-OSN6ePbCwEhi3hYZZOPow/P9Ym2Kv3NhVbUvasjZCiqQuk8TGc33xirPWl9DTjb/BLfL66TtJ2tKUEVOKl5dKg==}
    peerDependencies:
      '@tiptap/core': ^2.5.4

  '@tiptap/extension-table-cell@2.5.4':
    resolution: {integrity: sha512-ntiexoIOchSQEtyxJ7RfRcX8SIMKoNl/RZT7e7q8luh6O8BAg8ijbjOnPcwaSJhcQIR+fGHqZCqu7Qud2Usp/g==}
    peerDependencies:
      '@tiptap/core': ^2.5.4

  '@tiptap/extension-table-header@2.5.4':
    resolution: {integrity: sha512-0JV7yxf7UQXcnNBeh0ruJzpgxbPWtJjQ5CB7R/2nGGJtK5Zd4qbBSvPwZb90rrzbfGG6gPyH/840nBOV9Hihqw==}
    peerDependencies:
      '@tiptap/core': ^2.5.4

  '@tiptap/extension-table-row@2.5.4':
    resolution: {integrity: sha512-syE0HO+1nZ6cZP+A1BnOfyBLY5/fSzlqXId1SzDxp3w2RfUldXfrV9ltyyEE6wxruxCgI+V5J3wV3ObSXy9PMA==}
    peerDependencies:
      '@tiptap/core': ^2.5.4

  '@tiptap/extension-table@2.5.4':
    resolution: {integrity: sha512-EvK3XQmbuje0re8xCXuGcPO1NgnRh1MYUe2zi4++rPNDN2nTzCvJI1QdYfA9DYMdklnpvygnXCJhgvx1rB/26Q==}
    peerDependencies:
      '@tiptap/core': ^2.5.4
      '@tiptap/pm': ^2.5.4

  '@tiptap/extension-task-item@2.5.4':
    resolution: {integrity: sha512-zl+L9M3kkIgXYhq3n++WJPfSOBlNA4zxPCo3ZfG/IjmLXOfxYQfgt2mbX9akr6L1XiiyGq8VAMDMvXgW0/21NQ==}
    peerDependencies:
      '@tiptap/core': ^2.5.4
      '@tiptap/pm': ^2.5.4

  '@tiptap/extension-task-list@2.5.4':
    resolution: {integrity: sha512-066MGRNRtIfSHEoxeqYQs9rl7pbaxhS09cCfR1FaJVfS7ZMV/B1C3GFdJEJbrgdv6rj2TS/zsnaaUgKFPlhvEQ==}
    peerDependencies:
      '@tiptap/core': ^2.5.4

  '@tiptap/extension-text-align@2.5.4':
    resolution: {integrity: sha512-hQT7wPVISw7fgMTT0XfK6uk3T2qLKpeYWOUBO1ENEdim6HQmFTOIgNyAdVcCipaedQSlD72ysfRXq2S1mzWzEw==}
    peerDependencies:
      '@tiptap/core': ^2.5.4

  '@tiptap/extension-text-style@2.5.4':
    resolution: {integrity: sha512-OwQ6rQrwVSCTicxJJ67C5Z+LQjZp9HyZDeEcrQgPsv/gtk6H69qo1jShHAdmYn4ck40CkuNyN6VKczd9VZf0+g==}
    peerDependencies:
      '@tiptap/core': ^2.5.4

  '@tiptap/extension-text@2.5.4':
    resolution: {integrity: sha512-+3x/hYqhmCYbvedCcQzQHFtZ5MAcMOlKuczomZtygf8AfDfuQVrG1m4GoJyNzJdqxjN80/xq4e2vDVvqQxYTCw==}
    peerDependencies:
      '@tiptap/core': ^2.5.4

  '@tiptap/extension-underline@2.5.4':
    resolution: {integrity: sha512-o8T3oWbniA3rLo6LkslPRF8pwdjsaHXJCeK4KmKeCyYhTpMfjypT3uptd+VSSJ4iQkaiFInKeIUOBqqEQ9cADw==}
    peerDependencies:
      '@tiptap/core': ^2.5.4

  '@tiptap/pm@2.2.4':
    resolution: {integrity: sha512-Po0klR165zgtinhVp1nwMubjyKx6gAY9kH3IzcniYLCkqhPgiqnAcCr61TBpp4hfK8YURBS4ihvCB1dyfCyY8A==}

  '@tiptap/react@2.5.4':
    resolution: {integrity: sha512-2HPHt2lEK6Z4jOV3HHVTee8hD4NS6eEj0zRZWSFjt1zDzXtFqX8VIv7qC1iDYsQgyiFnFnOucOQtAlDewBb23A==}
    peerDependencies:
      '@tiptap/core': ^2.5.4
      '@tiptap/pm': ^2.5.4
      react: ^17.0.0 || ^18.0.0
      react-dom: ^17.0.0 || ^18.0.0

  '@tiptap/starter-kit@2.5.4':
    resolution: {integrity: sha512-IYnSETtBUSsy+Ece4kfVyzew+zyj7W9rP2Ronx0CbjeWQarfCAGxjuZ6uGLPB+tC5ZuMVt68Gyqb2y8GFes2Yw==}

  '@tootallnate/quickjs-emscripten@0.23.0':
    resolution: {integrity: sha512-C5Mc6rdnsaJDjO3UpGW/CQTHtCKaYlScZTly4JIu97Jxo/odCiH0ITnDXSJPTOrEKk/ycSZ0AOgTmkDtkOsvIA==}

<<<<<<< HEAD
  '@trpc/client@11.0.0-rc.444':
    resolution: {integrity: sha512-d06BBgv8nbo+iOof33IYiQzk9tKjMdmPgofEPiqBuUo/VQaIeGoJ1Ya77j38DEs1T172Zg95VB7xvMePhvNhxQ==}
    peerDependencies:
      '@trpc/server': 11.0.0-rc.444+18aad1614

  '@trpc/next@11.0.0-rc.444':
    resolution: {integrity: sha512-k6wkpthEngPCKLl46yBDncDUKiVb8JI2Fb7gRloFn+uFzhiaLWtbjEN0zYRJArfs6T/639zlvyRMnULEh2QmpA==}
    peerDependencies:
      '@tanstack/react-query': ^5.49.2
      '@trpc/client': 11.0.0-rc.444+18aad1614
      '@trpc/react-query': 11.0.0-rc.444+18aad1614
      '@trpc/server': 11.0.0-rc.444+18aad1614
=======
  '@trpc/client@11.0.0-rc.466':
    resolution: {integrity: sha512-8nEYgDPvTrXzn00FgLEOU/BHtH89LVQ0JTiW2efa4wW2XIrj3Nv/QKCRkNXV6yu7VSefwU+p2PulUL6TjNlzAg==}
    peerDependencies:
      '@trpc/server': 11.0.0-rc.466+1e8344ea7

  '@trpc/next@11.0.0-rc.466':
    resolution: {integrity: sha512-kB6bpi81ABUzD2xy6I4+ELbPLqTXqweCouw2jnVkYH1yGUJqKYur/M8pWG1qA5fh1dReOt1zouaTyAq4QqzRUw==}
    peerDependencies:
      '@tanstack/react-query': ^5.49.2
      '@trpc/client': 11.0.0-rc.466+1e8344ea7
      '@trpc/react-query': 11.0.0-rc.466+1e8344ea7
      '@trpc/server': 11.0.0-rc.466+1e8344ea7
>>>>>>> 5da74ca7
      next: '*'
      react: '>=16.8.0'
      react-dom: '>=16.8.0'
    peerDependenciesMeta:
      '@tanstack/react-query':
        optional: true
      '@trpc/react-query':
        optional: true

<<<<<<< HEAD
  '@trpc/react-query@11.0.0-rc.444':
    resolution: {integrity: sha512-G6JdyNFmUel66XGnHoD7yIfEzUIdHSQF5D2BNwo7fj53Rmo2LH2GiCwgsnuBOr9Mo3e8V//40EyXc5BJTqoPhg==}
    peerDependencies:
      '@tanstack/react-query': ^5.49.2
      '@trpc/client': 11.0.0-rc.444+18aad1614
      '@trpc/server': 11.0.0-rc.444+18aad1614
      react: '>=18.2.0'
      react-dom: '>=18.2.0'

  '@trpc/server@11.0.0-rc.444':
    resolution: {integrity: sha512-B0hrwHkzSQfIOhgSyL9Uv51sdOeAjDhGXBl5AvrJrjvLbP3YUWz51bjEtcuPBQj36kfumeJ87nq+5C7L9cEZcw==}
=======
  '@trpc/react-query@11.0.0-rc.466':
    resolution: {integrity: sha512-nt0hcskUrr1+kj8kRRhucB6h+VuK55By7ZR1oxaIGdbPygwfXoi2n4+s3t7kjZsJzugKDWtDnwJGfGFaUIP62A==}
    peerDependencies:
      '@tanstack/react-query': ^5.49.2
      '@trpc/client': 11.0.0-rc.466+1e8344ea7
      '@trpc/server': 11.0.0-rc.466+1e8344ea7
      react: '>=18.2.0'
      react-dom: '>=18.2.0'

  '@trpc/server@11.0.0-rc.466':
    resolution: {integrity: sha512-/40QZXyZCc3HvgJbQ2+IqCGm4m+fJs7q7gMp6nLiuPB3FIJJeV0r+w1M/NGcG5avbCJ3A5Qy45s4N1glcMv1ug==}
>>>>>>> 5da74ca7

  '@tsconfig/node10@1.0.9':
    resolution: {integrity: sha512-jNsYVVxU8v5g43Erja32laIDHXeoNvFEpX33OK4d6hljo3jDhCBDhx5dhCCTMWUojscpAagGiRkBKxpdl9fxqA==}

  '@tsconfig/node12@1.0.11':
    resolution: {integrity: sha512-cqefuRsh12pWyGsIoBKJA9luFu3mRxCA+ORZvA4ktLSzIuCUtWVxGIuXigEwO5/ywWFMZ2QEGKWvkZG1zDMTag==}

  '@tsconfig/node14@1.0.3':
    resolution: {integrity: sha512-ysT8mhdixWK6Hw3i1V2AeRqZ5WfXg1G43mqoYlM2nc6388Fq5jcXyr5mRsqViLx/GJYdoL0bfXD8nmF+Zn/Iow==}

  '@tsconfig/node16@1.0.4':
    resolution: {integrity: sha512-vxhUy4J8lyeyinH7Azl1pdd43GJhZH/tP2weN8TntQblOY+A0XbT8DJk1/oCPuOOyg/Ja757rG0CgHcWC8OfMA==}

  '@turbo/gen@2.0.9':
    resolution: {integrity: sha512-IVCBa/+qxsO7srAvFpto0AF09Zei+zpDoosUsHSEwgn/22rVuZ6hdcJdxcQ9kHeMafJpxqLK9iHNSdXUctJ0Vw==}
    hasBin: true

  '@turbo/workspaces@2.0.9':
    resolution: {integrity: sha512-+OTrQULhuv1qOKE+0DC360sSDB6ad7opEKLGFcLlmLgM7D75qv6UThfnw1Rjh8inIlBSSCCu/co2BaJjgkkpAw==}
    hasBin: true

  '@types/asn1@0.2.4':
    resolution: {integrity: sha512-V91DSJ2l0h0gRhVP4oBfBzRBN9lAbPUkGDMCnwedqPKX2d84aAMc9CulOvxdw1f7DfEYx99afab+Rsm3e52jhA==}

  '@types/babel__core@7.20.5':
    resolution: {integrity: sha512-qoQprZvz5wQFJwMDqeseRXWv3rqMvhgpbXFfVyWhbx9X47POIA6i/+dXefEmZKoAgOaTdaIgNSMqMIU61yRyzA==}

  '@types/babel__generator@7.6.8':
    resolution: {integrity: sha512-ASsj+tpEDsEiFr1arWrlN6V3mdfjRMZt6LtK/Vp/kreFLnr5QH5+DhvD5nINYZXzwJvXeGq+05iUXcAzVrqWtw==}

  '@types/babel__template@7.4.4':
    resolution: {integrity: sha512-h/NUaSyG5EyxBIp8YRxo4RMe2/qQgvyowRwVMzhYhBCONbW8PUsg4lkFMrhgZhUe5z3L3MiLDuvyJ/CaPa2A8A==}

  '@types/babel__traverse@7.20.5':
    resolution: {integrity: sha512-WXCyOcRtH37HAUkpXhUduaxdm82b4GSlyTqajXviN4EfiuPgNYR109xMCKvpl6zPIpua0DGlMEDCq+g8EdoheQ==}

  '@types/bcrypt@5.0.2':
    resolution: {integrity: sha512-6atioO8Y75fNcbmj0G7UjI9lXN2pQ/IGJ2FWT4a/btd0Lk9lQalHLKhkgKVZ3r+spnmWUKfbMi1GEe9wyHQfNQ==}

  '@types/better-sqlite3@7.6.11':
    resolution: {integrity: sha512-i8KcD3PgGtGBLl3+mMYA8PdKkButvPyARxA7IQAd6qeslht13qxb1zzO8dRCtE7U3IoJS782zDBAeoKiM695kg==}

  '@types/body-parser@1.19.5':
    resolution: {integrity: sha512-fB3Zu92ucau0iQ0JMCFQE7b/dv8Ot07NI3KaZIkIUNXq82k4eBAqUaneXfleGY9JWskeS9y+u0nXMyspcuQrCg==}

  '@types/chroma-js@2.4.4':
    resolution: {integrity: sha512-/DTccpHTaKomqussrn+ciEvfW4k6NAHzNzs/sts1TCqg333qNxOhy8TNIoQCmbGG3Tl8KdEhkGAssb1n3mTXiQ==}

  '@types/connect@3.4.38':
    resolution: {integrity: sha512-K6uROf1LD88uDQqJCktA4yzL1YYAK6NgfsI0v/mTgyPKWsX1CnJ0XPSDhViejru1GcRkLWb8RlzFYJRqGUbaug==}

  '@types/cookie@0.6.0':
    resolution: {integrity: sha512-4Kh9a6B2bQciAhf7FSuMRRkUWecJgJu9nPnx3yzpsfXX/c50REIqpHY4C82bXP90qrLtXtkDxTZosYO3UpOwlA==}

  '@types/cookies@0.9.0':
    resolution: {integrity: sha512-40Zk8qR147RABiQ7NQnBzWzDcjKzNrntB5BAmeGCb2p/MIyOE+4BVvc17wumsUqUw00bJYqoXFHYygQnEFh4/Q==}

  '@types/css-modules@1.0.5':
    resolution: {integrity: sha512-oeKafs/df9lwOvtfiXVliZsocFVOexK9PZtLQWuPeuVCFR7jwiqlg60lu80JTe5NFNtH3tnV6Fs/ySR8BUPHAw==}

  '@types/docker-modem@3.0.6':
    resolution: {integrity: sha512-yKpAGEuKRSS8wwx0joknWxsmLha78wNMe9R2S3UNsVOkZded8UqOrV8KoeDXoXsjndxwyF3eIhyClGbO1SEhEg==}

  '@types/dockerode@3.3.30':
    resolution: {integrity: sha512-MuxQQ7yQ+VzLbrIV2D8K2YqOYBd5Mz4yGbauEipFcn894bLnGwewNKXGKLlb7wpXTG4dn+13lk51qPXmKJ2+YA==}

  '@types/eslint-scope@3.7.7':
    resolution: {integrity: sha512-MzMFlSLBqNF2gcHWO0G1vP/YQyfvrxZ0bF+u7mzUdZ1/xK4A4sru+nraZz5i3iEIk1l1uyicaDVTB4QbbEkAYg==}

  '@types/eslint@8.56.10':
    resolution: {integrity: sha512-Shavhk87gCtY2fhXDctcfS3e6FdxWkCx1iUZ9eEUbh7rTqlZT0/IzOkCOVt0fCjcFuZ9FPYfuezTBImfHCDBGQ==}

  '@types/estree@1.0.5':
    resolution: {integrity: sha512-/kYRxGDLWzHOB7q+wtSUQlFrtcdUccpfy+X+9iMBpHK8QLLhx2wIPYuS5DYtR9Wa/YlZAbIovy7qVdB1Aq6Lyw==}

  '@types/express-serve-static-core@4.17.43':
    resolution: {integrity: sha512-oaYtiBirUOPQGSWNGPWnzyAFJ0BP3cwvN4oWZQY+zUBwpVIGsKUkpBpSztp74drYcjavs7SKFZ4DX1V2QeN8rg==}

  '@types/express@4.17.21':
    resolution: {integrity: sha512-ejlPM315qwLpaQlQDTjPdsUFSc6ZsP4AN6AlWnogPjQ7CVi7PYF3YVz+CY3jE2pwYf7E/7HlDAN0rV2GxTG0HQ==}

  '@types/glob@7.2.0':
    resolution: {integrity: sha512-ZUxbzKl0IfJILTS6t7ip5fQQM/J3TJYubDm3nMbgubNNYS62eXeUpoLUC8/7fJNiFYHTrGPQn7hspDUzIHX3UA==}

  '@types/http-errors@2.0.4':
    resolution: {integrity: sha512-D0CFMMtydbJAegzOyHjtiKPLlvnm3iTZyZRSZoLq2mRhDdmLfIWOCYPfQJ4cu2erKghU++QvjcUjp/5h7hESpA==}

  '@types/inquirer@6.5.0':
    resolution: {integrity: sha512-rjaYQ9b9y/VFGOpqBEXRavc3jh0a+e6evAbI31tMda8VlPaSy0AZJfXsvmIe3wklc7W6C3zCSfleuMXR7NOyXw==}

  '@types/json-schema@7.0.15':
    resolution: {integrity: sha512-5+fP8P8MFNC+AyZCDxrB2pkZFPGzqQWUzpSeuuVLvm8VMcorNYavBqoFcxK8bQz4Qsbn4oUEEem4wDLfcysGHA==}

  '@types/json5@0.0.29':
    resolution: {integrity: sha512-dRLjCWHYg4oaA77cxO64oO+7JwCwnIzkZPdrrC71jQmQtlhM556pwKo5bUzqvZndkVbeFLIIi+9TC40JNF5hNQ==}

  '@types/keygrip@1.0.6':
    resolution: {integrity: sha512-lZuNAY9xeJt7Bx4t4dx0rYCDqGPW8RXhQZK1td7d4H6E9zYbLoOtjBvfwdTKpsyxQI/2jv+armjX/RW+ZNpXOQ==}

  '@types/mime@1.3.5':
    resolution: {integrity: sha512-/pyBZWSLD2n0dcHE3hq8s8ZvcETHtEuF+3E7XVt0Ig2nvsVQXdghHVcEkIWjy9A0wKfTn97a/PSDYohKIlnP/w==}

  '@types/mime@3.0.4':
    resolution: {integrity: sha512-iJt33IQnVRkqeqC7PzBHPTC6fDlRNRW8vjrgqtScAhrmMwe8c4Eo7+fUGTa+XdWrpEgpyKWMYmi2dIwMAYRzPw==}

  '@types/minimatch@5.1.2':
    resolution: {integrity: sha512-K0VQKziLUWkVKiRVrx4a40iPaxTUefQmjtkQofBkYRcoaaL/8rhwDWww9qWbrgicNOgnpIsMxyNIUM4+n6dUIA==}

  '@types/node-cron@3.0.11':
    resolution: {integrity: sha512-0ikrnug3/IyneSHqCBeslAhlK2aBfYek1fGo4bP4QnZPmiqSGRK+Oy7ZMisLWkesffJvQ1cqAcBnJC+8+nxIAg==}

  '@types/node@18.19.33':
    resolution: {integrity: sha512-NR9+KrpSajr2qBVp/Yt5TU/rp+b5Mayi3+OlMlcg2cVCfRmcG5PWZ7S4+MG9PZ5gWBoc9Pd0BKSRViuBCRPu0A==}

  '@types/node@20.14.11':
    resolution: {integrity: sha512-kprQpL8MMeszbz6ojB5/tU8PLN4kesnN8Gjzw349rDlNgsSzg90lAVj3llK99Dh7JON+t9AuscPPFW6mPbTnSA==}

  '@types/object.omit@3.0.3':
    resolution: {integrity: sha512-xrq4bQTBGYY2cw+gV4PzoG2Lv3L0pjZ1uXStRRDQoATOYW1lCsFQHhQ+OkPhIcQoqLjAq7gYif7D14Qaa6Zbew==}

  '@types/object.pick@1.3.4':
    resolution: {integrity: sha512-5PjwB0uP2XDp3nt5u5NJAG2DORHIRClPzWT/TTZhJ2Ekwe8M5bA9tvPdi9NO/n2uvu2/ictat8kgqvLfcIE1SA==}

  '@types/prismjs@1.26.4':
    resolution: {integrity: sha512-rlAnzkW2sZOjbqZ743IHUhFcvzaGbqijwOu8QZnZCjfQzBqFE3s4lOTJEsxikImav9uzz/42I+O7YUs1mWgMlg==}

  '@types/prop-types@15.7.11':
    resolution: {integrity: sha512-ga8y9v9uyeiLdpKddhxYQkxNDrfvuPrlFb0N1qnZZByvcElJaXthF1UhvCh9TLWJBEHeNtdnbysW7Y6Uq8CVng==}

  '@types/qs@6.9.11':
    resolution: {integrity: sha512-oGk0gmhnEJK4Yyk+oI7EfXsLayXatCWPHary1MtcmbAifkobT9cM9yutG/hZKIseOU0MqbIwQ/u2nn/Gb+ltuQ==}

  '@types/range-parser@1.2.7':
    resolution: {integrity: sha512-hKormJbkJqzQGhziax5PItDUTMAM9uE2XXQmM37dyd4hVM+5aVl7oVxMVUiVQn2oCQFN/LKCZdvSM0pFRqbSmQ==}

  '@types/react-dom@18.3.0':
    resolution: {integrity: sha512-EhwApuTmMBmXuFOikhQLIBUn6uFg81SwLMOAUgodJF14SOBOCMdU04gDoYi0WOJJHD144TL32z4yDqCW3dnkQg==}

  '@types/react@18.3.3':
    resolution: {integrity: sha512-hti/R0pS0q1/xx+TsI73XIqk26eBsISZ2R0wUijXIngRK9R/e7Xw/cXVxQK7R5JjW+SV4zGcn5hXjudkN/pLIw==}

  '@types/send@0.17.4':
    resolution: {integrity: sha512-x2EM6TJOybec7c52BX0ZspPodMsQUd5L6PRwOunVyVUhXiBSKf3AezDL8Dgvgt5o0UfKNfuA0eMLr2wLT4AiBA==}

  '@types/serve-static@1.15.5':
    resolution: {integrity: sha512-PDRk21MnK70hja/YF8AHfC7yIsiQHn1rcXx7ijCFBX/k+XQJhQT/gw3xekXKJvx+5SXaMMS8oqQy09Mzvz2TuQ==}

  '@types/ssh2-streams@0.1.12':
    resolution: {integrity: sha512-Sy8tpEmCce4Tq0oSOYdfqaBpA3hDM8SoxoFh5vzFsu2oL+znzGz8oVWW7xb4K920yYMUY+PIG31qZnFMfPWNCg==}

  '@types/ssh2@0.5.52':
    resolution: {integrity: sha512-lbLLlXxdCZOSJMCInKH2+9V/77ET2J6NPQHpFI0kda61Dd1KglJs+fPQBchizmzYSOJBgdTajhPqBO1xxLywvg==}

  '@types/ssh2@1.15.0':
    resolution: {integrity: sha512-YcT8jP5F8NzWeevWvcyrrLB3zcneVjzYY9ZDSMAMboI+2zR1qYWFhwsyOFVzT7Jorn67vqxC0FRiw8YyG9P1ww==}

  '@types/throttle-debounce@2.1.0':
    resolution: {integrity: sha512-5eQEtSCoESnh2FsiLTxE121IiE60hnMqcb435fShf4bpLRjEu1Eoekht23y6zXS9Ts3l+Szu3TARnTsA0GkOkQ==}

  '@types/through@0.0.33':
    resolution: {integrity: sha512-HsJ+z3QuETzP3cswwtzt2vEIiHBk/dCcHGhbmG5X3ecnwFD/lPrMpliGXxSCg03L9AhrdwA4Oz/qfspkDW+xGQ==}

  '@types/tinycolor2@1.4.6':
    resolution: {integrity: sha512-iEN8J0BoMnsWBqjVbWH/c0G0Hh7O21lpR2/+PrvAVgWdzL7eexIFm4JN/Wn10PTcmNdtS6U67r499mlWMXOxNw==}

  '@types/triple-beam@1.3.5':
    resolution: {integrity: sha512-6WaYesThRMCl19iryMYP7/x2OVgCtbIVflDGFpWnb9irXI3UjYE4AzmYuiUKY1AJstGijoY+MgUszMgRxIYTYw==}

<<<<<<< HEAD
  '@types/uuid@10.0.0':
    resolution: {integrity: sha512-7gqG38EyHgyP1S+7+xomFtL+ZNHcKv6DwNaCZmJmo1vgMugyF3TCnXVg4t1uk89mLNwnLtnY3TpOpCOyp1/xHQ==}
=======
  '@types/use-sync-external-store@0.0.6':
    resolution: {integrity: sha512-zFDAD+tlpf2r4asuHEj0XH6pY6i0g5NeAHPn+15wk3BV6JA69eERFXC1gyGThDkVa1zCyKr5jox1+2LbV/AMLg==}
>>>>>>> 5da74ca7

  '@types/video.js@7.3.58':
    resolution: {integrity: sha512-1CQjuSrgbv1/dhmcfQ83eVyYbvGyqhTvb2Opxr0QCV+iJ4J6/J+XWQ3Om59WiwCd1MN3rDUHasx5XRrpUtewYQ==}

  '@types/ws@8.5.11':
    resolution: {integrity: sha512-4+q7P5h3SpJxaBft0Dzpbr6lmMaqh0Jr2tbhJZ/luAwvD7ohSCniYkwz/pLxuT2h0EOa6QADgJj1Ko+TzRfZ+w==}

  '@typescript-eslint/eslint-plugin@7.16.1':
    resolution: {integrity: sha512-SxdPak/5bO0EnGktV05+Hq8oatjAYVY3Zh2bye9pGZy6+jwyR3LG3YKkV4YatlsgqXP28BTeVm9pqwJM96vf2A==}
    engines: {node: ^18.18.0 || >=20.0.0}
    peerDependencies:
      '@typescript-eslint/parser': ^7.0.0
      eslint: ^8.56.0
      typescript: '*'
    peerDependenciesMeta:
      typescript:
        optional: true

  '@typescript-eslint/parser@7.16.1':
    resolution: {integrity: sha512-u+1Qx86jfGQ5i4JjK33/FnawZRpsLxRnKzGE6EABZ40KxVT/vWsiZFEBBHjFOljmmV3MBYOHEKi0Jm9hbAOClA==}
    engines: {node: ^18.18.0 || >=20.0.0}
    peerDependencies:
      eslint: ^8.56.0
      typescript: '*'
    peerDependenciesMeta:
      typescript:
        optional: true

  '@typescript-eslint/scope-manager@7.16.1':
    resolution: {integrity: sha512-nYpyv6ALte18gbMz323RM+vpFpTjfNdyakbf3nsLvF43uF9KeNC289SUEW3QLZ1xPtyINJ1dIsZOuWuSRIWygw==}
    engines: {node: ^18.18.0 || >=20.0.0}

  '@typescript-eslint/type-utils@7.16.1':
    resolution: {integrity: sha512-rbu/H2MWXN4SkjIIyWcmYBjlp55VT+1G3duFOIukTNFxr9PI35pLc2ydwAfejCEitCv4uztA07q0QWanOHC7dA==}
    engines: {node: ^18.18.0 || >=20.0.0}
    peerDependencies:
      eslint: ^8.56.0
      typescript: '*'
    peerDependenciesMeta:
      typescript:
        optional: true

  '@typescript-eslint/types@7.16.1':
    resolution: {integrity: sha512-AQn9XqCzUXd4bAVEsAXM/Izk11Wx2u4H3BAfQVhSfzfDOm/wAON9nP7J5rpkCxts7E5TELmN845xTUCQrD1xIQ==}
    engines: {node: ^18.18.0 || >=20.0.0}

  '@typescript-eslint/typescript-estree@7.16.1':
    resolution: {integrity: sha512-0vFPk8tMjj6apaAZ1HlwM8w7jbghC8jc1aRNJG5vN8Ym5miyhTQGMqU++kuBFDNKe9NcPeZ6x0zfSzV8xC1UlQ==}
    engines: {node: ^18.18.0 || >=20.0.0}
    peerDependencies:
      typescript: '*'
    peerDependenciesMeta:
      typescript:
        optional: true

  '@typescript-eslint/utils@7.16.1':
    resolution: {integrity: sha512-WrFM8nzCowV0he0RlkotGDujx78xudsxnGMBHI88l5J8wEhED6yBwaSLP99ygfrzAjsQvcYQ94quDwI0d7E1fA==}
    engines: {node: ^18.18.0 || >=20.0.0}
    peerDependencies:
      eslint: ^8.56.0

  '@typescript-eslint/visitor-keys@7.16.1':
    resolution: {integrity: sha512-Qlzzx4sE4u3FsHTPQAAQFJFNOuqtuY0LFrZHwQ8IHK705XxBiWOFkfKRWu6niB7hwfgnwIpO4jTC75ozW1PHWg==}
    engines: {node: ^18.18.0 || >=20.0.0}

  '@umami/node@0.3.0':
    resolution: {integrity: sha512-+1cZ7o7jVN8oXDYZRqigfLHrWbEv5vtGWjB7blfVH1QUa+DRmWB6GfhMZtE2aSW+P9ACal8ZW7xD2PCAejlNCQ==}

  '@videojs/http-streaming@3.13.1':
    resolution: {integrity: sha512-G7YrgNEq9ETaUmtkoTnTuwkY9U+xP7Xncedzgxio/Rmz2Gn2zmodEbBIVQinb2UDznk7X8uY5XBr/Ew6OD/LWg==}
    engines: {node: '>=8', npm: '>=5'}
    peerDependencies:
      video.js: ^8.14.0

  '@videojs/vhs-utils@3.0.5':
    resolution: {integrity: sha512-PKVgdo8/GReqdx512F+ombhS+Bzogiofy1LgAj4tN8PfdBx3HSS7V5WfJotKTqtOWGwVfSWsrYN/t09/DSryrw==}
    engines: {node: '>=8', npm: '>=5'}

  '@videojs/vhs-utils@4.0.0':
    resolution: {integrity: sha512-xJp7Yd4jMLwje2vHCUmi8MOUU76nxiwII3z4Eg3Ucb+6rrkFVGosrXlMgGnaLjq724j3wzNElRZ71D/CKrTtxg==}
    engines: {node: '>=8', npm: '>=5'}

  '@videojs/xhr@2.7.0':
    resolution: {integrity: sha512-giab+EVRanChIupZK7gXjHy90y3nncA2phIOyG3Ne5fvpiMJzvqYwiTOnEVW2S4CoYcuKJkomat7bMXA/UoUZQ==}

  '@vitejs/plugin-react@4.3.1':
    resolution: {integrity: sha512-m/V2syj5CuVnaxcUJOQRel/Wr31FFXRFlnOoq1TVtkCxsY5veGMTEmpWHndrhB2U8ScHtCQB1e+4hWYExQc6Lg==}
    engines: {node: ^14.18.0 || >=16.0.0}
    peerDependencies:
      vite: ^4.2.0 || ^5.0.0

  '@vitest/coverage-v8@2.0.3':
    resolution: {integrity: sha512-53d+6jXFdYbasXBmsL6qaGIfcY5eBQq0sP57AjdasOcSiGNj4qxkkpDKIitUNfjxcfAfUfQ8BD0OR2fSey64+g==}
    peerDependencies:
      vitest: 2.0.3

  '@vitest/expect@2.0.3':
    resolution: {integrity: sha512-X6AepoOYePM0lDNUPsGXTxgXZAl3EXd0GYe/MZyVE4HzkUqyUVC6S3PrY5mClDJ6/7/7vALLMV3+xD/Ko60Hqg==}

  '@vitest/pretty-format@2.0.3':
    resolution: {integrity: sha512-URM4GLsB2xD37nnTyvf6kfObFafxmycCL8un3OC9gaCs5cti2u+5rJdIflZ2fUJUen4NbvF6jCufwViAFLvz1g==}

  '@vitest/runner@2.0.3':
    resolution: {integrity: sha512-EmSP4mcjYhAcuBWwqgpjR3FYVeiA4ROzRunqKltWjBfLNs1tnMLtF+qtgd5ClTwkDP6/DGlKJTNa6WxNK0bNYQ==}

  '@vitest/snapshot@2.0.3':
    resolution: {integrity: sha512-6OyA6v65Oe3tTzoSuRPcU6kh9m+mPL1vQ2jDlPdn9IQoUxl8rXhBnfICNOC+vwxWY684Vt5UPgtcA2aPFBb6wg==}

  '@vitest/spy@2.0.3':
    resolution: {integrity: sha512-sfqyAw/ypOXlaj4S+w8689qKM1OyPOqnonqOc9T91DsoHbfN5mU7FdifWWv3MtQFf0lEUstEwR9L/q/M390C+A==}

  '@vitest/ui@2.0.3':
    resolution: {integrity: sha512-UAkzHk5veR3NRF7BNUxWlLly7Cw7H+wzP3+eiMIVeKo3Md33Ey20rYsNQn/9McIqOeO02tMzqHhpThmjk1yRzw==}
    peerDependencies:
      vitest: 2.0.3

  '@vitest/utils@2.0.3':
    resolution: {integrity: sha512-c/UdELMuHitQbbc/EVctlBaxoYAwQPQdSNwv7z/vHyBKy2edYZaFgptE27BRueZB7eW8po+cllotMNTDpL3HWg==}

  '@vue/compiler-core@3.4.31':
    resolution: {integrity: sha512-skOiodXWTV3DxfDhB4rOf3OGalpITLlgCeOwb+Y9GJpfQ8ErigdBUHomBzvG78JoVE8MJoQsb+qhZiHfKeNeEg==}

  '@vue/compiler-dom@3.4.31':
    resolution: {integrity: sha512-wK424WMXsG1IGMyDGyLqB+TbmEBFM78hIsOJ9QwUVLGrcSk0ak6zYty7Pj8ftm7nEtdU/DGQxAXp0/lM/2cEpQ==}

  '@vue/compiler-sfc@3.4.31':
    resolution: {integrity: sha512-einJxqEw8IIJxzmnxmJBuK2usI+lJonl53foq+9etB2HAzlPjAS/wa7r0uUpXw5ByX3/0uswVSrjNb17vJm1kQ==}

  '@vue/compiler-ssr@3.4.31':
    resolution: {integrity: sha512-RtefmITAje3fJ8FSg1gwgDhdKhZVntIVbwupdyZDSifZTRMiWxWehAOTCc8/KZDnBOcYQ4/9VWxsTbd3wT0hAA==}

  '@vue/shared@3.4.31':
    resolution: {integrity: sha512-Yp3wtJk//8cO4NItOPpi3QkLExAr/aLBGZMmTtW9WpdwBCJpRM6zj9WgWktXAl8IDIozwNMByT45JP3tO3ACWA==}

  '@webassemblyjs/ast@1.12.1':
    resolution: {integrity: sha512-EKfMUOPRRUTy5UII4qJDGPpqfwjOmZ5jeGFwid9mnoqIFK+e0vqoi1qH56JpmZSzEL53jKnNzScdmftJyG5xWg==}

  '@webassemblyjs/floating-point-hex-parser@1.11.6':
    resolution: {integrity: sha512-ejAj9hfRJ2XMsNHk/v6Fu2dGS+i4UaXBXGemOfQ/JfQ6mdQg/WXtwleQRLLS4OvfDhv8rYnVwH27YJLMyYsxhw==}

  '@webassemblyjs/helper-api-error@1.11.6':
    resolution: {integrity: sha512-o0YkoP4pVu4rN8aTJgAyj9hC2Sv5UlkzCHhxqWj8butaLvnpdc2jOwh4ewE6CX0txSfLn/UYaV/pheS2Txg//Q==}

  '@webassemblyjs/helper-buffer@1.12.1':
    resolution: {integrity: sha512-nzJwQw99DNDKr9BVCOZcLuJJUlqkJh+kVzVl6Fmq/tI5ZtEyWT1KZMyOXltXLZJmDtvLCDgwsyrkohEtopTXCw==}

  '@webassemblyjs/helper-numbers@1.11.6':
    resolution: {integrity: sha512-vUIhZ8LZoIWHBohiEObxVm6hwP034jwmc9kuq5GdHZH0wiLVLIPcMCdpJzG4C11cHoQ25TFIQj9kaVADVX7N3g==}

  '@webassemblyjs/helper-wasm-bytecode@1.11.6':
    resolution: {integrity: sha512-sFFHKwcmBprO9e7Icf0+gddyWYDViL8bpPjJJl0WHxCdETktXdmtWLGVzoHbqUcY4Be1LkNfwTmXOJUFZYSJdA==}

  '@webassemblyjs/helper-wasm-section@1.12.1':
    resolution: {integrity: sha512-Jif4vfB6FJlUlSbgEMHUyk1j234GTNG9dBJ4XJdOySoj518Xj0oGsNi59cUQF4RRMS9ouBUxDDdyBVfPTypa5g==}

  '@webassemblyjs/ieee754@1.11.6':
    resolution: {integrity: sha512-LM4p2csPNvbij6U1f19v6WR56QZ8JcHg3QIJTlSwzFcmx6WSORicYj6I63f9yU1kEUtrpG+kjkiIAkevHpDXrg==}

  '@webassemblyjs/leb128@1.11.6':
    resolution: {integrity: sha512-m7a0FhE67DQXgouf1tbN5XQcdWoNgaAuoULHIfGFIEVKA6tu/edls6XnIlkmS6FrXAquJRPni3ZZKjw6FSPjPQ==}

  '@webassemblyjs/utf8@1.11.6':
    resolution: {integrity: sha512-vtXf2wTQ3+up9Zsg8sa2yWiQpzSsMyXj0qViVP6xKGCUT8p8YJ6HqI7l5eCnWx1T/FYdsv07HQs2wTFbbof/RA==}

  '@webassemblyjs/wasm-edit@1.12.1':
    resolution: {integrity: sha512-1DuwbVvADvS5mGnXbE+c9NfA8QRcZ6iKquqjjmR10k6o+zzsRVesil54DKexiowcFCPdr/Q0qaMgB01+SQ1u6g==}

  '@webassemblyjs/wasm-gen@1.12.1':
    resolution: {integrity: sha512-TDq4Ojh9fcohAw6OIMXqiIcTq5KUXTGRkVxbSo1hQnSy6lAM5GSdfwWeSxpAo0YzgsgF182E/U0mDNhuA0tW7w==}

  '@webassemblyjs/wasm-opt@1.12.1':
    resolution: {integrity: sha512-Jg99j/2gG2iaz3hijw857AVYekZe2SAskcqlWIZXjji5WStnOpVoat3gQfT/Q5tb2djnCjBtMocY/Su1GfxPBg==}

  '@webassemblyjs/wasm-parser@1.12.1':
    resolution: {integrity: sha512-xikIi7c2FHXysxXe3COrVUPSheuBtpcfhbpFj4gmu7KRLYOzANztwUU0IbsqvMqzuNK2+glRGWCEqZo1WCLyAQ==}

  '@webassemblyjs/wast-printer@1.12.1':
    resolution: {integrity: sha512-+X4WAlOisVWQMikjbcvY2e0rwPsKQ9F688lksZhBcPycBBuii3O7m8FACbDMWDojpAqvjIncrG8J0XHKyQfVeA==}

  '@xmldom/xmldom@0.8.10':
    resolution: {integrity: sha512-2WALfTl4xo2SkGCYRt6rDTFfk9R1czmBvUQy12gK2KuRKIpWEhcbbzy8EZXtz/jkRqHX8bFEc6FC1HjX4TUWYw==}
    engines: {node: '>=10.0.0'}

  '@xterm/addon-canvas@0.7.0':
    resolution: {integrity: sha512-LF5LYcfvefJuJ7QotNRdRSPc9YASAVDeoT5uyXS/nZshZXjYplGXRECBGiznwvhNL2I8bq1Lf5MzRwstsYQ2Iw==}
    peerDependencies:
      '@xterm/xterm': ^5.0.0

  '@xterm/addon-fit@0.10.0':
    resolution: {integrity: sha512-UFYkDm4HUahf2lnEyHvio51TNGiLK66mqP2JoATy7hRZeXaGMRDr00JiSF7m63vR5WKATF605yEggJKsw0JpMQ==}
    peerDependencies:
      '@xterm/xterm': ^5.0.0

  '@xterm/xterm@5.5.0':
    resolution: {integrity: sha512-hqJHYaQb5OptNunnyAnkHyM8aCjZ1MEIDTQu1iIbbTD/xops91NB5yq1ZK/dC2JDbVWtF23zUtl9JE2NqwT87A==}

  '@xtuc/ieee754@1.2.0':
    resolution: {integrity: sha512-DX8nKgqcGwsc0eJSqYt5lwP4DH5FlHnmuWWBRy7X0NcaGR0ZtuyeESgMwTYVEtxmsNGY+qit4QYT/MIYTOTPeA==}

  '@xtuc/long@4.2.2':
    resolution: {integrity: sha512-NuHqBY1PB/D8xU6s/thBgOAiAP7HOYDQ32+BFZILJ8ivkUkAHQnWfn6WhL79Owj1qmUnoN/YPhktdIoucipkAQ==}

  abbrev@1.1.1:
    resolution: {integrity: sha512-nne9/IiQ/hzIhY6pdDnbBtz7DjPTKrY00P/zvPSm5pOFkl6xuGrGnXn/VtTNNfNtAfZ9/1RtehkszU9qcTii0Q==}

  acorn-import-assertions@1.9.0:
    resolution: {integrity: sha512-cmMwop9x+8KFhxvKrKfPYmN6/pKTYYHBqLa0DfvVZcKMJWNyWLnaqND7dx/qn66R7ewM1UX5XMaDVP5wlVTaVA==}
    peerDependencies:
      acorn: ^8

  acorn-jsx@5.3.2:
    resolution: {integrity: sha512-rq9s+JNhf0IChjtDXxllJ7g41oZk5SlXtp0LHwyA5cejwn7vKmKp4pPri6YEePv2PU65sAsegbXtIinmDFDXgQ==}
    peerDependencies:
      acorn: ^6.0.0 || ^7.0.0 || ^8.0.0

  acorn-walk@8.3.2:
    resolution: {integrity: sha512-cjkyv4OtNCIeqhHrfS81QWXoCBPExR/J62oyEqepVw8WaQeSqpW2uhuLPh1m9eWhDuOo/jUXVTlifvesOWp/4A==}
    engines: {node: '>=0.4.0'}

  acorn@8.12.0:
    resolution: {integrity: sha512-RTvkC4w+KNXrM39/lWCUaG0IbRkWdCv7W/IOW9oU6SawyxulvkQy5HQPVTKxEjczcUvapcrw3cFx/60VN/NRNw==}
    engines: {node: '>=0.4.0'}
    hasBin: true

  aes-decrypter@4.0.1:
    resolution: {integrity: sha512-H1nh/P9VZXUf17AA5NQfJML88CFjVBDuGkp5zDHa7oEhYN9TTpNLJknRY1ie0iSKWlDf6JRnJKaZVDSQdPy6Cg==}

  agent-base@6.0.2:
    resolution: {integrity: sha512-RZNwNclF7+MS/8bDg70amg32dyeZGZxiDuQmZxKLAlQjr3jGyLx+4Kkk58UO7D2QdgFIQCovuSuZESne6RG6XQ==}
    engines: {node: '>= 6.0.0'}

  agent-base@7.1.0:
    resolution: {integrity: sha512-o/zjMZRhJxny7OyEF+Op8X+efiELC7k7yOjMzgfzVqOzXqkBkWI79YoTdOtsuWd5BWhAGAuOY/Xa6xpiaWXiNg==}
    engines: {node: '>= 14'}

  aggregate-error@3.1.0:
    resolution: {integrity: sha512-4I7Td01quW/RpocfNayFdFVk1qSuoh0E7JrbRJ16nH01HhKFQ88INq9Sd+nd72zqRySlr9BmDA8xlEJ6vJMrYA==}
    engines: {node: '>=8'}

  ajv-keywords@3.5.2:
    resolution: {integrity: sha512-5p6WTN0DdTGVQk6VjcEju19IgaHudalcfabD7yhDGeA6bcQnmL+CpveLJq/3hvfwd1aof6L386Ougkx6RfyMIQ==}
    peerDependencies:
      ajv: ^6.9.1

  ajv@6.12.6:
    resolution: {integrity: sha512-j3fVLgvTo527anyYyJOGTYJbG+vnnQYvE0m5mmkc1TK+nxAppkCLMIL0aZ4dblVCNoGShhm+kzE4ZUykBoMg4g==}

  ansi-escapes@4.3.2:
    resolution: {integrity: sha512-gKXj5ALrKWQLsYG9jlTRmR/xKluxHV+Z9QEwNIgCfM1/uwPMCuzVVnh5mwTd+OuBZcwSIMbqssNWRm1lE51QaQ==}
    engines: {node: '>=8'}

  ansi-regex@5.0.1:
    resolution: {integrity: sha512-quJQXlTSUGL2LH9SUXo8VwsY4soanhgo6LNSm84E1LBcE8s3O0wpdiRzyR9z/ZZJMlMWv37qOOb9pdJlMUEKFQ==}
    engines: {node: '>=8'}

  ansi-regex@6.0.1:
    resolution: {integrity: sha512-n5M855fKb2SsfMIiFFoVrABHJC8QtHwVx+mHWP3QcEqBHYienj5dHSgjbxtC0WEZXYt4wcD6zrQElDPhFuZgfA==}
    engines: {node: '>=12'}

  ansi-styles@3.2.1:
    resolution: {integrity: sha512-VT0ZI6kZRdTh8YyJw3SMbYm/u+NqfsAxEpWO0Pf9sq8/e94WxxOpPKx9FR1FlyCtOVDNOQ+8ntlqFxiRc+r5qA==}
    engines: {node: '>=4'}

  ansi-styles@4.3.0:
    resolution: {integrity: sha512-zbB9rCJAT1rbjiVDb2hqKFHNYLxgtk8NURxZ3IZwD3F6NtxbXZQCnnSi1Lkx+IDohdPlFp222wVALIheZJQSEg==}
    engines: {node: '>=8'}

  ansi-styles@6.2.1:
    resolution: {integrity: sha512-bN798gFfQX+viw3R7yrGWRqnrN2oRkEkUjjl4JNn4E8GxxbjtG3FbrEIIY3l8/hrwUwIeCZvi4QuOTP4MErVug==}
    engines: {node: '>=12'}

  anymatch@3.1.3:
    resolution: {integrity: sha512-KMReFUr0B4t+D+OBkjR3KYqvocp2XaSzO55UcB6mgQMd3KbcE+mWTyvVV7D/zsdEbNnV6acZUutkiHQXvTr1Rw==}
    engines: {node: '>= 8'}

  aproba@2.0.0:
    resolution: {integrity: sha512-lYe4Gx7QT+MKGbDsA+Z+he/Wtef0BiwDOlK/XkBrdfsh9J/jPPXbX0tE9x9cl27Tmu5gg3QUbUrQYa/y+KOHPQ==}

  archiver-utils@2.1.0:
    resolution: {integrity: sha512-bEL/yUb/fNNiNTuUz979Z0Yg5L+LzLxGJz8x79lYmR54fmTIb6ob/hNQgkQnIUDWIFjZVQwl9Xs356I6BAMHfw==}
    engines: {node: '>= 6'}

  archiver-utils@3.0.4:
    resolution: {integrity: sha512-KVgf4XQVrTjhyWmx6cte4RxonPLR9onExufI1jhvw/MQ4BB6IsZD5gT8Lq+u/+pRkWna/6JoHpiQioaqFP5Rzw==}
    engines: {node: '>= 10'}

  archiver@5.3.2:
    resolution: {integrity: sha512-+25nxyyznAXF7Nef3y0EbBeqmGZgeN/BxHX29Rs39djAfaFalmQ89SE6CWyDCHzGL0yt/ycBtNOmGTW0FyGWNw==}
    engines: {node: '>= 10'}

  are-we-there-yet@2.0.0:
    resolution: {integrity: sha512-Ci/qENmwHnsYo9xKIcUJN5LeDKdJ6R1Z1j9V/J5wyq8nh/mYPEpIKJbBZXtZjG04HiK7zV/p6Vs9952MrMeUIw==}
    engines: {node: '>=10'}
    deprecated: This package is no longer supported.

  arg@4.1.3:
    resolution: {integrity: sha512-58S9QDqG0Xx27YwPSt9fJxivjYl432YCwfDMfZ+71RAqUrZef7LrKQZ3LHLOwCS4FLNBplP533Zx895SeOCHvA==}

  argparse@2.0.1:
    resolution: {integrity: sha512-8+9WqebbFzpX9OR+Wa6O29asIogeRMzcGtAINdpMHHyAg10f05aSFVBbcEqGf/PXw1EjAZ+q2/bEBg3DvurK3Q==}

  aria-query@5.1.3:
    resolution: {integrity: sha512-R5iJ5lkuHybztUfuOAznmboyjWq8O6sqNqtK7CLOqdydi54VNbORp49mb14KbWgG1QD3JFO9hJdZ+y4KutfdOQ==}

  array-buffer-byte-length@1.0.1:
    resolution: {integrity: sha512-ahC5W1xgou+KTXix4sAO8Ki12Q+jf4i0+tmk3sC+zgcynshkHxzpXdImBehiUYKKKDwvfFiJl1tZt6ewscS1Mg==}
    engines: {node: '>= 0.4'}

  array-includes@3.1.7:
    resolution: {integrity: sha512-dlcsNBIiWhPkHdOEEKnehA+RNUWDc4UqFtnIXU4uuYDPtA4LDkr7qip2p0VvFAEXNDr0yWZ9PJyIRiGjRLQzwQ==}
    engines: {node: '>= 0.4'}

  array-includes@3.1.8:
    resolution: {integrity: sha512-itaWrbYbqpGXkGhZPGUulwnhVf5Hpy1xiCFsGqyIGglbBxmG5vSjxQen3/WGOjPpNEv1RtBLKxbmVXm8HpJStQ==}
    engines: {node: '>= 0.4'}

  array-union@2.1.0:
    resolution: {integrity: sha512-HGyxoOTYUyCM6stUe6EJgnd4EoewAI7zMdfqO+kGjnlZmBDz/cR5pf8r/cR4Wq60sL/p0IkcjUEEPwS3GFrIyw==}
    engines: {node: '>=8'}

  array.prototype.filter@1.0.3:
    resolution: {integrity: sha512-VizNcj/RGJiUyQBgzwxzE5oHdeuXY5hSbbmKMlphj1cy1Vl7Pn2asCGbSrru6hSQjmCzqTBPVWAF/whmEOVHbw==}
    engines: {node: '>= 0.4'}

  array.prototype.findlast@1.2.5:
    resolution: {integrity: sha512-CVvd6FHg1Z3POpBLxO6E6zr+rSKEQ9L6rZHAaY7lLfhKsWYUBBOuMs0e9o24oopj6H+geRCX0YJ+TJLBK2eHyQ==}
    engines: {node: '>= 0.4'}

  array.prototype.findlastindex@1.2.4:
    resolution: {integrity: sha512-hzvSHUshSpCflDR1QMUBLHGHP1VIEBegT4pix9H/Z92Xw3ySoy6c2qh7lJWTJnRJ8JCZ9bJNCgTyYaJGcJu6xQ==}
    engines: {node: '>= 0.4'}

  array.prototype.flat@1.3.2:
    resolution: {integrity: sha512-djYB+Zx2vLewY8RWlNCUdHjDXs2XOgm602S9E7P/UpHgfeHL00cRiIF+IN/G/aUJ7kGPb6yO/ErDI5V2s8iycA==}
    engines: {node: '>= 0.4'}

  array.prototype.flatmap@1.3.2:
    resolution: {integrity: sha512-Ewyx0c9PmpcsByhSW4r+9zDU7sGjFc86qf/kKtuSCRdhfbk0SNLLkaT5qvcHnRGgc5NP/ly/y+qkXkqONX54CQ==}
    engines: {node: '>= 0.4'}

  array.prototype.tosorted@1.1.4:
    resolution: {integrity: sha512-p6Fx8B7b7ZhL/gmUsAy0D15WhvDccw3mnGNbZpi3pmeJdxtWsj2jEaI4Y6oo3XiHfzuSgPwKc04MYt6KgvC/wA==}
    engines: {node: '>= 0.4'}

  arraybuffer.prototype.slice@1.0.3:
    resolution: {integrity: sha512-bMxMKAjg13EBSVscxTaYA4mRc5t1UAXa2kXiGTNfZ079HIWXEkKmkgFrh/nJqamaLSrXO5H4WFFkPEaLJWbs3A==}
    engines: {node: '>= 0.4'}

  asn1@0.2.6:
    resolution: {integrity: sha512-ix/FxPn0MDjeyJ7i/yoHGFt/EX6LyNbxSEhPPXODPL+KB0VPk86UYfL0lMdy+KCnv+fmvIzySwaK5COwqVbWTQ==}

  assertion-error@2.0.1:
    resolution: {integrity: sha512-Izi8RQcffqCeNVgFigKli1ssklIbpHnCYc6AknXGYoB6grJqyeby7jv12JUQgmTAnIDnbck1uxksT4dzN3PWBA==}
    engines: {node: '>=12'}

  ast-types-flow@0.0.8:
    resolution: {integrity: sha512-OH/2E5Fg20h2aPrbe+QL8JZQFko0YZaF+j4mnQ7BGhfavO7OpSLa8a0y9sBwomHdSbkhTS8TQNayBfnW5DwbvQ==}

  ast-types@0.13.4:
    resolution: {integrity: sha512-x1FCFnFifvYDDzTaLII71vG5uvDwgtmDTEVWAxrgeiR8VjMONcCXJx7E+USjDtHlwFmt9MysbqgF9b9Vjr6w+w==}
    engines: {node: '>=4'}

  async-lock@1.4.1:
    resolution: {integrity: sha512-Az2ZTpuytrtqENulXwO3GGv1Bztugx6TT37NIo7imr/Qo0gsYiGtSdBa2B6fsXhTpVZDNfu1Qn3pk531e3q+nQ==}

  async@3.2.5:
    resolution: {integrity: sha512-baNZyqaaLhyLVKm/DlvdW051MSgO6b8eVfIezl9E5PqWxFgzLm/wQntEW4zOytVburDEr0JlALEpdOFwvErLsg==}

  asynckit@0.4.0:
    resolution: {integrity: sha512-Oei9OH4tRh0YqU3GxhX79dM/mwVgvbZJaSNaRk+bshkj0S5cfHcgYakreBjrHwatXKbz+IoIdYLxrKim2MjW0Q==}

  available-typed-arrays@1.0.6:
    resolution: {integrity: sha512-j1QzY8iPNPG4o4xmO3ptzpRxTciqD3MgEHtifP/YnJpIo58Xu+ne4BejlbkuaLfXn/nz6HFiw29bLpj2PNMdGg==}
    engines: {node: '>= 0.4'}

  available-typed-arrays@1.0.7:
    resolution: {integrity: sha512-wvUjBtSGN7+7SjNpq/9M2Tg350UZD3q62IFZLbRAR1bSMlCo1ZaeW+BJ+D090e4hIIZLBcTDWe4Mh4jvUDajzQ==}
    engines: {node: '>= 0.4'}

  aws-ssl-profiles@1.1.1:
    resolution: {integrity: sha512-+H+kuK34PfMaI9PNU/NSjBKL5hh/KDM9J72kwYeYEm0A8B1AC4fuCy3qsjnA7lxklgyXsB68yn8Z2xoZEjgwCQ==}
    engines: {node: '>= 6.0.0'}

  axe-core@4.9.1:
    resolution: {integrity: sha512-QbUdXJVTpvUTHU7871ppZkdOLBeGUKBQWHkHrvN2V9IQWGMt61zf3B45BtzjxEJzYuj0JBjBZP/hmYS/R9pmAw==}
    engines: {node: '>=4'}

  axios@1.7.2:
    resolution: {integrity: sha512-2A8QhOMrbomlDuiLeK9XibIBzuHeRcqqNOHp0Cyp5EoJ1IFDh+XZH3A6BkXtv0K4gFGCI0Y4BM7B1wOEi0Rmgw==}

  axobject-query@3.1.1:
    resolution: {integrity: sha512-goKlv8DZrK9hUh975fnHzhNIO4jUnFCfv/dszV5VwUGDFjI6vQ2VwoyjYjYNEbBE8AH87TduWP5uyDR1D+Iteg==}

  b4a@1.6.6:
    resolution: {integrity: sha512-5Tk1HLk6b6ctmjIkAcU/Ujv/1WqiDl0F0JdRCR80VsOcUlHcu7pWeWRlOqQLHfDEsVx9YH/aif5AG4ehoCtTmg==}

  balanced-match@1.0.2:
    resolution: {integrity: sha512-3oSeUO0TMV67hN1AmbXsK4yaqU7tjiHlbxRDZOpH0KW9+CeX4bRAaX0Anxt0tx2MrpRpWwQaPwIlISEJhYU5Pw==}

  bare-events@2.4.2:
    resolution: {integrity: sha512-qMKFd2qG/36aA4GwvKq8MxnPgCQAmBWmSyLWsJcbn8v03wvIPQ/hG1Ms8bPzndZxMDoHpxez5VOS+gC9Yi24/Q==}

  bare-fs@2.3.1:
    resolution: {integrity: sha512-W/Hfxc/6VehXlsgFtbB5B4xFcsCl+pAh30cYhoFyXErf6oGrwjh8SwiPAdHgpmWonKuYpZgGywN0SXt7dgsADA==}

  bare-os@2.4.0:
    resolution: {integrity: sha512-v8DTT08AS/G0F9xrhyLtepoo9EJBJ85FRSMbu1pQUlAf6A8T0tEEQGMVObWeqpjhSPXsE0VGlluFBJu2fdoTNg==}

  bare-path@2.1.3:
    resolution: {integrity: sha512-lh/eITfU8hrj9Ru5quUp0Io1kJWIk1bTjzo7JH1P5dWmQ2EL4hFUlfI8FonAhSlgIfhn63p84CDY/x+PisgcXA==}

  bare-stream@2.1.3:
    resolution: {integrity: sha512-tiDAH9H/kP+tvNO5sczyn9ZAA7utrSMobyDchsnyyXBuUe2FSQWbxhtuHB8jwpHYYevVo2UJpcmvvjrbHboUUQ==}

  base64-js@1.5.1:
    resolution: {integrity: sha512-AKpaYlHn8t4SVbOHCy+b5+KKgvR4vrsD8vbvrbiQJps7fKDTkjkDry6ji0rUJjC0kzbNePLwzxq8iypo41qeWA==}

  basic-ftp@5.0.4:
    resolution: {integrity: sha512-8PzkB0arJFV4jJWSGOYR+OEic6aeKMu/osRhBULN6RY0ykby6LKhbmuQ5ublvaas5BOwboah5D87nrHyuh8PPA==}
    engines: {node: '>=10.0.0'}

  bcrypt-pbkdf@1.0.2:
    resolution: {integrity: sha512-qeFIXtP4MSoi6NLqO12WfqARWWuCKi2Rn/9hJLEmtB5yTNr9DqFWkJRCf2qShWzPeAMRnOgCrq0sg/KLv5ES9w==}

  bcrypt@5.1.1:
    resolution: {integrity: sha512-AGBHOG5hPYZ5Xl9KXzU5iKq9516yEmvCKDg3ecP5kX2aB6UqTeXZxk2ELnDgDm6BQSMlLt9rDB4LoSMx0rYwww==}
    engines: {node: '>= 10.0.0'}

  better-sqlite3@11.1.2:
    resolution: {integrity: sha512-gujtFwavWU4MSPT+h9B+4pkvZdyOUkH54zgLdIrMmmmd4ZqiBIrRNBzNzYVFO417xo882uP5HBu4GjOfaSrIQw==}

  big.js@5.2.2:
    resolution: {integrity: sha512-vyL2OymJxmarO8gxMr0mhChsO9QGwhynfuu4+MHTAW6czfq9humCB7rKpUjDd9YUiDPU4mzpyupFSvOClAwbmQ==}

  binary-extensions@2.2.0:
    resolution: {integrity: sha512-jDctJ/IVQbZoJykoeHbhXpOlNBqGNcwXJKJog42E5HDPUwQTSdjCHdihjj0DlnheQ7blbT6dHOafNAiS8ooQKA==}
    engines: {node: '>=8'}

  bindings@1.5.0:
    resolution: {integrity: sha512-p2q/t/mhvuOj/UeLlV6566GD/guowlr0hHxClI0W9m7MWYkL1F0hLo+0Aexs9HSPCtR1SXQ0TD3MMKrXZajbiQ==}

  bl@4.1.0:
    resolution: {integrity: sha512-1W07cM9gS6DcLperZfFSj+bWLtaPGSOHWhPiGzXmvVJbRLdG82sH/Kn8EtW1VqWVA54AKf2h5k5BbnIbwF3h6w==}

  brace-expansion@1.1.11:
    resolution: {integrity: sha512-iCuPHDFgrHX7H2vEI/5xpz07zSHB00TpugqhmYtVmMO6518mCuRMoOYFldEBl0g187ufozdaHgWKcYFb61qGiA==}

  brace-expansion@2.0.1:
    resolution: {integrity: sha512-XnAIvQ8eM+kC6aULx6wuQiwVsnzsi9d3WxzV3FpWTGA19F621kwdbsAcFKXgKUHZWsy+mY6iL1sHTxWEFCytDA==}

  braces@3.0.2:
    resolution: {integrity: sha512-b8um+L1RzM3WDSzvhm6gIz1yfTbBt6YTlcEKAvsmqCZZFw46z626lVj9j1yEPW33H5H+lBQpZMP1k8l+78Ha0A==}
    engines: {node: '>=8'}

  browserslist@4.23.0:
    resolution: {integrity: sha512-QW8HiM1shhT2GuzkvklfjcKDiWFXHOeFCIA/huJPwHsslwcydgk7X+z2zXpEijP98UCY7HbubZt5J2Zgvf0CaQ==}
    engines: {node: ^6 || ^7 || ^8 || ^9 || ^10 || ^11 || ^12 || >=13.7}
    hasBin: true

  buffer-crc32@0.2.13:
    resolution: {integrity: sha512-VO9Ht/+p3SN7SKWqcrgEzjGbRSJYTx+Q1pTQC0wrWqHx0vpJraQ6GtHx8tvcg1rlK1byhU5gccxgOgj7B0TDkQ==}

  buffer-from@1.1.2:
    resolution: {integrity: sha512-E+XQCRwSbaaiChtv6k6Dwgc+bx+Bs6vuKJHHl5kox/BaKbhiXzqQOwK4cO22yElGp2OCmjwVhT3HmxgyPGnJfQ==}

  buffer@5.7.1:
    resolution: {integrity: sha512-EHcyIPBQ4BSGlvjB16k5KgAJ27CIsHY/2JBmCRReo48y9rQ3MaUzWX3KVlBa4U7MyX02HdVj0K7C3WaB3ju7FQ==}

  buildcheck@0.0.6:
    resolution: {integrity: sha512-8f9ZJCUXyT1M35Jx7MkBgmBMo3oHTTBIPLiY9xyL0pl3T5RwcPEY8cUHr5LBNfu/fk6c2T4DJZuVM/8ZZT2D2A==}
    engines: {node: '>=10.0.0'}

  builtins@5.0.1:
    resolution: {integrity: sha512-qwVpFEHNfhYJIzNRBvd2C1kyo6jz3ZSMPyyuR47OPdiKWlbYnZNyDWuyR175qDnAJLiCo5fBBqPb3RiXgWlkOQ==}

  busboy@1.6.0:
    resolution: {integrity: sha512-8SFQbg/0hQ9xy3UNTB0YEnsNBbWfhf7RtnzpL7TkBiTBRfrQ9Fxcnz7VJsleJpyp6rVLvXiuORqjlHi5q+PYuA==}
    engines: {node: '>=10.16.0'}

  byline@5.0.0:
    resolution: {integrity: sha512-s6webAy+R4SR8XVuJWt2V2rGvhnrhxN+9S15GNuTK3wKPOXFF6RNc+8ug2XhH+2s4f+uudG4kUVYmYOQWL2g0Q==}
    engines: {node: '>=0.10.0'}

  cac@6.7.14:
    resolution: {integrity: sha512-b6Ilus+c3RrdDk+JhLKUAQfzzgLEPy6wcXqS7f/xe1EETvsDP6GORG7SFuOs6cID5YkqchW/LXZbX5bc8j7ZcQ==}
    engines: {node: '>=8'}

  call-bind@1.0.7:
    resolution: {integrity: sha512-GHTSNSYICQ7scH7sZ+M2rFopRoLh8t2bLSW6BbgrtLsahOIB5iyAVJf9GjWK3cYTDaMj4XdBpM1cA6pIS0Kv2w==}
    engines: {node: '>= 0.4'}

  callsites@3.1.0:
    resolution: {integrity: sha512-P8BjAsXvZS+VIDUI11hHCQEv74YT67YUi5JJFNWIqL235sBmjX4+qx9Muvls5ivyNENctx46xQLQ3aTuE7ssaQ==}
    engines: {node: '>=6'}

  camel-case@3.0.0:
    resolution: {integrity: sha512-+MbKztAYHXPr1jNTSKQF52VpcFjwY5RkR7fxksV8Doo4KAYc5Fl4UJRgthBbTmEx8C54DqahhbLJkDwjI3PI/w==}

  camelcase-css@2.0.1:
    resolution: {integrity: sha512-QOSvevhslijgYwRx6Rv7zKdMF8lbRmx+uQGx2+vDc+KI/eBnsy9kit5aj23AgGu3pa4t9AgwbnXWqS+iOY+2aA==}
    engines: {node: '>= 6'}

  caniuse-lite@1.0.30001587:
    resolution: {integrity: sha512-HMFNotUmLXn71BQxg8cijvqxnIAofforZOwGsxyXJ0qugTdspUF4sPSJ2vhgprHCB996tIDzEq1ubumPDV8ULA==}

  case-anything@2.1.13:
    resolution: {integrity: sha512-zlOQ80VrQ2Ue+ymH5OuM/DlDq64mEm+B9UTdHULv5osUMD6HalNTblf2b1u/m6QecjsnOkBpqVZ+XPwIVsy7Ng==}
    engines: {node: '>=12.13'}

  chai@5.1.1:
    resolution: {integrity: sha512-pT1ZgP8rPNqUgieVaEY+ryQr6Q4HXNg8Ei9UnLUrjN4IA7dvQC5JB+/kxVcPNDHyBcc/26CXPkbNzq3qwrOEKA==}
    engines: {node: '>=12'}

  chalk@2.4.2:
    resolution: {integrity: sha512-Mti+f9lpJNcwF4tWV8/OrTTtF1gZi+f8FqlyAdouralcFWFQWF2+NgCHShjkCb+IFBLq9buZwE1xckQU4peSuQ==}
    engines: {node: '>=4'}

  chalk@3.0.0:
    resolution: {integrity: sha512-4D3B6Wf41KOYRFdszmDqMCGq5VV/uMAB273JILmO+3jAlh8X4qDtdtgCR3fxtbLEMzSx22QdhnDcJvu2u1fVwg==}
    engines: {node: '>=8'}

  chalk@4.1.2:
    resolution: {integrity: sha512-oKnbhFyRIXpUuez8iBMmyEa4nbj4IOQyuhc/wy9kY7/WVPcwIO9VA668Pu8RkO7+0G76SLROeyw9CpQ061i4mA==}
    engines: {node: '>=10'}

  change-case@3.1.0:
    resolution: {integrity: sha512-2AZp7uJZbYEzRPsFoa+ijKdvp9zsrnnt6+yFokfwEpeJm0xuJDVoxiRCAaTzyJND8GJkofo2IcKWaUZ/OECVzw==}

  chardet@0.7.0:
    resolution: {integrity: sha512-mT8iDcrh03qDGRRmoA2hmBJnxpllMR+0/0qlzjqZES6NdiWDcZkCNAk4rPFZ9Q85r27unkiNNg8ZOiwZXBHwcA==}

  check-error@2.1.1:
    resolution: {integrity: sha512-OAlb+T7V4Op9OwdkjmguYRqncdlx5JiofwOAUkmTF+jNdHwzTaTs4sRAGpzLF3oOz5xAyDGrPgeIDFQmDOTiJw==}
    engines: {node: '>= 16'}

  chokidar@3.6.0:
    resolution: {integrity: sha512-7VT13fmjotKpGipCW9JEQAusEPE+Ei8nl6/g4FBAmIm0GOOLMua9NDDo/DWp0ZAxCr3cPq5ZpBqmPAQgDda2Pw==}
    engines: {node: '>= 8.10.0'}

  chownr@1.1.4:
    resolution: {integrity: sha512-jJ0bqzaylmJtVnNgzTeSOs8DPavpbYgEr/b0YL8/2GO3xJEhInFmhKMUnEJQjZumK7KXGFhUy89PrsJWlakBVg==}

  chownr@2.0.0:
    resolution: {integrity: sha512-bIomtDF5KGpdogkLd9VspvFzk9KfpyyGlS8YFVZl7TGPBHL5snIOnxeshwVgPteQ9b4Eydl+pVbIyE1DcvCWgQ==}
    engines: {node: '>=10'}

  chroma-js@2.4.2:
    resolution: {integrity: sha512-U9eDw6+wt7V8z5NncY2jJfZa+hUH8XEj8FQHgFJTrUFnJfXYf4Ml4adI2vXZOjqRDpFWtYVWypDfZwnJ+HIR4A==}

  chrome-trace-event@1.0.3:
    resolution: {integrity: sha512-p3KULyQg4S7NIHixdwbGX+nFHkoBiA4YQmyWtjb8XngSKV124nJmRysgAeujbUVb15vh+RvFUfCPqU7rXk+hZg==}
    engines: {node: '>=6.0'}

  clean-stack@2.2.0:
    resolution: {integrity: sha512-4diC9HaTE+KRAMWhDhrGOECgWZxoevMc5TlkObMqNSsVU62PYzXZ/SMTjzyGAFF1YusgxGcSWTEXBhp0CPwQ1A==}
    engines: {node: '>=6'}

  cli-cursor@3.1.0:
    resolution: {integrity: sha512-I/zHAwsKf9FqGoXM4WWRACob9+SNukZTd94DWF57E4toouRulbCxcUh6RKUEOQlYTHJnzkPMySvPNaaSLNfLZw==}
    engines: {node: '>=8'}

  cli-spinners@2.9.2:
    resolution: {integrity: sha512-ywqV+5MmyL4E7ybXgKys4DugZbX0FC6LnwrhjuykIjnK9k8OQacQ7axGKnjDXWNhns0xot3bZI5h55H8yo9cJg==}
    engines: {node: '>=6'}

  cli-width@3.0.0:
    resolution: {integrity: sha512-FxqpkPPwu1HjuN93Omfm4h8uIanXofW0RxVEW3k5RKx+mJJYSthzNhp32Kzxxy3YAEZ/Dc/EWN1vZRY0+kOhbw==}
    engines: {node: '>= 10'}

  client-only@0.0.1:
    resolution: {integrity: sha512-IV3Ou0jSMzZrd3pZ48nLkT9DA7Ag1pnPzaiQhpW7c3RbcqqzvzzVu+L8gfqMp/8IM2MQtSiqaCxrrcfu8I8rMA==}

  cliui@8.0.1:
    resolution: {integrity: sha512-BSeNnyus75C4//NQ9gQt1/csTXyo/8Sb+afLAkzAptFuMsod9HFokGNudZpi/oQV73hnVK+sR+5PVRMd+Dr7YQ==}
    engines: {node: '>=12'}

  clone@1.0.4:
    resolution: {integrity: sha512-JQHZ2QMW6l3aH/j6xCqQThY/9OH4D/9ls34cgkUBiEeocRTU04tHfKPBsUK1PqZCUQM7GiA0IIXJSuXHI64Kbg==}
    engines: {node: '>=0.8'}

  clsx@2.1.1:
    resolution: {integrity: sha512-eYm0QWBtUrBWZWG0d386OGAw16Z995PiOVo2B7bjWSbHedGl5e0ZWaq65kOGgUSNesEIDkB9ISbTg/JK9dhCZA==}
    engines: {node: '>=6'}

  cluster-key-slot@1.1.2:
    resolution: {integrity: sha512-RMr0FhtfXemyinomL4hrWcYJxmX6deFdCxpJzhDttxgO1+bcCnkk+9drydLVDmAMG7NE6aN/fl4F7ucU/90gAA==}
    engines: {node: '>=0.10.0'}

  color-convert@1.9.3:
    resolution: {integrity: sha512-QfAUtd+vFdAtFQcC8CCyYt1fYWxSqAiK2cSD6zDB8N3cpsEBAvRxp9zOGg6G/SHHJYAT88/az/IuDGALsNVbGg==}

  color-convert@2.0.1:
    resolution: {integrity: sha512-RRECPsj7iu/xb5oKYcsFHSppFNnsj/52OVTRKb4zP5onXwVF3zVmmToNcOfGC+CRDpfK/U584fMg38ZHCaElKQ==}
    engines: {node: '>=7.0.0'}

  color-name@1.1.3:
    resolution: {integrity: sha512-72fSenhMw2HZMTVHeCA9KCmpEIbzWiQsjN+BHcBbS9vr1mtt+vJjPdksIBNUmKAW8TFUDPJK5SUU3QhE9NEXDw==}

  color-name@1.1.4:
    resolution: {integrity: sha512-dOy+3AuW3a2wNbZHIuMZpTcgjGuLU/uBL/ubcZF9OXbDo8ff4O8yVp5Bf0efS8uEoYo5q4Fx7dY9OgQGXgAsQA==}

  color-string@1.9.1:
    resolution: {integrity: sha512-shrVawQFojnZv6xM40anx4CkoDP+fZsw/ZerEMsW/pyzsRbElpsL/DBVW7q3ExxwusdNXI3lXpuhEZkzs8p5Eg==}

  color-support@1.1.3:
    resolution: {integrity: sha512-qiBjkpbMLO/HL68y+lh4q0/O1MZFj2RX6X/KmMa3+gJD3z+WwI1ZzDHysvqHGS3mP6mznPckpXmw1nI9cJjyRg==}
    hasBin: true

  color@3.2.1:
    resolution: {integrity: sha512-aBl7dZI9ENN6fUGC7mWpMTPNHmWUSNan9tuWN6ahh5ZLNk9baLJOnSMlrQkHcrfFgz2/RigjUVAjdx36VcemKA==}

  colorspace@1.1.4:
    resolution: {integrity: sha512-BgvKJiuVu1igBUF2kEjRCZXol6wiiGbY5ipL/oVPwm0BL9sIpMIzM8IK7vwuxIIzOXMV3Ey5w+vxhm0rR/TN8w==}

  combined-stream@1.0.8:
    resolution: {integrity: sha512-FQN4MRfuJeHf7cBbBMJFXhKSDq+2kAArBlmRBvcvFE5BB1HZKXtSFASDhdlz9zOYwxh8lDdnvmMOe/+5cdoEdg==}
    engines: {node: '>= 0.8'}

  commander@10.0.1:
    resolution: {integrity: sha512-y4Mg2tXshplEbSGzx7amzPwKKOCGuoSRP/CjEdwwk0FOGlUbq6lKuoyDZTNZkmxHdJtp54hdfY/JUrdL7Xfdug==}
    engines: {node: '>=14'}

  commander@2.20.3:
    resolution: {integrity: sha512-GpVkmM8vF2vQUkj2LvZmD35JxeJOLCwJ9cUkugyk2nuhbv3+mJvpLYYt+0+USMxE+oj+ey/lJEnhZw75x/OMcQ==}

  compress-commons@4.1.2:
    resolution: {integrity: sha512-D3uMHtGc/fcO1Gt1/L7i1e33VOvD4A9hfQLP+6ewd+BvG/gQ84Yh4oftEhAdjSMgBgwGL+jsppT7JYNpo6MHHg==}
    engines: {node: '>= 10'}

  concat-map@0.0.1:
    resolution: {integrity: sha512-/Srv4dswyQNBfohGpz9o6Yb3Gz3SrUDqBH5rTuhGR7ahtlbYKnVxw2bCFMRljaA7EXHaXZ8wsHdodFvbkhKmqg==}

  concurrently@8.2.2:
    resolution: {integrity: sha512-1dP4gpXFhei8IOtlXRE/T/4H88ElHgTiUzh71YUmtjTEHMSRS2Z/fgOxHSxxusGHogsRfxNq1vyAwxSC+EVyDg==}
    engines: {node: ^14.13.0 || >=16.0.0}
    hasBin: true

  console-control-strings@1.1.0:
    resolution: {integrity: sha512-ty/fTekppD2fIwRvnZAVdeOiGd1c7YXEixbgJTNzqcxJWKQnjJ/V1bNEEE6hygpM3WjwHFUVK6HTjWSzV4a8sQ==}

  constant-case@2.0.0:
    resolution: {integrity: sha512-eS0N9WwmjTqrOmR3o83F5vW8Z+9R1HnVz3xmzT2PMFug9ly+Au/fxRWlEBSb6LcZwspSsEn9Xs1uw9YgzAg1EQ==}

  convert-source-map@2.0.0:
    resolution: {integrity: sha512-Kvp459HrV2FEJ1CAsi1Ku+MY3kasH19TFykTz2xWmMeq6bk2NU3XXvfJ+Q61m0xktWwt+1HSYf3JZsTms3aRJg==}

  cookie@0.6.0:
    resolution: {integrity: sha512-U71cyTamuh1CRNCfpGY6to28lxvNwPG4Guz/EVjgf3Jmzv0vlDp1atT9eS5dDjMYHucpHbWns6Lwf3BKz6svdw==}
    engines: {node: '>= 0.6'}

  cookies@0.9.1:
    resolution: {integrity: sha512-TG2hpqe4ELx54QER/S3HQ9SRVnQnGBtKUz5bLQWtYAQ+o6GpgMs6sYUvaiJjVxb+UXwhRhAEP3m7LbsIZ77Hmw==}
    engines: {node: '>= 0.8'}

  copy-anything@3.0.5:
    resolution: {integrity: sha512-yCEafptTtb4bk7GLEQoM8KVJpxAfdBJYaXyzQEgQQQgYrZiDp8SJmGKlYza6CYjEDNstAdNdKA3UuoULlEbS6w==}
    engines: {node: '>=12.13'}

  core-js-pure@3.36.0:
    resolution: {integrity: sha512-cN28qmhRNgbMZZMc/RFu5w8pK9VJzpb2rJVR/lHuZJKwmXnoWOpXmMkxqBB514igkp1Hu8WGROsiOAzUcKdHOQ==}

  core-util-is@1.0.3:
    resolution: {integrity: sha512-ZQBvi1DcpJ4GDqanjucZ2Hj3wEO5pZDS89BWbkcrvdxksJorwUDDZamX9ldFkp9aw2lmBDLgkObEA4DWNJ9FYQ==}

  cpu-features@0.0.10:
    resolution: {integrity: sha512-9IkYqtX3YHPCzoVg1Py+o9057a3i0fp7S530UWokCSaFVTc7CwXPRiOjRjBQQ18ZCNafx78YfnG+HALxtVmOGA==}
    engines: {node: '>=10.0.0'}

  crc-32@1.2.2:
    resolution: {integrity: sha512-ROmzCKrTnOwybPcJApAA6WBWij23HVfGVNKqqrZpuyZOHqK2CwHSvpGuyt/UNNvaIjEd8X5IFGp4Mh+Ie1IHJQ==}
    engines: {node: '>=0.8'}
    hasBin: true

  crc32-stream@4.0.3:
    resolution: {integrity: sha512-NT7w2JVU7DFroFdYkeq8cywxrgjPHWkdX1wjpRQXPX5Asews3tA+Ght6lddQO5Mkumffp3X7GEqku3epj2toIw==}
    engines: {node: '>= 10'}

  create-require@1.1.1:
    resolution: {integrity: sha512-dcKFX3jn0MpIaXjisoRvexIJVEKzaq7z2rZKxf+MSr9TkdmHmsU4m2lcLojrj/FHl8mk5VxMmYA+ftRkP/3oKQ==}

  crelt@1.0.6:
    resolution: {integrity: sha512-VQ2MBenTq1fWZUH9DJNGti7kKv6EeAuYr3cLwxUWhIu1baTaXh4Ib5W2CqHVqib4/MqbYGJqiL3Zb8GJZr3l4g==}

  cross-env@7.0.3:
    resolution: {integrity: sha512-+/HKd6EgcQCJGh2PSjZuUitQBQynKor4wrFbRg4DtAgS1aWO+gU52xpH7M9ScGgXSYmAVS9bIJ8EzuaGw0oNAw==}
    engines: {node: '>=10.14', npm: '>=6', yarn: '>=1'}
    hasBin: true

  cross-spawn@7.0.3:
    resolution: {integrity: sha512-iRDPJKUPVEND7dHPO8rkbOnPpyDygcDFtWjpeWNCgy8WP2rXcxXL8TskReQl6OrB2G7+UJrags1q15Fudc7G6w==}
    engines: {node: '>= 8'}

  cssesc@3.0.0:
    resolution: {integrity: sha512-/Tb/JcjK111nNScGob5MNtsntNM1aCNUDipB/TkwZFhyDrrE47SOx/18wF2bbjgc3ZzCSKW1T5nt5EbFoAz/Vg==}
    engines: {node: '>=4'}
    hasBin: true

  cssstyle@4.0.1:
    resolution: {integrity: sha512-8ZYiJ3A/3OkDd093CBT/0UKDWry7ak4BdPTFP2+QEP7cmhouyq/Up709ASSj2cK02BbZiMgk7kYjZNS4QP5qrQ==}
    engines: {node: '>=18'}

  csstype@3.1.3:
    resolution: {integrity: sha512-M1uQkMl8rQK/szD0LNhtqxIPLpimGm8sOBwU7lLnCpSbTyY3yeU1Vc7l4KT5zT4s/yOxHH5O7tIuuLOCnLADRw==}

  damerau-levenshtein@1.0.8:
    resolution: {integrity: sha512-sdQSFB7+llfUcQHUQO3+B8ERRj0Oa4w9POWMI/puGtuf7gFywGmkaLCElnudfTiKZV+NvHqL0ifzdrI8Ro7ESA==}

  dash-get@1.0.2:
    resolution: {integrity: sha512-4FbVrHDwfOASx7uQVxeiCTo7ggSdYZbqs8lH+WU6ViypPlDbe9y6IP5VVUDQBv9DcnyaiPT5XT0UWHgJ64zLeQ==}

  data-uri-to-buffer@6.0.2:
    resolution: {integrity: sha512-7hvf7/GW8e86rW0ptuwS3OcBGDjIi6SZva7hCyWC0yYry2cOPmLIjXAUHI6DK2HsnwJd9ifmt57i8eV2n4YNpw==}
    engines: {node: '>= 14'}

  data-urls@5.0.0:
    resolution: {integrity: sha512-ZYP5VBHshaDAiVZxjbRVcFJpc+4xGgT0bK3vzy1HLN8jTO975HEbuYzZJcHoQEY5K1a0z8YayJkyVETa08eNTg==}
    engines: {node: '>=18'}

  data-view-buffer@1.0.1:
    resolution: {integrity: sha512-0lht7OugA5x3iJLOWFhWK/5ehONdprk0ISXqVFn/NFrDu+cuc8iADFrGQz5BnRK7LLU3JmkbXSxaqX+/mXYtUA==}
    engines: {node: '>= 0.4'}

  data-view-byte-length@1.0.1:
    resolution: {integrity: sha512-4J7wRJD3ABAzr8wP+OcIcqq2dlUKp4DVflx++hs5h5ZKydWMI6/D/fAot+yh6g2tHh8fLFTvNOaVN357NvSrOQ==}
    engines: {node: '>= 0.4'}

  data-view-byte-offset@1.0.0:
    resolution: {integrity: sha512-t/Ygsytq+R995EJ5PZlD4Cu56sWa8InXySaViRzw9apusqsOO2bQP+SbYzAhR0pFKoB+43lYy8rWban9JSuXnA==}
    engines: {node: '>= 0.4'}

  date-fns@2.30.0:
    resolution: {integrity: sha512-fnULvOpxnC5/Vg3NCiWelDsLiUc9bRwAPs/+LfTLNvetFCtCTN+yQz15C/fs4AwX1R9K5GLtLfn8QW+dWisaAw==}
    engines: {node: '>=0.11'}

  dayjs@1.11.12:
    resolution: {integrity: sha512-Rt2g+nTbLlDWZTwwrIXjy9MeiZmSDI375FvZs72ngxx8PDC6YXOeR3q5LAuPzjZQxhiWdRKac7RKV+YyQYfYIg==}

  debug@3.2.7:
    resolution: {integrity: sha512-CFjzYYAi4ThfiQvizrFQevTTXHtnCqWfe7x1AhgEscTz6ZbLbfoLRLPugTQyBth6f8ZERVUSyWHFD/7Wu4t1XQ==}
    peerDependencies:
      supports-color: '*'
    peerDependenciesMeta:
      supports-color:
        optional: true

  debug@4.3.4:
    resolution: {integrity: sha512-PRWFHuSU3eDtQJPvnNY7Jcket1j0t5OuOsFzPPzsekD52Zl8qUfFIPEiswXqIvHWGVHOgX+7G/vCNNhehwxfkQ==}
    engines: {node: '>=6.0'}
    peerDependencies:
      supports-color: '*'
    peerDependenciesMeta:
      supports-color:
        optional: true

  debug@4.3.5:
    resolution: {integrity: sha512-pt0bNEmneDIvdL1Xsd9oDQ/wrQRkXDT4AUWlNZNPKvW5x/jyO9VFXkJUP07vQ2upmw5PlaITaPKc31jK13V+jg==}
    engines: {node: '>=6.0'}
    peerDependencies:
      supports-color: '*'
    peerDependenciesMeta:
      supports-color:
        optional: true

  decimal.js@10.4.3:
    resolution: {integrity: sha512-VBBaLc1MgL5XpzgIP7ny5Z6Nx3UrRkIViUkPUdtl9aya5amy3De1gsUUSB1g3+3sExYNjCAsAznmukyxCb1GRA==}

  decompress-response@6.0.0:
    resolution: {integrity: sha512-aW35yZM6Bb/4oJlZncMH2LCoZtJXTRxES17vE3hoRiowU2kWHaJKFkSBDnDR+cm9J+9QhXmREyIfv0pji9ejCQ==}
    engines: {node: '>=10'}

  deep-eql@5.0.2:
    resolution: {integrity: sha512-h5k/5U50IJJFpzfL6nO9jaaumfjO/f2NjK/oYB2Djzm4p9L+3T9qWpZqZ2hAbLPuuYq9wrU08WQyBTL5GbPk5Q==}
    engines: {node: '>=6'}

  deep-equal@2.2.3:
    resolution: {integrity: sha512-ZIwpnevOurS8bpT4192sqAowWM76JDKSHYzMLty3BZGSswgq6pBaH3DhCSW5xVAZICZyKdOBPjwww5wfgT/6PA==}
    engines: {node: '>= 0.4'}

  deep-extend@0.6.0:
    resolution: {integrity: sha512-LOHxIOaPYdHlJRtCQfDIVZtfw/ufM8+rVj649RIHzcm/vGwQRXFt6OPqIFWsm2XEMrNIEtWR64sY1LEKD2vAOA==}
    engines: {node: '>=4.0.0'}

  deep-is@0.1.4:
    resolution: {integrity: sha512-oIPzksmTg4/MriiaYGO+okXDT7ztn/w3Eptv/+gSIdMdKsJo0u4CfYNFJPy+4SKMuCqGw2wxnA+URMg3t8a/bQ==}

  deepmerge@4.3.1:
    resolution: {integrity: sha512-3sUqbMEc77XqpdNO7FRyRog+eW3ph+GYCbj+rK+uYyRMuwsVy0rMiVtPn+QJlKFvWP/1PYpapqYn0Me2knFn+A==}
    engines: {node: '>=0.10.0'}

  defaults@1.0.4:
    resolution: {integrity: sha512-eFuaLoy/Rxalv2kr+lqMlUnrDWV+3j4pljOIJgLIhI058IQfWJ7vXhyEIHu+HtC738klGALYxOKDO0bQP3tg8A==}

  define-data-property@1.1.4:
    resolution: {integrity: sha512-rBMvIzlpA8v6E+SJZoo++HAYqsLrkg7MSfIinMPFhmkorw7X+dOXVJQs+QT69zGkzMyfDnIMN2Wid1+NbL3T+A==}
    engines: {node: '>= 0.4'}

  define-properties@1.2.1:
    resolution: {integrity: sha512-8QmQKqEASLd5nx0U1B1okLElbUuuttJ/AnYmRXbbbGDWh6uS208EjD4Xqq/I9wK7u0v6O08XhTWnt5XtEbR6Dg==}
    engines: {node: '>= 0.4'}

  degenerator@5.0.1:
    resolution: {integrity: sha512-TllpMR/t0M5sqCXfj85i4XaAzxmS5tVA16dqvdkMwGmzI+dXLXnw3J+3Vdv7VKw+ThlTMboK6i9rnZ6Nntj5CQ==}
    engines: {node: '>= 14'}

  del@5.1.0:
    resolution: {integrity: sha512-wH9xOVHnczo9jN2IW68BabcecVPxacIA3g/7z6vhSU/4stOKQzeCRK0yD0A24WiAAUJmmVpWqrERcTxnLo3AnA==}
    engines: {node: '>=8'}

  delayed-stream@1.0.0:
    resolution: {integrity: sha512-ZySD7Nf91aLB0RxL4KGrKHBXl7Eds1DAmEdcoVawXnLD7SDhpNgtuII2aAkg7a7QS41jxPSZ17p4VdGnMHk3MQ==}
    engines: {node: '>=0.4.0'}

  delegates@1.0.0:
    resolution: {integrity: sha512-bd2L678uiWATM6m5Z1VzNCErI3jiGzt6HGY8OVICs40JQq/HALfbyNJmp0UDakEY4pMMaN0Ly5om/B1VI/+xfQ==}

  denque@2.1.0:
    resolution: {integrity: sha512-HVQE3AAb/pxF8fQAoiqpvg9i3evqug3hoiwakOyZAwJm+6vZehbkYXZ0l4JxS+I3QxM97v5aaRNhj8v5oBhekw==}
    engines: {node: '>=0.10'}

  depd@2.0.0:
    resolution: {integrity: sha512-g7nH6P6dyDioJogAAGprGpCtVImJhpPk/roCzdb3fIh61/s/nPsfR6onyMwkCAR/OlC3yBC0lESvUoQEAssIrw==}
    engines: {node: '>= 0.8'}

  dequal@2.0.3:
    resolution: {integrity: sha512-0je+qPKHEMohvfRTCEo3CrPG6cAzAYgmzKyxRiYSSDkS6eGJdyVJm7WaYA5ECaAD9wLB2T4EEeymA5aFVcYXCA==}
    engines: {node: '>=6'}

  detect-libc@2.0.2:
    resolution: {integrity: sha512-UX6sGumvvqSaXgdKGUsgZWqcUyIXZ/vZTrlRT/iobiKhGL0zL4d3osHj3uqllWJK+i+sixDS/3COVEOFbupFyw==}
    engines: {node: '>=8'}

  detect-node-es@1.1.0:
    resolution: {integrity: sha512-ypdmJU/TbBby2Dxibuv7ZLW3Bs1QEmM7nHjEANfohJLvE0XVujisn1qPJcZxg+qDucsr+bP6fLD1rPS3AhJ7EQ==}

  diff@4.0.2:
    resolution: {integrity: sha512-58lmxKSA4BNyLz+HHMUzlOEpg09FV+ev6ZMe3vJihgdxzgcwZ8VoEEPmALCZG9LmqfVoNMMKpttIYTVG6uDY7A==}
    engines: {node: '>=0.3.1'}

  dir-glob@3.0.1:
    resolution: {integrity: sha512-WkrWp9GR4KXfKGYzOLmTuGVi1UWFfws377n9cc55/tb6DuqyF6pcQ5AbiHEshaDpY9v6oaSr2XCDidGmMwdzIA==}
    engines: {node: '>=8'}

  docker-compose@0.24.8:
    resolution: {integrity: sha512-plizRs/Vf15H+GCVxq2EUvyPK7ei9b/cVesHvjnX4xaXjM9spHe2Ytq0BitndFgvTJ3E3NljPNUEl7BAN43iZw==}
    engines: {node: '>= 6.0.0'}

  docker-modem@3.0.8:
    resolution: {integrity: sha512-f0ReSURdM3pcKPNS30mxOHSbaFLcknGmQjwSfmbcdOw1XWKXVhukM3NJHhr7NpY9BIyyWQb0EBo3KQvvuU5egQ==}
    engines: {node: '>= 8.0'}

  docker-modem@5.0.3:
    resolution: {integrity: sha512-89zhop5YVhcPEt5FpUFGr3cDyceGhq/F9J+ZndQ4KfqNvfbJpPMfgeixFgUj5OjCYAboElqODxY5Z1EBsSa6sg==}
    engines: {node: '>= 8.0'}

  dockerode@3.3.5:
    resolution: {integrity: sha512-/0YNa3ZDNeLr/tSckmD69+Gq+qVNhvKfAHNeZJBnp7EOP6RGKV8ORrJHkUn20So5wU+xxT7+1n5u8PjHbfjbSA==}
    engines: {node: '>= 8.0'}

  dockerode@4.0.2:
    resolution: {integrity: sha512-9wM1BVpVMFr2Pw3eJNXrYYt6DT9k0xMcsSCjtPvyQ+xa1iPg/Mo3T/gUcwI0B2cczqCeCYRPF8yFYDwtFXT0+w==}
    engines: {node: '>= 8.0'}

  doctrine@2.1.0:
    resolution: {integrity: sha512-35mSku4ZXK0vfCuHEDAwt55dg2jNajHZ1odvF+8SSr82EsZY4QmXfuWso8oEd8zRhVObSN18aM0CjSdoBX7zIw==}
    engines: {node: '>=0.10.0'}

  dom-helpers@5.2.1:
    resolution: {integrity: sha512-nRCa7CK3VTrM2NmGkIy4cbK7IZlgBE/PYMn55rrXefr5xXDP0LdtfPnblFDoVdcAfslJ7or6iqAUnx0CCGIWQA==}

  dom-walk@0.1.2:
    resolution: {integrity: sha512-6QvTW9mrGeIegrFXdtQi9pk7O/nSK6lSdXW2eqUspN5LWD7UTji2Fqw5V2YLjBpHEoU9Xl/eUWNpDeZvoyOv2w==}

  dot-case@2.1.1:
    resolution: {integrity: sha512-HnM6ZlFqcajLsyudHq7LeeLDr2rFAVYtDv/hV5qchQEidSck8j9OPUsXY9KwJv/lHMtYlX4DjRQqwFYa+0r8Ug==}

  dotenv-cli@7.4.2:
    resolution: {integrity: sha512-SbUj8l61zIbzyhIbg0FwPJq6+wjbzdn9oEtozQpZ6kW2ihCcapKVZj49oCT3oPM+mgQm+itgvUQcG5szxVrZTA==}
    hasBin: true

  dotenv-expand@10.0.0:
    resolution: {integrity: sha512-GopVGCpVS1UKH75VKHGuQFqS1Gusej0z4FyQkPdwjil2gNIv+LNsqBlboOzpJFZKVT95GkCyWJbBSdFEFUWI2A==}
    engines: {node: '>=12'}

  dotenv@16.0.3:
    resolution: {integrity: sha512-7GO6HghkA5fYG9TYnNxi14/7K9f5occMlp3zXAuSxn7CKCxt9xbNWG7yF8hTCSUchlfWSe3uLmlPfigevRItzQ==}
    engines: {node: '>=12'}

  dotenv@16.4.5:
    resolution: {integrity: sha512-ZmdL2rui+eB2YwhsWzjInR8LldtZHGDoQ1ugH85ppHKwpUHL7j7rN0Ti9NCnGiQbhaZ11FpR+7ao1dNsmduNUg==}
    engines: {node: '>=12'}

  drizzle-kit@0.23.0:
    resolution: {integrity: sha512-w9jE97z193dd4jzAyj4Uv2SOh8Ydue70Ki6W0awy4bGM1aPXan6zD6Yv+nNTA6oGgNTDl2MJFxutjHG4fden5g==}
    hasBin: true

  drizzle-orm@0.32.0:
    resolution: {integrity: sha512-99IlfVGPNHzOFEXo9Phyu5At5TALLsY2t6WxFFy68rYd9Ej4cHX/7WjdPOn7JNRW69MNeNtP8XrDQg43SppuAA==}
    peerDependencies:
      '@aws-sdk/client-rds-data': '>=3'
      '@cloudflare/workers-types': '>=3'
      '@electric-sql/pglite': '>=0.1.1'
      '@libsql/client': '*'
      '@neondatabase/serverless': '>=0.1'
      '@op-engineering/op-sqlite': '>=2'
      '@opentelemetry/api': ^1.4.1
      '@planetscale/database': '>=1'
      '@prisma/client': '*'
      '@tidbcloud/serverless': '*'
      '@types/better-sqlite3': '*'
      '@types/pg': '*'
      '@types/react': '>=18'
      '@types/sql.js': '*'
      '@vercel/postgres': '>=0.8.0'
      '@xata.io/client': '*'
      better-sqlite3: '>=7'
      bun-types: '*'
      expo-sqlite: '>=13.2.0'
      knex: '*'
      kysely: '*'
      mysql2: '>=2'
      pg: '>=8'
      postgres: '>=3'
      prisma: '*'
      react: '>=18'
      sql.js: '>=1'
      sqlite3: '>=5'
    peerDependenciesMeta:
      '@aws-sdk/client-rds-data':
        optional: true
      '@cloudflare/workers-types':
        optional: true
      '@electric-sql/pglite':
        optional: true
      '@libsql/client':
        optional: true
      '@neondatabase/serverless':
        optional: true
      '@op-engineering/op-sqlite':
        optional: true
      '@opentelemetry/api':
        optional: true
      '@planetscale/database':
        optional: true
      '@prisma/client':
        optional: true
      '@tidbcloud/serverless':
        optional: true
      '@types/better-sqlite3':
        optional: true
      '@types/pg':
        optional: true
      '@types/react':
        optional: true
      '@types/sql.js':
        optional: true
      '@vercel/postgres':
        optional: true
      '@xata.io/client':
        optional: true
      better-sqlite3:
        optional: true
      bun-types:
        optional: true
      expo-sqlite:
        optional: true
      knex:
        optional: true
      kysely:
        optional: true
      mysql2:
        optional: true
      pg:
        optional: true
      postgres:
        optional: true
      prisma:
        optional: true
      react:
        optional: true
      sql.js:
        optional: true
      sqlite3:
        optional: true

  eastasianwidth@0.2.0:
    resolution: {integrity: sha512-I88TYZWc9XiYHRQ4/3c5rjjfgkjhLyW2luGIheGERbNQ6OY7yTybanSpDXZa8y7VUP9YmDcYa+eyq4ca7iLqWA==}

  electron-to-chromium@1.4.673:
    resolution: {integrity: sha512-zjqzx4N7xGdl5468G+vcgzDhaHkaYgVcf9MqgexcTqsl2UHSCmOj/Bi3HAprg4BZCpC7HyD8a6nZl6QAZf72gw==}

  emoji-regex@8.0.0:
    resolution: {integrity: sha512-MSjYzcWNOA0ewAHpz0MxpYFvwg6yjy1NG3xteoqz644VCo/RPgnr1/GGt+ic3iJTzQ8Eu3TdM14SawnVUmGE6A==}

  emoji-regex@9.2.2:
    resolution: {integrity: sha512-L18DaJsXSUk2+42pv8mLs5jJT2hqFkFE4j21wOmgbUqsZ2hL72NsUU785g9RXgo3s0ZNgVl42TiHp3ZtOv/Vyg==}

  emojis-list@3.0.0:
    resolution: {integrity: sha512-/kyM18EfinwXZbno9FyUGeFh87KC8HRQBQGildHZbEuRyWFOmv1U10o9BBp8XVZDVNNuQKyIGIu5ZYAAXJ0V2Q==}
    engines: {node: '>= 4'}

  enabled@2.0.0:
    resolution: {integrity: sha512-AKrN98kuwOzMIdAizXGI86UFBoo26CL21UM763y1h/GMSJ4/OHU9k2YlsmBpyScFo/wbLzWQJBMCW4+IO3/+OQ==}

  end-of-stream@1.4.4:
    resolution: {integrity: sha512-+uw1inIHVPQoaVuHzRyXd21icM+cnt4CzD5rW+NC1wjOUSTOs+Te7FOv7AhN7vS9x/oIyhLP5PR1H+phQAHu5Q==}

  enhanced-resolve@5.16.1:
    resolution: {integrity: sha512-4U5pNsuDl0EhuZpq46M5xPslstkviJuhrdobaRDBk2Jy2KO37FDAJl4lb2KlNabxT0m4MTK2UHNrsAcphE8nyw==}
    engines: {node: '>=10.13.0'}

  entities@4.5.0:
    resolution: {integrity: sha512-V0hjH4dGPh9Ao5p0MoRY6BVqtwCjhz6vI5LT8AJ55H+4g9/4vbHx1I54fS0XuclLhDHArPQCiMjDxjaL8fPxhw==}
    engines: {node: '>=0.12'}

  es-abstract@1.22.4:
    resolution: {integrity: sha512-vZYJlk2u6qHYxBOTjAeg7qUxHdNfih64Uu2J8QqWgXZ2cri0ZpJAkzDUK/q593+mvKwlxyaxr6F1Q+3LKoQRgg==}
    engines: {node: '>= 0.4'}

  es-abstract@1.23.3:
    resolution: {integrity: sha512-e+HfNH61Bj1X9/jLc5v1owaLYuHdeHHSQlkhCBiTK8rBvKaULl/beGMxwrMXjpYrv4pz22BlY570vVePA2ho4A==}
    engines: {node: '>= 0.4'}

  es-array-method-boxes-properly@1.0.0:
    resolution: {integrity: sha512-wd6JXUmyHmt8T5a2xreUwKcGPq6f1f+WwIJkijUqiGcJz1qqnZgP6XIK+QyIWU5lT7imeNxUll48bziG+TSYcA==}

  es-define-property@1.0.0:
    resolution: {integrity: sha512-jxayLKShrEqqzJ0eumQbVhTYQM27CfT1T35+gCgDFoL82JLsXqTJ76zv6A0YLOgEnLUMvLzsDsGIrl8NFpT2gQ==}
    engines: {node: '>= 0.4'}

  es-errors@1.3.0:
    resolution: {integrity: sha512-Zf5H2Kxt2xjTvbJvP2ZWLEICxA6j+hAmMzIlypy4xcBg1vKVnx89Wy0GbS+kf5cwCVFFzdCFh2XSCFNULS6csw==}
    engines: {node: '>= 0.4'}

  es-get-iterator@1.1.3:
    resolution: {integrity: sha512-sPZmqHBe6JIiTfN5q2pEi//TwxmAFHwj/XEuYjTuse78i8KxaqMTTzxPoFKuzRpDpTJ+0NAbpfenkmH2rePtuw==}

  es-iterator-helpers@1.0.19:
    resolution: {integrity: sha512-zoMwbCcH5hwUkKJkT8kDIBZSz9I6mVG//+lDCinLCGov4+r7NIy0ld8o03M0cJxl2spVf6ESYVS6/gpIfq1FFw==}
    engines: {node: '>= 0.4'}

  es-module-lexer@1.5.3:
    resolution: {integrity: sha512-i1gCgmR9dCl6Vil6UKPI/trA69s08g/syhiDK9TG0Nf1RJjjFI+AzoWW7sPufzkgYAn861skuCwJa0pIIHYxvg==}

  es-object-atoms@1.0.0:
    resolution: {integrity: sha512-MZ4iQ6JwHOBQjahnjwaC1ZtIBH+2ohjamzAO3oaHcXYup7qxjF2fixyH+Q71voWHeOkI2q/TnJao/KfXYIZWbw==}
    engines: {node: '>= 0.4'}

  es-set-tostringtag@2.0.2:
    resolution: {integrity: sha512-BuDyupZt65P9D2D2vA/zqcI3G5xRsklm5N3xCwuiy+/vKy8i0ifdsQP1sLgO4tZDSCaQUSnmC48khknGMV3D2Q==}
    engines: {node: '>= 0.4'}

  es-set-tostringtag@2.0.3:
    resolution: {integrity: sha512-3T8uNMC3OQTHkFUsFq8r/BwAXLHvU/9O9mE0fBc/MY5iq/8H7ncvO947LmYA6ldWw9Uh8Yhf25zu6n7nML5QWQ==}
    engines: {node: '>= 0.4'}

  es-shim-unscopables@1.0.2:
    resolution: {integrity: sha512-J3yBRXCzDu4ULnQwxyToo/OjdMx6akgVC7K6few0a7F/0wLtmKKN7I73AH5T2836UuXRqN7Qg+IIUw/+YJksRw==}

  es-to-primitive@1.2.1:
    resolution: {integrity: sha512-QCOllgZJtaUo9miYBcLChTUaHNjJF3PYs1VidD7AwiEj1kYxKeQTctLAezAOH5ZKRH0g2IgPn6KwB4IT8iRpvA==}
    engines: {node: '>= 0.4'}

  esbuild-register@3.5.0:
    resolution: {integrity: sha512-+4G/XmakeBAsvJuDugJvtyF1x+XJT4FMocynNpxrvEBViirpfUn2PgNpCHedfWhF4WokNsO/OvMKrmJOIJsI5A==}
    peerDependencies:
      esbuild: '>=0.12 <1'

  esbuild@0.18.20:
    resolution: {integrity: sha512-ceqxoedUrcayh7Y7ZX6NdbbDzGROiyVBgC4PriJThBKSVPWnnFHZAkfI1lJT8QFkOwH4qOS2SJkS4wvpGl8BpA==}
    engines: {node: '>=12'}
    hasBin: true

  esbuild@0.19.12:
    resolution: {integrity: sha512-aARqgq8roFBj054KvQr5f1sFu0D65G+miZRCuJyJ0G13Zwx7vRar5Zhn2tkQNzIXcBrNVsv/8stehpj+GAjgbg==}
    engines: {node: '>=12'}
    hasBin: true

  esbuild@0.20.2:
    resolution: {integrity: sha512-WdOOppmUNU+IbZ0PaDiTst80zjnrOkyJNHoKupIcVyU8Lvla3Ugx94VzkQ32Ijqd7UhHJy75gNWDMUekcrSJ6g==}
    engines: {node: '>=12'}
    hasBin: true

  escalade@3.1.2:
    resolution: {integrity: sha512-ErCHMCae19vR8vQGe50xIsVomy19rg6gFu3+r3jkEO46suLMWBksvVyoGgQV+jOfl84ZSOSlmv6Gxa89PmTGmA==}
    engines: {node: '>=6'}

  escape-string-regexp@1.0.5:
    resolution: {integrity: sha512-vbRorB5FUQWvla16U8R/qgaFIya2qGzwDrNmCZuYKrbdSUMG6I1ZCGQRefkRVhuOkIGVne7BQ35DSfo1qvJqFg==}
    engines: {node: '>=0.8.0'}

  escape-string-regexp@4.0.0:
    resolution: {integrity: sha512-TtpcNJ3XAzx3Gq8sWRzJaVajRs0uVxA2YAkdb1jm2YkPz4G6egUFAyA3n5vtEIZefPk5Wa4UXbKuS5fKkJWdgA==}
    engines: {node: '>=10'}

  escodegen@2.1.0:
    resolution: {integrity: sha512-2NlIDTwUWJN0mRPQOdtQBzbUHvdGY2P1VXSyU83Q3xKxM7WHX2Ql8dKq782Q9TgQUNOLEzEYu9bzLNj1q88I5w==}
    engines: {node: '>=6.0'}
    hasBin: true

  eslint-config-prettier@9.1.0:
    resolution: {integrity: sha512-NSWl5BFQWEPi1j4TjVNItzYV7dZXZ+wP6I6ZhrBGpChQhZRUaElihE9uRRkcbRnNb76UMKDF3r+WTmNcGPKsqw==}
    hasBin: true
    peerDependencies:
      eslint: '>=7.0.0'

  eslint-config-turbo@2.0.9:
    resolution: {integrity: sha512-FoIMElI8md/dR5DxjB5Om52KJfi7Qf7RInXeE+PGU6lN388rumppwyqEJsZ7vnR5GhGa9cLPt0vNZwEK9iXtKg==}
    peerDependencies:
      eslint: '>6.6.0'

  eslint-import-resolver-node@0.3.9:
    resolution: {integrity: sha512-WFj2isz22JahUv+B788TlO3N6zL3nNJGU8CcZbPZvVEkBPaJdCV4vy5wyghty5ROFbCRnm132v8BScu5/1BQ8g==}

  eslint-module-utils@2.8.0:
    resolution: {integrity: sha512-aWajIYfsqCKRDgUfjEXNN/JlrzauMuSEy5sbd7WXbtW3EH6A6MpwEh42c7qD+MqQo9QMJ6fWLAeIJynx0g6OAw==}
    engines: {node: '>=4'}
    peerDependencies:
      '@typescript-eslint/parser': '*'
      eslint: '*'
      eslint-import-resolver-node: '*'
      eslint-import-resolver-typescript: '*'
      eslint-import-resolver-webpack: '*'
    peerDependenciesMeta:
      '@typescript-eslint/parser':
        optional: true
      eslint:
        optional: true
      eslint-import-resolver-node:
        optional: true
      eslint-import-resolver-typescript:
        optional: true
      eslint-import-resolver-webpack:
        optional: true

  eslint-plugin-import@2.29.1:
    resolution: {integrity: sha512-BbPC0cuExzhiMo4Ff1BTVwHpjjv28C5R+btTOGaCRC7UEz801up0JadwkeSk5Ued6TG34uaczuVuH6qyy5YUxw==}
    engines: {node: '>=4'}
    peerDependencies:
      '@typescript-eslint/parser': '*'
      eslint: ^2 || ^3 || ^4 || ^5 || ^6 || ^7.2.0 || ^8
    peerDependenciesMeta:
      '@typescript-eslint/parser':
        optional: true

  eslint-plugin-jsx-a11y@6.9.0:
    resolution: {integrity: sha512-nOFOCaJG2pYqORjK19lqPqxMO/JpvdCZdPtNdxY3kvom3jTvkAbOvQvD8wuD0G8BYR0IGAGYDlzqWJOh/ybn2g==}
    engines: {node: '>=4.0'}
    peerDependencies:
      eslint: ^3 || ^4 || ^5 || ^6 || ^7 || ^8

  eslint-plugin-react-hooks@4.6.2:
    resolution: {integrity: sha512-QzliNJq4GinDBcD8gPB5v0wh6g8q3SUi6EFF0x8N/BL9PoVs0atuGc47ozMRyOWAKdwaZ5OnbOEa3WR+dSGKuQ==}
    engines: {node: '>=10'}
    peerDependencies:
      eslint: ^3.0.0 || ^4.0.0 || ^5.0.0 || ^6.0.0 || ^7.0.0 || ^8.0.0-0

  eslint-plugin-react@7.35.0:
    resolution: {integrity: sha512-v501SSMOWv8gerHkk+IIQBkcGRGrO2nfybfj5pLxuJNFTPxxA3PSryhXTK+9pNbtkggheDdsC0E9Q8CuPk6JKA==}
    engines: {node: '>=4'}
    peerDependencies:
      eslint: ^3 || ^4 || ^5 || ^6 || ^7 || ^8 || ^9.7

  eslint-plugin-turbo@2.0.9:
    resolution: {integrity: sha512-q4s4mg6JcXzz5zK4LC3c6FcWehGAWjGj7kIM76ZvG0KiR9Ks0znzjnAKW0NoiDP4s/gt3r4YPOpI357qWt167Q==}
    peerDependencies:
      eslint: '>6.6.0'

  eslint-scope@5.1.1:
    resolution: {integrity: sha512-2NxwbF/hZ0KpepYN0cNbo+FN6XoK7GaHlQhgx/hIZl6Va0bF45RQOOwhLIy8lQDbuCiadSLCBnH2CFYquit5bw==}
    engines: {node: '>=8.0.0'}

  eslint-scope@8.0.2:
    resolution: {integrity: sha512-6E4xmrTw5wtxnLA5wYL3WDfhZ/1bUBGOXV0zQvVRDOtrR8D0p6W7fs3JweNYhwRYeGvd/1CKX2se0/2s7Q/nJA==}
    engines: {node: ^18.18.0 || ^20.9.0 || >=21.1.0}

  eslint-visitor-keys@3.4.3:
    resolution: {integrity: sha512-wpc+LXeiyiisxPlEkUzU6svyS1frIO3Mgxj1fdy7Pm8Ygzguax2N3Fa/D/ag1WqbOprdI+uY6wMUl8/a2G+iag==}
    engines: {node: ^12.22.0 || ^14.17.0 || >=16.0.0}

  eslint-visitor-keys@4.0.0:
    resolution: {integrity: sha512-OtIRv/2GyiF6o/d8K7MYKKbXrOUBIK6SfkIRM4Z0dY3w+LiQ0vy3F57m0Z71bjbyeiWFiHJ8brqnmE6H6/jEuw==}
    engines: {node: ^18.18.0 || ^20.9.0 || >=21.1.0}

  eslint@9.7.0:
    resolution: {integrity: sha512-FzJ9D/0nGiCGBf8UXO/IGLTgLVzIxze1zpfA8Ton2mjLovXdAPlYDv+MQDcqj3TmrhAGYfOpz9RfR+ent0AgAw==}
    engines: {node: ^18.18.0 || ^20.9.0 || >=21.1.0}
    hasBin: true

  espree@10.1.0:
    resolution: {integrity: sha512-M1M6CpiE6ffoigIOWYO9UDP8TMUw9kqb21tf+08IgDYjCsOvCuDt4jQcZmoYxx+w7zlKw9/N0KXfto+I8/FrXA==}
    engines: {node: ^18.18.0 || ^20.9.0 || >=21.1.0}

  esprima@4.0.1:
    resolution: {integrity: sha512-eGuFFw7Upda+g4p+QHvnW0RyTX/SVeJBDM/gCtMARO0cLuT2HcEKnTPvhjV6aGeqrCB/sbNop0Kszm0jsaWU4A==}
    engines: {node: '>=4'}
    hasBin: true

  esquery@1.5.0:
    resolution: {integrity: sha512-YQLXUplAwJgCydQ78IMJywZCceoqk1oH01OERdSAJc/7U2AylwjhSCLDEtqwg811idIS/9fIU5GjG73IgjKMVg==}
    engines: {node: '>=0.10'}

  esrecurse@4.3.0:
    resolution: {integrity: sha512-KmfKL3b6G+RXvP8N1vr3Tq1kL/oCFgn2NYXEtqP8/L3pKapUA4G8cFVaoF3SU323CD4XypR/ffioHmkti6/Tag==}
    engines: {node: '>=4.0'}

  estraverse@4.3.0:
    resolution: {integrity: sha512-39nnKffWz8xN1BU/2c79n9nB9HDzo0niYUqx6xyqUnyoAnQyyWpOTdZEeiCch8BBu515t4wp9ZmgVfVhn9EBpw==}
    engines: {node: '>=4.0'}

  estraverse@5.3.0:
    resolution: {integrity: sha512-MMdARuVEQziNTeJD8DgMqmhwR11BRQ/cBP+pLtYdSTnf3MIO8fFeiINEbX36ZdNlfU/7A9f3gUw49B3oQsvwBA==}
    engines: {node: '>=4.0'}

  estree-walker@2.0.2:
    resolution: {integrity: sha512-Rfkk/Mp/DL7JVje3u18FxFujQlTNR2q6QfMSMB7AvCBx91NGj/ba3kCfza0f6dVDbw7YlRf/nDrn7pQrCCyQ/w==}

  estree-walker@3.0.3:
    resolution: {integrity: sha512-7RUKfXgSMMkzt6ZuXmqapOurLGPPfgj6l9uRZ7lRGolvk0y2yocc35LdcxKC5PQZdn2DMqioAQ2NoWcrTKmm6g==}

  esutils@2.0.3:
    resolution: {integrity: sha512-kVscqXk4OCp68SZ0dkgEKVi6/8ij300KBWTJq32P/dYeWTSwK41WyTxalN1eRmA5Z9UU/LX9D7FWSmV9SAYx6g==}
    engines: {node: '>=0.10.0'}

  events@3.3.0:
    resolution: {integrity: sha512-mQw+2fkQbALzQ7V0MY0IqdnXNOeTtP4r0lN9z7AAawCXgqea7bDii20AYrIBrFd/Hx0M2Ocz6S111CaFkUcb0Q==}
    engines: {node: '>=0.8.x'}

  execa@5.1.1:
    resolution: {integrity: sha512-8uSpZZocAZRBAPIEINJj3Lo9HyGitllczc27Eh5YYojjMFMn8yHMDMaUHE2Jqfq05D/wucwI4JGURyXt1vchyg==}
    engines: {node: '>=10'}

  execa@8.0.1:
    resolution: {integrity: sha512-VyhnebXciFV2DESc+p6B+y0LjSm0krU4OgJN44qFAhBY0TJ+1V61tYD2+wHusZ6F9n5K+vl8k0sTy7PEfV4qpg==}
    engines: {node: '>=16.17'}

  expand-template@2.0.3:
    resolution: {integrity: sha512-XYfuKMvj4O35f/pOXLObndIRvyQ+/+6AhODh+OKWj9S9498pHHn/IMszH+gt0fBCRWMNfk1ZSp5x3AifmnI2vg==}
    engines: {node: '>=6'}

  external-editor@3.1.0:
    resolution: {integrity: sha512-hMQ4CX1p1izmuLYyZqLMO/qGNw10wSv9QDCPfzXfyFrOaCSSoRfqE1Kf1s5an66J5JZC62NewG+mK49jOCtQew==}
    engines: {node: '>=4'}

  fast-deep-equal@3.1.3:
    resolution: {integrity: sha512-f3qQ9oQy9j2AhBe/H9VC91wLmKBCCU/gDOnKNAYG5hswO7BLKj09Hc5HYNz9cGI++xlpDCIgDaitVs03ATR84Q==}

  fast-fifo@1.3.2:
    resolution: {integrity: sha512-/d9sfos4yxzpwkDkuN7k2SqFKtYNmCTzgfEpz82x34IM9/zc8KGxQoXg1liNC/izpRM/MBdt44Nmx41ZWqk+FQ==}

  fast-glob@3.3.2:
    resolution: {integrity: sha512-oX2ruAFQwf/Orj8m737Y5adxDQO0LAB7/S5MnxCdTNDd4p6BsyIVsv9JQsATbTSq8KHRpLwIHbVlUNatxd+1Ow==}
    engines: {node: '>=8.6.0'}

  fast-json-stable-stringify@2.1.0:
    resolution: {integrity: sha512-lhd/wF+Lk98HZoTCtlVraHtfh5XYijIjalXck7saUtuanSDyLMxnHhSXEDJqHxD7msR8D0uCmqlkwjCV8xvwHw==}

  fast-levenshtein@2.0.6:
    resolution: {integrity: sha512-DCXu6Ifhqcks7TZKY3Hxp3y6qphY5SJZmrWMDrKcERSOXWQdMhU9Ig/PYrzyw/ul9jOIyh0N4M0tbC5hodg8dw==}

  fastq@1.17.1:
    resolution: {integrity: sha512-sRVD3lWVIXWg6By68ZN7vho9a1pQcN/WBFaAAsDDFzlJjvoGx0P8z7V1t72grFJfJhu3YPZBuu25f7Kaw2jN1w==}

  fecha@4.2.3:
    resolution: {integrity: sha512-OP2IUU6HeYKJi3i0z4A19kHMQoLVs4Hc+DPqqxI2h/DPZHTm/vjsfC6P0b4jCMy14XizLBqvndQ+UilD7707Jw==}

  fflate@0.8.2:
    resolution: {integrity: sha512-cPJU47OaAoCbg0pBvzsgpTPhmhqI5eJjh/JIu8tPj5q+T7iLvW/JAYUqmE7KOB4R1ZyEhzBaIQpQpardBF5z8A==}

  figures@3.2.0:
    resolution: {integrity: sha512-yaduQFRKLXYOGgEn6AZau90j3ggSOyiqXU0F9JZfeXYhNa+Jk4X+s45A2zg5jns87GAFa34BBm2kXw4XpNcbdg==}
    engines: {node: '>=8'}

  file-entry-cache@8.0.0:
    resolution: {integrity: sha512-XXTUwCvisa5oacNGRP9SfNtYBNAMi+RPwBFmblZEF7N7swHYQS6/Zfk7SRwx4D5j3CH211YNRco1DEMNVfZCnQ==}
    engines: {node: '>=16.0.0'}

  file-uri-to-path@1.0.0:
    resolution: {integrity: sha512-0Zt+s3L7Vf1biwWZ29aARiVYLx7iMGnEUl9x33fbB/j3jR81u/O2LbqK+Bm1CDSNDKVtJ/YjwY7TUd5SkeLQLw==}

  fill-range@7.0.1:
    resolution: {integrity: sha512-qOo9F+dMUmC2Lcb4BbVvnKJxTPjCm+RRpe4gDuGrzkL7mEVl/djYSu2OdQ2Pa302N4oqkSg9ir6jaLWJ2USVpQ==}
    engines: {node: '>=8'}

  find-up@5.0.0:
    resolution: {integrity: sha512-78/PXT1wlLLDgTzDs7sjq9hzz0vXD+zn+7wypEe4fXQxCmdmqfGsEPQxmiCSQI3ajFV91bVSsvNtrJRiW6nGng==}
    engines: {node: '>=10'}

  flag-icons@7.2.3:
    resolution: {integrity: sha512-X2gUdteNuqdNqob2KKTJTS+ZCvyWeLCtDz9Ty8uJP17Y4o82Y+U/Vd4JNrdwTAjagYsRznOn9DZ+E/Q52qbmqg==}

  flat-cache@4.0.1:
    resolution: {integrity: sha512-f7ccFPK3SXFHpx15UIGyRJ/FJQctuKZ0zVuN3frBo4HnK3cay9VEW0R6yPYFHC0AgqhukPzKjq22t5DmAyqGyw==}
    engines: {node: '>=16'}

  flatted@3.3.1:
    resolution: {integrity: sha512-X8cqMLLie7KsNUDSdzeN8FYK9rEt4Dt67OsG/DNGnYTSDBG4uFAJFBnUeiV+zCVAvwFy56IjM9sH51jVaEhNxw==}

  fn.name@1.1.0:
    resolution: {integrity: sha512-GRnmB5gPyJpAhTQdSZTSp9uaPSvl09KoYcMQtsB9rQoOmzs9dH6ffeccH+Z+cv6P68Hu5bC6JjRh4Ah/mHSNRw==}

  follow-redirects@1.15.6:
    resolution: {integrity: sha512-wWN62YITEaOpSK584EZXJafH1AGpO8RVgElfkuXbTOrPX4fIfOyEpW/CsiNd8JdYrAoOvafRTOEnvsO++qCqFA==}
    engines: {node: '>=4.0'}
    peerDependencies:
      debug: '*'
    peerDependenciesMeta:
      debug:
        optional: true

  for-each@0.3.3:
    resolution: {integrity: sha512-jqYfLp7mo9vIyQf8ykW2v7A+2N4QjeCeI5+Dz9XraiO1ign81wjiH7Fb9vSOWvQfNtmSa4H2RoQTrrXivdUZmw==}

  foreground-child@3.1.1:
    resolution: {integrity: sha512-TMKDUnIte6bfb5nWv7V/caI169OHgvwjb7V4WkeUvbQQdjr5rWKqHFiKWb/fcOwB+CzBT+qbWjvj+DVwRskpIg==}
    engines: {node: '>=14'}

  form-data@4.0.0:
    resolution: {integrity: sha512-ETEklSGi5t0QMZuiXoA/Q6vcnxcLQP5vdugSpuAyi6SVGi2clPPp+xgEhuMaHC+zGgn31Kd235W35f7Hykkaww==}
    engines: {node: '>= 6'}

  fs-constants@1.0.0:
    resolution: {integrity: sha512-y6OAwoSIf7FyjMIv94u+b5rdheZEjzR63GTyZJm5qh4Bi+2YgwLCcI/fPFZkL5PSixOt6ZNKm+w+Hfp/Bciwow==}

  fs-extra@10.1.0:
    resolution: {integrity: sha512-oRXApq54ETRj4eMiFzGnHWGy+zo5raudjuxN0b8H7s/RU2oW0Wvsx9O0ACRN/kRq9E8Vu/ReskGB5o3ji+FzHQ==}
    engines: {node: '>=12'}

  fs-extra@11.2.0:
    resolution: {integrity: sha512-PmDi3uwK5nFuXh7XDTlVnS17xJS7vW36is2+w3xcv8SVxiB4NyATf4ctkVY5bkSjX0Y4nbvZCq1/EjtEyr9ktw==}
    engines: {node: '>=14.14'}

  fs-minipass@2.1.0:
    resolution: {integrity: sha512-V/JgOLFCS+R6Vcq0slCuaeWEdNC3ouDlJMNIsacH2VtALiu9mV4LPrHc5cDl8k5aw6J8jwgWWpiTo5RYhmIzvg==}
    engines: {node: '>= 8'}

  fs.realpath@1.0.0:
    resolution: {integrity: sha512-OO0pH2lK6a0hZnAdau5ItzHPI6pUlvI7jMVnxUQRtw4owF2wk8lOSabtGDCTP4Ggrg2MbGnWO9X8K1t4+fGMDw==}

  fsevents@2.3.3:
    resolution: {integrity: sha512-5xoDfX+fL7faATnagmWPpbFtwh/R77WmMMqqHGS65C3vvB0YHrgF+B1YmZ3441tMj5n63k0212XNoJwzlhffQw==}
    engines: {node: ^8.16.0 || ^10.6.0 || >=11.0.0}
    os: [darwin]

  function-bind@1.1.2:
    resolution: {integrity: sha512-7XHNxH7qX9xG5mIwxkhumTox/MIRNcOgDrxWsMt2pAr23WHp6MrRlN7FBSFpCpr+oVO0F744iUgR82nJMfG2SA==}

  function.prototype.name@1.1.6:
    resolution: {integrity: sha512-Z5kx79swU5P27WEayXM1tBi5Ze/lbIyiNgU3qyXUOf9b2rgXYyF9Dy9Cx+IQv/Lc8WCG6L82zwUPpSS9hGehIg==}
    engines: {node: '>= 0.4'}

  functions-have-names@1.2.3:
    resolution: {integrity: sha512-xckBUXyTIqT97tq2x2AMb+g163b5JFysYk0x4qxNFwbfQkmNZoiRHb6sPzI9/QV33WeuvVYBUIiD4NzNIyqaRQ==}

  gauge@3.0.2:
    resolution: {integrity: sha512-+5J6MS/5XksCuXq++uFRsnUd7Ovu1XenbeuIuNRJxYWjgQbPuFhT14lAvsWfqfAmnwluf1OwMjz39HjfLPci0Q==}
    engines: {node: '>=10'}
    deprecated: This package is no longer supported.

  generate-function@2.3.1:
    resolution: {integrity: sha512-eeB5GfMNeevm/GRYq20ShmsaGcmI81kIX2K9XQx5miC8KdHaC6Jm0qQ8ZNeGOi7wYB8OsdxKs+Y2oVuTFuVwKQ==}

  gensync@1.0.0-beta.2:
    resolution: {integrity: sha512-3hN7NaskYvMDLQY55gnW3NQ+mesEAepTqlg+VEbj7zzqEMBVNhzcGYYeqFo/TlYz6eQiFcp1HcsCZO+nGgS8zg==}
    engines: {node: '>=6.9.0'}

  get-caller-file@2.0.5:
    resolution: {integrity: sha512-DyFP3BM/3YHTQOCUL/w0OZHR0lpKeGrxotcHWcqNEdnltqFwXVfhEBQ94eIo34AfQpo0rGki4cyIiftY06h2Fg==}
    engines: {node: 6.* || 8.* || >= 10.*}

  get-func-name@2.0.2:
    resolution: {integrity: sha512-8vXOvuE167CtIc3OyItco7N/dpRtBbYOsPsXCz7X/PMnlGjYjSGuZJgM1Y7mmew7BKf9BqvLX2tnOVy1BBUsxQ==}

  get-intrinsic@1.2.4:
    resolution: {integrity: sha512-5uYhsJH8VJBTv7oslg4BznJYhDoRI6waYCxMmCdnTrcCrHA/fCFKoTFz2JKKE0HdDFUF7/oQuhzumXJK7paBRQ==}
    engines: {node: '>= 0.4'}

  get-nonce@1.0.1:
    resolution: {integrity: sha512-FJhYRoDaiatfEkUK8HKlicmu/3SGFD51q3itKDGoSTysQJBnfOcxU5GxnhE1E6soB76MbT0MBtnKJuXyAx+96Q==}
    engines: {node: '>=6'}

  get-port@5.1.1:
    resolution: {integrity: sha512-g/Q1aTSDOxFpchXC4i8ZWvxA1lnPqx/JHqcpIw0/LX9T8x/GBbi6YnlN5nhaKIFkT8oFsscUKgDJYxfwfS6QsQ==}
    engines: {node: '>=8'}

  get-stream@6.0.1:
    resolution: {integrity: sha512-ts6Wi+2j3jQjqi70w5AlN8DFnkSwC+MqmxEzdEALB2qXZYV3X/b1CTfgPLGJNMeAWxdPfU8FO1ms3NUfaHCPYg==}
    engines: {node: '>=10'}

  get-stream@8.0.1:
    resolution: {integrity: sha512-VaUJspBffn/LMCJVoMvSAdmscJyS1auj5Zulnn5UoYcY531UWmdwhRWkcGKnGU93m5HSXP9LP2usOryrBtQowA==}
    engines: {node: '>=16'}

  get-symbol-description@1.0.2:
    resolution: {integrity: sha512-g0QYk1dZBxGwk+Ngc+ltRH2IBp2f7zBkBMBJZCDerh6EhlhSR6+9irMCuT/09zD6qkarHUSn529sK/yL4S27mg==}
    engines: {node: '>= 0.4'}

  get-tsconfig@4.7.5:
    resolution: {integrity: sha512-ZCuZCnlqNzjb4QprAzXKdpp/gh6KTxSJuw3IBsPnV/7fV4NxC9ckB+vPTt8w7fJA0TaSD7c55BR47JD6MEDyDw==}

  get-uri@6.0.3:
    resolution: {integrity: sha512-BzUrJBS9EcUb4cFol8r4W3v1cPsSyajLSthNkz5BxbpDcHN5tIrM10E2eNvfnvBn3DaT3DUgx0OpsBKkaOpanw==}
    engines: {node: '>= 14'}

  github-from-package@0.0.0:
    resolution: {integrity: sha512-SyHy3T1v2NUXn29OsWdxmK6RwHD+vkj3v8en8AOBZ1wBQ/hCAQ5bAQTD02kW4W9tUp/3Qh6J8r9EvntiyCmOOw==}

  glob-parent@5.1.2:
    resolution: {integrity: sha512-AOIgSQCepiJYwP3ARnGx+5VnTu2HBYdzbGP45eLw1vr3zB3vZLeyed1sC9hnbcOc9/SrMyM5RPQrkGz4aS9Zow==}
    engines: {node: '>= 6'}

  glob-parent@6.0.2:
    resolution: {integrity: sha512-XxwI8EOhVQgWp6iDL+3b0r86f4d6AX6zSU55HfB4ydCEuXLXc5FcYeOu+nnGftS4TEju/11rt4KJPTMgbfmv4A==}
    engines: {node: '>=10.13.0'}

  glob-to-regexp@0.4.1:
    resolution: {integrity: sha512-lkX1HJXwyMcprw/5YUZc2s7DrpAiHB21/V+E1rHUrVNokkvB6bqMzT0VfV6/86ZNabt1k14YOIaT7nDvOX3Iiw==}

  glob@10.3.10:
    resolution: {integrity: sha512-fa46+tv1Ak0UPK1TOy/pZrIybNNt4HCv7SDzwyfiOZkvZLEbjsZkJBPtDHVshZjbecAoAGSC20MjLDG/qr679g==}
    engines: {node: '>=16 || 14 >=14.17'}
    hasBin: true

  glob@10.4.5:
    resolution: {integrity: sha512-7Bv8RF0k6xjo7d4A/PxYLbUCfb6c+Vpd2/mB2yRDlew7Jb5hEXiCD9ibfO7wpk8i4sevK6DFny9h7EYbM3/sHg==}
    hasBin: true

  glob@11.0.0:
    resolution: {integrity: sha512-9UiX/Bl6J2yaBbxKoEBRm4Cipxgok8kQYcOPEhScPwebu2I0HoQOuYdIO6S3hLuWoZgpDpwQZMzTFxgpkyT76g==}
    engines: {node: 20 || >=22}
    hasBin: true

  glob@7.2.3:
    resolution: {integrity: sha512-nFR0zLpU2YCaRxwoCJvL6UvCH2JFyFVIvwTLsIf21AuHlMskA1hhTdk+LlYJtOlYt9v6dvszD2BGRqBL+iQK9Q==}
    deprecated: Glob versions prior to v9 are no longer supported

  global@4.4.0:
    resolution: {integrity: sha512-wv/LAoHdRE3BeTGz53FAamhGlPLhlssK45usmGFThIi4XqnBmjKQ16u+RNbP7WvigRZDxUsM0J3gcQ5yicaL0w==}

  globals@11.12.0:
    resolution: {integrity: sha512-WOBp/EEGUiIsJSp7wcv/y6MO+lV9UoncWqxuFfm8eBwzWNgyfBd6Gz+IeKQ9jCmyhoH99g15M3T+QaVHFjizVA==}
    engines: {node: '>=4'}

  globals@14.0.0:
    resolution: {integrity: sha512-oahGvuMGQlPw/ivIYBjVSrWAfWLBeku5tpPE2fOPLi+WHffIWbuh2tCjhyQhTBPMf5E9jDEH4FOmTYgYwbKwtQ==}
    engines: {node: '>=18'}

  globalthis@1.0.3:
    resolution: {integrity: sha512-sFdI5LyBiNTHjRd7cGPWapiHWMOXKyuBNX/cWJ3NfzrZQVa8GI/8cofCl74AOVqq9W5kNmguTIzJ/1s2gyI9wA==}
    engines: {node: '>= 0.4'}

  globby@10.0.2:
    resolution: {integrity: sha512-7dUi7RvCoT/xast/o/dLN53oqND4yk0nsHkhRgn9w65C4PofCLOoJ39iSOg+qVDdWQPIEj+eszMHQ+aLVwwQSg==}
    engines: {node: '>=8'}

  globby@11.1.0:
    resolution: {integrity: sha512-jhIXaOzy1sb8IyocaruWSn1TjmnBVs8Ayhcy83rmxNJ8q2uWKCAj3CnJY+KpGSXCueAPc0i05kVvVKtP1t9S3g==}
    engines: {node: '>=10'}

  globrex@0.1.2:
    resolution: {integrity: sha512-uHJgbwAMwNFf5mLst7IWLNg14x1CkeqglJb/K3doi4dw6q2IvAAmM/Y81kevy83wP+Sst+nutFTYOGg3d1lsxg==}

  gopd@1.0.1:
    resolution: {integrity: sha512-d65bNlIadxvpb/A2abVdlqKqV563juRnZ1Wtk6s1sIR8uNsXR70xqIzVqxVf1eTqDunwT2MkczEeaezCKTZhwA==}

  graceful-fs@4.2.11:
    resolution: {integrity: sha512-RbJ5/jmFcNNCcDV5o9eTnBLJ/HszWV0P73bc+Ff4nS/rJj+YaS6IGyiOL0VoBYX+l1Wrl3k63h/KrH+nhJ0XvQ==}

  gradient-string@2.0.2:
    resolution: {integrity: sha512-rEDCuqUQ4tbD78TpzsMtt5OIf0cBCSDWSJtUDaF6JsAh+k0v9r++NzxNEG87oDZx9ZwGhD8DaezR2L/yrw0Jdw==}
    engines: {node: '>=10'}

  graphemer@1.4.0:
    resolution: {integrity: sha512-EtKwoO6kxCL9WO5xipiHTZlSzBm7WLT627TqC/uVRd0HKmq8NXyebnNYxDoBi7wt8eTWrUrKXCOVaFq9x1kgag==}

  handlebars@4.7.8:
    resolution: {integrity: sha512-vafaFqs8MZkRrSX7sFVUdo3ap/eNiLnb4IakshzvP56X5Nr1iGKAIqdX6tMlm6HcNRIkr6AxO5jFEoJzzpT8aQ==}
    engines: {node: '>=0.4.7'}
    hasBin: true

  has-bigints@1.0.2:
    resolution: {integrity: sha512-tSvCKtBr9lkF0Ex0aQiP9N+OpV4zi2r/Nee5VkRDbaqv35RLYMzbwQfFSZZH0kR+Rd6302UJZ2p/bJCEoR3VoQ==}

  has-flag@3.0.0:
    resolution: {integrity: sha512-sKJf1+ceQBr4SMkvQnBDNDtf4TXpVhVGateu0t918bl30FnbE2m4vNLX+VWe/dpjlb+HugGYzW7uQXH98HPEYw==}
    engines: {node: '>=4'}

  has-flag@4.0.0:
    resolution: {integrity: sha512-EykJT/Q1KjTWctppgIAgfSO0tKVuZUjhgMr17kqTumMl6Afv3EISleU7qZUzoXDFTAHTDC4NOoG/ZxU3EvlMPQ==}
    engines: {node: '>=8'}

  has-property-descriptors@1.0.2:
    resolution: {integrity: sha512-55JNKuIW+vq4Ke1BjOTjM2YctQIvCT7GFzHwmfZPGo5wnrgkid0YQtnAleFSqumZm4az3n2BS+erby5ipJdgrg==}

  has-proto@1.0.1:
    resolution: {integrity: sha512-7qE+iP+O+bgF9clE5+UoBFzE65mlBiVj3tKCrlNQ0Ogwm0BjpT/gK4SlLYDMybDh5I3TCTKnPPa0oMG7JDYrhg==}
    engines: {node: '>= 0.4'}

  has-proto@1.0.3:
    resolution: {integrity: sha512-SJ1amZAJUiZS+PhsVLf5tGydlaVB8EdFpaSO4gmiUKUOxk8qzn5AIy4ZeJUmh22znIdk/uMAUT2pl3FxzVUH+Q==}
    engines: {node: '>= 0.4'}

  has-symbols@1.0.3:
    resolution: {integrity: sha512-l3LCuF6MgDNwTDKkdYGEihYjt5pRPbEg46rtlmnSPlUbgmB8LOIrKJbYYFBSbnPaJexMKtiPO8hmeRjRz2Td+A==}
    engines: {node: '>= 0.4'}

  has-tostringtag@1.0.2:
    resolution: {integrity: sha512-NqADB8VjPFLM2V0VvHUewwwsw0ZWBaIdgo+ieHtK3hasLz4qeCRjYcqfB6AQrBggRKppKF8L52/VqdVsO47Dlw==}
    engines: {node: '>= 0.4'}

  has-unicode@2.0.1:
    resolution: {integrity: sha512-8Rf9Y83NBReMnx0gFzA8JImQACstCYWUplepDa9xprwwtmgEZUF0h/i5xSA625zB/I37EtrswSST6OXxwaaIJQ==}

  hasown@2.0.1:
    resolution: {integrity: sha512-1/th4MHjnwncwXsIW6QMzlvYL9kG5e/CpVvLRZe4XPa8TOUNbCELqmvhDmnkNsAjwaG4+I8gJJL0JBvTTLO9qA==}
    engines: {node: '>= 0.4'}

  hasown@2.0.2:
    resolution: {integrity: sha512-0hJU9SCPvmMzIBdZFqNPXWa6dqh7WdH0cII9y+CyS8rG3nL48Bclra9HmKhVVUHyPWNH5Y7xDwAB7bfgSjkUMQ==}
    engines: {node: '>= 0.4'}

  header-case@1.0.1:
    resolution: {integrity: sha512-i0q9mkOeSuhXw6bGgiQCCBgY/jlZuV/7dZXyZ9c6LcBrqwvT8eT719E9uxE5LiZftdl+z81Ugbg/VvXV4OJOeQ==}

  html-encoding-sniffer@4.0.0:
    resolution: {integrity: sha512-Y22oTqIU4uuPgEemfz7NDJz6OeKf12Lsu+QC+s3BVpda64lTiMYCyGwg5ki4vFxkMwQdeZDl2adZoqUgdFuTgQ==}
    engines: {node: '>=18'}

  html-escaper@2.0.2:
    resolution: {integrity: sha512-H2iMtd0I4Mt5eYiapRdIDjp+XzelXQ0tFE4JS7YFwFevXXMmOp9myNrUvCg0D6ws8iqkRPBfKHgbwig1SmlLfg==}

  http-proxy-agent@7.0.2:
    resolution: {integrity: sha512-T1gkAiYYDWYx3V5Bmyu7HcfcvL7mUrTWiM6yOfa3PIphViJ/gFPbvidQ+veqSOHci/PxBcDabeUNCzpOODJZig==}
    engines: {node: '>= 14'}

  https-proxy-agent@5.0.1:
    resolution: {integrity: sha512-dFcAjpTQFgoLMzC2VwU+C/CbS7uRL0lWmxDITmqm7C+7F0Odmj6s9l6alZc6AELXhrnggM2CeWSXHGOdX2YtwA==}
    engines: {node: '>= 6'}

  https-proxy-agent@7.0.4:
    resolution: {integrity: sha512-wlwpilI7YdjSkWaQ/7omYBMTliDcmCN8OLihO6I9B86g06lMyAoqgoDpV0XqoaPOKj+0DIdAvnsWfyAAhmimcg==}
    engines: {node: '>= 14'}

  human-signals@2.1.0:
    resolution: {integrity: sha512-B4FFZ6q/T2jhhksgkbEW3HBvWIfDW85snkQgawt07S7J5QXTk6BkNV+0yAeZrM5QpMAdYlocGoljn0sJ/WQkFw==}
    engines: {node: '>=10.17.0'}

  human-signals@5.0.0:
    resolution: {integrity: sha512-AXcZb6vzzrFAUE61HnN4mpLqd/cSIwNQjtNWR0euPm6y0iqx3G4gOXaIDdtdDwZmhwe82LA6+zinmW4UBWVePQ==}
    engines: {node: '>=16.17.0'}

  iconv-lite@0.4.24:
    resolution: {integrity: sha512-v3MXnZAcvnywkTUEZomIActle7RXXeedOR31wwl7VlyoXO4Qi9arvSenNQWne1TcRwhCL1HwLI21bEqdpj8/rA==}
    engines: {node: '>=0.10.0'}

  iconv-lite@0.6.3:
    resolution: {integrity: sha512-4fCk79wshMdzMp2rH06qWrJE4iolqLhCUH+OiuIgU++RB0+94NlDL81atO7GX55uUKueo0txHNtvEyI6D7WdMw==}
    engines: {node: '>=0.10.0'}

  ieee754@1.2.1:
    resolution: {integrity: sha512-dcyqhDvX1C46lXZcVqCpK+FtMRQVdIMN6/Df5js2zouUsqG7I6sFxitIC+7KYK29KdXOLHdu9zL4sFnoVQnqaA==}

  ignore@5.3.1:
    resolution: {integrity: sha512-5Fytz/IraMjqpwfd34ke28PTVMjZjJG2MPn5t7OE4eUCUNf8BAa7b5WUS9/Qvr6mwOQS7Mk6vdsMno5he+T8Xw==}
    engines: {node: '>= 4'}

  immutable@4.3.5:
    resolution: {integrity: sha512-8eabxkth9gZatlwl5TBuJnCsoTADlL6ftEr7A4qgdaTsPyreilDSnUk57SO+jfKcNtxPa22U5KK6DSeAYhpBJw==}

  import-fresh@3.3.0:
    resolution: {integrity: sha512-veYYhQa+D1QBKznvhUHxb8faxlrwUnxseDAbAp457E0wLNio2bOSKnjYDhMj+YiAq61xrMGhQk9iXVk5FzgQMw==}
    engines: {node: '>=6'}

  imurmurhash@0.1.4:
    resolution: {integrity: sha512-JmXMZ6wuvDmLiHEml9ykzqO6lwFbof0GG4IkcGaENdCRDDmMVnny7s5HsIgHCbaq0w2MyPhDqkhTUgS2LU2PHA==}
    engines: {node: '>=0.8.19'}

  indent-string@4.0.0:
    resolution: {integrity: sha512-EdDDZu4A2OyIK7Lr/2zG+w5jmbuk1DVBnEwREQvBzspBJkCEbRa8GxU1lghYcaGJCnRWibjDXlq779X1/y5xwg==}
    engines: {node: '>=8'}

  individual@2.0.0:
    resolution: {integrity: sha512-pWt8hBCqJsUWI/HtcfWod7+N9SgAqyPEaF7JQjwzjn5vGrpg6aQ5qeAFQ7dx//UH4J1O+7xqew+gCeeFt6xN/g==}

  inflight@1.0.6:
    resolution: {integrity: sha512-k92I/b08q4wvFscXCLvqfsHCrjrF7yiXsQuIVvVE7N82W3+aqpzuUdBbfhWcy/FZR3/4IgflMgKLOsvPDrGCJA==}
    deprecated: This module is not supported, and leaks memory. Do not use it. Check out lru-cache if you want a good and tested way to coalesce async requests by a key value, which is much more comprehensive and powerful.

  inherits@2.0.4:
    resolution: {integrity: sha512-k/vGaX4/Yla3WzyMCvTQOXYeIHvqOKtnqBduzTHpzpQZzAskKMhZ2K+EnBiSM9zGSoIFeMpXKxa4dYeZIQqewQ==}

  ini@1.3.8:
    resolution: {integrity: sha512-JV/yugV2uzW5iMRSiZAyDtQd+nxtUnjeLt0acNdw98kKLrvuRVyB80tsREOE7yvGVgalhZ6RNXCmEHkUKBKxew==}

  inquirer@7.3.3:
    resolution: {integrity: sha512-JG3eIAj5V9CwcGvuOmoo6LB9kbAYT8HXffUl6memuszlwDC/qvFAJw49XJ5NROSFNPxp3iQg1GqkFhaY/CR0IA==}
    engines: {node: '>=8.0.0'}

  inquirer@8.2.6:
    resolution: {integrity: sha512-M1WuAmb7pn9zdFRtQYk26ZBoY043Sse0wVDdk4Bppr+JOXyQYybdtvK+l9wUibhtjdjvtoiNy8tk+EgsYIUqKg==}
    engines: {node: '>=12.0.0'}

  internal-slot@1.0.7:
    resolution: {integrity: sha512-NGnrKwXzSms2qUUih/ILZ5JBqNTSa1+ZmP6flaIp6KmSElgE9qdndzS3cqjrDovwFdmwsGsLdeFgB6suw+1e9g==}
    engines: {node: '>= 0.4'}

  international-types@0.8.1:
    resolution: {integrity: sha512-tajBCAHo4I0LIFlmQ9ZWfjMWVyRffzuvfbXCd6ssFt5u1Zw15DN0UBpVTItXdNa1ls+cpQt3Yw8+TxsfGF8JcA==}

  invariant@2.2.4:
    resolution: {integrity: sha512-phJfQVBuaJM5raOpJjSfkiD6BpbCE4Ns//LaXl6wGYtUBY83nWS6Rf9tXm2e8VaK60JEjYldbPif/A2B1C2gNA==}

  ioredis@5.4.1:
    resolution: {integrity: sha512-2YZsvl7jopIa1gaePkeMtd9rAcSjOOjPtpcLlOeusyO+XH2SK5ZcT+UCrElPP+WVIInh2TzeI4XW9ENaSLVVHA==}
    engines: {node: '>=12.22.0'}

  ip-address@9.0.5:
    resolution: {integrity: sha512-zHtQzGojZXTwZTHQqra+ETKd4Sn3vgi7uBmlPoXVWZqYvuKmtI0l/VZTjqGmJY9x88GGOaZ9+G9ES8hC4T4X8g==}
    engines: {node: '>= 12'}

  is-arguments@1.1.1:
    resolution: {integrity: sha512-8Q7EARjzEnKpt/PCD7e1cgUS0a6X8u5tdSiMqXhojOdoV9TsMsiO+9VLC5vAmO8N7/GmXn7yjR8qnA6bVAEzfA==}
    engines: {node: '>= 0.4'}

  is-array-buffer@3.0.4:
    resolution: {integrity: sha512-wcjaerHw0ydZwfhiKbXJWLDY8A7yV7KhjQOpb83hGgGfId/aQa4TOvwyzn2PuswW2gPCYEL/nEAiSVpdOj1lXw==}
    engines: {node: '>= 0.4'}

  is-arrayish@0.3.2:
    resolution: {integrity: sha512-eVRqCvVlZbuw3GrM63ovNSNAeA1K16kaR/LRY/92w0zxQ5/1YzwblUX652i4Xs9RwAGjW9d9y6X88t8OaAJfWQ==}

  is-async-function@2.0.0:
    resolution: {integrity: sha512-Y1JXKrfykRJGdlDwdKlLpLyMIiWqWvuSd17TvZk68PLAOGOoF4Xyav1z0Xhoi+gCYjZVeC5SI+hYFOfvXmGRCA==}
    engines: {node: '>= 0.4'}

  is-bigint@1.0.4:
    resolution: {integrity: sha512-zB9CruMamjym81i2JZ3UMn54PKGsQzsJeo6xvN3HJJ4CAsQNB6iRutp2To77OfCNuoxspsIhzaPoO1zyCEhFOg==}

  is-binary-path@2.1.0:
    resolution: {integrity: sha512-ZMERYes6pDydyuGidse7OsHxtbI7WVeUEozgR/g7rd0xUimYNlvZRE/K2MgZTjWy725IfelLeVcEM97mmtRGXw==}
    engines: {node: '>=8'}

  is-boolean-object@1.1.2:
    resolution: {integrity: sha512-gDYaKHJmnj4aWxyj6YHyXVpdQawtVLHU5cb+eztPGczf6cjuTdwve5ZIEfgXqH4e57An1D1AKf8CZ3kYrQRqYA==}
    engines: {node: '>= 0.4'}

  is-callable@1.2.7:
    resolution: {integrity: sha512-1BC0BVFhS/p0qtw6enp8e+8OD0UrK0oFLztSjNzhcKA3WDuJxxAPXzPuPtKkjEY9UUoEWlX/8fgKeu2S8i9JTA==}
    engines: {node: '>= 0.4'}

  is-core-module@2.13.1:
    resolution: {integrity: sha512-hHrIjvZsftOsvKSn2TRYl63zvxsgE0K+0mYMoH6gD4omR5IWB2KynivBQczo3+wF1cCkjzvptnI9Q0sPU66ilw==}

  is-data-view@1.0.1:
    resolution: {integrity: sha512-AHkaJrsUVW6wq6JS8y3JnM/GJF/9cf+k20+iDzlSaJrinEo5+7vRiteOSwBhHRiAyQATN1AmY4hwzxJKPmYf+w==}
    engines: {node: '>= 0.4'}

  is-date-object@1.0.5:
    resolution: {integrity: sha512-9YQaSxsAiSwcvS33MBk3wTCVnWK+HhF8VZR2jRxehM16QcVOdHqPn4VPHmRK4lSr38n9JriurInLcP90xsYNfQ==}
    engines: {node: '>= 0.4'}

  is-extendable@1.0.1:
    resolution: {integrity: sha512-arnXMxT1hhoKo9k1LZdmlNyJdDDfy2v0fXjFlmok4+i8ul/6WlbVge9bhM74OpNPQPMGUToDtz+KXa1PneJxOA==}
    engines: {node: '>=0.10.0'}

  is-extglob@2.1.1:
    resolution: {integrity: sha512-SbKbANkN603Vi4jEZv49LeVJMn4yGwsbzZworEoyEiutsN3nJYdbO36zfhGJ6QEDpOZIFkDtnq5JRxmvl3jsoQ==}
    engines: {node: '>=0.10.0'}

  is-finalizationregistry@1.0.2:
    resolution: {integrity: sha512-0by5vtUJs8iFQb5TYUHHPudOR+qXYIMKtiUzvLIZITZUjknFmziyBJuLhVRc+Ds0dREFlskDNJKYIdIzu/9pfw==}

  is-fullwidth-code-point@3.0.0:
    resolution: {integrity: sha512-zymm5+u+sCsSWyD9qNaejV3DFvhCKclKdizYaJUuHA83RLjb7nSuGnddCHGv0hk+KY7BMAlsWeK4Ueg6EV6XQg==}
    engines: {node: '>=8'}

  is-function@1.0.2:
    resolution: {integrity: sha512-lw7DUp0aWXYg+CBCN+JKkcE0Q2RayZnSvnZBlwgxHBQhqt5pZNVy4Ri7H9GmmXkdu7LUthszM+Tor1u/2iBcpQ==}

  is-generator-function@1.0.10:
    resolution: {integrity: sha512-jsEjy9l3yiXEQ+PsXdmBwEPcOxaXWLspKdplFUVI9vq1iZgIekeC0L167qeu86czQaxed3q/Uzuw0swL0irL8A==}
    engines: {node: '>= 0.4'}

  is-glob@4.0.3:
    resolution: {integrity: sha512-xelSayHH36ZgE7ZWhli7pW34hNbNl8Ojv5KVmkJD4hBdD3th8Tfk9vYasLM+mXWOZhFkgZfxhLSnrwRr4elSSg==}
    engines: {node: '>=0.10.0'}

  is-interactive@1.0.0:
    resolution: {integrity: sha512-2HvIEKRoqS62guEC+qBjpvRubdX910WCMuJTZ+I9yvqKU2/12eSL549HMwtabb4oupdj2sMP50k+XJfB/8JE6w==}
    engines: {node: '>=8'}

  is-lower-case@1.1.3:
    resolution: {integrity: sha512-+5A1e/WJpLLXZEDlgz4G//WYSHyQBD32qa4Jd3Lw06qQlv3fJHnp3YIHjTQSGzHMgzmVKz2ZP3rBxTHkPw/lxA==}

  is-map@2.0.2:
    resolution: {integrity: sha512-cOZFQQozTha1f4MxLFzlgKYPTyj26picdZTx82hbc/Xf4K/tZOOXSCkMvU4pKioRXGDLJRn0GM7Upe7kR721yg==}

  is-negative-zero@2.0.2:
    resolution: {integrity: sha512-dqJvarLawXsFbNDeJW7zAz8ItJ9cd28YufuuFzh0G8pNHjJMnY08Dv7sYX2uF5UpQOwieAeOExEYAWWfu7ZZUA==}
    engines: {node: '>= 0.4'}

  is-negative-zero@2.0.3:
    resolution: {integrity: sha512-5KoIu2Ngpyek75jXodFvnafB6DJgr3u8uuK0LEZJjrU19DrMD3EVERaR8sjz8CCGgpZvxPl9SuE1GMVPFHx1mw==}
    engines: {node: '>= 0.4'}

  is-number-object@1.0.7:
    resolution: {integrity: sha512-k1U0IRzLMo7ZlYIfzRu23Oh6MiIFasgpb9X76eqfFZAqwH44UI4KTBvBYIZ1dSL9ZzChTB9ShHfLkR4pdW5krQ==}
    engines: {node: '>= 0.4'}

  is-number@7.0.0:
    resolution: {integrity: sha512-41Cifkg6e8TylSpdtTpeLVMqvSBEVzTttHvERD741+pnZ8ANv0004MRL43QKPDlK9cGvNp6NZWZUBlbGXYxxng==}
    engines: {node: '>=0.12.0'}

  is-path-cwd@2.2.0:
    resolution: {integrity: sha512-w942bTcih8fdJPJmQHFzkS76NEP8Kzzvmw92cXsazb8intwLqPibPPdXf4ANdKV3rYMuuQYGIWtvz9JilB3NFQ==}
    engines: {node: '>=6'}

  is-path-inside@3.0.3:
    resolution: {integrity: sha512-Fd4gABb+ycGAmKou8eMftCupSir5lRxqf4aD/vd0cD2qc4HL07OjCeuHMr8Ro4CoMaeCKDB0/ECBOVWjTwUvPQ==}
    engines: {node: '>=8'}

  is-plain-object@2.0.4:
    resolution: {integrity: sha512-h5PpgXkWitc38BBMYawTYMWJHFZJVnBquFE57xFpjB8pJFiF6gZ+bU+WyI/yqXiFR5mdLsgYNaPe8uao6Uv9Og==}
    engines: {node: '>=0.10.0'}

  is-potential-custom-element-name@1.0.1:
    resolution: {integrity: sha512-bCYeRA2rVibKZd+s2625gGnGF/t7DSqDs4dP7CrLA1m7jKWz6pps0LpYLJN8Q64HtmPKJ1hrN3nzPNKFEKOUiQ==}

  is-property@1.0.2:
    resolution: {integrity: sha512-Ks/IoX00TtClbGQr4TWXemAnktAQvYB7HzcCxDGqEZU6oCmb2INHuOoKxbtR+HFkmYWBKv/dOZtGRiAjDhj92g==}

  is-regex@1.1.4:
    resolution: {integrity: sha512-kvRdxDsxZjhzUX07ZnLydzS1TU/TJlTUHHY4YLL87e37oUA49DfkLqgy+VjFocowy29cKvcSiu+kIv728jTTVg==}
    engines: {node: '>= 0.4'}

  is-set@2.0.2:
    resolution: {integrity: sha512-+2cnTEZeY5z/iXGbLhPrOAaK/Mau5k5eXq9j14CpRTftq0pAJu2MwVRSZhyZWBzx3o6X795Lz6Bpb6R0GKf37g==}

  is-shared-array-buffer@1.0.2:
    resolution: {integrity: sha512-sqN2UDu1/0y6uvXyStCOzyhAjCSlHceFoMKJW8W9EU9cvic/QdsZ0kEU93HEy3IUEFZIiH/3w+AH/UQbPHNdhA==}

  is-shared-array-buffer@1.0.3:
    resolution: {integrity: sha512-nA2hv5XIhLR3uVzDDfCIknerhx8XUKnstuOERPNNIinXG7v9u+ohXF67vxm4TPTEPU6lm61ZkwP3c9PCB97rhg==}
    engines: {node: '>= 0.4'}

  is-stream@2.0.1:
    resolution: {integrity: sha512-hFoiJiTl63nn+kstHGBtewWSKnQLpyb155KHheA1l39uvtO9nWIop1p3udqPcUd/xbF1VLMO4n7OI6p7RbngDg==}
    engines: {node: '>=8'}

  is-stream@3.0.0:
    resolution: {integrity: sha512-LnQR4bZ9IADDRSkvpqMGvt/tEJWclzklNgSw48V5EAaAeDd6qGvN8ei6k5p0tvxSR171VmGyHuTiAOfxAbr8kA==}
    engines: {node: ^12.20.0 || ^14.13.1 || >=16.0.0}

  is-string@1.0.7:
    resolution: {integrity: sha512-tE2UXzivje6ofPW7l23cjDOMa09gb7xlAqG6jG5ej6uPV32TlWP3NKPigtaGeHNu9fohccRYvIiZMfOOnOYUtg==}
    engines: {node: '>= 0.4'}

  is-symbol@1.0.4:
    resolution: {integrity: sha512-C/CPBqKWnvdcxqIARxyOh4v1UUEOCHpgDa0WYgpKDFMszcrPcffg5uhwSgPCLD2WWxmq6isisz87tzT01tuGhg==}
    engines: {node: '>= 0.4'}

  is-typed-array@1.1.13:
    resolution: {integrity: sha512-uZ25/bUAlUY5fR4OKT4rZQEBrzQWYV9ZJYGGsUmEJ6thodVJ1HX64ePQ6Z0qPWP+m+Uq6e9UugrE38jeYsDSMw==}
    engines: {node: '>= 0.4'}

  is-unicode-supported@0.1.0:
    resolution: {integrity: sha512-knxG2q4UC3u8stRGyAVJCOdxFmv5DZiRcdlIaAQXAbSfJya+OhopNotLQrstBhququ4ZpuKbDc/8S6mgXgPFPw==}
    engines: {node: '>=10'}

  is-upper-case@1.1.2:
    resolution: {integrity: sha512-GQYSJMgfeAmVwh9ixyk888l7OIhNAGKtY6QA+IrWlu9MDTCaXmeozOZ2S9Knj7bQwBO/H6J2kb+pbyTUiMNbsw==}

  is-weakmap@2.0.1:
    resolution: {integrity: sha512-NSBR4kH5oVj1Uwvv970ruUkCV7O1mzgVFO4/rev2cLRda9Tm9HrL70ZPut4rOHgY0FNrUu9BCbXA2sdQ+x0chA==}

  is-weakref@1.0.2:
    resolution: {integrity: sha512-qctsuLZmIQ0+vSSMfoVvyFe2+GSEvnmZ2ezTup1SBse9+twCCeial6EEi3Nc2KFcf6+qz2FBPnjXsk8xhKSaPQ==}

  is-weakset@2.0.2:
    resolution: {integrity: sha512-t2yVvttHkQktwnNNmBQ98AhENLdPUTDTE21uPqAQ0ARwQfGeQKRVS0NNurH7bTf7RrvcVn1OOge45CnBeHCSmg==}

  is-what@4.1.16:
    resolution: {integrity: sha512-ZhMwEosbFJkA0YhFnNDgTM4ZxDRsS6HqTo7qsZM08fehyRYIYa0yHu5R6mgo1n/8MgaPBXiPimPD77baVFYg+A==}
    engines: {node: '>=12.13'}

  isarray@1.0.0:
    resolution: {integrity: sha512-VLghIWNM6ELQzo7zwmcg0NmTVyWKYjvIeM83yjp0wRDTmUnrM678fQbcKBo6n2CJEF0szoG//ytg+TKla89ALQ==}

  isarray@2.0.5:
    resolution: {integrity: sha512-xHjhDr3cNBK0BzdUJSPXZntQUx/mwMS5Rw4A7lPJ90XGAO6ISP/ePDNuo0vhqOZU+UD5JoodwCAAoZQd3FeAKw==}

  isbinaryfile@4.0.10:
    resolution: {integrity: sha512-iHrqe5shvBUcFbmZq9zOQHBoeOhZJu6RQGrDpBgenUm/Am+F3JM2MgQj+rK3Z601fzrL5gLZWtAPH2OBaSVcyw==}
    engines: {node: '>= 8.0.0'}

  isexe@2.0.0:
    resolution: {integrity: sha512-RHxMLp9lnKHGHRng9QFhRCMbYAcVpn69smSGcq3f36xjgVVWThj4qqLbTLlq7Ssj8B+fIQ1EuCEGI2lKsyQeIw==}

  isobject@3.0.1:
    resolution: {integrity: sha512-WhB9zCku7EGTj/HQQRz5aUQEUeoQZH2bWcltRErOpymJ4boYE6wL9Tbr23krRPSZ+C5zqNSrSw+Cc7sZZ4b7vg==}
    engines: {node: '>=0.10.0'}

  istanbul-lib-coverage@3.2.2:
    resolution: {integrity: sha512-O8dpsF+r0WV/8MNRKfnmrtCWhuKjxrq2w+jpzBL5UZKTi2LeVWnWOmWRxFlesJONmc+wLAGvKQZEOanko0LFTg==}
    engines: {node: '>=8'}

  istanbul-lib-report@3.0.1:
    resolution: {integrity: sha512-GCfE1mtsHGOELCU8e/Z7YWzpmybrx/+dSTfLrvY8qRmaY6zXTKWn6WQIjaAFw069icm6GVMNkgu0NzI4iPZUNw==}
    engines: {node: '>=10'}

  istanbul-lib-source-maps@5.0.6:
    resolution: {integrity: sha512-yg2d+Em4KizZC5niWhQaIomgf5WlL4vOOjZ5xGCmF8SnPE/mDWWXgvRExdcpCgh9lLRRa1/fSYp2ymmbJ1pI+A==}
    engines: {node: '>=10'}

  istanbul-reports@3.1.7:
    resolution: {integrity: sha512-BewmUXImeuRk2YY0PVbxgKAysvhRPUQE0h5QRM++nVWyubKGV0l8qQ5op8+B2DOmwSe63Jivj0BjkPQVf8fP5g==}
    engines: {node: '>=8'}

  iterator.prototype@1.1.2:
    resolution: {integrity: sha512-DR33HMMr8EzwuRL8Y9D3u2BMj8+RqSE850jfGu59kS7tbmPLzGkZmVSfyCFSDxuZiEY6Rzt3T2NA/qU+NwVj1w==}

  jackspeak@2.3.6:
    resolution: {integrity: sha512-N3yCS/NegsOBokc8GAdM8UcmfsKiSS8cipheD/nivzr700H+nsMOxJjQnvwOcRYVuFkdH0wGUvW2WbXGmrZGbQ==}
    engines: {node: '>=14'}

  jackspeak@3.1.2:
    resolution: {integrity: sha512-kWmLKn2tRtfYMF/BakihVVRzBKOxz4gJMiL2Rj91WnAB5TPZumSH99R/Yf1qE1u4uRimvCSJfm6hnxohXeEXjQ==}
    engines: {node: '>=14'}

  jackspeak@4.0.1:
    resolution: {integrity: sha512-cub8rahkh0Q/bw1+GxP7aeSe29hHHn2V4m29nnDlvCdlgU+3UGxkZp7Z53jLUdpX3jdTO0nJZUDl3xvbWc2Xog==}
    engines: {node: 20 || >=22}

  jest-worker@27.5.1:
    resolution: {integrity: sha512-7vuh85V5cdDofPyxn58nrPjBktZo0u9x1g8WtjQol+jZDaE+fhN+cIvTj11GndBnMnyfrUOG1sZQxCdjKh+DKg==}
    engines: {node: '>= 10.13.0'}

  jose@5.2.2:
    resolution: {integrity: sha512-/WByRr4jDcsKlvMd1dRJnPfS1GVO3WuKyaurJ/vvXcOaUQO8rnNObCQMlv/5uCceVQIq5Q4WLF44ohsdiTohdg==}

  jotai@2.9.0:
    resolution: {integrity: sha512-MioTpMvR78IGfJ+W8EwQj3kwTkb+u0reGnTyg3oJZMWK9rK9v8NBSC9Rhrg9jrrFYA6bGZtzJa96zsuAYF6W3w==}
    engines: {node: '>=12.20.0'}
    peerDependencies:
      '@types/react': '>=17.0.0'
      react: '>=17.0.0'
    peerDependenciesMeta:
      '@types/react':
        optional: true
      react:
        optional: true

  js-tokens@4.0.0:
    resolution: {integrity: sha512-RdJUflcE3cUzKiMqQgsCu06FPu9UdIJO0beYbPhHN4k6apgJtifcoCtT9bcxOpYBtpD2kCM6Sbzg4CausW/PKQ==}

  js-tokens@9.0.0:
    resolution: {integrity: sha512-WriZw1luRMlmV3LGJaR6QOJjWwgLUTf89OwT2lUOyjX2dJGBwgmIkbcz+7WFZjrZM635JOIR517++e/67CP9dQ==}

  js-yaml@4.1.0:
    resolution: {integrity: sha512-wpxZs9NoxZaJESJGIZTyDEaYpl0FKSA+FB9aJiyemKhMwkxQg63h4T1KJgUGHpTqPDNRcmmYLugrRjJlBtWvRA==}
    hasBin: true

  jsbn@1.1.0:
    resolution: {integrity: sha512-4bYVV3aAMtDTTu4+xsDYa6sy9GyJ69/amsu9sYF2zqjiEoZA5xJi3BrfX3uY+/IekIu7MwdObdbDWpoZdBv3/A==}

  jsdom@24.1.0:
    resolution: {integrity: sha512-6gpM7pRXCwIOKxX47cgOyvyQDN/Eh0f1MeKySBV2xGdKtqJBLj8P25eY3EVCWo2mglDDzozR2r2MW4T+JiNUZA==}
    engines: {node: '>=18'}
    peerDependencies:
      canvas: ^2.11.2
    peerDependenciesMeta:
      canvas:
        optional: true

  jsesc@2.5.2:
    resolution: {integrity: sha512-OYu7XEzjkCQ3C5Ps3QIZsQfNpqoJyZZA99wd9aWd05NCtC5pWOkShK2mkL6HXQR6/Cy2lbNdPlZBpuQHXE63gA==}
    engines: {node: '>=4'}
    hasBin: true

  json-buffer@3.0.1:
    resolution: {integrity: sha512-4bV5BfR2mqfQTJm+V5tPPdf+ZpuhiIvTuAB5g8kcrXOZpTT/QwwVRWBywX1ozr6lEuPdbHxwaJlm9G6mI2sfSQ==}

  json-parse-even-better-errors@2.3.1:
    resolution: {integrity: sha512-xyFwyhro/JEof6Ghe2iz2NcXoj2sloNsWr/XsERDK/oiPCfaNhl5ONfp+jQdAZRQQ0IJWNzH9zIZF7li91kh2w==}

  json-schema-traverse@0.4.1:
    resolution: {integrity: sha512-xbbCH5dCYU5T8LcEhhuh7HJ88HXuW3qsI3Y0zOZFKfZEHcpWiHU/Jxzk629Brsab/mMiHQti9wMP+845RPe3Vg==}

  json-stable-stringify-without-jsonify@1.0.1:
    resolution: {integrity: sha512-Bdboy+l7tA3OGW6FjyFHWkP5LuByj1Tk33Ljyq0axyzdk9//JSi2u3fP1QSmd1KNwq6VOKYGlAu87CisVir6Pw==}

  json5@1.0.2:
    resolution: {integrity: sha512-g1MWMLBiz8FKi1e4w0UyVL3w+iJceWAFBAaBnnGKOpNa5f8TLktkbre1+s6oICydWAm+HRUGTmI+//xv2hvXYA==}
    hasBin: true

  json5@2.2.3:
    resolution: {integrity: sha512-XmOWe7eyHYH14cLdVPoyg+GOH3rYX++KpzrylJwSW98t3Nk+U8XOl8FWKOgwtzdb8lXGf6zYwDUzeHMWfxasyg==}
    engines: {node: '>=6'}
    hasBin: true

  jsonfile@6.1.0:
    resolution: {integrity: sha512-5dgndWOriYSm5cnYaJNhalLNDKOqFwyDB/rr1E9ZsGciGvKPs8R2xYGCacuf3z6K1YKDz182fd+fY3cn3pMqXQ==}

  jsx-ast-utils@3.3.5:
    resolution: {integrity: sha512-ZZow9HBI5O6EPgSJLUb8n2NKgmVWTwCvHGwFuJlMjvLFqlGG6pjirPhtdsseaLZjSibD8eegzmYpUZwoIlj2cQ==}
    engines: {node: '>=4.0'}

  keygrip@1.1.0:
    resolution: {integrity: sha512-iYSchDJ+liQ8iwbSI2QqsQOvqv58eJCEanyJPJi+Khyu8smkcKSFUCbPwzFcL7YVtZ6eONjqRX/38caJ7QjRAQ==}
    engines: {node: '>= 0.6'}

  keyv@4.5.4:
    resolution: {integrity: sha512-oxVHkHR/EJf2CNXnWxRLW6mg7JyCCUcG0DtEGmL2ctUo1PNTin1PUil+r/+4r5MpVgC/fn1kjsx7mjSujKqIpw==}

  klona@2.0.6:
    resolution: {integrity: sha512-dhG34DXATL5hSxJbIexCft8FChFXtmskoZYnoPWjXQuebWYCNkVeV3KkGegCK9CP1oswI/vQibS2GY7Em/sJJA==}
    engines: {node: '>= 8'}

  kuler@2.0.0:
    resolution: {integrity: sha512-Xq9nH7KlWZmXAtodXDDRE7vs6DU1gTU8zYDHDiWLSip45Egwq3plLHzPn27NgvzL2r1LMPC1vdqh98sQxtqj4A==}

  language-subtag-registry@0.3.22:
    resolution: {integrity: sha512-tN0MCzyWnoz/4nHS6uxdlFWoUZT7ABptwKPQ52Ea7URk6vll88bWBVhodtnlfEuCcKWNGoc+uGbw1cwa9IKh/w==}

  language-tags@1.0.9:
    resolution: {integrity: sha512-MbjN408fEndfiQXbFQ1vnd+1NoLDsnQW41410oQBXiyXDMYH5z505juWa4KUE1LqxRC7DgOgZDbKLxHIwm27hA==}
    engines: {node: '>=0.10'}

  lazystream@1.0.1:
    resolution: {integrity: sha512-b94GiNHQNy6JNTrt5w6zNyffMrNkXZb3KTkCZJb2V1xaEGCk093vkZ2jk3tpaeP33/OiXC+WvK9AxUebnf5nbw==}
    engines: {node: '>= 0.6.3'}

  ldapts@7.0.12:
    resolution: {integrity: sha512-orwgIejUi/ZyGah9y8jWZmFUg8Ci5M8WAv0oZjSf3MVuk1sRBdor9Qy1ttGHbYpWj96HXKFunQ8AYZ8WWGp17g==}
    engines: {node: '>=18'}

  levn@0.4.1:
    resolution: {integrity: sha512-+bT2uH4E5LGE7h/n3evcS/sQlJXCpIp6ym8OWJ5eV6+67Dsql/LaaT7qJBAt2rzfoa/5QBGBhxDix1dMt2kQKQ==}
    engines: {node: '>= 0.8.0'}

  linkify-it@5.0.0:
    resolution: {integrity: sha512-5aHCbzQRADcdP+ATqnDuhhJ/MRIqDkZX5pyjFHRRysS8vZ5AbqGEoFIb6pYHPZ+L/OC2Lc+xT8uHVVR5CAK/wQ==}

  linkifyjs@4.1.3:
    resolution: {integrity: sha512-auMesunaJ8yfkHvK4gfg1K0SaKX/6Wn9g2Aac/NwX+l5VdmFZzo/hdPGxEOETj+ryRa4/fiOPjeeKURSAJx1sg==}

  loader-runner@4.3.0:
    resolution: {integrity: sha512-3R/1M+yS3j5ou80Me59j7F9IMs4PXs3VqRrm0TU3AbKPxlmpoY1TNscJV/oGJXo8qCatFGTfDbY6W6ipGOYXfg==}
    engines: {node: '>=6.11.5'}

  loader-utils@2.0.4:
    resolution: {integrity: sha512-xXqpXoINfFhgua9xiqD8fPFHgkoq1mmmpE92WlDbm9rNRd/EbRb+Gqf908T2DMfuHjjJlksiK2RbHVOdD/MqSw==}
    engines: {node: '>=8.9.0'}

  locate-path@6.0.0:
    resolution: {integrity: sha512-iPZK6eYjbxRu3uB4/WZ3EsEIMJFMqAoopl3R+zuq0UjcAm/MO6KCweDgPfP3elTztoKP3KtnVHxTn2NHBSDVUw==}
    engines: {node: '>=10'}

  lodash.defaults@4.2.0:
    resolution: {integrity: sha512-qjxPLHd3r5DnsdGacqOMU6pb/avJzdh9tFX2ymgoZE27BmjXrNy/y4LoaiTeAb+O3gL8AfpJGtqfX/ae2leYYQ==}

  lodash.difference@4.5.0:
    resolution: {integrity: sha512-dS2j+W26TQ7taQBGN8Lbbq04ssV3emRw4NY58WErlTO29pIqS0HmoT5aJ9+TUQ1N3G+JOZSji4eugsWwGp9yPA==}

  lodash.flatten@4.4.0:
    resolution: {integrity: sha512-C5N2Z3DgnnKr0LOpv/hKCgKdb7ZZwafIrsesve6lmzvZIRZRGaZ/l6Q8+2W7NaT+ZwO3fFlSCzCzrDCFdJfZ4g==}

  lodash.get@4.4.2:
    resolution: {integrity: sha512-z+Uw/vLuy6gQe8cfaFWD7p0wVv8fJl3mbzXh33RS+0oW2wvUqiRXiQ69gLWSLpgB5/6sU+r6BlQR0MBILadqTQ==}

  lodash.isarguments@3.1.0:
    resolution: {integrity: sha512-chi4NHZlZqZD18a0imDHnZPrDeBbTtVN7GXMwuGdRH9qotxAjYs3aVLKc7zNOG9eddR5Ksd8rvFEBc9SsggPpg==}

  lodash.isplainobject@4.0.6:
    resolution: {integrity: sha512-oSXzaWypCMHkPC3NvBEaPHf0KsA5mvPrOPgQWDsbg8n7orZ290M0BmC/jgRZ4vcJ6DTAhjrsSYgdsW/F+MFOBA==}

  lodash.merge@4.6.2:
    resolution: {integrity: sha512-0KpjqXRVvrYyCsX1swR/XTK0va6VQkQM6MNo7PqW77ByjAhoARA8EfrP1N4+KlKj8YS0ZUCtRT/YUuhyYDujIQ==}

  lodash.union@4.6.0:
    resolution: {integrity: sha512-c4pB2CdGrGdjMKYLA+XiRDO7Y0PRQbm/Gzg8qMj+QH+pFVAoTp5sBpO0odL3FjoPCGjK96p6qsP+yQoiLoOBcw==}

  lodash@4.17.21:
    resolution: {integrity: sha512-v2kDEe57lecTulaDIuNTPy3Ry4gLGJ6Z1O3vE1krgXZNrsQ+LFTGHVxVjcXPs17LhbZVGedAJv8XZ1tvj5FvSg==}

  log-symbols@3.0.0:
    resolution: {integrity: sha512-dSkNGuI7iG3mfvDzUuYZyvk5dD9ocYCYzNU6CYDE6+Xqd+gwme6Z00NS3dUh8mq/73HaEtT7m6W+yUPtU6BZnQ==}
    engines: {node: '>=8'}

  log-symbols@4.1.0:
    resolution: {integrity: sha512-8XPvpAA8uyhfteu8pIvQxpJZ7SYYdpUivZpGy6sFsBuKRY/7rQGavedeB8aK+Zkyq6upMFVL/9AW6vOYzfRyLg==}
    engines: {node: '>=10'}

  logform@2.6.0:
    resolution: {integrity: sha512-1ulHeNPp6k/LD8H91o7VYFBng5i1BDE7HoKxVbZiGFidS1Rj65qcywLxX+pVfAPoQJEjRdvKcusKwOupHCVOVQ==}
    engines: {node: '>= 12.0.0'}

  long@5.2.3:
    resolution: {integrity: sha512-lcHwpNoggQTObv5apGNCTdJrO69eHOZMi4BNC+rTLER8iHAqGrUVeLh/irVIM7zTw2bOXA8T6uNPeujwOLg/2Q==}

  loose-envify@1.4.0:
    resolution: {integrity: sha512-lyuxPGr/Wfhrlem2CL/UcnUc1zcqKAImBDzukY7Y5F/yQiNdko6+fRLevlw1HgMySw7f611UIY408EtxRSoK3Q==}
    hasBin: true

  loupe@3.1.1:
    resolution: {integrity: sha512-edNu/8D5MKVfGVFRhFf8aAxiTM6Wumfz5XsaatSxlD3w4R1d/WEKUTydCdPGbl9K7QG/Ca3GnDV2sIKIpXRQcw==}

  lower-case-first@1.0.2:
    resolution: {integrity: sha512-UuxaYakO7XeONbKrZf5FEgkantPf5DUqDayzP5VXZrtRPdH86s4kN47I8B3TW10S4QKiE3ziHNf3kRN//okHjA==}

  lower-case@1.1.4:
    resolution: {integrity: sha512-2Fgx1Ycm599x+WGpIYwJOvsjmXFzTSc34IwDWALRA/8AopUKAVPwfJ+h5+f85BCp0PWmmJcWzEpxOpoXycMpdA==}

  lru-cache@10.2.0:
    resolution: {integrity: sha512-2bIM8x+VAf6JT4bKAljS1qUWgMsqZRPGJS6FSahIMPVvctcNhyVp7AJu7quxOW9jwkryBReKZY5tY5JYv2n/7Q==}
    engines: {node: 14 || >=16.14}

  lru-cache@11.0.0:
    resolution: {integrity: sha512-Qv32eSV1RSCfhY3fpPE2GNZ8jgM9X7rdAfemLWqTUxwiyIC4jJ6Sy0fZ8H+oLWevO6i4/bizg7c8d8i6bxrzbA==}
    engines: {node: 20 || >=22}

  lru-cache@5.1.1:
    resolution: {integrity: sha512-KpNARQA3Iwv+jTA0utUVVbrh+Jlrr1Fv0e56GGzAFOXN7dk/FviaDW8LHmK52DlcH4WP2n6gI8vN1aesBFgo9w==}

  lru-cache@6.0.0:
    resolution: {integrity: sha512-Jo6dJ04CmSjuznwJSS3pUeWmd/H0ffTlkXXgwZi+eq1UCmqQwCh+eLsYOYCwY991i2Fah4h1BEMCx4qThGbsiA==}
    engines: {node: '>=10'}

  lru-cache@7.18.3:
    resolution: {integrity: sha512-jumlc0BIUrS3qJGgIkWZsyfAM7NCWiBcCDhnd+3NNM5KbBmLTgHVfWBcg6W+rLUsIpzpERPsvwUP7CckAQSOoA==}
    engines: {node: '>=12'}

  lru-cache@8.0.5:
    resolution: {integrity: sha512-MhWWlVnuab1RG5/zMRRcVGXZLCXrZTgfwMikgzCegsPnG62yDQo5JnqKkrK4jO5iKqDAZGItAqN5CtKBCBWRUA==}
    engines: {node: '>=16.14'}

  m3u8-parser@7.1.0:
    resolution: {integrity: sha512-7N+pk79EH4oLKPEYdgRXgAsKDyA/VCo0qCHlUwacttQA0WqsjZQYmNfywMvjlY9MpEBVZEt0jKFd73Kv15EBYQ==}

  magic-string@0.30.10:
    resolution: {integrity: sha512-iIRwTIf0QKV3UAnYK4PU8uiEc4SRh5jX0mwpIwETPpHdhVM4f53RSwS/vXvN1JhGX+Cs7B8qIq3d6AH49O5fAQ==}

  magicast@0.3.4:
    resolution: {integrity: sha512-TyDF/Pn36bBji9rWKHlZe+PZb6Mx5V8IHCSxk7X4aljM4e/vyDvZZYwHewdVaqiA0nb3ghfHU/6AUpDxWoER2Q==}

  make-dir@3.1.0:
    resolution: {integrity: sha512-g3FeP20LNwhALb/6Cz6Dd4F2ngze0jz7tbzrD2wAV+o9FeNHe4rL+yK2md0J/fiSf1sa1ADhXqi5+oVwOM/eGw==}
    engines: {node: '>=8'}

  make-dir@4.0.0:
    resolution: {integrity: sha512-hXdUTZYIVOt1Ex//jAQi+wTZZpUpwBj/0QsOzqegb3rGMMeJiSEu5xLHnYfBrRV4RH2+OCSOO95Is/7x1WJ4bw==}
    engines: {node: '>=10'}

  make-error@1.3.6:
    resolution: {integrity: sha512-s8UhlNe7vPKomQhC1qFelMokr/Sc3AgNbso3n74mVPA5LTZwkB9NlXf4XPamLxJE8h0gh73rM94xvwRT2CVInw==}

  mantine-react-table@2.0.0-beta.6:
    resolution: {integrity: sha512-eaHdVjJWFLIAGS0PwdMisvs1U9IUanEzL+vm1+YcoDtUNFVGms1jw7neK43YH+CmA2YsFLfwRqHrtFnfI12Rag==}
    engines: {node: '>=16'}
    peerDependencies:
      '@mantine/core': ^7.9
      '@mantine/dates': ^7.9
      '@mantine/hooks': ^7.9
      '@tabler/icons-react': '>=2.23.0'
      clsx: '>=2'
      dayjs: '>=1.11'
      react: '>=18.0'
      react-dom: '>=18.0'

  markdown-it@14.0.0:
    resolution: {integrity: sha512-seFjF0FIcPt4P9U39Bq1JYblX0KZCjDLFFQPHpL5AzHpqPEKtosxmdq/LTVZnjfH7tjt9BxStm+wXcDBNuYmzw==}
    hasBin: true

  mdurl@2.0.0:
    resolution: {integrity: sha512-Lf+9+2r+Tdp5wXDXC4PcIBjTDtq4UKjCPMQhKIuzpJNW0b96kVqSwW0bT7FhRSfmAiFYgP+SCRvdrDozfh0U5w==}

  merge-stream@2.0.0:
    resolution: {integrity: sha512-abv/qOcuPfk3URPfDzmZU1LKmuw8kT+0nIHvKrKgFrwifol/doWcdA4ZqsWQ8ENrFKkd67Mfpo/LovbIUsbt3w==}

  merge2@1.4.1:
    resolution: {integrity: sha512-8q7VEgMJW4J8tcfVPy8g09NcQwZdbwFEqhe/WZkoIzjn/3TGDwtOCYtXGxA3O8tPzpczCCDgv+P2P5y00ZJOOg==}
    engines: {node: '>= 8'}

  micromatch@4.0.5:
    resolution: {integrity: sha512-DMy+ERcEW2q8Z2Po+WNXuw3c5YaUSFjAO5GsJqfEl7UjvtIuFKO6ZrKvcItdy98dwFI2N1tg3zNIdKaQT+aNdA==}
    engines: {node: '>=8.6'}

  mime-db@1.52.0:
    resolution: {integrity: sha512-sPU4uV7dYlvtWJxwwxHD0PuihVNiE7TyAbQ5SWxDCB9mUYvOgroQOwYQQOKPJ8CIbE+1ETVlOoK1UC2nU3gYvg==}
    engines: {node: '>= 0.6'}

  mime-types@2.1.35:
    resolution: {integrity: sha512-ZDY+bPm5zTTF+YpCrAU9nK0UgICYPT0QtT1NZWFv4s++TNkcgVaT0g6+4R2uI4MjQjzysHB1zxuWL50hzaeXiw==}
    engines: {node: '>= 0.6'}

  mimic-fn@2.1.0:
    resolution: {integrity: sha512-OqbOk5oEQeAZ8WXWydlu9HJjz9WVdEIvamMCcXmuqUYjTknH/sqsWvhQ3vgwKFRR1HpjvNBKQ37nbJgYzGqGcg==}
    engines: {node: '>=6'}

  mimic-fn@4.0.0:
    resolution: {integrity: sha512-vqiC06CuhBTUdZH+RYl8sFrL096vA45Ok5ISO6sE/Mr1jRbGH4Csnhi8f3wKVl7x8mO4Au7Ir9D3Oyv1VYMFJw==}
    engines: {node: '>=12'}

  mimic-response@3.1.0:
    resolution: {integrity: sha512-z0yWI+4FDrrweS8Zmt4Ej5HdJmky15+L2e6Wgn3+iK5fWzb6T3fhNFq2+MeTRb064c6Wr4N/wv0DzQTjNzHNGQ==}
    engines: {node: '>=10'}

  min-document@2.19.0:
    resolution: {integrity: sha512-9Wy1B3m3f66bPPmU5hdA4DR4PB2OfDU/+GS3yAB7IQozE3tqXaVv2zOjgla7MEGSRv95+ILmOuvhLkOK6wJtCQ==}

  minimatch@10.0.1:
    resolution: {integrity: sha512-ethXTt3SGGR+95gudmqJ1eNhRO7eGEGIgYA9vnPatK4/etz2MEVDno5GMCibdMTuBMyElzIlgxMna3K94XDIDQ==}
    engines: {node: 20 || >=22}

  minimatch@3.1.2:
    resolution: {integrity: sha512-J7p63hRiAjw1NDEww1W7i37+ByIrOWO5XQQAzZ3VOcL0PNybwpfmV/N05zFAzwQ9USyEcX6t3UO+K5aqBQOIHw==}

  minimatch@5.1.6:
    resolution: {integrity: sha512-lKwV/1brpG6mBUFHtb7NUmtABCb2WZZmm2wNiOA5hAb8VdCS4B3dtMWyvcoViccwAW/COERjXLt0zP1zXUN26g==}
    engines: {node: '>=10'}

  minimatch@9.0.4:
    resolution: {integrity: sha512-KqWh+VchfxcMNRAJjj2tnsSJdNbHsVgnkBhTNrW7AjVo6OvLtxw8zfT9oLw1JSohlFzJ8jCoTgaoXvJ+kHt6fw==}
    engines: {node: '>=16 || 14 >=14.17'}

  minimist@1.2.8:
    resolution: {integrity: sha512-2yyAR8qBkN3YuheJanUpWC5U3bb5osDywNB8RzDVlDwDHbocAJveqqj1u8+SVD7jkWT4yvsHCpWqqWqAxb0zCA==}

  minipass@3.3.6:
    resolution: {integrity: sha512-DxiNidxSEK+tHG6zOIklvNOwm3hvCrbUrdtzY74U6HKTJxvIDfOUL5W5P2Ghd3DTkhhKPYGqeNUIh5qcM4YBfw==}
    engines: {node: '>=8'}

  minipass@5.0.0:
    resolution: {integrity: sha512-3FnjYuehv9k6ovOEbyOswadCDPX1piCfhV8ncmYtHOjuPwylVWsghTLo7rabjC3Rx5xD4HDx8Wm1xnMF7S5qFQ==}
    engines: {node: '>=8'}

  minipass@7.1.2:
    resolution: {integrity: sha512-qOOzS1cBTWYF4BH8fVePDBOO9iptMnGUEZwNc/cMWnTV2nVLZ7VoNWEPHkYczZA0pdoA7dl6e7FL659nX9S2aw==}
    engines: {node: '>=16 || 14 >=14.17'}

  minizlib@2.1.2:
    resolution: {integrity: sha512-bAxsR8BVfj60DWXHE3u30oHzfl4G7khkSuPW+qvpd7jFRHm7dLxOjUk1EHACJ/hxLY8phGJ0YhYHZo7jil7Qdg==}
    engines: {node: '>= 8'}

  mkdirp-classic@0.5.3:
    resolution: {integrity: sha512-gKLcREMhtuZRwRAfqP3RFW+TK4JqApVBtOIftVgjuABpAtpxhPGaDcfvbhNvD0B8iD1oUr/txX35NjcaY6Ns/A==}

  mkdirp@0.5.6:
    resolution: {integrity: sha512-FP+p8RB8OWpF3YZBCrP5gtADmtXApB5AMLn+vdyA+PyxCjrCs00mjyUozssO33cwDeT3wNGdLxJ5M//YqtHAJw==}
    hasBin: true

  mkdirp@1.0.4:
    resolution: {integrity: sha512-vVqVZQyf3WLx2Shd0qJ9xuvqgAyKPLAiqITEtqW0oIUjzo3PePDd6fW9iFz30ef7Ysp/oiWqbhszeGWW2T6Gzw==}
    engines: {node: '>=10'}
    hasBin: true

  mpd-parser@1.3.0:
    resolution: {integrity: sha512-WgeIwxAqkmb9uTn4ClicXpEQYCEduDqRKfmUdp4X8vmghKfBNXZLYpREn9eqrDx/Tf5LhzRcJLSpi4ohfV742Q==}
    hasBin: true

  mrmime@2.0.0:
    resolution: {integrity: sha512-eu38+hdgojoyq63s+yTpN4XMBdt5l8HhMhc4VKLO9KM5caLIBvUm4thi7fFaxyTmCKeNnXZ5pAlBwCUnhA09uw==}
    engines: {node: '>=10'}

  ms@2.1.2:
    resolution: {integrity: sha512-sGkPx+VjMtmA6MX27oA4FBFELFCZZ4S4XqeGOXCv68tT+jb3vk/RyaKWP0PTKyWtmLSM0b+adUTEvbs1PEaH2w==}

  ms@2.1.3:
    resolution: {integrity: sha512-6FlzubTLZG3J2a/NVCAleEhjzq5oxgHyaCU9yYXvcLsvoVaHJq/s5xXI6/XXP6tz7R9xAOtHnSO/tXtF3WRTlA==}

  mute-stream@0.0.8:
    resolution: {integrity: sha512-nnbWWOkoWyUsTjKrhgD0dcz22mdkSnpYqbEjIm2nhwhuxlSkpywJmBo8h0ZqJdkp73mb90SssHkN4rsRaBAfAA==}

  mux.js@7.0.3:
    resolution: {integrity: sha512-gzlzJVEGFYPtl2vvEiJneSWAWD4nfYRHD5XgxmB2gWvXraMPOYk+sxfvexmNfjQUFpmk6hwLR5C6iSFmuwCHdQ==}
    engines: {node: '>=8', npm: '>=5'}
    hasBin: true

  mysql2@3.10.3:
    resolution: {integrity: sha512-k43gmH9i79rZD4hGPdj7pDuT0UBiFjs4UzXEy1cJrV0QqcSABomoLwvejqdbcXN+Vd7gi999CVM6o9vCPKq29g==}
    engines: {node: '>= 8.0'}

  named-placeholders@1.1.3:
    resolution: {integrity: sha512-eLoBxg6wE/rZkJPhU/xRX1WTpkFEwDJEN96oxFrTsqBdbT5ec295Q+CoHrL9IT0DipqKhmGcaZmwOt8OON5x1w==}
    engines: {node: '>=12.0.0'}

  nan@2.19.0:
    resolution: {integrity: sha512-nO1xXxfh/RWNxfd/XPfbIfFk5vgLsAxUR9y5O0cHMJu/AW9U95JLXqthYHjEp+8gQ5p96K9jUp8nbVOxCdRbtw==}

  nanoid@3.3.7:
    resolution: {integrity: sha512-eSRppjcPIatRIMC1U6UngP8XFcz8MQWGQdt1MTBQ7NaAmvXDfvNxbvWV3x2y6CdEUciCSsDHDQZbhYaB8QEo2g==}
    engines: {node: ^10 || ^12 || ^13.7 || ^14 || >=15.0.1}
    hasBin: true

  napi-build-utils@1.0.2:
    resolution: {integrity: sha512-ONmRUqK7zj7DWX0D9ADe03wbwOBZxNAfF20PlGfCWQcD3+/MakShIHrMqx9YwPTfxDdF1zLeL+RGZiR9kGMLdg==}

  natural-compare@1.4.0:
    resolution: {integrity: sha512-OWND8ei3VtNC9h7V60qff3SVobHr996CTwgxubgyQYEpg290h9J0buyECNNJexkFm5sOajh5G116RYA1c8ZMSw==}

  neo-async@2.6.2:
    resolution: {integrity: sha512-Yd3UES5mWCSqR+qNT93S3UoYUkqAZ9lLg8a7g9rimsWmYGK8cVToA4/sF3RrshdyV3sAGMXVUmpMYOw+dLpOuw==}

  netmask@2.0.2:
    resolution: {integrity: sha512-dBpDMdxv9Irdq66304OLfEmQ9tbNRFnFTuZiLo+bD+r332bBmMJ8GBLXklIXXgxd3+v9+KUnZaUR5PJMa75Gsg==}
    engines: {node: '>= 0.4.0'}

  next-auth@5.0.0-beta.19:
    resolution: {integrity: sha512-YHu1igcAxZPh8ZB7GIM93dqgY6gcAzq66FOhQFheAdOx1raxNcApt05nNyNCSB6NegSiyJ4XOPsaNow4pfDmsg==}
    peerDependencies:
      '@simplewebauthn/browser': ^9.0.1
      '@simplewebauthn/server': ^9.0.2
      next: ^14 || ^15.0.0-0
      nodemailer: ^6.6.5
      react: ^18.2.0 || ^19.0.0-0
    peerDependenciesMeta:
      '@simplewebauthn/browser':
        optional: true
      '@simplewebauthn/server':
        optional: true
      nodemailer:
        optional: true

  next-international@1.2.4:
    resolution: {integrity: sha512-JQvp+h2iSgA/t8hu5S/Lwow1ZErJutQRdpnplxjv4VTlCiND8T95fYih8BjkHcVhQbtM+Wu9Mb1CM32wD9hlWQ==}

  next@14.2.5:
    resolution: {integrity: sha512-0f8aRfBVL+mpzfBjYfQuLWh2WyAwtJXCRfkPF4UJ5qd2YwrHczsrSzXU4tRMV0OAxR8ZJZWPFn6uhSC56UTsLA==}
    engines: {node: '>=18.17.0'}
    hasBin: true
    peerDependencies:
      '@opentelemetry/api': ^1.1.0
      '@playwright/test': ^1.41.2
      react: ^18.2.0
      react-dom: ^18.2.0
      sass: ^1.3.0
    peerDependenciesMeta:
      '@opentelemetry/api':
        optional: true
      '@playwright/test':
        optional: true
      sass:
        optional: true

  no-case@2.3.2:
    resolution: {integrity: sha512-rmTZ9kz+f3rCvK2TD1Ue/oZlns7OGoIWP4fc3llxxRXlOkHKoWPPWJOfFYpITabSow43QJbRIoHQXtt10VldyQ==}

  node-abi@3.54.0:
    resolution: {integrity: sha512-p7eGEiQil0YUV3ItH4/tBb781L5impVmmx2E9FRKF7d18XXzp4PGT2tdYMFY6wQqgxD0IwNZOiSJ0/K0fSi/OA==}
    engines: {node: '>=10'}

  node-addon-api@5.1.0:
    resolution: {integrity: sha512-eh0GgfEkpnoWDq+VY8OyvYhFEzBk6jIYbRKdIlyTiAXIVJ8PyBaKb0rp7oDtoddbdoHWhq8wwr+XZ81F1rpNdA==}

  node-cron@3.0.3:
    resolution: {integrity: sha512-dOal67//nohNgYWb+nWmg5dkFdIwDm8EpeGYMekPMrngV3637lqnX0lbUcCtgibHTz6SEz7DAIjKvKDFYCnO1A==}
    engines: {node: '>=6.0.0'}

  node-fetch@2.7.0:
    resolution: {integrity: sha512-c4FRfUm/dbcWZ7U+1Wq0AwCyFL+3nt2bEw05wfxSz+DWpWsitgmSgYmy2dQdWyKC1694ELPqMs/YzUSNozLt8A==}
    engines: {node: 4.x || >=6.0.0}
    peerDependencies:
      encoding: ^0.1.0
    peerDependenciesMeta:
      encoding:
        optional: true

  node-loader@2.0.0:
    resolution: {integrity: sha512-I5VN34NO4/5UYJaUBtkrODPWxbobrE4hgDqPrjB25yPkonFhCmZ146vTH+Zg417E9Iwoh1l/MbRs1apc5J295Q==}
    engines: {node: '>= 10.13.0'}
    peerDependencies:
      webpack: ^5.0.0

  node-plop@0.26.3:
    resolution: {integrity: sha512-Cov028YhBZ5aB7MdMWJEmwyBig43aGL5WT4vdoB28Oitau1zZAcHUn8Sgfk9HM33TqhtLJ9PlM/O0Mv+QpV/4Q==}
    engines: {node: '>=8.9.4'}

  node-releases@2.0.14:
    resolution: {integrity: sha512-y10wOWt8yZpqXmOgRo77WaHEmhYQYGNA6y421PKsKYWEK8aW+cqAphborZDhqfyKrbZEN92CN1X2KbafY2s7Yw==}

  nopt@5.0.0:
    resolution: {integrity: sha512-Tbj67rffqceeLpcRXrT7vKAN8CwfPeIBgM7E6iBkmKLV7bEMwpGgYLGv0jACUsECaa/vuxP0IjEont6umdMgtQ==}
    engines: {node: '>=6'}
    hasBin: true

  normalize-path@3.0.0:
    resolution: {integrity: sha512-6eZs5Ls3WtCisHWp9S2GUy8dqkpGi4BVSz3GaqiE6ezub0512ESztXUwUB6C6IKbQkY2Pnb/mD4WYojCRwcwLA==}
    engines: {node: '>=0.10.0'}

  npm-run-path@4.0.1:
    resolution: {integrity: sha512-S48WzZW777zhNIrn7gxOlISNAqi9ZC/uQFnRdbeIHhZhCA6UqpkOT8T1G7BvfdgP4Er8gF4sUbaS0i7QvIfCWw==}
    engines: {node: '>=8'}

  npm-run-path@5.2.0:
    resolution: {integrity: sha512-W4/tgAXFqFA0iL7fk0+uQ3g7wkL8xJmx3XdK0VGb4cHW//eZTtKGvFBBoRKVTpY7n6ze4NL9ly7rgXcHufqXKg==}
    engines: {node: ^12.20.0 || ^14.13.1 || >=16.0.0}

  npmlog@5.0.1:
    resolution: {integrity: sha512-AqZtDUWOMKs1G/8lwylVjrdYgqA4d9nu8hc+0gzRxlDb1I10+FHBGMXs6aiQHFdCUUlqH99MUMuLfzWDNDtfxw==}
    deprecated: This package is no longer supported.

  nwsapi@2.2.10:
    resolution: {integrity: sha512-QK0sRs7MKv0tKe1+5uZIQk/C8XGza4DAnztJG8iD+TpJIORARrCxczA738awHrZoHeTjSSoHqao2teO0dC/gFQ==}

  oauth4webapi@2.10.3:
    resolution: {integrity: sha512-9FkXEXfzVKzH63GUOZz1zMr3wBaICSzk6DLXx+CGdrQ10ItNk2ePWzYYc1fdmKq1ayGFb2aX97sRCoZ2s0mkDw==}

  oauth4webapi@2.11.0:
    resolution: {integrity: sha512-UchKtYyLuWwrZLB7g9Px+0JScIAK/bD1awLK5gdOCIs0cjxc7ol+ESL+Rr4nOmEJSvib6kEgvdUHvXm8DrZQ+w==}

  object-assign@4.1.1:
    resolution: {integrity: sha512-rJgTQnkUnH1sFw8yT6VSU3zD3sWmu6sZhIseY8VX+GRu3P6F7Fu+JNDoXfklElbLJSnc3FUQHVe4cU5hj+BcUg==}
    engines: {node: '>=0.10.0'}

  object-inspect@1.13.1:
    resolution: {integrity: sha512-5qoj1RUiKOMsCCNLV1CBiPYE10sziTsnmNxkAI/rZhiD63CF7IqdFGC/XzjWjpSgLf0LxXX3bDFIh0E18f6UhQ==}

  object-is@1.1.6:
    resolution: {integrity: sha512-F8cZ+KfGlSGi09lJT7/Nd6KJZ9ygtvYC0/UYYLI9nmQKLMnydpB9yvbv9K1uSkEu7FU9vYPmVwLg328tX+ot3Q==}
    engines: {node: '>= 0.4'}

  object-keys@1.1.1:
    resolution: {integrity: sha512-NuAESUOUMrlIXOfHKzD6bpPu3tYt3xvjNdRIQ+FeT0lNb4K8WR70CaDxhuNguS2XG+GjkyMwOzsN5ZktImfhLA==}
    engines: {node: '>= 0.4'}

  object.assign@4.1.5:
    resolution: {integrity: sha512-byy+U7gp+FVwmyzKPYhW2h5l3crpmGsxl7X2s8y43IgxvG4g3QZ6CffDtsNQy1WsmZpQbO+ybo0AlW7TY6DcBQ==}
    engines: {node: '>= 0.4'}

  object.entries@1.1.8:
    resolution: {integrity: sha512-cmopxi8VwRIAw/fkijJohSfpef5PdN0pMQJN6VC/ZKvn0LIknWD8KtgY6KlQdEc4tIjcQ3HxSMmnvtzIscdaYQ==}
    engines: {node: '>= 0.4'}

  object.fromentries@2.0.7:
    resolution: {integrity: sha512-UPbPHML6sL8PI/mOqPwsH4G6iyXcCGzLin8KvEPenOZN5lpCNBZZQ+V62vdjB1mQHrmqGQt5/OJzemUA+KJmEA==}
    engines: {node: '>= 0.4'}

  object.fromentries@2.0.8:
    resolution: {integrity: sha512-k6E21FzySsSK5a21KRADBd/NGneRegFO5pLHfdQLpRDETUNJueLXs3WCzyQ3tFRDYgbq3KHGXfTbi2bs8WQ6rQ==}
    engines: {node: '>= 0.4'}

  object.groupby@1.0.2:
    resolution: {integrity: sha512-bzBq58S+x+uo0VjurFT0UktpKHOZmv4/xePiOA1nbB9pMqpGK7rUPNgf+1YC+7mE+0HzhTMqNUuCqvKhj6FnBw==}

  object.omit@3.0.0:
    resolution: {integrity: sha512-EO+BCv6LJfu+gBIF3ggLicFebFLN5zqzz/WWJlMFfkMyGth+oBkhxzDl0wx2W4GkLzuQs/FsSkXZb2IMWQqmBQ==}
    engines: {node: '>=0.10.0'}

  object.pick@1.3.0:
    resolution: {integrity: sha512-tqa/UMy/CCoYmj+H5qc07qvSL9dqcs/WZENZ1JbtWBlATP+iVOe778gE6MSijnyCnORzDuX6hU+LA4SZ09YjFQ==}
    engines: {node: '>=0.10.0'}

  object.values@1.1.7:
    resolution: {integrity: sha512-aU6xnDFYT3x17e/f0IiiwlGPTy2jzMySGfUB4fq6z7CV8l85CWHDk5ErhyhpfDHhrOMwGFhSQkhMGHaIotA6Ng==}
    engines: {node: '>= 0.4'}

  object.values@1.2.0:
    resolution: {integrity: sha512-yBYjY9QX2hnRmZHAjG/f13MzmBzxzYgQhFrke06TTyKY5zSTEqkOeukBzIdVA3j3ulu8Qa3MbVFShV7T2RmGtQ==}
    engines: {node: '>= 0.4'}

  once@1.4.0:
    resolution: {integrity: sha512-lNaJgI+2Q5URQBkccEKHTQOPaXdUxnZZElQTZY0MFUAuaEqe1E+Nyvgdz/aIyNi6Z9MzO5dv1H8n58/GELp3+w==}

  one-time@1.0.0:
    resolution: {integrity: sha512-5DXOiRKwuSEcQ/l0kGCF6Q3jcADFv5tSmRaJck/OqkVFcOzutB134KRSfF0xDrL39MNnqxbHBbUUcjZIhTgb2g==}

  onetime@5.1.2:
    resolution: {integrity: sha512-kbpaSSGJTWdAY5KPVeMOKXSrPtr8C8C7wodJbcsd51jRnmD+GZu8Y0VoU6Dm5Z4vWr0Ig/1NKuWRKf7j5aaYSg==}
    engines: {node: '>=6'}

  onetime@6.0.0:
    resolution: {integrity: sha512-1FlR+gjXK7X+AsAHso35MnyN5KqGwJRi/31ft6x0M194ht7S+rWAvd7PHss9xSKMzE0asv1pyIHaJYq+BbacAQ==}
    engines: {node: '>=12'}

  optionator@0.9.3:
    resolution: {integrity: sha512-JjCoypp+jKn1ttEFExxhetCKeJt9zhAgAve5FXHixTvFDW/5aEktX9bufBKLRRMdU7bNtpLfcGu94B3cdEJgjg==}
    engines: {node: '>= 0.8.0'}

  ora@4.1.1:
    resolution: {integrity: sha512-sjYP8QyVWBpBZWD6Vr1M/KwknSw6kJOz41tvGMlwWeClHBtYKTbHMki1PsLZnxKpXMPbTKv9b3pjQu3REib96A==}
    engines: {node: '>=8'}

  ora@5.4.1:
    resolution: {integrity: sha512-5b6Y85tPxZZ7QytO+BQzysW31HJku27cRIlkbAXaNx+BdcVi+LlRFmVXzeF6a7JCwJpyw5c4b+YSVImQIrBpuQ==}
    engines: {node: '>=10'}

  orderedmap@2.1.1:
    resolution: {integrity: sha512-TvAWxi0nDe1j/rtMcWcIj94+Ffe6n7zhow33h40SKxmsmozs6dz/e+EajymfoFcHd7sxNn8yHM8839uixMOV6g==}

  os-tmpdir@1.0.2:
    resolution: {integrity: sha512-D2FR03Vir7FIu45XBY20mTb+/ZSWB00sjU9jdQXt83gDrI4Ztz5Fs7/yy74g2N5SVQY4xY1qDr4rNddwYRVX0g==}
    engines: {node: '>=0.10.0'}

  p-limit@3.1.0:
    resolution: {integrity: sha512-TYOanM3wGwNGsZN2cVTYPArw454xnXj5qmWF1bEoAc4+cU/ol7GVh7odevjp1FNHduHc3KZMcFduxU5Xc6uJRQ==}
    engines: {node: '>=10'}

  p-locate@5.0.0:
    resolution: {integrity: sha512-LaNjtRWUBY++zB5nE/NwcaoMylSPk+S+ZHNB1TzdbMJMny6dynpAGt7X/tl/QYq3TIeE6nxHppbo2LGymrG5Pw==}
    engines: {node: '>=10'}

  p-map@3.0.0:
    resolution: {integrity: sha512-d3qXVTF/s+W+CdJ5A29wywV2n8CQQYahlgz2bFiA+4eVNJbHJodPZ+/gXwPGh0bOqA+j8S+6+ckmvLGPk1QpxQ==}
    engines: {node: '>=8'}

  pac-proxy-agent@7.0.1:
    resolution: {integrity: sha512-ASV8yU4LLKBAjqIPMbrgtaKIvxQri/yh2OpI+S6hVa9JRkUI3Y3NPFbfngDtY7oFtSMD3w31Xns89mDa3Feo5A==}
    engines: {node: '>= 14'}

  pac-resolver@7.0.1:
    resolution: {integrity: sha512-5NPgf87AT2STgwa2ntRMr45jTKrYBGkVU36yT0ig/n/GMAa3oPqhZfIQ2kMEimReg0+t9kZViDVZ83qfVUlckg==}
    engines: {node: '>= 14'}

  package-json-from-dist@1.0.0:
    resolution: {integrity: sha512-dATvCeZN/8wQsGywez1mzHtTlP22H8OEfPrVMLNr4/eGa+ijtLn/6M5f0dY8UKNrC2O9UCU6SSoG3qRKnt7STw==}

  param-case@2.1.1:
    resolution: {integrity: sha512-eQE845L6ot89sk2N8liD8HAuH4ca6Vvr7VWAWwt7+kvvG5aBcPmmphQ68JsEG2qa9n1TykS2DLeMt363AAH8/w==}

  parent-module@1.0.1:
    resolution: {integrity: sha512-GQ2EWRpQV8/o+Aw8YqtfZZPfNRWZYkbidE9k5rpl/hC3vtHHBfGm2Ifi6qWV+coDGkrUKZAxE3Lot5kcsRlh+g==}
    engines: {node: '>=6'}

  parse5@7.1.2:
    resolution: {integrity: sha512-Czj1WaSVpaoj0wbhMzLmWD69anp2WH7FXMB9n1Sy8/ZFF9jolSQVMu1Ij5WIyGmcBmhk7EOndpO4mIpihVqAXw==}

  pascal-case@2.0.1:
    resolution: {integrity: sha512-qjS4s8rBOJa2Xm0jmxXiyh1+OFf6ekCWOvUaRgAQSktzlTbMotS0nmG9gyYAybCWBcuP4fsBeRCKNwGBnMe2OQ==}

  path-case@2.1.1:
    resolution: {integrity: sha512-Ou0N05MioItesaLr9q8TtHVWmJ6fxWdqKB2RohFmNWVyJ+2zeKIeDNWAN6B/Pe7wpzWChhZX6nONYmOnMeJQ/Q==}

  path-exists@4.0.0:
    resolution: {integrity: sha512-ak9Qy5Q7jYb2Wwcey5Fpvg2KoAc/ZIhLSLOSBmRmygPsGwkVVt0fZa0qrtMz+m6tJTAHfZQ8FnmB4MG4LWy7/w==}
    engines: {node: '>=8'}

  path-is-absolute@1.0.1:
    resolution: {integrity: sha512-AVbw3UJ2e9bq64vSaS9Am0fje1Pa8pbGqTTsmXfaIiMpnr5DlDhfJOuLj9Sf95ZPVDAUerDfEk88MPmPe7UCQg==}
    engines: {node: '>=0.10.0'}

  path-key@3.1.1:
    resolution: {integrity: sha512-ojmeN0qd+y0jszEtoY48r0Peq5dwMEkIlCOu6Q5f41lfkswXuKtYrhgoTpLnyIcHm24Uhqx+5Tqm2InSwLhE6Q==}
    engines: {node: '>=8'}

  path-key@4.0.0:
    resolution: {integrity: sha512-haREypq7xkM7ErfgIyA0z+Bj4AGKlMSdlQE2jvJo6huWD1EdkKYV+G/T4nq0YEF2vgTT8kqMFKo1uHn950r4SQ==}
    engines: {node: '>=12'}

  path-parse@1.0.7:
    resolution: {integrity: sha512-LDJzPVEEEPR+y48z93A0Ed0yXb8pAByGWo/k5YYdYgpY2/2EsOsksJrq7lOHxryrVOn1ejG6oAp8ahvOIQD8sw==}

  path-scurry@1.11.1:
    resolution: {integrity: sha512-Xa4Nw17FS9ApQFJ9umLiJS4orGjm7ZzwUrwamcGQuHSzDyth9boKDaycYdDcZDuqYATXw4HFXgaqWTctW/v1HA==}
    engines: {node: '>=16 || 14 >=14.18'}

  path-scurry@2.0.0:
    resolution: {integrity: sha512-ypGJsmGtdXUOeM5u93TyeIEfEhM6s+ljAhrk5vAvSx8uyY/02OvrZnA0YNGUrPXfpJMgI1ODd3nwz8Npx4O4cg==}
    engines: {node: 20 || >=22}

  path-type@4.0.0:
    resolution: {integrity: sha512-gDKb8aZMDeD/tZWs9P6+q0J9Mwkdl6xMV8TjnGP3qJVJ06bdMgkbBlLU8IdfOsIsFz2BW1rNVT3XuNEl8zPAvw==}
    engines: {node: '>=8'}

  pathe@1.1.2:
    resolution: {integrity: sha512-whLdWMYL2TwI08hn8/ZqAbrVemu0LNaNNJZX73O6qaIdCTfXutsLhMkjdENX0qhsQ9uIimo4/aQOmXkoon2nDQ==}

  pathval@2.0.0:
    resolution: {integrity: sha512-vE7JKRyES09KiunauX7nd2Q9/L7lhok4smP9RZTDeD4MVs72Dp2qNFVz39Nz5a0FVEW0BJR6C0DYrq6unoziZA==}
    engines: {node: '>= 14.16'}

  picocolors@1.0.1:
    resolution: {integrity: sha512-anP1Z8qwhkbmu7MFP5iTt+wQKXgwzf7zTyGlcdzabySa9vd0Xt392U0rVmz9poOaBj0uHJKyyo9/upk0HrEQew==}

  picomatch@2.3.1:
    resolution: {integrity: sha512-JU3teHTNjmE2VCGFzuY8EXzCDVwEqB2a8fsIvwaStHhAWJEeVd1o1QD80CU6+ZdEXXSLbSsuLwJjkCBWqRQUVA==}
    engines: {node: '>=8.6'}

  pkcs7@1.0.4:
    resolution: {integrity: sha512-afRERtHn54AlwaF2/+LFszyAANTCggGilmcmILUzEjvs3XgFZT+xE6+QWQcAGmu4xajy+Xtj7acLOPdx5/eXWQ==}
    hasBin: true

  possible-typed-array-names@1.0.0:
    resolution: {integrity: sha512-d7Uw+eZoloe0EHDIYoe+bQ5WXnGMOpmiZFTuMWCwpjzzkL2nTjcKiAk4hh8TjnGye2TwWOk3UXucZ+3rbmBa8Q==}
    engines: {node: '>= 0.4'}

  postcss-js@4.0.1:
    resolution: {integrity: sha512-dDLF8pEO191hJMtlHFPRa8xsizHaM82MLfNkUHdUtVEV3tgTp5oj+8qbEqYM57SLfc74KSbw//4SeJma2LRVIw==}
    engines: {node: ^12 || ^14 || >= 16}
    peerDependencies:
      postcss: ^8.4.21

  postcss-mixins@9.0.4:
    resolution: {integrity: sha512-XVq5jwQJDRu5M1XGkdpgASqLk37OqkH4JCFDXl/Dn7janOJjCTEKL+36cnRVy7bMtoBzALfO7bV7nTIsFnUWLA==}
    engines: {node: '>=14.0'}
    peerDependencies:
      postcss: ^8.2.14

  postcss-nested@6.0.1:
    resolution: {integrity: sha512-mEp4xPMi5bSWiMbsgoPfcP74lsWLHkQbZc3sY+jWYd65CUwXrUaTp0fmNpa01ZcETKlIgUdFN/MpS2xZtqL9dQ==}
    engines: {node: '>=12.0'}
    peerDependencies:
      postcss: ^8.2.14

  postcss-preset-mantine@1.16.0:
    resolution: {integrity: sha512-KIxo2ysUDY2PaiE/n6iZFwKOxsF7K4t6RvxdtukENHGq/3B70fEty7Ws2FQOH+Yyuic6HWwcE4Mp3WOnolgBIQ==}
    peerDependencies:
      postcss: '>=8.0.0'

  postcss-selector-parser@6.0.15:
    resolution: {integrity: sha512-rEYkQOMUCEMhsKbK66tbEU9QVIxbhN18YiniAwA7XQYTVBqrBy+P2p5JcdqsHgKM2zWylp8d7J6eszocfds5Sw==}
    engines: {node: '>=4'}

  postcss-simple-vars@7.0.1:
    resolution: {integrity: sha512-5GLLXaS8qmzHMOjVxqkk1TZPf1jMqesiI7qLhnlyERalG0sMbHIbJqrcnrpmZdKCLglHnRHoEBB61RtGTsj++A==}
    engines: {node: '>=14.0'}
    peerDependencies:
      postcss: ^8.2.1

  postcss@8.4.31:
    resolution: {integrity: sha512-PS08Iboia9mts/2ygV3eLpY5ghnUcfLV/EXTOW1E2qYxJKGGBUtNjN76FYHnMs36RmARn41bC0AZmn+rR0OVpQ==}
    engines: {node: ^10 || ^12 || >=14}

  postcss@8.4.38:
    resolution: {integrity: sha512-Wglpdk03BSfXkHoQa3b/oulrotAkwrlLDRSOb9D0bN86FdRyE9lppSp33aHNPgBa0JKCoB+drFLZkQoRRYae5A==}
    engines: {node: ^10 || ^12 || >=14}

  preact-render-to-string@5.2.3:
    resolution: {integrity: sha512-aPDxUn5o3GhWdtJtW0svRC2SS/l8D9MAgo2+AWml+BhDImb27ALf04Q2d+AHqUUOc6RdSXFIBVa2gxzgMKgtZA==}
    peerDependencies:
      preact: '>=10'

  preact@10.11.3:
    resolution: {integrity: sha512-eY93IVpod/zG3uMF22Unl8h9KkrcKIRs2EGar8hwLZZDU1lkjph303V9HZBwufh2s736U6VXuhD109LYqPoffg==}

  prebuild-install@7.1.1:
    resolution: {integrity: sha512-jAXscXWMcCK8GgCoHOfIr0ODh5ai8mj63L2nWrjuAgXE6tDyYGnx4/8o/rCgU+B4JSyZBKbeZqzhtwtC3ovxjw==}
    engines: {node: '>=10'}
    hasBin: true

  prelude-ls@1.2.1:
    resolution: {integrity: sha512-vkcDPrRZo1QZLbn5RLGPpg/WmIQ65qoWWhcGKf/b5eplkkarX0m9z8ppCat4mlOqUsWpyNuYgO3VRyrYHSzX5g==}
    engines: {node: '>= 0.8.0'}

  prettier@3.3.3:
    resolution: {integrity: sha512-i2tDNA0O5IrMO757lfrdQZCc2jPNDVntV0m/+4whiDfWaTKfMNgR7Qz0NAeGz/nRqF4m5/6CLzbP4/liHt12Ew==}
    engines: {node: '>=14'}
    hasBin: true

  pretty-format@3.8.0:
    resolution: {integrity: sha512-WuxUnVtlWL1OfZFQFuqvnvs6MiAGk9UNsBostyBOB0Is9wb5uRESevA6rnl/rkksXaGX3GzZhPup5d6Vp1nFew==}

  prismjs@1.29.0:
    resolution: {integrity: sha512-Kx/1w86q/epKcmte75LNrEoT+lX8pBpavuAbvJWRXar7Hz8jrtF+e3vY751p0R8H9HdArwaCTNDDzHg/ScJK1Q==}
    engines: {node: '>=6'}

  process-nextick-args@2.0.1:
    resolution: {integrity: sha512-3ouUOpQhtgrbOa17J7+uxOTpITYWaGP7/AhoR3+A+/1e9skrzelGi/dXzEYyvbxubEF6Wn2ypscTKiKJFFn1ag==}

  process@0.11.10:
    resolution: {integrity: sha512-cdGef/drWFoydD1JsMzuFf8100nZl+GT+yacc2bEced5f9Rjk4z+WtFUTBu9PhOi9j/jfmBPu0mMEY4wIdAF8A==}
    engines: {node: '>= 0.6.0'}

  prop-types@15.8.1:
    resolution: {integrity: sha512-oj87CgZICdulUohogVAR7AjlC0327U4el4L6eAvOqCeudMDVU0NThNaV+b9Df4dXgSP1gXMTnPdhfe/2qDH5cg==}

  proper-lockfile@4.1.2:
    resolution: {integrity: sha512-TjNPblN4BwAWMXU8s9AEz4JmQxnD1NNL7bNOY/AKUzyamc379FWASUhc/K1pL2noVb+XmZKLL68cjzLsiOAMaA==}

  properties-reader@2.3.0:
    resolution: {integrity: sha512-z597WicA7nDZxK12kZqHr2TcvwNU1GCfA5UwfDY/HDp3hXPoPlb5rlEx9bwGTiJnc0OqbBTkU975jDToth8Gxw==}
    engines: {node: '>=14'}

  prosemirror-changeset@2.2.1:
    resolution: {integrity: sha512-J7msc6wbxB4ekDFj+n9gTW/jav/p53kdlivvuppHsrZXCaQdVgRghoZbSS3kwrRyAstRVQ4/+u5k7YfLgkkQvQ==}

  prosemirror-collab@1.3.1:
    resolution: {integrity: sha512-4SnynYR9TTYaQVXd/ieUvsVV4PDMBzrq2xPUWutHivDuOshZXqQ5rGbZM84HEaXKbLdItse7weMGOUdDVcLKEQ==}

  prosemirror-commands@1.5.2:
    resolution: {integrity: sha512-hgLcPaakxH8tu6YvVAaILV2tXYsW3rAdDR8WNkeKGcgeMVQg3/TMhPdVoh7iAmfgVjZGtcOSjKiQaoeKjzd2mQ==}

  prosemirror-dropcursor@1.8.1:
    resolution: {integrity: sha512-M30WJdJZLyXHi3N8vxN6Zh5O8ZBbQCz0gURTfPmTIBNQ5pxrdU7A58QkNqfa98YEjSAL1HUyyU34f6Pm5xBSGw==}

  prosemirror-gapcursor@1.3.2:
    resolution: {integrity: sha512-wtjswVBd2vaQRrnYZaBCbyDqr232Ed4p2QPtRIUK5FuqHYKGWkEwl08oQM4Tw7DOR0FsasARV5uJFvMZWxdNxQ==}

  prosemirror-history@1.3.2:
    resolution: {integrity: sha512-/zm0XoU/N/+u7i5zepjmZAEnpvjDtzoPWW6VmKptcAnPadN/SStsBjMImdCEbb3seiNTpveziPTIrXQbHLtU1g==}

  prosemirror-inputrules@1.4.0:
    resolution: {integrity: sha512-6ygpPRuTJ2lcOXs9JkefieMst63wVJBgHZGl5QOytN7oSZs3Co/BYbc3Yx9zm9H37Bxw8kVzCnDsihsVsL4yEg==}

  prosemirror-keymap@1.2.2:
    resolution: {integrity: sha512-EAlXoksqC6Vbocqc0GtzCruZEzYgrn+iiGnNjsJsH4mrnIGex4qbLdWWNza3AW5W36ZRrlBID0eM6bdKH4OStQ==}

  prosemirror-markdown@1.12.0:
    resolution: {integrity: sha512-6F5HS8Z0HDYiS2VQDZzfZP6A0s/I0gbkJy8NCzzDMtcsz3qrfqyroMMeoSjAmOhDITyon11NbXSzztfKi+frSQ==}

  prosemirror-menu@1.2.4:
    resolution: {integrity: sha512-S/bXlc0ODQup6aiBbWVsX/eM+xJgCTAfMq/nLqaO5ID/am4wS0tTCIkzwytmao7ypEtjj39i7YbJjAgO20mIqA==}

  prosemirror-model@1.19.4:
    resolution: {integrity: sha512-RPmVXxUfOhyFdayHawjuZCxiROsm9L4FCUA6pWI+l7n2yCBsWy9VpdE1hpDHUS8Vad661YLY9AzqfjLhAKQ4iQ==}

  prosemirror-schema-basic@1.2.2:
    resolution: {integrity: sha512-/dT4JFEGyO7QnNTe9UaKUhjDXbTNkiWTq/N4VpKaF79bBjSExVV2NXmJpcM7z/gD7mbqNjxbmWW5nf1iNSSGnw==}

  prosemirror-schema-list@1.3.0:
    resolution: {integrity: sha512-Hz/7gM4skaaYfRPNgr421CU4GSwotmEwBVvJh5ltGiffUJwm7C8GfN/Bc6DR1EKEp5pDKhODmdXXyi9uIsZl5A==}

  prosemirror-state@1.4.3:
    resolution: {integrity: sha512-goFKORVbvPuAQaXhpbemJFRKJ2aixr+AZMGiquiqKxaucC6hlpHNZHWgz5R7dS4roHiwq9vDctE//CZ++o0W1Q==}

  prosemirror-tables@1.3.7:
    resolution: {integrity: sha512-oEwX1wrziuxMtwFvdDWSFHVUWrFJWt929kVVfHvtTi8yvw+5ppxjXZkMG/fuTdFo+3DXyIPSKfid+Be1npKXDA==}

  prosemirror-trailing-node@2.0.7:
    resolution: {integrity: sha512-8zcZORYj/8WEwsGo6yVCRXFMOfBo0Ub3hCUvmoWIZYfMP26WqENU0mpEP27w7mt8buZWuGrydBewr0tOArPb1Q==}
    peerDependencies:
      prosemirror-model: ^1.19.0
      prosemirror-state: ^1.4.2
      prosemirror-view: ^1.31.2

  prosemirror-transform@1.8.0:
    resolution: {integrity: sha512-BaSBsIMv52F1BVVMvOmp1yzD3u65uC3HTzCBQV1WDPqJRQ2LuHKcyfn0jwqodo8sR9vVzMzZyI+Dal5W9E6a9A==}

  prosemirror-view@1.33.1:
    resolution: {integrity: sha512-62qkYgSJIkwIMMCpuGuPzc52DiK1Iod6TWoIMxP4ja6BTD4yO8kCUL64PZ/WhH/dJ9fW0CDO39FhH1EMyhUFEg==}

  proxy-agent@6.4.0:
    resolution: {integrity: sha512-u0piLU+nCOHMgGjRbimiXmA9kM/L9EHh3zL81xCdp7m+Y2pHIsnmbdDoEDoAz5geaonNR6q6+yOPQs6n4T6sBQ==}
    engines: {node: '>= 14'}

  proxy-from-env@1.1.0:
    resolution: {integrity: sha512-D+zkORCbA9f1tdWRK0RaCR3GPv50cMxcrz4X8k5LTSUD1Dkw47mKJEZQNunItRTkWwgtaUSo1RVFRIG9ZXiFYg==}

  psl@1.9.0:
    resolution: {integrity: sha512-E/ZsdU4HLs/68gYzgGTkMicWTLPdAftJLfJFlLUAAKZGkStNU72sZjT66SnMDVOfOWY/YAoiD7Jxa9iHvngcag==}

  pump@3.0.0:
    resolution: {integrity: sha512-LwZy+p3SFs1Pytd/jYct4wpv49HiYCqd9Rlc5ZVdk0V+8Yzv6jR5Blk3TRmPL1ft69TxP0IMZGJ+WPFU2BFhww==}

  punycode.js@2.3.1:
    resolution: {integrity: sha512-uxFIHU0YlHYhDQtV4R9J6a52SLx28BCjT+4ieh7IGbgwVJWO+km431c4yRlREUAsAmt/uMjQUyQHNEPf0M39CA==}
    engines: {node: '>=6'}

  punycode@2.3.1:
    resolution: {integrity: sha512-vYt7UD1U9Wg6138shLtLOvdAu+8DsC/ilFtEVHcH+wydcSpNE20AfSOduf6MkRFahL5FY7X1oU7nKVZFtfq8Fg==}
    engines: {node: '>=6'}

  querystringify@2.2.0:
    resolution: {integrity: sha512-FIqgj2EUvTa7R50u0rGsyTftzjYmv/a3hO345bZNrqabNqjtgiDMgmo4mkUjd+nzU5oF3dClKqFIPUKybUyqoQ==}

  queue-microtask@1.2.3:
    resolution: {integrity: sha512-NuaNSa6flKT5JaSYQzJok04JzTL1CA6aGhv5rfLW3PgqA+M2ChpZQnAC8h8i4ZFkBS8X5RqkDBHA7r4hej3K9A==}

  queue-tick@1.0.1:
    resolution: {integrity: sha512-kJt5qhMxoszgU/62PLP1CJytzd2NKetjSRnyuj31fDd3Rlcz3fzlFdFLD1SItunPwyqEOkca6GbV612BWfaBag==}

  randombytes@2.1.0:
    resolution: {integrity: sha512-vYl3iOX+4CKUWuxGi9Ukhie6fsqXqS9FE2Zaic4tNFD2N2QQaXOMFbuKK4QmDHC0JO6B1Zp41J0LpT0oR68amQ==}

  rc@1.2.8:
    resolution: {integrity: sha512-y3bGgqKj3QBdxLbLkomlohkvsA8gdAiUQlSBJnBhfn+BPxg4bc62d8TcBW15wavDfgexCgccckhcZvywyQYPOw==}
    hasBin: true

  react-dom@18.3.1:
    resolution: {integrity: sha512-5m4nQKp+rZRb09LNH59GM4BxTh9251/ylbKIbpe7TpGxfJ+9kv6BLkLBXIjjspbgbnIBNqlI23tRnTWT0snUIw==}
    peerDependencies:
      react: ^18.3.1

  react-error-boundary@4.0.13:
    resolution: {integrity: sha512-b6PwbdSv8XeOSYvjt8LpgpKrZ0yGdtZokYwkwV2wlcZbxgopHX/hgPl5VgpnoVOWd868n1hktM8Qm4b+02MiLQ==}
    peerDependencies:
      react: '>=16.13.1'

  react-is@16.13.1:
    resolution: {integrity: sha512-24e6ynE2H+OKt4kqsOvNd8kBpV65zoxbA4BVsEOB3ARVWQki/DHzaUoC5KuON/BiccDaCCTZBuOcfZs70kR8bQ==}

  react-number-format@5.3.1:
    resolution: {integrity: sha512-qpYcQLauIeEhCZUZY9jXZnnroOtdy3jYaS1zQ3M1Sr6r/KMOBEIGNIb7eKT19g2N1wbYgFgvDzs19hw5TrB8XQ==}
    peerDependencies:
      react: ^0.14 || ^15.0.0 || ^16.0.0 || ^17.0.0 || ^18.0.0
      react-dom: ^0.14 || ^15.0.0 || ^16.0.0 || ^17.0.0 || ^18.0.0

  react-refresh@0.14.2:
    resolution: {integrity: sha512-jCvmsr+1IUSMUyzOkRcvnVbX3ZYC6g9TDrDbFuFmRDq7PD4yaGbLKNQL6k2jnArV8hjYxh7hVhAZB6s9HDGpZA==}
    engines: {node: '>=0.10.0'}

  react-remove-scroll-bar@2.3.4:
    resolution: {integrity: sha512-63C4YQBUt0m6ALadE9XV56hV8BgJWDmmTPY758iIJjfQKt2nYwoUrPk0LXRXcB/yIj82T1/Ixfdpdk68LwIB0A==}
    engines: {node: '>=10'}
    peerDependencies:
      '@types/react': ^16.8.0 || ^17.0.0 || ^18.0.0
      react: ^16.8.0 || ^17.0.0 || ^18.0.0
    peerDependenciesMeta:
      '@types/react':
        optional: true

  react-remove-scroll@2.5.7:
    resolution: {integrity: sha512-FnrTWO4L7/Bhhf3CYBNArEG/yROV0tKmTv7/3h9QCFvH6sndeFf1wPqOcbFVu5VAulS5dV1wGT3GZZ/1GawqiA==}
    engines: {node: '>=10'}
    peerDependencies:
      '@types/react': ^16.8.0 || ^17.0.0 || ^18.0.0
      react: ^16.8.0 || ^17.0.0 || ^18.0.0
    peerDependenciesMeta:
      '@types/react':
        optional: true

  react-simple-code-editor@0.14.1:
    resolution: {integrity: sha512-BR5DtNRy+AswWJECyA17qhUDvrrCZ6zXOCfkQY5zSmb96BVUbpVAv03WpcjcwtCwiLbIANx3gebHOcXYn1EHow==}
    peerDependencies:
      react: '>=16.8.0'
      react-dom: '>=16.8.0'

  react-style-singleton@2.2.1:
    resolution: {integrity: sha512-ZWj0fHEMyWkHzKYUr2Bs/4zU6XLmq9HsgBURm7g5pAVfyn49DgUiNgY2d4lXRlYSiCif9YBGpQleewkcqddc7g==}
    engines: {node: '>=10'}
    peerDependencies:
      '@types/react': ^16.8.0 || ^17.0.0 || ^18.0.0
      react: ^16.8.0 || ^17.0.0 || ^18.0.0
    peerDependenciesMeta:
      '@types/react':
        optional: true

  react-textarea-autosize@8.5.3:
    resolution: {integrity: sha512-XT1024o2pqCuZSuBt9FwHlaDeNtVrtCXu0Rnz88t1jUGheCLa3PhjE1GH8Ctm2axEtvdCl5SUHYschyQ0L5QHQ==}
    engines: {node: '>=10'}
    peerDependencies:
      react: ^16.8.0 || ^17.0.0 || ^18.0.0

  react-transition-group@4.4.5:
    resolution: {integrity: sha512-pZcd1MCJoiKiBR2NRxeCRg13uCXbydPnmB4EOeRrY7480qNWO8IIgQG6zlDkm6uRMsURXPuKq0GWtiM59a5Q6g==}
    peerDependencies:
      react: '>=16.6.0'
      react-dom: '>=16.6.0'

  react@18.3.1:
    resolution: {integrity: sha512-wS+hAgJShR0KhEvPJArfuPVN1+Hz1t0Y6n5jLrGQbkb4urgPE/0Rve+1kMB1v/oWgHgm4WIcV+i7F2pTVj+2iQ==}
    engines: {node: '>=0.10.0'}

  readable-stream@2.3.8:
    resolution: {integrity: sha512-8p0AUk4XODgIewSi0l8Epjs+EVnWiK7NoDIEGU0HhE7+ZyY8D1IMY7odu5lRrFXGg71L15KG8QrPmum45RTtdA==}

  readable-stream@3.6.2:
    resolution: {integrity: sha512-9u/sniCrY3D5WdsERHzHE4G2YCXqoG5FTHUiCC4SIbr6XcLZBY05ya9EKjYek9O5xOAwjGq+1JdGBAS7Q9ScoA==}
    engines: {node: '>= 6'}

  readdir-glob@1.1.3:
    resolution: {integrity: sha512-v05I2k7xN8zXvPD9N+z/uhXPaj0sUFCe2rcWZIpBsqxfP7xXFQ0tipAd/wjj1YxWyWtUS5IDJpOG82JKt2EAVA==}

  readdirp@3.6.0:
    resolution: {integrity: sha512-hOS089on8RduqdbhvQ5Z37A0ESjsqz6qnRcffsMU3495FuTdqSm+7bhJ29JvIOsBDEEnan5DPu9t3To9VRlMzA==}
    engines: {node: '>=8.10.0'}

  redis-errors@1.2.0:
    resolution: {integrity: sha512-1qny3OExCf0UvUV/5wpYKf2YwPcOqXzkwKKSmKHiE6ZMQs5heeE/c8eXK+PNllPvmjgAbfnsbpkGZWy8cBpn9w==}
    engines: {node: '>=4'}

  redis-parser@3.0.0:
    resolution: {integrity: sha512-DJnGAeenTdpMEH6uAJRK/uiyEIH9WVsUmoLwzudwGJUwZPp80PDBWPHXSAGNPwNvIXAbe7MSUB1zQFugFml66A==}
    engines: {node: '>=4'}

  reflect.getprototypeof@1.0.5:
    resolution: {integrity: sha512-62wgfC8dJWrmxv44CA36pLDnP6KKl3Vhxb7PL+8+qrrFMMoJij4vgiMP8zV4O8+CBMXY1mHxI5fITGHXFHVmQQ==}
    engines: {node: '>= 0.4'}

  regenerator-runtime@0.14.1:
    resolution: {integrity: sha512-dYnhHh0nJoMfnkZs6GmmhFknAGRrLznOu5nc9ML+EJxGvrx6H7teuevqVqCuPcPK//3eDrrjQhehXVx9cnkGdw==}

  regexp.prototype.flags@1.5.2:
    resolution: {integrity: sha512-NcDiDkTLuPR+++OCKB0nWafEmhg/Da8aUPLPMQbK+bxKKCm1/S5he+AqYa4PlMCVBalb4/yxIRub6qkEx5yJbw==}
    engines: {node: '>= 0.4'}

  registry-auth-token@3.3.2:
    resolution: {integrity: sha512-JL39c60XlzCVgNrO+qq68FoNb56w/m7JYvGR2jT5iR1xBrUA3Mfx5Twk5rqTThPmQKMWydGmq8oFtDlxfrmxnQ==}

  registry-url@3.1.0:
    resolution: {integrity: sha512-ZbgR5aZEdf4UKZVBPYIgaglBmSF2Hi94s2PcIHhRGFjKYu+chjJdYfHn4rt3hB6eCKLJ8giVIIfgMa1ehDfZKA==}
    engines: {node: '>=0.10.0'}

  remove-accents@0.5.0:
    resolution: {integrity: sha512-8g3/Otx1eJaVD12e31UbJj1YzdtVvzH85HV7t+9MJYk/u3XmkOUJ5Ys9wQrf9PCPK8+xn4ymzqYCiZl6QWKn+A==}

  require-directory@2.1.1:
    resolution: {integrity: sha512-fGxEI7+wsG9xrvdjsrlmL22OMTTiHRwAMroiEeMgq8gzoLC/PQr7RsRDSTLUg/bZAZtF+TVIkHc6/4RIKrui+Q==}
    engines: {node: '>=0.10.0'}

  requires-port@1.0.0:
    resolution: {integrity: sha512-KigOCHcocU3XODJxsu8i/j8T9tzT4adHiecwORRQ0ZZFcp7ahwXuRU1m+yuO90C5ZUyGeGfocHDI14M3L3yDAQ==}

  resolve-from@4.0.0:
    resolution: {integrity: sha512-pb/MYmXstAkysRFx8piNI1tGFNQIFA3vkE3Gq4EuA1dF6gHp/+vgZqsCGJapvy8N3Q+4o7FwvquPJcnZ7RYy4g==}
    engines: {node: '>=4'}

  resolve-pkg-maps@1.0.0:
    resolution: {integrity: sha512-seS2Tj26TBVOC2NIc2rOe2y2ZO7efxITtLZcGSOnHHNOQ7CkiUBfw0Iw2ck6xkIhPwLhKNLS8BO+hEpngQlqzw==}

  resolve@1.22.8:
    resolution: {integrity: sha512-oKWePCxqpd6FlLvGV1VU0x7bkPmmCNolxzjMf4NczoDnQcIWrAF+cPtZn5i6n+RfD2d9i0tzpKnG6Yk168yIyw==}
    hasBin: true

  resolve@2.0.0-next.5:
    resolution: {integrity: sha512-U7WjGVG9sH8tvjW5SmGbQuui75FiyjAX72HX15DwBBwF9dNiQZRQAg9nnPhYy+TUnE0+VcrttuvNI8oSxZcocA==}
    hasBin: true

  restore-cursor@3.1.0:
    resolution: {integrity: sha512-l+sSefzHpj5qimhFSE5a8nufZYAM3sBSVMAPtYkmC+4EH2anSGaEMXSD0izRQbu9nfyQ9y5JrVmp7E8oZrUjvA==}
    engines: {node: '>=8'}

  retry@0.12.0:
    resolution: {integrity: sha512-9LkiTwjUh6rT555DtE9rTX+BKByPfrMzEAtnlEtdEwr3Nkffwiihqe2bWADg+OQRjt9gl6ICdmB/ZFDCGAtSow==}
    engines: {node: '>= 4'}

  reusify@1.0.4:
    resolution: {integrity: sha512-U9nH88a3fc/ekCF1l0/UP1IosiuIjyTh7hBvXVMHYgVcfGvt897Xguj2UOLDeI5BG2m7/uwyaLVT6fbtCwTyzw==}
    engines: {iojs: '>=1.0.0', node: '>=0.10.0'}

  rimraf@3.0.2:
    resolution: {integrity: sha512-JZkJMZkAGFFPP2YqXZXPbMlMBgsxzE8ILs4lMIX/2o0L9UBw9O/Y3o6wFw/i9YLapcUJWwqbi3kdxIPdC62TIA==}
    deprecated: Rimraf versions prior to v4 are no longer supported
    hasBin: true

  rollup@4.13.0:
    resolution: {integrity: sha512-3YegKemjoQnYKmsBlOHfMLVPPA5xLkQ8MHLLSw/fBrFaVkEayL51DilPpNNLq1exr98F2B1TzrV0FUlN3gWRPg==}
    engines: {node: '>=18.0.0', npm: '>=8.0.0'}
    hasBin: true

  rope-sequence@1.3.4:
    resolution: {integrity: sha512-UT5EDe2cu2E/6O4igUr5PSFs23nvvukicWHx6GnOPlHAiiYbzNuCRQCuiUdHJQcqKalLKlrYJnjY0ySGsXNQXQ==}

  rrweb-cssom@0.6.0:
    resolution: {integrity: sha512-APM0Gt1KoXBz0iIkkdB/kfvGOwC4UuJFeG/c+yV7wSc7q96cG/kJ0HiYCnzivD9SB53cLV1MlHFNfOuPaadYSw==}

  rrweb-cssom@0.7.0:
    resolution: {integrity: sha512-KlSv0pm9kgQSRxXEMgtivPJ4h826YHsuob8pSHcfSZsSXGtvpEAie8S0AnXuObEJ7nhikOb4ahwxDm0H2yW17g==}

  run-async@2.4.1:
    resolution: {integrity: sha512-tvVnVv01b8c1RrA6Ep7JkStj85Guv/YrMcwqYQnwjsAS2cTmmPGBBjAjpCW7RrSodNSoE2/qg9O4bceNvUuDgQ==}
    engines: {node: '>=0.12.0'}

  run-parallel@1.2.0:
    resolution: {integrity: sha512-5l4VyZR86LZ/lDxZTR6jqL8AFE2S0IFLMP26AbjsLVADxHdhB/c0GUsH+y39UfCi3dzz8OlQuPmnaJOMoDHQBA==}

  rust-result@1.0.0:
    resolution: {integrity: sha512-6cJzSBU+J/RJCF063onnQf0cDUOHs9uZI1oroSGnHOph+CQTIJ5Pp2hK5kEQq1+7yE/EEWfulSNXAQ2jikPthA==}

  rxjs@6.6.7:
    resolution: {integrity: sha512-hTdwr+7yYNIT5n4AMYp85KA6yw2Va0FLa3Rguvbpa4W3I5xynaBZo41cM3XM+4Q6fRMj3sBYIR1VAmZMXYJvRQ==}
    engines: {npm: '>=2.0.0'}

  rxjs@7.8.1:
    resolution: {integrity: sha512-AA3TVj+0A2iuIoQkWEK/tqFjBq2j+6PO6Y0zJcvzLAFhEFIO3HL0vls9hWLncZbAAbK0mar7oZ4V079I/qPMxg==}

  safe-array-concat@1.1.0:
    resolution: {integrity: sha512-ZdQ0Jeb9Ofti4hbt5lX3T2JcAamT9hfzYU1MNB+z/jaEbB6wfFfPIR/zEORmZqobkCCJhSjodobH6WHNmJ97dg==}
    engines: {node: '>=0.4'}

  safe-array-concat@1.1.2:
    resolution: {integrity: sha512-vj6RsCsWBCf19jIeHEfkRMw8DPiBb+DMXklQ/1SGDHOMlHdPUkZXFQ2YdplS23zESTijAcurb1aSgJA3AgMu1Q==}
    engines: {node: '>=0.4'}

  safe-buffer@5.1.2:
    resolution: {integrity: sha512-Gd2UZBJDkXlY7GbJxfsE8/nvKkUEU1G38c1siN6QP6a9PT9MmHB8GnpscSmMJSoF8LOIrt8ud/wPtojys4G6+g==}

  safe-buffer@5.2.1:
    resolution: {integrity: sha512-rp3So07KcdmmKbGvgaNxQSJr7bGVSVk5S9Eq1F+ppbRo70+YeaDxkw5Dd8NPN+GD6bjnYm2VuPuCXmpuYvmCXQ==}

  safe-json-parse@4.0.0:
    resolution: {integrity: sha512-RjZPPHugjK0TOzFrLZ8inw44s9bKox99/0AZW9o/BEQVrJfhI+fIHMErnPyRa89/yRXUUr93q+tiN6zhoVV4wQ==}

  safe-regex-test@1.0.3:
    resolution: {integrity: sha512-CdASjNJPvRa7roO6Ra/gLYBTzYzzPyyBXxIMdGW3USQLyjWEls2RgW5UBTXaQVp+OrpeCK3bLem8smtmheoRuw==}
    engines: {node: '>= 0.4'}

  safe-stable-stringify@2.4.3:
    resolution: {integrity: sha512-e2bDA2WJT0wxseVd4lsDP4+3ONX6HpMXQa1ZhFQ7SU+GjvORCmShbCMltrtIDfkYhVHrOcPtj+KhmDBdPdZD1g==}
    engines: {node: '>=10'}

  safer-buffer@2.1.2:
    resolution: {integrity: sha512-YZo3K82SD7Riyi0E1EQPojLz7kpepnSQI9IyPbHHg1XXXevb5dJI7tpyN2ADxGcQbHG7vcyRHk0cbwqcQriUtg==}

  sass@1.77.8:
    resolution: {integrity: sha512-4UHg6prsrycW20fqLGPShtEvo/WyHRVRHwOP4DzkUrObWoWI05QBSfzU71TVB7PFaL104TwNaHpjlWXAZbQiNQ==}
    engines: {node: '>=14.0.0'}
    hasBin: true

  saxes@6.0.0:
    resolution: {integrity: sha512-xAg7SOnEhrm5zI3puOOKyy1OMcMlIJZYNJY7xLBwSze0UjhPLnWfj2GF2EpT0jmzaJKIWKHLsaSSajf35bcYnA==}
    engines: {node: '>=v12.22.7'}

  scheduler@0.23.2:
    resolution: {integrity: sha512-UOShsPwz7NrMUqhR6t0hWjFduvOzbtv7toDH1/hIrfRNIDBnnBWd0CwJTGvTpngVlmwGCdP9/Zl/tVrDqcuYzQ==}

  schema-utils@3.3.0:
    resolution: {integrity: sha512-pN/yOAvcC+5rQ5nERGuwrjLlYvLTbCibnZ1I7B1LaiAz9BRBlE9GMgE/eqV30P7aJQUf7Ddimy/RsbYO/GrVGg==}
    engines: {node: '>= 10.13.0'}

  semver@6.3.1:
    resolution: {integrity: sha512-BR7VvDCVHO+q2xBEWskxS6DJE1qRnb7DxzUrogb71CWoSficBxYsiAGd+Kl0mmq/MprG9yArRkyrQxTO6XjMzA==}
    hasBin: true

  semver@7.6.0:
    resolution: {integrity: sha512-EnwXhrlwXMk9gKu5/flx5sv/an57AkRplG3hTK68W7FRDN+k+OWBj65M7719OkA82XLBxrcX0KSHj+X5COhOVg==}
    engines: {node: '>=10'}
    hasBin: true

  sentence-case@2.1.1:
    resolution: {integrity: sha512-ENl7cYHaK/Ktwk5OTD+aDbQ3uC8IByu/6Bkg+HDv8Mm+XnBnppVNalcfJTNsp1ibstKh030/JKQQWglDvtKwEQ==}

  seq-queue@0.0.5:
    resolution: {integrity: sha512-hr3Wtp/GZIc/6DAGPDcV4/9WoZhjrkXsi5B/07QgX8tsdc6ilr7BFM6PM6rbdAX1kFSDYeZGLipIZZKyQP0O5Q==}

  serialize-javascript@6.0.2:
    resolution: {integrity: sha512-Saa1xPByTTq2gdeFZYLLo+RFE35NHZkAbqZeWNd3BpzppeVisAqpDjcp8dyf6uIvEqJRd46jemmyA4iFIeVk8g==}

  server-only@0.0.1:
    resolution: {integrity: sha512-qepMx2JxAa5jjfzxG79yPPq+8BuFToHd1hm7kI+Z4zAq1ftQiP7HcxMhDDItrbtwVeLg/cY2JnKnrcFkmiswNA==}

  set-blocking@2.0.0:
    resolution: {integrity: sha512-KiKBS8AnWGEyLzofFfmvKwpdPzqiy16LvQfK3yv/fVH7Bj13/wl3JSR1J+rfgRE9q7xUJK4qvgS8raSOeLUehw==}

  set-function-length@1.2.1:
    resolution: {integrity: sha512-j4t6ccc+VsKwYHso+kElc5neZpjtq9EnRICFZtWyBsLojhmeF/ZBd/elqm22WJh/BziDe/SBiOeAt0m2mfLD0g==}
    engines: {node: '>= 0.4'}

  set-function-name@2.0.2:
    resolution: {integrity: sha512-7PGFlmtwsEADb0WYyvCMa1t+yke6daIG4Wirafur5kcf+MhUnPms1UeR0CKQdTZD81yESwMHbtn+TR+dMviakQ==}
    engines: {node: '>= 0.4'}

  shebang-command@2.0.0:
    resolution: {integrity: sha512-kHxr2zZpYtdmrN1qDjrrX/Z1rR1kG8Dx+gkpK1G4eXmvXswmcE1hTWBWYUzlraYw1/yZp6YuDY77YtvbN0dmDA==}
    engines: {node: '>=8'}

  shebang-regex@3.0.0:
    resolution: {integrity: sha512-7++dFhtcx3353uBaq8DDR4NuxBetBzC7ZQOhmTQInHEd6bSrXdiEyzCvG07Z44UYdLShWUyXt5M/yhz8ekcb1A==}
    engines: {node: '>=8'}

  shell-quote@1.8.1:
    resolution: {integrity: sha512-6j1W9l1iAs/4xYBI1SYOVZyFcCis9b4KCLQ8fgAGG07QvzaRLVVRQvAy85yNmmZSjYjg4MWh4gNvlPujU/5LpA==}

  side-channel@1.0.6:
    resolution: {integrity: sha512-fDW/EZ6Q9RiO8eFG8Hj+7u/oW+XrPTIChwCOM2+th2A6OblDtYYIpve9m+KvI9Z4C9qSEXlaGR6bTEYHReuglA==}
    engines: {node: '>= 0.4'}

  siginfo@2.0.0:
    resolution: {integrity: sha512-ybx0WO1/8bSBLEWXZvEd7gMW3Sn3JFlW3TvX1nREbDLRNQNaeNN8WK0meBwPdAaOI7TtRRRJn/Es1zhrrCHu7g==}

  signal-exit@3.0.7:
    resolution: {integrity: sha512-wnD2ZE+l+SPC/uoS0vXeE9L1+0wuaMqKlfz9AMUo38JsyLSBWSFcHR1Rri62LZc12vLr1gb3jl7iwQhgwpAbGQ==}

  signal-exit@4.1.0:
    resolution: {integrity: sha512-bzyZ1e88w9O1iNJbKnOlvYTrWPDl46O1bG0D3XInv+9tkPrxrN8jUUTiFlDkkmKWgn1M6CfIA13SuGqOa9Korw==}
    engines: {node: '>=14'}

  simple-concat@1.0.1:
    resolution: {integrity: sha512-cSFtAPtRhljv69IK0hTVZQ+OfE9nePi/rtJmw5UjHeVyVroEqJXP1sFztKUy1qU+xvz3u/sfYJLa947b7nAN2Q==}

  simple-get@4.0.1:
    resolution: {integrity: sha512-brv7p5WgH0jmQJr1ZDDfKDOSeWWg+OVypG99A/5vYGPqJ6pxiaHLy8nxtFjBA7oMa01ebA9gfh1uMCFqOuXxvA==}

  simple-swizzle@0.2.2:
    resolution: {integrity: sha512-JA//kQgZtbuY83m+xT+tXJkmJncGMTFT+C+g2h2R9uxkYIrE2yy9sgmcLhCnw57/WSD+Eh3J97FPEDFnbXnDUg==}

  sirv@2.0.4:
    resolution: {integrity: sha512-94Bdh3cC2PKrbgSOUqTiGPWVZeSiXfKOVZNJniWoqrWrRkB1CJzBU3NEbiTsPcYy1lDsANA/THzS+9WBiy5nfQ==}
    engines: {node: '>= 10'}

  slash@3.0.0:
    resolution: {integrity: sha512-g9Q1haeby36OSStwb4ntCGGGaKsaVSjQ68fBxoQcutl5fS1vuY18H3wSt3jFyFtrkx+Kz0V1G85A4MyAdDMi2Q==}
    engines: {node: '>=8'}

  smart-buffer@4.2.0:
    resolution: {integrity: sha512-94hK0Hh8rPqQl2xXc3HsaBoOXKV20MToPkcXvwbISWLEs+64sBq5kFgn2kJDHb1Pry9yrP0dxrCI9RRci7RXKg==}
    engines: {node: '>= 6.0.0', npm: '>= 3.0.0'}

  snake-case@2.1.0:
    resolution: {integrity: sha512-FMR5YoPFwOLuh4rRz92dywJjyKYZNLpMn1R5ujVpIYkbA9p01fq8RMg0FkO4M+Yobt4MjHeLTJVm5xFFBHSV2Q==}

  socks-proxy-agent@8.0.2:
    resolution: {integrity: sha512-8zuqoLv1aP/66PHF5TqwJ7Czm3Yv32urJQHrVyhD7mmA6d61Zv8cIXQYPTWwmg6qlupnPvs/QKDmfa4P/qct2g==}
    engines: {node: '>= 14'}

  socks@2.7.3:
    resolution: {integrity: sha512-vfuYK48HXCTFD03G/1/zkIls3Ebr2YNa4qU9gHDZdblHLiqhJrJGkY3+0Nx0JpN9qBhJbVObc1CNciT1bIZJxw==}
    engines: {node: '>= 10.0.0', npm: '>= 3.0.0'}
    deprecated: please use 2.7.4 or 2.8.1 to fix package-lock issue

  source-map-js@1.2.0:
    resolution: {integrity: sha512-itJW8lvSA0TXEphiRoawsCksnlf8SyvmFzIhltqAHluXd88pkCd+cXJVHTDwdCr0IzwptSm035IHQktUu1QUMg==}
    engines: {node: '>=0.10.0'}

  source-map-support@0.5.21:
    resolution: {integrity: sha512-uBHU3L3czsIyYXKX88fdrGovxdSCoTGDRZ6SYXtSRxLZUzHg5P/66Ht6uoUlHu9EZod+inXhKo3qQgwXUT/y1w==}

  source-map@0.6.1:
    resolution: {integrity: sha512-UjgapumWlbMhkBgzT7Ykc5YXUT46F0iKu8SGXq0bcwP5dz/h0Plj6enJqjz1Zbq2l5WaqYnrVbwWOWMyF3F47g==}
    engines: {node: '>=0.10.0'}

  spawn-command@0.0.2:
    resolution: {integrity: sha512-zC8zGoGkmc8J9ndvml8Xksr1Amk9qBujgbF0JAIWO7kXr43w0h/0GJNM/Vustixu+YE8N/MTrQ7N31FvHUACxQ==}

  split-ca@1.0.1:
    resolution: {integrity: sha512-Q5thBSxp5t8WPTTJQS59LrGqOZqOsrhDGDVm8azCqIBjSBd7nd9o2PM+mDulQQkh8h//4U6hFZnc/mul8t5pWQ==}

  sprintf-js@1.1.3:
    resolution: {integrity: sha512-Oo+0REFV59/rz3gfJNKQiBlwfHaSESl1pcGyABQsnnIfWOFt6JNj5gCog2U6MLZ//IGYD+nA8nI+mTShREReaA==}

  sqlstring@2.3.3:
    resolution: {integrity: sha512-qC9iz2FlN7DQl3+wjwn3802RTyjCx7sDvfQEXchwa6CWOx07/WVfh91gBmQ9fahw8snwGEWU3xGzOt4tFyHLxg==}
    engines: {node: '>= 0.6'}

  ssh-remote-port-forward@1.0.4:
    resolution: {integrity: sha512-x0LV1eVDwjf1gmG7TTnfqIzf+3VPRz7vrNIjX6oYLbeCrf/PeVY6hkT68Mg+q02qXxQhrLjB0jfgvhevoCRmLQ==}

  ssh2@1.15.0:
    resolution: {integrity: sha512-C0PHgX4h6lBxYx7hcXwu3QWdh4tg6tZZsTfXcdvc5caW/EMxaB4H9dWsl7qk+F7LAW762hp8VbXOX7x4xUYvEw==}
    engines: {node: '>=10.16.0'}

  stack-trace@0.0.10:
    resolution: {integrity: sha512-KGzahc7puUKkzyMt+IqAep+TVNbKP+k2Lmwhub39m1AsTSkaDutx56aDCo+HLDzf/D26BIHTJWNiTG1KAJiQCg==}

  stackback@0.0.2:
    resolution: {integrity: sha512-1XMJE5fQo1jGH6Y/7ebnwPOBEkIEnT4QF32d5R1+VXdXveM0IBMJt8zfaxX1P3QhVwrYe+576+jkANtSS2mBbw==}

  standard-as-callback@2.1.0:
    resolution: {integrity: sha512-qoRRSyROncaz1z0mvYqIE4lCd9p2R90i6GxW3uZv5ucSu8tU7B5HXUP1gG8pVZsYNVaXjk8ClXHPttLyxAL48A==}

  std-env@3.7.0:
    resolution: {integrity: sha512-JPbdCEQLj1w5GilpiHAx3qJvFndqybBysA3qUOnznweH4QbNYUsW/ea8QzSrnh0vNsezMMw5bcVool8lM0gwzg==}

  stop-iteration-iterator@1.0.0:
    resolution: {integrity: sha512-iCGQj+0l0HOdZ2AEeBADlsRC+vsnDsZsbdSiH1yNSjcfKM7fdpCMfqAL/dwF5BLiw/XhRft/Wax6zQbhq2BcjQ==}
    engines: {node: '>= 0.4'}

  streamsearch@1.1.0:
    resolution: {integrity: sha512-Mcc5wHehp9aXz1ax6bZUyY5afg9u2rv5cqQI3mRrYkGC8rW2hM02jWuwjtL++LS5qinSyhj2QfLyNsuc+VsExg==}
    engines: {node: '>=10.0.0'}

  streamx@2.18.0:
    resolution: {integrity: sha512-LLUC1TWdjVdn1weXGcSxyTR3T4+acB6tVGXT95y0nGbca4t4o/ng1wKAGTljm9VicuCVLvRlqFYXYy5GwgM7sQ==}

  strict-event-emitter-types@2.0.0:
    resolution: {integrity: sha512-Nk/brWYpD85WlOgzw5h173aci0Teyv8YdIAEtV+N88nDB0dLlazZyJMIsN6eo1/AR61l+p6CJTG1JIyFaoNEEA==}

  string-width@4.2.3:
    resolution: {integrity: sha512-wKyQRQpjJ0sIp62ErSZdGsjMJWsap5oRNihHhu6G7JVO/9jIB6UyevL+tXuOqrng8j/cxKTWyWUwvSTriiZz/g==}
    engines: {node: '>=8'}

  string-width@5.1.2:
    resolution: {integrity: sha512-HnLOCR3vjcY8beoNLtcjZ5/nxn2afmME6lhrDrebokqMap+XbeW8n9TXpPDOqdGK5qcI3oT0GKTW6wC7EMiVqA==}
    engines: {node: '>=12'}

  string.prototype.includes@2.0.0:
    resolution: {integrity: sha512-E34CkBgyeqNDcrbU76cDjL5JLcVrtSdYq0MEh/B10r17pRP4ciHLwTgnuLV8Ay6cgEMLkcBkFCKyFZ43YldYzg==}

  string.prototype.matchall@4.0.11:
    resolution: {integrity: sha512-NUdh0aDavY2og7IbBPenWqR9exH+E26Sv8e0/eTe1tltDGZL+GtBkDAnnyBtmekfK6/Dq3MkcGtzXFEd1LQrtg==}
    engines: {node: '>= 0.4'}

  string.prototype.repeat@1.0.0:
    resolution: {integrity: sha512-0u/TldDbKD8bFCQ/4f5+mNRrXwZ8hg2w7ZR8wa16e8z9XpePWl3eGEcUD0OXpEH/VJH/2G3gjUtR3ZOiBe2S/w==}

  string.prototype.trim@1.2.8:
    resolution: {integrity: sha512-lfjY4HcixfQXOfaqCvcBuOIapyaroTXhbkfJN3gcB1OtyupngWK4sEET9Knd0cXd28kTUqu/kHoV4HKSJdnjiQ==}
    engines: {node: '>= 0.4'}

  string.prototype.trim@1.2.9:
    resolution: {integrity: sha512-klHuCNxiMZ8MlsOihJhJEBJAiMVqU3Z2nEXWfWnIqjN0gEFS9J9+IxKozWWtQGcgoa1WUZzLjKPTr4ZHNFTFxw==}
    engines: {node: '>= 0.4'}

  string.prototype.trimend@1.0.7:
    resolution: {integrity: sha512-Ni79DqeB72ZFq1uH/L6zJ+DKZTkOtPIHovb3YZHQViE+HDouuU4mBrLOLDn5Dde3RF8qw5qVETEjhu9locMLvA==}

  string.prototype.trimend@1.0.8:
    resolution: {integrity: sha512-p73uL5VCHCO2BZZ6krwwQE3kCzM7NKmis8S//xEC6fQonchbum4eP6kR4DLEjQFO3Wnj3Fuo8NM0kOSjVdHjZQ==}

  string.prototype.trimstart@1.0.7:
    resolution: {integrity: sha512-NGhtDFu3jCEm7B4Fy0DpLewdJQOZcQ0rGbwQ/+stjnrp2i+rlKeCvos9hOIeCmqwratM47OBxY7uFZzjxHXmrg==}

  string.prototype.trimstart@1.0.8:
    resolution: {integrity: sha512-UXSH262CSZY1tfu3G3Secr6uGLCFVPMhIqHjlgCUtCCcgihYc/xKs9djMTMUOb2j1mVSeU8EU6NWc/iQKU6Gfg==}
    engines: {node: '>= 0.4'}

  string_decoder@1.1.1:
    resolution: {integrity: sha512-n/ShnvDi6FHbbVfviro+WojiFzv+s8MPMHBczVePfUpDJLwoLT0ht1l4YwBCbi8pJAveEEdnkHyPyTP/mzRfwg==}

  string_decoder@1.3.0:
    resolution: {integrity: sha512-hkRX8U1WjJFd8LsDJ2yQ/wWWxaopEsABU1XfkM8A+j0+85JAGppt16cr1Whg6KIbb4okU6Mql6BOj+uup/wKeA==}

  strip-ansi@6.0.1:
    resolution: {integrity: sha512-Y38VPSHcqkFrCpFnQ9vuSXmquuv5oXOKpGeT6aGrr3o3Gc9AlVa6JBfUSOCnbxGGZF+/0ooI7KrPuUSztUdU5A==}
    engines: {node: '>=8'}

  strip-ansi@7.1.0:
    resolution: {integrity: sha512-iq6eVVI64nQQTRYq2KtEg2d2uU7LElhTJwsH4YzIHZshxlgZms/wIc4VoDQTlG/IvVIrBKG06CrZnp0qv7hkcQ==}
    engines: {node: '>=12'}

  strip-bom@3.0.0:
    resolution: {integrity: sha512-vavAMRXOgBVNF6nyEEmL3DBK19iRpDcoIwW+swQ+CbGiu7lju6t+JklA1MHweoWtadgt4ISVUsXLyDq34ddcwA==}
    engines: {node: '>=4'}

  strip-final-newline@2.0.0:
    resolution: {integrity: sha512-BrpvfNAE3dcvq7ll3xVumzjKjZQ5tI1sEUIKr3Uoks0XUl45St3FlatVqef9prk4jRDzhW6WZg+3bk93y6pLjA==}
    engines: {node: '>=6'}

  strip-final-newline@3.0.0:
    resolution: {integrity: sha512-dOESqjYr96iWYylGObzd39EuNTa5VJxyvVAEm5Jnh7KGo75V43Hk1odPQkNDyXNmUR6k+gEiDVXnjB8HJ3crXw==}
    engines: {node: '>=12'}

  strip-json-comments@2.0.1:
    resolution: {integrity: sha512-4gB8na07fecVVkOI6Rs4e7T6NOTki5EmL7TUduTs6bu3EdnSycntVJ4re8kgZA+wx9IueI2Y11bfbgwtzuE0KQ==}
    engines: {node: '>=0.10.0'}

  strip-json-comments@3.1.1:
    resolution: {integrity: sha512-6fPc+R4ihwqP6N/aIv2f1gMH8lOVtWQHoqC4yK6oSDVVocumAsfCqjkXnqiYMhmMwS/mEHLp7Vehlt3ql6lEig==}
    engines: {node: '>=8'}

  strip-literal@2.1.0:
    resolution: {integrity: sha512-Op+UycaUt/8FbN/Z2TWPBLge3jWrP3xj10f3fnYxf052bKuS3EKs1ZQcVGjnEMdsNVAM+plXRdmjrZ/KgG3Skw==}

  styled-jsx@5.1.1:
    resolution: {integrity: sha512-pW7uC1l4mBZ8ugbiZrcIsiIvVx1UmTfw7UkC3Um2tmfUq9Bhk8IiyEIPl6F8agHgjzku6j0xQEZbfA5uSgSaCw==}
    engines: {node: '>= 12.0.0'}
    peerDependencies:
      '@babel/core': '*'
      babel-plugin-macros: '*'
      react: '>= 16.8.0 || 17.x.x || ^18.0.0-0'
    peerDependenciesMeta:
      '@babel/core':
        optional: true
      babel-plugin-macros:
        optional: true

  sugarss@4.0.1:
    resolution: {integrity: sha512-WCjS5NfuVJjkQzK10s8WOBY+hhDxxNt/N6ZaGwxFZ+wN3/lKKFSaaKUNecULcTTvE4urLcKaZFQD8vO0mOZujw==}
    engines: {node: '>=12.0'}
    peerDependencies:
      postcss: ^8.3.3

  superjson@2.2.1:
    resolution: {integrity: sha512-8iGv75BYOa0xRJHK5vRLEjE2H/i4lulTjzpUXic3Eg8akftYjkmQDa8JARQ42rlczXyFR3IeRoeFCc7RxHsYZA==}
    engines: {node: '>=16'}

  supports-color@5.5.0:
    resolution: {integrity: sha512-QjVjwdXIt408MIiAqCX4oUKsgU2EqAGzs2Ppkm4aQYbjm+ZEWEcW4SfFNTr4uMNZma0ey4f5lgLrkB0aX0QMow==}
    engines: {node: '>=4'}

  supports-color@7.2.0:
    resolution: {integrity: sha512-qpCAvRl9stuOHveKsn7HncJRvv501qIacKzQlO/+Lwxc9+0q2wLyv4Dfvt80/DPn2pqOBsJdDiogXGR9+OvwRw==}
    engines: {node: '>=8'}

  supports-color@8.1.1:
    resolution: {integrity: sha512-MpUEN2OodtUzxvKQl72cUF7RQ5EiHsGvSsVG0ia9c5RbWGL2CI4C7EpPS8UTBIplnlzZiNuV56w+FuNxy3ty2Q==}
    engines: {node: '>=10'}

  supports-preserve-symlinks-flag@1.0.0:
    resolution: {integrity: sha512-ot0WnXS9fgdkgIcePe6RHNk1WA8+muPa6cSjeR3V8K27q9BB1rTE3R1p7Hv0z1ZyAc8s6Vvv8DIyWf681MAt0w==}
    engines: {node: '>= 0.4'}

  swap-case@1.1.2:
    resolution: {integrity: sha512-BAmWG6/bx8syfc6qXPprof3Mn5vQgf5dwdUNJhsNqU9WdPt5P+ES/wQ5bxfijy8zwZgZZHslC3iAsxsuQMCzJQ==}

  symbol-tree@3.2.4:
    resolution: {integrity: sha512-9QNk5KwDF+Bvz+PyObkmSYjI5ksVUYtjW7AU22r2NKcfLJcXp96hkDWU3+XndOsUb+AQ9QhfzfCT2O+CNWT5Tw==}

  tabbable@6.2.0:
    resolution: {integrity: sha512-Cat63mxsVJlzYvN51JmVXIgNoUokrIaT2zLclCXjRd8boZ0004U4KCs/sToJ75C6sdlByWxpYnb5Boif1VSFew==}

  tapable@2.2.1:
    resolution: {integrity: sha512-GNzQvQTOIP6RyTfE2Qxb8ZVlNmw0n88vp1szwWRimP02mnTsx3Wtn5qRdqY9w2XduFNUgvOwhNnQsjwCp+kqaQ==}
    engines: {node: '>=6'}

  tar-fs@2.0.1:
    resolution: {integrity: sha512-6tzWDMeroL87uF/+lin46k+Q+46rAJ0SyPGz7OW7wTgblI273hsBqk2C1j0/xNadNLKDTUL9BukSjB7cwgmlPA==}

  tar-fs@2.1.1:
    resolution: {integrity: sha512-V0r2Y9scmbDRLCNex/+hYzvp/zyYjvFbHPNgVTKfQvVrb6guiE/fxP+XblDNR011utopbkex2nM4dHNV6GDsng==}

  tar-fs@3.0.6:
    resolution: {integrity: sha512-iokBDQQkUyeXhgPYaZxmczGPhnhXZ0CmrqI+MOb/WFGS9DW5wnfrLgtjUJBvz50vQ3qfRwJ62QVoCFu8mPVu5w==}

  tar-stream@2.2.0:
    resolution: {integrity: sha512-ujeqbceABgwMZxEJnk2HDY2DlnUZ+9oEcb1KzTVfYHio0UE6dG71n60d8D2I4qNvleWrrXpmjpt7vZeF1LnMZQ==}
    engines: {node: '>=6'}

  tar-stream@3.1.7:
    resolution: {integrity: sha512-qJj60CXt7IU1Ffyc3NJMjh6EkuCFej46zUqJ4J7pqYlThyd9bO0XBTmcOIhSzZJVWfsLks0+nle/j538YAW9RQ==}

  tar@6.2.0:
    resolution: {integrity: sha512-/Wo7DcT0u5HUV486xg675HtjNd3BXZ6xDbzsCUZPt5iw8bTQ63bP0Raut3mvro9u+CUyq7YQd8Cx55fsZXxqLQ==}
    engines: {node: '>=10'}

  terser-webpack-plugin@5.3.10:
    resolution: {integrity: sha512-BKFPWlPDndPs+NGGCr1U59t0XScL5317Y0UReNrHaw9/FwhPENlq6bfgs+4yPfyP51vqC1bQ4rp1EfXW5ZSH9w==}
    engines: {node: '>= 10.13.0'}
    peerDependencies:
      '@swc/core': '*'
      esbuild: '*'
      uglify-js: '*'
      webpack: ^5.1.0
    peerDependenciesMeta:
      '@swc/core':
        optional: true
      esbuild:
        optional: true
      uglify-js:
        optional: true

  terser@5.31.0:
    resolution: {integrity: sha512-Q1JFAoUKE5IMfI4Z/lkE/E6+SwgzO+x4tq4v1AyBLRj8VSYvRO6A/rQrPg1yud4g0En9EKI1TvFRF2tQFcoUkg==}
    engines: {node: '>=10'}
    hasBin: true

  test-exclude@7.0.1:
    resolution: {integrity: sha512-pFYqmTw68LXVjeWJMST4+borgQP2AyMNbg1BpZh9LbyhUeNkeaPF9gzfPGUAnSMV3qPYdWUwDIjjCLiSDOl7vg==}
    engines: {node: '>=18'}

  testcontainers@10.10.4:
    resolution: {integrity: sha512-/vAEbFfF0m8oU+LmnRcETxKCQ28t+zC5Mkdi1QfydrR9HCFEsj1M4UrKWwiCbOa1Y2gLUZ3JX6553oxZb6n7zw==}

  text-decoder@1.1.0:
    resolution: {integrity: sha512-TmLJNj6UgX8xcUZo4UDStGQtDiTzF7BzWlzn9g7UWrjkpHr5uJTK1ld16wZ3LXb2vb6jH8qU89dW5whuMdXYdw==}

  text-hex@1.0.0:
    resolution: {integrity: sha512-uuVGNWzgJ4yhRaNSiubPY7OjISw4sw4E5Uv0wbjp+OzcbmVU/rsT8ujgcXJhn9ypzsgr5vlzpPqP+MBBKcGvbg==}

  text-table@0.2.0:
    resolution: {integrity: sha512-N+8UisAXDGk8PFXP4HAzVR9nbfmVJ3zYLAWiTIoqC5v5isinhr+r5uaO8+7r3BMfuNIufIsA7RdpVgacC2cSpw==}

  throttle-debounce@3.0.1:
    resolution: {integrity: sha512-dTEWWNu6JmeVXY0ZYoPuH5cRIwc0MeGbJwah9KUNYSJwommQpCzTySTpEe8Gs1J23aeWEuAobe4Ag7EHVt/LOg==}
    engines: {node: '>=10'}

  through@2.3.8:
    resolution: {integrity: sha512-w89qg7PI8wAdvX60bMDP+bFoD5Dvhm9oLheFp5O4a2QF0cSBGsBX4qZmadPMvVqlLJBBci+WqGGOAPvcDeNSVg==}

  tinybench@2.8.0:
    resolution: {integrity: sha512-1/eK7zUnIklz4JUUlL+658n58XO2hHLQfSk1Zf2LKieUjxidN16eKFEoDEfjHc3ohofSSqK3X5yO6VGb6iW8Lw==}

  tinycolor2@1.6.0:
    resolution: {integrity: sha512-XPaBkWQJdsf3pLKJV9p4qN/S+fm2Oj8AIPo1BTUhg5oxkvm9+SVEGFdhyOz7tTdUTfvxMiAs4sp6/eZO2Ew+pw==}

  tinygradient@1.1.5:
    resolution: {integrity: sha512-8nIfc2vgQ4TeLnk2lFj4tRLvvJwEfQuabdsmvDdQPT0xlk9TaNtpGd6nNRxXoK6vQhN6RSzj+Cnp5tTQmpxmbw==}

  tinypool@1.0.0:
    resolution: {integrity: sha512-KIKExllK7jp3uvrNtvRBYBWBOAXSX8ZvoaD8T+7KB/QHIuoJW3Pmr60zucywjAlMb5TeXUkcs/MWeWLu0qvuAQ==}
    engines: {node: ^18.0.0 || >=20.0.0}

  tinyrainbow@1.2.0:
    resolution: {integrity: sha512-weEDEq7Z5eTHPDh4xjX789+fHfF+P8boiFB+0vbWzpbnbsEr/GRaohi/uMKxg8RZMXnl1ItAi/IUHWMsjDV7kQ==}
    engines: {node: '>=14.0.0'}

  tinyspy@3.0.0:
    resolution: {integrity: sha512-q5nmENpTHgiPVd1cJDDc9cVoYN5x4vCvwT3FMilvKPKneCBZAxn2YWQjDF0UMcE9k0Cay1gBiDfTMU0g+mPMQA==}
    engines: {node: '>=14.0.0'}

  tippy.js@6.3.7:
    resolution: {integrity: sha512-E1d3oP2emgJ9dRQZdf3Kkn0qJgI6ZLpyS5z6ZkY1DF3kaQaBsGZsndEpHwx+eC+tYM41HaSNvNtLx8tU57FzTQ==}

  title-case@2.1.1:
    resolution: {integrity: sha512-EkJoZ2O3zdCz3zJsYCsxyq2OC5hrxR9mfdd5I+w8h/tmFfeOxJ+vvkxsKxdmN0WtS9zLdHEgfgVOiMVgv+Po4Q==}

  tmp@0.0.33:
    resolution: {integrity: sha512-jRCJlojKnZ3addtTOjdIqoRuPEKBvNXcGYqzO6zWZX8KfKEpnGY5jfggJQ3EjKuu8D4bJRr0y+cYJFmYbImXGw==}
    engines: {node: '>=0.6.0'}

  tmp@0.2.3:
    resolution: {integrity: sha512-nZD7m9iCPC5g0pYmcaxogYKggSfLsdxl8of3Q/oIbqCqLLIO9IAF0GWjX1z9NZRHPiXv8Wex4yDCaZsgEw0Y8w==}
    engines: {node: '>=14.14'}

  to-fast-properties@2.0.0:
    resolution: {integrity: sha512-/OaKK0xYrs3DmxRYqL/yDc+FxFUVYhDlXMhRmv3z915w2HF1tnN1omB354j8VUGO/hbRzyD6Y3sA7v7GS/ceog==}
    engines: {node: '>=4'}

  to-regex-range@5.0.1:
    resolution: {integrity: sha512-65P7iz6X5yEr1cwcgvQxbbIw7Uk3gOy5dIdtZ4rDveLqhrdJP+Li/Hx6tyK0NEb+2GCyneCMJiGqrADCSNk8sQ==}
    engines: {node: '>=8.0'}

  totalist@3.0.1:
    resolution: {integrity: sha512-sf4i37nQ2LBx4m3wB74y+ubopq6W/dIzXg0FDGjsYnZHVa1Da8FH853wlL2gtUhg+xJXjfk3kUZS3BRoQeoQBQ==}
    engines: {node: '>=6'}

  tough-cookie@4.1.4:
    resolution: {integrity: sha512-Loo5UUvLD9ScZ6jh8beX1T6sO1w2/MpCRpEP7V280GKMVUQ0Jzar2U3UJPsrdbziLEMMhu3Ujnq//rhiFuIeag==}
    engines: {node: '>=6'}

  tr46@0.0.3:
    resolution: {integrity: sha512-N3WMsuqV66lT30CrXNbEjx4GEwlow3v6rr4mCcv6prnfwhS01rkgyFdjPNBYd9br7LpXV1+Emh01fHnq2Gdgrw==}

  tr46@5.0.0:
    resolution: {integrity: sha512-tk2G5R2KRwBd+ZN0zaEXpmzdKyOYksXwywulIX95MBODjSzMIuQnQ3m8JxgbhnL1LeVo7lqQKsYa1O3Htl7K5g==}
    engines: {node: '>=18'}

  tree-kill@1.2.2:
    resolution: {integrity: sha512-L0Orpi8qGpRG//Nd+H90vFB+3iHnue1zSSGmNOOCh1GLJ7rUKVwV2HvijphGQS2UmhUZewS9VgvxYIdgr+fG1A==}
    hasBin: true

  triple-beam@1.4.1:
    resolution: {integrity: sha512-aZbgViZrg1QNcG+LULa7nhZpJTZSLm/mXnHXnbAbjmN5aSa0y7V+wvv6+4WaBtpISJzThKy+PIPxc1Nq1EJ9mg==}
    engines: {node: '>= 14.0.0'}

  ts-api-utils@1.3.0:
    resolution: {integrity: sha512-UQMIo7pb8WRomKR1/+MFVLTroIvDVtMX3K6OUir8ynLyzB8Jeriont2bTAtmNPa1ekAgN7YPDyf6V+ygrdU+eQ==}
    engines: {node: '>=16'}
    peerDependencies:
      typescript: '>=4.2.0'

  ts-node@10.9.2:
    resolution: {integrity: sha512-f0FFpIdcHgn8zcPSbf1dRevwt047YMnaiJM3u2w2RewrB+fob/zePZcrOyQoLMMO7aBIddLcQIEK5dYjkLnGrQ==}
    hasBin: true
    peerDependencies:
      '@swc/core': '>=1.2.50'
      '@swc/wasm': '>=1.2.50'
      '@types/node': '*'
      typescript: '>=2.7'
    peerDependenciesMeta:
      '@swc/core':
        optional: true
      '@swc/wasm':
        optional: true

  tsconfck@3.0.3:
    resolution: {integrity: sha512-4t0noZX9t6GcPTfBAbIbbIU4pfpCwh0ueq3S4O/5qXI1VwK1outmxhe9dOiEWqMz3MW2LKgDTpqWV+37IWuVbA==}
    engines: {node: ^18 || >=20}
    hasBin: true
    peerDependencies:
      typescript: ^5.0.0
    peerDependenciesMeta:
      typescript:
        optional: true

  tsconfig-paths@3.15.0:
    resolution: {integrity: sha512-2Ac2RgzDe/cn48GvOe3M+o82pEFewD3UPbyoUHHdKasHwJKjds4fLXWf/Ux5kATBKN20oaFGu+jbElp1pos0mg==}

  tslib@1.14.1:
    resolution: {integrity: sha512-Xni35NKzjgMrwevysHTCArtLDpPvye8zV/0E4EyYn43P7/7qvQwPh9BGkHewbMulVntbigmcT7rdX3BNo9wRJg==}

  tslib@2.6.2:
    resolution: {integrity: sha512-AEYxH93jGFPn/a2iVAwW87VuUIkR1FVUKB77NwMF7nBTDkDrrT/Hpt/IrCJ0QXhW27jTBDcf5ZY7w6RiqTMw2Q==}

  tsscmp@1.0.6:
    resolution: {integrity: sha512-LxhtAkPDTkVCMQjt2h6eBVY28KCjikZqZfMcC15YBeNjkgUpdCfBu5HoiOTDu86v6smE8yOjyEktJ8hlbANHQA==}
    engines: {node: '>=0.6.x'}

  tsx@4.13.3:
    resolution: {integrity: sha512-FTAJJLQCMiIbt78kD5qhLjHIR5NOQDKC63wcdelWRDBE+d1xSrXYhXq4DzejnC2tGhFZHpDy2Ika0Ugf7sK8gA==}
    engines: {node: '>=18.0.0'}
    hasBin: true

  tunnel-agent@0.6.0:
    resolution: {integrity: sha512-McnNiV1l8RYeY8tBgEpuodCC1mLUdbSN+CYBL7kJsJNInOP8UjDDEwdk6Mw60vdLLrr5NHKZhMAOSrR2NZuQ+w==}

  turbo-darwin-64@2.0.9:
    resolution: {integrity: sha512-owlGsOaExuVGBUfrnJwjkL1BWlvefjSKczEAcpLx4BI7Oh6ttakOi+JyomkPkFlYElRpjbvlR2gP8WIn6M/+xQ==}
    cpu: [x64]
    os: [darwin]

  turbo-darwin-arm64@2.0.9:
    resolution: {integrity: sha512-XAXkKkePth5ZPPE/9G9tTnPQx0C8UTkGWmNGYkpmGgRr8NedW+HrPsi9N0HcjzzIH9A4TpNYvtiV+WcwdaEjKA==}
    cpu: [arm64]
    os: [darwin]

  turbo-linux-64@2.0.9:
    resolution: {integrity: sha512-l9wSgEjrCFM1aG16zItBsZ206ZlhSSx1owB8Cgskfv0XyIXRGHRkluihiaxkp+UeU5WoEfz4EN5toc+ICA0q0w==}
    cpu: [x64]
    os: [linux]

  turbo-linux-arm64@2.0.9:
    resolution: {integrity: sha512-gRnjxXRne18B27SwxXMqL3fJu7jw/8kBrOBTBNRSmZZiG1Uu3nbnP7b4lgrA/bCku6C0Wligwqurvtpq6+nFHA==}
    cpu: [arm64]
    os: [linux]

  turbo-windows-64@2.0.9:
    resolution: {integrity: sha512-ZVo0apxUvaRq4Vm1qhsfqKKhtRgReYlBVf9MQvVU1O9AoyydEQvLDO1ryqpXDZWpcHoFxHAQc9msjAMtE5K2lA==}
    cpu: [x64]
    os: [win32]

  turbo-windows-arm64@2.0.9:
    resolution: {integrity: sha512-sGRz7c5Pey6y7y9OKi8ypbWNuIRPF9y8xcMqL56OZifSUSo+X2EOsOleR9MKxQXVaqHPGOUKWsE6y8hxBi9pag==}
    cpu: [arm64]
    os: [win32]

  turbo@2.0.9:
    resolution: {integrity: sha512-QaLaUL1CqblSKKPgLrFW3lZWkWG4pGBQNW+q1ScJB5v1D/nFWtsrD/yZljW/bdawg90ihi4/ftQJ3h6fz1FamA==}
    hasBin: true

  tweetnacl@0.14.5:
    resolution: {integrity: sha512-KXXFFdAbFXY4geFIwoyNK+f5Z1b7swfXABfL7HXCmoIWMKU3dmS26672A4EeQtDzLKy7SXmfBu51JolvEKwtGA==}

  type-check@0.4.0:
    resolution: {integrity: sha512-XleUoc9uwGXqjWwXaUTZAmzMcFZ5858QA2vvx1Ur5xIcixXIP+8LnFDgRplU30us6teqdlskFfu+ae4K79Ooew==}
    engines: {node: '>= 0.8.0'}

  type-fest@0.21.3:
    resolution: {integrity: sha512-t0rzBq87m3fVcduHDUFhKmyyX+9eo6WQjZvf51Ea/M0Q7+T374Jp1aUiyUl0GKxp8M/OETVHSDvmkyPgvX+X2w==}
    engines: {node: '>=10'}

  type-fest@2.19.0:
    resolution: {integrity: sha512-RAH822pAdBgcNMAfWnCBU3CFZcfZ/i1eZjwFU/dsLKumyuuP3niueg2UAukXYF0E2AAoc82ZSSf9J0WQBinzHA==}
    engines: {node: '>=12.20'}

  type-fest@4.12.0:
    resolution: {integrity: sha512-5Y2/pp2wtJk8o08G0CMkuFPCO354FGwk/vbidxrdhRGZfd0tFnb4Qb8anp9XxXriwBgVPjdWbKpGl4J9lJY2jQ==}
    engines: {node: '>=16'}

  typed-array-buffer@1.0.1:
    resolution: {integrity: sha512-RSqu1UEuSlrBhHTWC8O9FnPjOduNs4M7rJ4pRKoEjtx1zUNOPN2sSXHLDX+Y2WPbHIxbvg4JFo2DNAEfPIKWoQ==}
    engines: {node: '>= 0.4'}

  typed-array-buffer@1.0.2:
    resolution: {integrity: sha512-gEymJYKZtKXzzBzM4jqa9w6Q1Jjm7x2d+sh19AdsD4wqnMPDYyvwpsIc2Q/835kHuo3BEQ7CjelGhfTsoBb2MQ==}
    engines: {node: '>= 0.4'}

  typed-array-byte-length@1.0.0:
    resolution: {integrity: sha512-Or/+kvLxNpeQ9DtSydonMxCx+9ZXOswtwJn17SNLvhptaXYDJvkFFP5zbfU/uLmvnBJlI4yrnXRxpdWH/M5tNA==}
    engines: {node: '>= 0.4'}

  typed-array-byte-length@1.0.1:
    resolution: {integrity: sha512-3iMJ9q0ao7WE9tWcaYKIptkNBuOIcZCCT0d4MRvuuH88fEoEH62IuQe0OtraD3ebQEoTRk8XCBoknUNc1Y67pw==}
    engines: {node: '>= 0.4'}

  typed-array-byte-offset@1.0.0:
    resolution: {integrity: sha512-RD97prjEt9EL8YgAgpOkf3O4IF9lhJFr9g0htQkm0rchFp/Vx7LW5Q8fSXXub7BXAODyUQohRMyOc3faCPd0hg==}
    engines: {node: '>= 0.4'}

  typed-array-byte-offset@1.0.2:
    resolution: {integrity: sha512-Ous0vodHa56FviZucS2E63zkgtgrACj7omjwd/8lTEMEPFFyjfixMZ1ZXenpgCFBBt4EC1J2XsyVS2gkG0eTFA==}
    engines: {node: '>= 0.4'}

  typed-array-length@1.0.4:
    resolution: {integrity: sha512-KjZypGq+I/H7HI5HlOoGHkWUUGq+Q0TPhQurLbyrVrvnKTBgzLhIJ7j6J/XTQOi0d1RjyZ0wdas8bKs2p0x3Ng==}

  typed-array-length@1.0.6:
    resolution: {integrity: sha512-/OxDN6OtAk5KBpGb28T+HZc2M+ADtvRxXrKKbUwtsLgdoxgX13hyy7ek6bFRl5+aBs2yZzB0c4CnQfAtVypW/g==}
    engines: {node: '>= 0.4'}

  typescript-eslint@7.16.1:
    resolution: {integrity: sha512-889oE5qELj65q/tGeOSvlreNKhimitFwZqQ0o7PcWC7/lgRkAMknznsCsV8J8mZGTP/Z+cIbX8accf2DE33hrA==}
    engines: {node: ^18.18.0 || >=20.0.0}
    peerDependencies:
      eslint: ^8.56.0
      typescript: '*'
    peerDependenciesMeta:
      typescript:
        optional: true

  typescript@5.5.3:
    resolution: {integrity: sha512-/hreyEujaB0w76zKo6717l3L0o/qEUtRgdvUBvlkhoWeOVMjMuHNHk0BRBzikzuGDqNmPQbg5ifMEqsHLiIUcQ==}
    engines: {node: '>=14.17'}
    hasBin: true

  uc.micro@2.1.0:
    resolution: {integrity: sha512-ARDJmphmdvUk6Glw7y9DQ2bFkKBHwQHLi2lsaH6PPmz/Ka9sFOBsBluozhDltWmnv9u/cF6Rt87znRTPV+yp/A==}

  uglify-js@3.17.4:
    resolution: {integrity: sha512-T9q82TJI9e/C1TAxYvfb16xO120tMVFZrGA3f9/P4424DNu6ypK103y0GPFVa17yotwSyZW5iYXgjYHkGrJW/g==}
    engines: {node: '>=0.8.0'}
    hasBin: true

  unbox-primitive@1.0.2:
    resolution: {integrity: sha512-61pPlCD9h51VoreyJ0BReideM3MDKMKnh6+V9L08331ipq6Q8OFXZYiqP6n/tbHx4s5I9uRhcye6BrbkizkBDw==}

  undici-types@5.26.5:
    resolution: {integrity: sha512-JlCMO+ehdEIKqlFxk6IfVoAUVmgz7cU7zD/h9XZ0qzeosSHmUJVOzSQvvYSYWXkFXC+IfLKSIffhv0sVZup6pA==}

  undici@6.19.2:
    resolution: {integrity: sha512-JfjKqIauur3Q6biAtHJ564e3bWa8VvT+7cSiOJHFbX4Erv6CLGDpg8z+Fmg/1OI/47RA+GI2QZaF48SSaLvyBA==}
    engines: {node: '>=18.17'}

  universalify@0.2.0:
    resolution: {integrity: sha512-CJ1QgKmNg3CwvAv/kOFmtnEN05f0D/cn9QntgNOQlQF9dgvVTHj3t+8JPdjqawCHk7V/KA+fbUqzZ9XWhcqPUg==}
    engines: {node: '>= 4.0.0'}

  universalify@2.0.1:
    resolution: {integrity: sha512-gptHNQghINnc/vTGIk0SOFGFNXw7JVrlRUtConJRlvaw6DuX0wO5Jeko9sWrMBhh+PsYAZ7oXAiOnf/UKogyiw==}
    engines: {node: '>= 10.0.0'}

  update-browserslist-db@1.0.13:
    resolution: {integrity: sha512-xebP81SNcPuNpPP3uzeW1NYXxI3rxyJzF3pD6sH4jE7o/IX+WtSpwnVU+qIsDPyk0d3hmFQ7mjqc6AtV604hbg==}
    hasBin: true
    peerDependencies:
      browserslist: '>= 4.21.0'

  update-check@1.5.4:
    resolution: {integrity: sha512-5YHsflzHP4t1G+8WGPlvKbJEbAJGCgw+Em+dGR1KmBUbr1J36SJBqlHLjR7oob7sco5hWHGQVcr9B2poIVDDTQ==}

  upper-case-first@1.1.2:
    resolution: {integrity: sha512-wINKYvI3Db8dtjikdAqoBbZoP6Q+PZUyfMR7pmwHzjC2quzSkUq5DmPrTtPEqHaz8AGtmsB4TqwapMTM1QAQOQ==}

  upper-case@1.1.3:
    resolution: {integrity: sha512-WRbjgmYzgXkCV7zNVpy5YgrHgbBv126rMALQQMrmzOVC4GM2waQ9x7xtm8VU+1yF2kWyPzI9zbZ48n4vSxwfSA==}

  uri-js@4.4.1:
    resolution: {integrity: sha512-7rKUyy33Q1yc98pQ1DAmLtwX109F7TIfWlW1Ydo8Wl1ii1SeHieeh0HHfPeL2fMXK6z0s8ecKs9frCuLJvndBg==}

  url-parse@1.5.10:
    resolution: {integrity: sha512-WypcfiRhfeUP9vvF0j6rw0J3hrWrw6iZv3+22h6iRMJ/8z1Tj6XfLP4DsUix5MhMPnXpiHDoKyoZ/bdCkwBCiQ==}

  url-toolkit@2.2.5:
    resolution: {integrity: sha512-mtN6xk+Nac+oyJ/PrI7tzfmomRVNFIWKUbG8jdYFt52hxbiReFAXIjYskvu64/dvuW71IcB7lV8l0HvZMac6Jg==}

  use-callback-ref@1.3.1:
    resolution: {integrity: sha512-Lg4Vx1XZQauB42Hw3kK7JM6yjVjgFmFC5/Ab797s79aARomD2nEErc4mCgM8EZrARLmmbWpi5DGCadmK50DcAQ==}
    engines: {node: '>=10'}
    peerDependencies:
      '@types/react': ^16.8.0 || ^17.0.0 || ^18.0.0
      react: ^16.8.0 || ^17.0.0 || ^18.0.0
    peerDependenciesMeta:
      '@types/react':
        optional: true

  use-composed-ref@1.3.0:
    resolution: {integrity: sha512-GLMG0Jc/jiKov/3Ulid1wbv3r54K9HlMW29IWcDFPEqFkSO2nS0MuefWgMJpeHQ9YJeXDL3ZUF+P3jdXlZX/cQ==}
    peerDependencies:
      react: ^16.8.0 || ^17.0.0 || ^18.0.0

  use-deep-compare-effect@1.8.1:
    resolution: {integrity: sha512-kbeNVZ9Zkc0RFGpfMN3MNfaKNvcLNyxOAAd9O4CBZ+kCBXXscn9s/4I+8ytUER4RDpEYs5+O6Rs4PqiZ+rHr5Q==}
    engines: {node: '>=10', npm: '>=6'}
    peerDependencies:
      react: '>=16.13'

  use-isomorphic-layout-effect@1.1.2:
    resolution: {integrity: sha512-49L8yCO3iGT/ZF9QttjwLF/ZD9Iwto5LnH5LmEdk/6cFmXddqi2ulF0edxTwjj+7mqvpVVGQWvbXZdn32wRSHA==}
    peerDependencies:
      '@types/react': '*'
      react: ^16.8.0 || ^17.0.0 || ^18.0.0
    peerDependenciesMeta:
      '@types/react':
        optional: true

  use-latest@1.2.1:
    resolution: {integrity: sha512-xA+AVm/Wlg3e2P/JiItTziwS7FK92LWrDB0p+hgXloIMuVCeJJ8v6f0eeHyPZaJrM+usM1FkFfbNCrJGs8A/zw==}
    peerDependencies:
      '@types/react': '*'
      react: ^16.8.0 || ^17.0.0 || ^18.0.0
    peerDependenciesMeta:
      '@types/react':
        optional: true

  use-sidecar@1.1.2:
    resolution: {integrity: sha512-epTbsLuzZ7lPClpz2TyryBfztm7m+28DlEv2ZCQ3MDr5ssiwyOwGH/e5F9CkfWjJ1t4clvI58yF822/GUkjjhw==}
    engines: {node: '>=10'}
    peerDependencies:
      '@types/react': ^16.9.0 || ^17.0.0 || ^18.0.0
      react: ^16.8.0 || ^17.0.0 || ^18.0.0
    peerDependenciesMeta:
      '@types/react':
        optional: true

  use-sync-external-store@1.2.2:
    resolution: {integrity: sha512-PElTlVMwpblvbNqQ82d2n6RjStvdSoNe9FG28kNfz3WiXilJm4DdNkEzRhCZuIDwY8U08WVihhGR5iRqAwfDiw==}
    peerDependencies:
      react: ^16.8.0 || ^17.0.0 || ^18.0.0

  util-deprecate@1.0.2:
    resolution: {integrity: sha512-EPD5q1uXyFxJpCrLnCc1nHnq3gOa6DZBocAIiI2TaSCA7VCJ1UJDMagCzIkXNsUYfD1daK//LTEQ8xiIbrHtcw==}

  uuid@8.3.2:
    resolution: {integrity: sha512-+NYs2QeMWy+GWFOEm9xnn6HCDp0l7QBD7ml8zLUmJ+93Q5NF0NocErnwkTkXVFNiX3/fpC6afS8Dhb/gz7R7eg==}
    hasBin: true

  uuid@9.0.1:
    resolution: {integrity: sha512-b+1eJOlsR9K8HJpow9Ok3fiWOWSIcIzXodvv0rQjVoOVNpWMpxf1wZNpt4y9h10odCNrqnYp1OBzRktckBe3sA==}
    hasBin: true

  v8-compile-cache-lib@3.0.1:
    resolution: {integrity: sha512-wa7YjyUGfNZngI/vtK0UHAN+lgDCxBPCylVXGp0zu59Fz5aiGtNXaq3DhIov063MorB+VfufLh3JlF2KdTK3xg==}

  validate-npm-package-name@5.0.0:
    resolution: {integrity: sha512-YuKoXDAhBYxY7SfOKxHBDoSyENFeW5VvIIQp2TGQuit8gpK6MnWaQelBKxso72DoxTZfZdcP3W90LqpSkgPzLQ==}
    engines: {node: ^14.17.0 || ^16.13.0 || >=18.0.0}

  video.js@8.16.1:
    resolution: {integrity: sha512-yAhxu4Vhyx5DdOgPn2PcRKHx3Vzs9tpvCWA0yX+sv5bIeBkg+IWdEX+MHGZgktgDQ/R8fJDxDbEASyvxXnFn1A==}

  videojs-contrib-quality-levels@4.1.0:
    resolution: {integrity: sha512-TfrXJJg1Bv4t6TOCMEVMwF/CoS8iENYsWNKip8zfhB5kTcegiFYezEA0eHAJPU64ZC8NQbxQgOwAsYU8VXbOWA==}
    engines: {node: '>=16', npm: '>=8'}
    peerDependencies:
      video.js: ^8

  videojs-font@4.2.0:
    resolution: {integrity: sha512-YPq+wiKoGy2/M7ccjmlvwi58z2xsykkkfNMyIg4xb7EZQQNwB71hcSsB3o75CqQV7/y5lXkXhI/rsGAS7jfEmQ==}

  videojs-vtt.js@0.15.5:
    resolution: {integrity: sha512-yZbBxvA7QMYn15Lr/ZfhhLPrNpI/RmCSCqgIff57GC2gIrV5YfyzLfLyZMj0NnZSAz8syB4N0nHXpZg9MyrMOQ==}

  vite-node@2.0.3:
    resolution: {integrity: sha512-14jzwMx7XTcMB+9BhGQyoEAmSl0eOr3nrnn+Z12WNERtOvLN+d2scbRUvyni05rT3997Bg+rZb47NyP4IQPKXg==}
    engines: {node: ^18.0.0 || >=20.0.0}
    hasBin: true

  vite-tsconfig-paths@4.3.2:
    resolution: {integrity: sha512-0Vd/a6po6Q+86rPlntHye7F31zA2URZMbH8M3saAZ/xR9QoGN/L21bxEGfXdWmFdNkqPpRdxFT7nmNe12e9/uA==}
    peerDependencies:
      vite: '*'
    peerDependenciesMeta:
      vite:
        optional: true

  vite@5.2.6:
    resolution: {integrity: sha512-FPtnxFlSIKYjZ2eosBQamz4CbyrTizbZ3hnGJlh/wMtCrlp1Hah6AzBLjGI5I2urTfNnpovpHdrL6YRuBOPnCA==}
    engines: {node: ^18.0.0 || >=20.0.0}
    hasBin: true
    peerDependencies:
      '@types/node': ^18.0.0 || >=20.0.0
      less: '*'
      lightningcss: ^1.21.0
      sass: '*'
      stylus: '*'
      sugarss: '*'
      terser: ^5.4.0
    peerDependenciesMeta:
      '@types/node':
        optional: true
      less:
        optional: true
      lightningcss:
        optional: true
      sass:
        optional: true
      stylus:
        optional: true
      sugarss:
        optional: true
      terser:
        optional: true

  vitest@2.0.3:
    resolution: {integrity: sha512-o3HRvU93q6qZK4rI2JrhKyZMMuxg/JRt30E6qeQs6ueaiz5hr1cPj+Sk2kATgQzMMqsa2DiNI0TIK++1ULx8Jw==}
    engines: {node: ^18.0.0 || >=20.0.0}
    hasBin: true
    peerDependencies:
      '@edge-runtime/vm': '*'
      '@types/node': ^18.0.0 || >=20.0.0
      '@vitest/browser': 2.0.3
      '@vitest/ui': 2.0.3
      happy-dom: '*'
      jsdom: '*'
    peerDependenciesMeta:
      '@edge-runtime/vm':
        optional: true
      '@types/node':
        optional: true
      '@vitest/browser':
        optional: true
      '@vitest/ui':
        optional: true
      happy-dom:
        optional: true
      jsdom:
        optional: true

  w3c-keyname@2.2.8:
    resolution: {integrity: sha512-dpojBhNsCNN7T82Tm7k26A6G9ML3NkhDsnw9n/eoxSRlVBB4CEtIQ/KTCLI2Fwf3ataSXRhYFkQi3SlnFwPvPQ==}

  w3c-xmlserializer@5.0.0:
    resolution: {integrity: sha512-o8qghlI8NZHU1lLPrpi2+Uq7abh4GGPpYANlalzWxyWteJOCsr/P+oPBA49TOLu5FTZO4d3F9MnWJfiMo4BkmA==}
    engines: {node: '>=18'}

  watchpack@2.4.1:
    resolution: {integrity: sha512-8wrBCMtVhqcXP2Sup1ctSkga6uc2Bx0IIvKyT7yTFier5AXHooSI+QyQQAtTb7+E0IUCCKyTFmXqdqgum2XWGg==}
    engines: {node: '>=10.13.0'}

  wcwidth@1.0.1:
    resolution: {integrity: sha512-XHPEwS0q6TaxcvG85+8EYkbiCux2XtWG2mkc47Ng2A77BQu9+DqIOJldST4HgPkuea7dvKSj5VgX3P1d4rW8Tg==}

  webidl-conversions@3.0.1:
    resolution: {integrity: sha512-2JAn3z8AR6rjK8Sm8orRC0h/bcl/DqL7tRPdGZ4I1CjdF+EaMLmYxBHyXuKL849eucPFhvBoxMsflfOb8kxaeQ==}

  webidl-conversions@7.0.0:
    resolution: {integrity: sha512-VwddBukDzu71offAQR975unBIGqfKZpM+8ZX6ySk8nYhVoo5CYaZyzt3YBvYtRtO+aoGlqxPg/B87NGVZ/fu6g==}
    engines: {node: '>=12'}

  webpack-sources@3.2.3:
    resolution: {integrity: sha512-/DyMEOrDgLKKIG0fmvtz+4dUX/3Ghozwgm6iPp8KRhvn+eQf9+Q7GWxVNMk3+uCPWfdXYC4ExGBckIXdFEfH1w==}
    engines: {node: '>=10.13.0'}

  webpack@5.91.0:
    resolution: {integrity: sha512-rzVwlLeBWHJbmgTC/8TvAcu5vpJNII+MelQpylD4jNERPwpBJOE2lEcko1zJX3QJeLjTTAnQxn/OJ8bjDzVQaw==}
    engines: {node: '>=10.13.0'}
    hasBin: true
    peerDependencies:
      webpack-cli: '*'
    peerDependenciesMeta:
      webpack-cli:
        optional: true

  whatwg-encoding@3.1.1:
    resolution: {integrity: sha512-6qN4hJdMwfYBtE3YBTTHhoeuUrDBPZmbQaxWAqSALV/MeEnR5z1xd8UKud2RAkFoPkmB+hli1TZSnyi84xz1vQ==}
    engines: {node: '>=18'}

  whatwg-mimetype@4.0.0:
    resolution: {integrity: sha512-QaKxh0eNIi2mE9p2vEdzfagOKHCcj1pJ56EEHGQOVxp8r9/iszLUUV7v89x9O1p/T+NlTM5W7jW6+cz4Fq1YVg==}
    engines: {node: '>=18'}

  whatwg-url@14.0.0:
    resolution: {integrity: sha512-1lfMEm2IEr7RIV+f4lUNPOqfFL+pO+Xw3fJSqmjX9AbXcXcYOkCe1P6+9VBZB6n94af16NfZf+sSk0JCBZC9aw==}
    engines: {node: '>=18'}

  whatwg-url@5.0.0:
    resolution: {integrity: sha512-saE57nupxk6v3HY35+jzBwYa0rKSy0XR8JSxZPwgLr7ys0IBzhGviA1/TUGJLmSVqs8pb9AnvICXEuOHLprYTw==}

  which-boxed-primitive@1.0.2:
    resolution: {integrity: sha512-bwZdv0AKLpplFY2KZRX6TvyuN7ojjr7lwkg6ml0roIy9YeuSr7JS372qlNW18UQYzgYK9ziGcerWqZOmEn9VNg==}

  which-builtin-type@1.1.3:
    resolution: {integrity: sha512-YmjsSMDBYsM1CaFiayOVT06+KJeXf0o5M/CAd4o1lTadFAtacTUM49zoYxr/oroopFDfhvN6iEcBxUyc3gvKmw==}
    engines: {node: '>= 0.4'}

  which-collection@1.0.1:
    resolution: {integrity: sha512-W8xeTUwaln8i3K/cY1nGXzdnVZlidBcagyNFtBdD5kxnb4TvGKR7FfSIS3mYpwWS1QUCutfKz8IY8RjftB0+1A==}

  which-typed-array@1.1.14:
    resolution: {integrity: sha512-VnXFiIW8yNn9kIHN88xvZ4yOWchftKDsRJ8fEPacX/wl1lOvBrhsJ/OeJCXq7B0AaijRuqgzSKalJoPk+D8MPg==}
    engines: {node: '>= 0.4'}

  which-typed-array@1.1.15:
    resolution: {integrity: sha512-oV0jmFtUky6CXfkqehVvBP/LSWJ2sy4vWMioiENyJLePrBO/yKyV9OyJySfAKosh+RYkIl5zJCNZ8/4JncrpdA==}
    engines: {node: '>= 0.4'}

  which@2.0.2:
    resolution: {integrity: sha512-BLI3Tl1TW3Pvl70l3yq3Y64i+awpwXqsGBYWkkqMtnbXgrMD+yj7rhW0kuEDxzJaYXGjEW5ogapKNMEKNMjibA==}
    engines: {node: '>= 8'}
    hasBin: true

  why-is-node-running@2.2.2:
    resolution: {integrity: sha512-6tSwToZxTOcotxHeA+qGCq1mVzKR3CwcJGmVcY+QE8SHy6TnpFnh8PAvPNHYr7EcuVeG0QSMxtYCuO1ta/G/oA==}
    engines: {node: '>=8'}
    hasBin: true

  wide-align@1.1.5:
    resolution: {integrity: sha512-eDMORYaPNZ4sQIuuYPDHdQvf4gyCF9rEEV/yPxGfwPkRodwEgiMUUXTx/dex+Me0wxx53S+NgUHaP7y3MGlDmg==}

  winston-transport@4.7.0:
    resolution: {integrity: sha512-ajBj65K5I7denzer2IYW6+2bNIVqLGDHqDw3Ow8Ohh+vdW+rv4MZ6eiDvHoKhfJFZ2auyN8byXieDDJ96ViONg==}
    engines: {node: '>= 12.0.0'}

  winston@3.13.1:
    resolution: {integrity: sha512-SvZit7VFNvXRzbqGHsv5KSmgbEYR5EiQfDAL9gxYkRqa934Hnk++zze0wANKtMHcy/gI4W/3xmSDwlhf865WGw==}
    engines: {node: '>= 12.0.0'}

  wordwrap@1.0.0:
    resolution: {integrity: sha512-gvVzJFlPycKc5dZN4yPkP8w7Dc37BtP1yczEneOb4uq34pXZcvrtRTmWV8W+Ume+XCxKgbjM+nevkyFPMybd4Q==}

  wrap-ansi@6.2.0:
    resolution: {integrity: sha512-r6lPcBGxZXlIcymEu7InxDMhdW0KDxpLgoFLcguasxCaJ/SOIZwINatK9KY/tf+ZrlywOKU0UDj3ATXUBfxJXA==}
    engines: {node: '>=8'}

  wrap-ansi@7.0.0:
    resolution: {integrity: sha512-YVGIj2kamLSTxw6NsZjoBxfSwsn0ycdesmc4p+Q21c5zPuZ1pl+NfxVdxPtdHvmNVOQ6XSYG4AUtyt/Fi7D16Q==}
    engines: {node: '>=10'}

  wrap-ansi@8.1.0:
    resolution: {integrity: sha512-si7QWI6zUMq56bESFvagtmzMdGOtoxfR+Sez11Mobfc7tm+VkUckk9bW2UeffTGVUbOksxmSw0AA2gs8g71NCQ==}
    engines: {node: '>=12'}

  wrappy@1.0.2:
    resolution: {integrity: sha512-l4Sp/DRseor9wL6EvV2+TuQn63dMkPjZ/sp9XkghTEbV9KlPS1xUsZ3u7/IQO4wxtcFB4bgpQPRcR3QCvezPcQ==}

  ws@8.18.0:
    resolution: {integrity: sha512-8VbfWfHLbbwu3+N6OKsOMpBdT4kXPDDB9cJk2bJ6mh9ucxdlnNvH1e+roYkKmN9Nxw2yjz7VzeO9oOz2zJ04Pw==}
    engines: {node: '>=10.0.0'}
    peerDependencies:
      bufferutil: ^4.0.1
      utf-8-validate: '>=5.0.2'
    peerDependenciesMeta:
      bufferutil:
        optional: true
      utf-8-validate:
        optional: true

  xml-name-validator@5.0.0:
    resolution: {integrity: sha512-EvGK8EJ3DhaHfbRlETOWAS5pO9MZITeauHKJyb8wyajUfQUenkIg2MvLDTZ4T/TgIcm3HU0TFBgWWboAZ30UHg==}
    engines: {node: '>=18'}

  xmlchars@2.2.0:
    resolution: {integrity: sha512-JZnDKK8B0RCDw84FNdDAIpZK+JuJw+s7Lz8nksI7SIuU3UXJJslUthsi+uWBUYOwPFwW7W7PRLRfUKpxjtjFCw==}

  y18n@5.0.8:
    resolution: {integrity: sha512-0pfFzegeDWJHJIAmTLRP2DwHjdF5s7jo9tuztdQxAhINCdvS+3nGINqPd00AphqJR/0LhANUS6/+7SCb98YOfA==}
    engines: {node: '>=10'}

  yallist@3.1.1:
    resolution: {integrity: sha512-a4UGQaWPH59mOXUYnAG2ewncQS4i4F43Tv3JoAM+s2VDAmS9NsK8GpDMLrCHPksFT7h3K6TOoUNn2pb7RoXx4g==}

  yallist@4.0.0:
    resolution: {integrity: sha512-3wdGidZyq5PB084XLES5TpOSRA3wjXAlIWMhum2kRcv/41Sn2emQ0dycQW4uZXLejwKvg6EsvbdlVL+FYEct7A==}

  yaml@2.4.5:
    resolution: {integrity: sha512-aBx2bnqDzVOyNKfsysjA2ms5ZlnjSAW2eG3/L5G/CSujfjLJTJsEw1bGw8kCf04KodQWk1pxlGnZ56CRxiawmg==}
    engines: {node: '>= 14'}
    hasBin: true

  yargs-parser@21.1.1:
    resolution: {integrity: sha512-tVpsJW7DdjecAiFpbIB1e3qxIQsE6NoPc5/eTdrbbIC4h0LVsWhnoa3g+m2HclBIujHzsxZ4VJVA+GUuc2/LBw==}
    engines: {node: '>=12'}

  yargs@17.7.2:
    resolution: {integrity: sha512-7dSzzRQ++CKnNI/krKnYRV7JKKPUXMEh61soaHKg9mrWEhzFWhFnxPxGl+69cD1Ou63C13NUPCnmIcrvqCuM6w==}
    engines: {node: '>=12'}

  yn@3.1.1:
    resolution: {integrity: sha512-Ux4ygGWsu2c7isFWe8Yu1YluJmqVhxqK2cLXNQA5AcC3QfbGNpM7fu0Y8b/z16pXLnFxZYvWhd3fhBY9DLmC6Q==}
    engines: {node: '>=6'}

  yocto-queue@0.1.0:
    resolution: {integrity: sha512-rVksvsnNCdJ/ohGc6xgPwyN8eheCxsiLM8mxuE/t/mOVqJewPuO1miLpTHQiRgTKCLexL4MeAFVagts7HmNZ2Q==}
    engines: {node: '>=10'}

  zip-stream@4.1.1:
    resolution: {integrity: sha512-9qv4rlDiopXg4E69k+vMHjNN63YFMe9sZMrdlvKnCjlCRWeCBswPPMPUfx+ipsAWq1LXHe70RcbaHdJJpS6hyQ==}
    engines: {node: '>= 10'}

  zod@3.23.8:
    resolution: {integrity: sha512-XBx9AXhXktjUqnepgTiE5flcKIYWi/rme0Eaj+5Y0lftuGBq+jyRu/md4WnuxqgP1ubdpNCsYEYPxrzVHD8d6g==}

snapshots:

  '@aashutoshrathi/word-wrap@1.2.6': {}

  '@ampproject/remapping@2.3.0':
    dependencies:
      '@jridgewell/gen-mapping': 0.3.5
      '@jridgewell/trace-mapping': 0.3.25

  '@auth/core@0.32.0':
    dependencies:
      '@panva/hkdf': 1.1.1
      '@types/cookie': 0.6.0
      cookie: 0.6.0
      jose: 5.2.2
      oauth4webapi: 2.10.3
      preact: 10.11.3
      preact-render-to-string: 5.2.3(preact@10.11.3)

  '@auth/core@0.34.1':
    dependencies:
      '@panva/hkdf': 1.1.1
      '@types/cookie': 0.6.0
      cookie: 0.6.0
      jose: 5.2.2
      oauth4webapi: 2.11.0
      preact: 10.11.3
      preact-render-to-string: 5.2.3(preact@10.11.3)

  '@auth/drizzle-adapter@1.4.1':
    dependencies:
      '@auth/core': 0.34.1
    transitivePeerDependencies:
      - '@simplewebauthn/browser'
      - '@simplewebauthn/server'
      - nodemailer

  '@babel/code-frame@7.24.6':
    dependencies:
      '@babel/highlight': 7.24.6
      picocolors: 1.0.1

  '@babel/compat-data@7.24.6': {}

  '@babel/core@7.24.6':
    dependencies:
      '@ampproject/remapping': 2.3.0
      '@babel/code-frame': 7.24.6
      '@babel/generator': 7.24.6
      '@babel/helper-compilation-targets': 7.24.6
      '@babel/helper-module-transforms': 7.24.6(@babel/core@7.24.6)
      '@babel/helpers': 7.24.6
      '@babel/parser': 7.24.7
      '@babel/template': 7.24.6
      '@babel/traverse': 7.24.6
      '@babel/types': 7.24.6
      convert-source-map: 2.0.0
      debug: 4.3.5
      gensync: 1.0.0-beta.2
      json5: 2.2.3
      semver: 6.3.1
    transitivePeerDependencies:
      - supports-color

  '@babel/generator@7.24.6':
    dependencies:
      '@babel/types': 7.24.6
      '@jridgewell/gen-mapping': 0.3.5
      '@jridgewell/trace-mapping': 0.3.25
      jsesc: 2.5.2

  '@babel/helper-compilation-targets@7.24.6':
    dependencies:
      '@babel/compat-data': 7.24.6
      '@babel/helper-validator-option': 7.24.6
      browserslist: 4.23.0
      lru-cache: 5.1.1
      semver: 6.3.1

  '@babel/helper-environment-visitor@7.24.6': {}

  '@babel/helper-function-name@7.24.6':
    dependencies:
      '@babel/template': 7.24.6
      '@babel/types': 7.24.6

  '@babel/helper-hoist-variables@7.24.6':
    dependencies:
      '@babel/types': 7.24.6

  '@babel/helper-module-imports@7.24.6':
    dependencies:
      '@babel/types': 7.24.6

  '@babel/helper-module-transforms@7.24.6(@babel/core@7.24.6)':
    dependencies:
      '@babel/core': 7.24.6
      '@babel/helper-environment-visitor': 7.24.6
      '@babel/helper-module-imports': 7.24.6
      '@babel/helper-simple-access': 7.24.6
      '@babel/helper-split-export-declaration': 7.24.6
      '@babel/helper-validator-identifier': 7.24.6

  '@babel/helper-plugin-utils@7.24.6': {}

  '@babel/helper-simple-access@7.24.6':
    dependencies:
      '@babel/types': 7.24.6

  '@babel/helper-split-export-declaration@7.24.6':
    dependencies:
      '@babel/types': 7.24.6

  '@babel/helper-string-parser@7.24.6': {}

  '@babel/helper-validator-identifier@7.24.6': {}

  '@babel/helper-validator-option@7.24.6': {}

  '@babel/helpers@7.24.6':
    dependencies:
      '@babel/template': 7.24.6
      '@babel/types': 7.24.6

  '@babel/highlight@7.24.6':
    dependencies:
      '@babel/helper-validator-identifier': 7.24.6
      chalk: 2.4.2
      js-tokens: 4.0.0
      picocolors: 1.0.1

  '@babel/parser@7.24.7':
    dependencies:
      '@babel/types': 7.24.6

  '@babel/plugin-transform-react-jsx-self@7.24.6(@babel/core@7.24.6)':
    dependencies:
      '@babel/core': 7.24.6
      '@babel/helper-plugin-utils': 7.24.6

  '@babel/plugin-transform-react-jsx-source@7.24.6(@babel/core@7.24.6)':
    dependencies:
      '@babel/core': 7.24.6
      '@babel/helper-plugin-utils': 7.24.6

  '@babel/runtime-corejs3@7.23.9':
    dependencies:
      core-js-pure: 3.36.0
      regenerator-runtime: 0.14.1

  '@babel/runtime@7.23.9':
    dependencies:
      regenerator-runtime: 0.14.1

  '@babel/template@7.24.6':
    dependencies:
      '@babel/code-frame': 7.24.6
      '@babel/parser': 7.24.7
      '@babel/types': 7.24.6

  '@babel/traverse@7.24.6':
    dependencies:
      '@babel/code-frame': 7.24.6
      '@babel/generator': 7.24.6
      '@babel/helper-environment-visitor': 7.24.6
      '@babel/helper-function-name': 7.24.6
      '@babel/helper-hoist-variables': 7.24.6
      '@babel/helper-split-export-declaration': 7.24.6
      '@babel/parser': 7.24.7
      '@babel/types': 7.24.6
      debug: 4.3.5
      globals: 11.12.0
    transitivePeerDependencies:
      - supports-color

  '@babel/types@7.24.6':
    dependencies:
      '@babel/helper-string-parser': 7.24.6
      '@babel/helper-validator-identifier': 7.24.6
      to-fast-properties: 2.0.0

  '@balena/dockerignore@1.0.2': {}

  '@bcoe/v8-coverage@0.2.3': {}

  '@colors/colors@1.6.0': {}

  '@cspotcode/source-map-support@0.8.1':
    dependencies:
      '@jridgewell/trace-mapping': 0.3.9

  '@dabh/diagnostics@2.0.3':
    dependencies:
      colorspace: 1.1.4
      enabled: 2.0.0
      kuler: 2.0.0

  '@esbuild-kit/core-utils@3.3.2':
    dependencies:
      esbuild: 0.18.20
      source-map-support: 0.5.21

  '@esbuild-kit/esm-loader@2.6.5':
    dependencies:
      '@esbuild-kit/core-utils': 3.3.2
      get-tsconfig: 4.7.5

  '@esbuild/aix-ppc64@0.19.12':
    optional: true

  '@esbuild/aix-ppc64@0.20.2':
    optional: true

  '@esbuild/android-arm64@0.18.20':
    optional: true

  '@esbuild/android-arm64@0.19.12':
    optional: true

  '@esbuild/android-arm64@0.20.2':
    optional: true

  '@esbuild/android-arm@0.18.20':
    optional: true

  '@esbuild/android-arm@0.19.12':
    optional: true

  '@esbuild/android-arm@0.20.2':
    optional: true

  '@esbuild/android-x64@0.18.20':
    optional: true

  '@esbuild/android-x64@0.19.12':
    optional: true

  '@esbuild/android-x64@0.20.2':
    optional: true

  '@esbuild/darwin-arm64@0.18.20':
    optional: true

  '@esbuild/darwin-arm64@0.19.12':
    optional: true

  '@esbuild/darwin-arm64@0.20.2':
    optional: true

  '@esbuild/darwin-x64@0.18.20':
    optional: true

  '@esbuild/darwin-x64@0.19.12':
    optional: true

  '@esbuild/darwin-x64@0.20.2':
    optional: true

  '@esbuild/freebsd-arm64@0.18.20':
    optional: true

  '@esbuild/freebsd-arm64@0.19.12':
    optional: true

  '@esbuild/freebsd-arm64@0.20.2':
    optional: true

  '@esbuild/freebsd-x64@0.18.20':
    optional: true

  '@esbuild/freebsd-x64@0.19.12':
    optional: true

  '@esbuild/freebsd-x64@0.20.2':
    optional: true

  '@esbuild/linux-arm64@0.18.20':
    optional: true

  '@esbuild/linux-arm64@0.19.12':
    optional: true

  '@esbuild/linux-arm64@0.20.2':
    optional: true

  '@esbuild/linux-arm@0.18.20':
    optional: true

  '@esbuild/linux-arm@0.19.12':
    optional: true

  '@esbuild/linux-arm@0.20.2':
    optional: true

  '@esbuild/linux-ia32@0.18.20':
    optional: true

  '@esbuild/linux-ia32@0.19.12':
    optional: true

  '@esbuild/linux-ia32@0.20.2':
    optional: true

  '@esbuild/linux-loong64@0.18.20':
    optional: true

  '@esbuild/linux-loong64@0.19.12':
    optional: true

  '@esbuild/linux-loong64@0.20.2':
    optional: true

  '@esbuild/linux-mips64el@0.18.20':
    optional: true

  '@esbuild/linux-mips64el@0.19.12':
    optional: true

  '@esbuild/linux-mips64el@0.20.2':
    optional: true

  '@esbuild/linux-ppc64@0.18.20':
    optional: true

  '@esbuild/linux-ppc64@0.19.12':
    optional: true

  '@esbuild/linux-ppc64@0.20.2':
    optional: true

  '@esbuild/linux-riscv64@0.18.20':
    optional: true

  '@esbuild/linux-riscv64@0.19.12':
    optional: true

  '@esbuild/linux-riscv64@0.20.2':
    optional: true

  '@esbuild/linux-s390x@0.18.20':
    optional: true

  '@esbuild/linux-s390x@0.19.12':
    optional: true

  '@esbuild/linux-s390x@0.20.2':
    optional: true

  '@esbuild/linux-x64@0.18.20':
    optional: true

  '@esbuild/linux-x64@0.19.12':
    optional: true

  '@esbuild/linux-x64@0.20.2':
    optional: true

  '@esbuild/netbsd-x64@0.18.20':
    optional: true

  '@esbuild/netbsd-x64@0.19.12':
    optional: true

  '@esbuild/netbsd-x64@0.20.2':
    optional: true

  '@esbuild/openbsd-x64@0.18.20':
    optional: true

  '@esbuild/openbsd-x64@0.19.12':
    optional: true

  '@esbuild/openbsd-x64@0.20.2':
    optional: true

  '@esbuild/sunos-x64@0.18.20':
    optional: true

  '@esbuild/sunos-x64@0.19.12':
    optional: true

  '@esbuild/sunos-x64@0.20.2':
    optional: true

  '@esbuild/win32-arm64@0.18.20':
    optional: true

  '@esbuild/win32-arm64@0.19.12':
    optional: true

  '@esbuild/win32-arm64@0.20.2':
    optional: true

  '@esbuild/win32-ia32@0.18.20':
    optional: true

  '@esbuild/win32-ia32@0.19.12':
    optional: true

  '@esbuild/win32-ia32@0.20.2':
    optional: true

  '@esbuild/win32-x64@0.18.20':
    optional: true

  '@esbuild/win32-x64@0.19.12':
    optional: true

  '@esbuild/win32-x64@0.20.2':
    optional: true

  '@eslint-community/eslint-utils@4.4.0(eslint@9.7.0)':
    dependencies:
      eslint: 9.7.0
      eslint-visitor-keys: 3.4.3

  '@eslint-community/regexpp@4.11.0': {}

  '@eslint/config-array@0.17.0':
    dependencies:
      '@eslint/object-schema': 2.1.4
      debug: 4.3.5
      minimatch: 3.1.2
    transitivePeerDependencies:
      - supports-color

  '@eslint/eslintrc@3.1.0':
    dependencies:
      ajv: 6.12.6
      debug: 4.3.5
      espree: 10.1.0
      globals: 14.0.0
      ignore: 5.3.1
      import-fresh: 3.3.0
      js-yaml: 4.1.0
      minimatch: 3.1.2
      strip-json-comments: 3.1.1
    transitivePeerDependencies:
      - supports-color

  '@eslint/js@9.7.0': {}

  '@eslint/object-schema@2.1.4': {}

  '@floating-ui/core@1.6.0':
    dependencies:
      '@floating-ui/utils': 0.2.1

  '@floating-ui/dom@1.6.3':
    dependencies:
      '@floating-ui/core': 1.6.0
      '@floating-ui/utils': 0.2.1

  '@floating-ui/react-dom@2.0.8(react-dom@18.3.1(react@18.3.1))(react@18.3.1)':
    dependencies:
      '@floating-ui/dom': 1.6.3
      react: 18.3.1
      react-dom: 18.3.1(react@18.3.1)

  '@floating-ui/react@0.26.9(react-dom@18.3.1(react@18.3.1))(react@18.3.1)':
    dependencies:
      '@floating-ui/react-dom': 2.0.8(react-dom@18.3.1(react@18.3.1))(react@18.3.1)
      '@floating-ui/utils': 0.2.1
      react: 18.3.1
      react-dom: 18.3.1(react@18.3.1)
      tabbable: 6.2.0

  '@floating-ui/utils@0.2.1': {}

  '@homarr/gridstack@1.0.0': {}

  '@humanwhocodes/module-importer@1.0.1': {}

  '@humanwhocodes/retry@0.3.0': {}

  '@ianvs/prettier-plugin-sort-imports@4.3.1(@vue/compiler-sfc@3.4.31)(prettier@3.3.3)':
    dependencies:
      '@babel/core': 7.24.6
      '@babel/generator': 7.24.6
      '@babel/parser': 7.24.7
      '@babel/traverse': 7.24.6
      '@babel/types': 7.24.6
      prettier: 3.3.3
      semver: 7.6.0
    optionalDependencies:
      '@vue/compiler-sfc': 3.4.31
    transitivePeerDependencies:
      - supports-color

  '@ioredis/commands@1.2.0': {}

  '@isaacs/cliui@8.0.2':
    dependencies:
      string-width: 5.1.2
      string-width-cjs: string-width@4.2.3
      strip-ansi: 7.1.0
      strip-ansi-cjs: strip-ansi@6.0.1
      wrap-ansi: 8.1.0
      wrap-ansi-cjs: wrap-ansi@7.0.0

  '@istanbuljs/schema@0.1.3': {}

  '@jellyfin/sdk@0.10.0(axios@1.7.2)':
    dependencies:
      axios: 1.7.2

  '@jridgewell/gen-mapping@0.3.5':
    dependencies:
      '@jridgewell/set-array': 1.2.1
      '@jridgewell/sourcemap-codec': 1.4.15
      '@jridgewell/trace-mapping': 0.3.25

  '@jridgewell/resolve-uri@3.1.2': {}

  '@jridgewell/set-array@1.2.1': {}

  '@jridgewell/source-map@0.3.6':
    dependencies:
      '@jridgewell/gen-mapping': 0.3.5
      '@jridgewell/trace-mapping': 0.3.25

  '@jridgewell/sourcemap-codec@1.4.15': {}

  '@jridgewell/trace-mapping@0.3.25':
    dependencies:
      '@jridgewell/resolve-uri': 3.1.2
      '@jridgewell/sourcemap-codec': 1.4.15

  '@jridgewell/trace-mapping@0.3.9':
    dependencies:
      '@jridgewell/resolve-uri': 3.1.2
      '@jridgewell/sourcemap-codec': 1.4.15

  '@mantine/colors-generator@7.11.2(chroma-js@2.4.2)':
    dependencies:
      chroma-js: 2.4.2

  '@mantine/core@7.11.2(@mantine/hooks@7.11.2(react@18.3.1))(@types/react@18.3.3)(react-dom@18.3.1(react@18.3.1))(react@18.3.1)':
    dependencies:
      '@floating-ui/react': 0.26.9(react-dom@18.3.1(react@18.3.1))(react@18.3.1)
      '@mantine/hooks': 7.11.2(react@18.3.1)
      clsx: 2.1.1
      react: 18.3.1
      react-dom: 18.3.1(react@18.3.1)
      react-number-format: 5.3.1(react-dom@18.3.1(react@18.3.1))(react@18.3.1)
      react-remove-scroll: 2.5.7(@types/react@18.3.3)(react@18.3.1)
      react-textarea-autosize: 8.5.3(@types/react@18.3.3)(react@18.3.1)
      type-fest: 4.12.0
    transitivePeerDependencies:
      - '@types/react'

  '@mantine/dates@7.11.2(@mantine/core@7.11.2(@mantine/hooks@7.11.2(react@18.3.1))(@types/react@18.3.3)(react-dom@18.3.1(react@18.3.1))(react@18.3.1))(@mantine/hooks@7.11.2(react@18.3.1))(dayjs@1.11.12)(react-dom@18.3.1(react@18.3.1))(react@18.3.1)':
    dependencies:
      '@mantine/core': 7.11.2(@mantine/hooks@7.11.2(react@18.3.1))(@types/react@18.3.3)(react-dom@18.3.1(react@18.3.1))(react@18.3.1)
      '@mantine/hooks': 7.11.2(react@18.3.1)
      clsx: 2.1.1
      dayjs: 1.11.12
      react: 18.3.1
      react-dom: 18.3.1(react@18.3.1)

  '@mantine/form@7.11.2(react@18.3.1)':
    dependencies:
      fast-deep-equal: 3.1.3
      klona: 2.0.6
      react: 18.3.1

  '@mantine/hooks@7.11.2(react@18.3.1)':
    dependencies:
      react: 18.3.1

  '@mantine/modals@7.11.2(@mantine/core@7.11.2(@mantine/hooks@7.11.2(react@18.3.1))(@types/react@18.3.3)(react-dom@18.3.1(react@18.3.1))(react@18.3.1))(@mantine/hooks@7.11.2(react@18.3.1))(react-dom@18.3.1(react@18.3.1))(react@18.3.1)':
    dependencies:
      '@mantine/core': 7.11.2(@mantine/hooks@7.11.2(react@18.3.1))(@types/react@18.3.3)(react-dom@18.3.1(react@18.3.1))(react@18.3.1)
      '@mantine/hooks': 7.11.2(react@18.3.1)
      react: 18.3.1
      react-dom: 18.3.1(react@18.3.1)

  '@mantine/notifications@7.11.2(@mantine/core@7.11.2(@mantine/hooks@7.11.2(react@18.3.1))(@types/react@18.3.3)(react-dom@18.3.1(react@18.3.1))(react@18.3.1))(@mantine/hooks@7.11.2(react@18.3.1))(react-dom@18.3.1(react@18.3.1))(react@18.3.1)':
    dependencies:
      '@mantine/core': 7.11.2(@mantine/hooks@7.11.2(react@18.3.1))(@types/react@18.3.3)(react-dom@18.3.1(react@18.3.1))(react@18.3.1)
      '@mantine/hooks': 7.11.2(react@18.3.1)
      '@mantine/store': 7.11.2(react@18.3.1)
      react: 18.3.1
      react-dom: 18.3.1(react@18.3.1)
      react-transition-group: 4.4.5(react-dom@18.3.1(react@18.3.1))(react@18.3.1)

  '@mantine/spotlight@7.11.2(@mantine/core@7.11.2(@mantine/hooks@7.11.2(react@18.3.1))(@types/react@18.3.3)(react-dom@18.3.1(react@18.3.1))(react@18.3.1))(@mantine/hooks@7.11.2(react@18.3.1))(react-dom@18.3.1(react@18.3.1))(react@18.3.1)':
    dependencies:
      '@mantine/core': 7.11.2(@mantine/hooks@7.11.2(react@18.3.1))(@types/react@18.3.3)(react-dom@18.3.1(react@18.3.1))(react@18.3.1)
      '@mantine/hooks': 7.11.2(react@18.3.1)
      '@mantine/store': 7.11.2(react@18.3.1)
      react: 18.3.1
      react-dom: 18.3.1(react@18.3.1)

  '@mantine/store@7.11.2(react@18.3.1)':
    dependencies:
      react: 18.3.1

  '@mantine/tiptap@7.11.2(@mantine/core@7.11.2(@mantine/hooks@7.11.2(react@18.3.1))(@types/react@18.3.3)(react-dom@18.3.1(react@18.3.1))(react@18.3.1))(@mantine/hooks@7.11.2(react@18.3.1))(@tiptap/extension-link@2.5.4(@tiptap/core@2.5.4(@tiptap/pm@2.2.4))(@tiptap/pm@2.2.4))(@tiptap/react@2.5.4(@tiptap/core@2.5.4(@tiptap/pm@2.2.4))(@tiptap/pm@2.2.4)(react-dom@18.3.1(react@18.3.1))(react@18.3.1))(react-dom@18.3.1(react@18.3.1))(react@18.3.1)':
    dependencies:
      '@mantine/core': 7.11.2(@mantine/hooks@7.11.2(react@18.3.1))(@types/react@18.3.3)(react-dom@18.3.1(react@18.3.1))(react@18.3.1)
      '@mantine/hooks': 7.11.2(react@18.3.1)
      '@tiptap/extension-link': 2.5.4(@tiptap/core@2.5.4(@tiptap/pm@2.2.4))(@tiptap/pm@2.2.4)
      '@tiptap/react': 2.5.4(@tiptap/core@2.5.4(@tiptap/pm@2.2.4))(@tiptap/pm@2.2.4)(react-dom@18.3.1(react@18.3.1))(react@18.3.1)
      react: 18.3.1
      react-dom: 18.3.1(react@18.3.1)

  '@mapbox/node-pre-gyp@1.0.11':
    dependencies:
      detect-libc: 2.0.2
      https-proxy-agent: 5.0.1
      make-dir: 3.1.0
      node-fetch: 2.7.0
      nopt: 5.0.0
      npmlog: 5.0.1
      rimraf: 3.0.2
      semver: 7.6.0
      tar: 6.2.0
    transitivePeerDependencies:
      - encoding
      - supports-color

  '@next/env@14.2.5': {}

  '@next/eslint-plugin-next@14.2.5':
    dependencies:
      glob: 10.3.10

  '@next/swc-darwin-arm64@14.2.5':
    optional: true

  '@next/swc-darwin-x64@14.2.5':
    optional: true

  '@next/swc-linux-arm64-gnu@14.2.5':
    optional: true

  '@next/swc-linux-arm64-musl@14.2.5':
    optional: true

  '@next/swc-linux-x64-gnu@14.2.5':
    optional: true

  '@next/swc-linux-x64-musl@14.2.5':
    optional: true

  '@next/swc-win32-arm64-msvc@14.2.5':
    optional: true

  '@next/swc-win32-ia32-msvc@14.2.5':
    optional: true

  '@next/swc-win32-x64-msvc@14.2.5':
    optional: true

  '@noble/hashes@1.3.3': {}

  '@nodelib/fs.scandir@2.1.5':
    dependencies:
      '@nodelib/fs.stat': 2.0.5
      run-parallel: 1.2.0

  '@nodelib/fs.stat@2.0.5': {}

  '@nodelib/fs.walk@1.2.8':
    dependencies:
      '@nodelib/fs.scandir': 2.1.5
      fastq: 1.17.1

  '@panva/hkdf@1.1.1': {}

  '@paralleldrive/cuid2@2.2.2':
    dependencies:
      '@noble/hashes': 1.3.3

  '@pkgjs/parseargs@0.11.0':
    optional: true

  '@polka/url@1.0.0-next.24': {}

  '@popperjs/core@2.11.8': {}

  '@prisma/client@5.16.1':
    optional: true

  '@remirror/core-constants@2.0.2': {}

  '@remirror/core-helpers@3.0.0':
    dependencies:
      '@remirror/core-constants': 2.0.2
      '@remirror/types': 1.0.1
      '@types/object.omit': 3.0.3
      '@types/object.pick': 1.3.4
      '@types/throttle-debounce': 2.1.0
      case-anything: 2.1.13
      dash-get: 1.0.2
      deepmerge: 4.3.1
      fast-deep-equal: 3.1.3
      make-error: 1.3.6
      object.omit: 3.0.0
      object.pick: 1.3.0
      throttle-debounce: 3.0.1

  '@remirror/types@1.0.1':
    dependencies:
      type-fest: 2.19.0

  '@rollup/rollup-android-arm-eabi@4.13.0':
    optional: true

  '@rollup/rollup-android-arm64@4.13.0':
    optional: true

  '@rollup/rollup-darwin-arm64@4.13.0':
    optional: true

  '@rollup/rollup-darwin-x64@4.13.0':
    optional: true

  '@rollup/rollup-linux-arm-gnueabihf@4.13.0':
    optional: true

  '@rollup/rollup-linux-arm64-gnu@4.13.0':
    optional: true

  '@rollup/rollup-linux-arm64-musl@4.13.0':
    optional: true

  '@rollup/rollup-linux-riscv64-gnu@4.13.0':
    optional: true

  '@rollup/rollup-linux-x64-gnu@4.13.0':
    optional: true

  '@rollup/rollup-linux-x64-musl@4.13.0':
    optional: true

  '@rollup/rollup-win32-arm64-msvc@4.13.0':
    optional: true

  '@rollup/rollup-win32-ia32-msvc@4.13.0':
    optional: true

  '@rollup/rollup-win32-x64-msvc@4.13.0':
    optional: true

  '@swc/counter@0.1.3': {}

  '@swc/helpers@0.5.5':
    dependencies:
      '@swc/counter': 0.1.3
      tslib: 2.6.2

  '@t3-oss/env-core@0.10.1(typescript@5.5.3)(zod@3.23.8)':
    dependencies:
      zod: 3.23.8
    optionalDependencies:
      typescript: 5.5.3

  '@t3-oss/env-nextjs@0.10.1(typescript@5.5.3)(zod@3.23.8)':
    dependencies:
      '@t3-oss/env-core': 0.10.1(typescript@5.5.3)(zod@3.23.8)
      zod: 3.23.8
    optionalDependencies:
      typescript: 5.5.3

  '@tabler/icons-react@3.11.0(react@18.3.1)':
    dependencies:
      '@tabler/icons': 3.11.0
      react: 18.3.1

  '@tabler/icons@3.11.0': {}

  '@tanstack/match-sorter-utils@8.15.1':
    dependencies:
      remove-accents: 0.5.0

  '@tanstack/query-core@5.51.9': {}

  '@tanstack/query-devtools@5.51.9': {}

  '@tanstack/react-query-devtools@5.51.11(@tanstack/react-query@5.51.11(react@18.3.1))(react@18.3.1)':
    dependencies:
      '@tanstack/query-devtools': 5.51.9
      '@tanstack/react-query': 5.51.11(react@18.3.1)
      react: 18.3.1

  '@tanstack/react-query-next-experimental@5.51.11(@tanstack/react-query@5.51.11(react@18.3.1))(next@14.2.5(@babel/core@7.24.6)(react-dom@18.3.1(react@18.3.1))(react@18.3.1)(sass@1.77.8))(react@18.3.1)':
    dependencies:
      '@tanstack/react-query': 5.51.11(react@18.3.1)
      next: 14.2.5(@babel/core@7.24.6)(react-dom@18.3.1(react@18.3.1))(react@18.3.1)(sass@1.77.8)
      react: 18.3.1

  '@tanstack/react-query@5.51.11(react@18.3.1)':
    dependencies:
      '@tanstack/query-core': 5.51.9
      react: 18.3.1

  '@tanstack/react-table@8.19.3(react-dom@18.3.1(react@18.3.1))(react@18.3.1)':
    dependencies:
      '@tanstack/table-core': 8.19.3
      react: 18.3.1
      react-dom: 18.3.1(react@18.3.1)

  '@tanstack/react-virtual@3.8.3(react-dom@18.3.1(react@18.3.1))(react@18.3.1)':
    dependencies:
      '@tanstack/virtual-core': 3.8.3
      react: 18.3.1
      react-dom: 18.3.1(react@18.3.1)

  '@tanstack/table-core@8.19.3': {}

  '@tanstack/virtual-core@3.8.3': {}

  '@tiptap/core@2.5.4(@tiptap/pm@2.2.4)':
    dependencies:
      '@tiptap/pm': 2.2.4

  '@tiptap/extension-blockquote@2.5.4(@tiptap/core@2.5.4(@tiptap/pm@2.2.4))':
    dependencies:
      '@tiptap/core': 2.5.4(@tiptap/pm@2.2.4)

  '@tiptap/extension-bold@2.5.4(@tiptap/core@2.5.4(@tiptap/pm@2.2.4))':
    dependencies:
      '@tiptap/core': 2.5.4(@tiptap/pm@2.2.4)

  '@tiptap/extension-bubble-menu@2.5.4(@tiptap/core@2.5.4(@tiptap/pm@2.2.4))(@tiptap/pm@2.2.4)':
    dependencies:
      '@tiptap/core': 2.5.4(@tiptap/pm@2.2.4)
      '@tiptap/pm': 2.2.4
      tippy.js: 6.3.7

  '@tiptap/extension-bullet-list@2.5.4(@tiptap/core@2.5.4(@tiptap/pm@2.2.4))':
    dependencies:
      '@tiptap/core': 2.5.4(@tiptap/pm@2.2.4)

  '@tiptap/extension-code-block@2.5.4(@tiptap/core@2.5.4(@tiptap/pm@2.2.4))(@tiptap/pm@2.2.4)':
    dependencies:
      '@tiptap/core': 2.5.4(@tiptap/pm@2.2.4)
      '@tiptap/pm': 2.2.4

  '@tiptap/extension-code@2.5.4(@tiptap/core@2.5.4(@tiptap/pm@2.2.4))':
    dependencies:
      '@tiptap/core': 2.5.4(@tiptap/pm@2.2.4)

  '@tiptap/extension-color@2.5.4(@tiptap/core@2.5.4(@tiptap/pm@2.2.4))(@tiptap/extension-text-style@2.5.4(@tiptap/core@2.5.4(@tiptap/pm@2.2.4)))':
    dependencies:
      '@tiptap/core': 2.5.4(@tiptap/pm@2.2.4)
      '@tiptap/extension-text-style': 2.5.4(@tiptap/core@2.5.4(@tiptap/pm@2.2.4))

  '@tiptap/extension-document@2.5.4(@tiptap/core@2.5.4(@tiptap/pm@2.2.4))':
    dependencies:
      '@tiptap/core': 2.5.4(@tiptap/pm@2.2.4)

  '@tiptap/extension-dropcursor@2.5.4(@tiptap/core@2.5.4(@tiptap/pm@2.2.4))(@tiptap/pm@2.2.4)':
    dependencies:
      '@tiptap/core': 2.5.4(@tiptap/pm@2.2.4)
      '@tiptap/pm': 2.2.4

  '@tiptap/extension-floating-menu@2.5.4(@tiptap/core@2.5.4(@tiptap/pm@2.2.4))(@tiptap/pm@2.2.4)':
    dependencies:
      '@tiptap/core': 2.5.4(@tiptap/pm@2.2.4)
      '@tiptap/pm': 2.2.4
      tippy.js: 6.3.7

  '@tiptap/extension-gapcursor@2.5.4(@tiptap/core@2.5.4(@tiptap/pm@2.2.4))(@tiptap/pm@2.2.4)':
    dependencies:
      '@tiptap/core': 2.5.4(@tiptap/pm@2.2.4)
      '@tiptap/pm': 2.2.4

  '@tiptap/extension-hard-break@2.5.4(@tiptap/core@2.5.4(@tiptap/pm@2.2.4))':
    dependencies:
      '@tiptap/core': 2.5.4(@tiptap/pm@2.2.4)

  '@tiptap/extension-heading@2.5.4(@tiptap/core@2.5.4(@tiptap/pm@2.2.4))':
    dependencies:
      '@tiptap/core': 2.5.4(@tiptap/pm@2.2.4)

  '@tiptap/extension-highlight@2.5.4(@tiptap/core@2.5.4(@tiptap/pm@2.2.4))':
    dependencies:
      '@tiptap/core': 2.5.4(@tiptap/pm@2.2.4)

  '@tiptap/extension-history@2.5.4(@tiptap/core@2.5.4(@tiptap/pm@2.2.4))(@tiptap/pm@2.2.4)':
    dependencies:
      '@tiptap/core': 2.5.4(@tiptap/pm@2.2.4)
      '@tiptap/pm': 2.2.4

  '@tiptap/extension-horizontal-rule@2.5.4(@tiptap/core@2.5.4(@tiptap/pm@2.2.4))(@tiptap/pm@2.2.4)':
    dependencies:
      '@tiptap/core': 2.5.4(@tiptap/pm@2.2.4)
      '@tiptap/pm': 2.2.4

  '@tiptap/extension-image@2.5.4(@tiptap/core@2.5.4(@tiptap/pm@2.2.4))':
    dependencies:
      '@tiptap/core': 2.5.4(@tiptap/pm@2.2.4)

  '@tiptap/extension-italic@2.5.4(@tiptap/core@2.5.4(@tiptap/pm@2.2.4))':
    dependencies:
      '@tiptap/core': 2.5.4(@tiptap/pm@2.2.4)

  '@tiptap/extension-link@2.5.4(@tiptap/core@2.5.4(@tiptap/pm@2.2.4))(@tiptap/pm@2.2.4)':
    dependencies:
      '@tiptap/core': 2.5.4(@tiptap/pm@2.2.4)
      '@tiptap/pm': 2.2.4
      linkifyjs: 4.1.3

  '@tiptap/extension-list-item@2.5.4(@tiptap/core@2.5.4(@tiptap/pm@2.2.4))':
    dependencies:
      '@tiptap/core': 2.5.4(@tiptap/pm@2.2.4)

  '@tiptap/extension-ordered-list@2.5.4(@tiptap/core@2.5.4(@tiptap/pm@2.2.4))':
    dependencies:
      '@tiptap/core': 2.5.4(@tiptap/pm@2.2.4)

  '@tiptap/extension-paragraph@2.5.4(@tiptap/core@2.5.4(@tiptap/pm@2.2.4))':
    dependencies:
      '@tiptap/core': 2.5.4(@tiptap/pm@2.2.4)

  '@tiptap/extension-strike@2.5.4(@tiptap/core@2.5.4(@tiptap/pm@2.2.4))':
    dependencies:
      '@tiptap/core': 2.5.4(@tiptap/pm@2.2.4)

  '@tiptap/extension-table-cell@2.5.4(@tiptap/core@2.5.4(@tiptap/pm@2.2.4))':
    dependencies:
      '@tiptap/core': 2.5.4(@tiptap/pm@2.2.4)

  '@tiptap/extension-table-header@2.5.4(@tiptap/core@2.5.4(@tiptap/pm@2.2.4))':
    dependencies:
      '@tiptap/core': 2.5.4(@tiptap/pm@2.2.4)

  '@tiptap/extension-table-row@2.5.4(@tiptap/core@2.5.4(@tiptap/pm@2.2.4))':
    dependencies:
      '@tiptap/core': 2.5.4(@tiptap/pm@2.2.4)

  '@tiptap/extension-table@2.5.4(@tiptap/core@2.5.4(@tiptap/pm@2.2.4))(@tiptap/pm@2.2.4)':
    dependencies:
      '@tiptap/core': 2.5.4(@tiptap/pm@2.2.4)
      '@tiptap/pm': 2.2.4

  '@tiptap/extension-task-item@2.5.4(@tiptap/core@2.5.4(@tiptap/pm@2.2.4))(@tiptap/pm@2.2.4)':
    dependencies:
      '@tiptap/core': 2.5.4(@tiptap/pm@2.2.4)
      '@tiptap/pm': 2.2.4

  '@tiptap/extension-task-list@2.5.4(@tiptap/core@2.5.4(@tiptap/pm@2.2.4))':
    dependencies:
      '@tiptap/core': 2.5.4(@tiptap/pm@2.2.4)

  '@tiptap/extension-text-align@2.5.4(@tiptap/core@2.5.4(@tiptap/pm@2.2.4))':
    dependencies:
      '@tiptap/core': 2.5.4(@tiptap/pm@2.2.4)

  '@tiptap/extension-text-style@2.5.4(@tiptap/core@2.5.4(@tiptap/pm@2.2.4))':
    dependencies:
      '@tiptap/core': 2.5.4(@tiptap/pm@2.2.4)

  '@tiptap/extension-text@2.5.4(@tiptap/core@2.5.4(@tiptap/pm@2.2.4))':
    dependencies:
      '@tiptap/core': 2.5.4(@tiptap/pm@2.2.4)

  '@tiptap/extension-underline@2.5.4(@tiptap/core@2.5.4(@tiptap/pm@2.2.4))':
    dependencies:
      '@tiptap/core': 2.5.4(@tiptap/pm@2.2.4)

  '@tiptap/pm@2.2.4':
    dependencies:
      prosemirror-changeset: 2.2.1
      prosemirror-collab: 1.3.1
      prosemirror-commands: 1.5.2
      prosemirror-dropcursor: 1.8.1
      prosemirror-gapcursor: 1.3.2
      prosemirror-history: 1.3.2
      prosemirror-inputrules: 1.4.0
      prosemirror-keymap: 1.2.2
      prosemirror-markdown: 1.12.0
      prosemirror-menu: 1.2.4
      prosemirror-model: 1.19.4
      prosemirror-schema-basic: 1.2.2
      prosemirror-schema-list: 1.3.0
      prosemirror-state: 1.4.3
      prosemirror-tables: 1.3.7
      prosemirror-trailing-node: 2.0.7(prosemirror-model@1.19.4)(prosemirror-state@1.4.3)(prosemirror-view@1.33.1)
      prosemirror-transform: 1.8.0
      prosemirror-view: 1.33.1

  '@tiptap/react@2.5.4(@tiptap/core@2.5.4(@tiptap/pm@2.2.4))(@tiptap/pm@2.2.4)(react-dom@18.3.1(react@18.3.1))(react@18.3.1)':
    dependencies:
      '@tiptap/core': 2.5.4(@tiptap/pm@2.2.4)
      '@tiptap/extension-bubble-menu': 2.5.4(@tiptap/core@2.5.4(@tiptap/pm@2.2.4))(@tiptap/pm@2.2.4)
      '@tiptap/extension-floating-menu': 2.5.4(@tiptap/core@2.5.4(@tiptap/pm@2.2.4))(@tiptap/pm@2.2.4)
      '@tiptap/pm': 2.2.4
      '@types/use-sync-external-store': 0.0.6
      react: 18.3.1
      react-dom: 18.3.1(react@18.3.1)
      use-sync-external-store: 1.2.2(react@18.3.1)

  '@tiptap/starter-kit@2.5.4(@tiptap/pm@2.2.4)':
    dependencies:
      '@tiptap/core': 2.5.4(@tiptap/pm@2.2.4)
      '@tiptap/extension-blockquote': 2.5.4(@tiptap/core@2.5.4(@tiptap/pm@2.2.4))
      '@tiptap/extension-bold': 2.5.4(@tiptap/core@2.5.4(@tiptap/pm@2.2.4))
      '@tiptap/extension-bullet-list': 2.5.4(@tiptap/core@2.5.4(@tiptap/pm@2.2.4))
      '@tiptap/extension-code': 2.5.4(@tiptap/core@2.5.4(@tiptap/pm@2.2.4))
      '@tiptap/extension-code-block': 2.5.4(@tiptap/core@2.5.4(@tiptap/pm@2.2.4))(@tiptap/pm@2.2.4)
      '@tiptap/extension-document': 2.5.4(@tiptap/core@2.5.4(@tiptap/pm@2.2.4))
      '@tiptap/extension-dropcursor': 2.5.4(@tiptap/core@2.5.4(@tiptap/pm@2.2.4))(@tiptap/pm@2.2.4)
      '@tiptap/extension-gapcursor': 2.5.4(@tiptap/core@2.5.4(@tiptap/pm@2.2.4))(@tiptap/pm@2.2.4)
      '@tiptap/extension-hard-break': 2.5.4(@tiptap/core@2.5.4(@tiptap/pm@2.2.4))
      '@tiptap/extension-heading': 2.5.4(@tiptap/core@2.5.4(@tiptap/pm@2.2.4))
      '@tiptap/extension-history': 2.5.4(@tiptap/core@2.5.4(@tiptap/pm@2.2.4))(@tiptap/pm@2.2.4)
      '@tiptap/extension-horizontal-rule': 2.5.4(@tiptap/core@2.5.4(@tiptap/pm@2.2.4))(@tiptap/pm@2.2.4)
      '@tiptap/extension-italic': 2.5.4(@tiptap/core@2.5.4(@tiptap/pm@2.2.4))
      '@tiptap/extension-list-item': 2.5.4(@tiptap/core@2.5.4(@tiptap/pm@2.2.4))
      '@tiptap/extension-ordered-list': 2.5.4(@tiptap/core@2.5.4(@tiptap/pm@2.2.4))
      '@tiptap/extension-paragraph': 2.5.4(@tiptap/core@2.5.4(@tiptap/pm@2.2.4))
      '@tiptap/extension-strike': 2.5.4(@tiptap/core@2.5.4(@tiptap/pm@2.2.4))
      '@tiptap/extension-text': 2.5.4(@tiptap/core@2.5.4(@tiptap/pm@2.2.4))
    transitivePeerDependencies:
      - '@tiptap/pm'

  '@tootallnate/quickjs-emscripten@0.23.0': {}

<<<<<<< HEAD
  '@trpc/client@11.0.0-rc.444(@trpc/server@11.0.0-rc.444)':
    dependencies:
      '@trpc/server': 11.0.0-rc.444

  '@trpc/next@11.0.0-rc.444(@tanstack/react-query@5.49.2(react@18.3.1))(@trpc/client@11.0.0-rc.444(@trpc/server@11.0.0-rc.444))(@trpc/react-query@11.0.0-rc.444(@tanstack/react-query@5.49.2(react@18.3.1))(@trpc/client@11.0.0-rc.444(@trpc/server@11.0.0-rc.444))(@trpc/server@11.0.0-rc.444)(react-dom@18.3.1(react@18.3.1))(react@18.3.1))(@trpc/server@11.0.0-rc.444)(next@14.2.4(@babel/core@7.24.6)(react-dom@18.3.1(react@18.3.1))(react@18.3.1)(sass@1.77.6))(react-dom@18.3.1(react@18.3.1))(react@18.3.1)':
    dependencies:
      '@trpc/client': 11.0.0-rc.444(@trpc/server@11.0.0-rc.444)
      '@trpc/server': 11.0.0-rc.444
      next: 14.2.4(@babel/core@7.24.6)(react-dom@18.3.1(react@18.3.1))(react@18.3.1)(sass@1.77.6)
      react: 18.3.1
      react-dom: 18.3.1(react@18.3.1)
    optionalDependencies:
      '@tanstack/react-query': 5.49.2(react@18.3.1)
      '@trpc/react-query': 11.0.0-rc.444(@tanstack/react-query@5.49.2(react@18.3.1))(@trpc/client@11.0.0-rc.444(@trpc/server@11.0.0-rc.444))(@trpc/server@11.0.0-rc.444)(react-dom@18.3.1(react@18.3.1))(react@18.3.1)

  '@trpc/react-query@11.0.0-rc.444(@tanstack/react-query@5.49.2(react@18.3.1))(@trpc/client@11.0.0-rc.444(@trpc/server@11.0.0-rc.444))(@trpc/server@11.0.0-rc.444)(react-dom@18.3.1(react@18.3.1))(react@18.3.1)':
    dependencies:
      '@tanstack/react-query': 5.49.2(react@18.3.1)
      '@trpc/client': 11.0.0-rc.444(@trpc/server@11.0.0-rc.444)
      '@trpc/server': 11.0.0-rc.444
      react: 18.3.1
      react-dom: 18.3.1(react@18.3.1)

  '@trpc/server@11.0.0-rc.444': {}
=======
  '@trpc/client@11.0.0-rc.466(@trpc/server@11.0.0-rc.466)':
    dependencies:
      '@trpc/server': 11.0.0-rc.466

  '@trpc/next@11.0.0-rc.466(@tanstack/react-query@5.51.11(react@18.3.1))(@trpc/client@11.0.0-rc.466(@trpc/server@11.0.0-rc.466))(@trpc/react-query@11.0.0-rc.466(@tanstack/react-query@5.51.11(react@18.3.1))(@trpc/client@11.0.0-rc.466(@trpc/server@11.0.0-rc.466))(@trpc/server@11.0.0-rc.466)(react-dom@18.3.1(react@18.3.1))(react@18.3.1))(@trpc/server@11.0.0-rc.466)(next@14.2.5(@babel/core@7.24.6)(react-dom@18.3.1(react@18.3.1))(react@18.3.1)(sass@1.77.8))(react-dom@18.3.1(react@18.3.1))(react@18.3.1)':
    dependencies:
      '@trpc/client': 11.0.0-rc.466(@trpc/server@11.0.0-rc.466)
      '@trpc/server': 11.0.0-rc.466
      next: 14.2.5(@babel/core@7.24.6)(react-dom@18.3.1(react@18.3.1))(react@18.3.1)(sass@1.77.8)
      react: 18.3.1
      react-dom: 18.3.1(react@18.3.1)
    optionalDependencies:
      '@tanstack/react-query': 5.51.11(react@18.3.1)
      '@trpc/react-query': 11.0.0-rc.466(@tanstack/react-query@5.51.11(react@18.3.1))(@trpc/client@11.0.0-rc.466(@trpc/server@11.0.0-rc.466))(@trpc/server@11.0.0-rc.466)(react-dom@18.3.1(react@18.3.1))(react@18.3.1)

  '@trpc/react-query@11.0.0-rc.466(@tanstack/react-query@5.51.11(react@18.3.1))(@trpc/client@11.0.0-rc.466(@trpc/server@11.0.0-rc.466))(@trpc/server@11.0.0-rc.466)(react-dom@18.3.1(react@18.3.1))(react@18.3.1)':
    dependencies:
      '@tanstack/react-query': 5.51.11(react@18.3.1)
      '@trpc/client': 11.0.0-rc.466(@trpc/server@11.0.0-rc.466)
      '@trpc/server': 11.0.0-rc.466
      react: 18.3.1
      react-dom: 18.3.1(react@18.3.1)

  '@trpc/server@11.0.0-rc.466': {}
>>>>>>> 5da74ca7

  '@tsconfig/node10@1.0.9': {}

  '@tsconfig/node12@1.0.11': {}

  '@tsconfig/node14@1.0.3': {}

  '@tsconfig/node16@1.0.4': {}

  '@turbo/gen@2.0.9(@types/node@20.14.11)(typescript@5.5.3)':
    dependencies:
      '@turbo/workspaces': 2.0.9
      commander: 10.0.1
      fs-extra: 10.1.0
      inquirer: 8.2.6
      minimatch: 9.0.4
      node-plop: 0.26.3
      picocolors: 1.0.1
      proxy-agent: 6.4.0
      ts-node: 10.9.2(@types/node@20.14.11)(typescript@5.5.3)
      update-check: 1.5.4
      validate-npm-package-name: 5.0.0
    transitivePeerDependencies:
      - '@swc/core'
      - '@swc/wasm'
      - '@types/node'
      - supports-color
      - typescript

  '@turbo/workspaces@2.0.9':
    dependencies:
      commander: 10.0.1
      execa: 5.1.1
      fast-glob: 3.3.2
      fs-extra: 10.1.0
      gradient-string: 2.0.2
      inquirer: 8.2.6
      js-yaml: 4.1.0
      ora: 4.1.1
      picocolors: 1.0.1
      rimraf: 3.0.2
      semver: 7.6.0
      update-check: 1.5.4

  '@types/asn1@0.2.4':
    dependencies:
      '@types/node': 20.14.9

  '@types/babel__core@7.20.5':
    dependencies:
      '@babel/parser': 7.24.7
      '@babel/types': 7.24.6
      '@types/babel__generator': 7.6.8
      '@types/babel__template': 7.4.4
      '@types/babel__traverse': 7.20.5

  '@types/babel__generator@7.6.8':
    dependencies:
      '@babel/types': 7.24.6

  '@types/babel__template@7.4.4':
    dependencies:
      '@babel/parser': 7.24.7
      '@babel/types': 7.24.6

  '@types/babel__traverse@7.20.5':
    dependencies:
      '@babel/types': 7.24.6

  '@types/bcrypt@5.0.2':
    dependencies:
      '@types/node': 20.14.11

  '@types/better-sqlite3@7.6.11':
    dependencies:
      '@types/node': 20.14.11

  '@types/body-parser@1.19.5':
    dependencies:
      '@types/connect': 3.4.38
      '@types/node': 20.14.11

  '@types/chroma-js@2.4.4': {}

  '@types/connect@3.4.38':
    dependencies:
      '@types/node': 20.14.11

  '@types/cookie@0.6.0': {}

  '@types/cookies@0.9.0':
    dependencies:
      '@types/connect': 3.4.38
      '@types/express': 4.17.21
      '@types/keygrip': 1.0.6
      '@types/node': 20.14.11

  '@types/css-modules@1.0.5': {}

  '@types/docker-modem@3.0.6':
    dependencies:
      '@types/node': 20.14.11
      '@types/ssh2': 1.15.0

  '@types/dockerode@3.3.30':
    dependencies:
      '@types/docker-modem': 3.0.6
      '@types/node': 20.14.11
      '@types/ssh2': 1.15.0

  '@types/eslint-scope@3.7.7':
    dependencies:
      '@types/eslint': 8.56.10
      '@types/estree': 1.0.5

  '@types/eslint@8.56.10':
    dependencies:
      '@types/estree': 1.0.5
      '@types/json-schema': 7.0.15

  '@types/estree@1.0.5': {}

  '@types/express-serve-static-core@4.17.43':
    dependencies:
      '@types/node': 20.14.11
      '@types/qs': 6.9.11
      '@types/range-parser': 1.2.7
      '@types/send': 0.17.4

  '@types/express@4.17.21':
    dependencies:
      '@types/body-parser': 1.19.5
      '@types/express-serve-static-core': 4.17.43
      '@types/qs': 6.9.11
      '@types/serve-static': 1.15.5

  '@types/glob@7.2.0':
    dependencies:
      '@types/minimatch': 5.1.2
      '@types/node': 20.14.11

  '@types/http-errors@2.0.4': {}

  '@types/inquirer@6.5.0':
    dependencies:
      '@types/through': 0.0.33
      rxjs: 6.6.7

  '@types/json-schema@7.0.15': {}

  '@types/json5@0.0.29': {}

  '@types/keygrip@1.0.6': {}

  '@types/mime@1.3.5': {}

  '@types/mime@3.0.4': {}

  '@types/minimatch@5.1.2': {}

  '@types/node-cron@3.0.11': {}

  '@types/node@18.19.33':
    dependencies:
      undici-types: 5.26.5

  '@types/node@20.14.11':
    dependencies:
      undici-types: 5.26.5

  '@types/object.omit@3.0.3': {}

  '@types/object.pick@1.3.4': {}

  '@types/prismjs@1.26.4': {}

  '@types/prop-types@15.7.11': {}

  '@types/qs@6.9.11': {}

  '@types/range-parser@1.2.7': {}

  '@types/react-dom@18.3.0':
    dependencies:
      '@types/react': 18.3.3

  '@types/react@18.3.3':
    dependencies:
      '@types/prop-types': 15.7.11
      csstype: 3.1.3

  '@types/send@0.17.4':
    dependencies:
      '@types/mime': 1.3.5
      '@types/node': 20.14.11

  '@types/serve-static@1.15.5':
    dependencies:
      '@types/http-errors': 2.0.4
      '@types/mime': 3.0.4
      '@types/node': 20.14.11

  '@types/ssh2-streams@0.1.12':
    dependencies:
      '@types/node': 20.14.11

  '@types/ssh2@0.5.52':
    dependencies:
      '@types/node': 20.14.11
      '@types/ssh2-streams': 0.1.12

  '@types/ssh2@1.15.0':
    dependencies:
      '@types/node': 18.19.33

  '@types/throttle-debounce@2.1.0': {}

  '@types/through@0.0.33':
    dependencies:
      '@types/node': 20.14.11

  '@types/tinycolor2@1.4.6': {}

  '@types/triple-beam@1.3.5': {}

<<<<<<< HEAD
  '@types/uuid@10.0.0': {}
=======
  '@types/use-sync-external-store@0.0.6': {}
>>>>>>> 5da74ca7

  '@types/video.js@7.3.58': {}

  '@types/ws@8.5.11':
    dependencies:
      '@types/node': 20.14.11

  '@typescript-eslint/eslint-plugin@7.16.1(@typescript-eslint/parser@7.16.1(eslint@9.7.0)(typescript@5.5.3))(eslint@9.7.0)(typescript@5.5.3)':
    dependencies:
      '@eslint-community/regexpp': 4.11.0
      '@typescript-eslint/parser': 7.16.1(eslint@9.7.0)(typescript@5.5.3)
      '@typescript-eslint/scope-manager': 7.16.1
      '@typescript-eslint/type-utils': 7.16.1(eslint@9.7.0)(typescript@5.5.3)
      '@typescript-eslint/utils': 7.16.1(eslint@9.7.0)(typescript@5.5.3)
      '@typescript-eslint/visitor-keys': 7.16.1
      eslint: 9.7.0
      graphemer: 1.4.0
      ignore: 5.3.1
      natural-compare: 1.4.0
      ts-api-utils: 1.3.0(typescript@5.5.3)
    optionalDependencies:
      typescript: 5.5.3
    transitivePeerDependencies:
      - supports-color

  '@typescript-eslint/parser@7.16.1(eslint@9.7.0)(typescript@5.5.3)':
    dependencies:
      '@typescript-eslint/scope-manager': 7.16.1
      '@typescript-eslint/types': 7.16.1
      '@typescript-eslint/typescript-estree': 7.16.1(typescript@5.5.3)
      '@typescript-eslint/visitor-keys': 7.16.1
      debug: 4.3.5
      eslint: 9.7.0
    optionalDependencies:
      typescript: 5.5.3
    transitivePeerDependencies:
      - supports-color

  '@typescript-eslint/scope-manager@7.16.1':
    dependencies:
      '@typescript-eslint/types': 7.16.1
      '@typescript-eslint/visitor-keys': 7.16.1

  '@typescript-eslint/type-utils@7.16.1(eslint@9.7.0)(typescript@5.5.3)':
    dependencies:
      '@typescript-eslint/typescript-estree': 7.16.1(typescript@5.5.3)
      '@typescript-eslint/utils': 7.16.1(eslint@9.7.0)(typescript@5.5.3)
      debug: 4.3.5
      eslint: 9.7.0
      ts-api-utils: 1.3.0(typescript@5.5.3)
    optionalDependencies:
      typescript: 5.5.3
    transitivePeerDependencies:
      - supports-color

  '@typescript-eslint/types@7.16.1': {}

  '@typescript-eslint/typescript-estree@7.16.1(typescript@5.5.3)':
    dependencies:
      '@typescript-eslint/types': 7.16.1
      '@typescript-eslint/visitor-keys': 7.16.1
      debug: 4.3.5
      globby: 11.1.0
      is-glob: 4.0.3
      minimatch: 9.0.4
      semver: 7.6.0
      ts-api-utils: 1.3.0(typescript@5.5.3)
    optionalDependencies:
      typescript: 5.5.3
    transitivePeerDependencies:
      - supports-color

  '@typescript-eslint/utils@7.16.1(eslint@9.7.0)(typescript@5.5.3)':
    dependencies:
      '@eslint-community/eslint-utils': 4.4.0(eslint@9.7.0)
      '@typescript-eslint/scope-manager': 7.16.1
      '@typescript-eslint/types': 7.16.1
      '@typescript-eslint/typescript-estree': 7.16.1(typescript@5.5.3)
      eslint: 9.7.0
    transitivePeerDependencies:
      - supports-color
      - typescript

  '@typescript-eslint/visitor-keys@7.16.1':
    dependencies:
      '@typescript-eslint/types': 7.16.1
      eslint-visitor-keys: 3.4.3

  '@umami/node@0.3.0': {}

  '@videojs/http-streaming@3.13.1(video.js@8.16.1)':
    dependencies:
      '@babel/runtime': 7.23.9
      '@videojs/vhs-utils': 4.0.0
      aes-decrypter: 4.0.1
      global: 4.4.0
      m3u8-parser: 7.1.0
      mpd-parser: 1.3.0
      mux.js: 7.0.3
      video.js: 8.16.1

  '@videojs/vhs-utils@3.0.5':
    dependencies:
      '@babel/runtime': 7.23.9
      global: 4.4.0
      url-toolkit: 2.2.5

  '@videojs/vhs-utils@4.0.0':
    dependencies:
      '@babel/runtime': 7.23.9
      global: 4.4.0
      url-toolkit: 2.2.5

  '@videojs/xhr@2.7.0':
    dependencies:
      '@babel/runtime': 7.23.9
      global: 4.4.0
      is-function: 1.0.2

  '@vitejs/plugin-react@4.3.1(vite@5.2.6(@types/node@20.14.11)(sass@1.77.8)(sugarss@4.0.1)(terser@5.31.0))':
    dependencies:
      '@babel/core': 7.24.6
      '@babel/plugin-transform-react-jsx-self': 7.24.6(@babel/core@7.24.6)
      '@babel/plugin-transform-react-jsx-source': 7.24.6(@babel/core@7.24.6)
      '@types/babel__core': 7.20.5
      react-refresh: 0.14.2
      vite: 5.2.6(@types/node@20.14.11)(sass@1.77.8)(sugarss@4.0.1)(terser@5.31.0)
    transitivePeerDependencies:
      - supports-color

  '@vitest/coverage-v8@2.0.3(vitest@2.0.3(@types/node@20.14.11)(@vitest/ui@2.0.3)(jsdom@24.1.0)(sass@1.77.8)(sugarss@4.0.1)(terser@5.31.0))':
    dependencies:
      '@ampproject/remapping': 2.3.0
      '@bcoe/v8-coverage': 0.2.3
      debug: 4.3.5
      istanbul-lib-coverage: 3.2.2
      istanbul-lib-report: 3.0.1
      istanbul-lib-source-maps: 5.0.6
      istanbul-reports: 3.1.7
      magic-string: 0.30.10
      magicast: 0.3.4
      std-env: 3.7.0
      strip-literal: 2.1.0
      test-exclude: 7.0.1
      tinyrainbow: 1.2.0
      vitest: 2.0.3(@types/node@20.14.11)(@vitest/ui@2.0.3)(jsdom@24.1.0)(sass@1.77.8)(sugarss@4.0.1)(terser@5.31.0)
    transitivePeerDependencies:
      - supports-color

  '@vitest/expect@2.0.3':
    dependencies:
      '@vitest/spy': 2.0.3
      '@vitest/utils': 2.0.3
      chai: 5.1.1
      tinyrainbow: 1.2.0

  '@vitest/pretty-format@2.0.3':
    dependencies:
      tinyrainbow: 1.2.0

  '@vitest/runner@2.0.3':
    dependencies:
      '@vitest/utils': 2.0.3
      pathe: 1.1.2

  '@vitest/snapshot@2.0.3':
    dependencies:
      '@vitest/pretty-format': 2.0.3
      magic-string: 0.30.10
      pathe: 1.1.2

  '@vitest/spy@2.0.3':
    dependencies:
      tinyspy: 3.0.0

  '@vitest/ui@2.0.3(vitest@2.0.3)':
    dependencies:
      '@vitest/utils': 2.0.3
      fast-glob: 3.3.2
      fflate: 0.8.2
      flatted: 3.3.1
      pathe: 1.1.2
      sirv: 2.0.4
      tinyrainbow: 1.2.0
      vitest: 2.0.3(@types/node@20.14.11)(@vitest/ui@2.0.3)(jsdom@24.1.0)(sass@1.77.8)(sugarss@4.0.1)(terser@5.31.0)

  '@vitest/utils@2.0.3':
    dependencies:
      '@vitest/pretty-format': 2.0.3
      estree-walker: 3.0.3
      loupe: 3.1.1
      tinyrainbow: 1.2.0

  '@vue/compiler-core@3.4.31':
    dependencies:
      '@babel/parser': 7.24.7
      '@vue/shared': 3.4.31
      entities: 4.5.0
      estree-walker: 2.0.2
      source-map-js: 1.2.0
    optional: true

  '@vue/compiler-dom@3.4.31':
    dependencies:
      '@vue/compiler-core': 3.4.31
      '@vue/shared': 3.4.31
    optional: true

  '@vue/compiler-sfc@3.4.31':
    dependencies:
      '@babel/parser': 7.24.7
      '@vue/compiler-core': 3.4.31
      '@vue/compiler-dom': 3.4.31
      '@vue/compiler-ssr': 3.4.31
      '@vue/shared': 3.4.31
      estree-walker: 2.0.2
      magic-string: 0.30.10
      postcss: 8.4.38
      source-map-js: 1.2.0
    optional: true

  '@vue/compiler-ssr@3.4.31':
    dependencies:
      '@vue/compiler-dom': 3.4.31
      '@vue/shared': 3.4.31
    optional: true

  '@vue/shared@3.4.31':
    optional: true

  '@webassemblyjs/ast@1.12.1':
    dependencies:
      '@webassemblyjs/helper-numbers': 1.11.6
      '@webassemblyjs/helper-wasm-bytecode': 1.11.6

  '@webassemblyjs/floating-point-hex-parser@1.11.6': {}

  '@webassemblyjs/helper-api-error@1.11.6': {}

  '@webassemblyjs/helper-buffer@1.12.1': {}

  '@webassemblyjs/helper-numbers@1.11.6':
    dependencies:
      '@webassemblyjs/floating-point-hex-parser': 1.11.6
      '@webassemblyjs/helper-api-error': 1.11.6
      '@xtuc/long': 4.2.2

  '@webassemblyjs/helper-wasm-bytecode@1.11.6': {}

  '@webassemblyjs/helper-wasm-section@1.12.1':
    dependencies:
      '@webassemblyjs/ast': 1.12.1
      '@webassemblyjs/helper-buffer': 1.12.1
      '@webassemblyjs/helper-wasm-bytecode': 1.11.6
      '@webassemblyjs/wasm-gen': 1.12.1

  '@webassemblyjs/ieee754@1.11.6':
    dependencies:
      '@xtuc/ieee754': 1.2.0

  '@webassemblyjs/leb128@1.11.6':
    dependencies:
      '@xtuc/long': 4.2.2

  '@webassemblyjs/utf8@1.11.6': {}

  '@webassemblyjs/wasm-edit@1.12.1':
    dependencies:
      '@webassemblyjs/ast': 1.12.1
      '@webassemblyjs/helper-buffer': 1.12.1
      '@webassemblyjs/helper-wasm-bytecode': 1.11.6
      '@webassemblyjs/helper-wasm-section': 1.12.1
      '@webassemblyjs/wasm-gen': 1.12.1
      '@webassemblyjs/wasm-opt': 1.12.1
      '@webassemblyjs/wasm-parser': 1.12.1
      '@webassemblyjs/wast-printer': 1.12.1

  '@webassemblyjs/wasm-gen@1.12.1':
    dependencies:
      '@webassemblyjs/ast': 1.12.1
      '@webassemblyjs/helper-wasm-bytecode': 1.11.6
      '@webassemblyjs/ieee754': 1.11.6
      '@webassemblyjs/leb128': 1.11.6
      '@webassemblyjs/utf8': 1.11.6

  '@webassemblyjs/wasm-opt@1.12.1':
    dependencies:
      '@webassemblyjs/ast': 1.12.1
      '@webassemblyjs/helper-buffer': 1.12.1
      '@webassemblyjs/wasm-gen': 1.12.1
      '@webassemblyjs/wasm-parser': 1.12.1

  '@webassemblyjs/wasm-parser@1.12.1':
    dependencies:
      '@webassemblyjs/ast': 1.12.1
      '@webassemblyjs/helper-api-error': 1.11.6
      '@webassemblyjs/helper-wasm-bytecode': 1.11.6
      '@webassemblyjs/ieee754': 1.11.6
      '@webassemblyjs/leb128': 1.11.6
      '@webassemblyjs/utf8': 1.11.6

  '@webassemblyjs/wast-printer@1.12.1':
    dependencies:
      '@webassemblyjs/ast': 1.12.1
      '@xtuc/long': 4.2.2

  '@xmldom/xmldom@0.8.10': {}

  '@xterm/addon-canvas@0.7.0(@xterm/xterm@5.5.0)':
    dependencies:
      '@xterm/xterm': 5.5.0

  '@xterm/addon-fit@0.10.0(@xterm/xterm@5.5.0)':
    dependencies:
      '@xterm/xterm': 5.5.0

  '@xterm/xterm@5.5.0': {}

  '@xtuc/ieee754@1.2.0': {}

  '@xtuc/long@4.2.2': {}

  abbrev@1.1.1: {}

  acorn-import-assertions@1.9.0(acorn@8.12.0):
    dependencies:
      acorn: 8.12.0

  acorn-jsx@5.3.2(acorn@8.12.0):
    dependencies:
      acorn: 8.12.0

  acorn-walk@8.3.2: {}

  acorn@8.12.0: {}

  aes-decrypter@4.0.1:
    dependencies:
      '@babel/runtime': 7.23.9
      '@videojs/vhs-utils': 3.0.5
      global: 4.4.0
      pkcs7: 1.0.4

  agent-base@6.0.2:
    dependencies:
      debug: 4.3.5
    transitivePeerDependencies:
      - supports-color

  agent-base@7.1.0:
    dependencies:
      debug: 4.3.5
    transitivePeerDependencies:
      - supports-color

  aggregate-error@3.1.0:
    dependencies:
      clean-stack: 2.2.0
      indent-string: 4.0.0

  ajv-keywords@3.5.2(ajv@6.12.6):
    dependencies:
      ajv: 6.12.6

  ajv@6.12.6:
    dependencies:
      fast-deep-equal: 3.1.3
      fast-json-stable-stringify: 2.1.0
      json-schema-traverse: 0.4.1
      uri-js: 4.4.1

  ansi-escapes@4.3.2:
    dependencies:
      type-fest: 0.21.3

  ansi-regex@5.0.1: {}

  ansi-regex@6.0.1: {}

  ansi-styles@3.2.1:
    dependencies:
      color-convert: 1.9.3

  ansi-styles@4.3.0:
    dependencies:
      color-convert: 2.0.1

  ansi-styles@6.2.1: {}

  anymatch@3.1.3:
    dependencies:
      normalize-path: 3.0.0
      picomatch: 2.3.1

  aproba@2.0.0: {}

  archiver-utils@2.1.0:
    dependencies:
      glob: 7.2.3
      graceful-fs: 4.2.11
      lazystream: 1.0.1
      lodash.defaults: 4.2.0
      lodash.difference: 4.5.0
      lodash.flatten: 4.4.0
      lodash.isplainobject: 4.0.6
      lodash.union: 4.6.0
      normalize-path: 3.0.0
      readable-stream: 2.3.8

  archiver-utils@3.0.4:
    dependencies:
      glob: 7.2.3
      graceful-fs: 4.2.11
      lazystream: 1.0.1
      lodash.defaults: 4.2.0
      lodash.difference: 4.5.0
      lodash.flatten: 4.4.0
      lodash.isplainobject: 4.0.6
      lodash.union: 4.6.0
      normalize-path: 3.0.0
      readable-stream: 3.6.2

  archiver@5.3.2:
    dependencies:
      archiver-utils: 2.1.0
      async: 3.2.5
      buffer-crc32: 0.2.13
      readable-stream: 3.6.2
      readdir-glob: 1.1.3
      tar-stream: 2.2.0
      zip-stream: 4.1.1

  are-we-there-yet@2.0.0:
    dependencies:
      delegates: 1.0.0
      readable-stream: 3.6.2

  arg@4.1.3: {}

  argparse@2.0.1: {}

  aria-query@5.1.3:
    dependencies:
      deep-equal: 2.2.3

  array-buffer-byte-length@1.0.1:
    dependencies:
      call-bind: 1.0.7
      is-array-buffer: 3.0.4

  array-includes@3.1.7:
    dependencies:
      call-bind: 1.0.7
      define-properties: 1.2.1
      es-abstract: 1.22.4
      get-intrinsic: 1.2.4
      is-string: 1.0.7

  array-includes@3.1.8:
    dependencies:
      call-bind: 1.0.7
      define-properties: 1.2.1
      es-abstract: 1.23.3
      es-object-atoms: 1.0.0
      get-intrinsic: 1.2.4
      is-string: 1.0.7

  array-union@2.1.0: {}

  array.prototype.filter@1.0.3:
    dependencies:
      call-bind: 1.0.7
      define-properties: 1.2.1
      es-abstract: 1.23.3
      es-array-method-boxes-properly: 1.0.0
      is-string: 1.0.7

  array.prototype.findlast@1.2.5:
    dependencies:
      call-bind: 1.0.7
      define-properties: 1.2.1
      es-abstract: 1.23.3
      es-errors: 1.3.0
      es-object-atoms: 1.0.0
      es-shim-unscopables: 1.0.2

  array.prototype.findlastindex@1.2.4:
    dependencies:
      call-bind: 1.0.7
      define-properties: 1.2.1
      es-abstract: 1.22.4
      es-errors: 1.3.0
      es-shim-unscopables: 1.0.2

  array.prototype.flat@1.3.2:
    dependencies:
      call-bind: 1.0.7
      define-properties: 1.2.1
      es-abstract: 1.22.4
      es-shim-unscopables: 1.0.2

  array.prototype.flatmap@1.3.2:
    dependencies:
      call-bind: 1.0.7
      define-properties: 1.2.1
      es-abstract: 1.22.4
      es-shim-unscopables: 1.0.2

  array.prototype.tosorted@1.1.4:
    dependencies:
      call-bind: 1.0.7
      define-properties: 1.2.1
      es-abstract: 1.23.3
      es-errors: 1.3.0
      es-shim-unscopables: 1.0.2

  arraybuffer.prototype.slice@1.0.3:
    dependencies:
      array-buffer-byte-length: 1.0.1
      call-bind: 1.0.7
      define-properties: 1.2.1
      es-abstract: 1.23.3
      es-errors: 1.3.0
      get-intrinsic: 1.2.4
      is-array-buffer: 3.0.4
      is-shared-array-buffer: 1.0.2

  asn1@0.2.6:
    dependencies:
      safer-buffer: 2.1.2

  assertion-error@2.0.1: {}

  ast-types-flow@0.0.8: {}

  ast-types@0.13.4:
    dependencies:
      tslib: 2.6.2

  async-lock@1.4.1: {}

  async@3.2.5: {}

  asynckit@0.4.0: {}

  available-typed-arrays@1.0.6: {}

  available-typed-arrays@1.0.7:
    dependencies:
      possible-typed-array-names: 1.0.0

  aws-ssl-profiles@1.1.1: {}

  axe-core@4.9.1: {}

  axios@1.7.2:
    dependencies:
      follow-redirects: 1.15.6
      form-data: 4.0.0
      proxy-from-env: 1.1.0
    transitivePeerDependencies:
      - debug

  axobject-query@3.1.1:
    dependencies:
      deep-equal: 2.2.3

  b4a@1.6.6: {}

  balanced-match@1.0.2: {}

  bare-events@2.4.2:
    optional: true

  bare-fs@2.3.1:
    dependencies:
      bare-events: 2.4.2
      bare-path: 2.1.3
      bare-stream: 2.1.3
    optional: true

  bare-os@2.4.0:
    optional: true

  bare-path@2.1.3:
    dependencies:
      bare-os: 2.4.0
    optional: true

  bare-stream@2.1.3:
    dependencies:
      streamx: 2.18.0
    optional: true

  base64-js@1.5.1: {}

  basic-ftp@5.0.4: {}

  bcrypt-pbkdf@1.0.2:
    dependencies:
      tweetnacl: 0.14.5

  bcrypt@5.1.1:
    dependencies:
      '@mapbox/node-pre-gyp': 1.0.11
      node-addon-api: 5.1.0
    transitivePeerDependencies:
      - encoding
      - supports-color

  better-sqlite3@11.1.2:
    dependencies:
      bindings: 1.5.0
      prebuild-install: 7.1.1

  big.js@5.2.2: {}

  binary-extensions@2.2.0: {}

  bindings@1.5.0:
    dependencies:
      file-uri-to-path: 1.0.0

  bl@4.1.0:
    dependencies:
      buffer: 5.7.1
      inherits: 2.0.4
      readable-stream: 3.6.2

  brace-expansion@1.1.11:
    dependencies:
      balanced-match: 1.0.2
      concat-map: 0.0.1

  brace-expansion@2.0.1:
    dependencies:
      balanced-match: 1.0.2

  braces@3.0.2:
    dependencies:
      fill-range: 7.0.1

  browserslist@4.23.0:
    dependencies:
      caniuse-lite: 1.0.30001587
      electron-to-chromium: 1.4.673
      node-releases: 2.0.14
      update-browserslist-db: 1.0.13(browserslist@4.23.0)

  buffer-crc32@0.2.13: {}

  buffer-from@1.1.2: {}

  buffer@5.7.1:
    dependencies:
      base64-js: 1.5.1
      ieee754: 1.2.1

  buildcheck@0.0.6:
    optional: true

  builtins@5.0.1:
    dependencies:
      semver: 7.6.0

  busboy@1.6.0:
    dependencies:
      streamsearch: 1.1.0

  byline@5.0.0: {}

  cac@6.7.14: {}

  call-bind@1.0.7:
    dependencies:
      es-define-property: 1.0.0
      es-errors: 1.3.0
      function-bind: 1.1.2
      get-intrinsic: 1.2.4
      set-function-length: 1.2.1

  callsites@3.1.0: {}

  camel-case@3.0.0:
    dependencies:
      no-case: 2.3.2
      upper-case: 1.1.3

  camelcase-css@2.0.1: {}

  caniuse-lite@1.0.30001587: {}

  case-anything@2.1.13: {}

  chai@5.1.1:
    dependencies:
      assertion-error: 2.0.1
      check-error: 2.1.1
      deep-eql: 5.0.2
      loupe: 3.1.1
      pathval: 2.0.0

  chalk@2.4.2:
    dependencies:
      ansi-styles: 3.2.1
      escape-string-regexp: 1.0.5
      supports-color: 5.5.0

  chalk@3.0.0:
    dependencies:
      ansi-styles: 4.3.0
      supports-color: 7.2.0

  chalk@4.1.2:
    dependencies:
      ansi-styles: 4.3.0
      supports-color: 7.2.0

  change-case@3.1.0:
    dependencies:
      camel-case: 3.0.0
      constant-case: 2.0.0
      dot-case: 2.1.1
      header-case: 1.0.1
      is-lower-case: 1.1.3
      is-upper-case: 1.1.2
      lower-case: 1.1.4
      lower-case-first: 1.0.2
      no-case: 2.3.2
      param-case: 2.1.1
      pascal-case: 2.0.1
      path-case: 2.1.1
      sentence-case: 2.1.1
      snake-case: 2.1.0
      swap-case: 1.1.2
      title-case: 2.1.1
      upper-case: 1.1.3
      upper-case-first: 1.1.2

  chardet@0.7.0: {}

  check-error@2.1.1: {}

  chokidar@3.6.0:
    dependencies:
      anymatch: 3.1.3
      braces: 3.0.2
      glob-parent: 5.1.2
      is-binary-path: 2.1.0
      is-glob: 4.0.3
      normalize-path: 3.0.0
      readdirp: 3.6.0
    optionalDependencies:
      fsevents: 2.3.3

  chownr@1.1.4: {}

  chownr@2.0.0: {}

  chroma-js@2.4.2: {}

  chrome-trace-event@1.0.3: {}

  clean-stack@2.2.0: {}

  cli-cursor@3.1.0:
    dependencies:
      restore-cursor: 3.1.0

  cli-spinners@2.9.2: {}

  cli-width@3.0.0: {}

  client-only@0.0.1: {}

  cliui@8.0.1:
    dependencies:
      string-width: 4.2.3
      strip-ansi: 6.0.1
      wrap-ansi: 7.0.0

  clone@1.0.4: {}

  clsx@2.1.1: {}

  cluster-key-slot@1.1.2: {}

  color-convert@1.9.3:
    dependencies:
      color-name: 1.1.3

  color-convert@2.0.1:
    dependencies:
      color-name: 1.1.4

  color-name@1.1.3: {}

  color-name@1.1.4: {}

  color-string@1.9.1:
    dependencies:
      color-name: 1.1.4
      simple-swizzle: 0.2.2

  color-support@1.1.3: {}

  color@3.2.1:
    dependencies:
      color-convert: 1.9.3
      color-string: 1.9.1

  colorspace@1.1.4:
    dependencies:
      color: 3.2.1
      text-hex: 1.0.0

  combined-stream@1.0.8:
    dependencies:
      delayed-stream: 1.0.0

  commander@10.0.1: {}

  commander@2.20.3: {}

  compress-commons@4.1.2:
    dependencies:
      buffer-crc32: 0.2.13
      crc32-stream: 4.0.3
      normalize-path: 3.0.0
      readable-stream: 3.6.2

  concat-map@0.0.1: {}

  concurrently@8.2.2:
    dependencies:
      chalk: 4.1.2
      date-fns: 2.30.0
      lodash: 4.17.21
      rxjs: 7.8.1
      shell-quote: 1.8.1
      spawn-command: 0.0.2
      supports-color: 8.1.1
      tree-kill: 1.2.2
      yargs: 17.7.2

  console-control-strings@1.1.0: {}

  constant-case@2.0.0:
    dependencies:
      snake-case: 2.1.0
      upper-case: 1.1.3

  convert-source-map@2.0.0: {}

  cookie@0.6.0: {}

  cookies@0.9.1:
    dependencies:
      depd: 2.0.0
      keygrip: 1.1.0

  copy-anything@3.0.5:
    dependencies:
      is-what: 4.1.16

  core-js-pure@3.36.0: {}

  core-util-is@1.0.3: {}

  cpu-features@0.0.10:
    dependencies:
      buildcheck: 0.0.6
      nan: 2.19.0
    optional: true

  crc-32@1.2.2: {}

  crc32-stream@4.0.3:
    dependencies:
      crc-32: 1.2.2
      readable-stream: 3.6.2

  create-require@1.1.1: {}

  crelt@1.0.6: {}

  cross-env@7.0.3:
    dependencies:
      cross-spawn: 7.0.3

  cross-spawn@7.0.3:
    dependencies:
      path-key: 3.1.1
      shebang-command: 2.0.0
      which: 2.0.2

  cssesc@3.0.0: {}

  cssstyle@4.0.1:
    dependencies:
      rrweb-cssom: 0.6.0

  csstype@3.1.3: {}

  damerau-levenshtein@1.0.8: {}

  dash-get@1.0.2: {}

  data-uri-to-buffer@6.0.2: {}

  data-urls@5.0.0:
    dependencies:
      whatwg-mimetype: 4.0.0
      whatwg-url: 14.0.0

  data-view-buffer@1.0.1:
    dependencies:
      call-bind: 1.0.7
      es-errors: 1.3.0
      is-data-view: 1.0.1

  data-view-byte-length@1.0.1:
    dependencies:
      call-bind: 1.0.7
      es-errors: 1.3.0
      is-data-view: 1.0.1

  data-view-byte-offset@1.0.0:
    dependencies:
      call-bind: 1.0.7
      es-errors: 1.3.0
      is-data-view: 1.0.1

  date-fns@2.30.0:
    dependencies:
      '@babel/runtime': 7.23.9

  dayjs@1.11.12: {}

  debug@3.2.7:
    dependencies:
      ms: 2.1.3

  debug@4.3.4:
    dependencies:
      ms: 2.1.2

  debug@4.3.5:
    dependencies:
      ms: 2.1.2

  decimal.js@10.4.3: {}

  decompress-response@6.0.0:
    dependencies:
      mimic-response: 3.1.0

  deep-eql@5.0.2: {}

  deep-equal@2.2.3:
    dependencies:
      array-buffer-byte-length: 1.0.1
      call-bind: 1.0.7
      es-get-iterator: 1.1.3
      get-intrinsic: 1.2.4
      is-arguments: 1.1.1
      is-array-buffer: 3.0.4
      is-date-object: 1.0.5
      is-regex: 1.1.4
      is-shared-array-buffer: 1.0.3
      isarray: 2.0.5
      object-is: 1.1.6
      object-keys: 1.1.1
      object.assign: 4.1.5
      regexp.prototype.flags: 1.5.2
      side-channel: 1.0.6
      which-boxed-primitive: 1.0.2
      which-collection: 1.0.1
      which-typed-array: 1.1.15

  deep-extend@0.6.0: {}

  deep-is@0.1.4: {}

  deepmerge@4.3.1: {}

  defaults@1.0.4:
    dependencies:
      clone: 1.0.4

  define-data-property@1.1.4:
    dependencies:
      es-define-property: 1.0.0
      es-errors: 1.3.0
      gopd: 1.0.1

  define-properties@1.2.1:
    dependencies:
      define-data-property: 1.1.4
      has-property-descriptors: 1.0.2
      object-keys: 1.1.1

  degenerator@5.0.1:
    dependencies:
      ast-types: 0.13.4
      escodegen: 2.1.0
      esprima: 4.0.1

  del@5.1.0:
    dependencies:
      globby: 10.0.2
      graceful-fs: 4.2.11
      is-glob: 4.0.3
      is-path-cwd: 2.2.0
      is-path-inside: 3.0.3
      p-map: 3.0.0
      rimraf: 3.0.2
      slash: 3.0.0

  delayed-stream@1.0.0: {}

  delegates@1.0.0: {}

  denque@2.1.0: {}

  depd@2.0.0: {}

  dequal@2.0.3: {}

  detect-libc@2.0.2: {}

  detect-node-es@1.1.0: {}

  diff@4.0.2: {}

  dir-glob@3.0.1:
    dependencies:
      path-type: 4.0.0

  docker-compose@0.24.8:
    dependencies:
      yaml: 2.4.5

  docker-modem@3.0.8:
    dependencies:
      debug: 4.3.5
      readable-stream: 3.6.2
      split-ca: 1.0.1
      ssh2: 1.15.0
    transitivePeerDependencies:
      - supports-color

  docker-modem@5.0.3:
    dependencies:
      debug: 4.3.5
      readable-stream: 3.6.2
      split-ca: 1.0.1
      ssh2: 1.15.0
    transitivePeerDependencies:
      - supports-color

  dockerode@3.3.5:
    dependencies:
      '@balena/dockerignore': 1.0.2
      docker-modem: 3.0.8
      tar-fs: 2.0.1
    transitivePeerDependencies:
      - supports-color

  dockerode@4.0.2:
    dependencies:
      '@balena/dockerignore': 1.0.2
      docker-modem: 5.0.3
      tar-fs: 2.0.1
    transitivePeerDependencies:
      - supports-color

  doctrine@2.1.0:
    dependencies:
      esutils: 2.0.3

  dom-helpers@5.2.1:
    dependencies:
      '@babel/runtime': 7.23.9
      csstype: 3.1.3

  dom-walk@0.1.2: {}

  dot-case@2.1.1:
    dependencies:
      no-case: 2.3.2

  dotenv-cli@7.4.2:
    dependencies:
      cross-spawn: 7.0.3
      dotenv: 16.4.5
      dotenv-expand: 10.0.0
      minimist: 1.2.8

  dotenv-expand@10.0.0: {}

  dotenv@16.0.3: {}

  dotenv@16.4.5: {}

  drizzle-kit@0.23.0:
    dependencies:
      '@esbuild-kit/esm-loader': 2.6.5
      esbuild: 0.19.12
      esbuild-register: 3.5.0(esbuild@0.19.12)
    transitivePeerDependencies:
      - supports-color

  drizzle-orm@0.32.0(@prisma/client@5.16.1)(@types/better-sqlite3@7.6.11)(@types/react@18.3.3)(better-sqlite3@11.1.2)(mysql2@3.10.3)(react@18.3.1):
    optionalDependencies:
      '@prisma/client': 5.16.1
      '@types/better-sqlite3': 7.6.11
      '@types/react': 18.3.3
      better-sqlite3: 11.1.2
      mysql2: 3.10.3
      react: 18.3.1

  eastasianwidth@0.2.0: {}

  electron-to-chromium@1.4.673: {}

  emoji-regex@8.0.0: {}

  emoji-regex@9.2.2: {}

  emojis-list@3.0.0: {}

  enabled@2.0.0: {}

  end-of-stream@1.4.4:
    dependencies:
      once: 1.4.0

  enhanced-resolve@5.16.1:
    dependencies:
      graceful-fs: 4.2.11
      tapable: 2.2.1

  entities@4.5.0: {}

  es-abstract@1.22.4:
    dependencies:
      array-buffer-byte-length: 1.0.1
      arraybuffer.prototype.slice: 1.0.3
      available-typed-arrays: 1.0.6
      call-bind: 1.0.7
      es-define-property: 1.0.0
      es-errors: 1.3.0
      es-set-tostringtag: 2.0.2
      es-to-primitive: 1.2.1
      function.prototype.name: 1.1.6
      get-intrinsic: 1.2.4
      get-symbol-description: 1.0.2
      globalthis: 1.0.3
      gopd: 1.0.1
      has-property-descriptors: 1.0.2
      has-proto: 1.0.1
      has-symbols: 1.0.3
      hasown: 2.0.2
      internal-slot: 1.0.7
      is-array-buffer: 3.0.4
      is-callable: 1.2.7
      is-negative-zero: 2.0.2
      is-regex: 1.1.4
      is-shared-array-buffer: 1.0.2
      is-string: 1.0.7
      is-typed-array: 1.1.13
      is-weakref: 1.0.2
      object-inspect: 1.13.1
      object-keys: 1.1.1
      object.assign: 4.1.5
      regexp.prototype.flags: 1.5.2
      safe-array-concat: 1.1.0
      safe-regex-test: 1.0.3
      string.prototype.trim: 1.2.8
      string.prototype.trimend: 1.0.7
      string.prototype.trimstart: 1.0.7
      typed-array-buffer: 1.0.1
      typed-array-byte-length: 1.0.0
      typed-array-byte-offset: 1.0.0
      typed-array-length: 1.0.4
      unbox-primitive: 1.0.2
      which-typed-array: 1.1.14

  es-abstract@1.23.3:
    dependencies:
      array-buffer-byte-length: 1.0.1
      arraybuffer.prototype.slice: 1.0.3
      available-typed-arrays: 1.0.7
      call-bind: 1.0.7
      data-view-buffer: 1.0.1
      data-view-byte-length: 1.0.1
      data-view-byte-offset: 1.0.0
      es-define-property: 1.0.0
      es-errors: 1.3.0
      es-object-atoms: 1.0.0
      es-set-tostringtag: 2.0.3
      es-to-primitive: 1.2.1
      function.prototype.name: 1.1.6
      get-intrinsic: 1.2.4
      get-symbol-description: 1.0.2
      globalthis: 1.0.3
      gopd: 1.0.1
      has-property-descriptors: 1.0.2
      has-proto: 1.0.3
      has-symbols: 1.0.3
      hasown: 2.0.2
      internal-slot: 1.0.7
      is-array-buffer: 3.0.4
      is-callable: 1.2.7
      is-data-view: 1.0.1
      is-negative-zero: 2.0.3
      is-regex: 1.1.4
      is-shared-array-buffer: 1.0.3
      is-string: 1.0.7
      is-typed-array: 1.1.13
      is-weakref: 1.0.2
      object-inspect: 1.13.1
      object-keys: 1.1.1
      object.assign: 4.1.5
      regexp.prototype.flags: 1.5.2
      safe-array-concat: 1.1.2
      safe-regex-test: 1.0.3
      string.prototype.trim: 1.2.9
      string.prototype.trimend: 1.0.8
      string.prototype.trimstart: 1.0.8
      typed-array-buffer: 1.0.2
      typed-array-byte-length: 1.0.1
      typed-array-byte-offset: 1.0.2
      typed-array-length: 1.0.6
      unbox-primitive: 1.0.2
      which-typed-array: 1.1.15

  es-array-method-boxes-properly@1.0.0: {}

  es-define-property@1.0.0:
    dependencies:
      get-intrinsic: 1.2.4

  es-errors@1.3.0: {}

  es-get-iterator@1.1.3:
    dependencies:
      call-bind: 1.0.7
      get-intrinsic: 1.2.4
      has-symbols: 1.0.3
      is-arguments: 1.1.1
      is-map: 2.0.2
      is-set: 2.0.2
      is-string: 1.0.7
      isarray: 2.0.5
      stop-iteration-iterator: 1.0.0

  es-iterator-helpers@1.0.19:
    dependencies:
      call-bind: 1.0.7
      define-properties: 1.2.1
      es-abstract: 1.23.3
      es-errors: 1.3.0
      es-set-tostringtag: 2.0.3
      function-bind: 1.1.2
      get-intrinsic: 1.2.4
      globalthis: 1.0.3
      has-property-descriptors: 1.0.2
      has-proto: 1.0.3
      has-symbols: 1.0.3
      internal-slot: 1.0.7
      iterator.prototype: 1.1.2
      safe-array-concat: 1.1.2

  es-module-lexer@1.5.3: {}

  es-object-atoms@1.0.0:
    dependencies:
      es-errors: 1.3.0

  es-set-tostringtag@2.0.2:
    dependencies:
      get-intrinsic: 1.2.4
      has-tostringtag: 1.0.2
      hasown: 2.0.2

  es-set-tostringtag@2.0.3:
    dependencies:
      get-intrinsic: 1.2.4
      has-tostringtag: 1.0.2
      hasown: 2.0.2

  es-shim-unscopables@1.0.2:
    dependencies:
      hasown: 2.0.2

  es-to-primitive@1.2.1:
    dependencies:
      is-callable: 1.2.7
      is-date-object: 1.0.5
      is-symbol: 1.0.4

  esbuild-register@3.5.0(esbuild@0.19.12):
    dependencies:
      debug: 4.3.5
      esbuild: 0.19.12
    transitivePeerDependencies:
      - supports-color

  esbuild@0.18.20:
    optionalDependencies:
      '@esbuild/android-arm': 0.18.20
      '@esbuild/android-arm64': 0.18.20
      '@esbuild/android-x64': 0.18.20
      '@esbuild/darwin-arm64': 0.18.20
      '@esbuild/darwin-x64': 0.18.20
      '@esbuild/freebsd-arm64': 0.18.20
      '@esbuild/freebsd-x64': 0.18.20
      '@esbuild/linux-arm': 0.18.20
      '@esbuild/linux-arm64': 0.18.20
      '@esbuild/linux-ia32': 0.18.20
      '@esbuild/linux-loong64': 0.18.20
      '@esbuild/linux-mips64el': 0.18.20
      '@esbuild/linux-ppc64': 0.18.20
      '@esbuild/linux-riscv64': 0.18.20
      '@esbuild/linux-s390x': 0.18.20
      '@esbuild/linux-x64': 0.18.20
      '@esbuild/netbsd-x64': 0.18.20
      '@esbuild/openbsd-x64': 0.18.20
      '@esbuild/sunos-x64': 0.18.20
      '@esbuild/win32-arm64': 0.18.20
      '@esbuild/win32-ia32': 0.18.20
      '@esbuild/win32-x64': 0.18.20

  esbuild@0.19.12:
    optionalDependencies:
      '@esbuild/aix-ppc64': 0.19.12
      '@esbuild/android-arm': 0.19.12
      '@esbuild/android-arm64': 0.19.12
      '@esbuild/android-x64': 0.19.12
      '@esbuild/darwin-arm64': 0.19.12
      '@esbuild/darwin-x64': 0.19.12
      '@esbuild/freebsd-arm64': 0.19.12
      '@esbuild/freebsd-x64': 0.19.12
      '@esbuild/linux-arm': 0.19.12
      '@esbuild/linux-arm64': 0.19.12
      '@esbuild/linux-ia32': 0.19.12
      '@esbuild/linux-loong64': 0.19.12
      '@esbuild/linux-mips64el': 0.19.12
      '@esbuild/linux-ppc64': 0.19.12
      '@esbuild/linux-riscv64': 0.19.12
      '@esbuild/linux-s390x': 0.19.12
      '@esbuild/linux-x64': 0.19.12
      '@esbuild/netbsd-x64': 0.19.12
      '@esbuild/openbsd-x64': 0.19.12
      '@esbuild/sunos-x64': 0.19.12
      '@esbuild/win32-arm64': 0.19.12
      '@esbuild/win32-ia32': 0.19.12
      '@esbuild/win32-x64': 0.19.12

  esbuild@0.20.2:
    optionalDependencies:
      '@esbuild/aix-ppc64': 0.20.2
      '@esbuild/android-arm': 0.20.2
      '@esbuild/android-arm64': 0.20.2
      '@esbuild/android-x64': 0.20.2
      '@esbuild/darwin-arm64': 0.20.2
      '@esbuild/darwin-x64': 0.20.2
      '@esbuild/freebsd-arm64': 0.20.2
      '@esbuild/freebsd-x64': 0.20.2
      '@esbuild/linux-arm': 0.20.2
      '@esbuild/linux-arm64': 0.20.2
      '@esbuild/linux-ia32': 0.20.2
      '@esbuild/linux-loong64': 0.20.2
      '@esbuild/linux-mips64el': 0.20.2
      '@esbuild/linux-ppc64': 0.20.2
      '@esbuild/linux-riscv64': 0.20.2
      '@esbuild/linux-s390x': 0.20.2
      '@esbuild/linux-x64': 0.20.2
      '@esbuild/netbsd-x64': 0.20.2
      '@esbuild/openbsd-x64': 0.20.2
      '@esbuild/sunos-x64': 0.20.2
      '@esbuild/win32-arm64': 0.20.2
      '@esbuild/win32-ia32': 0.20.2
      '@esbuild/win32-x64': 0.20.2

  escalade@3.1.2: {}

  escape-string-regexp@1.0.5: {}

  escape-string-regexp@4.0.0: {}

  escodegen@2.1.0:
    dependencies:
      esprima: 4.0.1
      estraverse: 5.3.0
      esutils: 2.0.3
    optionalDependencies:
      source-map: 0.6.1

  eslint-config-prettier@9.1.0(eslint@9.7.0):
    dependencies:
      eslint: 9.7.0

  eslint-config-turbo@2.0.9(eslint@9.7.0):
    dependencies:
      eslint: 9.7.0
      eslint-plugin-turbo: 2.0.9(eslint@9.7.0)

  eslint-import-resolver-node@0.3.9:
    dependencies:
      debug: 3.2.7
      is-core-module: 2.13.1
      resolve: 1.22.8
    transitivePeerDependencies:
      - supports-color

  eslint-module-utils@2.8.0(@typescript-eslint/parser@7.16.1(eslint@9.7.0)(typescript@5.5.3))(eslint-import-resolver-node@0.3.9)(eslint@9.7.0):
    dependencies:
      debug: 3.2.7
    optionalDependencies:
      '@typescript-eslint/parser': 7.16.1(eslint@9.7.0)(typescript@5.5.3)
      eslint: 9.7.0
      eslint-import-resolver-node: 0.3.9
    transitivePeerDependencies:
      - supports-color

  eslint-plugin-import@2.29.1(@typescript-eslint/parser@7.16.1(eslint@9.7.0)(typescript@5.5.3))(eslint@9.7.0):
    dependencies:
      array-includes: 3.1.7
      array.prototype.findlastindex: 1.2.4
      array.prototype.flat: 1.3.2
      array.prototype.flatmap: 1.3.2
      debug: 3.2.7
      doctrine: 2.1.0
      eslint: 9.7.0
      eslint-import-resolver-node: 0.3.9
      eslint-module-utils: 2.8.0(@typescript-eslint/parser@7.16.1(eslint@9.7.0)(typescript@5.5.3))(eslint-import-resolver-node@0.3.9)(eslint@9.7.0)
      hasown: 2.0.1
      is-core-module: 2.13.1
      is-glob: 4.0.3
      minimatch: 3.1.2
      object.fromentries: 2.0.7
      object.groupby: 1.0.2
      object.values: 1.1.7
      semver: 6.3.1
      tsconfig-paths: 3.15.0
    optionalDependencies:
      '@typescript-eslint/parser': 7.16.1(eslint@9.7.0)(typescript@5.5.3)
    transitivePeerDependencies:
      - eslint-import-resolver-typescript
      - eslint-import-resolver-webpack
      - supports-color

  eslint-plugin-jsx-a11y@6.9.0(eslint@9.7.0):
    dependencies:
      aria-query: 5.1.3
      array-includes: 3.1.8
      array.prototype.flatmap: 1.3.2
      ast-types-flow: 0.0.8
      axe-core: 4.9.1
      axobject-query: 3.1.1
      damerau-levenshtein: 1.0.8
      emoji-regex: 9.2.2
      es-iterator-helpers: 1.0.19
      eslint: 9.7.0
      hasown: 2.0.2
      jsx-ast-utils: 3.3.5
      language-tags: 1.0.9
      minimatch: 3.1.2
      object.fromentries: 2.0.8
      safe-regex-test: 1.0.3
      string.prototype.includes: 2.0.0

  eslint-plugin-react-hooks@4.6.2(eslint@9.7.0):
    dependencies:
      eslint: 9.7.0

  eslint-plugin-react@7.35.0(eslint@9.7.0):
    dependencies:
      array-includes: 3.1.8
      array.prototype.findlast: 1.2.5
      array.prototype.flatmap: 1.3.2
      array.prototype.tosorted: 1.1.4
      doctrine: 2.1.0
      es-iterator-helpers: 1.0.19
      eslint: 9.7.0
      estraverse: 5.3.0
      hasown: 2.0.2
      jsx-ast-utils: 3.3.5
      minimatch: 3.1.2
      object.entries: 1.1.8
      object.fromentries: 2.0.8
      object.values: 1.2.0
      prop-types: 15.8.1
      resolve: 2.0.0-next.5
      semver: 6.3.1
      string.prototype.matchall: 4.0.11
      string.prototype.repeat: 1.0.0

  eslint-plugin-turbo@2.0.9(eslint@9.7.0):
    dependencies:
      dotenv: 16.0.3
      eslint: 9.7.0

  eslint-scope@5.1.1:
    dependencies:
      esrecurse: 4.3.0
      estraverse: 4.3.0

  eslint-scope@8.0.2:
    dependencies:
      esrecurse: 4.3.0
      estraverse: 5.3.0

  eslint-visitor-keys@3.4.3: {}

  eslint-visitor-keys@4.0.0: {}

  eslint@9.7.0:
    dependencies:
      '@eslint-community/eslint-utils': 4.4.0(eslint@9.7.0)
      '@eslint-community/regexpp': 4.11.0
      '@eslint/config-array': 0.17.0
      '@eslint/eslintrc': 3.1.0
      '@eslint/js': 9.7.0
      '@humanwhocodes/module-importer': 1.0.1
      '@humanwhocodes/retry': 0.3.0
      '@nodelib/fs.walk': 1.2.8
      ajv: 6.12.6
      chalk: 4.1.2
      cross-spawn: 7.0.3
      debug: 4.3.5
      escape-string-regexp: 4.0.0
      eslint-scope: 8.0.2
      eslint-visitor-keys: 4.0.0
      espree: 10.1.0
      esquery: 1.5.0
      esutils: 2.0.3
      fast-deep-equal: 3.1.3
      file-entry-cache: 8.0.0
      find-up: 5.0.0
      glob-parent: 6.0.2
      ignore: 5.3.1
      imurmurhash: 0.1.4
      is-glob: 4.0.3
      is-path-inside: 3.0.3
      json-stable-stringify-without-jsonify: 1.0.1
      levn: 0.4.1
      lodash.merge: 4.6.2
      minimatch: 3.1.2
      natural-compare: 1.4.0
      optionator: 0.9.3
      strip-ansi: 6.0.1
      text-table: 0.2.0
    transitivePeerDependencies:
      - supports-color

  espree@10.1.0:
    dependencies:
      acorn: 8.12.0
      acorn-jsx: 5.3.2(acorn@8.12.0)
      eslint-visitor-keys: 4.0.0

  esprima@4.0.1: {}

  esquery@1.5.0:
    dependencies:
      estraverse: 5.3.0

  esrecurse@4.3.0:
    dependencies:
      estraverse: 5.3.0

  estraverse@4.3.0: {}

  estraverse@5.3.0: {}

  estree-walker@2.0.2:
    optional: true

  estree-walker@3.0.3:
    dependencies:
      '@types/estree': 1.0.5

  esutils@2.0.3: {}

  events@3.3.0: {}

  execa@5.1.1:
    dependencies:
      cross-spawn: 7.0.3
      get-stream: 6.0.1
      human-signals: 2.1.0
      is-stream: 2.0.1
      merge-stream: 2.0.0
      npm-run-path: 4.0.1
      onetime: 5.1.2
      signal-exit: 3.0.7
      strip-final-newline: 2.0.0

  execa@8.0.1:
    dependencies:
      cross-spawn: 7.0.3
      get-stream: 8.0.1
      human-signals: 5.0.0
      is-stream: 3.0.0
      merge-stream: 2.0.0
      npm-run-path: 5.2.0
      onetime: 6.0.0
      signal-exit: 4.1.0
      strip-final-newline: 3.0.0

  expand-template@2.0.3: {}

  external-editor@3.1.0:
    dependencies:
      chardet: 0.7.0
      iconv-lite: 0.4.24
      tmp: 0.0.33

  fast-deep-equal@3.1.3: {}

  fast-fifo@1.3.2: {}

  fast-glob@3.3.2:
    dependencies:
      '@nodelib/fs.stat': 2.0.5
      '@nodelib/fs.walk': 1.2.8
      glob-parent: 5.1.2
      merge2: 1.4.1
      micromatch: 4.0.5

  fast-json-stable-stringify@2.1.0: {}

  fast-levenshtein@2.0.6: {}

  fastq@1.17.1:
    dependencies:
      reusify: 1.0.4

  fecha@4.2.3: {}

  fflate@0.8.2: {}

  figures@3.2.0:
    dependencies:
      escape-string-regexp: 1.0.5

  file-entry-cache@8.0.0:
    dependencies:
      flat-cache: 4.0.1

  file-uri-to-path@1.0.0: {}

  fill-range@7.0.1:
    dependencies:
      to-regex-range: 5.0.1

  find-up@5.0.0:
    dependencies:
      locate-path: 6.0.0
      path-exists: 4.0.0

  flag-icons@7.2.3: {}

  flat-cache@4.0.1:
    dependencies:
      flatted: 3.3.1
      keyv: 4.5.4

  flatted@3.3.1: {}

  fn.name@1.1.0: {}

  follow-redirects@1.15.6: {}

  for-each@0.3.3:
    dependencies:
      is-callable: 1.2.7

  foreground-child@3.1.1:
    dependencies:
      cross-spawn: 7.0.3
      signal-exit: 4.1.0

  form-data@4.0.0:
    dependencies:
      asynckit: 0.4.0
      combined-stream: 1.0.8
      mime-types: 2.1.35

  fs-constants@1.0.0: {}

  fs-extra@10.1.0:
    dependencies:
      graceful-fs: 4.2.11
      jsonfile: 6.1.0
      universalify: 2.0.1

  fs-extra@11.2.0:
    dependencies:
      graceful-fs: 4.2.11
      jsonfile: 6.1.0
      universalify: 2.0.1

  fs-minipass@2.1.0:
    dependencies:
      minipass: 3.3.6

  fs.realpath@1.0.0: {}

  fsevents@2.3.3:
    optional: true

  function-bind@1.1.2: {}

  function.prototype.name@1.1.6:
    dependencies:
      call-bind: 1.0.7
      define-properties: 1.2.1
      es-abstract: 1.23.3
      functions-have-names: 1.2.3

  functions-have-names@1.2.3: {}

  gauge@3.0.2:
    dependencies:
      aproba: 2.0.0
      color-support: 1.1.3
      console-control-strings: 1.1.0
      has-unicode: 2.0.1
      object-assign: 4.1.1
      signal-exit: 3.0.7
      string-width: 4.2.3
      strip-ansi: 6.0.1
      wide-align: 1.1.5

  generate-function@2.3.1:
    dependencies:
      is-property: 1.0.2

  gensync@1.0.0-beta.2: {}

  get-caller-file@2.0.5: {}

  get-func-name@2.0.2: {}

  get-intrinsic@1.2.4:
    dependencies:
      es-errors: 1.3.0
      function-bind: 1.1.2
      has-proto: 1.0.1
      has-symbols: 1.0.3
      hasown: 2.0.2

  get-nonce@1.0.1: {}

  get-port@5.1.1: {}

  get-stream@6.0.1: {}

  get-stream@8.0.1: {}

  get-symbol-description@1.0.2:
    dependencies:
      call-bind: 1.0.7
      es-errors: 1.3.0
      get-intrinsic: 1.2.4

  get-tsconfig@4.7.5:
    dependencies:
      resolve-pkg-maps: 1.0.0

  get-uri@6.0.3:
    dependencies:
      basic-ftp: 5.0.4
      data-uri-to-buffer: 6.0.2
      debug: 4.3.5
      fs-extra: 11.2.0
    transitivePeerDependencies:
      - supports-color

  github-from-package@0.0.0: {}

  glob-parent@5.1.2:
    dependencies:
      is-glob: 4.0.3

  glob-parent@6.0.2:
    dependencies:
      is-glob: 4.0.3

  glob-to-regexp@0.4.1: {}

  glob@10.3.10:
    dependencies:
      foreground-child: 3.1.1
      jackspeak: 2.3.6
      minimatch: 9.0.4
      minipass: 7.1.2
      path-scurry: 1.11.1

  glob@10.4.5:
    dependencies:
      foreground-child: 3.1.1
      jackspeak: 3.1.2
      minimatch: 9.0.4
      minipass: 7.1.2
      package-json-from-dist: 1.0.0
      path-scurry: 1.11.1

  glob@11.0.0:
    dependencies:
      foreground-child: 3.1.1
      jackspeak: 4.0.1
      minimatch: 10.0.1
      minipass: 7.1.2
      package-json-from-dist: 1.0.0
      path-scurry: 2.0.0

  glob@7.2.3:
    dependencies:
      fs.realpath: 1.0.0
      inflight: 1.0.6
      inherits: 2.0.4
      minimatch: 3.1.2
      once: 1.4.0
      path-is-absolute: 1.0.1

  global@4.4.0:
    dependencies:
      min-document: 2.19.0
      process: 0.11.10

  globals@11.12.0: {}

  globals@14.0.0: {}

  globalthis@1.0.3:
    dependencies:
      define-properties: 1.2.1

  globby@10.0.2:
    dependencies:
      '@types/glob': 7.2.0
      array-union: 2.1.0
      dir-glob: 3.0.1
      fast-glob: 3.3.2
      glob: 7.2.3
      ignore: 5.3.1
      merge2: 1.4.1
      slash: 3.0.0

  globby@11.1.0:
    dependencies:
      array-union: 2.1.0
      dir-glob: 3.0.1
      fast-glob: 3.3.2
      ignore: 5.3.1
      merge2: 1.4.1
      slash: 3.0.0

  globrex@0.1.2: {}

  gopd@1.0.1:
    dependencies:
      get-intrinsic: 1.2.4

  graceful-fs@4.2.11: {}

  gradient-string@2.0.2:
    dependencies:
      chalk: 4.1.2
      tinygradient: 1.1.5

  graphemer@1.4.0: {}

  handlebars@4.7.8:
    dependencies:
      minimist: 1.2.8
      neo-async: 2.6.2
      source-map: 0.6.1
      wordwrap: 1.0.0
    optionalDependencies:
      uglify-js: 3.17.4

  has-bigints@1.0.2: {}

  has-flag@3.0.0: {}

  has-flag@4.0.0: {}

  has-property-descriptors@1.0.2:
    dependencies:
      es-define-property: 1.0.0

  has-proto@1.0.1: {}

  has-proto@1.0.3: {}

  has-symbols@1.0.3: {}

  has-tostringtag@1.0.2:
    dependencies:
      has-symbols: 1.0.3

  has-unicode@2.0.1: {}

  hasown@2.0.1:
    dependencies:
      function-bind: 1.1.2

  hasown@2.0.2:
    dependencies:
      function-bind: 1.1.2

  header-case@1.0.1:
    dependencies:
      no-case: 2.3.2
      upper-case: 1.1.3

  html-encoding-sniffer@4.0.0:
    dependencies:
      whatwg-encoding: 3.1.1

  html-escaper@2.0.2: {}

  http-proxy-agent@7.0.2:
    dependencies:
      agent-base: 7.1.0
      debug: 4.3.5
    transitivePeerDependencies:
      - supports-color

  https-proxy-agent@5.0.1:
    dependencies:
      agent-base: 6.0.2
      debug: 4.3.5
    transitivePeerDependencies:
      - supports-color

  https-proxy-agent@7.0.4:
    dependencies:
      agent-base: 7.1.0
      debug: 4.3.5
    transitivePeerDependencies:
      - supports-color

  human-signals@2.1.0: {}

  human-signals@5.0.0: {}

  iconv-lite@0.4.24:
    dependencies:
      safer-buffer: 2.1.2

  iconv-lite@0.6.3:
    dependencies:
      safer-buffer: 2.1.2

  ieee754@1.2.1: {}

  ignore@5.3.1: {}

  immutable@4.3.5: {}

  import-fresh@3.3.0:
    dependencies:
      parent-module: 1.0.1
      resolve-from: 4.0.0

  imurmurhash@0.1.4: {}

  indent-string@4.0.0: {}

  individual@2.0.0: {}

  inflight@1.0.6:
    dependencies:
      once: 1.4.0
      wrappy: 1.0.2

  inherits@2.0.4: {}

  ini@1.3.8: {}

  inquirer@7.3.3:
    dependencies:
      ansi-escapes: 4.3.2
      chalk: 4.1.2
      cli-cursor: 3.1.0
      cli-width: 3.0.0
      external-editor: 3.1.0
      figures: 3.2.0
      lodash: 4.17.21
      mute-stream: 0.0.8
      run-async: 2.4.1
      rxjs: 6.6.7
      string-width: 4.2.3
      strip-ansi: 6.0.1
      through: 2.3.8

  inquirer@8.2.6:
    dependencies:
      ansi-escapes: 4.3.2
      chalk: 4.1.2
      cli-cursor: 3.1.0
      cli-width: 3.0.0
      external-editor: 3.1.0
      figures: 3.2.0
      lodash: 4.17.21
      mute-stream: 0.0.8
      ora: 5.4.1
      run-async: 2.4.1
      rxjs: 7.8.1
      string-width: 4.2.3
      strip-ansi: 6.0.1
      through: 2.3.8
      wrap-ansi: 6.2.0

  internal-slot@1.0.7:
    dependencies:
      es-errors: 1.3.0
      hasown: 2.0.2
      side-channel: 1.0.6

  international-types@0.8.1: {}

  invariant@2.2.4:
    dependencies:
      loose-envify: 1.4.0

  ioredis@5.4.1:
    dependencies:
      '@ioredis/commands': 1.2.0
      cluster-key-slot: 1.1.2
      debug: 4.3.4
      denque: 2.1.0
      lodash.defaults: 4.2.0
      lodash.isarguments: 3.1.0
      redis-errors: 1.2.0
      redis-parser: 3.0.0
      standard-as-callback: 2.1.0
    transitivePeerDependencies:
      - supports-color

  ip-address@9.0.5:
    dependencies:
      jsbn: 1.1.0
      sprintf-js: 1.1.3

  is-arguments@1.1.1:
    dependencies:
      call-bind: 1.0.7
      has-tostringtag: 1.0.2

  is-array-buffer@3.0.4:
    dependencies:
      call-bind: 1.0.7
      get-intrinsic: 1.2.4

  is-arrayish@0.3.2: {}

  is-async-function@2.0.0:
    dependencies:
      has-tostringtag: 1.0.2

  is-bigint@1.0.4:
    dependencies:
      has-bigints: 1.0.2

  is-binary-path@2.1.0:
    dependencies:
      binary-extensions: 2.2.0

  is-boolean-object@1.1.2:
    dependencies:
      call-bind: 1.0.7
      has-tostringtag: 1.0.2

  is-callable@1.2.7: {}

  is-core-module@2.13.1:
    dependencies:
      hasown: 2.0.1

  is-data-view@1.0.1:
    dependencies:
      is-typed-array: 1.1.13

  is-date-object@1.0.5:
    dependencies:
      has-tostringtag: 1.0.2

  is-extendable@1.0.1:
    dependencies:
      is-plain-object: 2.0.4

  is-extglob@2.1.1: {}

  is-finalizationregistry@1.0.2:
    dependencies:
      call-bind: 1.0.7

  is-fullwidth-code-point@3.0.0: {}

  is-function@1.0.2: {}

  is-generator-function@1.0.10:
    dependencies:
      has-tostringtag: 1.0.2

  is-glob@4.0.3:
    dependencies:
      is-extglob: 2.1.1

  is-interactive@1.0.0: {}

  is-lower-case@1.1.3:
    dependencies:
      lower-case: 1.1.4

  is-map@2.0.2: {}

  is-negative-zero@2.0.2: {}

  is-negative-zero@2.0.3: {}

  is-number-object@1.0.7:
    dependencies:
      has-tostringtag: 1.0.2

  is-number@7.0.0: {}

  is-path-cwd@2.2.0: {}

  is-path-inside@3.0.3: {}

  is-plain-object@2.0.4:
    dependencies:
      isobject: 3.0.1

  is-potential-custom-element-name@1.0.1: {}

  is-property@1.0.2: {}

  is-regex@1.1.4:
    dependencies:
      call-bind: 1.0.7
      has-tostringtag: 1.0.2

  is-set@2.0.2: {}

  is-shared-array-buffer@1.0.2:
    dependencies:
      call-bind: 1.0.7

  is-shared-array-buffer@1.0.3:
    dependencies:
      call-bind: 1.0.7

  is-stream@2.0.1: {}

  is-stream@3.0.0: {}

  is-string@1.0.7:
    dependencies:
      has-tostringtag: 1.0.2

  is-symbol@1.0.4:
    dependencies:
      has-symbols: 1.0.3

  is-typed-array@1.1.13:
    dependencies:
      which-typed-array: 1.1.14

  is-unicode-supported@0.1.0: {}

  is-upper-case@1.1.2:
    dependencies:
      upper-case: 1.1.3

  is-weakmap@2.0.1: {}

  is-weakref@1.0.2:
    dependencies:
      call-bind: 1.0.7

  is-weakset@2.0.2:
    dependencies:
      call-bind: 1.0.7
      get-intrinsic: 1.2.4

  is-what@4.1.16: {}

  isarray@1.0.0: {}

  isarray@2.0.5: {}

  isbinaryfile@4.0.10: {}

  isexe@2.0.0: {}

  isobject@3.0.1: {}

  istanbul-lib-coverage@3.2.2: {}

  istanbul-lib-report@3.0.1:
    dependencies:
      istanbul-lib-coverage: 3.2.2
      make-dir: 4.0.0
      supports-color: 7.2.0

  istanbul-lib-source-maps@5.0.6:
    dependencies:
      '@jridgewell/trace-mapping': 0.3.25
      debug: 4.3.5
      istanbul-lib-coverage: 3.2.2
    transitivePeerDependencies:
      - supports-color

  istanbul-reports@3.1.7:
    dependencies:
      html-escaper: 2.0.2
      istanbul-lib-report: 3.0.1

  iterator.prototype@1.1.2:
    dependencies:
      define-properties: 1.2.1
      get-intrinsic: 1.2.4
      has-symbols: 1.0.3
      reflect.getprototypeof: 1.0.5
      set-function-name: 2.0.2

  jackspeak@2.3.6:
    dependencies:
      '@isaacs/cliui': 8.0.2
    optionalDependencies:
      '@pkgjs/parseargs': 0.11.0

  jackspeak@3.1.2:
    dependencies:
      '@isaacs/cliui': 8.0.2
    optionalDependencies:
      '@pkgjs/parseargs': 0.11.0

  jackspeak@4.0.1:
    dependencies:
      '@isaacs/cliui': 8.0.2
    optionalDependencies:
      '@pkgjs/parseargs': 0.11.0

  jest-worker@27.5.1:
    dependencies:
      '@types/node': 20.14.11
      merge-stream: 2.0.0
      supports-color: 8.1.1

  jose@5.2.2: {}

  jotai@2.9.0(@types/react@18.3.3)(react@18.3.1):
    optionalDependencies:
      '@types/react': 18.3.3
      react: 18.3.1

  js-tokens@4.0.0: {}

  js-tokens@9.0.0: {}

  js-yaml@4.1.0:
    dependencies:
      argparse: 2.0.1

  jsbn@1.1.0: {}

  jsdom@24.1.0:
    dependencies:
      cssstyle: 4.0.1
      data-urls: 5.0.0
      decimal.js: 10.4.3
      form-data: 4.0.0
      html-encoding-sniffer: 4.0.0
      http-proxy-agent: 7.0.2
      https-proxy-agent: 7.0.4
      is-potential-custom-element-name: 1.0.1
      nwsapi: 2.2.10
      parse5: 7.1.2
      rrweb-cssom: 0.7.0
      saxes: 6.0.0
      symbol-tree: 3.2.4
      tough-cookie: 4.1.4
      w3c-xmlserializer: 5.0.0
      webidl-conversions: 7.0.0
      whatwg-encoding: 3.1.1
      whatwg-mimetype: 4.0.0
      whatwg-url: 14.0.0
      ws: 8.18.0
      xml-name-validator: 5.0.0
    transitivePeerDependencies:
      - bufferutil
      - supports-color
      - utf-8-validate

  jsesc@2.5.2: {}

  json-buffer@3.0.1: {}

  json-parse-even-better-errors@2.3.1: {}

  json-schema-traverse@0.4.1: {}

  json-stable-stringify-without-jsonify@1.0.1: {}

  json5@1.0.2:
    dependencies:
      minimist: 1.2.8

  json5@2.2.3: {}

  jsonfile@6.1.0:
    dependencies:
      universalify: 2.0.1
    optionalDependencies:
      graceful-fs: 4.2.11

  jsx-ast-utils@3.3.5:
    dependencies:
      array-includes: 3.1.8
      array.prototype.flat: 1.3.2
      object.assign: 4.1.5
      object.values: 1.2.0

  keygrip@1.1.0:
    dependencies:
      tsscmp: 1.0.6

  keyv@4.5.4:
    dependencies:
      json-buffer: 3.0.1

  klona@2.0.6: {}

  kuler@2.0.0: {}

  language-subtag-registry@0.3.22: {}

  language-tags@1.0.9:
    dependencies:
      language-subtag-registry: 0.3.22

  lazystream@1.0.1:
    dependencies:
      readable-stream: 2.3.8

  ldapts@7.0.12:
    dependencies:
      '@types/asn1': 0.2.4
      '@types/uuid': 10.0.0
      asn1: 0.2.6
      debug: 4.3.5
      strict-event-emitter-types: 2.0.0
      uuid: 9.0.1
    transitivePeerDependencies:
      - supports-color

  levn@0.4.1:
    dependencies:
      prelude-ls: 1.2.1
      type-check: 0.4.0

  linkify-it@5.0.0:
    dependencies:
      uc.micro: 2.1.0

  linkifyjs@4.1.3: {}

  loader-runner@4.3.0: {}

  loader-utils@2.0.4:
    dependencies:
      big.js: 5.2.2
      emojis-list: 3.0.0
      json5: 2.2.3

  locate-path@6.0.0:
    dependencies:
      p-locate: 5.0.0

  lodash.defaults@4.2.0: {}

  lodash.difference@4.5.0: {}

  lodash.flatten@4.4.0: {}

  lodash.get@4.4.2: {}

  lodash.isarguments@3.1.0: {}

  lodash.isplainobject@4.0.6: {}

  lodash.merge@4.6.2: {}

  lodash.union@4.6.0: {}

  lodash@4.17.21: {}

  log-symbols@3.0.0:
    dependencies:
      chalk: 2.4.2

  log-symbols@4.1.0:
    dependencies:
      chalk: 4.1.2
      is-unicode-supported: 0.1.0

  logform@2.6.0:
    dependencies:
      '@colors/colors': 1.6.0
      '@types/triple-beam': 1.3.5
      fecha: 4.2.3
      ms: 2.1.3
      safe-stable-stringify: 2.4.3
      triple-beam: 1.4.1

  long@5.2.3: {}

  loose-envify@1.4.0:
    dependencies:
      js-tokens: 4.0.0

  loupe@3.1.1:
    dependencies:
      get-func-name: 2.0.2

  lower-case-first@1.0.2:
    dependencies:
      lower-case: 1.1.4

  lower-case@1.1.4: {}

  lru-cache@10.2.0: {}

  lru-cache@11.0.0: {}

  lru-cache@5.1.1:
    dependencies:
      yallist: 3.1.1

  lru-cache@6.0.0:
    dependencies:
      yallist: 4.0.0

  lru-cache@7.18.3: {}

  lru-cache@8.0.5: {}

  m3u8-parser@7.1.0:
    dependencies:
      '@babel/runtime': 7.23.9
      '@videojs/vhs-utils': 3.0.5
      global: 4.4.0

  magic-string@0.30.10:
    dependencies:
      '@jridgewell/sourcemap-codec': 1.4.15

  magicast@0.3.4:
    dependencies:
      '@babel/parser': 7.24.7
      '@babel/types': 7.24.6
      source-map-js: 1.2.0

  make-dir@3.1.0:
    dependencies:
      semver: 6.3.1

  make-dir@4.0.0:
    dependencies:
      semver: 7.6.0

  make-error@1.3.6: {}

  mantine-react-table@2.0.0-beta.6(@mantine/core@7.11.2(@mantine/hooks@7.11.2(react@18.3.1))(@types/react@18.3.3)(react-dom@18.3.1(react@18.3.1))(react@18.3.1))(@mantine/dates@7.11.2(@mantine/core@7.11.2(@mantine/hooks@7.11.2(react@18.3.1))(@types/react@18.3.3)(react-dom@18.3.1(react@18.3.1))(react@18.3.1))(@mantine/hooks@7.11.2(react@18.3.1))(dayjs@1.11.12)(react-dom@18.3.1(react@18.3.1))(react@18.3.1))(@mantine/hooks@7.11.2(react@18.3.1))(@tabler/icons-react@3.11.0(react@18.3.1))(clsx@2.1.1)(dayjs@1.11.12)(react-dom@18.3.1(react@18.3.1))(react@18.3.1):
    dependencies:
      '@mantine/core': 7.11.2(@mantine/hooks@7.11.2(react@18.3.1))(@types/react@18.3.3)(react-dom@18.3.1(react@18.3.1))(react@18.3.1)
      '@mantine/dates': 7.11.2(@mantine/core@7.11.2(@mantine/hooks@7.11.2(react@18.3.1))(@types/react@18.3.3)(react-dom@18.3.1(react@18.3.1))(react@18.3.1))(@mantine/hooks@7.11.2(react@18.3.1))(dayjs@1.11.12)(react-dom@18.3.1(react@18.3.1))(react@18.3.1)
      '@mantine/hooks': 7.11.2(react@18.3.1)
      '@tabler/icons-react': 3.11.0(react@18.3.1)
      '@tanstack/match-sorter-utils': 8.15.1
      '@tanstack/react-table': 8.19.3(react-dom@18.3.1(react@18.3.1))(react@18.3.1)
      '@tanstack/react-virtual': 3.8.3(react-dom@18.3.1(react@18.3.1))(react@18.3.1)
      clsx: 2.1.1
      dayjs: 1.11.12
      react: 18.3.1
      react-dom: 18.3.1(react@18.3.1)

  markdown-it@14.0.0:
    dependencies:
      argparse: 2.0.1
      entities: 4.5.0
      linkify-it: 5.0.0
      mdurl: 2.0.0
      punycode.js: 2.3.1
      uc.micro: 2.1.0

  mdurl@2.0.0: {}

  merge-stream@2.0.0: {}

  merge2@1.4.1: {}

  micromatch@4.0.5:
    dependencies:
      braces: 3.0.2
      picomatch: 2.3.1

  mime-db@1.52.0: {}

  mime-types@2.1.35:
    dependencies:
      mime-db: 1.52.0

  mimic-fn@2.1.0: {}

  mimic-fn@4.0.0: {}

  mimic-response@3.1.0: {}

  min-document@2.19.0:
    dependencies:
      dom-walk: 0.1.2

  minimatch@10.0.1:
    dependencies:
      brace-expansion: 2.0.1

  minimatch@3.1.2:
    dependencies:
      brace-expansion: 1.1.11

  minimatch@5.1.6:
    dependencies:
      brace-expansion: 2.0.1

  minimatch@9.0.4:
    dependencies:
      brace-expansion: 2.0.1

  minimist@1.2.8: {}

  minipass@3.3.6:
    dependencies:
      yallist: 4.0.0

  minipass@5.0.0: {}

  minipass@7.1.2: {}

  minizlib@2.1.2:
    dependencies:
      minipass: 3.3.6
      yallist: 4.0.0

  mkdirp-classic@0.5.3: {}

  mkdirp@0.5.6:
    dependencies:
      minimist: 1.2.8

  mkdirp@1.0.4: {}

  mpd-parser@1.3.0:
    dependencies:
      '@babel/runtime': 7.23.9
      '@videojs/vhs-utils': 4.0.0
      '@xmldom/xmldom': 0.8.10
      global: 4.4.0

  mrmime@2.0.0: {}

  ms@2.1.2: {}

  ms@2.1.3: {}

  mute-stream@0.0.8: {}

  mux.js@7.0.3:
    dependencies:
      '@babel/runtime': 7.23.9
      global: 4.4.0

  mysql2@3.10.3:
    dependencies:
      aws-ssl-profiles: 1.1.1
      denque: 2.1.0
      generate-function: 2.3.1
      iconv-lite: 0.6.3
      long: 5.2.3
      lru-cache: 8.0.5
      named-placeholders: 1.1.3
      seq-queue: 0.0.5
      sqlstring: 2.3.3

  named-placeholders@1.1.3:
    dependencies:
      lru-cache: 7.18.3

  nan@2.19.0:
    optional: true

  nanoid@3.3.7: {}

  napi-build-utils@1.0.2: {}

  natural-compare@1.4.0: {}

  neo-async@2.6.2: {}

  netmask@2.0.2: {}

  next-auth@5.0.0-beta.19(next@14.2.5(@babel/core@7.24.6)(react-dom@18.3.1(react@18.3.1))(react@18.3.1)(sass@1.77.8))(react@18.3.1):
    dependencies:
      '@auth/core': 0.32.0
      next: 14.2.5(@babel/core@7.24.6)(react-dom@18.3.1(react@18.3.1))(react@18.3.1)(sass@1.77.8)
      react: 18.3.1

  next-international@1.2.4:
    dependencies:
      client-only: 0.0.1
      international-types: 0.8.1
      server-only: 0.0.1

  next@14.2.5(@babel/core@7.24.6)(react-dom@18.3.1(react@18.3.1))(react@18.3.1)(sass@1.77.8):
    dependencies:
      '@next/env': 14.2.5
      '@swc/helpers': 0.5.5
      busboy: 1.6.0
      caniuse-lite: 1.0.30001587
      graceful-fs: 4.2.11
      postcss: 8.4.31
      react: 18.3.1
      react-dom: 18.3.1(react@18.3.1)
      styled-jsx: 5.1.1(@babel/core@7.24.6)(react@18.3.1)
    optionalDependencies:
      '@next/swc-darwin-arm64': 14.2.5
      '@next/swc-darwin-x64': 14.2.5
      '@next/swc-linux-arm64-gnu': 14.2.5
      '@next/swc-linux-arm64-musl': 14.2.5
      '@next/swc-linux-x64-gnu': 14.2.5
      '@next/swc-linux-x64-musl': 14.2.5
      '@next/swc-win32-arm64-msvc': 14.2.5
      '@next/swc-win32-ia32-msvc': 14.2.5
      '@next/swc-win32-x64-msvc': 14.2.5
      sass: 1.77.8
    transitivePeerDependencies:
      - '@babel/core'
      - babel-plugin-macros

  no-case@2.3.2:
    dependencies:
      lower-case: 1.1.4

  node-abi@3.54.0:
    dependencies:
      semver: 7.6.0

  node-addon-api@5.1.0: {}

  node-cron@3.0.3:
    dependencies:
      uuid: 8.3.2

  node-fetch@2.7.0:
    dependencies:
      whatwg-url: 5.0.0

  node-loader@2.0.0(webpack@5.91.0):
    dependencies:
      loader-utils: 2.0.4
      webpack: 5.91.0

  node-plop@0.26.3:
    dependencies:
      '@babel/runtime-corejs3': 7.23.9
      '@types/inquirer': 6.5.0
      change-case: 3.1.0
      del: 5.1.0
      globby: 10.0.2
      handlebars: 4.7.8
      inquirer: 7.3.3
      isbinaryfile: 4.0.10
      lodash.get: 4.4.2
      mkdirp: 0.5.6
      resolve: 1.22.8

  node-releases@2.0.14: {}

  nopt@5.0.0:
    dependencies:
      abbrev: 1.1.1

  normalize-path@3.0.0: {}

  npm-run-path@4.0.1:
    dependencies:
      path-key: 3.1.1

  npm-run-path@5.2.0:
    dependencies:
      path-key: 4.0.0

  npmlog@5.0.1:
    dependencies:
      are-we-there-yet: 2.0.0
      console-control-strings: 1.1.0
      gauge: 3.0.2
      set-blocking: 2.0.0

  nwsapi@2.2.10: {}

  oauth4webapi@2.10.3: {}

  oauth4webapi@2.11.0: {}

  object-assign@4.1.1: {}

  object-inspect@1.13.1: {}

  object-is@1.1.6:
    dependencies:
      call-bind: 1.0.7
      define-properties: 1.2.1

  object-keys@1.1.1: {}

  object.assign@4.1.5:
    dependencies:
      call-bind: 1.0.7
      define-properties: 1.2.1
      has-symbols: 1.0.3
      object-keys: 1.1.1

  object.entries@1.1.8:
    dependencies:
      call-bind: 1.0.7
      define-properties: 1.2.1
      es-object-atoms: 1.0.0

  object.fromentries@2.0.7:
    dependencies:
      call-bind: 1.0.7
      define-properties: 1.2.1
      es-abstract: 1.22.4

  object.fromentries@2.0.8:
    dependencies:
      call-bind: 1.0.7
      define-properties: 1.2.1
      es-abstract: 1.23.3
      es-object-atoms: 1.0.0

  object.groupby@1.0.2:
    dependencies:
      array.prototype.filter: 1.0.3
      call-bind: 1.0.7
      define-properties: 1.2.1
      es-abstract: 1.22.4
      es-errors: 1.3.0

  object.omit@3.0.0:
    dependencies:
      is-extendable: 1.0.1

  object.pick@1.3.0:
    dependencies:
      isobject: 3.0.1

  object.values@1.1.7:
    dependencies:
      call-bind: 1.0.7
      define-properties: 1.2.1
      es-abstract: 1.22.4

  object.values@1.2.0:
    dependencies:
      call-bind: 1.0.7
      define-properties: 1.2.1
      es-object-atoms: 1.0.0

  once@1.4.0:
    dependencies:
      wrappy: 1.0.2

  one-time@1.0.0:
    dependencies:
      fn.name: 1.1.0

  onetime@5.1.2:
    dependencies:
      mimic-fn: 2.1.0

  onetime@6.0.0:
    dependencies:
      mimic-fn: 4.0.0

  optionator@0.9.3:
    dependencies:
      '@aashutoshrathi/word-wrap': 1.2.6
      deep-is: 0.1.4
      fast-levenshtein: 2.0.6
      levn: 0.4.1
      prelude-ls: 1.2.1
      type-check: 0.4.0

  ora@4.1.1:
    dependencies:
      chalk: 3.0.0
      cli-cursor: 3.1.0
      cli-spinners: 2.9.2
      is-interactive: 1.0.0
      log-symbols: 3.0.0
      mute-stream: 0.0.8
      strip-ansi: 6.0.1
      wcwidth: 1.0.1

  ora@5.4.1:
    dependencies:
      bl: 4.1.0
      chalk: 4.1.2
      cli-cursor: 3.1.0
      cli-spinners: 2.9.2
      is-interactive: 1.0.0
      is-unicode-supported: 0.1.0
      log-symbols: 4.1.0
      strip-ansi: 6.0.1
      wcwidth: 1.0.1

  orderedmap@2.1.1: {}

  os-tmpdir@1.0.2: {}

  p-limit@3.1.0:
    dependencies:
      yocto-queue: 0.1.0

  p-locate@5.0.0:
    dependencies:
      p-limit: 3.1.0

  p-map@3.0.0:
    dependencies:
      aggregate-error: 3.1.0

  pac-proxy-agent@7.0.1:
    dependencies:
      '@tootallnate/quickjs-emscripten': 0.23.0
      agent-base: 7.1.0
      debug: 4.3.5
      get-uri: 6.0.3
      http-proxy-agent: 7.0.2
      https-proxy-agent: 7.0.4
      pac-resolver: 7.0.1
      socks-proxy-agent: 8.0.2
    transitivePeerDependencies:
      - supports-color

  pac-resolver@7.0.1:
    dependencies:
      degenerator: 5.0.1
      netmask: 2.0.2

  package-json-from-dist@1.0.0: {}

  param-case@2.1.1:
    dependencies:
      no-case: 2.3.2

  parent-module@1.0.1:
    dependencies:
      callsites: 3.1.0

  parse5@7.1.2:
    dependencies:
      entities: 4.5.0

  pascal-case@2.0.1:
    dependencies:
      camel-case: 3.0.0
      upper-case-first: 1.1.2

  path-case@2.1.1:
    dependencies:
      no-case: 2.3.2

  path-exists@4.0.0: {}

  path-is-absolute@1.0.1: {}

  path-key@3.1.1: {}

  path-key@4.0.0: {}

  path-parse@1.0.7: {}

  path-scurry@1.11.1:
    dependencies:
      lru-cache: 10.2.0
      minipass: 7.1.2

  path-scurry@2.0.0:
    dependencies:
      lru-cache: 11.0.0
      minipass: 7.1.2

  path-type@4.0.0: {}

  pathe@1.1.2: {}

  pathval@2.0.0: {}

  picocolors@1.0.1: {}

  picomatch@2.3.1: {}

  pkcs7@1.0.4:
    dependencies:
      '@babel/runtime': 7.23.9

  possible-typed-array-names@1.0.0: {}

  postcss-js@4.0.1(postcss@8.4.38):
    dependencies:
      camelcase-css: 2.0.1
      postcss: 8.4.38

  postcss-mixins@9.0.4(postcss@8.4.38):
    dependencies:
      fast-glob: 3.3.2
      postcss: 8.4.38
      postcss-js: 4.0.1(postcss@8.4.38)
      postcss-simple-vars: 7.0.1(postcss@8.4.38)
      sugarss: 4.0.1(postcss@8.4.38)

  postcss-nested@6.0.1(postcss@8.4.38):
    dependencies:
      postcss: 8.4.38
      postcss-selector-parser: 6.0.15

  postcss-preset-mantine@1.16.0(postcss@8.4.38):
    dependencies:
      postcss: 8.4.38
      postcss-mixins: 9.0.4(postcss@8.4.38)
      postcss-nested: 6.0.1(postcss@8.4.38)

  postcss-selector-parser@6.0.15:
    dependencies:
      cssesc: 3.0.0
      util-deprecate: 1.0.2

  postcss-simple-vars@7.0.1(postcss@8.4.38):
    dependencies:
      postcss: 8.4.38

  postcss@8.4.31:
    dependencies:
      nanoid: 3.3.7
      picocolors: 1.0.1
      source-map-js: 1.2.0

  postcss@8.4.38:
    dependencies:
      nanoid: 3.3.7
      picocolors: 1.0.1
      source-map-js: 1.2.0

  preact-render-to-string@5.2.3(preact@10.11.3):
    dependencies:
      preact: 10.11.3
      pretty-format: 3.8.0

  preact@10.11.3: {}

  prebuild-install@7.1.1:
    dependencies:
      detect-libc: 2.0.2
      expand-template: 2.0.3
      github-from-package: 0.0.0
      minimist: 1.2.8
      mkdirp-classic: 0.5.3
      napi-build-utils: 1.0.2
      node-abi: 3.54.0
      pump: 3.0.0
      rc: 1.2.8
      simple-get: 4.0.1
      tar-fs: 2.1.1
      tunnel-agent: 0.6.0

  prelude-ls@1.2.1: {}

  prettier@3.3.3: {}

  pretty-format@3.8.0: {}

  prismjs@1.29.0: {}

  process-nextick-args@2.0.1: {}

  process@0.11.10: {}

  prop-types@15.8.1:
    dependencies:
      loose-envify: 1.4.0
      object-assign: 4.1.1
      react-is: 16.13.1

  proper-lockfile@4.1.2:
    dependencies:
      graceful-fs: 4.2.11
      retry: 0.12.0
      signal-exit: 3.0.7

  properties-reader@2.3.0:
    dependencies:
      mkdirp: 1.0.4

  prosemirror-changeset@2.2.1:
    dependencies:
      prosemirror-transform: 1.8.0

  prosemirror-collab@1.3.1:
    dependencies:
      prosemirror-state: 1.4.3

  prosemirror-commands@1.5.2:
    dependencies:
      prosemirror-model: 1.19.4
      prosemirror-state: 1.4.3
      prosemirror-transform: 1.8.0

  prosemirror-dropcursor@1.8.1:
    dependencies:
      prosemirror-state: 1.4.3
      prosemirror-transform: 1.8.0
      prosemirror-view: 1.33.1

  prosemirror-gapcursor@1.3.2:
    dependencies:
      prosemirror-keymap: 1.2.2
      prosemirror-model: 1.19.4
      prosemirror-state: 1.4.3
      prosemirror-view: 1.33.1

  prosemirror-history@1.3.2:
    dependencies:
      prosemirror-state: 1.4.3
      prosemirror-transform: 1.8.0
      prosemirror-view: 1.33.1
      rope-sequence: 1.3.4

  prosemirror-inputrules@1.4.0:
    dependencies:
      prosemirror-state: 1.4.3
      prosemirror-transform: 1.8.0

  prosemirror-keymap@1.2.2:
    dependencies:
      prosemirror-state: 1.4.3
      w3c-keyname: 2.2.8

  prosemirror-markdown@1.12.0:
    dependencies:
      markdown-it: 14.0.0
      prosemirror-model: 1.19.4

  prosemirror-menu@1.2.4:
    dependencies:
      crelt: 1.0.6
      prosemirror-commands: 1.5.2
      prosemirror-history: 1.3.2
      prosemirror-state: 1.4.3

  prosemirror-model@1.19.4:
    dependencies:
      orderedmap: 2.1.1

  prosemirror-schema-basic@1.2.2:
    dependencies:
      prosemirror-model: 1.19.4

  prosemirror-schema-list@1.3.0:
    dependencies:
      prosemirror-model: 1.19.4
      prosemirror-state: 1.4.3
      prosemirror-transform: 1.8.0

  prosemirror-state@1.4.3:
    dependencies:
      prosemirror-model: 1.19.4
      prosemirror-transform: 1.8.0
      prosemirror-view: 1.33.1

  prosemirror-tables@1.3.7:
    dependencies:
      prosemirror-keymap: 1.2.2
      prosemirror-model: 1.19.4
      prosemirror-state: 1.4.3
      prosemirror-transform: 1.8.0
      prosemirror-view: 1.33.1

  prosemirror-trailing-node@2.0.7(prosemirror-model@1.19.4)(prosemirror-state@1.4.3)(prosemirror-view@1.33.1):
    dependencies:
      '@remirror/core-constants': 2.0.2
      '@remirror/core-helpers': 3.0.0
      escape-string-regexp: 4.0.0
      prosemirror-model: 1.19.4
      prosemirror-state: 1.4.3
      prosemirror-view: 1.33.1

  prosemirror-transform@1.8.0:
    dependencies:
      prosemirror-model: 1.19.4

  prosemirror-view@1.33.1:
    dependencies:
      prosemirror-model: 1.19.4
      prosemirror-state: 1.4.3
      prosemirror-transform: 1.8.0

  proxy-agent@6.4.0:
    dependencies:
      agent-base: 7.1.0
      debug: 4.3.5
      http-proxy-agent: 7.0.2
      https-proxy-agent: 7.0.4
      lru-cache: 7.18.3
      pac-proxy-agent: 7.0.1
      proxy-from-env: 1.1.0
      socks-proxy-agent: 8.0.2
    transitivePeerDependencies:
      - supports-color

  proxy-from-env@1.1.0: {}

  psl@1.9.0: {}

  pump@3.0.0:
    dependencies:
      end-of-stream: 1.4.4
      once: 1.4.0

  punycode.js@2.3.1: {}

  punycode@2.3.1: {}

  querystringify@2.2.0: {}

  queue-microtask@1.2.3: {}

  queue-tick@1.0.1: {}

  randombytes@2.1.0:
    dependencies:
      safe-buffer: 5.2.1

  rc@1.2.8:
    dependencies:
      deep-extend: 0.6.0
      ini: 1.3.8
      minimist: 1.2.8
      strip-json-comments: 2.0.1

  react-dom@18.3.1(react@18.3.1):
    dependencies:
      loose-envify: 1.4.0
      react: 18.3.1
      scheduler: 0.23.2

  react-error-boundary@4.0.13(react@18.3.1):
    dependencies:
      '@babel/runtime': 7.23.9
      react: 18.3.1

  react-is@16.13.1: {}

  react-number-format@5.3.1(react-dom@18.3.1(react@18.3.1))(react@18.3.1):
    dependencies:
      prop-types: 15.8.1
      react: 18.3.1
      react-dom: 18.3.1(react@18.3.1)

  react-refresh@0.14.2: {}

  react-remove-scroll-bar@2.3.4(@types/react@18.3.3)(react@18.3.1):
    dependencies:
      react: 18.3.1
      react-style-singleton: 2.2.1(@types/react@18.3.3)(react@18.3.1)
      tslib: 2.6.2
    optionalDependencies:
      '@types/react': 18.3.3

  react-remove-scroll@2.5.7(@types/react@18.3.3)(react@18.3.1):
    dependencies:
      react: 18.3.1
      react-remove-scroll-bar: 2.3.4(@types/react@18.3.3)(react@18.3.1)
      react-style-singleton: 2.2.1(@types/react@18.3.3)(react@18.3.1)
      tslib: 2.6.2
      use-callback-ref: 1.3.1(@types/react@18.3.3)(react@18.3.1)
      use-sidecar: 1.1.2(@types/react@18.3.3)(react@18.3.1)
    optionalDependencies:
      '@types/react': 18.3.3

  react-simple-code-editor@0.14.1(react-dom@18.3.1(react@18.3.1))(react@18.3.1):
    dependencies:
      react: 18.3.1
      react-dom: 18.3.1(react@18.3.1)

  react-style-singleton@2.2.1(@types/react@18.3.3)(react@18.3.1):
    dependencies:
      get-nonce: 1.0.1
      invariant: 2.2.4
      react: 18.3.1
      tslib: 2.6.2
    optionalDependencies:
      '@types/react': 18.3.3

  react-textarea-autosize@8.5.3(@types/react@18.3.3)(react@18.3.1):
    dependencies:
      '@babel/runtime': 7.23.9
      react: 18.3.1
      use-composed-ref: 1.3.0(react@18.3.1)
      use-latest: 1.2.1(@types/react@18.3.3)(react@18.3.1)
    transitivePeerDependencies:
      - '@types/react'

  react-transition-group@4.4.5(react-dom@18.3.1(react@18.3.1))(react@18.3.1):
    dependencies:
      '@babel/runtime': 7.23.9
      dom-helpers: 5.2.1
      loose-envify: 1.4.0
      prop-types: 15.8.1
      react: 18.3.1
      react-dom: 18.3.1(react@18.3.1)

  react@18.3.1:
    dependencies:
      loose-envify: 1.4.0

  readable-stream@2.3.8:
    dependencies:
      core-util-is: 1.0.3
      inherits: 2.0.4
      isarray: 1.0.0
      process-nextick-args: 2.0.1
      safe-buffer: 5.1.2
      string_decoder: 1.1.1
      util-deprecate: 1.0.2

  readable-stream@3.6.2:
    dependencies:
      inherits: 2.0.4
      string_decoder: 1.3.0
      util-deprecate: 1.0.2

  readdir-glob@1.1.3:
    dependencies:
      minimatch: 5.1.6

  readdirp@3.6.0:
    dependencies:
      picomatch: 2.3.1

  redis-errors@1.2.0: {}

  redis-parser@3.0.0:
    dependencies:
      redis-errors: 1.2.0

  reflect.getprototypeof@1.0.5:
    dependencies:
      call-bind: 1.0.7
      define-properties: 1.2.1
      es-abstract: 1.23.3
      es-errors: 1.3.0
      get-intrinsic: 1.2.4
      globalthis: 1.0.3
      which-builtin-type: 1.1.3

  regenerator-runtime@0.14.1: {}

  regexp.prototype.flags@1.5.2:
    dependencies:
      call-bind: 1.0.7
      define-properties: 1.2.1
      es-errors: 1.3.0
      set-function-name: 2.0.2

  registry-auth-token@3.3.2:
    dependencies:
      rc: 1.2.8
      safe-buffer: 5.2.1

  registry-url@3.1.0:
    dependencies:
      rc: 1.2.8

  remove-accents@0.5.0: {}

  require-directory@2.1.1: {}

  requires-port@1.0.0: {}

  resolve-from@4.0.0: {}

  resolve-pkg-maps@1.0.0: {}

  resolve@1.22.8:
    dependencies:
      is-core-module: 2.13.1
      path-parse: 1.0.7
      supports-preserve-symlinks-flag: 1.0.0

  resolve@2.0.0-next.5:
    dependencies:
      is-core-module: 2.13.1
      path-parse: 1.0.7
      supports-preserve-symlinks-flag: 1.0.0

  restore-cursor@3.1.0:
    dependencies:
      onetime: 5.1.2
      signal-exit: 3.0.7

  retry@0.12.0: {}

  reusify@1.0.4: {}

  rimraf@3.0.2:
    dependencies:
      glob: 7.2.3

  rollup@4.13.0:
    dependencies:
      '@types/estree': 1.0.5
    optionalDependencies:
      '@rollup/rollup-android-arm-eabi': 4.13.0
      '@rollup/rollup-android-arm64': 4.13.0
      '@rollup/rollup-darwin-arm64': 4.13.0
      '@rollup/rollup-darwin-x64': 4.13.0
      '@rollup/rollup-linux-arm-gnueabihf': 4.13.0
      '@rollup/rollup-linux-arm64-gnu': 4.13.0
      '@rollup/rollup-linux-arm64-musl': 4.13.0
      '@rollup/rollup-linux-riscv64-gnu': 4.13.0
      '@rollup/rollup-linux-x64-gnu': 4.13.0
      '@rollup/rollup-linux-x64-musl': 4.13.0
      '@rollup/rollup-win32-arm64-msvc': 4.13.0
      '@rollup/rollup-win32-ia32-msvc': 4.13.0
      '@rollup/rollup-win32-x64-msvc': 4.13.0
      fsevents: 2.3.3

  rope-sequence@1.3.4: {}

  rrweb-cssom@0.6.0: {}

  rrweb-cssom@0.7.0: {}

  run-async@2.4.1: {}

  run-parallel@1.2.0:
    dependencies:
      queue-microtask: 1.2.3

  rust-result@1.0.0:
    dependencies:
      individual: 2.0.0

  rxjs@6.6.7:
    dependencies:
      tslib: 1.14.1

  rxjs@7.8.1:
    dependencies:
      tslib: 2.6.2

  safe-array-concat@1.1.0:
    dependencies:
      call-bind: 1.0.7
      get-intrinsic: 1.2.4
      has-symbols: 1.0.3
      isarray: 2.0.5

  safe-array-concat@1.1.2:
    dependencies:
      call-bind: 1.0.7
      get-intrinsic: 1.2.4
      has-symbols: 1.0.3
      isarray: 2.0.5

  safe-buffer@5.1.2: {}

  safe-buffer@5.2.1: {}

  safe-json-parse@4.0.0:
    dependencies:
      rust-result: 1.0.0

  safe-regex-test@1.0.3:
    dependencies:
      call-bind: 1.0.7
      es-errors: 1.3.0
      is-regex: 1.1.4

  safe-stable-stringify@2.4.3: {}

  safer-buffer@2.1.2: {}

  sass@1.77.8:
    dependencies:
      chokidar: 3.6.0
      immutable: 4.3.5
      source-map-js: 1.2.0

  saxes@6.0.0:
    dependencies:
      xmlchars: 2.2.0

  scheduler@0.23.2:
    dependencies:
      loose-envify: 1.4.0

  schema-utils@3.3.0:
    dependencies:
      '@types/json-schema': 7.0.15
      ajv: 6.12.6
      ajv-keywords: 3.5.2(ajv@6.12.6)

  semver@6.3.1: {}

  semver@7.6.0:
    dependencies:
      lru-cache: 6.0.0

  sentence-case@2.1.1:
    dependencies:
      no-case: 2.3.2
      upper-case-first: 1.1.2

  seq-queue@0.0.5: {}

  serialize-javascript@6.0.2:
    dependencies:
      randombytes: 2.1.0

  server-only@0.0.1: {}

  set-blocking@2.0.0: {}

  set-function-length@1.2.1:
    dependencies:
      define-data-property: 1.1.4
      es-errors: 1.3.0
      function-bind: 1.1.2
      get-intrinsic: 1.2.4
      gopd: 1.0.1
      has-property-descriptors: 1.0.2

  set-function-name@2.0.2:
    dependencies:
      define-data-property: 1.1.4
      es-errors: 1.3.0
      functions-have-names: 1.2.3
      has-property-descriptors: 1.0.2

  shebang-command@2.0.0:
    dependencies:
      shebang-regex: 3.0.0

  shebang-regex@3.0.0: {}

  shell-quote@1.8.1: {}

  side-channel@1.0.6:
    dependencies:
      call-bind: 1.0.7
      es-errors: 1.3.0
      get-intrinsic: 1.2.4
      object-inspect: 1.13.1

  siginfo@2.0.0: {}

  signal-exit@3.0.7: {}

  signal-exit@4.1.0: {}

  simple-concat@1.0.1: {}

  simple-get@4.0.1:
    dependencies:
      decompress-response: 6.0.0
      once: 1.4.0
      simple-concat: 1.0.1

  simple-swizzle@0.2.2:
    dependencies:
      is-arrayish: 0.3.2

  sirv@2.0.4:
    dependencies:
      '@polka/url': 1.0.0-next.24
      mrmime: 2.0.0
      totalist: 3.0.1

  slash@3.0.0: {}

  smart-buffer@4.2.0: {}

  snake-case@2.1.0:
    dependencies:
      no-case: 2.3.2

  socks-proxy-agent@8.0.2:
    dependencies:
      agent-base: 7.1.0
      debug: 4.3.5
      socks: 2.7.3
    transitivePeerDependencies:
      - supports-color

  socks@2.7.3:
    dependencies:
      ip-address: 9.0.5
      smart-buffer: 4.2.0

  source-map-js@1.2.0: {}

  source-map-support@0.5.21:
    dependencies:
      buffer-from: 1.1.2
      source-map: 0.6.1

  source-map@0.6.1: {}

  spawn-command@0.0.2: {}

  split-ca@1.0.1: {}

  sprintf-js@1.1.3: {}

  sqlstring@2.3.3: {}

  ssh-remote-port-forward@1.0.4:
    dependencies:
      '@types/ssh2': 0.5.52
      ssh2: 1.15.0

  ssh2@1.15.0:
    dependencies:
      asn1: 0.2.6
      bcrypt-pbkdf: 1.0.2
    optionalDependencies:
      cpu-features: 0.0.10
      nan: 2.19.0

  stack-trace@0.0.10: {}

  stackback@0.0.2: {}

  standard-as-callback@2.1.0: {}

  std-env@3.7.0: {}

  stop-iteration-iterator@1.0.0:
    dependencies:
      internal-slot: 1.0.7

  streamsearch@1.1.0: {}

  streamx@2.18.0:
    dependencies:
      fast-fifo: 1.3.2
      queue-tick: 1.0.1
      text-decoder: 1.1.0
    optionalDependencies:
      bare-events: 2.4.2

  strict-event-emitter-types@2.0.0: {}

  string-width@4.2.3:
    dependencies:
      emoji-regex: 8.0.0
      is-fullwidth-code-point: 3.0.0
      strip-ansi: 6.0.1

  string-width@5.1.2:
    dependencies:
      eastasianwidth: 0.2.0
      emoji-regex: 9.2.2
      strip-ansi: 7.1.0

  string.prototype.includes@2.0.0:
    dependencies:
      define-properties: 1.2.1
      es-abstract: 1.23.3

  string.prototype.matchall@4.0.11:
    dependencies:
      call-bind: 1.0.7
      define-properties: 1.2.1
      es-abstract: 1.23.3
      es-errors: 1.3.0
      es-object-atoms: 1.0.0
      get-intrinsic: 1.2.4
      gopd: 1.0.1
      has-symbols: 1.0.3
      internal-slot: 1.0.7
      regexp.prototype.flags: 1.5.2
      set-function-name: 2.0.2
      side-channel: 1.0.6

  string.prototype.repeat@1.0.0:
    dependencies:
      define-properties: 1.2.1
      es-abstract: 1.23.3

  string.prototype.trim@1.2.8:
    dependencies:
      call-bind: 1.0.7
      define-properties: 1.2.1
      es-abstract: 1.23.3

  string.prototype.trim@1.2.9:
    dependencies:
      call-bind: 1.0.7
      define-properties: 1.2.1
      es-abstract: 1.23.3
      es-object-atoms: 1.0.0

  string.prototype.trimend@1.0.7:
    dependencies:
      call-bind: 1.0.7
      define-properties: 1.2.1
      es-abstract: 1.23.3

  string.prototype.trimend@1.0.8:
    dependencies:
      call-bind: 1.0.7
      define-properties: 1.2.1
      es-object-atoms: 1.0.0

  string.prototype.trimstart@1.0.7:
    dependencies:
      call-bind: 1.0.7
      define-properties: 1.2.1
      es-abstract: 1.23.3

  string.prototype.trimstart@1.0.8:
    dependencies:
      call-bind: 1.0.7
      define-properties: 1.2.1
      es-object-atoms: 1.0.0

  string_decoder@1.1.1:
    dependencies:
      safe-buffer: 5.1.2

  string_decoder@1.3.0:
    dependencies:
      safe-buffer: 5.2.1

  strip-ansi@6.0.1:
    dependencies:
      ansi-regex: 5.0.1

  strip-ansi@7.1.0:
    dependencies:
      ansi-regex: 6.0.1

  strip-bom@3.0.0: {}

  strip-final-newline@2.0.0: {}

  strip-final-newline@3.0.0: {}

  strip-json-comments@2.0.1: {}

  strip-json-comments@3.1.1: {}

  strip-literal@2.1.0:
    dependencies:
      js-tokens: 9.0.0

  styled-jsx@5.1.1(@babel/core@7.24.6)(react@18.3.1):
    dependencies:
      client-only: 0.0.1
      react: 18.3.1
    optionalDependencies:
      '@babel/core': 7.24.6

  sugarss@4.0.1(postcss@8.4.38):
    dependencies:
      postcss: 8.4.38

  superjson@2.2.1:
    dependencies:
      copy-anything: 3.0.5

  supports-color@5.5.0:
    dependencies:
      has-flag: 3.0.0

  supports-color@7.2.0:
    dependencies:
      has-flag: 4.0.0

  supports-color@8.1.1:
    dependencies:
      has-flag: 4.0.0

  supports-preserve-symlinks-flag@1.0.0: {}

  swap-case@1.1.2:
    dependencies:
      lower-case: 1.1.4
      upper-case: 1.1.3

  symbol-tree@3.2.4: {}

  tabbable@6.2.0: {}

  tapable@2.2.1: {}

  tar-fs@2.0.1:
    dependencies:
      chownr: 1.1.4
      mkdirp-classic: 0.5.3
      pump: 3.0.0
      tar-stream: 2.2.0

  tar-fs@2.1.1:
    dependencies:
      chownr: 1.1.4
      mkdirp-classic: 0.5.3
      pump: 3.0.0
      tar-stream: 2.2.0

  tar-fs@3.0.6:
    dependencies:
      pump: 3.0.0
      tar-stream: 3.1.7
    optionalDependencies:
      bare-fs: 2.3.1
      bare-path: 2.1.3

  tar-stream@2.2.0:
    dependencies:
      bl: 4.1.0
      end-of-stream: 1.4.4
      fs-constants: 1.0.0
      inherits: 2.0.4
      readable-stream: 3.6.2

  tar-stream@3.1.7:
    dependencies:
      b4a: 1.6.6
      fast-fifo: 1.3.2
      streamx: 2.18.0

  tar@6.2.0:
    dependencies:
      chownr: 2.0.0
      fs-minipass: 2.1.0
      minipass: 5.0.0
      minizlib: 2.1.2
      mkdirp: 1.0.4
      yallist: 4.0.0

  terser-webpack-plugin@5.3.10(webpack@5.91.0):
    dependencies:
      '@jridgewell/trace-mapping': 0.3.25
      jest-worker: 27.5.1
      schema-utils: 3.3.0
      serialize-javascript: 6.0.2
      terser: 5.31.0
      webpack: 5.91.0

  terser@5.31.0:
    dependencies:
      '@jridgewell/source-map': 0.3.6
      acorn: 8.12.0
      commander: 2.20.3
      source-map-support: 0.5.21

  test-exclude@7.0.1:
    dependencies:
      '@istanbuljs/schema': 0.1.3
      glob: 10.4.5
      minimatch: 9.0.4

  testcontainers@10.10.4:
    dependencies:
      '@balena/dockerignore': 1.0.2
      '@types/dockerode': 3.3.30
      archiver: 5.3.2
      async-lock: 1.4.1
      byline: 5.0.0
      debug: 4.3.5
      docker-compose: 0.24.8
      dockerode: 3.3.5
      get-port: 5.1.1
      node-fetch: 2.7.0
      proper-lockfile: 4.1.2
      properties-reader: 2.3.0
      ssh-remote-port-forward: 1.0.4
      tar-fs: 3.0.6
      tmp: 0.2.3
    transitivePeerDependencies:
      - encoding
      - supports-color

  text-decoder@1.1.0:
    dependencies:
      b4a: 1.6.6

  text-hex@1.0.0: {}

  text-table@0.2.0: {}

  throttle-debounce@3.0.1: {}

  through@2.3.8: {}

  tinybench@2.8.0: {}

  tinycolor2@1.6.0: {}

  tinygradient@1.1.5:
    dependencies:
      '@types/tinycolor2': 1.4.6
      tinycolor2: 1.6.0

  tinypool@1.0.0: {}

  tinyrainbow@1.2.0: {}

  tinyspy@3.0.0: {}

  tippy.js@6.3.7:
    dependencies:
      '@popperjs/core': 2.11.8

  title-case@2.1.1:
    dependencies:
      no-case: 2.3.2
      upper-case: 1.1.3

  tmp@0.0.33:
    dependencies:
      os-tmpdir: 1.0.2

  tmp@0.2.3: {}

  to-fast-properties@2.0.0: {}

  to-regex-range@5.0.1:
    dependencies:
      is-number: 7.0.0

  totalist@3.0.1: {}

  tough-cookie@4.1.4:
    dependencies:
      psl: 1.9.0
      punycode: 2.3.1
      universalify: 0.2.0
      url-parse: 1.5.10

  tr46@0.0.3: {}

  tr46@5.0.0:
    dependencies:
      punycode: 2.3.1

  tree-kill@1.2.2: {}

  triple-beam@1.4.1: {}

  ts-api-utils@1.3.0(typescript@5.5.3):
    dependencies:
      typescript: 5.5.3

  ts-node@10.9.2(@types/node@20.14.11)(typescript@5.5.3):
    dependencies:
      '@cspotcode/source-map-support': 0.8.1
      '@tsconfig/node10': 1.0.9
      '@tsconfig/node12': 1.0.11
      '@tsconfig/node14': 1.0.3
      '@tsconfig/node16': 1.0.4
      '@types/node': 20.14.11
      acorn: 8.12.0
      acorn-walk: 8.3.2
      arg: 4.1.3
      create-require: 1.1.1
      diff: 4.0.2
      make-error: 1.3.6
      typescript: 5.5.3
      v8-compile-cache-lib: 3.0.1
      yn: 3.1.1

  tsconfck@3.0.3(typescript@5.5.3):
    optionalDependencies:
      typescript: 5.5.3

  tsconfig-paths@3.15.0:
    dependencies:
      '@types/json5': 0.0.29
      json5: 1.0.2
      minimist: 1.2.8
      strip-bom: 3.0.0

  tslib@1.14.1: {}

  tslib@2.6.2: {}

  tsscmp@1.0.6: {}

  tsx@4.13.3:
    dependencies:
      esbuild: 0.20.2
      get-tsconfig: 4.7.5
    optionalDependencies:
      fsevents: 2.3.3

  tunnel-agent@0.6.0:
    dependencies:
      safe-buffer: 5.2.1

  turbo-darwin-64@2.0.9:
    optional: true

  turbo-darwin-arm64@2.0.9:
    optional: true

  turbo-linux-64@2.0.9:
    optional: true

  turbo-linux-arm64@2.0.9:
    optional: true

  turbo-windows-64@2.0.9:
    optional: true

  turbo-windows-arm64@2.0.9:
    optional: true

  turbo@2.0.9:
    optionalDependencies:
      turbo-darwin-64: 2.0.9
      turbo-darwin-arm64: 2.0.9
      turbo-linux-64: 2.0.9
      turbo-linux-arm64: 2.0.9
      turbo-windows-64: 2.0.9
      turbo-windows-arm64: 2.0.9

  tweetnacl@0.14.5: {}

  type-check@0.4.0:
    dependencies:
      prelude-ls: 1.2.1

  type-fest@0.21.3: {}

  type-fest@2.19.0: {}

  type-fest@4.12.0: {}

  typed-array-buffer@1.0.1:
    dependencies:
      call-bind: 1.0.7
      es-errors: 1.3.0
      is-typed-array: 1.1.13

  typed-array-buffer@1.0.2:
    dependencies:
      call-bind: 1.0.7
      es-errors: 1.3.0
      is-typed-array: 1.1.13

  typed-array-byte-length@1.0.0:
    dependencies:
      call-bind: 1.0.7
      for-each: 0.3.3
      has-proto: 1.0.3
      is-typed-array: 1.1.13

  typed-array-byte-length@1.0.1:
    dependencies:
      call-bind: 1.0.7
      for-each: 0.3.3
      gopd: 1.0.1
      has-proto: 1.0.3
      is-typed-array: 1.1.13

  typed-array-byte-offset@1.0.0:
    dependencies:
      available-typed-arrays: 1.0.6
      call-bind: 1.0.7
      for-each: 0.3.3
      has-proto: 1.0.3
      is-typed-array: 1.1.13

  typed-array-byte-offset@1.0.2:
    dependencies:
      available-typed-arrays: 1.0.7
      call-bind: 1.0.7
      for-each: 0.3.3
      gopd: 1.0.1
      has-proto: 1.0.3
      is-typed-array: 1.1.13

  typed-array-length@1.0.4:
    dependencies:
      call-bind: 1.0.7
      for-each: 0.3.3
      is-typed-array: 1.1.13

  typed-array-length@1.0.6:
    dependencies:
      call-bind: 1.0.7
      for-each: 0.3.3
      gopd: 1.0.1
      has-proto: 1.0.3
      is-typed-array: 1.1.13
      possible-typed-array-names: 1.0.0

  typescript-eslint@7.16.1(eslint@9.7.0)(typescript@5.5.3):
    dependencies:
      '@typescript-eslint/eslint-plugin': 7.16.1(@typescript-eslint/parser@7.16.1(eslint@9.7.0)(typescript@5.5.3))(eslint@9.7.0)(typescript@5.5.3)
      '@typescript-eslint/parser': 7.16.1(eslint@9.7.0)(typescript@5.5.3)
      '@typescript-eslint/utils': 7.16.1(eslint@9.7.0)(typescript@5.5.3)
      eslint: 9.7.0
    optionalDependencies:
      typescript: 5.5.3
    transitivePeerDependencies:
      - supports-color

  typescript@5.5.3: {}

  uc.micro@2.1.0: {}

  uglify-js@3.17.4:
    optional: true

  unbox-primitive@1.0.2:
    dependencies:
      call-bind: 1.0.7
      has-bigints: 1.0.2
      has-symbols: 1.0.3
      which-boxed-primitive: 1.0.2

  undici-types@5.26.5: {}

  undici@6.19.2: {}

  universalify@0.2.0: {}

  universalify@2.0.1: {}

  update-browserslist-db@1.0.13(browserslist@4.23.0):
    dependencies:
      browserslist: 4.23.0
      escalade: 3.1.2
      picocolors: 1.0.1

  update-check@1.5.4:
    dependencies:
      registry-auth-token: 3.3.2
      registry-url: 3.1.0

  upper-case-first@1.1.2:
    dependencies:
      upper-case: 1.1.3

  upper-case@1.1.3: {}

  uri-js@4.4.1:
    dependencies:
      punycode: 2.3.1

  url-parse@1.5.10:
    dependencies:
      querystringify: 2.2.0
      requires-port: 1.0.0

  url-toolkit@2.2.5: {}

  use-callback-ref@1.3.1(@types/react@18.3.3)(react@18.3.1):
    dependencies:
      react: 18.3.1
      tslib: 2.6.2
    optionalDependencies:
      '@types/react': 18.3.3

  use-composed-ref@1.3.0(react@18.3.1):
    dependencies:
      react: 18.3.1

  use-deep-compare-effect@1.8.1(react@18.3.1):
    dependencies:
      '@babel/runtime': 7.23.9
      dequal: 2.0.3
      react: 18.3.1

  use-isomorphic-layout-effect@1.1.2(@types/react@18.3.3)(react@18.3.1):
    dependencies:
      react: 18.3.1
    optionalDependencies:
      '@types/react': 18.3.3

  use-latest@1.2.1(@types/react@18.3.3)(react@18.3.1):
    dependencies:
      react: 18.3.1
      use-isomorphic-layout-effect: 1.1.2(@types/react@18.3.3)(react@18.3.1)
    optionalDependencies:
      '@types/react': 18.3.3

  use-sidecar@1.1.2(@types/react@18.3.3)(react@18.3.1):
    dependencies:
      detect-node-es: 1.1.0
      react: 18.3.1
      tslib: 2.6.2
    optionalDependencies:
      '@types/react': 18.3.3

  use-sync-external-store@1.2.2(react@18.3.1):
    dependencies:
      react: 18.3.1

  util-deprecate@1.0.2: {}

  uuid@8.3.2: {}

  uuid@9.0.1: {}

  v8-compile-cache-lib@3.0.1: {}

  validate-npm-package-name@5.0.0:
    dependencies:
      builtins: 5.0.1

  video.js@8.16.1:
    dependencies:
      '@babel/runtime': 7.23.9
      '@videojs/http-streaming': 3.13.1(video.js@8.16.1)
      '@videojs/vhs-utils': 4.0.0
      '@videojs/xhr': 2.7.0
      aes-decrypter: 4.0.1
      global: 4.4.0
      m3u8-parser: 7.1.0
      mpd-parser: 1.3.0
      mux.js: 7.0.3
      safe-json-parse: 4.0.0
      videojs-contrib-quality-levels: 4.1.0(video.js@8.16.1)
      videojs-font: 4.2.0
      videojs-vtt.js: 0.15.5

  videojs-contrib-quality-levels@4.1.0(video.js@8.16.1):
    dependencies:
      global: 4.4.0
      video.js: 8.16.1

  videojs-font@4.2.0: {}

  videojs-vtt.js@0.15.5:
    dependencies:
      global: 4.4.0

  vite-node@2.0.3(@types/node@20.14.11)(sass@1.77.8)(sugarss@4.0.1)(terser@5.31.0):
    dependencies:
      cac: 6.7.14
      debug: 4.3.5
      pathe: 1.1.2
      tinyrainbow: 1.2.0
      vite: 5.2.6(@types/node@20.14.11)(sass@1.77.8)(sugarss@4.0.1)(terser@5.31.0)
    transitivePeerDependencies:
      - '@types/node'
      - less
      - lightningcss
      - sass
      - stylus
      - sugarss
      - supports-color
      - terser

  vite-tsconfig-paths@4.3.2(typescript@5.5.3)(vite@5.2.6(@types/node@20.14.11)(sass@1.77.8)(sugarss@4.0.1)(terser@5.31.0)):
    dependencies:
      debug: 4.3.4
      globrex: 0.1.2
      tsconfck: 3.0.3(typescript@5.5.3)
    optionalDependencies:
      vite: 5.2.6(@types/node@20.14.11)(sass@1.77.8)(sugarss@4.0.1)(terser@5.31.0)
    transitivePeerDependencies:
      - supports-color
      - typescript

  vite@5.2.6(@types/node@20.14.11)(sass@1.77.8)(sugarss@4.0.1)(terser@5.31.0):
    dependencies:
      esbuild: 0.20.2
      postcss: 8.4.38
      rollup: 4.13.0
    optionalDependencies:
      '@types/node': 20.14.11
      fsevents: 2.3.3
      sass: 1.77.8
      sugarss: 4.0.1(postcss@8.4.38)
      terser: 5.31.0

  vitest@2.0.3(@types/node@20.14.11)(@vitest/ui@2.0.3)(jsdom@24.1.0)(sass@1.77.8)(sugarss@4.0.1)(terser@5.31.0):
    dependencies:
      '@ampproject/remapping': 2.3.0
      '@vitest/expect': 2.0.3
      '@vitest/pretty-format': 2.0.3
      '@vitest/runner': 2.0.3
      '@vitest/snapshot': 2.0.3
      '@vitest/spy': 2.0.3
      '@vitest/utils': 2.0.3
      chai: 5.1.1
      debug: 4.3.5
      execa: 8.0.1
      magic-string: 0.30.10
      pathe: 1.1.2
      std-env: 3.7.0
      tinybench: 2.8.0
      tinypool: 1.0.0
      tinyrainbow: 1.2.0
      vite: 5.2.6(@types/node@20.14.11)(sass@1.77.8)(sugarss@4.0.1)(terser@5.31.0)
      vite-node: 2.0.3(@types/node@20.14.11)(sass@1.77.8)(sugarss@4.0.1)(terser@5.31.0)
      why-is-node-running: 2.2.2
    optionalDependencies:
      '@types/node': 20.14.11
      '@vitest/ui': 2.0.3(vitest@2.0.3)
      jsdom: 24.1.0
    transitivePeerDependencies:
      - less
      - lightningcss
      - sass
      - stylus
      - sugarss
      - supports-color
      - terser

  w3c-keyname@2.2.8: {}

  w3c-xmlserializer@5.0.0:
    dependencies:
      xml-name-validator: 5.0.0

  watchpack@2.4.1:
    dependencies:
      glob-to-regexp: 0.4.1
      graceful-fs: 4.2.11

  wcwidth@1.0.1:
    dependencies:
      defaults: 1.0.4

  webidl-conversions@3.0.1: {}

  webidl-conversions@7.0.0: {}

  webpack-sources@3.2.3: {}

  webpack@5.91.0:
    dependencies:
      '@types/eslint-scope': 3.7.7
      '@types/estree': 1.0.5
      '@webassemblyjs/ast': 1.12.1
      '@webassemblyjs/wasm-edit': 1.12.1
      '@webassemblyjs/wasm-parser': 1.12.1
      acorn: 8.12.0
      acorn-import-assertions: 1.9.0(acorn@8.12.0)
      browserslist: 4.23.0
      chrome-trace-event: 1.0.3
      enhanced-resolve: 5.16.1
      es-module-lexer: 1.5.3
      eslint-scope: 5.1.1
      events: 3.3.0
      glob-to-regexp: 0.4.1
      graceful-fs: 4.2.11
      json-parse-even-better-errors: 2.3.1
      loader-runner: 4.3.0
      mime-types: 2.1.35
      neo-async: 2.6.2
      schema-utils: 3.3.0
      tapable: 2.2.1
      terser-webpack-plugin: 5.3.10(webpack@5.91.0)
      watchpack: 2.4.1
      webpack-sources: 3.2.3
    transitivePeerDependencies:
      - '@swc/core'
      - esbuild
      - uglify-js

  whatwg-encoding@3.1.1:
    dependencies:
      iconv-lite: 0.6.3

  whatwg-mimetype@4.0.0: {}

  whatwg-url@14.0.0:
    dependencies:
      tr46: 5.0.0
      webidl-conversions: 7.0.0

  whatwg-url@5.0.0:
    dependencies:
      tr46: 0.0.3
      webidl-conversions: 3.0.1

  which-boxed-primitive@1.0.2:
    dependencies:
      is-bigint: 1.0.4
      is-boolean-object: 1.1.2
      is-number-object: 1.0.7
      is-string: 1.0.7
      is-symbol: 1.0.4

  which-builtin-type@1.1.3:
    dependencies:
      function.prototype.name: 1.1.6
      has-tostringtag: 1.0.2
      is-async-function: 2.0.0
      is-date-object: 1.0.5
      is-finalizationregistry: 1.0.2
      is-generator-function: 1.0.10
      is-regex: 1.1.4
      is-weakref: 1.0.2
      isarray: 2.0.5
      which-boxed-primitive: 1.0.2
      which-collection: 1.0.1
      which-typed-array: 1.1.15

  which-collection@1.0.1:
    dependencies:
      is-map: 2.0.2
      is-set: 2.0.2
      is-weakmap: 2.0.1
      is-weakset: 2.0.2

  which-typed-array@1.1.14:
    dependencies:
      available-typed-arrays: 1.0.6
      call-bind: 1.0.7
      for-each: 0.3.3
      gopd: 1.0.1
      has-tostringtag: 1.0.2

  which-typed-array@1.1.15:
    dependencies:
      available-typed-arrays: 1.0.7
      call-bind: 1.0.7
      for-each: 0.3.3
      gopd: 1.0.1
      has-tostringtag: 1.0.2

  which@2.0.2:
    dependencies:
      isexe: 2.0.0

  why-is-node-running@2.2.2:
    dependencies:
      siginfo: 2.0.0
      stackback: 0.0.2

  wide-align@1.1.5:
    dependencies:
      string-width: 4.2.3

  winston-transport@4.7.0:
    dependencies:
      logform: 2.6.0
      readable-stream: 3.6.2
      triple-beam: 1.4.1

  winston@3.13.1:
    dependencies:
      '@colors/colors': 1.6.0
      '@dabh/diagnostics': 2.0.3
      async: 3.2.5
      is-stream: 2.0.1
      logform: 2.6.0
      one-time: 1.0.0
      readable-stream: 3.6.2
      safe-stable-stringify: 2.4.3
      stack-trace: 0.0.10
      triple-beam: 1.4.1
      winston-transport: 4.7.0

  wordwrap@1.0.0: {}

  wrap-ansi@6.2.0:
    dependencies:
      ansi-styles: 4.3.0
      string-width: 4.2.3
      strip-ansi: 6.0.1

  wrap-ansi@7.0.0:
    dependencies:
      ansi-styles: 4.3.0
      string-width: 4.2.3
      strip-ansi: 6.0.1

  wrap-ansi@8.1.0:
    dependencies:
      ansi-styles: 6.2.1
      string-width: 5.1.2
      strip-ansi: 7.1.0

  wrappy@1.0.2: {}

  ws@8.18.0: {}

  xml-name-validator@5.0.0: {}

  xmlchars@2.2.0: {}

  y18n@5.0.8: {}

  yallist@3.1.1: {}

  yallist@4.0.0: {}

  yaml@2.4.5: {}

  yargs-parser@21.1.1: {}

  yargs@17.7.2:
    dependencies:
      cliui: 8.0.1
      escalade: 3.1.2
      get-caller-file: 2.0.5
      require-directory: 2.1.1
      string-width: 4.2.3
      y18n: 5.0.8
      yargs-parser: 21.1.1

  yn@3.1.1: {}

  yocto-queue@0.1.0: {}

  zip-stream@4.1.1:
    dependencies:
      archiver-utils: 3.0.4
      compress-commons: 4.1.2
      readable-stream: 3.6.2

  zod@3.23.8: {}<|MERGE_RESOLUTION|>--- conflicted
+++ resolved
@@ -139,18 +139,6 @@
         version: 5.51.11(@tanstack/react-query@5.51.11(react@18.3.1))(next@14.2.5(@babel/core@7.24.6)(react-dom@18.3.1(react@18.3.1))(react@18.3.1)(sass@1.77.8))(react@18.3.1)
       '@trpc/client':
         specifier: next
-<<<<<<< HEAD
-        version: 11.0.0-rc.444(@trpc/server@11.0.0-rc.444)
-      '@trpc/next':
-        specifier: next
-        version: 11.0.0-rc.444(@tanstack/react-query@5.49.2(react@18.3.1))(@trpc/client@11.0.0-rc.444(@trpc/server@11.0.0-rc.444))(@trpc/react-query@11.0.0-rc.444(@tanstack/react-query@5.49.2(react@18.3.1))(@trpc/client@11.0.0-rc.444(@trpc/server@11.0.0-rc.444))(@trpc/server@11.0.0-rc.444)(react-dom@18.3.1(react@18.3.1))(react@18.3.1))(@trpc/server@11.0.0-rc.444)(next@14.2.4(@babel/core@7.24.6)(react-dom@18.3.1(react@18.3.1))(react@18.3.1)(sass@1.77.6))(react-dom@18.3.1(react@18.3.1))(react@18.3.1)
-      '@trpc/react-query':
-        specifier: next
-        version: 11.0.0-rc.444(@tanstack/react-query@5.49.2(react@18.3.1))(@trpc/client@11.0.0-rc.444(@trpc/server@11.0.0-rc.444))(@trpc/server@11.0.0-rc.444)(react-dom@18.3.1(react@18.3.1))(react@18.3.1)
-      '@trpc/server':
-        specifier: next
-        version: 11.0.0-rc.444
-=======
         version: 11.0.0-rc.466(@trpc/server@11.0.0-rc.466)
       '@trpc/next':
         specifier: next
@@ -161,7 +149,6 @@
       '@trpc/server':
         specifier: next
         version: 11.0.0-rc.466
->>>>>>> 5da74ca7
       '@xterm/addon-canvas':
         specifier: ^0.7.0
         version: 0.7.0(@xterm/xterm@5.5.0)
@@ -489,15 +476,6 @@
         version: link:../validation
       '@trpc/client':
         specifier: next
-<<<<<<< HEAD
-        version: 11.0.0-rc.444(@trpc/server@11.0.0-rc.444)
-      '@trpc/react-query':
-        specifier: next
-        version: 11.0.0-rc.444(@tanstack/react-query@5.49.2(react@18.3.1))(@trpc/client@11.0.0-rc.444(@trpc/server@11.0.0-rc.444))(@trpc/server@11.0.0-rc.444)(react-dom@18.3.1(react@18.3.1))(react@18.3.1)
-      '@trpc/server':
-        specifier: next
-        version: 11.0.0-rc.444
-=======
         version: 11.0.0-rc.466(@trpc/server@11.0.0-rc.466)
       '@trpc/react-query':
         specifier: next
@@ -505,7 +483,6 @@
       '@trpc/server':
         specifier: next
         version: 11.0.0-rc.466
->>>>>>> 5da74ca7
       dockerode:
         specifier: ^4.0.2
         version: 4.0.2
@@ -2669,20 +2646,6 @@
   '@tootallnate/quickjs-emscripten@0.23.0':
     resolution: {integrity: sha512-C5Mc6rdnsaJDjO3UpGW/CQTHtCKaYlScZTly4JIu97Jxo/odCiH0ITnDXSJPTOrEKk/ycSZ0AOgTmkDtkOsvIA==}
 
-<<<<<<< HEAD
-  '@trpc/client@11.0.0-rc.444':
-    resolution: {integrity: sha512-d06BBgv8nbo+iOof33IYiQzk9tKjMdmPgofEPiqBuUo/VQaIeGoJ1Ya77j38DEs1T172Zg95VB7xvMePhvNhxQ==}
-    peerDependencies:
-      '@trpc/server': 11.0.0-rc.444+18aad1614
-
-  '@trpc/next@11.0.0-rc.444':
-    resolution: {integrity: sha512-k6wkpthEngPCKLl46yBDncDUKiVb8JI2Fb7gRloFn+uFzhiaLWtbjEN0zYRJArfs6T/639zlvyRMnULEh2QmpA==}
-    peerDependencies:
-      '@tanstack/react-query': ^5.49.2
-      '@trpc/client': 11.0.0-rc.444+18aad1614
-      '@trpc/react-query': 11.0.0-rc.444+18aad1614
-      '@trpc/server': 11.0.0-rc.444+18aad1614
-=======
   '@trpc/client@11.0.0-rc.466':
     resolution: {integrity: sha512-8nEYgDPvTrXzn00FgLEOU/BHtH89LVQ0JTiW2efa4wW2XIrj3Nv/QKCRkNXV6yu7VSefwU+p2PulUL6TjNlzAg==}
     peerDependencies:
@@ -2695,7 +2658,6 @@
       '@trpc/client': 11.0.0-rc.466+1e8344ea7
       '@trpc/react-query': 11.0.0-rc.466+1e8344ea7
       '@trpc/server': 11.0.0-rc.466+1e8344ea7
->>>>>>> 5da74ca7
       next: '*'
       react: '>=16.8.0'
       react-dom: '>=16.8.0'
@@ -2705,19 +2667,6 @@
       '@trpc/react-query':
         optional: true
 
-<<<<<<< HEAD
-  '@trpc/react-query@11.0.0-rc.444':
-    resolution: {integrity: sha512-G6JdyNFmUel66XGnHoD7yIfEzUIdHSQF5D2BNwo7fj53Rmo2LH2GiCwgsnuBOr9Mo3e8V//40EyXc5BJTqoPhg==}
-    peerDependencies:
-      '@tanstack/react-query': ^5.49.2
-      '@trpc/client': 11.0.0-rc.444+18aad1614
-      '@trpc/server': 11.0.0-rc.444+18aad1614
-      react: '>=18.2.0'
-      react-dom: '>=18.2.0'
-
-  '@trpc/server@11.0.0-rc.444':
-    resolution: {integrity: sha512-B0hrwHkzSQfIOhgSyL9Uv51sdOeAjDhGXBl5AvrJrjvLbP3YUWz51bjEtcuPBQj36kfumeJ87nq+5C7L9cEZcw==}
-=======
   '@trpc/react-query@11.0.0-rc.466':
     resolution: {integrity: sha512-nt0hcskUrr1+kj8kRRhucB6h+VuK55By7ZR1oxaIGdbPygwfXoi2n4+s3t7kjZsJzugKDWtDnwJGfGFaUIP62A==}
     peerDependencies:
@@ -2729,7 +2678,6 @@
 
   '@trpc/server@11.0.0-rc.466':
     resolution: {integrity: sha512-/40QZXyZCc3HvgJbQ2+IqCGm4m+fJs7q7gMp6nLiuPB3FIJJeV0r+w1M/NGcG5avbCJ3A5Qy45s4N1glcMv1ug==}
->>>>>>> 5da74ca7
 
   '@tsconfig/node10@1.0.9':
     resolution: {integrity: sha512-jNsYVVxU8v5g43Erja32laIDHXeoNvFEpX33OK4d6hljo3jDhCBDhx5dhCCTMWUojscpAagGiRkBKxpdl9fxqA==}
@@ -2898,13 +2846,11 @@
   '@types/triple-beam@1.3.5':
     resolution: {integrity: sha512-6WaYesThRMCl19iryMYP7/x2OVgCtbIVflDGFpWnb9irXI3UjYE4AzmYuiUKY1AJstGijoY+MgUszMgRxIYTYw==}
 
-<<<<<<< HEAD
+  '@types/use-sync-external-store@0.0.6':
+    resolution: {integrity: sha512-zFDAD+tlpf2r4asuHEj0XH6pY6i0g5NeAHPn+15wk3BV6JA69eERFXC1gyGThDkVa1zCyKr5jox1+2LbV/AMLg==}
+
   '@types/uuid@10.0.0':
     resolution: {integrity: sha512-7gqG38EyHgyP1S+7+xomFtL+ZNHcKv6DwNaCZmJmo1vgMugyF3TCnXVg4t1uk89mLNwnLtnY3TpOpCOyp1/xHQ==}
-=======
-  '@types/use-sync-external-store@0.0.6':
-    resolution: {integrity: sha512-zFDAD+tlpf2r4asuHEj0XH6pY6i0g5NeAHPn+15wk3BV6JA69eERFXC1gyGThDkVa1zCyKr5jox1+2LbV/AMLg==}
->>>>>>> 5da74ca7
 
   '@types/video.js@7.3.58':
     resolution: {integrity: sha512-1CQjuSrgbv1/dhmcfQ83eVyYbvGyqhTvb2Opxr0QCV+iJ4J6/J+XWQ3Om59WiwCd1MN3rDUHasx5XRrpUtewYQ==}
@@ -7747,32 +7693,6 @@
 
   '@tootallnate/quickjs-emscripten@0.23.0': {}
 
-<<<<<<< HEAD
-  '@trpc/client@11.0.0-rc.444(@trpc/server@11.0.0-rc.444)':
-    dependencies:
-      '@trpc/server': 11.0.0-rc.444
-
-  '@trpc/next@11.0.0-rc.444(@tanstack/react-query@5.49.2(react@18.3.1))(@trpc/client@11.0.0-rc.444(@trpc/server@11.0.0-rc.444))(@trpc/react-query@11.0.0-rc.444(@tanstack/react-query@5.49.2(react@18.3.1))(@trpc/client@11.0.0-rc.444(@trpc/server@11.0.0-rc.444))(@trpc/server@11.0.0-rc.444)(react-dom@18.3.1(react@18.3.1))(react@18.3.1))(@trpc/server@11.0.0-rc.444)(next@14.2.4(@babel/core@7.24.6)(react-dom@18.3.1(react@18.3.1))(react@18.3.1)(sass@1.77.6))(react-dom@18.3.1(react@18.3.1))(react@18.3.1)':
-    dependencies:
-      '@trpc/client': 11.0.0-rc.444(@trpc/server@11.0.0-rc.444)
-      '@trpc/server': 11.0.0-rc.444
-      next: 14.2.4(@babel/core@7.24.6)(react-dom@18.3.1(react@18.3.1))(react@18.3.1)(sass@1.77.6)
-      react: 18.3.1
-      react-dom: 18.3.1(react@18.3.1)
-    optionalDependencies:
-      '@tanstack/react-query': 5.49.2(react@18.3.1)
-      '@trpc/react-query': 11.0.0-rc.444(@tanstack/react-query@5.49.2(react@18.3.1))(@trpc/client@11.0.0-rc.444(@trpc/server@11.0.0-rc.444))(@trpc/server@11.0.0-rc.444)(react-dom@18.3.1(react@18.3.1))(react@18.3.1)
-
-  '@trpc/react-query@11.0.0-rc.444(@tanstack/react-query@5.49.2(react@18.3.1))(@trpc/client@11.0.0-rc.444(@trpc/server@11.0.0-rc.444))(@trpc/server@11.0.0-rc.444)(react-dom@18.3.1(react@18.3.1))(react@18.3.1)':
-    dependencies:
-      '@tanstack/react-query': 5.49.2(react@18.3.1)
-      '@trpc/client': 11.0.0-rc.444(@trpc/server@11.0.0-rc.444)
-      '@trpc/server': 11.0.0-rc.444
-      react: 18.3.1
-      react-dom: 18.3.1(react@18.3.1)
-
-  '@trpc/server@11.0.0-rc.444': {}
-=======
   '@trpc/client@11.0.0-rc.466(@trpc/server@11.0.0-rc.466)':
     dependencies:
       '@trpc/server': 11.0.0-rc.466
@@ -7797,7 +7717,6 @@
       react-dom: 18.3.1(react@18.3.1)
 
   '@trpc/server@11.0.0-rc.466': {}
->>>>>>> 5da74ca7
 
   '@tsconfig/node10@1.0.9': {}
 
@@ -7844,7 +7763,7 @@
 
   '@types/asn1@0.2.4':
     dependencies:
-      '@types/node': 20.14.9
+      '@types/node': 20.14.11
 
   '@types/babel__core@7.20.5':
     dependencies:
@@ -8023,11 +7942,9 @@
 
   '@types/triple-beam@1.3.5': {}
 
-<<<<<<< HEAD
+  '@types/use-sync-external-store@0.0.6': {}
+
   '@types/uuid@10.0.0': {}
-=======
-  '@types/use-sync-external-store@0.0.6': {}
->>>>>>> 5da74ca7
 
   '@types/video.js@7.3.58': {}
 
