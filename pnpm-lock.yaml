--- conflicted
+++ resolved
@@ -16,17 +16,10 @@
         version: 2.0.14(@types/node@20.16.1)(typescript@5.5.4)
       '@vitejs/plugin-react':
         specifier: ^4.3.1
-<<<<<<< HEAD
-        version: 4.3.1(vite@5.2.6(@types/node@20.15.0)(sass@1.77.8)(sugarss@4.0.1)(terser@5.31.0))
+        version: 4.3.1(vite@5.2.6(@types/node@20.16.1)(sass@1.77.8)(sugarss@4.0.1)(terser@5.31.0))
       '@vitest/coverage-v8':
         specifier: ^2.0.5
-        version: 2.0.5(vitest@2.0.5(@types/node@20.15.0)(@vitest/ui@2.0.5)(jsdom@24.1.1)(sass@1.77.8)(sugarss@4.0.1)(terser@5.31.0))
-=======
-        version: 4.3.1(vite@5.2.6(@types/node@20.16.1)(sass@1.77.8)(sugarss@4.0.1(postcss@8.4.38))(terser@5.31.0))
-      '@vitest/coverage-v8':
-        specifier: ^2.0.5
-        version: 2.0.5(vitest@2.0.5(@types/node@20.16.1)(@vitest/ui@2.0.5)(jsdom@24.1.1)(sass@1.77.8)(sugarss@4.0.1(postcss@8.4.38))(terser@5.31.0))
->>>>>>> 05851871
+        version: 2.0.5(vitest@2.0.5(@types/node@20.16.1)(@vitest/ui@2.0.5)(jsdom@24.1.1)(sass@1.77.8)(sugarss@4.0.1)(terser@5.31.0))
       '@vitest/ui':
         specifier: ^2.0.5
         version: 2.0.5(vitest@2.0.5)
@@ -50,17 +43,10 @@
         version: 5.5.4
       vite-tsconfig-paths:
         specifier: ^5.0.1
-<<<<<<< HEAD
-        version: 5.0.1(typescript@5.5.4)(vite@5.2.6(@types/node@20.15.0)(sass@1.77.8)(sugarss@4.0.1)(terser@5.31.0))
+        version: 5.0.1(typescript@5.5.4)(vite@5.2.6(@types/node@20.16.1)(sass@1.77.8)(sugarss@4.0.1)(terser@5.31.0))
       vitest:
         specifier: ^2.0.5
-        version: 2.0.5(@types/node@20.15.0)(@vitest/ui@2.0.5)(jsdom@24.1.1)(sass@1.77.8)(sugarss@4.0.1)(terser@5.31.0)
-=======
-        version: 5.0.1(typescript@5.5.4)(vite@5.2.6(@types/node@20.16.1)(sass@1.77.8)(sugarss@4.0.1(postcss@8.4.38))(terser@5.31.0))
-      vitest:
-        specifier: ^2.0.5
-        version: 2.0.5(@types/node@20.16.1)(@vitest/ui@2.0.5)(jsdom@24.1.1)(sass@1.77.8)(sugarss@4.0.1(postcss@8.4.38))(terser@5.31.0)
->>>>>>> 05851871
+        version: 2.0.5(@types/node@20.16.1)(@vitest/ui@2.0.5)(jsdom@24.1.1)(sass@1.77.8)(sugarss@4.0.1)(terser@5.31.0)
 
   apps/nextjs:
     dependencies:
@@ -8083,30 +8069,18 @@
       global: 4.4.0
       is-function: 1.0.2
 
-<<<<<<< HEAD
-  '@vitejs/plugin-react@4.3.1(vite@5.2.6(@types/node@20.15.0)(sass@1.77.8)(sugarss@4.0.1)(terser@5.31.0))':
-=======
-  '@vitejs/plugin-react@4.3.1(vite@5.2.6(@types/node@20.16.1)(sass@1.77.8)(sugarss@4.0.1(postcss@8.4.38))(terser@5.31.0))':
->>>>>>> 05851871
+  '@vitejs/plugin-react@4.3.1(vite@5.2.6(@types/node@20.16.1)(sass@1.77.8)(sugarss@4.0.1)(terser@5.31.0))':
     dependencies:
       '@babel/core': 7.24.6
       '@babel/plugin-transform-react-jsx-self': 7.24.6(@babel/core@7.24.6)
       '@babel/plugin-transform-react-jsx-source': 7.24.6(@babel/core@7.24.6)
       '@types/babel__core': 7.20.5
       react-refresh: 0.14.2
-<<<<<<< HEAD
-      vite: 5.2.6(@types/node@20.15.0)(sass@1.77.8)(sugarss@4.0.1)(terser@5.31.0)
+      vite: 5.2.6(@types/node@20.16.1)(sass@1.77.8)(sugarss@4.0.1)(terser@5.31.0)
     transitivePeerDependencies:
       - supports-color
 
-  '@vitest/coverage-v8@2.0.5(vitest@2.0.5(@types/node@20.15.0)(@vitest/ui@2.0.5)(jsdom@24.1.1)(sass@1.77.8)(sugarss@4.0.1)(terser@5.31.0))':
-=======
-      vite: 5.2.6(@types/node@20.16.1)(sass@1.77.8)(sugarss@4.0.1(postcss@8.4.38))(terser@5.31.0)
-    transitivePeerDependencies:
-      - supports-color
-
-  '@vitest/coverage-v8@2.0.5(vitest@2.0.5(@types/node@20.16.1)(@vitest/ui@2.0.5)(jsdom@24.1.1)(sass@1.77.8)(sugarss@4.0.1(postcss@8.4.38))(terser@5.31.0))':
->>>>>>> 05851871
+  '@vitest/coverage-v8@2.0.5(vitest@2.0.5(@types/node@20.16.1)(@vitest/ui@2.0.5)(jsdom@24.1.1)(sass@1.77.8)(sugarss@4.0.1)(terser@5.31.0))':
     dependencies:
       '@ampproject/remapping': 2.3.0
       '@bcoe/v8-coverage': 0.2.3
@@ -8120,11 +8094,7 @@
       std-env: 3.7.0
       test-exclude: 7.0.1
       tinyrainbow: 1.2.0
-<<<<<<< HEAD
-      vitest: 2.0.5(@types/node@20.15.0)(@vitest/ui@2.0.5)(jsdom@24.1.1)(sass@1.77.8)(sugarss@4.0.1)(terser@5.31.0)
-=======
-      vitest: 2.0.5(@types/node@20.16.1)(@vitest/ui@2.0.5)(jsdom@24.1.1)(sass@1.77.8)(sugarss@4.0.1(postcss@8.4.38))(terser@5.31.0)
->>>>>>> 05851871
+      vitest: 2.0.5(@types/node@20.16.1)(@vitest/ui@2.0.5)(jsdom@24.1.1)(sass@1.77.8)(sugarss@4.0.1)(terser@5.31.0)
     transitivePeerDependencies:
       - supports-color
 
@@ -8163,11 +8133,7 @@
       pathe: 1.1.2
       sirv: 2.0.4
       tinyrainbow: 1.2.0
-<<<<<<< HEAD
-      vitest: 2.0.5(@types/node@20.15.0)(@vitest/ui@2.0.5)(jsdom@24.1.1)(sass@1.77.8)(sugarss@4.0.1)(terser@5.31.0)
-=======
-      vitest: 2.0.5(@types/node@20.16.1)(@vitest/ui@2.0.5)(jsdom@24.1.1)(sass@1.77.8)(sugarss@4.0.1(postcss@8.4.38))(terser@5.31.0)
->>>>>>> 05851871
+      vitest: 2.0.5(@types/node@20.16.1)(@vitest/ui@2.0.5)(jsdom@24.1.1)(sass@1.77.8)(sugarss@4.0.1)(terser@5.31.0)
 
   '@vitest/utils@2.0.5':
     dependencies:
@@ -12147,21 +12113,13 @@
     dependencies:
       global: 4.4.0
 
-<<<<<<< HEAD
-  vite-node@2.0.5(@types/node@20.15.0)(sass@1.77.8)(sugarss@4.0.1)(terser@5.31.0):
-=======
-  vite-node@2.0.5(@types/node@20.16.1)(sass@1.77.8)(sugarss@4.0.1(postcss@8.4.38))(terser@5.31.0):
->>>>>>> 05851871
+  vite-node@2.0.5(@types/node@20.16.1)(sass@1.77.8)(sugarss@4.0.1)(terser@5.31.0):
     dependencies:
       cac: 6.7.14
       debug: 4.3.5
       pathe: 1.1.2
       tinyrainbow: 1.2.0
-<<<<<<< HEAD
-      vite: 5.2.6(@types/node@20.15.0)(sass@1.77.8)(sugarss@4.0.1)(terser@5.31.0)
-=======
-      vite: 5.2.6(@types/node@20.16.1)(sass@1.77.8)(sugarss@4.0.1(postcss@8.4.38))(terser@5.31.0)
->>>>>>> 05851871
+      vite: 5.2.6(@types/node@20.16.1)(sass@1.77.8)(sugarss@4.0.1)(terser@5.31.0)
     transitivePeerDependencies:
       - '@types/node'
       - less
@@ -12172,30 +12130,18 @@
       - supports-color
       - terser
 
-<<<<<<< HEAD
-  vite-tsconfig-paths@5.0.1(typescript@5.5.4)(vite@5.2.6(@types/node@20.15.0)(sass@1.77.8)(sugarss@4.0.1)(terser@5.31.0)):
-=======
-  vite-tsconfig-paths@5.0.1(typescript@5.5.4)(vite@5.2.6(@types/node@20.16.1)(sass@1.77.8)(sugarss@4.0.1(postcss@8.4.38))(terser@5.31.0)):
->>>>>>> 05851871
+  vite-tsconfig-paths@5.0.1(typescript@5.5.4)(vite@5.2.6(@types/node@20.16.1)(sass@1.77.8)(sugarss@4.0.1)(terser@5.31.0)):
     dependencies:
       debug: 4.3.5
       globrex: 0.1.2
       tsconfck: 3.0.3(typescript@5.5.4)
     optionalDependencies:
-<<<<<<< HEAD
-      vite: 5.2.6(@types/node@20.15.0)(sass@1.77.8)(sugarss@4.0.1)(terser@5.31.0)
-=======
-      vite: 5.2.6(@types/node@20.16.1)(sass@1.77.8)(sugarss@4.0.1(postcss@8.4.38))(terser@5.31.0)
->>>>>>> 05851871
+      vite: 5.2.6(@types/node@20.16.1)(sass@1.77.8)(sugarss@4.0.1)(terser@5.31.0)
     transitivePeerDependencies:
       - supports-color
       - typescript
 
-<<<<<<< HEAD
-  vite@5.2.6(@types/node@20.15.0)(sass@1.77.8)(sugarss@4.0.1)(terser@5.31.0):
-=======
-  vite@5.2.6(@types/node@20.16.1)(sass@1.77.8)(sugarss@4.0.1(postcss@8.4.38))(terser@5.31.0):
->>>>>>> 05851871
+  vite@5.2.6(@types/node@20.16.1)(sass@1.77.8)(sugarss@4.0.1)(terser@5.31.0):
     dependencies:
       esbuild: 0.20.2
       postcss: 8.4.38
@@ -12207,11 +12153,7 @@
       sugarss: 4.0.1(postcss@8.4.38)
       terser: 5.31.0
 
-<<<<<<< HEAD
-  vitest@2.0.5(@types/node@20.15.0)(@vitest/ui@2.0.5)(jsdom@24.1.1)(sass@1.77.8)(sugarss@4.0.1)(terser@5.31.0):
-=======
-  vitest@2.0.5(@types/node@20.16.1)(@vitest/ui@2.0.5)(jsdom@24.1.1)(sass@1.77.8)(sugarss@4.0.1(postcss@8.4.38))(terser@5.31.0):
->>>>>>> 05851871
+  vitest@2.0.5(@types/node@20.16.1)(@vitest/ui@2.0.5)(jsdom@24.1.1)(sass@1.77.8)(sugarss@4.0.1)(terser@5.31.0):
     dependencies:
       '@ampproject/remapping': 2.3.0
       '@vitest/expect': 2.0.5
@@ -12229,13 +12171,8 @@
       tinybench: 2.8.0
       tinypool: 1.0.0
       tinyrainbow: 1.2.0
-<<<<<<< HEAD
-      vite: 5.2.6(@types/node@20.15.0)(sass@1.77.8)(sugarss@4.0.1)(terser@5.31.0)
-      vite-node: 2.0.5(@types/node@20.15.0)(sass@1.77.8)(sugarss@4.0.1)(terser@5.31.0)
-=======
-      vite: 5.2.6(@types/node@20.16.1)(sass@1.77.8)(sugarss@4.0.1(postcss@8.4.38))(terser@5.31.0)
-      vite-node: 2.0.5(@types/node@20.16.1)(sass@1.77.8)(sugarss@4.0.1(postcss@8.4.38))(terser@5.31.0)
->>>>>>> 05851871
+      vite: 5.2.6(@types/node@20.16.1)(sass@1.77.8)(sugarss@4.0.1)(terser@5.31.0)
+      vite-node: 2.0.5(@types/node@20.16.1)(sass@1.77.8)(sugarss@4.0.1)(terser@5.31.0)
       why-is-node-running: 2.3.0
     optionalDependencies:
       '@types/node': 20.16.1
