lockfileVersion: '6.0'

settings:
  autoInstallPeers: true
  excludeLinksFromLockfile: false

importers:

  .:
    devDependencies:
      '@homarr/prettier-config':
        specifier: workspace:^0.1.0
        version: link:tooling/prettier
      '@testing-library/react-hooks':
        specifier: ^8.0.1
        version: 8.0.1(react@17.0.2)
      '@turbo/gen':
        specifier: ^1.12.4
        version: 1.12.4(@types/node@20.11.24)(typescript@5.3.3)
      '@vitejs/plugin-react':
        specifier: ^4.2.1
        version: 4.2.1(vite@4.5.2)
      '@vitest/coverage-v8':
        specifier: ^1.3.1
        version: 1.3.1(vitest@1.3.1)
      '@vitest/ui':
        specifier: ^1.3.1
        version: 1.3.1(vitest@1.3.1)
      cross-env:
        specifier: ^7.0.3
        version: 7.0.3
      jsdom:
        specifier: ^24.0.0
        version: 24.0.0
      prettier:
        specifier: ^3.2.5
        version: 3.2.5
      turbo:
        specifier: ^1.12.4
        version: 1.12.4
      typescript:
        specifier: ^5.3.3
        version: 5.3.3
      vite-tsconfig-paths:
        specifier: ^4.3.1
        version: 4.3.1(typescript@5.3.3)(vite@4.5.2)
      vitest:
        specifier: ^1.3.1
        version: 1.3.1(@types/node@20.11.24)(@vitest/ui@1.3.1)(jsdom@24.0.0)

  apps/nestjs:
    dependencies:
      '@homarr/db':
        specifier: workspace:^0.1.0
        version: link:../../packages/db
      '@homarr/log':
        specifier: workspace:^0.1.0
        version: link:../../packages/log
      '@nestjs/common':
        specifier: ^10.3.3
        version: 10.3.3(reflect-metadata@0.2.1)(rxjs@7.8.1)
      '@nestjs/core':
        specifier: ^10.3.3
        version: 10.3.3(@nestjs/common@10.3.3)(@nestjs/platform-express@10.3.3)(reflect-metadata@0.2.1)(rxjs@7.8.1)
      '@nestjs/platform-express':
        specifier: ^10.3.3
        version: 10.3.3(@nestjs/common@10.3.3)(@nestjs/core@10.3.3)
      nest-winston:
        specifier: ^1.9.4
        version: 1.9.4(@nestjs/common@10.3.3)(winston@3.12.0)
      reflect-metadata:
        specifier: ^0.2.1
        version: 0.2.1
      rimraf:
        specifier: ^5.0.5
        version: 5.0.5
      rxjs:
        specifier: ^7.8.1
        version: 7.8.1
    devDependencies:
      '@homarr/eslint-config':
        specifier: workspace:^0.2.0
        version: link:../../tooling/eslint
      '@homarr/prettier-config':
        specifier: workspace:^0.1.0
        version: link:../../tooling/prettier
      '@homarr/tsconfig':
        specifier: workspace:^0.1.0
        version: link:../../tooling/typescript
      '@nestjs/cli':
        specifier: ^10.3.2
        version: 10.3.2(@swc/core@1.4.2)
      '@nestjs/schematics':
        specifier: ^10.1.1
        version: 10.1.1(chokidar@3.6.0)(typescript@5.3.3)
      '@nestjs/testing':
        specifier: ^10.3.3
        version: 10.3.3(@nestjs/common@10.3.3)(@nestjs/core@10.3.3)(@nestjs/platform-express@10.3.3)
      '@swc/core':
        specifier: ^1.4.2
        version: 1.4.2
      '@types/express':
        specifier: ^4.17.21
        version: 4.17.21
      '@types/node':
        specifier: ^20.11.24
        version: 20.11.24
      '@types/supertest':
        specifier: ^6.0.2
        version: 6.0.2
      eslint:
        specifier: ^8.57.0
        version: 8.57.0
      prettier:
        specifier: ^3.2.5
        version: 3.2.5
      supertest:
        specifier: ^6.3.4
        version: 6.3.4
      ts-node:
        specifier: ^10.9.2
        version: 10.9.2(@swc/core@1.4.2)(@types/node@20.11.24)(typescript@5.3.3)
      tsconfig-paths:
        specifier: ^4.2.0
        version: 4.2.0
      typescript:
        specifier: ^5.3.3
        version: 5.3.3
      vite:
        specifier: ^5.1.4
        version: 5.1.4(@types/node@20.11.24)
      vite-plugin-node:
        specifier: ^3.1.0
        version: 3.1.0(@swc/core@1.4.2)(vite@5.1.4)

  apps/nextjs:
    dependencies:
      '@homarr/api':
        specifier: workspace:^0.1.0
        version: link:../../packages/api
      '@homarr/auth':
        specifier: workspace:^0.1.0
        version: link:../../packages/auth
      '@homarr/common':
        specifier: workspace:^0.1.0
        version: link:../../packages/common
      '@homarr/db':
        specifier: workspace:^0.1.0
        version: link:../../packages/db
      '@homarr/definitions':
        specifier: workspace:^0.1.0
        version: link:../../packages/definitions
      '@homarr/form':
        specifier: workspace:^0.1.0
        version: link:../../packages/form
      '@homarr/gridstack':
        specifier: ^1.0.0
        version: 1.0.0
      '@homarr/log':
        specifier: workspace:^
        version: link:../../packages/log
      '@homarr/notifications':
        specifier: workspace:^0.1.0
        version: link:../../packages/notifications
      '@homarr/spotlight':
        specifier: workspace:^0.1.0
        version: link:../../packages/spotlight
      '@homarr/translation':
        specifier: workspace:^0.1.0
        version: link:../../packages/translation
      '@homarr/ui':
        specifier: workspace:^0.1.0
        version: link:../../packages/ui
      '@homarr/validation':
        specifier: workspace:^0.1.0
        version: link:../../packages/validation
      '@homarr/widgets':
        specifier: workspace:^0.1.0
        version: link:../../packages/widgets
      '@mantine/colors-generator':
        specifier: ^7.5.3
        version: 7.6.1(chroma-js@2.4.2)
      '@mantine/hooks':
        specifier: ^7.5.3
        version: 7.5.3(react@18.2.0)
      '@mantine/modals':
        specifier: ^7.5.3
<<<<<<< HEAD
        version: 7.5.3(@mantine/hooks@7.5.3)(react-dom@18.2.0)(react@18.2.0)
      '@mantine/tiptap':
        specifier: ^7.5.3
        version: 7.5.3(@mantine/hooks@7.5.3)(@tiptap/extension-link@2.2.4)(@tiptap/react@2.2.4)(react-dom@18.2.0)(react@18.2.0)
=======
        version: 7.5.3(@mantine/core@7.5.3)(@mantine/hooks@7.5.3)(react-dom@18.2.0)(react@18.2.0)
      '@mantine/tiptap':
        specifier: ^7.5.3
        version: 7.5.3(@mantine/core@7.5.3)(@mantine/hooks@7.5.3)(@tiptap/extension-link@2.2.4)(@tiptap/react@2.2.4)(react-dom@18.2.0)(react@18.2.0)
>>>>>>> 4cd897d5
      '@t3-oss/env-nextjs':
        specifier: ^0.9.2
        version: 0.9.2(typescript@5.3.3)(zod@3.22.4)
      '@tanstack/react-query':
        specifier: ^5.24.8
        version: 5.24.8(react@18.2.0)
      '@tanstack/react-query-devtools':
        specifier: ^5.24.8
        version: 5.24.8(@tanstack/react-query@5.24.8)(react@18.2.0)
      '@tanstack/react-query-next-experimental':
        specifier: 5.24.8
        version: 5.24.8(@tanstack/react-query@5.24.8)(next@14.1.1)(react@18.2.0)
      '@tiptap/extension-link':
        specifier: ^2.2.4
        version: 2.2.4(@tiptap/core@2.2.4)(@tiptap/pm@2.2.4)
      '@tiptap/react':
        specifier: ^2.2.4
        version: 2.2.4(@tiptap/core@2.2.4)(@tiptap/pm@2.2.4)(react-dom@18.2.0)(react@18.2.0)
      '@tiptap/starter-kit':
        specifier: ^2.2.4
        version: 2.2.4(@tiptap/pm@2.2.4)
      '@trpc/client':
        specifier: next
        version: 11.0.0-next-beta.289(@trpc/server@11.0.0-next-beta.289)
      '@trpc/next':
        specifier: next
        version: 11.0.0-next-beta.289(@tanstack/react-query@5.24.8)(@trpc/client@11.0.0-next-beta.289)(@trpc/react-query@11.0.0-next-beta.289)(@trpc/server@11.0.0-next-beta.289)(next@14.1.1)(react-dom@18.2.0)(react@18.2.0)
      '@trpc/react-query':
        specifier: next
        version: 11.0.0-next-beta.289(@tanstack/react-query@5.24.8)(@trpc/client@11.0.0-next-beta.289)(@trpc/server@11.0.0-next-beta.289)(react-dom@18.2.0)(react@18.2.0)
      '@trpc/server':
        specifier: next
        version: 11.0.0-next-beta.289
      chroma-js:
        specifier: ^2.4.2
        version: 2.4.2
      dayjs:
        specifier: ^1.11.10
        version: 1.11.10
      jotai:
        specifier: ^2.7.0
        version: 2.7.0(@types/react@18.2.61)(react@18.2.0)
      mantine-modal-manager:
<<<<<<< HEAD
        specifier: ^7.6.1
        version: 7.6.1(@mantine/hooks@7.5.3)(react-dom@18.2.0)(react@18.2.0)
=======
        specifier: ^7.5.3
        version: 7.5.3(@mantine/core@7.5.3)(@mantine/hooks@7.5.3)(react-dom@18.2.0)(react@18.2.0)
>>>>>>> 4cd897d5
      next:
        specifier: ^14.1.1
        version: 14.1.1(@babel/core@7.23.9)(react-dom@18.2.0)(react@18.2.0)(sass@1.71.1)
      postcss-preset-mantine:
        specifier: ^1.13.0
        version: 1.13.0(postcss@8.4.35)
      react:
        specifier: 18.2.0
        version: 18.2.0
      react-dom:
        specifier: 18.2.0
        version: 18.2.0(react@18.2.0)
      sass:
        specifier: ^1.71.1
        version: 1.71.1
      superjson:
        specifier: 2.2.1
        version: 2.2.1
      use-deep-compare-effect:
        specifier: ^1.8.1
        version: 1.8.1(react@18.2.0)
    devDependencies:
      '@homarr/eslint-config':
        specifier: workspace:^0.2.0
        version: link:../../tooling/eslint
      '@homarr/prettier-config':
        specifier: workspace:^0.1.0
        version: link:../../tooling/prettier
      '@homarr/tsconfig':
        specifier: workspace:^0.1.0
        version: link:../../tooling/typescript
      '@types/chroma-js':
        specifier: 2.4.4
        version: 2.4.4
      '@types/node':
        specifier: ^20.11.24
        version: 20.11.24
      '@types/react':
        specifier: ^18.2.61
        version: 18.2.61
      '@types/react-dom':
        specifier: ^18.2.19
        version: 18.2.19
      dotenv-cli:
        specifier: ^7.3.0
        version: 7.3.0
      eslint:
        specifier: ^8.57.0
        version: 8.57.0
      prettier:
        specifier: ^3.2.5
        version: 3.2.5
      typescript:
        specifier: ^5.3.3
        version: 5.3.3

  packages/api:
    dependencies:
      '@homarr/auth':
        specifier: workspace:^0.1.0
        version: link:../auth
      '@homarr/db':
        specifier: workspace:^0.1.0
        version: link:../db
      '@homarr/definitions':
        specifier: workspace:^0.1.0
        version: link:../definitions
      '@homarr/validation':
        specifier: workspace:^0.1.0
        version: link:../validation
      '@trpc/client':
        specifier: next
        version: 11.0.0-next-beta.289(@trpc/server@11.0.0-next-beta.289)
      '@trpc/server':
        specifier: next
        version: 11.0.0-next-beta.289
      superjson:
        specifier: 2.2.1
        version: 2.2.1
    devDependencies:
      '@homarr/eslint-config':
        specifier: workspace:^0.2.0
        version: link:../../tooling/eslint
      '@homarr/prettier-config':
        specifier: workspace:^0.1.0
        version: link:../../tooling/prettier
      '@homarr/tsconfig':
        specifier: workspace:^0.1.0
        version: link:../../tooling/typescript
      eslint:
        specifier: ^8.57.0
        version: 8.57.0
      prettier:
        specifier: ^3.2.5
        version: 3.2.5
      typescript:
        specifier: ^5.3.3
        version: 5.3.3

  packages/auth:
    dependencies:
      '@auth/core':
        specifier: ^0.27.0
        version: 0.27.0
      '@auth/drizzle-adapter':
        specifier: ^0.7.0
        version: 0.7.0
      '@homarr/db':
        specifier: workspace:^0.1.0
        version: link:../db
      '@t3-oss/env-nextjs':
        specifier: ^0.9.2
        version: 0.9.2(typescript@5.3.3)(zod@3.22.4)
      bcrypt:
        specifier: ^5.1.1
        version: 5.1.1
      cookies:
        specifier: ^0.9.1
        version: 0.9.1
      next:
        specifier: ^14.1.1
        version: 14.1.1(@babel/core@7.23.9)(react-dom@18.2.0)(react@18.2.0)(sass@1.71.1)
      next-auth:
        specifier: 5.0.0-beta.13
        version: 5.0.0-beta.13(next@14.1.1)(react@18.2.0)
      react:
        specifier: 18.2.0
        version: 18.2.0
      react-dom:
        specifier: 18.2.0
        version: 18.2.0(react@18.2.0)
    devDependencies:
      '@homarr/eslint-config':
        specifier: workspace:^0.2.0
        version: link:../../tooling/eslint
      '@homarr/prettier-config':
        specifier: workspace:^0.1.0
        version: link:../../tooling/prettier
      '@homarr/tsconfig':
        specifier: workspace:^0.1.0
        version: link:../../tooling/typescript
      '@homarr/validation':
        specifier: workspace:^0.1.0
        version: link:../validation
      '@types/bcrypt':
        specifier: 5.0.2
        version: 5.0.2
      '@types/cookies':
        specifier: 0.9.0
        version: 0.9.0
      eslint:
        specifier: ^8.57.0
        version: 8.57.0
      prettier:
        specifier: ^3.2.5
        version: 3.2.5
      typescript:
        specifier: ^5.3.3
        version: 5.3.3

  packages/common:
    devDependencies:
      '@homarr/eslint-config':
        specifier: workspace:^0.2.0
        version: link:../../tooling/eslint
      '@homarr/prettier-config':
        specifier: workspace:^0.1.0
        version: link:../../tooling/prettier
      '@homarr/tsconfig':
        specifier: workspace:^0.1.0
        version: link:../../tooling/typescript
      eslint:
        specifier: ^8.57.0
        version: 8.57.0
      typescript:
        specifier: ^5.3.3
        version: 5.3.3

  packages/db:
    dependencies:
      '@homarr/common':
        specifier: workspace:^0.1.0
        version: link:../common
      '@homarr/definitions':
        specifier: workspace:^0.1.0
        version: link:../definitions
      '@paralleldrive/cuid2':
        specifier: ^2.2.2
        version: 2.2.2
      better-sqlite3:
        specifier: ^9.4.3
        version: 9.4.3
      drizzle-orm:
        specifier: ^0.29.4
        version: 0.29.4(@types/better-sqlite3@7.6.9)(better-sqlite3@9.4.3)(react@17.0.2)
    devDependencies:
      '@homarr/eslint-config':
        specifier: workspace:^0.2.0
        version: link:../../tooling/eslint
      '@homarr/prettier-config':
        specifier: workspace:^0.1.0
        version: link:../../tooling/prettier
      '@homarr/tsconfig':
        specifier: workspace:^0.1.0
        version: link:../../tooling/typescript
      '@types/better-sqlite3':
        specifier: 7.6.9
        version: 7.6.9
      dotenv-cli:
        specifier: ^7.3.0
        version: 7.3.0
      drizzle-kit:
        specifier: ^0.20.14
        version: 0.20.14
      eslint:
        specifier: ^8.57.0
        version: 8.57.0
      prettier:
        specifier: ^3.2.5
        version: 3.2.5
      typescript:
        specifier: ^5.3.3
        version: 5.3.3

  packages/definitions:
    dependencies:
      '@homarr/common':
        specifier: workspace:^0.1.0
        version: link:../common
    devDependencies:
      '@homarr/eslint-config':
        specifier: workspace:^0.2.0
        version: link:../../tooling/eslint
      '@homarr/prettier-config':
        specifier: workspace:^0.1.0
        version: link:../../tooling/prettier
      '@homarr/tsconfig':
        specifier: workspace:^0.1.0
        version: link:../../tooling/typescript
      eslint:
        specifier: ^8.57.0
        version: 8.57.0
      typescript:
        specifier: ^5.3.3
        version: 5.3.3

  packages/form:
    dependencies:
      '@mantine/form':
        specifier: ^7.5.3
        version: 7.5.3(react@18.2.0)
    devDependencies:
      '@homarr/eslint-config':
        specifier: workspace:^0.2.0
        version: link:../../tooling/eslint
      '@homarr/prettier-config':
        specifier: workspace:^0.1.0
        version: link:../../tooling/prettier
      '@homarr/tsconfig':
        specifier: workspace:^0.1.0
        version: link:../../tooling/typescript
      eslint:
        specifier: ^8.57.0
        version: 8.57.0
      typescript:
        specifier: ^5.3.3
        version: 5.3.3

  packages/log:
    dependencies:
      winston:
        specifier: 3.12.0
        version: 3.12.0
    devDependencies:
      '@homarr/eslint-config':
        specifier: workspace:^0.2.0
        version: link:../../tooling/eslint
      '@homarr/prettier-config':
        specifier: workspace:^0.1.0
        version: link:../../tooling/prettier
      '@homarr/tsconfig':
        specifier: workspace:^0.1.0
        version: link:../../tooling/typescript
      eslint:
        specifier: ^8.57.0
        version: 8.57.0
      typescript:
        specifier: ^5.3.3
        version: 5.3.3

  packages/notifications:
    dependencies:
      '@homarr/ui':
        specifier: workspace:^0.1.0
        version: link:../ui
      '@mantine/notifications':
        specifier: ^7.5.3
        version: 7.5.3(@mantine/core@7.5.3)(@mantine/hooks@7.5.3)(react-dom@18.2.0)(react@18.2.0)
    devDependencies:
      '@homarr/eslint-config':
        specifier: workspace:^0.2.0
        version: link:../../tooling/eslint
      '@homarr/prettier-config':
        specifier: workspace:^0.1.0
        version: link:../../tooling/prettier
      '@homarr/tsconfig':
        specifier: workspace:^0.1.0
        version: link:../../tooling/typescript
      eslint:
        specifier: ^8.57.0
        version: 8.57.0
      typescript:
        specifier: ^5.3.3
        version: 5.3.3

  packages/spotlight:
    dependencies:
      '@homarr/translation':
        specifier: workspace:^0.1.0
        version: link:../translation
      '@homarr/ui':
        specifier: workspace:^0.1.0
        version: link:../ui
      '@mantine/spotlight':
        specifier: ^7.5.3
        version: 7.5.3(@mantine/core@7.5.3)(@mantine/hooks@7.5.3)(react-dom@18.2.0)(react@18.2.0)
    devDependencies:
      '@homarr/eslint-config':
        specifier: workspace:^0.2.0
        version: link:../../tooling/eslint
      '@homarr/prettier-config':
        specifier: workspace:^0.1.0
        version: link:../../tooling/prettier
      '@homarr/tsconfig':
        specifier: workspace:^0.1.0
        version: link:../../tooling/typescript
      eslint:
        specifier: ^8.57.0
        version: 8.57.0
      typescript:
        specifier: ^5.3.3
        version: 5.3.3

  packages/translation:
    dependencies:
      next-international:
        specifier: ^1.2.4
        version: 1.2.4
    devDependencies:
      '@homarr/eslint-config':
        specifier: workspace:^0.2.0
        version: link:../../tooling/eslint
      '@homarr/prettier-config':
        specifier: workspace:^0.1.0
        version: link:../../tooling/prettier
      '@homarr/tsconfig':
        specifier: workspace:^0.1.0
        version: link:../../tooling/typescript
      eslint:
        specifier: ^8.57.0
        version: 8.57.0
      typescript:
        specifier: ^5.3.3
        version: 5.3.3

  packages/ui:
    dependencies:
      '@mantine/core':
        specifier: ^7.5.3
<<<<<<< HEAD
        version: 7.5.3(@mantine/hooks@7.5.3)(react-dom@18.2.0)(react@18.2.0)
=======
        version: 7.5.3(@mantine/hooks@7.5.3)(@types/react@18.2.61)(react-dom@18.2.0)(react@18.2.0)
>>>>>>> 4cd897d5
      '@mantine/dates':
        specifier: ^7.5.3
        version: 7.5.3(@mantine/core@7.5.3)(@mantine/hooks@7.5.3)(dayjs@1.11.10)(react-dom@18.2.0)(react@18.2.0)
      '@tabler/icons-react':
        specifier: ^2.47.0
        version: 2.47.0(react@18.2.0)
      mantine-react-table:
        specifier: 2.0.0-beta.0
        version: 2.0.0-beta.0(@mantine/core@7.5.3)(@mantine/dates@7.5.3)(@mantine/hooks@7.5.3)(@tabler/icons-react@2.47.0)(clsx@2.1.0)(dayjs@1.11.10)(react-dom@18.2.0)(react@18.2.0)
    devDependencies:
      '@homarr/eslint-config':
        specifier: workspace:^0.2.0
        version: link:../../tooling/eslint
      '@homarr/prettier-config':
        specifier: workspace:^0.1.0
        version: link:../../tooling/prettier
      '@homarr/tsconfig':
        specifier: workspace:^0.1.0
        version: link:../../tooling/typescript
      '@types/css-modules':
        specifier: ^1.0.5
        version: 1.0.5
      eslint:
        specifier: ^8.57.0
        version: 8.57.0
      typescript:
        specifier: ^5.3.3
        version: 5.3.3

  packages/validation:
    dependencies:
      '@homarr/definitions':
        specifier: workspace:^0.1.0
        version: link:../definitions
      zod:
        specifier: ^3.22.4
        version: 3.22.4
    devDependencies:
      '@homarr/eslint-config':
        specifier: workspace:^0.2.0
        version: link:../../tooling/eslint
      '@homarr/prettier-config':
        specifier: workspace:^0.1.0
        version: link:../../tooling/prettier
      '@homarr/tsconfig':
        specifier: workspace:^0.1.0
        version: link:../../tooling/typescript
      eslint:
        specifier: ^8.57.0
        version: 8.57.0
      typescript:
        specifier: ^5.3.3
        version: 5.3.3

  packages/widgets:
    dependencies:
      '@homarr/api':
        specifier: workspace:^0.1.0
        version: link:../api
      '@homarr/common':
        specifier: workspace:^0.1.0
        version: link:../common
      '@homarr/definitions':
        specifier: workspace:^0.1.0
        version: link:../definitions
      '@homarr/form':
        specifier: workspace:^0.1.0
        version: link:../form
      '@homarr/notifications':
        specifier: workspace:^0.1.0
        version: link:../notifications
      '@homarr/translation':
        specifier: workspace:^0.1.0
        version: link:../translation
      '@homarr/ui':
        specifier: workspace:^0.1.0
        version: link:../ui
      '@homarr/validation':
        specifier: workspace:^0.1.0
        version: link:../validation
    devDependencies:
      '@homarr/eslint-config':
        specifier: workspace:^0.2.0
        version: link:../../tooling/eslint
      '@homarr/prettier-config':
        specifier: workspace:^0.1.0
        version: link:../../tooling/prettier
      '@homarr/tsconfig':
        specifier: workspace:^0.1.0
        version: link:../../tooling/typescript
      eslint:
        specifier: ^8.57.0
        version: 8.57.0
      typescript:
        specifier: ^5.3.3
        version: 5.3.3

  tooling/eslint:
    dependencies:
      '@next/eslint-plugin-next':
        specifier: ^14.1.1
        version: 14.1.1
      '@typescript-eslint/eslint-plugin':
        specifier: ^7.1.0
        version: 7.1.0(@typescript-eslint/parser@7.1.0)(eslint@8.57.0)(typescript@5.3.3)
      '@typescript-eslint/parser':
        specifier: ^7.1.0
        version: 7.1.0(eslint@8.57.0)(typescript@5.3.3)
      eslint-config-prettier:
        specifier: ^9.1.0
        version: 9.1.0(eslint@8.57.0)
      eslint-config-turbo:
        specifier: ^1.12.4
        version: 1.12.4(eslint@8.57.0)
      eslint-plugin-import:
        specifier: ^2.29.1
        version: 2.29.1(@typescript-eslint/parser@7.1.0)(eslint@8.57.0)
      eslint-plugin-jsx-a11y:
        specifier: ^6.8.0
        version: 6.8.0(eslint@8.57.0)
      eslint-plugin-react:
        specifier: ^7.34.0
        version: 7.34.0(eslint@8.57.0)
      eslint-plugin-react-hooks:
        specifier: ^4.6.0
        version: 4.6.0(eslint@8.57.0)
    devDependencies:
      '@homarr/prettier-config':
        specifier: workspace:^0.1.0
        version: link:../prettier
      '@homarr/tsconfig':
        specifier: workspace:^0.1.0
        version: link:../typescript
      '@types/eslint':
        specifier: ^8.56.5
        version: 8.56.5
      eslint:
        specifier: ^8.57.0
        version: 8.57.0
      typescript:
        specifier: ^5.3.3
        version: 5.3.3

  tooling/github: {}

  tooling/prettier:
    dependencies:
      '@ianvs/prettier-plugin-sort-imports':
        specifier: ^4.1.1
        version: 4.1.1(prettier@3.2.5)
      prettier:
        specifier: ^3.2.5
        version: 3.2.5
    devDependencies:
      '@homarr/tsconfig':
        specifier: workspace:^0.1.0
        version: link:../typescript
      typescript:
        specifier: ^5.3.3
        version: 5.3.3

  tooling/semver: {}

  tooling/typescript: {}

packages:

  /@aashutoshrathi/word-wrap@1.2.6:
    resolution: {integrity: sha512-1Yjs2SvM8TflER/OD3cOjhWWOZb58A2t7wpE2S9XfBYTiIl+XFhQG2bjy4Pu1I+EAlCNUzRDYDdFwFYUKvXcIA==}
    engines: {node: '>=0.10.0'}

  /@ampproject/remapping@2.2.1:
    resolution: {integrity: sha512-lFMjJTrFL3j7L9yBxwYfCq2k6qqwHyzuUl/XBnif78PWTJYyL/dfowQHWE3sp6U6ZzqWiiIZnpTMO96zhkjwtg==}
    engines: {node: '>=6.0.0'}
    dependencies:
      '@jridgewell/gen-mapping': 0.3.3
      '@jridgewell/trace-mapping': 0.3.22

  /@angular-devkit/core@17.1.2(chokidar@3.6.0):
    resolution: {integrity: sha512-ku+/W/HMCBacSWFppenr9y6Lx8mDuTuQvn1IkTyBLiJOpWnzgVbx9kHDeaDchGa1PwLlJUBBrv27t3qgJOIDPw==}
    engines: {node: ^18.13.0 || >=20.9.0, npm: ^6.11.0 || ^7.5.6 || >=8.0.0, yarn: '>= 1.13.0'}
    peerDependencies:
      chokidar: ^3.5.2
    peerDependenciesMeta:
      chokidar:
        optional: true
    dependencies:
      ajv: 8.12.0
      ajv-formats: 2.1.1(ajv@8.12.0)
      chokidar: 3.6.0
      jsonc-parser: 3.2.0
      picomatch: 3.0.1
      rxjs: 7.8.1
      source-map: 0.7.4
    dev: true

  /@angular-devkit/schematics-cli@17.1.2(chokidar@3.6.0):
    resolution: {integrity: sha512-bvXykYzSST05qFdlgIzUguNOb3z0hCa8HaTwtqdmQo9aFPf+P+/AC56I64t1iTchMjQtf3JrBQhYM25gUdcGbg==}
    engines: {node: ^18.13.0 || >=20.9.0, npm: ^6.11.0 || ^7.5.6 || >=8.0.0, yarn: '>= 1.13.0'}
    hasBin: true
    dependencies:
      '@angular-devkit/core': 17.1.2(chokidar@3.6.0)
      '@angular-devkit/schematics': 17.1.2(chokidar@3.6.0)
      ansi-colors: 4.1.3
      inquirer: 9.2.12
      symbol-observable: 4.0.0
      yargs-parser: 21.1.1
    transitivePeerDependencies:
      - chokidar
    dev: true

  /@angular-devkit/schematics@17.1.2(chokidar@3.6.0):
    resolution: {integrity: sha512-8S9RuM8olFN/gwN+mjbuF1CwHX61f0i59EGXz9tXLnKRUTjsRR+8vVMTAmX0dvVAT5fJTG/T69X+HX7FeumdqA==}
    engines: {node: ^18.13.0 || >=20.9.0, npm: ^6.11.0 || ^7.5.6 || >=8.0.0, yarn: '>= 1.13.0'}
    dependencies:
      '@angular-devkit/core': 17.1.2(chokidar@3.6.0)
      jsonc-parser: 3.2.0
      magic-string: 0.30.5
      ora: 5.4.1
      rxjs: 7.8.1
    transitivePeerDependencies:
      - chokidar
    dev: true

  /@auth/core@0.27.0:
    resolution: {integrity: sha512-3bydnRJIM/Al6mkYmb53MsC+6G8ojw3lLPzwgVnX4dCo6N2lrib6Wq6r0vxZIhuHGjLObqqtUfpeaEj5aeTHFg==}
    peerDependencies:
      '@simplewebauthn/browser': ^9.0.1
      '@simplewebauthn/server': ^9.0.2
      nodemailer: ^6.8.0
    peerDependenciesMeta:
      '@simplewebauthn/browser':
        optional: true
      '@simplewebauthn/server':
        optional: true
      nodemailer:
        optional: true
    dependencies:
      '@panva/hkdf': 1.1.1
      '@types/cookie': 0.6.0
      cookie: 0.6.0
      jose: 5.2.2
      oauth4webapi: 2.10.3
      preact: 10.11.3
      preact-render-to-string: 5.2.3(preact@10.11.3)
    dev: false

  /@auth/drizzle-adapter@0.7.0:
    resolution: {integrity: sha512-p/8cjrREiPPns78CT/a7VGl2TD78BNXtJ9TAXrw80bUInHd2xkEtk4CzXajWS/5r7qXE9n3r4BV9sISrf6Yqnw==}
    dependencies:
      '@auth/core': 0.27.0
    transitivePeerDependencies:
      - '@simplewebauthn/browser'
      - '@simplewebauthn/server'
      - nodemailer
    dev: false

  /@babel/code-frame@7.23.5:
    resolution: {integrity: sha512-CgH3s1a96LipHCmSUmYFPwY7MNx8C3avkq7i4Wl3cfa662ldtUe4VM1TPXX70pfmrlWTb6jLqTYrZyT2ZTJBgA==}
    engines: {node: '>=6.9.0'}
    dependencies:
      '@babel/highlight': 7.23.4
      chalk: 2.4.2

  /@babel/compat-data@7.23.5:
    resolution: {integrity: sha512-uU27kfDRlhfKl+w1U6vp16IuvSLtjAxdArVXPa9BvLkrr7CYIsxH5adpHObeAGY/41+syctUWOZ140a2Rvkgjw==}
    engines: {node: '>=6.9.0'}

  /@babel/core@7.23.9:
    resolution: {integrity: sha512-5q0175NOjddqpvvzU+kDiSOAk4PfdO6FvwCWoQ6RO7rTzEe8vlo+4HVfcnAREhD4npMs0e9uZypjTwzZPCf/cw==}
    engines: {node: '>=6.9.0'}
    dependencies:
      '@ampproject/remapping': 2.2.1
      '@babel/code-frame': 7.23.5
      '@babel/generator': 7.23.6
      '@babel/helper-compilation-targets': 7.23.6
      '@babel/helper-module-transforms': 7.23.3(@babel/core@7.23.9)
      '@babel/helpers': 7.23.9
      '@babel/parser': 7.23.9
      '@babel/template': 7.23.9
      '@babel/traverse': 7.23.9
      '@babel/types': 7.23.9
      convert-source-map: 2.0.0
      debug: 4.3.4
      gensync: 1.0.0-beta.2
      json5: 2.2.3
      semver: 6.3.1
    transitivePeerDependencies:
      - supports-color

  /@babel/generator@7.23.6:
    resolution: {integrity: sha512-qrSfCYxYQB5owCmGLbl8XRpX1ytXlpueOb0N0UmQwA073KZxejgQTzAmJezxvpwQD9uGtK2shHdi55QT+MbjIw==}
    engines: {node: '>=6.9.0'}
    dependencies:
      '@babel/types': 7.23.9
      '@jridgewell/gen-mapping': 0.3.3
      '@jridgewell/trace-mapping': 0.3.22
      jsesc: 2.5.2

  /@babel/helper-compilation-targets@7.23.6:
    resolution: {integrity: sha512-9JB548GZoQVmzrFgp8o7KxdgkTGm6xs9DW0o/Pim72UDjzr5ObUQ6ZzYPqA+g9OTS2bBQoctLJrky0RDCAWRgQ==}
    engines: {node: '>=6.9.0'}
    dependencies:
      '@babel/compat-data': 7.23.5
      '@babel/helper-validator-option': 7.23.5
      browserslist: 4.23.0
      lru-cache: 5.1.1
      semver: 6.3.1

  /@babel/helper-environment-visitor@7.22.20:
    resolution: {integrity: sha512-zfedSIzFhat/gFhWfHtgWvlec0nqB9YEIVrpuwjruLlXfUSnA8cJB0miHKwqDnQ7d32aKo2xt88/xZptwxbfhA==}
    engines: {node: '>=6.9.0'}

  /@babel/helper-function-name@7.23.0:
    resolution: {integrity: sha512-OErEqsrxjZTJciZ4Oo+eoZqeW9UIiOcuYKRJA4ZAgV9myA+pOXhhmpfNCKjEH/auVfEYVFJ6y1Tc4r0eIApqiw==}
    engines: {node: '>=6.9.0'}
    dependencies:
      '@babel/template': 7.23.9
      '@babel/types': 7.23.9

  /@babel/helper-hoist-variables@7.22.5:
    resolution: {integrity: sha512-wGjk9QZVzvknA6yKIUURb8zY3grXCcOZt+/7Wcy8O2uctxhplmUPkOdlgoNhmdVee2c92JXbf1xpMtVNbfoxRw==}
    engines: {node: '>=6.9.0'}
    dependencies:
      '@babel/types': 7.23.9

  /@babel/helper-module-imports@7.22.15:
    resolution: {integrity: sha512-0pYVBnDKZO2fnSPCrgM/6WMc7eS20Fbok+0r88fp+YtWVLZrp4CkafFGIp+W0VKw4a22sgebPT99y+FDNMdP4w==}
    engines: {node: '>=6.9.0'}
    dependencies:
      '@babel/types': 7.23.9

  /@babel/helper-module-transforms@7.23.3(@babel/core@7.23.9):
    resolution: {integrity: sha512-7bBs4ED9OmswdfDzpz4MpWgSrV7FXlc3zIagvLFjS5H+Mk7Snr21vQ6QwrsoCGMfNC4e4LQPdoULEt4ykz0SRQ==}
    engines: {node: '>=6.9.0'}
    peerDependencies:
      '@babel/core': ^7.0.0
    dependencies:
      '@babel/core': 7.23.9
      '@babel/helper-environment-visitor': 7.22.20
      '@babel/helper-module-imports': 7.22.15
      '@babel/helper-simple-access': 7.22.5
      '@babel/helper-split-export-declaration': 7.22.6
      '@babel/helper-validator-identifier': 7.22.20

  /@babel/helper-plugin-utils@7.22.5:
    resolution: {integrity: sha512-uLls06UVKgFG9QD4OeFYLEGteMIAa5kpTPcFL28yuCIIzsf6ZyKZMllKVOCZFhiZ5ptnwX4mtKdWCBE/uT4amg==}
    engines: {node: '>=6.9.0'}
    dev: true

  /@babel/helper-simple-access@7.22.5:
    resolution: {integrity: sha512-n0H99E/K+Bika3++WNL17POvo4rKWZ7lZEp1Q+fStVbUi8nxPQEBOlTmCOxW/0JsS56SKKQ+ojAe2pHKJHN35w==}
    engines: {node: '>=6.9.0'}
    dependencies:
      '@babel/types': 7.23.9

  /@babel/helper-split-export-declaration@7.22.6:
    resolution: {integrity: sha512-AsUnxuLhRYsisFiaJwvp1QF+I3KjD5FOxut14q/GzovUe6orHLesW2C7d754kRm53h5gqrz6sFl6sxc4BVtE/g==}
    engines: {node: '>=6.9.0'}
    dependencies:
      '@babel/types': 7.23.9

  /@babel/helper-string-parser@7.23.4:
    resolution: {integrity: sha512-803gmbQdqwdf4olxrX4AJyFBV/RTr3rSmOj0rKwesmzlfhYNDEs+/iOcznzpNWlJlIlTJC2QfPFcHB6DlzdVLQ==}
    engines: {node: '>=6.9.0'}

  /@babel/helper-validator-identifier@7.22.20:
    resolution: {integrity: sha512-Y4OZ+ytlatR8AI+8KZfKuL5urKp7qey08ha31L8b3BwewJAoJamTzyvxPR/5D+KkdJCGPq/+8TukHBlY10FX9A==}
    engines: {node: '>=6.9.0'}

  /@babel/helper-validator-option@7.23.5:
    resolution: {integrity: sha512-85ttAOMLsr53VgXkTbkx8oA6YTfT4q7/HzXSLEYmjcSTJPMPQtvq1BD79Byep5xMUYbGRzEpDsjUf3dyp54IKw==}
    engines: {node: '>=6.9.0'}

  /@babel/helpers@7.23.9:
    resolution: {integrity: sha512-87ICKgU5t5SzOT7sBMfCOZQ2rHjRU+Pcb9BoILMYz600W6DkVRLFBPwQ18gwUVvggqXivaUakpnxWQGbpywbBQ==}
    engines: {node: '>=6.9.0'}
    dependencies:
      '@babel/template': 7.23.9
      '@babel/traverse': 7.23.9
      '@babel/types': 7.23.9
    transitivePeerDependencies:
      - supports-color

  /@babel/highlight@7.23.4:
    resolution: {integrity: sha512-acGdbYSfp2WheJoJm/EBBBLh/ID8KDc64ISZ9DYtBmC8/Q204PZJLHyzeB5qMzJ5trcOkybd78M4x2KWsUq++A==}
    engines: {node: '>=6.9.0'}
    dependencies:
      '@babel/helper-validator-identifier': 7.22.20
      chalk: 2.4.2
      js-tokens: 4.0.0

  /@babel/parser@7.23.9:
    resolution: {integrity: sha512-9tcKgqKbs3xGJ+NtKF2ndOBBLVwPjl1SHxPQkd36r3Dlirw3xWUeGaTbqr7uGZcTaxkVNwc+03SVP7aCdWrTlA==}
    engines: {node: '>=6.0.0'}
    hasBin: true
    dependencies:
      '@babel/types': 7.23.9

  /@babel/plugin-transform-react-jsx-self@7.23.3(@babel/core@7.23.9):
    resolution: {integrity: sha512-qXRvbeKDSfwnlJnanVRp0SfuWE5DQhwQr5xtLBzp56Wabyo+4CMosF6Kfp+eOD/4FYpql64XVJ2W0pVLlJZxOQ==}
    engines: {node: '>=6.9.0'}
    peerDependencies:
      '@babel/core': ^7.0.0-0
    dependencies:
      '@babel/core': 7.23.9
      '@babel/helper-plugin-utils': 7.22.5
    dev: true

  /@babel/plugin-transform-react-jsx-source@7.23.3(@babel/core@7.23.9):
    resolution: {integrity: sha512-91RS0MDnAWDNvGC6Wio5XYkyWI39FMFO+JK9+4AlgaTH+yWwVTsw7/sn6LK0lH7c5F+TFkpv/3LfCJ1Ydwof/g==}
    engines: {node: '>=6.9.0'}
    peerDependencies:
      '@babel/core': ^7.0.0-0
    dependencies:
      '@babel/core': 7.23.9
      '@babel/helper-plugin-utils': 7.22.5
    dev: true

  /@babel/runtime-corejs3@7.23.9:
    resolution: {integrity: sha512-oeOFTrYWdWXCvXGB5orvMTJ6gCZ9I6FBjR+M38iKNXCsPxr4xT0RTdg5uz1H7QP8pp74IzPtwritEr+JscqHXQ==}
    engines: {node: '>=6.9.0'}
    dependencies:
      core-js-pure: 3.36.0
      regenerator-runtime: 0.14.1
    dev: true

  /@babel/runtime@7.23.9:
    resolution: {integrity: sha512-0CX6F+BI2s9dkUqr08KFrAIZgNFj75rdBU/DjCyYLIaV/quFjkk6T+EJ2LkZHyZTbEV4L5p97mNkUsHl2wLFAw==}
    engines: {node: '>=6.9.0'}
    dependencies:
      regenerator-runtime: 0.14.1

  /@babel/template@7.23.9:
    resolution: {integrity: sha512-+xrD2BWLpvHKNmX2QbpdpsBaWnRxahMwJjO+KZk2JOElj5nSmKezyS1B4u+QbHMTX69t4ukm6hh9lsYQ7GHCKA==}
    engines: {node: '>=6.9.0'}
    dependencies:
      '@babel/code-frame': 7.23.5
      '@babel/parser': 7.23.9
      '@babel/types': 7.23.9

  /@babel/traverse@7.23.9:
    resolution: {integrity: sha512-I/4UJ9vs90OkBtY6iiiTORVMyIhJ4kAVmsKo9KFc8UOxMeUfi2hvtIBsET5u9GizXE6/GFSuKCTNfgCswuEjRg==}
    engines: {node: '>=6.9.0'}
    dependencies:
      '@babel/code-frame': 7.23.5
      '@babel/generator': 7.23.6
      '@babel/helper-environment-visitor': 7.22.20
      '@babel/helper-function-name': 7.23.0
      '@babel/helper-hoist-variables': 7.22.5
      '@babel/helper-split-export-declaration': 7.22.6
      '@babel/parser': 7.23.9
      '@babel/types': 7.23.9
      debug: 4.3.4
      globals: 11.12.0
    transitivePeerDependencies:
      - supports-color

  /@babel/types@7.23.9:
    resolution: {integrity: sha512-dQjSq/7HaSjRM43FFGnv5keM2HsxpmyV1PfaSVm0nzzjwwTmjOe6J4bC8e3+pTEIgHaHj+1ZlLThRJ2auc/w1Q==}
    engines: {node: '>=6.9.0'}
    dependencies:
      '@babel/helper-string-parser': 7.23.4
      '@babel/helper-validator-identifier': 7.22.20
      to-fast-properties: 2.0.0

  /@bcoe/v8-coverage@0.2.3:
    resolution: {integrity: sha512-0hYQ8SB4Db5zvZB4axdMHGwEaQjkZzFjQiN9LVYvIFB2nSUHW9tYpxWriPrWDASIxiaXax83REcLxuSdnGPZtw==}
    dev: true

  /@colors/colors@1.5.0:
    resolution: {integrity: sha512-ooWCrlZP11i8GImSjTHYHLkvFDP48nS4+204nGb1RiX/WXYHmJA2III9/e2DWVabCESdW7hBAEzHRqUn9OUVvQ==}
    engines: {node: '>=0.1.90'}
    requiresBuild: true
    dev: true
    optional: true

  /@colors/colors@1.6.0:
    resolution: {integrity: sha512-Ir+AOibqzrIsL6ajt3Rz3LskB7OiMVHqltZmspbW/TJuTVuyOMirVqAkjfY6JISiLHgyNqicAC8AyHHGzNd/dA==}
    engines: {node: '>=0.1.90'}
    dev: false

  /@cspotcode/source-map-support@0.8.1:
    resolution: {integrity: sha512-IchNf6dN4tHoMFIn/7OE8LWZ19Y6q/67Bmf6vnGREv8RSbBVb9LPJxEcnwrcwX6ixSvaiGoomAUvu4YSxXrVgw==}
    engines: {node: '>=12'}
    dependencies:
      '@jridgewell/trace-mapping': 0.3.9
    dev: true

  /@dabh/diagnostics@2.0.3:
    resolution: {integrity: sha512-hrlQOIi7hAfzsMqlGSFyVucrx38O+j6wiGOf//H2ecvIEqYN4ADBSS2iLMh5UFyDunCNniUIPk/q3riFv45xRA==}
    dependencies:
      colorspace: 1.1.4
      enabled: 2.0.0
      kuler: 2.0.0
    dev: false

  /@drizzle-team/studio@0.0.39:
    resolution: {integrity: sha512-c5Hkm7MmQC2n5qAsKShjQrHoqlfGslB8+qWzsGGZ+2dHMRTNG60UuzalF0h0rvBax5uzPXuGkYLGaQ+TUX3yMw==}
    dependencies:
      superjson: 2.2.1
    dev: true

  /@esbuild-kit/core-utils@3.3.2:
    resolution: {integrity: sha512-sPRAnw9CdSsRmEtnsl2WXWdyquogVpB3yZ3dgwJfe8zrOzTsV7cJvmwrKVa+0ma5BoiGJ+BoqkMvawbayKUsqQ==}
    dependencies:
      esbuild: 0.18.20
      source-map-support: 0.5.21
    dev: true

  /@esbuild-kit/esm-loader@2.6.5:
    resolution: {integrity: sha512-FxEMIkJKnodyA1OaCUoEvbYRkoZlLZ4d/eXFu9Fh8CbBBgP5EmZxrfTRyN0qpXZ4vOvqnE5YdRdcrmUUXuU+dA==}
    dependencies:
      '@esbuild-kit/core-utils': 3.3.2
      get-tsconfig: 4.7.2
    dev: true

  /@esbuild/aix-ppc64@0.19.12:
    resolution: {integrity: sha512-bmoCYyWdEL3wDQIVbcyzRyeKLgk2WtWLTWz1ZIAZF/EGbNOwSA6ew3PftJ1PqMiOOGu0OyFMzG53L0zqIpPeNA==}
    engines: {node: '>=12'}
    cpu: [ppc64]
    os: [aix]
    requiresBuild: true
    dev: true
    optional: true

  /@esbuild/android-arm64@0.18.20:
    resolution: {integrity: sha512-Nz4rJcchGDtENV0eMKUNa6L12zz2zBDXuhj/Vjh18zGqB44Bi7MBMSXjgunJgjRhCmKOjnPuZp4Mb6OKqtMHLQ==}
    engines: {node: '>=12'}
    cpu: [arm64]
    os: [android]
    requiresBuild: true
    dev: true
    optional: true

  /@esbuild/android-arm64@0.19.12:
    resolution: {integrity: sha512-P0UVNGIienjZv3f5zq0DP3Nt2IE/3plFzuaS96vihvD0Hd6H/q4WXUGpCxD/E8YrSXfNyRPbpTq+T8ZQioSuPA==}
    engines: {node: '>=12'}
    cpu: [arm64]
    os: [android]
    requiresBuild: true
    dev: true
    optional: true

  /@esbuild/android-arm@0.18.20:
    resolution: {integrity: sha512-fyi7TDI/ijKKNZTUJAQqiG5T7YjJXgnzkURqmGj13C6dCqckZBLdl4h7bkhHt/t0WP+zO9/zwroDvANaOqO5Sw==}
    engines: {node: '>=12'}
    cpu: [arm]
    os: [android]
    requiresBuild: true
    dev: true
    optional: true

  /@esbuild/android-arm@0.19.12:
    resolution: {integrity: sha512-qg/Lj1mu3CdQlDEEiWrlC4eaPZ1KztwGJ9B6J+/6G+/4ewxJg7gqj8eVYWvao1bXrqGiW2rsBZFSX3q2lcW05w==}
    engines: {node: '>=12'}
    cpu: [arm]
    os: [android]
    requiresBuild: true
    dev: true
    optional: true

  /@esbuild/android-x64@0.18.20:
    resolution: {integrity: sha512-8GDdlePJA8D6zlZYJV/jnrRAi6rOiNaCC/JclcXpB+KIuvfBN4owLtgzY2bsxnx666XjJx2kDPUmnTtR8qKQUg==}
    engines: {node: '>=12'}
    cpu: [x64]
    os: [android]
    requiresBuild: true
    dev: true
    optional: true

  /@esbuild/android-x64@0.19.12:
    resolution: {integrity: sha512-3k7ZoUW6Q6YqhdhIaq/WZ7HwBpnFBlW905Fa4s4qWJyiNOgT1dOqDiVAQFwBH7gBRZr17gLrlFCRzF6jFh7Kew==}
    engines: {node: '>=12'}
    cpu: [x64]
    os: [android]
    requiresBuild: true
    dev: true
    optional: true

  /@esbuild/darwin-arm64@0.18.20:
    resolution: {integrity: sha512-bxRHW5kHU38zS2lPTPOyuyTm+S+eobPUnTNkdJEfAddYgEcll4xkT8DB9d2008DtTbl7uJag2HuE5NZAZgnNEA==}
    engines: {node: '>=12'}
    cpu: [arm64]
    os: [darwin]
    requiresBuild: true
    dev: true
    optional: true

  /@esbuild/darwin-arm64@0.19.12:
    resolution: {integrity: sha512-B6IeSgZgtEzGC42jsI+YYu9Z3HKRxp8ZT3cqhvliEHovq8HSX2YX8lNocDn79gCKJXOSaEot9MVYky7AKjCs8g==}
    engines: {node: '>=12'}
    cpu: [arm64]
    os: [darwin]
    requiresBuild: true
    dev: true
    optional: true

  /@esbuild/darwin-x64@0.18.20:
    resolution: {integrity: sha512-pc5gxlMDxzm513qPGbCbDukOdsGtKhfxD1zJKXjCCcU7ju50O7MeAZ8c4krSJcOIJGFR+qx21yMMVYwiQvyTyQ==}
    engines: {node: '>=12'}
    cpu: [x64]
    os: [darwin]
    requiresBuild: true
    dev: true
    optional: true

  /@esbuild/darwin-x64@0.19.12:
    resolution: {integrity: sha512-hKoVkKzFiToTgn+41qGhsUJXFlIjxI/jSYeZf3ugemDYZldIXIxhvwN6erJGlX4t5h417iFuheZ7l+YVn05N3A==}
    engines: {node: '>=12'}
    cpu: [x64]
    os: [darwin]
    requiresBuild: true
    dev: true
    optional: true

  /@esbuild/freebsd-arm64@0.18.20:
    resolution: {integrity: sha512-yqDQHy4QHevpMAaxhhIwYPMv1NECwOvIpGCZkECn8w2WFHXjEwrBn3CeNIYsibZ/iZEUemj++M26W3cNR5h+Tw==}
    engines: {node: '>=12'}
    cpu: [arm64]
    os: [freebsd]
    requiresBuild: true
    dev: true
    optional: true

  /@esbuild/freebsd-arm64@0.19.12:
    resolution: {integrity: sha512-4aRvFIXmwAcDBw9AueDQ2YnGmz5L6obe5kmPT8Vd+/+x/JMVKCgdcRwH6APrbpNXsPz+K653Qg8HB/oXvXVukA==}
    engines: {node: '>=12'}
    cpu: [arm64]
    os: [freebsd]
    requiresBuild: true
    dev: true
    optional: true

  /@esbuild/freebsd-x64@0.18.20:
    resolution: {integrity: sha512-tgWRPPuQsd3RmBZwarGVHZQvtzfEBOreNuxEMKFcd5DaDn2PbBxfwLcj4+aenoh7ctXcbXmOQIn8HI6mCSw5MQ==}
    engines: {node: '>=12'}
    cpu: [x64]
    os: [freebsd]
    requiresBuild: true
    dev: true
    optional: true

  /@esbuild/freebsd-x64@0.19.12:
    resolution: {integrity: sha512-EYoXZ4d8xtBoVN7CEwWY2IN4ho76xjYXqSXMNccFSx2lgqOG/1TBPW0yPx1bJZk94qu3tX0fycJeeQsKovA8gg==}
    engines: {node: '>=12'}
    cpu: [x64]
    os: [freebsd]
    requiresBuild: true
    dev: true
    optional: true

  /@esbuild/linux-arm64@0.18.20:
    resolution: {integrity: sha512-2YbscF+UL7SQAVIpnWvYwM+3LskyDmPhe31pE7/aoTMFKKzIc9lLbyGUpmmb8a8AixOL61sQ/mFh3jEjHYFvdA==}
    engines: {node: '>=12'}
    cpu: [arm64]
    os: [linux]
    requiresBuild: true
    dev: true
    optional: true

  /@esbuild/linux-arm64@0.19.12:
    resolution: {integrity: sha512-EoTjyYyLuVPfdPLsGVVVC8a0p1BFFvtpQDB/YLEhaXyf/5bczaGeN15QkR+O4S5LeJ92Tqotve7i1jn35qwvdA==}
    engines: {node: '>=12'}
    cpu: [arm64]
    os: [linux]
    requiresBuild: true
    dev: true
    optional: true

  /@esbuild/linux-arm@0.18.20:
    resolution: {integrity: sha512-/5bHkMWnq1EgKr1V+Ybz3s1hWXok7mDFUMQ4cG10AfW3wL02PSZi5kFpYKrptDsgb2WAJIvRcDm+qIvXf/apvg==}
    engines: {node: '>=12'}
    cpu: [arm]
    os: [linux]
    requiresBuild: true
    dev: true
    optional: true

  /@esbuild/linux-arm@0.19.12:
    resolution: {integrity: sha512-J5jPms//KhSNv+LO1S1TX1UWp1ucM6N6XuL6ITdKWElCu8wXP72l9MM0zDTzzeikVyqFE6U8YAV9/tFyj0ti+w==}
    engines: {node: '>=12'}
    cpu: [arm]
    os: [linux]
    requiresBuild: true
    dev: true
    optional: true

  /@esbuild/linux-ia32@0.18.20:
    resolution: {integrity: sha512-P4etWwq6IsReT0E1KHU40bOnzMHoH73aXp96Fs8TIT6z9Hu8G6+0SHSw9i2isWrD2nbx2qo5yUqACgdfVGx7TA==}
    engines: {node: '>=12'}
    cpu: [ia32]
    os: [linux]
    requiresBuild: true
    dev: true
    optional: true

  /@esbuild/linux-ia32@0.19.12:
    resolution: {integrity: sha512-Thsa42rrP1+UIGaWz47uydHSBOgTUnwBwNq59khgIwktK6x60Hivfbux9iNR0eHCHzOLjLMLfUMLCypBkZXMHA==}
    engines: {node: '>=12'}
    cpu: [ia32]
    os: [linux]
    requiresBuild: true
    dev: true
    optional: true

  /@esbuild/linux-loong64@0.18.20:
    resolution: {integrity: sha512-nXW8nqBTrOpDLPgPY9uV+/1DjxoQ7DoB2N8eocyq8I9XuqJ7BiAMDMf9n1xZM9TgW0J8zrquIb/A7s3BJv7rjg==}
    engines: {node: '>=12'}
    cpu: [loong64]
    os: [linux]
    requiresBuild: true
    dev: true
    optional: true

  /@esbuild/linux-loong64@0.19.12:
    resolution: {integrity: sha512-LiXdXA0s3IqRRjm6rV6XaWATScKAXjI4R4LoDlvO7+yQqFdlr1Bax62sRwkVvRIrwXxvtYEHHI4dm50jAXkuAA==}
    engines: {node: '>=12'}
    cpu: [loong64]
    os: [linux]
    requiresBuild: true
    dev: true
    optional: true

  /@esbuild/linux-mips64el@0.18.20:
    resolution: {integrity: sha512-d5NeaXZcHp8PzYy5VnXV3VSd2D328Zb+9dEq5HE6bw6+N86JVPExrA6O68OPwobntbNJ0pzCpUFZTo3w0GyetQ==}
    engines: {node: '>=12'}
    cpu: [mips64el]
    os: [linux]
    requiresBuild: true
    dev: true
    optional: true

  /@esbuild/linux-mips64el@0.19.12:
    resolution: {integrity: sha512-fEnAuj5VGTanfJ07ff0gOA6IPsvrVHLVb6Lyd1g2/ed67oU1eFzL0r9WL7ZzscD+/N6i3dWumGE1Un4f7Amf+w==}
    engines: {node: '>=12'}
    cpu: [mips64el]
    os: [linux]
    requiresBuild: true
    dev: true
    optional: true

  /@esbuild/linux-ppc64@0.18.20:
    resolution: {integrity: sha512-WHPyeScRNcmANnLQkq6AfyXRFr5D6N2sKgkFo2FqguP44Nw2eyDlbTdZwd9GYk98DZG9QItIiTlFLHJHjxP3FA==}
    engines: {node: '>=12'}
    cpu: [ppc64]
    os: [linux]
    requiresBuild: true
    dev: true
    optional: true

  /@esbuild/linux-ppc64@0.19.12:
    resolution: {integrity: sha512-nYJA2/QPimDQOh1rKWedNOe3Gfc8PabU7HT3iXWtNUbRzXS9+vgB0Fjaqr//XNbd82mCxHzik2qotuI89cfixg==}
    engines: {node: '>=12'}
    cpu: [ppc64]
    os: [linux]
    requiresBuild: true
    dev: true
    optional: true

  /@esbuild/linux-riscv64@0.18.20:
    resolution: {integrity: sha512-WSxo6h5ecI5XH34KC7w5veNnKkju3zBRLEQNY7mv5mtBmrP/MjNBCAlsM2u5hDBlS3NGcTQpoBvRzqBcRtpq1A==}
    engines: {node: '>=12'}
    cpu: [riscv64]
    os: [linux]
    requiresBuild: true
    dev: true
    optional: true

  /@esbuild/linux-riscv64@0.19.12:
    resolution: {integrity: sha512-2MueBrlPQCw5dVJJpQdUYgeqIzDQgw3QtiAHUC4RBz9FXPrskyyU3VI1hw7C0BSKB9OduwSJ79FTCqtGMWqJHg==}
    engines: {node: '>=12'}
    cpu: [riscv64]
    os: [linux]
    requiresBuild: true
    dev: true
    optional: true

  /@esbuild/linux-s390x@0.18.20:
    resolution: {integrity: sha512-+8231GMs3mAEth6Ja1iK0a1sQ3ohfcpzpRLH8uuc5/KVDFneH6jtAJLFGafpzpMRO6DzJ6AvXKze9LfFMrIHVQ==}
    engines: {node: '>=12'}
    cpu: [s390x]
    os: [linux]
    requiresBuild: true
    dev: true
    optional: true

  /@esbuild/linux-s390x@0.19.12:
    resolution: {integrity: sha512-+Pil1Nv3Umes4m3AZKqA2anfhJiVmNCYkPchwFJNEJN5QxmTs1uzyy4TvmDrCRNT2ApwSari7ZIgrPeUx4UZDg==}
    engines: {node: '>=12'}
    cpu: [s390x]
    os: [linux]
    requiresBuild: true
    dev: true
    optional: true

  /@esbuild/linux-x64@0.18.20:
    resolution: {integrity: sha512-UYqiqemphJcNsFEskc73jQ7B9jgwjWrSayxawS6UVFZGWrAAtkzjxSqnoclCXxWtfwLdzU+vTpcNYhpn43uP1w==}
    engines: {node: '>=12'}
    cpu: [x64]
    os: [linux]
    requiresBuild: true
    dev: true
    optional: true

  /@esbuild/linux-x64@0.19.12:
    resolution: {integrity: sha512-B71g1QpxfwBvNrfyJdVDexenDIt1CiDN1TIXLbhOw0KhJzE78KIFGX6OJ9MrtC0oOqMWf+0xop4qEU8JrJTwCg==}
    engines: {node: '>=12'}
    cpu: [x64]
    os: [linux]
    requiresBuild: true
    dev: true
    optional: true

  /@esbuild/netbsd-x64@0.18.20:
    resolution: {integrity: sha512-iO1c++VP6xUBUmltHZoMtCUdPlnPGdBom6IrO4gyKPFFVBKioIImVooR5I83nTew5UOYrk3gIJhbZh8X44y06A==}
    engines: {node: '>=12'}
    cpu: [x64]
    os: [netbsd]
    requiresBuild: true
    dev: true
    optional: true

  /@esbuild/netbsd-x64@0.19.12:
    resolution: {integrity: sha512-3ltjQ7n1owJgFbuC61Oj++XhtzmymoCihNFgT84UAmJnxJfm4sYCiSLTXZtE00VWYpPMYc+ZQmB6xbSdVh0JWA==}
    engines: {node: '>=12'}
    cpu: [x64]
    os: [netbsd]
    requiresBuild: true
    dev: true
    optional: true

  /@esbuild/openbsd-x64@0.18.20:
    resolution: {integrity: sha512-e5e4YSsuQfX4cxcygw/UCPIEP6wbIL+se3sxPdCiMbFLBWu0eiZOJ7WoD+ptCLrmjZBK1Wk7I6D/I3NglUGOxg==}
    engines: {node: '>=12'}
    cpu: [x64]
    os: [openbsd]
    requiresBuild: true
    dev: true
    optional: true

  /@esbuild/openbsd-x64@0.19.12:
    resolution: {integrity: sha512-RbrfTB9SWsr0kWmb9srfF+L933uMDdu9BIzdA7os2t0TXhCRjrQyCeOt6wVxr79CKD4c+p+YhCj31HBkYcXebw==}
    engines: {node: '>=12'}
    cpu: [x64]
    os: [openbsd]
    requiresBuild: true
    dev: true
    optional: true

  /@esbuild/sunos-x64@0.18.20:
    resolution: {integrity: sha512-kDbFRFp0YpTQVVrqUd5FTYmWo45zGaXe0X8E1G/LKFC0v8x0vWrhOWSLITcCn63lmZIxfOMXtCfti/RxN/0wnQ==}
    engines: {node: '>=12'}
    cpu: [x64]
    os: [sunos]
    requiresBuild: true
    dev: true
    optional: true

  /@esbuild/sunos-x64@0.19.12:
    resolution: {integrity: sha512-HKjJwRrW8uWtCQnQOz9qcU3mUZhTUQvi56Q8DPTLLB+DawoiQdjsYq+j+D3s9I8VFtDr+F9CjgXKKC4ss89IeA==}
    engines: {node: '>=12'}
    cpu: [x64]
    os: [sunos]
    requiresBuild: true
    dev: true
    optional: true

  /@esbuild/win32-arm64@0.18.20:
    resolution: {integrity: sha512-ddYFR6ItYgoaq4v4JmQQaAI5s7npztfV4Ag6NrhiaW0RrnOXqBkgwZLofVTlq1daVTQNhtI5oieTvkRPfZrePg==}
    engines: {node: '>=12'}
    cpu: [arm64]
    os: [win32]
    requiresBuild: true
    dev: true
    optional: true

  /@esbuild/win32-arm64@0.19.12:
    resolution: {integrity: sha512-URgtR1dJnmGvX864pn1B2YUYNzjmXkuJOIqG2HdU62MVS4EHpU2946OZoTMnRUHklGtJdJZ33QfzdjGACXhn1A==}
    engines: {node: '>=12'}
    cpu: [arm64]
    os: [win32]
    requiresBuild: true
    dev: true
    optional: true

  /@esbuild/win32-ia32@0.18.20:
    resolution: {integrity: sha512-Wv7QBi3ID/rROT08SABTS7eV4hX26sVduqDOTe1MvGMjNd3EjOz4b7zeexIR62GTIEKrfJXKL9LFxTYgkyeu7g==}
    engines: {node: '>=12'}
    cpu: [ia32]
    os: [win32]
    requiresBuild: true
    dev: true
    optional: true

  /@esbuild/win32-ia32@0.19.12:
    resolution: {integrity: sha512-+ZOE6pUkMOJfmxmBZElNOx72NKpIa/HFOMGzu8fqzQJ5kgf6aTGrcJaFsNiVMH4JKpMipyK+7k0n2UXN7a8YKQ==}
    engines: {node: '>=12'}
    cpu: [ia32]
    os: [win32]
    requiresBuild: true
    dev: true
    optional: true

  /@esbuild/win32-x64@0.18.20:
    resolution: {integrity: sha512-kTdfRcSiDfQca/y9QIkng02avJ+NCaQvrMejlsB3RRv5sE9rRoeBPISaZpKxHELzRxZyLvNts1P27W3wV+8geQ==}
    engines: {node: '>=12'}
    cpu: [x64]
    os: [win32]
    requiresBuild: true
    dev: true
    optional: true

  /@esbuild/win32-x64@0.19.12:
    resolution: {integrity: sha512-T1QyPSDCyMXaO3pzBkF96E8xMkiRYbUEZADd29SyPGabqxMViNoii+NcK7eWJAEoU6RZyEm5lVSIjTmcdoB9HA==}
    engines: {node: '>=12'}
    cpu: [x64]
    os: [win32]
    requiresBuild: true
    dev: true
    optional: true

  /@eslint-community/eslint-utils@4.4.0(eslint@8.57.0):
    resolution: {integrity: sha512-1/sA4dwrzBAyeUoQ6oxahHKmrZvsnLCg4RfxW3ZFGGmQkSNQPFNLV9CUEFQP1x9EYXHTo5p6xdhZM1Ne9p/AfA==}
    engines: {node: ^12.22.0 || ^14.17.0 || >=16.0.0}
    peerDependencies:
      eslint: ^6.0.0 || ^7.0.0 || >=8.0.0
    dependencies:
      eslint: 8.57.0
      eslint-visitor-keys: 3.4.3

  /@eslint-community/regexpp@4.10.0:
    resolution: {integrity: sha512-Cu96Sd2By9mCNTx2iyKOmq10v22jUVQv0lQnlGNy16oE9589yE+QADPbrMGCkA51cKZSg3Pu/aTJVTGfL/qjUA==}
    engines: {node: ^12.0.0 || ^14.0.0 || >=16.0.0}

  /@eslint/eslintrc@2.1.4:
    resolution: {integrity: sha512-269Z39MS6wVJtsoUl10L60WdkhJVdPG24Q4eZTH3nnF6lpvSShEK3wQjDX9JRWAUPvPh7COouPpU9IrqaZFvtQ==}
    engines: {node: ^12.22.0 || ^14.17.0 || >=16.0.0}
    dependencies:
      ajv: 6.12.6
      debug: 4.3.4
      espree: 9.6.1
      globals: 13.24.0
      ignore: 5.3.1
      import-fresh: 3.3.0
      js-yaml: 4.1.0
      minimatch: 3.1.2
      strip-json-comments: 3.1.1
    transitivePeerDependencies:
      - supports-color

  /@eslint/js@8.57.0:
    resolution: {integrity: sha512-Ys+3g2TaW7gADOJzPt83SJtCDhMjndcDMFVQ/Tj9iA1BfJzFKD9mAUXT3OenpuPHbI6P/myECxRJrofUsDx/5g==}
    engines: {node: ^12.22.0 || ^14.17.0 || >=16.0.0}

  /@floating-ui/core@1.6.0:
    resolution: {integrity: sha512-PcF++MykgmTj3CIyOQbKA/hDzOAiqI3mhuoN44WRCopIs1sgoDoU4oty4Jtqaj/y3oDU6fnVSm4QG0a3t5i0+g==}
    dependencies:
      '@floating-ui/utils': 0.2.1
    dev: false

  /@floating-ui/dom@1.6.3:
    resolution: {integrity: sha512-RnDthu3mzPlQ31Ss/BTwQ1zjzIhr3lk1gZB1OC56h/1vEtaXkESrOqL5fQVMfXpwGtRwX+YsZBdyHtJMQnkArw==}
    dependencies:
      '@floating-ui/core': 1.6.0
      '@floating-ui/utils': 0.2.1
    dev: false

  /@floating-ui/react-dom@2.0.8(react-dom@18.2.0)(react@18.2.0):
    resolution: {integrity: sha512-HOdqOt3R3OGeTKidaLvJKcgg75S6tibQ3Tif4eyd91QnIJWr0NLvoXFpJA/j8HqkFSL68GDca9AuyWEHlhyClw==}
    peerDependencies:
      react: '>=16.8.0'
      react-dom: '>=16.8.0'
    dependencies:
      '@floating-ui/dom': 1.6.3
      react: 18.2.0
      react-dom: 18.2.0(react@18.2.0)
    dev: false

  /@floating-ui/react@0.24.8(react-dom@18.2.0)(react@18.2.0):
    resolution: {integrity: sha512-AuYeDoaR8jtUlUXtZ1IJ/6jtBkGnSpJXbGNzokBL87VDJ8opMq1Bgrc0szhK482ReQY6KZsMoZCVSb4xwalkBA==}
    peerDependencies:
      react: '>=16.8.0'
      react-dom: '>=16.8.0'
    dependencies:
      '@floating-ui/react-dom': 2.0.8(react-dom@18.2.0)(react@18.2.0)
      aria-hidden: 1.2.3
      react: 18.2.0
      react-dom: 18.2.0(react@18.2.0)
      tabbable: 6.2.0
    dev: false

  /@floating-ui/utils@0.2.1:
    resolution: {integrity: sha512-9TANp6GPoMtYzQdt54kfAyMmz1+osLlXdg2ENroU7zzrtflTLrrC/lgrIfaSe+Wu0b89GKccT7vxXA0MoAIO+Q==}
    dev: false

  /@homarr/gridstack@1.0.0:
    resolution: {integrity: sha512-KM9024BipLD9BmtM6jHI8OKLZ1Iy4vZdTfU53ww4qEda/330XQYhIC2SBcQgkNnDB2MTkn/laNSO5gTy+lJg9Q==}
    dev: false

  /@humanwhocodes/config-array@0.11.14:
    resolution: {integrity: sha512-3T8LkOmg45BV5FICb15QQMsyUSWrQ8AygVfC7ZG32zOalnqrilm018ZVCw0eapXux8FtA33q8PSRSstjee3jSg==}
    engines: {node: '>=10.10.0'}
    dependencies:
      '@humanwhocodes/object-schema': 2.0.2
      debug: 4.3.4
      minimatch: 3.1.2
    transitivePeerDependencies:
      - supports-color

  /@humanwhocodes/module-importer@1.0.1:
    resolution: {integrity: sha512-bxveV4V8v5Yb4ncFTT3rPSgZBOpCkjfK0y4oVVVJwIuDVBRMDXrPyXRL988i5ap9m9bnyEEjWfm5WkBmtffLfA==}
    engines: {node: '>=12.22'}

  /@humanwhocodes/object-schema@2.0.2:
    resolution: {integrity: sha512-6EwiSjwWYP7pTckG6I5eyFANjPhmPjUX9JRLUSfNPC7FX7zK9gyZAfUEaECL6ALTpGX5AjnBq3C9XmVWPitNpw==}

  /@ianvs/prettier-plugin-sort-imports@4.1.1(prettier@3.2.5):
    resolution: {integrity: sha512-kJhXq63ngpTQ2dxgf5GasbPJWsJA3LgoOdd7WGhpUSzLgLgI4IsIzYkbJf9kmpOHe7Vdm/o3PcRA3jmizXUuAQ==}
    peerDependencies:
      '@vue/compiler-sfc': '>=3.0.0'
      prettier: 2 || 3
    peerDependenciesMeta:
      '@vue/compiler-sfc':
        optional: true
    dependencies:
      '@babel/core': 7.23.9
      '@babel/generator': 7.23.6
      '@babel/parser': 7.23.9
      '@babel/traverse': 7.23.9
      '@babel/types': 7.23.9
      prettier: 3.2.5
      semver: 7.6.0
    transitivePeerDependencies:
      - supports-color
    dev: false

  /@isaacs/cliui@8.0.2:
    resolution: {integrity: sha512-O8jcjabXaleOG9DQ0+ARXWZBTfnP4WNAqzuiJK7ll44AmxGKv/J2M4TPjxjY3znBCfvBXFzucm1twdyFybFqEA==}
    engines: {node: '>=12'}
    dependencies:
      string-width: 5.1.2
      string-width-cjs: /string-width@4.2.3
      strip-ansi: 7.1.0
      strip-ansi-cjs: /strip-ansi@6.0.1
      wrap-ansi: 8.1.0
      wrap-ansi-cjs: /wrap-ansi@7.0.0

  /@istanbuljs/schema@0.1.3:
    resolution: {integrity: sha512-ZXRY4jNvVgSVQ8DL3LTcakaAtXwTVUxE81hslsyD2AtoXW/wVob10HkOJ1X/pAlcI7D+2YoZKg5do8G/w6RYgA==}
    engines: {node: '>=8'}
    dev: true

  /@jest/schemas@29.6.3:
    resolution: {integrity: sha512-mo5j5X+jIZmJQveBKeS/clAueipV7KgiX1vMgCxam1RNYiqE1w62n0/tJJnHtjW8ZHcQco5gY85jA3mi0L+nSA==}
    engines: {node: ^14.15.0 || ^16.10.0 || >=18.0.0}
    dependencies:
      '@sinclair/typebox': 0.27.8
    dev: true

  /@jridgewell/gen-mapping@0.3.3:
    resolution: {integrity: sha512-HLhSWOLRi875zjjMG/r+Nv0oCW8umGb0BgEhyX3dDX3egwZtB8PqLnjz3yedt8R5StBrzcg4aBpnh8UA9D1BoQ==}
    engines: {node: '>=6.0.0'}
    dependencies:
      '@jridgewell/set-array': 1.1.2
      '@jridgewell/sourcemap-codec': 1.4.15
      '@jridgewell/trace-mapping': 0.3.25

  /@jridgewell/gen-mapping@0.3.5:
    resolution: {integrity: sha512-IzL8ZoEDIBRWEzlCcRhOaCupYyN5gdIK+Q6fbFdPDg6HqX6jpkItn7DFIpW9LQzXG6Df9sA7+OKnq0qlz/GaQg==}
    engines: {node: '>=6.0.0'}
    dependencies:
      '@jridgewell/set-array': 1.2.1
      '@jridgewell/sourcemap-codec': 1.4.15
      '@jridgewell/trace-mapping': 0.3.25
    dev: true

  /@jridgewell/resolve-uri@3.1.2:
    resolution: {integrity: sha512-bRISgCIjP20/tbWSPWMEi54QVPRZExkuD9lJL+UIxUKtwVJA8wW1Trb1jMs1RFXo1CBTNZ/5hpC9QvmKWdopKw==}
    engines: {node: '>=6.0.0'}

  /@jridgewell/set-array@1.1.2:
    resolution: {integrity: sha512-xnkseuNADM0gt2bs+BvhO0p78Mk762YnZdsuzFV018NoG1Sj1SCQvpSqa7XUaTam5vAGasABV9qXASMKnFMwMw==}
    engines: {node: '>=6.0.0'}

  /@jridgewell/set-array@1.2.1:
    resolution: {integrity: sha512-R8gLRTZeyp03ymzP/6Lil/28tGeGEzhx1q2k703KGWRAI1VdvPIXdG70VJc2pAMw3NA6JKL5hhFu1sJX0Mnn/A==}
    engines: {node: '>=6.0.0'}
    dev: true

  /@jridgewell/source-map@0.3.5:
    resolution: {integrity: sha512-UTYAUj/wviwdsMfzoSJspJxbkH5o1snzwX0//0ENX1u/55kkZZkcTZP6u9bwKGkv+dkk9at4m1Cpt0uY80kcpQ==}
    dependencies:
      '@jridgewell/gen-mapping': 0.3.5
      '@jridgewell/trace-mapping': 0.3.25
    dev: true

  /@jridgewell/sourcemap-codec@1.4.15:
    resolution: {integrity: sha512-eF2rxCRulEKXHTRiDrDy6erMYWqNw4LPdQ8UQA4huuxaQsVeRPFl2oM8oDGxMFhJUWZf9McpLtJasDDZb/Bpeg==}

  /@jridgewell/trace-mapping@0.3.22:
    resolution: {integrity: sha512-Wf963MzWtA2sjrNt+g18IAln9lKnlRp+K2eH4jjIoF1wYeq3aMREpG09xhlhdzS0EjwU7qmUJYangWa+151vZw==}
    dependencies:
      '@jridgewell/resolve-uri': 3.1.2
      '@jridgewell/sourcemap-codec': 1.4.15

  /@jridgewell/trace-mapping@0.3.25:
    resolution: {integrity: sha512-vNk6aEwybGtawWmy/PzwnGDOjCkLWSD2wqvjGGAgOAwCGWySYXfYoxt00IJkTF+8Lb57DwOb3Aa0o9CApepiYQ==}
    dependencies:
      '@jridgewell/resolve-uri': 3.1.2
      '@jridgewell/sourcemap-codec': 1.4.15

  /@jridgewell/trace-mapping@0.3.9:
    resolution: {integrity: sha512-3Belt6tdc8bPgAtbcmdtNJlirVoTmEb5e2gC94PnkwEW9jI6CAHUeoG85tjWP5WquqfavoMtMwiG4P926ZKKuQ==}
    dependencies:
      '@jridgewell/resolve-uri': 3.1.2
      '@jridgewell/sourcemap-codec': 1.4.15
    dev: true

  /@ljharb/through@2.3.12:
    resolution: {integrity: sha512-ajo/heTlG3QgC8EGP6APIejksVAYt4ayz4tqoP3MolFELzcH1x1fzwEYRJTPO0IELutZ5HQ0c26/GqAYy79u3g==}
    engines: {node: '>= 0.4'}
    dependencies:
      call-bind: 1.0.7
    dev: true

  /@lukeed/csprng@1.1.0:
    resolution: {integrity: sha512-Z7C/xXCiGWsg0KuKsHTKJxbWhpI3Vs5GwLfOean7MGyVFGqdRgBbAjOCh6u4bbjPc/8MJ2pZmK/0DLdCbivLDA==}
    engines: {node: '>=8'}

  /@mantine/colors-generator@7.6.1(chroma-js@2.4.2):
    resolution: {integrity: sha512-VRuHs1ZKU079WbJiH4xS8Sdm1+aStMVLk+nM6G/mpkuyx+w3nruCfv7kL5cUKRlk90JgdP4omULVaSVTmD1teA==}
    peerDependencies:
      chroma-js: ^2.4.2
    dependencies:
      chroma-js: 2.4.2
    dev: false

<<<<<<< HEAD
  /@mantine/core@7.5.3(@mantine/hooks@7.5.3)(react-dom@18.2.0)(react@18.2.0):
=======
  /@mantine/core@7.5.3(@mantine/hooks@7.5.3)(@types/react@18.2.61)(react-dom@18.2.0)(react@18.2.0):
>>>>>>> 4cd897d5
    resolution: {integrity: sha512-Wvv6DJXI+GX9mmKG5HITTh/24sCZ0RoYQHdTHh0tOfGnEy+RleyhA82UjnMsp0n2NjfCISBwbiKgfya6b2iaFw==}
    peerDependencies:
      '@mantine/hooks': 7.5.3
      react: ^18.2.0
      react-dom: ^18.2.0
    dependencies:
      '@floating-ui/react': 0.24.8(react-dom@18.2.0)(react@18.2.0)
      '@mantine/hooks': 7.5.3(react@18.2.0)
      clsx: 2.0.0
      react: 18.2.0
      react-dom: 18.2.0(react@18.2.0)
      react-number-format: 5.3.1(react-dom@18.2.0)(react@18.2.0)
      react-remove-scroll: 2.5.7(react@18.2.0)
      react-textarea-autosize: 8.5.3(react@18.2.0)
      type-fest: 3.13.1
    transitivePeerDependencies:
      - '@types/react'
    dev: false

  /@mantine/dates@7.5.3(@mantine/core@7.5.3)(@mantine/hooks@7.5.3)(dayjs@1.11.10)(react-dom@18.2.0)(react@18.2.0):
    resolution: {integrity: sha512-v6fFdW+7HAd7XsZFMJVMuFE2RHbQAVnsUNeP0/5h+H4qEj0soTmMvHPP8wXEed5v85r9CcEMGOGq1n6RFRpWHA==}
    peerDependencies:
      '@mantine/core': 7.5.3
      '@mantine/hooks': 7.5.3
      dayjs: '>=1.0.0'
      react: ^18.2.0
      react-dom: ^18.2.0
    dependencies:
<<<<<<< HEAD
      '@mantine/core': 7.5.3(@mantine/hooks@7.5.3)(react-dom@18.2.0)(react@18.2.0)
=======
      '@mantine/core': 7.5.3(@mantine/hooks@7.5.3)(@types/react@18.2.61)(react-dom@18.2.0)(react@18.2.0)
>>>>>>> 4cd897d5
      '@mantine/hooks': 7.5.3(react@18.2.0)
      clsx: 2.0.0
      dayjs: 1.11.10
      react: 18.2.0
      react-dom: 18.2.0(react@18.2.0)
    dev: false

  /@mantine/form@7.5.3(react@18.2.0):
    resolution: {integrity: sha512-CIsNcHNIw1tXS+UgOpFjJzPaINU2YmK8x+f8Ikn5YXpSdqLw78+9/bSvtaAIOg9EINhfqnV4xg8B4sqKk7pxYA==}
    peerDependencies:
      react: ^18.2.0
    dependencies:
      fast-deep-equal: 3.1.3
      klona: 2.0.6
      react: 18.2.0
    dev: false

  /@mantine/hooks@7.5.3(react@18.2.0):
    resolution: {integrity: sha512-mFI448mAs12v8FrgSVhytqlhTVrEjIfd/PqPEfwJu5YcZIq4YZdqpzJIUbANnRrFSvmoQpDb1PssdKx7Ds35hw==}
    peerDependencies:
      react: ^18.2.0
    dependencies:
      react: 18.2.0
    dev: false

<<<<<<< HEAD
  /@mantine/modals@7.5.3(@mantine/hooks@7.5.3)(react-dom@18.2.0)(react@18.2.0):
=======
  /@mantine/modals@7.5.3(@mantine/core@7.5.3)(@mantine/hooks@7.5.3)(react-dom@18.2.0)(react@18.2.0):
>>>>>>> 4cd897d5
    resolution: {integrity: sha512-SuPvv14nZmyBcNINqr9y2TLv9xIWXrRYeG8k7QCHM3mo2exW2IHP66Zx93AEpuKbgoDc78fcJcrTqv9C7dxUWQ==}
    peerDependencies:
      '@mantine/core': 7.5.3
      '@mantine/hooks': 7.5.3
      react: ^18.2.0
      react-dom: ^18.2.0
    dependencies:
<<<<<<< HEAD
=======
      '@mantine/core': 7.5.3(@mantine/hooks@7.5.3)(@types/react@18.2.61)(react-dom@18.2.0)(react@18.2.0)
>>>>>>> 4cd897d5
      '@mantine/hooks': 7.5.3(react@18.2.0)
      react: 18.2.0
      react-dom: 18.2.0(react@18.2.0)
    dev: false

  /@mantine/notifications@7.5.3(@mantine/core@7.5.3)(@mantine/hooks@7.5.3)(react-dom@18.2.0)(react@18.2.0):
    resolution: {integrity: sha512-08mWoGBfc8sGDTRthBg/HYPD8dRHyugZpeUH1U7RjWQmYD4ktdkT8bdBocStTSJkCQIvtP7OPJ1MiKln1idt5w==}
    peerDependencies:
      '@mantine/core': 7.5.3
      '@mantine/hooks': 7.5.3
      react: ^18.2.0
      react-dom: ^18.2.0
    dependencies:
<<<<<<< HEAD
      '@mantine/core': 7.5.3(@mantine/hooks@7.5.3)(react-dom@18.2.0)(react@18.2.0)
=======
      '@mantine/core': 7.5.3(@mantine/hooks@7.5.3)(@types/react@18.2.61)(react-dom@18.2.0)(react@18.2.0)
>>>>>>> 4cd897d5
      '@mantine/hooks': 7.5.3(react@18.2.0)
      '@mantine/store': 7.5.3(react@18.2.0)
      react: 18.2.0
      react-dom: 18.2.0(react@18.2.0)
      react-transition-group: 4.4.5(react-dom@18.2.0)(react@18.2.0)
    dev: false

  /@mantine/spotlight@7.5.3(@mantine/core@7.5.3)(@mantine/hooks@7.5.3)(react-dom@18.2.0)(react@18.2.0):
    resolution: {integrity: sha512-pPtR/+GIQPb5WiZf8owi2cuVox2eU5g2jVdbgcQnrYc19F3SDEke+huTkBVzvy595q5wx+H3wsZyDAOAKOhfaA==}
    peerDependencies:
      '@mantine/core': 7.5.3
      '@mantine/hooks': 7.5.3
      react: ^18.2.0
      react-dom: ^18.2.0
    dependencies:
<<<<<<< HEAD
      '@mantine/core': 7.5.3(@mantine/hooks@7.5.3)(react-dom@18.2.0)(react@18.2.0)
=======
      '@mantine/core': 7.5.3(@mantine/hooks@7.5.3)(@types/react@18.2.61)(react-dom@18.2.0)(react@18.2.0)
>>>>>>> 4cd897d5
      '@mantine/hooks': 7.5.3(react@18.2.0)
      '@mantine/store': 7.5.3(react@18.2.0)
      react: 18.2.0
      react-dom: 18.2.0(react@18.2.0)
    dev: false

  /@mantine/store@7.5.3(react@18.2.0):
    resolution: {integrity: sha512-jLTIaChJr9rWtzSRp2HQGHfuoFcr3ylD0JW/vsE5gpFvhoZFfkrxx5QsM1kn5wV34rZo0nQNMIJ8hvBVvfJtLQ==}
    peerDependencies:
      react: ^18.2.0
    dependencies:
      react: 18.2.0
    dev: false

<<<<<<< HEAD
  /@mantine/tiptap@7.5.3(@mantine/hooks@7.5.3)(@tiptap/extension-link@2.2.4)(@tiptap/react@2.2.4)(react-dom@18.2.0)(react@18.2.0):
=======
  /@mantine/tiptap@7.5.3(@mantine/core@7.5.3)(@mantine/hooks@7.5.3)(@tiptap/extension-link@2.2.4)(@tiptap/react@2.2.4)(react-dom@18.2.0)(react@18.2.0):
>>>>>>> 4cd897d5
    resolution: {integrity: sha512-mCwW3Pe4fMGEc7NQBgfT/FO3IqHaSOCPj4bGfkw7U1uDp5u8SxR6pji0WlmpmYGN+NeEHH02vr6TazRnsqfdOg==}
    peerDependencies:
      '@mantine/core': 7.5.3
      '@mantine/hooks': 7.5.3
      '@tiptap/extension-link': ^2.1.12
      '@tiptap/react': ^2.1.12
      react: ^18.2.0
      react-dom: ^18.2.0
    dependencies:
<<<<<<< HEAD
=======
      '@mantine/core': 7.5.3(@mantine/hooks@7.5.3)(@types/react@18.2.61)(react-dom@18.2.0)(react@18.2.0)
>>>>>>> 4cd897d5
      '@mantine/hooks': 7.5.3(react@18.2.0)
      '@tiptap/extension-link': 2.2.4(@tiptap/core@2.2.4)(@tiptap/pm@2.2.4)
      '@tiptap/react': 2.2.4(@tiptap/core@2.2.4)(@tiptap/pm@2.2.4)(react-dom@18.2.0)(react@18.2.0)
      react: 18.2.0
      react-dom: 18.2.0(react@18.2.0)
    dev: false

  /@mapbox/node-pre-gyp@1.0.11:
    resolution: {integrity: sha512-Yhlar6v9WQgUp/He7BdgzOz8lqMQ8sU+jkCq7Wx8Myc5YFJLbEe7lgui/V7G1qB1DJykHSGwreceSaD60Y0PUQ==}
    hasBin: true
    dependencies:
      detect-libc: 2.0.2
      https-proxy-agent: 5.0.1
      make-dir: 3.1.0
      node-fetch: 2.7.0
      nopt: 5.0.0
      npmlog: 5.0.1
      rimraf: 3.0.2
      semver: 7.6.0
      tar: 6.2.0
    transitivePeerDependencies:
      - encoding
      - supports-color
    dev: false

  /@nestjs/cli@10.3.2(@swc/core@1.4.2):
    resolution: {integrity: sha512-aWmD1GLluWrbuC4a1Iz/XBk5p74Uj6nIVZj6Ov03JbTfgtWqGFLtXuMetvzMiHxfrHehx/myt2iKAPRhKdZvTg==}
    engines: {node: '>= 16.14'}
    hasBin: true
    peerDependencies:
      '@swc/cli': ^0.1.62 || ^0.3.0
      '@swc/core': ^1.3.62
    peerDependenciesMeta:
      '@swc/cli':
        optional: true
      '@swc/core':
        optional: true
    dependencies:
      '@angular-devkit/core': 17.1.2(chokidar@3.6.0)
      '@angular-devkit/schematics': 17.1.2(chokidar@3.6.0)
      '@angular-devkit/schematics-cli': 17.1.2(chokidar@3.6.0)
      '@nestjs/schematics': 10.1.1(chokidar@3.6.0)(typescript@5.3.3)
      '@swc/core': 1.4.2
      chalk: 4.1.2
      chokidar: 3.6.0
      cli-table3: 0.6.3
      commander: 4.1.1
      fork-ts-checker-webpack-plugin: 9.0.2(typescript@5.3.3)(webpack@5.90.1)
      glob: 10.3.10
      inquirer: 8.2.6
      node-emoji: 1.11.0
      ora: 5.4.1
      rimraf: 4.4.1
      shelljs: 0.8.5
      source-map-support: 0.5.21
      tree-kill: 1.2.2
      tsconfig-paths: 4.2.0
      tsconfig-paths-webpack-plugin: 4.1.0
      typescript: 5.3.3
      webpack: 5.90.1(@swc/core@1.4.2)
      webpack-node-externals: 3.0.0
    transitivePeerDependencies:
      - esbuild
      - uglify-js
      - webpack-cli
    dev: true

  /@nestjs/common@10.3.3(reflect-metadata@0.2.1)(rxjs@7.8.1):
    resolution: {integrity: sha512-LAkTe8/CF0uNWM0ecuDwUNTHCi1lVSITmmR4FQ6Ftz1E7ujQCnJ5pMRzd8JRN14vdBkxZZ8VbVF0BDUKoKNxMQ==}
    peerDependencies:
      class-transformer: '*'
      class-validator: '*'
      reflect-metadata: ^0.1.12 || ^0.2.0
      rxjs: ^7.1.0
    peerDependenciesMeta:
      class-transformer:
        optional: true
      class-validator:
        optional: true
    dependencies:
      iterare: 1.2.1
      reflect-metadata: 0.2.1
      rxjs: 7.8.1
      tslib: 2.6.2
      uid: 2.0.2

  /@nestjs/core@10.3.3(@nestjs/common@10.3.3)(@nestjs/platform-express@10.3.3)(reflect-metadata@0.2.1)(rxjs@7.8.1):
    resolution: {integrity: sha512-kxJWggQAPX3RuZx9JVec69eSLaYLNIox2emkZJpfBJ5Qq7cAq7edQIt1r4LGjTKq6kFubNTPsqhWf5y7yFRBPw==}
    requiresBuild: true
    peerDependencies:
      '@nestjs/common': ^10.0.0
      '@nestjs/microservices': ^10.0.0
      '@nestjs/platform-express': ^10.0.0
      '@nestjs/websockets': ^10.0.0
      reflect-metadata: ^0.1.12 || ^0.2.0
      rxjs: ^7.1.0
    peerDependenciesMeta:
      '@nestjs/microservices':
        optional: true
      '@nestjs/platform-express':
        optional: true
      '@nestjs/websockets':
        optional: true
    dependencies:
      '@nestjs/common': 10.3.3(reflect-metadata@0.2.1)(rxjs@7.8.1)
      '@nestjs/platform-express': 10.3.3(@nestjs/common@10.3.3)(@nestjs/core@10.3.3)
      '@nuxtjs/opencollective': 0.3.2
      fast-safe-stringify: 2.1.1
      iterare: 1.2.1
      path-to-regexp: 3.2.0
      reflect-metadata: 0.2.1
      rxjs: 7.8.1
      tslib: 2.6.2
      uid: 2.0.2
    transitivePeerDependencies:
      - encoding

  /@nestjs/platform-express@10.3.3(@nestjs/common@10.3.3)(@nestjs/core@10.3.3):
    resolution: {integrity: sha512-GGKSEU48Os7nYFIsUM0nutuFUGn5AbeP8gzFBiBCAtiuJWrXZXpZ58pMBYxAbMf7IrcOZFInHEukjHGAQU0OZw==}
    peerDependencies:
      '@nestjs/common': ^10.0.0
      '@nestjs/core': ^10.0.0
    dependencies:
      '@nestjs/common': 10.3.3(reflect-metadata@0.2.1)(rxjs@7.8.1)
      '@nestjs/core': 10.3.3(@nestjs/common@10.3.3)(@nestjs/platform-express@10.3.3)(reflect-metadata@0.2.1)(rxjs@7.8.1)
      body-parser: 1.20.2
      cors: 2.8.5
      express: 4.18.2
      multer: 1.4.4-lts.1
      tslib: 2.6.2
    transitivePeerDependencies:
      - supports-color

  /@nestjs/schematics@10.1.1(chokidar@3.6.0)(typescript@5.3.3):
    resolution: {integrity: sha512-o4lfCnEeIkfJhGBbLZxTuVWcGuqDCFwg5OrvpgRUBM7vI/vONvKKiB5riVNpO+JqXoH0I42NNeDb0m4V5RREig==}
    peerDependencies:
      typescript: '>=4.8.2'
    dependencies:
      '@angular-devkit/core': 17.1.2(chokidar@3.6.0)
      '@angular-devkit/schematics': 17.1.2(chokidar@3.6.0)
      comment-json: 4.2.3
      jsonc-parser: 3.2.1
      pluralize: 8.0.0
      typescript: 5.3.3
    transitivePeerDependencies:
      - chokidar
    dev: true

  /@nestjs/testing@10.3.3(@nestjs/common@10.3.3)(@nestjs/core@10.3.3)(@nestjs/platform-express@10.3.3):
    resolution: {integrity: sha512-kX20GfjAImL5grd/i69uD/x7sc00BaqGcP2dRG3ilqshQUuy5DOmspLCr3a2C8xmVU7kzK4spT0oTxhe6WcCAA==}
    peerDependencies:
      '@nestjs/common': ^10.0.0
      '@nestjs/core': ^10.0.0
      '@nestjs/microservices': ^10.0.0
      '@nestjs/platform-express': ^10.0.0
    peerDependenciesMeta:
      '@nestjs/microservices':
        optional: true
      '@nestjs/platform-express':
        optional: true
    dependencies:
      '@nestjs/common': 10.3.3(reflect-metadata@0.2.1)(rxjs@7.8.1)
      '@nestjs/core': 10.3.3(@nestjs/common@10.3.3)(@nestjs/platform-express@10.3.3)(reflect-metadata@0.2.1)(rxjs@7.8.1)
      '@nestjs/platform-express': 10.3.3(@nestjs/common@10.3.3)(@nestjs/core@10.3.3)
      tslib: 2.6.2
    dev: true

  /@next/env@14.1.1:
    resolution: {integrity: sha512-7CnQyD5G8shHxQIIg3c7/pSeYFeMhsNbpU/bmvH7ZnDql7mNRgg8O2JZrhrc/soFnfBnKP4/xXNiiSIPn2w8gA==}
    dev: false

  /@next/eslint-plugin-next@14.1.1:
    resolution: {integrity: sha512-NP1WoGFnFLpqqCWgGFjnn/sTwUExdPyjeFKRdQP1X/bL/tjAQ/TXDmYqw6vzGaP5NaZ2u6xzg+N/0nd7fOPOGQ==}
    dependencies:
      glob: 10.3.10
    dev: false

  /@next/swc-darwin-arm64@14.1.1:
    resolution: {integrity: sha512-yDjSFKQKTIjyT7cFv+DqQfW5jsD+tVxXTckSe1KIouKk75t1qZmj/mV3wzdmFb0XHVGtyRjDMulfVG8uCKemOQ==}
    engines: {node: '>= 10'}
    cpu: [arm64]
    os: [darwin]
    requiresBuild: true
    dev: false
    optional: true

  /@next/swc-darwin-x64@14.1.1:
    resolution: {integrity: sha512-KCQmBL0CmFmN8D64FHIZVD9I4ugQsDBBEJKiblXGgwn7wBCSe8N4Dx47sdzl4JAg39IkSN5NNrr8AniXLMb3aw==}
    engines: {node: '>= 10'}
    cpu: [x64]
    os: [darwin]
    requiresBuild: true
    dev: false
    optional: true

  /@next/swc-linux-arm64-gnu@14.1.1:
    resolution: {integrity: sha512-YDQfbWyW0JMKhJf/T4eyFr4b3tceTorQ5w2n7I0mNVTFOvu6CGEzfwT3RSAQGTi/FFMTFcuspPec/7dFHuP7Eg==}
    engines: {node: '>= 10'}
    cpu: [arm64]
    os: [linux]
    requiresBuild: true
    dev: false
    optional: true

  /@next/swc-linux-arm64-musl@14.1.1:
    resolution: {integrity: sha512-fiuN/OG6sNGRN/bRFxRvV5LyzLB8gaL8cbDH5o3mEiVwfcMzyE5T//ilMmaTrnA8HLMS6hoz4cHOu6Qcp9vxgQ==}
    engines: {node: '>= 10'}
    cpu: [arm64]
    os: [linux]
    requiresBuild: true
    dev: false
    optional: true

  /@next/swc-linux-x64-gnu@14.1.1:
    resolution: {integrity: sha512-rv6AAdEXoezjbdfp3ouMuVqeLjE1Bin0AuE6qxE6V9g3Giz5/R3xpocHoAi7CufRR+lnkuUjRBn05SYJ83oKNQ==}
    engines: {node: '>= 10'}
    cpu: [x64]
    os: [linux]
    requiresBuild: true
    dev: false
    optional: true

  /@next/swc-linux-x64-musl@14.1.1:
    resolution: {integrity: sha512-YAZLGsaNeChSrpz/G7MxO3TIBLaMN8QWMr3X8bt6rCvKovwU7GqQlDu99WdvF33kI8ZahvcdbFsy4jAFzFX7og==}
    engines: {node: '>= 10'}
    cpu: [x64]
    os: [linux]
    requiresBuild: true
    dev: false
    optional: true

  /@next/swc-win32-arm64-msvc@14.1.1:
    resolution: {integrity: sha512-1L4mUYPBMvVDMZg1inUYyPvFSduot0g73hgfD9CODgbr4xiTYe0VOMTZzaRqYJYBA9mana0x4eaAaypmWo1r5A==}
    engines: {node: '>= 10'}
    cpu: [arm64]
    os: [win32]
    requiresBuild: true
    dev: false
    optional: true

  /@next/swc-win32-ia32-msvc@14.1.1:
    resolution: {integrity: sha512-jvIE9tsuj9vpbbXlR5YxrghRfMuG0Qm/nZ/1KDHc+y6FpnZ/apsgh+G6t15vefU0zp3WSpTMIdXRUsNl/7RSuw==}
    engines: {node: '>= 10'}
    cpu: [ia32]
    os: [win32]
    requiresBuild: true
    dev: false
    optional: true

  /@next/swc-win32-x64-msvc@14.1.1:
    resolution: {integrity: sha512-S6K6EHDU5+1KrBDLko7/c1MNy/Ya73pIAmvKeFwsF4RmBFJSO7/7YeD4FnZ4iBdzE69PpQ4sOMU9ORKeNuxe8A==}
    engines: {node: '>= 10'}
    cpu: [x64]
    os: [win32]
    requiresBuild: true
    dev: false
    optional: true

  /@noble/hashes@1.3.3:
    resolution: {integrity: sha512-V7/fPHgl+jsVPXqqeOzT8egNj2iBIVt+ECeMMG8TdcnTikP3oaBtUVqpT/gYCR68aEBJSF+XbYUxStjbFMqIIA==}
    engines: {node: '>= 16'}
    dev: false

  /@nodelib/fs.scandir@2.1.5:
    resolution: {integrity: sha512-vq24Bq3ym5HEQm2NKCr3yXDwjc7vTsEThRDnkp2DK9p1uqLR+DHurm/NOTo0KG7HYHU7eppKZj3MyqYuMBf62g==}
    engines: {node: '>= 8'}
    dependencies:
      '@nodelib/fs.stat': 2.0.5
      run-parallel: 1.2.0

  /@nodelib/fs.stat@2.0.5:
    resolution: {integrity: sha512-RkhPPp2zrqDAQA/2jNhnztcPAlv64XdhIp7a7454A5ovI7Bukxgt7MX7udwAu3zg1DcpPU0rz3VV1SeaqvY4+A==}
    engines: {node: '>= 8'}

  /@nodelib/fs.walk@1.2.8:
    resolution: {integrity: sha512-oGB+UxlgWcgQkgwo8GcEGwemoTFt3FIO9ababBmaGwXIoBKZ+GTy0pP185beGg7Llih/NSHSV2XAs1lnznocSg==}
    engines: {node: '>= 8'}
    dependencies:
      '@nodelib/fs.scandir': 2.1.5
      fastq: 1.17.1

  /@nuxtjs/opencollective@0.3.2:
    resolution: {integrity: sha512-um0xL3fO7Mf4fDxcqx9KryrB7zgRM5JSlvGN5AGkP6JLM5XEKyjeAiPbNxdXVXQ16isuAhYpvP88NgL2BGd6aA==}
    engines: {node: '>=8.0.0', npm: '>=5.0.0'}
    hasBin: true
    dependencies:
      chalk: 4.1.2
      consola: 2.15.3
      node-fetch: 2.7.0
    transitivePeerDependencies:
      - encoding

  /@panva/hkdf@1.1.1:
    resolution: {integrity: sha512-dhPeilub1NuIG0X5Kvhh9lH4iW3ZsHlnzwgwbOlgwQ2wG1IqFzsgHqmKPk3WzsdWAeaxKJxgM0+W433RmN45GA==}
    dev: false

  /@paralleldrive/cuid2@2.2.2:
    resolution: {integrity: sha512-ZOBkgDwEdoYVlSeRbYYXs0S9MejQofiVYoTbKzy/6GQa39/q5tQU2IX46+shYnUkpEl3wc+J6wRlar7r2EK2xA==}
    dependencies:
      '@noble/hashes': 1.3.3
    dev: false

  /@pkgjs/parseargs@0.11.0:
    resolution: {integrity: sha512-+1VkjdD0QBLPodGrJUeqarH8VAIvQODIbwh9XpP5Syisf7YoQgsJKPNFoqqLQlu+VQ/tVSshMR6loPMn8U+dPg==}
    engines: {node: '>=14'}
    requiresBuild: true
    optional: true

  /@polka/url@1.0.0-next.24:
    resolution: {integrity: sha512-2LuNTFBIO0m7kKIQvvPHN6UE63VjpmL9rnEEaOOaiSPbZK+zUOYIzBAWcED+3XYzhYsd/0mD57VdxAEqqV52CQ==}
    dev: true

  /@popperjs/core@2.11.8:
    resolution: {integrity: sha512-P1st0aksCrn9sGZhp8GMYwBnQsbvAWsZAX44oXNNvLHGqAOcoVxmjZiohstwQ7SqKnbR47akdNi+uleWD8+g6A==}
    dev: false

  /@remirror/core-constants@2.0.2:
    resolution: {integrity: sha512-dyHY+sMF0ihPus3O27ODd4+agdHMEmuRdyiZJ2CCWjPV5UFmn17ZbElvk6WOGVE4rdCJKZQCrPV2BcikOMLUGQ==}
    dev: false

  /@remirror/core-helpers@3.0.0:
    resolution: {integrity: sha512-tusEgQJIqg4qKj6HSBUFcyRnWnziw3neh4T9wOmsPGHFC3w9kl5KSrDb9UAgE8uX6y32FnS7vJ955mWOl3n50A==}
    dependencies:
      '@remirror/core-constants': 2.0.2
      '@remirror/types': 1.0.1
      '@types/object.omit': 3.0.3
      '@types/object.pick': 1.3.4
      '@types/throttle-debounce': 2.1.0
      case-anything: 2.1.13
      dash-get: 1.0.2
      deepmerge: 4.3.1
      fast-deep-equal: 3.1.3
      make-error: 1.3.6
      object.omit: 3.0.0
      object.pick: 1.3.0
      throttle-debounce: 3.0.1
    dev: false

  /@remirror/types@1.0.1:
    resolution: {integrity: sha512-VlZQxwGnt1jtQ18D6JqdIF+uFZo525WEqrfp9BOc3COPpK4+AWCgdnAWL+ho6imWcoINlGjR/+3b6y5C1vBVEA==}
    dependencies:
      type-fest: 2.19.0
    dev: false

  /@rollup/pluginutils@4.2.1:
    resolution: {integrity: sha512-iKnFXr7NkdZAIHiIWE+BX5ULi/ucVFYWD6TbAV+rZctiRTY2PL6tsIKhoIOaoskiWAkgu+VsbXgUVDNLHf+InQ==}
    engines: {node: '>= 8.0.0'}
    dependencies:
      estree-walker: 2.0.2
      picomatch: 2.3.1
    dev: true

  /@rollup/rollup-android-arm-eabi@4.12.0:
    resolution: {integrity: sha512-+ac02NL/2TCKRrJu2wffk1kZ+RyqxVUlbjSagNgPm94frxtr+XDL12E5Ll1enWskLrtrZ2r8L3wED1orIibV/w==}
    cpu: [arm]
    os: [android]
    requiresBuild: true
    dev: true
    optional: true

  /@rollup/rollup-android-arm64@4.12.0:
    resolution: {integrity: sha512-OBqcX2BMe6nvjQ0Nyp7cC90cnumt8PXmO7Dp3gfAju/6YwG0Tj74z1vKrfRz7qAv23nBcYM8BCbhrsWqO7PzQQ==}
    cpu: [arm64]
    os: [android]
    requiresBuild: true
    dev: true
    optional: true

  /@rollup/rollup-darwin-arm64@4.12.0:
    resolution: {integrity: sha512-X64tZd8dRE/QTrBIEs63kaOBG0b5GVEd3ccoLtyf6IdXtHdh8h+I56C2yC3PtC9Ucnv0CpNFJLqKFVgCYe0lOQ==}
    cpu: [arm64]
    os: [darwin]
    requiresBuild: true
    dev: true
    optional: true

  /@rollup/rollup-darwin-x64@4.12.0:
    resolution: {integrity: sha512-cc71KUZoVbUJmGP2cOuiZ9HSOP14AzBAThn3OU+9LcA1+IUqswJyR1cAJj3Mg55HbjZP6OLAIscbQsQLrpgTOg==}
    cpu: [x64]
    os: [darwin]
    requiresBuild: true
    dev: true
    optional: true

  /@rollup/rollup-linux-arm-gnueabihf@4.12.0:
    resolution: {integrity: sha512-a6w/Y3hyyO6GlpKL2xJ4IOh/7d+APaqLYdMf86xnczU3nurFTaVN9s9jOXQg97BE4nYm/7Ga51rjec5nfRdrvA==}
    cpu: [arm]
    os: [linux]
    requiresBuild: true
    dev: true
    optional: true

  /@rollup/rollup-linux-arm64-gnu@4.12.0:
    resolution: {integrity: sha512-0fZBq27b+D7Ar5CQMofVN8sggOVhEtzFUwOwPppQt0k+VR+7UHMZZY4y+64WJ06XOhBTKXtQB/Sv0NwQMXyNAA==}
    cpu: [arm64]
    os: [linux]
    requiresBuild: true
    dev: true
    optional: true

  /@rollup/rollup-linux-arm64-musl@4.12.0:
    resolution: {integrity: sha512-eTvzUS3hhhlgeAv6bfigekzWZjaEX9xP9HhxB0Dvrdbkk5w/b+1Sxct2ZuDxNJKzsRStSq1EaEkVSEe7A7ipgQ==}
    cpu: [arm64]
    os: [linux]
    requiresBuild: true
    dev: true
    optional: true

  /@rollup/rollup-linux-riscv64-gnu@4.12.0:
    resolution: {integrity: sha512-ix+qAB9qmrCRiaO71VFfY8rkiAZJL8zQRXveS27HS+pKdjwUfEhqo2+YF2oI+H/22Xsiski+qqwIBxVewLK7sw==}
    cpu: [riscv64]
    os: [linux]
    requiresBuild: true
    dev: true
    optional: true

  /@rollup/rollup-linux-x64-gnu@4.12.0:
    resolution: {integrity: sha512-TenQhZVOtw/3qKOPa7d+QgkeM6xY0LtwzR8OplmyL5LrgTWIXpTQg2Q2ycBf8jm+SFW2Wt/DTn1gf7nFp3ssVA==}
    cpu: [x64]
    os: [linux]
    requiresBuild: true
    dev: true
    optional: true

  /@rollup/rollup-linux-x64-musl@4.12.0:
    resolution: {integrity: sha512-LfFdRhNnW0zdMvdCb5FNuWlls2WbbSridJvxOvYWgSBOYZtgBfW9UGNJG//rwMqTX1xQE9BAodvMH9tAusKDUw==}
    cpu: [x64]
    os: [linux]
    requiresBuild: true
    dev: true
    optional: true

  /@rollup/rollup-win32-arm64-msvc@4.12.0:
    resolution: {integrity: sha512-JPDxovheWNp6d7AHCgsUlkuCKvtu3RB55iNEkaQcf0ttsDU/JZF+iQnYcQJSk/7PtT4mjjVG8N1kpwnI9SLYaw==}
    cpu: [arm64]
    os: [win32]
    requiresBuild: true
    dev: true
    optional: true

  /@rollup/rollup-win32-ia32-msvc@4.12.0:
    resolution: {integrity: sha512-fjtuvMWRGJn1oZacG8IPnzIV6GF2/XG+h71FKn76OYFqySXInJtseAqdprVTDTyqPxQOG9Exak5/E9Z3+EJ8ZA==}
    cpu: [ia32]
    os: [win32]
    requiresBuild: true
    dev: true
    optional: true

  /@rollup/rollup-win32-x64-msvc@4.12.0:
    resolution: {integrity: sha512-ZYmr5mS2wd4Dew/JjT0Fqi2NPB/ZhZ2VvPp7SmvPZb4Y1CG/LRcS6tcRo2cYU7zLK5A7cdbhWnnWmUjoI4qapg==}
    cpu: [x64]
    os: [win32]
    requiresBuild: true
    dev: true
    optional: true

  /@sinclair/typebox@0.27.8:
    resolution: {integrity: sha512-+Fj43pSMwJs4KRrH/938Uf+uAELIgVBmQzg/q1YG10djyfA3TnrU8N8XzqCh/okZdszqBQTZf96idMfE5lnwTA==}
    dev: true

  /@swc/core-darwin-arm64@1.4.2:
    resolution: {integrity: sha512-1uSdAn1MRK5C1m/TvLZ2RDvr0zLvochgrZ2xL+lRzugLlCTlSA+Q4TWtrZaOz+vnnFVliCpw7c7qu0JouhgQIw==}
    engines: {node: '>=10'}
    cpu: [arm64]
    os: [darwin]
    requiresBuild: true
    dev: true
    optional: true

  /@swc/core-darwin-x64@1.4.2:
    resolution: {integrity: sha512-TYD28+dCQKeuxxcy7gLJUCFLqrwDZnHtC2z7cdeGfZpbI2mbfppfTf2wUPzqZk3gEC96zHd4Yr37V3Tvzar+lQ==}
    engines: {node: '>=10'}
    cpu: [x64]
    os: [darwin]
    requiresBuild: true
    dev: true
    optional: true

  /@swc/core-linux-arm-gnueabihf@1.4.2:
    resolution: {integrity: sha512-Eyqipf7ZPGj0vplKHo8JUOoU1un2sg5PjJMpEesX0k+6HKE2T8pdyeyXODN0YTFqzndSa/J43EEPXm+rHAsLFQ==}
    engines: {node: '>=10'}
    cpu: [arm]
    os: [linux]
    requiresBuild: true
    dev: true
    optional: true

  /@swc/core-linux-arm64-gnu@1.4.2:
    resolution: {integrity: sha512-wZn02DH8VYPv3FC0ub4my52Rttsus/rFw+UUfzdb3tHMHXB66LqN+rR0ssIOZrH6K+VLN6qpTw9VizjyoH0BxA==}
    engines: {node: '>=10'}
    cpu: [arm64]
    os: [linux]
    requiresBuild: true
    dev: true
    optional: true

  /@swc/core-linux-arm64-musl@1.4.2:
    resolution: {integrity: sha512-3G0D5z9hUj9bXNcwmA1eGiFTwe5rWkuL3DsoviTj73TKLpk7u64ND0XjEfO0huVv4vVu9H1jodrKb7nvln/dlw==}
    engines: {node: '>=10'}
    cpu: [arm64]
    os: [linux]
    requiresBuild: true
    dev: true
    optional: true

  /@swc/core-linux-x64-gnu@1.4.2:
    resolution: {integrity: sha512-LFxn9U8cjmYHw3jrdPNqPAkBGglKE3tCZ8rA7hYyp0BFxuo7L2ZcEnPm4RFpmSCCsExFH+LEJWuMGgWERoktvg==}
    engines: {node: '>=10'}
    cpu: [x64]
    os: [linux]
    requiresBuild: true
    dev: true
    optional: true

  /@swc/core-linux-x64-musl@1.4.2:
    resolution: {integrity: sha512-dp0fAmreeVVYTUcb4u9njTPrYzKnbIH0EhH2qvC9GOYNNREUu2GezSIDgonjOXkHiTCvopG4xU7y56XtXj4VrQ==}
    engines: {node: '>=10'}
    cpu: [x64]
    os: [linux]
    requiresBuild: true
    dev: true
    optional: true

  /@swc/core-win32-arm64-msvc@1.4.2:
    resolution: {integrity: sha512-HlVIiLMQkzthAdqMslQhDkoXJ5+AOLUSTV6fm6shFKZKqc/9cJvr4S8UveNERL9zUficA36yM3bbfo36McwnvQ==}
    engines: {node: '>=10'}
    cpu: [arm64]
    os: [win32]
    requiresBuild: true
    dev: true
    optional: true

  /@swc/core-win32-ia32-msvc@1.4.2:
    resolution: {integrity: sha512-WCF8faPGjCl4oIgugkp+kL9nl3nUATlzKXCEGFowMEmVVCFM0GsqlmGdPp1pjZoWc9tpYanoXQDnp5IvlDSLhA==}
    engines: {node: '>=10'}
    cpu: [ia32]
    os: [win32]
    requiresBuild: true
    dev: true
    optional: true

  /@swc/core-win32-x64-msvc@1.4.2:
    resolution: {integrity: sha512-oV71rwiSpA5xre2C5570BhCsg1HF97SNLsZ/12xv7zayGzqr3yvFALFJN8tHKpqUdCB4FGPjoP3JFdV3i+1wUw==}
    engines: {node: '>=10'}
    cpu: [x64]
    os: [win32]
    requiresBuild: true
    dev: true
    optional: true

  /@swc/core@1.4.2:
    resolution: {integrity: sha512-vWgY07R/eqj1/a0vsRKLI9o9klGZfpLNOVEnrv4nrccxBgYPjcf22IWwAoaBJ+wpA7Q4fVjCUM8lP0m01dpxcg==}
    engines: {node: '>=10'}
    requiresBuild: true
    peerDependencies:
      '@swc/helpers': ^0.5.0
    peerDependenciesMeta:
      '@swc/helpers':
        optional: true
    dependencies:
      '@swc/counter': 0.1.3
      '@swc/types': 0.1.5
    optionalDependencies:
      '@swc/core-darwin-arm64': 1.4.2
      '@swc/core-darwin-x64': 1.4.2
      '@swc/core-linux-arm-gnueabihf': 1.4.2
      '@swc/core-linux-arm64-gnu': 1.4.2
      '@swc/core-linux-arm64-musl': 1.4.2
      '@swc/core-linux-x64-gnu': 1.4.2
      '@swc/core-linux-x64-musl': 1.4.2
      '@swc/core-win32-arm64-msvc': 1.4.2
      '@swc/core-win32-ia32-msvc': 1.4.2
      '@swc/core-win32-x64-msvc': 1.4.2
    dev: true

  /@swc/counter@0.1.3:
    resolution: {integrity: sha512-e2BR4lsJkkRlKZ/qCHPw9ZaSxc0MVUd7gtbtaB7aMvHeJVYe8sOB8DBZkP2DtISHGSku9sCK6T6cnY0CtXrOCQ==}
    dev: true

  /@swc/helpers@0.5.2:
    resolution: {integrity: sha512-E4KcWTpoLHqwPHLxidpOqQbcrZVgi0rsmmZXUle1jXmJfuIf/UWpczUJ7MZZ5tlxytgJXyp0w4PGkkeLiuIdZw==}
    dependencies:
      tslib: 2.6.2
    dev: false

  /@swc/types@0.1.5:
    resolution: {integrity: sha512-myfUej5naTBWnqOCc/MdVOLVjXUXtIA+NpDrDBKJtLLg2shUjBu3cZmB/85RyitKc55+lUUyl7oRfLOvkr2hsw==}
    dev: true

  /@t3-oss/env-core@0.9.2(typescript@5.3.3)(zod@3.22.4):
    resolution: {integrity: sha512-KgWXljUTHgO3o7GMZQPAD5+P+HqpauMNNHowlm7V2b9IeMitSUpNKwG6xQrup/xARWHTdxRVIl0mSI4wCevQhQ==}
    peerDependencies:
      typescript: '>=5.0.0'
      zod: ^3.0.0
    peerDependenciesMeta:
      typescript:
        optional: true
    dependencies:
      typescript: 5.3.3
      zod: 3.22.4
    dev: false

  /@t3-oss/env-nextjs@0.9.2(typescript@5.3.3)(zod@3.22.4):
    resolution: {integrity: sha512-dklHrgKLESStNVB67Jdbu6osxDYA+xNKaPBRerlnkEvzbCccSKMvZENx6EZebJuR4snqB3/yRykNMn/bdIAyiQ==}
    peerDependencies:
      typescript: '>=5.0.0'
      zod: ^3.0.0
    peerDependenciesMeta:
      typescript:
        optional: true
    dependencies:
      '@t3-oss/env-core': 0.9.2(typescript@5.3.3)(zod@3.22.4)
      typescript: 5.3.3
      zod: 3.22.4
    dev: false

  /@tabler/icons-react@2.47.0(react@18.2.0):
    resolution: {integrity: sha512-iqly2FvCF/qUbgmvS8E40rVeYY7laltc5GUjRxQj59DuX0x/6CpKHTXt86YlI2whg4czvd/c8Ce8YR08uEku0g==}
    peerDependencies:
      react: ^16.5.1 || ^17.0.0 || ^18.0.0
    dependencies:
      '@tabler/icons': 2.47.0
      prop-types: 15.8.1
      react: 18.2.0
    dev: false

  /@tabler/icons@2.47.0:
    resolution: {integrity: sha512-4w5evLh+7FUUiA1GucvGj2ReX2TvOjEr4ejXdwL/bsjoSkof6r1gQmzqI+VHrE2CpJpB3al7bCTulOkFa/RcyA==}
    dev: false

  /@tanstack/match-sorter-utils@8.11.8:
    resolution: {integrity: sha512-3VPh0SYMGCa5dWQEqNab87UpCMk+ANWHDP4ALs5PeEW9EpfTAbrezzaOk/OiM52IESViefkoAOYuxdoa04p6aA==}
    engines: {node: '>=12'}
    dependencies:
      remove-accents: 0.4.2
    dev: false

  /@tanstack/query-core@5.24.8:
    resolution: {integrity: sha512-yH7KnfXMf10p1U5GffTQzFi2Miiw6WJZImGYGdV7eqa5ZbKO8qVx9lOA9SfhIaJXomrMp1Yz5w/CBhVM3yWeTA==}
    dev: false

  /@tanstack/query-devtools@5.24.0:
    resolution: {integrity: sha512-pThim455t69zrZaQKa7IRkEIK8UBTS+gHVAdNfhO72Xh4rWpMc63ovRje5/n6iw63+d6QiJzVadsJVdPoodSeQ==}
    dev: false

  /@tanstack/react-query-devtools@5.24.8(@tanstack/react-query@5.24.8)(react@18.2.0):
    resolution: {integrity: sha512-OfNbyOF07/3PXH1fdLs/2BxjpXv2hFI777iym2L0lVGQbyVSJAUbGXYaCvgjZIdan/vfiXf3sjCVkO8mD9hf0Q==}
    peerDependencies:
      '@tanstack/react-query': ^5.24.8
      react: ^18.0.0
    dependencies:
      '@tanstack/query-devtools': 5.24.0
      '@tanstack/react-query': 5.24.8(react@18.2.0)
      react: 18.2.0
    dev: false

  /@tanstack/react-query-next-experimental@5.24.8(@tanstack/react-query@5.24.8)(next@14.1.1)(react@18.2.0):
    resolution: {integrity: sha512-CN7X5I38yujiVJMTZfsUkjFRroion0JEwOB3wAkdAJKvLRCpNqzWOYnkGFv86jCOGA6FeNWl9LxAyOt5+iGd1g==}
    peerDependencies:
      '@tanstack/react-query': ^5.24.8
      next: ^13 || ^14
      react: ^18.0.0
    dependencies:
      '@tanstack/react-query': 5.24.8(react@18.2.0)
      next: 14.1.1(@babel/core@7.23.9)(react-dom@18.2.0)(react@18.2.0)(sass@1.71.1)
      react: 18.2.0
    dev: false

  /@tanstack/react-query@5.24.8(react@18.2.0):
    resolution: {integrity: sha512-jB3JS9SzDmBySk9VVOTPt/0ixWEb3K3dy9IExlVl/1NouY3N7HzAqG/1d4m6E9eFfKJoLvA/hBksaLu0lw627A==}
    peerDependencies:
      react: ^18.0.0
    dependencies:
      '@tanstack/query-core': 5.24.8
      react: 18.2.0
    dev: false

  /@tanstack/react-table@8.12.0(react-dom@18.2.0)(react@18.2.0):
    resolution: {integrity: sha512-LlEQ1Gpz4bfpiET+qmle4BhKDgKN3Y/sssc+O/wLqX8HRtjV+nhusYbllZlutZfMR8oeef83whKTj/VhaV8EeA==}
    engines: {node: '>=12'}
    peerDependencies:
      react: '>=16'
      react-dom: '>=16'
    dependencies:
      '@tanstack/table-core': 8.12.0
      react: 18.2.0
      react-dom: 18.2.0(react@18.2.0)
    dev: false

  /@tanstack/react-virtual@3.1.2(react-dom@18.2.0)(react@18.2.0):
    resolution: {integrity: sha512-qibmxtctgOZo2I+3Rw5GR9kXgaa15U5r3/idDY1ItUKW15UK7GhCfyIfE6qYuJ1fxQF6dJDsD8SbpPyuJgpxuA==}
    peerDependencies:
      react: ^16.8.0 || ^17.0.0 || ^18.0.0
      react-dom: ^16.8.0 || ^17.0.0 || ^18.0.0
    dependencies:
      '@tanstack/virtual-core': 3.1.2
      react: 18.2.0
      react-dom: 18.2.0(react@18.2.0)
    dev: false

  /@tanstack/table-core@8.12.0:
    resolution: {integrity: sha512-cq/ylWVrOwixmwNXQjgZaQw1Izf7+nPxjczum7paAnMtwPg1S2qRAJU+Jb8rEBUWm69voC/zcChmePlk2hc6ug==}
    engines: {node: '>=12'}
    dev: false

  /@tanstack/virtual-core@3.1.2:
    resolution: {integrity: sha512-DATZJs8iejkIUqXZe6ruDAnjFo78BKnIIgqQZrc7CmEFqfLEN/TPD91n4hRfo6hpRB6xC00bwKxv7vdjFNEmOg==}
    dev: false

  /@testing-library/react-hooks@8.0.1(react@17.0.2):
    resolution: {integrity: sha512-Aqhl2IVmLt8IovEVarNDFuJDVWVvhnr9/GCU6UUnrYXwgDFF9h2L2o2P9KBni1AST5sT6riAyoukFLyjQUgD/g==}
    engines: {node: '>=12'}
    peerDependencies:
      '@types/react': ^16.9.0 || ^17.0.0
      react: ^16.9.0 || ^17.0.0
      react-dom: ^16.9.0 || ^17.0.0
      react-test-renderer: ^16.9.0 || ^17.0.0
    peerDependenciesMeta:
      '@types/react':
        optional: true
      react-dom:
        optional: true
      react-test-renderer:
        optional: true
    dependencies:
      '@babel/runtime': 7.23.9
      react: 17.0.2
      react-error-boundary: 3.1.4(react@17.0.2)
    dev: true

  /@tiptap/core@2.2.4(@tiptap/pm@2.2.4):
    resolution: {integrity: sha512-cRrI8IlLIhCE1hacBQzXIC8dsRvGq6a4lYWQK/BaHuZg21CG7szp3Vd8Ix+ra1f5v0xPOT+Hy+QFNQooRMKMCw==}
    peerDependencies:
      '@tiptap/pm': ^2.0.0
    dependencies:
      '@tiptap/pm': 2.2.4
    dev: false

  /@tiptap/extension-blockquote@2.2.4(@tiptap/core@2.2.4):
    resolution: {integrity: sha512-FrfPnn0VgVrUwWLwja1afX99JGLp6PE9ThVcmri+tLwUZQvTTVcCvHoCdOakav3/nge1+aV4iE3tQdyq1tWI9Q==}
    peerDependencies:
      '@tiptap/core': ^2.0.0
    dependencies:
      '@tiptap/core': 2.2.4(@tiptap/pm@2.2.4)
    dev: false

  /@tiptap/extension-bold@2.2.4(@tiptap/core@2.2.4):
    resolution: {integrity: sha512-v3tTLc8YESFZPOGj5ByFr8VbmQ/PTo49T1vsK50VubxIN/5r9cXlKH8kb3dZlZxCxJa3FrXNO/M8rdGBSWQvSg==}
    peerDependencies:
      '@tiptap/core': ^2.0.0
    dependencies:
      '@tiptap/core': 2.2.4(@tiptap/pm@2.2.4)
    dev: false

  /@tiptap/extension-bubble-menu@2.2.4(@tiptap/core@2.2.4)(@tiptap/pm@2.2.4):
    resolution: {integrity: sha512-Nx1fS9jcFlhxaTDYlnayz2UulhK6CMaePc36+7PQIVI+u20RhgTCRNr25zKNemvsiM0RPZZVUjlHkxC0l5as1Q==}
    peerDependencies:
      '@tiptap/core': ^2.0.0
      '@tiptap/pm': ^2.0.0
    dependencies:
      '@tiptap/core': 2.2.4(@tiptap/pm@2.2.4)
      '@tiptap/pm': 2.2.4
      tippy.js: 6.3.7
    dev: false

  /@tiptap/extension-bullet-list@2.2.4(@tiptap/core@2.2.4):
    resolution: {integrity: sha512-z/MPmW8bhRougMuorl6MAQBXeK4rhlP+jBWlNwT+CT8h5IkXqPnDbM1sZeagp2nYfVV6Yc4RWpzimqHHtGnYTA==}
    peerDependencies:
      '@tiptap/core': ^2.0.0
    dependencies:
      '@tiptap/core': 2.2.4(@tiptap/pm@2.2.4)
    dev: false

  /@tiptap/extension-code-block@2.2.4(@tiptap/core@2.2.4)(@tiptap/pm@2.2.4):
    resolution: {integrity: sha512-h6WV9TmaBEZmvqe1ezMR83DhCPUap6P2mSR5pwVk0WVq6rvZjfgU0iF3EetBJOeDgPlz7cNe2NMDfVb1nGTM/g==}
    peerDependencies:
      '@tiptap/core': ^2.0.0
      '@tiptap/pm': ^2.0.0
    dependencies:
      '@tiptap/core': 2.2.4(@tiptap/pm@2.2.4)
      '@tiptap/pm': 2.2.4
    dev: false

  /@tiptap/extension-code@2.2.4(@tiptap/core@2.2.4):
    resolution: {integrity: sha512-JB4SJ2mUU/9qXFUf+K5K9szvovnN9AIcCb0f0UlcVBuddKHSqCl3wO3QJgYt44BfQTLMNuyzr+zVqfFd6BNt/g==}
    peerDependencies:
      '@tiptap/core': ^2.0.0
    dependencies:
      '@tiptap/core': 2.2.4(@tiptap/pm@2.2.4)
    dev: false

  /@tiptap/extension-document@2.2.4(@tiptap/core@2.2.4):
    resolution: {integrity: sha512-z+05xGK0OFoXV1GL+/8bzcZuWMdMA3+EKwk5c+iziG60VZcvGTF7jBRsZidlu9Oaj0cDwWHCeeo6L9SgSh6i2A==}
    peerDependencies:
      '@tiptap/core': ^2.0.0
    dependencies:
      '@tiptap/core': 2.2.4(@tiptap/pm@2.2.4)
    dev: false

  /@tiptap/extension-dropcursor@2.2.4(@tiptap/core@2.2.4)(@tiptap/pm@2.2.4):
    resolution: {integrity: sha512-IHwkEKmqpqXyJi16h7871NrcIqeyN7I6XRE2qdqi+MhGigVWI8nWHoYbjRKa7K/1uhs5zeRYyDlq5EuZyL6mgA==}
    peerDependencies:
      '@tiptap/core': ^2.0.0
      '@tiptap/pm': ^2.0.0
    dependencies:
      '@tiptap/core': 2.2.4(@tiptap/pm@2.2.4)
      '@tiptap/pm': 2.2.4
    dev: false

  /@tiptap/extension-floating-menu@2.2.4(@tiptap/core@2.2.4)(@tiptap/pm@2.2.4):
    resolution: {integrity: sha512-U25l7PEzOmlAPugNRl8t8lqyhQZS6W/+3f92+FdwW9qXju3i62iX/3OGCC3Gv+vybmQ4fbZmMjvl+VDfenNi3A==}
    peerDependencies:
      '@tiptap/core': ^2.0.0
      '@tiptap/pm': ^2.0.0
    dependencies:
      '@tiptap/core': 2.2.4(@tiptap/pm@2.2.4)
      '@tiptap/pm': 2.2.4
      tippy.js: 6.3.7
    dev: false

  /@tiptap/extension-gapcursor@2.2.4(@tiptap/core@2.2.4)(@tiptap/pm@2.2.4):
    resolution: {integrity: sha512-Y6htT/RDSqkQ1UwG2Ia+rNVRvxrKPOs3RbqKHPaWr3vbFWwhHyKhMCvi/FqfI3d5pViVHOZQ7jhb5hT/a0BmNw==}
    peerDependencies:
      '@tiptap/core': ^2.0.0
      '@tiptap/pm': ^2.0.0
    dependencies:
      '@tiptap/core': 2.2.4(@tiptap/pm@2.2.4)
      '@tiptap/pm': 2.2.4
    dev: false

  /@tiptap/extension-hard-break@2.2.4(@tiptap/core@2.2.4):
    resolution: {integrity: sha512-FPvS57GcqHIeLbPKGJa3gnH30Xw+YB1PXXnAWG2MpnMtc2Vtj1l5xaYYBZB+ADdXLAlU0YMbKhFLQO4+pg1Isg==}
    peerDependencies:
      '@tiptap/core': ^2.0.0
    dependencies:
      '@tiptap/core': 2.2.4(@tiptap/pm@2.2.4)
    dev: false

  /@tiptap/extension-heading@2.2.4(@tiptap/core@2.2.4):
    resolution: {integrity: sha512-gkq7Ns2FcrOCRq7Q+VRYt5saMt2R9g4REAtWy/jEevJ5UV5vA2AiGnYDmxwAkHutoYU0sAUkjqx37wE0wpamNw==}
    peerDependencies:
      '@tiptap/core': ^2.0.0
    dependencies:
      '@tiptap/core': 2.2.4(@tiptap/pm@2.2.4)
    dev: false

  /@tiptap/extension-history@2.2.4(@tiptap/core@2.2.4)(@tiptap/pm@2.2.4):
    resolution: {integrity: sha512-FDM32XYF5NU4mzh+fJ8w2CyUqv0l2Nl15sd6fOhQkVxSj8t57z+DUXc9ZR3zkH+1RAagYJo/2Gu3e99KpMr0tg==}
    peerDependencies:
      '@tiptap/core': ^2.0.0
      '@tiptap/pm': ^2.0.0
    dependencies:
      '@tiptap/core': 2.2.4(@tiptap/pm@2.2.4)
      '@tiptap/pm': 2.2.4
    dev: false

  /@tiptap/extension-horizontal-rule@2.2.4(@tiptap/core@2.2.4)(@tiptap/pm@2.2.4):
    resolution: {integrity: sha512-iCRHjFQQHApWg3R4fkKkJQhWEOdu1Fdc4YEAukdOXPSg3fg36IwjvsMXjt9SYBtVZ+iio3rORCZGXyMvgCH9uw==}
    peerDependencies:
      '@tiptap/core': ^2.0.0
      '@tiptap/pm': ^2.0.0
    dependencies:
      '@tiptap/core': 2.2.4(@tiptap/pm@2.2.4)
      '@tiptap/pm': 2.2.4
    dev: false

  /@tiptap/extension-italic@2.2.4(@tiptap/core@2.2.4):
    resolution: {integrity: sha512-qIhGNvWnsQswSgEMRA8jQQjxfkOGNAuNWKEVQX9DPoqAUgknT41hQcAMP8L2+OdACpb2jbVMOO5Cy5Dof2L8/w==}
    peerDependencies:
      '@tiptap/core': ^2.0.0
    dependencies:
      '@tiptap/core': 2.2.4(@tiptap/pm@2.2.4)
    dev: false

  /@tiptap/extension-link@2.2.4(@tiptap/core@2.2.4)(@tiptap/pm@2.2.4):
    resolution: {integrity: sha512-Qsx0cFZm4dxbkToXs5TcXbSoUdicv8db1gV1DYIZdETqjBm4wFjlzCUP7hPHFlvNfeSy1BzAMRt+RpeuiwvxWQ==}
    peerDependencies:
      '@tiptap/core': ^2.0.0
      '@tiptap/pm': ^2.0.0
    dependencies:
      '@tiptap/core': 2.2.4(@tiptap/pm@2.2.4)
      '@tiptap/pm': 2.2.4
      linkifyjs: 4.1.3
    dev: false

  /@tiptap/extension-list-item@2.2.4(@tiptap/core@2.2.4):
    resolution: {integrity: sha512-lPLKGKsHpM9ClUa8n7GEUn8pG6HCYU0vFruIy3l2t6jZdHkrgBnYtVGMZ13K8UDnj/hlAlccxku0D0P4mA1Vrg==}
    peerDependencies:
      '@tiptap/core': ^2.0.0
    dependencies:
      '@tiptap/core': 2.2.4(@tiptap/pm@2.2.4)
    dev: false

  /@tiptap/extension-ordered-list@2.2.4(@tiptap/core@2.2.4):
    resolution: {integrity: sha512-TpFy140O9Af1JciXt+xwqYUXxcJ6YG8zi/B5UDJujp+FH5sCmlYYBBnWxiFMhVaj6yEmA2eafu1qUkic/1X5Aw==}
    peerDependencies:
      '@tiptap/core': ^2.0.0
    dependencies:
      '@tiptap/core': 2.2.4(@tiptap/pm@2.2.4)
    dev: false

  /@tiptap/extension-paragraph@2.2.4(@tiptap/core@2.2.4):
    resolution: {integrity: sha512-m1KwyvTNJxsq7StbspbcOhxO4Wk4YpElDbqOouWi+H4c8azdpI5Pn96ZqhFeE9bSyjByg6OcB/wqoJsLbeFWdQ==}
    peerDependencies:
      '@tiptap/core': ^2.0.0
    dependencies:
      '@tiptap/core': 2.2.4(@tiptap/pm@2.2.4)
    dev: false

  /@tiptap/extension-strike@2.2.4(@tiptap/core@2.2.4):
    resolution: {integrity: sha512-/a2EwQgA+PpG17V2tVRspcrIY0SN3blwcgM7lxdW4aucGkqSKnf7+91dkhQEwCZ//o8kv9mBCyRoCUcGy6S5Xg==}
    peerDependencies:
      '@tiptap/core': ^2.0.0
    dependencies:
      '@tiptap/core': 2.2.4(@tiptap/pm@2.2.4)
    dev: false

  /@tiptap/extension-text@2.2.4(@tiptap/core@2.2.4):
    resolution: {integrity: sha512-NlKHMPnRJXB+0AGtDlU0P2Pg+SdesA2lMMd7JzDUgJgL7pX2jOb8eUqSeOjFKuSzFSqYfH6C3o6mQiNhuQMv+g==}
    peerDependencies:
      '@tiptap/core': ^2.0.0
    dependencies:
      '@tiptap/core': 2.2.4(@tiptap/pm@2.2.4)
    dev: false

  /@tiptap/pm@2.2.4:
    resolution: {integrity: sha512-Po0klR165zgtinhVp1nwMubjyKx6gAY9kH3IzcniYLCkqhPgiqnAcCr61TBpp4hfK8YURBS4ihvCB1dyfCyY8A==}
    dependencies:
      prosemirror-changeset: 2.2.1
      prosemirror-collab: 1.3.1
      prosemirror-commands: 1.5.2
      prosemirror-dropcursor: 1.8.1
      prosemirror-gapcursor: 1.3.2
      prosemirror-history: 1.3.2
      prosemirror-inputrules: 1.4.0
      prosemirror-keymap: 1.2.2
      prosemirror-markdown: 1.12.0
      prosemirror-menu: 1.2.4
      prosemirror-model: 1.19.4
      prosemirror-schema-basic: 1.2.2
      prosemirror-schema-list: 1.3.0
      prosemirror-state: 1.4.3
      prosemirror-tables: 1.3.7
      prosemirror-trailing-node: 2.0.7(prosemirror-model@1.19.4)(prosemirror-state@1.4.3)(prosemirror-view@1.33.1)
      prosemirror-transform: 1.8.0
      prosemirror-view: 1.33.1
    dev: false

  /@tiptap/react@2.2.4(@tiptap/core@2.2.4)(@tiptap/pm@2.2.4)(react-dom@18.2.0)(react@18.2.0):
    resolution: {integrity: sha512-HkYmMZWcETPZn3KpzdDg/ns2TKeFh54TvtCEInA4ljYtWGLoZc/A+KaiEtMIgVs+Mo1XwrhuoNGjL9c0OK2HJw==}
    peerDependencies:
      '@tiptap/core': ^2.0.0
      '@tiptap/pm': ^2.0.0
      react: ^17.0.0 || ^18.0.0
      react-dom: ^17.0.0 || ^18.0.0
    dependencies:
      '@tiptap/core': 2.2.4(@tiptap/pm@2.2.4)
      '@tiptap/extension-bubble-menu': 2.2.4(@tiptap/core@2.2.4)(@tiptap/pm@2.2.4)
      '@tiptap/extension-floating-menu': 2.2.4(@tiptap/core@2.2.4)(@tiptap/pm@2.2.4)
      '@tiptap/pm': 2.2.4
      react: 18.2.0
      react-dom: 18.2.0(react@18.2.0)
    dev: false

  /@tiptap/starter-kit@2.2.4(@tiptap/pm@2.2.4):
    resolution: {integrity: sha512-Kbk7qUfIZg3+bNa3e/wBeDQt4jJB46uQgM+xy5NSY6H8NZP6gdmmap3aIrn9S/W/hGpxJl4RcXAeaT0CQji9XA==}
    dependencies:
      '@tiptap/core': 2.2.4(@tiptap/pm@2.2.4)
      '@tiptap/extension-blockquote': 2.2.4(@tiptap/core@2.2.4)
      '@tiptap/extension-bold': 2.2.4(@tiptap/core@2.2.4)
      '@tiptap/extension-bullet-list': 2.2.4(@tiptap/core@2.2.4)
      '@tiptap/extension-code': 2.2.4(@tiptap/core@2.2.4)
      '@tiptap/extension-code-block': 2.2.4(@tiptap/core@2.2.4)(@tiptap/pm@2.2.4)
      '@tiptap/extension-document': 2.2.4(@tiptap/core@2.2.4)
      '@tiptap/extension-dropcursor': 2.2.4(@tiptap/core@2.2.4)(@tiptap/pm@2.2.4)
      '@tiptap/extension-gapcursor': 2.2.4(@tiptap/core@2.2.4)(@tiptap/pm@2.2.4)
      '@tiptap/extension-hard-break': 2.2.4(@tiptap/core@2.2.4)
      '@tiptap/extension-heading': 2.2.4(@tiptap/core@2.2.4)
      '@tiptap/extension-history': 2.2.4(@tiptap/core@2.2.4)(@tiptap/pm@2.2.4)
      '@tiptap/extension-horizontal-rule': 2.2.4(@tiptap/core@2.2.4)(@tiptap/pm@2.2.4)
      '@tiptap/extension-italic': 2.2.4(@tiptap/core@2.2.4)
      '@tiptap/extension-list-item': 2.2.4(@tiptap/core@2.2.4)
      '@tiptap/extension-ordered-list': 2.2.4(@tiptap/core@2.2.4)
      '@tiptap/extension-paragraph': 2.2.4(@tiptap/core@2.2.4)
      '@tiptap/extension-strike': 2.2.4(@tiptap/core@2.2.4)
      '@tiptap/extension-text': 2.2.4(@tiptap/core@2.2.4)
    transitivePeerDependencies:
      - '@tiptap/pm'
    dev: false

  /@tootallnate/quickjs-emscripten@0.23.0:
    resolution: {integrity: sha512-C5Mc6rdnsaJDjO3UpGW/CQTHtCKaYlScZTly4JIu97Jxo/odCiH0ITnDXSJPTOrEKk/ycSZ0AOgTmkDtkOsvIA==}
    dev: true

  /@trpc/client@11.0.0-next-beta.289(@trpc/server@11.0.0-next-beta.289):
    resolution: {integrity: sha512-jqBzRRXNO9xn+onayc8BH6CDBDFA3NWGxXkuppTm2yu3r7wcbl5S7S5y6SvGGmyVqISoQT3u0t4dz9AZOuETHQ==}
    peerDependencies:
      '@trpc/server': 11.0.0-next-beta.289+27a9183d8
    dependencies:
      '@trpc/server': 11.0.0-next-beta.289
    dev: false

  /@trpc/next@11.0.0-next-beta.289(@tanstack/react-query@5.24.8)(@trpc/client@11.0.0-next-beta.289)(@trpc/react-query@11.0.0-next-beta.289)(@trpc/server@11.0.0-next-beta.289)(next@14.1.1)(react-dom@18.2.0)(react@18.2.0):
    resolution: {integrity: sha512-AKCrcbtHh/zFrld6lMG0RC37d/aac4ZisLDjJcViMnEmJXCo0J5nhoZa6f+G9N683NdMWZVmY2rmJidw9IX3QQ==}
    peerDependencies:
      '@tanstack/react-query': ^5.0.0
      '@trpc/client': 11.0.0-next-beta.289+27a9183d8
      '@trpc/react-query': 11.0.0-next-beta.289+27a9183d8
      '@trpc/server': 11.0.0-next-beta.289+27a9183d8
      next: '*'
      react: '>=16.8.0'
      react-dom: '>=16.8.0'
    peerDependenciesMeta:
      '@tanstack/react-query':
        optional: true
      '@trpc/react-query':
        optional: true
    dependencies:
      '@tanstack/react-query': 5.24.8(react@18.2.0)
      '@trpc/client': 11.0.0-next-beta.289(@trpc/server@11.0.0-next-beta.289)
      '@trpc/react-query': 11.0.0-next-beta.289(@tanstack/react-query@5.24.8)(@trpc/client@11.0.0-next-beta.289)(@trpc/server@11.0.0-next-beta.289)(react-dom@18.2.0)(react@18.2.0)
      '@trpc/server': 11.0.0-next-beta.289
      next: 14.1.1(@babel/core@7.23.9)(react-dom@18.2.0)(react@18.2.0)(sass@1.71.1)
      react: 18.2.0
      react-dom: 18.2.0(react@18.2.0)
    dev: false

  /@trpc/react-query@11.0.0-next-beta.289(@tanstack/react-query@5.24.8)(@trpc/client@11.0.0-next-beta.289)(@trpc/server@11.0.0-next-beta.289)(react-dom@18.2.0)(react@18.2.0):
    resolution: {integrity: sha512-SAn09DmZ4eFYLS0cCHOVNvRHJhHZ2ssUj4LUTj56wym0MieaCSrcxTqiolnaMfF+mWc1SJlLOzebrxaTHPwJSw==}
    peerDependencies:
      '@tanstack/react-query': ^5.0.0
      '@trpc/client': 11.0.0-next-beta.289+27a9183d8
      '@trpc/server': 11.0.0-next-beta.289+27a9183d8
      react: '>=18.2.0'
      react-dom: '>=18.2.0'
    dependencies:
      '@tanstack/react-query': 5.24.8(react@18.2.0)
      '@trpc/client': 11.0.0-next-beta.289(@trpc/server@11.0.0-next-beta.289)
      '@trpc/server': 11.0.0-next-beta.289
      react: 18.2.0
      react-dom: 18.2.0(react@18.2.0)
    dev: false

  /@trpc/server@11.0.0-next-beta.289:
    resolution: {integrity: sha512-HfBVYUShvktA6M78jrCsRLyeE6l2NdaPJxKg095h4vk0bgWVfz0MgEOCQR/hjGdw0EFLEVcZANhqTZaHEzr36w==}
    dev: false

  /@tsconfig/node10@1.0.9:
    resolution: {integrity: sha512-jNsYVVxU8v5g43Erja32laIDHXeoNvFEpX33OK4d6hljo3jDhCBDhx5dhCCTMWUojscpAagGiRkBKxpdl9fxqA==}
    dev: true

  /@tsconfig/node12@1.0.11:
    resolution: {integrity: sha512-cqefuRsh12pWyGsIoBKJA9luFu3mRxCA+ORZvA4ktLSzIuCUtWVxGIuXigEwO5/ywWFMZ2QEGKWvkZG1zDMTag==}
    dev: true

  /@tsconfig/node14@1.0.3:
    resolution: {integrity: sha512-ysT8mhdixWK6Hw3i1V2AeRqZ5WfXg1G43mqoYlM2nc6388Fq5jcXyr5mRsqViLx/GJYdoL0bfXD8nmF+Zn/Iow==}
    dev: true

  /@tsconfig/node16@1.0.4:
    resolution: {integrity: sha512-vxhUy4J8lyeyinH7Azl1pdd43GJhZH/tP2weN8TntQblOY+A0XbT8DJk1/oCPuOOyg/Ja757rG0CgHcWC8OfMA==}
    dev: true

  /@turbo/gen@1.12.4(@types/node@20.11.24)(typescript@5.3.3):
    resolution: {integrity: sha512-3Z8KZ6Vnc2x6rr8sNJ4QNYpkAttLBfb91uPzDlFDY7vgJg+vfXT8YWyZznVL+19ZixF2C/F4Ucp4/YjG2e1drg==}
    hasBin: true
    dependencies:
      '@turbo/workspaces': 1.12.4
      chalk: 2.4.2
      commander: 10.0.1
      fs-extra: 10.1.0
      inquirer: 8.2.6
      minimatch: 9.0.3
      node-plop: 0.26.3
      proxy-agent: 6.4.0
      ts-node: 10.9.2(@swc/core@1.4.2)(@types/node@20.11.24)(typescript@5.3.3)
      update-check: 1.5.4
      validate-npm-package-name: 5.0.0
    transitivePeerDependencies:
      - '@swc/core'
      - '@swc/wasm'
      - '@types/node'
      - supports-color
      - typescript
    dev: true

  /@turbo/workspaces@1.12.4:
    resolution: {integrity: sha512-a1hF8Nr6MOeCpvlLR569dGTlzgRLj2Rxo6dTb4jtL+jhHwCb94A9kDPgcRnYGFr45mgulICarVaNZxDjw4/riQ==}
    hasBin: true
    dependencies:
      chalk: 2.4.2
      commander: 10.0.1
      execa: 5.1.1
      fast-glob: 3.3.2
      fs-extra: 10.1.0
      gradient-string: 2.0.2
      inquirer: 8.2.6
      js-yaml: 4.1.0
      ora: 4.1.1
      rimraf: 3.0.2
      semver: 7.6.0
      update-check: 1.5.4
    dev: true

  /@types/babel__core@7.20.5:
    resolution: {integrity: sha512-qoQprZvz5wQFJwMDqeseRXWv3rqMvhgpbXFfVyWhbx9X47POIA6i/+dXefEmZKoAgOaTdaIgNSMqMIU61yRyzA==}
    dependencies:
      '@babel/parser': 7.23.9
      '@babel/types': 7.23.9
      '@types/babel__generator': 7.6.8
      '@types/babel__template': 7.4.4
      '@types/babel__traverse': 7.20.5
    dev: true

  /@types/babel__generator@7.6.8:
    resolution: {integrity: sha512-ASsj+tpEDsEiFr1arWrlN6V3mdfjRMZt6LtK/Vp/kreFLnr5QH5+DhvD5nINYZXzwJvXeGq+05iUXcAzVrqWtw==}
    dependencies:
      '@babel/types': 7.23.9
    dev: true

  /@types/babel__template@7.4.4:
    resolution: {integrity: sha512-h/NUaSyG5EyxBIp8YRxo4RMe2/qQgvyowRwVMzhYhBCONbW8PUsg4lkFMrhgZhUe5z3L3MiLDuvyJ/CaPa2A8A==}
    dependencies:
      '@babel/parser': 7.23.9
      '@babel/types': 7.23.9
    dev: true

  /@types/babel__traverse@7.20.5:
    resolution: {integrity: sha512-WXCyOcRtH37HAUkpXhUduaxdm82b4GSlyTqajXviN4EfiuPgNYR109xMCKvpl6zPIpua0DGlMEDCq+g8EdoheQ==}
    dependencies:
      '@babel/types': 7.23.9
    dev: true

  /@types/bcrypt@5.0.2:
    resolution: {integrity: sha512-6atioO8Y75fNcbmj0G7UjI9lXN2pQ/IGJ2FWT4a/btd0Lk9lQalHLKhkgKVZ3r+spnmWUKfbMi1GEe9wyHQfNQ==}
    dependencies:
      '@types/node': 20.11.24
    dev: true

  /@types/better-sqlite3@7.6.9:
    resolution: {integrity: sha512-FvktcujPDj9XKMJQWFcl2vVl7OdRIqsSRX9b0acWwTmwLK9CF2eqo/FRcmMLNpugKoX/avA6pb7TorDLmpgTnQ==}
    dependencies:
      '@types/node': 20.11.24

  /@types/body-parser@1.19.5:
    resolution: {integrity: sha512-fB3Zu92ucau0iQ0JMCFQE7b/dv8Ot07NI3KaZIkIUNXq82k4eBAqUaneXfleGY9JWskeS9y+u0nXMyspcuQrCg==}
    dependencies:
      '@types/connect': 3.4.38
      '@types/node': 20.11.24
    dev: true

  /@types/chroma-js@2.4.4:
    resolution: {integrity: sha512-/DTccpHTaKomqussrn+ciEvfW4k6NAHzNzs/sts1TCqg333qNxOhy8TNIoQCmbGG3Tl8KdEhkGAssb1n3mTXiQ==}
    dev: true

  /@types/connect@3.4.38:
    resolution: {integrity: sha512-K6uROf1LD88uDQqJCktA4yzL1YYAK6NgfsI0v/mTgyPKWsX1CnJ0XPSDhViejru1GcRkLWb8RlzFYJRqGUbaug==}
    dependencies:
      '@types/node': 20.11.24
    dev: true

  /@types/cookie@0.6.0:
    resolution: {integrity: sha512-4Kh9a6B2bQciAhf7FSuMRRkUWecJgJu9nPnx3yzpsfXX/c50REIqpHY4C82bXP90qrLtXtkDxTZosYO3UpOwlA==}
    dev: false

  /@types/cookiejar@2.1.5:
    resolution: {integrity: sha512-he+DHOWReW0nghN24E1WUqM0efK4kI9oTqDm6XmK8ZPe2djZ90BSNdGnIyCLzCPw7/pogPlGbzI2wHGGmi4O/Q==}
    dev: true

  /@types/cookies@0.9.0:
    resolution: {integrity: sha512-40Zk8qR147RABiQ7NQnBzWzDcjKzNrntB5BAmeGCb2p/MIyOE+4BVvc17wumsUqUw00bJYqoXFHYygQnEFh4/Q==}
    dependencies:
      '@types/connect': 3.4.38
      '@types/express': 4.17.21
      '@types/keygrip': 1.0.6
      '@types/node': 20.11.24
    dev: true

  /@types/css-modules@1.0.5:
    resolution: {integrity: sha512-oeKafs/df9lwOvtfiXVliZsocFVOexK9PZtLQWuPeuVCFR7jwiqlg60lu80JTe5NFNtH3tnV6Fs/ySR8BUPHAw==}
    dev: true

  /@types/eslint-scope@3.7.7:
    resolution: {integrity: sha512-MzMFlSLBqNF2gcHWO0G1vP/YQyfvrxZ0bF+u7mzUdZ1/xK4A4sru+nraZz5i3iEIk1l1uyicaDVTB4QbbEkAYg==}
    dependencies:
      '@types/eslint': 8.56.5
      '@types/estree': 1.0.5
    dev: true

  /@types/eslint@8.56.5:
    resolution: {integrity: sha512-u5/YPJHo1tvkSF2CE0USEkxon82Z5DBy2xR+qfyYNszpX9qcs4sT6uq2kBbj4BXY1+DBGDPnrhMZV3pKWGNukw==}
    dependencies:
      '@types/estree': 1.0.5
      '@types/json-schema': 7.0.15
    dev: true

  /@types/estree@1.0.5:
    resolution: {integrity: sha512-/kYRxGDLWzHOB7q+wtSUQlFrtcdUccpfy+X+9iMBpHK8QLLhx2wIPYuS5DYtR9Wa/YlZAbIovy7qVdB1Aq6Lyw==}
    dev: true

  /@types/express-serve-static-core@4.17.43:
    resolution: {integrity: sha512-oaYtiBirUOPQGSWNGPWnzyAFJ0BP3cwvN4oWZQY+zUBwpVIGsKUkpBpSztp74drYcjavs7SKFZ4DX1V2QeN8rg==}
    dependencies:
      '@types/node': 20.11.24
      '@types/qs': 6.9.11
      '@types/range-parser': 1.2.7
      '@types/send': 0.17.4
    dev: true

  /@types/express@4.17.21:
    resolution: {integrity: sha512-ejlPM315qwLpaQlQDTjPdsUFSc6ZsP4AN6AlWnogPjQ7CVi7PYF3YVz+CY3jE2pwYf7E/7HlDAN0rV2GxTG0HQ==}
    dependencies:
      '@types/body-parser': 1.19.5
      '@types/express-serve-static-core': 4.17.43
      '@types/qs': 6.9.11
      '@types/serve-static': 1.15.5
    dev: true

  /@types/glob@7.2.0:
    resolution: {integrity: sha512-ZUxbzKl0IfJILTS6t7ip5fQQM/J3TJYubDm3nMbgubNNYS62eXeUpoLUC8/7fJNiFYHTrGPQn7hspDUzIHX3UA==}
    dependencies:
      '@types/minimatch': 5.1.2
      '@types/node': 20.11.24
    dev: true

  /@types/http-errors@2.0.4:
    resolution: {integrity: sha512-D0CFMMtydbJAegzOyHjtiKPLlvnm3iTZyZRSZoLq2mRhDdmLfIWOCYPfQJ4cu2erKghU++QvjcUjp/5h7hESpA==}
    dev: true

  /@types/inquirer@6.5.0:
    resolution: {integrity: sha512-rjaYQ9b9y/VFGOpqBEXRavc3jh0a+e6evAbI31tMda8VlPaSy0AZJfXsvmIe3wklc7W6C3zCSfleuMXR7NOyXw==}
    dependencies:
      '@types/through': 0.0.33
      rxjs: 6.6.7
    dev: true

  /@types/istanbul-lib-coverage@2.0.6:
    resolution: {integrity: sha512-2QF/t/auWm0lsy8XtKVPG19v3sSOQlJe/YHZgfjb/KBBHOGSV+J2q/S671rcq9uTBrLAXmZpqJiaQbMT+zNU1w==}
    dev: true

  /@types/json-schema@7.0.15:
    resolution: {integrity: sha512-5+fP8P8MFNC+AyZCDxrB2pkZFPGzqQWUzpSeuuVLvm8VMcorNYavBqoFcxK8bQz4Qsbn4oUEEem4wDLfcysGHA==}

  /@types/json5@0.0.29:
    resolution: {integrity: sha512-dRLjCWHYg4oaA77cxO64oO+7JwCwnIzkZPdrrC71jQmQtlhM556pwKo5bUzqvZndkVbeFLIIi+9TC40JNF5hNQ==}
    dev: false

  /@types/keygrip@1.0.6:
    resolution: {integrity: sha512-lZuNAY9xeJt7Bx4t4dx0rYCDqGPW8RXhQZK1td7d4H6E9zYbLoOtjBvfwdTKpsyxQI/2jv+armjX/RW+ZNpXOQ==}
    dev: true

  /@types/methods@1.1.4:
    resolution: {integrity: sha512-ymXWVrDiCxTBE3+RIrrP533E70eA+9qu7zdWoHuOmGujkYtzf4HQF96b8nwHLqhuf4ykX61IGRIB38CC6/sImQ==}
    dev: true

  /@types/mime@1.3.5:
    resolution: {integrity: sha512-/pyBZWSLD2n0dcHE3hq8s8ZvcETHtEuF+3E7XVt0Ig2nvsVQXdghHVcEkIWjy9A0wKfTn97a/PSDYohKIlnP/w==}
    dev: true

  /@types/mime@3.0.4:
    resolution: {integrity: sha512-iJt33IQnVRkqeqC7PzBHPTC6fDlRNRW8vjrgqtScAhrmMwe8c4Eo7+fUGTa+XdWrpEgpyKWMYmi2dIwMAYRzPw==}
    dev: true

  /@types/minimatch@5.1.2:
    resolution: {integrity: sha512-K0VQKziLUWkVKiRVrx4a40iPaxTUefQmjtkQofBkYRcoaaL/8rhwDWww9qWbrgicNOgnpIsMxyNIUM4+n6dUIA==}
    dev: true

  /@types/node@20.11.24:
    resolution: {integrity: sha512-Kza43ewS3xoLgCEpQrsT+xRo/EJej1y0kVYGiLFE1NEODXGzTfwiC6tXTLMQskn1X4/Rjlh0MQUvx9W+L9long==}
    dependencies:
      undici-types: 5.26.5

  /@types/object.omit@3.0.3:
    resolution: {integrity: sha512-xrq4bQTBGYY2cw+gV4PzoG2Lv3L0pjZ1uXStRRDQoATOYW1lCsFQHhQ+OkPhIcQoqLjAq7gYif7D14Qaa6Zbew==}
    dev: false

  /@types/object.pick@1.3.4:
    resolution: {integrity: sha512-5PjwB0uP2XDp3nt5u5NJAG2DORHIRClPzWT/TTZhJ2Ekwe8M5bA9tvPdi9NO/n2uvu2/ictat8kgqvLfcIE1SA==}
    dev: false

  /@types/prop-types@15.7.11:
    resolution: {integrity: sha512-ga8y9v9uyeiLdpKddhxYQkxNDrfvuPrlFb0N1qnZZByvcElJaXthF1UhvCh9TLWJBEHeNtdnbysW7Y6Uq8CVng==}

  /@types/qs@6.9.11:
    resolution: {integrity: sha512-oGk0gmhnEJK4Yyk+oI7EfXsLayXatCWPHary1MtcmbAifkobT9cM9yutG/hZKIseOU0MqbIwQ/u2nn/Gb+ltuQ==}
    dev: true

  /@types/range-parser@1.2.7:
    resolution: {integrity: sha512-hKormJbkJqzQGhziax5PItDUTMAM9uE2XXQmM37dyd4hVM+5aVl7oVxMVUiVQn2oCQFN/LKCZdvSM0pFRqbSmQ==}
    dev: true

  /@types/react-dom@18.2.19:
    resolution: {integrity: sha512-aZvQL6uUbIJpjZk4U8JZGbau9KDeAwMfmhyWorxgBkqDIEf6ROjRozcmPIicqsUwPUjbkDfHKgGee1Lq65APcA==}
    dependencies:
      '@types/react': 18.2.61
    dev: true

  /@types/react@18.2.61:
    resolution: {integrity: sha512-NURTN0qNnJa7O/k4XUkEW2yfygA+NxS0V5h1+kp9jPwhzZy95q3ADoGMP0+JypMhrZBTTgjKAUlTctde1zzeQA==}
    dependencies:
      '@types/prop-types': 15.7.11
      '@types/scheduler': 0.16.8
      csstype: 3.1.3

  /@types/scheduler@0.16.8:
    resolution: {integrity: sha512-WZLiwShhwLRmeV6zH+GkbOFT6Z6VklCItrDioxUnv+u4Ll+8vKeFySoFyK/0ctcRpOmwAicELfmys1sDc/Rw+A==}

  /@types/semver@7.5.7:
    resolution: {integrity: sha512-/wdoPq1QqkSj9/QOeKkFquEuPzQbHTWAMPH/PaUMB+JuR31lXhlWXRZ52IpfDYVlDOUBvX09uBrPwxGT1hjNBg==}
    dev: false

  /@types/send@0.17.4:
    resolution: {integrity: sha512-x2EM6TJOybec7c52BX0ZspPodMsQUd5L6PRwOunVyVUhXiBSKf3AezDL8Dgvgt5o0UfKNfuA0eMLr2wLT4AiBA==}
    dependencies:
      '@types/mime': 1.3.5
      '@types/node': 20.11.24
    dev: true

  /@types/serve-static@1.15.5:
    resolution: {integrity: sha512-PDRk21MnK70hja/YF8AHfC7yIsiQHn1rcXx7ijCFBX/k+XQJhQT/gw3xekXKJvx+5SXaMMS8oqQy09Mzvz2TuQ==}
    dependencies:
      '@types/http-errors': 2.0.4
      '@types/mime': 3.0.4
      '@types/node': 20.11.24
    dev: true

  /@types/superagent@8.1.4:
    resolution: {integrity: sha512-uzSBYwrpal8y2X2Pul5ZSWpzRiDha2FLcquaN95qUPnOjYgm/zQ5LIdqeJpQJTRWNTN+Rhm0aC8H06Ds2rqCYw==}
    dependencies:
      '@types/cookiejar': 2.1.5
      '@types/methods': 1.1.4
      '@types/node': 20.11.24
    dev: true

  /@types/supertest@6.0.2:
    resolution: {integrity: sha512-137ypx2lk/wTQbW6An6safu9hXmajAifU/s7szAHLN/FeIm5w7yR0Wkl9fdJMRSHwOn4HLAI0DaB2TOORuhPDg==}
    dependencies:
      '@types/methods': 1.1.4
      '@types/superagent': 8.1.4
    dev: true

  /@types/throttle-debounce@2.1.0:
    resolution: {integrity: sha512-5eQEtSCoESnh2FsiLTxE121IiE60hnMqcb435fShf4bpLRjEu1Eoekht23y6zXS9Ts3l+Szu3TARnTsA0GkOkQ==}
    dev: false

  /@types/through@0.0.33:
    resolution: {integrity: sha512-HsJ+z3QuETzP3cswwtzt2vEIiHBk/dCcHGhbmG5X3ecnwFD/lPrMpliGXxSCg03L9AhrdwA4Oz/qfspkDW+xGQ==}
    dependencies:
      '@types/node': 20.11.24
    dev: true

  /@types/tinycolor2@1.4.6:
    resolution: {integrity: sha512-iEN8J0BoMnsWBqjVbWH/c0G0Hh7O21lpR2/+PrvAVgWdzL7eexIFm4JN/Wn10PTcmNdtS6U67r499mlWMXOxNw==}
    dev: true

  /@types/triple-beam@1.3.5:
    resolution: {integrity: sha512-6WaYesThRMCl19iryMYP7/x2OVgCtbIVflDGFpWnb9irXI3UjYE4AzmYuiUKY1AJstGijoY+MgUszMgRxIYTYw==}
    dev: false

  /@typescript-eslint/eslint-plugin@7.1.0(@typescript-eslint/parser@7.1.0)(eslint@8.57.0)(typescript@5.3.3):
    resolution: {integrity: sha512-j6vT/kCulhG5wBmGtstKeiVr1rdXE4nk+DT1k6trYkwlrvW9eOF5ZbgKnd/YR6PcM4uTEXa0h6Fcvf6X7Dxl0w==}
    engines: {node: ^16.0.0 || >=18.0.0}
    peerDependencies:
      '@typescript-eslint/parser': ^7.0.0
      eslint: ^8.56.0
      typescript: '*'
    peerDependenciesMeta:
      typescript:
        optional: true
    dependencies:
      '@eslint-community/regexpp': 4.10.0
      '@typescript-eslint/parser': 7.1.0(eslint@8.57.0)(typescript@5.3.3)
      '@typescript-eslint/scope-manager': 7.1.0
      '@typescript-eslint/type-utils': 7.1.0(eslint@8.57.0)(typescript@5.3.3)
      '@typescript-eslint/utils': 7.1.0(eslint@8.57.0)(typescript@5.3.3)
      '@typescript-eslint/visitor-keys': 7.1.0
      debug: 4.3.4
      eslint: 8.57.0
      graphemer: 1.4.0
      ignore: 5.3.1
      natural-compare: 1.4.0
      semver: 7.6.0
      ts-api-utils: 1.2.1(typescript@5.3.3)
      typescript: 5.3.3
    transitivePeerDependencies:
      - supports-color
    dev: false

  /@typescript-eslint/parser@7.1.0(eslint@8.57.0)(typescript@5.3.3):
    resolution: {integrity: sha512-V1EknKUubZ1gWFjiOZhDSNToOjs63/9O0puCgGS8aDOgpZY326fzFu15QAUjwaXzRZjf/qdsdBrckYdv9YxB8w==}
    engines: {node: ^16.0.0 || >=18.0.0}
    peerDependencies:
      eslint: ^8.56.0
      typescript: '*'
    peerDependenciesMeta:
      typescript:
        optional: true
    dependencies:
      '@typescript-eslint/scope-manager': 7.1.0
      '@typescript-eslint/types': 7.1.0
      '@typescript-eslint/typescript-estree': 7.1.0(typescript@5.3.3)
      '@typescript-eslint/visitor-keys': 7.1.0
      debug: 4.3.4
      eslint: 8.57.0
      typescript: 5.3.3
    transitivePeerDependencies:
      - supports-color
    dev: false

  /@typescript-eslint/scope-manager@7.1.0:
    resolution: {integrity: sha512-6TmN4OJiohHfoOdGZ3huuLhpiUgOGTpgXNUPJgeZOZR3DnIpdSgtt83RS35OYNNXxM4TScVlpVKC9jyQSETR1A==}
    engines: {node: ^16.0.0 || >=18.0.0}
    dependencies:
      '@typescript-eslint/types': 7.1.0
      '@typescript-eslint/visitor-keys': 7.1.0
    dev: false

  /@typescript-eslint/type-utils@7.1.0(eslint@8.57.0)(typescript@5.3.3):
    resolution: {integrity: sha512-UZIhv8G+5b5skkcuhgvxYWHjk7FW7/JP5lPASMEUoliAPwIH/rxoUSQPia2cuOj9AmDZmwUl1usKm85t5VUMew==}
    engines: {node: ^16.0.0 || >=18.0.0}
    peerDependencies:
      eslint: ^8.56.0
      typescript: '*'
    peerDependenciesMeta:
      typescript:
        optional: true
    dependencies:
      '@typescript-eslint/typescript-estree': 7.1.0(typescript@5.3.3)
      '@typescript-eslint/utils': 7.1.0(eslint@8.57.0)(typescript@5.3.3)
      debug: 4.3.4
      eslint: 8.57.0
      ts-api-utils: 1.2.1(typescript@5.3.3)
      typescript: 5.3.3
    transitivePeerDependencies:
      - supports-color
    dev: false

  /@typescript-eslint/types@7.1.0:
    resolution: {integrity: sha512-qTWjWieJ1tRJkxgZYXx6WUYtWlBc48YRxgY2JN1aGeVpkhmnopq+SUC8UEVGNXIvWH7XyuTjwALfG6bFEgCkQA==}
    engines: {node: ^16.0.0 || >=18.0.0}
    dev: false

  /@typescript-eslint/typescript-estree@7.1.0(typescript@5.3.3):
    resolution: {integrity: sha512-k7MyrbD6E463CBbSpcOnwa8oXRdHzH1WiVzOipK3L5KSML92ZKgUBrTlehdi7PEIMT8k0bQixHUGXggPAlKnOQ==}
    engines: {node: ^16.0.0 || >=18.0.0}
    peerDependencies:
      typescript: '*'
    peerDependenciesMeta:
      typescript:
        optional: true
    dependencies:
      '@typescript-eslint/types': 7.1.0
      '@typescript-eslint/visitor-keys': 7.1.0
      debug: 4.3.4
      globby: 11.1.0
      is-glob: 4.0.3
      minimatch: 9.0.3
      semver: 7.6.0
      ts-api-utils: 1.2.1(typescript@5.3.3)
      typescript: 5.3.3
    transitivePeerDependencies:
      - supports-color
    dev: false

  /@typescript-eslint/utils@7.1.0(eslint@8.57.0)(typescript@5.3.3):
    resolution: {integrity: sha512-WUFba6PZC5OCGEmbweGpnNJytJiLG7ZvDBJJoUcX4qZYf1mGZ97mO2Mps6O2efxJcJdRNpqweCistDbZMwIVHw==}
    engines: {node: ^16.0.0 || >=18.0.0}
    peerDependencies:
      eslint: ^8.56.0
    dependencies:
      '@eslint-community/eslint-utils': 4.4.0(eslint@8.57.0)
      '@types/json-schema': 7.0.15
      '@types/semver': 7.5.7
      '@typescript-eslint/scope-manager': 7.1.0
      '@typescript-eslint/types': 7.1.0
      '@typescript-eslint/typescript-estree': 7.1.0(typescript@5.3.3)
      eslint: 8.57.0
      semver: 7.6.0
    transitivePeerDependencies:
      - supports-color
      - typescript
    dev: false

  /@typescript-eslint/visitor-keys@7.1.0:
    resolution: {integrity: sha512-FhUqNWluiGNzlvnDZiXad4mZRhtghdoKW6e98GoEOYSu5cND+E39rG5KwJMUzeENwm1ztYBRqof8wMLP+wNPIA==}
    engines: {node: ^16.0.0 || >=18.0.0}
    dependencies:
      '@typescript-eslint/types': 7.1.0
      eslint-visitor-keys: 3.4.3
    dev: false

  /@ungap/structured-clone@1.2.0:
    resolution: {integrity: sha512-zuVdFrMJiuCDQUMCzQaD6KL28MjnqqN8XnAqiEq9PNm/hCPTSGfrXCOfwj1ow4LFb/tNymJPwsNbVePc1xFqrQ==}

  /@vitejs/plugin-react@4.2.1(vite@4.5.2):
    resolution: {integrity: sha512-oojO9IDc4nCUUi8qIR11KoQm0XFFLIwsRBwHRR4d/88IWghn1y6ckz/bJ8GHDCsYEJee8mDzqtJxh15/cisJNQ==}
    engines: {node: ^14.18.0 || >=16.0.0}
    peerDependencies:
      vite: ^4.2.0 || ^5.0.0
    dependencies:
      '@babel/core': 7.23.9
      '@babel/plugin-transform-react-jsx-self': 7.23.3(@babel/core@7.23.9)
      '@babel/plugin-transform-react-jsx-source': 7.23.3(@babel/core@7.23.9)
      '@types/babel__core': 7.20.5
      react-refresh: 0.14.0
      vite: 4.5.2(@types/node@20.11.24)
    transitivePeerDependencies:
      - supports-color
    dev: true

  /@vitest/coverage-v8@1.3.1(vitest@1.3.1):
    resolution: {integrity: sha512-UuBnkSJUNE9rdHjDCPyJ4fYuMkoMtnghes1XohYa4At0MS3OQSAo97FrbwSLRshYsXThMZy1+ybD/byK5llyIg==}
    peerDependencies:
      vitest: 1.3.1
    dependencies:
      '@ampproject/remapping': 2.2.1
      '@bcoe/v8-coverage': 0.2.3
      debug: 4.3.4
      istanbul-lib-coverage: 3.2.2
      istanbul-lib-report: 3.0.1
      istanbul-lib-source-maps: 4.0.1
      istanbul-reports: 3.1.6
      magic-string: 0.30.7
      magicast: 0.3.3
      picocolors: 1.0.0
      std-env: 3.7.0
      test-exclude: 6.0.0
      v8-to-istanbul: 9.2.0
      vitest: 1.3.1(@types/node@20.11.24)(@vitest/ui@1.3.1)(jsdom@24.0.0)
    transitivePeerDependencies:
      - supports-color
    dev: true

  /@vitest/expect@1.3.1:
    resolution: {integrity: sha512-xofQFwIzfdmLLlHa6ag0dPV8YsnKOCP1KdAeVVh34vSjN2dcUiXYCD9htu/9eM7t8Xln4v03U9HLxLpPlsXdZw==}
    dependencies:
      '@vitest/spy': 1.3.1
      '@vitest/utils': 1.3.1
      chai: 4.4.1
    dev: true

  /@vitest/runner@1.3.1:
    resolution: {integrity: sha512-5FzF9c3jG/z5bgCnjr8j9LNq/9OxV2uEBAITOXfoe3rdZJTdO7jzThth7FXv/6b+kdY65tpRQB7WaKhNZwX+Kg==}
    dependencies:
      '@vitest/utils': 1.3.1
      p-limit: 5.0.0
      pathe: 1.1.2
    dev: true

  /@vitest/snapshot@1.3.1:
    resolution: {integrity: sha512-EF++BZbt6RZmOlE3SuTPu/NfwBF6q4ABS37HHXzs2LUVPBLx2QoY/K0fKpRChSo8eLiuxcbCVfqKgx/dplCDuQ==}
    dependencies:
      magic-string: 0.30.7
      pathe: 1.1.2
      pretty-format: 29.7.0
    dev: true

  /@vitest/spy@1.3.1:
    resolution: {integrity: sha512-xAcW+S099ylC9VLU7eZfdT9myV67Nor9w9zhf0mGCYJSO+zM2839tOeROTdikOi/8Qeusffvxb/MyBSOja1Uig==}
    dependencies:
      tinyspy: 2.2.1
    dev: true

  /@vitest/ui@1.3.1(vitest@1.3.1):
    resolution: {integrity: sha512-2UrFLJ62c/eJGPHcclstMKlAR7E1WB1ITe1isuowEPJJHi3HfqofvsUqQ1cGrEF7kitG1DJuwURUA3HLDtQkXA==}
    peerDependencies:
      vitest: 1.3.1
    dependencies:
      '@vitest/utils': 1.3.1
      fast-glob: 3.3.2
      fflate: 0.8.2
      flatted: 3.2.9
      pathe: 1.1.2
      picocolors: 1.0.0
      sirv: 2.0.4
      vitest: 1.3.1(@types/node@20.11.24)(@vitest/ui@1.3.1)(jsdom@24.0.0)
    dev: true

  /@vitest/utils@1.3.1:
    resolution: {integrity: sha512-d3Waie/299qqRyHTm2DjADeTaNdNSVsnwHPWrs20JMpjh6eiVq7ggggweO8rc4arhf6rRkWuHKwvxGvejUXZZQ==}
    dependencies:
      diff-sequences: 29.6.3
      estree-walker: 3.0.3
      loupe: 2.3.7
      pretty-format: 29.7.0
    dev: true

  /@webassemblyjs/ast@1.11.6:
    resolution: {integrity: sha512-IN1xI7PwOvLPgjcf180gC1bqn3q/QaOCwYUahIOhbYUu8KA/3tw2RT/T0Gidi1l7Hhj5D/INhJxiICObqpMu4Q==}
    dependencies:
      '@webassemblyjs/helper-numbers': 1.11.6
      '@webassemblyjs/helper-wasm-bytecode': 1.11.6
    dev: true

  /@webassemblyjs/floating-point-hex-parser@1.11.6:
    resolution: {integrity: sha512-ejAj9hfRJ2XMsNHk/v6Fu2dGS+i4UaXBXGemOfQ/JfQ6mdQg/WXtwleQRLLS4OvfDhv8rYnVwH27YJLMyYsxhw==}
    dev: true

  /@webassemblyjs/helper-api-error@1.11.6:
    resolution: {integrity: sha512-o0YkoP4pVu4rN8aTJgAyj9hC2Sv5UlkzCHhxqWj8butaLvnpdc2jOwh4ewE6CX0txSfLn/UYaV/pheS2Txg//Q==}
    dev: true

  /@webassemblyjs/helper-buffer@1.11.6:
    resolution: {integrity: sha512-z3nFzdcp1mb8nEOFFk8DrYLpHvhKC3grJD2ardfKOzmbmJvEf/tPIqCY+sNcwZIY8ZD7IkB2l7/pqhUhqm7hLA==}
    dev: true

  /@webassemblyjs/helper-numbers@1.11.6:
    resolution: {integrity: sha512-vUIhZ8LZoIWHBohiEObxVm6hwP034jwmc9kuq5GdHZH0wiLVLIPcMCdpJzG4C11cHoQ25TFIQj9kaVADVX7N3g==}
    dependencies:
      '@webassemblyjs/floating-point-hex-parser': 1.11.6
      '@webassemblyjs/helper-api-error': 1.11.6
      '@xtuc/long': 4.2.2
    dev: true

  /@webassemblyjs/helper-wasm-bytecode@1.11.6:
    resolution: {integrity: sha512-sFFHKwcmBprO9e7Icf0+gddyWYDViL8bpPjJJl0WHxCdETktXdmtWLGVzoHbqUcY4Be1LkNfwTmXOJUFZYSJdA==}
    dev: true

  /@webassemblyjs/helper-wasm-section@1.11.6:
    resolution: {integrity: sha512-LPpZbSOwTpEC2cgn4hTydySy1Ke+XEu+ETXuoyvuyezHO3Kjdu90KK95Sh9xTbmjrCsUwvWwCOQQNta37VrS9g==}
    dependencies:
      '@webassemblyjs/ast': 1.11.6
      '@webassemblyjs/helper-buffer': 1.11.6
      '@webassemblyjs/helper-wasm-bytecode': 1.11.6
      '@webassemblyjs/wasm-gen': 1.11.6
    dev: true

  /@webassemblyjs/ieee754@1.11.6:
    resolution: {integrity: sha512-LM4p2csPNvbij6U1f19v6WR56QZ8JcHg3QIJTlSwzFcmx6WSORicYj6I63f9yU1kEUtrpG+kjkiIAkevHpDXrg==}
    dependencies:
      '@xtuc/ieee754': 1.2.0
    dev: true

  /@webassemblyjs/leb128@1.11.6:
    resolution: {integrity: sha512-m7a0FhE67DQXgouf1tbN5XQcdWoNgaAuoULHIfGFIEVKA6tu/edls6XnIlkmS6FrXAquJRPni3ZZKjw6FSPjPQ==}
    dependencies:
      '@xtuc/long': 4.2.2
    dev: true

  /@webassemblyjs/utf8@1.11.6:
    resolution: {integrity: sha512-vtXf2wTQ3+up9Zsg8sa2yWiQpzSsMyXj0qViVP6xKGCUT8p8YJ6HqI7l5eCnWx1T/FYdsv07HQs2wTFbbof/RA==}
    dev: true

  /@webassemblyjs/wasm-edit@1.11.6:
    resolution: {integrity: sha512-Ybn2I6fnfIGuCR+Faaz7YcvtBKxvoLV3Lebn1tM4o/IAJzmi9AWYIPWpyBfU8cC+JxAO57bk4+zdsTjJR+VTOw==}
    dependencies:
      '@webassemblyjs/ast': 1.11.6
      '@webassemblyjs/helper-buffer': 1.11.6
      '@webassemblyjs/helper-wasm-bytecode': 1.11.6
      '@webassemblyjs/helper-wasm-section': 1.11.6
      '@webassemblyjs/wasm-gen': 1.11.6
      '@webassemblyjs/wasm-opt': 1.11.6
      '@webassemblyjs/wasm-parser': 1.11.6
      '@webassemblyjs/wast-printer': 1.11.6
    dev: true

  /@webassemblyjs/wasm-gen@1.11.6:
    resolution: {integrity: sha512-3XOqkZP/y6B4F0PBAXvI1/bky7GryoogUtfwExeP/v7Nzwo1QLcq5oQmpKlftZLbT+ERUOAZVQjuNVak6UXjPA==}
    dependencies:
      '@webassemblyjs/ast': 1.11.6
      '@webassemblyjs/helper-wasm-bytecode': 1.11.6
      '@webassemblyjs/ieee754': 1.11.6
      '@webassemblyjs/leb128': 1.11.6
      '@webassemblyjs/utf8': 1.11.6
    dev: true

  /@webassemblyjs/wasm-opt@1.11.6:
    resolution: {integrity: sha512-cOrKuLRE7PCe6AsOVl7WasYf3wbSo4CeOk6PkrjS7g57MFfVUF9u6ysQBBODX0LdgSvQqRiGz3CXvIDKcPNy4g==}
    dependencies:
      '@webassemblyjs/ast': 1.11.6
      '@webassemblyjs/helper-buffer': 1.11.6
      '@webassemblyjs/wasm-gen': 1.11.6
      '@webassemblyjs/wasm-parser': 1.11.6
    dev: true

  /@webassemblyjs/wasm-parser@1.11.6:
    resolution: {integrity: sha512-6ZwPeGzMJM3Dqp3hCsLgESxBGtT/OeCvCZ4TA1JUPYgmhAx38tTPR9JaKy0S5H3evQpO/h2uWs2j6Yc/fjkpTQ==}
    dependencies:
      '@webassemblyjs/ast': 1.11.6
      '@webassemblyjs/helper-api-error': 1.11.6
      '@webassemblyjs/helper-wasm-bytecode': 1.11.6
      '@webassemblyjs/ieee754': 1.11.6
      '@webassemblyjs/leb128': 1.11.6
      '@webassemblyjs/utf8': 1.11.6
    dev: true

  /@webassemblyjs/wast-printer@1.11.6:
    resolution: {integrity: sha512-JM7AhRcE+yW2GWYaKeHL5vt4xqee5N2WcezptmgyhNS+ScggqcT1OtXykhAb13Sn5Yas0j2uv9tHgrjwvzAP4A==}
    dependencies:
      '@webassemblyjs/ast': 1.11.6
      '@xtuc/long': 4.2.2
    dev: true

  /@xtuc/ieee754@1.2.0:
    resolution: {integrity: sha512-DX8nKgqcGwsc0eJSqYt5lwP4DH5FlHnmuWWBRy7X0NcaGR0ZtuyeESgMwTYVEtxmsNGY+qit4QYT/MIYTOTPeA==}
    dev: true

  /@xtuc/long@4.2.2:
    resolution: {integrity: sha512-NuHqBY1PB/D8xU6s/thBgOAiAP7HOYDQ32+BFZILJ8ivkUkAHQnWfn6WhL79Owj1qmUnoN/YPhktdIoucipkAQ==}
    dev: true

  /abbrev@1.1.1:
    resolution: {integrity: sha512-nne9/IiQ/hzIhY6pdDnbBtz7DjPTKrY00P/zvPSm5pOFkl6xuGrGnXn/VtTNNfNtAfZ9/1RtehkszU9qcTii0Q==}
    dev: false

  /accepts@1.3.8:
    resolution: {integrity: sha512-PYAthTa2m2VKxuvSD3DPC/Gy+U+sOA1LAuT8mkmRuvw+NACSaeXEQ+NHcVF7rONl6qcaxV3Uuemwawk+7+SJLw==}
    engines: {node: '>= 0.6'}
    dependencies:
      mime-types: 2.1.35
      negotiator: 0.6.3

  /acorn-import-assertions@1.9.0(acorn@8.11.3):
    resolution: {integrity: sha512-cmMwop9x+8KFhxvKrKfPYmN6/pKTYYHBqLa0DfvVZcKMJWNyWLnaqND7dx/qn66R7ewM1UX5XMaDVP5wlVTaVA==}
    peerDependencies:
      acorn: ^8
    dependencies:
      acorn: 8.11.3
    dev: true

  /acorn-jsx@5.3.2(acorn@8.11.3):
    resolution: {integrity: sha512-rq9s+JNhf0IChjtDXxllJ7g41oZk5SlXtp0LHwyA5cejwn7vKmKp4pPri6YEePv2PU65sAsegbXtIinmDFDXgQ==}
    peerDependencies:
      acorn: ^6.0.0 || ^7.0.0 || ^8.0.0
    dependencies:
      acorn: 8.11.3

  /acorn-walk@8.3.2:
    resolution: {integrity: sha512-cjkyv4OtNCIeqhHrfS81QWXoCBPExR/J62oyEqepVw8WaQeSqpW2uhuLPh1m9eWhDuOo/jUXVTlifvesOWp/4A==}
    engines: {node: '>=0.4.0'}
    dev: true

  /acorn@8.11.3:
    resolution: {integrity: sha512-Y9rRfJG5jcKOE0CLisYbojUjIrIEE7AGMzA/Sm4BslANhbS+cDMpgBdcPT91oJ7OuJ9hYJBx59RjbhxVnrF8Xg==}
    engines: {node: '>=0.4.0'}
    hasBin: true

  /agent-base@6.0.2:
    resolution: {integrity: sha512-RZNwNclF7+MS/8bDg70amg32dyeZGZxiDuQmZxKLAlQjr3jGyLx+4Kkk58UO7D2QdgFIQCovuSuZESne6RG6XQ==}
    engines: {node: '>= 6.0.0'}
    dependencies:
      debug: 4.3.4
    transitivePeerDependencies:
      - supports-color
    dev: false

  /agent-base@7.1.0:
    resolution: {integrity: sha512-o/zjMZRhJxny7OyEF+Op8X+efiELC7k7yOjMzgfzVqOzXqkBkWI79YoTdOtsuWd5BWhAGAuOY/Xa6xpiaWXiNg==}
    engines: {node: '>= 14'}
    dependencies:
      debug: 4.3.4
    transitivePeerDependencies:
      - supports-color
    dev: true

  /aggregate-error@3.1.0:
    resolution: {integrity: sha512-4I7Td01quW/RpocfNayFdFVk1qSuoh0E7JrbRJ16nH01HhKFQ88INq9Sd+nd72zqRySlr9BmDA8xlEJ6vJMrYA==}
    engines: {node: '>=8'}
    dependencies:
      clean-stack: 2.2.0
      indent-string: 4.0.0
    dev: true

  /ajv-formats@2.1.1(ajv@8.12.0):
    resolution: {integrity: sha512-Wx0Kx52hxE7C18hkMEggYlEifqWZtYaRgouJor+WMdPnQyEK13vgEWyVNup7SoeeoLMsr4kf5h6dOW11I15MUA==}
    peerDependencies:
      ajv: ^8.0.0
    peerDependenciesMeta:
      ajv:
        optional: true
    dependencies:
      ajv: 8.12.0
    dev: true

  /ajv-keywords@3.5.2(ajv@6.12.6):
    resolution: {integrity: sha512-5p6WTN0DdTGVQk6VjcEju19IgaHudalcfabD7yhDGeA6bcQnmL+CpveLJq/3hvfwd1aof6L386Ougkx6RfyMIQ==}
    peerDependencies:
      ajv: ^6.9.1
    dependencies:
      ajv: 6.12.6
    dev: true

  /ajv@6.12.6:
    resolution: {integrity: sha512-j3fVLgvTo527anyYyJOGTYJbG+vnnQYvE0m5mmkc1TK+nxAppkCLMIL0aZ4dblVCNoGShhm+kzE4ZUykBoMg4g==}
    dependencies:
      fast-deep-equal: 3.1.3
      fast-json-stable-stringify: 2.1.0
      json-schema-traverse: 0.4.1
      uri-js: 4.4.1

  /ajv@8.12.0:
    resolution: {integrity: sha512-sRu1kpcO9yLtYxBKvqfTeh9KzZEwO3STyX1HT+4CaDzC6HpTGYhIhPIzj9XuKU7KYDwnaeh5hcOwjy1QuJzBPA==}
    dependencies:
      fast-deep-equal: 3.1.3
      json-schema-traverse: 1.0.0
      require-from-string: 2.0.2
      uri-js: 4.4.1
    dev: true

  /ansi-colors@4.1.3:
    resolution: {integrity: sha512-/6w/C21Pm1A7aZitlI5Ni/2J6FFQN8i1Cvz3kHABAAbw93v/NlvKdVOqz7CCWz/3iv/JplRSEEZ83XION15ovw==}
    engines: {node: '>=6'}
    dev: true

  /ansi-escapes@4.3.2:
    resolution: {integrity: sha512-gKXj5ALrKWQLsYG9jlTRmR/xKluxHV+Z9QEwNIgCfM1/uwPMCuzVVnh5mwTd+OuBZcwSIMbqssNWRm1lE51QaQ==}
    engines: {node: '>=8'}
    dependencies:
      type-fest: 0.21.3
    dev: true

  /ansi-regex@5.0.1:
    resolution: {integrity: sha512-quJQXlTSUGL2LH9SUXo8VwsY4soanhgo6LNSm84E1LBcE8s3O0wpdiRzyR9z/ZZJMlMWv37qOOb9pdJlMUEKFQ==}
    engines: {node: '>=8'}

  /ansi-regex@6.0.1:
    resolution: {integrity: sha512-n5M855fKb2SsfMIiFFoVrABHJC8QtHwVx+mHWP3QcEqBHYienj5dHSgjbxtC0WEZXYt4wcD6zrQElDPhFuZgfA==}
    engines: {node: '>=12'}

  /ansi-styles@3.2.1:
    resolution: {integrity: sha512-VT0ZI6kZRdTh8YyJw3SMbYm/u+NqfsAxEpWO0Pf9sq8/e94WxxOpPKx9FR1FlyCtOVDNOQ+8ntlqFxiRc+r5qA==}
    engines: {node: '>=4'}
    dependencies:
      color-convert: 1.9.3

  /ansi-styles@4.3.0:
    resolution: {integrity: sha512-zbB9rCJAT1rbjiVDb2hqKFHNYLxgtk8NURxZ3IZwD3F6NtxbXZQCnnSi1Lkx+IDohdPlFp222wVALIheZJQSEg==}
    engines: {node: '>=8'}
    dependencies:
      color-convert: 2.0.1

  /ansi-styles@5.2.0:
    resolution: {integrity: sha512-Cxwpt2SfTzTtXcfOlzGEee8O+c+MmUgGrNiBcXnuWxuFJHe6a5Hz7qwhwe5OgaSYI0IJvkLqWX1ASG+cJOkEiA==}
    engines: {node: '>=10'}
    dev: true

  /ansi-styles@6.2.1:
    resolution: {integrity: sha512-bN798gFfQX+viw3R7yrGWRqnrN2oRkEkUjjl4JNn4E8GxxbjtG3FbrEIIY3l8/hrwUwIeCZvi4QuOTP4MErVug==}
    engines: {node: '>=12'}

  /anymatch@3.1.3:
    resolution: {integrity: sha512-KMReFUr0B4t+D+OBkjR3KYqvocp2XaSzO55UcB6mgQMd3KbcE+mWTyvVV7D/zsdEbNnV6acZUutkiHQXvTr1Rw==}
    engines: {node: '>= 8'}
    dependencies:
      normalize-path: 3.0.0
      picomatch: 2.3.1

  /append-field@1.0.0:
    resolution: {integrity: sha512-klpgFSWLW1ZEs8svjfb7g4qWY0YS5imI82dTg+QahUvJ8YqAY0P10Uk8tTyh9ZGuYEZEMaeJYCF5BFuX552hsw==}

  /aproba@2.0.0:
    resolution: {integrity: sha512-lYe4Gx7QT+MKGbDsA+Z+he/Wtef0BiwDOlK/XkBrdfsh9J/jPPXbX0tE9x9cl27Tmu5gg3QUbUrQYa/y+KOHPQ==}
    dev: false

  /are-we-there-yet@2.0.0:
    resolution: {integrity: sha512-Ci/qENmwHnsYo9xKIcUJN5LeDKdJ6R1Z1j9V/J5wyq8nh/mYPEpIKJbBZXtZjG04HiK7zV/p6Vs9952MrMeUIw==}
    engines: {node: '>=10'}
    dependencies:
      delegates: 1.0.0
      readable-stream: 3.6.2
    dev: false

  /arg@4.1.3:
    resolution: {integrity: sha512-58S9QDqG0Xx27YwPSt9fJxivjYl432YCwfDMfZ+71RAqUrZef7LrKQZ3LHLOwCS4FLNBplP533Zx895SeOCHvA==}
    dev: true

  /argparse@2.0.1:
    resolution: {integrity: sha512-8+9WqebbFzpX9OR+Wa6O29asIogeRMzcGtAINdpMHHyAg10f05aSFVBbcEqGf/PXw1EjAZ+q2/bEBg3DvurK3Q==}

  /aria-hidden@1.2.3:
    resolution: {integrity: sha512-xcLxITLe2HYa1cnYnwCjkOO1PqUHQpozB8x9AR0OgWN2woOBi5kSDVxKfd0b7sb1hw5qFeJhXm9H1nu3xSfLeQ==}
    engines: {node: '>=10'}
    dependencies:
      tslib: 2.6.2
    dev: false

  /aria-query@5.3.0:
    resolution: {integrity: sha512-b0P0sZPKtyu8HkeRAfCq0IfURZK+SuwMjY1UXGBU27wpAiTwQAIlq56IbIO+ytk/JjS1fMR14ee5WBBfKi5J6A==}
    dependencies:
      dequal: 2.0.3
    dev: false

  /array-buffer-byte-length@1.0.1:
    resolution: {integrity: sha512-ahC5W1xgou+KTXix4sAO8Ki12Q+jf4i0+tmk3sC+zgcynshkHxzpXdImBehiUYKKKDwvfFiJl1tZt6ewscS1Mg==}
    engines: {node: '>= 0.4'}
    dependencies:
      call-bind: 1.0.7
      is-array-buffer: 3.0.4
    dev: false

  /array-flatten@1.1.1:
    resolution: {integrity: sha512-PCVAQswWemu6UdxsDFFX/+gVeYqKAod3D3UVm91jHwynguOwAvYPhx8nNlM++NqRcK6CxxpUafjmhIdKiHibqg==}

  /array-includes@3.1.7:
    resolution: {integrity: sha512-dlcsNBIiWhPkHdOEEKnehA+RNUWDc4UqFtnIXU4uuYDPtA4LDkr7qip2p0VvFAEXNDr0yWZ9PJyIRiGjRLQzwQ==}
    engines: {node: '>= 0.4'}
    dependencies:
      call-bind: 1.0.7
      define-properties: 1.2.1
      es-abstract: 1.22.4
      get-intrinsic: 1.2.4
      is-string: 1.0.7
    dev: false

  /array-timsort@1.0.3:
    resolution: {integrity: sha512-/+3GRL7dDAGEfM6TseQk/U+mi18TU2Ms9I3UlLdUMhz2hbvGNTKdj9xniwXfUqgYhHxRx0+8UnKkvlNwVU+cWQ==}
    dev: true

  /array-union@2.1.0:
    resolution: {integrity: sha512-HGyxoOTYUyCM6stUe6EJgnd4EoewAI7zMdfqO+kGjnlZmBDz/cR5pf8r/cR4Wq60sL/p0IkcjUEEPwS3GFrIyw==}
    engines: {node: '>=8'}

  /array.prototype.filter@1.0.3:
    resolution: {integrity: sha512-VizNcj/RGJiUyQBgzwxzE5oHdeuXY5hSbbmKMlphj1cy1Vl7Pn2asCGbSrru6hSQjmCzqTBPVWAF/whmEOVHbw==}
    engines: {node: '>= 0.4'}
    dependencies:
      call-bind: 1.0.7
      define-properties: 1.2.1
      es-abstract: 1.22.4
      es-array-method-boxes-properly: 1.0.0
      is-string: 1.0.7
    dev: false

  /array.prototype.findlast@1.2.4:
    resolution: {integrity: sha512-BMtLxpV+8BD+6ZPFIWmnUBpQoy+A+ujcg4rhp2iwCRJYA7PEh2MS4NL3lz8EiDlLrJPp2hg9qWihr5pd//jcGw==}
    engines: {node: '>= 0.4'}
    dependencies:
      call-bind: 1.0.7
      define-properties: 1.2.1
      es-abstract: 1.22.4
      es-errors: 1.3.0
      es-shim-unscopables: 1.0.2
    dev: false

  /array.prototype.findlastindex@1.2.4:
    resolution: {integrity: sha512-hzvSHUshSpCflDR1QMUBLHGHP1VIEBegT4pix9H/Z92Xw3ySoy6c2qh7lJWTJnRJ8JCZ9bJNCgTyYaJGcJu6xQ==}
    engines: {node: '>= 0.4'}
    dependencies:
      call-bind: 1.0.7
      define-properties: 1.2.1
      es-abstract: 1.22.4
      es-errors: 1.3.0
      es-shim-unscopables: 1.0.2
    dev: false

  /array.prototype.flat@1.3.2:
    resolution: {integrity: sha512-djYB+Zx2vLewY8RWlNCUdHjDXs2XOgm602S9E7P/UpHgfeHL00cRiIF+IN/G/aUJ7kGPb6yO/ErDI5V2s8iycA==}
    engines: {node: '>= 0.4'}
    dependencies:
      call-bind: 1.0.7
      define-properties: 1.2.1
      es-abstract: 1.22.4
      es-shim-unscopables: 1.0.2
    dev: false

  /array.prototype.flatmap@1.3.2:
    resolution: {integrity: sha512-Ewyx0c9PmpcsByhSW4r+9zDU7sGjFc86qf/kKtuSCRdhfbk0SNLLkaT5qvcHnRGgc5NP/ly/y+qkXkqONX54CQ==}
    engines: {node: '>= 0.4'}
    dependencies:
      call-bind: 1.0.7
      define-properties: 1.2.1
      es-abstract: 1.22.4
      es-shim-unscopables: 1.0.2
    dev: false

  /array.prototype.toreversed@1.1.2:
    resolution: {integrity: sha512-wwDCoT4Ck4Cz7sLtgUmzR5UV3YF5mFHUlbChCzZBQZ+0m2cl/DH3tKgvphv1nKgFsJ48oCSg6p91q2Vm0I/ZMA==}
    dependencies:
      call-bind: 1.0.7
      define-properties: 1.2.1
      es-abstract: 1.22.4
      es-shim-unscopables: 1.0.2
    dev: false

  /array.prototype.tosorted@1.1.3:
    resolution: {integrity: sha512-/DdH4TiTmOKzyQbp/eadcCVexiCb36xJg7HshYOYJnNZFDj33GEv0P7GxsynpShhq4OLYJzbGcBDkLsDt7MnNg==}
    dependencies:
      call-bind: 1.0.7
      define-properties: 1.2.1
      es-abstract: 1.22.4
      es-errors: 1.3.0
      es-shim-unscopables: 1.0.2
    dev: false

  /arraybuffer.prototype.slice@1.0.3:
    resolution: {integrity: sha512-bMxMKAjg13EBSVscxTaYA4mRc5t1UAXa2kXiGTNfZ079HIWXEkKmkgFrh/nJqamaLSrXO5H4WFFkPEaLJWbs3A==}
    engines: {node: '>= 0.4'}
    dependencies:
      array-buffer-byte-length: 1.0.1
      call-bind: 1.0.7
      define-properties: 1.2.1
      es-abstract: 1.22.4
      es-errors: 1.3.0
      get-intrinsic: 1.2.4
      is-array-buffer: 3.0.4
      is-shared-array-buffer: 1.0.2
    dev: false

  /asap@2.0.6:
    resolution: {integrity: sha512-BSHWgDSAiKs50o2Re8ppvp3seVHXSRM44cdSsT9FfNEUUZLOGWVCsiWaRPWM1Znn+mqZ1OfVZ3z3DWEzSp7hRA==}
    dev: true

  /assertion-error@1.1.0:
    resolution: {integrity: sha512-jgsaNduz+ndvGyFt3uSuWqvy4lCnIJiovtouQN5JZHOKCS2QuhEdbcQHFhVksz2N2U9hXJo8odG7ETyWlEeuDw==}
    dev: true

  /ast-types-flow@0.0.8:
    resolution: {integrity: sha512-OH/2E5Fg20h2aPrbe+QL8JZQFko0YZaF+j4mnQ7BGhfavO7OpSLa8a0y9sBwomHdSbkhTS8TQNayBfnW5DwbvQ==}
    dev: false

  /ast-types@0.13.4:
    resolution: {integrity: sha512-x1FCFnFifvYDDzTaLII71vG5uvDwgtmDTEVWAxrgeiR8VjMONcCXJx7E+USjDtHlwFmt9MysbqgF9b9Vjr6w+w==}
    engines: {node: '>=4'}
    dependencies:
      tslib: 2.6.2
    dev: true

  /async@3.2.5:
    resolution: {integrity: sha512-baNZyqaaLhyLVKm/DlvdW051MSgO6b8eVfIezl9E5PqWxFgzLm/wQntEW4zOytVburDEr0JlALEpdOFwvErLsg==}
    dev: false

  /asynciterator.prototype@1.0.0:
    resolution: {integrity: sha512-wwHYEIS0Q80f5mosx3L/dfG5t5rjEa9Ft51GTaNt862EnpyGHpgz2RkZvLPp1oF5TnAiTohkEKVEu8pQPJI7Vg==}
    dependencies:
      has-symbols: 1.0.3
    dev: false

  /asynckit@0.4.0:
    resolution: {integrity: sha512-Oei9OH4tRh0YqU3GxhX79dM/mwVgvbZJaSNaRk+bshkj0S5cfHcgYakreBjrHwatXKbz+IoIdYLxrKim2MjW0Q==}
    dev: true

  /available-typed-arrays@1.0.6:
    resolution: {integrity: sha512-j1QzY8iPNPG4o4xmO3ptzpRxTciqD3MgEHtifP/YnJpIo58Xu+ne4BejlbkuaLfXn/nz6HFiw29bLpj2PNMdGg==}
    engines: {node: '>= 0.4'}
    dev: false

  /axe-core@4.7.0:
    resolution: {integrity: sha512-M0JtH+hlOL5pLQwHOLNYZaXuhqmvS8oExsqB1SBYgA4Dk7u/xx+YdGHXaK5pyUfed5mYXdlYiphWq3G8cRi5JQ==}
    engines: {node: '>=4'}
    dev: false

  /axobject-query@3.2.1:
    resolution: {integrity: sha512-jsyHu61e6N4Vbz/v18DHwWYKK0bSWLqn47eeDSKPB7m8tqMHF9YJ+mhIk2lVteyZrY8tnSj/jHOv4YiTCuCJgg==}
    dependencies:
      dequal: 2.0.3
    dev: false

  /balanced-match@1.0.2:
    resolution: {integrity: sha512-3oSeUO0TMV67hN1AmbXsK4yaqU7tjiHlbxRDZOpH0KW9+CeX4bRAaX0Anxt0tx2MrpRpWwQaPwIlISEJhYU5Pw==}

  /base64-js@1.5.1:
    resolution: {integrity: sha512-AKpaYlHn8t4SVbOHCy+b5+KKgvR4vrsD8vbvrbiQJps7fKDTkjkDry6ji0rUJjC0kzbNePLwzxq8iypo41qeWA==}

  /basic-ftp@5.0.4:
    resolution: {integrity: sha512-8PzkB0arJFV4jJWSGOYR+OEic6aeKMu/osRhBULN6RY0ykby6LKhbmuQ5ublvaas5BOwboah5D87nrHyuh8PPA==}
    engines: {node: '>=10.0.0'}
    dev: true

  /bcrypt@5.1.1:
    resolution: {integrity: sha512-AGBHOG5hPYZ5Xl9KXzU5iKq9516yEmvCKDg3ecP5kX2aB6UqTeXZxk2ELnDgDm6BQSMlLt9rDB4LoSMx0rYwww==}
    engines: {node: '>= 10.0.0'}
    requiresBuild: true
    dependencies:
      '@mapbox/node-pre-gyp': 1.0.11
      node-addon-api: 5.1.0
    transitivePeerDependencies:
      - encoding
      - supports-color
    dev: false

  /better-sqlite3@9.4.3:
    resolution: {integrity: sha512-ud0bTmD9O3uWJGuXDltyj3R47Nz0OHX8iqPOT5PMspGqlu/qQFn+5S2eFBUCrySpavTjFXbi4EgrfVvPAHlImw==}
    requiresBuild: true
    dependencies:
      bindings: 1.5.0
      prebuild-install: 7.1.1
    dev: false

  /binary-extensions@2.2.0:
    resolution: {integrity: sha512-jDctJ/IVQbZoJykoeHbhXpOlNBqGNcwXJKJog42E5HDPUwQTSdjCHdihjj0DlnheQ7blbT6dHOafNAiS8ooQKA==}
    engines: {node: '>=8'}

  /bindings@1.5.0:
    resolution: {integrity: sha512-p2q/t/mhvuOj/UeLlV6566GD/guowlr0hHxClI0W9m7MWYkL1F0hLo+0Aexs9HSPCtR1SXQ0TD3MMKrXZajbiQ==}
    dependencies:
      file-uri-to-path: 1.0.0
    dev: false

  /bl@4.1.0:
    resolution: {integrity: sha512-1W07cM9gS6DcLperZfFSj+bWLtaPGSOHWhPiGzXmvVJbRLdG82sH/Kn8EtW1VqWVA54AKf2h5k5BbnIbwF3h6w==}
    dependencies:
      buffer: 5.7.1
      inherits: 2.0.4
      readable-stream: 3.6.2

  /body-parser@1.20.1:
    resolution: {integrity: sha512-jWi7abTbYwajOytWCQc37VulmWiRae5RyTpaCyDcS5/lMdtwSz5lOpDE67srw/HYe35f1z3fDQw+3txg7gNtWw==}
    engines: {node: '>= 0.8', npm: 1.2.8000 || >= 1.4.16}
    dependencies:
      bytes: 3.1.2
      content-type: 1.0.5
      debug: 2.6.9
      depd: 2.0.0
      destroy: 1.2.0
      http-errors: 2.0.0
      iconv-lite: 0.4.24
      on-finished: 2.4.1
      qs: 6.11.0
      raw-body: 2.5.1
      type-is: 1.6.18
      unpipe: 1.0.0
    transitivePeerDependencies:
      - supports-color

  /body-parser@1.20.2:
    resolution: {integrity: sha512-ml9pReCu3M61kGlqoTm2umSXTlRTuGTx0bfYj+uIUKKYycG5NtSbeetV3faSU6R7ajOPw0g/J1PvK4qNy7s5bA==}
    engines: {node: '>= 0.8', npm: 1.2.8000 || >= 1.4.16}
    dependencies:
      bytes: 3.1.2
      content-type: 1.0.5
      debug: 2.6.9
      depd: 2.0.0
      destroy: 1.2.0
      http-errors: 2.0.0
      iconv-lite: 0.4.24
      on-finished: 2.4.1
      qs: 6.11.0
      raw-body: 2.5.2
      type-is: 1.6.18
      unpipe: 1.0.0
    transitivePeerDependencies:
      - supports-color

  /brace-expansion@1.1.11:
    resolution: {integrity: sha512-iCuPHDFgrHX7H2vEI/5xpz07zSHB00TpugqhmYtVmMO6518mCuRMoOYFldEBl0g187ufozdaHgWKcYFb61qGiA==}
    dependencies:
      balanced-match: 1.0.2
      concat-map: 0.0.1

  /brace-expansion@2.0.1:
    resolution: {integrity: sha512-XnAIvQ8eM+kC6aULx6wuQiwVsnzsi9d3WxzV3FpWTGA19F621kwdbsAcFKXgKUHZWsy+mY6iL1sHTxWEFCytDA==}
    dependencies:
      balanced-match: 1.0.2

  /braces@3.0.2:
    resolution: {integrity: sha512-b8um+L1RzM3WDSzvhm6gIz1yfTbBt6YTlcEKAvsmqCZZFw46z626lVj9j1yEPW33H5H+lBQpZMP1k8l+78Ha0A==}
    engines: {node: '>=8'}
    dependencies:
      fill-range: 7.0.1

  /browserslist@4.23.0:
    resolution: {integrity: sha512-QW8HiM1shhT2GuzkvklfjcKDiWFXHOeFCIA/huJPwHsslwcydgk7X+z2zXpEijP98UCY7HbubZt5J2Zgvf0CaQ==}
    engines: {node: ^6 || ^7 || ^8 || ^9 || ^10 || ^11 || ^12 || >=13.7}
    hasBin: true
    dependencies:
      caniuse-lite: 1.0.30001587
      electron-to-chromium: 1.4.673
      node-releases: 2.0.14
      update-browserslist-db: 1.0.13(browserslist@4.23.0)

  /buffer-from@1.1.2:
    resolution: {integrity: sha512-E+XQCRwSbaaiChtv6k6Dwgc+bx+Bs6vuKJHHl5kox/BaKbhiXzqQOwK4cO22yElGp2OCmjwVhT3HmxgyPGnJfQ==}

  /buffer@5.7.1:
    resolution: {integrity: sha512-EHcyIPBQ4BSGlvjB16k5KgAJ27CIsHY/2JBmCRReo48y9rQ3MaUzWX3KVlBa4U7MyX02HdVj0K7C3WaB3ju7FQ==}
    dependencies:
      base64-js: 1.5.1
      ieee754: 1.2.1

  /builtins@5.0.1:
    resolution: {integrity: sha512-qwVpFEHNfhYJIzNRBvd2C1kyo6jz3ZSMPyyuR47OPdiKWlbYnZNyDWuyR175qDnAJLiCo5fBBqPb3RiXgWlkOQ==}
    dependencies:
      semver: 7.6.0
    dev: true

  /busboy@1.6.0:
    resolution: {integrity: sha512-8SFQbg/0hQ9xy3UNTB0YEnsNBbWfhf7RtnzpL7TkBiTBRfrQ9Fxcnz7VJsleJpyp6rVLvXiuORqjlHi5q+PYuA==}
    engines: {node: '>=10.16.0'}
    dependencies:
      streamsearch: 1.1.0

  /bytes@3.1.2:
    resolution: {integrity: sha512-/Nf7TyzTx6S3yRJObOAV7956r8cr2+Oj8AC5dt8wSP3BQAoeX58NoHyCU8P8zGkNXStjTSi6fzO6F0pBdcYbEg==}
    engines: {node: '>= 0.8'}

  /cac@6.7.14:
    resolution: {integrity: sha512-b6Ilus+c3RrdDk+JhLKUAQfzzgLEPy6wcXqS7f/xe1EETvsDP6GORG7SFuOs6cID5YkqchW/LXZbX5bc8j7ZcQ==}
    engines: {node: '>=8'}
    dev: true

  /call-bind@1.0.7:
    resolution: {integrity: sha512-GHTSNSYICQ7scH7sZ+M2rFopRoLh8t2bLSW6BbgrtLsahOIB5iyAVJf9GjWK3cYTDaMj4XdBpM1cA6pIS0Kv2w==}
    engines: {node: '>= 0.4'}
    dependencies:
      es-define-property: 1.0.0
      es-errors: 1.3.0
      function-bind: 1.1.2
      get-intrinsic: 1.2.4
      set-function-length: 1.2.1

  /callsites@3.1.0:
    resolution: {integrity: sha512-P8BjAsXvZS+VIDUI11hHCQEv74YT67YUi5JJFNWIqL235sBmjX4+qx9Muvls5ivyNENctx46xQLQ3aTuE7ssaQ==}
    engines: {node: '>=6'}

  /camel-case@3.0.0:
    resolution: {integrity: sha512-+MbKztAYHXPr1jNTSKQF52VpcFjwY5RkR7fxksV8Doo4KAYc5Fl4UJRgthBbTmEx8C54DqahhbLJkDwjI3PI/w==}
    dependencies:
      no-case: 2.3.2
      upper-case: 1.1.3
    dev: true

  /camelcase-css@2.0.1:
    resolution: {integrity: sha512-QOSvevhslijgYwRx6Rv7zKdMF8lbRmx+uQGx2+vDc+KI/eBnsy9kit5aj23AgGu3pa4t9AgwbnXWqS+iOY+2aA==}
    engines: {node: '>= 6'}
    dev: false

  /camelcase@7.0.1:
    resolution: {integrity: sha512-xlx1yCK2Oc1APsPXDL2LdlNP6+uu8OCDdhOBSVT279M/S+y75O30C2VuD8T2ogdePBBl7PfPF4504tnLgX3zfw==}
    engines: {node: '>=14.16'}
    dev: true

  /caniuse-lite@1.0.30001587:
    resolution: {integrity: sha512-HMFNotUmLXn71BQxg8cijvqxnIAofforZOwGsxyXJ0qugTdspUF4sPSJ2vhgprHCB996tIDzEq1ubumPDV8ULA==}

  /case-anything@2.1.13:
    resolution: {integrity: sha512-zlOQ80VrQ2Ue+ymH5OuM/DlDq64mEm+B9UTdHULv5osUMD6HalNTblf2b1u/m6QecjsnOkBpqVZ+XPwIVsy7Ng==}
    engines: {node: '>=12.13'}
    dev: false

  /chai@4.4.1:
    resolution: {integrity: sha512-13sOfMv2+DWduEU+/xbun3LScLoqN17nBeTLUsmDfKdoiC1fr0n9PU4guu4AhRcOVFk/sW8LyZWHuhWtQZiF+g==}
    engines: {node: '>=4'}
    dependencies:
      assertion-error: 1.1.0
      check-error: 1.0.3
      deep-eql: 4.1.3
      get-func-name: 2.0.2
      loupe: 2.3.7
      pathval: 1.1.1
      type-detect: 4.0.8
    dev: true

  /chalk@2.4.2:
    resolution: {integrity: sha512-Mti+f9lpJNcwF4tWV8/OrTTtF1gZi+f8FqlyAdouralcFWFQWF2+NgCHShjkCb+IFBLq9buZwE1xckQU4peSuQ==}
    engines: {node: '>=4'}
    dependencies:
      ansi-styles: 3.2.1
      escape-string-regexp: 1.0.5
      supports-color: 5.5.0

  /chalk@3.0.0:
    resolution: {integrity: sha512-4D3B6Wf41KOYRFdszmDqMCGq5VV/uMAB273JILmO+3jAlh8X4qDtdtgCR3fxtbLEMzSx22QdhnDcJvu2u1fVwg==}
    engines: {node: '>=8'}
    dependencies:
      ansi-styles: 4.3.0
      supports-color: 7.2.0
    dev: true

  /chalk@4.1.2:
    resolution: {integrity: sha512-oKnbhFyRIXpUuez8iBMmyEa4nbj4IOQyuhc/wy9kY7/WVPcwIO9VA668Pu8RkO7+0G76SLROeyw9CpQ061i4mA==}
    engines: {node: '>=10'}
    dependencies:
      ansi-styles: 4.3.0
      supports-color: 7.2.0

  /chalk@5.3.0:
    resolution: {integrity: sha512-dLitG79d+GV1Nb/VYcCDFivJeK1hiukt9QjRNVOsUtTy1rR1YJsmpGGTZ3qJos+uw7WmWF4wUwBd9jxjocFC2w==}
    engines: {node: ^12.17.0 || ^14.13 || >=16.0.0}
    dev: true

  /change-case@3.1.0:
    resolution: {integrity: sha512-2AZp7uJZbYEzRPsFoa+ijKdvp9zsrnnt6+yFokfwEpeJm0xuJDVoxiRCAaTzyJND8GJkofo2IcKWaUZ/OECVzw==}
    dependencies:
      camel-case: 3.0.0
      constant-case: 2.0.0
      dot-case: 2.1.1
      header-case: 1.0.1
      is-lower-case: 1.1.3
      is-upper-case: 1.1.2
      lower-case: 1.1.4
      lower-case-first: 1.0.2
      no-case: 2.3.2
      param-case: 2.1.1
      pascal-case: 2.0.1
      path-case: 2.1.1
      sentence-case: 2.1.1
      snake-case: 2.1.0
      swap-case: 1.1.2
      title-case: 2.1.1
      upper-case: 1.1.3
      upper-case-first: 1.1.2
    dev: true

  /chardet@0.7.0:
    resolution: {integrity: sha512-mT8iDcrh03qDGRRmoA2hmBJnxpllMR+0/0qlzjqZES6NdiWDcZkCNAk4rPFZ9Q85r27unkiNNg8ZOiwZXBHwcA==}
    dev: true

  /check-error@1.0.3:
    resolution: {integrity: sha512-iKEoDYaRmd1mxM90a2OEfWhjsjPpYPuQ+lMYsoxB126+t8fw7ySEO48nmDg5COTjxDI65/Y2OWpeEHk3ZOe8zg==}
    dependencies:
      get-func-name: 2.0.2
    dev: true

  /chokidar@3.6.0:
    resolution: {integrity: sha512-7VT13fmjotKpGipCW9JEQAusEPE+Ei8nl6/g4FBAmIm0GOOLMua9NDDo/DWp0ZAxCr3cPq5ZpBqmPAQgDda2Pw==}
    engines: {node: '>= 8.10.0'}
    dependencies:
      anymatch: 3.1.3
      braces: 3.0.2
      glob-parent: 5.1.2
      is-binary-path: 2.1.0
      is-glob: 4.0.3
      normalize-path: 3.0.0
      readdirp: 3.6.0
    optionalDependencies:
      fsevents: 2.3.3

  /chownr@1.1.4:
    resolution: {integrity: sha512-jJ0bqzaylmJtVnNgzTeSOs8DPavpbYgEr/b0YL8/2GO3xJEhInFmhKMUnEJQjZumK7KXGFhUy89PrsJWlakBVg==}
    dev: false

  /chownr@2.0.0:
    resolution: {integrity: sha512-bIomtDF5KGpdogkLd9VspvFzk9KfpyyGlS8YFVZl7TGPBHL5snIOnxeshwVgPteQ9b4Eydl+pVbIyE1DcvCWgQ==}
    engines: {node: '>=10'}
    dev: false

  /chroma-js@2.4.2:
    resolution: {integrity: sha512-U9eDw6+wt7V8z5NncY2jJfZa+hUH8XEj8FQHgFJTrUFnJfXYf4Ml4adI2vXZOjqRDpFWtYVWypDfZwnJ+HIR4A==}
    dev: false

  /chrome-trace-event@1.0.3:
    resolution: {integrity: sha512-p3KULyQg4S7NIHixdwbGX+nFHkoBiA4YQmyWtjb8XngSKV124nJmRysgAeujbUVb15vh+RvFUfCPqU7rXk+hZg==}
    engines: {node: '>=6.0'}
    dev: true

  /clean-stack@2.2.0:
    resolution: {integrity: sha512-4diC9HaTE+KRAMWhDhrGOECgWZxoevMc5TlkObMqNSsVU62PYzXZ/SMTjzyGAFF1YusgxGcSWTEXBhp0CPwQ1A==}
    engines: {node: '>=6'}
    dev: true

  /cli-color@2.0.3:
    resolution: {integrity: sha512-OkoZnxyC4ERN3zLzZaY9Emb7f/MhBOIpePv0Ycok0fJYT+Ouo00UBEIwsVsr0yoow++n5YWlSUgST9GKhNHiRQ==}
    engines: {node: '>=0.10'}
    dependencies:
      d: 1.0.1
      es5-ext: 0.10.62
      es6-iterator: 2.0.3
      memoizee: 0.4.15
      timers-ext: 0.1.7
    dev: true

  /cli-cursor@3.1.0:
    resolution: {integrity: sha512-I/zHAwsKf9FqGoXM4WWRACob9+SNukZTd94DWF57E4toouRulbCxcUh6RKUEOQlYTHJnzkPMySvPNaaSLNfLZw==}
    engines: {node: '>=8'}
    dependencies:
      restore-cursor: 3.1.0
    dev: true

  /cli-spinners@2.9.2:
    resolution: {integrity: sha512-ywqV+5MmyL4E7ybXgKys4DugZbX0FC6LnwrhjuykIjnK9k8OQacQ7axGKnjDXWNhns0xot3bZI5h55H8yo9cJg==}
    engines: {node: '>=6'}
    dev: true

  /cli-table3@0.6.3:
    resolution: {integrity: sha512-w5Jac5SykAeZJKntOxJCrm63Eg5/4dhMWIcuTbo9rpE+brgaSZo0RuNJZeOyMgsUdhDeojvgyQLmjI+K50ZGyg==}
    engines: {node: 10.* || >= 12.*}
    dependencies:
      string-width: 4.2.3
    optionalDependencies:
      '@colors/colors': 1.5.0
    dev: true

  /cli-width@3.0.0:
    resolution: {integrity: sha512-FxqpkPPwu1HjuN93Omfm4h8uIanXofW0RxVEW3k5RKx+mJJYSthzNhp32Kzxxy3YAEZ/Dc/EWN1vZRY0+kOhbw==}
    engines: {node: '>= 10'}
    dev: true

  /cli-width@4.1.0:
    resolution: {integrity: sha512-ouuZd4/dm2Sw5Gmqy6bGyNNNe1qt9RpmxveLSO7KcgsTnU7RXfsw+/bukWGo1abgBiMAic068rclZsO4IWmmxQ==}
    engines: {node: '>= 12'}
    dev: true

  /client-only@0.0.1:
    resolution: {integrity: sha512-IV3Ou0jSMzZrd3pZ48nLkT9DA7Ag1pnPzaiQhpW7c3RbcqqzvzzVu+L8gfqMp/8IM2MQtSiqaCxrrcfu8I8rMA==}
    dev: false

  /clone@1.0.4:
    resolution: {integrity: sha512-JQHZ2QMW6l3aH/j6xCqQThY/9OH4D/9ls34cgkUBiEeocRTU04tHfKPBsUK1PqZCUQM7GiA0IIXJSuXHI64Kbg==}
    engines: {node: '>=0.8'}
    dev: true

  /clsx@2.0.0:
    resolution: {integrity: sha512-rQ1+kcj+ttHG0MKVGBUXwayCCF1oh39BF5COIpRzuCEv8Mwjv0XucrI2ExNTOn9IlLifGClWQcU9BrZORvtw6Q==}
    engines: {node: '>=6'}
    dev: false

  /clsx@2.1.0:
    resolution: {integrity: sha512-m3iNNWpd9rl3jvvcBnu70ylMdrXt8Vlq4HYadnU5fwcOtvkSQWPmj7amUcDT2qYI7risszBjI5AUIUox9D16pg==}
    engines: {node: '>=6'}
    dev: false

  /color-convert@1.9.3:
    resolution: {integrity: sha512-QfAUtd+vFdAtFQcC8CCyYt1fYWxSqAiK2cSD6zDB8N3cpsEBAvRxp9zOGg6G/SHHJYAT88/az/IuDGALsNVbGg==}
    dependencies:
      color-name: 1.1.3

  /color-convert@2.0.1:
    resolution: {integrity: sha512-RRECPsj7iu/xb5oKYcsFHSppFNnsj/52OVTRKb4zP5onXwVF3zVmmToNcOfGC+CRDpfK/U584fMg38ZHCaElKQ==}
    engines: {node: '>=7.0.0'}
    dependencies:
      color-name: 1.1.4

  /color-name@1.1.3:
    resolution: {integrity: sha512-72fSenhMw2HZMTVHeCA9KCmpEIbzWiQsjN+BHcBbS9vr1mtt+vJjPdksIBNUmKAW8TFUDPJK5SUU3QhE9NEXDw==}

  /color-name@1.1.4:
    resolution: {integrity: sha512-dOy+3AuW3a2wNbZHIuMZpTcgjGuLU/uBL/ubcZF9OXbDo8ff4O8yVp5Bf0efS8uEoYo5q4Fx7dY9OgQGXgAsQA==}

  /color-string@1.9.1:
    resolution: {integrity: sha512-shrVawQFojnZv6xM40anx4CkoDP+fZsw/ZerEMsW/pyzsRbElpsL/DBVW7q3ExxwusdNXI3lXpuhEZkzs8p5Eg==}
    dependencies:
      color-name: 1.1.4
      simple-swizzle: 0.2.2
    dev: false

  /color-support@1.1.3:
    resolution: {integrity: sha512-qiBjkpbMLO/HL68y+lh4q0/O1MZFj2RX6X/KmMa3+gJD3z+WwI1ZzDHysvqHGS3mP6mznPckpXmw1nI9cJjyRg==}
    hasBin: true
    dev: false

  /color@3.2.1:
    resolution: {integrity: sha512-aBl7dZI9ENN6fUGC7mWpMTPNHmWUSNan9tuWN6ahh5ZLNk9baLJOnSMlrQkHcrfFgz2/RigjUVAjdx36VcemKA==}
    dependencies:
      color-convert: 1.9.3
      color-string: 1.9.1
    dev: false

  /colorspace@1.1.4:
    resolution: {integrity: sha512-BgvKJiuVu1igBUF2kEjRCZXol6wiiGbY5ipL/oVPwm0BL9sIpMIzM8IK7vwuxIIzOXMV3Ey5w+vxhm0rR/TN8w==}
    dependencies:
      color: 3.2.1
      text-hex: 1.0.0
    dev: false

  /combined-stream@1.0.8:
    resolution: {integrity: sha512-FQN4MRfuJeHf7cBbBMJFXhKSDq+2kAArBlmRBvcvFE5BB1HZKXtSFASDhdlz9zOYwxh8lDdnvmMOe/+5cdoEdg==}
    engines: {node: '>= 0.8'}
    dependencies:
      delayed-stream: 1.0.0
    dev: true

  /commander@10.0.1:
    resolution: {integrity: sha512-y4Mg2tXshplEbSGzx7amzPwKKOCGuoSRP/CjEdwwk0FOGlUbq6lKuoyDZTNZkmxHdJtp54hdfY/JUrdL7Xfdug==}
    engines: {node: '>=14'}
    dev: true

  /commander@2.20.3:
    resolution: {integrity: sha512-GpVkmM8vF2vQUkj2LvZmD35JxeJOLCwJ9cUkugyk2nuhbv3+mJvpLYYt+0+USMxE+oj+ey/lJEnhZw75x/OMcQ==}
    dev: true

  /commander@4.1.1:
    resolution: {integrity: sha512-NOKm8xhkzAjzFx8B2v5OAHT+u5pRQc2UCa2Vq9jYL/31o2wi9mxBA7LIFs3sV5VSC49z6pEhfbMULvShKj26WA==}
    engines: {node: '>= 6'}
    dev: true

  /commander@9.5.0:
    resolution: {integrity: sha512-KRs7WVDKg86PWiuAqhDrAQnTXZKraVcCc6vFdL14qrZ/DcWwuRo7VoiYXalXO7S5GKpqYiVEwCbgFDfxNHKJBQ==}
    engines: {node: ^12.20.0 || >=14}
    dev: true

  /comment-json@4.2.3:
    resolution: {integrity: sha512-SsxdiOf064DWoZLH799Ata6u7iV658A11PlWtZATDlXPpKGJnbJZ5Z24ybixAi+LUUqJ/GKowAejtC5GFUG7Tw==}
    engines: {node: '>= 6'}
    dependencies:
      array-timsort: 1.0.3
      core-util-is: 1.0.3
      esprima: 4.0.1
      has-own-prop: 2.0.0
      repeat-string: 1.6.1
    dev: true

  /component-emitter@1.3.1:
    resolution: {integrity: sha512-T0+barUSQRTUQASh8bx02dl+DhF54GtIDY13Y3m9oWTklKbb3Wv974meRpeZ3lp1JpLVECWWNHC4vaG2XHXouQ==}
    dev: true

  /concat-map@0.0.1:
    resolution: {integrity: sha512-/Srv4dswyQNBfohGpz9o6Yb3Gz3SrUDqBH5rTuhGR7ahtlbYKnVxw2bCFMRljaA7EXHaXZ8wsHdodFvbkhKmqg==}

  /concat-stream@1.6.2:
    resolution: {integrity: sha512-27HBghJxjiZtIk3Ycvn/4kbJk/1uZuJFfuPEns6LaEvpvG1f0hTea8lilrouyo9mVc2GWdcEZ8OLoGmSADlrCw==}
    engines: {'0': node >= 0.8}
    dependencies:
      buffer-from: 1.1.2
      inherits: 2.0.4
      readable-stream: 2.3.8
      typedarray: 0.0.6

  /consola@2.15.3:
    resolution: {integrity: sha512-9vAdYbHj6x2fLKC4+oPH0kFzY/orMZyG2Aj+kNylHxKGJ/Ed4dpNyAQYwJOdqO4zdM7XpVHmyejQDcQHrnuXbw==}

  /console-control-strings@1.1.0:
    resolution: {integrity: sha512-ty/fTekppD2fIwRvnZAVdeOiGd1c7YXEixbgJTNzqcxJWKQnjJ/V1bNEEE6hygpM3WjwHFUVK6HTjWSzV4a8sQ==}
    dev: false

  /constant-case@2.0.0:
    resolution: {integrity: sha512-eS0N9WwmjTqrOmR3o83F5vW8Z+9R1HnVz3xmzT2PMFug9ly+Au/fxRWlEBSb6LcZwspSsEn9Xs1uw9YgzAg1EQ==}
    dependencies:
      snake-case: 2.1.0
      upper-case: 1.1.3
    dev: true

  /content-disposition@0.5.4:
    resolution: {integrity: sha512-FveZTNuGw04cxlAiWbzi6zTAL/lhehaWbTtgluJh4/E95DqMwTmha3KZN1aAWA8cFIhHzMZUvLevkw5Rqk+tSQ==}
    engines: {node: '>= 0.6'}
    dependencies:
      safe-buffer: 5.2.1

  /content-type@1.0.5:
    resolution: {integrity: sha512-nTjqfcBFEipKdXCv4YDQWCfmcLZKm81ldF0pAopTvyrFGVbcR6P/VAAd5G7N+0tTr8QqiU0tFadD6FK4NtJwOA==}
    engines: {node: '>= 0.6'}

  /convert-source-map@2.0.0:
    resolution: {integrity: sha512-Kvp459HrV2FEJ1CAsi1Ku+MY3kasH19TFykTz2xWmMeq6bk2NU3XXvfJ+Q61m0xktWwt+1HSYf3JZsTms3aRJg==}

  /cookie-signature@1.0.6:
    resolution: {integrity: sha512-QADzlaHc8icV8I7vbaJXJwod9HWYp8uCqf1xa4OfNu1T7JVxQIrUgOWtHdNDtPiywmFbiS12VjotIXLrKM3orQ==}

  /cookie@0.5.0:
    resolution: {integrity: sha512-YZ3GUyn/o8gfKJlnlX7g7xq4gyO6OSuhGPKaaGssGB2qgDUS0gPgtTvoyZLTt9Ab6dC4hfc9dV5arkvc/OCmrw==}
    engines: {node: '>= 0.6'}

  /cookie@0.6.0:
    resolution: {integrity: sha512-U71cyTamuh1CRNCfpGY6to28lxvNwPG4Guz/EVjgf3Jmzv0vlDp1atT9eS5dDjMYHucpHbWns6Lwf3BKz6svdw==}
    engines: {node: '>= 0.6'}
    dev: false

  /cookiejar@2.1.4:
    resolution: {integrity: sha512-LDx6oHrK+PhzLKJU9j5S7/Y3jM/mUHvD/DeI1WQmJn652iPC5Y4TBzC9l+5OMOXlyTTA+SmVUPm0HQUwpD5Jqw==}
    dev: true

  /cookies@0.9.1:
    resolution: {integrity: sha512-TG2hpqe4ELx54QER/S3HQ9SRVnQnGBtKUz5bLQWtYAQ+o6GpgMs6sYUvaiJjVxb+UXwhRhAEP3m7LbsIZ77Hmw==}
    engines: {node: '>= 0.8'}
    dependencies:
      depd: 2.0.0
      keygrip: 1.1.0
    dev: false

  /copy-anything@3.0.5:
    resolution: {integrity: sha512-yCEafptTtb4bk7GLEQoM8KVJpxAfdBJYaXyzQEgQQQgYrZiDp8SJmGKlYza6CYjEDNstAdNdKA3UuoULlEbS6w==}
    engines: {node: '>=12.13'}
    dependencies:
      is-what: 4.1.16

  /core-js-pure@3.36.0:
    resolution: {integrity: sha512-cN28qmhRNgbMZZMc/RFu5w8pK9VJzpb2rJVR/lHuZJKwmXnoWOpXmMkxqBB514igkp1Hu8WGROsiOAzUcKdHOQ==}
    requiresBuild: true
    dev: true

  /core-util-is@1.0.3:
    resolution: {integrity: sha512-ZQBvi1DcpJ4GDqanjucZ2Hj3wEO5pZDS89BWbkcrvdxksJorwUDDZamX9ldFkp9aw2lmBDLgkObEA4DWNJ9FYQ==}

  /cors@2.8.5:
    resolution: {integrity: sha512-KIHbLJqu73RGr/hnbrO9uBeixNGuvSQjul/jdFvS/KFSIH1hWVd1ng7zOHx+YrEfInLG7q4n6GHQ9cDtxv/P6g==}
    engines: {node: '>= 0.10'}
    dependencies:
      object-assign: 4.1.1
      vary: 1.1.2

  /cosmiconfig@8.3.6(typescript@5.3.3):
    resolution: {integrity: sha512-kcZ6+W5QzcJ3P1Mt+83OUv/oHFqZHIx8DuxG6eZ5RGMERoLqp4BuGjhHLYGK+Kf5XVkQvqBSmAy/nGWN3qDgEA==}
    engines: {node: '>=14'}
    peerDependencies:
      typescript: '>=4.9.5'
    peerDependenciesMeta:
      typescript:
        optional: true
    dependencies:
      import-fresh: 3.3.0
      js-yaml: 4.1.0
      parse-json: 5.2.0
      path-type: 4.0.0
      typescript: 5.3.3
    dev: true

  /create-require@1.1.1:
    resolution: {integrity: sha512-dcKFX3jn0MpIaXjisoRvexIJVEKzaq7z2rZKxf+MSr9TkdmHmsU4m2lcLojrj/FHl8mk5VxMmYA+ftRkP/3oKQ==}
    dev: true

  /crelt@1.0.6:
    resolution: {integrity: sha512-VQ2MBenTq1fWZUH9DJNGti7kKv6EeAuYr3cLwxUWhIu1baTaXh4Ib5W2CqHVqib4/MqbYGJqiL3Zb8GJZr3l4g==}
    dev: false

  /cross-env@7.0.3:
    resolution: {integrity: sha512-+/HKd6EgcQCJGh2PSjZuUitQBQynKor4wrFbRg4DtAgS1aWO+gU52xpH7M9ScGgXSYmAVS9bIJ8EzuaGw0oNAw==}
    engines: {node: '>=10.14', npm: '>=6', yarn: '>=1'}
    hasBin: true
    dependencies:
      cross-spawn: 7.0.3
    dev: true

  /cross-spawn@7.0.3:
    resolution: {integrity: sha512-iRDPJKUPVEND7dHPO8rkbOnPpyDygcDFtWjpeWNCgy8WP2rXcxXL8TskReQl6OrB2G7+UJrags1q15Fudc7G6w==}
    engines: {node: '>= 8'}
    dependencies:
      path-key: 3.1.1
      shebang-command: 2.0.0
      which: 2.0.2

  /cssesc@3.0.0:
    resolution: {integrity: sha512-/Tb/JcjK111nNScGob5MNtsntNM1aCNUDipB/TkwZFhyDrrE47SOx/18wF2bbjgc3ZzCSKW1T5nt5EbFoAz/Vg==}
    engines: {node: '>=4'}
    hasBin: true
    dev: false

  /cssstyle@4.0.1:
    resolution: {integrity: sha512-8ZYiJ3A/3OkDd093CBT/0UKDWry7ak4BdPTFP2+QEP7cmhouyq/Up709ASSj2cK02BbZiMgk7kYjZNS4QP5qrQ==}
    engines: {node: '>=18'}
    dependencies:
      rrweb-cssom: 0.6.0
    dev: true

  /csstype@3.1.3:
    resolution: {integrity: sha512-M1uQkMl8rQK/szD0LNhtqxIPLpimGm8sOBwU7lLnCpSbTyY3yeU1Vc7l4KT5zT4s/yOxHH5O7tIuuLOCnLADRw==}

  /d@1.0.1:
    resolution: {integrity: sha512-m62ShEObQ39CfralilEQRjH6oAMtNCV1xJyEx5LpRYUVN+EviphDgUc/F3hnYbADmkiNs67Y+3ylmlG7Lnu+FA==}
    dependencies:
      es5-ext: 0.10.62
      type: 1.2.0
    dev: true

  /damerau-levenshtein@1.0.8:
    resolution: {integrity: sha512-sdQSFB7+llfUcQHUQO3+B8ERRj0Oa4w9POWMI/puGtuf7gFywGmkaLCElnudfTiKZV+NvHqL0ifzdrI8Ro7ESA==}
    dev: false

  /dash-get@1.0.2:
    resolution: {integrity: sha512-4FbVrHDwfOASx7uQVxeiCTo7ggSdYZbqs8lH+WU6ViypPlDbe9y6IP5VVUDQBv9DcnyaiPT5XT0UWHgJ64zLeQ==}
    dev: false

  /data-uri-to-buffer@6.0.2:
    resolution: {integrity: sha512-7hvf7/GW8e86rW0ptuwS3OcBGDjIi6SZva7hCyWC0yYry2cOPmLIjXAUHI6DK2HsnwJd9ifmt57i8eV2n4YNpw==}
    engines: {node: '>= 14'}
    dev: true

  /data-urls@5.0.0:
    resolution: {integrity: sha512-ZYP5VBHshaDAiVZxjbRVcFJpc+4xGgT0bK3vzy1HLN8jTO975HEbuYzZJcHoQEY5K1a0z8YayJkyVETa08eNTg==}
    engines: {node: '>=18'}
    dependencies:
      whatwg-mimetype: 4.0.0
      whatwg-url: 14.0.0
    dev: true

  /dayjs@1.11.10:
    resolution: {integrity: sha512-vjAczensTgRcqDERK0SR2XMwsF/tSvnvlv6VcF2GIhg6Sx4yOIt/irsr1RDJsKiIyBzJDpCoXiWWq28MqH2cnQ==}
    dev: false

  /debug@2.6.9:
    resolution: {integrity: sha512-bC7ElrdJaJnPbAP+1EotYvqZsb3ecl5wi6Bfi6BJTUcNowp6cvspg0jXznRTKDjm/E7AdgFBVeAPVMNcKGsHMA==}
    peerDependencies:
      supports-color: '*'
    peerDependenciesMeta:
      supports-color:
        optional: true
    dependencies:
      ms: 2.0.0

  /debug@3.2.7:
    resolution: {integrity: sha512-CFjzYYAi4ThfiQvizrFQevTTXHtnCqWfe7x1AhgEscTz6ZbLbfoLRLPugTQyBth6f8ZERVUSyWHFD/7Wu4t1XQ==}
    peerDependencies:
      supports-color: '*'
    peerDependenciesMeta:
      supports-color:
        optional: true
    dependencies:
      ms: 2.1.3
    dev: false

  /debug@4.3.4:
    resolution: {integrity: sha512-PRWFHuSU3eDtQJPvnNY7Jcket1j0t5OuOsFzPPzsekD52Zl8qUfFIPEiswXqIvHWGVHOgX+7G/vCNNhehwxfkQ==}
    engines: {node: '>=6.0'}
    peerDependencies:
      supports-color: '*'
    peerDependenciesMeta:
      supports-color:
        optional: true
    dependencies:
      ms: 2.1.2

  /decimal.js@10.4.3:
    resolution: {integrity: sha512-VBBaLc1MgL5XpzgIP7ny5Z6Nx3UrRkIViUkPUdtl9aya5amy3De1gsUUSB1g3+3sExYNjCAsAznmukyxCb1GRA==}
    dev: true

  /decompress-response@6.0.0:
    resolution: {integrity: sha512-aW35yZM6Bb/4oJlZncMH2LCoZtJXTRxES17vE3hoRiowU2kWHaJKFkSBDnDR+cm9J+9QhXmREyIfv0pji9ejCQ==}
    engines: {node: '>=10'}
    dependencies:
      mimic-response: 3.1.0
    dev: false

  /deep-eql@4.1.3:
    resolution: {integrity: sha512-WaEtAOpRA1MQ0eohqZjpGD8zdI0Ovsm8mmFhaDN8dvDZzyoUMcYDnf5Y6iu7HTXxf8JDS23qWa4a+hKCDyOPzw==}
    engines: {node: '>=6'}
    dependencies:
      type-detect: 4.0.8
    dev: true

  /deep-extend@0.6.0:
    resolution: {integrity: sha512-LOHxIOaPYdHlJRtCQfDIVZtfw/ufM8+rVj649RIHzcm/vGwQRXFt6OPqIFWsm2XEMrNIEtWR64sY1LEKD2vAOA==}
    engines: {node: '>=4.0.0'}

  /deep-is@0.1.4:
    resolution: {integrity: sha512-oIPzksmTg4/MriiaYGO+okXDT7ztn/w3Eptv/+gSIdMdKsJo0u4CfYNFJPy+4SKMuCqGw2wxnA+URMg3t8a/bQ==}

  /deepmerge@4.3.1:
    resolution: {integrity: sha512-3sUqbMEc77XqpdNO7FRyRog+eW3ph+GYCbj+rK+uYyRMuwsVy0rMiVtPn+QJlKFvWP/1PYpapqYn0Me2knFn+A==}
    engines: {node: '>=0.10.0'}

  /defaults@1.0.4:
    resolution: {integrity: sha512-eFuaLoy/Rxalv2kr+lqMlUnrDWV+3j4pljOIJgLIhI058IQfWJ7vXhyEIHu+HtC738klGALYxOKDO0bQP3tg8A==}
    dependencies:
      clone: 1.0.4
    dev: true

  /define-data-property@1.1.4:
    resolution: {integrity: sha512-rBMvIzlpA8v6E+SJZoo++HAYqsLrkg7MSfIinMPFhmkorw7X+dOXVJQs+QT69zGkzMyfDnIMN2Wid1+NbL3T+A==}
    engines: {node: '>= 0.4'}
    dependencies:
      es-define-property: 1.0.0
      es-errors: 1.3.0
      gopd: 1.0.1

  /define-properties@1.2.1:
    resolution: {integrity: sha512-8QmQKqEASLd5nx0U1B1okLElbUuuttJ/AnYmRXbbbGDWh6uS208EjD4Xqq/I9wK7u0v6O08XhTWnt5XtEbR6Dg==}
    engines: {node: '>= 0.4'}
    dependencies:
      define-data-property: 1.1.4
      has-property-descriptors: 1.0.2
      object-keys: 1.1.1
    dev: false

  /degenerator@5.0.1:
    resolution: {integrity: sha512-TllpMR/t0M5sqCXfj85i4XaAzxmS5tVA16dqvdkMwGmzI+dXLXnw3J+3Vdv7VKw+ThlTMboK6i9rnZ6Nntj5CQ==}
    engines: {node: '>= 14'}
    dependencies:
      ast-types: 0.13.4
      escodegen: 2.1.0
      esprima: 4.0.1
    dev: true

  /del@5.1.0:
    resolution: {integrity: sha512-wH9xOVHnczo9jN2IW68BabcecVPxacIA3g/7z6vhSU/4stOKQzeCRK0yD0A24WiAAUJmmVpWqrERcTxnLo3AnA==}
    engines: {node: '>=8'}
    dependencies:
      globby: 10.0.2
      graceful-fs: 4.2.11
      is-glob: 4.0.3
      is-path-cwd: 2.2.0
      is-path-inside: 3.0.3
      p-map: 3.0.0
      rimraf: 3.0.2
      slash: 3.0.0
    dev: true

  /delayed-stream@1.0.0:
    resolution: {integrity: sha512-ZySD7Nf91aLB0RxL4KGrKHBXl7Eds1DAmEdcoVawXnLD7SDhpNgtuII2aAkg7a7QS41jxPSZ17p4VdGnMHk3MQ==}
    engines: {node: '>=0.4.0'}
    dev: true

  /delegates@1.0.0:
    resolution: {integrity: sha512-bd2L678uiWATM6m5Z1VzNCErI3jiGzt6HGY8OVICs40JQq/HALfbyNJmp0UDakEY4pMMaN0Ly5om/B1VI/+xfQ==}
    dev: false

  /depd@2.0.0:
    resolution: {integrity: sha512-g7nH6P6dyDioJogAAGprGpCtVImJhpPk/roCzdb3fIh61/s/nPsfR6onyMwkCAR/OlC3yBC0lESvUoQEAssIrw==}
    engines: {node: '>= 0.8'}

  /dequal@2.0.3:
    resolution: {integrity: sha512-0je+qPKHEMohvfRTCEo3CrPG6cAzAYgmzKyxRiYSSDkS6eGJdyVJm7WaYA5ECaAD9wLB2T4EEeymA5aFVcYXCA==}
    engines: {node: '>=6'}
    dev: false

  /destroy@1.2.0:
    resolution: {integrity: sha512-2sJGJTaXIIaR1w4iJSNoN0hnMY7Gpc/n8D4qSCJw8QqFWXf7cuAgnEHxBpweaVcPevC2l3KpjYCx3NypQQgaJg==}
    engines: {node: '>= 0.8', npm: 1.2.8000 || >= 1.4.16}

  /detect-libc@2.0.2:
    resolution: {integrity: sha512-UX6sGumvvqSaXgdKGUsgZWqcUyIXZ/vZTrlRT/iobiKhGL0zL4d3osHj3uqllWJK+i+sixDS/3COVEOFbupFyw==}
    engines: {node: '>=8'}
    dev: false

  /detect-node-es@1.1.0:
    resolution: {integrity: sha512-ypdmJU/TbBby2Dxibuv7ZLW3Bs1QEmM7nHjEANfohJLvE0XVujisn1qPJcZxg+qDucsr+bP6fLD1rPS3AhJ7EQ==}
    dev: false

  /dezalgo@1.0.4:
    resolution: {integrity: sha512-rXSP0bf+5n0Qonsb+SVVfNfIsimO4HEtmnIpPHY8Q1UCzKlQrDMfdobr8nJOOsRgWCyMRqeSBQzmWUMq7zvVig==}
    dependencies:
      asap: 2.0.6
      wrappy: 1.0.2
    dev: true

  /diff-sequences@29.6.3:
    resolution: {integrity: sha512-EjePK1srD3P08o2j4f0ExnylqRs5B9tJjcp9t1krH2qRi8CCdsYfwe9JgSLurFBWwq4uOlipzfk5fHNvwFKr8Q==}
    engines: {node: ^14.15.0 || ^16.10.0 || >=18.0.0}
    dev: true

  /diff@4.0.2:
    resolution: {integrity: sha512-58lmxKSA4BNyLz+HHMUzlOEpg09FV+ev6ZMe3vJihgdxzgcwZ8VoEEPmALCZG9LmqfVoNMMKpttIYTVG6uDY7A==}
    engines: {node: '>=0.3.1'}
    dev: true

  /difflib@0.2.4:
    resolution: {integrity: sha512-9YVwmMb0wQHQNr5J9m6BSj6fk4pfGITGQOOs+D9Fl+INODWFOfvhIU1hNv6GgR1RBoC/9NJcwu77zShxV0kT7w==}
    dependencies:
      heap: 0.2.7
    dev: true

  /dir-glob@3.0.1:
    resolution: {integrity: sha512-WkrWp9GR4KXfKGYzOLmTuGVi1UWFfws377n9cc55/tb6DuqyF6pcQ5AbiHEshaDpY9v6oaSr2XCDidGmMwdzIA==}
    engines: {node: '>=8'}
    dependencies:
      path-type: 4.0.0

  /doctrine@2.1.0:
    resolution: {integrity: sha512-35mSku4ZXK0vfCuHEDAwt55dg2jNajHZ1odvF+8SSr82EsZY4QmXfuWso8oEd8zRhVObSN18aM0CjSdoBX7zIw==}
    engines: {node: '>=0.10.0'}
    dependencies:
      esutils: 2.0.3
    dev: false

  /doctrine@3.0.0:
    resolution: {integrity: sha512-yS+Q5i3hBf7GBkd4KG8a7eBNNWNGLTaEwwYWUijIYM7zrlYDM0BFXHjjPWlWZ1Rg7UaddZeIDmi9jF3HmqiQ2w==}
    engines: {node: '>=6.0.0'}
    dependencies:
      esutils: 2.0.3

  /dom-helpers@5.2.1:
    resolution: {integrity: sha512-nRCa7CK3VTrM2NmGkIy4cbK7IZlgBE/PYMn55rrXefr5xXDP0LdtfPnblFDoVdcAfslJ7or6iqAUnx0CCGIWQA==}
    dependencies:
      '@babel/runtime': 7.23.9
      csstype: 3.1.3
    dev: false

  /dot-case@2.1.1:
    resolution: {integrity: sha512-HnM6ZlFqcajLsyudHq7LeeLDr2rFAVYtDv/hV5qchQEidSck8j9OPUsXY9KwJv/lHMtYlX4DjRQqwFYa+0r8Ug==}
    dependencies:
      no-case: 2.3.2
    dev: true

  /dotenv-cli@7.3.0:
    resolution: {integrity: sha512-314CA4TyK34YEJ6ntBf80eUY+t1XaFLyem1k9P0sX1gn30qThZ5qZr/ZwE318gEnzyYP9yj9HJk6SqwE0upkfw==}
    hasBin: true
    dependencies:
      cross-spawn: 7.0.3
      dotenv: 16.4.4
      dotenv-expand: 10.0.0
      minimist: 1.2.8
    dev: true

  /dotenv-expand@10.0.0:
    resolution: {integrity: sha512-GopVGCpVS1UKH75VKHGuQFqS1Gusej0z4FyQkPdwjil2gNIv+LNsqBlboOzpJFZKVT95GkCyWJbBSdFEFUWI2A==}
    engines: {node: '>=12'}
    dev: true

  /dotenv@16.0.3:
    resolution: {integrity: sha512-7GO6HghkA5fYG9TYnNxi14/7K9f5occMlp3zXAuSxn7CKCxt9xbNWG7yF8hTCSUchlfWSe3uLmlPfigevRItzQ==}
    engines: {node: '>=12'}
    dev: false

  /dotenv@16.4.4:
    resolution: {integrity: sha512-XvPXc8XAQThSjAbY6cQ/9PcBXmFoWuw1sQ3b8HqUCR6ziGXjkTi//kB9SWa2UwqlgdAIuRqAa/9hVljzPehbYg==}
    engines: {node: '>=12'}
    dev: true

  /dreamopt@0.8.0:
    resolution: {integrity: sha512-vyJTp8+mC+G+5dfgsY+r3ckxlz+QMX40VjPQsZc5gxVAxLmi64TBoVkP54A/pRAXMXsbu2GMMBrZPxNv23waMg==}
    engines: {node: '>=0.4.0'}
    dependencies:
      wordwrap: 1.0.0
    dev: true

  /drizzle-kit@0.20.14:
    resolution: {integrity: sha512-0fHv3YIEaUcSVPSGyaaBfOi9bmpajjhbJNdPsRMIUvYdLVxBu9eGjH8mRc3Qk7HVmEidFc/lhG1YyJhoXrn5yA==}
    hasBin: true
    dependencies:
      '@drizzle-team/studio': 0.0.39
      '@esbuild-kit/esm-loader': 2.6.5
      camelcase: 7.0.1
      chalk: 5.3.0
      commander: 9.5.0
      env-paths: 3.0.0
      esbuild: 0.19.12
      esbuild-register: 3.5.0(esbuild@0.19.12)
      glob: 8.1.0
      hanji: 0.0.5
      json-diff: 0.9.0
      minimatch: 7.4.6
      semver: 7.6.0
      zod: 3.22.4
    transitivePeerDependencies:
      - supports-color
    dev: true

  /drizzle-orm@0.29.4(@types/better-sqlite3@7.6.9)(better-sqlite3@9.4.3)(react@17.0.2):
    resolution: {integrity: sha512-ZnSM8TAxFhzH7p1s3+w3pRE/eKaOeNkH9SKitm717pubDVVcV2I0BCDBPGKV+pe02+wMfw37ntlTcCyo2rA3IA==}
    peerDependencies:
      '@aws-sdk/client-rds-data': '>=3'
      '@cloudflare/workers-types': '>=3'
      '@libsql/client': '*'
      '@neondatabase/serverless': '>=0.1'
      '@opentelemetry/api': ^1.4.1
      '@planetscale/database': '>=1'
      '@types/better-sqlite3': '*'
      '@types/pg': '*'
      '@types/react': '>=18'
      '@types/sql.js': '*'
      '@vercel/postgres': '*'
      better-sqlite3: '>=7'
      bun-types: '*'
      expo-sqlite: '>=13.2.0'
      knex: '*'
      kysely: '*'
      mysql2: '>=2'
      pg: '>=8'
      postgres: '>=3'
      react: '>=18'
      sql.js: '>=1'
      sqlite3: '>=5'
    peerDependenciesMeta:
      '@aws-sdk/client-rds-data':
        optional: true
      '@cloudflare/workers-types':
        optional: true
      '@libsql/client':
        optional: true
      '@neondatabase/serverless':
        optional: true
      '@opentelemetry/api':
        optional: true
      '@planetscale/database':
        optional: true
      '@types/better-sqlite3':
        optional: true
      '@types/pg':
        optional: true
      '@types/react':
        optional: true
      '@types/sql.js':
        optional: true
      '@vercel/postgres':
        optional: true
      better-sqlite3:
        optional: true
      bun-types:
        optional: true
      expo-sqlite:
        optional: true
      knex:
        optional: true
      kysely:
        optional: true
      mysql2:
        optional: true
      pg:
        optional: true
      postgres:
        optional: true
      react:
        optional: true
      sql.js:
        optional: true
      sqlite3:
        optional: true
    dependencies:
      '@types/better-sqlite3': 7.6.9
      better-sqlite3: 9.4.3
      react: 17.0.2
    dev: false

  /eastasianwidth@0.2.0:
    resolution: {integrity: sha512-I88TYZWc9XiYHRQ4/3c5rjjfgkjhLyW2luGIheGERbNQ6OY7yTybanSpDXZa8y7VUP9YmDcYa+eyq4ca7iLqWA==}

  /ee-first@1.1.1:
    resolution: {integrity: sha512-WMwm9LhRUo+WUaRN+vRuETqG89IgZphVSNkdFgeb6sS/E4OrDIN7t48CAewSHXc6C8lefD8KKfr5vY61brQlow==}

  /electron-to-chromium@1.4.673:
    resolution: {integrity: sha512-zjqzx4N7xGdl5468G+vcgzDhaHkaYgVcf9MqgexcTqsl2UHSCmOj/Bi3HAprg4BZCpC7HyD8a6nZl6QAZf72gw==}

  /emoji-regex@8.0.0:
    resolution: {integrity: sha512-MSjYzcWNOA0ewAHpz0MxpYFvwg6yjy1NG3xteoqz644VCo/RPgnr1/GGt+ic3iJTzQ8Eu3TdM14SawnVUmGE6A==}

  /emoji-regex@9.2.2:
    resolution: {integrity: sha512-L18DaJsXSUk2+42pv8mLs5jJT2hqFkFE4j21wOmgbUqsZ2hL72NsUU785g9RXgo3s0ZNgVl42TiHp3ZtOv/Vyg==}

  /enabled@2.0.0:
    resolution: {integrity: sha512-AKrN98kuwOzMIdAizXGI86UFBoo26CL21UM763y1h/GMSJ4/OHU9k2YlsmBpyScFo/wbLzWQJBMCW4+IO3/+OQ==}
    dev: false

  /encodeurl@1.0.2:
    resolution: {integrity: sha512-TPJXq8JqFaVYm2CWmPvnP2Iyo4ZSM7/QKcSmuMLDObfpH5fi7RUGmd/rTDf+rut/saiDiQEeVTNgAmJEdAOx0w==}
    engines: {node: '>= 0.8'}

  /end-of-stream@1.4.4:
    resolution: {integrity: sha512-+uw1inIHVPQoaVuHzRyXd21icM+cnt4CzD5rW+NC1wjOUSTOs+Te7FOv7AhN7vS9x/oIyhLP5PR1H+phQAHu5Q==}
    dependencies:
      once: 1.4.0
    dev: false

  /enhanced-resolve@5.15.1:
    resolution: {integrity: sha512-3d3JRbwsCLJsYgvb6NuWEG44jjPSOMuS73L/6+7BZuoKm3W+qXnSoIYVHi8dG7Qcg4inAY4jbzkZ7MnskePeDg==}
    engines: {node: '>=10.13.0'}
    dependencies:
      graceful-fs: 4.2.11
      tapable: 2.2.1
    dev: true

  /entities@4.5.0:
    resolution: {integrity: sha512-V0hjH4dGPh9Ao5p0MoRY6BVqtwCjhz6vI5LT8AJ55H+4g9/4vbHx1I54fS0XuclLhDHArPQCiMjDxjaL8fPxhw==}
    engines: {node: '>=0.12'}

  /env-paths@3.0.0:
    resolution: {integrity: sha512-dtJUTepzMW3Lm/NPxRf3wP4642UWhjL2sQxc+ym2YMj1m/H2zDNQOlezafzkHwn6sMstjHTwG6iQQsctDW/b1A==}
    engines: {node: ^12.20.0 || ^14.13.1 || >=16.0.0}
    dev: true

  /error-ex@1.3.2:
    resolution: {integrity: sha512-7dFHNmqeFSEt2ZBsCriorKnn3Z2pj+fd9kmI6QoWw4//DL+icEBfc0U7qJCisqrTsKTjw4fNFy2pW9OqStD84g==}
    dependencies:
      is-arrayish: 0.2.1
    dev: true

  /es-abstract@1.22.4:
    resolution: {integrity: sha512-vZYJlk2u6qHYxBOTjAeg7qUxHdNfih64Uu2J8QqWgXZ2cri0ZpJAkzDUK/q593+mvKwlxyaxr6F1Q+3LKoQRgg==}
    engines: {node: '>= 0.4'}
    dependencies:
      array-buffer-byte-length: 1.0.1
      arraybuffer.prototype.slice: 1.0.3
      available-typed-arrays: 1.0.6
      call-bind: 1.0.7
      es-define-property: 1.0.0
      es-errors: 1.3.0
      es-set-tostringtag: 2.0.2
      es-to-primitive: 1.2.1
      function.prototype.name: 1.1.6
      get-intrinsic: 1.2.4
      get-symbol-description: 1.0.2
      globalthis: 1.0.3
      gopd: 1.0.1
      has-property-descriptors: 1.0.2
      has-proto: 1.0.1
      has-symbols: 1.0.3
      hasown: 2.0.1
      internal-slot: 1.0.7
      is-array-buffer: 3.0.4
      is-callable: 1.2.7
      is-negative-zero: 2.0.2
      is-regex: 1.1.4
      is-shared-array-buffer: 1.0.2
      is-string: 1.0.7
      is-typed-array: 1.1.13
      is-weakref: 1.0.2
      object-inspect: 1.13.1
      object-keys: 1.1.1
      object.assign: 4.1.5
      regexp.prototype.flags: 1.5.2
      safe-array-concat: 1.1.0
      safe-regex-test: 1.0.3
      string.prototype.trim: 1.2.8
      string.prototype.trimend: 1.0.7
      string.prototype.trimstart: 1.0.7
      typed-array-buffer: 1.0.1
      typed-array-byte-length: 1.0.0
      typed-array-byte-offset: 1.0.0
      typed-array-length: 1.0.4
      unbox-primitive: 1.0.2
      which-typed-array: 1.1.14
    dev: false

  /es-array-method-boxes-properly@1.0.0:
    resolution: {integrity: sha512-wd6JXUmyHmt8T5a2xreUwKcGPq6f1f+WwIJkijUqiGcJz1qqnZgP6XIK+QyIWU5lT7imeNxUll48bziG+TSYcA==}
    dev: false

  /es-define-property@1.0.0:
    resolution: {integrity: sha512-jxayLKShrEqqzJ0eumQbVhTYQM27CfT1T35+gCgDFoL82JLsXqTJ76zv6A0YLOgEnLUMvLzsDsGIrl8NFpT2gQ==}
    engines: {node: '>= 0.4'}
    dependencies:
      get-intrinsic: 1.2.4

  /es-errors@1.3.0:
    resolution: {integrity: sha512-Zf5H2Kxt2xjTvbJvP2ZWLEICxA6j+hAmMzIlypy4xcBg1vKVnx89Wy0GbS+kf5cwCVFFzdCFh2XSCFNULS6csw==}
    engines: {node: '>= 0.4'}

  /es-iterator-helpers@1.0.17:
    resolution: {integrity: sha512-lh7BsUqelv4KUbR5a/ZTaGGIMLCjPGPqJ6q+Oq24YP0RdyptX1uzm4vvaqzk7Zx3bpl/76YLTTDj9L7uYQ92oQ==}
    engines: {node: '>= 0.4'}
    dependencies:
      asynciterator.prototype: 1.0.0
      call-bind: 1.0.7
      define-properties: 1.2.1
      es-abstract: 1.22.4
      es-errors: 1.3.0
      es-set-tostringtag: 2.0.2
      function-bind: 1.1.2
      get-intrinsic: 1.2.4
      globalthis: 1.0.3
      has-property-descriptors: 1.0.2
      has-proto: 1.0.1
      has-symbols: 1.0.3
      internal-slot: 1.0.7
      iterator.prototype: 1.1.2
      safe-array-concat: 1.1.0
    dev: false

  /es-module-lexer@1.4.1:
    resolution: {integrity: sha512-cXLGjP0c4T3flZJKQSuziYoq7MlT+rnvfZjfp7h+I7K9BNX54kP9nyWvdbwjQ4u1iWbOL4u96fgeZLToQlZC7w==}
    dev: true

  /es-set-tostringtag@2.0.2:
    resolution: {integrity: sha512-BuDyupZt65P9D2D2vA/zqcI3G5xRsklm5N3xCwuiy+/vKy8i0ifdsQP1sLgO4tZDSCaQUSnmC48khknGMV3D2Q==}
    engines: {node: '>= 0.4'}
    dependencies:
      get-intrinsic: 1.2.4
      has-tostringtag: 1.0.2
      hasown: 2.0.1
    dev: false

  /es-shim-unscopables@1.0.2:
    resolution: {integrity: sha512-J3yBRXCzDu4ULnQwxyToo/OjdMx6akgVC7K6few0a7F/0wLtmKKN7I73AH5T2836UuXRqN7Qg+IIUw/+YJksRw==}
    dependencies:
      hasown: 2.0.1
    dev: false

  /es-to-primitive@1.2.1:
    resolution: {integrity: sha512-QCOllgZJtaUo9miYBcLChTUaHNjJF3PYs1VidD7AwiEj1kYxKeQTctLAezAOH5ZKRH0g2IgPn6KwB4IT8iRpvA==}
    engines: {node: '>= 0.4'}
    dependencies:
      is-callable: 1.2.7
      is-date-object: 1.0.5
      is-symbol: 1.0.4
    dev: false

  /es5-ext@0.10.62:
    resolution: {integrity: sha512-BHLqn0klhEpnOKSrzn/Xsz2UIW8j+cGmo9JLzr8BiUapV8hPL9+FliFqjwr9ngW7jWdnxv6eO+/LqyhJVqgrjA==}
    engines: {node: '>=0.10'}
    requiresBuild: true
    dependencies:
      es6-iterator: 2.0.3
      es6-symbol: 3.1.3
      next-tick: 1.1.0
    dev: true

  /es6-iterator@2.0.3:
    resolution: {integrity: sha512-zw4SRzoUkd+cl+ZoE15A9o1oQd920Bb0iOJMQkQhl3jNc03YqVjAhG7scf9C5KWRU/R13Orf588uCC6525o02g==}
    dependencies:
      d: 1.0.1
      es5-ext: 0.10.62
      es6-symbol: 3.1.3
    dev: true

  /es6-symbol@3.1.3:
    resolution: {integrity: sha512-NJ6Yn3FuDinBaBRWl/q5X/s4koRHBrgKAu+yGI6JCBeiu3qrcbJhwT2GeR/EXVfylRk8dpQVJoLEFhK+Mu31NA==}
    dependencies:
      d: 1.0.1
      ext: 1.7.0
    dev: true

  /es6-weak-map@2.0.3:
    resolution: {integrity: sha512-p5um32HOTO1kP+w7PRnB+5lQ43Z6muuMuIMffvDN8ZB4GcnjLBV6zGStpbASIMk4DCAvEaamhe2zhyCb/QXXsA==}
    dependencies:
      d: 1.0.1
      es5-ext: 0.10.62
      es6-iterator: 2.0.3
      es6-symbol: 3.1.3
    dev: true

  /esbuild-register@3.5.0(esbuild@0.19.12):
    resolution: {integrity: sha512-+4G/XmakeBAsvJuDugJvtyF1x+XJT4FMocynNpxrvEBViirpfUn2PgNpCHedfWhF4WokNsO/OvMKrmJOIJsI5A==}
    peerDependencies:
      esbuild: '>=0.12 <1'
    dependencies:
      debug: 4.3.4
      esbuild: 0.19.12
    transitivePeerDependencies:
      - supports-color
    dev: true

  /esbuild@0.18.20:
    resolution: {integrity: sha512-ceqxoedUrcayh7Y7ZX6NdbbDzGROiyVBgC4PriJThBKSVPWnnFHZAkfI1lJT8QFkOwH4qOS2SJkS4wvpGl8BpA==}
    engines: {node: '>=12'}
    hasBin: true
    requiresBuild: true
    optionalDependencies:
      '@esbuild/android-arm': 0.18.20
      '@esbuild/android-arm64': 0.18.20
      '@esbuild/android-x64': 0.18.20
      '@esbuild/darwin-arm64': 0.18.20
      '@esbuild/darwin-x64': 0.18.20
      '@esbuild/freebsd-arm64': 0.18.20
      '@esbuild/freebsd-x64': 0.18.20
      '@esbuild/linux-arm': 0.18.20
      '@esbuild/linux-arm64': 0.18.20
      '@esbuild/linux-ia32': 0.18.20
      '@esbuild/linux-loong64': 0.18.20
      '@esbuild/linux-mips64el': 0.18.20
      '@esbuild/linux-ppc64': 0.18.20
      '@esbuild/linux-riscv64': 0.18.20
      '@esbuild/linux-s390x': 0.18.20
      '@esbuild/linux-x64': 0.18.20
      '@esbuild/netbsd-x64': 0.18.20
      '@esbuild/openbsd-x64': 0.18.20
      '@esbuild/sunos-x64': 0.18.20
      '@esbuild/win32-arm64': 0.18.20
      '@esbuild/win32-ia32': 0.18.20
      '@esbuild/win32-x64': 0.18.20
    dev: true

  /esbuild@0.19.12:
    resolution: {integrity: sha512-aARqgq8roFBj054KvQr5f1sFu0D65G+miZRCuJyJ0G13Zwx7vRar5Zhn2tkQNzIXcBrNVsv/8stehpj+GAjgbg==}
    engines: {node: '>=12'}
    hasBin: true
    requiresBuild: true
    optionalDependencies:
      '@esbuild/aix-ppc64': 0.19.12
      '@esbuild/android-arm': 0.19.12
      '@esbuild/android-arm64': 0.19.12
      '@esbuild/android-x64': 0.19.12
      '@esbuild/darwin-arm64': 0.19.12
      '@esbuild/darwin-x64': 0.19.12
      '@esbuild/freebsd-arm64': 0.19.12
      '@esbuild/freebsd-x64': 0.19.12
      '@esbuild/linux-arm': 0.19.12
      '@esbuild/linux-arm64': 0.19.12
      '@esbuild/linux-ia32': 0.19.12
      '@esbuild/linux-loong64': 0.19.12
      '@esbuild/linux-mips64el': 0.19.12
      '@esbuild/linux-ppc64': 0.19.12
      '@esbuild/linux-riscv64': 0.19.12
      '@esbuild/linux-s390x': 0.19.12
      '@esbuild/linux-x64': 0.19.12
      '@esbuild/netbsd-x64': 0.19.12
      '@esbuild/openbsd-x64': 0.19.12
      '@esbuild/sunos-x64': 0.19.12
      '@esbuild/win32-arm64': 0.19.12
      '@esbuild/win32-ia32': 0.19.12
      '@esbuild/win32-x64': 0.19.12
    dev: true

  /escalade@3.1.2:
    resolution: {integrity: sha512-ErCHMCae19vR8vQGe50xIsVomy19rg6gFu3+r3jkEO46suLMWBksvVyoGgQV+jOfl84ZSOSlmv6Gxa89PmTGmA==}
    engines: {node: '>=6'}

  /escape-html@1.0.3:
    resolution: {integrity: sha512-NiSupZ4OeuGwr68lGIeym/ksIZMJodUGOSCZ/FSnTxcrekbvqrgdUxlJOMpijaKZVjAJrWrGs/6Jy8OMuyj9ow==}

  /escape-string-regexp@1.0.5:
    resolution: {integrity: sha512-vbRorB5FUQWvla16U8R/qgaFIya2qGzwDrNmCZuYKrbdSUMG6I1ZCGQRefkRVhuOkIGVne7BQ35DSfo1qvJqFg==}
    engines: {node: '>=0.8.0'}

  /escape-string-regexp@4.0.0:
    resolution: {integrity: sha512-TtpcNJ3XAzx3Gq8sWRzJaVajRs0uVxA2YAkdb1jm2YkPz4G6egUFAyA3n5vtEIZefPk5Wa4UXbKuS5fKkJWdgA==}
    engines: {node: '>=10'}

  /escape-string-regexp@5.0.0:
    resolution: {integrity: sha512-/veY75JbMK4j1yjvuUxuVsiS/hr/4iHs9FTT6cgTexxdE0Ly/glccBAkloH/DofkjRbZU3bnoj38mOmhkZ0lHw==}
    engines: {node: '>=12'}
    dev: true

  /escodegen@2.1.0:
    resolution: {integrity: sha512-2NlIDTwUWJN0mRPQOdtQBzbUHvdGY2P1VXSyU83Q3xKxM7WHX2Ql8dKq782Q9TgQUNOLEzEYu9bzLNj1q88I5w==}
    engines: {node: '>=6.0'}
    hasBin: true
    dependencies:
      esprima: 4.0.1
      estraverse: 5.3.0
      esutils: 2.0.3
    optionalDependencies:
      source-map: 0.6.1
    dev: true

  /eslint-config-prettier@9.1.0(eslint@8.57.0):
    resolution: {integrity: sha512-NSWl5BFQWEPi1j4TjVNItzYV7dZXZ+wP6I6ZhrBGpChQhZRUaElihE9uRRkcbRnNb76UMKDF3r+WTmNcGPKsqw==}
    hasBin: true
    peerDependencies:
      eslint: '>=7.0.0'
    dependencies:
      eslint: 8.57.0
    dev: false

  /eslint-config-turbo@1.12.4(eslint@8.57.0):
    resolution: {integrity: sha512-5hqEaV6PNmAYLL4RTmq74OcCt8pgzOLnfDVPG/7PUXpQ0Mpz0gr926oCSFukywKKXjdum3VHD84S7Z9A/DqTAw==}
    peerDependencies:
      eslint: '>6.6.0'
    dependencies:
      eslint: 8.57.0
      eslint-plugin-turbo: 1.12.4(eslint@8.57.0)
    dev: false

  /eslint-import-resolver-node@0.3.9:
    resolution: {integrity: sha512-WFj2isz22JahUv+B788TlO3N6zL3nNJGU8CcZbPZvVEkBPaJdCV4vy5wyghty5ROFbCRnm132v8BScu5/1BQ8g==}
    dependencies:
      debug: 3.2.7
      is-core-module: 2.13.1
      resolve: 1.22.8
    transitivePeerDependencies:
      - supports-color
    dev: false

  /eslint-module-utils@2.8.0(@typescript-eslint/parser@7.1.0)(eslint-import-resolver-node@0.3.9)(eslint@8.57.0):
    resolution: {integrity: sha512-aWajIYfsqCKRDgUfjEXNN/JlrzauMuSEy5sbd7WXbtW3EH6A6MpwEh42c7qD+MqQo9QMJ6fWLAeIJynx0g6OAw==}
    engines: {node: '>=4'}
    peerDependencies:
      '@typescript-eslint/parser': '*'
      eslint: '*'
      eslint-import-resolver-node: '*'
      eslint-import-resolver-typescript: '*'
      eslint-import-resolver-webpack: '*'
    peerDependenciesMeta:
      '@typescript-eslint/parser':
        optional: true
      eslint:
        optional: true
      eslint-import-resolver-node:
        optional: true
      eslint-import-resolver-typescript:
        optional: true
      eslint-import-resolver-webpack:
        optional: true
    dependencies:
      '@typescript-eslint/parser': 7.1.0(eslint@8.57.0)(typescript@5.3.3)
      debug: 3.2.7
      eslint: 8.57.0
      eslint-import-resolver-node: 0.3.9
    transitivePeerDependencies:
      - supports-color
    dev: false

  /eslint-plugin-import@2.29.1(@typescript-eslint/parser@7.1.0)(eslint@8.57.0):
    resolution: {integrity: sha512-BbPC0cuExzhiMo4Ff1BTVwHpjjv28C5R+btTOGaCRC7UEz801up0JadwkeSk5Ued6TG34uaczuVuH6qyy5YUxw==}
    engines: {node: '>=4'}
    peerDependencies:
      '@typescript-eslint/parser': '*'
      eslint: ^2 || ^3 || ^4 || ^5 || ^6 || ^7.2.0 || ^8
    peerDependenciesMeta:
      '@typescript-eslint/parser':
        optional: true
    dependencies:
      '@typescript-eslint/parser': 7.1.0(eslint@8.57.0)(typescript@5.3.3)
      array-includes: 3.1.7
      array.prototype.findlastindex: 1.2.4
      array.prototype.flat: 1.3.2
      array.prototype.flatmap: 1.3.2
      debug: 3.2.7
      doctrine: 2.1.0
      eslint: 8.57.0
      eslint-import-resolver-node: 0.3.9
      eslint-module-utils: 2.8.0(@typescript-eslint/parser@7.1.0)(eslint-import-resolver-node@0.3.9)(eslint@8.57.0)
      hasown: 2.0.1
      is-core-module: 2.13.1
      is-glob: 4.0.3
      minimatch: 3.1.2
      object.fromentries: 2.0.7
      object.groupby: 1.0.2
      object.values: 1.1.7
      semver: 6.3.1
      tsconfig-paths: 3.15.0
    transitivePeerDependencies:
      - eslint-import-resolver-typescript
      - eslint-import-resolver-webpack
      - supports-color
    dev: false

  /eslint-plugin-jsx-a11y@6.8.0(eslint@8.57.0):
    resolution: {integrity: sha512-Hdh937BS3KdwwbBaKd5+PLCOmYY6U4f2h9Z2ktwtNKvIdIEu137rjYbcb9ApSbVJfWxANNuiKTD/9tOKjK9qOA==}
    engines: {node: '>=4.0'}
    peerDependencies:
      eslint: ^3 || ^4 || ^5 || ^6 || ^7 || ^8
    dependencies:
      '@babel/runtime': 7.23.9
      aria-query: 5.3.0
      array-includes: 3.1.7
      array.prototype.flatmap: 1.3.2
      ast-types-flow: 0.0.8
      axe-core: 4.7.0
      axobject-query: 3.2.1
      damerau-levenshtein: 1.0.8
      emoji-regex: 9.2.2
      es-iterator-helpers: 1.0.17
      eslint: 8.57.0
      hasown: 2.0.1
      jsx-ast-utils: 3.3.5
      language-tags: 1.0.9
      minimatch: 3.1.2
      object.entries: 1.1.7
      object.fromentries: 2.0.7
    dev: false

  /eslint-plugin-react-hooks@4.6.0(eslint@8.57.0):
    resolution: {integrity: sha512-oFc7Itz9Qxh2x4gNHStv3BqJq54ExXmfC+a1NjAta66IAN87Wu0R/QArgIS9qKzX3dXKPI9H5crl9QchNMY9+g==}
    engines: {node: '>=10'}
    peerDependencies:
      eslint: ^3.0.0 || ^4.0.0 || ^5.0.0 || ^6.0.0 || ^7.0.0 || ^8.0.0-0
    dependencies:
      eslint: 8.57.0
    dev: false

  /eslint-plugin-react@7.34.0(eslint@8.57.0):
    resolution: {integrity: sha512-MeVXdReleBTdkz/bvcQMSnCXGi+c9kvy51IpinjnJgutl3YTHWsDdke7Z1ufZpGfDG8xduBDKyjtB9JH1eBKIQ==}
    engines: {node: '>=4'}
    peerDependencies:
      eslint: ^3 || ^4 || ^5 || ^6 || ^7 || ^8
    dependencies:
      array-includes: 3.1.7
      array.prototype.findlast: 1.2.4
      array.prototype.flatmap: 1.3.2
      array.prototype.toreversed: 1.1.2
      array.prototype.tosorted: 1.1.3
      doctrine: 2.1.0
      es-iterator-helpers: 1.0.17
      eslint: 8.57.0
      estraverse: 5.3.0
      jsx-ast-utils: 3.3.5
      minimatch: 3.1.2
      object.entries: 1.1.7
      object.fromentries: 2.0.7
      object.hasown: 1.1.3
      object.values: 1.1.7
      prop-types: 15.8.1
      resolve: 2.0.0-next.5
      semver: 6.3.1
      string.prototype.matchall: 4.0.10
    dev: false

  /eslint-plugin-turbo@1.12.4(eslint@8.57.0):
    resolution: {integrity: sha512-3AGmXvH7E4i/XTWqBrcgu+G7YKZJV/8FrEn79kTd50ilNsv+U3nS2IlcCrQB6Xm2m9avGD9cadLzKDR1/UF2+g==}
    peerDependencies:
      eslint: '>6.6.0'
    dependencies:
      dotenv: 16.0.3
      eslint: 8.57.0
    dev: false

  /eslint-scope@5.1.1:
    resolution: {integrity: sha512-2NxwbF/hZ0KpepYN0cNbo+FN6XoK7GaHlQhgx/hIZl6Va0bF45RQOOwhLIy8lQDbuCiadSLCBnH2CFYquit5bw==}
    engines: {node: '>=8.0.0'}
    dependencies:
      esrecurse: 4.3.0
      estraverse: 4.3.0
    dev: true

  /eslint-scope@7.2.2:
    resolution: {integrity: sha512-dOt21O7lTMhDM+X9mB4GX+DZrZtCUJPL/wlcTqxyrx5IvO0IYtILdtrQGQp+8n5S0gwSVmOf9NQrjMOgfQZlIg==}
    engines: {node: ^12.22.0 || ^14.17.0 || >=16.0.0}
    dependencies:
      esrecurse: 4.3.0
      estraverse: 5.3.0

  /eslint-visitor-keys@3.4.3:
    resolution: {integrity: sha512-wpc+LXeiyiisxPlEkUzU6svyS1frIO3Mgxj1fdy7Pm8Ygzguax2N3Fa/D/ag1WqbOprdI+uY6wMUl8/a2G+iag==}
    engines: {node: ^12.22.0 || ^14.17.0 || >=16.0.0}

  /eslint@8.57.0:
    resolution: {integrity: sha512-dZ6+mexnaTIbSBZWgou51U6OmzIhYM2VcNdtiTtI7qPNZm35Akpr0f6vtw3w1Kmn5PYo+tZVfh13WrhpS6oLqQ==}
    engines: {node: ^12.22.0 || ^14.17.0 || >=16.0.0}
    hasBin: true
    dependencies:
      '@eslint-community/eslint-utils': 4.4.0(eslint@8.57.0)
      '@eslint-community/regexpp': 4.10.0
      '@eslint/eslintrc': 2.1.4
      '@eslint/js': 8.57.0
      '@humanwhocodes/config-array': 0.11.14
      '@humanwhocodes/module-importer': 1.0.1
      '@nodelib/fs.walk': 1.2.8
      '@ungap/structured-clone': 1.2.0
      ajv: 6.12.6
      chalk: 4.1.2
      cross-spawn: 7.0.3
      debug: 4.3.4
      doctrine: 3.0.0
      escape-string-regexp: 4.0.0
      eslint-scope: 7.2.2
      eslint-visitor-keys: 3.4.3
      espree: 9.6.1
      esquery: 1.5.0
      esutils: 2.0.3
      fast-deep-equal: 3.1.3
      file-entry-cache: 6.0.1
      find-up: 5.0.0
      glob-parent: 6.0.2
      globals: 13.24.0
      graphemer: 1.4.0
      ignore: 5.3.1
      imurmurhash: 0.1.4
      is-glob: 4.0.3
      is-path-inside: 3.0.3
      js-yaml: 4.1.0
      json-stable-stringify-without-jsonify: 1.0.1
      levn: 0.4.1
      lodash.merge: 4.6.2
      minimatch: 3.1.2
      natural-compare: 1.4.0
      optionator: 0.9.3
      strip-ansi: 6.0.1
      text-table: 0.2.0
    transitivePeerDependencies:
      - supports-color

  /espree@9.6.1:
    resolution: {integrity: sha512-oruZaFkjorTpF32kDSI5/75ViwGeZginGGy2NoOSg3Q9bnwlnmDm4HLnkl0RE3n+njDXR037aY1+x58Z/zFdwQ==}
    engines: {node: ^12.22.0 || ^14.17.0 || >=16.0.0}
    dependencies:
      acorn: 8.11.3
      acorn-jsx: 5.3.2(acorn@8.11.3)
      eslint-visitor-keys: 3.4.3

  /esprima@4.0.1:
    resolution: {integrity: sha512-eGuFFw7Upda+g4p+QHvnW0RyTX/SVeJBDM/gCtMARO0cLuT2HcEKnTPvhjV6aGeqrCB/sbNop0Kszm0jsaWU4A==}
    engines: {node: '>=4'}
    hasBin: true
    dev: true

  /esquery@1.5.0:
    resolution: {integrity: sha512-YQLXUplAwJgCydQ78IMJywZCceoqk1oH01OERdSAJc/7U2AylwjhSCLDEtqwg811idIS/9fIU5GjG73IgjKMVg==}
    engines: {node: '>=0.10'}
    dependencies:
      estraverse: 5.3.0

  /esrecurse@4.3.0:
    resolution: {integrity: sha512-KmfKL3b6G+RXvP8N1vr3Tq1kL/oCFgn2NYXEtqP8/L3pKapUA4G8cFVaoF3SU323CD4XypR/ffioHmkti6/Tag==}
    engines: {node: '>=4.0'}
    dependencies:
      estraverse: 5.3.0

  /estraverse@4.3.0:
    resolution: {integrity: sha512-39nnKffWz8xN1BU/2c79n9nB9HDzo0niYUqx6xyqUnyoAnQyyWpOTdZEeiCch8BBu515t4wp9ZmgVfVhn9EBpw==}
    engines: {node: '>=4.0'}
    dev: true

  /estraverse@5.3.0:
    resolution: {integrity: sha512-MMdARuVEQziNTeJD8DgMqmhwR11BRQ/cBP+pLtYdSTnf3MIO8fFeiINEbX36ZdNlfU/7A9f3gUw49B3oQsvwBA==}
    engines: {node: '>=4.0'}

  /estree-walker@2.0.2:
    resolution: {integrity: sha512-Rfkk/Mp/DL7JVje3u18FxFujQlTNR2q6QfMSMB7AvCBx91NGj/ba3kCfza0f6dVDbw7YlRf/nDrn7pQrCCyQ/w==}
    dev: true

  /estree-walker@3.0.3:
    resolution: {integrity: sha512-7RUKfXgSMMkzt6ZuXmqapOurLGPPfgj6l9uRZ7lRGolvk0y2yocc35LdcxKC5PQZdn2DMqioAQ2NoWcrTKmm6g==}
    dependencies:
      '@types/estree': 1.0.5
    dev: true

  /esutils@2.0.3:
    resolution: {integrity: sha512-kVscqXk4OCp68SZ0dkgEKVi6/8ij300KBWTJq32P/dYeWTSwK41WyTxalN1eRmA5Z9UU/LX9D7FWSmV9SAYx6g==}
    engines: {node: '>=0.10.0'}

  /etag@1.8.1:
    resolution: {integrity: sha512-aIL5Fx7mawVa300al2BnEE4iNvo1qETxLrPI/o05L7z6go7fCw1J6EQmbK4FmJ2AS7kgVF/KEZWufBfdClMcPg==}
    engines: {node: '>= 0.6'}

  /event-emitter@0.3.5:
    resolution: {integrity: sha512-D9rRn9y7kLPnJ+hMq7S/nhvoKwwvVJahBi2BPmx3bvbsEdK3W9ii8cBSGjP+72/LnM4n6fo3+dkCX5FeTQruXA==}
    dependencies:
      d: 1.0.1
      es5-ext: 0.10.62
    dev: true

  /events@3.3.0:
    resolution: {integrity: sha512-mQw+2fkQbALzQ7V0MY0IqdnXNOeTtP4r0lN9z7AAawCXgqea7bDii20AYrIBrFd/Hx0M2Ocz6S111CaFkUcb0Q==}
    engines: {node: '>=0.8.x'}
    dev: true

  /execa@5.1.1:
    resolution: {integrity: sha512-8uSpZZocAZRBAPIEINJj3Lo9HyGitllczc27Eh5YYojjMFMn8yHMDMaUHE2Jqfq05D/wucwI4JGURyXt1vchyg==}
    engines: {node: '>=10'}
    dependencies:
      cross-spawn: 7.0.3
      get-stream: 6.0.1
      human-signals: 2.1.0
      is-stream: 2.0.1
      merge-stream: 2.0.0
      npm-run-path: 4.0.1
      onetime: 5.1.2
      signal-exit: 3.0.7
      strip-final-newline: 2.0.0
    dev: true

  /execa@8.0.1:
    resolution: {integrity: sha512-VyhnebXciFV2DESc+p6B+y0LjSm0krU4OgJN44qFAhBY0TJ+1V61tYD2+wHusZ6F9n5K+vl8k0sTy7PEfV4qpg==}
    engines: {node: '>=16.17'}
    dependencies:
      cross-spawn: 7.0.3
      get-stream: 8.0.1
      human-signals: 5.0.0
      is-stream: 3.0.0
      merge-stream: 2.0.0
      npm-run-path: 5.2.0
      onetime: 6.0.0
      signal-exit: 4.1.0
      strip-final-newline: 3.0.0
    dev: true

  /expand-template@2.0.3:
    resolution: {integrity: sha512-XYfuKMvj4O35f/pOXLObndIRvyQ+/+6AhODh+OKWj9S9498pHHn/IMszH+gt0fBCRWMNfk1ZSp5x3AifmnI2vg==}
    engines: {node: '>=6'}
    dev: false

  /express@4.18.2:
    resolution: {integrity: sha512-5/PsL6iGPdfQ/lKM1UuielYgv3BUoJfz1aUwU9vHZ+J7gyvwdQXFEBIEIaxeGf0GIcreATNyBExtalisDbuMqQ==}
    engines: {node: '>= 0.10.0'}
    dependencies:
      accepts: 1.3.8
      array-flatten: 1.1.1
      body-parser: 1.20.1
      content-disposition: 0.5.4
      content-type: 1.0.5
      cookie: 0.5.0
      cookie-signature: 1.0.6
      debug: 2.6.9
      depd: 2.0.0
      encodeurl: 1.0.2
      escape-html: 1.0.3
      etag: 1.8.1
      finalhandler: 1.2.0
      fresh: 0.5.2
      http-errors: 2.0.0
      merge-descriptors: 1.0.1
      methods: 1.1.2
      on-finished: 2.4.1
      parseurl: 1.3.3
      path-to-regexp: 0.1.7
      proxy-addr: 2.0.7
      qs: 6.11.0
      range-parser: 1.2.1
      safe-buffer: 5.2.1
      send: 0.18.0
      serve-static: 1.15.0
      setprototypeof: 1.2.0
      statuses: 2.0.1
      type-is: 1.6.18
      utils-merge: 1.0.1
      vary: 1.1.2
    transitivePeerDependencies:
      - supports-color

  /ext@1.7.0:
    resolution: {integrity: sha512-6hxeJYaL110a9b5TEJSj0gojyHQAmA2ch5Os+ySCiA1QGdS697XWY1pzsrSjqA9LDEEgdB/KypIlR59RcLuHYw==}
    dependencies:
      type: 2.7.2
    dev: true

  /external-editor@3.1.0:
    resolution: {integrity: sha512-hMQ4CX1p1izmuLYyZqLMO/qGNw10wSv9QDCPfzXfyFrOaCSSoRfqE1Kf1s5an66J5JZC62NewG+mK49jOCtQew==}
    engines: {node: '>=4'}
    dependencies:
      chardet: 0.7.0
      iconv-lite: 0.4.24
      tmp: 0.0.33
    dev: true

  /fast-deep-equal@3.1.3:
    resolution: {integrity: sha512-f3qQ9oQy9j2AhBe/H9VC91wLmKBCCU/gDOnKNAYG5hswO7BLKj09Hc5HYNz9cGI++xlpDCIgDaitVs03ATR84Q==}

  /fast-glob@3.3.2:
    resolution: {integrity: sha512-oX2ruAFQwf/Orj8m737Y5adxDQO0LAB7/S5MnxCdTNDd4p6BsyIVsv9JQsATbTSq8KHRpLwIHbVlUNatxd+1Ow==}
    engines: {node: '>=8.6.0'}
    dependencies:
      '@nodelib/fs.stat': 2.0.5
      '@nodelib/fs.walk': 1.2.8
      glob-parent: 5.1.2
      merge2: 1.4.1
      micromatch: 4.0.5

  /fast-json-stable-stringify@2.1.0:
    resolution: {integrity: sha512-lhd/wF+Lk98HZoTCtlVraHtfh5XYijIjalXck7saUtuanSDyLMxnHhSXEDJqHxD7msR8D0uCmqlkwjCV8xvwHw==}

  /fast-levenshtein@2.0.6:
    resolution: {integrity: sha512-DCXu6Ifhqcks7TZKY3Hxp3y6qphY5SJZmrWMDrKcERSOXWQdMhU9Ig/PYrzyw/ul9jOIyh0N4M0tbC5hodg8dw==}

  /fast-safe-stringify@2.1.1:
    resolution: {integrity: sha512-W+KJc2dmILlPplD/H4K9l9LcAHAfPtP6BY84uVLXQ6Evcz9Lcg33Y2z1IVblT6xdY54PXYVHEv+0Wpq8Io6zkA==}

  /fastq@1.17.1:
    resolution: {integrity: sha512-sRVD3lWVIXWg6By68ZN7vho9a1pQcN/WBFaAAsDDFzlJjvoGx0P8z7V1t72grFJfJhu3YPZBuu25f7Kaw2jN1w==}
    dependencies:
      reusify: 1.0.4

  /fecha@4.2.3:
    resolution: {integrity: sha512-OP2IUU6HeYKJi3i0z4A19kHMQoLVs4Hc+DPqqxI2h/DPZHTm/vjsfC6P0b4jCMy14XizLBqvndQ+UilD7707Jw==}
    dev: false

  /fflate@0.8.2:
    resolution: {integrity: sha512-cPJU47OaAoCbg0pBvzsgpTPhmhqI5eJjh/JIu8tPj5q+T7iLvW/JAYUqmE7KOB4R1ZyEhzBaIQpQpardBF5z8A==}
    dev: true

  /figures@3.2.0:
    resolution: {integrity: sha512-yaduQFRKLXYOGgEn6AZau90j3ggSOyiqXU0F9JZfeXYhNa+Jk4X+s45A2zg5jns87GAFa34BBm2kXw4XpNcbdg==}
    engines: {node: '>=8'}
    dependencies:
      escape-string-regexp: 1.0.5
    dev: true

  /figures@5.0.0:
    resolution: {integrity: sha512-ej8ksPF4x6e5wvK9yevct0UCXh8TTFlWGVLlgjZuoBH1HwjIfKE/IdL5mq89sFA7zELi1VhKpmtDnrs7zWyeyg==}
    engines: {node: '>=14'}
    dependencies:
      escape-string-regexp: 5.0.0
      is-unicode-supported: 1.3.0
    dev: true

  /file-entry-cache@6.0.1:
    resolution: {integrity: sha512-7Gps/XWymbLk2QLYK4NzpMOrYjMhdIxXuIvy2QBsLE6ljuodKvdkWs/cpyJJ3CVIVpH0Oi1Hvg1ovbMzLdFBBg==}
    engines: {node: ^10.12.0 || >=12.0.0}
    dependencies:
      flat-cache: 3.2.0

  /file-uri-to-path@1.0.0:
    resolution: {integrity: sha512-0Zt+s3L7Vf1biwWZ29aARiVYLx7iMGnEUl9x33fbB/j3jR81u/O2LbqK+Bm1CDSNDKVtJ/YjwY7TUd5SkeLQLw==}
    dev: false

  /fill-range@7.0.1:
    resolution: {integrity: sha512-qOo9F+dMUmC2Lcb4BbVvnKJxTPjCm+RRpe4gDuGrzkL7mEVl/djYSu2OdQ2Pa302N4oqkSg9ir6jaLWJ2USVpQ==}
    engines: {node: '>=8'}
    dependencies:
      to-regex-range: 5.0.1

  /finalhandler@1.2.0:
    resolution: {integrity: sha512-5uXcUVftlQMFnWC9qu/svkWv3GTd2PfUhK/3PLkYNAe7FbqJMt3515HaxE6eRL74GdsriiwujiawdaB1BpEISg==}
    engines: {node: '>= 0.8'}
    dependencies:
      debug: 2.6.9
      encodeurl: 1.0.2
      escape-html: 1.0.3
      on-finished: 2.4.1
      parseurl: 1.3.3
      statuses: 2.0.1
      unpipe: 1.0.0
    transitivePeerDependencies:
      - supports-color

  /find-up@5.0.0:
    resolution: {integrity: sha512-78/PXT1wlLLDgTzDs7sjq9hzz0vXD+zn+7wypEe4fXQxCmdmqfGsEPQxmiCSQI3ajFV91bVSsvNtrJRiW6nGng==}
    engines: {node: '>=10'}
    dependencies:
      locate-path: 6.0.0
      path-exists: 4.0.0

  /flat-cache@3.2.0:
    resolution: {integrity: sha512-CYcENa+FtcUKLmhhqyctpclsq7QF38pKjZHsGNiSQF5r4FtoKDWabFDl3hzaEQMvT1LHEysw5twgLvpYYb4vbw==}
    engines: {node: ^10.12.0 || >=12.0.0}
    dependencies:
      flatted: 3.2.9
      keyv: 4.5.4
      rimraf: 3.0.2

  /flatted@3.2.9:
    resolution: {integrity: sha512-36yxDn5H7OFZQla0/jFJmbIKTdZAQHngCedGxiMmpNfEZM0sdEeT+WczLQrjK6D7o2aiyLYDnkw0R3JK0Qv1RQ==}

  /fn.name@1.1.0:
    resolution: {integrity: sha512-GRnmB5gPyJpAhTQdSZTSp9uaPSvl09KoYcMQtsB9rQoOmzs9dH6ffeccH+Z+cv6P68Hu5bC6JjRh4Ah/mHSNRw==}
    dev: false

  /for-each@0.3.3:
    resolution: {integrity: sha512-jqYfLp7mo9vIyQf8ykW2v7A+2N4QjeCeI5+Dz9XraiO1ign81wjiH7Fb9vSOWvQfNtmSa4H2RoQTrrXivdUZmw==}
    dependencies:
      is-callable: 1.2.7
    dev: false

  /foreground-child@3.1.1:
    resolution: {integrity: sha512-TMKDUnIte6bfb5nWv7V/caI169OHgvwjb7V4WkeUvbQQdjr5rWKqHFiKWb/fcOwB+CzBT+qbWjvj+DVwRskpIg==}
    engines: {node: '>=14'}
    dependencies:
      cross-spawn: 7.0.3
      signal-exit: 4.1.0

  /fork-ts-checker-webpack-plugin@9.0.2(typescript@5.3.3)(webpack@5.90.1):
    resolution: {integrity: sha512-Uochze2R8peoN1XqlSi/rGUkDQpRogtLFocP9+PGu68zk1BDAKXfdeCdyVZpgTk8V8WFVQXdEz426VKjXLO1Gg==}
    engines: {node: '>=12.13.0', yarn: '>=1.0.0'}
    peerDependencies:
      typescript: '>3.6.0'
      webpack: ^5.11.0
    dependencies:
      '@babel/code-frame': 7.23.5
      chalk: 4.1.2
      chokidar: 3.6.0
      cosmiconfig: 8.3.6(typescript@5.3.3)
      deepmerge: 4.3.1
      fs-extra: 10.1.0
      memfs: 3.5.3
      minimatch: 3.1.2
      node-abort-controller: 3.1.1
      schema-utils: 3.3.0
      semver: 7.6.0
      tapable: 2.2.1
      typescript: 5.3.3
      webpack: 5.90.1(@swc/core@1.4.2)
    dev: true

  /form-data@4.0.0:
    resolution: {integrity: sha512-ETEklSGi5t0QMZuiXoA/Q6vcnxcLQP5vdugSpuAyi6SVGi2clPPp+xgEhuMaHC+zGgn31Kd235W35f7Hykkaww==}
    engines: {node: '>= 6'}
    dependencies:
      asynckit: 0.4.0
      combined-stream: 1.0.8
      mime-types: 2.1.35
    dev: true

  /formidable@2.1.2:
    resolution: {integrity: sha512-CM3GuJ57US06mlpQ47YcunuUZ9jpm8Vx+P2CGt2j7HpgkKZO/DJYQ0Bobim8G6PFQmK5lOqOOdUXboU+h73A4g==}
    dependencies:
      dezalgo: 1.0.4
      hexoid: 1.0.0
      once: 1.4.0
      qs: 6.11.0
    dev: true

  /forwarded@0.2.0:
    resolution: {integrity: sha512-buRG0fpBtRHSTCOASe6hD258tEubFoRLb4ZNA6NxMVHNw2gOcwHo9wyablzMzOA5z9xA9L1KNjk/Nt6MT9aYow==}
    engines: {node: '>= 0.6'}

  /fresh@0.5.2:
    resolution: {integrity: sha512-zJ2mQYM18rEFOudeV4GShTGIQ7RbzA7ozbU9I/XBpm7kqgMywgmylMwXHxZJmkVoYkna9d2pVXVXPdYTP9ej8Q==}
    engines: {node: '>= 0.6'}

  /fs-constants@1.0.0:
    resolution: {integrity: sha512-y6OAwoSIf7FyjMIv94u+b5rdheZEjzR63GTyZJm5qh4Bi+2YgwLCcI/fPFZkL5PSixOt6ZNKm+w+Hfp/Bciwow==}
    dev: false

  /fs-extra@10.1.0:
    resolution: {integrity: sha512-oRXApq54ETRj4eMiFzGnHWGy+zo5raudjuxN0b8H7s/RU2oW0Wvsx9O0ACRN/kRq9E8Vu/ReskGB5o3ji+FzHQ==}
    engines: {node: '>=12'}
    dependencies:
      graceful-fs: 4.2.11
      jsonfile: 6.1.0
      universalify: 2.0.1
    dev: true

  /fs-extra@11.2.0:
    resolution: {integrity: sha512-PmDi3uwK5nFuXh7XDTlVnS17xJS7vW36is2+w3xcv8SVxiB4NyATf4ctkVY5bkSjX0Y4nbvZCq1/EjtEyr9ktw==}
    engines: {node: '>=14.14'}
    dependencies:
      graceful-fs: 4.2.11
      jsonfile: 6.1.0
      universalify: 2.0.1
    dev: true

  /fs-minipass@2.1.0:
    resolution: {integrity: sha512-V/JgOLFCS+R6Vcq0slCuaeWEdNC3ouDlJMNIsacH2VtALiu9mV4LPrHc5cDl8k5aw6J8jwgWWpiTo5RYhmIzvg==}
    engines: {node: '>= 8'}
    dependencies:
      minipass: 3.3.6
    dev: false

  /fs-monkey@1.0.5:
    resolution: {integrity: sha512-8uMbBjrhzW76TYgEV27Y5E//W2f/lTFmx78P2w19FZSxarhI/798APGQyuGCwmkNxgwGRhrLfvWyLBvNtuOmew==}
    dev: true

  /fs.realpath@1.0.0:
    resolution: {integrity: sha512-OO0pH2lK6a0hZnAdau5ItzHPI6pUlvI7jMVnxUQRtw4owF2wk8lOSabtGDCTP4Ggrg2MbGnWO9X8K1t4+fGMDw==}

  /fsevents@2.3.3:
    resolution: {integrity: sha512-5xoDfX+fL7faATnagmWPpbFtwh/R77WmMMqqHGS65C3vvB0YHrgF+B1YmZ3441tMj5n63k0212XNoJwzlhffQw==}
    engines: {node: ^8.16.0 || ^10.6.0 || >=11.0.0}
    os: [darwin]
    requiresBuild: true
    optional: true

  /function-bind@1.1.2:
    resolution: {integrity: sha512-7XHNxH7qX9xG5mIwxkhumTox/MIRNcOgDrxWsMt2pAr23WHp6MrRlN7FBSFpCpr+oVO0F744iUgR82nJMfG2SA==}

  /function.prototype.name@1.1.6:
    resolution: {integrity: sha512-Z5kx79swU5P27WEayXM1tBi5Ze/lbIyiNgU3qyXUOf9b2rgXYyF9Dy9Cx+IQv/Lc8WCG6L82zwUPpSS9hGehIg==}
    engines: {node: '>= 0.4'}
    dependencies:
      call-bind: 1.0.7
      define-properties: 1.2.1
      es-abstract: 1.22.4
      functions-have-names: 1.2.3
    dev: false

  /functions-have-names@1.2.3:
    resolution: {integrity: sha512-xckBUXyTIqT97tq2x2AMb+g163b5JFysYk0x4qxNFwbfQkmNZoiRHb6sPzI9/QV33WeuvVYBUIiD4NzNIyqaRQ==}
    dev: false

  /gauge@3.0.2:
    resolution: {integrity: sha512-+5J6MS/5XksCuXq++uFRsnUd7Ovu1XenbeuIuNRJxYWjgQbPuFhT14lAvsWfqfAmnwluf1OwMjz39HjfLPci0Q==}
    engines: {node: '>=10'}
    dependencies:
      aproba: 2.0.0
      color-support: 1.1.3
      console-control-strings: 1.1.0
      has-unicode: 2.0.1
      object-assign: 4.1.1
      signal-exit: 3.0.7
      string-width: 4.2.3
      strip-ansi: 6.0.1
      wide-align: 1.1.5
    dev: false

  /gensync@1.0.0-beta.2:
    resolution: {integrity: sha512-3hN7NaskYvMDLQY55gnW3NQ+mesEAepTqlg+VEbj7zzqEMBVNhzcGYYeqFo/TlYz6eQiFcp1HcsCZO+nGgS8zg==}
    engines: {node: '>=6.9.0'}

  /get-func-name@2.0.2:
    resolution: {integrity: sha512-8vXOvuE167CtIc3OyItco7N/dpRtBbYOsPsXCz7X/PMnlGjYjSGuZJgM1Y7mmew7BKf9BqvLX2tnOVy1BBUsxQ==}
    dev: true

  /get-intrinsic@1.2.4:
    resolution: {integrity: sha512-5uYhsJH8VJBTv7oslg4BznJYhDoRI6waYCxMmCdnTrcCrHA/fCFKoTFz2JKKE0HdDFUF7/oQuhzumXJK7paBRQ==}
    engines: {node: '>= 0.4'}
    dependencies:
      es-errors: 1.3.0
      function-bind: 1.1.2
      has-proto: 1.0.1
      has-symbols: 1.0.3
      hasown: 2.0.1

  /get-nonce@1.0.1:
    resolution: {integrity: sha512-FJhYRoDaiatfEkUK8HKlicmu/3SGFD51q3itKDGoSTysQJBnfOcxU5GxnhE1E6soB76MbT0MBtnKJuXyAx+96Q==}
    engines: {node: '>=6'}
    dev: false

  /get-stream@6.0.1:
    resolution: {integrity: sha512-ts6Wi+2j3jQjqi70w5AlN8DFnkSwC+MqmxEzdEALB2qXZYV3X/b1CTfgPLGJNMeAWxdPfU8FO1ms3NUfaHCPYg==}
    engines: {node: '>=10'}
    dev: true

  /get-stream@8.0.1:
    resolution: {integrity: sha512-VaUJspBffn/LMCJVoMvSAdmscJyS1auj5Zulnn5UoYcY531UWmdwhRWkcGKnGU93m5HSXP9LP2usOryrBtQowA==}
    engines: {node: '>=16'}
    dev: true

  /get-symbol-description@1.0.2:
    resolution: {integrity: sha512-g0QYk1dZBxGwk+Ngc+ltRH2IBp2f7zBkBMBJZCDerh6EhlhSR6+9irMCuT/09zD6qkarHUSn529sK/yL4S27mg==}
    engines: {node: '>= 0.4'}
    dependencies:
      call-bind: 1.0.7
      es-errors: 1.3.0
      get-intrinsic: 1.2.4
    dev: false

  /get-tsconfig@4.7.2:
    resolution: {integrity: sha512-wuMsz4leaj5hbGgg4IvDU0bqJagpftG5l5cXIAvo8uZrqn0NJqwtfupTN00VnkQJPcIRrxYrm1Ue24btpCha2A==}
    dependencies:
      resolve-pkg-maps: 1.0.0
    dev: true

  /get-uri@6.0.3:
    resolution: {integrity: sha512-BzUrJBS9EcUb4cFol8r4W3v1cPsSyajLSthNkz5BxbpDcHN5tIrM10E2eNvfnvBn3DaT3DUgx0OpsBKkaOpanw==}
    engines: {node: '>= 14'}
    dependencies:
      basic-ftp: 5.0.4
      data-uri-to-buffer: 6.0.2
      debug: 4.3.4
      fs-extra: 11.2.0
    transitivePeerDependencies:
      - supports-color
    dev: true

  /github-from-package@0.0.0:
    resolution: {integrity: sha512-SyHy3T1v2NUXn29OsWdxmK6RwHD+vkj3v8en8AOBZ1wBQ/hCAQ5bAQTD02kW4W9tUp/3Qh6J8r9EvntiyCmOOw==}
    dev: false

  /glob-parent@5.1.2:
    resolution: {integrity: sha512-AOIgSQCepiJYwP3ARnGx+5VnTu2HBYdzbGP45eLw1vr3zB3vZLeyed1sC9hnbcOc9/SrMyM5RPQrkGz4aS9Zow==}
    engines: {node: '>= 6'}
    dependencies:
      is-glob: 4.0.3

  /glob-parent@6.0.2:
    resolution: {integrity: sha512-XxwI8EOhVQgWp6iDL+3b0r86f4d6AX6zSU55HfB4ydCEuXLXc5FcYeOu+nnGftS4TEju/11rt4KJPTMgbfmv4A==}
    engines: {node: '>=10.13.0'}
    dependencies:
      is-glob: 4.0.3

  /glob-to-regexp@0.4.1:
    resolution: {integrity: sha512-lkX1HJXwyMcprw/5YUZc2s7DrpAiHB21/V+E1rHUrVNokkvB6bqMzT0VfV6/86ZNabt1k14YOIaT7nDvOX3Iiw==}
    dev: true

  /glob@10.3.10:
    resolution: {integrity: sha512-fa46+tv1Ak0UPK1TOy/pZrIybNNt4HCv7SDzwyfiOZkvZLEbjsZkJBPtDHVshZjbecAoAGSC20MjLDG/qr679g==}
    engines: {node: '>=16 || 14 >=14.17'}
    hasBin: true
    dependencies:
      foreground-child: 3.1.1
      jackspeak: 2.3.6
      minimatch: 9.0.3
      minipass: 7.0.4
      path-scurry: 1.10.1

  /glob@7.2.3:
    resolution: {integrity: sha512-nFR0zLpU2YCaRxwoCJvL6UvCH2JFyFVIvwTLsIf21AuHlMskA1hhTdk+LlYJtOlYt9v6dvszD2BGRqBL+iQK9Q==}
    dependencies:
      fs.realpath: 1.0.0
      inflight: 1.0.6
      inherits: 2.0.4
      minimatch: 3.1.2
      once: 1.4.0
      path-is-absolute: 1.0.1

  /glob@8.1.0:
    resolution: {integrity: sha512-r8hpEjiQEYlF2QU0df3dS+nxxSIreXQS1qRhMJM0Q5NDdR386C7jb7Hwwod8Fgiuex+k0GFjgft18yvxm5XoCQ==}
    engines: {node: '>=12'}
    dependencies:
      fs.realpath: 1.0.0
      inflight: 1.0.6
      inherits: 2.0.4
      minimatch: 5.1.6
      once: 1.4.0
    dev: true

  /glob@9.3.5:
    resolution: {integrity: sha512-e1LleDykUz2Iu+MTYdkSsuWX8lvAjAcs0Xef0lNIu0S2wOAzuTxCJtcd9S3cijlwYF18EsU3rzb8jPVobxDh9Q==}
    engines: {node: '>=16 || 14 >=14.17'}
    dependencies:
      fs.realpath: 1.0.0
      minimatch: 8.0.4
      minipass: 4.2.8
      path-scurry: 1.10.1
    dev: true

  /globals@11.12.0:
    resolution: {integrity: sha512-WOBp/EEGUiIsJSp7wcv/y6MO+lV9UoncWqxuFfm8eBwzWNgyfBd6Gz+IeKQ9jCmyhoH99g15M3T+QaVHFjizVA==}
    engines: {node: '>=4'}

  /globals@13.24.0:
    resolution: {integrity: sha512-AhO5QUcj8llrbG09iWhPU2B204J1xnPeL8kQmVorSsy+Sjj1sk8gIyh6cUocGmH4L0UuhAJy+hJMRA4mgA4mFQ==}
    engines: {node: '>=8'}
    dependencies:
      type-fest: 0.20.2

  /globalthis@1.0.3:
    resolution: {integrity: sha512-sFdI5LyBiNTHjRd7cGPWapiHWMOXKyuBNX/cWJ3NfzrZQVa8GI/8cofCl74AOVqq9W5kNmguTIzJ/1s2gyI9wA==}
    engines: {node: '>= 0.4'}
    dependencies:
      define-properties: 1.2.1
    dev: false

  /globby@10.0.2:
    resolution: {integrity: sha512-7dUi7RvCoT/xast/o/dLN53oqND4yk0nsHkhRgn9w65C4PofCLOoJ39iSOg+qVDdWQPIEj+eszMHQ+aLVwwQSg==}
    engines: {node: '>=8'}
    dependencies:
      '@types/glob': 7.2.0
      array-union: 2.1.0
      dir-glob: 3.0.1
      fast-glob: 3.3.2
      glob: 7.2.3
      ignore: 5.3.1
      merge2: 1.4.1
      slash: 3.0.0
    dev: true

  /globby@11.1.0:
    resolution: {integrity: sha512-jhIXaOzy1sb8IyocaruWSn1TjmnBVs8Ayhcy83rmxNJ8q2uWKCAj3CnJY+KpGSXCueAPc0i05kVvVKtP1t9S3g==}
    engines: {node: '>=10'}
    dependencies:
      array-union: 2.1.0
      dir-glob: 3.0.1
      fast-glob: 3.3.2
      ignore: 5.3.1
      merge2: 1.4.1
      slash: 3.0.0
    dev: false

  /globrex@0.1.2:
    resolution: {integrity: sha512-uHJgbwAMwNFf5mLst7IWLNg14x1CkeqglJb/K3doi4dw6q2IvAAmM/Y81kevy83wP+Sst+nutFTYOGg3d1lsxg==}
    dev: true

  /gopd@1.0.1:
    resolution: {integrity: sha512-d65bNlIadxvpb/A2abVdlqKqV563juRnZ1Wtk6s1sIR8uNsXR70xqIzVqxVf1eTqDunwT2MkczEeaezCKTZhwA==}
    dependencies:
      get-intrinsic: 1.2.4

  /graceful-fs@4.2.11:
    resolution: {integrity: sha512-RbJ5/jmFcNNCcDV5o9eTnBLJ/HszWV0P73bc+Ff4nS/rJj+YaS6IGyiOL0VoBYX+l1Wrl3k63h/KrH+nhJ0XvQ==}

  /gradient-string@2.0.2:
    resolution: {integrity: sha512-rEDCuqUQ4tbD78TpzsMtt5OIf0cBCSDWSJtUDaF6JsAh+k0v9r++NzxNEG87oDZx9ZwGhD8DaezR2L/yrw0Jdw==}
    engines: {node: '>=10'}
    dependencies:
      chalk: 4.1.2
      tinygradient: 1.1.5
    dev: true

  /graphemer@1.4.0:
    resolution: {integrity: sha512-EtKwoO6kxCL9WO5xipiHTZlSzBm7WLT627TqC/uVRd0HKmq8NXyebnNYxDoBi7wt8eTWrUrKXCOVaFq9x1kgag==}

  /handlebars@4.7.8:
    resolution: {integrity: sha512-vafaFqs8MZkRrSX7sFVUdo3ap/eNiLnb4IakshzvP56X5Nr1iGKAIqdX6tMlm6HcNRIkr6AxO5jFEoJzzpT8aQ==}
    engines: {node: '>=0.4.7'}
    hasBin: true
    dependencies:
      minimist: 1.2.8
      neo-async: 2.6.2
      source-map: 0.6.1
      wordwrap: 1.0.0
    optionalDependencies:
      uglify-js: 3.17.4
    dev: true

  /hanji@0.0.5:
    resolution: {integrity: sha512-Abxw1Lq+TnYiL4BueXqMau222fPSPMFtya8HdpWsz/xVAhifXou71mPh/kY2+08RgFcVccjG3uZHs6K5HAe3zw==}
    dependencies:
      lodash.throttle: 4.1.1
      sisteransi: 1.0.5
    dev: true

  /has-bigints@1.0.2:
    resolution: {integrity: sha512-tSvCKtBr9lkF0Ex0aQiP9N+OpV4zi2r/Nee5VkRDbaqv35RLYMzbwQfFSZZH0kR+Rd6302UJZ2p/bJCEoR3VoQ==}
    dev: false

  /has-flag@3.0.0:
    resolution: {integrity: sha512-sKJf1+ceQBr4SMkvQnBDNDtf4TXpVhVGateu0t918bl30FnbE2m4vNLX+VWe/dpjlb+HugGYzW7uQXH98HPEYw==}
    engines: {node: '>=4'}

  /has-flag@4.0.0:
    resolution: {integrity: sha512-EykJT/Q1KjTWctppgIAgfSO0tKVuZUjhgMr17kqTumMl6Afv3EISleU7qZUzoXDFTAHTDC4NOoG/ZxU3EvlMPQ==}
    engines: {node: '>=8'}

  /has-own-prop@2.0.0:
    resolution: {integrity: sha512-Pq0h+hvsVm6dDEa8x82GnLSYHOzNDt7f0ddFa3FqcQlgzEiptPqL+XrOJNavjOzSYiYWIrgeVYYgGlLmnxwilQ==}
    engines: {node: '>=8'}
    dev: true

  /has-property-descriptors@1.0.2:
    resolution: {integrity: sha512-55JNKuIW+vq4Ke1BjOTjM2YctQIvCT7GFzHwmfZPGo5wnrgkid0YQtnAleFSqumZm4az3n2BS+erby5ipJdgrg==}
    dependencies:
      es-define-property: 1.0.0

  /has-proto@1.0.1:
    resolution: {integrity: sha512-7qE+iP+O+bgF9clE5+UoBFzE65mlBiVj3tKCrlNQ0Ogwm0BjpT/gK4SlLYDMybDh5I3TCTKnPPa0oMG7JDYrhg==}
    engines: {node: '>= 0.4'}

  /has-symbols@1.0.3:
    resolution: {integrity: sha512-l3LCuF6MgDNwTDKkdYGEihYjt5pRPbEg46rtlmnSPlUbgmB8LOIrKJbYYFBSbnPaJexMKtiPO8hmeRjRz2Td+A==}
    engines: {node: '>= 0.4'}

  /has-tostringtag@1.0.2:
    resolution: {integrity: sha512-NqADB8VjPFLM2V0VvHUewwwsw0ZWBaIdgo+ieHtK3hasLz4qeCRjYcqfB6AQrBggRKppKF8L52/VqdVsO47Dlw==}
    engines: {node: '>= 0.4'}
    dependencies:
      has-symbols: 1.0.3
    dev: false

  /has-unicode@2.0.1:
    resolution: {integrity: sha512-8Rf9Y83NBReMnx0gFzA8JImQACstCYWUplepDa9xprwwtmgEZUF0h/i5xSA625zB/I37EtrswSST6OXxwaaIJQ==}
    dev: false

  /hasown@2.0.1:
    resolution: {integrity: sha512-1/th4MHjnwncwXsIW6QMzlvYL9kG5e/CpVvLRZe4XPa8TOUNbCELqmvhDmnkNsAjwaG4+I8gJJL0JBvTTLO9qA==}
    engines: {node: '>= 0.4'}
    dependencies:
      function-bind: 1.1.2

  /header-case@1.0.1:
    resolution: {integrity: sha512-i0q9mkOeSuhXw6bGgiQCCBgY/jlZuV/7dZXyZ9c6LcBrqwvT8eT719E9uxE5LiZftdl+z81Ugbg/VvXV4OJOeQ==}
    dependencies:
      no-case: 2.3.2
      upper-case: 1.1.3
    dev: true

  /heap@0.2.7:
    resolution: {integrity: sha512-2bsegYkkHO+h/9MGbn6KWcE45cHZgPANo5LXF7EvWdT0yT2EguSVO1nDgU5c8+ZOPwp2vMNa7YFsJhVcDR9Sdg==}
    dev: true

  /hexoid@1.0.0:
    resolution: {integrity: sha512-QFLV0taWQOZtvIRIAdBChesmogZrtuXvVWsFHZTk2SU+anspqZ2vMnoLg7IE1+Uk16N19APic1BuF8bC8c2m5g==}
    engines: {node: '>=8'}
    dev: true

  /html-encoding-sniffer@4.0.0:
    resolution: {integrity: sha512-Y22oTqIU4uuPgEemfz7NDJz6OeKf12Lsu+QC+s3BVpda64lTiMYCyGwg5ki4vFxkMwQdeZDl2adZoqUgdFuTgQ==}
    engines: {node: '>=18'}
    dependencies:
      whatwg-encoding: 3.1.1
    dev: true

  /html-escaper@2.0.2:
    resolution: {integrity: sha512-H2iMtd0I4Mt5eYiapRdIDjp+XzelXQ0tFE4JS7YFwFevXXMmOp9myNrUvCg0D6ws8iqkRPBfKHgbwig1SmlLfg==}
    dev: true

  /http-errors@2.0.0:
    resolution: {integrity: sha512-FtwrG/euBzaEjYeRqOgly7G0qviiXoJWnvEH2Z1plBdXgbyjv34pHTSb9zoeHMyDy33+DWy5Wt9Wo+TURtOYSQ==}
    engines: {node: '>= 0.8'}
    dependencies:
      depd: 2.0.0
      inherits: 2.0.4
      setprototypeof: 1.2.0
      statuses: 2.0.1
      toidentifier: 1.0.1

  /http-proxy-agent@7.0.2:
    resolution: {integrity: sha512-T1gkAiYYDWYx3V5Bmyu7HcfcvL7mUrTWiM6yOfa3PIphViJ/gFPbvidQ+veqSOHci/PxBcDabeUNCzpOODJZig==}
    engines: {node: '>= 14'}
    dependencies:
      agent-base: 7.1.0
      debug: 4.3.4
    transitivePeerDependencies:
      - supports-color
    dev: true

  /https-proxy-agent@5.0.1:
    resolution: {integrity: sha512-dFcAjpTQFgoLMzC2VwU+C/CbS7uRL0lWmxDITmqm7C+7F0Odmj6s9l6alZc6AELXhrnggM2CeWSXHGOdX2YtwA==}
    engines: {node: '>= 6'}
    dependencies:
      agent-base: 6.0.2
      debug: 4.3.4
    transitivePeerDependencies:
      - supports-color
    dev: false

  /https-proxy-agent@7.0.4:
    resolution: {integrity: sha512-wlwpilI7YdjSkWaQ/7omYBMTliDcmCN8OLihO6I9B86g06lMyAoqgoDpV0XqoaPOKj+0DIdAvnsWfyAAhmimcg==}
    engines: {node: '>= 14'}
    dependencies:
      agent-base: 7.1.0
      debug: 4.3.4
    transitivePeerDependencies:
      - supports-color
    dev: true

  /human-signals@2.1.0:
    resolution: {integrity: sha512-B4FFZ6q/T2jhhksgkbEW3HBvWIfDW85snkQgawt07S7J5QXTk6BkNV+0yAeZrM5QpMAdYlocGoljn0sJ/WQkFw==}
    engines: {node: '>=10.17.0'}
    dev: true

  /human-signals@5.0.0:
    resolution: {integrity: sha512-AXcZb6vzzrFAUE61HnN4mpLqd/cSIwNQjtNWR0euPm6y0iqx3G4gOXaIDdtdDwZmhwe82LA6+zinmW4UBWVePQ==}
    engines: {node: '>=16.17.0'}
    dev: true

  /iconv-lite@0.4.24:
    resolution: {integrity: sha512-v3MXnZAcvnywkTUEZomIActle7RXXeedOR31wwl7VlyoXO4Qi9arvSenNQWne1TcRwhCL1HwLI21bEqdpj8/rA==}
    engines: {node: '>=0.10.0'}
    dependencies:
      safer-buffer: 2.1.2

  /iconv-lite@0.6.3:
    resolution: {integrity: sha512-4fCk79wshMdzMp2rH06qWrJE4iolqLhCUH+OiuIgU++RB0+94NlDL81atO7GX55uUKueo0txHNtvEyI6D7WdMw==}
    engines: {node: '>=0.10.0'}
    dependencies:
      safer-buffer: 2.1.2
    dev: true

  /ieee754@1.2.1:
    resolution: {integrity: sha512-dcyqhDvX1C46lXZcVqCpK+FtMRQVdIMN6/Df5js2zouUsqG7I6sFxitIC+7KYK29KdXOLHdu9zL4sFnoVQnqaA==}

  /ignore@5.3.1:
    resolution: {integrity: sha512-5Fytz/IraMjqpwfd34ke28PTVMjZjJG2MPn5t7OE4eUCUNf8BAa7b5WUS9/Qvr6mwOQS7Mk6vdsMno5he+T8Xw==}
    engines: {node: '>= 4'}

  /immutable@4.3.5:
    resolution: {integrity: sha512-8eabxkth9gZatlwl5TBuJnCsoTADlL6ftEr7A4qgdaTsPyreilDSnUk57SO+jfKcNtxPa22U5KK6DSeAYhpBJw==}
    dev: false

  /import-fresh@3.3.0:
    resolution: {integrity: sha512-veYYhQa+D1QBKznvhUHxb8faxlrwUnxseDAbAp457E0wLNio2bOSKnjYDhMj+YiAq61xrMGhQk9iXVk5FzgQMw==}
    engines: {node: '>=6'}
    dependencies:
      parent-module: 1.0.1
      resolve-from: 4.0.0

  /imurmurhash@0.1.4:
    resolution: {integrity: sha512-JmXMZ6wuvDmLiHEml9ykzqO6lwFbof0GG4IkcGaENdCRDDmMVnny7s5HsIgHCbaq0w2MyPhDqkhTUgS2LU2PHA==}
    engines: {node: '>=0.8.19'}

  /indent-string@4.0.0:
    resolution: {integrity: sha512-EdDDZu4A2OyIK7Lr/2zG+w5jmbuk1DVBnEwREQvBzspBJkCEbRa8GxU1lghYcaGJCnRWibjDXlq779X1/y5xwg==}
    engines: {node: '>=8'}
    dev: true

  /inflight@1.0.6:
    resolution: {integrity: sha512-k92I/b08q4wvFscXCLvqfsHCrjrF7yiXsQuIVvVE7N82W3+aqpzuUdBbfhWcy/FZR3/4IgflMgKLOsvPDrGCJA==}
    dependencies:
      once: 1.4.0
      wrappy: 1.0.2

  /inherits@2.0.4:
    resolution: {integrity: sha512-k/vGaX4/Yla3WzyMCvTQOXYeIHvqOKtnqBduzTHpzpQZzAskKMhZ2K+EnBiSM9zGSoIFeMpXKxa4dYeZIQqewQ==}

  /ini@1.3.8:
    resolution: {integrity: sha512-JV/yugV2uzW5iMRSiZAyDtQd+nxtUnjeLt0acNdw98kKLrvuRVyB80tsREOE7yvGVgalhZ6RNXCmEHkUKBKxew==}

  /inquirer@7.3.3:
    resolution: {integrity: sha512-JG3eIAj5V9CwcGvuOmoo6LB9kbAYT8HXffUl6memuszlwDC/qvFAJw49XJ5NROSFNPxp3iQg1GqkFhaY/CR0IA==}
    engines: {node: '>=8.0.0'}
    dependencies:
      ansi-escapes: 4.3.2
      chalk: 4.1.2
      cli-cursor: 3.1.0
      cli-width: 3.0.0
      external-editor: 3.1.0
      figures: 3.2.0
      lodash: 4.17.21
      mute-stream: 0.0.8
      run-async: 2.4.1
      rxjs: 6.6.7
      string-width: 4.2.3
      strip-ansi: 6.0.1
      through: 2.3.8
    dev: true

  /inquirer@8.2.6:
    resolution: {integrity: sha512-M1WuAmb7pn9zdFRtQYk26ZBoY043Sse0wVDdk4Bppr+JOXyQYybdtvK+l9wUibhtjdjvtoiNy8tk+EgsYIUqKg==}
    engines: {node: '>=12.0.0'}
    dependencies:
      ansi-escapes: 4.3.2
      chalk: 4.1.2
      cli-cursor: 3.1.0
      cli-width: 3.0.0
      external-editor: 3.1.0
      figures: 3.2.0
      lodash: 4.17.21
      mute-stream: 0.0.8
      ora: 5.4.1
      run-async: 2.4.1
      rxjs: 7.8.1
      string-width: 4.2.3
      strip-ansi: 6.0.1
      through: 2.3.8
      wrap-ansi: 6.2.0
    dev: true

  /inquirer@9.2.12:
    resolution: {integrity: sha512-mg3Fh9g2zfuVWJn6lhST0O7x4n03k7G8Tx5nvikJkbq8/CK47WDVm+UznF0G6s5Zi0KcyUisr6DU8T67N5U+1Q==}
    engines: {node: '>=14.18.0'}
    dependencies:
      '@ljharb/through': 2.3.12
      ansi-escapes: 4.3.2
      chalk: 5.3.0
      cli-cursor: 3.1.0
      cli-width: 4.1.0
      external-editor: 3.1.0
      figures: 5.0.0
      lodash: 4.17.21
      mute-stream: 1.0.0
      ora: 5.4.1
      run-async: 3.0.0
      rxjs: 7.8.1
      string-width: 4.2.3
      strip-ansi: 6.0.1
      wrap-ansi: 6.2.0
    dev: true

  /internal-slot@1.0.7:
    resolution: {integrity: sha512-NGnrKwXzSms2qUUih/ILZ5JBqNTSa1+ZmP6flaIp6KmSElgE9qdndzS3cqjrDovwFdmwsGsLdeFgB6suw+1e9g==}
    engines: {node: '>= 0.4'}
    dependencies:
      es-errors: 1.3.0
      hasown: 2.0.1
      side-channel: 1.0.5
    dev: false

  /international-types@0.8.1:
    resolution: {integrity: sha512-tajBCAHo4I0LIFlmQ9ZWfjMWVyRffzuvfbXCd6ssFt5u1Zw15DN0UBpVTItXdNa1ls+cpQt3Yw8+TxsfGF8JcA==}
    dev: false

  /interpret@1.4.0:
    resolution: {integrity: sha512-agE4QfB2Lkp9uICn7BAqoscw4SZP9kTE2hxiFI3jBPmXJfdqiahTbUuKGsMoN2GtqL9AxhYioAcVvgsb1HvRbA==}
    engines: {node: '>= 0.10'}
    dev: true

  /invariant@2.2.4:
    resolution: {integrity: sha512-phJfQVBuaJM5raOpJjSfkiD6BpbCE4Ns//LaXl6wGYtUBY83nWS6Rf9tXm2e8VaK60JEjYldbPif/A2B1C2gNA==}
    dependencies:
      loose-envify: 1.4.0
    dev: false

  /ip-address@9.0.5:
    resolution: {integrity: sha512-zHtQzGojZXTwZTHQqra+ETKd4Sn3vgi7uBmlPoXVWZqYvuKmtI0l/VZTjqGmJY9x88GGOaZ9+G9ES8hC4T4X8g==}
    engines: {node: '>= 12'}
    dependencies:
      jsbn: 1.1.0
      sprintf-js: 1.1.3
    dev: true

  /ipaddr.js@1.9.1:
    resolution: {integrity: sha512-0KI/607xoxSToH7GjN1FfSbLoU0+btTicjsQSWQlh/hZykN8KpmMf7uYwPW3R+akZ6R/w18ZlXSHBYXiYUPO3g==}
    engines: {node: '>= 0.10'}

  /is-array-buffer@3.0.4:
    resolution: {integrity: sha512-wcjaerHw0ydZwfhiKbXJWLDY8A7yV7KhjQOpb83hGgGfId/aQa4TOvwyzn2PuswW2gPCYEL/nEAiSVpdOj1lXw==}
    engines: {node: '>= 0.4'}
    dependencies:
      call-bind: 1.0.7
      get-intrinsic: 1.2.4
    dev: false

  /is-arrayish@0.2.1:
    resolution: {integrity: sha512-zz06S8t0ozoDXMG+ube26zeCTNXcKIPJZJi8hBrF4idCLms4CG9QtK7qBl1boi5ODzFpjswb5JPmHCbMpjaYzg==}
    dev: true

  /is-arrayish@0.3.2:
    resolution: {integrity: sha512-eVRqCvVlZbuw3GrM63ovNSNAeA1K16kaR/LRY/92w0zxQ5/1YzwblUX652i4Xs9RwAGjW9d9y6X88t8OaAJfWQ==}
    dev: false

  /is-async-function@2.0.0:
    resolution: {integrity: sha512-Y1JXKrfykRJGdlDwdKlLpLyMIiWqWvuSd17TvZk68PLAOGOoF4Xyav1z0Xhoi+gCYjZVeC5SI+hYFOfvXmGRCA==}
    engines: {node: '>= 0.4'}
    dependencies:
      has-tostringtag: 1.0.2
    dev: false

  /is-bigint@1.0.4:
    resolution: {integrity: sha512-zB9CruMamjym81i2JZ3UMn54PKGsQzsJeo6xvN3HJJ4CAsQNB6iRutp2To77OfCNuoxspsIhzaPoO1zyCEhFOg==}
    dependencies:
      has-bigints: 1.0.2
    dev: false

  /is-binary-path@2.1.0:
    resolution: {integrity: sha512-ZMERYes6pDydyuGidse7OsHxtbI7WVeUEozgR/g7rd0xUimYNlvZRE/K2MgZTjWy725IfelLeVcEM97mmtRGXw==}
    engines: {node: '>=8'}
    dependencies:
      binary-extensions: 2.2.0

  /is-boolean-object@1.1.2:
    resolution: {integrity: sha512-gDYaKHJmnj4aWxyj6YHyXVpdQawtVLHU5cb+eztPGczf6cjuTdwve5ZIEfgXqH4e57An1D1AKf8CZ3kYrQRqYA==}
    engines: {node: '>= 0.4'}
    dependencies:
      call-bind: 1.0.7
      has-tostringtag: 1.0.2
    dev: false

  /is-callable@1.2.7:
    resolution: {integrity: sha512-1BC0BVFhS/p0qtw6enp8e+8OD0UrK0oFLztSjNzhcKA3WDuJxxAPXzPuPtKkjEY9UUoEWlX/8fgKeu2S8i9JTA==}
    engines: {node: '>= 0.4'}
    dev: false

  /is-core-module@2.13.1:
    resolution: {integrity: sha512-hHrIjvZsftOsvKSn2TRYl63zvxsgE0K+0mYMoH6gD4omR5IWB2KynivBQczo3+wF1cCkjzvptnI9Q0sPU66ilw==}
    dependencies:
      hasown: 2.0.1

  /is-date-object@1.0.5:
    resolution: {integrity: sha512-9YQaSxsAiSwcvS33MBk3wTCVnWK+HhF8VZR2jRxehM16QcVOdHqPn4VPHmRK4lSr38n9JriurInLcP90xsYNfQ==}
    engines: {node: '>= 0.4'}
    dependencies:
      has-tostringtag: 1.0.2
    dev: false

  /is-extendable@1.0.1:
    resolution: {integrity: sha512-arnXMxT1hhoKo9k1LZdmlNyJdDDfy2v0fXjFlmok4+i8ul/6WlbVge9bhM74OpNPQPMGUToDtz+KXa1PneJxOA==}
    engines: {node: '>=0.10.0'}
    dependencies:
      is-plain-object: 2.0.4
    dev: false

  /is-extglob@2.1.1:
    resolution: {integrity: sha512-SbKbANkN603Vi4jEZv49LeVJMn4yGwsbzZworEoyEiutsN3nJYdbO36zfhGJ6QEDpOZIFkDtnq5JRxmvl3jsoQ==}
    engines: {node: '>=0.10.0'}

  /is-finalizationregistry@1.0.2:
    resolution: {integrity: sha512-0by5vtUJs8iFQb5TYUHHPudOR+qXYIMKtiUzvLIZITZUjknFmziyBJuLhVRc+Ds0dREFlskDNJKYIdIzu/9pfw==}
    dependencies:
      call-bind: 1.0.7
    dev: false

  /is-fullwidth-code-point@3.0.0:
    resolution: {integrity: sha512-zymm5+u+sCsSWyD9qNaejV3DFvhCKclKdizYaJUuHA83RLjb7nSuGnddCHGv0hk+KY7BMAlsWeK4Ueg6EV6XQg==}
    engines: {node: '>=8'}

  /is-generator-function@1.0.10:
    resolution: {integrity: sha512-jsEjy9l3yiXEQ+PsXdmBwEPcOxaXWLspKdplFUVI9vq1iZgIekeC0L167qeu86czQaxed3q/Uzuw0swL0irL8A==}
    engines: {node: '>= 0.4'}
    dependencies:
      has-tostringtag: 1.0.2
    dev: false

  /is-glob@4.0.3:
    resolution: {integrity: sha512-xelSayHH36ZgE7ZWhli7pW34hNbNl8Ojv5KVmkJD4hBdD3th8Tfk9vYasLM+mXWOZhFkgZfxhLSnrwRr4elSSg==}
    engines: {node: '>=0.10.0'}
    dependencies:
      is-extglob: 2.1.1

  /is-interactive@1.0.0:
    resolution: {integrity: sha512-2HvIEKRoqS62guEC+qBjpvRubdX910WCMuJTZ+I9yvqKU2/12eSL549HMwtabb4oupdj2sMP50k+XJfB/8JE6w==}
    engines: {node: '>=8'}
    dev: true

  /is-lower-case@1.1.3:
    resolution: {integrity: sha512-+5A1e/WJpLLXZEDlgz4G//WYSHyQBD32qa4Jd3Lw06qQlv3fJHnp3YIHjTQSGzHMgzmVKz2ZP3rBxTHkPw/lxA==}
    dependencies:
      lower-case: 1.1.4
    dev: true

  /is-map@2.0.2:
    resolution: {integrity: sha512-cOZFQQozTha1f4MxLFzlgKYPTyj26picdZTx82hbc/Xf4K/tZOOXSCkMvU4pKioRXGDLJRn0GM7Upe7kR721yg==}
    dev: false

  /is-negative-zero@2.0.2:
    resolution: {integrity: sha512-dqJvarLawXsFbNDeJW7zAz8ItJ9cd28YufuuFzh0G8pNHjJMnY08Dv7sYX2uF5UpQOwieAeOExEYAWWfu7ZZUA==}
    engines: {node: '>= 0.4'}
    dev: false

  /is-number-object@1.0.7:
    resolution: {integrity: sha512-k1U0IRzLMo7ZlYIfzRu23Oh6MiIFasgpb9X76eqfFZAqwH44UI4KTBvBYIZ1dSL9ZzChTB9ShHfLkR4pdW5krQ==}
    engines: {node: '>= 0.4'}
    dependencies:
      has-tostringtag: 1.0.2
    dev: false

  /is-number@7.0.0:
    resolution: {integrity: sha512-41Cifkg6e8TylSpdtTpeLVMqvSBEVzTttHvERD741+pnZ8ANv0004MRL43QKPDlK9cGvNp6NZWZUBlbGXYxxng==}
    engines: {node: '>=0.12.0'}

  /is-path-cwd@2.2.0:
    resolution: {integrity: sha512-w942bTcih8fdJPJmQHFzkS76NEP8Kzzvmw92cXsazb8intwLqPibPPdXf4ANdKV3rYMuuQYGIWtvz9JilB3NFQ==}
    engines: {node: '>=6'}
    dev: true

  /is-path-inside@3.0.3:
    resolution: {integrity: sha512-Fd4gABb+ycGAmKou8eMftCupSir5lRxqf4aD/vd0cD2qc4HL07OjCeuHMr8Ro4CoMaeCKDB0/ECBOVWjTwUvPQ==}
    engines: {node: '>=8'}

  /is-plain-object@2.0.4:
    resolution: {integrity: sha512-h5PpgXkWitc38BBMYawTYMWJHFZJVnBquFE57xFpjB8pJFiF6gZ+bU+WyI/yqXiFR5mdLsgYNaPe8uao6Uv9Og==}
    engines: {node: '>=0.10.0'}
    dependencies:
      isobject: 3.0.1
    dev: false

  /is-potential-custom-element-name@1.0.1:
    resolution: {integrity: sha512-bCYeRA2rVibKZd+s2625gGnGF/t7DSqDs4dP7CrLA1m7jKWz6pps0LpYLJN8Q64HtmPKJ1hrN3nzPNKFEKOUiQ==}
    dev: true

  /is-promise@2.2.2:
    resolution: {integrity: sha512-+lP4/6lKUBfQjZ2pdxThZvLUAafmZb8OAxFb8XXtiQmS35INgr85hdOGoEs124ez1FCnZJt6jau/T+alh58QFQ==}
    dev: true

  /is-regex@1.1.4:
    resolution: {integrity: sha512-kvRdxDsxZjhzUX07ZnLydzS1TU/TJlTUHHY4YLL87e37oUA49DfkLqgy+VjFocowy29cKvcSiu+kIv728jTTVg==}
    engines: {node: '>= 0.4'}
    dependencies:
      call-bind: 1.0.7
      has-tostringtag: 1.0.2
    dev: false

  /is-set@2.0.2:
    resolution: {integrity: sha512-+2cnTEZeY5z/iXGbLhPrOAaK/Mau5k5eXq9j14CpRTftq0pAJu2MwVRSZhyZWBzx3o6X795Lz6Bpb6R0GKf37g==}
    dev: false

  /is-shared-array-buffer@1.0.2:
    resolution: {integrity: sha512-sqN2UDu1/0y6uvXyStCOzyhAjCSlHceFoMKJW8W9EU9cvic/QdsZ0kEU93HEy3IUEFZIiH/3w+AH/UQbPHNdhA==}
    dependencies:
      call-bind: 1.0.7
    dev: false

  /is-stream@2.0.1:
    resolution: {integrity: sha512-hFoiJiTl63nn+kstHGBtewWSKnQLpyb155KHheA1l39uvtO9nWIop1p3udqPcUd/xbF1VLMO4n7OI6p7RbngDg==}
    engines: {node: '>=8'}

  /is-stream@3.0.0:
    resolution: {integrity: sha512-LnQR4bZ9IADDRSkvpqMGvt/tEJWclzklNgSw48V5EAaAeDd6qGvN8ei6k5p0tvxSR171VmGyHuTiAOfxAbr8kA==}
    engines: {node: ^12.20.0 || ^14.13.1 || >=16.0.0}
    dev: true

  /is-string@1.0.7:
    resolution: {integrity: sha512-tE2UXzivje6ofPW7l23cjDOMa09gb7xlAqG6jG5ej6uPV32TlWP3NKPigtaGeHNu9fohccRYvIiZMfOOnOYUtg==}
    engines: {node: '>= 0.4'}
    dependencies:
      has-tostringtag: 1.0.2
    dev: false

  /is-symbol@1.0.4:
    resolution: {integrity: sha512-C/CPBqKWnvdcxqIARxyOh4v1UUEOCHpgDa0WYgpKDFMszcrPcffg5uhwSgPCLD2WWxmq6isisz87tzT01tuGhg==}
    engines: {node: '>= 0.4'}
    dependencies:
      has-symbols: 1.0.3
    dev: false

  /is-typed-array@1.1.13:
    resolution: {integrity: sha512-uZ25/bUAlUY5fR4OKT4rZQEBrzQWYV9ZJYGGsUmEJ6thodVJ1HX64ePQ6Z0qPWP+m+Uq6e9UugrE38jeYsDSMw==}
    engines: {node: '>= 0.4'}
    dependencies:
      which-typed-array: 1.1.14
    dev: false

  /is-unicode-supported@0.1.0:
    resolution: {integrity: sha512-knxG2q4UC3u8stRGyAVJCOdxFmv5DZiRcdlIaAQXAbSfJya+OhopNotLQrstBhququ4ZpuKbDc/8S6mgXgPFPw==}
    engines: {node: '>=10'}
    dev: true

  /is-unicode-supported@1.3.0:
    resolution: {integrity: sha512-43r2mRvz+8JRIKnWJ+3j8JtjRKZ6GmjzfaE/qiBJnikNnYv/6bagRJ1kUhNk8R5EX/GkobD+r+sfxCPJsiKBLQ==}
    engines: {node: '>=12'}
    dev: true

  /is-upper-case@1.1.2:
    resolution: {integrity: sha512-GQYSJMgfeAmVwh9ixyk888l7OIhNAGKtY6QA+IrWlu9MDTCaXmeozOZ2S9Knj7bQwBO/H6J2kb+pbyTUiMNbsw==}
    dependencies:
      upper-case: 1.1.3
    dev: true

  /is-weakmap@2.0.1:
    resolution: {integrity: sha512-NSBR4kH5oVj1Uwvv970ruUkCV7O1mzgVFO4/rev2cLRda9Tm9HrL70ZPut4rOHgY0FNrUu9BCbXA2sdQ+x0chA==}
    dev: false

  /is-weakref@1.0.2:
    resolution: {integrity: sha512-qctsuLZmIQ0+vSSMfoVvyFe2+GSEvnmZ2ezTup1SBse9+twCCeial6EEi3Nc2KFcf6+qz2FBPnjXsk8xhKSaPQ==}
    dependencies:
      call-bind: 1.0.7
    dev: false

  /is-weakset@2.0.2:
    resolution: {integrity: sha512-t2yVvttHkQktwnNNmBQ98AhENLdPUTDTE21uPqAQ0ARwQfGeQKRVS0NNurH7bTf7RrvcVn1OOge45CnBeHCSmg==}
    dependencies:
      call-bind: 1.0.7
      get-intrinsic: 1.2.4
    dev: false

  /is-what@4.1.16:
    resolution: {integrity: sha512-ZhMwEosbFJkA0YhFnNDgTM4ZxDRsS6HqTo7qsZM08fehyRYIYa0yHu5R6mgo1n/8MgaPBXiPimPD77baVFYg+A==}
    engines: {node: '>=12.13'}

  /isarray@1.0.0:
    resolution: {integrity: sha512-VLghIWNM6ELQzo7zwmcg0NmTVyWKYjvIeM83yjp0wRDTmUnrM678fQbcKBo6n2CJEF0szoG//ytg+TKla89ALQ==}

  /isarray@2.0.5:
    resolution: {integrity: sha512-xHjhDr3cNBK0BzdUJSPXZntQUx/mwMS5Rw4A7lPJ90XGAO6ISP/ePDNuo0vhqOZU+UD5JoodwCAAoZQd3FeAKw==}
    dev: false

  /isbinaryfile@4.0.10:
    resolution: {integrity: sha512-iHrqe5shvBUcFbmZq9zOQHBoeOhZJu6RQGrDpBgenUm/Am+F3JM2MgQj+rK3Z601fzrL5gLZWtAPH2OBaSVcyw==}
    engines: {node: '>= 8.0.0'}
    dev: true

  /isexe@2.0.0:
    resolution: {integrity: sha512-RHxMLp9lnKHGHRng9QFhRCMbYAcVpn69smSGcq3f36xjgVVWThj4qqLbTLlq7Ssj8B+fIQ1EuCEGI2lKsyQeIw==}

  /isobject@3.0.1:
    resolution: {integrity: sha512-WhB9zCku7EGTj/HQQRz5aUQEUeoQZH2bWcltRErOpymJ4boYE6wL9Tbr23krRPSZ+C5zqNSrSw+Cc7sZZ4b7vg==}
    engines: {node: '>=0.10.0'}
    dev: false

  /istanbul-lib-coverage@3.2.2:
    resolution: {integrity: sha512-O8dpsF+r0WV/8MNRKfnmrtCWhuKjxrq2w+jpzBL5UZKTi2LeVWnWOmWRxFlesJONmc+wLAGvKQZEOanko0LFTg==}
    engines: {node: '>=8'}
    dev: true

  /istanbul-lib-report@3.0.1:
    resolution: {integrity: sha512-GCfE1mtsHGOELCU8e/Z7YWzpmybrx/+dSTfLrvY8qRmaY6zXTKWn6WQIjaAFw069icm6GVMNkgu0NzI4iPZUNw==}
    engines: {node: '>=10'}
    dependencies:
      istanbul-lib-coverage: 3.2.2
      make-dir: 4.0.0
      supports-color: 7.2.0
    dev: true

  /istanbul-lib-source-maps@4.0.1:
    resolution: {integrity: sha512-n3s8EwkdFIJCG3BPKBYvskgXGoy88ARzvegkitk60NxRdwltLOTaH7CUiMRXvwYorl0Q712iEjcWB+fK/MrWVw==}
    engines: {node: '>=10'}
    dependencies:
      debug: 4.3.4
      istanbul-lib-coverage: 3.2.2
      source-map: 0.6.1
    transitivePeerDependencies:
      - supports-color
    dev: true

  /istanbul-reports@3.1.6:
    resolution: {integrity: sha512-TLgnMkKg3iTDsQ9PbPTdpfAK2DzjF9mqUG7RMgcQl8oFjad8ob4laGxv5XV5U9MAfx8D6tSJiUyuAwzLicaxlg==}
    engines: {node: '>=8'}
    dependencies:
      html-escaper: 2.0.2
      istanbul-lib-report: 3.0.1
    dev: true

  /iterare@1.2.1:
    resolution: {integrity: sha512-RKYVTCjAnRthyJes037NX/IiqeidgN1xc3j1RjFfECFp28A1GVwK9nA+i0rJPaHqSZwygLzRnFlzUuHFoWWy+Q==}
    engines: {node: '>=6'}

  /iterator.prototype@1.1.2:
    resolution: {integrity: sha512-DR33HMMr8EzwuRL8Y9D3u2BMj8+RqSE850jfGu59kS7tbmPLzGkZmVSfyCFSDxuZiEY6Rzt3T2NA/qU+NwVj1w==}
    dependencies:
      define-properties: 1.2.1
      get-intrinsic: 1.2.4
      has-symbols: 1.0.3
      reflect.getprototypeof: 1.0.5
      set-function-name: 2.0.1
    dev: false

  /jackspeak@2.3.6:
    resolution: {integrity: sha512-N3yCS/NegsOBokc8GAdM8UcmfsKiSS8cipheD/nivzr700H+nsMOxJjQnvwOcRYVuFkdH0wGUvW2WbXGmrZGbQ==}
    engines: {node: '>=14'}
    dependencies:
      '@isaacs/cliui': 8.0.2
    optionalDependencies:
      '@pkgjs/parseargs': 0.11.0

  /jest-worker@27.5.1:
    resolution: {integrity: sha512-7vuh85V5cdDofPyxn58nrPjBktZo0u9x1g8WtjQol+jZDaE+fhN+cIvTj11GndBnMnyfrUOG1sZQxCdjKh+DKg==}
    engines: {node: '>= 10.13.0'}
    dependencies:
      '@types/node': 20.11.24
      merge-stream: 2.0.0
      supports-color: 8.1.1
    dev: true

  /jose@5.2.2:
    resolution: {integrity: sha512-/WByRr4jDcsKlvMd1dRJnPfS1GVO3WuKyaurJ/vvXcOaUQO8rnNObCQMlv/5uCceVQIq5Q4WLF44ohsdiTohdg==}
    dev: false

  /jotai@2.7.0(@types/react@18.2.61)(react@18.2.0):
    resolution: {integrity: sha512-4qsyFKu4MprI39rj2uoItyhu24NoCHzkOV7z70PQr65SpzV6CSyhQvVIfbNlNqOIOspNMdf5OK+kTXLvqe63Jw==}
    engines: {node: '>=12.20.0'}
    peerDependencies:
      '@types/react': '>=17.0.0'
      react: '>=17.0.0'
    peerDependenciesMeta:
      '@types/react':
        optional: true
      react:
        optional: true
    dependencies:
      '@types/react': 18.2.61
      react: 18.2.0
    dev: false

  /js-tokens@4.0.0:
    resolution: {integrity: sha512-RdJUflcE3cUzKiMqQgsCu06FPu9UdIJO0beYbPhHN4k6apgJtifcoCtT9bcxOpYBtpD2kCM6Sbzg4CausW/PKQ==}

  /js-tokens@8.0.3:
    resolution: {integrity: sha512-UfJMcSJc+SEXEl9lH/VLHSZbThQyLpw1vLO1Lb+j4RWDvG3N2f7yj3PVQA3cmkTBNldJ9eFnM+xEXxHIXrYiJw==}
    dev: true

  /js-yaml@4.1.0:
    resolution: {integrity: sha512-wpxZs9NoxZaJESJGIZTyDEaYpl0FKSA+FB9aJiyemKhMwkxQg63h4T1KJgUGHpTqPDNRcmmYLugrRjJlBtWvRA==}
    hasBin: true
    dependencies:
      argparse: 2.0.1

  /jsbn@1.1.0:
    resolution: {integrity: sha512-4bYVV3aAMtDTTu4+xsDYa6sy9GyJ69/amsu9sYF2zqjiEoZA5xJi3BrfX3uY+/IekIu7MwdObdbDWpoZdBv3/A==}
    dev: true

  /jsdom@24.0.0:
    resolution: {integrity: sha512-UDS2NayCvmXSXVP6mpTj+73JnNQadZlr9N68189xib2tx5Mls7swlTNao26IoHv46BZJFvXygyRtyXd1feAk1A==}
    engines: {node: '>=18'}
    peerDependencies:
      canvas: ^2.11.2
    peerDependenciesMeta:
      canvas:
        optional: true
    dependencies:
      cssstyle: 4.0.1
      data-urls: 5.0.0
      decimal.js: 10.4.3
      form-data: 4.0.0
      html-encoding-sniffer: 4.0.0
      http-proxy-agent: 7.0.2
      https-proxy-agent: 7.0.4
      is-potential-custom-element-name: 1.0.1
      nwsapi: 2.2.7
      parse5: 7.1.2
      rrweb-cssom: 0.6.0
      saxes: 6.0.0
      symbol-tree: 3.2.4
      tough-cookie: 4.1.3
      w3c-xmlserializer: 5.0.0
      webidl-conversions: 7.0.0
      whatwg-encoding: 3.1.1
      whatwg-mimetype: 4.0.0
      whatwg-url: 14.0.0
      ws: 8.16.0
      xml-name-validator: 5.0.0
    transitivePeerDependencies:
      - bufferutil
      - supports-color
      - utf-8-validate
    dev: true

  /jsesc@2.5.2:
    resolution: {integrity: sha512-OYu7XEzjkCQ3C5Ps3QIZsQfNpqoJyZZA99wd9aWd05NCtC5pWOkShK2mkL6HXQR6/Cy2lbNdPlZBpuQHXE63gA==}
    engines: {node: '>=4'}
    hasBin: true

  /json-buffer@3.0.1:
    resolution: {integrity: sha512-4bV5BfR2mqfQTJm+V5tPPdf+ZpuhiIvTuAB5g8kcrXOZpTT/QwwVRWBywX1ozr6lEuPdbHxwaJlm9G6mI2sfSQ==}

  /json-diff@0.9.0:
    resolution: {integrity: sha512-cVnggDrVkAAA3OvFfHpFEhOnmcsUpleEKq4d4O8sQWWSH40MBrWstKigVB1kGrgLWzuom+7rRdaCsnBD6VyObQ==}
    hasBin: true
    dependencies:
      cli-color: 2.0.3
      difflib: 0.2.4
      dreamopt: 0.8.0
    dev: true

  /json-parse-even-better-errors@2.3.1:
    resolution: {integrity: sha512-xyFwyhro/JEof6Ghe2iz2NcXoj2sloNsWr/XsERDK/oiPCfaNhl5ONfp+jQdAZRQQ0IJWNzH9zIZF7li91kh2w==}
    dev: true

  /json-schema-traverse@0.4.1:
    resolution: {integrity: sha512-xbbCH5dCYU5T8LcEhhuh7HJ88HXuW3qsI3Y0zOZFKfZEHcpWiHU/Jxzk629Brsab/mMiHQti9wMP+845RPe3Vg==}

  /json-schema-traverse@1.0.0:
    resolution: {integrity: sha512-NM8/P9n3XjXhIZn1lLhkFaACTOURQXjWhV4BA/RnOv8xvgqtqpAX9IO4mRQxSx1Rlo4tqzeqb0sOlruaOy3dug==}
    dev: true

  /json-stable-stringify-without-jsonify@1.0.1:
    resolution: {integrity: sha512-Bdboy+l7tA3OGW6FjyFHWkP5LuByj1Tk33Ljyq0axyzdk9//JSi2u3fP1QSmd1KNwq6VOKYGlAu87CisVir6Pw==}

  /json5@1.0.2:
    resolution: {integrity: sha512-g1MWMLBiz8FKi1e4w0UyVL3w+iJceWAFBAaBnnGKOpNa5f8TLktkbre1+s6oICydWAm+HRUGTmI+//xv2hvXYA==}
    hasBin: true
    dependencies:
      minimist: 1.2.8
    dev: false

  /json5@2.2.3:
    resolution: {integrity: sha512-XmOWe7eyHYH14cLdVPoyg+GOH3rYX++KpzrylJwSW98t3Nk+U8XOl8FWKOgwtzdb8lXGf6zYwDUzeHMWfxasyg==}
    engines: {node: '>=6'}
    hasBin: true

  /jsonc-parser@3.2.0:
    resolution: {integrity: sha512-gfFQZrcTc8CnKXp6Y4/CBT3fTc0OVuDofpre4aEeEpSBPV5X5v4+Vmx+8snU7RLPrNHPKSgLxGo9YuQzz20o+w==}
    dev: true

  /jsonc-parser@3.2.1:
    resolution: {integrity: sha512-AilxAyFOAcK5wA1+LeaySVBrHsGQvUFCDWXKpZjzaL0PqW+xfBOttn8GNtWKFWqneyMZj41MWF9Kl6iPWLwgOA==}
    dev: true

  /jsonfile@6.1.0:
    resolution: {integrity: sha512-5dgndWOriYSm5cnYaJNhalLNDKOqFwyDB/rr1E9ZsGciGvKPs8R2xYGCacuf3z6K1YKDz182fd+fY3cn3pMqXQ==}
    dependencies:
      universalify: 2.0.1
    optionalDependencies:
      graceful-fs: 4.2.11
    dev: true

  /jsx-ast-utils@3.3.5:
    resolution: {integrity: sha512-ZZow9HBI5O6EPgSJLUb8n2NKgmVWTwCvHGwFuJlMjvLFqlGG6pjirPhtdsseaLZjSibD8eegzmYpUZwoIlj2cQ==}
    engines: {node: '>=4.0'}
    dependencies:
      array-includes: 3.1.7
      array.prototype.flat: 1.3.2
      object.assign: 4.1.5
      object.values: 1.1.7
    dev: false

  /keygrip@1.1.0:
    resolution: {integrity: sha512-iYSchDJ+liQ8iwbSI2QqsQOvqv58eJCEanyJPJi+Khyu8smkcKSFUCbPwzFcL7YVtZ6eONjqRX/38caJ7QjRAQ==}
    engines: {node: '>= 0.6'}
    dependencies:
      tsscmp: 1.0.6
    dev: false

  /keyv@4.5.4:
    resolution: {integrity: sha512-oxVHkHR/EJf2CNXnWxRLW6mg7JyCCUcG0DtEGmL2ctUo1PNTin1PUil+r/+4r5MpVgC/fn1kjsx7mjSujKqIpw==}
    dependencies:
      json-buffer: 3.0.1

  /klona@2.0.6:
    resolution: {integrity: sha512-dhG34DXATL5hSxJbIexCft8FChFXtmskoZYnoPWjXQuebWYCNkVeV3KkGegCK9CP1oswI/vQibS2GY7Em/sJJA==}
    engines: {node: '>= 8'}
    dev: false

  /kuler@2.0.0:
    resolution: {integrity: sha512-Xq9nH7KlWZmXAtodXDDRE7vs6DU1gTU8zYDHDiWLSip45Egwq3plLHzPn27NgvzL2r1LMPC1vdqh98sQxtqj4A==}
    dev: false

  /language-subtag-registry@0.3.22:
    resolution: {integrity: sha512-tN0MCzyWnoz/4nHS6uxdlFWoUZT7ABptwKPQ52Ea7URk6vll88bWBVhodtnlfEuCcKWNGoc+uGbw1cwa9IKh/w==}
    dev: false

  /language-tags@1.0.9:
    resolution: {integrity: sha512-MbjN408fEndfiQXbFQ1vnd+1NoLDsnQW41410oQBXiyXDMYH5z505juWa4KUE1LqxRC7DgOgZDbKLxHIwm27hA==}
    engines: {node: '>=0.10'}
    dependencies:
      language-subtag-registry: 0.3.22
    dev: false

  /levn@0.4.1:
    resolution: {integrity: sha512-+bT2uH4E5LGE7h/n3evcS/sQlJXCpIp6ym8OWJ5eV6+67Dsql/LaaT7qJBAt2rzfoa/5QBGBhxDix1dMt2kQKQ==}
    engines: {node: '>= 0.8.0'}
    dependencies:
      prelude-ls: 1.2.1
      type-check: 0.4.0

  /lines-and-columns@1.2.4:
    resolution: {integrity: sha512-7ylylesZQ/PV29jhEDl3Ufjo6ZX7gCqJr5F7PKrqc93v7fzSymt1BpwEU8nAUXs8qzzvqhbjhK5QZg6Mt/HkBg==}
    dev: true

  /linkify-it@5.0.0:
    resolution: {integrity: sha512-5aHCbzQRADcdP+ATqnDuhhJ/MRIqDkZX5pyjFHRRysS8vZ5AbqGEoFIb6pYHPZ+L/OC2Lc+xT8uHVVR5CAK/wQ==}
    dependencies:
      uc.micro: 2.1.0
    dev: false

  /linkifyjs@4.1.3:
    resolution: {integrity: sha512-auMesunaJ8yfkHvK4gfg1K0SaKX/6Wn9g2Aac/NwX+l5VdmFZzo/hdPGxEOETj+ryRa4/fiOPjeeKURSAJx1sg==}
    dev: false

  /loader-runner@4.3.0:
    resolution: {integrity: sha512-3R/1M+yS3j5ou80Me59j7F9IMs4PXs3VqRrm0TU3AbKPxlmpoY1TNscJV/oGJXo8qCatFGTfDbY6W6ipGOYXfg==}
    engines: {node: '>=6.11.5'}
    dev: true

  /local-pkg@0.5.0:
    resolution: {integrity: sha512-ok6z3qlYyCDS4ZEU27HaU6x/xZa9Whf8jD4ptH5UZTQYZVYeb9bnZ3ojVhiJNLiXK1Hfc0GNbLXcmZ5plLDDBg==}
    engines: {node: '>=14'}
    dependencies:
      mlly: 1.5.0
      pkg-types: 1.0.3
    dev: true

  /locate-path@6.0.0:
    resolution: {integrity: sha512-iPZK6eYjbxRu3uB4/WZ3EsEIMJFMqAoopl3R+zuq0UjcAm/MO6KCweDgPfP3elTztoKP3KtnVHxTn2NHBSDVUw==}
    engines: {node: '>=10'}
    dependencies:
      p-locate: 5.0.0

  /lodash.get@4.4.2:
    resolution: {integrity: sha512-z+Uw/vLuy6gQe8cfaFWD7p0wVv8fJl3mbzXh33RS+0oW2wvUqiRXiQ69gLWSLpgB5/6sU+r6BlQR0MBILadqTQ==}
    dev: true

  /lodash.merge@4.6.2:
    resolution: {integrity: sha512-0KpjqXRVvrYyCsX1swR/XTK0va6VQkQM6MNo7PqW77ByjAhoARA8EfrP1N4+KlKj8YS0ZUCtRT/YUuhyYDujIQ==}

  /lodash.throttle@4.1.1:
    resolution: {integrity: sha512-wIkUCfVKpVsWo3JSZlc+8MB5it+2AN5W8J7YVMST30UrvcQNZ1Okbj+rbVniijTWE6FGYy4XJq/rHkas8qJMLQ==}
    dev: true

  /lodash@4.17.21:
    resolution: {integrity: sha512-v2kDEe57lecTulaDIuNTPy3Ry4gLGJ6Z1O3vE1krgXZNrsQ+LFTGHVxVjcXPs17LhbZVGedAJv8XZ1tvj5FvSg==}
    dev: true

  /log-symbols@3.0.0:
    resolution: {integrity: sha512-dSkNGuI7iG3mfvDzUuYZyvk5dD9ocYCYzNU6CYDE6+Xqd+gwme6Z00NS3dUh8mq/73HaEtT7m6W+yUPtU6BZnQ==}
    engines: {node: '>=8'}
    dependencies:
      chalk: 2.4.2
    dev: true

  /log-symbols@4.1.0:
    resolution: {integrity: sha512-8XPvpAA8uyhfteu8pIvQxpJZ7SYYdpUivZpGy6sFsBuKRY/7rQGavedeB8aK+Zkyq6upMFVL/9AW6vOYzfRyLg==}
    engines: {node: '>=10'}
    dependencies:
      chalk: 4.1.2
      is-unicode-supported: 0.1.0
    dev: true

  /logform@2.6.0:
    resolution: {integrity: sha512-1ulHeNPp6k/LD8H91o7VYFBng5i1BDE7HoKxVbZiGFidS1Rj65qcywLxX+pVfAPoQJEjRdvKcusKwOupHCVOVQ==}
    engines: {node: '>= 12.0.0'}
    dependencies:
      '@colors/colors': 1.6.0
      '@types/triple-beam': 1.3.5
      fecha: 4.2.3
      ms: 2.1.3
      safe-stable-stringify: 2.4.3
      triple-beam: 1.4.1
    dev: false

  /loose-envify@1.4.0:
    resolution: {integrity: sha512-lyuxPGr/Wfhrlem2CL/UcnUc1zcqKAImBDzukY7Y5F/yQiNdko6+fRLevlw1HgMySw7f611UIY408EtxRSoK3Q==}
    hasBin: true
    dependencies:
      js-tokens: 4.0.0

  /loupe@2.3.7:
    resolution: {integrity: sha512-zSMINGVYkdpYSOBmLi0D1Uo7JU9nVdQKrHxC8eYlV+9YKK9WePqAlL7lSlorG/U2Fw1w0hTBmaa/jrQ3UbPHtA==}
    dependencies:
      get-func-name: 2.0.2
    dev: true

  /lower-case-first@1.0.2:
    resolution: {integrity: sha512-UuxaYakO7XeONbKrZf5FEgkantPf5DUqDayzP5VXZrtRPdH86s4kN47I8B3TW10S4QKiE3ziHNf3kRN//okHjA==}
    dependencies:
      lower-case: 1.1.4
    dev: true

  /lower-case@1.1.4:
    resolution: {integrity: sha512-2Fgx1Ycm599x+WGpIYwJOvsjmXFzTSc34IwDWALRA/8AopUKAVPwfJ+h5+f85BCp0PWmmJcWzEpxOpoXycMpdA==}
    dev: true

  /lru-cache@10.2.0:
    resolution: {integrity: sha512-2bIM8x+VAf6JT4bKAljS1qUWgMsqZRPGJS6FSahIMPVvctcNhyVp7AJu7quxOW9jwkryBReKZY5tY5JYv2n/7Q==}
    engines: {node: 14 || >=16.14}

  /lru-cache@5.1.1:
    resolution: {integrity: sha512-KpNARQA3Iwv+jTA0utUVVbrh+Jlrr1Fv0e56GGzAFOXN7dk/FviaDW8LHmK52DlcH4WP2n6gI8vN1aesBFgo9w==}
    dependencies:
      yallist: 3.1.1

  /lru-cache@6.0.0:
    resolution: {integrity: sha512-Jo6dJ04CmSjuznwJSS3pUeWmd/H0ffTlkXXgwZi+eq1UCmqQwCh+eLsYOYCwY991i2Fah4h1BEMCx4qThGbsiA==}
    engines: {node: '>=10'}
    dependencies:
      yallist: 4.0.0

  /lru-cache@7.18.3:
    resolution: {integrity: sha512-jumlc0BIUrS3qJGgIkWZsyfAM7NCWiBcCDhnd+3NNM5KbBmLTgHVfWBcg6W+rLUsIpzpERPsvwUP7CckAQSOoA==}
    engines: {node: '>=12'}
    dev: true

  /lru-queue@0.1.0:
    resolution: {integrity: sha512-BpdYkt9EvGl8OfWHDQPISVpcl5xZthb+XPsbELj5AQXxIC8IriDZIQYjBJPEm5rS420sjZ0TLEzRcq5KdBhYrQ==}
    dependencies:
      es5-ext: 0.10.62
    dev: true

  /magic-string@0.30.5:
    resolution: {integrity: sha512-7xlpfBaQaP/T6Vh8MO/EqXSW5En6INHEvEXQiuff7Gku0PWjU3uf6w/j9o7O+SpB5fOAkrI5HeoNgwjEO0pFsA==}
    engines: {node: '>=12'}
    dependencies:
      '@jridgewell/sourcemap-codec': 1.4.15
    dev: true

  /magic-string@0.30.7:
    resolution: {integrity: sha512-8vBuFF/I/+OSLRmdf2wwFCJCz+nSn0m6DPvGH1fS/KiQoSaR+sETbov0eIk9KhEKy8CYqIkIAnbohxT/4H0kuA==}
    engines: {node: '>=12'}
    dependencies:
      '@jridgewell/sourcemap-codec': 1.4.15
    dev: true

  /magicast@0.3.3:
    resolution: {integrity: sha512-ZbrP1Qxnpoes8sz47AM0z08U+jW6TyRgZzcWy3Ma3vDhJttwMwAFDMMQFobwdBxByBD46JYmxRzeF7w2+wJEuw==}
    dependencies:
      '@babel/parser': 7.23.9
      '@babel/types': 7.23.9
      source-map-js: 1.0.2
    dev: true

  /make-dir@3.1.0:
    resolution: {integrity: sha512-g3FeP20LNwhALb/6Cz6Dd4F2ngze0jz7tbzrD2wAV+o9FeNHe4rL+yK2md0J/fiSf1sa1ADhXqi5+oVwOM/eGw==}
    engines: {node: '>=8'}
    dependencies:
      semver: 6.3.1
    dev: false

  /make-dir@4.0.0:
    resolution: {integrity: sha512-hXdUTZYIVOt1Ex//jAQi+wTZZpUpwBj/0QsOzqegb3rGMMeJiSEu5xLHnYfBrRV4RH2+OCSOO95Is/7x1WJ4bw==}
    engines: {node: '>=10'}
    dependencies:
      semver: 7.6.0
    dev: true

  /make-error@1.3.6:
    resolution: {integrity: sha512-s8UhlNe7vPKomQhC1qFelMokr/Sc3AgNbso3n74mVPA5LTZwkB9NlXf4XPamLxJE8h0gh73rM94xvwRT2CVInw==}

<<<<<<< HEAD
  /mantine-modal-manager@7.6.1(@mantine/hooks@7.5.3)(react-dom@18.2.0)(react@18.2.0):
    resolution: {integrity: sha512-iEEwOBH1aEqInkYy0A+TKvvUVWBavvr8EhtDGrSNvvStxEzmjwbzKLlvUnZbGZ3VuXRXpDqolOuL0PubartY8Q==}
=======
  /mantine-modal-manager@7.5.3(@mantine/core@7.5.3)(@mantine/hooks@7.5.3)(react-dom@18.2.0)(react@18.2.0):
    resolution: {integrity: sha512-PRdd+nb9XmIF+n7RbfwslQix1QKjHxANjTl3S2bbtFKQ/bbI2dcPnwlze9xLM9Nephcv0hY/ZsgRWQhF4ZLIww==}
>>>>>>> 4cd897d5
    peerDependencies:
      '@mantine/core': 7.6.1
      '@mantine/hooks': 7.6.1
      react: ^18.2.0
      react-dom: ^18.2.0
    dependencies:
<<<<<<< HEAD
=======
      '@mantine/core': 7.5.3(@mantine/hooks@7.5.3)(@types/react@18.2.61)(react-dom@18.2.0)(react@18.2.0)
>>>>>>> 4cd897d5
      '@mantine/hooks': 7.5.3(react@18.2.0)
      react: 18.2.0
      react-dom: 18.2.0(react@18.2.0)
    dev: false

  /mantine-react-table@2.0.0-beta.0(@mantine/core@7.5.3)(@mantine/dates@7.5.3)(@mantine/hooks@7.5.3)(@tabler/icons-react@2.47.0)(clsx@2.1.0)(dayjs@1.11.10)(react-dom@18.2.0)(react@18.2.0):
    resolution: {integrity: sha512-KZOr7nzoSt4aF0hyWKJJBK9/dxVWB3tdg2fFSNnqns9cbPFlLTGXDKguLSoNE8WkzjWE0ThpYJknIAoraL/7ug==}
    engines: {node: '>=16'}
    peerDependencies:
      '@mantine/core': ^7.5
      '@mantine/dates': ^7.5
      '@mantine/hooks': ^7.5
      '@tabler/icons-react': '>=2.23.0'
      clsx: '>=2'
      dayjs: '>=1.11'
      react: '>=18.0'
      react-dom: '>=18.0'
    dependencies:
<<<<<<< HEAD
      '@mantine/core': 7.5.3(@mantine/hooks@7.5.3)(react-dom@18.2.0)(react@18.2.0)
=======
      '@mantine/core': 7.5.3(@mantine/hooks@7.5.3)(@types/react@18.2.61)(react-dom@18.2.0)(react@18.2.0)
>>>>>>> 4cd897d5
      '@mantine/dates': 7.5.3(@mantine/core@7.5.3)(@mantine/hooks@7.5.3)(dayjs@1.11.10)(react-dom@18.2.0)(react@18.2.0)
      '@mantine/hooks': 7.5.3(react@18.2.0)
      '@tabler/icons-react': 2.47.0(react@18.2.0)
      '@tanstack/match-sorter-utils': 8.11.8
      '@tanstack/react-table': 8.12.0(react-dom@18.2.0)(react@18.2.0)
      '@tanstack/react-virtual': 3.1.2(react-dom@18.2.0)(react@18.2.0)
      clsx: 2.1.0
      dayjs: 1.11.10
      react: 18.2.0
      react-dom: 18.2.0(react@18.2.0)
    dev: false

  /markdown-it@14.0.0:
    resolution: {integrity: sha512-seFjF0FIcPt4P9U39Bq1JYblX0KZCjDLFFQPHpL5AzHpqPEKtosxmdq/LTVZnjfH7tjt9BxStm+wXcDBNuYmzw==}
    hasBin: true
    dependencies:
      argparse: 2.0.1
      entities: 4.5.0
      linkify-it: 5.0.0
      mdurl: 2.0.0
      punycode.js: 2.3.1
      uc.micro: 2.1.0
    dev: false

  /mdurl@2.0.0:
    resolution: {integrity: sha512-Lf+9+2r+Tdp5wXDXC4PcIBjTDtq4UKjCPMQhKIuzpJNW0b96kVqSwW0bT7FhRSfmAiFYgP+SCRvdrDozfh0U5w==}
    dev: false

  /media-typer@0.3.0:
    resolution: {integrity: sha512-dq+qelQ9akHpcOl/gUVRTxVIOkAJ1wR3QAvb4RsVjS8oVoFjDGTc679wJYmUmknUF5HwMLOgb5O+a3KxfWapPQ==}
    engines: {node: '>= 0.6'}

  /memfs@3.5.3:
    resolution: {integrity: sha512-UERzLsxzllchadvbPs5aolHh65ISpKpM+ccLbOJ8/vvpBKmAWf+la7dXFy7Mr0ySHbdHrFv5kGFCUHHe6GFEmw==}
    engines: {node: '>= 4.0.0'}
    dependencies:
      fs-monkey: 1.0.5
    dev: true

  /memoizee@0.4.15:
    resolution: {integrity: sha512-UBWmJpLZd5STPm7PMUlOw/TSy972M+z8gcyQ5veOnSDRREz/0bmpyTfKt3/51DhEBqCZQn1udM/5flcSPYhkdQ==}
    dependencies:
      d: 1.0.1
      es5-ext: 0.10.62
      es6-weak-map: 2.0.3
      event-emitter: 0.3.5
      is-promise: 2.2.2
      lru-queue: 0.1.0
      next-tick: 1.1.0
      timers-ext: 0.1.7
    dev: true

  /merge-descriptors@1.0.1:
    resolution: {integrity: sha512-cCi6g3/Zr1iqQi6ySbseM1Xvooa98N0w31jzUYrXPX2xqObmFGHJ0tQ5u74H3mVh7wLouTseZyYIq39g8cNp1w==}

  /merge-stream@2.0.0:
    resolution: {integrity: sha512-abv/qOcuPfk3URPfDzmZU1LKmuw8kT+0nIHvKrKgFrwifol/doWcdA4ZqsWQ8ENrFKkd67Mfpo/LovbIUsbt3w==}
    dev: true

  /merge2@1.4.1:
    resolution: {integrity: sha512-8q7VEgMJW4J8tcfVPy8g09NcQwZdbwFEqhe/WZkoIzjn/3TGDwtOCYtXGxA3O8tPzpczCCDgv+P2P5y00ZJOOg==}
    engines: {node: '>= 8'}

  /methods@1.1.2:
    resolution: {integrity: sha512-iclAHeNqNm68zFtnZ0e+1L2yUIdvzNoauKU4WBA3VvH/vPFieF7qfRlwUZU+DA9P9bPXIS90ulxoUoCH23sV2w==}
    engines: {node: '>= 0.6'}

  /micromatch@4.0.5:
    resolution: {integrity: sha512-DMy+ERcEW2q8Z2Po+WNXuw3c5YaUSFjAO5GsJqfEl7UjvtIuFKO6ZrKvcItdy98dwFI2N1tg3zNIdKaQT+aNdA==}
    engines: {node: '>=8.6'}
    dependencies:
      braces: 3.0.2
      picomatch: 2.3.1

  /mime-db@1.52.0:
    resolution: {integrity: sha512-sPU4uV7dYlvtWJxwwxHD0PuihVNiE7TyAbQ5SWxDCB9mUYvOgroQOwYQQOKPJ8CIbE+1ETVlOoK1UC2nU3gYvg==}
    engines: {node: '>= 0.6'}

  /mime-types@2.1.35:
    resolution: {integrity: sha512-ZDY+bPm5zTTF+YpCrAU9nK0UgICYPT0QtT1NZWFv4s++TNkcgVaT0g6+4R2uI4MjQjzysHB1zxuWL50hzaeXiw==}
    engines: {node: '>= 0.6'}
    dependencies:
      mime-db: 1.52.0

  /mime@1.6.0:
    resolution: {integrity: sha512-x0Vn8spI+wuJ1O6S7gnbaQg8Pxh4NNHb7KSINmEWKiPE4RKOplvijn+NkmYmmRgP68mc70j2EbeTFRsrswaQeg==}
    engines: {node: '>=4'}
    hasBin: true

  /mime@2.6.0:
    resolution: {integrity: sha512-USPkMeET31rOMiarsBNIHZKLGgvKc/LrjofAnBlOttf5ajRvqiRA8QsenbcooctK6d6Ts6aqZXBA+XbkKthiQg==}
    engines: {node: '>=4.0.0'}
    hasBin: true
    dev: true

  /mimic-fn@2.1.0:
    resolution: {integrity: sha512-OqbOk5oEQeAZ8WXWydlu9HJjz9WVdEIvamMCcXmuqUYjTknH/sqsWvhQ3vgwKFRR1HpjvNBKQ37nbJgYzGqGcg==}
    engines: {node: '>=6'}
    dev: true

  /mimic-fn@4.0.0:
    resolution: {integrity: sha512-vqiC06CuhBTUdZH+RYl8sFrL096vA45Ok5ISO6sE/Mr1jRbGH4Csnhi8f3wKVl7x8mO4Au7Ir9D3Oyv1VYMFJw==}
    engines: {node: '>=12'}
    dev: true

  /mimic-response@3.1.0:
    resolution: {integrity: sha512-z0yWI+4FDrrweS8Zmt4Ej5HdJmky15+L2e6Wgn3+iK5fWzb6T3fhNFq2+MeTRb064c6Wr4N/wv0DzQTjNzHNGQ==}
    engines: {node: '>=10'}
    dev: false

  /minimatch@3.1.2:
    resolution: {integrity: sha512-J7p63hRiAjw1NDEww1W7i37+ByIrOWO5XQQAzZ3VOcL0PNybwpfmV/N05zFAzwQ9USyEcX6t3UO+K5aqBQOIHw==}
    dependencies:
      brace-expansion: 1.1.11

  /minimatch@5.1.6:
    resolution: {integrity: sha512-lKwV/1brpG6mBUFHtb7NUmtABCb2WZZmm2wNiOA5hAb8VdCS4B3dtMWyvcoViccwAW/COERjXLt0zP1zXUN26g==}
    engines: {node: '>=10'}
    dependencies:
      brace-expansion: 2.0.1
    dev: true

  /minimatch@7.4.6:
    resolution: {integrity: sha512-sBz8G/YjVniEz6lKPNpKxXwazJe4c19fEfV2GDMX6AjFz+MX9uDWIZW8XreVhkFW3fkIdTv/gxWr/Kks5FFAVw==}
    engines: {node: '>=10'}
    dependencies:
      brace-expansion: 2.0.1
    dev: true

  /minimatch@8.0.4:
    resolution: {integrity: sha512-W0Wvr9HyFXZRGIDgCicunpQ299OKXs9RgZfaukz4qAW/pJhcpUfupc9c+OObPOFueNy8VSrZgEmDtk6Kh4WzDA==}
    engines: {node: '>=16 || 14 >=14.17'}
    dependencies:
      brace-expansion: 2.0.1
    dev: true

  /minimatch@9.0.3:
    resolution: {integrity: sha512-RHiac9mvaRw0x3AYRgDC1CxAP7HTcNrrECeA8YYJeWnpo+2Q5CegtZjaotWTWxDG3UeGA1coE05iH1mPjT/2mg==}
    engines: {node: '>=16 || 14 >=14.17'}
    dependencies:
      brace-expansion: 2.0.1

  /minimist@1.2.8:
    resolution: {integrity: sha512-2yyAR8qBkN3YuheJanUpWC5U3bb5osDywNB8RzDVlDwDHbocAJveqqj1u8+SVD7jkWT4yvsHCpWqqWqAxb0zCA==}

  /minipass@3.3.6:
    resolution: {integrity: sha512-DxiNidxSEK+tHG6zOIklvNOwm3hvCrbUrdtzY74U6HKTJxvIDfOUL5W5P2Ghd3DTkhhKPYGqeNUIh5qcM4YBfw==}
    engines: {node: '>=8'}
    dependencies:
      yallist: 4.0.0
    dev: false

  /minipass@4.2.8:
    resolution: {integrity: sha512-fNzuVyifolSLFL4NzpF+wEF4qrgqaaKX0haXPQEdQ7NKAN+WecoKMHV09YcuL/DHxrUsYQOK3MiuDf7Ip2OXfQ==}
    engines: {node: '>=8'}
    dev: true

  /minipass@5.0.0:
    resolution: {integrity: sha512-3FnjYuehv9k6ovOEbyOswadCDPX1piCfhV8ncmYtHOjuPwylVWsghTLo7rabjC3Rx5xD4HDx8Wm1xnMF7S5qFQ==}
    engines: {node: '>=8'}
    dev: false

  /minipass@7.0.4:
    resolution: {integrity: sha512-jYofLM5Dam9279rdkWzqHozUo4ybjdZmCsDHePy5V/PbBcVMiSZR97gmAy45aqi8CK1lG2ECd356FU86avfwUQ==}
    engines: {node: '>=16 || 14 >=14.17'}

  /minizlib@2.1.2:
    resolution: {integrity: sha512-bAxsR8BVfj60DWXHE3u30oHzfl4G7khkSuPW+qvpd7jFRHm7dLxOjUk1EHACJ/hxLY8phGJ0YhYHZo7jil7Qdg==}
    engines: {node: '>= 8'}
    dependencies:
      minipass: 3.3.6
      yallist: 4.0.0
    dev: false

  /mkdirp-classic@0.5.3:
    resolution: {integrity: sha512-gKLcREMhtuZRwRAfqP3RFW+TK4JqApVBtOIftVgjuABpAtpxhPGaDcfvbhNvD0B8iD1oUr/txX35NjcaY6Ns/A==}
    dev: false

  /mkdirp@0.5.6:
    resolution: {integrity: sha512-FP+p8RB8OWpF3YZBCrP5gtADmtXApB5AMLn+vdyA+PyxCjrCs00mjyUozssO33cwDeT3wNGdLxJ5M//YqtHAJw==}
    hasBin: true
    dependencies:
      minimist: 1.2.8

  /mkdirp@1.0.4:
    resolution: {integrity: sha512-vVqVZQyf3WLx2Shd0qJ9xuvqgAyKPLAiqITEtqW0oIUjzo3PePDd6fW9iFz30ef7Ysp/oiWqbhszeGWW2T6Gzw==}
    engines: {node: '>=10'}
    hasBin: true
    dev: false

  /mlly@1.5.0:
    resolution: {integrity: sha512-NPVQvAY1xr1QoVeG0cy8yUYC7FQcOx6evl/RjT1wL5FvzPnzOysoqB/jmx/DhssT2dYa8nxECLAaFI/+gVLhDQ==}
    dependencies:
      acorn: 8.11.3
      pathe: 1.1.2
      pkg-types: 1.0.3
      ufo: 1.4.0
    dev: true

  /mrmime@2.0.0:
    resolution: {integrity: sha512-eu38+hdgojoyq63s+yTpN4XMBdt5l8HhMhc4VKLO9KM5caLIBvUm4thi7fFaxyTmCKeNnXZ5pAlBwCUnhA09uw==}
    engines: {node: '>=10'}
    dev: true

  /ms@2.0.0:
    resolution: {integrity: sha512-Tpp60P6IUJDTuOq/5Z8cdskzJujfwqfOTkrwIwj7IRISpnkJnT6SyJ4PCPnGMoFjC9ddhal5KVIYtAt97ix05A==}

  /ms@2.1.2:
    resolution: {integrity: sha512-sGkPx+VjMtmA6MX27oA4FBFELFCZZ4S4XqeGOXCv68tT+jb3vk/RyaKWP0PTKyWtmLSM0b+adUTEvbs1PEaH2w==}

  /ms@2.1.3:
    resolution: {integrity: sha512-6FlzubTLZG3J2a/NVCAleEhjzq5oxgHyaCU9yYXvcLsvoVaHJq/s5xXI6/XXP6tz7R9xAOtHnSO/tXtF3WRTlA==}

  /multer@1.4.4-lts.1:
    resolution: {integrity: sha512-WeSGziVj6+Z2/MwQo3GvqzgR+9Uc+qt8SwHKh3gvNPiISKfsMfG4SvCOFYlxxgkXt7yIV2i1yczehm0EOKIxIg==}
    engines: {node: '>= 6.0.0'}
    dependencies:
      append-field: 1.0.0
      busboy: 1.6.0
      concat-stream: 1.6.2
      mkdirp: 0.5.6
      object-assign: 4.1.1
      type-is: 1.6.18
      xtend: 4.0.2

  /mute-stream@0.0.8:
    resolution: {integrity: sha512-nnbWWOkoWyUsTjKrhgD0dcz22mdkSnpYqbEjIm2nhwhuxlSkpywJmBo8h0ZqJdkp73mb90SssHkN4rsRaBAfAA==}
    dev: true

  /mute-stream@1.0.0:
    resolution: {integrity: sha512-avsJQhyd+680gKXyG/sQc0nXaC6rBkPOfyHYcFb9+hdkqQkR9bdnkJ0AMZhke0oesPqIO+mFFJ+IdBc7mst4IA==}
    engines: {node: ^14.17.0 || ^16.13.0 || >=18.0.0}
    dev: true

  /nanoid@3.3.7:
    resolution: {integrity: sha512-eSRppjcPIatRIMC1U6UngP8XFcz8MQWGQdt1MTBQ7NaAmvXDfvNxbvWV3x2y6CdEUciCSsDHDQZbhYaB8QEo2g==}
    engines: {node: ^10 || ^12 || ^13.7 || ^14 || >=15.0.1}
    hasBin: true

  /napi-build-utils@1.0.2:
    resolution: {integrity: sha512-ONmRUqK7zj7DWX0D9ADe03wbwOBZxNAfF20PlGfCWQcD3+/MakShIHrMqx9YwPTfxDdF1zLeL+RGZiR9kGMLdg==}
    dev: false

  /natural-compare@1.4.0:
    resolution: {integrity: sha512-OWND8ei3VtNC9h7V60qff3SVobHr996CTwgxubgyQYEpg290h9J0buyECNNJexkFm5sOajh5G116RYA1c8ZMSw==}

  /negotiator@0.6.3:
    resolution: {integrity: sha512-+EUsqGPLsM+j/zdChZjsnX51g4XrHFOIXwfnCVPGlQk/k5giakcKsuxCObBRu6DSm9opw/O6slWbJdghQM4bBg==}
    engines: {node: '>= 0.6'}

  /neo-async@2.6.2:
    resolution: {integrity: sha512-Yd3UES5mWCSqR+qNT93S3UoYUkqAZ9lLg8a7g9rimsWmYGK8cVToA4/sF3RrshdyV3sAGMXVUmpMYOw+dLpOuw==}
    dev: true

  /nest-winston@1.9.4(@nestjs/common@10.3.3)(winston@3.12.0):
    resolution: {integrity: sha512-ilEmHuuYSAI6aMNR120fLBl42EdY13QI9WRggHdEizt9M7qZlmXJwpbemVWKW/tqRmULjSx/otKNQ3GMQbfoUQ==}
    peerDependencies:
      '@nestjs/common': ^5.0.0 || ^6.6.0 || ^7.0.0 || ^8.0.0 || ^9.0.0 || ^10.0.0
      winston: ^3.0.0
    dependencies:
      '@nestjs/common': 10.3.3(reflect-metadata@0.2.1)(rxjs@7.8.1)
      fast-safe-stringify: 2.1.1
      winston: 3.12.0
    dev: false

  /netmask@2.0.2:
    resolution: {integrity: sha512-dBpDMdxv9Irdq66304OLfEmQ9tbNRFnFTuZiLo+bD+r332bBmMJ8GBLXklIXXgxd3+v9+KUnZaUR5PJMa75Gsg==}
    engines: {node: '>= 0.4.0'}
    dev: true

  /next-auth@5.0.0-beta.13(next@14.1.1)(react@18.2.0):
    resolution: {integrity: sha512-2m2Gq69WQ0YXcHCCpHn2y5z1bxSlqD/XOuAgrdtz49/VIAdTFFeYZz97RYqf6xMF8VGmoG32VUnJ6LzaHk6Fwg==}
    peerDependencies:
      '@simplewebauthn/browser': ^9.0.1
      '@simplewebauthn/server': ^9.0.2
      next: ^14
      nodemailer: ^6.6.5
      react: ^18.2.0
    peerDependenciesMeta:
      '@simplewebauthn/browser':
        optional: true
      '@simplewebauthn/server':
        optional: true
      nodemailer:
        optional: true
    dependencies:
      '@auth/core': 0.27.0
      next: 14.1.1(@babel/core@7.23.9)(react-dom@18.2.0)(react@18.2.0)(sass@1.71.1)
      react: 18.2.0
    dev: false

  /next-international@1.2.4:
    resolution: {integrity: sha512-JQvp+h2iSgA/t8hu5S/Lwow1ZErJutQRdpnplxjv4VTlCiND8T95fYih8BjkHcVhQbtM+Wu9Mb1CM32wD9hlWQ==}
    dependencies:
      client-only: 0.0.1
      international-types: 0.8.1
      server-only: 0.0.1
    dev: false

  /next-tick@1.1.0:
    resolution: {integrity: sha512-CXdUiJembsNjuToQvxayPZF9Vqht7hewsvy2sOWafLvi2awflj9mOC6bHIg50orX8IJvWKY9wYQ/zB2kogPslQ==}
    dev: true

  /next@14.1.1(@babel/core@7.23.9)(react-dom@18.2.0)(react@18.2.0)(sass@1.71.1):
    resolution: {integrity: sha512-McrGJqlGSHeaz2yTRPkEucxQKe5Zq7uPwyeHNmJaZNY4wx9E9QdxmTp310agFRoMuIYgQrCrT3petg13fSVOww==}
    engines: {node: '>=18.17.0'}
    hasBin: true
    peerDependencies:
      '@opentelemetry/api': ^1.1.0
      react: ^18.2.0
      react-dom: ^18.2.0
      sass: ^1.3.0
    peerDependenciesMeta:
      '@opentelemetry/api':
        optional: true
      sass:
        optional: true
    dependencies:
      '@next/env': 14.1.1
      '@swc/helpers': 0.5.2
      busboy: 1.6.0
      caniuse-lite: 1.0.30001587
      graceful-fs: 4.2.11
      postcss: 8.4.31
      react: 18.2.0
      react-dom: 18.2.0(react@18.2.0)
      sass: 1.71.1
      styled-jsx: 5.1.1(@babel/core@7.23.9)(react@18.2.0)
    optionalDependencies:
      '@next/swc-darwin-arm64': 14.1.1
      '@next/swc-darwin-x64': 14.1.1
      '@next/swc-linux-arm64-gnu': 14.1.1
      '@next/swc-linux-arm64-musl': 14.1.1
      '@next/swc-linux-x64-gnu': 14.1.1
      '@next/swc-linux-x64-musl': 14.1.1
      '@next/swc-win32-arm64-msvc': 14.1.1
      '@next/swc-win32-ia32-msvc': 14.1.1
      '@next/swc-win32-x64-msvc': 14.1.1
    transitivePeerDependencies:
      - '@babel/core'
      - babel-plugin-macros
    dev: false

  /no-case@2.3.2:
    resolution: {integrity: sha512-rmTZ9kz+f3rCvK2TD1Ue/oZlns7OGoIWP4fc3llxxRXlOkHKoWPPWJOfFYpITabSow43QJbRIoHQXtt10VldyQ==}
    dependencies:
      lower-case: 1.1.4
    dev: true

  /node-abi@3.54.0:
    resolution: {integrity: sha512-p7eGEiQil0YUV3ItH4/tBb781L5impVmmx2E9FRKF7d18XXzp4PGT2tdYMFY6wQqgxD0IwNZOiSJ0/K0fSi/OA==}
    engines: {node: '>=10'}
    dependencies:
      semver: 7.6.0
    dev: false

  /node-abort-controller@3.1.1:
    resolution: {integrity: sha512-AGK2yQKIjRuqnc6VkX2Xj5d+QW8xZ87pa1UK6yA6ouUyuxfHuMP6umE5QK7UmTeOAymo+Zx1Fxiuw9rVx8taHQ==}
    dev: true

  /node-addon-api@5.1.0:
    resolution: {integrity: sha512-eh0GgfEkpnoWDq+VY8OyvYhFEzBk6jIYbRKdIlyTiAXIVJ8PyBaKb0rp7oDtoddbdoHWhq8wwr+XZ81F1rpNdA==}
    dev: false

  /node-emoji@1.11.0:
    resolution: {integrity: sha512-wo2DpQkQp7Sjm2A0cq+sN7EHKO6Sl0ctXeBdFZrL9T9+UywORbufTcTZxom8YqpLQt/FqNMUkOpkZrJVYSKD3A==}
    dependencies:
      lodash: 4.17.21
    dev: true

  /node-fetch@2.7.0:
    resolution: {integrity: sha512-c4FRfUm/dbcWZ7U+1Wq0AwCyFL+3nt2bEw05wfxSz+DWpWsitgmSgYmy2dQdWyKC1694ELPqMs/YzUSNozLt8A==}
    engines: {node: 4.x || >=6.0.0}
    peerDependencies:
      encoding: ^0.1.0
    peerDependenciesMeta:
      encoding:
        optional: true
    dependencies:
      whatwg-url: 5.0.0

  /node-plop@0.26.3:
    resolution: {integrity: sha512-Cov028YhBZ5aB7MdMWJEmwyBig43aGL5WT4vdoB28Oitau1zZAcHUn8Sgfk9HM33TqhtLJ9PlM/O0Mv+QpV/4Q==}
    engines: {node: '>=8.9.4'}
    dependencies:
      '@babel/runtime-corejs3': 7.23.9
      '@types/inquirer': 6.5.0
      change-case: 3.1.0
      del: 5.1.0
      globby: 10.0.2
      handlebars: 4.7.8
      inquirer: 7.3.3
      isbinaryfile: 4.0.10
      lodash.get: 4.4.2
      mkdirp: 0.5.6
      resolve: 1.22.8
    dev: true

  /node-releases@2.0.14:
    resolution: {integrity: sha512-y10wOWt8yZpqXmOgRo77WaHEmhYQYGNA6y421PKsKYWEK8aW+cqAphborZDhqfyKrbZEN92CN1X2KbafY2s7Yw==}

  /nopt@5.0.0:
    resolution: {integrity: sha512-Tbj67rffqceeLpcRXrT7vKAN8CwfPeIBgM7E6iBkmKLV7bEMwpGgYLGv0jACUsECaa/vuxP0IjEont6umdMgtQ==}
    engines: {node: '>=6'}
    hasBin: true
    dependencies:
      abbrev: 1.1.1
    dev: false

  /normalize-path@3.0.0:
    resolution: {integrity: sha512-6eZs5Ls3WtCisHWp9S2GUy8dqkpGi4BVSz3GaqiE6ezub0512ESztXUwUB6C6IKbQkY2Pnb/mD4WYojCRwcwLA==}
    engines: {node: '>=0.10.0'}

  /npm-run-path@4.0.1:
    resolution: {integrity: sha512-S48WzZW777zhNIrn7gxOlISNAqi9ZC/uQFnRdbeIHhZhCA6UqpkOT8T1G7BvfdgP4Er8gF4sUbaS0i7QvIfCWw==}
    engines: {node: '>=8'}
    dependencies:
      path-key: 3.1.1
    dev: true

  /npm-run-path@5.2.0:
    resolution: {integrity: sha512-W4/tgAXFqFA0iL7fk0+uQ3g7wkL8xJmx3XdK0VGb4cHW//eZTtKGvFBBoRKVTpY7n6ze4NL9ly7rgXcHufqXKg==}
    engines: {node: ^12.20.0 || ^14.13.1 || >=16.0.0}
    dependencies:
      path-key: 4.0.0
    dev: true

  /npmlog@5.0.1:
    resolution: {integrity: sha512-AqZtDUWOMKs1G/8lwylVjrdYgqA4d9nu8hc+0gzRxlDb1I10+FHBGMXs6aiQHFdCUUlqH99MUMuLfzWDNDtfxw==}
    dependencies:
      are-we-there-yet: 2.0.0
      console-control-strings: 1.1.0
      gauge: 3.0.2
      set-blocking: 2.0.0
    dev: false

  /nwsapi@2.2.7:
    resolution: {integrity: sha512-ub5E4+FBPKwAZx0UwIQOjYWGHTEq5sPqHQNRN8Z9e4A7u3Tj1weLJsL59yH9vmvqEtBHaOmT6cYQKIZOxp35FQ==}
    dev: true

  /oauth4webapi@2.10.3:
    resolution: {integrity: sha512-9FkXEXfzVKzH63GUOZz1zMr3wBaICSzk6DLXx+CGdrQ10ItNk2ePWzYYc1fdmKq1ayGFb2aX97sRCoZ2s0mkDw==}
    dev: false

  /object-assign@4.1.1:
    resolution: {integrity: sha512-rJgTQnkUnH1sFw8yT6VSU3zD3sWmu6sZhIseY8VX+GRu3P6F7Fu+JNDoXfklElbLJSnc3FUQHVe4cU5hj+BcUg==}
    engines: {node: '>=0.10.0'}

  /object-inspect@1.13.1:
    resolution: {integrity: sha512-5qoj1RUiKOMsCCNLV1CBiPYE10sziTsnmNxkAI/rZhiD63CF7IqdFGC/XzjWjpSgLf0LxXX3bDFIh0E18f6UhQ==}

  /object-keys@1.1.1:
    resolution: {integrity: sha512-NuAESUOUMrlIXOfHKzD6bpPu3tYt3xvjNdRIQ+FeT0lNb4K8WR70CaDxhuNguS2XG+GjkyMwOzsN5ZktImfhLA==}
    engines: {node: '>= 0.4'}
    dev: false

  /object.assign@4.1.5:
    resolution: {integrity: sha512-byy+U7gp+FVwmyzKPYhW2h5l3crpmGsxl7X2s8y43IgxvG4g3QZ6CffDtsNQy1WsmZpQbO+ybo0AlW7TY6DcBQ==}
    engines: {node: '>= 0.4'}
    dependencies:
      call-bind: 1.0.7
      define-properties: 1.2.1
      has-symbols: 1.0.3
      object-keys: 1.1.1
    dev: false

  /object.entries@1.1.7:
    resolution: {integrity: sha512-jCBs/0plmPsOnrKAfFQXRG2NFjlhZgjjcBLSmTnEhU8U6vVTsVe8ANeQJCHTl3gSsI4J+0emOoCgoKlmQPMgmA==}
    engines: {node: '>= 0.4'}
    dependencies:
      call-bind: 1.0.7
      define-properties: 1.2.1
      es-abstract: 1.22.4
    dev: false

  /object.fromentries@2.0.7:
    resolution: {integrity: sha512-UPbPHML6sL8PI/mOqPwsH4G6iyXcCGzLin8KvEPenOZN5lpCNBZZQ+V62vdjB1mQHrmqGQt5/OJzemUA+KJmEA==}
    engines: {node: '>= 0.4'}
    dependencies:
      call-bind: 1.0.7
      define-properties: 1.2.1
      es-abstract: 1.22.4
    dev: false

  /object.groupby@1.0.2:
    resolution: {integrity: sha512-bzBq58S+x+uo0VjurFT0UktpKHOZmv4/xePiOA1nbB9pMqpGK7rUPNgf+1YC+7mE+0HzhTMqNUuCqvKhj6FnBw==}
    dependencies:
      array.prototype.filter: 1.0.3
      call-bind: 1.0.7
      define-properties: 1.2.1
      es-abstract: 1.22.4
      es-errors: 1.3.0
    dev: false

  /object.hasown@1.1.3:
    resolution: {integrity: sha512-fFI4VcYpRHvSLXxP7yiZOMAd331cPfd2p7PFDVbgUsYOfCT3tICVqXWngbjr4m49OvsBwUBQ6O2uQoJvy3RexA==}
    dependencies:
      define-properties: 1.2.1
      es-abstract: 1.22.4
    dev: false

  /object.omit@3.0.0:
    resolution: {integrity: sha512-EO+BCv6LJfu+gBIF3ggLicFebFLN5zqzz/WWJlMFfkMyGth+oBkhxzDl0wx2W4GkLzuQs/FsSkXZb2IMWQqmBQ==}
    engines: {node: '>=0.10.0'}
    dependencies:
      is-extendable: 1.0.1
    dev: false

  /object.pick@1.3.0:
    resolution: {integrity: sha512-tqa/UMy/CCoYmj+H5qc07qvSL9dqcs/WZENZ1JbtWBlATP+iVOe778gE6MSijnyCnORzDuX6hU+LA4SZ09YjFQ==}
    engines: {node: '>=0.10.0'}
    dependencies:
      isobject: 3.0.1
    dev: false

  /object.values@1.1.7:
    resolution: {integrity: sha512-aU6xnDFYT3x17e/f0IiiwlGPTy2jzMySGfUB4fq6z7CV8l85CWHDk5ErhyhpfDHhrOMwGFhSQkhMGHaIotA6Ng==}
    engines: {node: '>= 0.4'}
    dependencies:
      call-bind: 1.0.7
      define-properties: 1.2.1
      es-abstract: 1.22.4
    dev: false

  /on-finished@2.4.1:
    resolution: {integrity: sha512-oVlzkg3ENAhCk2zdv7IJwd/QUD4z2RxRwpkcGY8psCVcCYZNq4wYnVWALHM+brtuJjePWiYF/ClmuDr8Ch5+kg==}
    engines: {node: '>= 0.8'}
    dependencies:
      ee-first: 1.1.1

  /once@1.4.0:
    resolution: {integrity: sha512-lNaJgI+2Q5URQBkccEKHTQOPaXdUxnZZElQTZY0MFUAuaEqe1E+Nyvgdz/aIyNi6Z9MzO5dv1H8n58/GELp3+w==}
    dependencies:
      wrappy: 1.0.2

  /one-time@1.0.0:
    resolution: {integrity: sha512-5DXOiRKwuSEcQ/l0kGCF6Q3jcADFv5tSmRaJck/OqkVFcOzutB134KRSfF0xDrL39MNnqxbHBbUUcjZIhTgb2g==}
    dependencies:
      fn.name: 1.1.0
    dev: false

  /onetime@5.1.2:
    resolution: {integrity: sha512-kbpaSSGJTWdAY5KPVeMOKXSrPtr8C8C7wodJbcsd51jRnmD+GZu8Y0VoU6Dm5Z4vWr0Ig/1NKuWRKf7j5aaYSg==}
    engines: {node: '>=6'}
    dependencies:
      mimic-fn: 2.1.0
    dev: true

  /onetime@6.0.0:
    resolution: {integrity: sha512-1FlR+gjXK7X+AsAHso35MnyN5KqGwJRi/31ft6x0M194ht7S+rWAvd7PHss9xSKMzE0asv1pyIHaJYq+BbacAQ==}
    engines: {node: '>=12'}
    dependencies:
      mimic-fn: 4.0.0
    dev: true

  /optionator@0.9.3:
    resolution: {integrity: sha512-JjCoypp+jKn1ttEFExxhetCKeJt9zhAgAve5FXHixTvFDW/5aEktX9bufBKLRRMdU7bNtpLfcGu94B3cdEJgjg==}
    engines: {node: '>= 0.8.0'}
    dependencies:
      '@aashutoshrathi/word-wrap': 1.2.6
      deep-is: 0.1.4
      fast-levenshtein: 2.0.6
      levn: 0.4.1
      prelude-ls: 1.2.1
      type-check: 0.4.0

  /ora@4.1.1:
    resolution: {integrity: sha512-sjYP8QyVWBpBZWD6Vr1M/KwknSw6kJOz41tvGMlwWeClHBtYKTbHMki1PsLZnxKpXMPbTKv9b3pjQu3REib96A==}
    engines: {node: '>=8'}
    dependencies:
      chalk: 3.0.0
      cli-cursor: 3.1.0
      cli-spinners: 2.9.2
      is-interactive: 1.0.0
      log-symbols: 3.0.0
      mute-stream: 0.0.8
      strip-ansi: 6.0.1
      wcwidth: 1.0.1
    dev: true

  /ora@5.4.1:
    resolution: {integrity: sha512-5b6Y85tPxZZ7QytO+BQzysW31HJku27cRIlkbAXaNx+BdcVi+LlRFmVXzeF6a7JCwJpyw5c4b+YSVImQIrBpuQ==}
    engines: {node: '>=10'}
    dependencies:
      bl: 4.1.0
      chalk: 4.1.2
      cli-cursor: 3.1.0
      cli-spinners: 2.9.2
      is-interactive: 1.0.0
      is-unicode-supported: 0.1.0
      log-symbols: 4.1.0
      strip-ansi: 6.0.1
      wcwidth: 1.0.1
    dev: true

  /orderedmap@2.1.1:
    resolution: {integrity: sha512-TvAWxi0nDe1j/rtMcWcIj94+Ffe6n7zhow33h40SKxmsmozs6dz/e+EajymfoFcHd7sxNn8yHM8839uixMOV6g==}
    dev: false

  /os-tmpdir@1.0.2:
    resolution: {integrity: sha512-D2FR03Vir7FIu45XBY20mTb+/ZSWB00sjU9jdQXt83gDrI4Ztz5Fs7/yy74g2N5SVQY4xY1qDr4rNddwYRVX0g==}
    engines: {node: '>=0.10.0'}
    dev: true

  /p-limit@3.1.0:
    resolution: {integrity: sha512-TYOanM3wGwNGsZN2cVTYPArw454xnXj5qmWF1bEoAc4+cU/ol7GVh7odevjp1FNHduHc3KZMcFduxU5Xc6uJRQ==}
    engines: {node: '>=10'}
    dependencies:
      yocto-queue: 0.1.0

  /p-limit@5.0.0:
    resolution: {integrity: sha512-/Eaoq+QyLSiXQ4lyYV23f14mZRQcXnxfHrN0vCai+ak9G0pp9iEQukIIZq5NccEvwRB8PUnZT0KsOoDCINS1qQ==}
    engines: {node: '>=18'}
    dependencies:
      yocto-queue: 1.0.0
    dev: true

  /p-locate@5.0.0:
    resolution: {integrity: sha512-LaNjtRWUBY++zB5nE/NwcaoMylSPk+S+ZHNB1TzdbMJMny6dynpAGt7X/tl/QYq3TIeE6nxHppbo2LGymrG5Pw==}
    engines: {node: '>=10'}
    dependencies:
      p-limit: 3.1.0

  /p-map@3.0.0:
    resolution: {integrity: sha512-d3qXVTF/s+W+CdJ5A29wywV2n8CQQYahlgz2bFiA+4eVNJbHJodPZ+/gXwPGh0bOqA+j8S+6+ckmvLGPk1QpxQ==}
    engines: {node: '>=8'}
    dependencies:
      aggregate-error: 3.1.0
    dev: true

  /pac-proxy-agent@7.0.1:
    resolution: {integrity: sha512-ASV8yU4LLKBAjqIPMbrgtaKIvxQri/yh2OpI+S6hVa9JRkUI3Y3NPFbfngDtY7oFtSMD3w31Xns89mDa3Feo5A==}
    engines: {node: '>= 14'}
    dependencies:
      '@tootallnate/quickjs-emscripten': 0.23.0
      agent-base: 7.1.0
      debug: 4.3.4
      get-uri: 6.0.3
      http-proxy-agent: 7.0.2
      https-proxy-agent: 7.0.4
      pac-resolver: 7.0.1
      socks-proxy-agent: 8.0.2
    transitivePeerDependencies:
      - supports-color
    dev: true

  /pac-resolver@7.0.1:
    resolution: {integrity: sha512-5NPgf87AT2STgwa2ntRMr45jTKrYBGkVU36yT0ig/n/GMAa3oPqhZfIQ2kMEimReg0+t9kZViDVZ83qfVUlckg==}
    engines: {node: '>= 14'}
    dependencies:
      degenerator: 5.0.1
      netmask: 2.0.2
    dev: true

  /param-case@2.1.1:
    resolution: {integrity: sha512-eQE845L6ot89sk2N8liD8HAuH4ca6Vvr7VWAWwt7+kvvG5aBcPmmphQ68JsEG2qa9n1TykS2DLeMt363AAH8/w==}
    dependencies:
      no-case: 2.3.2
    dev: true

  /parent-module@1.0.1:
    resolution: {integrity: sha512-GQ2EWRpQV8/o+Aw8YqtfZZPfNRWZYkbidE9k5rpl/hC3vtHHBfGm2Ifi6qWV+coDGkrUKZAxE3Lot5kcsRlh+g==}
    engines: {node: '>=6'}
    dependencies:
      callsites: 3.1.0

  /parse-json@5.2.0:
    resolution: {integrity: sha512-ayCKvm/phCGxOkYRSCM82iDwct8/EonSEgCSxWxD7ve6jHggsFl4fZVQBPRNgQoKiuV/odhFrGzQXZwbifC8Rg==}
    engines: {node: '>=8'}
    dependencies:
      '@babel/code-frame': 7.23.5
      error-ex: 1.3.2
      json-parse-even-better-errors: 2.3.1
      lines-and-columns: 1.2.4
    dev: true

  /parse5@7.1.2:
    resolution: {integrity: sha512-Czj1WaSVpaoj0wbhMzLmWD69anp2WH7FXMB9n1Sy8/ZFF9jolSQVMu1Ij5WIyGmcBmhk7EOndpO4mIpihVqAXw==}
    dependencies:
      entities: 4.5.0
    dev: true

  /parseurl@1.3.3:
    resolution: {integrity: sha512-CiyeOxFT/JZyN5m0z9PfXw4SCBJ6Sygz1Dpl0wqjlhDEGGBP1GnsUVEL0p63hoG1fcj3fHynXi9NYO4nWOL+qQ==}
    engines: {node: '>= 0.8'}

  /pascal-case@2.0.1:
    resolution: {integrity: sha512-qjS4s8rBOJa2Xm0jmxXiyh1+OFf6ekCWOvUaRgAQSktzlTbMotS0nmG9gyYAybCWBcuP4fsBeRCKNwGBnMe2OQ==}
    dependencies:
      camel-case: 3.0.0
      upper-case-first: 1.1.2
    dev: true

  /path-case@2.1.1:
    resolution: {integrity: sha512-Ou0N05MioItesaLr9q8TtHVWmJ6fxWdqKB2RohFmNWVyJ+2zeKIeDNWAN6B/Pe7wpzWChhZX6nONYmOnMeJQ/Q==}
    dependencies:
      no-case: 2.3.2
    dev: true

  /path-exists@4.0.0:
    resolution: {integrity: sha512-ak9Qy5Q7jYb2Wwcey5Fpvg2KoAc/ZIhLSLOSBmRmygPsGwkVVt0fZa0qrtMz+m6tJTAHfZQ8FnmB4MG4LWy7/w==}
    engines: {node: '>=8'}

  /path-is-absolute@1.0.1:
    resolution: {integrity: sha512-AVbw3UJ2e9bq64vSaS9Am0fje1Pa8pbGqTTsmXfaIiMpnr5DlDhfJOuLj9Sf95ZPVDAUerDfEk88MPmPe7UCQg==}
    engines: {node: '>=0.10.0'}

  /path-key@3.1.1:
    resolution: {integrity: sha512-ojmeN0qd+y0jszEtoY48r0Peq5dwMEkIlCOu6Q5f41lfkswXuKtYrhgoTpLnyIcHm24Uhqx+5Tqm2InSwLhE6Q==}
    engines: {node: '>=8'}

  /path-key@4.0.0:
    resolution: {integrity: sha512-haREypq7xkM7ErfgIyA0z+Bj4AGKlMSdlQE2jvJo6huWD1EdkKYV+G/T4nq0YEF2vgTT8kqMFKo1uHn950r4SQ==}
    engines: {node: '>=12'}
    dev: true

  /path-parse@1.0.7:
    resolution: {integrity: sha512-LDJzPVEEEPR+y48z93A0Ed0yXb8pAByGWo/k5YYdYgpY2/2EsOsksJrq7lOHxryrVOn1ejG6oAp8ahvOIQD8sw==}

  /path-scurry@1.10.1:
    resolution: {integrity: sha512-MkhCqzzBEpPvxxQ71Md0b1Kk51W01lrYvlMzSUaIzNsODdd7mqhiimSZlr+VegAz5Z6Vzt9Xg2ttE//XBhH3EQ==}
    engines: {node: '>=16 || 14 >=14.17'}
    dependencies:
      lru-cache: 10.2.0
      minipass: 7.0.4

  /path-to-regexp@0.1.7:
    resolution: {integrity: sha512-5DFkuoqlv1uYQKxy8omFBeJPQcdoE07Kv2sferDCrAq1ohOU+MSDswDIbnx3YAM60qIOnYa53wBhXW0EbMonrQ==}

  /path-to-regexp@3.2.0:
    resolution: {integrity: sha512-jczvQbCUS7XmS7o+y1aEO9OBVFeZBQ1MDSEqmO7xSoPgOPoowY/SxLpZ6Vh97/8qHZOteiCKb7gkG9gA2ZUxJA==}

  /path-type@4.0.0:
    resolution: {integrity: sha512-gDKb8aZMDeD/tZWs9P6+q0J9Mwkdl6xMV8TjnGP3qJVJ06bdMgkbBlLU8IdfOsIsFz2BW1rNVT3XuNEl8zPAvw==}
    engines: {node: '>=8'}

  /pathe@1.1.2:
    resolution: {integrity: sha512-whLdWMYL2TwI08hn8/ZqAbrVemu0LNaNNJZX73O6qaIdCTfXutsLhMkjdENX0qhsQ9uIimo4/aQOmXkoon2nDQ==}
    dev: true

  /pathval@1.1.1:
    resolution: {integrity: sha512-Dp6zGqpTdETdR63lehJYPeIOqpiNBNtc7BpWSLrOje7UaIsE5aY92r/AunQA7rsXvet3lrJ3JnZX29UPTKXyKQ==}
    dev: true

  /picocolors@1.0.0:
    resolution: {integrity: sha512-1fygroTLlHu66zi26VoTDv8yRgm0Fccecssto+MhsZ0D/DGW2sm8E8AjW7NU5VVTRt5GxbeZ5qBuJr+HyLYkjQ==}

  /picomatch@2.3.1:
    resolution: {integrity: sha512-JU3teHTNjmE2VCGFzuY8EXzCDVwEqB2a8fsIvwaStHhAWJEeVd1o1QD80CU6+ZdEXXSLbSsuLwJjkCBWqRQUVA==}
    engines: {node: '>=8.6'}

  /picomatch@3.0.1:
    resolution: {integrity: sha512-I3EurrIQMlRc9IaAZnqRR044Phh2DXY+55o7uJ0V+hYZAcQYSuFWsc9q5PvyDHUSCe1Qxn/iBz+78s86zWnGag==}
    engines: {node: '>=10'}
    dev: true

  /pkg-types@1.0.3:
    resolution: {integrity: sha512-nN7pYi0AQqJnoLPC9eHFQ8AcyaixBUOwvqc5TDnIKCMEE6I0y8P7OKA7fPexsXGCGxQDl/cmrLAp26LhcwxZ4A==}
    dependencies:
      jsonc-parser: 3.2.1
      mlly: 1.5.0
      pathe: 1.1.2
    dev: true

  /pluralize@8.0.0:
    resolution: {integrity: sha512-Nc3IT5yHzflTfbjgqWcCPpo7DaKy4FnpB0l/zCAW0Tc7jxAiuqSxHasntB3D7887LSrA93kDJ9IXovxJYxyLCA==}
    engines: {node: '>=4'}
    dev: true

  /postcss-js@4.0.1(postcss@8.4.35):
    resolution: {integrity: sha512-dDLF8pEO191hJMtlHFPRa8xsizHaM82MLfNkUHdUtVEV3tgTp5oj+8qbEqYM57SLfc74KSbw//4SeJma2LRVIw==}
    engines: {node: ^12 || ^14 || >= 16}
    peerDependencies:
      postcss: ^8.4.21
    dependencies:
      camelcase-css: 2.0.1
      postcss: 8.4.35
    dev: false

  /postcss-mixins@9.0.4(postcss@8.4.35):
    resolution: {integrity: sha512-XVq5jwQJDRu5M1XGkdpgASqLk37OqkH4JCFDXl/Dn7janOJjCTEKL+36cnRVy7bMtoBzALfO7bV7nTIsFnUWLA==}
    engines: {node: '>=14.0'}
    peerDependencies:
      postcss: ^8.2.14
    dependencies:
      fast-glob: 3.3.2
      postcss: 8.4.35
      postcss-js: 4.0.1(postcss@8.4.35)
      postcss-simple-vars: 7.0.1(postcss@8.4.35)
      sugarss: 4.0.1(postcss@8.4.35)
    dev: false

  /postcss-nested@6.0.1(postcss@8.4.35):
    resolution: {integrity: sha512-mEp4xPMi5bSWiMbsgoPfcP74lsWLHkQbZc3sY+jWYd65CUwXrUaTp0fmNpa01ZcETKlIgUdFN/MpS2xZtqL9dQ==}
    engines: {node: '>=12.0'}
    peerDependencies:
      postcss: ^8.2.14
    dependencies:
      postcss: 8.4.35
      postcss-selector-parser: 6.0.15
    dev: false

  /postcss-preset-mantine@1.13.0(postcss@8.4.35):
    resolution: {integrity: sha512-1bv/mQz2K+/FixIMxYd83BYH7PusDZaI7LpUtKbb1l/5N5w6t1p/V9ONHfRJeeAZyfa6Xc+AtR+95VKdFXRH1g==}
    peerDependencies:
      postcss: '>=8.0.0'
    dependencies:
      postcss: 8.4.35
      postcss-mixins: 9.0.4(postcss@8.4.35)
      postcss-nested: 6.0.1(postcss@8.4.35)
    dev: false

  /postcss-selector-parser@6.0.15:
    resolution: {integrity: sha512-rEYkQOMUCEMhsKbK66tbEU9QVIxbhN18YiniAwA7XQYTVBqrBy+P2p5JcdqsHgKM2zWylp8d7J6eszocfds5Sw==}
    engines: {node: '>=4'}
    dependencies:
      cssesc: 3.0.0
      util-deprecate: 1.0.2
    dev: false

  /postcss-simple-vars@7.0.1(postcss@8.4.35):
    resolution: {integrity: sha512-5GLLXaS8qmzHMOjVxqkk1TZPf1jMqesiI7qLhnlyERalG0sMbHIbJqrcnrpmZdKCLglHnRHoEBB61RtGTsj++A==}
    engines: {node: '>=14.0'}
    peerDependencies:
      postcss: ^8.2.1
    dependencies:
      postcss: 8.4.35
    dev: false

  /postcss@8.4.31:
    resolution: {integrity: sha512-PS08Iboia9mts/2ygV3eLpY5ghnUcfLV/EXTOW1E2qYxJKGGBUtNjN76FYHnMs36RmARn41bC0AZmn+rR0OVpQ==}
    engines: {node: ^10 || ^12 || >=14}
    dependencies:
      nanoid: 3.3.7
      picocolors: 1.0.0
      source-map-js: 1.0.2
    dev: false

  /postcss@8.4.35:
    resolution: {integrity: sha512-u5U8qYpBCpN13BsiEB0CbR1Hhh4Gc0zLFuedrHJKMctHCHAGrMdG0PRM/KErzAL3CU6/eckEtmHNB3x6e3c0vA==}
    engines: {node: ^10 || ^12 || >=14}
    dependencies:
      nanoid: 3.3.7
      picocolors: 1.0.0
      source-map-js: 1.0.2

  /preact-render-to-string@5.2.3(preact@10.11.3):
    resolution: {integrity: sha512-aPDxUn5o3GhWdtJtW0svRC2SS/l8D9MAgo2+AWml+BhDImb27ALf04Q2d+AHqUUOc6RdSXFIBVa2gxzgMKgtZA==}
    peerDependencies:
      preact: '>=10'
    dependencies:
      preact: 10.11.3
      pretty-format: 3.8.0
    dev: false

  /preact@10.11.3:
    resolution: {integrity: sha512-eY93IVpod/zG3uMF22Unl8h9KkrcKIRs2EGar8hwLZZDU1lkjph303V9HZBwufh2s736U6VXuhD109LYqPoffg==}
    dev: false

  /prebuild-install@7.1.1:
    resolution: {integrity: sha512-jAXscXWMcCK8GgCoHOfIr0ODh5ai8mj63L2nWrjuAgXE6tDyYGnx4/8o/rCgU+B4JSyZBKbeZqzhtwtC3ovxjw==}
    engines: {node: '>=10'}
    hasBin: true
    dependencies:
      detect-libc: 2.0.2
      expand-template: 2.0.3
      github-from-package: 0.0.0
      minimist: 1.2.8
      mkdirp-classic: 0.5.3
      napi-build-utils: 1.0.2
      node-abi: 3.54.0
      pump: 3.0.0
      rc: 1.2.8
      simple-get: 4.0.1
      tar-fs: 2.1.1
      tunnel-agent: 0.6.0
    dev: false

  /prelude-ls@1.2.1:
    resolution: {integrity: sha512-vkcDPrRZo1QZLbn5RLGPpg/WmIQ65qoWWhcGKf/b5eplkkarX0m9z8ppCat4mlOqUsWpyNuYgO3VRyrYHSzX5g==}
    engines: {node: '>= 0.8.0'}

  /prettier@3.2.5:
    resolution: {integrity: sha512-3/GWa9aOC0YeD7LUfvOG2NiDyhOWRvt1k+rcKhOuYnMY24iiCphgneUfJDyFXd6rZCAnuLBv6UeAULtrhT/F4A==}
    engines: {node: '>=14'}
    hasBin: true

  /pretty-format@29.7.0:
    resolution: {integrity: sha512-Pdlw/oPxN+aXdmM9R00JVC9WVFoCLTKJvDVLgmJ+qAffBMxsV85l/Lu7sNx4zSzPyoL2euImuEwHhOXdEgNFZQ==}
    engines: {node: ^14.15.0 || ^16.10.0 || >=18.0.0}
    dependencies:
      '@jest/schemas': 29.6.3
      ansi-styles: 5.2.0
      react-is: 18.2.0
    dev: true

  /pretty-format@3.8.0:
    resolution: {integrity: sha512-WuxUnVtlWL1OfZFQFuqvnvs6MiAGk9UNsBostyBOB0Is9wb5uRESevA6rnl/rkksXaGX3GzZhPup5d6Vp1nFew==}
    dev: false

  /process-nextick-args@2.0.1:
    resolution: {integrity: sha512-3ouUOpQhtgrbOa17J7+uxOTpITYWaGP7/AhoR3+A+/1e9skrzelGi/dXzEYyvbxubEF6Wn2ypscTKiKJFFn1ag==}

  /prop-types@15.8.1:
    resolution: {integrity: sha512-oj87CgZICdulUohogVAR7AjlC0327U4el4L6eAvOqCeudMDVU0NThNaV+b9Df4dXgSP1gXMTnPdhfe/2qDH5cg==}
    dependencies:
      loose-envify: 1.4.0
      object-assign: 4.1.1
      react-is: 16.13.1
    dev: false

  /prosemirror-changeset@2.2.1:
    resolution: {integrity: sha512-J7msc6wbxB4ekDFj+n9gTW/jav/p53kdlivvuppHsrZXCaQdVgRghoZbSS3kwrRyAstRVQ4/+u5k7YfLgkkQvQ==}
    dependencies:
      prosemirror-transform: 1.8.0
    dev: false

  /prosemirror-collab@1.3.1:
    resolution: {integrity: sha512-4SnynYR9TTYaQVXd/ieUvsVV4PDMBzrq2xPUWutHivDuOshZXqQ5rGbZM84HEaXKbLdItse7weMGOUdDVcLKEQ==}
    dependencies:
      prosemirror-state: 1.4.3
    dev: false

  /prosemirror-commands@1.5.2:
    resolution: {integrity: sha512-hgLcPaakxH8tu6YvVAaILV2tXYsW3rAdDR8WNkeKGcgeMVQg3/TMhPdVoh7iAmfgVjZGtcOSjKiQaoeKjzd2mQ==}
    dependencies:
      prosemirror-model: 1.19.4
      prosemirror-state: 1.4.3
      prosemirror-transform: 1.8.0
    dev: false

  /prosemirror-dropcursor@1.8.1:
    resolution: {integrity: sha512-M30WJdJZLyXHi3N8vxN6Zh5O8ZBbQCz0gURTfPmTIBNQ5pxrdU7A58QkNqfa98YEjSAL1HUyyU34f6Pm5xBSGw==}
    dependencies:
      prosemirror-state: 1.4.3
      prosemirror-transform: 1.8.0
      prosemirror-view: 1.33.1
    dev: false

  /prosemirror-gapcursor@1.3.2:
    resolution: {integrity: sha512-wtjswVBd2vaQRrnYZaBCbyDqr232Ed4p2QPtRIUK5FuqHYKGWkEwl08oQM4Tw7DOR0FsasARV5uJFvMZWxdNxQ==}
    dependencies:
      prosemirror-keymap: 1.2.2
      prosemirror-model: 1.19.4
      prosemirror-state: 1.4.3
      prosemirror-view: 1.33.1
    dev: false

  /prosemirror-history@1.3.2:
    resolution: {integrity: sha512-/zm0XoU/N/+u7i5zepjmZAEnpvjDtzoPWW6VmKptcAnPadN/SStsBjMImdCEbb3seiNTpveziPTIrXQbHLtU1g==}
    dependencies:
      prosemirror-state: 1.4.3
      prosemirror-transform: 1.8.0
      prosemirror-view: 1.33.1
      rope-sequence: 1.3.4
    dev: false

  /prosemirror-inputrules@1.4.0:
    resolution: {integrity: sha512-6ygpPRuTJ2lcOXs9JkefieMst63wVJBgHZGl5QOytN7oSZs3Co/BYbc3Yx9zm9H37Bxw8kVzCnDsihsVsL4yEg==}
    dependencies:
      prosemirror-state: 1.4.3
      prosemirror-transform: 1.8.0
    dev: false

  /prosemirror-keymap@1.2.2:
    resolution: {integrity: sha512-EAlXoksqC6Vbocqc0GtzCruZEzYgrn+iiGnNjsJsH4mrnIGex4qbLdWWNza3AW5W36ZRrlBID0eM6bdKH4OStQ==}
    dependencies:
      prosemirror-state: 1.4.3
      w3c-keyname: 2.2.8
    dev: false

  /prosemirror-markdown@1.12.0:
    resolution: {integrity: sha512-6F5HS8Z0HDYiS2VQDZzfZP6A0s/I0gbkJy8NCzzDMtcsz3qrfqyroMMeoSjAmOhDITyon11NbXSzztfKi+frSQ==}
    dependencies:
      markdown-it: 14.0.0
      prosemirror-model: 1.19.4
    dev: false

  /prosemirror-menu@1.2.4:
    resolution: {integrity: sha512-S/bXlc0ODQup6aiBbWVsX/eM+xJgCTAfMq/nLqaO5ID/am4wS0tTCIkzwytmao7ypEtjj39i7YbJjAgO20mIqA==}
    dependencies:
      crelt: 1.0.6
      prosemirror-commands: 1.5.2
      prosemirror-history: 1.3.2
      prosemirror-state: 1.4.3
    dev: false

  /prosemirror-model@1.19.4:
    resolution: {integrity: sha512-RPmVXxUfOhyFdayHawjuZCxiROsm9L4FCUA6pWI+l7n2yCBsWy9VpdE1hpDHUS8Vad661YLY9AzqfjLhAKQ4iQ==}
    dependencies:
      orderedmap: 2.1.1
    dev: false

  /prosemirror-schema-basic@1.2.2:
    resolution: {integrity: sha512-/dT4JFEGyO7QnNTe9UaKUhjDXbTNkiWTq/N4VpKaF79bBjSExVV2NXmJpcM7z/gD7mbqNjxbmWW5nf1iNSSGnw==}
    dependencies:
      prosemirror-model: 1.19.4
    dev: false

  /prosemirror-schema-list@1.3.0:
    resolution: {integrity: sha512-Hz/7gM4skaaYfRPNgr421CU4GSwotmEwBVvJh5ltGiffUJwm7C8GfN/Bc6DR1EKEp5pDKhODmdXXyi9uIsZl5A==}
    dependencies:
      prosemirror-model: 1.19.4
      prosemirror-state: 1.4.3
      prosemirror-transform: 1.8.0
    dev: false

  /prosemirror-state@1.4.3:
    resolution: {integrity: sha512-goFKORVbvPuAQaXhpbemJFRKJ2aixr+AZMGiquiqKxaucC6hlpHNZHWgz5R7dS4roHiwq9vDctE//CZ++o0W1Q==}
    dependencies:
      prosemirror-model: 1.19.4
      prosemirror-transform: 1.8.0
      prosemirror-view: 1.33.1
    dev: false

  /prosemirror-tables@1.3.7:
    resolution: {integrity: sha512-oEwX1wrziuxMtwFvdDWSFHVUWrFJWt929kVVfHvtTi8yvw+5ppxjXZkMG/fuTdFo+3DXyIPSKfid+Be1npKXDA==}
    dependencies:
      prosemirror-keymap: 1.2.2
      prosemirror-model: 1.19.4
      prosemirror-state: 1.4.3
      prosemirror-transform: 1.8.0
      prosemirror-view: 1.33.1
    dev: false

  /prosemirror-trailing-node@2.0.7(prosemirror-model@1.19.4)(prosemirror-state@1.4.3)(prosemirror-view@1.33.1):
    resolution: {integrity: sha512-8zcZORYj/8WEwsGo6yVCRXFMOfBo0Ub3hCUvmoWIZYfMP26WqENU0mpEP27w7mt8buZWuGrydBewr0tOArPb1Q==}
    peerDependencies:
      prosemirror-model: ^1.19.0
      prosemirror-state: ^1.4.2
      prosemirror-view: ^1.31.2
    dependencies:
      '@remirror/core-constants': 2.0.2
      '@remirror/core-helpers': 3.0.0
      escape-string-regexp: 4.0.0
      prosemirror-model: 1.19.4
      prosemirror-state: 1.4.3
      prosemirror-view: 1.33.1
    dev: false

  /prosemirror-transform@1.8.0:
    resolution: {integrity: sha512-BaSBsIMv52F1BVVMvOmp1yzD3u65uC3HTzCBQV1WDPqJRQ2LuHKcyfn0jwqodo8sR9vVzMzZyI+Dal5W9E6a9A==}
    dependencies:
      prosemirror-model: 1.19.4
    dev: false

  /prosemirror-view@1.33.1:
    resolution: {integrity: sha512-62qkYgSJIkwIMMCpuGuPzc52DiK1Iod6TWoIMxP4ja6BTD4yO8kCUL64PZ/WhH/dJ9fW0CDO39FhH1EMyhUFEg==}
    dependencies:
      prosemirror-model: 1.19.4
      prosemirror-state: 1.4.3
      prosemirror-transform: 1.8.0
    dev: false

  /proxy-addr@2.0.7:
    resolution: {integrity: sha512-llQsMLSUDUPT44jdrU/O37qlnifitDP+ZwrmmZcoSKyLKvtZxpyV0n2/bD/N4tBAAZ/gJEdZU7KMraoK1+XYAg==}
    engines: {node: '>= 0.10'}
    dependencies:
      forwarded: 0.2.0
      ipaddr.js: 1.9.1

  /proxy-agent@6.4.0:
    resolution: {integrity: sha512-u0piLU+nCOHMgGjRbimiXmA9kM/L9EHh3zL81xCdp7m+Y2pHIsnmbdDoEDoAz5geaonNR6q6+yOPQs6n4T6sBQ==}
    engines: {node: '>= 14'}
    dependencies:
      agent-base: 7.1.0
      debug: 4.3.4
      http-proxy-agent: 7.0.2
      https-proxy-agent: 7.0.4
      lru-cache: 7.18.3
      pac-proxy-agent: 7.0.1
      proxy-from-env: 1.1.0
      socks-proxy-agent: 8.0.2
    transitivePeerDependencies:
      - supports-color
    dev: true

  /proxy-from-env@1.1.0:
    resolution: {integrity: sha512-D+zkORCbA9f1tdWRK0RaCR3GPv50cMxcrz4X8k5LTSUD1Dkw47mKJEZQNunItRTkWwgtaUSo1RVFRIG9ZXiFYg==}
    dev: true

  /psl@1.9.0:
    resolution: {integrity: sha512-E/ZsdU4HLs/68gYzgGTkMicWTLPdAftJLfJFlLUAAKZGkStNU72sZjT66SnMDVOfOWY/YAoiD7Jxa9iHvngcag==}
    dev: true

  /pump@3.0.0:
    resolution: {integrity: sha512-LwZy+p3SFs1Pytd/jYct4wpv49HiYCqd9Rlc5ZVdk0V+8Yzv6jR5Blk3TRmPL1ft69TxP0IMZGJ+WPFU2BFhww==}
    dependencies:
      end-of-stream: 1.4.4
      once: 1.4.0
    dev: false

  /punycode.js@2.3.1:
    resolution: {integrity: sha512-uxFIHU0YlHYhDQtV4R9J6a52SLx28BCjT+4ieh7IGbgwVJWO+km431c4yRlREUAsAmt/uMjQUyQHNEPf0M39CA==}
    engines: {node: '>=6'}
    dev: false

  /punycode@2.3.1:
    resolution: {integrity: sha512-vYt7UD1U9Wg6138shLtLOvdAu+8DsC/ilFtEVHcH+wydcSpNE20AfSOduf6MkRFahL5FY7X1oU7nKVZFtfq8Fg==}
    engines: {node: '>=6'}

  /qs@6.11.0:
    resolution: {integrity: sha512-MvjoMCJwEarSbUYk5O+nmoSzSutSsTwF85zcHPQ9OrlFoZOYIjaqBAJIqIXjptyD5vThxGq52Xu/MaJzRkIk4Q==}
    engines: {node: '>=0.6'}
    dependencies:
      side-channel: 1.0.5

  /querystringify@2.2.0:
    resolution: {integrity: sha512-FIqgj2EUvTa7R50u0rGsyTftzjYmv/a3hO345bZNrqabNqjtgiDMgmo4mkUjd+nzU5oF3dClKqFIPUKybUyqoQ==}
    dev: true

  /queue-microtask@1.2.3:
    resolution: {integrity: sha512-NuaNSa6flKT5JaSYQzJok04JzTL1CA6aGhv5rfLW3PgqA+M2ChpZQnAC8h8i4ZFkBS8X5RqkDBHA7r4hej3K9A==}

  /randombytes@2.1.0:
    resolution: {integrity: sha512-vYl3iOX+4CKUWuxGi9Ukhie6fsqXqS9FE2Zaic4tNFD2N2QQaXOMFbuKK4QmDHC0JO6B1Zp41J0LpT0oR68amQ==}
    dependencies:
      safe-buffer: 5.2.1
    dev: true

  /range-parser@1.2.1:
    resolution: {integrity: sha512-Hrgsx+orqoygnmhFbKaHE6c296J+HTAQXoxEF6gNupROmmGJRoyzfG3ccAveqCBrwr/2yxQ5BVd/GTl5agOwSg==}
    engines: {node: '>= 0.6'}

  /raw-body@2.5.1:
    resolution: {integrity: sha512-qqJBtEyVgS0ZmPGdCFPWJ3FreoqvG4MVQln/kCgF7Olq95IbOp0/BWyMwbdtn4VTvkM8Y7khCQ2Xgk/tcrCXig==}
    engines: {node: '>= 0.8'}
    dependencies:
      bytes: 3.1.2
      http-errors: 2.0.0
      iconv-lite: 0.4.24
      unpipe: 1.0.0

  /raw-body@2.5.2:
    resolution: {integrity: sha512-8zGqypfENjCIqGhgXToC8aB2r7YrBX+AQAfIPs/Mlk+BtPTztOvTS01NRW/3Eh60J+a48lt8qsCzirQ6loCVfA==}
    engines: {node: '>= 0.8'}
    dependencies:
      bytes: 3.1.2
      http-errors: 2.0.0
      iconv-lite: 0.4.24
      unpipe: 1.0.0

  /rc@1.2.8:
    resolution: {integrity: sha512-y3bGgqKj3QBdxLbLkomlohkvsA8gdAiUQlSBJnBhfn+BPxg4bc62d8TcBW15wavDfgexCgccckhcZvywyQYPOw==}
    hasBin: true
    dependencies:
      deep-extend: 0.6.0
      ini: 1.3.8
      minimist: 1.2.8
      strip-json-comments: 2.0.1

  /react-dom@18.2.0(react@18.2.0):
    resolution: {integrity: sha512-6IMTriUmvsjHUjNtEDudZfuDQUoWXVxKHhlEGSk81n4YFS+r/Kl99wXiwlVXtPBtJenozv2P+hxDsw9eA7Xo6g==}
    peerDependencies:
      react: ^18.2.0
    dependencies:
      loose-envify: 1.4.0
      react: 18.2.0
      scheduler: 0.23.0
    dev: false

  /react-error-boundary@3.1.4(react@17.0.2):
    resolution: {integrity: sha512-uM9uPzZJTF6wRQORmSrvOIgt4lJ9MC1sNgEOj2XGsDTRE4kmpWxg7ENK9EWNKJRMAOY9z0MuF4yIfl6gp4sotA==}
    engines: {node: '>=10', npm: '>=6'}
    peerDependencies:
      react: '>=16.13.1'
    dependencies:
      '@babel/runtime': 7.23.9
      react: 17.0.2
    dev: true

  /react-is@16.13.1:
    resolution: {integrity: sha512-24e6ynE2H+OKt4kqsOvNd8kBpV65zoxbA4BVsEOB3ARVWQki/DHzaUoC5KuON/BiccDaCCTZBuOcfZs70kR8bQ==}
    dev: false

  /react-is@18.2.0:
    resolution: {integrity: sha512-xWGDIW6x921xtzPkhiULtthJHoJvBbF3q26fzloPCK0hsvxtPVelvftw3zjbHWSkR2km9Z+4uxbDDK/6Zw9B8w==}
    dev: true

  /react-number-format@5.3.1(react-dom@18.2.0)(react@18.2.0):
    resolution: {integrity: sha512-qpYcQLauIeEhCZUZY9jXZnnroOtdy3jYaS1zQ3M1Sr6r/KMOBEIGNIb7eKT19g2N1wbYgFgvDzs19hw5TrB8XQ==}
    peerDependencies:
      react: ^0.14 || ^15.0.0 || ^16.0.0 || ^17.0.0 || ^18.0.0
      react-dom: ^0.14 || ^15.0.0 || ^16.0.0 || ^17.0.0 || ^18.0.0
    dependencies:
      prop-types: 15.8.1
      react: 18.2.0
      react-dom: 18.2.0(react@18.2.0)
    dev: false

  /react-refresh@0.14.0:
    resolution: {integrity: sha512-wViHqhAd8OHeLS/IRMJjTSDHF3U9eWi62F/MledQGPdJGDhodXJ9PBLNGr6WWL7qlH12Mt3TyTpbS+hGXMjCzQ==}
    engines: {node: '>=0.10.0'}
    dev: true

  /react-remove-scroll-bar@2.3.4(react@18.2.0):
    resolution: {integrity: sha512-63C4YQBUt0m6ALadE9XV56hV8BgJWDmmTPY758iIJjfQKt2nYwoUrPk0LXRXcB/yIj82T1/Ixfdpdk68LwIB0A==}
    engines: {node: '>=10'}
    peerDependencies:
      '@types/react': ^16.8.0 || ^17.0.0 || ^18.0.0
      react: ^16.8.0 || ^17.0.0 || ^18.0.0
    peerDependenciesMeta:
      '@types/react':
        optional: true
    dependencies:
      react: 18.2.0
      react-style-singleton: 2.2.1(react@18.2.0)
      tslib: 2.6.2
    dev: false

  /react-remove-scroll@2.5.7(react@18.2.0):
    resolution: {integrity: sha512-FnrTWO4L7/Bhhf3CYBNArEG/yROV0tKmTv7/3h9QCFvH6sndeFf1wPqOcbFVu5VAulS5dV1wGT3GZZ/1GawqiA==}
    engines: {node: '>=10'}
    peerDependencies:
      '@types/react': ^16.8.0 || ^17.0.0 || ^18.0.0
      react: ^16.8.0 || ^17.0.0 || ^18.0.0
    peerDependenciesMeta:
      '@types/react':
        optional: true
    dependencies:
      react: 18.2.0
      react-remove-scroll-bar: 2.3.4(react@18.2.0)
      react-style-singleton: 2.2.1(react@18.2.0)
      tslib: 2.6.2
      use-callback-ref: 1.3.1(react@18.2.0)
      use-sidecar: 1.1.2(react@18.2.0)
    dev: false

  /react-style-singleton@2.2.1(react@18.2.0):
    resolution: {integrity: sha512-ZWj0fHEMyWkHzKYUr2Bs/4zU6XLmq9HsgBURm7g5pAVfyn49DgUiNgY2d4lXRlYSiCif9YBGpQleewkcqddc7g==}
    engines: {node: '>=10'}
    peerDependencies:
      '@types/react': ^16.8.0 || ^17.0.0 || ^18.0.0
      react: ^16.8.0 || ^17.0.0 || ^18.0.0
    peerDependenciesMeta:
      '@types/react':
        optional: true
    dependencies:
      get-nonce: 1.0.1
      invariant: 2.2.4
      react: 18.2.0
      tslib: 2.6.2
    dev: false

  /react-textarea-autosize@8.5.3(react@18.2.0):
    resolution: {integrity: sha512-XT1024o2pqCuZSuBt9FwHlaDeNtVrtCXu0Rnz88t1jUGheCLa3PhjE1GH8Ctm2axEtvdCl5SUHYschyQ0L5QHQ==}
    engines: {node: '>=10'}
    peerDependencies:
      react: ^16.8.0 || ^17.0.0 || ^18.0.0
    dependencies:
      '@babel/runtime': 7.23.9
      react: 18.2.0
      use-composed-ref: 1.3.0(react@18.2.0)
      use-latest: 1.2.1(react@18.2.0)
    transitivePeerDependencies:
      - '@types/react'
    dev: false

  /react-transition-group@4.4.5(react-dom@18.2.0)(react@18.2.0):
    resolution: {integrity: sha512-pZcd1MCJoiKiBR2NRxeCRg13uCXbydPnmB4EOeRrY7480qNWO8IIgQG6zlDkm6uRMsURXPuKq0GWtiM59a5Q6g==}
    peerDependencies:
      react: '>=16.6.0'
      react-dom: '>=16.6.0'
    dependencies:
      '@babel/runtime': 7.23.9
      dom-helpers: 5.2.1
      loose-envify: 1.4.0
      prop-types: 15.8.1
      react: 18.2.0
      react-dom: 18.2.0(react@18.2.0)
    dev: false

  /react@17.0.2:
    resolution: {integrity: sha512-gnhPt75i/dq/z3/6q/0asP78D0u592D5L1pd7M8P+dck6Fu/jJeL6iVVK23fptSUZj8Vjf++7wXA8UNclGQcbA==}
    engines: {node: '>=0.10.0'}
    dependencies:
      loose-envify: 1.4.0
      object-assign: 4.1.1

  /react@18.2.0:
    resolution: {integrity: sha512-/3IjMdb2L9QbBdWiW5e3P2/npwMBaU9mHCSCUzNln0ZCYbcfTsGbTJrU/kGemdH2IWmB2ioZ+zkxtmq6g09fGQ==}
    engines: {node: '>=0.10.0'}
    dependencies:
      loose-envify: 1.4.0
    dev: false

  /readable-stream@2.3.8:
    resolution: {integrity: sha512-8p0AUk4XODgIewSi0l8Epjs+EVnWiK7NoDIEGU0HhE7+ZyY8D1IMY7odu5lRrFXGg71L15KG8QrPmum45RTtdA==}
    dependencies:
      core-util-is: 1.0.3
      inherits: 2.0.4
      isarray: 1.0.0
      process-nextick-args: 2.0.1
      safe-buffer: 5.1.2
      string_decoder: 1.1.1
      util-deprecate: 1.0.2

  /readable-stream@3.6.2:
    resolution: {integrity: sha512-9u/sniCrY3D5WdsERHzHE4G2YCXqoG5FTHUiCC4SIbr6XcLZBY05ya9EKjYek9O5xOAwjGq+1JdGBAS7Q9ScoA==}
    engines: {node: '>= 6'}
    dependencies:
      inherits: 2.0.4
      string_decoder: 1.3.0
      util-deprecate: 1.0.2

  /readdirp@3.6.0:
    resolution: {integrity: sha512-hOS089on8RduqdbhvQ5Z37A0ESjsqz6qnRcffsMU3495FuTdqSm+7bhJ29JvIOsBDEEnan5DPu9t3To9VRlMzA==}
    engines: {node: '>=8.10.0'}
    dependencies:
      picomatch: 2.3.1

  /rechoir@0.6.2:
    resolution: {integrity: sha512-HFM8rkZ+i3zrV+4LQjwQ0W+ez98pApMGM3HUrN04j3CqzPOzl9nmP15Y8YXNm8QHGv/eacOVEjqhmWpkRV0NAw==}
    engines: {node: '>= 0.10'}
    dependencies:
      resolve: 1.22.8
    dev: true

  /reflect-metadata@0.2.1:
    resolution: {integrity: sha512-i5lLI6iw9AU3Uu4szRNPPEkomnkjRTaVt9hy/bn5g/oSzekBSMeLZblcjP74AW0vBabqERLLIrz+gR8QYR54Tw==}

  /reflect.getprototypeof@1.0.5:
    resolution: {integrity: sha512-62wgfC8dJWrmxv44CA36pLDnP6KKl3Vhxb7PL+8+qrrFMMoJij4vgiMP8zV4O8+CBMXY1mHxI5fITGHXFHVmQQ==}
    engines: {node: '>= 0.4'}
    dependencies:
      call-bind: 1.0.7
      define-properties: 1.2.1
      es-abstract: 1.22.4
      es-errors: 1.3.0
      get-intrinsic: 1.2.4
      globalthis: 1.0.3
      which-builtin-type: 1.1.3
    dev: false

  /regenerator-runtime@0.14.1:
    resolution: {integrity: sha512-dYnhHh0nJoMfnkZs6GmmhFknAGRrLznOu5nc9ML+EJxGvrx6H7teuevqVqCuPcPK//3eDrrjQhehXVx9cnkGdw==}

  /regexp.prototype.flags@1.5.2:
    resolution: {integrity: sha512-NcDiDkTLuPR+++OCKB0nWafEmhg/Da8aUPLPMQbK+bxKKCm1/S5he+AqYa4PlMCVBalb4/yxIRub6qkEx5yJbw==}
    engines: {node: '>= 0.4'}
    dependencies:
      call-bind: 1.0.7
      define-properties: 1.2.1
      es-errors: 1.3.0
      set-function-name: 2.0.1
    dev: false

  /registry-auth-token@3.3.2:
    resolution: {integrity: sha512-JL39c60XlzCVgNrO+qq68FoNb56w/m7JYvGR2jT5iR1xBrUA3Mfx5Twk5rqTThPmQKMWydGmq8oFtDlxfrmxnQ==}
    dependencies:
      rc: 1.2.8
      safe-buffer: 5.2.1
    dev: true

  /registry-url@3.1.0:
    resolution: {integrity: sha512-ZbgR5aZEdf4UKZVBPYIgaglBmSF2Hi94s2PcIHhRGFjKYu+chjJdYfHn4rt3hB6eCKLJ8giVIIfgMa1ehDfZKA==}
    engines: {node: '>=0.10.0'}
    dependencies:
      rc: 1.2.8
    dev: true

  /remove-accents@0.4.2:
    resolution: {integrity: sha512-7pXIJqJOq5tFgG1A2Zxti3Ht8jJF337m4sowbuHsW30ZnkQFnDzy9qBNhgzX8ZLW4+UBcXiiR7SwR6pokHsxiA==}
    dev: false

  /repeat-string@1.6.1:
    resolution: {integrity: sha512-PV0dzCYDNfRi1jCDbJzpW7jNNDRuCOG/jI5ctQcGKt/clZD+YcPS3yIlWuTJMmESC8aevCFmWJy5wjAFgNqN6w==}
    engines: {node: '>=0.10'}
    dev: true

  /require-from-string@2.0.2:
    resolution: {integrity: sha512-Xf0nWe6RseziFMu+Ap9biiUbmplq6S9/p+7w7YXP/JBHhrUDDUhwa+vANyubuqfZWTveU//DYVGsDG7RKL/vEw==}
    engines: {node: '>=0.10.0'}
    dev: true

  /requires-port@1.0.0:
    resolution: {integrity: sha512-KigOCHcocU3XODJxsu8i/j8T9tzT4adHiecwORRQ0ZZFcp7ahwXuRU1m+yuO90C5ZUyGeGfocHDI14M3L3yDAQ==}
    dev: true

  /resolve-from@4.0.0:
    resolution: {integrity: sha512-pb/MYmXstAkysRFx8piNI1tGFNQIFA3vkE3Gq4EuA1dF6gHp/+vgZqsCGJapvy8N3Q+4o7FwvquPJcnZ7RYy4g==}
    engines: {node: '>=4'}

  /resolve-pkg-maps@1.0.0:
    resolution: {integrity: sha512-seS2Tj26TBVOC2NIc2rOe2y2ZO7efxITtLZcGSOnHHNOQ7CkiUBfw0Iw2ck6xkIhPwLhKNLS8BO+hEpngQlqzw==}
    dev: true

  /resolve@1.22.8:
    resolution: {integrity: sha512-oKWePCxqpd6FlLvGV1VU0x7bkPmmCNolxzjMf4NczoDnQcIWrAF+cPtZn5i6n+RfD2d9i0tzpKnG6Yk168yIyw==}
    hasBin: true
    dependencies:
      is-core-module: 2.13.1
      path-parse: 1.0.7
      supports-preserve-symlinks-flag: 1.0.0

  /resolve@2.0.0-next.5:
    resolution: {integrity: sha512-U7WjGVG9sH8tvjW5SmGbQuui75FiyjAX72HX15DwBBwF9dNiQZRQAg9nnPhYy+TUnE0+VcrttuvNI8oSxZcocA==}
    hasBin: true
    dependencies:
      is-core-module: 2.13.1
      path-parse: 1.0.7
      supports-preserve-symlinks-flag: 1.0.0
    dev: false

  /restore-cursor@3.1.0:
    resolution: {integrity: sha512-l+sSefzHpj5qimhFSE5a8nufZYAM3sBSVMAPtYkmC+4EH2anSGaEMXSD0izRQbu9nfyQ9y5JrVmp7E8oZrUjvA==}
    engines: {node: '>=8'}
    dependencies:
      onetime: 5.1.2
      signal-exit: 3.0.7
    dev: true

  /reusify@1.0.4:
    resolution: {integrity: sha512-U9nH88a3fc/ekCF1l0/UP1IosiuIjyTh7hBvXVMHYgVcfGvt897Xguj2UOLDeI5BG2m7/uwyaLVT6fbtCwTyzw==}
    engines: {iojs: '>=1.0.0', node: '>=0.10.0'}

  /rimraf@3.0.2:
    resolution: {integrity: sha512-JZkJMZkAGFFPP2YqXZXPbMlMBgsxzE8ILs4lMIX/2o0L9UBw9O/Y3o6wFw/i9YLapcUJWwqbi3kdxIPdC62TIA==}
    hasBin: true
    dependencies:
      glob: 7.2.3

  /rimraf@4.4.1:
    resolution: {integrity: sha512-Gk8NlF062+T9CqNGn6h4tls3k6T1+/nXdOcSZVikNVtlRdYpA7wRJJMoXmuvOnLW844rPjdQ7JgXCYM6PPC/og==}
    engines: {node: '>=14'}
    hasBin: true
    dependencies:
      glob: 9.3.5
    dev: true

  /rimraf@5.0.5:
    resolution: {integrity: sha512-CqDakW+hMe/Bz202FPEymy68P+G50RfMQK+Qo5YUqc9SPipvbGjCGKd0RSKEelbsfQuw3g5NZDSrlZZAJurH1A==}
    engines: {node: '>=14'}
    hasBin: true
    dependencies:
      glob: 10.3.10
    dev: false

  /rollup@4.12.0:
    resolution: {integrity: sha512-wz66wn4t1OHIJw3+XU7mJJQV/2NAfw5OAk6G6Hoo3zcvz/XOfQ52Vgi+AN4Uxoxi0KBBwk2g8zPrTDA4btSB/Q==}
    engines: {node: '>=18.0.0', npm: '>=8.0.0'}
    hasBin: true
    dependencies:
      '@types/estree': 1.0.5
    optionalDependencies:
      '@rollup/rollup-android-arm-eabi': 4.12.0
      '@rollup/rollup-android-arm64': 4.12.0
      '@rollup/rollup-darwin-arm64': 4.12.0
      '@rollup/rollup-darwin-x64': 4.12.0
      '@rollup/rollup-linux-arm-gnueabihf': 4.12.0
      '@rollup/rollup-linux-arm64-gnu': 4.12.0
      '@rollup/rollup-linux-arm64-musl': 4.12.0
      '@rollup/rollup-linux-riscv64-gnu': 4.12.0
      '@rollup/rollup-linux-x64-gnu': 4.12.0
      '@rollup/rollup-linux-x64-musl': 4.12.0
      '@rollup/rollup-win32-arm64-msvc': 4.12.0
      '@rollup/rollup-win32-ia32-msvc': 4.12.0
      '@rollup/rollup-win32-x64-msvc': 4.12.0
      fsevents: 2.3.3
    dev: true

  /rope-sequence@1.3.4:
    resolution: {integrity: sha512-UT5EDe2cu2E/6O4igUr5PSFs23nvvukicWHx6GnOPlHAiiYbzNuCRQCuiUdHJQcqKalLKlrYJnjY0ySGsXNQXQ==}
    dev: false

  /rrweb-cssom@0.6.0:
    resolution: {integrity: sha512-APM0Gt1KoXBz0iIkkdB/kfvGOwC4UuJFeG/c+yV7wSc7q96cG/kJ0HiYCnzivD9SB53cLV1MlHFNfOuPaadYSw==}
    dev: true

  /run-async@2.4.1:
    resolution: {integrity: sha512-tvVnVv01b8c1RrA6Ep7JkStj85Guv/YrMcwqYQnwjsAS2cTmmPGBBjAjpCW7RrSodNSoE2/qg9O4bceNvUuDgQ==}
    engines: {node: '>=0.12.0'}
    dev: true

  /run-async@3.0.0:
    resolution: {integrity: sha512-540WwVDOMxA6dN6We19EcT9sc3hkXPw5mzRNGM3FkdN/vtE9NFvj5lFAPNwUDmJjXidm3v7TC1cTE7t17Ulm1Q==}
    engines: {node: '>=0.12.0'}
    dev: true

  /run-parallel@1.2.0:
    resolution: {integrity: sha512-5l4VyZR86LZ/lDxZTR6jqL8AFE2S0IFLMP26AbjsLVADxHdhB/c0GUsH+y39UfCi3dzz8OlQuPmnaJOMoDHQBA==}
    dependencies:
      queue-microtask: 1.2.3

  /rxjs@6.6.7:
    resolution: {integrity: sha512-hTdwr+7yYNIT5n4AMYp85KA6yw2Va0FLa3Rguvbpa4W3I5xynaBZo41cM3XM+4Q6fRMj3sBYIR1VAmZMXYJvRQ==}
    engines: {npm: '>=2.0.0'}
    dependencies:
      tslib: 1.14.1
    dev: true

  /rxjs@7.8.1:
    resolution: {integrity: sha512-AA3TVj+0A2iuIoQkWEK/tqFjBq2j+6PO6Y0zJcvzLAFhEFIO3HL0vls9hWLncZbAAbK0mar7oZ4V079I/qPMxg==}
    dependencies:
      tslib: 2.6.2

  /safe-array-concat@1.1.0:
    resolution: {integrity: sha512-ZdQ0Jeb9Ofti4hbt5lX3T2JcAamT9hfzYU1MNB+z/jaEbB6wfFfPIR/zEORmZqobkCCJhSjodobH6WHNmJ97dg==}
    engines: {node: '>=0.4'}
    dependencies:
      call-bind: 1.0.7
      get-intrinsic: 1.2.4
      has-symbols: 1.0.3
      isarray: 2.0.5
    dev: false

  /safe-buffer@5.1.2:
    resolution: {integrity: sha512-Gd2UZBJDkXlY7GbJxfsE8/nvKkUEU1G38c1siN6QP6a9PT9MmHB8GnpscSmMJSoF8LOIrt8ud/wPtojys4G6+g==}

  /safe-buffer@5.2.1:
    resolution: {integrity: sha512-rp3So07KcdmmKbGvgaNxQSJr7bGVSVk5S9Eq1F+ppbRo70+YeaDxkw5Dd8NPN+GD6bjnYm2VuPuCXmpuYvmCXQ==}

  /safe-regex-test@1.0.3:
    resolution: {integrity: sha512-CdASjNJPvRa7roO6Ra/gLYBTzYzzPyyBXxIMdGW3USQLyjWEls2RgW5UBTXaQVp+OrpeCK3bLem8smtmheoRuw==}
    engines: {node: '>= 0.4'}
    dependencies:
      call-bind: 1.0.7
      es-errors: 1.3.0
      is-regex: 1.1.4
    dev: false

  /safe-stable-stringify@2.4.3:
    resolution: {integrity: sha512-e2bDA2WJT0wxseVd4lsDP4+3ONX6HpMXQa1ZhFQ7SU+GjvORCmShbCMltrtIDfkYhVHrOcPtj+KhmDBdPdZD1g==}
    engines: {node: '>=10'}
    dev: false

  /safer-buffer@2.1.2:
    resolution: {integrity: sha512-YZo3K82SD7Riyi0E1EQPojLz7kpepnSQI9IyPbHHg1XXXevb5dJI7tpyN2ADxGcQbHG7vcyRHk0cbwqcQriUtg==}

  /sass@1.71.1:
    resolution: {integrity: sha512-wovtnV2PxzteLlfNzbgm1tFXPLoZILYAMJtvoXXkD7/+1uP41eKkIt1ypWq5/q2uT94qHjXehEYfmjKOvjL9sg==}
    engines: {node: '>=14.0.0'}
    hasBin: true
    dependencies:
      chokidar: 3.6.0
      immutable: 4.3.5
      source-map-js: 1.0.2
    dev: false

  /saxes@6.0.0:
    resolution: {integrity: sha512-xAg7SOnEhrm5zI3puOOKyy1OMcMlIJZYNJY7xLBwSze0UjhPLnWfj2GF2EpT0jmzaJKIWKHLsaSSajf35bcYnA==}
    engines: {node: '>=v12.22.7'}
    dependencies:
      xmlchars: 2.2.0
    dev: true

  /scheduler@0.23.0:
    resolution: {integrity: sha512-CtuThmgHNg7zIZWAXi3AsyIzA3n4xx7aNyjwC2VJldO2LMVDhFK+63xGqq6CsJH4rTAt6/M+N4GhZiDYPx9eUw==}
    dependencies:
      loose-envify: 1.4.0
    dev: false

  /schema-utils@3.3.0:
    resolution: {integrity: sha512-pN/yOAvcC+5rQ5nERGuwrjLlYvLTbCibnZ1I7B1LaiAz9BRBlE9GMgE/eqV30P7aJQUf7Ddimy/RsbYO/GrVGg==}
    engines: {node: '>= 10.13.0'}
    dependencies:
      '@types/json-schema': 7.0.15
      ajv: 6.12.6
      ajv-keywords: 3.5.2(ajv@6.12.6)
    dev: true

  /semver@6.3.1:
    resolution: {integrity: sha512-BR7VvDCVHO+q2xBEWskxS6DJE1qRnb7DxzUrogb71CWoSficBxYsiAGd+Kl0mmq/MprG9yArRkyrQxTO6XjMzA==}
    hasBin: true

  /semver@7.6.0:
    resolution: {integrity: sha512-EnwXhrlwXMk9gKu5/flx5sv/an57AkRplG3hTK68W7FRDN+k+OWBj65M7719OkA82XLBxrcX0KSHj+X5COhOVg==}
    engines: {node: '>=10'}
    hasBin: true
    dependencies:
      lru-cache: 6.0.0

  /send@0.18.0:
    resolution: {integrity: sha512-qqWzuOjSFOuqPjFe4NOsMLafToQQwBSOEpS+FwEt3A2V3vKubTquT3vmLTQpFgMXp8AlFWFuP1qKaJZOtPpVXg==}
    engines: {node: '>= 0.8.0'}
    dependencies:
      debug: 2.6.9
      depd: 2.0.0
      destroy: 1.2.0
      encodeurl: 1.0.2
      escape-html: 1.0.3
      etag: 1.8.1
      fresh: 0.5.2
      http-errors: 2.0.0
      mime: 1.6.0
      ms: 2.1.3
      on-finished: 2.4.1
      range-parser: 1.2.1
      statuses: 2.0.1
    transitivePeerDependencies:
      - supports-color

  /sentence-case@2.1.1:
    resolution: {integrity: sha512-ENl7cYHaK/Ktwk5OTD+aDbQ3uC8IByu/6Bkg+HDv8Mm+XnBnppVNalcfJTNsp1ibstKh030/JKQQWglDvtKwEQ==}
    dependencies:
      no-case: 2.3.2
      upper-case-first: 1.1.2
    dev: true

  /serialize-javascript@6.0.2:
    resolution: {integrity: sha512-Saa1xPByTTq2gdeFZYLLo+RFE35NHZkAbqZeWNd3BpzppeVisAqpDjcp8dyf6uIvEqJRd46jemmyA4iFIeVk8g==}
    dependencies:
      randombytes: 2.1.0
    dev: true

  /serve-static@1.15.0:
    resolution: {integrity: sha512-XGuRDNjXUijsUL0vl6nSD7cwURuzEgglbOaFuZM9g3kwDXOWVTck0jLzjPzGD+TazWbboZYu52/9/XPdUgne9g==}
    engines: {node: '>= 0.8.0'}
    dependencies:
      encodeurl: 1.0.2
      escape-html: 1.0.3
      parseurl: 1.3.3
      send: 0.18.0
    transitivePeerDependencies:
      - supports-color

  /server-only@0.0.1:
    resolution: {integrity: sha512-qepMx2JxAa5jjfzxG79yPPq+8BuFToHd1hm7kI+Z4zAq1ftQiP7HcxMhDDItrbtwVeLg/cY2JnKnrcFkmiswNA==}
    dev: false

  /set-blocking@2.0.0:
    resolution: {integrity: sha512-KiKBS8AnWGEyLzofFfmvKwpdPzqiy16LvQfK3yv/fVH7Bj13/wl3JSR1J+rfgRE9q7xUJK4qvgS8raSOeLUehw==}
    dev: false

  /set-function-length@1.2.1:
    resolution: {integrity: sha512-j4t6ccc+VsKwYHso+kElc5neZpjtq9EnRICFZtWyBsLojhmeF/ZBd/elqm22WJh/BziDe/SBiOeAt0m2mfLD0g==}
    engines: {node: '>= 0.4'}
    dependencies:
      define-data-property: 1.1.4
      es-errors: 1.3.0
      function-bind: 1.1.2
      get-intrinsic: 1.2.4
      gopd: 1.0.1
      has-property-descriptors: 1.0.2

  /set-function-name@2.0.1:
    resolution: {integrity: sha512-tMNCiqYVkXIZgc2Hnoy2IvC/f8ezc5koaRFkCjrpWzGpCd3qbZXPzVy9MAZzK1ch/X0jvSkojys3oqJN0qCmdA==}
    engines: {node: '>= 0.4'}
    dependencies:
      define-data-property: 1.1.4
      functions-have-names: 1.2.3
      has-property-descriptors: 1.0.2
    dev: false

  /setprototypeof@1.2.0:
    resolution: {integrity: sha512-E5LDX7Wrp85Kil5bhZv46j8jOeboKq5JMmYM3gVGdGH8xFpPWXUMsNrlODCrkoxMEeNi/XZIwuRvY4XNwYMJpw==}

  /shebang-command@2.0.0:
    resolution: {integrity: sha512-kHxr2zZpYtdmrN1qDjrrX/Z1rR1kG8Dx+gkpK1G4eXmvXswmcE1hTWBWYUzlraYw1/yZp6YuDY77YtvbN0dmDA==}
    engines: {node: '>=8'}
    dependencies:
      shebang-regex: 3.0.0

  /shebang-regex@3.0.0:
    resolution: {integrity: sha512-7++dFhtcx3353uBaq8DDR4NuxBetBzC7ZQOhmTQInHEd6bSrXdiEyzCvG07Z44UYdLShWUyXt5M/yhz8ekcb1A==}
    engines: {node: '>=8'}

  /shelljs@0.8.5:
    resolution: {integrity: sha512-TiwcRcrkhHvbrZbnRcFYMLl30Dfov3HKqzp5tO5b4pt6G/SezKcYhmDg15zXVBswHmctSAQKznqNW2LO5tTDow==}
    engines: {node: '>=4'}
    hasBin: true
    dependencies:
      glob: 7.2.3
      interpret: 1.4.0
      rechoir: 0.6.2
    dev: true

  /side-channel@1.0.5:
    resolution: {integrity: sha512-QcgiIWV4WV7qWExbN5llt6frQB/lBven9pqliLXfGPB+K9ZYXxDozp0wLkHS24kWCm+6YXH/f0HhnObZnZOBnQ==}
    engines: {node: '>= 0.4'}
    dependencies:
      call-bind: 1.0.7
      es-errors: 1.3.0
      get-intrinsic: 1.2.4
      object-inspect: 1.13.1

  /siginfo@2.0.0:
    resolution: {integrity: sha512-ybx0WO1/8bSBLEWXZvEd7gMW3Sn3JFlW3TvX1nREbDLRNQNaeNN8WK0meBwPdAaOI7TtRRRJn/Es1zhrrCHu7g==}
    dev: true

  /signal-exit@3.0.7:
    resolution: {integrity: sha512-wnD2ZE+l+SPC/uoS0vXeE9L1+0wuaMqKlfz9AMUo38JsyLSBWSFcHR1Rri62LZc12vLr1gb3jl7iwQhgwpAbGQ==}

  /signal-exit@4.1.0:
    resolution: {integrity: sha512-bzyZ1e88w9O1iNJbKnOlvYTrWPDl46O1bG0D3XInv+9tkPrxrN8jUUTiFlDkkmKWgn1M6CfIA13SuGqOa9Korw==}
    engines: {node: '>=14'}

  /simple-concat@1.0.1:
    resolution: {integrity: sha512-cSFtAPtRhljv69IK0hTVZQ+OfE9nePi/rtJmw5UjHeVyVroEqJXP1sFztKUy1qU+xvz3u/sfYJLa947b7nAN2Q==}
    dev: false

  /simple-get@4.0.1:
    resolution: {integrity: sha512-brv7p5WgH0jmQJr1ZDDfKDOSeWWg+OVypG99A/5vYGPqJ6pxiaHLy8nxtFjBA7oMa01ebA9gfh1uMCFqOuXxvA==}
    dependencies:
      decompress-response: 6.0.0
      once: 1.4.0
      simple-concat: 1.0.1
    dev: false

  /simple-swizzle@0.2.2:
    resolution: {integrity: sha512-JA//kQgZtbuY83m+xT+tXJkmJncGMTFT+C+g2h2R9uxkYIrE2yy9sgmcLhCnw57/WSD+Eh3J97FPEDFnbXnDUg==}
    dependencies:
      is-arrayish: 0.3.2
    dev: false

  /sirv@2.0.4:
    resolution: {integrity: sha512-94Bdh3cC2PKrbgSOUqTiGPWVZeSiXfKOVZNJniWoqrWrRkB1CJzBU3NEbiTsPcYy1lDsANA/THzS+9WBiy5nfQ==}
    engines: {node: '>= 10'}
    dependencies:
      '@polka/url': 1.0.0-next.24
      mrmime: 2.0.0
      totalist: 3.0.1
    dev: true

  /sisteransi@1.0.5:
    resolution: {integrity: sha512-bLGGlR1QxBcynn2d5YmDX4MGjlZvy2MRBDRNHLJ8VI6l6+9FUiyTFNJ0IveOSP0bcXgVDPRcfGqA0pjaqUpfVg==}
    dev: true

  /slash@3.0.0:
    resolution: {integrity: sha512-g9Q1haeby36OSStwb4ntCGGGaKsaVSjQ68fBxoQcutl5fS1vuY18H3wSt3jFyFtrkx+Kz0V1G85A4MyAdDMi2Q==}
    engines: {node: '>=8'}

  /smart-buffer@4.2.0:
    resolution: {integrity: sha512-94hK0Hh8rPqQl2xXc3HsaBoOXKV20MToPkcXvwbISWLEs+64sBq5kFgn2kJDHb1Pry9yrP0dxrCI9RRci7RXKg==}
    engines: {node: '>= 6.0.0', npm: '>= 3.0.0'}
    dev: true

  /snake-case@2.1.0:
    resolution: {integrity: sha512-FMR5YoPFwOLuh4rRz92dywJjyKYZNLpMn1R5ujVpIYkbA9p01fq8RMg0FkO4M+Yobt4MjHeLTJVm5xFFBHSV2Q==}
    dependencies:
      no-case: 2.3.2
    dev: true

  /socks-proxy-agent@8.0.2:
    resolution: {integrity: sha512-8zuqoLv1aP/66PHF5TqwJ7Czm3Yv32urJQHrVyhD7mmA6d61Zv8cIXQYPTWwmg6qlupnPvs/QKDmfa4P/qct2g==}
    engines: {node: '>= 14'}
    dependencies:
      agent-base: 7.1.0
      debug: 4.3.4
      socks: 2.7.3
    transitivePeerDependencies:
      - supports-color
    dev: true

  /socks@2.7.3:
    resolution: {integrity: sha512-vfuYK48HXCTFD03G/1/zkIls3Ebr2YNa4qU9gHDZdblHLiqhJrJGkY3+0Nx0JpN9qBhJbVObc1CNciT1bIZJxw==}
    engines: {node: '>= 10.0.0', npm: '>= 3.0.0'}
    dependencies:
      ip-address: 9.0.5
      smart-buffer: 4.2.0
    dev: true

  /source-map-js@1.0.2:
    resolution: {integrity: sha512-R0XvVJ9WusLiqTCEiGCmICCMplcCkIwwR11mOSD9CR5u+IXYdiseeEuXCVAjS54zqwkLcPNnmU4OeJ6tUrWhDw==}
    engines: {node: '>=0.10.0'}

  /source-map-support@0.5.21:
    resolution: {integrity: sha512-uBHU3L3czsIyYXKX88fdrGovxdSCoTGDRZ6SYXtSRxLZUzHg5P/66Ht6uoUlHu9EZod+inXhKo3qQgwXUT/y1w==}
    dependencies:
      buffer-from: 1.1.2
      source-map: 0.6.1
    dev: true

  /source-map@0.6.1:
    resolution: {integrity: sha512-UjgapumWlbMhkBgzT7Ykc5YXUT46F0iKu8SGXq0bcwP5dz/h0Plj6enJqjz1Zbq2l5WaqYnrVbwWOWMyF3F47g==}
    engines: {node: '>=0.10.0'}
    dev: true

  /source-map@0.7.4:
    resolution: {integrity: sha512-l3BikUxvPOcn5E74dZiq5BGsTb5yEwhaTSzccU6t4sDOH8NWJCstKO5QT2CvtFoK6F0saL7p9xHAqHOlCPJygA==}
    engines: {node: '>= 8'}
    dev: true

  /sprintf-js@1.1.3:
    resolution: {integrity: sha512-Oo+0REFV59/rz3gfJNKQiBlwfHaSESl1pcGyABQsnnIfWOFt6JNj5gCog2U6MLZ//IGYD+nA8nI+mTShREReaA==}
    dev: true

  /stack-trace@0.0.10:
    resolution: {integrity: sha512-KGzahc7puUKkzyMt+IqAep+TVNbKP+k2Lmwhub39m1AsTSkaDutx56aDCo+HLDzf/D26BIHTJWNiTG1KAJiQCg==}
    dev: false

  /stackback@0.0.2:
    resolution: {integrity: sha512-1XMJE5fQo1jGH6Y/7ebnwPOBEkIEnT4QF32d5R1+VXdXveM0IBMJt8zfaxX1P3QhVwrYe+576+jkANtSS2mBbw==}
    dev: true

  /statuses@2.0.1:
    resolution: {integrity: sha512-RwNA9Z/7PrK06rYLIzFMlaF+l73iwpzsqRIFgbMLbTcLD6cOao82TaWefPXQvB2fOC4AjuYSEndS7N/mTCbkdQ==}
    engines: {node: '>= 0.8'}

  /std-env@3.7.0:
    resolution: {integrity: sha512-JPbdCEQLj1w5GilpiHAx3qJvFndqybBysA3qUOnznweH4QbNYUsW/ea8QzSrnh0vNsezMMw5bcVool8lM0gwzg==}
    dev: true

  /streamsearch@1.1.0:
    resolution: {integrity: sha512-Mcc5wHehp9aXz1ax6bZUyY5afg9u2rv5cqQI3mRrYkGC8rW2hM02jWuwjtL++LS5qinSyhj2QfLyNsuc+VsExg==}
    engines: {node: '>=10.0.0'}

  /string-width@4.2.3:
    resolution: {integrity: sha512-wKyQRQpjJ0sIp62ErSZdGsjMJWsap5oRNihHhu6G7JVO/9jIB6UyevL+tXuOqrng8j/cxKTWyWUwvSTriiZz/g==}
    engines: {node: '>=8'}
    dependencies:
      emoji-regex: 8.0.0
      is-fullwidth-code-point: 3.0.0
      strip-ansi: 6.0.1

  /string-width@5.1.2:
    resolution: {integrity: sha512-HnLOCR3vjcY8beoNLtcjZ5/nxn2afmME6lhrDrebokqMap+XbeW8n9TXpPDOqdGK5qcI3oT0GKTW6wC7EMiVqA==}
    engines: {node: '>=12'}
    dependencies:
      eastasianwidth: 0.2.0
      emoji-regex: 9.2.2
      strip-ansi: 7.1.0

  /string.prototype.matchall@4.0.10:
    resolution: {integrity: sha512-rGXbGmOEosIQi6Qva94HUjgPs9vKW+dkG7Y8Q5O2OYkWL6wFaTRZO8zM4mhP94uX55wgyrXzfS2aGtGzUL7EJQ==}
    dependencies:
      call-bind: 1.0.7
      define-properties: 1.2.1
      es-abstract: 1.22.4
      get-intrinsic: 1.2.4
      has-symbols: 1.0.3
      internal-slot: 1.0.7
      regexp.prototype.flags: 1.5.2
      set-function-name: 2.0.1
      side-channel: 1.0.5
    dev: false

  /string.prototype.trim@1.2.8:
    resolution: {integrity: sha512-lfjY4HcixfQXOfaqCvcBuOIapyaroTXhbkfJN3gcB1OtyupngWK4sEET9Knd0cXd28kTUqu/kHoV4HKSJdnjiQ==}
    engines: {node: '>= 0.4'}
    dependencies:
      call-bind: 1.0.7
      define-properties: 1.2.1
      es-abstract: 1.22.4
    dev: false

  /string.prototype.trimend@1.0.7:
    resolution: {integrity: sha512-Ni79DqeB72ZFq1uH/L6zJ+DKZTkOtPIHovb3YZHQViE+HDouuU4mBrLOLDn5Dde3RF8qw5qVETEjhu9locMLvA==}
    dependencies:
      call-bind: 1.0.7
      define-properties: 1.2.1
      es-abstract: 1.22.4
    dev: false

  /string.prototype.trimstart@1.0.7:
    resolution: {integrity: sha512-NGhtDFu3jCEm7B4Fy0DpLewdJQOZcQ0rGbwQ/+stjnrp2i+rlKeCvos9hOIeCmqwratM47OBxY7uFZzjxHXmrg==}
    dependencies:
      call-bind: 1.0.7
      define-properties: 1.2.1
      es-abstract: 1.22.4
    dev: false

  /string_decoder@1.1.1:
    resolution: {integrity: sha512-n/ShnvDi6FHbbVfviro+WojiFzv+s8MPMHBczVePfUpDJLwoLT0ht1l4YwBCbi8pJAveEEdnkHyPyTP/mzRfwg==}
    dependencies:
      safe-buffer: 5.1.2

  /string_decoder@1.3.0:
    resolution: {integrity: sha512-hkRX8U1WjJFd8LsDJ2yQ/wWWxaopEsABU1XfkM8A+j0+85JAGppt16cr1Whg6KIbb4okU6Mql6BOj+uup/wKeA==}
    dependencies:
      safe-buffer: 5.2.1

  /strip-ansi@6.0.1:
    resolution: {integrity: sha512-Y38VPSHcqkFrCpFnQ9vuSXmquuv5oXOKpGeT6aGrr3o3Gc9AlVa6JBfUSOCnbxGGZF+/0ooI7KrPuUSztUdU5A==}
    engines: {node: '>=8'}
    dependencies:
      ansi-regex: 5.0.1

  /strip-ansi@7.1.0:
    resolution: {integrity: sha512-iq6eVVI64nQQTRYq2KtEg2d2uU7LElhTJwsH4YzIHZshxlgZms/wIc4VoDQTlG/IvVIrBKG06CrZnp0qv7hkcQ==}
    engines: {node: '>=12'}
    dependencies:
      ansi-regex: 6.0.1

  /strip-bom@3.0.0:
    resolution: {integrity: sha512-vavAMRXOgBVNF6nyEEmL3DBK19iRpDcoIwW+swQ+CbGiu7lju6t+JklA1MHweoWtadgt4ISVUsXLyDq34ddcwA==}
    engines: {node: '>=4'}

  /strip-final-newline@2.0.0:
    resolution: {integrity: sha512-BrpvfNAE3dcvq7ll3xVumzjKjZQ5tI1sEUIKr3Uoks0XUl45St3FlatVqef9prk4jRDzhW6WZg+3bk93y6pLjA==}
    engines: {node: '>=6'}
    dev: true

  /strip-final-newline@3.0.0:
    resolution: {integrity: sha512-dOESqjYr96iWYylGObzd39EuNTa5VJxyvVAEm5Jnh7KGo75V43Hk1odPQkNDyXNmUR6k+gEiDVXnjB8HJ3crXw==}
    engines: {node: '>=12'}
    dev: true

  /strip-json-comments@2.0.1:
    resolution: {integrity: sha512-4gB8na07fecVVkOI6Rs4e7T6NOTki5EmL7TUduTs6bu3EdnSycntVJ4re8kgZA+wx9IueI2Y11bfbgwtzuE0KQ==}
    engines: {node: '>=0.10.0'}

  /strip-json-comments@3.1.1:
    resolution: {integrity: sha512-6fPc+R4ihwqP6N/aIv2f1gMH8lOVtWQHoqC4yK6oSDVVocumAsfCqjkXnqiYMhmMwS/mEHLp7Vehlt3ql6lEig==}
    engines: {node: '>=8'}

  /strip-literal@2.0.0:
    resolution: {integrity: sha512-f9vHgsCWBq2ugHAkGMiiYY+AYG0D/cbloKKg0nhaaaSNsujdGIpVXCNsrJpCKr5M0f4aI31mr13UjY6GAuXCKA==}
    dependencies:
      js-tokens: 8.0.3
    dev: true

  /styled-jsx@5.1.1(@babel/core@7.23.9)(react@18.2.0):
    resolution: {integrity: sha512-pW7uC1l4mBZ8ugbiZrcIsiIvVx1UmTfw7UkC3Um2tmfUq9Bhk8IiyEIPl6F8agHgjzku6j0xQEZbfA5uSgSaCw==}
    engines: {node: '>= 12.0.0'}
    peerDependencies:
      '@babel/core': '*'
      babel-plugin-macros: '*'
      react: '>= 16.8.0 || 17.x.x || ^18.0.0-0'
    peerDependenciesMeta:
      '@babel/core':
        optional: true
      babel-plugin-macros:
        optional: true
    dependencies:
      '@babel/core': 7.23.9
      client-only: 0.0.1
      react: 18.2.0
    dev: false

  /sugarss@4.0.1(postcss@8.4.35):
    resolution: {integrity: sha512-WCjS5NfuVJjkQzK10s8WOBY+hhDxxNt/N6ZaGwxFZ+wN3/lKKFSaaKUNecULcTTvE4urLcKaZFQD8vO0mOZujw==}
    engines: {node: '>=12.0'}
    peerDependencies:
      postcss: ^8.3.3
    dependencies:
      postcss: 8.4.35
    dev: false

  /superagent@8.1.2:
    resolution: {integrity: sha512-6WTxW1EB6yCxV5VFOIPQruWGHqc3yI7hEmZK6h+pyk69Lk/Ut7rLUY6W/ONF2MjBuGjvmMiIpsrVJ2vjrHlslA==}
    engines: {node: '>=6.4.0 <13 || >=14'}
    dependencies:
      component-emitter: 1.3.1
      cookiejar: 2.1.4
      debug: 4.3.4
      fast-safe-stringify: 2.1.1
      form-data: 4.0.0
      formidable: 2.1.2
      methods: 1.1.2
      mime: 2.6.0
      qs: 6.11.0
      semver: 7.6.0
    transitivePeerDependencies:
      - supports-color
    dev: true

  /superjson@2.2.1:
    resolution: {integrity: sha512-8iGv75BYOa0xRJHK5vRLEjE2H/i4lulTjzpUXic3Eg8akftYjkmQDa8JARQ42rlczXyFR3IeRoeFCc7RxHsYZA==}
    engines: {node: '>=16'}
    dependencies:
      copy-anything: 3.0.5

  /supertest@6.3.4:
    resolution: {integrity: sha512-erY3HFDG0dPnhw4U+udPfrzXa4xhSG+n4rxfRuZWCUvjFWwKl+OxWf/7zk50s84/fAAs7vf5QAb9uRa0cCykxw==}
    engines: {node: '>=6.4.0'}
    dependencies:
      methods: 1.1.2
      superagent: 8.1.2
    transitivePeerDependencies:
      - supports-color
    dev: true

  /supports-color@5.5.0:
    resolution: {integrity: sha512-QjVjwdXIt408MIiAqCX4oUKsgU2EqAGzs2Ppkm4aQYbjm+ZEWEcW4SfFNTr4uMNZma0ey4f5lgLrkB0aX0QMow==}
    engines: {node: '>=4'}
    dependencies:
      has-flag: 3.0.0

  /supports-color@7.2.0:
    resolution: {integrity: sha512-qpCAvRl9stuOHveKsn7HncJRvv501qIacKzQlO/+Lwxc9+0q2wLyv4Dfvt80/DPn2pqOBsJdDiogXGR9+OvwRw==}
    engines: {node: '>=8'}
    dependencies:
      has-flag: 4.0.0

  /supports-color@8.1.1:
    resolution: {integrity: sha512-MpUEN2OodtUzxvKQl72cUF7RQ5EiHsGvSsVG0ia9c5RbWGL2CI4C7EpPS8UTBIplnlzZiNuV56w+FuNxy3ty2Q==}
    engines: {node: '>=10'}
    dependencies:
      has-flag: 4.0.0
    dev: true

  /supports-preserve-symlinks-flag@1.0.0:
    resolution: {integrity: sha512-ot0WnXS9fgdkgIcePe6RHNk1WA8+muPa6cSjeR3V8K27q9BB1rTE3R1p7Hv0z1ZyAc8s6Vvv8DIyWf681MAt0w==}
    engines: {node: '>= 0.4'}

  /swap-case@1.1.2:
    resolution: {integrity: sha512-BAmWG6/bx8syfc6qXPprof3Mn5vQgf5dwdUNJhsNqU9WdPt5P+ES/wQ5bxfijy8zwZgZZHslC3iAsxsuQMCzJQ==}
    dependencies:
      lower-case: 1.1.4
      upper-case: 1.1.3
    dev: true

  /symbol-observable@4.0.0:
    resolution: {integrity: sha512-b19dMThMV4HVFynSAM1++gBHAbk2Tc/osgLIBZMKsyqh34jb2e8Os7T6ZW/Bt3pJFdBTd2JwAnAAEQV7rSNvcQ==}
    engines: {node: '>=0.10'}
    dev: true

  /symbol-tree@3.2.4:
    resolution: {integrity: sha512-9QNk5KwDF+Bvz+PyObkmSYjI5ksVUYtjW7AU22r2NKcfLJcXp96hkDWU3+XndOsUb+AQ9QhfzfCT2O+CNWT5Tw==}
    dev: true

  /tabbable@6.2.0:
    resolution: {integrity: sha512-Cat63mxsVJlzYvN51JmVXIgNoUokrIaT2zLclCXjRd8boZ0004U4KCs/sToJ75C6sdlByWxpYnb5Boif1VSFew==}
    dev: false

  /tapable@2.2.1:
    resolution: {integrity: sha512-GNzQvQTOIP6RyTfE2Qxb8ZVlNmw0n88vp1szwWRimP02mnTsx3Wtn5qRdqY9w2XduFNUgvOwhNnQsjwCp+kqaQ==}
    engines: {node: '>=6'}
    dev: true

  /tar-fs@2.1.1:
    resolution: {integrity: sha512-V0r2Y9scmbDRLCNex/+hYzvp/zyYjvFbHPNgVTKfQvVrb6guiE/fxP+XblDNR011utopbkex2nM4dHNV6GDsng==}
    dependencies:
      chownr: 1.1.4
      mkdirp-classic: 0.5.3
      pump: 3.0.0
      tar-stream: 2.2.0
    dev: false

  /tar-stream@2.2.0:
    resolution: {integrity: sha512-ujeqbceABgwMZxEJnk2HDY2DlnUZ+9oEcb1KzTVfYHio0UE6dG71n60d8D2I4qNvleWrrXpmjpt7vZeF1LnMZQ==}
    engines: {node: '>=6'}
    dependencies:
      bl: 4.1.0
      end-of-stream: 1.4.4
      fs-constants: 1.0.0
      inherits: 2.0.4
      readable-stream: 3.6.2
    dev: false

  /tar@6.2.0:
    resolution: {integrity: sha512-/Wo7DcT0u5HUV486xg675HtjNd3BXZ6xDbzsCUZPt5iw8bTQ63bP0Raut3mvro9u+CUyq7YQd8Cx55fsZXxqLQ==}
    engines: {node: '>=10'}
    dependencies:
      chownr: 2.0.0
      fs-minipass: 2.1.0
      minipass: 5.0.0
      minizlib: 2.1.2
      mkdirp: 1.0.4
      yallist: 4.0.0
    dev: false

  /terser-webpack-plugin@5.3.10(@swc/core@1.4.2)(webpack@5.90.1):
    resolution: {integrity: sha512-BKFPWlPDndPs+NGGCr1U59t0XScL5317Y0UReNrHaw9/FwhPENlq6bfgs+4yPfyP51vqC1bQ4rp1EfXW5ZSH9w==}
    engines: {node: '>= 10.13.0'}
    peerDependencies:
      '@swc/core': '*'
      esbuild: '*'
      uglify-js: '*'
      webpack: ^5.1.0
    peerDependenciesMeta:
      '@swc/core':
        optional: true
      esbuild:
        optional: true
      uglify-js:
        optional: true
    dependencies:
      '@jridgewell/trace-mapping': 0.3.25
      '@swc/core': 1.4.2
      jest-worker: 27.5.1
      schema-utils: 3.3.0
      serialize-javascript: 6.0.2
      terser: 5.28.1
      webpack: 5.90.1(@swc/core@1.4.2)
    dev: true

  /terser@5.28.1:
    resolution: {integrity: sha512-wM+bZp54v/E9eRRGXb5ZFDvinrJIOaTapx3WUokyVGZu5ucVCK55zEgGd5Dl2fSr3jUo5sDiERErUWLY6QPFyA==}
    engines: {node: '>=10'}
    hasBin: true
    dependencies:
      '@jridgewell/source-map': 0.3.5
      acorn: 8.11.3
      commander: 2.20.3
      source-map-support: 0.5.21
    dev: true

  /test-exclude@6.0.0:
    resolution: {integrity: sha512-cAGWPIyOHU6zlmg88jwm7VRyXnMN7iV68OGAbYDk/Mh/xC/pzVPlQtY6ngoIH/5/tciuhGfvESU8GrHrcxD56w==}
    engines: {node: '>=8'}
    dependencies:
      '@istanbuljs/schema': 0.1.3
      glob: 7.2.3
      minimatch: 3.1.2
    dev: true

  /text-hex@1.0.0:
    resolution: {integrity: sha512-uuVGNWzgJ4yhRaNSiubPY7OjISw4sw4E5Uv0wbjp+OzcbmVU/rsT8ujgcXJhn9ypzsgr5vlzpPqP+MBBKcGvbg==}
    dev: false

  /text-table@0.2.0:
    resolution: {integrity: sha512-N+8UisAXDGk8PFXP4HAzVR9nbfmVJ3zYLAWiTIoqC5v5isinhr+r5uaO8+7r3BMfuNIufIsA7RdpVgacC2cSpw==}

  /throttle-debounce@3.0.1:
    resolution: {integrity: sha512-dTEWWNu6JmeVXY0ZYoPuH5cRIwc0MeGbJwah9KUNYSJwommQpCzTySTpEe8Gs1J23aeWEuAobe4Ag7EHVt/LOg==}
    engines: {node: '>=10'}
    dev: false

  /through@2.3.8:
    resolution: {integrity: sha512-w89qg7PI8wAdvX60bMDP+bFoD5Dvhm9oLheFp5O4a2QF0cSBGsBX4qZmadPMvVqlLJBBci+WqGGOAPvcDeNSVg==}
    dev: true

  /timers-ext@0.1.7:
    resolution: {integrity: sha512-b85NUNzTSdodShTIbky6ZF02e8STtVVfD+fu4aXXShEELpozH+bCpJLYMPZbsABN2wDH7fJpqIoXxJpzbf0NqQ==}
    dependencies:
      es5-ext: 0.10.62
      next-tick: 1.1.0
    dev: true

  /tinybench@2.6.0:
    resolution: {integrity: sha512-N8hW3PG/3aOoZAN5V/NSAEDz0ZixDSSt5b/a05iqtpgfLWMSVuCo7w0k2vVvEjdrIoeGqZzweX2WlyioNIHchA==}
    dev: true

  /tinycolor2@1.6.0:
    resolution: {integrity: sha512-XPaBkWQJdsf3pLKJV9p4qN/S+fm2Oj8AIPo1BTUhg5oxkvm9+SVEGFdhyOz7tTdUTfvxMiAs4sp6/eZO2Ew+pw==}
    dev: true

  /tinygradient@1.1.5:
    resolution: {integrity: sha512-8nIfc2vgQ4TeLnk2lFj4tRLvvJwEfQuabdsmvDdQPT0xlk9TaNtpGd6nNRxXoK6vQhN6RSzj+Cnp5tTQmpxmbw==}
    dependencies:
      '@types/tinycolor2': 1.4.6
      tinycolor2: 1.6.0
    dev: true

  /tinypool@0.8.2:
    resolution: {integrity: sha512-SUszKYe5wgsxnNOVlBYO6IC+8VGWdVGZWAqUxp3UErNBtptZvWbwyUOyzNL59zigz2rCA92QiL3wvG+JDSdJdQ==}
    engines: {node: '>=14.0.0'}
    dev: true

  /tinyspy@2.2.1:
    resolution: {integrity: sha512-KYad6Vy5VDWV4GH3fjpseMQ/XU2BhIYP7Vzd0LG44qRWm/Yt2WCOTicFdvmgo6gWaqooMQCawTtILVQJupKu7A==}
    engines: {node: '>=14.0.0'}
    dev: true

  /tippy.js@6.3.7:
    resolution: {integrity: sha512-E1d3oP2emgJ9dRQZdf3Kkn0qJgI6ZLpyS5z6ZkY1DF3kaQaBsGZsndEpHwx+eC+tYM41HaSNvNtLx8tU57FzTQ==}
    dependencies:
      '@popperjs/core': 2.11.8
    dev: false

  /title-case@2.1.1:
    resolution: {integrity: sha512-EkJoZ2O3zdCz3zJsYCsxyq2OC5hrxR9mfdd5I+w8h/tmFfeOxJ+vvkxsKxdmN0WtS9zLdHEgfgVOiMVgv+Po4Q==}
    dependencies:
      no-case: 2.3.2
      upper-case: 1.1.3
    dev: true

  /tmp@0.0.33:
    resolution: {integrity: sha512-jRCJlojKnZ3addtTOjdIqoRuPEKBvNXcGYqzO6zWZX8KfKEpnGY5jfggJQ3EjKuu8D4bJRr0y+cYJFmYbImXGw==}
    engines: {node: '>=0.6.0'}
    dependencies:
      os-tmpdir: 1.0.2
    dev: true

  /to-fast-properties@2.0.0:
    resolution: {integrity: sha512-/OaKK0xYrs3DmxRYqL/yDc+FxFUVYhDlXMhRmv3z915w2HF1tnN1omB354j8VUGO/hbRzyD6Y3sA7v7GS/ceog==}
    engines: {node: '>=4'}

  /to-regex-range@5.0.1:
    resolution: {integrity: sha512-65P7iz6X5yEr1cwcgvQxbbIw7Uk3gOy5dIdtZ4rDveLqhrdJP+Li/Hx6tyK0NEb+2GCyneCMJiGqrADCSNk8sQ==}
    engines: {node: '>=8.0'}
    dependencies:
      is-number: 7.0.0

  /toidentifier@1.0.1:
    resolution: {integrity: sha512-o5sSPKEkg/DIQNmH43V0/uerLrpzVedkUh8tGNvaeXpfpuwjKenlSox/2O/BTlZUtEe+JG7s5YhEz608PlAHRA==}
    engines: {node: '>=0.6'}

  /totalist@3.0.1:
    resolution: {integrity: sha512-sf4i37nQ2LBx4m3wB74y+ubopq6W/dIzXg0FDGjsYnZHVa1Da8FH853wlL2gtUhg+xJXjfk3kUZS3BRoQeoQBQ==}
    engines: {node: '>=6'}
    dev: true

  /tough-cookie@4.1.3:
    resolution: {integrity: sha512-aX/y5pVRkfRnfmuX+OdbSdXvPe6ieKX/G2s7e98f4poJHnqH3281gDPm/metm6E/WRamfx7WC4HUqkWHfQHprw==}
    engines: {node: '>=6'}
    dependencies:
      psl: 1.9.0
      punycode: 2.3.1
      universalify: 0.2.0
      url-parse: 1.5.10
    dev: true

  /tr46@0.0.3:
    resolution: {integrity: sha512-N3WMsuqV66lT30CrXNbEjx4GEwlow3v6rr4mCcv6prnfwhS01rkgyFdjPNBYd9br7LpXV1+Emh01fHnq2Gdgrw==}

  /tr46@5.0.0:
    resolution: {integrity: sha512-tk2G5R2KRwBd+ZN0zaEXpmzdKyOYksXwywulIX95MBODjSzMIuQnQ3m8JxgbhnL1LeVo7lqQKsYa1O3Htl7K5g==}
    engines: {node: '>=18'}
    dependencies:
      punycode: 2.3.1
    dev: true

  /tree-kill@1.2.2:
    resolution: {integrity: sha512-L0Orpi8qGpRG//Nd+H90vFB+3iHnue1zSSGmNOOCh1GLJ7rUKVwV2HvijphGQS2UmhUZewS9VgvxYIdgr+fG1A==}
    hasBin: true
    dev: true

  /triple-beam@1.4.1:
    resolution: {integrity: sha512-aZbgViZrg1QNcG+LULa7nhZpJTZSLm/mXnHXnbAbjmN5aSa0y7V+wvv6+4WaBtpISJzThKy+PIPxc1Nq1EJ9mg==}
    engines: {node: '>= 14.0.0'}
    dev: false

  /ts-api-utils@1.2.1(typescript@5.3.3):
    resolution: {integrity: sha512-RIYA36cJn2WiH9Hy77hdF9r7oEwxAtB/TS9/S4Qd90Ap4z5FSiin5zEiTL44OII1Y3IIlEvxwxFUVgrHSZ/UpA==}
    engines: {node: '>=16'}
    peerDependencies:
      typescript: '>=4.2.0'
    dependencies:
      typescript: 5.3.3
    dev: false

  /ts-node@10.9.2(@swc/core@1.4.2)(@types/node@20.11.24)(typescript@5.3.3):
    resolution: {integrity: sha512-f0FFpIdcHgn8zcPSbf1dRevwt047YMnaiJM3u2w2RewrB+fob/zePZcrOyQoLMMO7aBIddLcQIEK5dYjkLnGrQ==}
    hasBin: true
    peerDependencies:
      '@swc/core': '>=1.2.50'
      '@swc/wasm': '>=1.2.50'
      '@types/node': '*'
      typescript: '>=2.7'
    peerDependenciesMeta:
      '@swc/core':
        optional: true
      '@swc/wasm':
        optional: true
    dependencies:
      '@cspotcode/source-map-support': 0.8.1
      '@swc/core': 1.4.2
      '@tsconfig/node10': 1.0.9
      '@tsconfig/node12': 1.0.11
      '@tsconfig/node14': 1.0.3
      '@tsconfig/node16': 1.0.4
      '@types/node': 20.11.24
      acorn: 8.11.3
      acorn-walk: 8.3.2
      arg: 4.1.3
      create-require: 1.1.1
      diff: 4.0.2
      make-error: 1.3.6
      typescript: 5.3.3
      v8-compile-cache-lib: 3.0.1
      yn: 3.1.1
    dev: true

  /tsconfck@3.0.2(typescript@5.3.3):
    resolution: {integrity: sha512-6lWtFjwuhS3XI4HsX4Zg0izOI3FU/AI9EGVlPEUMDIhvLPMD4wkiof0WCoDgW7qY+Dy198g4d9miAqUHWHFH6Q==}
    engines: {node: ^18 || >=20}
    hasBin: true
    peerDependencies:
      typescript: ^5.0.0
    peerDependenciesMeta:
      typescript:
        optional: true
    dependencies:
      typescript: 5.3.3
    dev: true

  /tsconfig-paths-webpack-plugin@4.1.0:
    resolution: {integrity: sha512-xWFISjviPydmtmgeUAuXp4N1fky+VCtfhOkDUFIv5ea7p4wuTomI4QTrXvFBX2S4jZsmyTSrStQl+E+4w+RzxA==}
    engines: {node: '>=10.13.0'}
    dependencies:
      chalk: 4.1.2
      enhanced-resolve: 5.15.1
      tsconfig-paths: 4.2.0
    dev: true

  /tsconfig-paths@3.15.0:
    resolution: {integrity: sha512-2Ac2RgzDe/cn48GvOe3M+o82pEFewD3UPbyoUHHdKasHwJKjds4fLXWf/Ux5kATBKN20oaFGu+jbElp1pos0mg==}
    dependencies:
      '@types/json5': 0.0.29
      json5: 1.0.2
      minimist: 1.2.8
      strip-bom: 3.0.0
    dev: false

  /tsconfig-paths@4.2.0:
    resolution: {integrity: sha512-NoZ4roiN7LnbKn9QqE1amc9DJfzvZXxF4xDavcOWt1BPkdx+m+0gJuPM+S0vCe7zTJMYUP0R8pO2XMr+Y8oLIg==}
    engines: {node: '>=6'}
    dependencies:
      json5: 2.2.3
      minimist: 1.2.8
      strip-bom: 3.0.0
    dev: true

  /tslib@1.14.1:
    resolution: {integrity: sha512-Xni35NKzjgMrwevysHTCArtLDpPvye8zV/0E4EyYn43P7/7qvQwPh9BGkHewbMulVntbigmcT7rdX3BNo9wRJg==}
    dev: true

  /tslib@2.6.2:
    resolution: {integrity: sha512-AEYxH93jGFPn/a2iVAwW87VuUIkR1FVUKB77NwMF7nBTDkDrrT/Hpt/IrCJ0QXhW27jTBDcf5ZY7w6RiqTMw2Q==}

  /tsscmp@1.0.6:
    resolution: {integrity: sha512-LxhtAkPDTkVCMQjt2h6eBVY28KCjikZqZfMcC15YBeNjkgUpdCfBu5HoiOTDu86v6smE8yOjyEktJ8hlbANHQA==}
    engines: {node: '>=0.6.x'}
    dev: false

  /tunnel-agent@0.6.0:
    resolution: {integrity: sha512-McnNiV1l8RYeY8tBgEpuodCC1mLUdbSN+CYBL7kJsJNInOP8UjDDEwdk6Mw60vdLLrr5NHKZhMAOSrR2NZuQ+w==}
    dependencies:
      safe-buffer: 5.2.1
    dev: false

  /turbo-darwin-64@1.12.4:
    resolution: {integrity: sha512-dBwFxhp9isTa9RS/fz2gDVk5wWhKQsPQMozYhjM7TT4jTrnYn0ZJMzr7V3B/M/T8QF65TbniW7w1gtgxQgX5Zg==}
    cpu: [x64]
    os: [darwin]
    requiresBuild: true
    dev: true
    optional: true

  /turbo-darwin-arm64@1.12.4:
    resolution: {integrity: sha512-1Uo5iI6xsJ1j9ObsqxYRsa3W26mEbUe6fnj4rQYV6kDaqYD54oAMJ6hM53q9rB8JvFxwdrUXGp3PwTw9A0qqkA==}
    cpu: [arm64]
    os: [darwin]
    requiresBuild: true
    dev: true
    optional: true

  /turbo-linux-64@1.12.4:
    resolution: {integrity: sha512-ONg2aSqKP7LAQOg7ysmU5WpEQp4DGNxSlAiR7um+LKtbmC/UxogbR5+T+Uuq6zGuQ5kJyKjWJ4NhtvUswOqBsA==}
    cpu: [x64]
    os: [linux]
    requiresBuild: true
    dev: true
    optional: true

  /turbo-linux-arm64@1.12.4:
    resolution: {integrity: sha512-9FPufkwdgfIKg/9jj87Cdtftw8o36y27/S2vLN7FTR2pp9c0MQiTBOLVYadUr1FlShupddmaMbTkXEhyt9SdrA==}
    cpu: [arm64]
    os: [linux]
    requiresBuild: true
    dev: true
    optional: true

  /turbo-windows-64@1.12.4:
    resolution: {integrity: sha512-2mOtxHW5Vjh/5rDVu/aFwsMzI+chs8XcEuJHlY1sYOpEymYTz+u6AXbnzRvwZFMrLKr7J7fQOGl+v96sLKbNdA==}
    cpu: [x64]
    os: [win32]
    requiresBuild: true
    dev: true
    optional: true

  /turbo-windows-arm64@1.12.4:
    resolution: {integrity: sha512-nOY5wae9qnxPOpT1fRuYO0ks6dTwpKMPV6++VkDkamFDLFHUDVM/9kmD2UTeh1yyrKnrZksbb9zmShhmfj1wog==}
    cpu: [arm64]
    os: [win32]
    requiresBuild: true
    dev: true
    optional: true

  /turbo@1.12.4:
    resolution: {integrity: sha512-yUJ7elEUSToiGwFZogXpYKJpQ0BvaMbkEuQECIWtkBLcmWzlMOt6bActsIm29oN83mRU0WbzGt4e8H1KHWedhg==}
    hasBin: true
    optionalDependencies:
      turbo-darwin-64: 1.12.4
      turbo-darwin-arm64: 1.12.4
      turbo-linux-64: 1.12.4
      turbo-linux-arm64: 1.12.4
      turbo-windows-64: 1.12.4
      turbo-windows-arm64: 1.12.4
    dev: true

  /type-check@0.4.0:
    resolution: {integrity: sha512-XleUoc9uwGXqjWwXaUTZAmzMcFZ5858QA2vvx1Ur5xIcixXIP+8LnFDgRplU30us6teqdlskFfu+ae4K79Ooew==}
    engines: {node: '>= 0.8.0'}
    dependencies:
      prelude-ls: 1.2.1

  /type-detect@4.0.8:
    resolution: {integrity: sha512-0fr/mIH1dlO+x7TlcMy+bIDqKPsw/70tVyeHW787goQjhmqaZe10uwLujubK9q9Lg6Fiho1KUKDYz0Z7k7g5/g==}
    engines: {node: '>=4'}
    dev: true

  /type-fest@0.20.2:
    resolution: {integrity: sha512-Ne+eE4r0/iWnpAxD852z3A+N0Bt5RN//NjJwRd2VFHEmrywxf5vsZlh4R6lixl6B+wz/8d+maTSAkN1FIkI3LQ==}
    engines: {node: '>=10'}

  /type-fest@0.21.3:
    resolution: {integrity: sha512-t0rzBq87m3fVcduHDUFhKmyyX+9eo6WQjZvf51Ea/M0Q7+T374Jp1aUiyUl0GKxp8M/OETVHSDvmkyPgvX+X2w==}
    engines: {node: '>=10'}
    dev: true

  /type-fest@2.19.0:
    resolution: {integrity: sha512-RAH822pAdBgcNMAfWnCBU3CFZcfZ/i1eZjwFU/dsLKumyuuP3niueg2UAukXYF0E2AAoc82ZSSf9J0WQBinzHA==}
    engines: {node: '>=12.20'}
    dev: false

  /type-fest@3.13.1:
    resolution: {integrity: sha512-tLq3bSNx+xSpwvAJnzrK0Ep5CLNWjvFTOp71URMaAEWBfRb9nnJiBoUe0tF8bI4ZFO3omgBR6NvnbzVUT3Ly4g==}
    engines: {node: '>=14.16'}
    dev: false

  /type-is@1.6.18:
    resolution: {integrity: sha512-TkRKr9sUTxEH8MdfuCSP7VizJyzRNMjj2J2do2Jr3Kym598JVdEksuzPQCnlFPW4ky9Q+iA+ma9BGm06XQBy8g==}
    engines: {node: '>= 0.6'}
    dependencies:
      media-typer: 0.3.0
      mime-types: 2.1.35

  /type@1.2.0:
    resolution: {integrity: sha512-+5nt5AAniqsCnu2cEQQdpzCAh33kVx8n0VoFidKpB1dVVLAN/F+bgVOqOJqOnEnrhp222clB5p3vUlD+1QAnfg==}
    dev: true

  /type@2.7.2:
    resolution: {integrity: sha512-dzlvlNlt6AXU7EBSfpAscydQ7gXB+pPGsPnfJnZpiNJBDj7IaJzQlBZYGdEi4R9HmPdBv2XmWJ6YUtoTa7lmCw==}
    dev: true

  /typed-array-buffer@1.0.1:
    resolution: {integrity: sha512-RSqu1UEuSlrBhHTWC8O9FnPjOduNs4M7rJ4pRKoEjtx1zUNOPN2sSXHLDX+Y2WPbHIxbvg4JFo2DNAEfPIKWoQ==}
    engines: {node: '>= 0.4'}
    dependencies:
      call-bind: 1.0.7
      es-errors: 1.3.0
      is-typed-array: 1.1.13
    dev: false

  /typed-array-byte-length@1.0.0:
    resolution: {integrity: sha512-Or/+kvLxNpeQ9DtSydonMxCx+9ZXOswtwJn17SNLvhptaXYDJvkFFP5zbfU/uLmvnBJlI4yrnXRxpdWH/M5tNA==}
    engines: {node: '>= 0.4'}
    dependencies:
      call-bind: 1.0.7
      for-each: 0.3.3
      has-proto: 1.0.1
      is-typed-array: 1.1.13
    dev: false

  /typed-array-byte-offset@1.0.0:
    resolution: {integrity: sha512-RD97prjEt9EL8YgAgpOkf3O4IF9lhJFr9g0htQkm0rchFp/Vx7LW5Q8fSXXub7BXAODyUQohRMyOc3faCPd0hg==}
    engines: {node: '>= 0.4'}
    dependencies:
      available-typed-arrays: 1.0.6
      call-bind: 1.0.7
      for-each: 0.3.3
      has-proto: 1.0.1
      is-typed-array: 1.1.13
    dev: false

  /typed-array-length@1.0.4:
    resolution: {integrity: sha512-KjZypGq+I/H7HI5HlOoGHkWUUGq+Q0TPhQurLbyrVrvnKTBgzLhIJ7j6J/XTQOi0d1RjyZ0wdas8bKs2p0x3Ng==}
    dependencies:
      call-bind: 1.0.7
      for-each: 0.3.3
      is-typed-array: 1.1.13
    dev: false

  /typedarray@0.0.6:
    resolution: {integrity: sha512-/aCDEGatGvZ2BIk+HmLf4ifCJFwvKFNb9/JeZPMulfgFracn9QFcAf5GO8B/mweUjSoblS5In0cWhqpfs/5PQA==}

  /typescript@5.3.3:
    resolution: {integrity: sha512-pXWcraxM0uxAS+tN0AG/BF2TyqmHO014Z070UsJ+pFvYuRSq8KH8DmWpnbXe0pEPDHXZV3FcAbJkijJ5oNEnWw==}
    engines: {node: '>=14.17'}
    hasBin: true

  /uc.micro@2.1.0:
    resolution: {integrity: sha512-ARDJmphmdvUk6Glw7y9DQ2bFkKBHwQHLi2lsaH6PPmz/Ka9sFOBsBluozhDltWmnv9u/cF6Rt87znRTPV+yp/A==}
    dev: false

  /ufo@1.4.0:
    resolution: {integrity: sha512-Hhy+BhRBleFjpJ2vchUNN40qgkh0366FWJGqVLYBHev0vpHTrXSA0ryT+74UiW6KWsldNurQMKGqCm1M2zBciQ==}
    dev: true

  /uglify-js@3.17.4:
    resolution: {integrity: sha512-T9q82TJI9e/C1TAxYvfb16xO120tMVFZrGA3f9/P4424DNu6ypK103y0GPFVa17yotwSyZW5iYXgjYHkGrJW/g==}
    engines: {node: '>=0.8.0'}
    hasBin: true
    requiresBuild: true
    dev: true
    optional: true

  /uid@2.0.2:
    resolution: {integrity: sha512-u3xV3X7uzvi5b1MncmZo3i2Aw222Zk1keqLA1YkHldREkAhAqi65wuPfe7lHx8H/Wzy+8CE7S7uS3jekIM5s8g==}
    engines: {node: '>=8'}
    dependencies:
      '@lukeed/csprng': 1.1.0

  /unbox-primitive@1.0.2:
    resolution: {integrity: sha512-61pPlCD9h51VoreyJ0BReideM3MDKMKnh6+V9L08331ipq6Q8OFXZYiqP6n/tbHx4s5I9uRhcye6BrbkizkBDw==}
    dependencies:
      call-bind: 1.0.7
      has-bigints: 1.0.2
      has-symbols: 1.0.3
      which-boxed-primitive: 1.0.2
    dev: false

  /undici-types@5.26.5:
    resolution: {integrity: sha512-JlCMO+ehdEIKqlFxk6IfVoAUVmgz7cU7zD/h9XZ0qzeosSHmUJVOzSQvvYSYWXkFXC+IfLKSIffhv0sVZup6pA==}

  /universalify@0.2.0:
    resolution: {integrity: sha512-CJ1QgKmNg3CwvAv/kOFmtnEN05f0D/cn9QntgNOQlQF9dgvVTHj3t+8JPdjqawCHk7V/KA+fbUqzZ9XWhcqPUg==}
    engines: {node: '>= 4.0.0'}
    dev: true

  /universalify@2.0.1:
    resolution: {integrity: sha512-gptHNQghINnc/vTGIk0SOFGFNXw7JVrlRUtConJRlvaw6DuX0wO5Jeko9sWrMBhh+PsYAZ7oXAiOnf/UKogyiw==}
    engines: {node: '>= 10.0.0'}
    dev: true

  /unpipe@1.0.0:
    resolution: {integrity: sha512-pjy2bYhSsufwWlKwPc+l3cN7+wuJlK6uz0YdJEOlQDbl6jo/YlPi4mb8agUkVC8BF7V8NuzeyPNqRksA3hztKQ==}
    engines: {node: '>= 0.8'}

  /update-browserslist-db@1.0.13(browserslist@4.23.0):
    resolution: {integrity: sha512-xebP81SNcPuNpPP3uzeW1NYXxI3rxyJzF3pD6sH4jE7o/IX+WtSpwnVU+qIsDPyk0d3hmFQ7mjqc6AtV604hbg==}
    hasBin: true
    peerDependencies:
      browserslist: '>= 4.21.0'
    dependencies:
      browserslist: 4.23.0
      escalade: 3.1.2
      picocolors: 1.0.0

  /update-check@1.5.4:
    resolution: {integrity: sha512-5YHsflzHP4t1G+8WGPlvKbJEbAJGCgw+Em+dGR1KmBUbr1J36SJBqlHLjR7oob7sco5hWHGQVcr9B2poIVDDTQ==}
    dependencies:
      registry-auth-token: 3.3.2
      registry-url: 3.1.0
    dev: true

  /upper-case-first@1.1.2:
    resolution: {integrity: sha512-wINKYvI3Db8dtjikdAqoBbZoP6Q+PZUyfMR7pmwHzjC2quzSkUq5DmPrTtPEqHaz8AGtmsB4TqwapMTM1QAQOQ==}
    dependencies:
      upper-case: 1.1.3
    dev: true

  /upper-case@1.1.3:
    resolution: {integrity: sha512-WRbjgmYzgXkCV7zNVpy5YgrHgbBv126rMALQQMrmzOVC4GM2waQ9x7xtm8VU+1yF2kWyPzI9zbZ48n4vSxwfSA==}
    dev: true

  /uri-js@4.4.1:
    resolution: {integrity: sha512-7rKUyy33Q1yc98pQ1DAmLtwX109F7TIfWlW1Ydo8Wl1ii1SeHieeh0HHfPeL2fMXK6z0s8ecKs9frCuLJvndBg==}
    dependencies:
      punycode: 2.3.1

  /url-parse@1.5.10:
    resolution: {integrity: sha512-WypcfiRhfeUP9vvF0j6rw0J3hrWrw6iZv3+22h6iRMJ/8z1Tj6XfLP4DsUix5MhMPnXpiHDoKyoZ/bdCkwBCiQ==}
    dependencies:
      querystringify: 2.2.0
      requires-port: 1.0.0
    dev: true

  /use-callback-ref@1.3.1(react@18.2.0):
    resolution: {integrity: sha512-Lg4Vx1XZQauB42Hw3kK7JM6yjVjgFmFC5/Ab797s79aARomD2nEErc4mCgM8EZrARLmmbWpi5DGCadmK50DcAQ==}
    engines: {node: '>=10'}
    peerDependencies:
      '@types/react': ^16.8.0 || ^17.0.0 || ^18.0.0
      react: ^16.8.0 || ^17.0.0 || ^18.0.0
    peerDependenciesMeta:
      '@types/react':
        optional: true
    dependencies:
      react: 18.2.0
      tslib: 2.6.2
    dev: false

  /use-composed-ref@1.3.0(react@18.2.0):
    resolution: {integrity: sha512-GLMG0Jc/jiKov/3Ulid1wbv3r54K9HlMW29IWcDFPEqFkSO2nS0MuefWgMJpeHQ9YJeXDL3ZUF+P3jdXlZX/cQ==}
    peerDependencies:
      react: ^16.8.0 || ^17.0.0 || ^18.0.0
    dependencies:
      react: 18.2.0
    dev: false

  /use-deep-compare-effect@1.8.1(react@18.2.0):
    resolution: {integrity: sha512-kbeNVZ9Zkc0RFGpfMN3MNfaKNvcLNyxOAAd9O4CBZ+kCBXXscn9s/4I+8ytUER4RDpEYs5+O6Rs4PqiZ+rHr5Q==}
    engines: {node: '>=10', npm: '>=6'}
    peerDependencies:
      react: '>=16.13'
    dependencies:
      '@babel/runtime': 7.23.9
      dequal: 2.0.3
      react: 18.2.0
    dev: false

  /use-isomorphic-layout-effect@1.1.2(react@18.2.0):
    resolution: {integrity: sha512-49L8yCO3iGT/ZF9QttjwLF/ZD9Iwto5LnH5LmEdk/6cFmXddqi2ulF0edxTwjj+7mqvpVVGQWvbXZdn32wRSHA==}
    peerDependencies:
      '@types/react': '*'
      react: ^16.8.0 || ^17.0.0 || ^18.0.0
    peerDependenciesMeta:
      '@types/react':
        optional: true
    dependencies:
      react: 18.2.0
    dev: false

  /use-latest@1.2.1(react@18.2.0):
    resolution: {integrity: sha512-xA+AVm/Wlg3e2P/JiItTziwS7FK92LWrDB0p+hgXloIMuVCeJJ8v6f0eeHyPZaJrM+usM1FkFfbNCrJGs8A/zw==}
    peerDependencies:
      '@types/react': '*'
      react: ^16.8.0 || ^17.0.0 || ^18.0.0
    peerDependenciesMeta:
      '@types/react':
        optional: true
    dependencies:
      react: 18.2.0
      use-isomorphic-layout-effect: 1.1.2(react@18.2.0)
    dev: false

  /use-sidecar@1.1.2(react@18.2.0):
    resolution: {integrity: sha512-epTbsLuzZ7lPClpz2TyryBfztm7m+28DlEv2ZCQ3MDr5ssiwyOwGH/e5F9CkfWjJ1t4clvI58yF822/GUkjjhw==}
    engines: {node: '>=10'}
    peerDependencies:
      '@types/react': ^16.9.0 || ^17.0.0 || ^18.0.0
      react: ^16.8.0 || ^17.0.0 || ^18.0.0
    peerDependenciesMeta:
      '@types/react':
        optional: true
    dependencies:
      detect-node-es: 1.1.0
      react: 18.2.0
      tslib: 2.6.2
    dev: false

  /util-deprecate@1.0.2:
    resolution: {integrity: sha512-EPD5q1uXyFxJpCrLnCc1nHnq3gOa6DZBocAIiI2TaSCA7VCJ1UJDMagCzIkXNsUYfD1daK//LTEQ8xiIbrHtcw==}

  /utils-merge@1.0.1:
    resolution: {integrity: sha512-pMZTvIkT1d+TFGvDOqodOclx0QWkkgi6Tdoa8gC8ffGAAqz9pzPTZWAybbsHHoED/ztMtkv/VoYTYyShUn81hA==}
    engines: {node: '>= 0.4.0'}

  /v8-compile-cache-lib@3.0.1:
    resolution: {integrity: sha512-wa7YjyUGfNZngI/vtK0UHAN+lgDCxBPCylVXGp0zu59Fz5aiGtNXaq3DhIov063MorB+VfufLh3JlF2KdTK3xg==}
    dev: true

  /v8-to-istanbul@9.2.0:
    resolution: {integrity: sha512-/EH/sDgxU2eGxajKdwLCDmQ4FWq+kpi3uCmBGpw1xJtnAxEjlD8j8PEiGWpCIMIs3ciNAgH0d3TTJiUkYzyZjA==}
    engines: {node: '>=10.12.0'}
    dependencies:
      '@jridgewell/trace-mapping': 0.3.22
      '@types/istanbul-lib-coverage': 2.0.6
      convert-source-map: 2.0.0
    dev: true

  /validate-npm-package-name@5.0.0:
    resolution: {integrity: sha512-YuKoXDAhBYxY7SfOKxHBDoSyENFeW5VvIIQp2TGQuit8gpK6MnWaQelBKxso72DoxTZfZdcP3W90LqpSkgPzLQ==}
    engines: {node: ^14.17.0 || ^16.13.0 || >=18.0.0}
    dependencies:
      builtins: 5.0.1
    dev: true

  /vary@1.1.2:
    resolution: {integrity: sha512-BNGbWLfd0eUPabhkXUVm0j8uuvREyTh5ovRa/dyow/BqAbZJyC+5fU+IzQOzmAKzYqYRAISoRhdQr3eIZ/PXqg==}
    engines: {node: '>= 0.8'}

  /vite-node@1.3.1(@types/node@20.11.24):
    resolution: {integrity: sha512-azbRrqRxlWTJEVbzInZCTchx0X69M/XPTCz4H+TLvlTcR/xH/3hkRqhOakT41fMJCMzXTu4UvegkZiEoJAWvng==}
    engines: {node: ^18.0.0 || >=20.0.0}
    hasBin: true
    dependencies:
      cac: 6.7.14
      debug: 4.3.4
      pathe: 1.1.2
      picocolors: 1.0.0
      vite: 5.1.4(@types/node@20.11.24)
    transitivePeerDependencies:
      - '@types/node'
      - less
      - lightningcss
      - sass
      - stylus
      - sugarss
      - supports-color
      - terser
    dev: true

  /vite-plugin-node@3.1.0(@swc/core@1.4.2)(vite@5.1.4):
    resolution: {integrity: sha512-LN9byKedZaokEWcH+DTdeV7YLN34dWH7Em2ldHZ77oVGvC/uxHnK43AGPrV9+9CoOh1x9X3Yc55vW/OQYssFDQ==}
    peerDependencies:
      '@swc/core': ^1.2.153
      vite: ^4.0.0
    peerDependenciesMeta:
      '@swc/core':
        optional: true
    dependencies:
      '@rollup/pluginutils': 4.2.1
      '@swc/core': 1.4.2
      chalk: 4.1.2
      debug: 4.3.4
      vite: 5.1.4(@types/node@20.11.24)
    transitivePeerDependencies:
      - supports-color
    dev: true

  /vite-tsconfig-paths@4.3.1(typescript@5.3.3)(vite@4.5.2):
    resolution: {integrity: sha512-cfgJwcGOsIxXOLU/nELPny2/LUD/lcf1IbfyeKTv2bsupVbTH/xpFtdQlBmIP1GEK2CjjLxYhFfB+QODFAx5aw==}
    peerDependencies:
      vite: '*'
    peerDependenciesMeta:
      vite:
        optional: true
    dependencies:
      debug: 4.3.4
      globrex: 0.1.2
      tsconfck: 3.0.2(typescript@5.3.3)
      vite: 4.5.2(@types/node@20.11.24)
    transitivePeerDependencies:
      - supports-color
      - typescript
    dev: true

  /vite@5.1.4(@types/node@20.11.24):
    resolution: {integrity: sha512-n+MPqzq+d9nMVTKyewqw6kSt+R3CkvF9QAKY8obiQn8g1fwTscKxyfaYnC632HtBXAQGc1Yjomphwn1dtwGAHg==}
    engines: {node: ^18.0.0 || >=20.0.0}
    hasBin: true
    peerDependencies:
      '@types/node': ^18.0.0 || >=20.0.0
      less: '*'
      lightningcss: ^1.21.0
      sass: '*'
      stylus: '*'
      sugarss: '*'
      terser: ^5.4.0
    peerDependenciesMeta:
      '@types/node':
        optional: true
      less:
        optional: true
      lightningcss:
        optional: true
      sass:
        optional: true
      stylus:
        optional: true
      sugarss:
        optional: true
      terser:
        optional: true
    dependencies:
      '@types/node': 20.11.24
      esbuild: 0.19.12
      postcss: 8.4.35
      rollup: 4.12.0
    optionalDependencies:
      fsevents: 2.3.3
    dev: true

  /vitest@1.3.1(@types/node@20.11.24)(@vitest/ui@1.3.1)(jsdom@24.0.0):
    resolution: {integrity: sha512-/1QJqXs8YbCrfv/GPQ05wAZf2eakUPLPa18vkJAKE7RXOKfVHqMZZ1WlTjiwl6Gcn65M5vpNUB6EFLnEdRdEXQ==}
    engines: {node: ^18.0.0 || >=20.0.0}
    hasBin: true
    peerDependencies:
      '@edge-runtime/vm': '*'
      '@types/node': ^18.0.0 || >=20.0.0
      '@vitest/browser': 1.3.1
      '@vitest/ui': 1.3.1
      happy-dom: '*'
      jsdom: '*'
    peerDependenciesMeta:
      '@edge-runtime/vm':
        optional: true
      '@types/node':
        optional: true
      '@vitest/browser':
        optional: true
      '@vitest/ui':
        optional: true
      happy-dom:
        optional: true
      jsdom:
        optional: true
    dependencies:
      '@types/node': 20.11.24
      '@vitest/expect': 1.3.1
      '@vitest/runner': 1.3.1
      '@vitest/snapshot': 1.3.1
      '@vitest/spy': 1.3.1
      '@vitest/ui': 1.3.1(vitest@1.3.1)
      '@vitest/utils': 1.3.1
      acorn-walk: 8.3.2
      chai: 4.4.1
      debug: 4.3.4
      execa: 8.0.1
      jsdom: 24.0.0
      local-pkg: 0.5.0
      magic-string: 0.30.7
      pathe: 1.1.2
      picocolors: 1.0.0
      std-env: 3.7.0
      strip-literal: 2.0.0
      tinybench: 2.6.0
      tinypool: 0.8.2
      vite: 5.1.4(@types/node@20.11.24)
      vite-node: 1.3.1(@types/node@20.11.24)
      why-is-node-running: 2.2.2
    transitivePeerDependencies:
      - less
      - lightningcss
      - sass
      - stylus
      - sugarss
      - supports-color
      - terser
    dev: true

  /w3c-keyname@2.2.8:
    resolution: {integrity: sha512-dpojBhNsCNN7T82Tm7k26A6G9ML3NkhDsnw9n/eoxSRlVBB4CEtIQ/KTCLI2Fwf3ataSXRhYFkQi3SlnFwPvPQ==}
    dev: false

  /w3c-xmlserializer@5.0.0:
    resolution: {integrity: sha512-o8qghlI8NZHU1lLPrpi2+Uq7abh4GGPpYANlalzWxyWteJOCsr/P+oPBA49TOLu5FTZO4d3F9MnWJfiMo4BkmA==}
    engines: {node: '>=18'}
    dependencies:
      xml-name-validator: 5.0.0
    dev: true

  /watchpack@2.4.0:
    resolution: {integrity: sha512-Lcvm7MGST/4fup+ifyKi2hjyIAwcdI4HRgtvTpIUxBRhB+RFtUh8XtDOxUfctVCnhVi+QQj49i91OyvzkJl6cg==}
    engines: {node: '>=10.13.0'}
    dependencies:
      glob-to-regexp: 0.4.1
      graceful-fs: 4.2.11
    dev: true

  /wcwidth@1.0.1:
    resolution: {integrity: sha512-XHPEwS0q6TaxcvG85+8EYkbiCux2XtWG2mkc47Ng2A77BQu9+DqIOJldST4HgPkuea7dvKSj5VgX3P1d4rW8Tg==}
    dependencies:
      defaults: 1.0.4
    dev: true

  /webidl-conversions@3.0.1:
    resolution: {integrity: sha512-2JAn3z8AR6rjK8Sm8orRC0h/bcl/DqL7tRPdGZ4I1CjdF+EaMLmYxBHyXuKL849eucPFhvBoxMsflfOb8kxaeQ==}

  /webidl-conversions@7.0.0:
    resolution: {integrity: sha512-VwddBukDzu71offAQR975unBIGqfKZpM+8ZX6ySk8nYhVoo5CYaZyzt3YBvYtRtO+aoGlqxPg/B87NGVZ/fu6g==}
    engines: {node: '>=12'}
    dev: true

  /webpack-node-externals@3.0.0:
    resolution: {integrity: sha512-LnL6Z3GGDPht/AigwRh2dvL9PQPFQ8skEpVrWZXLWBYmqcaojHNN0onvHzie6rq7EWKrrBfPYqNEzTJgiwEQDQ==}
    engines: {node: '>=6'}
    dev: true

  /webpack-sources@3.2.3:
    resolution: {integrity: sha512-/DyMEOrDgLKKIG0fmvtz+4dUX/3Ghozwgm6iPp8KRhvn+eQf9+Q7GWxVNMk3+uCPWfdXYC4ExGBckIXdFEfH1w==}
    engines: {node: '>=10.13.0'}
    dev: true

  /webpack@5.90.1(@swc/core@1.4.2):
    resolution: {integrity: sha512-SstPdlAC5IvgFnhiRok8hqJo/+ArAbNv7rhU4fnWGHNVfN59HSQFaxZDSAL3IFG2YmqxuRs+IU33milSxbPlog==}
    engines: {node: '>=10.13.0'}
    hasBin: true
    peerDependencies:
      webpack-cli: '*'
    peerDependenciesMeta:
      webpack-cli:
        optional: true
    dependencies:
      '@types/eslint-scope': 3.7.7
      '@types/estree': 1.0.5
      '@webassemblyjs/ast': 1.11.6
      '@webassemblyjs/wasm-edit': 1.11.6
      '@webassemblyjs/wasm-parser': 1.11.6
      acorn: 8.11.3
      acorn-import-assertions: 1.9.0(acorn@8.11.3)
      browserslist: 4.23.0
      chrome-trace-event: 1.0.3
      enhanced-resolve: 5.15.1
      es-module-lexer: 1.4.1
      eslint-scope: 5.1.1
      events: 3.3.0
      glob-to-regexp: 0.4.1
      graceful-fs: 4.2.11
      json-parse-even-better-errors: 2.3.1
      loader-runner: 4.3.0
      mime-types: 2.1.35
      neo-async: 2.6.2
      schema-utils: 3.3.0
      tapable: 2.2.1
      terser-webpack-plugin: 5.3.10(@swc/core@1.4.2)(webpack@5.90.1)
      watchpack: 2.4.0
      webpack-sources: 3.2.3
    transitivePeerDependencies:
      - '@swc/core'
      - esbuild
      - uglify-js
    dev: true

  /whatwg-encoding@3.1.1:
    resolution: {integrity: sha512-6qN4hJdMwfYBtE3YBTTHhoeuUrDBPZmbQaxWAqSALV/MeEnR5z1xd8UKud2RAkFoPkmB+hli1TZSnyi84xz1vQ==}
    engines: {node: '>=18'}
    dependencies:
      iconv-lite: 0.6.3
    dev: true

  /whatwg-mimetype@4.0.0:
    resolution: {integrity: sha512-QaKxh0eNIi2mE9p2vEdzfagOKHCcj1pJ56EEHGQOVxp8r9/iszLUUV7v89x9O1p/T+NlTM5W7jW6+cz4Fq1YVg==}
    engines: {node: '>=18'}
    dev: true

  /whatwg-url@14.0.0:
    resolution: {integrity: sha512-1lfMEm2IEr7RIV+f4lUNPOqfFL+pO+Xw3fJSqmjX9AbXcXcYOkCe1P6+9VBZB6n94af16NfZf+sSk0JCBZC9aw==}
    engines: {node: '>=18'}
    dependencies:
      tr46: 5.0.0
      webidl-conversions: 7.0.0
    dev: true

  /whatwg-url@5.0.0:
    resolution: {integrity: sha512-saE57nupxk6v3HY35+jzBwYa0rKSy0XR8JSxZPwgLr7ys0IBzhGviA1/TUGJLmSVqs8pb9AnvICXEuOHLprYTw==}
    dependencies:
      tr46: 0.0.3
      webidl-conversions: 3.0.1

  /which-boxed-primitive@1.0.2:
    resolution: {integrity: sha512-bwZdv0AKLpplFY2KZRX6TvyuN7ojjr7lwkg6ml0roIy9YeuSr7JS372qlNW18UQYzgYK9ziGcerWqZOmEn9VNg==}
    dependencies:
      is-bigint: 1.0.4
      is-boolean-object: 1.1.2
      is-number-object: 1.0.7
      is-string: 1.0.7
      is-symbol: 1.0.4
    dev: false

  /which-builtin-type@1.1.3:
    resolution: {integrity: sha512-YmjsSMDBYsM1CaFiayOVT06+KJeXf0o5M/CAd4o1lTadFAtacTUM49zoYxr/oroopFDfhvN6iEcBxUyc3gvKmw==}
    engines: {node: '>= 0.4'}
    dependencies:
      function.prototype.name: 1.1.6
      has-tostringtag: 1.0.2
      is-async-function: 2.0.0
      is-date-object: 1.0.5
      is-finalizationregistry: 1.0.2
      is-generator-function: 1.0.10
      is-regex: 1.1.4
      is-weakref: 1.0.2
      isarray: 2.0.5
      which-boxed-primitive: 1.0.2
      which-collection: 1.0.1
      which-typed-array: 1.1.14
    dev: false

  /which-collection@1.0.1:
    resolution: {integrity: sha512-W8xeTUwaln8i3K/cY1nGXzdnVZlidBcagyNFtBdD5kxnb4TvGKR7FfSIS3mYpwWS1QUCutfKz8IY8RjftB0+1A==}
    dependencies:
      is-map: 2.0.2
      is-set: 2.0.2
      is-weakmap: 2.0.1
      is-weakset: 2.0.2
    dev: false

  /which-typed-array@1.1.14:
    resolution: {integrity: sha512-VnXFiIW8yNn9kIHN88xvZ4yOWchftKDsRJ8fEPacX/wl1lOvBrhsJ/OeJCXq7B0AaijRuqgzSKalJoPk+D8MPg==}
    engines: {node: '>= 0.4'}
    dependencies:
      available-typed-arrays: 1.0.6
      call-bind: 1.0.7
      for-each: 0.3.3
      gopd: 1.0.1
      has-tostringtag: 1.0.2
    dev: false

  /which@2.0.2:
    resolution: {integrity: sha512-BLI3Tl1TW3Pvl70l3yq3Y64i+awpwXqsGBYWkkqMtnbXgrMD+yj7rhW0kuEDxzJaYXGjEW5ogapKNMEKNMjibA==}
    engines: {node: '>= 8'}
    hasBin: true
    dependencies:
      isexe: 2.0.0

  /why-is-node-running@2.2.2:
    resolution: {integrity: sha512-6tSwToZxTOcotxHeA+qGCq1mVzKR3CwcJGmVcY+QE8SHy6TnpFnh8PAvPNHYr7EcuVeG0QSMxtYCuO1ta/G/oA==}
    engines: {node: '>=8'}
    hasBin: true
    dependencies:
      siginfo: 2.0.0
      stackback: 0.0.2
    dev: true

  /wide-align@1.1.5:
    resolution: {integrity: sha512-eDMORYaPNZ4sQIuuYPDHdQvf4gyCF9rEEV/yPxGfwPkRodwEgiMUUXTx/dex+Me0wxx53S+NgUHaP7y3MGlDmg==}
    dependencies:
      string-width: 4.2.3
    dev: false

  /winston-transport@4.7.0:
    resolution: {integrity: sha512-ajBj65K5I7denzer2IYW6+2bNIVqLGDHqDw3Ow8Ohh+vdW+rv4MZ6eiDvHoKhfJFZ2auyN8byXieDDJ96ViONg==}
    engines: {node: '>= 12.0.0'}
    dependencies:
      logform: 2.6.0
      readable-stream: 3.6.2
      triple-beam: 1.4.1
    dev: false

  /winston@3.12.0:
    resolution: {integrity: sha512-OwbxKaOlESDi01mC9rkM0dQqQt2I8DAUMRLZ/HpbwvDXm85IryEHgoogy5fziQy38PntgZsLlhAYHz//UPHZ5w==}
    engines: {node: '>= 12.0.0'}
    dependencies:
      '@colors/colors': 1.6.0
      '@dabh/diagnostics': 2.0.3
      async: 3.2.5
      is-stream: 2.0.1
      logform: 2.6.0
      one-time: 1.0.0
      readable-stream: 3.6.2
      safe-stable-stringify: 2.4.3
      stack-trace: 0.0.10
      triple-beam: 1.4.1
      winston-transport: 4.7.0
    dev: false

  /wordwrap@1.0.0:
    resolution: {integrity: sha512-gvVzJFlPycKc5dZN4yPkP8w7Dc37BtP1yczEneOb4uq34pXZcvrtRTmWV8W+Ume+XCxKgbjM+nevkyFPMybd4Q==}
    dev: true

  /wrap-ansi@6.2.0:
    resolution: {integrity: sha512-r6lPcBGxZXlIcymEu7InxDMhdW0KDxpLgoFLcguasxCaJ/SOIZwINatK9KY/tf+ZrlywOKU0UDj3ATXUBfxJXA==}
    engines: {node: '>=8'}
    dependencies:
      ansi-styles: 4.3.0
      string-width: 4.2.3
      strip-ansi: 6.0.1
    dev: true

  /wrap-ansi@7.0.0:
    resolution: {integrity: sha512-YVGIj2kamLSTxw6NsZjoBxfSwsn0ycdesmc4p+Q21c5zPuZ1pl+NfxVdxPtdHvmNVOQ6XSYG4AUtyt/Fi7D16Q==}
    engines: {node: '>=10'}
    dependencies:
      ansi-styles: 4.3.0
      string-width: 4.2.3
      strip-ansi: 6.0.1

  /wrap-ansi@8.1.0:
    resolution: {integrity: sha512-si7QWI6zUMq56bESFvagtmzMdGOtoxfR+Sez11Mobfc7tm+VkUckk9bW2UeffTGVUbOksxmSw0AA2gs8g71NCQ==}
    engines: {node: '>=12'}
    dependencies:
      ansi-styles: 6.2.1
      string-width: 5.1.2
      strip-ansi: 7.1.0

  /wrappy@1.0.2:
    resolution: {integrity: sha512-l4Sp/DRseor9wL6EvV2+TuQn63dMkPjZ/sp9XkghTEbV9KlPS1xUsZ3u7/IQO4wxtcFB4bgpQPRcR3QCvezPcQ==}

  /ws@8.16.0:
    resolution: {integrity: sha512-HS0c//TP7Ina87TfiPUz1rQzMhHrl/SG2guqRcTOIUYD2q8uhUdNHZYJUaQ8aTGPzCh+c6oawMKW35nFl1dxyQ==}
    engines: {node: '>=10.0.0'}
    peerDependencies:
      bufferutil: ^4.0.1
      utf-8-validate: '>=5.0.2'
    peerDependenciesMeta:
      bufferutil:
        optional: true
      utf-8-validate:
        optional: true
    dev: true

  /xml-name-validator@5.0.0:
    resolution: {integrity: sha512-EvGK8EJ3DhaHfbRlETOWAS5pO9MZITeauHKJyb8wyajUfQUenkIg2MvLDTZ4T/TgIcm3HU0TFBgWWboAZ30UHg==}
    engines: {node: '>=18'}
    dev: true

  /xmlchars@2.2.0:
    resolution: {integrity: sha512-JZnDKK8B0RCDw84FNdDAIpZK+JuJw+s7Lz8nksI7SIuU3UXJJslUthsi+uWBUYOwPFwW7W7PRLRfUKpxjtjFCw==}
    dev: true

  /xtend@4.0.2:
    resolution: {integrity: sha512-LKYU1iAXJXUgAXn9URjiu+MWhyUXHsvfp7mcuYm9dSUKK0/CjtrUwFAxD82/mCWbtLsGjFIad0wIsod4zrTAEQ==}
    engines: {node: '>=0.4'}

  /yallist@3.1.1:
    resolution: {integrity: sha512-a4UGQaWPH59mOXUYnAG2ewncQS4i4F43Tv3JoAM+s2VDAmS9NsK8GpDMLrCHPksFT7h3K6TOoUNn2pb7RoXx4g==}

  /yallist@4.0.0:
    resolution: {integrity: sha512-3wdGidZyq5PB084XLES5TpOSRA3wjXAlIWMhum2kRcv/41Sn2emQ0dycQW4uZXLejwKvg6EsvbdlVL+FYEct7A==}

  /yargs-parser@21.1.1:
    resolution: {integrity: sha512-tVpsJW7DdjecAiFpbIB1e3qxIQsE6NoPc5/eTdrbbIC4h0LVsWhnoa3g+m2HclBIujHzsxZ4VJVA+GUuc2/LBw==}
    engines: {node: '>=12'}
    dev: true

  /yn@3.1.1:
    resolution: {integrity: sha512-Ux4ygGWsu2c7isFWe8Yu1YluJmqVhxqK2cLXNQA5AcC3QfbGNpM7fu0Y8b/z16pXLnFxZYvWhd3fhBY9DLmC6Q==}
    engines: {node: '>=6'}
    dev: true

  /yocto-queue@0.1.0:
    resolution: {integrity: sha512-rVksvsnNCdJ/ohGc6xgPwyN8eheCxsiLM8mxuE/t/mOVqJewPuO1miLpTHQiRgTKCLexL4MeAFVagts7HmNZ2Q==}
    engines: {node: '>=10'}

  /yocto-queue@1.0.0:
    resolution: {integrity: sha512-9bnSc/HEW2uRy67wc+T8UwauLuPJVn28jb+GtJY16iiKWyvmYJRXVT4UamsAEGQfPohgr2q4Tq0sQbQlxTfi1g==}
    engines: {node: '>=12.20'}
    dev: true

  /zod@3.22.4:
    resolution: {integrity: sha512-iC+8Io04lddc+mVqQ9AZ7OQ2MrUKGN+oIQyq1vemgt46jwCwLfhq7/pwnBnNXXXZb8VTVLKwp9EDkx+ryxIWmg==}<|MERGE_RESOLUTION|>--- conflicted
+++ resolved
@@ -19,7 +19,7 @@
         version: 1.12.4(@types/node@20.11.24)(typescript@5.3.3)
       '@vitejs/plugin-react':
         specifier: ^4.2.1
-        version: 4.2.1(vite@4.5.2)
+        version: 4.2.1(vite@5.1.4)
       '@vitest/coverage-v8':
         specifier: ^1.3.1
         version: 1.3.1(vitest@1.3.1)
@@ -43,7 +43,7 @@
         version: 5.3.3
       vite-tsconfig-paths:
         specifier: ^4.3.1
-        version: 4.3.1(typescript@5.3.3)(vite@4.5.2)
+        version: 4.3.1(typescript@5.3.3)(vite@5.1.4)
       vitest:
         specifier: ^1.3.1
         version: 1.3.1(@types/node@20.11.24)(@vitest/ui@1.3.1)(jsdom@24.0.0)
@@ -182,20 +182,13 @@
         version: 7.6.1(chroma-js@2.4.2)
       '@mantine/hooks':
         specifier: ^7.5.3
-        version: 7.5.3(react@18.2.0)
+        version: 7.6.1(react@18.2.0)
       '@mantine/modals':
         specifier: ^7.5.3
-<<<<<<< HEAD
-        version: 7.5.3(@mantine/hooks@7.5.3)(react-dom@18.2.0)(react@18.2.0)
+        version: 7.6.1(@mantine/core@7.6.1)(@mantine/hooks@7.6.1)(react-dom@18.2.0)(react@18.2.0)
       '@mantine/tiptap':
         specifier: ^7.5.3
-        version: 7.5.3(@mantine/hooks@7.5.3)(@tiptap/extension-link@2.2.4)(@tiptap/react@2.2.4)(react-dom@18.2.0)(react@18.2.0)
-=======
-        version: 7.5.3(@mantine/core@7.5.3)(@mantine/hooks@7.5.3)(react-dom@18.2.0)(react@18.2.0)
-      '@mantine/tiptap':
-        specifier: ^7.5.3
-        version: 7.5.3(@mantine/core@7.5.3)(@mantine/hooks@7.5.3)(@tiptap/extension-link@2.2.4)(@tiptap/react@2.2.4)(react-dom@18.2.0)(react@18.2.0)
->>>>>>> 4cd897d5
+        version: 7.6.1(@mantine/core@7.6.1)(@mantine/hooks@7.6.1)(@tiptap/extension-link@2.2.4)(@tiptap/react@2.2.4)(react-dom@18.2.0)(react@18.2.0)
       '@t3-oss/env-nextjs':
         specifier: ^0.9.2
         version: 0.9.2(typescript@5.3.3)(zod@3.22.4)
@@ -239,13 +232,8 @@
         specifier: ^2.7.0
         version: 2.7.0(@types/react@18.2.61)(react@18.2.0)
       mantine-modal-manager:
-<<<<<<< HEAD
         specifier: ^7.6.1
-        version: 7.6.1(@mantine/hooks@7.5.3)(react-dom@18.2.0)(react@18.2.0)
-=======
-        specifier: ^7.5.3
-        version: 7.5.3(@mantine/core@7.5.3)(@mantine/hooks@7.5.3)(react-dom@18.2.0)(react@18.2.0)
->>>>>>> 4cd897d5
+        version: 7.6.1(@mantine/core@7.6.1)(@mantine/hooks@7.6.1)(react-dom@18.2.0)(react@18.2.0)
       next:
         specifier: ^14.1.1
         version: 14.1.1(@babel/core@7.23.9)(react-dom@18.2.0)(react@18.2.0)(sass@1.71.1)
@@ -496,7 +484,7 @@
     dependencies:
       '@mantine/form':
         specifier: ^7.5.3
-        version: 7.5.3(react@18.2.0)
+        version: 7.6.1(react@18.2.0)
     devDependencies:
       '@homarr/eslint-config':
         specifier: workspace:^0.2.0
@@ -543,7 +531,7 @@
         version: link:../ui
       '@mantine/notifications':
         specifier: ^7.5.3
-        version: 7.5.3(@mantine/core@7.5.3)(@mantine/hooks@7.5.3)(react-dom@18.2.0)(react@18.2.0)
+        version: 7.6.1(@mantine/core@7.6.1)(@mantine/hooks@7.6.1)(react-dom@18.2.0)(react@18.2.0)
     devDependencies:
       '@homarr/eslint-config':
         specifier: workspace:^0.2.0
@@ -571,7 +559,7 @@
         version: link:../ui
       '@mantine/spotlight':
         specifier: ^7.5.3
-        version: 7.5.3(@mantine/core@7.5.3)(@mantine/hooks@7.5.3)(react-dom@18.2.0)(react@18.2.0)
+        version: 7.6.1(@mantine/core@7.6.1)(@mantine/hooks@7.6.1)(react-dom@18.2.0)(react@18.2.0)
     devDependencies:
       '@homarr/eslint-config':
         specifier: workspace:^0.2.0
@@ -615,20 +603,16 @@
     dependencies:
       '@mantine/core':
         specifier: ^7.5.3
-<<<<<<< HEAD
-        version: 7.5.3(@mantine/hooks@7.5.3)(react-dom@18.2.0)(react@18.2.0)
-=======
-        version: 7.5.3(@mantine/hooks@7.5.3)(@types/react@18.2.61)(react-dom@18.2.0)(react@18.2.0)
->>>>>>> 4cd897d5
+        version: 7.6.1(@mantine/hooks@7.6.1)(@types/react@18.2.61)(react-dom@18.2.0)(react@18.2.0)
       '@mantine/dates':
         specifier: ^7.5.3
-        version: 7.5.3(@mantine/core@7.5.3)(@mantine/hooks@7.5.3)(dayjs@1.11.10)(react-dom@18.2.0)(react@18.2.0)
+        version: 7.6.1(@mantine/core@7.6.1)(@mantine/hooks@7.6.1)(dayjs@1.11.10)(react-dom@18.2.0)(react@18.2.0)
       '@tabler/icons-react':
         specifier: ^2.47.0
         version: 2.47.0(react@18.2.0)
       mantine-react-table:
         specifier: 2.0.0-beta.0
-        version: 2.0.0-beta.0(@mantine/core@7.5.3)(@mantine/dates@7.5.3)(@mantine/hooks@7.5.3)(@tabler/icons-react@2.47.0)(clsx@2.1.0)(dayjs@1.11.10)(react-dom@18.2.0)(react@18.2.0)
+        version: 2.0.0-beta.0(@mantine/core@7.6.1)(@mantine/dates@7.6.1)(@mantine/hooks@7.6.1)(@tabler/icons-react@2.47.0)(clsx@2.1.0)(dayjs@1.11.10)(react-dom@18.2.0)(react@18.2.0)
     devDependencies:
       '@homarr/eslint-config':
         specifier: workspace:^0.2.0
@@ -1599,14 +1583,14 @@
       react-dom: 18.2.0(react@18.2.0)
     dev: false
 
-  /@floating-ui/react@0.24.8(react-dom@18.2.0)(react@18.2.0):
-    resolution: {integrity: sha512-AuYeDoaR8jtUlUXtZ1IJ/6jtBkGnSpJXbGNzokBL87VDJ8opMq1Bgrc0szhK482ReQY6KZsMoZCVSb4xwalkBA==}
+  /@floating-ui/react@0.26.9(react-dom@18.2.0)(react@18.2.0):
+    resolution: {integrity: sha512-p86wynZJVEkEq2BBjY/8p2g3biQ6TlgT4o/3KgFKyTWoJLU1GZ8wpctwRqtkEl2tseYA+kw7dBAIDFcednfI5w==}
     peerDependencies:
       react: '>=16.8.0'
       react-dom: '>=16.8.0'
     dependencies:
       '@floating-ui/react-dom': 2.0.8(react-dom@18.2.0)(react@18.2.0)
-      aria-hidden: 1.2.3
+      '@floating-ui/utils': 0.2.1
       react: 18.2.0
       react-dom: 18.2.0(react@18.2.0)
       tabbable: 6.2.0
@@ -1758,53 +1742,45 @@
       chroma-js: 2.4.2
     dev: false
 
-<<<<<<< HEAD
-  /@mantine/core@7.5.3(@mantine/hooks@7.5.3)(react-dom@18.2.0)(react@18.2.0):
-=======
-  /@mantine/core@7.5.3(@mantine/hooks@7.5.3)(@types/react@18.2.61)(react-dom@18.2.0)(react@18.2.0):
->>>>>>> 4cd897d5
-    resolution: {integrity: sha512-Wvv6DJXI+GX9mmKG5HITTh/24sCZ0RoYQHdTHh0tOfGnEy+RleyhA82UjnMsp0n2NjfCISBwbiKgfya6b2iaFw==}
-    peerDependencies:
-      '@mantine/hooks': 7.5.3
+  /@mantine/core@7.6.1(@mantine/hooks@7.6.1)(@types/react@18.2.61)(react-dom@18.2.0)(react@18.2.0):
+    resolution: {integrity: sha512-52BgYXAMD+E6vDiGIGOJlLBc0pdT2+gzrB0g+v7c7xeiNXqHEG5cEplLErfNBHh9kMQHiDHCiCb5Su9jqoUlXw==}
+    peerDependencies:
+      '@mantine/hooks': 7.6.1
       react: ^18.2.0
       react-dom: ^18.2.0
     dependencies:
-      '@floating-ui/react': 0.24.8(react-dom@18.2.0)(react@18.2.0)
-      '@mantine/hooks': 7.5.3(react@18.2.0)
-      clsx: 2.0.0
+      '@floating-ui/react': 0.26.9(react-dom@18.2.0)(react@18.2.0)
+      '@mantine/hooks': 7.6.1(react@18.2.0)
+      clsx: 2.1.0
       react: 18.2.0
       react-dom: 18.2.0(react@18.2.0)
       react-number-format: 5.3.1(react-dom@18.2.0)(react@18.2.0)
-      react-remove-scroll: 2.5.7(react@18.2.0)
-      react-textarea-autosize: 8.5.3(react@18.2.0)
+      react-remove-scroll: 2.5.7(@types/react@18.2.61)(react@18.2.0)
+      react-textarea-autosize: 8.5.3(@types/react@18.2.61)(react@18.2.0)
       type-fest: 3.13.1
     transitivePeerDependencies:
       - '@types/react'
     dev: false
 
-  /@mantine/dates@7.5.3(@mantine/core@7.5.3)(@mantine/hooks@7.5.3)(dayjs@1.11.10)(react-dom@18.2.0)(react@18.2.0):
-    resolution: {integrity: sha512-v6fFdW+7HAd7XsZFMJVMuFE2RHbQAVnsUNeP0/5h+H4qEj0soTmMvHPP8wXEed5v85r9CcEMGOGq1n6RFRpWHA==}
-    peerDependencies:
-      '@mantine/core': 7.5.3
-      '@mantine/hooks': 7.5.3
+  /@mantine/dates@7.6.1(@mantine/core@7.6.1)(@mantine/hooks@7.6.1)(dayjs@1.11.10)(react-dom@18.2.0)(react@18.2.0):
+    resolution: {integrity: sha512-xHe5sINtFuqptmZCXfp0aeurC8wjiycBzHvk87CqfhLIGWBTSAkrCKk3KzdUeEKfVsLY1l21cFb7Sv7mr4lfTw==}
+    peerDependencies:
+      '@mantine/core': 7.6.1
+      '@mantine/hooks': 7.6.1
       dayjs: '>=1.0.0'
       react: ^18.2.0
       react-dom: ^18.2.0
     dependencies:
-<<<<<<< HEAD
-      '@mantine/core': 7.5.3(@mantine/hooks@7.5.3)(react-dom@18.2.0)(react@18.2.0)
-=======
-      '@mantine/core': 7.5.3(@mantine/hooks@7.5.3)(@types/react@18.2.61)(react-dom@18.2.0)(react@18.2.0)
->>>>>>> 4cd897d5
-      '@mantine/hooks': 7.5.3(react@18.2.0)
-      clsx: 2.0.0
+      '@mantine/core': 7.6.1(@mantine/hooks@7.6.1)(@types/react@18.2.61)(react-dom@18.2.0)(react@18.2.0)
+      '@mantine/hooks': 7.6.1(react@18.2.0)
+      clsx: 2.1.0
       dayjs: 1.11.10
       react: 18.2.0
       react-dom: 18.2.0(react@18.2.0)
     dev: false
 
-  /@mantine/form@7.5.3(react@18.2.0):
-    resolution: {integrity: sha512-CIsNcHNIw1tXS+UgOpFjJzPaINU2YmK8x+f8Ikn5YXpSdqLw78+9/bSvtaAIOg9EINhfqnV4xg8B4sqKk7pxYA==}
+  /@mantine/form@7.6.1(react@18.2.0):
+    resolution: {integrity: sha512-S0pdvFohRX3ahzhrCGM+d2sBaSHH88UkQhbzyOAGJ7xqNjPJ11Bh/xb4Mc+NXXxaq9MjPrRVe6fgpKJtXszBpQ==}
     peerDependencies:
       react: ^18.2.0
     dependencies:
@@ -1813,101 +1789,79 @@
       react: 18.2.0
     dev: false
 
-  /@mantine/hooks@7.5.3(react@18.2.0):
-    resolution: {integrity: sha512-mFI448mAs12v8FrgSVhytqlhTVrEjIfd/PqPEfwJu5YcZIq4YZdqpzJIUbANnRrFSvmoQpDb1PssdKx7Ds35hw==}
+  /@mantine/hooks@7.6.1(react@18.2.0):
+    resolution: {integrity: sha512-zsOGzFRcQZuER2rzAjfrAqp98W7WCFA43nF1QZUKV7AHTq8q1mtr3DOhFfO3/CA+t1lai68gp1guVcIhP4lrwQ==}
     peerDependencies:
       react: ^18.2.0
     dependencies:
       react: 18.2.0
     dev: false
 
-<<<<<<< HEAD
-  /@mantine/modals@7.5.3(@mantine/hooks@7.5.3)(react-dom@18.2.0)(react@18.2.0):
-=======
-  /@mantine/modals@7.5.3(@mantine/core@7.5.3)(@mantine/hooks@7.5.3)(react-dom@18.2.0)(react@18.2.0):
->>>>>>> 4cd897d5
-    resolution: {integrity: sha512-SuPvv14nZmyBcNINqr9y2TLv9xIWXrRYeG8k7QCHM3mo2exW2IHP66Zx93AEpuKbgoDc78fcJcrTqv9C7dxUWQ==}
-    peerDependencies:
-      '@mantine/core': 7.5.3
-      '@mantine/hooks': 7.5.3
+  /@mantine/modals@7.6.1(@mantine/core@7.6.1)(@mantine/hooks@7.6.1)(react-dom@18.2.0)(react@18.2.0):
+    resolution: {integrity: sha512-bXCViyQpXEbPGaq/UjCqe/jExku6I6i93okayN54diKZEKbjKAQjQVCowP7axUzMQNhhVRCVtSZPYbkiiEh3Ug==}
+    peerDependencies:
+      '@mantine/core': 7.6.1
+      '@mantine/hooks': 7.6.1
       react: ^18.2.0
       react-dom: ^18.2.0
     dependencies:
-<<<<<<< HEAD
-=======
-      '@mantine/core': 7.5.3(@mantine/hooks@7.5.3)(@types/react@18.2.61)(react-dom@18.2.0)(react@18.2.0)
->>>>>>> 4cd897d5
-      '@mantine/hooks': 7.5.3(react@18.2.0)
+      '@mantine/core': 7.6.1(@mantine/hooks@7.6.1)(@types/react@18.2.61)(react-dom@18.2.0)(react@18.2.0)
+      '@mantine/hooks': 7.6.1(react@18.2.0)
       react: 18.2.0
       react-dom: 18.2.0(react@18.2.0)
     dev: false
 
-  /@mantine/notifications@7.5.3(@mantine/core@7.5.3)(@mantine/hooks@7.5.3)(react-dom@18.2.0)(react@18.2.0):
-    resolution: {integrity: sha512-08mWoGBfc8sGDTRthBg/HYPD8dRHyugZpeUH1U7RjWQmYD4ktdkT8bdBocStTSJkCQIvtP7OPJ1MiKln1idt5w==}
-    peerDependencies:
-      '@mantine/core': 7.5.3
-      '@mantine/hooks': 7.5.3
+  /@mantine/notifications@7.6.1(@mantine/core@7.6.1)(@mantine/hooks@7.6.1)(react-dom@18.2.0)(react@18.2.0):
+    resolution: {integrity: sha512-Aiui/faUBVQVgDPW9poCe8WdRZkXmIe9aFTnmf+WTopMWK/zfLBp02IjLY1f59zs5NeF/vfXaMxiuQq+KH2hTQ==}
+    peerDependencies:
+      '@mantine/core': 7.6.1
+      '@mantine/hooks': 7.6.1
       react: ^18.2.0
       react-dom: ^18.2.0
     dependencies:
-<<<<<<< HEAD
-      '@mantine/core': 7.5.3(@mantine/hooks@7.5.3)(react-dom@18.2.0)(react@18.2.0)
-=======
-      '@mantine/core': 7.5.3(@mantine/hooks@7.5.3)(@types/react@18.2.61)(react-dom@18.2.0)(react@18.2.0)
->>>>>>> 4cd897d5
-      '@mantine/hooks': 7.5.3(react@18.2.0)
-      '@mantine/store': 7.5.3(react@18.2.0)
+      '@mantine/core': 7.6.1(@mantine/hooks@7.6.1)(@types/react@18.2.61)(react-dom@18.2.0)(react@18.2.0)
+      '@mantine/hooks': 7.6.1(react@18.2.0)
+      '@mantine/store': 7.6.1(react@18.2.0)
       react: 18.2.0
       react-dom: 18.2.0(react@18.2.0)
       react-transition-group: 4.4.5(react-dom@18.2.0)(react@18.2.0)
     dev: false
 
-  /@mantine/spotlight@7.5.3(@mantine/core@7.5.3)(@mantine/hooks@7.5.3)(react-dom@18.2.0)(react@18.2.0):
-    resolution: {integrity: sha512-pPtR/+GIQPb5WiZf8owi2cuVox2eU5g2jVdbgcQnrYc19F3SDEke+huTkBVzvy595q5wx+H3wsZyDAOAKOhfaA==}
-    peerDependencies:
-      '@mantine/core': 7.5.3
-      '@mantine/hooks': 7.5.3
+  /@mantine/spotlight@7.6.1(@mantine/core@7.6.1)(@mantine/hooks@7.6.1)(react-dom@18.2.0)(react@18.2.0):
+    resolution: {integrity: sha512-o7ZvAmi8wW47z39zw9r3wQnGrZXa3wBAL0vEl3Vd9WIDu+WnFKSfxw7SW1ovEu6WWtjXkQM9rgyAP2YSNfo9Fw==}
+    peerDependencies:
+      '@mantine/core': 7.6.1
+      '@mantine/hooks': 7.6.1
       react: ^18.2.0
       react-dom: ^18.2.0
     dependencies:
-<<<<<<< HEAD
-      '@mantine/core': 7.5.3(@mantine/hooks@7.5.3)(react-dom@18.2.0)(react@18.2.0)
-=======
-      '@mantine/core': 7.5.3(@mantine/hooks@7.5.3)(@types/react@18.2.61)(react-dom@18.2.0)(react@18.2.0)
->>>>>>> 4cd897d5
-      '@mantine/hooks': 7.5.3(react@18.2.0)
-      '@mantine/store': 7.5.3(react@18.2.0)
+      '@mantine/core': 7.6.1(@mantine/hooks@7.6.1)(@types/react@18.2.61)(react-dom@18.2.0)(react@18.2.0)
+      '@mantine/hooks': 7.6.1(react@18.2.0)
+      '@mantine/store': 7.6.1(react@18.2.0)
       react: 18.2.0
       react-dom: 18.2.0(react@18.2.0)
     dev: false
 
-  /@mantine/store@7.5.3(react@18.2.0):
-    resolution: {integrity: sha512-jLTIaChJr9rWtzSRp2HQGHfuoFcr3ylD0JW/vsE5gpFvhoZFfkrxx5QsM1kn5wV34rZo0nQNMIJ8hvBVvfJtLQ==}
+  /@mantine/store@7.6.1(react@18.2.0):
+    resolution: {integrity: sha512-UqSsJLlAL53OSSUNK/aTXpkss9DX0TppTbtBKXPyflYfq0B9vKwQKumxEsg3UGVC4cjiQq2VD4mjGT94r+deug==}
     peerDependencies:
       react: ^18.2.0
     dependencies:
       react: 18.2.0
     dev: false
 
-<<<<<<< HEAD
-  /@mantine/tiptap@7.5.3(@mantine/hooks@7.5.3)(@tiptap/extension-link@2.2.4)(@tiptap/react@2.2.4)(react-dom@18.2.0)(react@18.2.0):
-=======
-  /@mantine/tiptap@7.5.3(@mantine/core@7.5.3)(@mantine/hooks@7.5.3)(@tiptap/extension-link@2.2.4)(@tiptap/react@2.2.4)(react-dom@18.2.0)(react@18.2.0):
->>>>>>> 4cd897d5
-    resolution: {integrity: sha512-mCwW3Pe4fMGEc7NQBgfT/FO3IqHaSOCPj4bGfkw7U1uDp5u8SxR6pji0WlmpmYGN+NeEHH02vr6TazRnsqfdOg==}
-    peerDependencies:
-      '@mantine/core': 7.5.3
-      '@mantine/hooks': 7.5.3
-      '@tiptap/extension-link': ^2.1.12
-      '@tiptap/react': ^2.1.12
+  /@mantine/tiptap@7.6.1(@mantine/core@7.6.1)(@mantine/hooks@7.6.1)(@tiptap/extension-link@2.2.4)(@tiptap/react@2.2.4)(react-dom@18.2.0)(react@18.2.0):
+    resolution: {integrity: sha512-/Lwgb2h0RnOkQnkdjsxvJOSGPp4W41F6lTRqKWJYoltx55ZRlJWGI1ou78tgSDfgLHtFoe9mbjaNjOaRmc702w==}
+    peerDependencies:
+      '@mantine/core': 7.6.1
+      '@mantine/hooks': 7.6.1
+      '@tiptap/extension-link': '>=2.1.12'
+      '@tiptap/react': '>=2.1.12'
       react: ^18.2.0
       react-dom: ^18.2.0
     dependencies:
-<<<<<<< HEAD
-=======
-      '@mantine/core': 7.5.3(@mantine/hooks@7.5.3)(@types/react@18.2.61)(react-dom@18.2.0)(react@18.2.0)
->>>>>>> 4cd897d5
-      '@mantine/hooks': 7.5.3(react@18.2.0)
+      '@mantine/core': 7.6.1(@mantine/hooks@7.6.1)(@types/react@18.2.61)(react-dom@18.2.0)(react@18.2.0)
+      '@mantine/hooks': 7.6.1(react@18.2.0)
       '@tiptap/extension-link': 2.2.4(@tiptap/core@2.2.4)(@tiptap/pm@2.2.4)
       '@tiptap/react': 2.2.4(@tiptap/core@2.2.4)(@tiptap/pm@2.2.4)(react-dom@18.2.0)(react@18.2.0)
       react: 18.2.0
@@ -3401,7 +3355,7 @@
   /@ungap/structured-clone@1.2.0:
     resolution: {integrity: sha512-zuVdFrMJiuCDQUMCzQaD6KL28MjnqqN8XnAqiEq9PNm/hCPTSGfrXCOfwj1ow4LFb/tNymJPwsNbVePc1xFqrQ==}
 
-  /@vitejs/plugin-react@4.2.1(vite@4.5.2):
+  /@vitejs/plugin-react@4.2.1(vite@5.1.4):
     resolution: {integrity: sha512-oojO9IDc4nCUUi8qIR11KoQm0XFFLIwsRBwHRR4d/88IWghn1y6ckz/bJ8GHDCsYEJee8mDzqtJxh15/cisJNQ==}
     engines: {node: ^14.18.0 || >=16.0.0}
     peerDependencies:
@@ -3412,7 +3366,7 @@
       '@babel/plugin-transform-react-jsx-source': 7.23.3(@babel/core@7.23.9)
       '@types/babel__core': 7.20.5
       react-refresh: 0.14.0
-      vite: 4.5.2(@types/node@20.11.24)
+      vite: 5.1.4(@types/node@20.11.24)
     transitivePeerDependencies:
       - supports-color
     dev: true
@@ -3775,13 +3729,6 @@
 
   /argparse@2.0.1:
     resolution: {integrity: sha512-8+9WqebbFzpX9OR+Wa6O29asIogeRMzcGtAINdpMHHyAg10f05aSFVBbcEqGf/PXw1EjAZ+q2/bEBg3DvurK3Q==}
-
-  /aria-hidden@1.2.3:
-    resolution: {integrity: sha512-xcLxITLe2HYa1cnYnwCjkOO1PqUHQpozB8x9AR0OgWN2woOBi5kSDVxKfd0b7sb1hw5qFeJhXm9H1nu3xSfLeQ==}
-    engines: {node: '>=10'}
-    dependencies:
-      tslib: 2.6.2
-    dev: false
 
   /aria-query@5.3.0:
     resolution: {integrity: sha512-b0P0sZPKtyu8HkeRAfCq0IfURZK+SuwMjY1UXGBU27wpAiTwQAIlq56IbIO+ytk/JjS1fMR14ee5WBBfKi5J6A==}
@@ -4297,11 +4244,6 @@
     resolution: {integrity: sha512-JQHZ2QMW6l3aH/j6xCqQThY/9OH4D/9ls34cgkUBiEeocRTU04tHfKPBsUK1PqZCUQM7GiA0IIXJSuXHI64Kbg==}
     engines: {node: '>=0.8'}
     dev: true
-
-  /clsx@2.0.0:
-    resolution: {integrity: sha512-rQ1+kcj+ttHG0MKVGBUXwayCCF1oh39BF5COIpRzuCEv8Mwjv0XucrI2ExNTOn9IlLifGClWQcU9BrZORvtw6Q==}
-    engines: {node: '>=6'}
-    dev: false
 
   /clsx@2.1.0:
     resolution: {integrity: sha512-m3iNNWpd9rl3jvvcBnu70ylMdrXt8Vlq4HYadnU5fwcOtvkSQWPmj7amUcDT2qYI7risszBjI5AUIUox9D16pg==}
@@ -6948,29 +6890,21 @@
   /make-error@1.3.6:
     resolution: {integrity: sha512-s8UhlNe7vPKomQhC1qFelMokr/Sc3AgNbso3n74mVPA5LTZwkB9NlXf4XPamLxJE8h0gh73rM94xvwRT2CVInw==}
 
-<<<<<<< HEAD
-  /mantine-modal-manager@7.6.1(@mantine/hooks@7.5.3)(react-dom@18.2.0)(react@18.2.0):
+  /mantine-modal-manager@7.6.1(@mantine/core@7.6.1)(@mantine/hooks@7.6.1)(react-dom@18.2.0)(react@18.2.0):
     resolution: {integrity: sha512-iEEwOBH1aEqInkYy0A+TKvvUVWBavvr8EhtDGrSNvvStxEzmjwbzKLlvUnZbGZ3VuXRXpDqolOuL0PubartY8Q==}
-=======
-  /mantine-modal-manager@7.5.3(@mantine/core@7.5.3)(@mantine/hooks@7.5.3)(react-dom@18.2.0)(react@18.2.0):
-    resolution: {integrity: sha512-PRdd+nb9XmIF+n7RbfwslQix1QKjHxANjTl3S2bbtFKQ/bbI2dcPnwlze9xLM9Nephcv0hY/ZsgRWQhF4ZLIww==}
->>>>>>> 4cd897d5
     peerDependencies:
       '@mantine/core': 7.6.1
       '@mantine/hooks': 7.6.1
       react: ^18.2.0
       react-dom: ^18.2.0
     dependencies:
-<<<<<<< HEAD
-=======
-      '@mantine/core': 7.5.3(@mantine/hooks@7.5.3)(@types/react@18.2.61)(react-dom@18.2.0)(react@18.2.0)
->>>>>>> 4cd897d5
-      '@mantine/hooks': 7.5.3(react@18.2.0)
+      '@mantine/core': 7.6.1(@mantine/hooks@7.6.1)(@types/react@18.2.61)(react-dom@18.2.0)(react@18.2.0)
+      '@mantine/hooks': 7.6.1(react@18.2.0)
       react: 18.2.0
       react-dom: 18.2.0(react@18.2.0)
     dev: false
 
-  /mantine-react-table@2.0.0-beta.0(@mantine/core@7.5.3)(@mantine/dates@7.5.3)(@mantine/hooks@7.5.3)(@tabler/icons-react@2.47.0)(clsx@2.1.0)(dayjs@1.11.10)(react-dom@18.2.0)(react@18.2.0):
+  /mantine-react-table@2.0.0-beta.0(@mantine/core@7.6.1)(@mantine/dates@7.6.1)(@mantine/hooks@7.6.1)(@tabler/icons-react@2.47.0)(clsx@2.1.0)(dayjs@1.11.10)(react-dom@18.2.0)(react@18.2.0):
     resolution: {integrity: sha512-KZOr7nzoSt4aF0hyWKJJBK9/dxVWB3tdg2fFSNnqns9cbPFlLTGXDKguLSoNE8WkzjWE0ThpYJknIAoraL/7ug==}
     engines: {node: '>=16'}
     peerDependencies:
@@ -6983,13 +6917,9 @@
       react: '>=18.0'
       react-dom: '>=18.0'
     dependencies:
-<<<<<<< HEAD
-      '@mantine/core': 7.5.3(@mantine/hooks@7.5.3)(react-dom@18.2.0)(react@18.2.0)
-=======
-      '@mantine/core': 7.5.3(@mantine/hooks@7.5.3)(@types/react@18.2.61)(react-dom@18.2.0)(react@18.2.0)
->>>>>>> 4cd897d5
-      '@mantine/dates': 7.5.3(@mantine/core@7.5.3)(@mantine/hooks@7.5.3)(dayjs@1.11.10)(react-dom@18.2.0)(react@18.2.0)
-      '@mantine/hooks': 7.5.3(react@18.2.0)
+      '@mantine/core': 7.6.1(@mantine/hooks@7.6.1)(@types/react@18.2.61)(react-dom@18.2.0)(react@18.2.0)
+      '@mantine/dates': 7.6.1(@mantine/core@7.6.1)(@mantine/hooks@7.6.1)(dayjs@1.11.10)(react-dom@18.2.0)(react@18.2.0)
+      '@mantine/hooks': 7.6.1(react@18.2.0)
       '@tabler/icons-react': 2.47.0(react@18.2.0)
       '@tanstack/match-sorter-utils': 8.11.8
       '@tanstack/react-table': 8.12.0(react-dom@18.2.0)(react@18.2.0)
@@ -8183,7 +8113,7 @@
     engines: {node: '>=0.10.0'}
     dev: true
 
-  /react-remove-scroll-bar@2.3.4(react@18.2.0):
+  /react-remove-scroll-bar@2.3.4(@types/react@18.2.61)(react@18.2.0):
     resolution: {integrity: sha512-63C4YQBUt0m6ALadE9XV56hV8BgJWDmmTPY758iIJjfQKt2nYwoUrPk0LXRXcB/yIj82T1/Ixfdpdk68LwIB0A==}
     engines: {node: '>=10'}
     peerDependencies:
@@ -8193,12 +8123,13 @@
       '@types/react':
         optional: true
     dependencies:
+      '@types/react': 18.2.61
       react: 18.2.0
-      react-style-singleton: 2.2.1(react@18.2.0)
+      react-style-singleton: 2.2.1(@types/react@18.2.61)(react@18.2.0)
       tslib: 2.6.2
     dev: false
 
-  /react-remove-scroll@2.5.7(react@18.2.0):
+  /react-remove-scroll@2.5.7(@types/react@18.2.61)(react@18.2.0):
     resolution: {integrity: sha512-FnrTWO4L7/Bhhf3CYBNArEG/yROV0tKmTv7/3h9QCFvH6sndeFf1wPqOcbFVu5VAulS5dV1wGT3GZZ/1GawqiA==}
     engines: {node: '>=10'}
     peerDependencies:
@@ -8208,15 +8139,16 @@
       '@types/react':
         optional: true
     dependencies:
+      '@types/react': 18.2.61
       react: 18.2.0
-      react-remove-scroll-bar: 2.3.4(react@18.2.0)
-      react-style-singleton: 2.2.1(react@18.2.0)
+      react-remove-scroll-bar: 2.3.4(@types/react@18.2.61)(react@18.2.0)
+      react-style-singleton: 2.2.1(@types/react@18.2.61)(react@18.2.0)
       tslib: 2.6.2
-      use-callback-ref: 1.3.1(react@18.2.0)
-      use-sidecar: 1.1.2(react@18.2.0)
-    dev: false
-
-  /react-style-singleton@2.2.1(react@18.2.0):
+      use-callback-ref: 1.3.1(@types/react@18.2.61)(react@18.2.0)
+      use-sidecar: 1.1.2(@types/react@18.2.61)(react@18.2.0)
+    dev: false
+
+  /react-style-singleton@2.2.1(@types/react@18.2.61)(react@18.2.0):
     resolution: {integrity: sha512-ZWj0fHEMyWkHzKYUr2Bs/4zU6XLmq9HsgBURm7g5pAVfyn49DgUiNgY2d4lXRlYSiCif9YBGpQleewkcqddc7g==}
     engines: {node: '>=10'}
     peerDependencies:
@@ -8226,13 +8158,14 @@
       '@types/react':
         optional: true
     dependencies:
+      '@types/react': 18.2.61
       get-nonce: 1.0.1
       invariant: 2.2.4
       react: 18.2.0
       tslib: 2.6.2
     dev: false
 
-  /react-textarea-autosize@8.5.3(react@18.2.0):
+  /react-textarea-autosize@8.5.3(@types/react@18.2.61)(react@18.2.0):
     resolution: {integrity: sha512-XT1024o2pqCuZSuBt9FwHlaDeNtVrtCXu0Rnz88t1jUGheCLa3PhjE1GH8Ctm2axEtvdCl5SUHYschyQ0L5QHQ==}
     engines: {node: '>=10'}
     peerDependencies:
@@ -8241,7 +8174,7 @@
       '@babel/runtime': 7.23.9
       react: 18.2.0
       use-composed-ref: 1.3.0(react@18.2.0)
-      use-latest: 1.2.1(react@18.2.0)
+      use-latest: 1.2.1(@types/react@18.2.61)(react@18.2.0)
     transitivePeerDependencies:
       - '@types/react'
     dev: false
@@ -9530,7 +9463,7 @@
       requires-port: 1.0.0
     dev: true
 
-  /use-callback-ref@1.3.1(react@18.2.0):
+  /use-callback-ref@1.3.1(@types/react@18.2.61)(react@18.2.0):
     resolution: {integrity: sha512-Lg4Vx1XZQauB42Hw3kK7JM6yjVjgFmFC5/Ab797s79aARomD2nEErc4mCgM8EZrARLmmbWpi5DGCadmK50DcAQ==}
     engines: {node: '>=10'}
     peerDependencies:
@@ -9540,6 +9473,7 @@
       '@types/react':
         optional: true
     dependencies:
+      '@types/react': 18.2.61
       react: 18.2.0
       tslib: 2.6.2
     dev: false
@@ -9563,7 +9497,7 @@
       react: 18.2.0
     dev: false
 
-  /use-isomorphic-layout-effect@1.1.2(react@18.2.0):
+  /use-isomorphic-layout-effect@1.1.2(@types/react@18.2.61)(react@18.2.0):
     resolution: {integrity: sha512-49L8yCO3iGT/ZF9QttjwLF/ZD9Iwto5LnH5LmEdk/6cFmXddqi2ulF0edxTwjj+7mqvpVVGQWvbXZdn32wRSHA==}
     peerDependencies:
       '@types/react': '*'
@@ -9572,10 +9506,11 @@
       '@types/react':
         optional: true
     dependencies:
+      '@types/react': 18.2.61
       react: 18.2.0
     dev: false
 
-  /use-latest@1.2.1(react@18.2.0):
+  /use-latest@1.2.1(@types/react@18.2.61)(react@18.2.0):
     resolution: {integrity: sha512-xA+AVm/Wlg3e2P/JiItTziwS7FK92LWrDB0p+hgXloIMuVCeJJ8v6f0eeHyPZaJrM+usM1FkFfbNCrJGs8A/zw==}
     peerDependencies:
       '@types/react': '*'
@@ -9584,11 +9519,12 @@
       '@types/react':
         optional: true
     dependencies:
+      '@types/react': 18.2.61
       react: 18.2.0
-      use-isomorphic-layout-effect: 1.1.2(react@18.2.0)
-    dev: false
-
-  /use-sidecar@1.1.2(react@18.2.0):
+      use-isomorphic-layout-effect: 1.1.2(@types/react@18.2.61)(react@18.2.0)
+    dev: false
+
+  /use-sidecar@1.1.2(@types/react@18.2.61)(react@18.2.0):
     resolution: {integrity: sha512-epTbsLuzZ7lPClpz2TyryBfztm7m+28DlEv2ZCQ3MDr5ssiwyOwGH/e5F9CkfWjJ1t4clvI58yF822/GUkjjhw==}
     engines: {node: '>=10'}
     peerDependencies:
@@ -9598,6 +9534,7 @@
       '@types/react':
         optional: true
     dependencies:
+      '@types/react': 18.2.61
       detect-node-es: 1.1.0
       react: 18.2.0
       tslib: 2.6.2
@@ -9673,7 +9610,7 @@
       - supports-color
     dev: true
 
-  /vite-tsconfig-paths@4.3.1(typescript@5.3.3)(vite@4.5.2):
+  /vite-tsconfig-paths@4.3.1(typescript@5.3.3)(vite@5.1.4):
     resolution: {integrity: sha512-cfgJwcGOsIxXOLU/nELPny2/LUD/lcf1IbfyeKTv2bsupVbTH/xpFtdQlBmIP1GEK2CjjLxYhFfB+QODFAx5aw==}
     peerDependencies:
       vite: '*'
@@ -9684,7 +9621,7 @@
       debug: 4.3.4
       globrex: 0.1.2
       tsconfck: 3.0.2(typescript@5.3.3)
-      vite: 4.5.2(@types/node@20.11.24)
+      vite: 5.1.4(@types/node@20.11.24)
     transitivePeerDependencies:
       - supports-color
       - typescript
