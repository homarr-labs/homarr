--- conflicted
+++ resolved
@@ -29,17 +29,10 @@
         version: 1.13.3(@types/node@20.12.13)(typescript@5.4.5)
       '@vitejs/plugin-react':
         specifier: ^4.3.0
-<<<<<<< HEAD
-        version: 4.3.0(vite@5.2.6(@types/node@20.12.12)(sass@1.77.2)(sugarss@4.0.1)(terser@5.31.0))
+        version: 4.3.0(vite@5.2.6(@types/node@20.12.13)(sass@1.77.2)(sugarss@4.0.1)(terser@5.31.0))
       '@vitest/coverage-v8':
         specifier: ^1.6.0
-        version: 1.6.0(vitest@1.6.0(@types/node@20.12.12)(@vitest/ui@1.6.0)(jsdom@24.1.0)(sass@1.77.2)(sugarss@4.0.1)(terser@5.31.0))
-=======
-        version: 4.3.0(vite@5.2.6(@types/node@20.12.13)(sass@1.77.2)(sugarss@4.0.1))
-      '@vitest/coverage-v8':
-        specifier: ^1.6.0
-        version: 1.6.0(vitest@1.6.0(@types/node@20.12.13)(@vitest/ui@1.6.0)(jsdom@24.1.0)(sass@1.77.2)(sugarss@4.0.1))
->>>>>>> dc7f455f
+        version: 1.6.0(vitest@1.6.0(@types/node@20.12.13)(@vitest/ui@1.6.0)(jsdom@24.1.0)(sass@1.77.2)(sugarss@4.0.1)(terser@5.31.0))
       '@vitest/ui':
         specifier: ^1.6.0
         version: 1.6.0(vitest@1.6.0)
@@ -60,17 +53,10 @@
         version: 5.4.5
       vite-tsconfig-paths:
         specifier: ^4.3.2
-<<<<<<< HEAD
-        version: 4.3.2(typescript@5.4.5)(vite@5.2.6(@types/node@20.12.12)(sass@1.77.2)(sugarss@4.0.1)(terser@5.31.0))
+        version: 4.3.2(typescript@5.4.5)(vite@5.2.6(@types/node@20.12.13)(sass@1.77.2)(sugarss@4.0.1)(terser@5.31.0))
       vitest:
         specifier: ^1.6.0
-        version: 1.6.0(@types/node@20.12.12)(@vitest/ui@1.6.0)(jsdom@24.1.0)(sass@1.77.2)(sugarss@4.0.1)(terser@5.31.0)
-=======
-        version: 4.3.2(typescript@5.4.5)(vite@5.2.6(@types/node@20.12.13)(sass@1.77.2)(sugarss@4.0.1))
-      vitest:
-        specifier: ^1.6.0
-        version: 1.6.0(@types/node@20.12.13)(@vitest/ui@1.6.0)(jsdom@24.1.0)(sass@1.77.2)(sugarss@4.0.1)
->>>>>>> dc7f455f
+        version: 1.6.0(@types/node@20.12.13)(@vitest/ui@1.6.0)(jsdom@24.1.0)(sass@1.77.2)(sugarss@4.0.1)(terser@5.31.0)
 
   apps/nextjs:
     dependencies:
@@ -2569,16 +2555,14 @@
   '@types/node-cron@3.0.11':
     resolution: {integrity: sha512-0ikrnug3/IyneSHqCBeslAhlK2aBfYek1fGo4bP4QnZPmiqSGRK+Oy7ZMisLWkesffJvQ1cqAcBnJC+8+nxIAg==}
 
-<<<<<<< HEAD
   '@types/node@18.19.33':
     resolution: {integrity: sha512-NR9+KrpSajr2qBVp/Yt5TU/rp+b5Mayi3+OlMlcg2cVCfRmcG5PWZ7S4+MG9PZ5gWBoc9Pd0BKSRViuBCRPu0A==}
 
   '@types/node@20.12.12':
     resolution: {integrity: sha512-eWLDGF/FOSPtAvEqeRAQ4C8LSA7M1I7i0ky1I8U7kD1J5ITyW3AsRhQrKVoWf5pFKZ2kILsEGJhsI9r93PYnOw==}
-=======
+
   '@types/node@20.12.13':
     resolution: {integrity: sha512-gBGeanV41c1L171rR7wjbMiEpEI/l5XFQdLLfhr/REwpgDy/4U8y89+i8kRiLzDyZdOkXh+cRaTetUnCYutoXA==}
->>>>>>> dc7f455f
 
   '@types/object.omit@3.0.3':
     resolution: {integrity: sha512-xrq4bQTBGYY2cw+gV4PzoG2Lv3L0pjZ1uXStRRDQoATOYW1lCsFQHhQ+OkPhIcQoqLjAq7gYif7D14Qaa6Zbew==}
@@ -3585,18 +3569,16 @@
     resolution: {integrity: sha512-lh7BsUqelv4KUbR5a/ZTaGGIMLCjPGPqJ6q+Oq24YP0RdyptX1uzm4vvaqzk7Zx3bpl/76YLTTDj9L7uYQ92oQ==}
     engines: {node: '>= 0.4'}
 
-<<<<<<< HEAD
-  es-module-lexer@1.5.3:
-    resolution: {integrity: sha512-i1gCgmR9dCl6Vil6UKPI/trA69s08g/syhiDK9TG0Nf1RJjjFI+AzoWW7sPufzkgYAn861skuCwJa0pIIHYxvg==}
-=======
   es-iterator-helpers@1.0.19:
     resolution: {integrity: sha512-zoMwbCcH5hwUkKJkT8kDIBZSz9I6mVG//+lDCinLCGov4+r7NIy0ld8o03M0cJxl2spVf6ESYVS6/gpIfq1FFw==}
     engines: {node: '>= 0.4'}
 
+  es-module-lexer@1.5.3:
+    resolution: {integrity: sha512-i1gCgmR9dCl6Vil6UKPI/trA69s08g/syhiDK9TG0Nf1RJjjFI+AzoWW7sPufzkgYAn861skuCwJa0pIIHYxvg==}
+
   es-object-atoms@1.0.0:
     resolution: {integrity: sha512-MZ4iQ6JwHOBQjahnjwaC1ZtIBH+2ohjamzAO3oaHcXYup7qxjF2fixyH+Q71voWHeOkI2q/TnJao/KfXYIZWbw==}
     engines: {node: '>= 0.4'}
->>>>>>> dc7f455f
 
   es-set-tostringtag@2.0.2:
     resolution: {integrity: sha512-BuDyupZt65P9D2D2vA/zqcI3G5xRsklm5N3xCwuiy+/vKy8i0ifdsQP1sLgO4tZDSCaQUSnmC48khknGMV3D2Q==}
@@ -5358,6 +5340,7 @@
 
   rimraf@3.0.2:
     resolution: {integrity: sha512-JZkJMZkAGFFPP2YqXZXPbMlMBgsxzE8ILs4lMIX/2o0L9UBw9O/Y3o6wFw/i9YLapcUJWwqbi3kdxIPdC62TIA==}
+    deprecated: Rimraf versions prior to v4 are no longer supported
     hasBin: true
 
   rollup@4.13.0:
@@ -7530,7 +7513,7 @@
       js-yaml: 4.1.0
       ora: 4.1.1
       rimraf: 3.0.2
-      semver: 7.6.2
+      semver: 7.6.0
       update-check: 1.5.4
 
   '@types/babel__core@7.20.5':
@@ -7647,15 +7630,15 @@
 
   '@types/node-cron@3.0.11': {}
 
-<<<<<<< HEAD
   '@types/node@18.19.33':
     dependencies:
       undici-types: 5.26.5
 
   '@types/node@20.12.12':
-=======
+    dependencies:
+      undici-types: 5.26.5
+
   '@types/node@20.12.13':
->>>>>>> dc7f455f
     dependencies:
       undici-types: 5.26.5
 
@@ -7825,30 +7808,18 @@
       global: 4.4.0
       is-function: 1.0.2
 
-<<<<<<< HEAD
-  '@vitejs/plugin-react@4.3.0(vite@5.2.6(@types/node@20.12.12)(sass@1.77.2)(sugarss@4.0.1)(terser@5.31.0))':
-=======
-  '@vitejs/plugin-react@4.3.0(vite@5.2.6(@types/node@20.12.13)(sass@1.77.2)(sugarss@4.0.1))':
->>>>>>> dc7f455f
+  '@vitejs/plugin-react@4.3.0(vite@5.2.6(@types/node@20.12.13)(sass@1.77.2)(sugarss@4.0.1)(terser@5.31.0))':
     dependencies:
       '@babel/core': 7.24.6
       '@babel/plugin-transform-react-jsx-self': 7.24.6(@babel/core@7.24.6)
       '@babel/plugin-transform-react-jsx-source': 7.24.6(@babel/core@7.24.6)
       '@types/babel__core': 7.20.5
       react-refresh: 0.14.2
-<<<<<<< HEAD
-      vite: 5.2.6(@types/node@20.12.12)(sass@1.77.2)(sugarss@4.0.1)(terser@5.31.0)
+      vite: 5.2.6(@types/node@20.12.13)(sass@1.77.2)(sugarss@4.0.1)(terser@5.31.0)
     transitivePeerDependencies:
       - supports-color
 
-  '@vitest/coverage-v8@1.6.0(vitest@1.6.0(@types/node@20.12.12)(@vitest/ui@1.6.0)(jsdom@24.1.0)(sass@1.77.2)(sugarss@4.0.1)(terser@5.31.0))':
-=======
-      vite: 5.2.6(@types/node@20.12.13)(sass@1.77.2)(sugarss@4.0.1)
-    transitivePeerDependencies:
-      - supports-color
-
-  '@vitest/coverage-v8@1.6.0(vitest@1.6.0(@types/node@20.12.13)(@vitest/ui@1.6.0)(jsdom@24.1.0)(sass@1.77.2)(sugarss@4.0.1))':
->>>>>>> dc7f455f
+  '@vitest/coverage-v8@1.6.0(vitest@1.6.0(@types/node@20.12.13)(@vitest/ui@1.6.0)(jsdom@24.1.0)(sass@1.77.2)(sugarss@4.0.1)(terser@5.31.0))':
     dependencies:
       '@ampproject/remapping': 2.2.1
       '@bcoe/v8-coverage': 0.2.3
@@ -7863,11 +7834,7 @@
       std-env: 3.7.0
       strip-literal: 2.0.0
       test-exclude: 6.0.0
-<<<<<<< HEAD
-      vitest: 1.6.0(@types/node@20.12.12)(@vitest/ui@1.6.0)(jsdom@24.1.0)(sass@1.77.2)(sugarss@4.0.1)(terser@5.31.0)
-=======
-      vitest: 1.6.0(@types/node@20.12.13)(@vitest/ui@1.6.0)(jsdom@24.1.0)(sass@1.77.2)(sugarss@4.0.1)
->>>>>>> dc7f455f
+      vitest: 1.6.0(@types/node@20.12.13)(@vitest/ui@1.6.0)(jsdom@24.1.0)(sass@1.77.2)(sugarss@4.0.1)(terser@5.31.0)
     transitivePeerDependencies:
       - supports-color
 
@@ -7902,11 +7869,7 @@
       pathe: 1.1.2
       picocolors: 1.0.0
       sirv: 2.0.4
-<<<<<<< HEAD
-      vitest: 1.6.0(@types/node@20.12.12)(@vitest/ui@1.6.0)(jsdom@24.1.0)(sass@1.77.2)(sugarss@4.0.1)(terser@5.31.0)
-=======
-      vitest: 1.6.0(@types/node@20.12.13)(@vitest/ui@1.6.0)(jsdom@24.1.0)(sass@1.77.2)(sugarss@4.0.1)
->>>>>>> dc7f455f
+      vitest: 1.6.0(@types/node@20.12.13)(@vitest/ui@1.6.0)(jsdom@24.1.0)(sass@1.77.2)(sugarss@4.0.1)(terser@5.31.0)
 
   '@vitest/utils@1.6.0':
     dependencies:
@@ -8286,7 +8249,7 @@
 
   builtins@5.0.1:
     dependencies:
-      semver: 7.6.2
+      semver: 7.6.0
 
   busboy@1.6.0:
     dependencies:
@@ -8865,9 +8828,6 @@
       iterator.prototype: 1.1.2
       safe-array-concat: 1.1.0
 
-<<<<<<< HEAD
-  es-module-lexer@1.5.3: {}
-=======
   es-iterator-helpers@1.0.19:
     dependencies:
       call-bind: 1.0.7
@@ -8885,10 +8845,11 @@
       iterator.prototype: 1.1.2
       safe-array-concat: 1.1.2
 
+  es-module-lexer@1.5.3: {}
+
   es-object-atoms@1.0.0:
     dependencies:
       es-errors: 1.3.0
->>>>>>> dc7f455f
 
   es-set-tostringtag@2.0.2:
     dependencies:
@@ -9889,7 +9850,7 @@
 
   jest-worker@27.5.1:
     dependencies:
-      '@types/node': 20.12.12
+      '@types/node': 20.12.13
       merge-stream: 2.0.0
       supports-color: 8.1.1
 
@@ -10109,7 +10070,7 @@
 
   make-dir@4.0.0:
     dependencies:
-      semver: 7.6.2
+      semver: 7.6.0
 
   make-error@1.3.6: {}
 
@@ -10312,7 +10273,7 @@
 
   node-abi@3.54.0:
     dependencies:
-      semver: 7.6.2
+      semver: 7.6.0
 
   node-addon-api@5.1.0: {}
 
@@ -11748,21 +11709,13 @@
     dependencies:
       global: 4.4.0
 
-<<<<<<< HEAD
-  vite-node@1.6.0(@types/node@20.12.12)(sass@1.77.2)(sugarss@4.0.1)(terser@5.31.0):
-=======
-  vite-node@1.6.0(@types/node@20.12.13)(sass@1.77.2)(sugarss@4.0.1):
->>>>>>> dc7f455f
+  vite-node@1.6.0(@types/node@20.12.13)(sass@1.77.2)(sugarss@4.0.1)(terser@5.31.0):
     dependencies:
       cac: 6.7.14
       debug: 4.3.4
       pathe: 1.1.2
       picocolors: 1.0.0
-<<<<<<< HEAD
-      vite: 5.2.6(@types/node@20.12.12)(sass@1.77.2)(sugarss@4.0.1)(terser@5.31.0)
-=======
-      vite: 5.2.6(@types/node@20.12.13)(sass@1.77.2)(sugarss@4.0.1)
->>>>>>> dc7f455f
+      vite: 5.2.6(@types/node@20.12.13)(sass@1.77.2)(sugarss@4.0.1)(terser@5.31.0)
     transitivePeerDependencies:
       - '@types/node'
       - less
@@ -11773,30 +11726,18 @@
       - supports-color
       - terser
 
-<<<<<<< HEAD
-  vite-tsconfig-paths@4.3.2(typescript@5.4.5)(vite@5.2.6(@types/node@20.12.12)(sass@1.77.2)(sugarss@4.0.1)(terser@5.31.0)):
-=======
-  vite-tsconfig-paths@4.3.2(typescript@5.4.5)(vite@5.2.6(@types/node@20.12.13)(sass@1.77.2)(sugarss@4.0.1)):
->>>>>>> dc7f455f
+  vite-tsconfig-paths@4.3.2(typescript@5.4.5)(vite@5.2.6(@types/node@20.12.13)(sass@1.77.2)(sugarss@4.0.1)(terser@5.31.0)):
     dependencies:
       debug: 4.3.4
       globrex: 0.1.2
       tsconfck: 3.0.3(typescript@5.4.5)
     optionalDependencies:
-<<<<<<< HEAD
-      vite: 5.2.6(@types/node@20.12.12)(sass@1.77.2)(sugarss@4.0.1)(terser@5.31.0)
-=======
-      vite: 5.2.6(@types/node@20.12.13)(sass@1.77.2)(sugarss@4.0.1)
->>>>>>> dc7f455f
+      vite: 5.2.6(@types/node@20.12.13)(sass@1.77.2)(sugarss@4.0.1)(terser@5.31.0)
     transitivePeerDependencies:
       - supports-color
       - typescript
 
-<<<<<<< HEAD
-  vite@5.2.6(@types/node@20.12.12)(sass@1.77.2)(sugarss@4.0.1)(terser@5.31.0):
-=======
-  vite@5.2.6(@types/node@20.12.13)(sass@1.77.2)(sugarss@4.0.1):
->>>>>>> dc7f455f
+  vite@5.2.6(@types/node@20.12.13)(sass@1.77.2)(sugarss@4.0.1)(terser@5.31.0):
     dependencies:
       esbuild: 0.20.2
       postcss: 8.4.38
@@ -11808,11 +11749,7 @@
       sugarss: 4.0.1(postcss@8.4.38)
       terser: 5.31.0
 
-<<<<<<< HEAD
-  vitest@1.6.0(@types/node@20.12.12)(@vitest/ui@1.6.0)(jsdom@24.1.0)(sass@1.77.2)(sugarss@4.0.1)(terser@5.31.0):
-=======
-  vitest@1.6.0(@types/node@20.12.13)(@vitest/ui@1.6.0)(jsdom@24.1.0)(sass@1.77.2)(sugarss@4.0.1):
->>>>>>> dc7f455f
+  vitest@1.6.0(@types/node@20.12.13)(@vitest/ui@1.6.0)(jsdom@24.1.0)(sass@1.77.2)(sugarss@4.0.1)(terser@5.31.0):
     dependencies:
       '@vitest/expect': 1.6.0
       '@vitest/runner': 1.6.0
@@ -11831,13 +11768,8 @@
       strip-literal: 2.0.0
       tinybench: 2.6.0
       tinypool: 0.8.3
-<<<<<<< HEAD
-      vite: 5.2.6(@types/node@20.12.12)(sass@1.77.2)(sugarss@4.0.1)(terser@5.31.0)
-      vite-node: 1.6.0(@types/node@20.12.12)(sass@1.77.2)(sugarss@4.0.1)(terser@5.31.0)
-=======
-      vite: 5.2.6(@types/node@20.12.13)(sass@1.77.2)(sugarss@4.0.1)
-      vite-node: 1.6.0(@types/node@20.12.13)(sass@1.77.2)(sugarss@4.0.1)
->>>>>>> dc7f455f
+      vite: 5.2.6(@types/node@20.12.13)(sass@1.77.2)(sugarss@4.0.1)(terser@5.31.0)
+      vite-node: 1.6.0(@types/node@20.12.13)(sass@1.77.2)(sugarss@4.0.1)(terser@5.31.0)
       why-is-node-running: 2.2.2
     optionalDependencies:
       '@types/node': 20.12.13
