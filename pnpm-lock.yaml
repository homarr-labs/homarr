--- conflicted
+++ resolved
@@ -142,17 +142,10 @@
         version: 11.0.0-rc.467(@trpc/server@11.0.0-rc.467)
       '@trpc/next':
         specifier: next
-<<<<<<< HEAD
-        version: 11.0.0-rc.467(@tanstack/react-query@5.51.11(react@18.3.1))(@trpc/client@11.0.0-rc.467(@trpc/server@11.0.0-rc.467))(@trpc/react-query@11.0.0-rc.467(@tanstack/react-query@5.51.11(react@18.3.1))(@trpc/client@11.0.0-rc.467(@trpc/server@11.0.0-rc.467))(@trpc/server@11.0.0-rc.467)(react-dom@18.3.1(react@18.3.1))(react@18.3.1))(@trpc/server@11.0.0-rc.467)(next@14.2.5(@babel/core@7.24.6)(react-dom@18.3.1(react@18.3.1))(react@18.3.1)(sass@1.77.8))(react-dom@18.3.1(react@18.3.1))(react@18.3.1)
-      '@trpc/react-query':
-        specifier: next
-        version: 11.0.0-rc.467(@tanstack/react-query@5.51.11(react@18.3.1))(@trpc/client@11.0.0-rc.467(@trpc/server@11.0.0-rc.467))(@trpc/server@11.0.0-rc.467)(react-dom@18.3.1(react@18.3.1))(react@18.3.1)
-=======
         version: 11.0.0-rc.467(@tanstack/react-query@5.51.16(react@18.3.1))(@trpc/client@11.0.0-rc.467(@trpc/server@11.0.0-rc.467))(@trpc/react-query@11.0.0-rc.467(@tanstack/react-query@5.51.16(react@18.3.1))(@trpc/client@11.0.0-rc.467(@trpc/server@11.0.0-rc.467))(@trpc/server@11.0.0-rc.467)(react-dom@18.3.1(react@18.3.1))(react@18.3.1))(@trpc/server@11.0.0-rc.467)(next@14.2.5(@babel/core@7.24.6)(react-dom@18.3.1(react@18.3.1))(react@18.3.1)(sass@1.77.8))(react-dom@18.3.1(react@18.3.1))(react@18.3.1)
       '@trpc/react-query':
         specifier: next
         version: 11.0.0-rc.467(@tanstack/react-query@5.51.16(react@18.3.1))(@trpc/client@11.0.0-rc.467(@trpc/server@11.0.0-rc.467))(@trpc/server@11.0.0-rc.467)(react-dom@18.3.1(react@18.3.1))(react@18.3.1)
->>>>>>> d90f9f06
       '@trpc/server':
         specifier: next
         version: 11.0.0-rc.467
@@ -486,11 +479,7 @@
         version: 11.0.0-rc.467(@trpc/server@11.0.0-rc.467)
       '@trpc/react-query':
         specifier: next
-<<<<<<< HEAD
-        version: 11.0.0-rc.467(@tanstack/react-query@5.51.11(react@18.3.1))(@trpc/client@11.0.0-rc.467(@trpc/server@11.0.0-rc.467))(@trpc/server@11.0.0-rc.467)(react-dom@18.3.1(react@18.3.1))(react@18.3.1)
-=======
         version: 11.0.0-rc.467(@tanstack/react-query@5.51.16(react@18.3.1))(@trpc/client@11.0.0-rc.467(@trpc/server@11.0.0-rc.467))(@trpc/server@11.0.0-rc.467)(react-dom@18.3.1(react@18.3.1))(react@18.3.1)
->>>>>>> d90f9f06
       '@trpc/server':
         specifier: next
         version: 11.0.0-rc.467
@@ -2460,10 +2449,6 @@
   '@swc/helpers@0.5.5':
     resolution: {integrity: sha512-KGYxvIOXcceOAbEk4bi/dVLEK9z8sZ0uBB3Il5b1rhfClSpcX0yfRO0KmTkqR2cnQDymwLB+25ZyMzICg/cm/A==}
 
-<<<<<<< HEAD
-  '@t3-oss/env-core@0.10.1':
-    resolution: {integrity: sha512-GcKZiCfWks5CTxhezn9k5zWX3sMDIYf6Kaxy2Gx9YEQftFcz8hDRN56hcbylyAO3t4jQnQ5ifLawINsNgCDpOg==}
-=======
   '@szmarczak/http-timer@4.0.6':
     resolution: {integrity: sha512-4BAffykYOgO+5nzBWYwE3W90sBgLJoUPRWWcL8wlyiM8IB8ipJz3UMJ9KXQd1RKQXpKp8Tutn80HZtWsu2u76w==}
     engines: {node: '>=10'}
@@ -2471,7 +2456,6 @@
   '@t3-oss/env-core@0.11.0':
     resolution: {integrity: sha512-PSalC5bG0a7XbyoLydiQdAnx3gICX6IQNctvh+TyLrdFxsxgocdj9Ui7sd061UlBzi+z4aIGjnem1kZx9QtUgQ==}
 
->>>>>>> d90f9f06
     peerDependencies:
       typescript: '>=5.0.0'
       zod: ^3.0.0
@@ -6564,6 +6548,10 @@
     resolution: {integrity: sha512-+NYs2QeMWy+GWFOEm9xnn6HCDp0l7QBD7ml8zLUmJ+93Q5NF0NocErnwkTkXVFNiX3/fpC6afS8Dhb/gz7R7eg==}
     hasBin: true
 
+  uuid@9.0.1:
+    resolution: {integrity: sha512-b+1eJOlsR9K8HJpow9Ok3fiWOWSIcIzXodvv0rQjVoOVNpWMpxf1wZNpt4y9h10odCNrqnYp1OBzRktckBe3sA==}
+    hasBin: true
+
   uuidjs@4.2.14:
     resolution: {integrity: sha512-Z4iL8AWHlTWeAmi6v1TCPKBF5QkTxpdLDS2yrAm9cA9GvEwWFxnRm7uEEcDY5TrZuO2A/cLQyeuXjlohAMcCIQ==}
     hasBin: true
@@ -6575,17 +6563,12 @@
     resolution: {integrity: sha512-YuKoXDAhBYxY7SfOKxHBDoSyENFeW5VvIIQp2TGQuit8gpK6MnWaQelBKxso72DoxTZfZdcP3W90LqpSkgPzLQ==}
     engines: {node: ^14.17.0 || ^16.13.0 || >=18.0.0}
 
-<<<<<<< HEAD
   validator@11.1.0:
     resolution: {integrity: sha512-qiQ5ktdO7CD6C/5/mYV4jku/7qnqzjrxb3C/Q5wR3vGGinHTgJZN/TdFT3ZX4vXhX2R1PXx42fB1cn5W+uJ4lg==}
     engines: {node: '>= 0.10'}
 
-  video.js@8.16.1:
-    resolution: {integrity: sha512-yAhxu4Vhyx5DdOgPn2PcRKHx3Vzs9tpvCWA0yX+sv5bIeBkg+IWdEX+MHGZgktgDQ/R8fJDxDbEASyvxXnFn1A==}
-=======
   video.js@8.17.1:
     resolution: {integrity: sha512-MKW/oRs5B9UeN6TiF+CsVNGacxV4mPWlyDt1VzRkNXy6gPkCK04oQKB2XEhHHQCtACv3PeOkOXnr5b1ID2LwPg==}
->>>>>>> d90f9f06
 
   videojs-contrib-quality-levels@4.1.0:
     resolution: {integrity: sha512-TfrXJJg1Bv4t6TOCMEVMwF/CoS8iENYsWNKip8zfhB5kTcegiFYezEA0eHAJPU64ZC8NQbxQgOwAsYU8VXbOWA==}
@@ -7675,15 +7658,11 @@
       '@swc/counter': 0.1.3
       tslib: 2.6.2
 
-<<<<<<< HEAD
-  '@t3-oss/env-core@0.10.1(typescript@5.5.3)(zod@3.23.8)':
-=======
   '@szmarczak/http-timer@4.0.6':
     dependencies:
       defer-to-connect: 2.0.1
 
   '@t3-oss/env-core@0.11.0(typescript@5.5.4)(zod@3.23.8)':
->>>>>>> d90f9f06
     dependencies:
       zod: 3.23.8
     optionalDependencies:
@@ -7956,11 +7935,7 @@
     dependencies:
       '@trpc/server': 11.0.0-rc.467
 
-<<<<<<< HEAD
-  '@trpc/next@11.0.0-rc.467(@tanstack/react-query@5.51.11(react@18.3.1))(@trpc/client@11.0.0-rc.467(@trpc/server@11.0.0-rc.467))(@trpc/react-query@11.0.0-rc.467(@tanstack/react-query@5.51.11(react@18.3.1))(@trpc/client@11.0.0-rc.467(@trpc/server@11.0.0-rc.467))(@trpc/server@11.0.0-rc.467)(react-dom@18.3.1(react@18.3.1))(react@18.3.1))(@trpc/server@11.0.0-rc.467)(next@14.2.5(@babel/core@7.24.6)(react-dom@18.3.1(react@18.3.1))(react@18.3.1)(sass@1.77.8))(react-dom@18.3.1(react@18.3.1))(react@18.3.1)':
-=======
   '@trpc/next@11.0.0-rc.467(@tanstack/react-query@5.51.16(react@18.3.1))(@trpc/client@11.0.0-rc.467(@trpc/server@11.0.0-rc.467))(@trpc/react-query@11.0.0-rc.467(@tanstack/react-query@5.51.16(react@18.3.1))(@trpc/client@11.0.0-rc.467(@trpc/server@11.0.0-rc.467))(@trpc/server@11.0.0-rc.467)(react-dom@18.3.1(react@18.3.1))(react@18.3.1))(@trpc/server@11.0.0-rc.467)(next@14.2.5(@babel/core@7.24.6)(react-dom@18.3.1(react@18.3.1))(react@18.3.1)(sass@1.77.8))(react-dom@18.3.1(react@18.3.1))(react@18.3.1)':
->>>>>>> d90f9f06
     dependencies:
       '@trpc/client': 11.0.0-rc.467(@trpc/server@11.0.0-rc.467)
       '@trpc/server': 11.0.0-rc.467
@@ -7968,21 +7943,12 @@
       react: 18.3.1
       react-dom: 18.3.1(react@18.3.1)
     optionalDependencies:
-<<<<<<< HEAD
-      '@tanstack/react-query': 5.51.11(react@18.3.1)
-      '@trpc/react-query': 11.0.0-rc.467(@tanstack/react-query@5.51.11(react@18.3.1))(@trpc/client@11.0.0-rc.467(@trpc/server@11.0.0-rc.467))(@trpc/server@11.0.0-rc.467)(react-dom@18.3.1(react@18.3.1))(react@18.3.1)
-
-  '@trpc/react-query@11.0.0-rc.467(@tanstack/react-query@5.51.11(react@18.3.1))(@trpc/client@11.0.0-rc.467(@trpc/server@11.0.0-rc.467))(@trpc/server@11.0.0-rc.467)(react-dom@18.3.1(react@18.3.1))(react@18.3.1)':
-    dependencies:
-      '@tanstack/react-query': 5.51.11(react@18.3.1)
-=======
       '@tanstack/react-query': 5.51.16(react@18.3.1)
       '@trpc/react-query': 11.0.0-rc.467(@tanstack/react-query@5.51.16(react@18.3.1))(@trpc/client@11.0.0-rc.467(@trpc/server@11.0.0-rc.467))(@trpc/server@11.0.0-rc.467)(react-dom@18.3.1(react@18.3.1))(react@18.3.1)
 
   '@trpc/react-query@11.0.0-rc.467(@tanstack/react-query@5.51.16(react@18.3.1))(@trpc/client@11.0.0-rc.467(@trpc/server@11.0.0-rc.467))(@trpc/server@11.0.0-rc.467)(react-dom@18.3.1(react@18.3.1))(react@18.3.1)':
     dependencies:
       '@tanstack/react-query': 5.51.16(react@18.3.1)
->>>>>>> d90f9f06
       '@trpc/client': 11.0.0-rc.467(@trpc/server@11.0.0-rc.467)
       '@trpc/server': 11.0.0-rc.467
       react: 18.3.1
@@ -8069,7 +8035,14 @@
   '@types/body-parser@1.19.5':
     dependencies:
       '@types/connect': 3.4.38
-      '@types/node': 20.14.13
+      '@types/node': 20.14.11
+
+  '@types/cacheable-request@6.0.3':
+    dependencies:
+      '@types/http-cache-semantics': 4.0.4
+      '@types/keyv': 3.1.4
+      '@types/node': 20.14.11
+      '@types/responselike': 1.0.3
 
   '@types/chroma-js@2.4.4': {}
 
@@ -8128,7 +8101,9 @@
   '@types/glob@7.2.0':
     dependencies:
       '@types/minimatch': 5.1.2
-      '@types/node': 20.14.13
+      '@types/node': 20.14.11
+
+  '@types/http-cache-semantics@4.0.4': {}
 
   '@types/http-errors@2.0.4': {}
 
@@ -12405,6 +12380,8 @@
 
   uuid@8.3.2: {}
 
+  uuid@9.0.1: {}
+
   uuidjs@4.2.14: {}
 
   v8-compile-cache-lib@3.0.1: {}
@@ -12413,13 +12390,9 @@
     dependencies:
       builtins: 5.0.1
 
-<<<<<<< HEAD
   validator@11.1.0: {}
 
-  video.js@8.16.1:
-=======
   video.js@8.17.1:
->>>>>>> d90f9f06
     dependencies:
       '@babel/runtime': 7.23.9
       '@videojs/http-streaming': 3.13.1(video.js@8.17.1)
@@ -12727,6 +12700,8 @@
       compress-commons: 6.0.2
       readable-stream: 4.5.2
 
+
+
   zipcodes-regex@1.0.3: {}
 
   zod@3.23.8: {}