--- conflicted
+++ resolved
@@ -16,11 +16,7 @@
         version: 8.0.1(react@17.0.2)
       '@turbo/gen':
         specifier: ^1.13.2
-<<<<<<< HEAD
-        version: 1.13.2(@types/node@20.12.7)(typescript@5.4.4)
-=======
-        version: 1.13.2(@types/node@20.12.5)(typescript@5.4.5)
->>>>>>> e0bb40a4
+        version: 1.13.2(@types/node@20.12.7)(typescript@5.4.5)
       '@vitejs/plugin-react':
         specifier: ^4.2.1
         version: 4.2.1(vite@5.2.6)
@@ -49,13 +45,8 @@
         specifier: ^4.3.2
         version: 4.3.2(typescript@5.4.5)(vite@5.2.6)
       vitest:
-<<<<<<< HEAD
-        specifier: ^1.4.0
-        version: 1.4.0(@types/node@20.12.7)(@vitest/ui@1.4.0)(jsdom@24.0.0)
-=======
         specifier: ^1.5.0
-        version: 1.5.0(@types/node@20.12.5)(@vitest/ui@1.5.0)(jsdom@24.0.0)
->>>>>>> e0bb40a4
+        version: 1.5.0(@types/node@20.12.7)(@vitest/ui@1.5.0)(jsdom@24.0.0)
 
   apps/nextjs:
     dependencies:
@@ -1039,7 +1030,7 @@
     resolution: {integrity: sha512-qrSfCYxYQB5owCmGLbl8XRpX1ytXlpueOb0N0UmQwA073KZxejgQTzAmJezxvpwQD9uGtK2shHdi55QT+MbjIw==}
     engines: {node: '>=6.9.0'}
     dependencies:
-      '@babel/types': 7.24.0
+      '@babel/types': 7.23.9
       '@jridgewell/gen-mapping': 0.3.3
       '@jridgewell/trace-mapping': 0.3.25
       jsesc: 2.5.2
@@ -1063,13 +1054,13 @@
     engines: {node: '>=6.9.0'}
     dependencies:
       '@babel/template': 7.23.9
-      '@babel/types': 7.24.0
+      '@babel/types': 7.23.9
 
   /@babel/helper-hoist-variables@7.22.5:
     resolution: {integrity: sha512-wGjk9QZVzvknA6yKIUURb8zY3grXCcOZt+/7Wcy8O2uctxhplmUPkOdlgoNhmdVee2c92JXbf1xpMtVNbfoxRw==}
     engines: {node: '>=6.9.0'}
     dependencies:
-      '@babel/types': 7.24.0
+      '@babel/types': 7.23.9
 
   /@babel/helper-module-imports@7.22.15:
     resolution: {integrity: sha512-0pYVBnDKZO2fnSPCrgM/6WMc7eS20Fbok+0r88fp+YtWVLZrp4CkafFGIp+W0VKw4a22sgebPT99y+FDNMdP4w==}
@@ -1119,7 +1110,7 @@
     resolution: {integrity: sha512-AsUnxuLhRYsisFiaJwvp1QF+I3KjD5FOxut14q/GzovUe6orHLesW2C7d754kRm53h5gqrz6sFl6sxc4BVtE/g==}
     engines: {node: '>=6.9.0'}
     dependencies:
-      '@babel/types': 7.24.0
+      '@babel/types': 7.23.9
 
   /@babel/helper-string-parser@7.23.4:
     resolution: {integrity: sha512-803gmbQdqwdf4olxrX4AJyFBV/RTr3rSmOj0rKwesmzlfhYNDEs+/iOcznzpNWlJlIlTJC2QfPFcHB6DlzdVLQ==}
@@ -1139,7 +1130,7 @@
     dependencies:
       '@babel/template': 7.23.9
       '@babel/traverse': 7.23.9
-      '@babel/types': 7.24.0
+      '@babel/types': 7.23.9
     transitivePeerDependencies:
       - supports-color
 
@@ -1167,7 +1158,7 @@
     engines: {node: '>=6.0.0'}
     hasBin: true
     dependencies:
-      '@babel/types': 7.24.0
+      '@babel/types': 7.23.9
 
   /@babel/parser@7.24.0:
     resolution: {integrity: sha512-QuP/FxEAzMSjXygs8v4N9dvdXzEHN4W1oF3PxuWAtPo08UdM17u89RDMgjLn/mlc56iM0HlLmVkO/wgR+rDgHg==}
@@ -1215,8 +1206,8 @@
     engines: {node: '>=6.9.0'}
     dependencies:
       '@babel/code-frame': 7.23.5
-      '@babel/parser': 7.24.0
-      '@babel/types': 7.24.0
+      '@babel/parser': 7.23.9
+      '@babel/types': 7.23.9
 
   /@babel/template@7.24.0:
     resolution: {integrity: sha512-Bkf2q8lMB0AFpX0NFEqSbx1OkTHf0f+0j82mkw+ZpzBnkk7e9Ql0891vlfgi+kHwOk8tQjiQHpqh4LaSa0fKEA==}
@@ -1237,8 +1228,8 @@
       '@babel/helper-function-name': 7.23.0
       '@babel/helper-hoist-variables': 7.22.5
       '@babel/helper-split-export-declaration': 7.22.6
-      '@babel/parser': 7.24.0
-      '@babel/types': 7.24.0
+      '@babel/parser': 7.23.9
+      '@babel/types': 7.23.9
       debug: 4.3.4
       globals: 11.12.0
     transitivePeerDependencies:
@@ -3000,11 +2991,7 @@
     resolution: {integrity: sha512-vxhUy4J8lyeyinH7Azl1pdd43GJhZH/tP2weN8TntQblOY+A0XbT8DJk1/oCPuOOyg/Ja757rG0CgHcWC8OfMA==}
     dev: true
 
-<<<<<<< HEAD
-  /@turbo/gen@1.13.2(@types/node@20.12.7)(typescript@5.4.4):
-=======
-  /@turbo/gen@1.13.2(@types/node@20.12.5)(typescript@5.4.5):
->>>>>>> e0bb40a4
+  /@turbo/gen@1.13.2(@types/node@20.12.7)(typescript@5.4.5):
     resolution: {integrity: sha512-6/Z90XAMbfQCFX3QUyVEy5Te1u8Bm/K2ob7FaD7OrFYLtnKnzTghH1pOglFqfmdHqLusCrGEF00J9lKz176BNQ==}
     hasBin: true
     dependencies:
@@ -3016,11 +3003,7 @@
       minimatch: 9.0.3
       node-plop: 0.26.3
       proxy-agent: 6.4.0
-<<<<<<< HEAD
-      ts-node: 10.9.2(@types/node@20.12.7)(typescript@5.4.4)
-=======
-      ts-node: 10.9.2(@types/node@20.12.5)(typescript@5.4.5)
->>>>>>> e0bb40a4
+      ts-node: 10.9.2(@types/node@20.12.7)(typescript@5.4.5)
       update-check: 1.5.4
       validate-npm-package-name: 5.0.0
     transitivePeerDependencies:
@@ -3445,12 +3428,7 @@
       std-env: 3.7.0
       strip-literal: 2.0.0
       test-exclude: 6.0.0
-<<<<<<< HEAD
-      v8-to-istanbul: 9.2.0
-      vitest: 1.4.0(@types/node@20.12.7)(@vitest/ui@1.4.0)(jsdom@24.0.0)
-=======
-      vitest: 1.5.0(@types/node@20.12.5)(@vitest/ui@1.5.0)(jsdom@24.0.0)
->>>>>>> e0bb40a4
+      vitest: 1.5.0(@types/node@20.12.7)(@vitest/ui@1.5.0)(jsdom@24.0.0)
     transitivePeerDependencies:
       - supports-color
     dev: true
@@ -3497,11 +3475,7 @@
       pathe: 1.1.2
       picocolors: 1.0.0
       sirv: 2.0.4
-<<<<<<< HEAD
-      vitest: 1.4.0(@types/node@20.12.7)(@vitest/ui@1.4.0)(jsdom@24.0.0)
-=======
-      vitest: 1.5.0(@types/node@20.12.5)(@vitest/ui@1.5.0)(jsdom@24.0.0)
->>>>>>> e0bb40a4
+      vitest: 1.5.0(@types/node@20.12.7)(@vitest/ui@1.5.0)(jsdom@24.0.0)
     dev: true
 
   /@vitest/utils@1.5.0:
@@ -8449,11 +8423,7 @@
       typescript: 5.4.5
     dev: false
 
-<<<<<<< HEAD
-  /ts-node@10.9.2(@types/node@20.12.7)(typescript@5.4.4):
-=======
-  /ts-node@10.9.2(@types/node@20.12.5)(typescript@5.4.5):
->>>>>>> e0bb40a4
+  /ts-node@10.9.2(@types/node@20.12.7)(typescript@5.4.5):
     resolution: {integrity: sha512-f0FFpIdcHgn8zcPSbf1dRevwt047YMnaiJM3u2w2RewrB+fob/zePZcrOyQoLMMO7aBIddLcQIEK5dYjkLnGrQ==}
     hasBin: true
     peerDependencies:
@@ -8849,13 +8819,8 @@
       builtins: 5.0.1
     dev: true
 
-<<<<<<< HEAD
-  /vite-node@1.4.0(@types/node@20.12.7):
-    resolution: {integrity: sha512-VZDAseqjrHgNd4Kh8icYHWzTKSCZMhia7GyHfhtzLW33fZlG9SwsB6CEhgyVOWkJfJ2pFLrp/Gj1FSfAiqH9Lw==}
-=======
-  /vite-node@1.5.0(@types/node@20.12.5):
+  /vite-node@1.5.0(@types/node@20.12.7):
     resolution: {integrity: sha512-tV8h6gMj6vPzVCa7l+VGq9lwoJjW8Y79vst8QZZGiuRAfijU+EEWuc0kFpmndQrWhMMhet1jdSF+40KSZUqIIw==}
->>>>>>> e0bb40a4
     engines: {node: ^18.0.0 || >=20.0.0}
     hasBin: true
     dependencies:
@@ -8885,13 +8850,8 @@
     dependencies:
       debug: 4.3.4
       globrex: 0.1.2
-<<<<<<< HEAD
-      tsconfck: 3.0.3(typescript@5.4.4)
+      tsconfck: 3.0.3(typescript@5.4.5)
       vite: 5.2.6(@types/node@20.12.7)
-=======
-      tsconfck: 3.0.3(typescript@5.4.5)
-      vite: 5.2.6(@types/node@20.12.5)
->>>>>>> e0bb40a4
     transitivePeerDependencies:
       - supports-color
       - typescript
@@ -8933,13 +8893,8 @@
       fsevents: 2.3.3
     dev: true
 
-<<<<<<< HEAD
-  /vitest@1.4.0(@types/node@20.12.7)(@vitest/ui@1.4.0)(jsdom@24.0.0):
-    resolution: {integrity: sha512-gujzn0g7fmwf83/WzrDTnncZt2UiXP41mHuFYFrdwaLRVQ6JYQEiME2IfEjU3vcFL3VKa75XhI3lFgn+hfVsQw==}
-=======
-  /vitest@1.5.0(@types/node@20.12.5)(@vitest/ui@1.5.0)(jsdom@24.0.0):
+  /vitest@1.5.0(@types/node@20.12.7)(@vitest/ui@1.5.0)(jsdom@24.0.0):
     resolution: {integrity: sha512-d8UKgR0m2kjdxDWX6911uwxout6GHS0XaGH1cksSIVVG8kRlE7G7aBw7myKQCvDI5dT4j7ZMa+l706BIORMDLw==}
->>>>>>> e0bb40a4
     engines: {node: ^18.0.0 || >=20.0.0}
     hasBin: true
     peerDependencies:
@@ -8963,23 +8918,13 @@
       jsdom:
         optional: true
     dependencies:
-<<<<<<< HEAD
       '@types/node': 20.12.7
-      '@vitest/expect': 1.4.0
-      '@vitest/runner': 1.4.0
-      '@vitest/snapshot': 1.4.0
-      '@vitest/spy': 1.4.0
-      '@vitest/ui': 1.4.0(vitest@1.4.0)
-      '@vitest/utils': 1.4.0
-=======
-      '@types/node': 20.12.5
       '@vitest/expect': 1.5.0
       '@vitest/runner': 1.5.0
       '@vitest/snapshot': 1.5.0
       '@vitest/spy': 1.5.0
       '@vitest/ui': 1.5.0(vitest@1.5.0)
       '@vitest/utils': 1.5.0
->>>>>>> e0bb40a4
       acorn-walk: 8.3.2
       chai: 4.4.1
       debug: 4.3.4
@@ -8992,15 +8937,9 @@
       std-env: 3.7.0
       strip-literal: 2.0.0
       tinybench: 2.6.0
-<<<<<<< HEAD
-      tinypool: 0.8.2
+      tinypool: 0.8.3
       vite: 5.2.6(@types/node@20.12.7)
-      vite-node: 1.4.0(@types/node@20.12.7)
-=======
-      tinypool: 0.8.3
-      vite: 5.2.6(@types/node@20.12.5)
-      vite-node: 1.5.0(@types/node@20.12.5)
->>>>>>> e0bb40a4
+      vite-node: 1.5.0(@types/node@20.12.7)
       why-is-node-running: 2.2.2
     transitivePeerDependencies:
       - less
