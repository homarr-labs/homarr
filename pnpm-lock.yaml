--- conflicted
+++ resolved
@@ -138,13 +138,8 @@
         specifier: ^1.11.10
         version: 1.11.10
       jotai:
-<<<<<<< HEAD
-        specifier: ^2.6.5
-        version: 2.6.5(@types/react@18.2.61)(react@18.2.0)
-=======
         specifier: ^2.7.0
-        version: 2.7.0(@types/react@18.2.60)(react@18.2.0)
->>>>>>> 258ad94b
+        version: 2.7.0(@types/react@18.2.61)(react@18.2.0)
       mantine-modal-manager:
         specifier: ^7.5.3
         version: 7.5.3(@mantine/core@7.5.3)(@mantine/hooks@7.5.3)(react-dom@18.2.0)(react@18.2.0)
@@ -5457,13 +5452,8 @@
     resolution: {integrity: sha512-/WByRr4jDcsKlvMd1dRJnPfS1GVO3WuKyaurJ/vvXcOaUQO8rnNObCQMlv/5uCceVQIq5Q4WLF44ohsdiTohdg==}
     dev: false
 
-<<<<<<< HEAD
-  /jotai@2.6.5(@types/react@18.2.61)(react@18.2.0):
-    resolution: {integrity: sha512-T+yvY42GXKomvJYqs+NeTH0da9Z1tQ3Qk3zppPHIWnvmOBKpN6Qd4j8h/oo9dwxs3w/Z5r6Kk0I8h6z5orQ/HQ==}
-=======
-  /jotai@2.7.0(@types/react@18.2.60)(react@18.2.0):
+  /jotai@2.7.0(@types/react@18.2.61)(react@18.2.0):
     resolution: {integrity: sha512-4qsyFKu4MprI39rj2uoItyhu24NoCHzkOV7z70PQr65SpzV6CSyhQvVIfbNlNqOIOspNMdf5OK+kTXLvqe63Jw==}
->>>>>>> 258ad94b
     engines: {node: '>=12.20.0'}
     peerDependencies:
       '@types/react': '>=17.0.0'
