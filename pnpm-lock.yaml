--- conflicted
+++ resolved
@@ -129,7 +129,7 @@
         version: 7.12.2(@mantine/core@7.12.2(@mantine/hooks@7.12.2(react@18.3.1))(@types/react@18.3.5)(react-dom@18.3.1(react@18.3.1))(react@18.3.1))(@mantine/hooks@7.12.2(react@18.3.1))(@tiptap/extension-link@2.6.6(@tiptap/core@2.6.6(@tiptap/pm@2.6.6))(@tiptap/pm@2.6.6))(@tiptap/react@2.6.6(@tiptap/core@2.6.6(@tiptap/pm@2.6.6))(@tiptap/pm@2.6.6)(react-dom@18.3.1(react@18.3.1))(react@18.3.1))(react-dom@18.3.1(react@18.3.1))(react@18.3.1)
       '@million/lint':
         specifier: 1.0.0-rc.84
-        version: 1.0.0-rc.84(rollup@4.17.2)
+        version: 1.0.0-rc.84(encoding@0.1.13)(rollup@4.17.2)
       '@t3-oss/env-nextjs':
         specifier: ^0.11.1
         version: 0.11.1(typescript@5.5.4)(zod@3.23.8)
@@ -147,18 +147,6 @@
         version: 5.55.0(@tanstack/react-query@5.55.0(react@18.3.1))(next@14.2.8(@babel/core@7.24.6)(react-dom@18.3.1(react@18.3.1))(react@18.3.1)(sass@1.78.0))(react@18.3.1)
       '@trpc/client':
         specifier: next
-<<<<<<< HEAD
-        version: 11.0.0-rc.485(@trpc/server@11.0.0-rc.485)
-      '@trpc/next':
-        specifier: next
-        version: 11.0.0-rc.485(@tanstack/react-query@5.51.23(react@18.3.1))(@trpc/client@11.0.0-rc.485(@trpc/server@11.0.0-rc.485))(@trpc/react-query@11.0.0-rc.485(@tanstack/react-query@5.51.23(react@18.3.1))(@trpc/client@11.0.0-rc.485(@trpc/server@11.0.0-rc.485))(@trpc/server@11.0.0-rc.485)(react-dom@18.3.1(react@18.3.1))(react@18.3.1))(@trpc/server@11.0.0-rc.485)(next@14.2.5(@babel/core@7.24.6)(react-dom@18.3.1(react@18.3.1))(react@18.3.1)(sass@1.77.8))(react-dom@18.3.1(react@18.3.1))(react@18.3.1)
-      '@trpc/react-query':
-        specifier: next
-        version: 11.0.0-rc.485(@tanstack/react-query@5.51.23(react@18.3.1))(@trpc/client@11.0.0-rc.485(@trpc/server@11.0.0-rc.485))(@trpc/server@11.0.0-rc.485)(react-dom@18.3.1(react@18.3.1))(react@18.3.1)
-      '@trpc/server':
-        specifier: next
-        version: 11.0.0-rc.485
-=======
         version: 11.0.0-rc.502(@trpc/server@11.0.0-rc.502)
       '@trpc/next':
         specifier: next
@@ -169,7 +157,6 @@
       '@trpc/server':
         specifier: next
         version: 11.0.0-rc.502
->>>>>>> 19cd41a8
       '@xterm/addon-canvas':
         specifier: ^0.7.0
         version: 0.7.0(@xterm/xterm@5.5.0)
@@ -503,15 +490,6 @@
         version: link:../validation
       '@trpc/client':
         specifier: next
-<<<<<<< HEAD
-        version: 11.0.0-rc.485(@trpc/server@11.0.0-rc.485)
-      '@trpc/react-query':
-        specifier: next
-        version: 11.0.0-rc.485(@tanstack/react-query@5.51.23(react@18.3.1))(@trpc/client@11.0.0-rc.485(@trpc/server@11.0.0-rc.485))(@trpc/server@11.0.0-rc.485)(react-dom@18.3.1(react@18.3.1))(react@18.3.1)
-      '@trpc/server':
-        specifier: next
-        version: 11.0.0-rc.485
-=======
         version: 11.0.0-rc.502(@trpc/server@11.0.0-rc.502)
       '@trpc/react-query':
         specifier: next
@@ -519,7 +497,6 @@
       '@trpc/server':
         specifier: next
         version: 11.0.0-rc.502
->>>>>>> 19cd41a8
       dockerode:
         specifier: ^4.0.2
         version: 4.0.2
@@ -1495,13 +1472,8 @@
         specifier: ^2.1.1
         version: 2.1.1(eslint@9.10.0)
       eslint-plugin-import:
-<<<<<<< HEAD
-        specifier: ^2.29.1
-        version: 2.29.1(@typescript-eslint/parser@8.1.0(eslint@9.9.0)(typescript@5.5.4))(eslint@9.9.0)
-=======
         specifier: ^2.30.0
         version: 2.30.0(@typescript-eslint/parser@8.4.0(eslint@9.10.0)(typescript@5.5.4))(eslint@9.10.0)
->>>>>>> 19cd41a8
       eslint-plugin-jsx-a11y:
         specifier: ^6.10.0
         version: 6.10.0(eslint@9.10.0)
@@ -1512,13 +1484,8 @@
         specifier: ^4.6.2
         version: 4.6.2(eslint@9.10.0)
       typescript-eslint:
-<<<<<<< HEAD
-        specifier: ^8.0.1
-        version: 8.1.0(eslint@9.9.0)(typescript@5.5.4)
-=======
         specifier: ^8.4.0
         version: 8.4.0(eslint@9.10.0)(typescript@5.5.4)
->>>>>>> 19cd41a8
     devDependencies:
       '@homarr/prettier-config':
         specifier: workspace:^0.1.0
@@ -2950,20 +2917,6 @@
   '@tootallnate/quickjs-emscripten@0.23.0':
     resolution: {integrity: sha512-C5Mc6rdnsaJDjO3UpGW/CQTHtCKaYlScZTly4JIu97Jxo/odCiH0ITnDXSJPTOrEKk/ycSZ0AOgTmkDtkOsvIA==}
 
-<<<<<<< HEAD
-  '@trpc/client@11.0.0-rc.485':
-    resolution: {integrity: sha512-Ld1gQjdYyrku0rjP/4QMg/SdsKgujr0P5XNoWkCyPRjdw3PuJbZFebauQPRC17cbbqGcpJrR+T3vnkhjMb1sgw==}
-    peerDependencies:
-      '@trpc/server': 11.0.0-rc.485+1c1d824cd
-
-  '@trpc/next@11.0.0-rc.485':
-    resolution: {integrity: sha512-LBj9KjHwiqjGEPEeDyYE5clgtDC3Qyoyq1Q0aaW9lpBtx6lG9tdCcvFowQ5Ai+zTpRpdIXjeWDT7q1ZXzTHYgQ==}
-    peerDependencies:
-      '@tanstack/react-query': ^5.49.2
-      '@trpc/client': 11.0.0-rc.485+1c1d824cd
-      '@trpc/react-query': 11.0.0-rc.485+1c1d824cd
-      '@trpc/server': 11.0.0-rc.485+1c1d824cd
-=======
   '@trpc/client@11.0.0-rc.502':
     resolution: {integrity: sha512-ysFQ3wHnjzLcAqeuwx9/B/YV+2XN/kmfAdTUG+O/SUAdP2wAwo6XbhOxlHw0HWS5pDCsTfJkxDr1nMVkuFM07Q==}
     peerDependencies:
@@ -2976,7 +2929,6 @@
       '@trpc/client': 11.0.0-rc.502+2a8c56027
       '@trpc/react-query': 11.0.0-rc.502+2a8c56027
       '@trpc/server': 11.0.0-rc.502+2a8c56027
->>>>>>> 19cd41a8
       next: '*'
       react: '>=16.8.0'
       react-dom: '>=16.8.0'
@@ -2986,19 +2938,6 @@
       '@trpc/react-query':
         optional: true
 
-<<<<<<< HEAD
-  '@trpc/react-query@11.0.0-rc.485':
-    resolution: {integrity: sha512-gFlJu9CXysfgsrVdKHFeROB8jsI50NjCQRrRimx5Tv4z3qSyT9IOVx+tyMhISDaj2haUPL1pFWhGMUiJGwo+Gg==}
-    peerDependencies:
-      '@tanstack/react-query': ^5.49.2
-      '@trpc/client': 11.0.0-rc.485+1c1d824cd
-      '@trpc/server': 11.0.0-rc.485+1c1d824cd
-      react: '>=18.2.0'
-      react-dom: '>=18.2.0'
-
-  '@trpc/server@11.0.0-rc.485':
-    resolution: {integrity: sha512-U9SK9jbqCjR8S9wGSe4UBu2e0fqxhQWriZiDb5BLzdxXzls4Jv+XhAkI65yBzlcTbt6VqXegZDAXB3IARPhUCg==}
-=======
   '@trpc/react-query@11.0.0-rc.502':
     resolution: {integrity: sha512-aWZZGFTxERXOzI0cb2zYoJQyLrnfJz7sqJVTR4/5UJQ1eCRdu7mFnni6rAlcAHI4r2iA+2xtBQ74JPlaVp5krg==}
     peerDependencies:
@@ -3010,7 +2949,6 @@
 
   '@trpc/server@11.0.0-rc.502':
     resolution: {integrity: sha512-n6B8Q/UqF+hFXyCTXq9AWSn6EkXBbVo/Bs7/QzZxe5KD5CdnBomC7A1y6Qr+i0eiOWwTHJZQ0az+gJetb2fdxw==}
->>>>>>> 19cd41a8
 
   '@tsconfig/node10@1.0.11':
     resolution: {integrity: sha512-DcRjDCujK/kCk/cUe8Xz8ZSpm8mS3mNNpta+jGCA6USEDfktlNvm1+IuZ9eTcDbNk41BHwpHHeW+N1lKCz4zOw==}
@@ -3197,13 +3135,8 @@
   '@types/ws@8.5.12':
     resolution: {integrity: sha512-3tPRkv1EtkDpzlgyKyI8pGsGZAGPEaXeu0DOj5DI25Ja91bdAYddYHbADRYVrZMRbfW+1l5YwXVDKohDJNQxkQ==}
 
-<<<<<<< HEAD
-  '@typescript-eslint/eslint-plugin@8.1.0':
-    resolution: {integrity: sha512-LlNBaHFCEBPHyD4pZXb35mzjGkuGKXU5eeCA1SxvHfiRES0E82dOounfVpL4DCqYvJEKab0bZIA0gCRpdLKkCw==}
-=======
   '@typescript-eslint/eslint-plugin@8.4.0':
     resolution: {integrity: sha512-rg8LGdv7ri3oAlenMACk9e+AR4wUV0yrrG+XKsGKOK0EVgeEDqurkXMPILG2836fW4ibokTB5v4b6Z9+GYQDEw==}
->>>>>>> 19cd41a8
     engines: {node: ^18.18.0 || ^20.9.0 || >=21.1.0}
     peerDependencies:
       '@typescript-eslint/parser': ^8.0.0 || ^8.0.0-alpha.0
@@ -3213,13 +3146,8 @@
       typescript:
         optional: true
 
-<<<<<<< HEAD
-  '@typescript-eslint/parser@8.1.0':
-    resolution: {integrity: sha512-U7iTAtGgJk6DPX9wIWPPOlt1gO57097G06gIcl0N0EEnNw8RGD62c+2/DiP/zL7KrkqnnqF7gtFGR7YgzPllTA==}
-=======
   '@typescript-eslint/parser@8.4.0':
     resolution: {integrity: sha512-NHgWmKSgJk5K9N16GIhQ4jSobBoJwrmURaLErad0qlLjrpP5bECYg+wxVTGlGZmJbU03jj/dfnb6V9bw+5icsA==}
->>>>>>> 19cd41a8
     engines: {node: ^18.18.0 || ^20.9.0 || >=21.1.0}
     peerDependencies:
       eslint: ^8.57.0 || ^9.0.0
@@ -3228,21 +3156,12 @@
       typescript:
         optional: true
 
-<<<<<<< HEAD
-  '@typescript-eslint/scope-manager@8.1.0':
-    resolution: {integrity: sha512-DsuOZQji687sQUjm4N6c9xABJa7fjvfIdjqpSIIVOgaENf2jFXiM9hIBZOL3hb6DHK9Nvd2d7zZnoMLf9e0OtQ==}
-    engines: {node: ^18.18.0 || ^20.9.0 || >=21.1.0}
-
-  '@typescript-eslint/type-utils@8.1.0':
-    resolution: {integrity: sha512-oLYvTxljVvsMnldfl6jIKxTaU7ok7km0KDrwOt1RHYu6nxlhN3TIx8k5Q52L6wR33nOwDgM7VwW1fT1qMNfFIA==}
-=======
   '@typescript-eslint/scope-manager@8.4.0':
     resolution: {integrity: sha512-n2jFxLeY0JmKfUqy3P70rs6vdoPjHK8P/w+zJcV3fk0b0BwRXC/zxRTEnAsgYT7MwdQDt/ZEbtdzdVC+hcpF0A==}
     engines: {node: ^18.18.0 || ^20.9.0 || >=21.1.0}
 
   '@typescript-eslint/type-utils@8.4.0':
     resolution: {integrity: sha512-pu2PAmNrl9KX6TtirVOrbLPLwDmASpZhK/XU7WvoKoCUkdtq9zF7qQ7gna0GBZFN0hci0vHaSusiL2WpsQk37A==}
->>>>>>> 19cd41a8
     engines: {node: ^18.18.0 || ^20.9.0 || >=21.1.0}
     peerDependencies:
       typescript: '*'
@@ -3250,21 +3169,12 @@
       typescript:
         optional: true
 
-<<<<<<< HEAD
-  '@typescript-eslint/types@8.1.0':
-    resolution: {integrity: sha512-q2/Bxa0gMOu/2/AKALI0tCKbG2zppccnRIRCW6BaaTlRVaPKft4oVYPp7WOPpcnsgbr0qROAVCVKCvIQ0tbWog==}
-    engines: {node: ^18.18.0 || ^20.9.0 || >=21.1.0}
-
-  '@typescript-eslint/typescript-estree@8.1.0':
-    resolution: {integrity: sha512-NTHhmufocEkMiAord/g++gWKb0Fr34e9AExBRdqgWdVBaKoei2dIyYKD9Q0jBnvfbEA5zaf8plUFMUH6kQ0vGg==}
-=======
   '@typescript-eslint/types@8.4.0':
     resolution: {integrity: sha512-T1RB3KQdskh9t3v/qv7niK6P8yvn7ja1mS7QK7XfRVL6wtZ8/mFs/FHf4fKvTA0rKnqnYxl/uHFNbnEt0phgbw==}
     engines: {node: ^18.18.0 || ^20.9.0 || >=21.1.0}
 
   '@typescript-eslint/typescript-estree@8.4.0':
     resolution: {integrity: sha512-kJ2OIP4dQw5gdI4uXsaxUZHRwWAGpREJ9Zq6D5L0BweyOrWsL6Sz0YcAZGWhvKnH7fm1J5YFE1JrQL0c9dd53A==}
->>>>>>> 19cd41a8
     engines: {node: ^18.18.0 || ^20.9.0 || >=21.1.0}
     peerDependencies:
       typescript: '*'
@@ -3272,24 +3182,14 @@
       typescript:
         optional: true
 
-<<<<<<< HEAD
-  '@typescript-eslint/utils@8.1.0':
-    resolution: {integrity: sha512-ypRueFNKTIFwqPeJBfeIpxZ895PQhNyH4YID6js0UoBImWYoSjBsahUn9KMiJXh94uOjVBgHD9AmkyPsPnFwJA==}
-=======
   '@typescript-eslint/utils@8.4.0':
     resolution: {integrity: sha512-swULW8n1IKLjRAgciCkTCafyTHHfwVQFt8DovmaF69sKbOxTSFMmIZaSHjqO9i/RV0wIblaawhzvtva8Nmm7lQ==}
->>>>>>> 19cd41a8
     engines: {node: ^18.18.0 || ^20.9.0 || >=21.1.0}
     peerDependencies:
       eslint: ^8.57.0 || ^9.0.0
 
-<<<<<<< HEAD
-  '@typescript-eslint/visitor-keys@8.1.0':
-    resolution: {integrity: sha512-ba0lNI19awqZ5ZNKh6wCModMwoZs457StTebQ0q1NP58zSi2F6MOZRXwfKZy+jB78JNJ/WH8GSh2IQNzXX8Nag==}
-=======
   '@typescript-eslint/visitor-keys@8.4.0':
     resolution: {integrity: sha512-zTQD6WLNTre1hj5wp09nBIDiOc2U5r/qmzo7wxPn4ZgAjHql09EofqhF9WF+fZHzL5aCyaIpPcT2hyxl73kr9A==}
->>>>>>> 19cd41a8
     engines: {node: ^18.18.0 || ^20.9.0 || >=21.1.0}
 
   '@umami/node@0.4.0':
@@ -4005,18 +3905,16 @@
     resolution: {integrity: sha512-iRDPJKUPVEND7dHPO8rkbOnPpyDygcDFtWjpeWNCgy8WP2rXcxXL8TskReQl6OrB2G7+UJrags1q15Fudc7G6w==}
     engines: {node: '>= 8'}
 
-<<<<<<< HEAD
   crypto-hash@3.0.0:
     resolution: {integrity: sha512-5l5xGtzuvGTU28GXxGV1JYVFou68buZWpkV1Fx5hIDRPnfbQ8KzabTlNIuDIeSCYGVPFehupzDqlnbXm2IXmdQ==}
     engines: {node: '>=18'}
-=======
+
   crypto-random-string@2.0.0:
     resolution: {integrity: sha512-v1plID3y9r/lPhviJ1wrXpLeyUIGAZ2SHNYTEapm7/8A9nLPoyvVp3RK/EPFqn5kEznyWgYZNsRtYYIWbuG8KA==}
     engines: {node: '>=8'}
 
   css.escape@1.5.1:
     resolution: {integrity: sha512-YUifsXXuknHlUsmlgyY0PKzgPOr7/FjCePfHNt0jxm83wHZi44VDMQ7/fGNkjY3/jV1MC+1CmZbaHzugyeRtpg==}
->>>>>>> 19cd41a8
 
   cssesc@3.0.0:
     resolution: {integrity: sha512-/Tb/JcjK111nNScGob5MNtsntNM1aCNUDipB/TkwZFhyDrrE47SOx/18wF2bbjgc3ZzCSKW1T5nt5EbFoAz/Vg==}
@@ -4163,16 +4061,11 @@
     resolution: {integrity: sha512-0je+qPKHEMohvfRTCEo3CrPG6cAzAYgmzKyxRiYSSDkS6eGJdyVJm7WaYA5ECaAD9wLB2T4EEeymA5aFVcYXCA==}
     engines: {node: '>=6'}
 
-<<<<<<< HEAD
   destr@2.0.3:
     resolution: {integrity: sha512-2N3BOUU4gYMpTP24s5rF5iP7BDr7uNTCs4ozw3kf/eKfvWSIu93GEBi5m427YoyJoeOzQ5smuu4nNAPGb8idSQ==}
 
-  detect-libc@2.0.2:
-    resolution: {integrity: sha512-UX6sGumvvqSaXgdKGUsgZWqcUyIXZ/vZTrlRT/iobiKhGL0zL4d3osHj3uqllWJK+i+sixDS/3COVEOFbupFyw==}
-=======
   detect-libc@2.0.3:
     resolution: {integrity: sha512-bwy0MGW55bG41VqxxypOsdSdGqLwXPI/focwgTYCFMbdUiBAxLg9CFzG08sz2aqzknwiX7Hkl0bQENjg8iLByw==}
->>>>>>> 19cd41a8
     engines: {node: '>=8'}
 
   detect-node-es@1.1.0:
@@ -5755,10 +5648,6 @@
     resolution: {integrity: sha512-dOal67//nohNgYWb+nWmg5dkFdIwDm8EpeGYMekPMrngV3637lqnX0lbUcCtgibHTz6SEz7DAIjKvKDFYCnO1A==}
     engines: {node: '>=6.0.0'}
 
-<<<<<<< HEAD
-  node-fetch-native@1.6.4:
-    resolution: {integrity: sha512-IhOigYzAKHd244OC0JIMIUrjzctirCmPkaIfhDeGcEETWof5zKYUW7e7MYvChGWh/4CJeXEgsRyGzuF334rOOQ==}
-=======
   node-domexception@1.0.0:
     resolution: {integrity: sha512-/jKZoMpw0F8GRwl4/eLROPA3cfcXtLApP0QzLmUT/HuPCZWyB7IY9ZrMeKw2O/nFIqPQB3PVM9aYm0F312AXDQ==}
     engines: {node: '>=10.5.0'}
@@ -5766,7 +5655,9 @@
   node-fetch-commonjs@3.3.2:
     resolution: {integrity: sha512-VBlAiynj3VMLrotgwOS3OyECFxas5y7ltLcK4t41lMUZeaK15Ym4QRkqN0EQKAFL42q9i21EPKjzLUPfltR72A==}
     engines: {node: ^12.20.0 || ^14.13.1 || >=16.0.0}
->>>>>>> 19cd41a8
+
+  node-fetch-native@1.6.4:
+    resolution: {integrity: sha512-IhOigYzAKHd244OC0JIMIUrjzctirCmPkaIfhDeGcEETWof5zKYUW7e7MYvChGWh/4CJeXEgsRyGzuF334rOOQ==}
 
   node-fetch@2.7.0:
     resolution: {integrity: sha512-c4FRfUm/dbcWZ7U+1Wq0AwCyFL+3nt2bEw05wfxSz+DWpWsitgmSgYmy2dQdWyKC1694ELPqMs/YzUSNozLt8A==}
@@ -7184,13 +7075,9 @@
     resolution: {integrity: sha512-/OxDN6OtAk5KBpGb28T+HZc2M+ADtvRxXrKKbUwtsLgdoxgX13hyy7ek6bFRl5+aBs2yZzB0c4CnQfAtVypW/g==}
     engines: {node: '>= 0.4'}
 
-<<<<<<< HEAD
   typed-rpc@5.1.0:
     resolution: {integrity: sha512-qPWUQrLye3Z5kQ8GuVLIURIUNPaDrKgBBts5nXVjR87j8+4sva/sw7lmaBfOw+7m/S4F9jplkv9XZl0hUDUHZg==}
 
-  typescript-eslint@8.1.0:
-    resolution: {integrity: sha512-prB2U3jXPJLpo1iVLN338Lvolh6OrcCZO+9Yv6AR+tvegPPptYCDBIHiEEUdqRi8gAv2bXNKfMUrgAd2ejn/ow==}
-=======
   typedarray-to-buffer@3.1.5:
     resolution: {integrity: sha512-zdu8XMNEDepKKR+XYOXAVPtWui0ly0NtohUscw+UmaHiAWT8hrV1rr//H6V+0DvJ3OQ19S979M0laLfX8rm82Q==}
 
@@ -7199,7 +7086,6 @@
 
   typescript-eslint@8.4.0:
     resolution: {integrity: sha512-67qoc3zQZe3CAkO0ua17+7aCLI0dU+sSQd1eKPGq06QE4rfQjstVXR6woHO5qQvGUa550NfGckT4tzh3b3c8Pw==}
->>>>>>> 19cd41a8
     engines: {node: ^18.18.0 || ^20.9.0 || >=21.1.0}
     peerDependencies:
       typescript: '*'
@@ -8173,15 +8059,11 @@
 
   '@eslint/object-schema@2.1.4': {}
 
-<<<<<<< HEAD
+  '@eslint/plugin-kit@0.1.0':
+    dependencies:
+      levn: 0.4.1
+
   '@extractus/feed-extractor@7.1.3(encoding@0.1.13)':
-=======
-  '@eslint/plugin-kit@0.1.0':
-    dependencies:
-      levn: 0.4.1
-
-  '@extractus/feed-extractor@7.1.3':
->>>>>>> 19cd41a8
     dependencies:
       bellajs: 11.2.0
       cross-fetch: 4.0.0(encoding@0.1.13)
@@ -8388,7 +8270,7 @@
     transitivePeerDependencies:
       - supports-color
 
-  '@million/lint@1.0.0-rc.84(rollup@4.17.2)':
+  '@million/lint@1.0.0-rc.84(encoding@0.1.13)(rollup@4.17.2)':
     dependencies:
       '@axiomhq/js': 1.0.0-rc.3
       '@babel/core': 7.24.6
@@ -8401,7 +8283,7 @@
       ci-info: 4.0.0
       esbuild: 0.20.2
       hono: 4.4.0
-      isomorphic-fetch: 3.0.0
+      isomorphic-fetch: 3.0.0(encoding@0.1.13)
       nanoid: 5.0.7
       pako: 2.1.0
       pathe: 1.1.2
@@ -8413,7 +8295,7 @@
       socket.io-client: 4.7.5
       tmp: 0.2.3
       unplugin: 1.10.1
-      update-notifier-cjs: 5.1.6
+      update-notifier-cjs: 5.1.6(encoding@0.1.13)
     transitivePeerDependencies:
       - bufferutil
       - encoding
@@ -9169,32 +9051,6 @@
 
   '@tootallnate/quickjs-emscripten@0.23.0': {}
 
-<<<<<<< HEAD
-  '@trpc/client@11.0.0-rc.485(@trpc/server@11.0.0-rc.485)':
-    dependencies:
-      '@trpc/server': 11.0.0-rc.485
-
-  '@trpc/next@11.0.0-rc.485(@tanstack/react-query@5.51.23(react@18.3.1))(@trpc/client@11.0.0-rc.485(@trpc/server@11.0.0-rc.485))(@trpc/react-query@11.0.0-rc.485(@tanstack/react-query@5.51.23(react@18.3.1))(@trpc/client@11.0.0-rc.485(@trpc/server@11.0.0-rc.485))(@trpc/server@11.0.0-rc.485)(react-dom@18.3.1(react@18.3.1))(react@18.3.1))(@trpc/server@11.0.0-rc.485)(next@14.2.5(@babel/core@7.24.6)(react-dom@18.3.1(react@18.3.1))(react@18.3.1)(sass@1.77.8))(react-dom@18.3.1(react@18.3.1))(react@18.3.1)':
-    dependencies:
-      '@trpc/client': 11.0.0-rc.485(@trpc/server@11.0.0-rc.485)
-      '@trpc/server': 11.0.0-rc.485
-      next: 14.2.5(@babel/core@7.24.6)(react-dom@18.3.1(react@18.3.1))(react@18.3.1)(sass@1.77.8)
-      react: 18.3.1
-      react-dom: 18.3.1(react@18.3.1)
-    optionalDependencies:
-      '@tanstack/react-query': 5.51.23(react@18.3.1)
-      '@trpc/react-query': 11.0.0-rc.485(@tanstack/react-query@5.51.23(react@18.3.1))(@trpc/client@11.0.0-rc.485(@trpc/server@11.0.0-rc.485))(@trpc/server@11.0.0-rc.485)(react-dom@18.3.1(react@18.3.1))(react@18.3.1)
-
-  '@trpc/react-query@11.0.0-rc.485(@tanstack/react-query@5.51.23(react@18.3.1))(@trpc/client@11.0.0-rc.485(@trpc/server@11.0.0-rc.485))(@trpc/server@11.0.0-rc.485)(react-dom@18.3.1(react@18.3.1))(react@18.3.1)':
-    dependencies:
-      '@tanstack/react-query': 5.51.23(react@18.3.1)
-      '@trpc/client': 11.0.0-rc.485(@trpc/server@11.0.0-rc.485)
-      '@trpc/server': 11.0.0-rc.485
-      react: 18.3.1
-      react-dom: 18.3.1(react@18.3.1)
-
-  '@trpc/server@11.0.0-rc.485': {}
-=======
   '@trpc/client@11.0.0-rc.502(@trpc/server@11.0.0-rc.502)':
     dependencies:
       '@trpc/server': 11.0.0-rc.502
@@ -9219,7 +9075,6 @@
       react-dom: 18.3.1(react@18.3.1)
 
   '@trpc/server@11.0.0-rc.502': {}
->>>>>>> 19cd41a8
 
   '@tsconfig/node10@1.0.11': {}
 
@@ -9465,17 +9320,6 @@
     dependencies:
       '@types/node': 20.16.5
 
-<<<<<<< HEAD
-  '@typescript-eslint/eslint-plugin@8.1.0(@typescript-eslint/parser@8.1.0(eslint@9.9.0)(typescript@5.5.4))(eslint@9.9.0)(typescript@5.5.4)':
-    dependencies:
-      '@eslint-community/regexpp': 4.11.0
-      '@typescript-eslint/parser': 8.1.0(eslint@9.9.0)(typescript@5.5.4)
-      '@typescript-eslint/scope-manager': 8.1.0
-      '@typescript-eslint/type-utils': 8.1.0(eslint@9.9.0)(typescript@5.5.4)
-      '@typescript-eslint/utils': 8.1.0(eslint@9.9.0)(typescript@5.5.4)
-      '@typescript-eslint/visitor-keys': 8.1.0
-      eslint: 9.9.0
-=======
   '@typescript-eslint/eslint-plugin@8.4.0(@typescript-eslint/parser@8.4.0(eslint@9.10.0)(typescript@5.5.4))(eslint@9.10.0)(typescript@5.5.4)':
     dependencies:
       '@eslint-community/regexpp': 4.11.0
@@ -9485,7 +9329,6 @@
       '@typescript-eslint/utils': 8.4.0(eslint@9.10.0)(typescript@5.5.4)
       '@typescript-eslint/visitor-keys': 8.4.0
       eslint: 9.10.0
->>>>>>> 19cd41a8
       graphemer: 1.4.0
       ignore: 5.3.1
       natural-compare: 1.4.0
@@ -9495,16 +9338,6 @@
     transitivePeerDependencies:
       - supports-color
 
-<<<<<<< HEAD
-  '@typescript-eslint/parser@8.1.0(eslint@9.9.0)(typescript@5.5.4)':
-    dependencies:
-      '@typescript-eslint/scope-manager': 8.1.0
-      '@typescript-eslint/types': 8.1.0
-      '@typescript-eslint/typescript-estree': 8.1.0(typescript@5.5.4)
-      '@typescript-eslint/visitor-keys': 8.1.0
-      debug: 4.3.5
-      eslint: 9.9.0
-=======
   '@typescript-eslint/parser@8.4.0(eslint@9.10.0)(typescript@5.5.4)':
     dependencies:
       '@typescript-eslint/scope-manager': 8.4.0
@@ -9513,24 +9346,11 @@
       '@typescript-eslint/visitor-keys': 8.4.0
       debug: 4.3.6
       eslint: 9.10.0
->>>>>>> 19cd41a8
     optionalDependencies:
       typescript: 5.5.4
     transitivePeerDependencies:
       - supports-color
 
-<<<<<<< HEAD
-  '@typescript-eslint/scope-manager@8.1.0':
-    dependencies:
-      '@typescript-eslint/types': 8.1.0
-      '@typescript-eslint/visitor-keys': 8.1.0
-
-  '@typescript-eslint/type-utils@8.1.0(eslint@9.9.0)(typescript@5.5.4)':
-    dependencies:
-      '@typescript-eslint/typescript-estree': 8.1.0(typescript@5.5.4)
-      '@typescript-eslint/utils': 8.1.0(eslint@9.9.0)(typescript@5.5.4)
-      debug: 4.3.5
-=======
   '@typescript-eslint/scope-manager@8.4.0':
     dependencies:
       '@typescript-eslint/types': 8.4.0
@@ -9541,7 +9361,6 @@
       '@typescript-eslint/typescript-estree': 8.4.0(typescript@5.5.4)
       '@typescript-eslint/utils': 8.4.0(eslint@9.10.0)(typescript@5.5.4)
       debug: 4.3.6
->>>>>>> 19cd41a8
       ts-api-utils: 1.3.0(typescript@5.5.4)
     optionalDependencies:
       typescript: 5.5.4
@@ -9549,16 +9368,6 @@
       - eslint
       - supports-color
 
-<<<<<<< HEAD
-  '@typescript-eslint/types@8.1.0': {}
-
-  '@typescript-eslint/typescript-estree@8.1.0(typescript@5.5.4)':
-    dependencies:
-      '@typescript-eslint/types': 8.1.0
-      '@typescript-eslint/visitor-keys': 8.1.0
-      debug: 4.3.5
-      globby: 11.1.0
-=======
   '@typescript-eslint/types@8.4.0': {}
 
   '@typescript-eslint/typescript-estree@8.4.0(typescript@5.5.4)':
@@ -9567,7 +9376,6 @@
       '@typescript-eslint/visitor-keys': 8.4.0
       debug: 4.3.6
       fast-glob: 3.3.2
->>>>>>> 19cd41a8
       is-glob: 4.0.3
       minimatch: 9.0.4
       semver: 7.6.3
@@ -9577,15 +9385,6 @@
     transitivePeerDependencies:
       - supports-color
 
-<<<<<<< HEAD
-  '@typescript-eslint/utils@8.1.0(eslint@9.9.0)(typescript@5.5.4)':
-    dependencies:
-      '@eslint-community/eslint-utils': 4.4.0(eslint@9.9.0)
-      '@typescript-eslint/scope-manager': 8.1.0
-      '@typescript-eslint/types': 8.1.0
-      '@typescript-eslint/typescript-estree': 8.1.0(typescript@5.5.4)
-      eslint: 9.9.0
-=======
   '@typescript-eslint/utils@8.4.0(eslint@9.10.0)(typescript@5.5.4)':
     dependencies:
       '@eslint-community/eslint-utils': 4.4.0(eslint@9.10.0)
@@ -9593,20 +9392,13 @@
       '@typescript-eslint/types': 8.4.0
       '@typescript-eslint/typescript-estree': 8.4.0(typescript@5.5.4)
       eslint: 9.10.0
->>>>>>> 19cd41a8
     transitivePeerDependencies:
       - supports-color
       - typescript
 
-<<<<<<< HEAD
-  '@typescript-eslint/visitor-keys@8.1.0':
-    dependencies:
-      '@typescript-eslint/types': 8.1.0
-=======
   '@typescript-eslint/visitor-keys@8.4.0':
     dependencies:
       '@typescript-eslint/types': 8.4.0
->>>>>>> 19cd41a8
       eslint-visitor-keys: 3.4.3
 
   '@umami/node@0.4.0': {}
@@ -10496,13 +10288,11 @@
       shebang-command: 2.0.0
       which: 2.0.2
 
-<<<<<<< HEAD
   crypto-hash@3.0.0: {}
-=======
+
   crypto-random-string@2.0.0: {}
 
   css.escape@1.5.1: {}
->>>>>>> 19cd41a8
 
   cssesc@3.0.0: {}
 
@@ -10641,13 +10431,9 @@
 
   dequal@2.0.3: {}
 
-<<<<<<< HEAD
   destr@2.0.3: {}
 
-  detect-libc@2.0.2: {}
-=======
   detect-libc@2.0.3: {}
->>>>>>> 19cd41a8
 
   detect-node-es@1.1.0: {}
 
@@ -11016,30 +10802,17 @@
     transitivePeerDependencies:
       - supports-color
 
-<<<<<<< HEAD
-  eslint-module-utils@2.8.0(@typescript-eslint/parser@8.1.0(eslint@9.9.0)(typescript@5.5.4))(eslint-import-resolver-node@0.3.9)(eslint@9.9.0):
-    dependencies:
-      debug: 3.2.7
-    optionalDependencies:
-      '@typescript-eslint/parser': 8.1.0(eslint@9.9.0)(typescript@5.5.4)
-      eslint: 9.9.0
-=======
   eslint-module-utils@2.9.0(@typescript-eslint/parser@8.4.0(eslint@9.10.0)(typescript@5.5.4))(eslint-import-resolver-node@0.3.9)(eslint@9.10.0):
     dependencies:
       debug: 3.2.7
     optionalDependencies:
       '@typescript-eslint/parser': 8.4.0(eslint@9.10.0)(typescript@5.5.4)
       eslint: 9.10.0
->>>>>>> 19cd41a8
       eslint-import-resolver-node: 0.3.9
     transitivePeerDependencies:
       - supports-color
 
-<<<<<<< HEAD
-  eslint-plugin-import@2.29.1(@typescript-eslint/parser@8.1.0(eslint@9.9.0)(typescript@5.5.4))(eslint@9.9.0):
-=======
   eslint-plugin-import@2.30.0(@typescript-eslint/parser@8.4.0(eslint@9.10.0)(typescript@5.5.4))(eslint@9.10.0):
->>>>>>> 19cd41a8
     dependencies:
       '@rtsao/scc': 1.1.0
       array-includes: 3.1.8
@@ -11050,15 +10823,9 @@
       doctrine: 2.1.0
       eslint: 9.10.0
       eslint-import-resolver-node: 0.3.9
-<<<<<<< HEAD
-      eslint-module-utils: 2.8.0(@typescript-eslint/parser@8.1.0(eslint@9.9.0)(typescript@5.5.4))(eslint-import-resolver-node@0.3.9)(eslint@9.9.0)
-      hasown: 2.0.1
-      is-core-module: 2.13.1
-=======
       eslint-module-utils: 2.9.0(@typescript-eslint/parser@8.4.0(eslint@9.10.0)(typescript@5.5.4))(eslint-import-resolver-node@0.3.9)(eslint@9.10.0)
       hasown: 2.0.2
       is-core-module: 2.15.1
->>>>>>> 19cd41a8
       is-glob: 4.0.3
       minimatch: 3.1.2
       object.fromentries: 2.0.8
@@ -11067,11 +10834,7 @@
       semver: 6.3.1
       tsconfig-paths: 3.15.0
     optionalDependencies:
-<<<<<<< HEAD
-      '@typescript-eslint/parser': 8.1.0(eslint@9.9.0)(typescript@5.5.4)
-=======
       '@typescript-eslint/parser': 8.4.0(eslint@9.10.0)(typescript@5.5.4)
->>>>>>> 19cd41a8
     transitivePeerDependencies:
       - eslint-import-resolver-typescript
       - eslint-import-resolver-webpack
@@ -11893,9 +11656,9 @@
 
   isexe@2.0.0: {}
 
-  isomorphic-fetch@3.0.0:
-    dependencies:
-      node-fetch: 2.7.0
+  isomorphic-fetch@3.0.0(encoding@0.1.13):
+    dependencies:
+      node-fetch: 2.7.0(encoding@0.1.13)
       whatwg-fetch: 3.6.20
     transitivePeerDependencies:
       - encoding
@@ -12397,11 +12160,6 @@
     dependencies:
       uuid: 8.3.2
 
-<<<<<<< HEAD
-  node-fetch-native@1.6.4: {}
-
-  node-fetch@2.7.0(encoding@0.1.13):
-=======
   node-domexception@1.0.0: {}
 
   node-fetch-commonjs@3.3.2:
@@ -12409,8 +12167,9 @@
       node-domexception: 1.0.0
       web-streams-polyfill: 3.3.3
 
-  node-fetch@2.7.0:
->>>>>>> 19cd41a8
+  node-fetch-native@1.6.4: {}
+
+  node-fetch@2.7.0(encoding@0.1.13):
     dependencies:
       whatwg-url: 5.0.0
     optionalDependencies:
@@ -14060,15 +13819,8 @@
       is-typed-array: 1.1.13
       possible-typed-array-names: 1.0.0
 
-<<<<<<< HEAD
   typed-rpc@5.1.0: {}
 
-  typescript-eslint@8.1.0(eslint@9.9.0)(typescript@5.5.4):
-    dependencies:
-      '@typescript-eslint/eslint-plugin': 8.1.0(@typescript-eslint/parser@8.1.0(eslint@9.9.0)(typescript@5.5.4))(eslint@9.9.0)(typescript@5.5.4)
-      '@typescript-eslint/parser': 8.1.0(eslint@9.9.0)(typescript@5.5.4)
-      '@typescript-eslint/utils': 8.1.0(eslint@9.9.0)(typescript@5.5.4)
-=======
   typedarray-to-buffer@3.1.5:
     dependencies:
       is-typedarray: 1.0.0
@@ -14082,7 +13834,6 @@
       '@typescript-eslint/eslint-plugin': 8.4.0(@typescript-eslint/parser@8.4.0(eslint@9.10.0)(typescript@5.5.4))(eslint@9.10.0)(typescript@5.5.4)
       '@typescript-eslint/parser': 8.4.0(eslint@9.10.0)(typescript@5.5.4)
       '@typescript-eslint/utils': 8.4.0(eslint@9.10.0)(typescript@5.5.4)
->>>>>>> 19cd41a8
     optionalDependencies:
       typescript: 5.5.4
     transitivePeerDependencies:
@@ -14147,7 +13898,7 @@
       registry-auth-token: 3.3.2
       registry-url: 3.1.0
 
-  update-notifier-cjs@5.1.6:
+  update-notifier-cjs@5.1.6(encoding@0.1.13):
     dependencies:
       boxen: 5.1.2
       chalk: 4.1.2
@@ -14158,7 +13909,7 @@
       is-installed-globally: 0.4.0
       is-npm: 5.0.0
       is-yarn-global: 0.3.0
-      isomorphic-fetch: 3.0.0
+      isomorphic-fetch: 3.0.0(encoding@0.1.13)
       pupa: 2.1.1
       registry-auth-token: 5.0.2
       registry-url: 5.1.0
