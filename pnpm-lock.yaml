--- conflicted
+++ resolved
@@ -144,11 +144,7 @@
         specifier: ^7.5.3
         version: 7.5.3(@mantine/core@7.5.3)(@mantine/hooks@7.5.3)(react-dom@18.2.0)(react@18.2.0)
       next:
-<<<<<<< HEAD
         specifier: ^14.1.1-canary.63
-=======
-        specifier: ^14.1.1-canary.62
->>>>>>> 3d50f816
         version: 14.1.1-canary.63(@babel/core@7.23.9)(react-dom@18.2.0)(react@18.2.0)(sass@1.71.0)
       postcss-preset-mantine:
         specifier: ^1.13.0
@@ -264,11 +260,7 @@
         specifier: ^0.9.1
         version: 0.9.1
       next:
-<<<<<<< HEAD
         specifier: ^14.1.1-canary.63
-=======
-        specifier: ^14.1.1-canary.62
->>>>>>> 3d50f816
         version: 14.1.1-canary.63(@babel/core@7.23.9)(react-dom@18.2.0)(react@18.2.0)(sass@1.71.0)
       next-auth:
         specifier: 5.0.0-beta.13
