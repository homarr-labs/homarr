--- conflicted
+++ resolved
@@ -16,11 +16,7 @@
         version: link:tooling/prettier
       '@turbo/gen':
         specifier: ^1.12.2
-<<<<<<< HEAD
         version: 1.12.2(@types/node@20.11.16)(typescript@5.3.3)
-=======
-        version: 1.12.2(@types/node@18.19.14)(typescript@5.3.3)
->>>>>>> 4815230f
       prettier:
         specifier: ^3.2.4
         version: 3.2.4
@@ -152,13 +148,8 @@
         specifier: workspace:^0.1.0
         version: link:../../tooling/typescript
       '@types/node':
-<<<<<<< HEAD
         specifier: ^20.11.16
         version: 20.11.16
-=======
-        specifier: ^18.19.14
-        version: 18.19.14
->>>>>>> 4815230f
       '@types/react':
         specifier: ^18.2.52
         version: 18.2.52
@@ -2189,11 +2180,7 @@
     resolution: {integrity: sha512-vxhUy4J8lyeyinH7Azl1pdd43GJhZH/tP2weN8TntQblOY+A0XbT8DJk1/oCPuOOyg/Ja757rG0CgHcWC8OfMA==}
     dev: true
 
-<<<<<<< HEAD
   /@turbo/gen@1.12.2(@types/node@20.11.16)(typescript@5.3.3):
-=======
-  /@turbo/gen@1.12.2(@types/node@18.19.14)(typescript@5.3.3):
->>>>>>> 4815230f
     resolution: {integrity: sha512-XmdaB4J3JvDs6/L+JkCHTf/s74+O4xKZC0HDQxvV+cyicvYocPcR5NTOuH5gdG81roR9tVQWhkAza2hgGOlSyw==}
     hasBin: true
     dependencies:
@@ -2205,11 +2192,7 @@
       minimatch: 9.0.3
       node-plop: 0.26.3
       proxy-agent: 6.3.0
-<<<<<<< HEAD
       ts-node: 10.9.1(@types/node@20.11.16)(typescript@5.3.3)
-=======
-      ts-node: 10.9.1(@types/node@18.19.14)(typescript@5.3.3)
->>>>>>> 4815230f
       update-check: 1.5.4
       validate-npm-package-name: 5.0.0
     transitivePeerDependencies:
@@ -2241,41 +2224,25 @@
   /@types/bcrypt@5.0.2:
     resolution: {integrity: sha512-6atioO8Y75fNcbmj0G7UjI9lXN2pQ/IGJ2FWT4a/btd0Lk9lQalHLKhkgKVZ3r+spnmWUKfbMi1GEe9wyHQfNQ==}
     dependencies:
-<<<<<<< HEAD
       '@types/node': 20.11.16
-=======
-      '@types/node': 18.19.14
->>>>>>> 4815230f
     dev: true
 
   /@types/better-sqlite3@7.6.9:
     resolution: {integrity: sha512-FvktcujPDj9XKMJQWFcl2vVl7OdRIqsSRX9b0acWwTmwLK9CF2eqo/FRcmMLNpugKoX/avA6pb7TorDLmpgTnQ==}
     dependencies:
-<<<<<<< HEAD
       '@types/node': 20.11.16
-=======
-      '@types/node': 18.19.14
->>>>>>> 4815230f
 
   /@types/body-parser@1.19.5:
     resolution: {integrity: sha512-fB3Zu92ucau0iQ0JMCFQE7b/dv8Ot07NI3KaZIkIUNXq82k4eBAqUaneXfleGY9JWskeS9y+u0nXMyspcuQrCg==}
     dependencies:
       '@types/connect': 3.4.38
-<<<<<<< HEAD
       '@types/node': 20.11.16
-=======
-      '@types/node': 18.19.14
->>>>>>> 4815230f
     dev: true
 
   /@types/connect@3.4.38:
     resolution: {integrity: sha512-K6uROf1LD88uDQqJCktA4yzL1YYAK6NgfsI0v/mTgyPKWsX1CnJ0XPSDhViejru1GcRkLWb8RlzFYJRqGUbaug==}
     dependencies:
-<<<<<<< HEAD
       '@types/node': 20.11.16
-=======
-      '@types/node': 18.19.14
->>>>>>> 4815230f
     dev: true
 
   /@types/cookies@0.9.0:
@@ -2284,11 +2251,7 @@
       '@types/connect': 3.4.38
       '@types/express': 4.17.21
       '@types/keygrip': 1.0.6
-<<<<<<< HEAD
       '@types/node': 20.11.16
-=======
-      '@types/node': 18.19.14
->>>>>>> 4815230f
     dev: true
 
   /@types/css-modules@1.0.5:
@@ -2309,11 +2272,7 @@
   /@types/express-serve-static-core@4.17.41:
     resolution: {integrity: sha512-OaJ7XLaelTgrvlZD8/aa0vvvxZdUmlCn6MtWeB7TkiKW70BQLc9XEPpDLPdbo52ZhXUCrznlWdCHWxJWtdyajA==}
     dependencies:
-<<<<<<< HEAD
       '@types/node': 20.11.16
-=======
-      '@types/node': 18.19.14
->>>>>>> 4815230f
       '@types/qs': 6.9.10
       '@types/range-parser': 1.2.7
       '@types/send': 0.17.4
@@ -2332,11 +2291,7 @@
     resolution: {integrity: sha512-ZUxbzKl0IfJILTS6t7ip5fQQM/J3TJYubDm3nMbgubNNYS62eXeUpoLUC8/7fJNiFYHTrGPQn7hspDUzIHX3UA==}
     dependencies:
       '@types/minimatch': 5.1.2
-<<<<<<< HEAD
       '@types/node': 20.11.16
-=======
-      '@types/node': 18.19.14
->>>>>>> 4815230f
     dev: true
 
   /@types/http-errors@2.0.4:
@@ -2373,13 +2328,8 @@
     resolution: {integrity: sha512-K0VQKziLUWkVKiRVrx4a40iPaxTUefQmjtkQofBkYRcoaaL/8rhwDWww9qWbrgicNOgnpIsMxyNIUM4+n6dUIA==}
     dev: true
 
-<<<<<<< HEAD
   /@types/node@20.11.16:
     resolution: {integrity: sha512-gKb0enTmRCzXSSUJDq6/sPcqrfCv2mkkG6Jt/clpn5eiCbKTY+SgZUxo+p8ZKMof5dCp9vHQUAB7wOUTod22wQ==}
-=======
-  /@types/node@18.19.14:
-    resolution: {integrity: sha512-EnQ4Us2rmOS64nHDWr0XqAD8DsO6f3XR6lf9UIIrZQpUzPVdN/oPuEzfDWNHSyXLvoGgjuEm/sPwFGSSs35Wtg==}
->>>>>>> 4815230f
     dependencies:
       undici-types: 5.26.5
 
@@ -2426,11 +2376,7 @@
     resolution: {integrity: sha512-x2EM6TJOybec7c52BX0ZspPodMsQUd5L6PRwOunVyVUhXiBSKf3AezDL8Dgvgt5o0UfKNfuA0eMLr2wLT4AiBA==}
     dependencies:
       '@types/mime': 1.3.5
-<<<<<<< HEAD
       '@types/node': 20.11.16
-=======
-      '@types/node': 18.19.14
->>>>>>> 4815230f
     dev: true
 
   /@types/serve-static@1.15.5:
@@ -2438,11 +2384,7 @@
     dependencies:
       '@types/http-errors': 2.0.4
       '@types/mime': 3.0.4
-<<<<<<< HEAD
       '@types/node': 20.11.16
-=======
-      '@types/node': 18.19.14
->>>>>>> 4815230f
     dev: true
 
   /@types/throttle-debounce@2.1.0:
@@ -2452,11 +2394,7 @@
   /@types/through@0.0.30:
     resolution: {integrity: sha512-FvnCJljyxhPM3gkRgWmxmDZyAQSiBQQWLI0A0VFL0K7W1oRUrPJSqNO0NvTnLkBcotdlp3lKvaT0JrnyRDkzOg==}
     dependencies:
-<<<<<<< HEAD
       '@types/node': 20.11.16
-=======
-      '@types/node': 18.19.14
->>>>>>> 4815230f
     dev: true
 
   /@types/tinycolor2@1.4.3:
@@ -6707,11 +6645,7 @@
       typescript: 5.3.3
     dev: false
 
-<<<<<<< HEAD
   /ts-node@10.9.1(@types/node@20.11.16)(typescript@5.3.3):
-=======
-  /ts-node@10.9.1(@types/node@18.19.14)(typescript@5.3.3):
->>>>>>> 4815230f
     resolution: {integrity: sha512-NtVysVPkxxrwFGUUxGYhfux8k78pQB3JqYBXlLRZgdGUqTO5wU/UyHop5p70iEbGhB7q5KmiZiU0Y3KlJrScEw==}
     hasBin: true
     peerDependencies:
@@ -6730,11 +6664,7 @@
       '@tsconfig/node12': 1.0.11
       '@tsconfig/node14': 1.0.3
       '@tsconfig/node16': 1.0.4
-<<<<<<< HEAD
       '@types/node': 20.11.16
-=======
-      '@types/node': 18.19.14
->>>>>>> 4815230f
       acorn: 8.10.0
       acorn-walk: 8.2.0
       arg: 4.1.0
