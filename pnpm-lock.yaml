lockfileVersion: "6.0"

settings:
  autoInstallPeers: true
  excludeLinksFromLockfile: false

importers:
  .:
    devDependencies:
      "@homarr/prettier-config":
        specifier: workspace:^0.1.0
        version: link:tooling/prettier
      "@turbo/gen":
        specifier: ^1.12.3
        version: 1.12.3(@types/node@20.11.16)(typescript@5.3.3)
      "@vitejs/plugin-react":
        specifier: ^4.2.1
        version: 4.2.1(vite@5.0.12)
      "@vitest/coverage-v8":
        specifier: ^1.2.2
        version: 1.2.2(vitest@1.2.2)
      "@vitest/ui":
        specifier: ^1.2.2
        version: 1.2.2(vitest@1.2.2)
      cross-env:
        specifier: ^7.0.3
        version: 7.0.3
      prettier:
        specifier: ^3.2.5
        version: 3.2.5
      turbo:
        specifier: ^1.12.3
        version: 1.12.3
      typescript:
        specifier: ^5.3.3
        version: 5.3.3
      vite-tsconfig-paths:
        specifier: ^4.3.1
        version: 4.3.1(typescript@5.3.3)(vite@5.0.12)
      vitest:
        specifier: ^1.2.2
        version: 1.2.2(@types/node@20.11.16)(@vitest/ui@1.2.2)

  apps/nextjs:
    dependencies:
      "@homarr/api":
        specifier: workspace:^0.1.0
        version: link:../../packages/api
      "@homarr/auth":
        specifier: workspace:^0.1.0
        version: link:../../packages/auth
      "@homarr/common":
        specifier: workspace:^0.1.0
        version: link:../../packages/common
      "@homarr/db":
        specifier: workspace:^0.1.0
        version: link:../../packages/db
      "@homarr/definitions":
        specifier: workspace:^0.1.0
        version: link:../../packages/definitions
      "@homarr/form":
        specifier: workspace:^0.1.0
        version: link:../../packages/form
      "@homarr/gridstack":
        specifier: ^1.0.0
        version: 1.0.0
      "@homarr/notifications":
        specifier: workspace:^0.1.0
        version: link:../../packages/notifications
      "@homarr/spotlight":
        specifier: workspace:^0.1.0
        version: link:../../packages/spotlight
      "@homarr/translation":
        specifier: workspace:^0.1.0
        version: link:../../packages/translation
      "@homarr/ui":
        specifier: workspace:^0.1.0
        version: link:../../packages/ui
      "@homarr/validation":
        specifier: workspace:^0.1.0
        version: link:../../packages/validation
      "@homarr/widgets":
        specifier: workspace:^0.1.0
        version: link:../../packages/widgets
      "@mantine/hooks":
        specifier: ^7.5.1
        version: 7.5.1(react@18.2.0)
      "@mantine/modals":
        specifier: ^7.5.1
        version: 7.5.1(@mantine/core@7.5.1)(@mantine/hooks@7.5.1)(react-dom@18.2.0)(react@18.2.0)
      "@mantine/tiptap":
        specifier: ^7.5.1
        version: 7.5.1(@mantine/core@7.5.1)(@mantine/hooks@7.5.1)(@tiptap/extension-link@2.2.2)(@tiptap/react@2.2.2)(react-dom@18.2.0)(react@18.2.0)
      "@t3-oss/env-nextjs":
        specifier: ^0.8.0
        version: 0.8.0(typescript@5.3.3)(zod@3.22.4)
      "@tanstack/react-query":
        specifier: ^5.18.1
        version: 5.18.1(react@18.2.0)
      "@tanstack/react-query-devtools":
        specifier: ^5.18.1
        version: 5.18.1(@tanstack/react-query@5.18.1)(react@18.2.0)
      "@tanstack/react-query-next-experimental":
        specifier: 5.18.1
        version: 5.18.1(@tanstack/react-query@5.18.1)(next@14.1.0)(react@18.2.0)
      "@tiptap/extension-link":
        specifier: ^2.2.2
        version: 2.2.2(@tiptap/core@2.2.2)(@tiptap/pm@2.2.2)
      "@tiptap/react":
        specifier: ^2.2.2
        version: 2.2.2(@tiptap/core@2.2.2)(@tiptap/pm@2.2.2)(react-dom@18.2.0)(react@18.2.0)
      "@tiptap/starter-kit":
        specifier: ^2.2.2
        version: 2.2.2(@tiptap/pm@2.2.2)
      "@trpc/client":
        specifier: next
        version: 11.0.0-alpha-next-2023-10-26-15-15-56.93(@trpc/server@11.0.0-alpha-next-2023-10-26-15-15-56.93)
      "@trpc/next":
        specifier: next
        version: 11.0.0-next.92(@tanstack/react-query@5.18.1)(@trpc/client@11.0.0-alpha-next-2023-10-26-15-15-56.93)(@trpc/react-query@11.0.0-next.92)(@trpc/server@11.0.0-alpha-next-2023-10-26-15-15-56.93)(next@14.1.0)(react-dom@18.2.0)(react@18.2.0)
      "@trpc/react-query":
        specifier: next
        version: 11.0.0-next.92(@tanstack/react-query@5.18.1)(@trpc/client@11.0.0-alpha-next-2023-10-26-15-15-56.93)(@trpc/server@11.0.0-alpha-next-2023-10-26-15-15-56.93)(react-dom@18.2.0)(react@18.2.0)
      "@trpc/server":
        specifier: next
        version: 11.0.0-alpha-next-2023-10-26-15-15-56.93
      dayjs:
        specifier: ^1.11.10
        version: 1.11.10
      jotai:
        specifier: ^2.6.4
        version: 2.6.4(@types/react@18.2.55)(react@18.2.0)
      mantine-modal-manager:
        specifier: ^7.5.1
        version: 7.5.1(@mantine/core@7.5.1)(@mantine/hooks@7.5.1)(react-dom@18.2.0)(react@18.2.0)
      next:
        specifier: ^14.1.0
        version: 14.1.0(@babel/core@7.23.9)(react-dom@18.2.0)(react@18.2.0)(sass@1.70.0)
      postcss-preset-mantine:
        specifier: ^1.13.0
        version: 1.13.0(postcss@8.4.35)
      react:
        specifier: 18.2.0
        version: 18.2.0
      react-dom:
        specifier: 18.2.0
        version: 18.2.0(react@18.2.0)
      sass:
        specifier: ^1.70.0
        version: 1.70.0
      superjson:
        specifier: 2.2.1
        version: 2.2.1
    devDependencies:
      "@homarr/eslint-config":
        specifier: workspace:^0.2.0
        version: link:../../tooling/eslint
      "@homarr/prettier-config":
        specifier: workspace:^0.1.0
        version: link:../../tooling/prettier
      "@homarr/tsconfig":
        specifier: workspace:^0.1.0
        version: link:../../tooling/typescript
      "@types/node":
        specifier: ^20.11.16
        version: 20.11.16
      "@types/react":
        specifier: ^18.2.55
        version: 18.2.55
      "@types/react-dom":
        specifier: ^18.2.19
        version: 18.2.19
      dotenv-cli:
        specifier: ^7.3.0
        version: 7.3.0
      eslint:
        specifier: ^8.56.0
        version: 8.56.0
      prettier:
        specifier: ^3.2.5
        version: 3.2.5
      typescript:
        specifier: ^5.3.3
        version: 5.3.3

  packages/api:
    dependencies:
      "@homarr/auth":
        specifier: workspace:^0.1.0
        version: link:../auth
      "@homarr/db":
        specifier: workspace:^0.1.0
        version: link:../db
      "@homarr/definitions":
        specifier: workspace:^0.1.0
        version: link:../definitions
      "@homarr/validation":
        specifier: workspace:^0.1.0
        version: link:../validation
      "@trpc/client":
        specifier: next
        version: 11.0.0-alpha-next-2023-10-26-15-15-56.93(@trpc/server@11.0.0-alpha-next-2023-10-26-15-15-56.93)
      "@trpc/server":
        specifier: next
        version: 11.0.0-alpha-next-2023-10-26-15-15-56.93
      superjson:
        specifier: 2.2.1
        version: 2.2.1
    devDependencies:
      "@homarr/eslint-config":
        specifier: workspace:^0.2.0
        version: link:../../tooling/eslint
      "@homarr/prettier-config":
        specifier: workspace:^0.1.0
        version: link:../../tooling/prettier
      "@homarr/tsconfig":
        specifier: workspace:^0.1.0
        version: link:../../tooling/typescript
      eslint:
        specifier: ^8.56.0
        version: 8.56.0
      prettier:
        specifier: ^3.2.5
        version: 3.2.5
      typescript:
        specifier: ^5.3.3
        version: 5.3.3

  packages/auth:
    dependencies:
      "@auth/core":
        specifier: ^0.26.3
        version: 0.26.3
      "@auth/drizzle-adapter":
        specifier: ^0.6.3
        version: 0.6.3
      "@homarr/db":
        specifier: workspace:^0.1.0
        version: link:../db
      "@t3-oss/env-nextjs":
        specifier: ^0.8.0
        version: 0.8.0(typescript@5.3.3)(zod@3.22.4)
      bcrypt:
        specifier: ^5.1.1
        version: 5.1.1
      cookies:
        specifier: ^0.9.1
        version: 0.9.1
      next:
        specifier: ^14.1.0
        version: 14.1.0(@babel/core@7.23.9)(react-dom@18.2.0)(react@18.2.0)(sass@1.70.0)
      next-auth:
        specifier: 5.0.0-beta.9
        version: 5.0.0-beta.9(next@14.1.0)(react@18.2.0)
      react:
        specifier: 18.2.0
        version: 18.2.0
      react-dom:
        specifier: 18.2.0
        version: 18.2.0(react@18.2.0)
    devDependencies:
      "@homarr/eslint-config":
        specifier: workspace:^0.2.0
        version: link:../../tooling/eslint
      "@homarr/prettier-config":
        specifier: workspace:^0.1.0
        version: link:../../tooling/prettier
      "@homarr/tsconfig":
        specifier: workspace:^0.1.0
        version: link:../../tooling/typescript
      "@homarr/validation":
        specifier: workspace:^0.1.0
        version: link:../validation
      "@types/bcrypt":
        specifier: 5.0.2
        version: 5.0.2
      "@types/cookies":
        specifier: 0.9.0
        version: 0.9.0
      eslint:
        specifier: ^8.56.0
        version: 8.56.0
      prettier:
        specifier: ^3.2.5
        version: 3.2.5
      typescript:
        specifier: ^5.3.3
        version: 5.3.3

  packages/common:
    devDependencies:
      "@homarr/eslint-config":
        specifier: workspace:^0.2.0
        version: link:../../tooling/eslint
      "@homarr/prettier-config":
        specifier: workspace:^0.1.0
        version: link:../../tooling/prettier
      "@homarr/tsconfig":
        specifier: workspace:^0.1.0
        version: link:../../tooling/typescript
      eslint:
        specifier: ^8.56.0
        version: 8.56.0
      typescript:
        specifier: ^5.3.3
        version: 5.3.3

  packages/db:
    dependencies:
      "@homarr/common":
        specifier: workspace:^0.1.0
        version: link:../common
      "@homarr/definitions":
        specifier: workspace:^0.1.0
        version: link:../definitions
      "@paralleldrive/cuid2":
        specifier: ^2.2.2
        version: 2.2.2
      better-sqlite3:
        specifier: ^9.4.0
        version: 9.4.0
      drizzle-orm:
        specifier: ^0.29.3
        version: 0.29.3(@types/better-sqlite3@7.6.9)(better-sqlite3@9.4.0)
    devDependencies:
      "@homarr/eslint-config":
        specifier: workspace:^0.2.0
        version: link:../../tooling/eslint
      "@homarr/prettier-config":
        specifier: workspace:^0.1.0
        version: link:../../tooling/prettier
      "@homarr/tsconfig":
        specifier: workspace:^0.1.0
        version: link:../../tooling/typescript
      "@types/better-sqlite3":
        specifier: 7.6.9
        version: 7.6.9
      dotenv-cli:
        specifier: ^7.3.0
        version: 7.3.0
      drizzle-kit:
        specifier: ^0.20.14
        version: 0.20.14
      eslint:
        specifier: ^8.56.0
        version: 8.56.0
      prettier:
        specifier: ^3.2.5
        version: 3.2.5
      typescript:
        specifier: ^5.3.3
        version: 5.3.3

  packages/definitions:
    dependencies:
      "@homarr/common":
        specifier: workspace:^0.1.0
        version: link:../common
    devDependencies:
      "@homarr/eslint-config":
        specifier: workspace:^0.2.0
        version: link:../../tooling/eslint
      "@homarr/prettier-config":
        specifier: workspace:^0.1.0
        version: link:../../tooling/prettier
      "@homarr/tsconfig":
        specifier: workspace:^0.1.0
        version: link:../../tooling/typescript
      eslint:
        specifier: ^8.56.0
        version: 8.56.0
      typescript:
        specifier: ^5.3.3
        version: 5.3.3

  packages/form:
    dependencies:
      "@mantine/form":
        specifier: ^7.5.1
        version: 7.5.1(react@18.2.0)
    devDependencies:
      "@homarr/eslint-config":
        specifier: workspace:^0.2.0
        version: link:../../tooling/eslint
      "@homarr/prettier-config":
        specifier: workspace:^0.1.0
        version: link:../../tooling/prettier
      "@homarr/tsconfig":
        specifier: workspace:^0.1.0
        version: link:../../tooling/typescript
      eslint:
        specifier: ^8.56.0
        version: 8.56.0
      typescript:
        specifier: ^5.3.3
        version: 5.3.3

  packages/notifications:
    dependencies:
      "@homarr/ui":
        specifier: workspace:^0.1.0
        version: link:../ui
      "@mantine/notifications":
        specifier: ^7.5.1
        version: 7.5.1(@mantine/core@7.5.1)(@mantine/hooks@7.5.1)(react-dom@18.2.0)(react@18.2.0)
    devDependencies:
      "@homarr/eslint-config":
        specifier: workspace:^0.2.0
        version: link:../../tooling/eslint
      "@homarr/prettier-config":
        specifier: workspace:^0.1.0
        version: link:../../tooling/prettier
      "@homarr/tsconfig":
        specifier: workspace:^0.1.0
        version: link:../../tooling/typescript
      eslint:
        specifier: ^8.56.0
        version: 8.56.0
      typescript:
        specifier: ^5.3.3
        version: 5.3.3

  packages/spotlight:
    dependencies:
      "@mantine/spotlight":
        specifier: ^7.5.1
        version: 7.5.1(@mantine/core@7.5.1)(@mantine/hooks@7.5.1)(react-dom@18.2.0)(react@18.2.0)
    devDependencies:
      "@homarr/eslint-config":
        specifier: workspace:^0.2.0
        version: link:../../tooling/eslint
      "@homarr/prettier-config":
        specifier: workspace:^0.1.0
        version: link:../../tooling/prettier
      "@homarr/tsconfig":
        specifier: workspace:^0.1.0
        version: link:../../tooling/typescript
      eslint:
        specifier: ^8.56.0
        version: 8.56.0
      typescript:
        specifier: ^5.3.3
        version: 5.3.3

  packages/translation:
    dependencies:
      next-international:
        specifier: ^1.2.3
        version: 1.2.3
    devDependencies:
      "@homarr/eslint-config":
        specifier: workspace:^0.2.0
        version: link:../../tooling/eslint
      "@homarr/prettier-config":
        specifier: workspace:^0.1.0
        version: link:../../tooling/prettier
      "@homarr/tsconfig":
        specifier: workspace:^0.1.0
        version: link:../../tooling/typescript
      eslint:
        specifier: ^8.56.0
        version: 8.56.0
      typescript:
        specifier: ^5.3.3
        version: 5.3.3

  packages/ui:
    dependencies:
      "@mantine/core":
        specifier: ^7.5.1
        version: 7.5.1(@mantine/hooks@7.5.1)(@types/react@18.2.55)(react-dom@18.2.0)(react@18.2.0)
      "@mantine/dates":
        specifier: ^7.5.1
        version: 7.5.1(@mantine/core@7.5.1)(@mantine/hooks@7.5.1)(dayjs@1.11.10)(react-dom@18.2.0)(react@18.2.0)
      "@tabler/icons-react":
        specifier: ^2.47.0
        version: 2.47.0(react@18.2.0)
    devDependencies:
      "@homarr/eslint-config":
        specifier: workspace:^0.2.0
        version: link:../../tooling/eslint
      "@homarr/prettier-config":
        specifier: workspace:^0.1.0
        version: link:../../tooling/prettier
      "@homarr/tsconfig":
        specifier: workspace:^0.1.0
        version: link:../../tooling/typescript
      "@types/css-modules":
        specifier: ^1.0.5
        version: 1.0.5
      eslint:
        specifier: ^8.56.0
        version: 8.56.0
      typescript:
        specifier: ^5.3.3
        version: 5.3.3

  packages/validation:
    dependencies:
      "@homarr/definitions":
        specifier: workspace:^0.1.0
        version: link:../definitions
      zod:
        specifier: ^3.22.4
        version: 3.22.4
    devDependencies:
      "@homarr/eslint-config":
        specifier: workspace:^0.2.0
        version: link:../../tooling/eslint
      "@homarr/prettier-config":
        specifier: workspace:^0.1.0
        version: link:../../tooling/prettier
      "@homarr/tsconfig":
        specifier: workspace:^0.1.0
        version: link:../../tooling/typescript
      eslint:
        specifier: ^8.56.0
        version: 8.56.0
      typescript:
        specifier: ^5.3.3
        version: 5.3.3

  packages/widgets:
    dependencies:
      "@homarr/api":
        specifier: workspace:^0.1.0
        version: link:../api
      "@homarr/common":
        specifier: workspace:^0.1.0
        version: link:../common
      "@homarr/definitions":
        specifier: workspace:^0.1.0
        version: link:../definitions
      "@homarr/form":
        specifier: workspace:^0.1.0
        version: link:../form
      "@homarr/notifications":
        specifier: workspace:^0.1.0
        version: link:../notifications
      "@homarr/translation":
        specifier: workspace:^0.1.0
        version: link:../translation
      "@homarr/ui":
        specifier: workspace:^0.1.0
        version: link:../ui
      "@homarr/validation":
        specifier: workspace:^0.1.0
        version: link:../validation
    devDependencies:
      "@homarr/eslint-config":
        specifier: workspace:^0.2.0
        version: link:../../tooling/eslint
      "@homarr/prettier-config":
        specifier: workspace:^0.1.0
        version: link:../../tooling/prettier
      "@homarr/tsconfig":
        specifier: workspace:^0.1.0
        version: link:../../tooling/typescript
      eslint:
        specifier: ^8.56.0
        version: 8.56.0
      typescript:
        specifier: ^5.3.3
        version: 5.3.3

  tooling/eslint:
    dependencies:
      "@next/eslint-plugin-next":
        specifier: ^14.1.0
        version: 14.1.0
      "@typescript-eslint/eslint-plugin":
        specifier: ^6.21.0
        version: 6.21.0(@typescript-eslint/parser@6.21.0)(eslint@8.56.0)(typescript@5.3.3)
      "@typescript-eslint/parser":
        specifier: ^6.21.0
        version: 6.21.0(eslint@8.56.0)(typescript@5.3.3)
      eslint-config-prettier:
        specifier: ^9.1.0
        version: 9.1.0(eslint@8.56.0)
      eslint-config-turbo:
        specifier: ^1.12.3
        version: 1.12.3(eslint@8.56.0)
      eslint-plugin-import:
        specifier: ^2.29.1
        version: 2.29.1(@typescript-eslint/parser@6.21.0)(eslint@8.56.0)
      eslint-plugin-jsx-a11y:
        specifier: ^6.8.0
        version: 6.8.0(eslint@8.56.0)
      eslint-plugin-react:
        specifier: ^7.33.2
        version: 7.33.2(eslint@8.56.0)
      eslint-plugin-react-hooks:
        specifier: ^4.6.0
        version: 4.6.0(eslint@8.56.0)
    devDependencies:
      "@homarr/prettier-config":
        specifier: workspace:^0.1.0
        version: link:../prettier
      "@homarr/tsconfig":
        specifier: workspace:^0.1.0
        version: link:../typescript
      "@types/eslint":
        specifier: ^8.56.2
        version: 8.56.2
      eslint:
        specifier: ^8.56.0
        version: 8.56.0
      typescript:
        specifier: ^5.3.3
        version: 5.3.3

  tooling/github: {}

  tooling/prettier:
    dependencies:
      "@ianvs/prettier-plugin-sort-imports":
        specifier: ^4.1.1
        version: 4.1.1(prettier@3.2.5)
      prettier:
        specifier: ^3.2.5
        version: 3.2.5
    devDependencies:
      "@homarr/tsconfig":
        specifier: workspace:^0.1.0
        version: link:../typescript
      typescript:
        specifier: ^5.3.3
        version: 5.3.3

  tooling/semver: {}

  tooling/typescript: {}

packages:
  /@aashutoshrathi/word-wrap@1.2.6:
    resolution:
      {
        integrity: sha512-1Yjs2SvM8TflER/OD3cOjhWWOZb58A2t7wpE2S9XfBYTiIl+XFhQG2bjy4Pu1I+EAlCNUzRDYDdFwFYUKvXcIA==,
      }
    engines: { node: ">=0.10.0" }

  /@ampproject/remapping@2.2.1:
    resolution:
      {
        integrity: sha512-lFMjJTrFL3j7L9yBxwYfCq2k6qqwHyzuUl/XBnif78PWTJYyL/dfowQHWE3sp6U6ZzqWiiIZnpTMO96zhkjwtg==,
      }
    engines: { node: ">=6.0.0" }
    dependencies:
      "@jridgewell/gen-mapping": 0.3.3
      "@jridgewell/trace-mapping": 0.3.18

<<<<<<< HEAD
  /@auth/core@0.26.2:
    resolution:
      {
        integrity: sha512-BK+NaUDLcX8AMW/O32wxzk+SE9lr/xvjO4PsTgla9ToHHanoPMl+6pYu2/WoNKnZomdHBWOl/00LFfajuulIVA==,
      }
    peerDependencies:
      "@simplewebauthn/browser": ^9.0.1
      "@simplewebauthn/server": ^9.0.1
      nodemailer: ^6.8.0
    peerDependenciesMeta:
      "@simplewebauthn/browser":
        optional: true
      "@simplewebauthn/server":
        optional: true
      nodemailer:
        optional: true
    dependencies:
      "@panva/hkdf": 1.1.1
      "@types/cookie": 0.6.0
      cookie: 0.6.0
      jose: 5.2.1
      oauth4webapi: 2.10.3
      preact: 10.11.3
      preact-render-to-string: 5.2.3(preact@10.11.3)
    dev: false

=======
>>>>>>> 975f9123
  /@auth/core@0.26.3:
    resolution:
      {
        integrity: sha512-Ka6rMjWMdiQCvLW/CnYZxj4Rq2bhQ/ZtU32NLxmtyAaixGb0mRXQ9MxJUBZA7GHovbghdzu55p2Cb54qNlVFzw==,
      }
    peerDependencies:
      "@simplewebauthn/browser": ^9.0.1
      "@simplewebauthn/server": ^9.0.1
      nodemailer: ^6.8.0
    peerDependenciesMeta:
      "@simplewebauthn/browser":
        optional: true
      "@simplewebauthn/server":
        optional: true
      nodemailer:
        optional: true
    dependencies:
      "@panva/hkdf": 1.1.1
      "@types/cookie": 0.6.0
      cookie: 0.6.0
      jose: 5.2.1
      oauth4webapi: 2.10.3
      preact: 10.11.3
      preact-render-to-string: 5.2.3(preact@10.11.3)
    dev: false

  /@auth/drizzle-adapter@0.6.3:
    resolution:
      {
        integrity: sha512-iQPNRgNXiQYMDxd2KtXIp+h/jEdoC73HhkY1S5pCMEPLfxhnqdK6TUGTrDKufmZtebbD7a+jyoLAex/xJBvVxw==,
      }
    dependencies:
      "@auth/core": 0.26.3
    transitivePeerDependencies:
      - "@simplewebauthn/browser"
      - "@simplewebauthn/server"
      - nodemailer
    dev: false

  /@babel/code-frame@7.22.13:
    resolution:
      {
        integrity: sha512-XktuhWlJ5g+3TJXc5upd9Ks1HutSArik6jf2eAjYFyIOf4ej3RN+184cZbzDvbPnuTJIUhPKKJE3cIsYTiAT3w==,
      }
    engines: { node: ">=6.9.0" }
    dependencies:
      "@babel/highlight": 7.22.13
      chalk: 2.4.2

  /@babel/code-frame@7.23.5:
    resolution:
      {
        integrity: sha512-CgH3s1a96LipHCmSUmYFPwY7MNx8C3avkq7i4Wl3cfa662ldtUe4VM1TPXX70pfmrlWTb6jLqTYrZyT2ZTJBgA==,
      }
    engines: { node: ">=6.9.0" }
    dependencies:
      "@babel/highlight": 7.23.4
      chalk: 2.4.2

  /@babel/compat-data@7.23.2:
    resolution:
      {
        integrity: sha512-0S9TQMmDHlqAZ2ITT95irXKfxN9bncq8ZCoJhun3nHL/lLUxd2NKBJYoNGWH7S0hz6fRQwWlAWn/ILM0C70KZQ==,
      }
    engines: { node: ">=6.9.0" }
    dev: false

  /@babel/compat-data@7.23.5:
    resolution:
      {
        integrity: sha512-uU27kfDRlhfKl+w1U6vp16IuvSLtjAxdArVXPa9BvLkrr7CYIsxH5adpHObeAGY/41+syctUWOZ140a2Rvkgjw==,
      }
    engines: { node: ">=6.9.0" }

  /@babel/core@7.23.2:
    resolution:
      {
        integrity: sha512-n7s51eWdaWZ3vGT2tD4T7J6eJs3QoBXydv7vkUM06Bf1cbVD2Kc2UrkzhiQwobfV7NwOnQXYL7UBJ5VPU+RGoQ==,
      }
    engines: { node: ">=6.9.0" }
    dependencies:
      "@ampproject/remapping": 2.2.1
      "@babel/code-frame": 7.22.13
      "@babel/generator": 7.23.0
      "@babel/helper-compilation-targets": 7.22.15
      "@babel/helper-module-transforms": 7.23.0(@babel/core@7.23.2)
      "@babel/helpers": 7.23.2
      "@babel/parser": 7.23.0
      "@babel/template": 7.22.15
      "@babel/traverse": 7.23.2
      "@babel/types": 7.23.0
      convert-source-map: 2.0.0
      debug: 4.3.4
      gensync: 1.0.0-beta.2
      json5: 2.2.3
      semver: 6.3.1
    transitivePeerDependencies:
      - supports-color
    dev: false

  /@babel/core@7.23.9:
    resolution:
      {
        integrity: sha512-5q0175NOjddqpvvzU+kDiSOAk4PfdO6FvwCWoQ6RO7rTzEe8vlo+4HVfcnAREhD4npMs0e9uZypjTwzZPCf/cw==,
      }
    engines: { node: ">=6.9.0" }
    dependencies:
      "@ampproject/remapping": 2.2.1
      "@babel/code-frame": 7.23.5
      "@babel/generator": 7.23.6
      "@babel/helper-compilation-targets": 7.23.6
      "@babel/helper-module-transforms": 7.23.3(@babel/core@7.23.9)
      "@babel/helpers": 7.23.9
      "@babel/parser": 7.23.9
      "@babel/template": 7.23.9
      "@babel/traverse": 7.23.9
      "@babel/types": 7.23.9
      convert-source-map: 2.0.0
      debug: 4.3.4
      gensync: 1.0.0-beta.2
      json5: 2.2.3
      semver: 6.3.1
    transitivePeerDependencies:
      - supports-color

  /@babel/generator@7.23.0:
    resolution:
      {
        integrity: sha512-lN85QRR+5IbYrMWM6Y4pE/noaQtg4pNiqeNGX60eqOfo6gtEj6uw/JagelB8vVztSd7R6M5n1+PQkDbHbBRU4g==,
      }
    engines: { node: ">=6.9.0" }
    dependencies:
      "@babel/types": 7.23.0
      "@jridgewell/gen-mapping": 0.3.3
      "@jridgewell/trace-mapping": 0.3.18
      jsesc: 2.5.2
    dev: false

  /@babel/generator@7.23.6:
    resolution:
      {
        integrity: sha512-qrSfCYxYQB5owCmGLbl8XRpX1ytXlpueOb0N0UmQwA073KZxejgQTzAmJezxvpwQD9uGtK2shHdi55QT+MbjIw==,
      }
    engines: { node: ">=6.9.0" }
    dependencies:
      "@babel/types": 7.23.9
      "@jridgewell/gen-mapping": 0.3.3
      "@jridgewell/trace-mapping": 0.3.18
      jsesc: 2.5.2

  /@babel/helper-compilation-targets@7.22.15:
    resolution:
      {
        integrity: sha512-y6EEzULok0Qvz8yyLkCvVX+02ic+By2UdOhylwUOvOn9dvYc9mKICJuuU1n1XBI02YWsNsnrY1kc6DVbjcXbtw==,
      }
    engines: { node: ">=6.9.0" }
    dependencies:
      "@babel/compat-data": 7.23.2
      "@babel/helper-validator-option": 7.22.15
      browserslist: 4.22.1
      lru-cache: 5.1.1
      semver: 6.3.1
    dev: false

  /@babel/helper-compilation-targets@7.23.6:
    resolution:
      {
        integrity: sha512-9JB548GZoQVmzrFgp8o7KxdgkTGm6xs9DW0o/Pim72UDjzr5ObUQ6ZzYPqA+g9OTS2bBQoctLJrky0RDCAWRgQ==,
      }
    engines: { node: ">=6.9.0" }
    dependencies:
      "@babel/compat-data": 7.23.5
      "@babel/helper-validator-option": 7.23.5
      browserslist: 4.22.3
      lru-cache: 5.1.1
      semver: 6.3.1

  /@babel/helper-environment-visitor@7.22.20:
    resolution:
      {
        integrity: sha512-zfedSIzFhat/gFhWfHtgWvlec0nqB9YEIVrpuwjruLlXfUSnA8cJB0miHKwqDnQ7d32aKo2xt88/xZptwxbfhA==,
      }
    engines: { node: ">=6.9.0" }

  /@babel/helper-function-name@7.23.0:
    resolution:
      {
        integrity: sha512-OErEqsrxjZTJciZ4Oo+eoZqeW9UIiOcuYKRJA4ZAgV9myA+pOXhhmpfNCKjEH/auVfEYVFJ6y1Tc4r0eIApqiw==,
      }
    engines: { node: ">=6.9.0" }
    dependencies:
      "@babel/template": 7.22.15
      "@babel/types": 7.23.0

  /@babel/helper-hoist-variables@7.22.5:
    resolution:
      {
        integrity: sha512-wGjk9QZVzvknA6yKIUURb8zY3grXCcOZt+/7Wcy8O2uctxhplmUPkOdlgoNhmdVee2c92JXbf1xpMtVNbfoxRw==,
      }
    engines: { node: ">=6.9.0" }
    dependencies:
      "@babel/types": 7.23.0

  /@babel/helper-module-imports@7.22.15:
    resolution:
      {
        integrity: sha512-0pYVBnDKZO2fnSPCrgM/6WMc7eS20Fbok+0r88fp+YtWVLZrp4CkafFGIp+W0VKw4a22sgebPT99y+FDNMdP4w==,
      }
    engines: { node: ">=6.9.0" }
    dependencies:
      "@babel/types": 7.23.0

  /@babel/helper-module-transforms@7.23.0(@babel/core@7.23.2):
    resolution:
      {
        integrity: sha512-WhDWw1tdrlT0gMgUJSlX0IQvoO1eN279zrAUbVB+KpV2c3Tylz8+GnKOLllCS6Z/iZQEyVYxhZVUdPTqs2YYPw==,
      }
    engines: { node: ">=6.9.0" }
    peerDependencies:
      "@babel/core": ^7.0.0
    dependencies:
      "@babel/core": 7.23.2
      "@babel/helper-environment-visitor": 7.22.20
      "@babel/helper-module-imports": 7.22.15
      "@babel/helper-simple-access": 7.22.5
      "@babel/helper-split-export-declaration": 7.22.6
      "@babel/helper-validator-identifier": 7.22.20
    dev: false

  /@babel/helper-module-transforms@7.23.3(@babel/core@7.23.9):
    resolution:
      {
        integrity: sha512-7bBs4ED9OmswdfDzpz4MpWgSrV7FXlc3zIagvLFjS5H+Mk7Snr21vQ6QwrsoCGMfNC4e4LQPdoULEt4ykz0SRQ==,
      }
    engines: { node: ">=6.9.0" }
    peerDependencies:
      "@babel/core": ^7.0.0
    dependencies:
      "@babel/core": 7.23.9
      "@babel/helper-environment-visitor": 7.22.20
      "@babel/helper-module-imports": 7.22.15
      "@babel/helper-simple-access": 7.22.5
      "@babel/helper-split-export-declaration": 7.22.6
      "@babel/helper-validator-identifier": 7.22.20

  /@babel/helper-plugin-utils@7.22.5:
    resolution:
      {
        integrity: sha512-uLls06UVKgFG9QD4OeFYLEGteMIAa5kpTPcFL28yuCIIzsf6ZyKZMllKVOCZFhiZ5ptnwX4mtKdWCBE/uT4amg==,
      }
    engines: { node: ">=6.9.0" }
    dev: true

  /@babel/helper-simple-access@7.22.5:
    resolution:
      {
        integrity: sha512-n0H99E/K+Bika3++WNL17POvo4rKWZ7lZEp1Q+fStVbUi8nxPQEBOlTmCOxW/0JsS56SKKQ+ojAe2pHKJHN35w==,
      }
    engines: { node: ">=6.9.0" }
    dependencies:
      "@babel/types": 7.23.0

  /@babel/helper-split-export-declaration@7.22.6:
    resolution:
      {
        integrity: sha512-AsUnxuLhRYsisFiaJwvp1QF+I3KjD5FOxut14q/GzovUe6orHLesW2C7d754kRm53h5gqrz6sFl6sxc4BVtE/g==,
      }
    engines: { node: ">=6.9.0" }
    dependencies:
      "@babel/types": 7.23.0

  /@babel/helper-string-parser@7.22.5:
    resolution:
      {
        integrity: sha512-mM4COjgZox8U+JcXQwPijIZLElkgEpO5rsERVDJTc2qfCDfERyob6k5WegS14SX18IIjv+XD+GrqNumY5JRCDw==,
      }
    engines: { node: ">=6.9.0" }

  /@babel/helper-string-parser@7.23.4:
    resolution:
      {
        integrity: sha512-803gmbQdqwdf4olxrX4AJyFBV/RTr3rSmOj0rKwesmzlfhYNDEs+/iOcznzpNWlJlIlTJC2QfPFcHB6DlzdVLQ==,
      }
    engines: { node: ">=6.9.0" }

  /@babel/helper-validator-identifier@7.22.20:
    resolution:
      {
        integrity: sha512-Y4OZ+ytlatR8AI+8KZfKuL5urKp7qey08ha31L8b3BwewJAoJamTzyvxPR/5D+KkdJCGPq/+8TukHBlY10FX9A==,
      }
    engines: { node: ">=6.9.0" }

  /@babel/helper-validator-option@7.22.15:
    resolution:
      {
        integrity: sha512-bMn7RmyFjY/mdECUbgn9eoSY4vqvacUnS9i9vGAGttgFWesO6B4CYWA7XlpbWgBt71iv/hfbPlynohStqnu5hA==,
      }
    engines: { node: ">=6.9.0" }
    dev: false

  /@babel/helper-validator-option@7.23.5:
    resolution:
      {
        integrity: sha512-85ttAOMLsr53VgXkTbkx8oA6YTfT4q7/HzXSLEYmjcSTJPMPQtvq1BD79Byep5xMUYbGRzEpDsjUf3dyp54IKw==,
      }
    engines: { node: ">=6.9.0" }

  /@babel/helpers@7.23.2:
    resolution:
      {
        integrity: sha512-lzchcp8SjTSVe/fPmLwtWVBFC7+Tbn8LGHDVfDp9JGxpAY5opSaEFgt8UQvrnECWOTdji2mOWMz1rOhkHscmGQ==,
      }
    engines: { node: ">=6.9.0" }
    dependencies:
      "@babel/template": 7.22.15
      "@babel/traverse": 7.23.2
      "@babel/types": 7.23.0
    transitivePeerDependencies:
      - supports-color
    dev: false

  /@babel/helpers@7.23.9:
    resolution:
      {
        integrity: sha512-87ICKgU5t5SzOT7sBMfCOZQ2rHjRU+Pcb9BoILMYz600W6DkVRLFBPwQ18gwUVvggqXivaUakpnxWQGbpywbBQ==,
      }
    engines: { node: ">=6.9.0" }
    dependencies:
      "@babel/template": 7.23.9
      "@babel/traverse": 7.23.9
      "@babel/types": 7.23.9
    transitivePeerDependencies:
      - supports-color

  /@babel/highlight@7.22.13:
    resolution:
      {
        integrity: sha512-C/BaXcnnvBCmHTpz/VGZ8jgtE2aYlW4hxDhseJAWZb7gqGM/qtCK6iZUb0TyKFf7BOUsBH7Q7fkRsDRhg1XklQ==,
      }
    engines: { node: ">=6.9.0" }
    dependencies:
      "@babel/helper-validator-identifier": 7.22.20
      chalk: 2.4.2
      js-tokens: 4.0.0

  /@babel/highlight@7.23.4:
    resolution:
      {
        integrity: sha512-acGdbYSfp2WheJoJm/EBBBLh/ID8KDc64ISZ9DYtBmC8/Q204PZJLHyzeB5qMzJ5trcOkybd78M4x2KWsUq++A==,
      }
    engines: { node: ">=6.9.0" }
    dependencies:
      "@babel/helper-validator-identifier": 7.22.20
      chalk: 2.4.2
      js-tokens: 4.0.0

  /@babel/parser@7.23.0:
    resolution:
      {
        integrity: sha512-vvPKKdMemU85V9WE/l5wZEmImpCtLqbnTvqDS2U1fJ96KrxoW7KrXhNsNCblQlg8Ck4b85yxdTyelsMUgFUXiw==,
      }
    engines: { node: ">=6.0.0" }
    dependencies:
      "@babel/types": 7.23.0

  /@babel/parser@7.23.9:
    resolution:
      {
        integrity: sha512-9tcKgqKbs3xGJ+NtKF2ndOBBLVwPjl1SHxPQkd36r3Dlirw3xWUeGaTbqr7uGZcTaxkVNwc+03SVP7aCdWrTlA==,
      }
    engines: { node: ">=6.0.0" }
    hasBin: true
    dependencies:
      "@babel/types": 7.23.9

  /@babel/plugin-transform-react-jsx-self@7.23.3(@babel/core@7.23.9):
    resolution:
      {
        integrity: sha512-qXRvbeKDSfwnlJnanVRp0SfuWE5DQhwQr5xtLBzp56Wabyo+4CMosF6Kfp+eOD/4FYpql64XVJ2W0pVLlJZxOQ==,
      }
    engines: { node: ">=6.9.0" }
    peerDependencies:
      "@babel/core": ^7.0.0-0
    dependencies:
      "@babel/core": 7.23.9
      "@babel/helper-plugin-utils": 7.22.5
    dev: true

  /@babel/plugin-transform-react-jsx-source@7.23.3(@babel/core@7.23.9):
    resolution:
      {
        integrity: sha512-91RS0MDnAWDNvGC6Wio5XYkyWI39FMFO+JK9+4AlgaTH+yWwVTsw7/sn6LK0lH7c5F+TFkpv/3LfCJ1Ydwof/g==,
      }
    engines: { node: ">=6.9.0" }
    peerDependencies:
      "@babel/core": ^7.0.0-0
    dependencies:
      "@babel/core": 7.23.9
      "@babel/helper-plugin-utils": 7.22.5
    dev: true

  /@babel/runtime-corejs3@7.22.10:
    resolution:
      {
        integrity: sha512-IcixfV2Jl3UrqZX4c81+7lVg5++2ufYJyAFW3Aux/ZTvY6LVYYhJ9rMgnbX0zGVq6eqfVpnoatTjZdVki/GmWA==,
      }
    engines: { node: ">=6.9.0" }
    dependencies:
      core-js-pure: 3.32.1
      regenerator-runtime: 0.14.0
    dev: true

  /@babel/runtime@7.23.2:
    resolution:
      {
        integrity: sha512-mM8eg4yl5D6i3lu2QKPuPH4FArvJ8KhTofbE7jwMUv9KX5mBvwPAqnV3MlyBNqdp9RyRKP6Yck8TrfYrPvX3bg==,
      }
    engines: { node: ">=6.9.0" }
    dependencies:
      regenerator-runtime: 0.14.0
    dev: false

  /@babel/template@7.22.15:
    resolution:
      {
        integrity: sha512-QPErUVm4uyJa60rkI73qneDacvdvzxshT3kksGqlGWYdOTIUOwJ7RDUL8sGqslY1uXWSL6xMFKEXDS3ox2uF0w==,
      }
    engines: { node: ">=6.9.0" }
    dependencies:
      "@babel/code-frame": 7.22.13
      "@babel/parser": 7.23.0
      "@babel/types": 7.23.0

  /@babel/template@7.23.9:
    resolution:
      {
        integrity: sha512-+xrD2BWLpvHKNmX2QbpdpsBaWnRxahMwJjO+KZk2JOElj5nSmKezyS1B4u+QbHMTX69t4ukm6hh9lsYQ7GHCKA==,
      }
    engines: { node: ">=6.9.0" }
    dependencies:
      "@babel/code-frame": 7.23.5
      "@babel/parser": 7.23.9
      "@babel/types": 7.23.9

  /@babel/traverse@7.23.2:
    resolution:
      {
        integrity: sha512-azpe59SQ48qG6nu2CzcMLbxUudtN+dOM9kDbUqGq3HXUJRlo7i8fvPoxQUzYgLZ4cMVmuZgm8vvBpNeRhd6XSw==,
      }
    engines: { node: ">=6.9.0" }
    dependencies:
      "@babel/code-frame": 7.22.13
      "@babel/generator": 7.23.0
      "@babel/helper-environment-visitor": 7.22.20
      "@babel/helper-function-name": 7.23.0
      "@babel/helper-hoist-variables": 7.22.5
      "@babel/helper-split-export-declaration": 7.22.6
      "@babel/parser": 7.23.0
      "@babel/types": 7.23.0
      debug: 4.3.4
      globals: 11.12.0
    transitivePeerDependencies:
      - supports-color
    dev: false

  /@babel/traverse@7.23.9:
    resolution:
      {
        integrity: sha512-I/4UJ9vs90OkBtY6iiiTORVMyIhJ4kAVmsKo9KFc8UOxMeUfi2hvtIBsET5u9GizXE6/GFSuKCTNfgCswuEjRg==,
      }
    engines: { node: ">=6.9.0" }
    dependencies:
      "@babel/code-frame": 7.23.5
      "@babel/generator": 7.23.6
      "@babel/helper-environment-visitor": 7.22.20
      "@babel/helper-function-name": 7.23.0
      "@babel/helper-hoist-variables": 7.22.5
      "@babel/helper-split-export-declaration": 7.22.6
      "@babel/parser": 7.23.9
      "@babel/types": 7.23.9
      debug: 4.3.4
      globals: 11.12.0
    transitivePeerDependencies:
      - supports-color

  /@babel/types@7.23.0:
    resolution:
      {
        integrity: sha512-0oIyUfKoI3mSqMvsxBdclDwxXKXAUA8v/apZbc+iSyARYou1o8ZGDxbUYyLFoW2arqS2jDGqJuZvv1d/io1axg==,
      }
    engines: { node: ">=6.9.0" }
    dependencies:
      "@babel/helper-string-parser": 7.22.5
      "@babel/helper-validator-identifier": 7.22.20
      to-fast-properties: 2.0.0

  /@babel/types@7.23.9:
    resolution:
      {
        integrity: sha512-dQjSq/7HaSjRM43FFGnv5keM2HsxpmyV1PfaSVm0nzzjwwTmjOe6J4bC8e3+pTEIgHaHj+1ZlLThRJ2auc/w1Q==,
      }
    engines: { node: ">=6.9.0" }
    dependencies:
      "@babel/helper-string-parser": 7.23.4
      "@babel/helper-validator-identifier": 7.22.20
      to-fast-properties: 2.0.0

  /@bcoe/v8-coverage@0.2.3:
    resolution:
      {
        integrity: sha512-0hYQ8SB4Db5zvZB4axdMHGwEaQjkZzFjQiN9LVYvIFB2nSUHW9tYpxWriPrWDASIxiaXax83REcLxuSdnGPZtw==,
      }
    dev: true

  /@cspotcode/source-map-support@0.8.1:
    resolution:
      {
        integrity: sha512-IchNf6dN4tHoMFIn/7OE8LWZ19Y6q/67Bmf6vnGREv8RSbBVb9LPJxEcnwrcwX6ixSvaiGoomAUvu4YSxXrVgw==,
      }
    engines: { node: ">=12" }
    dependencies:
      "@jridgewell/trace-mapping": 0.3.9
    dev: true

  /@drizzle-team/studio@0.0.39:
    resolution:
      {
        integrity: sha512-c5Hkm7MmQC2n5qAsKShjQrHoqlfGslB8+qWzsGGZ+2dHMRTNG60UuzalF0h0rvBax5uzPXuGkYLGaQ+TUX3yMw==,
      }
    dependencies:
      superjson: 2.2.1
    dev: true

  /@esbuild-kit/core-utils@3.1.0:
    resolution:
      {
        integrity: sha512-Uuk8RpCg/7fdHSceR1M6XbSZFSuMrxcePFuGgyvsBn+u339dk5OeL4jv2EojwTN2st/unJGsVm4qHWjWNmJ/tw==,
      }
    dependencies:
      esbuild: 0.17.19
      source-map-support: 0.5.21
    dev: true

  /@esbuild-kit/esm-loader@2.5.5:
    resolution:
      {
        integrity: sha512-Qwfvj/qoPbClxCRNuac1Du01r9gvNOT+pMYtJDapfB1eoGN1YlJ1BixLyL9WVENRx5RXgNLdfYdx/CuswlGhMw==,
      }
    dependencies:
      "@esbuild-kit/core-utils": 3.1.0
      get-tsconfig: 4.6.2
    dev: true

  /@esbuild/android-arm64@0.17.19:
    resolution:
      {
        integrity: sha512-KBMWvEZooR7+kzY0BtbTQn0OAYY7CsiydT63pVEaPtVYF0hXbUaOyZog37DKxK7NF3XacBJOpYT4adIJh+avxA==,
      }
    engines: { node: ">=12" }
    cpu: [arm64]
    os: [android]
    requiresBuild: true
    dev: true
    optional: true

  /@esbuild/android-arm64@0.19.8:
    resolution:
      {
        integrity: sha512-B8JbS61bEunhfx8kasogFENgQfr/dIp+ggYXwTqdbMAgGDhRa3AaPpQMuQU0rNxDLECj6FhDzk1cF9WHMVwrtA==,
      }
    engines: { node: ">=12" }
    cpu: [arm64]
    os: [android]
    requiresBuild: true
    dev: true
    optional: true

  /@esbuild/android-arm@0.17.19:
    resolution:
      {
        integrity: sha512-rIKddzqhmav7MSmoFCmDIb6e2W57geRsM94gV2l38fzhXMwq7hZoClug9USI2pFRGL06f4IOPHHpFNOkWieR8A==,
      }
    engines: { node: ">=12" }
    cpu: [arm]
    os: [android]
    requiresBuild: true
    dev: true
    optional: true

  /@esbuild/android-arm@0.19.8:
    resolution:
      {
        integrity: sha512-31E2lxlGM1KEfivQl8Yf5aYU/mflz9g06H6S15ITUFQueMFtFjESRMoDSkvMo8thYvLBax+VKTPlpnx+sPicOA==,
      }
    engines: { node: ">=12" }
    cpu: [arm]
    os: [android]
    requiresBuild: true
    dev: true
    optional: true

  /@esbuild/android-x64@0.17.19:
    resolution:
      {
        integrity: sha512-uUTTc4xGNDT7YSArp/zbtmbhO0uEEK9/ETW29Wk1thYUJBz3IVnvgEiEwEa9IeLyvnpKrWK64Utw2bgUmDveww==,
      }
    engines: { node: ">=12" }
    cpu: [x64]
    os: [android]
    requiresBuild: true
    dev: true
    optional: true

  /@esbuild/android-x64@0.19.8:
    resolution:
      {
        integrity: sha512-rdqqYfRIn4jWOp+lzQttYMa2Xar3OK9Yt2fhOhzFXqg0rVWEfSclJvZq5fZslnz6ypHvVf3CT7qyf0A5pM682A==,
      }
    engines: { node: ">=12" }
    cpu: [x64]
    os: [android]
    requiresBuild: true
    dev: true
    optional: true

  /@esbuild/darwin-arm64@0.17.19:
    resolution:
      {
        integrity: sha512-80wEoCfF/hFKM6WE1FyBHc9SfUblloAWx6FJkFWTWiCoht9Mc0ARGEM47e67W9rI09YoUxJL68WHfDRYEAvOhg==,
      }
    engines: { node: ">=12" }
    cpu: [arm64]
    os: [darwin]
    requiresBuild: true
    dev: true
    optional: true

  /@esbuild/darwin-arm64@0.19.8:
    resolution:
      {
        integrity: sha512-RQw9DemMbIq35Bprbboyf8SmOr4UXsRVxJ97LgB55VKKeJOOdvsIPy0nFyF2l8U+h4PtBx/1kRf0BelOYCiQcw==,
      }
    engines: { node: ">=12" }
    cpu: [arm64]
    os: [darwin]
    requiresBuild: true
    dev: true
    optional: true

  /@esbuild/darwin-x64@0.17.19:
    resolution:
      {
        integrity: sha512-IJM4JJsLhRYr9xdtLytPLSH9k/oxR3boaUIYiHkAawtwNOXKE8KoU8tMvryogdcT8AU+Bflmh81Xn6Q0vTZbQw==,
      }
    engines: { node: ">=12" }
    cpu: [x64]
    os: [darwin]
    requiresBuild: true
    dev: true
    optional: true

  /@esbuild/darwin-x64@0.19.8:
    resolution:
      {
        integrity: sha512-3sur80OT9YdeZwIVgERAysAbwncom7b4bCI2XKLjMfPymTud7e/oY4y+ci1XVp5TfQp/bppn7xLw1n/oSQY3/Q==,
      }
    engines: { node: ">=12" }
    cpu: [x64]
    os: [darwin]
    requiresBuild: true
    dev: true
    optional: true

  /@esbuild/freebsd-arm64@0.17.19:
    resolution:
      {
        integrity: sha512-pBwbc7DufluUeGdjSU5Si+P3SoMF5DQ/F/UmTSb8HXO80ZEAJmrykPyzo1IfNbAoaqw48YRpv8shwd1NoI0jcQ==,
      }
    engines: { node: ">=12" }
    cpu: [arm64]
    os: [freebsd]
    requiresBuild: true
    dev: true
    optional: true

  /@esbuild/freebsd-arm64@0.19.8:
    resolution:
      {
        integrity: sha512-WAnPJSDattvS/XtPCTj1tPoTxERjcTpH6HsMr6ujTT+X6rylVe8ggxk8pVxzf5U1wh5sPODpawNicF5ta/9Tmw==,
      }
    engines: { node: ">=12" }
    cpu: [arm64]
    os: [freebsd]
    requiresBuild: true
    dev: true
    optional: true

  /@esbuild/freebsd-x64@0.17.19:
    resolution:
      {
        integrity: sha512-4lu+n8Wk0XlajEhbEffdy2xy53dpR06SlzvhGByyg36qJw6Kpfk7cp45DR/62aPH9mtJRmIyrXAS5UWBrJT6TQ==,
      }
    engines: { node: ">=12" }
    cpu: [x64]
    os: [freebsd]
    requiresBuild: true
    dev: true
    optional: true

  /@esbuild/freebsd-x64@0.19.8:
    resolution:
      {
        integrity: sha512-ICvZyOplIjmmhjd6mxi+zxSdpPTKFfyPPQMQTK/w+8eNK6WV01AjIztJALDtwNNfFhfZLux0tZLC+U9nSyA5Zg==,
      }
    engines: { node: ">=12" }
    cpu: [x64]
    os: [freebsd]
    requiresBuild: true
    dev: true
    optional: true

  /@esbuild/linux-arm64@0.17.19:
    resolution:
      {
        integrity: sha512-ct1Tg3WGwd3P+oZYqic+YZF4snNl2bsnMKRkb3ozHmnM0dGWuxcPTTntAF6bOP0Sp4x0PjSF+4uHQ1xvxfRKqg==,
      }
    engines: { node: ">=12" }
    cpu: [arm64]
    os: [linux]
    requiresBuild: true
    dev: true
    optional: true

  /@esbuild/linux-arm64@0.19.8:
    resolution:
      {
        integrity: sha512-z1zMZivxDLHWnyGOctT9JP70h0beY54xDDDJt4VpTX+iwA77IFsE1vCXWmprajJGa+ZYSqkSbRQ4eyLCpCmiCQ==,
      }
    engines: { node: ">=12" }
    cpu: [arm64]
    os: [linux]
    requiresBuild: true
    dev: true
    optional: true

  /@esbuild/linux-arm@0.17.19:
    resolution:
      {
        integrity: sha512-cdmT3KxjlOQ/gZ2cjfrQOtmhG4HJs6hhvm3mWSRDPtZ/lP5oe8FWceS10JaSJC13GBd4eH/haHnqf7hhGNLerA==,
      }
    engines: { node: ">=12" }
    cpu: [arm]
    os: [linux]
    requiresBuild: true
    dev: true
    optional: true

  /@esbuild/linux-arm@0.19.8:
    resolution:
      {
        integrity: sha512-H4vmI5PYqSvosPaTJuEppU9oz1dq2A7Mr2vyg5TF9Ga+3+MGgBdGzcyBP7qK9MrwFQZlvNyJrvz6GuCaj3OukQ==,
      }
    engines: { node: ">=12" }
    cpu: [arm]
    os: [linux]
    requiresBuild: true
    dev: true
    optional: true

  /@esbuild/linux-ia32@0.17.19:
    resolution:
      {
        integrity: sha512-w4IRhSy1VbsNxHRQpeGCHEmibqdTUx61Vc38APcsRbuVgK0OPEnQ0YD39Brymn96mOx48Y2laBQGqgZ0j9w6SQ==,
      }
    engines: { node: ">=12" }
    cpu: [ia32]
    os: [linux]
    requiresBuild: true
    dev: true
    optional: true

  /@esbuild/linux-ia32@0.19.8:
    resolution:
      {
        integrity: sha512-1a8suQiFJmZz1khm/rDglOc8lavtzEMRo0v6WhPgxkrjcU0LkHj+TwBrALwoz/OtMExvsqbbMI0ChyelKabSvQ==,
      }
    engines: { node: ">=12" }
    cpu: [ia32]
    os: [linux]
    requiresBuild: true
    dev: true
    optional: true

  /@esbuild/linux-loong64@0.17.19:
    resolution:
      {
        integrity: sha512-2iAngUbBPMq439a+z//gE+9WBldoMp1s5GWsUSgqHLzLJ9WoZLZhpwWuym0u0u/4XmZ3gpHmzV84PonE+9IIdQ==,
      }
    engines: { node: ">=12" }
    cpu: [loong64]
    os: [linux]
    requiresBuild: true
    dev: true
    optional: true

  /@esbuild/linux-loong64@0.19.8:
    resolution:
      {
        integrity: sha512-fHZWS2JJxnXt1uYJsDv9+b60WCc2RlvVAy1F76qOLtXRO+H4mjt3Tr6MJ5l7Q78X8KgCFudnTuiQRBhULUyBKQ==,
      }
    engines: { node: ">=12" }
    cpu: [loong64]
    os: [linux]
    requiresBuild: true
    dev: true
    optional: true

  /@esbuild/linux-mips64el@0.17.19:
    resolution:
      {
        integrity: sha512-LKJltc4LVdMKHsrFe4MGNPp0hqDFA1Wpt3jE1gEyM3nKUvOiO//9PheZZHfYRfYl6AwdTH4aTcXSqBerX0ml4A==,
      }
    engines: { node: ">=12" }
    cpu: [mips64el]
    os: [linux]
    requiresBuild: true
    dev: true
    optional: true

  /@esbuild/linux-mips64el@0.19.8:
    resolution:
      {
        integrity: sha512-Wy/z0EL5qZYLX66dVnEg9riiwls5IYnziwuju2oUiuxVc+/edvqXa04qNtbrs0Ukatg5HEzqT94Zs7J207dN5Q==,
      }
    engines: { node: ">=12" }
    cpu: [mips64el]
    os: [linux]
    requiresBuild: true
    dev: true
    optional: true

  /@esbuild/linux-ppc64@0.17.19:
    resolution:
      {
        integrity: sha512-/c/DGybs95WXNS8y3Ti/ytqETiW7EU44MEKuCAcpPto3YjQbyK3IQVKfF6nbghD7EcLUGl0NbiL5Rt5DMhn5tg==,
      }
    engines: { node: ">=12" }
    cpu: [ppc64]
    os: [linux]
    requiresBuild: true
    dev: true
    optional: true

  /@esbuild/linux-ppc64@0.19.8:
    resolution:
      {
        integrity: sha512-ETaW6245wK23YIEufhMQ3HSeHO7NgsLx8gygBVldRHKhOlD1oNeNy/P67mIh1zPn2Hr2HLieQrt6tWrVwuqrxg==,
      }
    engines: { node: ">=12" }
    cpu: [ppc64]
    os: [linux]
    requiresBuild: true
    dev: true
    optional: true

  /@esbuild/linux-riscv64@0.17.19:
    resolution:
      {
        integrity: sha512-FC3nUAWhvFoutlhAkgHf8f5HwFWUL6bYdvLc/TTuxKlvLi3+pPzdZiFKSWz/PF30TB1K19SuCxDTI5KcqASJqA==,
      }
    engines: { node: ">=12" }
    cpu: [riscv64]
    os: [linux]
    requiresBuild: true
    dev: true
    optional: true

  /@esbuild/linux-riscv64@0.19.8:
    resolution:
      {
        integrity: sha512-T2DRQk55SgoleTP+DtPlMrxi/5r9AeFgkhkZ/B0ap99zmxtxdOixOMI570VjdRCs9pE4Wdkz7JYrsPvsl7eESg==,
      }
    engines: { node: ">=12" }
    cpu: [riscv64]
    os: [linux]
    requiresBuild: true
    dev: true
    optional: true

  /@esbuild/linux-s390x@0.17.19:
    resolution:
      {
        integrity: sha512-IbFsFbxMWLuKEbH+7sTkKzL6NJmG2vRyy6K7JJo55w+8xDk7RElYn6xvXtDW8HCfoKBFK69f3pgBJSUSQPr+4Q==,
      }
    engines: { node: ">=12" }
    cpu: [s390x]
    os: [linux]
    requiresBuild: true
    dev: true
    optional: true

  /@esbuild/linux-s390x@0.19.8:
    resolution:
      {
        integrity: sha512-NPxbdmmo3Bk7mbNeHmcCd7R7fptJaczPYBaELk6NcXxy7HLNyWwCyDJ/Xx+/YcNH7Im5dHdx9gZ5xIwyliQCbg==,
      }
    engines: { node: ">=12" }
    cpu: [s390x]
    os: [linux]
    requiresBuild: true
    dev: true
    optional: true

  /@esbuild/linux-x64@0.17.19:
    resolution:
      {
        integrity: sha512-68ngA9lg2H6zkZcyp22tsVt38mlhWde8l3eJLWkyLrp4HwMUr3c1s/M2t7+kHIhvMjglIBrFpncX1SzMckomGw==,
      }
    engines: { node: ">=12" }
    cpu: [x64]
    os: [linux]
    requiresBuild: true
    dev: true
    optional: true

  /@esbuild/linux-x64@0.19.8:
    resolution:
      {
        integrity: sha512-lytMAVOM3b1gPypL2TRmZ5rnXl7+6IIk8uB3eLsV1JwcizuolblXRrc5ShPrO9ls/b+RTp+E6gbsuLWHWi2zGg==,
      }
    engines: { node: ">=12" }
    cpu: [x64]
    os: [linux]
    requiresBuild: true
    dev: true
    optional: true

  /@esbuild/netbsd-x64@0.17.19:
    resolution:
      {
        integrity: sha512-CwFq42rXCR8TYIjIfpXCbRX0rp1jo6cPIUPSaWwzbVI4aOfX96OXY8M6KNmtPcg7QjYeDmN+DD0Wp3LaBOLf4Q==,
      }
    engines: { node: ">=12" }
    cpu: [x64]
    os: [netbsd]
    requiresBuild: true
    dev: true
    optional: true

  /@esbuild/netbsd-x64@0.19.8:
    resolution:
      {
        integrity: sha512-hvWVo2VsXz/8NVt1UhLzxwAfo5sioj92uo0bCfLibB0xlOmimU/DeAEsQILlBQvkhrGjamP0/el5HU76HAitGw==,
      }
    engines: { node: ">=12" }
    cpu: [x64]
    os: [netbsd]
    requiresBuild: true
    dev: true
    optional: true

  /@esbuild/openbsd-x64@0.17.19:
    resolution:
      {
        integrity: sha512-cnq5brJYrSZ2CF6c35eCmviIN3k3RczmHz8eYaVlNasVqsNY+JKohZU5MKmaOI+KkllCdzOKKdPs762VCPC20g==,
      }
    engines: { node: ">=12" }
    cpu: [x64]
    os: [openbsd]
    requiresBuild: true
    dev: true
    optional: true

  /@esbuild/openbsd-x64@0.19.8:
    resolution:
      {
        integrity: sha512-/7Y7u77rdvmGTxR83PgaSvSBJCC2L3Kb1M/+dmSIvRvQPXXCuC97QAwMugBNG0yGcbEGfFBH7ojPzAOxfGNkwQ==,
      }
    engines: { node: ">=12" }
    cpu: [x64]
    os: [openbsd]
    requiresBuild: true
    dev: true
    optional: true

  /@esbuild/sunos-x64@0.17.19:
    resolution:
      {
        integrity: sha512-vCRT7yP3zX+bKWFeP/zdS6SqdWB8OIpaRq/mbXQxTGHnIxspRtigpkUcDMlSCOejlHowLqII7K2JKevwyRP2rg==,
      }
    engines: { node: ">=12" }
    cpu: [x64]
    os: [sunos]
    requiresBuild: true
    dev: true
    optional: true

  /@esbuild/sunos-x64@0.19.8:
    resolution:
      {
        integrity: sha512-9Lc4s7Oi98GqFA4HzA/W2JHIYfnXbUYgekUP/Sm4BG9sfLjyv6GKKHKKVs83SMicBF2JwAX6A1PuOLMqpD001w==,
      }
    engines: { node: ">=12" }
    cpu: [x64]
    os: [sunos]
    requiresBuild: true
    dev: true
    optional: true

  /@esbuild/win32-arm64@0.17.19:
    resolution:
      {
        integrity: sha512-yYx+8jwowUstVdorcMdNlzklLYhPxjniHWFKgRqH7IFlUEa0Umu3KuYplf1HUZZ422e3NU9F4LGb+4O0Kdcaag==,
      }
    engines: { node: ">=12" }
    cpu: [arm64]
    os: [win32]
    requiresBuild: true
    dev: true
    optional: true

  /@esbuild/win32-arm64@0.19.8:
    resolution:
      {
        integrity: sha512-rq6WzBGjSzihI9deW3fC2Gqiak68+b7qo5/3kmB6Gvbh/NYPA0sJhrnp7wgV4bNwjqM+R2AApXGxMO7ZoGhIJg==,
      }
    engines: { node: ">=12" }
    cpu: [arm64]
    os: [win32]
    requiresBuild: true
    dev: true
    optional: true

  /@esbuild/win32-ia32@0.17.19:
    resolution:
      {
        integrity: sha512-eggDKanJszUtCdlVs0RB+h35wNlb5v4TWEkq4vZcmVt5u/HiDZrTXe2bWFQUez3RgNHwx/x4sk5++4NSSicKkw==,
      }
    engines: { node: ">=12" }
    cpu: [ia32]
    os: [win32]
    requiresBuild: true
    dev: true
    optional: true

  /@esbuild/win32-ia32@0.19.8:
    resolution:
      {
        integrity: sha512-AIAbverbg5jMvJznYiGhrd3sumfwWs8572mIJL5NQjJa06P8KfCPWZQ0NwZbPQnbQi9OWSZhFVSUWjjIrn4hSw==,
      }
    engines: { node: ">=12" }
    cpu: [ia32]
    os: [win32]
    requiresBuild: true
    dev: true
    optional: true

  /@esbuild/win32-x64@0.17.19:
    resolution:
      {
        integrity: sha512-lAhycmKnVOuRYNtRtatQR1LPQf2oYCkRGkSFnseDAKPl8lu5SOsK/e1sXe5a0Pc5kHIHe6P2I/ilntNv2xf3cA==,
      }
    engines: { node: ">=12" }
    cpu: [x64]
    os: [win32]
    requiresBuild: true
    dev: true
    optional: true

  /@esbuild/win32-x64@0.19.8:
    resolution:
      {
        integrity: sha512-bfZ0cQ1uZs2PqpulNL5j/3w+GDhP36k1K5c38QdQg+Swy51jFZWWeIkteNsufkQxp986wnqRRsb/bHbY1WQ7TA==,
      }
    engines: { node: ">=12" }
    cpu: [x64]
    os: [win32]
    requiresBuild: true
    dev: true
    optional: true

  /@eslint-community/eslint-utils@4.4.0(eslint@8.56.0):
    resolution:
      {
        integrity: sha512-1/sA4dwrzBAyeUoQ6oxahHKmrZvsnLCg4RfxW3ZFGGmQkSNQPFNLV9CUEFQP1x9EYXHTo5p6xdhZM1Ne9p/AfA==,
      }
    engines: { node: ^12.22.0 || ^14.17.0 || >=16.0.0 }
    peerDependencies:
      eslint: ^6.0.0 || ^7.0.0 || >=8.0.0
    dependencies:
      eslint: 8.56.0
      eslint-visitor-keys: 3.4.3

  /@eslint-community/regexpp@4.6.2:
    resolution:
      {
        integrity: sha512-pPTNuaAG3QMH+buKyBIGJs3g/S5y0caxw0ygM3YyE6yJFySwiGGSzA+mM3KJ8QQvzeLh3blwgSonkFjgQdxzMw==,
      }
    engines: { node: ^12.0.0 || ^14.0.0 || >=16.0.0 }

  /@eslint/eslintrc@2.1.4:
    resolution:
      {
        integrity: sha512-269Z39MS6wVJtsoUl10L60WdkhJVdPG24Q4eZTH3nnF6lpvSShEK3wQjDX9JRWAUPvPh7COouPpU9IrqaZFvtQ==,
      }
    engines: { node: ^12.22.0 || ^14.17.0 || >=16.0.0 }
    dependencies:
      ajv: 6.12.6
      debug: 4.3.4
      espree: 9.6.1
      globals: 13.20.0
      ignore: 5.2.4
      import-fresh: 3.3.0
      js-yaml: 4.1.0
      minimatch: 3.1.2
      strip-json-comments: 3.1.1
    transitivePeerDependencies:
      - supports-color

  /@eslint/js@8.56.0:
    resolution:
      {
        integrity: sha512-gMsVel9D7f2HLkBma9VbtzZRehRogVRfbr++f06nL2vnCGCNlzOD+/MUov/F4p8myyAHspEhVobgjpX64q5m6A==,
      }
    engines: { node: ^12.22.0 || ^14.17.0 || >=16.0.0 }

  /@floating-ui/core@1.5.2:
    resolution:
      {
        integrity: sha512-Ii3MrfY/GAIN3OhXNzpCKaLxHQfJF9qvwq/kEJYdqDxeIHa01K8sldugal6TmeeXl+WMvhv9cnVzUTaFFJF09A==,
      }
    dependencies:
      "@floating-ui/utils": 0.1.6
    dev: false

  /@floating-ui/dom@1.5.3:
    resolution:
      {
        integrity: sha512-ClAbQnEqJAKCJOEbbLo5IUlZHkNszqhuxS4fHAVxRPXPya6Ysf2G8KypnYcOTpx6I8xcgF9bbHb6g/2KpbV8qA==,
      }
    dependencies:
      "@floating-ui/core": 1.5.2
      "@floating-ui/utils": 0.1.6
    dev: false

  /@floating-ui/react-dom@2.0.4(react-dom@18.2.0)(react@18.2.0):
    resolution:
      {
        integrity: sha512-CF8k2rgKeh/49UrnIBs4BdxPUV6vize/Db1d/YbCLyp9GiVZ0BEwf5AiDSxJRCr6yOkGqTFHtmrULxkEfYZ7dQ==,
      }
    peerDependencies:
      react: ">=16.8.0"
      react-dom: ">=16.8.0"
    dependencies:
      "@floating-ui/dom": 1.5.3
      react: 18.2.0
      react-dom: 18.2.0(react@18.2.0)
    dev: false

  /@floating-ui/react@0.24.8(react-dom@18.2.0)(react@18.2.0):
    resolution:
      {
        integrity: sha512-AuYeDoaR8jtUlUXtZ1IJ/6jtBkGnSpJXbGNzokBL87VDJ8opMq1Bgrc0szhK482ReQY6KZsMoZCVSb4xwalkBA==,
      }
    peerDependencies:
      react: ">=16.8.0"
      react-dom: ">=16.8.0"
    dependencies:
      "@floating-ui/react-dom": 2.0.4(react-dom@18.2.0)(react@18.2.0)
      aria-hidden: 1.2.3
      react: 18.2.0
      react-dom: 18.2.0(react@18.2.0)
      tabbable: 6.2.0
    dev: false

  /@floating-ui/utils@0.1.6:
    resolution:
      {
        integrity: sha512-OfX7E2oUDYxtBvsuS4e/jSn4Q9Qb6DzgeYtsAdkPZ47znpoNsMgZw0+tVijiv3uGNR6dgNlty6r9rzIzHjtd/A==,
      }
    dev: false

  /@homarr/gridstack@1.0.0:
    resolution:
      {
        integrity: sha512-KM9024BipLD9BmtM6jHI8OKLZ1Iy4vZdTfU53ww4qEda/330XQYhIC2SBcQgkNnDB2MTkn/laNSO5gTy+lJg9Q==,
      }
    dev: false

  /@humanwhocodes/config-array@0.11.13:
    resolution:
      {
        integrity: sha512-JSBDMiDKSzQVngfRjOdFXgFfklaXI4K9nLF49Auh21lmBWRLIK3+xTErTWD4KU54pb6coM6ESE7Awz/FNU3zgQ==,
      }
    engines: { node: ">=10.10.0" }
    dependencies:
      "@humanwhocodes/object-schema": 2.0.1
      debug: 4.3.4
      minimatch: 3.1.2
    transitivePeerDependencies:
      - supports-color

  /@humanwhocodes/module-importer@1.0.1:
    resolution:
      {
        integrity: sha512-bxveV4V8v5Yb4ncFTT3rPSgZBOpCkjfK0y4oVVVJwIuDVBRMDXrPyXRL988i5ap9m9bnyEEjWfm5WkBmtffLfA==,
      }
    engines: { node: ">=12.22" }

  /@humanwhocodes/object-schema@2.0.1:
    resolution:
      {
        integrity: sha512-dvuCeX5fC9dXgJn9t+X5atfmgQAzUOWqS1254Gh0m6i8wKd10ebXkfNKiRK+1GWi/yTvvLDHpoxLr0xxxeslWw==,
      }

  /@ianvs/prettier-plugin-sort-imports@4.1.1(prettier@3.2.5):
    resolution:
      {
        integrity: sha512-kJhXq63ngpTQ2dxgf5GasbPJWsJA3LgoOdd7WGhpUSzLgLgI4IsIzYkbJf9kmpOHe7Vdm/o3PcRA3jmizXUuAQ==,
      }
    peerDependencies:
      "@vue/compiler-sfc": ">=3.0.0"
      prettier: 2 || 3
    peerDependenciesMeta:
      "@vue/compiler-sfc":
        optional: true
    dependencies:
      "@babel/core": 7.23.2
      "@babel/generator": 7.23.0
      "@babel/parser": 7.23.0
      "@babel/traverse": 7.23.2
      "@babel/types": 7.23.0
      prettier: 3.2.5
      semver: 7.5.4
    transitivePeerDependencies:
      - supports-color
    dev: false

  /@isaacs/cliui@8.0.2:
    resolution:
      {
        integrity: sha512-O8jcjabXaleOG9DQ0+ARXWZBTfnP4WNAqzuiJK7ll44AmxGKv/J2M4TPjxjY3znBCfvBXFzucm1twdyFybFqEA==,
      }
    engines: { node: ">=12" }
    dependencies:
      string-width: 5.1.2
      string-width-cjs: /string-width@4.2.3
      strip-ansi: 7.1.0
      strip-ansi-cjs: /strip-ansi@6.0.1
      wrap-ansi: 8.1.0
      wrap-ansi-cjs: /wrap-ansi@7.0.0
    dev: false

  /@istanbuljs/schema@0.1.3:
    resolution:
      {
        integrity: sha512-ZXRY4jNvVgSVQ8DL3LTcakaAtXwTVUxE81hslsyD2AtoXW/wVob10HkOJ1X/pAlcI7D+2YoZKg5do8G/w6RYgA==,
      }
    engines: { node: ">=8" }
    dev: true

  /@jest/schemas@29.6.3:
    resolution:
      {
        integrity: sha512-mo5j5X+jIZmJQveBKeS/clAueipV7KgiX1vMgCxam1RNYiqE1w62n0/tJJnHtjW8ZHcQco5gY85jA3mi0L+nSA==,
      }
    engines: { node: ^14.15.0 || ^16.10.0 || >=18.0.0 }
    dependencies:
      "@sinclair/typebox": 0.27.8
    dev: true

  /@jridgewell/gen-mapping@0.3.3:
    resolution:
      {
        integrity: sha512-HLhSWOLRi875zjjMG/r+Nv0oCW8umGb0BgEhyX3dDX3egwZtB8PqLnjz3yedt8R5StBrzcg4aBpnh8UA9D1BoQ==,
      }
    engines: { node: ">=6.0.0" }
    dependencies:
      "@jridgewell/set-array": 1.1.2
      "@jridgewell/sourcemap-codec": 1.4.15
      "@jridgewell/trace-mapping": 0.3.18

  /@jridgewell/resolve-uri@3.1.0:
    resolution:
      {
        integrity: sha512-F2msla3tad+Mfht5cJq7LSXcdudKTWCVYUgw6pLFOOHSTtZlj6SWNYAp+AhuqLmWdBO2X5hPrLcu8cVP8fy28w==,
      }
    engines: { node: ">=6.0.0" }

  /@jridgewell/set-array@1.1.2:
    resolution:
      {
        integrity: sha512-xnkseuNADM0gt2bs+BvhO0p78Mk762YnZdsuzFV018NoG1Sj1SCQvpSqa7XUaTam5vAGasABV9qXASMKnFMwMw==,
      }
    engines: { node: ">=6.0.0" }

  /@jridgewell/sourcemap-codec@1.4.14:
    resolution:
      {
        integrity: sha512-XPSJHWmi394fuUuzDnGz1wiKqWfo1yXecHQMRf2l6hztTO+nPru658AyDngaBe7isIxEkRsPR3FZh+s7iVa4Uw==,
      }

  /@jridgewell/sourcemap-codec@1.4.15:
    resolution:
      {
        integrity: sha512-eF2rxCRulEKXHTRiDrDy6erMYWqNw4LPdQ8UQA4huuxaQsVeRPFl2oM8oDGxMFhJUWZf9McpLtJasDDZb/Bpeg==,
      }

  /@jridgewell/trace-mapping@0.3.18:
    resolution:
      {
        integrity: sha512-w+niJYzMHdd7USdiH2U6869nqhD2nbfZXND5Yp93qIbEmnDNk7PD48o+YchRVpzMU7M6jVCbenTR7PA1FLQ9pA==,
      }
    dependencies:
      "@jridgewell/resolve-uri": 3.1.0
      "@jridgewell/sourcemap-codec": 1.4.14

  /@jridgewell/trace-mapping@0.3.9:
    resolution:
      {
        integrity: sha512-3Belt6tdc8bPgAtbcmdtNJlirVoTmEb5e2gC94PnkwEW9jI6CAHUeoG85tjWP5WquqfavoMtMwiG4P926ZKKuQ==,
      }
    dependencies:
      "@jridgewell/resolve-uri": 3.1.0
      "@jridgewell/sourcemap-codec": 1.4.15
    dev: true

  /@mantine/core@7.5.1(@mantine/hooks@7.5.1)(@types/react@18.2.55)(react-dom@18.2.0)(react@18.2.0):
    resolution:
      {
        integrity: sha512-V7apuQuRubqxTRXb1uxOM43K7tkLRzpbb1ONJ/sj8QRp/26bShkdYp7EVuSKyrQ8DQ5EGYyBBGyzBOQARh41gA==,
      }
    peerDependencies:
      "@mantine/hooks": 7.5.1
      react: ^18.2.0
      react-dom: ^18.2.0
    dependencies:
      "@floating-ui/react": 0.24.8(react-dom@18.2.0)(react@18.2.0)
      "@mantine/hooks": 7.5.1(react@18.2.0)
      clsx: 2.0.0
      react: 18.2.0
      react-dom: 18.2.0(react@18.2.0)
      react-number-format: 5.3.1(react-dom@18.2.0)(react@18.2.0)
      react-remove-scroll: 2.5.7(@types/react@18.2.55)(react@18.2.0)
      react-textarea-autosize: 8.5.3(@types/react@18.2.55)(react@18.2.0)
      type-fest: 3.13.1
    transitivePeerDependencies:
      - "@types/react"
    dev: false

  /@mantine/dates@7.5.1(@mantine/core@7.5.1)(@mantine/hooks@7.5.1)(dayjs@1.11.10)(react-dom@18.2.0)(react@18.2.0):
    resolution:
      {
        integrity: sha512-FReER5Q7gP4YzJPv3a4BqdiufR184MTRAVrITtdPEeTaqTtryAAHuIjiC8QY3f0Q9ge/Pmbt9Khn/ONbULD4XA==,
      }
    peerDependencies:
      "@mantine/core": 7.5.1
      "@mantine/hooks": 7.5.1
      dayjs: ">=1.0.0"
      react: ^18.2.0
      react-dom: ^18.2.0
    dependencies:
      "@mantine/core": 7.5.1(@mantine/hooks@7.5.1)(@types/react@18.2.55)(react-dom@18.2.0)(react@18.2.0)
      "@mantine/hooks": 7.5.1(react@18.2.0)
      clsx: 2.0.0
      dayjs: 1.11.10
      react: 18.2.0
      react-dom: 18.2.0(react@18.2.0)
    dev: false

  /@mantine/form@7.5.1(react@18.2.0):
    resolution:
      {
        integrity: sha512-NPc6sYXZGImFsZvr9Md5DM8C+vpC14rqLcOJlW4DFqze1/MBblVxR+abCNM12r5hrqUxHXEu55yPzxcR9Hoj3Q==,
      }
    peerDependencies:
      react: ^18.2.0
    dependencies:
      fast-deep-equal: 3.1.3
      klona: 2.0.6
      react: 18.2.0
    dev: false

  /@mantine/hooks@7.5.1(react@18.2.0):
    resolution:
      {
        integrity: sha512-LfrEOkX8U2KbkYAU5BMA7FPbMva/TSd65c45W35wHSx3iqYMsoPN9+Ll1zc/HT0XNFp73jGet9cU7VREbAl0/A==,
      }
    peerDependencies:
      react: ^18.2.0
    dependencies:
      react: 18.2.0
    dev: false

  /@mantine/modals@7.5.1(@mantine/core@7.5.1)(@mantine/hooks@7.5.1)(react-dom@18.2.0)(react@18.2.0):
    resolution:
      {
        integrity: sha512-s0+kGsYbm4sM6xjgR5njAAp5laOw7g9E4rf7kRpcAWadYTGH8ooKnSFuYfLJFm+viYHDHXRQGH6qvo4VAbOrLQ==,
      }
    peerDependencies:
      "@mantine/core": 7.5.1
      "@mantine/hooks": 7.5.1
      react: ^18.2.0
      react-dom: ^18.2.0
    dependencies:
      "@mantine/core": 7.5.1(@mantine/hooks@7.5.1)(@types/react@18.2.55)(react-dom@18.2.0)(react@18.2.0)
      "@mantine/hooks": 7.5.1(react@18.2.0)
      react: 18.2.0
      react-dom: 18.2.0(react@18.2.0)
    dev: false

  /@mantine/notifications@7.5.1(@mantine/core@7.5.1)(@mantine/hooks@7.5.1)(react-dom@18.2.0)(react@18.2.0):
    resolution:
      {
        integrity: sha512-IQDOAz+U9G6IkYXAXG9qL5EESmnhWV3JBJrxwBOPPdi1e9S/akQlsmABWS/voB9WFnOnbMbrkF067RVBA7W4dg==,
      }
    peerDependencies:
      "@mantine/core": 7.5.1
      "@mantine/hooks": 7.5.1
      react: ^18.2.0
      react-dom: ^18.2.0
    dependencies:
      "@mantine/core": 7.5.1(@mantine/hooks@7.5.1)(@types/react@18.2.55)(react-dom@18.2.0)(react@18.2.0)
      "@mantine/hooks": 7.5.1(react@18.2.0)
      "@mantine/store": 7.5.1(react@18.2.0)
      react: 18.2.0
      react-dom: 18.2.0(react@18.2.0)
      react-transition-group: 4.4.5(react-dom@18.2.0)(react@18.2.0)
    dev: false

  /@mantine/spotlight@7.5.1(@mantine/core@7.5.1)(@mantine/hooks@7.5.1)(react-dom@18.2.0)(react@18.2.0):
    resolution:
      {
        integrity: sha512-J49+53nDTsk8eVDFWNVV4SufK5D6iYU5hs15PXwotre+OLgudYK9QXF8r3PA90hugxxiYmykxq2CT+Ttx6GoOg==,
      }
    peerDependencies:
      "@mantine/core": 7.5.1
      "@mantine/hooks": 7.5.1
      react: ^18.2.0
      react-dom: ^18.2.0
    dependencies:
      "@mantine/core": 7.5.1(@mantine/hooks@7.5.1)(@types/react@18.2.55)(react-dom@18.2.0)(react@18.2.0)
      "@mantine/hooks": 7.5.1(react@18.2.0)
      "@mantine/store": 7.5.1(react@18.2.0)
      react: 18.2.0
      react-dom: 18.2.0(react@18.2.0)
    dev: false

  /@mantine/store@7.5.1(react@18.2.0):
    resolution:
      {
        integrity: sha512-sDaPXB3v9JlJghNTnRTFT2hC3HN6pdBcCXj0CqO/QrJgtRA7A3FxW+mnY7YQOaBxHJ1MIRr+zsv0Qy1f/pu1dw==,
      }
    peerDependencies:
      react: ^18.2.0
    dependencies:
      react: 18.2.0
    dev: false

  /@mantine/tiptap@7.5.1(@mantine/core@7.5.1)(@mantine/hooks@7.5.1)(@tiptap/extension-link@2.2.2)(@tiptap/react@2.2.2)(react-dom@18.2.0)(react@18.2.0):
    resolution:
      {
        integrity: sha512-UaDQ0j0eZmyCpoSDKcaMKDFvhrkzCoZUI9bB2N7ktzmrYw/hgbp7ZwOSrftZgNbRaKdcu6SC7ZuiP/fZzGDZ7g==,
      }
    peerDependencies:
      "@mantine/core": 7.5.1
      "@mantine/hooks": 7.5.1
      "@tiptap/extension-link": ^2.1.12
      "@tiptap/react": ^2.1.12
      react: ^18.2.0
      react-dom: ^18.2.0
    dependencies:
      "@mantine/core": 7.5.1(@mantine/hooks@7.5.1)(@types/react@18.2.55)(react-dom@18.2.0)(react@18.2.0)
      "@mantine/hooks": 7.5.1(react@18.2.0)
      "@tiptap/extension-link": 2.2.2(@tiptap/core@2.2.2)(@tiptap/pm@2.2.2)
      "@tiptap/react": 2.2.2(@tiptap/core@2.2.2)(@tiptap/pm@2.2.2)(react-dom@18.2.0)(react@18.2.0)
      react: 18.2.0
      react-dom: 18.2.0(react@18.2.0)
    dev: false

  /@mapbox/node-pre-gyp@1.0.11:
    resolution:
      {
        integrity: sha512-Yhlar6v9WQgUp/He7BdgzOz8lqMQ8sU+jkCq7Wx8Myc5YFJLbEe7lgui/V7G1qB1DJykHSGwreceSaD60Y0PUQ==,
      }
    hasBin: true
    dependencies:
      detect-libc: 2.0.2
      https-proxy-agent: 5.0.1
      make-dir: 3.1.0
      node-fetch: 2.6.11
      nopt: 5.0.0
      npmlog: 5.0.1
      rimraf: 3.0.2
      semver: 7.5.4
      tar: 6.2.0
    transitivePeerDependencies:
      - encoding
      - supports-color
    dev: false

  /@next/env@14.1.0:
    resolution:
      {
        integrity: sha512-Py8zIo+02ht82brwwhTg36iogzFqGLPXlRGKQw5s+qP/kMNc4MAyDeEwBKDijk6zTIbegEgu8Qy7C1LboslQAw==,
      }
    dev: false

  /@next/eslint-plugin-next@14.1.0:
    resolution:
      {
        integrity: sha512-x4FavbNEeXx/baD/zC/SdrvkjSby8nBn8KcCREqk6UuwvwoAPZmaV8TFCAuo/cpovBRTIY67mHhe86MQQm/68Q==,
      }
    dependencies:
      glob: 10.3.10
    dev: false

  /@next/swc-darwin-arm64@14.1.0:
    resolution:
      {
        integrity: sha512-nUDn7TOGcIeyQni6lZHfzNoo9S0euXnu0jhsbMOmMJUBfgsnESdjN97kM7cBqQxZa8L/bM9om/S5/1dzCrW6wQ==,
      }
    engines: { node: ">= 10" }
    cpu: [arm64]
    os: [darwin]
    requiresBuild: true
    dev: false
    optional: true

  /@next/swc-darwin-x64@14.1.0:
    resolution:
      {
        integrity: sha512-1jgudN5haWxiAl3O1ljUS2GfupPmcftu2RYJqZiMJmmbBT5M1XDffjUtRUzP4W3cBHsrvkfOFdQ71hAreNQP6g==,
      }
    engines: { node: ">= 10" }
    cpu: [x64]
    os: [darwin]
    requiresBuild: true
    dev: false
    optional: true

  /@next/swc-linux-arm64-gnu@14.1.0:
    resolution:
      {
        integrity: sha512-RHo7Tcj+jllXUbK7xk2NyIDod3YcCPDZxj1WLIYxd709BQ7WuRYl3OWUNG+WUfqeQBds6kvZYlc42NJJTNi4tQ==,
      }
    engines: { node: ">= 10" }
    cpu: [arm64]
    os: [linux]
    requiresBuild: true
    dev: false
    optional: true

  /@next/swc-linux-arm64-musl@14.1.0:
    resolution:
      {
        integrity: sha512-v6kP8sHYxjO8RwHmWMJSq7VZP2nYCkRVQ0qolh2l6xroe9QjbgV8siTbduED4u0hlk0+tjS6/Tuy4n5XCp+l6g==,
      }
    engines: { node: ">= 10" }
    cpu: [arm64]
    os: [linux]
    requiresBuild: true
    dev: false
    optional: true

  /@next/swc-linux-x64-gnu@14.1.0:
    resolution:
      {
        integrity: sha512-zJ2pnoFYB1F4vmEVlb/eSe+VH679zT1VdXlZKX+pE66grOgjmKJHKacf82g/sWE4MQ4Rk2FMBCRnX+l6/TVYzQ==,
      }
    engines: { node: ">= 10" }
    cpu: [x64]
    os: [linux]
    requiresBuild: true
    dev: false
    optional: true

  /@next/swc-linux-x64-musl@14.1.0:
    resolution:
      {
        integrity: sha512-rbaIYFt2X9YZBSbH/CwGAjbBG2/MrACCVu2X0+kSykHzHnYH5FjHxwXLkcoJ10cX0aWCEynpu+rP76x0914atg==,
      }
    engines: { node: ">= 10" }
    cpu: [x64]
    os: [linux]
    requiresBuild: true
    dev: false
    optional: true

  /@next/swc-win32-arm64-msvc@14.1.0:
    resolution:
      {
        integrity: sha512-o1N5TsYc8f/HpGt39OUQpQ9AKIGApd3QLueu7hXk//2xq5Z9OxmV6sQfNp8C7qYmiOlHYODOGqNNa0e9jvchGQ==,
      }
    engines: { node: ">= 10" }
    cpu: [arm64]
    os: [win32]
    requiresBuild: true
    dev: false
    optional: true

  /@next/swc-win32-ia32-msvc@14.1.0:
    resolution:
      {
        integrity: sha512-XXIuB1DBRCFwNO6EEzCTMHT5pauwaSj4SWs7CYnME57eaReAKBXCnkUE80p/pAZcewm7hs+vGvNqDPacEXHVkw==,
      }
    engines: { node: ">= 10" }
    cpu: [ia32]
    os: [win32]
    requiresBuild: true
    dev: false
    optional: true

  /@next/swc-win32-x64-msvc@14.1.0:
    resolution:
      {
        integrity: sha512-9WEbVRRAqJ3YFVqEZIxUqkiO8l1nool1LmNxygr5HWF8AcSYsEpneUDhmjUVJEzO2A04+oPtZdombzzPPkTtgg==,
      }
    engines: { node: ">= 10" }
    cpu: [x64]
    os: [win32]
    requiresBuild: true
    dev: false
    optional: true

  /@noble/hashes@1.3.2:
    resolution:
      {
        integrity: sha512-MVC8EAQp7MvEcm30KWENFjgR+Mkmf+D189XJTkFIlwohU5hcBbn1ZkKq7KVTi2Hme3PMGF390DaL52beVrIihQ==,
      }
    engines: { node: ">= 16" }
    dev: false

  /@nodelib/fs.scandir@2.1.5:
    resolution:
      {
        integrity: sha512-vq24Bq3ym5HEQm2NKCr3yXDwjc7vTsEThRDnkp2DK9p1uqLR+DHurm/NOTo0KG7HYHU7eppKZj3MyqYuMBf62g==,
      }
    engines: { node: ">= 8" }
    dependencies:
      "@nodelib/fs.stat": 2.0.5
      run-parallel: 1.2.0

  /@nodelib/fs.stat@2.0.5:
    resolution:
      {
        integrity: sha512-RkhPPp2zrqDAQA/2jNhnztcPAlv64XdhIp7a7454A5ovI7Bukxgt7MX7udwAu3zg1DcpPU0rz3VV1SeaqvY4+A==,
      }
    engines: { node: ">= 8" }

  /@nodelib/fs.walk@1.2.8:
    resolution:
      {
        integrity: sha512-oGB+UxlgWcgQkgwo8GcEGwemoTFt3FIO9ababBmaGwXIoBKZ+GTy0pP185beGg7Llih/NSHSV2XAs1lnznocSg==,
      }
    engines: { node: ">= 8" }
    dependencies:
      "@nodelib/fs.scandir": 2.1.5
      fastq: 1.15.0

  /@panva/hkdf@1.1.1:
    resolution:
      {
        integrity: sha512-dhPeilub1NuIG0X5Kvhh9lH4iW3ZsHlnzwgwbOlgwQ2wG1IqFzsgHqmKPk3WzsdWAeaxKJxgM0+W433RmN45GA==,
      }
    dev: false

  /@paralleldrive/cuid2@2.2.2:
    resolution:
      {
        integrity: sha512-ZOBkgDwEdoYVlSeRbYYXs0S9MejQofiVYoTbKzy/6GQa39/q5tQU2IX46+shYnUkpEl3wc+J6wRlar7r2EK2xA==,
      }
    dependencies:
      "@noble/hashes": 1.3.2
    dev: false

  /@pkgjs/parseargs@0.11.0:
    resolution:
      {
        integrity: sha512-+1VkjdD0QBLPodGrJUeqarH8VAIvQODIbwh9XpP5Syisf7YoQgsJKPNFoqqLQlu+VQ/tVSshMR6loPMn8U+dPg==,
      }
    engines: { node: ">=14" }
    requiresBuild: true
    dev: false
    optional: true

  /@polka/url@1.0.0-next.24:
    resolution:
      {
        integrity: sha512-2LuNTFBIO0m7kKIQvvPHN6UE63VjpmL9rnEEaOOaiSPbZK+zUOYIzBAWcED+3XYzhYsd/0mD57VdxAEqqV52CQ==,
      }
    dev: true

  /@popperjs/core@2.11.8:
    resolution:
      {
        integrity: sha512-P1st0aksCrn9sGZhp8GMYwBnQsbvAWsZAX44oXNNvLHGqAOcoVxmjZiohstwQ7SqKnbR47akdNi+uleWD8+g6A==,
      }
    dev: false

  /@remirror/core-constants@2.0.2:
    resolution:
      {
        integrity: sha512-dyHY+sMF0ihPus3O27ODd4+agdHMEmuRdyiZJ2CCWjPV5UFmn17ZbElvk6WOGVE4rdCJKZQCrPV2BcikOMLUGQ==,
      }
    dev: false

  /@remirror/core-helpers@3.0.0:
    resolution:
      {
        integrity: sha512-tusEgQJIqg4qKj6HSBUFcyRnWnziw3neh4T9wOmsPGHFC3w9kl5KSrDb9UAgE8uX6y32FnS7vJ955mWOl3n50A==,
      }
    dependencies:
      "@remirror/core-constants": 2.0.2
      "@remirror/types": 1.0.1
      "@types/object.omit": 3.0.3
      "@types/object.pick": 1.3.4
      "@types/throttle-debounce": 2.1.0
      case-anything: 2.1.13
      dash-get: 1.0.2
      deepmerge: 4.3.1
      fast-deep-equal: 3.1.3
      make-error: 1.3.6
      object.omit: 3.0.0
      object.pick: 1.3.0
      throttle-debounce: 3.0.1
    dev: false

  /@remirror/types@1.0.1:
    resolution:
      {
        integrity: sha512-VlZQxwGnt1jtQ18D6JqdIF+uFZo525WEqrfp9BOc3COPpK4+AWCgdnAWL+ho6imWcoINlGjR/+3b6y5C1vBVEA==,
      }
    dependencies:
      type-fest: 2.19.0
    dev: false

  /@rollup/rollup-android-arm-eabi@4.9.6:
    resolution:
      {
        integrity: sha512-MVNXSSYN6QXOulbHpLMKYi60ppyO13W9my1qogeiAqtjb2yR4LSmfU2+POvDkLzhjYLXz9Rf9+9a3zFHW1Lecg==,
      }
    cpu: [arm]
    os: [android]
    requiresBuild: true
    dev: true
    optional: true

  /@rollup/rollup-android-arm64@4.9.6:
    resolution:
      {
        integrity: sha512-T14aNLpqJ5wzKNf5jEDpv5zgyIqcpn1MlwCrUXLrwoADr2RkWA0vOWP4XxbO9aiO3dvMCQICZdKeDrFl7UMClw==,
      }
    cpu: [arm64]
    os: [android]
    requiresBuild: true
    dev: true
    optional: true

  /@rollup/rollup-darwin-arm64@4.9.6:
    resolution:
      {
        integrity: sha512-CqNNAyhRkTbo8VVZ5R85X73H3R5NX9ONnKbXuHisGWC0qRbTTxnF1U4V9NafzJbgGM0sHZpdO83pLPzq8uOZFw==,
      }
    cpu: [arm64]
    os: [darwin]
    requiresBuild: true
    dev: true
    optional: true

  /@rollup/rollup-darwin-x64@4.9.6:
    resolution:
      {
        integrity: sha512-zRDtdJuRvA1dc9Mp6BWYqAsU5oeLixdfUvkTHuiYOHwqYuQ4YgSmi6+/lPvSsqc/I0Omw3DdICx4Tfacdzmhog==,
      }
    cpu: [x64]
    os: [darwin]
    requiresBuild: true
    dev: true
    optional: true

  /@rollup/rollup-linux-arm-gnueabihf@4.9.6:
    resolution:
      {
        integrity: sha512-oNk8YXDDnNyG4qlNb6is1ojTOGL/tRhbbKeE/YuccItzerEZT68Z9gHrY3ROh7axDc974+zYAPxK5SH0j/G+QQ==,
      }
    cpu: [arm]
    os: [linux]
    requiresBuild: true
    dev: true
    optional: true

  /@rollup/rollup-linux-arm64-gnu@4.9.6:
    resolution:
      {
        integrity: sha512-Z3O60yxPtuCYobrtzjo0wlmvDdx2qZfeAWTyfOjEDqd08kthDKexLpV97KfAeUXPosENKd8uyJMRDfFMxcYkDQ==,
      }
    cpu: [arm64]
    os: [linux]
    requiresBuild: true
    dev: true
    optional: true

  /@rollup/rollup-linux-arm64-musl@4.9.6:
    resolution:
      {
        integrity: sha512-gpiG0qQJNdYEVad+1iAsGAbgAnZ8j07FapmnIAQgODKcOTjLEWM9sRb+MbQyVsYCnA0Im6M6QIq6ax7liws6eQ==,
      }
    cpu: [arm64]
    os: [linux]
    requiresBuild: true
    dev: true
    optional: true

  /@rollup/rollup-linux-riscv64-gnu@4.9.6:
    resolution:
      {
        integrity: sha512-+uCOcvVmFUYvVDr27aiyun9WgZk0tXe7ThuzoUTAukZJOwS5MrGbmSlNOhx1j80GdpqbOty05XqSl5w4dQvcOA==,
      }
    cpu: [riscv64]
    os: [linux]
    requiresBuild: true
    dev: true
    optional: true

  /@rollup/rollup-linux-x64-gnu@4.9.6:
    resolution:
      {
        integrity: sha512-HUNqM32dGzfBKuaDUBqFB7tP6VMN74eLZ33Q9Y1TBqRDn+qDonkAUyKWwF9BR9unV7QUzffLnz9GrnKvMqC/fw==,
      }
    cpu: [x64]
    os: [linux]
    requiresBuild: true
    dev: true
    optional: true

  /@rollup/rollup-linux-x64-musl@4.9.6:
    resolution:
      {
        integrity: sha512-ch7M+9Tr5R4FK40FHQk8VnML0Szi2KRujUgHXd/HjuH9ifH72GUmw6lStZBo3c3GB82vHa0ZoUfjfcM7JiiMrQ==,
      }
    cpu: [x64]
    os: [linux]
    requiresBuild: true
    dev: true
    optional: true

  /@rollup/rollup-win32-arm64-msvc@4.9.6:
    resolution:
      {
        integrity: sha512-VD6qnR99dhmTQ1mJhIzXsRcTBvTjbfbGGwKAHcu+52cVl15AC/kplkhxzW/uT0Xl62Y/meBKDZvoJSJN+vTeGA==,
      }
    cpu: [arm64]
    os: [win32]
    requiresBuild: true
    dev: true
    optional: true

  /@rollup/rollup-win32-ia32-msvc@4.9.6:
    resolution:
      {
        integrity: sha512-J9AFDq/xiRI58eR2NIDfyVmTYGyIZmRcvcAoJ48oDld/NTR8wyiPUu2X/v1navJ+N/FGg68LEbX3Ejd6l8B7MQ==,
      }
    cpu: [ia32]
    os: [win32]
    requiresBuild: true
    dev: true
    optional: true

  /@rollup/rollup-win32-x64-msvc@4.9.6:
    resolution:
      {
        integrity: sha512-jqzNLhNDvIZOrt69Ce4UjGRpXJBzhUBzawMwnaDAwyHriki3XollsewxWzOzz+4yOFDkuJHtTsZFwMxhYJWmLQ==,
      }
    cpu: [x64]
    os: [win32]
    requiresBuild: true
    dev: true
    optional: true

  /@sinclair/typebox@0.27.8:
    resolution:
      {
        integrity: sha512-+Fj43pSMwJs4KRrH/938Uf+uAELIgVBmQzg/q1YG10djyfA3TnrU8N8XzqCh/okZdszqBQTZf96idMfE5lnwTA==,
      }
    dev: true

  /@swc/helpers@0.5.2:
    resolution:
      {
        integrity: sha512-E4KcWTpoLHqwPHLxidpOqQbcrZVgi0rsmmZXUle1jXmJfuIf/UWpczUJ7MZZ5tlxytgJXyp0w4PGkkeLiuIdZw==,
      }
    dependencies:
      tslib: 2.5.0
    dev: false

  /@t3-oss/env-core@0.8.0(typescript@5.3.3)(zod@3.22.4):
    resolution:
      {
        integrity: sha512-Tc1pg0KH/tJeI0Z1s/Isp1VsGDj1N03ZAYFV8GjWgMxytF/ve0Dv+opjmTapHICRv8qiB1Y/fsTjkWNMpKPRCQ==,
      }
    peerDependencies:
      typescript: ">=5.0.0"
      zod: ^3.0.0
    peerDependenciesMeta:
      typescript:
        optional: true
    dependencies:
      typescript: 5.3.3
      zod: 3.22.4
    dev: false

  /@t3-oss/env-nextjs@0.8.0(typescript@5.3.3)(zod@3.22.4):
    resolution:
      {
        integrity: sha512-bJyoE8of4QmqZN7a49iLJAbUq4graScb9ezXzvnuIVr9JP43C093vmy55hT1uZL533CwiPz8zo1INwyAS6qnHw==,
      }
    peerDependencies:
      typescript: ">=5.0.0"
      zod: ^3.0.0
    peerDependenciesMeta:
      typescript:
        optional: true
    dependencies:
      "@t3-oss/env-core": 0.8.0(typescript@5.3.3)(zod@3.22.4)
      typescript: 5.3.3
      zod: 3.22.4
    dev: false

  /@tabler/icons-react@2.47.0(react@18.2.0):
    resolution:
      {
        integrity: sha512-iqly2FvCF/qUbgmvS8E40rVeYY7laltc5GUjRxQj59DuX0x/6CpKHTXt86YlI2whg4czvd/c8Ce8YR08uEku0g==,
      }
    peerDependencies:
      react: ^16.5.1 || ^17.0.0 || ^18.0.0
    dependencies:
      "@tabler/icons": 2.47.0
      prop-types: 15.8.1
      react: 18.2.0
    dev: false

  /@tabler/icons@2.47.0:
    resolution:
      {
        integrity: sha512-4w5evLh+7FUUiA1GucvGj2ReX2TvOjEr4ejXdwL/bsjoSkof6r1gQmzqI+VHrE2CpJpB3al7bCTulOkFa/RcyA==,
      }
    dev: false

  /@tanstack/query-core@5.18.1:
    resolution:
      {
        integrity: sha512-fYhrG7bHgSNbnkIJF2R4VUXb4lF7EBiQjKkDc5wOlB7usdQOIN4LxxHpDxyE3qjqIst1WBGvDtL48T0sHJGKCw==,
      }
    dev: false

  /@tanstack/query-devtools@5.18.1:
    resolution:
      {
        integrity: sha512-U8bDnDGuwdVMT4ndegPTcjOHOmX/UOjjB7o7UalRIq3DMHLRf8Ufh4+xoAvk3LNK5GBmUBfFSw4osYe5l9n7Lw==,
      }
    dev: false

  /@tanstack/react-query-devtools@5.18.1(@tanstack/react-query@5.18.1)(react@18.2.0):
    resolution:
      {
        integrity: sha512-IrzAsodabSkEVBP0DHkuzcmqKFZ0EgG9ocuD/fRIrjYmbqqdHxzNmp2WmAZlkVo7hamA0ZdzvL5sjo1koFzjHA==,
      }
    peerDependencies:
      "@tanstack/react-query": ^5.18.1
      react: ^18.0.0
    dependencies:
      "@tanstack/query-devtools": 5.18.1
      "@tanstack/react-query": 5.18.1(react@18.2.0)
      react: 18.2.0
    dev: false

  /@tanstack/react-query-next-experimental@5.18.1(@tanstack/react-query@5.18.1)(next@14.1.0)(react@18.2.0):
    resolution:
      {
        integrity: sha512-vQj0nKwt/3gaCOIgU3Nzo18L5HbvNX3LuNBq8PTwjrwx9wWdCthNZ1TbaB0uQk3lPs/Yt/7TJ8h6EnmZcgeEag==,
      }
    peerDependencies:
      "@tanstack/react-query": ^5.18.1
      next: ^13 || ^14
      react: ^18.0.0
    dependencies:
      "@tanstack/react-query": 5.18.1(react@18.2.0)
      next: 14.1.0(@babel/core@7.23.9)(react-dom@18.2.0)(react@18.2.0)(sass@1.70.0)
      react: 18.2.0
    dev: false

  /@tanstack/react-query@5.18.1(react@18.2.0):
    resolution:
      {
        integrity: sha512-PdI07BbsahZ+04PxSuDQsQvBWe008eWFk/YYWzt8fvzt2sALUM0TpAJa/DFpqa7+SSo7j1EQR6Jx6znXNHyaXw==,
      }
    peerDependencies:
      react: ^18.0.0
    dependencies:
      "@tanstack/query-core": 5.18.1
      react: 18.2.0
    dev: false

  /@tiptap/core@2.2.2(@tiptap/pm@2.2.2):
    resolution:
      {
        integrity: sha512-fec26LtNgYFGhKzEA9+Of+qLKIKUxDL/XZQofoPcxP71NffcmpZ+ZjAx9NjnvuYtvylUSySZiPauY6WhN3aprw==,
      }
    peerDependencies:
      "@tiptap/pm": ^2.0.0
    dependencies:
      "@tiptap/pm": 2.2.2
    dev: false

  /@tiptap/extension-blockquote@2.2.2(@tiptap/core@2.2.2):
    resolution:
      {
        integrity: sha512-ENCGx/yhNdUQ0epGOeTN4HFeUSfQDK2CQBy2szkQVtzG/Vhv8ExxBWTxHJcMoeSfEVmKag4B506vfRkKH24IMA==,
      }
    peerDependencies:
      "@tiptap/core": ^2.0.0
    dependencies:
      "@tiptap/core": 2.2.2(@tiptap/pm@2.2.2)
    dev: false

  /@tiptap/extension-bold@2.2.2(@tiptap/core@2.2.2):
    resolution:
      {
        integrity: sha512-8/KLpPHwO+GXlWsXEION7ppLfFIaSpnw5m2QYXz/LGRK32hzpTavbdXV3rx9+Vu+7Z+0yQF9G/ro1z9dqTQHpw==,
      }
    peerDependencies:
      "@tiptap/core": ^2.0.0
    dependencies:
      "@tiptap/core": 2.2.2(@tiptap/pm@2.2.2)
    dev: false

  /@tiptap/extension-bubble-menu@2.2.2(@tiptap/core@2.2.2)(@tiptap/pm@2.2.2):
    resolution:
      {
        integrity: sha512-W3OvoHxgBdQSrlX8FXvIs5wA+eHXe/0jGsqQdwLXPtqZOSR4Ks9OLmxDk2+O8ci0KCLPb6/doJYg7j/8Ic4KRg==,
      }
    peerDependencies:
      "@tiptap/core": ^2.0.0
      "@tiptap/pm": ^2.0.0
    dependencies:
      "@tiptap/core": 2.2.2(@tiptap/pm@2.2.2)
      "@tiptap/pm": 2.2.2
      tippy.js: 6.3.7
    dev: false

  /@tiptap/extension-bullet-list@2.2.2(@tiptap/core@2.2.2):
    resolution:
      {
        integrity: sha512-mZznxwymWitQRHYxEN8LX7theJdQ1/O6kUsvwDyHw42+jaCsZumTHEWGckBwkxk3BWWKbrkRGv/cC78sa3cNJw==,
      }
    peerDependencies:
      "@tiptap/core": ^2.0.0
    dependencies:
      "@tiptap/core": 2.2.2(@tiptap/pm@2.2.2)
    dev: false

  /@tiptap/extension-code-block@2.2.2(@tiptap/core@2.2.2)(@tiptap/pm@2.2.2):
    resolution:
      {
        integrity: sha512-CKn4xqhpCfwkVdkj//A+LVf0hFrRkBbDx8u3KG+I7cegjXxvDSqb2OGhn/tXpFatLAE50GJiPIvqf+TmhIWBvA==,
      }
    peerDependencies:
      "@tiptap/core": ^2.0.0
      "@tiptap/pm": ^2.0.0
    dependencies:
      "@tiptap/core": 2.2.2(@tiptap/pm@2.2.2)
      "@tiptap/pm": 2.2.2
    dev: false

  /@tiptap/extension-code@2.2.2(@tiptap/core@2.2.2):
    resolution:
      {
        integrity: sha512-CHMHK76fGFrY3TpsyNmPB393VvRgjnvLVOfc0Qx4KKEkntDQ1v2jg90XupLf0+H0aq0KQBHlSooW0Bh+7SxbmQ==,
      }
    peerDependencies:
      "@tiptap/core": ^2.0.0
    dependencies:
      "@tiptap/core": 2.2.2(@tiptap/pm@2.2.2)
    dev: false

  /@tiptap/extension-document@2.2.2(@tiptap/core@2.2.2):
    resolution:
      {
        integrity: sha512-eUhpYq8ErVAlxuTg5wslc96mniEQs+VN+tFmRrx9Q0n0nG/aDKUQFDgcSMpAMpHK7+h7tGc/rDq+ydpzZhFXlQ==,
      }
    peerDependencies:
      "@tiptap/core": ^2.0.0
    dependencies:
      "@tiptap/core": 2.2.2(@tiptap/pm@2.2.2)
    dev: false

  /@tiptap/extension-dropcursor@2.2.2(@tiptap/core@2.2.2)(@tiptap/pm@2.2.2):
    resolution:
      {
        integrity: sha512-HxXEf6m+W3PnT63Ib49qAmcwmapZvmyWgq9cvB5kSfl/znQT04wBgShEigkgUBLqgcM/R/RI8NS1GQl1Zpv9iQ==,
      }
    peerDependencies:
      "@tiptap/core": ^2.0.0
      "@tiptap/pm": ^2.0.0
    dependencies:
      "@tiptap/core": 2.2.2(@tiptap/pm@2.2.2)
      "@tiptap/pm": 2.2.2
    dev: false

  /@tiptap/extension-floating-menu@2.2.2(@tiptap/core@2.2.2)(@tiptap/pm@2.2.2):
    resolution:
      {
        integrity: sha512-DRz9kzcPt7S8s22EQC+KS/ghnHRV6j7Qequ+0kLjfLYPdqj2u4G5xTrFM7sWfzUqf2HdH8SS8Yo9WFMYm69D9w==,
      }
    peerDependencies:
      "@tiptap/core": ^2.0.0
      "@tiptap/pm": ^2.0.0
    dependencies:
      "@tiptap/core": 2.2.2(@tiptap/pm@2.2.2)
      "@tiptap/pm": 2.2.2
      tippy.js: 6.3.7
    dev: false

  /@tiptap/extension-gapcursor@2.2.2(@tiptap/core@2.2.2)(@tiptap/pm@2.2.2):
    resolution:
      {
        integrity: sha512-qsE8yI9nZOLHg6XdFwn4BYMhR2f/50gppHJdsHx53575y2ci6uowMI+WjdEentl6yR9ctgV1jelHLs9ShmPzwQ==,
      }
    peerDependencies:
      "@tiptap/core": ^2.0.0
      "@tiptap/pm": ^2.0.0
    dependencies:
      "@tiptap/core": 2.2.2(@tiptap/pm@2.2.2)
      "@tiptap/pm": 2.2.2
    dev: false

  /@tiptap/extension-hard-break@2.2.2(@tiptap/core@2.2.2):
    resolution:
      {
        integrity: sha512-zbG6/7xyMim2fnRESIx2FiFHjdY7BXKMe+GUgLGPnRfXrJqSZhdVguBrtYGBnBFCnuSiOZZ6rFy+k5uORGSrhA==,
      }
    peerDependencies:
      "@tiptap/core": ^2.0.0
    dependencies:
      "@tiptap/core": 2.2.2(@tiptap/pm@2.2.2)
    dev: false

  /@tiptap/extension-heading@2.2.2(@tiptap/core@2.2.2):
    resolution:
      {
        integrity: sha512-oCd8VsLnrqJFY+lgA+5I/2EjBa4mQzB5DFLzCI460PfZnQJ2DmaNUdpY38BpHUv8E2PbBXzxxWS9h88yycW6yw==,
      }
    peerDependencies:
      "@tiptap/core": ^2.0.0
    dependencies:
      "@tiptap/core": 2.2.2(@tiptap/pm@2.2.2)
    dev: false

  /@tiptap/extension-history@2.2.2(@tiptap/core@2.2.2)(@tiptap/pm@2.2.2):
    resolution:
      {
        integrity: sha512-hcCEh7mP5H38ZY3YtbyyUOTNfKWAvITkJhVqjKbrRI3E+FOlG3pWPH3wz4srW5bHK38oUsiKwyP9FqC3C2Mixg==,
      }
    peerDependencies:
      "@tiptap/core": ^2.0.0
      "@tiptap/pm": ^2.0.0
    dependencies:
      "@tiptap/core": 2.2.2(@tiptap/pm@2.2.2)
      "@tiptap/pm": 2.2.2
    dev: false

  /@tiptap/extension-horizontal-rule@2.2.2(@tiptap/core@2.2.2)(@tiptap/pm@2.2.2):
    resolution:
      {
        integrity: sha512-5hun56M9elO6slOoDH03q2of06KB1rX8MLvfiKpfAvjbhmuQJav20fz2MQ2lCunek0D8mUIySwhfMvBrTcd90A==,
      }
    peerDependencies:
      "@tiptap/core": ^2.0.0
      "@tiptap/pm": ^2.0.0
    dependencies:
      "@tiptap/core": 2.2.2(@tiptap/pm@2.2.2)
      "@tiptap/pm": 2.2.2
    dev: false

  /@tiptap/extension-italic@2.2.2(@tiptap/core@2.2.2):
    resolution:
      {
        integrity: sha512-l9NZK4vYqYY9Y5UskLQpdbvi0sXG4I/MuhRxPdjitK8E3SVhZxMnoNwCTkq0+I1xBjCD/jSrDMV4FqkKesrl2w==,
      }
    peerDependencies:
      "@tiptap/core": ^2.0.0
    dependencies:
      "@tiptap/core": 2.2.2(@tiptap/pm@2.2.2)
    dev: false

  /@tiptap/extension-link@2.2.2(@tiptap/core@2.2.2)(@tiptap/pm@2.2.2):
    resolution:
      {
        integrity: sha512-hk2cxSWeFagv2erxVI4UUN9kTLqhTSLhtHKVNbKOW50dtkDqjzp9tri1+LYYpiObxDKoFFKfKjE6ojVtqMyn2w==,
      }
    peerDependencies:
      "@tiptap/core": ^2.0.0
      "@tiptap/pm": ^2.0.0
    dependencies:
      "@tiptap/core": 2.2.2(@tiptap/pm@2.2.2)
      "@tiptap/pm": 2.2.2
      linkifyjs: 4.1.3
    dev: false

  /@tiptap/extension-list-item@2.2.2(@tiptap/core@2.2.2):
    resolution:
      {
        integrity: sha512-VuHlbhLePXvKTx55X0iIZ1EXARAoOf6lpbKJK8180jny2gpYxGhk7rwG1G8s6G6ZDST+kyVa04gncxz8F/z6oA==,
      }
    peerDependencies:
      "@tiptap/core": ^2.0.0
    dependencies:
      "@tiptap/core": 2.2.2(@tiptap/pm@2.2.2)
    dev: false

  /@tiptap/extension-ordered-list@2.2.2(@tiptap/core@2.2.2):
    resolution:
      {
        integrity: sha512-TgG+mJyQB5CfeqCD65B9CLesl2IQTjc7tAKm8ZxRzF80GrCrmWNnoXi424TWmSF6cUV/4TY0G5dTkc9kB+S2tw==,
      }
    peerDependencies:
      "@tiptap/core": ^2.0.0
    dependencies:
      "@tiptap/core": 2.2.2(@tiptap/pm@2.2.2)
    dev: false

  /@tiptap/extension-paragraph@2.2.2(@tiptap/core@2.2.2):
    resolution:
      {
        integrity: sha512-USTzajni/hsQXsBF0Lbw++FyPJKCDlROyaKbZi77QQoUsU2MbJIka7k4tGc0kwyTB04aAl+E6+0iS4xIhC3rug==,
      }
    peerDependencies:
      "@tiptap/core": ^2.0.0
    dependencies:
      "@tiptap/core": 2.2.2(@tiptap/pm@2.2.2)
    dev: false

  /@tiptap/extension-strike@2.2.2(@tiptap/core@2.2.2):
    resolution:
      {
        integrity: sha512-0wsqiZPatw9QrK3DJ1jCMukenc8DRQtEXo4/dQjtnzNDhe7ZySed6kPpGO9A4lASG7NV7GmYZ/k5iEELr+iE6Q==,
      }
    peerDependencies:
      "@tiptap/core": ^2.0.0
    dependencies:
      "@tiptap/core": 2.2.2(@tiptap/pm@2.2.2)
    dev: false

  /@tiptap/extension-text@2.2.2(@tiptap/core@2.2.2):
    resolution:
      {
        integrity: sha512-Zj53Vp/9MSQj5uiaObFaD3y7grUpMy+PfHmrK5XAZSFhRx+QpGUp+oItlKod6IJEIu8rq4dChgE7i6kT9uwWlA==,
      }
    peerDependencies:
      "@tiptap/core": ^2.0.0
    dependencies:
      "@tiptap/core": 2.2.2(@tiptap/pm@2.2.2)
    dev: false

  /@tiptap/pm@2.2.2:
    resolution:
      {
        integrity: sha512-TcUxqevVcqLYOcbAGlmvZfOB5LL5zZmb6jxSHyevl41SRpGZLe9Jt0e1v98jS0o9GMS7nvcTK/scYQu9e0HqTA==,
      }
    dependencies:
      prosemirror-changeset: 2.2.1
      prosemirror-collab: 1.3.1
      prosemirror-commands: 1.5.2
      prosemirror-dropcursor: 1.8.1
      prosemirror-gapcursor: 1.3.2
      prosemirror-history: 1.3.2
      prosemirror-inputrules: 1.4.0
      prosemirror-keymap: 1.2.2
      prosemirror-markdown: 1.12.0
      prosemirror-menu: 1.2.4
      prosemirror-model: 1.19.4
      prosemirror-schema-basic: 1.2.2
      prosemirror-schema-list: 1.3.0
      prosemirror-state: 1.4.3
      prosemirror-tables: 1.3.5
      prosemirror-trailing-node: 2.0.7(prosemirror-model@1.19.4)(prosemirror-state@1.4.3)(prosemirror-view@1.32.7)
      prosemirror-transform: 1.8.0
      prosemirror-view: 1.32.7
    dev: false

  /@tiptap/react@2.2.2(@tiptap/core@2.2.2)(@tiptap/pm@2.2.2)(react-dom@18.2.0)(react@18.2.0):
    resolution:
      {
        integrity: sha512-9jRaY7Clrtb23itFyTGgLEo5SO0shR/kxlFN3G6Wyda6S6SduY9ERX93ffRdvzbJKcbEptcko0KqUZ/MD0eDnA==,
      }
    peerDependencies:
      "@tiptap/core": ^2.0.0
      "@tiptap/pm": ^2.0.0
      react: ^17.0.0 || ^18.0.0
      react-dom: ^17.0.0 || ^18.0.0
    dependencies:
      "@tiptap/core": 2.2.2(@tiptap/pm@2.2.2)
      "@tiptap/extension-bubble-menu": 2.2.2(@tiptap/core@2.2.2)(@tiptap/pm@2.2.2)
      "@tiptap/extension-floating-menu": 2.2.2(@tiptap/core@2.2.2)(@tiptap/pm@2.2.2)
      "@tiptap/pm": 2.2.2
      react: 18.2.0
      react-dom: 18.2.0(react@18.2.0)
    dev: false

  /@tiptap/starter-kit@2.2.2(@tiptap/pm@2.2.2):
    resolution:
      {
        integrity: sha512-J8nbrVBggGJwO7CPEwdUqG6Q8btiQJjjnYWZEs+ImM9GMUfXJ8lyaGT0My3wDvTeq537N9BjTEcQ88pMtOqbOw==,
      }
    dependencies:
      "@tiptap/core": 2.2.2(@tiptap/pm@2.2.2)
      "@tiptap/extension-blockquote": 2.2.2(@tiptap/core@2.2.2)
      "@tiptap/extension-bold": 2.2.2(@tiptap/core@2.2.2)
      "@tiptap/extension-bullet-list": 2.2.2(@tiptap/core@2.2.2)
      "@tiptap/extension-code": 2.2.2(@tiptap/core@2.2.2)
      "@tiptap/extension-code-block": 2.2.2(@tiptap/core@2.2.2)(@tiptap/pm@2.2.2)
      "@tiptap/extension-document": 2.2.2(@tiptap/core@2.2.2)
      "@tiptap/extension-dropcursor": 2.2.2(@tiptap/core@2.2.2)(@tiptap/pm@2.2.2)
      "@tiptap/extension-gapcursor": 2.2.2(@tiptap/core@2.2.2)(@tiptap/pm@2.2.2)
      "@tiptap/extension-hard-break": 2.2.2(@tiptap/core@2.2.2)
      "@tiptap/extension-heading": 2.2.2(@tiptap/core@2.2.2)
      "@tiptap/extension-history": 2.2.2(@tiptap/core@2.2.2)(@tiptap/pm@2.2.2)
      "@tiptap/extension-horizontal-rule": 2.2.2(@tiptap/core@2.2.2)(@tiptap/pm@2.2.2)
      "@tiptap/extension-italic": 2.2.2(@tiptap/core@2.2.2)
      "@tiptap/extension-list-item": 2.2.2(@tiptap/core@2.2.2)
      "@tiptap/extension-ordered-list": 2.2.2(@tiptap/core@2.2.2)
      "@tiptap/extension-paragraph": 2.2.2(@tiptap/core@2.2.2)
      "@tiptap/extension-strike": 2.2.2(@tiptap/core@2.2.2)
      "@tiptap/extension-text": 2.2.2(@tiptap/core@2.2.2)
    transitivePeerDependencies:
      - "@tiptap/pm"
    dev: false

  /@tootallnate/quickjs-emscripten@0.23.0:
    resolution:
      {
        integrity: sha512-C5Mc6rdnsaJDjO3UpGW/CQTHtCKaYlScZTly4JIu97Jxo/odCiH0ITnDXSJPTOrEKk/ycSZ0AOgTmkDtkOsvIA==,
      }
    dev: true

  /@trpc/client@11.0.0-alpha-next-2023-10-26-15-15-56.93(@trpc/server@11.0.0-alpha-next-2023-10-26-15-15-56.93):
    resolution:
      {
        integrity: sha512-Oz5AaCG3x5+WDo/O2B3ty23gc1k1M1fBEb8+9TCYZN747USP4E/jdRKCsXzoQiOTSQHAQncUlHqdhG3lUTi9xw==,
      }
    peerDependencies:
      "@trpc/server": 11.0.0-alpha-next-2023-10-26-15-15-56.93+d2abec87
    dependencies:
      "@trpc/server": 11.0.0-alpha-next-2023-10-26-15-15-56.93
    dev: false

  /@trpc/next@11.0.0-next.92(@tanstack/react-query@5.18.1)(@trpc/client@11.0.0-alpha-next-2023-10-26-15-15-56.93)(@trpc/react-query@11.0.0-next.92)(@trpc/server@11.0.0-alpha-next-2023-10-26-15-15-56.93)(next@14.1.0)(react-dom@18.2.0)(react@18.2.0):
    resolution:
      {
        integrity: sha512-H3o5BhtAzuf3nR92eLJlMPi4jD8OOFdxWqxP+RDLyu0gYcEYn4pXh4nEPgrzGt1djLvlljtEnMEvjuoFrQQQQw==,
      }
    peerDependencies:
      "@tanstack/react-query": ^5.0.0
      "@trpc/client": 11.0.0-next.92+06cebb01
      "@trpc/react-query": 11.0.0-next.92+06cebb01
      "@trpc/server": 11.0.0-next.92+06cebb01
      next: "*"
      react: ">=16.8.0"
      react-dom: ">=16.8.0"
    dependencies:
      "@tanstack/react-query": 5.18.1(react@18.2.0)
      "@trpc/client": 11.0.0-alpha-next-2023-10-26-15-15-56.93(@trpc/server@11.0.0-alpha-next-2023-10-26-15-15-56.93)
      "@trpc/react-query": 11.0.0-next.92(@tanstack/react-query@5.18.1)(@trpc/client@11.0.0-alpha-next-2023-10-26-15-15-56.93)(@trpc/server@11.0.0-alpha-next-2023-10-26-15-15-56.93)(react-dom@18.2.0)(react@18.2.0)
      "@trpc/server": 11.0.0-alpha-next-2023-10-26-15-15-56.93
      next: 14.1.0(@babel/core@7.23.9)(react-dom@18.2.0)(react@18.2.0)(sass@1.70.0)
      react: 18.2.0
      react-dom: 18.2.0(react@18.2.0)
      react-ssr-prepass: 1.5.0(react@18.2.0)
    dev: false

  /@trpc/react-query@11.0.0-next.92(@tanstack/react-query@5.18.1)(@trpc/client@11.0.0-alpha-next-2023-10-26-15-15-56.93)(@trpc/server@11.0.0-alpha-next-2023-10-26-15-15-56.93)(react-dom@18.2.0)(react@18.2.0):
    resolution:
      {
        integrity: sha512-W6/AnO68p3MCQ7QnujYOnYnygHzwmmSW57rl4DcQqkLVrcADMdsKz7ZdrULFBasVi2azXMw2rj9kYvs8W2mwQg==,
      }
    peerDependencies:
      "@tanstack/react-query": ^5.0.0
      "@trpc/client": 11.0.0-next.92+06cebb01
      "@trpc/server": 11.0.0-next.92+06cebb01
      react: ">=16.8.0"
      react-dom: ">=16.8.0"
    dependencies:
      "@tanstack/react-query": 5.18.1(react@18.2.0)
      "@trpc/client": 11.0.0-alpha-next-2023-10-26-15-15-56.93(@trpc/server@11.0.0-alpha-next-2023-10-26-15-15-56.93)
      "@trpc/server": 11.0.0-alpha-next-2023-10-26-15-15-56.93
      react: 18.2.0
      react-dom: 18.2.0(react@18.2.0)
    dev: false

  /@trpc/server@11.0.0-alpha-next-2023-10-26-15-15-56.93:
    resolution:
      {
        integrity: sha512-xOQakfePY/bRAy+yNa52PG9gvl5DtcJyHh4kYSVUDfMTBPxmU4ePFSZFSREMx0SpddbQ4c35AwGU4V4ngHCK/A==,
      }
    dev: false

  /@tsconfig/node10@1.0.9:
    resolution:
      {
        integrity: sha512-jNsYVVxU8v5g43Erja32laIDHXeoNvFEpX33OK4d6hljo3jDhCBDhx5dhCCTMWUojscpAagGiRkBKxpdl9fxqA==,
      }
    dev: true

  /@tsconfig/node12@1.0.11:
    resolution:
      {
        integrity: sha512-cqefuRsh12pWyGsIoBKJA9luFu3mRxCA+ORZvA4ktLSzIuCUtWVxGIuXigEwO5/ywWFMZ2QEGKWvkZG1zDMTag==,
      }
    dev: true

  /@tsconfig/node14@1.0.3:
    resolution:
      {
        integrity: sha512-ysT8mhdixWK6Hw3i1V2AeRqZ5WfXg1G43mqoYlM2nc6388Fq5jcXyr5mRsqViLx/GJYdoL0bfXD8nmF+Zn/Iow==,
      }
    dev: true

  /@tsconfig/node16@1.0.4:
    resolution:
      {
        integrity: sha512-vxhUy4J8lyeyinH7Azl1pdd43GJhZH/tP2weN8TntQblOY+A0XbT8DJk1/oCPuOOyg/Ja757rG0CgHcWC8OfMA==,
      }
    dev: true

  /@turbo/gen@1.12.3(@types/node@20.11.16)(typescript@5.3.3):
    resolution:
      {
        integrity: sha512-BnGUqJMk42YGMVcl3PNE4+lGlbG6cQHDIdIbHnWdyd/Jym/KxSi1IX3xPN2Y1iU3aYfPrSyJtX4/hIWJnllu3w==,
      }
    hasBin: true
    dependencies:
      "@turbo/workspaces": 1.12.3
      chalk: 2.4.2
      commander: 10.0.1
      fs-extra: 10.1.0
      inquirer: 8.2.6
      minimatch: 9.0.3
      node-plop: 0.26.3
      proxy-agent: 6.3.0
      ts-node: 10.9.1(@types/node@20.11.16)(typescript@5.3.3)
      update-check: 1.5.4
      validate-npm-package-name: 5.0.0
    transitivePeerDependencies:
      - "@swc/core"
      - "@swc/wasm"
      - "@types/node"
      - supports-color
      - typescript
    dev: true

  /@turbo/workspaces@1.12.3:
    resolution:
      {
        integrity: sha512-X5vGZyQeVEeuzJeQflF74nO+Viw6qCGEMEWqKmlNsz/zguimgkAoTFV3yZP0ASCvq2QvrIZdSPWQibLLtFnB9A==,
      }
    hasBin: true
    dependencies:
      chalk: 2.4.2
      commander: 10.0.1
      execa: 5.1.1
      fast-glob: 3.3.2
      fs-extra: 10.1.0
      gradient-string: 2.0.2
      inquirer: 8.2.6
      js-yaml: 4.1.0
      ora: 4.1.1
      rimraf: 3.0.2
      semver: 7.5.4
      update-check: 1.5.4
    dev: true

  /@types/babel__core@7.20.5:
    resolution:
      {
        integrity: sha512-qoQprZvz5wQFJwMDqeseRXWv3rqMvhgpbXFfVyWhbx9X47POIA6i/+dXefEmZKoAgOaTdaIgNSMqMIU61yRyzA==,
      }
    dependencies:
      "@babel/parser": 7.23.9
      "@babel/types": 7.23.9
      "@types/babel__generator": 7.6.8
      "@types/babel__template": 7.4.4
      "@types/babel__traverse": 7.20.5
    dev: true

  /@types/babel__generator@7.6.8:
    resolution:
      {
        integrity: sha512-ASsj+tpEDsEiFr1arWrlN6V3mdfjRMZt6LtK/Vp/kreFLnr5QH5+DhvD5nINYZXzwJvXeGq+05iUXcAzVrqWtw==,
      }
    dependencies:
      "@babel/types": 7.23.9
    dev: true

  /@types/babel__template@7.4.4:
    resolution:
      {
        integrity: sha512-h/NUaSyG5EyxBIp8YRxo4RMe2/qQgvyowRwVMzhYhBCONbW8PUsg4lkFMrhgZhUe5z3L3MiLDuvyJ/CaPa2A8A==,
      }
    dependencies:
      "@babel/parser": 7.23.9
      "@babel/types": 7.23.9
    dev: true

  /@types/babel__traverse@7.20.5:
    resolution:
      {
        integrity: sha512-WXCyOcRtH37HAUkpXhUduaxdm82b4GSlyTqajXviN4EfiuPgNYR109xMCKvpl6zPIpua0DGlMEDCq+g8EdoheQ==,
      }
    dependencies:
      "@babel/types": 7.23.9
    dev: true

  /@types/bcrypt@5.0.2:
    resolution:
      {
        integrity: sha512-6atioO8Y75fNcbmj0G7UjI9lXN2pQ/IGJ2FWT4a/btd0Lk9lQalHLKhkgKVZ3r+spnmWUKfbMi1GEe9wyHQfNQ==,
      }
    dependencies:
      "@types/node": 20.11.16
    dev: true

  /@types/better-sqlite3@7.6.9:
    resolution:
      {
        integrity: sha512-FvktcujPDj9XKMJQWFcl2vVl7OdRIqsSRX9b0acWwTmwLK9CF2eqo/FRcmMLNpugKoX/avA6pb7TorDLmpgTnQ==,
      }
    dependencies:
      "@types/node": 20.11.16

  /@types/body-parser@1.19.5:
    resolution:
      {
        integrity: sha512-fB3Zu92ucau0iQ0JMCFQE7b/dv8Ot07NI3KaZIkIUNXq82k4eBAqUaneXfleGY9JWskeS9y+u0nXMyspcuQrCg==,
      }
    dependencies:
      "@types/connect": 3.4.38
      "@types/node": 20.11.16
    dev: true

  /@types/connect@3.4.38:
    resolution:
      {
        integrity: sha512-K6uROf1LD88uDQqJCktA4yzL1YYAK6NgfsI0v/mTgyPKWsX1CnJ0XPSDhViejru1GcRkLWb8RlzFYJRqGUbaug==,
      }
    dependencies:
      "@types/node": 20.11.16
    dev: true

  /@types/cookie@0.6.0:
    resolution:
      {
        integrity: sha512-4Kh9a6B2bQciAhf7FSuMRRkUWecJgJu9nPnx3yzpsfXX/c50REIqpHY4C82bXP90qrLtXtkDxTZosYO3UpOwlA==,
      }
    dev: false

  /@types/cookies@0.9.0:
    resolution:
      {
        integrity: sha512-40Zk8qR147RABiQ7NQnBzWzDcjKzNrntB5BAmeGCb2p/MIyOE+4BVvc17wumsUqUw00bJYqoXFHYygQnEFh4/Q==,
      }
    dependencies:
      "@types/connect": 3.4.38
      "@types/express": 4.17.21
      "@types/keygrip": 1.0.6
      "@types/node": 20.11.16
    dev: true

  /@types/css-modules@1.0.5:
    resolution:
      {
        integrity: sha512-oeKafs/df9lwOvtfiXVliZsocFVOexK9PZtLQWuPeuVCFR7jwiqlg60lu80JTe5NFNtH3tnV6Fs/ySR8BUPHAw==,
      }
    dev: true

  /@types/eslint@8.56.2:
    resolution:
      {
        integrity: sha512-uQDwm1wFHmbBbCZCqAlq6Do9LYwByNZHWzXppSnay9SuwJ+VRbjkbLABer54kcPnMSlG6Fdiy2yaFXm/z9Z5gw==,
      }
    dependencies:
      "@types/estree": 1.0.1
      "@types/json-schema": 7.0.12
    dev: true

  /@types/estree@1.0.1:
    resolution:
      {
        integrity: sha512-LG4opVs2ANWZ1TJoKc937iMmNstM/d0ae1vNbnBvBhqCSezgVUOzcLCqbI5elV8Vy6WKwKjaqR+zO9VKirBBCA==,
      }
    dev: true

  /@types/estree@1.0.5:
    resolution:
      {
        integrity: sha512-/kYRxGDLWzHOB7q+wtSUQlFrtcdUccpfy+X+9iMBpHK8QLLhx2wIPYuS5DYtR9Wa/YlZAbIovy7qVdB1Aq6Lyw==,
      }
    dev: true

  /@types/express-serve-static-core@4.17.41:
    resolution:
      {
        integrity: sha512-OaJ7XLaelTgrvlZD8/aa0vvvxZdUmlCn6MtWeB7TkiKW70BQLc9XEPpDLPdbo52ZhXUCrznlWdCHWxJWtdyajA==,
      }
    dependencies:
      "@types/node": 20.11.16
      "@types/qs": 6.9.10
      "@types/range-parser": 1.2.7
      "@types/send": 0.17.4
    dev: true

  /@types/express@4.17.21:
    resolution:
      {
        integrity: sha512-ejlPM315qwLpaQlQDTjPdsUFSc6ZsP4AN6AlWnogPjQ7CVi7PYF3YVz+CY3jE2pwYf7E/7HlDAN0rV2GxTG0HQ==,
      }
    dependencies:
      "@types/body-parser": 1.19.5
      "@types/express-serve-static-core": 4.17.41
      "@types/qs": 6.9.10
      "@types/serve-static": 1.15.5
    dev: true

  /@types/glob@7.2.0:
    resolution:
      {
        integrity: sha512-ZUxbzKl0IfJILTS6t7ip5fQQM/J3TJYubDm3nMbgubNNYS62eXeUpoLUC8/7fJNiFYHTrGPQn7hspDUzIHX3UA==,
      }
    dependencies:
      "@types/minimatch": 5.1.2
      "@types/node": 20.11.16
    dev: true

  /@types/http-errors@2.0.4:
    resolution:
      {
        integrity: sha512-D0CFMMtydbJAegzOyHjtiKPLlvnm3iTZyZRSZoLq2mRhDdmLfIWOCYPfQJ4cu2erKghU++QvjcUjp/5h7hESpA==,
      }
    dev: true

  /@types/inquirer@6.5.0:
    resolution:
      {
        integrity: sha512-rjaYQ9b9y/VFGOpqBEXRavc3jh0a+e6evAbI31tMda8VlPaSy0AZJfXsvmIe3wklc7W6C3zCSfleuMXR7NOyXw==,
      }
    dependencies:
      "@types/through": 0.0.30
      rxjs: 6.6.7
    dev: true

  /@types/istanbul-lib-coverage@2.0.6:
    resolution:
      {
        integrity: sha512-2QF/t/auWm0lsy8XtKVPG19v3sSOQlJe/YHZgfjb/KBBHOGSV+J2q/S671rcq9uTBrLAXmZpqJiaQbMT+zNU1w==,
      }
    dev: true

  /@types/json-schema@7.0.12:
    resolution:
      {
        integrity: sha512-Hr5Jfhc9eYOQNPYO5WLDq/n4jqijdHNlDXjuAQkkt+mWdQR+XJToOHrsD4cPaMXpn6KO7y2+wM8AZEs8VpBLVA==,
      }

  /@types/json5@0.0.29:
    resolution:
      {
        integrity: sha512-dRLjCWHYg4oaA77cxO64oO+7JwCwnIzkZPdrrC71jQmQtlhM556pwKo5bUzqvZndkVbeFLIIi+9TC40JNF5hNQ==,
      }
    dev: false

  /@types/keygrip@1.0.6:
    resolution:
      {
        integrity: sha512-lZuNAY9xeJt7Bx4t4dx0rYCDqGPW8RXhQZK1td7d4H6E9zYbLoOtjBvfwdTKpsyxQI/2jv+armjX/RW+ZNpXOQ==,
      }
    dev: true

  /@types/mime@1.3.5:
    resolution:
      {
        integrity: sha512-/pyBZWSLD2n0dcHE3hq8s8ZvcETHtEuF+3E7XVt0Ig2nvsVQXdghHVcEkIWjy9A0wKfTn97a/PSDYohKIlnP/w==,
      }
    dev: true

  /@types/mime@3.0.4:
    resolution:
      {
        integrity: sha512-iJt33IQnVRkqeqC7PzBHPTC6fDlRNRW8vjrgqtScAhrmMwe8c4Eo7+fUGTa+XdWrpEgpyKWMYmi2dIwMAYRzPw==,
      }
    dev: true

  /@types/minimatch@5.1.2:
    resolution:
      {
        integrity: sha512-K0VQKziLUWkVKiRVrx4a40iPaxTUefQmjtkQofBkYRcoaaL/8rhwDWww9qWbrgicNOgnpIsMxyNIUM4+n6dUIA==,
      }
    dev: true

  /@types/node@20.11.16:
    resolution:
      {
        integrity: sha512-gKb0enTmRCzXSSUJDq6/sPcqrfCv2mkkG6Jt/clpn5eiCbKTY+SgZUxo+p8ZKMof5dCp9vHQUAB7wOUTod22wQ==,
      }
    dependencies:
      undici-types: 5.26.5

  /@types/object.omit@3.0.3:
    resolution:
      {
        integrity: sha512-xrq4bQTBGYY2cw+gV4PzoG2Lv3L0pjZ1uXStRRDQoATOYW1lCsFQHhQ+OkPhIcQoqLjAq7gYif7D14Qaa6Zbew==,
      }
    dev: false

  /@types/object.pick@1.3.4:
    resolution:
      {
        integrity: sha512-5PjwB0uP2XDp3nt5u5NJAG2DORHIRClPzWT/TTZhJ2Ekwe8M5bA9tvPdi9NO/n2uvu2/ictat8kgqvLfcIE1SA==,
      }
    dev: false

  /@types/prop-types@15.7.5:
    resolution:
      {
        integrity: sha512-JCB8C6SnDoQf0cNycqd/35A7MjcnK+ZTqE7judS6o7utxUCg6imJg3QK2qzHKszlTjcj2cn+NwMB2i96ubpj7w==,
      }

  /@types/qs@6.9.10:
    resolution:
      {
        integrity: sha512-3Gnx08Ns1sEoCrWssEgTSJs/rsT2vhGP+Ja9cnnk9k4ALxinORlQneLXFeFKOTJMOeZUFD1s7w+w2AphTpvzZw==,
      }
    dev: true

  /@types/range-parser@1.2.7:
    resolution:
      {
        integrity: sha512-hKormJbkJqzQGhziax5PItDUTMAM9uE2XXQmM37dyd4hVM+5aVl7oVxMVUiVQn2oCQFN/LKCZdvSM0pFRqbSmQ==,
      }
    dev: true

  /@types/react-dom@18.2.19:
    resolution:
      {
        integrity: sha512-aZvQL6uUbIJpjZk4U8JZGbau9KDeAwMfmhyWorxgBkqDIEf6ROjRozcmPIicqsUwPUjbkDfHKgGee1Lq65APcA==,
      }
    dependencies:
      "@types/react": 18.2.55
    dev: true

  /@types/react@18.2.55:
    resolution:
      {
        integrity: sha512-Y2Tz5P4yz23brwm2d7jNon39qoAtMMmalOQv6+fEFt1mT+FcM3D841wDpoUvFXhaYenuROCy3FZYqdTjM7qVyA==,
      }
    dependencies:
      "@types/prop-types": 15.7.5
      "@types/scheduler": 0.16.3
      csstype: 3.1.2

  /@types/scheduler@0.16.3:
    resolution:
      {
        integrity: sha512-5cJ8CB4yAx7BH1oMvdU0Jh9lrEXyPkar6F9G/ERswkCuvP4KQZfZkSjcMbAICCpQTN4OuZn8tz0HiKv9TGZgrQ==,
      }

  /@types/semver@7.5.0:
    resolution:
      {
        integrity: sha512-G8hZ6XJiHnuhQKR7ZmysCeJWE08o8T0AXtk5darsCaTVsYZhhgUrq53jizaR2FvsoeCwJhlmwTjkXBY5Pn/ZHw==,
      }
    dev: false

  /@types/send@0.17.4:
    resolution:
      {
        integrity: sha512-x2EM6TJOybec7c52BX0ZspPodMsQUd5L6PRwOunVyVUhXiBSKf3AezDL8Dgvgt5o0UfKNfuA0eMLr2wLT4AiBA==,
      }
    dependencies:
      "@types/mime": 1.3.5
      "@types/node": 20.11.16
    dev: true

  /@types/serve-static@1.15.5:
    resolution:
      {
        integrity: sha512-PDRk21MnK70hja/YF8AHfC7yIsiQHn1rcXx7ijCFBX/k+XQJhQT/gw3xekXKJvx+5SXaMMS8oqQy09Mzvz2TuQ==,
      }
    dependencies:
      "@types/http-errors": 2.0.4
      "@types/mime": 3.0.4
      "@types/node": 20.11.16
    dev: true

  /@types/throttle-debounce@2.1.0:
    resolution:
      {
        integrity: sha512-5eQEtSCoESnh2FsiLTxE121IiE60hnMqcb435fShf4bpLRjEu1Eoekht23y6zXS9Ts3l+Szu3TARnTsA0GkOkQ==,
      }
    dev: false

  /@types/through@0.0.30:
    resolution:
      {
        integrity: sha512-FvnCJljyxhPM3gkRgWmxmDZyAQSiBQQWLI0A0VFL0K7W1oRUrPJSqNO0NvTnLkBcotdlp3lKvaT0JrnyRDkzOg==,
      }
    dependencies:
      "@types/node": 20.11.16
    dev: true

  /@types/tinycolor2@1.4.3:
    resolution:
      {
        integrity: sha512-Kf1w9NE5HEgGxCRyIcRXR/ZYtDv0V8FVPtYHwLxl0O+maGX0erE77pQlD0gpP+/KByMZ87mOA79SjifhSB3PjQ==,
      }
    dev: true

  /@typescript-eslint/eslint-plugin@6.21.0(@typescript-eslint/parser@6.21.0)(eslint@8.56.0)(typescript@5.3.3):
    resolution:
      {
        integrity: sha512-oy9+hTPCUFpngkEZUSzbf9MxI65wbKFoQYsgPdILTfbUldp5ovUuphZVe4i30emU9M/kP+T64Di0mxl7dSw3MA==,
      }
    engines: { node: ^16.0.0 || >=18.0.0 }
    peerDependencies:
      "@typescript-eslint/parser": ^6.0.0 || ^6.0.0-alpha
      eslint: ^7.0.0 || ^8.0.0
      typescript: "*"
    peerDependenciesMeta:
      typescript:
        optional: true
    dependencies:
      "@eslint-community/regexpp": 4.6.2
      "@typescript-eslint/parser": 6.21.0(eslint@8.56.0)(typescript@5.3.3)
      "@typescript-eslint/scope-manager": 6.21.0
      "@typescript-eslint/type-utils": 6.21.0(eslint@8.56.0)(typescript@5.3.3)
      "@typescript-eslint/utils": 6.21.0(eslint@8.56.0)(typescript@5.3.3)
      "@typescript-eslint/visitor-keys": 6.21.0
      debug: 4.3.4
      eslint: 8.56.0
      graphemer: 1.4.0
      ignore: 5.2.4
      natural-compare: 1.4.0
      semver: 7.5.4
      ts-api-utils: 1.0.1(typescript@5.3.3)
      typescript: 5.3.3
    transitivePeerDependencies:
      - supports-color
    dev: false

  /@typescript-eslint/parser@6.21.0(eslint@8.56.0)(typescript@5.3.3):
    resolution:
      {
        integrity: sha512-tbsV1jPne5CkFQCgPBcDOt30ItF7aJoZL997JSF7MhGQqOeT3svWRYxiqlfA5RUdlHN6Fi+EI9bxqbdyAUZjYQ==,
      }
    engines: { node: ^16.0.0 || >=18.0.0 }
    peerDependencies:
      eslint: ^7.0.0 || ^8.0.0
      typescript: "*"
    peerDependenciesMeta:
      typescript:
        optional: true
    dependencies:
      "@typescript-eslint/scope-manager": 6.21.0
      "@typescript-eslint/types": 6.21.0
      "@typescript-eslint/typescript-estree": 6.21.0(typescript@5.3.3)
      "@typescript-eslint/visitor-keys": 6.21.0
      debug: 4.3.4
      eslint: 8.56.0
      typescript: 5.3.3
    transitivePeerDependencies:
      - supports-color
    dev: false

  /@typescript-eslint/scope-manager@6.21.0:
    resolution:
      {
        integrity: sha512-OwLUIWZJry80O99zvqXVEioyniJMa+d2GrqpUTqi5/v5D5rOrppJVBPa0yKCblcigC0/aYAzxxqQ1B+DS2RYsg==,
      }
    engines: { node: ^16.0.0 || >=18.0.0 }
    dependencies:
      "@typescript-eslint/types": 6.21.0
      "@typescript-eslint/visitor-keys": 6.21.0
    dev: false

  /@typescript-eslint/type-utils@6.21.0(eslint@8.56.0)(typescript@5.3.3):
    resolution:
      {
        integrity: sha512-rZQI7wHfao8qMX3Rd3xqeYSMCL3SoiSQLBATSiVKARdFGCYSRvmViieZjqc58jKgs8Y8i9YvVVhRbHSTA4VBag==,
      }
    engines: { node: ^16.0.0 || >=18.0.0 }
    peerDependencies:
      eslint: ^7.0.0 || ^8.0.0
      typescript: "*"
    peerDependenciesMeta:
      typescript:
        optional: true
    dependencies:
      "@typescript-eslint/typescript-estree": 6.21.0(typescript@5.3.3)
      "@typescript-eslint/utils": 6.21.0(eslint@8.56.0)(typescript@5.3.3)
      debug: 4.3.4
      eslint: 8.56.0
      ts-api-utils: 1.0.1(typescript@5.3.3)
      typescript: 5.3.3
    transitivePeerDependencies:
      - supports-color
    dev: false

  /@typescript-eslint/types@6.21.0:
    resolution:
      {
        integrity: sha512-1kFmZ1rOm5epu9NZEZm1kckCDGj5UJEf7P1kliH4LKu/RkwpsfqqGmY2OOcUs18lSlQBKLDYBOGxRVtrMN5lpg==,
      }
    engines: { node: ^16.0.0 || >=18.0.0 }
    dev: false

  /@typescript-eslint/typescript-estree@6.21.0(typescript@5.3.3):
    resolution:
      {
        integrity: sha512-6npJTkZcO+y2/kr+z0hc4HwNfrrP4kNYh57ek7yCNlrBjWQ1Y0OS7jiZTkgumrvkX5HkEKXFZkkdFNkaW2wmUQ==,
      }
    engines: { node: ^16.0.0 || >=18.0.0 }
    peerDependencies:
      typescript: "*"
    peerDependenciesMeta:
      typescript:
        optional: true
    dependencies:
      "@typescript-eslint/types": 6.21.0
      "@typescript-eslint/visitor-keys": 6.21.0
      debug: 4.3.4
      globby: 11.1.0
      is-glob: 4.0.3
      minimatch: 9.0.3
      semver: 7.5.4
      ts-api-utils: 1.0.1(typescript@5.3.3)
      typescript: 5.3.3
    transitivePeerDependencies:
      - supports-color
    dev: false

  /@typescript-eslint/utils@6.21.0(eslint@8.56.0)(typescript@5.3.3):
    resolution:
      {
        integrity: sha512-NfWVaC8HP9T8cbKQxHcsJBY5YE1O33+jpMwN45qzWWaPDZgLIbo12toGMWnmhvCpd3sIxkpDw3Wv1B3dYrbDQQ==,
      }
    engines: { node: ^16.0.0 || >=18.0.0 }
    peerDependencies:
      eslint: ^7.0.0 || ^8.0.0
    dependencies:
      "@eslint-community/eslint-utils": 4.4.0(eslint@8.56.0)
      "@types/json-schema": 7.0.12
      "@types/semver": 7.5.0
      "@typescript-eslint/scope-manager": 6.21.0
      "@typescript-eslint/types": 6.21.0
      "@typescript-eslint/typescript-estree": 6.21.0(typescript@5.3.3)
      eslint: 8.56.0
      semver: 7.5.4
    transitivePeerDependencies:
      - supports-color
      - typescript
    dev: false

  /@typescript-eslint/visitor-keys@6.21.0:
    resolution:
      {
        integrity: sha512-JJtkDduxLi9bivAB+cYOVMtbkqdPOhZ+ZI5LC47MIRrDV4Yn2o+ZnW10Nkmr28xRpSpdJ6Sm42Hjf2+REYXm0A==,
      }
    engines: { node: ^16.0.0 || >=18.0.0 }
    dependencies:
      "@typescript-eslint/types": 6.21.0
      eslint-visitor-keys: 3.4.3
    dev: false

  /@ungap/structured-clone@1.2.0:
    resolution:
      {
        integrity: sha512-zuVdFrMJiuCDQUMCzQaD6KL28MjnqqN8XnAqiEq9PNm/hCPTSGfrXCOfwj1ow4LFb/tNymJPwsNbVePc1xFqrQ==,
      }

  /@vitejs/plugin-react@4.2.1(vite@5.0.12):
    resolution:
      {
        integrity: sha512-oojO9IDc4nCUUi8qIR11KoQm0XFFLIwsRBwHRR4d/88IWghn1y6ckz/bJ8GHDCsYEJee8mDzqtJxh15/cisJNQ==,
      }
    engines: { node: ^14.18.0 || >=16.0.0 }
    peerDependencies:
      vite: ^4.2.0 || ^5.0.0
    dependencies:
      "@babel/core": 7.23.9
      "@babel/plugin-transform-react-jsx-self": 7.23.3(@babel/core@7.23.9)
      "@babel/plugin-transform-react-jsx-source": 7.23.3(@babel/core@7.23.9)
      "@types/babel__core": 7.20.5
      react-refresh: 0.14.0
      vite: 5.0.12(@types/node@20.11.16)
    transitivePeerDependencies:
      - supports-color
    dev: true

  /@vitest/coverage-v8@1.2.2(vitest@1.2.2):
    resolution:
      {
        integrity: sha512-IHyKnDz18SFclIEEAHb9Y4Uxx0sPKC2VO1kdDCs1BF6Ip4S8rQprs971zIsooLUn7Afs71GRxWMWpkCGZpRMhw==,
      }
    peerDependencies:
      vitest: ^1.0.0
    dependencies:
      "@ampproject/remapping": 2.2.1
      "@bcoe/v8-coverage": 0.2.3
      debug: 4.3.4
      istanbul-lib-coverage: 3.2.2
      istanbul-lib-report: 3.0.1
      istanbul-lib-source-maps: 4.0.1
      istanbul-reports: 3.1.6
      magic-string: 0.30.6
      magicast: 0.3.3
      picocolors: 1.0.0
      std-env: 3.7.0
      test-exclude: 6.0.0
      v8-to-istanbul: 9.2.0
      vitest: 1.2.2(@types/node@20.11.16)(@vitest/ui@1.2.2)
    transitivePeerDependencies:
      - supports-color
    dev: true

  /@vitest/expect@1.2.2:
    resolution:
      {
        integrity: sha512-3jpcdPAD7LwHUUiT2pZTj2U82I2Tcgg2oVPvKxhn6mDI2On6tfvPQTjAI4628GUGDZrCm4Zna9iQHm5cEexOAg==,
      }
    dependencies:
      "@vitest/spy": 1.2.2
      "@vitest/utils": 1.2.2
      chai: 4.4.1
    dev: true

  /@vitest/runner@1.2.2:
    resolution:
      {
        integrity: sha512-JctG7QZ4LSDXr5CsUweFgcpEvrcxOV1Gft7uHrvkQ+fsAVylmWQvnaAr/HDp3LAH1fztGMQZugIheTWjaGzYIg==,
      }
    dependencies:
      "@vitest/utils": 1.2.2
      p-limit: 5.0.0
      pathe: 1.1.2
    dev: true

  /@vitest/snapshot@1.2.2:
    resolution:
      {
        integrity: sha512-SmGY4saEw1+bwE1th6S/cZmPxz/Q4JWsl7LvbQIky2tKE35US4gd0Mjzqfr84/4OD0tikGWaWdMja/nWL5NIPA==,
      }
    dependencies:
      magic-string: 0.30.6
      pathe: 1.1.2
      pretty-format: 29.7.0
    dev: true

  /@vitest/spy@1.2.2:
    resolution:
      {
        integrity: sha512-k9Gcahssw8d7X3pSLq3e3XEu/0L78mUkCjivUqCQeXJm9clfXR/Td8+AP+VC1O6fKPIDLcHDTAmBOINVuv6+7g==,
      }
    dependencies:
      tinyspy: 2.2.0
    dev: true

  /@vitest/ui@1.2.2(vitest@1.2.2):
    resolution:
      {
        integrity: sha512-CG+5fa8lyoBr+9i+UZGS31Qw81v33QlD10uecHxN2CLJVN+jLnqx4pGzGvFFeJ7jSnUCT0AlbmVWY6fU6NJZmw==,
      }
    peerDependencies:
      vitest: ^1.0.0
    dependencies:
      "@vitest/utils": 1.2.2
      fast-glob: 3.3.2
      fflate: 0.8.1
      flatted: 3.2.9
      pathe: 1.1.2
      picocolors: 1.0.0
      sirv: 2.0.4
      vitest: 1.2.2(@types/node@20.11.16)(@vitest/ui@1.2.2)
    dev: true

  /@vitest/utils@1.2.2:
    resolution:
      {
        integrity: sha512-WKITBHLsBHlpjnDQahr+XK6RE7MiAsgrIkr0pGhQ9ygoxBfUeG0lUG5iLlzqjmKSlBv3+j5EGsriBzh+C3Tq9g==,
      }
    dependencies:
      diff-sequences: 29.6.3
      estree-walker: 3.0.3
      loupe: 2.3.7
      pretty-format: 29.7.0
    dev: true

  /abbrev@1.1.1:
    resolution:
      {
        integrity: sha512-nne9/IiQ/hzIhY6pdDnbBtz7DjPTKrY00P/zvPSm5pOFkl6xuGrGnXn/VtTNNfNtAfZ9/1RtehkszU9qcTii0Q==,
      }
    dev: false

  /acorn-jsx@5.3.2(acorn@8.10.0):
    resolution:
      {
        integrity: sha512-rq9s+JNhf0IChjtDXxllJ7g41oZk5SlXtp0LHwyA5cejwn7vKmKp4pPri6YEePv2PU65sAsegbXtIinmDFDXgQ==,
      }
    peerDependencies:
      acorn: ^6.0.0 || ^7.0.0 || ^8.0.0
    dependencies:
      acorn: 8.10.0

  /acorn-walk@8.3.2:
    resolution:
      {
        integrity: sha512-cjkyv4OtNCIeqhHrfS81QWXoCBPExR/J62oyEqepVw8WaQeSqpW2uhuLPh1m9eWhDuOo/jUXVTlifvesOWp/4A==,
      }
    engines: { node: ">=0.4.0" }
    dev: true

  /acorn@8.10.0:
    resolution:
      {
        integrity: sha512-F0SAmZ8iUtS//m8DmCTA0jlh6TDKkHQyK6xc6V4KDTyZKA9dnvX9/3sRTVQrWm79glUAZbnmmNcdYwUIHWVybw==,
      }
    engines: { node: ">=0.4.0" }

  /acorn@8.11.3:
    resolution:
      {
        integrity: sha512-Y9rRfJG5jcKOE0CLisYbojUjIrIEE7AGMzA/Sm4BslANhbS+cDMpgBdcPT91oJ7OuJ9hYJBx59RjbhxVnrF8Xg==,
      }
    engines: { node: ">=0.4.0" }
    hasBin: true
    dev: true

  /agent-base@6.0.2:
    resolution:
      {
        integrity: sha512-RZNwNclF7+MS/8bDg70amg32dyeZGZxiDuQmZxKLAlQjr3jGyLx+4Kkk58UO7D2QdgFIQCovuSuZESne6RG6XQ==,
      }
    engines: { node: ">= 6.0.0" }
    dependencies:
      debug: 4.3.4
    transitivePeerDependencies:
      - supports-color
    dev: false

  /agent-base@7.1.0:
    resolution:
      {
        integrity: sha512-o/zjMZRhJxny7OyEF+Op8X+efiELC7k7yOjMzgfzVqOzXqkBkWI79YoTdOtsuWd5BWhAGAuOY/Xa6xpiaWXiNg==,
      }
    engines: { node: ">= 14" }
    dependencies:
      debug: 4.3.4
    transitivePeerDependencies:
      - supports-color
    dev: true

  /aggregate-error@3.1.0:
    resolution:
      {
        integrity: sha512-4I7Td01quW/RpocfNayFdFVk1qSuoh0E7JrbRJ16nH01HhKFQ88INq9Sd+nd72zqRySlr9BmDA8xlEJ6vJMrYA==,
      }
    engines: { node: ">=8" }
    dependencies:
      clean-stack: 2.2.0
      indent-string: 4.0.0
    dev: true

  /ajv@6.12.6:
    resolution:
      {
        integrity: sha512-j3fVLgvTo527anyYyJOGTYJbG+vnnQYvE0m5mmkc1TK+nxAppkCLMIL0aZ4dblVCNoGShhm+kzE4ZUykBoMg4g==,
      }
    dependencies:
      fast-deep-equal: 3.1.3
      fast-json-stable-stringify: 2.1.0
      json-schema-traverse: 0.4.1
      uri-js: 4.4.1

  /ansi-escapes@4.3.2:
    resolution:
      {
        integrity: sha512-gKXj5ALrKWQLsYG9jlTRmR/xKluxHV+Z9QEwNIgCfM1/uwPMCuzVVnh5mwTd+OuBZcwSIMbqssNWRm1lE51QaQ==,
      }
    engines: { node: ">=8" }
    dependencies:
      type-fest: 0.21.3
    dev: true

  /ansi-regex@5.0.1:
    resolution:
      {
        integrity: sha512-quJQXlTSUGL2LH9SUXo8VwsY4soanhgo6LNSm84E1LBcE8s3O0wpdiRzyR9z/ZZJMlMWv37qOOb9pdJlMUEKFQ==,
      }
    engines: { node: ">=8" }

  /ansi-regex@6.0.1:
    resolution:
      {
        integrity: sha512-n5M855fKb2SsfMIiFFoVrABHJC8QtHwVx+mHWP3QcEqBHYienj5dHSgjbxtC0WEZXYt4wcD6zrQElDPhFuZgfA==,
      }
    engines: { node: ">=12" }
    dev: false

  /ansi-styles@3.2.1:
    resolution:
      {
        integrity: sha512-VT0ZI6kZRdTh8YyJw3SMbYm/u+NqfsAxEpWO0Pf9sq8/e94WxxOpPKx9FR1FlyCtOVDNOQ+8ntlqFxiRc+r5qA==,
      }
    engines: { node: ">=4" }
    dependencies:
      color-convert: 1.9.3

  /ansi-styles@4.3.0:
    resolution:
      {
        integrity: sha512-zbB9rCJAT1rbjiVDb2hqKFHNYLxgtk8NURxZ3IZwD3F6NtxbXZQCnnSi1Lkx+IDohdPlFp222wVALIheZJQSEg==,
      }
    engines: { node: ">=8" }
    dependencies:
      color-convert: 2.0.1

  /ansi-styles@5.2.0:
    resolution:
      {
        integrity: sha512-Cxwpt2SfTzTtXcfOlzGEee8O+c+MmUgGrNiBcXnuWxuFJHe6a5Hz7qwhwe5OgaSYI0IJvkLqWX1ASG+cJOkEiA==,
      }
    engines: { node: ">=10" }
    dev: true

  /ansi-styles@6.2.1:
    resolution:
      {
        integrity: sha512-bN798gFfQX+viw3R7yrGWRqnrN2oRkEkUjjl4JNn4E8GxxbjtG3FbrEIIY3l8/hrwUwIeCZvi4QuOTP4MErVug==,
      }
    engines: { node: ">=12" }
    dev: false

  /anymatch@3.1.3:
    resolution:
      {
        integrity: sha512-KMReFUr0B4t+D+OBkjR3KYqvocp2XaSzO55UcB6mgQMd3KbcE+mWTyvVV7D/zsdEbNnV6acZUutkiHQXvTr1Rw==,
      }
    engines: { node: ">= 8" }
    dependencies:
      normalize-path: 3.0.0
      picomatch: 2.3.1
    dev: false

  /aproba@2.0.0:
    resolution:
      {
        integrity: sha512-lYe4Gx7QT+MKGbDsA+Z+he/Wtef0BiwDOlK/XkBrdfsh9J/jPPXbX0tE9x9cl27Tmu5gg3QUbUrQYa/y+KOHPQ==,
      }
    dev: false

  /are-we-there-yet@2.0.0:
    resolution:
      {
        integrity: sha512-Ci/qENmwHnsYo9xKIcUJN5LeDKdJ6R1Z1j9V/J5wyq8nh/mYPEpIKJbBZXtZjG04HiK7zV/p6Vs9952MrMeUIw==,
      }
    engines: { node: ">=10" }
    dependencies:
      delegates: 1.0.0
      readable-stream: 3.6.2
    dev: false

  /arg@4.1.0:
    resolution:
      {
        integrity: sha512-ZWc51jO3qegGkVh8Hwpv636EkbesNV5ZNQPCtRa+0qytRYPEs9IYT9qITY9buezqUH5uqyzlWLcufrzU2rffdg==,
      }
    dev: true

  /argparse@2.0.1:
    resolution:
      {
        integrity: sha512-8+9WqebbFzpX9OR+Wa6O29asIogeRMzcGtAINdpMHHyAg10f05aSFVBbcEqGf/PXw1EjAZ+q2/bEBg3DvurK3Q==,
      }

  /aria-hidden@1.2.3:
    resolution:
      {
        integrity: sha512-xcLxITLe2HYa1cnYnwCjkOO1PqUHQpozB8x9AR0OgWN2woOBi5kSDVxKfd0b7sb1hw5qFeJhXm9H1nu3xSfLeQ==,
      }
    engines: { node: ">=10" }
    dependencies:
      tslib: 2.5.0
    dev: false

  /aria-query@5.3.0:
    resolution:
      {
        integrity: sha512-b0P0sZPKtyu8HkeRAfCq0IfURZK+SuwMjY1UXGBU27wpAiTwQAIlq56IbIO+ytk/JjS1fMR14ee5WBBfKi5J6A==,
      }
    dependencies:
      dequal: 2.0.3
    dev: false

  /array-buffer-byte-length@1.0.0:
    resolution:
      {
        integrity: sha512-LPuwb2P+NrQw3XhxGc36+XSvuBPopovXYTR9Ew++Du9Yb/bx5AzBfrIsBoj0EZUifjQU+sHL21sseZ3jerWO/A==,
      }
    dependencies:
      call-bind: 1.0.2
      is-array-buffer: 3.0.2
    dev: false

  /array-includes@3.1.6:
    resolution:
      {
        integrity: sha512-sgTbLvL6cNnw24FnbaDyjmvddQ2ML8arZsgaJhoABMoplz/4QRhtrYS+alr1BUM1Bwp6dhx8vVCBSLG+StwOFw==,
      }
    engines: { node: ">= 0.4" }
    dependencies:
      call-bind: 1.0.2
      define-properties: 1.2.0
      es-abstract: 1.22.1
      get-intrinsic: 1.2.1
      is-string: 1.0.7
    dev: false

  /array-includes@3.1.7:
    resolution:
      {
        integrity: sha512-dlcsNBIiWhPkHdOEEKnehA+RNUWDc4UqFtnIXU4uuYDPtA4LDkr7qip2p0VvFAEXNDr0yWZ9PJyIRiGjRLQzwQ==,
      }
    engines: { node: ">= 0.4" }
    dependencies:
      call-bind: 1.0.2
      define-properties: 1.2.1
      es-abstract: 1.22.1
      get-intrinsic: 1.2.1
      is-string: 1.0.7
    dev: false

  /array-union@2.1.0:
    resolution:
      {
        integrity: sha512-HGyxoOTYUyCM6stUe6EJgnd4EoewAI7zMdfqO+kGjnlZmBDz/cR5pf8r/cR4Wq60sL/p0IkcjUEEPwS3GFrIyw==,
      }
    engines: { node: ">=8" }

  /array.prototype.findlastindex@1.2.3:
    resolution:
      {
        integrity: sha512-LzLoiOMAxvy+Gd3BAq3B7VeIgPdo+Q8hthvKtXybMvRV0jrXfJM/t8mw7nNlpEcVlVUnCnM2KSX4XU5HmpodOA==,
      }
    engines: { node: ">= 0.4" }
    dependencies:
      call-bind: 1.0.2
      define-properties: 1.2.1
      es-abstract: 1.22.1
      es-shim-unscopables: 1.0.0
      get-intrinsic: 1.2.1
    dev: false

  /array.prototype.flat@1.3.2:
    resolution:
      {
        integrity: sha512-djYB+Zx2vLewY8RWlNCUdHjDXs2XOgm602S9E7P/UpHgfeHL00cRiIF+IN/G/aUJ7kGPb6yO/ErDI5V2s8iycA==,
      }
    engines: { node: ">= 0.4" }
    dependencies:
      call-bind: 1.0.2
      define-properties: 1.2.1
      es-abstract: 1.22.1
      es-shim-unscopables: 1.0.0
    dev: false

  /array.prototype.flatmap@1.3.1:
    resolution:
      {
        integrity: sha512-8UGn9O1FDVvMNB0UlLv4voxRMze7+FpHyF5mSMRjWHUMlpoDViniy05870VlxhfgTnLbpuwTzvD76MTtWxB/mQ==,
      }
    engines: { node: ">= 0.4" }
    dependencies:
      call-bind: 1.0.2
      define-properties: 1.2.0
      es-abstract: 1.22.1
      es-shim-unscopables: 1.0.0
    dev: false

  /array.prototype.flatmap@1.3.2:
    resolution:
      {
        integrity: sha512-Ewyx0c9PmpcsByhSW4r+9zDU7sGjFc86qf/kKtuSCRdhfbk0SNLLkaT5qvcHnRGgc5NP/ly/y+qkXkqONX54CQ==,
      }
    engines: { node: ">= 0.4" }
    dependencies:
      call-bind: 1.0.2
      define-properties: 1.2.1
      es-abstract: 1.22.1
      es-shim-unscopables: 1.0.0
    dev: false

  /array.prototype.tosorted@1.1.1:
    resolution:
      {
        integrity: sha512-pZYPXPRl2PqWcsUs6LOMn+1f1532nEoPTYowBtqLwAW+W8vSVhkIGnmOX1t/UQjD6YGI0vcD2B1U7ZFGQH9jnQ==,
      }
    dependencies:
      call-bind: 1.0.2
      define-properties: 1.2.0
      es-abstract: 1.22.1
      es-shim-unscopables: 1.0.0
      get-intrinsic: 1.2.1
    dev: false

  /arraybuffer.prototype.slice@1.0.1:
    resolution:
      {
        integrity: sha512-09x0ZWFEjj4WD8PDbykUwo3t9arLn8NIzmmYEJFpYekOAQjpkGSyrQhNoRTcwwcFRu+ycWF78QZ63oWTqSjBcw==,
      }
    engines: { node: ">= 0.4" }
    dependencies:
      array-buffer-byte-length: 1.0.0
      call-bind: 1.0.2
      define-properties: 1.2.1
      get-intrinsic: 1.2.1
      is-array-buffer: 3.0.2
      is-shared-array-buffer: 1.0.2
    dev: false

  /assertion-error@1.1.0:
    resolution:
      {
        integrity: sha512-jgsaNduz+ndvGyFt3uSuWqvy4lCnIJiovtouQN5JZHOKCS2QuhEdbcQHFhVksz2N2U9hXJo8odG7ETyWlEeuDw==,
      }
    dev: true

  /ast-types-flow@0.0.8:
    resolution:
      {
        integrity: sha512-OH/2E5Fg20h2aPrbe+QL8JZQFko0YZaF+j4mnQ7BGhfavO7OpSLa8a0y9sBwomHdSbkhTS8TQNayBfnW5DwbvQ==,
      }
    dev: false

  /ast-types@0.13.4:
    resolution:
      {
        integrity: sha512-x1FCFnFifvYDDzTaLII71vG5uvDwgtmDTEVWAxrgeiR8VjMONcCXJx7E+USjDtHlwFmt9MysbqgF9b9Vjr6w+w==,
      }
    engines: { node: ">=4" }
    dependencies:
      tslib: 2.5.0
    dev: true

  /asynciterator.prototype@1.0.0:
    resolution:
      {
        integrity: sha512-wwHYEIS0Q80f5mosx3L/dfG5t5rjEa9Ft51GTaNt862EnpyGHpgz2RkZvLPp1oF5TnAiTohkEKVEu8pQPJI7Vg==,
      }
    dependencies:
      has-symbols: 1.0.3
    dev: false

  /available-typed-arrays@1.0.5:
    resolution:
      {
        integrity: sha512-DMD0KiN46eipeziST1LPP/STfDU0sufISXmjSgvVsoU2tqxctQeASejWcfNtxYKqETM1UxQ8sp2OrSBWpHY6sw==,
      }
    engines: { node: ">= 0.4" }
    dev: false

  /axe-core@4.7.0:
    resolution:
      {
        integrity: sha512-M0JtH+hlOL5pLQwHOLNYZaXuhqmvS8oExsqB1SBYgA4Dk7u/xx+YdGHXaK5pyUfed5mYXdlYiphWq3G8cRi5JQ==,
      }
    engines: { node: ">=4" }
    dev: false

  /axobject-query@3.2.1:
    resolution:
      {
        integrity: sha512-jsyHu61e6N4Vbz/v18DHwWYKK0bSWLqn47eeDSKPB7m8tqMHF9YJ+mhIk2lVteyZrY8tnSj/jHOv4YiTCuCJgg==,
      }
    dependencies:
      dequal: 2.0.3
    dev: false

  /balanced-match@1.0.2:
    resolution:
      {
        integrity: sha512-3oSeUO0TMV67hN1AmbXsK4yaqU7tjiHlbxRDZOpH0KW9+CeX4bRAaX0Anxt0tx2MrpRpWwQaPwIlISEJhYU5Pw==,
      }

  /base64-js@1.5.1:
    resolution:
      {
        integrity: sha512-AKpaYlHn8t4SVbOHCy+b5+KKgvR4vrsD8vbvrbiQJps7fKDTkjkDry6ji0rUJjC0kzbNePLwzxq8iypo41qeWA==,
      }

  /basic-ftp@5.0.3:
    resolution:
      {
        integrity: sha512-QHX8HLlncOLpy54mh+k/sWIFd0ThmRqwe9ZjELybGZK+tZ8rUb9VO0saKJUROTbE+KhzDUT7xziGpGrW8Kmd+g==,
      }
    engines: { node: ">=10.0.0" }
    dev: true

  /bcrypt@5.1.1:
    resolution:
      {
        integrity: sha512-AGBHOG5hPYZ5Xl9KXzU5iKq9516yEmvCKDg3ecP5kX2aB6UqTeXZxk2ELnDgDm6BQSMlLt9rDB4LoSMx0rYwww==,
      }
    engines: { node: ">= 10.0.0" }
    requiresBuild: true
    dependencies:
      "@mapbox/node-pre-gyp": 1.0.11
      node-addon-api: 5.1.0
    transitivePeerDependencies:
      - encoding
      - supports-color
    dev: false

  /better-sqlite3@9.4.0:
    resolution:
      {
        integrity: sha512-5kynxekMxSjCMiFyUBLHggFcJkCmiZi6fUkiGz/B5GZOvdRWQJD0klqCx5/Y+bm2AKP7I/DHbSFx26AxjruWNg==,
      }
    requiresBuild: true
    dependencies:
      bindings: 1.5.0
      prebuild-install: 7.1.1
    dev: false

  /binary-extensions@2.2.0:
    resolution:
      {
        integrity: sha512-jDctJ/IVQbZoJykoeHbhXpOlNBqGNcwXJKJog42E5HDPUwQTSdjCHdihjj0DlnheQ7blbT6dHOafNAiS8ooQKA==,
      }
    engines: { node: ">=8" }
    dev: false

  /bindings@1.5.0:
    resolution:
      {
        integrity: sha512-p2q/t/mhvuOj/UeLlV6566GD/guowlr0hHxClI0W9m7MWYkL1F0hLo+0Aexs9HSPCtR1SXQ0TD3MMKrXZajbiQ==,
      }
    dependencies:
      file-uri-to-path: 1.0.0
    dev: false

  /bl@4.1.0:
    resolution:
      {
        integrity: sha512-1W07cM9gS6DcLperZfFSj+bWLtaPGSOHWhPiGzXmvVJbRLdG82sH/Kn8EtW1VqWVA54AKf2h5k5BbnIbwF3h6w==,
      }
    dependencies:
      buffer: 5.7.1
      inherits: 2.0.4
      readable-stream: 3.6.2

  /brace-expansion@1.1.11:
    resolution:
      {
        integrity: sha512-iCuPHDFgrHX7H2vEI/5xpz07zSHB00TpugqhmYtVmMO6518mCuRMoOYFldEBl0g187ufozdaHgWKcYFb61qGiA==,
      }
    dependencies:
      balanced-match: 1.0.2
      concat-map: 0.0.1

  /brace-expansion@2.0.1:
    resolution:
      {
        integrity: sha512-XnAIvQ8eM+kC6aULx6wuQiwVsnzsi9d3WxzV3FpWTGA19F621kwdbsAcFKXgKUHZWsy+mY6iL1sHTxWEFCytDA==,
      }
    dependencies:
      balanced-match: 1.0.2

  /braces@3.0.2:
    resolution:
      {
        integrity: sha512-b8um+L1RzM3WDSzvhm6gIz1yfTbBt6YTlcEKAvsmqCZZFw46z626lVj9j1yEPW33H5H+lBQpZMP1k8l+78Ha0A==,
      }
    engines: { node: ">=8" }
    dependencies:
      fill-range: 7.0.1

  /browserslist@4.22.1:
    resolution:
      {
        integrity: sha512-FEVc202+2iuClEhZhrWy6ZiAcRLvNMyYcxZ8raemul1DYVOVdFsbqckWLdsixQZCpJlwe77Z3UTalE7jsjnKfQ==,
      }
    engines: { node: ^6 || ^7 || ^8 || ^9 || ^10 || ^11 || ^12 || >=13.7 }
    dependencies:
      caniuse-lite: 1.0.30001579
      electron-to-chromium: 1.4.559
      node-releases: 2.0.13
      update-browserslist-db: 1.0.13(browserslist@4.22.1)
    dev: false

  /browserslist@4.22.3:
    resolution:
      {
        integrity: sha512-UAp55yfwNv0klWNapjs/ktHoguxuQNGnOzxYmfnXIS+8AsRDZkSDxg7R1AX3GKzn078SBI5dzwzj/Yx0Or0e3A==,
      }
    engines: { node: ^6 || ^7 || ^8 || ^9 || ^10 || ^11 || ^12 || >=13.7 }
    hasBin: true
    dependencies:
      caniuse-lite: 1.0.30001583
      electron-to-chromium: 1.4.656
      node-releases: 2.0.14
      update-browserslist-db: 1.0.13(browserslist@4.22.3)

  /buffer-from@1.1.2:
    resolution:
      {
        integrity: sha512-E+XQCRwSbaaiChtv6k6Dwgc+bx+Bs6vuKJHHl5kox/BaKbhiXzqQOwK4cO22yElGp2OCmjwVhT3HmxgyPGnJfQ==,
      }
    dev: true

  /buffer@5.7.1:
    resolution:
      {
        integrity: sha512-EHcyIPBQ4BSGlvjB16k5KgAJ27CIsHY/2JBmCRReo48y9rQ3MaUzWX3KVlBa4U7MyX02HdVj0K7C3WaB3ju7FQ==,
      }
    dependencies:
      base64-js: 1.5.1
      ieee754: 1.2.1

  /builtins@5.0.1:
    resolution:
      {
        integrity: sha512-qwVpFEHNfhYJIzNRBvd2C1kyo6jz3ZSMPyyuR47OPdiKWlbYnZNyDWuyR175qDnAJLiCo5fBBqPb3RiXgWlkOQ==,
      }
    dependencies:
      semver: 7.5.4
    dev: true

  /busboy@1.6.0:
    resolution:
      {
        integrity: sha512-8SFQbg/0hQ9xy3UNTB0YEnsNBbWfhf7RtnzpL7TkBiTBRfrQ9Fxcnz7VJsleJpyp6rVLvXiuORqjlHi5q+PYuA==,
      }
    engines: { node: ">=10.16.0" }
    dependencies:
      streamsearch: 1.1.0
    dev: false

  /cac@6.7.14:
    resolution:
      {
        integrity: sha512-b6Ilus+c3RrdDk+JhLKUAQfzzgLEPy6wcXqS7f/xe1EETvsDP6GORG7SFuOs6cID5YkqchW/LXZbX5bc8j7ZcQ==,
      }
    engines: { node: ">=8" }
    dev: true

  /call-bind@1.0.2:
    resolution:
      {
        integrity: sha512-7O+FbCihrB5WGbFYesctwmTKae6rOiIzmz1icreWJ+0aA7LJfuqhEso2T9ncpcFtzMQtzXf2QGGueWJGTYsqrA==,
      }
    dependencies:
      function-bind: 1.1.2
      get-intrinsic: 1.2.1
    dev: false

  /callsites@3.1.0:
    resolution:
      {
        integrity: sha512-P8BjAsXvZS+VIDUI11hHCQEv74YT67YUi5JJFNWIqL235sBmjX4+qx9Muvls5ivyNENctx46xQLQ3aTuE7ssaQ==,
      }
    engines: { node: ">=6" }

  /camel-case@3.0.0:
    resolution:
      {
        integrity: sha512-+MbKztAYHXPr1jNTSKQF52VpcFjwY5RkR7fxksV8Doo4KAYc5Fl4UJRgthBbTmEx8C54DqahhbLJkDwjI3PI/w==,
      }
    dependencies:
      no-case: 2.3.2
      upper-case: 1.1.3
    dev: true

  /camelcase-css@2.0.1:
    resolution:
      {
        integrity: sha512-QOSvevhslijgYwRx6Rv7zKdMF8lbRmx+uQGx2+vDc+KI/eBnsy9kit5aj23AgGu3pa4t9AgwbnXWqS+iOY+2aA==,
      }
    engines: { node: ">= 6" }
    dev: false

  /camelcase@7.0.1:
    resolution:
      {
        integrity: sha512-xlx1yCK2Oc1APsPXDL2LdlNP6+uu8OCDdhOBSVT279M/S+y75O30C2VuD8T2ogdePBBl7PfPF4504tnLgX3zfw==,
      }
    engines: { node: ">=14.16" }
    dev: true

  /caniuse-lite@1.0.30001579:
    resolution:
      {
        integrity: sha512-u5AUVkixruKHJjw/pj9wISlcMpgFWzSrczLZbrqBSxukQixmg0SJ5sZTpvaFvxU0HoQKd4yoyAogyrAz9pzJnA==,
      }
    dev: false

  /caniuse-lite@1.0.30001583:
    resolution:
      {
        integrity: sha512-acWTYaha8xfhA/Du/z4sNZjHUWjkiuoAi2LM+T/aL+kemKQgPT1xBb/YKjlQ0Qo8gvbHsGNplrEJ+9G3gL7i4Q==,
      }

  /case-anything@2.1.13:
    resolution:
      {
        integrity: sha512-zlOQ80VrQ2Ue+ymH5OuM/DlDq64mEm+B9UTdHULv5osUMD6HalNTblf2b1u/m6QecjsnOkBpqVZ+XPwIVsy7Ng==,
      }
    engines: { node: ">=12.13" }
    dev: false

  /chai@4.4.1:
    resolution:
      {
        integrity: sha512-13sOfMv2+DWduEU+/xbun3LScLoqN17nBeTLUsmDfKdoiC1fr0n9PU4guu4AhRcOVFk/sW8LyZWHuhWtQZiF+g==,
      }
    engines: { node: ">=4" }
    dependencies:
      assertion-error: 1.1.0
      check-error: 1.0.3
      deep-eql: 4.1.3
      get-func-name: 2.0.2
      loupe: 2.3.7
      pathval: 1.1.1
      type-detect: 4.0.8
    dev: true

  /chalk@2.4.2:
    resolution:
      {
        integrity: sha512-Mti+f9lpJNcwF4tWV8/OrTTtF1gZi+f8FqlyAdouralcFWFQWF2+NgCHShjkCb+IFBLq9buZwE1xckQU4peSuQ==,
      }
    engines: { node: ">=4" }
    dependencies:
      ansi-styles: 3.2.1
      escape-string-regexp: 1.0.5
      supports-color: 5.5.0

  /chalk@3.0.0:
    resolution:
      {
        integrity: sha512-4D3B6Wf41KOYRFdszmDqMCGq5VV/uMAB273JILmO+3jAlh8X4qDtdtgCR3fxtbLEMzSx22QdhnDcJvu2u1fVwg==,
      }
    engines: { node: ">=8" }
    dependencies:
      ansi-styles: 4.3.0
      supports-color: 7.2.0
    dev: true

  /chalk@4.1.2:
    resolution:
      {
        integrity: sha512-oKnbhFyRIXpUuez8iBMmyEa4nbj4IOQyuhc/wy9kY7/WVPcwIO9VA668Pu8RkO7+0G76SLROeyw9CpQ061i4mA==,
      }
    engines: { node: ">=10" }
    dependencies:
      ansi-styles: 4.3.0
      supports-color: 7.2.0

  /chalk@5.3.0:
    resolution:
      {
        integrity: sha512-dLitG79d+GV1Nb/VYcCDFivJeK1hiukt9QjRNVOsUtTy1rR1YJsmpGGTZ3qJos+uw7WmWF4wUwBd9jxjocFC2w==,
      }
    engines: { node: ^12.17.0 || ^14.13 || >=16.0.0 }
    dev: true

  /change-case@3.1.0:
    resolution:
      {
        integrity: sha512-2AZp7uJZbYEzRPsFoa+ijKdvp9zsrnnt6+yFokfwEpeJm0xuJDVoxiRCAaTzyJND8GJkofo2IcKWaUZ/OECVzw==,
      }
    dependencies:
      camel-case: 3.0.0
      constant-case: 2.0.0
      dot-case: 2.1.1
      header-case: 1.0.1
      is-lower-case: 1.1.3
      is-upper-case: 1.1.2
      lower-case: 1.1.4
      lower-case-first: 1.0.2
      no-case: 2.3.2
      param-case: 2.1.1
      pascal-case: 2.0.1
      path-case: 2.1.1
      sentence-case: 2.1.1
      snake-case: 2.1.0
      swap-case: 1.1.2
      title-case: 2.1.1
      upper-case: 1.1.3
      upper-case-first: 1.1.2
    dev: true

  /chardet@0.7.0:
    resolution:
      {
        integrity: sha512-mT8iDcrh03qDGRRmoA2hmBJnxpllMR+0/0qlzjqZES6NdiWDcZkCNAk4rPFZ9Q85r27unkiNNg8ZOiwZXBHwcA==,
      }
    dev: true

  /check-error@1.0.3:
    resolution:
      {
        integrity: sha512-iKEoDYaRmd1mxM90a2OEfWhjsjPpYPuQ+lMYsoxB126+t8fw7ySEO48nmDg5COTjxDI65/Y2OWpeEHk3ZOe8zg==,
      }
    dependencies:
      get-func-name: 2.0.2
    dev: true

  /chokidar@3.5.3:
    resolution:
      {
        integrity: sha512-Dr3sfKRP6oTcjf2JmUmFJfeVMvXBdegxB0iVQ5eb2V10uFJUCAS8OByZdVAyVb8xXNz3GjjTgj9kLWsZTqE6kw==,
      }
    engines: { node: ">= 8.10.0" }
    dependencies:
      anymatch: 3.1.3
      braces: 3.0.2
      glob-parent: 5.1.2
      is-binary-path: 2.1.0
      is-glob: 4.0.3
      normalize-path: 3.0.0
      readdirp: 3.6.0
    optionalDependencies:
      fsevents: 2.3.3
    dev: false

  /chownr@1.1.4:
    resolution:
      {
        integrity: sha512-jJ0bqzaylmJtVnNgzTeSOs8DPavpbYgEr/b0YL8/2GO3xJEhInFmhKMUnEJQjZumK7KXGFhUy89PrsJWlakBVg==,
      }
    dev: false

  /chownr@2.0.0:
    resolution:
      {
        integrity: sha512-bIomtDF5KGpdogkLd9VspvFzk9KfpyyGlS8YFVZl7TGPBHL5snIOnxeshwVgPteQ9b4Eydl+pVbIyE1DcvCWgQ==,
      }
    engines: { node: ">=10" }
    dev: false

  /clean-stack@2.2.0:
    resolution:
      {
        integrity: sha512-4diC9HaTE+KRAMWhDhrGOECgWZxoevMc5TlkObMqNSsVU62PYzXZ/SMTjzyGAFF1YusgxGcSWTEXBhp0CPwQ1A==,
      }
    engines: { node: ">=6" }
    dev: true

  /cli-color@2.0.3:
    resolution:
      {
        integrity: sha512-OkoZnxyC4ERN3zLzZaY9Emb7f/MhBOIpePv0Ycok0fJYT+Ouo00UBEIwsVsr0yoow++n5YWlSUgST9GKhNHiRQ==,
      }
    engines: { node: ">=0.10" }
    dependencies:
      d: 1.0.1
      es5-ext: 0.10.62
      es6-iterator: 2.0.3
      memoizee: 0.4.15
      timers-ext: 0.1.7
    dev: true

  /cli-cursor@3.1.0:
    resolution:
      {
        integrity: sha512-I/zHAwsKf9FqGoXM4WWRACob9+SNukZTd94DWF57E4toouRulbCxcUh6RKUEOQlYTHJnzkPMySvPNaaSLNfLZw==,
      }
    engines: { node: ">=8" }
    dependencies:
      restore-cursor: 3.1.0
    dev: true

  /cli-spinners@2.9.0:
    resolution:
      {
        integrity: sha512-4/aL9X3Wh0yiMQlE+eeRhWP6vclO3QRtw1JHKIT0FFUs5FjpFmESqtMvYZ0+lbzBw900b95mS0hohy+qn2VK/g==,
      }
    engines: { node: ">=6" }
    dev: true

  /cli-width@3.0.0:
    resolution:
      {
        integrity: sha512-FxqpkPPwu1HjuN93Omfm4h8uIanXofW0RxVEW3k5RKx+mJJYSthzNhp32Kzxxy3YAEZ/Dc/EWN1vZRY0+kOhbw==,
      }
    engines: { node: ">= 10" }
    dev: true

  /client-only@0.0.1:
    resolution:
      {
        integrity: sha512-IV3Ou0jSMzZrd3pZ48nLkT9DA7Ag1pnPzaiQhpW7c3RbcqqzvzzVu+L8gfqMp/8IM2MQtSiqaCxrrcfu8I8rMA==,
      }
    dev: false

  /clone@1.0.4:
    resolution:
      {
        integrity: sha512-JQHZ2QMW6l3aH/j6xCqQThY/9OH4D/9ls34cgkUBiEeocRTU04tHfKPBsUK1PqZCUQM7GiA0IIXJSuXHI64Kbg==,
      }
    engines: { node: ">=0.8" }
    dev: true

  /clsx@2.0.0:
    resolution:
      {
        integrity: sha512-rQ1+kcj+ttHG0MKVGBUXwayCCF1oh39BF5COIpRzuCEv8Mwjv0XucrI2ExNTOn9IlLifGClWQcU9BrZORvtw6Q==,
      }
    engines: { node: ">=6" }
    dev: false

  /color-convert@1.9.3:
    resolution:
      {
        integrity: sha512-QfAUtd+vFdAtFQcC8CCyYt1fYWxSqAiK2cSD6zDB8N3cpsEBAvRxp9zOGg6G/SHHJYAT88/az/IuDGALsNVbGg==,
      }
    dependencies:
      color-name: 1.1.3

  /color-convert@2.0.1:
    resolution:
      {
        integrity: sha512-RRECPsj7iu/xb5oKYcsFHSppFNnsj/52OVTRKb4zP5onXwVF3zVmmToNcOfGC+CRDpfK/U584fMg38ZHCaElKQ==,
      }
    engines: { node: ">=7.0.0" }
    dependencies:
      color-name: 1.1.4

  /color-name@1.1.3:
    resolution:
      {
        integrity: sha512-72fSenhMw2HZMTVHeCA9KCmpEIbzWiQsjN+BHcBbS9vr1mtt+vJjPdksIBNUmKAW8TFUDPJK5SUU3QhE9NEXDw==,
      }

  /color-name@1.1.4:
    resolution:
      {
        integrity: sha512-dOy+3AuW3a2wNbZHIuMZpTcgjGuLU/uBL/ubcZF9OXbDo8ff4O8yVp5Bf0efS8uEoYo5q4Fx7dY9OgQGXgAsQA==,
      }

  /color-support@1.1.3:
    resolution:
      {
        integrity: sha512-qiBjkpbMLO/HL68y+lh4q0/O1MZFj2RX6X/KmMa3+gJD3z+WwI1ZzDHysvqHGS3mP6mznPckpXmw1nI9cJjyRg==,
      }
    dev: false

  /commander@10.0.1:
    resolution:
      {
        integrity: sha512-y4Mg2tXshplEbSGzx7amzPwKKOCGuoSRP/CjEdwwk0FOGlUbq6lKuoyDZTNZkmxHdJtp54hdfY/JUrdL7Xfdug==,
      }
    engines: { node: ">=14" }
    dev: true

  /commander@9.5.0:
    resolution:
      {
        integrity: sha512-KRs7WVDKg86PWiuAqhDrAQnTXZKraVcCc6vFdL14qrZ/DcWwuRo7VoiYXalXO7S5GKpqYiVEwCbgFDfxNHKJBQ==,
      }
    engines: { node: ^12.20.0 || >=14 }
    dev: true

  /concat-map@0.0.1:
    resolution:
      {
        integrity: sha512-/Srv4dswyQNBfohGpz9o6Yb3Gz3SrUDqBH5rTuhGR7ahtlbYKnVxw2bCFMRljaA7EXHaXZ8wsHdodFvbkhKmqg==,
      }

  /console-control-strings@1.1.0:
    resolution:
      {
        integrity: sha512-ty/fTekppD2fIwRvnZAVdeOiGd1c7YXEixbgJTNzqcxJWKQnjJ/V1bNEEE6hygpM3WjwHFUVK6HTjWSzV4a8sQ==,
      }
    dev: false

  /constant-case@2.0.0:
    resolution:
      {
        integrity: sha512-eS0N9WwmjTqrOmR3o83F5vW8Z+9R1HnVz3xmzT2PMFug9ly+Au/fxRWlEBSb6LcZwspSsEn9Xs1uw9YgzAg1EQ==,
      }
    dependencies:
      snake-case: 2.1.0
      upper-case: 1.1.3
    dev: true

  /convert-source-map@2.0.0:
    resolution:
      {
        integrity: sha512-Kvp459HrV2FEJ1CAsi1Ku+MY3kasH19TFykTz2xWmMeq6bk2NU3XXvfJ+Q61m0xktWwt+1HSYf3JZsTms3aRJg==,
      }

  /cookie@0.6.0:
    resolution:
      {
        integrity: sha512-U71cyTamuh1CRNCfpGY6to28lxvNwPG4Guz/EVjgf3Jmzv0vlDp1atT9eS5dDjMYHucpHbWns6Lwf3BKz6svdw==,
      }
    engines: { node: ">= 0.6" }
    dev: false

  /cookies@0.9.1:
    resolution:
      {
        integrity: sha512-TG2hpqe4ELx54QER/S3HQ9SRVnQnGBtKUz5bLQWtYAQ+o6GpgMs6sYUvaiJjVxb+UXwhRhAEP3m7LbsIZ77Hmw==,
      }
    engines: { node: ">= 0.8" }
    dependencies:
      depd: 2.0.0
      keygrip: 1.1.0
    dev: false

  /copy-anything@3.0.4:
    resolution:
      {
        integrity: sha512-MaQ9FwzlZ/KLeVCLhzI3rZw0EhrIryfZa3AyT4agVybR0DjlkDHA8898lamLD6kfkf9MMn8D+zDAUR4+GxaymQ==,
      }
    engines: { node: ">=12.13" }
    dependencies:
      is-what: 4.1.9

  /core-js-pure@3.32.1:
    resolution:
      {
        integrity: sha512-f52QZwkFVDPf7UEQZGHKx6NYxsxmVGJe5DIvbzOdRMJlmT6yv0KDjR8rmy3ngr/t5wU54c7Sp/qIJH0ppbhVpQ==,
      }
    requiresBuild: true
    dev: true

  /create-require@1.1.1:
    resolution:
      {
        integrity: sha512-dcKFX3jn0MpIaXjisoRvexIJVEKzaq7z2rZKxf+MSr9TkdmHmsU4m2lcLojrj/FHl8mk5VxMmYA+ftRkP/3oKQ==,
      }
    dev: true

  /crelt@1.0.6:
    resolution:
      {
        integrity: sha512-VQ2MBenTq1fWZUH9DJNGti7kKv6EeAuYr3cLwxUWhIu1baTaXh4Ib5W2CqHVqib4/MqbYGJqiL3Zb8GJZr3l4g==,
      }
    dev: false

  /cross-env@7.0.3:
    resolution:
      {
        integrity: sha512-+/HKd6EgcQCJGh2PSjZuUitQBQynKor4wrFbRg4DtAgS1aWO+gU52xpH7M9ScGgXSYmAVS9bIJ8EzuaGw0oNAw==,
      }
    engines: { node: ">=10.14", npm: ">=6", yarn: ">=1" }
    hasBin: true
    dependencies:
      cross-spawn: 7.0.3
    dev: true

  /cross-spawn@7.0.3:
    resolution:
      {
        integrity: sha512-iRDPJKUPVEND7dHPO8rkbOnPpyDygcDFtWjpeWNCgy8WP2rXcxXL8TskReQl6OrB2G7+UJrags1q15Fudc7G6w==,
      }
    engines: { node: ">= 8" }
    dependencies:
      path-key: 3.1.1
      shebang-command: 2.0.0
      which: 2.0.2

  /cssesc@3.0.0:
    resolution:
      {
        integrity: sha512-/Tb/JcjK111nNScGob5MNtsntNM1aCNUDipB/TkwZFhyDrrE47SOx/18wF2bbjgc3ZzCSKW1T5nt5EbFoAz/Vg==,
      }
    engines: { node: ">=4" }
    hasBin: true
    dev: false

  /csstype@3.1.2:
    resolution:
      {
        integrity: sha512-I7K1Uu0MBPzaFKg4nI5Q7Vs2t+3gWWW648spaF+Rg7pI9ds18Ugn+lvg4SHczUdKlHI5LWBXyqfS8+DufyBsgQ==,
      }

  /d@1.0.1:
    resolution:
      {
        integrity: sha512-m62ShEObQ39CfralilEQRjH6oAMtNCV1xJyEx5LpRYUVN+EviphDgUc/F3hnYbADmkiNs67Y+3ylmlG7Lnu+FA==,
      }
    dependencies:
      es5-ext: 0.10.62
      type: 1.2.0
    dev: true

  /damerau-levenshtein@1.0.8:
    resolution:
      {
        integrity: sha512-sdQSFB7+llfUcQHUQO3+B8ERRj0Oa4w9POWMI/puGtuf7gFywGmkaLCElnudfTiKZV+NvHqL0ifzdrI8Ro7ESA==,
      }
    dev: false

  /dash-get@1.0.2:
    resolution:
      {
        integrity: sha512-4FbVrHDwfOASx7uQVxeiCTo7ggSdYZbqs8lH+WU6ViypPlDbe9y6IP5VVUDQBv9DcnyaiPT5XT0UWHgJ64zLeQ==,
      }
    dev: false

  /data-uri-to-buffer@5.0.1:
    resolution:
      {
        integrity: sha512-a9l6T1qqDogvvnw0nKlfZzqsyikEBZBClF39V3TFoKhDtGBqHu2HkuomJc02j5zft8zrUaXEuoicLeW54RkzPg==,
      }
    engines: { node: ">= 14" }
    dev: true

  /dayjs@1.11.10:
    resolution:
      {
        integrity: sha512-vjAczensTgRcqDERK0SR2XMwsF/tSvnvlv6VcF2GIhg6Sx4yOIt/irsr1RDJsKiIyBzJDpCoXiWWq28MqH2cnQ==,
      }
    dev: false

  /debug@3.2.7:
    resolution:
      {
        integrity: sha512-CFjzYYAi4ThfiQvizrFQevTTXHtnCqWfe7x1AhgEscTz6ZbLbfoLRLPugTQyBth6f8ZERVUSyWHFD/7Wu4t1XQ==,
      }
    peerDependencies:
      supports-color: "*"
    peerDependenciesMeta:
      supports-color:
        optional: true
    dependencies:
      ms: 2.1.3
    dev: false

  /debug@4.3.4:
    resolution:
      {
        integrity: sha512-PRWFHuSU3eDtQJPvnNY7Jcket1j0t5OuOsFzPPzsekD52Zl8qUfFIPEiswXqIvHWGVHOgX+7G/vCNNhehwxfkQ==,
      }
    engines: { node: ">=6.0" }
    peerDependencies:
      supports-color: "*"
    peerDependenciesMeta:
      supports-color:
        optional: true
    dependencies:
      ms: 2.1.2

  /decompress-response@6.0.0:
    resolution:
      {
        integrity: sha512-aW35yZM6Bb/4oJlZncMH2LCoZtJXTRxES17vE3hoRiowU2kWHaJKFkSBDnDR+cm9J+9QhXmREyIfv0pji9ejCQ==,
      }
    engines: { node: ">=10" }
    dependencies:
      mimic-response: 3.1.0
    dev: false

  /deep-eql@4.1.3:
    resolution:
      {
        integrity: sha512-WaEtAOpRA1MQ0eohqZjpGD8zdI0Ovsm8mmFhaDN8dvDZzyoUMcYDnf5Y6iu7HTXxf8JDS23qWa4a+hKCDyOPzw==,
      }
    engines: { node: ">=6" }
    dependencies:
      type-detect: 4.0.8
    dev: true

  /deep-extend@0.6.0:
    resolution:
      {
        integrity: sha512-LOHxIOaPYdHlJRtCQfDIVZtfw/ufM8+rVj649RIHzcm/vGwQRXFt6OPqIFWsm2XEMrNIEtWR64sY1LEKD2vAOA==,
      }
    engines: { node: ">=4.0.0" }

  /deep-is@0.1.4:
    resolution:
      {
        integrity: sha512-oIPzksmTg4/MriiaYGO+okXDT7ztn/w3Eptv/+gSIdMdKsJo0u4CfYNFJPy+4SKMuCqGw2wxnA+URMg3t8a/bQ==,
      }

  /deepmerge@4.3.1:
    resolution:
      {
        integrity: sha512-3sUqbMEc77XqpdNO7FRyRog+eW3ph+GYCbj+rK+uYyRMuwsVy0rMiVtPn+QJlKFvWP/1PYpapqYn0Me2knFn+A==,
      }
    engines: { node: ">=0.10.0" }
    dev: false

  /defaults@1.0.4:
    resolution:
      {
        integrity: sha512-eFuaLoy/Rxalv2kr+lqMlUnrDWV+3j4pljOIJgLIhI058IQfWJ7vXhyEIHu+HtC738klGALYxOKDO0bQP3tg8A==,
      }
    dependencies:
      clone: 1.0.4
    dev: true

  /define-data-property@1.1.1:
    resolution:
      {
        integrity: sha512-E7uGkTzkk1d0ByLeSc6ZsFS79Axg+m1P/VsgYsxHgiuc3tFSj+MjMIwe90FC4lOAZzNBdY7kkO2P2wKdsQ1vgQ==,
      }
    engines: { node: ">= 0.4" }
    dependencies:
      get-intrinsic: 1.2.1
      gopd: 1.0.1
      has-property-descriptors: 1.0.0
    dev: false

  /define-properties@1.2.0:
    resolution:
      {
        integrity: sha512-xvqAVKGfT1+UAvPwKTVw/njhdQ8ZhXK4lI0bCIuCMrp2up9nPnaDftrLtmpTazqd1o+UY4zgzU+avtMbDP+ldA==,
      }
    engines: { node: ">= 0.4" }
    dependencies:
      has-property-descriptors: 1.0.0
      object-keys: 1.1.1
    dev: false

  /define-properties@1.2.1:
    resolution:
      {
        integrity: sha512-8QmQKqEASLd5nx0U1B1okLElbUuuttJ/AnYmRXbbbGDWh6uS208EjD4Xqq/I9wK7u0v6O08XhTWnt5XtEbR6Dg==,
      }
    engines: { node: ">= 0.4" }
    dependencies:
      define-data-property: 1.1.1
      has-property-descriptors: 1.0.0
      object-keys: 1.1.1
    dev: false

  /degenerator@5.0.1:
    resolution:
      {
        integrity: sha512-TllpMR/t0M5sqCXfj85i4XaAzxmS5tVA16dqvdkMwGmzI+dXLXnw3J+3Vdv7VKw+ThlTMboK6i9rnZ6Nntj5CQ==,
      }
    engines: { node: ">= 14" }
    dependencies:
      ast-types: 0.13.4
      escodegen: 2.1.0
      esprima: 4.0.1
    dev: true

  /del@5.1.0:
    resolution:
      {
        integrity: sha512-wH9xOVHnczo9jN2IW68BabcecVPxacIA3g/7z6vhSU/4stOKQzeCRK0yD0A24WiAAUJmmVpWqrERcTxnLo3AnA==,
      }
    engines: { node: ">=8" }
    dependencies:
      globby: 10.0.2
      graceful-fs: 4.2.11
      is-glob: 4.0.3
      is-path-cwd: 2.2.0
      is-path-inside: 3.0.3
      p-map: 3.0.0
      rimraf: 3.0.2
      slash: 3.0.0
    dev: true

  /delegates@1.0.0:
    resolution:
      {
        integrity: sha512-bd2L678uiWATM6m5Z1VzNCErI3jiGzt6HGY8OVICs40JQq/HALfbyNJmp0UDakEY4pMMaN0Ly5om/B1VI/+xfQ==,
      }
    dev: false

  /depd@2.0.0:
    resolution:
      {
        integrity: sha512-g7nH6P6dyDioJogAAGprGpCtVImJhpPk/roCzdb3fIh61/s/nPsfR6onyMwkCAR/OlC3yBC0lESvUoQEAssIrw==,
      }
    engines: { node: ">= 0.8" }
    dev: false

  /dequal@2.0.3:
    resolution:
      {
        integrity: sha512-0je+qPKHEMohvfRTCEo3CrPG6cAzAYgmzKyxRiYSSDkS6eGJdyVJm7WaYA5ECaAD9wLB2T4EEeymA5aFVcYXCA==,
      }
    engines: { node: ">=6" }
    dev: false

  /detect-libc@2.0.2:
    resolution:
      {
        integrity: sha512-UX6sGumvvqSaXgdKGUsgZWqcUyIXZ/vZTrlRT/iobiKhGL0zL4d3osHj3uqllWJK+i+sixDS/3COVEOFbupFyw==,
      }
    engines: { node: ">=8" }
    dev: false

  /detect-node-es@1.1.0:
    resolution:
      {
        integrity: sha512-ypdmJU/TbBby2Dxibuv7ZLW3Bs1QEmM7nHjEANfohJLvE0XVujisn1qPJcZxg+qDucsr+bP6fLD1rPS3AhJ7EQ==,
      }
    dev: false

  /diff-sequences@29.6.3:
    resolution:
      {
        integrity: sha512-EjePK1srD3P08o2j4f0ExnylqRs5B9tJjcp9t1krH2qRi8CCdsYfwe9JgSLurFBWwq4uOlipzfk5fHNvwFKr8Q==,
      }
    engines: { node: ^14.15.0 || ^16.10.0 || >=18.0.0 }
    dev: true

  /diff@4.0.2:
    resolution:
      {
        integrity: sha512-58lmxKSA4BNyLz+HHMUzlOEpg09FV+ev6ZMe3vJihgdxzgcwZ8VoEEPmALCZG9LmqfVoNMMKpttIYTVG6uDY7A==,
      }
    engines: { node: ">=0.3.1" }
    dev: true

  /difflib@0.2.4:
    resolution:
      {
        integrity: sha512-9YVwmMb0wQHQNr5J9m6BSj6fk4pfGITGQOOs+D9Fl+INODWFOfvhIU1hNv6GgR1RBoC/9NJcwu77zShxV0kT7w==,
      }
    dependencies:
      heap: 0.2.7
    dev: true

  /dir-glob@3.0.1:
    resolution:
      {
        integrity: sha512-WkrWp9GR4KXfKGYzOLmTuGVi1UWFfws377n9cc55/tb6DuqyF6pcQ5AbiHEshaDpY9v6oaSr2XCDidGmMwdzIA==,
      }
    engines: { node: ">=8" }
    dependencies:
      path-type: 4.0.0

  /doctrine@2.1.0:
    resolution:
      {
        integrity: sha512-35mSku4ZXK0vfCuHEDAwt55dg2jNajHZ1odvF+8SSr82EsZY4QmXfuWso8oEd8zRhVObSN18aM0CjSdoBX7zIw==,
      }
    engines: { node: ">=0.10.0" }
    dependencies:
      esutils: 2.0.3
    dev: false

  /doctrine@3.0.0:
    resolution:
      {
        integrity: sha512-yS+Q5i3hBf7GBkd4KG8a7eBNNWNGLTaEwwYWUijIYM7zrlYDM0BFXHjjPWlWZ1Rg7UaddZeIDmi9jF3HmqiQ2w==,
      }
    engines: { node: ">=6.0.0" }
    dependencies:
      esutils: 2.0.3

  /dom-helpers@5.2.1:
    resolution:
      {
        integrity: sha512-nRCa7CK3VTrM2NmGkIy4cbK7IZlgBE/PYMn55rrXefr5xXDP0LdtfPnblFDoVdcAfslJ7or6iqAUnx0CCGIWQA==,
      }
    dependencies:
      "@babel/runtime": 7.23.2
      csstype: 3.1.2
    dev: false

  /dot-case@2.1.1:
    resolution:
      {
        integrity: sha512-HnM6ZlFqcajLsyudHq7LeeLDr2rFAVYtDv/hV5qchQEidSck8j9OPUsXY9KwJv/lHMtYlX4DjRQqwFYa+0r8Ug==,
      }
    dependencies:
      no-case: 2.3.2
    dev: true

  /dotenv-cli@7.3.0:
    resolution:
      {
        integrity: sha512-314CA4TyK34YEJ6ntBf80eUY+t1XaFLyem1k9P0sX1gn30qThZ5qZr/ZwE318gEnzyYP9yj9HJk6SqwE0upkfw==,
      }
    dependencies:
      cross-spawn: 7.0.3
      dotenv: 16.3.1
      dotenv-expand: 10.0.0
      minimist: 1.2.8
    dev: true

  /dotenv-expand@10.0.0:
    resolution:
      {
        integrity: sha512-GopVGCpVS1UKH75VKHGuQFqS1Gusej0z4FyQkPdwjil2gNIv+LNsqBlboOzpJFZKVT95GkCyWJbBSdFEFUWI2A==,
      }
    engines: { node: ">=12" }
    dev: true

  /dotenv@16.0.3:
    resolution:
      {
        integrity: sha512-7GO6HghkA5fYG9TYnNxi14/7K9f5occMlp3zXAuSxn7CKCxt9xbNWG7yF8hTCSUchlfWSe3uLmlPfigevRItzQ==,
      }
    engines: { node: ">=12" }
    dev: false

  /dotenv@16.3.1:
    resolution:
      {
        integrity: sha512-IPzF4w4/Rd94bA9imS68tZBaYyBWSCE47V1RGuMrB94iyTOIEwRmVL2x/4An+6mETpLrKJ5hQkB8W4kFAadeIQ==,
      }
    engines: { node: ">=12" }
    dev: true

  /dreamopt@0.8.0:
    resolution:
      {
        integrity: sha512-vyJTp8+mC+G+5dfgsY+r3ckxlz+QMX40VjPQsZc5gxVAxLmi64TBoVkP54A/pRAXMXsbu2GMMBrZPxNv23waMg==,
      }
    engines: { node: ">=0.4.0" }
    dependencies:
      wordwrap: 1.0.0
    dev: true

  /drizzle-kit@0.20.14:
    resolution:
      {
        integrity: sha512-0fHv3YIEaUcSVPSGyaaBfOi9bmpajjhbJNdPsRMIUvYdLVxBu9eGjH8mRc3Qk7HVmEidFc/lhG1YyJhoXrn5yA==,
      }
    hasBin: true
    dependencies:
      "@drizzle-team/studio": 0.0.39
      "@esbuild-kit/esm-loader": 2.5.5
      camelcase: 7.0.1
      chalk: 5.3.0
      commander: 9.5.0
      env-paths: 3.0.0
      esbuild: 0.19.8
      esbuild-register: 3.5.0(esbuild@0.19.8)
      glob: 8.1.0
      hanji: 0.0.5
      json-diff: 0.9.0
      minimatch: 7.4.6
      semver: 7.5.4
      zod: 3.22.4
    transitivePeerDependencies:
      - supports-color
    dev: true

  /drizzle-orm@0.29.3(@types/better-sqlite3@7.6.9)(better-sqlite3@9.4.0):
    resolution:
      {
        integrity: sha512-uSE027csliGSGYD0pqtM+SAQATMREb3eSM/U8s6r+Y0RFwTKwftnwwSkqx3oS65UBgqDOM0gMTl5UGNpt6lW0A==,
      }
    peerDependencies:
      "@aws-sdk/client-rds-data": ">=3"
      "@cloudflare/workers-types": ">=3"
      "@libsql/client": "*"
      "@neondatabase/serverless": ">=0.1"
      "@opentelemetry/api": ^1.4.1
      "@planetscale/database": ">=1"
      "@types/better-sqlite3": "*"
      "@types/pg": "*"
      "@types/react": ">=18"
      "@types/sql.js": "*"
      "@vercel/postgres": "*"
      better-sqlite3: ">=7"
      bun-types: "*"
      expo-sqlite: ">=13.2.0"
      knex: "*"
      kysely: "*"
      mysql2: ">=2"
      pg: ">=8"
      postgres: ">=3"
      react: ">=18"
      sql.js: ">=1"
      sqlite3: ">=5"
    peerDependenciesMeta:
      "@aws-sdk/client-rds-data":
        optional: true
      "@cloudflare/workers-types":
        optional: true
      "@libsql/client":
        optional: true
      "@neondatabase/serverless":
        optional: true
      "@opentelemetry/api":
        optional: true
      "@planetscale/database":
        optional: true
      "@types/better-sqlite3":
        optional: true
      "@types/pg":
        optional: true
      "@types/react":
        optional: true
      "@types/sql.js":
        optional: true
      "@vercel/postgres":
        optional: true
      better-sqlite3:
        optional: true
      bun-types:
        optional: true
      expo-sqlite:
        optional: true
      knex:
        optional: true
      kysely:
        optional: true
      mysql2:
        optional: true
      pg:
        optional: true
      postgres:
        optional: true
      react:
        optional: true
      sql.js:
        optional: true
      sqlite3:
        optional: true
    dependencies:
      "@types/better-sqlite3": 7.6.9
      better-sqlite3: 9.4.0
    dev: false

  /eastasianwidth@0.2.0:
    resolution:
      {
        integrity: sha512-I88TYZWc9XiYHRQ4/3c5rjjfgkjhLyW2luGIheGERbNQ6OY7yTybanSpDXZa8y7VUP9YmDcYa+eyq4ca7iLqWA==,
      }
    dev: false

  /electron-to-chromium@1.4.559:
    resolution:
      {
        integrity: sha512-iS7KhLYCSJbdo3rUSkhDTVuFNCV34RKs2UaB9Ecr7VlqzjjWW//0nfsFF5dtDmyXlZQaDYYtID5fjtC/6lpRug==,
      }
    dev: false

  /electron-to-chromium@1.4.656:
    resolution:
      {
        integrity: sha512-9AQB5eFTHyR3Gvt2t/NwR0le2jBSUNwCnMbUCejFWHD+so4tH40/dRLgoE+jxlPeWS43XJewyvCv+I8LPMl49Q==,
      }

  /emoji-regex@8.0.0:
    resolution:
      {
        integrity: sha512-MSjYzcWNOA0ewAHpz0MxpYFvwg6yjy1NG3xteoqz644VCo/RPgnr1/GGt+ic3iJTzQ8Eu3TdM14SawnVUmGE6A==,
      }

  /emoji-regex@9.2.2:
    resolution:
      {
        integrity: sha512-L18DaJsXSUk2+42pv8mLs5jJT2hqFkFE4j21wOmgbUqsZ2hL72NsUU785g9RXgo3s0ZNgVl42TiHp3ZtOv/Vyg==,
      }
    dev: false

  /end-of-stream@1.4.4:
    resolution:
      {
        integrity: sha512-+uw1inIHVPQoaVuHzRyXd21icM+cnt4CzD5rW+NC1wjOUSTOs+Te7FOv7AhN7vS9x/oIyhLP5PR1H+phQAHu5Q==,
      }
    dependencies:
      once: 1.4.0
    dev: false

  /entities@4.5.0:
    resolution:
      {
        integrity: sha512-V0hjH4dGPh9Ao5p0MoRY6BVqtwCjhz6vI5LT8AJ55H+4g9/4vbHx1I54fS0XuclLhDHArPQCiMjDxjaL8fPxhw==,
      }
    engines: { node: ">=0.12" }
    dev: false

  /env-paths@3.0.0:
    resolution:
      {
        integrity: sha512-dtJUTepzMW3Lm/NPxRf3wP4642UWhjL2sQxc+ym2YMj1m/H2zDNQOlezafzkHwn6sMstjHTwG6iQQsctDW/b1A==,
      }
    engines: { node: ^12.20.0 || ^14.13.1 || >=16.0.0 }
    dev: true

  /es-abstract@1.22.1:
    resolution:
      {
        integrity: sha512-ioRRcXMO6OFyRpyzV3kE1IIBd4WG5/kltnzdxSCqoP8CMGs/Li+M1uF5o7lOkZVFjDs+NLesthnF66Pg/0q0Lw==,
      }
    engines: { node: ">= 0.4" }
    dependencies:
      array-buffer-byte-length: 1.0.0
      arraybuffer.prototype.slice: 1.0.1
      available-typed-arrays: 1.0.5
      call-bind: 1.0.2
      es-set-tostringtag: 2.0.1
      es-to-primitive: 1.2.1
      function.prototype.name: 1.1.5
      get-intrinsic: 1.2.1
      get-symbol-description: 1.0.0
      globalthis: 1.0.3
      gopd: 1.0.1
      has: 1.0.3
      has-property-descriptors: 1.0.0
      has-proto: 1.0.1
      has-symbols: 1.0.3
      internal-slot: 1.0.5
      is-array-buffer: 3.0.2
      is-callable: 1.2.7
      is-negative-zero: 2.0.2
      is-regex: 1.1.4
      is-shared-array-buffer: 1.0.2
      is-string: 1.0.7
      is-typed-array: 1.1.10
      is-weakref: 1.0.2
      object-inspect: 1.12.3
      object-keys: 1.1.1
      object.assign: 4.1.4
      regexp.prototype.flags: 1.5.0
      safe-array-concat: 1.0.1
      safe-regex-test: 1.0.0
      string.prototype.trim: 1.2.7
      string.prototype.trimend: 1.0.6
      string.prototype.trimstart: 1.0.6
      typed-array-buffer: 1.0.0
      typed-array-byte-length: 1.0.0
      typed-array-byte-offset: 1.0.0
      typed-array-length: 1.0.4
      unbox-primitive: 1.0.2
      which-typed-array: 1.1.11
    dev: false

  /es-iterator-helpers@1.0.13:
    resolution:
      {
        integrity: sha512-LK3VGwzvaPWobO8xzXXGRUOGw8Dcjyfk62CsY/wfHN75CwsJPbuypOYJxK6g5RyEL8YDjIWcl6jgd8foO6mmrA==,
      }
    dependencies:
      asynciterator.prototype: 1.0.0
      call-bind: 1.0.2
      define-properties: 1.2.0
      es-abstract: 1.22.1
      es-set-tostringtag: 2.0.1
      function-bind: 1.1.2
      get-intrinsic: 1.2.1
      globalthis: 1.0.3
      has-property-descriptors: 1.0.0
      has-proto: 1.0.1
      has-symbols: 1.0.3
      internal-slot: 1.0.5
      iterator.prototype: 1.1.0
      safe-array-concat: 1.0.0
    dev: false

  /es-iterator-helpers@1.0.15:
    resolution:
      {
        integrity: sha512-GhoY8uYqd6iwUl2kgjTm4CZAf6oo5mHK7BPqx3rKgx893YSsy0LGHV6gfqqQvZt/8xM8xeOnfXBCfqclMKkJ5g==,
      }
    dependencies:
      asynciterator.prototype: 1.0.0
      call-bind: 1.0.2
      define-properties: 1.2.1
      es-abstract: 1.22.1
      es-set-tostringtag: 2.0.1
      function-bind: 1.1.2
      get-intrinsic: 1.2.1
      globalthis: 1.0.3
      has-property-descriptors: 1.0.0
      has-proto: 1.0.1
      has-symbols: 1.0.3
      internal-slot: 1.0.5
      iterator.prototype: 1.1.2
      safe-array-concat: 1.0.1
    dev: false

  /es-set-tostringtag@2.0.1:
    resolution:
      {
        integrity: sha512-g3OMbtlwY3QewlqAiMLI47KywjWZoEytKr8pf6iTC8uJq5bIAH52Z9pnQ8pVL6whrCto53JZDuUIsifGeLorTg==,
      }
    engines: { node: ">= 0.4" }
    dependencies:
      get-intrinsic: 1.2.1
      has: 1.0.3
      has-tostringtag: 1.0.0
    dev: false

  /es-shim-unscopables@1.0.0:
    resolution:
      {
        integrity: sha512-Jm6GPcCdC30eMLbZ2x8z2WuRwAws3zTBBKuusffYVUrNj/GVSUAZ+xKMaUpfNDR5IbyNA5LJbaecoUVbmUcB1w==,
      }
    dependencies:
      has: 1.0.3
    dev: false

  /es-to-primitive@1.2.1:
    resolution:
      {
        integrity: sha512-QCOllgZJtaUo9miYBcLChTUaHNjJF3PYs1VidD7AwiEj1kYxKeQTctLAezAOH5ZKRH0g2IgPn6KwB4IT8iRpvA==,
      }
    engines: { node: ">= 0.4" }
    dependencies:
      is-callable: 1.2.7
      is-date-object: 1.0.5
      is-symbol: 1.0.4
    dev: false

  /es5-ext@0.10.62:
    resolution:
      {
        integrity: sha512-BHLqn0klhEpnOKSrzn/Xsz2UIW8j+cGmo9JLzr8BiUapV8hPL9+FliFqjwr9ngW7jWdnxv6eO+/LqyhJVqgrjA==,
      }
    engines: { node: ">=0.10" }
    requiresBuild: true
    dependencies:
      es6-iterator: 2.0.3
      es6-symbol: 3.1.3
      next-tick: 1.1.0
    dev: true

  /es6-iterator@2.0.3:
    resolution:
      {
        integrity: sha512-zw4SRzoUkd+cl+ZoE15A9o1oQd920Bb0iOJMQkQhl3jNc03YqVjAhG7scf9C5KWRU/R13Orf588uCC6525o02g==,
      }
    dependencies:
      d: 1.0.1
      es5-ext: 0.10.62
      es6-symbol: 3.1.3
    dev: true

  /es6-symbol@3.1.3:
    resolution:
      {
        integrity: sha512-NJ6Yn3FuDinBaBRWl/q5X/s4koRHBrgKAu+yGI6JCBeiu3qrcbJhwT2GeR/EXVfylRk8dpQVJoLEFhK+Mu31NA==,
      }
    dependencies:
      d: 1.0.1
      ext: 1.7.0
    dev: true

  /es6-weak-map@2.0.3:
    resolution:
      {
        integrity: sha512-p5um32HOTO1kP+w7PRnB+5lQ43Z6muuMuIMffvDN8ZB4GcnjLBV6zGStpbASIMk4DCAvEaamhe2zhyCb/QXXsA==,
      }
    dependencies:
      d: 1.0.1
      es5-ext: 0.10.62
      es6-iterator: 2.0.3
      es6-symbol: 3.1.3
    dev: true

  /esbuild-register@3.5.0(esbuild@0.19.8):
    resolution:
      {
        integrity: sha512-+4G/XmakeBAsvJuDugJvtyF1x+XJT4FMocynNpxrvEBViirpfUn2PgNpCHedfWhF4WokNsO/OvMKrmJOIJsI5A==,
      }
    peerDependencies:
      esbuild: ">=0.12 <1"
    dependencies:
      debug: 4.3.4
      esbuild: 0.19.8
    transitivePeerDependencies:
      - supports-color
    dev: true

  /esbuild@0.17.19:
    resolution:
      {
        integrity: sha512-XQ0jAPFkK/u3LcVRcvVHQcTIqD6E2H1fvZMA5dQPSOWb3suUbWbfbRf94pjc0bNzRYLfIrDRQXr7X+LHIm5oHw==,
      }
    engines: { node: ">=12" }
    hasBin: true
    requiresBuild: true
    optionalDependencies:
      "@esbuild/android-arm": 0.17.19
      "@esbuild/android-arm64": 0.17.19
      "@esbuild/android-x64": 0.17.19
      "@esbuild/darwin-arm64": 0.17.19
      "@esbuild/darwin-x64": 0.17.19
      "@esbuild/freebsd-arm64": 0.17.19
      "@esbuild/freebsd-x64": 0.17.19
      "@esbuild/linux-arm": 0.17.19
      "@esbuild/linux-arm64": 0.17.19
      "@esbuild/linux-ia32": 0.17.19
      "@esbuild/linux-loong64": 0.17.19
      "@esbuild/linux-mips64el": 0.17.19
      "@esbuild/linux-ppc64": 0.17.19
      "@esbuild/linux-riscv64": 0.17.19
      "@esbuild/linux-s390x": 0.17.19
      "@esbuild/linux-x64": 0.17.19
      "@esbuild/netbsd-x64": 0.17.19
      "@esbuild/openbsd-x64": 0.17.19
      "@esbuild/sunos-x64": 0.17.19
      "@esbuild/win32-arm64": 0.17.19
      "@esbuild/win32-ia32": 0.17.19
      "@esbuild/win32-x64": 0.17.19
    dev: true

  /esbuild@0.19.8:
    resolution:
      {
        integrity: sha512-l7iffQpT2OrZfH2rXIp7/FkmaeZM0vxbxN9KfiCwGYuZqzMg/JdvX26R31Zxn/Pxvsrg3Y9N6XTcnknqDyyv4w==,
      }
    engines: { node: ">=12" }
    hasBin: true
    requiresBuild: true
    optionalDependencies:
      "@esbuild/android-arm": 0.19.8
      "@esbuild/android-arm64": 0.19.8
      "@esbuild/android-x64": 0.19.8
      "@esbuild/darwin-arm64": 0.19.8
      "@esbuild/darwin-x64": 0.19.8
      "@esbuild/freebsd-arm64": 0.19.8
      "@esbuild/freebsd-x64": 0.19.8
      "@esbuild/linux-arm": 0.19.8
      "@esbuild/linux-arm64": 0.19.8
      "@esbuild/linux-ia32": 0.19.8
      "@esbuild/linux-loong64": 0.19.8
      "@esbuild/linux-mips64el": 0.19.8
      "@esbuild/linux-ppc64": 0.19.8
      "@esbuild/linux-riscv64": 0.19.8
      "@esbuild/linux-s390x": 0.19.8
      "@esbuild/linux-x64": 0.19.8
      "@esbuild/netbsd-x64": 0.19.8
      "@esbuild/openbsd-x64": 0.19.8
      "@esbuild/sunos-x64": 0.19.8
      "@esbuild/win32-arm64": 0.19.8
      "@esbuild/win32-ia32": 0.19.8
      "@esbuild/win32-x64": 0.19.8
    dev: true

  /escalade@3.1.1:
    resolution:
      {
        integrity: sha512-k0er2gUkLf8O0zKJiAhmkTnJlTvINGv7ygDNPbeIsX/TJjGJZHuh9B2UxbsaEkmlEo9MfhrSzmhIlhRlI2GXnw==,
      }
    engines: { node: ">=6" }

  /escape-string-regexp@1.0.5:
    resolution:
      {
        integrity: sha512-vbRorB5FUQWvla16U8R/qgaFIya2qGzwDrNmCZuYKrbdSUMG6I1ZCGQRefkRVhuOkIGVne7BQ35DSfo1qvJqFg==,
      }
    engines: { node: ">=0.8.0" }

  /escape-string-regexp@4.0.0:
    resolution:
      {
        integrity: sha512-TtpcNJ3XAzx3Gq8sWRzJaVajRs0uVxA2YAkdb1jm2YkPz4G6egUFAyA3n5vtEIZefPk5Wa4UXbKuS5fKkJWdgA==,
      }
    engines: { node: ">=10" }

  /escodegen@2.1.0:
    resolution:
      {
        integrity: sha512-2NlIDTwUWJN0mRPQOdtQBzbUHvdGY2P1VXSyU83Q3xKxM7WHX2Ql8dKq782Q9TgQUNOLEzEYu9bzLNj1q88I5w==,
      }
    engines: { node: ">=6.0" }
    hasBin: true
    dependencies:
      esprima: 4.0.1
      estraverse: 5.3.0
      esutils: 2.0.3
    optionalDependencies:
      source-map: 0.6.1
    dev: true

  /eslint-config-prettier@9.1.0(eslint@8.56.0):
    resolution:
      {
        integrity: sha512-NSWl5BFQWEPi1j4TjVNItzYV7dZXZ+wP6I6ZhrBGpChQhZRUaElihE9uRRkcbRnNb76UMKDF3r+WTmNcGPKsqw==,
      }
    hasBin: true
    peerDependencies:
      eslint: ">=7.0.0"
    dependencies:
      eslint: 8.56.0
    dev: false

  /eslint-config-turbo@1.12.3(eslint@8.56.0):
    resolution:
      {
        integrity: sha512-Q46MEOiNJpJWC3Et5/YEuIYYhbOieS04yZwQOinO2hpZw3folEXV+hbwVo8M+ap/q8gtpjIWiRMZ1A4QxmhEqQ==,
      }
    peerDependencies:
      eslint: ">6.6.0"
    dependencies:
      eslint: 8.56.0
      eslint-plugin-turbo: 1.12.3(eslint@8.56.0)
    dev: false

  /eslint-import-resolver-node@0.3.9:
    resolution:
      {
        integrity: sha512-WFj2isz22JahUv+B788TlO3N6zL3nNJGU8CcZbPZvVEkBPaJdCV4vy5wyghty5ROFbCRnm132v8BScu5/1BQ8g==,
      }
    dependencies:
      debug: 3.2.7
      is-core-module: 2.13.1
      resolve: 1.22.4
    transitivePeerDependencies:
      - supports-color
    dev: false

  /eslint-module-utils@2.8.0(@typescript-eslint/parser@6.21.0)(eslint-import-resolver-node@0.3.9)(eslint@8.56.0):
    resolution:
      {
        integrity: sha512-aWajIYfsqCKRDgUfjEXNN/JlrzauMuSEy5sbd7WXbtW3EH6A6MpwEh42c7qD+MqQo9QMJ6fWLAeIJynx0g6OAw==,
      }
    engines: { node: ">=4" }
    peerDependencies:
      "@typescript-eslint/parser": "*"
      eslint: "*"
      eslint-import-resolver-node: "*"
      eslint-import-resolver-typescript: "*"
      eslint-import-resolver-webpack: "*"
    peerDependenciesMeta:
      "@typescript-eslint/parser":
        optional: true
      eslint:
        optional: true
      eslint-import-resolver-node:
        optional: true
      eslint-import-resolver-typescript:
        optional: true
      eslint-import-resolver-webpack:
        optional: true
    dependencies:
      "@typescript-eslint/parser": 6.21.0(eslint@8.56.0)(typescript@5.3.3)
      debug: 3.2.7
      eslint: 8.56.0
      eslint-import-resolver-node: 0.3.9
    transitivePeerDependencies:
      - supports-color
    dev: false

  /eslint-plugin-import@2.29.1(@typescript-eslint/parser@6.21.0)(eslint@8.56.0):
    resolution:
      {
        integrity: sha512-BbPC0cuExzhiMo4Ff1BTVwHpjjv28C5R+btTOGaCRC7UEz801up0JadwkeSk5Ued6TG34uaczuVuH6qyy5YUxw==,
      }
    engines: { node: ">=4" }
    peerDependencies:
      "@typescript-eslint/parser": "*"
      eslint: ^2 || ^3 || ^4 || ^5 || ^6 || ^7.2.0 || ^8
    peerDependenciesMeta:
      "@typescript-eslint/parser":
        optional: true
    dependencies:
      "@typescript-eslint/parser": 6.21.0(eslint@8.56.0)(typescript@5.3.3)
      array-includes: 3.1.7
      array.prototype.findlastindex: 1.2.3
      array.prototype.flat: 1.3.2
      array.prototype.flatmap: 1.3.2
      debug: 3.2.7
      doctrine: 2.1.0
      eslint: 8.56.0
      eslint-import-resolver-node: 0.3.9
      eslint-module-utils: 2.8.0(@typescript-eslint/parser@6.21.0)(eslint-import-resolver-node@0.3.9)(eslint@8.56.0)
      hasown: 2.0.0
      is-core-module: 2.13.1
      is-glob: 4.0.3
      minimatch: 3.1.2
      object.fromentries: 2.0.7
      object.groupby: 1.0.1
      object.values: 1.1.7
      semver: 6.3.1
      tsconfig-paths: 3.15.0
    transitivePeerDependencies:
      - eslint-import-resolver-typescript
      - eslint-import-resolver-webpack
      - supports-color
    dev: false

  /eslint-plugin-jsx-a11y@6.8.0(eslint@8.56.0):
    resolution:
      {
        integrity: sha512-Hdh937BS3KdwwbBaKd5+PLCOmYY6U4f2h9Z2ktwtNKvIdIEu137rjYbcb9ApSbVJfWxANNuiKTD/9tOKjK9qOA==,
      }
    engines: { node: ">=4.0" }
    peerDependencies:
      eslint: ^3 || ^4 || ^5 || ^6 || ^7 || ^8
    dependencies:
      "@babel/runtime": 7.23.2
      aria-query: 5.3.0
      array-includes: 3.1.7
      array.prototype.flatmap: 1.3.2
      ast-types-flow: 0.0.8
      axe-core: 4.7.0
      axobject-query: 3.2.1
      damerau-levenshtein: 1.0.8
      emoji-regex: 9.2.2
      es-iterator-helpers: 1.0.15
      eslint: 8.56.0
      hasown: 2.0.0
      jsx-ast-utils: 3.3.5
      language-tags: 1.0.9
      minimatch: 3.1.2
      object.entries: 1.1.7
      object.fromentries: 2.0.7
    dev: false

  /eslint-plugin-react-hooks@4.6.0(eslint@8.56.0):
    resolution:
      {
        integrity: sha512-oFc7Itz9Qxh2x4gNHStv3BqJq54ExXmfC+a1NjAta66IAN87Wu0R/QArgIS9qKzX3dXKPI9H5crl9QchNMY9+g==,
      }
    engines: { node: ">=10" }
    peerDependencies:
      eslint: ^3.0.0 || ^4.0.0 || ^5.0.0 || ^6.0.0 || ^7.0.0 || ^8.0.0-0
    dependencies:
      eslint: 8.56.0
    dev: false

  /eslint-plugin-react@7.33.2(eslint@8.56.0):
    resolution:
      {
        integrity: sha512-73QQMKALArI8/7xGLNI/3LylrEYrlKZSb5C9+q3OtOewTnMQi5cT+aE9E41sLCmli3I9PGGmD1yiZydyo4FEPw==,
      }
    engines: { node: ">=4" }
    peerDependencies:
      eslint: ^3 || ^4 || ^5 || ^6 || ^7 || ^8
    dependencies:
      array-includes: 3.1.6
      array.prototype.flatmap: 1.3.1
      array.prototype.tosorted: 1.1.1
      doctrine: 2.1.0
      es-iterator-helpers: 1.0.13
      eslint: 8.56.0
      estraverse: 5.3.0
      jsx-ast-utils: 3.3.3
      minimatch: 3.1.2
      object.entries: 1.1.6
      object.fromentries: 2.0.6
      object.hasown: 1.1.2
      object.values: 1.1.6
      prop-types: 15.8.1
      resolve: 2.0.0-next.4
      semver: 6.3.1
      string.prototype.matchall: 4.0.8
    dev: false

  /eslint-plugin-turbo@1.12.3(eslint@8.56.0):
    resolution:
      {
        integrity: sha512-7hEyxa+oP898EFNoxVenHlH8jtBwV1hbbIkdQWgqDcB0EmVNGVEZkYRo5Hm6BuMAjR433B+NISBJdj0bQo4/Lg==,
      }
    peerDependencies:
      eslint: ">6.6.0"
    dependencies:
      dotenv: 16.0.3
      eslint: 8.56.0
    dev: false

  /eslint-scope@7.2.2:
    resolution:
      {
        integrity: sha512-dOt21O7lTMhDM+X9mB4GX+DZrZtCUJPL/wlcTqxyrx5IvO0IYtILdtrQGQp+8n5S0gwSVmOf9NQrjMOgfQZlIg==,
      }
    engines: { node: ^12.22.0 || ^14.17.0 || >=16.0.0 }
    dependencies:
      esrecurse: 4.3.0
      estraverse: 5.3.0

  /eslint-visitor-keys@3.4.3:
    resolution:
      {
        integrity: sha512-wpc+LXeiyiisxPlEkUzU6svyS1frIO3Mgxj1fdy7Pm8Ygzguax2N3Fa/D/ag1WqbOprdI+uY6wMUl8/a2G+iag==,
      }
    engines: { node: ^12.22.0 || ^14.17.0 || >=16.0.0 }

  /eslint@8.56.0:
    resolution:
      {
        integrity: sha512-Go19xM6T9puCOWntie1/P997aXxFsOi37JIHRWI514Hc6ZnaHGKY9xFhrU65RT6CcBEzZoGG1e6Nq+DT04ZtZQ==,
      }
    engines: { node: ^12.22.0 || ^14.17.0 || >=16.0.0 }
    hasBin: true
    dependencies:
      "@eslint-community/eslint-utils": 4.4.0(eslint@8.56.0)
      "@eslint-community/regexpp": 4.6.2
      "@eslint/eslintrc": 2.1.4
      "@eslint/js": 8.56.0
      "@humanwhocodes/config-array": 0.11.13
      "@humanwhocodes/module-importer": 1.0.1
      "@nodelib/fs.walk": 1.2.8
      "@ungap/structured-clone": 1.2.0
      ajv: 6.12.6
      chalk: 4.1.2
      cross-spawn: 7.0.3
      debug: 4.3.4
      doctrine: 3.0.0
      escape-string-regexp: 4.0.0
      eslint-scope: 7.2.2
      eslint-visitor-keys: 3.4.3
      espree: 9.6.1
      esquery: 1.5.0
      esutils: 2.0.3
      fast-deep-equal: 3.1.3
      file-entry-cache: 6.0.1
      find-up: 5.0.0
      glob-parent: 6.0.2
      globals: 13.20.0
      graphemer: 1.4.0
      ignore: 5.2.4
      imurmurhash: 0.1.4
      is-glob: 4.0.3
      is-path-inside: 3.0.3
      js-yaml: 4.1.0
      json-stable-stringify-without-jsonify: 1.0.1
      levn: 0.4.1
      lodash.merge: 4.6.2
      minimatch: 3.1.2
      natural-compare: 1.4.0
      optionator: 0.9.3
      strip-ansi: 6.0.1
      text-table: 0.2.0
    transitivePeerDependencies:
      - supports-color

  /espree@9.6.1:
    resolution:
      {
        integrity: sha512-oruZaFkjorTpF32kDSI5/75ViwGeZginGGy2NoOSg3Q9bnwlnmDm4HLnkl0RE3n+njDXR037aY1+x58Z/zFdwQ==,
      }
    engines: { node: ^12.22.0 || ^14.17.0 || >=16.0.0 }
    dependencies:
      acorn: 8.10.0
      acorn-jsx: 5.3.2(acorn@8.10.0)
      eslint-visitor-keys: 3.4.3

  /esprima@4.0.1:
    resolution:
      {
        integrity: sha512-eGuFFw7Upda+g4p+QHvnW0RyTX/SVeJBDM/gCtMARO0cLuT2HcEKnTPvhjV6aGeqrCB/sbNop0Kszm0jsaWU4A==,
      }
    engines: { node: ">=4" }
    hasBin: true
    dev: true

  /esquery@1.5.0:
    resolution:
      {
        integrity: sha512-YQLXUplAwJgCydQ78IMJywZCceoqk1oH01OERdSAJc/7U2AylwjhSCLDEtqwg811idIS/9fIU5GjG73IgjKMVg==,
      }
    engines: { node: ">=0.10" }
    dependencies:
      estraverse: 5.3.0

  /esrecurse@4.3.0:
    resolution:
      {
        integrity: sha512-KmfKL3b6G+RXvP8N1vr3Tq1kL/oCFgn2NYXEtqP8/L3pKapUA4G8cFVaoF3SU323CD4XypR/ffioHmkti6/Tag==,
      }
    engines: { node: ">=4.0" }
    dependencies:
      estraverse: 5.3.0

  /estraverse@5.3.0:
    resolution:
      {
        integrity: sha512-MMdARuVEQziNTeJD8DgMqmhwR11BRQ/cBP+pLtYdSTnf3MIO8fFeiINEbX36ZdNlfU/7A9f3gUw49B3oQsvwBA==,
      }
    engines: { node: ">=4.0" }

  /estree-walker@3.0.3:
    resolution:
      {
        integrity: sha512-7RUKfXgSMMkzt6ZuXmqapOurLGPPfgj6l9uRZ7lRGolvk0y2yocc35LdcxKC5PQZdn2DMqioAQ2NoWcrTKmm6g==,
      }
    dependencies:
      "@types/estree": 1.0.1
    dev: true

  /esutils@2.0.3:
    resolution:
      {
        integrity: sha512-kVscqXk4OCp68SZ0dkgEKVi6/8ij300KBWTJq32P/dYeWTSwK41WyTxalN1eRmA5Z9UU/LX9D7FWSmV9SAYx6g==,
      }
    engines: { node: ">=0.10.0" }

  /event-emitter@0.3.5:
    resolution:
      {
        integrity: sha512-D9rRn9y7kLPnJ+hMq7S/nhvoKwwvVJahBi2BPmx3bvbsEdK3W9ii8cBSGjP+72/LnM4n6fo3+dkCX5FeTQruXA==,
      }
    dependencies:
      d: 1.0.1
      es5-ext: 0.10.62
    dev: true

  /execa@5.1.1:
    resolution:
      {
        integrity: sha512-8uSpZZocAZRBAPIEINJj3Lo9HyGitllczc27Eh5YYojjMFMn8yHMDMaUHE2Jqfq05D/wucwI4JGURyXt1vchyg==,
      }
    engines: { node: ">=10" }
    dependencies:
      cross-spawn: 7.0.3
      get-stream: 6.0.1
      human-signals: 2.1.0
      is-stream: 2.0.1
      merge-stream: 2.0.0
      npm-run-path: 4.0.1
      onetime: 5.1.2
      signal-exit: 3.0.7
      strip-final-newline: 2.0.0
    dev: true

  /execa@8.0.1:
    resolution:
      {
        integrity: sha512-VyhnebXciFV2DESc+p6B+y0LjSm0krU4OgJN44qFAhBY0TJ+1V61tYD2+wHusZ6F9n5K+vl8k0sTy7PEfV4qpg==,
      }
    engines: { node: ">=16.17" }
    dependencies:
      cross-spawn: 7.0.3
      get-stream: 8.0.1
      human-signals: 5.0.0
      is-stream: 3.0.0
      merge-stream: 2.0.0
      npm-run-path: 5.2.0
      onetime: 6.0.0
      signal-exit: 4.1.0
      strip-final-newline: 3.0.0
    dev: true

  /expand-template@2.0.3:
    resolution:
      {
        integrity: sha512-XYfuKMvj4O35f/pOXLObndIRvyQ+/+6AhODh+OKWj9S9498pHHn/IMszH+gt0fBCRWMNfk1ZSp5x3AifmnI2vg==,
      }
    engines: { node: ">=6" }
    dev: false

  /ext@1.7.0:
    resolution:
      {
        integrity: sha512-6hxeJYaL110a9b5TEJSj0gojyHQAmA2ch5Os+ySCiA1QGdS697XWY1pzsrSjqA9LDEEgdB/KypIlR59RcLuHYw==,
      }
    dependencies:
      type: 2.7.2
    dev: true

  /external-editor@3.1.0:
    resolution:
      {
        integrity: sha512-hMQ4CX1p1izmuLYyZqLMO/qGNw10wSv9QDCPfzXfyFrOaCSSoRfqE1Kf1s5an66J5JZC62NewG+mK49jOCtQew==,
      }
    engines: { node: ">=4" }
    dependencies:
      chardet: 0.7.0
      iconv-lite: 0.4.24
      tmp: 0.0.33
    dev: true

  /fast-deep-equal@3.1.3:
    resolution:
      {
        integrity: sha512-f3qQ9oQy9j2AhBe/H9VC91wLmKBCCU/gDOnKNAYG5hswO7BLKj09Hc5HYNz9cGI++xlpDCIgDaitVs03ATR84Q==,
      }

  /fast-glob@3.3.2:
    resolution:
      {
        integrity: sha512-oX2ruAFQwf/Orj8m737Y5adxDQO0LAB7/S5MnxCdTNDd4p6BsyIVsv9JQsATbTSq8KHRpLwIHbVlUNatxd+1Ow==,
      }
    engines: { node: ">=8.6.0" }
    dependencies:
      "@nodelib/fs.stat": 2.0.5
      "@nodelib/fs.walk": 1.2.8
      glob-parent: 5.1.2
      merge2: 1.4.1
      micromatch: 4.0.5

  /fast-json-stable-stringify@2.1.0:
    resolution:
      {
        integrity: sha512-lhd/wF+Lk98HZoTCtlVraHtfh5XYijIjalXck7saUtuanSDyLMxnHhSXEDJqHxD7msR8D0uCmqlkwjCV8xvwHw==,
      }

  /fast-levenshtein@2.0.6:
    resolution:
      {
        integrity: sha512-DCXu6Ifhqcks7TZKY3Hxp3y6qphY5SJZmrWMDrKcERSOXWQdMhU9Ig/PYrzyw/ul9jOIyh0N4M0tbC5hodg8dw==,
      }

  /fastq@1.15.0:
    resolution:
      {
        integrity: sha512-wBrocU2LCXXa+lWBt8RoIRD89Fi8OdABODa/kEnyeyjS5aZO5/GNvI5sEINADqP/h8M29UHTHUb53sUu5Ihqdw==,
      }
    dependencies:
      reusify: 1.0.4

  /fflate@0.8.1:
    resolution:
      {
        integrity: sha512-/exOvEuc+/iaUm105QIiOt4LpBdMTWsXxqR0HDF35vx3fmaKzw7354gTilCh5rkzEt8WYyG//ku3h3nRmd7CHQ==,
      }
    dev: true

  /figures@3.2.0:
    resolution:
      {
        integrity: sha512-yaduQFRKLXYOGgEn6AZau90j3ggSOyiqXU0F9JZfeXYhNa+Jk4X+s45A2zg5jns87GAFa34BBm2kXw4XpNcbdg==,
      }
    engines: { node: ">=8" }
    dependencies:
      escape-string-regexp: 1.0.5
    dev: true

  /file-entry-cache@6.0.1:
    resolution:
      {
        integrity: sha512-7Gps/XWymbLk2QLYK4NzpMOrYjMhdIxXuIvy2QBsLE6ljuodKvdkWs/cpyJJ3CVIVpH0Oi1Hvg1ovbMzLdFBBg==,
      }
    engines: { node: ^10.12.0 || >=12.0.0 }
    dependencies:
      flat-cache: 3.0.4

  /file-uri-to-path@1.0.0:
    resolution:
      {
        integrity: sha512-0Zt+s3L7Vf1biwWZ29aARiVYLx7iMGnEUl9x33fbB/j3jR81u/O2LbqK+Bm1CDSNDKVtJ/YjwY7TUd5SkeLQLw==,
      }
    dev: false

  /fill-range@7.0.1:
    resolution:
      {
        integrity: sha512-qOo9F+dMUmC2Lcb4BbVvnKJxTPjCm+RRpe4gDuGrzkL7mEVl/djYSu2OdQ2Pa302N4oqkSg9ir6jaLWJ2USVpQ==,
      }
    engines: { node: ">=8" }
    dependencies:
      to-regex-range: 5.0.1

  /find-up@5.0.0:
    resolution:
      {
        integrity: sha512-78/PXT1wlLLDgTzDs7sjq9hzz0vXD+zn+7wypEe4fXQxCmdmqfGsEPQxmiCSQI3ajFV91bVSsvNtrJRiW6nGng==,
      }
    engines: { node: ">=10" }
    dependencies:
      locate-path: 6.0.0
      path-exists: 4.0.0

  /flat-cache@3.0.4:
    resolution:
      {
        integrity: sha512-dm9s5Pw7Jc0GvMYbshN6zchCA9RgQlzzEZX3vylR9IqFfS8XciblUXOKfW6SiuJ0e13eDYZoZV5wdrev7P3Nwg==,
      }
    engines: { node: ^10.12.0 || >=12.0.0 }
    dependencies:
      flatted: 3.2.7
      rimraf: 3.0.2

  /flatted@3.2.7:
    resolution:
      {
        integrity: sha512-5nqDSxl8nn5BSNxyR3n4I6eDmbolI6WT+QqR547RwxQapgjQBmtktdP+HTBb/a/zLsbzERTONyUB5pefh5TtjQ==,
      }

  /flatted@3.2.9:
    resolution:
      {
        integrity: sha512-36yxDn5H7OFZQla0/jFJmbIKTdZAQHngCedGxiMmpNfEZM0sdEeT+WczLQrjK6D7o2aiyLYDnkw0R3JK0Qv1RQ==,
      }
    dev: true

  /for-each@0.3.3:
    resolution:
      {
        integrity: sha512-jqYfLp7mo9vIyQf8ykW2v7A+2N4QjeCeI5+Dz9XraiO1ign81wjiH7Fb9vSOWvQfNtmSa4H2RoQTrrXivdUZmw==,
      }
    dependencies:
      is-callable: 1.2.7
    dev: false

  /foreground-child@3.1.1:
    resolution:
      {
        integrity: sha512-TMKDUnIte6bfb5nWv7V/caI169OHgvwjb7V4WkeUvbQQdjr5rWKqHFiKWb/fcOwB+CzBT+qbWjvj+DVwRskpIg==,
      }
    engines: { node: ">=14" }
    dependencies:
      cross-spawn: 7.0.3
      signal-exit: 4.1.0
    dev: false

  /fs-constants@1.0.0:
    resolution:
      {
        integrity: sha512-y6OAwoSIf7FyjMIv94u+b5rdheZEjzR63GTyZJm5qh4Bi+2YgwLCcI/fPFZkL5PSixOt6ZNKm+w+Hfp/Bciwow==,
      }
    dev: false

  /fs-extra@10.1.0:
    resolution:
      {
        integrity: sha512-oRXApq54ETRj4eMiFzGnHWGy+zo5raudjuxN0b8H7s/RU2oW0Wvsx9O0ACRN/kRq9E8Vu/ReskGB5o3ji+FzHQ==,
      }
    engines: { node: ">=12" }
    dependencies:
      graceful-fs: 4.2.11
      jsonfile: 6.1.0
      universalify: 2.0.0
    dev: true

  /fs-extra@8.1.0:
    resolution:
      {
        integrity: sha512-yhlQgA6mnOJUKOsRUFsgJdQCvkKhcz8tlZG5HBQfReYZy46OwLcY+Zia0mtdHsOo9y/hP+CxMN0TU9QxoOtG4g==,
      }
    engines: { node: ">=6 <7 || >=8" }
    dependencies:
      graceful-fs: 4.2.11
      jsonfile: 4.0.0
      universalify: 0.1.2
    dev: true

  /fs-minipass@2.1.0:
    resolution:
      {
        integrity: sha512-V/JgOLFCS+R6Vcq0slCuaeWEdNC3ouDlJMNIsacH2VtALiu9mV4LPrHc5cDl8k5aw6J8jwgWWpiTo5RYhmIzvg==,
      }
    engines: { node: ">= 8" }
    dependencies:
      minipass: 3.1.6
    dev: false

  /fs.realpath@1.0.0:
    resolution:
      {
        integrity: sha512-OO0pH2lK6a0hZnAdau5ItzHPI6pUlvI7jMVnxUQRtw4owF2wk8lOSabtGDCTP4Ggrg2MbGnWO9X8K1t4+fGMDw==,
      }

  /fsevents@2.3.3:
    resolution:
      {
        integrity: sha512-5xoDfX+fL7faATnagmWPpbFtwh/R77WmMMqqHGS65C3vvB0YHrgF+B1YmZ3441tMj5n63k0212XNoJwzlhffQw==,
      }
    engines: { node: ^8.16.0 || ^10.6.0 || >=11.0.0 }
    os: [darwin]
    requiresBuild: true
    optional: true

  /function-bind@1.1.2:
    resolution:
      {
        integrity: sha512-7XHNxH7qX9xG5mIwxkhumTox/MIRNcOgDrxWsMt2pAr23WHp6MrRlN7FBSFpCpr+oVO0F744iUgR82nJMfG2SA==,
      }

  /function.prototype.name@1.1.5:
    resolution:
      {
        integrity: sha512-uN7m/BzVKQnCUF/iW8jYea67v++2u7m5UgENbHRtdDVclOUP+FMPlCNdmk0h/ysGyo2tavMJEDqJAkJdRa1vMA==,
      }
    engines: { node: ">= 0.4" }
    dependencies:
      call-bind: 1.0.2
      define-properties: 1.2.1
      es-abstract: 1.22.1
      functions-have-names: 1.2.3
    dev: false

  /functions-have-names@1.2.3:
    resolution:
      {
        integrity: sha512-xckBUXyTIqT97tq2x2AMb+g163b5JFysYk0x4qxNFwbfQkmNZoiRHb6sPzI9/QV33WeuvVYBUIiD4NzNIyqaRQ==,
      }
    dev: false

  /gauge@3.0.2:
    resolution:
      {
        integrity: sha512-+5J6MS/5XksCuXq++uFRsnUd7Ovu1XenbeuIuNRJxYWjgQbPuFhT14lAvsWfqfAmnwluf1OwMjz39HjfLPci0Q==,
      }
    engines: { node: ">=10" }
    dependencies:
      aproba: 2.0.0
      color-support: 1.1.3
      console-control-strings: 1.1.0
      has-unicode: 2.0.1
      object-assign: 4.1.1
      signal-exit: 3.0.7
      string-width: 4.2.3
      strip-ansi: 6.0.1
      wide-align: 1.1.5
    dev: false

  /gensync@1.0.0-beta.2:
    resolution:
      {
        integrity: sha512-3hN7NaskYvMDLQY55gnW3NQ+mesEAepTqlg+VEbj7zzqEMBVNhzcGYYeqFo/TlYz6eQiFcp1HcsCZO+nGgS8zg==,
      }
    engines: { node: ">=6.9.0" }

  /get-func-name@2.0.2:
    resolution:
      {
        integrity: sha512-8vXOvuE167CtIc3OyItco7N/dpRtBbYOsPsXCz7X/PMnlGjYjSGuZJgM1Y7mmew7BKf9BqvLX2tnOVy1BBUsxQ==,
      }
    dev: true

  /get-intrinsic@1.2.1:
    resolution:
      {
        integrity: sha512-2DcsyfABl+gVHEfCOaTrWgyt+tb6MSEGmKq+kI5HwLbIYgjgmMcV8KQ41uaKz1xxUcn9tJtgFbQUEVcEbd0FYw==,
      }
    dependencies:
      function-bind: 1.1.2
      has: 1.0.3
      has-proto: 1.0.1
      has-symbols: 1.0.3
    dev: false

  /get-nonce@1.0.1:
    resolution:
      {
        integrity: sha512-FJhYRoDaiatfEkUK8HKlicmu/3SGFD51q3itKDGoSTysQJBnfOcxU5GxnhE1E6soB76MbT0MBtnKJuXyAx+96Q==,
      }
    engines: { node: ">=6" }
    dev: false

  /get-stream@6.0.1:
    resolution:
      {
        integrity: sha512-ts6Wi+2j3jQjqi70w5AlN8DFnkSwC+MqmxEzdEALB2qXZYV3X/b1CTfgPLGJNMeAWxdPfU8FO1ms3NUfaHCPYg==,
      }
    engines: { node: ">=10" }
    dev: true

  /get-stream@8.0.1:
    resolution:
      {
        integrity: sha512-VaUJspBffn/LMCJVoMvSAdmscJyS1auj5Zulnn5UoYcY531UWmdwhRWkcGKnGU93m5HSXP9LP2usOryrBtQowA==,
      }
    engines: { node: ">=16" }
    dev: true

  /get-symbol-description@1.0.0:
    resolution:
      {
        integrity: sha512-2EmdH1YvIQiZpltCNgkuiUnyukzxM/R6NDJX31Ke3BG1Nq5b0S2PhX59UKi9vZpPDQVdqn+1IcaAwnzTT5vCjw==,
      }
    engines: { node: ">= 0.4" }
    dependencies:
      call-bind: 1.0.2
      get-intrinsic: 1.2.1
    dev: false

  /get-tsconfig@4.6.2:
    resolution:
      {
        integrity: sha512-E5XrT4CbbXcXWy+1jChlZmrmCwd5KGx502kDCXJJ7y898TtWW9FwoG5HfOLVRKmlmDGkWN2HM9Ho+/Y8F0sJDg==,
      }
    dependencies:
      resolve-pkg-maps: 1.0.0
    dev: true

  /get-uri@6.0.1:
    resolution:
      {
        integrity: sha512-7ZqONUVqaabogsYNWlYj0t3YZaL6dhuEueZXGF+/YVmf6dHmaFg8/6psJKqhx9QykIDKzpGcy2cn4oV4YC7V/Q==,
      }
    engines: { node: ">= 14" }
    dependencies:
      basic-ftp: 5.0.3
      data-uri-to-buffer: 5.0.1
      debug: 4.3.4
      fs-extra: 8.1.0
    transitivePeerDependencies:
      - supports-color
    dev: true

  /github-from-package@0.0.0:
    resolution:
      {
        integrity: sha512-SyHy3T1v2NUXn29OsWdxmK6RwHD+vkj3v8en8AOBZ1wBQ/hCAQ5bAQTD02kW4W9tUp/3Qh6J8r9EvntiyCmOOw==,
      }
    dev: false

  /glob-parent@5.1.2:
    resolution:
      {
        integrity: sha512-AOIgSQCepiJYwP3ARnGx+5VnTu2HBYdzbGP45eLw1vr3zB3vZLeyed1sC9hnbcOc9/SrMyM5RPQrkGz4aS9Zow==,
      }
    engines: { node: ">= 6" }
    dependencies:
      is-glob: 4.0.3

  /glob-parent@6.0.2:
    resolution:
      {
        integrity: sha512-XxwI8EOhVQgWp6iDL+3b0r86f4d6AX6zSU55HfB4ydCEuXLXc5FcYeOu+nnGftS4TEju/11rt4KJPTMgbfmv4A==,
      }
    engines: { node: ">=10.13.0" }
    dependencies:
      is-glob: 4.0.3

  /glob@10.3.10:
    resolution:
      {
        integrity: sha512-fa46+tv1Ak0UPK1TOy/pZrIybNNt4HCv7SDzwyfiOZkvZLEbjsZkJBPtDHVshZjbecAoAGSC20MjLDG/qr679g==,
      }
    engines: { node: ">=16 || 14 >=14.17" }
    hasBin: true
    dependencies:
      foreground-child: 3.1.1
      jackspeak: 2.3.6
      minimatch: 9.0.3
      minipass: 5.0.0
      path-scurry: 1.10.1
    dev: false

  /glob@7.2.3:
    resolution:
      {
        integrity: sha512-nFR0zLpU2YCaRxwoCJvL6UvCH2JFyFVIvwTLsIf21AuHlMskA1hhTdk+LlYJtOlYt9v6dvszD2BGRqBL+iQK9Q==,
      }
    dependencies:
      fs.realpath: 1.0.0
      inflight: 1.0.6
      inherits: 2.0.4
      minimatch: 3.1.2
      once: 1.4.0
      path-is-absolute: 1.0.1

  /glob@8.1.0:
    resolution:
      {
        integrity: sha512-r8hpEjiQEYlF2QU0df3dS+nxxSIreXQS1qRhMJM0Q5NDdR386C7jb7Hwwod8Fgiuex+k0GFjgft18yvxm5XoCQ==,
      }
    engines: { node: ">=12" }
    dependencies:
      fs.realpath: 1.0.0
      inflight: 1.0.6
      inherits: 2.0.4
      minimatch: 5.1.6
      once: 1.4.0
    dev: true

  /globals@11.12.0:
    resolution:
      {
        integrity: sha512-WOBp/EEGUiIsJSp7wcv/y6MO+lV9UoncWqxuFfm8eBwzWNgyfBd6Gz+IeKQ9jCmyhoH99g15M3T+QaVHFjizVA==,
      }
    engines: { node: ">=4" }

  /globals@13.20.0:
    resolution:
      {
        integrity: sha512-Qg5QtVkCy/kv3FUSlu4ukeZDVf9ee0iXLAUYX13gbR17bnejFTzr4iS9bY7kwCf1NztRNm1t91fjOiyx4CSwPQ==,
      }
    engines: { node: ">=8" }
    dependencies:
      type-fest: 0.20.2

  /globalthis@1.0.3:
    resolution:
      {
        integrity: sha512-sFdI5LyBiNTHjRd7cGPWapiHWMOXKyuBNX/cWJ3NfzrZQVa8GI/8cofCl74AOVqq9W5kNmguTIzJ/1s2gyI9wA==,
      }
    engines: { node: ">= 0.4" }
    dependencies:
      define-properties: 1.2.1
    dev: false

  /globby@10.0.2:
    resolution:
      {
        integrity: sha512-7dUi7RvCoT/xast/o/dLN53oqND4yk0nsHkhRgn9w65C4PofCLOoJ39iSOg+qVDdWQPIEj+eszMHQ+aLVwwQSg==,
      }
    engines: { node: ">=8" }
    dependencies:
      "@types/glob": 7.2.0
      array-union: 2.1.0
      dir-glob: 3.0.1
      fast-glob: 3.3.2
      glob: 7.2.3
      ignore: 5.2.4
      merge2: 1.4.1
      slash: 3.0.0
    dev: true

  /globby@11.1.0:
    resolution:
      {
        integrity: sha512-jhIXaOzy1sb8IyocaruWSn1TjmnBVs8Ayhcy83rmxNJ8q2uWKCAj3CnJY+KpGSXCueAPc0i05kVvVKtP1t9S3g==,
      }
    engines: { node: ">=10" }
    dependencies:
      array-union: 2.1.0
      dir-glob: 3.0.1
      fast-glob: 3.3.2
      ignore: 5.2.4
      merge2: 1.4.1
      slash: 3.0.0
    dev: false

  /globrex@0.1.2:
    resolution:
      {
        integrity: sha512-uHJgbwAMwNFf5mLst7IWLNg14x1CkeqglJb/K3doi4dw6q2IvAAmM/Y81kevy83wP+Sst+nutFTYOGg3d1lsxg==,
      }
    dev: true

  /gopd@1.0.1:
    resolution:
      {
        integrity: sha512-d65bNlIadxvpb/A2abVdlqKqV563juRnZ1Wtk6s1sIR8uNsXR70xqIzVqxVf1eTqDunwT2MkczEeaezCKTZhwA==,
      }
    dependencies:
      get-intrinsic: 1.2.1
    dev: false

  /graceful-fs@4.2.11:
    resolution:
      {
        integrity: sha512-RbJ5/jmFcNNCcDV5o9eTnBLJ/HszWV0P73bc+Ff4nS/rJj+YaS6IGyiOL0VoBYX+l1Wrl3k63h/KrH+nhJ0XvQ==,
      }

  /gradient-string@2.0.2:
    resolution:
      {
        integrity: sha512-rEDCuqUQ4tbD78TpzsMtt5OIf0cBCSDWSJtUDaF6JsAh+k0v9r++NzxNEG87oDZx9ZwGhD8DaezR2L/yrw0Jdw==,
      }
    engines: { node: ">=10" }
    dependencies:
      chalk: 4.1.2
      tinygradient: 1.1.5
    dev: true

  /graphemer@1.4.0:
    resolution:
      {
        integrity: sha512-EtKwoO6kxCL9WO5xipiHTZlSzBm7WLT627TqC/uVRd0HKmq8NXyebnNYxDoBi7wt8eTWrUrKXCOVaFq9x1kgag==,
      }

  /handlebars@4.7.8:
    resolution:
      {
        integrity: sha512-vafaFqs8MZkRrSX7sFVUdo3ap/eNiLnb4IakshzvP56X5Nr1iGKAIqdX6tMlm6HcNRIkr6AxO5jFEoJzzpT8aQ==,
      }
    engines: { node: ">=0.4.7" }
    hasBin: true
    dependencies:
      minimist: 1.2.8
      neo-async: 2.6.2
      source-map: 0.6.1
      wordwrap: 1.0.0
    optionalDependencies:
      uglify-js: 3.17.4
    dev: true

  /hanji@0.0.5:
    resolution:
      {
        integrity: sha512-Abxw1Lq+TnYiL4BueXqMau222fPSPMFtya8HdpWsz/xVAhifXou71mPh/kY2+08RgFcVccjG3uZHs6K5HAe3zw==,
      }
    dependencies:
      lodash.throttle: 4.1.1
      sisteransi: 1.0.5
    dev: true

  /has-bigints@1.0.2:
    resolution:
      {
        integrity: sha512-tSvCKtBr9lkF0Ex0aQiP9N+OpV4zi2r/Nee5VkRDbaqv35RLYMzbwQfFSZZH0kR+Rd6302UJZ2p/bJCEoR3VoQ==,
      }
    dev: false

  /has-flag@3.0.0:
    resolution:
      {
        integrity: sha512-sKJf1+ceQBr4SMkvQnBDNDtf4TXpVhVGateu0t918bl30FnbE2m4vNLX+VWe/dpjlb+HugGYzW7uQXH98HPEYw==,
      }
    engines: { node: ">=4" }

  /has-flag@4.0.0:
    resolution:
      {
        integrity: sha512-EykJT/Q1KjTWctppgIAgfSO0tKVuZUjhgMr17kqTumMl6Afv3EISleU7qZUzoXDFTAHTDC4NOoG/ZxU3EvlMPQ==,
      }
    engines: { node: ">=8" }

  /has-property-descriptors@1.0.0:
    resolution:
      {
        integrity: sha512-62DVLZGoiEBDHQyqG4w9xCuZ7eJEwNmJRWw2VY84Oedb7WFcA27fiEVe8oUQx9hAUJ4ekurquucTGwsyO1XGdQ==,
      }
    dependencies:
      get-intrinsic: 1.2.1
    dev: false

  /has-proto@1.0.1:
    resolution:
      {
        integrity: sha512-7qE+iP+O+bgF9clE5+UoBFzE65mlBiVj3tKCrlNQ0Ogwm0BjpT/gK4SlLYDMybDh5I3TCTKnPPa0oMG7JDYrhg==,
      }
    engines: { node: ">= 0.4" }
    dev: false

  /has-symbols@1.0.3:
    resolution:
      {
        integrity: sha512-l3LCuF6MgDNwTDKkdYGEihYjt5pRPbEg46rtlmnSPlUbgmB8LOIrKJbYYFBSbnPaJexMKtiPO8hmeRjRz2Td+A==,
      }
    engines: { node: ">= 0.4" }
    dev: false

  /has-tostringtag@1.0.0:
    resolution:
      {
        integrity: sha512-kFjcSNhnlGV1kyoGk7OXKSawH5JOb/LzUc5w9B02hOTO0dfFRjbHQKvg1d6cf3HbeUmtU9VbbV3qzZ2Teh97WQ==,
      }
    engines: { node: ">= 0.4" }
    dependencies:
      has-symbols: 1.0.3
    dev: false

  /has-unicode@2.0.1:
    resolution:
      {
        integrity: sha512-8Rf9Y83NBReMnx0gFzA8JImQACstCYWUplepDa9xprwwtmgEZUF0h/i5xSA625zB/I37EtrswSST6OXxwaaIJQ==,
      }
    dev: false

  /has@1.0.3:
    resolution:
      {
        integrity: sha512-f2dvO0VU6Oej7RkWJGrehjbzMAjFp5/VKPp5tTpWIV4JHHZK1/BxbFRtf/siA2SWTe09caDmVtYYzWEIbBS4zw==,
      }
    engines: { node: ">= 0.4.0" }
    dependencies:
      function-bind: 1.1.2
    dev: false

  /hasown@2.0.0:
    resolution:
      {
        integrity: sha512-vUptKVTpIJhcczKBbgnS+RtcuYMB8+oNzPK2/Hp3hanz8JmpATdmmgLgSaadVREkDm+e2giHwY3ZRkyjSIDDFA==,
      }
    engines: { node: ">= 0.4" }
    dependencies:
      function-bind: 1.1.2

  /header-case@1.0.1:
    resolution:
      {
        integrity: sha512-i0q9mkOeSuhXw6bGgiQCCBgY/jlZuV/7dZXyZ9c6LcBrqwvT8eT719E9uxE5LiZftdl+z81Ugbg/VvXV4OJOeQ==,
      }
    dependencies:
      no-case: 2.3.2
      upper-case: 1.1.3
    dev: true

  /heap@0.2.7:
    resolution:
      {
        integrity: sha512-2bsegYkkHO+h/9MGbn6KWcE45cHZgPANo5LXF7EvWdT0yT2EguSVO1nDgU5c8+ZOPwp2vMNa7YFsJhVcDR9Sdg==,
      }
    dev: true

  /html-escaper@2.0.2:
    resolution:
      {
        integrity: sha512-H2iMtd0I4Mt5eYiapRdIDjp+XzelXQ0tFE4JS7YFwFevXXMmOp9myNrUvCg0D6ws8iqkRPBfKHgbwig1SmlLfg==,
      }
    dev: true

  /http-proxy-agent@7.0.0:
    resolution:
      {
        integrity: sha512-+ZT+iBxVUQ1asugqnD6oWoRiS25AkjNfG085dKJGtGxkdwLQrMKU5wJr2bOOFAXzKcTuqq+7fZlTMgG3SRfIYQ==,
      }
    engines: { node: ">= 14" }
    dependencies:
      agent-base: 7.1.0
      debug: 4.3.4
    transitivePeerDependencies:
      - supports-color
    dev: true

  /https-proxy-agent@5.0.1:
    resolution:
      {
        integrity: sha512-dFcAjpTQFgoLMzC2VwU+C/CbS7uRL0lWmxDITmqm7C+7F0Odmj6s9l6alZc6AELXhrnggM2CeWSXHGOdX2YtwA==,
      }
    engines: { node: ">= 6" }
    dependencies:
      agent-base: 6.0.2
      debug: 4.3.4
    transitivePeerDependencies:
      - supports-color
    dev: false

  /https-proxy-agent@7.0.2:
    resolution:
      {
        integrity: sha512-NmLNjm6ucYwtcUmL7JQC1ZQ57LmHP4lT15FQ8D61nak1rO6DH+fz5qNK2Ap5UN4ZapYICE3/0KodcLYSPsPbaA==,
      }
    engines: { node: ">= 14" }
    dependencies:
      agent-base: 7.1.0
      debug: 4.3.4
    transitivePeerDependencies:
      - supports-color
    dev: true

  /human-signals@2.1.0:
    resolution:
      {
        integrity: sha512-B4FFZ6q/T2jhhksgkbEW3HBvWIfDW85snkQgawt07S7J5QXTk6BkNV+0yAeZrM5QpMAdYlocGoljn0sJ/WQkFw==,
      }
    engines: { node: ">=10.17.0" }
    dev: true

  /human-signals@5.0.0:
    resolution:
      {
        integrity: sha512-AXcZb6vzzrFAUE61HnN4mpLqd/cSIwNQjtNWR0euPm6y0iqx3G4gOXaIDdtdDwZmhwe82LA6+zinmW4UBWVePQ==,
      }
    engines: { node: ">=16.17.0" }
    dev: true

  /iconv-lite@0.4.24:
    resolution:
      {
        integrity: sha512-v3MXnZAcvnywkTUEZomIActle7RXXeedOR31wwl7VlyoXO4Qi9arvSenNQWne1TcRwhCL1HwLI21bEqdpj8/rA==,
      }
    engines: { node: ">=0.10.0" }
    dependencies:
      safer-buffer: 2.1.2
    dev: true

  /ieee754@1.2.1:
    resolution:
      {
        integrity: sha512-dcyqhDvX1C46lXZcVqCpK+FtMRQVdIMN6/Df5js2zouUsqG7I6sFxitIC+7KYK29KdXOLHdu9zL4sFnoVQnqaA==,
      }

  /ignore@5.2.4:
    resolution:
      {
        integrity: sha512-MAb38BcSbH0eHNBxn7ql2NH/kX33OkB3lZ1BNdh7ENeRChHTYsTvWrMubiIAMNS2llXEEgZ1MUOBtXChP3kaFQ==,
      }
    engines: { node: ">= 4" }

  /immutable@4.3.4:
    resolution:
      {
        integrity: sha512-fsXeu4J4i6WNWSikpI88v/PcVflZz+6kMhUfIwc5SY+poQRPnaf5V7qds6SUyUN3cVxEzuCab7QIoLOQ+DQ1wA==,
      }
    dev: false

  /import-fresh@3.3.0:
    resolution:
      {
        integrity: sha512-veYYhQa+D1QBKznvhUHxb8faxlrwUnxseDAbAp457E0wLNio2bOSKnjYDhMj+YiAq61xrMGhQk9iXVk5FzgQMw==,
      }
    engines: { node: ">=6" }
    dependencies:
      parent-module: 1.0.1
      resolve-from: 4.0.0

  /imurmurhash@0.1.4:
    resolution:
      {
        integrity: sha512-JmXMZ6wuvDmLiHEml9ykzqO6lwFbof0GG4IkcGaENdCRDDmMVnny7s5HsIgHCbaq0w2MyPhDqkhTUgS2LU2PHA==,
      }
    engines: { node: ">=0.8.19" }

  /indent-string@4.0.0:
    resolution:
      {
        integrity: sha512-EdDDZu4A2OyIK7Lr/2zG+w5jmbuk1DVBnEwREQvBzspBJkCEbRa8GxU1lghYcaGJCnRWibjDXlq779X1/y5xwg==,
      }
    engines: { node: ">=8" }
    dev: true

  /inflight@1.0.6:
    resolution:
      {
        integrity: sha512-k92I/b08q4wvFscXCLvqfsHCrjrF7yiXsQuIVvVE7N82W3+aqpzuUdBbfhWcy/FZR3/4IgflMgKLOsvPDrGCJA==,
      }
    dependencies:
      once: 1.4.0
      wrappy: 1.0.2

  /inherits@2.0.4:
    resolution:
      {
        integrity: sha512-k/vGaX4/Yla3WzyMCvTQOXYeIHvqOKtnqBduzTHpzpQZzAskKMhZ2K+EnBiSM9zGSoIFeMpXKxa4dYeZIQqewQ==,
      }

  /ini@1.3.8:
    resolution:
      {
        integrity: sha512-JV/yugV2uzW5iMRSiZAyDtQd+nxtUnjeLt0acNdw98kKLrvuRVyB80tsREOE7yvGVgalhZ6RNXCmEHkUKBKxew==,
      }

  /inquirer@7.3.3:
    resolution:
      {
        integrity: sha512-JG3eIAj5V9CwcGvuOmoo6LB9kbAYT8HXffUl6memuszlwDC/qvFAJw49XJ5NROSFNPxp3iQg1GqkFhaY/CR0IA==,
      }
    engines: { node: ">=8.0.0" }
    dependencies:
      ansi-escapes: 4.3.2
      chalk: 4.1.2
      cli-cursor: 3.1.0
      cli-width: 3.0.0
      external-editor: 3.1.0
      figures: 3.2.0
      lodash: 4.17.21
      mute-stream: 0.0.8
      run-async: 2.4.1
      rxjs: 6.6.7
      string-width: 4.2.3
      strip-ansi: 6.0.1
      through: 2.3.8
    dev: true

  /inquirer@8.2.6:
    resolution:
      {
        integrity: sha512-M1WuAmb7pn9zdFRtQYk26ZBoY043Sse0wVDdk4Bppr+JOXyQYybdtvK+l9wUibhtjdjvtoiNy8tk+EgsYIUqKg==,
      }
    engines: { node: ">=12.0.0" }
    dependencies:
      ansi-escapes: 4.3.2
      chalk: 4.1.2
      cli-cursor: 3.1.0
      cli-width: 3.0.0
      external-editor: 3.1.0
      figures: 3.2.0
      lodash: 4.17.21
      mute-stream: 0.0.8
      ora: 5.4.1
      run-async: 2.4.1
      rxjs: 7.8.1
      string-width: 4.2.3
      strip-ansi: 6.0.1
      through: 2.3.8
      wrap-ansi: 6.2.0
    dev: true

  /internal-slot@1.0.5:
    resolution:
      {
        integrity: sha512-Y+R5hJrzs52QCG2laLn4udYVnxsfny9CpOhNhUvk/SSSVyF6T27FzRbF0sroPidSu3X8oEAkOn2K804mjpt6UQ==,
      }
    engines: { node: ">= 0.4" }
    dependencies:
      get-intrinsic: 1.2.1
      has: 1.0.3
      side-channel: 1.0.4
    dev: false

  /international-types@0.8.1:
    resolution:
      {
        integrity: sha512-tajBCAHo4I0LIFlmQ9ZWfjMWVyRffzuvfbXCd6ssFt5u1Zw15DN0UBpVTItXdNa1ls+cpQt3Yw8+TxsfGF8JcA==,
      }
    dev: false

  /invariant@2.2.4:
    resolution:
      {
        integrity: sha512-phJfQVBuaJM5raOpJjSfkiD6BpbCE4Ns//LaXl6wGYtUBY83nWS6Rf9tXm2e8VaK60JEjYldbPif/A2B1C2gNA==,
      }
    dependencies:
      loose-envify: 1.4.0
    dev: false

  /ip@1.1.8:
    resolution:
      {
        integrity: sha512-PuExPYUiu6qMBQb4l06ecm6T6ujzhmh+MeJcW9wa89PoAz5pvd4zPgN5WJV104mb6S2T1AwNIAaB70JNrLQWhg==,
      }
    dev: true

  /ip@2.0.0:
    resolution:
      {
        integrity: sha512-WKa+XuLG1A1R0UWhl2+1XQSi+fZWMsYKffMZTTYsiZaUD8k2yDAj5atimTUD2TZkyCkNEeYE5NhFZmupOGtjYQ==,
      }
    dev: true

  /is-array-buffer@3.0.2:
    resolution:
      {
        integrity: sha512-y+FyyR/w8vfIRq4eQcM1EYgSTnmHXPqaF+IgzgraytCFq5Xh8lllDVmAZolPJiZttZLeFSINPYMaEJ7/vWUa1w==,
      }
    dependencies:
      call-bind: 1.0.2
      get-intrinsic: 1.2.1
      is-typed-array: 1.1.10
    dev: false

  /is-async-function@2.0.0:
    resolution:
      {
        integrity: sha512-Y1JXKrfykRJGdlDwdKlLpLyMIiWqWvuSd17TvZk68PLAOGOoF4Xyav1z0Xhoi+gCYjZVeC5SI+hYFOfvXmGRCA==,
      }
    engines: { node: ">= 0.4" }
    dependencies:
      has-tostringtag: 1.0.0
    dev: false

  /is-bigint@1.0.4:
    resolution:
      {
        integrity: sha512-zB9CruMamjym81i2JZ3UMn54PKGsQzsJeo6xvN3HJJ4CAsQNB6iRutp2To77OfCNuoxspsIhzaPoO1zyCEhFOg==,
      }
    dependencies:
      has-bigints: 1.0.2
    dev: false

  /is-binary-path@2.1.0:
    resolution:
      {
        integrity: sha512-ZMERYes6pDydyuGidse7OsHxtbI7WVeUEozgR/g7rd0xUimYNlvZRE/K2MgZTjWy725IfelLeVcEM97mmtRGXw==,
      }
    engines: { node: ">=8" }
    dependencies:
      binary-extensions: 2.2.0
    dev: false

  /is-boolean-object@1.1.2:
    resolution:
      {
        integrity: sha512-gDYaKHJmnj4aWxyj6YHyXVpdQawtVLHU5cb+eztPGczf6cjuTdwve5ZIEfgXqH4e57An1D1AKf8CZ3kYrQRqYA==,
      }
    engines: { node: ">= 0.4" }
    dependencies:
      call-bind: 1.0.2
      has-tostringtag: 1.0.0
    dev: false

  /is-callable@1.2.7:
    resolution:
      {
        integrity: sha512-1BC0BVFhS/p0qtw6enp8e+8OD0UrK0oFLztSjNzhcKA3WDuJxxAPXzPuPtKkjEY9UUoEWlX/8fgKeu2S8i9JTA==,
      }
    engines: { node: ">= 0.4" }
    dev: false

  /is-core-module@2.13.1:
    resolution:
      {
        integrity: sha512-hHrIjvZsftOsvKSn2TRYl63zvxsgE0K+0mYMoH6gD4omR5IWB2KynivBQczo3+wF1cCkjzvptnI9Q0sPU66ilw==,
      }
    dependencies:
      hasown: 2.0.0

  /is-date-object@1.0.5:
    resolution:
      {
        integrity: sha512-9YQaSxsAiSwcvS33MBk3wTCVnWK+HhF8VZR2jRxehM16QcVOdHqPn4VPHmRK4lSr38n9JriurInLcP90xsYNfQ==,
      }
    engines: { node: ">= 0.4" }
    dependencies:
      has-tostringtag: 1.0.0
    dev: false

  /is-extendable@1.0.1:
    resolution:
      {
        integrity: sha512-arnXMxT1hhoKo9k1LZdmlNyJdDDfy2v0fXjFlmok4+i8ul/6WlbVge9bhM74OpNPQPMGUToDtz+KXa1PneJxOA==,
      }
    engines: { node: ">=0.10.0" }
    dependencies:
      is-plain-object: 2.0.4
    dev: false

  /is-extglob@2.1.1:
    resolution:
      {
        integrity: sha512-SbKbANkN603Vi4jEZv49LeVJMn4yGwsbzZworEoyEiutsN3nJYdbO36zfhGJ6QEDpOZIFkDtnq5JRxmvl3jsoQ==,
      }
    engines: { node: ">=0.10.0" }

  /is-finalizationregistry@1.0.2:
    resolution:
      {
        integrity: sha512-0by5vtUJs8iFQb5TYUHHPudOR+qXYIMKtiUzvLIZITZUjknFmziyBJuLhVRc+Ds0dREFlskDNJKYIdIzu/9pfw==,
      }
    dependencies:
      call-bind: 1.0.2
    dev: false

  /is-fullwidth-code-point@3.0.0:
    resolution:
      {
        integrity: sha512-zymm5+u+sCsSWyD9qNaejV3DFvhCKclKdizYaJUuHA83RLjb7nSuGnddCHGv0hk+KY7BMAlsWeK4Ueg6EV6XQg==,
      }
    engines: { node: ">=8" }

  /is-generator-function@1.0.10:
    resolution:
      {
        integrity: sha512-jsEjy9l3yiXEQ+PsXdmBwEPcOxaXWLspKdplFUVI9vq1iZgIekeC0L167qeu86czQaxed3q/Uzuw0swL0irL8A==,
      }
    engines: { node: ">= 0.4" }
    dependencies:
      has-tostringtag: 1.0.0
    dev: false

  /is-glob@4.0.3:
    resolution:
      {
        integrity: sha512-xelSayHH36ZgE7ZWhli7pW34hNbNl8Ojv5KVmkJD4hBdD3th8Tfk9vYasLM+mXWOZhFkgZfxhLSnrwRr4elSSg==,
      }
    engines: { node: ">=0.10.0" }
    dependencies:
      is-extglob: 2.1.1

  /is-interactive@1.0.0:
    resolution:
      {
        integrity: sha512-2HvIEKRoqS62guEC+qBjpvRubdX910WCMuJTZ+I9yvqKU2/12eSL549HMwtabb4oupdj2sMP50k+XJfB/8JE6w==,
      }
    engines: { node: ">=8" }
    dev: true

  /is-lower-case@1.1.3:
    resolution:
      {
        integrity: sha512-+5A1e/WJpLLXZEDlgz4G//WYSHyQBD32qa4Jd3Lw06qQlv3fJHnp3YIHjTQSGzHMgzmVKz2ZP3rBxTHkPw/lxA==,
      }
    dependencies:
      lower-case: 1.1.4
    dev: true

  /is-map@2.0.2:
    resolution:
      {
        integrity: sha512-cOZFQQozTha1f4MxLFzlgKYPTyj26picdZTx82hbc/Xf4K/tZOOXSCkMvU4pKioRXGDLJRn0GM7Upe7kR721yg==,
      }
    dev: false

  /is-negative-zero@2.0.2:
    resolution:
      {
        integrity: sha512-dqJvarLawXsFbNDeJW7zAz8ItJ9cd28YufuuFzh0G8pNHjJMnY08Dv7sYX2uF5UpQOwieAeOExEYAWWfu7ZZUA==,
      }
    engines: { node: ">= 0.4" }
    dev: false

  /is-number-object@1.0.7:
    resolution:
      {
        integrity: sha512-k1U0IRzLMo7ZlYIfzRu23Oh6MiIFasgpb9X76eqfFZAqwH44UI4KTBvBYIZ1dSL9ZzChTB9ShHfLkR4pdW5krQ==,
      }
    engines: { node: ">= 0.4" }
    dependencies:
      has-tostringtag: 1.0.0
    dev: false

  /is-number@7.0.0:
    resolution:
      {
        integrity: sha512-41Cifkg6e8TylSpdtTpeLVMqvSBEVzTttHvERD741+pnZ8ANv0004MRL43QKPDlK9cGvNp6NZWZUBlbGXYxxng==,
      }
    engines: { node: ">=0.12.0" }

  /is-path-cwd@2.2.0:
    resolution:
      {
        integrity: sha512-w942bTcih8fdJPJmQHFzkS76NEP8Kzzvmw92cXsazb8intwLqPibPPdXf4ANdKV3rYMuuQYGIWtvz9JilB3NFQ==,
      }
    engines: { node: ">=6" }
    dev: true

  /is-path-inside@3.0.3:
    resolution:
      {
        integrity: sha512-Fd4gABb+ycGAmKou8eMftCupSir5lRxqf4aD/vd0cD2qc4HL07OjCeuHMr8Ro4CoMaeCKDB0/ECBOVWjTwUvPQ==,
      }
    engines: { node: ">=8" }

  /is-plain-object@2.0.4:
    resolution:
      {
        integrity: sha512-h5PpgXkWitc38BBMYawTYMWJHFZJVnBquFE57xFpjB8pJFiF6gZ+bU+WyI/yqXiFR5mdLsgYNaPe8uao6Uv9Og==,
      }
    engines: { node: ">=0.10.0" }
    dependencies:
      isobject: 3.0.1
    dev: false

  /is-promise@2.2.2:
    resolution:
      {
        integrity: sha512-+lP4/6lKUBfQjZ2pdxThZvLUAafmZb8OAxFb8XXtiQmS35INgr85hdOGoEs124ez1FCnZJt6jau/T+alh58QFQ==,
      }
    dev: true

  /is-regex@1.1.4:
    resolution:
      {
        integrity: sha512-kvRdxDsxZjhzUX07ZnLydzS1TU/TJlTUHHY4YLL87e37oUA49DfkLqgy+VjFocowy29cKvcSiu+kIv728jTTVg==,
      }
    engines: { node: ">= 0.4" }
    dependencies:
      call-bind: 1.0.2
      has-tostringtag: 1.0.0
    dev: false

  /is-set@2.0.2:
    resolution:
      {
        integrity: sha512-+2cnTEZeY5z/iXGbLhPrOAaK/Mau5k5eXq9j14CpRTftq0pAJu2MwVRSZhyZWBzx3o6X795Lz6Bpb6R0GKf37g==,
      }
    dev: false

  /is-shared-array-buffer@1.0.2:
    resolution:
      {
        integrity: sha512-sqN2UDu1/0y6uvXyStCOzyhAjCSlHceFoMKJW8W9EU9cvic/QdsZ0kEU93HEy3IUEFZIiH/3w+AH/UQbPHNdhA==,
      }
    dependencies:
      call-bind: 1.0.2
    dev: false

  /is-stream@2.0.1:
    resolution:
      {
        integrity: sha512-hFoiJiTl63nn+kstHGBtewWSKnQLpyb155KHheA1l39uvtO9nWIop1p3udqPcUd/xbF1VLMO4n7OI6p7RbngDg==,
      }
    engines: { node: ">=8" }
    dev: true

  /is-stream@3.0.0:
    resolution:
      {
        integrity: sha512-LnQR4bZ9IADDRSkvpqMGvt/tEJWclzklNgSw48V5EAaAeDd6qGvN8ei6k5p0tvxSR171VmGyHuTiAOfxAbr8kA==,
      }
    engines: { node: ^12.20.0 || ^14.13.1 || >=16.0.0 }
    dev: true

  /is-string@1.0.7:
    resolution:
      {
        integrity: sha512-tE2UXzivje6ofPW7l23cjDOMa09gb7xlAqG6jG5ej6uPV32TlWP3NKPigtaGeHNu9fohccRYvIiZMfOOnOYUtg==,
      }
    engines: { node: ">= 0.4" }
    dependencies:
      has-tostringtag: 1.0.0
    dev: false

  /is-symbol@1.0.4:
    resolution:
      {
        integrity: sha512-C/CPBqKWnvdcxqIARxyOh4v1UUEOCHpgDa0WYgpKDFMszcrPcffg5uhwSgPCLD2WWxmq6isisz87tzT01tuGhg==,
      }
    engines: { node: ">= 0.4" }
    dependencies:
      has-symbols: 1.0.3
    dev: false

  /is-typed-array@1.1.10:
    resolution:
      {
        integrity: sha512-PJqgEHiWZvMpaFZ3uTc8kHPM4+4ADTlDniuQL7cU/UDA0Ql7F70yGfHph3cLNe+c9toaigv+DFzTJKhc2CtO6A==,
      }
    engines: { node: ">= 0.4" }
    dependencies:
      available-typed-arrays: 1.0.5
      call-bind: 1.0.2
      for-each: 0.3.3
      gopd: 1.0.1
      has-tostringtag: 1.0.0
    dev: false

  /is-unicode-supported@0.1.0:
    resolution:
      {
        integrity: sha512-knxG2q4UC3u8stRGyAVJCOdxFmv5DZiRcdlIaAQXAbSfJya+OhopNotLQrstBhququ4ZpuKbDc/8S6mgXgPFPw==,
      }
    engines: { node: ">=10" }
    dev: true

  /is-upper-case@1.1.2:
    resolution:
      {
        integrity: sha512-GQYSJMgfeAmVwh9ixyk888l7OIhNAGKtY6QA+IrWlu9MDTCaXmeozOZ2S9Knj7bQwBO/H6J2kb+pbyTUiMNbsw==,
      }
    dependencies:
      upper-case: 1.1.3
    dev: true

  /is-weakmap@2.0.1:
    resolution:
      {
        integrity: sha512-NSBR4kH5oVj1Uwvv970ruUkCV7O1mzgVFO4/rev2cLRda9Tm9HrL70ZPut4rOHgY0FNrUu9BCbXA2sdQ+x0chA==,
      }
    dev: false

  /is-weakref@1.0.2:
    resolution:
      {
        integrity: sha512-qctsuLZmIQ0+vSSMfoVvyFe2+GSEvnmZ2ezTup1SBse9+twCCeial6EEi3Nc2KFcf6+qz2FBPnjXsk8xhKSaPQ==,
      }
    dependencies:
      call-bind: 1.0.2
    dev: false

  /is-weakset@2.0.2:
    resolution:
      {
        integrity: sha512-t2yVvttHkQktwnNNmBQ98AhENLdPUTDTE21uPqAQ0ARwQfGeQKRVS0NNurH7bTf7RrvcVn1OOge45CnBeHCSmg==,
      }
    dependencies:
      call-bind: 1.0.2
      get-intrinsic: 1.2.1
    dev: false

  /is-what@4.1.9:
    resolution:
      {
        integrity: sha512-I3FU0rkVvwhgLLEs6iITwZ/JaLXe7tQcHyzupXky8jigt1vu4KM0UOqDr963j36JRvJ835EATVIm6MnGz/i1/g==,
      }
    engines: { node: ">=12.13" }

  /isarray@2.0.5:
    resolution:
      {
        integrity: sha512-xHjhDr3cNBK0BzdUJSPXZntQUx/mwMS5Rw4A7lPJ90XGAO6ISP/ePDNuo0vhqOZU+UD5JoodwCAAoZQd3FeAKw==,
      }
    dev: false

  /isbinaryfile@4.0.10:
    resolution:
      {
        integrity: sha512-iHrqe5shvBUcFbmZq9zOQHBoeOhZJu6RQGrDpBgenUm/Am+F3JM2MgQj+rK3Z601fzrL5gLZWtAPH2OBaSVcyw==,
      }
    engines: { node: ">= 8.0.0" }
    dev: true

  /isexe@2.0.0:
    resolution:
      {
        integrity: sha512-RHxMLp9lnKHGHRng9QFhRCMbYAcVpn69smSGcq3f36xjgVVWThj4qqLbTLlq7Ssj8B+fIQ1EuCEGI2lKsyQeIw==,
      }

  /isobject@3.0.1:
    resolution:
      {
        integrity: sha512-WhB9zCku7EGTj/HQQRz5aUQEUeoQZH2bWcltRErOpymJ4boYE6wL9Tbr23krRPSZ+C5zqNSrSw+Cc7sZZ4b7vg==,
      }
    engines: { node: ">=0.10.0" }
    dev: false

  /istanbul-lib-coverage@3.2.2:
    resolution:
      {
        integrity: sha512-O8dpsF+r0WV/8MNRKfnmrtCWhuKjxrq2w+jpzBL5UZKTi2LeVWnWOmWRxFlesJONmc+wLAGvKQZEOanko0LFTg==,
      }
    engines: { node: ">=8" }
    dev: true

  /istanbul-lib-report@3.0.1:
    resolution:
      {
        integrity: sha512-GCfE1mtsHGOELCU8e/Z7YWzpmybrx/+dSTfLrvY8qRmaY6zXTKWn6WQIjaAFw069icm6GVMNkgu0NzI4iPZUNw==,
      }
    engines: { node: ">=10" }
    dependencies:
      istanbul-lib-coverage: 3.2.2
      make-dir: 4.0.0
      supports-color: 7.2.0
    dev: true

  /istanbul-lib-source-maps@4.0.1:
    resolution:
      {
        integrity: sha512-n3s8EwkdFIJCG3BPKBYvskgXGoy88ARzvegkitk60NxRdwltLOTaH7CUiMRXvwYorl0Q712iEjcWB+fK/MrWVw==,
      }
    engines: { node: ">=10" }
    dependencies:
      debug: 4.3.4
      istanbul-lib-coverage: 3.2.2
      source-map: 0.6.1
    transitivePeerDependencies:
      - supports-color
    dev: true

  /istanbul-reports@3.1.6:
    resolution:
      {
        integrity: sha512-TLgnMkKg3iTDsQ9PbPTdpfAK2DzjF9mqUG7RMgcQl8oFjad8ob4laGxv5XV5U9MAfx8D6tSJiUyuAwzLicaxlg==,
      }
    engines: { node: ">=8" }
    dependencies:
      html-escaper: 2.0.2
      istanbul-lib-report: 3.0.1
    dev: true

  /iterator.prototype@1.1.0:
    resolution:
      {
        integrity: sha512-rjuhAk1AJ1fssphHD0IFV6TWL40CwRZ53FrztKx43yk2v6rguBYsY4Bj1VU4HmoMmKwZUlx7mfnhDf9cOp4YTw==,
      }
    dependencies:
      define-properties: 1.2.1
      get-intrinsic: 1.2.1
      has-symbols: 1.0.3
      has-tostringtag: 1.0.0
      reflect.getprototypeof: 1.0.3
    dev: false

  /iterator.prototype@1.1.2:
    resolution:
      {
        integrity: sha512-DR33HMMr8EzwuRL8Y9D3u2BMj8+RqSE850jfGu59kS7tbmPLzGkZmVSfyCFSDxuZiEY6Rzt3T2NA/qU+NwVj1w==,
      }
    dependencies:
      define-properties: 1.2.1
      get-intrinsic: 1.2.1
      has-symbols: 1.0.3
      reflect.getprototypeof: 1.0.4
      set-function-name: 2.0.1
    dev: false

  /jackspeak@2.3.6:
    resolution:
      {
        integrity: sha512-N3yCS/NegsOBokc8GAdM8UcmfsKiSS8cipheD/nivzr700H+nsMOxJjQnvwOcRYVuFkdH0wGUvW2WbXGmrZGbQ==,
      }
    engines: { node: ">=14" }
    dependencies:
      "@isaacs/cliui": 8.0.2
    optionalDependencies:
      "@pkgjs/parseargs": 0.11.0
    dev: false

  /jose@5.2.1:
    resolution:
      {
        integrity: sha512-qiaQhtQRw6YrOaOj0v59h3R6hUY9NvxBmmnMfKemkqYmBB0tEc97NbLP7ix44VP5p9/0YHG8Vyhzuo5YBNwviA==,
      }
    dev: false

  /jotai@2.6.4(@types/react@18.2.55)(react@18.2.0):
    resolution:
      {
        integrity: sha512-RniwQPX4893YlNR1muOtyUGHYaTD1fhEN4qnOuZJSrDHj6xdEMrqlRSN/hCm2fshwk78ruecB/P2l+NCVWe6TQ==,
      }
    engines: { node: ">=12.20.0" }
    peerDependencies:
      "@types/react": ">=17.0.0"
      react: ">=17.0.0"
    peerDependenciesMeta:
      "@types/react":
        optional: true
      react:
        optional: true
    dependencies:
      "@types/react": 18.2.55
      react: 18.2.0
    dev: false

  /js-tokens@4.0.0:
    resolution:
      {
        integrity: sha512-RdJUflcE3cUzKiMqQgsCu06FPu9UdIJO0beYbPhHN4k6apgJtifcoCtT9bcxOpYBtpD2kCM6Sbzg4CausW/PKQ==,
      }

  /js-yaml@4.1.0:
    resolution:
      {
        integrity: sha512-wpxZs9NoxZaJESJGIZTyDEaYpl0FKSA+FB9aJiyemKhMwkxQg63h4T1KJgUGHpTqPDNRcmmYLugrRjJlBtWvRA==,
      }
    dependencies:
      argparse: 2.0.1

  /jsesc@2.5.2:
    resolution:
      {
        integrity: sha512-OYu7XEzjkCQ3C5Ps3QIZsQfNpqoJyZZA99wd9aWd05NCtC5pWOkShK2mkL6HXQR6/Cy2lbNdPlZBpuQHXE63gA==,
      }
    engines: { node: ">=4" }

  /json-diff@0.9.0:
    resolution:
      {
        integrity: sha512-cVnggDrVkAAA3OvFfHpFEhOnmcsUpleEKq4d4O8sQWWSH40MBrWstKigVB1kGrgLWzuom+7rRdaCsnBD6VyObQ==,
      }
    hasBin: true
    dependencies:
      cli-color: 2.0.3
      difflib: 0.2.4
      dreamopt: 0.8.0
    dev: true

  /json-schema-traverse@0.4.1:
    resolution:
      {
        integrity: sha512-xbbCH5dCYU5T8LcEhhuh7HJ88HXuW3qsI3Y0zOZFKfZEHcpWiHU/Jxzk629Brsab/mMiHQti9wMP+845RPe3Vg==,
      }

  /json-stable-stringify-without-jsonify@1.0.1:
    resolution:
      {
        integrity: sha512-Bdboy+l7tA3OGW6FjyFHWkP5LuByj1Tk33Ljyq0axyzdk9//JSi2u3fP1QSmd1KNwq6VOKYGlAu87CisVir6Pw==,
      }

  /json5@1.0.2:
    resolution:
      {
        integrity: sha512-g1MWMLBiz8FKi1e4w0UyVL3w+iJceWAFBAaBnnGKOpNa5f8TLktkbre1+s6oICydWAm+HRUGTmI+//xv2hvXYA==,
      }
    hasBin: true
    dependencies:
      minimist: 1.2.8
    dev: false

  /json5@2.2.3:
    resolution:
      {
        integrity: sha512-XmOWe7eyHYH14cLdVPoyg+GOH3rYX++KpzrylJwSW98t3Nk+U8XOl8FWKOgwtzdb8lXGf6zYwDUzeHMWfxasyg==,
      }
    engines: { node: ">=6" }

  /jsonc-parser@3.2.1:
    resolution:
      {
        integrity: sha512-AilxAyFOAcK5wA1+LeaySVBrHsGQvUFCDWXKpZjzaL0PqW+xfBOttn8GNtWKFWqneyMZj41MWF9Kl6iPWLwgOA==,
      }
    dev: true

  /jsonfile@4.0.0:
    resolution:
      {
        integrity: sha512-m6F1R3z8jjlf2imQHS2Qez5sjKWQzbuuhuJ/FKYFRZvPE3PuHcSMVZzfsLhGVOkfd20obL5SWEBew5ShlquNxg==,
      }
    optionalDependencies:
      graceful-fs: 4.2.11
    dev: true

  /jsonfile@6.1.0:
    resolution:
      {
        integrity: sha512-5dgndWOriYSm5cnYaJNhalLNDKOqFwyDB/rr1E9ZsGciGvKPs8R2xYGCacuf3z6K1YKDz182fd+fY3cn3pMqXQ==,
      }
    dependencies:
      universalify: 2.0.0
    optionalDependencies:
      graceful-fs: 4.2.11
    dev: true

  /jsx-ast-utils@3.3.3:
    resolution:
      {
        integrity: sha512-fYQHZTZ8jSfmWZ0iyzfwiU4WDX4HpHbMCZ3gPlWYiCl3BoeOTsqKBqnTVfH2rYT7eP5c3sVbeSPHnnJOaTrWiw==,
      }
    engines: { node: ">=4.0" }
    dependencies:
      array-includes: 3.1.7
      object.assign: 4.1.4
    dev: false

  /jsx-ast-utils@3.3.5:
    resolution:
      {
        integrity: sha512-ZZow9HBI5O6EPgSJLUb8n2NKgmVWTwCvHGwFuJlMjvLFqlGG6pjirPhtdsseaLZjSibD8eegzmYpUZwoIlj2cQ==,
      }
    engines: { node: ">=4.0" }
    dependencies:
      array-includes: 3.1.7
      array.prototype.flat: 1.3.2
      object.assign: 4.1.4
      object.values: 1.1.7
    dev: false

  /keygrip@1.1.0:
    resolution:
      {
        integrity: sha512-iYSchDJ+liQ8iwbSI2QqsQOvqv58eJCEanyJPJi+Khyu8smkcKSFUCbPwzFcL7YVtZ6eONjqRX/38caJ7QjRAQ==,
      }
    engines: { node: ">= 0.6" }
    dependencies:
      tsscmp: 1.0.6
    dev: false

  /klona@2.0.6:
    resolution:
      {
        integrity: sha512-dhG34DXATL5hSxJbIexCft8FChFXtmskoZYnoPWjXQuebWYCNkVeV3KkGegCK9CP1oswI/vQibS2GY7Em/sJJA==,
      }
    engines: { node: ">= 8" }
    dev: false

  /language-subtag-registry@0.3.22:
    resolution:
      {
        integrity: sha512-tN0MCzyWnoz/4nHS6uxdlFWoUZT7ABptwKPQ52Ea7URk6vll88bWBVhodtnlfEuCcKWNGoc+uGbw1cwa9IKh/w==,
      }
    dev: false

  /language-tags@1.0.9:
    resolution:
      {
        integrity: sha512-MbjN408fEndfiQXbFQ1vnd+1NoLDsnQW41410oQBXiyXDMYH5z505juWa4KUE1LqxRC7DgOgZDbKLxHIwm27hA==,
      }
    engines: { node: ">=0.10" }
    dependencies:
      language-subtag-registry: 0.3.22
    dev: false

  /levn@0.4.1:
    resolution:
      {
        integrity: sha512-+bT2uH4E5LGE7h/n3evcS/sQlJXCpIp6ym8OWJ5eV6+67Dsql/LaaT7qJBAt2rzfoa/5QBGBhxDix1dMt2kQKQ==,
      }
    engines: { node: ">= 0.8.0" }
    dependencies:
      prelude-ls: 1.2.1
      type-check: 0.4.0

  /linkify-it@5.0.0:
    resolution:
      {
        integrity: sha512-5aHCbzQRADcdP+ATqnDuhhJ/MRIqDkZX5pyjFHRRysS8vZ5AbqGEoFIb6pYHPZ+L/OC2Lc+xT8uHVVR5CAK/wQ==,
      }
    dependencies:
      uc.micro: 2.0.0
    dev: false

  /linkifyjs@4.1.3:
    resolution:
      {
        integrity: sha512-auMesunaJ8yfkHvK4gfg1K0SaKX/6Wn9g2Aac/NwX+l5VdmFZzo/hdPGxEOETj+ryRa4/fiOPjeeKURSAJx1sg==,
      }
    dev: false

  /local-pkg@0.5.0:
    resolution:
      {
        integrity: sha512-ok6z3qlYyCDS4ZEU27HaU6x/xZa9Whf8jD4ptH5UZTQYZVYeb9bnZ3ojVhiJNLiXK1Hfc0GNbLXcmZ5plLDDBg==,
      }
    engines: { node: ">=14" }
    dependencies:
      mlly: 1.5.0
      pkg-types: 1.0.3
    dev: true

  /locate-path@6.0.0:
    resolution:
      {
        integrity: sha512-iPZK6eYjbxRu3uB4/WZ3EsEIMJFMqAoopl3R+zuq0UjcAm/MO6KCweDgPfP3elTztoKP3KtnVHxTn2NHBSDVUw==,
      }
    engines: { node: ">=10" }
    dependencies:
      p-locate: 5.0.0

  /lodash.get@4.4.2:
    resolution:
      {
        integrity: sha512-z+Uw/vLuy6gQe8cfaFWD7p0wVv8fJl3mbzXh33RS+0oW2wvUqiRXiQ69gLWSLpgB5/6sU+r6BlQR0MBILadqTQ==,
      }
    dev: true

  /lodash.merge@4.6.2:
    resolution:
      {
        integrity: sha512-0KpjqXRVvrYyCsX1swR/XTK0va6VQkQM6MNo7PqW77ByjAhoARA8EfrP1N4+KlKj8YS0ZUCtRT/YUuhyYDujIQ==,
      }

  /lodash.throttle@4.1.1:
    resolution:
      {
        integrity: sha512-wIkUCfVKpVsWo3JSZlc+8MB5it+2AN5W8J7YVMST30UrvcQNZ1Okbj+rbVniijTWE6FGYy4XJq/rHkas8qJMLQ==,
      }
    dev: true

  /lodash@4.17.21:
    resolution:
      {
        integrity: sha512-v2kDEe57lecTulaDIuNTPy3Ry4gLGJ6Z1O3vE1krgXZNrsQ+LFTGHVxVjcXPs17LhbZVGedAJv8XZ1tvj5FvSg==,
      }
    dev: true

  /log-symbols@3.0.0:
    resolution:
      {
        integrity: sha512-dSkNGuI7iG3mfvDzUuYZyvk5dD9ocYCYzNU6CYDE6+Xqd+gwme6Z00NS3dUh8mq/73HaEtT7m6W+yUPtU6BZnQ==,
      }
    engines: { node: ">=8" }
    dependencies:
      chalk: 2.4.2
    dev: true

  /log-symbols@4.1.0:
    resolution:
      {
        integrity: sha512-8XPvpAA8uyhfteu8pIvQxpJZ7SYYdpUivZpGy6sFsBuKRY/7rQGavedeB8aK+Zkyq6upMFVL/9AW6vOYzfRyLg==,
      }
    engines: { node: ">=10" }
    dependencies:
      chalk: 4.1.2
      is-unicode-supported: 0.1.0
    dev: true

  /loose-envify@1.4.0:
    resolution:
      {
        integrity: sha512-lyuxPGr/Wfhrlem2CL/UcnUc1zcqKAImBDzukY7Y5F/yQiNdko6+fRLevlw1HgMySw7f611UIY408EtxRSoK3Q==,
      }
    dependencies:
      js-tokens: 4.0.0
    dev: false

  /loupe@2.3.7:
    resolution:
      {
        integrity: sha512-zSMINGVYkdpYSOBmLi0D1Uo7JU9nVdQKrHxC8eYlV+9YKK9WePqAlL7lSlorG/U2Fw1w0hTBmaa/jrQ3UbPHtA==,
      }
    dependencies:
      get-func-name: 2.0.2
    dev: true

  /lower-case-first@1.0.2:
    resolution:
      {
        integrity: sha512-UuxaYakO7XeONbKrZf5FEgkantPf5DUqDayzP5VXZrtRPdH86s4kN47I8B3TW10S4QKiE3ziHNf3kRN//okHjA==,
      }
    dependencies:
      lower-case: 1.1.4
    dev: true

  /lower-case@1.1.4:
    resolution:
      {
        integrity: sha512-2Fgx1Ycm599x+WGpIYwJOvsjmXFzTSc34IwDWALRA/8AopUKAVPwfJ+h5+f85BCp0PWmmJcWzEpxOpoXycMpdA==,
      }
    dev: true

  /lru-cache@10.2.0:
    resolution:
      {
        integrity: sha512-2bIM8x+VAf6JT4bKAljS1qUWgMsqZRPGJS6FSahIMPVvctcNhyVp7AJu7quxOW9jwkryBReKZY5tY5JYv2n/7Q==,
      }
    engines: { node: 14 || >=16.14 }
    dev: false

  /lru-cache@5.1.1:
    resolution:
      {
        integrity: sha512-KpNARQA3Iwv+jTA0utUVVbrh+Jlrr1Fv0e56GGzAFOXN7dk/FviaDW8LHmK52DlcH4WP2n6gI8vN1aesBFgo9w==,
      }
    dependencies:
      yallist: 3.1.1

  /lru-cache@6.0.0:
    resolution:
      {
        integrity: sha512-Jo6dJ04CmSjuznwJSS3pUeWmd/H0ffTlkXXgwZi+eq1UCmqQwCh+eLsYOYCwY991i2Fah4h1BEMCx4qThGbsiA==,
      }
    engines: { node: ">=10" }
    dependencies:
      yallist: 4.0.0

  /lru-cache@7.18.3:
    resolution:
      {
        integrity: sha512-jumlc0BIUrS3qJGgIkWZsyfAM7NCWiBcCDhnd+3NNM5KbBmLTgHVfWBcg6W+rLUsIpzpERPsvwUP7CckAQSOoA==,
      }
    engines: { node: ">=12" }
    dev: true

  /lru-queue@0.1.0:
    resolution:
      {
        integrity: sha512-BpdYkt9EvGl8OfWHDQPISVpcl5xZthb+XPsbELj5AQXxIC8IriDZIQYjBJPEm5rS420sjZ0TLEzRcq5KdBhYrQ==,
      }
    dependencies:
      es5-ext: 0.10.62
    dev: true

  /magic-string@0.30.6:
    resolution:
      {
        integrity: sha512-n62qCLbPjNjyo+owKtveQxZFZTBm+Ms6YoGD23Wew6Vw337PElFNifQpknPruVRQV57kVShPnLGo9vWxVhpPvA==,
      }
    engines: { node: ">=12" }
    dependencies:
      "@jridgewell/sourcemap-codec": 1.4.15
    dev: true

  /magicast@0.3.3:
    resolution:
      {
        integrity: sha512-ZbrP1Qxnpoes8sz47AM0z08U+jW6TyRgZzcWy3Ma3vDhJttwMwAFDMMQFobwdBxByBD46JYmxRzeF7w2+wJEuw==,
      }
    dependencies:
      "@babel/parser": 7.23.9
      "@babel/types": 7.23.9
      source-map-js: 1.0.2
    dev: true

  /make-dir@3.1.0:
    resolution:
      {
        integrity: sha512-g3FeP20LNwhALb/6Cz6Dd4F2ngze0jz7tbzrD2wAV+o9FeNHe4rL+yK2md0J/fiSf1sa1ADhXqi5+oVwOM/eGw==,
      }
    engines: { node: ">=8" }
    dependencies:
      semver: 6.3.1
    dev: false

  /make-dir@4.0.0:
    resolution:
      {
        integrity: sha512-hXdUTZYIVOt1Ex//jAQi+wTZZpUpwBj/0QsOzqegb3rGMMeJiSEu5xLHnYfBrRV4RH2+OCSOO95Is/7x1WJ4bw==,
      }
    engines: { node: ">=10" }
    dependencies:
      semver: 7.5.4
    dev: true

  /make-error@1.3.6:
    resolution:
      {
        integrity: sha512-s8UhlNe7vPKomQhC1qFelMokr/Sc3AgNbso3n74mVPA5LTZwkB9NlXf4XPamLxJE8h0gh73rM94xvwRT2CVInw==,
      }

  /mantine-modal-manager@7.5.1(@mantine/core@7.5.1)(@mantine/hooks@7.5.1)(react-dom@18.2.0)(react@18.2.0):
    resolution:
      {
        integrity: sha512-wOkG/ZBZiy05UdjI+UbSqut+eKehAvQdeOlpFflBSl2SaG2M1iSV0Zf+vN1+10y+9KBv13iAJtXCKtNDFj4LwA==,
      }
    peerDependencies:
      "@mantine/core": 7.5.1
      "@mantine/hooks": 7.5.1
      react: ^18.2.0
      react-dom: ^18.2.0
    dependencies:
      "@mantine/core": 7.5.1(@mantine/hooks@7.5.1)(@types/react@18.2.55)(react-dom@18.2.0)(react@18.2.0)
      "@mantine/hooks": 7.5.1(react@18.2.0)
      react: 18.2.0
      react-dom: 18.2.0(react@18.2.0)
    dev: false

  /markdown-it@14.0.0:
    resolution:
      {
        integrity: sha512-seFjF0FIcPt4P9U39Bq1JYblX0KZCjDLFFQPHpL5AzHpqPEKtosxmdq/LTVZnjfH7tjt9BxStm+wXcDBNuYmzw==,
      }
    hasBin: true
    dependencies:
      argparse: 2.0.1
      entities: 4.5.0
      linkify-it: 5.0.0
      mdurl: 2.0.0
      punycode.js: 2.3.1
      uc.micro: 2.0.0
    dev: false

  /mdurl@2.0.0:
    resolution:
      {
        integrity: sha512-Lf+9+2r+Tdp5wXDXC4PcIBjTDtq4UKjCPMQhKIuzpJNW0b96kVqSwW0bT7FhRSfmAiFYgP+SCRvdrDozfh0U5w==,
      }
    dev: false

  /memoizee@0.4.15:
    resolution:
      {
        integrity: sha512-UBWmJpLZd5STPm7PMUlOw/TSy972M+z8gcyQ5veOnSDRREz/0bmpyTfKt3/51DhEBqCZQn1udM/5flcSPYhkdQ==,
      }
    dependencies:
      d: 1.0.1
      es5-ext: 0.10.62
      es6-weak-map: 2.0.3
      event-emitter: 0.3.5
      is-promise: 2.2.2
      lru-queue: 0.1.0
      next-tick: 1.1.0
      timers-ext: 0.1.7
    dev: true

  /merge-stream@2.0.0:
    resolution:
      {
        integrity: sha512-abv/qOcuPfk3URPfDzmZU1LKmuw8kT+0nIHvKrKgFrwifol/doWcdA4ZqsWQ8ENrFKkd67Mfpo/LovbIUsbt3w==,
      }
    dev: true

  /merge2@1.4.1:
    resolution:
      {
        integrity: sha512-8q7VEgMJW4J8tcfVPy8g09NcQwZdbwFEqhe/WZkoIzjn/3TGDwtOCYtXGxA3O8tPzpczCCDgv+P2P5y00ZJOOg==,
      }
    engines: { node: ">= 8" }

  /micromatch@4.0.5:
    resolution:
      {
        integrity: sha512-DMy+ERcEW2q8Z2Po+WNXuw3c5YaUSFjAO5GsJqfEl7UjvtIuFKO6ZrKvcItdy98dwFI2N1tg3zNIdKaQT+aNdA==,
      }
    engines: { node: ">=8.6" }
    dependencies:
      braces: 3.0.2
      picomatch: 2.3.1

  /mimic-fn@2.1.0:
    resolution:
      {
        integrity: sha512-OqbOk5oEQeAZ8WXWydlu9HJjz9WVdEIvamMCcXmuqUYjTknH/sqsWvhQ3vgwKFRR1HpjvNBKQ37nbJgYzGqGcg==,
      }
    engines: { node: ">=6" }
    dev: true

  /mimic-fn@4.0.0:
    resolution:
      {
        integrity: sha512-vqiC06CuhBTUdZH+RYl8sFrL096vA45Ok5ISO6sE/Mr1jRbGH4Csnhi8f3wKVl7x8mO4Au7Ir9D3Oyv1VYMFJw==,
      }
    engines: { node: ">=12" }
    dev: true

  /mimic-response@3.1.0:
    resolution:
      {
        integrity: sha512-z0yWI+4FDrrweS8Zmt4Ej5HdJmky15+L2e6Wgn3+iK5fWzb6T3fhNFq2+MeTRb064c6Wr4N/wv0DzQTjNzHNGQ==,
      }
    engines: { node: ">=10" }
    dev: false

  /minimatch@3.1.2:
    resolution:
      {
        integrity: sha512-J7p63hRiAjw1NDEww1W7i37+ByIrOWO5XQQAzZ3VOcL0PNybwpfmV/N05zFAzwQ9USyEcX6t3UO+K5aqBQOIHw==,
      }
    dependencies:
      brace-expansion: 1.1.11

  /minimatch@5.1.6:
    resolution:
      {
        integrity: sha512-lKwV/1brpG6mBUFHtb7NUmtABCb2WZZmm2wNiOA5hAb8VdCS4B3dtMWyvcoViccwAW/COERjXLt0zP1zXUN26g==,
      }
    engines: { node: ">=10" }
    dependencies:
      brace-expansion: 2.0.1
    dev: true

  /minimatch@7.4.6:
    resolution:
      {
        integrity: sha512-sBz8G/YjVniEz6lKPNpKxXwazJe4c19fEfV2GDMX6AjFz+MX9uDWIZW8XreVhkFW3fkIdTv/gxWr/Kks5FFAVw==,
      }
    engines: { node: ">=10" }
    dependencies:
      brace-expansion: 2.0.1
    dev: true

  /minimatch@9.0.3:
    resolution:
      {
        integrity: sha512-RHiac9mvaRw0x3AYRgDC1CxAP7HTcNrrECeA8YYJeWnpo+2Q5CegtZjaotWTWxDG3UeGA1coE05iH1mPjT/2mg==,
      }
    engines: { node: ">=16 || 14 >=14.17" }
    dependencies:
      brace-expansion: 2.0.1

  /minimist@1.2.8:
    resolution:
      {
        integrity: sha512-2yyAR8qBkN3YuheJanUpWC5U3bb5osDywNB8RzDVlDwDHbocAJveqqj1u8+SVD7jkWT4yvsHCpWqqWqAxb0zCA==,
      }

  /minipass@3.1.6:
    resolution:
      {
        integrity: sha512-rty5kpw9/z8SX9dmxblFA6edItUmwJgMeYDZRrwlIVN27i8gysGbznJwUggw2V/FVqFSDdWy040ZPS811DYAqQ==,
      }
    engines: { node: ">=8" }
    dependencies:
      yallist: 4.0.0
    dev: false

  /minipass@5.0.0:
    resolution:
      {
        integrity: sha512-3FnjYuehv9k6ovOEbyOswadCDPX1piCfhV8ncmYtHOjuPwylVWsghTLo7rabjC3Rx5xD4HDx8Wm1xnMF7S5qFQ==,
      }
    engines: { node: ">=8" }
    dev: false

  /minizlib@2.1.2:
    resolution:
      {
        integrity: sha512-bAxsR8BVfj60DWXHE3u30oHzfl4G7khkSuPW+qvpd7jFRHm7dLxOjUk1EHACJ/hxLY8phGJ0YhYHZo7jil7Qdg==,
      }
    engines: { node: ">= 8" }
    dependencies:
      minipass: 3.1.6
      yallist: 4.0.0
    dev: false

  /mkdirp-classic@0.5.3:
    resolution:
      {
        integrity: sha512-gKLcREMhtuZRwRAfqP3RFW+TK4JqApVBtOIftVgjuABpAtpxhPGaDcfvbhNvD0B8iD1oUr/txX35NjcaY6Ns/A==,
      }
    dev: false

  /mkdirp@0.5.6:
    resolution:
      {
        integrity: sha512-FP+p8RB8OWpF3YZBCrP5gtADmtXApB5AMLn+vdyA+PyxCjrCs00mjyUozssO33cwDeT3wNGdLxJ5M//YqtHAJw==,
      }
    hasBin: true
    dependencies:
      minimist: 1.2.8
    dev: true

  /mkdirp@1.0.4:
    resolution:
      {
        integrity: sha512-vVqVZQyf3WLx2Shd0qJ9xuvqgAyKPLAiqITEtqW0oIUjzo3PePDd6fW9iFz30ef7Ysp/oiWqbhszeGWW2T6Gzw==,
      }
    engines: { node: ">=10" }
    hasBin: true
    dev: false

  /mlly@1.5.0:
    resolution:
      {
        integrity: sha512-NPVQvAY1xr1QoVeG0cy8yUYC7FQcOx6evl/RjT1wL5FvzPnzOysoqB/jmx/DhssT2dYa8nxECLAaFI/+gVLhDQ==,
      }
    dependencies:
      acorn: 8.11.3
      pathe: 1.1.2
      pkg-types: 1.0.3
      ufo: 1.3.2
    dev: true

  /mrmime@2.0.0:
    resolution:
      {
        integrity: sha512-eu38+hdgojoyq63s+yTpN4XMBdt5l8HhMhc4VKLO9KM5caLIBvUm4thi7fFaxyTmCKeNnXZ5pAlBwCUnhA09uw==,
      }
    engines: { node: ">=10" }
    dev: true

  /ms@2.1.2:
    resolution:
      {
        integrity: sha512-sGkPx+VjMtmA6MX27oA4FBFELFCZZ4S4XqeGOXCv68tT+jb3vk/RyaKWP0PTKyWtmLSM0b+adUTEvbs1PEaH2w==,
      }

  /ms@2.1.3:
    resolution:
      {
        integrity: sha512-6FlzubTLZG3J2a/NVCAleEhjzq5oxgHyaCU9yYXvcLsvoVaHJq/s5xXI6/XXP6tz7R9xAOtHnSO/tXtF3WRTlA==,
      }
    dev: false

  /mute-stream@0.0.8:
    resolution:
      {
        integrity: sha512-nnbWWOkoWyUsTjKrhgD0dcz22mdkSnpYqbEjIm2nhwhuxlSkpywJmBo8h0ZqJdkp73mb90SssHkN4rsRaBAfAA==,
      }
    dev: true

  /nanoid@3.3.7:
    resolution:
      {
        integrity: sha512-eSRppjcPIatRIMC1U6UngP8XFcz8MQWGQdt1MTBQ7NaAmvXDfvNxbvWV3x2y6CdEUciCSsDHDQZbhYaB8QEo2g==,
      }
    engines: { node: ^10 || ^12 || ^13.7 || ^14 || >=15.0.1 }
    hasBin: true

  /napi-build-utils@1.0.2:
    resolution:
      {
        integrity: sha512-ONmRUqK7zj7DWX0D9ADe03wbwOBZxNAfF20PlGfCWQcD3+/MakShIHrMqx9YwPTfxDdF1zLeL+RGZiR9kGMLdg==,
      }
    dev: false

  /natural-compare@1.4.0:
    resolution:
      {
        integrity: sha512-OWND8ei3VtNC9h7V60qff3SVobHr996CTwgxubgyQYEpg290h9J0buyECNNJexkFm5sOajh5G116RYA1c8ZMSw==,
      }

  /neo-async@2.6.2:
    resolution:
      {
        integrity: sha512-Yd3UES5mWCSqR+qNT93S3UoYUkqAZ9lLg8a7g9rimsWmYGK8cVToA4/sF3RrshdyV3sAGMXVUmpMYOw+dLpOuw==,
      }
    dev: true

  /netmask@2.0.2:
    resolution:
      {
        integrity: sha512-dBpDMdxv9Irdq66304OLfEmQ9tbNRFnFTuZiLo+bD+r332bBmMJ8GBLXklIXXgxd3+v9+KUnZaUR5PJMa75Gsg==,
      }
    engines: { node: ">= 0.4.0" }
    dev: true

<<<<<<< HEAD
  /next-auth@5.0.0-beta.8(next@14.1.0)(react@18.2.0):
    resolution:
      {
        integrity: sha512-KRO3VBngzuxnfHhacXvp4lKa9afoE73D3Q4EiMSuQIKrg2KVFfB/uTRVro4Pjnhr/TzLqYZoaiJBfGpyhgby2Q==,
      }
=======
  /next-auth@5.0.0-beta.9(next@14.1.0)(react@18.2.0):
    resolution: {integrity: sha512-BWFiwJ/wzfxWpHnGpAoFsXHSlVofWgFns6tjtIGeDrXfEf3D+afnBpmzCNyek2RNYDVgMHi8Q5uXzFoNBd2l5g==}
>>>>>>> 975f9123
    peerDependencies:
      "@simplewebauthn/browser": ^9.0.1
      "@simplewebauthn/server": ^9.0.1
      next: ^14
      nodemailer: ^6.6.5
      react: ^18.2.0
    peerDependenciesMeta:
      "@simplewebauthn/browser":
        optional: true
      "@simplewebauthn/server":
        optional: true
      nodemailer:
        optional: true
    dependencies:
<<<<<<< HEAD
      "@auth/core": 0.26.2
=======
      '@auth/core': 0.26.3
>>>>>>> 975f9123
      next: 14.1.0(@babel/core@7.23.9)(react-dom@18.2.0)(react@18.2.0)(sass@1.70.0)
      react: 18.2.0
    dev: false

  /next-international@1.2.3:
    resolution:
      {
        integrity: sha512-pLHX6dIjg2bd/LHcBIylhQXsiv2CQgAEKXb1tlVMXIj+RxpxgB9ymgkNdm4OsEmEpVlleCoq4T3k4Pi9QXZ8wQ==,
      }
    dependencies:
      client-only: 0.0.1
      international-types: 0.8.1
      server-only: 0.0.1
    dev: false

  /next-tick@1.1.0:
    resolution:
      {
        integrity: sha512-CXdUiJembsNjuToQvxayPZF9Vqht7hewsvy2sOWafLvi2awflj9mOC6bHIg50orX8IJvWKY9wYQ/zB2kogPslQ==,
      }
    dev: true

  /next@14.1.0(@babel/core@7.23.9)(react-dom@18.2.0)(react@18.2.0)(sass@1.70.0):
    resolution:
      {
        integrity: sha512-wlzrsbfeSU48YQBjZhDzOwhWhGsy+uQycR8bHAOt1LY1bn3zZEcDyHQOEoN3aWzQ8LHCAJ1nqrWCc9XF2+O45Q==,
      }
    engines: { node: ">=18.17.0" }
    hasBin: true
    peerDependencies:
      "@opentelemetry/api": ^1.1.0
      react: ^18.2.0
      react-dom: ^18.2.0
      sass: ^1.3.0
    peerDependenciesMeta:
      "@opentelemetry/api":
        optional: true
      sass:
        optional: true
    dependencies:
      "@next/env": 14.1.0
      "@swc/helpers": 0.5.2
      busboy: 1.6.0
      caniuse-lite: 1.0.30001583
      graceful-fs: 4.2.11
      postcss: 8.4.31
      react: 18.2.0
      react-dom: 18.2.0(react@18.2.0)
      sass: 1.70.0
      styled-jsx: 5.1.1(@babel/core@7.23.9)(react@18.2.0)
    optionalDependencies:
      "@next/swc-darwin-arm64": 14.1.0
      "@next/swc-darwin-x64": 14.1.0
      "@next/swc-linux-arm64-gnu": 14.1.0
      "@next/swc-linux-arm64-musl": 14.1.0
      "@next/swc-linux-x64-gnu": 14.1.0
      "@next/swc-linux-x64-musl": 14.1.0
      "@next/swc-win32-arm64-msvc": 14.1.0
      "@next/swc-win32-ia32-msvc": 14.1.0
      "@next/swc-win32-x64-msvc": 14.1.0
    transitivePeerDependencies:
      - "@babel/core"
      - babel-plugin-macros
    dev: false

  /no-case@2.3.2:
    resolution:
      {
        integrity: sha512-rmTZ9kz+f3rCvK2TD1Ue/oZlns7OGoIWP4fc3llxxRXlOkHKoWPPWJOfFYpITabSow43QJbRIoHQXtt10VldyQ==,
      }
    dependencies:
      lower-case: 1.1.4
    dev: true

  /node-abi@3.52.0:
    resolution:
      {
        integrity: sha512-JJ98b02z16ILv7859irtXn4oUaFWADtvkzy2c0IAatNVX2Mc9Yoh8z6hZInn3QwvMEYhHuQloYi+TTQy67SIdQ==,
      }
    engines: { node: ">=10" }
    dependencies:
      semver: 7.5.4
    dev: false

  /node-addon-api@5.1.0:
    resolution:
      {
        integrity: sha512-eh0GgfEkpnoWDq+VY8OyvYhFEzBk6jIYbRKdIlyTiAXIVJ8PyBaKb0rp7oDtoddbdoHWhq8wwr+XZ81F1rpNdA==,
      }
    dev: false

  /node-fetch@2.6.11:
    resolution:
      {
        integrity: sha512-4I6pdBY1EthSqDmJkiNk3JIT8cswwR9nfeW/cPdUagJYEQG7R95WRH74wpz7ma8Gh/9dI9FP+OU+0E4FvtA55w==,
      }
    engines: { node: 4.x || >=6.0.0 }
    peerDependencies:
      encoding: ^0.1.0
    peerDependenciesMeta:
      encoding:
        optional: true
    dependencies:
      whatwg-url: 5.0.0
    dev: false

  /node-plop@0.26.3:
    resolution:
      {
        integrity: sha512-Cov028YhBZ5aB7MdMWJEmwyBig43aGL5WT4vdoB28Oitau1zZAcHUn8Sgfk9HM33TqhtLJ9PlM/O0Mv+QpV/4Q==,
      }
    engines: { node: ">=8.9.4" }
    dependencies:
      "@babel/runtime-corejs3": 7.22.10
      "@types/inquirer": 6.5.0
      change-case: 3.1.0
      del: 5.1.0
      globby: 10.0.2
      handlebars: 4.7.8
      inquirer: 7.3.3
      isbinaryfile: 4.0.10
      lodash.get: 4.4.2
      mkdirp: 0.5.6
      resolve: 1.22.4
    dev: true

  /node-releases@2.0.13:
    resolution:
      {
        integrity: sha512-uYr7J37ae/ORWdZeQ1xxMJe3NtdmqMC/JZK+geofDrkLUApKRHPd18/TxtBOJ4A0/+uUIliorNrfYV6s1b02eQ==,
      }
    dev: false

  /node-releases@2.0.14:
    resolution:
      {
        integrity: sha512-y10wOWt8yZpqXmOgRo77WaHEmhYQYGNA6y421PKsKYWEK8aW+cqAphborZDhqfyKrbZEN92CN1X2KbafY2s7Yw==,
      }

  /nopt@5.0.0:
    resolution:
      {
        integrity: sha512-Tbj67rffqceeLpcRXrT7vKAN8CwfPeIBgM7E6iBkmKLV7bEMwpGgYLGv0jACUsECaa/vuxP0IjEont6umdMgtQ==,
      }
    engines: { node: ">=6" }
    dependencies:
      abbrev: 1.1.1
    dev: false

  /normalize-path@3.0.0:
    resolution:
      {
        integrity: sha512-6eZs5Ls3WtCisHWp9S2GUy8dqkpGi4BVSz3GaqiE6ezub0512ESztXUwUB6C6IKbQkY2Pnb/mD4WYojCRwcwLA==,
      }
    engines: { node: ">=0.10.0" }
    dev: false

  /npm-run-path@4.0.1:
    resolution:
      {
        integrity: sha512-S48WzZW777zhNIrn7gxOlISNAqi9ZC/uQFnRdbeIHhZhCA6UqpkOT8T1G7BvfdgP4Er8gF4sUbaS0i7QvIfCWw==,
      }
    engines: { node: ">=8" }
    dependencies:
      path-key: 3.1.1
    dev: true

  /npm-run-path@5.2.0:
    resolution:
      {
        integrity: sha512-W4/tgAXFqFA0iL7fk0+uQ3g7wkL8xJmx3XdK0VGb4cHW//eZTtKGvFBBoRKVTpY7n6ze4NL9ly7rgXcHufqXKg==,
      }
    engines: { node: ^12.20.0 || ^14.13.1 || >=16.0.0 }
    dependencies:
      path-key: 4.0.0
    dev: true

  /npmlog@5.0.1:
    resolution:
      {
        integrity: sha512-AqZtDUWOMKs1G/8lwylVjrdYgqA4d9nu8hc+0gzRxlDb1I10+FHBGMXs6aiQHFdCUUlqH99MUMuLfzWDNDtfxw==,
      }
    dependencies:
      are-we-there-yet: 2.0.0
      console-control-strings: 1.1.0
      gauge: 3.0.2
      set-blocking: 2.0.0
    dev: false

  /oauth4webapi@2.10.3:
    resolution:
      {
        integrity: sha512-9FkXEXfzVKzH63GUOZz1zMr3wBaICSzk6DLXx+CGdrQ10ItNk2ePWzYYc1fdmKq1ayGFb2aX97sRCoZ2s0mkDw==,
      }
    dev: false

  /object-assign@4.1.1:
    resolution:
      {
        integrity: sha512-rJgTQnkUnH1sFw8yT6VSU3zD3sWmu6sZhIseY8VX+GRu3P6F7Fu+JNDoXfklElbLJSnc3FUQHVe4cU5hj+BcUg==,
      }
    engines: { node: ">=0.10.0" }
    dev: false

  /object-inspect@1.12.3:
    resolution:
      {
        integrity: sha512-geUvdk7c+eizMNUDkRpW1wJwgfOiOeHbxBR/hLXK1aT6zmVSO0jsQcs7fj6MGw89jC/cjGfLcNOrtMYtGqm81g==,
      }
    dev: false

  /object-keys@1.1.1:
    resolution:
      {
        integrity: sha512-NuAESUOUMrlIXOfHKzD6bpPu3tYt3xvjNdRIQ+FeT0lNb4K8WR70CaDxhuNguS2XG+GjkyMwOzsN5ZktImfhLA==,
      }
    engines: { node: ">= 0.4" }
    dev: false

  /object.assign@4.1.4:
    resolution:
      {
        integrity: sha512-1mxKf0e58bvyjSCtKYY4sRe9itRk3PJpquJOjeIkz885CczcI4IvJJDLPS72oowuSh+pBxUFROpX+TU++hxhZQ==,
      }
    engines: { node: ">= 0.4" }
    dependencies:
      call-bind: 1.0.2
      define-properties: 1.2.1
      has-symbols: 1.0.3
      object-keys: 1.1.1
    dev: false

  /object.entries@1.1.6:
    resolution:
      {
        integrity: sha512-leTPzo4Zvg3pmbQ3rDK69Rl8GQvIqMWubrkxONG9/ojtFE2rD9fjMKfSI5BxW3osRH1m6VdzmqK8oAY9aT4x5w==,
      }
    engines: { node: ">= 0.4" }
    dependencies:
      call-bind: 1.0.2
      define-properties: 1.2.0
      es-abstract: 1.22.1
    dev: false

  /object.entries@1.1.7:
    resolution:
      {
        integrity: sha512-jCBs/0plmPsOnrKAfFQXRG2NFjlhZgjjcBLSmTnEhU8U6vVTsVe8ANeQJCHTl3gSsI4J+0emOoCgoKlmQPMgmA==,
      }
    engines: { node: ">= 0.4" }
    dependencies:
      call-bind: 1.0.2
      define-properties: 1.2.0
      es-abstract: 1.22.1
    dev: false

  /object.fromentries@2.0.6:
    resolution:
      {
        integrity: sha512-VciD13dswC4j1Xt5394WR4MzmAQmlgN72phd/riNp9vtD7tp4QQWJ0R4wvclXcafgcYK8veHRed2W6XeGBvcfg==,
      }
    engines: { node: ">= 0.4" }
    dependencies:
      call-bind: 1.0.2
      define-properties: 1.2.0
      es-abstract: 1.22.1
    dev: false

  /object.fromentries@2.0.7:
    resolution:
      {
        integrity: sha512-UPbPHML6sL8PI/mOqPwsH4G6iyXcCGzLin8KvEPenOZN5lpCNBZZQ+V62vdjB1mQHrmqGQt5/OJzemUA+KJmEA==,
      }
    engines: { node: ">= 0.4" }
    dependencies:
      call-bind: 1.0.2
      define-properties: 1.2.1
      es-abstract: 1.22.1
    dev: false

  /object.groupby@1.0.1:
    resolution:
      {
        integrity: sha512-HqaQtqLnp/8Bn4GL16cj+CUYbnpe1bh0TtEaWvybszDG4tgxCJuRpV8VGuvNaI1fAnI4lUJzDG55MXcOH4JZcQ==,
      }
    dependencies:
      call-bind: 1.0.2
      define-properties: 1.2.1
      es-abstract: 1.22.1
      get-intrinsic: 1.2.1
    dev: false

  /object.hasown@1.1.2:
    resolution:
      {
        integrity: sha512-B5UIT3J1W+WuWIU55h0mjlwaqxiE5vYENJXIXZ4VFe05pNYrkKuK0U/6aFcb0pKywYJh7IhfoqUfKVmrJJHZHw==,
      }
    dependencies:
      define-properties: 1.2.0
      es-abstract: 1.22.1
    dev: false

  /object.omit@3.0.0:
    resolution:
      {
        integrity: sha512-EO+BCv6LJfu+gBIF3ggLicFebFLN5zqzz/WWJlMFfkMyGth+oBkhxzDl0wx2W4GkLzuQs/FsSkXZb2IMWQqmBQ==,
      }
    engines: { node: ">=0.10.0" }
    dependencies:
      is-extendable: 1.0.1
    dev: false

  /object.pick@1.3.0:
    resolution:
      {
        integrity: sha512-tqa/UMy/CCoYmj+H5qc07qvSL9dqcs/WZENZ1JbtWBlATP+iVOe778gE6MSijnyCnORzDuX6hU+LA4SZ09YjFQ==,
      }
    engines: { node: ">=0.10.0" }
    dependencies:
      isobject: 3.0.1
    dev: false

  /object.values@1.1.6:
    resolution:
      {
        integrity: sha512-FVVTkD1vENCsAcwNs9k6jea2uHC/X0+JcjG8YA60FN5CMaJmG95wT9jek/xX9nornqGRrBkKtzuAu2wuHpKqvw==,
      }
    engines: { node: ">= 0.4" }
    dependencies:
      call-bind: 1.0.2
      define-properties: 1.2.0
      es-abstract: 1.22.1
    dev: false

  /object.values@1.1.7:
    resolution:
      {
        integrity: sha512-aU6xnDFYT3x17e/f0IiiwlGPTy2jzMySGfUB4fq6z7CV8l85CWHDk5ErhyhpfDHhrOMwGFhSQkhMGHaIotA6Ng==,
      }
    engines: { node: ">= 0.4" }
    dependencies:
      call-bind: 1.0.2
      define-properties: 1.2.1
      es-abstract: 1.22.1
    dev: false

  /once@1.4.0:
    resolution:
      {
        integrity: sha512-lNaJgI+2Q5URQBkccEKHTQOPaXdUxnZZElQTZY0MFUAuaEqe1E+Nyvgdz/aIyNi6Z9MzO5dv1H8n58/GELp3+w==,
      }
    dependencies:
      wrappy: 1.0.2

  /onetime@5.1.2:
    resolution:
      {
        integrity: sha512-kbpaSSGJTWdAY5KPVeMOKXSrPtr8C8C7wodJbcsd51jRnmD+GZu8Y0VoU6Dm5Z4vWr0Ig/1NKuWRKf7j5aaYSg==,
      }
    engines: { node: ">=6" }
    dependencies:
      mimic-fn: 2.1.0
    dev: true

  /onetime@6.0.0:
    resolution:
      {
        integrity: sha512-1FlR+gjXK7X+AsAHso35MnyN5KqGwJRi/31ft6x0M194ht7S+rWAvd7PHss9xSKMzE0asv1pyIHaJYq+BbacAQ==,
      }
    engines: { node: ">=12" }
    dependencies:
      mimic-fn: 4.0.0
    dev: true

  /optionator@0.9.3:
    resolution:
      {
        integrity: sha512-JjCoypp+jKn1ttEFExxhetCKeJt9zhAgAve5FXHixTvFDW/5aEktX9bufBKLRRMdU7bNtpLfcGu94B3cdEJgjg==,
      }
    engines: { node: ">= 0.8.0" }
    dependencies:
      "@aashutoshrathi/word-wrap": 1.2.6
      deep-is: 0.1.4
      fast-levenshtein: 2.0.6
      levn: 0.4.1
      prelude-ls: 1.2.1
      type-check: 0.4.0

  /ora@4.1.1:
    resolution:
      {
        integrity: sha512-sjYP8QyVWBpBZWD6Vr1M/KwknSw6kJOz41tvGMlwWeClHBtYKTbHMki1PsLZnxKpXMPbTKv9b3pjQu3REib96A==,
      }
    engines: { node: ">=8" }
    dependencies:
      chalk: 3.0.0
      cli-cursor: 3.1.0
      cli-spinners: 2.9.0
      is-interactive: 1.0.0
      log-symbols: 3.0.0
      mute-stream: 0.0.8
      strip-ansi: 6.0.1
      wcwidth: 1.0.1
    dev: true

  /ora@5.4.1:
    resolution:
      {
        integrity: sha512-5b6Y85tPxZZ7QytO+BQzysW31HJku27cRIlkbAXaNx+BdcVi+LlRFmVXzeF6a7JCwJpyw5c4b+YSVImQIrBpuQ==,
      }
    engines: { node: ">=10" }
    dependencies:
      bl: 4.1.0
      chalk: 4.1.2
      cli-cursor: 3.1.0
      cli-spinners: 2.9.0
      is-interactive: 1.0.0
      is-unicode-supported: 0.1.0
      log-symbols: 4.1.0
      strip-ansi: 6.0.1
      wcwidth: 1.0.1
    dev: true

  /orderedmap@2.1.1:
    resolution:
      {
        integrity: sha512-TvAWxi0nDe1j/rtMcWcIj94+Ffe6n7zhow33h40SKxmsmozs6dz/e+EajymfoFcHd7sxNn8yHM8839uixMOV6g==,
      }
    dev: false

  /os-tmpdir@1.0.2:
    resolution:
      {
        integrity: sha512-D2FR03Vir7FIu45XBY20mTb+/ZSWB00sjU9jdQXt83gDrI4Ztz5Fs7/yy74g2N5SVQY4xY1qDr4rNddwYRVX0g==,
      }
    engines: { node: ">=0.10.0" }
    dev: true

  /p-limit@3.1.0:
    resolution:
      {
        integrity: sha512-TYOanM3wGwNGsZN2cVTYPArw454xnXj5qmWF1bEoAc4+cU/ol7GVh7odevjp1FNHduHc3KZMcFduxU5Xc6uJRQ==,
      }
    engines: { node: ">=10" }
    dependencies:
      yocto-queue: 0.1.0

  /p-limit@5.0.0:
    resolution:
      {
        integrity: sha512-/Eaoq+QyLSiXQ4lyYV23f14mZRQcXnxfHrN0vCai+ak9G0pp9iEQukIIZq5NccEvwRB8PUnZT0KsOoDCINS1qQ==,
      }
    engines: { node: ">=18" }
    dependencies:
      yocto-queue: 1.0.0
    dev: true

  /p-locate@5.0.0:
    resolution:
      {
        integrity: sha512-LaNjtRWUBY++zB5nE/NwcaoMylSPk+S+ZHNB1TzdbMJMny6dynpAGt7X/tl/QYq3TIeE6nxHppbo2LGymrG5Pw==,
      }
    engines: { node: ">=10" }
    dependencies:
      p-limit: 3.1.0

  /p-map@3.0.0:
    resolution:
      {
        integrity: sha512-d3qXVTF/s+W+CdJ5A29wywV2n8CQQYahlgz2bFiA+4eVNJbHJodPZ+/gXwPGh0bOqA+j8S+6+ckmvLGPk1QpxQ==,
      }
    engines: { node: ">=8" }
    dependencies:
      aggregate-error: 3.1.0
    dev: true

  /pac-proxy-agent@7.0.0:
    resolution:
      {
        integrity: sha512-t4tRAMx0uphnZrio0S0Jw9zg3oDbz1zVhQ/Vy18FjLfP1XOLNUEjaVxYCYRI6NS+BsMBXKIzV6cTLOkO9AtywA==,
      }
    engines: { node: ">= 14" }
    dependencies:
      "@tootallnate/quickjs-emscripten": 0.23.0
      agent-base: 7.1.0
      debug: 4.3.4
      get-uri: 6.0.1
      http-proxy-agent: 7.0.0
      https-proxy-agent: 7.0.2
      pac-resolver: 7.0.0
      socks-proxy-agent: 8.0.1
    transitivePeerDependencies:
      - supports-color
    dev: true

  /pac-resolver@7.0.0:
    resolution:
      {
        integrity: sha512-Fd9lT9vJbHYRACT8OhCbZBbxr6KRSawSovFpy8nDGshaK99S/EBhVIHp9+crhxrsZOuvLpgL1n23iyPg6Rl2hg==,
      }
    engines: { node: ">= 14" }
    dependencies:
      degenerator: 5.0.1
      ip: 1.1.8
      netmask: 2.0.2
    dev: true

  /param-case@2.1.1:
    resolution:
      {
        integrity: sha512-eQE845L6ot89sk2N8liD8HAuH4ca6Vvr7VWAWwt7+kvvG5aBcPmmphQ68JsEG2qa9n1TykS2DLeMt363AAH8/w==,
      }
    dependencies:
      no-case: 2.3.2
    dev: true

  /parent-module@1.0.1:
    resolution:
      {
        integrity: sha512-GQ2EWRpQV8/o+Aw8YqtfZZPfNRWZYkbidE9k5rpl/hC3vtHHBfGm2Ifi6qWV+coDGkrUKZAxE3Lot5kcsRlh+g==,
      }
    engines: { node: ">=6" }
    dependencies:
      callsites: 3.1.0

  /pascal-case@2.0.1:
    resolution:
      {
        integrity: sha512-qjS4s8rBOJa2Xm0jmxXiyh1+OFf6ekCWOvUaRgAQSktzlTbMotS0nmG9gyYAybCWBcuP4fsBeRCKNwGBnMe2OQ==,
      }
    dependencies:
      camel-case: 3.0.0
      upper-case-first: 1.1.2
    dev: true

  /path-case@2.1.1:
    resolution:
      {
        integrity: sha512-Ou0N05MioItesaLr9q8TtHVWmJ6fxWdqKB2RohFmNWVyJ+2zeKIeDNWAN6B/Pe7wpzWChhZX6nONYmOnMeJQ/Q==,
      }
    dependencies:
      no-case: 2.3.2
    dev: true

  /path-exists@4.0.0:
    resolution:
      {
        integrity: sha512-ak9Qy5Q7jYb2Wwcey5Fpvg2KoAc/ZIhLSLOSBmRmygPsGwkVVt0fZa0qrtMz+m6tJTAHfZQ8FnmB4MG4LWy7/w==,
      }
    engines: { node: ">=8" }

  /path-is-absolute@1.0.1:
    resolution:
      {
        integrity: sha512-AVbw3UJ2e9bq64vSaS9Am0fje1Pa8pbGqTTsmXfaIiMpnr5DlDhfJOuLj9Sf95ZPVDAUerDfEk88MPmPe7UCQg==,
      }
    engines: { node: ">=0.10.0" }

  /path-key@3.1.1:
    resolution:
      {
        integrity: sha512-ojmeN0qd+y0jszEtoY48r0Peq5dwMEkIlCOu6Q5f41lfkswXuKtYrhgoTpLnyIcHm24Uhqx+5Tqm2InSwLhE6Q==,
      }
    engines: { node: ">=8" }

  /path-key@4.0.0:
    resolution:
      {
        integrity: sha512-haREypq7xkM7ErfgIyA0z+Bj4AGKlMSdlQE2jvJo6huWD1EdkKYV+G/T4nq0YEF2vgTT8kqMFKo1uHn950r4SQ==,
      }
    engines: { node: ">=12" }
    dev: true

  /path-parse@1.0.7:
    resolution:
      {
        integrity: sha512-LDJzPVEEEPR+y48z93A0Ed0yXb8pAByGWo/k5YYdYgpY2/2EsOsksJrq7lOHxryrVOn1ejG6oAp8ahvOIQD8sw==,
      }

  /path-scurry@1.10.1:
    resolution:
      {
        integrity: sha512-MkhCqzzBEpPvxxQ71Md0b1Kk51W01lrYvlMzSUaIzNsODdd7mqhiimSZlr+VegAz5Z6Vzt9Xg2ttE//XBhH3EQ==,
      }
    engines: { node: ">=16 || 14 >=14.17" }
    dependencies:
      lru-cache: 10.2.0
      minipass: 5.0.0
    dev: false

  /path-type@4.0.0:
    resolution:
      {
        integrity: sha512-gDKb8aZMDeD/tZWs9P6+q0J9Mwkdl6xMV8TjnGP3qJVJ06bdMgkbBlLU8IdfOsIsFz2BW1rNVT3XuNEl8zPAvw==,
      }
    engines: { node: ">=8" }

  /pathe@1.1.2:
    resolution:
      {
        integrity: sha512-whLdWMYL2TwI08hn8/ZqAbrVemu0LNaNNJZX73O6qaIdCTfXutsLhMkjdENX0qhsQ9uIimo4/aQOmXkoon2nDQ==,
      }
    dev: true

  /pathval@1.1.1:
    resolution:
      {
        integrity: sha512-Dp6zGqpTdETdR63lehJYPeIOqpiNBNtc7BpWSLrOje7UaIsE5aY92r/AunQA7rsXvet3lrJ3JnZX29UPTKXyKQ==,
      }
    dev: true

  /picocolors@1.0.0:
    resolution:
      {
        integrity: sha512-1fygroTLlHu66zi26VoTDv8yRgm0Fccecssto+MhsZ0D/DGW2sm8E8AjW7NU5VVTRt5GxbeZ5qBuJr+HyLYkjQ==,
      }

  /picomatch@2.3.1:
    resolution:
      {
        integrity: sha512-JU3teHTNjmE2VCGFzuY8EXzCDVwEqB2a8fsIvwaStHhAWJEeVd1o1QD80CU6+ZdEXXSLbSsuLwJjkCBWqRQUVA==,
      }
    engines: { node: ">=8.6" }

  /pkg-types@1.0.3:
    resolution:
      {
        integrity: sha512-nN7pYi0AQqJnoLPC9eHFQ8AcyaixBUOwvqc5TDnIKCMEE6I0y8P7OKA7fPexsXGCGxQDl/cmrLAp26LhcwxZ4A==,
      }
    dependencies:
      jsonc-parser: 3.2.1
      mlly: 1.5.0
      pathe: 1.1.2
    dev: true

  /postcss-js@4.0.1(postcss@8.4.35):
    resolution:
      {
        integrity: sha512-dDLF8pEO191hJMtlHFPRa8xsizHaM82MLfNkUHdUtVEV3tgTp5oj+8qbEqYM57SLfc74KSbw//4SeJma2LRVIw==,
      }
    engines: { node: ^12 || ^14 || >= 16 }
    peerDependencies:
      postcss: ^8.4.21
    dependencies:
      camelcase-css: 2.0.1
      postcss: 8.4.35
    dev: false

  /postcss-mixins@9.0.4(postcss@8.4.35):
    resolution:
      {
        integrity: sha512-XVq5jwQJDRu5M1XGkdpgASqLk37OqkH4JCFDXl/Dn7janOJjCTEKL+36cnRVy7bMtoBzALfO7bV7nTIsFnUWLA==,
      }
    engines: { node: ">=14.0" }
    peerDependencies:
      postcss: ^8.2.14
    dependencies:
      fast-glob: 3.3.2
      postcss: 8.4.35
      postcss-js: 4.0.1(postcss@8.4.35)
      postcss-simple-vars: 7.0.1(postcss@8.4.35)
      sugarss: 4.0.1(postcss@8.4.35)
    dev: false

  /postcss-nested@6.0.1(postcss@8.4.35):
    resolution:
      {
        integrity: sha512-mEp4xPMi5bSWiMbsgoPfcP74lsWLHkQbZc3sY+jWYd65CUwXrUaTp0fmNpa01ZcETKlIgUdFN/MpS2xZtqL9dQ==,
      }
    engines: { node: ">=12.0" }
    peerDependencies:
      postcss: ^8.2.14
    dependencies:
      postcss: 8.4.35
      postcss-selector-parser: 6.0.13
    dev: false

  /postcss-preset-mantine@1.13.0(postcss@8.4.35):
    resolution:
      {
        integrity: sha512-1bv/mQz2K+/FixIMxYd83BYH7PusDZaI7LpUtKbb1l/5N5w6t1p/V9ONHfRJeeAZyfa6Xc+AtR+95VKdFXRH1g==,
      }
    peerDependencies:
      postcss: ">=8.0.0"
    dependencies:
      postcss: 8.4.35
      postcss-mixins: 9.0.4(postcss@8.4.35)
      postcss-nested: 6.0.1(postcss@8.4.35)
    dev: false

  /postcss-selector-parser@6.0.13:
    resolution:
      {
        integrity: sha512-EaV1Gl4mUEV4ddhDnv/xtj7sxwrwxdetHdWUGnT4VJQf+4d05v6lHYZr8N573k5Z0BViss7BDhfWtKS3+sfAqQ==,
      }
    engines: { node: ">=4" }
    dependencies:
      cssesc: 3.0.0
      util-deprecate: 1.0.2
    dev: false

  /postcss-simple-vars@7.0.1(postcss@8.4.35):
    resolution:
      {
        integrity: sha512-5GLLXaS8qmzHMOjVxqkk1TZPf1jMqesiI7qLhnlyERalG0sMbHIbJqrcnrpmZdKCLglHnRHoEBB61RtGTsj++A==,
      }
    engines: { node: ">=14.0" }
    peerDependencies:
      postcss: ^8.2.1
    dependencies:
      postcss: 8.4.35
    dev: false

  /postcss@8.4.31:
    resolution:
      {
        integrity: sha512-PS08Iboia9mts/2ygV3eLpY5ghnUcfLV/EXTOW1E2qYxJKGGBUtNjN76FYHnMs36RmARn41bC0AZmn+rR0OVpQ==,
      }
    engines: { node: ^10 || ^12 || >=14 }
    dependencies:
      nanoid: 3.3.7
      picocolors: 1.0.0
      source-map-js: 1.0.2
    dev: false

  /postcss@8.4.33:
    resolution:
      {
        integrity: sha512-Kkpbhhdjw2qQs2O2DGX+8m5OVqEcbB9HRBvuYM9pgrjEFUg30A9LmXNlTAUj4S9kgtGyrMbTzVjH7E+s5Re2yg==,
      }
    engines: { node: ^10 || ^12 || >=14 }
    dependencies:
      nanoid: 3.3.7
      picocolors: 1.0.0
      source-map-js: 1.0.2
    dev: true

  /postcss@8.4.35:
    resolution:
      {
        integrity: sha512-u5U8qYpBCpN13BsiEB0CbR1Hhh4Gc0zLFuedrHJKMctHCHAGrMdG0PRM/KErzAL3CU6/eckEtmHNB3x6e3c0vA==,
      }
    engines: { node: ^10 || ^12 || >=14 }
    dependencies:
      nanoid: 3.3.7
      picocolors: 1.0.0
      source-map-js: 1.0.2
    dev: false

  /preact-render-to-string@5.2.3(preact@10.11.3):
    resolution:
      {
        integrity: sha512-aPDxUn5o3GhWdtJtW0svRC2SS/l8D9MAgo2+AWml+BhDImb27ALf04Q2d+AHqUUOc6RdSXFIBVa2gxzgMKgtZA==,
      }
    peerDependencies:
      preact: ">=10"
    dependencies:
      preact: 10.11.3
      pretty-format: 3.8.0
    dev: false

  /preact@10.11.3:
    resolution:
      {
        integrity: sha512-eY93IVpod/zG3uMF22Unl8h9KkrcKIRs2EGar8hwLZZDU1lkjph303V9HZBwufh2s736U6VXuhD109LYqPoffg==,
      }
    dev: false

  /prebuild-install@7.1.1:
    resolution:
      {
        integrity: sha512-jAXscXWMcCK8GgCoHOfIr0ODh5ai8mj63L2nWrjuAgXE6tDyYGnx4/8o/rCgU+B4JSyZBKbeZqzhtwtC3ovxjw==,
      }
    engines: { node: ">=10" }
    hasBin: true
    dependencies:
      detect-libc: 2.0.2
      expand-template: 2.0.3
      github-from-package: 0.0.0
      minimist: 1.2.8
      mkdirp-classic: 0.5.3
      napi-build-utils: 1.0.2
      node-abi: 3.52.0
      pump: 3.0.0
      rc: 1.2.8
      simple-get: 4.0.1
      tar-fs: 2.1.1
      tunnel-agent: 0.6.0
    dev: false

  /prelude-ls@1.2.1:
    resolution:
      {
        integrity: sha512-vkcDPrRZo1QZLbn5RLGPpg/WmIQ65qoWWhcGKf/b5eplkkarX0m9z8ppCat4mlOqUsWpyNuYgO3VRyrYHSzX5g==,
      }
    engines: { node: ">= 0.8.0" }

  /prettier@3.2.5:
    resolution:
      {
        integrity: sha512-3/GWa9aOC0YeD7LUfvOG2NiDyhOWRvt1k+rcKhOuYnMY24iiCphgneUfJDyFXd6rZCAnuLBv6UeAULtrhT/F4A==,
      }
    engines: { node: ">=14" }
    hasBin: true

  /pretty-format@29.7.0:
    resolution:
      {
        integrity: sha512-Pdlw/oPxN+aXdmM9R00JVC9WVFoCLTKJvDVLgmJ+qAffBMxsV85l/Lu7sNx4zSzPyoL2euImuEwHhOXdEgNFZQ==,
      }
    engines: { node: ^14.15.0 || ^16.10.0 || >=18.0.0 }
    dependencies:
      "@jest/schemas": 29.6.3
      ansi-styles: 5.2.0
      react-is: 18.2.0
    dev: true

  /pretty-format@3.8.0:
    resolution:
      {
        integrity: sha512-WuxUnVtlWL1OfZFQFuqvnvs6MiAGk9UNsBostyBOB0Is9wb5uRESevA6rnl/rkksXaGX3GzZhPup5d6Vp1nFew==,
      }
    dev: false

  /prop-types@15.8.1:
    resolution:
      {
        integrity: sha512-oj87CgZICdulUohogVAR7AjlC0327U4el4L6eAvOqCeudMDVU0NThNaV+b9Df4dXgSP1gXMTnPdhfe/2qDH5cg==,
      }
    dependencies:
      loose-envify: 1.4.0
      object-assign: 4.1.1
      react-is: 16.13.1
    dev: false

  /prosemirror-changeset@2.2.1:
    resolution:
      {
        integrity: sha512-J7msc6wbxB4ekDFj+n9gTW/jav/p53kdlivvuppHsrZXCaQdVgRghoZbSS3kwrRyAstRVQ4/+u5k7YfLgkkQvQ==,
      }
    dependencies:
      prosemirror-transform: 1.8.0
    dev: false

  /prosemirror-collab@1.3.1:
    resolution:
      {
        integrity: sha512-4SnynYR9TTYaQVXd/ieUvsVV4PDMBzrq2xPUWutHivDuOshZXqQ5rGbZM84HEaXKbLdItse7weMGOUdDVcLKEQ==,
      }
    dependencies:
      prosemirror-state: 1.4.3
    dev: false

  /prosemirror-commands@1.5.2:
    resolution:
      {
        integrity: sha512-hgLcPaakxH8tu6YvVAaILV2tXYsW3rAdDR8WNkeKGcgeMVQg3/TMhPdVoh7iAmfgVjZGtcOSjKiQaoeKjzd2mQ==,
      }
    dependencies:
      prosemirror-model: 1.19.4
      prosemirror-state: 1.4.3
      prosemirror-transform: 1.8.0
    dev: false

  /prosemirror-dropcursor@1.8.1:
    resolution:
      {
        integrity: sha512-M30WJdJZLyXHi3N8vxN6Zh5O8ZBbQCz0gURTfPmTIBNQ5pxrdU7A58QkNqfa98YEjSAL1HUyyU34f6Pm5xBSGw==,
      }
    dependencies:
      prosemirror-state: 1.4.3
      prosemirror-transform: 1.8.0
      prosemirror-view: 1.32.7
    dev: false

  /prosemirror-gapcursor@1.3.2:
    resolution:
      {
        integrity: sha512-wtjswVBd2vaQRrnYZaBCbyDqr232Ed4p2QPtRIUK5FuqHYKGWkEwl08oQM4Tw7DOR0FsasARV5uJFvMZWxdNxQ==,
      }
    dependencies:
      prosemirror-keymap: 1.2.2
      prosemirror-model: 1.19.4
      prosemirror-state: 1.4.3
      prosemirror-view: 1.32.7
    dev: false

  /prosemirror-history@1.3.2:
    resolution:
      {
        integrity: sha512-/zm0XoU/N/+u7i5zepjmZAEnpvjDtzoPWW6VmKptcAnPadN/SStsBjMImdCEbb3seiNTpveziPTIrXQbHLtU1g==,
      }
    dependencies:
      prosemirror-state: 1.4.3
      prosemirror-transform: 1.8.0
      prosemirror-view: 1.32.7
      rope-sequence: 1.3.4
    dev: false

  /prosemirror-inputrules@1.4.0:
    resolution:
      {
        integrity: sha512-6ygpPRuTJ2lcOXs9JkefieMst63wVJBgHZGl5QOytN7oSZs3Co/BYbc3Yx9zm9H37Bxw8kVzCnDsihsVsL4yEg==,
      }
    dependencies:
      prosemirror-state: 1.4.3
      prosemirror-transform: 1.8.0
    dev: false

  /prosemirror-keymap@1.2.2:
    resolution:
      {
        integrity: sha512-EAlXoksqC6Vbocqc0GtzCruZEzYgrn+iiGnNjsJsH4mrnIGex4qbLdWWNza3AW5W36ZRrlBID0eM6bdKH4OStQ==,
      }
    dependencies:
      prosemirror-state: 1.4.3
      w3c-keyname: 2.2.8
    dev: false

  /prosemirror-markdown@1.12.0:
    resolution:
      {
        integrity: sha512-6F5HS8Z0HDYiS2VQDZzfZP6A0s/I0gbkJy8NCzzDMtcsz3qrfqyroMMeoSjAmOhDITyon11NbXSzztfKi+frSQ==,
      }
    dependencies:
      markdown-it: 14.0.0
      prosemirror-model: 1.19.4
    dev: false

  /prosemirror-menu@1.2.4:
    resolution:
      {
        integrity: sha512-S/bXlc0ODQup6aiBbWVsX/eM+xJgCTAfMq/nLqaO5ID/am4wS0tTCIkzwytmao7ypEtjj39i7YbJjAgO20mIqA==,
      }
    dependencies:
      crelt: 1.0.6
      prosemirror-commands: 1.5.2
      prosemirror-history: 1.3.2
      prosemirror-state: 1.4.3
    dev: false

  /prosemirror-model@1.19.4:
    resolution:
      {
        integrity: sha512-RPmVXxUfOhyFdayHawjuZCxiROsm9L4FCUA6pWI+l7n2yCBsWy9VpdE1hpDHUS8Vad661YLY9AzqfjLhAKQ4iQ==,
      }
    dependencies:
      orderedmap: 2.1.1
    dev: false

  /prosemirror-schema-basic@1.2.2:
    resolution:
      {
        integrity: sha512-/dT4JFEGyO7QnNTe9UaKUhjDXbTNkiWTq/N4VpKaF79bBjSExVV2NXmJpcM7z/gD7mbqNjxbmWW5nf1iNSSGnw==,
      }
    dependencies:
      prosemirror-model: 1.19.4
    dev: false

  /prosemirror-schema-list@1.3.0:
    resolution:
      {
        integrity: sha512-Hz/7gM4skaaYfRPNgr421CU4GSwotmEwBVvJh5ltGiffUJwm7C8GfN/Bc6DR1EKEp5pDKhODmdXXyi9uIsZl5A==,
      }
    dependencies:
      prosemirror-model: 1.19.4
      prosemirror-state: 1.4.3
      prosemirror-transform: 1.8.0
    dev: false

  /prosemirror-state@1.4.3:
    resolution:
      {
        integrity: sha512-goFKORVbvPuAQaXhpbemJFRKJ2aixr+AZMGiquiqKxaucC6hlpHNZHWgz5R7dS4roHiwq9vDctE//CZ++o0W1Q==,
      }
    dependencies:
      prosemirror-model: 1.19.4
      prosemirror-transform: 1.8.0
      prosemirror-view: 1.32.7
    dev: false

  /prosemirror-tables@1.3.5:
    resolution:
      {
        integrity: sha512-JSZ2cCNlApu/ObAhdPyotrjBe2cimniniTpz60YXzbL0kZ+47nEYk2LWbfKU2lKpBkUNquta2PjteoNi4YCluQ==,
      }
    dependencies:
      prosemirror-keymap: 1.2.2
      prosemirror-model: 1.19.4
      prosemirror-state: 1.4.3
      prosemirror-transform: 1.8.0
      prosemirror-view: 1.32.7
    dev: false

  /prosemirror-trailing-node@2.0.7(prosemirror-model@1.19.4)(prosemirror-state@1.4.3)(prosemirror-view@1.32.7):
    resolution:
      {
        integrity: sha512-8zcZORYj/8WEwsGo6yVCRXFMOfBo0Ub3hCUvmoWIZYfMP26WqENU0mpEP27w7mt8buZWuGrydBewr0tOArPb1Q==,
      }
    peerDependencies:
      prosemirror-model: ^1.19.0
      prosemirror-state: ^1.4.2
      prosemirror-view: ^1.31.2
    dependencies:
      "@remirror/core-constants": 2.0.2
      "@remirror/core-helpers": 3.0.0
      escape-string-regexp: 4.0.0
      prosemirror-model: 1.19.4
      prosemirror-state: 1.4.3
      prosemirror-view: 1.32.7
    dev: false

  /prosemirror-transform@1.8.0:
    resolution:
      {
        integrity: sha512-BaSBsIMv52F1BVVMvOmp1yzD3u65uC3HTzCBQV1WDPqJRQ2LuHKcyfn0jwqodo8sR9vVzMzZyI+Dal5W9E6a9A==,
      }
    dependencies:
      prosemirror-model: 1.19.4
    dev: false

  /prosemirror-view@1.32.7:
    resolution:
      {
        integrity: sha512-pvxiOoD4shW41X5bYDjRQk3DSG4fMqxh36yPMt7VYgU3dWRmqFzWJM/R6zeo1KtC8nyk717ZbQND3CC9VNeptw==,
      }
    dependencies:
      prosemirror-model: 1.19.4
      prosemirror-state: 1.4.3
      prosemirror-transform: 1.8.0
    dev: false

  /proxy-agent@6.3.0:
    resolution:
      {
        integrity: sha512-0LdR757eTj/JfuU7TL2YCuAZnxWXu3tkJbg4Oq3geW/qFNT/32T0sp2HnZ9O0lMR4q3vwAt0+xCA8SR0WAD0og==,
      }
    engines: { node: ">= 14" }
    dependencies:
      agent-base: 7.1.0
      debug: 4.3.4
      http-proxy-agent: 7.0.0
      https-proxy-agent: 7.0.2
      lru-cache: 7.18.3
      pac-proxy-agent: 7.0.0
      proxy-from-env: 1.1.0
      socks-proxy-agent: 8.0.1
    transitivePeerDependencies:
      - supports-color
    dev: true

  /proxy-from-env@1.1.0:
    resolution:
      {
        integrity: sha512-D+zkORCbA9f1tdWRK0RaCR3GPv50cMxcrz4X8k5LTSUD1Dkw47mKJEZQNunItRTkWwgtaUSo1RVFRIG9ZXiFYg==,
      }
    dev: true

  /pump@3.0.0:
    resolution:
      {
        integrity: sha512-LwZy+p3SFs1Pytd/jYct4wpv49HiYCqd9Rlc5ZVdk0V+8Yzv6jR5Blk3TRmPL1ft69TxP0IMZGJ+WPFU2BFhww==,
      }
    dependencies:
      end-of-stream: 1.4.4
      once: 1.4.0
    dev: false

  /punycode.js@2.3.1:
    resolution:
      {
        integrity: sha512-uxFIHU0YlHYhDQtV4R9J6a52SLx28BCjT+4ieh7IGbgwVJWO+km431c4yRlREUAsAmt/uMjQUyQHNEPf0M39CA==,
      }
    engines: { node: ">=6" }
    dev: false

  /punycode@2.3.0:
    resolution:
      {
        integrity: sha512-rRV+zQD8tVFys26lAGR9WUuS4iUAngJScM+ZRSKtvl5tKeZ2t5bvdNFdNHBW9FWR4guGHlgmsZ1G7BSm2wTbuA==,
      }
    engines: { node: ">=6" }

  /queue-microtask@1.2.3:
    resolution:
      {
        integrity: sha512-NuaNSa6flKT5JaSYQzJok04JzTL1CA6aGhv5rfLW3PgqA+M2ChpZQnAC8h8i4ZFkBS8X5RqkDBHA7r4hej3K9A==,
      }

  /rc@1.2.8:
    resolution:
      {
        integrity: sha512-y3bGgqKj3QBdxLbLkomlohkvsA8gdAiUQlSBJnBhfn+BPxg4bc62d8TcBW15wavDfgexCgccckhcZvywyQYPOw==,
      }
    hasBin: true
    dependencies:
      deep-extend: 0.6.0
      ini: 1.3.8
      minimist: 1.2.8
      strip-json-comments: 2.0.1

  /react-dom@18.2.0(react@18.2.0):
    resolution:
      {
        integrity: sha512-6IMTriUmvsjHUjNtEDudZfuDQUoWXVxKHhlEGSk81n4YFS+r/Kl99wXiwlVXtPBtJenozv2P+hxDsw9eA7Xo6g==,
      }
    peerDependencies:
      react: ^18.2.0
    dependencies:
      loose-envify: 1.4.0
      react: 18.2.0
      scheduler: 0.23.0
    dev: false

  /react-is@16.13.1:
    resolution:
      {
        integrity: sha512-24e6ynE2H+OKt4kqsOvNd8kBpV65zoxbA4BVsEOB3ARVWQki/DHzaUoC5KuON/BiccDaCCTZBuOcfZs70kR8bQ==,
      }
    dev: false

  /react-is@18.2.0:
    resolution:
      {
        integrity: sha512-xWGDIW6x921xtzPkhiULtthJHoJvBbF3q26fzloPCK0hsvxtPVelvftw3zjbHWSkR2km9Z+4uxbDDK/6Zw9B8w==,
      }
    dev: true

  /react-number-format@5.3.1(react-dom@18.2.0)(react@18.2.0):
    resolution:
      {
        integrity: sha512-qpYcQLauIeEhCZUZY9jXZnnroOtdy3jYaS1zQ3M1Sr6r/KMOBEIGNIb7eKT19g2N1wbYgFgvDzs19hw5TrB8XQ==,
      }
    peerDependencies:
      react: ^0.14 || ^15.0.0 || ^16.0.0 || ^17.0.0 || ^18.0.0
      react-dom: ^0.14 || ^15.0.0 || ^16.0.0 || ^17.0.0 || ^18.0.0
    dependencies:
      prop-types: 15.8.1
      react: 18.2.0
      react-dom: 18.2.0(react@18.2.0)
    dev: false

  /react-refresh@0.14.0:
    resolution:
      {
        integrity: sha512-wViHqhAd8OHeLS/IRMJjTSDHF3U9eWi62F/MledQGPdJGDhodXJ9PBLNGr6WWL7qlH12Mt3TyTpbS+hGXMjCzQ==,
      }
    engines: { node: ">=0.10.0" }
    dev: true

  /react-remove-scroll-bar@2.3.4(@types/react@18.2.55)(react@18.2.0):
    resolution:
      {
        integrity: sha512-63C4YQBUt0m6ALadE9XV56hV8BgJWDmmTPY758iIJjfQKt2nYwoUrPk0LXRXcB/yIj82T1/Ixfdpdk68LwIB0A==,
      }
    engines: { node: ">=10" }
    peerDependencies:
      "@types/react": ^16.8.0 || ^17.0.0 || ^18.0.0
      react: ^16.8.0 || ^17.0.0 || ^18.0.0
    peerDependenciesMeta:
      "@types/react":
        optional: true
    dependencies:
      "@types/react": 18.2.55
      react: 18.2.0
      react-style-singleton: 2.2.1(@types/react@18.2.55)(react@18.2.0)
      tslib: 2.5.0
    dev: false

  /react-remove-scroll@2.5.7(@types/react@18.2.55)(react@18.2.0):
    resolution:
      {
        integrity: sha512-FnrTWO4L7/Bhhf3CYBNArEG/yROV0tKmTv7/3h9QCFvH6sndeFf1wPqOcbFVu5VAulS5dV1wGT3GZZ/1GawqiA==,
      }
    engines: { node: ">=10" }
    peerDependencies:
      "@types/react": ^16.8.0 || ^17.0.0 || ^18.0.0
      react: ^16.8.0 || ^17.0.0 || ^18.0.0
    peerDependenciesMeta:
      "@types/react":
        optional: true
    dependencies:
      "@types/react": 18.2.55
      react: 18.2.0
      react-remove-scroll-bar: 2.3.4(@types/react@18.2.55)(react@18.2.0)
      react-style-singleton: 2.2.1(@types/react@18.2.55)(react@18.2.0)
      tslib: 2.5.0
      use-callback-ref: 1.3.0(@types/react@18.2.55)(react@18.2.0)
      use-sidecar: 1.1.2(@types/react@18.2.55)(react@18.2.0)
    dev: false

  /react-ssr-prepass@1.5.0(react@18.2.0):
    resolution:
      {
        integrity: sha512-yFNHrlVEReVYKsLI5lF05tZoHveA5pGzjFbFJY/3pOqqjGOmMmqx83N4hIjN2n6E1AOa+eQEUxs3CgRnPmT0RQ==,
      }
    peerDependencies:
      react: ^16.8.0 || ^17.0.0 || ^18.0.0
    dependencies:
      react: 18.2.0
    dev: false

  /react-style-singleton@2.2.1(@types/react@18.2.55)(react@18.2.0):
    resolution:
      {
        integrity: sha512-ZWj0fHEMyWkHzKYUr2Bs/4zU6XLmq9HsgBURm7g5pAVfyn49DgUiNgY2d4lXRlYSiCif9YBGpQleewkcqddc7g==,
      }
    engines: { node: ">=10" }
    peerDependencies:
      "@types/react": ^16.8.0 || ^17.0.0 || ^18.0.0
      react: ^16.8.0 || ^17.0.0 || ^18.0.0
    peerDependenciesMeta:
      "@types/react":
        optional: true
    dependencies:
      "@types/react": 18.2.55
      get-nonce: 1.0.1
      invariant: 2.2.4
      react: 18.2.0
      tslib: 2.5.0
    dev: false

  /react-textarea-autosize@8.5.3(@types/react@18.2.55)(react@18.2.0):
    resolution:
      {
        integrity: sha512-XT1024o2pqCuZSuBt9FwHlaDeNtVrtCXu0Rnz88t1jUGheCLa3PhjE1GH8Ctm2axEtvdCl5SUHYschyQ0L5QHQ==,
      }
    engines: { node: ">=10" }
    peerDependencies:
      react: ^16.8.0 || ^17.0.0 || ^18.0.0
    dependencies:
      "@babel/runtime": 7.23.2
      react: 18.2.0
      use-composed-ref: 1.3.0(react@18.2.0)
      use-latest: 1.2.1(@types/react@18.2.55)(react@18.2.0)
    transitivePeerDependencies:
      - "@types/react"
    dev: false

  /react-transition-group@4.4.5(react-dom@18.2.0)(react@18.2.0):
    resolution:
      {
        integrity: sha512-pZcd1MCJoiKiBR2NRxeCRg13uCXbydPnmB4EOeRrY7480qNWO8IIgQG6zlDkm6uRMsURXPuKq0GWtiM59a5Q6g==,
      }
    peerDependencies:
      react: ">=16.6.0"
      react-dom: ">=16.6.0"
    dependencies:
      "@babel/runtime": 7.23.2
      dom-helpers: 5.2.1
      loose-envify: 1.4.0
      prop-types: 15.8.1
      react: 18.2.0
      react-dom: 18.2.0(react@18.2.0)
    dev: false

  /react@18.2.0:
    resolution:
      {
        integrity: sha512-/3IjMdb2L9QbBdWiW5e3P2/npwMBaU9mHCSCUzNln0ZCYbcfTsGbTJrU/kGemdH2IWmB2ioZ+zkxtmq6g09fGQ==,
      }
    engines: { node: ">=0.10.0" }
    dependencies:
      loose-envify: 1.4.0
    dev: false

  /readable-stream@3.6.2:
    resolution:
      {
        integrity: sha512-9u/sniCrY3D5WdsERHzHE4G2YCXqoG5FTHUiCC4SIbr6XcLZBY05ya9EKjYek9O5xOAwjGq+1JdGBAS7Q9ScoA==,
      }
    engines: { node: ">= 6" }
    dependencies:
      inherits: 2.0.4
      string_decoder: 1.3.0
      util-deprecate: 1.0.2

  /readdirp@3.6.0:
    resolution:
      {
        integrity: sha512-hOS089on8RduqdbhvQ5Z37A0ESjsqz6qnRcffsMU3495FuTdqSm+7bhJ29JvIOsBDEEnan5DPu9t3To9VRlMzA==,
      }
    engines: { node: ">=8.10.0" }
    dependencies:
      picomatch: 2.3.1
    dev: false

  /reflect.getprototypeof@1.0.3:
    resolution:
      {
        integrity: sha512-TTAOZpkJ2YLxl7mVHWrNo3iDMEkYlva/kgFcXndqMgbo/AZUmmavEkdXV+hXtE4P8xdyEKRzalaFqZVuwIk/Nw==,
      }
    engines: { node: ">= 0.4" }
    dependencies:
      call-bind: 1.0.2
      define-properties: 1.2.1
      es-abstract: 1.22.1
      get-intrinsic: 1.2.1
      globalthis: 1.0.3
      which-builtin-type: 1.1.3
    dev: false

  /reflect.getprototypeof@1.0.4:
    resolution:
      {
        integrity: sha512-ECkTw8TmJwW60lOTR+ZkODISW6RQ8+2CL3COqtiJKLd6MmB45hN51HprHFziKLGkAuTGQhBb91V8cy+KHlaCjw==,
      }
    engines: { node: ">= 0.4" }
    dependencies:
      call-bind: 1.0.2
      define-properties: 1.2.1
      es-abstract: 1.22.1
      get-intrinsic: 1.2.1
      globalthis: 1.0.3
      which-builtin-type: 1.1.3
    dev: false

  /regenerator-runtime@0.14.0:
    resolution:
      {
        integrity: sha512-srw17NI0TUWHuGa5CFGGmhfNIeja30WMBfbslPNhf6JrqQlLN5gcrvig1oqPxiVaXb0oW0XRKtH6Nngs5lKCIA==,
      }

  /regexp.prototype.flags@1.5.0:
    resolution:
      {
        integrity: sha512-0SutC3pNudRKgquxGoRGIz946MZVHqbNfPjBdxeOhBrdgDKlRoXmYLQN9xRbrR09ZXWeGAdPuif7egofn6v5LA==,
      }
    engines: { node: ">= 0.4" }
    dependencies:
      call-bind: 1.0.2
      define-properties: 1.2.1
      functions-have-names: 1.2.3
    dev: false

  /registry-auth-token@3.3.2:
    resolution:
      {
        integrity: sha512-JL39c60XlzCVgNrO+qq68FoNb56w/m7JYvGR2jT5iR1xBrUA3Mfx5Twk5rqTThPmQKMWydGmq8oFtDlxfrmxnQ==,
      }
    dependencies:
      rc: 1.2.8
      safe-buffer: 5.2.1
    dev: true

  /registry-url@3.1.0:
    resolution:
      {
        integrity: sha512-ZbgR5aZEdf4UKZVBPYIgaglBmSF2Hi94s2PcIHhRGFjKYu+chjJdYfHn4rt3hB6eCKLJ8giVIIfgMa1ehDfZKA==,
      }
    engines: { node: ">=0.10.0" }
    dependencies:
      rc: 1.2.8
    dev: true

  /resolve-from@4.0.0:
    resolution:
      {
        integrity: sha512-pb/MYmXstAkysRFx8piNI1tGFNQIFA3vkE3Gq4EuA1dF6gHp/+vgZqsCGJapvy8N3Q+4o7FwvquPJcnZ7RYy4g==,
      }
    engines: { node: ">=4" }

  /resolve-pkg-maps@1.0.0:
    resolution:
      {
        integrity: sha512-seS2Tj26TBVOC2NIc2rOe2y2ZO7efxITtLZcGSOnHHNOQ7CkiUBfw0Iw2ck6xkIhPwLhKNLS8BO+hEpngQlqzw==,
      }
    dev: true

  /resolve@1.22.4:
    resolution:
      {
        integrity: sha512-PXNdCiPqDqeUou+w1C2eTQbNfxKSuMxqTCuvlmmMsk1NWHL5fRrhY6Pl0qEYYc6+QqGClco1Qj8XnjPego4wfg==,
      }
    hasBin: true
    dependencies:
      is-core-module: 2.13.1
      path-parse: 1.0.7
      supports-preserve-symlinks-flag: 1.0.0

  /resolve@2.0.0-next.4:
    resolution:
      {
        integrity: sha512-iMDbmAWtfU+MHpxt/I5iWI7cY6YVEZUQ3MBgPQ++XD1PELuJHIl82xBmObyP2KyQmkNB2dsqF7seoQQiAn5yDQ==,
      }
    dependencies:
      is-core-module: 2.13.1
      path-parse: 1.0.7
      supports-preserve-symlinks-flag: 1.0.0
    dev: false

  /restore-cursor@3.1.0:
    resolution:
      {
        integrity: sha512-l+sSefzHpj5qimhFSE5a8nufZYAM3sBSVMAPtYkmC+4EH2anSGaEMXSD0izRQbu9nfyQ9y5JrVmp7E8oZrUjvA==,
      }
    engines: { node: ">=8" }
    dependencies:
      onetime: 5.1.2
      signal-exit: 3.0.7
    dev: true

  /reusify@1.0.4:
    resolution:
      {
        integrity: sha512-U9nH88a3fc/ekCF1l0/UP1IosiuIjyTh7hBvXVMHYgVcfGvt897Xguj2UOLDeI5BG2m7/uwyaLVT6fbtCwTyzw==,
      }
    engines: { iojs: ">=1.0.0", node: ">=0.10.0" }

  /rimraf@3.0.2:
    resolution:
      {
        integrity: sha512-JZkJMZkAGFFPP2YqXZXPbMlMBgsxzE8ILs4lMIX/2o0L9UBw9O/Y3o6wFw/i9YLapcUJWwqbi3kdxIPdC62TIA==,
      }
    dependencies:
      glob: 7.2.3

  /rollup@4.9.6:
    resolution:
      {
        integrity: sha512-05lzkCS2uASX0CiLFybYfVkwNbKZG5NFQ6Go0VWyogFTXXbR039UVsegViTntkk4OglHBdF54ccApXRRuXRbsg==,
      }
    engines: { node: ">=18.0.0", npm: ">=8.0.0" }
    hasBin: true
    dependencies:
      "@types/estree": 1.0.5
    optionalDependencies:
      "@rollup/rollup-android-arm-eabi": 4.9.6
      "@rollup/rollup-android-arm64": 4.9.6
      "@rollup/rollup-darwin-arm64": 4.9.6
      "@rollup/rollup-darwin-x64": 4.9.6
      "@rollup/rollup-linux-arm-gnueabihf": 4.9.6
      "@rollup/rollup-linux-arm64-gnu": 4.9.6
      "@rollup/rollup-linux-arm64-musl": 4.9.6
      "@rollup/rollup-linux-riscv64-gnu": 4.9.6
      "@rollup/rollup-linux-x64-gnu": 4.9.6
      "@rollup/rollup-linux-x64-musl": 4.9.6
      "@rollup/rollup-win32-arm64-msvc": 4.9.6
      "@rollup/rollup-win32-ia32-msvc": 4.9.6
      "@rollup/rollup-win32-x64-msvc": 4.9.6
      fsevents: 2.3.3
    dev: true

  /rope-sequence@1.3.4:
    resolution:
      {
        integrity: sha512-UT5EDe2cu2E/6O4igUr5PSFs23nvvukicWHx6GnOPlHAiiYbzNuCRQCuiUdHJQcqKalLKlrYJnjY0ySGsXNQXQ==,
      }
    dev: false

  /run-async@2.4.1:
    resolution:
      {
        integrity: sha512-tvVnVv01b8c1RrA6Ep7JkStj85Guv/YrMcwqYQnwjsAS2cTmmPGBBjAjpCW7RrSodNSoE2/qg9O4bceNvUuDgQ==,
      }
    engines: { node: ">=0.12.0" }
    dev: true

  /run-parallel@1.2.0:
    resolution:
      {
        integrity: sha512-5l4VyZR86LZ/lDxZTR6jqL8AFE2S0IFLMP26AbjsLVADxHdhB/c0GUsH+y39UfCi3dzz8OlQuPmnaJOMoDHQBA==,
      }
    dependencies:
      queue-microtask: 1.2.3

  /rxjs@6.6.7:
    resolution:
      {
        integrity: sha512-hTdwr+7yYNIT5n4AMYp85KA6yw2Va0FLa3Rguvbpa4W3I5xynaBZo41cM3XM+4Q6fRMj3sBYIR1VAmZMXYJvRQ==,
      }
    engines: { npm: ">=2.0.0" }
    dependencies:
      tslib: 1.14.1
    dev: true

  /rxjs@7.8.1:
    resolution:
      {
        integrity: sha512-AA3TVj+0A2iuIoQkWEK/tqFjBq2j+6PO6Y0zJcvzLAFhEFIO3HL0vls9hWLncZbAAbK0mar7oZ4V079I/qPMxg==,
      }
    dependencies:
      tslib: 2.5.0
    dev: true

  /safe-array-concat@1.0.0:
    resolution:
      {
        integrity: sha512-9dVEFruWIsnie89yym+xWTAYASdpw3CJV7Li/6zBewGf9z2i1j31rP6jnY0pHEO4QZh6N0K11bFjWmdR8UGdPQ==,
      }
    engines: { node: ">=0.4" }
    dependencies:
      call-bind: 1.0.2
      get-intrinsic: 1.2.1
      has-symbols: 1.0.3
      isarray: 2.0.5
    dev: false

  /safe-array-concat@1.0.1:
    resolution:
      {
        integrity: sha512-6XbUAseYE2KtOuGueyeobCySj9L4+66Tn6KQMOPQJrAJEowYKW/YR/MGJZl7FdydUdaFu4LYyDZjxf4/Nmo23Q==,
      }
    engines: { node: ">=0.4" }
    dependencies:
      call-bind: 1.0.2
      get-intrinsic: 1.2.1
      has-symbols: 1.0.3
      isarray: 2.0.5
    dev: false

  /safe-buffer@5.2.1:
    resolution:
      {
        integrity: sha512-rp3So07KcdmmKbGvgaNxQSJr7bGVSVk5S9Eq1F+ppbRo70+YeaDxkw5Dd8NPN+GD6bjnYm2VuPuCXmpuYvmCXQ==,
      }

  /safe-regex-test@1.0.0:
    resolution:
      {
        integrity: sha512-JBUUzyOgEwXQY1NuPtvcj/qcBDbDmEvWufhlnXZIm75DEHp+afM1r1ujJpJsV/gSM4t59tpDyPi1sd6ZaPFfsA==,
      }
    dependencies:
      call-bind: 1.0.2
      get-intrinsic: 1.2.1
      is-regex: 1.1.4
    dev: false

  /safer-buffer@2.1.2:
    resolution:
      {
        integrity: sha512-YZo3K82SD7Riyi0E1EQPojLz7kpepnSQI9IyPbHHg1XXXevb5dJI7tpyN2ADxGcQbHG7vcyRHk0cbwqcQriUtg==,
      }
    dev: true

  /sass@1.70.0:
    resolution:
      {
        integrity: sha512-uUxNQ3zAHeAx5nRFskBnrWzDUJrrvpCPD5FNAoRvTi0WwremlheES3tg+56PaVtCs5QDRX5CBLxxKMDJMEa1WQ==,
      }
    engines: { node: ">=14.0.0" }
    hasBin: true
    dependencies:
      chokidar: 3.5.3
      immutable: 4.3.4
      source-map-js: 1.0.2
    dev: false

  /scheduler@0.23.0:
    resolution:
      {
        integrity: sha512-CtuThmgHNg7zIZWAXi3AsyIzA3n4xx7aNyjwC2VJldO2LMVDhFK+63xGqq6CsJH4rTAt6/M+N4GhZiDYPx9eUw==,
      }
    dependencies:
      loose-envify: 1.4.0
    dev: false

  /semver@6.3.1:
    resolution:
      {
        integrity: sha512-BR7VvDCVHO+q2xBEWskxS6DJE1qRnb7DxzUrogb71CWoSficBxYsiAGd+Kl0mmq/MprG9yArRkyrQxTO6XjMzA==,
      }
    hasBin: true

  /semver@7.5.4:
    resolution:
      {
        integrity: sha512-1bCSESV6Pv+i21Hvpxp3Dx+pSD8lIPt8uVjRrxAUt/nbswYc+tK6Y2btiULjd4+fnq15PX+nqQDC7Oft7WkwcA==,
      }
    engines: { node: ">=10" }
    dependencies:
      lru-cache: 6.0.0

  /sentence-case@2.1.1:
    resolution:
      {
        integrity: sha512-ENl7cYHaK/Ktwk5OTD+aDbQ3uC8IByu/6Bkg+HDv8Mm+XnBnppVNalcfJTNsp1ibstKh030/JKQQWglDvtKwEQ==,
      }
    dependencies:
      no-case: 2.3.2
      upper-case-first: 1.1.2
    dev: true

  /server-only@0.0.1:
    resolution:
      {
        integrity: sha512-qepMx2JxAa5jjfzxG79yPPq+8BuFToHd1hm7kI+Z4zAq1ftQiP7HcxMhDDItrbtwVeLg/cY2JnKnrcFkmiswNA==,
      }
    dev: false

  /set-blocking@2.0.0:
    resolution:
      {
        integrity: sha512-KiKBS8AnWGEyLzofFfmvKwpdPzqiy16LvQfK3yv/fVH7Bj13/wl3JSR1J+rfgRE9q7xUJK4qvgS8raSOeLUehw==,
      }
    dev: false

  /set-function-name@2.0.1:
    resolution:
      {
        integrity: sha512-tMNCiqYVkXIZgc2Hnoy2IvC/f8ezc5koaRFkCjrpWzGpCd3qbZXPzVy9MAZzK1ch/X0jvSkojys3oqJN0qCmdA==,
      }
    engines: { node: ">= 0.4" }
    dependencies:
      define-data-property: 1.1.1
      functions-have-names: 1.2.3
      has-property-descriptors: 1.0.0
    dev: false

  /shebang-command@2.0.0:
    resolution:
      {
        integrity: sha512-kHxr2zZpYtdmrN1qDjrrX/Z1rR1kG8Dx+gkpK1G4eXmvXswmcE1hTWBWYUzlraYw1/yZp6YuDY77YtvbN0dmDA==,
      }
    engines: { node: ">=8" }
    dependencies:
      shebang-regex: 3.0.0

  /shebang-regex@3.0.0:
    resolution:
      {
        integrity: sha512-7++dFhtcx3353uBaq8DDR4NuxBetBzC7ZQOhmTQInHEd6bSrXdiEyzCvG07Z44UYdLShWUyXt5M/yhz8ekcb1A==,
      }
    engines: { node: ">=8" }

  /side-channel@1.0.4:
    resolution:
      {
        integrity: sha512-q5XPytqFEIKHkGdiMIrY10mvLRvnQh42/+GoBlFW3b2LXLE2xxJpZFdm94we0BaoV3RwJyGqg5wS7epxTv0Zvw==,
      }
    dependencies:
      call-bind: 1.0.2
      get-intrinsic: 1.2.1
      object-inspect: 1.12.3
    dev: false

  /siginfo@2.0.0:
    resolution:
      {
        integrity: sha512-ybx0WO1/8bSBLEWXZvEd7gMW3Sn3JFlW3TvX1nREbDLRNQNaeNN8WK0meBwPdAaOI7TtRRRJn/Es1zhrrCHu7g==,
      }
    dev: true

  /signal-exit@3.0.7:
    resolution:
      {
        integrity: sha512-wnD2ZE+l+SPC/uoS0vXeE9L1+0wuaMqKlfz9AMUo38JsyLSBWSFcHR1Rri62LZc12vLr1gb3jl7iwQhgwpAbGQ==,
      }

  /signal-exit@4.1.0:
    resolution:
      {
        integrity: sha512-bzyZ1e88w9O1iNJbKnOlvYTrWPDl46O1bG0D3XInv+9tkPrxrN8jUUTiFlDkkmKWgn1M6CfIA13SuGqOa9Korw==,
      }
    engines: { node: ">=14" }

  /simple-concat@1.0.1:
    resolution:
      {
        integrity: sha512-cSFtAPtRhljv69IK0hTVZQ+OfE9nePi/rtJmw5UjHeVyVroEqJXP1sFztKUy1qU+xvz3u/sfYJLa947b7nAN2Q==,
      }
    dev: false

  /simple-get@4.0.1:
    resolution:
      {
        integrity: sha512-brv7p5WgH0jmQJr1ZDDfKDOSeWWg+OVypG99A/5vYGPqJ6pxiaHLy8nxtFjBA7oMa01ebA9gfh1uMCFqOuXxvA==,
      }
    dependencies:
      decompress-response: 6.0.0
      once: 1.4.0
      simple-concat: 1.0.1
    dev: false

  /sirv@2.0.4:
    resolution:
      {
        integrity: sha512-94Bdh3cC2PKrbgSOUqTiGPWVZeSiXfKOVZNJniWoqrWrRkB1CJzBU3NEbiTsPcYy1lDsANA/THzS+9WBiy5nfQ==,
      }
    engines: { node: ">= 10" }
    dependencies:
      "@polka/url": 1.0.0-next.24
      mrmime: 2.0.0
      totalist: 3.0.1
    dev: true

  /sisteransi@1.0.5:
    resolution:
      {
        integrity: sha512-bLGGlR1QxBcynn2d5YmDX4MGjlZvy2MRBDRNHLJ8VI6l6+9FUiyTFNJ0IveOSP0bcXgVDPRcfGqA0pjaqUpfVg==,
      }
    dev: true

  /slash@3.0.0:
    resolution:
      {
        integrity: sha512-g9Q1haeby36OSStwb4ntCGGGaKsaVSjQ68fBxoQcutl5fS1vuY18H3wSt3jFyFtrkx+Kz0V1G85A4MyAdDMi2Q==,
      }
    engines: { node: ">=8" }

  /smart-buffer@4.2.0:
    resolution:
      {
        integrity: sha512-94hK0Hh8rPqQl2xXc3HsaBoOXKV20MToPkcXvwbISWLEs+64sBq5kFgn2kJDHb1Pry9yrP0dxrCI9RRci7RXKg==,
      }
    engines: { node: ">= 6.0.0", npm: ">= 3.0.0" }
    dev: true

  /snake-case@2.1.0:
    resolution:
      {
        integrity: sha512-FMR5YoPFwOLuh4rRz92dywJjyKYZNLpMn1R5ujVpIYkbA9p01fq8RMg0FkO4M+Yobt4MjHeLTJVm5xFFBHSV2Q==,
      }
    dependencies:
      no-case: 2.3.2
    dev: true

  /socks-proxy-agent@8.0.1:
    resolution:
      {
        integrity: sha512-59EjPbbgg8U3x62hhKOFVAmySQUcfRQ4C7Q/D5sEHnZTQRrQlNKINks44DMR1gwXp0p4LaVIeccX2KHTTcHVqQ==,
      }
    engines: { node: ">= 14" }
    dependencies:
      agent-base: 7.1.0
      debug: 4.3.4
      socks: 2.7.1
    transitivePeerDependencies:
      - supports-color
    dev: true

  /socks@2.7.1:
    resolution:
      {
        integrity: sha512-7maUZy1N7uo6+WVEX6psASxtNlKaNVMlGQKkG/63nEDdLOWNbiUMoLK7X4uYoLhQstau72mLgfEWcXcwsaHbYQ==,
      }
    engines: { node: ">= 10.13.0", npm: ">= 3.0.0" }
    dependencies:
      ip: 2.0.0
      smart-buffer: 4.2.0
    dev: true

  /source-map-js@1.0.2:
    resolution:
      {
        integrity: sha512-R0XvVJ9WusLiqTCEiGCmICCMplcCkIwwR11mOSD9CR5u+IXYdiseeEuXCVAjS54zqwkLcPNnmU4OeJ6tUrWhDw==,
      }
    engines: { node: ">=0.10.0" }

  /source-map-support@0.5.21:
    resolution:
      {
        integrity: sha512-uBHU3L3czsIyYXKX88fdrGovxdSCoTGDRZ6SYXtSRxLZUzHg5P/66Ht6uoUlHu9EZod+inXhKo3qQgwXUT/y1w==,
      }
    dependencies:
      buffer-from: 1.1.2
      source-map: 0.6.1
    dev: true

  /source-map@0.6.1:
    resolution:
      {
        integrity: sha512-UjgapumWlbMhkBgzT7Ykc5YXUT46F0iKu8SGXq0bcwP5dz/h0Plj6enJqjz1Zbq2l5WaqYnrVbwWOWMyF3F47g==,
      }
    engines: { node: ">=0.10.0" }
    dev: true

  /stackback@0.0.2:
    resolution:
      {
        integrity: sha512-1XMJE5fQo1jGH6Y/7ebnwPOBEkIEnT4QF32d5R1+VXdXveM0IBMJt8zfaxX1P3QhVwrYe+576+jkANtSS2mBbw==,
      }
    dev: true

  /std-env@3.7.0:
    resolution:
      {
        integrity: sha512-JPbdCEQLj1w5GilpiHAx3qJvFndqybBysA3qUOnznweH4QbNYUsW/ea8QzSrnh0vNsezMMw5bcVool8lM0gwzg==,
      }
    dev: true

  /streamsearch@1.1.0:
    resolution:
      {
        integrity: sha512-Mcc5wHehp9aXz1ax6bZUyY5afg9u2rv5cqQI3mRrYkGC8rW2hM02jWuwjtL++LS5qinSyhj2QfLyNsuc+VsExg==,
      }
    engines: { node: ">=10.0.0" }
    dev: false

  /string-width@4.2.3:
    resolution:
      {
        integrity: sha512-wKyQRQpjJ0sIp62ErSZdGsjMJWsap5oRNihHhu6G7JVO/9jIB6UyevL+tXuOqrng8j/cxKTWyWUwvSTriiZz/g==,
      }
    engines: { node: ">=8" }
    dependencies:
      emoji-regex: 8.0.0
      is-fullwidth-code-point: 3.0.0
      strip-ansi: 6.0.1

  /string-width@5.1.2:
    resolution:
      {
        integrity: sha512-HnLOCR3vjcY8beoNLtcjZ5/nxn2afmME6lhrDrebokqMap+XbeW8n9TXpPDOqdGK5qcI3oT0GKTW6wC7EMiVqA==,
      }
    engines: { node: ">=12" }
    dependencies:
      eastasianwidth: 0.2.0
      emoji-regex: 9.2.2
      strip-ansi: 7.1.0
    dev: false

  /string.prototype.matchall@4.0.8:
    resolution:
      {
        integrity: sha512-6zOCOcJ+RJAQshcTvXPHoxoQGONa3e/Lqx90wUA+wEzX78sg5Bo+1tQo4N0pohS0erG9qtCqJDjNCQBjeWVxyg==,
      }
    dependencies:
      call-bind: 1.0.2
      define-properties: 1.2.0
      es-abstract: 1.22.1
      get-intrinsic: 1.2.1
      has-symbols: 1.0.3
      internal-slot: 1.0.5
      regexp.prototype.flags: 1.5.0
      side-channel: 1.0.4
    dev: false

  /string.prototype.trim@1.2.7:
    resolution:
      {
        integrity: sha512-p6TmeT1T3411M8Cgg9wBTMRtY2q9+PNy9EV1i2lIXUN/btt763oIfxwN3RR8VU6wHX8j/1CFy0L+YuThm6bgOg==,
      }
    engines: { node: ">= 0.4" }
    dependencies:
      call-bind: 1.0.2
      define-properties: 1.2.1
      es-abstract: 1.22.1
    dev: false

  /string.prototype.trimend@1.0.6:
    resolution:
      {
        integrity: sha512-JySq+4mrPf9EsDBEDYMOb/lM7XQLulwg5R/m1r0PXEFqrV0qHvl58sdTilSXtKOflCsK2E8jxf+GKC0T07RWwQ==,
      }
    dependencies:
      call-bind: 1.0.2
      define-properties: 1.2.1
      es-abstract: 1.22.1
    dev: false

  /string.prototype.trimstart@1.0.6:
    resolution:
      {
        integrity: sha512-omqjMDaY92pbn5HOX7f9IccLA+U1tA9GvtU4JrodiXFfYB7jPzzHpRzpglLAjtUV6bB557zwClJezTqnAiYnQA==,
      }
    dependencies:
      call-bind: 1.0.2
      define-properties: 1.2.1
      es-abstract: 1.22.1
    dev: false

  /string_decoder@1.3.0:
    resolution:
      {
        integrity: sha512-hkRX8U1WjJFd8LsDJ2yQ/wWWxaopEsABU1XfkM8A+j0+85JAGppt16cr1Whg6KIbb4okU6Mql6BOj+uup/wKeA==,
      }
    dependencies:
      safe-buffer: 5.2.1

  /strip-ansi@6.0.1:
    resolution:
      {
        integrity: sha512-Y38VPSHcqkFrCpFnQ9vuSXmquuv5oXOKpGeT6aGrr3o3Gc9AlVa6JBfUSOCnbxGGZF+/0ooI7KrPuUSztUdU5A==,
      }
    engines: { node: ">=8" }
    dependencies:
      ansi-regex: 5.0.1

  /strip-ansi@7.1.0:
    resolution:
      {
        integrity: sha512-iq6eVVI64nQQTRYq2KtEg2d2uU7LElhTJwsH4YzIHZshxlgZms/wIc4VoDQTlG/IvVIrBKG06CrZnp0qv7hkcQ==,
      }
    engines: { node: ">=12" }
    dependencies:
      ansi-regex: 6.0.1
    dev: false

  /strip-bom@3.0.0:
    resolution:
      {
        integrity: sha512-vavAMRXOgBVNF6nyEEmL3DBK19iRpDcoIwW+swQ+CbGiu7lju6t+JklA1MHweoWtadgt4ISVUsXLyDq34ddcwA==,
      }
    engines: { node: ">=4" }
    dev: false

  /strip-final-newline@2.0.0:
    resolution:
      {
        integrity: sha512-BrpvfNAE3dcvq7ll3xVumzjKjZQ5tI1sEUIKr3Uoks0XUl45St3FlatVqef9prk4jRDzhW6WZg+3bk93y6pLjA==,
      }
    engines: { node: ">=6" }
    dev: true

  /strip-final-newline@3.0.0:
    resolution:
      {
        integrity: sha512-dOESqjYr96iWYylGObzd39EuNTa5VJxyvVAEm5Jnh7KGo75V43Hk1odPQkNDyXNmUR6k+gEiDVXnjB8HJ3crXw==,
      }
    engines: { node: ">=12" }
    dev: true

  /strip-json-comments@2.0.1:
    resolution:
      {
        integrity: sha512-4gB8na07fecVVkOI6Rs4e7T6NOTki5EmL7TUduTs6bu3EdnSycntVJ4re8kgZA+wx9IueI2Y11bfbgwtzuE0KQ==,
      }
    engines: { node: ">=0.10.0" }

  /strip-json-comments@3.1.1:
    resolution:
      {
        integrity: sha512-6fPc+R4ihwqP6N/aIv2f1gMH8lOVtWQHoqC4yK6oSDVVocumAsfCqjkXnqiYMhmMwS/mEHLp7Vehlt3ql6lEig==,
      }
    engines: { node: ">=8" }

  /strip-literal@1.3.0:
    resolution:
      {
        integrity: sha512-PugKzOsyXpArk0yWmUwqOZecSO0GH0bPoctLcqNDH9J04pVW3lflYE0ujElBGTloevcxF5MofAOZ7C5l2b+wLg==,
      }
    dependencies:
      acorn: 8.11.3
    dev: true

  /styled-jsx@5.1.1(@babel/core@7.23.9)(react@18.2.0):
    resolution:
      {
        integrity: sha512-pW7uC1l4mBZ8ugbiZrcIsiIvVx1UmTfw7UkC3Um2tmfUq9Bhk8IiyEIPl6F8agHgjzku6j0xQEZbfA5uSgSaCw==,
      }
    engines: { node: ">= 12.0.0" }
    peerDependencies:
      "@babel/core": "*"
      babel-plugin-macros: "*"
      react: ">= 16.8.0 || 17.x.x || ^18.0.0-0"
    peerDependenciesMeta:
      "@babel/core":
        optional: true
      babel-plugin-macros:
        optional: true
    dependencies:
      "@babel/core": 7.23.9
      client-only: 0.0.1
      react: 18.2.0
    dev: false

  /sugarss@4.0.1(postcss@8.4.35):
    resolution:
      {
        integrity: sha512-WCjS5NfuVJjkQzK10s8WOBY+hhDxxNt/N6ZaGwxFZ+wN3/lKKFSaaKUNecULcTTvE4urLcKaZFQD8vO0mOZujw==,
      }
    engines: { node: ">=12.0" }
    peerDependencies:
      postcss: ^8.3.3
    dependencies:
      postcss: 8.4.35
    dev: false

  /superjson@2.2.1:
    resolution:
      {
        integrity: sha512-8iGv75BYOa0xRJHK5vRLEjE2H/i4lulTjzpUXic3Eg8akftYjkmQDa8JARQ42rlczXyFR3IeRoeFCc7RxHsYZA==,
      }
    engines: { node: ">=16" }
    dependencies:
      copy-anything: 3.0.4

  /supports-color@5.5.0:
    resolution:
      {
        integrity: sha512-QjVjwdXIt408MIiAqCX4oUKsgU2EqAGzs2Ppkm4aQYbjm+ZEWEcW4SfFNTr4uMNZma0ey4f5lgLrkB0aX0QMow==,
      }
    engines: { node: ">=4" }
    dependencies:
      has-flag: 3.0.0

  /supports-color@7.2.0:
    resolution:
      {
        integrity: sha512-qpCAvRl9stuOHveKsn7HncJRvv501qIacKzQlO/+Lwxc9+0q2wLyv4Dfvt80/DPn2pqOBsJdDiogXGR9+OvwRw==,
      }
    engines: { node: ">=8" }
    dependencies:
      has-flag: 4.0.0

  /supports-preserve-symlinks-flag@1.0.0:
    resolution:
      {
        integrity: sha512-ot0WnXS9fgdkgIcePe6RHNk1WA8+muPa6cSjeR3V8K27q9BB1rTE3R1p7Hv0z1ZyAc8s6Vvv8DIyWf681MAt0w==,
      }
    engines: { node: ">= 0.4" }

  /swap-case@1.1.2:
    resolution:
      {
        integrity: sha512-BAmWG6/bx8syfc6qXPprof3Mn5vQgf5dwdUNJhsNqU9WdPt5P+ES/wQ5bxfijy8zwZgZZHslC3iAsxsuQMCzJQ==,
      }
    dependencies:
      lower-case: 1.1.4
      upper-case: 1.1.3
    dev: true

  /tabbable@6.2.0:
    resolution:
      {
        integrity: sha512-Cat63mxsVJlzYvN51JmVXIgNoUokrIaT2zLclCXjRd8boZ0004U4KCs/sToJ75C6sdlByWxpYnb5Boif1VSFew==,
      }
    dev: false

  /tar-fs@2.1.1:
    resolution:
      {
        integrity: sha512-V0r2Y9scmbDRLCNex/+hYzvp/zyYjvFbHPNgVTKfQvVrb6guiE/fxP+XblDNR011utopbkex2nM4dHNV6GDsng==,
      }
    dependencies:
      chownr: 1.1.4
      mkdirp-classic: 0.5.3
      pump: 3.0.0
      tar-stream: 2.2.0
    dev: false

  /tar-stream@2.2.0:
    resolution:
      {
        integrity: sha512-ujeqbceABgwMZxEJnk2HDY2DlnUZ+9oEcb1KzTVfYHio0UE6dG71n60d8D2I4qNvleWrrXpmjpt7vZeF1LnMZQ==,
      }
    engines: { node: ">=6" }
    dependencies:
      bl: 4.1.0
      end-of-stream: 1.4.4
      fs-constants: 1.0.0
      inherits: 2.0.4
      readable-stream: 3.6.2
    dev: false

  /tar@6.2.0:
    resolution:
      {
        integrity: sha512-/Wo7DcT0u5HUV486xg675HtjNd3BXZ6xDbzsCUZPt5iw8bTQ63bP0Raut3mvro9u+CUyq7YQd8Cx55fsZXxqLQ==,
      }
    engines: { node: ">=10" }
    dependencies:
      chownr: 2.0.0
      fs-minipass: 2.1.0
      minipass: 5.0.0
      minizlib: 2.1.2
      mkdirp: 1.0.4
      yallist: 4.0.0
    dev: false

  /test-exclude@6.0.0:
    resolution:
      {
        integrity: sha512-cAGWPIyOHU6zlmg88jwm7VRyXnMN7iV68OGAbYDk/Mh/xC/pzVPlQtY6ngoIH/5/tciuhGfvESU8GrHrcxD56w==,
      }
    engines: { node: ">=8" }
    dependencies:
      "@istanbuljs/schema": 0.1.3
      glob: 7.2.3
      minimatch: 3.1.2
    dev: true

  /text-table@0.2.0:
    resolution:
      {
        integrity: sha512-N+8UisAXDGk8PFXP4HAzVR9nbfmVJ3zYLAWiTIoqC5v5isinhr+r5uaO8+7r3BMfuNIufIsA7RdpVgacC2cSpw==,
      }

  /throttle-debounce@3.0.1:
    resolution:
      {
        integrity: sha512-dTEWWNu6JmeVXY0ZYoPuH5cRIwc0MeGbJwah9KUNYSJwommQpCzTySTpEe8Gs1J23aeWEuAobe4Ag7EHVt/LOg==,
      }
    engines: { node: ">=10" }
    dev: false

  /through@2.3.8:
    resolution:
      {
        integrity: sha512-w89qg7PI8wAdvX60bMDP+bFoD5Dvhm9oLheFp5O4a2QF0cSBGsBX4qZmadPMvVqlLJBBci+WqGGOAPvcDeNSVg==,
      }
    dev: true

  /timers-ext@0.1.7:
    resolution:
      {
        integrity: sha512-b85NUNzTSdodShTIbky6ZF02e8STtVVfD+fu4aXXShEELpozH+bCpJLYMPZbsABN2wDH7fJpqIoXxJpzbf0NqQ==,
      }
    dependencies:
      es5-ext: 0.10.62
      next-tick: 1.1.0
    dev: true

  /tinybench@2.6.0:
    resolution:
      {
        integrity: sha512-N8hW3PG/3aOoZAN5V/NSAEDz0ZixDSSt5b/a05iqtpgfLWMSVuCo7w0k2vVvEjdrIoeGqZzweX2WlyioNIHchA==,
      }
    dev: true

  /tinycolor2@1.6.0:
    resolution:
      {
        integrity: sha512-XPaBkWQJdsf3pLKJV9p4qN/S+fm2Oj8AIPo1BTUhg5oxkvm9+SVEGFdhyOz7tTdUTfvxMiAs4sp6/eZO2Ew+pw==,
      }
    dev: true

  /tinygradient@1.1.5:
    resolution:
      {
        integrity: sha512-8nIfc2vgQ4TeLnk2lFj4tRLvvJwEfQuabdsmvDdQPT0xlk9TaNtpGd6nNRxXoK6vQhN6RSzj+Cnp5tTQmpxmbw==,
      }
    dependencies:
      "@types/tinycolor2": 1.4.3
      tinycolor2: 1.6.0
    dev: true

  /tinypool@0.8.2:
    resolution:
      {
        integrity: sha512-SUszKYe5wgsxnNOVlBYO6IC+8VGWdVGZWAqUxp3UErNBtptZvWbwyUOyzNL59zigz2rCA92QiL3wvG+JDSdJdQ==,
      }
    engines: { node: ">=14.0.0" }
    dev: true

  /tinyspy@2.2.0:
    resolution:
      {
        integrity: sha512-d2eda04AN/cPOR89F7Xv5bK/jrQEhmcLFe6HFldoeO9AJtps+fqEnh486vnT/8y4bw38pSyxDcTCAq+Ks2aJTg==,
      }
    engines: { node: ">=14.0.0" }
    dev: true

  /tippy.js@6.3.7:
    resolution:
      {
        integrity: sha512-E1d3oP2emgJ9dRQZdf3Kkn0qJgI6ZLpyS5z6ZkY1DF3kaQaBsGZsndEpHwx+eC+tYM41HaSNvNtLx8tU57FzTQ==,
      }
    dependencies:
      "@popperjs/core": 2.11.8
    dev: false

  /title-case@2.1.1:
    resolution:
      {
        integrity: sha512-EkJoZ2O3zdCz3zJsYCsxyq2OC5hrxR9mfdd5I+w8h/tmFfeOxJ+vvkxsKxdmN0WtS9zLdHEgfgVOiMVgv+Po4Q==,
      }
    dependencies:
      no-case: 2.3.2
      upper-case: 1.1.3
    dev: true

  /tmp@0.0.33:
    resolution:
      {
        integrity: sha512-jRCJlojKnZ3addtTOjdIqoRuPEKBvNXcGYqzO6zWZX8KfKEpnGY5jfggJQ3EjKuu8D4bJRr0y+cYJFmYbImXGw==,
      }
    engines: { node: ">=0.6.0" }
    dependencies:
      os-tmpdir: 1.0.2
    dev: true

  /to-fast-properties@2.0.0:
    resolution:
      {
        integrity: sha512-/OaKK0xYrs3DmxRYqL/yDc+FxFUVYhDlXMhRmv3z915w2HF1tnN1omB354j8VUGO/hbRzyD6Y3sA7v7GS/ceog==,
      }
    engines: { node: ">=4" }

  /to-regex-range@5.0.1:
    resolution:
      {
        integrity: sha512-65P7iz6X5yEr1cwcgvQxbbIw7Uk3gOy5dIdtZ4rDveLqhrdJP+Li/Hx6tyK0NEb+2GCyneCMJiGqrADCSNk8sQ==,
      }
    engines: { node: ">=8.0" }
    dependencies:
      is-number: 7.0.0

  /totalist@3.0.1:
    resolution:
      {
        integrity: sha512-sf4i37nQ2LBx4m3wB74y+ubopq6W/dIzXg0FDGjsYnZHVa1Da8FH853wlL2gtUhg+xJXjfk3kUZS3BRoQeoQBQ==,
      }
    engines: { node: ">=6" }
    dev: true

  /tr46@0.0.3:
    resolution:
      {
        integrity: sha512-N3WMsuqV66lT30CrXNbEjx4GEwlow3v6rr4mCcv6prnfwhS01rkgyFdjPNBYd9br7LpXV1+Emh01fHnq2Gdgrw==,
      }
    dev: false

  /ts-api-utils@1.0.1(typescript@5.3.3):
    resolution:
      {
        integrity: sha512-lC/RGlPmwdrIBFTX59wwNzqh7aR2otPNPR/5brHZm/XKFYKsfqxihXUe9pU3JI+3vGkl+vyCoNNnPhJn3aLK1A==,
      }
    engines: { node: ">=16.13.0" }
    peerDependencies:
      typescript: ">=4.2.0"
    dependencies:
      typescript: 5.3.3
    dev: false

  /ts-node@10.9.1(@types/node@20.11.16)(typescript@5.3.3):
    resolution:
      {
        integrity: sha512-NtVysVPkxxrwFGUUxGYhfux8k78pQB3JqYBXlLRZgdGUqTO5wU/UyHop5p70iEbGhB7q5KmiZiU0Y3KlJrScEw==,
      }
    hasBin: true
    peerDependencies:
      "@swc/core": ">=1.2.50"
      "@swc/wasm": ">=1.2.50"
      "@types/node": "*"
      typescript: ">=2.7"
    peerDependenciesMeta:
      "@swc/core":
        optional: true
      "@swc/wasm":
        optional: true
    dependencies:
      "@cspotcode/source-map-support": 0.8.1
      "@tsconfig/node10": 1.0.9
      "@tsconfig/node12": 1.0.11
      "@tsconfig/node14": 1.0.3
      "@tsconfig/node16": 1.0.4
      "@types/node": 20.11.16
      acorn: 8.11.3
      acorn-walk: 8.3.2
      arg: 4.1.0
      create-require: 1.1.1
      diff: 4.0.2
      make-error: 1.3.6
      typescript: 5.3.3
      v8-compile-cache-lib: 3.0.1
      yn: 3.1.1
    dev: true

  /tsconfck@3.0.1(typescript@5.3.3):
    resolution:
      {
        integrity: sha512-7ppiBlF3UEddCLeI1JRx5m2Ryq+xk4JrZuq4EuYXykipebaq1dV0Fhgr1hb7CkmHt32QSgOZlcqVLEtHBG4/mg==,
      }
    engines: { node: ^18 || >=20 }
    hasBin: true
    peerDependencies:
      typescript: ^5.0.0
    peerDependenciesMeta:
      typescript:
        optional: true
    dependencies:
      typescript: 5.3.3
    dev: true

  /tsconfig-paths@3.15.0:
    resolution:
      {
        integrity: sha512-2Ac2RgzDe/cn48GvOe3M+o82pEFewD3UPbyoUHHdKasHwJKjds4fLXWf/Ux5kATBKN20oaFGu+jbElp1pos0mg==,
      }
    dependencies:
      "@types/json5": 0.0.29
      json5: 1.0.2
      minimist: 1.2.8
      strip-bom: 3.0.0
    dev: false

  /tslib@1.14.1:
    resolution:
      {
        integrity: sha512-Xni35NKzjgMrwevysHTCArtLDpPvye8zV/0E4EyYn43P7/7qvQwPh9BGkHewbMulVntbigmcT7rdX3BNo9wRJg==,
      }
    dev: true

  /tslib@2.5.0:
    resolution:
      {
        integrity: sha512-336iVw3rtn2BUK7ORdIAHTyxHGRIHVReokCR3XjbckJMK7ms8FysBfhLR8IXnAgy7T0PTPNBWKiH514FOW/WSg==,
      }

  /tsscmp@1.0.6:
    resolution:
      {
        integrity: sha512-LxhtAkPDTkVCMQjt2h6eBVY28KCjikZqZfMcC15YBeNjkgUpdCfBu5HoiOTDu86v6smE8yOjyEktJ8hlbANHQA==,
      }
    engines: { node: ">=0.6.x" }
    dev: false

  /tunnel-agent@0.6.0:
    resolution:
      {
        integrity: sha512-McnNiV1l8RYeY8tBgEpuodCC1mLUdbSN+CYBL7kJsJNInOP8UjDDEwdk6Mw60vdLLrr5NHKZhMAOSrR2NZuQ+w==,
      }
    dependencies:
      safe-buffer: 5.2.1
    dev: false

  /turbo-darwin-64@1.12.3:
    resolution:
      {
        integrity: sha512-dDglIaux+A4jOnB9CDH69sujmrnuLJLrKw1t3J+if6ySlFuxSwC++gDq9TVuOZo2+S7lFkGh+x5ytn3wp+jE8Q==,
      }
    cpu: [x64]
    os: [darwin]
    requiresBuild: true
    dev: true
    optional: true

  /turbo-darwin-arm64@1.12.3:
    resolution:
      {
        integrity: sha512-5TqqeujEyHMoVUWGzSzUl5ERSg7HDCdbU3gBs5ziWTpFRpeJ/+Y15kYyZJcMQcubRIH3Y1hL/yA5IhlGdgXOMA==,
      }
    cpu: [arm64]
    os: [darwin]
    requiresBuild: true
    dev: true
    optional: true

  /turbo-linux-64@1.12.3:
    resolution:
      {
        integrity: sha512-yUreU+/gq4vlBtcdyfjz7slwz4zM1RG8sSXvyHmAS+QXqSrGkegg4qLl2fRbv/c3EyA/XbfcZuD6tcrXkejr6g==,
      }
    cpu: [x64]
    os: [linux]
    requiresBuild: true
    dev: true
    optional: true

  /turbo-linux-arm64@1.12.3:
    resolution:
      {
        integrity: sha512-XRwAsp2eRSqZmaMVNrmHoKqofeJMuD87zmefZLTRAObh38hIwKgyl2QRsJIbteob5RN77yFbv3lAJ36UIY5h7w==,
      }
    cpu: [arm64]
    os: [linux]
    requiresBuild: true
    dev: true
    optional: true

  /turbo-windows-64@1.12.3:
    resolution:
      {
        integrity: sha512-CPnRfnUCtmFeShOtUdMCthySjmyHaoTyh9JueiYFvtCNeO3WfDMj63dpOQstQWHdJFYmIrIGfhAclcds9ePQYA==,
      }
    cpu: [x64]
    os: [win32]
    requiresBuild: true
    dev: true
    optional: true

  /turbo-windows-arm64@1.12.3:
    resolution:
      {
        integrity: sha512-cYA/wlzvp4vlCNHYJ2AjNS3FLXWwUC/5CJompBkTeKFFB6AviE/iLkbIhFikCVSNXZk/3AGanpMUXIkt3bdlwg==,
      }
    cpu: [arm64]
    os: [win32]
    requiresBuild: true
    dev: true
    optional: true

  /turbo@1.12.3:
    resolution:
      {
        integrity: sha512-a6q8I0TK9ohACYbkmxzG/JYPuDC4VCvfmXLTlf321qQ4BIAhoyaOj/O2g+zJ6L1vNYnZ82G4LrbMfgLLngbLsg==,
      }
    hasBin: true
    optionalDependencies:
      turbo-darwin-64: 1.12.3
      turbo-darwin-arm64: 1.12.3
      turbo-linux-64: 1.12.3
      turbo-linux-arm64: 1.12.3
      turbo-windows-64: 1.12.3
      turbo-windows-arm64: 1.12.3
    dev: true

  /type-check@0.4.0:
    resolution:
      {
        integrity: sha512-XleUoc9uwGXqjWwXaUTZAmzMcFZ5858QA2vvx1Ur5xIcixXIP+8LnFDgRplU30us6teqdlskFfu+ae4K79Ooew==,
      }
    engines: { node: ">= 0.8.0" }
    dependencies:
      prelude-ls: 1.2.1

  /type-detect@4.0.8:
    resolution:
      {
        integrity: sha512-0fr/mIH1dlO+x7TlcMy+bIDqKPsw/70tVyeHW787goQjhmqaZe10uwLujubK9q9Lg6Fiho1KUKDYz0Z7k7g5/g==,
      }
    engines: { node: ">=4" }
    dev: true

  /type-fest@0.20.2:
    resolution:
      {
        integrity: sha512-Ne+eE4r0/iWnpAxD852z3A+N0Bt5RN//NjJwRd2VFHEmrywxf5vsZlh4R6lixl6B+wz/8d+maTSAkN1FIkI3LQ==,
      }
    engines: { node: ">=10" }

  /type-fest@0.21.3:
    resolution:
      {
        integrity: sha512-t0rzBq87m3fVcduHDUFhKmyyX+9eo6WQjZvf51Ea/M0Q7+T374Jp1aUiyUl0GKxp8M/OETVHSDvmkyPgvX+X2w==,
      }
    engines: { node: ">=10" }
    dev: true

  /type-fest@2.19.0:
    resolution:
      {
        integrity: sha512-RAH822pAdBgcNMAfWnCBU3CFZcfZ/i1eZjwFU/dsLKumyuuP3niueg2UAukXYF0E2AAoc82ZSSf9J0WQBinzHA==,
      }
    engines: { node: ">=12.20" }
    dev: false

  /type-fest@3.13.1:
    resolution:
      {
        integrity: sha512-tLq3bSNx+xSpwvAJnzrK0Ep5CLNWjvFTOp71URMaAEWBfRb9nnJiBoUe0tF8bI4ZFO3omgBR6NvnbzVUT3Ly4g==,
      }
    engines: { node: ">=14.16" }
    dev: false

  /type@1.2.0:
    resolution:
      {
        integrity: sha512-+5nt5AAniqsCnu2cEQQdpzCAh33kVx8n0VoFidKpB1dVVLAN/F+bgVOqOJqOnEnrhp222clB5p3vUlD+1QAnfg==,
      }
    dev: true

  /type@2.7.2:
    resolution:
      {
        integrity: sha512-dzlvlNlt6AXU7EBSfpAscydQ7gXB+pPGsPnfJnZpiNJBDj7IaJzQlBZYGdEi4R9HmPdBv2XmWJ6YUtoTa7lmCw==,
      }
    dev: true

  /typed-array-buffer@1.0.0:
    resolution:
      {
        integrity: sha512-Y8KTSIglk9OZEr8zywiIHG/kmQ7KWyjseXs1CbSo8vC42w7hg2HgYTxSWwP0+is7bWDc1H+Fo026CpHFwm8tkw==,
      }
    engines: { node: ">= 0.4" }
    dependencies:
      call-bind: 1.0.2
      get-intrinsic: 1.2.1
      is-typed-array: 1.1.10
    dev: false

  /typed-array-byte-length@1.0.0:
    resolution:
      {
        integrity: sha512-Or/+kvLxNpeQ9DtSydonMxCx+9ZXOswtwJn17SNLvhptaXYDJvkFFP5zbfU/uLmvnBJlI4yrnXRxpdWH/M5tNA==,
      }
    engines: { node: ">= 0.4" }
    dependencies:
      call-bind: 1.0.2
      for-each: 0.3.3
      has-proto: 1.0.1
      is-typed-array: 1.1.10
    dev: false

  /typed-array-byte-offset@1.0.0:
    resolution:
      {
        integrity: sha512-RD97prjEt9EL8YgAgpOkf3O4IF9lhJFr9g0htQkm0rchFp/Vx7LW5Q8fSXXub7BXAODyUQohRMyOc3faCPd0hg==,
      }
    engines: { node: ">= 0.4" }
    dependencies:
      available-typed-arrays: 1.0.5
      call-bind: 1.0.2
      for-each: 0.3.3
      has-proto: 1.0.1
      is-typed-array: 1.1.10
    dev: false

  /typed-array-length@1.0.4:
    resolution:
      {
        integrity: sha512-KjZypGq+I/H7HI5HlOoGHkWUUGq+Q0TPhQurLbyrVrvnKTBgzLhIJ7j6J/XTQOi0d1RjyZ0wdas8bKs2p0x3Ng==,
      }
    dependencies:
      call-bind: 1.0.2
      for-each: 0.3.3
      is-typed-array: 1.1.10
    dev: false

  /typescript@5.3.3:
    resolution:
      {
        integrity: sha512-pXWcraxM0uxAS+tN0AG/BF2TyqmHO014Z070UsJ+pFvYuRSq8KH8DmWpnbXe0pEPDHXZV3FcAbJkijJ5oNEnWw==,
      }
    engines: { node: ">=14.17" }

  /uc.micro@2.0.0:
    resolution:
      {
        integrity: sha512-DffL94LsNOccVn4hyfRe5rdKa273swqeA5DJpMOeFmEn1wCDc7nAbbB0gXlgBCL7TNzeTv6G7XVWzan7iJtfig==,
      }
    dev: false

  /ufo@1.3.2:
    resolution:
      {
        integrity: sha512-o+ORpgGwaYQXgqGDwd+hkS4PuZ3QnmqMMxRuajK/a38L6fTpcE5GPIfrf+L/KemFzfUpeUQc1rRS1iDBozvnFA==,
      }
    dev: true

  /uglify-js@3.17.4:
    resolution:
      {
        integrity: sha512-T9q82TJI9e/C1TAxYvfb16xO120tMVFZrGA3f9/P4424DNu6ypK103y0GPFVa17yotwSyZW5iYXgjYHkGrJW/g==,
      }
    engines: { node: ">=0.8.0" }
    hasBin: true
    requiresBuild: true
    dev: true
    optional: true

  /unbox-primitive@1.0.2:
    resolution:
      {
        integrity: sha512-61pPlCD9h51VoreyJ0BReideM3MDKMKnh6+V9L08331ipq6Q8OFXZYiqP6n/tbHx4s5I9uRhcye6BrbkizkBDw==,
      }
    dependencies:
      call-bind: 1.0.2
      has-bigints: 1.0.2
      has-symbols: 1.0.3
      which-boxed-primitive: 1.0.2
    dev: false

  /undici-types@5.26.5:
    resolution:
      {
        integrity: sha512-JlCMO+ehdEIKqlFxk6IfVoAUVmgz7cU7zD/h9XZ0qzeosSHmUJVOzSQvvYSYWXkFXC+IfLKSIffhv0sVZup6pA==,
      }

  /universalify@0.1.2:
    resolution:
      {
        integrity: sha512-rBJeI5CXAlmy1pV+617WB9J63U6XcazHHF2f2dbJix4XzpUF0RS3Zbj0FGIOCAva5P/d/GBOYaACQ1w+0azUkg==,
      }
    engines: { node: ">= 4.0.0" }
    dev: true

  /universalify@2.0.0:
    resolution:
      {
        integrity: sha512-hAZsKq7Yy11Zu1DE0OzWjw7nnLZmJZYTDZZyEFHZdUhV8FkH5MCfoU1XMaxXovpyW5nq5scPqq0ZDP9Zyl04oQ==,
      }
    engines: { node: ">= 10.0.0" }
    dev: true

  /update-browserslist-db@1.0.13(browserslist@4.22.1):
    resolution:
      {
        integrity: sha512-xebP81SNcPuNpPP3uzeW1NYXxI3rxyJzF3pD6sH4jE7o/IX+WtSpwnVU+qIsDPyk0d3hmFQ7mjqc6AtV604hbg==,
      }
    hasBin: true
    peerDependencies:
      browserslist: ">= 4.21.0"
    dependencies:
      browserslist: 4.22.1
      escalade: 3.1.1
      picocolors: 1.0.0
    dev: false

  /update-browserslist-db@1.0.13(browserslist@4.22.3):
    resolution:
      {
        integrity: sha512-xebP81SNcPuNpPP3uzeW1NYXxI3rxyJzF3pD6sH4jE7o/IX+WtSpwnVU+qIsDPyk0d3hmFQ7mjqc6AtV604hbg==,
      }
    hasBin: true
    peerDependencies:
      browserslist: ">= 4.21.0"
    dependencies:
      browserslist: 4.22.3
      escalade: 3.1.1
      picocolors: 1.0.0

  /update-check@1.5.4:
    resolution:
      {
        integrity: sha512-5YHsflzHP4t1G+8WGPlvKbJEbAJGCgw+Em+dGR1KmBUbr1J36SJBqlHLjR7oob7sco5hWHGQVcr9B2poIVDDTQ==,
      }
    dependencies:
      registry-auth-token: 3.3.2
      registry-url: 3.1.0
    dev: true

  /upper-case-first@1.1.2:
    resolution:
      {
        integrity: sha512-wINKYvI3Db8dtjikdAqoBbZoP6Q+PZUyfMR7pmwHzjC2quzSkUq5DmPrTtPEqHaz8AGtmsB4TqwapMTM1QAQOQ==,
      }
    dependencies:
      upper-case: 1.1.3
    dev: true

  /upper-case@1.1.3:
    resolution:
      {
        integrity: sha512-WRbjgmYzgXkCV7zNVpy5YgrHgbBv126rMALQQMrmzOVC4GM2waQ9x7xtm8VU+1yF2kWyPzI9zbZ48n4vSxwfSA==,
      }
    dev: true

  /uri-js@4.4.1:
    resolution:
      {
        integrity: sha512-7rKUyy33Q1yc98pQ1DAmLtwX109F7TIfWlW1Ydo8Wl1ii1SeHieeh0HHfPeL2fMXK6z0s8ecKs9frCuLJvndBg==,
      }
    dependencies:
      punycode: 2.3.0

  /use-callback-ref@1.3.0(@types/react@18.2.55)(react@18.2.0):
    resolution:
      {
        integrity: sha512-3FT9PRuRdbB9HfXhEq35u4oZkvpJ5kuYbpqhCfmiZyReuRgpnhDlbr2ZEnnuS0RrJAPn6l23xjFg9kpDM+Ms7w==,
      }
    engines: { node: ">=10" }
    peerDependencies:
      "@types/react": ^16.8.0 || ^17.0.0 || ^18.0.0
      react: ^16.8.0 || ^17.0.0 || ^18.0.0
    peerDependenciesMeta:
      "@types/react":
        optional: true
    dependencies:
      "@types/react": 18.2.55
      react: 18.2.0
      tslib: 2.5.0
    dev: false

  /use-composed-ref@1.3.0(react@18.2.0):
    resolution:
      {
        integrity: sha512-GLMG0Jc/jiKov/3Ulid1wbv3r54K9HlMW29IWcDFPEqFkSO2nS0MuefWgMJpeHQ9YJeXDL3ZUF+P3jdXlZX/cQ==,
      }
    peerDependencies:
      react: ^16.8.0 || ^17.0.0 || ^18.0.0
    dependencies:
      react: 18.2.0
    dev: false

  /use-isomorphic-layout-effect@1.1.2(@types/react@18.2.55)(react@18.2.0):
    resolution:
      {
        integrity: sha512-49L8yCO3iGT/ZF9QttjwLF/ZD9Iwto5LnH5LmEdk/6cFmXddqi2ulF0edxTwjj+7mqvpVVGQWvbXZdn32wRSHA==,
      }
    peerDependencies:
      "@types/react": "*"
      react: ^16.8.0 || ^17.0.0 || ^18.0.0
    peerDependenciesMeta:
      "@types/react":
        optional: true
    dependencies:
      "@types/react": 18.2.55
      react: 18.2.0
    dev: false

  /use-latest@1.2.1(@types/react@18.2.55)(react@18.2.0):
    resolution:
      {
        integrity: sha512-xA+AVm/Wlg3e2P/JiItTziwS7FK92LWrDB0p+hgXloIMuVCeJJ8v6f0eeHyPZaJrM+usM1FkFfbNCrJGs8A/zw==,
      }
    peerDependencies:
      "@types/react": "*"
      react: ^16.8.0 || ^17.0.0 || ^18.0.0
    peerDependenciesMeta:
      "@types/react":
        optional: true
    dependencies:
      "@types/react": 18.2.55
      react: 18.2.0
      use-isomorphic-layout-effect: 1.1.2(@types/react@18.2.55)(react@18.2.0)
    dev: false

  /use-sidecar@1.1.2(@types/react@18.2.55)(react@18.2.0):
    resolution:
      {
        integrity: sha512-epTbsLuzZ7lPClpz2TyryBfztm7m+28DlEv2ZCQ3MDr5ssiwyOwGH/e5F9CkfWjJ1t4clvI58yF822/GUkjjhw==,
      }
    engines: { node: ">=10" }
    peerDependencies:
      "@types/react": ^16.9.0 || ^17.0.0 || ^18.0.0
      react: ^16.8.0 || ^17.0.0 || ^18.0.0
    peerDependenciesMeta:
      "@types/react":
        optional: true
    dependencies:
      "@types/react": 18.2.55
      detect-node-es: 1.1.0
      react: 18.2.0
      tslib: 2.5.0
    dev: false

  /util-deprecate@1.0.2:
    resolution:
      {
        integrity: sha512-EPD5q1uXyFxJpCrLnCc1nHnq3gOa6DZBocAIiI2TaSCA7VCJ1UJDMagCzIkXNsUYfD1daK//LTEQ8xiIbrHtcw==,
      }

  /v8-compile-cache-lib@3.0.1:
    resolution:
      {
        integrity: sha512-wa7YjyUGfNZngI/vtK0UHAN+lgDCxBPCylVXGp0zu59Fz5aiGtNXaq3DhIov063MorB+VfufLh3JlF2KdTK3xg==,
      }
    dev: true

  /v8-to-istanbul@9.2.0:
    resolution:
      {
        integrity: sha512-/EH/sDgxU2eGxajKdwLCDmQ4FWq+kpi3uCmBGpw1xJtnAxEjlD8j8PEiGWpCIMIs3ciNAgH0d3TTJiUkYzyZjA==,
      }
    engines: { node: ">=10.12.0" }
    dependencies:
      "@jridgewell/trace-mapping": 0.3.18
      "@types/istanbul-lib-coverage": 2.0.6
      convert-source-map: 2.0.0
    dev: true

  /validate-npm-package-name@5.0.0:
    resolution:
      {
        integrity: sha512-YuKoXDAhBYxY7SfOKxHBDoSyENFeW5VvIIQp2TGQuit8gpK6MnWaQelBKxso72DoxTZfZdcP3W90LqpSkgPzLQ==,
      }
    engines: { node: ^14.17.0 || ^16.13.0 || >=18.0.0 }
    dependencies:
      builtins: 5.0.1
    dev: true

  /vite-node@1.2.2(@types/node@20.11.16):
    resolution:
      {
        integrity: sha512-1as4rDTgVWJO3n1uHmUYqq7nsFgINQ9u+mRcXpjeOMJUmviqNKjcZB7UfRZrlM7MjYXMKpuWp5oGkjaFLnjawg==,
      }
    engines: { node: ^18.0.0 || >=20.0.0 }
    hasBin: true
    dependencies:
      cac: 6.7.14
      debug: 4.3.4
      pathe: 1.1.2
      picocolors: 1.0.0
      vite: 5.0.12(@types/node@20.11.16)
    transitivePeerDependencies:
      - "@types/node"
      - less
      - lightningcss
      - sass
      - stylus
      - sugarss
      - supports-color
      - terser
    dev: true

  /vite-tsconfig-paths@4.3.1(typescript@5.3.3)(vite@5.0.12):
    resolution:
      {
        integrity: sha512-cfgJwcGOsIxXOLU/nELPny2/LUD/lcf1IbfyeKTv2bsupVbTH/xpFtdQlBmIP1GEK2CjjLxYhFfB+QODFAx5aw==,
      }
    peerDependencies:
      vite: "*"
    peerDependenciesMeta:
      vite:
        optional: true
    dependencies:
      debug: 4.3.4
      globrex: 0.1.2
      tsconfck: 3.0.1(typescript@5.3.3)
      vite: 5.0.12(@types/node@20.11.16)
    transitivePeerDependencies:
      - supports-color
      - typescript
    dev: true

  /vite@5.0.12(@types/node@20.11.16):
    resolution:
      {
        integrity: sha512-4hsnEkG3q0N4Tzf1+t6NdN9dg/L3BM+q8SWgbSPnJvrgH2kgdyzfVJwbR1ic69/4uMJJ/3dqDZZE5/WwqW8U1w==,
      }
    engines: { node: ^18.0.0 || >=20.0.0 }
    hasBin: true
    peerDependencies:
      "@types/node": ^18.0.0 || >=20.0.0
      less: "*"
      lightningcss: ^1.21.0
      sass: "*"
      stylus: "*"
      sugarss: "*"
      terser: ^5.4.0
    peerDependenciesMeta:
      "@types/node":
        optional: true
      less:
        optional: true
      lightningcss:
        optional: true
      sass:
        optional: true
      stylus:
        optional: true
      sugarss:
        optional: true
      terser:
        optional: true
    dependencies:
      "@types/node": 20.11.16
      esbuild: 0.19.8
      postcss: 8.4.33
      rollup: 4.9.6
    optionalDependencies:
      fsevents: 2.3.3
    dev: true

  /vitest@1.2.2(@types/node@20.11.16)(@vitest/ui@1.2.2):
    resolution:
      {
        integrity: sha512-d5Ouvrnms3GD9USIK36KG8OZ5bEvKEkITFtnGv56HFaSlbItJuYr7hv2Lkn903+AvRAgSixiamozUVfORUekjw==,
      }
    engines: { node: ^18.0.0 || >=20.0.0 }
    hasBin: true
    peerDependencies:
      "@edge-runtime/vm": "*"
      "@types/node": ^18.0.0 || >=20.0.0
      "@vitest/browser": ^1.0.0
      "@vitest/ui": ^1.0.0
      happy-dom: "*"
      jsdom: "*"
    peerDependenciesMeta:
      "@edge-runtime/vm":
        optional: true
      "@types/node":
        optional: true
      "@vitest/browser":
        optional: true
      "@vitest/ui":
        optional: true
      happy-dom:
        optional: true
      jsdom:
        optional: true
    dependencies:
      "@types/node": 20.11.16
      "@vitest/expect": 1.2.2
      "@vitest/runner": 1.2.2
      "@vitest/snapshot": 1.2.2
      "@vitest/spy": 1.2.2
      "@vitest/ui": 1.2.2(vitest@1.2.2)
      "@vitest/utils": 1.2.2
      acorn-walk: 8.3.2
      cac: 6.7.14
      chai: 4.4.1
      debug: 4.3.4
      execa: 8.0.1
      local-pkg: 0.5.0
      magic-string: 0.30.6
      pathe: 1.1.2
      picocolors: 1.0.0
      std-env: 3.7.0
      strip-literal: 1.3.0
      tinybench: 2.6.0
      tinypool: 0.8.2
      vite: 5.0.12(@types/node@20.11.16)
      vite-node: 1.2.2(@types/node@20.11.16)
      why-is-node-running: 2.2.2
    transitivePeerDependencies:
      - less
      - lightningcss
      - sass
      - stylus
      - sugarss
      - supports-color
      - terser
    dev: true

  /w3c-keyname@2.2.8:
    resolution:
      {
        integrity: sha512-dpojBhNsCNN7T82Tm7k26A6G9ML3NkhDsnw9n/eoxSRlVBB4CEtIQ/KTCLI2Fwf3ataSXRhYFkQi3SlnFwPvPQ==,
      }
    dev: false

  /wcwidth@1.0.1:
    resolution:
      {
        integrity: sha512-XHPEwS0q6TaxcvG85+8EYkbiCux2XtWG2mkc47Ng2A77BQu9+DqIOJldST4HgPkuea7dvKSj5VgX3P1d4rW8Tg==,
      }
    dependencies:
      defaults: 1.0.4
    dev: true

  /webidl-conversions@3.0.1:
    resolution:
      {
        integrity: sha512-2JAn3z8AR6rjK8Sm8orRC0h/bcl/DqL7tRPdGZ4I1CjdF+EaMLmYxBHyXuKL849eucPFhvBoxMsflfOb8kxaeQ==,
      }
    dev: false

  /whatwg-url@5.0.0:
    resolution:
      {
        integrity: sha512-saE57nupxk6v3HY35+jzBwYa0rKSy0XR8JSxZPwgLr7ys0IBzhGviA1/TUGJLmSVqs8pb9AnvICXEuOHLprYTw==,
      }
    dependencies:
      tr46: 0.0.3
      webidl-conversions: 3.0.1
    dev: false

  /which-boxed-primitive@1.0.2:
    resolution:
      {
        integrity: sha512-bwZdv0AKLpplFY2KZRX6TvyuN7ojjr7lwkg6ml0roIy9YeuSr7JS372qlNW18UQYzgYK9ziGcerWqZOmEn9VNg==,
      }
    dependencies:
      is-bigint: 1.0.4
      is-boolean-object: 1.1.2
      is-number-object: 1.0.7
      is-string: 1.0.7
      is-symbol: 1.0.4
    dev: false

  /which-builtin-type@1.1.3:
    resolution:
      {
        integrity: sha512-YmjsSMDBYsM1CaFiayOVT06+KJeXf0o5M/CAd4o1lTadFAtacTUM49zoYxr/oroopFDfhvN6iEcBxUyc3gvKmw==,
      }
    engines: { node: ">= 0.4" }
    dependencies:
      function.prototype.name: 1.1.5
      has-tostringtag: 1.0.0
      is-async-function: 2.0.0
      is-date-object: 1.0.5
      is-finalizationregistry: 1.0.2
      is-generator-function: 1.0.10
      is-regex: 1.1.4
      is-weakref: 1.0.2
      isarray: 2.0.5
      which-boxed-primitive: 1.0.2
      which-collection: 1.0.1
      which-typed-array: 1.1.11
    dev: false

  /which-collection@1.0.1:
    resolution:
      {
        integrity: sha512-W8xeTUwaln8i3K/cY1nGXzdnVZlidBcagyNFtBdD5kxnb4TvGKR7FfSIS3mYpwWS1QUCutfKz8IY8RjftB0+1A==,
      }
    dependencies:
      is-map: 2.0.2
      is-set: 2.0.2
      is-weakmap: 2.0.1
      is-weakset: 2.0.2
    dev: false

  /which-typed-array@1.1.11:
    resolution:
      {
        integrity: sha512-qe9UWWpkeG5yzZ0tNYxDmd7vo58HDBc39mZ0xWWpolAGADdFOzkfamWLDxkOWcvHQKVmdTyQdLD4NOfjLWTKew==,
      }
    engines: { node: ">= 0.4" }
    dependencies:
      available-typed-arrays: 1.0.5
      call-bind: 1.0.2
      for-each: 0.3.3
      gopd: 1.0.1
      has-tostringtag: 1.0.0
    dev: false

  /which@2.0.2:
    resolution:
      {
        integrity: sha512-BLI3Tl1TW3Pvl70l3yq3Y64i+awpwXqsGBYWkkqMtnbXgrMD+yj7rhW0kuEDxzJaYXGjEW5ogapKNMEKNMjibA==,
      }
    engines: { node: ">= 8" }
    dependencies:
      isexe: 2.0.0

  /why-is-node-running@2.2.2:
    resolution:
      {
        integrity: sha512-6tSwToZxTOcotxHeA+qGCq1mVzKR3CwcJGmVcY+QE8SHy6TnpFnh8PAvPNHYr7EcuVeG0QSMxtYCuO1ta/G/oA==,
      }
    engines: { node: ">=8" }
    hasBin: true
    dependencies:
      siginfo: 2.0.0
      stackback: 0.0.2
    dev: true

  /wide-align@1.1.5:
    resolution:
      {
        integrity: sha512-eDMORYaPNZ4sQIuuYPDHdQvf4gyCF9rEEV/yPxGfwPkRodwEgiMUUXTx/dex+Me0wxx53S+NgUHaP7y3MGlDmg==,
      }
    dependencies:
      string-width: 4.2.3
    dev: false

  /wordwrap@1.0.0:
    resolution:
      {
        integrity: sha512-gvVzJFlPycKc5dZN4yPkP8w7Dc37BtP1yczEneOb4uq34pXZcvrtRTmWV8W+Ume+XCxKgbjM+nevkyFPMybd4Q==,
      }
    dev: true

  /wrap-ansi@6.2.0:
    resolution:
      {
        integrity: sha512-r6lPcBGxZXlIcymEu7InxDMhdW0KDxpLgoFLcguasxCaJ/SOIZwINatK9KY/tf+ZrlywOKU0UDj3ATXUBfxJXA==,
      }
    engines: { node: ">=8" }
    dependencies:
      ansi-styles: 4.3.0
      string-width: 4.2.3
      strip-ansi: 6.0.1
    dev: true

  /wrap-ansi@7.0.0:
    resolution:
      {
        integrity: sha512-YVGIj2kamLSTxw6NsZjoBxfSwsn0ycdesmc4p+Q21c5zPuZ1pl+NfxVdxPtdHvmNVOQ6XSYG4AUtyt/Fi7D16Q==,
      }
    engines: { node: ">=10" }
    dependencies:
      ansi-styles: 4.3.0
      string-width: 4.2.3
      strip-ansi: 6.0.1
    dev: false

  /wrap-ansi@8.1.0:
    resolution:
      {
        integrity: sha512-si7QWI6zUMq56bESFvagtmzMdGOtoxfR+Sez11Mobfc7tm+VkUckk9bW2UeffTGVUbOksxmSw0AA2gs8g71NCQ==,
      }
    engines: { node: ">=12" }
    dependencies:
      ansi-styles: 6.2.1
      string-width: 5.1.2
      strip-ansi: 7.1.0
    dev: false

  /wrappy@1.0.2:
    resolution:
      {
        integrity: sha512-l4Sp/DRseor9wL6EvV2+TuQn63dMkPjZ/sp9XkghTEbV9KlPS1xUsZ3u7/IQO4wxtcFB4bgpQPRcR3QCvezPcQ==,
      }

  /yallist@3.1.1:
    resolution:
      {
        integrity: sha512-a4UGQaWPH59mOXUYnAG2ewncQS4i4F43Tv3JoAM+s2VDAmS9NsK8GpDMLrCHPksFT7h3K6TOoUNn2pb7RoXx4g==,
      }

  /yallist@4.0.0:
    resolution:
      {
        integrity: sha512-3wdGidZyq5PB084XLES5TpOSRA3wjXAlIWMhum2kRcv/41Sn2emQ0dycQW4uZXLejwKvg6EsvbdlVL+FYEct7A==,
      }

  /yn@3.1.1:
    resolution:
      {
        integrity: sha512-Ux4ygGWsu2c7isFWe8Yu1YluJmqVhxqK2cLXNQA5AcC3QfbGNpM7fu0Y8b/z16pXLnFxZYvWhd3fhBY9DLmC6Q==,
      }
    engines: { node: ">=6" }
    dev: true

  /yocto-queue@0.1.0:
    resolution:
      {
        integrity: sha512-rVksvsnNCdJ/ohGc6xgPwyN8eheCxsiLM8mxuE/t/mOVqJewPuO1miLpTHQiRgTKCLexL4MeAFVagts7HmNZ2Q==,
      }
    engines: { node: ">=10" }

  /yocto-queue@1.0.0:
    resolution:
      {
        integrity: sha512-9bnSc/HEW2uRy67wc+T8UwauLuPJVn28jb+GtJY16iiKWyvmYJRXVT4UamsAEGQfPohgr2q4Tq0sQbQlxTfi1g==,
      }
    engines: { node: ">=12.20" }
    dev: true

  /zod@3.22.4:
    resolution:
      {
        integrity: sha512-iC+8Io04lddc+mVqQ9AZ7OQ2MrUKGN+oIQyq1vemgt46jwCwLfhq7/pwnBnNXXXZb8VTVLKwp9EDkx+ryxIWmg==,
      }<|MERGE_RESOLUTION|>--- conflicted
+++ resolved
@@ -649,35 +649,6 @@
       "@jridgewell/gen-mapping": 0.3.3
       "@jridgewell/trace-mapping": 0.3.18
 
-<<<<<<< HEAD
-  /@auth/core@0.26.2:
-    resolution:
-      {
-        integrity: sha512-BK+NaUDLcX8AMW/O32wxzk+SE9lr/xvjO4PsTgla9ToHHanoPMl+6pYu2/WoNKnZomdHBWOl/00LFfajuulIVA==,
-      }
-    peerDependencies:
-      "@simplewebauthn/browser": ^9.0.1
-      "@simplewebauthn/server": ^9.0.1
-      nodemailer: ^6.8.0
-    peerDependenciesMeta:
-      "@simplewebauthn/browser":
-        optional: true
-      "@simplewebauthn/server":
-        optional: true
-      nodemailer:
-        optional: true
-    dependencies:
-      "@panva/hkdf": 1.1.1
-      "@types/cookie": 0.6.0
-      cookie: 0.6.0
-      jose: 5.2.1
-      oauth4webapi: 2.10.3
-      preact: 10.11.3
-      preact-render-to-string: 5.2.3(preact@10.11.3)
-    dev: false
-
-=======
->>>>>>> 975f9123
   /@auth/core@0.26.3:
     resolution:
       {
@@ -7902,16 +7873,8 @@
     engines: { node: ">= 0.4.0" }
     dev: true
 
-<<<<<<< HEAD
-  /next-auth@5.0.0-beta.8(next@14.1.0)(react@18.2.0):
-    resolution:
-      {
-        integrity: sha512-KRO3VBngzuxnfHhacXvp4lKa9afoE73D3Q4EiMSuQIKrg2KVFfB/uTRVro4Pjnhr/TzLqYZoaiJBfGpyhgby2Q==,
-      }
-=======
   /next-auth@5.0.0-beta.9(next@14.1.0)(react@18.2.0):
     resolution: {integrity: sha512-BWFiwJ/wzfxWpHnGpAoFsXHSlVofWgFns6tjtIGeDrXfEf3D+afnBpmzCNyek2RNYDVgMHi8Q5uXzFoNBd2l5g==}
->>>>>>> 975f9123
     peerDependencies:
       "@simplewebauthn/browser": ^9.0.1
       "@simplewebauthn/server": ^9.0.1
@@ -7926,11 +7889,7 @@
       nodemailer:
         optional: true
     dependencies:
-<<<<<<< HEAD
-      "@auth/core": 0.26.2
-=======
       '@auth/core': 0.26.3
->>>>>>> 975f9123
       next: 14.1.0(@babel/core@7.23.9)(react-dom@18.2.0)(react@18.2.0)(sass@1.70.0)
       react: 18.2.0
     dev: false
