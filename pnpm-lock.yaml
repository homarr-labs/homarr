lockfileVersion: '9.0'

settings:
  autoInstallPeers: true
  excludeLinksFromLockfile: false

patchedDependencies:
  trpc-swagger@1.2.6:
    hash: 6s72z7zx33c52iesv5sewipn6i
    path: patches/trpc-swagger@1.2.6.patch

importers:

  .:
    devDependencies:
      '@homarr/prettier-config':
        specifier: workspace:^0.1.0
        version: link:tooling/prettier
      '@turbo/gen':
        specifier: ^2.1.3
        version: 2.1.3(@types/node@20.16.11)(typescript@5.6.3)
      '@vitejs/plugin-react':
        specifier: ^4.3.2
        version: 4.3.2(vite@5.4.5(@types/node@20.16.11)(sass@1.79.5)(sugarss@4.0.1(postcss@8.4.47))(terser@5.32.0))
      '@vitest/coverage-v8':
        specifier: ^2.1.3
        version: 2.1.3(vitest@2.1.3)
      '@vitest/ui':
        specifier: ^2.1.3
        version: 2.1.3(vitest@2.1.3)
      cross-env:
        specifier: ^7.0.3
        version: 7.0.3
      jsdom:
        specifier: ^25.0.1
        version: 25.0.1
      prettier:
        specifier: ^3.3.3
        version: 3.3.3
      testcontainers:
        specifier: ^10.13.2
        version: 10.13.2
      turbo:
        specifier: ^2.1.3
        version: 2.1.3
      typescript:
        specifier: ^5.6.3
        version: 5.6.3
      vite-tsconfig-paths:
        specifier: ^5.0.1
        version: 5.0.1(typescript@5.6.3)(vite@5.4.5(@types/node@20.16.11)(sass@1.79.5)(sugarss@4.0.1(postcss@8.4.47))(terser@5.32.0))
      vitest:
        specifier: ^2.1.3
        version: 2.1.3(@types/node@20.16.11)(@vitest/ui@2.1.3)(jsdom@25.0.1)(sass@1.79.5)(sugarss@4.0.1(postcss@8.4.47))(terser@5.32.0)

  apps/nextjs:
    dependencies:
      '@homarr/analytics':
        specifier: workspace:^0.1.0
        version: link:../../packages/analytics
      '@homarr/api':
        specifier: workspace:^0.1.0
        version: link:../../packages/api
      '@homarr/auth':
        specifier: workspace:^0.1.0
        version: link:../../packages/auth
      '@homarr/common':
        specifier: workspace:^0.1.0
        version: link:../../packages/common
      '@homarr/cron-job-status':
        specifier: workspace:^0.1.0
        version: link:../../packages/cron-job-status
      '@homarr/db':
        specifier: workspace:^0.1.0
        version: link:../../packages/db
      '@homarr/definitions':
        specifier: workspace:^0.1.0
        version: link:../../packages/definitions
      '@homarr/form':
        specifier: workspace:^0.1.0
        version: link:../../packages/form
      '@homarr/gridstack':
        specifier: ^1.0.3
        version: 1.0.3
      '@homarr/integrations':
        specifier: workspace:^0.1.0
        version: link:../../packages/integrations
      '@homarr/log':
        specifier: workspace:^
        version: link:../../packages/log
      '@homarr/modals':
        specifier: workspace:^0.1.0
        version: link:../../packages/modals
      '@homarr/modals-collection':
        specifier: workspace:^0.1.0
        version: link:../../packages/modals-collection
      '@homarr/notifications':
        specifier: workspace:^0.1.0
        version: link:../../packages/notifications
      '@homarr/old-schema':
        specifier: workspace:^0.1.0
        version: link:../../packages/old-schema
      '@homarr/redis':
        specifier: workspace:^0.1.0
        version: link:../../packages/redis
      '@homarr/server-settings':
        specifier: workspace:^0.1.0
        version: link:../../packages/server-settings
      '@homarr/spotlight':
        specifier: workspace:^0.1.0
        version: link:../../packages/spotlight
      '@homarr/translation':
        specifier: workspace:^0.1.0
        version: link:../../packages/translation
      '@homarr/ui':
        specifier: workspace:^0.1.0
        version: link:../../packages/ui
      '@homarr/validation':
        specifier: workspace:^0.1.0
        version: link:../../packages/validation
      '@homarr/widgets':
        specifier: workspace:^0.1.0
        version: link:../../packages/widgets
      '@mantine/colors-generator':
        specifier: ^7.13.2
        version: 7.13.2(chroma-js@3.1.2)
      '@mantine/core':
        specifier: ^7.13.2
        version: 7.13.2(@mantine/hooks@7.13.2(react@18.3.1))(@types/react@18.3.11)(react-dom@18.3.1(react@18.3.1))(react@18.3.1)
      '@mantine/hooks':
        specifier: ^7.13.2
        version: 7.13.2(react@18.3.1)
      '@mantine/modals':
        specifier: ^7.13.2
        version: 7.13.2(@mantine/core@7.13.2(@mantine/hooks@7.13.2(react@18.3.1))(@types/react@18.3.11)(react-dom@18.3.1(react@18.3.1))(react@18.3.1))(@mantine/hooks@7.13.2(react@18.3.1))(react-dom@18.3.1(react@18.3.1))(react@18.3.1)
      '@mantine/tiptap':
        specifier: ^7.13.2
        version: 7.13.2(@mantine/core@7.13.2(@mantine/hooks@7.13.2(react@18.3.1))(@types/react@18.3.11)(react-dom@18.3.1(react@18.3.1))(react@18.3.1))(@mantine/hooks@7.13.2(react@18.3.1))(@tiptap/extension-link@2.8.0(@tiptap/core@2.8.0(@tiptap/pm@2.8.0))(@tiptap/pm@2.8.0))(@tiptap/react@2.8.0(@tiptap/core@2.8.0(@tiptap/pm@2.8.0))(@tiptap/pm@2.8.0)(react-dom@18.3.1(react@18.3.1))(react@18.3.1))(react-dom@18.3.1(react@18.3.1))(react@18.3.1)
      '@million/lint':
        specifier: 1.0.11
        version: 1.0.11(rollup@4.21.3)(webpack-sources@3.2.3)
      '@t3-oss/env-nextjs':
        specifier: ^0.11.1
        version: 0.11.1(typescript@5.6.3)(zod@3.23.8)
      '@tabler/icons-react':
        specifier: ^3.19.0
        version: 3.19.0(react@18.3.1)
      '@tanstack/react-query':
        specifier: ^5.59.14
        version: 5.59.14(react@18.3.1)
      '@tanstack/react-query-devtools':
        specifier: ^5.59.14
        version: 5.59.14(@tanstack/react-query@5.59.14(react@18.3.1))(react@18.3.1)
      '@tanstack/react-query-next-experimental':
        specifier: 5.59.14
        version: 5.59.14(@tanstack/react-query@5.59.14(react@18.3.1))(next@14.2.15(@babel/core@7.25.2)(react-dom@18.3.1(react@18.3.1))(react@18.3.1)(sass@1.79.5))(react@18.3.1)
      '@trpc/client':
        specifier: next
<<<<<<< HEAD
        version: 11.0.0-rc.569(@trpc/server@11.0.0-rc.569)
      '@trpc/next':
        specifier: next
        version: 11.0.0-rc.569(@tanstack/react-query@5.59.9(react@18.3.1))(@trpc/client@11.0.0-rc.569(@trpc/server@11.0.0-rc.569))(@trpc/react-query@11.0.0-rc.569(@tanstack/react-query@5.59.9(react@18.3.1))(@trpc/client@11.0.0-rc.569(@trpc/server@11.0.0-rc.569))(@trpc/server@11.0.0-rc.569)(react-dom@18.3.1(react@18.3.1))(react@18.3.1))(@trpc/server@11.0.0-rc.569)(next@14.2.15(@babel/core@7.25.2)(react-dom@18.3.1(react@18.3.1))(react@18.3.1)(sass@1.79.5))(react-dom@18.3.1(react@18.3.1))(react@18.3.1)
      '@trpc/react-query':
        specifier: next
        version: 11.0.0-rc.569(@tanstack/react-query@5.59.9(react@18.3.1))(@trpc/client@11.0.0-rc.569(@trpc/server@11.0.0-rc.569))(@trpc/server@11.0.0-rc.569)(react-dom@18.3.1(react@18.3.1))(react@18.3.1)
      '@trpc/server':
        specifier: next
        version: 11.0.0-rc.569
=======
        version: 11.0.0-rc.571(@trpc/server@11.0.0-rc.571)
      '@trpc/next':
        specifier: next
        version: 11.0.0-rc.571(@tanstack/react-query@5.59.14(react@18.3.1))(@trpc/client@11.0.0-rc.571(@trpc/server@11.0.0-rc.571))(@trpc/react-query@11.0.0-rc.571(@tanstack/react-query@5.59.14(react@18.3.1))(@trpc/client@11.0.0-rc.571(@trpc/server@11.0.0-rc.571))(@trpc/server@11.0.0-rc.571)(react-dom@18.3.1(react@18.3.1))(react@18.3.1))(@trpc/server@11.0.0-rc.571)(next@14.2.15(@babel/core@7.25.2)(react-dom@18.3.1(react@18.3.1))(react@18.3.1)(sass@1.79.5))(react-dom@18.3.1(react@18.3.1))(react@18.3.1)
      '@trpc/react-query':
        specifier: next
        version: 11.0.0-rc.571(@tanstack/react-query@5.59.14(react@18.3.1))(@trpc/client@11.0.0-rc.571(@trpc/server@11.0.0-rc.571))(@trpc/server@11.0.0-rc.571)(react-dom@18.3.1(react@18.3.1))(react@18.3.1)
      '@trpc/server':
        specifier: next
        version: 11.0.0-rc.571
>>>>>>> df8f6d25
      '@xterm/addon-canvas':
        specifier: ^0.7.0
        version: 0.7.0(@xterm/xterm@5.5.0)
      '@xterm/addon-fit':
        specifier: 0.10.0
        version: 0.10.0(@xterm/xterm@5.5.0)
      '@xterm/xterm':
        specifier: ^5.5.0
        version: 5.5.0
      chroma-js:
        specifier: ^3.1.2
        version: 3.1.2
      clsx:
        specifier: ^2.1.1
        version: 2.1.1
      dayjs:
        specifier: ^1.11.13
        version: 1.11.13
      dotenv:
        specifier: ^16.4.5
        version: 16.4.5
      flag-icons:
        specifier: ^7.2.3
        version: 7.2.3
      glob:
        specifier: ^11.0.0
        version: 11.0.0
      jotai:
        specifier: ^2.10.0
        version: 2.10.0(@types/react@18.3.11)(react@18.3.1)
      mantine-react-table:
        specifier: 2.0.0-beta.7
        version: 2.0.0-beta.7(@mantine/core@7.13.2(@mantine/hooks@7.13.2(react@18.3.1))(@types/react@18.3.11)(react-dom@18.3.1(react@18.3.1))(react@18.3.1))(@mantine/dates@7.13.2(@mantine/core@7.13.2(@mantine/hooks@7.13.2(react@18.3.1))(@types/react@18.3.11)(react-dom@18.3.1(react@18.3.1))(react@18.3.1))(@mantine/hooks@7.13.2(react@18.3.1))(dayjs@1.11.13)(react-dom@18.3.1(react@18.3.1))(react@18.3.1))(@mantine/hooks@7.13.2(react@18.3.1))(@tabler/icons-react@3.19.0(react@18.3.1))(clsx@2.1.1)(dayjs@1.11.13)(react-dom@18.3.1(react@18.3.1))(react@18.3.1)
      next:
        specifier: ^14.2.15
        version: 14.2.15(@babel/core@7.25.2)(react-dom@18.3.1(react@18.3.1))(react@18.3.1)(sass@1.79.5)
      postcss-preset-mantine:
        specifier: ^1.17.0
        version: 1.17.0(postcss@8.4.47)
      prismjs:
        specifier: ^1.29.0
        version: 1.29.0
      react:
        specifier: ^18.3.1
        version: 18.3.1
      react-dom:
        specifier: ^18.3.1
        version: 18.3.1(react@18.3.1)
      react-error-boundary:
        specifier: ^4.0.13
        version: 4.0.13(react@18.3.1)
      react-simple-code-editor:
        specifier: ^0.14.1
        version: 0.14.1(react-dom@18.3.1(react@18.3.1))(react@18.3.1)
      sass:
        specifier: ^1.79.5
        version: 1.79.5
      superjson:
        specifier: 2.2.1
        version: 2.2.1
      swagger-ui-react:
        specifier: ^5.17.14
        version: 5.17.14(@types/react@18.3.11)(react-dom@18.3.1(react@18.3.1))(react@18.3.1)
      use-deep-compare-effect:
        specifier: ^1.8.1
        version: 1.8.1(react@18.3.1)
    devDependencies:
      '@homarr/eslint-config':
        specifier: workspace:^0.2.0
        version: link:../../tooling/eslint
      '@homarr/prettier-config':
        specifier: workspace:^0.1.0
        version: link:../../tooling/prettier
      '@homarr/tsconfig':
        specifier: workspace:^0.1.0
        version: link:../../tooling/typescript
      '@types/chroma-js':
        specifier: 2.4.4
        version: 2.4.4
      '@types/node':
        specifier: ^20.16.11
        version: 20.16.11
      '@types/prismjs':
        specifier: ^1.26.4
        version: 1.26.4
      '@types/react':
        specifier: ^18.3.11
        version: 18.3.11
      '@types/react-dom':
        specifier: ^18.3.1
        version: 18.3.1
      '@types/swagger-ui-react':
        specifier: ^4.18.3
        version: 4.18.3
      concurrently:
        specifier: ^9.0.1
        version: 9.0.1
      eslint:
        specifier: ^9.12.0
        version: 9.12.0
      node-loader:
        specifier: ^2.0.0
        version: 2.0.0(webpack@5.94.0)
      prettier:
        specifier: ^3.3.3
        version: 3.3.3
      typescript:
        specifier: ^5.6.3
        version: 5.6.3

  apps/tasks:
    dependencies:
      '@homarr/analytics':
        specifier: workspace:^0.1.0
        version: link:../../packages/analytics
      '@homarr/common':
        specifier: workspace:^0.1.0
        version: link:../../packages/common
      '@homarr/cron-job-runner':
        specifier: workspace:^0.1.0
        version: link:../../packages/cron-job-runner
      '@homarr/cron-jobs':
        specifier: workspace:^0.1.0
        version: link:../../packages/cron-jobs
      '@homarr/cron-jobs-core':
        specifier: workspace:^0.1.0
        version: link:../../packages/cron-jobs-core
      '@homarr/db':
        specifier: workspace:^0.1.0
        version: link:../../packages/db
      '@homarr/definitions':
        specifier: workspace:^0.1.0
        version: link:../../packages/definitions
      '@homarr/icons':
        specifier: workspace:^0.1.0
        version: link:../../packages/icons
      '@homarr/integrations':
        specifier: workspace:^0.1.0
        version: link:../../packages/integrations
      '@homarr/log':
        specifier: workspace:^
        version: link:../../packages/log
      '@homarr/ping':
        specifier: workspace:^0.1.0
        version: link:../../packages/ping
      '@homarr/redis':
        specifier: workspace:^0.1.0
        version: link:../../packages/redis
      '@homarr/server-settings':
        specifier: workspace:^0.1.0
        version: link:../../packages/server-settings
      '@homarr/validation':
        specifier: workspace:^0.1.0
        version: link:../../packages/validation
      '@homarr/widgets':
        specifier: workspace:^0.1.0
        version: link:../../packages/widgets
      dayjs:
        specifier: ^1.11.13
        version: 1.11.13
      dotenv:
        specifier: ^16.4.5
        version: 16.4.5
      superjson:
        specifier: 2.2.1
        version: 2.2.1
      undici:
        specifier: 6.20.1
        version: 6.20.1
    devDependencies:
      '@homarr/eslint-config':
        specifier: workspace:^0.2.0
        version: link:../../tooling/eslint
      '@homarr/prettier-config':
        specifier: workspace:^0.1.0
        version: link:../../tooling/prettier
      '@homarr/tsconfig':
        specifier: workspace:^0.1.0
        version: link:../../tooling/typescript
      '@types/node':
        specifier: ^20.16.11
        version: 20.16.11
      dotenv-cli:
        specifier: ^7.4.2
        version: 7.4.2
      eslint:
        specifier: ^9.12.0
        version: 9.12.0
      prettier:
        specifier: ^3.3.3
        version: 3.3.3
      tsx:
        specifier: 4.13.3
        version: 4.13.3
      typescript:
        specifier: ^5.6.3
        version: 5.6.3

  apps/websocket:
    dependencies:
      '@homarr/api':
        specifier: workspace:^0.1.0
        version: link:../../packages/api
      '@homarr/auth':
        specifier: workspace:^0.1.0
        version: link:../../packages/auth
      '@homarr/common':
        specifier: workspace:^0.1.0
        version: link:../../packages/common
      '@homarr/db':
        specifier: workspace:^0.1.0
        version: link:../../packages/db
      '@homarr/definitions':
        specifier: workspace:^0.1.0
        version: link:../../packages/definitions
      '@homarr/log':
        specifier: workspace:^
        version: link:../../packages/log
      '@homarr/redis':
        specifier: workspace:^0.1.0
        version: link:../../packages/redis
      '@homarr/validation':
        specifier: workspace:^0.1.0
        version: link:../../packages/validation
      dotenv:
        specifier: ^16.4.5
        version: 16.4.5
      tsx:
        specifier: 4.13.3
        version: 4.13.3
      ws:
        specifier: ^8.18.0
        version: 8.18.0
    devDependencies:
      '@homarr/eslint-config':
        specifier: workspace:^0.2.0
        version: link:../../tooling/eslint
      '@homarr/prettier-config':
        specifier: workspace:^0.1.0
        version: link:../../tooling/prettier
      '@homarr/tsconfig':
        specifier: workspace:^0.1.0
        version: link:../../tooling/typescript
      '@types/ws':
        specifier: ^8.5.12
        version: 8.5.12
      eslint:
        specifier: ^9.12.0
        version: 9.12.0
      prettier:
        specifier: ^3.3.3
        version: 3.3.3
      typescript:
        specifier: ^5.6.3
        version: 5.6.3

  packages/analytics:
    dependencies:
      '@homarr/db':
        specifier: workspace:^0.1.0
        version: link:../db
      '@homarr/log':
        specifier: workspace:^0.1.0
        version: link:../log
      '@homarr/server-settings':
        specifier: workspace:^0.1.0
        version: link:../server-settings
      '@umami/node':
        specifier: ^0.4.0
        version: 0.4.0
      superjson:
        specifier: 2.2.1
        version: 2.2.1
    devDependencies:
      '@homarr/eslint-config':
        specifier: workspace:^0.2.0
        version: link:../../tooling/eslint
      '@homarr/prettier-config':
        specifier: workspace:^0.1.0
        version: link:../../tooling/prettier
      '@homarr/tsconfig':
        specifier: workspace:^0.1.0
        version: link:../../tooling/typescript
      eslint:
        specifier: ^9.12.0
        version: 9.12.0
      typescript:
        specifier: ^5.6.3
        version: 5.6.3

  packages/api:
    dependencies:
      '@homarr/auth':
        specifier: workspace:^0.1.0
        version: link:../auth
      '@homarr/common':
        specifier: workspace:^0.1.0
        version: link:../common
      '@homarr/cron-job-runner':
        specifier: workspace:^0.1.0
        version: link:../cron-job-runner
      '@homarr/cron-job-status':
        specifier: workspace:^0.1.0
        version: link:../cron-job-status
      '@homarr/cron-jobs':
        specifier: workspace:^0.1.0
        version: link:../cron-jobs
      '@homarr/db':
        specifier: workspace:^0.1.0
        version: link:../db
      '@homarr/definitions':
        specifier: workspace:^0.1.0
        version: link:../definitions
      '@homarr/integrations':
        specifier: workspace:^0.1.0
        version: link:../integrations
      '@homarr/log':
        specifier: workspace:^
        version: link:../log
      '@homarr/old-import':
        specifier: workspace:^0.1.0
        version: link:../old-import
      '@homarr/old-schema':
        specifier: workspace:^0.1.0
        version: link:../old-schema
      '@homarr/ping':
        specifier: workspace:^0.1.0
        version: link:../ping
      '@homarr/redis':
        specifier: workspace:^0.1.0
        version: link:../redis
      '@homarr/server-settings':
        specifier: workspace:^0.1.0
        version: link:../server-settings
      '@homarr/validation':
        specifier: workspace:^0.1.0
        version: link:../validation
      '@trpc/client':
        specifier: next
<<<<<<< HEAD
        version: 11.0.0-rc.569(@trpc/server@11.0.0-rc.569)
      '@trpc/react-query':
        specifier: next
        version: 11.0.0-rc.569(@tanstack/react-query@5.59.9(react@18.3.1))(@trpc/client@11.0.0-rc.569(@trpc/server@11.0.0-rc.569))(@trpc/server@11.0.0-rc.569)(react-dom@18.3.1(react@18.3.1))(react@18.3.1)
      '@trpc/server':
        specifier: next
        version: 11.0.0-rc.569
=======
        version: 11.0.0-rc.571(@trpc/server@11.0.0-rc.571)
      '@trpc/react-query':
        specifier: next
        version: 11.0.0-rc.571(@tanstack/react-query@5.59.14(react@18.3.1))(@trpc/client@11.0.0-rc.571(@trpc/server@11.0.0-rc.571))(@trpc/server@11.0.0-rc.571)(react-dom@18.3.1(react@18.3.1))(react@18.3.1)
      '@trpc/server':
        specifier: next
        version: 11.0.0-rc.571
>>>>>>> df8f6d25
      dockerode:
        specifier: ^4.0.2
        version: 4.0.2
      next:
        specifier: ^14.2.15
        version: 14.2.15(@babel/core@7.25.2)(react-dom@18.3.1(react@18.3.1))(react@18.3.1)(sass@1.79.5)
      react:
        specifier: ^18.3.1
        version: 18.3.1
      superjson:
        specifier: 2.2.1
        version: 2.2.1
      trpc-swagger:
        specifier: ^1.2.6
<<<<<<< HEAD
        version: 1.2.6(patch_hash=6s72z7zx33c52iesv5sewipn6i)(@trpc/client@11.0.0-rc.569(@trpc/server@11.0.0-rc.569))(@trpc/server@11.0.0-rc.569)(zod@3.23.8)
=======
        version: 1.2.6(patch_hash=6s72z7zx33c52iesv5sewipn6i)(@trpc/client@11.0.0-rc.571(@trpc/server@11.0.0-rc.571))(@trpc/server@11.0.0-rc.571)(zod@3.23.8)
>>>>>>> df8f6d25
    devDependencies:
      '@homarr/eslint-config':
        specifier: workspace:^0.2.0
        version: link:../../tooling/eslint
      '@homarr/prettier-config':
        specifier: workspace:^0.1.0
        version: link:../../tooling/prettier
      '@homarr/tsconfig':
        specifier: workspace:^0.1.0
        version: link:../../tooling/typescript
      '@types/dockerode':
        specifier: ^3.3.31
        version: 3.3.31
      eslint:
        specifier: ^9.12.0
        version: 9.12.0
      prettier:
        specifier: ^3.3.3
        version: 3.3.3
      typescript:
        specifier: ^5.6.3
        version: 5.6.3

  packages/auth:
    dependencies:
      '@auth/core':
        specifier: ^0.37.0
        version: 0.37.0
      '@auth/drizzle-adapter':
        specifier: ^1.7.0
        version: 1.7.0
      '@homarr/common':
        specifier: workspace:^0.1.0
        version: link:../common
      '@homarr/db':
        specifier: workspace:^0.1.0
        version: link:../db
      '@homarr/definitions':
        specifier: workspace:^0.1.0
        version: link:../definitions
      '@homarr/log':
        specifier: workspace:^0.1.0
        version: link:../log
      '@homarr/validation':
        specifier: workspace:^0.1.0
        version: link:../validation
      '@t3-oss/env-nextjs':
        specifier: ^0.11.1
        version: 0.11.1(typescript@5.6.3)(zod@3.23.8)
      bcrypt:
        specifier: ^5.1.1
        version: 5.1.1
      cookies:
        specifier: ^0.9.1
        version: 0.9.1
      ldapts:
        specifier: 7.2.1
        version: 7.2.1
      next:
        specifier: ^14.2.15
        version: 14.2.15(@babel/core@7.25.2)(react-dom@18.3.1(react@18.3.1))(react@18.3.1)(sass@1.79.5)
      next-auth:
        specifier: 5.0.0-beta.22
        version: 5.0.0-beta.22(next@14.2.15(@babel/core@7.25.2)(react-dom@18.3.1(react@18.3.1))(react@18.3.1)(sass@1.79.5))(react@18.3.1)
      react:
        specifier: ^18.3.1
        version: 18.3.1
      react-dom:
        specifier: ^18.3.1
        version: 18.3.1(react@18.3.1)
    devDependencies:
      '@homarr/eslint-config':
        specifier: workspace:^0.2.0
        version: link:../../tooling/eslint
      '@homarr/prettier-config':
        specifier: workspace:^0.1.0
        version: link:../../tooling/prettier
      '@homarr/tsconfig':
        specifier: workspace:^0.1.0
        version: link:../../tooling/typescript
      '@types/bcrypt':
        specifier: 5.0.2
        version: 5.0.2
      '@types/cookies':
        specifier: 0.9.0
        version: 0.9.0
      eslint:
        specifier: ^9.12.0
        version: 9.12.0
      prettier:
        specifier: ^3.3.3
        version: 3.3.3
      typescript:
        specifier: ^5.6.3
        version: 5.6.3

  packages/cli:
    dependencies:
      '@drizzle-team/brocli':
        specifier: ^0.10.1
        version: 0.10.1
      '@homarr/auth':
        specifier: workspace:^0.1.0
        version: link:../auth
      '@homarr/common':
        specifier: workspace:^0.1.0
        version: link:../common
      '@homarr/db':
        specifier: workspace:^0.1.0
        version: link:../db
      dotenv:
        specifier: ^16.4.5
        version: 16.4.5
    devDependencies:
      '@homarr/eslint-config':
        specifier: workspace:^0.2.0
        version: link:../../tooling/eslint
      '@homarr/prettier-config':
        specifier: workspace:^0.1.0
        version: link:../../tooling/prettier
      '@homarr/tsconfig':
        specifier: workspace:^0.1.0
        version: link:../../tooling/typescript
      eslint:
        specifier: ^9.12.0
        version: 9.12.0
      typescript:
        specifier: ^5.6.3
        version: 5.6.3

  packages/common:
    dependencies:
      '@homarr/log':
        specifier: workspace:^0.1.0
        version: link:../log
      dayjs:
        specifier: ^1.11.13
        version: 1.11.13
      next:
        specifier: ^14.2.15
        version: 14.2.15(@babel/core@7.25.2)(react-dom@18.3.1(react@18.3.1))(react@18.3.1)(sass@1.79.5)
      react:
        specifier: ^18.3.1
        version: 18.3.1
      tldts:
        specifier: ^6.1.51
        version: 6.1.51
    devDependencies:
      '@homarr/eslint-config':
        specifier: workspace:^0.2.0
        version: link:../../tooling/eslint
      '@homarr/prettier-config':
        specifier: workspace:^0.1.0
        version: link:../../tooling/prettier
      '@homarr/tsconfig':
        specifier: workspace:^0.1.0
        version: link:../../tooling/typescript
      eslint:
        specifier: ^9.12.0
        version: 9.12.0
      typescript:
        specifier: ^5.6.3
        version: 5.6.3

  packages/cron-job-runner:
    dependencies:
      '@homarr/cron-jobs':
        specifier: workspace:^0.1.0
        version: link:../cron-jobs
      '@homarr/log':
        specifier: workspace:^0.1.0
        version: link:../log
      '@homarr/redis':
        specifier: workspace:^0.1.0
        version: link:../redis
    devDependencies:
      '@homarr/eslint-config':
        specifier: workspace:^0.2.0
        version: link:../../tooling/eslint
      '@homarr/prettier-config':
        specifier: workspace:^0.1.0
        version: link:../../tooling/prettier
      '@homarr/tsconfig':
        specifier: workspace:^0.1.0
        version: link:../../tooling/typescript
      eslint:
        specifier: ^9.12.0
        version: 9.12.0
      typescript:
        specifier: ^5.6.3
        version: 5.6.3

  packages/cron-job-status:
    dependencies:
      '@homarr/redis':
        specifier: workspace:^0.1.0
        version: link:../redis
    devDependencies:
      '@homarr/eslint-config':
        specifier: workspace:^0.2.0
        version: link:../../tooling/eslint
      '@homarr/prettier-config':
        specifier: workspace:^0.1.0
        version: link:../../tooling/prettier
      '@homarr/tsconfig':
        specifier: workspace:^0.1.0
        version: link:../../tooling/typescript
      eslint:
        specifier: ^9.12.0
        version: 9.12.0
      typescript:
        specifier: ^5.6.3
        version: 5.6.3

  packages/cron-jobs:
    dependencies:
      '@extractus/feed-extractor':
        specifier: ^7.1.3
        version: 7.1.3
      '@homarr/analytics':
        specifier: workspace:^0.1.0
        version: link:../analytics
      '@homarr/common':
        specifier: workspace:^0.1.0
        version: link:../common
      '@homarr/cron-job-status':
        specifier: workspace:^0.1.0
        version: link:../cron-job-status
      '@homarr/cron-jobs-core':
        specifier: workspace:^0.1.0
        version: link:../cron-jobs-core
      '@homarr/db':
        specifier: workspace:^0.1.0
        version: link:../db
      '@homarr/icons':
        specifier: workspace:^0.1.0
        version: link:../icons
      '@homarr/integrations':
        specifier: workspace:^0.1.0
        version: link:../integrations
      '@homarr/log':
        specifier: workspace:^0.1.0
        version: link:../log
      '@homarr/ping':
        specifier: workspace:^0.1.0
        version: link:../ping
      '@homarr/redis':
        specifier: workspace:^0.1.0
        version: link:../redis
      '@homarr/server-settings':
        specifier: workspace:^0.1.0
        version: link:../server-settings
      '@homarr/translation':
        specifier: workspace:^0.1.0
        version: link:../translation
      '@homarr/validation':
        specifier: workspace:^0.1.0
        version: link:../validation
    devDependencies:
      '@homarr/eslint-config':
        specifier: workspace:^0.2.0
        version: link:../../tooling/eslint
      '@homarr/prettier-config':
        specifier: workspace:^0.1.0
        version: link:../../tooling/prettier
      '@homarr/tsconfig':
        specifier: workspace:^0.1.0
        version: link:../../tooling/typescript
      eslint:
        specifier: ^9.12.0
        version: 9.12.0
      typescript:
        specifier: ^5.6.3
        version: 5.6.3

  packages/cron-jobs-core:
    dependencies:
      '@homarr/common':
        specifier: workspace:^0.1.0
        version: link:../common
      node-cron:
        specifier: ^3.0.3
        version: 3.0.3
    devDependencies:
      '@homarr/eslint-config':
        specifier: workspace:^0.2.0
        version: link:../../tooling/eslint
      '@homarr/prettier-config':
        specifier: workspace:^0.1.0
        version: link:../../tooling/prettier
      '@homarr/tsconfig':
        specifier: workspace:^0.1.0
        version: link:../../tooling/typescript
      '@types/node-cron':
        specifier: ^3.0.11
        version: 3.0.11
      eslint:
        specifier: ^9.12.0
        version: 9.12.0
      typescript:
        specifier: ^5.6.3
        version: 5.6.3

  packages/db:
    dependencies:
      '@auth/core':
        specifier: ^0.37.0
        version: 0.37.0
      '@homarr/common':
        specifier: workspace:^0.1.0
        version: link:../common
      '@homarr/definitions':
        specifier: workspace:^0.1.0
        version: link:../definitions
      '@homarr/log':
        specifier: workspace:^0.1.0
        version: link:../log
      '@paralleldrive/cuid2':
        specifier: ^2.2.2
        version: 2.2.2
      '@testcontainers/mysql':
        specifier: ^10.13.2
        version: 10.13.2
      better-sqlite3:
        specifier: ^11.3.0
        version: 11.3.0
      dotenv:
        specifier: ^16.4.5
        version: 16.4.5
      drizzle-kit:
        specifier: ^0.25.0
        version: 0.25.0
      drizzle-orm:
        specifier: ^0.34.1
        version: 0.34.1(@types/better-sqlite3@7.6.11)(@types/react@18.3.11)(better-sqlite3@11.3.0)(mysql2@3.11.3)(react@18.3.1)
      mysql2:
        specifier: 3.11.3
        version: 3.11.3
    devDependencies:
      '@homarr/eslint-config':
        specifier: workspace:^0.2.0
        version: link:../../tooling/eslint
      '@homarr/prettier-config':
        specifier: workspace:^0.1.0
        version: link:../../tooling/prettier
      '@homarr/tsconfig':
        specifier: workspace:^0.1.0
        version: link:../../tooling/typescript
      '@types/better-sqlite3':
        specifier: 7.6.11
        version: 7.6.11
      dotenv-cli:
        specifier: ^7.4.2
        version: 7.4.2
      eslint:
        specifier: ^9.12.0
        version: 9.12.0
      prettier:
        specifier: ^3.3.3
        version: 3.3.3
      typescript:
        specifier: ^5.6.3
        version: 5.6.3

  packages/definitions:
    dependencies:
      '@homarr/common':
        specifier: workspace:^0.1.0
        version: link:../common
    devDependencies:
      '@homarr/eslint-config':
        specifier: workspace:^0.2.0
        version: link:../../tooling/eslint
      '@homarr/prettier-config':
        specifier: workspace:^0.1.0
        version: link:../../tooling/prettier
      '@homarr/tsconfig':
        specifier: workspace:^0.1.0
        version: link:../../tooling/typescript
      eslint:
        specifier: ^9.12.0
        version: 9.12.0
      typescript:
        specifier: ^5.6.3
        version: 5.6.3

  packages/form:
    dependencies:
      '@homarr/translation':
        specifier: workspace:^0.1.0
        version: link:../translation
      '@homarr/validation':
        specifier: workspace:^0.1.0
        version: link:../validation
      '@mantine/form':
        specifier: ^7.13.2
        version: 7.13.2(react@18.3.1)
    devDependencies:
      '@homarr/eslint-config':
        specifier: workspace:^0.2.0
        version: link:../../tooling/eslint
      '@homarr/prettier-config':
        specifier: workspace:^0.1.0
        version: link:../../tooling/prettier
      '@homarr/tsconfig':
        specifier: workspace:^0.1.0
        version: link:../../tooling/typescript
      eslint:
        specifier: ^9.12.0
        version: 9.12.0
      typescript:
        specifier: ^5.6.3
        version: 5.6.3

  packages/icons:
    dependencies:
      '@homarr/common':
        specifier: workspace:^0.1.0
        version: link:../common
      '@homarr/log':
        specifier: workspace:^0.1.0
        version: link:../log
    devDependencies:
      '@homarr/eslint-config':
        specifier: workspace:^0.2.0
        version: link:../../tooling/eslint
      '@homarr/prettier-config':
        specifier: workspace:^0.1.0
        version: link:../../tooling/prettier
      '@homarr/tsconfig':
        specifier: workspace:^0.1.0
        version: link:../../tooling/typescript
      eslint:
        specifier: ^9.12.0
        version: 9.12.0
      typescript:
        specifier: ^5.6.3
        version: 5.6.3

  packages/integrations:
    dependencies:
      '@ctrl/deluge':
        specifier: ^6.1.0
        version: 6.1.0
      '@ctrl/qbittorrent':
        specifier: ^9.0.1
        version: 9.0.1
      '@ctrl/transmission':
        specifier: ^7.0.0
        version: 7.0.0
      '@homarr/common':
        specifier: workspace:^0.1.0
        version: link:../common
      '@homarr/db':
        specifier: workspace:^0.1.0
        version: link:../db
      '@homarr/definitions':
        specifier: workspace:^0.1.0
        version: link:../definitions
      '@homarr/log':
        specifier: workspace:^0.1.0
        version: link:../log
      '@homarr/translation':
        specifier: workspace:^0.1.0
        version: link:../translation
      '@homarr/validation':
        specifier: workspace:^0.1.0
        version: link:../validation
      '@jellyfin/sdk':
        specifier: ^0.10.0
        version: 0.10.0(axios@1.7.7)
    devDependencies:
      '@homarr/eslint-config':
        specifier: workspace:^0.2.0
        version: link:../../tooling/eslint
      '@homarr/prettier-config':
        specifier: workspace:^0.1.0
        version: link:../../tooling/prettier
      '@homarr/tsconfig':
        specifier: workspace:^0.1.0
        version: link:../../tooling/typescript
      eslint:
        specifier: ^9.12.0
        version: 9.12.0
      typescript:
        specifier: ^5.6.3
        version: 5.6.3

  packages/log:
    dependencies:
      ioredis:
        specifier: 5.4.1
        version: 5.4.1
      superjson:
        specifier: 2.2.1
        version: 2.2.1
      winston:
        specifier: 3.15.0
        version: 3.15.0
    devDependencies:
      '@homarr/eslint-config':
        specifier: workspace:^0.2.0
        version: link:../../tooling/eslint
      '@homarr/prettier-config':
        specifier: workspace:^0.1.0
        version: link:../../tooling/prettier
      '@homarr/tsconfig':
        specifier: workspace:^0.1.0
        version: link:../../tooling/typescript
      eslint:
        specifier: ^9.12.0
        version: 9.12.0
      typescript:
        specifier: ^5.6.3
        version: 5.6.3

  packages/modals:
    dependencies:
      '@homarr/translation':
        specifier: workspace:^0.1.0
        version: link:../translation
      '@homarr/ui':
        specifier: workspace:^0.1.0
        version: link:../ui
      '@mantine/core':
        specifier: ^7.13.2
        version: 7.13.2(@mantine/hooks@7.13.2(react@18.3.1))(@types/react@18.3.11)(react-dom@18.3.1(react@18.3.1))(react@18.3.1)
      '@mantine/hooks':
        specifier: ^7.13.2
        version: 7.13.2(react@18.3.1)
      react:
        specifier: ^18.3.1
        version: 18.3.1
    devDependencies:
      '@homarr/eslint-config':
        specifier: workspace:^0.2.0
        version: link:../../tooling/eslint
      '@homarr/prettier-config':
        specifier: workspace:^0.1.0
        version: link:../../tooling/prettier
      '@homarr/tsconfig':
        specifier: workspace:^0.1.0
        version: link:../../tooling/typescript
      eslint:
        specifier: ^9.12.0
        version: 9.12.0
      typescript:
        specifier: ^5.6.3
        version: 5.6.3

  packages/modals-collection:
    dependencies:
      '@homarr/api':
        specifier: workspace:^0.1.0
        version: link:../api
      '@homarr/common':
        specifier: workspace:^0.1.0
        version: link:../common
      '@homarr/form':
        specifier: workspace:^0.1.0
        version: link:../form
      '@homarr/modals':
        specifier: workspace:^0.1.0
        version: link:../modals
      '@homarr/notifications':
        specifier: workspace:^0.1.0
        version: link:../notifications
      '@homarr/old-schema':
        specifier: workspace:^0.1.0
        version: link:../old-schema
      '@homarr/translation':
        specifier: workspace:^0.1.0
        version: link:../translation
      '@homarr/ui':
        specifier: workspace:^0.1.0
        version: link:../ui
      '@homarr/validation':
        specifier: workspace:^0.1.0
        version: link:../validation
      '@mantine/core':
        specifier: ^7.13.2
        version: 7.13.2(@mantine/hooks@7.13.2(react@18.3.1))(@types/react@18.3.11)(react-dom@18.3.1(react@18.3.1))(react@18.3.1)
      '@tabler/icons-react':
        specifier: ^3.19.0
        version: 3.19.0(react@18.3.1)
      dayjs:
        specifier: ^1.11.13
        version: 1.11.13
      next:
        specifier: ^14.2.15
        version: 14.2.15(@babel/core@7.25.2)(react-dom@18.3.1(react@18.3.1))(react@18.3.1)(sass@1.79.5)
      react:
        specifier: ^18.3.1
        version: 18.3.1
    devDependencies:
      '@homarr/eslint-config':
        specifier: workspace:^0.2.0
        version: link:../../tooling/eslint
      '@homarr/prettier-config':
        specifier: workspace:^0.1.0
        version: link:../../tooling/prettier
      '@homarr/tsconfig':
        specifier: workspace:^0.1.0
        version: link:../../tooling/typescript
      eslint:
        specifier: ^9.12.0
        version: 9.12.0
      typescript:
        specifier: ^5.6.3
        version: 5.6.3

  packages/notifications:
    dependencies:
      '@homarr/ui':
        specifier: workspace:^0.1.0
        version: link:../ui
      '@mantine/notifications':
        specifier: ^7.13.2
        version: 7.13.2(@mantine/core@7.13.2(@mantine/hooks@7.13.2(react@18.3.1))(@types/react@18.3.11)(react-dom@18.3.1(react@18.3.1))(react@18.3.1))(@mantine/hooks@7.13.2(react@18.3.1))(react-dom@18.3.1(react@18.3.1))(react@18.3.1)
      '@tabler/icons-react':
        specifier: ^3.19.0
        version: 3.19.0(react@18.3.1)
    devDependencies:
      '@homarr/eslint-config':
        specifier: workspace:^0.2.0
        version: link:../../tooling/eslint
      '@homarr/prettier-config':
        specifier: workspace:^0.1.0
        version: link:../../tooling/prettier
      '@homarr/tsconfig':
        specifier: workspace:^0.1.0
        version: link:../../tooling/typescript
      eslint:
        specifier: ^9.12.0
        version: 9.12.0
      typescript:
        specifier: ^5.6.3
        version: 5.6.3

  packages/old-import:
    dependencies:
      '@homarr/common':
        specifier: workspace:^0.1.0
        version: link:../common
      '@homarr/db':
        specifier: workspace:^0.1.0
        version: link:../db
      '@homarr/definitions':
        specifier: workspace:^0.1.0
        version: link:../definitions
      '@homarr/log':
        specifier: workspace:^0.1.0
        version: link:../log
      '@homarr/old-schema':
        specifier: workspace:^0.1.0
        version: link:../old-schema
      '@homarr/validation':
        specifier: workspace:^0.1.0
        version: link:../validation
      superjson:
        specifier: 2.2.1
        version: 2.2.1
    devDependencies:
      '@homarr/eslint-config':
        specifier: workspace:^0.2.0
        version: link:../../tooling/eslint
      '@homarr/prettier-config':
        specifier: workspace:^0.1.0
        version: link:../../tooling/prettier
      '@homarr/tsconfig':
        specifier: workspace:^0.1.0
        version: link:../../tooling/typescript
      eslint:
        specifier: ^9.12.0
        version: 9.12.0
      typescript:
        specifier: ^5.6.3
        version: 5.6.3

  packages/old-schema:
    dependencies:
      zod:
        specifier: ^3.23.8
        version: 3.23.8
    devDependencies:
      '@homarr/eslint-config':
        specifier: workspace:^0.2.0
        version: link:../../tooling/eslint
      '@homarr/prettier-config':
        specifier: workspace:^0.1.0
        version: link:../../tooling/prettier
      '@homarr/tsconfig':
        specifier: workspace:^0.1.0
        version: link:../../tooling/typescript
      eslint:
        specifier: ^9.12.0
        version: 9.12.0
      typescript:
        specifier: ^5.6.3
        version: 5.6.3

  packages/ping:
    dependencies:
      '@homarr/common':
        specifier: workspace:^0.1.0
        version: link:../common
      '@homarr/log':
        specifier: workspace:^0.1.0
        version: link:../log
    devDependencies:
      '@homarr/eslint-config':
        specifier: workspace:^0.2.0
        version: link:../../tooling/eslint
      '@homarr/prettier-config':
        specifier: workspace:^0.1.0
        version: link:../../tooling/prettier
      '@homarr/tsconfig':
        specifier: workspace:^0.1.0
        version: link:../../tooling/typescript
      eslint:
        specifier: ^9.12.0
        version: 9.12.0
      typescript:
        specifier: ^5.6.3
        version: 5.6.3

  packages/redis:
    dependencies:
      '@homarr/common':
        specifier: workspace:^
        version: link:../common
      '@homarr/db':
        specifier: workspace:^
        version: link:../db
      '@homarr/definitions':
        specifier: workspace:^
        version: link:../definitions
      '@homarr/log':
        specifier: workspace:^
        version: link:../log
      ioredis:
        specifier: 5.4.1
        version: 5.4.1
      superjson:
        specifier: 2.2.1
        version: 2.2.1
    devDependencies:
      '@homarr/eslint-config':
        specifier: workspace:^0.2.0
        version: link:../../tooling/eslint
      '@homarr/prettier-config':
        specifier: workspace:^0.1.0
        version: link:../../tooling/prettier
      '@homarr/tsconfig':
        specifier: workspace:^0.1.0
        version: link:../../tooling/typescript
      eslint:
        specifier: ^9.12.0
        version: 9.12.0
      typescript:
        specifier: ^5.6.3
        version: 5.6.3

  packages/server-settings:
    devDependencies:
      '@homarr/eslint-config':
        specifier: workspace:^0.2.0
        version: link:../../tooling/eslint
      '@homarr/prettier-config':
        specifier: workspace:^0.1.0
        version: link:../../tooling/prettier
      '@homarr/tsconfig':
        specifier: workspace:^0.1.0
        version: link:../../tooling/typescript
      eslint:
        specifier: ^9.12.0
        version: 9.12.0
      typescript:
        specifier: ^5.6.3
        version: 5.6.3

  packages/spotlight:
    dependencies:
      '@homarr/api':
        specifier: workspace:^0.1.0
        version: link:../api
      '@homarr/auth':
        specifier: workspace:^0.1.0
        version: link:../auth
      '@homarr/common':
        specifier: workspace:^0.1.0
        version: link:../common
      '@homarr/definitions':
        specifier: workspace:^0.1.0
        version: link:../definitions
      '@homarr/modals':
        specifier: workspace:^0.1.0
        version: link:../modals
      '@homarr/modals-collection':
        specifier: workspace:^0.1.0
        version: link:../modals-collection
      '@homarr/translation':
        specifier: workspace:^0.1.0
        version: link:../translation
      '@homarr/ui':
        specifier: workspace:^0.1.0
        version: link:../ui
      '@mantine/core':
        specifier: ^7.13.2
        version: 7.13.2(@mantine/hooks@7.13.2(react@18.3.1))(@types/react@18.3.11)(react-dom@18.3.1(react@18.3.1))(react@18.3.1)
      '@mantine/hooks':
        specifier: ^7.13.2
        version: 7.13.2(react@18.3.1)
      '@mantine/spotlight':
        specifier: ^7.13.2
        version: 7.13.2(@mantine/core@7.13.2(@mantine/hooks@7.13.2(react@18.3.1))(@types/react@18.3.11)(react-dom@18.3.1(react@18.3.1))(react@18.3.1))(@mantine/hooks@7.13.2(react@18.3.1))(react-dom@18.3.1(react@18.3.1))(react@18.3.1)
      '@tabler/icons-react':
        specifier: ^3.19.0
        version: 3.19.0(react@18.3.1)
      jotai:
        specifier: ^2.10.0
        version: 2.10.0(@types/react@18.3.11)(react@18.3.1)
      next:
        specifier: ^14.2.15
        version: 14.2.15(@babel/core@7.25.2)(react-dom@18.3.1(react@18.3.1))(react@18.3.1)(sass@1.79.5)
      react:
        specifier: ^18.3.1
        version: 18.3.1
      use-deep-compare-effect:
        specifier: ^1.8.1
        version: 1.8.1(react@18.3.1)
    devDependencies:
      '@homarr/eslint-config':
        specifier: workspace:^0.2.0
        version: link:../../tooling/eslint
      '@homarr/prettier-config':
        specifier: workspace:^0.1.0
        version: link:../../tooling/prettier
      '@homarr/tsconfig':
        specifier: workspace:^0.1.0
        version: link:../../tooling/typescript
      eslint:
        specifier: ^9.12.0
        version: 9.12.0
      typescript:
        specifier: ^5.6.3
        version: 5.6.3

  packages/translation:
    dependencies:
      dayjs:
        specifier: ^1.11.13
        version: 1.11.13
      mantine-react-table:
        specifier: 2.0.0-beta.7
        version: 2.0.0-beta.7(@mantine/core@7.13.2(@mantine/hooks@7.13.2(react@18.3.1))(@types/react@18.3.11)(react-dom@18.3.1(react@18.3.1))(react@18.3.1))(@mantine/dates@7.13.2(@mantine/core@7.13.2(@mantine/hooks@7.13.2(react@18.3.1))(@types/react@18.3.11)(react-dom@18.3.1(react@18.3.1))(react@18.3.1))(@mantine/hooks@7.13.2(react@18.3.1))(dayjs@1.11.13)(react-dom@18.3.1(react@18.3.1))(react@18.3.1))(@mantine/hooks@7.13.2(react@18.3.1))(@tabler/icons-react@3.19.0(react@18.3.1))(clsx@2.1.1)(dayjs@1.11.13)(react-dom@18.3.1(react@18.3.1))(react@18.3.1)
      next-international:
        specifier: ^1.2.4
        version: 1.2.4
    devDependencies:
      '@homarr/eslint-config':
        specifier: workspace:^0.2.0
        version: link:../../tooling/eslint
      '@homarr/prettier-config':
        specifier: workspace:^0.1.0
        version: link:../../tooling/prettier
      '@homarr/tsconfig':
        specifier: workspace:^0.1.0
        version: link:../../tooling/typescript
      eslint:
        specifier: ^9.12.0
        version: 9.12.0
      typescript:
        specifier: ^5.6.3
        version: 5.6.3

  packages/ui:
    dependencies:
      '@homarr/common':
        specifier: workspace:^0.1.0
        version: link:../common
      '@homarr/definitions':
        specifier: workspace:^0.1.0
        version: link:../definitions
      '@homarr/log':
        specifier: workspace:^0.1.0
        version: link:../log
      '@homarr/translation':
        specifier: workspace:^0.1.0
        version: link:../translation
      '@homarr/validation':
        specifier: workspace:^0.1.0
        version: link:../validation
      '@mantine/core':
        specifier: ^7.13.2
        version: 7.13.2(@mantine/hooks@7.13.2(react@18.3.1))(@types/react@18.3.11)(react-dom@18.3.1(react@18.3.1))(react@18.3.1)
      '@mantine/dates':
        specifier: ^7.13.2
        version: 7.13.2(@mantine/core@7.13.2(@mantine/hooks@7.13.2(react@18.3.1))(@types/react@18.3.11)(react-dom@18.3.1(react@18.3.1))(react@18.3.1))(@mantine/hooks@7.13.2(react@18.3.1))(dayjs@1.11.13)(react-dom@18.3.1(react@18.3.1))(react@18.3.1)
      '@mantine/hooks':
        specifier: ^7.13.2
        version: 7.13.2(react@18.3.1)
      '@tabler/icons-react':
        specifier: ^3.19.0
        version: 3.19.0(react@18.3.1)
      mantine-react-table:
        specifier: 2.0.0-beta.7
        version: 2.0.0-beta.7(@mantine/core@7.13.2(@mantine/hooks@7.13.2(react@18.3.1))(@types/react@18.3.11)(react-dom@18.3.1(react@18.3.1))(react@18.3.1))(@mantine/dates@7.13.2(@mantine/core@7.13.2(@mantine/hooks@7.13.2(react@18.3.1))(@types/react@18.3.11)(react-dom@18.3.1(react@18.3.1))(react@18.3.1))(@mantine/hooks@7.13.2(react@18.3.1))(dayjs@1.11.13)(react-dom@18.3.1(react@18.3.1))(react@18.3.1))(@mantine/hooks@7.13.2(react@18.3.1))(@tabler/icons-react@3.19.0(react@18.3.1))(clsx@2.1.1)(dayjs@1.11.13)(react-dom@18.3.1(react@18.3.1))(react@18.3.1)
      next:
        specifier: ^14.2.15
        version: 14.2.15(@babel/core@7.25.2)(react-dom@18.3.1(react@18.3.1))(react@18.3.1)(sass@1.79.5)
      react:
        specifier: ^18.3.1
        version: 18.3.1
    devDependencies:
      '@homarr/eslint-config':
        specifier: workspace:^0.2.0
        version: link:../../tooling/eslint
      '@homarr/prettier-config':
        specifier: workspace:^0.1.0
        version: link:../../tooling/prettier
      '@homarr/tsconfig':
        specifier: workspace:^0.1.0
        version: link:../../tooling/typescript
      '@types/css-modules':
        specifier: ^1.0.5
        version: 1.0.5
      eslint:
        specifier: ^9.12.0
        version: 9.12.0
      typescript:
        specifier: ^5.6.3
        version: 5.6.3

  packages/validation:
    dependencies:
      '@homarr/definitions':
        specifier: workspace:^0.1.0
        version: link:../definitions
      '@homarr/old-schema':
        specifier: workspace:^0.1.0
        version: link:../old-schema
      '@homarr/translation':
        specifier: workspace:^0.1.0
        version: link:../translation
      zod:
        specifier: ^3.23.8
        version: 3.23.8
      zod-form-data:
        specifier: ^2.0.2
        version: 2.0.2(zod@3.23.8)
    devDependencies:
      '@homarr/eslint-config':
        specifier: workspace:^0.2.0
        version: link:../../tooling/eslint
      '@homarr/prettier-config':
        specifier: workspace:^0.1.0
        version: link:../../tooling/prettier
      '@homarr/tsconfig':
        specifier: workspace:^0.1.0
        version: link:../../tooling/typescript
      eslint:
        specifier: ^9.12.0
        version: 9.12.0
      typescript:
        specifier: ^5.6.3
        version: 5.6.3

  packages/widgets:
    dependencies:
      '@extractus/feed-extractor':
        specifier: ^7.1.3
        version: 7.1.3
      '@homarr/api':
        specifier: workspace:^0.1.0
        version: link:../api
      '@homarr/auth':
        specifier: workspace:^0.1.0
        version: link:../auth
      '@homarr/common':
        specifier: workspace:^0.1.0
        version: link:../common
      '@homarr/db':
        specifier: workspace:^0.1.0
        version: link:../db
      '@homarr/definitions':
        specifier: workspace:^0.1.0
        version: link:../definitions
      '@homarr/form':
        specifier: workspace:^0.1.0
        version: link:../form
      '@homarr/integrations':
        specifier: workspace:^0.1.0
        version: link:../integrations
      '@homarr/modals':
        specifier: workspace:^0.1.0
        version: link:../modals
      '@homarr/notifications':
        specifier: workspace:^0.1.0
        version: link:../notifications
      '@homarr/redis':
        specifier: workspace:^0.1.0
        version: link:../redis
      '@homarr/spotlight':
        specifier: workspace:^0.1.0
        version: link:../spotlight
      '@homarr/translation':
        specifier: workspace:^0.1.0
        version: link:../translation
      '@homarr/ui':
        specifier: workspace:^0.1.0
        version: link:../ui
      '@homarr/validation':
        specifier: workspace:^0.1.0
        version: link:../validation
      '@mantine/core':
        specifier: ^7.13.2
        version: 7.13.2(@mantine/hooks@7.13.2(react@18.3.1))(@types/react@18.3.11)(react-dom@18.3.1(react@18.3.1))(react@18.3.1)
      '@mantine/hooks':
        specifier: ^7.13.2
        version: 7.13.2(react@18.3.1)
      '@tabler/icons-react':
        specifier: ^3.19.0
        version: 3.19.0(react@18.3.1)
      '@tiptap/extension-color':
        specifier: 2.8.0
        version: 2.8.0(@tiptap/core@2.8.0(@tiptap/pm@2.8.0))(@tiptap/extension-text-style@2.8.0(@tiptap/core@2.8.0(@tiptap/pm@2.8.0)))
      '@tiptap/extension-highlight':
        specifier: 2.8.0
        version: 2.8.0(@tiptap/core@2.8.0(@tiptap/pm@2.8.0))
      '@tiptap/extension-image':
        specifier: 2.8.0
        version: 2.8.0(@tiptap/core@2.8.0(@tiptap/pm@2.8.0))
      '@tiptap/extension-link':
        specifier: ^2.8.0
        version: 2.8.0(@tiptap/core@2.8.0(@tiptap/pm@2.8.0))(@tiptap/pm@2.8.0)
      '@tiptap/extension-table':
        specifier: 2.8.0
        version: 2.8.0(@tiptap/core@2.8.0(@tiptap/pm@2.8.0))(@tiptap/pm@2.8.0)
      '@tiptap/extension-table-cell':
        specifier: 2.8.0
        version: 2.8.0(@tiptap/core@2.8.0(@tiptap/pm@2.8.0))
      '@tiptap/extension-table-header':
        specifier: 2.8.0
        version: 2.8.0(@tiptap/core@2.8.0(@tiptap/pm@2.8.0))
      '@tiptap/extension-table-row':
        specifier: 2.8.0
        version: 2.8.0(@tiptap/core@2.8.0(@tiptap/pm@2.8.0))
      '@tiptap/extension-task-item':
        specifier: 2.8.0
        version: 2.8.0(@tiptap/core@2.8.0(@tiptap/pm@2.8.0))(@tiptap/pm@2.8.0)
      '@tiptap/extension-task-list':
        specifier: 2.8.0
        version: 2.8.0(@tiptap/core@2.8.0(@tiptap/pm@2.8.0))
      '@tiptap/extension-text-align':
        specifier: 2.8.0
        version: 2.8.0(@tiptap/core@2.8.0(@tiptap/pm@2.8.0))
      '@tiptap/extension-text-style':
        specifier: 2.8.0
        version: 2.8.0(@tiptap/core@2.8.0(@tiptap/pm@2.8.0))
      '@tiptap/extension-underline':
        specifier: 2.8.0
        version: 2.8.0(@tiptap/core@2.8.0(@tiptap/pm@2.8.0))
      '@tiptap/react':
        specifier: ^2.8.0
        version: 2.8.0(@tiptap/core@2.8.0(@tiptap/pm@2.8.0))(@tiptap/pm@2.8.0)(react-dom@18.3.1(react@18.3.1))(react@18.3.1)
      '@tiptap/starter-kit':
        specifier: ^2.8.0
        version: 2.8.0(@tiptap/extension-text-style@2.8.0(@tiptap/core@2.8.0(@tiptap/pm@2.8.0)))
      clsx:
        specifier: ^2.1.1
        version: 2.1.1
      dayjs:
        specifier: ^1.11.13
        version: 1.11.13
      mantine-react-table:
        specifier: 2.0.0-beta.7
        version: 2.0.0-beta.7(@mantine/core@7.13.2(@mantine/hooks@7.13.2(react@18.3.1))(@types/react@18.3.11)(react-dom@18.3.1(react@18.3.1))(react@18.3.1))(@mantine/dates@7.13.2(@mantine/core@7.13.2(@mantine/hooks@7.13.2(react@18.3.1))(@types/react@18.3.11)(react-dom@18.3.1(react@18.3.1))(react@18.3.1))(@mantine/hooks@7.13.2(react@18.3.1))(dayjs@1.11.13)(react-dom@18.3.1(react@18.3.1))(react@18.3.1))(@mantine/hooks@7.13.2(react@18.3.1))(@tabler/icons-react@3.19.0(react@18.3.1))(clsx@2.1.1)(dayjs@1.11.13)(react-dom@18.3.1(react@18.3.1))(react@18.3.1)
      next:
        specifier: ^14.2.15
        version: 14.2.15(@babel/core@7.25.2)(react-dom@18.3.1(react@18.3.1))(react@18.3.1)(sass@1.79.5)
      react:
        specifier: ^18.3.1
        version: 18.3.1
      video.js:
        specifier: ^8.18.1
        version: 8.18.1
    devDependencies:
      '@homarr/eslint-config':
        specifier: workspace:^0.2.0
        version: link:../../tooling/eslint
      '@homarr/prettier-config':
        specifier: workspace:^0.1.0
        version: link:../../tooling/prettier
      '@homarr/tsconfig':
        specifier: workspace:^0.1.0
        version: link:../../tooling/typescript
      '@types/video.js':
        specifier: ^7.3.58
        version: 7.3.58
      eslint:
        specifier: ^9.12.0
        version: 9.12.0
      typescript:
        specifier: ^5.6.3
        version: 5.6.3

  tooling/eslint:
    dependencies:
      '@next/eslint-plugin-next':
        specifier: ^14.2.15
        version: 14.2.15
      eslint-config-prettier:
        specifier: ^9.1.0
        version: 9.1.0(eslint@9.12.0)
      eslint-config-turbo:
        specifier: ^2.1.3
        version: 2.1.3(eslint@9.12.0)
      eslint-plugin-import:
        specifier: ^2.31.0
        version: 2.31.0(@typescript-eslint/parser@8.9.0(eslint@9.12.0)(typescript@5.6.3))(eslint@9.12.0)
      eslint-plugin-jsx-a11y:
        specifier: ^6.10.0
        version: 6.10.0(eslint@9.12.0)
      eslint-plugin-react:
        specifier: ^7.37.1
        version: 7.37.1(eslint@9.12.0)
      eslint-plugin-react-hooks:
        specifier: ^5.0.0
        version: 5.0.0(eslint@9.12.0)
      typescript-eslint:
        specifier: ^8.9.0
        version: 8.9.0(eslint@9.12.0)(typescript@5.6.3)
    devDependencies:
      '@homarr/prettier-config':
        specifier: workspace:^0.1.0
        version: link:../prettier
      '@homarr/tsconfig':
        specifier: workspace:^0.1.0
        version: link:../typescript
      eslint:
        specifier: ^9.12.0
        version: 9.12.0
      typescript:
        specifier: ^5.6.3
        version: 5.6.3

  tooling/github: {}

  tooling/prettier:
    dependencies:
      '@ianvs/prettier-plugin-sort-imports':
        specifier: ^4.3.1
        version: 4.3.1(prettier@3.3.3)
      prettier:
        specifier: ^3.3.3
        version: 3.3.3
    devDependencies:
      '@homarr/tsconfig':
        specifier: workspace:^0.1.0
        version: link:../typescript
      typescript:
        specifier: ^5.6.3
        version: 5.6.3

  tooling/semver: {}

  tooling/typescript: {}

packages:

  '@ampproject/remapping@2.3.0':
    resolution: {integrity: sha512-30iZtAPgz+LTIYoeivqYo853f02jBYSd5uGnGpkFV0M3xOt9aN73erkgYAmZU43x4VfqcnLxW9Kpg3R5LC4YYw==}
    engines: {node: '>=6.0.0'}

  '@antfu/ni@0.21.12':
    resolution: {integrity: sha512-2aDL3WUv8hMJb2L3r/PIQWsTLyq7RQr3v9xD16fiz6O8ys1xEyLhhTOv8gxtZvJiTzjTF5pHoArvRdesGL1DMQ==}
    hasBin: true

  '@auth/core@0.35.3':
    resolution: {integrity: sha512-g6qfiqU4OtyvIEZ8J7UoIwAxEnNnLJV0/f/DW41U+4G5nhBlaCrnKhawJIJpU0D3uavXLeDT3B0BkjtiimvMDA==}
    peerDependencies:
      '@simplewebauthn/browser': ^9.0.1
      '@simplewebauthn/server': ^9.0.2
      nodemailer: ^6.8.0
    peerDependenciesMeta:
      '@simplewebauthn/browser':
        optional: true
      '@simplewebauthn/server':
        optional: true
      nodemailer:
        optional: true

  '@auth/core@0.37.0':
    resolution: {integrity: sha512-LybAgfFC5dta3Mu3al0UbnzMGVBpZRqLMvvXupQOfETtPNlL7rXgTO13EVRTCdvPqMQrVYjODUDvgVfQM1M3Qg==}
    peerDependencies:
      '@simplewebauthn/browser': ^9.0.1
      '@simplewebauthn/server': ^9.0.2
      nodemailer: ^6.8.0
    peerDependenciesMeta:
      '@simplewebauthn/browser':
        optional: true
      '@simplewebauthn/server':
        optional: true
      nodemailer:
        optional: true

  '@auth/drizzle-adapter@1.7.0':
    resolution: {integrity: sha512-hijoZnkCf9UxiTiNgm0rw3t2JhzFyJSFRGugv9kT9zgdlUtVy7TzyW8/6Me3TPNuLXCzXW1PkPIc3zqZ/1JLdA==}

  '@axiomhq/js@1.0.0-rc.3':
    resolution: {integrity: sha512-Zm10TczcMLounWqC42nMkXQ7XKLqjzLrd5ia022oBKDUZqAFVg2y9d1quQVNV4FlXyg9MKDdfMjpKQRmzEGaog==}
    engines: {node: '>=16'}

  '@babel/code-frame@7.24.7':
    resolution: {integrity: sha512-BcYH1CVJBO9tvyIZ2jVeXgSIMvGZ2FDRvDdOIVQyuklNKSsx+eppDEBq/g47Ayw+RqNFE+URvOShmf+f/qwAlA==}
    engines: {node: '>=6.9.0'}

  '@babel/compat-data@7.25.4':
    resolution: {integrity: sha512-+LGRog6RAsCJrrrg/IO6LGmpphNe5DiK30dGjCoxxeGv49B10/3XYGxPsAwrDlMFcFEvdAUavDT8r9k/hSyQqQ==}
    engines: {node: '>=6.9.0'}

  '@babel/core@7.25.2':
    resolution: {integrity: sha512-BBt3opiCOxUr9euZ5/ro/Xv8/V7yJ5bjYMqG/C1YAo8MIKAnumZalCN+msbci3Pigy4lIQfPUpfMM27HMGaYEA==}
    engines: {node: '>=6.9.0'}

  '@babel/generator@7.25.6':
    resolution: {integrity: sha512-VPC82gr1seXOpkjAAKoLhP50vx4vGNlF4msF64dSFq1P8RfB+QAuJWGHPXXPc8QyfVWwwB/TNNU4+ayZmHNbZw==}
    engines: {node: '>=6.9.0'}

  '@babel/helper-compilation-targets@7.25.2':
    resolution: {integrity: sha512-U2U5LsSaZ7TAt3cfaymQ8WHh0pxvdHoEk6HVpaexxixjyEquMh0L0YNJNM6CTGKMXV1iksi0iZkGw4AcFkPaaw==}
    engines: {node: '>=6.9.0'}

  '@babel/helper-module-imports@7.24.7':
    resolution: {integrity: sha512-8AyH3C+74cgCVVXow/myrynrAGv+nTVg5vKu2nZph9x7RcRwzmh0VFallJuFTZ9mx6u4eSdXZfcOzSqTUm0HCA==}
    engines: {node: '>=6.9.0'}

  '@babel/helper-module-transforms@7.25.2':
    resolution: {integrity: sha512-BjyRAbix6j/wv83ftcVJmBt72QtHI56C7JXZoG2xATiLpmoC7dpd8WnkikExHDVPpi/3qCmO6WY1EaXOluiecQ==}
    engines: {node: '>=6.9.0'}
    peerDependencies:
      '@babel/core': ^7.0.0

  '@babel/helper-plugin-utils@7.24.8':
    resolution: {integrity: sha512-FFWx5142D8h2Mgr/iPVGH5G7w6jDn4jUSpZTyDnQO0Yn7Ks2Kuz6Pci8H6MPCoUJegd/UZQ3tAvfLCxQSnWWwg==}
    engines: {node: '>=6.9.0'}

  '@babel/helper-simple-access@7.24.7':
    resolution: {integrity: sha512-zBAIvbCMh5Ts+b86r/CjU+4XGYIs+R1j951gxI3KmmxBMhCg4oQMsv6ZXQ64XOm/cvzfU1FmoCyt6+owc5QMYg==}
    engines: {node: '>=6.9.0'}

  '@babel/helper-string-parser@7.24.8':
    resolution: {integrity: sha512-pO9KhhRcuUyGnJWwyEgnRJTSIZHiT+vMD0kPeD+so0l7mxkMT19g3pjY9GTnHySck/hDzq+dtW/4VgnMkippsQ==}
    engines: {node: '>=6.9.0'}

  '@babel/helper-validator-identifier@7.24.7':
    resolution: {integrity: sha512-rR+PBcQ1SMQDDyF6X0wxtG8QyLCgUB0eRAGguqRLfkCA87l7yAP7ehq8SNj96OOGTO8OBV70KhuFYcIkHXOg0w==}
    engines: {node: '>=6.9.0'}

  '@babel/helper-validator-option@7.24.8':
    resolution: {integrity: sha512-xb8t9tD1MHLungh/AIoWYN+gVHaB9kwlu8gffXGSt3FFEIT7RjS+xWbc2vUD1UTZdIpKj/ab3rdqJ7ufngyi2Q==}
    engines: {node: '>=6.9.0'}

  '@babel/helpers@7.25.6':
    resolution: {integrity: sha512-Xg0tn4HcfTijTwfDwYlvVCl43V6h4KyVVX2aEm4qdO/PC6L2YvzLHFdmxhoeSA3eslcE6+ZVXHgWwopXYLNq4Q==}
    engines: {node: '>=6.9.0'}

  '@babel/highlight@7.24.7':
    resolution: {integrity: sha512-EStJpq4OuY8xYfhGVXngigBJRWxftKX9ksiGDnmlY3o7B/V7KIAc9X4oiK87uPJSc/vs5L869bem5fhZa8caZw==}
    engines: {node: '>=6.9.0'}

  '@babel/parser@7.25.6':
    resolution: {integrity: sha512-trGdfBdbD0l1ZPmcJ83eNxB9rbEax4ALFTF7fN386TMYbeCQbyme5cOEXQhbGXKebwGaB/J52w1mrklMcbgy6Q==}
    engines: {node: '>=6.0.0'}
    hasBin: true

  '@babel/plugin-transform-react-jsx-self@7.24.7':
    resolution: {integrity: sha512-fOPQYbGSgH0HUp4UJO4sMBFjY6DuWq+2i8rixyUMb3CdGixs/gccURvYOAhajBdKDoGajFr3mUq5rH3phtkGzw==}
    engines: {node: '>=6.9.0'}
    peerDependencies:
      '@babel/core': ^7.0.0-0

  '@babel/plugin-transform-react-jsx-source@7.24.7':
    resolution: {integrity: sha512-J2z+MWzZHVOemyLweMqngXrgGC42jQ//R0KdxqkIz/OrbVIIlhFI3WigZ5fO+nwFvBlncr4MGapd8vTyc7RPNQ==}
    engines: {node: '>=6.9.0'}
    peerDependencies:
      '@babel/core': ^7.0.0-0

  '@babel/runtime-corejs3@7.25.6':
    resolution: {integrity: sha512-Gz0Nrobx8szge6kQQ5Z5MX9L3ObqNwCQY1PSwSNzreFL7aHGxv8Fp2j3ETV6/wWdbiV+mW6OSm8oQhg3Tcsniw==}
    engines: {node: '>=6.9.0'}

  '@babel/runtime@7.25.6':
    resolution: {integrity: sha512-VBj9MYyDb9tuLq7yzqjgzt6Q+IBQLrGZfdjOekyEirZPHxXWoTSGUTMrpsfi58Up73d13NfYLv8HT9vmznjzhQ==}
    engines: {node: '>=6.9.0'}

  '@babel/template@7.25.0':
    resolution: {integrity: sha512-aOOgh1/5XzKvg1jvVz7AVrx2piJ2XBi227DHmbY6y+bM9H2FlN+IfecYu4Xl0cNiiVejlsCri89LUsbj8vJD9Q==}
    engines: {node: '>=6.9.0'}

  '@babel/traverse@7.25.6':
    resolution: {integrity: sha512-9Vrcx5ZW6UwK5tvqsj0nGpp/XzqthkT0dqIc9g1AdtygFToNtTF67XzYS//dm+SAK9cp3B9R4ZO/46p63SCjlQ==}
    engines: {node: '>=6.9.0'}

  '@babel/types@7.25.2':
    resolution: {integrity: sha512-YTnYtra7W9e6/oAZEHj0bJehPRUlLH9/fbpT5LfB0NhQXyALCRkRs3zH9v07IYhkgpqX6Z78FnuccZr/l4Fs4Q==}
    engines: {node: '>=6.9.0'}

  '@babel/types@7.25.6':
    resolution: {integrity: sha512-/l42B1qxpG6RdfYf343Uw1vmDjeNhneUXtzhojE7pDgfpEypmRhI6j1kr17XCVv4Cgl9HdAiQY2x0GwKm7rWCw==}
    engines: {node: '>=6.9.0'}

  '@balena/dockerignore@1.0.2':
    resolution: {integrity: sha512-wMue2Sy4GAVTk6Ic4tJVcnfdau+gx2EnG7S+uAEe+TWJFqE4YoWN4/H8MSLj4eYJKxGg26lZwboEniNiNwZQ6Q==}

  '@bcoe/v8-coverage@0.2.3':
    resolution: {integrity: sha512-0hYQ8SB4Db5zvZB4axdMHGwEaQjkZzFjQiN9LVYvIFB2nSUHW9tYpxWriPrWDASIxiaXax83REcLxuSdnGPZtw==}

  '@braintree/sanitize-url@7.0.2':
    resolution: {integrity: sha512-NVf/1YycDMs6+FxS0Tb/W8MjJRDQdXF+tBfDtZ5UZeiRUkTmwKc4vmYCKZTyymfJk1gnMsauvZSX/HiV9jOABw==}

  '@clack/core@0.3.4':
    resolution: {integrity: sha512-H4hxZDXgHtWTwV3RAVenqcC4VbJZNegbBjlPvzOzCouXtS2y3sDvlO3IsbrPNWuLWPPlYVYPghQdSF64683Ldw==}

  '@clack/prompts@0.7.0':
    resolution: {integrity: sha512-0MhX9/B4iL6Re04jPrttDm+BsP8y6mS7byuv0BvXgdXhbV5PdlsHt55dvNsuBCPZ7xq1oTAOOuotR9NFbQyMSA==}
    bundledDependencies:
      - is-unicode-supported

  '@colors/colors@1.6.0':
    resolution: {integrity: sha512-Ir+AOibqzrIsL6ajt3Rz3LskB7OiMVHqltZmspbW/TJuTVuyOMirVqAkjfY6JISiLHgyNqicAC8AyHHGzNd/dA==}
    engines: {node: '>=0.1.90'}

  '@cspotcode/source-map-support@0.8.1':
    resolution: {integrity: sha512-IchNf6dN4tHoMFIn/7OE8LWZ19Y6q/67Bmf6vnGREv8RSbBVb9LPJxEcnwrcwX6ixSvaiGoomAUvu4YSxXrVgw==}
    engines: {node: '>=12'}

  '@ctrl/deluge@6.1.0':
    resolution: {integrity: sha512-n8237DbSHlANTLBS3rxIKsnC3peltifJhV2h6fWp5lb7BNZuA3LFz0gVS02aAhj351G3A0ScSYLmuAAL2ld/Nw==}
    engines: {node: '>=18'}

  '@ctrl/magnet-link@4.0.2':
    resolution: {integrity: sha512-wENP7LH4BmCjz+gXVq7Nzz20zMjY/huuG7aDk/yu/LhFdC84e/l8222rCIAo0lwhU451lFcJKLcOmtG6TNrBAQ==}
    engines: {node: '>=18'}

  '@ctrl/qbittorrent@9.0.1':
    resolution: {integrity: sha512-MaQhyccZ30C1V8Uxqhc1NvrM/Lgb8x6AunIxjlbhYhw5Zx/l8G2etbjTKle3RIFExURKmzrJx7Odj3EM4AlqDQ==}
    engines: {node: '>=18'}

  '@ctrl/shared-torrent@6.0.0':
    resolution: {integrity: sha512-BZAPDv8syFArFTAAeb560JSBNTajFtP3G/5eYiUMsg0upGAQs6NWGiHYbyjvAt8uHCSzxXsiji/Wvq1b7CvXSQ==}
    engines: {node: '>=18'}

  '@ctrl/torrent-file@4.1.0':
    resolution: {integrity: sha512-mC6HdmCrRhhwpthM+OboJvGIywVR05IbdhVSBkfbGslzbQk2xNnx4UOKljV/x2YI2M1DDF3F3o0paIiYd5O0Og==}
    engines: {node: '>=18'}

  '@ctrl/transmission@7.0.0':
    resolution: {integrity: sha512-D5Sei25y2Ji5BJTPOKZCDnuCEtD9Jcz6+D/y+1hY8O8vwFyDvAu30DzWYTDahP5wqj2024vO3B0Xkt/CKUpZHw==}
    engines: {node: '>=18'}

  '@dabh/diagnostics@2.0.3':
    resolution: {integrity: sha512-hrlQOIi7hAfzsMqlGSFyVucrx38O+j6wiGOf//H2ecvIEqYN4ADBSS2iLMh5UFyDunCNniUIPk/q3riFv45xRA==}

  '@drizzle-team/brocli@0.10.1':
    resolution: {integrity: sha512-AHy0vjc+n/4w/8Mif+w86qpppHuF3AyXbcWW+R/W7GNA3F5/p2nuhlkCJaTXSLZheB4l1rtHzOfr9A7NwoR/Zg==}

  '@esbuild-kit/core-utils@3.3.2':
    resolution: {integrity: sha512-sPRAnw9CdSsRmEtnsl2WXWdyquogVpB3yZ3dgwJfe8zrOzTsV7cJvmwrKVa+0ma5BoiGJ+BoqkMvawbayKUsqQ==}
    deprecated: 'Merged into tsx: https://tsx.is'

  '@esbuild-kit/esm-loader@2.6.5':
    resolution: {integrity: sha512-FxEMIkJKnodyA1OaCUoEvbYRkoZlLZ4d/eXFu9Fh8CbBBgP5EmZxrfTRyN0qpXZ4vOvqnE5YdRdcrmUUXuU+dA==}
    deprecated: 'Merged into tsx: https://tsx.is'

  '@esbuild/aix-ppc64@0.19.12':
    resolution: {integrity: sha512-bmoCYyWdEL3wDQIVbcyzRyeKLgk2WtWLTWz1ZIAZF/EGbNOwSA6ew3PftJ1PqMiOOGu0OyFMzG53L0zqIpPeNA==}
    engines: {node: '>=12'}
    cpu: [ppc64]
    os: [aix]

  '@esbuild/aix-ppc64@0.20.2':
    resolution: {integrity: sha512-D+EBOJHXdNZcLJRBkhENNG8Wji2kgc9AZ9KiPr1JuZjsNtyHzrsfLRrY0tk2H2aoFu6RANO1y1iPPUCDYWkb5g==}
    engines: {node: '>=12'}
    cpu: [ppc64]
    os: [aix]

  '@esbuild/aix-ppc64@0.21.5':
    resolution: {integrity: sha512-1SDgH6ZSPTlggy1yI6+Dbkiz8xzpHJEVAlF/AM1tHPLsf5STom9rwtjE4hKAF20FfXXNTFqEYXyJNWh1GiZedQ==}
    engines: {node: '>=12'}
    cpu: [ppc64]
    os: [aix]

  '@esbuild/android-arm64@0.18.20':
    resolution: {integrity: sha512-Nz4rJcchGDtENV0eMKUNa6L12zz2zBDXuhj/Vjh18zGqB44Bi7MBMSXjgunJgjRhCmKOjnPuZp4Mb6OKqtMHLQ==}
    engines: {node: '>=12'}
    cpu: [arm64]
    os: [android]

  '@esbuild/android-arm64@0.19.12':
    resolution: {integrity: sha512-P0UVNGIienjZv3f5zq0DP3Nt2IE/3plFzuaS96vihvD0Hd6H/q4WXUGpCxD/E8YrSXfNyRPbpTq+T8ZQioSuPA==}
    engines: {node: '>=12'}
    cpu: [arm64]
    os: [android]

  '@esbuild/android-arm64@0.20.2':
    resolution: {integrity: sha512-mRzjLacRtl/tWU0SvD8lUEwb61yP9cqQo6noDZP/O8VkwafSYwZ4yWy24kan8jE/IMERpYncRt2dw438LP3Xmg==}
    engines: {node: '>=12'}
    cpu: [arm64]
    os: [android]

  '@esbuild/android-arm64@0.21.5':
    resolution: {integrity: sha512-c0uX9VAUBQ7dTDCjq+wdyGLowMdtR/GoC2U5IYk/7D1H1JYC0qseD7+11iMP2mRLN9RcCMRcjC4YMclCzGwS/A==}
    engines: {node: '>=12'}
    cpu: [arm64]
    os: [android]

  '@esbuild/android-arm@0.18.20':
    resolution: {integrity: sha512-fyi7TDI/ijKKNZTUJAQqiG5T7YjJXgnzkURqmGj13C6dCqckZBLdl4h7bkhHt/t0WP+zO9/zwroDvANaOqO5Sw==}
    engines: {node: '>=12'}
    cpu: [arm]
    os: [android]

  '@esbuild/android-arm@0.19.12':
    resolution: {integrity: sha512-qg/Lj1mu3CdQlDEEiWrlC4eaPZ1KztwGJ9B6J+/6G+/4ewxJg7gqj8eVYWvao1bXrqGiW2rsBZFSX3q2lcW05w==}
    engines: {node: '>=12'}
    cpu: [arm]
    os: [android]

  '@esbuild/android-arm@0.20.2':
    resolution: {integrity: sha512-t98Ra6pw2VaDhqNWO2Oph2LXbz/EJcnLmKLGBJwEwXX/JAN83Fym1rU8l0JUWK6HkIbWONCSSatf4sf2NBRx/w==}
    engines: {node: '>=12'}
    cpu: [arm]
    os: [android]

  '@esbuild/android-arm@0.21.5':
    resolution: {integrity: sha512-vCPvzSjpPHEi1siZdlvAlsPxXl7WbOVUBBAowWug4rJHb68Ox8KualB+1ocNvT5fjv6wpkX6o/iEpbDrf68zcg==}
    engines: {node: '>=12'}
    cpu: [arm]
    os: [android]

  '@esbuild/android-x64@0.18.20':
    resolution: {integrity: sha512-8GDdlePJA8D6zlZYJV/jnrRAi6rOiNaCC/JclcXpB+KIuvfBN4owLtgzY2bsxnx666XjJx2kDPUmnTtR8qKQUg==}
    engines: {node: '>=12'}
    cpu: [x64]
    os: [android]

  '@esbuild/android-x64@0.19.12':
    resolution: {integrity: sha512-3k7ZoUW6Q6YqhdhIaq/WZ7HwBpnFBlW905Fa4s4qWJyiNOgT1dOqDiVAQFwBH7gBRZr17gLrlFCRzF6jFh7Kew==}
    engines: {node: '>=12'}
    cpu: [x64]
    os: [android]

  '@esbuild/android-x64@0.20.2':
    resolution: {integrity: sha512-btzExgV+/lMGDDa194CcUQm53ncxzeBrWJcncOBxuC6ndBkKxnHdFJn86mCIgTELsooUmwUm9FkhSp5HYu00Rg==}
    engines: {node: '>=12'}
    cpu: [x64]
    os: [android]

  '@esbuild/android-x64@0.21.5':
    resolution: {integrity: sha512-D7aPRUUNHRBwHxzxRvp856rjUHRFW1SdQATKXH2hqA0kAZb1hKmi02OpYRacl0TxIGz/ZmXWlbZgjwWYaCakTA==}
    engines: {node: '>=12'}
    cpu: [x64]
    os: [android]

  '@esbuild/darwin-arm64@0.18.20':
    resolution: {integrity: sha512-bxRHW5kHU38zS2lPTPOyuyTm+S+eobPUnTNkdJEfAddYgEcll4xkT8DB9d2008DtTbl7uJag2HuE5NZAZgnNEA==}
    engines: {node: '>=12'}
    cpu: [arm64]
    os: [darwin]

  '@esbuild/darwin-arm64@0.19.12':
    resolution: {integrity: sha512-B6IeSgZgtEzGC42jsI+YYu9Z3HKRxp8ZT3cqhvliEHovq8HSX2YX8lNocDn79gCKJXOSaEot9MVYky7AKjCs8g==}
    engines: {node: '>=12'}
    cpu: [arm64]
    os: [darwin]

  '@esbuild/darwin-arm64@0.20.2':
    resolution: {integrity: sha512-4J6IRT+10J3aJH3l1yzEg9y3wkTDgDk7TSDFX+wKFiWjqWp/iCfLIYzGyasx9l0SAFPT1HwSCR+0w/h1ES/MjA==}
    engines: {node: '>=12'}
    cpu: [arm64]
    os: [darwin]

  '@esbuild/darwin-arm64@0.21.5':
    resolution: {integrity: sha512-DwqXqZyuk5AiWWf3UfLiRDJ5EDd49zg6O9wclZ7kUMv2WRFr4HKjXp/5t8JZ11QbQfUS6/cRCKGwYhtNAY88kQ==}
    engines: {node: '>=12'}
    cpu: [arm64]
    os: [darwin]

  '@esbuild/darwin-x64@0.18.20':
    resolution: {integrity: sha512-pc5gxlMDxzm513qPGbCbDukOdsGtKhfxD1zJKXjCCcU7ju50O7MeAZ8c4krSJcOIJGFR+qx21yMMVYwiQvyTyQ==}
    engines: {node: '>=12'}
    cpu: [x64]
    os: [darwin]

  '@esbuild/darwin-x64@0.19.12':
    resolution: {integrity: sha512-hKoVkKzFiToTgn+41qGhsUJXFlIjxI/jSYeZf3ugemDYZldIXIxhvwN6erJGlX4t5h417iFuheZ7l+YVn05N3A==}
    engines: {node: '>=12'}
    cpu: [x64]
    os: [darwin]

  '@esbuild/darwin-x64@0.20.2':
    resolution: {integrity: sha512-tBcXp9KNphnNH0dfhv8KYkZhjc+H3XBkF5DKtswJblV7KlT9EI2+jeA8DgBjp908WEuYll6pF+UStUCfEpdysA==}
    engines: {node: '>=12'}
    cpu: [x64]
    os: [darwin]

  '@esbuild/darwin-x64@0.21.5':
    resolution: {integrity: sha512-se/JjF8NlmKVG4kNIuyWMV/22ZaerB+qaSi5MdrXtd6R08kvs2qCN4C09miupktDitvh8jRFflwGFBQcxZRjbw==}
    engines: {node: '>=12'}
    cpu: [x64]
    os: [darwin]

  '@esbuild/freebsd-arm64@0.18.20':
    resolution: {integrity: sha512-yqDQHy4QHevpMAaxhhIwYPMv1NECwOvIpGCZkECn8w2WFHXjEwrBn3CeNIYsibZ/iZEUemj++M26W3cNR5h+Tw==}
    engines: {node: '>=12'}
    cpu: [arm64]
    os: [freebsd]

  '@esbuild/freebsd-arm64@0.19.12':
    resolution: {integrity: sha512-4aRvFIXmwAcDBw9AueDQ2YnGmz5L6obe5kmPT8Vd+/+x/JMVKCgdcRwH6APrbpNXsPz+K653Qg8HB/oXvXVukA==}
    engines: {node: '>=12'}
    cpu: [arm64]
    os: [freebsd]

  '@esbuild/freebsd-arm64@0.20.2':
    resolution: {integrity: sha512-d3qI41G4SuLiCGCFGUrKsSeTXyWG6yem1KcGZVS+3FYlYhtNoNgYrWcvkOoaqMhwXSMrZRl69ArHsGJ9mYdbbw==}
    engines: {node: '>=12'}
    cpu: [arm64]
    os: [freebsd]

  '@esbuild/freebsd-arm64@0.21.5':
    resolution: {integrity: sha512-5JcRxxRDUJLX8JXp/wcBCy3pENnCgBR9bN6JsY4OmhfUtIHe3ZW0mawA7+RDAcMLrMIZaf03NlQiX9DGyB8h4g==}
    engines: {node: '>=12'}
    cpu: [arm64]
    os: [freebsd]

  '@esbuild/freebsd-x64@0.18.20':
    resolution: {integrity: sha512-tgWRPPuQsd3RmBZwarGVHZQvtzfEBOreNuxEMKFcd5DaDn2PbBxfwLcj4+aenoh7ctXcbXmOQIn8HI6mCSw5MQ==}
    engines: {node: '>=12'}
    cpu: [x64]
    os: [freebsd]

  '@esbuild/freebsd-x64@0.19.12':
    resolution: {integrity: sha512-EYoXZ4d8xtBoVN7CEwWY2IN4ho76xjYXqSXMNccFSx2lgqOG/1TBPW0yPx1bJZk94qu3tX0fycJeeQsKovA8gg==}
    engines: {node: '>=12'}
    cpu: [x64]
    os: [freebsd]

  '@esbuild/freebsd-x64@0.20.2':
    resolution: {integrity: sha512-d+DipyvHRuqEeM5zDivKV1KuXn9WeRX6vqSqIDgwIfPQtwMP4jaDsQsDncjTDDsExT4lR/91OLjRo8bmC1e+Cw==}
    engines: {node: '>=12'}
    cpu: [x64]
    os: [freebsd]

  '@esbuild/freebsd-x64@0.21.5':
    resolution: {integrity: sha512-J95kNBj1zkbMXtHVH29bBriQygMXqoVQOQYA+ISs0/2l3T9/kj42ow2mpqerRBxDJnmkUDCaQT/dfNXWX/ZZCQ==}
    engines: {node: '>=12'}
    cpu: [x64]
    os: [freebsd]

  '@esbuild/linux-arm64@0.18.20':
    resolution: {integrity: sha512-2YbscF+UL7SQAVIpnWvYwM+3LskyDmPhe31pE7/aoTMFKKzIc9lLbyGUpmmb8a8AixOL61sQ/mFh3jEjHYFvdA==}
    engines: {node: '>=12'}
    cpu: [arm64]
    os: [linux]

  '@esbuild/linux-arm64@0.19.12':
    resolution: {integrity: sha512-EoTjyYyLuVPfdPLsGVVVC8a0p1BFFvtpQDB/YLEhaXyf/5bczaGeN15QkR+O4S5LeJ92Tqotve7i1jn35qwvdA==}
    engines: {node: '>=12'}
    cpu: [arm64]
    os: [linux]

  '@esbuild/linux-arm64@0.20.2':
    resolution: {integrity: sha512-9pb6rBjGvTFNira2FLIWqDk/uaf42sSyLE8j1rnUpuzsODBq7FvpwHYZxQ/It/8b+QOS1RYfqgGFNLRI+qlq2A==}
    engines: {node: '>=12'}
    cpu: [arm64]
    os: [linux]

  '@esbuild/linux-arm64@0.21.5':
    resolution: {integrity: sha512-ibKvmyYzKsBeX8d8I7MH/TMfWDXBF3db4qM6sy+7re0YXya+K1cem3on9XgdT2EQGMu4hQyZhan7TeQ8XkGp4Q==}
    engines: {node: '>=12'}
    cpu: [arm64]
    os: [linux]

  '@esbuild/linux-arm@0.18.20':
    resolution: {integrity: sha512-/5bHkMWnq1EgKr1V+Ybz3s1hWXok7mDFUMQ4cG10AfW3wL02PSZi5kFpYKrptDsgb2WAJIvRcDm+qIvXf/apvg==}
    engines: {node: '>=12'}
    cpu: [arm]
    os: [linux]

  '@esbuild/linux-arm@0.19.12':
    resolution: {integrity: sha512-J5jPms//KhSNv+LO1S1TX1UWp1ucM6N6XuL6ITdKWElCu8wXP72l9MM0zDTzzeikVyqFE6U8YAV9/tFyj0ti+w==}
    engines: {node: '>=12'}
    cpu: [arm]
    os: [linux]

  '@esbuild/linux-arm@0.20.2':
    resolution: {integrity: sha512-VhLPeR8HTMPccbuWWcEUD1Az68TqaTYyj6nfE4QByZIQEQVWBB8vup8PpR7y1QHL3CpcF6xd5WVBU/+SBEvGTg==}
    engines: {node: '>=12'}
    cpu: [arm]
    os: [linux]

  '@esbuild/linux-arm@0.21.5':
    resolution: {integrity: sha512-bPb5AHZtbeNGjCKVZ9UGqGwo8EUu4cLq68E95A53KlxAPRmUyYv2D6F0uUI65XisGOL1hBP5mTronbgo+0bFcA==}
    engines: {node: '>=12'}
    cpu: [arm]
    os: [linux]

  '@esbuild/linux-ia32@0.18.20':
    resolution: {integrity: sha512-P4etWwq6IsReT0E1KHU40bOnzMHoH73aXp96Fs8TIT6z9Hu8G6+0SHSw9i2isWrD2nbx2qo5yUqACgdfVGx7TA==}
    engines: {node: '>=12'}
    cpu: [ia32]
    os: [linux]

  '@esbuild/linux-ia32@0.19.12':
    resolution: {integrity: sha512-Thsa42rrP1+UIGaWz47uydHSBOgTUnwBwNq59khgIwktK6x60Hivfbux9iNR0eHCHzOLjLMLfUMLCypBkZXMHA==}
    engines: {node: '>=12'}
    cpu: [ia32]
    os: [linux]

  '@esbuild/linux-ia32@0.20.2':
    resolution: {integrity: sha512-o10utieEkNPFDZFQm9CoP7Tvb33UutoJqg3qKf1PWVeeJhJw0Q347PxMvBgVVFgouYLGIhFYG0UGdBumROyiig==}
    engines: {node: '>=12'}
    cpu: [ia32]
    os: [linux]

  '@esbuild/linux-ia32@0.21.5':
    resolution: {integrity: sha512-YvjXDqLRqPDl2dvRODYmmhz4rPeVKYvppfGYKSNGdyZkA01046pLWyRKKI3ax8fbJoK5QbxblURkwK/MWY18Tg==}
    engines: {node: '>=12'}
    cpu: [ia32]
    os: [linux]

  '@esbuild/linux-loong64@0.18.20':
    resolution: {integrity: sha512-nXW8nqBTrOpDLPgPY9uV+/1DjxoQ7DoB2N8eocyq8I9XuqJ7BiAMDMf9n1xZM9TgW0J8zrquIb/A7s3BJv7rjg==}
    engines: {node: '>=12'}
    cpu: [loong64]
    os: [linux]

  '@esbuild/linux-loong64@0.19.12':
    resolution: {integrity: sha512-LiXdXA0s3IqRRjm6rV6XaWATScKAXjI4R4LoDlvO7+yQqFdlr1Bax62sRwkVvRIrwXxvtYEHHI4dm50jAXkuAA==}
    engines: {node: '>=12'}
    cpu: [loong64]
    os: [linux]

  '@esbuild/linux-loong64@0.20.2':
    resolution: {integrity: sha512-PR7sp6R/UC4CFVomVINKJ80pMFlfDfMQMYynX7t1tNTeivQ6XdX5r2XovMmha/VjR1YN/HgHWsVcTRIMkymrgQ==}
    engines: {node: '>=12'}
    cpu: [loong64]
    os: [linux]

  '@esbuild/linux-loong64@0.21.5':
    resolution: {integrity: sha512-uHf1BmMG8qEvzdrzAqg2SIG/02+4/DHB6a9Kbya0XDvwDEKCoC8ZRWI5JJvNdUjtciBGFQ5PuBlpEOXQj+JQSg==}
    engines: {node: '>=12'}
    cpu: [loong64]
    os: [linux]

  '@esbuild/linux-mips64el@0.18.20':
    resolution: {integrity: sha512-d5NeaXZcHp8PzYy5VnXV3VSd2D328Zb+9dEq5HE6bw6+N86JVPExrA6O68OPwobntbNJ0pzCpUFZTo3w0GyetQ==}
    engines: {node: '>=12'}
    cpu: [mips64el]
    os: [linux]

  '@esbuild/linux-mips64el@0.19.12':
    resolution: {integrity: sha512-fEnAuj5VGTanfJ07ff0gOA6IPsvrVHLVb6Lyd1g2/ed67oU1eFzL0r9WL7ZzscD+/N6i3dWumGE1Un4f7Amf+w==}
    engines: {node: '>=12'}
    cpu: [mips64el]
    os: [linux]

  '@esbuild/linux-mips64el@0.20.2':
    resolution: {integrity: sha512-4BlTqeutE/KnOiTG5Y6Sb/Hw6hsBOZapOVF6njAESHInhlQAghVVZL1ZpIctBOoTFbQyGW+LsVYZ8lSSB3wkjA==}
    engines: {node: '>=12'}
    cpu: [mips64el]
    os: [linux]

  '@esbuild/linux-mips64el@0.21.5':
    resolution: {integrity: sha512-IajOmO+KJK23bj52dFSNCMsz1QP1DqM6cwLUv3W1QwyxkyIWecfafnI555fvSGqEKwjMXVLokcV5ygHW5b3Jbg==}
    engines: {node: '>=12'}
    cpu: [mips64el]
    os: [linux]

  '@esbuild/linux-ppc64@0.18.20':
    resolution: {integrity: sha512-WHPyeScRNcmANnLQkq6AfyXRFr5D6N2sKgkFo2FqguP44Nw2eyDlbTdZwd9GYk98DZG9QItIiTlFLHJHjxP3FA==}
    engines: {node: '>=12'}
    cpu: [ppc64]
    os: [linux]

  '@esbuild/linux-ppc64@0.19.12':
    resolution: {integrity: sha512-nYJA2/QPimDQOh1rKWedNOe3Gfc8PabU7HT3iXWtNUbRzXS9+vgB0Fjaqr//XNbd82mCxHzik2qotuI89cfixg==}
    engines: {node: '>=12'}
    cpu: [ppc64]
    os: [linux]

  '@esbuild/linux-ppc64@0.20.2':
    resolution: {integrity: sha512-rD3KsaDprDcfajSKdn25ooz5J5/fWBylaaXkuotBDGnMnDP1Uv5DLAN/45qfnf3JDYyJv/ytGHQaziHUdyzaAg==}
    engines: {node: '>=12'}
    cpu: [ppc64]
    os: [linux]

  '@esbuild/linux-ppc64@0.21.5':
    resolution: {integrity: sha512-1hHV/Z4OEfMwpLO8rp7CvlhBDnjsC3CttJXIhBi+5Aj5r+MBvy4egg7wCbe//hSsT+RvDAG7s81tAvpL2XAE4w==}
    engines: {node: '>=12'}
    cpu: [ppc64]
    os: [linux]

  '@esbuild/linux-riscv64@0.18.20':
    resolution: {integrity: sha512-WSxo6h5ecI5XH34KC7w5veNnKkju3zBRLEQNY7mv5mtBmrP/MjNBCAlsM2u5hDBlS3NGcTQpoBvRzqBcRtpq1A==}
    engines: {node: '>=12'}
    cpu: [riscv64]
    os: [linux]

  '@esbuild/linux-riscv64@0.19.12':
    resolution: {integrity: sha512-2MueBrlPQCw5dVJJpQdUYgeqIzDQgw3QtiAHUC4RBz9FXPrskyyU3VI1hw7C0BSKB9OduwSJ79FTCqtGMWqJHg==}
    engines: {node: '>=12'}
    cpu: [riscv64]
    os: [linux]

  '@esbuild/linux-riscv64@0.20.2':
    resolution: {integrity: sha512-snwmBKacKmwTMmhLlz/3aH1Q9T8v45bKYGE3j26TsaOVtjIag4wLfWSiZykXzXuE1kbCE+zJRmwp+ZbIHinnVg==}
    engines: {node: '>=12'}
    cpu: [riscv64]
    os: [linux]

  '@esbuild/linux-riscv64@0.21.5':
    resolution: {integrity: sha512-2HdXDMd9GMgTGrPWnJzP2ALSokE/0O5HhTUvWIbD3YdjME8JwvSCnNGBnTThKGEB91OZhzrJ4qIIxk/SBmyDDA==}
    engines: {node: '>=12'}
    cpu: [riscv64]
    os: [linux]

  '@esbuild/linux-s390x@0.18.20':
    resolution: {integrity: sha512-+8231GMs3mAEth6Ja1iK0a1sQ3ohfcpzpRLH8uuc5/KVDFneH6jtAJLFGafpzpMRO6DzJ6AvXKze9LfFMrIHVQ==}
    engines: {node: '>=12'}
    cpu: [s390x]
    os: [linux]

  '@esbuild/linux-s390x@0.19.12':
    resolution: {integrity: sha512-+Pil1Nv3Umes4m3AZKqA2anfhJiVmNCYkPchwFJNEJN5QxmTs1uzyy4TvmDrCRNT2ApwSari7ZIgrPeUx4UZDg==}
    engines: {node: '>=12'}
    cpu: [s390x]
    os: [linux]

  '@esbuild/linux-s390x@0.20.2':
    resolution: {integrity: sha512-wcWISOobRWNm3cezm5HOZcYz1sKoHLd8VL1dl309DiixxVFoFe/o8HnwuIwn6sXre88Nwj+VwZUvJf4AFxkyrQ==}
    engines: {node: '>=12'}
    cpu: [s390x]
    os: [linux]

  '@esbuild/linux-s390x@0.21.5':
    resolution: {integrity: sha512-zus5sxzqBJD3eXxwvjN1yQkRepANgxE9lgOW2qLnmr8ikMTphkjgXu1HR01K4FJg8h1kEEDAqDcZQtbrRnB41A==}
    engines: {node: '>=12'}
    cpu: [s390x]
    os: [linux]

  '@esbuild/linux-x64@0.18.20':
    resolution: {integrity: sha512-UYqiqemphJcNsFEskc73jQ7B9jgwjWrSayxawS6UVFZGWrAAtkzjxSqnoclCXxWtfwLdzU+vTpcNYhpn43uP1w==}
    engines: {node: '>=12'}
    cpu: [x64]
    os: [linux]

  '@esbuild/linux-x64@0.19.12':
    resolution: {integrity: sha512-B71g1QpxfwBvNrfyJdVDexenDIt1CiDN1TIXLbhOw0KhJzE78KIFGX6OJ9MrtC0oOqMWf+0xop4qEU8JrJTwCg==}
    engines: {node: '>=12'}
    cpu: [x64]
    os: [linux]

  '@esbuild/linux-x64@0.20.2':
    resolution: {integrity: sha512-1MdwI6OOTsfQfek8sLwgyjOXAu+wKhLEoaOLTjbijk6E2WONYpH9ZU2mNtR+lZ2B4uwr+usqGuVfFT9tMtGvGw==}
    engines: {node: '>=12'}
    cpu: [x64]
    os: [linux]

  '@esbuild/linux-x64@0.21.5':
    resolution: {integrity: sha512-1rYdTpyv03iycF1+BhzrzQJCdOuAOtaqHTWJZCWvijKD2N5Xu0TtVC8/+1faWqcP9iBCWOmjmhoH94dH82BxPQ==}
    engines: {node: '>=12'}
    cpu: [x64]
    os: [linux]

  '@esbuild/netbsd-x64@0.18.20':
    resolution: {integrity: sha512-iO1c++VP6xUBUmltHZoMtCUdPlnPGdBom6IrO4gyKPFFVBKioIImVooR5I83nTew5UOYrk3gIJhbZh8X44y06A==}
    engines: {node: '>=12'}
    cpu: [x64]
    os: [netbsd]

  '@esbuild/netbsd-x64@0.19.12':
    resolution: {integrity: sha512-3ltjQ7n1owJgFbuC61Oj++XhtzmymoCihNFgT84UAmJnxJfm4sYCiSLTXZtE00VWYpPMYc+ZQmB6xbSdVh0JWA==}
    engines: {node: '>=12'}
    cpu: [x64]
    os: [netbsd]

  '@esbuild/netbsd-x64@0.20.2':
    resolution: {integrity: sha512-K8/DhBxcVQkzYc43yJXDSyjlFeHQJBiowJ0uVL6Tor3jGQfSGHNNJcWxNbOI8v5k82prYqzPuwkzHt3J1T1iZQ==}
    engines: {node: '>=12'}
    cpu: [x64]
    os: [netbsd]

  '@esbuild/netbsd-x64@0.21.5':
    resolution: {integrity: sha512-Woi2MXzXjMULccIwMnLciyZH4nCIMpWQAs049KEeMvOcNADVxo0UBIQPfSmxB3CWKedngg7sWZdLvLczpe0tLg==}
    engines: {node: '>=12'}
    cpu: [x64]
    os: [netbsd]

  '@esbuild/openbsd-x64@0.18.20':
    resolution: {integrity: sha512-e5e4YSsuQfX4cxcygw/UCPIEP6wbIL+se3sxPdCiMbFLBWu0eiZOJ7WoD+ptCLrmjZBK1Wk7I6D/I3NglUGOxg==}
    engines: {node: '>=12'}
    cpu: [x64]
    os: [openbsd]

  '@esbuild/openbsd-x64@0.19.12':
    resolution: {integrity: sha512-RbrfTB9SWsr0kWmb9srfF+L933uMDdu9BIzdA7os2t0TXhCRjrQyCeOt6wVxr79CKD4c+p+YhCj31HBkYcXebw==}
    engines: {node: '>=12'}
    cpu: [x64]
    os: [openbsd]

  '@esbuild/openbsd-x64@0.20.2':
    resolution: {integrity: sha512-eMpKlV0SThJmmJgiVyN9jTPJ2VBPquf6Kt/nAoo6DgHAoN57K15ZghiHaMvqjCye/uU4X5u3YSMgVBI1h3vKrQ==}
    engines: {node: '>=12'}
    cpu: [x64]
    os: [openbsd]

  '@esbuild/openbsd-x64@0.21.5':
    resolution: {integrity: sha512-HLNNw99xsvx12lFBUwoT8EVCsSvRNDVxNpjZ7bPn947b8gJPzeHWyNVhFsaerc0n3TsbOINvRP2byTZ5LKezow==}
    engines: {node: '>=12'}
    cpu: [x64]
    os: [openbsd]

  '@esbuild/sunos-x64@0.18.20':
    resolution: {integrity: sha512-kDbFRFp0YpTQVVrqUd5FTYmWo45zGaXe0X8E1G/LKFC0v8x0vWrhOWSLITcCn63lmZIxfOMXtCfti/RxN/0wnQ==}
    engines: {node: '>=12'}
    cpu: [x64]
    os: [sunos]

  '@esbuild/sunos-x64@0.19.12':
    resolution: {integrity: sha512-HKjJwRrW8uWtCQnQOz9qcU3mUZhTUQvi56Q8DPTLLB+DawoiQdjsYq+j+D3s9I8VFtDr+F9CjgXKKC4ss89IeA==}
    engines: {node: '>=12'}
    cpu: [x64]
    os: [sunos]

  '@esbuild/sunos-x64@0.20.2':
    resolution: {integrity: sha512-2UyFtRC6cXLyejf/YEld4Hajo7UHILetzE1vsRcGL3earZEW77JxrFjH4Ez2qaTiEfMgAXxfAZCm1fvM/G/o8w==}
    engines: {node: '>=12'}
    cpu: [x64]
    os: [sunos]

  '@esbuild/sunos-x64@0.21.5':
    resolution: {integrity: sha512-6+gjmFpfy0BHU5Tpptkuh8+uw3mnrvgs+dSPQXQOv3ekbordwnzTVEb4qnIvQcYXq6gzkyTnoZ9dZG+D4garKg==}
    engines: {node: '>=12'}
    cpu: [x64]
    os: [sunos]

  '@esbuild/win32-arm64@0.18.20':
    resolution: {integrity: sha512-ddYFR6ItYgoaq4v4JmQQaAI5s7npztfV4Ag6NrhiaW0RrnOXqBkgwZLofVTlq1daVTQNhtI5oieTvkRPfZrePg==}
    engines: {node: '>=12'}
    cpu: [arm64]
    os: [win32]

  '@esbuild/win32-arm64@0.19.12':
    resolution: {integrity: sha512-URgtR1dJnmGvX864pn1B2YUYNzjmXkuJOIqG2HdU62MVS4EHpU2946OZoTMnRUHklGtJdJZ33QfzdjGACXhn1A==}
    engines: {node: '>=12'}
    cpu: [arm64]
    os: [win32]

  '@esbuild/win32-arm64@0.20.2':
    resolution: {integrity: sha512-GRibxoawM9ZCnDxnP3usoUDO9vUkpAxIIZ6GQI+IlVmr5kP3zUq+l17xELTHMWTWzjxa2guPNyrpq1GWmPvcGQ==}
    engines: {node: '>=12'}
    cpu: [arm64]
    os: [win32]

  '@esbuild/win32-arm64@0.21.5':
    resolution: {integrity: sha512-Z0gOTd75VvXqyq7nsl93zwahcTROgqvuAcYDUr+vOv8uHhNSKROyU961kgtCD1e95IqPKSQKH7tBTslnS3tA8A==}
    engines: {node: '>=12'}
    cpu: [arm64]
    os: [win32]

  '@esbuild/win32-ia32@0.18.20':
    resolution: {integrity: sha512-Wv7QBi3ID/rROT08SABTS7eV4hX26sVduqDOTe1MvGMjNd3EjOz4b7zeexIR62GTIEKrfJXKL9LFxTYgkyeu7g==}
    engines: {node: '>=12'}
    cpu: [ia32]
    os: [win32]

  '@esbuild/win32-ia32@0.19.12':
    resolution: {integrity: sha512-+ZOE6pUkMOJfmxmBZElNOx72NKpIa/HFOMGzu8fqzQJ5kgf6aTGrcJaFsNiVMH4JKpMipyK+7k0n2UXN7a8YKQ==}
    engines: {node: '>=12'}
    cpu: [ia32]
    os: [win32]

  '@esbuild/win32-ia32@0.20.2':
    resolution: {integrity: sha512-HfLOfn9YWmkSKRQqovpnITazdtquEW8/SoHW7pWpuEeguaZI4QnCRW6b+oZTztdBnZOS2hqJ6im/D5cPzBTTlQ==}
    engines: {node: '>=12'}
    cpu: [ia32]
    os: [win32]

  '@esbuild/win32-ia32@0.21.5':
    resolution: {integrity: sha512-SWXFF1CL2RVNMaVs+BBClwtfZSvDgtL//G/smwAc5oVK/UPu2Gu9tIaRgFmYFFKrmg3SyAjSrElf0TiJ1v8fYA==}
    engines: {node: '>=12'}
    cpu: [ia32]
    os: [win32]

  '@esbuild/win32-x64@0.18.20':
    resolution: {integrity: sha512-kTdfRcSiDfQca/y9QIkng02avJ+NCaQvrMejlsB3RRv5sE9rRoeBPISaZpKxHELzRxZyLvNts1P27W3wV+8geQ==}
    engines: {node: '>=12'}
    cpu: [x64]
    os: [win32]

  '@esbuild/win32-x64@0.19.12':
    resolution: {integrity: sha512-T1QyPSDCyMXaO3pzBkF96E8xMkiRYbUEZADd29SyPGabqxMViNoii+NcK7eWJAEoU6RZyEm5lVSIjTmcdoB9HA==}
    engines: {node: '>=12'}
    cpu: [x64]
    os: [win32]

  '@esbuild/win32-x64@0.20.2':
    resolution: {integrity: sha512-N49X4lJX27+l9jbLKSqZ6bKNjzQvHaT8IIFUy+YIqmXQdjYCToGWwOItDrfby14c78aDd5NHQl29xingXfCdLQ==}
    engines: {node: '>=12'}
    cpu: [x64]
    os: [win32]

  '@esbuild/win32-x64@0.21.5':
    resolution: {integrity: sha512-tQd/1efJuzPC6rCFwEvLtci/xNFcTZknmXs98FYDfGE4wP9ClFV98nyKrzJKVPMhdDnjzLhdUyMX4PsQAPjwIw==}
    engines: {node: '>=12'}
    cpu: [x64]
    os: [win32]

  '@eslint-community/eslint-utils@4.4.0':
    resolution: {integrity: sha512-1/sA4dwrzBAyeUoQ6oxahHKmrZvsnLCg4RfxW3ZFGGmQkSNQPFNLV9CUEFQP1x9EYXHTo5p6xdhZM1Ne9p/AfA==}
    engines: {node: ^12.22.0 || ^14.17.0 || >=16.0.0}
    peerDependencies:
      eslint: ^6.0.0 || ^7.0.0 || >=8.0.0

  '@eslint-community/regexpp@4.11.1':
    resolution: {integrity: sha512-m4DVN9ZqskZoLU5GlWZadwDnYo3vAEydiUayB9widCl9ffWx2IvPnp6n3on5rJmziJSw9Bv+Z3ChDVdMwXCY8Q==}
    engines: {node: ^12.0.0 || ^14.0.0 || >=16.0.0}

  '@eslint/config-array@0.18.0':
    resolution: {integrity: sha512-fTxvnS1sRMu3+JjXwJG0j/i4RT9u4qJ+lqS/yCGap4lH4zZGzQ7tu+xZqQmcMZq5OBZDL4QRxQzRjkWcGt8IVw==}
    engines: {node: ^18.18.0 || ^20.9.0 || >=21.1.0}

  '@eslint/core@0.6.0':
    resolution: {integrity: sha512-8I2Q8ykA4J0x0o7cg67FPVnehcqWTBehu/lmY+bolPFHGjh49YzGBMXTvpqVgEbBdvNCSxj6iFgiIyHzf03lzg==}
    engines: {node: ^18.18.0 || ^20.9.0 || >=21.1.0}

  '@eslint/eslintrc@3.1.0':
    resolution: {integrity: sha512-4Bfj15dVJdoy3RfZmmo86RK1Fwzn6SstsvK9JS+BaVKqC6QQQQyXekNaC+g+LKNgkQ+2VhGAzm6hO40AhMR3zQ==}
    engines: {node: ^18.18.0 || ^20.9.0 || >=21.1.0}

  '@eslint/js@9.12.0':
    resolution: {integrity: sha512-eohesHH8WFRUprDNyEREgqP6beG6htMeUYeCpkEgBCieCMme5r9zFWjzAJp//9S+Kub4rqE+jXe9Cp1a7IYIIA==}
    engines: {node: ^18.18.0 || ^20.9.0 || >=21.1.0}

  '@eslint/object-schema@2.1.4':
    resolution: {integrity: sha512-BsWiH1yFGjXXS2yvrf5LyuoSIIbPrGUWob917o+BTKuZ7qJdxX8aJLRxs1fS9n6r7vESrq1OUqb68dANcFXuQQ==}
    engines: {node: ^18.18.0 || ^20.9.0 || >=21.1.0}

  '@eslint/plugin-kit@0.2.0':
    resolution: {integrity: sha512-vH9PiIMMwvhCx31Af3HiGzsVNULDbyVkHXwlemn/B0TFj/00ho3y55efXrUZTfQipxoHC5u4xq6zblww1zm1Ig==}
    engines: {node: ^18.18.0 || ^20.9.0 || >=21.1.0}

  '@extractus/feed-extractor@7.1.3':
    resolution: {integrity: sha512-USRVpGw4fWlnz8O8gB95UDJJaU5wg2EFESDe9nut0mHFJ8bOxDKGoo3g6EaKU24YzaPUBweKENdEJfuTUgr/uA==}
    engines: {node: '>= 18'}

  '@fastify/busboy@2.1.1':
    resolution: {integrity: sha512-vBZP4NlzfOlerQTnba4aqZoMhE/a9HY7HRqoOPaETQcSQuWEIyZMHGfVu6w9wGtGK5fED5qRs2DteVCjOH60sA==}
    engines: {node: '>=14'}

  '@floating-ui/core@1.6.8':
    resolution: {integrity: sha512-7XJ9cPU+yI2QeLS+FCSlqNFZJq8arvswefkZrYI1yQBbftw6FyrZOxYSh+9S7z7TpeWlRt9zJ5IhM1WIL334jA==}

  '@floating-ui/dom@1.6.11':
    resolution: {integrity: sha512-qkMCxSR24v2vGkhYDo/UzxfJN3D4syqSjyuTFz6C7XcpU1pASPRieNI0Kj5VP3/503mOfYiGY891ugBX1GlABQ==}

  '@floating-ui/react-dom@2.1.2':
    resolution: {integrity: sha512-06okr5cgPzMNBy+Ycse2A6udMi4bqwW/zgBF/rwjcNqWkyr82Mcg8b0vjX8OJpZFy/FKjJmw6wV7t44kK6kW7A==}
    peerDependencies:
      react: '>=16.8.0'
      react-dom: '>=16.8.0'

  '@floating-ui/react@0.26.24':
    resolution: {integrity: sha512-2ly0pCkZIGEQUq5H8bBK0XJmc1xIK/RM3tvVzY3GBER7IOD1UgmC2Y2tjj4AuS+TC+vTE1KJv2053290jua0Sw==}
    peerDependencies:
      react: '>=16.8.0'
      react-dom: '>=16.8.0'

  '@floating-ui/utils@0.2.8':
    resolution: {integrity: sha512-kym7SodPp8/wloecOpcmSnWJsK7M0E5Wg8UcFA+uO4B9s5d0ywXOEro/8HM9x0rW+TljRzul/14UYz3TleT3ig==}

  '@hapi/bourne@3.0.0':
    resolution: {integrity: sha512-Waj1cwPXJDucOib4a3bAISsKJVb15MKi9IvmTI/7ssVEm6sywXGjVJDhl6/umt1pK1ZS7PacXU3A1PmFKHEZ2w==}

  '@homarr/gridstack@1.0.3':
    resolution: {integrity: sha512-qgBYQUQ75mO51YSm/02aRmfJMRz7bWEqFQAQii5lwKb73hlAtDHTuGBeEL5H/mqxFIKEbxPtjeL/Eax9UvXUhA==}

  '@hono/node-server@1.13.0':
    resolution: {integrity: sha512-kz323qIQkNQElEGroo/E9MKPDuIR5pkuk/XEWd50K+cSEKdmdiYx0PKWUdaNY2ecJYngtF+njDMsMKplL6zfEg==}
    engines: {node: '>=18.14.1'}
    peerDependencies:
      hono: ^4

  '@humanfs/core@0.19.0':
    resolution: {integrity: sha512-2cbWIHbZVEweE853g8jymffCA+NCMiuqeECeBBLm8dg2oFdjuGJhgN4UAbI+6v0CKbbhvtXA4qV8YR5Ji86nmw==}
    engines: {node: '>=18.18.0'}

  '@humanfs/node@0.16.5':
    resolution: {integrity: sha512-KSPA4umqSG4LHYRodq31VDwKAvaTF4xmVlzM8Aeh4PlU1JQ3IG0wiA8C25d3RQ9nJyM3mBHyI53K06VVL/oFFg==}
    engines: {node: '>=18.18.0'}

  '@humanwhocodes/module-importer@1.0.1':
    resolution: {integrity: sha512-bxveV4V8v5Yb4ncFTT3rPSgZBOpCkjfK0y4oVVVJwIuDVBRMDXrPyXRL988i5ap9m9bnyEEjWfm5WkBmtffLfA==}
    engines: {node: '>=12.22'}

  '@humanwhocodes/retry@0.3.1':
    resolution: {integrity: sha512-JBxkERygn7Bv/GbN5Rv8Ul6LVknS+5Bp6RgDC/O8gEBU/yeH5Ui5C/OlWrTb6qct7LjjfT6Re2NxB0ln0yYybA==}
    engines: {node: '>=18.18'}

  '@ianvs/prettier-plugin-sort-imports@4.3.1':
    resolution: {integrity: sha512-ZHwbyjkANZOjaBm3ZosADD2OUYGFzQGxfy67HmGZU94mHqe7g1LCMA7YYKB1Cq+UTPCBqlAYapY0KXAjKEw8Sg==}
    peerDependencies:
      '@vue/compiler-sfc': 2.7.x || 3.x
      prettier: 2 || 3
    peerDependenciesMeta:
      '@vue/compiler-sfc':
        optional: true

  '@ioredis/commands@1.2.0':
    resolution: {integrity: sha512-Sx1pU8EM64o2BrqNpEO1CNLtKQwyhuXuqyfH7oGKCk+1a33d2r5saW8zNwm3j6BTExtjrv2BxTgzzkMwts6vGg==}

  '@isaacs/cliui@8.0.2':
    resolution: {integrity: sha512-O8jcjabXaleOG9DQ0+ARXWZBTfnP4WNAqzuiJK7ll44AmxGKv/J2M4TPjxjY3znBCfvBXFzucm1twdyFybFqEA==}
    engines: {node: '>=12'}

  '@istanbuljs/schema@0.1.3':
    resolution: {integrity: sha512-ZXRY4jNvVgSVQ8DL3LTcakaAtXwTVUxE81hslsyD2AtoXW/wVob10HkOJ1X/pAlcI7D+2YoZKg5do8G/w6RYgA==}
    engines: {node: '>=8'}

  '@jellyfin/sdk@0.10.0':
    resolution: {integrity: sha512-fUUwiPOGQEFYxnS9olYkv7GXIX5N9JYdRBR8bapN86OhbHWzL1JHgWf/sAUcNTQGlCWMKTJqve4KFOQB1FlMAQ==}
    peerDependencies:
      axios: ^1.3.4

  '@jridgewell/gen-mapping@0.3.5':
    resolution: {integrity: sha512-IzL8ZoEDIBRWEzlCcRhOaCupYyN5gdIK+Q6fbFdPDg6HqX6jpkItn7DFIpW9LQzXG6Df9sA7+OKnq0qlz/GaQg==}
    engines: {node: '>=6.0.0'}

  '@jridgewell/resolve-uri@3.1.2':
    resolution: {integrity: sha512-bRISgCIjP20/tbWSPWMEi54QVPRZExkuD9lJL+UIxUKtwVJA8wW1Trb1jMs1RFXo1CBTNZ/5hpC9QvmKWdopKw==}
    engines: {node: '>=6.0.0'}

  '@jridgewell/set-array@1.2.1':
    resolution: {integrity: sha512-R8gLRTZeyp03ymzP/6Lil/28tGeGEzhx1q2k703KGWRAI1VdvPIXdG70VJc2pAMw3NA6JKL5hhFu1sJX0Mnn/A==}
    engines: {node: '>=6.0.0'}

  '@jridgewell/source-map@0.3.6':
    resolution: {integrity: sha512-1ZJTZebgqllO79ue2bm3rIGud/bOe0pP5BjSRCRxxYkEZS8STV7zN84UBbiYu7jy+eCKSnVIUgoWWE/tt+shMQ==}

  '@jridgewell/sourcemap-codec@1.5.0':
    resolution: {integrity: sha512-gv3ZRaISU3fjPAgNsriBRqGWQL6quFx04YMPW/zD8XMLsU32mhCCbfbO6KZFLjvYpCZ8zyDEgqsgf+PwPaM7GQ==}

  '@jridgewell/trace-mapping@0.3.25':
    resolution: {integrity: sha512-vNk6aEwybGtawWmy/PzwnGDOjCkLWSD2wqvjGGAgOAwCGWySYXfYoxt00IJkTF+8Lb57DwOb3Aa0o9CApepiYQ==}

  '@jridgewell/trace-mapping@0.3.9':
    resolution: {integrity: sha512-3Belt6tdc8bPgAtbcmdtNJlirVoTmEb5e2gC94PnkwEW9jI6CAHUeoG85tjWP5WquqfavoMtMwiG4P926ZKKuQ==}

  '@mantine/colors-generator@7.13.2':
    resolution: {integrity: sha512-BTm+KVY3F8isr9DA60Fr7IUYxora0hMEyqv0JbWMO65reFFOILtxmbQGF+9Kx5rgNdPTQXnXm8t+lohgW8Kt0Q==}
    peerDependencies:
      chroma-js: '>=2.4.2'

  '@mantine/core@7.13.2':
    resolution: {integrity: sha512-nD8oKIal+KdthqF074+ZG21035QBEAKso2zK9D6zWxRTLVCjLCNSc5JSXrXLrdBTnvPQGY26yunX4+MEPlmrHg==}
    peerDependencies:
      '@mantine/hooks': 7.13.2
      react: ^18.2.0
      react-dom: ^18.2.0

  '@mantine/dates@7.13.2':
    resolution: {integrity: sha512-FSLGTM5s47mmHnIudRxrMXjE1EO56Qp01nATa9OwqVgVYVxxJ5xvS1ys5yxSGSE1jQk+3kyYQXHyLFcqbFhIVA==}
    peerDependencies:
      '@mantine/core': 7.13.2
      '@mantine/hooks': 7.13.2
      dayjs: '>=1.0.0'
      react: ^18.2.0
      react-dom: ^18.2.0

  '@mantine/form@7.13.2':
    resolution: {integrity: sha512-jx7st64CzzzwdKwhRw/rHqQ/ReGa5tW9PnId5sdE5fhf9QJjjiNWfQjGUFnA7WSEGlOTbwrznKA45ro5lFY6CA==}
    peerDependencies:
      react: ^18.2.0

  '@mantine/hooks@7.13.2':
    resolution: {integrity: sha512-NKfGl2sKZw6zF//AfAFJrVDftjg7DKCn0h8rwJBIZCKi9axhwlV0Mvlqe2dep8QuM7O/uLLJSymSKIv1gaxIJg==}
    peerDependencies:
      react: ^18.2.0

  '@mantine/modals@7.13.2':
    resolution: {integrity: sha512-rKkXss1ZYAbkSi9ZcUsBY/HyGjgKk+bT8TXzLoClBRgg6uyto+/2lT9M5e4Nao+2PsjsRnWI/ZgddNZKiSaNgQ==}
    peerDependencies:
      '@mantine/core': 7.13.2
      '@mantine/hooks': 7.13.2
      react: ^18.2.0
      react-dom: ^18.2.0

  '@mantine/notifications@7.13.2':
    resolution: {integrity: sha512-14vFJtR0wjO8Won96UMLxIGmKetR0ocBxcghtuGh6+wnXt6r/ezfQKsdGkkNj6w91I+0Nl9jspcxEekE5q2tBQ==}
    peerDependencies:
      '@mantine/core': 7.13.2
      '@mantine/hooks': 7.13.2
      react: ^18.2.0
      react-dom: ^18.2.0

  '@mantine/spotlight@7.13.2':
    resolution: {integrity: sha512-n8MapJHAJOCjrny4Yiy/SwAZOsa27X/JCGZ4rNwugvduliTa0WLT1KxjSg6Ne7Ys5iu4BlE5KEL6t3/LYDMI6g==}
    peerDependencies:
      '@mantine/core': 7.13.2
      '@mantine/hooks': 7.13.2
      react: ^18.2.0
      react-dom: ^18.2.0

  '@mantine/store@7.13.2':
    resolution: {integrity: sha512-JcBGOqRynYiRWzw1rYdmViB/lfeYSec2EXVdSt4eJv+RPICsjjuqrIc3sNzfqJEGxcN4hGSlaeBriSh05K+vNQ==}
    peerDependencies:
      react: ^18.2.0

  '@mantine/tiptap@7.13.2':
    resolution: {integrity: sha512-7trWaaGoyLdYdxmiunuAANL/euYjZAv5ZfVq7T/T+5SrvLObrEJicdT62nTmEoI5a7bG4R0lE7v22n4FNydohA==}
    peerDependencies:
      '@mantine/core': 7.13.2
      '@mantine/hooks': 7.13.2
      '@tiptap/extension-link': '>=2.1.12'
      '@tiptap/react': '>=2.1.12'
      react: ^18.2.0
      react-dom: ^18.2.0

  '@mapbox/node-pre-gyp@1.0.11':
    resolution: {integrity: sha512-Yhlar6v9WQgUp/He7BdgzOz8lqMQ8sU+jkCq7Wx8Myc5YFJLbEe7lgui/V7G1qB1DJykHSGwreceSaD60Y0PUQ==}
    hasBin: true

  '@million/install@1.0.11':
    resolution: {integrity: sha512-koRlY6tCYa6isBUTheP0pL7PC31pBY1QlL8F/Yaorcx6gIyZSJNVqTGBDqLvDeeV8QcmD/S9mswSazI/FsyGKQ==}
    hasBin: true

  '@million/lint@1.0.11':
    resolution: {integrity: sha512-OztUXhhEHwUiPPcrSXBAqyv1GppnV0evvT9xMGA3BGOhLaR/X79s4qTyziTT0i0rMNcK23HJgKqJfDtcQt/v9w==}
    hasBin: true

  '@next/env@14.2.15':
    resolution: {integrity: sha512-S1qaj25Wru2dUpcIZMjxeMVSwkt8BK4dmWHHiBuRstcIyOsMapqT4A4jSB6onvqeygkSSmOkyny9VVx8JIGamQ==}

  '@next/eslint-plugin-next@14.2.15':
    resolution: {integrity: sha512-pKU0iqKRBlFB/ocOI1Ip2CkKePZpYpnw5bEItEkuZ/Nr9FQP1+p7VDWr4VfOdff4i9bFmrOaeaU1bFEyAcxiMQ==}

  '@next/swc-darwin-arm64@14.2.15':
    resolution: {integrity: sha512-Rvh7KU9hOUBnZ9TJ28n2Oa7dD9cvDBKua9IKx7cfQQ0GoYUwg9ig31O2oMwH3wm+pE3IkAQ67ZobPfEgurPZIA==}
    engines: {node: '>= 10'}
    cpu: [arm64]
    os: [darwin]

  '@next/swc-darwin-x64@14.2.15':
    resolution: {integrity: sha512-5TGyjFcf8ampZP3e+FyCax5zFVHi+Oe7sZyaKOngsqyaNEpOgkKB3sqmymkZfowy3ufGA/tUgDPPxpQx931lHg==}
    engines: {node: '>= 10'}
    cpu: [x64]
    os: [darwin]

  '@next/swc-linux-arm64-gnu@14.2.15':
    resolution: {integrity: sha512-3Bwv4oc08ONiQ3FiOLKT72Q+ndEMyLNsc/D3qnLMbtUYTQAmkx9E/JRu0DBpHxNddBmNT5hxz1mYBphJ3mfrrw==}
    engines: {node: '>= 10'}
    cpu: [arm64]
    os: [linux]

  '@next/swc-linux-arm64-musl@14.2.15':
    resolution: {integrity: sha512-k5xf/tg1FBv/M4CMd8S+JL3uV9BnnRmoe7F+GWC3DxkTCD9aewFRH1s5rJ1zkzDa+Do4zyN8qD0N8c84Hu96FQ==}
    engines: {node: '>= 10'}
    cpu: [arm64]
    os: [linux]

  '@next/swc-linux-x64-gnu@14.2.15':
    resolution: {integrity: sha512-kE6q38hbrRbKEkkVn62reLXhThLRh6/TvgSP56GkFNhU22TbIrQDEMrO7j0IcQHcew2wfykq8lZyHFabz0oBrA==}
    engines: {node: '>= 10'}
    cpu: [x64]
    os: [linux]

  '@next/swc-linux-x64-musl@14.2.15':
    resolution: {integrity: sha512-PZ5YE9ouy/IdO7QVJeIcyLn/Rc4ml9M2G4y3kCM9MNf1YKvFY4heg3pVa/jQbMro+tP6yc4G2o9LjAz1zxD7tQ==}
    engines: {node: '>= 10'}
    cpu: [x64]
    os: [linux]

  '@next/swc-win32-arm64-msvc@14.2.15':
    resolution: {integrity: sha512-2raR16703kBvYEQD9HNLyb0/394yfqzmIeyp2nDzcPV4yPjqNUG3ohX6jX00WryXz6s1FXpVhsCo3i+g4RUX+g==}
    engines: {node: '>= 10'}
    cpu: [arm64]
    os: [win32]

  '@next/swc-win32-ia32-msvc@14.2.15':
    resolution: {integrity: sha512-fyTE8cklgkyR1p03kJa5zXEaZ9El+kDNM5A+66+8evQS5e/6v0Gk28LqA0Jet8gKSOyP+OTm/tJHzMlGdQerdQ==}
    engines: {node: '>= 10'}
    cpu: [ia32]
    os: [win32]

  '@next/swc-win32-x64-msvc@14.2.15':
    resolution: {integrity: sha512-SzqGbsLsP9OwKNUG9nekShTwhj6JSB9ZLMWQ8g1gG6hdE5gQLncbnbymrwy2yVmH9nikSLYRYxYMFu78Ggp7/g==}
    engines: {node: '>= 10'}
    cpu: [x64]
    os: [win32]

  '@noble/hashes@1.5.0':
    resolution: {integrity: sha512-1j6kQFb7QRru7eKN3ZDvRcP13rugwdxZqCjbiAVZfIJwgj2A65UmT4TgARXGlXgnRkORLTDTrO19ZErt7+QXgA==}
    engines: {node: ^14.21.3 || >=16}

  '@nodelib/fs.scandir@2.1.5':
    resolution: {integrity: sha512-vq24Bq3ym5HEQm2NKCr3yXDwjc7vTsEThRDnkp2DK9p1uqLR+DHurm/NOTo0KG7HYHU7eppKZj3MyqYuMBf62g==}
    engines: {node: '>= 8'}

  '@nodelib/fs.stat@2.0.5':
    resolution: {integrity: sha512-RkhPPp2zrqDAQA/2jNhnztcPAlv64XdhIp7a7454A5ovI7Bukxgt7MX7udwAu3zg1DcpPU0rz3VV1SeaqvY4+A==}
    engines: {node: '>= 8'}

  '@nodelib/fs.walk@1.2.8':
    resolution: {integrity: sha512-oGB+UxlgWcgQkgwo8GcEGwemoTFt3FIO9ababBmaGwXIoBKZ+GTy0pP185beGg7Llih/NSHSV2XAs1lnznocSg==}
    engines: {node: '>= 8'}

  '@panva/hkdf@1.2.1':
    resolution: {integrity: sha512-6oclG6Y3PiDFcoyk8srjLfVKyMfVCKJ27JwNPViuXziFpmdz+MZnZN/aKY0JGXgYuO/VghU0jcOAZgWXZ1Dmrw==}

  '@paralleldrive/cuid2@2.2.2':
    resolution: {integrity: sha512-ZOBkgDwEdoYVlSeRbYYXs0S9MejQofiVYoTbKzy/6GQa39/q5tQU2IX46+shYnUkpEl3wc+J6wRlar7r2EK2xA==}

  '@parcel/watcher-android-arm64@2.4.1':
    resolution: {integrity: sha512-LOi/WTbbh3aTn2RYddrO8pnapixAziFl6SMxHM69r3tvdSm94JtCenaKgk1GRg5FJ5wpMCpHeW+7yqPlvZv7kg==}
    engines: {node: '>= 10.0.0'}
    cpu: [arm64]
    os: [android]

  '@parcel/watcher-darwin-arm64@2.4.1':
    resolution: {integrity: sha512-ln41eihm5YXIY043vBrrHfn94SIBlqOWmoROhsMVTSXGh0QahKGy77tfEywQ7v3NywyxBBkGIfrWRHm0hsKtzA==}
    engines: {node: '>= 10.0.0'}
    cpu: [arm64]
    os: [darwin]

  '@parcel/watcher-darwin-x64@2.4.1':
    resolution: {integrity: sha512-yrw81BRLjjtHyDu7J61oPuSoeYWR3lDElcPGJyOvIXmor6DEo7/G2u1o7I38cwlcoBHQFULqF6nesIX3tsEXMg==}
    engines: {node: '>= 10.0.0'}
    cpu: [x64]
    os: [darwin]

  '@parcel/watcher-freebsd-x64@2.4.1':
    resolution: {integrity: sha512-TJa3Pex/gX3CWIx/Co8k+ykNdDCLx+TuZj3f3h7eOjgpdKM+Mnix37RYsYU4LHhiYJz3DK5nFCCra81p6g050w==}
    engines: {node: '>= 10.0.0'}
    cpu: [x64]
    os: [freebsd]

  '@parcel/watcher-linux-arm-glibc@2.4.1':
    resolution: {integrity: sha512-4rVYDlsMEYfa537BRXxJ5UF4ddNwnr2/1O4MHM5PjI9cvV2qymvhwZSFgXqbS8YoTk5i/JR0L0JDs69BUn45YA==}
    engines: {node: '>= 10.0.0'}
    cpu: [arm]
    os: [linux]

  '@parcel/watcher-linux-arm64-glibc@2.4.1':
    resolution: {integrity: sha512-BJ7mH985OADVLpbrzCLgrJ3TOpiZggE9FMblfO65PlOCdG++xJpKUJ0Aol74ZUIYfb8WsRlUdgrZxKkz3zXWYA==}
    engines: {node: '>= 10.0.0'}
    cpu: [arm64]
    os: [linux]

  '@parcel/watcher-linux-arm64-musl@2.4.1':
    resolution: {integrity: sha512-p4Xb7JGq3MLgAfYhslU2SjoV9G0kI0Xry0kuxeG/41UfpjHGOhv7UoUDAz/jb1u2elbhazy4rRBL8PegPJFBhA==}
    engines: {node: '>= 10.0.0'}
    cpu: [arm64]
    os: [linux]

  '@parcel/watcher-linux-x64-glibc@2.4.1':
    resolution: {integrity: sha512-s9O3fByZ/2pyYDPoLM6zt92yu6P4E39a03zvO0qCHOTjxmt3GHRMLuRZEWhWLASTMSrrnVNWdVI/+pUElJBBBg==}
    engines: {node: '>= 10.0.0'}
    cpu: [x64]
    os: [linux]

  '@parcel/watcher-linux-x64-musl@2.4.1':
    resolution: {integrity: sha512-L2nZTYR1myLNST0O632g0Dx9LyMNHrn6TOt76sYxWLdff3cB22/GZX2UPtJnaqQPdCRoszoY5rcOj4oMTtp5fQ==}
    engines: {node: '>= 10.0.0'}
    cpu: [x64]
    os: [linux]

  '@parcel/watcher-win32-arm64@2.4.1':
    resolution: {integrity: sha512-Uq2BPp5GWhrq/lcuItCHoqxjULU1QYEcyjSO5jqqOK8RNFDBQnenMMx4gAl3v8GiWa59E9+uDM7yZ6LxwUIfRg==}
    engines: {node: '>= 10.0.0'}
    cpu: [arm64]
    os: [win32]

  '@parcel/watcher-win32-ia32@2.4.1':
    resolution: {integrity: sha512-maNRit5QQV2kgHFSYwftmPBxiuK5u4DXjbXx7q6eKjq5dsLXZ4FJiVvlcw35QXzk0KrUecJmuVFbj4uV9oYrcw==}
    engines: {node: '>= 10.0.0'}
    cpu: [ia32]
    os: [win32]

  '@parcel/watcher-win32-x64@2.4.1':
    resolution: {integrity: sha512-+DvS92F9ezicfswqrvIRM2njcYJbd5mb9CUgtrHCHmvn7pPPa+nMDRu1o1bYYz/l5IB2NVGNJWiH7h1E58IF2A==}
    engines: {node: '>= 10.0.0'}
    cpu: [x64]
    os: [win32]

  '@parcel/watcher@2.4.1':
    resolution: {integrity: sha512-HNjmfLQEVRZmHRET336f20H/8kOozUGwk7yajvsonjNxbj2wBTK1WsQuHkD5yYh9RxFGL2EyDHryOihOwUoKDA==}
    engines: {node: '>= 10.0.0'}

  '@pkgjs/parseargs@0.11.0':
    resolution: {integrity: sha512-+1VkjdD0QBLPodGrJUeqarH8VAIvQODIbwh9XpP5Syisf7YoQgsJKPNFoqqLQlu+VQ/tVSshMR6loPMn8U+dPg==}
    engines: {node: '>=14'}

  '@pnpm/config.env-replace@1.1.0':
    resolution: {integrity: sha512-htyl8TWnKL7K/ESFa1oW2UB5lVDxuF5DpM7tBi6Hu2LNL3mWkIzNLG6N4zoCUP1lCKNxWy/3iu8mS8MvToGd6w==}
    engines: {node: '>=12.22.0'}

  '@pnpm/network.ca-file@1.0.2':
    resolution: {integrity: sha512-YcPQ8a0jwYU9bTdJDpXjMi7Brhkr1mXsXrUJvjqM2mQDgkRiz8jFaQGOdaLxgjtUfQgZhKy/O3cG/YwmgKaxLA==}
    engines: {node: '>=12.22.0'}

  '@pnpm/npm-conf@2.3.1':
    resolution: {integrity: sha512-c83qWb22rNRuB0UaVCI0uRPNRr8Z0FWnEIvT47jiHAmOIUHbBOg5XvV7pM5x+rKn9HRpjxquDbXYSXr3fAKFcw==}
    engines: {node: '>=12'}

  '@polka/url@1.0.0-next.25':
    resolution: {integrity: sha512-j7P6Rgr3mmtdkeDGTe0E/aYyWEWVtc5yFXtHCRHs28/jptDEWfaVOc5T7cblqy1XKPPfCxJc/8DwQ5YgLOZOVQ==}

  '@popperjs/core@2.11.8':
    resolution: {integrity: sha512-P1st0aksCrn9sGZhp8GMYwBnQsbvAWsZAX44oXNNvLHGqAOcoVxmjZiohstwQ7SqKnbR47akdNi+uleWD8+g6A==}

  '@remirror/core-constants@3.0.0':
    resolution: {integrity: sha512-42aWfPrimMfDKDi4YegyS7x+/0tlzaqwPQCULLanv3DMIlu96KTJR0fM5isWX2UViOqlGnX6YFgqWepcX+XMNg==}

  '@rollup/pluginutils@5.1.0':
    resolution: {integrity: sha512-XTIWOPPcpvyKI6L1NHo0lFlCyznUEyPmPY1mc3KpPVDYulHSTvyeLNVW00QTLIAFNhR3kYnJTQHeGqU4M3n09g==}
    engines: {node: '>=14.0.0'}
    peerDependencies:
      rollup: ^1.20.0||^2.0.0||^3.0.0||^4.0.0
    peerDependenciesMeta:
      rollup:
        optional: true

  '@rollup/rollup-android-arm-eabi@4.21.3':
    resolution: {integrity: sha512-MmKSfaB9GX+zXl6E8z4koOr/xU63AMVleLEa64v7R0QF/ZloMs5vcD1sHgM64GXXS1csaJutG+ddtzcueI/BLg==}
    cpu: [arm]
    os: [android]

  '@rollup/rollup-android-arm64@4.21.3':
    resolution: {integrity: sha512-zrt8ecH07PE3sB4jPOggweBjJMzI1JG5xI2DIsUbkA+7K+Gkjys6eV7i9pOenNSDJH3eOr/jLb/PzqtmdwDq5g==}
    cpu: [arm64]
    os: [android]

  '@rollup/rollup-darwin-arm64@4.21.3':
    resolution: {integrity: sha512-P0UxIOrKNBFTQaXTxOH4RxuEBVCgEA5UTNV6Yz7z9QHnUJ7eLX9reOd/NYMO3+XZO2cco19mXTxDMXxit4R/eQ==}
    cpu: [arm64]
    os: [darwin]

  '@rollup/rollup-darwin-x64@4.21.3':
    resolution: {integrity: sha512-L1M0vKGO5ASKntqtsFEjTq/fD91vAqnzeaF6sfNAy55aD+Hi2pBI5DKwCO+UNDQHWsDViJLqshxOahXyLSh3EA==}
    cpu: [x64]
    os: [darwin]

  '@rollup/rollup-linux-arm-gnueabihf@4.21.3':
    resolution: {integrity: sha512-btVgIsCjuYFKUjopPoWiDqmoUXQDiW2A4C3Mtmp5vACm7/GnyuprqIDPNczeyR5W8rTXEbkmrJux7cJmD99D2g==}
    cpu: [arm]
    os: [linux]

  '@rollup/rollup-linux-arm-musleabihf@4.21.3':
    resolution: {integrity: sha512-zmjbSphplZlau6ZTkxd3+NMtE4UKVy7U4aVFMmHcgO5CUbw17ZP6QCgyxhzGaU/wFFdTfiojjbLG3/0p9HhAqA==}
    cpu: [arm]
    os: [linux]

  '@rollup/rollup-linux-arm64-gnu@4.21.3':
    resolution: {integrity: sha512-nSZfcZtAnQPRZmUkUQwZq2OjQciR6tEoJaZVFvLHsj0MF6QhNMg0fQ6mUOsiCUpTqxTx0/O6gX0V/nYc7LrgPw==}
    cpu: [arm64]
    os: [linux]

  '@rollup/rollup-linux-arm64-musl@4.21.3':
    resolution: {integrity: sha512-MnvSPGO8KJXIMGlQDYfvYS3IosFN2rKsvxRpPO2l2cum+Z3exiExLwVU+GExL96pn8IP+GdH8Tz70EpBhO0sIQ==}
    cpu: [arm64]
    os: [linux]

  '@rollup/rollup-linux-powerpc64le-gnu@4.21.3':
    resolution: {integrity: sha512-+W+p/9QNDr2vE2AXU0qIy0qQE75E8RTwTwgqS2G5CRQ11vzq0tbnfBd6brWhS9bCRjAjepJe2fvvkvS3dno+iw==}
    cpu: [ppc64]
    os: [linux]

  '@rollup/rollup-linux-riscv64-gnu@4.21.3':
    resolution: {integrity: sha512-yXH6K6KfqGXaxHrtr+Uoy+JpNlUlI46BKVyonGiaD74ravdnF9BUNC+vV+SIuB96hUMGShhKV693rF9QDfO6nQ==}
    cpu: [riscv64]
    os: [linux]

  '@rollup/rollup-linux-s390x-gnu@4.21.3':
    resolution: {integrity: sha512-R8cwY9wcnApN/KDYWTH4gV/ypvy9yZUHlbJvfaiXSB48JO3KpwSpjOGqO4jnGkLDSk1hgjYkTbTt6Q7uvPf8eg==}
    cpu: [s390x]
    os: [linux]

  '@rollup/rollup-linux-x64-gnu@4.21.3':
    resolution: {integrity: sha512-kZPbX/NOPh0vhS5sI+dR8L1bU2cSO9FgxwM8r7wHzGydzfSjLRCFAT87GR5U9scj2rhzN3JPYVC7NoBbl4FZ0g==}
    cpu: [x64]
    os: [linux]

  '@rollup/rollup-linux-x64-musl@4.21.3':
    resolution: {integrity: sha512-S0Yq+xA1VEH66uiMNhijsWAafffydd2X5b77eLHfRmfLsRSpbiAWiRHV6DEpz6aOToPsgid7TI9rGd6zB1rhbg==}
    cpu: [x64]
    os: [linux]

  '@rollup/rollup-win32-arm64-msvc@4.21.3':
    resolution: {integrity: sha512-9isNzeL34yquCPyerog+IMCNxKR8XYmGd0tHSV+OVx0TmE0aJOo9uw4fZfUuk2qxobP5sug6vNdZR6u7Mw7Q+Q==}
    cpu: [arm64]
    os: [win32]

  '@rollup/rollup-win32-ia32-msvc@4.21.3':
    resolution: {integrity: sha512-nMIdKnfZfzn1Vsk+RuOvl43ONTZXoAPUUxgcU0tXooqg4YrAqzfKzVenqqk2g5efWh46/D28cKFrOzDSW28gTA==}
    cpu: [ia32]
    os: [win32]

  '@rollup/rollup-win32-x64-msvc@4.21.3':
    resolution: {integrity: sha512-fOvu7PCQjAj4eWDEuD8Xz5gpzFqXzGlxHZozHP4b9Jxv9APtdxL6STqztDzMLuRXEc4UpXGGhx029Xgm91QBeA==}
    cpu: [x64]
    os: [win32]

  '@rrweb/types@2.0.0-alpha.16':
    resolution: {integrity: sha512-E6cACNVsm+NUhn7dzocQoKyXI7BHrHRRm5Ab23yrAzEQ2caWocCEYJhqDlc4KRVJBkQfXZfyWm8+2d0uggFuZg==}

  '@rtsao/scc@1.1.0':
    resolution: {integrity: sha512-zt6OdqaDoOnJ1ZYsCYGt9YmWzDXl4vQdKTyJev62gFhRGKdx7mcT54V9KIjg+d2wi9EXsPvAPKe7i7WjfVWB8g==}

  '@socket.io/component-emitter@3.1.2':
    resolution: {integrity: sha512-9BCxFwvbGg/RsZK9tjXd8s4UcwR0MWeFQ1XEKIQVVvAGJyINdrqKMcTRyLoK8Rse1GjzLV9cwjWV1olXRWEXVA==}

  '@swagger-api/apidom-ast@1.0.0-alpha.9':
    resolution: {integrity: sha512-SAOQrFSFwgDiI4QSIPDwAIJEb4Za+8bu45sNojgV3RMtCz+n4Agw66iqGsDib5YSI/Cg1h4AKFovT3iWdfGWfw==}

  '@swagger-api/apidom-core@1.0.0-alpha.9':
    resolution: {integrity: sha512-vGl8BWRf6ODl39fxElcIOjRE2QG5AJhn8tTNMqjjHB/2WppNBuxOVStYZeVJoWfK03OPK8v4Fp/TAcaP9+R7DQ==}

  '@swagger-api/apidom-error@1.0.0-alpha.9':
    resolution: {integrity: sha512-FU/2sFSgsICB9HYFELJ79caRpXXzlAV41QTHsAM46WfRehbzZUQpOBQm4jRi3qJGSa/Jk+mQ7Vt8HLRFMpJFfg==}

  '@swagger-api/apidom-json-pointer@1.0.0-alpha.9':
    resolution: {integrity: sha512-/W8Ktbgbs29zdhed6KHTFk0qmuIRbvEFi8wu2MHGQ5UT4i99Bdu2OyUiayhnpejWztfQxDgL08pjrQPEwgY8Yg==}

  '@swagger-api/apidom-ns-api-design-systems@1.0.0-alpha.9':
    resolution: {integrity: sha512-aduC2vbwGgn6ia9IkKpqBYBaKyIDGM/80M3oU3DFgaYIIwynzuwVpN1TkBOLIFy3mAzkWoYKUS0jdZJhMy/6Ug==}

  '@swagger-api/apidom-ns-asyncapi-2@1.0.0-alpha.9':
    resolution: {integrity: sha512-hZjxXJgMt517ADnAauWJh01k7WNRwkbWT5p6b7AXF2H3tl549A2hhLnIg3BBSE3GwB3Nv25GyrI3aA/1dFVC8A==}

  '@swagger-api/apidom-ns-json-schema-draft-4@1.0.0-alpha.9':
    resolution: {integrity: sha512-OfX4UBb08C0xD5+F80dQAM2yt5lXxcURWkVEeCwxz7i23BB3nNEbnZXNV91Qo9eaJflPh8dO9iiHQxvfw5IgSg==}

  '@swagger-api/apidom-ns-json-schema-draft-6@1.0.0-alpha.9':
    resolution: {integrity: sha512-qzUVRSSrnlYGMhK6w57o/RboNvy1FO0iFgEnTk56dD4wN49JRNuFqKI18IgXc1W2r9tTTG70nG1khe4cPE8TNg==}

  '@swagger-api/apidom-ns-json-schema-draft-7@1.0.0-alpha.9':
    resolution: {integrity: sha512-Zml8Z8VCckdFjvTogaec1dabd85hg1+xZDseWcCuD0tYkaTY/sZ8zzI0dz6/4HsKCb58qjiWSa0w60N8Syr6WQ==}

  '@swagger-api/apidom-ns-openapi-2@1.0.0-alpha.9':
    resolution: {integrity: sha512-WUZxt7Gs7P4EQsGtoD6cKAjf0uDJhkUxsIW9Bb4EAgO6tdp7LlXhbJ0fJ2QycCLY717SfJbvGLfhuSfTYo4Iow==}

  '@swagger-api/apidom-ns-openapi-3-0@1.0.0-alpha.9':
    resolution: {integrity: sha512-7ra5uoZGrfCn1LabfJLueChPcYXyg24//LCYBtjTstyueqd5Vp7JCPeP5NnJSAaqVAP47r8ygceBPoxNp9k1EQ==}

  '@swagger-api/apidom-ns-openapi-3-1@1.0.0-alpha.9':
    resolution: {integrity: sha512-nQOwNQgf0C8EVjf2loAAl4ifRuVOdcqycvXUdcTpsUfHN3fbndR8IKpb26mQNmnACmqgmX+LkbMdW9b+K6089g==}

  '@swagger-api/apidom-ns-workflows-1@1.0.0-alpha.9':
    resolution: {integrity: sha512-yKo0p8OkQmDib93Kt1yqWmI7JsD6D9qUHxr/SCuAmNNWny1hxm7cZGoKJwJlGd0uAg84j4vmzWOlG3AsJbnT8g==}

  '@swagger-api/apidom-parser-adapter-api-design-systems-json@1.0.0-alpha.9':
    resolution: {integrity: sha512-xfVMR4HrTzXU0HB4TtxwkNbUIa/cQrPa0BWutJZ0fMYMAtUox2s8GsFYnJfZP52XfpSHFM1VPclivorZqET14g==}

  '@swagger-api/apidom-parser-adapter-api-design-systems-yaml@1.0.0-alpha.9':
    resolution: {integrity: sha512-lJZkrhZ8qRTtc5fSLKefCv8j7Xzo8UBfMjpqTJhmETAtU8YfVV2i2znjgxJpm0QwV6FVQqGfK1+ASZQWPLiVcA==}

  '@swagger-api/apidom-parser-adapter-asyncapi-json-2@1.0.0-alpha.9':
    resolution: {integrity: sha512-65nmKdPzw4C1bmtYn+3zoxXCI6Gnobr0StI9XE0YWiK+lpso7RH3Cgyl1yPZ0DBRVGzP+Fn9FVzmDNulEfR95w==}

  '@swagger-api/apidom-parser-adapter-asyncapi-yaml-2@1.0.0-alpha.9':
    resolution: {integrity: sha512-RLI4FpVB3vB6mIuT77yrsv5V2LMZ80dW9XpV+Fmbd4Jkdj+ysAFwT38cI4AsUMOxixpTDIXY1oWD7AjvylHhQQ==}

  '@swagger-api/apidom-parser-adapter-json@1.0.0-alpha.9':
    resolution: {integrity: sha512-aOewp8/3zobf/O+5Jx8y7+bX3BPRfRlHIv15qp4YVTsLs6gLISWSzTO9JpWe9cR+AfhpsAalFq4t1LwIkmLk4A==}

  '@swagger-api/apidom-parser-adapter-openapi-json-2@1.0.0-alpha.9':
    resolution: {integrity: sha512-zgtsAfkplCFusX2P/saqdn10J8P3kQizCXxHLvxd2j0EhMJk2wfu4HYN5Pej/7/qf/OR1QZxqtacwebd4RfpXA==}

  '@swagger-api/apidom-parser-adapter-openapi-json-3-0@1.0.0-alpha.9':
    resolution: {integrity: sha512-iPuHf0cAZSUhSv8mB0FnVgatTc26cVYohgqz2cvjoGofdqoh5KKIfxOkWlIhm+qGuBp71CfZUrPYPRsd0dHgeg==}

  '@swagger-api/apidom-parser-adapter-openapi-json-3-1@1.0.0-alpha.9':
    resolution: {integrity: sha512-jwkfO7tzZyyrAgok+O9fKFOv1q/5njMb9DBc3D/ZF3ZLTcnEw8uj4V2HkjKxUweH5k8ip/gc8ueKmO/i7p2fng==}

  '@swagger-api/apidom-parser-adapter-openapi-yaml-2@1.0.0-alpha.9':
    resolution: {integrity: sha512-jEIDpjbjwFKXQXS/RHJeA4tthsguLoz+nJPYS3AOLfuSiby5QXsKTxgqHXxG/YJqF1xJbZL+5KcF8UyiDePumw==}

  '@swagger-api/apidom-parser-adapter-openapi-yaml-3-0@1.0.0-alpha.9':
    resolution: {integrity: sha512-ieJL8dfIF8fmP3uJRNh/duJa3cCIIv6MzUe6o4uPT/oTDroy4qIATvnq9Dq/gtAv6rcPRpA9VhyghJ1DmjKsZQ==}

  '@swagger-api/apidom-parser-adapter-openapi-yaml-3-1@1.0.0-alpha.9':
    resolution: {integrity: sha512-EatIH7PZQSNDsRn9ompc62MYzboY7wAkjfYz+2FzBaSA8Vl5/+740qGQj22tu/xhwW4K72aV2NNL1m47QVF7hA==}

  '@swagger-api/apidom-parser-adapter-workflows-json-1@1.0.0-alpha.9':
    resolution: {integrity: sha512-LylC2cQdAmvR7bXqwMwBt6FHTMVGinwIdI8pjl4EbPT9hCVm1rdED53caTYM4gCm+CJGRw20r4gb9vn3+N6RrA==}

  '@swagger-api/apidom-parser-adapter-workflows-yaml-1@1.0.0-alpha.9':
    resolution: {integrity: sha512-TlA4+1ca33D7fWxO5jKBytSCv86IGI4Lze4JfrawWUXZ5efhi4LiNmW5TrGlZUyvL7yJtZcA4tn3betlj6jVwA==}

  '@swagger-api/apidom-parser-adapter-yaml-1-2@1.0.0-alpha.9':
    resolution: {integrity: sha512-jSIHEB7lbh+MP3BhYIXFkeivDR01kugXN70e5FskW7oet2TIARsVEPheWKQFSP1U8bUZA4bsp9h9gOQ9xEeErw==}

  '@swagger-api/apidom-reference@1.0.0-alpha.9':
    resolution: {integrity: sha512-KQ6wB5KplqdSsjxdA8BaQulj5zlF5VBCd5KP3RN/9vvixgsD/gyrVY59nisdzmPTqiL6yjhk612eQ96MgG8KiA==}

  '@swc/counter@0.1.3':
    resolution: {integrity: sha512-e2BR4lsJkkRlKZ/qCHPw9ZaSxc0MVUd7gtbtaB7aMvHeJVYe8sOB8DBZkP2DtISHGSku9sCK6T6cnY0CtXrOCQ==}

  '@swc/helpers@0.5.5':
    resolution: {integrity: sha512-KGYxvIOXcceOAbEk4bi/dVLEK9z8sZ0uBB3Il5b1rhfClSpcX0yfRO0KmTkqR2cnQDymwLB+25ZyMzICg/cm/A==}

  '@t3-oss/env-core@0.11.1':
    resolution: {integrity: sha512-MaxOwEoG1ntCFoKJsS7nqwgcxLW1SJw238AJwfJeaz3P/8GtkxXZsPPolsz1AdYvUTbe3XvqZ/VCdfjt+3zmKw==}
    peerDependencies:
      typescript: '>=5.0.0'
      zod: ^3.0.0
    peerDependenciesMeta:
      typescript:
        optional: true

  '@t3-oss/env-nextjs@0.11.1':
    resolution: {integrity: sha512-rx2XL9+v6wtOqLNJbD5eD8OezKlQD1BtC0WvvtHwBgK66jnF5+wGqtgkKK4Ygie1LVmoDClths2T4tdFmRvGrQ==}
    peerDependencies:
      typescript: '>=5.0.0'
      zod: ^3.0.0
    peerDependenciesMeta:
      typescript:
        optional: true

  '@tabler/icons-react@3.19.0':
    resolution: {integrity: sha512-AqEWGI0tQWgqo6ZjMO5yJ9sYT8oXLuAM/up0hN9iENS6IdtNZryKrkNSiMgpwweNTpl8wFFG/dAZ959S91A/uQ==}
    peerDependencies:
      react: '>= 16'

  '@tabler/icons@3.19.0':
    resolution: {integrity: sha512-A4WEWqpdbTfnpFEtwXqwAe9qf9sp1yRPvzppqAuwcoF0q5YInqB+JkJtSFToCyBpPVeLxJUxxkapLvt2qQgnag==}

  '@tanstack/match-sorter-utils@8.19.4':
    resolution: {integrity: sha512-Wo1iKt2b9OT7d+YGhvEPD3DXvPv2etTusIMhMUoG7fbhmxcXCtIjJDEygy91Y2JFlwGyjqiBPRozme7UD8hoqg==}
    engines: {node: '>=12'}

  '@tanstack/query-core@5.59.13':
    resolution: {integrity: sha512-Oou0bBu/P8+oYjXsJQ11j+gcpLAMpqW42UlokQYEz4dE7+hOtVO9rVuolJKgEccqzvyFzqX4/zZWY+R/v1wVsQ==}

  '@tanstack/query-devtools@5.58.0':
    resolution: {integrity: sha512-iFdQEFXaYYxqgrv63ots+65FGI+tNp5ZS5PdMU1DWisxk3fez5HG3FyVlbUva+RdYS5hSLbxZ9aw3yEs97GNTw==}

  '@tanstack/react-query-devtools@5.59.14':
    resolution: {integrity: sha512-7hYY59jveDF1thc4mnExfMoz/ySnE22pv3d+tinw+HxDGZFPa5BfCZgr1N3i1OGxxBuZch8k9seUJ2qUhBdJoQ==}
    peerDependencies:
      '@tanstack/react-query': ^5.59.14
      react: ^18 || ^19

  '@tanstack/react-query-next-experimental@5.59.14':
    resolution: {integrity: sha512-+equHV38xo39j6rqdvj2PB0wv9j5cY7CJWRQz1UrzXhKx6q6UD2rV/6K2di2DyclCISHJlmv/GO/AvdWRR2ecg==}
    peerDependencies:
      '@tanstack/react-query': ^5.59.14
      next: ^13 || ^14 || ^15
      react: ^18 || ^19

  '@tanstack/react-query@5.59.14':
    resolution: {integrity: sha512-2cM4x3Ka4Thl7/wnjf++EMGA2Is/RgPynn83D4kfGiJOGSjb5T2D3EEOlC8Nt6U2htLS3imOXjOSMEjC3K7JNg==}
    peerDependencies:
      react: ^18 || ^19

  '@tanstack/react-table@8.20.5':
    resolution: {integrity: sha512-WEHopKw3znbUZ61s9i0+i9g8drmDo6asTWbrQh8Us63DAk/M0FkmIqERew6P71HI75ksZ2Pxyuf4vvKh9rAkiA==}
    engines: {node: '>=12'}
    peerDependencies:
      react: '>=16.8'
      react-dom: '>=16.8'

  '@tanstack/react-virtual@3.10.8':
    resolution: {integrity: sha512-VbzbVGSsZlQktyLrP5nxE+vE1ZR+U0NFAWPbJLoG2+DKPwd2D7dVICTVIIaYlJqX1ZCEnYDbaOpmMwbsyhBoIA==}
    peerDependencies:
      react: ^16.8.0 || ^17.0.0 || ^18.0.0
      react-dom: ^16.8.0 || ^17.0.0 || ^18.0.0

  '@tanstack/table-core@8.20.5':
    resolution: {integrity: sha512-P9dF7XbibHph2PFRz8gfBKEXEY/HJPOhym8CHmjF8y3q5mWpKx9xtZapXQUWCgkqvsK0R46Azuz+VaxD4Xl+Tg==}
    engines: {node: '>=12'}

  '@tanstack/virtual-core@3.10.8':
    resolution: {integrity: sha512-PBu00mtt95jbKFi6Llk9aik8bnR3tR/oQP1o3TSi+iG//+Q2RTIzCEgKkHG8BB86kxMNW6O8wku+Lmi+QFR6jA==}

  '@testcontainers/mysql@10.13.2':
    resolution: {integrity: sha512-O9lcWOxKL15a6NqpQpi8WrgEyYVvlYCHZU03vMtLoRBS0HsJyAZnH1NocDnnBMeRsghwURJPtUrFFMrwMumHMA==}

  '@tiptap/core@2.8.0':
    resolution: {integrity: sha512-xsqDI4BNzYRWRtBq7+/38ThhqEr7uG9Njip1x+9/wgR3vWPBFnBkYJTz6jSxS35NRE6BSnERm4/B/vrLuY1Hdw==}
    peerDependencies:
      '@tiptap/pm': ^2.7.0

  '@tiptap/extension-blockquote@2.8.0':
    resolution: {integrity: sha512-m3CKrOIvV7fY1Ak2gYf5LkKiz6AHxHpg6wxfVaJvdBqXgLyVtHo552N+A4oSHOSRbB4AG9EBQ2NeBM8cdEQ4MA==}
    peerDependencies:
      '@tiptap/core': ^2.7.0

  '@tiptap/extension-bold@2.8.0':
    resolution: {integrity: sha512-U1YkZBxDkSLNvPNiqxB5g42IeJHr27C7zDb/yGQN2xL4UBeg4O9xVhCFfe32f6tLwivSL0dar4ScElpaCJuqow==}
    peerDependencies:
      '@tiptap/core': ^2.7.0

  '@tiptap/extension-bubble-menu@2.8.0':
    resolution: {integrity: sha512-swg+myJPN60LduQvLMF4hVBqP5LOIN01INZBzBI8egz8QufqtSyRCgXl7Xcma0RT5xIXnZSG9XOqNFf2rtkjKA==}
    peerDependencies:
      '@tiptap/core': ^2.7.0
      '@tiptap/pm': ^2.7.0

  '@tiptap/extension-bullet-list@2.8.0':
    resolution: {integrity: sha512-H4O2X0ozbc/ce9/XF1H98sqWVUdtt7jzy7hMBunwmY8ZxI4dHtcRkeg81CZbpKTqOqRrMCLWjE3M2tgiDXrDkA==}
    peerDependencies:
      '@tiptap/core': ^2.7.0
      '@tiptap/extension-list-item': ^2.7.0
      '@tiptap/extension-text-style': ^2.7.0

  '@tiptap/extension-code-block@2.8.0':
    resolution: {integrity: sha512-POuA5Igx+Dto0DTazoBFAQTj/M/FCdkqRVD9Uhsxhv49swPyANTJRr05vgbgtHB+NDDsZfCawVh7pI0IAD/O0w==}
    peerDependencies:
      '@tiptap/core': ^2.7.0
      '@tiptap/pm': ^2.7.0

  '@tiptap/extension-code@2.8.0':
    resolution: {integrity: sha512-VSFn3sFF6qPpOGkXFhik8oYRH5iByVJpFEFd/duIEftmS0MdPzkbSItOpN3mc9xsJ5dCX80LYaResSj5hr5zkA==}
    peerDependencies:
      '@tiptap/core': ^2.7.0

  '@tiptap/extension-color@2.8.0':
    resolution: {integrity: sha512-b0ZIDaZKTDVdTb0PMgtOiPzgCkYhvDldjzdWyPLsjWup5x9/zPasH5X/2SfMuwtjt+cKj6YBPveJjF7w5ApK7w==}
    peerDependencies:
      '@tiptap/core': ^2.7.0
      '@tiptap/extension-text-style': ^2.7.0

  '@tiptap/extension-document@2.8.0':
    resolution: {integrity: sha512-mp7Isx1sVc/ifeW4uW/PexGQ9exN3NRUOebSpnLfqXeWYk4y1RS1PA/3+IHkOPVetbnapgPjFx/DswlCP3XLjA==}
    peerDependencies:
      '@tiptap/core': ^2.7.0

  '@tiptap/extension-dropcursor@2.8.0':
    resolution: {integrity: sha512-rAFvx44YuT6dtS1c+ALw0ROAGI16l5L1HxquL4hR1gtxDcTieST5xhw5bkshXlmrlfotZXPrhokzqA7qjhZtJw==}
    peerDependencies:
      '@tiptap/core': ^2.7.0
      '@tiptap/pm': ^2.7.0

  '@tiptap/extension-floating-menu@2.8.0':
    resolution: {integrity: sha512-H4QT61CrkLqisnGGC7zgiYmsl2jXPHl89yQCbdlkQN7aw11H7PltcJS2PJguL0OrRVJS/Mv/VTTUiMslmsEV5g==}
    peerDependencies:
      '@tiptap/core': ^2.7.0
      '@tiptap/pm': ^2.7.0

  '@tiptap/extension-gapcursor@2.8.0':
    resolution: {integrity: sha512-Be1LWCmvteQInOnNVN+HTqc1XWsj1bCl+Q7et8qqNjtGtTaCbdCp8ppcH1SKJxNTM/RLUtPyJ8FDgOTj51ixCA==}
    peerDependencies:
      '@tiptap/core': ^2.7.0
      '@tiptap/pm': ^2.7.0

  '@tiptap/extension-hard-break@2.8.0':
    resolution: {integrity: sha512-vqiIfviNiCmy/pJTHuDSCAGL2O4QDEdDmAvGJu8oRmElUrnlg8DbJUfKvn6DWQHNSQwRb+LDrwWlzAYj1K9u6A==}
    peerDependencies:
      '@tiptap/core': ^2.7.0

  '@tiptap/extension-heading@2.8.0':
    resolution: {integrity: sha512-4inWgrTPiqlivPmEHFOM5ck2UsmOsbKKPtqga6bALvWPmCv24S6/EBwFp8Jz4YABabXDnkviihmGu0LpP9D69w==}
    peerDependencies:
      '@tiptap/core': ^2.7.0

  '@tiptap/extension-highlight@2.8.0':
    resolution: {integrity: sha512-vyqX7D449nuARhI0AyRqtIZReFg3sfc/U/q1p3JOjtUoW6z2jmDTzshiKRrSg+Jf7Hhzj1pqwU+6+CpelPPDpA==}
    peerDependencies:
      '@tiptap/core': ^2.7.0

  '@tiptap/extension-history@2.8.0':
    resolution: {integrity: sha512-u5YS0J5Egsxt8TUWMMAC3QhPZaak+IzQeyHch4gtqxftx96tprItY7AD/A3pGDF2uCSnN+SZrk6yVexm6EncDw==}
    peerDependencies:
      '@tiptap/core': ^2.7.0
      '@tiptap/pm': ^2.7.0

  '@tiptap/extension-horizontal-rule@2.8.0':
    resolution: {integrity: sha512-Sn/MI8WVFBoIYSIHA9NJryJIyCEzZdRysau8pC5TFnfifre0QV1ksPz2bgF+DyCD69ozQiRdBBHDEwKe47ZbfQ==}
    peerDependencies:
      '@tiptap/core': ^2.7.0
      '@tiptap/pm': ^2.7.0

  '@tiptap/extension-image@2.8.0':
    resolution: {integrity: sha512-5CReomgHGTUgxaX8P3i6qiC9VRWcWQgVoYtds4ZM52LVx/oGwMxQ4ECyzdVYKaRW+6PrNnAe6ew3Qpd5Wk0cIg==}
    peerDependencies:
      '@tiptap/core': ^2.7.0

  '@tiptap/extension-italic@2.8.0':
    resolution: {integrity: sha512-PwwSE2LTYiHI47NJnsfhBmPiLE8IXZYqaSoNPU6flPrk1KxEzqvRI1joKZBmD9wuqzmHJ93VFIeZcC+kfwi8ZA==}
    peerDependencies:
      '@tiptap/core': ^2.7.0

  '@tiptap/extension-link@2.8.0':
    resolution: {integrity: sha512-p67hCG/pYCiOK/oCTPZnlkw9Ei7KJ7kCKFaluTcAmr5j8IBdYfDqSMDNCT4vGXBvKFh4X6xD7S7QvOqcH0Gn9A==}
    peerDependencies:
      '@tiptap/core': ^2.7.0
      '@tiptap/pm': ^2.7.0

  '@tiptap/extension-list-item@2.8.0':
    resolution: {integrity: sha512-o7OGymGxB0B9x3x2prp3KBDYFuBYGc5sW69O672jk8G52DqhzzndgPnkk0qUn8nXAUKuDGbJmpmHVA2kagqnRg==}
    peerDependencies:
      '@tiptap/core': ^2.7.0

  '@tiptap/extension-ordered-list@2.8.0':
    resolution: {integrity: sha512-sCvNbcTS1+5QTTXwUPFa10vf5I1pr8sGcOTIh0G+a5ZkS5+6FxT12k7VLzPt39QyNbOi+77U2o4Xr4XyaEkfSg==}
    peerDependencies:
      '@tiptap/core': ^2.7.0
      '@tiptap/extension-list-item': ^2.7.0
      '@tiptap/extension-text-style': ^2.7.0

  '@tiptap/extension-paragraph@2.8.0':
    resolution: {integrity: sha512-XgxxNNbuBF48rAGwv7/s6as92/xjm/lTZIGTq9aG13ClUKFtgdel7C33SpUCcxg3cO2WkEyllXVyKUiauFZw/A==}
    peerDependencies:
      '@tiptap/core': ^2.7.0

  '@tiptap/extension-strike@2.8.0':
    resolution: {integrity: sha512-ezkDiXxQ3ME/dDMMM7tAMkKRi6UWw7tIu+Mx7Os0z8HCGpVBk1gFhLlhEd8I5rJaPZr4tK1wtSehMA9bscFGQw==}
    peerDependencies:
      '@tiptap/core': ^2.7.0

  '@tiptap/extension-table-cell@2.8.0':
    resolution: {integrity: sha512-IZpxONWyOd474L8+k4bHrFNRhbsl9eRwbNs5O877JkVFItc2WUz1DIhbJzjmBRsqExtWQJuOsiqWFab1kpiwGQ==}
    peerDependencies:
      '@tiptap/core': ^2.7.0

  '@tiptap/extension-table-header@2.8.0':
    resolution: {integrity: sha512-B67A96yMQlG96IFzZBc7D5dnn7O29hcjuDLtjyZkKvU5D/RlFKPMmC9nVphCV3CnbkvEOZUdK9pNaOpen64naw==}
    peerDependencies:
      '@tiptap/core': ^2.7.0

  '@tiptap/extension-table-row@2.8.0':
    resolution: {integrity: sha512-Iezej6l7X+WqKzGLmCgAwmpL+QsfjFv1g8yVH5d0/3Pkcj3G9nDn+GSm4bZnbfYFyqInHG94PZ5PMReiALrJtA==}
    peerDependencies:
      '@tiptap/core': ^2.7.0

  '@tiptap/extension-table@2.8.0':
    resolution: {integrity: sha512-dm9CitjacXyJuE5SZfV2lUc3uOiP2sxo6fygIzMz7iuxHqQueyONWG+TBkK7HjqzXOiMPsvOf/25NazzIG8HMg==}
    peerDependencies:
      '@tiptap/core': ^2.7.0
      '@tiptap/pm': ^2.7.0

  '@tiptap/extension-task-item@2.8.0':
    resolution: {integrity: sha512-U40uCE39vc6HT52JUTFGXQhxoakTsYapsfJmpy8LwfFAJVJtA7LBurY8qufvTzet55pSLtd3yNaZByhQaDlQrw==}
    peerDependencies:
      '@tiptap/core': ^2.7.0
      '@tiptap/pm': ^2.7.0

  '@tiptap/extension-task-list@2.8.0':
    resolution: {integrity: sha512-2Zkq0UojPh+Y4trJcNSsjkdHsYczxFReUqhzl5T0/OuPzIcDYL2OicUrsp36y16KKnH+WSOUOR8twDfR9LHygg==}
    peerDependencies:
      '@tiptap/core': ^2.7.0

  '@tiptap/extension-text-align@2.8.0':
    resolution: {integrity: sha512-Y6s/DF+P4lxpAnvSrnmt4xGwQT/AJJJm0aA1wu5GuPKpAQ+K4C7K6rE6uGNAXtR39GlewC7KdmcvA+CYhL8xlw==}
    peerDependencies:
      '@tiptap/core': ^2.7.0

  '@tiptap/extension-text-style@2.8.0':
    resolution: {integrity: sha512-jJp0vcZ2Ty7RvIL0VU6dm1y+fTfXq1lN2GwtYzYM0ueFuESa+Qo8ticYOImyWZ3wGJGVrjn7OV9r0ReW0/NYkQ==}
    peerDependencies:
      '@tiptap/core': ^2.7.0

  '@tiptap/extension-text@2.8.0':
    resolution: {integrity: sha512-EDAdFFzWOvQfVy7j3qkKhBpOeE5thkJaBemSWfXI93/gMVc0ZCdLi24mDvNNgUHlT+RjlIoQq908jZaaxLKN2A==}
    peerDependencies:
      '@tiptap/core': ^2.7.0

  '@tiptap/extension-underline@2.8.0':
    resolution: {integrity: sha512-1ouuHwZJphT8OosAmp6x8e+Wly3cUd1pNWBiOutJX+6QRGBXJnIKFCzn8YOTlWhg1YQigisG7dNF3YdlyuRNHw==}
    peerDependencies:
      '@tiptap/core': ^2.7.0

  '@tiptap/pm@2.8.0':
    resolution: {integrity: sha512-eMGpRooUMvKz/vOpnKKppApMSoNM325HxTdAJvTlVAmuHp5bOY5kyY1kfUlePRiVx1t1UlFcXs3kecFwkkBD3Q==}

  '@tiptap/react@2.8.0':
    resolution: {integrity: sha512-o/aSCjO5Nu4MsNpTF+N1SzYzVQvvBiclmTOZX2E6usZ8jre5zmKfXHDSZnjGSRTK6z6kw5KW8wpjRQha03f9mg==}
    peerDependencies:
      '@tiptap/core': ^2.7.0
      '@tiptap/pm': ^2.7.0
      react: ^17.0.0 || ^18.0.0
      react-dom: ^17.0.0 || ^18.0.0

  '@tiptap/starter-kit@2.8.0':
    resolution: {integrity: sha512-r7UwaTrECkQoheWVZKFDqtL5tBx07x7IFT+prfgnsVlYFutGWskVVqzCDvD3BDmrg5PzeCWYZrQGlPaLib7tjg==}

  '@tootallnate/quickjs-emscripten@0.23.0':
    resolution: {integrity: sha512-C5Mc6rdnsaJDjO3UpGW/CQTHtCKaYlScZTly4JIu97Jxo/odCiH0ITnDXSJPTOrEKk/ycSZ0AOgTmkDtkOsvIA==}

<<<<<<< HEAD
  '@trpc/client@11.0.0-rc.569':
    resolution: {integrity: sha512-crS1mJdJVKfqtzCJUbrurooxrZdToAHMZuPw9SAYU+dDdiIqlzCovWatv0MK+UD7Nkezs8/jZC4C/wcstA5Mxg==}
    peerDependencies:
      '@trpc/server': 11.0.0-rc.569+8049266de

  '@trpc/next@11.0.0-rc.569':
    resolution: {integrity: sha512-8O9IAWGWXnnyPVFRjEOoTuGtyIUJf25v/TqKoinywTgiLs4LDYwRY+p2RzWK2BXgFIoEucsoMLgSvhj4V/5SdQ==}
    peerDependencies:
      '@tanstack/react-query': ^5.54.1
      '@trpc/client': 11.0.0-rc.569+8049266de
      '@trpc/react-query': 11.0.0-rc.569+8049266de
      '@trpc/server': 11.0.0-rc.569+8049266de
=======
  '@trpc/client@11.0.0-rc.571':
    resolution: {integrity: sha512-mUX47avAwgkirC91rtnde7B8QVbvd+121wgud3q22gYBI1hrGFn8isFwXdPquVneXNL5p1JjfhpZzDwzHmUJ4Q==}
    peerDependencies:
      '@trpc/server': 11.0.0-rc.571+a70e169ce

  '@trpc/next@11.0.0-rc.571':
    resolution: {integrity: sha512-CoMh0FipQDJQUxd5y0qt24M6CV2RiccXQYd33OSoKSOQWypfSWj5IYhwAc6sz6V2hWOt/xMuXx+C+JvYmsX57w==}
    peerDependencies:
      '@tanstack/react-query': ^5.54.1
      '@trpc/client': 11.0.0-rc.571+a70e169ce
      '@trpc/react-query': 11.0.0-rc.571+a70e169ce
      '@trpc/server': 11.0.0-rc.571+a70e169ce
>>>>>>> df8f6d25
      next: '*'
      react: '>=16.8.0'
      react-dom: '>=16.8.0'
    peerDependenciesMeta:
      '@tanstack/react-query':
        optional: true
      '@trpc/react-query':
        optional: true

<<<<<<< HEAD
  '@trpc/react-query@11.0.0-rc.569':
    resolution: {integrity: sha512-OSIsGeno/g0nMcpi5pQPYCUKPI7rlp7omZyvDvT7mvVQbBexwl7CgFWiWFo0Wv6VlQZYH0klrGsP5J4YRx+C2Q==}
    peerDependencies:
      '@tanstack/react-query': ^5.54.1
      '@trpc/client': 11.0.0-rc.569+8049266de
      '@trpc/server': 11.0.0-rc.569+8049266de
      react: '>=18.2.0'
      react-dom: '>=18.2.0'

  '@trpc/server@11.0.0-rc.569':
    resolution: {integrity: sha512-ClaeO8fNizYaUllxON7soAoZgX8CUZ9iuiJxajftTlh9W8/r/cyq2v/G9prPl0psdOHvOPJJ31y6aE2Wt+LdMQ==}
=======
  '@trpc/react-query@11.0.0-rc.571':
    resolution: {integrity: sha512-+LNIou3JQ/wQybTk1Vt90cKWk8LGGHrhsHiTWJFRiApaNgl/y7EkOfoOZ/we8jY3hPnyG5CXcqXx9SDbrmy8lg==}
    peerDependencies:
      '@tanstack/react-query': ^5.54.1
      '@trpc/client': 11.0.0-rc.571+a70e169ce
      '@trpc/server': 11.0.0-rc.571+a70e169ce
      react: '>=18.2.0'
      react-dom: '>=18.2.0'

  '@trpc/server@11.0.0-rc.571':
    resolution: {integrity: sha512-CISo9BoXSArTPt3MfxbOTPUcEdtKOl5Qgp8P+udiaA/nRmjndvVeZWQSmy1elRv0mQ/vvUI1VLsYm9Dn1/bysw==}
>>>>>>> df8f6d25

  '@tsconfig/node10@1.0.11':
    resolution: {integrity: sha512-DcRjDCujK/kCk/cUe8Xz8ZSpm8mS3mNNpta+jGCA6USEDfktlNvm1+IuZ9eTcDbNk41BHwpHHeW+N1lKCz4zOw==}

  '@tsconfig/node12@1.0.11':
    resolution: {integrity: sha512-cqefuRsh12pWyGsIoBKJA9luFu3mRxCA+ORZvA4ktLSzIuCUtWVxGIuXigEwO5/ywWFMZ2QEGKWvkZG1zDMTag==}

  '@tsconfig/node14@1.0.3':
    resolution: {integrity: sha512-ysT8mhdixWK6Hw3i1V2AeRqZ5WfXg1G43mqoYlM2nc6388Fq5jcXyr5mRsqViLx/GJYdoL0bfXD8nmF+Zn/Iow==}

  '@tsconfig/node16@1.0.4':
    resolution: {integrity: sha512-vxhUy4J8lyeyinH7Azl1pdd43GJhZH/tP2weN8TntQblOY+A0XbT8DJk1/oCPuOOyg/Ja757rG0CgHcWC8OfMA==}

  '@tsconfig/svelte@1.0.13':
    resolution: {integrity: sha512-5lYJP45Xllo4yE/RUBccBT32eBlRDbqN8r1/MIvQbKxW3aFqaYPCNgm8D5V20X4ShHcwvYWNlKg3liDh1MlBoA==}

  '@turbo/gen@2.1.3':
    resolution: {integrity: sha512-2uNpN7kHXHvhC/I/nY+4KjZoZASBNpHINe9M/L7edd//aq02lbcOF8ftxQ2KA6+QwWCtEzxHYrOTXmiauNF9xQ==}
    hasBin: true

  '@turbo/workspaces@2.1.3':
    resolution: {integrity: sha512-g8bybSka6vfjGnBBGHFtu/QEvALaBO7Zwgu6clOJiklszH0sGLVyRE6ByZogpUo50Pa/m9UjQqWutCZmY1eK+A==}
    hasBin: true

  '@types/asn1@0.2.4':
    resolution: {integrity: sha512-V91DSJ2l0h0gRhVP4oBfBzRBN9lAbPUkGDMCnwedqPKX2d84aAMc9CulOvxdw1f7DfEYx99afab+Rsm3e52jhA==}

  '@types/babel__core@7.20.5':
    resolution: {integrity: sha512-qoQprZvz5wQFJwMDqeseRXWv3rqMvhgpbXFfVyWhbx9X47POIA6i/+dXefEmZKoAgOaTdaIgNSMqMIU61yRyzA==}

  '@types/babel__generator@7.6.8':
    resolution: {integrity: sha512-ASsj+tpEDsEiFr1arWrlN6V3mdfjRMZt6LtK/Vp/kreFLnr5QH5+DhvD5nINYZXzwJvXeGq+05iUXcAzVrqWtw==}

  '@types/babel__template@7.4.4':
    resolution: {integrity: sha512-h/NUaSyG5EyxBIp8YRxo4RMe2/qQgvyowRwVMzhYhBCONbW8PUsg4lkFMrhgZhUe5z3L3MiLDuvyJ/CaPa2A8A==}

  '@types/babel__traverse@7.20.6':
    resolution: {integrity: sha512-r1bzfrm0tomOI8g1SzvCaQHo6Lcv6zu0EA+W2kHrt8dyrHQxGzBBL4kdkzIS+jBMV+EYcMAEAqXqYaLJq5rOZg==}

  '@types/bcrypt@5.0.2':
    resolution: {integrity: sha512-6atioO8Y75fNcbmj0G7UjI9lXN2pQ/IGJ2FWT4a/btd0Lk9lQalHLKhkgKVZ3r+spnmWUKfbMi1GEe9wyHQfNQ==}

  '@types/better-sqlite3@7.6.11':
    resolution: {integrity: sha512-i8KcD3PgGtGBLl3+mMYA8PdKkButvPyARxA7IQAd6qeslht13qxb1zzO8dRCtE7U3IoJS782zDBAeoKiM695kg==}

  '@types/body-parser@1.19.5':
    resolution: {integrity: sha512-fB3Zu92ucau0iQ0JMCFQE7b/dv8Ot07NI3KaZIkIUNXq82k4eBAqUaneXfleGY9JWskeS9y+u0nXMyspcuQrCg==}

  '@types/chroma-js@2.4.4':
    resolution: {integrity: sha512-/DTccpHTaKomqussrn+ciEvfW4k6NAHzNzs/sts1TCqg333qNxOhy8TNIoQCmbGG3Tl8KdEhkGAssb1n3mTXiQ==}

  '@types/connect@3.4.38':
    resolution: {integrity: sha512-K6uROf1LD88uDQqJCktA4yzL1YYAK6NgfsI0v/mTgyPKWsX1CnJ0XPSDhViejru1GcRkLWb8RlzFYJRqGUbaug==}

  '@types/cookie@0.6.0':
    resolution: {integrity: sha512-4Kh9a6B2bQciAhf7FSuMRRkUWecJgJu9nPnx3yzpsfXX/c50REIqpHY4C82bXP90qrLtXtkDxTZosYO3UpOwlA==}

  '@types/cookies@0.9.0':
    resolution: {integrity: sha512-40Zk8qR147RABiQ7NQnBzWzDcjKzNrntB5BAmeGCb2p/MIyOE+4BVvc17wumsUqUw00bJYqoXFHYygQnEFh4/Q==}

  '@types/css-font-loading-module@0.0.7':
    resolution: {integrity: sha512-nl09VhutdjINdWyXxHWN/w9zlNCfr60JUqJbd24YXUuCwgeL0TpFSdElCwb6cxfB6ybE19Gjj4g0jsgkXxKv1Q==}

  '@types/css-modules@1.0.5':
    resolution: {integrity: sha512-oeKafs/df9lwOvtfiXVliZsocFVOexK9PZtLQWuPeuVCFR7jwiqlg60lu80JTe5NFNtH3tnV6Fs/ySR8BUPHAw==}

  '@types/docker-modem@3.0.6':
    resolution: {integrity: sha512-yKpAGEuKRSS8wwx0joknWxsmLha78wNMe9R2S3UNsVOkZded8UqOrV8KoeDXoXsjndxwyF3eIhyClGbO1SEhEg==}

  '@types/dockerode@3.3.31':
    resolution: {integrity: sha512-42R9eoVqJDSvVspV89g7RwRqfNExgievLNWoHkg7NoWIqAmavIbgQBb4oc0qRtHkxE+I3Xxvqv7qVXFABKPBTg==}

  '@types/estree@1.0.5':
    resolution: {integrity: sha512-/kYRxGDLWzHOB7q+wtSUQlFrtcdUccpfy+X+9iMBpHK8QLLhx2wIPYuS5DYtR9Wa/YlZAbIovy7qVdB1Aq6Lyw==}

  '@types/estree@1.0.6':
    resolution: {integrity: sha512-AYnb1nQyY49te+VRAVgmzfcgjYS91mY5P0TKUDCLEM+gNnA+3T6rWITXRLYCpahpqSQbN5cE+gHpnPyXjHWxcw==}

  '@types/express-serve-static-core@4.19.5':
    resolution: {integrity: sha512-y6W03tvrACO72aijJ5uF02FRq5cgDR9lUxddQ8vyF+GvmjJQqbzDcJngEjURc+ZsG31VI3hODNZJ2URj86pzmg==}

  '@types/express@4.17.21':
    resolution: {integrity: sha512-ejlPM315qwLpaQlQDTjPdsUFSc6ZsP4AN6AlWnogPjQ7CVi7PYF3YVz+CY3jE2pwYf7E/7HlDAN0rV2GxTG0HQ==}

  '@types/glob@7.2.0':
    resolution: {integrity: sha512-ZUxbzKl0IfJILTS6t7ip5fQQM/J3TJYubDm3nMbgubNNYS62eXeUpoLUC8/7fJNiFYHTrGPQn7hspDUzIHX3UA==}

  '@types/hast@2.3.10':
    resolution: {integrity: sha512-McWspRw8xx8J9HurkVBfYj0xKoE25tOFlHGdx4MJ5xORQrMGZNqJhVQWaIbm6Oyla5kYOXtDiopzKRJzEOkwJw==}

  '@types/http-errors@2.0.4':
    resolution: {integrity: sha512-D0CFMMtydbJAegzOyHjtiKPLlvnm3iTZyZRSZoLq2mRhDdmLfIWOCYPfQJ4cu2erKghU++QvjcUjp/5h7hESpA==}

  '@types/inquirer@6.5.0':
    resolution: {integrity: sha512-rjaYQ9b9y/VFGOpqBEXRavc3jh0a+e6evAbI31tMda8VlPaSy0AZJfXsvmIe3wklc7W6C3zCSfleuMXR7NOyXw==}

  '@types/json-schema@7.0.15':
    resolution: {integrity: sha512-5+fP8P8MFNC+AyZCDxrB2pkZFPGzqQWUzpSeuuVLvm8VMcorNYavBqoFcxK8bQz4Qsbn4oUEEem4wDLfcysGHA==}

  '@types/json5@0.0.29':
    resolution: {integrity: sha512-dRLjCWHYg4oaA77cxO64oO+7JwCwnIzkZPdrrC71jQmQtlhM556pwKo5bUzqvZndkVbeFLIIi+9TC40JNF5hNQ==}

  '@types/keygrip@1.0.6':
    resolution: {integrity: sha512-lZuNAY9xeJt7Bx4t4dx0rYCDqGPW8RXhQZK1td7d4H6E9zYbLoOtjBvfwdTKpsyxQI/2jv+armjX/RW+ZNpXOQ==}

  '@types/mime@1.3.5':
    resolution: {integrity: sha512-/pyBZWSLD2n0dcHE3hq8s8ZvcETHtEuF+3E7XVt0Ig2nvsVQXdghHVcEkIWjy9A0wKfTn97a/PSDYohKIlnP/w==}

  '@types/minimatch@5.1.2':
    resolution: {integrity: sha512-K0VQKziLUWkVKiRVrx4a40iPaxTUefQmjtkQofBkYRcoaaL/8rhwDWww9qWbrgicNOgnpIsMxyNIUM4+n6dUIA==}

  '@types/node-cron@3.0.11':
    resolution: {integrity: sha512-0ikrnug3/IyneSHqCBeslAhlK2aBfYek1fGo4bP4QnZPmiqSGRK+Oy7ZMisLWkesffJvQ1cqAcBnJC+8+nxIAg==}

  '@types/node@18.19.50':
    resolution: {integrity: sha512-xonK+NRrMBRtkL1hVCc3G+uXtjh1Al4opBLjqVmipe5ZAaBYWW6cNAiBVZ1BvmkBhep698rP3UM3aRAdSALuhg==}

  '@types/node@20.16.11':
    resolution: {integrity: sha512-y+cTCACu92FyA5fgQSAI8A1H429g7aSK2HsO7K4XYUWc4dY5IUz55JSDIYT6/VsOLfGy8vmvQYC2hfb0iF16Uw==}

  '@types/prismjs@1.26.4':
    resolution: {integrity: sha512-rlAnzkW2sZOjbqZ743IHUhFcvzaGbqijwOu8QZnZCjfQzBqFE3s4lOTJEsxikImav9uzz/42I+O7YUs1mWgMlg==}

  '@types/prop-types@15.7.12':
    resolution: {integrity: sha512-5zvhXYtRNRluoE/jAp4GVsSduVUzNWKkOZrCDBWYtE7biZywwdC2AcEzg+cSMLFRfVgeAFqpfNabiPjxFddV1Q==}

  '@types/qs@6.9.16':
    resolution: {integrity: sha512-7i+zxXdPD0T4cKDuxCUXJ4wHcsJLwENa6Z3dCu8cfCK743OGy5Nu1RmAGqDPsoTDINVEcdXKRvR/zre+P2Ku1A==}

  '@types/ramda@0.30.2':
    resolution: {integrity: sha512-PyzHvjCalm2BRYjAU6nIB3TprYwMNOUY/7P/N8bSzp9W/yM2YrtGtAnnVtaCNSeOZ8DzKyFDvaqQs7LnWwwmBA==}

  '@types/range-parser@1.2.7':
    resolution: {integrity: sha512-hKormJbkJqzQGhziax5PItDUTMAM9uE2XXQmM37dyd4hVM+5aVl7oVxMVUiVQn2oCQFN/LKCZdvSM0pFRqbSmQ==}

  '@types/react-dom@18.3.1':
    resolution: {integrity: sha512-qW1Mfv8taImTthu4KoXgDfLuk4bydU6Q/TkADnDWWHwi4NX4BR+LWfTp2sVmTqRrsHvyDDTelgelxJ+SsejKKQ==}

  '@types/react@18.3.11':
    resolution: {integrity: sha512-r6QZ069rFTjrEYgFdOck1gK7FLVsgJE7tTz0pQBczlBNUhBNk0MQH4UbnFSwjpQLMkLzgqvBBa+qGpLje16eTQ==}

  '@types/send@0.17.4':
    resolution: {integrity: sha512-x2EM6TJOybec7c52BX0ZspPodMsQUd5L6PRwOunVyVUhXiBSKf3AezDL8Dgvgt5o0UfKNfuA0eMLr2wLT4AiBA==}

  '@types/serve-static@1.15.7':
    resolution: {integrity: sha512-W8Ym+h8nhuRwaKPaDw34QUkwsGi6Rc4yYqvKFo5rm2FUEhCFbzVWrxXUxuKK8TASjWsysJY0nsmNCGhCOIsrOw==}

  '@types/ssh2-streams@0.1.12':
    resolution: {integrity: sha512-Sy8tpEmCce4Tq0oSOYdfqaBpA3hDM8SoxoFh5vzFsu2oL+znzGz8oVWW7xb4K920yYMUY+PIG31qZnFMfPWNCg==}

  '@types/ssh2@0.5.52':
    resolution: {integrity: sha512-lbLLlXxdCZOSJMCInKH2+9V/77ET2J6NPQHpFI0kda61Dd1KglJs+fPQBchizmzYSOJBgdTajhPqBO1xxLywvg==}

  '@types/ssh2@1.15.1':
    resolution: {integrity: sha512-ZIbEqKAsi5gj35y4P4vkJYly642wIbY6PqoN0xiyQGshKUGXR9WQjF/iF9mXBQ8uBKy3ezfsCkcoHKhd0BzuDA==}

  '@types/swagger-ui-react@4.18.3':
    resolution: {integrity: sha512-Mo/R7IjDVwtiFPs84pWvh5pI9iyNGBjmfielxqbOh2Jv+8WVSDVe8Nu25kb5BOuV2xmGS3o33jr6nwDJMBcX+Q==}

  '@types/through@0.0.33':
    resolution: {integrity: sha512-HsJ+z3QuETzP3cswwtzt2vEIiHBk/dCcHGhbmG5X3ecnwFD/lPrMpliGXxSCg03L9AhrdwA4Oz/qfspkDW+xGQ==}

  '@types/tinycolor2@1.4.6':
    resolution: {integrity: sha512-iEN8J0BoMnsWBqjVbWH/c0G0Hh7O21lpR2/+PrvAVgWdzL7eexIFm4JN/Wn10PTcmNdtS6U67r499mlWMXOxNw==}

  '@types/triple-beam@1.3.5':
    resolution: {integrity: sha512-6WaYesThRMCl19iryMYP7/x2OVgCtbIVflDGFpWnb9irXI3UjYE4AzmYuiUKY1AJstGijoY+MgUszMgRxIYTYw==}

  '@types/unist@2.0.11':
    resolution: {integrity: sha512-CmBKiL6NNo/OqgmMn95Fk9Whlp2mtvIv+KNpQKN2F4SjvrEesubTRWGYSg+BnWZOnlCaSTU1sMpsBOzgbYhnsA==}

  '@types/use-sync-external-store@0.0.3':
    resolution: {integrity: sha512-EwmlvuaxPNej9+T4v5AuBPJa2x2UOJVdjCtDHgcDqitUeOtjnJKJ+apYjVcAoBEMjKW1VVFGZLUb5+qqa09XFA==}

  '@types/use-sync-external-store@0.0.6':
    resolution: {integrity: sha512-zFDAD+tlpf2r4asuHEj0XH6pY6i0g5NeAHPn+15wk3BV6JA69eERFXC1gyGThDkVa1zCyKr5jox1+2LbV/AMLg==}

  '@types/video.js@7.3.58':
    resolution: {integrity: sha512-1CQjuSrgbv1/dhmcfQ83eVyYbvGyqhTvb2Opxr0QCV+iJ4J6/J+XWQ3Om59WiwCd1MN3rDUHasx5XRrpUtewYQ==}

  '@types/ws@8.5.12':
    resolution: {integrity: sha512-3tPRkv1EtkDpzlgyKyI8pGsGZAGPEaXeu0DOj5DI25Ja91bdAYddYHbADRYVrZMRbfW+1l5YwXVDKohDJNQxkQ==}

  '@typescript-eslint/eslint-plugin@8.9.0':
    resolution: {integrity: sha512-Y1n621OCy4m7/vTXNlCbMVp87zSd7NH0L9cXD8aIpOaNlzeWxIK4+Q19A68gSmTNRZn92UjocVUWDthGxtqHFg==}
    engines: {node: ^18.18.0 || ^20.9.0 || >=21.1.0}
    peerDependencies:
      '@typescript-eslint/parser': ^8.0.0 || ^8.0.0-alpha.0
      eslint: ^8.57.0 || ^9.0.0
      typescript: '*'
    peerDependenciesMeta:
      typescript:
        optional: true

  '@typescript-eslint/parser@8.9.0':
    resolution: {integrity: sha512-U+BLn2rqTTHnc4FL3FJjxaXptTxmf9sNftJK62XLz4+GxG3hLHm/SUNaaXP5Y4uTiuYoL5YLy4JBCJe3+t8awQ==}
    engines: {node: ^18.18.0 || ^20.9.0 || >=21.1.0}
    peerDependencies:
      eslint: ^8.57.0 || ^9.0.0
      typescript: '*'
    peerDependenciesMeta:
      typescript:
        optional: true

  '@typescript-eslint/scope-manager@8.9.0':
    resolution: {integrity: sha512-bZu9bUud9ym1cabmOYH9S6TnbWRzpklVmwqICeOulTCZ9ue2/pczWzQvt/cGj2r2o1RdKoZbuEMalJJSYw3pHQ==}
    engines: {node: ^18.18.0 || ^20.9.0 || >=21.1.0}

  '@typescript-eslint/type-utils@8.9.0':
    resolution: {integrity: sha512-JD+/pCqlKqAk5961vxCluK+clkppHY07IbV3vett97KOV+8C6l+CPEPwpUuiMwgbOz/qrN3Ke4zzjqbT+ls+1Q==}
    engines: {node: ^18.18.0 || ^20.9.0 || >=21.1.0}
    peerDependencies:
      typescript: '*'
    peerDependenciesMeta:
      typescript:
        optional: true

  '@typescript-eslint/types@8.9.0':
    resolution: {integrity: sha512-SjgkvdYyt1FAPhU9c6FiYCXrldwYYlIQLkuc+LfAhCna6ggp96ACncdtlbn8FmnG72tUkXclrDExOpEYf1nfJQ==}
    engines: {node: ^18.18.0 || ^20.9.0 || >=21.1.0}

  '@typescript-eslint/typescript-estree@8.9.0':
    resolution: {integrity: sha512-9iJYTgKLDG6+iqegehc5+EqE6sqaee7kb8vWpmHZ86EqwDjmlqNNHeqDVqb9duh+BY6WCNHfIGvuVU3Tf9Db0g==}
    engines: {node: ^18.18.0 || ^20.9.0 || >=21.1.0}
    peerDependencies:
      typescript: '*'
    peerDependenciesMeta:
      typescript:
        optional: true

  '@typescript-eslint/utils@8.9.0':
    resolution: {integrity: sha512-PKgMmaSo/Yg/F7kIZvrgrWa1+Vwn036CdNUvYFEkYbPwOH4i8xvkaRlu148W3vtheWK9ckKRIz7PBP5oUlkrvQ==}
    engines: {node: ^18.18.0 || ^20.9.0 || >=21.1.0}
    peerDependencies:
      eslint: ^8.57.0 || ^9.0.0

  '@typescript-eslint/visitor-keys@8.9.0':
    resolution: {integrity: sha512-Ht4y38ubk4L5/U8xKUBfKNYGmvKvA1CANoxiTRMM+tOLk3lbF3DvzZCxJCRSE+2GdCMSh6zq9VZJc3asc1XuAA==}
    engines: {node: ^18.18.0 || ^20.9.0 || >=21.1.0}

  '@umami/node@0.4.0':
    resolution: {integrity: sha512-pyphprbiF7KiDSc+SWZ4/rVM8B5vU27zIiFfEPj2lEqczpI4xAKSp+dM3tlzyRAWJL32fcbCfAaLGhJZQV13Rg==}

  '@videojs/http-streaming@3.14.2':
    resolution: {integrity: sha512-c+sg+rrrSrRekBZxd+sNpzjRteIcOEQRJllqCBcz6MrgSaGJGDzV1xhGSAFnxX8E/xfqQeF060us5474WwYi3Q==}
    engines: {node: '>=8', npm: '>=5'}
    peerDependencies:
      video.js: ^8.14.0

  '@videojs/vhs-utils@4.0.0':
    resolution: {integrity: sha512-xJp7Yd4jMLwje2vHCUmi8MOUU76nxiwII3z4Eg3Ucb+6rrkFVGosrXlMgGnaLjq724j3wzNElRZ71D/CKrTtxg==}
    engines: {node: '>=8', npm: '>=5'}

  '@videojs/vhs-utils@4.1.1':
    resolution: {integrity: sha512-5iLX6sR2ownbv4Mtejw6Ax+naosGvoT9kY+gcuHzANyUZZ+4NpeNdKMUhb6ag0acYej1Y7cmr/F2+4PrggMiVA==}
    engines: {node: '>=8', npm: '>=5'}

  '@videojs/xhr@2.7.0':
    resolution: {integrity: sha512-giab+EVRanChIupZK7gXjHy90y3nncA2phIOyG3Ne5fvpiMJzvqYwiTOnEVW2S4CoYcuKJkomat7bMXA/UoUZQ==}

  '@vitejs/plugin-react@4.3.2':
    resolution: {integrity: sha512-hieu+o05v4glEBucTcKMK3dlES0OeJlD9YVOAPraVMOInBCwzumaIFiUjr4bHK7NPgnAHgiskUoceKercrN8vg==}
    engines: {node: ^14.18.0 || >=16.0.0}
    peerDependencies:
      vite: ^4.2.0 || ^5.0.0

  '@vitest/coverage-v8@2.1.3':
    resolution: {integrity: sha512-2OJ3c7UPoFSmBZwqD2VEkUw6A/tzPF0LmW0ZZhhB8PFxuc+9IBG/FaSM+RLEenc7ljzFvGN+G0nGQoZnh7sy2A==}
    peerDependencies:
      '@vitest/browser': 2.1.3
      vitest: 2.1.3
    peerDependenciesMeta:
      '@vitest/browser':
        optional: true

  '@vitest/expect@2.1.3':
    resolution: {integrity: sha512-SNBoPubeCJhZ48agjXruCI57DvxcsivVDdWz+SSsmjTT4QN/DfHk3zB/xKsJqMs26bLZ/pNRLnCf0j679i0uWQ==}

  '@vitest/mocker@2.1.3':
    resolution: {integrity: sha512-eSpdY/eJDuOvuTA3ASzCjdithHa+GIF1L4PqtEELl6Qa3XafdMLBpBlZCIUCX2J+Q6sNmjmxtosAG62fK4BlqQ==}
    peerDependencies:
      '@vitest/spy': 2.1.3
      msw: ^2.3.5
      vite: ^5.0.0
    peerDependenciesMeta:
      msw:
        optional: true
      vite:
        optional: true

  '@vitest/pretty-format@2.1.3':
    resolution: {integrity: sha512-XH1XdtoLZCpqV59KRbPrIhFCOO0hErxrQCMcvnQete3Vibb9UeIOX02uFPfVn3Z9ZXsq78etlfyhnkmIZSzIwQ==}

  '@vitest/runner@2.1.3':
    resolution: {integrity: sha512-JGzpWqmFJ4fq5ZKHtVO3Xuy1iF2rHGV4d/pdzgkYHm1+gOzNZtqjvyiaDGJytRyMU54qkxpNzCx+PErzJ1/JqQ==}

  '@vitest/snapshot@2.1.3':
    resolution: {integrity: sha512-qWC2mWc7VAXmjAkEKxrScWHWFyCQx/cmiZtuGqMi+WwqQJ2iURsVY4ZfAK6dVo6K2smKRU6l3BPwqEBvhnpQGg==}

  '@vitest/spy@2.1.3':
    resolution: {integrity: sha512-Nb2UzbcUswzeSP7JksMDaqsI43Sj5+Kry6ry6jQJT4b5gAK+NS9NED6mDb8FlMRCX8m5guaHCDZmqYMMWRy5nQ==}

  '@vitest/ui@2.1.3':
    resolution: {integrity: sha512-2XwTrHVJw3t9NYES26LQUYy51ZB8W4bRPgqUH2Eyda3kIuOlYw1ZdPNU22qcVlUVx4WKgECFQOSXuopsczuVjQ==}
    peerDependencies:
      vitest: 2.1.3

  '@vitest/utils@2.1.3':
    resolution: {integrity: sha512-xpiVfDSg1RrYT0tX6czgerkpcKFmFOF/gCr30+Mve5V2kewCy4Prn1/NDMSRwaSmT7PRaOF83wu+bEtsY1wrvA==}

  '@webassemblyjs/ast@1.12.1':
    resolution: {integrity: sha512-EKfMUOPRRUTy5UII4qJDGPpqfwjOmZ5jeGFwid9mnoqIFK+e0vqoi1qH56JpmZSzEL53jKnNzScdmftJyG5xWg==}

  '@webassemblyjs/floating-point-hex-parser@1.11.6':
    resolution: {integrity: sha512-ejAj9hfRJ2XMsNHk/v6Fu2dGS+i4UaXBXGemOfQ/JfQ6mdQg/WXtwleQRLLS4OvfDhv8rYnVwH27YJLMyYsxhw==}

  '@webassemblyjs/helper-api-error@1.11.6':
    resolution: {integrity: sha512-o0YkoP4pVu4rN8aTJgAyj9hC2Sv5UlkzCHhxqWj8butaLvnpdc2jOwh4ewE6CX0txSfLn/UYaV/pheS2Txg//Q==}

  '@webassemblyjs/helper-buffer@1.12.1':
    resolution: {integrity: sha512-nzJwQw99DNDKr9BVCOZcLuJJUlqkJh+kVzVl6Fmq/tI5ZtEyWT1KZMyOXltXLZJmDtvLCDgwsyrkohEtopTXCw==}

  '@webassemblyjs/helper-numbers@1.11.6':
    resolution: {integrity: sha512-vUIhZ8LZoIWHBohiEObxVm6hwP034jwmc9kuq5GdHZH0wiLVLIPcMCdpJzG4C11cHoQ25TFIQj9kaVADVX7N3g==}

  '@webassemblyjs/helper-wasm-bytecode@1.11.6':
    resolution: {integrity: sha512-sFFHKwcmBprO9e7Icf0+gddyWYDViL8bpPjJJl0WHxCdETktXdmtWLGVzoHbqUcY4Be1LkNfwTmXOJUFZYSJdA==}

  '@webassemblyjs/helper-wasm-section@1.12.1':
    resolution: {integrity: sha512-Jif4vfB6FJlUlSbgEMHUyk1j234GTNG9dBJ4XJdOySoj518Xj0oGsNi59cUQF4RRMS9ouBUxDDdyBVfPTypa5g==}

  '@webassemblyjs/ieee754@1.11.6':
    resolution: {integrity: sha512-LM4p2csPNvbij6U1f19v6WR56QZ8JcHg3QIJTlSwzFcmx6WSORicYj6I63f9yU1kEUtrpG+kjkiIAkevHpDXrg==}

  '@webassemblyjs/leb128@1.11.6':
    resolution: {integrity: sha512-m7a0FhE67DQXgouf1tbN5XQcdWoNgaAuoULHIfGFIEVKA6tu/edls6XnIlkmS6FrXAquJRPni3ZZKjw6FSPjPQ==}

  '@webassemblyjs/utf8@1.11.6':
    resolution: {integrity: sha512-vtXf2wTQ3+up9Zsg8sa2yWiQpzSsMyXj0qViVP6xKGCUT8p8YJ6HqI7l5eCnWx1T/FYdsv07HQs2wTFbbof/RA==}

  '@webassemblyjs/wasm-edit@1.12.1':
    resolution: {integrity: sha512-1DuwbVvADvS5mGnXbE+c9NfA8QRcZ6iKquqjjmR10k6o+zzsRVesil54DKexiowcFCPdr/Q0qaMgB01+SQ1u6g==}

  '@webassemblyjs/wasm-gen@1.12.1':
    resolution: {integrity: sha512-TDq4Ojh9fcohAw6OIMXqiIcTq5KUXTGRkVxbSo1hQnSy6lAM5GSdfwWeSxpAo0YzgsgF182E/U0mDNhuA0tW7w==}

  '@webassemblyjs/wasm-opt@1.12.1':
    resolution: {integrity: sha512-Jg99j/2gG2iaz3hijw857AVYekZe2SAskcqlWIZXjji5WStnOpVoat3gQfT/Q5tb2djnCjBtMocY/Su1GfxPBg==}

  '@webassemblyjs/wasm-parser@1.12.1':
    resolution: {integrity: sha512-xikIi7c2FHXysxXe3COrVUPSheuBtpcfhbpFj4gmu7KRLYOzANztwUU0IbsqvMqzuNK2+glRGWCEqZo1WCLyAQ==}

  '@webassemblyjs/wast-printer@1.12.1':
    resolution: {integrity: sha512-+X4WAlOisVWQMikjbcvY2e0rwPsKQ9F688lksZhBcPycBBuii3O7m8FACbDMWDojpAqvjIncrG8J0XHKyQfVeA==}

  '@xmldom/xmldom@0.8.10':
    resolution: {integrity: sha512-2WALfTl4xo2SkGCYRt6rDTFfk9R1czmBvUQy12gK2KuRKIpWEhcbbzy8EZXtz/jkRqHX8bFEc6FC1HjX4TUWYw==}
    engines: {node: '>=10.0.0'}

  '@xstate/fsm@1.6.5':
    resolution: {integrity: sha512-b5o1I6aLNeYlU/3CPlj/Z91ybk1gUsKT+5NAJI+2W4UjvS5KLG28K9v5UvNoFVjHV8PajVZ00RH3vnjyQO7ZAw==}

  '@xterm/addon-canvas@0.7.0':
    resolution: {integrity: sha512-LF5LYcfvefJuJ7QotNRdRSPc9YASAVDeoT5uyXS/nZshZXjYplGXRECBGiznwvhNL2I8bq1Lf5MzRwstsYQ2Iw==}
    peerDependencies:
      '@xterm/xterm': ^5.0.0

  '@xterm/addon-fit@0.10.0':
    resolution: {integrity: sha512-UFYkDm4HUahf2lnEyHvio51TNGiLK66mqP2JoATy7hRZeXaGMRDr00JiSF7m63vR5WKATF605yEggJKsw0JpMQ==}
    peerDependencies:
      '@xterm/xterm': ^5.0.0

  '@xterm/xterm@5.5.0':
    resolution: {integrity: sha512-hqJHYaQb5OptNunnyAnkHyM8aCjZ1MEIDTQu1iIbbTD/xops91NB5yq1ZK/dC2JDbVWtF23zUtl9JE2NqwT87A==}

  '@xtuc/ieee754@1.2.0':
    resolution: {integrity: sha512-DX8nKgqcGwsc0eJSqYt5lwP4DH5FlHnmuWWBRy7X0NcaGR0ZtuyeESgMwTYVEtxmsNGY+qit4QYT/MIYTOTPeA==}

  '@xtuc/long@4.2.2':
    resolution: {integrity: sha512-NuHqBY1PB/D8xU6s/thBgOAiAP7HOYDQ32+BFZILJ8ivkUkAHQnWfn6WhL79Owj1qmUnoN/YPhktdIoucipkAQ==}

  abbrev@1.1.1:
    resolution: {integrity: sha512-nne9/IiQ/hzIhY6pdDnbBtz7DjPTKrY00P/zvPSm5pOFkl6xuGrGnXn/VtTNNfNtAfZ9/1RtehkszU9qcTii0Q==}

  abort-controller@3.0.0:
    resolution: {integrity: sha512-h8lQ8tacZYnR3vNQTgibj+tODHI5/+l06Au2Pcriv/Gmet0eaj4TwWH41sO9wnHDiQsEj19q0drzdWdeAHtweg==}
    engines: {node: '>=6.5'}

  accepts@1.3.8:
    resolution: {integrity: sha512-PYAthTa2m2VKxuvSD3DPC/Gy+U+sOA1LAuT8mkmRuvw+NACSaeXEQ+NHcVF7rONl6qcaxV3Uuemwawk+7+SJLw==}
    engines: {node: '>= 0.6'}

  acorn-import-attributes@1.9.5:
    resolution: {integrity: sha512-n02Vykv5uA3eHGM/Z2dQrcD56kL8TyDb2p1+0P83PClMnC/nc+anbQRhIOWnSq4Ke/KvDPrY3C9hDtC/A3eHnQ==}
    peerDependencies:
      acorn: ^8

  acorn-jsx@5.3.2:
    resolution: {integrity: sha512-rq9s+JNhf0IChjtDXxllJ7g41oZk5SlXtp0LHwyA5cejwn7vKmKp4pPri6YEePv2PU65sAsegbXtIinmDFDXgQ==}
    peerDependencies:
      acorn: ^6.0.0 || ^7.0.0 || ^8.0.0

  acorn-walk@8.3.4:
    resolution: {integrity: sha512-ueEepnujpqee2o5aIYnvHU6C0A42MNdsIDeqy5BydrkuC5R1ZuUFnm27EeFJGoEHJQgn3uleRvmTXaJgfXbt4g==}
    engines: {node: '>=0.4.0'}

  acorn@8.12.1:
    resolution: {integrity: sha512-tcpGyI9zbizT9JbV6oYE477V6mTlXvvi0T0G3SNIYE2apm/G5huBa1+K89VGeovbg+jycCrfhl3ADxErOuO6Jg==}
    engines: {node: '>=0.4.0'}
    hasBin: true

  aes-decrypter@4.0.2:
    resolution: {integrity: sha512-lc+/9s6iJvuaRe5qDlMTpCFjnwpkeOXp8qP3oiZ5jsj1MRg+SBVUmmICrhxHvc8OELSmc+fEyyxAuppY6hrWzw==}

  agent-base@6.0.2:
    resolution: {integrity: sha512-RZNwNclF7+MS/8bDg70amg32dyeZGZxiDuQmZxKLAlQjr3jGyLx+4Kkk58UO7D2QdgFIQCovuSuZESne6RG6XQ==}
    engines: {node: '>= 6.0.0'}

  agent-base@7.1.1:
    resolution: {integrity: sha512-H0TSyFNDMomMNJQBn8wFV5YC/2eJ+VXECwOadZJT554xP6cODZHPX3H9QMQECxvrgiSOP1pHjy1sMWQVYJOUOA==}
    engines: {node: '>= 14'}

  aggregate-error@3.1.0:
    resolution: {integrity: sha512-4I7Td01quW/RpocfNayFdFVk1qSuoh0E7JrbRJ16nH01HhKFQ88INq9Sd+nd72zqRySlr9BmDA8xlEJ6vJMrYA==}
    engines: {node: '>=8'}

  ajv-keywords@3.5.2:
    resolution: {integrity: sha512-5p6WTN0DdTGVQk6VjcEju19IgaHudalcfabD7yhDGeA6bcQnmL+CpveLJq/3hvfwd1aof6L386Ougkx6RfyMIQ==}
    peerDependencies:
      ajv: ^6.9.1

  ajv@6.12.6:
    resolution: {integrity: sha512-j3fVLgvTo527anyYyJOGTYJbG+vnnQYvE0m5mmkc1TK+nxAppkCLMIL0aZ4dblVCNoGShhm+kzE4ZUykBoMg4g==}

  ansi-align@3.0.1:
    resolution: {integrity: sha512-IOfwwBF5iczOjp/WeY4YxyjqAFMQoZufdQWDd19SEExbVLNXqvpzSJ/M7Za4/sCPmQ0+GRquoA7bGcINcxew6w==}

  ansi-escapes@4.3.2:
    resolution: {integrity: sha512-gKXj5ALrKWQLsYG9jlTRmR/xKluxHV+Z9QEwNIgCfM1/uwPMCuzVVnh5mwTd+OuBZcwSIMbqssNWRm1lE51QaQ==}
    engines: {node: '>=8'}

  ansi-regex@5.0.1:
    resolution: {integrity: sha512-quJQXlTSUGL2LH9SUXo8VwsY4soanhgo6LNSm84E1LBcE8s3O0wpdiRzyR9z/ZZJMlMWv37qOOb9pdJlMUEKFQ==}
    engines: {node: '>=8'}

  ansi-regex@6.1.0:
    resolution: {integrity: sha512-7HSX4QQb4CspciLpVFwyRe79O3xsIZDDLER21kERQ71oaPodF8jL725AgJMFAYbooIqolJoRLuM81SpeUkpkvA==}
    engines: {node: '>=12'}

  ansi-styles@3.2.1:
    resolution: {integrity: sha512-VT0ZI6kZRdTh8YyJw3SMbYm/u+NqfsAxEpWO0Pf9sq8/e94WxxOpPKx9FR1FlyCtOVDNOQ+8ntlqFxiRc+r5qA==}
    engines: {node: '>=4'}

  ansi-styles@4.3.0:
    resolution: {integrity: sha512-zbB9rCJAT1rbjiVDb2hqKFHNYLxgtk8NURxZ3IZwD3F6NtxbXZQCnnSi1Lkx+IDohdPlFp222wVALIheZJQSEg==}
    engines: {node: '>=8'}

  ansi-styles@6.2.1:
    resolution: {integrity: sha512-bN798gFfQX+viw3R7yrGWRqnrN2oRkEkUjjl4JNn4E8GxxbjtG3FbrEIIY3l8/hrwUwIeCZvi4QuOTP4MErVug==}
    engines: {node: '>=12'}

  apg-lite@1.0.4:
    resolution: {integrity: sha512-B32zCN3IdHIc99Vy7V9BaYTUzLeRA8YXYY1aQD1/5I2aqIrO0coi4t6hJPqMisidlBxhyME8UexkHt31SlR6Og==}

  aproba@2.0.0:
    resolution: {integrity: sha512-lYe4Gx7QT+MKGbDsA+Z+he/Wtef0BiwDOlK/XkBrdfsh9J/jPPXbX0tE9x9cl27Tmu5gg3QUbUrQYa/y+KOHPQ==}

  archiver-utils@5.0.2:
    resolution: {integrity: sha512-wuLJMmIBQYCsGZgYLTy5FIB2pF6Lfb6cXMSF8Qywwk3t20zWnAi7zLcQFdKQmIB8wyZpY5ER38x08GbwtR2cLA==}
    engines: {node: '>= 14'}

  archiver@7.0.1:
    resolution: {integrity: sha512-ZcbTaIqJOfCc03QwD468Unz/5Ir8ATtvAHsK+FdXbDIbGfihqh9mrvdcYunQzqn4HrvWWaFyaxJhGZagaJJpPQ==}
    engines: {node: '>= 14'}

  are-we-there-yet@2.0.0:
    resolution: {integrity: sha512-Ci/qENmwHnsYo9xKIcUJN5LeDKdJ6R1Z1j9V/J5wyq8nh/mYPEpIKJbBZXtZjG04HiK7zV/p6Vs9952MrMeUIw==}
    engines: {node: '>=10'}
    deprecated: This package is no longer supported.

  arg@4.1.3:
    resolution: {integrity: sha512-58S9QDqG0Xx27YwPSt9fJxivjYl432YCwfDMfZ+71RAqUrZef7LrKQZ3LHLOwCS4FLNBplP533Zx895SeOCHvA==}

  argparse@1.0.10:
    resolution: {integrity: sha512-o5Roy6tNG4SL/FOkCAN6RzjiakZS25RLYFrcMttJqbdd8BWrnA+fGz57iN5Pb06pvBGvl5gQ0B48dJlslXvoTg==}

  argparse@2.0.1:
    resolution: {integrity: sha512-8+9WqebbFzpX9OR+Wa6O29asIogeRMzcGtAINdpMHHyAg10f05aSFVBbcEqGf/PXw1EjAZ+q2/bEBg3DvurK3Q==}

  aria-query@5.1.3:
    resolution: {integrity: sha512-R5iJ5lkuHybztUfuOAznmboyjWq8O6sqNqtK7CLOqdydi54VNbORp49mb14KbWgG1QD3JFO9hJdZ+y4KutfdOQ==}

  array-buffer-byte-length@1.0.1:
    resolution: {integrity: sha512-ahC5W1xgou+KTXix4sAO8Ki12Q+jf4i0+tmk3sC+zgcynshkHxzpXdImBehiUYKKKDwvfFiJl1tZt6ewscS1Mg==}
    engines: {node: '>= 0.4'}

  array-includes@3.1.8:
    resolution: {integrity: sha512-itaWrbYbqpGXkGhZPGUulwnhVf5Hpy1xiCFsGqyIGglbBxmG5vSjxQen3/WGOjPpNEv1RtBLKxbmVXm8HpJStQ==}
    engines: {node: '>= 0.4'}

  array-union@2.1.0:
    resolution: {integrity: sha512-HGyxoOTYUyCM6stUe6EJgnd4EoewAI7zMdfqO+kGjnlZmBDz/cR5pf8r/cR4Wq60sL/p0IkcjUEEPwS3GFrIyw==}
    engines: {node: '>=8'}

  array.prototype.findlast@1.2.5:
    resolution: {integrity: sha512-CVvd6FHg1Z3POpBLxO6E6zr+rSKEQ9L6rZHAaY7lLfhKsWYUBBOuMs0e9o24oopj6H+geRCX0YJ+TJLBK2eHyQ==}
    engines: {node: '>= 0.4'}

  array.prototype.findlastindex@1.2.5:
    resolution: {integrity: sha512-zfETvRFA8o7EiNn++N5f/kaCw221hrpGsDmcpndVupkPzEc1Wuf3VgC0qby1BbHs7f5DVYjgtEU2LLh5bqeGfQ==}
    engines: {node: '>= 0.4'}

  array.prototype.flat@1.3.2:
    resolution: {integrity: sha512-djYB+Zx2vLewY8RWlNCUdHjDXs2XOgm602S9E7P/UpHgfeHL00cRiIF+IN/G/aUJ7kGPb6yO/ErDI5V2s8iycA==}
    engines: {node: '>= 0.4'}

  array.prototype.flatmap@1.3.2:
    resolution: {integrity: sha512-Ewyx0c9PmpcsByhSW4r+9zDU7sGjFc86qf/kKtuSCRdhfbk0SNLLkaT5qvcHnRGgc5NP/ly/y+qkXkqONX54CQ==}
    engines: {node: '>= 0.4'}

  array.prototype.tosorted@1.1.4:
    resolution: {integrity: sha512-p6Fx8B7b7ZhL/gmUsAy0D15WhvDccw3mnGNbZpi3pmeJdxtWsj2jEaI4Y6oo3XiHfzuSgPwKc04MYt6KgvC/wA==}
    engines: {node: '>= 0.4'}

  arraybuffer.prototype.slice@1.0.3:
    resolution: {integrity: sha512-bMxMKAjg13EBSVscxTaYA4mRc5t1UAXa2kXiGTNfZ079HIWXEkKmkgFrh/nJqamaLSrXO5H4WFFkPEaLJWbs3A==}
    engines: {node: '>= 0.4'}

  asn1@0.2.6:
    resolution: {integrity: sha512-ix/FxPn0MDjeyJ7i/yoHGFt/EX6LyNbxSEhPPXODPL+KB0VPk86UYfL0lMdy+KCnv+fmvIzySwaK5COwqVbWTQ==}

  assertion-error@2.0.1:
    resolution: {integrity: sha512-Izi8RQcffqCeNVgFigKli1ssklIbpHnCYc6AknXGYoB6grJqyeby7jv12JUQgmTAnIDnbck1uxksT4dzN3PWBA==}
    engines: {node: '>=12'}

  ast-types-flow@0.0.8:
    resolution: {integrity: sha512-OH/2E5Fg20h2aPrbe+QL8JZQFko0YZaF+j4mnQ7BGhfavO7OpSLa8a0y9sBwomHdSbkhTS8TQNayBfnW5DwbvQ==}

  ast-types@0.13.4:
    resolution: {integrity: sha512-x1FCFnFifvYDDzTaLII71vG5uvDwgtmDTEVWAxrgeiR8VjMONcCXJx7E+USjDtHlwFmt9MysbqgF9b9Vjr6w+w==}
    engines: {node: '>=4'}

  ast-types@0.14.2:
    resolution: {integrity: sha512-O0yuUDnZeQDL+ncNGlJ78BiO4jnYI3bvMsD5prT0/nsgijG/LpNBIr63gTjVTNsiGkgQhiyCShTgxt8oXOrklA==}
    engines: {node: '>=4'}

  ast-types@0.16.1:
    resolution: {integrity: sha512-6t10qk83GOG8p0vKmaCr8eiilZwO171AvbROMtvvNiwrTly62t+7XkA8RdIIVbpMhCASAsxgAzdRSwh6nw/5Dg==}
    engines: {node: '>=4'}

  async-lock@1.4.1:
    resolution: {integrity: sha512-Az2ZTpuytrtqENulXwO3GGv1Bztugx6TT37NIo7imr/Qo0gsYiGtSdBa2B6fsXhTpVZDNfu1Qn3pk531e3q+nQ==}

  async@3.2.6:
    resolution: {integrity: sha512-htCUDlxyyCLMgaM3xXg0C0LW2xqfuQ6p05pCEIsXuyQ+a1koYKTuBMzRNwmybfLgvJDMd0r1LTn4+E0Ti6C2AA==}

  asynckit@0.4.0:
    resolution: {integrity: sha512-Oei9OH4tRh0YqU3GxhX79dM/mwVgvbZJaSNaRk+bshkj0S5cfHcgYakreBjrHwatXKbz+IoIdYLxrKim2MjW0Q==}

  autolinker@3.16.2:
    resolution: {integrity: sha512-JiYl7j2Z19F9NdTmirENSUUIIL/9MytEWtmzhfmsKPCp9E+G35Y0UNCMoM9tFigxT59qSc8Ml2dlZXOCVTYwuA==}

  available-typed-arrays@1.0.7:
    resolution: {integrity: sha512-wvUjBtSGN7+7SjNpq/9M2Tg350UZD3q62IFZLbRAR1bSMlCo1ZaeW+BJ+D090e4hIIZLBcTDWe4Mh4jvUDajzQ==}
    engines: {node: '>= 0.4'}

  aws-ssl-profiles@1.1.2:
    resolution: {integrity: sha512-NZKeq9AfyQvEeNlN0zSYAaWrmBffJh3IELMZfRpJVWgrpEbtEpnjvzqBPf+mxoI287JohRDoa+/nsfqqiZmF6g==}
    engines: {node: '>= 6.0.0'}

  axe-core@4.10.0:
    resolution: {integrity: sha512-Mr2ZakwQ7XUAjp7pAwQWRhhK8mQQ6JAaNWSjmjxil0R8BPioMtQsTLOolGYkji1rcL++3dCqZA3zWqpT+9Ew6g==}
    engines: {node: '>=4'}

  axios@1.7.7:
    resolution: {integrity: sha512-S4kL7XrjgBmvdGut0sN3yJxqYzrDOnivkBiN0OFs6hLiUam3UPvswUo0kqGyhqUZGEOytHyumEdXsAkgCOUf3Q==}

  axobject-query@4.1.0:
    resolution: {integrity: sha512-qIj0G9wZbMGNLjLmg1PT6v2mE9AH2zlnADJD/2tC6E00hgmhUOfEB6greHPAfLRSufHqROIUTkw6E+M3lH0PTQ==}
    engines: {node: '>= 0.4'}

  b4a@1.6.6:
    resolution: {integrity: sha512-5Tk1HLk6b6ctmjIkAcU/Ujv/1WqiDl0F0JdRCR80VsOcUlHcu7pWeWRlOqQLHfDEsVx9YH/aif5AG4ehoCtTmg==}

  babel-plugin-syntax-hermes-parser@0.21.1:
    resolution: {integrity: sha512-tUCEa+EykZx3oJXc+PolKz2iwDscCJ2hCONMvEqjAb4jIQH5ZapDd5Brs2Nk4TQpSJ/1Ykz53ksQbevXbF0wxg==}

  balanced-match@1.0.2:
    resolution: {integrity: sha512-3oSeUO0TMV67hN1AmbXsK4yaqU7tjiHlbxRDZOpH0KW9+CeX4bRAaX0Anxt0tx2MrpRpWwQaPwIlISEJhYU5Pw==}

  bare-events@2.4.2:
    resolution: {integrity: sha512-qMKFd2qG/36aA4GwvKq8MxnPgCQAmBWmSyLWsJcbn8v03wvIPQ/hG1Ms8bPzndZxMDoHpxez5VOS+gC9Yi24/Q==}

  bare-fs@2.3.5:
    resolution: {integrity: sha512-SlE9eTxifPDJrT6YgemQ1WGFleevzwY+XAP1Xqgl56HtcrisC2CHCZ2tq6dBpcH2TnNxwUEUGhweo+lrQtYuiw==}

  bare-os@2.4.4:
    resolution: {integrity: sha512-z3UiI2yi1mK0sXeRdc4O1Kk8aOa/e+FNWZcTiPB/dfTWyLypuE99LibgRaQki914Jq//yAWylcAt+mknKdixRQ==}

  bare-path@2.1.3:
    resolution: {integrity: sha512-lh/eITfU8hrj9Ru5quUp0Io1kJWIk1bTjzo7JH1P5dWmQ2EL4hFUlfI8FonAhSlgIfhn63p84CDY/x+PisgcXA==}

  bare-stream@2.3.0:
    resolution: {integrity: sha512-pVRWciewGUeCyKEuRxwv06M079r+fRjAQjBEK2P6OYGrO43O+Z0LrPZZEjlc4mB6C2RpZ9AxJ1s7NLEtOHO6eA==}

  base64-arraybuffer@1.0.2:
    resolution: {integrity: sha512-I3yl4r9QB5ZRY3XuJVEPfc2XhZO6YweFPI+UovAzn+8/hb3oJ6lnysaFcjVpkCPfVWFUDvoZ8kmVDP7WyRtYtQ==}
    engines: {node: '>= 0.6.0'}

  base64-js@1.5.1:
    resolution: {integrity: sha512-AKpaYlHn8t4SVbOHCy+b5+KKgvR4vrsD8vbvrbiQJps7fKDTkjkDry6ji0rUJjC0kzbNePLwzxq8iypo41qeWA==}

  basic-ftp@5.0.5:
    resolution: {integrity: sha512-4Bcg1P8xhUuqcii/S0Z9wiHIrQVPMermM1any+MX5GeGD7faD3/msQUDGLol9wOcz4/jbg/WJnGqoJF6LiBdtg==}
    engines: {node: '>=10.0.0'}

  bcrypt-pbkdf@1.0.2:
    resolution: {integrity: sha512-qeFIXtP4MSoi6NLqO12WfqARWWuCKi2Rn/9hJLEmtB5yTNr9DqFWkJRCf2qShWzPeAMRnOgCrq0sg/KLv5ES9w==}

  bcrypt@5.1.1:
    resolution: {integrity: sha512-AGBHOG5hPYZ5Xl9KXzU5iKq9516yEmvCKDg3ecP5kX2aB6UqTeXZxk2ELnDgDm6BQSMlLt9rDB4LoSMx0rYwww==}
    engines: {node: '>= 10.0.0'}

  bellajs@11.2.0:
    resolution: {integrity: sha512-Wjss+Bc674ZABPr+SCKWTqA4V1pyYFhzDTjNBJy4jdmgOv0oGIGXeKBRJyINwP5tIy+iIZD9SfgZpztduzQ5QA==}
    engines: {node: '>= 18.4'}

  better-sqlite3@11.3.0:
    resolution: {integrity: sha512-iHt9j8NPYF3oKCNOO5ZI4JwThjt3Z6J6XrcwG85VNMVzv1ByqrHWv5VILEbCMFWDsoHhXvQ7oC8vgRXFAKgl9w==}

  big.js@5.2.2:
    resolution: {integrity: sha512-vyL2OymJxmarO8gxMr0mhChsO9QGwhynfuu4+MHTAW6czfq9humCB7rKpUjDd9YUiDPU4mzpyupFSvOClAwbmQ==}

  bindings@1.5.0:
    resolution: {integrity: sha512-p2q/t/mhvuOj/UeLlV6566GD/guowlr0hHxClI0W9m7MWYkL1F0hLo+0Aexs9HSPCtR1SXQ0TD3MMKrXZajbiQ==}

  bl@4.1.0:
    resolution: {integrity: sha512-1W07cM9gS6DcLperZfFSj+bWLtaPGSOHWhPiGzXmvVJbRLdG82sH/Kn8EtW1VqWVA54AKf2h5k5BbnIbwF3h6w==}

  boxen@5.1.2:
    resolution: {integrity: sha512-9gYgQKXx+1nP8mP7CzFyaUARhg7D3n1dF/FnErWmu9l6JvGpNUN278h0aSb+QjoiKSWG+iZ3uHrcqk0qrY9RQQ==}
    engines: {node: '>=10'}

  brace-expansion@1.1.11:
    resolution: {integrity: sha512-iCuPHDFgrHX7H2vEI/5xpz07zSHB00TpugqhmYtVmMO6518mCuRMoOYFldEBl0g187ufozdaHgWKcYFb61qGiA==}

  brace-expansion@2.0.1:
    resolution: {integrity: sha512-XnAIvQ8eM+kC6aULx6wuQiwVsnzsi9d3WxzV3FpWTGA19F621kwdbsAcFKXgKUHZWsy+mY6iL1sHTxWEFCytDA==}

  braces@3.0.3:
    resolution: {integrity: sha512-yQbXgO/OSZVD2IsiLlro+7Hf6Q18EJrKSEsdoMzKePKXct3gvD8oLcOQdIzGupr5Fj+EDe8gO/lxc1BzfMpxvA==}
    engines: {node: '>=8'}

  browserslist@4.23.3:
    resolution: {integrity: sha512-btwCFJVjI4YWDNfau8RhZ+B1Q/VLoUITrm3RlP6y1tYGWIOa+InuYiRGXUBXo8nA1qKmHMyLB/iVQg5TT4eFoA==}
    engines: {node: ^6 || ^7 || ^8 || ^9 || ^10 || ^11 || ^12 || >=13.7}
    hasBin: true

  buffer-crc32@1.0.0:
    resolution: {integrity: sha512-Db1SbgBS/fg/392AblrMJk97KggmvYhr4pB5ZIMTWtaivCPMWLkmb7m21cJvpvgK+J3nsU2CmmixNBZx4vFj/w==}
    engines: {node: '>=8.0.0'}

  buffer-from@1.1.2:
    resolution: {integrity: sha512-E+XQCRwSbaaiChtv6k6Dwgc+bx+Bs6vuKJHHl5kox/BaKbhiXzqQOwK4cO22yElGp2OCmjwVhT3HmxgyPGnJfQ==}

  buffer@5.7.1:
    resolution: {integrity: sha512-EHcyIPBQ4BSGlvjB16k5KgAJ27CIsHY/2JBmCRReo48y9rQ3MaUzWX3KVlBa4U7MyX02HdVj0K7C3WaB3ju7FQ==}

  buffer@6.0.3:
    resolution: {integrity: sha512-FTiCpNxtwiZZHEZbcbTIcZjERVICn9yq/pDFkTl95/AxzD1naBctN7YO68riM/gLSDY7sdrMby8hofADYuuqOA==}

  buildcheck@0.0.6:
    resolution: {integrity: sha512-8f9ZJCUXyT1M35Jx7MkBgmBMo3oHTTBIPLiY9xyL0pl3T5RwcPEY8cUHr5LBNfu/fk6c2T4DJZuVM/8ZZT2D2A==}
    engines: {node: '>=10.0.0'}

  busboy@1.6.0:
    resolution: {integrity: sha512-8SFQbg/0hQ9xy3UNTB0YEnsNBbWfhf7RtnzpL7TkBiTBRfrQ9Fxcnz7VJsleJpyp6rVLvXiuORqjlHi5q+PYuA==}
    engines: {node: '>=10.16.0'}

  byline@5.0.0:
    resolution: {integrity: sha512-s6webAy+R4SR8XVuJWt2V2rGvhnrhxN+9S15GNuTK3wKPOXFF6RNc+8ug2XhH+2s4f+uudG4kUVYmYOQWL2g0Q==}
    engines: {node: '>=0.10.0'}

  bytes@3.1.2:
    resolution: {integrity: sha512-/Nf7TyzTx6S3yRJObOAV7956r8cr2+Oj8AC5dt8wSP3BQAoeX58NoHyCU8P8zGkNXStjTSi6fzO6F0pBdcYbEg==}
    engines: {node: '>= 0.8'}

  cac@6.7.14:
    resolution: {integrity: sha512-b6Ilus+c3RrdDk+JhLKUAQfzzgLEPy6wcXqS7f/xe1EETvsDP6GORG7SFuOs6cID5YkqchW/LXZbX5bc8j7ZcQ==}
    engines: {node: '>=8'}

  call-bind@1.0.7:
    resolution: {integrity: sha512-GHTSNSYICQ7scH7sZ+M2rFopRoLh8t2bLSW6BbgrtLsahOIB5iyAVJf9GjWK3cYTDaMj4XdBpM1cA6pIS0Kv2w==}
    engines: {node: '>= 0.4'}

  callsites@3.1.0:
    resolution: {integrity: sha512-P8BjAsXvZS+VIDUI11hHCQEv74YT67YUi5JJFNWIqL235sBmjX4+qx9Muvls5ivyNENctx46xQLQ3aTuE7ssaQ==}
    engines: {node: '>=6'}

  camel-case@3.0.0:
    resolution: {integrity: sha512-+MbKztAYHXPr1jNTSKQF52VpcFjwY5RkR7fxksV8Doo4KAYc5Fl4UJRgthBbTmEx8C54DqahhbLJkDwjI3PI/w==}

  camelcase-css@2.0.1:
    resolution: {integrity: sha512-QOSvevhslijgYwRx6Rv7zKdMF8lbRmx+uQGx2+vDc+KI/eBnsy9kit5aj23AgGu3pa4t9AgwbnXWqS+iOY+2aA==}
    engines: {node: '>= 6'}

  camelcase@6.3.0:
    resolution: {integrity: sha512-Gmy6FhYlCY7uOElZUSbxo2UCDH8owEk996gkbrpsgGtrJLM3J7jGxl9Ic7Qwwj4ivOE5AWZWRMecDdF7hqGjFA==}
    engines: {node: '>=10'}

  caniuse-lite@1.0.30001660:
    resolution: {integrity: sha512-GacvNTTuATm26qC74pt+ad1fW15mlQ/zuTzzY1ZoIzECTP8HURDfF43kNxPgf7H1jmelCBQTTbBNxdSXOA7Bqg==}

  chai@5.1.1:
    resolution: {integrity: sha512-pT1ZgP8rPNqUgieVaEY+ryQr6Q4HXNg8Ei9UnLUrjN4IA7dvQC5JB+/kxVcPNDHyBcc/26CXPkbNzq3qwrOEKA==}
    engines: {node: '>=12'}

  chalk-scripts@1.2.8:
    resolution: {integrity: sha512-Mu3mEn4lbqJHZD+wqBE8kwGb1TaNgcMspDIZVDzDHxKhK1zB3Q8q49PP15z0CNNDu5wxSwxhdPV+8UcejOSWxA==}

  chalk@2.4.2:
    resolution: {integrity: sha512-Mti+f9lpJNcwF4tWV8/OrTTtF1gZi+f8FqlyAdouralcFWFQWF2+NgCHShjkCb+IFBLq9buZwE1xckQU4peSuQ==}
    engines: {node: '>=4'}

  chalk@3.0.0:
    resolution: {integrity: sha512-4D3B6Wf41KOYRFdszmDqMCGq5VV/uMAB273JILmO+3jAlh8X4qDtdtgCR3fxtbLEMzSx22QdhnDcJvu2u1fVwg==}
    engines: {node: '>=8'}

  chalk@4.1.2:
    resolution: {integrity: sha512-oKnbhFyRIXpUuez8iBMmyEa4nbj4IOQyuhc/wy9kY7/WVPcwIO9VA668Pu8RkO7+0G76SLROeyw9CpQ061i4mA==}
    engines: {node: '>=10'}

  chalk@5.3.0:
    resolution: {integrity: sha512-dLitG79d+GV1Nb/VYcCDFivJeK1hiukt9QjRNVOsUtTy1rR1YJsmpGGTZ3qJos+uw7WmWF4wUwBd9jxjocFC2w==}
    engines: {node: ^12.17.0 || ^14.13 || >=16.0.0}

  change-case@3.1.0:
    resolution: {integrity: sha512-2AZp7uJZbYEzRPsFoa+ijKdvp9zsrnnt6+yFokfwEpeJm0xuJDVoxiRCAaTzyJND8GJkofo2IcKWaUZ/OECVzw==}

  character-entities-legacy@1.1.4:
    resolution: {integrity: sha512-3Xnr+7ZFS1uxeiUDvV02wQ+QDbc55o97tIV5zHScSPJpcLm/r0DFPcoY3tYRp+VZukxuMeKgXYmsXQHO05zQeA==}

  character-entities@1.2.4:
    resolution: {integrity: sha512-iBMyeEHxfVnIakwOuDXpVkc54HijNgCyQB2w0VfGQThle6NXn50zU6V/u+LDhxHcDUPojn6Kpga3PTAD8W1bQw==}

  character-reference-invalid@1.1.4:
    resolution: {integrity: sha512-mKKUkUbhPpQlCOfIuZkvSEgktjPFIsZKRRbC6KWVEMvlzblj3i3asQv5ODsrwt0N3pHAEvjP8KTQPHkp0+6jOg==}

  chardet@0.7.0:
    resolution: {integrity: sha512-mT8iDcrh03qDGRRmoA2hmBJnxpllMR+0/0qlzjqZES6NdiWDcZkCNAk4rPFZ9Q85r27unkiNNg8ZOiwZXBHwcA==}

  check-error@2.1.1:
    resolution: {integrity: sha512-OAlb+T7V4Op9OwdkjmguYRqncdlx5JiofwOAUkmTF+jNdHwzTaTs4sRAGpzLF3oOz5xAyDGrPgeIDFQmDOTiJw==}
    engines: {node: '>= 16'}

  chokidar@4.0.0:
    resolution: {integrity: sha512-mxIojEAQcuEvT/lyXq+jf/3cO/KoA6z4CeNDGGevTybECPOMFCnQy3OPahluUkbqgPNGw5Bi78UC7Po6Lhy+NA==}
    engines: {node: '>= 14.16.0'}

  chownr@1.1.4:
    resolution: {integrity: sha512-jJ0bqzaylmJtVnNgzTeSOs8DPavpbYgEr/b0YL8/2GO3xJEhInFmhKMUnEJQjZumK7KXGFhUy89PrsJWlakBVg==}

  chownr@2.0.0:
    resolution: {integrity: sha512-bIomtDF5KGpdogkLd9VspvFzk9KfpyyGlS8YFVZl7TGPBHL5snIOnxeshwVgPteQ9b4Eydl+pVbIyE1DcvCWgQ==}
    engines: {node: '>=10'}

  chroma-js@3.1.2:
    resolution: {integrity: sha512-IJnETTalXbsLx1eKEgx19d5L6SRM7cH4vINw/99p/M11HCuXGRWL+6YmCm7FWFGIo6dtWuQoQi1dc5yQ7ESIHg==}

  chrome-trace-event@1.0.4:
    resolution: {integrity: sha512-rNjApaLzuwaOTjCiT8lSDdGN1APCiqkChLMJxJPWLunPAt5fy8xgU9/jNOchV84wfIxrA0lRQB7oCT8jrn/wrQ==}
    engines: {node: '>=6.0'}

  ci-info@2.0.0:
    resolution: {integrity: sha512-5tK7EtrZ0N+OLFMthtqOj4fI2Jeb88C4CAZPu25LDVUgXJ0A3Js4PMGqrn0JU1W0Mh1/Z8wZzYPxqUrXeBboCQ==}

  ci-info@4.0.0:
    resolution: {integrity: sha512-TdHqgGf9odd8SXNuxtUBVx8Nv+qZOejE6qyqiy5NtbYYQOeFa6zmHkxlPzmaLxWWHsU6nJmB7AETdVPi+2NBUg==}
    engines: {node: '>=8'}

  classnames@2.5.1:
    resolution: {integrity: sha512-saHYOzhIQs6wy2sVxTM6bUDsQO4F50V9RQ22qBpEdCW+I+/Wmke2HOl6lS6dTpdxVhb88/I6+Hs+438c3lfUow==}

  clean-stack@2.2.0:
    resolution: {integrity: sha512-4diC9HaTE+KRAMWhDhrGOECgWZxoevMc5TlkObMqNSsVU62PYzXZ/SMTjzyGAFF1YusgxGcSWTEXBhp0CPwQ1A==}
    engines: {node: '>=6'}

  cli-boxes@2.2.1:
    resolution: {integrity: sha512-y4coMcylgSCdVinjiDBuR8PCC2bLjyGTwEmPb9NHR/QaNU6EUOXcTY/s6VjGMD6ENSEaeQYHCY0GNGS5jfMwPw==}
    engines: {node: '>=6'}

  cli-cursor@3.1.0:
    resolution: {integrity: sha512-I/zHAwsKf9FqGoXM4WWRACob9+SNukZTd94DWF57E4toouRulbCxcUh6RKUEOQlYTHJnzkPMySvPNaaSLNfLZw==}
    engines: {node: '>=8'}

  cli-high@0.4.2:
    resolution: {integrity: sha512-q/CIxOggmzAw/67QYS4j1bMo72IpC+dAlswZl8xHxp8XvmWS97x3Q30pWNXq8mg0pZLSJwIFWZpUWTfcF119wA==}
    hasBin: true

  cli-spinners@2.9.2:
    resolution: {integrity: sha512-ywqV+5MmyL4E7ybXgKys4DugZbX0FC6LnwrhjuykIjnK9k8OQacQ7axGKnjDXWNhns0xot3bZI5h55H8yo9cJg==}
    engines: {node: '>=6'}

  cli-width@3.0.0:
    resolution: {integrity: sha512-FxqpkPPwu1HjuN93Omfm4h8uIanXofW0RxVEW3k5RKx+mJJYSthzNhp32Kzxxy3YAEZ/Dc/EWN1vZRY0+kOhbw==}
    engines: {node: '>= 10'}

  client-only@0.0.1:
    resolution: {integrity: sha512-IV3Ou0jSMzZrd3pZ48nLkT9DA7Ag1pnPzaiQhpW7c3RbcqqzvzzVu+L8gfqMp/8IM2MQtSiqaCxrrcfu8I8rMA==}

  cliui@8.0.1:
    resolution: {integrity: sha512-BSeNnyus75C4//NQ9gQt1/csTXyo/8Sb+afLAkzAptFuMsod9HFokGNudZpi/oQV73hnVK+sR+5PVRMd+Dr7YQ==}
    engines: {node: '>=12'}

  clone@1.0.4:
    resolution: {integrity: sha512-JQHZ2QMW6l3aH/j6xCqQThY/9OH4D/9ls34cgkUBiEeocRTU04tHfKPBsUK1PqZCUQM7GiA0IIXJSuXHI64Kbg==}
    engines: {node: '>=0.8'}

  clsx@2.1.1:
    resolution: {integrity: sha512-eYm0QWBtUrBWZWG0d386OGAw16Z995PiOVo2B7bjWSbHedGl5e0ZWaq65kOGgUSNesEIDkB9ISbTg/JK9dhCZA==}
    engines: {node: '>=6'}

  cluster-key-slot@1.1.2:
    resolution: {integrity: sha512-RMr0FhtfXemyinomL4hrWcYJxmX6deFdCxpJzhDttxgO1+bcCnkk+9drydLVDmAMG7NE6aN/fl4F7ucU/90gAA==}
    engines: {node: '>=0.10.0'}

  co-body@6.2.0:
    resolution: {integrity: sha512-Kbpv2Yd1NdL1V/V4cwLVxraHDV6K8ayohr2rmH0J87Er8+zJjcTa6dAn9QMPC9CRgU8+aNajKbSf1TzDB1yKPA==}
    engines: {node: '>=8.0.0'}

  color-convert@1.9.3:
    resolution: {integrity: sha512-QfAUtd+vFdAtFQcC8CCyYt1fYWxSqAiK2cSD6zDB8N3cpsEBAvRxp9zOGg6G/SHHJYAT88/az/IuDGALsNVbGg==}

  color-convert@2.0.1:
    resolution: {integrity: sha512-RRECPsj7iu/xb5oKYcsFHSppFNnsj/52OVTRKb4zP5onXwVF3zVmmToNcOfGC+CRDpfK/U584fMg38ZHCaElKQ==}
    engines: {node: '>=7.0.0'}

  color-name@1.1.3:
    resolution: {integrity: sha512-72fSenhMw2HZMTVHeCA9KCmpEIbzWiQsjN+BHcBbS9vr1mtt+vJjPdksIBNUmKAW8TFUDPJK5SUU3QhE9NEXDw==}

  color-name@1.1.4:
    resolution: {integrity: sha512-dOy+3AuW3a2wNbZHIuMZpTcgjGuLU/uBL/ubcZF9OXbDo8ff4O8yVp5Bf0efS8uEoYo5q4Fx7dY9OgQGXgAsQA==}

  color-string@1.9.1:
    resolution: {integrity: sha512-shrVawQFojnZv6xM40anx4CkoDP+fZsw/ZerEMsW/pyzsRbElpsL/DBVW7q3ExxwusdNXI3lXpuhEZkzs8p5Eg==}

  color-support@1.1.3:
    resolution: {integrity: sha512-qiBjkpbMLO/HL68y+lh4q0/O1MZFj2RX6X/KmMa3+gJD3z+WwI1ZzDHysvqHGS3mP6mznPckpXmw1nI9cJjyRg==}
    hasBin: true

  color@3.2.1:
    resolution: {integrity: sha512-aBl7dZI9ENN6fUGC7mWpMTPNHmWUSNan9tuWN6ahh5ZLNk9baLJOnSMlrQkHcrfFgz2/RigjUVAjdx36VcemKA==}

  colorspace@1.1.4:
    resolution: {integrity: sha512-BgvKJiuVu1igBUF2kEjRCZXol6wiiGbY5ipL/oVPwm0BL9sIpMIzM8IK7vwuxIIzOXMV3Ey5w+vxhm0rR/TN8w==}

  combined-stream@1.0.8:
    resolution: {integrity: sha512-FQN4MRfuJeHf7cBbBMJFXhKSDq+2kAArBlmRBvcvFE5BB1HZKXtSFASDhdlz9zOYwxh8lDdnvmMOe/+5cdoEdg==}
    engines: {node: '>= 0.8'}

  comma-separated-tokens@1.0.8:
    resolution: {integrity: sha512-GHuDRO12Sypu2cV70d1dkA2EUmXHgntrzbpvOB+Qy+49ypNfGgFQIC2fhhXbnyrJRynDCAARsT7Ou0M6hirpfw==}

  commander@10.0.1:
    resolution: {integrity: sha512-y4Mg2tXshplEbSGzx7amzPwKKOCGuoSRP/CjEdwwk0FOGlUbq6lKuoyDZTNZkmxHdJtp54hdfY/JUrdL7Xfdug==}
    engines: {node: '>=14'}

  commander@2.20.3:
    resolution: {integrity: sha512-GpVkmM8vF2vQUkj2LvZmD35JxeJOLCwJ9cUkugyk2nuhbv3+mJvpLYYt+0+USMxE+oj+ey/lJEnhZw75x/OMcQ==}

  compress-commons@6.0.2:
    resolution: {integrity: sha512-6FqVXeETqWPoGcfzrXb37E50NP0LXT8kAMu5ooZayhWWdgEY4lBEEcbQNXtkuKQsGduxiIcI4gOTsxTmuq/bSg==}
    engines: {node: '>= 14'}

  concat-map@0.0.1:
    resolution: {integrity: sha512-/Srv4dswyQNBfohGpz9o6Yb3Gz3SrUDqBH5rTuhGR7ahtlbYKnVxw2bCFMRljaA7EXHaXZ8wsHdodFvbkhKmqg==}

  concurrently@9.0.1:
    resolution: {integrity: sha512-wYKvCd/f54sTXJMSfV6Ln/B8UrfLBKOYa+lzc6CHay3Qek+LorVSBdMVfyewFhRbH0Rbabsk4D+3PL/VjQ5gzg==}
    engines: {node: '>=18'}
    hasBin: true

  config-chain@1.1.13:
    resolution: {integrity: sha512-qj+f8APARXHrM0hraqXYb2/bOVSV4PvJQlNZ/DVj0QrmNM2q2euizkeuVckQ57J+W0mRH6Hvi+k50M4Jul2VRQ==}

  configstore@5.0.1:
    resolution: {integrity: sha512-aMKprgk5YhBNyH25hj8wGt2+D52Sw1DRRIzqBwLp2Ya9mFmY8KPvvtvmna8SxVR9JMZ4kzMD68N22vlaRpkeFA==}
    engines: {node: '>=8'}

  console-control-strings@1.1.0:
    resolution: {integrity: sha512-ty/fTekppD2fIwRvnZAVdeOiGd1c7YXEixbgJTNzqcxJWKQnjJ/V1bNEEE6hygpM3WjwHFUVK6HTjWSzV4a8sQ==}

  constant-case@2.0.0:
    resolution: {integrity: sha512-eS0N9WwmjTqrOmR3o83F5vW8Z+9R1HnVz3xmzT2PMFug9ly+Au/fxRWlEBSb6LcZwspSsEn9Xs1uw9YgzAg1EQ==}

  content-disposition@0.5.4:
    resolution: {integrity: sha512-FveZTNuGw04cxlAiWbzi6zTAL/lhehaWbTtgluJh4/E95DqMwTmha3KZN1aAWA8cFIhHzMZUvLevkw5Rqk+tSQ==}
    engines: {node: '>= 0.6'}

  convert-source-map@2.0.0:
    resolution: {integrity: sha512-Kvp459HrV2FEJ1CAsi1Ku+MY3kasH19TFykTz2xWmMeq6bk2NU3XXvfJ+Q61m0xktWwt+1HSYf3JZsTms3aRJg==}

  cookie@0.6.0:
    resolution: {integrity: sha512-U71cyTamuh1CRNCfpGY6to28lxvNwPG4Guz/EVjgf3Jmzv0vlDp1atT9eS5dDjMYHucpHbWns6Lwf3BKz6svdw==}
    engines: {node: '>= 0.6'}

  cookie@0.7.1:
    resolution: {integrity: sha512-6DnInpx7SJ2AK3+CTUE/ZM0vWTUboZCegxhC2xiIydHR9jNuTAASBrfEpHhiGOZw/nX51bHt6YQl8jsGo4y/0w==}
    engines: {node: '>= 0.6'}

  cookies@0.9.1:
    resolution: {integrity: sha512-TG2hpqe4ELx54QER/S3HQ9SRVnQnGBtKUz5bLQWtYAQ+o6GpgMs6sYUvaiJjVxb+UXwhRhAEP3m7LbsIZ77Hmw==}
    engines: {node: '>= 0.8'}

  copy-anything@3.0.5:
    resolution: {integrity: sha512-yCEafptTtb4bk7GLEQoM8KVJpxAfdBJYaXyzQEgQQQgYrZiDp8SJmGKlYza6CYjEDNstAdNdKA3UuoULlEbS6w==}
    engines: {node: '>=12.13'}

  copy-to-clipboard@3.3.3:
    resolution: {integrity: sha512-2KV8NhB5JqC3ky0r9PMCAZKbUHSwtEo4CwCs0KXgruG43gX5PMqDEBbVU4OUzw2MuAWUfsuFmWvEKG5QRfSnJA==}

  core-js-pure@3.38.1:
    resolution: {integrity: sha512-BY8Etc1FZqdw1glX0XNOq2FDwfrg/VGqoZOZCdaL+UmdaqDwQwYXkMJT4t6In+zfEfOJDcM9T0KdbBeJg8KKCQ==}

  core-util-is@1.0.3:
    resolution: {integrity: sha512-ZQBvi1DcpJ4GDqanjucZ2Hj3wEO5pZDS89BWbkcrvdxksJorwUDDZamX9ldFkp9aw2lmBDLgkObEA4DWNJ9FYQ==}

  cpu-features@0.0.10:
    resolution: {integrity: sha512-9IkYqtX3YHPCzoVg1Py+o9057a3i0fp7S530UWokCSaFVTc7CwXPRiOjRjBQQ18ZCNafx78YfnG+HALxtVmOGA==}
    engines: {node: '>=10.0.0'}

  crc-32@1.2.2:
    resolution: {integrity: sha512-ROmzCKrTnOwybPcJApAA6WBWij23HVfGVNKqqrZpuyZOHqK2CwHSvpGuyt/UNNvaIjEd8X5IFGp4Mh+Ie1IHJQ==}
    engines: {node: '>=0.8'}
    hasBin: true

  crc32-stream@6.0.0:
    resolution: {integrity: sha512-piICUB6ei4IlTv1+653yq5+KoqfBYmj9bw6LqXoOneTMDXk5nM1qt12mFW1caG3LlJXEKW1Bp0WggEmIfQB34g==}
    engines: {node: '>= 14'}

  create-require@1.1.1:
    resolution: {integrity: sha512-dcKFX3jn0MpIaXjisoRvexIJVEKzaq7z2rZKxf+MSr9TkdmHmsU4m2lcLojrj/FHl8mk5VxMmYA+ftRkP/3oKQ==}

  crelt@1.0.6:
    resolution: {integrity: sha512-VQ2MBenTq1fWZUH9DJNGti7kKv6EeAuYr3cLwxUWhIu1baTaXh4Ib5W2CqHVqib4/MqbYGJqiL3Zb8GJZr3l4g==}

  cross-env@7.0.3:
    resolution: {integrity: sha512-+/HKd6EgcQCJGh2PSjZuUitQBQynKor4wrFbRg4DtAgS1aWO+gU52xpH7M9ScGgXSYmAVS9bIJ8EzuaGw0oNAw==}
    engines: {node: '>=10.14', npm: '>=6', yarn: '>=1'}
    hasBin: true

  cross-fetch@4.0.0:
    resolution: {integrity: sha512-e4a5N8lVvuLgAWgnCrLr2PP0YyDOTHa9H/Rj54dirp61qXnNq46m82bRhNqIA5VccJtWBvPTFRV3TtvHUKPB1g==}

  cross-spawn@7.0.3:
    resolution: {integrity: sha512-iRDPJKUPVEND7dHPO8rkbOnPpyDygcDFtWjpeWNCgy8WP2rXcxXL8TskReQl6OrB2G7+UJrags1q15Fudc7G6w==}
    engines: {node: '>= 8'}

  crypto-random-string@2.0.0:
    resolution: {integrity: sha512-v1plID3y9r/lPhviJ1wrXpLeyUIGAZ2SHNYTEapm7/8A9nLPoyvVp3RK/EPFqn5kEznyWgYZNsRtYYIWbuG8KA==}
    engines: {node: '>=8'}

  css.escape@1.5.1:
    resolution: {integrity: sha512-YUifsXXuknHlUsmlgyY0PKzgPOr7/FjCePfHNt0jxm83wHZi44VDMQ7/fGNkjY3/jV1MC+1CmZbaHzugyeRtpg==}

  cssesc@3.0.0:
    resolution: {integrity: sha512-/Tb/JcjK111nNScGob5MNtsntNM1aCNUDipB/TkwZFhyDrrE47SOx/18wF2bbjgc3ZzCSKW1T5nt5EbFoAz/Vg==}
    engines: {node: '>=4'}
    hasBin: true

  cssstyle@4.1.0:
    resolution: {integrity: sha512-h66W1URKpBS5YMI/V8PyXvTMFT8SupJ1IzoIV8IeBC/ji8WVmrO8dGlTi+2dh6whmdk6BiKJLD/ZBkhWbcg6nA==}
    engines: {node: '>=18'}

  csstype@3.1.3:
    resolution: {integrity: sha512-M1uQkMl8rQK/szD0LNhtqxIPLpimGm8sOBwU7lLnCpSbTyY3yeU1Vc7l4KT5zT4s/yOxHH5O7tIuuLOCnLADRw==}

  damerau-levenshtein@1.0.8:
    resolution: {integrity: sha512-sdQSFB7+llfUcQHUQO3+B8ERRj0Oa4w9POWMI/puGtuf7gFywGmkaLCElnudfTiKZV+NvHqL0ifzdrI8Ro7ESA==}

  data-uri-to-buffer@6.0.2:
    resolution: {integrity: sha512-7hvf7/GW8e86rW0ptuwS3OcBGDjIi6SZva7hCyWC0yYry2cOPmLIjXAUHI6DK2HsnwJd9ifmt57i8eV2n4YNpw==}
    engines: {node: '>= 14'}

  data-urls@5.0.0:
    resolution: {integrity: sha512-ZYP5VBHshaDAiVZxjbRVcFJpc+4xGgT0bK3vzy1HLN8jTO975HEbuYzZJcHoQEY5K1a0z8YayJkyVETa08eNTg==}
    engines: {node: '>=18'}

  data-view-buffer@1.0.1:
    resolution: {integrity: sha512-0lht7OugA5x3iJLOWFhWK/5ehONdprk0ISXqVFn/NFrDu+cuc8iADFrGQz5BnRK7LLU3JmkbXSxaqX+/mXYtUA==}
    engines: {node: '>= 0.4'}

  data-view-byte-length@1.0.1:
    resolution: {integrity: sha512-4J7wRJD3ABAzr8wP+OcIcqq2dlUKp4DVflx++hs5h5ZKydWMI6/D/fAot+yh6g2tHh8fLFTvNOaVN357NvSrOQ==}
    engines: {node: '>= 0.4'}

  data-view-byte-offset@1.0.0:
    resolution: {integrity: sha512-t/Ygsytq+R995EJ5PZlD4Cu56sWa8InXySaViRzw9apusqsOO2bQP+SbYzAhR0pFKoB+43lYy8rWban9JSuXnA==}
    engines: {node: '>= 0.4'}

  dayjs@1.11.13:
    resolution: {integrity: sha512-oaMBel6gjolK862uaPQOVTA7q3TZhuSvuMQAAglQDOWYO9A91IrAOUJEyKVlqJlHE0vq5p5UXxzdPfMH/x6xNg==}

  debug@3.2.7:
    resolution: {integrity: sha512-CFjzYYAi4ThfiQvizrFQevTTXHtnCqWfe7x1AhgEscTz6ZbLbfoLRLPugTQyBth6f8ZERVUSyWHFD/7Wu4t1XQ==}
    peerDependencies:
      supports-color: '*'
    peerDependenciesMeta:
      supports-color:
        optional: true

  debug@4.3.7:
    resolution: {integrity: sha512-Er2nc/H7RrMXZBFCEim6TCmMk02Z8vLC2Rbi1KEBggpo0fS6l0S1nnapwmIi3yW/+GOJap1Krg4w0Hg80oCqgQ==}
    engines: {node: '>=6.0'}
    peerDependencies:
      supports-color: '*'
    peerDependenciesMeta:
      supports-color:
        optional: true

  decimal.js@10.4.3:
    resolution: {integrity: sha512-VBBaLc1MgL5XpzgIP7ny5Z6Nx3UrRkIViUkPUdtl9aya5amy3De1gsUUSB1g3+3sExYNjCAsAznmukyxCb1GRA==}

  decompress-response@6.0.0:
    resolution: {integrity: sha512-aW35yZM6Bb/4oJlZncMH2LCoZtJXTRxES17vE3hoRiowU2kWHaJKFkSBDnDR+cm9J+9QhXmREyIfv0pji9ejCQ==}
    engines: {node: '>=10'}

  deep-eql@5.0.2:
    resolution: {integrity: sha512-h5k/5U50IJJFpzfL6nO9jaaumfjO/f2NjK/oYB2Djzm4p9L+3T9qWpZqZ2hAbLPuuYq9wrU08WQyBTL5GbPk5Q==}
    engines: {node: '>=6'}

  deep-equal@2.2.3:
    resolution: {integrity: sha512-ZIwpnevOurS8bpT4192sqAowWM76JDKSHYzMLty3BZGSswgq6pBaH3DhCSW5xVAZICZyKdOBPjwww5wfgT/6PA==}
    engines: {node: '>= 0.4'}

  deep-extend@0.6.0:
    resolution: {integrity: sha512-LOHxIOaPYdHlJRtCQfDIVZtfw/ufM8+rVj649RIHzcm/vGwQRXFt6OPqIFWsm2XEMrNIEtWR64sY1LEKD2vAOA==}
    engines: {node: '>=4.0.0'}

  deep-is@0.1.4:
    resolution: {integrity: sha512-oIPzksmTg4/MriiaYGO+okXDT7ztn/w3Eptv/+gSIdMdKsJo0u4CfYNFJPy+4SKMuCqGw2wxnA+URMg3t8a/bQ==}

  deepmerge@4.3.1:
    resolution: {integrity: sha512-3sUqbMEc77XqpdNO7FRyRog+eW3ph+GYCbj+rK+uYyRMuwsVy0rMiVtPn+QJlKFvWP/1PYpapqYn0Me2knFn+A==}
    engines: {node: '>=0.10.0'}

  defaults@1.0.4:
    resolution: {integrity: sha512-eFuaLoy/Rxalv2kr+lqMlUnrDWV+3j4pljOIJgLIhI058IQfWJ7vXhyEIHu+HtC738klGALYxOKDO0bQP3tg8A==}

  define-data-property@1.1.4:
    resolution: {integrity: sha512-rBMvIzlpA8v6E+SJZoo++HAYqsLrkg7MSfIinMPFhmkorw7X+dOXVJQs+QT69zGkzMyfDnIMN2Wid1+NbL3T+A==}
    engines: {node: '>= 0.4'}

  define-properties@1.2.1:
    resolution: {integrity: sha512-8QmQKqEASLd5nx0U1B1okLElbUuuttJ/AnYmRXbbbGDWh6uS208EjD4Xqq/I9wK7u0v6O08XhTWnt5XtEbR6Dg==}
    engines: {node: '>= 0.4'}

  degenerator@5.0.1:
    resolution: {integrity: sha512-TllpMR/t0M5sqCXfj85i4XaAzxmS5tVA16dqvdkMwGmzI+dXLXnw3J+3Vdv7VKw+ThlTMboK6i9rnZ6Nntj5CQ==}
    engines: {node: '>= 14'}

  del@5.1.0:
    resolution: {integrity: sha512-wH9xOVHnczo9jN2IW68BabcecVPxacIA3g/7z6vhSU/4stOKQzeCRK0yD0A24WiAAUJmmVpWqrERcTxnLo3AnA==}
    engines: {node: '>=8'}

  delayed-stream@1.0.0:
    resolution: {integrity: sha512-ZySD7Nf91aLB0RxL4KGrKHBXl7Eds1DAmEdcoVawXnLD7SDhpNgtuII2aAkg7a7QS41jxPSZ17p4VdGnMHk3MQ==}
    engines: {node: '>=0.4.0'}

  delegates@1.0.0:
    resolution: {integrity: sha512-bd2L678uiWATM6m5Z1VzNCErI3jiGzt6HGY8OVICs40JQq/HALfbyNJmp0UDakEY4pMMaN0Ly5om/B1VI/+xfQ==}

  denque@2.1.0:
    resolution: {integrity: sha512-HVQE3AAb/pxF8fQAoiqpvg9i3evqug3hoiwakOyZAwJm+6vZehbkYXZ0l4JxS+I3QxM97v5aaRNhj8v5oBhekw==}
    engines: {node: '>=0.10'}

  depd@1.1.2:
    resolution: {integrity: sha512-7emPTl6Dpo6JRXOXjLRxck+FlLRX5847cLKEn00PLAgc3g2hTZZgr+e4c2v6QpSmLeFP3n5yUo7ft6avBK/5jQ==}
    engines: {node: '>= 0.6'}

  depd@2.0.0:
    resolution: {integrity: sha512-g7nH6P6dyDioJogAAGprGpCtVImJhpPk/roCzdb3fIh61/s/nPsfR6onyMwkCAR/OlC3yBC0lESvUoQEAssIrw==}
    engines: {node: '>= 0.8'}

  dequal@2.0.3:
    resolution: {integrity: sha512-0je+qPKHEMohvfRTCEo3CrPG6cAzAYgmzKyxRiYSSDkS6eGJdyVJm7WaYA5ECaAD9wLB2T4EEeymA5aFVcYXCA==}
    engines: {node: '>=6'}

  destr@2.0.3:
    resolution: {integrity: sha512-2N3BOUU4gYMpTP24s5rF5iP7BDr7uNTCs4ozw3kf/eKfvWSIu93GEBi5m427YoyJoeOzQ5smuu4nNAPGb8idSQ==}

  detect-libc@1.0.3:
    resolution: {integrity: sha512-pGjwhsmsp4kL2RTz08wcOlGN83otlqHeD/Z5T8GXZB+/YcpQ/dgo+lbU8ZsGxV0HIvqqxo9l7mqYwyYMD9bKDg==}
    engines: {node: '>=0.10'}
    hasBin: true

  detect-libc@2.0.3:
    resolution: {integrity: sha512-bwy0MGW55bG41VqxxypOsdSdGqLwXPI/focwgTYCFMbdUiBAxLg9CFzG08sz2aqzknwiX7Hkl0bQENjg8iLByw==}
    engines: {node: '>=8'}

  detect-node-es@1.1.0:
    resolution: {integrity: sha512-ypdmJU/TbBby2Dxibuv7ZLW3Bs1QEmM7nHjEANfohJLvE0XVujisn1qPJcZxg+qDucsr+bP6fLD1rPS3AhJ7EQ==}

  diff@4.0.2:
    resolution: {integrity: sha512-58lmxKSA4BNyLz+HHMUzlOEpg09FV+ev6ZMe3vJihgdxzgcwZ8VoEEPmALCZG9LmqfVoNMMKpttIYTVG6uDY7A==}
    engines: {node: '>=0.3.1'}

  diff@5.2.0:
    resolution: {integrity: sha512-uIFDxqpRZGZ6ThOk84hEfqWoHx2devRFvpTZcTHur85vImfaxUbTW9Ryh4CpCuDnToOP1CEtXKIgytHBPVff5A==}
    engines: {node: '>=0.3.1'}

  dir-glob@3.0.1:
    resolution: {integrity: sha512-WkrWp9GR4KXfKGYzOLmTuGVi1UWFfws377n9cc55/tb6DuqyF6pcQ5AbiHEshaDpY9v6oaSr2XCDidGmMwdzIA==}
    engines: {node: '>=8'}

  docker-compose@0.24.8:
    resolution: {integrity: sha512-plizRs/Vf15H+GCVxq2EUvyPK7ei9b/cVesHvjnX4xaXjM9spHe2Ytq0BitndFgvTJ3E3NljPNUEl7BAN43iZw==}
    engines: {node: '>= 6.0.0'}

  docker-modem@3.0.8:
    resolution: {integrity: sha512-f0ReSURdM3pcKPNS30mxOHSbaFLcknGmQjwSfmbcdOw1XWKXVhukM3NJHhr7NpY9BIyyWQb0EBo3KQvvuU5egQ==}
    engines: {node: '>= 8.0'}

  docker-modem@5.0.3:
    resolution: {integrity: sha512-89zhop5YVhcPEt5FpUFGr3cDyceGhq/F9J+ZndQ4KfqNvfbJpPMfgeixFgUj5OjCYAboElqODxY5Z1EBsSa6sg==}
    engines: {node: '>= 8.0'}

  dockerode@3.3.5:
    resolution: {integrity: sha512-/0YNa3ZDNeLr/tSckmD69+Gq+qVNhvKfAHNeZJBnp7EOP6RGKV8ORrJHkUn20So5wU+xxT7+1n5u8PjHbfjbSA==}
    engines: {node: '>= 8.0'}

  dockerode@4.0.2:
    resolution: {integrity: sha512-9wM1BVpVMFr2Pw3eJNXrYYt6DT9k0xMcsSCjtPvyQ+xa1iPg/Mo3T/gUcwI0B2cczqCeCYRPF8yFYDwtFXT0+w==}
    engines: {node: '>= 8.0'}

  doctrine@2.1.0:
    resolution: {integrity: sha512-35mSku4ZXK0vfCuHEDAwt55dg2jNajHZ1odvF+8SSr82EsZY4QmXfuWso8oEd8zRhVObSN18aM0CjSdoBX7zIw==}
    engines: {node: '>=0.10.0'}

  dom-helpers@5.2.1:
    resolution: {integrity: sha512-nRCa7CK3VTrM2NmGkIy4cbK7IZlgBE/PYMn55rrXefr5xXDP0LdtfPnblFDoVdcAfslJ7or6iqAUnx0CCGIWQA==}

  dom-walk@0.1.2:
    resolution: {integrity: sha512-6QvTW9mrGeIegrFXdtQi9pk7O/nSK6lSdXW2eqUspN5LWD7UTji2Fqw5V2YLjBpHEoU9Xl/eUWNpDeZvoyOv2w==}

  dompurify@3.1.4:
    resolution: {integrity: sha512-2gnshi6OshmuKil8rMZuQCGiUF3cUxHY3NGDzUAdUx/NPEe5DVnO8BDoAQouvgwnx0R/+a6jUn36Z0FSdq8vww==}

  dot-case@2.1.1:
    resolution: {integrity: sha512-HnM6ZlFqcajLsyudHq7LeeLDr2rFAVYtDv/hV5qchQEidSck8j9OPUsXY9KwJv/lHMtYlX4DjRQqwFYa+0r8Ug==}

  dot-prop@5.3.0:
    resolution: {integrity: sha512-QM8q3zDe58hqUqjraQOmzZ1LIH9SWQJTlEKCH4kJ2oQvLZk7RbQXvtDM2XEq3fwkV9CCvvH4LA0AV+ogFsBM2Q==}
    engines: {node: '>=8'}

  dotenv-cli@7.4.2:
    resolution: {integrity: sha512-SbUj8l61zIbzyhIbg0FwPJq6+wjbzdn9oEtozQpZ6kW2ihCcapKVZj49oCT3oPM+mgQm+itgvUQcG5szxVrZTA==}
    hasBin: true

  dotenv-expand@10.0.0:
    resolution: {integrity: sha512-GopVGCpVS1UKH75VKHGuQFqS1Gusej0z4FyQkPdwjil2gNIv+LNsqBlboOzpJFZKVT95GkCyWJbBSdFEFUWI2A==}
    engines: {node: '>=12'}

  dotenv@16.0.3:
    resolution: {integrity: sha512-7GO6HghkA5fYG9TYnNxi14/7K9f5occMlp3zXAuSxn7CKCxt9xbNWG7yF8hTCSUchlfWSe3uLmlPfigevRItzQ==}
    engines: {node: '>=12'}

  dotenv@16.4.5:
    resolution: {integrity: sha512-ZmdL2rui+eB2YwhsWzjInR8LldtZHGDoQ1ugH85ppHKwpUHL7j7rN0Ti9NCnGiQbhaZ11FpR+7ao1dNsmduNUg==}
    engines: {node: '>=12'}

  drange@1.1.1:
    resolution: {integrity: sha512-pYxfDYpued//QpnLIm4Avk7rsNtAtQkUES2cwAYSvD/wd2pKD71gN2Ebj3e7klzXwjocvE8c5vx/1fxwpqmSxA==}
    engines: {node: '>=4'}

  drizzle-kit@0.25.0:
    resolution: {integrity: sha512-Rcf0nYCAKizwjWQCY+d3zytyuTbDb81NcaPor+8NebESlUz1+9W3uGl0+r9FhU4Qal5Zv9j/7neXCSCe7DHzjA==}
    hasBin: true

  drizzle-orm@0.34.1:
    resolution: {integrity: sha512-t+zCwyWWt8xTqtYV4doE/xYmT7hpv1L8pQ66zddEz+3VWyedBBtctjMAp22mAJPfyWurRQXUJ1nrTtqLq+DqNA==}
    peerDependencies:
      '@aws-sdk/client-rds-data': '>=3'
      '@cloudflare/workers-types': '>=3'
      '@electric-sql/pglite': '>=0.1.1'
      '@libsql/client': '>=0.10.0'
      '@neondatabase/serverless': '>=0.1'
      '@op-engineering/op-sqlite': '>=2'
      '@opentelemetry/api': ^1.4.1
      '@planetscale/database': '>=1'
      '@prisma/client': '*'
      '@tidbcloud/serverless': '*'
      '@types/better-sqlite3': '*'
      '@types/pg': '*'
      '@types/react': '>=18'
      '@types/sql.js': '*'
      '@vercel/postgres': '>=0.8.0'
      '@xata.io/client': '*'
      better-sqlite3: '>=7'
      bun-types: '*'
      expo-sqlite: '>=13.2.0'
      knex: '*'
      kysely: '*'
      mysql2: '>=2'
      pg: '>=8'
      postgres: '>=3'
      prisma: '*'
      react: '>=18'
      sql.js: '>=1'
      sqlite3: '>=5'
    peerDependenciesMeta:
      '@aws-sdk/client-rds-data':
        optional: true
      '@cloudflare/workers-types':
        optional: true
      '@electric-sql/pglite':
        optional: true
      '@libsql/client':
        optional: true
      '@neondatabase/serverless':
        optional: true
      '@op-engineering/op-sqlite':
        optional: true
      '@opentelemetry/api':
        optional: true
      '@planetscale/database':
        optional: true
      '@prisma/client':
        optional: true
      '@tidbcloud/serverless':
        optional: true
      '@types/better-sqlite3':
        optional: true
      '@types/pg':
        optional: true
      '@types/react':
        optional: true
      '@types/sql.js':
        optional: true
      '@vercel/postgres':
        optional: true
      '@xata.io/client':
        optional: true
      better-sqlite3:
        optional: true
      bun-types:
        optional: true
      expo-sqlite:
        optional: true
      knex:
        optional: true
      kysely:
        optional: true
      mysql2:
        optional: true
      pg:
        optional: true
      postgres:
        optional: true
      prisma:
        optional: true
      react:
        optional: true
      sql.js:
        optional: true
      sqlite3:
        optional: true

  eastasianwidth@0.2.0:
    resolution: {integrity: sha512-I88TYZWc9XiYHRQ4/3c5rjjfgkjhLyW2luGIheGERbNQ6OY7yTybanSpDXZa8y7VUP9YmDcYa+eyq4ca7iLqWA==}

  effect@3.9.2:
    resolution: {integrity: sha512-1sx/v1HTWHTodXfzWxAFg+SCF+ACgpJVruaAMIh/NmDVvrUsf0x9PzpXvkgJUbQ1fMdmKYK//FqxeHSQ+Zxv/Q==}

  electron-to-chromium@1.5.23:
    resolution: {integrity: sha512-mBhODedOXg4v5QWwl21DjM5amzjmI1zw9EPrPK/5Wx7C8jt33bpZNrC7OhHUG3pxRtbLpr3W2dXT+Ph1SsfRZA==}

  emoji-regex@8.0.0:
    resolution: {integrity: sha512-MSjYzcWNOA0ewAHpz0MxpYFvwg6yjy1NG3xteoqz644VCo/RPgnr1/GGt+ic3iJTzQ8Eu3TdM14SawnVUmGE6A==}

  emoji-regex@9.2.2:
    resolution: {integrity: sha512-L18DaJsXSUk2+42pv8mLs5jJT2hqFkFE4j21wOmgbUqsZ2hL72NsUU785g9RXgo3s0ZNgVl42TiHp3ZtOv/Vyg==}

  emojis-list@3.0.0:
    resolution: {integrity: sha512-/kyM18EfinwXZbno9FyUGeFh87KC8HRQBQGildHZbEuRyWFOmv1U10o9BBp8XVZDVNNuQKyIGIu5ZYAAXJ0V2Q==}
    engines: {node: '>= 4'}

  enabled@2.0.0:
    resolution: {integrity: sha512-AKrN98kuwOzMIdAizXGI86UFBoo26CL21UM763y1h/GMSJ4/OHU9k2YlsmBpyScFo/wbLzWQJBMCW4+IO3/+OQ==}

  end-of-stream@1.4.4:
    resolution: {integrity: sha512-+uw1inIHVPQoaVuHzRyXd21icM+cnt4CzD5rW+NC1wjOUSTOs+Te7FOv7AhN7vS9x/oIyhLP5PR1H+phQAHu5Q==}

  engine.io-client@6.5.4:
    resolution: {integrity: sha512-GeZeeRjpD2qf49cZQ0Wvh/8NJNfeXkXXcoGh+F77oEAgo9gUHwT1fCRxSNU+YEEaysOJTnsFHmM5oAcPy4ntvQ==}

  engine.io-parser@5.2.3:
    resolution: {integrity: sha512-HqD3yTBfnBxIrbnM1DoD6Pcq8NECnh8d4As1Qgh0z5Gg3jRRIqijury0CL3ghu/edArpUYiYqQiDUQBIs4np3Q==}
    engines: {node: '>=10.0.0'}

  enhanced-resolve@5.17.1:
    resolution: {integrity: sha512-LMHl3dXhTcfv8gM4kEzIUeTQ+7fpdA0l2tUf34BddXPkz2A5xJ5L/Pchd5BL6rdccM9QGvu0sWZzK1Z1t4wwyg==}
    engines: {node: '>=10.13.0'}

  entities@4.5.0:
    resolution: {integrity: sha512-V0hjH4dGPh9Ao5p0MoRY6BVqtwCjhz6vI5LT8AJ55H+4g9/4vbHx1I54fS0XuclLhDHArPQCiMjDxjaL8fPxhw==}
    engines: {node: '>=0.12'}

  es-abstract@1.23.3:
    resolution: {integrity: sha512-e+HfNH61Bj1X9/jLc5v1owaLYuHdeHHSQlkhCBiTK8rBvKaULl/beGMxwrMXjpYrv4pz22BlY570vVePA2ho4A==}
    engines: {node: '>= 0.4'}

  es-define-property@1.0.0:
    resolution: {integrity: sha512-jxayLKShrEqqzJ0eumQbVhTYQM27CfT1T35+gCgDFoL82JLsXqTJ76zv6A0YLOgEnLUMvLzsDsGIrl8NFpT2gQ==}
    engines: {node: '>= 0.4'}

  es-errors@1.3.0:
    resolution: {integrity: sha512-Zf5H2Kxt2xjTvbJvP2ZWLEICxA6j+hAmMzIlypy4xcBg1vKVnx89Wy0GbS+kf5cwCVFFzdCFh2XSCFNULS6csw==}
    engines: {node: '>= 0.4'}

  es-get-iterator@1.1.3:
    resolution: {integrity: sha512-sPZmqHBe6JIiTfN5q2pEi//TwxmAFHwj/XEuYjTuse78i8KxaqMTTzxPoFKuzRpDpTJ+0NAbpfenkmH2rePtuw==}

  es-iterator-helpers@1.0.19:
    resolution: {integrity: sha512-zoMwbCcH5hwUkKJkT8kDIBZSz9I6mVG//+lDCinLCGov4+r7NIy0ld8o03M0cJxl2spVf6ESYVS6/gpIfq1FFw==}
    engines: {node: '>= 0.4'}

  es-module-lexer@1.5.4:
    resolution: {integrity: sha512-MVNK56NiMrOwitFB7cqDwq0CQutbw+0BvLshJSse0MUNU+y1FC3bUS/AQg7oUng+/wKrrki7JfmwtVHkVfPLlw==}

  es-object-atoms@1.0.0:
    resolution: {integrity: sha512-MZ4iQ6JwHOBQjahnjwaC1ZtIBH+2ohjamzAO3oaHcXYup7qxjF2fixyH+Q71voWHeOkI2q/TnJao/KfXYIZWbw==}
    engines: {node: '>= 0.4'}

  es-set-tostringtag@2.0.3:
    resolution: {integrity: sha512-3T8uNMC3OQTHkFUsFq8r/BwAXLHvU/9O9mE0fBc/MY5iq/8H7ncvO947LmYA6ldWw9Uh8Yhf25zu6n7nML5QWQ==}
    engines: {node: '>= 0.4'}

  es-shim-unscopables@1.0.2:
    resolution: {integrity: sha512-J3yBRXCzDu4ULnQwxyToo/OjdMx6akgVC7K6few0a7F/0wLtmKKN7I73AH5T2836UuXRqN7Qg+IIUw/+YJksRw==}

  es-to-primitive@1.2.1:
    resolution: {integrity: sha512-QCOllgZJtaUo9miYBcLChTUaHNjJF3PYs1VidD7AwiEj1kYxKeQTctLAezAOH5ZKRH0g2IgPn6KwB4IT8iRpvA==}
    engines: {node: '>= 0.4'}

  esbuild-register@3.6.0:
    resolution: {integrity: sha512-H2/S7Pm8a9CL1uhp9OvjwrBh5Pvx0H8qVOxNu8Wed9Y7qv56MPtq+GGM8RJpq6glYJn9Wspr8uw7l55uyinNeg==}
    peerDependencies:
      esbuild: '>=0.12 <1'

  esbuild@0.18.20:
    resolution: {integrity: sha512-ceqxoedUrcayh7Y7ZX6NdbbDzGROiyVBgC4PriJThBKSVPWnnFHZAkfI1lJT8QFkOwH4qOS2SJkS4wvpGl8BpA==}
    engines: {node: '>=12'}
    hasBin: true

  esbuild@0.19.12:
    resolution: {integrity: sha512-aARqgq8roFBj054KvQr5f1sFu0D65G+miZRCuJyJ0G13Zwx7vRar5Zhn2tkQNzIXcBrNVsv/8stehpj+GAjgbg==}
    engines: {node: '>=12'}
    hasBin: true

  esbuild@0.20.2:
    resolution: {integrity: sha512-WdOOppmUNU+IbZ0PaDiTst80zjnrOkyJNHoKupIcVyU8Lvla3Ugx94VzkQ32Ijqd7UhHJy75gNWDMUekcrSJ6g==}
    engines: {node: '>=12'}
    hasBin: true

  esbuild@0.21.5:
    resolution: {integrity: sha512-mg3OPMV4hXywwpoDxu3Qda5xCKQi+vCTZq8S9J/EpkhB2HzKXq4SNFZE3+NK93JYxc8VMSep+lOUSC/RVKaBqw==}
    engines: {node: '>=12'}
    hasBin: true

  escalade@3.2.0:
    resolution: {integrity: sha512-WUj2qlxaQtO4g6Pq5c29GTcWGDyd8itL8zTlipgECz3JesAiiOKotd8JU6otB3PACgG6xkJUyVhboMS+bje/jA==}
    engines: {node: '>=6'}

  escape-goat@2.1.1:
    resolution: {integrity: sha512-8/uIhbG12Csjy2JEW7D9pHbreaVaS/OpN3ycnyvElTdwM5n6GY6W6e2IPemfvGZeUMqZ9A/3GqIZMgKnBhAw/Q==}
    engines: {node: '>=8'}

  escape-string-regexp@1.0.5:
    resolution: {integrity: sha512-vbRorB5FUQWvla16U8R/qgaFIya2qGzwDrNmCZuYKrbdSUMG6I1ZCGQRefkRVhuOkIGVne7BQ35DSfo1qvJqFg==}
    engines: {node: '>=0.8.0'}

  escape-string-regexp@4.0.0:
    resolution: {integrity: sha512-TtpcNJ3XAzx3Gq8sWRzJaVajRs0uVxA2YAkdb1jm2YkPz4G6egUFAyA3n5vtEIZefPk5Wa4UXbKuS5fKkJWdgA==}
    engines: {node: '>=10'}

  escodegen@2.1.0:
    resolution: {integrity: sha512-2NlIDTwUWJN0mRPQOdtQBzbUHvdGY2P1VXSyU83Q3xKxM7WHX2Ql8dKq782Q9TgQUNOLEzEYu9bzLNj1q88I5w==}
    engines: {node: '>=6.0'}
    hasBin: true

  eslint-config-prettier@9.1.0:
    resolution: {integrity: sha512-NSWl5BFQWEPi1j4TjVNItzYV7dZXZ+wP6I6ZhrBGpChQhZRUaElihE9uRRkcbRnNb76UMKDF3r+WTmNcGPKsqw==}
    hasBin: true
    peerDependencies:
      eslint: '>=7.0.0'

  eslint-config-turbo@2.1.3:
    resolution: {integrity: sha512-smdkhd01V/e/I4EjJxaZA1kxZ1vdFCHpyryolxLtRBP0bZTrHDYh1H6NAyZ3Fy1jkhsQzXw+L+6m17ygROvNFw==}
    peerDependencies:
      eslint: '>6.6.0'

  eslint-import-resolver-node@0.3.9:
    resolution: {integrity: sha512-WFj2isz22JahUv+B788TlO3N6zL3nNJGU8CcZbPZvVEkBPaJdCV4vy5wyghty5ROFbCRnm132v8BScu5/1BQ8g==}

  eslint-module-utils@2.12.0:
    resolution: {integrity: sha512-wALZ0HFoytlyh/1+4wuZ9FJCD/leWHQzzrxJ8+rebyReSLk7LApMyd3WJaLVoN+D5+WIdJyDK1c6JnE65V4Zyg==}
    engines: {node: '>=4'}
    peerDependencies:
      '@typescript-eslint/parser': '*'
      eslint: '*'
      eslint-import-resolver-node: '*'
      eslint-import-resolver-typescript: '*'
      eslint-import-resolver-webpack: '*'
    peerDependenciesMeta:
      '@typescript-eslint/parser':
        optional: true
      eslint:
        optional: true
      eslint-import-resolver-node:
        optional: true
      eslint-import-resolver-typescript:
        optional: true
      eslint-import-resolver-webpack:
        optional: true

  eslint-plugin-import@2.31.0:
    resolution: {integrity: sha512-ixmkI62Rbc2/w8Vfxyh1jQRTdRTF52VxwRVHl/ykPAmqG+Nb7/kNn+byLP0LxPgI7zWA16Jt82SybJInmMia3A==}
    engines: {node: '>=4'}
    peerDependencies:
      '@typescript-eslint/parser': '*'
      eslint: ^2 || ^3 || ^4 || ^5 || ^6 || ^7.2.0 || ^8 || ^9
    peerDependenciesMeta:
      '@typescript-eslint/parser':
        optional: true

  eslint-plugin-jsx-a11y@6.10.0:
    resolution: {integrity: sha512-ySOHvXX8eSN6zz8Bywacm7CvGNhUtdjvqfQDVe6020TUK34Cywkw7m0KsCCk1Qtm9G1FayfTN1/7mMYnYO2Bhg==}
    engines: {node: '>=4.0'}
    peerDependencies:
      eslint: ^3 || ^4 || ^5 || ^6 || ^7 || ^8 || ^9

  eslint-plugin-react-hooks@5.0.0:
    resolution: {integrity: sha512-hIOwI+5hYGpJEc4uPRmz2ulCjAGD/N13Lukkh8cLV0i2IRk/bdZDYjgLVHj+U9Z704kLIdIO6iueGvxNur0sgw==}
    engines: {node: '>=10'}
    peerDependencies:
      eslint: ^3.0.0 || ^4.0.0 || ^5.0.0 || ^6.0.0 || ^7.0.0 || ^8.0.0-0 || ^9.0.0

  eslint-plugin-react@7.37.1:
    resolution: {integrity: sha512-xwTnwDqzbDRA8uJ7BMxPs/EXRB3i8ZfnOIp8BsxEQkT0nHPp+WWceqGgo6rKb9ctNi8GJLDT4Go5HAWELa/WMg==}
    engines: {node: '>=4'}
    peerDependencies:
      eslint: ^3 || ^4 || ^5 || ^6 || ^7 || ^8 || ^9.7

  eslint-plugin-turbo@2.1.3:
    resolution: {integrity: sha512-I9vPArzyOSYa6bm0iMCgD07MgdExc1VK2wGuVz21g4BUdj83w7mDKyCXR2rwOtCEW+wemFwgxanJ81imQZijNg==}
    peerDependencies:
      eslint: '>6.6.0'

  eslint-scope@5.1.1:
    resolution: {integrity: sha512-2NxwbF/hZ0KpepYN0cNbo+FN6XoK7GaHlQhgx/hIZl6Va0bF45RQOOwhLIy8lQDbuCiadSLCBnH2CFYquit5bw==}
    engines: {node: '>=8.0.0'}

  eslint-scope@8.1.0:
    resolution: {integrity: sha512-14dSvlhaVhKKsa9Fx1l8A17s7ah7Ef7wCakJ10LYk6+GYmP9yDti2oq2SEwcyndt6knfcZyhyxwY3i9yL78EQw==}
    engines: {node: ^18.18.0 || ^20.9.0 || >=21.1.0}

  eslint-visitor-keys@3.4.3:
    resolution: {integrity: sha512-wpc+LXeiyiisxPlEkUzU6svyS1frIO3Mgxj1fdy7Pm8Ygzguax2N3Fa/D/ag1WqbOprdI+uY6wMUl8/a2G+iag==}
    engines: {node: ^12.22.0 || ^14.17.0 || >=16.0.0}

  eslint-visitor-keys@4.1.0:
    resolution: {integrity: sha512-Q7lok0mqMUSf5a/AdAZkA5a/gHcO6snwQClVNNvFKCAVlxXucdU8pKydU5ZVZjBx5xr37vGbFFWtLQYreLzrZg==}
    engines: {node: ^18.18.0 || ^20.9.0 || >=21.1.0}

  eslint@9.12.0:
    resolution: {integrity: sha512-UVIOlTEWxwIopRL1wgSQYdnVDcEvs2wyaO6DGo5mXqe3r16IoCNWkR29iHhyaP4cICWjbgbmFUGAhh0GJRuGZw==}
    engines: {node: ^18.18.0 || ^20.9.0 || >=21.1.0}
    hasBin: true
    peerDependencies:
      jiti: '*'
    peerDependenciesMeta:
      jiti:
        optional: true

  espree@10.2.0:
    resolution: {integrity: sha512-upbkBJbckcCNBDBDXEbuhjbP68n+scUd3k/U2EkyM9nw+I/jPiL4cLF/Al06CF96wRltFda16sxDFrxsI1v0/g==}
    engines: {node: ^18.18.0 || ^20.9.0 || >=21.1.0}

  esprima@4.0.1:
    resolution: {integrity: sha512-eGuFFw7Upda+g4p+QHvnW0RyTX/SVeJBDM/gCtMARO0cLuT2HcEKnTPvhjV6aGeqrCB/sbNop0Kszm0jsaWU4A==}
    engines: {node: '>=4'}
    hasBin: true

  esquery@1.6.0:
    resolution: {integrity: sha512-ca9pw9fomFcKPvFLXhBKUK90ZvGibiGOvRJNbjljY7s7uq/5YO4BOzcYtJqExdx99rF6aAcnRxHmcUHcz6sQsg==}
    engines: {node: '>=0.10'}

  esrecurse@4.3.0:
    resolution: {integrity: sha512-KmfKL3b6G+RXvP8N1vr3Tq1kL/oCFgn2NYXEtqP8/L3pKapUA4G8cFVaoF3SU323CD4XypR/ffioHmkti6/Tag==}
    engines: {node: '>=4.0'}

  estraverse@4.3.0:
    resolution: {integrity: sha512-39nnKffWz8xN1BU/2c79n9nB9HDzo0niYUqx6xyqUnyoAnQyyWpOTdZEeiCch8BBu515t4wp9ZmgVfVhn9EBpw==}
    engines: {node: '>=4.0'}

  estraverse@5.3.0:
    resolution: {integrity: sha512-MMdARuVEQziNTeJD8DgMqmhwR11BRQ/cBP+pLtYdSTnf3MIO8fFeiINEbX36ZdNlfU/7A9f3gUw49B3oQsvwBA==}
    engines: {node: '>=4.0'}

  estree-walker@2.0.2:
    resolution: {integrity: sha512-Rfkk/Mp/DL7JVje3u18FxFujQlTNR2q6QfMSMB7AvCBx91NGj/ba3kCfza0f6dVDbw7YlRf/nDrn7pQrCCyQ/w==}

  estree-walker@3.0.3:
    resolution: {integrity: sha512-7RUKfXgSMMkzt6ZuXmqapOurLGPPfgj6l9uRZ7lRGolvk0y2yocc35LdcxKC5PQZdn2DMqioAQ2NoWcrTKmm6g==}

  esutils@2.0.3:
    resolution: {integrity: sha512-kVscqXk4OCp68SZ0dkgEKVi6/8ij300KBWTJq32P/dYeWTSwK41WyTxalN1eRmA5Z9UU/LX9D7FWSmV9SAYx6g==}
    engines: {node: '>=0.10.0'}

  event-target-shim@5.0.1:
    resolution: {integrity: sha512-i/2XbnSz/uxRCU6+NdVJgKWDTM427+MqYbkQzD321DuCQJUqOuJKIA0IM2+W2xtYHdKOmZ4dR6fExsd4SXL+WQ==}
    engines: {node: '>=6'}

  events@3.3.0:
    resolution: {integrity: sha512-mQw+2fkQbALzQ7V0MY0IqdnXNOeTtP4r0lN9z7AAawCXgqea7bDii20AYrIBrFd/Hx0M2Ocz6S111CaFkUcb0Q==}
    engines: {node: '>=0.8.x'}

  execa@5.1.1:
    resolution: {integrity: sha512-8uSpZZocAZRBAPIEINJj3Lo9HyGitllczc27Eh5YYojjMFMn8yHMDMaUHE2Jqfq05D/wucwI4JGURyXt1vchyg==}
    engines: {node: '>=10'}

  expand-template@2.0.3:
    resolution: {integrity: sha512-XYfuKMvj4O35f/pOXLObndIRvyQ+/+6AhODh+OKWj9S9498pHHn/IMszH+gt0fBCRWMNfk1ZSp5x3AifmnI2vg==}
    engines: {node: '>=6'}

  external-editor@3.1.0:
    resolution: {integrity: sha512-hMQ4CX1p1izmuLYyZqLMO/qGNw10wSv9QDCPfzXfyFrOaCSSoRfqE1Kf1s5an66J5JZC62NewG+mK49jOCtQew==}
    engines: {node: '>=4'}

  fast-deep-equal@3.1.3:
    resolution: {integrity: sha512-f3qQ9oQy9j2AhBe/H9VC91wLmKBCCU/gDOnKNAYG5hswO7BLKj09Hc5HYNz9cGI++xlpDCIgDaitVs03ATR84Q==}

  fast-fifo@1.3.2:
    resolution: {integrity: sha512-/d9sfos4yxzpwkDkuN7k2SqFKtYNmCTzgfEpz82x34IM9/zc8KGxQoXg1liNC/izpRM/MBdt44Nmx41ZWqk+FQ==}

  fast-glob@3.3.2:
    resolution: {integrity: sha512-oX2ruAFQwf/Orj8m737Y5adxDQO0LAB7/S5MnxCdTNDd4p6BsyIVsv9JQsATbTSq8KHRpLwIHbVlUNatxd+1Ow==}
    engines: {node: '>=8.6.0'}

  fast-json-patch@3.1.1:
    resolution: {integrity: sha512-vf6IHUX2SBcA+5/+4883dsIjpBTqmfBjmYiWK1savxQmFk4JfBMLa7ynTYOs1Rolp/T1betJxHiGD3g1Mn8lUQ==}

  fast-json-stable-stringify@2.1.0:
    resolution: {integrity: sha512-lhd/wF+Lk98HZoTCtlVraHtfh5XYijIjalXck7saUtuanSDyLMxnHhSXEDJqHxD7msR8D0uCmqlkwjCV8xvwHw==}

  fast-levenshtein@2.0.6:
    resolution: {integrity: sha512-DCXu6Ifhqcks7TZKY3Hxp3y6qphY5SJZmrWMDrKcERSOXWQdMhU9Ig/PYrzyw/ul9jOIyh0N4M0tbC5hodg8dw==}

  fast-xml-parser@4.5.0:
    resolution: {integrity: sha512-/PlTQCI96+fZMAOLMZK4CWG1ItCbfZ/0jx7UIJFChPNrx7tcEgerUgWbeieCM9MfHInUDyK8DWYZ+YrywDJuTg==}
    hasBin: true

  faster-babel-types@0.1.0:
    resolution: {integrity: sha512-0bEgAyXBdX330U6WbY80Q/h8k0NAPT3Z3sRlC6Fiv0kxekow9JQv2KBL55jIDFxNKcixjvByNnTZfH4axKSB9g==}
    engines: {node: '>=10'}
    peerDependencies:
      '@babel/types': ^7

  fastq@1.17.1:
    resolution: {integrity: sha512-sRVD3lWVIXWg6By68ZN7vho9a1pQcN/WBFaAAsDDFzlJjvoGx0P8z7V1t72grFJfJhu3YPZBuu25f7Kaw2jN1w==}

  fault@1.0.4:
    resolution: {integrity: sha512-CJ0HCB5tL5fYTEA7ToAq5+kTwd++Borf1/bifxd9iT70QcXr4MRrO3Llf8Ifs70q+SJcGHFtnIE/Nw6giCtECA==}

  fdir@6.3.0:
    resolution: {integrity: sha512-QOnuT+BOtivR77wYvCWHfGt9s4Pz1VIMbD463vegT5MLqNXy8rYFT/lPVEqf/bhYeT6qmqrNHhsX+rWwe3rOCQ==}
    peerDependencies:
      picomatch: ^3 || ^4
    peerDependenciesMeta:
      picomatch:
        optional: true

  fecha@4.2.3:
    resolution: {integrity: sha512-OP2IUU6HeYKJi3i0z4A19kHMQoLVs4Hc+DPqqxI2h/DPZHTm/vjsfC6P0b4jCMy14XizLBqvndQ+UilD7707Jw==}

  fetch-retry@6.0.0:
    resolution: {integrity: sha512-BUFj1aMubgib37I3v4q78fYo63Po7t4HUPTpQ6/QE6yK6cIQrP+W43FYToeTEyg5m2Y7eFUtijUuAv/PDlWuag==}

  fflate@0.4.8:
    resolution: {integrity: sha512-FJqqoDBR00Mdj9ppamLa/Y7vxm+PRmNWA67N846RvsoYVMKB4q3y/de5PA7gUmRMYK/8CMz2GDZQmCRN1wBcWA==}

  fflate@0.8.2:
    resolution: {integrity: sha512-cPJU47OaAoCbg0pBvzsgpTPhmhqI5eJjh/JIu8tPj5q+T7iLvW/JAYUqmE7KOB4R1ZyEhzBaIQpQpardBF5z8A==}

  figures@3.2.0:
    resolution: {integrity: sha512-yaduQFRKLXYOGgEn6AZau90j3ggSOyiqXU0F9JZfeXYhNa+Jk4X+s45A2zg5jns87GAFa34BBm2kXw4XpNcbdg==}
    engines: {node: '>=8'}

  file-entry-cache@8.0.0:
    resolution: {integrity: sha512-XXTUwCvisa5oacNGRP9SfNtYBNAMi+RPwBFmblZEF7N7swHYQS6/Zfk7SRwx4D5j3CH211YNRco1DEMNVfZCnQ==}
    engines: {node: '>=16.0.0'}

  file-uri-to-path@1.0.0:
    resolution: {integrity: sha512-0Zt+s3L7Vf1biwWZ29aARiVYLx7iMGnEUl9x33fbB/j3jR81u/O2LbqK+Bm1CDSNDKVtJ/YjwY7TUd5SkeLQLw==}

  fill-range@7.1.1:
    resolution: {integrity: sha512-YsGpe3WHLK8ZYi4tWDg2Jy3ebRz2rXowDxnld4bkQB00cc/1Zw9AWnC0i9ztDJitivtQvaI9KaLyKrc+hBW0yg==}
    engines: {node: '>=8'}

  find-up@5.0.0:
    resolution: {integrity: sha512-78/PXT1wlLLDgTzDs7sjq9hzz0vXD+zn+7wypEe4fXQxCmdmqfGsEPQxmiCSQI3ajFV91bVSsvNtrJRiW6nGng==}
    engines: {node: '>=10'}

  flag-icons@7.2.3:
    resolution: {integrity: sha512-X2gUdteNuqdNqob2KKTJTS+ZCvyWeLCtDz9Ty8uJP17Y4o82Y+U/Vd4JNrdwTAjagYsRznOn9DZ+E/Q52qbmqg==}

  flat-cache@4.0.1:
    resolution: {integrity: sha512-f7ccFPK3SXFHpx15UIGyRJ/FJQctuKZ0zVuN3frBo4HnK3cay9VEW0R6yPYFHC0AgqhukPzKjq22t5DmAyqGyw==}
    engines: {node: '>=16'}

  flatted@3.3.1:
    resolution: {integrity: sha512-X8cqMLLie7KsNUDSdzeN8FYK9rEt4Dt67OsG/DNGnYTSDBG4uFAJFBnUeiV+zCVAvwFy56IjM9sH51jVaEhNxw==}

  fn.name@1.1.0:
    resolution: {integrity: sha512-GRnmB5gPyJpAhTQdSZTSp9uaPSvl09KoYcMQtsB9rQoOmzs9dH6ffeccH+Z+cv6P68Hu5bC6JjRh4Ah/mHSNRw==}

  follow-redirects@1.15.9:
    resolution: {integrity: sha512-gew4GsXizNgdoRyqmyfMHyAmXsZDk6mHkSxZFCzW9gwlbtOW44CDtYavM+y+72qD/Vq2l550kMF52DT8fOLJqQ==}
    engines: {node: '>=4.0'}
    peerDependencies:
      debug: '*'
    peerDependenciesMeta:
      debug:
        optional: true

  for-each@0.3.3:
    resolution: {integrity: sha512-jqYfLp7mo9vIyQf8ykW2v7A+2N4QjeCeI5+Dz9XraiO1ign81wjiH7Fb9vSOWvQfNtmSa4H2RoQTrrXivdUZmw==}

  foreground-child@3.3.0:
    resolution: {integrity: sha512-Ld2g8rrAyMYFXBhEqMz8ZAHBi4J4uS1i/CxGMDnjyFWddMXLVcDp051DZfu+t7+ab7Wv6SMqpWmyFIj5UbfFvg==}
    engines: {node: '>=14'}

  form-data@4.0.0:
    resolution: {integrity: sha512-ETEklSGi5t0QMZuiXoA/Q6vcnxcLQP5vdugSpuAyi6SVGi2clPPp+xgEhuMaHC+zGgn31Kd235W35f7Hykkaww==}
    engines: {node: '>= 6'}

  format@0.2.2:
    resolution: {integrity: sha512-wzsgA6WOq+09wrU1tsJ09udeR/YZRaeArL9e1wPbFg3GG2yDnC2ldKpxs4xunpFF9DgqCqOIra3bc1HWrJ37Ww==}
    engines: {node: '>=0.4.x'}

  fresh@0.5.2:
    resolution: {integrity: sha512-zJ2mQYM18rEFOudeV4GShTGIQ7RbzA7ozbU9I/XBpm7kqgMywgmylMwXHxZJmkVoYkna9d2pVXVXPdYTP9ej8Q==}
    engines: {node: '>= 0.6'}

  fs-constants@1.0.0:
    resolution: {integrity: sha512-y6OAwoSIf7FyjMIv94u+b5rdheZEjzR63GTyZJm5qh4Bi+2YgwLCcI/fPFZkL5PSixOt6ZNKm+w+Hfp/Bciwow==}

  fs-extra@10.1.0:
    resolution: {integrity: sha512-oRXApq54ETRj4eMiFzGnHWGy+zo5raudjuxN0b8H7s/RU2oW0Wvsx9O0ACRN/kRq9E8Vu/ReskGB5o3ji+FzHQ==}
    engines: {node: '>=12'}

  fs-extra@11.2.0:
    resolution: {integrity: sha512-PmDi3uwK5nFuXh7XDTlVnS17xJS7vW36is2+w3xcv8SVxiB4NyATf4ctkVY5bkSjX0Y4nbvZCq1/EjtEyr9ktw==}
    engines: {node: '>=14.14'}

  fs-minipass@2.1.0:
    resolution: {integrity: sha512-V/JgOLFCS+R6Vcq0slCuaeWEdNC3ouDlJMNIsacH2VtALiu9mV4LPrHc5cDl8k5aw6J8jwgWWpiTo5RYhmIzvg==}
    engines: {node: '>= 8'}

  fs.realpath@1.0.0:
    resolution: {integrity: sha512-OO0pH2lK6a0hZnAdau5ItzHPI6pUlvI7jMVnxUQRtw4owF2wk8lOSabtGDCTP4Ggrg2MbGnWO9X8K1t4+fGMDw==}

  fsevents@2.3.3:
    resolution: {integrity: sha512-5xoDfX+fL7faATnagmWPpbFtwh/R77WmMMqqHGS65C3vvB0YHrgF+B1YmZ3441tMj5n63k0212XNoJwzlhffQw==}
    engines: {node: ^8.16.0 || ^10.6.0 || >=11.0.0}
    os: [darwin]

  function-bind@1.1.2:
    resolution: {integrity: sha512-7XHNxH7qX9xG5mIwxkhumTox/MIRNcOgDrxWsMt2pAr23WHp6MrRlN7FBSFpCpr+oVO0F744iUgR82nJMfG2SA==}

  function.prototype.name@1.1.6:
    resolution: {integrity: sha512-Z5kx79swU5P27WEayXM1tBi5Ze/lbIyiNgU3qyXUOf9b2rgXYyF9Dy9Cx+IQv/Lc8WCG6L82zwUPpSS9hGehIg==}
    engines: {node: '>= 0.4'}

  functions-have-names@1.2.3:
    resolution: {integrity: sha512-xckBUXyTIqT97tq2x2AMb+g163b5JFysYk0x4qxNFwbfQkmNZoiRHb6sPzI9/QV33WeuvVYBUIiD4NzNIyqaRQ==}

  gauge@3.0.2:
    resolution: {integrity: sha512-+5J6MS/5XksCuXq++uFRsnUd7Ovu1XenbeuIuNRJxYWjgQbPuFhT14lAvsWfqfAmnwluf1OwMjz39HjfLPci0Q==}
    engines: {node: '>=10'}
    deprecated: This package is no longer supported.

  generate-function@2.3.1:
    resolution: {integrity: sha512-eeB5GfMNeevm/GRYq20ShmsaGcmI81kIX2K9XQx5miC8KdHaC6Jm0qQ8ZNeGOi7wYB8OsdxKs+Y2oVuTFuVwKQ==}

  gensync@1.0.0-beta.2:
    resolution: {integrity: sha512-3hN7NaskYvMDLQY55gnW3NQ+mesEAepTqlg+VEbj7zzqEMBVNhzcGYYeqFo/TlYz6eQiFcp1HcsCZO+nGgS8zg==}
    engines: {node: '>=6.9.0'}

  get-caller-file@2.0.5:
    resolution: {integrity: sha512-DyFP3BM/3YHTQOCUL/w0OZHR0lpKeGrxotcHWcqNEdnltqFwXVfhEBQ94eIo34AfQpo0rGki4cyIiftY06h2Fg==}
    engines: {node: 6.* || 8.* || >= 10.*}

  get-func-name@2.0.2:
    resolution: {integrity: sha512-8vXOvuE167CtIc3OyItco7N/dpRtBbYOsPsXCz7X/PMnlGjYjSGuZJgM1Y7mmew7BKf9BqvLX2tnOVy1BBUsxQ==}

  get-intrinsic@1.2.4:
    resolution: {integrity: sha512-5uYhsJH8VJBTv7oslg4BznJYhDoRI6waYCxMmCdnTrcCrHA/fCFKoTFz2JKKE0HdDFUF7/oQuhzumXJK7paBRQ==}
    engines: {node: '>= 0.4'}

  get-nonce@1.0.1:
    resolution: {integrity: sha512-FJhYRoDaiatfEkUK8HKlicmu/3SGFD51q3itKDGoSTysQJBnfOcxU5GxnhE1E6soB76MbT0MBtnKJuXyAx+96Q==}
    engines: {node: '>=6'}

  get-port@5.1.1:
    resolution: {integrity: sha512-g/Q1aTSDOxFpchXC4i8ZWvxA1lnPqx/JHqcpIw0/LX9T8x/GBbi6YnlN5nhaKIFkT8oFsscUKgDJYxfwfS6QsQ==}
    engines: {node: '>=8'}

  get-stream@6.0.1:
    resolution: {integrity: sha512-ts6Wi+2j3jQjqi70w5AlN8DFnkSwC+MqmxEzdEALB2qXZYV3X/b1CTfgPLGJNMeAWxdPfU8FO1ms3NUfaHCPYg==}
    engines: {node: '>=10'}

  get-symbol-description@1.0.2:
    resolution: {integrity: sha512-g0QYk1dZBxGwk+Ngc+ltRH2IBp2f7zBkBMBJZCDerh6EhlhSR6+9irMCuT/09zD6qkarHUSn529sK/yL4S27mg==}
    engines: {node: '>= 0.4'}

  get-tsconfig@4.8.1:
    resolution: {integrity: sha512-k9PN+cFBmaLWtVz29SkUoqU5O0slLuHJXt/2P+tMVFT+phsSGXGkp9t3rQIqdz0e+06EHNGs3oM6ZX1s2zHxRg==}

  get-uri@6.0.3:
    resolution: {integrity: sha512-BzUrJBS9EcUb4cFol8r4W3v1cPsSyajLSthNkz5BxbpDcHN5tIrM10E2eNvfnvBn3DaT3DUgx0OpsBKkaOpanw==}
    engines: {node: '>= 14'}

  github-from-package@0.0.0:
    resolution: {integrity: sha512-SyHy3T1v2NUXn29OsWdxmK6RwHD+vkj3v8en8AOBZ1wBQ/hCAQ5bAQTD02kW4W9tUp/3Qh6J8r9EvntiyCmOOw==}

  glob-parent@5.1.2:
    resolution: {integrity: sha512-AOIgSQCepiJYwP3ARnGx+5VnTu2HBYdzbGP45eLw1vr3zB3vZLeyed1sC9hnbcOc9/SrMyM5RPQrkGz4aS9Zow==}
    engines: {node: '>= 6'}

  glob-parent@6.0.2:
    resolution: {integrity: sha512-XxwI8EOhVQgWp6iDL+3b0r86f4d6AX6zSU55HfB4ydCEuXLXc5FcYeOu+nnGftS4TEju/11rt4KJPTMgbfmv4A==}
    engines: {node: '>=10.13.0'}

  glob-to-regexp@0.4.1:
    resolution: {integrity: sha512-lkX1HJXwyMcprw/5YUZc2s7DrpAiHB21/V+E1rHUrVNokkvB6bqMzT0VfV6/86ZNabt1k14YOIaT7nDvOX3Iiw==}

  glob@10.3.10:
    resolution: {integrity: sha512-fa46+tv1Ak0UPK1TOy/pZrIybNNt4HCv7SDzwyfiOZkvZLEbjsZkJBPtDHVshZjbecAoAGSC20MjLDG/qr679g==}
    engines: {node: '>=16 || 14 >=14.17'}
    hasBin: true

  glob@10.4.5:
    resolution: {integrity: sha512-7Bv8RF0k6xjo7d4A/PxYLbUCfb6c+Vpd2/mB2yRDlew7Jb5hEXiCD9ibfO7wpk8i4sevK6DFny9h7EYbM3/sHg==}
    hasBin: true

  glob@11.0.0:
    resolution: {integrity: sha512-9UiX/Bl6J2yaBbxKoEBRm4Cipxgok8kQYcOPEhScPwebu2I0HoQOuYdIO6S3hLuWoZgpDpwQZMzTFxgpkyT76g==}
    engines: {node: 20 || >=22}
    hasBin: true

  glob@7.2.3:
    resolution: {integrity: sha512-nFR0zLpU2YCaRxwoCJvL6UvCH2JFyFVIvwTLsIf21AuHlMskA1hhTdk+LlYJtOlYt9v6dvszD2BGRqBL+iQK9Q==}
    deprecated: Glob versions prior to v9 are no longer supported

  global-dirs@3.0.1:
    resolution: {integrity: sha512-NBcGGFbBA9s1VzD41QXDG+3++t9Mn5t1FpLdhESY6oKY4gYTFpX4wO3sqGUa0Srjtbfj3szX0RnemmrVRUdULA==}
    engines: {node: '>=10'}

  global@4.4.0:
    resolution: {integrity: sha512-wv/LAoHdRE3BeTGz53FAamhGlPLhlssK45usmGFThIi4XqnBmjKQ16u+RNbP7WvigRZDxUsM0J3gcQ5yicaL0w==}

  globals@11.12.0:
    resolution: {integrity: sha512-WOBp/EEGUiIsJSp7wcv/y6MO+lV9UoncWqxuFfm8eBwzWNgyfBd6Gz+IeKQ9jCmyhoH99g15M3T+QaVHFjizVA==}
    engines: {node: '>=4'}

  globals@14.0.0:
    resolution: {integrity: sha512-oahGvuMGQlPw/ivIYBjVSrWAfWLBeku5tpPE2fOPLi+WHffIWbuh2tCjhyQhTBPMf5E9jDEH4FOmTYgYwbKwtQ==}
    engines: {node: '>=18'}

  globalthis@1.0.4:
    resolution: {integrity: sha512-DpLKbNU4WylpxJykQujfCcwYWiV/Jhm50Goo0wrVILAv5jOr9d+H+UR3PhSCD2rCCEIg0uc+G+muBTwD54JhDQ==}
    engines: {node: '>= 0.4'}

  globby@10.0.2:
    resolution: {integrity: sha512-7dUi7RvCoT/xast/o/dLN53oqND4yk0nsHkhRgn9w65C4PofCLOoJ39iSOg+qVDdWQPIEj+eszMHQ+aLVwwQSg==}
    engines: {node: '>=8'}

  globrex@0.1.2:
    resolution: {integrity: sha512-uHJgbwAMwNFf5mLst7IWLNg14x1CkeqglJb/K3doi4dw6q2IvAAmM/Y81kevy83wP+Sst+nutFTYOGg3d1lsxg==}

  gopd@1.0.1:
    resolution: {integrity: sha512-d65bNlIadxvpb/A2abVdlqKqV563juRnZ1Wtk6s1sIR8uNsXR70xqIzVqxVf1eTqDunwT2MkczEeaezCKTZhwA==}

  graceful-fs@4.2.10:
    resolution: {integrity: sha512-9ByhssR2fPVsNZj478qUUbKfmL0+t5BDVyjShtyZZLiK7ZDAArFFfopyOTj0M05wE2tJPisA4iTnnXl2YoPvOA==}

  graceful-fs@4.2.11:
    resolution: {integrity: sha512-RbJ5/jmFcNNCcDV5o9eTnBLJ/HszWV0P73bc+Ff4nS/rJj+YaS6IGyiOL0VoBYX+l1Wrl3k63h/KrH+nhJ0XvQ==}

  gradient-string@2.0.2:
    resolution: {integrity: sha512-rEDCuqUQ4tbD78TpzsMtt5OIf0cBCSDWSJtUDaF6JsAh+k0v9r++NzxNEG87oDZx9ZwGhD8DaezR2L/yrw0Jdw==}
    engines: {node: '>=10'}

  graphemer@1.4.0:
    resolution: {integrity: sha512-EtKwoO6kxCL9WO5xipiHTZlSzBm7WLT627TqC/uVRd0HKmq8NXyebnNYxDoBi7wt8eTWrUrKXCOVaFq9x1kgag==}

  handlebars@4.7.8:
    resolution: {integrity: sha512-vafaFqs8MZkRrSX7sFVUdo3ap/eNiLnb4IakshzvP56X5Nr1iGKAIqdX6tMlm6HcNRIkr6AxO5jFEoJzzpT8aQ==}
    engines: {node: '>=0.4.7'}
    hasBin: true

  has-bigints@1.0.2:
    resolution: {integrity: sha512-tSvCKtBr9lkF0Ex0aQiP9N+OpV4zi2r/Nee5VkRDbaqv35RLYMzbwQfFSZZH0kR+Rd6302UJZ2p/bJCEoR3VoQ==}

  has-flag@3.0.0:
    resolution: {integrity: sha512-sKJf1+ceQBr4SMkvQnBDNDtf4TXpVhVGateu0t918bl30FnbE2m4vNLX+VWe/dpjlb+HugGYzW7uQXH98HPEYw==}
    engines: {node: '>=4'}

  has-flag@4.0.0:
    resolution: {integrity: sha512-EykJT/Q1KjTWctppgIAgfSO0tKVuZUjhgMr17kqTumMl6Afv3EISleU7qZUzoXDFTAHTDC4NOoG/ZxU3EvlMPQ==}
    engines: {node: '>=8'}

  has-property-descriptors@1.0.2:
    resolution: {integrity: sha512-55JNKuIW+vq4Ke1BjOTjM2YctQIvCT7GFzHwmfZPGo5wnrgkid0YQtnAleFSqumZm4az3n2BS+erby5ipJdgrg==}

  has-proto@1.0.3:
    resolution: {integrity: sha512-SJ1amZAJUiZS+PhsVLf5tGydlaVB8EdFpaSO4gmiUKUOxk8qzn5AIy4ZeJUmh22znIdk/uMAUT2pl3FxzVUH+Q==}
    engines: {node: '>= 0.4'}

  has-symbols@1.0.3:
    resolution: {integrity: sha512-l3LCuF6MgDNwTDKkdYGEihYjt5pRPbEg46rtlmnSPlUbgmB8LOIrKJbYYFBSbnPaJexMKtiPO8hmeRjRz2Td+A==}
    engines: {node: '>= 0.4'}

  has-tostringtag@1.0.2:
    resolution: {integrity: sha512-NqADB8VjPFLM2V0VvHUewwwsw0ZWBaIdgo+ieHtK3hasLz4qeCRjYcqfB6AQrBggRKppKF8L52/VqdVsO47Dlw==}
    engines: {node: '>= 0.4'}

  has-unicode@2.0.1:
    resolution: {integrity: sha512-8Rf9Y83NBReMnx0gFzA8JImQACstCYWUplepDa9xprwwtmgEZUF0h/i5xSA625zB/I37EtrswSST6OXxwaaIJQ==}

  has-yarn@2.1.0:
    resolution: {integrity: sha512-UqBRqi4ju7T+TqGNdqAO0PaSVGsDGJUBQvk9eUWNGRY1CFGDzYhLWoM7JQEemnlvVcv/YEmc2wNW8BC24EnUsw==}
    engines: {node: '>=8'}

  hasown@2.0.2:
    resolution: {integrity: sha512-0hJU9SCPvmMzIBdZFqNPXWa6dqh7WdH0cII9y+CyS8rG3nL48Bclra9HmKhVVUHyPWNH5Y7xDwAB7bfgSjkUMQ==}
    engines: {node: '>= 0.4'}

  hast-util-parse-selector@2.2.5:
    resolution: {integrity: sha512-7j6mrk/qqkSehsM92wQjdIgWM2/BW61u/53G6xmC8i1OmEdKLHbk419QKQUjz6LglWsfqoiHmyMRkP1BGjecNQ==}

  hastscript@6.0.0:
    resolution: {integrity: sha512-nDM6bvd7lIqDUiYEiu5Sl/+6ReP0BMk/2f4U/Rooccxkj0P5nm+acM5PrGJ/t5I8qPGiqZSE6hVAwZEdZIvP4w==}

  header-case@1.0.1:
    resolution: {integrity: sha512-i0q9mkOeSuhXw6bGgiQCCBgY/jlZuV/7dZXyZ9c6LcBrqwvT8eT719E9uxE5LiZftdl+z81Ugbg/VvXV4OJOeQ==}

  hermes-estree@0.21.1:
    resolution: {integrity: sha512-ayfESdfG0wZM32uGw0CMfcW6pW6RM8htLXZI56A4rr7hIOjmKw+wd3+71wUc1uQfn90ZyY1NMCbQeMnunrIidg==}

  hermes-parser@0.21.1:
    resolution: {integrity: sha512-ANsRSBqQHzca7AXbsuwKApSQhAdljPip63MgqLebSVzNUI+A3NDzfiH9Ny4df4fA7Ndso3kPR1V/x1YEc7BYxA==}

  highlight.js@10.7.3:
    resolution: {integrity: sha512-tzcUFauisWKNHaRkN4Wjl/ZA07gENAjFl3J/c480dprkGTg5EQstgaNFqBfUqCq54kZRIEcreTsAgF/m2quD7A==}

  hono@4.6.1:
    resolution: {integrity: sha512-6NGwvttY1+HAFii08VYiEKI6ETPAFbpLntpm2M/MogEsAFWdZV74UNT+2M4bmqX90cIQhjlpBSP+tO+CfB0uww==}
    engines: {node: '>=16.0.0'}

  html-encoding-sniffer@4.0.0:
    resolution: {integrity: sha512-Y22oTqIU4uuPgEemfz7NDJz6OeKf12Lsu+QC+s3BVpda64lTiMYCyGwg5ki4vFxkMwQdeZDl2adZoqUgdFuTgQ==}
    engines: {node: '>=18'}

  html-entities@2.5.2:
    resolution: {integrity: sha512-K//PSRMQk4FZ78Kyau+mZurHn3FH0Vwr+H36eE0rPbeYkRRi9YxceYPhuN60UwWorxyKHhqoAJl2OFKa4BVtaA==}

  html-escaper@2.0.2:
    resolution: {integrity: sha512-H2iMtd0I4Mt5eYiapRdIDjp+XzelXQ0tFE4JS7YFwFevXXMmOp9myNrUvCg0D6ws8iqkRPBfKHgbwig1SmlLfg==}

  http-errors@2.0.0:
    resolution: {integrity: sha512-FtwrG/euBzaEjYeRqOgly7G0qviiXoJWnvEH2Z1plBdXgbyjv34pHTSb9zoeHMyDy33+DWy5Wt9Wo+TURtOYSQ==}
    engines: {node: '>= 0.8'}

  http-proxy-agent@7.0.2:
    resolution: {integrity: sha512-T1gkAiYYDWYx3V5Bmyu7HcfcvL7mUrTWiM6yOfa3PIphViJ/gFPbvidQ+veqSOHci/PxBcDabeUNCzpOODJZig==}
    engines: {node: '>= 14'}

  https-proxy-agent@5.0.1:
    resolution: {integrity: sha512-dFcAjpTQFgoLMzC2VwU+C/CbS7uRL0lWmxDITmqm7C+7F0Odmj6s9l6alZc6AELXhrnggM2CeWSXHGOdX2YtwA==}
    engines: {node: '>= 6'}

  https-proxy-agent@7.0.5:
    resolution: {integrity: sha512-1e4Wqeblerz+tMKPIq2EMGiiWW1dIjZOksyHWSUm1rmuvw/how9hBHZ38lAGj5ID4Ik6EdkOw7NmWPy6LAwalw==}
    engines: {node: '>= 14'}

  human-signals@2.1.0:
    resolution: {integrity: sha512-B4FFZ6q/T2jhhksgkbEW3HBvWIfDW85snkQgawt07S7J5QXTk6BkNV+0yAeZrM5QpMAdYlocGoljn0sJ/WQkFw==}
    engines: {node: '>=10.17.0'}

  iconv-lite@0.4.24:
    resolution: {integrity: sha512-v3MXnZAcvnywkTUEZomIActle7RXXeedOR31wwl7VlyoXO4Qi9arvSenNQWne1TcRwhCL1HwLI21bEqdpj8/rA==}
    engines: {node: '>=0.10.0'}

  iconv-lite@0.6.3:
    resolution: {integrity: sha512-4fCk79wshMdzMp2rH06qWrJE4iolqLhCUH+OiuIgU++RB0+94NlDL81atO7GX55uUKueo0txHNtvEyI6D7WdMw==}
    engines: {node: '>=0.10.0'}

  ieee754@1.2.1:
    resolution: {integrity: sha512-dcyqhDvX1C46lXZcVqCpK+FtMRQVdIMN6/Df5js2zouUsqG7I6sFxitIC+7KYK29KdXOLHdu9zL4sFnoVQnqaA==}

  ignore@5.3.2:
    resolution: {integrity: sha512-hsBTNUqQTDwkWtcdYI2i06Y/nUBEsNEDJKjWdigLvegy8kDuJAS8uRlpkkcQpyEXL0Z/pjDy5HBmMjRCJ2gq+g==}
    engines: {node: '>= 4'}

  immutable@3.8.2:
    resolution: {integrity: sha512-15gZoQ38eYjEjxkorfbcgBKBL6R7T459OuK+CpcWt7O3KF4uPCx2tD0uFETlUDIyo+1789crbMhTvQBSR5yBMg==}
    engines: {node: '>=0.10.0'}

  immutable@4.3.7:
    resolution: {integrity: sha512-1hqclzwYwjRDFLjcFxOM5AYkkG0rpFPpr1RLPMEuGczoS7YA8gLhy8SWXYRAA/XwfEHpfo3cw5JGioS32fnMRw==}

  import-fresh@3.3.0:
    resolution: {integrity: sha512-veYYhQa+D1QBKznvhUHxb8faxlrwUnxseDAbAp457E0wLNio2bOSKnjYDhMj+YiAq61xrMGhQk9iXVk5FzgQMw==}
    engines: {node: '>=6'}

  import-lazy@2.1.0:
    resolution: {integrity: sha512-m7ZEHgtw69qOGw+jwxXkHlrlIPdTGkyh66zXZ1ajZbxkDBNjSY/LGbmjc7h0s2ELsUDTAhFr55TrPSSqJGPG0A==}
    engines: {node: '>=4'}

  imurmurhash@0.1.4:
    resolution: {integrity: sha512-JmXMZ6wuvDmLiHEml9ykzqO6lwFbof0GG4IkcGaENdCRDDmMVnny7s5HsIgHCbaq0w2MyPhDqkhTUgS2LU2PHA==}
    engines: {node: '>=0.8.19'}

  indent-string@4.0.0:
    resolution: {integrity: sha512-EdDDZu4A2OyIK7Lr/2zG+w5jmbuk1DVBnEwREQvBzspBJkCEbRa8GxU1lghYcaGJCnRWibjDXlq779X1/y5xwg==}
    engines: {node: '>=8'}

  inflation@2.1.0:
    resolution: {integrity: sha512-t54PPJHG1Pp7VQvxyVCJ9mBbjG3Hqryges9bXoOO6GExCPa+//i/d5GSuFtpx3ALLd7lgIAur6zrIlBQyJuMlQ==}
    engines: {node: '>= 0.8.0'}

  inflight@1.0.6:
    resolution: {integrity: sha512-k92I/b08q4wvFscXCLvqfsHCrjrF7yiXsQuIVvVE7N82W3+aqpzuUdBbfhWcy/FZR3/4IgflMgKLOsvPDrGCJA==}
    deprecated: This module is not supported, and leaks memory. Do not use it. Check out lru-cache if you want a good and tested way to coalesce async requests by a key value, which is much more comprehensive and powerful.

  inherits@2.0.4:
    resolution: {integrity: sha512-k/vGaX4/Yla3WzyMCvTQOXYeIHvqOKtnqBduzTHpzpQZzAskKMhZ2K+EnBiSM9zGSoIFeMpXKxa4dYeZIQqewQ==}

  ini@1.3.8:
    resolution: {integrity: sha512-JV/yugV2uzW5iMRSiZAyDtQd+nxtUnjeLt0acNdw98kKLrvuRVyB80tsREOE7yvGVgalhZ6RNXCmEHkUKBKxew==}

  ini@2.0.0:
    resolution: {integrity: sha512-7PnF4oN3CvZF23ADhA5wRaYEQpJ8qygSkbtTXWBeXWXmEVRXK+1ITciHWwHhsjv1TmW0MgacIv6hEi5pX5NQdA==}
    engines: {node: '>=10'}

  inquirer@7.3.3:
    resolution: {integrity: sha512-JG3eIAj5V9CwcGvuOmoo6LB9kbAYT8HXffUl6memuszlwDC/qvFAJw49XJ5NROSFNPxp3iQg1GqkFhaY/CR0IA==}
    engines: {node: '>=8.0.0'}

  inquirer@8.2.6:
    resolution: {integrity: sha512-M1WuAmb7pn9zdFRtQYk26ZBoY043Sse0wVDdk4Bppr+JOXyQYybdtvK+l9wUibhtjdjvtoiNy8tk+EgsYIUqKg==}
    engines: {node: '>=12.0.0'}

  internal-slot@1.0.7:
    resolution: {integrity: sha512-NGnrKwXzSms2qUUih/ILZ5JBqNTSa1+ZmP6flaIp6KmSElgE9qdndzS3cqjrDovwFdmwsGsLdeFgB6suw+1e9g==}
    engines: {node: '>= 0.4'}

  international-types@0.8.1:
    resolution: {integrity: sha512-tajBCAHo4I0LIFlmQ9ZWfjMWVyRffzuvfbXCd6ssFt5u1Zw15DN0UBpVTItXdNa1ls+cpQt3Yw8+TxsfGF8JcA==}

  invariant@2.2.4:
    resolution: {integrity: sha512-phJfQVBuaJM5raOpJjSfkiD6BpbCE4Ns//LaXl6wGYtUBY83nWS6Rf9tXm2e8VaK60JEjYldbPif/A2B1C2gNA==}

  ioredis@5.4.1:
    resolution: {integrity: sha512-2YZsvl7jopIa1gaePkeMtd9rAcSjOOjPtpcLlOeusyO+XH2SK5ZcT+UCrElPP+WVIInh2TzeI4XW9ENaSLVVHA==}
    engines: {node: '>=12.22.0'}

  ip-address@9.0.5:
    resolution: {integrity: sha512-zHtQzGojZXTwZTHQqra+ETKd4Sn3vgi7uBmlPoXVWZqYvuKmtI0l/VZTjqGmJY9x88GGOaZ9+G9ES8hC4T4X8g==}
    engines: {node: '>= 12'}

  is-alphabetical@1.0.4:
    resolution: {integrity: sha512-DwzsA04LQ10FHTZuL0/grVDk4rFoVH1pjAToYwBrHSxcrBIGQuXrQMtD5U1b0U2XVgKZCTLLP8u2Qxqhy3l2Vg==}

  is-alphanumerical@1.0.4:
    resolution: {integrity: sha512-UzoZUr+XfVz3t3v4KyGEniVL9BDRoQtY7tOyrRybkVNjDFWyo1yhXNGrrBTQxp3ib9BLAWs7k2YKBQsFRkZG9A==}

  is-arguments@1.1.1:
    resolution: {integrity: sha512-8Q7EARjzEnKpt/PCD7e1cgUS0a6X8u5tdSiMqXhojOdoV9TsMsiO+9VLC5vAmO8N7/GmXn7yjR8qnA6bVAEzfA==}
    engines: {node: '>= 0.4'}

  is-array-buffer@3.0.4:
    resolution: {integrity: sha512-wcjaerHw0ydZwfhiKbXJWLDY8A7yV7KhjQOpb83hGgGfId/aQa4TOvwyzn2PuswW2gPCYEL/nEAiSVpdOj1lXw==}
    engines: {node: '>= 0.4'}

  is-arrayish@0.3.2:
    resolution: {integrity: sha512-eVRqCvVlZbuw3GrM63ovNSNAeA1K16kaR/LRY/92w0zxQ5/1YzwblUX652i4Xs9RwAGjW9d9y6X88t8OaAJfWQ==}

  is-async-function@2.0.0:
    resolution: {integrity: sha512-Y1JXKrfykRJGdlDwdKlLpLyMIiWqWvuSd17TvZk68PLAOGOoF4Xyav1z0Xhoi+gCYjZVeC5SI+hYFOfvXmGRCA==}
    engines: {node: '>= 0.4'}

  is-bigint@1.0.4:
    resolution: {integrity: sha512-zB9CruMamjym81i2JZ3UMn54PKGsQzsJeo6xvN3HJJ4CAsQNB6iRutp2To77OfCNuoxspsIhzaPoO1zyCEhFOg==}

  is-boolean-object@1.1.2:
    resolution: {integrity: sha512-gDYaKHJmnj4aWxyj6YHyXVpdQawtVLHU5cb+eztPGczf6cjuTdwve5ZIEfgXqH4e57An1D1AKf8CZ3kYrQRqYA==}
    engines: {node: '>= 0.4'}

  is-callable@1.2.7:
    resolution: {integrity: sha512-1BC0BVFhS/p0qtw6enp8e+8OD0UrK0oFLztSjNzhcKA3WDuJxxAPXzPuPtKkjEY9UUoEWlX/8fgKeu2S8i9JTA==}
    engines: {node: '>= 0.4'}

  is-ci@2.0.0:
    resolution: {integrity: sha512-YfJT7rkpQB0updsdHLGWrvhBJfcfzNNawYDNIyQXJz0IViGf75O8EBPKSdvw2rF+LGCsX4FZ8tcr3b19LcZq4w==}
    hasBin: true

  is-core-module@2.15.1:
    resolution: {integrity: sha512-z0vtXSwucUJtANQWldhbtbt7BnL0vxiFjIdDLAatwhDYty2bad6s+rijD6Ri4YuYJubLzIJLUidCh09e1djEVQ==}
    engines: {node: '>= 0.4'}

  is-data-view@1.0.1:
    resolution: {integrity: sha512-AHkaJrsUVW6wq6JS8y3JnM/GJF/9cf+k20+iDzlSaJrinEo5+7vRiteOSwBhHRiAyQATN1AmY4hwzxJKPmYf+w==}
    engines: {node: '>= 0.4'}

  is-date-object@1.0.5:
    resolution: {integrity: sha512-9YQaSxsAiSwcvS33MBk3wTCVnWK+HhF8VZR2jRxehM16QcVOdHqPn4VPHmRK4lSr38n9JriurInLcP90xsYNfQ==}
    engines: {node: '>= 0.4'}

  is-decimal@1.0.4:
    resolution: {integrity: sha512-RGdriMmQQvZ2aqaQq3awNA6dCGtKpiDFcOzrTWrDAT2MiWrKQVPmxLGHl7Y2nNu6led0kEyoX0enY0qXYsv9zw==}

  is-extglob@2.1.1:
    resolution: {integrity: sha512-SbKbANkN603Vi4jEZv49LeVJMn4yGwsbzZworEoyEiutsN3nJYdbO36zfhGJ6QEDpOZIFkDtnq5JRxmvl3jsoQ==}
    engines: {node: '>=0.10.0'}

  is-finalizationregistry@1.0.2:
    resolution: {integrity: sha512-0by5vtUJs8iFQb5TYUHHPudOR+qXYIMKtiUzvLIZITZUjknFmziyBJuLhVRc+Ds0dREFlskDNJKYIdIzu/9pfw==}

  is-fullwidth-code-point@3.0.0:
    resolution: {integrity: sha512-zymm5+u+sCsSWyD9qNaejV3DFvhCKclKdizYaJUuHA83RLjb7nSuGnddCHGv0hk+KY7BMAlsWeK4Ueg6EV6XQg==}
    engines: {node: '>=8'}

  is-function@1.0.2:
    resolution: {integrity: sha512-lw7DUp0aWXYg+CBCN+JKkcE0Q2RayZnSvnZBlwgxHBQhqt5pZNVy4Ri7H9GmmXkdu7LUthszM+Tor1u/2iBcpQ==}

  is-generator-function@1.0.10:
    resolution: {integrity: sha512-jsEjy9l3yiXEQ+PsXdmBwEPcOxaXWLspKdplFUVI9vq1iZgIekeC0L167qeu86czQaxed3q/Uzuw0swL0irL8A==}
    engines: {node: '>= 0.4'}

  is-glob@4.0.3:
    resolution: {integrity: sha512-xelSayHH36ZgE7ZWhli7pW34hNbNl8Ojv5KVmkJD4hBdD3th8Tfk9vYasLM+mXWOZhFkgZfxhLSnrwRr4elSSg==}
    engines: {node: '>=0.10.0'}

  is-hexadecimal@1.0.4:
    resolution: {integrity: sha512-gyPJuv83bHMpocVYoqof5VDiZveEoGoFL8m3BXNb2VW8Xs+rz9kqO8LOQ5DH6EsuvilT1ApazU0pyl+ytbPtlw==}

  is-installed-globally@0.4.0:
    resolution: {integrity: sha512-iwGqO3J21aaSkC7jWnHP/difazwS7SFeIqxv6wEtLU8Y5KlzFTjyqcSIT0d8s4+dDhKytsk9PJZ2BkS5eZwQRQ==}
    engines: {node: '>=10'}

  is-interactive@1.0.0:
    resolution: {integrity: sha512-2HvIEKRoqS62guEC+qBjpvRubdX910WCMuJTZ+I9yvqKU2/12eSL549HMwtabb4oupdj2sMP50k+XJfB/8JE6w==}
    engines: {node: '>=8'}

  is-lower-case@1.1.3:
    resolution: {integrity: sha512-+5A1e/WJpLLXZEDlgz4G//WYSHyQBD32qa4Jd3Lw06qQlv3fJHnp3YIHjTQSGzHMgzmVKz2ZP3rBxTHkPw/lxA==}

  is-map@2.0.3:
    resolution: {integrity: sha512-1Qed0/Hr2m+YqxnM09CjA2d/i6YZNfF6R2oRAOj36eUdS6qIV/huPJNSEpKbupewFs+ZsJlxsjjPbc0/afW6Lw==}
    engines: {node: '>= 0.4'}

  is-negative-zero@2.0.3:
    resolution: {integrity: sha512-5KoIu2Ngpyek75jXodFvnafB6DJgr3u8uuK0LEZJjrU19DrMD3EVERaR8sjz8CCGgpZvxPl9SuE1GMVPFHx1mw==}
    engines: {node: '>= 0.4'}

  is-npm@5.0.0:
    resolution: {integrity: sha512-WW/rQLOazUq+ST/bCAVBp/2oMERWLsR7OrKyt052dNDk4DHcDE0/7QSXITlmi+VBcV13DfIbysG3tZJm5RfdBA==}
    engines: {node: '>=10'}

  is-number-object@1.0.7:
    resolution: {integrity: sha512-k1U0IRzLMo7ZlYIfzRu23Oh6MiIFasgpb9X76eqfFZAqwH44UI4KTBvBYIZ1dSL9ZzChTB9ShHfLkR4pdW5krQ==}
    engines: {node: '>= 0.4'}

  is-number@7.0.0:
    resolution: {integrity: sha512-41Cifkg6e8TylSpdtTpeLVMqvSBEVzTttHvERD741+pnZ8ANv0004MRL43QKPDlK9cGvNp6NZWZUBlbGXYxxng==}
    engines: {node: '>=0.12.0'}

  is-obj@2.0.0:
    resolution: {integrity: sha512-drqDG3cbczxxEJRoOXcOjtdp1J/lyp1mNn0xaznRs8+muBhgQcrnbspox5X5fOw0HnMnbfDzvnEMEtqDEJEo8w==}
    engines: {node: '>=8'}

  is-path-cwd@2.2.0:
    resolution: {integrity: sha512-w942bTcih8fdJPJmQHFzkS76NEP8Kzzvmw92cXsazb8intwLqPibPPdXf4ANdKV3rYMuuQYGIWtvz9JilB3NFQ==}
    engines: {node: '>=6'}

  is-path-inside@3.0.3:
    resolution: {integrity: sha512-Fd4gABb+ycGAmKou8eMftCupSir5lRxqf4aD/vd0cD2qc4HL07OjCeuHMr8Ro4CoMaeCKDB0/ECBOVWjTwUvPQ==}
    engines: {node: '>=8'}

  is-potential-custom-element-name@1.0.1:
    resolution: {integrity: sha512-bCYeRA2rVibKZd+s2625gGnGF/t7DSqDs4dP7CrLA1m7jKWz6pps0LpYLJN8Q64HtmPKJ1hrN3nzPNKFEKOUiQ==}

  is-property@1.0.2:
    resolution: {integrity: sha512-Ks/IoX00TtClbGQr4TWXemAnktAQvYB7HzcCxDGqEZU6oCmb2INHuOoKxbtR+HFkmYWBKv/dOZtGRiAjDhj92g==}

  is-regex@1.1.4:
    resolution: {integrity: sha512-kvRdxDsxZjhzUX07ZnLydzS1TU/TJlTUHHY4YLL87e37oUA49DfkLqgy+VjFocowy29cKvcSiu+kIv728jTTVg==}
    engines: {node: '>= 0.4'}

  is-set@2.0.3:
    resolution: {integrity: sha512-iPAjerrse27/ygGLxw+EBR9agv9Y6uLeYVJMu+QNCoouJ1/1ri0mGrcWpfCqFZuzzx3WjtwxG098X+n4OuRkPg==}
    engines: {node: '>= 0.4'}

  is-shared-array-buffer@1.0.3:
    resolution: {integrity: sha512-nA2hv5XIhLR3uVzDDfCIknerhx8XUKnstuOERPNNIinXG7v9u+ohXF67vxm4TPTEPU6lm61ZkwP3c9PCB97rhg==}
    engines: {node: '>= 0.4'}

  is-stream@2.0.1:
    resolution: {integrity: sha512-hFoiJiTl63nn+kstHGBtewWSKnQLpyb155KHheA1l39uvtO9nWIop1p3udqPcUd/xbF1VLMO4n7OI6p7RbngDg==}
    engines: {node: '>=8'}

  is-string@1.0.7:
    resolution: {integrity: sha512-tE2UXzivje6ofPW7l23cjDOMa09gb7xlAqG6jG5ej6uPV32TlWP3NKPigtaGeHNu9fohccRYvIiZMfOOnOYUtg==}
    engines: {node: '>= 0.4'}

  is-symbol@1.0.4:
    resolution: {integrity: sha512-C/CPBqKWnvdcxqIARxyOh4v1UUEOCHpgDa0WYgpKDFMszcrPcffg5uhwSgPCLD2WWxmq6isisz87tzT01tuGhg==}
    engines: {node: '>= 0.4'}

  is-typed-array@1.1.13:
    resolution: {integrity: sha512-uZ25/bUAlUY5fR4OKT4rZQEBrzQWYV9ZJYGGsUmEJ6thodVJ1HX64ePQ6Z0qPWP+m+Uq6e9UugrE38jeYsDSMw==}
    engines: {node: '>= 0.4'}

  is-typedarray@1.0.0:
    resolution: {integrity: sha512-cyA56iCMHAh5CdzjJIa4aohJyeO1YbwLi3Jc35MmRU6poroFjIGZzUzupGiRPOjgHg9TLu43xbpwXk523fMxKA==}

  is-unicode-supported@0.1.0:
    resolution: {integrity: sha512-knxG2q4UC3u8stRGyAVJCOdxFmv5DZiRcdlIaAQXAbSfJya+OhopNotLQrstBhququ4ZpuKbDc/8S6mgXgPFPw==}
    engines: {node: '>=10'}

  is-upper-case@1.1.2:
    resolution: {integrity: sha512-GQYSJMgfeAmVwh9ixyk888l7OIhNAGKtY6QA+IrWlu9MDTCaXmeozOZ2S9Knj7bQwBO/H6J2kb+pbyTUiMNbsw==}

  is-weakmap@2.0.2:
    resolution: {integrity: sha512-K5pXYOm9wqY1RgjpL3YTkF39tni1XajUIkawTLUo9EZEVUFga5gSQJF8nNS7ZwJQ02y+1YCNYcMh+HIf1ZqE+w==}
    engines: {node: '>= 0.4'}

  is-weakref@1.0.2:
    resolution: {integrity: sha512-qctsuLZmIQ0+vSSMfoVvyFe2+GSEvnmZ2ezTup1SBse9+twCCeial6EEi3Nc2KFcf6+qz2FBPnjXsk8xhKSaPQ==}

  is-weakset@2.0.3:
    resolution: {integrity: sha512-LvIm3/KWzS9oRFHugab7d+M/GcBXuXX5xZkzPmN+NxihdQlZUQ4dWuSV1xR/sq6upL1TJEDrfBgRepHFdBtSNQ==}
    engines: {node: '>= 0.4'}

  is-what@4.1.16:
    resolution: {integrity: sha512-ZhMwEosbFJkA0YhFnNDgTM4ZxDRsS6HqTo7qsZM08fehyRYIYa0yHu5R6mgo1n/8MgaPBXiPimPD77baVFYg+A==}
    engines: {node: '>=12.13'}

  is-yarn-global@0.3.0:
    resolution: {integrity: sha512-VjSeb/lHmkoyd8ryPVIKvOCn4D1koMqY+vqyjjUfc3xyKtP4dYOxM44sZrnqQSzSds3xyOrUTLTC9LVCVgLngw==}

  isarray@1.0.0:
    resolution: {integrity: sha512-VLghIWNM6ELQzo7zwmcg0NmTVyWKYjvIeM83yjp0wRDTmUnrM678fQbcKBo6n2CJEF0szoG//ytg+TKla89ALQ==}

  isarray@2.0.5:
    resolution: {integrity: sha512-xHjhDr3cNBK0BzdUJSPXZntQUx/mwMS5Rw4A7lPJ90XGAO6ISP/ePDNuo0vhqOZU+UD5JoodwCAAoZQd3FeAKw==}

  isbinaryfile@4.0.10:
    resolution: {integrity: sha512-iHrqe5shvBUcFbmZq9zOQHBoeOhZJu6RQGrDpBgenUm/Am+F3JM2MgQj+rK3Z601fzrL5gLZWtAPH2OBaSVcyw==}
    engines: {node: '>= 8.0.0'}

  isexe@2.0.0:
    resolution: {integrity: sha512-RHxMLp9lnKHGHRng9QFhRCMbYAcVpn69smSGcq3f36xjgVVWThj4qqLbTLlq7Ssj8B+fIQ1EuCEGI2lKsyQeIw==}

  isomorphic-fetch@3.0.0:
    resolution: {integrity: sha512-qvUtwJ3j6qwsF3jLxkZ72qCgjMysPzDfeV240JHiGZsANBYd+EEuu35v7dfrJ9Up0Ak07D7GGSkGhCHTqg/5wA==}

  istanbul-lib-coverage@3.2.2:
    resolution: {integrity: sha512-O8dpsF+r0WV/8MNRKfnmrtCWhuKjxrq2w+jpzBL5UZKTi2LeVWnWOmWRxFlesJONmc+wLAGvKQZEOanko0LFTg==}
    engines: {node: '>=8'}

  istanbul-lib-report@3.0.1:
    resolution: {integrity: sha512-GCfE1mtsHGOELCU8e/Z7YWzpmybrx/+dSTfLrvY8qRmaY6zXTKWn6WQIjaAFw069icm6GVMNkgu0NzI4iPZUNw==}
    engines: {node: '>=10'}

  istanbul-lib-source-maps@5.0.6:
    resolution: {integrity: sha512-yg2d+Em4KizZC5niWhQaIomgf5WlL4vOOjZ5xGCmF8SnPE/mDWWXgvRExdcpCgh9lLRRa1/fSYp2ymmbJ1pI+A==}
    engines: {node: '>=10'}

  istanbul-reports@3.1.7:
    resolution: {integrity: sha512-BewmUXImeuRk2YY0PVbxgKAysvhRPUQE0h5QRM++nVWyubKGV0l8qQ5op8+B2DOmwSe63Jivj0BjkPQVf8fP5g==}
    engines: {node: '>=8'}

  iterator.prototype@1.1.2:
    resolution: {integrity: sha512-DR33HMMr8EzwuRL8Y9D3u2BMj8+RqSE850jfGu59kS7tbmPLzGkZmVSfyCFSDxuZiEY6Rzt3T2NA/qU+NwVj1w==}

  jackspeak@2.3.6:
    resolution: {integrity: sha512-N3yCS/NegsOBokc8GAdM8UcmfsKiSS8cipheD/nivzr700H+nsMOxJjQnvwOcRYVuFkdH0wGUvW2WbXGmrZGbQ==}
    engines: {node: '>=14'}

  jackspeak@3.4.3:
    resolution: {integrity: sha512-OGlZQpz2yfahA/Rd1Y8Cd9SIEsqvXkLVoSw/cgwhnhFMDbsQFeZYoJJ7bIZBS9BcamUW96asq/npPWugM+RQBw==}

  jackspeak@4.0.1:
    resolution: {integrity: sha512-cub8rahkh0Q/bw1+GxP7aeSe29hHHn2V4m29nnDlvCdlgU+3UGxkZp7Z53jLUdpX3jdTO0nJZUDl3xvbWc2Xog==}
    engines: {node: 20 || >=22}

  jest-worker@27.5.1:
    resolution: {integrity: sha512-7vuh85V5cdDofPyxn58nrPjBktZo0u9x1g8WtjQol+jZDaE+fhN+cIvTj11GndBnMnyfrUOG1sZQxCdjKh+DKg==}
    engines: {node: '>= 10.13.0'}

  jose@5.9.3:
    resolution: {integrity: sha512-egLIoYSpcd+QUF+UHgobt5YzI2Pkw/H39ou9suW687MY6PmCwPmkNV/4TNjn1p2tX5xO3j0d0sq5hiYE24bSlg==}

  jotai@2.10.0:
    resolution: {integrity: sha512-8W4u0aRlOIwGlLQ0sqfl/c6+eExl5D8lZgAUolirZLktyaj4WnxO/8a0HEPmtriQAB6X5LMhXzZVmw02X0P0qQ==}
    engines: {node: '>=12.20.0'}
    peerDependencies:
      '@types/react': '>=17.0.0'
      react: '>=17.0.0'
    peerDependenciesMeta:
      '@types/react':
        optional: true
      react:
        optional: true

  js-file-download@0.4.12:
    resolution: {integrity: sha512-rML+NkoD08p5Dllpjo0ffy4jRHeY6Zsapvr/W86N7E0yuzAO6qa5X9+xog6zQNlH102J7IXljNY2FtS6Lj3ucg==}

  js-tokens@4.0.0:
    resolution: {integrity: sha512-RdJUflcE3cUzKiMqQgsCu06FPu9UdIJO0beYbPhHN4k6apgJtifcoCtT9bcxOpYBtpD2kCM6Sbzg4CausW/PKQ==}

  js-yaml@4.1.0:
    resolution: {integrity: sha512-wpxZs9NoxZaJESJGIZTyDEaYpl0FKSA+FB9aJiyemKhMwkxQg63h4T1KJgUGHpTqPDNRcmmYLugrRjJlBtWvRA==}
    hasBin: true

  jsbn@1.1.0:
    resolution: {integrity: sha512-4bYVV3aAMtDTTu4+xsDYa6sy9GyJ69/amsu9sYF2zqjiEoZA5xJi3BrfX3uY+/IekIu7MwdObdbDWpoZdBv3/A==}

  jsdom@25.0.1:
    resolution: {integrity: sha512-8i7LzZj7BF8uplX+ZyOlIz86V6TAsSs+np6m1kpW9u0JWi4z/1t+FzcK1aek+ybTnAC4KhBL4uXCNT0wcUIeCw==}
    engines: {node: '>=18'}
    peerDependencies:
      canvas: ^2.11.2
    peerDependenciesMeta:
      canvas:
        optional: true

  jsesc@2.5.2:
    resolution: {integrity: sha512-OYu7XEzjkCQ3C5Ps3QIZsQfNpqoJyZZA99wd9aWd05NCtC5pWOkShK2mkL6HXQR6/Cy2lbNdPlZBpuQHXE63gA==}
    engines: {node: '>=4'}
    hasBin: true

  json-buffer@3.0.1:
    resolution: {integrity: sha512-4bV5BfR2mqfQTJm+V5tPPdf+ZpuhiIvTuAB5g8kcrXOZpTT/QwwVRWBywX1ozr6lEuPdbHxwaJlm9G6mI2sfSQ==}

  json-parse-even-better-errors@2.3.1:
    resolution: {integrity: sha512-xyFwyhro/JEof6Ghe2iz2NcXoj2sloNsWr/XsERDK/oiPCfaNhl5ONfp+jQdAZRQQ0IJWNzH9zIZF7li91kh2w==}

  json-schema-traverse@0.4.1:
    resolution: {integrity: sha512-xbbCH5dCYU5T8LcEhhuh7HJ88HXuW3qsI3Y0zOZFKfZEHcpWiHU/Jxzk629Brsab/mMiHQti9wMP+845RPe3Vg==}

  json-stable-stringify-without-jsonify@1.0.1:
    resolution: {integrity: sha512-Bdboy+l7tA3OGW6FjyFHWkP5LuByj1Tk33Ljyq0axyzdk9//JSi2u3fP1QSmd1KNwq6VOKYGlAu87CisVir6Pw==}

  json5@1.0.2:
    resolution: {integrity: sha512-g1MWMLBiz8FKi1e4w0UyVL3w+iJceWAFBAaBnnGKOpNa5f8TLktkbre1+s6oICydWAm+HRUGTmI+//xv2hvXYA==}
    hasBin: true

  json5@2.2.3:
    resolution: {integrity: sha512-XmOWe7eyHYH14cLdVPoyg+GOH3rYX++KpzrylJwSW98t3Nk+U8XOl8FWKOgwtzdb8lXGf6zYwDUzeHMWfxasyg==}
    engines: {node: '>=6'}
    hasBin: true

  jsonfile@6.1.0:
    resolution: {integrity: sha512-5dgndWOriYSm5cnYaJNhalLNDKOqFwyDB/rr1E9ZsGciGvKPs8R2xYGCacuf3z6K1YKDz182fd+fY3cn3pMqXQ==}

  jsx-ast-utils@3.3.5:
    resolution: {integrity: sha512-ZZow9HBI5O6EPgSJLUb8n2NKgmVWTwCvHGwFuJlMjvLFqlGG6pjirPhtdsseaLZjSibD8eegzmYpUZwoIlj2cQ==}
    engines: {node: '>=4.0'}

  keygrip@1.1.0:
    resolution: {integrity: sha512-iYSchDJ+liQ8iwbSI2QqsQOvqv58eJCEanyJPJi+Khyu8smkcKSFUCbPwzFcL7YVtZ6eONjqRX/38caJ7QjRAQ==}
    engines: {node: '>= 0.6'}

  keyv@4.5.4:
    resolution: {integrity: sha512-oxVHkHR/EJf2CNXnWxRLW6mg7JyCCUcG0DtEGmL2ctUo1PNTin1PUil+r/+4r5MpVgC/fn1kjsx7mjSujKqIpw==}

  klona@2.0.6:
    resolution: {integrity: sha512-dhG34DXATL5hSxJbIexCft8FChFXtmskoZYnoPWjXQuebWYCNkVeV3KkGegCK9CP1oswI/vQibS2GY7Em/sJJA==}
    engines: {node: '>= 8'}

  kuler@2.0.0:
    resolution: {integrity: sha512-Xq9nH7KlWZmXAtodXDDRE7vs6DU1gTU8zYDHDiWLSip45Egwq3plLHzPn27NgvzL2r1LMPC1vdqh98sQxtqj4A==}

  language-subtag-registry@0.3.23:
    resolution: {integrity: sha512-0K65Lea881pHotoGEa5gDlMxt3pctLi2RplBb7Ezh4rRdLEOtgi7n4EwK9lamnUCkKBqaeKRVebTq6BAxSkpXQ==}

  language-tags@1.0.9:
    resolution: {integrity: sha512-MbjN408fEndfiQXbFQ1vnd+1NoLDsnQW41410oQBXiyXDMYH5z505juWa4KUE1LqxRC7DgOgZDbKLxHIwm27hA==}
    engines: {node: '>=0.10'}

  lazystream@1.0.1:
    resolution: {integrity: sha512-b94GiNHQNy6JNTrt5w6zNyffMrNkXZb3KTkCZJb2V1xaEGCk093vkZ2jk3tpaeP33/OiXC+WvK9AxUebnf5nbw==}
    engines: {node: '>= 0.6.3'}

  ldapts@7.2.1:
    resolution: {integrity: sha512-2NSA9drjHdRiApF+TO18c+Hy/uyBLs96OS6Gia4+dPQWPxvqDbu3Ji2beCbNCXTvvgxDj4cLZ0WoOZLt5ojfAg==}
    engines: {node: '>=18'}

  levn@0.4.1:
    resolution: {integrity: sha512-+bT2uH4E5LGE7h/n3evcS/sQlJXCpIp6ym8OWJ5eV6+67Dsql/LaaT7qJBAt2rzfoa/5QBGBhxDix1dMt2kQKQ==}
    engines: {node: '>= 0.8.0'}

  linkify-it@5.0.0:
    resolution: {integrity: sha512-5aHCbzQRADcdP+ATqnDuhhJ/MRIqDkZX5pyjFHRRysS8vZ5AbqGEoFIb6pYHPZ+L/OC2Lc+xT8uHVVR5CAK/wQ==}

  linkifyjs@4.1.3:
    resolution: {integrity: sha512-auMesunaJ8yfkHvK4gfg1K0SaKX/6Wn9g2Aac/NwX+l5VdmFZzo/hdPGxEOETj+ryRa4/fiOPjeeKURSAJx1sg==}

  loader-runner@4.3.0:
    resolution: {integrity: sha512-3R/1M+yS3j5ou80Me59j7F9IMs4PXs3VqRrm0TU3AbKPxlmpoY1TNscJV/oGJXo8qCatFGTfDbY6W6ipGOYXfg==}
    engines: {node: '>=6.11.5'}

  loader-utils@2.0.4:
    resolution: {integrity: sha512-xXqpXoINfFhgua9xiqD8fPFHgkoq1mmmpE92WlDbm9rNRd/EbRb+Gqf908T2DMfuHjjJlksiK2RbHVOdD/MqSw==}
    engines: {node: '>=8.9.0'}

  locate-path@6.0.0:
    resolution: {integrity: sha512-iPZK6eYjbxRu3uB4/WZ3EsEIMJFMqAoopl3R+zuq0UjcAm/MO6KCweDgPfP3elTztoKP3KtnVHxTn2NHBSDVUw==}
    engines: {node: '>=10'}

  lodash.clonedeep@4.5.0:
    resolution: {integrity: sha512-H5ZhCF25riFd9uB5UCkVKo61m3S/xZk1x4wA6yp/L3RFP6Z/eHH1ymQcGLo7J3GMPfm0V/7m1tryHuGVxpqEBQ==}

  lodash.debounce@4.0.8:
    resolution: {integrity: sha512-FT1yDzDYEoYWhnSGnpE/4Kj1fLZkDFyqRb7fNt6FdYOSxlUWAtp42Eh6Wb0rGIv/m9Bgo7x4GhQbm5Ys4SG5ow==}

  lodash.defaults@4.2.0:
    resolution: {integrity: sha512-qjxPLHd3r5DnsdGacqOMU6pb/avJzdh9tFX2ymgoZE27BmjXrNy/y4LoaiTeAb+O3gL8AfpJGtqfX/ae2leYYQ==}

  lodash.get@4.4.2:
    resolution: {integrity: sha512-z+Uw/vLuy6gQe8cfaFWD7p0wVv8fJl3mbzXh33RS+0oW2wvUqiRXiQ69gLWSLpgB5/6sU+r6BlQR0MBILadqTQ==}

  lodash.isarguments@3.1.0:
    resolution: {integrity: sha512-chi4NHZlZqZD18a0imDHnZPrDeBbTtVN7GXMwuGdRH9qotxAjYs3aVLKc7zNOG9eddR5Ksd8rvFEBc9SsggPpg==}

  lodash.merge@4.6.2:
    resolution: {integrity: sha512-0KpjqXRVvrYyCsX1swR/XTK0va6VQkQM6MNo7PqW77ByjAhoARA8EfrP1N4+KlKj8YS0ZUCtRT/YUuhyYDujIQ==}

  lodash@4.17.21:
    resolution: {integrity: sha512-v2kDEe57lecTulaDIuNTPy3Ry4gLGJ6Z1O3vE1krgXZNrsQ+LFTGHVxVjcXPs17LhbZVGedAJv8XZ1tvj5FvSg==}

  log-symbols@3.0.0:
    resolution: {integrity: sha512-dSkNGuI7iG3mfvDzUuYZyvk5dD9ocYCYzNU6CYDE6+Xqd+gwme6Z00NS3dUh8mq/73HaEtT7m6W+yUPtU6BZnQ==}
    engines: {node: '>=8'}

  log-symbols@4.1.0:
    resolution: {integrity: sha512-8XPvpAA8uyhfteu8pIvQxpJZ7SYYdpUivZpGy6sFsBuKRY/7rQGavedeB8aK+Zkyq6upMFVL/9AW6vOYzfRyLg==}
    engines: {node: '>=10'}

  logform@2.6.1:
    resolution: {integrity: sha512-CdaO738xRapbKIMVn2m4F6KTj4j7ooJ8POVnebSgKo3KBz5axNXRAL7ZdRjIV6NOr2Uf4vjtRkxrFETOioCqSA==}
    engines: {node: '>= 12.0.0'}

  long@5.2.3:
    resolution: {integrity: sha512-lcHwpNoggQTObv5apGNCTdJrO69eHOZMi4BNC+rTLER8iHAqGrUVeLh/irVIM7zTw2bOXA8T6uNPeujwOLg/2Q==}

  loose-envify@1.4.0:
    resolution: {integrity: sha512-lyuxPGr/Wfhrlem2CL/UcnUc1zcqKAImBDzukY7Y5F/yQiNdko6+fRLevlw1HgMySw7f611UIY408EtxRSoK3Q==}
    hasBin: true

  loupe@3.1.1:
    resolution: {integrity: sha512-edNu/8D5MKVfGVFRhFf8aAxiTM6Wumfz5XsaatSxlD3w4R1d/WEKUTydCdPGbl9K7QG/Ca3GnDV2sIKIpXRQcw==}

  lower-case-first@1.0.2:
    resolution: {integrity: sha512-UuxaYakO7XeONbKrZf5FEgkantPf5DUqDayzP5VXZrtRPdH86s4kN47I8B3TW10S4QKiE3ziHNf3kRN//okHjA==}

  lower-case@1.1.4:
    resolution: {integrity: sha512-2Fgx1Ycm599x+WGpIYwJOvsjmXFzTSc34IwDWALRA/8AopUKAVPwfJ+h5+f85BCp0PWmmJcWzEpxOpoXycMpdA==}

  lowlight@1.20.0:
    resolution: {integrity: sha512-8Ktj+prEb1RoCPkEOrPMYUN/nCggB7qAWe3a7OpMjWQkh3l2RD5wKRQ+o8Q8YuI9RG/xs95waaI/E6ym/7NsTw==}

  lru-cache@10.4.3:
    resolution: {integrity: sha512-JNAzZcXrCt42VGLuYz0zfAzDfAvJWW6AfYlDBQyDV5DClI2m5sAmK+OIO7s59XfsRsWHp02jAJrRadPRGTt6SQ==}

  lru-cache@11.0.1:
    resolution: {integrity: sha512-CgeuL5uom6j/ZVrg7G/+1IXqRY8JXX4Hghfy5YE0EhoYQWvndP1kufu58cmZLNIDKnRhZrXfdS9urVWx98AipQ==}
    engines: {node: 20 || >=22}

  lru-cache@5.1.1:
    resolution: {integrity: sha512-KpNARQA3Iwv+jTA0utUVVbrh+Jlrr1Fv0e56GGzAFOXN7dk/FviaDW8LHmK52DlcH4WP2n6gI8vN1aesBFgo9w==}

  lru-cache@7.18.3:
    resolution: {integrity: sha512-jumlc0BIUrS3qJGgIkWZsyfAM7NCWiBcCDhnd+3NNM5KbBmLTgHVfWBcg6W+rLUsIpzpERPsvwUP7CckAQSOoA==}
    engines: {node: '>=12'}

  lru.min@1.1.0:
    resolution: {integrity: sha512-86xXMB6DiuKrTqkE/lRL0drlNh568awttBPJ7D66fzDHpy6NC5r3N+Ly/lKCS2zjmeGyvFDx670z0cD0PVBwGA==}
    engines: {bun: '>=1.0.0', deno: '>=1.30.0', node: '>=8.0.0'}

  m3u8-parser@7.2.0:
    resolution: {integrity: sha512-CRatFqpjVtMiMaKXxNvuI3I++vUumIXVVT/JpCpdU/FynV/ceVw1qpPyyBNindL+JlPMSesx+WX1QJaZEJSaMQ==}

  magic-string@0.30.11:
    resolution: {integrity: sha512-+Wri9p0QHMy+545hKww7YAu5NyzF8iomPL/RQazugQ9+Ez4Ic3mERMd8ZTX5rfK944j+560ZJi8iAwgak1Ac7A==}

  magicast@0.3.5:
    resolution: {integrity: sha512-L0WhttDl+2BOsybvEOLK7fW3UA0OQ0IQ2d6Zl2x/a6vVRs3bAY0ECOSHHeL5jD+SbOpOCUEi0y1DgHEn9Qn1AQ==}

  make-dir@3.1.0:
    resolution: {integrity: sha512-g3FeP20LNwhALb/6Cz6Dd4F2ngze0jz7tbzrD2wAV+o9FeNHe4rL+yK2md0J/fiSf1sa1ADhXqi5+oVwOM/eGw==}
    engines: {node: '>=8'}

  make-dir@4.0.0:
    resolution: {integrity: sha512-hXdUTZYIVOt1Ex//jAQi+wTZZpUpwBj/0QsOzqegb3rGMMeJiSEu5xLHnYfBrRV4RH2+OCSOO95Is/7x1WJ4bw==}
    engines: {node: '>=10'}

  make-error@1.3.6:
    resolution: {integrity: sha512-s8UhlNe7vPKomQhC1qFelMokr/Sc3AgNbso3n74mVPA5LTZwkB9NlXf4XPamLxJE8h0gh73rM94xvwRT2CVInw==}

  mantine-react-table@2.0.0-beta.7:
    resolution: {integrity: sha512-jpM3hXLL+DHURmm1AJ2uOyxu3xiZvlzS7NOtDh5qHo2AIv9zEEkXK/mrvKmRvXJ0O8pVPHLuYKAel9RBY5NfUA==}
    engines: {node: '>=16'}
    peerDependencies:
      '@mantine/core': ^7.9
      '@mantine/dates': ^7.9
      '@mantine/hooks': ^7.9
      '@tabler/icons-react': '>=2.23.0'
      clsx: '>=2'
      dayjs: '>=1.11'
      react: '>=18.0'
      react-dom: '>=18.0'

  markdown-it@14.1.0:
    resolution: {integrity: sha512-a54IwgWPaeBCAAsv13YgmALOF1elABB08FxO9i+r4VFk5Vl4pKokRPeX8u5TCgSsPi6ec1otfLjdOpVcgbpshg==}
    hasBin: true

  mdurl@2.0.0:
    resolution: {integrity: sha512-Lf+9+2r+Tdp5wXDXC4PcIBjTDtq4UKjCPMQhKIuzpJNW0b96kVqSwW0bT7FhRSfmAiFYgP+SCRvdrDozfh0U5w==}

  media-typer@0.3.0:
    resolution: {integrity: sha512-dq+qelQ9akHpcOl/gUVRTxVIOkAJ1wR3QAvb4RsVjS8oVoFjDGTc679wJYmUmknUF5HwMLOgb5O+a3KxfWapPQ==}
    engines: {node: '>= 0.6'}

  merge-descriptors@1.0.3:
    resolution: {integrity: sha512-gaNvAS7TZ897/rVaZ0nMtAyxNyi/pdbjbAwUpFQpN70GqnVfOiXpeUUMKRBmzXaSQ8DdTX4/0ms62r2K+hE6mQ==}

  merge-stream@2.0.0:
    resolution: {integrity: sha512-abv/qOcuPfk3URPfDzmZU1LKmuw8kT+0nIHvKrKgFrwifol/doWcdA4ZqsWQ8ENrFKkd67Mfpo/LovbIUsbt3w==}

  merge2@1.4.1:
    resolution: {integrity: sha512-8q7VEgMJW4J8tcfVPy8g09NcQwZdbwFEqhe/WZkoIzjn/3TGDwtOCYtXGxA3O8tPzpczCCDgv+P2P5y00ZJOOg==}
    engines: {node: '>= 8'}

  methods@1.1.2:
    resolution: {integrity: sha512-iclAHeNqNm68zFtnZ0e+1L2yUIdvzNoauKU4WBA3VvH/vPFieF7qfRlwUZU+DA9P9bPXIS90ulxoUoCH23sV2w==}
    engines: {node: '>= 0.6'}

  micromatch@4.0.8:
    resolution: {integrity: sha512-PXwfBhYu0hBCPw8Dn0E+WDYb7af3dSLVWKi3HGv84IdF4TyFoC0ysxFd0Goxw7nSv4T/PzEJQxsYsEiFCKo2BA==}
    engines: {node: '>=8.6'}

  mime-db@1.52.0:
    resolution: {integrity: sha512-sPU4uV7dYlvtWJxwwxHD0PuihVNiE7TyAbQ5SWxDCB9mUYvOgroQOwYQQOKPJ8CIbE+1ETVlOoK1UC2nU3gYvg==}
    engines: {node: '>= 0.6'}

  mime-types@2.1.35:
    resolution: {integrity: sha512-ZDY+bPm5zTTF+YpCrAU9nK0UgICYPT0QtT1NZWFv4s++TNkcgVaT0g6+4R2uI4MjQjzysHB1zxuWL50hzaeXiw==}
    engines: {node: '>= 0.6'}

  mime@1.6.0:
    resolution: {integrity: sha512-x0Vn8spI+wuJ1O6S7gnbaQg8Pxh4NNHb7KSINmEWKiPE4RKOplvijn+NkmYmmRgP68mc70j2EbeTFRsrswaQeg==}
    engines: {node: '>=4'}
    hasBin: true

  mimic-fn@2.1.0:
    resolution: {integrity: sha512-OqbOk5oEQeAZ8WXWydlu9HJjz9WVdEIvamMCcXmuqUYjTknH/sqsWvhQ3vgwKFRR1HpjvNBKQ37nbJgYzGqGcg==}
    engines: {node: '>=6'}

  mimic-response@3.1.0:
    resolution: {integrity: sha512-z0yWI+4FDrrweS8Zmt4Ej5HdJmky15+L2e6Wgn3+iK5fWzb6T3fhNFq2+MeTRb064c6Wr4N/wv0DzQTjNzHNGQ==}
    engines: {node: '>=10'}

  min-document@2.19.0:
    resolution: {integrity: sha512-9Wy1B3m3f66bPPmU5hdA4DR4PB2OfDU/+GS3yAB7IQozE3tqXaVv2zOjgla7MEGSRv95+ILmOuvhLkOK6wJtCQ==}

  minim@0.23.8:
    resolution: {integrity: sha512-bjdr2xW1dBCMsMGGsUeqM4eFI60m94+szhxWys+B1ztIt6gWSfeGBdSVCIawezeHYLYn0j6zrsXdQS/JllBzww==}
    engines: {node: '>=6'}

  minimatch@10.0.1:
    resolution: {integrity: sha512-ethXTt3SGGR+95gudmqJ1eNhRO7eGEGIgYA9vnPatK4/etz2MEVDno5GMCibdMTuBMyElzIlgxMna3K94XDIDQ==}
    engines: {node: 20 || >=22}

  minimatch@3.1.2:
    resolution: {integrity: sha512-J7p63hRiAjw1NDEww1W7i37+ByIrOWO5XQQAzZ3VOcL0PNybwpfmV/N05zFAzwQ9USyEcX6t3UO+K5aqBQOIHw==}

  minimatch@5.1.6:
    resolution: {integrity: sha512-lKwV/1brpG6mBUFHtb7NUmtABCb2WZZmm2wNiOA5hAb8VdCS4B3dtMWyvcoViccwAW/COERjXLt0zP1zXUN26g==}
    engines: {node: '>=10'}

  minimatch@7.4.6:
    resolution: {integrity: sha512-sBz8G/YjVniEz6lKPNpKxXwazJe4c19fEfV2GDMX6AjFz+MX9uDWIZW8XreVhkFW3fkIdTv/gxWr/Kks5FFAVw==}
    engines: {node: '>=10'}

  minimatch@9.0.5:
    resolution: {integrity: sha512-G6T0ZX48xgozx7587koeX9Ys2NYy6Gmv//P89sEte9V9whIapMNF4idKxnW2QtCcLiTWlb/wfCabAtAFWhhBow==}
    engines: {node: '>=16 || 14 >=14.17'}

  minimist@1.2.8:
    resolution: {integrity: sha512-2yyAR8qBkN3YuheJanUpWC5U3bb5osDywNB8RzDVlDwDHbocAJveqqj1u8+SVD7jkWT4yvsHCpWqqWqAxb0zCA==}

  minipass@3.3.6:
    resolution: {integrity: sha512-DxiNidxSEK+tHG6zOIklvNOwm3hvCrbUrdtzY74U6HKTJxvIDfOUL5W5P2Ghd3DTkhhKPYGqeNUIh5qcM4YBfw==}
    engines: {node: '>=8'}

  minipass@5.0.0:
    resolution: {integrity: sha512-3FnjYuehv9k6ovOEbyOswadCDPX1piCfhV8ncmYtHOjuPwylVWsghTLo7rabjC3Rx5xD4HDx8Wm1xnMF7S5qFQ==}
    engines: {node: '>=8'}

  minipass@7.1.2:
    resolution: {integrity: sha512-qOOzS1cBTWYF4BH8fVePDBOO9iptMnGUEZwNc/cMWnTV2nVLZ7VoNWEPHkYczZA0pdoA7dl6e7FL659nX9S2aw==}
    engines: {node: '>=16 || 14 >=14.17'}

  minizlib@2.1.2:
    resolution: {integrity: sha512-bAxsR8BVfj60DWXHE3u30oHzfl4G7khkSuPW+qvpd7jFRHm7dLxOjUk1EHACJ/hxLY8phGJ0YhYHZo7jil7Qdg==}
    engines: {node: '>= 8'}

  mitt@3.0.1:
    resolution: {integrity: sha512-vKivATfr97l2/QBCYAkXYDbrIWPM2IIKEl7YPhjCvKlG3kE2gm+uBo6nEXK3M5/Ffh/FLpKExzOQ3JJoJGFKBw==}

  mkdirp-classic@0.5.3:
    resolution: {integrity: sha512-gKLcREMhtuZRwRAfqP3RFW+TK4JqApVBtOIftVgjuABpAtpxhPGaDcfvbhNvD0B8iD1oUr/txX35NjcaY6Ns/A==}

  mkdirp@0.5.6:
    resolution: {integrity: sha512-FP+p8RB8OWpF3YZBCrP5gtADmtXApB5AMLn+vdyA+PyxCjrCs00mjyUozssO33cwDeT3wNGdLxJ5M//YqtHAJw==}
    hasBin: true

  mkdirp@1.0.4:
    resolution: {integrity: sha512-vVqVZQyf3WLx2Shd0qJ9xuvqgAyKPLAiqITEtqW0oIUjzo3PePDd6fW9iFz30ef7Ysp/oiWqbhszeGWW2T6Gzw==}
    engines: {node: '>=10'}
    hasBin: true

  mpd-parser@1.3.0:
    resolution: {integrity: sha512-WgeIwxAqkmb9uTn4ClicXpEQYCEduDqRKfmUdp4X8vmghKfBNXZLYpREn9eqrDx/Tf5LhzRcJLSpi4ohfV742Q==}
    hasBin: true

  mrmime@2.0.0:
    resolution: {integrity: sha512-eu38+hdgojoyq63s+yTpN4XMBdt5l8HhMhc4VKLO9KM5caLIBvUm4thi7fFaxyTmCKeNnXZ5pAlBwCUnhA09uw==}
    engines: {node: '>=10'}

  ms@2.1.3:
    resolution: {integrity: sha512-6FlzubTLZG3J2a/NVCAleEhjzq5oxgHyaCU9yYXvcLsvoVaHJq/s5xXI6/XXP6tz7R9xAOtHnSO/tXtF3WRTlA==}

  mute-stream@0.0.8:
    resolution: {integrity: sha512-nnbWWOkoWyUsTjKrhgD0dcz22mdkSnpYqbEjIm2nhwhuxlSkpywJmBo8h0ZqJdkp73mb90SssHkN4rsRaBAfAA==}

  mux.js@7.0.3:
    resolution: {integrity: sha512-gzlzJVEGFYPtl2vvEiJneSWAWD4nfYRHD5XgxmB2gWvXraMPOYk+sxfvexmNfjQUFpmk6hwLR5C6iSFmuwCHdQ==}
    engines: {node: '>=8', npm: '>=5'}
    hasBin: true

  mysql2@3.11.3:
    resolution: {integrity: sha512-Qpu2ADfbKzyLdwC/5d4W7+5Yz7yBzCU05YWt5npWzACST37wJsB23wgOSo00qi043urkiRwXtEvJc9UnuLX/MQ==}
    engines: {node: '>= 8.0'}

  named-placeholders@1.1.3:
    resolution: {integrity: sha512-eLoBxg6wE/rZkJPhU/xRX1WTpkFEwDJEN96oxFrTsqBdbT5ec295Q+CoHrL9IT0DipqKhmGcaZmwOt8OON5x1w==}
    engines: {node: '>=12.0.0'}

  nan@2.20.0:
    resolution: {integrity: sha512-bk3gXBZDGILuuo/6sKtr0DQmSThYHLtNCdSdXk9YkxD/jK6X2vmCyyXBBxyqZ4XcnzTyYEAThfX3DCEnLf6igw==}

  nanoid@3.3.7:
    resolution: {integrity: sha512-eSRppjcPIatRIMC1U6UngP8XFcz8MQWGQdt1MTBQ7NaAmvXDfvNxbvWV3x2y6CdEUciCSsDHDQZbhYaB8QEo2g==}
    engines: {node: ^10 || ^12 || ^13.7 || ^14 || >=15.0.1}
    hasBin: true

  nanoid@5.0.7:
    resolution: {integrity: sha512-oLxFY2gd2IqnjcYyOXD8XGCftpGtZP2AbHbOkthDkvRywH5ayNtPVy9YlOPcHckXzbLTCHpkb7FB+yuxKV13pQ==}
    engines: {node: ^18 || >=20}
    hasBin: true

  napi-build-utils@1.0.2:
    resolution: {integrity: sha512-ONmRUqK7zj7DWX0D9ADe03wbwOBZxNAfF20PlGfCWQcD3+/MakShIHrMqx9YwPTfxDdF1zLeL+RGZiR9kGMLdg==}

  natural-compare@1.4.0:
    resolution: {integrity: sha512-OWND8ei3VtNC9h7V60qff3SVobHr996CTwgxubgyQYEpg290h9J0buyECNNJexkFm5sOajh5G116RYA1c8ZMSw==}

  negotiator@0.6.3:
    resolution: {integrity: sha512-+EUsqGPLsM+j/zdChZjsnX51g4XrHFOIXwfnCVPGlQk/k5giakcKsuxCObBRu6DSm9opw/O6slWbJdghQM4bBg==}
    engines: {node: '>= 0.6'}

  neo-async@2.6.2:
    resolution: {integrity: sha512-Yd3UES5mWCSqR+qNT93S3UoYUkqAZ9lLg8a7g9rimsWmYGK8cVToA4/sF3RrshdyV3sAGMXVUmpMYOw+dLpOuw==}

  neotraverse@0.6.18:
    resolution: {integrity: sha512-Z4SmBUweYa09+o6pG+eASabEpP6QkQ70yHj351pQoEXIs8uHbaU2DWVmzBANKgflPa47A50PtB2+NgRpQvr7vA==}
    engines: {node: '>= 10'}

  netmask@2.0.2:
    resolution: {integrity: sha512-dBpDMdxv9Irdq66304OLfEmQ9tbNRFnFTuZiLo+bD+r332bBmMJ8GBLXklIXXgxd3+v9+KUnZaUR5PJMa75Gsg==}
    engines: {node: '>= 0.4.0'}

  next-auth@5.0.0-beta.22:
    resolution: {integrity: sha512-QGBo9HGOjmnJBHGXvtFztl0tM5tL0porDlk74HVoCCzXd986ApOlIW3EmiCuho7YzEopgkFiwwmcXpoCrHAtYw==}
    peerDependencies:
      '@simplewebauthn/browser': ^9.0.1
      '@simplewebauthn/server': ^9.0.2
      next: ^14.0.0-0 || ^15.0.0-0
      nodemailer: ^6.6.5
      react: ^18.2.0 || ^19.0.0-0
    peerDependenciesMeta:
      '@simplewebauthn/browser':
        optional: true
      '@simplewebauthn/server':
        optional: true
      nodemailer:
        optional: true

  next-international@1.2.4:
    resolution: {integrity: sha512-JQvp+h2iSgA/t8hu5S/Lwow1ZErJutQRdpnplxjv4VTlCiND8T95fYih8BjkHcVhQbtM+Wu9Mb1CM32wD9hlWQ==}

  next@14.2.15:
    resolution: {integrity: sha512-h9ctmOokpoDphRvMGnwOJAedT6zKhwqyZML9mDtspgf4Rh3Pn7UTYKqePNoDvhsWBAO5GoPNYshnAUGIazVGmw==}
    engines: {node: '>=18.17.0'}
    hasBin: true
    peerDependencies:
      '@opentelemetry/api': ^1.1.0
      '@playwright/test': ^1.41.2
      react: ^18.2.0
      react-dom: ^18.2.0
      sass: ^1.3.0
    peerDependenciesMeta:
      '@opentelemetry/api':
        optional: true
      '@playwright/test':
        optional: true
      sass:
        optional: true

  nice-napi@1.0.2:
    resolution: {integrity: sha512-px/KnJAJZf5RuBGcfD+Sp2pAKq0ytz8j+1NehvgIGFkvtvFrDM3T8E4x/JJODXK9WZow8RRGrbA9QQ3hs+pDhA==}
    os: ['!win32']

  no-case@2.3.2:
    resolution: {integrity: sha512-rmTZ9kz+f3rCvK2TD1Ue/oZlns7OGoIWP4fc3llxxRXlOkHKoWPPWJOfFYpITabSow43QJbRIoHQXtt10VldyQ==}

  node-abi@3.67.0:
    resolution: {integrity: sha512-bLn/fU/ALVBE9wj+p4Y21ZJWYFjUXLXPi/IewyLZkx3ApxKDNBWCKdReeKOtD8dWpOdDCeMyLh6ZewzcLsG2Nw==}
    engines: {node: '>=10'}

  node-abort-controller@3.1.1:
    resolution: {integrity: sha512-AGK2yQKIjRuqnc6VkX2Xj5d+QW8xZ87pa1UK6yA6ouUyuxfHuMP6umE5QK7UmTeOAymo+Zx1Fxiuw9rVx8taHQ==}

  node-addon-api@3.2.1:
    resolution: {integrity: sha512-mmcei9JghVNDYydghQmeDX8KoAm0FAiYyIcUt/N4nhyAipB17pllZQDOJD2fotxABnt4Mdz+dKTO7eftLg4d0A==}

  node-addon-api@5.1.0:
    resolution: {integrity: sha512-eh0GgfEkpnoWDq+VY8OyvYhFEzBk6jIYbRKdIlyTiAXIVJ8PyBaKb0rp7oDtoddbdoHWhq8wwr+XZ81F1rpNdA==}

  node-addon-api@7.1.1:
    resolution: {integrity: sha512-5m3bsyrjFWE1xf7nz7YXdN4udnVtXK6/Yfgn5qnahL6bCkf2yKt4k3nuTKAtT4r3IG8JNR2ncsIMdZuAzJjHQQ==}

  node-cron@3.0.3:
    resolution: {integrity: sha512-dOal67//nohNgYWb+nWmg5dkFdIwDm8EpeGYMekPMrngV3637lqnX0lbUcCtgibHTz6SEz7DAIjKvKDFYCnO1A==}
    engines: {node: '>=6.0.0'}

  node-domexception@1.0.0:
    resolution: {integrity: sha512-/jKZoMpw0F8GRwl4/eLROPA3cfcXtLApP0QzLmUT/HuPCZWyB7IY9ZrMeKw2O/nFIqPQB3PVM9aYm0F312AXDQ==}
    engines: {node: '>=10.5.0'}

  node-fetch-commonjs@3.3.2:
    resolution: {integrity: sha512-VBlAiynj3VMLrotgwOS3OyECFxas5y7ltLcK4t41lMUZeaK15Ym4QRkqN0EQKAFL42q9i21EPKjzLUPfltR72A==}
    engines: {node: ^12.20.0 || ^14.13.1 || >=16.0.0}

  node-fetch-native@1.6.4:
    resolution: {integrity: sha512-IhOigYzAKHd244OC0JIMIUrjzctirCmPkaIfhDeGcEETWof5zKYUW7e7MYvChGWh/4CJeXEgsRyGzuF334rOOQ==}

  node-fetch@2.7.0:
    resolution: {integrity: sha512-c4FRfUm/dbcWZ7U+1Wq0AwCyFL+3nt2bEw05wfxSz+DWpWsitgmSgYmy2dQdWyKC1694ELPqMs/YzUSNozLt8A==}
    engines: {node: 4.x || >=6.0.0}
    peerDependencies:
      encoding: ^0.1.0
    peerDependenciesMeta:
      encoding:
        optional: true

  node-gyp-build@4.8.2:
    resolution: {integrity: sha512-IRUxE4BVsHWXkV/SFOut4qTlagw2aM8T5/vnTsmrHJvVoKueJHRc/JaFND7QDDc61kLYUJ6qlZM3sqTSyx2dTw==}
    hasBin: true

  node-loader@2.0.0:
    resolution: {integrity: sha512-I5VN34NO4/5UYJaUBtkrODPWxbobrE4hgDqPrjB25yPkonFhCmZ146vTH+Zg417E9Iwoh1l/MbRs1apc5J295Q==}
    engines: {node: '>= 10.13.0'}
    peerDependencies:
      webpack: ^5.0.0

  node-mocks-http@1.16.0:
    resolution: {integrity: sha512-jmDjsr87ugnZ4nqBeX8ccMB1Fn04qc5Fz45XgrneJerWGV0VqS+wpu/zVkwv8LDAYHljDy5FzNvRJaOzEW9Dyw==}
    engines: {node: '>=14'}

  node-plop@0.26.3:
    resolution: {integrity: sha512-Cov028YhBZ5aB7MdMWJEmwyBig43aGL5WT4vdoB28Oitau1zZAcHUn8Sgfk9HM33TqhtLJ9PlM/O0Mv+QpV/4Q==}
    engines: {node: '>=8.9.4'}

  node-releases@2.0.18:
    resolution: {integrity: sha512-d9VeXT4SJ7ZeOqGX6R5EM022wpL+eWPooLI+5UpWn2jCT1aosUQEhQP214x33Wkwx3JQMvIm+tIoVOdodFS40g==}

  nopt@5.0.0:
    resolution: {integrity: sha512-Tbj67rffqceeLpcRXrT7vKAN8CwfPeIBgM7E6iBkmKLV7bEMwpGgYLGv0jACUsECaa/vuxP0IjEont6umdMgtQ==}
    engines: {node: '>=6'}
    hasBin: true

  normalize-path@3.0.0:
    resolution: {integrity: sha512-6eZs5Ls3WtCisHWp9S2GUy8dqkpGi4BVSz3GaqiE6ezub0512ESztXUwUB6C6IKbQkY2Pnb/mD4WYojCRwcwLA==}
    engines: {node: '>=0.10.0'}

  npm-run-path@4.0.1:
    resolution: {integrity: sha512-S48WzZW777zhNIrn7gxOlISNAqi9ZC/uQFnRdbeIHhZhCA6UqpkOT8T1G7BvfdgP4Er8gF4sUbaS0i7QvIfCWw==}
    engines: {node: '>=8'}

  npmlog@5.0.1:
    resolution: {integrity: sha512-AqZtDUWOMKs1G/8lwylVjrdYgqA4d9nu8hc+0gzRxlDb1I10+FHBGMXs6aiQHFdCUUlqH99MUMuLfzWDNDtfxw==}
    deprecated: This package is no longer supported.

  nwsapi@2.2.12:
    resolution: {integrity: sha512-qXDmcVlZV4XRtKFzddidpfVP4oMSGhga+xdMc25mv8kaLUHtgzCDhUxkrN8exkGdTlLNaXj7CV3GtON7zuGZ+w==}

  oauth4webapi@2.17.0:
    resolution: {integrity: sha512-lbC0Z7uzAFNFyzEYRIC+pkSVvDHJTbEW+dYlSBAlCYDe6RxUkJ26bClhk8ocBZip1wfI9uKTe0fm4Ib4RHn6uQ==}

  oauth4webapi@3.0.0:
    resolution: {integrity: sha512-Rw9SxQYuQX9J41VgM4rVNGtm1ng0Qcd8ndv7JmhmwqQ3hHBokX+WjV379IJhKk7bVPHefgvrDgHoO/rB2dY7YA==}

  object-assign@4.1.1:
    resolution: {integrity: sha512-rJgTQnkUnH1sFw8yT6VSU3zD3sWmu6sZhIseY8VX+GRu3P6F7Fu+JNDoXfklElbLJSnc3FUQHVe4cU5hj+BcUg==}
    engines: {node: '>=0.10.0'}

  object-inspect@1.13.2:
    resolution: {integrity: sha512-IRZSRuzJiynemAXPYtPe5BoI/RESNYR7TYm50MC5Mqbd3Jmw5y790sErYw3V6SryFJD64b74qQQs9wn5Bg/k3g==}
    engines: {node: '>= 0.4'}

  object-is@1.1.6:
    resolution: {integrity: sha512-F8cZ+KfGlSGi09lJT7/Nd6KJZ9ygtvYC0/UYYLI9nmQKLMnydpB9yvbv9K1uSkEu7FU9vYPmVwLg328tX+ot3Q==}
    engines: {node: '>= 0.4'}

  object-keys@1.1.1:
    resolution: {integrity: sha512-NuAESUOUMrlIXOfHKzD6bpPu3tYt3xvjNdRIQ+FeT0lNb4K8WR70CaDxhuNguS2XG+GjkyMwOzsN5ZktImfhLA==}
    engines: {node: '>= 0.4'}

  object.assign@4.1.5:
    resolution: {integrity: sha512-byy+U7gp+FVwmyzKPYhW2h5l3crpmGsxl7X2s8y43IgxvG4g3QZ6CffDtsNQy1WsmZpQbO+ybo0AlW7TY6DcBQ==}
    engines: {node: '>= 0.4'}

  object.entries@1.1.8:
    resolution: {integrity: sha512-cmopxi8VwRIAw/fkijJohSfpef5PdN0pMQJN6VC/ZKvn0LIknWD8KtgY6KlQdEc4tIjcQ3HxSMmnvtzIscdaYQ==}
    engines: {node: '>= 0.4'}

  object.fromentries@2.0.8:
    resolution: {integrity: sha512-k6E21FzySsSK5a21KRADBd/NGneRegFO5pLHfdQLpRDETUNJueLXs3WCzyQ3tFRDYgbq3KHGXfTbi2bs8WQ6rQ==}
    engines: {node: '>= 0.4'}

  object.groupby@1.0.3:
    resolution: {integrity: sha512-+Lhy3TQTuzXI5hevh8sBGqbmurHbbIjAi0Z4S63nthVLmLxfbj4T54a4CfZrXIrt9iP4mVAPYMo/v99taj3wjQ==}
    engines: {node: '>= 0.4'}

  object.values@1.2.0:
    resolution: {integrity: sha512-yBYjY9QX2hnRmZHAjG/f13MzmBzxzYgQhFrke06TTyKY5zSTEqkOeukBzIdVA3j3ulu8Qa3MbVFShV7T2RmGtQ==}
    engines: {node: '>= 0.4'}

  ofetch@1.3.4:
    resolution: {integrity: sha512-KLIET85ik3vhEfS+3fDlc/BAZiAp+43QEC/yCo5zkNoY2YaKvNkOaFr/6wCFgFH1kuYQM5pMNi0Tg8koiIemtw==}

  once@1.4.0:
    resolution: {integrity: sha512-lNaJgI+2Q5URQBkccEKHTQOPaXdUxnZZElQTZY0MFUAuaEqe1E+Nyvgdz/aIyNi6Z9MzO5dv1H8n58/GELp3+w==}

  one-time@1.0.0:
    resolution: {integrity: sha512-5DXOiRKwuSEcQ/l0kGCF6Q3jcADFv5tSmRaJck/OqkVFcOzutB134KRSfF0xDrL39MNnqxbHBbUUcjZIhTgb2g==}

  onetime@5.1.2:
    resolution: {integrity: sha512-kbpaSSGJTWdAY5KPVeMOKXSrPtr8C8C7wodJbcsd51jRnmD+GZu8Y0VoU6Dm5Z4vWr0Ig/1NKuWRKf7j5aaYSg==}
    engines: {node: '>=6'}

  openapi-path-templating@1.6.0:
    resolution: {integrity: sha512-1atBNwOUrZXthTvlvvX8k8ovFEF3iA8mDidYMkdOtvVdndBhTrspbwGXNOzEUaJhm9iUl4Tf5uQaeTLAJvwPig==}
    engines: {node: '>=12.20.0'}

  openapi-server-url-templating@1.1.0:
    resolution: {integrity: sha512-dtyTFKx2xVcO0W8JKaluXIHC9l/MLjHeflBaWjiWNMCHp/TBs9dEjQDbj/VFlHR4omFOKjjmqm1pW1aCAhmPBg==}
    engines: {node: '>=12.20.0'}

  openapi-types@12.1.3:
    resolution: {integrity: sha512-N4YtSYJqghVu4iek2ZUvcN/0aqH1kRDuNqzcycDxhOUpg7GdvLa2F3DgS6yBNhInhv2r/6I0Flkn7CqL8+nIcw==}

  optionator@0.9.4:
    resolution: {integrity: sha512-6IpQ7mKUxRcZNLIObR0hz7lxsapSSIYNZJwXPGeF0mTVqGKFIXj1DQcMoT22S3ROcLyY/rz0PWaWZ9ayWmad9g==}
    engines: {node: '>= 0.8.0'}

  ora@4.1.1:
    resolution: {integrity: sha512-sjYP8QyVWBpBZWD6Vr1M/KwknSw6kJOz41tvGMlwWeClHBtYKTbHMki1PsLZnxKpXMPbTKv9b3pjQu3REib96A==}
    engines: {node: '>=8'}

  ora@5.4.1:
    resolution: {integrity: sha512-5b6Y85tPxZZ7QytO+BQzysW31HJku27cRIlkbAXaNx+BdcVi+LlRFmVXzeF6a7JCwJpyw5c4b+YSVImQIrBpuQ==}
    engines: {node: '>=10'}

  orderedmap@2.1.1:
    resolution: {integrity: sha512-TvAWxi0nDe1j/rtMcWcIj94+Ffe6n7zhow33h40SKxmsmozs6dz/e+EajymfoFcHd7sxNn8yHM8839uixMOV6g==}

  os-tmpdir@1.0.2:
    resolution: {integrity: sha512-D2FR03Vir7FIu45XBY20mTb+/ZSWB00sjU9jdQXt83gDrI4Ztz5Fs7/yy74g2N5SVQY4xY1qDr4rNddwYRVX0g==}
    engines: {node: '>=0.10.0'}

  p-limit@3.1.0:
    resolution: {integrity: sha512-TYOanM3wGwNGsZN2cVTYPArw454xnXj5qmWF1bEoAc4+cU/ol7GVh7odevjp1FNHduHc3KZMcFduxU5Xc6uJRQ==}
    engines: {node: '>=10'}

  p-locate@5.0.0:
    resolution: {integrity: sha512-LaNjtRWUBY++zB5nE/NwcaoMylSPk+S+ZHNB1TzdbMJMny6dynpAGt7X/tl/QYq3TIeE6nxHppbo2LGymrG5Pw==}
    engines: {node: '>=10'}

  p-map@3.0.0:
    resolution: {integrity: sha512-d3qXVTF/s+W+CdJ5A29wywV2n8CQQYahlgz2bFiA+4eVNJbHJodPZ+/gXwPGh0bOqA+j8S+6+ckmvLGPk1QpxQ==}
    engines: {node: '>=8'}

  pac-proxy-agent@7.0.2:
    resolution: {integrity: sha512-BFi3vZnO9X5Qt6NRz7ZOaPja3ic0PhlsmCRYLOpN11+mWBCR6XJDqW5RF3j8jm4WGGQZtBA+bTfxYzeKW73eHg==}
    engines: {node: '>= 14'}

  pac-resolver@7.0.1:
    resolution: {integrity: sha512-5NPgf87AT2STgwa2ntRMr45jTKrYBGkVU36yT0ig/n/GMAa3oPqhZfIQ2kMEimReg0+t9kZViDVZ83qfVUlckg==}
    engines: {node: '>= 14'}

  package-json-from-dist@1.0.0:
    resolution: {integrity: sha512-dATvCeZN/8wQsGywez1mzHtTlP22H8OEfPrVMLNr4/eGa+ijtLn/6M5f0dY8UKNrC2O9UCU6SSoG3qRKnt7STw==}

  pako@2.1.0:
    resolution: {integrity: sha512-w+eufiZ1WuJYgPXbV/PO3NCMEc3xqylkKHzp8bxp1uW4qaSNQUkwmLLEc3kKsfz8lpV1F8Ht3U1Cm+9Srog2ug==}

  param-case@2.1.1:
    resolution: {integrity: sha512-eQE845L6ot89sk2N8liD8HAuH4ca6Vvr7VWAWwt7+kvvG5aBcPmmphQ68JsEG2qa9n1TykS2DLeMt363AAH8/w==}

  parent-module@1.0.1:
    resolution: {integrity: sha512-GQ2EWRpQV8/o+Aw8YqtfZZPfNRWZYkbidE9k5rpl/hC3vtHHBfGm2Ifi6qWV+coDGkrUKZAxE3Lot5kcsRlh+g==}
    engines: {node: '>=6'}

  parse-entities@2.0.0:
    resolution: {integrity: sha512-kkywGpCcRYhqQIchaWqZ875wzpS/bMKhz5HnN3p7wveJTkTtyAB/AlnS0f8DFSqYW1T82t6yEAkEcB+A1I3MbQ==}

  parse-ms@3.0.0:
    resolution: {integrity: sha512-Tpb8Z7r7XbbtBTrM9UhpkzzaMrqA2VXMT3YChzYltwV3P3pM6t8wl7TvpMnSTosz1aQAdVib7kdoys7vYOPerw==}
    engines: {node: '>=12'}

  parse5@7.1.2:
    resolution: {integrity: sha512-Czj1WaSVpaoj0wbhMzLmWD69anp2WH7FXMB9n1Sy8/ZFF9jolSQVMu1Ij5WIyGmcBmhk7EOndpO4mIpihVqAXw==}

  parseurl@1.3.3:
    resolution: {integrity: sha512-CiyeOxFT/JZyN5m0z9PfXw4SCBJ6Sygz1Dpl0wqjlhDEGGBP1GnsUVEL0p63hoG1fcj3fHynXi9NYO4nWOL+qQ==}
    engines: {node: '>= 0.8'}

  pascal-case@2.0.1:
    resolution: {integrity: sha512-qjS4s8rBOJa2Xm0jmxXiyh1+OFf6ekCWOvUaRgAQSktzlTbMotS0nmG9gyYAybCWBcuP4fsBeRCKNwGBnMe2OQ==}

  path-case@2.1.1:
    resolution: {integrity: sha512-Ou0N05MioItesaLr9q8TtHVWmJ6fxWdqKB2RohFmNWVyJ+2zeKIeDNWAN6B/Pe7wpzWChhZX6nONYmOnMeJQ/Q==}

  path-exists@4.0.0:
    resolution: {integrity: sha512-ak9Qy5Q7jYb2Wwcey5Fpvg2KoAc/ZIhLSLOSBmRmygPsGwkVVt0fZa0qrtMz+m6tJTAHfZQ8FnmB4MG4LWy7/w==}
    engines: {node: '>=8'}

  path-is-absolute@1.0.1:
    resolution: {integrity: sha512-AVbw3UJ2e9bq64vSaS9Am0fje1Pa8pbGqTTsmXfaIiMpnr5DlDhfJOuLj9Sf95ZPVDAUerDfEk88MPmPe7UCQg==}
    engines: {node: '>=0.10.0'}

  path-key@3.1.1:
    resolution: {integrity: sha512-ojmeN0qd+y0jszEtoY48r0Peq5dwMEkIlCOu6Q5f41lfkswXuKtYrhgoTpLnyIcHm24Uhqx+5Tqm2InSwLhE6Q==}
    engines: {node: '>=8'}

  path-parse@1.0.7:
    resolution: {integrity: sha512-LDJzPVEEEPR+y48z93A0Ed0yXb8pAByGWo/k5YYdYgpY2/2EsOsksJrq7lOHxryrVOn1ejG6oAp8ahvOIQD8sw==}

  path-scurry@1.11.1:
    resolution: {integrity: sha512-Xa4Nw17FS9ApQFJ9umLiJS4orGjm7ZzwUrwamcGQuHSzDyth9boKDaycYdDcZDuqYATXw4HFXgaqWTctW/v1HA==}
    engines: {node: '>=16 || 14 >=14.18'}

  path-scurry@2.0.0:
    resolution: {integrity: sha512-ypGJsmGtdXUOeM5u93TyeIEfEhM6s+ljAhrk5vAvSx8uyY/02OvrZnA0YNGUrPXfpJMgI1ODd3nwz8Npx4O4cg==}
    engines: {node: 20 || >=22}

  path-type@4.0.0:
    resolution: {integrity: sha512-gDKb8aZMDeD/tZWs9P6+q0J9Mwkdl6xMV8TjnGP3qJVJ06bdMgkbBlLU8IdfOsIsFz2BW1rNVT3XuNEl8zPAvw==}
    engines: {node: '>=8'}

  pathe@1.1.2:
    resolution: {integrity: sha512-whLdWMYL2TwI08hn8/ZqAbrVemu0LNaNNJZX73O6qaIdCTfXutsLhMkjdENX0qhsQ9uIimo4/aQOmXkoon2nDQ==}

  pathval@2.0.0:
    resolution: {integrity: sha512-vE7JKRyES09KiunauX7nd2Q9/L7lhok4smP9RZTDeD4MVs72Dp2qNFVz39Nz5a0FVEW0BJR6C0DYrq6unoziZA==}
    engines: {node: '>= 14.16'}

  performance-now@2.1.0:
    resolution: {integrity: sha512-7EAHlyLHI56VEIdK57uwHdHKIaAGbnXPiw0yWbarQZOKaKpvUIgW0jWRVLiatnM+XXlSwsanIBH/hzGMJulMow==}

  picocolors@1.0.1:
    resolution: {integrity: sha512-anP1Z8qwhkbmu7MFP5iTt+wQKXgwzf7zTyGlcdzabySa9vd0Xt392U0rVmz9poOaBj0uHJKyyo9/upk0HrEQew==}

  picocolors@1.1.0:
    resolution: {integrity: sha512-TQ92mBOW0l3LeMeyLV6mzy/kWr8lkd/hp3mTg7wYK7zJhuBStmGMBG0BdeDZS/dZx1IukaX6Bk11zcln25o1Aw==}

  picomatch@2.3.1:
    resolution: {integrity: sha512-JU3teHTNjmE2VCGFzuY8EXzCDVwEqB2a8fsIvwaStHhAWJEeVd1o1QD80CU6+ZdEXXSLbSsuLwJjkCBWqRQUVA==}
    engines: {node: '>=8.6'}

  picomatch@4.0.2:
    resolution: {integrity: sha512-M7BAV6Rlcy5u+m6oPhAPFgJTzAioX/6B0DxyvDlo9l8+T3nLKbrczg2WLUyzd45L8RqfUMyGPzekbMvX2Ldkwg==}
    engines: {node: '>=12'}

  piscina@4.6.1:
    resolution: {integrity: sha512-z30AwWGtQE+Apr+2WBZensP2lIvwoaMcOPkQlIEmSGMJNUvaYACylPYrQM6wSdUNJlnDVMSpLv7xTMJqlVshOA==}

  pkcs7@1.0.4:
    resolution: {integrity: sha512-afRERtHn54AlwaF2/+LFszyAANTCggGilmcmILUzEjvs3XgFZT+xE6+QWQcAGmu4xajy+Xtj7acLOPdx5/eXWQ==}
    hasBin: true

  possible-typed-array-names@1.0.0:
    resolution: {integrity: sha512-d7Uw+eZoloe0EHDIYoe+bQ5WXnGMOpmiZFTuMWCwpjzzkL2nTjcKiAk4hh8TjnGye2TwWOk3UXucZ+3rbmBa8Q==}
    engines: {node: '>= 0.4'}

  postcss-js@4.0.1:
    resolution: {integrity: sha512-dDLF8pEO191hJMtlHFPRa8xsizHaM82MLfNkUHdUtVEV3tgTp5oj+8qbEqYM57SLfc74KSbw//4SeJma2LRVIw==}
    engines: {node: ^12 || ^14 || >= 16}
    peerDependencies:
      postcss: ^8.4.21

  postcss-mixins@9.0.4:
    resolution: {integrity: sha512-XVq5jwQJDRu5M1XGkdpgASqLk37OqkH4JCFDXl/Dn7janOJjCTEKL+36cnRVy7bMtoBzALfO7bV7nTIsFnUWLA==}
    engines: {node: '>=14.0'}
    peerDependencies:
      postcss: ^8.2.14

  postcss-nested@6.2.0:
    resolution: {integrity: sha512-HQbt28KulC5AJzG+cZtj9kvKB93CFCdLvog1WFLf1D+xmMvPGlBstkpTEZfK5+AN9hfJocyBFCNiqyS48bpgzQ==}
    engines: {node: '>=12.0'}
    peerDependencies:
      postcss: ^8.2.14

  postcss-preset-mantine@1.17.0:
    resolution: {integrity: sha512-ji1PMDBUf2Vsx/HE5faMSs1+ff6qE6YRulTr4Ja+6HD3gop8rSMTCYdpN7KrdsEg079kfBKkO/PaKhG9uR0zwQ==}
    peerDependencies:
      postcss: '>=8.0.0'

  postcss-selector-parser@6.1.2:
    resolution: {integrity: sha512-Q8qQfPiZ+THO/3ZrOrO0cJJKfpYCagtMUkXbnEfmgUjwXg6z/WBeOyS9APBBPCTSiDV+s4SwQGu8yFsiMRIudg==}
    engines: {node: '>=4'}

  postcss-simple-vars@7.0.1:
    resolution: {integrity: sha512-5GLLXaS8qmzHMOjVxqkk1TZPf1jMqesiI7qLhnlyERalG0sMbHIbJqrcnrpmZdKCLglHnRHoEBB61RtGTsj++A==}
    engines: {node: '>=14.0'}
    peerDependencies:
      postcss: ^8.2.1

  postcss@8.4.31:
    resolution: {integrity: sha512-PS08Iboia9mts/2ygV3eLpY5ghnUcfLV/EXTOW1E2qYxJKGGBUtNjN76FYHnMs36RmARn41bC0AZmn+rR0OVpQ==}
    engines: {node: ^10 || ^12 || >=14}

  postcss@8.4.47:
    resolution: {integrity: sha512-56rxCq7G/XfB4EkXq9Egn5GCqugWvDFjafDOThIdMBsI15iqPqR5r15TfSr1YPYeEI19YeaXMCbY6u88Y76GLQ==}
    engines: {node: ^10 || ^12 || >=14}

  preact-render-to-string@5.2.3:
    resolution: {integrity: sha512-aPDxUn5o3GhWdtJtW0svRC2SS/l8D9MAgo2+AWml+BhDImb27ALf04Q2d+AHqUUOc6RdSXFIBVa2gxzgMKgtZA==}
    peerDependencies:
      preact: '>=10'

  preact@10.11.3:
    resolution: {integrity: sha512-eY93IVpod/zG3uMF22Unl8h9KkrcKIRs2EGar8hwLZZDU1lkjph303V9HZBwufh2s736U6VXuhD109LYqPoffg==}

  prebuild-install@7.1.2:
    resolution: {integrity: sha512-UnNke3IQb6sgarcZIDU3gbMeTp/9SSU1DAIkil7PrqG1vZlBtY5msYccSKSHDqa3hNg436IXK+SNImReuA1wEQ==}
    engines: {node: '>=10'}
    hasBin: true

  prelude-ls@1.2.1:
    resolution: {integrity: sha512-vkcDPrRZo1QZLbn5RLGPpg/WmIQ65qoWWhcGKf/b5eplkkarX0m9z8ppCat4mlOqUsWpyNuYgO3VRyrYHSzX5g==}
    engines: {node: '>= 0.8.0'}

  prettier@3.3.3:
    resolution: {integrity: sha512-i2tDNA0O5IrMO757lfrdQZCc2jPNDVntV0m/+4whiDfWaTKfMNgR7Qz0NAeGz/nRqF4m5/6CLzbP4/liHt12Ew==}
    engines: {node: '>=14'}
    hasBin: true

  pretty-format@3.8.0:
    resolution: {integrity: sha512-WuxUnVtlWL1OfZFQFuqvnvs6MiAGk9UNsBostyBOB0Is9wb5uRESevA6rnl/rkksXaGX3GzZhPup5d6Vp1nFew==}

  pretty-ms@8.0.0:
    resolution: {integrity: sha512-ASJqOugUF1bbzI35STMBUpZqdfYKlJugy6JBziGi2EE+AL5JPJGSzvpeVXojxrr0ViUYoToUjb5kjSEGf7Y83Q==}
    engines: {node: '>=14.16'}

  prismjs@1.27.0:
    resolution: {integrity: sha512-t13BGPUlFDR7wRB5kQDG4jjl7XeuH6jbJGt11JHPL96qwsEHNX2+68tFXqc1/k+/jALsbSWJKUOT/hcYAZ5LkA==}
    engines: {node: '>=6'}

  prismjs@1.29.0:
    resolution: {integrity: sha512-Kx/1w86q/epKcmte75LNrEoT+lX8pBpavuAbvJWRXar7Hz8jrtF+e3vY751p0R8H9HdArwaCTNDDzHg/ScJK1Q==}
    engines: {node: '>=6'}

  process-nextick-args@2.0.1:
    resolution: {integrity: sha512-3ouUOpQhtgrbOa17J7+uxOTpITYWaGP7/AhoR3+A+/1e9skrzelGi/dXzEYyvbxubEF6Wn2ypscTKiKJFFn1ag==}

  process@0.11.10:
    resolution: {integrity: sha512-cdGef/drWFoydD1JsMzuFf8100nZl+GT+yacc2bEced5f9Rjk4z+WtFUTBu9PhOi9j/jfmBPu0mMEY4wIdAF8A==}
    engines: {node: '>= 0.6.0'}

  prop-types@15.8.1:
    resolution: {integrity: sha512-oj87CgZICdulUohogVAR7AjlC0327U4el4L6eAvOqCeudMDVU0NThNaV+b9Df4dXgSP1gXMTnPdhfe/2qDH5cg==}

  proper-lockfile@4.1.2:
    resolution: {integrity: sha512-TjNPblN4BwAWMXU8s9AEz4JmQxnD1NNL7bNOY/AKUzyamc379FWASUhc/K1pL2noVb+XmZKLL68cjzLsiOAMaA==}

  properties-reader@2.3.0:
    resolution: {integrity: sha512-z597WicA7nDZxK12kZqHr2TcvwNU1GCfA5UwfDY/HDp3hXPoPlb5rlEx9bwGTiJnc0OqbBTkU975jDToth8Gxw==}
    engines: {node: '>=14'}

  property-information@5.6.0:
    resolution: {integrity: sha512-YUHSPk+A30YPv+0Qf8i9Mbfe/C0hdPXk1s1jPVToV8pk8BQtpw10ct89Eo7OWkutrwqvT0eicAxlOg3dOAu8JA==}

  prosemirror-changeset@2.2.1:
    resolution: {integrity: sha512-J7msc6wbxB4ekDFj+n9gTW/jav/p53kdlivvuppHsrZXCaQdVgRghoZbSS3kwrRyAstRVQ4/+u5k7YfLgkkQvQ==}

  prosemirror-collab@1.3.1:
    resolution: {integrity: sha512-4SnynYR9TTYaQVXd/ieUvsVV4PDMBzrq2xPUWutHivDuOshZXqQ5rGbZM84HEaXKbLdItse7weMGOUdDVcLKEQ==}

  prosemirror-commands@1.6.0:
    resolution: {integrity: sha512-xn1U/g36OqXn2tn5nGmvnnimAj/g1pUx2ypJJIe8WkVX83WyJVC5LTARaxZa2AtQRwntu9Jc5zXs9gL9svp/mg==}

  prosemirror-dropcursor@1.8.1:
    resolution: {integrity: sha512-M30WJdJZLyXHi3N8vxN6Zh5O8ZBbQCz0gURTfPmTIBNQ5pxrdU7A58QkNqfa98YEjSAL1HUyyU34f6Pm5xBSGw==}

  prosemirror-gapcursor@1.3.2:
    resolution: {integrity: sha512-wtjswVBd2vaQRrnYZaBCbyDqr232Ed4p2QPtRIUK5FuqHYKGWkEwl08oQM4Tw7DOR0FsasARV5uJFvMZWxdNxQ==}

  prosemirror-history@1.4.1:
    resolution: {integrity: sha512-2JZD8z2JviJrboD9cPuX/Sv/1ChFng+xh2tChQ2X4bB2HeK+rra/bmJ3xGntCcjhOqIzSDG6Id7e8RJ9QPXLEQ==}

  prosemirror-inputrules@1.4.0:
    resolution: {integrity: sha512-6ygpPRuTJ2lcOXs9JkefieMst63wVJBgHZGl5QOytN7oSZs3Co/BYbc3Yx9zm9H37Bxw8kVzCnDsihsVsL4yEg==}

  prosemirror-keymap@1.2.2:
    resolution: {integrity: sha512-EAlXoksqC6Vbocqc0GtzCruZEzYgrn+iiGnNjsJsH4mrnIGex4qbLdWWNza3AW5W36ZRrlBID0eM6bdKH4OStQ==}

  prosemirror-markdown@1.13.0:
    resolution: {integrity: sha512-UziddX3ZYSYibgx8042hfGKmukq5Aljp2qoBiJRejD/8MH70siQNz5RB1TrdTPheqLMy4aCe4GYNF10/3lQS5g==}

  prosemirror-menu@1.2.4:
    resolution: {integrity: sha512-S/bXlc0ODQup6aiBbWVsX/eM+xJgCTAfMq/nLqaO5ID/am4wS0tTCIkzwytmao7ypEtjj39i7YbJjAgO20mIqA==}

  prosemirror-model@1.22.3:
    resolution: {integrity: sha512-V4XCysitErI+i0rKFILGt/xClnFJaohe/wrrlT2NSZ+zk8ggQfDH4x2wNK7Gm0Hp4CIoWizvXFP7L9KMaCuI0Q==}

  prosemirror-schema-basic@1.2.3:
    resolution: {integrity: sha512-h+H0OQwZVqMon1PNn0AG9cTfx513zgIG2DY00eJ00Yvgb3UD+GQ/VlWW5rcaxacpCGT1Yx8nuhwXk4+QbXUfJA==}

  prosemirror-schema-list@1.4.1:
    resolution: {integrity: sha512-jbDyaP/6AFfDfu70VzySsD75Om2t3sXTOdl5+31Wlxlg62td1haUpty/ybajSfJ1pkGadlOfwQq9kgW5IMo1Rg==}

  prosemirror-state@1.4.3:
    resolution: {integrity: sha512-goFKORVbvPuAQaXhpbemJFRKJ2aixr+AZMGiquiqKxaucC6hlpHNZHWgz5R7dS4roHiwq9vDctE//CZ++o0W1Q==}

  prosemirror-tables@1.5.0:
    resolution: {integrity: sha512-VMx4zlYWm7aBlZ5xtfJHpqa3Xgu3b7srV54fXYnXgsAcIGRqKSrhiK3f89omzzgaAgAtDOV4ImXnLKhVfheVNQ==}

  prosemirror-trailing-node@3.0.0:
    resolution: {integrity: sha512-xiun5/3q0w5eRnGYfNlW1uU9W6x5MoFKWwq/0TIRgt09lv7Hcser2QYV8t4muXbEr+Fwo0geYn79Xs4GKywrRQ==}
    peerDependencies:
      prosemirror-model: ^1.22.1
      prosemirror-state: ^1.4.2
      prosemirror-view: ^1.33.8

  prosemirror-transform@1.10.0:
    resolution: {integrity: sha512-9UOgFSgN6Gj2ekQH5CTDJ8Rp/fnKR2IkYfGdzzp5zQMFsS4zDllLVx/+jGcX86YlACpG7UR5fwAXiWzxqWtBTg==}

  prosemirror-view@1.34.2:
    resolution: {integrity: sha512-tPX/V2Xd70vrAGQ/V9CppJtPKnQyQMypJGlLylvdI94k6JaG+4P6fVmXPR1zc1eVTW0gq3c6zsfqwJKCRLaG9Q==}

  proto-list@1.2.4:
    resolution: {integrity: sha512-vtK/94akxsTMhe0/cbfpR+syPuszcuwhqVjJq26CuNDgFGj682oRBXOP5MJpv2r7JtE8MsiepGIqvvOTBwn2vA==}

  proxy-agent@6.4.0:
    resolution: {integrity: sha512-u0piLU+nCOHMgGjRbimiXmA9kM/L9EHh3zL81xCdp7m+Y2pHIsnmbdDoEDoAz5geaonNR6q6+yOPQs6n4T6sBQ==}
    engines: {node: '>= 14'}

  proxy-from-env@1.1.0:
    resolution: {integrity: sha512-D+zkORCbA9f1tdWRK0RaCR3GPv50cMxcrz4X8k5LTSUD1Dkw47mKJEZQNunItRTkWwgtaUSo1RVFRIG9ZXiFYg==}

  psl@1.9.0:
    resolution: {integrity: sha512-E/ZsdU4HLs/68gYzgGTkMicWTLPdAftJLfJFlLUAAKZGkStNU72sZjT66SnMDVOfOWY/YAoiD7Jxa9iHvngcag==}

  pump@3.0.2:
    resolution: {integrity: sha512-tUPXtzlGM8FE3P0ZL6DVs/3P58k9nk8/jZeQCurTJylQA8qFYzHFfhBJkuqyE0FifOsQ0uKWekiZ5g8wtr28cw==}

  punycode.js@2.3.1:
    resolution: {integrity: sha512-uxFIHU0YlHYhDQtV4R9J6a52SLx28BCjT+4ieh7IGbgwVJWO+km431c4yRlREUAsAmt/uMjQUyQHNEPf0M39CA==}
    engines: {node: '>=6'}

  punycode@2.3.1:
    resolution: {integrity: sha512-vYt7UD1U9Wg6138shLtLOvdAu+8DsC/ilFtEVHcH+wydcSpNE20AfSOduf6MkRFahL5FY7X1oU7nKVZFtfq8Fg==}
    engines: {node: '>=6'}

  pupa@2.1.1:
    resolution: {integrity: sha512-l1jNAspIBSFqbT+y+5FosojNpVpF94nlI+wDUpqP9enwOTfHx9f0gh5nB96vl+6yTpsJsypeNrwfzPrKuHB41A==}
    engines: {node: '>=8'}

  qs@6.13.0:
    resolution: {integrity: sha512-+38qI9SOr8tfZ4QmJNplMUxqjbe7LKvvZgWdExBOmd+egZTtjLB67Gu0HRX3u/XOq7UU2Nx6nsjvS16Z9uwfpg==}
    engines: {node: '>=0.6'}

  querystringify@2.2.0:
    resolution: {integrity: sha512-FIqgj2EUvTa7R50u0rGsyTftzjYmv/a3hO345bZNrqabNqjtgiDMgmo4mkUjd+nzU5oF3dClKqFIPUKybUyqoQ==}

  queue-microtask@1.2.3:
    resolution: {integrity: sha512-NuaNSa6flKT5JaSYQzJok04JzTL1CA6aGhv5rfLW3PgqA+M2ChpZQnAC8h8i4ZFkBS8X5RqkDBHA7r4hej3K9A==}

  queue-tick@1.0.1:
    resolution: {integrity: sha512-kJt5qhMxoszgU/62PLP1CJytzd2NKetjSRnyuj31fDd3Rlcz3fzlFdFLD1SItunPwyqEOkca6GbV612BWfaBag==}

  ramda-adjunct@5.1.0:
    resolution: {integrity: sha512-8qCpl2vZBXEJyNbi4zqcgdfHtcdsWjOGbiNSEnEBrM6Y0OKOT8UxJbIVGm1TIcjaSu2MxaWcgtsNlKlCk7o7qg==}
    engines: {node: '>=0.10.3'}
    peerDependencies:
      ramda: '>= 0.30.0'

  ramda@0.30.1:
    resolution: {integrity: sha512-tEF5I22zJnuclswcZMc8bDIrwRHRzf+NqVEmqg50ShAZMP7MWeR/RGDthfM/p+BlqvF2fXAzpn8i+SJcYD3alw==}

  randexp@0.5.3:
    resolution: {integrity: sha512-U+5l2KrcMNOUPYvazA3h5ekF80FHTUG+87SEAmHZmolh1M+i/WyTCxVzmi+tidIa1tM4BSe8g2Y/D3loWDjj+w==}
    engines: {node: '>=4'}

  randombytes@2.1.0:
    resolution: {integrity: sha512-vYl3iOX+4CKUWuxGi9Ukhie6fsqXqS9FE2Zaic4tNFD2N2QQaXOMFbuKK4QmDHC0JO6B1Zp41J0LpT0oR68amQ==}

  range-parser@1.2.1:
    resolution: {integrity: sha512-Hrgsx+orqoygnmhFbKaHE6c296J+HTAQXoxEF6gNupROmmGJRoyzfG3ccAveqCBrwr/2yxQ5BVd/GTl5agOwSg==}
    engines: {node: '>= 0.6'}

  raw-body@2.5.2:
    resolution: {integrity: sha512-8zGqypfENjCIqGhgXToC8aB2r7YrBX+AQAfIPs/Mlk+BtPTztOvTS01NRW/3Eh60J+a48lt8qsCzirQ6loCVfA==}
    engines: {node: '>= 0.8'}

  rc@1.2.8:
    resolution: {integrity: sha512-y3bGgqKj3QBdxLbLkomlohkvsA8gdAiUQlSBJnBhfn+BPxg4bc62d8TcBW15wavDfgexCgccckhcZvywyQYPOw==}
    hasBin: true

  react-copy-to-clipboard@5.1.0:
    resolution: {integrity: sha512-k61RsNgAayIJNoy9yDsYzDe/yAZAzEbEgcz3DZMhF686LEyukcE1hzurxe85JandPUG+yTfGVFzuEw3xt8WP/A==}
    peerDependencies:
      react: ^15.3.0 || 16 || 17 || 18

  react-debounce-input@3.3.0:
    resolution: {integrity: sha512-VEqkvs8JvY/IIZvh71Z0TC+mdbxERvYF33RcebnodlsUZ8RSgyKe2VWaHXv4+/8aoOgXLxWrdsYs2hDhcwbUgA==}
    peerDependencies:
      react: ^15.3.0 || 16 || 17 || 18

  react-dom@18.3.1:
    resolution: {integrity: sha512-5m4nQKp+rZRb09LNH59GM4BxTh9251/ylbKIbpe7TpGxfJ+9kv6BLkLBXIjjspbgbnIBNqlI23tRnTWT0snUIw==}
    peerDependencies:
      react: ^18.3.1

  react-error-boundary@4.0.13:
    resolution: {integrity: sha512-b6PwbdSv8XeOSYvjt8LpgpKrZ0yGdtZokYwkwV2wlcZbxgopHX/hgPl5VgpnoVOWd868n1hktM8Qm4b+02MiLQ==}
    peerDependencies:
      react: '>=16.13.1'

  react-immutable-proptypes@2.2.0:
    resolution: {integrity: sha512-Vf4gBsePlwdGvSZoLSBfd4HAP93HDauMY4fDjXhreg/vg6F3Fj/MXDNyTbltPC/xZKmZc+cjLu3598DdYK6sgQ==}
    peerDependencies:
      immutable: '>=3.6.2'

  react-immutable-pure-component@2.2.2:
    resolution: {integrity: sha512-vkgoMJUDqHZfXXnjVlG3keCxSO/U6WeDQ5/Sl0GK2cH8TOxEzQ5jXqDXHEL/jqk6fsNxV05oH5kD7VNMUE2k+A==}
    peerDependencies:
      immutable: '>= 2 || >= 4.0.0-rc'
      react: '>= 16.6'
      react-dom: '>= 16.6'

  react-inspector@6.0.2:
    resolution: {integrity: sha512-x+b7LxhmHXjHoU/VrFAzw5iutsILRoYyDq97EDYdFpPLcvqtEzk4ZSZSQjnFPbr5T57tLXnHcqFYoN1pI6u8uQ==}
    peerDependencies:
      react: ^16.8.4 || ^17.0.0 || ^18.0.0

  react-is@16.13.1:
    resolution: {integrity: sha512-24e6ynE2H+OKt4kqsOvNd8kBpV65zoxbA4BVsEOB3ARVWQki/DHzaUoC5KuON/BiccDaCCTZBuOcfZs70kR8bQ==}

  react-number-format@5.4.2:
    resolution: {integrity: sha512-cg//jVdS49PYDgmcYoBnMMHl4XNTMuV723ZnHD2aXYtWWWqbVF3hjQ8iB+UZEuXapLbeA8P8H+1o6ZB1lcw3vg==}
    peerDependencies:
      react: ^0.14 || ^15.0.0 || ^16.0.0 || ^17.0.0 || ^18.0.0
      react-dom: ^0.14 || ^15.0.0 || ^16.0.0 || ^17.0.0 || ^18.0.0

  react-redux@9.1.2:
    resolution: {integrity: sha512-0OA4dhM1W48l3uzmv6B7TXPCGmokUU4p1M44DGN2/D9a1FjVPukVjER1PcPX97jIg6aUeLq1XJo1IpfbgULn0w==}
    peerDependencies:
      '@types/react': ^18.2.25
      react: ^18.0
      redux: ^5.0.0
    peerDependenciesMeta:
      '@types/react':
        optional: true
      redux:
        optional: true

  react-refresh@0.14.2:
    resolution: {integrity: sha512-jCvmsr+1IUSMUyzOkRcvnVbX3ZYC6g9TDrDbFuFmRDq7PD4yaGbLKNQL6k2jnArV8hjYxh7hVhAZB6s9HDGpZA==}
    engines: {node: '>=0.10.0'}

  react-remove-scroll-bar@2.3.6:
    resolution: {integrity: sha512-DtSYaao4mBmX+HDo5YWYdBWQwYIQQshUV/dVxFxK+KM26Wjwp1gZ6rv6OC3oujI6Bfu6Xyg3TwK533AQutsn/g==}
    engines: {node: '>=10'}
    peerDependencies:
      '@types/react': ^16.8.0 || ^17.0.0 || ^18.0.0
      react: ^16.8.0 || ^17.0.0 || ^18.0.0
    peerDependenciesMeta:
      '@types/react':
        optional: true

  react-remove-scroll@2.6.0:
    resolution: {integrity: sha512-I2U4JVEsQenxDAKaVa3VZ/JeJZe0/2DxPWL8Tj8yLKctQJQiZM52pn/GWFpSp8dftjM3pSAHVJZscAnC/y+ySQ==}
    engines: {node: '>=10'}
    peerDependencies:
      '@types/react': ^16.8.0 || ^17.0.0 || ^18.0.0
      react: ^16.8.0 || ^17.0.0 || ^18.0.0
    peerDependenciesMeta:
      '@types/react':
        optional: true

  react-simple-code-editor@0.14.1:
    resolution: {integrity: sha512-BR5DtNRy+AswWJECyA17qhUDvrrCZ6zXOCfkQY5zSmb96BVUbpVAv03WpcjcwtCwiLbIANx3gebHOcXYn1EHow==}
    peerDependencies:
      react: '>=16.8.0'
      react-dom: '>=16.8.0'

  react-style-singleton@2.2.1:
    resolution: {integrity: sha512-ZWj0fHEMyWkHzKYUr2Bs/4zU6XLmq9HsgBURm7g5pAVfyn49DgUiNgY2d4lXRlYSiCif9YBGpQleewkcqddc7g==}
    engines: {node: '>=10'}
    peerDependencies:
      '@types/react': ^16.8.0 || ^17.0.0 || ^18.0.0
      react: ^16.8.0 || ^17.0.0 || ^18.0.0
    peerDependenciesMeta:
      '@types/react':
        optional: true

  react-syntax-highlighter@15.5.0:
    resolution: {integrity: sha512-+zq2myprEnQmH5yw6Gqc8lD55QHnpKaU8TOcFeC/Lg/MQSs8UknEA0JC4nTZGFAXC2J2Hyj/ijJ7NlabyPi2gg==}
    peerDependencies:
      react: '>= 0.14.0'

  react-textarea-autosize@8.5.3:
    resolution: {integrity: sha512-XT1024o2pqCuZSuBt9FwHlaDeNtVrtCXu0Rnz88t1jUGheCLa3PhjE1GH8Ctm2axEtvdCl5SUHYschyQ0L5QHQ==}
    engines: {node: '>=10'}
    peerDependencies:
      react: ^16.8.0 || ^17.0.0 || ^18.0.0

  react-transition-group@4.4.5:
    resolution: {integrity: sha512-pZcd1MCJoiKiBR2NRxeCRg13uCXbydPnmB4EOeRrY7480qNWO8IIgQG6zlDkm6uRMsURXPuKq0GWtiM59a5Q6g==}
    peerDependencies:
      react: '>=16.6.0'
      react-dom: '>=16.6.0'

  react@18.3.1:
    resolution: {integrity: sha512-wS+hAgJShR0KhEvPJArfuPVN1+Hz1t0Y6n5jLrGQbkb4urgPE/0Rve+1kMB1v/oWgHgm4WIcV+i7F2pTVj+2iQ==}
    engines: {node: '>=0.10.0'}

  readable-stream@2.3.8:
    resolution: {integrity: sha512-8p0AUk4XODgIewSi0l8Epjs+EVnWiK7NoDIEGU0HhE7+ZyY8D1IMY7odu5lRrFXGg71L15KG8QrPmum45RTtdA==}

  readable-stream@3.6.2:
    resolution: {integrity: sha512-9u/sniCrY3D5WdsERHzHE4G2YCXqoG5FTHUiCC4SIbr6XcLZBY05ya9EKjYek9O5xOAwjGq+1JdGBAS7Q9ScoA==}
    engines: {node: '>= 6'}

  readable-stream@4.5.2:
    resolution: {integrity: sha512-yjavECdqeZ3GLXNgRXgeQEdz9fvDDkNKyHnbHRFtOr7/LcfgBcmct7t/ET+HaCTqfh06OzoAxrkN/IfjJBVe+g==}
    engines: {node: ^12.22.0 || ^14.17.0 || >=16.0.0}

  readdir-glob@1.1.3:
    resolution: {integrity: sha512-v05I2k7xN8zXvPD9N+z/uhXPaj0sUFCe2rcWZIpBsqxfP7xXFQ0tipAd/wjj1YxWyWtUS5IDJpOG82JKt2EAVA==}

  readdirp@4.0.1:
    resolution: {integrity: sha512-GkMg9uOTpIWWKbSsgwb5fA4EavTR+SG/PMPoAY8hkhHfEEY0/vqljY+XHqtDf2cr2IJtoNRDbrrEpZUiZCkYRw==}
    engines: {node: '>= 14.16.0'}

  recast@0.23.9:
    resolution: {integrity: sha512-Hx/BGIbwj+Des3+xy5uAtAbdCyqK9y9wbBcDFDYanLS9JnMqf7OeF87HQwUimE87OEc72mr6tkKUKMBBL+hF9Q==}
    engines: {node: '>= 4'}

  redis-errors@1.2.0:
    resolution: {integrity: sha512-1qny3OExCf0UvUV/5wpYKf2YwPcOqXzkwKKSmKHiE6ZMQs5heeE/c8eXK+PNllPvmjgAbfnsbpkGZWy8cBpn9w==}
    engines: {node: '>=4'}

  redis-parser@3.0.0:
    resolution: {integrity: sha512-DJnGAeenTdpMEH6uAJRK/uiyEIH9WVsUmoLwzudwGJUwZPp80PDBWPHXSAGNPwNvIXAbe7MSUB1zQFugFml66A==}
    engines: {node: '>=4'}

  redux-immutable@4.0.0:
    resolution: {integrity: sha512-SchSn/DWfGb3oAejd+1hhHx01xUoxY+V7TeK0BKqpkLKiQPVFf7DYzEaKmrEVxsWxielKfSK9/Xq66YyxgR1cg==}
    peerDependencies:
      immutable: ^3.8.1 || ^4.0.0-rc.1

  redux@5.0.1:
    resolution: {integrity: sha512-M9/ELqF6fy8FwmkpnF0S3YKOqMyoWJ4+CS5Efg2ct3oY9daQvd/Pc71FpGZsVsbl3Cpb+IIcjBDUnnyBdQbq4w==}

  reflect.getprototypeof@1.0.6:
    resolution: {integrity: sha512-fmfw4XgoDke3kdI6h4xcUz1dG8uaiv5q9gcEwLS4Pnth2kxT+GZ7YehS1JTMGBQmtV7Y4GFGbs2re2NqhdozUg==}
    engines: {node: '>= 0.4'}

  refractor@3.6.0:
    resolution: {integrity: sha512-MY9W41IOWxxk31o+YvFCNyNzdkc9M20NoZK5vq6jkv4I/uh2zkWcfudj0Q1fovjUQJrNewS9NMzeTtqPf+n5EA==}

  regenerator-runtime@0.14.1:
    resolution: {integrity: sha512-dYnhHh0nJoMfnkZs6GmmhFknAGRrLznOu5nc9ML+EJxGvrx6H7teuevqVqCuPcPK//3eDrrjQhehXVx9cnkGdw==}

  regexp.prototype.flags@1.5.2:
    resolution: {integrity: sha512-NcDiDkTLuPR+++OCKB0nWafEmhg/Da8aUPLPMQbK+bxKKCm1/S5he+AqYa4PlMCVBalb4/yxIRub6qkEx5yJbw==}
    engines: {node: '>= 0.4'}

  registry-auth-token@3.3.2:
    resolution: {integrity: sha512-JL39c60XlzCVgNrO+qq68FoNb56w/m7JYvGR2jT5iR1xBrUA3Mfx5Twk5rqTThPmQKMWydGmq8oFtDlxfrmxnQ==}

  registry-auth-token@5.0.2:
    resolution: {integrity: sha512-o/3ikDxtXaA59BmZuZrJZDJv8NMDGSj+6j6XaeBmHw8eY1i1qd9+6H+LjVvQXx3HN6aRCGa1cUdJ9RaJZUugnQ==}
    engines: {node: '>=14'}

  registry-url@3.1.0:
    resolution: {integrity: sha512-ZbgR5aZEdf4UKZVBPYIgaglBmSF2Hi94s2PcIHhRGFjKYu+chjJdYfHn4rt3hB6eCKLJ8giVIIfgMa1ehDfZKA==}
    engines: {node: '>=0.10.0'}

  registry-url@5.1.0:
    resolution: {integrity: sha512-8acYXXTI0AkQv6RAOjE3vOaIXZkT9wo4LOFbBKYQEEnnMNBpKqdUrI6S4NT0KPIo/WVvJ5tE/X5LF/TQUf0ekw==}
    engines: {node: '>=8'}

  remarkable@2.0.1:
    resolution: {integrity: sha512-YJyMcOH5lrR+kZdmB0aJJ4+93bEojRZ1HGDn9Eagu6ibg7aVZhc3OWbbShRid+Q5eAfsEqWxpe+g5W5nYNfNiA==}
    engines: {node: '>= 6.0.0'}
    hasBin: true

  remove-accents@0.5.0:
    resolution: {integrity: sha512-8g3/Otx1eJaVD12e31UbJj1YzdtVvzH85HV7t+9MJYk/u3XmkOUJ5Ys9wQrf9PCPK8+xn4ymzqYCiZl6QWKn+A==}

  repeat-string@1.6.1:
    resolution: {integrity: sha512-PV0dzCYDNfRi1jCDbJzpW7jNNDRuCOG/jI5ctQcGKt/clZD+YcPS3yIlWuTJMmESC8aevCFmWJy5wjAFgNqN6w==}
    engines: {node: '>=0.10'}

  require-directory@2.1.1:
    resolution: {integrity: sha512-fGxEI7+wsG9xrvdjsrlmL22OMTTiHRwAMroiEeMgq8gzoLC/PQr7RsRDSTLUg/bZAZtF+TVIkHc6/4RIKrui+Q==}
    engines: {node: '>=0.10.0'}

  requires-port@1.0.0:
    resolution: {integrity: sha512-KigOCHcocU3XODJxsu8i/j8T9tzT4adHiecwORRQ0ZZFcp7ahwXuRU1m+yuO90C5ZUyGeGfocHDI14M3L3yDAQ==}

  reselect@5.1.1:
    resolution: {integrity: sha512-K/BG6eIky/SBpzfHZv/dd+9JBFiS4SWV7FIujVyJRux6e45+73RaUHXLmIR1f7WOMaQ0U1km6qwklRQxpJJY0w==}

  resolve-from@4.0.0:
    resolution: {integrity: sha512-pb/MYmXstAkysRFx8piNI1tGFNQIFA3vkE3Gq4EuA1dF6gHp/+vgZqsCGJapvy8N3Q+4o7FwvquPJcnZ7RYy4g==}
    engines: {node: '>=4'}

  resolve-pkg-maps@1.0.0:
    resolution: {integrity: sha512-seS2Tj26TBVOC2NIc2rOe2y2ZO7efxITtLZcGSOnHHNOQ7CkiUBfw0Iw2ck6xkIhPwLhKNLS8BO+hEpngQlqzw==}

  resolve@1.22.8:
    resolution: {integrity: sha512-oKWePCxqpd6FlLvGV1VU0x7bkPmmCNolxzjMf4NczoDnQcIWrAF+cPtZn5i6n+RfD2d9i0tzpKnG6Yk168yIyw==}
    hasBin: true

  resolve@2.0.0-next.5:
    resolution: {integrity: sha512-U7WjGVG9sH8tvjW5SmGbQuui75FiyjAX72HX15DwBBwF9dNiQZRQAg9nnPhYy+TUnE0+VcrttuvNI8oSxZcocA==}
    hasBin: true

  restore-cursor@3.1.0:
    resolution: {integrity: sha512-l+sSefzHpj5qimhFSE5a8nufZYAM3sBSVMAPtYkmC+4EH2anSGaEMXSD0izRQbu9nfyQ9y5JrVmp7E8oZrUjvA==}
    engines: {node: '>=8'}

  ret@0.2.2:
    resolution: {integrity: sha512-M0b3YWQs7R3Z917WRQy1HHA7Ba7D8hvZg6UE5mLykJxQVE2ju0IXbGlaHPPlkY+WN7wFP+wUMXmBFA0aV6vYGQ==}
    engines: {node: '>=4'}

  retry@0.12.0:
    resolution: {integrity: sha512-9LkiTwjUh6rT555DtE9rTX+BKByPfrMzEAtnlEtdEwr3Nkffwiihqe2bWADg+OQRjt9gl6ICdmB/ZFDCGAtSow==}
    engines: {node: '>= 4'}

  reusify@1.0.4:
    resolution: {integrity: sha512-U9nH88a3fc/ekCF1l0/UP1IosiuIjyTh7hBvXVMHYgVcfGvt897Xguj2UOLDeI5BG2m7/uwyaLVT6fbtCwTyzw==}
    engines: {iojs: '>=1.0.0', node: '>=0.10.0'}

  rfc4648@1.5.3:
    resolution: {integrity: sha512-MjOWxM065+WswwnmNONOT+bD1nXzY9Km6u3kzvnx8F8/HXGZdz3T6e6vZJ8Q/RIMUSp/nxqjH3GwvJDy8ijeQQ==}

  rimraf@3.0.2:
    resolution: {integrity: sha512-JZkJMZkAGFFPP2YqXZXPbMlMBgsxzE8ILs4lMIX/2o0L9UBw9O/Y3o6wFw/i9YLapcUJWwqbi3kdxIPdC62TIA==}
    deprecated: Rimraf versions prior to v4 are no longer supported
    hasBin: true

  rollup@4.21.3:
    resolution: {integrity: sha512-7sqRtBNnEbcBtMeRVc6VRsJMmpI+JU1z9VTvW8D4gXIYQFz0aLcsE6rRkyghZkLfEgUZgVvOG7A5CVz/VW5GIA==}
    engines: {node: '>=18.0.0', npm: '>=8.0.0'}
    hasBin: true

  rope-sequence@1.3.4:
    resolution: {integrity: sha512-UT5EDe2cu2E/6O4igUr5PSFs23nvvukicWHx6GnOPlHAiiYbzNuCRQCuiUdHJQcqKalLKlrYJnjY0ySGsXNQXQ==}

  rrdom@0.1.7:
    resolution: {integrity: sha512-ZLd8f14z9pUy2Hk9y636cNv5Y2BMnNEY99wxzW9tD2BLDfe1xFxtLjB4q/xCBYo6HRe0wofzKzjm4JojmpBfFw==}

  rrweb-cssom@0.7.1:
    resolution: {integrity: sha512-TrEMa7JGdVm0UThDJSx7ddw5nVm3UJS9o9CCIZ72B1vSyEZoziDqBYP3XIoi/12lKrJR8rE3jeFHMok2F/Mnsg==}

  rrweb-player@1.0.0-alpha.4:
    resolution: {integrity: sha512-Wlmn9GZ5Fdqa37vd3TzsYdLl/JWEvXNUrLCrYpnOwEgmY409HwVIvvA5aIo7k582LoKgdRCsB87N+f0oWAR0Kg==}

  rrweb-snapshot@2.0.0-alpha.17:
    resolution: {integrity: sha512-GBg5pV8LHOTbeVmH2VHLEFR0mc2QpQMzAvcoxEGfPNWgWHc8UvKCyq7pqN1vA+fDZ+yXXbixeO0kB2pzVvFCBw==}

  rrweb-snapshot@2.0.0-alpha.4:
    resolution: {integrity: sha512-KQ2OtPpXO5jLYqg1OnXS/Hf+EzqnZyP5A+XPqBCjYpj3XIje/Od4gdUwjbFo3cVuWq5Cw5Y1d3/xwgIS7/XpQQ==}

  rrweb@2.0.0-alpha.4:
    resolution: {integrity: sha512-wEHUILbxDPcNwkM3m4qgPgXAiBJyqCbbOHyVoNEVBJzHszWEFYyTbrZqUdeb1EfmTRC2PsumCIkVcomJ/xcOzA==}

  run-async@2.4.1:
    resolution: {integrity: sha512-tvVnVv01b8c1RrA6Ep7JkStj85Guv/YrMcwqYQnwjsAS2cTmmPGBBjAjpCW7RrSodNSoE2/qg9O4bceNvUuDgQ==}
    engines: {node: '>=0.12.0'}

  run-parallel@1.2.0:
    resolution: {integrity: sha512-5l4VyZR86LZ/lDxZTR6jqL8AFE2S0IFLMP26AbjsLVADxHdhB/c0GUsH+y39UfCi3dzz8OlQuPmnaJOMoDHQBA==}

  rxjs@6.6.7:
    resolution: {integrity: sha512-hTdwr+7yYNIT5n4AMYp85KA6yw2Va0FLa3Rguvbpa4W3I5xynaBZo41cM3XM+4Q6fRMj3sBYIR1VAmZMXYJvRQ==}
    engines: {npm: '>=2.0.0'}

  rxjs@7.8.1:
    resolution: {integrity: sha512-AA3TVj+0A2iuIoQkWEK/tqFjBq2j+6PO6Y0zJcvzLAFhEFIO3HL0vls9hWLncZbAAbK0mar7oZ4V079I/qPMxg==}

  safe-array-concat@1.1.2:
    resolution: {integrity: sha512-vj6RsCsWBCf19jIeHEfkRMw8DPiBb+DMXklQ/1SGDHOMlHdPUkZXFQ2YdplS23zESTijAcurb1aSgJA3AgMu1Q==}
    engines: {node: '>=0.4'}

  safe-buffer@5.1.2:
    resolution: {integrity: sha512-Gd2UZBJDkXlY7GbJxfsE8/nvKkUEU1G38c1siN6QP6a9PT9MmHB8GnpscSmMJSoF8LOIrt8ud/wPtojys4G6+g==}

  safe-buffer@5.2.1:
    resolution: {integrity: sha512-rp3So07KcdmmKbGvgaNxQSJr7bGVSVk5S9Eq1F+ppbRo70+YeaDxkw5Dd8NPN+GD6bjnYm2VuPuCXmpuYvmCXQ==}

  safe-regex-test@1.0.3:
    resolution: {integrity: sha512-CdASjNJPvRa7roO6Ra/gLYBTzYzzPyyBXxIMdGW3USQLyjWEls2RgW5UBTXaQVp+OrpeCK3bLem8smtmheoRuw==}
    engines: {node: '>= 0.4'}

  safe-stable-stringify@2.5.0:
    resolution: {integrity: sha512-b3rppTKm9T+PsVCBEOUR46GWI7fdOs00VKZ1+9c1EWDaDMvjQc6tUwuFyIprgGgTcWoVHSKrU8H31ZHA2e0RHA==}
    engines: {node: '>=10'}

  safer-buffer@2.1.2:
    resolution: {integrity: sha512-YZo3K82SD7Riyi0E1EQPojLz7kpepnSQI9IyPbHHg1XXXevb5dJI7tpyN2ADxGcQbHG7vcyRHk0cbwqcQriUtg==}

  sass@1.79.5:
    resolution: {integrity: sha512-W1h5kp6bdhqFh2tk3DsI771MoEJjvrSY/2ihJRJS4pjIyfJCw0nTsxqhnrUzaLMOJjFchj8rOvraI/YUVjtx5g==}
    engines: {node: '>=14.0.0'}
    hasBin: true

  saxes@6.0.0:
    resolution: {integrity: sha512-xAg7SOnEhrm5zI3puOOKyy1OMcMlIJZYNJY7xLBwSze0UjhPLnWfj2GF2EpT0jmzaJKIWKHLsaSSajf35bcYnA==}
    engines: {node: '>=v12.22.7'}

  scheduler@0.23.2:
    resolution: {integrity: sha512-UOShsPwz7NrMUqhR6t0hWjFduvOzbtv7toDH1/hIrfRNIDBnnBWd0CwJTGvTpngVlmwGCdP9/Zl/tVrDqcuYzQ==}

  schema-utils@3.3.0:
    resolution: {integrity: sha512-pN/yOAvcC+5rQ5nERGuwrjLlYvLTbCibnZ1I7B1LaiAz9BRBlE9GMgE/eqV30P7aJQUf7Ddimy/RsbYO/GrVGg==}
    engines: {node: '>= 10.13.0'}

  semver-diff@3.1.1:
    resolution: {integrity: sha512-GX0Ix/CJcHyB8c4ykpHGIAvLyOwOobtM/8d+TQkAd81/bEjgPHrfba41Vpesr7jX/t8Uh+R3EX9eAS5be+jQYg==}
    engines: {node: '>=8'}

  semver@6.3.1:
    resolution: {integrity: sha512-BR7VvDCVHO+q2xBEWskxS6DJE1qRnb7DxzUrogb71CWoSficBxYsiAGd+Kl0mmq/MprG9yArRkyrQxTO6XjMzA==}
    hasBin: true

  semver@7.6.3:
    resolution: {integrity: sha512-oVekP1cKtI+CTDvHWYFUcMtsK/00wmAEfyqKfNdARm8u1wNVhSgaX7A8d4UuIlUI5e84iEwOhs7ZPYRmzU9U6A==}
    engines: {node: '>=10'}
    hasBin: true

  sentence-case@2.1.1:
    resolution: {integrity: sha512-ENl7cYHaK/Ktwk5OTD+aDbQ3uC8IByu/6Bkg+HDv8Mm+XnBnppVNalcfJTNsp1ibstKh030/JKQQWglDvtKwEQ==}

  seq-queue@0.0.5:
    resolution: {integrity: sha512-hr3Wtp/GZIc/6DAGPDcV4/9WoZhjrkXsi5B/07QgX8tsdc6ilr7BFM6PM6rbdAX1kFSDYeZGLipIZZKyQP0O5Q==}

  serialize-error@8.1.0:
    resolution: {integrity: sha512-3NnuWfM6vBYoy5gZFvHiYsVbafvI9vZv/+jlIigFn4oP4zjNPK3LhcY0xSCgeb1a5L8jO71Mit9LlNoi2UfDDQ==}
    engines: {node: '>=10'}

  serialize-javascript@6.0.2:
    resolution: {integrity: sha512-Saa1xPByTTq2gdeFZYLLo+RFE35NHZkAbqZeWNd3BpzppeVisAqpDjcp8dyf6uIvEqJRd46jemmyA4iFIeVk8g==}

  server-only@0.0.1:
    resolution: {integrity: sha512-qepMx2JxAa5jjfzxG79yPPq+8BuFToHd1hm7kI+Z4zAq1ftQiP7HcxMhDDItrbtwVeLg/cY2JnKnrcFkmiswNA==}

  set-blocking@2.0.0:
    resolution: {integrity: sha512-KiKBS8AnWGEyLzofFfmvKwpdPzqiy16LvQfK3yv/fVH7Bj13/wl3JSR1J+rfgRE9q7xUJK4qvgS8raSOeLUehw==}

  set-function-length@1.2.2:
    resolution: {integrity: sha512-pgRc4hJ4/sNjWCSS9AmnS40x3bNMDTknHgL5UaMBTMyJnU90EgWh1Rz+MC9eFu4BuN/UwZjKQuY/1v3rM7HMfg==}
    engines: {node: '>= 0.4'}

  set-function-name@2.0.2:
    resolution: {integrity: sha512-7PGFlmtwsEADb0WYyvCMa1t+yke6daIG4Wirafur5kcf+MhUnPms1UeR0CKQdTZD81yESwMHbtn+TR+dMviakQ==}
    engines: {node: '>= 0.4'}

  setprototypeof@1.2.0:
    resolution: {integrity: sha512-E5LDX7Wrp85Kil5bhZv46j8jOeboKq5JMmYM3gVGdGH8xFpPWXUMsNrlODCrkoxMEeNi/XZIwuRvY4XNwYMJpw==}

  sha.js@2.4.11:
    resolution: {integrity: sha512-QMEp5B7cftE7APOjk5Y6xgrbWu+WkLVQwk8JNjZ8nKRciZaByEW6MubieAiToS7+dwvrjGhH8jRXz3MVd0AYqQ==}
    hasBin: true

  shebang-command@2.0.0:
    resolution: {integrity: sha512-kHxr2zZpYtdmrN1qDjrrX/Z1rR1kG8Dx+gkpK1G4eXmvXswmcE1hTWBWYUzlraYw1/yZp6YuDY77YtvbN0dmDA==}
    engines: {node: '>=8'}

  shebang-regex@3.0.0:
    resolution: {integrity: sha512-7++dFhtcx3353uBaq8DDR4NuxBetBzC7ZQOhmTQInHEd6bSrXdiEyzCvG07Z44UYdLShWUyXt5M/yhz8ekcb1A==}
    engines: {node: '>=8'}

  shell-quote@1.8.1:
    resolution: {integrity: sha512-6j1W9l1iAs/4xYBI1SYOVZyFcCis9b4KCLQ8fgAGG07QvzaRLVVRQvAy85yNmmZSjYjg4MWh4gNvlPujU/5LpA==}

  short-unique-id@5.2.0:
    resolution: {integrity: sha512-cMGfwNyfDZ/nzJ2k2M+ClthBIh//GlZl1JEf47Uoa9XR11bz8Pa2T2wQO4bVrRdH48LrIDWJahQziKo3MjhsWg==}
    hasBin: true

  side-channel@1.0.6:
    resolution: {integrity: sha512-fDW/EZ6Q9RiO8eFG8Hj+7u/oW+XrPTIChwCOM2+th2A6OblDtYYIpve9m+KvI9Z4C9qSEXlaGR6bTEYHReuglA==}
    engines: {node: '>= 0.4'}

  siginfo@2.0.0:
    resolution: {integrity: sha512-ybx0WO1/8bSBLEWXZvEd7gMW3Sn3JFlW3TvX1nREbDLRNQNaeNN8WK0meBwPdAaOI7TtRRRJn/Es1zhrrCHu7g==}

  signal-exit@3.0.7:
    resolution: {integrity: sha512-wnD2ZE+l+SPC/uoS0vXeE9L1+0wuaMqKlfz9AMUo38JsyLSBWSFcHR1Rri62LZc12vLr1gb3jl7iwQhgwpAbGQ==}

  signal-exit@4.1.0:
    resolution: {integrity: sha512-bzyZ1e88w9O1iNJbKnOlvYTrWPDl46O1bG0D3XInv+9tkPrxrN8jUUTiFlDkkmKWgn1M6CfIA13SuGqOa9Korw==}
    engines: {node: '>=14'}

  simple-concat@1.0.1:
    resolution: {integrity: sha512-cSFtAPtRhljv69IK0hTVZQ+OfE9nePi/rtJmw5UjHeVyVroEqJXP1sFztKUy1qU+xvz3u/sfYJLa947b7nAN2Q==}

  simple-get@4.0.1:
    resolution: {integrity: sha512-brv7p5WgH0jmQJr1ZDDfKDOSeWWg+OVypG99A/5vYGPqJ6pxiaHLy8nxtFjBA7oMa01ebA9gfh1uMCFqOuXxvA==}

  simple-swizzle@0.2.2:
    resolution: {integrity: sha512-JA//kQgZtbuY83m+xT+tXJkmJncGMTFT+C+g2h2R9uxkYIrE2yy9sgmcLhCnw57/WSD+Eh3J97FPEDFnbXnDUg==}

  sirv@2.0.4:
    resolution: {integrity: sha512-94Bdh3cC2PKrbgSOUqTiGPWVZeSiXfKOVZNJniWoqrWrRkB1CJzBU3NEbiTsPcYy1lDsANA/THzS+9WBiy5nfQ==}
    engines: {node: '>= 10'}

  sisteransi@1.0.5:
    resolution: {integrity: sha512-bLGGlR1QxBcynn2d5YmDX4MGjlZvy2MRBDRNHLJ8VI6l6+9FUiyTFNJ0IveOSP0bcXgVDPRcfGqA0pjaqUpfVg==}

  slash@3.0.0:
    resolution: {integrity: sha512-g9Q1haeby36OSStwb4ntCGGGaKsaVSjQ68fBxoQcutl5fS1vuY18H3wSt3jFyFtrkx+Kz0V1G85A4MyAdDMi2Q==}
    engines: {node: '>=8'}

  smart-buffer@4.2.0:
    resolution: {integrity: sha512-94hK0Hh8rPqQl2xXc3HsaBoOXKV20MToPkcXvwbISWLEs+64sBq5kFgn2kJDHb1Pry9yrP0dxrCI9RRci7RXKg==}
    engines: {node: '>= 6.0.0', npm: '>= 3.0.0'}

  snake-case@2.1.0:
    resolution: {integrity: sha512-FMR5YoPFwOLuh4rRz92dywJjyKYZNLpMn1R5ujVpIYkbA9p01fq8RMg0FkO4M+Yobt4MjHeLTJVm5xFFBHSV2Q==}

  socket.io-client@4.7.5:
    resolution: {integrity: sha512-sJ/tqHOCe7Z50JCBCXrsY3I2k03iOiUe+tj1OmKeD2lXPiGH/RUCdTZFoqVyN7l1MnpIzPrGtLcijffmeouNlQ==}
    engines: {node: '>=10.0.0'}

  socket.io-parser@4.2.4:
    resolution: {integrity: sha512-/GbIKmo8ioc+NIWIhwdecY0ge+qVBSMdgxGygevmdHj24bsfgtCmcUUcQ5ZzcylGFHsN3k4HB4Cgkl96KVnuew==}
    engines: {node: '>=10.0.0'}

  socks-proxy-agent@8.0.4:
    resolution: {integrity: sha512-GNAq/eg8Udq2x0eNiFkr9gRg5bA7PXEWagQdeRX4cPSG+X/8V38v637gim9bjFptMk1QWsCTr0ttrJEiXbNnRw==}
    engines: {node: '>= 14'}

  socks@2.8.3:
    resolution: {integrity: sha512-l5x7VUUWbjVFbafGLxPWkYsHIhEvmF85tbIeFZWc8ZPtoMyybuEhL7Jye/ooC4/d48FgOjSJXgsF/AJPYCW8Zw==}
    engines: {node: '>= 10.0.0', npm: '>= 3.0.0'}

  source-map-js@1.2.1:
    resolution: {integrity: sha512-UXWMKhLOwVKb728IUtQPXxfYU+usdybtUrK/8uGE8CQMvrhOpwvzDBwj0QhSL7MQc7vIsISBG8VQ8+IDQxpfQA==}
    engines: {node: '>=0.10.0'}

  source-map-support@0.5.21:
    resolution: {integrity: sha512-uBHU3L3czsIyYXKX88fdrGovxdSCoTGDRZ6SYXtSRxLZUzHg5P/66Ht6uoUlHu9EZod+inXhKo3qQgwXUT/y1w==}

  source-map@0.6.1:
    resolution: {integrity: sha512-UjgapumWlbMhkBgzT7Ykc5YXUT46F0iKu8SGXq0bcwP5dz/h0Plj6enJqjz1Zbq2l5WaqYnrVbwWOWMyF3F47g==}
    engines: {node: '>=0.10.0'}

  space-separated-tokens@1.1.5:
    resolution: {integrity: sha512-q/JSVd1Lptzhf5bkYm4ob4iWPjx0KiRe3sRFBNrVqbJkFaBm5vbbowy1mymoPNLRa52+oadOhJ+K49wsSeSjTA==}

  split-ca@1.0.1:
    resolution: {integrity: sha512-Q5thBSxp5t8WPTTJQS59LrGqOZqOsrhDGDVm8azCqIBjSBd7nd9o2PM+mDulQQkh8h//4U6hFZnc/mul8t5pWQ==}

  sprintf-js@1.0.3:
    resolution: {integrity: sha512-D9cPgkvLlV3t3IzL0D0YLvGA9Ahk4PcvVwUbN0dSGr1aP0Nrt4AEnTUbuGvquEC0mA64Gqt1fzirlRs5ibXx8g==}

  sprintf-js@1.1.3:
    resolution: {integrity: sha512-Oo+0REFV59/rz3gfJNKQiBlwfHaSESl1pcGyABQsnnIfWOFt6JNj5gCog2U6MLZ//IGYD+nA8nI+mTShREReaA==}

  sqlstring@2.3.3:
    resolution: {integrity: sha512-qC9iz2FlN7DQl3+wjwn3802RTyjCx7sDvfQEXchwa6CWOx07/WVfh91gBmQ9fahw8snwGEWU3xGzOt4tFyHLxg==}
    engines: {node: '>= 0.6'}

  ssh-remote-port-forward@1.0.4:
    resolution: {integrity: sha512-x0LV1eVDwjf1gmG7TTnfqIzf+3VPRz7vrNIjX6oYLbeCrf/PeVY6hkT68Mg+q02qXxQhrLjB0jfgvhevoCRmLQ==}

  ssh2@1.16.0:
    resolution: {integrity: sha512-r1X4KsBGedJqo7h8F5c4Ybpcr5RjyP+aWIG007uBPRjmdQWfEiVLzSK71Zji1B9sKxwaCvD8y8cwSkYrlLiRRg==}
    engines: {node: '>=10.16.0'}

  stack-trace@0.0.10:
    resolution: {integrity: sha512-KGzahc7puUKkzyMt+IqAep+TVNbKP+k2Lmwhub39m1AsTSkaDutx56aDCo+HLDzf/D26BIHTJWNiTG1KAJiQCg==}

  stackback@0.0.2:
    resolution: {integrity: sha512-1XMJE5fQo1jGH6Y/7ebnwPOBEkIEnT4QF32d5R1+VXdXveM0IBMJt8zfaxX1P3QhVwrYe+576+jkANtSS2mBbw==}

  standard-as-callback@2.1.0:
    resolution: {integrity: sha512-qoRRSyROncaz1z0mvYqIE4lCd9p2R90i6GxW3uZv5ucSu8tU7B5HXUP1gG8pVZsYNVaXjk8ClXHPttLyxAL48A==}

  statuses@2.0.1:
    resolution: {integrity: sha512-RwNA9Z/7PrK06rYLIzFMlaF+l73iwpzsqRIFgbMLbTcLD6cOao82TaWefPXQvB2fOC4AjuYSEndS7N/mTCbkdQ==}
    engines: {node: '>= 0.8'}

  std-env@3.7.0:
    resolution: {integrity: sha512-JPbdCEQLj1w5GilpiHAx3qJvFndqybBysA3qUOnznweH4QbNYUsW/ea8QzSrnh0vNsezMMw5bcVool8lM0gwzg==}

  stop-iteration-iterator@1.0.0:
    resolution: {integrity: sha512-iCGQj+0l0HOdZ2AEeBADlsRC+vsnDsZsbdSiH1yNSjcfKM7fdpCMfqAL/dwF5BLiw/XhRft/Wax6zQbhq2BcjQ==}
    engines: {node: '>= 0.4'}

  streamsearch@1.1.0:
    resolution: {integrity: sha512-Mcc5wHehp9aXz1ax6bZUyY5afg9u2rv5cqQI3mRrYkGC8rW2hM02jWuwjtL++LS5qinSyhj2QfLyNsuc+VsExg==}
    engines: {node: '>=10.0.0'}

  streamx@2.20.1:
    resolution: {integrity: sha512-uTa0mU6WUC65iUvzKH4X9hEdvSW7rbPxPtwfWiLMSj3qTdQbAiUboZTxauKfpFuGIGa1C2BYijZ7wgdUXICJhA==}

  strict-event-emitter-types@2.0.0:
    resolution: {integrity: sha512-Nk/brWYpD85WlOgzw5h173aci0Teyv8YdIAEtV+N88nDB0dLlazZyJMIsN6eo1/AR61l+p6CJTG1JIyFaoNEEA==}

  string-width@4.2.3:
    resolution: {integrity: sha512-wKyQRQpjJ0sIp62ErSZdGsjMJWsap5oRNihHhu6G7JVO/9jIB6UyevL+tXuOqrng8j/cxKTWyWUwvSTriiZz/g==}
    engines: {node: '>=8'}

  string-width@5.1.2:
    resolution: {integrity: sha512-HnLOCR3vjcY8beoNLtcjZ5/nxn2afmME6lhrDrebokqMap+XbeW8n9TXpPDOqdGK5qcI3oT0GKTW6wC7EMiVqA==}
    engines: {node: '>=12'}

  string.prototype.includes@2.0.0:
    resolution: {integrity: sha512-E34CkBgyeqNDcrbU76cDjL5JLcVrtSdYq0MEh/B10r17pRP4ciHLwTgnuLV8Ay6cgEMLkcBkFCKyFZ43YldYzg==}

  string.prototype.matchall@4.0.11:
    resolution: {integrity: sha512-NUdh0aDavY2og7IbBPenWqR9exH+E26Sv8e0/eTe1tltDGZL+GtBkDAnnyBtmekfK6/Dq3MkcGtzXFEd1LQrtg==}
    engines: {node: '>= 0.4'}

  string.prototype.repeat@1.0.0:
    resolution: {integrity: sha512-0u/TldDbKD8bFCQ/4f5+mNRrXwZ8hg2w7ZR8wa16e8z9XpePWl3eGEcUD0OXpEH/VJH/2G3gjUtR3ZOiBe2S/w==}

  string.prototype.trim@1.2.9:
    resolution: {integrity: sha512-klHuCNxiMZ8MlsOihJhJEBJAiMVqU3Z2nEXWfWnIqjN0gEFS9J9+IxKozWWtQGcgoa1WUZzLjKPTr4ZHNFTFxw==}
    engines: {node: '>= 0.4'}

  string.prototype.trimend@1.0.8:
    resolution: {integrity: sha512-p73uL5VCHCO2BZZ6krwwQE3kCzM7NKmis8S//xEC6fQonchbum4eP6kR4DLEjQFO3Wnj3Fuo8NM0kOSjVdHjZQ==}

  string.prototype.trimstart@1.0.8:
    resolution: {integrity: sha512-UXSH262CSZY1tfu3G3Secr6uGLCFVPMhIqHjlgCUtCCcgihYc/xKs9djMTMUOb2j1mVSeU8EU6NWc/iQKU6Gfg==}
    engines: {node: '>= 0.4'}

  string_decoder@1.1.1:
    resolution: {integrity: sha512-n/ShnvDi6FHbbVfviro+WojiFzv+s8MPMHBczVePfUpDJLwoLT0ht1l4YwBCbi8pJAveEEdnkHyPyTP/mzRfwg==}

  string_decoder@1.3.0:
    resolution: {integrity: sha512-hkRX8U1WjJFd8LsDJ2yQ/wWWxaopEsABU1XfkM8A+j0+85JAGppt16cr1Whg6KIbb4okU6Mql6BOj+uup/wKeA==}

  strip-ansi@6.0.1:
    resolution: {integrity: sha512-Y38VPSHcqkFrCpFnQ9vuSXmquuv5oXOKpGeT6aGrr3o3Gc9AlVa6JBfUSOCnbxGGZF+/0ooI7KrPuUSztUdU5A==}
    engines: {node: '>=8'}

  strip-ansi@7.1.0:
    resolution: {integrity: sha512-iq6eVVI64nQQTRYq2KtEg2d2uU7LElhTJwsH4YzIHZshxlgZms/wIc4VoDQTlG/IvVIrBKG06CrZnp0qv7hkcQ==}
    engines: {node: '>=12'}

  strip-bom@3.0.0:
    resolution: {integrity: sha512-vavAMRXOgBVNF6nyEEmL3DBK19iRpDcoIwW+swQ+CbGiu7lju6t+JklA1MHweoWtadgt4ISVUsXLyDq34ddcwA==}
    engines: {node: '>=4'}

  strip-final-newline@2.0.0:
    resolution: {integrity: sha512-BrpvfNAE3dcvq7ll3xVumzjKjZQ5tI1sEUIKr3Uoks0XUl45St3FlatVqef9prk4jRDzhW6WZg+3bk93y6pLjA==}
    engines: {node: '>=6'}

  strip-json-comments@2.0.1:
    resolution: {integrity: sha512-4gB8na07fecVVkOI6Rs4e7T6NOTki5EmL7TUduTs6bu3EdnSycntVJ4re8kgZA+wx9IueI2Y11bfbgwtzuE0KQ==}
    engines: {node: '>=0.10.0'}

  strip-json-comments@3.1.1:
    resolution: {integrity: sha512-6fPc+R4ihwqP6N/aIv2f1gMH8lOVtWQHoqC4yK6oSDVVocumAsfCqjkXnqiYMhmMwS/mEHLp7Vehlt3ql6lEig==}
    engines: {node: '>=8'}

  strnum@1.0.5:
    resolution: {integrity: sha512-J8bbNyKKXl5qYcR36TIO8W3mVGVHrmmxsd5PAItGkmyzwJvybiw2IVq5nqd0i4LSNSkB/sx9VHllbfFdr9k1JA==}

  styled-jsx@5.1.1:
    resolution: {integrity: sha512-pW7uC1l4mBZ8ugbiZrcIsiIvVx1UmTfw7UkC3Um2tmfUq9Bhk8IiyEIPl6F8agHgjzku6j0xQEZbfA5uSgSaCw==}
    engines: {node: '>= 12.0.0'}
    peerDependencies:
      '@babel/core': '*'
      babel-plugin-macros: '*'
      react: '>= 16.8.0 || 17.x.x || ^18.0.0-0'
    peerDependenciesMeta:
      '@babel/core':
        optional: true
      babel-plugin-macros:
        optional: true

  sugar-high@0.6.1:
    resolution: {integrity: sha512-kg1qMW7WwJcueXIlHkChL/p2EWY3gf8rQmP6n5nUq2TWVqatqDTMLvViS9WgAjgyTKH5/3/b8sRwWPOOAo1zMA==}

  sugarss@4.0.1:
    resolution: {integrity: sha512-WCjS5NfuVJjkQzK10s8WOBY+hhDxxNt/N6ZaGwxFZ+wN3/lKKFSaaKUNecULcTTvE4urLcKaZFQD8vO0mOZujw==}
    engines: {node: '>=12.0'}
    peerDependencies:
      postcss: ^8.3.3

  superjson@2.2.1:
    resolution: {integrity: sha512-8iGv75BYOa0xRJHK5vRLEjE2H/i4lulTjzpUXic3Eg8akftYjkmQDa8JARQ42rlczXyFR3IeRoeFCc7RxHsYZA==}
    engines: {node: '>=16'}

  supports-color@5.5.0:
    resolution: {integrity: sha512-QjVjwdXIt408MIiAqCX4oUKsgU2EqAGzs2Ppkm4aQYbjm+ZEWEcW4SfFNTr4uMNZma0ey4f5lgLrkB0aX0QMow==}
    engines: {node: '>=4'}

  supports-color@7.2.0:
    resolution: {integrity: sha512-qpCAvRl9stuOHveKsn7HncJRvv501qIacKzQlO/+Lwxc9+0q2wLyv4Dfvt80/DPn2pqOBsJdDiogXGR9+OvwRw==}
    engines: {node: '>=8'}

  supports-color@8.1.1:
    resolution: {integrity: sha512-MpUEN2OodtUzxvKQl72cUF7RQ5EiHsGvSsVG0ia9c5RbWGL2CI4C7EpPS8UTBIplnlzZiNuV56w+FuNxy3ty2Q==}
    engines: {node: '>=10'}

  supports-preserve-symlinks-flag@1.0.0:
    resolution: {integrity: sha512-ot0WnXS9fgdkgIcePe6RHNk1WA8+muPa6cSjeR3V8K27q9BB1rTE3R1p7Hv0z1ZyAc8s6Vvv8DIyWf681MAt0w==}
    engines: {node: '>= 0.4'}

  swagger-client@3.29.3:
    resolution: {integrity: sha512-OhhMAO2dwDEaxtUNDxwaqzw75uiZY5lX/2vx+U6eKCYZYhXWQ5mylU/0qfk/xMR20VyitsnzRc6KcFFjRoCS7A==}

  swagger-ui-react@5.17.14:
    resolution: {integrity: sha512-mCXerZrbcn4ftPYifUF0+iKIRTHoVCv0HcJc/sXl9nCe3oeWdsjmOWVqKabzzAkAa0NwsbKNJFv2UL/Ivnf6VQ==}
    peerDependencies:
      react: '>=16.8.0 <19'
      react-dom: '>=16.8.0 <19'

  swap-case@1.1.2:
    resolution: {integrity: sha512-BAmWG6/bx8syfc6qXPprof3Mn5vQgf5dwdUNJhsNqU9WdPt5P+ES/wQ5bxfijy8zwZgZZHslC3iAsxsuQMCzJQ==}

  symbol-tree@3.2.4:
    resolution: {integrity: sha512-9QNk5KwDF+Bvz+PyObkmSYjI5ksVUYtjW7AU22r2NKcfLJcXp96hkDWU3+XndOsUb+AQ9QhfzfCT2O+CNWT5Tw==}

  tabbable@6.2.0:
    resolution: {integrity: sha512-Cat63mxsVJlzYvN51JmVXIgNoUokrIaT2zLclCXjRd8boZ0004U4KCs/sToJ75C6sdlByWxpYnb5Boif1VSFew==}

  tapable@2.2.1:
    resolution: {integrity: sha512-GNzQvQTOIP6RyTfE2Qxb8ZVlNmw0n88vp1szwWRimP02mnTsx3Wtn5qRdqY9w2XduFNUgvOwhNnQsjwCp+kqaQ==}
    engines: {node: '>=6'}

  tar-fs@2.0.1:
    resolution: {integrity: sha512-6tzWDMeroL87uF/+lin46k+Q+46rAJ0SyPGz7OW7wTgblI273hsBqk2C1j0/xNadNLKDTUL9BukSjB7cwgmlPA==}

  tar-fs@2.1.1:
    resolution: {integrity: sha512-V0r2Y9scmbDRLCNex/+hYzvp/zyYjvFbHPNgVTKfQvVrb6guiE/fxP+XblDNR011utopbkex2nM4dHNV6GDsng==}

  tar-fs@3.0.6:
    resolution: {integrity: sha512-iokBDQQkUyeXhgPYaZxmczGPhnhXZ0CmrqI+MOb/WFGS9DW5wnfrLgtjUJBvz50vQ3qfRwJ62QVoCFu8mPVu5w==}

  tar-stream@2.2.0:
    resolution: {integrity: sha512-ujeqbceABgwMZxEJnk2HDY2DlnUZ+9oEcb1KzTVfYHio0UE6dG71n60d8D2I4qNvleWrrXpmjpt7vZeF1LnMZQ==}
    engines: {node: '>=6'}

  tar-stream@3.1.7:
    resolution: {integrity: sha512-qJj60CXt7IU1Ffyc3NJMjh6EkuCFej46zUqJ4J7pqYlThyd9bO0XBTmcOIhSzZJVWfsLks0+nle/j538YAW9RQ==}

  tar@6.2.1:
    resolution: {integrity: sha512-DZ4yORTwrbTj/7MZYq2w+/ZFdI6OZ/f9SFHR+71gIVUZhOQPHzVCLpvRnPgyaMpfWxxk/4ONva3GQSyNIKRv6A==}
    engines: {node: '>=10'}

  terser-webpack-plugin@5.3.10:
    resolution: {integrity: sha512-BKFPWlPDndPs+NGGCr1U59t0XScL5317Y0UReNrHaw9/FwhPENlq6bfgs+4yPfyP51vqC1bQ4rp1EfXW5ZSH9w==}
    engines: {node: '>= 10.13.0'}
    peerDependencies:
      '@swc/core': '*'
      esbuild: '*'
      uglify-js: '*'
      webpack: ^5.1.0
    peerDependenciesMeta:
      '@swc/core':
        optional: true
      esbuild:
        optional: true
      uglify-js:
        optional: true

  terser@5.32.0:
    resolution: {integrity: sha512-v3Gtw3IzpBJ0ugkxEX8U0W6+TnPKRRCWGh1jC/iM/e3Ki5+qvO1L1EAZ56bZasc64aXHwRHNIQEzm6//i5cemQ==}
    engines: {node: '>=10'}
    hasBin: true

  test-exclude@7.0.1:
    resolution: {integrity: sha512-pFYqmTw68LXVjeWJMST4+borgQP2AyMNbg1BpZh9LbyhUeNkeaPF9gzfPGUAnSMV3qPYdWUwDIjjCLiSDOl7vg==}
    engines: {node: '>=18'}

  testcontainers@10.13.2:
    resolution: {integrity: sha512-LfEll+AG/1Ks3n4+IA5lpyBHLiYh/hSfI4+ERa6urwfQscbDU+M2iW1qPQrHQi+xJXQRYy4whyK1IEHdmxWa3Q==}

  text-decoder@1.2.0:
    resolution: {integrity: sha512-n1yg1mOj9DNpk3NeZOx7T6jchTbyJS3i3cucbNN6FcdPriMZx7NsgrGpWWdWZZGxD7ES1XB+3uoqHMgOKaN+fg==}

  text-hex@1.0.0:
    resolution: {integrity: sha512-uuVGNWzgJ4yhRaNSiubPY7OjISw4sw4E5Uv0wbjp+OzcbmVU/rsT8ujgcXJhn9ypzsgr5vlzpPqP+MBBKcGvbg==}

  text-table@0.2.0:
    resolution: {integrity: sha512-N+8UisAXDGk8PFXP4HAzVR9nbfmVJ3zYLAWiTIoqC5v5isinhr+r5uaO8+7r3BMfuNIufIsA7RdpVgacC2cSpw==}

  through@2.3.8:
    resolution: {integrity: sha512-w89qg7PI8wAdvX60bMDP+bFoD5Dvhm9oLheFp5O4a2QF0cSBGsBX4qZmadPMvVqlLJBBci+WqGGOAPvcDeNSVg==}

  tiny-invariant@1.3.3:
    resolution: {integrity: sha512-+FbBPE1o9QAYvviau/qC5SE3caw21q3xkvWKBtja5vgqOWIHHJ3ioaq1VPfn/Szqctz2bU/oYeKd9/z5BL+PVg==}

  tinybench@2.9.0:
    resolution: {integrity: sha512-0+DUvqWMValLmha6lr4kD8iAMK1HzV0/aKnCtWb9v9641TnP/MFb7Pc2bxoxQjTXAErryXVgUOfv2YqNllqGeg==}

  tinycolor2@1.6.0:
    resolution: {integrity: sha512-XPaBkWQJdsf3pLKJV9p4qN/S+fm2Oj8AIPo1BTUhg5oxkvm9+SVEGFdhyOz7tTdUTfvxMiAs4sp6/eZO2Ew+pw==}

  tinyexec@0.3.0:
    resolution: {integrity: sha512-tVGE0mVJPGb0chKhqmsoosjsS+qUnJVGJpZgsHYQcGoPlG3B51R3PouqTgEGH2Dc9jjFyOqOpix6ZHNMXp1FZg==}

  tinyglobby@0.2.6:
    resolution: {integrity: sha512-NbBoFBpqfcgd1tCiO8Lkfdk+xrA7mlLR9zgvZcZWQQwU63XAfUePyd6wZBaU93Hqw347lHnwFzttAkemHzzz4g==}
    engines: {node: '>=12.0.0'}

  tinygradient@1.1.5:
    resolution: {integrity: sha512-8nIfc2vgQ4TeLnk2lFj4tRLvvJwEfQuabdsmvDdQPT0xlk9TaNtpGd6nNRxXoK6vQhN6RSzj+Cnp5tTQmpxmbw==}

  tinypool@1.0.1:
    resolution: {integrity: sha512-URZYihUbRPcGv95En+sz6MfghfIc2OJ1sv/RmhWZLouPY0/8Vo80viwPvg3dlaS9fuq7fQMEfgRRK7BBZThBEA==}
    engines: {node: ^18.0.0 || >=20.0.0}

  tinyrainbow@1.2.0:
    resolution: {integrity: sha512-weEDEq7Z5eTHPDh4xjX789+fHfF+P8boiFB+0vbWzpbnbsEr/GRaohi/uMKxg8RZMXnl1ItAi/IUHWMsjDV7kQ==}
    engines: {node: '>=14.0.0'}

  tinyspy@3.0.2:
    resolution: {integrity: sha512-n1cw8k1k0x4pgA2+9XrOkFydTerNcJ1zWCO5Nn9scWHTD+5tp8dghT2x1uduQePZTZgd3Tupf+x9BxJjeJi77Q==}
    engines: {node: '>=14.0.0'}

  tippy.js@6.3.7:
    resolution: {integrity: sha512-E1d3oP2emgJ9dRQZdf3Kkn0qJgI6ZLpyS5z6ZkY1DF3kaQaBsGZsndEpHwx+eC+tYM41HaSNvNtLx8tU57FzTQ==}

  title-case@2.1.1:
    resolution: {integrity: sha512-EkJoZ2O3zdCz3zJsYCsxyq2OC5hrxR9mfdd5I+w8h/tmFfeOxJ+vvkxsKxdmN0WtS9zLdHEgfgVOiMVgv+Po4Q==}

  tldts-core@6.1.51:
    resolution: {integrity: sha512-bu9oCYYWC1iRjx+3UnAjqCsfrWNZV1ghNQf49b3w5xE8J/tNShHTzp5syWJfwGH+pxUgTTLUnzHnfuydW7wmbg==}

  tldts@6.1.51:
    resolution: {integrity: sha512-33lfQoL0JsDogIbZ8fgRyvv77GnRtwkNE/MOKocwUgPO1WrSfsq7+vQRKxRQZai5zd+zg97Iv9fpFQSzHyWdLA==}
    hasBin: true

  tmp@0.0.33:
    resolution: {integrity: sha512-jRCJlojKnZ3addtTOjdIqoRuPEKBvNXcGYqzO6zWZX8KfKEpnGY5jfggJQ3EjKuu8D4bJRr0y+cYJFmYbImXGw==}
    engines: {node: '>=0.6.0'}

  tmp@0.2.3:
    resolution: {integrity: sha512-nZD7m9iCPC5g0pYmcaxogYKggSfLsdxl8of3Q/oIbqCqLLIO9IAF0GWjX1z9NZRHPiXv8Wex4yDCaZsgEw0Y8w==}
    engines: {node: '>=14.14'}

  to-fast-properties@2.0.0:
    resolution: {integrity: sha512-/OaKK0xYrs3DmxRYqL/yDc+FxFUVYhDlXMhRmv3z915w2HF1tnN1omB354j8VUGO/hbRzyD6Y3sA7v7GS/ceog==}
    engines: {node: '>=4'}

  to-regex-range@5.0.1:
    resolution: {integrity: sha512-65P7iz6X5yEr1cwcgvQxbbIw7Uk3gOy5dIdtZ4rDveLqhrdJP+Li/Hx6tyK0NEb+2GCyneCMJiGqrADCSNk8sQ==}
    engines: {node: '>=8.0'}

  toggle-selection@1.0.6:
    resolution: {integrity: sha512-BiZS+C1OS8g/q2RRbJmy59xpyghNBqrr6k5L/uKBGRsTfxmu3ffiRnd8mlGPUVayg8pvfi5urfnu8TU7DVOkLQ==}

  toidentifier@1.0.1:
    resolution: {integrity: sha512-o5sSPKEkg/DIQNmH43V0/uerLrpzVedkUh8tGNvaeXpfpuwjKenlSox/2O/BTlZUtEe+JG7s5YhEz608PlAHRA==}
    engines: {node: '>=0.6'}

  totalist@3.0.1:
    resolution: {integrity: sha512-sf4i37nQ2LBx4m3wB74y+ubopq6W/dIzXg0FDGjsYnZHVa1Da8FH853wlL2gtUhg+xJXjfk3kUZS3BRoQeoQBQ==}
    engines: {node: '>=6'}

  tough-cookie@4.1.4:
    resolution: {integrity: sha512-Loo5UUvLD9ScZ6jh8beX1T6sO1w2/MpCRpEP7V280GKMVUQ0Jzar2U3UJPsrdbziLEMMhu3Ujnq//rhiFuIeag==}
    engines: {node: '>=6'}

  tough-cookie@5.0.0:
    resolution: {integrity: sha512-FRKsF7cz96xIIeMZ82ehjC3xW2E+O2+v11udrDYewUbszngYhsGa8z6YUMMzO9QJZzzyd0nGGXnML/TReX6W8Q==}
    engines: {node: '>=16'}

  tr46@0.0.3:
    resolution: {integrity: sha512-N3WMsuqV66lT30CrXNbEjx4GEwlow3v6rr4mCcv6prnfwhS01rkgyFdjPNBYd9br7LpXV1+Emh01fHnq2Gdgrw==}

  tr46@5.0.0:
    resolution: {integrity: sha512-tk2G5R2KRwBd+ZN0zaEXpmzdKyOYksXwywulIX95MBODjSzMIuQnQ3m8JxgbhnL1LeVo7lqQKsYa1O3Htl7K5g==}
    engines: {node: '>=18'}

  tree-kill@1.2.2:
    resolution: {integrity: sha512-L0Orpi8qGpRG//Nd+H90vFB+3iHnue1zSSGmNOOCh1GLJ7rUKVwV2HvijphGQS2UmhUZewS9VgvxYIdgr+fG1A==}
    hasBin: true

  tree-sitter-json@0.20.2:
    resolution: {integrity: sha512-eUxrowp4F1QEGk/i7Sa+Xl8Crlfp7J0AXxX1QdJEQKQYMWhgMbCIgyQvpO3Q0P9oyTrNQxRLlRipDS44a8EtRw==}

  tree-sitter-yaml@0.5.0:
    resolution: {integrity: sha512-POJ4ZNXXSWIG/W4Rjuyg36MkUD4d769YRUGKRqN+sVaj/VCo6Dh6Pkssn1Rtewd5kybx+jT1BWMyWN0CijXnMA==}

  tree-sitter@0.20.4:
    resolution: {integrity: sha512-rjfR5dc4knG3jnJNN/giJ9WOoN1zL/kZyrS0ILh+eqq8RNcIbiXA63JsMEgluug0aNvfQvK4BfCErN1vIzvKog==}

  triple-beam@1.4.1:
    resolution: {integrity: sha512-aZbgViZrg1QNcG+LULa7nhZpJTZSLm/mXnHXnbAbjmN5aSa0y7V+wvv6+4WaBtpISJzThKy+PIPxc1Nq1EJ9mg==}
    engines: {node: '>= 14.0.0'}

  trpc-swagger@1.2.6:
    resolution: {integrity: sha512-LVh2NicwYZdaUEvshY9IF1oL02z9PWjltY0CwTslHw4mi4DcSAP4bx/FPfp5+371oj75vujjNbOjGG9grNl3Xg==}
    peerDependencies:
      '@trpc/client': ^10.45.2
      '@trpc/server': ^10.45.2
      zod: ^3.14.4

  ts-api-utils@1.3.0:
    resolution: {integrity: sha512-UQMIo7pb8WRomKR1/+MFVLTroIvDVtMX3K6OUir8ynLyzB8Jeriont2bTAtmNPa1ekAgN7YPDyf6V+ygrdU+eQ==}
    engines: {node: '>=16'}
    peerDependencies:
      typescript: '>=4.2.0'

  ts-mixer@6.0.4:
    resolution: {integrity: sha512-ufKpbmrugz5Aou4wcr5Wc1UUFWOLhq+Fm6qa6P0w0K5Qw2yhaUoiWszhCVuNQyNwrlGiscHOmqYoAox1PtvgjA==}

  ts-node@10.9.2:
    resolution: {integrity: sha512-f0FFpIdcHgn8zcPSbf1dRevwt047YMnaiJM3u2w2RewrB+fob/zePZcrOyQoLMMO7aBIddLcQIEK5dYjkLnGrQ==}
    hasBin: true
    peerDependencies:
      '@swc/core': '>=1.2.50'
      '@swc/wasm': '>=1.2.50'
      '@types/node': '*'
      typescript: '>=2.7'
    peerDependenciesMeta:
      '@swc/core':
        optional: true
      '@swc/wasm':
        optional: true

  ts-toolbelt@9.6.0:
    resolution: {integrity: sha512-nsZd8ZeNUzukXPlJmTBwUAuABDe/9qtVDelJeT/qW0ow3ZS3BsQJtNkan1802aM9Uf68/Y8ljw86Hu0h5IUW3w==}

  tsconfck@3.1.3:
    resolution: {integrity: sha512-ulNZP1SVpRDesxeMLON/LtWM8HIgAJEIVpVVhBM6gsmvQ8+Rh+ZG7FWGvHh7Ah3pRABwVJWklWCr/BTZSv0xnQ==}
    engines: {node: ^18 || >=20}
    hasBin: true
    peerDependencies:
      typescript: ^5.0.0
    peerDependenciesMeta:
      typescript:
        optional: true

  tsconfig-paths@3.15.0:
    resolution: {integrity: sha512-2Ac2RgzDe/cn48GvOe3M+o82pEFewD3UPbyoUHHdKasHwJKjds4fLXWf/Ux5kATBKN20oaFGu+jbElp1pos0mg==}

  tslib@1.14.1:
    resolution: {integrity: sha512-Xni35NKzjgMrwevysHTCArtLDpPvye8zV/0E4EyYn43P7/7qvQwPh9BGkHewbMulVntbigmcT7rdX3BNo9wRJg==}

  tslib@2.7.0:
    resolution: {integrity: sha512-gLXCKdN1/j47AiHiOkJN69hJmcbGTHI0ImLmbYLHykhgeN0jVGola9yVjFgzCUklsZQMW55o+dW7IXv3RCXDzA==}

  tsscmp@1.0.6:
    resolution: {integrity: sha512-LxhtAkPDTkVCMQjt2h6eBVY28KCjikZqZfMcC15YBeNjkgUpdCfBu5HoiOTDu86v6smE8yOjyEktJ8hlbANHQA==}
    engines: {node: '>=0.6.x'}

  tsx@4.13.3:
    resolution: {integrity: sha512-FTAJJLQCMiIbt78kD5qhLjHIR5NOQDKC63wcdelWRDBE+d1xSrXYhXq4DzejnC2tGhFZHpDy2Ika0Ugf7sK8gA==}
    engines: {node: '>=18.0.0'}
    hasBin: true

  tunnel-agent@0.6.0:
    resolution: {integrity: sha512-McnNiV1l8RYeY8tBgEpuodCC1mLUdbSN+CYBL7kJsJNInOP8UjDDEwdk6Mw60vdLLrr5NHKZhMAOSrR2NZuQ+w==}

  turbo-darwin-64@2.1.3:
    resolution: {integrity: sha512-ouJOm0g0YyoBuhmikEujVCBGo3Zr0lbSOWFIsQtWUTItC88F2w2byhjtsYGPXQwMlTbXwmoBU2lOCfWNkeEwHQ==}
    cpu: [x64]
    os: [darwin]

  turbo-darwin-arm64@2.1.3:
    resolution: {integrity: sha512-j2FOJsK4LAOtHQlb3Oom0yWB/Vi0nF1ljInr311mVzHoFAJRZtfW2fRvdZRb/lBUwjSp8be58qWHzANIcrA0OA==}
    cpu: [arm64]
    os: [darwin]

  turbo-linux-64@2.1.3:
    resolution: {integrity: sha512-ubRHkI1gSel7H7wsmxKK8C9UlLWqg/2dkCC88LFupaK6TKgvBKqDqA0Z1M9C/escK0Jsle2k0H8bybV9OYIl4Q==}
    cpu: [x64]
    os: [linux]

  turbo-linux-arm64@2.1.3:
    resolution: {integrity: sha512-LffUL+e5wv7BtD6DgnM2kKOlDkMo2eRjhbAjVnrCD3wi2ug0tl6NDzajnHHjtaMyOnIf4AvzSKdLWsBxafGBQA==}
    cpu: [arm64]
    os: [linux]

  turbo-windows-64@2.1.3:
    resolution: {integrity: sha512-S9SvcZZoaq5jKr6kA6eF7/xgQhVn8Vh7PVy5lono9zybvhyL4eY++y2PaLToIgL8G9IcbLmgOC73ExNjFBg9XQ==}
    cpu: [x64]
    os: [win32]

  turbo-windows-arm64@2.1.3:
    resolution: {integrity: sha512-twlEo8lRrGbrR6T/ZklUIquW3IlFCEtywklgVA81aIrSBm56+GEVpSrHhIlsx1hiYeSNrs+GpDwZGe+V7fvEVQ==}
    cpu: [arm64]
    os: [win32]

  turbo@2.1.3:
    resolution: {integrity: sha512-lY0yj2GH2a2a3NExZ3rGe+rHUVeFE2aXuRAue57n+08E7Z7N7YCmynju0kPC1grAQzERmoLpKrmzmWd+PNiADw==}
    hasBin: true

  tweetnacl@0.14.5:
    resolution: {integrity: sha512-KXXFFdAbFXY4geFIwoyNK+f5Z1b7swfXABfL7HXCmoIWMKU3dmS26672A4EeQtDzLKy7SXmfBu51JolvEKwtGA==}

  type-check@0.4.0:
    resolution: {integrity: sha512-XleUoc9uwGXqjWwXaUTZAmzMcFZ5858QA2vvx1Ur5xIcixXIP+8LnFDgRplU30us6teqdlskFfu+ae4K79Ooew==}
    engines: {node: '>= 0.8.0'}

  type-fest@0.20.2:
    resolution: {integrity: sha512-Ne+eE4r0/iWnpAxD852z3A+N0Bt5RN//NjJwRd2VFHEmrywxf5vsZlh4R6lixl6B+wz/8d+maTSAkN1FIkI3LQ==}
    engines: {node: '>=10'}

  type-fest@0.21.3:
    resolution: {integrity: sha512-t0rzBq87m3fVcduHDUFhKmyyX+9eo6WQjZvf51Ea/M0Q7+T374Jp1aUiyUl0GKxp8M/OETVHSDvmkyPgvX+X2w==}
    engines: {node: '>=10'}

  type-fest@4.26.1:
    resolution: {integrity: sha512-yOGpmOAL7CkKe/91I5O3gPICmJNLJ1G4zFYVAsRHg7M64biSnPtRj0WNQt++bRkjYOqjWXrhnUw1utzmVErAdg==}
    engines: {node: '>=16'}

  type-is@1.6.18:
    resolution: {integrity: sha512-TkRKr9sUTxEH8MdfuCSP7VizJyzRNMjj2J2do2Jr3Kym598JVdEksuzPQCnlFPW4ky9Q+iA+ma9BGm06XQBy8g==}
    engines: {node: '>= 0.6'}

  typed-array-buffer@1.0.2:
    resolution: {integrity: sha512-gEymJYKZtKXzzBzM4jqa9w6Q1Jjm7x2d+sh19AdsD4wqnMPDYyvwpsIc2Q/835kHuo3BEQ7CjelGhfTsoBb2MQ==}
    engines: {node: '>= 0.4'}

  typed-array-byte-length@1.0.1:
    resolution: {integrity: sha512-3iMJ9q0ao7WE9tWcaYKIptkNBuOIcZCCT0d4MRvuuH88fEoEH62IuQe0OtraD3ebQEoTRk8XCBoknUNc1Y67pw==}
    engines: {node: '>= 0.4'}

  typed-array-byte-offset@1.0.2:
    resolution: {integrity: sha512-Ous0vodHa56FviZucS2E63zkgtgrACj7omjwd/8lTEMEPFFyjfixMZ1ZXenpgCFBBt4EC1J2XsyVS2gkG0eTFA==}
    engines: {node: '>= 0.4'}

  typed-array-length@1.0.6:
    resolution: {integrity: sha512-/OxDN6OtAk5KBpGb28T+HZc2M+ADtvRxXrKKbUwtsLgdoxgX13hyy7ek6bFRl5+aBs2yZzB0c4CnQfAtVypW/g==}
    engines: {node: '>= 0.4'}

  typedarray-to-buffer@3.1.5:
    resolution: {integrity: sha512-zdu8XMNEDepKKR+XYOXAVPtWui0ly0NtohUscw+UmaHiAWT8hrV1rr//H6V+0DvJ3OQ19S979M0laLfX8rm82Q==}

  types-ramda@0.30.1:
    resolution: {integrity: sha512-1HTsf5/QVRmLzcGfldPFvkVsAdi1db1BBKzi7iW3KBUlOICg/nKnFS+jGqDJS3YD8VsWbAh7JiHeBvbsw8RPxA==}

  typescript-eslint@8.9.0:
    resolution: {integrity: sha512-AuD/FXGYRQyqyOBCpNLldMlsCGvmDNxptQ3Dp58/NXeB+FqyvTfXmMyba3PYa0Vi9ybnj7G8S/yd/4Cw8y47eA==}
    engines: {node: ^18.18.0 || ^20.9.0 || >=21.1.0}
    peerDependencies:
      typescript: '*'
    peerDependenciesMeta:
      typescript:
        optional: true

  typescript@5.6.3:
    resolution: {integrity: sha512-hjcS1mhfuyi4WW8IWtjP7brDrG2cuDZukyrYrSauoXGNgx0S7zceP07adYkJycEr56BOUTNPzbInooiN3fn1qw==}
    engines: {node: '>=14.17'}
    hasBin: true

  uc.micro@2.1.0:
    resolution: {integrity: sha512-ARDJmphmdvUk6Glw7y9DQ2bFkKBHwQHLi2lsaH6PPmz/Ka9sFOBsBluozhDltWmnv9u/cF6Rt87znRTPV+yp/A==}

  ufo@1.5.4:
    resolution: {integrity: sha512-UsUk3byDzKd04EyoZ7U4DOlxQaD14JUKQl6/P7wiX4FNvUfm3XL246n9W5AmqwW5RSFJ27NAuM0iLscAOYUiGQ==}

  uglify-js@3.19.3:
    resolution: {integrity: sha512-v3Xu+yuwBXisp6QYTcH4UbH+xYJXqnq2m/LtQVWKWzYc1iehYnLixoQDN9FH6/j9/oybfd6W9Ghwkl8+UMKTKQ==}
    engines: {node: '>=0.8.0'}
    hasBin: true

  uint8array-extras@1.4.0:
    resolution: {integrity: sha512-ZPtzy0hu4cZjv3z5NW9gfKnNLjoz4y6uv4HlelAjDK7sY/xOkKZv9xK/WQpcsBB3jEybChz9DPC2U/+cusjJVQ==}
    engines: {node: '>=18'}

  unbox-primitive@1.0.2:
    resolution: {integrity: sha512-61pPlCD9h51VoreyJ0BReideM3MDKMKnh6+V9L08331ipq6Q8OFXZYiqP6n/tbHx4s5I9uRhcye6BrbkizkBDw==}

  undici-types@5.26.5:
    resolution: {integrity: sha512-JlCMO+ehdEIKqlFxk6IfVoAUVmgz7cU7zD/h9XZ0qzeosSHmUJVOzSQvvYSYWXkFXC+IfLKSIffhv0sVZup6pA==}

  undici-types@6.19.8:
    resolution: {integrity: sha512-ve2KP6f/JnbPBFyobGHuerC9g1FYGn/F8n1LWTwNxCEzd6IfqTwUQcNXgEtmmQ6DlRrC1hrSrBnCZPokRrDHjw==}

  undici@5.28.4:
    resolution: {integrity: sha512-72RFADWFqKmUb2hmmvNODKL3p9hcB6Gt2DOQMis1SEBaV6a4MH8soBvzg+95CYhCKPFedut2JY9bMfrDl9D23g==}
    engines: {node: '>=14.0'}

  undici@6.20.1:
    resolution: {integrity: sha512-AjQF1QsmqfJys+LXfGTNum+qw4S88CojRInG/6t31W/1fk6G59s92bnAvGz5Cmur+kQv2SURXEvvudLmbrE8QA==}
    engines: {node: '>=18.17'}

  unique-string@2.0.0:
    resolution: {integrity: sha512-uNaeirEPvpZWSgzwsPGtU2zVSTrn/8L5q/IexZmH0eH6SA73CmAA5U4GwORTxQAZs95TAXLNqeLoPPNO5gZfWg==}
    engines: {node: '>=8'}

  universalify@0.2.0:
    resolution: {integrity: sha512-CJ1QgKmNg3CwvAv/kOFmtnEN05f0D/cn9QntgNOQlQF9dgvVTHj3t+8JPdjqawCHk7V/KA+fbUqzZ9XWhcqPUg==}
    engines: {node: '>= 4.0.0'}

  universalify@2.0.1:
    resolution: {integrity: sha512-gptHNQghINnc/vTGIk0SOFGFNXw7JVrlRUtConJRlvaw6DuX0wO5Jeko9sWrMBhh+PsYAZ7oXAiOnf/UKogyiw==}
    engines: {node: '>= 10.0.0'}

  unpipe@1.0.0:
    resolution: {integrity: sha512-pjy2bYhSsufwWlKwPc+l3cN7+wuJlK6uz0YdJEOlQDbl6jo/YlPi4mb8agUkVC8BF7V8NuzeyPNqRksA3hztKQ==}
    engines: {node: '>= 0.8'}

  unplugin@1.14.1:
    resolution: {integrity: sha512-lBlHbfSFPToDYp9pjXlUEFVxYLaue9f9T1HC+4OHlmj+HnMDdz9oZY+erXfoCe/5V/7gKUSY2jpXPb9S7f0f/w==}
    engines: {node: '>=14.0.0'}
    peerDependencies:
      webpack-sources: ^3
    peerDependenciesMeta:
      webpack-sources:
        optional: true

  unraw@3.0.0:
    resolution: {integrity: sha512-08/DA66UF65OlpUDIQtbJyrqTR0jTAlJ+jsnkQ4jxR7+K5g5YG1APZKQSMCE1vqqmD+2pv6+IdEjmopFatacvg==}

  update-browserslist-db@1.1.0:
    resolution: {integrity: sha512-EdRAaAyk2cUE1wOf2DkEhzxqOQvFOoRJFNS6NeyJ01Gp2beMRpBAINjM2iDXE3KCuKhwnvHIQCJm6ThL2Z+HzQ==}
    hasBin: true
    peerDependencies:
      browserslist: '>= 4.21.0'

  update-check@1.5.4:
    resolution: {integrity: sha512-5YHsflzHP4t1G+8WGPlvKbJEbAJGCgw+Em+dGR1KmBUbr1J36SJBqlHLjR7oob7sco5hWHGQVcr9B2poIVDDTQ==}

  update-notifier-cjs@5.1.6:
    resolution: {integrity: sha512-wgxdSBWv3x/YpMzsWz5G4p4ec7JWD0HCl8W6bmNB6E5Gwo+1ym5oN4hiXpLf0mPySVEJEIsYlkshnplkg2OP9A==}
    engines: {node: '>=14'}

  upper-case-first@1.1.2:
    resolution: {integrity: sha512-wINKYvI3Db8dtjikdAqoBbZoP6Q+PZUyfMR7pmwHzjC2quzSkUq5DmPrTtPEqHaz8AGtmsB4TqwapMTM1QAQOQ==}

  upper-case@1.1.3:
    resolution: {integrity: sha512-WRbjgmYzgXkCV7zNVpy5YgrHgbBv126rMALQQMrmzOVC4GM2waQ9x7xtm8VU+1yF2kWyPzI9zbZ48n4vSxwfSA==}

  uri-js@4.4.1:
    resolution: {integrity: sha512-7rKUyy33Q1yc98pQ1DAmLtwX109F7TIfWlW1Ydo8Wl1ii1SeHieeh0HHfPeL2fMXK6z0s8ecKs9frCuLJvndBg==}

  url-parse@1.5.10:
    resolution: {integrity: sha512-WypcfiRhfeUP9vvF0j6rw0J3hrWrw6iZv3+22h6iRMJ/8z1Tj6XfLP4DsUix5MhMPnXpiHDoKyoZ/bdCkwBCiQ==}

  url-toolkit@2.2.5:
    resolution: {integrity: sha512-mtN6xk+Nac+oyJ/PrI7tzfmomRVNFIWKUbG8jdYFt52hxbiReFAXIjYskvu64/dvuW71IcB7lV8l0HvZMac6Jg==}

  use-callback-ref@1.3.2:
    resolution: {integrity: sha512-elOQwe6Q8gqZgDA8mrh44qRTQqpIHDcZ3hXTLjBe1i4ph8XpNJnO+aQf3NaG+lriLopI4HMx9VjQLfPQ6vhnoA==}
    engines: {node: '>=10'}
    peerDependencies:
      '@types/react': ^16.8.0 || ^17.0.0 || ^18.0.0
      react: ^16.8.0 || ^17.0.0 || ^18.0.0
    peerDependenciesMeta:
      '@types/react':
        optional: true

  use-composed-ref@1.3.0:
    resolution: {integrity: sha512-GLMG0Jc/jiKov/3Ulid1wbv3r54K9HlMW29IWcDFPEqFkSO2nS0MuefWgMJpeHQ9YJeXDL3ZUF+P3jdXlZX/cQ==}
    peerDependencies:
      react: ^16.8.0 || ^17.0.0 || ^18.0.0

  use-deep-compare-effect@1.8.1:
    resolution: {integrity: sha512-kbeNVZ9Zkc0RFGpfMN3MNfaKNvcLNyxOAAd9O4CBZ+kCBXXscn9s/4I+8ytUER4RDpEYs5+O6Rs4PqiZ+rHr5Q==}
    engines: {node: '>=10', npm: '>=6'}
    peerDependencies:
      react: '>=16.13'

  use-isomorphic-layout-effect@1.1.2:
    resolution: {integrity: sha512-49L8yCO3iGT/ZF9QttjwLF/ZD9Iwto5LnH5LmEdk/6cFmXddqi2ulF0edxTwjj+7mqvpVVGQWvbXZdn32wRSHA==}
    peerDependencies:
      '@types/react': '*'
      react: ^16.8.0 || ^17.0.0 || ^18.0.0
    peerDependenciesMeta:
      '@types/react':
        optional: true

  use-latest@1.2.1:
    resolution: {integrity: sha512-xA+AVm/Wlg3e2P/JiItTziwS7FK92LWrDB0p+hgXloIMuVCeJJ8v6f0eeHyPZaJrM+usM1FkFfbNCrJGs8A/zw==}
    peerDependencies:
      '@types/react': '*'
      react: ^16.8.0 || ^17.0.0 || ^18.0.0
    peerDependenciesMeta:
      '@types/react':
        optional: true

  use-sidecar@1.1.2:
    resolution: {integrity: sha512-epTbsLuzZ7lPClpz2TyryBfztm7m+28DlEv2ZCQ3MDr5ssiwyOwGH/e5F9CkfWjJ1t4clvI58yF822/GUkjjhw==}
    engines: {node: '>=10'}
    peerDependencies:
      '@types/react': ^16.9.0 || ^17.0.0 || ^18.0.0
      react: ^16.8.0 || ^17.0.0 || ^18.0.0
    peerDependenciesMeta:
      '@types/react':
        optional: true

  use-sync-external-store@1.2.2:
    resolution: {integrity: sha512-PElTlVMwpblvbNqQ82d2n6RjStvdSoNe9FG28kNfz3WiXilJm4DdNkEzRhCZuIDwY8U08WVihhGR5iRqAwfDiw==}
    peerDependencies:
      react: ^16.8.0 || ^17.0.0 || ^18.0.0

  util-deprecate@1.0.2:
    resolution: {integrity: sha512-EPD5q1uXyFxJpCrLnCc1nHnq3gOa6DZBocAIiI2TaSCA7VCJ1UJDMagCzIkXNsUYfD1daK//LTEQ8xiIbrHtcw==}

  uuid@10.0.0:
    resolution: {integrity: sha512-8XkAphELsDnEGrDxUOHB3RGvXz6TeuYSGEZBOjtTtPm2lwhGBjLgOzLHB63IUWfBpNucQjND6d3AOudO+H3RWQ==}
    hasBin: true

  uuid@8.3.2:
    resolution: {integrity: sha512-+NYs2QeMWy+GWFOEm9xnn6HCDp0l7QBD7ml8zLUmJ+93Q5NF0NocErnwkTkXVFNiX3/fpC6afS8Dhb/gz7R7eg==}
    hasBin: true

  uuid@9.0.1:
    resolution: {integrity: sha512-b+1eJOlsR9K8HJpow9Ok3fiWOWSIcIzXodvv0rQjVoOVNpWMpxf1wZNpt4y9h10odCNrqnYp1OBzRktckBe3sA==}
    hasBin: true

  v8-compile-cache-lib@3.0.1:
    resolution: {integrity: sha512-wa7YjyUGfNZngI/vtK0UHAN+lgDCxBPCylVXGp0zu59Fz5aiGtNXaq3DhIov063MorB+VfufLh3JlF2KdTK3xg==}

  validate-npm-package-name@5.0.1:
    resolution: {integrity: sha512-OljLrQ9SQdOUqTaQxqL5dEfZWrXExyyWsozYlAWFawPVNuD83igl7uJD2RTkNMbniIYgt8l81eCJGIdQF7avLQ==}
    engines: {node: ^14.17.0 || ^16.13.0 || >=18.0.0}

  video.js@8.18.1:
    resolution: {integrity: sha512-oQ4M/HD2fFgEPHfmVMWxGykRFIpOmVhK0XZ4PSsPTgN2jH6E6+92f/RI2mDXDb0yu+Fxv9fxMUm0M7Z2K3Zo9w==}

  videojs-contrib-quality-levels@4.1.0:
    resolution: {integrity: sha512-TfrXJJg1Bv4t6TOCMEVMwF/CoS8iENYsWNKip8zfhB5kTcegiFYezEA0eHAJPU64ZC8NQbxQgOwAsYU8VXbOWA==}
    engines: {node: '>=16', npm: '>=8'}
    peerDependencies:
      video.js: ^8

  videojs-font@4.2.0:
    resolution: {integrity: sha512-YPq+wiKoGy2/M7ccjmlvwi58z2xsykkkfNMyIg4xb7EZQQNwB71hcSsB3o75CqQV7/y5lXkXhI/rsGAS7jfEmQ==}

  videojs-vtt.js@0.15.5:
    resolution: {integrity: sha512-yZbBxvA7QMYn15Lr/ZfhhLPrNpI/RmCSCqgIff57GC2gIrV5YfyzLfLyZMj0NnZSAz8syB4N0nHXpZg9MyrMOQ==}

  vite-node@2.1.3:
    resolution: {integrity: sha512-I1JadzO+xYX887S39Do+paRePCKoiDrWRRjp9kkG5he0t7RXNvPAJPCQSJqbGN4uCrFFeS3Kj3sLqY8NMYBEdA==}
    engines: {node: ^18.0.0 || >=20.0.0}
    hasBin: true

  vite-tsconfig-paths@5.0.1:
    resolution: {integrity: sha512-yqwv+LstU7NwPeNqajZzLEBVpUFU6Dugtb2P84FXuvaoYA+/70l9MHE+GYfYAycVyPSDYZ7mjOFuYBRqlEpTig==}
    peerDependencies:
      vite: '*'
    peerDependenciesMeta:
      vite:
        optional: true

  vite@5.4.5:
    resolution: {integrity: sha512-pXqR0qtb2bTwLkev4SE3r4abCNioP3GkjvIDLlzziPpXtHgiJIjuKl+1GN6ESOT3wMjG3JTeARopj2SwYaHTOA==}
    engines: {node: ^18.0.0 || >=20.0.0}
    hasBin: true
    peerDependencies:
      '@types/node': ^18.0.0 || >=20.0.0
      less: '*'
      lightningcss: ^1.21.0
      sass: '*'
      sass-embedded: '*'
      stylus: '*'
      sugarss: '*'
      terser: ^5.4.0
    peerDependenciesMeta:
      '@types/node':
        optional: true
      less:
        optional: true
      lightningcss:
        optional: true
      sass:
        optional: true
      sass-embedded:
        optional: true
      stylus:
        optional: true
      sugarss:
        optional: true
      terser:
        optional: true

  vitest@2.1.3:
    resolution: {integrity: sha512-Zrxbg/WiIvUP2uEzelDNTXmEMJXuzJ1kCpbDvaKByFA9MNeO95V+7r/3ti0qzJzrxdyuUw5VduN7k+D3VmVOSA==}
    engines: {node: ^18.0.0 || >=20.0.0}
    hasBin: true
    peerDependencies:
      '@edge-runtime/vm': '*'
      '@types/node': ^18.0.0 || >=20.0.0
      '@vitest/browser': 2.1.3
      '@vitest/ui': 2.1.3
      happy-dom: '*'
      jsdom: '*'
    peerDependenciesMeta:
      '@edge-runtime/vm':
        optional: true
      '@types/node':
        optional: true
      '@vitest/browser':
        optional: true
      '@vitest/ui':
        optional: true
      happy-dom:
        optional: true
      jsdom:
        optional: true

  w3c-keyname@2.2.8:
    resolution: {integrity: sha512-dpojBhNsCNN7T82Tm7k26A6G9ML3NkhDsnw9n/eoxSRlVBB4CEtIQ/KTCLI2Fwf3ataSXRhYFkQi3SlnFwPvPQ==}

  w3c-xmlserializer@5.0.0:
    resolution: {integrity: sha512-o8qghlI8NZHU1lLPrpi2+Uq7abh4GGPpYANlalzWxyWteJOCsr/P+oPBA49TOLu5FTZO4d3F9MnWJfiMo4BkmA==}
    engines: {node: '>=18'}

  watchpack@2.4.2:
    resolution: {integrity: sha512-TnbFSbcOCcDgjZ4piURLCbJ3nJhznVh9kw6F6iokjiFPl8ONxe9A6nMDVXDiNbrSfLILs6vB07F7wLBrwPYzJw==}
    engines: {node: '>=10.13.0'}

  wcwidth@1.0.1:
    resolution: {integrity: sha512-XHPEwS0q6TaxcvG85+8EYkbiCux2XtWG2mkc47Ng2A77BQu9+DqIOJldST4HgPkuea7dvKSj5VgX3P1d4rW8Tg==}

  web-streams-polyfill@3.3.3:
    resolution: {integrity: sha512-d2JWLCivmZYTSIoge9MsgFCZrt571BikcWGYkjC1khllbTeDlGqZ2D8vD8E/lJa8WGWbb7Plm8/XJYV7IJHZZw==}
    engines: {node: '>= 8'}

  web-tree-sitter@0.20.3:
    resolution: {integrity: sha512-zKGJW9r23y3BcJusbgvnOH2OYAW40MXAOi9bi3Gcc7T4Gms9WWgXF8m6adsJWpGJEhgOzCrfiz1IzKowJWrtYw==}

  webidl-conversions@3.0.1:
    resolution: {integrity: sha512-2JAn3z8AR6rjK8Sm8orRC0h/bcl/DqL7tRPdGZ4I1CjdF+EaMLmYxBHyXuKL849eucPFhvBoxMsflfOb8kxaeQ==}

  webidl-conversions@7.0.0:
    resolution: {integrity: sha512-VwddBukDzu71offAQR975unBIGqfKZpM+8ZX6ySk8nYhVoo5CYaZyzt3YBvYtRtO+aoGlqxPg/B87NGVZ/fu6g==}
    engines: {node: '>=12'}

  webpack-sources@3.2.3:
    resolution: {integrity: sha512-/DyMEOrDgLKKIG0fmvtz+4dUX/3Ghozwgm6iPp8KRhvn+eQf9+Q7GWxVNMk3+uCPWfdXYC4ExGBckIXdFEfH1w==}
    engines: {node: '>=10.13.0'}

  webpack-virtual-modules@0.6.2:
    resolution: {integrity: sha512-66/V2i5hQanC51vBQKPH4aI8NMAcBW59FVBs+rC7eGHupMyfn34q7rZIE+ETlJ+XTevqfUhVVBgSUNSW2flEUQ==}

  webpack@5.94.0:
    resolution: {integrity: sha512-KcsGn50VT+06JH/iunZJedYGUJS5FGjow8wb9c0v5n1Om8O1g4L6LjtfxwlXIATopoQu+vOXXa7gYisWxCoPyg==}
    engines: {node: '>=10.13.0'}
    hasBin: true
    peerDependencies:
      webpack-cli: '*'
    peerDependenciesMeta:
      webpack-cli:
        optional: true

  whatwg-encoding@3.1.1:
    resolution: {integrity: sha512-6qN4hJdMwfYBtE3YBTTHhoeuUrDBPZmbQaxWAqSALV/MeEnR5z1xd8UKud2RAkFoPkmB+hli1TZSnyi84xz1vQ==}
    engines: {node: '>=18'}

  whatwg-fetch@3.6.20:
    resolution: {integrity: sha512-EqhiFU6daOA8kpjOWTL0olhVOF3i7OrFzSYiGsEMB8GcXS+RrzauAERX65xMeNWVqxA6HXH2m69Z9LaKKdisfg==}

  whatwg-mimetype@4.0.0:
    resolution: {integrity: sha512-QaKxh0eNIi2mE9p2vEdzfagOKHCcj1pJ56EEHGQOVxp8r9/iszLUUV7v89x9O1p/T+NlTM5W7jW6+cz4Fq1YVg==}
    engines: {node: '>=18'}

  whatwg-url@14.0.0:
    resolution: {integrity: sha512-1lfMEm2IEr7RIV+f4lUNPOqfFL+pO+Xw3fJSqmjX9AbXcXcYOkCe1P6+9VBZB6n94af16NfZf+sSk0JCBZC9aw==}
    engines: {node: '>=18'}

  whatwg-url@5.0.0:
    resolution: {integrity: sha512-saE57nupxk6v3HY35+jzBwYa0rKSy0XR8JSxZPwgLr7ys0IBzhGviA1/TUGJLmSVqs8pb9AnvICXEuOHLprYTw==}

  which-boxed-primitive@1.0.2:
    resolution: {integrity: sha512-bwZdv0AKLpplFY2KZRX6TvyuN7ojjr7lwkg6ml0roIy9YeuSr7JS372qlNW18UQYzgYK9ziGcerWqZOmEn9VNg==}

  which-builtin-type@1.1.4:
    resolution: {integrity: sha512-bppkmBSsHFmIMSl8BO9TbsyzsvGjVoppt8xUiGzwiu/bhDCGxnpOKCxgqj6GuyHE0mINMDecBFPlOm2hzY084w==}
    engines: {node: '>= 0.4'}

  which-collection@1.0.2:
    resolution: {integrity: sha512-K4jVyjnBdgvc86Y6BkaLZEN933SwYOuBFkdmBu9ZfkcAbdVbpITnDmjvZ/aQjRXQrv5EPkTnD1s39GiiqbngCw==}
    engines: {node: '>= 0.4'}

  which-typed-array@1.1.15:
    resolution: {integrity: sha512-oV0jmFtUky6CXfkqehVvBP/LSWJ2sy4vWMioiENyJLePrBO/yKyV9OyJySfAKosh+RYkIl5zJCNZ8/4JncrpdA==}
    engines: {node: '>= 0.4'}

  which@2.0.2:
    resolution: {integrity: sha512-BLI3Tl1TW3Pvl70l3yq3Y64i+awpwXqsGBYWkkqMtnbXgrMD+yj7rhW0kuEDxzJaYXGjEW5ogapKNMEKNMjibA==}
    engines: {node: '>= 8'}
    hasBin: true

  why-is-node-running@2.3.0:
    resolution: {integrity: sha512-hUrmaWBdVDcxvYqnyh09zunKzROWjbZTiNy8dBEjkS7ehEDQibXJ7XvlmtbwuTclUiIyN+CyXQD4Vmko8fNm8w==}
    engines: {node: '>=8'}
    hasBin: true

  wide-align@1.1.5:
    resolution: {integrity: sha512-eDMORYaPNZ4sQIuuYPDHdQvf4gyCF9rEEV/yPxGfwPkRodwEgiMUUXTx/dex+Me0wxx53S+NgUHaP7y3MGlDmg==}

  widest-line@3.1.0:
    resolution: {integrity: sha512-NsmoXalsWVDMGupxZ5R08ka9flZjjiLvHVAWYOKtiKM8ujtZWr9cRffak+uSE48+Ob8ObalXpwyeUiyDD6QFgg==}
    engines: {node: '>=8'}

  winston-transport@4.7.1:
    resolution: {integrity: sha512-wQCXXVgfv/wUPOfb2x0ruxzwkcZfxcktz6JIMUaPLmcNhO4bZTwA/WtDWK74xV3F2dKu8YadrFv0qhwYjVEwhA==}
    engines: {node: '>= 12.0.0'}

  winston@3.15.0:
    resolution: {integrity: sha512-RhruH2Cj0bV0WgNL+lOfoUBI4DVfdUNjVnJGVovWZmrcKtrFTTRzgXYK2O9cymSGjrERCtaAeHwMNnUWXlwZow==}
    engines: {node: '>= 12.0.0'}

  word-wrap@1.2.5:
    resolution: {integrity: sha512-BN22B5eaMMI9UMtjrGd5g5eCYPpCPDUy0FJXbYsaT5zYxjFOckS53SQDE3pWkVoWpHXVb3BrYcEN4Twa55B5cA==}
    engines: {node: '>=0.10.0'}

  wordwrap@1.0.0:
    resolution: {integrity: sha512-gvVzJFlPycKc5dZN4yPkP8w7Dc37BtP1yczEneOb4uq34pXZcvrtRTmWV8W+Ume+XCxKgbjM+nevkyFPMybd4Q==}

  wrap-ansi@6.2.0:
    resolution: {integrity: sha512-r6lPcBGxZXlIcymEu7InxDMhdW0KDxpLgoFLcguasxCaJ/SOIZwINatK9KY/tf+ZrlywOKU0UDj3ATXUBfxJXA==}
    engines: {node: '>=8'}

  wrap-ansi@7.0.0:
    resolution: {integrity: sha512-YVGIj2kamLSTxw6NsZjoBxfSwsn0ycdesmc4p+Q21c5zPuZ1pl+NfxVdxPtdHvmNVOQ6XSYG4AUtyt/Fi7D16Q==}
    engines: {node: '>=10'}

  wrap-ansi@8.1.0:
    resolution: {integrity: sha512-si7QWI6zUMq56bESFvagtmzMdGOtoxfR+Sez11Mobfc7tm+VkUckk9bW2UeffTGVUbOksxmSw0AA2gs8g71NCQ==}
    engines: {node: '>=12'}

  wrappy@1.0.2:
    resolution: {integrity: sha512-l4Sp/DRseor9wL6EvV2+TuQn63dMkPjZ/sp9XkghTEbV9KlPS1xUsZ3u7/IQO4wxtcFB4bgpQPRcR3QCvezPcQ==}

  write-file-atomic@3.0.3:
    resolution: {integrity: sha512-AvHcyZ5JnSfq3ioSyjrBkH9yW4m7Ayk8/9My/DD9onKeu/94fwrMocemO2QAJFAlnnDN+ZDS+ZjAR5ua1/PV/Q==}

  ws@8.17.1:
    resolution: {integrity: sha512-6XQFvXTkbfUOZOKKILFG1PDK2NDQs4azKQl26T0YS5CxqWLgXajbPZ+h4gZekJyRqFU8pvnbAbbs/3TgRPy+GQ==}
    engines: {node: '>=10.0.0'}
    peerDependencies:
      bufferutil: ^4.0.1
      utf-8-validate: '>=5.0.2'
    peerDependenciesMeta:
      bufferutil:
        optional: true
      utf-8-validate:
        optional: true

  ws@8.18.0:
    resolution: {integrity: sha512-8VbfWfHLbbwu3+N6OKsOMpBdT4kXPDDB9cJk2bJ6mh9ucxdlnNvH1e+roYkKmN9Nxw2yjz7VzeO9oOz2zJ04Pw==}
    engines: {node: '>=10.0.0'}
    peerDependencies:
      bufferutil: ^4.0.1
      utf-8-validate: '>=5.0.2'
    peerDependenciesMeta:
      bufferutil:
        optional: true
      utf-8-validate:
        optional: true

  xdg-basedir@4.0.0:
    resolution: {integrity: sha512-PSNhEJDejZYV7h50BohL09Er9VaIefr2LMAf3OEmpCkjOi34eYyQYAXUTjEQtZJTKcF0E2UKTh+osDLsgNim9Q==}
    engines: {node: '>=8'}

  xml-but-prettier@1.0.1:
    resolution: {integrity: sha512-C2CJaadHrZTqESlH03WOyw0oZTtoy2uEg6dSDF6YRg+9GnYNub53RRemLpnvtbHDFelxMx4LajiFsYeR6XJHgQ==}

  xml-name-validator@5.0.0:
    resolution: {integrity: sha512-EvGK8EJ3DhaHfbRlETOWAS5pO9MZITeauHKJyb8wyajUfQUenkIg2MvLDTZ4T/TgIcm3HU0TFBgWWboAZ30UHg==}
    engines: {node: '>=18'}

  xml@1.0.1:
    resolution: {integrity: sha512-huCv9IH9Tcf95zuYCsQraZtWnJvBtLVE0QHMOs8bWyZAFZNDcYjsPq1nEx8jKA9y+Beo9v+7OBPRisQTjinQMw==}

  xmlchars@2.2.0:
    resolution: {integrity: sha512-JZnDKK8B0RCDw84FNdDAIpZK+JuJw+s7Lz8nksI7SIuU3UXJJslUthsi+uWBUYOwPFwW7W7PRLRfUKpxjtjFCw==}

  xmlhttprequest-ssl@2.0.0:
    resolution: {integrity: sha512-QKxVRxiRACQcVuQEYFsI1hhkrMlrXHPegbbd1yn9UHOmRxY+si12nQYzri3vbzt8VdTTRviqcKxcyllFas5z2A==}
    engines: {node: '>=0.4.0'}

  xtend@4.0.2:
    resolution: {integrity: sha512-LKYU1iAXJXUgAXn9URjiu+MWhyUXHsvfp7mcuYm9dSUKK0/CjtrUwFAxD82/mCWbtLsGjFIad0wIsod4zrTAEQ==}
    engines: {node: '>=0.4'}

  xycolors@0.1.2:
    resolution: {integrity: sha512-iUIDKoRUq/6Nfkiwv/PqxR6ENzgLkaaOeWwY54CtObpEwmvQHCvsgxd5xIGfEF/QU75H2quxIffOoU4tf2kKDg==}

  y18n@5.0.8:
    resolution: {integrity: sha512-0pfFzegeDWJHJIAmTLRP2DwHjdF5s7jo9tuztdQxAhINCdvS+3nGINqPd00AphqJR/0LhANUS6/+7SCb98YOfA==}
    engines: {node: '>=10'}

  yallist@3.1.1:
    resolution: {integrity: sha512-a4UGQaWPH59mOXUYnAG2ewncQS4i4F43Tv3JoAM+s2VDAmS9NsK8GpDMLrCHPksFT7h3K6TOoUNn2pb7RoXx4g==}

  yallist@4.0.0:
    resolution: {integrity: sha512-3wdGidZyq5PB084XLES5TpOSRA3wjXAlIWMhum2kRcv/41Sn2emQ0dycQW4uZXLejwKvg6EsvbdlVL+FYEct7A==}

  yaml@2.5.1:
    resolution: {integrity: sha512-bLQOjaX/ADgQ20isPJRvF0iRUHIxVhYvr53Of7wGcWlO2jvtUlH5m87DsmulFVxRpNLOnI4tB6p/oh8D7kpn9Q==}
    engines: {node: '>= 14'}
    hasBin: true

  yargs-parser@21.1.1:
    resolution: {integrity: sha512-tVpsJW7DdjecAiFpbIB1e3qxIQsE6NoPc5/eTdrbbIC4h0LVsWhnoa3g+m2HclBIujHzsxZ4VJVA+GUuc2/LBw==}
    engines: {node: '>=12'}

  yargs@17.7.2:
    resolution: {integrity: sha512-7dSzzRQ++CKnNI/krKnYRV7JKKPUXMEh61soaHKg9mrWEhzFWhFnxPxGl+69cD1Ou63C13NUPCnmIcrvqCuM6w==}
    engines: {node: '>=12'}

  yn@3.1.1:
    resolution: {integrity: sha512-Ux4ygGWsu2c7isFWe8Yu1YluJmqVhxqK2cLXNQA5AcC3QfbGNpM7fu0Y8b/z16pXLnFxZYvWhd3fhBY9DLmC6Q==}
    engines: {node: '>=6'}

  yocto-queue@0.1.0:
    resolution: {integrity: sha512-rVksvsnNCdJ/ohGc6xgPwyN8eheCxsiLM8mxuE/t/mOVqJewPuO1miLpTHQiRgTKCLexL4MeAFVagts7HmNZ2Q==}
    engines: {node: '>=10'}

  zenscroll@4.0.2:
    resolution: {integrity: sha512-jEA1znR7b4C/NnaycInCU6h/d15ZzCd1jmsruqOKnZP6WXQSMH3W2GL+OXbkruslU4h+Tzuos0HdswzRUk/Vgg==}

  zip-stream@6.0.1:
    resolution: {integrity: sha512-zK7YHHz4ZXpW89AHXUPbQVGKI7uvkd3hzusTdotCg1UxyaVtg0zFJSTfW/Dq5f7OBBVnq6cZIaC8Ti4hb6dtCA==}
    engines: {node: '>= 14'}

  zod-form-data@2.0.2:
    resolution: {integrity: sha512-sKTi+k0fvkxdakD0V5rq+9WVJA3cuTQUfEmNqvHrTzPLvjfLmkkBLfR0ed3qOi9MScJXTHIDH/jUNnEJ3CBX4g==}
    peerDependencies:
      zod: '>= 3.11.0'

  zod-to-json-schema@3.23.3:
    resolution: {integrity: sha512-TYWChTxKQbRJp5ST22o/Irt9KC5nj7CdBKYB/AosCRdj/wxEMvv4NNaj9XVUHDOIp53ZxArGhnw5HMZziPFjog==}
    peerDependencies:
      zod: ^3.23.3

  zod@3.23.8:
    resolution: {integrity: sha512-XBx9AXhXktjUqnepgTiE5flcKIYWi/rme0Eaj+5Y0lftuGBq+jyRu/md4WnuxqgP1ubdpNCsYEYPxrzVHD8d6g==}

snapshots:

  '@ampproject/remapping@2.3.0':
    dependencies:
      '@jridgewell/gen-mapping': 0.3.5
      '@jridgewell/trace-mapping': 0.3.25

  '@antfu/ni@0.21.12': {}

  '@auth/core@0.35.3':
    dependencies:
      '@panva/hkdf': 1.2.1
      '@types/cookie': 0.6.0
      cookie: 0.6.0
      jose: 5.9.3
      oauth4webapi: 2.17.0
      preact: 10.11.3
      preact-render-to-string: 5.2.3(preact@10.11.3)

  '@auth/core@0.37.0':
    dependencies:
      '@panva/hkdf': 1.2.1
      '@types/cookie': 0.6.0
      cookie: 0.7.1
      jose: 5.9.3
      oauth4webapi: 3.0.0
      preact: 10.11.3
      preact-render-to-string: 5.2.3(preact@10.11.3)

  '@auth/drizzle-adapter@1.7.0':
    dependencies:
      '@auth/core': 0.37.0
    transitivePeerDependencies:
      - '@simplewebauthn/browser'
      - '@simplewebauthn/server'
      - nodemailer

  '@axiomhq/js@1.0.0-rc.3':
    dependencies:
      fetch-retry: 6.0.0
      uuid: 8.3.2

  '@babel/code-frame@7.24.7':
    dependencies:
      '@babel/highlight': 7.24.7
      picocolors: 1.1.0

  '@babel/compat-data@7.25.4': {}

  '@babel/core@7.25.2':
    dependencies:
      '@ampproject/remapping': 2.3.0
      '@babel/code-frame': 7.24.7
      '@babel/generator': 7.25.6
      '@babel/helper-compilation-targets': 7.25.2
      '@babel/helper-module-transforms': 7.25.2(@babel/core@7.25.2)
      '@babel/helpers': 7.25.6
      '@babel/parser': 7.25.6
      '@babel/template': 7.25.0
      '@babel/traverse': 7.25.6
      '@babel/types': 7.25.6
      convert-source-map: 2.0.0
      debug: 4.3.7
      gensync: 1.0.0-beta.2
      json5: 2.2.3
      semver: 6.3.1
    transitivePeerDependencies:
      - supports-color

  '@babel/generator@7.25.6':
    dependencies:
      '@babel/types': 7.25.6
      '@jridgewell/gen-mapping': 0.3.5
      '@jridgewell/trace-mapping': 0.3.25
      jsesc: 2.5.2

  '@babel/helper-compilation-targets@7.25.2':
    dependencies:
      '@babel/compat-data': 7.25.4
      '@babel/helper-validator-option': 7.24.8
      browserslist: 4.23.3
      lru-cache: 5.1.1
      semver: 6.3.1

  '@babel/helper-module-imports@7.24.7':
    dependencies:
      '@babel/traverse': 7.25.6
      '@babel/types': 7.25.6
    transitivePeerDependencies:
      - supports-color

  '@babel/helper-module-transforms@7.25.2(@babel/core@7.25.2)':
    dependencies:
      '@babel/core': 7.25.2
      '@babel/helper-module-imports': 7.24.7
      '@babel/helper-simple-access': 7.24.7
      '@babel/helper-validator-identifier': 7.24.7
      '@babel/traverse': 7.25.6
    transitivePeerDependencies:
      - supports-color

  '@babel/helper-plugin-utils@7.24.8': {}

  '@babel/helper-simple-access@7.24.7':
    dependencies:
      '@babel/traverse': 7.25.6
      '@babel/types': 7.25.6
    transitivePeerDependencies:
      - supports-color

  '@babel/helper-string-parser@7.24.8': {}

  '@babel/helper-validator-identifier@7.24.7': {}

  '@babel/helper-validator-option@7.24.8': {}

  '@babel/helpers@7.25.6':
    dependencies:
      '@babel/template': 7.25.0
      '@babel/types': 7.25.6

  '@babel/highlight@7.24.7':
    dependencies:
      '@babel/helper-validator-identifier': 7.24.7
      chalk: 2.4.2
      js-tokens: 4.0.0
      picocolors: 1.1.0

  '@babel/parser@7.25.6':
    dependencies:
      '@babel/types': 7.25.6

  '@babel/plugin-transform-react-jsx-self@7.24.7(@babel/core@7.25.2)':
    dependencies:
      '@babel/core': 7.25.2
      '@babel/helper-plugin-utils': 7.24.8

  '@babel/plugin-transform-react-jsx-source@7.24.7(@babel/core@7.25.2)':
    dependencies:
      '@babel/core': 7.25.2
      '@babel/helper-plugin-utils': 7.24.8

  '@babel/runtime-corejs3@7.25.6':
    dependencies:
      core-js-pure: 3.38.1
      regenerator-runtime: 0.14.1

  '@babel/runtime@7.25.6':
    dependencies:
      regenerator-runtime: 0.14.1

  '@babel/template@7.25.0':
    dependencies:
      '@babel/code-frame': 7.24.7
      '@babel/parser': 7.25.6
      '@babel/types': 7.25.6

  '@babel/traverse@7.25.6':
    dependencies:
      '@babel/code-frame': 7.24.7
      '@babel/generator': 7.25.6
      '@babel/parser': 7.25.6
      '@babel/template': 7.25.0
      '@babel/types': 7.25.6
      debug: 4.3.7
      globals: 11.12.0
    transitivePeerDependencies:
      - supports-color

  '@babel/types@7.25.2':
    dependencies:
      '@babel/helper-string-parser': 7.24.8
      '@babel/helper-validator-identifier': 7.24.7
      to-fast-properties: 2.0.0

  '@babel/types@7.25.6':
    dependencies:
      '@babel/helper-string-parser': 7.24.8
      '@babel/helper-validator-identifier': 7.24.7
      to-fast-properties: 2.0.0

  '@balena/dockerignore@1.0.2': {}

  '@bcoe/v8-coverage@0.2.3': {}

  '@braintree/sanitize-url@7.0.2': {}

  '@clack/core@0.3.4':
    dependencies:
      picocolors: 1.1.0
      sisteransi: 1.0.5

  '@clack/prompts@0.7.0':
    dependencies:
      '@clack/core': 0.3.4
      picocolors: 1.1.0
      sisteransi: 1.0.5

  '@colors/colors@1.6.0': {}

  '@cspotcode/source-map-support@0.8.1':
    dependencies:
      '@jridgewell/trace-mapping': 0.3.9

  '@ctrl/deluge@6.1.0':
    dependencies:
      '@ctrl/magnet-link': 4.0.2
      '@ctrl/shared-torrent': 6.0.0
      node-fetch-native: 1.6.4
      ofetch: 1.3.4
      tough-cookie: 4.1.4
      ufo: 1.5.4
      uint8array-extras: 1.4.0

  '@ctrl/magnet-link@4.0.2':
    dependencies:
      rfc4648: 1.5.3
      uint8array-extras: 1.4.0

  '@ctrl/qbittorrent@9.0.1':
    dependencies:
      '@ctrl/magnet-link': 4.0.2
      '@ctrl/shared-torrent': 6.0.0
      '@ctrl/torrent-file': 4.1.0
      cookie: 0.6.0
      node-fetch-native: 1.6.4
      ofetch: 1.3.4
      ufo: 1.5.4
      uint8array-extras: 1.4.0

  '@ctrl/shared-torrent@6.0.0': {}

  '@ctrl/torrent-file@4.1.0':
    dependencies:
      uint8array-extras: 1.4.0

  '@ctrl/transmission@7.0.0':
    dependencies:
      '@ctrl/magnet-link': 4.0.2
      '@ctrl/shared-torrent': 6.0.0
      ofetch: 1.3.4
      ufo: 1.5.4
      uint8array-extras: 1.4.0

  '@dabh/diagnostics@2.0.3':
    dependencies:
      colorspace: 1.1.4
      enabled: 2.0.0
      kuler: 2.0.0

  '@drizzle-team/brocli@0.10.1': {}

  '@esbuild-kit/core-utils@3.3.2':
    dependencies:
      esbuild: 0.18.20
      source-map-support: 0.5.21

  '@esbuild-kit/esm-loader@2.6.5':
    dependencies:
      '@esbuild-kit/core-utils': 3.3.2
      get-tsconfig: 4.8.1

  '@esbuild/aix-ppc64@0.19.12':
    optional: true

  '@esbuild/aix-ppc64@0.20.2':
    optional: true

  '@esbuild/aix-ppc64@0.21.5':
    optional: true

  '@esbuild/android-arm64@0.18.20':
    optional: true

  '@esbuild/android-arm64@0.19.12':
    optional: true

  '@esbuild/android-arm64@0.20.2':
    optional: true

  '@esbuild/android-arm64@0.21.5':
    optional: true

  '@esbuild/android-arm@0.18.20':
    optional: true

  '@esbuild/android-arm@0.19.12':
    optional: true

  '@esbuild/android-arm@0.20.2':
    optional: true

  '@esbuild/android-arm@0.21.5':
    optional: true

  '@esbuild/android-x64@0.18.20':
    optional: true

  '@esbuild/android-x64@0.19.12':
    optional: true

  '@esbuild/android-x64@0.20.2':
    optional: true

  '@esbuild/android-x64@0.21.5':
    optional: true

  '@esbuild/darwin-arm64@0.18.20':
    optional: true

  '@esbuild/darwin-arm64@0.19.12':
    optional: true

  '@esbuild/darwin-arm64@0.20.2':
    optional: true

  '@esbuild/darwin-arm64@0.21.5':
    optional: true

  '@esbuild/darwin-x64@0.18.20':
    optional: true

  '@esbuild/darwin-x64@0.19.12':
    optional: true

  '@esbuild/darwin-x64@0.20.2':
    optional: true

  '@esbuild/darwin-x64@0.21.5':
    optional: true

  '@esbuild/freebsd-arm64@0.18.20':
    optional: true

  '@esbuild/freebsd-arm64@0.19.12':
    optional: true

  '@esbuild/freebsd-arm64@0.20.2':
    optional: true

  '@esbuild/freebsd-arm64@0.21.5':
    optional: true

  '@esbuild/freebsd-x64@0.18.20':
    optional: true

  '@esbuild/freebsd-x64@0.19.12':
    optional: true

  '@esbuild/freebsd-x64@0.20.2':
    optional: true

  '@esbuild/freebsd-x64@0.21.5':
    optional: true

  '@esbuild/linux-arm64@0.18.20':
    optional: true

  '@esbuild/linux-arm64@0.19.12':
    optional: true

  '@esbuild/linux-arm64@0.20.2':
    optional: true

  '@esbuild/linux-arm64@0.21.5':
    optional: true

  '@esbuild/linux-arm@0.18.20':
    optional: true

  '@esbuild/linux-arm@0.19.12':
    optional: true

  '@esbuild/linux-arm@0.20.2':
    optional: true

  '@esbuild/linux-arm@0.21.5':
    optional: true

  '@esbuild/linux-ia32@0.18.20':
    optional: true

  '@esbuild/linux-ia32@0.19.12':
    optional: true

  '@esbuild/linux-ia32@0.20.2':
    optional: true

  '@esbuild/linux-ia32@0.21.5':
    optional: true

  '@esbuild/linux-loong64@0.18.20':
    optional: true

  '@esbuild/linux-loong64@0.19.12':
    optional: true

  '@esbuild/linux-loong64@0.20.2':
    optional: true

  '@esbuild/linux-loong64@0.21.5':
    optional: true

  '@esbuild/linux-mips64el@0.18.20':
    optional: true

  '@esbuild/linux-mips64el@0.19.12':
    optional: true

  '@esbuild/linux-mips64el@0.20.2':
    optional: true

  '@esbuild/linux-mips64el@0.21.5':
    optional: true

  '@esbuild/linux-ppc64@0.18.20':
    optional: true

  '@esbuild/linux-ppc64@0.19.12':
    optional: true

  '@esbuild/linux-ppc64@0.20.2':
    optional: true

  '@esbuild/linux-ppc64@0.21.5':
    optional: true

  '@esbuild/linux-riscv64@0.18.20':
    optional: true

  '@esbuild/linux-riscv64@0.19.12':
    optional: true

  '@esbuild/linux-riscv64@0.20.2':
    optional: true

  '@esbuild/linux-riscv64@0.21.5':
    optional: true

  '@esbuild/linux-s390x@0.18.20':
    optional: true

  '@esbuild/linux-s390x@0.19.12':
    optional: true

  '@esbuild/linux-s390x@0.20.2':
    optional: true

  '@esbuild/linux-s390x@0.21.5':
    optional: true

  '@esbuild/linux-x64@0.18.20':
    optional: true

  '@esbuild/linux-x64@0.19.12':
    optional: true

  '@esbuild/linux-x64@0.20.2':
    optional: true

  '@esbuild/linux-x64@0.21.5':
    optional: true

  '@esbuild/netbsd-x64@0.18.20':
    optional: true

  '@esbuild/netbsd-x64@0.19.12':
    optional: true

  '@esbuild/netbsd-x64@0.20.2':
    optional: true

  '@esbuild/netbsd-x64@0.21.5':
    optional: true

  '@esbuild/openbsd-x64@0.18.20':
    optional: true

  '@esbuild/openbsd-x64@0.19.12':
    optional: true

  '@esbuild/openbsd-x64@0.20.2':
    optional: true

  '@esbuild/openbsd-x64@0.21.5':
    optional: true

  '@esbuild/sunos-x64@0.18.20':
    optional: true

  '@esbuild/sunos-x64@0.19.12':
    optional: true

  '@esbuild/sunos-x64@0.20.2':
    optional: true

  '@esbuild/sunos-x64@0.21.5':
    optional: true

  '@esbuild/win32-arm64@0.18.20':
    optional: true

  '@esbuild/win32-arm64@0.19.12':
    optional: true

  '@esbuild/win32-arm64@0.20.2':
    optional: true

  '@esbuild/win32-arm64@0.21.5':
    optional: true

  '@esbuild/win32-ia32@0.18.20':
    optional: true

  '@esbuild/win32-ia32@0.19.12':
    optional: true

  '@esbuild/win32-ia32@0.20.2':
    optional: true

  '@esbuild/win32-ia32@0.21.5':
    optional: true

  '@esbuild/win32-x64@0.18.20':
    optional: true

  '@esbuild/win32-x64@0.19.12':
    optional: true

  '@esbuild/win32-x64@0.20.2':
    optional: true

  '@esbuild/win32-x64@0.21.5':
    optional: true

  '@eslint-community/eslint-utils@4.4.0(eslint@9.12.0)':
    dependencies:
      eslint: 9.12.0
      eslint-visitor-keys: 3.4.3

  '@eslint-community/regexpp@4.11.1': {}

  '@eslint/config-array@0.18.0':
    dependencies:
      '@eslint/object-schema': 2.1.4
      debug: 4.3.7
      minimatch: 3.1.2
    transitivePeerDependencies:
      - supports-color

  '@eslint/core@0.6.0': {}

  '@eslint/eslintrc@3.1.0':
    dependencies:
      ajv: 6.12.6
      debug: 4.3.7
      espree: 10.2.0
      globals: 14.0.0
      ignore: 5.3.2
      import-fresh: 3.3.0
      js-yaml: 4.1.0
      minimatch: 3.1.2
      strip-json-comments: 3.1.1
    transitivePeerDependencies:
      - supports-color

  '@eslint/js@9.12.0': {}

  '@eslint/object-schema@2.1.4': {}

  '@eslint/plugin-kit@0.2.0':
    dependencies:
      levn: 0.4.1

  '@extractus/feed-extractor@7.1.3':
    dependencies:
      bellajs: 11.2.0
      cross-fetch: 4.0.0
      fast-xml-parser: 4.5.0
      html-entities: 2.5.2
    transitivePeerDependencies:
      - encoding

  '@fastify/busboy@2.1.1': {}

  '@floating-ui/core@1.6.8':
    dependencies:
      '@floating-ui/utils': 0.2.8

  '@floating-ui/dom@1.6.11':
    dependencies:
      '@floating-ui/core': 1.6.8
      '@floating-ui/utils': 0.2.8

  '@floating-ui/react-dom@2.1.2(react-dom@18.3.1(react@18.3.1))(react@18.3.1)':
    dependencies:
      '@floating-ui/dom': 1.6.11
      react: 18.3.1
      react-dom: 18.3.1(react@18.3.1)

  '@floating-ui/react@0.26.24(react-dom@18.3.1(react@18.3.1))(react@18.3.1)':
    dependencies:
      '@floating-ui/react-dom': 2.1.2(react-dom@18.3.1(react@18.3.1))(react@18.3.1)
      '@floating-ui/utils': 0.2.8
      react: 18.3.1
      react-dom: 18.3.1(react@18.3.1)
      tabbable: 6.2.0

  '@floating-ui/utils@0.2.8': {}

  '@hapi/bourne@3.0.0': {}

  '@homarr/gridstack@1.0.3': {}

  '@hono/node-server@1.13.0(hono@4.6.1)':
    dependencies:
      hono: 4.6.1

  '@humanfs/core@0.19.0': {}

  '@humanfs/node@0.16.5':
    dependencies:
      '@humanfs/core': 0.19.0
      '@humanwhocodes/retry': 0.3.1

  '@humanwhocodes/module-importer@1.0.1': {}

  '@humanwhocodes/retry@0.3.1': {}

  '@ianvs/prettier-plugin-sort-imports@4.3.1(prettier@3.3.3)':
    dependencies:
      '@babel/core': 7.25.2
      '@babel/generator': 7.25.6
      '@babel/parser': 7.25.6
      '@babel/traverse': 7.25.6
      '@babel/types': 7.25.6
      prettier: 3.3.3
      semver: 7.6.3
    transitivePeerDependencies:
      - supports-color

  '@ioredis/commands@1.2.0': {}

  '@isaacs/cliui@8.0.2':
    dependencies:
      string-width: 5.1.2
      string-width-cjs: string-width@4.2.3
      strip-ansi: 7.1.0
      strip-ansi-cjs: strip-ansi@6.0.1
      wrap-ansi: 8.1.0
      wrap-ansi-cjs: wrap-ansi@7.0.0

  '@istanbuljs/schema@0.1.3': {}

  '@jellyfin/sdk@0.10.0(axios@1.7.7)':
    dependencies:
      axios: 1.7.7

  '@jridgewell/gen-mapping@0.3.5':
    dependencies:
      '@jridgewell/set-array': 1.2.1
      '@jridgewell/sourcemap-codec': 1.5.0
      '@jridgewell/trace-mapping': 0.3.25

  '@jridgewell/resolve-uri@3.1.2': {}

  '@jridgewell/set-array@1.2.1': {}

  '@jridgewell/source-map@0.3.6':
    dependencies:
      '@jridgewell/gen-mapping': 0.3.5
      '@jridgewell/trace-mapping': 0.3.25

  '@jridgewell/sourcemap-codec@1.5.0': {}

  '@jridgewell/trace-mapping@0.3.25':
    dependencies:
      '@jridgewell/resolve-uri': 3.1.2
      '@jridgewell/sourcemap-codec': 1.5.0

  '@jridgewell/trace-mapping@0.3.9':
    dependencies:
      '@jridgewell/resolve-uri': 3.1.2
      '@jridgewell/sourcemap-codec': 1.5.0

  '@mantine/colors-generator@7.13.2(chroma-js@3.1.2)':
    dependencies:
      chroma-js: 3.1.2

  '@mantine/core@7.13.2(@mantine/hooks@7.13.2(react@18.3.1))(@types/react@18.3.11)(react-dom@18.3.1(react@18.3.1))(react@18.3.1)':
    dependencies:
      '@floating-ui/react': 0.26.24(react-dom@18.3.1(react@18.3.1))(react@18.3.1)
      '@mantine/hooks': 7.13.2(react@18.3.1)
      clsx: 2.1.1
      react: 18.3.1
      react-dom: 18.3.1(react@18.3.1)
      react-number-format: 5.4.2(react-dom@18.3.1(react@18.3.1))(react@18.3.1)
      react-remove-scroll: 2.6.0(@types/react@18.3.11)(react@18.3.1)
      react-textarea-autosize: 8.5.3(@types/react@18.3.11)(react@18.3.1)
      type-fest: 4.26.1
    transitivePeerDependencies:
      - '@types/react'

  '@mantine/dates@7.13.2(@mantine/core@7.13.2(@mantine/hooks@7.13.2(react@18.3.1))(@types/react@18.3.11)(react-dom@18.3.1(react@18.3.1))(react@18.3.1))(@mantine/hooks@7.13.2(react@18.3.1))(dayjs@1.11.13)(react-dom@18.3.1(react@18.3.1))(react@18.3.1)':
    dependencies:
      '@mantine/core': 7.13.2(@mantine/hooks@7.13.2(react@18.3.1))(@types/react@18.3.11)(react-dom@18.3.1(react@18.3.1))(react@18.3.1)
      '@mantine/hooks': 7.13.2(react@18.3.1)
      clsx: 2.1.1
      dayjs: 1.11.13
      react: 18.3.1
      react-dom: 18.3.1(react@18.3.1)

  '@mantine/form@7.13.2(react@18.3.1)':
    dependencies:
      fast-deep-equal: 3.1.3
      klona: 2.0.6
      react: 18.3.1

  '@mantine/hooks@7.13.2(react@18.3.1)':
    dependencies:
      react: 18.3.1

  '@mantine/modals@7.13.2(@mantine/core@7.13.2(@mantine/hooks@7.13.2(react@18.3.1))(@types/react@18.3.11)(react-dom@18.3.1(react@18.3.1))(react@18.3.1))(@mantine/hooks@7.13.2(react@18.3.1))(react-dom@18.3.1(react@18.3.1))(react@18.3.1)':
    dependencies:
      '@mantine/core': 7.13.2(@mantine/hooks@7.13.2(react@18.3.1))(@types/react@18.3.11)(react-dom@18.3.1(react@18.3.1))(react@18.3.1)
      '@mantine/hooks': 7.13.2(react@18.3.1)
      react: 18.3.1
      react-dom: 18.3.1(react@18.3.1)

  '@mantine/notifications@7.13.2(@mantine/core@7.13.2(@mantine/hooks@7.13.2(react@18.3.1))(@types/react@18.3.11)(react-dom@18.3.1(react@18.3.1))(react@18.3.1))(@mantine/hooks@7.13.2(react@18.3.1))(react-dom@18.3.1(react@18.3.1))(react@18.3.1)':
    dependencies:
      '@mantine/core': 7.13.2(@mantine/hooks@7.13.2(react@18.3.1))(@types/react@18.3.11)(react-dom@18.3.1(react@18.3.1))(react@18.3.1)
      '@mantine/hooks': 7.13.2(react@18.3.1)
      '@mantine/store': 7.13.2(react@18.3.1)
      react: 18.3.1
      react-dom: 18.3.1(react@18.3.1)
      react-transition-group: 4.4.5(react-dom@18.3.1(react@18.3.1))(react@18.3.1)

  '@mantine/spotlight@7.13.2(@mantine/core@7.13.2(@mantine/hooks@7.13.2(react@18.3.1))(@types/react@18.3.11)(react-dom@18.3.1(react@18.3.1))(react@18.3.1))(@mantine/hooks@7.13.2(react@18.3.1))(react-dom@18.3.1(react@18.3.1))(react@18.3.1)':
    dependencies:
      '@mantine/core': 7.13.2(@mantine/hooks@7.13.2(react@18.3.1))(@types/react@18.3.11)(react-dom@18.3.1(react@18.3.1))(react@18.3.1)
      '@mantine/hooks': 7.13.2(react@18.3.1)
      '@mantine/store': 7.13.2(react@18.3.1)
      react: 18.3.1
      react-dom: 18.3.1(react@18.3.1)

  '@mantine/store@7.13.2(react@18.3.1)':
    dependencies:
      react: 18.3.1

  '@mantine/tiptap@7.13.2(@mantine/core@7.13.2(@mantine/hooks@7.13.2(react@18.3.1))(@types/react@18.3.11)(react-dom@18.3.1(react@18.3.1))(react@18.3.1))(@mantine/hooks@7.13.2(react@18.3.1))(@tiptap/extension-link@2.8.0(@tiptap/core@2.8.0(@tiptap/pm@2.8.0))(@tiptap/pm@2.8.0))(@tiptap/react@2.8.0(@tiptap/core@2.8.0(@tiptap/pm@2.8.0))(@tiptap/pm@2.8.0)(react-dom@18.3.1(react@18.3.1))(react@18.3.1))(react-dom@18.3.1(react@18.3.1))(react@18.3.1)':
    dependencies:
      '@mantine/core': 7.13.2(@mantine/hooks@7.13.2(react@18.3.1))(@types/react@18.3.11)(react-dom@18.3.1(react@18.3.1))(react@18.3.1)
      '@mantine/hooks': 7.13.2(react@18.3.1)
      '@tiptap/extension-link': 2.8.0(@tiptap/core@2.8.0(@tiptap/pm@2.8.0))(@tiptap/pm@2.8.0)
      '@tiptap/react': 2.8.0(@tiptap/core@2.8.0(@tiptap/pm@2.8.0))(@tiptap/pm@2.8.0)(react-dom@18.3.1(react@18.3.1))(react@18.3.1)
      react: 18.3.1
      react-dom: 18.3.1(react@18.3.1)

  '@mapbox/node-pre-gyp@1.0.11':
    dependencies:
      detect-libc: 2.0.3
      https-proxy-agent: 5.0.1
      make-dir: 3.1.0
      node-fetch: 2.7.0
      nopt: 5.0.0
      npmlog: 5.0.1
      rimraf: 3.0.2
      semver: 7.6.3
      tar: 6.2.1
    transitivePeerDependencies:
      - encoding
      - supports-color

  '@million/install@1.0.11':
    dependencies:
      '@antfu/ni': 0.21.12
      '@axiomhq/js': 1.0.0-rc.3
      '@babel/parser': 7.25.6
      '@babel/types': 7.25.2
      '@clack/prompts': 0.7.0
      ast-types: 0.14.2
      cli-high: 0.4.2
      diff: 5.2.0
      effect: 3.9.2
      nanoid: 5.0.7
      recast: 0.23.9
      xycolors: 0.1.2

  '@million/lint@1.0.11(rollup@4.21.3)(webpack-sources@3.2.3)':
    dependencies:
      '@axiomhq/js': 1.0.0-rc.3
      '@babel/core': 7.25.2
      '@babel/types': 7.25.2
      '@hono/node-server': 1.13.0(hono@4.6.1)
      '@million/install': 1.0.11
      '@rollup/pluginutils': 5.1.0(rollup@4.21.3)
      '@rrweb/types': 2.0.0-alpha.16
      babel-plugin-syntax-hermes-parser: 0.21.1
      ci-info: 4.0.0
      esbuild: 0.20.2
      faster-babel-types: 0.1.0(@babel/types@7.25.2)
      hono: 4.6.1
      isomorphic-fetch: 3.0.0
      nanoid: 5.0.7
      pako: 2.1.0
      pathe: 1.1.2
      piscina: 4.6.1
      pretty-ms: 8.0.0
      rrweb: 2.0.0-alpha.4
      rrweb-player: 1.0.0-alpha.4
      semver: 7.6.3
      socket.io-client: 4.7.5
      tmp: 0.2.3
      unplugin: 1.14.1(webpack-sources@3.2.3)
      update-notifier-cjs: 5.1.6
    transitivePeerDependencies:
      - bufferutil
      - encoding
      - rollup
      - supports-color
      - utf-8-validate
      - webpack-sources

  '@next/env@14.2.15': {}

  '@next/eslint-plugin-next@14.2.15':
    dependencies:
      glob: 10.3.10

  '@next/swc-darwin-arm64@14.2.15':
    optional: true

  '@next/swc-darwin-x64@14.2.15':
    optional: true

  '@next/swc-linux-arm64-gnu@14.2.15':
    optional: true

  '@next/swc-linux-arm64-musl@14.2.15':
    optional: true

  '@next/swc-linux-x64-gnu@14.2.15':
    optional: true

  '@next/swc-linux-x64-musl@14.2.15':
    optional: true

  '@next/swc-win32-arm64-msvc@14.2.15':
    optional: true

  '@next/swc-win32-ia32-msvc@14.2.15':
    optional: true

  '@next/swc-win32-x64-msvc@14.2.15':
    optional: true

  '@noble/hashes@1.5.0': {}

  '@nodelib/fs.scandir@2.1.5':
    dependencies:
      '@nodelib/fs.stat': 2.0.5
      run-parallel: 1.2.0

  '@nodelib/fs.stat@2.0.5': {}

  '@nodelib/fs.walk@1.2.8':
    dependencies:
      '@nodelib/fs.scandir': 2.1.5
      fastq: 1.17.1

  '@panva/hkdf@1.2.1': {}

  '@paralleldrive/cuid2@2.2.2':
    dependencies:
      '@noble/hashes': 1.5.0

  '@parcel/watcher-android-arm64@2.4.1':
    optional: true

  '@parcel/watcher-darwin-arm64@2.4.1':
    optional: true

  '@parcel/watcher-darwin-x64@2.4.1':
    optional: true

  '@parcel/watcher-freebsd-x64@2.4.1':
    optional: true

  '@parcel/watcher-linux-arm-glibc@2.4.1':
    optional: true

  '@parcel/watcher-linux-arm64-glibc@2.4.1':
    optional: true

  '@parcel/watcher-linux-arm64-musl@2.4.1':
    optional: true

  '@parcel/watcher-linux-x64-glibc@2.4.1':
    optional: true

  '@parcel/watcher-linux-x64-musl@2.4.1':
    optional: true

  '@parcel/watcher-win32-arm64@2.4.1':
    optional: true

  '@parcel/watcher-win32-ia32@2.4.1':
    optional: true

  '@parcel/watcher-win32-x64@2.4.1':
    optional: true

  '@parcel/watcher@2.4.1':
    dependencies:
      detect-libc: 1.0.3
      is-glob: 4.0.3
      micromatch: 4.0.8
      node-addon-api: 7.1.1
    optionalDependencies:
      '@parcel/watcher-android-arm64': 2.4.1
      '@parcel/watcher-darwin-arm64': 2.4.1
      '@parcel/watcher-darwin-x64': 2.4.1
      '@parcel/watcher-freebsd-x64': 2.4.1
      '@parcel/watcher-linux-arm-glibc': 2.4.1
      '@parcel/watcher-linux-arm64-glibc': 2.4.1
      '@parcel/watcher-linux-arm64-musl': 2.4.1
      '@parcel/watcher-linux-x64-glibc': 2.4.1
      '@parcel/watcher-linux-x64-musl': 2.4.1
      '@parcel/watcher-win32-arm64': 2.4.1
      '@parcel/watcher-win32-ia32': 2.4.1
      '@parcel/watcher-win32-x64': 2.4.1

  '@pkgjs/parseargs@0.11.0':
    optional: true

  '@pnpm/config.env-replace@1.1.0': {}

  '@pnpm/network.ca-file@1.0.2':
    dependencies:
      graceful-fs: 4.2.10

  '@pnpm/npm-conf@2.3.1':
    dependencies:
      '@pnpm/config.env-replace': 1.1.0
      '@pnpm/network.ca-file': 1.0.2
      config-chain: 1.1.13

  '@polka/url@1.0.0-next.25': {}

  '@popperjs/core@2.11.8': {}

  '@remirror/core-constants@3.0.0': {}

  '@rollup/pluginutils@5.1.0(rollup@4.21.3)':
    dependencies:
      '@types/estree': 1.0.6
      estree-walker: 2.0.2
      picomatch: 2.3.1
    optionalDependencies:
      rollup: 4.21.3

  '@rollup/rollup-android-arm-eabi@4.21.3':
    optional: true

  '@rollup/rollup-android-arm64@4.21.3':
    optional: true

  '@rollup/rollup-darwin-arm64@4.21.3':
    optional: true

  '@rollup/rollup-darwin-x64@4.21.3':
    optional: true

  '@rollup/rollup-linux-arm-gnueabihf@4.21.3':
    optional: true

  '@rollup/rollup-linux-arm-musleabihf@4.21.3':
    optional: true

  '@rollup/rollup-linux-arm64-gnu@4.21.3':
    optional: true

  '@rollup/rollup-linux-arm64-musl@4.21.3':
    optional: true

  '@rollup/rollup-linux-powerpc64le-gnu@4.21.3':
    optional: true

  '@rollup/rollup-linux-riscv64-gnu@4.21.3':
    optional: true

  '@rollup/rollup-linux-s390x-gnu@4.21.3':
    optional: true

  '@rollup/rollup-linux-x64-gnu@4.21.3':
    optional: true

  '@rollup/rollup-linux-x64-musl@4.21.3':
    optional: true

  '@rollup/rollup-win32-arm64-msvc@4.21.3':
    optional: true

  '@rollup/rollup-win32-ia32-msvc@4.21.3':
    optional: true

  '@rollup/rollup-win32-x64-msvc@4.21.3':
    optional: true

  '@rrweb/types@2.0.0-alpha.16':
    dependencies:
      rrweb-snapshot: 2.0.0-alpha.17

  '@rtsao/scc@1.1.0': {}

  '@socket.io/component-emitter@3.1.2': {}

  '@swagger-api/apidom-ast@1.0.0-alpha.9':
    dependencies:
      '@babel/runtime-corejs3': 7.25.6
      '@swagger-api/apidom-error': 1.0.0-alpha.9
      '@types/ramda': 0.30.2
      ramda: 0.30.1
      ramda-adjunct: 5.1.0(ramda@0.30.1)
      unraw: 3.0.0

  '@swagger-api/apidom-core@1.0.0-alpha.9':
    dependencies:
      '@babel/runtime-corejs3': 7.25.6
      '@swagger-api/apidom-ast': 1.0.0-alpha.9
      '@swagger-api/apidom-error': 1.0.0-alpha.9
      '@types/ramda': 0.30.2
      minim: 0.23.8
      ramda: 0.30.1
      ramda-adjunct: 5.1.0(ramda@0.30.1)
      short-unique-id: 5.2.0
      ts-mixer: 6.0.4

  '@swagger-api/apidom-error@1.0.0-alpha.9':
    dependencies:
      '@babel/runtime-corejs3': 7.25.6

  '@swagger-api/apidom-json-pointer@1.0.0-alpha.9':
    dependencies:
      '@babel/runtime-corejs3': 7.25.6
      '@swagger-api/apidom-core': 1.0.0-alpha.9
      '@swagger-api/apidom-error': 1.0.0-alpha.9
      '@types/ramda': 0.30.2
      ramda: 0.30.1
      ramda-adjunct: 5.1.0(ramda@0.30.1)

  '@swagger-api/apidom-ns-api-design-systems@1.0.0-alpha.9':
    dependencies:
      '@babel/runtime-corejs3': 7.25.6
      '@swagger-api/apidom-core': 1.0.0-alpha.9
      '@swagger-api/apidom-error': 1.0.0-alpha.9
      '@swagger-api/apidom-ns-openapi-3-1': 1.0.0-alpha.9
      '@types/ramda': 0.30.2
      ramda: 0.30.1
      ramda-adjunct: 5.1.0(ramda@0.30.1)
      ts-mixer: 6.0.4
    optional: true

  '@swagger-api/apidom-ns-asyncapi-2@1.0.0-alpha.9':
    dependencies:
      '@babel/runtime-corejs3': 7.25.6
      '@swagger-api/apidom-core': 1.0.0-alpha.9
      '@swagger-api/apidom-ns-json-schema-draft-7': 1.0.0-alpha.9
      '@types/ramda': 0.30.2
      ramda: 0.30.1
      ramda-adjunct: 5.1.0(ramda@0.30.1)
      ts-mixer: 6.0.4
    optional: true

  '@swagger-api/apidom-ns-json-schema-draft-4@1.0.0-alpha.9':
    dependencies:
      '@babel/runtime-corejs3': 7.25.6
      '@swagger-api/apidom-ast': 1.0.0-alpha.9
      '@swagger-api/apidom-core': 1.0.0-alpha.9
      '@types/ramda': 0.30.2
      ramda: 0.30.1
      ramda-adjunct: 5.1.0(ramda@0.30.1)
      ts-mixer: 6.0.4

  '@swagger-api/apidom-ns-json-schema-draft-6@1.0.0-alpha.9':
    dependencies:
      '@babel/runtime-corejs3': 7.25.6
      '@swagger-api/apidom-core': 1.0.0-alpha.9
      '@swagger-api/apidom-error': 1.0.0-alpha.9
      '@swagger-api/apidom-ns-json-schema-draft-4': 1.0.0-alpha.9
      '@types/ramda': 0.30.2
      ramda: 0.30.1
      ramda-adjunct: 5.1.0(ramda@0.30.1)
      ts-mixer: 6.0.4
    optional: true

  '@swagger-api/apidom-ns-json-schema-draft-7@1.0.0-alpha.9':
    dependencies:
      '@babel/runtime-corejs3': 7.25.6
      '@swagger-api/apidom-core': 1.0.0-alpha.9
      '@swagger-api/apidom-error': 1.0.0-alpha.9
      '@swagger-api/apidom-ns-json-schema-draft-6': 1.0.0-alpha.9
      '@types/ramda': 0.30.2
      ramda: 0.30.1
      ramda-adjunct: 5.1.0(ramda@0.30.1)
      ts-mixer: 6.0.4
    optional: true

  '@swagger-api/apidom-ns-openapi-2@1.0.0-alpha.9':
    dependencies:
      '@babel/runtime-corejs3': 7.25.6
      '@swagger-api/apidom-core': 1.0.0-alpha.9
      '@swagger-api/apidom-error': 1.0.0-alpha.9
      '@swagger-api/apidom-ns-json-schema-draft-4': 1.0.0-alpha.9
      '@types/ramda': 0.30.2
      ramda: 0.30.1
      ramda-adjunct: 5.1.0(ramda@0.30.1)
      ts-mixer: 6.0.4
    optional: true

  '@swagger-api/apidom-ns-openapi-3-0@1.0.0-alpha.9':
    dependencies:
      '@babel/runtime-corejs3': 7.25.6
      '@swagger-api/apidom-core': 1.0.0-alpha.9
      '@swagger-api/apidom-error': 1.0.0-alpha.9
      '@swagger-api/apidom-ns-json-schema-draft-4': 1.0.0-alpha.9
      '@types/ramda': 0.30.2
      ramda: 0.30.1
      ramda-adjunct: 5.1.0(ramda@0.30.1)
      ts-mixer: 6.0.4

  '@swagger-api/apidom-ns-openapi-3-1@1.0.0-alpha.9':
    dependencies:
      '@babel/runtime-corejs3': 7.25.6
      '@swagger-api/apidom-ast': 1.0.0-alpha.9
      '@swagger-api/apidom-core': 1.0.0-alpha.9
      '@swagger-api/apidom-json-pointer': 1.0.0-alpha.9
      '@swagger-api/apidom-ns-openapi-3-0': 1.0.0-alpha.9
      '@types/ramda': 0.30.2
      ramda: 0.30.1
      ramda-adjunct: 5.1.0(ramda@0.30.1)
      ts-mixer: 6.0.4

  '@swagger-api/apidom-ns-workflows-1@1.0.0-alpha.9':
    dependencies:
      '@babel/runtime-corejs3': 7.25.6
      '@swagger-api/apidom-core': 1.0.0-alpha.9
      '@swagger-api/apidom-ns-openapi-3-1': 1.0.0-alpha.9
      '@types/ramda': 0.30.2
      ramda: 0.30.1
      ramda-adjunct: 5.1.0(ramda@0.30.1)
      ts-mixer: 6.0.4
    optional: true

  '@swagger-api/apidom-parser-adapter-api-design-systems-json@1.0.0-alpha.9':
    dependencies:
      '@babel/runtime-corejs3': 7.25.6
      '@swagger-api/apidom-core': 1.0.0-alpha.9
      '@swagger-api/apidom-ns-api-design-systems': 1.0.0-alpha.9
      '@swagger-api/apidom-parser-adapter-json': 1.0.0-alpha.9
      '@types/ramda': 0.30.2
      ramda: 0.30.1
      ramda-adjunct: 5.1.0(ramda@0.30.1)
    optional: true

  '@swagger-api/apidom-parser-adapter-api-design-systems-yaml@1.0.0-alpha.9':
    dependencies:
      '@babel/runtime-corejs3': 7.25.6
      '@swagger-api/apidom-core': 1.0.0-alpha.9
      '@swagger-api/apidom-ns-api-design-systems': 1.0.0-alpha.9
      '@swagger-api/apidom-parser-adapter-yaml-1-2': 1.0.0-alpha.9
      '@types/ramda': 0.30.2
      ramda: 0.30.1
      ramda-adjunct: 5.1.0(ramda@0.30.1)
    optional: true

  '@swagger-api/apidom-parser-adapter-asyncapi-json-2@1.0.0-alpha.9':
    dependencies:
      '@babel/runtime-corejs3': 7.25.6
      '@swagger-api/apidom-core': 1.0.0-alpha.9
      '@swagger-api/apidom-ns-asyncapi-2': 1.0.0-alpha.9
      '@swagger-api/apidom-parser-adapter-json': 1.0.0-alpha.9
      '@types/ramda': 0.30.2
      ramda: 0.30.1
      ramda-adjunct: 5.1.0(ramda@0.30.1)
    optional: true

  '@swagger-api/apidom-parser-adapter-asyncapi-yaml-2@1.0.0-alpha.9':
    dependencies:
      '@babel/runtime-corejs3': 7.25.6
      '@swagger-api/apidom-core': 1.0.0-alpha.9
      '@swagger-api/apidom-ns-asyncapi-2': 1.0.0-alpha.9
      '@swagger-api/apidom-parser-adapter-yaml-1-2': 1.0.0-alpha.9
      '@types/ramda': 0.30.2
      ramda: 0.30.1
      ramda-adjunct: 5.1.0(ramda@0.30.1)
    optional: true

  '@swagger-api/apidom-parser-adapter-json@1.0.0-alpha.9':
    dependencies:
      '@babel/runtime-corejs3': 7.25.6
      '@swagger-api/apidom-ast': 1.0.0-alpha.9
      '@swagger-api/apidom-core': 1.0.0-alpha.9
      '@swagger-api/apidom-error': 1.0.0-alpha.9
      '@types/ramda': 0.30.2
      ramda: 0.30.1
      ramda-adjunct: 5.1.0(ramda@0.30.1)
      tree-sitter: 0.20.4
      tree-sitter-json: 0.20.2
      web-tree-sitter: 0.20.3
    optional: true

  '@swagger-api/apidom-parser-adapter-openapi-json-2@1.0.0-alpha.9':
    dependencies:
      '@babel/runtime-corejs3': 7.25.6
      '@swagger-api/apidom-core': 1.0.0-alpha.9
      '@swagger-api/apidom-ns-openapi-2': 1.0.0-alpha.9
      '@swagger-api/apidom-parser-adapter-json': 1.0.0-alpha.9
      '@types/ramda': 0.30.2
      ramda: 0.30.1
      ramda-adjunct: 5.1.0(ramda@0.30.1)
    optional: true

  '@swagger-api/apidom-parser-adapter-openapi-json-3-0@1.0.0-alpha.9':
    dependencies:
      '@babel/runtime-corejs3': 7.25.6
      '@swagger-api/apidom-core': 1.0.0-alpha.9
      '@swagger-api/apidom-ns-openapi-3-0': 1.0.0-alpha.9
      '@swagger-api/apidom-parser-adapter-json': 1.0.0-alpha.9
      '@types/ramda': 0.30.2
      ramda: 0.30.1
      ramda-adjunct: 5.1.0(ramda@0.30.1)
    optional: true

  '@swagger-api/apidom-parser-adapter-openapi-json-3-1@1.0.0-alpha.9':
    dependencies:
      '@babel/runtime-corejs3': 7.25.6
      '@swagger-api/apidom-core': 1.0.0-alpha.9
      '@swagger-api/apidom-ns-openapi-3-1': 1.0.0-alpha.9
      '@swagger-api/apidom-parser-adapter-json': 1.0.0-alpha.9
      '@types/ramda': 0.30.2
      ramda: 0.30.1
      ramda-adjunct: 5.1.0(ramda@0.30.1)
    optional: true

  '@swagger-api/apidom-parser-adapter-openapi-yaml-2@1.0.0-alpha.9':
    dependencies:
      '@babel/runtime-corejs3': 7.25.6
      '@swagger-api/apidom-core': 1.0.0-alpha.9
      '@swagger-api/apidom-ns-openapi-2': 1.0.0-alpha.9
      '@swagger-api/apidom-parser-adapter-yaml-1-2': 1.0.0-alpha.9
      '@types/ramda': 0.30.2
      ramda: 0.30.1
      ramda-adjunct: 5.1.0(ramda@0.30.1)
    optional: true

  '@swagger-api/apidom-parser-adapter-openapi-yaml-3-0@1.0.0-alpha.9':
    dependencies:
      '@babel/runtime-corejs3': 7.25.6
      '@swagger-api/apidom-core': 1.0.0-alpha.9
      '@swagger-api/apidom-ns-openapi-3-0': 1.0.0-alpha.9
      '@swagger-api/apidom-parser-adapter-yaml-1-2': 1.0.0-alpha.9
      '@types/ramda': 0.30.2
      ramda: 0.30.1
      ramda-adjunct: 5.1.0(ramda@0.30.1)
    optional: true

  '@swagger-api/apidom-parser-adapter-openapi-yaml-3-1@1.0.0-alpha.9':
    dependencies:
      '@babel/runtime-corejs3': 7.25.6
      '@swagger-api/apidom-core': 1.0.0-alpha.9
      '@swagger-api/apidom-ns-openapi-3-1': 1.0.0-alpha.9
      '@swagger-api/apidom-parser-adapter-yaml-1-2': 1.0.0-alpha.9
      '@types/ramda': 0.30.2
      ramda: 0.30.1
      ramda-adjunct: 5.1.0(ramda@0.30.1)
    optional: true

  '@swagger-api/apidom-parser-adapter-workflows-json-1@1.0.0-alpha.9':
    dependencies:
      '@babel/runtime-corejs3': 7.25.6
      '@swagger-api/apidom-core': 1.0.0-alpha.9
      '@swagger-api/apidom-ns-workflows-1': 1.0.0-alpha.9
      '@swagger-api/apidom-parser-adapter-json': 1.0.0-alpha.9
      '@types/ramda': 0.30.2
      ramda: 0.30.1
      ramda-adjunct: 5.1.0(ramda@0.30.1)
    optional: true

  '@swagger-api/apidom-parser-adapter-workflows-yaml-1@1.0.0-alpha.9':
    dependencies:
      '@babel/runtime-corejs3': 7.25.6
      '@swagger-api/apidom-core': 1.0.0-alpha.9
      '@swagger-api/apidom-ns-workflows-1': 1.0.0-alpha.9
      '@swagger-api/apidom-parser-adapter-yaml-1-2': 1.0.0-alpha.9
      '@types/ramda': 0.30.2
      ramda: 0.30.1
      ramda-adjunct: 5.1.0(ramda@0.30.1)
    optional: true

  '@swagger-api/apidom-parser-adapter-yaml-1-2@1.0.0-alpha.9':
    dependencies:
      '@babel/runtime-corejs3': 7.25.6
      '@swagger-api/apidom-ast': 1.0.0-alpha.9
      '@swagger-api/apidom-core': 1.0.0-alpha.9
      '@swagger-api/apidom-error': 1.0.0-alpha.9
      '@types/ramda': 0.30.2
      ramda: 0.30.1
      ramda-adjunct: 5.1.0(ramda@0.30.1)
      tree-sitter: 0.20.4
      tree-sitter-yaml: 0.5.0
      web-tree-sitter: 0.20.3
    optional: true

  '@swagger-api/apidom-reference@1.0.0-alpha.9':
    dependencies:
      '@babel/runtime-corejs3': 7.25.6
      '@swagger-api/apidom-core': 1.0.0-alpha.9
      '@types/ramda': 0.30.2
      axios: 1.7.7
      minimatch: 7.4.6
      process: 0.11.10
      ramda: 0.30.1
      ramda-adjunct: 5.1.0(ramda@0.30.1)
    optionalDependencies:
      '@swagger-api/apidom-error': 1.0.0-alpha.9
      '@swagger-api/apidom-json-pointer': 1.0.0-alpha.9
      '@swagger-api/apidom-ns-asyncapi-2': 1.0.0-alpha.9
      '@swagger-api/apidom-ns-openapi-2': 1.0.0-alpha.9
      '@swagger-api/apidom-ns-openapi-3-0': 1.0.0-alpha.9
      '@swagger-api/apidom-ns-openapi-3-1': 1.0.0-alpha.9
      '@swagger-api/apidom-ns-workflows-1': 1.0.0-alpha.9
      '@swagger-api/apidom-parser-adapter-api-design-systems-json': 1.0.0-alpha.9
      '@swagger-api/apidom-parser-adapter-api-design-systems-yaml': 1.0.0-alpha.9
      '@swagger-api/apidom-parser-adapter-asyncapi-json-2': 1.0.0-alpha.9
      '@swagger-api/apidom-parser-adapter-asyncapi-yaml-2': 1.0.0-alpha.9
      '@swagger-api/apidom-parser-adapter-json': 1.0.0-alpha.9
      '@swagger-api/apidom-parser-adapter-openapi-json-2': 1.0.0-alpha.9
      '@swagger-api/apidom-parser-adapter-openapi-json-3-0': 1.0.0-alpha.9
      '@swagger-api/apidom-parser-adapter-openapi-json-3-1': 1.0.0-alpha.9
      '@swagger-api/apidom-parser-adapter-openapi-yaml-2': 1.0.0-alpha.9
      '@swagger-api/apidom-parser-adapter-openapi-yaml-3-0': 1.0.0-alpha.9
      '@swagger-api/apidom-parser-adapter-openapi-yaml-3-1': 1.0.0-alpha.9
      '@swagger-api/apidom-parser-adapter-workflows-json-1': 1.0.0-alpha.9
      '@swagger-api/apidom-parser-adapter-workflows-yaml-1': 1.0.0-alpha.9
      '@swagger-api/apidom-parser-adapter-yaml-1-2': 1.0.0-alpha.9
    transitivePeerDependencies:
      - debug

  '@swc/counter@0.1.3': {}

  '@swc/helpers@0.5.5':
    dependencies:
      '@swc/counter': 0.1.3
      tslib: 2.7.0

  '@t3-oss/env-core@0.11.1(typescript@5.6.3)(zod@3.23.8)':
    dependencies:
      zod: 3.23.8
    optionalDependencies:
      typescript: 5.6.3

  '@t3-oss/env-nextjs@0.11.1(typescript@5.6.3)(zod@3.23.8)':
    dependencies:
      '@t3-oss/env-core': 0.11.1(typescript@5.6.3)(zod@3.23.8)
      zod: 3.23.8
    optionalDependencies:
      typescript: 5.6.3

  '@tabler/icons-react@3.19.0(react@18.3.1)':
    dependencies:
      '@tabler/icons': 3.19.0
      react: 18.3.1

  '@tabler/icons@3.19.0': {}

  '@tanstack/match-sorter-utils@8.19.4':
    dependencies:
      remove-accents: 0.5.0

  '@tanstack/query-core@5.59.13': {}

  '@tanstack/query-devtools@5.58.0': {}

  '@tanstack/react-query-devtools@5.59.14(@tanstack/react-query@5.59.14(react@18.3.1))(react@18.3.1)':
    dependencies:
      '@tanstack/query-devtools': 5.58.0
      '@tanstack/react-query': 5.59.14(react@18.3.1)
      react: 18.3.1

  '@tanstack/react-query-next-experimental@5.59.14(@tanstack/react-query@5.59.14(react@18.3.1))(next@14.2.15(@babel/core@7.25.2)(react-dom@18.3.1(react@18.3.1))(react@18.3.1)(sass@1.79.5))(react@18.3.1)':
    dependencies:
      '@tanstack/react-query': 5.59.14(react@18.3.1)
      next: 14.2.15(@babel/core@7.25.2)(react-dom@18.3.1(react@18.3.1))(react@18.3.1)(sass@1.79.5)
      react: 18.3.1

  '@tanstack/react-query@5.59.14(react@18.3.1)':
    dependencies:
      '@tanstack/query-core': 5.59.13
      react: 18.3.1

  '@tanstack/react-table@8.20.5(react-dom@18.3.1(react@18.3.1))(react@18.3.1)':
    dependencies:
      '@tanstack/table-core': 8.20.5
      react: 18.3.1
      react-dom: 18.3.1(react@18.3.1)

  '@tanstack/react-virtual@3.10.8(react-dom@18.3.1(react@18.3.1))(react@18.3.1)':
    dependencies:
      '@tanstack/virtual-core': 3.10.8
      react: 18.3.1
      react-dom: 18.3.1(react@18.3.1)

  '@tanstack/table-core@8.20.5': {}

  '@tanstack/virtual-core@3.10.8': {}

  '@testcontainers/mysql@10.13.2':
    dependencies:
      testcontainers: 10.13.2
    transitivePeerDependencies:
      - supports-color

  '@tiptap/core@2.8.0(@tiptap/pm@2.8.0)':
    dependencies:
      '@tiptap/pm': 2.8.0

  '@tiptap/extension-blockquote@2.8.0(@tiptap/core@2.8.0(@tiptap/pm@2.8.0))':
    dependencies:
      '@tiptap/core': 2.8.0(@tiptap/pm@2.8.0)

  '@tiptap/extension-bold@2.8.0(@tiptap/core@2.8.0(@tiptap/pm@2.8.0))':
    dependencies:
      '@tiptap/core': 2.8.0(@tiptap/pm@2.8.0)

  '@tiptap/extension-bubble-menu@2.8.0(@tiptap/core@2.8.0(@tiptap/pm@2.8.0))(@tiptap/pm@2.8.0)':
    dependencies:
      '@tiptap/core': 2.8.0(@tiptap/pm@2.8.0)
      '@tiptap/pm': 2.8.0
      tippy.js: 6.3.7

  '@tiptap/extension-bullet-list@2.8.0(@tiptap/core@2.8.0(@tiptap/pm@2.8.0))(@tiptap/extension-list-item@2.8.0(@tiptap/core@2.8.0(@tiptap/pm@2.8.0)))(@tiptap/extension-text-style@2.8.0(@tiptap/core@2.8.0(@tiptap/pm@2.8.0)))':
    dependencies:
      '@tiptap/core': 2.8.0(@tiptap/pm@2.8.0)
      '@tiptap/extension-list-item': 2.8.0(@tiptap/core@2.8.0(@tiptap/pm@2.8.0))
      '@tiptap/extension-text-style': 2.8.0(@tiptap/core@2.8.0(@tiptap/pm@2.8.0))

  '@tiptap/extension-code-block@2.8.0(@tiptap/core@2.8.0(@tiptap/pm@2.8.0))(@tiptap/pm@2.8.0)':
    dependencies:
      '@tiptap/core': 2.8.0(@tiptap/pm@2.8.0)
      '@tiptap/pm': 2.8.0

  '@tiptap/extension-code@2.8.0(@tiptap/core@2.8.0(@tiptap/pm@2.8.0))':
    dependencies:
      '@tiptap/core': 2.8.0(@tiptap/pm@2.8.0)

  '@tiptap/extension-color@2.8.0(@tiptap/core@2.8.0(@tiptap/pm@2.8.0))(@tiptap/extension-text-style@2.8.0(@tiptap/core@2.8.0(@tiptap/pm@2.8.0)))':
    dependencies:
      '@tiptap/core': 2.8.0(@tiptap/pm@2.8.0)
      '@tiptap/extension-text-style': 2.8.0(@tiptap/core@2.8.0(@tiptap/pm@2.8.0))

  '@tiptap/extension-document@2.8.0(@tiptap/core@2.8.0(@tiptap/pm@2.8.0))':
    dependencies:
      '@tiptap/core': 2.8.0(@tiptap/pm@2.8.0)

  '@tiptap/extension-dropcursor@2.8.0(@tiptap/core@2.8.0(@tiptap/pm@2.8.0))(@tiptap/pm@2.8.0)':
    dependencies:
      '@tiptap/core': 2.8.0(@tiptap/pm@2.8.0)
      '@tiptap/pm': 2.8.0

  '@tiptap/extension-floating-menu@2.8.0(@tiptap/core@2.8.0(@tiptap/pm@2.8.0))(@tiptap/pm@2.8.0)':
    dependencies:
      '@tiptap/core': 2.8.0(@tiptap/pm@2.8.0)
      '@tiptap/pm': 2.8.0
      tippy.js: 6.3.7

  '@tiptap/extension-gapcursor@2.8.0(@tiptap/core@2.8.0(@tiptap/pm@2.8.0))(@tiptap/pm@2.8.0)':
    dependencies:
      '@tiptap/core': 2.8.0(@tiptap/pm@2.8.0)
      '@tiptap/pm': 2.8.0

  '@tiptap/extension-hard-break@2.8.0(@tiptap/core@2.8.0(@tiptap/pm@2.8.0))':
    dependencies:
      '@tiptap/core': 2.8.0(@tiptap/pm@2.8.0)

  '@tiptap/extension-heading@2.8.0(@tiptap/core@2.8.0(@tiptap/pm@2.8.0))':
    dependencies:
      '@tiptap/core': 2.8.0(@tiptap/pm@2.8.0)

  '@tiptap/extension-highlight@2.8.0(@tiptap/core@2.8.0(@tiptap/pm@2.8.0))':
    dependencies:
      '@tiptap/core': 2.8.0(@tiptap/pm@2.8.0)

  '@tiptap/extension-history@2.8.0(@tiptap/core@2.8.0(@tiptap/pm@2.8.0))(@tiptap/pm@2.8.0)':
    dependencies:
      '@tiptap/core': 2.8.0(@tiptap/pm@2.8.0)
      '@tiptap/pm': 2.8.0

  '@tiptap/extension-horizontal-rule@2.8.0(@tiptap/core@2.8.0(@tiptap/pm@2.8.0))(@tiptap/pm@2.8.0)':
    dependencies:
      '@tiptap/core': 2.8.0(@tiptap/pm@2.8.0)
      '@tiptap/pm': 2.8.0

  '@tiptap/extension-image@2.8.0(@tiptap/core@2.8.0(@tiptap/pm@2.8.0))':
    dependencies:
      '@tiptap/core': 2.8.0(@tiptap/pm@2.8.0)

  '@tiptap/extension-italic@2.8.0(@tiptap/core@2.8.0(@tiptap/pm@2.8.0))':
    dependencies:
      '@tiptap/core': 2.8.0(@tiptap/pm@2.8.0)

  '@tiptap/extension-link@2.8.0(@tiptap/core@2.8.0(@tiptap/pm@2.8.0))(@tiptap/pm@2.8.0)':
    dependencies:
      '@tiptap/core': 2.8.0(@tiptap/pm@2.8.0)
      '@tiptap/pm': 2.8.0
      linkifyjs: 4.1.3

  '@tiptap/extension-list-item@2.8.0(@tiptap/core@2.8.0(@tiptap/pm@2.8.0))':
    dependencies:
      '@tiptap/core': 2.8.0(@tiptap/pm@2.8.0)

  '@tiptap/extension-ordered-list@2.8.0(@tiptap/core@2.8.0(@tiptap/pm@2.8.0))(@tiptap/extension-list-item@2.8.0(@tiptap/core@2.8.0(@tiptap/pm@2.8.0)))(@tiptap/extension-text-style@2.8.0(@tiptap/core@2.8.0(@tiptap/pm@2.8.0)))':
    dependencies:
      '@tiptap/core': 2.8.0(@tiptap/pm@2.8.0)
      '@tiptap/extension-list-item': 2.8.0(@tiptap/core@2.8.0(@tiptap/pm@2.8.0))
      '@tiptap/extension-text-style': 2.8.0(@tiptap/core@2.8.0(@tiptap/pm@2.8.0))

  '@tiptap/extension-paragraph@2.8.0(@tiptap/core@2.8.0(@tiptap/pm@2.8.0))':
    dependencies:
      '@tiptap/core': 2.8.0(@tiptap/pm@2.8.0)

  '@tiptap/extension-strike@2.8.0(@tiptap/core@2.8.0(@tiptap/pm@2.8.0))':
    dependencies:
      '@tiptap/core': 2.8.0(@tiptap/pm@2.8.0)

  '@tiptap/extension-table-cell@2.8.0(@tiptap/core@2.8.0(@tiptap/pm@2.8.0))':
    dependencies:
      '@tiptap/core': 2.8.0(@tiptap/pm@2.8.0)

  '@tiptap/extension-table-header@2.8.0(@tiptap/core@2.8.0(@tiptap/pm@2.8.0))':
    dependencies:
      '@tiptap/core': 2.8.0(@tiptap/pm@2.8.0)

  '@tiptap/extension-table-row@2.8.0(@tiptap/core@2.8.0(@tiptap/pm@2.8.0))':
    dependencies:
      '@tiptap/core': 2.8.0(@tiptap/pm@2.8.0)

  '@tiptap/extension-table@2.8.0(@tiptap/core@2.8.0(@tiptap/pm@2.8.0))(@tiptap/pm@2.8.0)':
    dependencies:
      '@tiptap/core': 2.8.0(@tiptap/pm@2.8.0)
      '@tiptap/pm': 2.8.0

  '@tiptap/extension-task-item@2.8.0(@tiptap/core@2.8.0(@tiptap/pm@2.8.0))(@tiptap/pm@2.8.0)':
    dependencies:
      '@tiptap/core': 2.8.0(@tiptap/pm@2.8.0)
      '@tiptap/pm': 2.8.0

  '@tiptap/extension-task-list@2.8.0(@tiptap/core@2.8.0(@tiptap/pm@2.8.0))':
    dependencies:
      '@tiptap/core': 2.8.0(@tiptap/pm@2.8.0)

  '@tiptap/extension-text-align@2.8.0(@tiptap/core@2.8.0(@tiptap/pm@2.8.0))':
    dependencies:
      '@tiptap/core': 2.8.0(@tiptap/pm@2.8.0)

  '@tiptap/extension-text-style@2.8.0(@tiptap/core@2.8.0(@tiptap/pm@2.8.0))':
    dependencies:
      '@tiptap/core': 2.8.0(@tiptap/pm@2.8.0)

  '@tiptap/extension-text@2.8.0(@tiptap/core@2.8.0(@tiptap/pm@2.8.0))':
    dependencies:
      '@tiptap/core': 2.8.0(@tiptap/pm@2.8.0)

  '@tiptap/extension-underline@2.8.0(@tiptap/core@2.8.0(@tiptap/pm@2.8.0))':
    dependencies:
      '@tiptap/core': 2.8.0(@tiptap/pm@2.8.0)

  '@tiptap/pm@2.8.0':
    dependencies:
      prosemirror-changeset: 2.2.1
      prosemirror-collab: 1.3.1
      prosemirror-commands: 1.6.0
      prosemirror-dropcursor: 1.8.1
      prosemirror-gapcursor: 1.3.2
      prosemirror-history: 1.4.1
      prosemirror-inputrules: 1.4.0
      prosemirror-keymap: 1.2.2
      prosemirror-markdown: 1.13.0
      prosemirror-menu: 1.2.4
      prosemirror-model: 1.22.3
      prosemirror-schema-basic: 1.2.3
      prosemirror-schema-list: 1.4.1
      prosemirror-state: 1.4.3
      prosemirror-tables: 1.5.0
      prosemirror-trailing-node: 3.0.0(prosemirror-model@1.22.3)(prosemirror-state@1.4.3)(prosemirror-view@1.34.2)
      prosemirror-transform: 1.10.0
      prosemirror-view: 1.34.2

  '@tiptap/react@2.8.0(@tiptap/core@2.8.0(@tiptap/pm@2.8.0))(@tiptap/pm@2.8.0)(react-dom@18.3.1(react@18.3.1))(react@18.3.1)':
    dependencies:
      '@tiptap/core': 2.8.0(@tiptap/pm@2.8.0)
      '@tiptap/extension-bubble-menu': 2.8.0(@tiptap/core@2.8.0(@tiptap/pm@2.8.0))(@tiptap/pm@2.8.0)
      '@tiptap/extension-floating-menu': 2.8.0(@tiptap/core@2.8.0(@tiptap/pm@2.8.0))(@tiptap/pm@2.8.0)
      '@tiptap/pm': 2.8.0
      '@types/use-sync-external-store': 0.0.6
      fast-deep-equal: 3.1.3
      react: 18.3.1
      react-dom: 18.3.1(react@18.3.1)
      use-sync-external-store: 1.2.2(react@18.3.1)

  '@tiptap/starter-kit@2.8.0(@tiptap/extension-text-style@2.8.0(@tiptap/core@2.8.0(@tiptap/pm@2.8.0)))':
    dependencies:
      '@tiptap/core': 2.8.0(@tiptap/pm@2.8.0)
      '@tiptap/extension-blockquote': 2.8.0(@tiptap/core@2.8.0(@tiptap/pm@2.8.0))
      '@tiptap/extension-bold': 2.8.0(@tiptap/core@2.8.0(@tiptap/pm@2.8.0))
      '@tiptap/extension-bullet-list': 2.8.0(@tiptap/core@2.8.0(@tiptap/pm@2.8.0))(@tiptap/extension-list-item@2.8.0(@tiptap/core@2.8.0(@tiptap/pm@2.8.0)))(@tiptap/extension-text-style@2.8.0(@tiptap/core@2.8.0(@tiptap/pm@2.8.0)))
      '@tiptap/extension-code': 2.8.0(@tiptap/core@2.8.0(@tiptap/pm@2.8.0))
      '@tiptap/extension-code-block': 2.8.0(@tiptap/core@2.8.0(@tiptap/pm@2.8.0))(@tiptap/pm@2.8.0)
      '@tiptap/extension-document': 2.8.0(@tiptap/core@2.8.0(@tiptap/pm@2.8.0))
      '@tiptap/extension-dropcursor': 2.8.0(@tiptap/core@2.8.0(@tiptap/pm@2.8.0))(@tiptap/pm@2.8.0)
      '@tiptap/extension-gapcursor': 2.8.0(@tiptap/core@2.8.0(@tiptap/pm@2.8.0))(@tiptap/pm@2.8.0)
      '@tiptap/extension-hard-break': 2.8.0(@tiptap/core@2.8.0(@tiptap/pm@2.8.0))
      '@tiptap/extension-heading': 2.8.0(@tiptap/core@2.8.0(@tiptap/pm@2.8.0))
      '@tiptap/extension-history': 2.8.0(@tiptap/core@2.8.0(@tiptap/pm@2.8.0))(@tiptap/pm@2.8.0)
      '@tiptap/extension-horizontal-rule': 2.8.0(@tiptap/core@2.8.0(@tiptap/pm@2.8.0))(@tiptap/pm@2.8.0)
      '@tiptap/extension-italic': 2.8.0(@tiptap/core@2.8.0(@tiptap/pm@2.8.0))
      '@tiptap/extension-list-item': 2.8.0(@tiptap/core@2.8.0(@tiptap/pm@2.8.0))
      '@tiptap/extension-ordered-list': 2.8.0(@tiptap/core@2.8.0(@tiptap/pm@2.8.0))(@tiptap/extension-list-item@2.8.0(@tiptap/core@2.8.0(@tiptap/pm@2.8.0)))(@tiptap/extension-text-style@2.8.0(@tiptap/core@2.8.0(@tiptap/pm@2.8.0)))
      '@tiptap/extension-paragraph': 2.8.0(@tiptap/core@2.8.0(@tiptap/pm@2.8.0))
      '@tiptap/extension-strike': 2.8.0(@tiptap/core@2.8.0(@tiptap/pm@2.8.0))
      '@tiptap/extension-text': 2.8.0(@tiptap/core@2.8.0(@tiptap/pm@2.8.0))
      '@tiptap/pm': 2.8.0
    transitivePeerDependencies:
      - '@tiptap/extension-text-style'

  '@tootallnate/quickjs-emscripten@0.23.0': {}

<<<<<<< HEAD
  '@trpc/client@11.0.0-rc.569(@trpc/server@11.0.0-rc.569)':
    dependencies:
      '@trpc/server': 11.0.0-rc.569

  '@trpc/next@11.0.0-rc.569(@tanstack/react-query@5.59.9(react@18.3.1))(@trpc/client@11.0.0-rc.569(@trpc/server@11.0.0-rc.569))(@trpc/react-query@11.0.0-rc.569(@tanstack/react-query@5.59.9(react@18.3.1))(@trpc/client@11.0.0-rc.569(@trpc/server@11.0.0-rc.569))(@trpc/server@11.0.0-rc.569)(react-dom@18.3.1(react@18.3.1))(react@18.3.1))(@trpc/server@11.0.0-rc.569)(next@14.2.15(@babel/core@7.25.2)(react-dom@18.3.1(react@18.3.1))(react@18.3.1)(sass@1.79.5))(react-dom@18.3.1(react@18.3.1))(react@18.3.1)':
    dependencies:
      '@trpc/client': 11.0.0-rc.569(@trpc/server@11.0.0-rc.569)
      '@trpc/server': 11.0.0-rc.569
=======
  '@trpc/client@11.0.0-rc.571(@trpc/server@11.0.0-rc.571)':
    dependencies:
      '@trpc/server': 11.0.0-rc.571

  '@trpc/next@11.0.0-rc.571(@tanstack/react-query@5.59.14(react@18.3.1))(@trpc/client@11.0.0-rc.571(@trpc/server@11.0.0-rc.571))(@trpc/react-query@11.0.0-rc.571(@tanstack/react-query@5.59.14(react@18.3.1))(@trpc/client@11.0.0-rc.571(@trpc/server@11.0.0-rc.571))(@trpc/server@11.0.0-rc.571)(react-dom@18.3.1(react@18.3.1))(react@18.3.1))(@trpc/server@11.0.0-rc.571)(next@14.2.15(@babel/core@7.25.2)(react-dom@18.3.1(react@18.3.1))(react@18.3.1)(sass@1.79.5))(react-dom@18.3.1(react@18.3.1))(react@18.3.1)':
    dependencies:
      '@trpc/client': 11.0.0-rc.571(@trpc/server@11.0.0-rc.571)
      '@trpc/server': 11.0.0-rc.571
>>>>>>> df8f6d25
      next: 14.2.15(@babel/core@7.25.2)(react-dom@18.3.1(react@18.3.1))(react@18.3.1)(sass@1.79.5)
      react: 18.3.1
      react-dom: 18.3.1(react@18.3.1)
    optionalDependencies:
<<<<<<< HEAD
      '@tanstack/react-query': 5.59.9(react@18.3.1)
      '@trpc/react-query': 11.0.0-rc.569(@tanstack/react-query@5.59.9(react@18.3.1))(@trpc/client@11.0.0-rc.569(@trpc/server@11.0.0-rc.569))(@trpc/server@11.0.0-rc.569)(react-dom@18.3.1(react@18.3.1))(react@18.3.1)

  '@trpc/react-query@11.0.0-rc.569(@tanstack/react-query@5.59.9(react@18.3.1))(@trpc/client@11.0.0-rc.569(@trpc/server@11.0.0-rc.569))(@trpc/server@11.0.0-rc.569)(react-dom@18.3.1(react@18.3.1))(react@18.3.1)':
    dependencies:
      '@tanstack/react-query': 5.59.9(react@18.3.1)
      '@trpc/client': 11.0.0-rc.569(@trpc/server@11.0.0-rc.569)
      '@trpc/server': 11.0.0-rc.569
      react: 18.3.1
      react-dom: 18.3.1(react@18.3.1)

  '@trpc/server@11.0.0-rc.569': {}
=======
      '@tanstack/react-query': 5.59.14(react@18.3.1)
      '@trpc/react-query': 11.0.0-rc.571(@tanstack/react-query@5.59.14(react@18.3.1))(@trpc/client@11.0.0-rc.571(@trpc/server@11.0.0-rc.571))(@trpc/server@11.0.0-rc.571)(react-dom@18.3.1(react@18.3.1))(react@18.3.1)

  '@trpc/react-query@11.0.0-rc.571(@tanstack/react-query@5.59.14(react@18.3.1))(@trpc/client@11.0.0-rc.571(@trpc/server@11.0.0-rc.571))(@trpc/server@11.0.0-rc.571)(react-dom@18.3.1(react@18.3.1))(react@18.3.1)':
    dependencies:
      '@tanstack/react-query': 5.59.14(react@18.3.1)
      '@trpc/client': 11.0.0-rc.571(@trpc/server@11.0.0-rc.571)
      '@trpc/server': 11.0.0-rc.571
      react: 18.3.1
      react-dom: 18.3.1(react@18.3.1)

  '@trpc/server@11.0.0-rc.571': {}
>>>>>>> df8f6d25

  '@tsconfig/node10@1.0.11': {}

  '@tsconfig/node12@1.0.11': {}

  '@tsconfig/node14@1.0.3': {}

  '@tsconfig/node16@1.0.4': {}

  '@tsconfig/svelte@1.0.13': {}

  '@turbo/gen@2.1.3(@types/node@20.16.11)(typescript@5.6.3)':
    dependencies:
      '@turbo/workspaces': 2.1.3
      commander: 10.0.1
      fs-extra: 10.1.0
      inquirer: 8.2.6
      minimatch: 9.0.5
      node-plop: 0.26.3
      picocolors: 1.0.1
      proxy-agent: 6.4.0
      ts-node: 10.9.2(@types/node@20.16.11)(typescript@5.6.3)
      update-check: 1.5.4
      validate-npm-package-name: 5.0.1
    transitivePeerDependencies:
      - '@swc/core'
      - '@swc/wasm'
      - '@types/node'
      - supports-color
      - typescript

  '@turbo/workspaces@2.1.3':
    dependencies:
      commander: 10.0.1
      execa: 5.1.1
      fast-glob: 3.3.2
      fs-extra: 10.1.0
      gradient-string: 2.0.2
      inquirer: 8.2.6
      js-yaml: 4.1.0
      ora: 4.1.1
      picocolors: 1.0.1
      rimraf: 3.0.2
      semver: 7.6.3
      update-check: 1.5.4

  '@types/asn1@0.2.4':
    dependencies:
      '@types/node': 20.16.11

  '@types/babel__core@7.20.5':
    dependencies:
      '@babel/parser': 7.25.6
      '@babel/types': 7.25.6
      '@types/babel__generator': 7.6.8
      '@types/babel__template': 7.4.4
      '@types/babel__traverse': 7.20.6

  '@types/babel__generator@7.6.8':
    dependencies:
      '@babel/types': 7.25.6

  '@types/babel__template@7.4.4':
    dependencies:
      '@babel/parser': 7.25.6
      '@babel/types': 7.25.6

  '@types/babel__traverse@7.20.6':
    dependencies:
      '@babel/types': 7.25.6

  '@types/bcrypt@5.0.2':
    dependencies:
      '@types/node': 20.16.11

  '@types/better-sqlite3@7.6.11':
    dependencies:
      '@types/node': 20.16.11

  '@types/body-parser@1.19.5':
    dependencies:
      '@types/connect': 3.4.38
      '@types/node': 20.16.11

  '@types/chroma-js@2.4.4': {}

  '@types/connect@3.4.38':
    dependencies:
      '@types/node': 20.16.11

  '@types/cookie@0.6.0': {}

  '@types/cookies@0.9.0':
    dependencies:
      '@types/connect': 3.4.38
      '@types/express': 4.17.21
      '@types/keygrip': 1.0.6
      '@types/node': 20.16.11

  '@types/css-font-loading-module@0.0.7': {}

  '@types/css-modules@1.0.5': {}

  '@types/docker-modem@3.0.6':
    dependencies:
      '@types/node': 20.16.11
      '@types/ssh2': 1.15.1

  '@types/dockerode@3.3.31':
    dependencies:
      '@types/docker-modem': 3.0.6
      '@types/node': 20.16.11
      '@types/ssh2': 1.15.1

  '@types/estree@1.0.5': {}

  '@types/estree@1.0.6': {}

  '@types/express-serve-static-core@4.19.5':
    dependencies:
      '@types/node': 20.16.11
      '@types/qs': 6.9.16
      '@types/range-parser': 1.2.7
      '@types/send': 0.17.4

  '@types/express@4.17.21':
    dependencies:
      '@types/body-parser': 1.19.5
      '@types/express-serve-static-core': 4.19.5
      '@types/qs': 6.9.16
      '@types/serve-static': 1.15.7

  '@types/glob@7.2.0':
    dependencies:
      '@types/minimatch': 5.1.2
      '@types/node': 20.16.11

  '@types/hast@2.3.10':
    dependencies:
      '@types/unist': 2.0.11

  '@types/http-errors@2.0.4': {}

  '@types/inquirer@6.5.0':
    dependencies:
      '@types/through': 0.0.33
      rxjs: 6.6.7

  '@types/json-schema@7.0.15': {}

  '@types/json5@0.0.29': {}

  '@types/keygrip@1.0.6': {}

  '@types/mime@1.3.5': {}

  '@types/minimatch@5.1.2': {}

  '@types/node-cron@3.0.11': {}

  '@types/node@18.19.50':
    dependencies:
      undici-types: 5.26.5

  '@types/node@20.16.11':
    dependencies:
      undici-types: 6.19.8

  '@types/prismjs@1.26.4': {}

  '@types/prop-types@15.7.12': {}

  '@types/qs@6.9.16': {}

  '@types/ramda@0.30.2':
    dependencies:
      types-ramda: 0.30.1

  '@types/range-parser@1.2.7': {}

  '@types/react-dom@18.3.1':
    dependencies:
      '@types/react': 18.3.11

  '@types/react@18.3.11':
    dependencies:
      '@types/prop-types': 15.7.12
      csstype: 3.1.3

  '@types/send@0.17.4':
    dependencies:
      '@types/mime': 1.3.5
      '@types/node': 20.16.11

  '@types/serve-static@1.15.7':
    dependencies:
      '@types/http-errors': 2.0.4
      '@types/node': 20.16.11
      '@types/send': 0.17.4

  '@types/ssh2-streams@0.1.12':
    dependencies:
      '@types/node': 20.16.11

  '@types/ssh2@0.5.52':
    dependencies:
      '@types/node': 20.16.11
      '@types/ssh2-streams': 0.1.12

  '@types/ssh2@1.15.1':
    dependencies:
      '@types/node': 18.19.50

  '@types/swagger-ui-react@4.18.3':
    dependencies:
      '@types/react': 18.3.11

  '@types/through@0.0.33':
    dependencies:
      '@types/node': 20.16.11

  '@types/tinycolor2@1.4.6': {}

  '@types/triple-beam@1.3.5': {}

  '@types/unist@2.0.11': {}

  '@types/use-sync-external-store@0.0.3': {}

  '@types/use-sync-external-store@0.0.6': {}

  '@types/video.js@7.3.58': {}

  '@types/ws@8.5.12':
    dependencies:
      '@types/node': 20.16.11

  '@typescript-eslint/eslint-plugin@8.9.0(@typescript-eslint/parser@8.9.0(eslint@9.12.0)(typescript@5.6.3))(eslint@9.12.0)(typescript@5.6.3)':
    dependencies:
      '@eslint-community/regexpp': 4.11.1
      '@typescript-eslint/parser': 8.9.0(eslint@9.12.0)(typescript@5.6.3)
      '@typescript-eslint/scope-manager': 8.9.0
      '@typescript-eslint/type-utils': 8.9.0(eslint@9.12.0)(typescript@5.6.3)
      '@typescript-eslint/utils': 8.9.0(eslint@9.12.0)(typescript@5.6.3)
      '@typescript-eslint/visitor-keys': 8.9.0
      eslint: 9.12.0
      graphemer: 1.4.0
      ignore: 5.3.2
      natural-compare: 1.4.0
      ts-api-utils: 1.3.0(typescript@5.6.3)
    optionalDependencies:
      typescript: 5.6.3
    transitivePeerDependencies:
      - supports-color

  '@typescript-eslint/parser@8.9.0(eslint@9.12.0)(typescript@5.6.3)':
    dependencies:
      '@typescript-eslint/scope-manager': 8.9.0
      '@typescript-eslint/types': 8.9.0
      '@typescript-eslint/typescript-estree': 8.9.0(typescript@5.6.3)
      '@typescript-eslint/visitor-keys': 8.9.0
      debug: 4.3.7
      eslint: 9.12.0
    optionalDependencies:
      typescript: 5.6.3
    transitivePeerDependencies:
      - supports-color

  '@typescript-eslint/scope-manager@8.9.0':
    dependencies:
      '@typescript-eslint/types': 8.9.0
      '@typescript-eslint/visitor-keys': 8.9.0

  '@typescript-eslint/type-utils@8.9.0(eslint@9.12.0)(typescript@5.6.3)':
    dependencies:
      '@typescript-eslint/typescript-estree': 8.9.0(typescript@5.6.3)
      '@typescript-eslint/utils': 8.9.0(eslint@9.12.0)(typescript@5.6.3)
      debug: 4.3.7
      ts-api-utils: 1.3.0(typescript@5.6.3)
    optionalDependencies:
      typescript: 5.6.3
    transitivePeerDependencies:
      - eslint
      - supports-color

  '@typescript-eslint/types@8.9.0': {}

  '@typescript-eslint/typescript-estree@8.9.0(typescript@5.6.3)':
    dependencies:
      '@typescript-eslint/types': 8.9.0
      '@typescript-eslint/visitor-keys': 8.9.0
      debug: 4.3.7
      fast-glob: 3.3.2
      is-glob: 4.0.3
      minimatch: 9.0.5
      semver: 7.6.3
      ts-api-utils: 1.3.0(typescript@5.6.3)
    optionalDependencies:
      typescript: 5.6.3
    transitivePeerDependencies:
      - supports-color

  '@typescript-eslint/utils@8.9.0(eslint@9.12.0)(typescript@5.6.3)':
    dependencies:
      '@eslint-community/eslint-utils': 4.4.0(eslint@9.12.0)
      '@typescript-eslint/scope-manager': 8.9.0
      '@typescript-eslint/types': 8.9.0
      '@typescript-eslint/typescript-estree': 8.9.0(typescript@5.6.3)
      eslint: 9.12.0
    transitivePeerDependencies:
      - supports-color
      - typescript

  '@typescript-eslint/visitor-keys@8.9.0':
    dependencies:
      '@typescript-eslint/types': 8.9.0
      eslint-visitor-keys: 3.4.3

  '@umami/node@0.4.0': {}

  '@videojs/http-streaming@3.14.2(video.js@8.18.1)':
    dependencies:
      '@babel/runtime': 7.25.6
      '@videojs/vhs-utils': 4.1.1
      aes-decrypter: 4.0.2
      global: 4.4.0
      m3u8-parser: 7.2.0
      mpd-parser: 1.3.0
      mux.js: 7.0.3
      video.js: 8.18.1

  '@videojs/vhs-utils@4.0.0':
    dependencies:
      '@babel/runtime': 7.25.6
      global: 4.4.0
      url-toolkit: 2.2.5

  '@videojs/vhs-utils@4.1.1':
    dependencies:
      '@babel/runtime': 7.25.6
      global: 4.4.0

  '@videojs/xhr@2.7.0':
    dependencies:
      '@babel/runtime': 7.25.6
      global: 4.4.0
      is-function: 1.0.2

  '@vitejs/plugin-react@4.3.2(vite@5.4.5(@types/node@20.16.11)(sass@1.79.5)(sugarss@4.0.1(postcss@8.4.47))(terser@5.32.0))':
    dependencies:
      '@babel/core': 7.25.2
      '@babel/plugin-transform-react-jsx-self': 7.24.7(@babel/core@7.25.2)
      '@babel/plugin-transform-react-jsx-source': 7.24.7(@babel/core@7.25.2)
      '@types/babel__core': 7.20.5
      react-refresh: 0.14.2
      vite: 5.4.5(@types/node@20.16.11)(sass@1.79.5)(sugarss@4.0.1(postcss@8.4.47))(terser@5.32.0)
    transitivePeerDependencies:
      - supports-color

  '@vitest/coverage-v8@2.1.3(vitest@2.1.3)':
    dependencies:
      '@ampproject/remapping': 2.3.0
      '@bcoe/v8-coverage': 0.2.3
      debug: 4.3.7
      istanbul-lib-coverage: 3.2.2
      istanbul-lib-report: 3.0.1
      istanbul-lib-source-maps: 5.0.6
      istanbul-reports: 3.1.7
      magic-string: 0.30.11
      magicast: 0.3.5
      std-env: 3.7.0
      test-exclude: 7.0.1
      tinyrainbow: 1.2.0
      vitest: 2.1.3(@types/node@20.16.11)(@vitest/ui@2.1.3)(jsdom@25.0.1)(sass@1.79.5)(sugarss@4.0.1(postcss@8.4.47))(terser@5.32.0)
    transitivePeerDependencies:
      - supports-color

  '@vitest/expect@2.1.3':
    dependencies:
      '@vitest/spy': 2.1.3
      '@vitest/utils': 2.1.3
      chai: 5.1.1
      tinyrainbow: 1.2.0

  '@vitest/mocker@2.1.3(@vitest/spy@2.1.3)(vite@5.4.5(@types/node@20.16.11)(sass@1.79.5)(sugarss@4.0.1(postcss@8.4.47))(terser@5.32.0))':
    dependencies:
      '@vitest/spy': 2.1.3
      estree-walker: 3.0.3
      magic-string: 0.30.11
    optionalDependencies:
      vite: 5.4.5(@types/node@20.16.11)(sass@1.79.5)(sugarss@4.0.1(postcss@8.4.47))(terser@5.32.0)

  '@vitest/pretty-format@2.1.3':
    dependencies:
      tinyrainbow: 1.2.0

  '@vitest/runner@2.1.3':
    dependencies:
      '@vitest/utils': 2.1.3
      pathe: 1.1.2

  '@vitest/snapshot@2.1.3':
    dependencies:
      '@vitest/pretty-format': 2.1.3
      magic-string: 0.30.11
      pathe: 1.1.2

  '@vitest/spy@2.1.3':
    dependencies:
      tinyspy: 3.0.2

  '@vitest/ui@2.1.3(vitest@2.1.3)':
    dependencies:
      '@vitest/utils': 2.1.3
      fflate: 0.8.2
      flatted: 3.3.1
      pathe: 1.1.2
      sirv: 2.0.4
      tinyglobby: 0.2.6
      tinyrainbow: 1.2.0
      vitest: 2.1.3(@types/node@20.16.11)(@vitest/ui@2.1.3)(jsdom@25.0.1)(sass@1.79.5)(sugarss@4.0.1(postcss@8.4.47))(terser@5.32.0)

  '@vitest/utils@2.1.3':
    dependencies:
      '@vitest/pretty-format': 2.1.3
      loupe: 3.1.1
      tinyrainbow: 1.2.0

  '@webassemblyjs/ast@1.12.1':
    dependencies:
      '@webassemblyjs/helper-numbers': 1.11.6
      '@webassemblyjs/helper-wasm-bytecode': 1.11.6

  '@webassemblyjs/floating-point-hex-parser@1.11.6': {}

  '@webassemblyjs/helper-api-error@1.11.6': {}

  '@webassemblyjs/helper-buffer@1.12.1': {}

  '@webassemblyjs/helper-numbers@1.11.6':
    dependencies:
      '@webassemblyjs/floating-point-hex-parser': 1.11.6
      '@webassemblyjs/helper-api-error': 1.11.6
      '@xtuc/long': 4.2.2

  '@webassemblyjs/helper-wasm-bytecode@1.11.6': {}

  '@webassemblyjs/helper-wasm-section@1.12.1':
    dependencies:
      '@webassemblyjs/ast': 1.12.1
      '@webassemblyjs/helper-buffer': 1.12.1
      '@webassemblyjs/helper-wasm-bytecode': 1.11.6
      '@webassemblyjs/wasm-gen': 1.12.1

  '@webassemblyjs/ieee754@1.11.6':
    dependencies:
      '@xtuc/ieee754': 1.2.0

  '@webassemblyjs/leb128@1.11.6':
    dependencies:
      '@xtuc/long': 4.2.2

  '@webassemblyjs/utf8@1.11.6': {}

  '@webassemblyjs/wasm-edit@1.12.1':
    dependencies:
      '@webassemblyjs/ast': 1.12.1
      '@webassemblyjs/helper-buffer': 1.12.1
      '@webassemblyjs/helper-wasm-bytecode': 1.11.6
      '@webassemblyjs/helper-wasm-section': 1.12.1
      '@webassemblyjs/wasm-gen': 1.12.1
      '@webassemblyjs/wasm-opt': 1.12.1
      '@webassemblyjs/wasm-parser': 1.12.1
      '@webassemblyjs/wast-printer': 1.12.1

  '@webassemblyjs/wasm-gen@1.12.1':
    dependencies:
      '@webassemblyjs/ast': 1.12.1
      '@webassemblyjs/helper-wasm-bytecode': 1.11.6
      '@webassemblyjs/ieee754': 1.11.6
      '@webassemblyjs/leb128': 1.11.6
      '@webassemblyjs/utf8': 1.11.6

  '@webassemblyjs/wasm-opt@1.12.1':
    dependencies:
      '@webassemblyjs/ast': 1.12.1
      '@webassemblyjs/helper-buffer': 1.12.1
      '@webassemblyjs/wasm-gen': 1.12.1
      '@webassemblyjs/wasm-parser': 1.12.1

  '@webassemblyjs/wasm-parser@1.12.1':
    dependencies:
      '@webassemblyjs/ast': 1.12.1
      '@webassemblyjs/helper-api-error': 1.11.6
      '@webassemblyjs/helper-wasm-bytecode': 1.11.6
      '@webassemblyjs/ieee754': 1.11.6
      '@webassemblyjs/leb128': 1.11.6
      '@webassemblyjs/utf8': 1.11.6

  '@webassemblyjs/wast-printer@1.12.1':
    dependencies:
      '@webassemblyjs/ast': 1.12.1
      '@xtuc/long': 4.2.2

  '@xmldom/xmldom@0.8.10': {}

  '@xstate/fsm@1.6.5': {}

  '@xterm/addon-canvas@0.7.0(@xterm/xterm@5.5.0)':
    dependencies:
      '@xterm/xterm': 5.5.0

  '@xterm/addon-fit@0.10.0(@xterm/xterm@5.5.0)':
    dependencies:
      '@xterm/xterm': 5.5.0

  '@xterm/xterm@5.5.0': {}

  '@xtuc/ieee754@1.2.0': {}

  '@xtuc/long@4.2.2': {}

  abbrev@1.1.1: {}

  abort-controller@3.0.0:
    dependencies:
      event-target-shim: 5.0.1

  accepts@1.3.8:
    dependencies:
      mime-types: 2.1.35
      negotiator: 0.6.3

  acorn-import-attributes@1.9.5(acorn@8.12.1):
    dependencies:
      acorn: 8.12.1

  acorn-jsx@5.3.2(acorn@8.12.1):
    dependencies:
      acorn: 8.12.1

  acorn-walk@8.3.4:
    dependencies:
      acorn: 8.12.1

  acorn@8.12.1: {}

  aes-decrypter@4.0.2:
    dependencies:
      '@babel/runtime': 7.25.6
      '@videojs/vhs-utils': 4.1.1
      global: 4.4.0
      pkcs7: 1.0.4

  agent-base@6.0.2:
    dependencies:
      debug: 4.3.7
    transitivePeerDependencies:
      - supports-color

  agent-base@7.1.1:
    dependencies:
      debug: 4.3.7
    transitivePeerDependencies:
      - supports-color

  aggregate-error@3.1.0:
    dependencies:
      clean-stack: 2.2.0
      indent-string: 4.0.0

  ajv-keywords@3.5.2(ajv@6.12.6):
    dependencies:
      ajv: 6.12.6

  ajv@6.12.6:
    dependencies:
      fast-deep-equal: 3.1.3
      fast-json-stable-stringify: 2.1.0
      json-schema-traverse: 0.4.1
      uri-js: 4.4.1

  ansi-align@3.0.1:
    dependencies:
      string-width: 4.2.3

  ansi-escapes@4.3.2:
    dependencies:
      type-fest: 0.21.3

  ansi-regex@5.0.1: {}

  ansi-regex@6.1.0: {}

  ansi-styles@3.2.1:
    dependencies:
      color-convert: 1.9.3

  ansi-styles@4.3.0:
    dependencies:
      color-convert: 2.0.1

  ansi-styles@6.2.1: {}

  apg-lite@1.0.4: {}

  aproba@2.0.0: {}

  archiver-utils@5.0.2:
    dependencies:
      glob: 10.4.5
      graceful-fs: 4.2.11
      is-stream: 2.0.1
      lazystream: 1.0.1
      lodash: 4.17.21
      normalize-path: 3.0.0
      readable-stream: 4.5.2

  archiver@7.0.1:
    dependencies:
      archiver-utils: 5.0.2
      async: 3.2.6
      buffer-crc32: 1.0.0
      readable-stream: 4.5.2
      readdir-glob: 1.1.3
      tar-stream: 3.1.7
      zip-stream: 6.0.1

  are-we-there-yet@2.0.0:
    dependencies:
      delegates: 1.0.0
      readable-stream: 3.6.2

  arg@4.1.3: {}

  argparse@1.0.10:
    dependencies:
      sprintf-js: 1.0.3

  argparse@2.0.1: {}

  aria-query@5.1.3:
    dependencies:
      deep-equal: 2.2.3

  array-buffer-byte-length@1.0.1:
    dependencies:
      call-bind: 1.0.7
      is-array-buffer: 3.0.4

  array-includes@3.1.8:
    dependencies:
      call-bind: 1.0.7
      define-properties: 1.2.1
      es-abstract: 1.23.3
      es-object-atoms: 1.0.0
      get-intrinsic: 1.2.4
      is-string: 1.0.7

  array-union@2.1.0: {}

  array.prototype.findlast@1.2.5:
    dependencies:
      call-bind: 1.0.7
      define-properties: 1.2.1
      es-abstract: 1.23.3
      es-errors: 1.3.0
      es-object-atoms: 1.0.0
      es-shim-unscopables: 1.0.2

  array.prototype.findlastindex@1.2.5:
    dependencies:
      call-bind: 1.0.7
      define-properties: 1.2.1
      es-abstract: 1.23.3
      es-errors: 1.3.0
      es-object-atoms: 1.0.0
      es-shim-unscopables: 1.0.2

  array.prototype.flat@1.3.2:
    dependencies:
      call-bind: 1.0.7
      define-properties: 1.2.1
      es-abstract: 1.23.3
      es-shim-unscopables: 1.0.2

  array.prototype.flatmap@1.3.2:
    dependencies:
      call-bind: 1.0.7
      define-properties: 1.2.1
      es-abstract: 1.23.3
      es-shim-unscopables: 1.0.2

  array.prototype.tosorted@1.1.4:
    dependencies:
      call-bind: 1.0.7
      define-properties: 1.2.1
      es-abstract: 1.23.3
      es-errors: 1.3.0
      es-shim-unscopables: 1.0.2

  arraybuffer.prototype.slice@1.0.3:
    dependencies:
      array-buffer-byte-length: 1.0.1
      call-bind: 1.0.7
      define-properties: 1.2.1
      es-abstract: 1.23.3
      es-errors: 1.3.0
      get-intrinsic: 1.2.4
      is-array-buffer: 3.0.4
      is-shared-array-buffer: 1.0.3

  asn1@0.2.6:
    dependencies:
      safer-buffer: 2.1.2

  assertion-error@2.0.1: {}

  ast-types-flow@0.0.8: {}

  ast-types@0.13.4:
    dependencies:
      tslib: 2.7.0

  ast-types@0.14.2:
    dependencies:
      tslib: 2.7.0

  ast-types@0.16.1:
    dependencies:
      tslib: 2.7.0

  async-lock@1.4.1: {}

  async@3.2.6: {}

  asynckit@0.4.0: {}

  autolinker@3.16.2:
    dependencies:
      tslib: 2.7.0

  available-typed-arrays@1.0.7:
    dependencies:
      possible-typed-array-names: 1.0.0

  aws-ssl-profiles@1.1.2: {}

  axe-core@4.10.0: {}

  axios@1.7.7:
    dependencies:
      follow-redirects: 1.15.9
      form-data: 4.0.0
      proxy-from-env: 1.1.0
    transitivePeerDependencies:
      - debug

  axobject-query@4.1.0: {}

  b4a@1.6.6: {}

  babel-plugin-syntax-hermes-parser@0.21.1:
    dependencies:
      hermes-parser: 0.21.1

  balanced-match@1.0.2: {}

  bare-events@2.4.2:
    optional: true

  bare-fs@2.3.5:
    dependencies:
      bare-events: 2.4.2
      bare-path: 2.1.3
      bare-stream: 2.3.0
    optional: true

  bare-os@2.4.4:
    optional: true

  bare-path@2.1.3:
    dependencies:
      bare-os: 2.4.4
    optional: true

  bare-stream@2.3.0:
    dependencies:
      b4a: 1.6.6
      streamx: 2.20.1
    optional: true

  base64-arraybuffer@1.0.2: {}

  base64-js@1.5.1: {}

  basic-ftp@5.0.5: {}

  bcrypt-pbkdf@1.0.2:
    dependencies:
      tweetnacl: 0.14.5

  bcrypt@5.1.1:
    dependencies:
      '@mapbox/node-pre-gyp': 1.0.11
      node-addon-api: 5.1.0
    transitivePeerDependencies:
      - encoding
      - supports-color

  bellajs@11.2.0: {}

  better-sqlite3@11.3.0:
    dependencies:
      bindings: 1.5.0
      prebuild-install: 7.1.2

  big.js@5.2.2: {}

  bindings@1.5.0:
    dependencies:
      file-uri-to-path: 1.0.0

  bl@4.1.0:
    dependencies:
      buffer: 5.7.1
      inherits: 2.0.4
      readable-stream: 3.6.2

  boxen@5.1.2:
    dependencies:
      ansi-align: 3.0.1
      camelcase: 6.3.0
      chalk: 4.1.2
      cli-boxes: 2.2.1
      string-width: 4.2.3
      type-fest: 0.20.2
      widest-line: 3.1.0
      wrap-ansi: 7.0.0

  brace-expansion@1.1.11:
    dependencies:
      balanced-match: 1.0.2
      concat-map: 0.0.1

  brace-expansion@2.0.1:
    dependencies:
      balanced-match: 1.0.2

  braces@3.0.3:
    dependencies:
      fill-range: 7.1.1

  browserslist@4.23.3:
    dependencies:
      caniuse-lite: 1.0.30001660
      electron-to-chromium: 1.5.23
      node-releases: 2.0.18
      update-browserslist-db: 1.1.0(browserslist@4.23.3)

  buffer-crc32@1.0.0: {}

  buffer-from@1.1.2: {}

  buffer@5.7.1:
    dependencies:
      base64-js: 1.5.1
      ieee754: 1.2.1

  buffer@6.0.3:
    dependencies:
      base64-js: 1.5.1
      ieee754: 1.2.1

  buildcheck@0.0.6:
    optional: true

  busboy@1.6.0:
    dependencies:
      streamsearch: 1.1.0

  byline@5.0.0: {}

  bytes@3.1.2: {}

  cac@6.7.14: {}

  call-bind@1.0.7:
    dependencies:
      es-define-property: 1.0.0
      es-errors: 1.3.0
      function-bind: 1.1.2
      get-intrinsic: 1.2.4
      set-function-length: 1.2.2

  callsites@3.1.0: {}

  camel-case@3.0.0:
    dependencies:
      no-case: 2.3.2
      upper-case: 1.1.3

  camelcase-css@2.0.1: {}

  camelcase@6.3.0: {}

  caniuse-lite@1.0.30001660: {}

  chai@5.1.1:
    dependencies:
      assertion-error: 2.0.1
      check-error: 2.1.1
      deep-eql: 5.0.2
      loupe: 3.1.1
      pathval: 2.0.0

  chalk-scripts@1.2.8:
    dependencies:
      chalk: 5.3.0
      performance-now: 2.1.0
      uuid: 9.0.1

  chalk@2.4.2:
    dependencies:
      ansi-styles: 3.2.1
      escape-string-regexp: 1.0.5
      supports-color: 5.5.0

  chalk@3.0.0:
    dependencies:
      ansi-styles: 4.3.0
      supports-color: 7.2.0

  chalk@4.1.2:
    dependencies:
      ansi-styles: 4.3.0
      supports-color: 7.2.0

  chalk@5.3.0: {}

  change-case@3.1.0:
    dependencies:
      camel-case: 3.0.0
      constant-case: 2.0.0
      dot-case: 2.1.1
      header-case: 1.0.1
      is-lower-case: 1.1.3
      is-upper-case: 1.1.2
      lower-case: 1.1.4
      lower-case-first: 1.0.2
      no-case: 2.3.2
      param-case: 2.1.1
      pascal-case: 2.0.1
      path-case: 2.1.1
      sentence-case: 2.1.1
      snake-case: 2.1.0
      swap-case: 1.1.2
      title-case: 2.1.1
      upper-case: 1.1.3
      upper-case-first: 1.1.2

  character-entities-legacy@1.1.4: {}

  character-entities@1.2.4: {}

  character-reference-invalid@1.1.4: {}

  chardet@0.7.0: {}

  check-error@2.1.1: {}

  chokidar@4.0.0:
    dependencies:
      readdirp: 4.0.1

  chownr@1.1.4: {}

  chownr@2.0.0: {}

  chroma-js@3.1.2: {}

  chrome-trace-event@1.0.4: {}

  ci-info@2.0.0: {}

  ci-info@4.0.0: {}

  classnames@2.5.1: {}

  clean-stack@2.2.0: {}

  cli-boxes@2.2.1: {}

  cli-cursor@3.1.0:
    dependencies:
      restore-cursor: 3.1.0

  cli-high@0.4.2:
    dependencies:
      '@clack/prompts': 0.7.0
      sugar-high: 0.6.1
      xycolors: 0.1.2
      yargs: 17.7.2

  cli-spinners@2.9.2: {}

  cli-width@3.0.0: {}

  client-only@0.0.1: {}

  cliui@8.0.1:
    dependencies:
      string-width: 4.2.3
      strip-ansi: 6.0.1
      wrap-ansi: 7.0.0

  clone@1.0.4: {}

  clsx@2.1.1: {}

  cluster-key-slot@1.1.2: {}

  co-body@6.2.0:
    dependencies:
      '@hapi/bourne': 3.0.0
      inflation: 2.1.0
      qs: 6.13.0
      raw-body: 2.5.2
      type-is: 1.6.18

  color-convert@1.9.3:
    dependencies:
      color-name: 1.1.3

  color-convert@2.0.1:
    dependencies:
      color-name: 1.1.4

  color-name@1.1.3: {}

  color-name@1.1.4: {}

  color-string@1.9.1:
    dependencies:
      color-name: 1.1.4
      simple-swizzle: 0.2.2

  color-support@1.1.3: {}

  color@3.2.1:
    dependencies:
      color-convert: 1.9.3
      color-string: 1.9.1

  colorspace@1.1.4:
    dependencies:
      color: 3.2.1
      text-hex: 1.0.0

  combined-stream@1.0.8:
    dependencies:
      delayed-stream: 1.0.0

  comma-separated-tokens@1.0.8: {}

  commander@10.0.1: {}

  commander@2.20.3: {}

  compress-commons@6.0.2:
    dependencies:
      crc-32: 1.2.2
      crc32-stream: 6.0.0
      is-stream: 2.0.1
      normalize-path: 3.0.0
      readable-stream: 4.5.2

  concat-map@0.0.1: {}

  concurrently@9.0.1:
    dependencies:
      chalk: 4.1.2
      lodash: 4.17.21
      rxjs: 7.8.1
      shell-quote: 1.8.1
      supports-color: 8.1.1
      tree-kill: 1.2.2
      yargs: 17.7.2

  config-chain@1.1.13:
    dependencies:
      ini: 1.3.8
      proto-list: 1.2.4

  configstore@5.0.1:
    dependencies:
      dot-prop: 5.3.0
      graceful-fs: 4.2.11
      make-dir: 3.1.0
      unique-string: 2.0.0
      write-file-atomic: 3.0.3
      xdg-basedir: 4.0.0

  console-control-strings@1.1.0: {}

  constant-case@2.0.0:
    dependencies:
      snake-case: 2.1.0
      upper-case: 1.1.3

  content-disposition@0.5.4:
    dependencies:
      safe-buffer: 5.2.1

  convert-source-map@2.0.0: {}

  cookie@0.6.0: {}

  cookie@0.7.1: {}

  cookies@0.9.1:
    dependencies:
      depd: 2.0.0
      keygrip: 1.1.0

  copy-anything@3.0.5:
    dependencies:
      is-what: 4.1.16

  copy-to-clipboard@3.3.3:
    dependencies:
      toggle-selection: 1.0.6

  core-js-pure@3.38.1: {}

  core-util-is@1.0.3: {}

  cpu-features@0.0.10:
    dependencies:
      buildcheck: 0.0.6
      nan: 2.20.0
    optional: true

  crc-32@1.2.2: {}

  crc32-stream@6.0.0:
    dependencies:
      crc-32: 1.2.2
      readable-stream: 4.5.2

  create-require@1.1.1: {}

  crelt@1.0.6: {}

  cross-env@7.0.3:
    dependencies:
      cross-spawn: 7.0.3

  cross-fetch@4.0.0:
    dependencies:
      node-fetch: 2.7.0
    transitivePeerDependencies:
      - encoding

  cross-spawn@7.0.3:
    dependencies:
      path-key: 3.1.1
      shebang-command: 2.0.0
      which: 2.0.2

  crypto-random-string@2.0.0: {}

  css.escape@1.5.1: {}

  cssesc@3.0.0: {}

  cssstyle@4.1.0:
    dependencies:
      rrweb-cssom: 0.7.1

  csstype@3.1.3: {}

  damerau-levenshtein@1.0.8: {}

  data-uri-to-buffer@6.0.2: {}

  data-urls@5.0.0:
    dependencies:
      whatwg-mimetype: 4.0.0
      whatwg-url: 14.0.0

  data-view-buffer@1.0.1:
    dependencies:
      call-bind: 1.0.7
      es-errors: 1.3.0
      is-data-view: 1.0.1

  data-view-byte-length@1.0.1:
    dependencies:
      call-bind: 1.0.7
      es-errors: 1.3.0
      is-data-view: 1.0.1

  data-view-byte-offset@1.0.0:
    dependencies:
      call-bind: 1.0.7
      es-errors: 1.3.0
      is-data-view: 1.0.1

  dayjs@1.11.13: {}

  debug@3.2.7:
    dependencies:
      ms: 2.1.3

  debug@4.3.7:
    dependencies:
      ms: 2.1.3

  decimal.js@10.4.3: {}

  decompress-response@6.0.0:
    dependencies:
      mimic-response: 3.1.0

  deep-eql@5.0.2: {}

  deep-equal@2.2.3:
    dependencies:
      array-buffer-byte-length: 1.0.1
      call-bind: 1.0.7
      es-get-iterator: 1.1.3
      get-intrinsic: 1.2.4
      is-arguments: 1.1.1
      is-array-buffer: 3.0.4
      is-date-object: 1.0.5
      is-regex: 1.1.4
      is-shared-array-buffer: 1.0.3
      isarray: 2.0.5
      object-is: 1.1.6
      object-keys: 1.1.1
      object.assign: 4.1.5
      regexp.prototype.flags: 1.5.2
      side-channel: 1.0.6
      which-boxed-primitive: 1.0.2
      which-collection: 1.0.2
      which-typed-array: 1.1.15

  deep-extend@0.6.0: {}

  deep-is@0.1.4: {}

  deepmerge@4.3.1: {}

  defaults@1.0.4:
    dependencies:
      clone: 1.0.4

  define-data-property@1.1.4:
    dependencies:
      es-define-property: 1.0.0
      es-errors: 1.3.0
      gopd: 1.0.1

  define-properties@1.2.1:
    dependencies:
      define-data-property: 1.1.4
      has-property-descriptors: 1.0.2
      object-keys: 1.1.1

  degenerator@5.0.1:
    dependencies:
      ast-types: 0.13.4
      escodegen: 2.1.0
      esprima: 4.0.1

  del@5.1.0:
    dependencies:
      globby: 10.0.2
      graceful-fs: 4.2.11
      is-glob: 4.0.3
      is-path-cwd: 2.2.0
      is-path-inside: 3.0.3
      p-map: 3.0.0
      rimraf: 3.0.2
      slash: 3.0.0

  delayed-stream@1.0.0: {}

  delegates@1.0.0: {}

  denque@2.1.0: {}

  depd@1.1.2: {}

  depd@2.0.0: {}

  dequal@2.0.3: {}

  destr@2.0.3: {}

  detect-libc@1.0.3: {}

  detect-libc@2.0.3: {}

  detect-node-es@1.1.0: {}

  diff@4.0.2: {}

  diff@5.2.0: {}

  dir-glob@3.0.1:
    dependencies:
      path-type: 4.0.0

  docker-compose@0.24.8:
    dependencies:
      yaml: 2.5.1

  docker-modem@3.0.8:
    dependencies:
      debug: 4.3.7
      readable-stream: 3.6.2
      split-ca: 1.0.1
      ssh2: 1.16.0
    transitivePeerDependencies:
      - supports-color

  docker-modem@5.0.3:
    dependencies:
      debug: 4.3.7
      readable-stream: 3.6.2
      split-ca: 1.0.1
      ssh2: 1.16.0
    transitivePeerDependencies:
      - supports-color

  dockerode@3.3.5:
    dependencies:
      '@balena/dockerignore': 1.0.2
      docker-modem: 3.0.8
      tar-fs: 2.0.1
    transitivePeerDependencies:
      - supports-color

  dockerode@4.0.2:
    dependencies:
      '@balena/dockerignore': 1.0.2
      docker-modem: 5.0.3
      tar-fs: 2.0.1
    transitivePeerDependencies:
      - supports-color

  doctrine@2.1.0:
    dependencies:
      esutils: 2.0.3

  dom-helpers@5.2.1:
    dependencies:
      '@babel/runtime': 7.25.6
      csstype: 3.1.3

  dom-walk@0.1.2: {}

  dompurify@3.1.4: {}

  dot-case@2.1.1:
    dependencies:
      no-case: 2.3.2

  dot-prop@5.3.0:
    dependencies:
      is-obj: 2.0.0

  dotenv-cli@7.4.2:
    dependencies:
      cross-spawn: 7.0.3
      dotenv: 16.4.5
      dotenv-expand: 10.0.0
      minimist: 1.2.8

  dotenv-expand@10.0.0: {}

  dotenv@16.0.3: {}

  dotenv@16.4.5: {}

  drange@1.1.1: {}

  drizzle-kit@0.25.0:
    dependencies:
      '@drizzle-team/brocli': 0.10.1
      '@esbuild-kit/esm-loader': 2.6.5
      esbuild: 0.19.12
      esbuild-register: 3.6.0(esbuild@0.19.12)
    transitivePeerDependencies:
      - supports-color

  drizzle-orm@0.34.1(@types/better-sqlite3@7.6.11)(@types/react@18.3.11)(better-sqlite3@11.3.0)(mysql2@3.11.3)(react@18.3.1):
    optionalDependencies:
      '@types/better-sqlite3': 7.6.11
      '@types/react': 18.3.11
      better-sqlite3: 11.3.0
      mysql2: 3.11.3
      react: 18.3.1

  eastasianwidth@0.2.0: {}

  effect@3.9.2: {}

  electron-to-chromium@1.5.23: {}

  emoji-regex@8.0.0: {}

  emoji-regex@9.2.2: {}

  emojis-list@3.0.0: {}

  enabled@2.0.0: {}

  end-of-stream@1.4.4:
    dependencies:
      once: 1.4.0

  engine.io-client@6.5.4:
    dependencies:
      '@socket.io/component-emitter': 3.1.2
      debug: 4.3.7
      engine.io-parser: 5.2.3
      ws: 8.17.1
      xmlhttprequest-ssl: 2.0.0
    transitivePeerDependencies:
      - bufferutil
      - supports-color
      - utf-8-validate

  engine.io-parser@5.2.3: {}

  enhanced-resolve@5.17.1:
    dependencies:
      graceful-fs: 4.2.11
      tapable: 2.2.1

  entities@4.5.0: {}

  es-abstract@1.23.3:
    dependencies:
      array-buffer-byte-length: 1.0.1
      arraybuffer.prototype.slice: 1.0.3
      available-typed-arrays: 1.0.7
      call-bind: 1.0.7
      data-view-buffer: 1.0.1
      data-view-byte-length: 1.0.1
      data-view-byte-offset: 1.0.0
      es-define-property: 1.0.0
      es-errors: 1.3.0
      es-object-atoms: 1.0.0
      es-set-tostringtag: 2.0.3
      es-to-primitive: 1.2.1
      function.prototype.name: 1.1.6
      get-intrinsic: 1.2.4
      get-symbol-description: 1.0.2
      globalthis: 1.0.4
      gopd: 1.0.1
      has-property-descriptors: 1.0.2
      has-proto: 1.0.3
      has-symbols: 1.0.3
      hasown: 2.0.2
      internal-slot: 1.0.7
      is-array-buffer: 3.0.4
      is-callable: 1.2.7
      is-data-view: 1.0.1
      is-negative-zero: 2.0.3
      is-regex: 1.1.4
      is-shared-array-buffer: 1.0.3
      is-string: 1.0.7
      is-typed-array: 1.1.13
      is-weakref: 1.0.2
      object-inspect: 1.13.2
      object-keys: 1.1.1
      object.assign: 4.1.5
      regexp.prototype.flags: 1.5.2
      safe-array-concat: 1.1.2
      safe-regex-test: 1.0.3
      string.prototype.trim: 1.2.9
      string.prototype.trimend: 1.0.8
      string.prototype.trimstart: 1.0.8
      typed-array-buffer: 1.0.2
      typed-array-byte-length: 1.0.1
      typed-array-byte-offset: 1.0.2
      typed-array-length: 1.0.6
      unbox-primitive: 1.0.2
      which-typed-array: 1.1.15

  es-define-property@1.0.0:
    dependencies:
      get-intrinsic: 1.2.4

  es-errors@1.3.0: {}

  es-get-iterator@1.1.3:
    dependencies:
      call-bind: 1.0.7
      get-intrinsic: 1.2.4
      has-symbols: 1.0.3
      is-arguments: 1.1.1
      is-map: 2.0.3
      is-set: 2.0.3
      is-string: 1.0.7
      isarray: 2.0.5
      stop-iteration-iterator: 1.0.0

  es-iterator-helpers@1.0.19:
    dependencies:
      call-bind: 1.0.7
      define-properties: 1.2.1
      es-abstract: 1.23.3
      es-errors: 1.3.0
      es-set-tostringtag: 2.0.3
      function-bind: 1.1.2
      get-intrinsic: 1.2.4
      globalthis: 1.0.4
      has-property-descriptors: 1.0.2
      has-proto: 1.0.3
      has-symbols: 1.0.3
      internal-slot: 1.0.7
      iterator.prototype: 1.1.2
      safe-array-concat: 1.1.2

  es-module-lexer@1.5.4: {}

  es-object-atoms@1.0.0:
    dependencies:
      es-errors: 1.3.0

  es-set-tostringtag@2.0.3:
    dependencies:
      get-intrinsic: 1.2.4
      has-tostringtag: 1.0.2
      hasown: 2.0.2

  es-shim-unscopables@1.0.2:
    dependencies:
      hasown: 2.0.2

  es-to-primitive@1.2.1:
    dependencies:
      is-callable: 1.2.7
      is-date-object: 1.0.5
      is-symbol: 1.0.4

  esbuild-register@3.6.0(esbuild@0.19.12):
    dependencies:
      debug: 4.3.7
      esbuild: 0.19.12
    transitivePeerDependencies:
      - supports-color

  esbuild@0.18.20:
    optionalDependencies:
      '@esbuild/android-arm': 0.18.20
      '@esbuild/android-arm64': 0.18.20
      '@esbuild/android-x64': 0.18.20
      '@esbuild/darwin-arm64': 0.18.20
      '@esbuild/darwin-x64': 0.18.20
      '@esbuild/freebsd-arm64': 0.18.20
      '@esbuild/freebsd-x64': 0.18.20
      '@esbuild/linux-arm': 0.18.20
      '@esbuild/linux-arm64': 0.18.20
      '@esbuild/linux-ia32': 0.18.20
      '@esbuild/linux-loong64': 0.18.20
      '@esbuild/linux-mips64el': 0.18.20
      '@esbuild/linux-ppc64': 0.18.20
      '@esbuild/linux-riscv64': 0.18.20
      '@esbuild/linux-s390x': 0.18.20
      '@esbuild/linux-x64': 0.18.20
      '@esbuild/netbsd-x64': 0.18.20
      '@esbuild/openbsd-x64': 0.18.20
      '@esbuild/sunos-x64': 0.18.20
      '@esbuild/win32-arm64': 0.18.20
      '@esbuild/win32-ia32': 0.18.20
      '@esbuild/win32-x64': 0.18.20

  esbuild@0.19.12:
    optionalDependencies:
      '@esbuild/aix-ppc64': 0.19.12
      '@esbuild/android-arm': 0.19.12
      '@esbuild/android-arm64': 0.19.12
      '@esbuild/android-x64': 0.19.12
      '@esbuild/darwin-arm64': 0.19.12
      '@esbuild/darwin-x64': 0.19.12
      '@esbuild/freebsd-arm64': 0.19.12
      '@esbuild/freebsd-x64': 0.19.12
      '@esbuild/linux-arm': 0.19.12
      '@esbuild/linux-arm64': 0.19.12
      '@esbuild/linux-ia32': 0.19.12
      '@esbuild/linux-loong64': 0.19.12
      '@esbuild/linux-mips64el': 0.19.12
      '@esbuild/linux-ppc64': 0.19.12
      '@esbuild/linux-riscv64': 0.19.12
      '@esbuild/linux-s390x': 0.19.12
      '@esbuild/linux-x64': 0.19.12
      '@esbuild/netbsd-x64': 0.19.12
      '@esbuild/openbsd-x64': 0.19.12
      '@esbuild/sunos-x64': 0.19.12
      '@esbuild/win32-arm64': 0.19.12
      '@esbuild/win32-ia32': 0.19.12
      '@esbuild/win32-x64': 0.19.12

  esbuild@0.20.2:
    optionalDependencies:
      '@esbuild/aix-ppc64': 0.20.2
      '@esbuild/android-arm': 0.20.2
      '@esbuild/android-arm64': 0.20.2
      '@esbuild/android-x64': 0.20.2
      '@esbuild/darwin-arm64': 0.20.2
      '@esbuild/darwin-x64': 0.20.2
      '@esbuild/freebsd-arm64': 0.20.2
      '@esbuild/freebsd-x64': 0.20.2
      '@esbuild/linux-arm': 0.20.2
      '@esbuild/linux-arm64': 0.20.2
      '@esbuild/linux-ia32': 0.20.2
      '@esbuild/linux-loong64': 0.20.2
      '@esbuild/linux-mips64el': 0.20.2
      '@esbuild/linux-ppc64': 0.20.2
      '@esbuild/linux-riscv64': 0.20.2
      '@esbuild/linux-s390x': 0.20.2
      '@esbuild/linux-x64': 0.20.2
      '@esbuild/netbsd-x64': 0.20.2
      '@esbuild/openbsd-x64': 0.20.2
      '@esbuild/sunos-x64': 0.20.2
      '@esbuild/win32-arm64': 0.20.2
      '@esbuild/win32-ia32': 0.20.2
      '@esbuild/win32-x64': 0.20.2

  esbuild@0.21.5:
    optionalDependencies:
      '@esbuild/aix-ppc64': 0.21.5
      '@esbuild/android-arm': 0.21.5
      '@esbuild/android-arm64': 0.21.5
      '@esbuild/android-x64': 0.21.5
      '@esbuild/darwin-arm64': 0.21.5
      '@esbuild/darwin-x64': 0.21.5
      '@esbuild/freebsd-arm64': 0.21.5
      '@esbuild/freebsd-x64': 0.21.5
      '@esbuild/linux-arm': 0.21.5
      '@esbuild/linux-arm64': 0.21.5
      '@esbuild/linux-ia32': 0.21.5
      '@esbuild/linux-loong64': 0.21.5
      '@esbuild/linux-mips64el': 0.21.5
      '@esbuild/linux-ppc64': 0.21.5
      '@esbuild/linux-riscv64': 0.21.5
      '@esbuild/linux-s390x': 0.21.5
      '@esbuild/linux-x64': 0.21.5
      '@esbuild/netbsd-x64': 0.21.5
      '@esbuild/openbsd-x64': 0.21.5
      '@esbuild/sunos-x64': 0.21.5
      '@esbuild/win32-arm64': 0.21.5
      '@esbuild/win32-ia32': 0.21.5
      '@esbuild/win32-x64': 0.21.5

  escalade@3.2.0: {}

  escape-goat@2.1.1: {}

  escape-string-regexp@1.0.5: {}

  escape-string-regexp@4.0.0: {}

  escodegen@2.1.0:
    dependencies:
      esprima: 4.0.1
      estraverse: 5.3.0
      esutils: 2.0.3
    optionalDependencies:
      source-map: 0.6.1

  eslint-config-prettier@9.1.0(eslint@9.12.0):
    dependencies:
      eslint: 9.12.0

  eslint-config-turbo@2.1.3(eslint@9.12.0):
    dependencies:
      eslint: 9.12.0
      eslint-plugin-turbo: 2.1.3(eslint@9.12.0)

  eslint-import-resolver-node@0.3.9:
    dependencies:
      debug: 3.2.7
      is-core-module: 2.15.1
      resolve: 1.22.8
    transitivePeerDependencies:
      - supports-color

  eslint-module-utils@2.12.0(@typescript-eslint/parser@8.9.0(eslint@9.12.0)(typescript@5.6.3))(eslint-import-resolver-node@0.3.9)(eslint@9.12.0):
    dependencies:
      debug: 3.2.7
    optionalDependencies:
      '@typescript-eslint/parser': 8.9.0(eslint@9.12.0)(typescript@5.6.3)
      eslint: 9.12.0
      eslint-import-resolver-node: 0.3.9
    transitivePeerDependencies:
      - supports-color

  eslint-plugin-import@2.31.0(@typescript-eslint/parser@8.9.0(eslint@9.12.0)(typescript@5.6.3))(eslint@9.12.0):
    dependencies:
      '@rtsao/scc': 1.1.0
      array-includes: 3.1.8
      array.prototype.findlastindex: 1.2.5
      array.prototype.flat: 1.3.2
      array.prototype.flatmap: 1.3.2
      debug: 3.2.7
      doctrine: 2.1.0
      eslint: 9.12.0
      eslint-import-resolver-node: 0.3.9
      eslint-module-utils: 2.12.0(@typescript-eslint/parser@8.9.0(eslint@9.12.0)(typescript@5.6.3))(eslint-import-resolver-node@0.3.9)(eslint@9.12.0)
      hasown: 2.0.2
      is-core-module: 2.15.1
      is-glob: 4.0.3
      minimatch: 3.1.2
      object.fromentries: 2.0.8
      object.groupby: 1.0.3
      object.values: 1.2.0
      semver: 6.3.1
      string.prototype.trimend: 1.0.8
      tsconfig-paths: 3.15.0
    optionalDependencies:
      '@typescript-eslint/parser': 8.9.0(eslint@9.12.0)(typescript@5.6.3)
    transitivePeerDependencies:
      - eslint-import-resolver-typescript
      - eslint-import-resolver-webpack
      - supports-color

  eslint-plugin-jsx-a11y@6.10.0(eslint@9.12.0):
    dependencies:
      aria-query: 5.1.3
      array-includes: 3.1.8
      array.prototype.flatmap: 1.3.2
      ast-types-flow: 0.0.8
      axe-core: 4.10.0
      axobject-query: 4.1.0
      damerau-levenshtein: 1.0.8
      emoji-regex: 9.2.2
      es-iterator-helpers: 1.0.19
      eslint: 9.12.0
      hasown: 2.0.2
      jsx-ast-utils: 3.3.5
      language-tags: 1.0.9
      minimatch: 3.1.2
      object.fromentries: 2.0.8
      safe-regex-test: 1.0.3
      string.prototype.includes: 2.0.0

  eslint-plugin-react-hooks@5.0.0(eslint@9.12.0):
    dependencies:
      eslint: 9.12.0

  eslint-plugin-react@7.37.1(eslint@9.12.0):
    dependencies:
      array-includes: 3.1.8
      array.prototype.findlast: 1.2.5
      array.prototype.flatmap: 1.3.2
      array.prototype.tosorted: 1.1.4
      doctrine: 2.1.0
      es-iterator-helpers: 1.0.19
      eslint: 9.12.0
      estraverse: 5.3.0
      hasown: 2.0.2
      jsx-ast-utils: 3.3.5
      minimatch: 3.1.2
      object.entries: 1.1.8
      object.fromentries: 2.0.8
      object.values: 1.2.0
      prop-types: 15.8.1
      resolve: 2.0.0-next.5
      semver: 6.3.1
      string.prototype.matchall: 4.0.11
      string.prototype.repeat: 1.0.0

  eslint-plugin-turbo@2.1.3(eslint@9.12.0):
    dependencies:
      dotenv: 16.0.3
      eslint: 9.12.0

  eslint-scope@5.1.1:
    dependencies:
      esrecurse: 4.3.0
      estraverse: 4.3.0

  eslint-scope@8.1.0:
    dependencies:
      esrecurse: 4.3.0
      estraverse: 5.3.0

  eslint-visitor-keys@3.4.3: {}

  eslint-visitor-keys@4.1.0: {}

  eslint@9.12.0:
    dependencies:
      '@eslint-community/eslint-utils': 4.4.0(eslint@9.12.0)
      '@eslint-community/regexpp': 4.11.1
      '@eslint/config-array': 0.18.0
      '@eslint/core': 0.6.0
      '@eslint/eslintrc': 3.1.0
      '@eslint/js': 9.12.0
      '@eslint/plugin-kit': 0.2.0
      '@humanfs/node': 0.16.5
      '@humanwhocodes/module-importer': 1.0.1
      '@humanwhocodes/retry': 0.3.1
      '@types/estree': 1.0.6
      '@types/json-schema': 7.0.15
      ajv: 6.12.6
      chalk: 4.1.2
      cross-spawn: 7.0.3
      debug: 4.3.7
      escape-string-regexp: 4.0.0
      eslint-scope: 8.1.0
      eslint-visitor-keys: 4.1.0
      espree: 10.2.0
      esquery: 1.6.0
      esutils: 2.0.3
      fast-deep-equal: 3.1.3
      file-entry-cache: 8.0.0
      find-up: 5.0.0
      glob-parent: 6.0.2
      ignore: 5.3.2
      imurmurhash: 0.1.4
      is-glob: 4.0.3
      json-stable-stringify-without-jsonify: 1.0.1
      lodash.merge: 4.6.2
      minimatch: 3.1.2
      natural-compare: 1.4.0
      optionator: 0.9.4
      text-table: 0.2.0
    transitivePeerDependencies:
      - supports-color

  espree@10.2.0:
    dependencies:
      acorn: 8.12.1
      acorn-jsx: 5.3.2(acorn@8.12.1)
      eslint-visitor-keys: 4.1.0

  esprima@4.0.1: {}

  esquery@1.6.0:
    dependencies:
      estraverse: 5.3.0

  esrecurse@4.3.0:
    dependencies:
      estraverse: 5.3.0

  estraverse@4.3.0: {}

  estraverse@5.3.0: {}

  estree-walker@2.0.2: {}

  estree-walker@3.0.3:
    dependencies:
      '@types/estree': 1.0.6

  esutils@2.0.3: {}

  event-target-shim@5.0.1: {}

  events@3.3.0: {}

  execa@5.1.1:
    dependencies:
      cross-spawn: 7.0.3
      get-stream: 6.0.1
      human-signals: 2.1.0
      is-stream: 2.0.1
      merge-stream: 2.0.0
      npm-run-path: 4.0.1
      onetime: 5.1.2
      signal-exit: 3.0.7
      strip-final-newline: 2.0.0

  expand-template@2.0.3: {}

  external-editor@3.1.0:
    dependencies:
      chardet: 0.7.0
      iconv-lite: 0.4.24
      tmp: 0.0.33

  fast-deep-equal@3.1.3: {}

  fast-fifo@1.3.2: {}

  fast-glob@3.3.2:
    dependencies:
      '@nodelib/fs.stat': 2.0.5
      '@nodelib/fs.walk': 1.2.8
      glob-parent: 5.1.2
      merge2: 1.4.1
      micromatch: 4.0.8

  fast-json-patch@3.1.1: {}

  fast-json-stable-stringify@2.1.0: {}

  fast-levenshtein@2.0.6: {}

  fast-xml-parser@4.5.0:
    dependencies:
      strnum: 1.0.5

  faster-babel-types@0.1.0(@babel/types@7.25.2):
    dependencies:
      '@babel/types': 7.25.2

  fastq@1.17.1:
    dependencies:
      reusify: 1.0.4

  fault@1.0.4:
    dependencies:
      format: 0.2.2

  fdir@6.3.0(picomatch@4.0.2):
    optionalDependencies:
      picomatch: 4.0.2

  fecha@4.2.3: {}

  fetch-retry@6.0.0: {}

  fflate@0.4.8: {}

  fflate@0.8.2: {}

  figures@3.2.0:
    dependencies:
      escape-string-regexp: 1.0.5

  file-entry-cache@8.0.0:
    dependencies:
      flat-cache: 4.0.1

  file-uri-to-path@1.0.0: {}

  fill-range@7.1.1:
    dependencies:
      to-regex-range: 5.0.1

  find-up@5.0.0:
    dependencies:
      locate-path: 6.0.0
      path-exists: 4.0.0

  flag-icons@7.2.3: {}

  flat-cache@4.0.1:
    dependencies:
      flatted: 3.3.1
      keyv: 4.5.4

  flatted@3.3.1: {}

  fn.name@1.1.0: {}

  follow-redirects@1.15.9: {}

  for-each@0.3.3:
    dependencies:
      is-callable: 1.2.7

  foreground-child@3.3.0:
    dependencies:
      cross-spawn: 7.0.3
      signal-exit: 4.1.0

  form-data@4.0.0:
    dependencies:
      asynckit: 0.4.0
      combined-stream: 1.0.8
      mime-types: 2.1.35

  format@0.2.2: {}

  fresh@0.5.2: {}

  fs-constants@1.0.0: {}

  fs-extra@10.1.0:
    dependencies:
      graceful-fs: 4.2.11
      jsonfile: 6.1.0
      universalify: 2.0.1

  fs-extra@11.2.0:
    dependencies:
      graceful-fs: 4.2.11
      jsonfile: 6.1.0
      universalify: 2.0.1

  fs-minipass@2.1.0:
    dependencies:
      minipass: 3.3.6

  fs.realpath@1.0.0: {}

  fsevents@2.3.3:
    optional: true

  function-bind@1.1.2: {}

  function.prototype.name@1.1.6:
    dependencies:
      call-bind: 1.0.7
      define-properties: 1.2.1
      es-abstract: 1.23.3
      functions-have-names: 1.2.3

  functions-have-names@1.2.3: {}

  gauge@3.0.2:
    dependencies:
      aproba: 2.0.0
      color-support: 1.1.3
      console-control-strings: 1.1.0
      has-unicode: 2.0.1
      object-assign: 4.1.1
      signal-exit: 3.0.7
      string-width: 4.2.3
      strip-ansi: 6.0.1
      wide-align: 1.1.5

  generate-function@2.3.1:
    dependencies:
      is-property: 1.0.2

  gensync@1.0.0-beta.2: {}

  get-caller-file@2.0.5: {}

  get-func-name@2.0.2: {}

  get-intrinsic@1.2.4:
    dependencies:
      es-errors: 1.3.0
      function-bind: 1.1.2
      has-proto: 1.0.3
      has-symbols: 1.0.3
      hasown: 2.0.2

  get-nonce@1.0.1: {}

  get-port@5.1.1: {}

  get-stream@6.0.1: {}

  get-symbol-description@1.0.2:
    dependencies:
      call-bind: 1.0.7
      es-errors: 1.3.0
      get-intrinsic: 1.2.4

  get-tsconfig@4.8.1:
    dependencies:
      resolve-pkg-maps: 1.0.0

  get-uri@6.0.3:
    dependencies:
      basic-ftp: 5.0.5
      data-uri-to-buffer: 6.0.2
      debug: 4.3.7
      fs-extra: 11.2.0
    transitivePeerDependencies:
      - supports-color

  github-from-package@0.0.0: {}

  glob-parent@5.1.2:
    dependencies:
      is-glob: 4.0.3

  glob-parent@6.0.2:
    dependencies:
      is-glob: 4.0.3

  glob-to-regexp@0.4.1: {}

  glob@10.3.10:
    dependencies:
      foreground-child: 3.3.0
      jackspeak: 2.3.6
      minimatch: 9.0.5
      minipass: 7.1.2
      path-scurry: 1.11.1

  glob@10.4.5:
    dependencies:
      foreground-child: 3.3.0
      jackspeak: 3.4.3
      minimatch: 9.0.5
      minipass: 7.1.2
      package-json-from-dist: 1.0.0
      path-scurry: 1.11.1

  glob@11.0.0:
    dependencies:
      foreground-child: 3.3.0
      jackspeak: 4.0.1
      minimatch: 10.0.1
      minipass: 7.1.2
      package-json-from-dist: 1.0.0
      path-scurry: 2.0.0

  glob@7.2.3:
    dependencies:
      fs.realpath: 1.0.0
      inflight: 1.0.6
      inherits: 2.0.4
      minimatch: 3.1.2
      once: 1.4.0
      path-is-absolute: 1.0.1

  global-dirs@3.0.1:
    dependencies:
      ini: 2.0.0

  global@4.4.0:
    dependencies:
      min-document: 2.19.0
      process: 0.11.10

  globals@11.12.0: {}

  globals@14.0.0: {}

  globalthis@1.0.4:
    dependencies:
      define-properties: 1.2.1
      gopd: 1.0.1

  globby@10.0.2:
    dependencies:
      '@types/glob': 7.2.0
      array-union: 2.1.0
      dir-glob: 3.0.1
      fast-glob: 3.3.2
      glob: 7.2.3
      ignore: 5.3.2
      merge2: 1.4.1
      slash: 3.0.0

  globrex@0.1.2: {}

  gopd@1.0.1:
    dependencies:
      get-intrinsic: 1.2.4

  graceful-fs@4.2.10: {}

  graceful-fs@4.2.11: {}

  gradient-string@2.0.2:
    dependencies:
      chalk: 4.1.2
      tinygradient: 1.1.5

  graphemer@1.4.0: {}

  handlebars@4.7.8:
    dependencies:
      minimist: 1.2.8
      neo-async: 2.6.2
      source-map: 0.6.1
      wordwrap: 1.0.0
    optionalDependencies:
      uglify-js: 3.19.3

  has-bigints@1.0.2: {}

  has-flag@3.0.0: {}

  has-flag@4.0.0: {}

  has-property-descriptors@1.0.2:
    dependencies:
      es-define-property: 1.0.0

  has-proto@1.0.3: {}

  has-symbols@1.0.3: {}

  has-tostringtag@1.0.2:
    dependencies:
      has-symbols: 1.0.3

  has-unicode@2.0.1: {}

  has-yarn@2.1.0: {}

  hasown@2.0.2:
    dependencies:
      function-bind: 1.1.2

  hast-util-parse-selector@2.2.5: {}

  hastscript@6.0.0:
    dependencies:
      '@types/hast': 2.3.10
      comma-separated-tokens: 1.0.8
      hast-util-parse-selector: 2.2.5
      property-information: 5.6.0
      space-separated-tokens: 1.1.5

  header-case@1.0.1:
    dependencies:
      no-case: 2.3.2
      upper-case: 1.1.3

  hermes-estree@0.21.1: {}

  hermes-parser@0.21.1:
    dependencies:
      hermes-estree: 0.21.1

  highlight.js@10.7.3: {}

  hono@4.6.1: {}

  html-encoding-sniffer@4.0.0:
    dependencies:
      whatwg-encoding: 3.1.1

  html-entities@2.5.2: {}

  html-escaper@2.0.2: {}

  http-errors@2.0.0:
    dependencies:
      depd: 2.0.0
      inherits: 2.0.4
      setprototypeof: 1.2.0
      statuses: 2.0.1
      toidentifier: 1.0.1

  http-proxy-agent@7.0.2:
    dependencies:
      agent-base: 7.1.1
      debug: 4.3.7
    transitivePeerDependencies:
      - supports-color

  https-proxy-agent@5.0.1:
    dependencies:
      agent-base: 6.0.2
      debug: 4.3.7
    transitivePeerDependencies:
      - supports-color

  https-proxy-agent@7.0.5:
    dependencies:
      agent-base: 7.1.1
      debug: 4.3.7
    transitivePeerDependencies:
      - supports-color

  human-signals@2.1.0: {}

  iconv-lite@0.4.24:
    dependencies:
      safer-buffer: 2.1.2

  iconv-lite@0.6.3:
    dependencies:
      safer-buffer: 2.1.2

  ieee754@1.2.1: {}

  ignore@5.3.2: {}

  immutable@3.8.2: {}

  immutable@4.3.7: {}

  import-fresh@3.3.0:
    dependencies:
      parent-module: 1.0.1
      resolve-from: 4.0.0

  import-lazy@2.1.0: {}

  imurmurhash@0.1.4: {}

  indent-string@4.0.0: {}

  inflation@2.1.0: {}

  inflight@1.0.6:
    dependencies:
      once: 1.4.0
      wrappy: 1.0.2

  inherits@2.0.4: {}

  ini@1.3.8: {}

  ini@2.0.0: {}

  inquirer@7.3.3:
    dependencies:
      ansi-escapes: 4.3.2
      chalk: 4.1.2
      cli-cursor: 3.1.0
      cli-width: 3.0.0
      external-editor: 3.1.0
      figures: 3.2.0
      lodash: 4.17.21
      mute-stream: 0.0.8
      run-async: 2.4.1
      rxjs: 6.6.7
      string-width: 4.2.3
      strip-ansi: 6.0.1
      through: 2.3.8

  inquirer@8.2.6:
    dependencies:
      ansi-escapes: 4.3.2
      chalk: 4.1.2
      cli-cursor: 3.1.0
      cli-width: 3.0.0
      external-editor: 3.1.0
      figures: 3.2.0
      lodash: 4.17.21
      mute-stream: 0.0.8
      ora: 5.4.1
      run-async: 2.4.1
      rxjs: 7.8.1
      string-width: 4.2.3
      strip-ansi: 6.0.1
      through: 2.3.8
      wrap-ansi: 6.2.0

  internal-slot@1.0.7:
    dependencies:
      es-errors: 1.3.0
      hasown: 2.0.2
      side-channel: 1.0.6

  international-types@0.8.1: {}

  invariant@2.2.4:
    dependencies:
      loose-envify: 1.4.0

  ioredis@5.4.1:
    dependencies:
      '@ioredis/commands': 1.2.0
      cluster-key-slot: 1.1.2
      debug: 4.3.7
      denque: 2.1.0
      lodash.defaults: 4.2.0
      lodash.isarguments: 3.1.0
      redis-errors: 1.2.0
      redis-parser: 3.0.0
      standard-as-callback: 2.1.0
    transitivePeerDependencies:
      - supports-color

  ip-address@9.0.5:
    dependencies:
      jsbn: 1.1.0
      sprintf-js: 1.1.3

  is-alphabetical@1.0.4: {}

  is-alphanumerical@1.0.4:
    dependencies:
      is-alphabetical: 1.0.4
      is-decimal: 1.0.4

  is-arguments@1.1.1:
    dependencies:
      call-bind: 1.0.7
      has-tostringtag: 1.0.2

  is-array-buffer@3.0.4:
    dependencies:
      call-bind: 1.0.7
      get-intrinsic: 1.2.4

  is-arrayish@0.3.2: {}

  is-async-function@2.0.0:
    dependencies:
      has-tostringtag: 1.0.2

  is-bigint@1.0.4:
    dependencies:
      has-bigints: 1.0.2

  is-boolean-object@1.1.2:
    dependencies:
      call-bind: 1.0.7
      has-tostringtag: 1.0.2

  is-callable@1.2.7: {}

  is-ci@2.0.0:
    dependencies:
      ci-info: 2.0.0

  is-core-module@2.15.1:
    dependencies:
      hasown: 2.0.2

  is-data-view@1.0.1:
    dependencies:
      is-typed-array: 1.1.13

  is-date-object@1.0.5:
    dependencies:
      has-tostringtag: 1.0.2

  is-decimal@1.0.4: {}

  is-extglob@2.1.1: {}

  is-finalizationregistry@1.0.2:
    dependencies:
      call-bind: 1.0.7

  is-fullwidth-code-point@3.0.0: {}

  is-function@1.0.2: {}

  is-generator-function@1.0.10:
    dependencies:
      has-tostringtag: 1.0.2

  is-glob@4.0.3:
    dependencies:
      is-extglob: 2.1.1

  is-hexadecimal@1.0.4: {}

  is-installed-globally@0.4.0:
    dependencies:
      global-dirs: 3.0.1
      is-path-inside: 3.0.3

  is-interactive@1.0.0: {}

  is-lower-case@1.1.3:
    dependencies:
      lower-case: 1.1.4

  is-map@2.0.3: {}

  is-negative-zero@2.0.3: {}

  is-npm@5.0.0: {}

  is-number-object@1.0.7:
    dependencies:
      has-tostringtag: 1.0.2

  is-number@7.0.0: {}

  is-obj@2.0.0: {}

  is-path-cwd@2.2.0: {}

  is-path-inside@3.0.3: {}

  is-potential-custom-element-name@1.0.1: {}

  is-property@1.0.2: {}

  is-regex@1.1.4:
    dependencies:
      call-bind: 1.0.7
      has-tostringtag: 1.0.2

  is-set@2.0.3: {}

  is-shared-array-buffer@1.0.3:
    dependencies:
      call-bind: 1.0.7

  is-stream@2.0.1: {}

  is-string@1.0.7:
    dependencies:
      has-tostringtag: 1.0.2

  is-symbol@1.0.4:
    dependencies:
      has-symbols: 1.0.3

  is-typed-array@1.1.13:
    dependencies:
      which-typed-array: 1.1.15

  is-typedarray@1.0.0: {}

  is-unicode-supported@0.1.0: {}

  is-upper-case@1.1.2:
    dependencies:
      upper-case: 1.1.3

  is-weakmap@2.0.2: {}

  is-weakref@1.0.2:
    dependencies:
      call-bind: 1.0.7

  is-weakset@2.0.3:
    dependencies:
      call-bind: 1.0.7
      get-intrinsic: 1.2.4

  is-what@4.1.16: {}

  is-yarn-global@0.3.0: {}

  isarray@1.0.0: {}

  isarray@2.0.5: {}

  isbinaryfile@4.0.10: {}

  isexe@2.0.0: {}

  isomorphic-fetch@3.0.0:
    dependencies:
      node-fetch: 2.7.0
      whatwg-fetch: 3.6.20
    transitivePeerDependencies:
      - encoding

  istanbul-lib-coverage@3.2.2: {}

  istanbul-lib-report@3.0.1:
    dependencies:
      istanbul-lib-coverage: 3.2.2
      make-dir: 4.0.0
      supports-color: 7.2.0

  istanbul-lib-source-maps@5.0.6:
    dependencies:
      '@jridgewell/trace-mapping': 0.3.25
      debug: 4.3.7
      istanbul-lib-coverage: 3.2.2
    transitivePeerDependencies:
      - supports-color

  istanbul-reports@3.1.7:
    dependencies:
      html-escaper: 2.0.2
      istanbul-lib-report: 3.0.1

  iterator.prototype@1.1.2:
    dependencies:
      define-properties: 1.2.1
      get-intrinsic: 1.2.4
      has-symbols: 1.0.3
      reflect.getprototypeof: 1.0.6
      set-function-name: 2.0.2

  jackspeak@2.3.6:
    dependencies:
      '@isaacs/cliui': 8.0.2
    optionalDependencies:
      '@pkgjs/parseargs': 0.11.0

  jackspeak@3.4.3:
    dependencies:
      '@isaacs/cliui': 8.0.2
    optionalDependencies:
      '@pkgjs/parseargs': 0.11.0

  jackspeak@4.0.1:
    dependencies:
      '@isaacs/cliui': 8.0.2
    optionalDependencies:
      '@pkgjs/parseargs': 0.11.0

  jest-worker@27.5.1:
    dependencies:
      '@types/node': 20.16.11
      merge-stream: 2.0.0
      supports-color: 8.1.1

  jose@5.9.3: {}

  jotai@2.10.0(@types/react@18.3.11)(react@18.3.1):
    optionalDependencies:
      '@types/react': 18.3.11
      react: 18.3.1

  js-file-download@0.4.12: {}

  js-tokens@4.0.0: {}

  js-yaml@4.1.0:
    dependencies:
      argparse: 2.0.1

  jsbn@1.1.0: {}

  jsdom@25.0.1:
    dependencies:
      cssstyle: 4.1.0
      data-urls: 5.0.0
      decimal.js: 10.4.3
      form-data: 4.0.0
      html-encoding-sniffer: 4.0.0
      http-proxy-agent: 7.0.2
      https-proxy-agent: 7.0.5
      is-potential-custom-element-name: 1.0.1
      nwsapi: 2.2.12
      parse5: 7.1.2
      rrweb-cssom: 0.7.1
      saxes: 6.0.0
      symbol-tree: 3.2.4
      tough-cookie: 5.0.0
      w3c-xmlserializer: 5.0.0
      webidl-conversions: 7.0.0
      whatwg-encoding: 3.1.1
      whatwg-mimetype: 4.0.0
      whatwg-url: 14.0.0
      ws: 8.18.0
      xml-name-validator: 5.0.0
    transitivePeerDependencies:
      - bufferutil
      - supports-color
      - utf-8-validate

  jsesc@2.5.2: {}

  json-buffer@3.0.1: {}

  json-parse-even-better-errors@2.3.1: {}

  json-schema-traverse@0.4.1: {}

  json-stable-stringify-without-jsonify@1.0.1: {}

  json5@1.0.2:
    dependencies:
      minimist: 1.2.8

  json5@2.2.3: {}

  jsonfile@6.1.0:
    dependencies:
      universalify: 2.0.1
    optionalDependencies:
      graceful-fs: 4.2.11

  jsx-ast-utils@3.3.5:
    dependencies:
      array-includes: 3.1.8
      array.prototype.flat: 1.3.2
      object.assign: 4.1.5
      object.values: 1.2.0

  keygrip@1.1.0:
    dependencies:
      tsscmp: 1.0.6

  keyv@4.5.4:
    dependencies:
      json-buffer: 3.0.1

  klona@2.0.6: {}

  kuler@2.0.0: {}

  language-subtag-registry@0.3.23: {}

  language-tags@1.0.9:
    dependencies:
      language-subtag-registry: 0.3.23

  lazystream@1.0.1:
    dependencies:
      readable-stream: 2.3.8

  ldapts@7.2.1:
    dependencies:
      '@types/asn1': 0.2.4
      asn1: 0.2.6
      debug: 4.3.7
      strict-event-emitter-types: 2.0.0
      uuid: 10.0.0
      whatwg-url: 14.0.0
    transitivePeerDependencies:
      - supports-color

  levn@0.4.1:
    dependencies:
      prelude-ls: 1.2.1
      type-check: 0.4.0

  linkify-it@5.0.0:
    dependencies:
      uc.micro: 2.1.0

  linkifyjs@4.1.3: {}

  loader-runner@4.3.0: {}

  loader-utils@2.0.4:
    dependencies:
      big.js: 5.2.2
      emojis-list: 3.0.0
      json5: 2.2.3

  locate-path@6.0.0:
    dependencies:
      p-locate: 5.0.0

  lodash.clonedeep@4.5.0: {}

  lodash.debounce@4.0.8: {}

  lodash.defaults@4.2.0: {}

  lodash.get@4.4.2: {}

  lodash.isarguments@3.1.0: {}

  lodash.merge@4.6.2: {}

  lodash@4.17.21: {}

  log-symbols@3.0.0:
    dependencies:
      chalk: 2.4.2

  log-symbols@4.1.0:
    dependencies:
      chalk: 4.1.2
      is-unicode-supported: 0.1.0

  logform@2.6.1:
    dependencies:
      '@colors/colors': 1.6.0
      '@types/triple-beam': 1.3.5
      fecha: 4.2.3
      ms: 2.1.3
      safe-stable-stringify: 2.5.0
      triple-beam: 1.4.1

  long@5.2.3: {}

  loose-envify@1.4.0:
    dependencies:
      js-tokens: 4.0.0

  loupe@3.1.1:
    dependencies:
      get-func-name: 2.0.2

  lower-case-first@1.0.2:
    dependencies:
      lower-case: 1.1.4

  lower-case@1.1.4: {}

  lowlight@1.20.0:
    dependencies:
      fault: 1.0.4
      highlight.js: 10.7.3

  lru-cache@10.4.3: {}

  lru-cache@11.0.1: {}

  lru-cache@5.1.1:
    dependencies:
      yallist: 3.1.1

  lru-cache@7.18.3: {}

  lru.min@1.1.0: {}

  m3u8-parser@7.2.0:
    dependencies:
      '@babel/runtime': 7.25.6
      '@videojs/vhs-utils': 4.1.1
      global: 4.4.0

  magic-string@0.30.11:
    dependencies:
      '@jridgewell/sourcemap-codec': 1.5.0

  magicast@0.3.5:
    dependencies:
      '@babel/parser': 7.25.6
      '@babel/types': 7.25.6
      source-map-js: 1.2.1

  make-dir@3.1.0:
    dependencies:
      semver: 6.3.1

  make-dir@4.0.0:
    dependencies:
      semver: 7.6.3

  make-error@1.3.6: {}

  mantine-react-table@2.0.0-beta.7(@mantine/core@7.13.2(@mantine/hooks@7.13.2(react@18.3.1))(@types/react@18.3.11)(react-dom@18.3.1(react@18.3.1))(react@18.3.1))(@mantine/dates@7.13.2(@mantine/core@7.13.2(@mantine/hooks@7.13.2(react@18.3.1))(@types/react@18.3.11)(react-dom@18.3.1(react@18.3.1))(react@18.3.1))(@mantine/hooks@7.13.2(react@18.3.1))(dayjs@1.11.13)(react-dom@18.3.1(react@18.3.1))(react@18.3.1))(@mantine/hooks@7.13.2(react@18.3.1))(@tabler/icons-react@3.19.0(react@18.3.1))(clsx@2.1.1)(dayjs@1.11.13)(react-dom@18.3.1(react@18.3.1))(react@18.3.1):
    dependencies:
      '@mantine/core': 7.13.2(@mantine/hooks@7.13.2(react@18.3.1))(@types/react@18.3.11)(react-dom@18.3.1(react@18.3.1))(react@18.3.1)
      '@mantine/dates': 7.13.2(@mantine/core@7.13.2(@mantine/hooks@7.13.2(react@18.3.1))(@types/react@18.3.11)(react-dom@18.3.1(react@18.3.1))(react@18.3.1))(@mantine/hooks@7.13.2(react@18.3.1))(dayjs@1.11.13)(react-dom@18.3.1(react@18.3.1))(react@18.3.1)
      '@mantine/hooks': 7.13.2(react@18.3.1)
      '@tabler/icons-react': 3.19.0(react@18.3.1)
      '@tanstack/match-sorter-utils': 8.19.4
      '@tanstack/react-table': 8.20.5(react-dom@18.3.1(react@18.3.1))(react@18.3.1)
      '@tanstack/react-virtual': 3.10.8(react-dom@18.3.1(react@18.3.1))(react@18.3.1)
      clsx: 2.1.1
      dayjs: 1.11.13
      react: 18.3.1
      react-dom: 18.3.1(react@18.3.1)

  markdown-it@14.1.0:
    dependencies:
      argparse: 2.0.1
      entities: 4.5.0
      linkify-it: 5.0.0
      mdurl: 2.0.0
      punycode.js: 2.3.1
      uc.micro: 2.1.0

  mdurl@2.0.0: {}

  media-typer@0.3.0: {}

  merge-descriptors@1.0.3: {}

  merge-stream@2.0.0: {}

  merge2@1.4.1: {}

  methods@1.1.2: {}

  micromatch@4.0.8:
    dependencies:
      braces: 3.0.3
      picomatch: 2.3.1

  mime-db@1.52.0: {}

  mime-types@2.1.35:
    dependencies:
      mime-db: 1.52.0

  mime@1.6.0: {}

  mimic-fn@2.1.0: {}

  mimic-response@3.1.0: {}

  min-document@2.19.0:
    dependencies:
      dom-walk: 0.1.2

  minim@0.23.8:
    dependencies:
      lodash: 4.17.21

  minimatch@10.0.1:
    dependencies:
      brace-expansion: 2.0.1

  minimatch@3.1.2:
    dependencies:
      brace-expansion: 1.1.11

  minimatch@5.1.6:
    dependencies:
      brace-expansion: 2.0.1

  minimatch@7.4.6:
    dependencies:
      brace-expansion: 2.0.1

  minimatch@9.0.5:
    dependencies:
      brace-expansion: 2.0.1

  minimist@1.2.8: {}

  minipass@3.3.6:
    dependencies:
      yallist: 4.0.0

  minipass@5.0.0: {}

  minipass@7.1.2: {}

  minizlib@2.1.2:
    dependencies:
      minipass: 3.3.6
      yallist: 4.0.0

  mitt@3.0.1: {}

  mkdirp-classic@0.5.3: {}

  mkdirp@0.5.6:
    dependencies:
      minimist: 1.2.8

  mkdirp@1.0.4: {}

  mpd-parser@1.3.0:
    dependencies:
      '@babel/runtime': 7.25.6
      '@videojs/vhs-utils': 4.0.0
      '@xmldom/xmldom': 0.8.10
      global: 4.4.0

  mrmime@2.0.0: {}

  ms@2.1.3: {}

  mute-stream@0.0.8: {}

  mux.js@7.0.3:
    dependencies:
      '@babel/runtime': 7.25.6
      global: 4.4.0

  mysql2@3.11.3:
    dependencies:
      aws-ssl-profiles: 1.1.2
      denque: 2.1.0
      generate-function: 2.3.1
      iconv-lite: 0.6.3
      long: 5.2.3
      lru.min: 1.1.0
      named-placeholders: 1.1.3
      seq-queue: 0.0.5
      sqlstring: 2.3.3

  named-placeholders@1.1.3:
    dependencies:
      lru-cache: 7.18.3

  nan@2.20.0:
    optional: true

  nanoid@3.3.7: {}

  nanoid@5.0.7: {}

  napi-build-utils@1.0.2: {}

  natural-compare@1.4.0: {}

  negotiator@0.6.3: {}

  neo-async@2.6.2: {}

  neotraverse@0.6.18: {}

  netmask@2.0.2: {}

  next-auth@5.0.0-beta.22(next@14.2.15(@babel/core@7.25.2)(react-dom@18.3.1(react@18.3.1))(react@18.3.1)(sass@1.79.5))(react@18.3.1):
    dependencies:
      '@auth/core': 0.35.3
      next: 14.2.15(@babel/core@7.25.2)(react-dom@18.3.1(react@18.3.1))(react@18.3.1)(sass@1.79.5)
      react: 18.3.1

  next-international@1.2.4:
    dependencies:
      client-only: 0.0.1
      international-types: 0.8.1
      server-only: 0.0.1

  next@14.2.15(@babel/core@7.25.2)(react-dom@18.3.1(react@18.3.1))(react@18.3.1)(sass@1.79.5):
    dependencies:
      '@next/env': 14.2.15
      '@swc/helpers': 0.5.5
      busboy: 1.6.0
      caniuse-lite: 1.0.30001660
      graceful-fs: 4.2.11
      postcss: 8.4.31
      react: 18.3.1
      react-dom: 18.3.1(react@18.3.1)
      styled-jsx: 5.1.1(@babel/core@7.25.2)(react@18.3.1)
    optionalDependencies:
      '@next/swc-darwin-arm64': 14.2.15
      '@next/swc-darwin-x64': 14.2.15
      '@next/swc-linux-arm64-gnu': 14.2.15
      '@next/swc-linux-arm64-musl': 14.2.15
      '@next/swc-linux-x64-gnu': 14.2.15
      '@next/swc-linux-x64-musl': 14.2.15
      '@next/swc-win32-arm64-msvc': 14.2.15
      '@next/swc-win32-ia32-msvc': 14.2.15
      '@next/swc-win32-x64-msvc': 14.2.15
      sass: 1.79.5
    transitivePeerDependencies:
      - '@babel/core'
      - babel-plugin-macros

  nice-napi@1.0.2:
    dependencies:
      node-addon-api: 3.2.1
      node-gyp-build: 4.8.2
    optional: true

  no-case@2.3.2:
    dependencies:
      lower-case: 1.1.4

  node-abi@3.67.0:
    dependencies:
      semver: 7.6.3

  node-abort-controller@3.1.1: {}

  node-addon-api@3.2.1:
    optional: true

  node-addon-api@5.1.0: {}

  node-addon-api@7.1.1: {}

  node-cron@3.0.3:
    dependencies:
      uuid: 8.3.2

  node-domexception@1.0.0: {}

  node-fetch-commonjs@3.3.2:
    dependencies:
      node-domexception: 1.0.0
      web-streams-polyfill: 3.3.3

  node-fetch-native@1.6.4: {}

  node-fetch@2.7.0:
    dependencies:
      whatwg-url: 5.0.0

  node-gyp-build@4.8.2:
    optional: true

  node-loader@2.0.0(webpack@5.94.0):
    dependencies:
      loader-utils: 2.0.4
      webpack: 5.94.0

  node-mocks-http@1.16.0:
    dependencies:
      '@types/express': 4.17.21
      '@types/node': 20.16.11
      accepts: 1.3.8
      content-disposition: 0.5.4
      depd: 1.1.2
      fresh: 0.5.2
      merge-descriptors: 1.0.3
      methods: 1.1.2
      mime: 1.6.0
      parseurl: 1.3.3
      range-parser: 1.2.1
      type-is: 1.6.18

  node-plop@0.26.3:
    dependencies:
      '@babel/runtime-corejs3': 7.25.6
      '@types/inquirer': 6.5.0
      change-case: 3.1.0
      del: 5.1.0
      globby: 10.0.2
      handlebars: 4.7.8
      inquirer: 7.3.3
      isbinaryfile: 4.0.10
      lodash.get: 4.4.2
      mkdirp: 0.5.6
      resolve: 1.22.8

  node-releases@2.0.18: {}

  nopt@5.0.0:
    dependencies:
      abbrev: 1.1.1

  normalize-path@3.0.0: {}

  npm-run-path@4.0.1:
    dependencies:
      path-key: 3.1.1

  npmlog@5.0.1:
    dependencies:
      are-we-there-yet: 2.0.0
      console-control-strings: 1.1.0
      gauge: 3.0.2
      set-blocking: 2.0.0

  nwsapi@2.2.12: {}

  oauth4webapi@2.17.0: {}

  oauth4webapi@3.0.0: {}

  object-assign@4.1.1: {}

  object-inspect@1.13.2: {}

  object-is@1.1.6:
    dependencies:
      call-bind: 1.0.7
      define-properties: 1.2.1

  object-keys@1.1.1: {}

  object.assign@4.1.5:
    dependencies:
      call-bind: 1.0.7
      define-properties: 1.2.1
      has-symbols: 1.0.3
      object-keys: 1.1.1

  object.entries@1.1.8:
    dependencies:
      call-bind: 1.0.7
      define-properties: 1.2.1
      es-object-atoms: 1.0.0

  object.fromentries@2.0.8:
    dependencies:
      call-bind: 1.0.7
      define-properties: 1.2.1
      es-abstract: 1.23.3
      es-object-atoms: 1.0.0

  object.groupby@1.0.3:
    dependencies:
      call-bind: 1.0.7
      define-properties: 1.2.1
      es-abstract: 1.23.3

  object.values@1.2.0:
    dependencies:
      call-bind: 1.0.7
      define-properties: 1.2.1
      es-object-atoms: 1.0.0

  ofetch@1.3.4:
    dependencies:
      destr: 2.0.3
      node-fetch-native: 1.6.4
      ufo: 1.5.4

  once@1.4.0:
    dependencies:
      wrappy: 1.0.2

  one-time@1.0.0:
    dependencies:
      fn.name: 1.1.0

  onetime@5.1.2:
    dependencies:
      mimic-fn: 2.1.0

  openapi-path-templating@1.6.0:
    dependencies:
      apg-lite: 1.0.4

  openapi-server-url-templating@1.1.0:
    dependencies:
      apg-lite: 1.0.4

  openapi-types@12.1.3: {}

  optionator@0.9.4:
    dependencies:
      deep-is: 0.1.4
      fast-levenshtein: 2.0.6
      levn: 0.4.1
      prelude-ls: 1.2.1
      type-check: 0.4.0
      word-wrap: 1.2.5

  ora@4.1.1:
    dependencies:
      chalk: 3.0.0
      cli-cursor: 3.1.0
      cli-spinners: 2.9.2
      is-interactive: 1.0.0
      log-symbols: 3.0.0
      mute-stream: 0.0.8
      strip-ansi: 6.0.1
      wcwidth: 1.0.1

  ora@5.4.1:
    dependencies:
      bl: 4.1.0
      chalk: 4.1.2
      cli-cursor: 3.1.0
      cli-spinners: 2.9.2
      is-interactive: 1.0.0
      is-unicode-supported: 0.1.0
      log-symbols: 4.1.0
      strip-ansi: 6.0.1
      wcwidth: 1.0.1

  orderedmap@2.1.1: {}

  os-tmpdir@1.0.2: {}

  p-limit@3.1.0:
    dependencies:
      yocto-queue: 0.1.0

  p-locate@5.0.0:
    dependencies:
      p-limit: 3.1.0

  p-map@3.0.0:
    dependencies:
      aggregate-error: 3.1.0

  pac-proxy-agent@7.0.2:
    dependencies:
      '@tootallnate/quickjs-emscripten': 0.23.0
      agent-base: 7.1.1
      debug: 4.3.7
      get-uri: 6.0.3
      http-proxy-agent: 7.0.2
      https-proxy-agent: 7.0.5
      pac-resolver: 7.0.1
      socks-proxy-agent: 8.0.4
    transitivePeerDependencies:
      - supports-color

  pac-resolver@7.0.1:
    dependencies:
      degenerator: 5.0.1
      netmask: 2.0.2

  package-json-from-dist@1.0.0: {}

  pako@2.1.0: {}

  param-case@2.1.1:
    dependencies:
      no-case: 2.3.2

  parent-module@1.0.1:
    dependencies:
      callsites: 3.1.0

  parse-entities@2.0.0:
    dependencies:
      character-entities: 1.2.4
      character-entities-legacy: 1.1.4
      character-reference-invalid: 1.1.4
      is-alphanumerical: 1.0.4
      is-decimal: 1.0.4
      is-hexadecimal: 1.0.4

  parse-ms@3.0.0: {}

  parse5@7.1.2:
    dependencies:
      entities: 4.5.0

  parseurl@1.3.3: {}

  pascal-case@2.0.1:
    dependencies:
      camel-case: 3.0.0
      upper-case-first: 1.1.2

  path-case@2.1.1:
    dependencies:
      no-case: 2.3.2

  path-exists@4.0.0: {}

  path-is-absolute@1.0.1: {}

  path-key@3.1.1: {}

  path-parse@1.0.7: {}

  path-scurry@1.11.1:
    dependencies:
      lru-cache: 10.4.3
      minipass: 7.1.2

  path-scurry@2.0.0:
    dependencies:
      lru-cache: 11.0.1
      minipass: 7.1.2

  path-type@4.0.0: {}

  pathe@1.1.2: {}

  pathval@2.0.0: {}

  performance-now@2.1.0: {}

  picocolors@1.0.1: {}

  picocolors@1.1.0: {}

  picomatch@2.3.1: {}

  picomatch@4.0.2: {}

  piscina@4.6.1:
    optionalDependencies:
      nice-napi: 1.0.2

  pkcs7@1.0.4:
    dependencies:
      '@babel/runtime': 7.25.6

  possible-typed-array-names@1.0.0: {}

  postcss-js@4.0.1(postcss@8.4.47):
    dependencies:
      camelcase-css: 2.0.1
      postcss: 8.4.47

  postcss-mixins@9.0.4(postcss@8.4.47):
    dependencies:
      fast-glob: 3.3.2
      postcss: 8.4.47
      postcss-js: 4.0.1(postcss@8.4.47)
      postcss-simple-vars: 7.0.1(postcss@8.4.47)
      sugarss: 4.0.1(postcss@8.4.47)

  postcss-nested@6.2.0(postcss@8.4.47):
    dependencies:
      postcss: 8.4.47
      postcss-selector-parser: 6.1.2

  postcss-preset-mantine@1.17.0(postcss@8.4.47):
    dependencies:
      postcss: 8.4.47
      postcss-mixins: 9.0.4(postcss@8.4.47)
      postcss-nested: 6.2.0(postcss@8.4.47)

  postcss-selector-parser@6.1.2:
    dependencies:
      cssesc: 3.0.0
      util-deprecate: 1.0.2

  postcss-simple-vars@7.0.1(postcss@8.4.47):
    dependencies:
      postcss: 8.4.47

  postcss@8.4.31:
    dependencies:
      nanoid: 3.3.7
      picocolors: 1.1.0
      source-map-js: 1.2.1

  postcss@8.4.47:
    dependencies:
      nanoid: 3.3.7
      picocolors: 1.1.0
      source-map-js: 1.2.1

  preact-render-to-string@5.2.3(preact@10.11.3):
    dependencies:
      preact: 10.11.3
      pretty-format: 3.8.0

  preact@10.11.3: {}

  prebuild-install@7.1.2:
    dependencies:
      detect-libc: 2.0.3
      expand-template: 2.0.3
      github-from-package: 0.0.0
      minimist: 1.2.8
      mkdirp-classic: 0.5.3
      napi-build-utils: 1.0.2
      node-abi: 3.67.0
      pump: 3.0.2
      rc: 1.2.8
      simple-get: 4.0.1
      tar-fs: 2.1.1
      tunnel-agent: 0.6.0

  prelude-ls@1.2.1: {}

  prettier@3.3.3: {}

  pretty-format@3.8.0: {}

  pretty-ms@8.0.0:
    dependencies:
      parse-ms: 3.0.0

  prismjs@1.27.0: {}

  prismjs@1.29.0: {}

  process-nextick-args@2.0.1: {}

  process@0.11.10: {}

  prop-types@15.8.1:
    dependencies:
      loose-envify: 1.4.0
      object-assign: 4.1.1
      react-is: 16.13.1

  proper-lockfile@4.1.2:
    dependencies:
      graceful-fs: 4.2.11
      retry: 0.12.0
      signal-exit: 3.0.7

  properties-reader@2.3.0:
    dependencies:
      mkdirp: 1.0.4

  property-information@5.6.0:
    dependencies:
      xtend: 4.0.2

  prosemirror-changeset@2.2.1:
    dependencies:
      prosemirror-transform: 1.10.0

  prosemirror-collab@1.3.1:
    dependencies:
      prosemirror-state: 1.4.3

  prosemirror-commands@1.6.0:
    dependencies:
      prosemirror-model: 1.22.3
      prosemirror-state: 1.4.3
      prosemirror-transform: 1.10.0

  prosemirror-dropcursor@1.8.1:
    dependencies:
      prosemirror-state: 1.4.3
      prosemirror-transform: 1.10.0
      prosemirror-view: 1.34.2

  prosemirror-gapcursor@1.3.2:
    dependencies:
      prosemirror-keymap: 1.2.2
      prosemirror-model: 1.22.3
      prosemirror-state: 1.4.3
      prosemirror-view: 1.34.2

  prosemirror-history@1.4.1:
    dependencies:
      prosemirror-state: 1.4.3
      prosemirror-transform: 1.10.0
      prosemirror-view: 1.34.2
      rope-sequence: 1.3.4

  prosemirror-inputrules@1.4.0:
    dependencies:
      prosemirror-state: 1.4.3
      prosemirror-transform: 1.10.0

  prosemirror-keymap@1.2.2:
    dependencies:
      prosemirror-state: 1.4.3
      w3c-keyname: 2.2.8

  prosemirror-markdown@1.13.0:
    dependencies:
      markdown-it: 14.1.0
      prosemirror-model: 1.22.3

  prosemirror-menu@1.2.4:
    dependencies:
      crelt: 1.0.6
      prosemirror-commands: 1.6.0
      prosemirror-history: 1.4.1
      prosemirror-state: 1.4.3

  prosemirror-model@1.22.3:
    dependencies:
      orderedmap: 2.1.1

  prosemirror-schema-basic@1.2.3:
    dependencies:
      prosemirror-model: 1.22.3

  prosemirror-schema-list@1.4.1:
    dependencies:
      prosemirror-model: 1.22.3
      prosemirror-state: 1.4.3
      prosemirror-transform: 1.10.0

  prosemirror-state@1.4.3:
    dependencies:
      prosemirror-model: 1.22.3
      prosemirror-transform: 1.10.0
      prosemirror-view: 1.34.2

  prosemirror-tables@1.5.0:
    dependencies:
      prosemirror-keymap: 1.2.2
      prosemirror-model: 1.22.3
      prosemirror-state: 1.4.3
      prosemirror-transform: 1.10.0
      prosemirror-view: 1.34.2

  prosemirror-trailing-node@3.0.0(prosemirror-model@1.22.3)(prosemirror-state@1.4.3)(prosemirror-view@1.34.2):
    dependencies:
      '@remirror/core-constants': 3.0.0
      escape-string-regexp: 4.0.0
      prosemirror-model: 1.22.3
      prosemirror-state: 1.4.3
      prosemirror-view: 1.34.2

  prosemirror-transform@1.10.0:
    dependencies:
      prosemirror-model: 1.22.3

  prosemirror-view@1.34.2:
    dependencies:
      prosemirror-model: 1.22.3
      prosemirror-state: 1.4.3
      prosemirror-transform: 1.10.0

  proto-list@1.2.4: {}

  proxy-agent@6.4.0:
    dependencies:
      agent-base: 7.1.1
      debug: 4.3.7
      http-proxy-agent: 7.0.2
      https-proxy-agent: 7.0.5
      lru-cache: 7.18.3
      pac-proxy-agent: 7.0.2
      proxy-from-env: 1.1.0
      socks-proxy-agent: 8.0.4
    transitivePeerDependencies:
      - supports-color

  proxy-from-env@1.1.0: {}

  psl@1.9.0: {}

  pump@3.0.2:
    dependencies:
      end-of-stream: 1.4.4
      once: 1.4.0

  punycode.js@2.3.1: {}

  punycode@2.3.1: {}

  pupa@2.1.1:
    dependencies:
      escape-goat: 2.1.1

  qs@6.13.0:
    dependencies:
      side-channel: 1.0.6

  querystringify@2.2.0: {}

  queue-microtask@1.2.3: {}

  queue-tick@1.0.1: {}

  ramda-adjunct@5.1.0(ramda@0.30.1):
    dependencies:
      ramda: 0.30.1

  ramda@0.30.1: {}

  randexp@0.5.3:
    dependencies:
      drange: 1.1.1
      ret: 0.2.2

  randombytes@2.1.0:
    dependencies:
      safe-buffer: 5.2.1

  range-parser@1.2.1: {}

  raw-body@2.5.2:
    dependencies:
      bytes: 3.1.2
      http-errors: 2.0.0
      iconv-lite: 0.4.24
      unpipe: 1.0.0

  rc@1.2.8:
    dependencies:
      deep-extend: 0.6.0
      ini: 1.3.8
      minimist: 1.2.8
      strip-json-comments: 2.0.1

  react-copy-to-clipboard@5.1.0(react@18.3.1):
    dependencies:
      copy-to-clipboard: 3.3.3
      prop-types: 15.8.1
      react: 18.3.1

  react-debounce-input@3.3.0(react@18.3.1):
    dependencies:
      lodash.debounce: 4.0.8
      prop-types: 15.8.1
      react: 18.3.1

  react-dom@18.3.1(react@18.3.1):
    dependencies:
      loose-envify: 1.4.0
      react: 18.3.1
      scheduler: 0.23.2

  react-error-boundary@4.0.13(react@18.3.1):
    dependencies:
      '@babel/runtime': 7.25.6
      react: 18.3.1

  react-immutable-proptypes@2.2.0(immutable@3.8.2):
    dependencies:
      immutable: 3.8.2
      invariant: 2.2.4

  react-immutable-pure-component@2.2.2(immutable@3.8.2)(react-dom@18.3.1(react@18.3.1))(react@18.3.1):
    dependencies:
      immutable: 3.8.2
      react: 18.3.1
      react-dom: 18.3.1(react@18.3.1)

  react-inspector@6.0.2(react@18.3.1):
    dependencies:
      react: 18.3.1

  react-is@16.13.1: {}

  react-number-format@5.4.2(react-dom@18.3.1(react@18.3.1))(react@18.3.1):
    dependencies:
      react: 18.3.1
      react-dom: 18.3.1(react@18.3.1)

  react-redux@9.1.2(@types/react@18.3.11)(react@18.3.1)(redux@5.0.1):
    dependencies:
      '@types/use-sync-external-store': 0.0.3
      react: 18.3.1
      use-sync-external-store: 1.2.2(react@18.3.1)
    optionalDependencies:
      '@types/react': 18.3.11
      redux: 5.0.1

  react-refresh@0.14.2: {}

  react-remove-scroll-bar@2.3.6(@types/react@18.3.11)(react@18.3.1):
    dependencies:
      react: 18.3.1
      react-style-singleton: 2.2.1(@types/react@18.3.11)(react@18.3.1)
      tslib: 2.7.0
    optionalDependencies:
      '@types/react': 18.3.11

  react-remove-scroll@2.6.0(@types/react@18.3.11)(react@18.3.1):
    dependencies:
      react: 18.3.1
      react-remove-scroll-bar: 2.3.6(@types/react@18.3.11)(react@18.3.1)
      react-style-singleton: 2.2.1(@types/react@18.3.11)(react@18.3.1)
      tslib: 2.7.0
      use-callback-ref: 1.3.2(@types/react@18.3.11)(react@18.3.1)
      use-sidecar: 1.1.2(@types/react@18.3.11)(react@18.3.1)
    optionalDependencies:
      '@types/react': 18.3.11

  react-simple-code-editor@0.14.1(react-dom@18.3.1(react@18.3.1))(react@18.3.1):
    dependencies:
      react: 18.3.1
      react-dom: 18.3.1(react@18.3.1)

  react-style-singleton@2.2.1(@types/react@18.3.11)(react@18.3.1):
    dependencies:
      get-nonce: 1.0.1
      invariant: 2.2.4
      react: 18.3.1
      tslib: 2.7.0
    optionalDependencies:
      '@types/react': 18.3.11

  react-syntax-highlighter@15.5.0(react@18.3.1):
    dependencies:
      '@babel/runtime': 7.25.6
      highlight.js: 10.7.3
      lowlight: 1.20.0
      prismjs: 1.29.0
      react: 18.3.1
      refractor: 3.6.0

  react-textarea-autosize@8.5.3(@types/react@18.3.11)(react@18.3.1):
    dependencies:
      '@babel/runtime': 7.25.6
      react: 18.3.1
      use-composed-ref: 1.3.0(react@18.3.1)
      use-latest: 1.2.1(@types/react@18.3.11)(react@18.3.1)
    transitivePeerDependencies:
      - '@types/react'

  react-transition-group@4.4.5(react-dom@18.3.1(react@18.3.1))(react@18.3.1):
    dependencies:
      '@babel/runtime': 7.25.6
      dom-helpers: 5.2.1
      loose-envify: 1.4.0
      prop-types: 15.8.1
      react: 18.3.1
      react-dom: 18.3.1(react@18.3.1)

  react@18.3.1:
    dependencies:
      loose-envify: 1.4.0

  readable-stream@2.3.8:
    dependencies:
      core-util-is: 1.0.3
      inherits: 2.0.4
      isarray: 1.0.0
      process-nextick-args: 2.0.1
      safe-buffer: 5.1.2
      string_decoder: 1.1.1
      util-deprecate: 1.0.2

  readable-stream@3.6.2:
    dependencies:
      inherits: 2.0.4
      string_decoder: 1.3.0
      util-deprecate: 1.0.2

  readable-stream@4.5.2:
    dependencies:
      abort-controller: 3.0.0
      buffer: 6.0.3
      events: 3.3.0
      process: 0.11.10
      string_decoder: 1.3.0

  readdir-glob@1.1.3:
    dependencies:
      minimatch: 5.1.6

  readdirp@4.0.1: {}

  recast@0.23.9:
    dependencies:
      ast-types: 0.16.1
      esprima: 4.0.1
      source-map: 0.6.1
      tiny-invariant: 1.3.3
      tslib: 2.7.0

  redis-errors@1.2.0: {}

  redis-parser@3.0.0:
    dependencies:
      redis-errors: 1.2.0

  redux-immutable@4.0.0(immutable@3.8.2):
    dependencies:
      immutable: 3.8.2

  redux@5.0.1: {}

  reflect.getprototypeof@1.0.6:
    dependencies:
      call-bind: 1.0.7
      define-properties: 1.2.1
      es-abstract: 1.23.3
      es-errors: 1.3.0
      get-intrinsic: 1.2.4
      globalthis: 1.0.4
      which-builtin-type: 1.1.4

  refractor@3.6.0:
    dependencies:
      hastscript: 6.0.0
      parse-entities: 2.0.0
      prismjs: 1.27.0

  regenerator-runtime@0.14.1: {}

  regexp.prototype.flags@1.5.2:
    dependencies:
      call-bind: 1.0.7
      define-properties: 1.2.1
      es-errors: 1.3.0
      set-function-name: 2.0.2

  registry-auth-token@3.3.2:
    dependencies:
      rc: 1.2.8
      safe-buffer: 5.2.1

  registry-auth-token@5.0.2:
    dependencies:
      '@pnpm/npm-conf': 2.3.1

  registry-url@3.1.0:
    dependencies:
      rc: 1.2.8

  registry-url@5.1.0:
    dependencies:
      rc: 1.2.8

  remarkable@2.0.1:
    dependencies:
      argparse: 1.0.10
      autolinker: 3.16.2

  remove-accents@0.5.0: {}

  repeat-string@1.6.1: {}

  require-directory@2.1.1: {}

  requires-port@1.0.0: {}

  reselect@5.1.1: {}

  resolve-from@4.0.0: {}

  resolve-pkg-maps@1.0.0: {}

  resolve@1.22.8:
    dependencies:
      is-core-module: 2.15.1
      path-parse: 1.0.7
      supports-preserve-symlinks-flag: 1.0.0

  resolve@2.0.0-next.5:
    dependencies:
      is-core-module: 2.15.1
      path-parse: 1.0.7
      supports-preserve-symlinks-flag: 1.0.0

  restore-cursor@3.1.0:
    dependencies:
      onetime: 5.1.2
      signal-exit: 3.0.7

  ret@0.2.2: {}

  retry@0.12.0: {}

  reusify@1.0.4: {}

  rfc4648@1.5.3: {}

  rimraf@3.0.2:
    dependencies:
      glob: 7.2.3

  rollup@4.21.3:
    dependencies:
      '@types/estree': 1.0.5
    optionalDependencies:
      '@rollup/rollup-android-arm-eabi': 4.21.3
      '@rollup/rollup-android-arm64': 4.21.3
      '@rollup/rollup-darwin-arm64': 4.21.3
      '@rollup/rollup-darwin-x64': 4.21.3
      '@rollup/rollup-linux-arm-gnueabihf': 4.21.3
      '@rollup/rollup-linux-arm-musleabihf': 4.21.3
      '@rollup/rollup-linux-arm64-gnu': 4.21.3
      '@rollup/rollup-linux-arm64-musl': 4.21.3
      '@rollup/rollup-linux-powerpc64le-gnu': 4.21.3
      '@rollup/rollup-linux-riscv64-gnu': 4.21.3
      '@rollup/rollup-linux-s390x-gnu': 4.21.3
      '@rollup/rollup-linux-x64-gnu': 4.21.3
      '@rollup/rollup-linux-x64-musl': 4.21.3
      '@rollup/rollup-win32-arm64-msvc': 4.21.3
      '@rollup/rollup-win32-ia32-msvc': 4.21.3
      '@rollup/rollup-win32-x64-msvc': 4.21.3
      fsevents: 2.3.3

  rope-sequence@1.3.4: {}

  rrdom@0.1.7:
    dependencies:
      rrweb-snapshot: 2.0.0-alpha.4

  rrweb-cssom@0.7.1: {}

  rrweb-player@1.0.0-alpha.4:
    dependencies:
      '@tsconfig/svelte': 1.0.13
      rrweb: 2.0.0-alpha.4

  rrweb-snapshot@2.0.0-alpha.17:
    dependencies:
      postcss: 8.4.47

  rrweb-snapshot@2.0.0-alpha.4: {}

  rrweb@2.0.0-alpha.4:
    dependencies:
      '@rrweb/types': 2.0.0-alpha.16
      '@types/css-font-loading-module': 0.0.7
      '@xstate/fsm': 1.6.5
      base64-arraybuffer: 1.0.2
      fflate: 0.4.8
      mitt: 3.0.1
      rrdom: 0.1.7
      rrweb-snapshot: 2.0.0-alpha.4

  run-async@2.4.1: {}

  run-parallel@1.2.0:
    dependencies:
      queue-microtask: 1.2.3

  rxjs@6.6.7:
    dependencies:
      tslib: 1.14.1

  rxjs@7.8.1:
    dependencies:
      tslib: 2.7.0

  safe-array-concat@1.1.2:
    dependencies:
      call-bind: 1.0.7
      get-intrinsic: 1.2.4
      has-symbols: 1.0.3
      isarray: 2.0.5

  safe-buffer@5.1.2: {}

  safe-buffer@5.2.1: {}

  safe-regex-test@1.0.3:
    dependencies:
      call-bind: 1.0.7
      es-errors: 1.3.0
      is-regex: 1.1.4

  safe-stable-stringify@2.5.0: {}

  safer-buffer@2.1.2: {}

  sass@1.79.5:
    dependencies:
      '@parcel/watcher': 2.4.1
      chokidar: 4.0.0
      immutable: 4.3.7
      source-map-js: 1.2.1

  saxes@6.0.0:
    dependencies:
      xmlchars: 2.2.0

  scheduler@0.23.2:
    dependencies:
      loose-envify: 1.4.0

  schema-utils@3.3.0:
    dependencies:
      '@types/json-schema': 7.0.15
      ajv: 6.12.6
      ajv-keywords: 3.5.2(ajv@6.12.6)

  semver-diff@3.1.1:
    dependencies:
      semver: 6.3.1

  semver@6.3.1: {}

  semver@7.6.3: {}

  sentence-case@2.1.1:
    dependencies:
      no-case: 2.3.2
      upper-case-first: 1.1.2

  seq-queue@0.0.5: {}

  serialize-error@8.1.0:
    dependencies:
      type-fest: 0.20.2

  serialize-javascript@6.0.2:
    dependencies:
      randombytes: 2.1.0

  server-only@0.0.1: {}

  set-blocking@2.0.0: {}

  set-function-length@1.2.2:
    dependencies:
      define-data-property: 1.1.4
      es-errors: 1.3.0
      function-bind: 1.1.2
      get-intrinsic: 1.2.4
      gopd: 1.0.1
      has-property-descriptors: 1.0.2

  set-function-name@2.0.2:
    dependencies:
      define-data-property: 1.1.4
      es-errors: 1.3.0
      functions-have-names: 1.2.3
      has-property-descriptors: 1.0.2

  setprototypeof@1.2.0: {}

  sha.js@2.4.11:
    dependencies:
      inherits: 2.0.4
      safe-buffer: 5.2.1

  shebang-command@2.0.0:
    dependencies:
      shebang-regex: 3.0.0

  shebang-regex@3.0.0: {}

  shell-quote@1.8.1: {}

  short-unique-id@5.2.0: {}

  side-channel@1.0.6:
    dependencies:
      call-bind: 1.0.7
      es-errors: 1.3.0
      get-intrinsic: 1.2.4
      object-inspect: 1.13.2

  siginfo@2.0.0: {}

  signal-exit@3.0.7: {}

  signal-exit@4.1.0: {}

  simple-concat@1.0.1: {}

  simple-get@4.0.1:
    dependencies:
      decompress-response: 6.0.0
      once: 1.4.0
      simple-concat: 1.0.1

  simple-swizzle@0.2.2:
    dependencies:
      is-arrayish: 0.3.2

  sirv@2.0.4:
    dependencies:
      '@polka/url': 1.0.0-next.25
      mrmime: 2.0.0
      totalist: 3.0.1

  sisteransi@1.0.5: {}

  slash@3.0.0: {}

  smart-buffer@4.2.0: {}

  snake-case@2.1.0:
    dependencies:
      no-case: 2.3.2

  socket.io-client@4.7.5:
    dependencies:
      '@socket.io/component-emitter': 3.1.2
      debug: 4.3.7
      engine.io-client: 6.5.4
      socket.io-parser: 4.2.4
    transitivePeerDependencies:
      - bufferutil
      - supports-color
      - utf-8-validate

  socket.io-parser@4.2.4:
    dependencies:
      '@socket.io/component-emitter': 3.1.2
      debug: 4.3.7
    transitivePeerDependencies:
      - supports-color

  socks-proxy-agent@8.0.4:
    dependencies:
      agent-base: 7.1.1
      debug: 4.3.7
      socks: 2.8.3
    transitivePeerDependencies:
      - supports-color

  socks@2.8.3:
    dependencies:
      ip-address: 9.0.5
      smart-buffer: 4.2.0

  source-map-js@1.2.1: {}

  source-map-support@0.5.21:
    dependencies:
      buffer-from: 1.1.2
      source-map: 0.6.1

  source-map@0.6.1: {}

  space-separated-tokens@1.1.5: {}

  split-ca@1.0.1: {}

  sprintf-js@1.0.3: {}

  sprintf-js@1.1.3: {}

  sqlstring@2.3.3: {}

  ssh-remote-port-forward@1.0.4:
    dependencies:
      '@types/ssh2': 0.5.52
      ssh2: 1.16.0

  ssh2@1.16.0:
    dependencies:
      asn1: 0.2.6
      bcrypt-pbkdf: 1.0.2
    optionalDependencies:
      cpu-features: 0.0.10
      nan: 2.20.0

  stack-trace@0.0.10: {}

  stackback@0.0.2: {}

  standard-as-callback@2.1.0: {}

  statuses@2.0.1: {}

  std-env@3.7.0: {}

  stop-iteration-iterator@1.0.0:
    dependencies:
      internal-slot: 1.0.7

  streamsearch@1.1.0: {}

  streamx@2.20.1:
    dependencies:
      fast-fifo: 1.3.2
      queue-tick: 1.0.1
      text-decoder: 1.2.0
    optionalDependencies:
      bare-events: 2.4.2

  strict-event-emitter-types@2.0.0: {}

  string-width@4.2.3:
    dependencies:
      emoji-regex: 8.0.0
      is-fullwidth-code-point: 3.0.0
      strip-ansi: 6.0.1

  string-width@5.1.2:
    dependencies:
      eastasianwidth: 0.2.0
      emoji-regex: 9.2.2
      strip-ansi: 7.1.0

  string.prototype.includes@2.0.0:
    dependencies:
      define-properties: 1.2.1
      es-abstract: 1.23.3

  string.prototype.matchall@4.0.11:
    dependencies:
      call-bind: 1.0.7
      define-properties: 1.2.1
      es-abstract: 1.23.3
      es-errors: 1.3.0
      es-object-atoms: 1.0.0
      get-intrinsic: 1.2.4
      gopd: 1.0.1
      has-symbols: 1.0.3
      internal-slot: 1.0.7
      regexp.prototype.flags: 1.5.2
      set-function-name: 2.0.2
      side-channel: 1.0.6

  string.prototype.repeat@1.0.0:
    dependencies:
      define-properties: 1.2.1
      es-abstract: 1.23.3

  string.prototype.trim@1.2.9:
    dependencies:
      call-bind: 1.0.7
      define-properties: 1.2.1
      es-abstract: 1.23.3
      es-object-atoms: 1.0.0

  string.prototype.trimend@1.0.8:
    dependencies:
      call-bind: 1.0.7
      define-properties: 1.2.1
      es-object-atoms: 1.0.0

  string.prototype.trimstart@1.0.8:
    dependencies:
      call-bind: 1.0.7
      define-properties: 1.2.1
      es-object-atoms: 1.0.0

  string_decoder@1.1.1:
    dependencies:
      safe-buffer: 5.1.2

  string_decoder@1.3.0:
    dependencies:
      safe-buffer: 5.2.1

  strip-ansi@6.0.1:
    dependencies:
      ansi-regex: 5.0.1

  strip-ansi@7.1.0:
    dependencies:
      ansi-regex: 6.1.0

  strip-bom@3.0.0: {}

  strip-final-newline@2.0.0: {}

  strip-json-comments@2.0.1: {}

  strip-json-comments@3.1.1: {}

  strnum@1.0.5: {}

  styled-jsx@5.1.1(@babel/core@7.25.2)(react@18.3.1):
    dependencies:
      client-only: 0.0.1
      react: 18.3.1
    optionalDependencies:
      '@babel/core': 7.25.2

  sugar-high@0.6.1: {}

  sugarss@4.0.1(postcss@8.4.47):
    dependencies:
      postcss: 8.4.47

  superjson@2.2.1:
    dependencies:
      copy-anything: 3.0.5

  supports-color@5.5.0:
    dependencies:
      has-flag: 3.0.0

  supports-color@7.2.0:
    dependencies:
      has-flag: 4.0.0

  supports-color@8.1.1:
    dependencies:
      has-flag: 4.0.0

  supports-preserve-symlinks-flag@1.0.0: {}

  swagger-client@3.29.3:
    dependencies:
      '@babel/runtime-corejs3': 7.25.6
      '@swagger-api/apidom-core': 1.0.0-alpha.9
      '@swagger-api/apidom-error': 1.0.0-alpha.9
      '@swagger-api/apidom-json-pointer': 1.0.0-alpha.9
      '@swagger-api/apidom-ns-openapi-3-1': 1.0.0-alpha.9
      '@swagger-api/apidom-reference': 1.0.0-alpha.9
      cookie: 0.6.0
      deepmerge: 4.3.1
      fast-json-patch: 3.1.1
      js-yaml: 4.1.0
      neotraverse: 0.6.18
      node-abort-controller: 3.1.1
      node-fetch-commonjs: 3.3.2
      openapi-path-templating: 1.6.0
      openapi-server-url-templating: 1.1.0
      ramda: 0.30.1
      ramda-adjunct: 5.1.0(ramda@0.30.1)
    transitivePeerDependencies:
      - debug

  swagger-ui-react@5.17.14(@types/react@18.3.11)(react-dom@18.3.1(react@18.3.1))(react@18.3.1):
    dependencies:
      '@babel/runtime-corejs3': 7.25.6
      '@braintree/sanitize-url': 7.0.2
      base64-js: 1.5.1
      classnames: 2.5.1
      css.escape: 1.5.1
      deep-extend: 0.6.0
      dompurify: 3.1.4
      ieee754: 1.2.1
      immutable: 3.8.2
      js-file-download: 0.4.12
      js-yaml: 4.1.0
      lodash: 4.17.21
      prop-types: 15.8.1
      randexp: 0.5.3
      randombytes: 2.1.0
      react: 18.3.1
      react-copy-to-clipboard: 5.1.0(react@18.3.1)
      react-debounce-input: 3.3.0(react@18.3.1)
      react-dom: 18.3.1(react@18.3.1)
      react-immutable-proptypes: 2.2.0(immutable@3.8.2)
      react-immutable-pure-component: 2.2.2(immutable@3.8.2)(react-dom@18.3.1(react@18.3.1))(react@18.3.1)
      react-inspector: 6.0.2(react@18.3.1)
      react-redux: 9.1.2(@types/react@18.3.11)(react@18.3.1)(redux@5.0.1)
      react-syntax-highlighter: 15.5.0(react@18.3.1)
      redux: 5.0.1
      redux-immutable: 4.0.0(immutable@3.8.2)
      remarkable: 2.0.1
      reselect: 5.1.1
      serialize-error: 8.1.0
      sha.js: 2.4.11
      swagger-client: 3.29.3
      url-parse: 1.5.10
      xml: 1.0.1
      xml-but-prettier: 1.0.1
      zenscroll: 4.0.2
    transitivePeerDependencies:
      - '@types/react'
      - debug

  swap-case@1.1.2:
    dependencies:
      lower-case: 1.1.4
      upper-case: 1.1.3

  symbol-tree@3.2.4: {}

  tabbable@6.2.0: {}

  tapable@2.2.1: {}

  tar-fs@2.0.1:
    dependencies:
      chownr: 1.1.4
      mkdirp-classic: 0.5.3
      pump: 3.0.2
      tar-stream: 2.2.0

  tar-fs@2.1.1:
    dependencies:
      chownr: 1.1.4
      mkdirp-classic: 0.5.3
      pump: 3.0.2
      tar-stream: 2.2.0

  tar-fs@3.0.6:
    dependencies:
      pump: 3.0.2
      tar-stream: 3.1.7
    optionalDependencies:
      bare-fs: 2.3.5
      bare-path: 2.1.3

  tar-stream@2.2.0:
    dependencies:
      bl: 4.1.0
      end-of-stream: 1.4.4
      fs-constants: 1.0.0
      inherits: 2.0.4
      readable-stream: 3.6.2

  tar-stream@3.1.7:
    dependencies:
      b4a: 1.6.6
      fast-fifo: 1.3.2
      streamx: 2.20.1

  tar@6.2.1:
    dependencies:
      chownr: 2.0.0
      fs-minipass: 2.1.0
      minipass: 5.0.0
      minizlib: 2.1.2
      mkdirp: 1.0.4
      yallist: 4.0.0

  terser-webpack-plugin@5.3.10(webpack@5.94.0):
    dependencies:
      '@jridgewell/trace-mapping': 0.3.25
      jest-worker: 27.5.1
      schema-utils: 3.3.0
      serialize-javascript: 6.0.2
      terser: 5.32.0
      webpack: 5.94.0

  terser@5.32.0:
    dependencies:
      '@jridgewell/source-map': 0.3.6
      acorn: 8.12.1
      commander: 2.20.3
      source-map-support: 0.5.21

  test-exclude@7.0.1:
    dependencies:
      '@istanbuljs/schema': 0.1.3
      glob: 10.4.5
      minimatch: 9.0.5

  testcontainers@10.13.2:
    dependencies:
      '@balena/dockerignore': 1.0.2
      '@types/dockerode': 3.3.31
      archiver: 7.0.1
      async-lock: 1.4.1
      byline: 5.0.0
      debug: 4.3.7
      docker-compose: 0.24.8
      dockerode: 3.3.5
      get-port: 5.1.1
      proper-lockfile: 4.1.2
      properties-reader: 2.3.0
      ssh-remote-port-forward: 1.0.4
      tar-fs: 3.0.6
      tmp: 0.2.3
      undici: 5.28.4
    transitivePeerDependencies:
      - supports-color

  text-decoder@1.2.0:
    dependencies:
      b4a: 1.6.6

  text-hex@1.0.0: {}

  text-table@0.2.0: {}

  through@2.3.8: {}

  tiny-invariant@1.3.3: {}

  tinybench@2.9.0: {}

  tinycolor2@1.6.0: {}

  tinyexec@0.3.0: {}

  tinyglobby@0.2.6:
    dependencies:
      fdir: 6.3.0(picomatch@4.0.2)
      picomatch: 4.0.2

  tinygradient@1.1.5:
    dependencies:
      '@types/tinycolor2': 1.4.6
      tinycolor2: 1.6.0

  tinypool@1.0.1: {}

  tinyrainbow@1.2.0: {}

  tinyspy@3.0.2: {}

  tippy.js@6.3.7:
    dependencies:
      '@popperjs/core': 2.11.8

  title-case@2.1.1:
    dependencies:
      no-case: 2.3.2
      upper-case: 1.1.3

  tldts-core@6.1.51: {}

  tldts@6.1.51:
    dependencies:
      tldts-core: 6.1.51

  tmp@0.0.33:
    dependencies:
      os-tmpdir: 1.0.2

  tmp@0.2.3: {}

  to-fast-properties@2.0.0: {}

  to-regex-range@5.0.1:
    dependencies:
      is-number: 7.0.0

  toggle-selection@1.0.6: {}

  toidentifier@1.0.1: {}

  totalist@3.0.1: {}

  tough-cookie@4.1.4:
    dependencies:
      psl: 1.9.0
      punycode: 2.3.1
      universalify: 0.2.0
      url-parse: 1.5.10

  tough-cookie@5.0.0:
    dependencies:
      tldts: 6.1.51

  tr46@0.0.3: {}

  tr46@5.0.0:
    dependencies:
      punycode: 2.3.1

  tree-kill@1.2.2: {}

  tree-sitter-json@0.20.2:
    dependencies:
      nan: 2.20.0
    optional: true

  tree-sitter-yaml@0.5.0:
    dependencies:
      nan: 2.20.0
    optional: true

  tree-sitter@0.20.4:
    dependencies:
      nan: 2.20.0
      prebuild-install: 7.1.2
    optional: true

  triple-beam@1.4.1: {}

<<<<<<< HEAD
  trpc-swagger@1.2.6(patch_hash=6s72z7zx33c52iesv5sewipn6i)(@trpc/client@11.0.0-rc.569(@trpc/server@11.0.0-rc.569))(@trpc/server@11.0.0-rc.569)(zod@3.23.8):
    dependencies:
      '@trpc/client': 11.0.0-rc.569(@trpc/server@11.0.0-rc.569)
      '@trpc/server': 11.0.0-rc.569
=======
  trpc-swagger@1.2.6(patch_hash=6s72z7zx33c52iesv5sewipn6i)(@trpc/client@11.0.0-rc.571(@trpc/server@11.0.0-rc.571))(@trpc/server@11.0.0-rc.571)(zod@3.23.8):
    dependencies:
      '@trpc/client': 11.0.0-rc.571(@trpc/server@11.0.0-rc.571)
      '@trpc/server': 11.0.0-rc.571
>>>>>>> df8f6d25
      chalk-scripts: 1.2.8
      co-body: 6.2.0
      lodash.clonedeep: 4.5.0
      node-mocks-http: 1.16.0
      openapi-types: 12.1.3
      zod: 3.23.8
      zod-to-json-schema: 3.23.3(zod@3.23.8)

  ts-api-utils@1.3.0(typescript@5.6.3):
    dependencies:
      typescript: 5.6.3

  ts-mixer@6.0.4: {}

  ts-node@10.9.2(@types/node@20.16.11)(typescript@5.6.3):
    dependencies:
      '@cspotcode/source-map-support': 0.8.1
      '@tsconfig/node10': 1.0.11
      '@tsconfig/node12': 1.0.11
      '@tsconfig/node14': 1.0.3
      '@tsconfig/node16': 1.0.4
      '@types/node': 20.16.11
      acorn: 8.12.1
      acorn-walk: 8.3.4
      arg: 4.1.3
      create-require: 1.1.1
      diff: 4.0.2
      make-error: 1.3.6
      typescript: 5.6.3
      v8-compile-cache-lib: 3.0.1
      yn: 3.1.1

  ts-toolbelt@9.6.0: {}

  tsconfck@3.1.3(typescript@5.6.3):
    optionalDependencies:
      typescript: 5.6.3

  tsconfig-paths@3.15.0:
    dependencies:
      '@types/json5': 0.0.29
      json5: 1.0.2
      minimist: 1.2.8
      strip-bom: 3.0.0

  tslib@1.14.1: {}

  tslib@2.7.0: {}

  tsscmp@1.0.6: {}

  tsx@4.13.3:
    dependencies:
      esbuild: 0.20.2
      get-tsconfig: 4.8.1
    optionalDependencies:
      fsevents: 2.3.3

  tunnel-agent@0.6.0:
    dependencies:
      safe-buffer: 5.2.1

  turbo-darwin-64@2.1.3:
    optional: true

  turbo-darwin-arm64@2.1.3:
    optional: true

  turbo-linux-64@2.1.3:
    optional: true

  turbo-linux-arm64@2.1.3:
    optional: true

  turbo-windows-64@2.1.3:
    optional: true

  turbo-windows-arm64@2.1.3:
    optional: true

  turbo@2.1.3:
    optionalDependencies:
      turbo-darwin-64: 2.1.3
      turbo-darwin-arm64: 2.1.3
      turbo-linux-64: 2.1.3
      turbo-linux-arm64: 2.1.3
      turbo-windows-64: 2.1.3
      turbo-windows-arm64: 2.1.3

  tweetnacl@0.14.5: {}

  type-check@0.4.0:
    dependencies:
      prelude-ls: 1.2.1

  type-fest@0.20.2: {}

  type-fest@0.21.3: {}

  type-fest@4.26.1: {}

  type-is@1.6.18:
    dependencies:
      media-typer: 0.3.0
      mime-types: 2.1.35

  typed-array-buffer@1.0.2:
    dependencies:
      call-bind: 1.0.7
      es-errors: 1.3.0
      is-typed-array: 1.1.13

  typed-array-byte-length@1.0.1:
    dependencies:
      call-bind: 1.0.7
      for-each: 0.3.3
      gopd: 1.0.1
      has-proto: 1.0.3
      is-typed-array: 1.1.13

  typed-array-byte-offset@1.0.2:
    dependencies:
      available-typed-arrays: 1.0.7
      call-bind: 1.0.7
      for-each: 0.3.3
      gopd: 1.0.1
      has-proto: 1.0.3
      is-typed-array: 1.1.13

  typed-array-length@1.0.6:
    dependencies:
      call-bind: 1.0.7
      for-each: 0.3.3
      gopd: 1.0.1
      has-proto: 1.0.3
      is-typed-array: 1.1.13
      possible-typed-array-names: 1.0.0

  typedarray-to-buffer@3.1.5:
    dependencies:
      is-typedarray: 1.0.0

  types-ramda@0.30.1:
    dependencies:
      ts-toolbelt: 9.6.0

  typescript-eslint@8.9.0(eslint@9.12.0)(typescript@5.6.3):
    dependencies:
      '@typescript-eslint/eslint-plugin': 8.9.0(@typescript-eslint/parser@8.9.0(eslint@9.12.0)(typescript@5.6.3))(eslint@9.12.0)(typescript@5.6.3)
      '@typescript-eslint/parser': 8.9.0(eslint@9.12.0)(typescript@5.6.3)
      '@typescript-eslint/utils': 8.9.0(eslint@9.12.0)(typescript@5.6.3)
    optionalDependencies:
      typescript: 5.6.3
    transitivePeerDependencies:
      - eslint
      - supports-color

  typescript@5.6.3: {}

  uc.micro@2.1.0: {}

  ufo@1.5.4: {}

  uglify-js@3.19.3:
    optional: true

  uint8array-extras@1.4.0: {}

  unbox-primitive@1.0.2:
    dependencies:
      call-bind: 1.0.7
      has-bigints: 1.0.2
      has-symbols: 1.0.3
      which-boxed-primitive: 1.0.2

  undici-types@5.26.5: {}

  undici-types@6.19.8: {}

  undici@5.28.4:
    dependencies:
      '@fastify/busboy': 2.1.1

  undici@6.20.1: {}

  unique-string@2.0.0:
    dependencies:
      crypto-random-string: 2.0.0

  universalify@0.2.0: {}

  universalify@2.0.1: {}

  unpipe@1.0.0: {}

  unplugin@1.14.1(webpack-sources@3.2.3):
    dependencies:
      acorn: 8.12.1
      webpack-virtual-modules: 0.6.2
    optionalDependencies:
      webpack-sources: 3.2.3

  unraw@3.0.0: {}

  update-browserslist-db@1.1.0(browserslist@4.23.3):
    dependencies:
      browserslist: 4.23.3
      escalade: 3.2.0
      picocolors: 1.1.0

  update-check@1.5.4:
    dependencies:
      registry-auth-token: 3.3.2
      registry-url: 3.1.0

  update-notifier-cjs@5.1.6:
    dependencies:
      boxen: 5.1.2
      chalk: 4.1.2
      configstore: 5.0.1
      has-yarn: 2.1.0
      import-lazy: 2.1.0
      is-ci: 2.0.0
      is-installed-globally: 0.4.0
      is-npm: 5.0.0
      is-yarn-global: 0.3.0
      isomorphic-fetch: 3.0.0
      pupa: 2.1.1
      registry-auth-token: 5.0.2
      registry-url: 5.1.0
      semver: 7.6.3
      semver-diff: 3.1.1
      xdg-basedir: 4.0.0
    transitivePeerDependencies:
      - encoding

  upper-case-first@1.1.2:
    dependencies:
      upper-case: 1.1.3

  upper-case@1.1.3: {}

  uri-js@4.4.1:
    dependencies:
      punycode: 2.3.1

  url-parse@1.5.10:
    dependencies:
      querystringify: 2.2.0
      requires-port: 1.0.0

  url-toolkit@2.2.5: {}

  use-callback-ref@1.3.2(@types/react@18.3.11)(react@18.3.1):
    dependencies:
      react: 18.3.1
      tslib: 2.7.0
    optionalDependencies:
      '@types/react': 18.3.11

  use-composed-ref@1.3.0(react@18.3.1):
    dependencies:
      react: 18.3.1

  use-deep-compare-effect@1.8.1(react@18.3.1):
    dependencies:
      '@babel/runtime': 7.25.6
      dequal: 2.0.3
      react: 18.3.1

  use-isomorphic-layout-effect@1.1.2(@types/react@18.3.11)(react@18.3.1):
    dependencies:
      react: 18.3.1
    optionalDependencies:
      '@types/react': 18.3.11

  use-latest@1.2.1(@types/react@18.3.11)(react@18.3.1):
    dependencies:
      react: 18.3.1
      use-isomorphic-layout-effect: 1.1.2(@types/react@18.3.11)(react@18.3.1)
    optionalDependencies:
      '@types/react': 18.3.11

  use-sidecar@1.1.2(@types/react@18.3.11)(react@18.3.1):
    dependencies:
      detect-node-es: 1.1.0
      react: 18.3.1
      tslib: 2.7.0
    optionalDependencies:
      '@types/react': 18.3.11

  use-sync-external-store@1.2.2(react@18.3.1):
    dependencies:
      react: 18.3.1

  util-deprecate@1.0.2: {}

  uuid@10.0.0: {}

  uuid@8.3.2: {}

  uuid@9.0.1: {}

  v8-compile-cache-lib@3.0.1: {}

  validate-npm-package-name@5.0.1: {}

  video.js@8.18.1:
    dependencies:
      '@babel/runtime': 7.25.6
      '@videojs/http-streaming': 3.14.2(video.js@8.18.1)
      '@videojs/vhs-utils': 4.1.1
      '@videojs/xhr': 2.7.0
      aes-decrypter: 4.0.2
      global: 4.4.0
      m3u8-parser: 7.2.0
      mpd-parser: 1.3.0
      mux.js: 7.0.3
      videojs-contrib-quality-levels: 4.1.0(video.js@8.18.1)
      videojs-font: 4.2.0
      videojs-vtt.js: 0.15.5

  videojs-contrib-quality-levels@4.1.0(video.js@8.18.1):
    dependencies:
      global: 4.4.0
      video.js: 8.18.1

  videojs-font@4.2.0: {}

  videojs-vtt.js@0.15.5:
    dependencies:
      global: 4.4.0

  vite-node@2.1.3(@types/node@20.16.11)(sass@1.79.5)(sugarss@4.0.1(postcss@8.4.47))(terser@5.32.0):
    dependencies:
      cac: 6.7.14
      debug: 4.3.7
      pathe: 1.1.2
      vite: 5.4.5(@types/node@20.16.11)(sass@1.79.5)(sugarss@4.0.1(postcss@8.4.47))(terser@5.32.0)
    transitivePeerDependencies:
      - '@types/node'
      - less
      - lightningcss
      - sass
      - sass-embedded
      - stylus
      - sugarss
      - supports-color
      - terser

  vite-tsconfig-paths@5.0.1(typescript@5.6.3)(vite@5.4.5(@types/node@20.16.11)(sass@1.79.5)(sugarss@4.0.1(postcss@8.4.47))(terser@5.32.0)):
    dependencies:
      debug: 4.3.7
      globrex: 0.1.2
      tsconfck: 3.1.3(typescript@5.6.3)
    optionalDependencies:
      vite: 5.4.5(@types/node@20.16.11)(sass@1.79.5)(sugarss@4.0.1(postcss@8.4.47))(terser@5.32.0)
    transitivePeerDependencies:
      - supports-color
      - typescript

  vite@5.4.5(@types/node@20.16.11)(sass@1.79.5)(sugarss@4.0.1(postcss@8.4.47))(terser@5.32.0):
    dependencies:
      esbuild: 0.21.5
      postcss: 8.4.47
      rollup: 4.21.3
    optionalDependencies:
      '@types/node': 20.16.11
      fsevents: 2.3.3
      sass: 1.79.5
      sugarss: 4.0.1(postcss@8.4.47)
      terser: 5.32.0

  vitest@2.1.3(@types/node@20.16.11)(@vitest/ui@2.1.3)(jsdom@25.0.1)(sass@1.79.5)(sugarss@4.0.1(postcss@8.4.47))(terser@5.32.0):
    dependencies:
      '@vitest/expect': 2.1.3
      '@vitest/mocker': 2.1.3(@vitest/spy@2.1.3)(vite@5.4.5(@types/node@20.16.11)(sass@1.79.5)(sugarss@4.0.1(postcss@8.4.47))(terser@5.32.0))
      '@vitest/pretty-format': 2.1.3
      '@vitest/runner': 2.1.3
      '@vitest/snapshot': 2.1.3
      '@vitest/spy': 2.1.3
      '@vitest/utils': 2.1.3
      chai: 5.1.1
      debug: 4.3.7
      magic-string: 0.30.11
      pathe: 1.1.2
      std-env: 3.7.0
      tinybench: 2.9.0
      tinyexec: 0.3.0
      tinypool: 1.0.1
      tinyrainbow: 1.2.0
      vite: 5.4.5(@types/node@20.16.11)(sass@1.79.5)(sugarss@4.0.1(postcss@8.4.47))(terser@5.32.0)
      vite-node: 2.1.3(@types/node@20.16.11)(sass@1.79.5)(sugarss@4.0.1(postcss@8.4.47))(terser@5.32.0)
      why-is-node-running: 2.3.0
    optionalDependencies:
      '@types/node': 20.16.11
      '@vitest/ui': 2.1.3(vitest@2.1.3)
      jsdom: 25.0.1
    transitivePeerDependencies:
      - less
      - lightningcss
      - msw
      - sass
      - sass-embedded
      - stylus
      - sugarss
      - supports-color
      - terser

  w3c-keyname@2.2.8: {}

  w3c-xmlserializer@5.0.0:
    dependencies:
      xml-name-validator: 5.0.0

  watchpack@2.4.2:
    dependencies:
      glob-to-regexp: 0.4.1
      graceful-fs: 4.2.11

  wcwidth@1.0.1:
    dependencies:
      defaults: 1.0.4

  web-streams-polyfill@3.3.3: {}

  web-tree-sitter@0.20.3:
    optional: true

  webidl-conversions@3.0.1: {}

  webidl-conversions@7.0.0: {}

  webpack-sources@3.2.3: {}

  webpack-virtual-modules@0.6.2: {}

  webpack@5.94.0:
    dependencies:
      '@types/estree': 1.0.6
      '@webassemblyjs/ast': 1.12.1
      '@webassemblyjs/wasm-edit': 1.12.1
      '@webassemblyjs/wasm-parser': 1.12.1
      acorn: 8.12.1
      acorn-import-attributes: 1.9.5(acorn@8.12.1)
      browserslist: 4.23.3
      chrome-trace-event: 1.0.4
      enhanced-resolve: 5.17.1
      es-module-lexer: 1.5.4
      eslint-scope: 5.1.1
      events: 3.3.0
      glob-to-regexp: 0.4.1
      graceful-fs: 4.2.11
      json-parse-even-better-errors: 2.3.1
      loader-runner: 4.3.0
      mime-types: 2.1.35
      neo-async: 2.6.2
      schema-utils: 3.3.0
      tapable: 2.2.1
      terser-webpack-plugin: 5.3.10(webpack@5.94.0)
      watchpack: 2.4.2
      webpack-sources: 3.2.3
    transitivePeerDependencies:
      - '@swc/core'
      - esbuild
      - uglify-js

  whatwg-encoding@3.1.1:
    dependencies:
      iconv-lite: 0.6.3

  whatwg-fetch@3.6.20: {}

  whatwg-mimetype@4.0.0: {}

  whatwg-url@14.0.0:
    dependencies:
      tr46: 5.0.0
      webidl-conversions: 7.0.0

  whatwg-url@5.0.0:
    dependencies:
      tr46: 0.0.3
      webidl-conversions: 3.0.1

  which-boxed-primitive@1.0.2:
    dependencies:
      is-bigint: 1.0.4
      is-boolean-object: 1.1.2
      is-number-object: 1.0.7
      is-string: 1.0.7
      is-symbol: 1.0.4

  which-builtin-type@1.1.4:
    dependencies:
      function.prototype.name: 1.1.6
      has-tostringtag: 1.0.2
      is-async-function: 2.0.0
      is-date-object: 1.0.5
      is-finalizationregistry: 1.0.2
      is-generator-function: 1.0.10
      is-regex: 1.1.4
      is-weakref: 1.0.2
      isarray: 2.0.5
      which-boxed-primitive: 1.0.2
      which-collection: 1.0.2
      which-typed-array: 1.1.15

  which-collection@1.0.2:
    dependencies:
      is-map: 2.0.3
      is-set: 2.0.3
      is-weakmap: 2.0.2
      is-weakset: 2.0.3

  which-typed-array@1.1.15:
    dependencies:
      available-typed-arrays: 1.0.7
      call-bind: 1.0.7
      for-each: 0.3.3
      gopd: 1.0.1
      has-tostringtag: 1.0.2

  which@2.0.2:
    dependencies:
      isexe: 2.0.0

  why-is-node-running@2.3.0:
    dependencies:
      siginfo: 2.0.0
      stackback: 0.0.2

  wide-align@1.1.5:
    dependencies:
      string-width: 4.2.3

  widest-line@3.1.0:
    dependencies:
      string-width: 4.2.3

  winston-transport@4.7.1:
    dependencies:
      logform: 2.6.1
      readable-stream: 3.6.2
      triple-beam: 1.4.1

  winston@3.15.0:
    dependencies:
      '@colors/colors': 1.6.0
      '@dabh/diagnostics': 2.0.3
      async: 3.2.6
      is-stream: 2.0.1
      logform: 2.6.1
      one-time: 1.0.0
      readable-stream: 3.6.2
      safe-stable-stringify: 2.5.0
      stack-trace: 0.0.10
      triple-beam: 1.4.1
      winston-transport: 4.7.1

  word-wrap@1.2.5: {}

  wordwrap@1.0.0: {}

  wrap-ansi@6.2.0:
    dependencies:
      ansi-styles: 4.3.0
      string-width: 4.2.3
      strip-ansi: 6.0.1

  wrap-ansi@7.0.0:
    dependencies:
      ansi-styles: 4.3.0
      string-width: 4.2.3
      strip-ansi: 6.0.1

  wrap-ansi@8.1.0:
    dependencies:
      ansi-styles: 6.2.1
      string-width: 5.1.2
      strip-ansi: 7.1.0

  wrappy@1.0.2: {}

  write-file-atomic@3.0.3:
    dependencies:
      imurmurhash: 0.1.4
      is-typedarray: 1.0.0
      signal-exit: 3.0.7
      typedarray-to-buffer: 3.1.5

  ws@8.17.1: {}

  ws@8.18.0: {}

  xdg-basedir@4.0.0: {}

  xml-but-prettier@1.0.1:
    dependencies:
      repeat-string: 1.6.1

  xml-name-validator@5.0.0: {}

  xml@1.0.1: {}

  xmlchars@2.2.0: {}

  xmlhttprequest-ssl@2.0.0: {}

  xtend@4.0.2: {}

  xycolors@0.1.2: {}

  y18n@5.0.8: {}

  yallist@3.1.1: {}

  yallist@4.0.0: {}

  yaml@2.5.1: {}

  yargs-parser@21.1.1: {}

  yargs@17.7.2:
    dependencies:
      cliui: 8.0.1
      escalade: 3.2.0
      get-caller-file: 2.0.5
      require-directory: 2.1.1
      string-width: 4.2.3
      y18n: 5.0.8
      yargs-parser: 21.1.1

  yn@3.1.1: {}

  yocto-queue@0.1.0: {}

  zenscroll@4.0.2: {}

  zip-stream@6.0.1:
    dependencies:
      archiver-utils: 5.0.2
      compress-commons: 6.0.2
      readable-stream: 4.5.2

  zod-form-data@2.0.2(zod@3.23.8):
    dependencies:
      zod: 3.23.8

  zod-to-json-schema@3.23.3(zod@3.23.8):
    dependencies:
      zod: 3.23.8

  zod@3.23.8: {}<|MERGE_RESOLUTION|>--- conflicted
+++ resolved
@@ -24,7 +24,7 @@
         version: 4.3.2(vite@5.4.5(@types/node@20.16.11)(sass@1.79.5)(sugarss@4.0.1(postcss@8.4.47))(terser@5.32.0))
       '@vitest/coverage-v8':
         specifier: ^2.1.3
-        version: 2.1.3(vitest@2.1.3)
+        version: 2.1.3(vitest@2.1.3(@types/node@20.16.11)(@vitest/ui@2.1.3)(jsdom@25.0.1)(sass@1.79.5)(sugarss@4.0.1(postcss@8.4.47))(terser@5.32.0))
       '@vitest/ui':
         specifier: ^2.1.3
         version: 2.1.3(vitest@2.1.3)
@@ -156,29 +156,16 @@
         version: 5.59.14(@tanstack/react-query@5.59.14(react@18.3.1))(next@14.2.15(@babel/core@7.25.2)(react-dom@18.3.1(react@18.3.1))(react@18.3.1)(sass@1.79.5))(react@18.3.1)
       '@trpc/client':
         specifier: next
-<<<<<<< HEAD
-        version: 11.0.0-rc.569(@trpc/server@11.0.0-rc.569)
+        version: 11.0.0-rc.576(@trpc/server@11.0.0-rc.576)
       '@trpc/next':
         specifier: next
-        version: 11.0.0-rc.569(@tanstack/react-query@5.59.9(react@18.3.1))(@trpc/client@11.0.0-rc.569(@trpc/server@11.0.0-rc.569))(@trpc/react-query@11.0.0-rc.569(@tanstack/react-query@5.59.9(react@18.3.1))(@trpc/client@11.0.0-rc.569(@trpc/server@11.0.0-rc.569))(@trpc/server@11.0.0-rc.569)(react-dom@18.3.1(react@18.3.1))(react@18.3.1))(@trpc/server@11.0.0-rc.569)(next@14.2.15(@babel/core@7.25.2)(react-dom@18.3.1(react@18.3.1))(react@18.3.1)(sass@1.79.5))(react-dom@18.3.1(react@18.3.1))(react@18.3.1)
+        version: 11.0.0-rc.576(@tanstack/react-query@5.59.14(react@18.3.1))(@trpc/client@11.0.0-rc.576(@trpc/server@11.0.0-rc.576))(@trpc/react-query@11.0.0-rc.576(@tanstack/react-query@5.59.14(react@18.3.1))(@trpc/client@11.0.0-rc.576(@trpc/server@11.0.0-rc.576))(@trpc/server@11.0.0-rc.576)(react-dom@18.3.1(react@18.3.1))(react@18.3.1))(@trpc/server@11.0.0-rc.576)(next@14.2.15(@babel/core@7.25.2)(react-dom@18.3.1(react@18.3.1))(react@18.3.1)(sass@1.79.5))(react-dom@18.3.1(react@18.3.1))(react@18.3.1)
       '@trpc/react-query':
         specifier: next
-        version: 11.0.0-rc.569(@tanstack/react-query@5.59.9(react@18.3.1))(@trpc/client@11.0.0-rc.569(@trpc/server@11.0.0-rc.569))(@trpc/server@11.0.0-rc.569)(react-dom@18.3.1(react@18.3.1))(react@18.3.1)
+        version: 11.0.0-rc.576(@tanstack/react-query@5.59.14(react@18.3.1))(@trpc/client@11.0.0-rc.576(@trpc/server@11.0.0-rc.576))(@trpc/server@11.0.0-rc.576)(react-dom@18.3.1(react@18.3.1))(react@18.3.1)
       '@trpc/server':
         specifier: next
-        version: 11.0.0-rc.569
-=======
-        version: 11.0.0-rc.571(@trpc/server@11.0.0-rc.571)
-      '@trpc/next':
-        specifier: next
-        version: 11.0.0-rc.571(@tanstack/react-query@5.59.14(react@18.3.1))(@trpc/client@11.0.0-rc.571(@trpc/server@11.0.0-rc.571))(@trpc/react-query@11.0.0-rc.571(@tanstack/react-query@5.59.14(react@18.3.1))(@trpc/client@11.0.0-rc.571(@trpc/server@11.0.0-rc.571))(@trpc/server@11.0.0-rc.571)(react-dom@18.3.1(react@18.3.1))(react@18.3.1))(@trpc/server@11.0.0-rc.571)(next@14.2.15(@babel/core@7.25.2)(react-dom@18.3.1(react@18.3.1))(react@18.3.1)(sass@1.79.5))(react-dom@18.3.1(react@18.3.1))(react@18.3.1)
-      '@trpc/react-query':
-        specifier: next
-        version: 11.0.0-rc.571(@tanstack/react-query@5.59.14(react@18.3.1))(@trpc/client@11.0.0-rc.571(@trpc/server@11.0.0-rc.571))(@trpc/server@11.0.0-rc.571)(react-dom@18.3.1(react@18.3.1))(react@18.3.1)
-      '@trpc/server':
-        specifier: next
-        version: 11.0.0-rc.571
->>>>>>> df8f6d25
+        version: 11.0.0-rc.576
       '@xterm/addon-canvas':
         specifier: ^0.7.0
         version: 0.7.0(@xterm/xterm@5.5.0)
@@ -518,23 +505,13 @@
         version: link:../validation
       '@trpc/client':
         specifier: next
-<<<<<<< HEAD
-        version: 11.0.0-rc.569(@trpc/server@11.0.0-rc.569)
+        version: 11.0.0-rc.576(@trpc/server@11.0.0-rc.576)
       '@trpc/react-query':
         specifier: next
-        version: 11.0.0-rc.569(@tanstack/react-query@5.59.9(react@18.3.1))(@trpc/client@11.0.0-rc.569(@trpc/server@11.0.0-rc.569))(@trpc/server@11.0.0-rc.569)(react-dom@18.3.1(react@18.3.1))(react@18.3.1)
+        version: 11.0.0-rc.576(@tanstack/react-query@5.59.14(react@18.3.1))(@trpc/client@11.0.0-rc.576(@trpc/server@11.0.0-rc.576))(@trpc/server@11.0.0-rc.576)(react-dom@18.3.1(react@18.3.1))(react@18.3.1)
       '@trpc/server':
         specifier: next
-        version: 11.0.0-rc.569
-=======
-        version: 11.0.0-rc.571(@trpc/server@11.0.0-rc.571)
-      '@trpc/react-query':
-        specifier: next
-        version: 11.0.0-rc.571(@tanstack/react-query@5.59.14(react@18.3.1))(@trpc/client@11.0.0-rc.571(@trpc/server@11.0.0-rc.571))(@trpc/server@11.0.0-rc.571)(react-dom@18.3.1(react@18.3.1))(react@18.3.1)
-      '@trpc/server':
-        specifier: next
-        version: 11.0.0-rc.571
->>>>>>> df8f6d25
+        version: 11.0.0-rc.576
       dockerode:
         specifier: ^4.0.2
         version: 4.0.2
@@ -549,11 +526,7 @@
         version: 2.2.1
       trpc-swagger:
         specifier: ^1.2.6
-<<<<<<< HEAD
-        version: 1.2.6(patch_hash=6s72z7zx33c52iesv5sewipn6i)(@trpc/client@11.0.0-rc.569(@trpc/server@11.0.0-rc.569))(@trpc/server@11.0.0-rc.569)(zod@3.23.8)
-=======
-        version: 1.2.6(patch_hash=6s72z7zx33c52iesv5sewipn6i)(@trpc/client@11.0.0-rc.571(@trpc/server@11.0.0-rc.571))(@trpc/server@11.0.0-rc.571)(zod@3.23.8)
->>>>>>> df8f6d25
+        version: 1.2.6(patch_hash=6s72z7zx33c52iesv5sewipn6i)(@trpc/client@11.0.0-rc.576(@trpc/server@11.0.0-rc.576))(@trpc/server@11.0.0-rc.576)(zod@3.23.8)
     devDependencies:
       '@homarr/eslint-config':
         specifier: workspace:^0.2.0
@@ -3348,33 +3321,18 @@
   '@tootallnate/quickjs-emscripten@0.23.0':
     resolution: {integrity: sha512-C5Mc6rdnsaJDjO3UpGW/CQTHtCKaYlScZTly4JIu97Jxo/odCiH0ITnDXSJPTOrEKk/ycSZ0AOgTmkDtkOsvIA==}
 
-<<<<<<< HEAD
-  '@trpc/client@11.0.0-rc.569':
-    resolution: {integrity: sha512-crS1mJdJVKfqtzCJUbrurooxrZdToAHMZuPw9SAYU+dDdiIqlzCovWatv0MK+UD7Nkezs8/jZC4C/wcstA5Mxg==}
-    peerDependencies:
-      '@trpc/server': 11.0.0-rc.569+8049266de
-
-  '@trpc/next@11.0.0-rc.569':
-    resolution: {integrity: sha512-8O9IAWGWXnnyPVFRjEOoTuGtyIUJf25v/TqKoinywTgiLs4LDYwRY+p2RzWK2BXgFIoEucsoMLgSvhj4V/5SdQ==}
+  '@trpc/client@11.0.0-rc.576':
+    resolution: {integrity: sha512-gBrrxFwKNzVLVijrq8wwF3zkJdgkMks7XZfRB1SgQ7TuXMglPz7LVJLOIdWbWB+qTg8vcR26rzmdwH6/0UoJ9A==}
+    peerDependencies:
+      '@trpc/server': 11.0.0-rc.576+deed81c1b
+
+  '@trpc/next@11.0.0-rc.576':
+    resolution: {integrity: sha512-sC1iZyuYWLB9NgKlnTsuYgnIwd/Iqsr2VKgb7myy3Lcrppunr8Lb+yVuzuUoDxPwDclq6KpKorsGZ4F30VKq8g==}
     peerDependencies:
       '@tanstack/react-query': ^5.54.1
-      '@trpc/client': 11.0.0-rc.569+8049266de
-      '@trpc/react-query': 11.0.0-rc.569+8049266de
-      '@trpc/server': 11.0.0-rc.569+8049266de
-=======
-  '@trpc/client@11.0.0-rc.571':
-    resolution: {integrity: sha512-mUX47avAwgkirC91rtnde7B8QVbvd+121wgud3q22gYBI1hrGFn8isFwXdPquVneXNL5p1JjfhpZzDwzHmUJ4Q==}
-    peerDependencies:
-      '@trpc/server': 11.0.0-rc.571+a70e169ce
-
-  '@trpc/next@11.0.0-rc.571':
-    resolution: {integrity: sha512-CoMh0FipQDJQUxd5y0qt24M6CV2RiccXQYd33OSoKSOQWypfSWj5IYhwAc6sz6V2hWOt/xMuXx+C+JvYmsX57w==}
-    peerDependencies:
-      '@tanstack/react-query': ^5.54.1
-      '@trpc/client': 11.0.0-rc.571+a70e169ce
-      '@trpc/react-query': 11.0.0-rc.571+a70e169ce
-      '@trpc/server': 11.0.0-rc.571+a70e169ce
->>>>>>> df8f6d25
+      '@trpc/client': 11.0.0-rc.576+deed81c1b
+      '@trpc/react-query': 11.0.0-rc.576+deed81c1b
+      '@trpc/server': 11.0.0-rc.576+deed81c1b
       next: '*'
       react: '>=16.8.0'
       react-dom: '>=16.8.0'
@@ -3384,31 +3342,17 @@
       '@trpc/react-query':
         optional: true
 
-<<<<<<< HEAD
-  '@trpc/react-query@11.0.0-rc.569':
-    resolution: {integrity: sha512-OSIsGeno/g0nMcpi5pQPYCUKPI7rlp7omZyvDvT7mvVQbBexwl7CgFWiWFo0Wv6VlQZYH0klrGsP5J4YRx+C2Q==}
+  '@trpc/react-query@11.0.0-rc.576':
+    resolution: {integrity: sha512-jqxozfKuafeMaKX7viFwYbkLBrLeLp68wWJceKRSp6Pk+t7opNF7paWti7g4I2zKFj8l8Gfmy8Chtcu4CbLhPA==}
     peerDependencies:
       '@tanstack/react-query': ^5.54.1
-      '@trpc/client': 11.0.0-rc.569+8049266de
-      '@trpc/server': 11.0.0-rc.569+8049266de
+      '@trpc/client': 11.0.0-rc.576+deed81c1b
+      '@trpc/server': 11.0.0-rc.576+deed81c1b
       react: '>=18.2.0'
       react-dom: '>=18.2.0'
 
-  '@trpc/server@11.0.0-rc.569':
-    resolution: {integrity: sha512-ClaeO8fNizYaUllxON7soAoZgX8CUZ9iuiJxajftTlh9W8/r/cyq2v/G9prPl0psdOHvOPJJ31y6aE2Wt+LdMQ==}
-=======
-  '@trpc/react-query@11.0.0-rc.571':
-    resolution: {integrity: sha512-+LNIou3JQ/wQybTk1Vt90cKWk8LGGHrhsHiTWJFRiApaNgl/y7EkOfoOZ/we8jY3hPnyG5CXcqXx9SDbrmy8lg==}
-    peerDependencies:
-      '@tanstack/react-query': ^5.54.1
-      '@trpc/client': 11.0.0-rc.571+a70e169ce
-      '@trpc/server': 11.0.0-rc.571+a70e169ce
-      react: '>=18.2.0'
-      react-dom: '>=18.2.0'
-
-  '@trpc/server@11.0.0-rc.571':
-    resolution: {integrity: sha512-CISo9BoXSArTPt3MfxbOTPUcEdtKOl5Qgp8P+udiaA/nRmjndvVeZWQSmy1elRv0mQ/vvUI1VLsYm9Dn1/bysw==}
->>>>>>> df8f6d25
+  '@trpc/server@11.0.0-rc.576':
+    resolution: {integrity: sha512-SbCjV+6PpYTkmxb1bTuTUPUXHMLp57dHziUzC9ZhQ92kCZ4nIMTHMrrcqv/qNBvVS22H6HUoX+h1k6AVW0wjtw==}
 
   '@tsconfig/node10@1.0.11':
     resolution: {integrity: sha512-DcRjDCujK/kCk/cUe8Xz8ZSpm8mS3mNNpta+jGCA6USEDfktlNvm1+IuZ9eTcDbNk41BHwpHHeW+N1lKCz4zOw==}
@@ -9639,56 +9583,30 @@
 
   '@tootallnate/quickjs-emscripten@0.23.0': {}
 
-<<<<<<< HEAD
-  '@trpc/client@11.0.0-rc.569(@trpc/server@11.0.0-rc.569)':
-    dependencies:
-      '@trpc/server': 11.0.0-rc.569
-
-  '@trpc/next@11.0.0-rc.569(@tanstack/react-query@5.59.9(react@18.3.1))(@trpc/client@11.0.0-rc.569(@trpc/server@11.0.0-rc.569))(@trpc/react-query@11.0.0-rc.569(@tanstack/react-query@5.59.9(react@18.3.1))(@trpc/client@11.0.0-rc.569(@trpc/server@11.0.0-rc.569))(@trpc/server@11.0.0-rc.569)(react-dom@18.3.1(react@18.3.1))(react@18.3.1))(@trpc/server@11.0.0-rc.569)(next@14.2.15(@babel/core@7.25.2)(react-dom@18.3.1(react@18.3.1))(react@18.3.1)(sass@1.79.5))(react-dom@18.3.1(react@18.3.1))(react@18.3.1)':
-    dependencies:
-      '@trpc/client': 11.0.0-rc.569(@trpc/server@11.0.0-rc.569)
-      '@trpc/server': 11.0.0-rc.569
-=======
-  '@trpc/client@11.0.0-rc.571(@trpc/server@11.0.0-rc.571)':
-    dependencies:
-      '@trpc/server': 11.0.0-rc.571
-
-  '@trpc/next@11.0.0-rc.571(@tanstack/react-query@5.59.14(react@18.3.1))(@trpc/client@11.0.0-rc.571(@trpc/server@11.0.0-rc.571))(@trpc/react-query@11.0.0-rc.571(@tanstack/react-query@5.59.14(react@18.3.1))(@trpc/client@11.0.0-rc.571(@trpc/server@11.0.0-rc.571))(@trpc/server@11.0.0-rc.571)(react-dom@18.3.1(react@18.3.1))(react@18.3.1))(@trpc/server@11.0.0-rc.571)(next@14.2.15(@babel/core@7.25.2)(react-dom@18.3.1(react@18.3.1))(react@18.3.1)(sass@1.79.5))(react-dom@18.3.1(react@18.3.1))(react@18.3.1)':
-    dependencies:
-      '@trpc/client': 11.0.0-rc.571(@trpc/server@11.0.0-rc.571)
-      '@trpc/server': 11.0.0-rc.571
->>>>>>> df8f6d25
+  '@trpc/client@11.0.0-rc.576(@trpc/server@11.0.0-rc.576)':
+    dependencies:
+      '@trpc/server': 11.0.0-rc.576
+
+  '@trpc/next@11.0.0-rc.576(@tanstack/react-query@5.59.14(react@18.3.1))(@trpc/client@11.0.0-rc.576(@trpc/server@11.0.0-rc.576))(@trpc/react-query@11.0.0-rc.576(@tanstack/react-query@5.59.14(react@18.3.1))(@trpc/client@11.0.0-rc.576(@trpc/server@11.0.0-rc.576))(@trpc/server@11.0.0-rc.576)(react-dom@18.3.1(react@18.3.1))(react@18.3.1))(@trpc/server@11.0.0-rc.576)(next@14.2.15(@babel/core@7.25.2)(react-dom@18.3.1(react@18.3.1))(react@18.3.1)(sass@1.79.5))(react-dom@18.3.1(react@18.3.1))(react@18.3.1)':
+    dependencies:
+      '@trpc/client': 11.0.0-rc.576(@trpc/server@11.0.0-rc.576)
+      '@trpc/server': 11.0.0-rc.576
       next: 14.2.15(@babel/core@7.25.2)(react-dom@18.3.1(react@18.3.1))(react@18.3.1)(sass@1.79.5)
       react: 18.3.1
       react-dom: 18.3.1(react@18.3.1)
     optionalDependencies:
-<<<<<<< HEAD
-      '@tanstack/react-query': 5.59.9(react@18.3.1)
-      '@trpc/react-query': 11.0.0-rc.569(@tanstack/react-query@5.59.9(react@18.3.1))(@trpc/client@11.0.0-rc.569(@trpc/server@11.0.0-rc.569))(@trpc/server@11.0.0-rc.569)(react-dom@18.3.1(react@18.3.1))(react@18.3.1)
-
-  '@trpc/react-query@11.0.0-rc.569(@tanstack/react-query@5.59.9(react@18.3.1))(@trpc/client@11.0.0-rc.569(@trpc/server@11.0.0-rc.569))(@trpc/server@11.0.0-rc.569)(react-dom@18.3.1(react@18.3.1))(react@18.3.1)':
-    dependencies:
-      '@tanstack/react-query': 5.59.9(react@18.3.1)
-      '@trpc/client': 11.0.0-rc.569(@trpc/server@11.0.0-rc.569)
-      '@trpc/server': 11.0.0-rc.569
+      '@tanstack/react-query': 5.59.14(react@18.3.1)
+      '@trpc/react-query': 11.0.0-rc.576(@tanstack/react-query@5.59.14(react@18.3.1))(@trpc/client@11.0.0-rc.576(@trpc/server@11.0.0-rc.576))(@trpc/server@11.0.0-rc.576)(react-dom@18.3.1(react@18.3.1))(react@18.3.1)
+
+  '@trpc/react-query@11.0.0-rc.576(@tanstack/react-query@5.59.14(react@18.3.1))(@trpc/client@11.0.0-rc.576(@trpc/server@11.0.0-rc.576))(@trpc/server@11.0.0-rc.576)(react-dom@18.3.1(react@18.3.1))(react@18.3.1)':
+    dependencies:
+      '@tanstack/react-query': 5.59.14(react@18.3.1)
+      '@trpc/client': 11.0.0-rc.576(@trpc/server@11.0.0-rc.576)
+      '@trpc/server': 11.0.0-rc.576
       react: 18.3.1
       react-dom: 18.3.1(react@18.3.1)
 
-  '@trpc/server@11.0.0-rc.569': {}
-=======
-      '@tanstack/react-query': 5.59.14(react@18.3.1)
-      '@trpc/react-query': 11.0.0-rc.571(@tanstack/react-query@5.59.14(react@18.3.1))(@trpc/client@11.0.0-rc.571(@trpc/server@11.0.0-rc.571))(@trpc/server@11.0.0-rc.571)(react-dom@18.3.1(react@18.3.1))(react@18.3.1)
-
-  '@trpc/react-query@11.0.0-rc.571(@tanstack/react-query@5.59.14(react@18.3.1))(@trpc/client@11.0.0-rc.571(@trpc/server@11.0.0-rc.571))(@trpc/server@11.0.0-rc.571)(react-dom@18.3.1(react@18.3.1))(react@18.3.1)':
-    dependencies:
-      '@tanstack/react-query': 5.59.14(react@18.3.1)
-      '@trpc/client': 11.0.0-rc.571(@trpc/server@11.0.0-rc.571)
-      '@trpc/server': 11.0.0-rc.571
-      react: 18.3.1
-      react-dom: 18.3.1(react@18.3.1)
-
-  '@trpc/server@11.0.0-rc.571': {}
->>>>>>> df8f6d25
+  '@trpc/server@11.0.0-rc.576': {}
 
   '@tsconfig/node10@1.0.11': {}
 
@@ -10048,7 +9966,7 @@
     transitivePeerDependencies:
       - supports-color
 
-  '@vitest/coverage-v8@2.1.3(vitest@2.1.3)':
+  '@vitest/coverage-v8@2.1.3(vitest@2.1.3(@types/node@20.16.11)(@vitest/ui@2.1.3)(jsdom@25.0.1)(sass@1.79.5)(sugarss@4.0.1(postcss@8.4.47))(terser@5.32.0))':
     dependencies:
       '@ampproject/remapping': 2.3.0
       '@bcoe/v8-coverage': 0.2.3
@@ -14237,17 +14155,10 @@
 
   triple-beam@1.4.1: {}
 
-<<<<<<< HEAD
-  trpc-swagger@1.2.6(patch_hash=6s72z7zx33c52iesv5sewipn6i)(@trpc/client@11.0.0-rc.569(@trpc/server@11.0.0-rc.569))(@trpc/server@11.0.0-rc.569)(zod@3.23.8):
-    dependencies:
-      '@trpc/client': 11.0.0-rc.569(@trpc/server@11.0.0-rc.569)
-      '@trpc/server': 11.0.0-rc.569
-=======
-  trpc-swagger@1.2.6(patch_hash=6s72z7zx33c52iesv5sewipn6i)(@trpc/client@11.0.0-rc.571(@trpc/server@11.0.0-rc.571))(@trpc/server@11.0.0-rc.571)(zod@3.23.8):
-    dependencies:
-      '@trpc/client': 11.0.0-rc.571(@trpc/server@11.0.0-rc.571)
-      '@trpc/server': 11.0.0-rc.571
->>>>>>> df8f6d25
+  trpc-swagger@1.2.6(patch_hash=6s72z7zx33c52iesv5sewipn6i)(@trpc/client@11.0.0-rc.576(@trpc/server@11.0.0-rc.576))(@trpc/server@11.0.0-rc.576)(zod@3.23.8):
+    dependencies:
+      '@trpc/client': 11.0.0-rc.576(@trpc/server@11.0.0-rc.576)
+      '@trpc/server': 11.0.0-rc.576
       chalk-scripts: 1.2.8
       co-body: 6.2.0
       lodash.clonedeep: 4.5.0
