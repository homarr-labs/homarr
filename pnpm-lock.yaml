--- conflicted
+++ resolved
@@ -135,16 +135,6 @@
         specifier: 5.45.0
         version: 5.45.0(@tanstack/react-query@5.45.0(react@18.3.1))(next@14.2.4(@babel/core@7.24.6)(react-dom@18.3.1(react@18.3.1))(react@18.3.1)(sass@1.77.5))(react@18.3.1)
       '@trpc/client':
-<<<<<<< HEAD
-        specifier: 11.0.0-rc.401
-        version: 11.0.0-rc.401(@trpc/server@11.0.0-rc.403)
-      '@trpc/next':
-        specifier: next
-        version: 11.0.0-rc.403(@tanstack/react-query@5.40.1(react@18.3.1))(@trpc/client@11.0.0-rc.401(@trpc/server@11.0.0-rc.403))(@trpc/react-query@11.0.0-rc.403(@tanstack/react-query@5.40.1(react@18.3.1))(@trpc/client@11.0.0-rc.401(@trpc/server@11.0.0-rc.403))(@trpc/server@11.0.0-rc.403)(react-dom@18.3.1(react@18.3.1))(react@18.3.1))(@trpc/server@11.0.0-rc.403)(next@14.2.3(@babel/core@7.24.6)(react-dom@18.3.1(react@18.3.1))(react@18.3.1)(sass@1.77.4))(react-dom@18.3.1(react@18.3.1))(react@18.3.1)
-      '@trpc/react-query':
-        specifier: next
-        version: 11.0.0-rc.403(@tanstack/react-query@5.40.1(react@18.3.1))(@trpc/client@11.0.0-rc.401(@trpc/server@11.0.0-rc.403))(@trpc/server@11.0.0-rc.403)(react-dom@18.3.1(react@18.3.1))(react@18.3.1)
-=======
         specifier: next
         version: 11.0.0-rc.403(@trpc/server@11.0.0-rc.403)
       '@trpc/next':
@@ -153,7 +143,6 @@
       '@trpc/react-query':
         specifier: next
         version: 11.0.0-rc.403(@tanstack/react-query@5.45.0(react@18.3.1))(@trpc/client@11.0.0-rc.403(@trpc/server@11.0.0-rc.403))(@trpc/server@11.0.0-rc.403)(react-dom@18.3.1(react@18.3.1))(react@18.3.1)
->>>>>>> 8b4cc5b9
       '@trpc/server':
         specifier: next
         version: 11.0.0-rc.403
@@ -467,12 +456,9 @@
       '@trpc/client':
         specifier: next
         version: 11.0.0-rc.403(@trpc/server@11.0.0-rc.403)
-<<<<<<< HEAD
-=======
       '@trpc/react-query':
         specifier: next
         version: 11.0.0-rc.403(@tanstack/react-query@5.45.0(react@18.3.1))(@trpc/client@11.0.0-rc.403(@trpc/server@11.0.0-rc.403))(@trpc/server@11.0.0-rc.403)(react-dom@18.3.1(react@18.3.1))(react@18.3.1)
->>>>>>> 8b4cc5b9
       '@trpc/server':
         specifier: next
         version: 11.0.0-rc.403
@@ -744,12 +730,9 @@
       '@homarr/log':
         specifier: workspace:^0.1.0
         version: link:../log
-<<<<<<< HEAD
       '@homarr/translation':
         specifier: workspace:^0.1.0
         version: link:../translation
-=======
->>>>>>> 8b4cc5b9
       '@homarr/validation':
         specifier: workspace:^0.1.0
         version: link:../validation
@@ -2578,20 +2561,9 @@
     peerDependencies:
       '@trpc/server': 11.0.0-rc.403+ab71a1be6
 
-<<<<<<< HEAD
-  '@trpc/client@11.0.0-rc.403':
-    resolution: {integrity: sha512-4Elc4/PQI1H2Mpt3VWVINtYI8HhuPkvu/xowGDlHhYemmuvR3OqnE4H3I1XiPS9EXDOT397VadTJ5eGhQIZxPA==}
-    peerDependencies:
-      '@trpc/server': 11.0.0-rc.403+ab71a1be6
-
   '@trpc/next@11.0.0-rc.403':
     resolution: {integrity: sha512-QasW/7BzBlSuCbjmeRjL3dn1sodJBfX/rRP7Tu5W87Oy+ZlgCYhIOpHY8gjUd6Dts8O7O7r43ynGv9Zu7lejXg==}
     peerDependencies:
-=======
-  '@trpc/next@11.0.0-rc.403':
-    resolution: {integrity: sha512-QasW/7BzBlSuCbjmeRjL3dn1sodJBfX/rRP7Tu5W87Oy+ZlgCYhIOpHY8gjUd6Dts8O7O7r43ynGv9Zu7lejXg==}
-    peerDependencies:
->>>>>>> 8b4cc5b9
       '@tanstack/react-query': ^5.40.0
       '@trpc/client': 11.0.0-rc.403+ab71a1be6
       '@trpc/react-query': 11.0.0-rc.403+ab71a1be6
@@ -3162,20 +3134,20 @@
   balanced-match@1.0.2:
     resolution: {integrity: sha512-3oSeUO0TMV67hN1AmbXsK4yaqU7tjiHlbxRDZOpH0KW9+CeX4bRAaX0Anxt0tx2MrpRpWwQaPwIlISEJhYU5Pw==}
 
-  bare-events@2.3.1:
-    resolution: {integrity: sha512-sJnSOTVESURZ61XgEleqmP255T6zTYwHPwE4r6SssIh0U9/uDvfpdoJYpVUerJJZH2fueO+CdT8ZT+OC/7aZDA==}
+  bare-events@2.4.2:
+    resolution: {integrity: sha512-qMKFd2qG/36aA4GwvKq8MxnPgCQAmBWmSyLWsJcbn8v03wvIPQ/hG1Ms8bPzndZxMDoHpxez5VOS+gC9Yi24/Q==}
 
   bare-fs@2.3.1:
     resolution: {integrity: sha512-W/Hfxc/6VehXlsgFtbB5B4xFcsCl+pAh30cYhoFyXErf6oGrwjh8SwiPAdHgpmWonKuYpZgGywN0SXt7dgsADA==}
 
-  bare-os@2.3.0:
-    resolution: {integrity: sha512-oPb8oMM1xZbhRQBngTgpcQ5gXw6kjOaRsSWsIeNyRxGed2w/ARyP7ScBYpWR1qfX2E5rS3gBw6OWcSQo+s+kUg==}
+  bare-os@2.4.0:
+    resolution: {integrity: sha512-v8DTT08AS/G0F9xrhyLtepoo9EJBJ85FRSMbu1pQUlAf6A8T0tEEQGMVObWeqpjhSPXsE0VGlluFBJu2fdoTNg==}
 
   bare-path@2.1.3:
     resolution: {integrity: sha512-lh/eITfU8hrj9Ru5quUp0Io1kJWIk1bTjzo7JH1P5dWmQ2EL4hFUlfI8FonAhSlgIfhn63p84CDY/x+PisgcXA==}
 
-  bare-stream@2.1.2:
-    resolution: {integrity: sha512-az/7TFOh4Gk9Tqs1/xMFq5FuFoeZ9hZ3orsM2x69u8NXVUDXZnpdhG8mZY/Pv6DF954MGn+iIt4rFrG34eQsvg==}
+  bare-stream@2.1.3:
+    resolution: {integrity: sha512-tiDAH9H/kP+tvNO5sczyn9ZAA7utrSMobyDchsnyyXBuUe2FSQWbxhtuHB8jwpHYYevVo2UJpcmvvjrbHboUUQ==}
 
   base64-js@1.5.1:
     resolution: {integrity: sha512-AKpaYlHn8t4SVbOHCy+b5+KKgvR4vrsD8vbvrbiQJps7fKDTkjkDry6ji0rUJjC0kzbNePLwzxq8iypo41qeWA==}
@@ -6746,7 +6718,7 @@
 
   '@babel/highlight@7.23.4':
     dependencies:
-      '@babel/helper-validator-identifier': 7.22.20
+      '@babel/helper-validator-identifier': 7.24.6
       chalk: 2.4.2
       js-tokens: 4.0.0
 
@@ -7694,34 +7666,10 @@
 
   '@tootallnate/quickjs-emscripten@0.23.0': {}
 
-<<<<<<< HEAD
-  '@trpc/client@11.0.0-rc.401(@trpc/server@11.0.0-rc.403)':
+  '@trpc/client@11.0.0-rc.403(@trpc/server@11.0.0-rc.403)':
     dependencies:
       '@trpc/server': 11.0.0-rc.403
 
-=======
->>>>>>> 8b4cc5b9
-  '@trpc/client@11.0.0-rc.403(@trpc/server@11.0.0-rc.403)':
-    dependencies:
-      '@trpc/server': 11.0.0-rc.403
-
-<<<<<<< HEAD
-  '@trpc/next@11.0.0-rc.403(@tanstack/react-query@5.40.1(react@18.3.1))(@trpc/client@11.0.0-rc.401(@trpc/server@11.0.0-rc.403))(@trpc/react-query@11.0.0-rc.403(@tanstack/react-query@5.40.1(react@18.3.1))(@trpc/client@11.0.0-rc.401(@trpc/server@11.0.0-rc.403))(@trpc/server@11.0.0-rc.403)(react-dom@18.3.1(react@18.3.1))(react@18.3.1))(@trpc/server@11.0.0-rc.403)(next@14.2.3(@babel/core@7.24.6)(react-dom@18.3.1(react@18.3.1))(react@18.3.1)(sass@1.77.4))(react-dom@18.3.1(react@18.3.1))(react@18.3.1)':
-    dependencies:
-      '@trpc/client': 11.0.0-rc.401(@trpc/server@11.0.0-rc.403)
-      '@trpc/server': 11.0.0-rc.403
-      next: 14.2.3(@babel/core@7.24.6)(react-dom@18.3.1(react@18.3.1))(react@18.3.1)(sass@1.77.4)
-      react: 18.3.1
-      react-dom: 18.3.1(react@18.3.1)
-    optionalDependencies:
-      '@tanstack/react-query': 5.40.1(react@18.3.1)
-      '@trpc/react-query': 11.0.0-rc.403(@tanstack/react-query@5.40.1(react@18.3.1))(@trpc/client@11.0.0-rc.401(@trpc/server@11.0.0-rc.403))(@trpc/server@11.0.0-rc.403)(react-dom@18.3.1(react@18.3.1))(react@18.3.1)
-
-  '@trpc/react-query@11.0.0-rc.403(@tanstack/react-query@5.40.1(react@18.3.1))(@trpc/client@11.0.0-rc.401(@trpc/server@11.0.0-rc.403))(@trpc/server@11.0.0-rc.403)(react-dom@18.3.1(react@18.3.1))(react@18.3.1)':
-    dependencies:
-      '@tanstack/react-query': 5.40.1(react@18.3.1)
-      '@trpc/client': 11.0.0-rc.401(@trpc/server@11.0.0-rc.403)
-=======
   '@trpc/next@11.0.0-rc.403(@tanstack/react-query@5.45.0(react@18.3.1))(@trpc/client@11.0.0-rc.403(@trpc/server@11.0.0-rc.403))(@trpc/react-query@11.0.0-rc.403(@tanstack/react-query@5.45.0(react@18.3.1))(@trpc/client@11.0.0-rc.403(@trpc/server@11.0.0-rc.403))(@trpc/server@11.0.0-rc.403)(react-dom@18.3.1(react@18.3.1))(react@18.3.1))(@trpc/server@11.0.0-rc.403)(next@14.2.4(@babel/core@7.24.6)(react-dom@18.3.1(react@18.3.1))(react@18.3.1)(sass@1.77.5))(react-dom@18.3.1(react@18.3.1))(react@18.3.1)':
     dependencies:
       '@trpc/client': 11.0.0-rc.403(@trpc/server@11.0.0-rc.403)
@@ -7737,7 +7685,6 @@
     dependencies:
       '@tanstack/react-query': 5.45.0(react@18.3.1)
       '@trpc/client': 11.0.0-rc.403(@trpc/server@11.0.0-rc.403)
->>>>>>> 8b4cc5b9
       '@trpc/server': 11.0.0-rc.403
       react: 18.3.1
       react-dom: 18.3.1(react@18.3.1)
@@ -8496,25 +8443,25 @@
 
   balanced-match@1.0.2: {}
 
-  bare-events@2.3.1:
+  bare-events@2.4.2:
     optional: true
 
   bare-fs@2.3.1:
     dependencies:
-      bare-events: 2.3.1
+      bare-events: 2.4.2
       bare-path: 2.1.3
-      bare-stream: 2.1.2
+      bare-stream: 2.1.3
     optional: true
 
-  bare-os@2.3.0:
+  bare-os@2.4.0:
     optional: true
 
   bare-path@2.1.3:
     dependencies:
-      bare-os: 2.3.0
+      bare-os: 2.4.0
     optional: true
 
-  bare-stream@2.1.2:
+  bare-stream@2.1.3:
     dependencies:
       streamx: 2.18.0
     optional: true
@@ -11495,7 +11442,7 @@
       queue-tick: 1.0.1
       text-decoder: 1.1.0
     optionalDependencies:
-      bare-events: 2.3.1
+      bare-events: 2.4.2
 
   string-width@4.2.3:
     dependencies:
