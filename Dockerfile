FROM node:22.12.0-alpine AS base

FROM base AS builder
RUN apk add --no-cache libc6-compat
RUN apk update

# Set working directory
WORKDIR /app
RUN apk add --no-cache libc6-compat curl bash
RUN apk update
COPY . .

RUN corepack enable pnpm && pnpm install --recursive --frozen-lockfile

# Install sharp for image optimization
RUN corepack enable pnpm && pnpm install sharp -w

# Copy static data as it is not part of the build
COPY static-data ./static-data
ARG SKIP_ENV_VALIDATION='true'
ARG CI='true'
ARG DISABLE_REDIS_LOGS='true'
RUN corepack enable pnpm && pnpm build

FROM base AS runner
WORKDIR /app

<<<<<<< HEAD
# gettext is required for envsubst, su-exec for running as non-root
RUN apk add --no-cache redis nginx bash gettext su-exec
=======
# gettext is required for envsubst, openssl for generating AUTH_SECRET, su-exec for running application as non-root
RUN apk add --no-cache redis nginx bash gettext su-exec openssl
>>>>>>> 56b57ad1
RUN mkdir /appdata
VOLUME /appdata

# Enable homarr cli
COPY --from=builder /app/packages/cli/cli.cjs /app/apps/cli/cli.cjs
RUN echo $'#!/bin/bash\ncd /app/apps/cli && node ./cli.cjs "$@"' > /usr/bin/homarr
RUN chmod +x /usr/bin/homarr

# Don't run production as root
<<<<<<< HEAD
RUN mkdir -p /var/cache/nginx && \
    mkdir -p /var/log/nginx && \
    mkdir -p /var/lib/nginx && \
    touch /run/nginx/nginx.pid && \
    mkdir -p /etc/nginx/templates /etc/nginx/ssl/certs
=======
RUN mkdir -p /var/cache/nginx && chown -R nextjs:nodejs /var/cache/nginx && \
    mkdir -p /var/log/nginx && chown -R nextjs:nodejs /var/log/nginx && \
    mkdir -p /var/lib/nginx && chown -R nextjs:nodejs /var/lib/nginx && \
    touch /run/nginx/nginx.pid && chown -R nextjs:nodejs /run/nginx/nginx.pid && \
    mkdir -p /etc/nginx/templates /etc/nginx/ssl/certs && chown -R nextjs:nodejs /etc/nginx
>>>>>>> 56b57ad1

COPY --from=builder /app/apps/nextjs/next.config.mjs .
COPY --from=builder /app/apps/nextjs/package.json .

COPY --from=builder /app/apps/tasks/tasks.cjs ./apps/tasks/tasks.cjs
COPY --from=builder /app/apps/websocket/wssServer.cjs ./apps/websocket/wssServer.cjs
COPY --from=builder /app/node_modules/better-sqlite3/build/Release/better_sqlite3.node /app/build/better_sqlite3.node

COPY --from=builder /app/packages/db/migrations ./db/migrations

# Automatically leverage output traces to reduce image size
# https://nextjs.org/docs/advanced-features/output-file-tracing
<<<<<<< HEAD
COPY --from=builder /app/apps/nextjs/.next/standalone ./
COPY --from=builder /app/apps/nextjs/.next/static ./apps/nextjs/.next/static
COPY --from=builder /app/apps/nextjs/public ./apps/nextjs/public
COPY scripts/run.sh ./run.sh
COPY scripts/generateRandomSecureKey.js ./generateRandomSecureKey.js
COPY --chmod=777 scripts/entrypoint.sh ./entrypoint.sh
COPY packages/redis/redis.conf /app/redis.conf
COPY nginx.conf /etc/nginx/templates/nginx.conf
=======
COPY --from=builder --chown=nextjs:nodejs /app/apps/nextjs/.next/standalone ./
COPY --from=builder --chown=nextjs:nodejs /app/apps/nextjs/.next/static ./apps/nextjs/.next/static
COPY --from=builder --chown=nextjs:nodejs /app/apps/nextjs/public ./apps/nextjs/public
COPY --chown=nextjs:nodejs scripts/run.sh ./run.sh
COPY scripts/entrypoint.sh ./entrypoint.sh
RUN chmod +x ./entrypoint.sh
COPY --chown=nextjs:nodejs packages/redis/redis.conf /app/redis.conf
COPY --chown=nextjs:nodejs nginx.conf /etc/nginx/templates/nginx.conf
>>>>>>> 56b57ad1


ENV DB_URL='/appdata/db/db.sqlite'
ENV DB_DIALECT='sqlite'
ENV DB_DRIVER='better-sqlite3'
ENV AUTH_PROVIDERS='credentials'

ENTRYPOINT [ "/app/entrypoint.sh" ]
CMD ["sh", "run.sh"]<|MERGE_RESOLUTION|>--- conflicted
+++ resolved
@@ -25,13 +25,8 @@
 FROM base AS runner
 WORKDIR /app
 
-<<<<<<< HEAD
-# gettext is required for envsubst, su-exec for running as non-root
-RUN apk add --no-cache redis nginx bash gettext su-exec
-=======
 # gettext is required for envsubst, openssl for generating AUTH_SECRET, su-exec for running application as non-root
 RUN apk add --no-cache redis nginx bash gettext su-exec openssl
->>>>>>> 56b57ad1
 RUN mkdir /appdata
 VOLUME /appdata
 
@@ -41,19 +36,11 @@
 RUN chmod +x /usr/bin/homarr
 
 # Don't run production as root
-<<<<<<< HEAD
 RUN mkdir -p /var/cache/nginx && \
     mkdir -p /var/log/nginx && \
     mkdir -p /var/lib/nginx && \
     touch /run/nginx/nginx.pid && \
     mkdir -p /etc/nginx/templates /etc/nginx/ssl/certs
-=======
-RUN mkdir -p /var/cache/nginx && chown -R nextjs:nodejs /var/cache/nginx && \
-    mkdir -p /var/log/nginx && chown -R nextjs:nodejs /var/log/nginx && \
-    mkdir -p /var/lib/nginx && chown -R nextjs:nodejs /var/lib/nginx && \
-    touch /run/nginx/nginx.pid && chown -R nextjs:nodejs /run/nginx/nginx.pid && \
-    mkdir -p /etc/nginx/templates /etc/nginx/ssl/certs && chown -R nextjs:nodejs /etc/nginx
->>>>>>> 56b57ad1
 
 COPY --from=builder /app/apps/nextjs/next.config.mjs .
 COPY --from=builder /app/apps/nextjs/package.json .
@@ -66,25 +53,13 @@
 
 # Automatically leverage output traces to reduce image size
 # https://nextjs.org/docs/advanced-features/output-file-tracing
-<<<<<<< HEAD
 COPY --from=builder /app/apps/nextjs/.next/standalone ./
 COPY --from=builder /app/apps/nextjs/.next/static ./apps/nextjs/.next/static
 COPY --from=builder /app/apps/nextjs/public ./apps/nextjs/public
 COPY scripts/run.sh ./run.sh
-COPY scripts/generateRandomSecureKey.js ./generateRandomSecureKey.js
 COPY --chmod=777 scripts/entrypoint.sh ./entrypoint.sh
 COPY packages/redis/redis.conf /app/redis.conf
 COPY nginx.conf /etc/nginx/templates/nginx.conf
-=======
-COPY --from=builder --chown=nextjs:nodejs /app/apps/nextjs/.next/standalone ./
-COPY --from=builder --chown=nextjs:nodejs /app/apps/nextjs/.next/static ./apps/nextjs/.next/static
-COPY --from=builder --chown=nextjs:nodejs /app/apps/nextjs/public ./apps/nextjs/public
-COPY --chown=nextjs:nodejs scripts/run.sh ./run.sh
-COPY scripts/entrypoint.sh ./entrypoint.sh
-RUN chmod +x ./entrypoint.sh
-COPY --chown=nextjs:nodejs packages/redis/redis.conf /app/redis.conf
-COPY --chown=nextjs:nodejs nginx.conf /etc/nginx/templates/nginx.conf
->>>>>>> 56b57ad1
 
 
 ENV DB_URL='/appdata/db/db.sqlite'
