import { z } from "zod";

export interface ReleasesProvider {
  getDetailsUrl: (identifier: string) => string | undefined;
  parseDetailsResponse: (response: unknown) => z.SafeParseReturnType<unknown, DetailsResponse> | undefined;
  getReleasesUrl: (identifier: string) => string;
  parseReleasesResponse: (response: unknown) => z.SafeParseReturnType<unknown, ReleasesResponse[]>;
}

interface ProvidersProps {
  [key: string]: ReleasesProvider;
  DockerHub: ReleasesProvider;
  Github: ReleasesProvider;
  Gitlab: ReleasesProvider;
  Npm: ReleasesProvider;
  Codeberg: ReleasesProvider;
}

export const Providers: ProvidersProps = {
  DockerHub: {
    getDetailsUrl(identifier) {
      if (identifier.indexOf("/") > 0) {
        const [owner, name] = identifier.split("/");
        if (!owner || !name) {
          return "";
        }
        return `https://hub.docker.com/v2/namespaces/${encodeURIComponent(owner)}/repositories/${encodeURIComponent(name)}`;
      } else {
        return `https://hub.docker.com/v2/repositories/library/${encodeURIComponent(identifier)}`;
      }
    },
    parseDetailsResponse(response) {
      return z
        .object({
          name: z.string(),
          namespace: z.string(),
          description: z.string(),
          star_count: z.number(),
          date_registered: z.string().transform((value) => new Date(value)),
        })
        .transform((resp) => ({
          projectUrl: `https://hub.docker.com/r/${resp.namespace === "library" ? "_" : resp.namespace}/${resp.name}`,
          projectDescription: resp.description,
          createdAt: resp.date_registered,
          starsCount: resp.star_count,
        }))
        .safeParse(response);
    },
    getReleasesUrl(identifier) {
      return `${this.getDetailsUrl(identifier)}/tags?page_size=200`;
    },
    parseReleasesResponse(response) {
      return z
        .object({
          results: z.array(
            z
              .object({ name: z.string(), last_updated: z.string().transform((value) => new Date(value)) })
              .transform((tag) => ({
                identifier: "",
                latestRelease: tag.name,
                latestReleaseAt: tag.last_updated,
              })),
          ),
        })
        .transform((resp) => {
<<<<<<< HEAD
          return resp.results.map((release) => release);
=======
          return resp.results;
>>>>>>> 2bdb1c75
        })
        .safeParse(response);
    },
  },
  Github: {
    getDetailsUrl(identifier) {
      const [owner, name] = identifier.split("/");
      if (!owner || !name) {
        return "";
      }
      return `https://api.github.com/repos/${encodeURIComponent(owner)}/${encodeURIComponent(name)}`;
    },
    parseDetailsResponse(response) {
      return z
        .object({
          html_url: z.string(),
          description: z.string().nullable(),
          fork: z.boolean(),
          archived: z.boolean(),
          created_at: z.string().transform((value) => new Date(value)),
          stargazers_count: z.number(),
          open_issues_count: z.number(),
          forks_count: z.number(),
        })
        .transform((resp) => ({
          projectUrl: resp.html_url,
          projectDescription: resp.description ?? undefined,
          isFork: resp.fork,
          isArchived: resp.archived,
          createdAt: resp.created_at,
          starsCount: resp.stargazers_count,
          openIssues: resp.open_issues_count,
          forksCount: resp.forks_count,
        }))
        .safeParse(response);
    },
    getReleasesUrl(identifier) {
      return `${this.getDetailsUrl(identifier)}/releases`;
    },
    parseReleasesResponse(response) {
      return z
        .array(
          z
            .object({
              tag_name: z.string(),
              published_at: z.string().transform((value) => new Date(value)),
              html_url: z.string(),
              body: z.string().nullable(),
              prerelease: z.boolean(),
            })
            .transform((tag) => ({
              identifier: "",
              latestRelease: tag.tag_name,
              latestReleaseAt: tag.published_at,
              releaseUrl: tag.html_url,
              releaseDescription: tag.body ?? undefined,
              isPreRelease: tag.prerelease,
            })),
        )
        .safeParse(response);
    },
  },
  Gitlab: {
    getDetailsUrl(identifier) {
      return `https://gitlab.com/api/v4/projects/${encodeURIComponent(identifier)}`;
    },
    parseDetailsResponse(response) {
      return z
        .object({
          web_url: z.string(),
          description: z.string(),
          forked_from_project: z.object({ id: z.number() }).optional(),
          archived: z.boolean().optional(),
          created_at: z.string().transform((value) => new Date(value)),
          star_count: z.number(),
          open_issues_count: z.number().optional(),
          forks_count: z.number(),
        })
        .transform((resp) => ({
          projectUrl: resp.web_url,
          projectDescription: resp.description,
          isFork: resp.forked_from_project !== undefined,
          isArchived: resp.archived,
          createdAt: resp.created_at,
          starsCount: resp.star_count,
          openIssues: resp.open_issues_count,
          forksCount: resp.forks_count,
        }))
        .safeParse(response);
    },
    getReleasesUrl(identifier) {
      return `${this.getDetailsUrl(identifier)}/releases`;
    },
    parseReleasesResponse(response) {
      return z
        .array(
          z
            .object({
              name: z.string(),
              released_at: z.string().transform((value) => new Date(value)),
              description: z.string(),
              _links: z.object({ self: z.string() }),
              upcoming_release: z.boolean(),
            })
            .transform((tag) => ({
              identifier: "",
              latestRelease: tag.name,
              latestReleaseAt: tag.released_at,
              releaseUrl: tag._links.self,
              releaseDescription: tag.description,
              isPreRelease: tag.upcoming_release,
            })),
        )
        .safeParse(response);
    },
  },
  Npm: {
    getDetailsUrl(_) {
      return undefined;
    },
    parseDetailsResponse(_) {
      return undefined;
    },
    getReleasesUrl(identifier) {
      return `https://registry.npmjs.org/${encodeURIComponent(identifier)}`;
    },
    parseReleasesResponse(response) {
      return z
        .object({
          time: z.record(z.string().transform((value) => new Date(value))).transform((version) =>
            Object.entries(version).map(([key, value]) => ({
              identifier: "",
              latestRelease: key,
              latestReleaseAt: value,
            })),
          ),
          versions: z.record(z.object({ description: z.string() })),
          name: z.string(),
        })
        .transform((resp) => {
          return resp.time.map((release) => ({
            ...release,
            releaseUrl: `https://www.npmjs.com/package/${resp.name}/v/${release.latestRelease}`,
            releaseDescription: resp.versions[release.latestRelease]?.description ?? "",
          }));
        })
        .safeParse(response);
    },
  },
  Codeberg: {
    getDetailsUrl(identifier) {
      const [owner, name] = identifier.split("/");
      if (!owner || !name) {
        return "";
      }
      return `https://codeberg.org/api/v1/repos/${encodeURIComponent(owner)}/${encodeURIComponent(name)}`;
    },
    parseDetailsResponse(response) {
      return z
        .object({
          html_url: z.string(),
          description: z.string(),
          fork: z.boolean(),
          archived: z.boolean(),
          created_at: z.string().transform((value) => new Date(value)),
          stars_count: z.number(),
          open_issues_count: z.number(),
          forks_count: z.number(),
        })
        .transform((resp) => ({
          projectUrl: resp.html_url,
          projectDescription: resp.description,
          isFork: resp.fork,
          isArchived: resp.archived,
          createdAt: resp.created_at,
          starsCount: resp.stars_count,
          openIssues: resp.open_issues_count,
          forksCount: resp.forks_count,
        }))
        .safeParse(response);
    },
    getReleasesUrl(identifier) {
      return `${this.getDetailsUrl(identifier)}/releases`;
    },
    parseReleasesResponse(response) {
      return z
        .array(
          z
            .object({
              tag_name: z.string(),
              published_at: z.string().transform((value) => new Date(value)),
              url: z.string(),
              body: z.string(),
              prerelease: z.boolean(),
            })
            .transform((tag) => ({
              latestRelease: tag.tag_name,
              latestReleaseAt: tag.published_at,
              releaseUrl: tag.url,
              releaseDescription: tag.body,
              isPreRelease: tag.prerelease,
            })),
        )
        .safeParse(response);
    },
  },
};

const _detailsSchema = z
  .object({
    projectUrl: z.string().optional(),
    projectDescription: z.string().optional(),
    isFork: z.boolean().optional(),
    isArchived: z.boolean().optional(),
    createdAt: z.date().optional(),
    starsCount: z.number().optional(),
    openIssues: z.number().optional(),
    forksCount: z.number().optional(),
  })
  .optional();

const _releasesSchema = z.object({
  latestRelease: z.string(),
  latestReleaseAt: z.date(),
  releaseUrl: z.string().optional(),
  releaseDescription: z.string().optional(),
  isPreRelease: z.boolean().optional(),
  error: z
    .object({
      code: z.string().optional(),
      message: z.string().optional(),
    })
    .optional(),
});

export type DetailsResponse = z.infer<typeof _detailsSchema>;

export type ReleasesResponse = z.infer<typeof _releasesSchema>;<|MERGE_RESOLUTION|>--- conflicted
+++ resolved
@@ -63,11 +63,7 @@
           ),
         })
         .transform((resp) => {
-<<<<<<< HEAD
-          return resp.results.map((release) => release);
-=======
           return resp.results;
->>>>>>> 2bdb1c75
         })
         .safeParse(response);
     },
