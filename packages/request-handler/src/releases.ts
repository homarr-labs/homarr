import dayjs from "dayjs";
<<<<<<< HEAD
import { z } from "zod/v4";
=======
>>>>>>> 3dbf085e

import type { IntegrationKindByCategory } from "@homarr/definitions";
import { getIconUrl } from "@homarr/definitions";
import { createIntegrationAsync } from "@homarr/integrations";
import type { ReleasesResponse } from "@homarr/integrations";

import { createCachedIntegrationRequestHandler } from "./lib/cached-integration-request-handler";

export const releasesRequestHandler = createCachedIntegrationRequestHandler<
  ReleasesResponse,
  IntegrationKindByCategory<"releasesProvider">,
  {
    id: string;
    identifier: string;
    versionRegex?: string;
  }
>({
  async requestAsync(integration, input) {
    const integrationInstance = await createIntegrationAsync(integration);
    const response = await integrationInstance.getLatestMatchingReleaseAsync({
      id: input.id,
      identifier: input.identifier,
      versionRegex: input.versionRegex,
    });

    return {
      ...response,
      integration: {
        name: integration.name,
        iconUrl: getIconUrl(integration.kind),
      },
    };
  },
  cacheDuration: dayjs.duration(5, "minutes"),
  queryKey: "repositoriesReleases",
});<|MERGE_RESOLUTION|>--- conflicted
+++ resolved
@@ -1,13 +1,9 @@
 import dayjs from "dayjs";
-<<<<<<< HEAD
-import { z } from "zod/v4";
-=======
->>>>>>> 3dbf085e
 
 import type { IntegrationKindByCategory } from "@homarr/definitions";
 import { getIconUrl } from "@homarr/definitions";
+import type { ReleasesResponse } from "@homarr/integrations";
 import { createIntegrationAsync } from "@homarr/integrations";
-import type { ReleasesResponse } from "@homarr/integrations";
 
 import { createCachedIntegrationRequestHandler } from "./lib/cached-integration-request-handler";
 
