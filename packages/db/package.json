{
  "name": "@homarr/db",
  "version": "0.1.0",
  "type": "module",
  "exports": {
    ".": "./index.ts",
    "./client": "./client.ts",
    "./schema/sqlite": "./schema/sqlite.ts",
    "./test": "./test/index.ts"
  },
  "private": true,
  "main": "./index.ts",
  "types": "./index.ts",
  "license": "MIT",
  "scripts": {
    "build": "pnpm run build:sqlite && pnpm run build:mysql",
    "build:sqlite": "esbuild migrations/sqlite/migrate.ts --bundle --platform=node --outfile=migrations/sqlite/migrate.cjs",
    "build:mysql": "esbuild migrations/mysql/migrate.ts --bundle --platform=node --outfile=migrations/mysql/migrate.cjs",
    "clean": "rm -rf .turbo node_modules",
    "lint": "eslint .",
    "format": "prettier --check . --ignore-path ../../.gitignore",
    "migration:sqlite:generate": "drizzle-kit generate --config ./configs/sqlite.config.ts",
    "migration:sqlite:run": "drizzle-kit migrate --config ./configs/sqlite.config.ts",
    "migration:mysql:generate": "drizzle-kit generate --config ./configs/mysql.config.ts",
    "migration:mysql:run": "drizzle-kit migrate --config ./configs/mysql.config.ts",
    "push:sqlite": "drizzle-kit push --config ./configs/sqlite.config.ts",
    "push:mysql": "drizzle-kit push --config ./configs/mysql.config.ts",
    "studio": "drizzle-kit studio",
    "typecheck": "tsc --noEmit"
  },
  "dependencies": {
    "@homarr/common": "workspace:^0.1.0",
    "@homarr/definitions": "workspace:^0.1.0",
    "@homarr/log": "workspace:^0.1.0",
    "@paralleldrive/cuid2": "^2.2.2",
    "better-sqlite3": "^9.6.0",
    "drizzle-orm": "^0.30.10",
    "mysql2": "3.9.7",
<<<<<<< HEAD
    "drizzle-kit": "^0.21.0"
=======
    "drizzle-kit": "^0.21.1"
>>>>>>> 1c055f2f
  },
  "devDependencies": {
    "@homarr/eslint-config": "workspace:^0.2.0",
    "@homarr/prettier-config": "workspace:^0.1.0",
    "@homarr/tsconfig": "workspace:^0.1.0",
    "@types/better-sqlite3": "7.6.10",
    "dotenv-cli": "^7.4.2",
    "eslint": "^8.57.0",
    "prettier": "^3.2.5",
    "typescript": "^5.4.5"
  },
  "eslintConfig": {
    "root": true,
    "extends": [
      "@homarr/eslint-config/base"
    ]
  },
  "prettier": "@homarr/prettier-config"
}<|MERGE_RESOLUTION|>--- conflicted
+++ resolved
@@ -36,11 +36,7 @@
     "better-sqlite3": "^9.6.0",
     "drizzle-orm": "^0.30.10",
     "mysql2": "3.9.7",
-<<<<<<< HEAD
-    "drizzle-kit": "^0.21.0"
-=======
     "drizzle-kit": "^0.21.1"
->>>>>>> 1c055f2f
   },
   "devDependencies": {
     "@homarr/eslint-config": "workspace:^0.2.0",
