{
  "version": "6",
  "dialect": "mysql",
  "entries": [
    {
      "idx": 0,
      "version": "5",
      "when": 1715334452118,
      "tag": "0000_harsh_photon",
      "breakpoints": true
    },
    {
      "idx": 1,
      "version": "5",
      "when": 1715885855801,
      "tag": "0001_wild_alex_wilder",
      "breakpoints": true
    },
    {
      "idx": 2,
      "version": "5",
<<<<<<< HEAD
      "when": 1715980459023,
      "tag": "0002_flimsy_deathbird",
=======
      "when": 1716148439439,
      "tag": "0002_freezing_black_panther",
>>>>>>> f1b1ec59
      "breakpoints": true
    }
  ]
}<|MERGE_RESOLUTION|>--- conflicted
+++ resolved
@@ -19,13 +19,15 @@
     {
       "idx": 2,
       "version": "5",
-<<<<<<< HEAD
       "when": 1715980459023,
       "tag": "0002_flimsy_deathbird",
-=======
+      "breakpoints": true
+    },
+    {
+      "idx": 3,
+      "version": "5",
       "when": 1716148439439,
-      "tag": "0002_freezing_black_panther",
->>>>>>> f1b1ec59
+      "tag": "0003_freezing_black_panther",
       "breakpoints": true
     }
   ]
