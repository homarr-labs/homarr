import Database from "better-sqlite3";
import { drizzle } from "drizzle-orm/better-sqlite3";
import { migrate } from "drizzle-orm/better-sqlite3/migrator";

<<<<<<< HEAD
import { schema } from "../..";
import { env } from "../../env.mjs";
=======
import * as sqliteSchema from "../../schema/sqlite";
>>>>>>> 8c115624
import { seedDataAsync } from "../seed";

const migrationsFolder = process.argv[2] ?? ".";

const migrateAsync = async () => {
  const sqlite = new Database(env.DB_URL.replace("file:", ""));

  const db = drizzle(sqlite, { schema: sqliteSchema, casing: "snake_case" });

  migrate(db, { migrationsFolder });

  await seedDataAsync(db);
};

migrateAsync()
  .then(() => {
    console.log("Migration complete");
    process.exit(0);
  })
  .catch((err) => {
    console.log("Migration failed", err);
    process.exit(1);
  });<|MERGE_RESOLUTION|>--- conflicted
+++ resolved
@@ -2,12 +2,8 @@
 import { drizzle } from "drizzle-orm/better-sqlite3";
 import { migrate } from "drizzle-orm/better-sqlite3/migrator";
 
-<<<<<<< HEAD
-import { schema } from "../..";
+import * as sqliteSchema from "../../schema/sqlite";
 import { env } from "../../env.mjs";
-=======
-import * as sqliteSchema from "../../schema/sqlite";
->>>>>>> 8c115624
 import { seedDataAsync } from "../seed";
 
 const migrationsFolder = process.argv[2] ?? ".";
