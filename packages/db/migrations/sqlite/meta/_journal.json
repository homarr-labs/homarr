{
  "version": "6",
  "dialect": "sqlite",
  "entries": [
    {
      "idx": 0,
      "version": "6",
      "when": 1715334238443,
      "tag": "0000_talented_ben_parker",
      "breakpoints": true
    },
    {
      "idx": 1,
      "version": "6",
<<<<<<< HEAD
      "when": 1715973963014,
      "tag": "0001_cooing_sumo",
=======
      "when": 1715871797713,
      "tag": "0001_mixed_titanium_man",
>>>>>>> 7e339c09
      "breakpoints": true
    }
  ]
}<|MERGE_RESOLUTION|>--- conflicted
+++ resolved
@@ -12,13 +12,15 @@
     {
       "idx": 1,
       "version": "6",
-<<<<<<< HEAD
-      "when": 1715973963014,
-      "tag": "0001_cooing_sumo",
-=======
       "when": 1715871797713,
       "tag": "0001_mixed_titanium_man",
->>>>>>> 7e339c09
+      "breakpoints": true
+    },
+    {
+      "idx": 2,
+      "version": "6",
+      "when": 1715973963014,
+      "tag": "0002_cooing_sumo",
       "breakpoints": true
     }
   ]
