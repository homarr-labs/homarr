--- conflicted
+++ resolved
@@ -19,13 +19,15 @@
     {
       "idx": 2,
       "version": "6",
-<<<<<<< HEAD
       "when": 1715973963014,
       "tag": "0002_cooing_sumo",
-=======
+      "breakpoints": true
+    },
+    {
+      "idx": 3,
+      "version": "6",
       "when": 1716148434186,
-      "tag": "0002_adorable_raider",
->>>>>>> f1b1ec59
+      "tag": "0003_adorable_raider",
       "breakpoints": true
     }
   ]
