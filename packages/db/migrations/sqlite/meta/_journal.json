--- conflicted
+++ resolved
@@ -187,13 +187,15 @@
     {
       "idx": 26,
       "version": "6",
-<<<<<<< HEAD
-      "when": 1739740826991,
-      "tag": "0026_friendly_quentin_quire",
-=======
       "when": 1739907755789,
       "tag": "0026_add-border-radius",
->>>>>>> 63e96230
+      "breakpoints": true
+    },
+    {
+      "idx": 27,
+      "version": "6",
+      "when": 1739915486467,
+      "tag": "0027_wooden_blizzard",
       "breakpoints": true
     }
   ]
