import type { AdapterAccount } from "@auth/core/adapters";
import type { DayOfWeek } from "@mantine/dates";
import { relations } from "drizzle-orm";
import type { AnyMySqlColumn } from "drizzle-orm/mysql-core";
import {
  boolean,
  customType,
  index,
  int,
  mysqlTable,
  primaryKey,
  text,
  timestamp,
  tinyint,
  varchar,
} from "drizzle-orm/mysql-core";

import type {
  BackgroundImageAttachment,
  BackgroundImageRepeat,
  BackgroundImageSize,
  BoardPermission,
  ColorScheme,
  GroupPermissionKey,
  IntegrationKind,
  IntegrationPermission,
  IntegrationSecretKind,
  OnboardingStep,
  SearchEngineType,
  SectionKind,
  SupportedAuthProvider,
  WidgetKind,
} from "@homarr/definitions";
import { backgroundImageAttachments, backgroundImageRepeats, backgroundImageSizes } from "@homarr/definitions";

const customBlob = customType<{ data: Buffer }>({
  dataType() {
    return "BLOB";
  },
});

export const apiKeys = mysqlTable("apiKey", {
  id: varchar({ length: 64 }).notNull().primaryKey(),
  apiKey: text().notNull(),
  salt: text().notNull(),
  userId: varchar({ length: 64 })
    .notNull()
    .references((): AnyMySqlColumn => users.id, {
      onDelete: "cascade",
    }),
});

export const users = mysqlTable("user", {
  id: varchar({ length: 64 }).notNull().primaryKey(),
  name: text(),
  email: text(),
  emailVerified: timestamp(),
  image: text(),
  password: text(),
  salt: text(),
  provider: varchar({ length: 64 }).$type<SupportedAuthProvider>().default("credentials").notNull(),
  homeBoardId: varchar({ length: 64 }).references((): AnyMySqlColumn => boards.id, {
    onDelete: "set null",
  }),
  mobileHomeBoardId: varchar({ length: 64 }).references((): AnyMySqlColumn => boards.id, {
    onDelete: "set null",
  }),
  defaultSearchEngineId: varchar({ length: 64 }).references(() => searchEngines.id, {
    onDelete: "set null",
  }),
  openSearchInNewTab: boolean().default(false).notNull(),
  colorScheme: varchar({ length: 5 }).$type<ColorScheme>().default("dark").notNull(),
  firstDayOfWeek: tinyint().$type<DayOfWeek>().default(1).notNull(), // Defaults to Monday
  pingIconsEnabled: boolean().default(false).notNull(),
});

export const accounts = mysqlTable(
  "account",
  {
    userId: varchar({ length: 64 })
      .notNull()
      .references(() => users.id, { onDelete: "cascade" }),
    type: text().$type<AdapterAccount["type"]>().notNull(),
    provider: varchar({ length: 64 }).notNull(),
    providerAccountId: varchar({ length: 64 }).notNull(),
    refresh_token: text(),
    access_token: text(),
    expires_at: int(),
    token_type: text(),
    scope: text(),
    id_token: text(),
    session_state: text(),
  },
  (account) => ({
    compoundKey: primaryKey({
      columns: [account.provider, account.providerAccountId],
    }),
    userIdIdx: index("userId_idx").on(account.userId),
  }),
);

export const sessions = mysqlTable(
  "session",
  {
    sessionToken: varchar({ length: 512 }).notNull().primaryKey(),
    userId: varchar({ length: 64 })
      .notNull()
      .references(() => users.id, { onDelete: "cascade" }),
    expires: timestamp().notNull(),
  },
  (session) => ({
    userIdIdx: index("user_id_idx").on(session.userId),
  }),
);

export const verificationTokens = mysqlTable(
  "verificationToken",
  {
    identifier: varchar({ length: 64 }).notNull(),
    token: varchar({ length: 512 }).notNull(),
    expires: timestamp().notNull(),
  },
  (verificationToken) => ({
    compoundKey: primaryKey({
      columns: [verificationToken.identifier, verificationToken.token],
    }),
  }),
);

export const groupMembers = mysqlTable(
  "groupMember",
  {
    groupId: varchar({ length: 64 })
      .notNull()
      .references(() => groups.id, { onDelete: "cascade" }),
    userId: varchar({ length: 64 })
      .notNull()
      .references(() => users.id, { onDelete: "cascade" }),
  },
  (groupMember) => ({
    compoundKey: primaryKey({
      columns: [groupMember.groupId, groupMember.userId],
    }),
  }),
);

export const groups = mysqlTable("group", {
  id: varchar({ length: 64 }).notNull().primaryKey(),
  name: varchar({ length: 64 }).unique().notNull(),
  ownerId: varchar({ length: 64 }).references(() => users.id, {
    onDelete: "set null",
  }),
});

export const groupPermissions = mysqlTable("groupPermission", {
  groupId: varchar({ length: 64 })
    .notNull()
    .references(() => groups.id, { onDelete: "cascade" }),
  permission: text().$type<GroupPermissionKey>().notNull(),
});

export const invites = mysqlTable("invite", {
  id: varchar({ length: 64 }).notNull().primaryKey(),
  token: varchar({ length: 512 }).notNull().unique(),
  expirationDate: timestamp().notNull(),
  creatorId: varchar({ length: 64 })
    .notNull()
    .references(() => users.id, { onDelete: "cascade" }),
});

export const medias = mysqlTable("media", {
  id: varchar({ length: 64 }).notNull().primaryKey(),
  name: varchar({ length: 512 }).notNull(),
  content: customBlob().notNull(),
  contentType: text().notNull(),
  size: int().notNull(),
  createdAt: timestamp({ mode: "date" }).notNull().defaultNow(),
  creatorId: varchar({ length: 64 }).references(() => users.id, { onDelete: "set null" }),
});

export const integrations = mysqlTable(
  "integration",
  {
    id: varchar({ length: 64 }).notNull().primaryKey(),
    name: text().notNull(),
    url: text().notNull(),
    kind: varchar({ length: 128 }).$type<IntegrationKind>().notNull(),
  },
  (integrations) => ({
    kindIdx: index("integration__kind_idx").on(integrations.kind),
  }),
);

export const integrationSecrets = mysqlTable(
  "integrationSecret",
  {
    kind: varchar({ length: 16 }).$type<IntegrationSecretKind>().notNull(),
    value: text().$type<`${string}.${string}`>().notNull(),
    updatedAt: timestamp()
      .$onUpdateFn(() => new Date())
      .notNull(),
    integrationId: varchar({ length: 64 })
      .notNull()
      .references(() => integrations.id, { onDelete: "cascade" }),
  },
  (integrationSecret) => ({
    compoundKey: primaryKey({
      columns: [integrationSecret.integrationId, integrationSecret.kind],
    }),
    kindIdx: index("integration_secret__kind_idx").on(integrationSecret.kind),
    updatedAtIdx: index("integration_secret__updated_at_idx").on(integrationSecret.updatedAt),
  }),
);

export const integrationUserPermissions = mysqlTable(
  "integrationUserPermission",
  {
    integrationId: varchar({ length: 64 })
      .notNull()
      .references(() => integrations.id, { onDelete: "cascade" }),
    userId: varchar({ length: 64 })
      .notNull()
      .references(() => users.id, { onDelete: "cascade" }),
    permission: varchar({ length: 128 }).$type<IntegrationPermission>().notNull(),
  },
  (table) => ({
    compoundKey: primaryKey({
      columns: [table.integrationId, table.userId, table.permission],
    }),
  }),
);

export const integrationGroupPermissions = mysqlTable(
  "integrationGroupPermissions",
  {
    integrationId: varchar({ length: 64 })
      .notNull()
      .references(() => integrations.id, { onDelete: "cascade" }),
    groupId: varchar({ length: 64 })
      .notNull()
      .references(() => groups.id, { onDelete: "cascade" }),
    permission: varchar({ length: 128 }).$type<IntegrationPermission>().notNull(),
  },
  (table) => ({
    compoundKey: primaryKey({
      columns: [table.integrationId, table.groupId, table.permission],
      name: "integration_group_permission__pk",
    }),
  }),
);

export const boards = mysqlTable("board", {
  id: varchar({ length: 64 }).notNull().primaryKey(),
  name: varchar({ length: 256 }).unique().notNull(),
  isPublic: boolean().default(false).notNull(),
  creatorId: varchar({ length: 64 }).references(() => users.id, {
    onDelete: "set null",
  }),
  pageTitle: text(),
  metaTitle: text(),
  logoImageUrl: text(),
  faviconImageUrl: text(),
  backgroundImageUrl: text(),
  backgroundImageAttachment: text()
    .$type<BackgroundImageAttachment>()
    .default(backgroundImageAttachments.defaultValue)
    .notNull(),
  backgroundImageRepeat: text().$type<BackgroundImageRepeat>().default(backgroundImageRepeats.defaultValue).notNull(),
  backgroundImageSize: text().$type<BackgroundImageSize>().default(backgroundImageSizes.defaultValue).notNull(),
  primaryColor: text().default("#fa5252").notNull(),
  secondaryColor: text().default("#fd7e14").notNull(),
  opacity: int().default(100).notNull(),
  customCss: text(),
  columnCount: int().default(10).notNull(),
<<<<<<< HEAD
  iconColor: text(),
=======
  disableStatus: boolean().default(false).notNull(),
>>>>>>> 8649faca
});

export const boardUserPermissions = mysqlTable(
  "boardUserPermission",
  {
    boardId: varchar({ length: 64 })
      .notNull()
      .references(() => boards.id, { onDelete: "cascade" }),
    userId: varchar({ length: 64 })
      .notNull()
      .references(() => users.id, { onDelete: "cascade" }),
    permission: varchar({ length: 128 }).$type<BoardPermission>().notNull(),
  },
  (table) => ({
    compoundKey: primaryKey({
      columns: [table.boardId, table.userId, table.permission],
    }),
  }),
);

export const boardGroupPermissions = mysqlTable(
  "boardGroupPermission",
  {
    boardId: varchar({ length: 64 })
      .notNull()
      .references(() => boards.id, { onDelete: "cascade" }),
    groupId: varchar({ length: 64 })
      .notNull()
      .references(() => groups.id, { onDelete: "cascade" }),
    permission: varchar({ length: 128 }).$type<BoardPermission>().notNull(),
  },
  (table) => ({
    compoundKey: primaryKey({
      columns: [table.boardId, table.groupId, table.permission],
    }),
  }),
);

export const sections = mysqlTable("section", {
  id: varchar({ length: 64 }).notNull().primaryKey(),
  boardId: varchar({ length: 64 })
    .notNull()
    .references(() => boards.id, { onDelete: "cascade" }),
  kind: text().$type<SectionKind>().notNull(),
  xOffset: int().notNull(),
  yOffset: int().notNull(),
  width: int(),
  height: int(),
  name: text(),
  parentSectionId: varchar({ length: 64 }).references((): AnyMySqlColumn => sections.id, {
    onDelete: "cascade",
  }),
});

export const sectionCollapseStates = mysqlTable(
  "section_collapse_state",
  {
    userId: varchar({ length: 64 })
      .notNull()
      .references(() => users.id, { onDelete: "cascade" }),
    sectionId: varchar({ length: 64 })
      .notNull()
      .references(() => sections.id, { onDelete: "cascade" }),
    collapsed: boolean().default(false).notNull(),
  },
  (table) => ({
    compoundKey: primaryKey({
      columns: [table.userId, table.sectionId],
    }),
  }),
);

export const items = mysqlTable("item", {
  id: varchar({ length: 64 }).notNull().primaryKey(),
  sectionId: varchar({ length: 64 })
    .notNull()
    .references(() => sections.id, { onDelete: "cascade" }),
  kind: text().$type<WidgetKind>().notNull(),
  xOffset: int().notNull(),
  yOffset: int().notNull(),
  width: int().notNull(),
  height: int().notNull(),
  options: text().default('{"json": {}}').notNull(), // empty superjson object
  advancedOptions: text().default('{"json": {}}').notNull(), // empty superjson object
});

export const apps = mysqlTable("app", {
  id: varchar({ length: 64 }).notNull().primaryKey(),
  name: text().notNull(),
  description: text(),
  iconUrl: text().notNull(),
  href: text(),
});

export const integrationItems = mysqlTable(
  "integration_item",
  {
    itemId: varchar({ length: 64 })
      .notNull()
      .references(() => items.id, { onDelete: "cascade" }),
    integrationId: varchar({ length: 64 })
      .notNull()
      .references(() => integrations.id, { onDelete: "cascade" }),
  },
  (table) => ({
    compoundKey: primaryKey({
      columns: [table.itemId, table.integrationId],
    }),
  }),
);

export const icons = mysqlTable("icon", {
  id: varchar({ length: 64 }).notNull().primaryKey(),
  name: varchar({ length: 250 }).notNull(),
  url: text().notNull(),
  checksum: text().notNull(),
  iconRepositoryId: varchar({ length: 64 })
    .notNull()
    .references(() => iconRepositories.id, { onDelete: "cascade" }),
});

export const iconRepositories = mysqlTable("iconRepository", {
  id: varchar({ length: 64 }).notNull().primaryKey(),
  slug: varchar({ length: 150 }).notNull(),
});

export const serverSettings = mysqlTable("serverSetting", {
  settingKey: varchar({ length: 64 }).notNull().unique().primaryKey(),
  value: text().default('{"json": {}}').notNull(), // empty superjson object
});

export const apiKeyRelations = relations(apiKeys, ({ one }) => ({
  user: one(users, {
    fields: [apiKeys.userId],
    references: [users.id],
  }),
}));

export const searchEngines = mysqlTable("search_engine", {
  id: varchar({ length: 64 }).notNull().primaryKey(),
  iconUrl: text().notNull(),
  name: varchar({ length: 64 }).notNull(),
  short: varchar({ length: 8 }).unique().notNull(),
  description: text(),
  urlTemplate: text(),
  type: varchar({ length: 64 }).$type<SearchEngineType>().notNull().default("generic"),
  integrationId: varchar({ length: 64 }).references(() => integrations.id, { onDelete: "cascade" }),
});

export const onboarding = mysqlTable("onboarding", {
  id: varchar({ length: 64 }).notNull().primaryKey(),
  step: varchar({ length: 64 }).$type<OnboardingStep>().notNull(),
  previousStep: varchar({ length: 64 }).$type<OnboardingStep>(),
});

export const accountRelations = relations(accounts, ({ one }) => ({
  user: one(users, {
    fields: [accounts.userId],
    references: [users.id],
  }),
}));

export const userRelations = relations(users, ({ one, many }) => ({
  accounts: many(accounts),
  boards: many(boards),
  boardPermissions: many(boardUserPermissions),
  groups: many(groupMembers),
  ownedGroups: many(groups),
  invites: many(invites),
  defaultSearchEngine: one(searchEngines, {
    fields: [users.defaultSearchEngineId],
    references: [searchEngines.id],
  }),
}));

export const mediaRelations = relations(medias, ({ one }) => ({
  creator: one(users, {
    fields: [medias.creatorId],
    references: [users.id],
  }),
}));

export const iconRelations = relations(icons, ({ one }) => ({
  repository: one(iconRepositories, {
    fields: [icons.iconRepositoryId],
    references: [iconRepositories.id],
  }),
}));

export const iconRepositoryRelations = relations(iconRepositories, ({ many }) => ({
  icons: many(icons),
}));

export const inviteRelations = relations(invites, ({ one }) => ({
  creator: one(users, {
    fields: [invites.creatorId],
    references: [users.id],
  }),
}));

export const sessionRelations = relations(sessions, ({ one }) => ({
  user: one(users, {
    fields: [sessions.userId],
    references: [users.id],
  }),
}));

export const groupMemberRelations = relations(groupMembers, ({ one }) => ({
  group: one(groups, {
    fields: [groupMembers.groupId],
    references: [groups.id],
  }),
  user: one(users, {
    fields: [groupMembers.userId],
    references: [users.id],
  }),
}));

export const groupRelations = relations(groups, ({ one, many }) => ({
  permissions: many(groupPermissions),
  boardPermissions: many(boardGroupPermissions),
  members: many(groupMembers),
  owner: one(users, {
    fields: [groups.ownerId],
    references: [users.id],
  }),
}));

export const groupPermissionRelations = relations(groupPermissions, ({ one }) => ({
  group: one(groups, {
    fields: [groupPermissions.groupId],
    references: [groups.id],
  }),
}));

export const boardUserPermissionRelations = relations(boardUserPermissions, ({ one }) => ({
  user: one(users, {
    fields: [boardUserPermissions.userId],
    references: [users.id],
  }),
  board: one(boards, {
    fields: [boardUserPermissions.boardId],
    references: [boards.id],
  }),
}));

export const boardGroupPermissionRelations = relations(boardGroupPermissions, ({ one }) => ({
  group: one(groups, {
    fields: [boardGroupPermissions.groupId],
    references: [groups.id],
  }),
  board: one(boards, {
    fields: [boardGroupPermissions.boardId],
    references: [boards.id],
  }),
}));

export const integrationRelations = relations(integrations, ({ many }) => ({
  secrets: many(integrationSecrets),
  items: many(integrationItems),
  userPermissions: many(integrationUserPermissions),
  groupPermissions: many(integrationGroupPermissions),
}));

export const integrationUserPermissionRelations = relations(integrationUserPermissions, ({ one }) => ({
  user: one(users, {
    fields: [integrationUserPermissions.userId],
    references: [users.id],
  }),
  integration: one(integrations, {
    fields: [integrationUserPermissions.integrationId],
    references: [integrations.id],
  }),
}));

export const integrationGroupPermissionRelations = relations(integrationGroupPermissions, ({ one }) => ({
  group: one(groups, {
    fields: [integrationGroupPermissions.groupId],
    references: [groups.id],
  }),
  integration: one(integrations, {
    fields: [integrationGroupPermissions.integrationId],
    references: [integrations.id],
  }),
}));

export const integrationSecretRelations = relations(integrationSecrets, ({ one }) => ({
  integration: one(integrations, {
    fields: [integrationSecrets.integrationId],
    references: [integrations.id],
  }),
}));

export const boardRelations = relations(boards, ({ many, one }) => ({
  sections: many(sections),
  creator: one(users, {
    fields: [boards.creatorId],
    references: [users.id],
  }),
  userPermissions: many(boardUserPermissions),
  groupPermissions: many(boardGroupPermissions),
}));

export const sectionRelations = relations(sections, ({ many, one }) => ({
  items: many(items),
  board: one(boards, {
    fields: [sections.boardId],
    references: [boards.id],
  }),
  collapseStates: many(sectionCollapseStates),
}));

export const sectionCollapseStateRelations = relations(sectionCollapseStates, ({ one }) => ({
  user: one(users, {
    fields: [sectionCollapseStates.userId],
    references: [users.id],
  }),
  section: one(sections, {
    fields: [sectionCollapseStates.sectionId],
    references: [sections.id],
  }),
}));

export const itemRelations = relations(items, ({ one, many }) => ({
  section: one(sections, {
    fields: [items.sectionId],
    references: [sections.id],
  }),
  integrations: many(integrationItems),
}));

export const integrationItemRelations = relations(integrationItems, ({ one }) => ({
  integration: one(integrations, {
    fields: [integrationItems.integrationId],
    references: [integrations.id],
  }),
  item: one(items, {
    fields: [integrationItems.itemId],
    references: [items.id],
  }),
}));

export const searchEngineRelations = relations(searchEngines, ({ one, many }) => ({
  integration: one(integrations, {
    fields: [searchEngines.integrationId],
    references: [integrations.id],
  }),
  usersWithDefault: many(users),
}));<|MERGE_RESOLUTION|>--- conflicted
+++ resolved
@@ -272,11 +272,8 @@
   opacity: int().default(100).notNull(),
   customCss: text(),
   columnCount: int().default(10).notNull(),
-<<<<<<< HEAD
   iconColor: text(),
-=======
   disableStatus: boolean().default(false).notNull(),
->>>>>>> 8649faca
 });
 
 export const boardUserPermissions = mysqlTable(
