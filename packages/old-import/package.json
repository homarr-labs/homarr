{
  "name": "@homarr/old-import",
  "version": "0.1.0",
  "private": true,
  "license": "Apache-2.0",
  "type": "module",
  "exports": {
    ".": "./index.ts",
    "./analyse": "./src/analyse/index.ts",
    "./components": "./src/components/index.ts",
    "./import": "./src/import/index.ts",
    "./shared": "./src/shared.ts"
  },
  "typesVersions": {
    "*": {
      "*": [
        "src/*"
      ]
    }
  },
  "scripts": {
    "clean": "rm -rf .turbo node_modules",
    "format": "prettier --check . --ignore-path ../../.gitignore",
    "lint": "eslint",
    "typecheck": "tsc --noEmit"
  },
  "prettier": "@homarr/prettier-config",
  "dependencies": {
    "@homarr/common": "workspace:^0.1.0",
    "@homarr/db": "workspace:^0.1.0",
    "@homarr/definitions": "workspace:^0.1.0",
    "@homarr/form": "workspace:^0.1.0",
    "@homarr/log": "workspace:^0.1.0",
    "@homarr/modals": "workspace:^0.1.0",
    "@homarr/notifications": "workspace:^0.1.0",
    "@homarr/old-schema": "workspace:^0.1.0",
    "@homarr/translation": "workspace:^0.1.0",
    "@homarr/ui": "workspace:^0.1.0",
    "@homarr/validation": "workspace:^0.1.0",
    "@mantine/core": "^8.2.2",
    "@mantine/hooks": "^8.2.2",
    "adm-zip": "0.5.16",
    "next": "15.4.5",
    "react": "19.1.1",
    "react-dom": "19.1.1",
    "superjson": "2.2.2",
<<<<<<< HEAD
    "zod": "^3.25.67",
    "zod-form-data": "^3.0.0"
=======
    "zod": "^3.25.76",
    "zod-form-data": "^2.0.7"
>>>>>>> 3dbf085e
  },
  "devDependencies": {
    "@homarr/eslint-config": "workspace:^0.2.0",
    "@homarr/prettier-config": "workspace:^0.1.0",
    "@homarr/tsconfig": "workspace:^0.1.0",
    "@types/adm-zip": "0.5.7",
    "eslint": "^9.32.0",
    "typescript": "^5.9.2"
  }
}<|MERGE_RESOLUTION|>--- conflicted
+++ resolved
@@ -44,13 +44,8 @@
     "react": "19.1.1",
     "react-dom": "19.1.1",
     "superjson": "2.2.2",
-<<<<<<< HEAD
-    "zod": "^3.25.67",
+    "zod": "^3.25.76",
     "zod-form-data": "^3.0.0"
-=======
-    "zod": "^3.25.76",
-    "zod-form-data": "^2.0.7"
->>>>>>> 3dbf085e
   },
   "devDependencies": {
     "@homarr/eslint-config": "workspace:^0.2.0",
