--- conflicted
+++ resolved
@@ -44,13 +44,8 @@
     "react": "19.1.0",
     "react-dom": "19.1.0",
     "superjson": "2.2.2",
-<<<<<<< HEAD
-    "zod": "^3.25.48",
+    "zod": "^3.25.67",
     "zod-form-data": "^3.0.0"
-=======
-    "zod": "^3.25.67",
-    "zod-form-data": "^2.0.7"
->>>>>>> 1813d443
   },
   "devDependencies": {
     "@homarr/eslint-config": "workspace:^0.2.0",
