{
  "name": "@homarr/old-import",
  "version": "0.1.0",
  "private": true,
  "license": "MIT",
  "type": "module",
  "exports": {
    ".": "./index.ts",
    "./analyse": "./src/analyse/index.ts",
    "./components": "./src/components/index.ts",
    "./import": "./src/import/index.ts"
  },
  "typesVersions": {
    "*": {
      "*": [
        "src/*"
      ]
    }
  },
  "scripts": {
    "clean": "rm -rf .turbo node_modules",
    "format": "prettier --check . --ignore-path ../../.gitignore",
    "lint": "eslint",
    "typecheck": "tsc --noEmit"
  },
  "prettier": "@homarr/prettier-config",
  "dependencies": {
    "@homarr/common": "workspace:^0.1.0",
    "@homarr/db": "workspace:^0.1.0",
    "@homarr/definitions": "workspace:^0.1.0",
    "@homarr/form": "workspace:^0.1.0",
    "@homarr/log": "workspace:^0.1.0",
    "@homarr/modals": "workspace:^0.1.0",
    "@homarr/notifications": "workspace:^0.1.0",
    "@homarr/old-schema": "workspace:^0.1.0",
    "@homarr/translation": "workspace:^0.1.0",
    "@homarr/ui": "workspace:^0.1.0",
    "@homarr/validation": "workspace:^0.1.0",
<<<<<<< HEAD
    "@mantine/core": "7.14.3",
    "@mantine/hooks": "7.14.3",
    "adm-zip": "0.5.16",
    "next": "15.0.3",
    "react": "18.3.1",
    "superjson": "2.2.1",
    "zod": "3.23.8",
    "zod-form-data": "2.0.2"
=======
    "superjson": "2.2.2"
>>>>>>> 46ce0615
  },
  "devDependencies": {
    "@homarr/eslint-config": "workspace:^0.2.0",
    "@homarr/prettier-config": "workspace:^0.1.0",
    "@homarr/tsconfig": "workspace:^0.1.0",
    "@types/adm-zip": "0.5.7",
    "eslint": "^9.16.0",
    "typescript": "^5.7.2"
  }
}<|MERGE_RESOLUTION|>--- conflicted
+++ resolved
@@ -36,18 +36,14 @@
     "@homarr/translation": "workspace:^0.1.0",
     "@homarr/ui": "workspace:^0.1.0",
     "@homarr/validation": "workspace:^0.1.0",
-<<<<<<< HEAD
     "@mantine/core": "7.14.3",
     "@mantine/hooks": "7.14.3",
     "adm-zip": "0.5.16",
     "next": "15.0.3",
     "react": "18.3.1",
-    "superjson": "2.2.1",
+    "superjson": "2.2.2",
     "zod": "3.23.8",
     "zod-form-data": "2.0.2"
-=======
-    "superjson": "2.2.2"
->>>>>>> 46ce0615
   },
   "devDependencies": {
     "@homarr/eslint-config": "workspace:^0.2.0",
