import { createTRPCRouter } from "../../trpc";
import { appRouter } from "./app";
import { calendarRouter } from "./calendar";
import { dnsHoleRouter } from "./dns-hole";
import { mediaServerRouter } from "./media-server";
import { notebookRouter } from "./notebook";
import { rssFeedRouter } from "./rssFeed";
import { smartHomeRouter } from "./smart-home";
import { weatherRouter } from "./weather";
import {usenetDownloadsRouter} from "./usenet-downloads";

export const widgetRouter = createTRPCRouter({
  notebook: notebookRouter,
  weather: weatherRouter,
  app: appRouter,
  dnsHole: dnsHoleRouter,
  smartHome: smartHomeRouter,
  mediaServer: mediaServerRouter,
  calendar: calendarRouter,
<<<<<<< HEAD
  usenetDownloads: usenetDownloadsRouter
=======
  rssFeed: rssFeedRouter,
>>>>>>> 25e732bf
});<|MERGE_RESOLUTION|>--- conflicted
+++ resolved
@@ -17,9 +17,6 @@
   smartHome: smartHomeRouter,
   mediaServer: mediaServerRouter,
   calendar: calendarRouter,
-<<<<<<< HEAD
-  usenetDownloads: usenetDownloadsRouter
-=======
+  usenetDownloads: usenetDownloadsRouter,
   rssFeed: rssFeedRouter,
->>>>>>> 25e732bf
 });