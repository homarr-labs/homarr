import { createTRPCRouter } from "../../trpc";
import { appRouter } from "./app";
import { calendarRouter } from "./calendar";
import { dnsHoleRouter } from "./dns-hole";
<<<<<<< HEAD
import { downloadsRouter } from "./downloads";
=======
import { indexerManagerRouter } from "./indexer-manager";
>>>>>>> 18347fef
import { mediaRequestsRouter } from "./media-requests";
import { mediaServerRouter } from "./media-server";
import { notebookRouter } from "./notebook";
import { rssFeedRouter } from "./rssFeed";
import { smartHomeRouter } from "./smart-home";
import { weatherRouter } from "./weather";

export const widgetRouter = createTRPCRouter({
  notebook: notebookRouter,
  weather: weatherRouter,
  app: appRouter,
  dnsHole: dnsHoleRouter,
  smartHome: smartHomeRouter,
  mediaServer: mediaServerRouter,
  calendar: calendarRouter,
  downloads: downloadsRouter,
  mediaRequests: mediaRequestsRouter,
  rssFeed: rssFeedRouter,
  indexerManager: indexerManagerRouter,
});<|MERGE_RESOLUTION|>--- conflicted
+++ resolved
@@ -2,11 +2,8 @@
 import { appRouter } from "./app";
 import { calendarRouter } from "./calendar";
 import { dnsHoleRouter } from "./dns-hole";
-<<<<<<< HEAD
 import { downloadsRouter } from "./downloads";
-=======
 import { indexerManagerRouter } from "./indexer-manager";
->>>>>>> 18347fef
 import { mediaRequestsRouter } from "./media-requests";
 import { mediaServerRouter } from "./media-server";
 import { notebookRouter } from "./notebook";
