import { createTRPCRouter } from "../../trpc";
import { appRouter } from "./app";
import { calendarRouter } from "./calendar";
import { dnsHoleRouter } from "./dns-hole";
<<<<<<< HEAD
import { downloadsRouter } from "./downloads";
=======
import { mediaRequestsRouter } from "./media-requests";
>>>>>>> 19cd41a8
import { mediaServerRouter } from "./media-server";
import { notebookRouter } from "./notebook";
import { rssFeedRouter } from "./rssFeed";
import { smartHomeRouter } from "./smart-home";
import { weatherRouter } from "./weather";

export const widgetRouter = createTRPCRouter({
  notebook: notebookRouter,
  weather: weatherRouter,
  app: appRouter,
  dnsHole: dnsHoleRouter,
  smartHome: smartHomeRouter,
  mediaServer: mediaServerRouter,
  calendar: calendarRouter,
<<<<<<< HEAD
  downloads: downloadsRouter,
=======
  mediaRequests: mediaRequestsRouter,
>>>>>>> 19cd41a8
  rssFeed: rssFeedRouter,
});<|MERGE_RESOLUTION|>--- conflicted
+++ resolved
@@ -2,11 +2,8 @@
 import { appRouter } from "./app";
 import { calendarRouter } from "./calendar";
 import { dnsHoleRouter } from "./dns-hole";
-<<<<<<< HEAD
 import { downloadsRouter } from "./downloads";
-=======
 import { mediaRequestsRouter } from "./media-requests";
->>>>>>> 19cd41a8
 import { mediaServerRouter } from "./media-server";
 import { notebookRouter } from "./notebook";
 import { rssFeedRouter } from "./rssFeed";
@@ -21,10 +18,7 @@
   smartHome: smartHomeRouter,
   mediaServer: mediaServerRouter,
   calendar: calendarRouter,
-<<<<<<< HEAD
   downloads: downloadsRouter,
-=======
   mediaRequests: mediaRequestsRouter,
->>>>>>> 19cd41a8
   rssFeed: rssFeedRouter,
 });