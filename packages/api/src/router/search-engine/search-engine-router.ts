--- conflicted
+++ resolved
@@ -1,20 +1,13 @@
 import { TRPCError } from "@trpc/server";
 
 import { createId, eq, like, sql } from "@homarr/db";
-<<<<<<< HEAD
 import { getServerSettingByKeyAsync } from "@homarr/db/queries";
 import { searchEngines, users } from "@homarr/db/schema";
-import { validation } from "@homarr/validation";
-
-import { createTRPCRouter, permissionRequiredProcedure, protectedProcedure, publicProcedure } from "../../trpc";
-=======
-import { searchEngines } from "@homarr/db/schema";
 import { integrationCreator } from "@homarr/integrations";
 import { validation } from "@homarr/validation";
 
 import { createOneIntegrationMiddleware } from "../../middlewares/integration";
-import { createTRPCRouter, permissionRequiredProcedure, protectedProcedure } from "../../trpc";
->>>>>>> f5076454
+import { createTRPCRouter, permissionRequiredProcedure, protectedProcedure, publicProcedure } from "../../trpc";
 
 export const searchEngineRouter = createTRPCRouter({
   getPaginated: protectedProcedure.input(validation.common.paginated).query(async ({ input, ctx }) => {
