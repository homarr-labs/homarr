--- conflicted
+++ resolved
@@ -5,12 +5,8 @@
 import { constructBoardPermissions } from "@homarr/auth/shared";
 import type { DeviceType } from "@homarr/common/server";
 import type { Database, InferInsertModel, InferSelectModel, SQL } from "@homarr/db";
-<<<<<<< HEAD
-import { and, createId, eq, handleTransactionsAsync, inArray, like, or } from "@homarr/db";
+import { and, asc, createId, eq, handleTransactionsAsync, inArray, isNull, like, not, or } from "@homarr/db";
 import { createDbInsertCollectionWithoutTransaction } from "@homarr/db/collection";
-=======
-import { and, asc, createId, eq, handleTransactionsAsync, inArray, isNull, like, not, or } from "@homarr/db";
->>>>>>> c132a072
 import { getServerSettingByKeyAsync } from "@homarr/db/queries";
 import {
   boardGroupPermissions,
@@ -708,22 +704,16 @@
           backgroundImageRepeat: input.backgroundImageRepeat,
           backgroundImageSize: input.backgroundImageSize,
 
-          // color settings
+          // appearance settings
           primaryColor: input.primaryColor,
           secondaryColor: input.secondaryColor,
           opacity: input.opacity,
           iconColor: input.iconColor,
+          itemRadius: input.itemRadius,
 
           // custom css
           customCss: input.customCss,
 
-<<<<<<< HEAD
-=======
-          // layout settings
-          columnCount: input.columnCount,
-          itemRadius: input.itemRadius,
-
->>>>>>> c132a072
           // Behavior settings
           disableStatus: input.disableStatus,
         })
