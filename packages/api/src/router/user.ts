import { TRPCError } from "@trpc/server";
import { observable } from "@trpc/server/observable";

import { createSalt, hashPassword } from "@homarr/auth";
import type { Database } from "@homarr/db";
import { and, createId, eq, schema } from "@homarr/db";
import { invites, users } from "@homarr/db/schema/sqlite";
import { exampleChannel } from "@homarr/redis";
import { validation, z } from "@homarr/validation";

import { createTRPCRouter, protectedProcedure, publicProcedure } from "../trpc";

export const userRouter = createTRPCRouter({
  initUser: publicProcedure
    .input(validation.user.init)
    .mutation(async ({ ctx, input }) => {
      const firstUser = await ctx.db.query.users.findFirst({
        columns: {
          id: true,
        },
      });

      if (firstUser) {
        throw new TRPCError({
          code: "FORBIDDEN",
          message: "User already exists",
        });
      }

      await createUser(ctx.db, input);
    }),
  register: publicProcedure
    .input(validation.user.registrationApi)
    .mutation(async ({ ctx, input }) => {
      const inviteWhere = and(
        eq(invites.id, input.inviteId),
        eq(invites.token, input.token),
      );
      const dbInvite = await ctx.db.query.invites.findFirst({
        columns: {
          id: true,
          expirationDate: true,
        },
        where: inviteWhere,
      });

      if (!dbInvite || dbInvite.expirationDate < new Date()) {
        throw new TRPCError({
          code: "FORBIDDEN",
          message: "Invalid invite",
        });
      }

      await createUser(ctx.db, input);
      // Delete invite as it's used
      await ctx.db.delete(invites).where(inviteWhere);
    }),
  create: publicProcedure
    .input(validation.user.create)
    .mutation(async ({ ctx, input }) => {
      const user = await ctx.db.query.users.findFirst({
        where: eq(users.name, input.username.toLowerCase()),
      });
      if (user !== undefined) {
        throw new TRPCError({
          code: "CONFLICT",
          message: "User already exists",
        });
      }
      await createUser(ctx.db, input);
    }),
  setProfileImage: protectedProcedure
    .input(
      z.object({
        userId: z.string(),
        // Max image size of 256KB, only png and jpeg are allowed
        image: z
          .string()
          .regex(/^data:image\/(png|jpeg|gif|webp);base64,[A-Za-z0-9/+]+=*$/g)
          .max(262144)
          .nullable(),
      }),
    )
    .mutation(async ({ input, ctx }) => {
      // Only admins can change other users profile images
      if (
        ctx.session.user.id !== input.userId &&
        !ctx.session.user.permissions.includes("admin")
      ) {
        throw new TRPCError({
          code: "FORBIDDEN",
          message: "You are not allowed to change other users profile images",
        });
      }

      const user = await ctx.db.query.users.findFirst({
        columns: {
          id: true,
          image: true,
        },
        where: eq(users.id, input.userId),
      });

      if (!user) {
        throw new TRPCError({
          code: "NOT_FOUND",
          message: "User not found",
        });
      }

      await ctx.db
        .update(users)
        .set({
          image: input.image,
        })
        .where(eq(users.id, input.userId));
    }),
  getAll: publicProcedure.query(async ({ ctx }) => {
    return ctx.db.query.users.findMany({
      columns: {
        id: true,
        name: true,
        email: true,
        emailVerified: true,
        image: true,
      },
    });
  }),
  selectable: publicProcedure.query(async ({ ctx }) => {
    return await ctx.db.query.users.findMany({
      columns: {
        id: true,
        name: true,
        image: true,
      },
    });
  }),
  getById: publicProcedure
    .input(z.object({ userId: z.string() }))
    .query(async ({ input, ctx }) => {
      const user = await ctx.db.query.users.findFirst({
        columns: {
          id: true,
          name: true,
          email: true,
          emailVerified: true,
          image: true,
        },
        where: eq(users.id, input.userId),
      });

      if (!user) {
        throw new TRPCError({
          code: "NOT_FOUND",
          message: "User not found",
        });
      }

      return user;
    }),
  editProfile: publicProcedure
    .input(validation.user.editProfile)
    .mutation(async ({ input, ctx }) => {
<<<<<<< HEAD
      const user = await ctx.db
        .select()
        .from(users)
        .where(eq(users.id, input.userId))
        .limit(1);
      const existingUser = await ctx.db.query.users.findFirst({
        where: eq(users.name, input.form.name.toLowerCase()),
      });

      if (existingUser !== undefined) {
        throw new TRPCError({
          code: "CONFLICT",
          message: `User ${input.form.name} already exists`,
        });
      }
      const emailDirty =
        input.form.email && user[0]?.email !== input.form.email;
=======
      const user = await ctx.db.query.users.findFirst({
        columns: { email: true },
        where: eq(users.id, input.id),
      });

      if (!user) {
        throw new TRPCError({
          code: "NOT_FOUND",
          message: "User not found",
        });
      }

      const emailDirty = input.email && user.email !== input.email;
>>>>>>> 1abf441c
      await ctx.db
        .update(users)
        .set({
          name: input.name,
          email: emailDirty === true ? input.email : undefined,
          emailVerified: emailDirty === true ? null : undefined,
        })
        .where(eq(users.id, input.id));
    }),
  delete: publicProcedure.input(z.string()).mutation(async ({ input, ctx }) => {
    await ctx.db.delete(users).where(eq(users.id, input));
  }),
  changePassword: protectedProcedure
    .input(validation.user.changePasswordApi)
    .mutation(async ({ ctx, input }) => {
      const user = ctx.session.user;
      // Only admins can change other users' passwords
      if (!user.permissions.includes("admin") && user.id !== input.userId) {
        throw new TRPCError({
          code: "NOT_FOUND",
          message: "User not found",
        });
      }

      // Admins can change the password of other users without providing the previous password
      const isPreviousPasswordRequired = ctx.session.user.id === input.userId;

      if (isPreviousPasswordRequired) {
        const dbUser = await ctx.db.query.users.findFirst({
          columns: {
            id: true,
            password: true,
            salt: true,
          },
          where: eq(users.id, input.userId),
        });

        if (!dbUser) {
          throw new TRPCError({
            code: "NOT_FOUND",
            message: "User not found",
          });
        }

        const previousPasswordHash = await hashPassword(
          input.previousPassword,
          dbUser.salt ?? "",
        );
        const isValid = previousPasswordHash === dbUser.password;

        if (!isValid) {
          throw new TRPCError({
            code: "FORBIDDEN",
            message: "Invalid password",
          });
        }
      }

      const salt = await createSalt();
      const hashedPassword = await hashPassword(input.password, salt);
      await ctx.db
        .update(users)
        .set({
          password: hashedPassword,
        })
        .where(eq(users.id, input.userId));
    }),
  setMessage: publicProcedure.input(z.string()).mutation(async ({ input }) => {
    await exampleChannel.publish({ message: input });
  }),
  test: publicProcedure.subscription(() => {
    return observable<{ message: string }>((emit) => {
      exampleChannel.subscribe((message) => {
        emit.next(message);
      });
    });
  }),
});

const createUser = async (
  db: Database,
  input: z.infer<typeof validation.user.create>,
) => {
  const salt = await createSalt();
  const hashedPassword = await hashPassword(input.password, salt);

  const username = input.username.toLowerCase();

  const userId = createId();
  await db.insert(schema.users).values({
    id: userId,
    name: username,
    password: hashedPassword,
    salt,
  });
};<|MERGE_RESOLUTION|>--- conflicted
+++ resolved
@@ -51,6 +51,8 @@
         });
       }
 
+      await checkUsernameAlreadyTakenAndThrowAsync(ctx.db, input.username);
+
       await createUser(ctx.db, input);
       // Delete invite as it's used
       await ctx.db.delete(invites).where(inviteWhere);
@@ -58,15 +60,8 @@
   create: publicProcedure
     .input(validation.user.create)
     .mutation(async ({ ctx, input }) => {
-      const user = await ctx.db.query.users.findFirst({
-        where: eq(users.name, input.username.toLowerCase()),
-      });
-      if (user !== undefined) {
-        throw new TRPCError({
-          code: "CONFLICT",
-          message: "User already exists",
-        });
-      }
+      await checkUsernameAlreadyTakenAndThrowAsync(ctx.db, input.username);
+
       await createUser(ctx.db, input);
     }),
   setProfileImage: protectedProcedure
@@ -161,25 +156,6 @@
   editProfile: publicProcedure
     .input(validation.user.editProfile)
     .mutation(async ({ input, ctx }) => {
-<<<<<<< HEAD
-      const user = await ctx.db
-        .select()
-        .from(users)
-        .where(eq(users.id, input.userId))
-        .limit(1);
-      const existingUser = await ctx.db.query.users.findFirst({
-        where: eq(users.name, input.form.name.toLowerCase()),
-      });
-
-      if (existingUser !== undefined) {
-        throw new TRPCError({
-          code: "CONFLICT",
-          message: `User ${input.form.name} already exists`,
-        });
-      }
-      const emailDirty =
-        input.form.email && user[0]?.email !== input.form.email;
-=======
       const user = await ctx.db.query.users.findFirst({
         columns: { email: true },
         where: eq(users.id, input.id),
@@ -192,8 +168,13 @@
         });
       }
 
+      await checkUsernameAlreadyTakenAndThrowAsync(
+        ctx.db,
+        input.name,
+        input.id,
+      );
+
       const emailDirty = input.email && user.email !== input.email;
->>>>>>> 1abf441c
       await ctx.db
         .update(users)
         .set({
@@ -289,4 +270,22 @@
     password: hashedPassword,
     salt,
   });
+};
+
+const checkUsernameAlreadyTakenAndThrowAsync = async (
+  db: Database,
+  username: string,
+  ignoreId?: string,
+) => {
+  const user = await db.query.users.findFirst({
+    where: eq(users.name, username.toLowerCase()),
+  });
+
+  if (!user) return;
+  if (ignoreId && user.id === ignoreId) return;
+
+  throw new TRPCError({
+    code: "CONFLICT",
+    message: "Username already taken",
+  });
 };