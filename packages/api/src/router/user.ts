--- conflicted
+++ resolved
@@ -69,14 +69,9 @@
     // Delete invite as it's used
     await ctx.db.delete(invites).where(inviteWhere);
   }),
-<<<<<<< HEAD
   create: permissionRequiredProcedure
     .requiresPermission("admin")
-    .meta({ openapi: { method: "POST", path: "/api/users", tags: ["users"] } })
-=======
-  create: publicProcedure
     .meta({ openapi: { method: "POST", path: "/api/users", tags: ["users"], protect: true } })
->>>>>>> b14f82b4
     .input(validation.user.create)
     .output(z.void())
     .mutation(async ({ ctx, input }) => {
