--- conflicted
+++ resolved
@@ -44,37 +44,25 @@
       });
     }
 
-<<<<<<< HEAD
-      if (!dbInvite || dbInvite.expirationDate < new Date()) {
-        throw new TRPCError({
-          code: "FORBIDDEN",
-          message: "Invalid invite",
-        });
-      }
-
-      await checkUsernameAlreadyTakenAndThrowAsync(ctx.db, input.username);
-
-      await createUserAsync(ctx.db, input);
-
-      // Delete invite as it's used
-      await ctx.db.delete(invites).where(inviteWhere);
-    }),
-  create: publicProcedure
-    .input(validation.user.create)
-    .mutation(async ({ ctx, input }) => {
-      await checkUsernameAlreadyTakenAndThrowAsync(ctx.db, input.username);
-
-      await createUserAsync(ctx.db, input);
-    }),
-=======
+    if (!dbInvite || dbInvite.expirationDate < new Date()) {
+      throw new TRPCError({
+        code: "FORBIDDEN",
+        message: "Invalid invite",
+      });
+    }
+
+    await checkUsernameAlreadyTakenAndThrowAsync(ctx.db, input.username);
+
     await createUserAsync(ctx.db, input);
+
     // Delete invite as it's used
     await ctx.db.delete(invites).where(inviteWhere);
   }),
   create: publicProcedure.input(validation.user.create).mutation(async ({ ctx, input }) => {
+    await checkUsernameAlreadyTakenAndThrowAsync(ctx.db, input.username);
+
     await createUserAsync(ctx.db, input);
   }),
->>>>>>> eb0db3ec
   setProfileImage: protectedProcedure
     .input(
       z.object({
@@ -172,6 +160,8 @@
       });
     }
 
+    await checkUsernameAlreadyTakenAndThrowAsync(ctx.db, input.name, input.id);
+
     const emailDirty = input.email && user.email !== input.email;
     await ctx.db
       .update(users)
@@ -224,27 +214,6 @@
           message: "Invalid password",
         });
       }
-<<<<<<< HEAD
-
-      await checkUsernameAlreadyTakenAndThrowAsync(
-        ctx.db,
-        input.name,
-        input.id,
-      );
-
-      const emailDirty = input.email && user.email !== input.email;
-      await ctx.db
-        .update(users)
-        .set({
-          name: input.name,
-          email: emailDirty === true ? input.email : undefined,
-          emailVerified: emailDirty === true ? null : undefined,
-        })
-        .where(eq(users.id, input.id));
-    }),
-  delete: publicProcedure.input(z.string()).mutation(async ({ input, ctx }) => {
-    await ctx.db.delete(users).where(eq(users.id, input));
-=======
     }
 
     const salt = await createSaltAsync();
@@ -255,7 +224,6 @@
         password: hashedPassword,
       })
       .where(eq(users.id, input.userId));
->>>>>>> eb0db3ec
   }),
   setMessage: publicProcedure.input(z.string()).mutation(async ({ input }) => {
     await exampleChannel.publishAsync({ message: input });
@@ -278,22 +246,14 @@
   const userId = createId();
   await db.insert(schema.users).values({
     id: userId,
-<<<<<<< HEAD
     name: username,
-=======
-    name: input.username,
     email: input.email,
->>>>>>> eb0db3ec
     password: hashedPassword,
     salt,
   });
 };
 
-const checkUsernameAlreadyTakenAndThrowAsync = async (
-  db: Database,
-  username: string,
-  ignoreId?: string,
-) => {
+const checkUsernameAlreadyTakenAndThrowAsync = async (db: Database, username: string, ignoreId?: string) => {
   const user = await db.query.users.findFirst({
     where: eq(users.name, username.toLowerCase()),
   });
