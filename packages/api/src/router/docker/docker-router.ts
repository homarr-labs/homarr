import { TRPCError } from "@trpc/server";
import { z } from "zod";

import { db, like, or } from "@homarr/db";
import { icons } from "@homarr/db/schema";
import type { Container, ContainerInfo, ContainerState, Docker, Port } from "@homarr/docker";
import { DockerSingleton } from "@homarr/docker";
import { logger } from "@homarr/log";
import { createCacheChannel } from "@homarr/redis";
import { dockerContainersRequestHandler } from "@homarr/request-handler/docker";

import { dockerMiddleware } from "../../middlewares/docker";
import { createTRPCRouter, permissionRequiredProcedure } from "../../trpc";

const dockerCache = createCacheChannel<{
  containers: (ContainerInfo & { instance: string; iconUrl: string | null })[];
}>("docker-containers", 5 * 60 * 1000);

export const dockerRouter = createTRPCRouter({
<<<<<<< HEAD
  getContainers: permissionRequiredProcedure.requiresPermission("admin").query(async () => {
    const result = await dockerCache
      .consumeAsync(async () => {
        const dockerInstances = DockerSingleton.getInstances();

        const containers = await Promise.all(
          // Return all the containers of all the instances into only one item
          dockerInstances.map(({ instance, host: key }) =>
            instance.listContainers({ all: true }).then((containers) =>
              containers.map((container) => ({
                ...container,
                instance: key,
              })),
=======
  getContainers: permissionRequiredProcedure
    .requiresPermission("admin")
    .unstable_concat(dockerMiddleware())
    .query(async () => {
      const result = await dockerCache
        .consumeAsync(async () => {
          const dockerInstances = DockerSingleton.getInstances();
          const containers = await Promise.all(
            // Return all the containers of all the instances into only one item
            dockerInstances.map(({ instance, host: key }) =>
              instance.listContainers({ all: true }).then((containers) =>
                containers.map((container) => ({
                  ...container,
                  instance: key,
                })),
              ),
>>>>>>> f19aa296
            ),
          ).then((containers) => containers.flat());

          const extractImage = (container: ContainerInfo) => container.Image.split("/").at(-1)?.split(":").at(0) ?? "";
          const likeQueries = containers.map((container) => like(icons.name, `%${extractImage(container)}%`));
          const dbIcons =
            likeQueries.length >= 1
              ? await db.query.icons.findMany({
                  where: or(...likeQueries),
                })
              : [];

          return {
            containers: containers.map((container) => ({
              ...container,
              iconUrl:
                dbIcons.find((icon) => {
                  const extractedImage = extractImage(container);
                  if (!extractedImage) return false;
                  return icon.name.toLowerCase().includes(extractedImage.toLowerCase());
                })?.url ?? null,
            })),
          };
        })
        .catch((error) => {
          logger.error(error);
          return {
            isError: true,
            error: error as unknown,
          };
        });

      if ("isError" in result) {
        throw new TRPCError({
          code: "INTERNAL_SERVER_ERROR",
          message: "An error occurred while fetching the containers",
          cause: result.error,
        });
      }

<<<<<<< HEAD
    return {
      containers: sanitizeContainers(data.containers),
      timestamp,
    };
  }),
  getContainersStats: permissionRequiredProcedure.requiresPermission("admin").query(async () => {
    const innerHandler = dockerContainersRequestHandler.handler({
      widjetOptions: {},
    });
    return await innerHandler.getCachedOrUpdatedDataAsync({
      forceUpdate: false,
    });
  }),
  invalidate: permissionRequiredProcedure.requiresPermission("admin").mutation(async () => {
    await dockerCache.invalidateAsync();
    return;
  }),
=======
      const { data, timestamp } = result;

      return {
        containers: sanitizeContainers(data.containers),
        timestamp,
      };
    }),
  invalidate: permissionRequiredProcedure
    .requiresPermission("admin")
    .unstable_concat(dockerMiddleware())
    .mutation(async () => {
      await dockerCache.invalidateAsync();
      return;
    }),
>>>>>>> f19aa296
  startAll: permissionRequiredProcedure
    .requiresPermission("admin")
    .unstable_concat(dockerMiddleware())
    .input(z.object({ ids: z.array(z.string()) }))
    .mutation(async ({ input }) => {
      await Promise.allSettled(
        input.ids.map(async (id) => {
          const container = await getContainerOrThrowAsync(id);
          await container.start();
        }),
      );

      await dockerCache.invalidateAsync();
    }),
  stopAll: permissionRequiredProcedure
    .requiresPermission("admin")
    .unstable_concat(dockerMiddleware())
    .input(z.object({ ids: z.array(z.string()) }))
    .mutation(async ({ input }) => {
      await Promise.allSettled(
        input.ids.map(async (id) => {
          const container = await getContainerOrThrowAsync(id);
          await container.stop();
        }),
      );

      await dockerCache.invalidateAsync();
    }),
  restartAll: permissionRequiredProcedure
    .requiresPermission("admin")
    .unstable_concat(dockerMiddleware())
    .input(z.object({ ids: z.array(z.string()) }))
    .mutation(async ({ input }) => {
      await Promise.allSettled(
        input.ids.map(async (id) => {
          const container = await getContainerOrThrowAsync(id);
          await container.restart();
        }),
      );

      await dockerCache.invalidateAsync();
    }),
  removeAll: permissionRequiredProcedure
    .requiresPermission("admin")
    .unstable_concat(dockerMiddleware())
    .input(z.object({ ids: z.array(z.string()) }))
    .mutation(async ({ input }) => {
      await Promise.allSettled(
        input.ids.map(async (id) => {
          const container = await getContainerOrThrowAsync(id);
          await container.remove();
        }),
      );

      await dockerCache.invalidateAsync();
    }),
});

const getContainerOrDefaultAsync = async (instance: Docker, id: string) => {
  const container = instance.getContainer(id);

  return await new Promise<Container | null>((resolve) => {
    container.inspect((err, data) => {
      if (err || !data) {
        resolve(null);
      } else {
        resolve(container);
      }
    });
  });
};

const getContainerOrThrowAsync = async (id: string) => {
  const dockerInstances = DockerSingleton.getInstances();
  const containers = await Promise.all(dockerInstances.map(({ instance }) => getContainerOrDefaultAsync(instance, id)));
  const foundContainer = containers.find((container) => container) ?? null;

  if (!foundContainer) {
    throw new TRPCError({
      code: "NOT_FOUND",
      message: "Container not found",
    });
  }

  return foundContainer;
};

interface DockerContainer {
  name: string;
  id: string;
  state: ContainerState;
  image: string;
  ports: Port[];
  iconUrl: string | null;
  cpuUsage?: number;
  memoryUsage?: number;
}

function sanitizeContainers(
  containers: (ContainerInfo & { instance: string; iconUrl: string | null })[],
): DockerContainer[] {
  return containers.map((container) => {
    return {
      name: container.Names[0]?.split("/")[1] ?? "Unknown",
      id: container.Id,
      instance: container.instance,
      state: container.State as ContainerState,
      image: container.Image,
      ports: container.Ports,
      iconUrl: container.iconUrl,
    };
  });
}<|MERGE_RESOLUTION|>--- conflicted
+++ resolved
@@ -17,7 +17,6 @@
 }>("docker-containers", 5 * 60 * 1000);
 
 export const dockerRouter = createTRPCRouter({
-<<<<<<< HEAD
   getContainers: permissionRequiredProcedure.requiresPermission("admin").query(async () => {
     const result = await dockerCache
       .consumeAsync(async () => {
@@ -31,65 +30,49 @@
                 ...container,
                 instance: key,
               })),
-=======
-  getContainers: permissionRequiredProcedure
-    .requiresPermission("admin")
-    .unstable_concat(dockerMiddleware())
-    .query(async () => {
-      const result = await dockerCache
-        .consumeAsync(async () => {
-          const dockerInstances = DockerSingleton.getInstances();
-          const containers = await Promise.all(
-            // Return all the containers of all the instances into only one item
-            dockerInstances.map(({ instance, host: key }) =>
-              instance.listContainers({ all: true }).then((containers) =>
-                containers.map((container) => ({
-                  ...container,
-                  instance: key,
-                })),
-              ),
->>>>>>> f19aa296
             ),
-          ).then((containers) => containers.flat());
-
-          const extractImage = (container: ContainerInfo) => container.Image.split("/").at(-1)?.split(":").at(0) ?? "";
-          const likeQueries = containers.map((container) => like(icons.name, `%${extractImage(container)}%`));
-          const dbIcons =
-            likeQueries.length >= 1
-              ? await db.query.icons.findMany({
-                  where: or(...likeQueries),
-                })
-              : [];
-
-          return {
-            containers: containers.map((container) => ({
-              ...container,
-              iconUrl:
-                dbIcons.find((icon) => {
-                  const extractedImage = extractImage(container);
-                  if (!extractedImage) return false;
-                  return icon.name.toLowerCase().includes(extractedImage.toLowerCase());
-                })?.url ?? null,
-            })),
-          };
-        })
-        .catch((error) => {
-          logger.error(error);
-          return {
-            isError: true,
-            error: error as unknown,
-          };
-        });
-
-      if ("isError" in result) {
-        throw new TRPCError({
-          code: "INTERNAL_SERVER_ERROR",
-          message: "An error occurred while fetching the containers",
-          cause: result.error,
-        });
-      }
-
-<<<<<<< HEAD
+          ),
+        ).then((containers) => containers.flat());
+
+        const extractImage = (container: ContainerInfo) => container.Image.split("/").at(-1)?.split(":").at(0) ?? "";
+        const likeQueries = containers.map((container) => like(icons.name, `%${extractImage(container)}%`));
+        const dbIcons =
+          likeQueries.length >= 1
+            ? await db.query.icons.findMany({
+                where: or(...likeQueries),
+              })
+            : [];
+
+        return {
+          containers: containers.map((container) => ({
+            ...container,
+            iconUrl:
+              dbIcons.find((icon) => {
+                const extractedImage = extractImage(container);
+                if (!extractedImage) return false;
+                return icon.name.toLowerCase().includes(extractedImage.toLowerCase());
+              })?.url ?? null,
+          })),
+        };
+      })
+      .catch((error) => {
+        logger.error(error);
+        return {
+          isError: true,
+          error: error as unknown,
+        };
+      });
+
+    if ("isError" in result) {
+      throw new TRPCError({
+        code: "INTERNAL_SERVER_ERROR",
+        message: "An error occurred while fetching the containers",
+        cause: result.error,
+      });
+    }
+
+    const { data, timestamp } = result;
+
     return {
       containers: sanitizeContainers(data.containers),
       timestamp,
@@ -107,22 +90,6 @@
     await dockerCache.invalidateAsync();
     return;
   }),
-=======
-      const { data, timestamp } = result;
-
-      return {
-        containers: sanitizeContainers(data.containers),
-        timestamp,
-      };
-    }),
-  invalidate: permissionRequiredProcedure
-    .requiresPermission("admin")
-    .unstable_concat(dockerMiddleware())
-    .mutation(async () => {
-      await dockerCache.invalidateAsync();
-      return;
-    }),
->>>>>>> f19aa296
   startAll: permissionRequiredProcedure
     .requiresPermission("admin")
     .unstable_concat(dockerMiddleware())
