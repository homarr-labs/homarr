import { TRPCError } from "@trpc/server";
import { z } from "zod";

import { db, like, or } from "@homarr/db";
import { icons } from "@homarr/db/schema";
import type { Container, ContainerInfo, ContainerState, Docker, Port } from "@homarr/docker";
import { DockerSingleton } from "@homarr/docker";
import { logger } from "@homarr/log";
import { createCacheChannel } from "@homarr/redis";
import { dockerContainersRequestHandler } from "@homarr/request-handler/docker";

import { dockerMiddleware } from "../../middlewares/docker";
import { createTRPCRouter, permissionRequiredProcedure } from "../../trpc";

const dockerCache = createCacheChannel<{
  containers: (ContainerInfo & { instance: string; iconUrl: string | null })[];
}>("docker-containers", 5 * 60 * 1000);

export const dockerRouter = createTRPCRouter({
<<<<<<< HEAD
  getContainers: permissionRequiredProcedure.requiresPermission("admin").query(async () => {
    const result = await dockerCache
      .consumeAsync(async () => {
        const dockerInstances = DockerSingleton.getInstances();

        const containers = await Promise.all(
          // Return all the containers of all the instances into only one item
          dockerInstances.map(({ instance, host: key }) =>
            instance.listContainers({ all: true }).then((containers) =>
              containers.map((container) => ({
                ...container,
                instance: key,
              })),
=======
  getContainers: permissionRequiredProcedure
    .requiresPermission("admin")
    .concat(dockerMiddleware())
    .query(async () => {
      const result = await dockerCache
        .consumeAsync(async () => {
          const dockerInstances = DockerSingleton.getInstances();
          const containers = await Promise.all(
            // Return all the containers of all the instances into only one item
            dockerInstances.map(({ instance, host: key }) =>
              instance.listContainers({ all: true }).then((containers) =>
                containers.map((container) => ({
                  ...container,
                  instance: key,
                })),
              ),
>>>>>>> d401086d
            ),
          ),
        ).then((containers) => containers.flat());

        const extractImage = (container: ContainerInfo) => container.Image.split("/").at(-1)?.split(":").at(0) ?? "";
        const likeQueries = containers.map((container) => like(icons.name, `%${extractImage(container)}%`));
        const dbIcons =
          likeQueries.length >= 1
            ? await db.query.icons.findMany({
                where: or(...likeQueries),
              })
            : [];

        return {
          containers: containers.map((container) => ({
            ...container,
            iconUrl:
              dbIcons.find((icon) => {
                const extractedImage = extractImage(container);
                if (!extractedImage) return false;
                return icon.name.toLowerCase().includes(extractedImage.toLowerCase());
              })?.url ?? null,
          })),
        };
      })
      .catch((error) => {
        logger.error(error);
        return {
          isError: true,
          error: error as unknown,
        };
      });

    if ("isError" in result) {
      throw new TRPCError({
        code: "INTERNAL_SERVER_ERROR",
        message: "An error occurred while fetching the containers",
        cause: result.error,
      });
    }

    const { data, timestamp } = result;

<<<<<<< HEAD
    return {
      containers: sanitizeContainers(data.containers),
      timestamp,
    };
  }),
  getContainersStats: permissionRequiredProcedure.requiresPermission("admin").query(async () => {
    const innerHandler = dockerContainersRequestHandler.handler({
      widjetOptions: {},
    });
    return await innerHandler.getCachedOrUpdatedDataAsync({
      forceUpdate: false,
    });
  }),
  invalidate: permissionRequiredProcedure.requiresPermission("admin").mutation(async () => {
    await dockerCache.invalidateAsync();
    return;
  }),
=======
      return {
        containers: sanitizeContainers(data.containers),
        timestamp,
      };
    }),
  invalidate: permissionRequiredProcedure
    .requiresPermission("admin")
    .concat(dockerMiddleware())
    .mutation(async () => {
      await dockerCache.invalidateAsync();
      return;
    }),
>>>>>>> d401086d
  startAll: permissionRequiredProcedure
    .requiresPermission("admin")
    .concat(dockerMiddleware())
    .input(z.object({ ids: z.array(z.string()) }))
    .mutation(async ({ input }) => {
      await Promise.allSettled(
        input.ids.map(async (id) => {
          const container = await getContainerOrThrowAsync(id);
          await container.start();
        }),
      );

      await dockerCache.invalidateAsync();
    }),
  stopAll: permissionRequiredProcedure
    .requiresPermission("admin")
    .concat(dockerMiddleware())
    .input(z.object({ ids: z.array(z.string()) }))
    .mutation(async ({ input }) => {
      await Promise.allSettled(
        input.ids.map(async (id) => {
          const container = await getContainerOrThrowAsync(id);
          await container.stop();
        }),
      );

      await dockerCache.invalidateAsync();
    }),
  restartAll: permissionRequiredProcedure
    .requiresPermission("admin")
    .concat(dockerMiddleware())
    .input(z.object({ ids: z.array(z.string()) }))
    .mutation(async ({ input }) => {
      await Promise.allSettled(
        input.ids.map(async (id) => {
          const container = await getContainerOrThrowAsync(id);
          await container.restart();
        }),
      );

      await dockerCache.invalidateAsync();
    }),
  removeAll: permissionRequiredProcedure
    .requiresPermission("admin")
    .concat(dockerMiddleware())
    .input(z.object({ ids: z.array(z.string()) }))
    .mutation(async ({ input }) => {
      await Promise.allSettled(
        input.ids.map(async (id) => {
          const container = await getContainerOrThrowAsync(id);
          await container.remove();
        }),
      );

      await dockerCache.invalidateAsync();
    }),
});

const getContainerOrDefaultAsync = async (instance: Docker, id: string) => {
  const container = instance.getContainer(id);

  return await new Promise<Container | null>((resolve) => {
    container.inspect((err, data) => {
      if (err || !data) {
        resolve(null);
      } else {
        resolve(container);
      }
    });
  });
};

const getContainerOrThrowAsync = async (id: string) => {
  const dockerInstances = DockerSingleton.getInstances();
  const containers = await Promise.all(dockerInstances.map(({ instance }) => getContainerOrDefaultAsync(instance, id)));
  const foundContainer = containers.find((container) => container) ?? null;

  if (!foundContainer) {
    throw new TRPCError({
      code: "NOT_FOUND",
      message: "Container not found",
    });
  }

  return foundContainer;
};

interface DockerContainer {
  name: string;
  id: string;
  state: ContainerState;
  image: string;
  ports: Port[];
  iconUrl: string | null;
  cpuUsage?: number;
  memoryUsage?: number;
}

function sanitizeContainers(
  containers: (ContainerInfo & { instance: string; iconUrl: string | null })[],
): DockerContainer[] {
  return containers.map((container) => {
    return {
      name: container.Names[0]?.split("/")[1] ?? "Unknown",
      id: container.Id,
      instance: container.instance,
      state: container.State as ContainerState,
      image: container.Image,
      ports: container.Ports,
      iconUrl: container.iconUrl,
    };
  });
}<|MERGE_RESOLUTION|>--- conflicted
+++ resolved
@@ -7,7 +7,6 @@
 import { DockerSingleton } from "@homarr/docker";
 import { logger } from "@homarr/log";
 import { createCacheChannel } from "@homarr/redis";
-import { dockerContainersRequestHandler } from "@homarr/request-handler/docker";
 
 import { dockerMiddleware } from "../../middlewares/docker";
 import { createTRPCRouter, permissionRequiredProcedure } from "../../trpc";
@@ -17,21 +16,6 @@
 }>("docker-containers", 5 * 60 * 1000);
 
 export const dockerRouter = createTRPCRouter({
-<<<<<<< HEAD
-  getContainers: permissionRequiredProcedure.requiresPermission("admin").query(async () => {
-    const result = await dockerCache
-      .consumeAsync(async () => {
-        const dockerInstances = DockerSingleton.getInstances();
-
-        const containers = await Promise.all(
-          // Return all the containers of all the instances into only one item
-          dockerInstances.map(({ instance, host: key }) =>
-            instance.listContainers({ all: true }).then((containers) =>
-              containers.map((container) => ({
-                ...container,
-                instance: key,
-              })),
-=======
   getContainers: permissionRequiredProcedure
     .requiresPermission("admin")
     .concat(dockerMiddleware())
@@ -48,69 +32,48 @@
                   instance: key,
                 })),
               ),
->>>>>>> d401086d
             ),
-          ),
-        ).then((containers) => containers.flat());
-
-        const extractImage = (container: ContainerInfo) => container.Image.split("/").at(-1)?.split(":").at(0) ?? "";
-        const likeQueries = containers.map((container) => like(icons.name, `%${extractImage(container)}%`));
-        const dbIcons =
-          likeQueries.length >= 1
-            ? await db.query.icons.findMany({
-                where: or(...likeQueries),
-              })
-            : [];
-
-        return {
-          containers: containers.map((container) => ({
-            ...container,
-            iconUrl:
-              dbIcons.find((icon) => {
-                const extractedImage = extractImage(container);
-                if (!extractedImage) return false;
-                return icon.name.toLowerCase().includes(extractedImage.toLowerCase());
-              })?.url ?? null,
-          })),
-        };
-      })
-      .catch((error) => {
-        logger.error(error);
-        return {
-          isError: true,
-          error: error as unknown,
-        };
-      });
-
-    if ("isError" in result) {
-      throw new TRPCError({
-        code: "INTERNAL_SERVER_ERROR",
-        message: "An error occurred while fetching the containers",
-        cause: result.error,
-      });
-    }
-
-    const { data, timestamp } = result;
-
-<<<<<<< HEAD
-    return {
-      containers: sanitizeContainers(data.containers),
-      timestamp,
-    };
-  }),
-  getContainersStats: permissionRequiredProcedure.requiresPermission("admin").query(async () => {
-    const innerHandler = dockerContainersRequestHandler.handler({
-      widjetOptions: {},
-    });
-    return await innerHandler.getCachedOrUpdatedDataAsync({
-      forceUpdate: false,
-    });
-  }),
-  invalidate: permissionRequiredProcedure.requiresPermission("admin").mutation(async () => {
-    await dockerCache.invalidateAsync();
-    return;
-  }),
-=======
+          ).then((containers) => containers.flat());
+
+          const extractImage = (container: ContainerInfo) => container.Image.split("/").at(-1)?.split(":").at(0) ?? "";
+          const likeQueries = containers.map((container) => like(icons.name, `%${extractImage(container)}%`));
+          const dbIcons =
+            likeQueries.length >= 1
+              ? await db.query.icons.findMany({
+                  where: or(...likeQueries),
+                })
+              : [];
+
+          return {
+            containers: containers.map((container) => ({
+              ...container,
+              iconUrl:
+                dbIcons.find((icon) => {
+                  const extractedImage = extractImage(container);
+                  if (!extractedImage) return false;
+                  return icon.name.toLowerCase().includes(extractedImage.toLowerCase());
+                })?.url ?? null,
+            })),
+          };
+        })
+        .catch((error) => {
+          logger.error(error);
+          return {
+            isError: true,
+            error: error as unknown,
+          };
+        });
+
+      if ("isError" in result) {
+        throw new TRPCError({
+          code: "INTERNAL_SERVER_ERROR",
+          message: "An error occurred while fetching the containers",
+          cause: result.error,
+        });
+      }
+
+      const { data, timestamp } = result;
+
       return {
         containers: sanitizeContainers(data.containers),
         timestamp,
@@ -123,7 +86,6 @@
       await dockerCache.invalidateAsync();
       return;
     }),
->>>>>>> d401086d
   startAll: permissionRequiredProcedure
     .requiresPermission("admin")
     .concat(dockerMiddleware())
