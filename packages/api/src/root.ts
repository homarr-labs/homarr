import { appRouter as innerAppRouter } from "./router/app";
import { boardRouter } from "./router/board";
import { integrationRouter } from "./router/integration";
import { logRouter } from "./router/log";
import { userRouter } from "./router/user";
import { widgetRouter } from "./router/widgets";
import { createTRPCRouter } from "./trpc";

export const appRouter = createTRPCRouter({
  user: userRouter,
  integration: integrationRouter,
  board: boardRouter,
  app: innerAppRouter,
<<<<<<< HEAD
  widget: widgetRouter,
=======
  log: logRouter,
>>>>>>> 35ca7327
});

// export type definition of API
export type AppRouter = typeof appRouter;<|MERGE_RESOLUTION|>--- conflicted
+++ resolved
@@ -11,11 +11,8 @@
   integration: integrationRouter,
   board: boardRouter,
   app: innerAppRouter,
-<<<<<<< HEAD
   widget: widgetRouter,
-=======
   log: logRouter,
->>>>>>> 35ca7327
 });
 
 // export type definition of API
