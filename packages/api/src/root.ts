--- conflicted
+++ resolved
@@ -1,11 +1,8 @@
 import { appRouter as innerAppRouter } from "./router/app";
 import { boardRouter } from "./router/board";
 import { integrationRouter } from "./router/integration";
-<<<<<<< HEAD
 import { inviteRouter } from "./router/invite";
-=======
 import { locationRouter } from "./router/location";
->>>>>>> b78d32b8
 import { logRouter } from "./router/log";
 import { userRouter } from "./router/user";
 import { widgetRouter } from "./router/widgets";
