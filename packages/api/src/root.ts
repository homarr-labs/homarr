--- conflicted
+++ resolved
@@ -11,11 +11,8 @@
 
 export const appRouter = createTRPCRouter({
   user: userRouter,
-<<<<<<< HEAD
   group: groupRouter,
-=======
   invite: inviteRouter,
->>>>>>> 621f6c81
   integration: integrationRouter,
   board: boardRouter,
   app: innerAppRouter,
