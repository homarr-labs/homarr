--- conflicted
+++ resolved
@@ -29,12 +29,7 @@
     "@homarr/core": "workspace:^0.1.0",
     "@paralleldrive/cuid2": "^3.1.0",
     "dayjs": "^1.11.19",
-<<<<<<< HEAD
-    "next": "16.0.7",
-=======
-    "dns-caching": "^0.2.9",
     "next": "16.0.10",
->>>>>>> 47989878
     "octokit": "^5.0.5",
     "react": "19.2.3",
     "react-dom": "19.2.3",
