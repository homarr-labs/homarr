--- conflicted
+++ resolved
@@ -32,11 +32,7 @@
     "@paralleldrive/cuid2": "^3.1.0",
     "dayjs": "^1.11.18",
     "dns-caching": "^0.2.7",
-<<<<<<< HEAD
-    "next": "16.0.0",
-=======
     "next": "16.0.1",
->>>>>>> 4864f4db
     "octokit": "^5.0.4",
     "react": "19.2.0",
     "react-dom": "19.2.0",
