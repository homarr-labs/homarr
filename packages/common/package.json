{
  "name": "@homarr/common",
  "version": "0.1.0",
  "private": true,
  "license": "Apache-2.0",
  "type": "module",
  "exports": {
    ".": "./index.ts",
    "./types": "./src/types.ts",
    "./server": "./src/server.ts",
    "./client": "./src/client.ts",
    "./env": "./env.ts",
    "./env-validation": "./src/env-validation.ts"
  },
  "typesVersions": {
    "*": {
      "*": [
        "src/*"
      ]
    }
  },
  "scripts": {
    "clean": "rm -rf .turbo node_modules",
    "format": "prettier --check . --ignore-path ../../.gitignore",
    "lint": "eslint",
    "typecheck": "tsc --noEmit"
  },
  "prettier": "@homarr/prettier-config",
  "dependencies": {
    "@homarr/env": "workspace:^0.1.0",
    "@homarr/log": "workspace:^0.1.0",
    "dayjs": "^1.11.13",
    "next": "15.3.2",
    "react": "19.1.0",
    "react-dom": "19.1.0",
<<<<<<< HEAD
    "undici": "7.8.0",
    "zod": "^3.24.4",
    "zod-validation-error": "^3.4.0"
=======
    "undici": "7.9.0",
    "zod": "^3.24.4"
>>>>>>> 8ff01eb1
  },
  "devDependencies": {
    "@homarr/eslint-config": "workspace:^0.2.0",
    "@homarr/prettier-config": "workspace:^0.1.0",
    "@homarr/tsconfig": "workspace:^0.1.0",
    "eslint": "^9.26.0",
    "typescript": "^5.8.3"
  }
}<|MERGE_RESOLUTION|>--- conflicted
+++ resolved
@@ -33,14 +33,9 @@
     "next": "15.3.2",
     "react": "19.1.0",
     "react-dom": "19.1.0",
-<<<<<<< HEAD
-    "undici": "7.8.0",
+    "undici": "7.9.0",
     "zod": "^3.24.4",
     "zod-validation-error": "^3.4.0"
-=======
-    "undici": "7.9.0",
-    "zod": "^3.24.4"
->>>>>>> 8ff01eb1
   },
   "devDependencies": {
     "@homarr/eslint-config": "workspace:^0.2.0",
