{
  "name": "@homarr/settings",
  "version": "0.1.0",
  "private": true,
  "license": "Apache-2.0",
  "type": "module",
  "exports": {
    ".": "./index.ts",
    "./creator": "./src/creator.ts"
  },
  "typesVersions": {
    "*": {
      "*": [
        "src/*"
      ]
    }
  },
  "scripts": {
    "clean": "rm -rf .turbo node_modules",
    "format": "prettier --check . --ignore-path ../../.gitignore",
    "lint": "eslint",
    "typecheck": "tsc --noEmit"
  },
  "prettier": "@homarr/prettier-config",
  "dependencies": {
    "@homarr/api": "workspace:^0.1.0",
    "@homarr/db": "workspace:^0.1.0",
    "@homarr/server-settings": "workspace:^0.1.0",
<<<<<<< HEAD
    "@mantine/dates": "^8.3.5",
    "next": "16.0.1",
=======
    "@mantine/dates": "^8.3.6",
    "next": "15.5.6",
>>>>>>> 881d0d12
    "react": "19.2.0",
    "react-dom": "19.2.0"
  },
  "devDependencies": {
    "@homarr/eslint-config": "workspace:^0.2.0",
    "@homarr/prettier-config": "workspace:^0.1.0",
    "@homarr/tsconfig": "workspace:^0.1.0",
    "eslint": "^9.38.0",
    "typescript": "^5.9.3"
  }
}<|MERGE_RESOLUTION|>--- conflicted
+++ resolved
@@ -26,13 +26,8 @@
     "@homarr/api": "workspace:^0.1.0",
     "@homarr/db": "workspace:^0.1.0",
     "@homarr/server-settings": "workspace:^0.1.0",
-<<<<<<< HEAD
-    "@mantine/dates": "^8.3.5",
+    "@mantine/dates": "^8.3.6",
     "next": "16.0.1",
-=======
-    "@mantine/dates": "^8.3.6",
-    "next": "15.5.6",
->>>>>>> 881d0d12
     "react": "19.2.0",
     "react-dom": "19.2.0"
   },
