{
  "name": "@homarr/settings",
  "version": "0.1.0",
  "private": true,
  "license": "Apache-2.0",
  "type": "module",
  "exports": {
    ".": "./index.ts",
    "./creator": "./src/creator.ts"
  },
  "typesVersions": {
    "*": {
      "*": [
        "src/*"
      ]
    }
  },
  "scripts": {
    "clean": "rm -rf .turbo node_modules",
    "format": "prettier --check . --ignore-path ../../.gitignore",
    "lint": "eslint",
    "typecheck": "tsc --noEmit"
  },
  "prettier": "@homarr/prettier-config",
  "dependencies": {
    "@homarr/api": "workspace:^0.1.0",
    "@homarr/db": "workspace:^0.1.0",
    "@homarr/server-settings": "workspace:^0.1.0",
    "@mantine/dates": "^8.3.5",
<<<<<<< HEAD
    "next": "16.0.0",
=======
    "next": "16.0.1",
>>>>>>> 4864f4db
    "react": "19.2.0",
    "react-dom": "19.2.0"
  },
  "devDependencies": {
    "@homarr/eslint-config": "workspace:^0.2.0",
    "@homarr/prettier-config": "workspace:^0.1.0",
    "@homarr/tsconfig": "workspace:^0.1.0",
    "eslint": "^9.38.0",
    "typescript": "^5.9.3"
  }
}<|MERGE_RESOLUTION|>--- conflicted
+++ resolved
@@ -27,11 +27,7 @@
     "@homarr/db": "workspace:^0.1.0",
     "@homarr/server-settings": "workspace:^0.1.0",
     "@mantine/dates": "^8.3.5",
-<<<<<<< HEAD
-    "next": "16.0.0",
-=======
     "next": "16.0.1",
->>>>>>> 4864f4db
     "react": "19.2.0",
     "react-dom": "19.2.0"
   },
