import { objectKeys } from "@homarr/common";
import type { AtLeastOneOf } from "@homarr/common/types";

export const integrationSecretKindObject = {
  apiKey: { isPublic: false },
  username: { isPublic: true },
  password: { isPublic: false },
  tokenId: { isPublic: true },
  realm: { isPublic: true },
<<<<<<< HEAD
  personalAccessToken: { isPublic: false },
=======
  topic: { isPublic: true },
>>>>>>> 1813d443
} satisfies Record<string, { isPublic: boolean }>;

export const integrationSecretKinds = objectKeys(integrationSecretKindObject);

interface integrationDefinition {
  name: string;
  iconUrl: string;
  secretKinds: AtLeastOneOf<IntegrationSecretKind[]>; // at least one secret kind set is required
  category: AtLeastOneOf<IntegrationCategory>;
  defaultUrl?: string; // optional default URL for the integration
}

export const integrationDefs = {
  sabNzbd: {
    name: "SABnzbd",
    secretKinds: [["apiKey"]],
    iconUrl: "https://cdn.jsdelivr.net/gh/homarr-labs/dashboard-icons@master/svg/sabnzbd.svg",
    category: ["downloadClient", "usenet"],
  },
  nzbGet: {
    name: "NZBGet",
    secretKinds: [["username", "password"]],
    iconUrl: "https://cdn.jsdelivr.net/gh/homarr-labs/dashboard-icons@master/svg/nzbget.svg",
    category: ["downloadClient", "usenet"],
  },
  deluge: {
    name: "Deluge",
    secretKinds: [["password"]],
    iconUrl: "https://cdn.jsdelivr.net/gh/homarr-labs/dashboard-icons@master/svg/deluge.svg",
    category: ["downloadClient", "torrent"],
  },
  transmission: {
    name: "Transmission",
    secretKinds: [["username", "password"]],
    iconUrl: "https://cdn.jsdelivr.net/gh/homarr-labs/dashboard-icons@master/svg/transmission.svg",
    category: ["downloadClient", "torrent"],
  },
  qBittorrent: {
    name: "qBittorrent",
    secretKinds: [["username", "password"]],
    iconUrl: "https://cdn.jsdelivr.net/gh/homarr-labs/dashboard-icons@master/svg/qbittorrent.svg",
    category: ["downloadClient", "torrent"],
  },
  aria2: {
    name: "Aria2",
    secretKinds: [[], ["apiKey"]],
    iconUrl: "https://cdn.jsdelivr.net/gh/PapirusDevelopmentTeam/papirus_icons@latest/src/system_downloads_3.svg",
    category: ["downloadClient", "torrent", "miscellaneous"],
  },
  sonarr: {
    name: "Sonarr",
    secretKinds: [["apiKey"]],
    iconUrl: "https://cdn.jsdelivr.net/gh/homarr-labs/dashboard-icons@master/svg/sonarr.svg",
    category: ["calendar"],
  },
  radarr: {
    name: "Radarr",
    secretKinds: [["apiKey"]],
    iconUrl: "https://cdn.jsdelivr.net/gh/homarr-labs/dashboard-icons@master/svg/radarr.svg",
    category: ["calendar"],
  },
  lidarr: {
    name: "Lidarr",
    secretKinds: [["apiKey"]],
    iconUrl: "https://cdn.jsdelivr.net/gh/homarr-labs/dashboard-icons@master/svg/lidarr.svg",
    category: ["calendar"],
  },
  readarr: {
    name: "Readarr",
    secretKinds: [["apiKey"]],
    iconUrl: "https://cdn.jsdelivr.net/gh/homarr-labs/dashboard-icons@master/svg/readarr.svg",
    category: ["calendar"],
  },
  prowlarr: {
    name: "Prowlarr",
    secretKinds: [["apiKey"]],
    iconUrl: "https://cdn.jsdelivr.net/gh/homarr-labs/dashboard-icons@master/svg/prowlarr.svg",
    category: ["indexerManager"],
  },
  jellyfin: {
    name: "Jellyfin",
    secretKinds: [["username", "password"], ["apiKey"]],
    iconUrl: "https://cdn.jsdelivr.net/gh/homarr-labs/dashboard-icons@master/svg/jellyfin.svg",
    category: ["mediaService"],
  },
  emby: {
    name: "Emby",
    secretKinds: [["apiKey"]],
    iconUrl: "https://cdn.jsdelivr.net/gh/homarr-labs/dashboard-icons@master/svg/emby.svg",
    category: ["mediaService"],
  },
  plex: {
    name: "Plex",
    secretKinds: [["apiKey"]],
    iconUrl: "https://cdn.jsdelivr.net/gh/homarr-labs/dashboard-icons@master/svg/plex.svg",
    category: ["mediaService"],
  },
  jellyseerr: {
    name: "Jellyseerr",
    secretKinds: [["apiKey"]],
    iconUrl: "https://cdn.jsdelivr.net/gh/homarr-labs/dashboard-icons@master/svg/jellyseerr.svg",
    category: ["mediaSearch", "mediaRequest", "search"],
  },
  overseerr: {
    name: "Overseerr",
    secretKinds: [["apiKey"]],
    iconUrl: "https://cdn.jsdelivr.net/gh/homarr-labs/dashboard-icons@master/svg/overseerr.svg",
    category: ["mediaSearch", "mediaRequest", "search"],
  },
  piHole: {
    name: "Pi-hole",
    secretKinds: [["apiKey"]],
    iconUrl: "https://cdn.jsdelivr.net/gh/homarr-labs/dashboard-icons@master/svg/pi-hole.svg",
    category: ["dnsHole"],
  },
  adGuardHome: {
    name: "AdGuard Home",
    secretKinds: [["username", "password"]],
    iconUrl: "https://cdn.jsdelivr.net/gh/homarr-labs/dashboard-icons@master/svg/adguard-home.svg",
    category: ["dnsHole"],
  },
  homeAssistant: {
    name: "Home Assistant",
    secretKinds: [["apiKey"]],
    iconUrl: "https://cdn.jsdelivr.net/gh/homarr-labs/dashboard-icons@master/svg/home-assistant.svg",
    category: ["smartHomeServer"],
  },
  openmediavault: {
    name: "OpenMediaVault",
    secretKinds: [["username", "password"]],
    iconUrl: "https://cdn.jsdelivr.net/gh/homarr-labs/dashboard-icons@master/svg/openmediavault.svg",
    category: ["healthMonitoring"],
  },
  dashDot: {
    name: "Dash.",
    secretKinds: [[]],
    iconUrl: "https://cdn.jsdelivr.net/gh/homarr-labs/dashboard-icons@master/png/dashdot.png",
    category: ["healthMonitoring"],
  },
  tdarr: {
    name: "Tdarr",
    secretKinds: [[], ["apiKey"]],
    iconUrl: "https://cdn.jsdelivr.net/gh/homarr-labs/dashboard-icons@master/png/tdarr.png",
    category: ["mediaTranscoding"],
  },
  proxmox: {
    name: "Proxmox",
    secretKinds: [["username", "tokenId", "apiKey", "realm"]],
    iconUrl: "https://cdn.jsdelivr.net/gh/homarr-labs/dashboard-icons@master/svg/proxmox.svg",
    category: ["healthMonitoring"],
  },
  nextcloud: {
    name: "Nextcloud",
    secretKinds: [["username", "password"]],
    iconUrl: "https://cdn.jsdelivr.net/gh/homarr-labs/dashboard-icons@master/svg/nextcloud.svg",
    category: ["calendar"],
  },
  unifiController: {
    name: "Unifi Controller",
    secretKinds: [["username", "password"]],
    iconUrl: "https://cdn.jsdelivr.net/gh/homarr-labs/dashboard-icons@master/png/unifi.png",
    category: ["networkController"],
  },
<<<<<<< HEAD
  github: {
    name: "Github",
    secretKinds: [[], ["personalAccessToken"]],
    iconUrl: "https://cdn.jsdelivr.net/gh/homarr-labs/dashboard-icons@master/svg/github.svg",
    category: ["releasesProvider"],
    defaultUrl: "https://api.github.com",
  },
  dockerHub: {
    name: "Docker Hub",
    secretKinds: [[], ["username", "personalAccessToken"], ["username", "password"]],
    iconUrl: "https://cdn.jsdelivr.net/gh/homarr-labs/dashboard-icons@master/svg/docker.svg",
    category: ["releasesProvider"],
    defaultUrl: "https://hub.docker.com",
  },
  gitlab: {
    name: "Gitlab",
    secretKinds: [[], ["personalAccessToken"]],
    iconUrl: "https://cdn.jsdelivr.net/gh/homarr-labs/dashboard-icons@master/svg/gitlab.svg",
    category: ["releasesProvider"],
    defaultUrl: "https://gitlab.com",
  },
  npm: {
    name: "NPM",
    secretKinds: [[]],
    iconUrl: "https://cdn.jsdelivr.net/gh/loganmarchione/homelab-svg-assets//assets/npm.svg",
    category: ["releasesProvider"],
    defaultUrl: "https://registry.npmjs.org",
  },
  codeberg: {
    name: "Codeberg",
    secretKinds: [[], ["personalAccessToken"]],
    iconUrl: "https://cdn.jsdelivr.net/gh/homarr-labs/dashboard-icons@master/svg/codeberg.svg",
    category: ["releasesProvider"],
    defaultUrl: "https://codeberg.org",
=======
  ntfy: {
    name: "ntfy",
    secretKinds: [["topic"], ["topic", "apiKey"]],
    iconUrl: "https://cdn.jsdelivr.net/gh/homarr-labs/dashboard-icons@master/svg/ntfy.svg",
    category: ["notifications"],
>>>>>>> 1813d443
  },
} as const satisfies Record<string, integrationDefinition>;

export const integrationKinds = objectKeys(integrationDefs) as AtLeastOneOf<IntegrationKind>;

export const getIconUrl = (integration: IntegrationKind) => integrationDefs[integration].iconUrl;

export const getIntegrationName = (integration: IntegrationKind) => integrationDefs[integration].name;

export const getDefaultSecretKinds = (integration: IntegrationKind): IntegrationSecretKind[] =>
  integrationDefs[integration].secretKinds[0];

export const getAllSecretKindOptions = (integration: IntegrationKind): AtLeastOneOf<IntegrationSecretKind[]> =>
  integrationDefs[integration].secretKinds;

export const getIntegrationDefaultUrl = (integration: IntegrationKind) => {
  const definition = integrationDefs[integration];
  return "defaultUrl" in definition ? definition.defaultUrl : "";
};

/**
 * Get all integration kinds that share a category, typed only by the kinds belonging to the category
 * @param category Category to filter by, belonging to IntegrationCategory
 * @returns Partial list of integration kinds
 */
export const getIntegrationKindsByCategory = <TCategory extends IntegrationCategory>(category: TCategory) => {
  return objectKeys(integrationDefs).filter((integration) =>
    integrationDefs[integration].category.some((defCategory) => defCategory === category),
  ) as AtLeastOneOf<IntegrationKindByCategory<TCategory>>;
};

/**
 * Directly get the types of the list returned by getIntegrationKindsByCategory
 */
export type IntegrationKindByCategory<TCategory extends IntegrationCategory> = {
  [Key in keyof typeof integrationDefs]: TCategory extends (typeof integrationDefs)[Key]["category"][number]
    ? Key
    : never;
}[keyof typeof integrationDefs] extends infer U
  ? //Needed to simplify the type when using it
    U
  : never;

export type IntegrationSecretKind = keyof typeof integrationSecretKindObject;
export type IntegrationKind = keyof typeof integrationDefs;
<<<<<<< HEAD

export const IntegrationCategories = [
  "dnsHole",
  "mediaService",
  "calendar",
  "mediaSearch",
  "mediaRequest",
  "downloadClient",
  "usenet",
  "torrent",
  "miscellaneous",
  "smartHomeServer",
  "indexerManager",
  "healthMonitoring",
  "search",
  "mediaTranscoding",
  "networkController",
  "releasesProvider",
] as const;

export type IntegrationCategory = typeof IntegrationCategories[number];
=======
export type IntegrationCategory =
  | "dnsHole"
  | "mediaService"
  | "calendar"
  | "mediaSearch"
  | "mediaRequest"
  | "downloadClient"
  | "usenet"
  | "torrent"
  | "miscellaneous"
  | "smartHomeServer"
  | "indexerManager"
  | "healthMonitoring"
  | "search"
  | "mediaTranscoding"
  | "networkController"
  | "notifications";
>>>>>>> 1813d443
<|MERGE_RESOLUTION|>--- conflicted
+++ resolved
@@ -7,11 +7,8 @@
   password: { isPublic: false },
   tokenId: { isPublic: true },
   realm: { isPublic: true },
-<<<<<<< HEAD
   personalAccessToken: { isPublic: false },
-=======
   topic: { isPublic: true },
->>>>>>> 1813d443
 } satisfies Record<string, { isPublic: boolean }>;
 
 export const integrationSecretKinds = objectKeys(integrationSecretKindObject);
@@ -175,7 +172,6 @@
     iconUrl: "https://cdn.jsdelivr.net/gh/homarr-labs/dashboard-icons@master/png/unifi.png",
     category: ["networkController"],
   },
-<<<<<<< HEAD
   github: {
     name: "Github",
     secretKinds: [[], ["personalAccessToken"]],
@@ -210,13 +206,11 @@
     iconUrl: "https://cdn.jsdelivr.net/gh/homarr-labs/dashboard-icons@master/svg/codeberg.svg",
     category: ["releasesProvider"],
     defaultUrl: "https://codeberg.org",
-=======
   ntfy: {
     name: "ntfy",
     secretKinds: [["topic"], ["topic", "apiKey"]],
     iconUrl: "https://cdn.jsdelivr.net/gh/homarr-labs/dashboard-icons@master/svg/ntfy.svg",
     category: ["notifications"],
->>>>>>> 1813d443
   },
 } as const satisfies Record<string, integrationDefinition>;
 
@@ -262,7 +256,6 @@
 
 export type IntegrationSecretKind = keyof typeof integrationSecretKindObject;
 export type IntegrationKind = keyof typeof integrationDefs;
-<<<<<<< HEAD
 
 export const IntegrationCategories = [
   "dnsHole",
@@ -281,25 +274,7 @@
   "mediaTranscoding",
   "networkController",
   "releasesProvider",
+  "notifications",
 ] as const;
 
-export type IntegrationCategory = typeof IntegrationCategories[number];
-=======
-export type IntegrationCategory =
-  | "dnsHole"
-  | "mediaService"
-  | "calendar"
-  | "mediaSearch"
-  | "mediaRequest"
-  | "downloadClient"
-  | "usenet"
-  | "torrent"
-  | "miscellaneous"
-  | "smartHomeServer"
-  | "indexerManager"
-  | "healthMonitoring"
-  | "search"
-  | "mediaTranscoding"
-  | "networkController"
-  | "notifications";
->>>>>>> 1813d443
+export type IntegrationCategory = typeof IntegrationCategories[number];