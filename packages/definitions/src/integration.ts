--- conflicted
+++ resolved
@@ -4,19 +4,6 @@
 import { createDocumentationLink } from "./docs";
 
 export const integrationSecretKindObject = {
-<<<<<<< HEAD
-  apiKey: { isPublic: false },
-  url: { isPublic: false },
-  username: { isPublic: true },
-  password: { isPublic: false },
-  tokenId: { isPublic: true },
-  realm: { isPublic: true },
-  personalAccessToken: { isPublic: false },
-  topic: { isPublic: true },
-  opnsenseApiKey: { isPublic: false },
-  opnsenseApiSecret: { isPublic: false },
-} satisfies Record<string, { isPublic: boolean }>;
-=======
   apiKey: { isPublic: false, multiline: false },
   username: { isPublic: true, multiline: false },
   password: { isPublic: false, multiline: false },
@@ -26,11 +13,11 @@
   topic: { isPublic: true, multiline: false },
   opnsenseApiKey: { isPublic: false, multiline: false },
   opnsenseApiSecret: { isPublic: false, multiline: false },
+  url: { isPublic: false, multiline: false },
   privateKey: { isPublic: false, multiline: true },
   githubAppId: { isPublic: true, multiline: false },
   githubInstallationId: { isPublic: true, multiline: false },
 } satisfies Record<string, { isPublic: boolean; multiline: boolean }>;
->>>>>>> 789ac65c
 
 export const integrationSecretKinds = objectKeys(integrationSecretKindObject);
 
