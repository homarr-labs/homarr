import { objectKeys } from "@homarr/common";
import type { AtLeastOneOf } from "@homarr/common/types";

export const integrationSecretKindObject = {
  apiKey: { isPublic: false },
  username: { isPublic: true },
  password: { isPublic: false },
  tokenId: { isPublic: true },
  realm: { isPublic: true },
  topic: { isPublic: true },
} satisfies Record<string, { isPublic: boolean }>;

export const integrationSecretKinds = objectKeys(integrationSecretKindObject);

interface integrationDefinition {
  name: string;
  iconUrl: string;
  secretKinds: AtLeastOneOf<IntegrationSecretKind[]>; // at least one secret kind set is required
  category: AtLeastOneOf<IntegrationCategory>;
}

export const integrationDefs = {
  sabNzbd: {
    name: "SABnzbd",
    secretKinds: [["apiKey"]],
    iconUrl: "https://cdn.jsdelivr.net/gh/homarr-labs/dashboard-icons@master/svg/sabnzbd.svg",
    category: ["downloadClient", "usenet"],
  },
  nzbGet: {
    name: "NZBGet",
    secretKinds: [["username", "password"]],
    iconUrl: "https://cdn.jsdelivr.net/gh/homarr-labs/dashboard-icons@master/svg/nzbget.svg",
    category: ["downloadClient", "usenet"],
  },
  deluge: {
    name: "Deluge",
    secretKinds: [["password"]],
    iconUrl: "https://cdn.jsdelivr.net/gh/homarr-labs/dashboard-icons@master/svg/deluge.svg",
    category: ["downloadClient", "torrent"],
  },
  transmission: {
    name: "Transmission",
    secretKinds: [["username", "password"]],
    iconUrl: "https://cdn.jsdelivr.net/gh/homarr-labs/dashboard-icons@master/svg/transmission.svg",
    category: ["downloadClient", "torrent"],
  },
  qBittorrent: {
    name: "qBittorrent",
    secretKinds: [["username", "password"]],
    iconUrl: "https://cdn.jsdelivr.net/gh/homarr-labs/dashboard-icons@master/svg/qbittorrent.svg",
    category: ["downloadClient", "torrent"],
  },
  aria2: {
    name: "Aria2",
    secretKinds: [[], ["apiKey"]],
    iconUrl: "https://cdn.jsdelivr.net/gh/PapirusDevelopmentTeam/papirus_icons@latest/src/system_downloads_3.svg",
    category: ["downloadClient", "torrent", "miscellaneous"],
  },
  sonarr: {
    name: "Sonarr",
    secretKinds: [["apiKey"]],
    iconUrl: "https://cdn.jsdelivr.net/gh/homarr-labs/dashboard-icons@master/svg/sonarr.svg",
    category: ["calendar"],
  },
  radarr: {
    name: "Radarr",
    secretKinds: [["apiKey"]],
    iconUrl: "https://cdn.jsdelivr.net/gh/homarr-labs/dashboard-icons@master/svg/radarr.svg",
    category: ["calendar"],
  },
  lidarr: {
    name: "Lidarr",
    secretKinds: [["apiKey"]],
    iconUrl: "https://cdn.jsdelivr.net/gh/homarr-labs/dashboard-icons@master/svg/lidarr.svg",
    category: ["calendar"],
  },
  readarr: {
    name: "Readarr",
    secretKinds: [["apiKey"]],
    iconUrl: "https://cdn.jsdelivr.net/gh/homarr-labs/dashboard-icons@master/svg/readarr.svg",
    category: ["calendar"],
  },
  prowlarr: {
    name: "Prowlarr",
    secretKinds: [["apiKey"]],
    iconUrl: "https://cdn.jsdelivr.net/gh/homarr-labs/dashboard-icons@master/svg/prowlarr.svg",
    category: ["indexerManager"],
  },
  jellyfin: {
    name: "Jellyfin",
    secretKinds: [["username", "password"], ["apiKey"]],
    iconUrl: "https://cdn.jsdelivr.net/gh/homarr-labs/dashboard-icons@master/svg/jellyfin.svg",
    category: ["mediaService", "mediaRelease"],
  },
  emby: {
    name: "Emby",
    secretKinds: [["apiKey"]],
    iconUrl: "https://cdn.jsdelivr.net/gh/homarr-labs/dashboard-icons@master/svg/emby.svg",
    category: ["mediaService", "mediaRelease"],
  },
  plex: {
    name: "Plex",
    secretKinds: [["apiKey"]],
    iconUrl: "https://cdn.jsdelivr.net/gh/homarr-labs/dashboard-icons@master/svg/plex.svg",
    category: ["mediaService", "mediaRelease"],
  },
  jellyseerr: {
    name: "Jellyseerr",
    secretKinds: [["apiKey"]],
    iconUrl: "https://cdn.jsdelivr.net/gh/homarr-labs/dashboard-icons@master/svg/jellyseerr.svg",
    category: ["mediaSearch", "mediaRequest", "search"],
  },
  overseerr: {
    name: "Overseerr",
    secretKinds: [["apiKey"]],
    iconUrl: "https://cdn.jsdelivr.net/gh/homarr-labs/dashboard-icons@master/svg/overseerr.svg",
    category: ["mediaSearch", "mediaRequest", "search"],
  },
  piHole: {
    name: "Pi-hole",
    secretKinds: [["apiKey"]],
    iconUrl: "https://cdn.jsdelivr.net/gh/homarr-labs/dashboard-icons@master/svg/pi-hole.svg",
    category: ["dnsHole"],
  },
  adGuardHome: {
    name: "AdGuard Home",
    secretKinds: [["username", "password"]],
    iconUrl: "https://cdn.jsdelivr.net/gh/homarr-labs/dashboard-icons@master/svg/adguard-home.svg",
    category: ["dnsHole"],
  },
  homeAssistant: {
    name: "Home Assistant",
    secretKinds: [["apiKey"]],
    iconUrl: "https://cdn.jsdelivr.net/gh/homarr-labs/dashboard-icons@master/svg/home-assistant.svg",
    category: ["smartHomeServer"],
  },
  openmediavault: {
    name: "OpenMediaVault",
    secretKinds: [["username", "password"]],
    iconUrl: "https://cdn.jsdelivr.net/gh/homarr-labs/dashboard-icons@master/svg/openmediavault.svg",
    category: ["healthMonitoring"],
  },
  dashDot: {
    name: "Dash.",
    secretKinds: [[]],
    iconUrl: "https://cdn.jsdelivr.net/gh/homarr-labs/dashboard-icons@master/png/dashdot.png",
    category: ["healthMonitoring"],
  },
  tdarr: {
    name: "Tdarr",
    secretKinds: [[], ["apiKey"]],
    iconUrl: "https://cdn.jsdelivr.net/gh/homarr-labs/dashboard-icons@master/png/tdarr.png",
    category: ["mediaTranscoding"],
  },
  proxmox: {
    name: "Proxmox",
    secretKinds: [["username", "tokenId", "apiKey", "realm"]],
    iconUrl: "https://cdn.jsdelivr.net/gh/homarr-labs/dashboard-icons@master/svg/proxmox.svg",
    category: ["healthMonitoring"],
  },
  nextcloud: {
    name: "Nextcloud",
    secretKinds: [["username", "password"]],
    iconUrl: "https://cdn.jsdelivr.net/gh/homarr-labs/dashboard-icons@master/svg/nextcloud.svg",
    category: ["calendar"],
  },
  unifiController: {
    name: "Unifi Controller",
    secretKinds: [["username", "password"]],
    iconUrl: "https://cdn.jsdelivr.net/gh/homarr-labs/dashboard-icons@master/png/unifi.png",
    category: ["networkController"],
  },
<<<<<<< HEAD
  mock: {
    name: "Mock",
    secretKinds: [[]],
    iconUrl: "https://cdn.jsdelivr.net/gh/homarr-labs/dashboard-icons@master/svg/vitest.svg",
    category: ["mediaRelease"],
=======
  ntfy: {
    name: "ntfy",
    secretKinds: [["topic"], ["topic", "apiKey"]],
    iconUrl: "https://cdn.jsdelivr.net/gh/homarr-labs/dashboard-icons@master/svg/ntfy.svg",
    category: ["notifications"],
>>>>>>> e9e3d93e
  },
} as const satisfies Record<string, integrationDefinition>;

export const integrationKinds = objectKeys(integrationDefs) as AtLeastOneOf<IntegrationKind>;

export const getIconUrl = (integration: IntegrationKind) => integrationDefs[integration].iconUrl;

export const getIntegrationName = (integration: IntegrationKind) => integrationDefs[integration].name;

export const getDefaultSecretKinds = (integration: IntegrationKind): IntegrationSecretKind[] =>
  integrationDefs[integration].secretKinds[0];

export const getAllSecretKindOptions = (integration: IntegrationKind): AtLeastOneOf<IntegrationSecretKind[]> =>
  integrationDefs[integration].secretKinds;

/**
 * Get all integration kinds that share a category, typed only by the kinds belonging to the category
 * @param category Category to filter by, belonging to IntegrationCategory
 * @returns Partial list of integration kinds
 */
export const getIntegrationKindsByCategory = <TCategory extends IntegrationCategory>(category: TCategory) => {
  return objectKeys(integrationDefs).filter((integration) =>
    integrationDefs[integration].category.some((defCategory) => defCategory === category),
  ) as AtLeastOneOf<IntegrationKindByCategory<TCategory>>;
};

/**
 * Directly get the types of the list returned by getIntegrationKindsByCategory
 */
export type IntegrationKindByCategory<TCategory extends IntegrationCategory> = {
  [Key in keyof typeof integrationDefs]: TCategory extends (typeof integrationDefs)[Key]["category"][number]
    ? Key
    : never;
}[keyof typeof integrationDefs] extends infer U
  ? //Needed to simplify the type when using it
    U
  : never;

export type IntegrationSecretKind = keyof typeof integrationSecretKindObject;
export type IntegrationKind = keyof typeof integrationDefs;
export type IntegrationCategory =
  | "dnsHole"
  | "mediaService"
  | "calendar"
  | "mediaSearch"
  | "mediaRequest"
  | "downloadClient"
  | "usenet"
  | "torrent"
  | "miscellaneous"
  | "smartHomeServer"
  | "indexerManager"
  | "healthMonitoring"
  | "search"
  | "mediaTranscoding"
  | "networkController"
<<<<<<< HEAD
  | "mediaRelease";
=======
  | "notifications";
>>>>>>> e9e3d93e
<|MERGE_RESOLUTION|>--- conflicted
+++ resolved
@@ -170,19 +170,17 @@
     iconUrl: "https://cdn.jsdelivr.net/gh/homarr-labs/dashboard-icons@master/png/unifi.png",
     category: ["networkController"],
   },
-<<<<<<< HEAD
+  ntfy: {
+    name: "ntfy",
+    secretKinds: [["topic"], ["topic", "apiKey"]],
+    iconUrl: "https://cdn.jsdelivr.net/gh/homarr-labs/dashboard-icons@master/svg/ntfy.svg",
+    category: ["notifications"],
+  },
   mock: {
     name: "Mock",
     secretKinds: [[]],
     iconUrl: "https://cdn.jsdelivr.net/gh/homarr-labs/dashboard-icons@master/svg/vitest.svg",
     category: ["mediaRelease"],
-=======
-  ntfy: {
-    name: "ntfy",
-    secretKinds: [["topic"], ["topic", "apiKey"]],
-    iconUrl: "https://cdn.jsdelivr.net/gh/homarr-labs/dashboard-icons@master/svg/ntfy.svg",
-    category: ["notifications"],
->>>>>>> e9e3d93e
   },
 } as const satisfies Record<string, integrationDefinition>;
 
@@ -239,8 +237,5 @@
   | "search"
   | "mediaTranscoding"
   | "networkController"
-<<<<<<< HEAD
-  | "mediaRelease";
-=======
-  | "notifications";
->>>>>>> e9e3d93e
+  | "notifications"
+  | "mediaRelease";