--- conflicted
+++ resolved
@@ -119,21 +119,9 @@
     iconUrl: "https://cdn.jsdelivr.net/gh/walkxcode/dashboard-icons@master/png/home-assistant.png",
     category: ["smartHomeServer"],
   },
-<<<<<<< HEAD
 } as const satisfies Record<string, integrationDefinition>;
 
 export const integrationKinds = objectKeys(integrationDefs) as AtLeastOneOf<IntegrationKind>;
-=======
-} satisfies Record<
-  string,
-  {
-    name: string;
-    iconUrl: string;
-    secretKinds: [IntegrationSecretKind[], ...IntegrationSecretKind[][]]; // at least one secret kind set is required
-    category: IntegrationCategory[];
-  }
->;
->>>>>>> 19cd41a8
 
 export const getIconUrl = (integration: IntegrationKind) => integrationDefs[integration].iconUrl;
 
@@ -178,12 +166,7 @@
   | "mediaSearch"
   | "mediaRequest"
   | "downloadClient"
-<<<<<<< HEAD
   | "usenet"
   | "torrent"
-  | "smartHomeServer";
-=======
-  | "useNetClient"
   | "smartHomeServer"
-  | "indexerManager";
->>>>>>> 19cd41a8
+  | "indexerManager";