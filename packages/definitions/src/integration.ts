--- conflicted
+++ resolved
@@ -172,13 +172,12 @@
     iconUrl: "https://cdn.jsdelivr.net/gh/homarr-labs/dashboard-icons@master/png/unifi.png",
     category: ["networkController"],
   },
-<<<<<<< HEAD
   opnsense: {
     name: "OPNsense",
     secretKinds: [["username", "password"]],
     iconUrl: "https://cdn.jsdelivr.net/gh/homarr-labs/dashboard-icons@master/svg/opnsense.svg",
     category: ["firewall"],
-=======
+  },
   github: {
     name: "Github",
     secretKinds: [[], ["personalAccessToken"]],
@@ -234,7 +233,6 @@
     iconUrl: "https://cdn.jsdelivr.net/gh/homarr-labs/dashboard-icons@master/png/quay.png",
     category: ["releasesProvider"],
     defaultUrl: "https://quay.io",
->>>>>>> 3f3d31eb
   },
   ntfy: {
     name: "ntfy",
@@ -306,26 +304,6 @@
 
 export type IntegrationSecretKind = keyof typeof integrationSecretKindObject;
 export type IntegrationKind = keyof typeof integrationDefs;
-<<<<<<< HEAD
-export type IntegrationCategory =
-  | "dnsHole"
-  | "mediaService"
-  | "calendar"
-  | "mediaSearch"
-  | "mediaRequest"
-  | "downloadClient"
-  | "usenet"
-  | "torrent"
-  | "miscellaneous"
-  | "smartHomeServer"
-  | "indexerManager"
-  | "healthMonitoring"
-  | "search"
-  | "mediaTranscoding"
-  | "networkController"
-  | "firewall"
-  | "notifications";
-=======
 
 export const integrationCategories = [
   "dnsHole",
@@ -346,7 +324,7 @@
   "networkController",
   "releasesProvider",
   "notifications",
+  "firewall",
 ] as const;
 
-export type IntegrationCategory = (typeof integrationCategories)[number];
->>>>>>> 3f3d31eb
+export type IntegrationCategory = (typeof integrationCategories)[number];