--- conflicted
+++ resolved
@@ -11,12 +11,9 @@
   "smartHome-executeAutomation",
   "mediaServer",
   "calendar",
-<<<<<<< HEAD
   "downloads",
-=======
   "mediaRequests-requestList",
   "mediaRequests-requestStats",
->>>>>>> 19cd41a8
   "rssFeed",
 ] as const;
 export type WidgetKind = (typeof widgetKinds)[number];