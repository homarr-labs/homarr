export const widgetKinds = [
  "clock",
  "weather",
  "app",
  "iframe",
  "video",
  "notebook",
  "dnsHoleSummary",
  "smartHome-entityState",
  "smartHome-executeAutomation",
  "mediaServer",
  "calendar",
<<<<<<< HEAD
  "usenet-downloads"
=======
  "rssFeed",
>>>>>>> 25e732bf
] as const;
export type WidgetKind = (typeof widgetKinds)[number];<|MERGE_RESOLUTION|>--- conflicted
+++ resolved
@@ -10,10 +10,7 @@
   "smartHome-executeAutomation",
   "mediaServer",
   "calendar",
-<<<<<<< HEAD
-  "usenet-downloads"
-=======
+  "usenet-downloads",
   "rssFeed",
->>>>>>> 25e732bf
 ] as const;
 export type WidgetKind = (typeof widgetKinds)[number];