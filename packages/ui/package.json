{
  "name": "@homarr/ui",
  "version": "0.1.0",
  "private": true,
  "license": "MIT",
  "type": "module",
  "exports": {
    ".": "./index.ts",
    "./styles.css": "./src/styles.css",
    "./hooks": "./src/hooks/index.ts"
  },
  "typesVersions": {
    "*": {
      "*": [
        "src/*"
      ]
    }
  },
  "scripts": {
    "clean": "rm -rf .turbo node_modules",
    "format": "prettier --check . --ignore-path ../../.gitignore",
    "lint": "eslint",
    "typecheck": "tsc --noEmit"
  },
  "prettier": "@homarr/prettier-config",
  "dependencies": {
    "@homarr/common": "workspace:^0.1.0",
<<<<<<< HEAD
    "@homarr/definitions": "workspace:^0.1.0",
=======
    "@homarr/log": "workspace:^0.1.0",
>>>>>>> 67382968
    "@homarr/translation": "workspace:^0.1.0",
    "@homarr/validation": "workspace:^0.1.0",
    "@mantine/core": "^7.12.2",
    "@mantine/dates": "^7.12.2",
    "@mantine/hooks": "^7.12.2",
    "@tabler/icons-react": "^3.17.0",
    "mantine-react-table": "2.0.0-beta.6",
    "next": "^14.2.11",
    "react": "^18.3.1"
  },
  "devDependencies": {
    "@homarr/eslint-config": "workspace:^0.2.0",
    "@homarr/prettier-config": "workspace:^0.1.0",
    "@homarr/tsconfig": "workspace:^0.1.0",
    "@types/css-modules": "^1.0.5",
    "eslint": "^9.10.0",
    "typescript": "^5.6.2"
  }
}<|MERGE_RESOLUTION|>--- conflicted
+++ resolved
@@ -22,14 +22,10 @@
     "lint": "eslint",
     "typecheck": "tsc --noEmit"
   },
-  "prettier": "@homarr/prettier-config",
   "dependencies": {
     "@homarr/common": "workspace:^0.1.0",
-<<<<<<< HEAD
     "@homarr/definitions": "workspace:^0.1.0",
-=======
     "@homarr/log": "workspace:^0.1.0",
->>>>>>> 67382968
     "@homarr/translation": "workspace:^0.1.0",
     "@homarr/validation": "workspace:^0.1.0",
     "@mantine/core": "^7.12.2",
@@ -47,5 +43,6 @@
     "@types/css-modules": "^1.0.5",
     "eslint": "^9.10.0",
     "typescript": "^5.6.2"
-  }
+  },
+  "prettier": "@homarr/prettier-config"
 }