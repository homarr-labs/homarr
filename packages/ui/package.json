{
  "name": "@homarr/ui",
  "version": "0.1.0",
  "private": true,
  "license": "Apache-2.0",
  "type": "module",
  "exports": {
    ".": "./index.ts",
    "./styles.css": "./src/styles.css",
    "./hooks": "./src/hooks/index.ts",
    "./icons": "./src/icons/index.ts"
  },
  "typesVersions": {
    "*": {
      "*": [
        "src/*"
      ]
    }
  },
  "scripts": {
    "clean": "rm -rf .turbo node_modules",
    "format": "prettier --check . --ignore-path ../../.gitignore",
    "lint": "eslint",
    "typecheck": "tsc --noEmit"
  },
  "prettier": "@homarr/prettier-config",
  "dependencies": {
    "@homarr/common": "workspace:^0.1.0",
    "@homarr/definitions": "workspace:^0.1.0",
    "@homarr/translation": "workspace:^0.1.0",
    "@homarr/validation": "workspace:^0.1.0",
    "@mantine/core": "^8.3.10",
    "@mantine/dates": "^8.3.10",
    "@mantine/hooks": "^8.3.10",
<<<<<<< HEAD
    "@tabler/icons-react": "^3.35.0",
    "crypto-js": "^4.2.0",
=======
    "@tabler/icons-react": "^3.36.0",
>>>>>>> 35e0198b
    "mantine-react-table": "2.0.0-beta.9",
    "next": "16.1.1",
    "react": "19.2.3",
    "react-dom": "19.2.3",
    "svgson": "^5.3.1"
  },
  "devDependencies": {
    "@homarr/eslint-config": "workspace:^0.2.0",
    "@homarr/prettier-config": "workspace:^0.1.0",
    "@homarr/tsconfig": "workspace:^0.1.0",
    "@types/crypto-js": "^4.2.2",
    "@types/css-modules": "^1.0.5",
    "eslint": "^9.39.2",
    "typescript": "^5.9.3"
  }
}<|MERGE_RESOLUTION|>--- conflicted
+++ resolved
@@ -32,12 +32,8 @@
     "@mantine/core": "^8.3.10",
     "@mantine/dates": "^8.3.10",
     "@mantine/hooks": "^8.3.10",
-<<<<<<< HEAD
-    "@tabler/icons-react": "^3.35.0",
+    "@tabler/icons-react": "^3.36.0",
     "crypto-js": "^4.2.0",
-=======
-    "@tabler/icons-react": "^3.36.0",
->>>>>>> 35e0198b
     "mantine-react-table": "2.0.0-beta.9",
     "next": "16.1.1",
     "react": "19.2.3",
