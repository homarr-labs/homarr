export * from "./count-badge";
export * from "./select-with-description";
export * from "./select-with-description-and-badge";
export { UserAvatar } from "./user-avatar";
export { UserAvatarGroup } from "./user-avatar-group";
export { TablePagination } from "./table-pagination";
export { SearchInput } from "./search-input";
<<<<<<< HEAD
export { OverflowBadge } from "./overflow-badge";
=======
export { TextMultiSelect } from "./text-multi-select";
>>>>>>> 5a9e8edf
<|MERGE_RESOLUTION|>--- conflicted
+++ resolved
@@ -1,12 +1,9 @@
 export * from "./count-badge";
+export { OverflowBadge } from "./overflow-badge";
+export { SearchInput } from "./search-input";
 export * from "./select-with-description";
 export * from "./select-with-description-and-badge";
+export { TablePagination } from "./table-pagination";
+export { TextMultiSelect } from "./text-multi-select";
 export { UserAvatar } from "./user-avatar";
 export { UserAvatarGroup } from "./user-avatar-group";
-export { TablePagination } from "./table-pagination";
-export { SearchInput } from "./search-input";
-<<<<<<< HEAD
-export { OverflowBadge } from "./overflow-badge";
-=======
-export { TextMultiSelect } from "./text-multi-select";
->>>>>>> 5a9e8edf
