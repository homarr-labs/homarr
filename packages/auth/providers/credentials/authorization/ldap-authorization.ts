--- conflicted
+++ resolved
@@ -6,12 +6,7 @@
 import type { Database, InferInsertModel } from "@homarr/db";
 import { and, eq } from "@homarr/db";
 import { users } from "@homarr/db/schema";
-<<<<<<< HEAD
-import type { userSignInSchema } from "@homarr/validation/user";
-=======
-import { logger } from "@homarr/log";
 import type { ldapSignInSchema } from "@homarr/validation/user";
->>>>>>> 85689caf
 
 import { env } from "../../../env";
 import { LdapClient } from "../ldap-client";
