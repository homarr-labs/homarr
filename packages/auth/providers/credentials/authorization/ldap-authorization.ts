--- conflicted
+++ resolved
@@ -6,11 +6,7 @@
 import type { Database, InferInsertModel } from "@homarr/db";
 import { and, eq } from "@homarr/db";
 import { users } from "@homarr/db/schema";
-<<<<<<< HEAD
-import type { userSignInSchema } from "@homarr/validation/user";
-=======
 import type { ldapSignInSchema } from "@homarr/validation/user";
->>>>>>> d348abfe
 
 import { env } from "../../../env";
 import { LdapClient } from "../ldap-client";
