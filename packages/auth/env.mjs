--- conflicted
+++ resolved
@@ -16,13 +16,8 @@
       .filter((provider) => {
         if (supportedAuthProviders.includes(provider)) return provider;
         else if (!provider)
-          console.log(
-            `One or more of the entries for AUTH_PROVIDER could not be parsed and/or returned null.`,
-          );
-        else
-          console.log(
-            `The value entered for AUTH_PROVIDER "${provider}" is incorrect.`,
-          );
+          console.log(`One or more of the entries for AUTH_PROVIDER could not be parsed and/or returned null.`);
+        else console.log(`The value entered for AUTH_PROVIDER "${provider}" is incorrect.`);
       }),
   )
   .default(["credentials"]);
@@ -38,19 +33,12 @@
     throw new Error(`Invalid boolean value for ${ctx.path.join(".")}`);
   });
 
-const skipValidation =
-  Boolean(process.env.CI) || Boolean(process.env.SKIP_ENV_VALIDATION);
-const authProviders = skipValidation
-  ? []
-  : authProvidersSchema.parse(process.env.AUTH_PROVIDERS);
+const skipValidation = Boolean(process.env.CI) || Boolean(process.env.SKIP_ENV_VALIDATION);
+const authProviders = skipValidation ? [] : authProvidersSchema.parse(process.env.AUTH_PROVIDERS);
 
 export const env = createEnv({
   server: {
-<<<<<<< HEAD
-    AUTH_SECRET:
-      process.env.NODE_ENV === "production"
-        ? z.string().min(1)
-        : z.string().min(1).optional(),
+    AUTH_SECRET: process.env.NODE_ENV === "production" ? z.string().min(1) : z.string().min(1).optional(),
     AUTH_PROVIDERS: authProvidersSchema,
     ...(authProviders.includes("oidc")
       ? {
@@ -59,10 +47,7 @@
           AUTH_OIDC_CLIENT_SECRET: z.string().min(1),
           AUTH_OIDC_CLIENT_NAME: z.string().min(1).default("OIDC"),
           AUTH_OIDC_AUTO_LOGIN: booleanSchema,
-          AUTH_OIDC_SCOPE_OVERWRITE: z
-            .string()
-            .min(1)
-            .default("openid email profile groups"),
+          AUTH_OIDC_SCOPE_OVERWRITE: z.string().min(1).default("openid email profile groups"),
         }
       : {}),
     ...(authProviders.includes("ldap")
@@ -71,9 +56,7 @@
           AUTH_LDAP_BIND_DN: z.string(),
           AUTH_LDAP_BIND_PASSWORD: z.string(),
           AUTH_LDAP_BASE: z.string(),
-          AUTH_LDAP_SEARCH_SCOPE: z
-            .enum(["base", "one", "sub"])
-            .default("base"),
+          AUTH_LDAP_SEARCH_SCOPE: z.enum(["base", "one", "sub"]).default("base"),
           AUTH_LDAP_USERNAME_ATTRIBUTE: z.string().default("uid"),
           AUTH_LDAP_USER_MAIL_ATTRIBUTE: z.string().default("mail"),
           AUTH_LDAP_USERNAME_FILTER_EXTRA_ARG: z.string().optional(),
@@ -83,9 +66,6 @@
           AUTH_LDAP_GROUP_FILTER_EXTRA_ARG: z.string().optional(),
         }
       : {}),
-=======
-    AUTH_SECRET: process.env.NODE_ENV === "production" ? z.string().min(1) : z.string().min(1).optional(),
->>>>>>> 6029a5b5
   },
   client: {},
   runtimeEnv: {
@@ -95,12 +75,9 @@
     AUTH_LDAP_BIND_DN: process.env.AUTH_LDAP_BIND_DN,
     AUTH_LDAP_BIND_PASSWORD: process.env.AUTH_LDAP_BIND_PASSWORD,
     AUTH_LDAP_GROUP_CLASS: process.env.AUTH_LDAP_GROUP_CLASS,
-    AUTH_LDAP_GROUP_FILTER_EXTRA_ARG:
-      process.env.AUTH_LDAP_GROUP_FILTER_EXTRA_ARG,
-    AUTH_LDAP_GROUP_MEMBER_ATTRIBUTE:
-      process.env.AUTH_LDAP_GROUP_MEMBER_ATTRIBUTE,
-    AUTH_LDAP_GROUP_MEMBER_USER_ATTRIBUTE:
-      process.env.AUTH_LDAP_GROUP_MEMBER_USER_ATTRIBUTE,
+    AUTH_LDAP_GROUP_FILTER_EXTRA_ARG: process.env.AUTH_LDAP_GROUP_FILTER_EXTRA_ARG,
+    AUTH_LDAP_GROUP_MEMBER_ATTRIBUTE: process.env.AUTH_LDAP_GROUP_MEMBER_ATTRIBUTE,
+    AUTH_LDAP_GROUP_MEMBER_USER_ATTRIBUTE: process.env.AUTH_LDAP_GROUP_MEMBER_USER_ATTRIBUTE,
     AUTH_LDAP_SEARCH_SCOPE: process.env.AUTH_LDAP_SEARCH_SCOPE,
     AUTH_LDAP_URI: process.env.AUTH_LDAP_URI,
     AUTH_OIDC_CLIENT_ID: process.env.AUTH_OIDC_CLIENT_ID,
@@ -110,13 +87,8 @@
     AUTH_OIDC_SCOPE_OVERWRITE: process.env.AUTH_OIDC_SCOPE_OVERWRITE,
     AUTH_LDAP_USERNAME_ATTRIBUTE: process.env.AUTH_LDAP_USERNAME_ATTRIBUTE,
     AUTH_LDAP_USER_MAIL_ATTRIBUTE: process.env.AUTH_LDAP_USER_MAIL_ATTRIBUTE,
-    AUTH_LDAP_USERNAME_FILTER_EXTRA_ARG:
-      process.env.AUTH_LDAP_USERNAME_FILTER_EXTRA_ARG,
+    AUTH_LDAP_USERNAME_FILTER_EXTRA_ARG: process.env.AUTH_LDAP_USERNAME_FILTER_EXTRA_ARG,
     AUTH_OIDC_AUTO_LOGIN: process.env.AUTH_OIDC_AUTO_LOGIN,
   },
-<<<<<<< HEAD
   skipValidation,
-=======
-  skipValidation: Boolean(process.env.CI) || Boolean(process.env.SKIP_ENV_VALIDATION),
->>>>>>> 6029a5b5
 });