--- conflicted
+++ resolved
@@ -62,11 +62,8 @@
 
 export const env = createEnv({
   server: {
-<<<<<<< HEAD
     AUTH_LOGOUT_REDIRECT_URL: z.string().url().optional(),
-=======
     AUTH_SESSION_EXPIRY_TIME: createDurationSchema("30d"),
->>>>>>> fcb72e67
     AUTH_SECRET: process.env.NODE_ENV === "production" ? z.string().min(1) : z.string().min(1).optional(),
     AUTH_PROVIDERS: authProvidersSchema,
     ...(authProviders.includes("oidc")
@@ -98,11 +95,8 @@
   },
   client: {},
   runtimeEnv: {
-<<<<<<< HEAD
     AUTH_LOGOUT_REDIRECT_URL: process.env.AUTH_LOGOUT_REDIRECT_URL,
-=======
     AUTH_SESSION_EXPIRY_TIME: process.env.AUTH_SESSION_EXPIRY_TIME,
->>>>>>> fcb72e67
     AUTH_SECRET: process.env.AUTH_SECRET,
     AUTH_PROVIDERS: process.env.AUTH_PROVIDERS,
     AUTH_LDAP_BASE: process.env.AUTH_LDAP_BASE,
