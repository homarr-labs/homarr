{
  "name": "@homarr/auth",
  "version": "0.1.0",
  "type": "module",
  "exports": {
    ".": "./index.ts",
    "./security": "./security.ts",
    "./client": "./client.ts",
    "./env.mjs": "./env.mjs"
  },
  "private": true,
  "main": "./index.ts",
  "types": "./index.ts",
  "license": "MIT",
  "scripts": {
    "clean": "rm -rf .turbo node_modules",
    "lint": "eslint .",
    "format": "prettier --check . --ignore-path ../../.gitignore",
    "typecheck": "tsc --noEmit"
  },
  "dependencies": {
    "@homarr/db": "workspace:^0.1.0",
<<<<<<< HEAD
    "@auth/core": "^0.28.1",
    "@auth/drizzle-adapter": "^0.8.2",
=======
    "@auth/core": "^0.28.2",
    "@auth/drizzle-adapter": "^0.8.1",
>>>>>>> ba16ba13
    "@t3-oss/env-nextjs": "^0.9.2",
    "bcrypt": "^5.1.1",
    "cookies": "^0.9.1",
    "next": "^14.1.4",
    "next-auth": "5.0.0-beta.16",
    "react": "18.2.0",
    "react-dom": "18.2.0"
  },
  "devDependencies": {
    "@homarr/eslint-config": "workspace:^0.2.0",
    "@homarr/prettier-config": "workspace:^0.1.0",
    "@homarr/tsconfig": "workspace:^0.1.0",
    "@homarr/validation": "workspace:^0.1.0",
    "@types/bcrypt": "5.0.2",
    "@types/cookies": "0.9.0",
    "eslint": "^8.57.0",
    "prettier": "^3.2.5",
    "typescript": "^5.4.3"
  },
  "eslintConfig": {
    "root": true,
    "extends": [
      "@homarr/eslint-config/base"
    ]
  },
  "prettier": "@homarr/prettier-config"
}<|MERGE_RESOLUTION|>--- conflicted
+++ resolved
@@ -20,13 +20,8 @@
   },
   "dependencies": {
     "@homarr/db": "workspace:^0.1.0",
-<<<<<<< HEAD
-    "@auth/core": "^0.28.1",
+    "@auth/core": "^0.28.2",
     "@auth/drizzle-adapter": "^0.8.2",
-=======
-    "@auth/core": "^0.28.2",
-    "@auth/drizzle-adapter": "^0.8.1",
->>>>>>> ba16ba13
     "@t3-oss/env-nextjs": "^0.9.2",
     "bcrypt": "^5.1.1",
     "cookies": "^0.9.1",
