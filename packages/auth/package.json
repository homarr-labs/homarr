--- conflicted
+++ resolved
@@ -13,15 +13,9 @@
   },
   "dependencies": {
     "@homarr/db": "workspace:^0.1.0",
-<<<<<<< HEAD
-    "@auth/core": "^0.19.0",
-    "@auth/drizzle-adapter": "^0.3.12",
-    "@t3-oss/env-nextjs": "^0.8.0",
-=======
     "@auth/core": "^0.25.0",
     "@auth/drizzle-adapter": "^0.5.0",
-    "@t3-oss/env-nextjs": "^0.7.1",
->>>>>>> 191d773a
+    "@t3-oss/env-nextjs": "^0.8.0",
     "bcrypt": "^5.1.1",
     "cookies": "^0.9.1",
     "next": "^14.0.4",
