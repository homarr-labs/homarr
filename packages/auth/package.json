--- conflicted
+++ resolved
@@ -21,30 +21,17 @@
     "typecheck": "tsc --noEmit"
   },
   "dependencies": {
-<<<<<<< HEAD
-    "@auth/core": "^0.31.0",
-    "@auth/drizzle-adapter": "^1.1.0",
-    "@homarr/db": "workspace:^0.1.0",
-    "@t3-oss/env-nextjs": "^0.10.1",
-    "bcrypt": "^5.1.1",
-    "cookies": "^0.9.1",
-    "ldapjs": "^3.0.7",
-    "next": "^14.2.3",
-    "next-auth": "5.0.0-beta.18",
-    "react": "18.3.1",
-    "react-dom": "18.3.1"
-=======
     "@homarr/db": "workspace:^0.1.0",
     "@auth/core": "^0.34.1",
     "@auth/drizzle-adapter": "^1.4.1",
     "@t3-oss/env-nextjs": "^0.10.1",
     "bcrypt": "^5.1.1",
     "cookies": "^0.9.1",
+    "ldapjs": "^3.0.7",
     "next": "^14.2.4",
     "next-auth": "5.0.0-beta.19",
     "react": "^18.3.1",
     "react-dom": "^18.3.1"
->>>>>>> 6029a5b5
   },
   "devDependencies": {
     "@homarr/definitions": "workspace:^0.1.0",
@@ -55,22 +42,10 @@
     "@homarr/validation": "workspace:^0.1.0",
     "@types/bcrypt": "5.0.2",
     "@types/cookies": "0.9.0",
-<<<<<<< HEAD
     "@types/ldapjs": "^3.0.6",
-    "eslint": "^8.57.0",
-    "prettier": "^3.2.5",
-    "typescript": "^5.4.5"
-  },
-  "eslintConfig": {
-    "root": true,
-    "extends": [
-      "@homarr/eslint-config/base"
-    ]
-=======
     "eslint": "^9.5.0",
     "prettier": "^3.3.2",
     "typescript": "^5.5.2"
->>>>>>> 6029a5b5
   },
   "prettier": "@homarr/prettier-config"
 }