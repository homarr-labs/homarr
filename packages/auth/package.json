{
  "name": "@homarr/auth",
  "version": "0.1.0",
  "type": "module",
  "exports": {
    ".": "./index.ts",
    "./next": "./next.ts",
    "./security": "./security.ts",
    "./client": "./client.ts",
    "./server": "./server.ts",
    "./shared": "./shared.ts",
    "./env.mjs": "./env.mjs"
  },
  "private": true,
  "main": "./index.ts",
  "types": "./index.ts",
  "license": "MIT",
  "scripts": {
    "clean": "rm -rf .turbo node_modules",
    "lint": "eslint",
    "format": "prettier --check . --ignore-path ../../.gitignore",
    "typecheck": "tsc --noEmit"
  },
  "dependencies": {
    "@homarr/db": "workspace:^0.1.0",
    "@homarr/common": "workspace:^0.1.0",
    "@homarr/definitions": "workspace:^0.1.0",
    "@homarr/log": "workspace:^0.1.0",
    "@homarr/validation": "workspace:^0.1.0",
    "@auth/core": "^0.34.1",
    "@auth/drizzle-adapter": "^1.4.1",
    "@t3-oss/env-nextjs": "^0.10.1",
    "bcrypt": "^5.1.1",
    "cookies": "^0.9.1",
<<<<<<< HEAD
    "ldapts": "7.0.12",
    "next": "^14.2.4",
=======
    "next": "^14.2.5",
>>>>>>> 5da74ca7
    "next-auth": "5.0.0-beta.19",
    "react": "^18.3.1",
    "react-dom": "^18.3.1"
  },
  "devDependencies": {
    "@homarr/eslint-config": "workspace:^0.2.0",
    "@homarr/prettier-config": "workspace:^0.1.0",
    "@homarr/tsconfig": "workspace:^0.1.0",
    "@types/bcrypt": "5.0.2",
    "@types/cookies": "0.9.0",
    "eslint": "^9.7.0",
    "prettier": "^3.3.3",
    "typescript": "^5.5.3"
  },
  "prettier": "@homarr/prettier-config"
}<|MERGE_RESOLUTION|>--- conflicted
+++ resolved
@@ -32,12 +32,8 @@
     "@t3-oss/env-nextjs": "^0.10.1",
     "bcrypt": "^5.1.1",
     "cookies": "^0.9.1",
-<<<<<<< HEAD
     "ldapts": "7.0.12",
-    "next": "^14.2.4",
-=======
     "next": "^14.2.5",
->>>>>>> 5da74ca7
     "next-auth": "5.0.0-beta.19",
     "react": "^18.3.1",
     "react-dom": "^18.3.1"
