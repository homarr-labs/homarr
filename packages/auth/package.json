--- conflicted
+++ resolved
@@ -19,13 +19,8 @@
   },
   "dependencies": {
     "@homarr/db": "workspace:^0.1.0",
-<<<<<<< HEAD
     "@auth/core": "^0.27.0",
-    "@auth/drizzle-adapter": "^0.6.3",
-=======
-    "@auth/core": "^0.26.3",
     "@auth/drizzle-adapter": "^0.7.0",
->>>>>>> 11393525
     "@t3-oss/env-nextjs": "^0.9.2",
     "bcrypt": "^5.1.1",
     "cookies": "^0.9.1",
