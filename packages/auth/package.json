--- conflicted
+++ resolved
@@ -24,13 +24,8 @@
     "@t3-oss/env-nextjs": "^0.9.2",
     "bcrypt": "^5.1.1",
     "cookies": "^0.9.1",
-<<<<<<< HEAD
     "next": "^14.1.1-canary.62",
-    "next-auth": "5.0.0-beta.11",
-=======
-    "next": "^14.1.1-canary.61",
     "next-auth": "5.0.0-beta.13",
->>>>>>> 859eeed3
     "react": "18.2.0",
     "react-dom": "18.2.0"
   },
