import type { ReadonlyHeaders } from "next/dist/server/web/spec-extension/adapters/headers";
import { cookies } from "next/headers";
import NextAuth from "next-auth";
import Credentials from "next-auth/providers/credentials";

import { db } from "@homarr/db";

import { adapter } from "./adapter";
import { createSessionCallback, createSignInCallback } from "./callbacks";
import { credentialsConfiguration } from "./providers/credentials/credentials-provider";
import { EmptyNextAuthProvider } from "./providers/empty/empty-provider";
import { filterProviders } from "./providers/filter-providers";
import { OidcProvider } from "./providers/oidc/oidc-provider";
import { createRedirectUri } from "./redirect";
import { sessionMaxAgeInSeconds, sessionTokenCookieName } from "./session";

export const createConfiguration = (
  isCredentialsRequest: boolean,
  headers: ReadonlyHeaders | null,
) =>
  NextAuth({
    logger: {
      error: (code, ...message) => {
        // Remove the big error message for failed login attempts
        // as it is not useful for the user.
        if (code.name === "CredentialsSignin") {
          console.warn("The login attempt of a user was not successful.");
          return;
        }

        console.error(code, ...message);
      },
    },
    trustHost: true,
    adapter,
<<<<<<< HEAD
    providers: filterProviders([
      Credentials(credentialsConfiguration),
      EmptyNextAuthProvider(),
      OidcProvider(headers),
    ]),
=======
    providers: [Credentials(createCredentialsConfiguration(db)), EmptyNextAuthProvider()],
>>>>>>> 6029a5b5
    callbacks: {
      session: createSessionCallback(db),
      signIn: createSignInCallback(adapter, isCredentialsRequest),
    },
    redirectProxyUrl: createRedirectUri(headers, `/api/auth`),
    secret: "secret-is-not-defined-yet", // TODO: This should be added later
    session: {
      strategy: "database",
      maxAge: sessionMaxAgeInSeconds,
    },
    pages: {
      signIn: "/auth/login",
      error: "/auth/login",
    },
    jwt: {
      encode() {
        const cookie = cookies().get(sessionTokenCookieName)?.value;
        return cookie ?? "";
      },

      decode() {
        return null;
      },
    },
  });<|MERGE_RESOLUTION|>--- conflicted
+++ resolved
@@ -7,17 +7,14 @@
 
 import { adapter } from "./adapter";
 import { createSessionCallback, createSignInCallback } from "./callbacks";
-import { credentialsConfiguration } from "./providers/credentials/credentials-provider";
+import { createCredentialsConfiguration } from "./providers/credentials/credentials-provider";
 import { EmptyNextAuthProvider } from "./providers/empty/empty-provider";
 import { filterProviders } from "./providers/filter-providers";
 import { OidcProvider } from "./providers/oidc/oidc-provider";
 import { createRedirectUri } from "./redirect";
 import { sessionMaxAgeInSeconds, sessionTokenCookieName } from "./session";
 
-export const createConfiguration = (
-  isCredentialsRequest: boolean,
-  headers: ReadonlyHeaders | null,
-) =>
+export const createConfiguration = (isCredentialsRequest: boolean, headers: ReadonlyHeaders | null) =>
   NextAuth({
     logger: {
       error: (code, ...message) => {
@@ -33,15 +30,11 @@
     },
     trustHost: true,
     adapter,
-<<<<<<< HEAD
     providers: filterProviders([
-      Credentials(credentialsConfiguration),
+      Credentials(createCredentialsConfiguration(db)),
       EmptyNextAuthProvider(),
       OidcProvider(headers),
     ]),
-=======
-    providers: [Credentials(createCredentialsConfiguration(db)), EmptyNextAuthProvider()],
->>>>>>> 6029a5b5
     callbacks: {
       session: createSessionCallback(db),
       signIn: createSignInCallback(adapter, isCredentialsRequest),
