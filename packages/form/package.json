{
  "name": "@homarr/form",
  "private": true,
  "version": "0.1.0",
  "exports": {
    ".": "./index.ts"
  },
  "typesVersions": {
    "*": {
      "*": [
        "src/*"
      ]
    }
  },
  "license": "MIT",
  "scripts": {
    "clean": "rm -rf .turbo node_modules",
    "lint": "eslint .",
    "format": "prettier --check . --ignore-path ../../.gitignore",
    "typecheck": "tsc --noEmit"
  },
  "devDependencies": {
    "@homarr/eslint-config": "workspace:^0.2.0",
    "@homarr/prettier-config": "workspace:^0.1.0",
    "@homarr/tsconfig": "workspace:^0.1.0",
    "eslint": "^8.57.0",
    "typescript": "^5.4.5"
  },
  "eslintConfig": {
    "extends": [
      "@homarr/eslint-config/base"
    ]
  },
  "prettier": "@homarr/prettier-config",
  "dependencies": {
<<<<<<< HEAD
    "@mantine/form": "^7.9.1",
    "@homarr/validation": "workspace:^0.1.0",
    "@homarr/translation": "workspace:^0.1.0"
=======
    "@mantine/form": "^7.9.2"
>>>>>>> abffc866
  }
}<|MERGE_RESOLUTION|>--- conflicted
+++ resolved
@@ -33,12 +33,8 @@
   },
   "prettier": "@homarr/prettier-config",
   "dependencies": {
-<<<<<<< HEAD
-    "@mantine/form": "^7.9.1",
+    "@mantine/form": "^7.9.2"
     "@homarr/validation": "workspace:^0.1.0",
     "@homarr/translation": "workspace:^0.1.0"
-=======
-    "@mantine/form": "^7.9.2"
->>>>>>> abffc866
   }
 }