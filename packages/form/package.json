--- conflicted
+++ resolved
@@ -26,14 +26,9 @@
     "@homarr/common": "workspace:^0.1.0",
     "@homarr/translation": "workspace:^0.1.0",
     "@homarr/validation": "workspace:^0.1.0",
-<<<<<<< HEAD
-    "@mantine/form": "^8.0.2",
+    "@mantine/form": "^8.1.1",
     "mantine-form-zod-resolver": "^1.2.1",
-    "zod": "^3.25.48"
-=======
-    "@mantine/form": "^8.1.1",
     "zod": "^3.25.67"
->>>>>>> 1813d443
   },
   "devDependencies": {
     "@homarr/eslint-config": "workspace:^0.2.0",
