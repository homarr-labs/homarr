--- conflicted
+++ resolved
@@ -23,12 +23,8 @@
   "prettier": "@homarr/prettier-config",
   "dependencies": {
     "@homarr/common": "workspace:^0.1.0",
-<<<<<<< HEAD
     "@homarr/db": "workspace:^0.1.0",
-    "undici": "7.8.0"
-=======
     "undici": "7.9.0"
->>>>>>> 8ff01eb1
   },
   "devDependencies": {
     "@homarr/eslint-config": "workspace:^0.2.0",
