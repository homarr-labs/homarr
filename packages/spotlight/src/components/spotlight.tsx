"use client";

import { useMemo, useRef, useState } from "react";
import { ActionIcon, Center, Group, Kbd } from "@mantine/core";
import { Spotlight as MantineSpotlight } from "@mantine/spotlight";
import { IconSearch, IconX } from "@tabler/icons-react";

import type { TranslationObject } from "@homarr/translation";
import { useI18n } from "@homarr/translation/client";

import type { inferSearchInteractionOptions } from "../lib/interaction";
import { searchModes } from "../modes";
import { selectAction, spotlightStore } from "../spotlight-store";
import { SpotlightChildrenActions } from "./actions/children-actions";
import { SpotlightActionGroups } from "./actions/groups/action-group";

export const Spotlight = () => {
  const [query, setQuery] = useState("");
  const [mode, setMode] = useState<keyof TranslationObject["search"]["mode"]>("help");
  const [childrenOptions, setChildrenOptions] = useState<inferSearchInteractionOptions<"children"> | null>(null);
  const t = useI18n();
  const inputRef = useRef<HTMLInputElement>(null);
  const activeMode = useMemo(() => searchModes.find((searchMode) => searchMode.modeKey === mode), [mode]);

  if (!activeMode) {
    return null;
  }

  return (
    <MantineSpotlight.Root
      yOffset={8}
      onSpotlightClose={() => {
        setMode("help");
        setChildrenOptions(null);
      }}
      query={query}
      onQueryChange={(query) => {
        if (mode !== "help" || query.length !== 1) {
          setQuery(query);
        }

        const modeToActivate = searchModes.find((mode) => mode.character === query);
        if (!modeToActivate) {
          return;
        }

        setMode(modeToActivate.modeKey);
        setQuery("");
        setTimeout(() => selectAction(0, spotlightStore));
      }}
      store={spotlightStore}
    >
      <MantineSpotlight.Search
<<<<<<< HEAD
        placeholder={t("common.rtl.default", {
          value: t("search.placeholder"),
          symbol: "...",
        })}
=======
        placeholder={`${t("search.placeholder")}...`}
>>>>>>> bd31a4c3
        ref={inputRef}
        leftSectionWidth={activeMode.modeKey !== "help" ? 80 : 48}
        leftSection={
          <Group align="center" wrap="nowrap" gap="xs" w="100%" h="100%">
            <Center w={48} h="100%">
              <IconSearch stroke={1.5} />
            </Center>
            {activeMode.modeKey !== "help" ? <Kbd size="sm">{activeMode.character}</Kbd> : null}
          </Group>
        }
        styles={{
          section: {
            pointerEvents: "all",
          },
        }}
        rightSection={
          mode === "help" ? undefined : (
            <ActionIcon
              onClick={() => {
                setMode("help");
                setChildrenOptions(null);
                inputRef.current?.focus();
              }}
              variant="subtle"
            >
              <IconX stroke={1.5} />
            </ActionIcon>
          )
        }
        value={query}
        onKeyDown={(event) => {
          if (query.length === 0 && mode !== "help" && event.key === "Backspace") {
            setMode("help");
            setChildrenOptions(null);
          }
        }}
      />

      {childrenOptions ? (
        <Group>
          <childrenOptions.detailComponent options={childrenOptions.option as never} />
        </Group>
      ) : null}

      <MantineSpotlight.ActionsList>
        {childrenOptions ? (
          <SpotlightChildrenActions childrenOptions={childrenOptions} query={query} />
        ) : (
          <SpotlightActionGroups
            setMode={(mode) => {
              setMode(mode);
              setChildrenOptions(null);
              setTimeout(() => selectAction(0, spotlightStore));
            }}
            setChildrenOptions={(options) => {
              setChildrenOptions(options);

              setTimeout(() => {
                setQuery("");
                selectAction(0, spotlightStore);
              });
            }}
            query={query}
            groups={activeMode.groups}
          />
        )}
      </MantineSpotlight.ActionsList>
    </MantineSpotlight.Root>
  );
};<|MERGE_RESOLUTION|>--- conflicted
+++ resolved
@@ -51,14 +51,7 @@
       store={spotlightStore}
     >
       <MantineSpotlight.Search
-<<<<<<< HEAD
-        placeholder={t("common.rtl.default", {
-          value: t("search.placeholder"),
-          symbol: "...",
-        })}
-=======
         placeholder={`${t("search.placeholder")}...`}
->>>>>>> bd31a4c3
         ref={inputRef}
         leftSectionWidth={activeMode.modeKey !== "help" ? 80 : 48}
         leftSection={
