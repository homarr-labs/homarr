import type { IntegrationKind } from "@homarr/definitions";

import { AdGuardHomeIntegration } from "../adguard-home/adguard-home-integration";
import { DelugeIntegration } from "../download-client/deluge/deluge-integration";
import { NzbGetIntegration } from "../download-client/nzbget/nzbget-integration";
import { QBitTorrentIntegration } from "../download-client/qbittorrent/qbittorrent-integration";
import { SabnzbdIntegration } from "../download-client/sabnzbd/sabnzbd-integration";
import { TransmissionIntegration } from "../download-client/transmission/transmission-integration";
import { HomeAssistantIntegration } from "../homeassistant/homeassistant-integration";
import { JellyfinIntegration } from "../jellyfin/jellyfin-integration";
import { JellyseerrIntegration } from "../jellyseerr/jellyseerr-integration";
import { SonarrIntegration } from "../media-organizer/sonarr/sonarr-integration";
import { OverseerrIntegration } from "../overseerr/overseerr-integration";
import { PiHoleIntegration } from "../pi-hole/pi-hole-integration";
<<<<<<< HEAD
=======
import { ProwlarrIntegration } from "../prowlarr/prowlarr-integration";
>>>>>>> 19cd41a8
import type { Integration, IntegrationInput } from "./integration";

export const integrationCreatorByKind = <TKind extends keyof typeof integrationCreators>(
  kind: TKind,
  integration: IntegrationInput,
) => {
  if (!(kind in integrationCreators)) {
    throw new Error(`Unknown integration kind ${kind}. Did you forget to add it to the integration creator?`);
  }

  return new integrationCreators[kind](integration) as InstanceType<(typeof integrationCreators)[TKind]>;
};

export const integrationCreators = {
  piHole: PiHoleIntegration,
  adGuardHome: AdGuardHomeIntegration,
  homeAssistant: HomeAssistantIntegration,
  jellyfin: JellyfinIntegration,
  sonarr: SonarrIntegration,
<<<<<<< HEAD
  sabNzbd: SabnzbdIntegration,
  nzbGet: NzbGetIntegration,
  qBittorrent: QBitTorrentIntegration,
  deluge: DelugeIntegration,
  transmission: TransmissionIntegration,
=======
  jellyseerr: JellyseerrIntegration,
  overseerr: OverseerrIntegration,
  prowlarr: ProwlarrIntegration,
>>>>>>> 19cd41a8
} satisfies Partial<Record<IntegrationKind, new (integration: IntegrationInput) => Integration>>;<|MERGE_RESOLUTION|>--- conflicted
+++ resolved
@@ -12,10 +12,6 @@
 import { SonarrIntegration } from "../media-organizer/sonarr/sonarr-integration";
 import { OverseerrIntegration } from "../overseerr/overseerr-integration";
 import { PiHoleIntegration } from "../pi-hole/pi-hole-integration";
-<<<<<<< HEAD
-=======
-import { ProwlarrIntegration } from "../prowlarr/prowlarr-integration";
->>>>>>> 19cd41a8
 import type { Integration, IntegrationInput } from "./integration";
 
 export const integrationCreatorByKind = <TKind extends keyof typeof integrationCreators>(
@@ -35,15 +31,11 @@
   homeAssistant: HomeAssistantIntegration,
   jellyfin: JellyfinIntegration,
   sonarr: SonarrIntegration,
-<<<<<<< HEAD
   sabNzbd: SabnzbdIntegration,
   nzbGet: NzbGetIntegration,
   qBittorrent: QBitTorrentIntegration,
+  jellyseerr: JellyseerrIntegration,
+  overseerr: OverseerrIntegration,
   deluge: DelugeIntegration,
   transmission: TransmissionIntegration,
-=======
-  jellyseerr: JellyseerrIntegration,
-  overseerr: OverseerrIntegration,
-  prowlarr: ProwlarrIntegration,
->>>>>>> 19cd41a8
 } satisfies Partial<Record<IntegrationKind, new (integration: IntegrationInput) => Integration>>;