import type { IntegrationKind } from "@homarr/definitions";

import { AdGuardHomeIntegration } from "../adguard-home/adguard-home-integration";
import { DelugeIntegration } from "../download-client/deluge/deluge-integration";
import { NzbGetIntegration } from "../download-client/nzbget/nzbget-integration";
import { QBitTorrentIntegration } from "../download-client/qbittorrent/qbittorrent-integration";
import { SabnzbdIntegration } from "../download-client/sabnzbd/sabnzbd-integration";
import { TransmissionIntegration } from "../download-client/transmission/transmission-integration";
import { HomeAssistantIntegration } from "../homeassistant/homeassistant-integration";
import { JellyfinIntegration } from "../jellyfin/jellyfin-integration";
import { JellyseerrIntegration } from "../jellyseerr/jellyseerr-integration";
import { RadarrIntegration } from "../media-organizer/radarr/radarr-integration";
import { SonarrIntegration } from "../media-organizer/sonarr/sonarr-integration";
import { OverseerrIntegration } from "../overseerr/overseerr-integration";
import { PiHoleIntegration } from "../pi-hole/pi-hole-integration";
import type { Integration, IntegrationInput } from "./integration";

export const integrationCreatorByKind = <TKind extends keyof typeof integrationCreators>(
  kind: TKind,
  integration: IntegrationInput,
) => {
  if (!(kind in integrationCreators)) {
    throw new Error(`Unknown integration kind ${kind}. Did you forget to add it to the integration creator?`);
  }

  return new integrationCreators[kind](integration) as InstanceType<(typeof integrationCreators)[TKind]>;
};

export const integrationCreators = {
  piHole: PiHoleIntegration,
  adGuardHome: AdGuardHomeIntegration,
  homeAssistant: HomeAssistantIntegration,
  jellyfin: JellyfinIntegration,
  sonarr: SonarrIntegration,
<<<<<<< HEAD
  sabNzbd: SabnzbdIntegration,
  nzbGet: NzbGetIntegration,
  qBittorrent: QBitTorrentIntegration,
=======
  radarr: RadarrIntegration,
>>>>>>> 18347fef
  jellyseerr: JellyseerrIntegration,
  overseerr: OverseerrIntegration,
  deluge: DelugeIntegration,
  transmission: TransmissionIntegration,
} satisfies Partial<Record<IntegrationKind, new (integration: IntegrationInput) => Integration>>;<|MERGE_RESOLUTION|>--- conflicted
+++ resolved
@@ -32,15 +32,12 @@
   homeAssistant: HomeAssistantIntegration,
   jellyfin: JellyfinIntegration,
   sonarr: SonarrIntegration,
-<<<<<<< HEAD
+  radarr: RadarrIntegration,
   sabNzbd: SabnzbdIntegration,
   nzbGet: NzbGetIntegration,
   qBittorrent: QBitTorrentIntegration,
-=======
-  radarr: RadarrIntegration,
->>>>>>> 18347fef
+  deluge: DelugeIntegration,
+  transmission: TransmissionIntegration,
   jellyseerr: JellyseerrIntegration,
   overseerr: OverseerrIntegration,
-  deluge: DelugeIntegration,
-  transmission: TransmissionIntegration,
 } satisfies Partial<Record<IntegrationKind, new (integration: IntegrationInput) => Integration>>;