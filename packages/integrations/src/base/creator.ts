--- conflicted
+++ resolved
@@ -85,7 +85,7 @@
   dashDot: DashDotIntegration,
   tdarr: TdarrIntegration,
   proxmox: ProxmoxIntegration,
-<<<<<<< HEAD
+  emby: EmbyIntegration,
 } satisfies Record<IntegrationKind, IntegrationInstance | [(input: IntegrationInput) => Promise<Integration>]>;
 
 type IntegrationInstanceOfKind<TKind extends keyof typeof integrationCreators> = {
@@ -94,8 +94,4 @@
     : (typeof integrationCreators)[kind] extends IntegrationInstance
       ? InstanceType<(typeof integrationCreators)[kind]>
       : never;
-}[TKind];
-=======
-  emby: EmbyIntegration,
-} satisfies Record<IntegrationKind, new (integration: IntegrationInput) => Integration>;
->>>>>>> 7dfb108a
+}[TKind];