--- conflicted
+++ resolved
@@ -1,14 +1,11 @@
 import type { IntegrationKind } from "@homarr/definitions";
 
-<<<<<<< HEAD
 import { DelugeIntegration } from "../download-client/deluge/deluge-integration";
 import { NzbGetIntegration } from "../download-client/nzbget/nzbget-integration";
 import { QBitTorrentIntegration } from "../download-client/qbittorrent/qbittorrent-integration";
 import { SabnzbdIntegration } from "../download-client/sabnzbd/sabnzbd-integration";
 import { TransmissionIntegration } from "../download-client/transmission/transmission-integration";
-=======
 import { AdGuardHomeIntegration } from "../adguard-home/adguard-home-integration";
->>>>>>> d17bd840
 import { HomeAssistantIntegration } from "../homeassistant/homeassistant-integration";
 import { JellyfinIntegration } from "../jellyfin/jellyfin-integration";
 import { SonarrIntegration } from "../media-organizer/sonarr/sonarr-integration";
@@ -33,15 +30,12 @@
       return new SabnzbdIntegration(integration);
     case "nzbGet":
       return new NzbGetIntegration(integration);
-<<<<<<< HEAD
     case "qBittorrent":
       return new QBitTorrentIntegration(integration);
     case "deluge":
       return new DelugeIntegration(integration);
     case "transmission":
       return new TransmissionIntegration(integration);
-=======
->>>>>>> d17bd840
     default:
       throw new Error(`Unknown integration kind ${kind}. Did you forget to add it to the integration creator?`);
   }
