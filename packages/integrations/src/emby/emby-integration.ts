--- conflicted
+++ resolved
@@ -33,7 +33,6 @@
   UserName: z.string().nullish(),
 });
 
-<<<<<<< HEAD
 const itemSchema = z.object({
   Id: z.string(),
   ServerId: z.string(),
@@ -61,10 +60,7 @@
   Name: z.string(),
 });
 
-export class EmbyIntegration extends Integration implements IMediaReleasesIntegration {
-=======
-export class EmbyIntegration extends Integration implements IMediaServerIntegration {
->>>>>>> ee983e82
+export class EmbyIntegration extends Integration implements IMediaServerIntegration, IMediaReleasesIntegration {
   private static readonly apiKeyHeader = "X-Emby-Token";
   private static readonly deviceId = "homarr-emby-integration";
   private static readonly authorizationHeaderValue = `Emby Client="Dashboard", Device="Homarr", DeviceId="${EmbyIntegration.deviceId}", Version="0.0.1"`;
