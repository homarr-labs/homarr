import { Transmission } from "@ctrl/transmission";
import dayjs from "dayjs";
import type { Dispatcher } from "undici";

import { createCertificateAgentAsync } from "@homarr/certificates/server";

import { HandleIntegrationErrors } from "../../base/errors/decorator";
import { integrationOFetchHttpErrorHandler } from "../../base/errors/http";
import { Integration } from "../../base/integration";
import type { IntegrationTestingInput } from "../../base/integration";
import type { TestingResult } from "../../base/test-connection/test-connection-service";
import type { DownloadClientJobsAndStatus } from "../../interfaces/downloads/download-client-data";
import type { IDownloadClientIntegration } from "../../interfaces/downloads/download-client-integration";
import type { DownloadClientItem } from "../../interfaces/downloads/download-client-items";
import type { DownloadClientStatus } from "../../interfaces/downloads/download-client-status";

@HandleIntegrationErrors([integrationOFetchHttpErrorHandler])
export class TransmissionIntegration extends Integration implements IDownloadClientIntegration {
  protected async testingAsync(input: IntegrationTestingInput): Promise<TestingResult> {
    const client = await this.getClientAsync(input.dispatcher);
    await client.getSession();
    return {
      success: true,
    };
  }

  public async getClientJobsAndStatusAsync(input: { limit: number }): Promise<DownloadClientJobsAndStatus> {
    const type = "torrent";
    const client = await this.getClientAsync();
    // Currently there is no way to limit the number of returned torrents
    const { torrents } = (await client.listTorrents()).arguments;
    const rates = torrents.reduce(
      ({ down, up }, { rateDownload, rateUpload }) => ({ down: down + rateDownload, up: up + rateUpload }),
      { down: 0, up: 0 },
    );
    const paused =
      torrents.find(({ status }) => TransmissionIntegration.getTorrentState(status) !== "paused") === undefined;
    const status: DownloadClientStatus = { paused, rates, types: [type] };
<<<<<<< HEAD
    const items = torrents.map((torrent): DownloadClientItem => {
      const state = TransmissionIntegration.getTorrentState(torrent.status);
      return {
        type,
        id: torrent.hashString,
        index: torrent.queuePosition,
        name: torrent.name,
        size: torrent.totalSize,
        sent: torrent.uploadedEver,
        received: torrent.downloadedEver,
        downSpeed: torrent.percentDone !== 1 ? torrent.rateDownload : undefined,
        upSpeed: torrent.rateUpload,
        time:
          torrent.percentDone === 1
            ? Math.min(torrent.doneDate * 1000 - dayjs().valueOf(), -1)
            : Math.max(torrent.eta * 1000, 0),
        added: torrent.addedDate * 1000,
        state,
        progress: torrent.percentDone,
        category: torrent.labels,
      };
    });
=======
    const items = torrents
      .map((torrent): DownloadClientItem => {
        const state = TransmissionIntegration.getTorrentState(torrent.status);
        return {
          type,
          id: torrent.hashString,
          index: torrent.queuePosition,
          name: torrent.name,
          size: torrent.totalSize,
          sent: torrent.uploadedEver,
          downSpeed: torrent.percentDone !== 1 ? torrent.rateDownload : undefined,
          upSpeed: torrent.rateUpload,
          time:
            torrent.percentDone === 1
              ? Math.min(torrent.doneDate * 1000 - dayjs().valueOf(), -1)
              : Math.max(torrent.eta * 1000, 0),
          added: torrent.addedDate * 1000,
          state,
          progress: torrent.percentDone,
          category: torrent.labels,
        };
      })
      .slice(0, input.limit);
>>>>>>> 6a908397
    return { status, items };
  }

  public async pauseQueueAsync() {
    const client = await this.getClientAsync();
    const ids = (await client.listTorrents()).arguments.torrents.map(({ hashString }) => hashString);
    await client.pauseTorrent(ids);
  }

  public async pauseItemAsync({ id }: DownloadClientItem): Promise<void> {
    const client = await this.getClientAsync();
    await client.pauseTorrent(id);
  }

  public async resumeQueueAsync() {
    const client = await this.getClientAsync();
    const ids = (await client.listTorrents()).arguments.torrents.map(({ hashString }) => hashString);
    await client.resumeTorrent(ids);
  }

  public async resumeItemAsync({ id }: DownloadClientItem): Promise<void> {
    const client = await this.getClientAsync();
    await client.resumeTorrent(id);
  }

  public async deleteItemAsync({ id }: DownloadClientItem, fromDisk: boolean): Promise<void> {
    const client = await this.getClientAsync();
    await client.removeTorrent(id, fromDisk);
  }

  private async getClientAsync(dispatcher?: Dispatcher) {
    return new Transmission({
      baseUrl: this.url("/").toString(),
      username: this.getSecretValue("username"),
      password: this.getSecretValue("password"),
      dispatcher: dispatcher ?? (await createCertificateAgentAsync()),
    });
  }

  private static getTorrentState(status: number): DownloadClientItem["state"] {
    switch (status) {
      case 0:
        return "paused";
      case 1:
      case 3:
        return "stalled";
      case 2:
      case 4:
        return "leeching";
      case 5:
      case 6:
        return "seeding";
      default:
        return "unknown";
    }
  }
}<|MERGE_RESOLUTION|>--- conflicted
+++ resolved
@@ -36,30 +36,6 @@
     const paused =
       torrents.find(({ status }) => TransmissionIntegration.getTorrentState(status) !== "paused") === undefined;
     const status: DownloadClientStatus = { paused, rates, types: [type] };
-<<<<<<< HEAD
-    const items = torrents.map((torrent): DownloadClientItem => {
-      const state = TransmissionIntegration.getTorrentState(torrent.status);
-      return {
-        type,
-        id: torrent.hashString,
-        index: torrent.queuePosition,
-        name: torrent.name,
-        size: torrent.totalSize,
-        sent: torrent.uploadedEver,
-        received: torrent.downloadedEver,
-        downSpeed: torrent.percentDone !== 1 ? torrent.rateDownload : undefined,
-        upSpeed: torrent.rateUpload,
-        time:
-          torrent.percentDone === 1
-            ? Math.min(torrent.doneDate * 1000 - dayjs().valueOf(), -1)
-            : Math.max(torrent.eta * 1000, 0),
-        added: torrent.addedDate * 1000,
-        state,
-        progress: torrent.percentDone,
-        category: torrent.labels,
-      };
-    });
-=======
     const items = torrents
       .map((torrent): DownloadClientItem => {
         const state = TransmissionIntegration.getTorrentState(torrent.status);
@@ -70,6 +46,7 @@
           name: torrent.name,
           size: torrent.totalSize,
           sent: torrent.uploadedEver,
+          received: torrent.downloadedEver,
           downSpeed: torrent.percentDone !== 1 ? torrent.rateDownload : undefined,
           upSpeed: torrent.rateUpload,
           time:
@@ -83,7 +60,6 @@
         };
       })
       .slice(0, input.limit);
->>>>>>> 6a908397
     return { status, items };
   }
 
