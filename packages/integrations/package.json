{
  "name": "@homarr/integrations",
  "version": "0.1.0",
  "private": true,
  "license": "Apache-2.0",
  "type": "module",
  "exports": {
    ".": "./index.ts",
    "./test-connection": "./src/base/test-connection/index.ts",
    "./client": "./src/client.ts",
    "./types": "./src/types.ts"
  },
  "typesVersions": {
    "*": {
      "*": [
        "src/*"
      ]
    }
  },
  "scripts": {
    "clean": "rm -rf .turbo node_modules",
    "format": "prettier --check . --ignore-path ../../.gitignore",
    "lint": "eslint",
    "typecheck": "tsc --noEmit"
  },
  "prettier": "@homarr/prettier-config",
  "dependencies": {
    "@ctrl/deluge": "^7.2.0",
    "@ctrl/qbittorrent": "^9.7.0",
    "@ctrl/transmission": "^7.3.0",
    "@gitbeaker/rest": "^43.5.0",
    "@homarr/certificates": "workspace:^0.1.0",
    "@homarr/common": "workspace:^0.1.0",
    "@homarr/db": "workspace:^0.1.0",
    "@homarr/definitions": "workspace:^0.1.0",
    "@homarr/image-proxy": "workspace:^0.1.0",
    "@homarr/log": "workspace:^0.1.0",
    "@homarr/node-unifi": "^2.6.0",
    "@homarr/redis": "workspace:^0.1.0",
    "@homarr/translation": "workspace:^0.1.0",
    "@homarr/validation": "workspace:^0.1.0",
    "@jellyfin/sdk": "^0.11.0",
<<<<<<< HEAD
    "ical.js": "^2.2.1",
=======
    "@octokit/auth-app": "^8.1.0",
>>>>>>> 789ac65c
    "maria2": "^0.4.1",
    "node-ical": "^0.20.1",
    "octokit": "^5.0.3",
    "proxmox-api": "1.1.1",
    "tsdav": "^2.1.5",
    "undici": "7.15.0",
    "xml2js": "^0.6.2",
    "zod": "^4.1.5"
  },
  "devDependencies": {
    "@homarr/eslint-config": "workspace:^0.2.0",
    "@homarr/prettier-config": "workspace:^0.1.0",
    "@homarr/tsconfig": "workspace:^0.1.0",
    "@types/node-unifi": "^2.5.1",
    "@types/xml2js": "^0.4.14",
    "eslint": "^9.35.0",
    "typescript": "^5.9.2"
  }
}<|MERGE_RESOLUTION|>--- conflicted
+++ resolved
@@ -40,11 +40,8 @@
     "@homarr/translation": "workspace:^0.1.0",
     "@homarr/validation": "workspace:^0.1.0",
     "@jellyfin/sdk": "^0.11.0",
-<<<<<<< HEAD
+    "@octokit/auth-app": "^8.1.0",
     "ical.js": "^2.2.1",
-=======
-    "@octokit/auth-app": "^8.1.0",
->>>>>>> 789ac65c
     "maria2": "^0.4.1",
     "node-ical": "^0.20.1",
     "octokit": "^5.0.3",
