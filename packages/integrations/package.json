--- conflicted
+++ resolved
@@ -32,12 +32,8 @@
     "@homarr/log": "workspace:^0.1.0",
     "@homarr/translation": "workspace:^0.1.0",
     "@homarr/validation": "workspace:^0.1.0",
-<<<<<<< HEAD
     "@jellyfin/sdk": "^0.10.0",
     "typed-rpc": "^5.1.0"
-=======
-    "@jellyfin/sdk": "^0.10.0"
->>>>>>> 19cd41a8
   },
   "devDependencies": {
     "@homarr/eslint-config": "workspace:^0.2.0",
