import type { ComponentType } from "react";
import type { Loader } from "next/dynamic";
import dynamic from "next/dynamic";
import { Loader as UiLoader } from "@mantine/core";

import type { WidgetKind } from "@homarr/definitions";

import * as app from "./app";
import * as calendar from "./calendar";
import * as clock from "./clock";
import type { WidgetComponentProps } from "./definition";
import * as dnsHoleSummary from "./dns-hole/summary";
import * as downloads from "./downloads";
import * as iframe from "./iframe";
import type { WidgetImportRecord } from "./import";
import * as mediaServer from "./media-server";
import * as notebook from "./notebook";
import * as rssFeed from "./rssFeed";
import * as smartHomeEntityState from "./smart-home/entity-state";
import * as smartHomeExecuteAutomation from "./smart-home/execute-automation";
import * as video from "./video";
import * as weather from "./weather";

export { reduceWidgetOptionsWithDefaultValues } from "./options";

export { WidgetEditModal } from "./modals/widget-edit-modal";
export { useServerDataFor } from "./server/provider";
export { GlobalItemServerDataRunner } from "./server/runner";

export const widgetImports = {
  clock,
  weather,
  app,
  notebook,
  iframe,
  video,
  dnsHoleSummary,
  "smartHome-entityState": smartHomeEntityState,
  "smartHome-executeAutomation": smartHomeExecuteAutomation,
  mediaServer,
  calendar,
<<<<<<< HEAD
  downloads: downloads,
=======
  "usenet-downloads": usenetDownloads,
  rssFeed,
>>>>>>> d90f9f06
} satisfies WidgetImportRecord;

export type WidgetImports = typeof widgetImports;
export type WidgetImportKey = keyof WidgetImports;
export type { WidgetComponentProps };
export type { WidgetDefinition } from "./definition";

const loadedComponents = new Map<WidgetKind, ComponentType<WidgetComponentProps<WidgetKind>>>();

export const loadWidgetDynamic = <TKind extends WidgetKind>(kind: TKind) => {
  const existingComponent = loadedComponents.get(kind);
  if (existingComponent) return existingComponent;

  const newlyLoadedComponent = dynamic<WidgetComponentProps<TKind>>(
    widgetImports[kind].componentLoader as Loader<WidgetComponentProps<TKind>>,
    {
      loading: () => <UiLoader />,
    },
  );

  loadedComponents.set(kind, newlyLoadedComponent as never);
  return newlyLoadedComponent;
};<|MERGE_RESOLUTION|>--- conflicted
+++ resolved
@@ -39,12 +39,8 @@
   "smartHome-executeAutomation": smartHomeExecuteAutomation,
   mediaServer,
   calendar,
-<<<<<<< HEAD
-  downloads: downloads,
-=======
-  "usenet-downloads": usenetDownloads,
+  downloads,
   rssFeed,
->>>>>>> d90f9f06
 } satisfies WidgetImportRecord;
 
 export type WidgetImports = typeof widgetImports;
