import type { ComponentType } from "react";
import type { Loader } from "next/dynamic";
import dynamic from "next/dynamic";
import { Loader as UiLoader } from "@mantine/core";

import type { WidgetKind } from "@homarr/definitions";

import * as app from "./app";
import * as calendar from "./calendar";
import * as clock from "./clock";
import type { WidgetComponentProps } from "./definition";
import * as dnsHoleControls from "./dns-hole/controls";
import * as dnsHoleSummary from "./dns-hole/summary";
import * as downloads from "./downloads";
import * as iframe from "./iframe";
import type { WidgetImportRecord } from "./import";
import * as mediaRequestsList from "./media-requests/list";
import * as mediaRequestsStats from "./media-requests/stats";
import * as mediaServer from "./media-server";
import * as notebook from "./notebook";
import * as rssFeed from "./rssFeed";
import * as smartHomeEntityState from "./smart-home/entity-state";
import * as smartHomeExecuteAutomation from "./smart-home/execute-automation";
import * as video from "./video";
import * as weather from "./weather";

export { reduceWidgetOptionsWithDefaultValues } from "./options";

export type { WidgetDefinition } from "./definition";
export { WidgetEditModal } from "./modals/widget-edit-modal";
export { useServerDataFor } from "./server/provider";
export { GlobalItemServerDataRunner } from "./server/runner";
export type { WidgetComponentProps };

export const widgetImports = {
  clock,
  weather,
  app,
  notebook,
  iframe,
  video,
  dnsHoleSummary,
  dnsHoleControls,
  "smartHome-entityState": smartHomeEntityState,
  "smartHome-executeAutomation": smartHomeExecuteAutomation,
  mediaServer,
  calendar,
<<<<<<< HEAD
  downloads,
=======
  "mediaRequests-requestList": mediaRequestsList,
  "mediaRequests-requestStats": mediaRequestsStats,
>>>>>>> 19cd41a8
  rssFeed,
} satisfies WidgetImportRecord;

export type WidgetImports = typeof widgetImports;
export type WidgetImportKey = keyof WidgetImports;

const loadedComponents = new Map<WidgetKind, ComponentType<WidgetComponentProps<WidgetKind>>>();

export const loadWidgetDynamic = <TKind extends WidgetKind>(kind: TKind) => {
  const existingComponent = loadedComponents.get(kind);
  if (existingComponent) return existingComponent;

  const newlyLoadedComponent = dynamic<WidgetComponentProps<TKind>>(
    widgetImports[kind].componentLoader as Loader<WidgetComponentProps<TKind>>,
    {
      loading: () => <UiLoader />,
    },
  );

  loadedComponents.set(kind, newlyLoadedComponent as never);
  return newlyLoadedComponent;
};

export type inferSupportedIntegrations<TKind extends WidgetKind> = (WidgetImports[TKind]["definition"] extends {
  supportedIntegrations: string[];
}
  ? WidgetImports[TKind]["definition"]["supportedIntegrations"]
  : string[])[number];<|MERGE_RESOLUTION|>--- conflicted
+++ resolved
@@ -45,12 +45,9 @@
   "smartHome-executeAutomation": smartHomeExecuteAutomation,
   mediaServer,
   calendar,
-<<<<<<< HEAD
   downloads,
-=======
   "mediaRequests-requestList": mediaRequestsList,
   "mediaRequests-requestStats": mediaRequestsStats,
->>>>>>> 19cd41a8
   rssFeed,
 } satisfies WidgetImportRecord;
 
