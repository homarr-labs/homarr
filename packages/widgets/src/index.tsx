--- conflicted
+++ resolved
@@ -51,11 +51,8 @@
   "mediaRequests-requestList": mediaRequestsList,
   "mediaRequests-requestStats": mediaRequestsStats,
   rssFeed,
-<<<<<<< HEAD
-  bookmarks
-=======
+  bookmarks,
   indexerManager,
->>>>>>> da2c8fa0
 } satisfies WidgetImportRecord;
 
 export type WidgetImports = typeof widgetImports;
