--- conflicted
+++ resolved
@@ -11,11 +11,7 @@
 import type { WidgetComponentProps } from "./definition";
 import * as dnsHoleControls from "./dns-hole/controls";
 import * as dnsHoleSummary from "./dns-hole/summary";
-<<<<<<< HEAD
 import * as healthMonitoring from "./health-monitoring";
-=======
-import * as downloads from "./downloads";
->>>>>>> 612a1581
 import * as iframe from "./iframe";
 import type { WidgetImportRecord } from "./import";
 import * as indexerManager from "./indexer-manager";
