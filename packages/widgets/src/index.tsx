import type { ComponentType } from "react";
import type { Loader } from "next/dynamic";
import dynamic from "next/dynamic";
import { Loader as UiLoader } from "@mantine/core";

import type { WidgetKind } from "@homarr/definitions";

import * as app from "./app";
import * as calendar from "./calendar";
import * as clock from "./clock";
import type { WidgetComponentProps } from "./definition";
import * as dnsHoleSummary from "./dns-hole/summary";
import * as iframe from "./iframe";
import type { WidgetImportRecord } from "./import";
import * as mediaServer from "./media-server";
import * as notebook from "./notebook";
import * as rssFeed from "./rssFeed";
import * as smartHomeEntityState from "./smart-home/entity-state";
import * as smartHomeExecuteAutomation from "./smart-home/execute-automation";
import * as video from "./video";
import * as weather from "./weather";
import * as usenetDownloads from "./usenet-downloads";

export { reduceWidgetOptionsWithDefaultValues } from "./options";

export { WidgetEditModal } from "./modals/widget-edit-modal";
export { useServerDataFor } from "./server/provider";
export { GlobalItemServerDataRunner } from "./server/runner";

export const widgetImports = {
  clock,
  weather,
  app,
  notebook,
  iframe,
  video,
  dnsHoleSummary,
  "smartHome-entityState": smartHomeEntityState,
  "smartHome-executeAutomation": smartHomeExecuteAutomation,
  mediaServer,
  calendar,
<<<<<<< HEAD
  "usenet-downloads": usenetDownloads
=======
  rssFeed,
>>>>>>> 25e732bf
} satisfies WidgetImportRecord;

export type WidgetImports = typeof widgetImports;
export type WidgetImportKey = keyof WidgetImports;
export type { WidgetComponentProps };
export type { WidgetDefinition } from "./definition";

const loadedComponents = new Map<WidgetKind, ComponentType<WidgetComponentProps<WidgetKind>>>();

export const loadWidgetDynamic = <TKind extends WidgetKind>(kind: TKind) => {
  const existingComponent = loadedComponents.get(kind);
  if (existingComponent) return existingComponent;

  const newlyLoadedComponent = dynamic<WidgetComponentProps<TKind>>(
    widgetImports[kind].componentLoader as Loader<WidgetComponentProps<TKind>>,
    {
      loading: () => <UiLoader />,
    },
  );

  loadedComponents.set(kind, newlyLoadedComponent as never);
  return newlyLoadedComponent;
};<|MERGE_RESOLUTION|>--- conflicted
+++ resolved
@@ -39,11 +39,8 @@
   "smartHome-executeAutomation": smartHomeExecuteAutomation,
   mediaServer,
   calendar,
-<<<<<<< HEAD
-  "usenet-downloads": usenetDownloads
-=======
+  "usenet-downloads": usenetDownloads,
   rssFeed,
->>>>>>> 25e732bf
 } satisfies WidgetImportRecord;
 
 export type WidgetImports = typeof widgetImports;
