import type { ComponentType } from "react";
import type { Loader } from "next/dynamic";
import dynamic from "next/dynamic";
import { Loader as UiLoader } from "@mantine/core";

import type { WidgetKind } from "@homarr/definitions";

import * as app from "./app";
import * as calendar from "./calendar";
import * as clock from "./clock";
import type { WidgetComponentProps } from "./definition";
import * as dnsHoleControls from "./dns-hole/controls";
import * as dnsHoleSummary from "./dns-hole/summary";
import * as downloads from "./downloads";
import * as iframe from "./iframe";
import type { WidgetImportRecord } from "./import";
import * as mediaServer from "./media-server";
import * as notebook from "./notebook";
import * as rssFeed from "./rssFeed";
import * as smartHomeEntityState from "./smart-home/entity-state";
import * as smartHomeExecuteAutomation from "./smart-home/execute-automation";
import * as video from "./video";
import * as weather from "./weather";
import * as usenetDownloads from "./usenet-downloads";

export { reduceWidgetOptionsWithDefaultValues } from "./options";

export type { WidgetDefinition } from "./definition";
export { WidgetEditModal } from "./modals/widget-edit-modal";
export { useServerDataFor } from "./server/provider";
export { GlobalItemServerDataRunner } from "./server/runner";
export type { WidgetComponentProps };

export const widgetImports = {
  clock,
  weather,
  app,
  notebook,
  iframe,
  video,
  dnsHoleSummary,
  dnsHoleControls,
  "smartHome-entityState": smartHomeEntityState,
  "smartHome-executeAutomation": smartHomeExecuteAutomation,
  mediaServer,
  calendar,
<<<<<<< HEAD
  downloads,
=======
  "usenet-downloads": usenetDownloads,
>>>>>>> d17bd840
  rssFeed,
} satisfies WidgetImportRecord;

export type WidgetImports = typeof widgetImports;
export type WidgetImportKey = keyof WidgetImports;

const loadedComponents = new Map<WidgetKind, ComponentType<WidgetComponentProps<WidgetKind>>>();

export const loadWidgetDynamic = <TKind extends WidgetKind>(kind: TKind) => {
  const existingComponent = loadedComponents.get(kind);
  if (existingComponent) return existingComponent;

  const newlyLoadedComponent = dynamic<WidgetComponentProps<TKind>>(
    widgetImports[kind].componentLoader as Loader<WidgetComponentProps<TKind>>,
    {
      loading: () => <UiLoader />,
    },
  );

  loadedComponents.set(kind, newlyLoadedComponent as never);
  return newlyLoadedComponent;
};<|MERGE_RESOLUTION|>--- conflicted
+++ resolved
@@ -44,11 +44,7 @@
   "smartHome-executeAutomation": smartHomeExecuteAutomation,
   mediaServer,
   calendar,
-<<<<<<< HEAD
   downloads,
-=======
-  "usenet-downloads": usenetDownloads,
->>>>>>> d17bd840
   rssFeed,
 } satisfies WidgetImportRecord;
 
