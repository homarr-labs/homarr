--- conflicted
+++ resolved
@@ -5,11 +5,8 @@
 import { Calendar } from "@mantine/dates";
 import dayjs from "dayjs";
 
-<<<<<<< HEAD
+import { clientApi } from "@homarr/api/client";
 import type { CalendarEvent } from "@homarr/integrations/types";
-=======
-import { clientApi } from "@homarr/api/client";
->>>>>>> ab1744ce
 
 import type { WidgetComponentProps } from "../definition";
 import { CalendarDay } from "./calender-day";
