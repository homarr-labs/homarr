"use client";

import { useState } from "react";
import { useParams } from "next/navigation";
import { Calendar } from "@mantine/dates";
import dayjs from "dayjs";

import { clientApi } from "@homarr/api/client";
import type { CalendarEvent } from "@homarr/integrations/types";

import type { WidgetComponentProps } from "../definition";
import { CalendarDay } from "./calender-day";
import classes from "./component.module.css";

<<<<<<< HEAD
export default function CalendarWidget({ isEditMode, serverData, options }: WidgetComponentProps<"calendar">) {
=======
export default function CalendarWidget({ isEditMode, integrationIds, itemId }: WidgetComponentProps<"calendar">) {
  const [events] = clientApi.widget.calendar.findAllEvents.useSuspenseQuery(
    {
      // eslint-disable-next-line @typescript-eslint/no-non-null-assertion
      itemId: itemId!,
      integrationIds,
    },
    {
      refetchOnMount: false,
      refetchOnWindowFocus: false,
      refetchOnReconnect: false,
      retry: false,
    },
  );
>>>>>>> 1bc470a3
  const [month, setMonth] = useState(new Date());
  const params = useParams();
  const locale = params.locale as string;
  const [firstDayOfWeek] = clientApi.user.getFirstDayOfWeekForUserOrDefault.useSuspenseQuery();

  return (
    <Calendar
      defaultDate={new Date()}
      onPreviousMonth={setMonth}
      onNextMonth={setMonth}
      locale={locale}
      hideWeekdays={false}
      date={month}
      maxLevel="month"
      firstDayOfWeek={firstDayOfWeek}
      w="100%"
      h="100%"
      static={isEditMode}
      className={classes.calendar}
      styles={{
        calendarHeaderControl: {
          pointerEvents: isEditMode ? "none" : undefined,
          height: "12cqmin",
          width: "12cqmin",
          borderRadius: "3.5cqmin",
        },
        calendarHeaderLevel: {
          height: "12cqmin",
          fontSize: "6cqmin",
          pointerEvents: "none",
        },
        levelsGroup: {
          height: "100%",
          padding: "2.5cqmin",
        },
        calendarHeader: {
          maxWidth: "unset",
          marginBottom: 0,
        },
        day: {
          width: "12cqmin",
          height: "12cqmin",
          borderRadius: "3.5cqmin",
        },
        monthCell: {
          textAlign: "center",
        },
        month: {
          height: "100%",
        },
        weekday: {
          fontSize: "5.5cqmin",
          padding: 0,
        },
      }}
<<<<<<< HEAD
      renderDay={(tileDate) => {
        const eventsForDate = (serverData?.initialData ?? [])
          .map((event) => ({
            ...event,
            date: (
              event.dates?.filter(({ type }) => options.releaseType.includes(type)).map(({ date }) => date) ?? [
                event.date,
              ]
            ).find((date) => dayjs(date).isSame(tileDate, "day")),
          }))
          .filter((event): event is CalendarEvent => Boolean(event.date));
        return <CalendarDay date={tileDate} events={eventsForDate} disabled={isEditMode} />;
=======
      renderDay={(date) => {
        const eventsForDate = events.filter((event) => dayjs(event.date).isSame(date, "day"));
        return <CalendarDay date={date} events={eventsForDate} disabled={isEditMode} />;
>>>>>>> 1bc470a3
      }}
    />
  );
}<|MERGE_RESOLUTION|>--- conflicted
+++ resolved
@@ -6,15 +6,11 @@
 import dayjs from "dayjs";
 
 import { clientApi } from "@homarr/api/client";
-import type { CalendarEvent } from "@homarr/integrations/types";
 
 import type { WidgetComponentProps } from "../definition";
 import { CalendarDay } from "./calender-day";
 import classes from "./component.module.css";
 
-<<<<<<< HEAD
-export default function CalendarWidget({ isEditMode, serverData, options }: WidgetComponentProps<"calendar">) {
-=======
 export default function CalendarWidget({ isEditMode, integrationIds, itemId }: WidgetComponentProps<"calendar">) {
   const [events] = clientApi.widget.calendar.findAllEvents.useSuspenseQuery(
     {
@@ -29,7 +25,6 @@
       retry: false,
     },
   );
->>>>>>> 1bc470a3
   const [month, setMonth] = useState(new Date());
   const params = useParams();
   const locale = params.locale as string;
@@ -85,24 +80,9 @@
           padding: 0,
         },
       }}
-<<<<<<< HEAD
-      renderDay={(tileDate) => {
-        const eventsForDate = (serverData?.initialData ?? [])
-          .map((event) => ({
-            ...event,
-            date: (
-              event.dates?.filter(({ type }) => options.releaseType.includes(type)).map(({ date }) => date) ?? [
-                event.date,
-              ]
-            ).find((date) => dayjs(date).isSame(tileDate, "day")),
-          }))
-          .filter((event): event is CalendarEvent => Boolean(event.date));
-        return <CalendarDay date={tileDate} events={eventsForDate} disabled={isEditMode} />;
-=======
       renderDay={(date) => {
-        const eventsForDate = events.filter((event) => dayjs(event.date).isSame(date, "day"));
+        const eventsForDate = (serverData?.initialData ?? []).filter((event) => dayjs(event.date).isSame(date, "day"));
         return <CalendarDay date={date} events={eventsForDate} disabled={isEditMode} />;
->>>>>>> 1bc470a3
       }}
     />
   );
