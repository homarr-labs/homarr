--- conflicted
+++ resolved
@@ -23,18 +23,9 @@
   ? TValue
   : TOption;
 
-<<<<<<< HEAD
-export const WidgetSelectInput = ({
-  property,
-  kind,
-  options,
-}: CommonWidgetInputProps<"select">) => {
+export const WidgetSelectInput = ({ property, kind, options }: CommonWidgetInputProps<"select">) => {
   const t = useI18n();
   const tWidget = useWidgetInputTranslation(kind, property);
-=======
-export const WidgetSelectInput = ({ property, kind, options }: CommonWidgetInputProps<"select">) => {
-  const t = useWidgetInputTranslation(kind, property);
->>>>>>> f617c609
   const form = useFormContext();
 
   return (
