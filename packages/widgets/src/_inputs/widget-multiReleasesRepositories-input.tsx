"use client";

import React, { useCallback, useEffect, useMemo, useState } from "react";
import {
  Accordion,
  ActionIcon,
  Button,
  Checkbox,
  Code,
  Divider,
  Fieldset,
  Group,
  Image,
  Loader,
  Select,
  Stack,
  Text,
  TextInput,
  Title,
  Tooltip,
} from "@mantine/core";
import type { CheckboxProps } from "@mantine/core";
import type { FormErrors } from "@mantine/form";
import { useDebouncedValue } from "@mantine/hooks";
import {
  IconAlertTriangleFilled,
  IconBrandDocker,
  IconEdit,
  IconPlus,
  IconSquare,
  IconSquareCheck,
  IconTrash,
  IconTriangleFilled,
} from "@tabler/icons-react";
import { escapeForRegEx } from "@tiptap/react";

import { clientApi } from "@homarr/api/client";
import { useSession } from "@homarr/auth/client";
import { createId } from "@homarr/common";
import { getIconUrl } from "@homarr/definitions";
import type { IntegrationKind } from "@homarr/definitions";
import { findBestIconMatch, IconPicker } from "@homarr/forms-collection";
import { createModal, useModalAction } from "@homarr/modals";
import { useScopedI18n } from "@homarr/translation/client";
import { MaskedImage } from "@homarr/ui";

import type { ReleasesRepository, ReleasesVersionFilter } from "../releases/releases-repository";
import { WidgetIntegrationSelect } from "../widget-integration-select";
import type { IntegrationSelectOption } from "../widget-integration-select";
import type { CommonWidgetInputProps } from "./common";
import { useWidgetInputTranslation } from "./common";
import { useFormContext } from "./form";

interface FormValidation {
  hasErrors: boolean;
  errors: FormErrors;
}

interface Integration extends IntegrationSelectOption {
  iconUrl: string;
}

export const WidgetMultiReleasesRepositoriesInput = ({
  property,
  kind,
}: CommonWidgetInputProps<"multiReleasesRepositories">) => {
  const t = useWidgetInputTranslation(kind, property);
  const tRepository = useScopedI18n("widget.releases.option.repositories");
  const form = useFormContext();
  const repositories = form.values.options[property] as ReleasesRepository[];
  const { openModal: openEditModal } = useModalAction(RepositoryEditModal);
  const { openModal: openImportModal } = useModalAction(RepositoryImportModal);
  const versionFilterPrecisionOptions = useMemo(
    () => [tRepository("versionFilter.precision.options.none"), "#", "#.#", "#.#.#", "#.#.#.#", "#.#.#.#.#"],
    [tRepository],
  );
  const { data: session } = useSession();
  const isAdmin = session?.user.permissions.includes("admin") ?? false;

  const integrationsApi = clientApi.integration.allOfGivenCategory.useQuery(
    {
      category: "releasesProvider",
    },
    {
      refetchOnMount: false,
      refetchOnWindowFocus: false,
      refetchOnReconnect: false,
    },
  );
  const integrations = useMemo(
    () =>
      integrationsApi.data?.reduce<Record<string, Integration>>((acc, integration) => {
        acc[integration.id] = {
          id: integration.id,
          name: integration.name,
          url: integration.url,
          kind: integration.kind,
          iconUrl: getIconUrl(integration.kind),
        };
        return acc;
      }, {}) ?? {},
    [integrationsApi],
  );

  const onRepositorySave = useCallback(
    (repository: ReleasesRepository, index: number): FormValidation => {
      form.setFieldValue(`options.${property}.${index}.providerIntegrationId`, repository.providerIntegrationId);
      form.setFieldValue(`options.${property}.${index}.identifier`, repository.identifier);
      form.setFieldValue(`options.${property}.${index}.name`, repository.name);
      form.setFieldValue(`options.${property}.${index}.versionFilter`, repository.versionFilter);
      form.setFieldValue(`options.${property}.${index}.iconUrl`, repository.iconUrl);

      const formValidation = form.validate();
      const fieldErrors: FormErrors = Object.entries(formValidation.errors).reduce((acc, [key, value]) => {
        if (key.startsWith(`options.${property}.${index}.`)) {
          acc[key] = value;
        }
        return acc;
      }, {} as FormErrors);

      return {
        hasErrors: Object.keys(fieldErrors).length > 0,
        errors: fieldErrors,
      };
    },
    [form, property],
  );

  const addNewRepository = () => {
    const repository: ReleasesRepository = {
      id: createId(),
      identifier: "",
    };

    form.setValues((previous) => {
      const previousValues = previous.options?.[property] as ReleasesRepository[];
      return {
        ...previous,
        options: {
          ...previous.options,
          [property]: [...previousValues, repository],
        },
      };
    });

    const index = repositories.length;

    openEditModal({
      fieldPath: `options.${property}.${index}`,
      repository,
      onRepositorySave: (saved) => onRepositorySave(saved, index),
      onRepositoryCancel: () => onRepositoryRemove(index),
      versionFilterPrecisionOptions,
      integrations,
    });
  };

  const onRepositoryRemove = (index: number) => {
    form.setValues((previous) => {
      const previousValues = previous.options?.[property] as ReleasesRepository[];
      return {
        ...previous,
        options: {
          ...previous.options,
          [property]: previousValues.filter((_, i) => i !== index),
        },
      };
    });
  };

  return (
    <Fieldset legend={t("label")}>
      <Stack gap="5">
        <Group grow>
          <Button leftSection={<IconPlus />} onClick={addNewRepository}>
            {tRepository("addRepository.label")}
          </Button>
          <Tooltip label={tRepository("importRepositories.onlyAdminCanImport")} disabled={isAdmin} withArrow>
            <Button
              disabled={!isAdmin}
              leftSection={<IconBrandDocker stroke={1.25} />}
              onClick={() =>
                openImportModal({
                  repositories,
                  integrations,
                  versionFilterPrecisionOptions,
                  onConfirm: (selectedRepositories) => {
                    if (!selectedRepositories.length) return;

                    form.setValues((previous) => {
                      const previousValues = previous.options?.[property] as ReleasesRepository[];
                      return {
                        ...previous,
                        options: {
                          ...previous.options,
                          [property]: [...previousValues, ...selectedRepositories],
                        },
                      };
                    });
                  },
                  isAdmin,
                })
              }
            >
              {tRepository("importRepositories.label")}
            </Button>
          </Tooltip>
        </Group>
        <Divider my="sm" />

        {repositories.map((repository, index) => {
          const integration = repository.providerIntegrationId
            ? integrations[repository.providerIntegrationId]
            : undefined;
          return (
            <Stack key={repository.id} gap={5}>
              <Group align="center" gap="xs">
                <Image
                  src={repository.iconUrl ?? integration?.iconUrl ?? null}
                  style={{
                    height: "1.2em",
                    width: "1.2em",
                  }}
                />

                <Text c="dimmed" fw={100} size="xs">
                  {integration?.name ?? ""}
                </Text>

                <Group justify="space-between" align="center" style={{ flex: 1 }} gap={5}>
                  <Text size="sm" style={{ flex: 1, whiteSpace: "nowrap" }}>
                    {/* eslint-disable-next-line @typescript-eslint/prefer-nullish-coalescing */}
                    {repository.name || repository.identifier}
                  </Text>
                </Group>

                <Button
                  onClick={() =>
                    openEditModal({
                      fieldPath: `options.${property}.${index}`,
                      repository,
                      onRepositorySave: (saved) => onRepositorySave(saved, index),
                      versionFilterPrecisionOptions,
                      integrations,
                    })
                  }
                  variant="light"
                  leftSection={<IconEdit size={15} />}
                  size="xs"
                >
                  {tRepository("edit.label")}
                </Button>

                <ActionIcon variant="transparent" color="red" onClick={() => onRepositoryRemove(index)}>
                  <IconTrash size={15} />
                </ActionIcon>
              </Group>
              {Object.keys(form.errors).filter((key) => key.startsWith(`options.${property}.${index}.`)).length > 0 && (
                <Group align="center" justify="center" gap="xs" bg="red.1">
                  <IconTriangleFilled size={15} color="var(--mantine-color-red-filled)" />
                  <Text size="sm" c="red">
                    {tRepository("invalid")}
                  </Text>
                </Group>
              )}
              <Divider my="sm" size="xs" mt={5} mb={5} />
            </Stack>
          );
        })}
      </Stack>
    </Fieldset>
  );
};

const formatVersionFilterRegex = (versionFilter: ReleasesVersionFilter | undefined) => {
  if (!versionFilter) return undefined;

  const escapedPrefix = versionFilter.prefix ? escapeForRegEx(versionFilter.prefix) : "";
  const precision = "[0-9]+\\.".repeat(versionFilter.precision).slice(0, -2);
  const escapedSuffix = versionFilter.suffix ? escapeForRegEx(versionFilter.suffix) : "";

  return `^${escapedPrefix}${precision}${escapedSuffix}$`;
};

const formatIdentifierName = (identifier: string) => {
  const unformattedName = identifier.split("/").pop();
  return unformattedName?.replace(/[-_]/g, " ").replace(/(?:^\w|[A-Z]|\b\w)/g, (char) => char.toUpperCase()) ?? "";
};

interface RepositoryEditProps {
  fieldPath: string;
  repository: ReleasesRepository;
  onRepositorySave: (repository: ReleasesRepository) => FormValidation;
  onRepositoryCancel?: () => void;
  versionFilterPrecisionOptions: string[];
  integrations: Record<string, Integration>;
}

const RepositoryEditModal = createModal<RepositoryEditProps>(({ innerProps, actions }) => {
  const tRepository = useScopedI18n("widget.releases.option.repositories");
  const [loading, setLoading] = useState(false);
  const [tempRepository, setTempRepository] = useState(() => ({ ...innerProps.repository }));
  const [formErrors, setFormErrors] = useState<FormErrors>({});
  const integrationSelectOptions: IntegrationSelectOption[] = useMemo(
    () => Object.values(innerProps.integrations),
    [innerProps.integrations],
  );

  // Allows user to not select an icon by removing the url from the input,
  // will only try and get an icon if the name or identifier changes
  const [autoSetIcon, setAutoSetIcon] = useState(false);

  // Debounce the name value with 200ms delay
  const [debouncedName] = useDebouncedValue(tempRepository.name, 800);

  const handleConfirm = useCallback(() => {
    setLoading(true);

    const validation = innerProps.onRepositorySave(tempRepository);
    setFormErrors(validation.errors);
    if (!validation.hasErrors) {
      actions.closeModal();
    }

    setLoading(false);
  }, [innerProps, tempRepository, actions]);

  const handleCancel = useCallback(() => {
    if (innerProps.onRepositoryCancel) {
      innerProps.onRepositoryCancel();
    }

    actions.closeModal();
  }, [innerProps, actions]);

  const handleChange = useCallback((changedValue: Partial<ReleasesRepository>) => {
    setTempRepository((prev) => ({ ...prev, ...changedValue }));
  }, []);

  // Auto-select icon based on identifier formatted name with debounced search
  const { data: iconsData } = clientApi.icon.findIcons.useQuery(
    {
      searchText: debouncedName,
    },
    {
      enabled: autoSetIcon && (debouncedName?.length ?? 0) > 3,
    },
  );

  useEffect(() => {
    if (autoSetIcon && debouncedName && !tempRepository.iconUrl && iconsData?.icons) {
      const bestMatch = findBestIconMatch(debouncedName, iconsData.icons);
      if (bestMatch) {
        handleChange({ iconUrl: bestMatch });
      }
    }
  }, [debouncedName, iconsData, tempRepository, handleChange, autoSetIcon]);

  return (
    <Stack>
      <Group align="start" wrap="nowrap" grow preventGrowOverflow={false}>
        <div style={{ flex: 0.3 }}>
          <WidgetIntegrationSelect
            canSelectMultiple={false}
            withAsterisk
            label={tRepository("provider.label")}
            data={integrationSelectOptions}
            value={tempRepository.providerIntegrationId ? [tempRepository.providerIntegrationId] : []}
            error={formErrors[`${innerProps.fieldPath}.providerIntegrationId`] as string}
            onChange={(value) => {
              handleChange({ providerIntegrationId: value.length > 0 ? value.pop() : undefined });
            }}
          />
        </div>

        <TextInput
          withAsterisk
          label={tRepository("identifier.label")}
          value={tempRepository.identifier}
          onChange={(event) => {
            const name =
              tempRepository.name === undefined ||
              formatIdentifierName(tempRepository.identifier) === tempRepository.name
                ? formatIdentifierName(event.currentTarget.value)
                : tempRepository.name;

            handleChange({
              identifier: event.currentTarget.value,
              name,
            });

            if (event.currentTarget.value) setAutoSetIcon(true);
          }}
          error={formErrors[`${innerProps.fieldPath}.identifier`]}
          style={{ flex: 0.7 }}
        />
      </Group>

      <Group align="center" wrap="nowrap" grow preventGrowOverflow={false}>
        <TextInput
          label={tRepository("name.label")}
          value={tempRepository.name ?? ""}
          onChange={(event) => {
            handleChange({ name: event.currentTarget.value });

            if (event.currentTarget.value) setAutoSetIcon(true);
          }}
          error={formErrors[`${innerProps.fieldPath}.name`]}
          style={{ flex: 0.3 }}
        />

        <div style={{ flex: 0.7 }}>
          <IconPicker
            withAsterisk={false}
            value={tempRepository.iconUrl ?? ""}
            onChange={(url) => {
              if (url === "") {
                setAutoSetIcon(false);
                handleChange({ iconUrl: undefined });
              } else {
                handleChange({ iconUrl: url });
              }
            }}
            error={formErrors[`${innerProps.fieldPath}.iconUrl`] as string}
          />
        </div>
      </Group>

      <Fieldset legend={tRepository("versionFilter.label")}>
        <Group justify="stretch" align="center" grow>
          <TextInput
            label={tRepository("versionFilter.prefix.label")}
            value={tempRepository.versionFilter?.prefix ?? ""}
            onChange={(event) => {
              handleChange({
                versionFilter: {
                  ...(tempRepository.versionFilter ?? { precision: 0 }),
                  prefix: event.currentTarget.value,
                },
              });
            }}
            error={formErrors[`${innerProps.fieldPath}.versionFilter.prefix`]}
            disabled={!tempRepository.versionFilter}
          />
          <Select
            label={tRepository("versionFilter.precision.label")}
            data={Object.entries(innerProps.versionFilterPrecisionOptions).map(([key, value]) => ({
              value: key,
              label: value,
            }))}
            value={tempRepository.versionFilter?.precision.toString() ?? "0"}
            onChange={(value) => {
              const precision = value ? parseInt(value) : 0;
              handleChange({
                versionFilter:
                  isNaN(precision) || precision <= 0
                    ? undefined
                    : {
                        ...(tempRepository.versionFilter ?? {}),
                        precision,
                      },
              });
            }}
            error={formErrors[`${innerProps.fieldPath}.versionFilter.precision`]}
          />
          <TextInput
            label={tRepository("versionFilter.suffix.label")}
            value={tempRepository.versionFilter?.suffix ?? ""}
            onChange={(event) => {
              handleChange({
                versionFilter: {
                  ...(tempRepository.versionFilter ?? { precision: 0 }),
                  suffix: event.currentTarget.value,
                },
              });
            }}
            error={formErrors[`${innerProps.fieldPath}.versionFilter.suffix`]}
            disabled={!tempRepository.versionFilter}
          />
        </Group>

        <Text size="xs" c="dimmed">
          {tRepository("versionFilter.regex.label")}:{" "}
          {formatVersionFilterRegex(tempRepository.versionFilter) ??
            tRepository("versionFilter.precision.options.none")}
        </Text>
      </Fieldset>

      <Divider my={"sm"} />
      <Group justify="flex-end">
        <Button variant="default" onClick={handleCancel} color="gray.5">
          {tRepository("editForm.cancel.label")}
        </Button>

        <Button data-autofocus onClick={handleConfirm} loading={loading}>
          {tRepository("editForm.confirm.label")}
        </Button>
      </Group>
    </Stack>
  );
}).withOptions({
  defaultTitle(t) {
    return t("widget.releases.option.repositories.editForm.title");
  },
  size: "xl",
});

interface ReleasesRepositoryImport extends ReleasesRepository {
  alreadyImported: boolean;
}

interface ImportRepositorySelectProps {
  repository: ReleasesRepositoryImport;
  integration?: Integration;
  versionFilterPrecisionOptions: string[];
  onImageSelectionChanged?: (isSelected: boolean) => void;
}

const ImportRepositorySelect = ({
  repository,
  integration,
  versionFilterPrecisionOptions,
  onImageSelectionChanged,
}: ImportRepositorySelectProps) => {
  const tRepository = useScopedI18n("widget.releases.option.repositories");
  const checkBoxProps: CheckboxProps = !onImageSelectionChanged
    ? {
        disabled: true,
        checked: true,
      }
    : {
        onChange: (event) => onImageSelectionChanged(event.currentTarget.checked),
      };

  return (
    <Group gap="xl" justify="space-between">
      <Group gap="md">
        <Checkbox
          label={
            <Group>
              <Image
                src={repository.iconUrl}
                style={{
                  height: "1.2em",
                  width: "1.2em",
                }}
              />
              <Text>{repository.identifier}</Text>
            </Group>
          }
          {...checkBoxProps}
        />

        {repository.versionFilter && (
          <Group gap={5}>
            <Text c="dimmed" size="xs">
              {tRepository("versionFilter.label")}:
            </Text>

            <Code>{repository.versionFilter.prefix && repository.versionFilter.prefix}</Code>
            <Code color="var(--mantine-primary-color-light)" fw={700}>
              {versionFilterPrecisionOptions[repository.versionFilter.precision]}
            </Code>
            <Code>{repository.versionFilter.suffix && repository.versionFilter.suffix}</Code>
          </Group>
        )}
      </Group>

      <Tooltip label={tRepository("noProvider.tooltip")} disabled={!integration} withArrow>
        <Group>
          {integration ? (
            <MaskedImage
              color="dimmed"
              imageUrl={integration.iconUrl}
              style={{
                height: "1em",
                width: "1em",
              }}
            />
          ) : (
            <IconAlertTriangleFilled />
          )}

          <Text ff="monospace" c="dimmed" size="sm">
            {integration?.name ?? tRepository("noProvider.label")}
          </Text>
        </Group>
      </Tooltip>
    </Group>
  );
};

interface RepositoryImportProps {
  repositories: ReleasesRepository[];
  integrations: Record<string, Integration>;
  versionFilterPrecisionOptions: string[];
  onConfirm: (selectedRepositories: ReleasesRepositoryImport[]) => void;
  isAdmin: boolean;
}

const RepositoryImportModal = createModal<RepositoryImportProps>(({ innerProps, actions }) => {
  const tRepository = useScopedI18n("widget.releases.option.repositories");
  const [loading, setLoading] = useState(false);
  const [selectedImages, setSelectedImages] = useState([] as ReleasesRepositoryImport[]);

  const docker = clientApi.docker.getContainers.useQuery(undefined, {
    refetchOnMount: false,
    refetchOnWindowFocus: false,
    refetchOnReconnect: false,
    enabled: innerProps.isAdmin,
  });

  const importRepositories: ReleasesRepositoryImport[] = useMemo(
    () =>
<<<<<<< HEAD
      docker.data?.containers.reduce<ReleasesRepositoryImport[]>((acc, containerImage) => {
        const [maybeSource, maybeIdentifierAndVersion] = containerImage.image.split(/\/(.*)/);
        const hasSource = maybeSource && maybeSource in containerImageToProviderKind;
        const source = hasSource ? maybeSource : "docker.io";
        const [identifier, version] =
          hasSource && maybeIdentifierAndVersion
            ? maybeIdentifierAndVersion.split(":")
            : containerImage.image.split(":");

        if (!identifier) return acc;

        const providerKeyList = containerImageToProviderKind[source] ?? ["dockerHub"];
        const integrationId = findIntegrationId(innerProps.integrations, providerKeyList, identifier);
=======
      docker.data?.containers.reduce<ReleasesRepositoryImport[]>((acc, container) => {
        const [maybeSource, maybeIdentifierAndVersion] = container.image.split(/\/(.*)/);
        const hasSource = maybeSource && maybeSource in sourceToProviderKind;
        const source = hasSource ? maybeSource : "docker.io";
        const identifierAndVersion = hasSource ? maybeIdentifierAndVersion : container.image;

        if (!identifierAndVersion) return acc;

        const providerKey = sourceToProviderKind[source];
        const integrationId = Object.values(innerProps.integrations).find(
          (integration) => integration.kind === providerKey,
        )?.id;

        const [identifier, version] = identifierAndVersion.split(":");

        if (!identifier || !integrationId) return acc;
>>>>>>> 50a7d24b

        if (
          acc.some(
            (item) =>
              item.providerIntegrationId !== undefined &&
              innerProps.integrations[item.providerIntegrationId]?.kind === providerKey &&
              item.identifier === identifier,
          )
        )
          return acc;

        acc.push({
          id: createId(),
          providerIntegrationId: integrationId,
          identifier,
          iconUrl: container.iconUrl ?? undefined,
          name: formatIdentifierName(identifier),
          versionFilter: version ? parseImageVersionToVersionFilter(version) : undefined,
          alreadyImported: innerProps.repositories.some(
            (item) =>
              item.providerIntegrationId !== undefined &&
              innerProps.integrations[item.providerIntegrationId]?.kind === providerKey &&
              item.identifier === identifier,
          ),
        });
        return acc;
      }, []) ?? [],
    [docker.data, innerProps.repositories, innerProps.integrations],
  );

  const handleConfirm = useCallback(() => {
    setLoading(true);

    innerProps.onConfirm(selectedImages);

    setLoading(false);
    actions.closeModal();
  }, [innerProps, selectedImages, actions]);

  const allImagesImported = useMemo(
    () => importRepositories.every((repository) => repository.alreadyImported),
    [importRepositories],
  );

  const anyImagesImported = useMemo(
    () => importRepositories.some((repository) => repository.alreadyImported),
    [importRepositories],
  );

  return (
    <Stack>
      {docker.isPending ? (
        <Stack justify="center" align="center">
          <Loader size="xl" />
          <Title order={3}>{tRepository("importRepositories.loading")}</Title>
        </Stack>
      ) : importRepositories.length === 0 ? (
        <Stack justify="center" align="center">
          <IconBrandDocker stroke={1} size={128} />
          <Title order={3}>{tRepository("importRepositories.noImagesFound")}</Title>
        </Stack>
      ) : (
        <Stack>
          <Accordion defaultValue={!allImagesImported ? "foundImages" : anyImagesImported ? "alreadyImported" : ""}>
            <Accordion.Item value="foundImages">
              <Accordion.Control disabled={allImagesImported} icon={<IconSquare stroke={1.25} />}>
                <Group>
                  {tRepository("importRepositories.listFoundImages")}
                  {allImagesImported && (
                    <Text c="dimmed" size="sm">
                      {tRepository("importRepositories.allImagesAlreadyImported")}
                    </Text>
                  )}
                </Group>
              </Accordion.Control>
              <Accordion.Panel>
                {!allImagesImported &&
                  importRepositories
                    .filter((repository) => !repository.alreadyImported)
                    .map((repository) => {
                      const integration = repository.providerIntegrationId
                        ? innerProps.integrations[repository.providerIntegrationId]
                        : undefined;

                      return (
                        <ImportRepositorySelect
                          key={repository.id}
                          repository={repository}
                          integration={integration}
                          versionFilterPrecisionOptions={innerProps.versionFilterPrecisionOptions}
                          onImageSelectionChanged={(isSelected) =>
                            isSelected
                              ? setSelectedImages([...selectedImages, repository])
                              : setSelectedImages(selectedImages.filter((img) => img !== repository))
                          }
                        />
                      );
                    })}
              </Accordion.Panel>
            </Accordion.Item>
            <Accordion.Item value="alreadyImported">
              <Accordion.Control disabled={!anyImagesImported} icon={<IconSquareCheck stroke={1.25} />}>
                {tRepository("importRepositories.listAlreadyImportedImages")}
              </Accordion.Control>
              <Accordion.Panel>
                {anyImagesImported &&
                  importRepositories
                    .filter((repository) => repository.alreadyImported)
                    .map((repository) => {
                      const integration = repository.providerIntegrationId
                        ? innerProps.integrations[repository.providerIntegrationId]
                        : undefined;

                      return (
                        <ImportRepositorySelect
                          key={repository.id}
                          repository={repository}
                          integration={integration}
                          versionFilterPrecisionOptions={innerProps.versionFilterPrecisionOptions}
                        />
                      );
                    })}
              </Accordion.Panel>
            </Accordion.Item>
          </Accordion>
        </Stack>
      )}

      <Group justify="flex-end">
        <Button variant="default" onClick={actions.closeModal} color="gray.5">
          {tRepository("editForm.cancel.label")}
        </Button>

        <Button onClick={handleConfirm} loading={loading} disabled={selectedImages.length === 0}>
          {tRepository("editForm.confirm.label")}
        </Button>
      </Group>
    </Stack>
  );
}).withOptions({
  defaultTitle(t) {
    return t("widget.releases.option.repositories.importForm.title");
  },
  size: "xl",
});

<<<<<<< HEAD
const containerImageToProviderKind: Record<string, IntegrationKind[]> = {
  "ghcr.io": ["github", "githubPackages"],
  "docker.io": ["dockerHub"],
  "lscr.io": ["linuxServerIO"],
  "quay.io": ["quay"],
=======
const sourceToProviderKind: Record<string, IntegrationKind> = {
  "ghcr.io": "github",
  "docker.io": "dockerHub",
>>>>>>> 50a7d24b
};

const parseImageVersionToVersionFilter = (imageVersion: string): ReleasesVersionFilter | undefined => {
  const version = /(?<=\D|^)\d+(?:\.\d+)*(?![\d.])/.exec(imageVersion)?.[0];

  if (!version) return undefined;

  const [prefix, suffix] = imageVersion.split(version);

  return {
    prefix,
    precision: version.split(".").length,
    suffix,
  };
};

const findIntegrationId = (
  integrations: Record<string, Integration>,
  providerKeyList: IntegrationKind[],
  identifier: string,
): string | undefined => {
  if (providerKeyList.length === 1)
    return Object.values(integrations).find((integration) => integration.kind === providerKeyList[0])?.id;

  for (const providerKey of providerKeyList) {
    const integration = Object.values(integrations).find((integration) => integration.kind === providerKey);

    if (!integration?.id) continue;

    const [results] = clientApi.widget.releases.getLatest.useSuspenseQuery({
      integrationId: integration.id,
      repositories: [
        {
          id: createId(),
          identifier,
        },
      ],
    });

    if (results.length > 0 && results[0]?.data.latestRelease) {
      return integration.id;
    }
  }

  return undefined;
};<|MERGE_RESOLUTION|>--- conflicted
+++ resolved
@@ -612,47 +612,19 @@
 
   const importRepositories: ReleasesRepositoryImport[] = useMemo(
     () =>
-<<<<<<< HEAD
-      docker.data?.containers.reduce<ReleasesRepositoryImport[]>((acc, containerImage) => {
-        const [maybeSource, maybeIdentifierAndVersion] = containerImage.image.split(/\/(.*)/);
+      docker.data?.containers.reduce<ReleasesRepositoryImport[]>((acc, container) => {
+        const [maybeSource, maybeIdentifierAndVersion] = container.image.split(/\/(.*)/);
         const hasSource = maybeSource && maybeSource in containerImageToProviderKind;
         const source = hasSource ? maybeSource : "docker.io";
         const [identifier, version] =
-          hasSource && maybeIdentifierAndVersion
-            ? maybeIdentifierAndVersion.split(":")
-            : containerImage.image.split(":");
+          hasSource && maybeIdentifierAndVersion ? maybeIdentifierAndVersion.split(":") : container.image.split(":");
 
         if (!identifier) return acc;
 
         const providerKeyList = containerImageToProviderKind[source] ?? ["dockerHub"];
         const integrationId = findIntegrationId(innerProps.integrations, providerKeyList, identifier);
-=======
-      docker.data?.containers.reduce<ReleasesRepositoryImport[]>((acc, container) => {
-        const [maybeSource, maybeIdentifierAndVersion] = container.image.split(/\/(.*)/);
-        const hasSource = maybeSource && maybeSource in sourceToProviderKind;
-        const source = hasSource ? maybeSource : "docker.io";
-        const identifierAndVersion = hasSource ? maybeIdentifierAndVersion : container.image;
-
-        if (!identifierAndVersion) return acc;
-
-        const providerKey = sourceToProviderKind[source];
-        const integrationId = Object.values(innerProps.integrations).find(
-          (integration) => integration.kind === providerKey,
-        )?.id;
-
-        const [identifier, version] = identifierAndVersion.split(":");
-
-        if (!identifier || !integrationId) return acc;
->>>>>>> 50a7d24b
-
-        if (
-          acc.some(
-            (item) =>
-              item.providerIntegrationId !== undefined &&
-              innerProps.integrations[item.providerIntegrationId]?.kind === providerKey &&
-              item.identifier === identifier,
-          )
-        )
+
+        if (acc.some((item) => item.providerIntegrationId === integrationId && item.identifier === identifier))
           return acc;
 
         acc.push({
@@ -663,10 +635,7 @@
           name: formatIdentifierName(identifier),
           versionFilter: version ? parseImageVersionToVersionFilter(version) : undefined,
           alreadyImported: innerProps.repositories.some(
-            (item) =>
-              item.providerIntegrationId !== undefined &&
-              innerProps.integrations[item.providerIntegrationId]?.kind === providerKey &&
-              item.identifier === identifier,
+            (item) => item.providerIntegrationId === integrationId && item.identifier === identifier,
           ),
         });
         return acc;
@@ -790,17 +759,11 @@
   size: "xl",
 });
 
-<<<<<<< HEAD
 const containerImageToProviderKind: Record<string, IntegrationKind[]> = {
   "ghcr.io": ["github", "githubPackages"],
   "docker.io": ["dockerHub"],
   "lscr.io": ["linuxServerIO"],
   "quay.io": ["quay"],
-=======
-const sourceToProviderKind: Record<string, IntegrationKind> = {
-  "ghcr.io": "github",
-  "docker.io": "dockerHub",
->>>>>>> 50a7d24b
 };
 
 const parseImageVersionToVersionFilter = (imageVersion: string): ReleasesVersionFilter | undefined => {
