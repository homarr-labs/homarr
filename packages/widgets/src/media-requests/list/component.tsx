import { useMemo } from "react";
import { ActionIcon, Anchor, Avatar, Badge, Card, Group, Image, ScrollArea, Stack, Text, Tooltip } from "@mantine/core";
import { IconThumbDown, IconThumbUp } from "@tabler/icons-react";

import { clientApi } from "@homarr/api/client";
import { MediaAvailability, MediaRequestStatus } from "@homarr/integrations/types";
import type { ScopedTranslationFunction } from "@homarr/translation";
import { useScopedI18n } from "@homarr/translation/client";

import type { WidgetComponentProps } from "../../definition";
import { NoIntegrationSelectedError } from "../../errors";
import { NoIntegrationDataError } from "../../errors/no-data-integration";

export default function MediaServerWidget({
  integrationIds,
  isEditMode,
  options,
  itemId,
}: WidgetComponentProps<"mediaRequests-requestList">) {
  const t = useScopedI18n("widget.mediaRequests-requestList");
  const [mediaRequests] = clientApi.widget.mediaRequests.getLatestRequests.useSuspenseQuery(
    {
      integrationIds,
      // eslint-disable-next-line @typescript-eslint/no-non-null-assertion
      itemId: itemId!,
    },
    {
      refetchOnMount: false,
      refetchOnWindowFocus: false,
      refetchOnReconnect: false,
    },
  );

  const sortedMediaRequests = useMemo(
    () =>
      mediaRequests
        .filter((group) => group != null)
        .flatMap((group) => group.data)
        .flatMap(({ medias, integration }) => medias.map((media) => ({ ...media, integrationId: integration.id })))
        .sort(({ status: statusA }, { status: statusB }) => {
          if (statusA === MediaRequestStatus.PendingApproval) {
            return -1;
          }
          if (statusB === MediaRequestStatus.PendingApproval) {
            return 1;
          }
          return 0;
<<<<<<< HEAD
        }) ?? [],
    [mediaRequests],
=======
        }),
    [mediaRequests, integrationIds],
>>>>>>> df8f6d25
  );

  const { mutate: mutateRequestAnswer } = clientApi.widget.mediaRequests.answerRequest.useMutation();

  if (integrationIds.length === 0) throw new NoIntegrationSelectedError();

  if (sortedMediaRequests.length === 0) throw new NoIntegrationDataError();

  return (
    <ScrollArea
      className="mediaRequests-list-scrollArea"
      scrollbarSize="2cqmin"
      style={{ pointerEvents: isEditMode ? "none" : undefined }}
    >
      <Stack className="mediaRequests-list-list" gap="2cqmin" p="2cqmin">
        {sortedMediaRequests.map((mediaRequest) => (
          <Card
            className={`mediaRequests-list-item-wrapper mediaRequests-list-item-${mediaRequest.type} mediaRequests-list-item-${mediaRequest.status}`}
            key={mediaRequest.id}
            h="20cqmin"
            radius="2cqmin"
            p="2cqmin"
            withBorder
          >
            <Image
              className="mediaRequests-list-item-background"
              src={mediaRequest.backdropImageUrl}
              pos="absolute"
              w="100%"
              h="100%"
              opacity={0.2}
              top={0}
              left={0}
              alt=""
            />

            <Group
              className="mediaRequests-list-item-contents"
              h="100%"
              style={{ zIndex: 1 }}
              justify="space-between"
              wrap="nowrap"
              gap={0}
            >
              <Group className="mediaRequests-list-item-left-side" h="100%" gap="4cqmin" wrap="nowrap" flex={1}>
                <Image
                  className="mediaRequests-list-item-poster"
                  src={mediaRequest.posterImagePath}
                  h="100%"
                  w="10cqmin"
                  radius="1cqmin"
                />
                <Stack className="mediaRequests-list-item-media-infos" gap="1cqmin">
                  <Group className="mediaRequests-list-item-info-first-line" gap="2cqmin" wrap="nowrap">
                    <Text className="mediaRequests-list-item-media-year" size="3.5cqmin" pt="0.75cqmin">
                      {mediaRequest.airDate?.getFullYear() ?? t("toBeDetermined")}
                    </Text>
                    <Badge
                      className="mediaRequests-list-item-media-status"
                      color={getAvailabilityProperties(mediaRequest.availability, t).color}
                      variant="light"
                      fz="3.5cqmin"
                      lh="4cqmin"
                      size="5cqmin"
                      pt="0.75cqmin"
                      px="2cqmin"
                    >
                      {getAvailabilityProperties(mediaRequest.availability, t).label}
                    </Badge>
                  </Group>
                  <Anchor
                    className="mediaRequests-list-item-info-second-line mediaRequests-list-item-media-title"
                    href={mediaRequest.href}
                    c="var(--mantine-color-text)"
                    target={options.linksTargetNewTab ? "_blank" : "_self"}
                    fz="5cqmin"
                    lineClamp={1}
                  >
                    {mediaRequest.name || "unknown"}
                  </Anchor>
                </Stack>
              </Group>
              <Stack className="mediaRequests-list-item-right-side" gap="1cqmin" align="end">
                <Group className="mediaRequests-list-item-request-user" gap="2cqmin" wrap="nowrap">
                  <Avatar
                    className="mediaRequests-list-item-request-user-avatar"
                    src={mediaRequest.requestedBy?.avatar}
                    size="6cqmin"
                  />
                  <Anchor
                    className="mediaRequests-list-item-request-user-name"
                    href={mediaRequest.requestedBy?.link}
                    c="var(--mantine-color-text)"
                    target={options.linksTargetNewTab ? "_blank" : "_self"}
                    fz="5cqmin"
                    lineClamp={1}
                    style={{ wordBreak: "break-all" }}
                  >
                    {(mediaRequest.requestedBy?.displayName ?? "") || "unknown"}
                  </Anchor>
                </Group>
                {mediaRequest.status === MediaRequestStatus.PendingApproval && (
                  <Group className="mediaRequests-list-item-pending-buttons" gap="2cqmin">
                    <Tooltip label={t("pending.approve")}>
                      <ActionIcon
                        className="mediaRequests-list-item-pending-button-approve"
                        variant="light"
                        color="green"
                        size="5cqmin"
                        onClick={() => {
                          mutateRequestAnswer({
                            integrationId: mediaRequest.integrationId,
                            requestId: mediaRequest.id,
                            answer: "approve",
                          });
                        }}
                      >
                        <IconThumbUp size="4cqmin" />
                      </ActionIcon>
                    </Tooltip>
                    <Tooltip label={t("pending.decline")}>
                      <ActionIcon
                        className="mediaRequests-list-item-pending-button-decline"
                        variant="light"
                        color="red"
                        size="5cqmin"
                        onClick={() => {
                          mutateRequestAnswer({
                            integrationId: mediaRequest.integrationId,
                            requestId: mediaRequest.id,
                            answer: "decline",
                          });
                        }}
                      >
                        <IconThumbDown size="4cqmin" />
                      </ActionIcon>
                    </Tooltip>
                  </Group>
                )}
              </Stack>
            </Group>
          </Card>
        ))}
      </Stack>
    </ScrollArea>
  );
}

function getAvailabilityProperties(
  mediaRequestAvailability: MediaAvailability,
  t: ScopedTranslationFunction<"widget.mediaRequests-requestList">,
) {
  switch (mediaRequestAvailability) {
    case MediaAvailability.Available:
      return { color: "green", label: t("availability.available") };
    case MediaAvailability.PartiallyAvailable:
      return { color: "yellow", label: t("availability.partiallyAvailable") };
    case MediaAvailability.Pending:
      return { color: "violet", label: t("availability.pending") };
    case MediaAvailability.Processing:
      return { color: "blue", label: t("availability.processing") };
    default:
      return { color: "red", label: t("availability.unknown") };
  }
}<|MERGE_RESOLUTION|>--- conflicted
+++ resolved
@@ -45,13 +45,8 @@
             return 1;
           }
           return 0;
-<<<<<<< HEAD
-        }) ?? [],
+        }),
     [mediaRequests],
-=======
-        }),
-    [mediaRequests, integrationIds],
->>>>>>> df8f6d25
   );
 
   const { mutate: mutateRequestAnswer } = clientApi.widget.mediaRequests.answerRequest.useMutation();
