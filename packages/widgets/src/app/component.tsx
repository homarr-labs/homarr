--- conflicted
+++ resolved
@@ -60,18 +60,7 @@
         </Flex>
       </Tooltip.Floating>
       {options.pingEnabled && app.href ? (
-<<<<<<< HEAD
-        <Suspense
-          fallback={
-            <PingDot
-              color="blue"
-              tooltip={t("common.rtl.default", { symbol: "…", value: t("common.action.loading") })}
-            />
-          }
-        >
-=======
         <Suspense fallback={<PingDot icon={IconLoader} color="blue" tooltip={`${t("common.action.loading")}…`} />}>
->>>>>>> bd31a4c3
           <PingIndicator href={app.href} />
         </Suspense>
       ) : null}
