"use client";

import type { PropsWithChildren } from "react";
import { Fragment, Suspense } from "react";
import { Flex, Stack, Text, Tooltip, UnstyledButton } from "@mantine/core";
import { IconLoader } from "@tabler/icons-react";
import combineClasses from "clsx";

import { clientApi } from "@homarr/api/client";
import { useRequiredBoard } from "@homarr/boards/context";
import { useSettings } from "@homarr/settings";
import { useRegisterSpotlightContextResults } from "@homarr/spotlight";
import { useI18n } from "@homarr/translation/client";
import { MaskedOrNormalImage } from "@homarr/ui";

import type { WidgetComponentProps } from "../definition";
import classes from "./app.module.css";
import { PingDot } from "./ping/ping-dot";
import { PingIndicator } from "./ping/ping-indicator";

export default function AppWidget({ options, isEditMode, height, width }: WidgetComponentProps<"app">) {
  const t = useI18n();
  const settings = useSettings();
  const board = useRequiredBoard();
  const [app] = clientApi.app.byId.useSuspenseQuery(
    {
      id: options.appId,
    },
    {
      refetchOnMount: false,
      refetchOnWindowFocus: false,
      refetchOnReconnect: false,
      retry: false,
    },
  );
  useRegisterSpotlightContextResults(
    `app-${app.id}`,
    app.href
      ? [
          {
            id: app.id,
            name: app.name,
            icon: app.iconUrl,
            interaction() {
              return {
                type: "link",
                // We checked above that app.href is defined
                // eslint-disable-next-line @typescript-eslint/no-non-null-assertion
                href: app.href!,
                newTab: options.openInNewTab,
              };
            },
          },
        ]
      : [],
    [app, options.openInNewTab],
  );

  const isTiny = height < 100 || width < 100;
  const isColumnLayout = options.layout.startsWith("column");

  return (
    <AppLink
      href={app.href ?? undefined}
      openInNewTab={options.openInNewTab}
      enabled={Boolean(app.href) && !isEditMode}
    >
      <Tooltip.Floating
        label={app.description?.split("\n").map((line, index) => (
          <Fragment key={index}>
            {line}
            <br />
          </Fragment>
        ))}
        position="right-start"
        multiline
        disabled={options.descriptionDisplayMode !== "tooltip" || !app.description || isEditMode}
        styles={{ tooltip: { maxWidth: 300 } }}
      >
        <Flex
          p={isTiny ? 4 : "sm"}
          className={combineClasses("app-flex-wrapper", app.name, app.id, app.href && classes.appWithUrl)}
          h="100%"
          w="100%"
          direction={options.layout}
          justify="center"
          align="center"
          gap={isColumnLayout ? 0 : "sm"}
        >
<<<<<<< HEAD
          <Stack gap={0}>
            {options.showTitle && (
              <Text
                className="app-title"
                fw={700}
                size={tinyText ? "8px" : "sm"}
                ta={isColumnLayout ? "center" : undefined}
              >
                {app.name}
              </Text>
            )}
            {options.descriptionDisplayMode === "normal" && (
              <Text
                className="app-description"
                size={tinyText ? "8px" : "sm"}
                ta={isColumnLayout ? "center" : undefined}
                c="dimmed"
                lineClamp={4}
              >
                {app.description?.split("\n").map((line, index) => (
                  <Fragment key={index}>
                    {line}
                    <br />
                  </Fragment>
                ))}
              </Text>
            )}
          </Stack>
=======
          {options.showTitle && (
            <Text
              className="app-title"
              fw={700}
              size={isTiny ? "8px" : "sm"}
              ta={isColumnLayout ? "center" : undefined}
            >
              {app.name}
            </Text>
          )}
>>>>>>> f0e9502d
          <MaskedOrNormalImage
            imageUrl={app.iconUrl}
            hasColor={board.iconColor !== null}
            alt={app.name}
            className={combineClasses(classes.appIcon, "app-icon")}
            style={{
              height: "100%",
              width: "100%",
              minWidth: "20%",
              maxWidth: isColumnLayout ? undefined : "50%",
            }}
          />
        </Flex>
      </Tooltip.Floating>
      {options.pingEnabled && !settings.forceDisableStatus && !board.disableStatus && app.href ? (
        <Suspense fallback={<PingDot icon={IconLoader} color="blue" tooltip={`${t("common.action.loading")}…`} />}>
          <PingIndicator href={app.pingUrl ?? app.href} />
        </Suspense>
      ) : null}
    </AppLink>
  );
}

interface AppLinkProps {
  href: string | undefined;
  openInNewTab: boolean;
  enabled: boolean;
}

const AppLink = ({ href, openInNewTab, enabled, children }: PropsWithChildren<AppLinkProps>) =>
  enabled ? (
    <UnstyledButton
      component="a"
      href={href}
      target={openInNewTab ? "_blank" : undefined}
      rel="noreferrer"
      h="100%"
      w="100%"
    >
      {children}
    </UnstyledButton>
  ) : (
    children
  );<|MERGE_RESOLUTION|>--- conflicted
+++ resolved
@@ -87,13 +87,12 @@
           align="center"
           gap={isColumnLayout ? 0 : "sm"}
         >
-<<<<<<< HEAD
           <Stack gap={0}>
             {options.showTitle && (
               <Text
                 className="app-title"
                 fw={700}
-                size={tinyText ? "8px" : "sm"}
+                size={isTiny ? "8px" : "sm"}
                 ta={isColumnLayout ? "center" : undefined}
               >
                 {app.name}
@@ -102,7 +101,7 @@
             {options.descriptionDisplayMode === "normal" && (
               <Text
                 className="app-description"
-                size={tinyText ? "8px" : "sm"}
+                size={isTiny ? "8px" : "sm"}
                 ta={isColumnLayout ? "center" : undefined}
                 c="dimmed"
                 lineClamp={4}
@@ -116,18 +115,6 @@
               </Text>
             )}
           </Stack>
-=======
-          {options.showTitle && (
-            <Text
-              className="app-title"
-              fw={700}
-              size={isTiny ? "8px" : "sm"}
-              ta={isColumnLayout ? "center" : undefined}
-            >
-              {app.name}
-            </Text>
-          )}
->>>>>>> f0e9502d
           <MaskedOrNormalImage
             imageUrl={app.iconUrl}
             hasColor={board.iconColor !== null}
