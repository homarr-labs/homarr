--- conflicted
+++ resolved
@@ -20,12 +20,9 @@
 
 export default function AppWidget({ options, isEditMode }: WidgetComponentProps<"app">) {
   const t = useI18n();
-<<<<<<< HEAD
   const theme = useMantineTheme();
-=======
   const settings = useSettings();
   const board = useRequiredBoard();
->>>>>>> 8649faca
   const [app] = clientApi.app.byId.useSuspenseQuery(
     {
       id: options.appId,
