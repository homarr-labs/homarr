--- conflicted
+++ resolved
@@ -1,4 +1,3 @@
-<<<<<<< HEAD
 import { Box, Group, HoverCard, Space, Stack, Text } from "@mantine/core";
 import {
   IconArrowDownRight,
@@ -7,10 +6,6 @@
 } from "@tabler/icons-react";
 import combineClasses from "clsx";
 import dayjs from "dayjs";
-=======
-import { Card, Flex, Group, Stack, Text, Title } from "@mantine/core";
-import { IconArrowDownRight, IconArrowUpRight, IconMapPin } from "@tabler/icons-react";
->>>>>>> e448eeb0
 
 import type { RouterOutputs } from "@homarr/api";
 import { clientApi } from "@homarr/api/client";
@@ -18,13 +13,9 @@
 import type { WidgetComponentProps } from "../definition";
 import { WeatherDescription, WeatherIcon } from "./icon";
 
-<<<<<<< HEAD
 export default function WeatherWidget({
   options,
 }: WidgetComponentProps<"weather">) {
-=======
-export default function WeatherWidget({ options, width }: WidgetComponentProps<"weather">) {
->>>>>>> e448eeb0
   const [weather] = clientApi.widget.weather.atLocation.useSuspenseQuery(
     {
       latitude: options.location.latitude,
@@ -38,23 +29,16 @@
   );
 
   return (
-<<<<<<< HEAD
     <Stack align="center" justify="center" gap="0" w="100%" h="100%">
       {options.hasForecast ? (
         <WeeklyForecast weather={weather} options={options} />
       ) : (
         <DailyWeather weather={weather} options={options} />
       )}
-=======
-    <Stack w="100%" h="100%" justify="space-around" gap={0} align="center">
-      <WeeklyForecast weather={weather} width={width} options={options} shouldHide={!options.hasForecast} />
-      <DailyWeather weather={weather} width={width} options={options} shouldHide={options.hasForecast} />
->>>>>>> e448eeb0
     </Stack>
   );
 }
 
-<<<<<<< HEAD
 interface WeatherProps
   extends Pick<WidgetComponentProps<"weather">, "options"> {
   weather: RouterOutputs["widget"]["weather"]["atLocation"];
@@ -102,39 +86,6 @@
           )}
         </Text>
       </Group>
-=======
-interface DailyWeatherProps extends Pick<WidgetComponentProps<"weather">, "width" | "options"> {
-  shouldHide: boolean;
-  weather: RouterOutputs["widget"]["weather"]["atLocation"];
-}
-
-const DailyWeather = ({ shouldHide, width, options, weather }: DailyWeatherProps) => {
-  if (shouldHide) {
-    return null;
-  }
-
-  return (
-    <>
-      <Flex
-        align="center"
-        gap={width < 120 ? "0.25rem" : "xs"}
-        justify={"center"}
-        direction={width < 200 ? "column" : "row"}
-      >
-        <WeatherIcon size={width < 300 ? 30 : 50} code={weather.current_weather.weathercode} />
-        <Title order={2}>{getPreferredUnit(weather.current_weather.temperature, options.isFormatFahrenheit)}</Title>
-      </Flex>
-
-      {width > 200 && (
-        <Group wrap="nowrap" gap="xs">
-          <IconArrowUpRight />
-          {getPreferredUnit(weather.daily.temperature_2m_max[0]!, options.isFormatFahrenheit)}
-          <IconArrowDownRight />
-          {getPreferredUnit(weather.daily.temperature_2m_min[0]!, options.isFormatFahrenheit)}
-        </Group>
-      )}
-
->>>>>>> e448eeb0
       {options.showCity && (
         <>
           <Space h="5cqmin" />
@@ -150,7 +101,6 @@
   );
 };
 
-<<<<<<< HEAD
 const WeeklyForecast = ({ options, weather }: WeatherProps) => {
   return (
     <>
@@ -159,21 +109,6 @@
         wrap="nowrap"
         gap="5cqmin"
       >
-=======
-interface WeeklyForecastProps extends Pick<WidgetComponentProps<"weather">, "width" | "options"> {
-  shouldHide: boolean;
-  weather: RouterOutputs["widget"]["weather"]["atLocation"];
-}
-
-const WeeklyForecast = ({ shouldHide, width, options, weather }: WeeklyForecastProps) => {
-  if (shouldHide) {
-    return null;
-  }
-
-  return (
-    <>
-      <Flex align="center" gap={width < 120 ? "0.25rem" : "xs"} justify="center" direction="row">
->>>>>>> e448eeb0
         {options.showCity && (
           <>
             <IconMapPin size="20cqmin" />
@@ -183,7 +118,6 @@
             <Space w="20cqmin" />
           </>
         )}
-<<<<<<< HEAD
         <HoverCard>
           <HoverCard.Target>
             <Box>
@@ -258,42 +192,6 @@
               />
             </HoverCard.Dropdown>
           </HoverCard>
-=======
-        <WeatherIcon size={width < 300 ? 30 : 50} code={weather.current_weather.weathercode} />
-        <Title order={2} c={weather.current_weather.temperature > 20 ? "red" : "blue"}>
-          {getPreferredUnit(weather.current_weather.temperature, options.isFormatFahrenheit)}
-        </Title>
-      </Flex>
-      <Forecast weather={weather} options={options} width={width} />
-    </>
-  );
-};
-
-interface ForecastProps extends Pick<WidgetComponentProps<"weather">, "options" | "width"> {
-  weather: RouterOutputs["widget"]["weather"]["atLocation"];
-}
-
-function Forecast({ weather, options, width }: ForecastProps) {
-  return (
-    <Flex align="center" direction="row" justify="space-between" w="100%">
-      {weather.daily.time
-        .slice(0, Math.min(options.forecastDayCount, width / (width < 300 ? 64 : 92)))
-        .map((time, index) => (
-          <Card key={time}>
-            <Flex direction="column" align="center">
-              <Text fw={700} lh="1.25rem">
-                {new Date(time).getDate().toString().padStart(2, "0")}
-              </Text>
-              <WeatherIcon size={width < 300 ? 20 : 50} code={weather.daily.weathercode[index]!} />
-              <Text fz={width < 300 ? "xs" : "sm"} lh="1rem">
-                {getPreferredUnit(weather.daily.temperature_2m_max[index]!, options.isFormatFahrenheit)}
-              </Text>
-              <Text fz={width < 300 ? "xs" : "sm"} lh="1rem" c="grey">
-                {getPreferredUnit(weather.daily.temperature_2m_min[index]!, options.isFormatFahrenheit)}
-              </Text>
-            </Flex>
-          </Card>
->>>>>>> e448eeb0
         ))}
     </Group>
   );
