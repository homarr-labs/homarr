"use client";

import { useCallback, useMemo, useState } from "react";
import { Button, Divider, Group, Stack, Text, Title, Tooltip } from "@mantine/core";
import {
  IconArchive,
  IconCircleDot,
  IconCircleFilled,
  IconExternalLink,
  IconGitFork,
  IconProgressCheck,
  IconStar,
  IconTriangleFilled,
} from "@tabler/icons-react";
import combineClasses from "clsx";
import { useFormatter, useNow } from "next-intl";
import ReactMarkdown from "react-markdown";

import { clientApi } from "@homarr/api/client";
import { useRequiredBoard } from "@homarr/boards/context";
import { useScopedI18n } from "@homarr/translation/client";
import { MaskedOrNormalImage } from "@homarr/ui";

import type { WidgetComponentProps } from "../definition";
import classes from "./component.module.scss";
import { Providers } from "./releases-providers";
import type { ReleasesRepositoryResponse } from "./releases-repository";

function isDateWithin(date: Date, relativeDate: string): boolean {
  const amount = parseInt(relativeDate.slice(0, -1), 10);
  const unit = relativeDate.slice(-1);

  const startTime = new Date().getTime();
  const endTime = new Date(date).getTime();
  const diffTime = Math.abs(endTime - startTime);
  const diffHours = Math.ceil(diffTime / (1000 * 60 * 60));

  switch (unit) {
    case "h":
      return diffHours < amount;

    case "d":
      return diffHours / 24 < amount;

    case "w":
      return diffHours / (24 * 7) < amount;

    case "m":
      return diffHours / (24 * 30) < amount;

    case "y":
      return diffHours / (24 * 365) < amount;

    default:
      throw new Error("Invalid unit");
  }
}

function chunkArray<T>(array: T[], size: number): T[][] {
  const chunks: T[][] = [];
  for (let i = 0; i < array.length; i += size) {
    chunks.push(array.slice(i, i + size));
  }
  return chunks;
}

export default function ReleasesWidget({ options }: WidgetComponentProps<"releases">) {
  const t = useScopedI18n("widget.releases");
  const now = useNow();
  const formatter = useFormatter();
  const board = useRequiredBoard();
  const [expandedRepository, setExpandedRepository] = useState({ providerKey: "", identifier: "" });
  const hasIconColor = useMemo(() => board.iconColor !== null, [board.iconColor]);

  const batchedRepositories = useMemo(() => chunkArray(options.repositories, 5), [options.repositories]);
  const [results] = clientApi.useSuspenseQueries((t) =>
    batchedRepositories.flatMap((chunk) =>
      t.widget.releases.getLatest({
        repositories: chunk.map((repository) => ({
          providerKey: repository.providerKey,
          identifier: repository.identifier,
          versionFilter: repository.versionFilter,
        })),
      }),
    ),
  );

  const repositories = useMemo(() => {
    return results
      .flat()
      .map(({ data }) => {
        if (data === undefined) return undefined;

        const repository = options.repositories.find(
          (repository) => repository.providerKey === data.providerKey && repository.identifier === data.identifier,
        );

        if (repository === undefined) return undefined;

        return {
          ...data,
          iconUrl: repository.iconUrl,
          isNewRelease:
            options.newReleaseWithin !== "" && data.latestReleaseAt
              ? isDateWithin(data.latestReleaseAt, options.newReleaseWithin)
              : false,
          isStaleRelease:
            options.staleReleaseWithin !== "" && data.latestReleaseAt
              ? !isDateWithin(data.latestReleaseAt, options.staleReleaseWithin)
              : false,
        };
      })
      .filter(
        (repository) =>
          repository !== undefined &&
          (repository.error !== undefined ||
            !options.showOnlyHighlighted ||
            repository.isNewRelease ||
            repository.isStaleRelease),
      )
      .sort((repoA, repoB) => {
        if (repoA?.latestReleaseAt === undefined) return 1;
        if (repoB?.latestReleaseAt === undefined) return -1;
        return repoA.latestReleaseAt > repoB.latestReleaseAt ? -1 : 1;
      }) as ReleasesRepositoryResponse[];
  }, [
    results,
    options.repositories,
    options.showOnlyHighlighted,
    options.newReleaseWithin,
    options.staleReleaseWithin,
  ]);

  const toggleExpandedRepository = useCallback(
    (repository: ReleasesRepositoryResponse) => {
      if (
        expandedRepository.providerKey === repository.providerKey &&
        expandedRepository.identifier === repository.identifier
      ) {
        setExpandedRepository({ providerKey: "", identifier: "" });
      } else {
        setExpandedRepository({ providerKey: repository.providerKey, identifier: repository.identifier });
      }
    },
    [expandedRepository],
  );

  return (
    <Stack gap={0}>
      {repositories.map((repository: ReleasesRepositoryResponse) => {
        const isActive =
          expandedRepository.providerKey === repository.providerKey &&
          expandedRepository.identifier === repository.identifier;
        const hasError = repository.error !== undefined;

        return (
          <Stack
            key={`${repository.providerKey}.${repository.identifier}`}
            className={classes.releasesRepository}
            gap={0}
          >
            <Group
              className={combineClasses(classes.releasesRepositoryHeader, {
                [classes.active ?? ""]: isActive,
              })}
              p="xs"
<<<<<<< HEAD
              wrap="nowrap"
              onClick={() => toggleExpandedRepository(repository)}
=======
              onClick={() => toggleExpandedRepository(repository.identifier)}
>>>>>>> b10f33bf
            >
              <MaskedOrNormalImage
                imageUrl={repository.iconUrl ?? Providers[repository.providerKey]?.iconUrl}
                hasColor={hasIconColor}
                style={{
                  width: "1em",
                  aspectRatio: "1/1",
                }}
              />

              <Group gap={5} justify="space-between" style={{ flex: 1 }}>
                <Text size="xs">{repository.identifier}</Text>

                <Tooltip
                  withArrow
                  arrowSize={5}
                  label={repository.latestRelease}
                  events={{ hover: repository.latestRelease !== undefined, focus: false, touch: false }}
                >
                  <Text size="xs" fw={700} truncate="end" c={hasError ? "red" : "text"} style={{ flexShrink: 1 }}>
                    {hasError ? t("error.label") : (repository.latestRelease ?? t("not-found"))}
                  </Text>
                </Tooltip>
              </Group>

              <Group gap={5}>
                <Text
                  size="xs"
                  c={repository.isNewRelease ? "primaryColor" : repository.isStaleRelease ? "secondaryColor" : "dimmed"}
                >
                  {repository.latestReleaseAt &&
                    !hasError &&
                    formatter.relativeTime(repository.latestReleaseAt, {
                      now,
                      style: "narrow",
                    })}
                </Text>
                {!hasError ? (
                  (repository.isNewRelease || repository.isStaleRelease) && (
                    <IconCircleFilled
                      size={10}
                      color={
                        repository.isNewRelease
                          ? "var(--mantine-color-primaryColor-filled)"
                          : "var(--mantine-color-secondaryColor-filled)"
                      }
                    />
                  )
                ) : (
                  <IconTriangleFilled size={10} color={"var(--mantine-color-red-filled)"} />
                )}
              </Group>
            </Group>
            {options.showDetails && (
              <DetailsDisplay repository={repository} toggleExpandedRepository={toggleExpandedRepository} />
            )}
            {isActive && <ExpandedDisplay repository={repository} hasIconColor={hasIconColor} />}
            <Divider />
          </Stack>
        );
      })}
    </Stack>
  );
}

interface DetailsDisplayProps {
  repository: ReleasesRepositoryResponse;
  toggleExpandedRepository: (repository: ReleasesRepositoryResponse) => void;
}

const DetailsDisplay = ({ repository, toggleExpandedRepository }: DetailsDisplayProps) => {
  const t = useScopedI18n("widget.releases");
  const formatter = useFormatter();

  return (
    <>
      <Divider onClick={() => toggleExpandedRepository(repository)} />
      <Group
        className={classes.releasesRepositoryDetails}
        justify="space-between"
        p={5}
        onClick={() => toggleExpandedRepository(repository)}
      >
        <Group>
          <Tooltip label={t("pre-release")} withArrow arrowSize={5}>
            <IconProgressCheck
              size={13}
              color={
                repository.isPreRelease ? "var(--mantine-color-secondaryColor-text)" : "var(--mantine-color-dimmed)"
              }
            />
          </Tooltip>

          <Tooltip label={t("archived")} withArrow arrowSize={5}>
            <IconArchive
              size={13}
              color={repository.isArchived ? "var(--mantine-color-secondaryColor-text)" : "var(--mantine-color-dimmed)"}
            />
          </Tooltip>

          <Tooltip label={t("forked")} withArrow arrowSize={5}>
            <IconGitFork
              size={13}
              color={repository.isFork ? "var(--mantine-color-secondaryColor-text)" : "var(--mantine-color-dimmed)"}
            />
          </Tooltip>
        </Group>
        <Group>
          <Tooltip label={t("starsCount")} withArrow arrowSize={5}>
            <Group gap={5}>
              <IconStar
                size={12}
                color={!repository.starsCount ? "var(--mantine-color-dimmed)" : "var(--mantine-color-text)"}
              />
              <Text size="xs" c={!repository.starsCount ? "dimmed" : ""}>
                {!repository.starsCount || repository.starsCount === 0
                  ? "-"
                  : formatter.number(repository.starsCount, {
                      notation: "compact",
                      maximumFractionDigits: 1,
                    })}
              </Text>
            </Group>
          </Tooltip>

          <Tooltip label={t("forksCount")} withArrow arrowSize={5}>
            <Group gap={5}>
              <IconGitFork
                size={12}
                color={!repository.forksCount ? "var(--mantine-color-dimmed)" : "var(--mantine-color-text)"}
              />
              <Text size="xs" c={!repository.forksCount ? "dimmed" : ""}>
                {!repository.forksCount || repository.forksCount === 0
                  ? "-"
                  : formatter.number(repository.forksCount, {
                      notation: "compact",
                      maximumFractionDigits: 1,
                    })}
              </Text>
            </Group>
          </Tooltip>

          <Tooltip label={t("issuesCount")} withArrow arrowSize={5}>
            <Group gap={5}>
              <IconCircleDot
                size={12}
                color={!repository.openIssues ? "var(--mantine-color-dimmed)" : "var(--mantine-color-text)"}
              />
              <Text size="xs" c={!repository.openIssues ? "dimmed" : ""}>
                {!repository.openIssues || repository.openIssues === 0
                  ? "-"
                  : formatter.number(repository.openIssues, {
                      notation: "compact",
                      maximumFractionDigits: 1,
                    })}
              </Text>
            </Group>
          </Tooltip>
        </Group>
      </Group>
    </>
  );
};

interface ExtendedDisplayProps {
  repository: ReleasesRepositoryResponse;
  hasIconColor: boolean;
}

const ExpandedDisplay = ({ repository, hasIconColor }: ExtendedDisplayProps) => {
  const t = useScopedI18n("widget.releases");
  const now = useNow();
  const formatter = useFormatter();

  return (
    <>
      <Divider mx={5} />
      <Stack className={classes.releasesRepositoryExpanded} gap={0} p={10}>
        <Group justify="space-between" align="center">
          <Group gap={5} align="center">
            <MaskedOrNormalImage
              imageUrl={Providers[repository.providerKey]?.iconUrl}
              hasColor={hasIconColor}
              style={{
                width: "1em",
                aspectRatio: "1/1",
              }}
            />
            <Text size="xs" c="iconColor" ff="monospace">
              {Providers[repository.providerKey]?.name}
            </Text>
          </Group>
          {repository.createdAt && (
            <Text size="xs" c="dimmed" ff="monospace">
              <Text span>{t("created")}</Text>
              <Text span> | </Text>
              <Text span fw={700}>
                {formatter.relativeTime(repository.createdAt, {
                  now,
                  style: "narrow",
                })}
              </Text>
            </Text>
          )}
        </Group>
        {(repository.releaseUrl ?? repository.projectUrl) && (
          <>
            <Divider my={10} mx="30%" />
            <Button
              variant="light"
              component="a"
              href={repository.releaseUrl ?? repository.projectUrl}
              target="_blank"
              rel="noreferrer"
            >
              <IconExternalLink />
              {repository.releaseUrl ? t("openReleasePage") : t("openProjectPage")}
            </Button>
          </>
        )}
        {repository.error && (
          <>
            <Divider my={10} mx="30%" />
            <Title order={4} ta="center">
              {t("error.label")}
            </Title>
            <Text size="xs" ff="monospace" c="red" style={{ whiteSpace: "pre-wrap" }}>
              {repository.error.code ? t(`error.options.${repository.error.code}` as never) : repository.error.message}
            </Text>
          </>
        )}
        {repository.releaseDescription && (
          <>
            <Divider my={10} mx="30%" />
            <Title order={4} ta="center">
              {t("releaseDescription")}
            </Title>
            <Text component="div" size="xs" ff="monospace">
              <ReactMarkdown skipHtml>{repository.releaseDescription}</ReactMarkdown>
            </Text>
          </>
        )}
      </Stack>
    </>
  );
};<|MERGE_RESOLUTION|>--- conflicted
+++ resolved
@@ -164,12 +164,7 @@
                 [classes.active ?? ""]: isActive,
               })}
               p="xs"
-<<<<<<< HEAD
-              wrap="nowrap"
               onClick={() => toggleExpandedRepository(repository)}
-=======
-              onClick={() => toggleExpandedRepository(repository.identifier)}
->>>>>>> b10f33bf
             >
               <MaskedOrNormalImage
                 imageUrl={repository.iconUrl ?? Providers[repository.providerKey]?.iconUrl}
