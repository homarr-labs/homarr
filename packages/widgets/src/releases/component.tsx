--- conflicted
+++ resolved
@@ -170,12 +170,7 @@
                 [classes.active ?? ""]: isActive,
               })}
               p="xs"
-<<<<<<< HEAD
-              wrap="nowrap"
               onClick={() => toggleExpandedRepository(repository)}
-=======
-              onClick={() => toggleExpandedRepository(repository.identifier)}
->>>>>>> b10f33bf
             >
               <MaskedOrNormalImage
                 imageUrl={repository.iconUrl ?? Providers[repository.providerKey]?.iconUrl}
@@ -186,13 +181,8 @@
                 }}
               />
 
-<<<<<<< HEAD
-              <Group gap={5} justify="space-between" style={{ flex: 1, minWidth: 0 }} wrap="nowrap">
+              <Group gap={5} justify="space-between" style={{ flex: 1 }}>
                 <Text size="xs">{repository.name ?? repository.identifier}</Text>
-=======
-              <Group gap={5} justify="space-between" style={{ flex: 1 }}>
-                <Text size="xs">{repository.identifier}</Text>
->>>>>>> b10f33bf
 
                 <Tooltip
                   withArrow
