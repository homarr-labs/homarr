--- conflicted
+++ resolved
@@ -47,8 +47,15 @@
           defaultValue: "dddd, MMMM D",
           withDescription: true,
         }),
+        customTimeFormat: factory.text({
+          defaultValue: "",
+          withDescription: true,
+        }),
+        customDateFormat: factory.text({
+          defaultValue: "",
+          withDescription: true,
+        }),
       }),
-<<<<<<< HEAD
       {
         customTitle: {
           shouldHide: (options) => !options.customTitleToggle,
@@ -59,60 +66,6 @@
         dateFormat: {
           shouldHide: (options) => !options.showDate,
         },
-=======
-      customTitle: factory.text({
-        defaultValue: "",
-      }),
-      is24HourFormat: factory.switch({
-        defaultValue: true,
-        withDescription: true,
-      }),
-      showSeconds: factory.switch({
-        defaultValue: false,
-      }),
-      useCustomTimezone: factory.switch({ defaultValue: false }),
-      timezone: factory.select({
-        options: Intl.supportedValuesOf("timeZone").map((value) => value),
-        defaultValue: "Europe/London",
-        searchable: true,
-        withDescription: true,
-      }),
-      showDate: factory.switch({
-        defaultValue: true,
-      }),
-      dateFormat: factory.select({
-        options: [
-          { value: "dddd, MMMM D", label: dayjs().format("dddd, MMMM D") },
-          { value: "dddd, D MMMM", label: dayjs().format("dddd, D MMMM") },
-          { value: "MMM D", label: dayjs().format("MMM D") },
-          { value: "D MMM", label: dayjs().format("D MMM") },
-          { value: "DD/MM/YYYY", label: dayjs().format("DD/MM/YYYY") },
-          { value: "MM/DD/YYYY", label: dayjs().format("MM/DD/YYYY") },
-          { value: "DD/MM", label: dayjs().format("DD/MM") },
-          { value: "MM/DD", label: dayjs().format("MM/DD") },
-        ],
-        defaultValue: "dddd, MMMM D",
-        withDescription: true,
-      }),
-      customTimeFormat: factory.text({
-        defaultValue: "",
-        withDescription: true,
-      }),
-      customDateFormat: factory.text({
-        defaultValue: "",
-        withDescription: true,
-      }),
-    }),
-    {
-      customTitle: {
-        shouldHide: (options) => !options.customTitleToggle,
-      },
-      timezone: {
-        shouldHide: (options) => !options.useCustomTimezone,
-      },
-      dateFormat: {
-        shouldHide: (options) => !options.showDate,
->>>>>>> c04c42dc
       },
     );
   },
