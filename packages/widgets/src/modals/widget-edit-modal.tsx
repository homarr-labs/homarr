"use client";

import { useState } from "react";
import { Button, Group, Stack } from "@mantine/core";

import type { WidgetKind } from "@homarr/definitions";
import { createModal, useModalAction } from "@homarr/modals";
import { useI18n } from "@homarr/translation/client";
import type { BoardItemIntegration } from "@homarr/validation";

import { widgetImports } from "..";
import { getInputForType } from "../_inputs";
import { FormProvider, useForm } from "../_inputs/form";
import type { BoardItemAdvancedOptions } from "../../../validation/src/shared";
import type { OptionsBuilderResult } from "../options";
import type { IntegrationSelectOption } from "../widget-integration-select";
import { WidgetIntegrationSelect } from "../widget-integration-select";
import { WidgetAdvancedOptionsModal } from "./widget-advanced-options-modal";

export interface WidgetEditModalState {
  options: Record<string, unknown>;
  advancedOptions: BoardItemAdvancedOptions;
  integrations: BoardItemIntegration[];
}

interface ModalProps<TSort extends WidgetKind> {
  kind: TSort;
  value: WidgetEditModalState;
  onSuccessfulEdit: (value: WidgetEditModalState) => void;
  integrationData: IntegrationSelectOption[];
  integrationSupport: boolean;
}

<<<<<<< HEAD
export const WidgetEditModal = createModal<ModalProps<WidgetKind>>(
  ({ actions, innerProps }) => {
    const t = useI18n();
    const [advancedOptions, setAdvancedOptions] =
      useState<BoardItemAdvancedOptions>(innerProps.value.advancedOptions);
    const form = useForm({
      initialValues: innerProps.value,
    });
    const { openModal } = useModalAction(WidgetAdvancedOptionsModal);
=======
export const WidgetEditModal = createModal<ModalProps<WidgetKind>>(({ actions, innerProps }) => {
  const t = useI18n();
  const form = useForm({
    initialValues: innerProps.value,
  });
>>>>>>> f1b1ec59

  const { definition } = widgetImports[innerProps.kind];

<<<<<<< HEAD
    return (
      <form
        onSubmit={form.onSubmit((values) => {
          innerProps.onSuccessfulEdit({
            ...values,
            advancedOptions,
          });
          actions.closeModal();
        })}
      >
        <FormProvider form={form}>
          <Stack>
            {innerProps.integrationSupport && (
              <WidgetIntegrationSelect
                label={t("item.edit.field.integrations.label")}
                data={innerProps.integrationData}
                {...form.getInputProps("integrations")}
              />
            )}
            {Object.entries(definition.options).map(
              ([key, value]: [string, OptionsBuilderResult[string]]) => {
                const Input = getInputForType(value.type);
=======
  return (
    <form
      onSubmit={form.onSubmit((values) => {
        innerProps.onSuccessfulEdit(values);
        actions.closeModal();
      })}
    >
      <FormProvider form={form}>
        <Stack>
          {innerProps.integrationSupport && (
            <WidgetIntegrationSelect
              label={t("item.edit.field.integrations.label")}
              data={innerProps.integrationData}
              {...form.getInputProps("integrations")}
            />
          )}
          {Object.entries(definition.options).map(([key, value]: [string, OptionsBuilderResult[string]]) => {
            const Input = getInputForType(value.type);
>>>>>>> f1b1ec59

            if (!Input || value.shouldHide?.(form.values.options as never)) {
              return null;
            }

<<<<<<< HEAD
                return (
                  <Input
                    key={key}
                    kind={innerProps.kind}
                    property={key}
                    options={value as never}
                  />
                );
              },
            )}
            <Group justify="space-between">
              <Button
                variant="subtle"
                onClick={() =>
                  openModal({
                    advancedOptions,
                    onSuccess(options) {
                      setAdvancedOptions(options);
                      innerProps.onSuccessfulEdit({
                        ...innerProps.value,
                        advancedOptions: options,
                      });
                    },
                  })
                }
              >
                {t("item.edit.advancedOptions.label")}
              </Button>
              <Group justify="end" w={{ base: "100%", xs: "auto" }}>
                <Button
                  onClick={actions.closeModal}
                  variant="subtle"
                  color="gray"
                >
                  {t("common.action.cancel")}
                </Button>
                <Button type="submit" color="teal">
                  {t("common.action.saveChanges")}
                </Button>
              </Group>
            </Group>
          </Stack>
        </FormProvider>
      </form>
    );
  },
).withOptions({
=======
            return <Input key={key} kind={innerProps.kind} property={key} options={value as never} />;
          })}
          <Group justify="right">
            <Button onClick={actions.closeModal} variant="subtle" color="gray">
              {t("common.action.cancel")}
            </Button>
            <Button type="submit" color="teal">
              {t("common.action.saveChanges")}
            </Button>
          </Group>
        </Stack>
      </FormProvider>
    </form>
  );
}).withOptions({
>>>>>>> f1b1ec59
  keepMounted: true,
  defaultTitle(t) {
    return t("item.edit.title");
  },
  size: "lg",
});<|MERGE_RESOLUTION|>--- conflicted
+++ resolved
@@ -31,54 +31,23 @@
   integrationSupport: boolean;
 }
 
-<<<<<<< HEAD
-export const WidgetEditModal = createModal<ModalProps<WidgetKind>>(
-  ({ actions, innerProps }) => {
-    const t = useI18n();
-    const [advancedOptions, setAdvancedOptions] =
-      useState<BoardItemAdvancedOptions>(innerProps.value.advancedOptions);
-    const form = useForm({
-      initialValues: innerProps.value,
-    });
-    const { openModal } = useModalAction(WidgetAdvancedOptionsModal);
-=======
 export const WidgetEditModal = createModal<ModalProps<WidgetKind>>(({ actions, innerProps }) => {
   const t = useI18n();
+  const [advancedOptions, setAdvancedOptions] = useState<BoardItemAdvancedOptions>(innerProps.value.advancedOptions);
   const form = useForm({
     initialValues: innerProps.value,
   });
->>>>>>> f1b1ec59
+  const { openModal } = useModalAction(WidgetAdvancedOptionsModal);
 
   const { definition } = widgetImports[innerProps.kind];
 
-<<<<<<< HEAD
-    return (
-      <form
-        onSubmit={form.onSubmit((values) => {
-          innerProps.onSuccessfulEdit({
-            ...values,
-            advancedOptions,
-          });
-          actions.closeModal();
-        })}
-      >
-        <FormProvider form={form}>
-          <Stack>
-            {innerProps.integrationSupport && (
-              <WidgetIntegrationSelect
-                label={t("item.edit.field.integrations.label")}
-                data={innerProps.integrationData}
-                {...form.getInputProps("integrations")}
-              />
-            )}
-            {Object.entries(definition.options).map(
-              ([key, value]: [string, OptionsBuilderResult[string]]) => {
-                const Input = getInputForType(value.type);
-=======
   return (
     <form
       onSubmit={form.onSubmit((values) => {
-        innerProps.onSuccessfulEdit(values);
+        innerProps.onSuccessfulEdit({
+          ...values,
+          advancedOptions,
+        });
         actions.closeModal();
       })}
     >
@@ -93,77 +62,45 @@
           )}
           {Object.entries(definition.options).map(([key, value]: [string, OptionsBuilderResult[string]]) => {
             const Input = getInputForType(value.type);
->>>>>>> f1b1ec59
 
             if (!Input || value.shouldHide?.(form.values.options as never)) {
               return null;
             }
 
-<<<<<<< HEAD
-                return (
-                  <Input
-                    key={key}
-                    kind={innerProps.kind}
-                    property={key}
-                    options={value as never}
-                  />
-                );
-              },
-            )}
-            <Group justify="space-between">
-              <Button
-                variant="subtle"
-                onClick={() =>
-                  openModal({
-                    advancedOptions,
-                    onSuccess(options) {
-                      setAdvancedOptions(options);
-                      innerProps.onSuccessfulEdit({
-                        ...innerProps.value,
-                        advancedOptions: options,
-                      });
-                    },
-                  })
-                }
-              >
-                {t("item.edit.advancedOptions.label")}
-              </Button>
-              <Group justify="end" w={{ base: "100%", xs: "auto" }}>
-                <Button
-                  onClick={actions.closeModal}
-                  variant="subtle"
-                  color="gray"
-                >
-                  {t("common.action.cancel")}
-                </Button>
-                <Button type="submit" color="teal">
-                  {t("common.action.saveChanges")}
-                </Button>
-              </Group>
-            </Group>
-          </Stack>
-        </FormProvider>
-      </form>
-    );
-  },
-).withOptions({
-=======
             return <Input key={key} kind={innerProps.kind} property={key} options={value as never} />;
           })}
-          <Group justify="right">
-            <Button onClick={actions.closeModal} variant="subtle" color="gray">
-              {t("common.action.cancel")}
+          <Group justify="space-between">
+            <Button
+              variant="subtle"
+              onClick={() =>
+                openModal({
+                  advancedOptions,
+                  onSuccess(options) {
+                    setAdvancedOptions(options);
+                    innerProps.onSuccessfulEdit({
+                      ...innerProps.value,
+                      advancedOptions: options,
+                    });
+                  },
+                })
+              }
+            >
+              {t("item.edit.advancedOptions.label")}
             </Button>
-            <Button type="submit" color="teal">
-              {t("common.action.saveChanges")}
-            </Button>
+            <Group justify="end" w={{ base: "100%", xs: "auto" }}>
+              <Button onClick={actions.closeModal} variant="subtle" color="gray">
+                {t("common.action.cancel")}
+              </Button>
+              <Button type="submit" color="teal">
+                {t("common.action.saveChanges")}
+              </Button>
+            </Group>
           </Group>
         </Stack>
       </FormProvider>
     </form>
   );
 }).withOptions({
->>>>>>> f1b1ec59
   keepMounted: true,
   defaultTitle(t) {
     return t("item.edit.title");
