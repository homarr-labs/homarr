"use client";

import { useState } from "react";
import {
  ActionIcon,
  Box,
  Card,
  Center,
  Divider,
  Flex,
  Group,
  Indicator,
  List,
  Modal,
  Progress,
  RingProgress,
  ScrollArea,
  Stack,
  Text,
  Tooltip,
} from "@mantine/core";
import { useDisclosure, useElementSize } from "@mantine/hooks";
import {
  IconBrain,
  IconClock,
  IconCpu,
  IconCpu2,
  IconFileReport,
  IconInfoCircle,
  IconServer,
  IconTemperature,
  IconVersions,
} from "@tabler/icons-react";
import dayjs from "dayjs";
import duration from "dayjs/plugin/duration";

import { clientApi } from "@homarr/api/client";
<<<<<<< HEAD
import { humanFileSize } from "@homarr/common";
=======
>>>>>>> bd31a4c3
import type { TranslationFunction } from "@homarr/translation";
import { useI18n } from "@homarr/translation/client";

import type { WidgetComponentProps } from "../definition";
import { NoIntegrationSelectedError } from "../errors";

export default function HealthMonitoringWidget({ options, integrationIds }: WidgetComponentProps<"healthMonitoring">) {
  const t = useI18n();
<<<<<<< HEAD
  const [healthData, setHealthData] = useState(serverData?.initialData ?? []);
=======
  const [healthData] = clientApi.widget.healthMonitoring.getHealthStatus.useSuspenseQuery(
    {
      integrationIds,
    },
    {
      refetchOnMount: false,
      refetchOnWindowFocus: false,
      refetchOnReconnect: false,
      retry: false,
      select: (data) => data.filter((health) => health !== null),
    },
  );
>>>>>>> bd31a4c3
  const [opened, { open, close }] = useDisclosure(false);

  clientApi.widget.healthMonitoring.subscribeHealthStatus.useSubscription(
    { integrationIds },
    {
      onData(newData) {
        setHealthData((prevData) => {
          return prevData.map((item) =>
            item.integrationId === newData.integrationId
              ? { ...item, healthInfo: newData.healthInfo, timestamp: newData.timestamp }
              : item,
          );
        });
      },
    },
  );

  if (integrationIds.length === 0) {
    throw new NoIntegrationSelectedError();
  }
  return (
    <Box h="100%" className="health-monitoring">
      <ScrollArea className="health-monitoring-scroll-area">
        {healthData.map(({ integrationId, integrationName, healthInfo, timestamp }) => {
          const memoryUsage = formatMemoryUsage(healthInfo.memAvailable, healthInfo.memUsed);
          const disksData = matchFileSystemAndSmart(healthInfo.fileSystem, healthInfo.smart);
          const { ref, width } = useElementSize();
          const ringSize = width * 0.95;
          const ringThickness = width / 10;
          const progressSize = width * 0.2;

          return (
            <Box
              key={integrationId}
              h="100%"
              className={`health-monitoring-information health-monitoring-${integrationName}`}
            >
              <Card className="health-monitoring-information-card" m="2.5cqmin" p="2.5cqmin" withBorder>
                <Flex
                  className="health-monitoring-information-card-elements"
                  h="100%"
                  w="100%"
                  justify="space-between"
                  align="center"
                  key={integrationId}
                >
                  <Box className="health-monitoring-information-card-section">
                    <Indicator
                      className="health-monitoring-updates-reboot-indicator"
                      inline
                      processing
                      color={healthInfo.rebootRequired ? "red" : healthInfo.availablePkgUpdates > 0 ? "blue" : "gray"}
                      position="top-end"
                      size="4cqmin"
                      label={healthInfo.availablePkgUpdates > 0 ? healthInfo.availablePkgUpdates : undefined}
                      disabled={!healthInfo.rebootRequired && healthInfo.availablePkgUpdates === 0}
                    >
                      <ActionIcon
                        className="health-monitoring-information-action-icon"
                        variant="default"
                        size="10cqmin"
                        radius="sm"
                        onClick={open}
                      >
                        <IconInfoCircle className="health-monitoring-information-icon" size="8cqmin" />
                      </ActionIcon>
                    </Indicator>
                    <Modal
                      opened={opened}
                      onClose={close}
                      size="auto"
                      title={t("widget.healthMonitoring.popover.information")}
                      centered
                    >
                      <Stack gap="10px" className="health-monitoring-modal-stack">
                        <Divider />
                        <List className="health-monitoring-information-list" center spacing="0.5cqmin">
                          <List.Item
                            className="health-monitoring-information-processor"
                            icon={<IconCpu2 size="1.5cqmin" />}
                          >
                            {t("common.rtl.remainder", {
                              value: t("widget.healthMonitoring.popover.processor"),
                              symbol: t("common.symbols.colon"),
                              remainder: healthInfo.cpuModelName,
                            })}
                          </List.Item>
                          <List.Item
                            className="health-monitoring-information-memory"
                            icon={<IconBrain size="1.5cqmin" />}
                          >
                            {t("common.rtl.remainder", {
                              value: t("widget.healthMonitoring.popover.memory"),
                              symbol: t("common.symbols.colon"),
                              remainder: `${memoryUsage.memTotal.GB}GiB`,
                            })}
                          </List.Item>
                          <List.Item
                            className="health-monitoring-information-memory-available"
                            icon={<IconBrain size="1.5cqmin" />}
                          >
                            {t("common.rtl.remainder", {
                              value: t("widget.healthMonitoring.popover.available"),
                              symbol: t("common.symbols.colon"),
                              remainder: `${memoryUsage.memFree.GB}GiB (${t("common.rtl.default", {
                                value: memoryUsage.memFree.percent,
                                symbol: t("common.symbols.percent"),
                              })})`,
                            })}
                          </List.Item>
                          <List.Item
                            className="health-monitoring-information-version"
                            icon={<IconVersions size="1.5cqmin" />}
                          >
                            {t("common.rtl.remainder", {
                              value: t("widget.healthMonitoring.popover.version"),
                              symbol: t("common.symbols.colon"),
                              remainder: healthInfo.version,
                            })}
                          </List.Item>
                          <List.Item
                            className="health-monitoring-information-uptime"
                            icon={<IconClock size="1.5cqmin" />}
                          >
                            {formatUptime(healthInfo.uptime, t)}
                          </List.Item>
                          <List.Item
                            className="health-monitoring-information-load-average"
                            icon={<IconCpu size="1.5cqmin" />}
                          >
                            {t("common.rtl.default", {
                              value: t("widget.healthMonitoring.popover.loadAverage"),
                              symbol: t("common.symbols.colon"),
                            })}
                          </List.Item>
                          <List m="0.5cqmin" withPadding center spacing="0.5cqmin" icon={<IconCpu size="1cqmin" />}>
                            <List.Item className="health-monitoring-information-load-average-1min">
                              {t("common.rtl.remainder", {
                                value: t("widget.healthMonitoring.popover.minute"),
                                symbol: t("common.symbols.colon"),
                                remainder: healthInfo.loadAverage["1min"],
                              })}
                            </List.Item>
                            <List.Item className="health-monitoring-information-load-average-5min">
                              {t("common.rtl.remainder", {
                                value: t("widget.healthMonitoring.popover.minutes", { count: 5 }),
                                symbol: t("common.symbols.colon"),
                                remainder: healthInfo.loadAverage["5min"],
                              })}
                            </List.Item>
                            <List.Item className="health-monitoring-information-load-average-15min">
                              {t("common.rtl.remainder", {
                                value: t("widget.healthMonitoring.popover.minutes", { count: 15 }),
                                symbol: t("common.symbols.colon"),
                                remainder: healthInfo.loadAverage["15min"],
                              })}
                            </List.Item>
                          </List>
                        </List>
                      </Stack>
                    </Modal>
                  </Box>
                  {options.cpu && (
                    <Box ref={ref} w="100%" h="100%" className="health-monitoring-cpu">
                      <RingProgress
                        className="health-monitoring-cpu-utilization"
                        roundCaps
                        size={ringSize}
                        thickness={ringThickness}
                        label={
                          <Center style={{ flexDirection: "column" }}>
                            <Text className="health-monitoring-cpu-utilization-value" size="3cqmin">
                              {t("common.rtl.default", {
                                value: healthInfo.cpuUtilization.toFixed(2),
                                symbol: t("common.symbols.percent"),
                              })}
                            </Text>
                            <IconCpu className="health-monitoring-cpu-utilization-icon" size="7cqmin" />
                          </Center>
                        }
                        sections={[
                          {
                            value: Number(healthInfo.cpuUtilization.toFixed(2)),
                            color: progressColor(Number(healthInfo.cpuUtilization.toFixed(2))),
                          },
                        ]}
                      />
                    </Box>
                  )}
                  {healthInfo.cpuTemp && options.cpu && (
                    <Box ref={ref} w="100%" h="100%" className="health-monitoring-cpu-temperature">
                      <RingProgress
                        ref={ref}
                        className="health-monitoring-cpu-temp"
                        roundCaps
                        size={ringSize}
                        thickness={ringThickness}
                        label={
                          <Center style={{ flexDirection: "column" }}>
                            <Text className="health-monitoring-cpu-temp-value" size="3cqmin">
                              {options.fahrenheit
                                ? `${(healthInfo.cpuTemp * 1.8 + 32).toFixed(1)}°F`
                                : `${healthInfo.cpuTemp}°C`}
                            </Text>
                            <IconCpu className="health-monitoring-cpu-temp-icon" size="7cqmin" />
                          </Center>
                        }
                        sections={[
                          {
                            value: healthInfo.cpuTemp,
                            color: progressColor(healthInfo.cpuTemp),
                          },
                        ]}
                      />
                    </Box>
                  )}
                  {options.memory && (
                    <Box ref={ref} w="100%" h="100%" className="health-monitoring-memory">
                      <RingProgress
                        className="health-monitoring-memory-use"
                        roundCaps
                        size={ringSize}
                        thickness={ringThickness}
                        label={
                          <Center style={{ flexDirection: "column" }}>
                            <Text className="health-monitoring-memory-value" size="3cqmin">
                              {memoryUsage.memUsed.GB}GiB
                            </Text>
                            <IconBrain className="health-monitoring-memory-icon" size="7cqmin" />
                          </Center>
                        }
                        sections={[
                          {
                            value: Number(memoryUsage.memUsed.percent),
                            color: progressColor(Number(memoryUsage.memUsed.percent)),
                            tooltip: t("common.rtl.default", {
                              value: memoryUsage.memUsed.percent,
                              symbol: t("common.symbols.percent"),
                            }),
                          },
                        ]}
                      />
                    </Box>
                  )}
                </Flex>
                <Text className="health-monitoring-status-update-time" c="dimmed" size="3.5cqmin" ta="center">
                  {t("common.rtl.remainder", {
                    value: t("widget.healthMonitoring.popover.lastSeen"),
                    symbol: t("common.symbols.colon"),
                    remainder: dayjs(timestamp).fromNow(),
                  })}
                </Text>
              </Card>
              {options.fileSystem &&
                disksData.map((disk) => {
                  return (
                    <Card
                      className={`health-monitoring-disk-card health-monitoring-disk-card-${integrationName}`}
                      key={disk.deviceName}
                      m="2.5cqmin"
                      p="2.5cqmin"
                      withBorder
                    >
                      <Flex
                        className="health-monitoring-disk-status"
                        justify="space-between"
                        align="center"
                        m="1.5cqmin"
                      >
                        <Group gap="1cqmin">
                          <IconServer className="health-monitoring-disk-icon" size="5cqmin" />
                          <Text className="dihealth-monitoring-disk-name" size="4cqmin">
                            {disk.deviceName}
                          </Text>
                        </Group>
                        <Group gap="1cqmin">
                          <IconTemperature className="health-monitoring-disk-temperature-icon" size="5cqmin" />
                          <Text className="health-monitoring-disk-temperature-value" size="4cqmin">
                            {options.fahrenheit
                              ? `${(disk.temperature * 1.8 + 32).toFixed(1)}°F`
                              : `${disk.temperature}°C`}
                          </Text>
                        </Group>
                        <Group gap="1cqmin">
                          <IconFileReport className="health-monitoring-disk-status-icon" size="5cqmin" />
                          <Text className="health-monitoring-disk-status-value" size="4cqmin">
                            {disk.overallStatus}
                          </Text>
                        </Group>
                      </Flex>
                      <Progress.Root className="health-monitoring-disk-use" size={progressSize}>
                        <Tooltip label={disk.used}>
                          <Progress.Section
                            value={disk.percentage}
                            color={progressColor(disk.percentage)}
                            className="health-monitoring-disk-use-percentage"
                          >
                            <Progress.Label className="health-monitoring-disk-use-value">
                              {t("widget.healthMonitoring.popover.used")}
                            </Progress.Label>
                          </Progress.Section>
                        </Tooltip>

                        <Tooltip label={humanFileSize(Number(disk.available))}>
                          <Progress.Section
                            className="health-monitoring-disk-available-percentage"
                            value={100 - disk.percentage}
                            color="default"
                          >
                            <Progress.Label className="health-monitoring-disk-available-value">
                              {t("widget.healthMonitoring.popover.available")}
                            </Progress.Label>
                          </Progress.Section>
                        </Tooltip>
                      </Progress.Root>
                    </Card>
                  );
                })}
            </Box>
          );
        })}
      </ScrollArea>
    </Box>
  );
}

export const formatUptime = (uptimeInSeconds: number, t: TranslationFunction) => {
  dayjs.extend(duration);
  const uptimeDuration = dayjs.duration(uptimeInSeconds, "seconds");
  const days = uptimeDuration.days();
  const hours = uptimeDuration.hours();
  const minutes = uptimeDuration.minutes();
  const formattedUptime = `${days} ${t("common.information.days")}, ${hours} ${t("common.information.hours")}, ${minutes} ${t("common.information.minutes")}`;

  return t("common.rtl.remainder", {
    value: t("widget.healthMonitoring.popover.uptime"),
    symbol: t("common.symbols.colon"),
    remainder: formattedUptime,
  });
};

export const progressColor = (percentage: number) => {
  if (percentage < 40) return "green";
  else if (percentage < 60) return "yellow";
  else if (percentage < 90) return "orange";
  else return "red";
};

interface FileSystem {
  deviceName: string;
  used: string;
  available: string;
  percentage: number;
}

interface SmartData {
  deviceName: string;
  temperature: number;
  overallStatus: string;
}

export const matchFileSystemAndSmart = (fileSystems: FileSystem[], smartData: SmartData[]) => {
  return fileSystems.map((fileSystem) => {
    const baseDeviceName = fileSystem.deviceName.replace(/[0-9]+$/, "");
    const smartDisk = smartData.find((smart) => smart.deviceName === baseDeviceName);

    return {
      deviceName: smartDisk?.deviceName ?? fileSystem.deviceName,
      used: fileSystem.used,
      available: fileSystem.available,
      percentage: fileSystem.percentage,
      temperature: smartDisk?.temperature ?? 0,
      overallStatus: smartDisk?.overallStatus ?? "",
    };
  });
};

export const formatMemoryUsage = (memFree: string, memUsed: string) => {
  const memFreeBytes = Number(memFree);
  const memUsedBytes = Number(memUsed);
  const totalMemory = memFreeBytes + memUsedBytes;
  const memFreeGB = (memFreeBytes / 1024 ** 3).toFixed(2);
  const memUsedGB = (memUsedBytes / 1024 ** 3).toFixed(2);
  const memFreePercent = Math.round((memFreeBytes / totalMemory) * 100);
  const memUsedPercent = Math.round((memUsedBytes / totalMemory) * 100);
  const memTotalGB = (totalMemory / 1024 ** 3).toFixed(2);

  return {
    memFree: { percent: memFreePercent, GB: memFreeGB },
    memUsed: { percent: memUsedPercent, GB: memUsedGB },
    memTotal: { GB: memTotalGB },
  };
};<|MERGE_RESOLUTION|>--- conflicted
+++ resolved
@@ -1,6 +1,5 @@
 "use client";
 
-import { useState } from "react";
 import {
   ActionIcon,
   Box,
@@ -35,10 +34,8 @@
 import duration from "dayjs/plugin/duration";
 
 import { clientApi } from "@homarr/api/client";
-<<<<<<< HEAD
 import { humanFileSize } from "@homarr/common";
-=======
->>>>>>> bd31a4c3
+import type { HealthMonitoring } from "@homarr/integrations";
 import type { TranslationFunction } from "@homarr/translation";
 import { useI18n } from "@homarr/translation/client";
 
@@ -47,9 +44,6 @@
 
 export default function HealthMonitoringWidget({ options, integrationIds }: WidgetComponentProps<"healthMonitoring">) {
   const t = useI18n();
-<<<<<<< HEAD
-  const [healthData, setHealthData] = useState(serverData?.initialData ?? []);
-=======
   const [healthData] = clientApi.widget.healthMonitoring.getHealthStatus.useSuspenseQuery(
     {
       integrationIds,
@@ -59,21 +53,42 @@
       refetchOnWindowFocus: false,
       refetchOnReconnect: false,
       retry: false,
-      select: (data) => data.filter((health) => health !== null),
+      select: (data) =>
+        data.filter(
+          (
+            health,
+          ): health is {
+            integrationId: string;
+            integrationName: string;
+            healthInfo: HealthMonitoring;
+            timestamp: Date;
+          } => health.healthInfo !== null,
+        ),
     },
   );
->>>>>>> bd31a4c3
   const [opened, { open, close }] = useDisclosure(false);
+  const utils = clientApi.useUtils();
 
   clientApi.widget.healthMonitoring.subscribeHealthStatus.useSubscription(
     { integrationIds },
     {
-      onData(newData) {
-        setHealthData((prevData) => {
-          return prevData.map((item) =>
-            item.integrationId === newData.integrationId
-              ? { ...item, healthInfo: newData.healthInfo, timestamp: newData.timestamp }
-              : item,
+      onData(data) {
+        utils.widget.healthMonitoring.getHealthStatus.setData({ integrationIds }, (prevData) => {
+          if (!prevData) {
+            return undefined;
+          }
+          const newData = prevData.map((item) =>
+            item.integrationId === data.integrationId ? { ...item, healthInfo: data.healthInfo } : item,
+          );
+          return newData.filter(
+            (
+              health,
+            ): health is {
+              integrationId: string;
+              integrationName: string;
+              healthInfo: HealthMonitoring;
+              timestamp: Date;
+            } => health.healthInfo !== null,
           );
         });
       },
@@ -144,44 +159,28 @@
                             className="health-monitoring-information-processor"
                             icon={<IconCpu2 size="1.5cqmin" />}
                           >
-                            {t("common.rtl.remainder", {
-                              value: t("widget.healthMonitoring.popover.processor"),
-                              symbol: t("common.symbols.colon"),
-                              remainder: healthInfo.cpuModelName,
-                            })}
+                            {t("widget.healthMonitoring.popover.processor", { cpuModelName: healthInfo.cpuModelName })}
                           </List.Item>
                           <List.Item
                             className="health-monitoring-information-memory"
                             icon={<IconBrain size="1.5cqmin" />}
                           >
-                            {t("common.rtl.remainder", {
-                              value: t("widget.healthMonitoring.popover.memory"),
-                              symbol: t("common.symbols.colon"),
-                              remainder: `${memoryUsage.memTotal.GB}GiB`,
-                            })}
+                            {t("widget.healthMonitoring.popover.memory", { memory: `${memoryUsage.memTotal.GB}GiB` })}
                           </List.Item>
                           <List.Item
                             className="health-monitoring-information-memory-available"
                             icon={<IconBrain size="1.5cqmin" />}
                           >
-                            {t("common.rtl.remainder", {
-                              value: t("widget.healthMonitoring.popover.available"),
-                              symbol: t("common.symbols.colon"),
-                              remainder: `${memoryUsage.memFree.GB}GiB (${t("common.rtl.default", {
-                                value: memoryUsage.memFree.percent,
-                                symbol: t("common.symbols.percent"),
-                              })})`,
+                            {t("widget.healthMonitoring.popover.memoryAvailable", {
+                              memoryAvailable: `${memoryUsage.memFree.GB}GiB`,
+                              percent: `${memoryUsage.memFree.percent}%`,
                             })}
                           </List.Item>
                           <List.Item
                             className="health-monitoring-information-version"
                             icon={<IconVersions size="1.5cqmin" />}
                           >
-                            {t("common.rtl.remainder", {
-                              value: t("widget.healthMonitoring.popover.version"),
-                              symbol: t("common.symbols.colon"),
-                              remainder: healthInfo.version,
-                            })}
+                            {t("widget.healthMonitoring.popover.version", { version: healthInfo.version })}
                           </List.Item>
                           <List.Item
                             className="health-monitoring-information-uptime"
@@ -193,32 +192,17 @@
                             className="health-monitoring-information-load-average"
                             icon={<IconCpu size="1.5cqmin" />}
                           >
-                            {t("common.rtl.default", {
-                              value: t("widget.healthMonitoring.popover.loadAverage"),
-                              symbol: t("common.symbols.colon"),
-                            })}
+                            {t("widget.healthMonitoring.popover.loadAverage")}
                           </List.Item>
                           <List m="0.5cqmin" withPadding center spacing="0.5cqmin" icon={<IconCpu size="1cqmin" />}>
                             <List.Item className="health-monitoring-information-load-average-1min">
-                              {t("common.rtl.remainder", {
-                                value: t("widget.healthMonitoring.popover.minute"),
-                                symbol: t("common.symbols.colon"),
-                                remainder: healthInfo.loadAverage["1min"],
-                              })}
+                              {t("widget.healthMonitoring.popover.minute")}
                             </List.Item>
                             <List.Item className="health-monitoring-information-load-average-5min">
-                              {t("common.rtl.remainder", {
-                                value: t("widget.healthMonitoring.popover.minutes", { count: 5 }),
-                                symbol: t("common.symbols.colon"),
-                                remainder: healthInfo.loadAverage["5min"],
-                              })}
+                              {t("widget.healthMonitoring.popover.minutes", { count: 5 })}
                             </List.Item>
                             <List.Item className="health-monitoring-information-load-average-15min">
-                              {t("common.rtl.remainder", {
-                                value: t("widget.healthMonitoring.popover.minutes", { count: 15 }),
-                                symbol: t("common.symbols.colon"),
-                                remainder: healthInfo.loadAverage["15min"],
-                              })}
+                              {t("widget.healthMonitoring.popover.minutes", { count: 15 })}
                             </List.Item>
                           </List>
                         </List>
@@ -235,10 +219,7 @@
                         label={
                           <Center style={{ flexDirection: "column" }}>
                             <Text className="health-monitoring-cpu-utilization-value" size="3cqmin">
-                              {t("common.rtl.default", {
-                                value: healthInfo.cpuUtilization.toFixed(2),
-                                symbol: t("common.symbols.percent"),
-                              })}
+                              {`${healthInfo.cpuUtilization.toFixed(2)}%`}
                             </Text>
                             <IconCpu className="health-monitoring-cpu-utilization-icon" size="7cqmin" />
                           </Center>
@@ -298,10 +279,7 @@
                           {
                             value: Number(memoryUsage.memUsed.percent),
                             color: progressColor(Number(memoryUsage.memUsed.percent)),
-                            tooltip: t("common.rtl.default", {
-                              value: memoryUsage.memUsed.percent,
-                              symbol: t("common.symbols.percent"),
-                            }),
+                            tooltip: `${memoryUsage.memUsed.percent}%`,
                           },
                         ]}
                       />
@@ -309,10 +287,8 @@
                   )}
                 </Flex>
                 <Text className="health-monitoring-status-update-time" c="dimmed" size="3.5cqmin" ta="center">
-                  {t("common.rtl.remainder", {
-                    value: t("widget.healthMonitoring.popover.lastSeen"),
-                    symbol: t("common.symbols.colon"),
-                    remainder: dayjs(timestamp).fromNow(),
+                  {t("widget.healthMonitoring.popover.lastSeen", {
+                    lastSeen: dayjs(timestamp).fromNow(),
                   })}
                 </Text>
               </Card>
@@ -397,11 +373,7 @@
   const minutes = uptimeDuration.minutes();
   const formattedUptime = `${days} ${t("common.information.days")}, ${hours} ${t("common.information.hours")}, ${minutes} ${t("common.information.minutes")}`;
 
-  return t("common.rtl.remainder", {
-    value: t("widget.healthMonitoring.popover.uptime"),
-    symbol: t("common.symbols.colon"),
-    remainder: formattedUptime,
-  });
+  return t("widget.healthMonitoring.popover.uptime", { uptime: formattedUptime });
 };
 
 export const progressColor = (percentage: number) => {
