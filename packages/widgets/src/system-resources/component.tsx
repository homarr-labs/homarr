--- conflicted
+++ resolved
@@ -54,21 +54,24 @@
   const rowHeight = `calc((100% - ${(options.visibleCharts.length - 1) * 8}px) / ${options.visibleCharts.length})`;
 
   return (
-<<<<<<< HEAD
-    <div ref={ref} className={classes.grid}>
-      <div className={classes.colSpanWide}>
-        <SystemResourceCPUChart cpuUsageOverTime={items.map((item) => item.cpu)} hasShadow={options.hasShadow} />
-      </div>
-      <div className={classes.colSpanWide}>
-        <SystemResourceMemoryChart
-          memoryUsageOverTime={items.map((item) => item.memory)}
-          totalCapacityInBytes={memoryCapacityInBytes}
-          hasShadow={options.hasShadow}
-        />
-      </div>
+    <Stack gap="xs" p="xs" ref={ref} h="100%">
+      {options.visibleCharts.includes("cpu") && (
+        <Box h={rowHeight}>
+          <SystemResourceCPUChart cpuUsageOverTime={items.map((item) => item.cpu)} hasShadow={options.hasShadow} />
+        </Box>
+      )}
+      {options.visibleCharts.includes("memory") && (
+        <Box h={rowHeight}>
+          <SystemResourceMemoryChart
+            memoryUsageOverTime={items.map((item) => item.memory)}
+            totalCapacityInBytes={memoryCapacityInBytes}
+            hasShadow={options.hasShadow}
+          />
+        </Box>
+      )}
       {showNetwork &&
-        (width > 200 ? (
-          <>
+        (width > 256 ? (
+          <Group h={rowHeight} gap="xs" grow>
             <NetworkTrafficChart
               // eslint-disable-next-line @typescript-eslint/no-non-null-assertion
               usageOverTime={items.map((item) => item.network!.down)}
@@ -82,45 +85,15 @@
               isUp
               hasShadow={options.hasShadow}
             />
-          </>
+          </Group>
         ) : (
-          <div className={classes.colSpanWide}>
+          <Box h={rowHeight}>
             <CombinedNetworkTrafficChart
               // eslint-disable-next-line @typescript-eslint/no-non-null-assertion
               usageOverTime={items.map((item) => item.network!)}
               hasShadow={options.hasShadow}
             />
-          </div>
-=======
-    <Stack gap="xs" p="xs" ref={ref} h="100%">
-      {options.visibleCharts.includes("cpu") && (
-        <Box h={rowHeight}>
-          <SystemResourceCPUChart cpuUsageOverTime={items.map((item) => item.cpu)} />
-        </Box>
-      )}
-      {options.visibleCharts.includes("memory") && (
-        <Box h={rowHeight}>
-          <SystemResourceMemoryChart
-            memoryUsageOverTime={items.map((item) => item.memory)}
-            totalCapacityInBytes={memoryCapacityInBytes}
-          />
-        </Box>
-      )}
-      {showNetwork &&
-        (width > 256 ? (
-          <Group h={rowHeight} gap="xs" grow>
-            {/* eslint-disable-next-line @typescript-eslint/no-non-null-assertion */}
-            <NetworkTrafficChart usageOverTime={items.map((item) => item.network!.down)} isUp={false} />
-
-            {/* eslint-disable-next-line @typescript-eslint/no-non-null-assertion */}
-            <NetworkTrafficChart usageOverTime={items.map((item) => item.network!.up)} isUp />
-          </Group>
-        ) : (
-          <Box h={rowHeight}>
-            {/* eslint-disable-next-line @typescript-eslint/no-non-null-assertion */}
-            <CombinedNetworkTrafficChart usageOverTime={items.map((item) => item.network!)} />
           </Box>
->>>>>>> 12b2b82b
         ))}
     </Stack>
   );
