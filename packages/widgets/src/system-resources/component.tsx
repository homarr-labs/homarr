--- conflicted
+++ resolved
@@ -57,14 +57,11 @@
     <Stack gap="xs" p="xs" ref={ref} h="100%">
       {options.visibleCharts.includes("cpu") && (
         <Box h={rowHeight}>
-<<<<<<< HEAD
-          <SystemResourceCPUChart cpuUsageOverTime={items.map((item) => item.cpu)} hasShadow={options.hasShadow} />
-=======
           <SystemResourceCPUChart
             cpuUsageOverTime={items.map((item) => item.cpu)}
+            hasShadow={options.hasShadow}
             labelDisplayMode={options.labelDisplayMode}
           />
->>>>>>> 312e084e
         </Box>
       )}
       {options.visibleCharts.includes("memory") && (
@@ -72,11 +69,8 @@
           <SystemResourceMemoryChart
             memoryUsageOverTime={items.map((item) => item.memory)}
             totalCapacityInBytes={memoryCapacityInBytes}
-<<<<<<< HEAD
             hasShadow={options.hasShadow}
-=======
             labelDisplayMode={options.labelDisplayMode}
->>>>>>> 312e084e
           />
         </Box>
       )}
@@ -87,22 +81,16 @@
               // eslint-disable-next-line @typescript-eslint/no-non-null-assertion
               usageOverTime={items.map((item) => item.network!.down)}
               isUp={false}
-<<<<<<< HEAD
               hasShadow={options.hasShadow}
-=======
               labelDisplayMode={options.labelDisplayMode}
->>>>>>> 312e084e
             />
 
             <NetworkTrafficChart
               // eslint-disable-next-line @typescript-eslint/no-non-null-assertion
               usageOverTime={items.map((item) => item.network!.up)}
               isUp
-<<<<<<< HEAD
               hasShadow={options.hasShadow}
-=======
               labelDisplayMode={options.labelDisplayMode}
->>>>>>> 312e084e
             />
           </Group>
         ) : (
@@ -110,11 +98,8 @@
             <CombinedNetworkTrafficChart
               // eslint-disable-next-line @typescript-eslint/no-non-null-assertion
               usageOverTime={items.map((item) => item.network!)}
-<<<<<<< HEAD
               hasShadow={options.hasShadow}
-=======
               labelDisplayMode={options.labelDisplayMode}
->>>>>>> 312e084e
             />
           </Box>
         ))}
