--- conflicted
+++ resolved
@@ -8,9 +8,7 @@
   supportedIntegrations: ["dashDot", "openmediavault", "truenas"],
   createOptions() {
     return optionsBuilder.from((factory) => ({
-<<<<<<< HEAD
       hasShadow: factory.switch({ defaultValue: true }),
-=======
       visibleCharts: factory.multiSelect({
         options: (["cpu", "memory", "network"] as const).map((key) => ({
           value: key,
@@ -19,7 +17,6 @@
         defaultValue: ["cpu", "memory", "network"],
         withDescription: true,
       }),
->>>>>>> 12b2b82b
     }));
   },
 }).withDynamicImport(() => import("./component"));