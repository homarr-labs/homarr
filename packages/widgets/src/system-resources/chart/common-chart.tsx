/* eslint-disable @typescript-eslint/no-explicit-any */
<<<<<<< HEAD
import type { AreaChartSeries } from "@mantine/charts";
import { AreaChart, LineChart } from "@mantine/charts";
=======
import type { ReactNode } from "react";
import type { LineChartSeries } from "@mantine/charts";
import { LineChart } from "@mantine/charts";
>>>>>>> 312e084e
import { Card, Center, Group, Loader, Stack, Text, useMantineColorScheme, useMantineTheme } from "@mantine/core";
import { useElementSize, useHover, useMergedRef } from "@mantine/hooks";
import type { TooltipProps, YAxisProps } from "recharts";

import { useRequiredBoard } from "@homarr/boards/context";
import type { TablerIcon } from "@homarr/ui";

import type { LabelDisplayModeOption } from "..";

export const CommonChart = ({
  data,
  dataKey,
  series,
  title,
  icon: Icon,
  labelDisplayMode,
  tooltipProps,
  yAxisProps,
  lastValue,
  chartType = "line",
}: {
  data: Record<string, any>[];
  dataKey: string;
<<<<<<< HEAD
  series: AreaChartSeries[]; // Is the same as LineChartSeries, but with required color (instead of optional)
  title: string;
=======
  series: LineChartSeries[];
  title: ReactNode;
  icon: TablerIcon;
  labelDisplayMode: LabelDisplayModeOption;
>>>>>>> 312e084e
  tooltipProps?: TooltipProps<number, any>;
  yAxisProps?: Omit<YAxisProps, "ref">;
  lastValue?: string;
  chartType?: "line" | "area";
}) => {
  const { ref: elementSizeRef, height } = useElementSize();
  const theme = useMantineTheme();
  const scheme = useMantineColorScheme();
  const board = useRequiredBoard();
  const { hovered, ref: hoverRef } = useHover();
  const ref = useMergedRef(elementSizeRef, hoverRef);

  const opacity = board.opacity / 100;
  const backgroundColor =
    scheme.colorScheme === "dark" ? `rgba(57, 57, 57, ${opacity})` : `rgba(246, 247, 248, ${opacity})`;

<<<<<<< HEAD
  const ChartComponent = chartType === "line" ? LineChart : AreaChart;
=======
  const showIcon = labelDisplayMode === "icon" || labelDisplayMode === "textWithIcon";
  const showText = labelDisplayMode === "text" || labelDisplayMode === "textWithIcon";
>>>>>>> 312e084e

  return (
    <Card
      ref={ref}
      h={"100%"}
      pos={"relative"}
      style={{ overflow: "visible" }}
      p={0}
      bg={backgroundColor}
      radius={board.itemRadius}
    >
      {data.length > 1 && height > 40 && !hovered && (
        <Group
          pos={"absolute"}
          top={0}
          left={0}
          p={8}
          pt={6}
          gap={5}
          wrap={"nowrap"}
          style={{ zIndex: 2, pointerEvents: "none" }}
          align="center"
        >
          {showIcon && <Icon color={"var(--mantine-color-dimmed)"} size={height > 100 ? 20 : 14} stroke={1.5} />}
          {showText && (
            <Text c={"dimmed"} size={height > 100 ? "md" : "xs"} fw={"bold"}>
              {title}
            </Text>
          )}
          {lastValue && (
            <Text c={"dimmed"} size={height > 100 ? "md" : "xs"} lineClamp={1}>
              {lastValue}
            </Text>
          )}
        </Group>
      )}
      {data.length <= 1 ? (
        <Center pos="absolute" w="100%" h="100%">
          <Stack px={"xs"} align={"center"}>
            <Loader type="bars" size={height > 100 ? "md" : "xs"} color={"rgba(94, 94, 94, 1)"} />
          </Stack>
        </Center>
      ) : (
        <ChartComponent
          data={data}
          dataKey={dataKey}
          h={"100%"}
          series={series}
          curveType="monotone"
          tickLine="none"
          gridAxis="none"
          withXAxis={false}
          withYAxis={false}
          withDots={false}
          bg={backgroundColor}
          styles={{ root: { padding: 5, borderRadius: theme.radius[board.itemRadius] } }}
          tooltipAnimationDuration={200}
          tooltipProps={tooltipProps}
          withTooltip={height >= 64}
          yAxisProps={yAxisProps}
          fillOpacity={chartType === "area" ? 0.3 : undefined}
        />
      )}
    </Card>
  );
};<|MERGE_RESOLUTION|>--- conflicted
+++ resolved
@@ -1,12 +1,7 @@
 /* eslint-disable @typescript-eslint/no-explicit-any */
-<<<<<<< HEAD
+import type { ReactNode } from "react";
 import type { AreaChartSeries } from "@mantine/charts";
 import { AreaChart, LineChart } from "@mantine/charts";
-=======
-import type { ReactNode } from "react";
-import type { LineChartSeries } from "@mantine/charts";
-import { LineChart } from "@mantine/charts";
->>>>>>> 312e084e
 import { Card, Center, Group, Loader, Stack, Text, useMantineColorScheme, useMantineTheme } from "@mantine/core";
 import { useElementSize, useHover, useMergedRef } from "@mantine/hooks";
 import type { TooltipProps, YAxisProps } from "recharts";
@@ -30,15 +25,10 @@
 }: {
   data: Record<string, any>[];
   dataKey: string;
-<<<<<<< HEAD
-  series: AreaChartSeries[]; // Is the same as LineChartSeries, but with required color (instead of optional)
-  title: string;
-=======
-  series: LineChartSeries[];
+  series: AreaChartSeries[];
   title: ReactNode;
   icon: TablerIcon;
   labelDisplayMode: LabelDisplayModeOption;
->>>>>>> 312e084e
   tooltipProps?: TooltipProps<number, any>;
   yAxisProps?: Omit<YAxisProps, "ref">;
   lastValue?: string;
@@ -55,12 +45,9 @@
   const backgroundColor =
     scheme.colorScheme === "dark" ? `rgba(57, 57, 57, ${opacity})` : `rgba(246, 247, 248, ${opacity})`;
 
-<<<<<<< HEAD
   const ChartComponent = chartType === "line" ? LineChart : AreaChart;
-=======
   const showIcon = labelDisplayMode === "icon" || labelDisplayMode === "textWithIcon";
   const showText = labelDisplayMode === "text" || labelDisplayMode === "textWithIcon";
->>>>>>> 312e084e
 
   return (
     <Card
