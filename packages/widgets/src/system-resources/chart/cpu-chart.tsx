--- conflicted
+++ resolved
@@ -3,22 +3,17 @@
 
 import { useScopedI18n } from "@homarr/translation/client";
 
-import { LabelDisplayModeOption } from "..";
+import type { LabelDisplayModeOption } from "..";
 import { CommonChart } from "./common-chart";
 
 export const SystemResourceCPUChart = ({
   cpuUsageOverTime,
-<<<<<<< HEAD
   hasShadow,
+  labelDisplayMode,
 }: {
   cpuUsageOverTime: number[];
   hasShadow: boolean;
-=======
-  labelDisplayMode,
-}: {
-  cpuUsageOverTime: number[];
   labelDisplayMode: LabelDisplayModeOption;
->>>>>>> 312e084e
 }) => {
   const chartData = cpuUsageOverTime.map((usage, index) => ({ index, usage }));
   const t = useScopedI18n("widget.systemResources.card");
