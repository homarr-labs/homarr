--- conflicted
+++ resolved
@@ -10,19 +10,13 @@
 export const SystemResourceMemoryChart = ({
   memoryUsageOverTime,
   totalCapacityInBytes,
-<<<<<<< HEAD
   hasShadow,
+  labelDisplayMode,
 }: {
   memoryUsageOverTime: number[];
   totalCapacityInBytes: number;
   hasShadow: boolean;
-=======
-  labelDisplayMode,
-}: {
-  memoryUsageOverTime: number[];
-  totalCapacityInBytes: number;
   labelDisplayMode: LabelDisplayModeOption;
->>>>>>> 312e084e
 }) => {
   const chartData = memoryUsageOverTime.map((usage, index) => ({ index, usage }));
   const t = useScopedI18n("widget.systemResources.card");
