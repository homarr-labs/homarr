--- conflicted
+++ resolved
@@ -67,14 +67,9 @@
     "dayjs": "^1.11.13",
     "mantine-react-table": "2.0.0-beta.9",
     "next": "15.2.4",
-<<<<<<< HEAD
-    "react": "19.0.0",
-    "react-dom": "19.0.0",
-    "react-markdown": "^10.1.0",
-=======
     "react": "19.1.0",
     "react-dom": "19.1.0",
->>>>>>> 94ff401d
+    "react-markdown": "^10.1.0",
     "recharts": "^2.15.1",
     "video.js": "^8.22.0",
     "zod": "^3.24.2"
