--- conflicted
+++ resolved
@@ -70,12 +70,8 @@
     "next": "15.3.1",
     "react": "19.1.0",
     "react-dom": "19.1.0",
-<<<<<<< HEAD
     "react-markdown": "^10.1.0",
-    "recharts": "^2.15.2",
-=======
     "recharts": "^2.15.3",
->>>>>>> d97e7404
     "video.js": "^8.22.0",
     "zod": "^3.24.3"
   },
