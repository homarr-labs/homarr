--- conflicted
+++ resolved
@@ -69,12 +69,8 @@
     "next": "15.2.4",
     "react": "19.1.0",
     "react-dom": "19.1.0",
-<<<<<<< HEAD
     "react-markdown": "^10.1.0",
-    "recharts": "^2.15.1",
-=======
     "recharts": "^2.15.2",
->>>>>>> 85f8d23d
     "video.js": "^8.22.0",
     "zod": "^3.24.2"
   },
