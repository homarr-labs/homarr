--- conflicted
+++ resolved
@@ -38,11 +38,8 @@
     "@homarr/modals": "workspace:^0.1.0",
     "@homarr/notifications": "workspace:^0.1.0",
     "@homarr/redis": "workspace:^0.1.0",
-<<<<<<< HEAD
     "@homarr/server-settings": "workspace:^0.1.0",
-=======
     "@homarr/settings": "workspace:^0.1.0",
->>>>>>> 9662e1ab
     "@homarr/spotlight": "workspace:^0.1.0",
     "@homarr/translation": "workspace:^0.1.0",
     "@homarr/ui": "workspace:^0.1.0",
