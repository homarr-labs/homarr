--- conflicted
+++ resolved
@@ -51,13 +51,8 @@
           "title": "Import token megadása",
           "field": {
             "token": {
-<<<<<<< HEAD
               "label": "Token",
               "description": "Írja be a megjelenített import tokent az előző homarr példányból"
-=======
-              "label": "",
-              "description": ""
->>>>>>> 9e061f8f
             }
           },
           "notification": {
