{
  "init": {
    "step": {
      "start": {
        "title": "Víta Vás Homár",
        "subtitle": "Začnime s nastavením inštancie Homár.",
        "description": "Ak chcete začať, vyberte, ako chcete nastaviť inštanciu Homár.",
        "action": {
          "scratch": "Začať odznova",
          "importOldmarr": "Import z Homarr pred 1.0"
        }
      },
      "import": {
        "title": "Importovať dáta",
        "subtitle": "Údaje môžete importovať z existujúcej inštancie aplikácie Homarr.",
        "dropzone": {
          "title": "Potiahnite súbor ZIP sem alebo kliknite na tlačidlo prehľadávania",
          "description": "Nahraný súbor zip sa spracuje a vy si budete môcť vybrať, čo chcete importovať."
        },
        "fileInfo": {
          "action": {
            "change": "Zmeniť súbor"
          }
        },
        "importSettings": {
          "title": "Import nastavení",
          "description": "Nakonfigurujte správanie importu"
        },
        "boardSelection": {
          "title": "Nájdených {count} dosiek",
          "description": "Vyberte všetky dosky s veľkosťou, ktorú chcete importovať",
          "action": {
            "selectAll": "Vybrať všetko",
            "unselectAll": "Zrušiť výber"
          }
        },
        "summary": {
          "title": "Súhrn importu",
          "description": "V nasledujúcom prehľade môžete vidieť, čo sa bude importovať",
          "action": {
            "import": "Potvrďte import a pokračujte"
          },
          "entities": {
            "apps": "Aplikácie",
            "boards": "Dosky",
            "integrations": "Integrácie",
            "credentialUsers": "Používatelia poverení"
          }
        },
        "tokenModal": {
          "title": "Zadajte token importu",
          "field": {
            "token": {
              "label": "Token",
              "description": "Zadajte zobrazený token importu z predchádzajúcej inštancie homarr"
            }
          },
          "notification": {
            "error": {
              "title": "Neplatný token",
              "message": "Zadaný token je neplatný"
            }
          }
        }
      },
      "user": {
        "title": "Používateľ administrátora",
        "subtitle": "Zadajte poverenia pre používateľa správcu.",
        "notification": {
          "success": {
            "title": "Používateľ vytvorený",
            "message": "Používateľ bol úspešne vytvorený"
          },
          "error": {
            "title": "Vytvorenie užívateľa zlyhalo"
          }
        }
      },
      "group": {
        "title": "Externá skupina",
        "subtitle": "Zadajte skupinu, ktorá sa má použiť pre externých používateľov.",
        "form": {
          "name": {
            "label": "Názov skupiny",
            "description": "Názov sa musí zhodovať s administrátorskou skupinou externého poskytovateľa"
          }
        }
      },
      "settings": {
        "title": "Nastavenia",
        "subtitle": "Nakonfigurujte nastavenia servera."
      },
      "finish": {
        "title": "Dokončiť nastavenie",
        "subtitle": "Ste pripravení vyraziť!",
        "description": "Úspešne ste dokončili proces nastavenia. Teraz môžete začať používať Homarr. Vyberte ďalšiu akciu:",
        "action": {
          "goToBoard": "Prejdite na nástenku {name}",
          "createBoard": "Vytvorte si svoju prvú nástenku",
          "inviteUser": "Pozvite ďalších používateľov",
          "docs": "Prečítajte si dokumentáciu"
        }
      }
    },
    "backToStart": "Späť na začiatok"
  },
  "user": {
    "title": "Používatelia",
    "name": "Používateľ",
    "page": {
      "login": {
        "title": "Prihláste sa do vášho účtu.",
        "subtitle": "Vitajte späť! Zadajte svoje poverenia"
      },
      "invite": {
        "title": "Pridajte sa k Homarrovi",
        "subtitle": "Vítajte v Homarr! Prosím, vytvorte si účet",
        "description": "Pozval vás {username}"
      },
      "init": {
        "title": "Nová inštalácia Homarr",
        "subtitle": "Vytvorte počiatočného administrátora"
      }
    },
    "field": {
      "email": {
        "label": "E-mail",
        "verified": "Overený"
      },
      "username": {
        "label": "Používateľské meno"
      },
      "password": {
        "label": "Heslo",
        "requirement": {
          "length": "Obsahuje aspoň 8 znakov",
          "lowercase": "Zahŕňa malé písmeno",
          "uppercase": "Zahŕňa veľké písmená",
          "number": "Vrátane čísiel",
          "special": "Obsahuje špeciálny symbol"
        }
      },
      "passwordConfirm": {
        "label": "Potvrdenie hesla"
      },
      "previousPassword": {
        "label": "Predchádzajúce heslo"
      },
      "homeBoard": {
        "label": "Domáca doska"
      },
      "pingIconsEnabled": {
        "label": "Používanie ikon pre pingy"
      },
      "defaultSearchEngine": {
        "label": "Predvolený vyhľadávací nástroj"
      },
      "openSearchInNewTab": {
        "label": "Otvoriť výsledky vyhľadávania na novej karte"
      }
    },
    "error": {
      "usernameTaken": "Používateľské meno je už obsadené"
    },
    "action": {
      "login": {
        "label": "Prihlásiť sa",
        "labelWith": "Prihlásiť sa cez {provider}",
        "notification": {
          "success": {
            "title": "Prihlásenie bolo úspešné",
            "message": "Ste prihlásený"
          },
          "error": {
            "title": "Prihlásenie zlyhalo",
            "message": "Vaše prihlásenie zlyhalo"
          }
        },
        "forgotPassword": {
          "label": "Zabudli ste heslo?",
          "description": "Správca môže použiť nasledujúci príkaz na obnovenie hesla:"
        }
      },
      "register": {
        "label": "Vytvoriť účet",
        "notification": {
          "success": {
            "title": "Účet bol Vytvorený",
            "message": "Prosím, prihláste sa, ak chcete pokračovať"
          },
          "error": {
            "title": "Vytvorenie účtu zlyhalo",
            "message": "Váš účet sa nepodarilo vytvoriť"
          }
        }
      },
      "create": "Vytvoriť užívateľa",
      "changePassword": {
        "label": "Zmeniť heslo",
        "notification": {
          "success": {
            "message": "Heslo bolo úspešne zmenené"
          },
          "error": {
            "message": "Nepodarilo sa zmeniť heslo"
          }
        }
      },
      "changeHomeBoard": {
        "notification": {
          "success": {
            "message": "Domovská doska sa úspešne zmenila"
          },
          "error": {
            "message": "Nie je možné zmeniť domovskú dosku"
          }
        }
      },
      "changeSearchPreferences": {
        "notification": {
          "success": {
            "message": "Predvoľby vyhľadávania sa úspešne zmenili"
          },
          "error": {
            "message": "Nie je možné zmeniť predvoľby vyhľadávania"
          }
        }
      },
      "changeFirstDayOfWeek": {
        "notification": {
          "success": {
            "message": "Prvý deň v týždni sa úspešne zmenil"
          },
          "error": {
            "message": "Nemožnosť zmeniť prvý deň v týždni"
          }
        }
      },
      "changePingIconsEnabled": {
        "notification": {
          "success": {
            "message": "Ikony Ping boli úspešne prepnuté"
          },
          "error": {
            "message": "Nemožno prepínať ikony ping"
          }
        }
      },
      "manageAvatar": {
        "changeImage": {
          "label": "Zmeniť obrázok",
          "notification": {
            "success": {
              "message": "Obrázok sa úspešne zmenil"
            },
            "error": {
              "message": "Nie je možné zmeniť obrázok"
            },
            "toLarge": {
              "title": "Obrázok je príliš veľký",
              "message": "Maximálna veľkosť obrázka je {size}"
            }
          }
        },
        "removeImage": {
          "label": "Odstrániť obrázok",
          "confirm": "Naozaj chcete odstrániť obrázok?",
          "notification": {
            "success": {
              "message": "Obrázok úspešne odstránený"
            },
            "error": {
              "message": "Obrázok sa nedá odstrániť"
            }
          }
        }
      },
      "editProfile": {
        "notification": {
          "success": {
            "message": "Profil bol úspešne aktualizovaný"
          },
          "error": {
            "message": "Nepodarilo sa aktualizovať profil"
          }
        }
      },
      "delete": {
        "label": "Zmazať užívateľa natrvalo",
        "description": "Odstráni tohto používateľa vrátane jeho preferencií. Neodstráni žiadne nástenky. Používateľ nebude upozornený.",
        "confirm": "Ste si istý, že chcete vymazať používateľa {username} s jeho preferenciami?"
      },
      "select": {
        "label": "Vyberte používateľa",
        "notFound": "Nenašiel sa žiadny používateľ"
      },
      "transfer": {
        "label": "Vyberte nového vlastníka"
      }
    }
  },
  "group": {
    "title": "Skupiny",
    "name": "Skupiny",
    "search": "Vyhľadať skupinu",
    "field": {
      "name": "Názov",
      "members": "Členovia",
      "homeBoard": {
        "label": "Domáca doska",
        "description": "Vybrať sa dajú len dosky prístupné pre skupinu"
      },
      "mobileBoard": {
        "label": "Mobilná doska",
        "description": "Vybrať sa dajú len dosky prístupné pre skupinu"
      }
    },
    "permission": {
      "admin": {
        "title": "Správca",
        "item": {
          "admin": {
            "label": "Administrátor",
            "description": "Členovia s týmto povolením majú úplný prístup ku všetkým funkciám a nastaveniam"
          }
        }
      },
      "app": {
        "title": "Aplikácie",
        "item": {
          "create": {
            "label": "Vytváranie aplikácií",
            "description": "Umožniť členom vytvárať aplikácie"
          },
          "use-all": {
            "label": "Použi všetky aplikácie",
            "description": "Umožniť členom pridávať akékoľvek aplikácie na svoje nástenky"
          },
          "modify-all": {
            "label": "Úprava všetkých aplikácií",
            "description": "Povoliť členom upravovať všetky aplikácie"
          },
          "full-all": {
            "label": "Úplný prístup k aplikácii",
            "description": "Povoliť členom spravovať, používať a odstraňovať ľubovoľnú aplikáciu"
          }
        }
      },
      "board": {
        "title": "Dosky",
        "item": {
          "create": {
            "label": "Vytvoriť tabule",
            "description": "Povoliť členom vytvárať nástenky"
          },
          "view-all": {
            "label": "Zobraziť všetky dosky",
            "description": "Povoliť členom vytvárať nástenky"
          },
          "modify-all": {
            "label": "Úprava všetkých dosiek",
            "description": "Povoliť členom upravovať všetky nástenky (Nezahŕňa kontrolu prístupu a nebezpečnú zónu)"
          },
          "full-all": {
            "label": "Úplný prístup k doskám",
            "description": "Povoliť členom zobrazovať, upravovať a odstraňovať všetky nástenky (vrátane kontroly prístupu a nebezpečnej zóny)"
          }
        }
      },
      "integration": {
        "title": "Integrácie",
        "item": {
          "create": {
            "label": "Vytvoriť integrácie",
            "description": "Umožnite členom vytvárať integrácie"
          },
          "use-all": {
            "label": "Použite všetky integrácie",
            "description": "Umožňuje členom pridať akékoľvek integrácie na ich nástenky"
          },
          "interact-all": {
            "label": "Interakcia s akoukoľvek integráciou",
            "description": "Umožnite členom interagovať s akoukoľvek integráciou"
          },
          "full-all": {
            "label": "Úplný prístup k integrácii",
            "description": "Umožnite členom interagovať s akoukoľvek integráciou"
          }
        }
      },
      "media": {
        "title": "Médiá",
        "item": {
          "upload": {
            "label": "Nahrajte médiá",
            "description": "Umožniť členom nahrávať médiá"
          },
          "view-all": {
            "label": "Zobraziť všetky médiá",
            "description": "Povoliť členom zobraziť všetky médiá"
          },
          "full-all": {
            "label": "Úplný prístup k médiám",
            "description": "Umožnite členom spravovať a odstraňovať akékoľvek médiá"
          }
        }
      },
      "other": {
        "title": "Iné",
        "item": {
          "view-logs": {
            "label": "Zobraziť denníky",
            "description": "Povoliť členom zobraziť denníky"
          }
        }
      },
      "search-engine": {
        "title": "Vyhľadávače",
        "item": {
          "create": {
            "label": "Vytvorte vyhľadávače",
            "description": "Umožnite členom vytvárať vyhľadávače"
          },
          "modify-all": {
            "label": "Úprava všetkých vyhľadávačov",
            "description": "Povoliť členom upravovať všetky vyhľadávacie nástroje"
          },
          "full-all": {
            "label": "Úplný prístup k vyhľadávaču",
            "description": "Umožnite členom spravovať a odstraňovať akýkoľvek vyhľadávací nástroj"
          }
        }
      }
    },
    "memberNotice": {
      "mixed": "Niektorí členovia sú od externých poskytovateľov a nemožno ich tu spravovať",
      "external": "Všetci členovia sú od externých poskytovateľov a nemožno ich tu spravovať"
    },
    "reservedNotice": {
      "message": "Táto skupina je vyhradená pre systémové použitie a obmedzuje niektoré akcie. <checkoutDocs></checkoutDocs>"
    },
    "action": {
      "create": {
        "label": "Nová skupina",
        "notification": {
          "success": {
            "message": "Skupina bola úspešne vytvorená"
          },
          "error": {
            "message": "Skupinu sa nepodarilo vytvoriť"
          }
        }
      },
      "transfer": {
        "label": "Previesť vlastníctvo",
        "description": "Preneste vlastníctvo tejto skupiny na iného používateľa.",
        "confirm": "Naozaj chcete previesť vlastníctvo skupiny {name} na {username}?",
        "notification": {
          "success": {
            "message": "Skupina {group} bola úspešne prevedená na {user}"
          },
          "error": {
            "message": "Nie je možné previesť vlastníctvo"
          }
        }
      },
      "addMember": {
        "label": "Pridať člena"
      },
      "removeMember": {
        "label": "Odstrániť člena",
        "confirm": "Naozaj chcete odstrániť {user} z tejto skupiny?"
      },
      "delete": {
        "label": "Odstrániť skupinu",
        "description": "Po odstránení skupiny už niet cesty späť. Buďte si istí.",
        "confirm": "Naozaj chcete odstrániť skupinu {name}?",
        "notification": {
          "success": {
            "message": "Skupina {name} bola úspešne odstránená"
          },
          "error": {
            "message": "Nie je možné odstrániť skupinu {name}"
          }
        }
      },
      "changePermissions": {
        "notification": {
          "success": {
            "title": "Povolenia boli uložené",
            "message": "Povolenia boli úspešne uložené"
          },
          "error": {
            "title": "Povolenia nie sú uložené",
            "message": "Povolenia neboli uložené"
          }
        }
      },
      "update": {
        "notification": {
          "success": {
            "message": "Skupina {name} bola úspešne uložená"
          },
          "error": {
            "message": "Nie je možné uložiť skupinu {name}"
          }
        }
      },
      "select": {
        "label": "Vybrať skupinu",
        "notFound": "Nenašla sa žiadna skupina"
      },
      "settings": {
        "board": {
          "notification": {
            "success": {
              "title": "Nastavenia uložené",
              "message": "Nastavenie bolo uložené"
            },
            "error": {
              "title": "Nepodarilo sa uložiť nastavenia",
              "message": "Nepodarilo sa uložiť nastavenia"
            }
          }
        }
      },
      "changePosition": {
        "notification": {
          "success": {
            "message": "Pozícia bola úspešne zmenená"
          },
          "error": {
            "message": "Nepodarilo sa zmeniť pozíciu"
          }
        }
      }
    },
    "defaultGroup": {
      "name": "Predvolená skupina",
      "description": "{name} - Všetci prihlásení používatelia"
    }
  },
  "app": {
    "search": "Vyhľadať aplikáciu",
    "page": {
      "list": {
        "title": "Aplikácie",
        "noResults": {
          "title": "Zatiaľ tu nie sú žiadne aplikácie",
          "action": "Vytvorte svoju prvú aplikáciu"
        }
      },
      "create": {
        "title": "Nová aplikácia",
        "notification": {
          "success": {
            "title": "Vytvorenie bolo úspešné",
            "message": "Aplikácia bola úspešne vytvorená"
          },
          "error": {
            "title": "Vytvorenie zlyhalo",
            "message": "Aplikáciu nebolo možné vytvoriť"
          }
        }
      },
      "edit": {
        "title": "Upraviť aplikáciu",
        "notification": {
          "success": {
            "title": "Zmeny boli úspešne použité",
            "message": "Aplikácia bola úspešne uložená"
          },
          "error": {
            "title": "Nie je možné použiť zmeny",
            "message": "Aplikáciu sa nepodarilo uložiť"
          }
        }
      },
      "delete": {
        "title": "Odstrániť aplikáciu",
        "message": "Naozaj chcete odstrániť aplikáciu {name}?",
        "notification": {
          "success": {
            "title": "Úspešne zmazané",
            "message": "Aplikácia bola úspešne odstránená"
          },
          "error": {
            "title": "Odstránenie zlyhalo",
            "message": "Aplikáciu nie je možné odstrániť"
          }
        }
      }
    },
    "field": {
      "name": {
        "label": "Názov"
      },
      "description": {
        "label": "Popis"
      },
      "url": {
        "label": "Url"
      },
      "useDifferentUrlForPing": {
        "checkbox": {
          "label": "Na ping použite inú adresu URL",
          "description": "Užitočné, ak môže Homarr priamo pristupovať pomocou interného názvu hostiteľa alebo siete, aby sa zabránilo využívaniu šírky pásma ISP"
        }
      }
    },
    "action": {
      "select": {
        "label": "Vybrať aplikáciu",
        "notFound": "Nenašla sa žiadna aplikácia",
        "search": "Vyhľadajte aplikáciu",
        "noResults": "Žiadne výsledky",
        "action": "Vybrať {app}",
        "title": "Vyberte aplikáciu, ktorú chcete pridať na túto nástenku"
      },
      "create": {
        "title": "Vytvoriť novú aplikáciu",
        "description": "Vytvorte novú aplikáciu ",
        "action": "Otvorte vytváranie aplikácií"
      },
      "add": "Pridajte aplikáciu"
    }
  },
  "integration": {
    "page": {
      "list": {
        "title": "Integrácie",
        "search": "Vyhľadať integrácie",
        "noResults": {
          "title": "Zatiaľ neexistujú žiadne integrácie"
        }
      },
      "create": {
        "title": "Nová integrácia {name}",
        "notification": {
          "success": {
            "title": "Vytvorenie bolo úspešné",
            "message": "Integrácia bola úspešne vytvorená"
          },
          "error": {
            "title": "Vytvorenie zlyhalo",
            "message": "Integráciu nebolo možné vytvoriť"
          }
        }
      },
      "edit": {
        "title": "Úprava integrácie {name}",
        "notification": {
          "success": {
            "title": "Zmeny boli úspešne použité",
            "message": "Integrácia bola úspešne uložená"
          },
          "error": {
            "title": "Nie je možné použiť zmeny",
            "message": "Integráciu sa nepodarilo uložiť"
          }
        }
      },
      "delete": {
        "title": "Odstrániť integráciu",
        "message": "Naozaj chcete odstrániť integráciu {name}?",
        "notification": {
          "success": {
            "title": "Úspešne zmazané",
            "message": "Integrácia bola úspešne odstránená"
          },
          "error": {
            "title": "Odstránenie zlyhalo",
            "message": "Integráciu nie je možné odstrániť"
          }
        }
      }
    },
    "field": {
      "name": {
        "label": "Názov"
      },
      "url": {
        "label": "Url"
      },
      "attemptSearchEngineCreation": {
        "label": "Vytvorte vyhľadávače",
        "description": "Integrácia \"{kind}\" môže byť použitá s vyhľadávačmi.  Toto začiarknite, ak chcete automaticky nakonfigurovať vyhľadávací nástroj."
      },
      "createApp": {
        "label": "Vytvoriť aplikáciu",
        "description": "Vytvorte aplikáciu s rovnakým názvom a ikonou ako integrácia. Ak chcete vytvoriť aplikáciu s integračnou webovou adresou, ponechajte vstupné pole nižšie prázdne."
      },
      "appHref": {
        "placeholder": "Adresa URL vlastnej aplikácie"
      }
    },
    "action": {
      "create": "Nová integrácia"
    },
    "testConnection": {
      "action": {
        "create": "Otestujte pripojenie a vytvorte",
        "edit": "Otestujte pripojenie a uložte"
      },
      "error": {
        "common": {
          "cause": {
            "title": "Príčina s ďalšími podrobnosťami"
          }
        },
        "unknown": {
          "title": "Neznáma chyba",
          "description": "Vyskytla sa neznáma chyba. Ak chcete zobraziť ďalšie podrobnosti, otvorte príčinu nižšie"
        },
        "parse": {
          "title": "Chyba analýzy",
          "description": "Odpoveď nebolo možné analyzovať. Skontrolujte, či adresa URL smeruje na základnú adresu URL služby."
        },
        "authorization": {
          "title": "Autorizačná chyba",
          "description": "Žiadosť nebola autorizovaná. Skontrolujte, či sú poverenia správne a či sú nakonfigurované s dostatočnými povoleniami."
        },
        "statusCode": {
          "title": "Chyba odpovede",
          "description": "Prijatá neočakávaná odpoveď {statusCode} ({reason}) z adresy <url></url>. Overte, či adresa URL smeruje na základnú adresu URL integrácie.",
          "otherDescription": "Prijatá neočakávaná odpoveď {statusCode} z adresy <url></url>. Overte, či adresa URL smeruje na základnú adresu URL integrácie.",
          "reason": {
            "badRequest": "Nesprávna požiadavka",
            "notFound": "Nenájdené",
            "tooManyRequests": "Príliš veľa žiadostí",
            "internalServerError": "Interná chyba servera",
            "serviceUnavailable": "Služba nie je k dispozícií",
            "gatewayTimeout": "Časová odozva brány"
          }
        },
        "certificate": {
          "title": "Chyba certifikátu",
          "description": {
            "expired": "Certifikát vypršal.",
            "notYetValid": "Certifikát ešte nie je platný.",
            "untrusted": "Certifikát nie je dôveryhodný.",
            "hostnameMismatch": "Názov hostiteľa certifikátu sa nezhoduje s adresou URL."
          },
          "alert": {
            "permission": {
              "title": "Nedostatočné oprávnenia",
              "message": "Nie je dovolené dôverovať certifikátom ani ich odovzdávať. Ak chcete nahrať potrebný koreňový certifikát, kontaktujte svojho správcu."
            },
            "hostnameMismatch": {
              "title": "Nezhoda názvu hostiteľa",
              "message": "Názov hostiteľa v certifikáte sa nezhoduje s názvom hostiteľa, ku ktorému sa pripájate. Môže to naznačovať bezpečnostné riziko, ale stále sa môžete rozhodnúť dôverovať tomuto certifikátu."
            },
            "extract": {
              "title": "Extrakcia certifikátu CA zlyhala",
              "message": "Automaticky možno načítať iba certifikáty s vlastným podpisom bez reťazca. Ak používate certifikát s vlastným podpisom, nezabudnite nahrať certifikát CA manuálne. Pokyny, ako to urobiť, nájdete <docsLink></docsLink>."
            }
          },
          "action": {
            "retry": {
              "label": "Zopakovať vytvorenie"
            },
            "trust": {
              "label": "Certifikát dôveryhodnosti"
            },
            "upload": {
              "label": "Nahrať certifikát"
            }
          },
          "hostnameMismatch": {
            "confirm": {
              "title": "Nezhoda názvu hostiteľa dôvery",
              "message": "Naozaj chcete dôverovať certifikátu s nezhodou názvu hostiteľa?"
            },
            "notification": {
              "success": {
                "title": "Dôveryhodný certifikát",
                "message": "Názov hostiteľa bol pridaný do zoznamu dôveryhodných certifikátov"
              },
              "error": {
                "title": "Certifikátu sa nepodarilo dôverovať",
                "message": "Certifikátu s nezhodou názvu hostiteľa nemožno dôverovať"
              }
            }
          },
          "selfSigned": {
            "confirm": {
              "title": "Dôverujte certifikátu s vlastným podpisom",
              "message": "Naozaj chcete dôverovať tomuto vlastnoručne podpísanému certifikátu?"
            },
            "notification": {
              "success": {
                "title": "Dôveryhodný certifikát",
                "message": "Certifikát bol pridaný do zoznamu dôveryhodných certifikátov"
              },
              "error": {
                "title": "Certifikátu sa nepodarilo dôverovať",
                "message": "Nepodarilo sa pridať certifikát do zoznamu dôveryhodných certifikátov"
              }
            }
          },
          "details": {
            "title": "Podrobnosti",
            "description": "Skôr ako sa rozhodnete dôverovať certifikátu, skontrolujte informácie o certifikáte.",
            "content": {
              "action": "Zobraziť obsah",
              "title": "Certifikát PEM"
            }
          }
        },
        "request": {
          "title": "Chyba požiadavky",
          "description": {
            "connection": {
              "hostUnreachable": "Server nie je dostupný. Zvyčajne to znamená, že hostiteľ je offline alebo nedostupný z vašej siete.",
              "networkUnreachable": "Sieť je nedostupná. Skontrolujte svoje internetové pripojenie alebo konfiguráciu siete.",
              "refused": "Server odmietol pripojenie. Možno nie je spustený alebo odmieta požiadavky na zadanom porte.",
              "reset": "Pripojenie bolo neočakávane ukončené serverom. To sa môže stať, ak je server nestabilný alebo reštartovaný."
            },
            "dns": {
              "notFound": "Adresa servera sa nenašla. Skontrolujte, či adresa URL neobsahuje preklepy alebo neplatné názvy domén.",
              "timeout": "Časový limit vyhľadávania DNS vypršal. Môže ísť o dočasný problém – skúste to znova o chvíľu.",
              "noAnswer": "Server DNS nevrátil platnú odpoveď. Doména môže existovať, ale nemá žiadne platné záznamy."
            },
            "timeout": {
              "aborted": "Požiadavka bola prerušená skôr, ako sa mohla dokončiť. Môže to byť spôsobené akciou používateľa alebo časovým limitom systému.",
              "timeout": "Dokončenie požiadavky trvalo príliš dlho a časový limit vypršal. Skontrolujte sieť alebo to skúste znova neskôr."
            }
          }
        }
      },
      "alertNotice": "Tlačidlo Uložiť sa aktivuje po úspešnom nadviazaní spojenia.",
      "notification": {
        "success": {
          "title": "Pripojenie bolo úspešné!",
          "message": "Spojenie bolo úspešne nadviazané"
        },
        "invalidUrl": {
          "title": "Neplatná URL",
          "message": "Adresa URL je neplatná"
        },
        "secretNotDefined": {
          "title": "Chýbajúce poverenia",
          "message": "Neboli poskytnuté všetky poverenia"
        },
        "invalidCredentials": {
          "title": "Neplatné prihlasovacie údaje",
          "message": "Poverenia sú neplatné"
        },
        "commonError": {
          "title": "Zlyhalo pripojenie",
          "message": "Spojenie sa nepodarilo nadviazať."
        },
        "badRequest": {
          "title": "Nesprávna požiadavka.",
          "message": "Požiadavka mala nesprávny formát"
        },
        "unauthorized": {
          "title": "Neoprávnené",
          "message": "Pravdepodobne nesprávne poverenia"
        },
        "forbidden": {
          "title": "Zakázané",
          "message": "Pravdepodobne chýbajú povolenia"
        },
        "notFound": {
          "title": "Nenájdené",
          "message": "Pravdepodobne nesprávna adresa URL alebo cesta"
        },
        "internalServerError": {
          "title": "Interná chyba servera",
          "message": "Na serveri sa vyskytla chyba"
        },
        "serviceUnavailable": {
          "title": "Služba nie je k dispozícií",
          "message": "Server je momentálne nedostupný"
        },
        "connectionAborted": {
          "title": "Pripojenie prerušené",
          "message": "Spojenie bolo prerušené"
        },
        "domainNotFound": {
          "title": "Doména nenájdená",
          "message": "Doménu sa nepodarilo nájsť"
        },
        "connectionRefused": {
          "title": "Pripojenie prerušené",
          "message": "Pripojenie bolo zamietnuté."
        },
        "invalidJson": {
          "title": "Neplatný JSON",
          "message": "Odpoveď nebola platná JSON"
        },
        "wrongPath": {
          "title": "Nesprávna cesta",
          "message": "Cesta pravdepodobne nie je správna"
        },
        "tooManyRequests": {
          "title": "Príliš veľa žiadostí v danom čase",
          "message": "Žiadostí bolo príliš veľa. Cieľový systém vás pravdepodobne obmedzí alebo odmietne"
        }
      }
    },
    "secrets": {
      "title": "Tajomstvá",
      "lastUpdated": "Posledná aktualizácia {date}",
      "notSet": {
        "label": "Žiadna nastavená hodnota",
        "tooltip": "Toto požadované tajomstvo ešte nebolo nastavené"
      },
      "secureNotice": "Toto tajomstvo sa po vytvorení nedá obnoviť",
      "reset": {
        "title": "Obnoviť tajomstvo",
        "message": "Naozaj chcete obnoviť toto tajomstvo?"
      },
      "noSecretsRequired": {
        "segmentTitle": "Žiadne tajomstvá",
        "text": "Pre túto integráciu nie sú potrebné žiadne tajomstvá"
      },
      "kind": {
        "username": {
          "label": "Používateľské meno",
          "newLabel": "Nové používateľské meno"
        },
        "apiKey": {
          "label": "API kľúč",
          "newLabel": "Nový API kľúč"
        },
        "password": {
          "label": "Heslo",
          "newLabel": "Nové heslo"
        },
        "tokenId": {
          "label": "Token ID",
          "newLabel": "Nové ID tokenu"
        },
        "realm": {
          "label": "Ríša",
          "newLabel": "Nová ríša"
        }
      }
    },
    "permission": {
      "use": "Vyberte integrácie v položkách",
      "interact": "Interakcia s integráciami",
      "full": "Úplný prístup k integrácii"
    }
  },
  "media": {
    "plural": "Médiá",
    "search": "Nájsť médiá",
    "field": {
      "name": "Názov",
      "size": "Veľkosť",
      "creator": "Autor"
    },
    "action": {
      "upload": {
        "label": "Nahrajte médiá",
        "file": "Vybrať súbor",
        "notification": {
          "success": {
            "message": "Médium bolo úspešne odovzdané"
          },
          "error": {
            "message": "Médiá sa nepodarilo nahrať"
          }
        }
      },
      "delete": {
        "label": "Odstrániť médiá",
        "description": "Ste si istí, že chcete odstrániť médiá <bName></bName>?",
        "notification": {
          "success": {
            "message": "Médium bolo úspešne odstránené"
          },
          "error": {
            "message": "Médium nebolo možné vymazať"
          }
        }
      },
      "copy": {
        "label": "Skopírovať URL"
      },
      "open": {
        "label": "Otvoriť médiá"
      }
    }
  },
  "common": {
    "beta": "Beta",
    "error": "Chyba",
    "action": {
      "add": "Pridať",
      "apply": "Použiť",
      "backToOverview": "Späť na prehľad",
      "create": "Vytvoriť",
      "createAnother": "Vytvorte a začnite odznova",
      "edit": "Upraviť",
      "import": "Importovať",
      "insert": "Vložiť",
      "remove": "Odstrániť",
      "save": "Uložiť",
      "saveChanges": "Uložiť zmeny",
      "cancel": "Zrušiť",
      "delete": "Vymazať",
      "discard": "Zahodiť",
      "close": "Zavrieť",
      "confirm": "Potvrďte",
      "continue": "Pokračovať",
      "previous": "Predchádzajúci",
      "next": "Ďalej",
      "checkoutDocs": "Pozrite si dokumentáciu",
      "checkLogs": "Ďalšie podrobnosti nájdete v protokoloch",
      "tryAgain": "Skúste znova",
      "loading": "Nahrávam"
    },
    "here": "tu",
    "iconPicker": {
      "label": "URL ikony",
      "header": "Zadajte názov alebo objekty na filtrovanie ikon... Homarr pre vás vyhľadá ikony na stránke {countIcons} ."
    },
    "colorScheme": {
      "options": {
        "light": "Svetlý",
        "dark": "Tmavý"
      }
    },
    "information": {
      "min": "Min",
      "max": "Max",
      "days": "Dni",
      "hours": "Hodiny",
      "minutes": "Minúty"
    },
    "notification": {
      "create": {
        "success": "Vytvorenie bolo úspešné",
        "error": "Vytvorenie zlyhalo"
      },
      "delete": {
        "success": "Úspešne zmazané",
        "error": "Odstránenie zlyhalo"
      },
      "update": {
        "success": "Zmeny boli úspešne použité",
        "error": "Nie je možné použiť zmeny"
      },
      "transfer": {
        "success": "Úspešný transfer",
        "error": "Prenos zlyhal"
      }
    },
    "multiSelect": {
      "placeholder": "Vyberte jednu alebo viac hodnôt"
    },
    "multiText": {
      "placeholder": "Pridajte ďalšie hodnoty",
      "addLabel": "Pridajte {value}"
    },
    "select": {
      "placeholder": "Vyberte hodnotu",
      "badge": {
        "recommended": "Odporúčané"
      }
    },
    "userAvatar": {
      "menu": {
        "switchToDarkMode": "Prepnúť na tmavý motív",
        "switchToLightMode": "Prepnúť na svetlý motív",
        "management": "Administrácia",
        "preferences": "Vaše preferencie",
        "logout": "Odhlásiť",
        "login": "Prihlásiť sa",
        "homeBoard": "Vaša domovská nástenka",
        "loggedOut": "Odhlásený",
        "updateAvailable": "{countUpdates} dostupné aktualizácie: {tag}"
      }
    },
    "dangerZone": "Nebezpečná zóna",
    "noResults": "Nenašli sa žiadne výsledky",
    "unsavedChanges": "Máš neuložené zmeny!",
    "preview": {
      "show": "Zobraziť náhľad",
      "hide": "Skryť náhľad"
    },
    "zod": {
      "errors": {
        "default": "Toto pole je neplatné",
        "required": "Toto pole je povinné",
        "string": {
          "startsWith": "Toto pole musí začínať {startsWith}",
          "endsWith": "Toto pole musí končiť {endsWith}",
          "includes": "Toto pole musí obsahovať {includes}",
          "invalidEmail": "Toto pole musí byť platný e-mail"
        },
        "tooSmall": {
          "string": "Toto pole musí byť dlhé aspoň {minimum} znakov",
          "number": "Toto pole musí byť väčšie alebo rovné {minimum}"
        },
        "tooBig": {
          "string": "Toto pole musí mať najviac {maximum} znakov",
          "number": "Toto pole musí byť menšie alebo rovné {maximum}"
        },
        "custom": {
          "passwordsDoNotMatch": "Heslá sa nezhodujú",
          "passwordRequirements": "Heslo nespĺňa požiadavky",
          "boardAlreadyExists": "Doska s týmto názvom už existuje",
          "invalidFileType": "Neplatný typ súboru, očakáva sa {expected}",
          "invalidFileName": "Neplatný názov súboru",
          "fileTooLarge": "Súbor je príliš veľký, maximálna veľkosť je {maxSize}",
          "invalidConfiguration": "Neplatná konfigurácia",
          "groupNameTaken": "Názov skupiny je už obsadený"
        }
      }
    }
  },
  "section": {
    "dynamic": {
      "action": {
        "create": "Nová dynamická sekcia",
        "remove": "Nová dynamická sekcia"
      },
      "option": {
        "title": {
          "label": "Názov"
        },
        "borderColor": {
          "label": "Farba okraja"
        }
      },
      "remove": {
        "title": "Nová dynamická sekcia",
        "message": "Naozaj chcete odstrániť túto dynamickú sekciu? Položky sa presunú na rovnaké miesto v nadradenej sekcii."
      }
    },
    "category": {
      "field": {
        "name": {
          "label": "Názov"
        }
      },
      "action": {
        "create": "Nová kategória",
        "edit": "Premenovať kategóriu",
        "remove": "Odstrániť kategóriu",
        "moveUp": "Posunúť nahor",
        "moveDown": "Posunúť nadol",
        "createAbove": "Nová kategória vyššie",
        "createBelow": "Nová kategória nižšie",
        "openAllInNewTabs": "Otvoriť všetko na kartách"
      },
      "create": {
        "title": "Nová kategória",
        "submit": "Pridať kategóriu"
      },
      "remove": {
        "title": "Odstrániť kategóriu",
        "message": "Naozaj chcete odstrániť kategóriu {name}?"
      },
      "edit": {
        "title": "Premenovať kategóriu",
        "submit": "Premenovať kategóriu"
      },
      "menu": {
        "label": {
          "create": "Nová kategória",
          "changePosition": "Zmeniť pozíciu"
        }
      },
      "openAllInNewTabs": {
        "title": "Otvoriť všetko na kartách",
        "text": "Niektoré prehliadače môžu z bezpečnostných dôvodov blokovať hromadné otváranie kariet. Homarr nemohol otvoriť všetky okná, pretože váš prehliadač túto akciu zablokoval. Povoľte možnosť „Otvoriť kontextové okná“ a skúste to znova."
      }
    }
  },
  "item": {
    "action": {
      "create": "Nová položka",
      "import": "Importovať položku",
      "edit": "Upraviť položku",
      "moveResize": "Presunúť / zmeniť veľkosť položky",
      "duplicate": "Duplikovať položku",
      "remove": "Odstrániť položku"
    },
    "menu": {
      "label": {
        "settings": "Nastavenia"
      }
    },
    "create": {
      "title": "Vyberte položku, ktorú chcete pridať",
      "search": "Filtrovať položky",
      "addToBoard": "Pridať na dosku"
    },
    "moveResize": {
      "title": "Presunúť / zmeniť veľkosť položky",
      "field": {
        "width": {
          "label": "Šírka"
        },
        "height": {
          "label": "Výška"
        },
        "xOffset": {
          "label": "X offset"
        },
        "yOffset": {
          "label": "Y offset"
        }
      }
    },
    "edit": {
      "title": "Upraviť položku",
      "advancedOptions": {
        "label": "Pokročilé možnosti",
        "title": "Rozšírené možnosti položiek"
      },
      "field": {
        "integrations": {
          "label": "Integrácie"
        },
        "title": {
          "label": "Názov"
        },
        "customCssClasses": {
          "label": "Vlastné css triedy"
        },
        "borderColor": {
          "label": "Farba okraja"
        }
      }
    },
    "remove": {
      "title": "Odstrániť položku",
      "message": "Naozaj chcete odstrániť túto položku?"
    }
  },
  "widget": {
    "app": {
      "name": "Aplikácia",
      "description": "Vloží aplikáciu do tabule.",
      "option": {
        "appId": {
          "label": "Vybrať aplikáciu"
        },
        "openInNewTab": {
          "label": "Otvoriť na novej karte"
        },
        "showTitle": {
          "label": "Zobraziť názov aplikácie"
        },
        "showDescriptionTooltip": {
          "label": "Zobrazenie nápovedy k popisu"
        },
        "pingEnabled": {
          "label": "Povoliť jednoduchý ping"
        }
      },
      "error": {
        "notFound": {
          "label": "Žiadna aplikácia",
          "tooltip": "Nevybrali ste žiadnu platnú aplikáciu"
        }
      }
    },
    "bookmarks": {
      "name": "Záložky",
      "description": "Zobrazuje viacero odkazov na aplikácie",
      "option": {
        "title": {
          "label": "Názov"
        },
        "layout": {
          "label": "Rozloženie",
          "option": {
            "row": {
              "label": "Horizontálne"
            },
            "column": {
              "label": "Vertikálne"
            },
            "grid": {
              "label": "Mriežka"
            },
            "gridHorizontal": {
              "label": "Mriežka horizontálna"
            }
          }
        },
        "hideTitle": {
          "label": "Skryť názov"
        },
        "hideIcon": {
          "label": "Skryť ikony"
        },
        "hideHostname": {
          "label": "Skryť názvy hostiteľov"
        },
        "openNewTab": {
          "label": "Otvoriť na novej karte"
        },
        "items": {
          "label": "Záložky",
          "add": "Pridať záložku"
        }
      }
    },
    "dnsHoleSummary": {
      "name": "Zhrnutie dier DNS",
      "description": "Zobrazí súhrn vašej diery DNS",
      "option": {
        "layout": {
          "label": "Rozloženie",
          "option": {
            "row": {
              "label": "Horizontálne"
            },
            "column": {
              "label": "Vertikálne"
            },
            "grid": {
              "label": "Mriežka"
            }
          }
        },
        "usePiHoleColors": {
          "label": "Použite farby Pi-Hole"
        }
      },
      "error": {
        "internalServerError": "Nepodarilo sa načítať súhrn dier DNS",
        "integrationsDisconnected": "Nie sú dostupné žiadne údaje, všetky integrácie sú odpojené"
      },
      "data": {
        "adsBlockedToday": "Zablokované dnes",
        "adsBlockedTodayPercentage": "Zablokované dnes",
        "dnsQueriesToday": "Poziadavky dnes",
        "domainsBeingBlocked": "Domény na adlistoch"
      },
      "domainsTooltip": "Kvôli viacerým integráciám nemôže Homarr vypočítať presný počet blokovaných domén"
    },
    "dnsHoleControls": {
      "name": "Kontrola diery DNS",
      "description": "Ovládajte PiHole alebo AdGuard z ovládacieho panela",
      "option": {
        "layout": {
          "label": "Rozloženie",
          "option": {
            "row": {
              "label": "Horizontálne"
            },
            "column": {
              "label": "Vertikálne"
            },
            "grid": {
              "label": "Mriežka"
            }
          }
        },
        "showToggleAllButtons": {
          "label": "Zobraziť prepínač všetkých tlačidiel"
        }
      },
      "error": {
        "internalServerError": "Nepodarilo sa ovládať dieru DNS"
      },
      "controls": {
        "enableAll": "Povoliť všetko",
        "disableAll": "Zakázať všetko",
        "setTimer": "Nastavte časovač",
        "set": "Nastaviť",
        "enabled": "Povolené",
        "disabled": "Zakázané",
        "processing": "Spracovanie",
        "disconnected": "Odpojené",
        "hours": "Hodiny",
        "minutes": "Minúty",
        "unlimited": "Ponechajte prázdne na neobmedzené"
      }
    },
    "clock": {
      "name": "Dátum a čas",
      "description": "Zobrazuje aktuálny dátum a čas.",
      "option": {
        "customTitleToggle": {
          "label": "Vlastné zobrazenie názvu/mesta",
          "description": "Pochváľte sa vlastným názvom alebo názvom mesta/krajiny v hornej časti hodín."
        },
        "customTitle": {
          "label": "Názov"
        },
        "is24HourFormat": {
          "label": "24-hodinový formát",
          "description": "Namiesto 12-hodinového formátu použite 24-hodinový formát"
        },
        "showSeconds": {
          "label": "Zobrazte sekundy"
        },
        "useCustomTimezone": {
          "label": "Použite pevné časové pásmo"
        },
        "timezone": {
          "label": "Časové pásmo",
          "description": "Vyberte časové pásmo podľa štandardu IANA"
        },
        "showDate": {
          "label": "Zobrazenie dátumu"
        },
        "dateFormat": {
          "label": "Formát Dátumu",
          "description": "Ako by mal dátum vyzerať"
        },
        "customTimeFormat": {
          "label": "Vlastný formát času",
          "description": "Na formátovanie času použite ISO 8601 (toto prepíše ostatné možnosti)"
        },
        "customDateFormat": {
          "label": "Vlastný formát času",
          "description": "Na formátovanie času použite ISO 8601 (toto prepíše ostatné možnosti)"
        }
      }
    },
    "minecraftServerStatus": {
      "name": "Minecraft Server Stav",
      "description": "Zobraziť status Minecraft servera",
      "option": {
        "title": {
          "label": "Názov"
        },
        "domain": {
          "label": "Adresa servera"
        },
        "isBedrockServer": {
          "label": "Bedrock server"
        }
      },
      "status": {
        "online": "Online",
        "offline": "Odpojené"
      }
    },
    "notebook": {
      "name": "Poznámkový blok",
      "description": "Jednoduchý widget poznámkového bloku, ktorý podporuje markdown",
      "option": {
        "showToolbar": {
          "label": "Zobrazenie panela nástrojov na pomoc pri písaní poznámok"
        },
        "allowReadOnlyCheck": {
          "label": "Povolenie kontroly v režime len na čítanie"
        },
        "content": {
          "label": "Obsah zápisníka"
        }
      },
      "controls": {
        "bold": "Tučné",
        "italic": "Kurzíva",
        "strikethrough": "Prečiarknuté",
        "underline": "Podčiarknuté",
        "colorText": "Farebný text",
        "colorHighlight": "Farebné zvýraznenie textu",
        "code": "Kód",
        "clear": "Vyčistiť formátovanie",
        "heading": "Nadpis {level}",
        "align": "Zarovnanie textu: {position}",
        "blockquote": "Citát",
        "horizontalLine": "Horizontálna čiara",
        "bulletList": "Zoznam odrážok",
        "orderedList": "Objednaný zoznam",
        "checkList": "Kontrolný zoznam",
        "increaseIndent": "Zväčšenie odstupu",
        "decreaseIndent": "Zníženie odstupu",
        "link": "Odkaz",
        "unlink": "Odstrániť odkaz",
        "image": "Vložiť obrázok",
        "addTable": "Pridať tabuľku",
        "deleteTable": "Odstrániť tabuľku",
        "colorCell": "Farebná bunka",
        "mergeCell": "Prepnúť zlúčenie buniek",
        "addColumnLeft": "Pridať stĺpec pred",
        "addColumnRight": "Pridať stĺpec po",
        "deleteColumn": "Vymazať stĺpec",
        "addRowTop": "Pridať riadok pred",
        "addRowBelow": "Pridať riadok po",
        "deleteRow": "Vymazať riadok"
      },
      "align": {
        "left": "Vľavo",
        "center": "Na stred",
        "right": "Vpravo"
      },
      "popover": {
        "clearColor": "Vymazať farbu",
        "source": "Zdroj",
        "widthPlaceholder": "Hodnota v % alebo pixeloch",
        "columns": "Stĺpce",
        "rows": "Riadky",
        "width": "Šírka",
        "height": "Výška"
      }
    },
    "iframe": {
      "name": "iFrame",
      "description": "Vložte akýkoľvek obsah z internetu. Niektoré webové stránky môžu obmedziť prístup.",
      "option": {
        "embedUrl": {
          "label": "Vložiť adresu URL"
        },
        "allowFullScreen": {
          "label": "Povoliť celú obrazovku"
        },
        "allowTransparency": {
          "label": "Povoliť priehľadnosť"
        },
        "allowScrolling": {
          "label": "Povolenie posúvania"
        },
        "allowPayment": {
          "label": "Umožniť platbu"
        },
        "allowAutoPlay": {
          "label": "Povolenie automatického prehrávania"
        },
        "allowMicrophone": {
          "label": "Povoliť mikrofón"
        },
        "allowCamera": {
          "label": "Povoliť kameru"
        },
        "allowGeolocation": {
          "label": "Povolenie geografickej lokalizácie"
        }
      },
      "error": {
        "noUrl": "Nie je uvedená žiadna adresa URL iFrame",
        "unsupportedProtocol": "Uvedená adresa URL používa nepodporovaný protokol. Použite jeden z ({supportedProtocols})",
        "noBrowerSupport": "Váš prehliadač nepodporuje iframe. Aktualizujte svoj prehliadač."
      }
    },
    "smartHome-entityState": {
      "name": "Stav subjektu",
      "description": "Zobrazenie stavu entity a jej voliteľné prepínanie",
      "option": {
        "entityId": {
          "label": "ID subjektu"
        },
        "displayName": {
          "label": "Zobrazovaný názov"
        },
        "entityUnit": {
          "label": "Jednotka subjektu"
        },
        "clickable": {
          "label": "Klikateľné"
        }
      }
    },
    "smartHome-executeAutomation": {
      "name": "Vykonajte automatizáciu",
      "description": "Spustite automatizáciu jedným kliknutím",
      "option": {
        "displayName": {
          "label": "Zobrazenie názvu"
        },
        "automationId": {
          "label": "ID automatizácie"
        }
      },
      "spotlightAction": {
        "run": "Spustite {name}"
      }
    },
    "stockPrice": {
      "name": "Cena akcií",
      "description": "Zobrazuje aktuálnu cenu akcií spoločnosti",
      "option": {
        "stock": {
          "label": "Symboly akcií"
        },
        "timeRange": {
          "label": "Časový rozsah",
          "option": {
            "1d": {
              "label": "1 Deň"
            },
            "5d": {
              "label": "5 dní"
            },
            "1mo": {
              "label": "1 mesiac"
            },
            "3mo": {
              "label": "3 mesiace"
            },
            "6mo": {
              "label": "6 mesiace"
            },
            "ytd": {
              "label": "Od začiatku roka do dnes"
            },
            "1y": {
              "label": "1 rok"
            },
            "2y": {
              "label": "2 roky"
            },
            "5y": {
              "label": "5 rokov"
            },
            "10y": {
              "label": "10 rokov"
            },
            "max": {
              "label": "Maximálna"
            }
          }
        },
        "timeInterval": {
          "label": "Časový Interval",
          "option": {
            "5m": {
              "label": "5 Minút"
            },
            "15m": {
              "label": "15 Minút"
            },
            "30m": {
              "label": "30 Minút"
            },
            "1h": {
              "label": "1 hodina"
            },
            "1d": {
              "label": "1 Deň"
            },
            "5d": {
              "label": "5 dní"
            },
            "1wk": {
              "label": "1 týžden"
            },
            "1mo": {
              "label": "1 mesiac"
            }
          }
        }
      }
    },
    "calendar": {
      "name": "Kalendár",
      "description": "Zobrazte udalosti z vašich integrácií v zobrazení kalendára za určité relatívne časové obdobie",
      "option": {
        "releaseType": {
          "label": "Typ Radarr releasu",
          "options": {
            "inCinemas": "V kinách",
            "digitalRelease": "Digitálne vydanie",
            "physicalRelease": "Fyzické vydanie"
          }
        },
        "filterPastMonths": {
          "label": "Začať od"
        },
        "filterFutureMonths": {
          "label": "Koniec o"
        },
        "showUnmonitored": {
          "label": "Zobraziť nemonitorované"
        }
      }
    },
    "weather": {
      "name": "Počasie",
      "description": "Zobrazí aktuálne informácie o počasí na nastavenom mieste.",
      "option": {
        "isFormatFahrenheit": {
          "label": "Teplota vo stupňoch Fahrenheita"
        },
        "disableTemperatureDecimals": {
          "label": "Zakázať desatinné miesta teploty"
        },
        "showCurrentWindSpeed": {
          "label": "Zobraziť aktuálnu rýchlosť vetra",
          "description": "Len za aktuálneho počasia"
        },
        "location": {
          "label": "Poloha počasia"
        },
        "showCity": {
          "label": "Zobraziť mesto"
        },
        "hasForecast": {
          "label": "Zobraziť predpoveď"
        },
        "forecastDayCount": {
          "label": "Počet predpovedaných dní",
          "description": "Keď miniaplikácia nie je dostatočne široká, zobrazí sa menej dní"
        },
        "dateFormat": {
          "label": "Formát Dátumu",
          "description": "Ako by mal dátum vyzerať"
        }
      },
      "currentWindSpeed": "{currentWindSpeed} km/h",
      "dailyForecast": {
        "sunrise": "Východ slnka",
        "sunset": "Západ slnka",
        "maxWindSpeed": "Maximálna rýchlosť vetra: {maxWindSpeed} km/h",
        "maxWindGusts": "Maximálne nárazy vetra: {maxWindGusts} km/h"
      },
      "kind": {
        "clear": "Jasno",
        "mainlyClear": "Prevažne jasno",
        "fog": "Hmla",
        "drizzle": "Mrholenie",
        "freezingDrizzle": "Mrznúce mrholenie",
        "rain": "Dážď",
        "freezingRain": "Mrznúci dážď",
        "snowFall": "Sneženie",
        "snowGrains": "Snehové zrná",
        "rainShowers": "Prehánky",
        "snowShowers": "Snehové prehánky",
        "thunderstorm": "Búrka",
        "thunderstormWithHail": "Búrka s krúpami",
        "unknown": "Neznámy"
      }
    },
    "indexerManager": {
      "name": "Stav správcu indexovača",
      "description": "Stav vašich indexátorov",
      "option": {
        "openIndexerSiteInNewTab": {
          "label": "Otvoriť stránku indexera na novej karte"
        }
      },
      "title": "Správca indexovača",
      "testAll": "Otestujte všetky",
      "error": {
        "internalServerError": "Nepodarilo sa načítať stav indexerov"
      }
    },
    "healthMonitoring": {
      "name": "Monitorovanie stavu systému",
      "description": "Zobrazuje informácie o stave a kondícii vášho systému.",
      "tab": {
        "system": "Systém",
        "cluster": "Cluster"
      },
      "option": {
        "fahrenheit": {
          "label": "Teplota CPU v stupňoch Fahrenheita"
        },
        "cpu": {
          "label": "Zobrazenie informácií o CPU"
        },
        "memory": {
          "label": "Zobraziť informácie o pamäti"
        },
        "showUptime": {
          "label": "Zobraziť Uptime"
        },
        "fileSystem": {
          "label": "Zobraziť informácie o súborovom systéme"
        },
        "defaultTab": {
          "label": "Predvolená karta"
        },
        "visibleClusterSections": {
          "label": "Viditeľné časti klastra"
        },
        "sectionIndicatorRequirement": {
          "label": "Požiadavka na označenie sekcie"
        }
      },
      "popover": {
        "information": "Informácie",
        "processor": "Procesor: {cpuModelName}",
        "memory": "Pamäť: {memory}GiB",
        "memoryAvailable": "K dispozícii: {memoryAvailable}GiB ({percent}%)",
        "version": "Verzia: {version}",
        "uptime": "Doba prevádzky: {days} dní, {hours} hodín, {minutes} minút",
        "loadAverage": "Priemerné zaťaženie:",
        "minute": "1 minúta",
        "minutes": "{count} minút",
        "used": "Použité",
        "available": "K dispozícii",
        "lastSeen": "Posledná aktualizácia stavu: {lastSeen}"
      },
      "memory": {},
      "error": {
        "internalServerError": "Nepodarilo sa načítať zdravotný stav"
      },
      "cluster": {
        "summary": {
          "cpu": "CPU",
          "memory": "RAM"
        },
        "resource": {
          "node": {
            "name": "Uzly"
          },
          "qemu": {
            "name": "Virtuálne stroje"
          },
          "lxc": {
            "name": "LXCs"
          },
          "storage": {
            "name": "Úložisko"
          }
        },
        "popover": {
          "rightSection": {
            "node": "Uzol",
            "vmId": "VM ID",
            "plugin": "Rozšírenie"
          },
          "detail": {
            "cpu": "Jadrá",
            "memory": "Pamäť",
            "storage": "Úložisko",
            "uptime": "Doba prevádzky",
            "haState": "HA Stav",
            "storageType": {
              "local": "Lokálne úložisko",
              "shared": "Zdieľané úložisko"
            }
          }
        },
        "table": {
          "header": {
            "name": "Názov",
            "cpu": "Procesor",
            "memory": "RAM",
            "node": "Uzol"
          }
        }
      }
    },
    "dockerContainers": {
      "name": "Docker stav",
      "description": "Štatistiky vašich kontajnerov (Túto miniaplikáciu je možné pridať iba s oprávneniami správcu)",
      "option": {},
      "error": {
        "internalServerError": "Nepodarilo sa načítať štatistiky kontajnerov"
      }
    },
    "common": {
      "location": {
        "query": "Mesto / PSČ",
        "latitude": "Zemepisná šírka",
        "longitude": "Zemepisná dĺžka",
        "disabledTooltip": "Zadajte mesto alebo poštové smerovacie číslo",
        "unknownLocation": "Neznáma poloha",
        "search": "Hladať",
        "table": {
          "header": {
            "city": "Mesto",
            "country": "Krajina",
            "coordinates": "Súradnice",
            "population": "Populácia"
          },
          "action": {
            "select": "Vyberte {city}, {countryCode}"
          },
          "population": {
            "fallback": "Neznámy"
          }
        }
      },
      "integration": {
        "noData": "Nenašla sa žiadna integrácia",
        "description": "Kliknutím na <here></here> vytvoríte novú integráciu"
      },
      "app": {
        "noData": "Nenašla sa žiadna aplikácia",
        "description": "Kliknutím na <here></here> vytvorte novú aplikáciu",
        "quickCreate": "Vytvorte aplikáciu za chodu"
      },
      "error": {
        "noIntegration": "Nie je vybraná žiadna integrácia",
        "noData": "Nie sú k dispozícii žiadne údaje o integrácii"
      },
      "option": {}
    },
    "video": {
      "name": "Video stream",
      "description": "Vloženie videoprenosu alebo videa z kamery alebo webovej lokality",
      "option": {
        "feedUrl": {
          "label": "Adresa URL"
        },
        "hasAutoPlay": {
          "label": "Automatické prehrávanie",
          "description": "Automatické prehrávanie funguje iba pri vypnutom zvuku z dôvodu obmedzení prehliadača"
        },
        "isMuted": {
          "label": "Stíšené"
        },
        "hasControls": {
          "label": "Zobraziť ovládacie prvky"
        }
      },
      "error": {
        "noUrl": "Neposkytnutá adresa URL videa",
        "forYoutubeUseIframe": "Pre videá YouTube použite možnosť iframe"
      }
    },
    "mediaServer": {
      "name": "Aktuálne streamy mediálneho servera",
      "description": "Zobrazte aktuálne streamy na vašich mediálnych serveroch",
      "option": {
        "showOnlyPlaying": {
          "label": "Zobraziť len aktuálne prehrávanú",
          "description": "Zakázanie tohto nebude fungovať pre plex"
        }
      },
      "items": {
        "currentlyPlaying": "Momentálne sa prehráva",
        "user": "Používateľ",
        "name": "Názov",
        "id": "Id"
      }
    },
    "downloads": {
      "name": "Download klient",
      "description": "Umožňuje vám zobraziť a spravovať stiahnuté súbory z klientov Torrent aj Usenet.",
      "option": {
        "columns": {
          "label": "Stĺpce na zobrazenie"
        },
        "enableRowSorting": {
          "label": "Povoliť triedenie položiek"
        },
        "defaultSort": {
          "label": "Stĺpec používaný na triedenie v predvolenom nastavení"
        },
        "descendingDefaultSort": {
          "label": "Inverzné triedenie"
        },
        "showCompletedUsenet": {
          "label": "Zobrazenie záznamov v sieti Usenet označených ako dokončené"
        },
        "showCompletedTorrent": {
          "label": "Zobraziť položky torrentu označené ako dokončené"
        },
        "showCompletedHttp": {
          "label": "Zobraziť rôzne položky označené ako dokončené"
        },
        "activeTorrentThreshold": {
          "label": "Skryť dokončený torrent pod touto hranicou (v kiB/s)"
        },
        "categoryFilter": {
          "label": "Kategórie/značky na filtrovanie"
        },
        "filterIsWhitelist": {
          "label": "Filter ako biely zoznam"
        },
        "applyFilterToRatio": {
          "label": "Na výpočet pomeru použite filter"
        },
        "limitPerIntegration": {
          "label": "Obmedzte položky na integráciu",
          "description": "Tým sa obmedzí počet položiek zobrazených na integráciu, nie globálne"
        }
      },
      "errors": {
        "noColumns": "Vyberte položku Stĺpce v položkách",
        "noCommunications": "Nie je možné načítať údaje z integrácie"
      },
      "items": {
        "actions": {
          "columnTitle": "Ovládacie prvky"
        },
        "added": {
          "columnTitle": "Pridané",
          "detailsTitle": "Dátum pridania"
        },
        "category": {
          "columnTitle": "Doplnky",
          "detailsTitle": "Kategórie (alebo ďalšie informácie)"
        },
        "downSpeed": {
          "columnTitle": "Dole",
          "detailsTitle": "Rýchlosť sťahovania"
        },
        "index": {
          "columnTitle": "#",
          "detailsTitle": "Aktuálny index v rámci klienta"
        },
        "id": {
          "columnTitle": "Id"
        },
        "integration": {
          "columnTitle": "Integrácia"
        },
        "name": {
          "columnTitle": "Názov úlohy"
        },
        "progress": {
          "columnTitle": "Stav",
          "detailsTitle": "Priebeh sťahovania"
        },
        "ratio": {
          "columnTitle": "Pomer",
          "detailsTitle": "Pomer torrentu (prijaté/odoslané)"
        },
        "received": {
          "columnTitle": "Celkom dole",
          "detailsTitle": "Celkovo stiahnuté"
        },
        "sent": {
          "columnTitle": "Celkom hore",
          "detailsTitle": "Celkovo nahrané"
        },
        "size": {
          "columnTitle": "Veľkosť súboru",
          "detailsTitle": "Celková veľkosť výberu/súborov"
        },
        "state": {
          "columnTitle": "Stav",
          "detailsTitle": "Stav práce"
        },
        "time": {
          "columnTitle": "Čas ukončenia",
          "detailsTitle": "Čas od/do dokončenia"
        },
        "type": {
          "columnTitle": "Typ",
          "detailsTitle": "Typ Download klienta"
        },
        "upSpeed": {
          "columnTitle": "Hore",
          "detailsTitle": "Rýchlosť uploadu "
        }
      },
      "states": {
        "downloading": "Sťahovanie",
        "queued": "V poradí",
        "paused": "Pozastavené",
        "completed": "Dokončené",
        "failed": "Neúspešné",
        "processing": "Spracovanie",
        "leeching": "Leech",
        "stalled": "Zastavené",
        "unknown": "Neznámy",
        "seeding": "Distribúcia"
      },
      "actions": {
        "clients": {
          "modalTitle": "Zoznam Download klientov",
          "pause": "Pozastaviť všetkých klientov/položky",
          "resume": "Obnovte všetkých klientov/položky"
        },
        "client": {
          "pause": "Pozastaviť klienta",
          "resume": "Obnoviť klienta"
        },
        "item": {
          "pause": "Pozastaviť položku",
          "resume": "Obnoviť položku",
          "delete": {
            "title": "Odstrániť položku",
            "modalTitle": "Naozaj chcete odstrániť túto úlohu?",
            "entry": "Odstrániť záznam",
            "entryAndFiles": "Odstrániť záznam a súbor(y)"
          }
        }
      },
      "globalRatio": "Globálny pomer"
    },
    "mediaRequests-requestList": {
      "name": "Zoznam mediálnych požiadaviek",
      "description": "Zobrazenie zoznamu všetkých mediálnych požiadaviek z Overseerr alebo Jellyseerr",
      "option": {
        "linksTargetNewTab": {
          "label": "Otvorenie odkazov v novej karte"
        }
      },
      "pending": {
        "approve": "Schváliť žiadosť",
        "approving": "Schválenie žiadosti...",
        "decline": "Zamietnuť žiadost"
      },
      "availability": {
        "unknown": "Neznámy",
        "pending": "Čakajúce",
        "processing": "Spracovanie",
        "partiallyAvailable": "Čiastočný",
        "available": "K dispozícii"
      },
      "status": {
        "pending": "Čakajúce",
        "approved": "Schválené",
        "declined": "Odmietnuté",
        "failed": "Neúspešné",
        "completed": "Dokončené"
      },
      "toBeDetermined": "TBD"
    },
    "mediaRequests-requestStats": {
      "name": "Štatistiky mediálnych žiadostí",
      "description": "Štatistiky o vašich požiadavkách na médiá",
      "option": {},
      "titles": {
        "stats": {
          "main": "Štatistiky médií",
          "approved": "Už schválené",
          "pending": "Čakajúce na schválenie",
          "processing": "Spracováva sa",
          "declined": "Už odmietnuté",
          "available": "Už k dispozícii",
          "tv": "TV požiadavky",
          "movie": "Filmové požiadavky",
          "total": "Celkom"
        },
        "users": {
          "main": "Najlepší používatelia",
          "requests": "Požiadavky"
        }
      }
    },
    "mediaTranscoding": {
      "name": "Prekódovanie médií",
      "description": "Štatistiky, aktuálny stav frontu a pracovníkov pri prekódovaní médií",
      "option": {
        "defaultView": {
          "label": "Predvolené zobrazenie"
        },
        "queuePageSize": {
          "label": "Veľkosť stránky frontu"
        }
      },
      "tab": {
        "workers": "Pracovníci",
        "queue": "Fronta",
        "statistics": "Statistiky"
      },
      "currentIndex": "{start}-{end} z {total}",
      "healthCheck": {
        "title": "Kontrola stavu",
        "queued": "V poradí",
        "status": {
          "healthy": "Zdravý",
          "unhealthy": "Nezdravý"
        }
      },
      "panel": {
        "statistics": {
          "empty": "Prázdny",
          "transcodes": "Transkodér",
          "transcodesCount": "Transkódy",
          "healthChecksCount": "Zdravotné kontroly",
          "filesCount": "Súbory",
          "savedSpace": "Ušetrené miesto",
          "healthChecks": "Kontrola stavu",
          "videoCodecs": "Kodeky",
          "videoContainers": "Kontajnery",
          "videoResolutions": "Rozlíšenie"
        },
        "workers": {
          "empty": "Prázdny",
          "table": {
            "file": "Súbor",
            "eta": "Odhad",
            "progress": "Stav",
            "transcode": "Transkodér",
            "healthCheck": "Kontrola stavu"
          }
        },
        "queue": {
          "empty": "Prázdny",
          "table": {
            "file": "Súbor",
            "size": "Veľkosť",
            "transcode": "Transkodér",
            "healthCheck": "Kontrola stavu"
          }
        }
      }
    },
    "rssFeed": {
      "name": "RSS kanály",
      "description": "Monitorujte a zobrazujte jeden alebo viac všeobecných informačných kanálov RSS, ATOM alebo JSON",
      "option": {
        "feedUrls": {
          "label": "Adresa URL"
        },
        "enableRtl": {
          "label": "Povoliť RTL"
        },
        "textLinesClamp": {
          "label": "Svorka popisnej línie"
        },
        "maximumAmountPosts": {
          "label": "Limit počtu príspevkov"
        }
      }
    },
    "releases": {
      "name": "Vydania",
      "description": "Zobrazí zoznam aktuálnej verzie daných úložísk s daným regulárnym výrazom verzie.",
      "option": {
        "newReleaseWithin": {
          "label": "Nové vydanie v rámci",
          "description": "Príklad použitia: 1t (1 týždeň), 10M (10 mesiacov). Akceptované typy jednotiek h (hodiny), d (dni), t (týždne), M (mesiace), r (roky). Ak nechcete zvýrazniť nové vydania, nechajte prázdne."
        },
        "staleReleaseWithin": {
          "label": "Stale Release Within",
          "description": "Príklad použitia: 1t (1 týždeň), 10M (10 mesiacov). Akceptované typy jednotiek h (hodiny), d (dni), t (týždne), M (mesiace), r (roky). Nechajte prázdne, ak nechcete zvýrazniť zastarané vydania."
        },
        "showOnlyHighlighted": {
          "label": "Zobraziť iba zvýraznené",
          "description": "Zobraziť iba nové alebo zastarané vydania. Podľa vyššie uvedeného."
        },
        "showDetails": {
          "label": "Zobraziť podrobnosti"
        },
        "topReleases": {
          "label": "Najlepšie vydania",
          "description": "Maximálny počet najnovších vydaní na zobrazenie. Nula znamená žiadny limit."
        },
        "repositories": {
          "label": "Repozitáre",
          "addRepository": {
            "label": "Pridať úložisko"
          },
          "importRepositories": {
            "label": "Importovať z dockeru",
            "loading": "Načítavajú sa obrázky doku",
            "noImagesFound": "Nenašli sa žiadne obrázky doku",
            "listFoundImages": "Zoznam nájdených obrázkov",
            "listAlreadyImportedImages": "Zoznam už importovaných obrázkov",
            "allImagesAlreadyImported": "Všetky obrázky sú už importované",
            "onlyAdminCanImport": "Importovať z dockeru môžu iba správcovia"
          },
          "provider": {
            "label": "Poskytovateľ"
          },
          "identifier": {
            "label": "Identifikátor",
            "placeholder": "Meno alebo vlastník/meno"
          },
          "name": {
            "label": "Názov"
          },
          "versionFilter": {
            "label": "Filter verzií",
            "prefix": {
              "label": "Predpona"
            },
            "precision": {
              "label": "Presnosť",
              "options": {
                "none": "Žiadne"
              }
            },
            "suffix": {
              "label": "Prípona"
            },
            "regex": {
              "label": "Regulárny výraz"
            }
          },
          "edit": {
            "label": "Upraviť"
          },
          "editForm": {
            "title": "Upraviť úložisko",
            "cancel": {
              "label": "Zrušiť"
            },
            "confirm": {
              "label": "Potvrdiť"
            }
          },
          "importForm": {
            "title": "Importovať z dockeru"
          },
          "example": {
            "label": "Príklad"
          },
          "invalid": "Neplatná definícia úložiska, skontrolujte hodnoty"
        }
      },
      "not-found": "Nenájdené",
      "pre-release": "Predbežné vydanie",
      "archived": "Archivovaný",
      "forked": "Vidlicový",
      "starsCount": "Hviezdy",
      "forksCount": "Vidlicový",
      "issuesCount": "Problémy",
      "openProjectPage": "Otvorte stránku projektu",
      "openReleasePage": "Otvorte stránku vydania",
      "releaseDescription": "Popis vydania",
      "created": "Vytvorené",
      "error": {
<<<<<<< HEAD
        "label": "",
        "messages": {
          "noMatchingVersion": ""
=======
        "label": "Chyba",
        "options": {
          "noMatchingVersion": "Nenašla sa žiadna zodpovedajúca verzia"
>>>>>>> ad444e8f
        }
      }
    },
    "networkControllerSummary": {
      "option": {},
      "card": {
        "vpn": {
          "countConnected": "{count} pripojený"
        }
      },
      "error": {
        "integrationsDisconnected": "Nie sú dostupné žiadne údaje, všetky integrácie sú odpojené",
        "unknownContentOption": "Neznáma možnosť obsahu pre súhrnnú miniaplikáciu sieťového ovládača: "
      },
      "name": "Zhrnutie sieťového ovládača",
      "description": "Zobrazuje súhrn sieťového ovládača (napríklad ovládač UniFi)"
    },
    "networkControllerStatus": {
      "card": {
        "variants": {
          "wired": {
            "name": "Káblový"
          },
          "wifi": {
            "name": "Wi-Fi"
          }
        },
        "users": {
          "label": "Používatelia"
        },
        "guests": {
          "label": "Hostia"
        }
      },
      "option": {
        "content": {
          "option": {
            "wifi": {
              "label": "Wi-Fi"
            },
            "wired": {
              "label": "Káblový"
            }
          },
          "label": "Obsah miniaplikácie"
        }
      },
      "error": {
        "integrationsDisconnected": "Nie sú dostupné žiadne údaje, všetky integrácie sú odpojené",
        "unknownContentOption": "Neznáma možnosť obsahu pre miniaplikáciu stavu siete: "
      },
      "name": "Stav siete",
      "description": "Zobrazenie pripojených zariadení v sieti"
    },
    "networkController": {
      "error": {
        "internalServerError": "Nepodarilo sa načítať súhrn sieťového ovládača"
      }
    }
  },
  "widgetPreview": {
    "toggle": {
      "enabled": "Režim úprav je povolený",
      "disabled": "Režim úprav je zakázaný"
    },
    "dimensions": {
      "title": "Zmeniť rozmery"
    }
  },
  "board": {
    "action": {
      "duplicate": {
        "title": "Duplikovať dosku",
        "message": "Tým sa duplikuje nástenka {name} s celým jej obsahom. Ak widgety odkazujú na integrácie, ktoré nemáte povolené používať, budú odstránené.",
        "notification": {
          "success": {
            "title": "Doska duplikovaná",
            "message": "Doska bola úspešne duplikovaná"
          },
          "error": {
            "title": "Nieje možné duplikovať dosku",
            "message": "Tabuľu nebolo možné duplikovať"
          }
        }
      },
      "edit": {
        "notification": {
          "success": {
            "title": "Zmeny boli úspešne použité",
            "message": "Doska bola úspešne uložená"
          },
          "error": {
            "title": "Nie je možné použiť zmeny",
            "message": "Tabuľu sa nepodarilo uložiť"
          }
        },
        "confirmLeave": {
          "title": "Neuložené zmeny",
          "message": "Máte neuložené zmeny. Naozaj chcete odísť?"
        }
      },
      "oldImport": {
        "label": "Import z homarru pred 1.0.0",
        "notification": {
          "success": {
            "title": "Import úspešný",
            "message": "Doska bola úspešne importovaná"
          },
          "error": {
            "title": "Import zlyhal.",
            "message": "Dosku sa nepodarilo importovať, ďalšie podrobnosti nájdete v záznamoch"
          }
        },
        "form": {
          "file": {
            "label": "Vyberte súbor JSON",
            "invalidError": "Neplatný konfiguračný súbor"
          },
          "apps": {
            "label": "Aplikácie",
            "avoidDuplicates": {
              "label": "Vyhnite sa duplikátom",
              "description": "Ignoruje aplikácie, v ktorých už existuje aplikácia s rovnakým href"
            },
            "onlyImportApps": {
              "label": "Importujte iba aplikácie",
              "description": "Pridá len aplikácie, dosku je potrebné vytvoriť znova ručne"
            }
          },
          "name": {
            "label": "Názov dosky"
          },
          "screenSize": {
            "label": "Veľkosť obrazovky",
            "description": "Vo verziách pred 1.0 existovali tri rôzne režimy, takže ste si mohli vybrať množstvo stĺpcov pre každú veľkosť obrazovky.",
            "option": {
              "sm": "Malé",
              "md": "Stredné",
              "lg": "Veľké"
            }
          },
          "sidebarBehavior": {
            "label": "Správanie bočného panela",
            "description": "Bočné panely boli odstránené vo verzii 1.0, môžete si vybrať, čo sa má stať s položkami v nich.",
            "option": {
              "lastSection": {
                "label": "Posledná sekcia",
                "description": "Pod poslednou sekciou sa zobrazí bočný panel"
              },
              "removeItems": {
                "label": "Odstrániť položky",
                "description": "Položky na bočnom paneli budú odstránené"
              }
            }
          }
        }
      },
      "quickCreateApp": {
        "modal": {
          "title": "Vytvorte aplikáciu za chodu",
          "createAndUse": "Vytvorte a používajte"
        }
      }
    },
    "field": {
      "pageTitle": {
        "label": "Názov stránky"
      },
      "metaTitle": {
        "label": "Meta názov"
      },
      "logoImageUrl": {
        "label": "Adresa URL obrázka loga"
      },
      "faviconImageUrl": {
        "label": "Adresa URL obrázka Favicon"
      },
      "backgroundImageUrl": {
        "label": "URL obrázku pozadia",
        "placeholder": "Začnite písať a vyhľadajte miestne obrázky",
        "group": {
          "your": "Vaše obrázky",
          "other": "Ostatné obrázky"
        }
      },
      "backgroundImageAttachment": {
        "label": "Pripojenie obrázku na pozadí",
        "option": {
          "fixed": {
            "label": "Pevné",
            "description": "Pozadie zostáva v rovnakej polohe."
          },
          "scroll": {
            "label": "Posun",
            "description": "Pozadie sa posúva pomocou myši."
          }
        }
      },
      "backgroundImageRepeat": {
        "label": "Opakovanie obrázka na pozadí",
        "option": {
          "repeat": {
            "label": "Opakovať",
            "description": "Obrázok sa opakuje toľko, koľko je potrebné, aby pokryl celú plochu maľby obrázka na pozadí."
          },
          "no-repeat": {
            "label": "Žiadne opakovanie",
            "description": "Obrázok sa neopakuje a nemusí vyplniť celý priestor."
          },
          "repeat-x": {
            "label": "Opakujte X",
            "description": "Rovnaké ako „Opakovať“, ale iba na vodorovnej osi."
          },
          "repeat-y": {
            "label": "Opakujte Y",
            "description": "Rovnaké ako „Opakovať“, ale iba na zvislej osi."
          }
        }
      },
      "backgroundImageSize": {
        "label": "Veľkosť obrázka na pozadí",
        "option": {
          "cover": {
            "label": "Obálka",
            "description": "Zmení mierku obrazu čo najmenšiu, aby pokryl celé okno orezaním nadmerného priestoru."
          },
          "contain": {
            "label": "Obsahuje",
            "description": "Zväčší veľkosť obrázka v rámci jeho kontajnera na čo najväčšiu mieru bez orezania alebo roztiahnutia obrázka."
          }
        }
      },
      "primaryColor": {
        "label": "Hlavná farba"
      },
      "secondaryColor": {
        "label": "Sekundárna farba"
      },
      "opacity": {
        "label": "Priehľadnosť"
      },
      "iconColor": {
        "label": "Farba ikony"
      },
      "customCss": {
        "label": "Vlastné css pre túto nástenku",
        "description": "Ďalej si prispôsobte ovládací panel pomocou CSS, odporúča sa len pre skúsených používateľov",
        "customClassesAlert": {
          "title": "Vlastné triedy",
          "description": "Vlastné triedy môžete pridať k položkám nástenky v rozšírených možnostiach každej položky a použiť ich vo vlastnom CSS vyššie."
        }
      },
      "disableStatus": {
        "label": "Zakázať stav aplikácie",
        "description": "Zakáže kontrolu stavu všetkých aplikácií na tejto nástenke"
      },
      "columnCount": {
        "label": "Počet stĺpcov"
      },
      "itemRadius": {
        "label": "Radius položky",
        "description": "Zmení zaoblenie dlaždíc na doske",
        "option": {
          "xs": "Veľmi malé",
          "sm": "Malé",
          "md": "Stredné",
          "lg": "Veľké",
          "xl": "Veľmi veľké"
        }
      },
      "name": {
        "label": "Názov"
      },
      "isPublic": {
        "label": "Verejné",
        "description": "Verejné tabule sú prístupné každému, dokonca aj bez účtu."
      }
    },
    "content": {
      "metaTitle": "{boardName} doska"
    },
    "setting": {
      "title": "Nastavenia dosky {boardName}",
      "section": {
        "general": {
          "title": "Všeobecné",
          "unrecognizedLink": "Poskytnutý odkaz nie je rozpoznaný a nezobrazí sa ukážka, môže stále fungovať."
        },
        "layout": {
          "title": "Rozloženie",
          "responsive": {
            "title": "Responzívne rozloženia",
            "action": {
              "add": "Pridaj Layout"
            }
          }
        },
        "background": {
          "title": "Pozadie"
        },
        "appearance": {
          "title": "Vzhľad"
        },
        "customCss": {
          "title": "Vlastné css"
        },
        "behavior": {
          "title": "Správanie"
        },
        "access": {
          "title": "Kontrola prístupu",
          "permission": {
            "item": {
              "view": {
                "label": "Zobraziť tabuľu"
              },
              "modify": {
                "label": "Upraviť dosku"
              },
              "full": {
                "label": "Plný prístup"
              }
            }
          }
        },
        "dangerZone": {
          "title": "Nebezpečná zóna",
          "action": {
            "rename": {
              "label": "Premenovať tabuľu",
              "description": "Zmenou názvu sa prerušia všetky odkazy na túto nástenku.",
              "button": "Zmeniť názov",
              "modal": {
                "title": "Premenovať tabuľu"
              }
            },
            "visibility": {
              "label": "Zmena viditeľnosti dosky",
              "description": {
                "public": "Táto tabuľa je momentálne verejná.",
                "private": "Táto tabuľa je momentálne súkromná."
              },
              "button": {
                "public": "Zmeniť na súkromné",
                "private": "Zmeniť na verejné"
              },
              "confirm": {
                "public": {
                  "title": "Nastaviť tabuľu ako súkromnú",
                  "description": "Naozaj chcete nastaviť túto nástenku ako súkromnú? Tým sa tabuľa skryje pred verejnosťou. Odkazy pre hosťujúcich používateľov sa pokazia."
                },
                "private": {
                  "title": "Zverejnite nástenku",
                  "description": "Naozaj chcete zverejniť túto nástenku? Vďaka tomu bude tabuľa dostupná pre každého."
                }
              }
            },
            "delete": {
              "label": "Odstrániť túto nástenku",
              "description": "Keď odstránite nástenku, už niet cesty späť. Buďte si istí.",
              "button": "Odstrániť túto nástenku",
              "confirm": {
                "title": "Odstrániť dosku",
                "description": "Naozaj chcete odstrániť túto nástenku? Tým sa natrvalo odstráni nástenka a všetok jej obsah."
              }
            }
          }
        }
      }
    },
    "error": {
      "noBoard": {
        "title": "Vitajte na stránke Homarr",
        "description": "Elegantný moderný prístrojový panel, ktorý dáva všetky vaše aplikácie a služby na dosah ruky.",
        "link": "Vytvorte si svoju prvú nástenku",
        "notice": "Aby táto stránka zmizla, vytvorte nástenku a nastavte ju ako domácu nástenku"
      },
      "notFound": {
        "title": "Tabuľa sa nenašla",
        "description": "Zadaná doska sa buď nenašla, alebo k nej nemáte prístup.",
        "link": "Zobraziť všetky dosky",
        "notice": "Skontrolujte odkaz alebo kontaktujte správcu, ak si myslíte, že by mal byť prístupný"
      },
      "homeBoard": {
        "title": "Žiadna domáca doska",
        "admin": {
          "description": "Ešte ste nenastavili domovskú nástenku pre server.",
          "link": "Konfigurácia domácej dosky pre celý server",
          "notice": "Ak chcete, aby táto stránka zmizla pre všetkých používateľov, nastavte domovskú dosku pre server"
        },
        "user": {
          "description": "Ešte ste nenastavili domácu nástenku.",
          "link": "Nakonfigurujte si domácu dosku",
          "notice": "Ak chcete, aby táto stránka zmizla, zadajte domovskú nástenku vo svojich preferenciách"
        },
        "anonymous": {
          "description": "Správca servera ešte nenastavil domácu nástenku.",
          "link": "Pozrite si verejné nástenky",
          "notice": "Ak chcete, aby táto stránka zmizla, požiadajte správcu servera o nastavenie domovskej dosky pre server"
        }
      }
    }
  },
  "layout": {
    "field": {
      "name": {
        "label": "Názov"
      },
      "columnCount": {
        "label": "Počet stĺpcov"
      },
      "breakpoint": {
        "label": "Bod prerušenia",
        "description": "Rozloženie sa použije na všetkých obrazovkách väčších ako tento bod prerušenia až do ďalšieho väčšieho bodu prerušenia."
      }
    }
  },
  "management": {
    "metaTitle": "Administrácia",
    "title": {
      "morning": "Dobré ráno, {username}",
      "afternoon": "Dobré popoludnie, {username}",
      "evening": "Dobrý večer, {username}"
    },
    "notFound": {
      "title": "Nenájdené",
      "text": "Nepodarilo sa nájsť požadovaný zdroj"
    },
    "navbar": {
      "items": {
        "home": "Domovská stránka",
        "boards": "Dosky",
        "apps": "Aplikácie",
        "integrations": "Integrácie",
        "searchEngies": "Vyhľadávače",
        "medias": "Médiá",
        "users": {
          "label": "Používatelia",
          "items": {
            "manage": "Spravovať",
            "invites": "Pozvánky",
            "groups": "Skupiny"
          }
        },
        "tools": {
          "label": "Nástroje",
          "items": {
            "docker": "Docker",
            "kubernetes": "Kubernetes",
            "logs": "Záznamy",
            "api": "API",
            "certificates": "Certifikáty",
            "tasks": "Úlohy"
          }
        },
        "settings": "Nastavenia",
        "help": {
          "label": "Pomocník",
          "items": {
            "documentation": "Dokumentácia",
            "submitIssue": "Odoslať problém",
            "discord": "Diskord Spoločenstva",
            "sourceCode": "Zdrojový kód"
          }
        },
        "about": "O aplikácii"
      }
    },
    "page": {
      "home": {
        "statistic": {
          "board": "Dosky",
          "user": "Používatelia",
          "invite": "Pozvánky",
          "integration": "Integrácie",
          "app": "Aplikácie",
          "group": "Skupiny"
        },
        "statisticLabel": {
          "boards": "Dosky",
          "resources": "Zdroje",
          "authentication": "Autentifikácia",
          "authorization": "Autorizácia"
        }
      },
      "board": {
        "title": "Vaše dosky",
        "action": {
          "new": {
            "label": "Nová doska"
          },
          "open": {
            "label": "Otvoriť dosku"
          },
          "settings": {
            "label": "Nastavenia"
          },
          "setHomeBoard": {
            "label": "Nastavenie ako predvolenej dosky",
            "badge": {
              "label": "Domovská stránka",
              "tooltip": "Táto tabuľa sa zobrazí ako vaša domovská tabuľa"
            }
          },
          "setMobileHomeBoard": {
            "label": "Nastaviť ako mobilnú tabuľu",
            "badge": {
              "label": "Mobilný",
              "tooltip": "Táto tabuľa sa zobrazí ako vaša mobilná tabuľa"
            }
          },
          "duplicate": {
            "label": "Duplikovať dosku"
          },
          "delete": {
            "label": "Odstrániť natrvalo",
            "confirm": {
              "title": "Odstrániť dosku",
              "description": "Naozaj chcete odstrániť nástenku {name} ?"
            }
          }
        },
        "visibility": {
          "public": "Táto tabuľa je verejná",
          "private": "Táto tabuľa je súkromná"
        },
        "modal": {
          "createBoard": {
            "field": {
              "name": {
                "label": "Názov"
              }
            }
          }
        }
      },
      "media": {
        "includeFromAllUsers": "Zahrnúť médiá od všetkých používateľov"
      },
      "user": {
        "back": "Späť k používateľom",
        "fieldsDisabledExternalProvider": "Niektoré polia sú zakázané, pretože ich spravuje externý poskytovateľ autentifikácie.",
        "setting": {
          "general": {
            "title": "Všeobecné",
            "item": {
              "language": "Jazyk a región",
              "board": {
                "title": "Domáca doska",
                "type": {
                  "general": "Hlavné",
                  "mobile": "Mobilná"
                }
              },
              "search": "Hladať",
              "firstDayOfWeek": "Prvý deň v týždni",
              "accessibility": "Prístupnosť"
            }
          },
          "security": {
            "title": "Bezpečnosť"
          },
          "board": {
            "title": "Dosky"
          }
        },
        "list": {
          "metaTitle": "Spravovať používateľov",
          "title": "Používatelia"
        },
        "edit": {
          "metaTitle": "Upraviť používateľa {username}"
        },
        "create": {
          "metaTitle": "Vytvoriť užívateľa",
          "title": "Vytvoriť nového používateľa",
          "step": {
            "personalInformation": {
              "label": "Osobné údaje"
            },
            "security": {
              "label": "Bezpečnosť"
            },
            "groups": {
              "label": "Skupiny",
              "title": "Vyberte všetky skupiny, ktorých by mal byť používateľ členom",
              "description": "Skupina {everyoneGroup} je priradená všetkým používateľom a nemožno ju odstrániť."
            },
            "review": {
              "label": "Prehľad"
            },
            "completed": {
              "title": "Používateľ vytvorený"
            },
            "error": {
              "title": "Vytvorenie užívateľa zlyhalo"
            }
          },
          "action": {
            "createAnother": "Vytvorte ďalšieho používateľa",
            "back": "Vráťte sa do zoznamu používateľov"
          }
        },
        "invite": {
          "title": "Správa pozvánok používateľov",
          "action": {
            "new": {
              "title": "Nová pozvánka",
              "description": "Po vypršaní platnosti pozvánky už nebude platná a príjemca pozvánky si nebude môcť vytvoriť účet."
            },
            "copy": {
              "title": "Skopírujte pozvánku",
              "description": "Vaša pozvánka bola vygenerovaná. Po zatvorení tohto modálu <b>už tento odkaz nebudete môcť kopírovať.</b> Ak už nechcete pozývať uvedenú osobu, môžete túto pozvánku kedykoľvek vymazať.",
              "link": "Odkaz na pozvánku",
              "button": "Kopírovať a zavrieť"
            },
            "delete": {
              "title": "Odstránenie pozvánky",
              "description": "Ste si istí, že chcete túto pozvánku vymazať? Používatelia s týmto odkazom si už nebudú môcť vytvoriť účet pomocou tohto odkazu."
            }
          },
          "field": {
            "id": {
              "label": "ID"
            },
            "creator": {
              "label": "Autor"
            },
            "expirationDate": {
              "label": "Dátum vypršania"
            },
            "token": {
              "label": "Token"
            }
          }
        }
      },
      "group": {
        "back": "Späť na skupiny",
        "setting": {
          "general": {
            "title": "Všeobecné",
            "owner": "Vlastník",
            "ownerOfGroup": "Vlastník tejto skupiny",
            "ownerOfGroupDeleted": "Vlastník tejto skupiny bol odstránený. V súčasnosti nemá žiadneho vlastníka."
          },
          "setting": {
            "title": "Nastavenia",
            "alert": "Nastavenia skupiny majú prioritu podľa poradia skupín v zozname. Najvyššie nastavenia prepíšu spodné nastavenia.",
            "board": {
              "title": "Dosky"
            }
          },
          "members": {
            "title": "Členovia",
            "search": "Nájdite člena",
            "notFound": "Nenašli sa žiadni členovia"
          },
          "permissions": {
            "title": "Povolenia",
            "form": {
              "unsavedChanges": "Máš neuložené zmeny!"
            }
          }
        }
      },
      "settings": {
        "title": "Nastavenia",
        "notification": {
          "success": {
            "message": "Nastavenie bolo uložené"
          },
          "error": {
            "message": "Nepodarilo sa uložiť nastavenia"
          }
        },
        "section": {
          "analytics": {
            "title": "Analytika",
            "general": {
              "title": "Odoslať anonymné analýzy",
              "text": "Homarr bude posielať anonymizované analýzy pomocou open source softvéru Umami. Nikdy nezhromažďuje žiadne osobné údaje, a preto je plne v súlade s GDPR a CCPA. Odporúčame vám povoliť analýzu, pretože pomáha nášmu tímu s otvoreným zdrojom identifikovať problémy a uprednostňovať naše nevybavené veci."
            },
            "widgetData": {
              "title": "Údaje widgetu",
              "text": "Pošlite, ktoré widgety (a ich množstvo) ste nakonfigurovali. Nezahŕňa adresy URL, mená ani iné údaje."
            },
            "integrationData": {
              "title": "Integračné údaje",
              "text": "Pošlite, ktoré integrácie (a ich množstvo) ste nakonfigurovali. Nezahŕňa adresy URL, mená ani iné údaje."
            },
            "usersData": {
              "title": "Údaje o používateľoch",
              "text": "Pošlite počet používateľov a či ste aktivovali jednotné prihlásenie"
            }
          },
          "crawlingAndIndexing": {
            "title": "Prehľadávanie a indexovanie",
            "warning": "Povolenie alebo zakázanie akýchkoľvek nastavení tu výrazne ovplyvní spôsob, akým vyhľadávacie nástroje indexujú a indexovo prehľadávajú vašu stránku. Akékoľvek nastavenie je požiadavka a je na indexovom prehľadávači, aby tieto nastavenia použil. Uplatnenie akejkoľvek úpravy môže trvať niekoľko dní alebo týždňov. Niektoré nastavenia môžu byť špecifické pre vyhľadávače.",
            "noIndex": {
              "title": "Žiadny index",
              "text": "Neindexujte webovú stránku vo vyhľadávačoch a nezobrazujte ju v žiadnych výsledkoch vyhľadávania"
            },
            "noFollow": {
              "title": "Žiadne sledovanie",
              "text": "Počas indexovania nesledujte žiadne odkazy. Zakázanie tohto povedie k tomu, že sa prehľadávače pokúsia sledovať všetky odkazy na Homarr."
            },
            "noTranslate": {
              "title": "Žiadny preklad",
              "text": "Ak jazyk stránky pravdepodobne nebude chcieť čítať používateľ, Google vo výsledkoch vyhľadávania zobrazí odkaz na preklad"
            },
            "noSiteLinksSearchBox": {
              "title": "Žiadne vyhľadávacie pole odkazov na stránky",
              "text": "Google vytvorí vyhľadávacie pole s prehľadávanými odkazmi spolu s ďalšími priamymi odkazmi. Ak to povolíte, Google požiada o deaktiváciu tohto poľa."
            }
          },
          "board": {
            "title": "Dosky",
            "homeBoard": {
              "label": "Globálna domovská nástenka",
              "mobileLabel": "Globálna mobilná doska",
              "description": "Na výber sú k dispozícii iba verejné tabule"
            },
            "status": {
              "title": "Stav aplikácie",
              "enableStatusByDefault": {
                "label": "Predvolene povoliť stav",
                "description": "Pri pridávaní položky aplikácie bude stav predvolene povolený"
              },
              "forceDisableStatus": {
                "label": "Vynútiť stav vypnutia",
                "description": "Stav aplikácií bude zakázaný pre všetkých používateľov a nedá sa povoliť"
              }
            }
          },
          "search": {
            "title": "Hladať",
            "defaultSearchEngine": {
              "label": "Predvolený vyhľadávací nástroj",
              "description": "Integračné vyhľadávače tu nie je možné vybrať"
            }
          },
          "appearance": {
            "title": "Vzhľad",
            "defaultColorScheme": {
              "label": "Predvolená farebná schéma",
              "options": {
                "light": "Svetlý",
                "dark": "Tmavý"
              }
            }
          },
          "culture": {
            "title": "Kultúra",
            "defaultLocale": {
              "label": "Predvolený jazyk"
            }
          }
        }
      },
      "tool": {
        "tasks": {
          "title": "Úlohy",
          "status": {
            "idle": "Nečinný",
            "running": "Spustené",
            "error": "Chyba"
          },
          "job": {
            "minecraftServerStatus": {
              "label": "Minecraft Server Stav"
            },
            "iconsUpdater": {
              "label": "Aktualizátor ikon"
            },
            "analytics": {
              "label": "Analytika"
            },
            "smartHomeEntityState": {
              "label": "Stav entity inteligentnej domácnosti"
            },
            "ping": {
              "label": "Pingy"
            },
            "mediaServer": {
              "label": "Multimediálny Server"
            },
            "mediaOrganizer": {
              "label": "Organizátori médií"
            },
            "downloads": {
              "label": "Na stiahnutie"
            },
            "mediaRequestStats": {
              "label": "Štatistiky mediálnych požiadaviek"
            },
            "mediaRequestList": {
              "label": "Zoznam mediálnych požiadaviek"
            },
            "rssFeeds": {
              "label": "RSS kanály"
            },
            "indexerManager": {
              "label": "Správca indexovania"
            },
            "healthMonitoring": {
              "label": "Monitorovanie zdravia"
            },
            "dnsHole": {
              "label": "Údaje o dierach DNS"
            },
            "sessionCleanup": {
              "label": "Čistenie relácie"
            },
            "updateChecker": {
              "label": "Kontrola aktualizácií"
            },
            "mediaTranscoding": {
              "label": "Prekódovanie médií"
            },
            "networkController": {
              "label": "Sieťový ovládač"
            },
            "dockerContainers": {
              "label": "Docker kontajnery"
            }
          }
        },
        "api": {
          "title": "API",
          "modal": {
            "createApiToken": {
              "title": "Vytvorený token API",
              "description": "Token API bol vytvorený. Buďte opatrní, tento token je v databáze zašifrovaný a už sa vám nikdy neprenesie. Ak tento token stratíte, už nebudete môcť tento konkrétny token získať.",
              "button": "Kopírovať a zatvoriť"
            }
          },
          "tab": {
            "documentation": {
              "label": "Dokumentácia"
            },
            "apiKey": {
              "label": "Autentifikácia",
              "title": "API kľúče",
              "button": {
                "createApiToken": "Vytvorte token API"
              },
              "modal": {
                "delete": {
                  "title": "Odstrániť token API",
                  "text": "Týmto natrvalo odstránite token rozhrania API. Klienti API používajúci tento token už nemôžu autentifikovať a vykonávať požiadavky API. Túto akciu nie je možné vrátiť späť."
                }
              },
              "table": {
                "header": {
                  "id": "ID",
                  "createdBy": "Vytvoril/a",
                  "actions": "Úkony"
                }
              }
            }
          }
        }
      },
      "about": {
        "version": "Verzia {version}",
        "text": "Homarr je komunitou riadený open source projekt, ktorý spravujú dobrovoľníci. Vďaka týmto ľuďom je Homarr rastúcim projektom od roku 2021. Náš tím pracuje na Homarre úplne ďaleko od mnohých rôznych krajín vo svojom voľnom čase bez akejkoľvek kompenzácie.",
        "accordion": {
          "contributors": {
            "title": "Prispievatelia",
            "subtitle": "{count} udržiavanie kódu & Homarr"
          },
          "translators": {
            "title": "Prekladatelia",
            "subtitle": "{count} prispievanie prekladmi do mnohých jazykov"
          },
          "libraries": {
            "title": "Knižnice",
            "subtitle": "{count} používané v Homarrskom kódexe"
          }
        }
      }
    }
  },
  "docker": {
    "title": "Kontajnery",
    "table": {
      "updated": "Aktualizované {when}",
      "search": "Vyhľadajte {count} kontajnery",
      "selected": "{selectCount} z {totalCount} vybratých kontajnerov",
      "footer": "Celkový počet kontajnerov: {count}"
    },
    "field": {
      "name": {
        "label": "Názov"
      },
      "state": {
        "label": "Stav",
        "option": {
          "created": "Vytvorené",
          "running": "Spustené",
          "paused": "Pozastavené",
          "restarting": "Reštartovanie",
          "exited": "Ukončené",
          "removing": "Odstraňujem",
          "dead": "Mŕtvy"
        }
      },
      "stats": {
        "cpu": {
          "label": "Procesor"
        },
        "memory": {
          "label": "Pamäť"
        }
      },
      "containerImage": {
        "label": "Obraz"
      },
      "ports": {
        "label": "Porty"
      }
    },
    "action": {
      "title": "Úkony",
      "start": {
        "label": "Spustiť",
        "notification": {
          "success": {
            "title": "Spustili sa kontajnery",
            "message": "Kontajnery boli úspešne spustené"
          },
          "error": {
            "title": "Kontajnery nie sú spustené",
            "message": "Kontajnery nebolo možné spustiť"
          }
        }
      },
      "stop": {
        "label": "Zastaviť",
        "notification": {
          "success": {
            "title": "Kontajnery sa zastavili",
            "message": "Kontajnery boli úspešne zastavené"
          },
          "error": {
            "title": "Kontajnery nezastavené",
            "message": "Kontajnery sa nedali zastaviť"
          }
        }
      },
      "restart": {
        "label": "Reštartovať",
        "notification": {
          "success": {
            "title": "Kontajnery boli reštartované",
            "message": "Kontajnery boli úspešne reštartované"
          },
          "error": {
            "title": "Kontajnery neboli reštartované",
            "message": "Kontajnery nebolo možné reštartovať"
          }
        }
      },
      "remove": {
        "label": "Odstrániť",
        "notification": {
          "success": {
            "title": "Kontajnery boli odstránené",
            "message": "Kontajnery boli úspešne odstránené"
          },
          "error": {
            "title": "Neodstránené kontajnery",
            "message": "Kontajnery nebolo možné odstrániť"
          }
        }
      },
      "refresh": {
        "label": "Obnoviť",
        "notification": {
          "success": {
            "title": "Obnovenie kontajnerov",
            "message": "Teraz si prezeráte najnovšie údaje"
          },
          "error": {
            "title": "Kontajnery nie sú obnovené",
            "message": "Pri obnovovaní kontajnerov sa niečo pokazilo"
          }
        }
      },
      "addToHomarr": {
        "label": "Pridať do Homarr",
        "notification": {
          "success": {
            "title": "Pridané do Homarr",
            "message": "Vybrané aplikácie boli pridané do Homarr"
          },
          "error": {
            "title": "Nepodarilo sa pridať do Homarr",
            "message": "Vybrané aplikácie nebolo možné pridať do Homarr"
          }
        },
        "modal": {
          "title": "Pridajte docker kontajner/y do Homarr"
        }
      }
    },
    "error": {
      "internalServerError": "Nepodarilo sa načítať kontajnery Docker"
    }
  },
  "kubernetes": {
    "cluster": {
      "title": "Hlavný panel klastra",
      "label": "Klaster",
      "providers": "Poskytovatelia",
      "version": "Verzia",
      "architecture": "Architektúra",
      "capacity": {
        "title": "Kapacita",
        "resource": {
          "reserved": "Rezervované",
          "used": "Použité"
        }
      },
      "resources": {
        "title": "Zdroje",
        "nodes": "Uzly",
        "namespaces": "Menné priestory",
        "ingresses": "Ingreses",
        "services": "Služby",
        "pods": "Pods",
        "configmaps": "ConfigMaps",
        "secrets": "Tajomstvá",
        "volumes": "Disky"
      }
    },
    "nodes": {
      "label": "Uzly",
      "field": {
        "name": {
          "label": "Názov"
        },
        "state": {
          "label": "Stav",
          "option": {
            "ready": "Pripravený",
            "NotReady": "Nepripravený"
          }
        },
        "cpu": {
          "label": "Procesor"
        },
        "memory": {
          "label": "RAM"
        },
        "pods": {
          "label": "Pods"
        },
        "operatingSystem": {
          "label": "OS"
        },
        "architecture": {
          "label": "Architektúra"
        },
        "kubernetesVersion": {
          "label": "Verzia Kubernetu"
        },
        "creationTimestamp": {
          "label": "Vytvorené"
        }
      },
      "table": {
        "search": "Vyhľadajte {count} uzly"
      }
    },
    "namespaces": {
      "label": "Menné priestory",
      "field": {
        "name": {
          "label": "Názov"
        },
        "state": {
          "label": "Stav",
          "option": {
            "active": "Aktívny",
            "terminating": "Ukončenie"
          }
        },
        "creationTimestamp": {
          "label": "Vytvorené"
        }
      },
      "table": {
        "search": "Vyhľadajte {count} priestory názvov"
      }
    },
    "ingresses": {
      "label": "Ingreses",
      "field": {
        "name": {
          "label": "Názov"
        },
        "namespace": {
          "label": "Menný priestor"
        },
        "className": {
          "label": "Názov triedy"
        },
        "rulesAndPaths": {
          "label": "Pravidlá a cesty"
        },
        "creationTimestamp": {
          "label": "Vytvorené"
        }
      },
      "table": {
        "search": "Vyhľadajte {count} vstupov"
      }
    },
    "services": {
      "label": "Služby",
      "field": {
        "name": {
          "label": "Názov"
        },
        "namespace": {
          "label": "Menný priestor"
        },
        "type": {
          "label": "Typ"
        },
        "ports": {
          "label": "Porty"
        },
        "targetPorts": {
          "label": "Cieľové porty"
        },
        "clusterIP": {
          "label": "IP klastra"
        },
        "creationTimestamp": {
          "label": "Vytvorené"
        }
      },
      "table": {
        "search": "Vyhľadajte {count} služby"
      }
    },
    "pods": {
      "label": "Pods",
      "field": {
        "name": {
          "label": "Názov"
        },
        "namespace": {
          "label": "Menný priestor"
        },
        "image": {
          "label": "Obrázok"
        },
        "applicationType": {
          "label": "Typ aplikácie"
        },
        "status": {
          "label": "Stav"
        },
        "creationTimestamp": {
          "label": "Vytvorené"
        }
      },
      "table": {
        "search": "Vyhľadajte {count} pods"
      }
    },
    "secrets": {
      "label": "Tajomstvá",
      "field": {
        "name": {
          "label": "Názov"
        },
        "namespace": {
          "label": "menný priestor"
        },
        "type": {
          "label": "typ"
        },
        "creationTimestamp": {
          "label": "Vytvorené"
        }
      },
      "table": {
        "search": "Vyhľadajte {count} tajomstvá"
      }
    },
    "configmaps": {
      "label": "ConfigMaps",
      "field": {
        "name": {
          "label": "Názov"
        },
        "namespace": {
          "label": "menný priestor"
        },
        "creationTimestamp": {
          "label": "Vytvorené"
        }
      },
      "table": {
        "search": "Vyhľadajte {count} configMaps"
      }
    },
    "volumes": {
      "label": "Disky",
      "field": {
        "name": {
          "label": "Názov"
        },
        "namespace": {
          "label": "Menný priestor"
        },
        "accessModes": {
          "label": "Režimy prístupu"
        },
        "storage": {
          "label": "Úložisko"
        },
        "storageClassName": {
          "label": "Názov triedy úložiska"
        },
        "volumeMode": {
          "label": "Mód zväzku"
        },
        "volumeName": {
          "label": "Názov zväzku"
        },
        "status": {
          "label": "Stav"
        },
        "creationTimestamp": {
          "label": "Vytvorené"
        }
      },
      "table": {
        "search": "Hľadajte v {count} zväzkoch"
      }
    },
    "error": {
      "internalServerError": "Nepodarilo sa načítať údaje Kubernetes"
    }
  },
  "permission": {
    "title": "Povolenia",
    "userSelect": {
      "title": "Pridať povolenie používateľa"
    },
    "groupSelect": {
      "title": "Pridať skupinové povolenie"
    },
    "tab": {
      "user": "Používatelia",
      "group": "Skupiny",
      "inherited": "Zdedené skupiny"
    },
    "field": {
      "user": {
        "label": "Používateľ"
      },
      "group": {
        "label": "Skupiny"
      },
      "permission": {
        "label": "Povolenia"
      }
    },
    "action": {
      "saveUser": "Uložiť povolenie používateľa",
      "saveGroup": "Uložiť povolenie skupiny"
    }
  },
  "navigationStructure": {
    "manage": {
      "label": "Spravovať",
      "boards": {
        "label": "Dosky"
      },
      "integrations": {
        "label": "Integrácie",
        "edit": {
          "label": "Upraviť"
        },
        "new": {
          "label": "Nový"
        }
      },
      "search-engines": {
        "label": "Vyhľadávače",
        "new": {
          "label": "Nový"
        },
        "edit": {
          "label": "Upraviť"
        }
      },
      "medias": {
        "label": "Médiá"
      },
      "apps": {
        "label": "Aplikácie",
        "new": {
          "label": "Nový"
        },
        "edit": {
          "label": "Upraviť"
        }
      },
      "users": {
        "label": "Používatelia",
        "create": {
          "label": "Vytvoriť"
        },
        "general": "Všeobecné",
        "security": "Bezpečnosť",
        "board": "Dosky",
        "groups": {
          "label": "Skupiny"
        },
        "invites": {
          "label": "Pozvánky"
        }
      },
      "tools": {
        "label": "Nástroje",
        "docker": {
          "label": "Docker"
        },
        "kubernetes": {
          "label": "Kubernetes",
          "nodes": {
            "label": "Uzly"
          },
          "namespaces": {
            "label": "Menné priestory"
          },
          "ingresses": {
            "label": "Ingreses"
          },
          "services": {
            "label": "Služby"
          },
          "pods": {
            "label": "pods"
          },
          "configmaps": {
            "label": "ConfigMaps"
          },
          "secrets": {
            "label": "Tajomstvá"
          },
          "volumes": {
            "label": "Disky"
          }
        },
        "logs": {
          "label": "Záznamy"
        },
        "certificates": {
          "label": "Certifikáty",
          "hostnames": {
            "label": "Názvy hostiteľov"
          }
        }
      },
      "settings": {
        "label": "Nastavenia"
      },
      "about": {
        "label": "O aplikácii"
      }
    }
  },
  "search": {
    "placeholder": "Hľadaj čokoľvek",
    "nothingFound": "Nič sa nenašlo",
    "error": {
      "fetch": "Pri načítavaní údajov sa vyskytla chyba"
    },
    "mode": {
      "appIntegrationBoard": {
        "help": "Vyhľadajte aplikácie, integrácie alebo dosky",
        "group": {
          "app": {
            "title": "Aplikácie",
            "children": {
              "action": {
                "open": {
                  "label": "Otvoriť adresu URL aplikácie"
                },
                "edit": {
                  "label": "Upraviť aplikáciu"
                }
              },
              "detail": {
                "title": "Vyberte akciu pre aplikáciu"
              }
            }
          },
          "board": {
            "title": "Dosky",
            "children": {
              "action": {
                "open": {
                  "label": "Otvoriť dosku"
                },
                "homeBoard": {
                  "label": "Nastaviť ako domácu dosku"
                },
                "mobileBoard": {
                  "label": "Nastaviť ako mobilnú tabuľu"
                },
                "settings": {
                  "label": "Otvorte nastavenia"
                }
              },
              "detail": {
                "title": "Vyberte akciu pre dosku"
              }
            }
          },
          "integration": {
            "title": "Integrácie"
          }
        }
      },
      "command": {
        "help": "Aktivujte príkazový režim",
        "group": {
          "localCommand": {
            "title": "Miestne príkazy"
          },
          "globalCommand": {
            "title": "Globálne príkazy",
            "option": {
              "colorScheme": {
                "light": "Prepnúť na svetlý motív",
                "dark": "Prepnúť na tmavý motív"
              },
              "language": {
                "label": "Zmeniť jazyk",
                "children": {
                  "detail": {
                    "title": "Vyberte preferovaný jazyk"
                  }
                }
              },
              "newBoard": {
                "label": "Vytvorte novú dosku"
              },
              "importBoard": {
                "label": "Importujte dosku"
              },
              "newApp": {
                "label": "Vytvorte novú aplikáciu"
              },
              "newIntegration": {
                "label": "Vytvorte novú integráciu",
                "children": {
                  "detail": {
                    "title": "Vyberte typ integrácie, ktorý chcete vytvoriť"
                  }
                }
              },
              "newUser": {
                "label": "Vytvoriť nového používateľa"
              },
              "newInvite": {
                "label": "Vytvorenie novej pozvánky"
              },
              "newGroup": {
                "label": "Vytvoriť novú skupinu"
              }
            }
          }
        }
      },
      "media": {
        "requestMovie": "Vyžiadať film",
        "requestSeries": "Vyžiadať seriál",
        "openIn": "Otvoriť v {kind}"
      },
      "external": {
        "help": "Používanie externého vyhľadávača",
        "group": {
          "searchEngine": {
            "title": "Vyhľadávače",
            "children": {
              "action": {
                "search": {
                  "label": "Hľadajte pomocou {name}"
                }
              },
              "detail": {
                "title": "Vyberte akciu pre vyhľadávací nástroj"
              },
              "searchResults": {
                "title": "Vyberte výsledok vyhľadávania akcií"
              }
            },
            "option": {
              "google": {
                "name": "Google",
                "description": "Hľadajte na webe pomocou Google"
              },
              "bing": {
                "name": "Bing",
                "description": "Vyhľadávajte na webe pomocou Bingu"
              },
              "duckduckgo": {
                "name": "DuckDuckGo",
                "description": "Vyhľadávajte na webe pomocou DuckDuckGo"
              },
              "torrent": {
                "name": "Torrenty",
                "description": "Vyhľadajte torrenty na torrentdownloads.pro"
              },
              "youTube": {
                "name": "YouTube",
                "description": "Hľadajte videá na YouTube"
              }
            }
          }
        }
      },
      "help": {
        "group": {
          "mode": {
            "title": "Režimy"
          },
          "help": {
            "title": "Pomocník",
            "option": {
              "documentation": {
                "label": "Dokumentácia"
              },
              "submitIssue": {
                "label": "Odoslať problém"
              },
              "discord": {
                "label": "Diskord Spoločenstva"
              }
            }
          }
        }
      },
      "home": {
        "group": {
          "search": {
            "title": "Hladať",
            "option": {
              "other": {
                "label": "Hľadajte pomocou iného vyhľadávača"
              },
              "no-default": {
                "label": "Žiadny predvolený vyhľadávací nástroj",
                "description": "Nastavte predvolený vyhľadávací nástroj v preferenciách"
              },
              "search": {
                "label": "Hľadať '{query}' s {name}"
              },
              "from-integration": {
                "description": "Ak chcete hľadať, začnite písať"
              }
            }
          },
          "local": {
            "title": "Miestne výsledky"
          }
        }
      },
      "page": {
        "help": "Vyhľadávanie stránok",
        "group": {
          "page": {
            "title": "Stránky",
            "option": {
              "manageHome": {
                "label": "Spravovať domovskú stránku"
              },
              "manageBoard": {
                "label": "Spravovať dosky"
              },
              "manageApp": {
                "label": "Spravovať aplikácie"
              },
              "manageIntegration": {
                "label": "Správa integrácií"
              },
              "manageSearchEngine": {
                "label": "Spravujte vyhľadávače"
              },
              "manageMedia": {
                "label": "Spravujte médiá"
              },
              "manageUser": {
                "label": "Spravovať používateľov"
              },
              "manageInvite": {
                "label": "Spravovať pozvánky"
              },
              "manageGroup": {
                "label": "Spravovať skupiny"
              },
              "manageDocker": {
                "label": "Spravovať docker"
              },
              "manageApi": {
                "label": "Swagger API"
              },
              "manageLog": {
                "label": "Zobraziť denníky"
              },
              "manageTask": {
                "label": "Spravujte úlohy"
              },
              "manageSettings": {
                "label": "Globálne nastavenie"
              },
              "about": {
                "label": "O aplikácii"
              },
              "homeBoard": {
                "label": "Domáca doska"
              },
              "preferences": {
                "label": "Vaše preferencie"
              }
            }
          }
        }
      },
      "userGroup": {
        "help": "Vyhľadajte používateľov alebo skupiny",
        "group": {
          "user": {
            "title": "Používatelia",
            "children": {
              "action": {
                "detail": {
                  "label": "Zobraziť podrobnosti o používateľovi"
                }
              },
              "detail": {
                "title": "Vyberte akciu pre používateľa"
              }
            }
          },
          "group": {
            "title": "Skupiny",
            "children": {
              "action": {
                "detail": {
                  "label": "Zobraziť podrobnosti skupiny"
                },
                "manageMember": {
                  "label": "Správa členov"
                },
                "managePermission": {
                  "label": "Správa oprávnení"
                }
              },
              "detail": {
                "title": "Vyberte akciu pre skupinu"
              }
            }
          }
        }
      }
    },
    "engine": {
      "search": "Nájdite vyhľadávač",
      "field": {
        "name": {
          "label": "Názov"
        },
        "short": {
          "label": "Krátky"
        },
        "urlTemplate": {
          "label": "Šablóna vyhľadávania URL"
        },
        "description": {
          "label": "Popis"
        }
      },
      "page": {
        "list": {
          "title": "Vyhľadávače",
          "noResults": {
            "title": "Zatiaľ neexistujú žiadne vyhľadávače",
            "action": "Vytvorte si svoj prvý vyhľadávač"
          },
          "interactive": "Interaktívne, používa integráciu"
        },
        "create": {
          "title": "Nový vyhľadávač",
          "notification": {
            "success": {
              "title": "Vyhľadávač vytvorený",
              "message": "Vyhľadávací nástroj bol úspešne vytvorený"
            },
            "error": {
              "title": "Vyhľadávací nástroj nie je vytvorený",
              "message": "Vyhľadávací nástroj sa nepodarilo vytvoriť"
            }
          }
        },
        "edit": {
          "title": "Upraviť vyhľadávač",
          "notification": {
            "success": {
              "title": "Zmeny boli úspešne použité",
              "message": "Vyhľadávač bol úspešne uložený"
            },
            "error": {
              "title": "Nie je možné použiť zmeny",
              "message": "Vyhľadávací nástroj sa nepodarilo uložiť"
            }
          },
          "configControl": "Konfigurácia",
          "searchEngineType": {
            "generic": "Všeobecné",
            "fromIntegration": "Z integrácie"
          }
        },
        "delete": {
          "title": "Odstrániť vyhľadávací nástroj",
          "message": "Ste si istí, že chcete odstrániť vyhľadávač {name}?",
          "notification": {
            "success": {
              "title": "Vyhľadávač odstránený",
              "message": "Vyhľadávací nástroj bol úspešne odstránený"
            },
            "error": {
              "title": "Vyhľadávač nebol odstránený",
              "message": "Vyhľadávací nástroj sa nepodarilo odstrániť"
            }
          }
        }
      },
      "media": {
        "request": {
          "modal": {
            "title": "Vyžiadať \"{name}\"",
            "table": {
              "header": {
                "season": "Séria",
                "episodes": "Epizódy"
              }
            },
            "button": {
              "send": "Poslať požiadavku"
            }
          }
        }
      }
    }
  },
  "certificate": {
    "field": {
      "hostname": {
        "label": "Hostname"
      },
      "subject": {
        "label": "Predmet"
      },
      "issuer": {
        "label": "Vydavateľ"
      },
      "validFrom": {
        "label": "Platný od"
      },
      "validTo": {
        "label": "Platné do"
      },
      "serialNumber": {
        "label": "Sériové číslo"
      },
      "fingerprint": {
        "label": "Odtlačok prsta"
      }
    },
    "page": {
      "list": {
        "title": "Dôveryhodné certifikáty",
        "description": "Používa ho Homarr na vyžiadanie údajov z integrácií.",
        "noResults": {
          "title": "Zatiaľ neexistujú žiadne certifikáty"
        },
        "invalid": {
          "title": "Neplatný certifikát",
          "description": "Analýza certifikátu zlyhala"
        },
        "expires": "Platnosť vyprší {when}",
        "toHostnames": "Dôveryhodné názvy hostiteľov"
      },
      "hostnames": {
        "title": "Názvy hostiteľov dôveryhodných certifikátov",
        "description": "Niektoré certifikáty neumožňujú špecifickú doménu, ktorú Homarr používa na ich vyžiadanie, z tohto dôvodu sa všetky dôveryhodné názvy hostiteľov s ich odtlačkami certifikátov používajú na obídenie týchto obmedzení.",
        "noResults": {
          "title": "Zatiaľ neexistujú žiadne názvy hostiteľov"
        },
        "toCertificates": "Certifikáty"
      }
    },
    "action": {
      "create": {
        "label": "Pridať certifikát",
        "notification": {
          "success": {
            "title": "Certifikát bol pridaný",
            "message": "Certifikát bol úspešne pridaný"
          },
          "error": {
            "title": "Nepodarilo sa pridať certifikát",
            "message": "Certifikát sa nepodarilo pridať"
          }
        }
      },
      "remove": {
        "label": "Odstrániť certifikát",
        "confirm": "Naozaj chcete odstrániť certifikát?",
        "notification": {
          "success": {
            "title": "Certifikát odstránený",
            "message": "Certifikát bol úspešne odstránený"
          },
          "error": {
            "title": "Certifikát nebol odstránený",
            "message": "Certifikát sa nepodarilo odstrániť"
          }
        }
      },
      "removeHostname": {
        "label": "Odstráňte dôveryhodný názov hostiteľa",
        "confirm": "Naozaj chcete odstrániť tento dôveryhodný názov hostiteľa? To môže spôsobiť, že niektoré integrácie prestanú fungovať.",
        "notification": {
          "success": {
            "title": "Názov hostiteľa bol odstránený",
            "message": "Názov hostiteľa bol úspešne odstránený"
          },
          "error": {
            "title": "Názov hostiteľa nebol odstránený",
            "message": "Názov hostiteľa sa nepodarilo odstrániť"
          }
        }
      }
    }
  }
}<|MERGE_RESOLUTION|>--- conflicted
+++ resolved
@@ -2296,15 +2296,9 @@
       "releaseDescription": "Popis vydania",
       "created": "Vytvorené",
       "error": {
-<<<<<<< HEAD
         "label": "",
         "messages": {
-          "noMatchingVersion": ""
-=======
-        "label": "Chyba",
-        "options": {
           "noMatchingVersion": "Nenašla sa žiadna zodpovedajúca verzia"
->>>>>>> ad444e8f
         }
       }
     },
