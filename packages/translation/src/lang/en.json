--- conflicted
+++ resolved
@@ -2115,12 +2115,8 @@
           },
           "example": {
             "label": "Example"
-<<<<<<< HEAD
-          }
-=======
           },
           "invalid": "Invalid repository definition, please check the values"
->>>>>>> c5bd3b49
         }
       },
       "not-found": "Not Found",
