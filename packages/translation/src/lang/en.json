--- conflicted
+++ resolved
@@ -3111,13 +3111,11 @@
             "networkController": {
               "label": "Network Controller"
             },
-<<<<<<< HEAD
             "refreshNotifications": {
               "label": "Notification Updater"
-=======
+            },
             "dockerContainers": {
               "label": "Docker containers"
->>>>>>> 240bf168
             }
           }
         },
