--- conflicted
+++ resolved
@@ -2499,10 +2499,9 @@
       "name": "System resources",
       "description": "CPU, Memory, Disk and other hardware usage of your system",
       "option": {
-<<<<<<< HEAD
         "hasShadow": {
           "label": "Enable chart shading"
-=======
+        },
         "visibleCharts": {
           "label": "Visible charts",
           "description": "Select the charts you want to be visible.",
@@ -2511,7 +2510,6 @@
             "memory": "Memory",
             "network": "Network"
           }
->>>>>>> 12b2b82b
         }
       },
       "card": {
