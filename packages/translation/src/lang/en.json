--- conflicted
+++ resolved
@@ -2364,7 +2364,6 @@
         "internalServerError": "Failed to fetch Network Controller Summary"
       }
     },
-<<<<<<< HEAD
     "firewall": {
       "name": "Firewall Monitoring",
       "description": "Displays a summary of firewalls",
@@ -2391,13 +2390,12 @@
           "title": "Interfaces"
         }
       }
-=======
+    },
     "notifications": {
       "name": "Notifications",
       "description": "Display notification history from an integration",
       "noItems": "No notifications to display.",
       "option": {}
->>>>>>> 177fa889
     }
   },
   "widgetPreview": {
