{
  "init": {
    "step": {
      "start": {
        "title": "Добро пожаловать в Homarr",
        "subtitle": "Давайте начнем настройку вашего экземпляра Homarr.",
        "description": "Для начала выберите, как вы хотите настроить ваш экземпляр Homarr.",
        "action": {
          "scratch": "Начать с нуля",
          "importOldmarr": "Импортировать из Homarr версии до 1.0"
        }
      },
      "import": {
        "title": "Импорт данных",
        "subtitle": "Вы можете импортировать данные из существующего экземпляра Homarr.",
        "dropzone": {
          "title": "Перетащите ZIP-файл сюда или нажмите для выбора",
          "description": "Загруженный ZIP-файл будет обработан, и вы сможете выбрать, что хотите импортировать"
        },
        "fileInfo": {
          "action": {
            "change": "Изменить файл"
          }
        },
        "importSettings": {
          "title": "Настройки импорта",
          "description": "Настройте параметры импорта"
        },
        "boardSelection": {
          "title": "Найдено {count} панелей",
          "description": "Выберите все панели с их размерами, которые вы хотите импортировать",
          "action": {
            "selectAll": "Выбрать все",
            "unselectAll": "Снять выбор со всех"
          }
        },
        "summary": {
          "title": "Сводка по импорту",
          "description": "В приведенной ниже сводке вы можете увидеть, что будет импортировано",
          "action": {
            "import": "Подтвердить импорт и продолжить"
          },
          "entities": {
            "apps": "Приложения",
            "boards": "Панели",
            "integrations": "Интеграции",
            "credentialUsers": "Пользователи учетных данных"
          }
        },
        "tokenModal": {
          "title": "Введите токен импорта",
          "field": {
            "token": {
              "label": "Токен",
              "description": "Введите показанный токен импорта из вашего предыдущего экземпляра Homarr"
            }
          },
          "notification": {
            "error": {
              "title": "Недействительный токен",
              "message": "Введенный токен недействителен"
            }
          }
        }
      },
      "user": {
        "title": "Администратор системы",
        "subtitle": "Укажите учетные данные для администратора системы.",
        "notification": {
          "success": {
            "title": "Пользователь создан",
            "message": "Пользователь успешно создан"
          },
          "error": {
            "title": "Не удалось создать пользователя"
          }
        }
      },
      "group": {
        "title": "Внешняя группа",
        "subtitle": "Укажите группу, которая будет использоваться для внешних пользователей.",
        "form": {
          "name": {
            "label": "Название группы",
            "description": "Название должно соответствовать группе администраторов внешнего провайдера"
          }
        }
      },
      "settings": {
        "title": "Настройки",
        "subtitle": "Настройте параметры сервера."
      },
      "finish": {
        "title": "Завершение настройки",
        "subtitle": "Всё готово к работе!",
        "description": "Вы успешно завершили процесс настройки. Теперь вы можете начать использовать Homarr. Выберите следующее действие:",
        "action": {
          "goToBoard": "Перейти к панели {name}",
          "createBoard": "Создать первую панель",
          "inviteUser": "Пригласить других пользователей",
          "docs": "Прочитать документацию"
        }
      }
    },
    "backToStart": "Вернуться к началу"
  },
  "user": {
    "title": "Пользователи",
    "name": "Пользователь",
    "page": {
      "login": {
        "title": "Вход в учётную запись",
        "subtitle": "С возвращением! Пожалуйста, введите ваши учётные данные"
      },
      "invite": {
        "title": "Присоединиться к Homarr",
        "subtitle": "Добро пожаловать в Homarr! Пожалуйста, создайте вашу учётную запись",
        "description": "Вас пригласил пользователь {username}"
      },
      "init": {
        "title": "Новая установка Homarr",
        "subtitle": "Пожалуйста, создайте начального пользователя-администратора"
      }
    },
    "field": {
      "email": {
        "label": "Электронная почта",
        "verified": "Подтверждена"
      },
      "username": {
        "label": "Имя пользователя"
      },
      "password": {
        "label": "Пароль",
        "requirement": {
          "length": "Содержит не менее 8 символов",
          "lowercase": "Содержит строчную букву",
          "uppercase": "Содержит заглавную букву",
          "number": "Содержит цифру",
          "special": "Содержит спецсимвол"
        }
      },
      "passwordConfirm": {
        "label": "Подтверждение пароля"
      },
      "previousPassword": {
        "label": "Предыдущий пароль"
      },
      "homeBoard": {
        "label": "Домашняя панель"
      },
      "pingIconsEnabled": {
        "label": "Использовать индикаторы доступности"
      }
    },
    "error": {
      "usernameTaken": "Это имя пользователя уже занято"
    },
    "action": {
      "login": {
        "label": "Вход",
        "labelWith": "Войти через {provider}",
        "notification": {
          "success": {
            "title": "Вход выполнен",
            "message": "Вы успешно вошли в систему"
          },
          "error": {
            "title": "Не удалось войти",
            "message": "Не удалось выполнить вход"
          }
        },
        "forgotPassword": {
          "label": "Забыли пароль?",
          "description": "Администратор может использовать следующую команду для сброса вашего пароля:"
        }
      },
      "register": {
        "label": "Создать учётную запись",
        "notification": {
          "success": {
            "title": "Учётная запись создана",
            "message": "Пожалуйста, войдите для продолжения"
          },
          "error": {
            "title": "Не удалось создать учётную запись",
            "message": "Не удалось создать вашу учётную запись"
          }
        }
      },
      "create": "Создание пользователя",
      "changePassword": {
        "label": "Изменить пароль",
        "notification": {
          "success": {
            "message": "Пароль успешно изменён"
          },
          "error": {
            "message": "Не удалось изменить пароль"
          }
        }
      },
      "changeHomeBoard": {
        "notification": {
          "success": {
            "message": "Домашняя панель успешно изменена"
          },
          "error": {
            "message": "Не удалось изменить домашнюю панель"
          }
        }
      },
      "changeFirstDayOfWeek": {
        "notification": {
          "success": {
            "message": "Первый день недели успешно изменён"
          },
          "error": {
            "message": "Не удалось изменить первый день недели"
          }
        }
      },
      "changePingIconsEnabled": {
        "notification": {
          "success": {
            "message": "Отображение индикаторов доступности успешно изменено"
          },
          "error": {
            "message": "Не удалось изменить настройки индикаторов доступности"
          }
        }
      },
      "manageAvatar": {
        "changeImage": {
          "label": "Изменить изображение",
          "notification": {
            "success": {
              "message": "Изображение успешно изменено"
            },
            "error": {
              "message": "Не удалось изменить изображение"
            },
            "toLarge": {
              "title": "Изображение слишком большое",
              "message": "Максимальный размер изображения: {size}"
            }
          }
        },
        "removeImage": {
          "label": "Удалить изображение",
          "confirm": "Вы уверены, что хотите удалить изображение?",
          "notification": {
            "success": {
              "message": "Изображение успешно удалено"
            },
            "error": {
              "message": "Не удалось удалить изображение"
            }
          }
        }
      },
      "editProfile": {
        "notification": {
          "success": {
            "message": "Профиль успешно обновлён"
          },
          "error": {
            "message": "Не удалось обновить профиль"
          }
        }
      },
      "delete": {
        "label": "Удалить пользователя навсегда",
        "description": "Удаляет этого пользователя вместе с его настройками. Панели не будут удалены. Пользователь не получит уведомление.",
        "confirm": "Вы уверены, что хотите удалить пользователя {username} вместе с его настройками?"
      },
      "select": {
        "label": "Выбрать пользователя",
        "notFound": "Пользователи не найдены"
      },
      "transfer": {
        "label": "Выбрать нового владельца"
      }
    }
  },
  "group": {
    "title": "Группы",
    "name": "Группа",
    "search": "Поиск группы",
    "field": {
      "name": "Название",
      "members": "Участники"
    },
    "permission": {
      "admin": {
        "title": "Администратор",
        "item": {
          "admin": {
            "label": "Администратор",
            "description": "Участники с этим разрешением имеют полный доступ ко всем функциям и настройкам"
          }
        }
      },
      "app": {
        "title": "Приложения",
        "item": {
          "create": {
            "label": "Создание приложений",
            "description": "Разрешить участникам создавать приложения"
          },
          "use-all": {
            "label": "Использование всех приложений",
            "description": "Разрешить участникам добавлять любые приложения на свои панели"
          },
          "modify-all": {
            "label": "Изменение всех приложений",
            "description": "Разрешить участникам изменять все приложения"
          },
          "full-all": {
            "label": "Полный доступ к приложениям",
            "description": "Разрешить участникам управлять, использовать и удалять любые приложения"
          }
        }
      },
      "board": {
        "title": "Панели",
        "item": {
          "create": {
            "label": "Создание панелей",
            "description": "Разрешить участникам создавать панели"
          },
          "view-all": {
            "label": "Просмотр всех панелей",
            "description": "Разрешить участникам просматривать все панели"
          },
          "modify-all": {
            "label": "Изменение всех панелей",
            "description": "Разрешить участникам изменять все панели (не включает управление доступом и опасную зону)"
          },
          "full-all": {
            "label": "Полный доступ к панелям",
            "description": "Разрешить участникам просматривать, изменять и удалять все панели (включая управление доступом и опасную зону)"
          }
        }
      },
      "integration": {
        "title": "Интеграции",
        "item": {
          "create": {
            "label": "Создание интеграций",
            "description": "Разрешить участникам создавать интеграции"
          },
          "use-all": {
            "label": "Использование всех интеграций",
            "description": "Разрешить участникам добавлять любые интеграции на свои панели"
          },
          "interact-all": {
            "label": "Взаимодействие со всеми интеграциями",
            "description": "Разрешить участникам взаимодействовать с любыми интеграциями"
          },
          "full-all": {
            "label": "Полный доступ к интеграциям",
            "description": "Разрешить участникам управлять, использовать и взаимодействовать с любыми интеграциями"
          }
        }
      },
      "media": {
        "title": "Медиафайлы",
        "item": {
          "upload": {
            "label": "Загрузка медиафайлов",
            "description": "Разрешить участникам загружать медиафайлы"
          },
          "view-all": {
            "label": "Просмотр всех медиафайлов",
            "description": "Разрешить участникам просматривать все медиафайлы"
          },
          "full-all": {
            "label": "Полный доступ к медиафайлам",
            "description": "Разрешить участникам управлять и удалять любые медиафайлы"
          }
        }
      },
      "other": {
        "title": "Прочее",
        "item": {
          "view-logs": {
            "label": "Просмотр журналов",
            "description": "Разрешить участникам просматривать журналы"
          }
        }
      },
      "search-engine": {
        "title": "Поисковые системы",
        "item": {
          "create": {
            "label": "Создание поисковых систем",
            "description": "Разрешить участникам создавать поисковые системы"
          },
          "modify-all": {
            "label": "Изменение всех поисковых систем",
            "description": "Разрешить участникам изменять все поисковые системы"
          },
          "full-all": {
            "label": "Полный доступ к поисковым системам",
            "description": "Разрешить участникам управлять и удалять любые поисковые системы"
          }
        }
      }
    },
    "memberNotice": {
      "mixed": "Некоторые участники используют внешние системы аутентификации и не могут управляться здесь",
      "external": "Все участники используют внешние системы аутентификации и не могут управляться здесь"
    },
    "reservedNotice": {
      "message": "Эта группа зарезервирована для системных нужд и имеет ограничения на некоторые действия. <checkoutDocs></checkoutDocs>"
    },
    "action": {
      "create": {
        "label": "Новая группа",
        "notification": {
          "success": {
            "message": "Группа успешно создана"
          },
          "error": {
            "message": "Не удалось создать группу"
          }
        }
      },
      "transfer": {
        "label": "Передать права владельца",
        "description": "Передать права владельца этой группы другому пользователю.",
        "confirm": "Вы уверены, что хотите передать права владельца группы {name} пользователю {username}?",
        "notification": {
          "success": {
            "message": "Группа {group} успешно передана пользователю {user}"
          },
          "error": {
            "message": "Не удалось передать права владельца"
          }
        }
      },
      "addMember": {
        "label": "Добавить участника"
      },
      "removeMember": {
        "label": "Удалить участника",
        "confirm": "Вы уверены, что хотите удалить {user} из этой группы?"
      },
      "delete": {
        "label": "Удалить группу",
        "description": "После удаления группы восстановление будет невозможно. Пожалуйста, будьте уверены в своём решении.",
        "confirm": "Вы уверены, что хотите удалить группу {name}?",
        "notification": {
          "success": {
            "message": "Группа {name} успешно удалена"
          },
          "error": {
            "message": "Не удалось удалить группу {name}"
          }
        }
      },
      "changePermissions": {
        "notification": {
          "success": {
            "title": "Разрешения сохранены",
            "message": "Разрешения успешно сохранены"
          },
          "error": {
            "title": "Разрешения не сохранены",
            "message": "Не удалось сохранить разрешения"
          }
        }
      },
      "update": {
        "notification": {
          "success": {
            "message": "Группа {name} успешно сохранена"
          },
          "error": {
            "message": "Не удалось сохранить группу {name}"
          }
        }
      },
      "select": {
        "label": "Выбрать группу",
        "notFound": "Группы не найдены"
      }
    }
  },
  "app": {
    "page": {
      "list": {
        "title": "Приложения",
        "noResults": {
          "title": "Приложения пока отсутствуют",
          "action": "Создать первое приложение"
        }
      },
      "create": {
        "title": "Новое приложение",
        "notification": {
          "success": {
            "title": "Приложение создано",
            "message": "Приложение успешно создано"
          },
          "error": {
            "title": "Не удалось создать",
            "message": "Не удалось создать приложение"
          }
        }
      },
      "edit": {
        "title": "Редактирование приложения",
        "notification": {
          "success": {
            "title": "Изменения сохранены",
            "message": "Приложение успешно сохранено"
          },
          "error": {
            "title": "Не удалось сохранить",
            "message": "Не удалось сохранить приложение"
          }
        }
      },
      "delete": {
        "title": "Удаление приложения",
        "message": "Вы уверены, что хотите удалить приложение {name}?",
        "notification": {
          "success": {
            "title": "Приложение удалено",
            "message": "Приложение успешно удалено"
          },
          "error": {
            "title": "Не удалось удалить",
            "message": "Не удалось удалить приложение"
          }
        }
      }
    },
    "field": {
      "name": {
        "label": "Название"
      },
      "description": {
        "label": "Описание"
      },
      "url": {
        "label": "URL-адрес"
      }
    },
    "action": {
      "select": {
        "label": "Выбрать приложение",
        "notFound": "Приложения не найдены"
      }
    }
  },
  "integration": {
    "page": {
      "list": {
        "title": "Интеграции",
        "search": "",
        "noResults": {
          "title": ""
        }
      },
      "create": {
        "title": "",
        "notification": {
          "success": {
            "title": "Приложение создано",
            "message": ""
          },
          "error": {
            "title": "Не удалось создать",
            "message": ""
          }
        }
      },
      "edit": {
        "title": "",
        "notification": {
          "success": {
            "title": "Изменения сохранены",
            "message": ""
          },
          "error": {
            "title": "Не удалось сохранить",
            "message": ""
          }
        }
      },
      "delete": {
        "title": "",
        "message": "",
        "notification": {
          "success": {
            "title": "Приложение удалено",
            "message": ""
          },
          "error": {
            "title": "Не удалось удалить",
            "message": ""
          }
        }
      }
    },
    "field": {
      "name": {
        "label": "Название"
      },
      "url": {
        "label": "URL-адрес"
      }
    },
    "action": {
      "create": ""
    },
    "testConnection": {
      "action": {
        "create": "",
        "edit": ""
      },
      "alertNotice": "",
      "notification": {
        "success": {
          "title": "",
          "message": ""
        },
        "invalidUrl": {
          "title": "Недействительный URL",
          "message": ""
        },
        "secretNotDefined": {
          "title": "",
          "message": ""
        },
        "invalidCredentials": {
          "title": "",
          "message": ""
        },
        "commonError": {
          "title": "",
          "message": ""
        },
        "badRequest": {
          "title": "",
          "message": ""
        },
        "unauthorized": {
          "title": "",
          "message": ""
        },
        "forbidden": {
          "title": "",
          "message": ""
        },
        "notFound": {
          "title": "",
          "message": ""
        },
        "internalServerError": {
          "title": "",
          "message": ""
        },
        "serviceUnavailable": {
          "title": "",
          "message": ""
        },
        "connectionAborted": {
          "title": "",
          "message": ""
        },
        "domainNotFound": {
          "title": "",
          "message": ""
        },
        "connectionRefused": {
          "title": "",
          "message": ""
        },
        "invalidJson": {
          "title": "",
          "message": ""
        },
        "wrongPath": {
          "title": "",
          "message": ""
        }
      }
    },
    "secrets": {
      "title": "",
      "lastUpdated": "",
      "notSet": {
        "label": "",
        "tooltip": ""
      },
      "secureNotice": "",
      "reset": {
        "title": "",
        "message": ""
      },
      "noSecretsRequired": {
        "segmentTitle": "",
        "text": ""
      },
      "kind": {
        "username": {
          "label": "Имя пользователя",
          "newLabel": ""
        },
        "apiKey": {
          "label": "",
          "newLabel": ""
        },
        "password": {
          "label": "Пароль",
          "newLabel": "Новый пароль"
        }
      }
    },
    "permission": {
      "use": "",
      "interact": "",
      "full": "Полный доступ к интеграциям"
    }
  },
  "media": {
    "plural": "Медиафайлы",
    "search": "",
    "field": {
      "name": "Название",
      "size": "Размер",
      "creator": "Создатель"
    },
    "action": {
      "upload": {
        "label": "",
        "file": "",
        "notification": {
          "success": {
            "message": ""
          },
          "error": {
            "message": ""
          }
        }
      },
      "delete": {
        "label": "",
        "description": "",
        "notification": {
          "success": {
            "message": ""
          },
          "error": {
            "message": ""
          }
        }
      },
      "copy": {
        "label": ""
      }
    }
  },
  "common": {
    "beta": "",
    "error": "Ошибка",
    "action": {
      "add": "Добавить",
      "apply": "Применить",
      "backToOverview": "",
      "create": "Создать",
      "edit": "Редактировать",
      "import": "",
      "insert": "Вставить",
      "remove": "Удалить",
      "save": "Сохранить",
      "saveChanges": "Сохранить изменения",
      "cancel": "Отмена",
      "delete": "Удалить",
      "discard": "",
      "confirm": "Подтвердить",
      "continue": "",
      "previous": "Назад",
      "next": "Далее",
      "checkoutDocs": "",
      "checkLogs": "",
      "tryAgain": "Повторить",
      "loading": ""
    },
    "here": "",
    "iconPicker": {
      "label": "",
      "header": ""
    },
    "colorScheme": {
      "options": {
        "light": "",
        "dark": ""
      }
    },
    "information": {
      "min": "",
      "max": "",
      "days": "",
      "hours": "Часы",
      "minutes": "Минуты"
    },
    "notification": {
      "create": {
        "success": "Приложение создано",
        "error": "Не удалось создать"
      },
      "delete": {
        "success": "Приложение удалено",
        "error": "Не удалось удалить"
      },
      "update": {
        "success": "Изменения сохранены",
        "error": "Не удалось сохранить"
      },
      "transfer": {
        "success": "",
        "error": ""
      }
    },
    "multiSelect": {
      "placeholder": ""
    },
    "multiText": {
      "placeholder": "",
      "addLabel": ""
    },
    "select": {
      "placeholder": "",
      "badge": {
        "recommended": ""
      }
    },
    "userAvatar": {
      "menu": {
        "switchToDarkMode": "",
        "switchToLightMode": "",
        "management": "",
        "preferences": "Ваши настройки",
        "logout": "",
        "login": "Вход",
        "homeBoard": "",
        "loggedOut": "",
        "updateAvailable": ""
      }
    },
    "dangerZone": "Опасная зона",
    "noResults": "Результаты не найдены",
    "preview": {
      "show": "",
      "hide": ""
    },
    "zod": {
      "errors": {
        "default": "Недопустимое значение поля",
        "required": "Это поле обязательно",
        "string": {
          "startsWith": "Значение данного поля должно начинаться с {startsWith}",
          "endsWith": "Значение данного поля должно заканчиваться на {endsWith}",
          "includes": "Значение данного поля должно включать {includes}",
          "invalidEmail": ""
        },
        "tooSmall": {
          "string": "Данное поле должно содержать не менее {minimum} символов",
          "number": "Значение данного поля должно быть больше или равно {minimum}"
        },
        "tooBig": {
          "string": "Данное поле должно содержать не более {maximum} символов",
          "number": "Значение этого поля должно быть меньше или равно {maximum}"
        },
        "custom": {
          "passwordsDoNotMatch": "",
          "passwordRequirements": "",
          "boardAlreadyExists": "",
          "invalidFileType": "",
          "fileTooLarge": "",
          "invalidConfiguration": "",
          "groupNameTaken": ""
        }
      }
    }
  },
  "section": {
    "dynamic": {
      "action": {
        "create": "",
        "remove": ""
      },
      "remove": {
        "title": "",
        "message": ""
      }
    },
    "category": {
      "field": {
        "name": {
          "label": "Название"
        }
      },
      "action": {
        "create": "",
        "edit": "",
        "remove": "",
        "moveUp": "Переместить вверх",
        "moveDown": "Переместить вниз",
        "createAbove": "",
        "createBelow": ""
      },
      "create": {
        "title": "",
        "submit": ""
      },
      "remove": {
        "title": "",
        "message": ""
      },
      "edit": {
        "title": "",
        "submit": ""
      },
      "menu": {
        "label": {
          "create": "",
          "changePosition": "Изменить положение"
        }
      }
    }
  },
  "item": {
    "action": {
      "create": "",
      "import": "",
      "edit": "",
      "moveResize": "",
      "duplicate": "",
      "remove": ""
    },
    "menu": {
      "label": {
        "settings": "Настройки"
      }
    },
    "create": {
      "title": "",
      "addToBoard": ""
    },
    "moveResize": {
      "title": "",
      "field": {
        "width": {
          "label": "Ширина"
        },
        "height": {
          "label": "Высота"
        },
        "xOffset": {
          "label": ""
        },
        "yOffset": {
          "label": ""
        }
      }
    },
    "edit": {
      "title": "",
      "advancedOptions": {
        "label": "",
        "title": ""
      },
      "field": {
        "integrations": {
          "label": "Интеграции"
        },
        "customCssClasses": {
          "label": ""
        }
      }
    },
    "remove": {
      "title": "",
      "message": ""
    }
  },
  "widget": {
    "app": {
      "name": "",
      "description": "",
      "option": {
        "appId": {
          "label": ""
        },
        "openInNewTab": {
          "label": "Открывать в новой вкладке"
        },
        "showTitle": {
          "label": ""
        },
        "showDescriptionTooltip": {
          "label": ""
        },
        "pingEnabled": {
          "label": ""
        }
      },
      "error": {
        "notFound": {
          "label": "",
          "tooltip": ""
        }
      }
    },
    "bookmarks": {
      "name": "",
      "description": "",
      "option": {
        "title": {
          "label": ""
        },
        "layout": {
          "label": "Макет",
          "option": {
            "row": {
              "label": "Горизонтально"
            },
            "column": {
              "label": "Вертикально"
            },
            "grid": {
              "label": ""
            }
          }
        },
        "items": {
          "label": "",
          "add": ""
        }
      }
    },
    "dnsHoleSummary": {
      "name": "",
      "description": "",
      "option": {
        "layout": {
          "label": "Макет",
          "option": {
            "row": {
              "label": "Горизонтально"
            },
            "column": {
              "label": "Вертикально"
            },
            "grid": {
              "label": ""
            }
          }
        },
        "usePiHoleColors": {
          "label": ""
        }
      },
      "error": {
        "internalServerError": "",
        "integrationsDisconnected": ""
      },
      "data": {
        "adsBlockedToday": "заблокировано сегодня",
        "adsBlockedTodayPercentage": "заблокировано сегодня",
        "dnsQueriesToday": "запросов сегодня",
        "domainsBeingBlocked": ""
      }
    },
    "dnsHoleControls": {
      "name": "",
      "description": "Управляйте PiHole или AdGuard с панели управления",
      "option": {
        "layout": {
          "label": "Макет",
          "option": {
            "row": {
              "label": "Горизонтально"
            },
            "column": {
              "label": "Вертикально"
            },
            "grid": {
              "label": ""
            }
          }
        },
        "showToggleAllButtons": {
          "label": ""
        }
      },
      "error": {
        "internalServerError": ""
      },
      "controls": {
        "enableAll": "",
        "disableAll": "",
        "setTimer": "",
        "set": "Установить",
        "enabled": "Включено",
        "disabled": "Отключено",
        "processing": "",
        "disconnected": "",
        "hours": "Часы",
        "minutes": "Минуты",
        "unlimited": ""
      }
    },
    "clock": {
      "name": "",
      "description": "Отображает текущую дату и время.",
      "option": {
        "customTitleToggle": {
          "label": "",
          "description": ""
        },
        "customTitle": {
          "label": ""
        },
        "is24HourFormat": {
          "label": "",
          "description": ""
        },
        "showSeconds": {
          "label": ""
        },
        "useCustomTimezone": {
          "label": ""
        },
        "timezone": {
          "label": "Часовой пояс",
          "description": ""
        },
        "showDate": {
          "label": ""
        },
        "dateFormat": {
          "label": "",
          "description": ""
        }
      }
    },
    "notebook": {
      "name": "Блокнот",
      "description": "",
      "option": {
        "showToolbar": {
          "label": "Показывать панель инструментов для работы с Markdown"
        },
        "allowReadOnlyCheck": {
          "label": "Разрешить отметки в режиме только для чтения"
        },
        "content": {
          "label": "Содержимое блокнота"
        }
      },
      "controls": {
        "bold": "Полужирный",
        "italic": "Курсив",
        "strikethrough": "Зачёркнутый",
        "underline": "Подчёркнутый",
        "colorText": "Цвет текста",
        "colorHighlight": "Цвет выделения текста",
        "code": "Код",
        "clear": "Очистить форматирование",
        "heading": "Заголовок {level}",
        "align": "Выровнять текст: {position}",
        "blockquote": "Цитата",
        "horizontalLine": "Горизонтальная линия",
        "bulletList": "Маркированный список",
        "orderedList": "Нумерованный список",
        "checkList": "Список с галочками",
        "increaseIndent": "Увеличить отступ",
        "decreaseIndent": "Уменьшить отступ",
        "link": "Ссылка",
        "unlink": "Убрать ссылку",
        "image": "Вставить изображение",
        "addTable": "Добавить таблицу",
        "deleteTable": "Удалить таблицу",
        "colorCell": "Цвет ячейки",
        "mergeCell": "Объединить/разделить ячейки",
        "addColumnLeft": "Добавить столбец слева",
        "addColumnRight": "Добавить столбец справа",
        "deleteColumn": "Удалить столбец",
        "addRowTop": "Добавить строку сверху",
        "addRowBelow": "Добавить строку снизу",
        "deleteRow": "Удалить строку"
      },
      "align": {
        "left": "Слева",
        "center": "По центру",
        "right": "Справа"
      },
      "popover": {
        "clearColor": "Очистить цвет",
        "source": "Исходный код",
        "widthPlaceholder": "Значение в % или пикселях",
        "columns": "Столбцы",
        "rows": "Строки",
        "width": "Ширина",
        "height": "Высота"
      }
    },
    "iframe": {
      "name": "Встраиваемый фрейм",
      "description": "Встраивает любой контент из интернета. Некоторые сайты могут ограничивать доступ.",
      "option": {
        "embedUrl": {
          "label": "URL для встраивания"
        },
        "allowFullScreen": {
          "label": "Разрешить полноэкранный режим"
        },
        "allowTransparency": {
          "label": "Разрешить прозрачность"
        },
        "allowScrolling": {
          "label": "Разрешить прокрутку"
        },
        "allowPayment": {
          "label": "Разрешить оплату"
        },
        "allowAutoPlay": {
          "label": "Разрешить автовоспроизведение"
        },
        "allowMicrophone": {
          "label": "Разрешить микрофон"
        },
        "allowCamera": {
          "label": "Разрешить камеру"
        },
        "allowGeolocation": {
          "label": "Разрешить геолокацию"
        }
      },
      "error": {
        "noUrl": "",
        "noBrowerSupport": "Ваш браузер не поддерживает встраиваемые фреймы. Пожалуйста, обновите браузер."
      }
    },
    "smartHome-entityState": {
      "name": "",
      "description": "",
      "option": {
        "entityId": {
          "label": "ID объекта"
        },
        "displayName": {
          "label": ""
        },
        "entityUnit": {
          "label": ""
        },
        "clickable": {
          "label": ""
        }
      }
    },
    "smartHome-executeAutomation": {
      "name": "",
      "description": "",
      "option": {
        "displayName": {
          "label": "Отображаемое имя"
        },
        "automationId": {
          "label": "ID автоматизации"
        }
      },
      "spotlightAction": {
        "run": ""
      }
    },
    "calendar": {
      "name": "Календарь",
      "description": "",
      "option": {
        "releaseType": {
          "label": "Тип релиза Radarr",
          "options": {
            "inCinemas": "",
            "digitalRelease": "",
            "physicalRelease": ""
          }
        },
        "filterPastMonths": {
          "label": ""
        },
        "filterFutureMonths": {
          "label": ""
        }
      }
    },
    "weather": {
      "name": "Погода",
      "description": "Отображает текущую информацию о погоде для указанного местоположения.",
      "option": {
        "isFormatFahrenheit": {
          "label": ""
        },
        "location": {
          "label": "Местоположение"
        },
        "showCity": {
          "label": ""
        },
        "hasForecast": {
          "label": ""
        },
        "forecastDayCount": {
          "label": "",
          "description": ""
        },
        "dateFormat": {
          "label": "",
          "description": ""
        }
      },
      "kind": {
        "clear": "Ясно",
        "mainlyClear": "Преимущественно ясно",
        "fog": "Туман",
        "drizzle": "Морось",
        "freezingDrizzle": "Ледяная морось",
        "rain": "Дождь",
        "freezingRain": "Ледяной дождь",
        "snowFall": "Снегопад",
        "snowGrains": "Снежная крупа",
        "rainShowers": "Ливень",
        "snowShowers": "Снегопад",
        "thunderstorm": "Гроза",
        "thunderstormWithHail": "Гроза с градом",
        "unknown": "Неизвестно"
      }
    },
    "indexerManager": {
      "name": "Состояние менеджера индексации",
      "description": "",
      "option": {
        "openIndexerSiteInNewTab": {
          "label": ""
        }
      },
      "title": "Менеджер индексации",
      "testAll": "Проверить все",
      "error": {
        "internalServerError": ""
      }
    },
    "healthMonitoring": {
      "name": "Мониторинг состояния системы",
      "description": "Отображает информацию о состоянии и работоспособности ваших систем.",
      "option": {
        "fahrenheit": {
          "label": "Температура CPU в градусах Фаренгейта"
        },
        "cpu": {
          "label": "Показывать информацию о CPU"
        },
        "memory": {
          "label": "Показать информацию о памяти"
        },
        "fileSystem": {
          "label": "Показать информацию о файловой системе"
        }
      },
      "popover": {
        "information": "",
        "processor": "",
        "memory": "",
        "memoryAvailable": "",
        "version": "",
        "uptime": "",
        "loadAverage": "",
        "minute": "",
        "minutes": "",
        "used": "",
        "available": "Доступно",
        "lastSeen": ""
      },
      "memory": {},
      "error": {
        "internalServerError": ""
      }
    },
    "common": {
      "location": {
        "query": "",
        "latitude": "",
        "longitude": "",
        "disabledTooltip": "",
        "unknownLocation": "",
        "search": "Поиск",
        "table": {
          "header": {
            "city": "",
            "country": "",
            "coordinates": "",
            "population": ""
          },
          "action": {
            "select": ""
          },
          "population": {
            "fallback": "Неизвестно"
          }
        }
      },
      "integration": {
        "noData": "",
        "description": ""
      },
      "app": {
        "noData": "Приложения не найдены",
        "description": ""
      },
      "error": {
        "noIntegration": "",
        "noData": ""
      },
      "option": {}
    },
    "video": {
      "name": "Видеопоток",
      "description": "Встраивание видеопотока или видео с камеры или веб-сайта",
      "option": {
        "feedUrl": {
          "label": "URL потока"
        },
        "hasAutoPlay": {
          "label": "Автовоспроизведение",
          "description": ""
        },
        "isMuted": {
          "label": ""
        },
        "hasControls": {
          "label": ""
        }
      },
      "error": {
        "noUrl": "",
        "forYoutubeUseIframe": ""
      }
    },
    "mediaServer": {
<<<<<<< HEAD
      "name": "",
      "description": "",
      "option": {},
      "items": {
        "user": "Пользователь",
        "name": "Название",
=======
      "name": "Активные просмотры",
      "description": "Отображает текущие сеансы воспроизведения на медиасерверах",
      "option": {},
      "items": {
        "user": "",
        "name": "",
>>>>>>> 598f0047
        "id": ""
      }
    },
    "downloads": {
      "name": "",
      "description": "",
      "option": {
        "columns": {
          "label": ""
        },
        "enableRowSorting": {
          "label": ""
        },
        "defaultSort": {
          "label": ""
        },
        "descendingDefaultSort": {
          "label": ""
        },
        "showCompletedUsenet": {
          "label": ""
        },
        "showCompletedTorrent": {
          "label": ""
        },
        "activeTorrentThreshold": {
          "label": ""
        },
        "categoryFilter": {
          "label": ""
        },
        "filterIsWhitelist": {
          "label": ""
        },
        "applyFilterToRatio": {
          "label": ""
        }
      },
      "errors": {
        "noColumns": "",
        "noCommunications": ""
      },
      "items": {
        "actions": {
          "columnTitle": ""
        },
        "added": {
          "columnTitle": "",
          "detailsTitle": "Дата добавления"
        },
        "category": {
          "columnTitle": "",
          "detailsTitle": ""
        },
        "downSpeed": {
          "columnTitle": "Загрузка",
          "detailsTitle": "Скорость загрузки"
        },
        "index": {
          "columnTitle": "",
          "detailsTitle": ""
        },
        "id": {
          "columnTitle": ""
        },
        "integration": {
          "columnTitle": "Интеграция"
        },
        "name": {
          "columnTitle": ""
        },
        "progress": {
          "columnTitle": "Прогресс",
          "detailsTitle": ""
        },
        "ratio": {
          "columnTitle": "Рейтинг",
          "detailsTitle": ""
        },
        "received": {
          "columnTitle": "",
          "detailsTitle": ""
        },
        "sent": {
          "columnTitle": "",
          "detailsTitle": ""
        },
        "size": {
          "columnTitle": "",
          "detailsTitle": ""
        },
        "state": {
          "columnTitle": "Состояние",
          "detailsTitle": ""
        },
        "time": {
          "columnTitle": "",
          "detailsTitle": ""
        },
        "type": {
          "columnTitle": "",
          "detailsTitle": ""
        },
        "upSpeed": {
          "columnTitle": "Отдача",
          "detailsTitle": ""
        }
      },
      "states": {
        "downloading": "Загрузка",
        "queued": "Очередь",
        "paused": "Приостановлено",
        "completed": "Завершено",
        "failed": "",
        "processing": "",
        "leeching": "",
        "stalled": "",
        "unknown": "Неизвестно",
        "seeding": ""
      },
      "actions": {
        "clients": {
          "modalTitle": "",
          "pause": "",
          "resume": ""
        },
        "client": {
          "pause": "",
          "resume": ""
        },
        "item": {
          "pause": "",
          "resume": "",
          "delete": {
            "title": "",
            "modalTitle": "",
            "entry": "",
            "entryAndFiles": ""
          }
        }
      },
      "globalRatio": ""
    },
    "mediaRequests-requestList": {
      "name": "",
      "description": "Просмотр списка всех запросов медиаконтента из вашего экземпляра Overseerr или Jellyseerr",
      "option": {
        "linksTargetNewTab": {
          "label": "Открывать ссылки в новой вкладке"
        }
      },
      "pending": {
        "approve": "",
        "approving": "",
        "decline": ""
      },
      "availability": {
        "unknown": "Неизвестно",
        "pending": "",
        "processing": "",
        "partiallyAvailable": "Частично",
        "available": "Доступно"
      },
      "toBeDetermined": ""
    },
    "mediaRequests-requestStats": {
      "name": "",
      "description": "Статистика по запросам медиаконтента",
      "option": {},
      "titles": {
        "stats": {
          "main": "Статистика медиаконтента",
          "approved": "Уже одобрено",
          "pending": "Ожидает одобрения",
          "processing": "",
          "declined": "",
          "available": "",
          "tv": "Запросы сериалов",
          "movie": "Запросы фильмов",
          "total": "Всего"
        },
        "users": {
          "main": "Топ пользователей",
          "requests": ""
        }
      }
    },
    "mediaTranscoding": {
      "name": "",
      "description": "",
      "option": {
        "defaultView": {
          "label": "Вид по умолчанию"
        },
        "queuePageSize": {
          "label": ""
        }
      },
      "tab": {
        "workers": "Обработчики",
        "queue": "Очередь",
        "statistics": "Статистика"
      },
      "currentIndex": "",
      "healthCheck": {
        "title": "",
        "queued": "Очередь",
        "status": {
          "healthy": "Исправно",
          "unhealthy": "Неисправен"
        }
      },
      "panel": {
        "statistics": {
          "empty": "Пусто",
          "transcodes": "Перекодирования",
          "transcodesCount": "",
          "healthChecksCount": "",
          "filesCount": "",
          "savedSpace": "",
          "healthChecks": "",
          "videoCodecs": "Кодеки",
          "videoContainers": "Контейнеры",
          "videoResolutions": "Разрешения"
        },
        "workers": {
          "empty": "Пусто",
          "table": {
            "file": "Файл",
            "eta": "Осталось",
            "progress": "Прогресс",
            "transcode": "Перекодирование",
            "healthCheck": ""
          }
        },
        "queue": {
          "empty": "Пусто",
          "table": {
            "file": "Файл",
            "size": "Размер",
            "transcode": "Перекодирование",
            "healthCheck": ""
          }
        }
      }
    },
    "rssFeed": {
      "name": "",
      "description": "",
      "option": {
        "feedUrls": {
          "label": ""
        },
        "enableRtl": {
          "label": ""
        },
        "textLinesClamp": {
          "label": ""
        },
        "maximumAmountPosts": {
          "label": ""
        }
      }
    }
  },
  "widgetPreview": {
    "toggle": {
      "enabled": "",
      "disabled": ""
    },
    "dimensions": {
      "title": ""
    }
  },
  "board": {
    "action": {
      "edit": {
        "notification": {
          "success": {
            "title": "Изменения сохранены",
            "message": ""
          },
          "error": {
            "title": "Не удалось сохранить",
            "message": ""
          }
        },
        "confirmLeave": {
          "title": "",
          "message": ""
        }
      },
      "oldImport": {
        "label": "",
        "notification": {
          "success": {
            "title": "",
            "message": ""
          },
          "error": {
            "title": "",
            "message": ""
          }
        },
        "form": {
          "file": {
            "label": "",
            "invalidError": ""
          },
          "apps": {
            "label": "Приложения",
            "avoidDuplicates": {
              "label": "",
              "description": ""
            },
            "onlyImportApps": {
              "label": "",
              "description": ""
            }
          },
          "name": {
            "label": ""
          },
          "screenSize": {
            "label": "",
            "description": "",
            "option": {
              "sm": "Маленький",
              "md": "Средний",
              "lg": "Большой"
            }
          },
          "sidebarBehavior": {
            "label": "",
            "description": "",
            "option": {
              "lastSection": {
                "label": "",
                "description": ""
              },
              "removeItems": {
                "label": "",
                "description": ""
              }
            }
          }
        }
      }
    },
    "field": {
      "pageTitle": {
        "label": ""
      },
      "metaTitle": {
        "label": ""
      },
      "logoImageUrl": {
        "label": ""
      },
      "faviconImageUrl": {
        "label": ""
      },
      "backgroundImageUrl": {
        "label": ""
      },
      "backgroundImageAttachment": {
        "label": "Закрепление фонового изображения",
        "option": {
          "fixed": {
            "label": "",
            "description": ""
          },
          "scroll": {
            "label": "",
            "description": ""
          }
        }
      },
      "backgroundImageRepeat": {
        "label": "",
        "option": {
          "repeat": {
            "label": "",
            "description": ""
          },
          "no-repeat": {
            "label": "",
            "description": ""
          },
          "repeat-x": {
            "label": "",
            "description": ""
          },
          "repeat-y": {
            "label": "",
            "description": ""
          }
        }
      },
      "backgroundImageSize": {
        "label": "Повторение фонового изображения",
        "option": {
          "cover": {
            "label": "",
            "description": ""
          },
          "contain": {
            "label": "",
            "description": ""
          }
        }
      },
      "primaryColor": {
        "label": "Основной цвет"
      },
      "secondaryColor": {
        "label": "Дополнительный цвет"
      },
      "opacity": {
        "label": ""
      },
      "customCss": {
        "label": "",
        "description": "Дополнительная настройка панели управления с помощью CSS (рекомендуется только опытным пользователям)",
        "customClassesAlert": {
          "title": "",
          "description": ""
        }
      },
      "columnCount": {
        "label": ""
      },
      "name": {
        "label": "Название"
      },
      "isPublic": {
        "label": "Публичный",
        "description": ""
      }
    },
    "content": {
      "metaTitle": ""
    },
    "setting": {
      "title": "",
      "section": {
        "general": {
          "title": "Основное",
          "unrecognizedLink": ""
        },
        "layout": {
          "title": "Макет"
        },
        "background": {
          "title": "Фон"
        },
        "color": {
          "title": ""
        },
        "customCss": {
          "title": ""
        },
        "access": {
          "title": "",
          "permission": {
            "item": {
              "view": {
                "label": "Просмотр панели"
              },
              "modify": {
                "label": ""
              },
              "full": {
                "label": ""
              }
            }
          }
        },
        "dangerZone": {
          "title": "Опасная зона",
          "action": {
            "rename": {
              "label": "",
              "description": "",
              "button": "",
              "modal": {
                "title": ""
              }
            },
            "visibility": {
              "label": "",
              "description": {
                "public": "",
                "private": ""
              },
              "button": {
                "public": "",
                "private": ""
              },
              "confirm": {
                "public": {
                  "title": "",
                  "description": ""
                },
                "private": {
                  "title": "",
                  "description": ""
                }
              }
            },
            "delete": {
              "label": "",
              "description": "",
              "button": "",
              "confirm": {
                "title": "Удаление панели",
                "description": ""
              }
            }
          }
        }
      }
    },
    "error": {
      "noBoard": {
        "title": "Добро пожаловать в Homarr",
        "description": "",
        "link": "Создать первую панель",
        "notice": ""
      },
      "notFound": {
        "title": "",
        "description": "",
        "link": "Просмотр всех панелей",
        "notice": ""
      },
      "homeBoard": {
        "title": "",
        "admin": {
          "description": "",
          "link": "",
          "notice": ""
        },
        "user": {
          "description": "",
          "link": "",
          "notice": ""
        },
        "anonymous": {
          "description": "",
          "link": "",
          "notice": ""
        }
      }
    }
  },
  "management": {
    "metaTitle": "",
    "title": {
      "morning": "",
      "afternoon": "",
      "evening": ""
    },
    "notFound": {
      "title": "",
      "text": ""
    },
    "navbar": {
      "items": {
        "home": "Главная",
        "boards": "Панели",
        "apps": "Приложения",
        "integrations": "Интеграции",
        "searchEngies": "Поисковые системы",
        "medias": "Медиафайлы",
        "users": {
          "label": "Пользователи",
          "items": {
            "manage": "Управление",
            "invites": "Приглашения",
            "groups": "Группы"
          }
        },
        "tools": {
          "label": "Инструменты",
          "items": {
            "docker": "Docker",
            "logs": "",
            "api": "API",
            "tasks": ""
          }
        },
        "settings": "Настройки",
        "help": {
          "label": "Справка",
          "items": {
            "documentation": "Документация",
            "submitIssue": "",
            "discord": "Сообщество Discord",
            "sourceCode": ""
          }
        },
        "about": "О программе"
      }
    },
    "page": {
      "home": {
        "statistic": {
          "board": "Панели",
          "user": "Пользователи",
          "invite": "Приглашения",
          "integration": "Интеграции",
          "app": "Приложения",
          "group": "Группы"
        },
        "statisticLabel": {
          "boards": "Панели",
          "resources": "",
          "authentication": "",
          "authorization": ""
        }
      },
      "board": {
        "title": "Ваши панели",
        "action": {
          "new": {
            "label": ""
          },
          "open": {
            "label": ""
          },
          "settings": {
            "label": "Настройки"
          },
          "setHomeBoard": {
            "label": "",
            "badge": {
              "label": "Главная",
              "tooltip": ""
            }
          },
          "delete": {
            "label": "Удалить навсегда",
            "confirm": {
              "title": "Удаление панели",
              "description": ""
            }
          }
        },
        "visibility": {
          "public": "",
          "private": ""
        },
        "modal": {
          "createBoard": {
            "field": {
              "name": {
                "label": "Название"
              }
            }
          }
        }
      },
      "media": {
        "includeFromAllUsers": ""
      },
      "user": {
        "back": "",
        "fieldsDisabledExternalProvider": "",
        "setting": {
          "general": {
            "title": "Основное",
            "item": {
              "language": "",
              "board": "Домашняя панель",
              "firstDayOfWeek": "Первый день недели",
              "accessibility": "Специальные возможности"
            }
          },
          "security": {
            "title": "Безопасность"
          },
          "board": {
            "title": "Панели"
          }
        },
        "list": {
          "metaTitle": "Управление пользователями",
          "title": "Пользователи"
        },
        "edit": {
          "metaTitle": ""
        },
        "create": {
          "metaTitle": "Создание пользователя",
          "title": "",
          "step": {
            "personalInformation": {
              "label": ""
            },
            "security": {
              "label": "Безопасность"
            },
            "groups": {
              "label": "Группы",
              "title": "",
              "description": ""
            },
            "review": {
              "label": ""
            },
            "completed": {
              "title": "Пользователь создан"
            },
            "error": {
              "title": "Не удалось создать пользователя"
            }
          },
          "action": {
            "createAnother": "",
            "back": ""
          }
        },
        "invite": {
          "title": "Управление приглашениями",
          "action": {
            "new": {
              "title": "",
              "description": "После истечения срока действия приглашение станет недействительным, и получатель не сможет создать учётную запись."
            },
            "copy": {
              "title": "",
              "description": "",
              "link": "Ссылка приглашения",
              "button": ""
            },
            "delete": {
              "title": "Удалить приглашение",
              "description": "Вы уверены, что хотите удалить это приглашение? Пользователи с этой ссылкой больше не смогут создать учётную запись."
            }
          },
          "field": {
            "id": {
              "label": "ID"
            },
            "creator": {
              "label": "Создатель"
            },
            "expirationDate": {
              "label": "Дата истечения срока"
            },
            "token": {
              "label": "Токен"
            }
          }
        }
      },
      "group": {
        "back": "",
        "setting": {
          "general": {
            "title": "Основное",
            "owner": "Владелец",
            "ownerOfGroup": "",
            "ownerOfGroupDeleted": ""
          },
          "members": {
            "title": "Участники",
            "search": "",
            "notFound": ""
          },
          "permissions": {
            "title": "",
            "form": {
              "unsavedChanges": ""
            }
          }
        }
      },
      "settings": {
        "title": "Настройки",
        "notification": {
          "success": {
            "message": ""
          },
          "error": {
            "message": ""
          }
        },
        "section": {
          "analytics": {
            "title": "",
            "general": {
              "title": "",
              "text": ""
            },
            "widgetData": {
              "title": "",
              "text": ""
            },
            "integrationData": {
              "title": "",
              "text": ""
            },
            "usersData": {
              "title": "",
              "text": ""
            }
          },
          "crawlingAndIndexing": {
            "title": "",
            "warning": "",
            "noIndex": {
              "title": "",
              "text": ""
            },
            "noFollow": {
              "title": "",
              "text": ""
            },
            "noTranslate": {
              "title": "",
              "text": ""
            },
            "noSiteLinksSearchBox": {
              "title": "",
              "text": ""
            }
          },
          "board": {
            "title": "Панели",
            "homeBoard": {
              "label": "",
              "description": ""
            }
          },
          "appearance": {
            "title": "Внешний вид",
            "defaultColorScheme": {
              "label": "",
              "options": {
                "light": "",
                "dark": ""
              }
            }
          },
          "culture": {
            "title": "",
            "defaultLocale": {
              "label": ""
            }
          }
        }
      },
      "tool": {
        "tasks": {
          "title": "",
          "status": {
            "idle": "",
            "running": "Работает",
            "error": "Ошибка"
          },
          "job": {
            "iconsUpdater": {
              "label": ""
            },
            "analytics": {
              "label": ""
            },
            "smartHomeEntityState": {
              "label": ""
            },
            "ping": {
              "label": ""
            },
            "mediaServer": {
              "label": "Медиасервер"
            },
            "mediaOrganizer": {
              "label": ""
            },
            "downloads": {
              "label": ""
            },
            "mediaRequestStats": {
              "label": ""
            },
            "mediaRequestList": {
              "label": ""
            },
            "rssFeeds": {
              "label": ""
            },
            "indexerManager": {
              "label": ""
            },
            "healthMonitoring": {
              "label": ""
            },
            "dnsHole": {
              "label": ""
            },
            "sessionCleanup": {
              "label": ""
            },
            "updateChecker": {
              "label": ""
            },
            "mediaTranscoding": {
              "label": ""
            }
          }
        },
        "api": {
          "title": "API",
          "modal": {
            "createApiToken": {
              "title": "",
              "description": "",
              "button": ""
            }
          },
          "tab": {
            "documentation": {
              "label": "Документация"
            },
            "apiKey": {
              "label": "",
              "title": "",
              "button": {
                "createApiToken": ""
              },
              "table": {
                "header": {
                  "id": "ID",
                  "createdBy": ""
                }
              }
            }
          }
        }
      },
      "about": {
        "version": "",
        "text": "",
        "accordion": {
          "contributors": {
            "title": "",
            "subtitle": ""
          },
          "translators": {
            "title": "",
            "subtitle": ""
          },
          "libraries": {
            "title": "",
            "subtitle": ""
          }
        }
      }
    }
  },
  "docker": {
    "title": "Контейнеры",
    "table": {
      "updated": "",
      "search": "",
      "selected": ""
    },
    "field": {
      "name": {
        "label": "Название"
      },
      "state": {
        "label": "Состояние",
        "option": {
          "created": "Создан",
          "running": "Работает",
          "paused": "Приостановлено",
          "restarting": "Перезапуск",
          "exited": "",
          "removing": "Удаление",
          "dead": ""
        }
      },
      "containerImage": {
        "label": "Образ"
      },
      "ports": {
        "label": "Порты"
      }
    },
    "action": {
      "start": {
        "label": "Запустить",
        "notification": {
          "success": {
            "title": "",
            "message": ""
          },
          "error": {
            "title": "",
            "message": ""
          }
        }
      },
      "stop": {
        "label": "Остановить",
        "notification": {
          "success": {
            "title": "",
            "message": ""
          },
          "error": {
            "title": "",
            "message": ""
          }
        }
      },
      "restart": {
        "label": "Перезапустить",
        "notification": {
          "success": {
            "title": "",
            "message": ""
          },
          "error": {
            "title": "",
            "message": ""
          }
        }
      },
      "remove": {
        "label": "Удалить",
        "notification": {
          "success": {
            "title": "",
            "message": ""
          },
          "error": {
            "title": "",
            "message": ""
          }
        }
      },
      "refresh": {
        "label": "",
        "notification": {
          "success": {
            "title": "",
            "message": ""
          },
          "error": {
            "title": "",
            "message": ""
          }
        }
      }
    },
    "error": {
      "internalServerError": ""
    }
  },
  "permission": {
    "title": "",
    "userSelect": {
      "title": ""
    },
    "groupSelect": {
      "title": ""
    },
    "tab": {
      "user": "Пользователи",
      "group": "Группы",
      "inherited": ""
    },
    "field": {
      "user": {
        "label": "Пользователь"
      },
      "group": {
        "label": "Группа"
      },
      "permission": {
        "label": ""
      }
    },
    "action": {
      "saveUser": "",
      "saveGroup": ""
    }
  },
  "navigationStructure": {
    "manage": {
      "label": "Управление",
      "boards": {
        "label": "Панели"
      },
      "integrations": {
        "label": "Интеграции",
        "edit": {
          "label": "Редактировать"
        },
        "new": {
          "label": ""
        }
      },
      "search-engines": {
        "label": "Поисковые системы",
        "new": {
          "label": ""
        },
        "edit": {
          "label": "Редактировать"
        }
      },
      "medias": {
        "label": "Медиафайлы"
      },
      "apps": {
        "label": "Приложения",
        "new": {
          "label": ""
        },
        "edit": {
          "label": "Редактировать"
        }
      },
      "users": {
        "label": "Пользователи",
        "create": {
          "label": "Создать"
        },
        "general": "Основное",
        "security": "Безопасность",
        "board": "Панели",
        "groups": {
          "label": "Группы"
        },
        "invites": {
          "label": "Приглашения"
        }
      },
      "tools": {
        "label": "Инструменты",
        "docker": {
          "label": "Docker"
        },
        "logs": {
          "label": ""
        }
      },
      "settings": {
        "label": "Настройки"
      },
      "about": {
        "label": "О программе"
      }
    }
  },
  "search": {
    "placeholder": "",
    "nothingFound": "",
    "error": {
      "fetch": ""
    },
    "mode": {
      "appIntegrationBoard": {
        "help": "",
        "group": {
          "app": {
            "title": "Приложения",
            "children": {
              "action": {
                "open": {
                  "label": ""
                },
                "edit": {
                  "label": "Редактирование приложения"
                }
              },
              "detail": {
                "title": ""
              }
            }
          },
          "board": {
            "title": "Панели",
            "children": {
              "action": {
                "open": {
                  "label": ""
                },
                "homeBoard": {
                  "label": ""
                },
                "settings": {
                  "label": ""
                }
              },
              "detail": {
                "title": ""
              }
            }
          },
          "integration": {
            "title": "Интеграции"
          }
        }
      },
      "command": {
        "help": "",
        "group": {
          "localCommand": {
            "title": ""
          },
          "globalCommand": {
            "title": "",
            "option": {
              "colorScheme": {
                "light": "",
                "dark": ""
              },
              "language": {
                "label": "",
                "children": {
                  "detail": {
                    "title": ""
                  }
                }
              },
              "newBoard": {
                "label": ""
              },
              "importBoard": {
                "label": ""
              },
              "newApp": {
                "label": ""
              },
              "newIntegration": {
                "label": "",
                "children": {
                  "detail": {
                    "title": ""
                  }
                }
              },
              "newUser": {
                "label": ""
              },
              "newInvite": {
                "label": ""
              },
              "newGroup": {
                "label": ""
              }
            }
          }
        }
      },
      "external": {
        "help": "",
        "group": {
          "searchEngine": {
            "title": "Поисковые системы",
            "children": {
              "action": {
                "search": {
                  "label": ""
                }
              },
              "detail": {
                "title": ""
              },
              "searchResults": {
                "title": ""
              }
            },
            "option": {
              "google": {
                "name": "",
                "description": ""
              },
              "bing": {
                "name": "",
                "description": ""
              },
              "duckduckgo": {
                "name": "",
                "description": ""
              },
              "torrent": {
                "name": "Торренты",
                "description": ""
              },
              "youTube": {
                "name": "",
                "description": ""
              }
            }
          }
        }
      },
      "help": {
        "group": {
          "mode": {
            "title": ""
          },
          "help": {
            "title": "Справка",
            "option": {
              "documentation": {
                "label": "Документация"
              },
              "submitIssue": {
                "label": ""
              },
              "discord": {
                "label": "Сообщество Discord"
              }
            }
          }
        }
      },
      "home": {
        "group": {
          "local": {
            "title": ""
          }
        }
      },
      "page": {
        "help": "",
        "group": {
          "page": {
            "title": "",
            "option": {
              "manageHome": {
                "label": ""
              },
              "manageBoard": {
                "label": ""
              },
              "manageApp": {
                "label": ""
              },
              "manageIntegration": {
                "label": ""
              },
              "manageSearchEngine": {
                "label": ""
              },
              "manageMedia": {
                "label": ""
              },
              "manageUser": {
                "label": "Управление пользователями"
              },
              "manageInvite": {
                "label": ""
              },
              "manageGroup": {
                "label": ""
              },
              "manageDocker": {
                "label": ""
              },
              "manageApi": {
                "label": ""
              },
              "manageLog": {
                "label": "Просмотр журналов"
              },
              "manageTask": {
                "label": ""
              },
              "manageSettings": {
                "label": ""
              },
              "about": {
                "label": "О программе"
              },
              "homeBoard": {
                "label": "Домашняя панель"
              },
              "preferences": {
                "label": "Ваши настройки"
              }
            }
          }
        }
      },
      "userGroup": {
        "help": "",
        "group": {
          "user": {
            "title": "Пользователи",
            "children": {
              "action": {
                "detail": {
                  "label": ""
                }
              },
              "detail": {
                "title": ""
              }
            }
          },
          "group": {
            "title": "Группы",
            "children": {
              "action": {
                "detail": {
                  "label": ""
                },
                "manageMember": {
                  "label": ""
                },
                "managePermission": {
                  "label": ""
                }
              },
              "detail": {
                "title": ""
              }
            }
          }
        }
      }
    },
    "engine": {
      "search": "",
      "field": {
        "name": {
          "label": "Название"
        },
        "short": {
          "label": ""
        },
        "urlTemplate": {
          "label": ""
        },
        "description": {
          "label": "Описание"
        }
      },
      "page": {
        "list": {
          "title": "Поисковые системы",
          "noResults": {
            "title": "",
            "action": ""
          },
          "interactive": ""
        },
        "create": {
          "title": "",
          "notification": {
            "success": {
              "title": "",
              "message": ""
            },
            "error": {
              "title": "",
              "message": ""
            }
          }
        },
        "edit": {
          "title": "",
          "notification": {
            "success": {
              "title": "Изменения сохранены",
              "message": ""
            },
            "error": {
              "title": "Не удалось сохранить",
              "message": ""
            }
          },
          "configControl": "",
          "searchEngineType": {
            "generic": "",
            "fromIntegration": ""
          }
        },
        "delete": {
          "title": "",
          "message": "",
          "notification": {
            "success": {
              "title": "",
              "message": ""
            },
            "error": {
              "title": "",
              "message": ""
            }
          }
        }
      }
    }
  }
}<|MERGE_RESOLUTION|>--- conflicted
+++ resolved
@@ -1455,21 +1455,12 @@
       }
     },
     "mediaServer": {
-<<<<<<< HEAD
-      "name": "",
-      "description": "",
+      "name": "Активные просмотры",
+      "description": "Отображает текущие сеансы воспроизведения на медиасерверах",
       "option": {},
       "items": {
         "user": "Пользователь",
         "name": "Название",
-=======
-      "name": "Активные просмотры",
-      "description": "Отображает текущие сеансы воспроизведения на медиасерверах",
-      "option": {},
-      "items": {
-        "user": "",
-        "name": "",
->>>>>>> 598f0047
         "id": ""
       }
     },
