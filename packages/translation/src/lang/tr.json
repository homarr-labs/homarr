--- conflicted
+++ resolved
@@ -1532,13 +1532,8 @@
           "detailsTitle": "İndirme İlerlemesi"
         },
         "ratio": {
-<<<<<<< HEAD
           "columnTitle": "Ratio",
           "detailsTitle": "Torrent oranı (alınan/gönderilen)"
-=======
-          "columnTitle": "",
-          "detailsTitle": ""
->>>>>>> 9e061f8f
         },
         "received": {
           "columnTitle": "Toplam İndirme",
@@ -2047,17 +2042,10 @@
         "tools": {
           "label": "Araçlar",
           "items": {
-<<<<<<< HEAD
             "docker": "Docker",
             "logs": "Günlükler",
             "api": "API",
             "tasks": "Görevler"
-=======
-            "docker": "",
-            "logs": "",
-            "api": "",
-            "tasks": ""
->>>>>>> 9e061f8f
           }
         },
         "settings": "Ayarlar",
