--- conflicted
+++ resolved
@@ -1345,11 +1345,7 @@
       }
     },
     "indexerManager": {
-<<<<<<< HEAD
-      "name": "Dizin oluşturucu yöneticisi statüsü",
-=======
       "name": "İndeksleyici Yönetim Durumu",
->>>>>>> 5b04b93f
       "description": "İndeksleyicilerinizin durumu",
       "option": {
         "openIndexerSiteInNewTab": {
