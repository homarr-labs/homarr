{
  "init": {
    "step": {
      "start": {
        "title": "Homarr'a Hoş Geldiniz",
        "subtitle": "Homarr örneğinizi kurmaya başlayalım.",
        "description": "Başlamak için lütfen Homarr örneğinizi nasıl kurmak istediğinizi seçin.",
        "action": {
          "scratch": "Sıfırdan başlayın",
          "importOldmarr": "Homarr 1.0'dan önceki yedeğinizi içe aktarın"
        }
      },
      "import": {
        "title": "Verileri içe aktar",
        "subtitle": "Mevcut bir Homarr örneğinden alınan verileri içe aktarabilirsiniz.",
        "dropzone": {
          "title": "Zip dosyasını buraya sürükleyin veya göz atmak için tıklayın",
          "description": "Seçtiğiniz zip işlenecek ve içe aktarmak istediğiniz verileri seçebileceksiniz"
        },
        "fileInfo": {
          "action": {
            "change": "Dosyayı değiştir"
          }
        },
        "importSettings": {
          "title": "İçe aktarma ayarları",
          "description": "İçe aktarma işlevlerini yapılandırın"
        },
        "boardSelection": {
          "title": "{count} panel bulundu",
          "description": "İçe aktarılacak tüm panellerin boyutlarını seçin",
          "action": {
            "selectAll": "Tümünü seç",
            "unselectAll": "Tüm seçimi kaldır"
          }
        },
        "summary": {
          "title": "İçe aktarma özeti",
          "description": "Aşağıdaki özeti kontrol ederek içe aktarılacak işlevleri görebilirsiniz",
          "action": {
            "import": "İçe aktarmayı onayla ve devam et"
          },
          "entities": {
            "apps": "Uygulamalar",
            "boards": "Paneller",
            "integrations": "Entegrasyonlar",
            "credentialUsers": "Kullanıcı kimlik Bilgileri"
          }
        },
        "tokenModal": {
          "title": "İçe aktarma token'ını girin",
          "field": {
            "token": {
              "label": "Erişim Anahtarı",
              "description": "Önceki homarr örneğinizden aldığınız içe aktarma Token'ını girin"
            }
          },
          "notification": {
            "error": {
              "title": "Geçersiz token",
              "message": "Girdiğiniz token geçersiz"
            }
          }
        }
      },
      "user": {
        "title": "Yönetici",
        "subtitle": "Yönetici kullanıcınız için kimlik bilgilerini girin.",
        "notification": {
          "success": {
            "title": "Kullanıcı oluşturuldu",
            "message": "Kullanıcı başarıyla oluşturuldu"
          },
          "error": {
            "title": "Kullanıcı oluşturma başarısız oldu"
          }
        }
      },
      "group": {
        "title": "Dış grup",
        "subtitle": "Harici kullanıcılar için kullanılacak grubu belirtin.",
        "form": {
          "name": {
            "label": "Grup adı",
            "description": "Ad, harici sağlayıcının yönetici grubuyla eşleşmelidir"
          }
        }
      },
      "settings": {
        "title": "Ayarlar",
        "subtitle": "Sunucu ayarlarınızı yapılandırın."
      },
      "finish": {
        "title": "Kurulumu Bitir",
        "subtitle": "Başlamaya hazırsınız!",
        "description": "Kurulum sürecini başarıyla tamamladınız. Artık Homarr'ı kullanmaya başlayabilirsiniz. Sonraki eyleminizi seçin:",
        "action": {
          "goToBoard": "{name} paneline git",
          "createBoard": "İlk panelinizi oluşturun",
          "inviteUser": "Yeni kullanıcı davet et",
          "docs": "Dökümanları okuyun"
        }
      }
    },
    "backToStart": "Başlangıca geri dön"
  },
  "user": {
    "title": "Kullanıcılar",
    "name": "Kullanıcı",
    "page": {
      "login": {
        "title": "Hesabınıza giriş yapın",
        "subtitle": "Tekrar hoş geldiniz! Lütfen kimlik bilgilerinizi girin"
      },
      "invite": {
        "title": "Homarr'a Katıl",
        "subtitle": "Homarr'a hoş geldiniz! Lütfen hesabınızı oluşturun",
        "description": "{username} tarafından davet edildiniz"
      },
      "init": {
        "title": "Yeni Homarr kurulumu",
        "subtitle": "Lütfen yönetici kullanıcısını oluşturun"
      }
    },
    "field": {
      "email": {
        "label": "E-Posta",
        "verified": "Doğrulandı"
      },
      "username": {
        "label": "Kullanıcı adı"
      },
      "password": {
        "label": "Şifre",
        "requirement": {
          "length": "En az 8 karakter içermeli",
          "lowercase": "Küçük harf içermeli",
          "uppercase": "Büyük harf içermeli",
          "number": "Rakam içermeli",
          "special": "Özel sembol içermeli"
        }
      },
      "passwordConfirm": {
        "label": "Şifreyi onayla"
      },
      "previousPassword": {
        "label": "Eski Şifre"
      },
      "homeBoard": {
        "label": "Varsayılan panel"
      },
      "pingIconsEnabled": {
        "label": "Pingler için simgeler kullanın"
      }
    },
    "error": {
      "usernameTaken": "Kullanıcı adı önceden alındı"
    },
    "action": {
      "login": {
        "label": "Giriş",
        "labelWith": "{provider} ile giriş yapın",
        "notification": {
          "success": {
            "title": "Giriş başarılı",
            "message": "Şu anda giriş yaptınız"
          },
          "error": {
            "title": "Giriş başarısız",
            "message": "Girişiniz başarısız oldu"
          }
        },
        "forgotPassword": {
          "label": "Şifrenizi mi unuttunuz?",
          "description": "Yöneticiniz parolanızı sıfırlamak için aşağıdaki komutu kullanabilir:"
        }
      },
      "register": {
        "label": "Hesap oluştur",
        "notification": {
          "success": {
            "title": "Hesap oluşturuldu",
            "message": "Devam etmek için lütfen giriş yapın"
          },
          "error": {
            "title": "Hesap oluşturma başarısız oldu",
            "message": "Hesabınız oluşturulamadı"
          }
        }
      },
      "create": "Kullanıcı ekle",
      "changePassword": {
        "label": "Parolayı değiştir",
        "notification": {
          "success": {
            "message": "Parola başarıyla değiştirildi"
          },
          "error": {
            "message": "Parola değiştirilemedi"
          }
        }
      },
      "changeHomeBoard": {
        "notification": {
          "success": {
            "message": "Varsayılan panel başarıyla değiştirildi"
          },
          "error": {
            "message": "Varsayılan panel değiştirilemiyor"
          }
        }
      },
      "changeFirstDayOfWeek": {
        "notification": {
          "success": {
            "message": "Haftanın ilk günü başarıyla değiştirildi"
          },
          "error": {
            "message": "Haftanın ilk günü değiştirilemiyor"
          }
        }
      },
      "changePingIconsEnabled": {
        "notification": {
          "success": {
            "message": "Ping simgeleri başarıyla değiştirildi"
          },
          "error": {
            "message": "Ping simgeleri değiştirilemiyor"
          }
        }
      },
      "manageAvatar": {
        "changeImage": {
          "label": "Görseli değiştir",
          "notification": {
            "success": {
              "message": "Görsel başarıyla değiştirildi"
            },
            "error": {
              "message": "Görsel değiştirilemiyor"
            },
            "toLarge": {
              "title": "Görsel çok büyük",
              "message": "Maksimum görsel boyutu {size}"
            }
          }
        },
        "removeImage": {
          "label": "Görseli kaldır",
          "confirm": "Görseli kaldırmak istediğinizden emin misiniz?",
          "notification": {
            "success": {
              "message": "Görsel başarıyla kaldırıldı"
            },
            "error": {
              "message": "Görsel kaldırılamıyor"
            }
          }
        }
      },
      "editProfile": {
        "notification": {
          "success": {
            "message": "Profil başarıyla güncellendi"
          },
          "error": {
            "message": "Profil güncellenemiyor"
          }
        }
      },
      "delete": {
        "label": "Kullanıcıyı kalıcı olarak sil",
        "description": "Bu kullanıcıyı tercihleriyle birlikte siler. Hiçbir panel silinmeyecektir. Kullanıcı bilgilendirilmez.",
        "confirm": "{username} kullanıcısını tercihleriyle birlikte silmek istediğinizden emin misiniz?"
      },
      "select": {
        "label": "Kullanıcıyı seç",
        "notFound": "Kullanıcı bulunmadı"
      },
      "transfer": {
        "label": "Yeni sahibi seç"
      }
    }
  },
  "group": {
    "title": "Gruplar",
    "name": "Grup",
    "search": "Grup bul",
    "field": {
      "name": "İsim",
      "members": "Üyeler"
    },
    "permission": {
      "admin": {
        "title": "Yönetici",
        "item": {
          "admin": {
            "label": "Yönetici",
            "description": "Bu izne sahip üyeler tüm özelliklere ve ayarlara tam erişime sahiptir"
          }
        }
      },
      "app": {
        "title": "Uygulamalar",
        "item": {
          "create": {
            "label": "Uygulamalar oluşturun",
            "description": "Üyelerin uygulama oluşturmasına izin ver"
          },
          "use-all": {
            "label": "Tüm uygulamaları kullan",
            "description": "Üyelerin panellere herhangi bir uygulama eklemelerine izin ver"
          },
          "modify-all": {
            "label": "Tüm uygulamaları değiştir",
            "description": "Üyelerin tüm uygulamaları değiştirmesine izin ver"
          },
          "full-all": {
            "label": "Uygulamaya tam erişim",
            "description": "Üyelerin herhangi bir uygulamayı yönetmesine, kullanmasına ve silmesine izin ver"
          }
        }
      },
      "board": {
        "title": "Paneller",
        "item": {
          "create": {
            "label": "Panel oluştur",
            "description": "Üyelerin panel oluşturmasına izin ver"
          },
          "view-all": {
            "label": "Tüm panelleri görüntüle",
            "description": "Üyelerin tüm panelleri görüntülemesine izin ver"
          },
          "modify-all": {
            "label": "Tüm panelleri değiştir",
            "description": "Üyelerin tüm panelleri değiştirmesine izin ver (Erişim kontrolü ve tehlikeli alan dahil değildir)"
          },
          "full-all": {
            "label": "Tam panel erişimi",
            "description": "Üyelerin tüm panelleri görüntülemesine, değiştirmesine ve silmesine izin verin (Erişim kontrolü ve tehlikeli alan dahil)"
          }
        }
      },
      "integration": {
        "title": "Entegrasyonlar",
        "item": {
          "create": {
            "label": "Entegrasyonlar oluştur",
            "description": "Üyelerin entegrasyonlar oluşturmasına izin ver"
          },
          "use-all": {
            "label": "Tüm entegrasyonları kullan",
            "description": "Üyelerin panellere herhangi bir entegrasyonu eklemelerine olanak tanır"
          },
          "interact-all": {
            "label": "Herhangi bir entegrasyonla etkileşim kurun",
            "description": "Üyelerin herhangi bir entegrasyonla etkileşime girmesine izin verin"
          },
          "full-all": {
            "label": "Tam entegrasyon erişimi",
            "description": "Üyelerin herhangi bir entegrasyonu yönetmesine, kullanmasına ve etkileşimde bulunmasına izin ver"
          }
        }
      },
      "media": {
        "title": "Medyalar",
        "item": {
          "upload": {
            "label": "Medya yükle",
            "description": "Üyelerin medya yüklemesine izin ver"
          },
          "view-all": {
            "label": "Tüm medyayı görüntüle",
            "description": "Üyelerin tüm medyayı görüntülemesine izin ver"
          },
          "full-all": {
            "label": "Tam medya erişimi",
            "description": "Üyelerin herhangi bir medyayı yönetmesine ve silmesine izin ver"
          }
        }
      },
      "other": {
        "title": "Diğer",
        "item": {
          "view-logs": {
            "label": "Günlükleri görüntüle",
            "description": "Üyelerin günlükleri görüntülemesine izin ver"
          }
        }
      },
      "search-engine": {
        "title": "Arama motorları",
        "item": {
          "create": {
            "label": "Arama motorları oluşturun",
            "description": "Üyelerin arama motorları oluşturmasına izin ver"
          },
          "modify-all": {
            "label": "Tüm arama motorlarını değiştir",
            "description": "Üyelerin tüm arama motorlarını değiştirmesine izin ver"
          },
          "full-all": {
            "label": "Tam arama motoru erişimi",
            "description": "Üyelerin herhangi bir arama motorunu yönetmesine ve silmesine izin ver"
          }
        }
      }
    },
    "memberNotice": {
      "mixed": "Bazı üyeler harici sağlayıcılardandır ve burada yönetilemezler",
      "external": "Tüm üyeler harici sağlayıcılardandır ve burada yönetilemezler"
    },
    "reservedNotice": {
      "message": "Bu grup sistem kullanımı için ayrılmıştır ve bazı eylemleri kısıtlar. <checkoutDocs></checkoutDocs>"
    },
    "action": {
      "create": {
        "label": "Yeni grup",
        "notification": {
          "success": {
            "message": "Grup başarıyla oluşturuldu"
          },
          "error": {
            "message": "Grup oluşturulamadı"
          }
        }
      },
      "transfer": {
        "label": "Sahipliği aktar",
        "description": "Bu grubun sahipliğini başka bir kullanıcıya aktarın.",
        "confirm": "{name} grubunun mülkiyetini {username} grubuna devretmek istediğinizden emin misiniz?",
        "notification": {
          "success": {
            "message": "{group} grubu başarıyla {user} grubuna aktarıldı"
          },
          "error": {
            "message": "Sahiplik aktarımı yapılamıyor"
          }
        }
      },
      "addMember": {
        "label": "Üye ekle"
      },
      "removeMember": {
        "label": "Üyeyi kaldır",
        "confirm": "{user} adlı kişiyi bu gruptan kaldırmak istediğinizden emin misiniz?"
      },
      "delete": {
        "label": "Grubu sil",
        "description": "Bir grubu sildiğinizde geri dönüş yoktur. Lütfen emin olun.",
        "confirm": "{name} grubunu silmek istediğinizden emin misiniz?",
        "notification": {
          "success": {
            "message": "{name} grubu başarıyla silindi"
          },
          "error": {
            "message": "{name} grubu silinemiyor"
          }
        }
      },
      "changePermissions": {
        "notification": {
          "success": {
            "title": "İzinler kaydedildi",
            "message": "İzinler başarıyla kaydedildi"
          },
          "error": {
            "title": "İzinler kaydedilmedi",
            "message": "İzinler kaydedilmedi"
          }
        }
      },
      "update": {
        "notification": {
          "success": {
            "message": "{name} grubu başarıyla kaydedildi"
          },
          "error": {
            "message": "Grup kaydedilemiyor {name}"
          }
        }
      },
      "select": {
        "label": "Grup Seç",
        "notFound": "Grup bulunamadı"
      }
    }
  },
  "app": {
    "page": {
      "list": {
        "title": "Uygulamalar",
        "noResults": {
          "title": "Henüz uygulama oluşturulmadı",
          "action": "İlk uygulamanızı oluşturun"
        }
      },
      "create": {
        "title": "Yeni uygulama",
        "notification": {
          "success": {
            "title": "Oluşturma başarılı",
            "message": "Uygulama başarıyla oluşturuldu"
          },
          "error": {
            "title": "Oluşturma başarısız oldu",
            "message": "Uygulama oluşturulamadı"
          }
        }
      },
      "edit": {
        "title": "Uygulamayı düzenle",
        "notification": {
          "success": {
            "title": "Değişiklikler başarıyla uygulandı",
            "message": "Uygulama başarıyla kaydedildi"
          },
          "error": {
            "title": "Değişiklikler uygulanamıyor",
            "message": "Uygulama kaydedilemedi"
          }
        }
      },
      "delete": {
        "title": "Uygulamayı sil",
        "message": "{name} uygulamasını silmek istediğinizden emin misiniz?",
        "notification": {
          "success": {
            "title": "Silme başarılı",
            "message": "Uygulama başarıyla silindi"
          },
          "error": {
            "title": "Silme başarısız oldu",
            "message": "Uygulama silinemiyor"
          }
        }
      }
    },
    "field": {
      "name": {
        "label": "İsim"
      },
      "description": {
        "label": "Tanım"
      },
      "url": {
        "label": "Url"
      }
    },
    "action": {
      "select": {
        "label": "Uygulama seç",
        "notFound": "Uygulama bulunamadı"
      }
    }
  },
  "integration": {
    "page": {
      "list": {
        "title": "Entegrasyonlar",
        "search": "Entegrasyon ara",
        "noResults": {
          "title": "Henüz entegrasyon yok"
        }
      },
      "create": {
        "title": "Yeni {name} entegrasyonu",
        "notification": {
          "success": {
            "title": "Oluşturma başarılı",
            "message": "Entegrasyon başarıyla oluşturuldu"
          },
          "error": {
            "title": "Oluşturma başarısız oldu",
            "message": "Entegrasyon oluşturulamadı"
          }
        }
      },
      "edit": {
        "title": "{name} entegrasyonu düzenle",
        "notification": {
          "success": {
            "title": "Değişiklikler başarıyla uygulandı",
            "message": "Entegrasyon başarıyla kaydedildi"
          },
          "error": {
            "title": "Değişiklikler uygulanamıyor",
            "message": "Entegrasyon kaydedilemedi"
          }
        }
      },
      "delete": {
        "title": "Entegrasyonu Sil",
        "message": "{name} entegrasyonunu silmek istediğinizden emin misiniz?",
        "notification": {
          "success": {
            "title": "Silme başarılı",
            "message": "Entegrasyon başarıyla silindi"
          },
          "error": {
            "title": "Silme başarısız oldu",
            "message": "Entegrasyon silinemiyor"
          }
        }
      }
    },
    "field": {
      "name": {
        "label": "İsim"
      },
      "url": {
        "label": "Url"
      }
    },
    "action": {
      "create": "Yeni entegrasyon"
    },
    "testConnection": {
      "action": {
        "create": "Bağlantıyı test et ve oluştur",
        "edit": "Bağlantıyı test et ve kaydet"
      },
      "alertNotice": "Bağlantı kurulumu başaralı olduğunda Kaydet düğmesi etkinleştirilir",
      "notification": {
        "success": {
          "title": "Bağlantı başarılı",
          "message": "Bağlantı başarıyla kuruldu"
        },
        "invalidUrl": {
          "title": "Geçersiz URL",
          "message": "URL geçersiz"
        },
        "secretNotDefined": {
          "title": "Eksik kimlik bilgileri",
          "message": "Tüm kimlik bilgileri sağlanmadı"
        },
        "invalidCredentials": {
          "title": "Geçersiz kimlik bilgileri",
          "message": "Kimlik bilgileri geçersiz"
        },
        "commonError": {
          "title": "Bağlantı başarısız oldu",
          "message": "Bağlantı kurulamadı"
        },
        "badRequest": {
          "title": "Geçersiz istek",
          "message": "Talep hatalı biçimlendirilmiş"
        },
        "unauthorized": {
          "title": "Yetkisiz",
          "message": "Muhtemelen yanlış kimlik bilgileri"
        },
        "forbidden": {
          "title": "Yasaklı",
          "message": "Muhtemelen izinler eksik"
        },
        "notFound": {
          "title": "Bulunamadı",
          "message": "Muhtemelen yanlış Url veya yol"
        },
        "internalServerError": {
          "title": "İç Sunucu Hatası",
          "message": "Sunucu bir hatayla karşılaştı"
        },
        "serviceUnavailable": {
          "title": "Hizmet kullanılamıyor",
          "message": "Sunucu şu anda kullanılamıyor"
        },
        "connectionAborted": {
          "title": "Bağlantı kesildi",
          "message": "Bağlantı iptal edildi"
        },
        "domainNotFound": {
          "title": "Alan adı bulunamadı",
          "message": "Alan adı bulunamadı"
        },
        "connectionRefused": {
          "title": "Bağlantı rededildi",
          "message": "Bağlantı reddedildi"
        },
        "invalidJson": {
          "title": "Geçersiz JSON",
          "message": "Yanıt geçerli bir JSON değildi"
        },
        "wrongPath": {
          "title": "Yanlış yol",
          "message": "Yol muhtemelen doğru değil"
        }
      }
    },
    "secrets": {
      "title": "Gizli anahtarlar",
      "lastUpdated": "Son güncelleme {date}",
      "notSet": {
        "label": "Değer ayarlanmadı",
        "tooltip": "Gizli anahtar gereklidir ve henüz ayarlanmadı"
      },
      "secureNotice": "Bu Gizli anahtar oluşturulduktan sonra geri alınamaz",
      "reset": {
        "title": "Gizli anahtarı sıfırla",
        "message": "Gizli anahtarı sıfırlamak istediğinizden emin misiniz?"
      },
      "noSecretsRequired": {
        "segmentTitle": "Hiçbir Gizli anahtar yok",
        "text": "Bu entegrasyon için gizli anahtar gerekmiyor"
      },
      "kind": {
        "username": {
          "label": "Kullanıcı adı",
          "newLabel": "Yeni kullanıcı adı"
        },
        "apiKey": {
          "label": "API Anahtarı",
          "newLabel": "Yeni API Anahtarı"
        },
        "password": {
          "label": "Şifre",
          "newLabel": "Yeni parola"
        }
      }
    },
    "permission": {
      "use": "Öğelerdeki entegrasyonları seçin",
      "interact": "Entegrasyonlarla etkileşim kurun",
      "full": "Tam entegrasyon erişimi"
    }
  },
  "media": {
    "plural": "Medyalar",
    "search": "Bir medya bul",
    "field": {
      "name": "İsim",
      "size": "Boyut",
      "creator": "Oluşturan"
    },
    "action": {
      "upload": {
        "label": "Medya yükle",
        "file": "Dosya seç",
        "notification": {
          "success": {
            "message": "Medya başarıyla yüklendi"
          },
          "error": {
            "message": "Medya yüklenemedi"
          }
        }
      },
      "delete": {
        "label": "Medyayı sil",
        "description": "<bName></bName>medyasını silmek istediğinizden emin misiniz?",
        "notification": {
          "success": {
            "message": "Medya başarıyla silindi"
          },
          "error": {
            "message": "Medya silinemedi"
          }
        }
      },
      "copy": {
        "label": "URL'yi kopyala"
      }
    }
  },
  "common": {
<<<<<<< HEAD
    "beta": "Beta",
=======
    "beta": "Test",
>>>>>>> a7e387e5
    "error": "Hata",
    "action": {
      "add": "Ekle",
      "apply": "Uygula",
      "backToOverview": "Genel bakışa dön",
      "create": "Oluştur",
      "edit": "Düzenle",
      "import": "İçe aktar",
      "insert": "Ekle",
      "remove": "Kaldır",
      "save": "Kaydet",
      "saveChanges": "Değişiklikleri kaydet",
      "cancel": "Vazgeç",
      "delete": "Sil",
      "discard": "Yoksay",
      "confirm": "Onayla",
      "continue": "Devam Et",
      "previous": "Önceki",
      "next": "İleri",
      "checkoutDocs": "Dökümanlara göz atın",
      "checkLogs": "Daha fazla ayrıntı için günlükleri kontrol edin",
      "tryAgain": "Tekrar Deneyin",
      "loading": "Yükleniyor"
    },
    "here": "buraya",
    "iconPicker": {
      "label": "Simge URL'si",
      "header": "Simgeleri filtrelemek için isim veya nesne yazın... Homarr sizin için {countIcons} simge arasında arama yapacaktır."
    },
    "colorScheme": {
      "options": {
        "light": "Aydınlık",
        "dark": "Koyu"
      }
    },
    "information": {
      "min": "En Düşük",
      "max": "En Yüksek",
      "days": "Gün",
      "hours": "Saat",
      "minutes": "Dakika"
    },
    "notification": {
      "create": {
        "success": "Oluşturma başarılı",
        "error": "Oluşturma başarısız oldu"
      },
      "delete": {
        "success": "Silme başarılı",
        "error": "Silme başarısız oldu"
      },
      "update": {
        "success": "Değişiklikler başarıyla uygulandı",
        "error": "Değişiklikler uygulanamıyor"
      },
      "transfer": {
        "success": "Transfer başarılı",
        "error": "Transfer başarısız"
      }
    },
    "multiSelect": {
      "placeholder": "Bir veya daha fazla değer seçin"
    },
    "multiText": {
      "placeholder": "Daha fazla değer ekleyin",
      "addLabel": "{value} ekle"
    },
    "select": {
      "placeholder": "Değer seç",
      "badge": {
        "recommended": "Tavsiye edilen"
      }
    },
    "userAvatar": {
      "menu": {
        "switchToDarkMode": "Koyu moda geç",
        "switchToLightMode": "Aydınlık moda geç",
        "management": "Yönetim",
        "preferences": "Tercihleriniz",
        "logout": "Oturumu kapat",
        "login": "Giriş",
        "homeBoard": "Varsayılan Panel",
        "loggedOut": "Oturum kapatıldı",
        "updateAvailable": "{countUpdates} güncelleme mevcut: {tag}"
      }
    },
    "dangerZone": "Tehlikeli bölge",
    "noResults": "Sonuç bulunamadı",
    "preview": {
      "show": "Ara Renkleri Göster",
      "hide": "Ara Renkleri Gizle"
    },
    "zod": {
      "errors": {
        "default": "Bu alan geçersiz",
        "required": "Bu alan gereklidir",
        "string": {
          "startsWith": "Bu alan {startsWith} ile başlamalıdır",
          "endsWith": "Bu alan {endsWith} ile bitmelidir",
          "includes": "Bu alan {includes} içermelidir",
          "invalidEmail": "Bu alanda geçerli bir e-posta olmalıdır"
        },
        "tooSmall": {
          "string": "Bu alan en az {minimum} karakter uzunluğunda olmalıdır",
          "number": "Bu alan {minimum} değerinden uzun veya eşit olmalıdır"
        },
        "tooBig": {
          "string": "Bu alan en fazla {maximum} karakter uzunluğunda olmalıdır",
          "number": "Bu alan {maximum} değerinden kısa veya eşit olmalıdır"
        },
        "custom": {
          "passwordsDoNotMatch": "Parolalar uyuşmuyor",
          "passwordRequirements": "Parola gereksinimleri karşılamıyor",
          "boardAlreadyExists": "Bu isimde bir panel zaten mevcut",
          "invalidFileType": "Geçersiz dosya türü, {expected} bekleniyor",
          "fileTooLarge": "Dosya çok büyük, azami boyut {maxSize}",
          "invalidConfiguration": "Geçersiz yapılandırma",
          "groupNameTaken": "Grup adı zaten alınmış"
        }
      }
    }
  },
  "section": {
    "dynamic": {
      "action": {
        "create": "Yeni dinamik bölüm",
        "remove": "Dinamik bölümü kaldır"
      },
      "remove": {
        "title": "Dinamik bölümü kaldır",
        "message": "Bu dinamik bölümü kaldırmak istediğinizden emin misiniz? Öğeler üst bölümdeki aynı konuma taşınacaktır."
      }
    },
    "category": {
      "field": {
        "name": {
          "label": "İsim"
        }
      },
      "action": {
        "create": "Yeni kategori",
        "edit": "Kategoriyi yeniden adlandır",
        "remove": "Kategoriyi kaldır",
        "moveUp": "Yukarı taşı",
        "moveDown": "Aşağı taşı",
        "createAbove": "Yukarı yeni kategori",
        "createBelow": "Aşağı yeni kategori"
      },
      "create": {
        "title": "Yeni kategori",
        "submit": "Kategori ekle"
      },
      "remove": {
        "title": "Kategoriyi kaldır",
        "message": "{name} kategorisini kaldırmak istediğinizden emin misiniz?"
      },
      "edit": {
        "title": "Kategoriyi yeniden adlandır",
        "submit": "Kategoriyi yeniden adlandır"
      },
      "menu": {
        "label": {
          "create": "Yeni kategori",
          "changePosition": "Pozisyonu değiştir"
        }
      }
    }
  },
  "item": {
    "action": {
      "create": "Yeni öğe",
      "import": "Öğeleri İçe Aktar",
      "edit": "Öğeyi Düzenle",
      "moveResize": "Öğeyi taşı / yeniden boyutlandır",
      "duplicate": "Öğeyi Çoğalt",
      "remove": "Öğeyi kaldır"
    },
    "menu": {
      "label": {
        "settings": "Ayarlar"
      }
    },
    "create": {
      "title": "Eklenecek öğeyi seçin",
      "addToBoard": "Panele Ekle"
    },
    "moveResize": {
      "title": "Öğeyi taşı / yeniden boyutlandır",
      "field": {
        "width": {
          "label": "Genişlik"
        },
        "height": {
          "label": "Yükseklik"
        },
        "xOffset": {
          "label": "X Ekseni"
        },
        "yOffset": {
          "label": "Y Ekseni"
        }
      }
    },
    "edit": {
      "title": "Öğeyi Düzenle",
      "advancedOptions": {
        "label": "Gelişmiş seçenekler",
        "title": "Gelişmiş öğe seçenekleri"
      },
      "field": {
        "integrations": {
          "label": "Entegrasyonlar"
        },
        "customCssClasses": {
          "label": "Özel css sınıfları"
        }
      }
    },
    "remove": {
      "title": "Öğeyi kaldır",
      "message": "Bu öğeyi kaldırmak istediğinizden emin misiniz?"
    }
  },
  "widget": {
    "app": {
      "name": "Uygulama",
      "description": "Panelin içine uygulama yerleştirir.",
      "option": {
        "appId": {
          "label": "Uygulama seç"
        },
        "openInNewTab": {
          "label": "Yeni sekmede aç"
        },
        "showTitle": {
          "label": "Uygulama adını göster"
        },
        "showDescriptionTooltip": {
          "label": "Açıklama ipucunu göster"
        },
        "pingEnabled": {
          "label": "Basit ping'i etkinleştir"
        }
      },
      "error": {
        "notFound": {
          "label": "Uygulama yok",
          "tooltip": "Geçerli bir uygulama seçmediniz"
        }
      }
    },
    "bookmarks": {
      "name": "Yer imleri",
      "description": "Birden fazla uygulama bağlantısını görüntüler",
      "option": {
        "title": {
          "label": "Başlık"
        },
        "layout": {
          "label": "Düzen",
          "option": {
            "row": {
              "label": "Yatay"
            },
            "column": {
              "label": "Dikey"
            },
            "grid": {
              "label": "Izgara"
            }
          }
        },
        "items": {
          "label": "Yer imleri",
          "add": "Yer imi ekle"
        }
      }
    },
    "dnsHoleSummary": {
      "name": "DNS Çözümleyici Özeti",
      "description": "DNS Çözümleyici özetini görüntüler",
      "option": {
        "layout": {
          "label": "Düzen",
          "option": {
            "row": {
              "label": "Yatay"
            },
            "column": {
              "label": "Dikey"
            },
            "grid": {
              "label": "Izgara"
            }
          }
        },
        "usePiHoleColors": {
          "label": "Pi-Hole renklerini kullan"
        }
      },
      "error": {
        "internalServerError": "DNS Çözümleyici Özeti alınamadı",
        "integrationsDisconnected": "Veri yok, tüm entegrasyonların bağlantısı kesildi"
      },
      "data": {
        "adsBlockedToday": "Bugün engellenenler",
        "adsBlockedTodayPercentage": "Bugün engellenenler",
        "dnsQueriesToday": "Bugünkü Sorgular",
        "domainsBeingBlocked": "Engelleme listesindeki alan adları"
      }
    },
    "dnsHoleControls": {
      "name": "DNS çözümleyici kontrolleri",
      "description": "Kontrol panelinizden PiHole veya AdGuard'ı kontrol edin",
      "option": {
        "layout": {
          "label": "Düzen",
          "option": {
            "row": {
              "label": "Yatay"
            },
            "column": {
              "label": "Dikey"
            },
            "grid": {
              "label": "Izgara"
            }
          }
        },
        "showToggleAllButtons": {
          "label": "Tüm Geçiş Yap Düğmelerini Göster"
        }
      },
      "error": {
        "internalServerError": "DNS Çözümleyici kontrol edilemedi"
      },
      "controls": {
        "enableAll": "Tümünü Etkinleştir",
        "disableAll": "Tümünü Devre Dışı Bırak",
        "setTimer": "Zamanlayıcıyı Ayarla",
        "set": "Ayarla",
        "enabled": "Etkin",
        "disabled": "Pasif",
        "processing": "İşleniyor",
        "disconnected": "Bağlantısı kesildi",
        "hours": "Saat",
        "minutes": "Dakika",
        "unlimited": "Limitsiz olması için boş bırakın"
      }
    },
    "clock": {
      "name": "Tarih ve saat",
      "description": "Geçerli tarih ve saati görüntüler.",
      "option": {
        "customTitleToggle": {
          "label": "Özel Başlık/Şehir gösterimi",
          "description": "Saatin üstüne özel bir başlık veya şehir/ülke adını ekleyin."
        },
        "customTitle": {
          "label": "Başlık"
        },
        "is24HourFormat": {
          "label": "24 saatlik format",
          "description": "12 saatlik format yerine 24 saatlik formatı kullanın"
        },
        "showSeconds": {
          "label": "Saniyeleri görüntüle"
        },
        "useCustomTimezone": {
          "label": "Sabit bir zaman dilimi kullanın"
        },
        "timezone": {
          "label": "Saat dilimi",
          "description": "IANA standardına uygun zaman dilimini seçin"
        },
        "showDate": {
          "label": "Tarihi göster"
        },
        "dateFormat": {
          "label": "Tarih Biçimi",
          "description": "Tarihin nasıl görüneceği"
        }
      }
    },
    "notebook": {
      "name": "Not defteri",
      "description": "Markdown'ı destekleyen basit bir not defteri bileşeni",
      "option": {
        "showToolbar": {
          "label": "Markdown'da yazarken size yardımcı olacak araç çubuğunu aktif edin"
        },
        "allowReadOnlyCheck": {
          "label": "Salt okunur modda onay kutusu işaretlemeye izin ver"
        },
        "content": {
          "label": "Not defterinin içeriği"
        }
      },
      "controls": {
        "bold": "Kalın",
        "italic": "İtalik",
        "strikethrough": "Üstü Çizgili",
        "underline": "Alt Çizgili",
        "colorText": "Renkli metin",
        "colorHighlight": "Renkli vurgulu metin",
        "code": "Kod",
        "clear": "Biçimlendirmeyi temizle",
        "heading": "Başlık {level}",
        "align": "Metin hizalama: {position}",
        "blockquote": "Blok alıntı",
        "horizontalLine": "Yatay çizgi",
        "bulletList": "Maddeli liste",
        "orderedList": "Sıralı liste",
        "checkList": "Kontrol listesi",
        "increaseIndent": "Girintiyi Artır",
        "decreaseIndent": "Girintiyi Azalt",
        "link": "Bağlantı",
        "unlink": "Bağlantıyı kaldır",
        "image": "Görsel Göm",
        "addTable": "Tablo ekle",
        "deleteTable": "Tablo Sil",
        "colorCell": "Renk Hücresi",
        "mergeCell": "Hücre birleştirmeyi aç / kapat",
        "addColumnLeft": "Öncesine sütun ekle",
        "addColumnRight": "Sonrasına sütun ekle",
        "deleteColumn": "Sütunu sil",
        "addRowTop": "Öncesine satır ekle",
        "addRowBelow": "Sonrasına satır ekle",
        "deleteRow": "Satırı sil"
      },
      "align": {
        "left": "Sol",
        "center": "Merkez",
        "right": "Sağ"
      },
      "popover": {
        "clearColor": "Rengi temizle",
        "source": "Kaynak",
        "widthPlaceholder": "% veya piksel cinsinden değer",
        "columns": "Sütunlar",
        "rows": "Satırlar",
        "width": "Genişlik",
        "height": "Yükseklik"
      }
    },
    "iframe": {
      "name": "iFrame",
      "description": "İnternetten herhangi bir içeriği yerleştirin. Bazı web siteleri erişimi kısıtlayabilir.",
      "option": {
        "embedUrl": {
          "label": "Yerleştirme URL'si"
        },
        "allowFullScreen": {
          "label": "Tam ekrana izin ver"
        },
        "allowTransparency": {
          "label": "Şeffaflığa İzin Ver"
        },
        "allowScrolling": {
          "label": "Kaydırmaya izin ver"
        },
        "allowPayment": {
          "label": "Ödemeye izin ver"
        },
        "allowAutoPlay": {
          "label": "Otomatik oynatmaya izin ver"
        },
        "allowMicrophone": {
          "label": "Mikrofona izin ver"
        },
        "allowCamera": {
          "label": "Kameraya İzin Ver"
        },
        "allowGeolocation": {
          "label": "Coğrafi konuma izin ver (geolocation)"
        }
      },
      "error": {
        "noUrl": "IFrame URL'si sağlanmadı",
        "noBrowerSupport": "Tarayıcınız iframe'leri desteklemiyor. Lütfen tarayıcınızı güncelleyin."
      }
    },
    "smartHome-entityState": {
      "name": "Varlık Durumu",
      "description": "Bir varlığın durumunu görüntüleyin ve isteğe bağlı olarak değiştirin",
      "option": {
        "entityId": {
          "label": "Varlık Kimliği"
        },
        "displayName": {
          "label": "Ekran adı"
        },
        "entityUnit": {
          "label": "Varlık Birimi"
        },
        "clickable": {
          "label": "Bir ögenin tıklanabilir olup olmadığı"
        }
      }
    },
    "smartHome-executeAutomation": {
      "name": "Otomasyonu Yürüt",
      "description": "Tek tıklamayla otomasyonu tetikleyin",
      "option": {
        "displayName": {
          "label": "Ekran adı"
        },
        "automationId": {
          "label": "Otomasyon Kimliği"
        }
      },
      "spotlightAction": {
        "run": "Çalıştır {name}"
      }
    },
    "calendar": {
      "name": "Takvim",
      "description": "Entegrasyonlarınızdaki etkinlikleri belirli bir göreli zaman dilimi içinde bir takvim görünümünde görüntüleyin",
      "option": {
        "releaseType": {
          "label": "Radarr yayın türü",
          "options": {
            "inCinemas": "Sinemalarda",
            "digitalRelease": "Dijital sürüm",
            "physicalRelease": "Fiziksel Yayınlanan"
          }
        },
        "filterPastMonths": {
          "label": "Başlangıç"
        },
        "filterFutureMonths": {
          "label": "Bitiş"
        }
      }
    },
    "weather": {
      "name": "Hava Durumu",
      "description": "Belirlenen bir konumun güncel hava durumu bilgilerini görüntüler.",
      "option": {
        "isFormatFahrenheit": {
          "label": "Fahrenheit cinsinden sıcaklık"
        },
        "location": {
          "label": "Hava durumu konumu"
        },
        "showCity": {
          "label": "Şehri göster"
        },
        "hasForecast": {
          "label": "Hava tahmini göster"
        },
        "forecastDayCount": {
          "label": "Tahmin edilen gün sayısı",
          "description": "Widget yeterince geniş olmadığında daha az gün gösterilir"
        },
        "dateFormat": {
          "label": "Tarih Biçimi",
          "description": "Tarihin nasıl görüneceği"
        }
      },
      "kind": {
        "clear": "Temiz",
        "mainlyClear": "Genel olarak açık",
        "fog": "Sis",
        "drizzle": "Çiseleme",
        "freezingDrizzle": "Soğuk çiseleme",
        "rain": "Yağmur",
        "freezingRain": "Dondurucu yağmur",
        "snowFall": "Kar yağışı",
        "snowGrains": "Kar taneleri",
        "rainShowers": "Sağanak yağmur",
        "snowShowers": "Kar yağışı",
        "thunderstorm": "Fırtına",
        "thunderstormWithHail": "Fırtına ve dolu",
        "unknown": "Bilinmeyen"
      }
    },
    "indexerManager": {
      "name": "Dizin oluşturucu yöneticisi statüsü",
      "description": "Dizinleyicilerinizin durumu",
      "option": {
        "openIndexerSiteInNewTab": {
          "label": "Dizinleyici sitesini yeni sekmede aç"
        }
      },
      "title": "Dizin oluşturucu yöneticisi",
      "testAll": "Tümünü test et",
      "error": {
        "internalServerError": "Dizinleyicilerin durumu alınamadı"
      }
    },
    "healthMonitoring": {
      "name": "Sistem Sağlığı İzleme",
      "description": "Sistem(ler)inizin sağlığını ve durumunu gösteren bilgileri görüntüler.",
      "option": {
        "fahrenheit": {
          "label": "Fahrenheit cinsinden CPU Sıcaklığı"
        },
        "cpu": {
          "label": "CPU Bilgilerini Göster"
        },
        "memory": {
          "label": "Bellek Bilgilerini Göster"
        },
        "fileSystem": {
          "label": "Dosya Sistemi Bilgilerini Göster"
        }
      },
      "popover": {
        "information": "Bilgi",
        "processor": "İşlemci: {cpuModelName}",
        "memory": "Bellek: {memory}GiB",
        "memoryAvailable": "Mevcut: {memoryAvailable}GiB ({percent}%)",
        "version": "Sürüm: {version}",
        "uptime": "Çalışma Süresi: {days} Gün, {hours} Saat, {minutes} Dakika",
        "loadAverage": "Ortalama yük:",
        "minute": "1 dakika",
        "minutes": "{count} dakika",
        "used": "Kullanılan",
        "available": "Mevcut",
        "lastSeen": "Son durum güncellemesi: {lastSeen}"
      },
      "memory": {},
      "error": {
        "internalServerError": "Sağlık durumu alınamadı"
      }
    },
    "common": {
      "location": {
        "query": "Şehir / Posta kodu",
        "latitude": "Enlem",
        "longitude": "Boylam",
        "disabledTooltip": "Lütfen bir şehir veya posta kodu girin",
        "unknownLocation": "Bilinmeyen konum",
        "search": "Ara",
        "table": {
          "header": {
            "city": "Şehir",
            "country": "Ülke",
            "coordinates": "Koordinatlar",
            "population": "Nüfus"
          },
          "action": {
            "select": "{city}, {countryCode}'i seçin"
          },
          "population": {
            "fallback": "Bilinmeyen"
          }
        }
      },
      "integration": {
        "noData": "Hiçbir entegrasyon bulunamadı",
        "description": "Yeni bir entegrasyon oluşturmak için <here></here> tıklayın"
      },
      "app": {
        "noData": "Uygulama bulunamadı",
        "description": "Yeni bir uygulama oluşturmak için <here></here> tıklayın"
      },
      "error": {
        "noIntegration": "Hiçbir entegrasyon seçilmedi",
        "noData": "Entegrasyon verisi mevcut değil"
      },
      "option": {}
    },
    "video": {
      "name": "Video Akışı",
      "description": "Bir video akışını veya bir kameradan veya bir web sitesinden video gömün",
      "option": {
        "feedUrl": {
          "label": "Akış URL'si"
        },
        "hasAutoPlay": {
          "label": "Otomatik oynatma",
          "description": "Otomatik oynatma yalnızca tarayıcı kısıtlamaları nedeniyle sessize alındığında çalışır"
        },
        "isMuted": {
          "label": "Sessiz"
        },
        "hasControls": {
          "label": "Kontrolleri göster"
        }
      },
      "error": {
        "noUrl": "Video URL'si sağlanmadı",
        "forYoutubeUseIframe": "YouTube videoları için iframe seçeneğini kullanın"
      }
    },
    "mediaServer": {
      "name": "Güncel medya sunucusu akışları",
      "description": "Medya sunucularınızdaki mevcut akışları gösterin",
      "option": {}
    },
    "downloads": {
      "name": "İndirme İstemcisi",
      "description": "Hem Torrent hem de Usenet istemcilerinden indirdiklerinizi görüntülemenizi ve yönetmenizi sağlar.",
      "option": {
        "columns": {
          "label": "Gösterilecek sütunlar"
        },
        "enableRowSorting": {
          "label": "Öğelerin sıralanmasını etkinleştir"
        },
        "defaultSort": {
          "label": "Varsayılan olarak sıralama için kullanılan sütun"
        },
        "descendingDefaultSort": {
          "label": "Ters sıralama"
        },
        "showCompletedUsenet": {
          "label": "Tamamlanmış olarak işaretlenen usenet girdilerini göster"
        },
        "showCompletedTorrent": {
          "label": "Tamamlanmış olarak işaretlenen torrent girdilerini göster"
        },
        "activeTorrentThreshold": {
          "label": "Tamamlanan torrent'i bu eşik değerinin altına gizle (kiB/s cinsinden)"
        },
        "categoryFilter": {
          "label": "Filtrelenecek kategoriler/etiketler"
        },
        "filterIsWhitelist": {
          "label": "Beyaz liste olarak filtrele"
        },
        "applyFilterToRatio": {
          "label": "Oranı hesaplamak için filtreyi kullanın"
        }
      },
      "errors": {
        "noColumns": "Öğelerdeki Sütunları Seç",
        "noCommunications": "Entegrasyondan veri yüklenemiyor"
      },
      "items": {
        "actions": {
          "columnTitle": "Kontroller"
        },
        "added": {
          "columnTitle": "Eklendi",
          "detailsTitle": "Ekleme Tarihi"
        },
        "category": {
          "columnTitle": "Ekstralar",
          "detailsTitle": "Kategoriler (Veya ek bilgiler)"
        },
        "downSpeed": {
          "columnTitle": "İndirme",
          "detailsTitle": "İndirme Hızı"
        },
        "index": {
          "columnTitle": "#",
          "detailsTitle": "İstemci içindeki mevcut endeks"
        },
        "id": {
          "columnTitle": "İd"
        },
        "integration": {
          "columnTitle": "Entegrasyon"
        },
        "name": {
          "columnTitle": "İş adı"
        },
        "progress": {
          "columnTitle": "İlerleme",
          "detailsTitle": "İndirme İlerlemesi"
        },
        "ratio": {
<<<<<<< HEAD
          "columnTitle": "Ratio",
=======
          "columnTitle": "Oran",
>>>>>>> a7e387e5
          "detailsTitle": "Torrent oranı (alınan/gönderilen)"
        },
        "received": {
          "columnTitle": "Toplam İndirme",
          "detailsTitle": "Toplam indirilen"
        },
        "sent": {
          "columnTitle": "Toplam gönderilen",
          "detailsTitle": "Toplam Yüklenen"
        },
        "size": {
          "columnTitle": "Dosya Boyutu",
          "detailsTitle": "Seçilen dosyaların toplam boyutu"
        },
        "state": {
          "columnTitle": "Durum",
          "detailsTitle": "İş Durumu"
        },
        "time": {
          "columnTitle": "Bitiş zamanı",
          "detailsTitle": "Tamamlanmasından bu yana geçen süre"
        },
        "type": {
          "columnTitle": "Tür",
          "detailsTitle": "İndirme İstemcisi türü"
        },
        "upSpeed": {
          "columnTitle": "Yükleme",
          "detailsTitle": "Gönderme Hızı"
        }
      },
      "states": {
        "downloading": "İndiriliyor",
        "queued": "Sıraya alındı",
        "paused": "Duraklatıldı",
        "completed": "Tamamlanan",
        "failed": "Başarısız",
        "processing": "İşleniyor",
        "leeching": "Leechleme",
        "stalled": "Durduruldu",
        "unknown": "Bilinmeyen",
        "seeding": "Seed ediliyor"
      },
      "actions": {
        "clients": {
          "modalTitle": "İndirme istemcileri listesi",
          "pause": "Tüm istemcileri/öğeleri duraklat",
          "resume": "Tüm istemcileri/öğeleri sürdür"
        },
        "client": {
          "pause": "İstemciyi duraklat",
          "resume": "İstemciyi sürdür"
        },
        "item": {
          "pause": "Öğeyi Duraklat",
          "resume": "Öğeyi Sürdür",
          "delete": {
            "title": "Öğeyi Sil",
            "modalTitle": "Bu işi silmek istediğinizden emin misiniz?",
            "entry": "Girdiyi sil",
            "entryAndFiles": "Girdiyi ve dosyaları sil"
          }
        }
      },
      "globalRatio": "Genel Oran"
    },
    "mediaRequests-requestList": {
      "name": "Medya İstekleri Listesi",
      "description": "Overseerr veya Jellyseerr uygulamanızdan gelen tüm medya taleplerinin bir listesini görün",
      "option": {
        "linksTargetNewTab": {
          "label": "Bağlantıları yeni sekmede aç"
        }
      },
      "pending": {
        "approve": "Talebi Onayla",
        "approving": "Talep Onaylanıyor...",
        "decline": "Talebi reddet"
      },
      "availability": {
        "unknown": "Bilinmeyen",
        "pending": "Bekleyen",
        "processing": "İşleniyor",
        "partiallyAvailable": "Kısmi",
        "available": "Mevcut"
      },
      "toBeDetermined": "-Yapım Aşamasında-"
    },
    "mediaRequests-requestStats": {
      "name": "Medya Talep İstatistikleri",
      "description": "Medya taleplerinizle ilgili istatistikler",
      "option": {},
      "titles": {
        "stats": {
          "main": "Medya İstatistikleri",
          "approved": "Onaylanan",
          "pending": "Onay bekleyen",
          "processing": "İşleniyor",
          "declined": "Zaten reddedildi",
          "available": "Zaten Mevcut",
          "tv": "Dizi talepleri",
          "movie": "Film talepleri",
          "total": "Toplam"
        },
        "users": {
          "main": "En İyi Kullanıcılar",
          "requests": "Talepler"
        }
      }
    },
    "mediaTranscoding": {
      "name": "Medya kod dönüştürme",
      "description": "Medya kod dönüştürmenizin istatistikleri, geçerli kuyruğu ve çalışan durumu",
      "option": {
        "defaultView": {
          "label": "Varsayılan görünüm"
        },
        "queuePageSize": {
          "label": "Sıra sayfa boyutu"
        }
      },
      "tab": {
        "workers": "İşçiler",
        "queue": "Kuyruk",
        "statistics": "İstatistik"
      },
      "currentIndex": "{start}-{end} / {total}",
      "healthCheck": {
        "title": "Sağlık kontrolü",
        "queued": "Sıraya alındı",
        "status": {
          "healthy": "Sağlıklı",
          "unhealthy": "Sağlıksız"
        }
      },
      "panel": {
        "statistics": {
          "empty": "Boş",
          "transcodes": "Kod dönüştürmeler",
          "transcodesCount": "Kod dönüştürmeler: {value}",
          "healthChecksCount": "Sağlık kontrolleri: {value}",
          "filesCount": "Dosyalar: {value}",
          "savedSpace": "Kaydedilen alan: {value}",
          "healthChecks": "Sağlık kontrolleri",
          "videoCodecs": "Kodek'ler",
          "videoContainers": "Konteyner",
          "videoResolutions": "Çözünürlükler"
        },
        "workers": {
          "empty": "Boş",
          "table": {
            "file": "Dosya",
            "eta": "ETA (Kalan Süre)",
            "progress": "İlerleme",
            "transcode": "Kod dönüştürme",
            "healthCheck": "Sağlık kontrolü"
          }
        },
        "queue": {
          "empty": "Boş",
          "table": {
            "file": "Dosya",
            "size": "Boyut",
            "transcode": "Kod dönüştürme",
            "healthCheck": "Sağlık kontrolü"
          }
        }
      }
    },
    "rssFeed": {
      "name": "RSS beslemeleri",
      "description": "Bir veya daha fazla genel RSS, ATOM veya JSON beslemesini izleyin ve görüntüleyin",
      "option": {
        "feedUrls": {
          "label": "Besleme URL'leri"
        },
        "enableRtl": {
          "label": "RTL'yi etkinleştir"
        },
        "textLinesClamp": {
          "label": "Açıklamalarda satır sınırı"
        },
        "maximumAmountPosts": {
          "label": "Gönderi sayısı sınırı"
        }
      }
    }
  },
  "widgetPreview": {
    "toggle": {
      "enabled": "Düzenleme modu etkinleştirildi",
      "disabled": "Düzenleme modu devre dışı bırakıldı"
    },
    "dimensions": {
      "title": "Boyutları değiştir"
    }
  },
  "board": {
    "action": {
      "edit": {
        "notification": {
          "success": {
            "title": "Değişiklikler başarıyla uygulandı",
            "message": "Panel başarıyla kaydedildi"
          },
          "error": {
            "title": "Değişiklikler uygulanamıyor",
            "message": "Panel kaydedilemedi"
          }
        },
        "confirmLeave": {
          "title": "Kaydedilmemiş değişiklikler",
          "message": "Kaydedilmemiş değişiklikleriniz var, çıkmak istediğinizden emin misiniz?"
        }
      },
      "oldImport": {
        "label": "Homarr 1.0'dan önceki yedeğinizi içe aktarın",
        "notification": {
          "success": {
            "title": "İçe aktarma başarılı",
            "message": "Panel başarıyla içe aktarıldı"
          },
          "error": {
            "title": "İçe aktarma başarısız oldu",
            "message": "Panel içe aktarılamadı, daha fazla ayrıntı için günlükleri kontrol edin"
          }
        },
        "form": {
          "file": {
            "label": "JSON Dosyası Seç",
            "invalidError": "Geçersiz yapılandırma dosyası"
          },
          "apps": {
            "label": "Uygulamalar",
            "avoidDuplicates": {
              "label": "Tekrarlardan kaçının",
              "description": "Aynı href'e sahip bir uygulamanın zaten mevcut olduğu uygulamaları yok sayar"
            },
            "onlyImportApps": {
              "label": "Yalnızca uygulamaları içe aktar",
              "description": "Sadece uygulamaları ekler, panelin manuel olarak yeniden oluşturulması gerekir"
            }
          },
          "name": {
            "label": "Panel adı"
          },
          "screenSize": {
            "label": "Ekran boyutu",
            "description": "1.0'dan önceki sürümlerde üç farklı mod mevcuttu, yani her ekran boyutu için sütun miktarını seçebiliyordunuz.",
            "option": {
              "sm": "Küçük",
              "md": "Orta",
              "lg": "Büyük"
            }
          },
          "sidebarBehavior": {
            "label": "Kenar çubuğu davranışı",
            "description": "Kenar çubukları 1.0'da kaldırıldı, içlerindeki öğelere ne olacağını seçebilirsiniz.",
            "option": {
              "lastSection": {
                "label": "Son bölüm",
                "description": "Kenar çubuğu son bölümün altında görüntülenecektir"
              },
              "removeItems": {
                "label": "Öğeleri kaldır",
                "description": "Kenar çubuğunda bulunan öğeler kaldırılacak"
              }
            }
          }
        }
      }
    },
    "field": {
      "pageTitle": {
        "label": "Sayfa başlığı"
      },
      "metaTitle": {
        "label": "Meta başlığı"
      },
      "logoImageUrl": {
        "label": "Logo görsel URL'si"
      },
      "faviconImageUrl": {
        "label": "Favicon görsel URL'si"
      },
      "backgroundImageUrl": {
        "label": "Arkaplan görsel URL'si"
      },
      "backgroundImageAttachment": {
<<<<<<< HEAD
        "label": "Arkaplan görseli ekle",
=======
        "label": "Arkaplan görsel yerleştirme",
>>>>>>> a7e387e5
        "option": {
          "fixed": {
            "label": "Sabit",
            "description": "Arka plan aynı pozisyonda kalır."
          },
          "scroll": {
            "label": "Kaydır",
            "description": "Arkaplan farenizle birlikte kayar."
          }
        }
      },
      "backgroundImageRepeat": {
        "label": "Arkaplan görüntüsünü Tekrarla",
        "option": {
          "repeat": {
            "label": "Tekrarla",
            "description": "Görsel, tüm arka plan alanını kaplayacak kadar tekrarlanır."
          },
          "no-repeat": {
            "label": "Tekrarlama yok",
            "description": "Görsel tekrarlanmaz ve tüm alanı doldurmayabilir."
          },
          "repeat-x": {
            "label": "Y tekrarla",
            "description": "'Tekrarla' ile aynı, ancak yalnızca yatay eksende."
          },
          "repeat-y": {
            "label": "D tekrarla",
            "description": "'Tekrarla' ile aynı ancak sadece dikey eksende."
          }
        }
      },
      "backgroundImageSize": {
        "label": "Arkaplan görsel boyutu",
        "option": {
          "cover": {
            "label": "Kapak",
            "description": "Aşırı alanı kırparak resmi mümkün olduğunca küçülterek tüm pencereyi kaplar."
          },
          "contain": {
            "label": "Kapsama",
            "description": "Resmi kırpmadan veya germeden, kapsayıcısı içinde mümkün olduğunca büyük olarak ayarlar."
          }
        }
      },
      "primaryColor": {
        "label": "Birincil renk"
      },
      "secondaryColor": {
        "label": "İkincil renk"
      },
      "opacity": {
        "label": "Opaklık"
      },
      "customCss": {
        "label": "Bu panel için özel css",
        "description": "Kontrol panelinizi yalnızca deneyimli kullanıcılar için önerilen CSS kullanarak özelleştirin",
        "customClassesAlert": {
          "title": "Özel sınıflar",
          "description": "Her öğenin gelişmiş seçeneklerinde panel örneklerinize özel sınıflar ekleyebilir ve bunları yukarıdaki özel CSS'de kullanabilirsiniz."
        }
      },
      "columnCount": {
        "label": "Sütun sayısı"
      },
      "name": {
        "label": "İsim"
      },
      "isPublic": {
        "label": "Herkese açık",
        "description": "Herkese açık panellere, henüz hesap oluşturmamış kullanıcılar erişebilir."
      }
    },
    "content": {
      "metaTitle": "{boardName} panel"
    },
    "setting": {
      "title": "{boardName} paneli için ayarlar",
      "section": {
        "general": {
          "title": "Genel",
          "unrecognizedLink": "Sağlanan bağlantı tanınmıyor ve önizleme yapılmıyor, yine de çalışabilir."
        },
        "layout": {
          "title": "Düzen"
        },
        "background": {
          "title": "Arkaplan"
        },
        "color": {
          "title": "Renkler"
        },
        "customCss": {
          "title": "Özel Css"
        },
        "access": {
          "title": "Erişim kontrolü",
          "permission": {
            "item": {
              "view": {
                "label": "Panelleri görüntüle"
              },
              "modify": {
                "label": "Paneli değiştir"
              },
              "full": {
                "label": "Tam erişim"
              }
            }
          }
        },
        "dangerZone": {
          "title": "Tehlikeli bölge",
          "action": {
            "rename": {
              "label": "Panelin adını değiştir",
              "description": "İsmin değiştirilmesi bu panele olan tüm bağlantıların kopmasına neden olacaktır.",
              "button": "İsmi değiştir",
              "modal": {
                "title": "Panelin adını değiştir"
              }
            },
            "visibility": {
              "label": "Panelin görünürlüğünü değiştir",
              "description": {
                "public": "Bu panel şu anda herkese açıktır.",
                "private": "Bu panel şu anda özeldir."
              },
              "button": {
                "public": "Özel hale getir",
                "private": "Herkese açık yap"
              },
              "confirm": {
                "public": {
                  "title": "Paneli özel yap",
                  "description": "Bu paneli gizli yapmak istediğinizden emin misiniz? Bu, paneli herkese gizleyecektir. Misafir kullanıcılar için bağlantılar bozulacaktır."
                },
                "private": {
                  "title": "Paneli herkese açık hale getir",
                  "description": "Bu paneli herkese açık yapmak istediğinizden emin misiniz? Bu, panelin herkes tarafından erişilebilir olmasını sağlayacaktır."
                }
              }
            },
            "delete": {
              "label": "Bu paneli sil",
              "description": "Panel silmenin geri dönüşü yoktur. Lütfen emin olun.",
              "button": "Bu paneli sil",
              "confirm": {
                "title": "Paneli sil",
                "description": "Bu paneli silmek istediğinizden emin misiniz? Bu, paneli ve tüm içeriğini kalıcı olarak silecektir."
              }
            }
          }
        }
      }
    },
    "error": {
      "noBoard": {
        "title": "Homarr'a Hoş Geldiniz",
        "description": "Tüm uygulamalarınızı ve hizmetlerinizi parmaklarınızın ucuna getiren şık ve modern bir gösterge paneli.",
        "link": "İlk panelinizi oluşturun",
        "notice": "Bu sayfanın kaybolmasını sağlamak için bir panel oluşturun ve bunu ana panel olarak ayarlayın"
      },
      "notFound": {
        "title": "Panel bulunamadı",
        "description": "Belirtilen panel bulunamadı veya panele erişiminiz yok.",
        "link": "Tüm panelleri görüntüle",
        "notice": "Bağlantıyı kontrol edin veya erişilebilir olması gerektiğini düşünüyorsanız bir yöneticiyle iletişime geçin"
      },
      "homeBoard": {
        "title": "Ana panel yok",
        "admin": {
          "description": "Sunucu için henüz bir ana sayfa paneli belirlemediniz.",
          "link": "Sunucu geneli için ana panel yapılandırın",
          "notice": "Bu sayfayı tüm kullanıcılardan gizlemek için sunucu için bir ana panel ayarlayın"
        },
        "user": {
          "description": "Henüz bir ev paneli belirlemediniz.",
          "link": "Varsayılan paneli yapılandır",
          "notice": "Bu sayfanın kaybolmasını sağlamak için tercihlerden varsayılan panel seçin"
        },
        "anonymous": {
          "description": "Sunucu yöneticiniz henüz bir varsayılan panel belirlemedi.",
          "link": "Herkese açık panelleri görüntüle",
          "notice": "Bu sayfanın kaybolmasını sağlamak için sunucu yöneticisinden varsayılan panel ayarlamasını isteyin"
        }
      }
    }
  },
  "management": {
    "metaTitle": "Yönetim",
    "title": {
      "morning": "Günaydın, {username}",
      "afternoon": "İyi günler, {username}",
      "evening": "İyi akşamlar, {username}"
    },
    "notFound": {
      "title": "Bulunamadı",
      "text": "İstenen kaynak bulunamadı"
    },
    "navbar": {
      "items": {
        "home": "Ana sayfa",
        "boards": "Paneller",
        "apps": "Uygulamalar",
        "integrations": "Entegrasyonlar",
        "searchEngies": "Arama motorları",
        "medias": "Medyalar",
        "users": {
          "label": "Kullanıcılar",
          "items": {
            "manage": "Yönet",
            "invites": "Davetler",
            "groups": "Gruplar"
          }
        },
        "tools": {
          "label": "Araçlar",
          "items": {
            "docker": "Docker",
            "logs": "Günlükler",
            "api": "API",
            "tasks": "Görevler"
          }
        },
        "settings": "Ayarlar",
        "help": {
          "label": "Yardım",
          "items": {
            "documentation": "Dokümantasyon",
            "submitIssue": "Bir Hata Gönder",
            "discord": "Discord Topluluğu",
            "sourceCode": "Kaynak Kodu"
          }
        },
        "about": "Hakkında"
      }
    },
    "page": {
      "home": {
        "statistic": {
          "board": "Paneller",
          "user": "Kullanıcılar",
          "invite": "Davetler",
          "integration": "Entegrasyonlar",
          "app": "Uygulamalar",
          "group": "Gruplar"
        },
        "statisticLabel": {
          "boards": "Paneller",
          "resources": "Kaynaklar",
          "authentication": "Kimlik doğrulama",
          "authorization": "Yetkilendirme"
        }
      },
      "board": {
        "title": "Panelleriniz",
        "action": {
          "new": {
            "label": "Yeni panel"
          },
          "open": {
            "label": "Panel'i aç"
          },
          "settings": {
            "label": "Ayarlar"
          },
          "setHomeBoard": {
            "label": "Varsayılan panel olarak ayarlayın",
            "badge": {
              "label": "Ana sayfa",
              "tooltip": "Bu panel sizin varsayılan paneliniz olarak görüntülenecektir"
            }
          },
          "delete": {
            "label": "Kalıcı olarak sil",
            "confirm": {
              "title": "Paneli sil",
              "description": "{name} panelini silmek istediğinizden emin misiniz?"
            }
          }
        },
        "visibility": {
          "public": "Bu panel herkese açıktır",
          "private": "Bu panel özeldir"
        },
        "modal": {
          "createBoard": {
            "field": {
              "name": {
                "label": "İsim"
              }
            }
          }
        }
      },
      "media": {
        "includeFromAllUsers": "Tüm kullanıcıların medyalarını dahil et"
      },
      "user": {
        "back": "Kullanıcılara geri dön",
        "fieldsDisabledExternalProvider": "Bazı alanlar harici bir kimlik doğrulama sağlayıcısı tarafından yönetildiği için devre dışıdır.",
        "setting": {
          "general": {
            "title": "Genel",
            "item": {
              "language": "Dil & Bölge",
              "board": "Varsayılan panel",
              "firstDayOfWeek": "Haftanın ilk günü",
              "accessibility": "Erişilebilirlik"
            }
          },
          "security": {
            "title": "Güvenlik"
          },
          "board": {
            "title": "Paneller"
          }
        },
        "list": {
          "metaTitle": "Kullanıcıları yönet",
          "title": "Kullanıcılar"
        },
        "edit": {
          "metaTitle": "Kullanıcıyı düzenle {username}"
        },
        "create": {
          "metaTitle": "Kullanıcı ekle",
          "title": "Yeni kullanıcı oluştur",
          "step": {
            "personalInformation": {
              "label": "Kişisel bilgiler"
            },
            "security": {
              "label": "Güvenlik"
            },
            "groups": {
              "label": "Gruplar",
              "title": "Kullanıcının üye olması gereken tüm grupları seçin",
              "description": "{everyoneGroup} grubu tüm kullanıcılara atanmıştır ve kaldırılamaz."
            },
            "review": {
              "label": "Gözden geçir"
            },
            "completed": {
              "title": "Kullanıcı oluşturuldu"
            },
            "error": {
              "title": "Kullanıcı oluşturma başarısız oldu"
            }
          },
          "action": {
            "createAnother": "Başka bir kullanıcı oluştur",
            "back": "Kullanıcı listesine geri dön"
          }
        },
        "invite": {
          "title": "Kullanıcı davetlerini yönet",
          "action": {
            "new": {
              "title": "Yeni davet",
              "description": "Süre sona erdikten sonra davet artık geçerli olmayacak ve daveti alan kişi bir hesap oluşturamayacaktır."
            },
            "copy": {
              "title": "Davetiyeyi kopyala",
              "description": "Davetiyeniz oluşturuldu. Bu modal kapandıktan sonra, <b>bu bağlantıyı artık kopyalayamayacaksınız</b>. Söz konusu kişiyi davet etmekten vazgeçerseniz, bu daveti istediğiniz zaman silebilirsiniz.",
              "link": "Davet bağlantısı",
              "button": "Kopyala & kapat"
            },
            "delete": {
              "title": "Daveti sil",
              "description": "Bu daveti silmek istediğinizden emin misiniz? Bu bağlantıya sahip kullanıcılar artık bu bağlantıyı kullanarak hesap oluşturamayacaktır."
            }
          },
          "field": {
            "id": {
              "label": "Kimlik"
            },
            "creator": {
              "label": "Oluşturan"
            },
            "expirationDate": {
              "label": "Son geçerlilik tarihi"
            },
            "token": {
              "label": "Erişim Anahtarı"
            }
          }
        }
      },
      "group": {
        "back": "Gruplara geri dön",
        "setting": {
          "general": {
            "title": "Genel",
            "owner": "Sahip",
            "ownerOfGroup": "Bu grubun sahibi",
            "ownerOfGroupDeleted": "Bu grubun sahibi silindi. Şu anda bir sahibi yok."
          },
          "members": {
            "title": "Üyeler",
            "search": "Bir üye bul",
            "notFound": "Üye bulunamadı"
          },
          "permissions": {
            "title": "İzinler",
            "form": {
              "unsavedChanges": "Kaydedilmemiş değişiklikleriniz var!"
            }
          }
        }
      },
      "settings": {
        "title": "Ayarlar",
        "notification": {
          "success": {
            "message": "Ayarlar başarıyla kaydedildi"
          },
          "error": {
            "message": "Ayarlar kaydedilemedi"
          }
        },
        "section": {
          "analytics": {
            "title": "Analiz",
            "general": {
              "title": "Anonim analizler gönder",
              "text": "Homarr, açık kaynaklı yazılım Umami'yi kullanarak anonimleştirilmiş analizler gönderecektir. Hiçbir zaman kişisel bilgi toplamaz ve bu nedenle tamamen GDPR ve CCPA uyumludur. Analizleri etkinleştirmenizi öneririz çünkü, açık kaynak yazılım ekibimizin sorunları daha hızlı belirlemesine ve işlerimizi önceliklendirmesine yardımcı olmaktadır."
            },
            "widgetData": {
              "title": "Widget verileri",
              "text": "Widget (ve sayıları) yapılandırma verilerini gönder. URL'leri, adları veya başka herhangi bir veriyi içermez."
            },
            "integrationData": {
              "title": "Entegrasyon verileri",
              "text": "Entegrasyon (ve sayıları) yapılandırma verilerini gönder. URL'leri, adları veya başka herhangi bir veriyi içermez."
            },
            "usersData": {
              "title": "Kullanıcı verileri",
              "text": "Kullanıcı sayısını ve SSO etkinleştirme verilerini gönder"
            }
          },
          "crawlingAndIndexing": {
            "title": "Tarama ve Dizinleme",
            "warning": "Burada herhangi bir ayarı etkinleştirmek veya devre dışı bırakmak, arama motorlarının sayfanızı nasıl dizine ekleyeceğini ve tarayacağını ciddi şekilde etkileyecektir. Herhangi bir ayar bir istektir ve bu ayarları uygulamak tarayıcıya bağlıdır. Herhangi bir değişikliğin uygulanması birkaç gün veya hafta sürebilir. Bazı ayarlar arama motoruna özgü olabilir.",
            "noIndex": {
              "title": "İndeks yok",
              "text": "Web sitesini arama motorlarında indekslemeyin ve hiçbir arama sonucunda göstermeyin"
            },
            "noFollow": {
              "title": "Takip yok",
              "text": "Dizinleme sırasında hiçbir bağlantıyı takip etmeyin. Bunu devre dışı bırakmak, tarayıcıların Homarr'daki tüm bağlantıları takip etmeye çalışmasına yol açacaktır."
            },
            "noTranslate": {
              "title": "Çeviri yok",
              "text": "Site dilinin kullanıcının okumak isteyeceği bir dil olmaması durumunda Google, arama sonuçlarında bir çeviri bağlantısı gösterecektir"
            },
            "noSiteLinksSearchBox": {
              "title": "Site bağlantıları arama kutusu yok",
              "text": "Google, taranan bağlantıların yanı sıra diğer doğrudan bağlantılarla bir arama kutusu oluşturacaktır. Bunu etkinleştirmek Google'dan bu kutuyu devre dışı bırakmasını isteyecektir."
            }
          },
          "board": {
            "title": "Paneller",
            "homeBoard": {
              "label": "Küresel ana sayfa paneli",
              "description": "Seçim için yalnızca herkese açık paneller kullanılabilir"
            }
          },
          "appearance": {
            "title": "Görünüş",
            "defaultColorScheme": {
              "label": "Varsayılan renk şeması",
              "options": {
                "light": "Aydınlık",
                "dark": "Koyu"
              }
            }
          },
          "culture": {
            "title": "Kültür",
            "defaultLocale": {
              "label": "Varsayılan dil"
            }
          }
        }
      },
      "tool": {
        "tasks": {
          "title": "Görevler",
          "status": {
            "idle": "Boşta",
            "running": "Çalışıyor",
            "error": "Hata"
          },
          "job": {
            "iconsUpdater": {
              "label": "Simge Güncelleyici"
            },
            "analytics": {
              "label": "Analiz"
            },
            "smartHomeEntityState": {
              "label": "Akıllı Ev Varlık Durumu"
            },
            "ping": {
              "label": "Pingler"
            },
            "mediaServer": {
              "label": "Medya Sunucusu"
            },
            "mediaOrganizer": {
              "label": "Medya Düzenleyicileri"
            },
            "downloads": {
              "label": "İndirmeler"
            },
            "mediaRequestStats": {
              "label": "Medya Talep İstatistikleri"
            },
            "mediaRequestList": {
              "label": "Medya Talep Listesi"
            },
            "rssFeeds": {
              "label": "RSS beslemeleri"
            },
            "indexerManager": {
              "label": "Dizinleyici Yöneticisi"
            },
            "healthMonitoring": {
              "label": "Sağlık İzleme"
            },
            "dnsHole": {
              "label": "DNS Çözümleyici Verileri"
            },
            "sessionCleanup": {
              "label": "Oturum Temizleme"
            },
            "updateChecker": {
              "label": "Güncelleme denetleyicisi"
            },
            "mediaTranscoding": {
              "label": "Medya kod dönüştürme"
            }
          }
        },
        "api": {
          "title": "API",
          "modal": {
            "createApiToken": {
              "title": "API token'ı oluşturuldu",
              "description": "API token'ı oluşturuldu. Dikkatli olun, bu token veritabanında şifrelenmiştir ve size bir daha asla aktarılmayacaktır. Bu belirteci kaybederseniz, bu token'ı artık geri alamazsınız.",
              "button": "Kopyala ve kapat"
            }
          },
          "tab": {
            "documentation": {
              "label": "Dokümantasyon"
            },
            "apiKey": {
              "label": "Kimlik doğrulama",
              "title": "API Anahtarları",
              "button": {
                "createApiToken": "API token'ı oluştur"
              },
              "table": {
                "header": {
                  "id": "Kimlik",
                  "createdBy": "Tarafından oluşturuldu"
                }
              }
            }
          }
        }
      },
      "about": {
        "version": "Sürüm {version}",
        "text": "Homarr, gönüllüler tarafından sürdürülen topluluk odaklı bir açık kaynak projesidir. Bu kişiler sayesinde Homarr, 2021'den beri büyüyen bir projedir. Ekibimiz, boş zamanlarında Homarr üzerinde birçok farklı ülkeden tamamen uzaktan, hiçbir ücret almadan çalışmaktadır.",
        "accordion": {
          "contributors": {
            "title": "Katkıda Bulunanlar",
            "subtitle": "{count} kod & Homarr yazarı"
          },
          "translators": {
            "title": "Çevirmenler",
            "subtitle": "{count} dilde birçok kişi çevirilere katkıda bulunuyor"
          },
          "libraries": {
            "title": "Kütüphaneler",
            "subtitle": "Homarr kodlamasında {count} kütüphane kullanılıyor"
          }
        }
      }
    }
  },
  "docker": {
    "title": "Konteyner",
    "table": {
      "updated": "Güncellendi {when}",
      "search": "{count} konteyner ara",
      "selected": "{selectCount} / {totalCount} konteyner seçildi"
    },
    "field": {
      "name": {
        "label": "İsim"
      },
      "state": {
        "label": "Durum",
        "option": {
          "created": "Oluşturuldu",
          "running": "Çalışıyor",
          "paused": "Duraklatıldı",
          "restarting": "Yeniden başlatılıyor",
          "exited": "Çıkıldı",
          "removing": "Kaldırılıyor",
          "dead": "Ölü"
        }
      },
      "containerImage": {
        "label": "İmaj"
      },
      "ports": {
        "label": "Bağlantı noktaları"
      }
    },
    "action": {
      "start": {
        "label": "Başlat",
        "notification": {
          "success": {
            "title": "Konteynerler başladı",
            "message": "Konteynerler başarıyla başlatıldı"
          },
          "error": {
            "title": "Konteynerler başlatılmadı",
            "message": "Konteynerler başlatılamadı"
          }
        }
      },
      "stop": {
        "label": "Durdur",
        "notification": {
          "success": {
            "title": "Konteynerler durduruldu",
            "message": "Konteynerler başarıyla durduruldu"
          },
          "error": {
            "title": "Konteynerler durdurulamadı",
            "message": "Konteynerler durdurulamadı"
          }
        }
      },
      "restart": {
        "label": "Yeniden Başlat",
        "notification": {
          "success": {
            "title": "Konteynerler yeniden başlatıldı",
            "message": "Konteynerler başarıyla yeniden başlatıldı"
          },
          "error": {
            "title": "Konteynerler yeniden başlatılmadı",
            "message": "Konteynerler yeniden başlatılamadı"
          }
        }
      },
      "remove": {
        "label": "Kaldır",
        "notification": {
          "success": {
            "title": "Konteynerler kaldırıldı",
            "message": "Konteynerler başarıyla kaldırıldı"
          },
          "error": {
            "title": "Konteynerler kaldırılmadı",
            "message": "Konteynerler kaldırılamadı"
          }
        }
      },
      "refresh": {
        "label": "Yenile",
        "notification": {
          "success": {
            "title": "Konteynerler yenilendi",
            "message": "Şu anda en son verileri görüntülüyorsunuz"
          },
          "error": {
            "title": "Konteynerler yenilenmedi",
            "message": "Konteynerler yenilenirken bir şeyler ters gitti"
          }
        }
      }
    },
    "error": {
      "internalServerError": "Docker konteynerlerları getirilemedi"
    }
  },
  "permission": {
    "title": "İzinler",
    "userSelect": {
      "title": "Kullanıcı izni ekle"
    },
    "groupSelect": {
      "title": "Grup izni ekle"
    },
    "tab": {
      "user": "Kullanıcılar",
      "group": "Gruplar",
      "inherited": "Devralınan gruplar"
    },
    "field": {
      "user": {
        "label": "Kullanıcı"
      },
      "group": {
        "label": "Grup"
      },
      "permission": {
        "label": "İzin"
      }
    },
    "action": {
      "saveUser": "Kullanıcı iznini kaydet",
      "saveGroup": "Grup iznini kaydet"
    }
  },
  "navigationStructure": {
    "manage": {
      "label": "Yönet",
      "boards": {
        "label": "Paneller"
      },
      "integrations": {
        "label": "Entegrasyonlar",
        "edit": {
          "label": "Düzenle"
        },
        "new": {
          "label": "Yeni"
        }
      },
      "search-engines": {
        "label": "Arama motorları",
        "new": {
          "label": "Yeni"
        },
        "edit": {
          "label": "Düzenle"
        }
      },
      "medias": {
        "label": "Medyalar"
      },
      "apps": {
        "label": "Uygulamalar",
        "new": {
          "label": "Yeni"
        },
        "edit": {
          "label": "Düzenle"
        }
      },
      "users": {
        "label": "Kullanıcılar",
        "create": {
          "label": "Oluştur"
        },
        "general": "Genel",
        "security": "Güvenlik",
        "board": "Paneller",
        "groups": {
          "label": "Gruplar"
        },
        "invites": {
          "label": "Davetler"
        }
      },
      "tools": {
        "label": "Araçlar",
        "docker": {
          "label": "Docker"
        },
        "logs": {
          "label": "Günlükler"
        }
      },
      "settings": {
        "label": "Ayarlar"
      },
      "about": {
        "label": "Hakkında"
      }
    }
  },
  "search": {
    "placeholder": "Ara",
    "nothingFound": "Hiçbir şey bulunamadı",
    "error": {
      "fetch": "Veriler alınırken bir hata oluştu"
    },
    "mode": {
      "appIntegrationBoard": {
        "help": "Uygulamalar, entegrasyonlar veya panellerde ara",
        "group": {
          "app": {
            "title": "Uygulamalar",
            "children": {
              "action": {
                "open": {
                  "label": "Uygulama Url'sini aç"
                },
                "edit": {
                  "label": "Uygulamayı düzenle"
                }
              },
              "detail": {
                "title": "Uygulama için bir eylem seçin"
              }
            }
          },
          "board": {
            "title": "Paneller",
            "children": {
              "action": {
                "open": {
                  "label": "Panel'i aç"
                },
                "homeBoard": {
                  "label": "Varsayılan panel olarak ayarla"
                },
                "settings": {
                  "label": "Ayarları aç"
                }
              },
              "detail": {
                "title": "Panel için bir eylem seçin"
              }
            }
          },
          "integration": {
            "title": "Entegrasyonlar"
          }
        }
      },
      "command": {
        "help": "Komut modunu etkinleştir",
        "group": {
          "localCommand": {
            "title": "Yerel komutlar"
          },
          "globalCommand": {
            "title": "Genel komutlar",
            "option": {
              "colorScheme": {
                "light": "Aydınlık moda geç",
                "dark": "Koyu moda geç"
              },
              "language": {
                "label": "Dili değiştir",
                "children": {
                  "detail": {
                    "title": "Tercih ettiğiniz dili seçin"
                  }
                }
              },
              "newBoard": {
                "label": "Yeni bir panel oluştur"
              },
              "importBoard": {
                "label": "Bir paneli içe aktar"
              },
              "newApp": {
                "label": "Yeni bir uygulama oluştur"
              },
              "newIntegration": {
                "label": "Yeni bir entegrasyon oluşturun",
                "children": {
                  "detail": {
                    "title": "Oluşturmak istediğiniz entegrasyon türünü seçin"
                  }
                }
              },
              "newUser": {
                "label": "Yeni bir kullanıcı oluştur"
              },
              "newInvite": {
                "label": "Yeni bir davet oluştur"
              },
              "newGroup": {
                "label": "Yeni bir grup oluştur"
              }
            }
          }
        }
      },
      "external": {
        "help": "Harici bir arama motoru kullanın",
        "group": {
          "searchEngine": {
            "title": "Arama motorları",
            "children": {
              "action": {
                "search": {
                  "label": "{name} ile ara"
                }
              },
              "detail": {
                "title": "Arama motoru için bir eylem seçin"
              },
              "searchResults": {
                "title": "Eylemler için bir arama sonucu seçin"
              }
            },
            "option": {
              "google": {
                "name": "Google",
                "description": "Google ile web'de arama yapın"
              },
              "bing": {
                "name": "Bing",
                "description": "Bing ile web'de arama yapın"
              },
              "duckduckgo": {
                "name": "DuckDuckGo",
                "description": "DuckDuckGo ile web'de arama yapın"
              },
              "torrent": {
                "name": "Torrentler",
                "description": "Torrentdownloads.pro'da torrentleri arayın"
              },
              "youTube": {
                "name": "YouTube",
                "description": "YouTube'da video arayın"
              }
            }
          }
        }
      },
      "help": {
        "group": {
          "mode": {
            "title": "Modlar"
          },
          "help": {
            "title": "Yardım",
            "option": {
              "documentation": {
                "label": "Dokümantasyon"
              },
              "submitIssue": {
                "label": "Bir Hata Gönder"
              },
              "discord": {
                "label": "Discord Topluluğu"
              }
            }
          }
        }
      },
      "home": {
        "group": {
          "local": {
            "title": "Yerel sonuçlar"
          }
        }
      },
      "page": {
        "help": "Sayfalarda ara",
        "group": {
          "page": {
            "title": "Sayfalar",
            "option": {
              "manageHome": {
                "label": "Ana sayfayı yönet"
              },
              "manageBoard": {
                "label": "Panelleri yönet"
              },
              "manageApp": {
                "label": "Uygulamaları yönet"
              },
              "manageIntegration": {
                "label": "Entegrasyonları yönet"
              },
              "manageSearchEngine": {
                "label": "Arama motorlarını yönet"
              },
              "manageMedia": {
                "label": "Medyayı yönet"
              },
              "manageUser": {
                "label": "Kullanıcıları yönet"
              },
              "manageInvite": {
                "label": "Davetiyeleri yönet"
              },
              "manageGroup": {
                "label": "Grupları yönet"
              },
              "manageDocker": {
                "label": "Docker'ı yönet"
              },
              "manageApi": {
<<<<<<< HEAD
                "label": "Swagger API"
=======
                "label": "Swagger API'si"
>>>>>>> a7e387e5
              },
              "manageLog": {
                "label": "Günlükleri görüntüle"
              },
              "manageTask": {
                "label": "Görevleri yönet"
              },
              "manageSettings": {
                "label": "Genel ayarlar"
              },
              "about": {
                "label": "Hakkında"
              },
              "homeBoard": {
                "label": "Varsayılan panel"
              },
              "preferences": {
                "label": "Tercihleriniz"
              }
            }
          }
        }
      },
      "userGroup": {
        "help": "Kullanıcı veya gruplarda ara",
        "group": {
          "user": {
            "title": "Kullanıcılar",
            "children": {
              "action": {
                "detail": {
                  "label": "Kullanıcı ayrıntılarını göster"
                }
              },
              "detail": {
                "title": "Kullanıcı için bir eylem seçin"
              }
            }
          },
          "group": {
            "title": "Gruplar",
            "children": {
              "action": {
                "detail": {
                  "label": "Grup ayrıntılarını göster"
                },
                "manageMember": {
                  "label": "Üyeleri yönet"
                },
                "managePermission": {
                  "label": "İzinleri yönet"
                }
              },
              "detail": {
                "title": "Grup için bir eylem seçin"
              }
            }
          }
        }
      }
    },
    "engine": {
      "search": "Bir arama motoru bulun",
      "field": {
        "name": {
          "label": "İsim"
        },
        "short": {
          "label": "Kısa Ad"
        },
        "urlTemplate": {
          "label": "URL arama şablonu"
        },
        "description": {
          "label": "Tanım"
        }
      },
      "page": {
        "list": {
          "title": "Arama motorları",
          "noResults": {
            "title": "Henüz bir arama motoru yok",
            "action": "İlk arama motorunuzu oluşturun"
          },
          "interactive": "Etkileşimli, entegrasyon kullanır"
        },
        "create": {
          "title": "Yeni arama motoru",
          "notification": {
            "success": {
              "title": "Arama motoru oluşturuldu",
              "message": "Arama motoru başarıyla oluşturuldu"
            },
            "error": {
              "title": "Arama motoru oluşturulmadı",
              "message": "Arama motoru oluşturulamadı"
            }
          }
        },
        "edit": {
          "title": "Arama motorunu düzenle",
          "notification": {
            "success": {
              "title": "Değişiklikler başarıyla uygulandı",
              "message": "Arama motoru başarıyla kaydedildi"
            },
            "error": {
              "title": "Değişiklikler uygulanamıyor",
              "message": "Arama motoru kaydedilemedi"
            }
          },
          "configControl": "Yapılandırma",
          "searchEngineType": {
            "generic": "Kapsamlı",
            "fromIntegration": "Entegrasyondan"
          }
        },
        "delete": {
          "title": "Arama motorunu sil",
          "message": "'{name}' arama motorunu silmek istediğinizden emin misiniz?",
          "notification": {
            "success": {
              "title": "Arama motoru silindi",
              "message": "Arama motoru başarıyla silindi"
            },
            "error": {
              "title": "Arama motoru silinmedi",
              "message": "Arama motoru silinemedi"
            }
          }
        }
      }
    }
  }
}<|MERGE_RESOLUTION|>--- conflicted
+++ resolved
@@ -766,11 +766,7 @@
     }
   },
   "common": {
-<<<<<<< HEAD
-    "beta": "Beta",
-=======
     "beta": "Test",
->>>>>>> a7e387e5
     "error": "Hata",
     "action": {
       "add": "Ekle",
@@ -1536,11 +1532,7 @@
           "detailsTitle": "İndirme İlerlemesi"
         },
         "ratio": {
-<<<<<<< HEAD
-          "columnTitle": "Ratio",
-=======
           "columnTitle": "Oran",
->>>>>>> a7e387e5
           "detailsTitle": "Torrent oranı (alınan/gönderilen)"
         },
         "received": {
@@ -1830,11 +1822,7 @@
         "label": "Arkaplan görsel URL'si"
       },
       "backgroundImageAttachment": {
-<<<<<<< HEAD
-        "label": "Arkaplan görseli ekle",
-=======
         "label": "Arkaplan görsel yerleştirme",
->>>>>>> a7e387e5
         "option": {
           "fixed": {
             "label": "Sabit",
@@ -2837,11 +2825,7 @@
                 "label": "Docker'ı yönet"
               },
               "manageApi": {
-<<<<<<< HEAD
-                "label": "Swagger API"
-=======
                 "label": "Swagger API'si"
->>>>>>> a7e387e5
               },
               "manageLog": {
                 "label": "Günlükleri görüntüle"
