{
  "init": {
    "step": {
      "start": {
        "title": "Homarr'a Hoş Geldiniz",
        "subtitle": "Homarr örneğinizi kurmaya başlayalım.",
        "description": "Başlamak için lütfen Homarr örneğinizi nasıl kurmak istediğinizi seçin.",
        "action": {
          "scratch": "Sıfırdan Başla",
          "importOldmarr": "Homarr 1.0'dan Önceki Yedeğinizi İçe Aktarın"
        }
      },
      "import": {
        "title": "Verileri İçe Aktar",
        "subtitle": "Mevcut Homarr Örneğinden Alınan Verileri İçe Aktarabilirsiniz.",
        "dropzone": {
          "title": "Zip dosyasını buraya sürükleyin veya göz atmak için tıklayın",
          "description": "Seçtiğiniz zip işlenecek ve içe aktarmak istediğiniz verileri seçebileceksiniz"
        },
        "fileInfo": {
          "action": {
            "change": "Dosyayı Değiştir"
          }
        },
        "importSettings": {
          "title": "İçe Aktarma Ayarları",
          "description": "İçe Aktarma İşlevlerini Yapılandırın"
        },
        "boardSelection": {
          "title": "{count} Panel Bulundu",
          "description": "İçe Aktarılacak Tüm Panellerin Boyutlarını Seçin",
          "action": {
            "selectAll": "Tümünü Seç",
            "unselectAll": "Tüm Seçimi Kaldır"
          }
        },
        "summary": {
          "title": "İçe Aktarma Özeti",
          "description": "Aşağıdaki Özeti Kontrol Ederek İçe Aktarılacak İşlevleri Görebilirsiniz",
          "action": {
            "import": "İçe Aktarmayı Onayla ve Devam Et"
          },
          "entities": {
            "apps": "Uygulamalar",
            "boards": "Paneller",
            "integrations": "Entegrasyonlar",
            "credentialUsers": "Kullanıcı Kimlik Bilgileri"
          }
        },
        "tokenModal": {
          "title": "İçe Aktarma Token'ını Girin",
          "field": {
            "token": {
              "label": "Erişim Anahtarı",
              "description": "Önceki Homarr Örneğinizden Aldığınız İçe Aktarma Token'ını girin"
            }
          },
          "notification": {
            "error": {
              "title": "Geçersiz Token",
              "message": "Girdiğiniz Token Geçersiz"
            }
          }
        }
      },
      "user": {
        "title": "Yönetici",
        "subtitle": "Yönetici kullanıcınız için kimlik bilgilerini girin.",
        "notification": {
          "success": {
            "title": "Kullanıcı oluşturuldu",
            "message": "Kullanıcı başarıyla oluşturuldu"
          },
          "error": {
            "title": "Kullanıcı oluşturma başarısız oldu"
          }
        }
      },
      "group": {
        "title": "Dış grup",
        "subtitle": "Harici kullanıcılar için kullanılacak grubu belirtin.",
        "form": {
          "name": {
            "label": "Grup adı",
            "description": "Ad, harici sağlayıcının yönetici grubuyla eşleşmelidir"
          }
        }
      },
      "settings": {
        "title": "Ayarlar",
        "subtitle": "Sunucu ayarlarınızı yapılandırın."
      },
      "finish": {
        "title": "Kurulumu Bitir",
        "subtitle": "Başlamaya Hazırsınız!",
        "description": "Kurulum sürecini başarıyla tamamladınız. Artık Homarr'ı kullanmaya başlayabilirsiniz. Sonraki eyleminizi seçin:",
        "action": {
          "goToBoard": "{name} Paneline Git",
          "createBoard": "İlk Panelinizi Oluşturun",
          "inviteUser": "Yeni Kullanıcı Davet Et",
          "docs": "Dökümanları Oku"
        }
      }
    },
    "backToStart": "Başlangıca Geri Dön"
  },
  "user": {
    "title": "Kullanıcılar",
    "name": "Kullanıcı",
    "page": {
      "login": {
        "title": "Hesabınıza Giriş Yapın",
        "subtitle": "Tekrar hoş geldiniz! Lütfen kimlik bilgilerinizi girin"
      },
      "invite": {
        "title": "Homarr'a Katıl",
        "subtitle": "Homarr'a hoş geldiniz! Lütfen hesabınızı oluşturun",
        "description": "{username} tarafından davet edildiniz"
      },
      "init": {
        "title": "Yeni Homarr Kurulumu",
        "subtitle": "Lütfen yönetici kullanıcısını oluşturun"
      }
    },
    "field": {
      "email": {
        "label": "E-Posta",
        "verified": "Doğrulandı"
      },
      "username": {
        "label": "Kullanıcı adı"
      },
      "password": {
        "label": "Şifre",
        "requirement": {
          "length": "En az 8 karakter içermeli",
          "lowercase": "Küçük harf içermeli",
          "uppercase": "Büyük harf içermeli",
          "number": "Rakam içermeli",
          "special": "Özel sembol içermeli"
        }
      },
      "passwordConfirm": {
        "label": "Şifreyi Onayla"
      },
      "previousPassword": {
        "label": "Eski Şifre"
      },
      "homeBoard": {
<<<<<<< HEAD
        "label": "Öntanımlı panel"
=======
        "label": "Öntanımlı Panel"
>>>>>>> abf7942f
      },
      "pingIconsEnabled": {
        "label": "Pingler İçin Simgeler Kullanın"
      }
    },
    "error": {
      "usernameTaken": "Kullanıcı Adı Önceden Alındı"
    },
    "action": {
      "login": {
        "label": "Giriş",
        "labelWith": "{provider} ile giriş yapın",
        "notification": {
          "success": {
            "title": "Giriş başarılı",
            "message": "Şu anda giriş yaptınız"
          },
          "error": {
            "title": "Giriş başarısız",
            "message": "Girişiniz başarısız oldu"
          }
        },
        "forgotPassword": {
          "label": "Şifrenizi mi unuttunuz?",
          "description": "Yöneticiniz parolanızı sıfırlamak için aşağıdaki komutu kullanabilir:"
        }
      },
      "register": {
        "label": "Hesap oluştur",
        "notification": {
          "success": {
            "title": "Hesap oluşturuldu",
            "message": "Devam etmek için lütfen giriş yapın"
          },
          "error": {
            "title": "Hesap oluşturma başarısız oldu",
            "message": "Hesabınız oluşturulamadı"
          }
        }
      },
      "create": "Kullanıcı ekle",
      "changePassword": {
        "label": "Parolayı değiştir",
        "notification": {
          "success": {
            "message": "Parola başarıyla değiştirildi"
          },
          "error": {
            "message": "Parola değiştirilemedi"
          }
        }
      },
      "changeHomeBoard": {
        "notification": {
          "success": {
            "message": "Öntanımlı panel başarıyla değiştirildi"
          },
          "error": {
            "message": "Öntanımlı panel değiştirilemiyor"
          }
        }
      },
      "changeFirstDayOfWeek": {
        "notification": {
          "success": {
            "message": "Haftanın ilk günü başarıyla değiştirildi"
          },
          "error": {
            "message": "Haftanın ilk günü değiştirilemiyor"
          }
        }
      },
      "changePingIconsEnabled": {
        "notification": {
          "success": {
            "message": "Ping simgeleri başarıyla değiştirildi"
          },
          "error": {
            "message": "Ping simgeleri değiştirilemiyor"
          }
        }
      },
      "manageAvatar": {
        "changeImage": {
          "label": "Görseli değiştir",
          "notification": {
            "success": {
              "message": "Görsel başarıyla değiştirildi"
            },
            "error": {
              "message": "Görsel değiştirilemiyor"
            },
            "toLarge": {
              "title": "Görsel çok büyük",
              "message": "Maksimum görsel boyutu {size}"
            }
          }
        },
        "removeImage": {
          "label": "Görseli kaldır",
          "confirm": "Görseli kaldırmak istediğinizden emin misiniz?",
          "notification": {
            "success": {
              "message": "Görsel başarıyla kaldırıldı"
            },
            "error": {
              "message": "Görsel kaldırılamıyor"
            }
          }
        }
      },
      "editProfile": {
        "notification": {
          "success": {
            "message": "Profil başarıyla güncellendi"
          },
          "error": {
            "message": "Profil güncellenemiyor"
          }
        }
      },
      "delete": {
        "label": "Kullanıcıyı kalıcı olarak sil",
        "description": "Bu kullanıcıyı tercihleriyle birlikte siler. Hiçbir panel silinmeyecektir. Kullanıcı bilgilendirilmez.",
        "confirm": "{username} kullanıcısını tercihleriyle birlikte silmek istediğinizden emin misiniz?"
      },
      "select": {
        "label": "Kullanıcıyı seç",
        "notFound": "Kullanıcı bulunmadı"
      },
      "transfer": {
        "label": "Yeni sahibi seç"
      }
    }
  },
  "group": {
    "title": "Gruplar",
    "name": "Grup",
    "search": "Grup bul",
    "field": {
      "name": "İsim",
      "members": "Üyeler"
    },
    "permission": {
      "admin": {
        "title": "Yönetici",
        "item": {
          "admin": {
            "label": "Yönetici",
            "description": "Bu izne sahip üyeler tüm özelliklere ve ayarlara tam erişime sahiptir"
          }
        }
      },
      "app": {
        "title": "Uygulamalar",
        "item": {
          "create": {
            "label": "Uygulamalar oluşturun",
            "description": "Üyelerin uygulama oluşturmasına izin ver"
          },
          "use-all": {
            "label": "Tüm uygulamaları kullan",
            "description": "Üyelerin panellere herhangi bir uygulama eklemelerine izin ver"
          },
          "modify-all": {
            "label": "Tüm uygulamaları değiştir",
            "description": "Üyelerin tüm uygulamaları değiştirmesine izin ver"
          },
          "full-all": {
            "label": "Uygulamaya tam erişim",
            "description": "Üyelerin herhangi bir uygulamayı yönetmesine, kullanmasına ve silmesine izin ver"
          }
        }
      },
      "board": {
        "title": "Paneller",
        "item": {
          "create": {
            "label": "Panel oluştur",
            "description": "Üyelerin panel oluşturmasına izin ver"
          },
          "view-all": {
            "label": "Tüm panelleri görüntüle",
            "description": "Üyelerin tüm panelleri görüntülemesine izin ver"
          },
          "modify-all": {
            "label": "Tüm panelleri değiştir",
            "description": "Üyelerin tüm panelleri değiştirmesine izin ver (Erişim kontrolü ve tehlikeli alan dahil değildir)"
          },
          "full-all": {
            "label": "Tam panel erişimi",
            "description": "Üyelerin tüm panelleri görüntülemesine, değiştirmesine ve silmesine izin verin (Erişim kontrolü ve tehlikeli alan dahil)"
          }
        }
      },
      "integration": {
        "title": "Entegrasyonlar",
        "item": {
          "create": {
            "label": "Entegrasyonlar oluştur",
            "description": "Üyelerin entegrasyonlar oluşturmasına izin ver"
          },
          "use-all": {
            "label": "Tüm entegrasyonları kullan",
            "description": "Üyelerin panellere herhangi bir entegrasyonu eklemelerine olanak tanır"
          },
          "interact-all": {
            "label": "Herhangi bir entegrasyonla etkileşim kurun",
            "description": "Üyelerin herhangi bir entegrasyonla etkileşime girmesine izin verin"
          },
          "full-all": {
            "label": "Tam entegrasyon erişimi",
            "description": "Üyelerin herhangi bir entegrasyonu yönetmesine, kullanmasına ve etkileşimde bulunmasına izin ver"
          }
        }
      },
      "media": {
        "title": "Medyalar",
        "item": {
          "upload": {
            "label": "Medya yükle",
            "description": "Üyelerin medya yüklemesine izin ver"
          },
          "view-all": {
            "label": "Tüm medyayı görüntüle",
            "description": "Üyelerin tüm medyayı görüntülemesine izin ver"
          },
          "full-all": {
            "label": "Tam medya erişimi",
            "description": "Üyelerin herhangi bir medyayı yönetmesine ve silmesine izin ver"
          }
        }
      },
      "other": {
        "title": "Diğer",
        "item": {
          "view-logs": {
            "label": "Günlükleri görüntüle",
            "description": "Üyelerin günlükleri görüntülemesine izin ver"
          }
        }
      },
      "search-engine": {
        "title": "Arama Motorları",
        "item": {
          "create": {
            "label": "Arama motorları oluşturun",
            "description": "Üyelerin arama motorları oluşturmasına izin ver"
          },
          "modify-all": {
            "label": "Tüm arama motorlarını değiştir",
            "description": "Üyelerin tüm arama motorlarını değiştirmesine izin ver"
          },
          "full-all": {
            "label": "Tam arama motoru erişimi",
            "description": "Üyelerin herhangi bir arama motorunu yönetmesine ve silmesine izin ver"
          }
        }
      }
    },
    "memberNotice": {
      "mixed": "Bazı üyeler harici sağlayıcılardandır ve burada yönetilemezler",
      "external": "Tüm üyeler harici sağlayıcılardandır ve burada yönetilemezler"
    },
    "reservedNotice": {
      "message": "Bu grup sistem kullanımı için ayrılmıştır ve bazı eylemleri kısıtlar. <checkoutDocs></checkoutDocs>"
    },
    "action": {
      "create": {
        "label": "Yeni grup",
        "notification": {
          "success": {
            "message": "Grup başarıyla oluşturuldu"
          },
          "error": {
            "message": "Grup oluşturulamadı"
          }
        }
      },
      "transfer": {
        "label": "Sahipliği aktar",
        "description": "Bu grubun sahipliğini başka bir kullanıcıya aktarın.",
        "confirm": "{name} grubunun mülkiyetini {username} grubuna devretmek istediğinizden emin misiniz?",
        "notification": {
          "success": {
            "message": "{group} grubu başarıyla {user} grubuna aktarıldı"
          },
          "error": {
            "message": "Sahiplik aktarımı yapılamıyor"
          }
        }
      },
      "addMember": {
        "label": "Üye ekle"
      },
      "removeMember": {
        "label": "Üyeyi kaldır",
        "confirm": "{user} adlı kişiyi bu gruptan kaldırmak istediğinizden emin misiniz?"
      },
      "delete": {
        "label": "Grubu sil",
        "description": "Bir grubu sildiğinizde geri dönüş yoktur. Lütfen emin olun.",
        "confirm": "{name} grubunu silmek istediğinizden emin misiniz?",
        "notification": {
          "success": {
            "message": "{name} grubu başarıyla silindi"
          },
          "error": {
            "message": "{name} grubu silinemiyor"
          }
        }
      },
      "changePermissions": {
        "notification": {
          "success": {
            "title": "İzinler kaydedildi",
            "message": "İzinler başarıyla kaydedildi"
          },
          "error": {
            "title": "İzinler kaydedilmedi",
            "message": "İzinler kaydedilmedi"
          }
        }
      },
      "update": {
        "notification": {
          "success": {
            "message": "{name} grubu başarıyla kaydedildi"
          },
          "error": {
            "message": "Grup kaydedilemiyor {name}"
          }
        }
      },
      "select": {
        "label": "Grup Seç",
        "notFound": "Grup bulunamadı"
      }
    }
  },
  "app": {
    "page": {
      "list": {
        "title": "Uygulamalar",
        "noResults": {
          "title": "Henüz uygulama oluşturulmadı",
          "action": "İlk uygulamanızı oluşturun"
        }
      },
      "create": {
        "title": "Yeni Uygulama",
        "notification": {
          "success": {
            "title": "Oluşturma başarılı",
            "message": "Uygulama başarıyla oluşturuldu"
          },
          "error": {
            "title": "Oluşturma başarısız oldu",
            "message": "Uygulama oluşturulamadı"
          }
        }
      },
      "edit": {
        "title": "Uygulamayı düzenle",
        "notification": {
          "success": {
            "title": "Değişiklikler başarıyla uygulandı",
            "message": "Uygulama başarıyla kaydedildi"
          },
          "error": {
            "title": "Değişiklikler uygulanamıyor",
            "message": "Uygulama kaydedilemedi"
          }
        }
      },
      "delete": {
        "title": "Uygulamayı sil",
        "message": "{name} uygulamasını silmek istediğinizden emin misiniz?",
        "notification": {
          "success": {
            "title": "Silme başarılı",
            "message": "Uygulama başarıyla silindi"
          },
          "error": {
            "title": "Silme başarısız oldu",
            "message": "Uygulama silinemiyor"
          }
        }
      }
    },
    "field": {
      "name": {
        "label": "İsim"
      },
      "description": {
        "label": "Tanım"
      },
      "url": {
        "label": "Url"
      }
    },
    "action": {
      "select": {
        "label": "Uygulama seç",
        "notFound": "Uygulama bulunamadı"
      }
    }
  },
  "integration": {
    "page": {
      "list": {
        "title": "Entegrasyonlar",
        "search": "Entegrasyon ara",
        "noResults": {
          "title": "Henüz entegrasyon yok"
        }
      },
      "create": {
        "title": "Yeni {name} Entegrasyonu",
        "notification": {
          "success": {
            "title": "Oluşturma başarılı",
            "message": "Entegrasyon başarıyla oluşturuldu"
          },
          "error": {
            "title": "Oluşturma başarısız oldu",
            "message": "Entegrasyon oluşturulamadı"
          }
        }
      },
      "edit": {
        "title": "{name} entegrasyonu düzenle",
        "notification": {
          "success": {
            "title": "Değişiklikler başarıyla uygulandı",
            "message": "Entegrasyon başarıyla kaydedildi"
          },
          "error": {
            "title": "Değişiklikler uygulanamıyor",
            "message": "Entegrasyon kaydedilemedi"
          }
        }
      },
      "delete": {
        "title": "Entegrasyonu Sil",
        "message": "{name} entegrasyonunu silmek istediğinizden emin misiniz?",
        "notification": {
          "success": {
            "title": "Silme başarılı",
            "message": "Entegrasyon başarıyla silindi"
          },
          "error": {
            "title": "Silme başarısız oldu",
            "message": "Entegrasyon silinemiyor"
          }
        }
      }
    },
    "field": {
      "name": {
        "label": "İsim"
      },
      "url": {
        "label": "Url"
      }
    },
    "action": {
      "create": "Yeni Entegrasyon"
    },
    "testConnection": {
      "action": {
        "create": "Bağlantıyı test et ve oluştur",
        "edit": "Bağlantıyı test et ve kaydet"
      },
      "alertNotice": "Bağlantı kurulumu başaralı olduğunda Kaydet düğmesi etkinleştirilir",
      "notification": {
        "success": {
          "title": "Bağlantı başarılı",
          "message": "Bağlantı başarıyla kuruldu"
        },
        "invalidUrl": {
          "title": "Geçersiz URL",
          "message": "URL geçersiz"
        },
        "secretNotDefined": {
          "title": "Eksik kimlik bilgileri",
          "message": "Tüm kimlik bilgileri sağlanmadı"
        },
        "invalidCredentials": {
          "title": "Geçersiz kimlik bilgileri",
          "message": "Kimlik bilgileri geçersiz"
        },
        "commonError": {
          "title": "Bağlantı başarısız oldu",
          "message": "Bağlantı kurulamadı"
        },
        "badRequest": {
          "title": "Geçersiz istek",
          "message": "Talep hatalı biçimlendirilmiş"
        },
        "unauthorized": {
          "title": "Yetkisiz",
          "message": "Muhtemelen yanlış kimlik bilgileri"
        },
        "forbidden": {
          "title": "Yasaklı",
          "message": "Muhtemelen izinler eksik"
        },
        "notFound": {
          "title": "Bulunamadı",
          "message": "Muhtemelen yanlış Url veya yol"
        },
        "internalServerError": {
          "title": "İç Sunucu Hatası",
          "message": "Sunucu bir hatayla karşılaştı"
        },
        "serviceUnavailable": {
          "title": "Hizmet kullanılamıyor",
          "message": "Sunucu şu anda kullanılamıyor"
        },
        "connectionAborted": {
          "title": "Bağlantı kesildi",
          "message": "Bağlantı iptal edildi"
        },
        "domainNotFound": {
          "title": "Alan adı bulunamadı",
          "message": "Alan adı bulunamadı"
        },
        "connectionRefused": {
          "title": "Bağlantı rededildi",
          "message": "Bağlantı reddedildi"
        },
        "invalidJson": {
          "title": "Geçersiz JSON",
          "message": "Yanıt geçerli bir JSON değildi"
        },
        "wrongPath": {
          "title": "Yanlış yol",
          "message": "Yol muhtemelen doğru değil"
        }
      }
    },
    "secrets": {
      "title": "Gizli anahtarlar",
      "lastUpdated": "Son güncelleme {date}",
      "notSet": {
        "label": "Değer ayarlanmadı",
        "tooltip": "Gizli anahtar gereklidir ve henüz ayarlanmadı"
      },
      "secureNotice": "Bu Gizli anahtar oluşturulduktan sonra geri alınamaz",
      "reset": {
        "title": "Gizli anahtarı sıfırla",
        "message": "Gizli anahtarı sıfırlamak istediğinizden emin misiniz?"
      },
      "noSecretsRequired": {
        "segmentTitle": "Hiçbir Gizli Anahtar Bulunamadı",
        "text": "Bu entegrasyon için gizli anahtar gerekmiyor"
      },
      "kind": {
        "username": {
          "label": "Kullanıcı adı",
          "newLabel": "Yeni Kullanıcı Adı"
        },
        "apiKey": {
          "label": "API Anahtarı",
          "newLabel": "Yeni API Anahtarı"
        },
        "password": {
          "label": "Şifre",
          "newLabel": "Yeni Parola"
        }
      }
    },
    "permission": {
      "use": "Öğelerdeki entegrasyonları seçin",
      "interact": "Entegrasyonlarla etkileşim kurun",
      "full": "Tam entegrasyon erişimi"
    }
  },
  "media": {
    "plural": "Medyalar",
    "search": "Bir medya bul",
    "field": {
      "name": "İsim",
      "size": "Boyut",
      "creator": "Oluşturan"
    },
    "action": {
      "upload": {
        "label": "Medya yükle",
        "file": "Dosya seç",
        "notification": {
          "success": {
            "message": "Medya başarıyla yüklendi"
          },
          "error": {
            "message": "Medya yüklenemedi"
          }
        }
      },
      "delete": {
        "label": "Medyayı sil",
        "description": "<bName></bName>medyasını silmek istediğinizden emin misiniz?",
        "notification": {
          "success": {
            "message": "Medya başarıyla silindi"
          },
          "error": {
            "message": "Medya silinemedi"
          }
        }
      },
      "copy": {
        "label": "URL'yi kopyala"
      }
    }
  },
  "common": {
    "beta": "Test",
    "error": "Hata",
    "action": {
      "add": "Ekle",
      "apply": "Uygula",
      "backToOverview": "Genel bakışa dön",
      "create": "Oluştur",
      "edit": "Düzenle",
      "import": "İçe aktar",
      "insert": "Ekle",
      "remove": "Kaldır",
      "save": "Kaydet",
      "saveChanges": "Değişiklikleri kaydet",
      "cancel": "Vazgeç",
      "delete": "Sil",
      "discard": "Yoksay",
      "confirm": "Onayla",
      "continue": "Devam Et",
      "previous": "Önceki",
      "next": "İleri",
      "checkoutDocs": "Dökümanlara göz atın",
      "checkLogs": "Daha fazla ayrıntı için günlükleri kontrol edin",
      "tryAgain": "Tekrar Deneyin",
      "loading": "Yükleniyor"
    },
    "here": "buraya",
    "iconPicker": {
      "label": "Simge URL'si",
      "header": "Simgeleri filtrelemek için isim veya nesne yazın... Homarr sizin için {countIcons} simge arasında arama yapacaktır."
    },
    "colorScheme": {
      "options": {
        "light": "Aydınlık",
        "dark": "Koyu"
      }
    },
    "information": {
      "min": "En Düşük",
      "max": "En Yüksek",
      "days": "Gün",
      "hours": "Saat",
      "minutes": "Dakika"
    },
    "notification": {
      "create": {
        "success": "Oluşturma başarılı",
        "error": "Oluşturma başarısız oldu"
      },
      "delete": {
        "success": "Silme başarılı",
        "error": "Silme başarısız oldu"
      },
      "update": {
        "success": "Değişiklikler başarıyla uygulandı",
        "error": "Değişiklikler uygulanamıyor"
      },
      "transfer": {
        "success": "Transfer başarılı",
        "error": "Transfer başarısız"
      }
    },
    "multiSelect": {
      "placeholder": "Bir veya daha fazla değer seçin"
    },
    "multiText": {
      "placeholder": "Daha fazla değer ekleyin",
      "addLabel": "{value} ekle"
    },
    "select": {
      "placeholder": "Değer seç",
      "badge": {
        "recommended": "Tavsiye edilen"
      }
    },
    "userAvatar": {
      "menu": {
        "switchToDarkMode": "Koyu Temaya Geç",
        "switchToLightMode": "Aydınlık Temaya Geç",
        "management": "Yönetim",
        "preferences": "Tercihleriniz",
        "logout": "Oturumu kapat",
        "login": "Giriş",
        "homeBoard": "Öntanımlı Panel",
        "loggedOut": "Oturum kapatıldı",
        "updateAvailable": "{countUpdates} güncelleme mevcut: {tag}"
      }
    },
    "dangerZone": "Tehlikeli Bölge",
    "noResults": "Sonuç bulunamadı",
    "preview": {
      "show": "Ara Renkleri Göster",
      "hide": "Ara Renkleri Gizle"
    },
    "zod": {
      "errors": {
        "default": "Bu alan geçersiz",
        "required": "Bu alan gereklidir",
        "string": {
          "startsWith": "Bu alan {startsWith} ile başlamalıdır",
          "endsWith": "Bu alan {endsWith} ile bitmelidir",
          "includes": "Bu alan {includes} içermelidir",
          "invalidEmail": "Bu alanda geçerli bir e-posta olmalıdır"
        },
        "tooSmall": {
          "string": "Bu alan en az {minimum} karakter uzunluğunda olmalıdır",
          "number": "Bu alan {minimum} değerinden uzun veya eşit olmalıdır"
        },
        "tooBig": {
          "string": "Bu alan en fazla {maximum} karakter uzunluğunda olmalıdır",
          "number": "Bu alan {maximum} değerinden kısa veya eşit olmalıdır"
        },
        "custom": {
          "passwordsDoNotMatch": "Parolalar uyuşmuyor",
          "passwordRequirements": "Parola gereksinimleri karşılamıyor",
          "boardAlreadyExists": "Bu isimde bir panel zaten mevcut",
          "invalidFileType": "Geçersiz dosya türü, {expected} bekleniyor",
          "fileTooLarge": "Dosya çok büyük, azami boyut {maxSize}",
          "invalidConfiguration": "Geçersiz yapılandırma",
          "groupNameTaken": "Grup adı zaten alınmış"
        }
      }
    }
  },
  "section": {
    "dynamic": {
      "action": {
        "create": "Yeni Dinamik Bölüm",
        "remove": "Dinamik bölümü kaldır"
      },
      "remove": {
        "title": "Dinamik bölümü kaldır",
        "message": "Bu dinamik bölümü kaldırmak istediğinizden emin misiniz? Öğeler üst bölümdeki aynı konuma taşınacaktır."
      }
    },
    "category": {
      "field": {
        "name": {
          "label": "İsim"
        }
      },
      "action": {
        "create": "Yeni Kategori",
        "edit": "Kategoriyi Yeniden Adlandır",
        "remove": "Kategoriyi kaldır",
        "moveUp": "Yukarı taşı",
        "moveDown": "Aşağı taşı",
        "createAbove": "Yukarı Yeni Kategori",
        "createBelow": "Aşağı Yeni Kategori"
      },
      "create": {
        "title": "Yeni Kategori",
        "submit": "Kategori ekle"
      },
      "remove": {
        "title": "Kategoriyi kaldır",
        "message": "{name} kategorisini kaldırmak istediğinizden emin misiniz?"
      },
      "edit": {
        "title": "Kategoriyi Yeniden Adlandır",
        "submit": "Kategoriyi Yeniden Adlandır"
      },
      "menu": {
        "label": {
          "create": "Yeni Kategori",
          "changePosition": "Pozisyonu değiştir"
        }
      }
    }
  },
  "item": {
    "action": {
      "create": "Yeni Öğe",
      "import": "Öğeleri İçe Aktar",
      "edit": "Öğeyi Düzenle",
      "moveResize": "Öğeyi Taşı / Yeniden Boyutlandır",
      "duplicate": "Öğeyi Çoğalt",
      "remove": "Öğeyi kaldır"
    },
    "menu": {
      "label": {
        "settings": "Ayarlar"
      }
    },
    "create": {
      "title": "Eklenecek öğeyi seçin",
      "addToBoard": "Panele Ekle"
    },
    "moveResize": {
      "title": "Öğeyi Taşı / Yeniden Boyutlandır",
      "field": {
        "width": {
          "label": "Genişlik"
        },
        "height": {
          "label": "Yükseklik"
        },
        "xOffset": {
          "label": "X Ekseni"
        },
        "yOffset": {
          "label": "Y Ekseni"
        }
      }
    },
    "edit": {
      "title": "Öğeyi Düzenle",
      "advancedOptions": {
        "label": "Gelişmiş seçenekler",
        "title": "Gelişmiş öğe seçenekleri"
      },
      "field": {
        "integrations": {
          "label": "Entegrasyonlar"
        },
        "customCssClasses": {
          "label": "Özel css sınıfları"
        }
      }
    },
    "remove": {
      "title": "Öğeyi kaldır",
      "message": "Bu öğeyi kaldırmak istediğinizden emin misiniz?"
    }
  },
  "widget": {
    "app": {
      "name": "Uygulama",
      "description": "Panelin içine uygulama yerleştirir.",
      "option": {
        "appId": {
          "label": "Uygulama seç"
        },
        "openInNewTab": {
          "label": "Yeni Sekmede Aç"
        },
        "showTitle": {
          "label": "Uygulama adını göster"
        },
        "showDescriptionTooltip": {
          "label": "Açıklama ipucunu göster"
        },
        "pingEnabled": {
          "label": "Basit ping'i etkinleştir"
        }
      },
      "error": {
        "notFound": {
          "label": "Uygulama Eklenmedi",
          "tooltip": "Geçerli bir uygulama seçmediniz"
        }
      }
    },
    "bookmarks": {
      "name": "Yer İmleri",
      "description": "Birden fazla uygulama bağlantısını görüntüler",
      "option": {
        "title": {
          "label": "Başlık"
        },
        "layout": {
          "label": "Düzen",
          "option": {
            "row": {
              "label": "Yatay"
            },
            "column": {
              "label": "Dikey"
            },
            "grid": {
              "label": "Izgara"
            }
          }
        },
        "items": {
          "label": "Yer İmleri",
          "add": "Yer imi ekle"
        }
      }
    },
    "dnsHoleSummary": {
      "name": "DNS Çözümleyici Özeti",
      "description": "DNS Çözümleyici özetini görüntüler",
      "option": {
        "layout": {
          "label": "Düzen",
          "option": {
            "row": {
              "label": "Yatay"
            },
            "column": {
              "label": "Dikey"
            },
            "grid": {
              "label": "Izgara"
            }
          }
        },
        "usePiHoleColors": {
          "label": "Pi-Hole renklerini kullan"
        }
      },
      "error": {
        "internalServerError": "DNS Çözümleyici Özeti alınamadı",
        "integrationsDisconnected": "Veri Bulunamadı, Tüm Entegrasyonların Bağlantısı Kesildi"
      },
      "data": {
        "adsBlockedToday": "Bugün engellenenler",
        "adsBlockedTodayPercentage": "Bugün engellenenler",
        "dnsQueriesToday": "Bugünkü Sorgular",
        "domainsBeingBlocked": "Engelleme listesindeki alan adları"
      }
    },
    "dnsHoleControls": {
      "name": "DNS Çözümleyici Kontrolleri",
      "description": "Kontrol panelinizden PiHole veya AdGuard'ı kontrol edin",
      "option": {
        "layout": {
          "label": "Düzen",
          "option": {
            "row": {
              "label": "Yatay"
            },
            "column": {
              "label": "Dikey"
            },
            "grid": {
              "label": "Izgara"
            }
          }
        },
        "showToggleAllButtons": {
          "label": "Tüm Geçiş Yap Düğmelerini Göster"
        }
      },
      "error": {
        "internalServerError": "DNS Çözümleyici kontrol edilemedi"
      },
      "controls": {
        "enableAll": "Tümünü Etkinleştir",
        "disableAll": "Tümünü Devre Dışı Bırak",
        "setTimer": "Zamanlayıcıyı Ayarla",
        "set": "Ayarla",
        "enabled": "Etkin",
        "disabled": "Pasif",
        "processing": "İşlemde",
        "disconnected": "Bağlantısı kesildi",
        "hours": "Saat",
        "minutes": "Dakika",
        "unlimited": "Limitsiz olması için boş bırakın"
      }
    },
    "clock": {
      "name": "Tarih ve Saat",
      "description": "Geçerli tarih ve saati görüntüler.",
      "option": {
        "customTitleToggle": {
          "label": "Özel Başlık/Şehir gösterimi",
          "description": "Saatin üstüne özel bir başlık veya şehir/ülke adını ekleyin."
        },
        "customTitle": {
          "label": "Başlık"
        },
        "is24HourFormat": {
          "label": "24 saatlik format",
          "description": "12 saatlik format yerine 24 saatlik formatı kullanın"
        },
        "showSeconds": {
          "label": "Saniyeleri görüntüle"
        },
        "useCustomTimezone": {
          "label": "Sabit bir zaman dilimi kullanın"
        },
        "timezone": {
          "label": "Saat dilimi",
          "description": "IANA standardına uygun zaman dilimini seçin"
        },
        "showDate": {
          "label": "Tarihi göster"
        },
        "dateFormat": {
          "label": "Tarih Biçimi",
          "description": "Tarihin nasıl görüneceği"
        }
      }
    },
    "notebook": {
      "name": "Not Defteri",
      "description": "Markdown'ı destekleyen basit bir not defteri bileşeni",
      "option": {
        "showToolbar": {
          "label": "Markdown'da yazarken size yardımcı olacak araç çubuğunu aktif edin"
        },
        "allowReadOnlyCheck": {
          "label": "Salt okunur modda onay kutusu işaretlemeye izin ver"
        },
        "content": {
          "label": "Not defterinin içeriği"
        }
      },
      "controls": {
        "bold": "Kalın",
        "italic": "İtalik",
        "strikethrough": "Üstü Çizgili",
        "underline": "Alt Çizgili",
        "colorText": "Renkli metin",
        "colorHighlight": "Renkli vurgulu metin",
        "code": "Kod",
        "clear": "Biçimlendirmeyi temizle",
        "heading": "Başlık {level}",
        "align": "Metin hizalama: {position}",
        "blockquote": "Blok alıntı",
        "horizontalLine": "Yatay çizgi",
        "bulletList": "Maddeli liste",
        "orderedList": "Sıralı liste",
        "checkList": "Kontrol listesi",
        "increaseIndent": "Girintiyi Artır",
        "decreaseIndent": "Girintiyi Azalt",
        "link": "Bağlantı",
        "unlink": "Bağlantıyı kaldır",
        "image": "Görsel Göm",
        "addTable": "Tablo ekle",
        "deleteTable": "Tablo Sil",
        "colorCell": "Renk Hücresi",
        "mergeCell": "Hücre birleştirmeyi aç / kapat",
        "addColumnLeft": "Öncesine sütun ekle",
        "addColumnRight": "Sonrasına sütun ekle",
        "deleteColumn": "Sütunu sil",
        "addRowTop": "Öncesine satır ekle",
        "addRowBelow": "Sonrasına satır ekle",
        "deleteRow": "Satırı sil"
      },
      "align": {
        "left": "Sol",
        "center": "Merkez",
        "right": "Sağ"
      },
      "popover": {
        "clearColor": "Rengi temizle",
        "source": "Kaynak",
        "widthPlaceholder": "% veya piksel cinsinden değer",
        "columns": "Sütunlar",
        "rows": "Satırlar",
        "width": "Genişlik",
        "height": "Yükseklik"
      }
    },
    "iframe": {
      "name": "iFrame",
      "description": "İnternetten herhangi bir içeriği yerleştirin. Bazı web siteleri erişimi kısıtlayabilir.",
      "option": {
        "embedUrl": {
          "label": "Yerleştirme URL'si"
        },
        "allowFullScreen": {
          "label": "Tam ekrana izin ver"
        },
        "allowTransparency": {
          "label": "Şeffaflığa İzin Ver"
        },
        "allowScrolling": {
          "label": "Kaydırmaya izin ver"
        },
        "allowPayment": {
          "label": "Ödemeye izin ver"
        },
        "allowAutoPlay": {
          "label": "Otomatik oynatmaya izin ver"
        },
        "allowMicrophone": {
          "label": "Mikrofona izin ver"
        },
        "allowCamera": {
          "label": "Kameraya İzin Ver"
        },
        "allowGeolocation": {
          "label": "Coğrafi konuma izin ver (geolocation)"
        }
      },
      "error": {
        "noUrl": "IFrame URL'si sağlanmadı",
        "noBrowerSupport": "Tarayıcınız iframe'leri desteklemiyor. Lütfen tarayıcınızı güncelleyin."
      }
    },
    "smartHome-entityState": {
      "name": "Varlık Durumu",
      "description": "Bir varlığın durumunu görüntüleyin ve isteğe bağlı olarak değiştirin",
      "option": {
        "entityId": {
          "label": "Varlık Kimliği"
        },
        "displayName": {
          "label": "Ekran adı"
        },
        "entityUnit": {
          "label": "Varlık Birimi"
        },
        "clickable": {
          "label": "Bir ögenin tıklanabilir olup olmadığı"
        }
      }
    },
    "smartHome-executeAutomation": {
      "name": "Otomasyon Yürüt",
      "description": "Tek tıklamayla otomasyonu tetikleyin",
      "option": {
        "displayName": {
          "label": "Ekran adı"
        },
        "automationId": {
          "label": "Otomasyon Kimliği"
        }
      },
      "spotlightAction": {
        "run": "Çalıştır {name}"
      }
    },
    "calendar": {
      "name": "Takvim",
      "description": "Entegrasyonlarınızdaki etkinlikleri belirli bir göreli zaman dilimi içinde bir takvim görünümünde görüntüleyin",
      "option": {
        "releaseType": {
          "label": "Radarr yayın türü",
          "options": {
            "inCinemas": "Sinemalarda",
            "digitalRelease": "Dijital sürüm",
            "physicalRelease": "Fiziksel Yayınlanan"
          }
        },
        "filterPastMonths": {
          "label": "Başlangıç"
        },
        "filterFutureMonths": {
          "label": "Bitiş"
        }
      }
    },
    "weather": {
      "name": "Hava Durumu",
      "description": "Belirlenen bir konumun güncel hava durumu bilgilerini görüntüler.",
      "option": {
        "isFormatFahrenheit": {
          "label": "Fahrenheit cinsinden sıcaklık"
        },
        "location": {
          "label": "Hava durumu konumu"
        },
        "showCity": {
          "label": "Şehri göster"
        },
        "hasForecast": {
          "label": "Hava tahmini göster"
        },
        "forecastDayCount": {
          "label": "Tahmin edilen gün sayısı",
          "description": "Widget yeterince geniş olmadığında daha az gün gösterilir"
        },
        "dateFormat": {
          "label": "Tarih Biçimi",
          "description": "Tarihin nasıl görüneceği"
        }
      },
      "kind": {
        "clear": "Temiz",
        "mainlyClear": "Genel olarak açık",
        "fog": "Sis",
        "drizzle": "Çiseleme",
        "freezingDrizzle": "Soğuk çiseleme",
        "rain": "Yağmur",
        "freezingRain": "Dondurucu yağmur",
        "snowFall": "Kar yağışı",
        "snowGrains": "Kar taneleri",
        "rainShowers": "Sağanak yağmur",
        "snowShowers": "Kar yağışı",
        "thunderstorm": "Fırtına",
        "thunderstormWithHail": "Fırtına ve dolu",
        "unknown": "Bilinmeyen"
      }
    },
    "indexerManager": {
      "name": "Dizinleyici Yönetim Durumu",
      "description": "Dizinleyicilerinizin durumu",
      "option": {
        "openIndexerSiteInNewTab": {
          "label": "Dizinleyici Sitesini Yeni Sekmede Aç"
        }
      },
      "title": "Dizin oluşturucu yöneticisi",
      "testAll": "Tümünü test et",
      "error": {
        "internalServerError": "Dizinleyicilerin durumu alınamadı"
      }
    },
    "healthMonitoring": {
      "name": "Sistem Sağlığı İzleme",
      "description": "Sistem(ler)inizin sağlığını ve durumunu gösteren bilgileri görüntüler.",
      "option": {
        "fahrenheit": {
          "label": "Fahrenheit cinsinden CPU Sıcaklığı"
        },
        "cpu": {
          "label": "CPU Bilgilerini Göster"
        },
        "memory": {
          "label": "Bellek Bilgilerini Göster"
        },
        "fileSystem": {
          "label": "Dosya Sistemi Bilgilerini Göster"
        }
      },
      "popover": {
        "information": "Bilgi",
        "processor": "İşlemci: {cpuModelName}",
        "memory": "Bellek: {memory}GiB",
        "memoryAvailable": "Kullanılabilir: {memoryAvailable} GiB ({percent}%)",
        "version": "Sürüm: {version}",
        "uptime": "Çalışma Süresi: {days} Gün, {hours} Saat, {minutes} Dakika",
        "loadAverage": "Ortalama yük:",
        "minute": "1 dakika",
        "minutes": "{count} dakika",
        "used": "Kullanılan",
        "available": "Kullanılabilir",
        "lastSeen": "Son durum güncellemesi: {lastSeen}"
      },
      "memory": {},
      "error": {
        "internalServerError": "Sağlık durumu alınamadı"
      }
    },
    "common": {
      "location": {
        "query": "Şehir / Posta kodu",
        "latitude": "Enlem",
        "longitude": "Boylam",
        "disabledTooltip": "Lütfen bir şehir veya posta kodu girin",
        "unknownLocation": "Bilinmeyen konum",
        "search": "Ara",
        "table": {
          "header": {
            "city": "Şehir",
            "country": "Ülke",
            "coordinates": "Koordinatlar",
            "population": "Nüfus"
          },
          "action": {
            "select": "{city}, {countryCode}'i seçin"
          },
          "population": {
            "fallback": "Bilinmeyen"
          }
        }
      },
      "integration": {
        "noData": "Hiçbir entegrasyon bulunamadı",
        "description": "Yeni bir entegrasyon oluşturmak için <here></here> tıklayın"
      },
      "app": {
        "noData": "Uygulama bulunamadı",
        "description": "Yeni bir uygulama oluşturmak için <here></here> tıklayın"
      },
      "error": {
        "noIntegration": "Hiçbir entegrasyon seçilmedi",
        "noData": "Entegrasyon verisi mevcut değil"
      },
      "option": {}
    },
    "video": {
      "name": "Video Akışı",
      "description": "Bir video akışını veya bir kameradan veya bir web sitesinden video gömün",
      "option": {
        "feedUrl": {
          "label": "Akış URL'si"
        },
        "hasAutoPlay": {
          "label": "Otomatik oynatma",
          "description": "Otomatik oynatma yalnızca tarayıcı kısıtlamaları nedeniyle sessize alındığında çalışır"
        },
        "isMuted": {
          "label": "Sessiz"
        },
        "hasControls": {
          "label": "Kontrolleri göster"
        }
      },
      "error": {
        "noUrl": "Video URL'si sağlanmadı",
        "forYoutubeUseIframe": "YouTube videoları için iframe seçeneğini kullanın"
      }
    },
    "mediaServer": {
      "name": "Güncel Medya Sunucusu Akışları",
      "description": "Medya sunucularınızdaki mevcut akışları gösterin",
      "option": {}
    },
    "downloads": {
      "name": "İndirme İstemcisi",
      "description": "Hem Torrent hem de Usenet istemcilerinden indirdiklerinizi görüntülemenizi ve yönetmenizi sağlar.",
      "option": {
        "columns": {
          "label": "Gösterilecek sütunlar"
        },
        "enableRowSorting": {
          "label": "Öğelerin sıralanmasını etkinleştir"
        },
        "defaultSort": {
          "label": "Öntanımlı olarak sıralama için kullanılan sütun"
        },
        "descendingDefaultSort": {
          "label": "Ters sıralama"
        },
        "showCompletedUsenet": {
          "label": "Tamamlanmış olarak işaretlenen usenet girdilerini göster"
        },
        "showCompletedTorrent": {
          "label": "Tamamlanmış olarak işaretlenen torrent girdilerini göster"
        },
        "activeTorrentThreshold": {
          "label": "Tamamlanan torrent'i bu eşik değerinin altına gizle (kiB/s cinsinden)"
        },
        "categoryFilter": {
          "label": "Filtrelenecek kategoriler/etiketler"
        },
        "filterIsWhitelist": {
          "label": "Beyaz liste olarak filtrele"
        },
        "applyFilterToRatio": {
          "label": "Oranı hesaplamak için filtreyi kullanın"
        }
      },
      "errors": {
        "noColumns": "Öğelerdeki Sütunları Seç",
        "noCommunications": "Entegrasyondan veri yüklenemiyor"
      },
      "items": {
        "actions": {
          "columnTitle": "Kontroller"
        },
        "added": {
          "columnTitle": "Ekleme",
          "detailsTitle": "Ekleme Tarihi"
        },
        "category": {
          "columnTitle": "Ekstralar",
          "detailsTitle": "Kategoriler (Veya ek bilgiler)"
        },
        "downSpeed": {
          "columnTitle": "İndirme",
          "detailsTitle": "İndirme Hızı"
        },
        "index": {
          "columnTitle": "#",
          "detailsTitle": "İstemci içindeki mevcut endeks"
        },
        "id": {
          "columnTitle": "İd"
        },
        "integration": {
          "columnTitle": "Entegrasyon"
        },
        "name": {
          "columnTitle": "İş adı"
        },
        "progress": {
          "columnTitle": "İlerleme",
          "detailsTitle": "İndirme İlerlemesi"
        },
        "ratio": {
          "columnTitle": "Oran",
          "detailsTitle": "Torrent oranı (alınan/gönderilen)"
        },
        "received": {
          "columnTitle": "Toplam İndirme",
          "detailsTitle": "Toplam indirilen"
        },
        "sent": {
          "columnTitle": "Toplam gönderilen",
          "detailsTitle": "Toplam Yüklenen"
        },
        "size": {
          "columnTitle": "Dosya Boyutu",
          "detailsTitle": "Seçilen dosyaların toplam boyutu"
        },
        "state": {
          "columnTitle": "Durum",
          "detailsTitle": "İş Durumu"
        },
        "time": {
          "columnTitle": "Bitiş zamanı",
          "detailsTitle": "Tamamlanmasından bu yana geçen süre"
        },
        "type": {
          "columnTitle": "Tür",
          "detailsTitle": "İndirme İstemcisi türü"
        },
        "upSpeed": {
          "columnTitle": "Yükleme",
          "detailsTitle": "Gönderme Hızı"
        }
      },
      "states": {
        "downloading": "İndiriliyor",
        "queued": "Sıraya alındı",
        "paused": "Duraklatıldı",
        "completed": "Tamamlanan",
        "failed": "Başarısız",
        "processing": "İşlemde",
        "leeching": "Leechleme",
        "stalled": "Durduruldu",
        "unknown": "Bilinmeyen",
        "seeding": "Seed ediliyor"
      },
      "actions": {
        "clients": {
          "modalTitle": "İndirme istemcileri listesi",
          "pause": "Tüm istemcileri/öğeleri duraklat",
          "resume": "Tüm istemcileri/öğeleri sürdür"
        },
        "client": {
          "pause": "İstemciyi duraklat",
          "resume": "İstemciyi sürdür"
        },
        "item": {
          "pause": "Öğeyi Duraklat",
          "resume": "Öğeyi Sürdür",
          "delete": {
            "title": "Öğeyi Sil",
            "modalTitle": "Bu işi silmek istediğinizden emin misiniz?",
            "entry": "Girdiyi sil",
            "entryAndFiles": "Girdiyi ve dosyaları sil"
          }
        }
      },
      "globalRatio": "Genel Oran"
    },
    "mediaRequests-requestList": {
      "name": "Medya İstekleri Listesi",
      "description": "Overseerr veya Jellyseerr uygulamanızdan gelen tüm medya taleplerinin bir listesini görün",
      "option": {
        "linksTargetNewTab": {
          "label": "Bağlantıları yeni sekmede aç"
        }
      },
      "pending": {
        "approve": "Talebi Onayla",
        "approving": "Talep Onaylanıyor...",
        "decline": "Talebi reddet"
      },
      "availability": {
        "unknown": "Bilinmeyen",
        "pending": "Bekleyen",
        "processing": "İşlemde",
        "partiallyAvailable": "Kısmi",
        "available": "Mevcut"
      },
      "toBeDetermined": "-Yapım Aşamasında-"
    },
    "mediaRequests-requestStats": {
      "name": "Medya Talep İstatistikleri",
      "description": "Medya taleplerinizle ilgili istatistikler",
      "option": {},
      "titles": {
        "stats": {
          "main": "Medya İstatistikleri",
          "approved": "Onaylanan",
          "pending": "Onay bekleyen",
          "processing": "İşleniyor",
          "declined": "Reddedilen",
          "available": "Mevcut",
          "tv": "Dizi talepleri",
          "movie": "Film talepleri",
          "total": "Toplam"
        },
        "users": {
          "main": "En İyi Kullanıcılar",
          "requests": "Talepler"
        }
      }
    },
    "mediaTranscoding": {
      "name": "Medya Kod Dönüştürme",
      "description": "Medya kod dönüştürmenizin istatistikleri, geçerli kuyruğu ve çalışan durumu",
      "option": {
        "defaultView": {
<<<<<<< HEAD
          "label": "Öntanımlı görünüm"
=======
          "label": "Öntanımlı Görünüm"
>>>>>>> abf7942f
        },
        "queuePageSize": {
          "label": "Kuyruk Sayfa Boyutu"
        }
      },
      "tab": {
        "workers": "İşçiler",
        "queue": "Kuyruk",
        "statistics": "İstatistik"
      },
      "currentIndex": "{start}-{end} / {total}",
      "healthCheck": {
        "title": "Sağlık kontrolü",
        "queued": "Sıraya alındı",
        "status": {
          "healthy": "Sağlıklı",
          "unhealthy": "Sağlıksız"
        }
      },
      "panel": {
        "statistics": {
          "empty": "Boş",
          "transcodes": "Kod dönüştürmeler",
          "transcodesCount": "Kod dönüştürmeler: {value}",
          "healthChecksCount": "Sağlık kontrolleri: {value}",
          "filesCount": "Dosyalar: {value}",
          "savedSpace": "Kaydedilen alan: {value}",
          "healthChecks": "Sağlık kontrolleri",
          "videoCodecs": "Kodek'ler",
          "videoContainers": "Konteyner",
          "videoResolutions": "Çözünürlükler"
        },
        "workers": {
          "empty": "Boş",
          "table": {
            "file": "Dosya",
            "eta": "ETA (Kalan Süre)",
            "progress": "İlerleme",
            "transcode": "Kod dönüştürme",
            "healthCheck": "Sağlık kontrolü"
          }
        },
        "queue": {
          "empty": "Boş",
          "table": {
            "file": "Dosya",
            "size": "Boyut",
            "transcode": "Kod dönüştürme",
            "healthCheck": "Sağlık kontrolü"
          }
        }
      }
    },
    "rssFeed": {
<<<<<<< HEAD
      "name": "RSS beslemeleri",
=======
      "name": "RSS Beslemeleri",
>>>>>>> abf7942f
      "description": "Bir veya daha fazla RSS, ATOM veya JSON beslemesini takip edin ve görüntüleyin",
      "option": {
        "feedUrls": {
          "label": "Besleme URL'leri"
        },
        "enableRtl": {
          "label": "RTL'yi etkinleştir"
        },
        "textLinesClamp": {
          "label": "Açıklamalarda satır sınırı"
        },
        "maximumAmountPosts": {
          "label": "Gönderi sayısı sınırı"
        }
      }
    }
  },
  "widgetPreview": {
    "toggle": {
      "enabled": "Düzenleme modu etkinleştirildi",
      "disabled": "Düzenleme modu devre dışı bırakıldı"
    },
    "dimensions": {
      "title": "Boyutları değiştir"
    }
  },
  "board": {
    "action": {
      "edit": {
        "notification": {
          "success": {
            "title": "Değişiklikler başarıyla uygulandı",
            "message": "Panel başarıyla kaydedildi"
          },
          "error": {
            "title": "Değişiklikler uygulanamıyor",
            "message": "Panel kaydedilemedi"
          }
        },
        "confirmLeave": {
          "title": "Kaydedilmemiş değişiklikler",
          "message": "Kaydedilmemiş değişiklikleriniz var, çıkmak istediğinizden emin misiniz?"
        }
      },
      "oldImport": {
        "label": "Homarr 1.0'dan önceki yedeğinizi içe aktarın",
        "notification": {
          "success": {
            "title": "İçe aktarma başarılı",
            "message": "Panel başarıyla içe aktarıldı"
          },
          "error": {
            "title": "İçe aktarma başarısız oldu",
            "message": "Panel içe aktarılamadı, daha fazla ayrıntı için günlükleri kontrol edin"
          }
        },
        "form": {
          "file": {
            "label": "JSON Dosyası Seç",
            "invalidError": "Geçersiz yapılandırma dosyası"
          },
          "apps": {
            "label": "Uygulamalar",
            "avoidDuplicates": {
              "label": "Tekrarlardan kaçının",
              "description": "Aynı href'e sahip bir uygulamanın zaten mevcut olduğu uygulamaları yok sayar"
            },
            "onlyImportApps": {
              "label": "Yalnızca uygulamaları içe aktar",
              "description": "Sadece uygulamaları ekler, panelin manuel olarak yeniden oluşturulması gerekir"
            }
          },
          "name": {
            "label": "Panel adı"
          },
          "screenSize": {
            "label": "Ekran boyutu",
            "description": "1.0'dan önceki sürümlerde üç farklı mod mevcuttu, yani her ekran boyutu için sütun miktarını seçebiliyordunuz.",
            "option": {
              "sm": "Küçük",
              "md": "Orta",
              "lg": "Büyük"
            }
          },
          "sidebarBehavior": {
            "label": "Kenar çubuğu davranışı",
            "description": "Kenar çubukları 1.0'da kaldırıldı, içlerindeki öğelere ne olacağını seçebilirsiniz.",
            "option": {
              "lastSection": {
                "label": "Son bölüm",
                "description": "Kenar çubuğu son bölümün altında görüntülenecektir"
              },
              "removeItems": {
                "label": "Öğeleri kaldır",
                "description": "Kenar çubuğunda bulunan öğeler kaldırılacak"
              }
            }
          }
        }
      }
    },
    "field": {
      "pageTitle": {
        "label": "Sayfa başlığı"
      },
      "metaTitle": {
        "label": "Meta başlığı"
      },
      "logoImageUrl": {
        "label": "Logo görsel URL'si"
      },
      "faviconImageUrl": {
        "label": "Favicon görsel URL'si"
      },
      "backgroundImageUrl": {
        "label": "Arkaplan görsel URL'si"
      },
      "backgroundImageAttachment": {
        "label": "Arkaplan görsel yerleştirme",
        "option": {
          "fixed": {
            "label": "Sabit",
            "description": "Arka plan aynı pozisyonda kalır."
          },
          "scroll": {
            "label": "Kaydır",
            "description": "Arkaplan farenizle birlikte kayar."
          }
        }
      },
      "backgroundImageRepeat": {
        "label": "Arkaplan görüntüsünü Tekrarla",
        "option": {
          "repeat": {
            "label": "Tekrarla",
            "description": "Görsel, tüm arka plan alanını kaplayacak kadar tekrarlanır."
          },
          "no-repeat": {
            "label": "Tekrarlama Yok",
            "description": "Görsel tekrarlanmaz ve tüm alanı doldurmayabilir."
          },
          "repeat-x": {
            "label": "Y tekrarla",
            "description": "'Tekrarla' ile aynı, ancak yalnızca yatay eksende."
          },
          "repeat-y": {
            "label": "D tekrarla",
            "description": "'Tekrarla' ile aynı ancak sadece dikey eksende."
          }
        }
      },
      "backgroundImageSize": {
        "label": "Arkaplan görsel boyutu",
        "option": {
          "cover": {
            "label": "Kapak",
            "description": "Aşırı alanı kırparak resmi mümkün olduğunca küçülterek tüm pencereyi kaplar."
          },
          "contain": {
            "label": "Kapsama",
            "description": "Resmi kırpmadan veya germeden, kapsayıcısı içinde mümkün olduğunca büyük olarak ayarlar."
          }
        }
      },
      "primaryColor": {
        "label": "Birincil renk"
      },
      "secondaryColor": {
        "label": "İkincil renk"
      },
      "opacity": {
        "label": "Opaklık"
      },
      "customCss": {
        "label": "Bu panel için özel css",
        "description": "Kontrol panelinizi yalnızca deneyimli kullanıcılar için önerilen CSS kullanarak özelleştirin",
        "customClassesAlert": {
          "title": "Özel sınıflar",
          "description": "Her öğenin gelişmiş seçeneklerinde panel örneklerinize özel sınıflar ekleyebilir ve bunları yukarıdaki özel CSS'de kullanabilirsiniz."
        }
      },
      "columnCount": {
        "label": "Sütun sayısı"
      },
      "name": {
        "label": "İsim"
      },
      "isPublic": {
        "label": "Herkese açık",
        "description": "Herkese açık panellere, henüz hesap oluşturmamış kullanıcılar erişebilir."
      }
    },
    "content": {
      "metaTitle": "{boardName} panel"
    },
    "setting": {
      "title": "{boardName} paneli için ayarlar",
      "section": {
        "general": {
          "title": "Genel",
          "unrecognizedLink": "Sağlanan bağlantı tanınmıyor ve önizleme yapılmıyor, yine de çalışabilir."
        },
        "layout": {
          "title": "Düzen"
        },
        "background": {
          "title": "Arkaplan"
        },
        "color": {
          "title": "Renkler"
        },
        "customCss": {
          "title": "Özel Css"
        },
        "access": {
          "title": "Erişim Kontrolü",
          "permission": {
            "item": {
              "view": {
                "label": "Panelleri görüntüle"
              },
              "modify": {
                "label": "Paneli değiştir"
              },
              "full": {
                "label": "Tam erişim"
              }
            }
          }
        },
        "dangerZone": {
          "title": "Tehlikeli Bölge",
          "action": {
            "rename": {
              "label": "Panelin ismini değiştir",
              "description": "İsmin değiştirilmesi bu panele olan tüm bağlantıların kopmasına neden olacaktır.",
              "button": "İsmi değiştir",
              "modal": {
                "title": "Panelin ismini değiştir"
              }
            },
            "visibility": {
              "label": "Panelin görünürlüğünü değiştir",
              "description": {
                "public": "Bu panel şu anda herkese açıktır.",
                "private": "Bu panel şu anda özeldir."
              },
              "button": {
                "public": "Özel hale getir",
                "private": "Herkese açık yap"
              },
              "confirm": {
                "public": {
                  "title": "Paneli özel yap",
                  "description": "Bu paneli gizli yapmak istediğinizden emin misiniz? Bu, paneli herkese gizleyecektir. Misafir kullanıcılar için bağlantılar bozulacaktır."
                },
                "private": {
                  "title": "Paneli herkese açık hale getir",
                  "description": "Bu paneli herkese açık yapmak istediğinizden emin misiniz? Bu, panelin herkes tarafından erişilebilir olmasını sağlayacaktır."
                }
              }
            },
            "delete": {
              "label": "Bu paneli sil",
              "description": "Panel silmenin geri dönüşü yoktur. Lütfen emin olun.",
              "button": "Bu paneli sil",
              "confirm": {
                "title": "Paneli sil",
                "description": "Bu paneli silmek istediğinizden emin misiniz? Bu, paneli ve tüm içeriğini kalıcı olarak silecektir."
              }
            }
          }
        }
      }
    },
    "error": {
      "noBoard": {
        "title": "Homarr'a Hoş Geldiniz",
        "description": "Tüm uygulamalarınızı ve hizmetlerinizi parmaklarınızın ucuna getiren şık ve modern bir gösterge paneli.",
        "link": "İlk panelinizi oluşturun",
        "notice": "Bu sayfanın kaybolmasını sağlamak için bir panel oluşturun ve bunu ana panel olarak ayarlayın"
      },
      "notFound": {
        "title": "Panel bulunamadı",
        "description": "Belirtilen panel bulunamadı veya panele erişiminiz yok.",
        "link": "Tüm panelleri görüntüle",
        "notice": "Bağlantıyı kontrol edin veya erişilebilir olması gerektiğini düşünüyorsanız bir yöneticiyle iletişime geçin"
      },
      "homeBoard": {
        "title": "Öntanımlı Panel Yapılandırılmadı",
        "admin": {
          "description": "Sunucu için henüz bir ana sayfa paneli belirlemediniz.",
          "link": "Sunucu geneli için ana panel yapılandırın",
          "notice": "Bu sayfayı tüm kullanıcılardan gizlemek için sunucu için bir ana panel ayarlayın"
        },
        "user": {
          "description": "Henüz bir ev paneli belirlemediniz.",
<<<<<<< HEAD
          "link": "Öntanımlı paneli yapılandır",
          "notice": "Bu sayfanın kaybolmasını sağlamak için tercihlerden öntanımlı panel seçin"
        },
        "anonymous": {
          "description": "Sunucu yöneticiniz henüz bir öntanımlı panel belirlemedi.",
          "link": "Herkese açık panelleri görüntüle",
          "notice": "Bu sayfanın kaybolmasını sağlamak için sunucu yöneticisinden öntanımlı panel ayarlamasını isteyin"
=======
          "link": "Öntanımlı Paneli Yapılandır",
          "notice": "Bu Sayfanın Kaybolmasını Sağlamak İçin Tercihlerden Öntanımlı Panel Atayın"
        },
        "anonymous": {
          "description": "Sunucu Yöneticiniz Henüz Bir Öntanımlı Panel Atamadı.",
          "link": "Herkese açık panelleri görüntüle",
          "notice": "Bu Sayfanın Kaybolmasını Sağlamak İçin Sunucu Yöneticisinden Öntanımlı Panel Atamasını İsteyin"
>>>>>>> abf7942f
        }
      }
    }
  },
  "management": {
    "metaTitle": "Yönetim",
    "title": {
      "morning": "Günaydın, {username}",
      "afternoon": "İyi günler, {username}",
      "evening": "İyi akşamlar, {username}"
    },
    "notFound": {
      "title": "Bulunamadı",
      "text": "İstenen kaynak bulunamadı"
    },
    "navbar": {
      "items": {
        "home": "Ana Sayfa",
        "boards": "Paneller",
        "apps": "Uygulamalar",
        "integrations": "Entegrasyonlar",
        "searchEngies": "Arama Motorları",
        "medias": "Medyalar",
        "users": {
          "label": "Kullanıcılar",
          "items": {
            "manage": "Yönet",
            "invites": "Davetler",
            "groups": "Gruplar"
          }
        },
        "tools": {
          "label": "Araçlar",
          "items": {
            "docker": "Docker",
            "logs": "Günlükler",
            "api": "API",
            "tasks": "Görevler"
          }
        },
        "settings": "Ayarlar",
        "help": {
          "label": "Yardım",
          "items": {
            "documentation": "Dokümantasyon",
            "submitIssue": "Bir Hata Gönder",
            "discord": "Discord Topluluğu",
            "sourceCode": "Kaynak Kodu"
          }
        },
        "about": "Hakkında"
      }
    },
    "page": {
      "home": {
        "statistic": {
          "board": "Paneller",
          "user": "Kullanıcılar",
          "invite": "Davetler",
          "integration": "Entegrasyonlar",
          "app": "Uygulamalar",
          "group": "Gruplar"
        },
        "statisticLabel": {
          "boards": "Paneller",
          "resources": "Kaynaklar",
          "authentication": "Kimlik doğrulama",
          "authorization": "Yetkilendirme"
        }
      },
      "board": {
        "title": "Panelleriniz",
        "action": {
          "new": {
            "label": "Yeni Panel"
          },
          "open": {
            "label": "Panel'i aç"
          },
          "settings": {
            "label": "Ayarlar"
          },
          "setHomeBoard": {
<<<<<<< HEAD
            "label": "Öntanımlı panel olarak ayarlayın",
            "badge": {
              "label": "Ana sayfa",
=======
            "label": "Öntanımlı Panel Olarak Ata",
            "badge": {
              "label": "Ana Sayfa",
>>>>>>> abf7942f
              "tooltip": "Bu panel sizin öntanımlı paneliniz olarak görüntülenecektir"
            }
          },
          "delete": {
            "label": "Kalıcı olarak sil",
            "confirm": {
              "title": "Paneli sil",
              "description": "{name} panelini silmek istediğinizden emin misiniz?"
            }
          }
        },
        "visibility": {
          "public": "Bu panel herkese açıktır",
          "private": "Bu panel özeldir"
        },
        "modal": {
          "createBoard": {
            "field": {
              "name": {
                "label": "İsim"
              }
            }
          }
        }
      },
      "media": {
        "includeFromAllUsers": "Tüm kullanıcıların medyalarını dahil et"
      },
      "user": {
        "back": "Kullanıcılara geri dön",
        "fieldsDisabledExternalProvider": "Bazı alanlar harici bir kimlik doğrulama sağlayıcısı tarafından yönetildiği için devre dışıdır.",
        "setting": {
          "general": {
            "title": "Genel",
            "item": {
              "language": "Dil & Bölge",
<<<<<<< HEAD
              "board": "Öntanımlı panel",
=======
              "board": "Öntanımlı Panel",
>>>>>>> abf7942f
              "firstDayOfWeek": "Haftanın ilk günü",
              "accessibility": "Erişilebilirlik"
            }
          },
          "security": {
            "title": "Güvenlik"
          },
          "board": {
            "title": "Paneller"
          }
        },
        "list": {
          "metaTitle": "Kullanıcıları yönet",
          "title": "Kullanıcılar"
        },
        "edit": {
          "metaTitle": "Kullanıcıyı düzenle {username}"
        },
        "create": {
          "metaTitle": "Kullanıcı ekle",
          "title": "Yeni Kullanıcı Oluştur",
          "step": {
            "personalInformation": {
              "label": "Kişisel bilgiler"
            },
            "security": {
              "label": "Güvenlik"
            },
            "groups": {
              "label": "Gruplar",
              "title": "Kullanıcının üye olması gereken tüm grupları seçin",
              "description": "{everyoneGroup} grubu tüm kullanıcılara atanmıştır ve kaldırılamaz."
            },
            "review": {
              "label": "Gözden geçir"
            },
            "completed": {
              "title": "Kullanıcı oluşturuldu"
            },
            "error": {
              "title": "Kullanıcı oluşturma başarısız oldu"
            }
          },
          "action": {
            "createAnother": "Başka bir kullanıcı oluştur",
            "back": "Kullanıcı listesine geri dön"
          }
        },
        "invite": {
          "title": "Kullanıcı Davetlerini Yönet",
          "action": {
            "new": {
              "title": "Yeni Davet",
              "description": "Süre sona erdikten sonra davet artık geçerli olmayacak ve daveti alan kişi bir hesap oluşturamayacaktır."
            },
            "copy": {
              "title": "Davetiyeyi kopyala",
              "description": "Davetiyeniz oluşturuldu. Bu modal kapandıktan sonra, <b>bu bağlantıyı artık kopyalayamayacaksınız</b>. Söz konusu kişiyi davet etmekten vazgeçerseniz, bu daveti istediğiniz zaman silebilirsiniz.",
              "link": "Davet bağlantısı",
              "button": "Kopyala & kapat"
            },
            "delete": {
              "title": "Daveti sil",
              "description": "Bu daveti silmek istediğinizden emin misiniz? Bu bağlantıya sahip kullanıcılar artık bu bağlantıyı kullanarak hesap oluşturamayacaktır."
            }
          },
          "field": {
            "id": {
              "label": "Kimlik"
            },
            "creator": {
              "label": "Oluşturan"
            },
            "expirationDate": {
              "label": "Son geçerlilik tarihi"
            },
            "token": {
              "label": "Erişim Anahtarı"
            }
          }
        }
      },
      "group": {
        "back": "Gruplara geri dön",
        "setting": {
          "general": {
            "title": "Genel",
            "owner": "Sahip",
            "ownerOfGroup": "Bu grubun sahibi",
            "ownerOfGroupDeleted": "Bu grubun sahibi silindi. Şu anda bir sahibi yok."
          },
          "members": {
            "title": "Üyeler",
            "search": "Bir üye bul",
            "notFound": "Üye bulunamadı"
          },
          "permissions": {
            "title": "İzinler",
            "form": {
              "unsavedChanges": "Kaydedilmemiş değişiklikleriniz var!"
            }
          }
        }
      },
      "settings": {
        "title": "Ayarlar",
        "notification": {
          "success": {
            "message": "Ayarlar başarıyla kaydedildi"
          },
          "error": {
            "message": "Ayarlar kaydedilemedi"
          }
        },
        "section": {
          "analytics": {
            "title": "Analiz",
            "general": {
              "title": "Anonim analizler gönder",
              "text": "Homarr, açık kaynaklı yazılım Umami'yi kullanarak anonimleştirilmiş analizler gönderecektir. Hiçbir zaman kişisel bilgi toplamaz ve bu nedenle tamamen GDPR ve CCPA uyumludur. Analizleri etkinleştirmenizi öneririz çünkü, açık kaynak yazılım ekibimizin sorunları daha hızlı belirlemesine ve işlerimizi önceliklendirmesine yardımcı olmaktadır."
            },
            "widgetData": {
              "title": "Widget verileri",
              "text": "Widget (ve sayıları) yapılandırma verilerini gönder. URL'leri, alan adlarını veya başka herhangi bir veriyi içermez."
            },
            "integrationData": {
              "title": "Entegrasyon verileri",
              "text": "Entegrasyon (ve sayıları) yapılandırma verilerini gönder. URL'leri, alan adlarını veya başka herhangi bir veriyi içermez."
            },
            "usersData": {
              "title": "Kullanıcı verileri",
              "text": "Kullanıcı sayısını ve SSO etkinleştirme verilerini gönder"
            }
          },
          "crawlingAndIndexing": {
            "title": "Arama ve İndeksleme",
            "warning": "Buradaki ayarların etkinleştirilmesi veya devre dışı bırakılması, arama motorlarının sayfanızı arama ve indekleme şeklini ciddi şekilde etkileyecektir. Her ayar bir istek başlatır ve bu ayarları almak tarayıcının görevidir. Değişiklikler birkaç gün veya hafta sürebilir. Bazı ayarlar arama motoruna özel olabilir.",
            "noIndex": {
              "title": "İndeksleme Yapma",
              "text": "Web sitesini arama motorlarında indekslemeyin veya herhangi bir arama sonucunda görüntülemeyin"
            },
            "noFollow": {
              "title": "Bağlantıları Takip Etme",
              "text": "İndeksleme sırasında bağlantıları takip etmeyin. Bunu devre dışı bırakmak, tarayıcıların Homarr'daki tüm bağlantıları izlemeye çalışmasına neden olur."
            },
            "noTranslate": {
              "title": "Çeviri Yapma",
              "text": "Kullanıcının site üzerinde okumak isteyeceği dilin olmaması durumunda Google, arama sonuçlarında bir çeviri bağlantısı gösterecektir"
            },
            "noSiteLinksSearchBox": {
              "title": "Site Arama Alanını Gösterme",
              "text": "Google, aranan bağlantıların yanı sıra diğer doğrudan bağlantılardan oluşan bir arama kutusu oluşturur. Bu seçenek etkinleştirildiğinde Google'dan bu alanı devre dışı bırakması istenecektir."
            }
          },
          "board": {
            "title": "Paneller",
            "homeBoard": {
              "label": "Genel Ana Sayfa Paneli",
              "description": "Seçim yalnızca herkese açık paneller için kullanılabilir"
            }
          },
          "appearance": {
            "title": "Görünüş",
            "defaultColorScheme": {
              "label": "Öntanımlı Renk Düzeni",
              "options": {
                "light": "Aydınlık",
                "dark": "Koyu"
              }
            }
          },
          "culture": {
            "title": "Kültür",
            "defaultLocale": {
              "label": "Öntanımlı Dil"
            }
          }
        }
      },
      "tool": {
        "tasks": {
          "title": "Görevler",
          "status": {
            "idle": "Boşta",
            "running": "Çalışıyor",
            "error": "Hata"
          },
          "job": {
            "iconsUpdater": {
              "label": "Simge Güncelleyici"
            },
            "analytics": {
              "label": "Analiz"
            },
            "smartHomeEntityState": {
              "label": "Akıllı Ev Varlık Durumu"
            },
            "ping": {
              "label": "Pingler"
            },
            "mediaServer": {
              "label": "Medya Sunucusu"
            },
            "mediaOrganizer": {
              "label": "Medya Düzenleyicileri"
            },
            "downloads": {
              "label": "İndirmeler"
            },
            "mediaRequestStats": {
              "label": "Medya Talep İstatistikleri"
            },
            "mediaRequestList": {
              "label": "Medya Talep Listesi"
            },
            "rssFeeds": {
              "label": "RSS Beslemeleri"
            },
            "indexerManager": {
              "label": "Dizinleyici Yöneticisi"
            },
            "healthMonitoring": {
              "label": "Sağlık İzleme"
            },
            "dnsHole": {
              "label": "DNS Çözümleyici Verileri"
            },
            "sessionCleanup": {
              "label": "Oturum Temizleme"
            },
            "updateChecker": {
              "label": "Güncelleme denetleyicisi"
            },
            "mediaTranscoding": {
              "label": "Medya Kod Dönüştürme"
            }
          }
        },
        "api": {
          "title": "API",
          "modal": {
            "createApiToken": {
              "title": "API token'ı oluşturuldu",
              "description": "API token'ı oluşturuldu. Dikkatli olun, bu token veritabanında şifrelenmiştir ve size bir daha asla aktarılmayacaktır. Bu belirteci kaybederseniz, bu token'ı artık geri alamazsınız.",
              "button": "Kopyala ve kapat"
            }
          },
          "tab": {
            "documentation": {
              "label": "Dokümantasyon"
            },
            "apiKey": {
              "label": "Kimlik doğrulama",
              "title": "API Anahtarları",
              "button": {
                "createApiToken": "API token'ı oluştur"
              },
              "table": {
                "header": {
                  "id": "Kimlik",
                  "createdBy": "Tarafından oluşturuldu"
                }
              }
            }
          }
        }
      },
      "about": {
        "version": "Sürüm {version}",
        "text": "Homarr, gönüllüler tarafından sürdürülen topluluk odaklı bir açık kaynak projesidir. Bu kişiler sayesinde Homarr, 2021'den bugüne büyüyerek ilerleyen bir projedir. Ekibimiz, boş zamanlarında Homarr üzerinde birçok farklı ülkeden tamamen uzaktan, hiçbir ücret almadan çalışmaktadır.",
        "accordion": {
          "contributors": {
            "title": "Katkıda Bulunanlar",
            "subtitle": "{count} kod & Homarr yazarı"
          },
          "translators": {
            "title": "Çevirmenler",
            "subtitle": "Birçok kişi Homarr'ın {count} dile çevrilmesine katkı sağlıyor"
          },
          "libraries": {
            "title": "Kütüphaneler",
            "subtitle": "Homarr kodlamasında {count} kütüphane kullanılıyor"
          }
        }
      }
    }
  },
  "docker": {
    "title": "Konteyner",
    "table": {
      "updated": "Güncellendi {when}",
      "search": "{count} konteyner ara",
      "selected": "{selectCount} / {totalCount} konteyner seçildi"
    },
    "field": {
      "name": {
        "label": "İsim"
      },
      "state": {
        "label": "Durum",
        "option": {
          "created": "Oluşturuldu",
          "running": "Çalışıyor",
          "paused": "Duraklatıldı",
          "restarting": "Yeniden Başlatılıyor",
          "exited": "Çıkıldı",
          "removing": "Kaldırılıyor",
          "dead": "Ölü"
        }
      },
      "containerImage": {
        "label": "İmaj"
      },
      "ports": {
        "label": "Bağlantı noktaları"
      }
    },
    "action": {
      "start": {
        "label": "Başlat",
        "notification": {
          "success": {
            "title": "Konteynerler başladı",
            "message": "Konteynerler başarıyla başlatıldı"
          },
          "error": {
            "title": "Konteynerler başlatılmadı",
            "message": "Konteynerler başlatılamadı"
          }
        }
      },
      "stop": {
        "label": "Durdur",
        "notification": {
          "success": {
            "title": "Konteynerler durduruldu",
            "message": "Konteynerler başarıyla durduruldu"
          },
          "error": {
            "title": "Konteynerler durdurulamadı",
            "message": "Konteynerler durdurulamadı"
          }
        }
      },
      "restart": {
        "label": "Yeniden Başlat",
        "notification": {
          "success": {
            "title": "Konteynerler yeniden başlatıldı",
            "message": "Konteynerler başarıyla yeniden başlatıldı"
          },
          "error": {
            "title": "Konteynerler yeniden başlatılmadı",
            "message": "Konteynerler yeniden başlatılamadı"
          }
        }
      },
      "remove": {
        "label": "Kaldır",
        "notification": {
          "success": {
            "title": "Konteynerler kaldırıldı",
            "message": "Konteynerler başarıyla kaldırıldı"
          },
          "error": {
            "title": "Konteynerler kaldırılmadı",
            "message": "Konteynerler kaldırılamadı"
          }
        }
      },
      "refresh": {
        "label": "Yenile",
        "notification": {
          "success": {
            "title": "Konteynerler yenilendi",
            "message": "Şu anda en son verileri görüntülüyorsunuz"
          },
          "error": {
            "title": "Konteynerler yenilenmedi",
            "message": "Konteynerler yenilenirken bir şeyler ters gitti"
          }
        }
      }
    },
    "error": {
      "internalServerError": "Docker konteynerlerları getirilemedi"
    }
  },
  "permission": {
    "title": "İzinler",
    "userSelect": {
      "title": "Kullanıcı izni ekle"
    },
    "groupSelect": {
      "title": "Grup izni ekle"
    },
    "tab": {
      "user": "Kullanıcılar",
      "group": "Gruplar",
      "inherited": "Devralınan gruplar"
    },
    "field": {
      "user": {
        "label": "Kullanıcı"
      },
      "group": {
        "label": "Grup"
      },
      "permission": {
        "label": "İzin"
      }
    },
    "action": {
      "saveUser": "Kullanıcı iznini kaydet",
      "saveGroup": "Grup iznini kaydet"
    }
  },
  "navigationStructure": {
    "manage": {
      "label": "Yönet",
      "boards": {
        "label": "Paneller"
      },
      "integrations": {
        "label": "Entegrasyonlar",
        "edit": {
          "label": "Düzenle"
        },
        "new": {
          "label": "Yeni"
        }
      },
      "search-engines": {
        "label": "Arama motorları",
        "new": {
          "label": "Yeni"
        },
        "edit": {
          "label": "Düzenle"
        }
      },
      "medias": {
        "label": "Medyalar"
      },
      "apps": {
        "label": "Uygulamalar",
        "new": {
          "label": "Yeni"
        },
        "edit": {
          "label": "Düzenle"
        }
      },
      "users": {
        "label": "Kullanıcılar",
        "create": {
          "label": "Oluştur"
        },
        "general": "Genel",
        "security": "Güvenlik",
        "board": "Paneller",
        "groups": {
          "label": "Gruplar"
        },
        "invites": {
          "label": "Davetler"
        }
      },
      "tools": {
        "label": "Araçlar",
        "docker": {
          "label": "Docker"
        },
        "logs": {
          "label": "Günlükler"
        }
      },
      "settings": {
        "label": "Ayarlar"
      },
      "about": {
        "label": "Hakkında"
      }
    }
  },
  "search": {
    "placeholder": "Ara",
    "nothingFound": "Hiçbir şey bulunamadı",
    "error": {
      "fetch": "Veriler alınırken bir hata oluştu"
    },
    "mode": {
      "appIntegrationBoard": {
        "help": "Uygulamalar, entegrasyonlar veya panellerde ara",
        "group": {
          "app": {
            "title": "Uygulamalar",
            "children": {
              "action": {
                "open": {
                  "label": "Uygulama Url'sini aç"
                },
                "edit": {
                  "label": "Uygulamayı düzenle"
                }
              },
              "detail": {
                "title": "Uygulama için bir eylem seçin"
              }
            }
          },
          "board": {
            "title": "Paneller",
            "children": {
              "action": {
                "open": {
                  "label": "Panel'i aç"
                },
                "homeBoard": {
<<<<<<< HEAD
                  "label": "Öntanımlı panel olarak ata"
=======
                  "label": "Öntanımlı Panel Olarak Ata"
>>>>>>> abf7942f
                },
                "settings": {
                  "label": "Ayarları aç"
                }
              },
              "detail": {
                "title": "Panel için bir eylem seçin"
              }
            }
          },
          "integration": {
            "title": "Entegrasyonlar"
          }
        }
      },
      "command": {
        "help": "Komut modunu etkinleştir",
        "group": {
          "localCommand": {
            "title": "Yerel komutlar"
          },
          "globalCommand": {
            "title": "Genel komutlar",
            "option": {
              "colorScheme": {
                "light": "Aydınlık Temaya Geç",
                "dark": "Koyu Temaya Geç"
              },
              "language": {
                "label": "Dili değiştir",
                "children": {
                  "detail": {
                    "title": "Tercih ettiğiniz dili seçin"
                  }
                }
              },
              "newBoard": {
                "label": "Yeni Panel Oluştur"
              },
              "importBoard": {
                "label": "Bir paneli içe aktar"
              },
              "newApp": {
                "label": "Yeni Uygulama Oluştur"
              },
              "newIntegration": {
                "label": "Yeni Entegrasyon Oluştur",
                "children": {
                  "detail": {
                    "title": "Oluşturmak istediğiniz entegrasyon türünü seçin"
                  }
                }
              },
              "newUser": {
                "label": "Yeni Kullanıcı Oluştur"
              },
              "newInvite": {
                "label": "Yeni Davet Oluştur"
              },
              "newGroup": {
                "label": "Yeni Grup Oluştur"
              }
            }
          }
        }
      },
      "external": {
        "help": "Harici bir arama motoru kullanın",
        "group": {
          "searchEngine": {
            "title": "Arama motorları",
            "children": {
              "action": {
                "search": {
                  "label": "{name} ile ara"
                }
              },
              "detail": {
                "title": "Arama motoru için bir eylem seçin"
              },
              "searchResults": {
                "title": "Eylemler için bir arama sonucu seçin"
              }
            },
            "option": {
              "google": {
                "name": "Google",
                "description": "Google ile web'de arama yapın"
              },
              "bing": {
                "name": "Bing",
                "description": "Bing ile web'de arama yapın"
              },
              "duckduckgo": {
                "name": "DuckDuckGo",
                "description": "DuckDuckGo ile web'de arama yapın"
              },
              "torrent": {
                "name": "Torrentler",
                "description": "Torrentdownloads.pro'da torrentleri arayın"
              },
              "youTube": {
                "name": "YouTube",
                "description": "YouTube'da video arayın"
              }
            }
          }
        }
      },
      "help": {
        "group": {
          "mode": {
            "title": "Modlar"
          },
          "help": {
            "title": "Yardım",
            "option": {
              "documentation": {
                "label": "Dokümantasyon"
              },
              "submitIssue": {
                "label": "Bir Hata Gönder"
              },
              "discord": {
                "label": "Discord Topluluğu"
              }
            }
          }
        }
      },
      "home": {
        "group": {
          "local": {
            "title": "Yerel sonuçlar"
          }
        }
      },
      "page": {
        "help": "Sayfalarda ara",
        "group": {
          "page": {
            "title": "Sayfalar",
            "option": {
              "manageHome": {
                "label": "Ana Sayfayı Yönet"
              },
              "manageBoard": {
                "label": "Panelleri yönet"
              },
              "manageApp": {
                "label": "Uygulamaları yönet"
              },
              "manageIntegration": {
                "label": "Entegrasyonları yönet"
              },
              "manageSearchEngine": {
                "label": "Arama motorlarını yönet"
              },
              "manageMedia": {
                "label": "Medyayı yönet"
              },
              "manageUser": {
                "label": "Kullanıcıları yönet"
              },
              "manageInvite": {
                "label": "Davetiyeleri yönet"
              },
              "manageGroup": {
                "label": "Grupları yönet"
              },
              "manageDocker": {
                "label": "Docker'ı yönet"
              },
              "manageApi": {
                "label": "Swagger API'si"
              },
              "manageLog": {
                "label": "Günlükleri görüntüle"
              },
              "manageTask": {
                "label": "Görevleri yönet"
              },
              "manageSettings": {
                "label": "Genel ayarlar"
              },
              "about": {
                "label": "Hakkında"
              },
              "homeBoard": {
<<<<<<< HEAD
                "label": "Öntanımlı panel"
=======
                "label": "Öntanımlı Panel"
>>>>>>> abf7942f
              },
              "preferences": {
                "label": "Tercihleriniz"
              }
            }
          }
        }
      },
      "userGroup": {
        "help": "Kullanıcı veya gruplarda ara",
        "group": {
          "user": {
            "title": "Kullanıcılar",
            "children": {
              "action": {
                "detail": {
                  "label": "Kullanıcı ayrıntılarını göster"
                }
              },
              "detail": {
                "title": "Kullanıcı için bir eylem seçin"
              }
            }
          },
          "group": {
            "title": "Gruplar",
            "children": {
              "action": {
                "detail": {
                  "label": "Grup ayrıntılarını göster"
                },
                "manageMember": {
                  "label": "Üyeleri yönet"
                },
                "managePermission": {
                  "label": "İzinleri yönet"
                }
              },
              "detail": {
                "title": "Grup için bir eylem seçin"
              }
            }
          }
        }
      }
    },
    "engine": {
      "search": "Bir arama motoru bulun",
      "field": {
        "name": {
          "label": "İsim"
        },
        "short": {
          "label": "Kısa Yol"
        },
        "urlTemplate": {
          "label": "URL arama şablonu"
        },
        "description": {
          "label": "Tanım"
        }
      },
      "page": {
        "list": {
          "title": "Arama Motorları",
          "noResults": {
            "title": "Henüz bir arama motoru yapılandırılmadı",
            "action": "İlk arama motorunuzu oluşturun"
          },
          "interactive": "Etkileşimli, entegrasyon kullanır"
        },
        "create": {
          "title": "Yeni Arama Motoru",
          "notification": {
            "success": {
              "title": "Arama motoru oluşturuldu",
              "message": "Arama motoru başarıyla oluşturuldu"
            },
            "error": {
              "title": "Arama motoru oluşturulmadı",
              "message": "Arama motoru oluşturulamadı"
            }
          }
        },
        "edit": {
          "title": "Arama motorunu düzenle",
          "notification": {
            "success": {
              "title": "Değişiklikler başarıyla uygulandı",
              "message": "Arama motoru başarıyla kaydedildi"
            },
            "error": {
              "title": "Değişiklikler uygulanamıyor",
              "message": "Arama motoru kaydedilemedi"
            }
          },
          "configControl": "Yapılandırma",
          "searchEngineType": {
            "generic": "Kapsamlı",
            "fromIntegration": "Entegrasyondan"
          }
        },
        "delete": {
          "title": "Arama motorunu sil",
          "message": "'{name}' arama motorunu silmek istediğinizden emin misiniz?",
          "notification": {
            "success": {
              "title": "Arama motoru silindi",
              "message": "Arama motoru başarıyla silindi"
            },
            "error": {
              "title": "Arama motoru silinmedi",
              "message": "Arama motoru silinemedi"
            }
          }
        }
      }
    }
  }
}<|MERGE_RESOLUTION|>--- conflicted
+++ resolved
@@ -147,11 +147,7 @@
         "label": "Eski Şifre"
       },
       "homeBoard": {
-<<<<<<< HEAD
-        "label": "Öntanımlı panel"
-=======
         "label": "Öntanımlı Panel"
->>>>>>> abf7942f
       },
       "pingIconsEnabled": {
         "label": "Pingler İçin Simgeler Kullanın"
@@ -1652,11 +1648,7 @@
       "description": "Medya kod dönüştürmenizin istatistikleri, geçerli kuyruğu ve çalışan durumu",
       "option": {
         "defaultView": {
-<<<<<<< HEAD
-          "label": "Öntanımlı görünüm"
-=======
           "label": "Öntanımlı Görünüm"
->>>>>>> abf7942f
         },
         "queuePageSize": {
           "label": "Kuyruk Sayfa Boyutu"
@@ -1711,11 +1703,7 @@
       }
     },
     "rssFeed": {
-<<<<<<< HEAD
-      "name": "RSS beslemeleri",
-=======
       "name": "RSS Beslemeleri",
->>>>>>> abf7942f
       "description": "Bir veya daha fazla RSS, ATOM veya JSON beslemesini takip edin ve görüntüleyin",
       "option": {
         "feedUrls": {
@@ -2013,15 +2001,6 @@
         },
         "user": {
           "description": "Henüz bir ev paneli belirlemediniz.",
-<<<<<<< HEAD
-          "link": "Öntanımlı paneli yapılandır",
-          "notice": "Bu sayfanın kaybolmasını sağlamak için tercihlerden öntanımlı panel seçin"
-        },
-        "anonymous": {
-          "description": "Sunucu yöneticiniz henüz bir öntanımlı panel belirlemedi.",
-          "link": "Herkese açık panelleri görüntüle",
-          "notice": "Bu sayfanın kaybolmasını sağlamak için sunucu yöneticisinden öntanımlı panel ayarlamasını isteyin"
-=======
           "link": "Öntanımlı Paneli Yapılandır",
           "notice": "Bu Sayfanın Kaybolmasını Sağlamak İçin Tercihlerden Öntanımlı Panel Atayın"
         },
@@ -2029,7 +2008,6 @@
           "description": "Sunucu Yöneticiniz Henüz Bir Öntanımlı Panel Atamadı.",
           "link": "Herkese açık panelleri görüntüle",
           "notice": "Bu Sayfanın Kaybolmasını Sağlamak İçin Sunucu Yöneticisinden Öntanımlı Panel Atamasını İsteyin"
->>>>>>> abf7942f
         }
       }
     }
@@ -2113,15 +2091,9 @@
             "label": "Ayarlar"
           },
           "setHomeBoard": {
-<<<<<<< HEAD
-            "label": "Öntanımlı panel olarak ayarlayın",
-            "badge": {
-              "label": "Ana sayfa",
-=======
             "label": "Öntanımlı Panel Olarak Ata",
             "badge": {
               "label": "Ana Sayfa",
->>>>>>> abf7942f
               "tooltip": "Bu panel sizin öntanımlı paneliniz olarak görüntülenecektir"
             }
           },
@@ -2158,11 +2130,7 @@
             "title": "Genel",
             "item": {
               "language": "Dil & Bölge",
-<<<<<<< HEAD
-              "board": "Öntanımlı panel",
-=======
               "board": "Öntanımlı Panel",
->>>>>>> abf7942f
               "firstDayOfWeek": "Haftanın ilk günü",
               "accessibility": "Erişilebilirlik"
             }
@@ -2682,11 +2650,7 @@
                   "label": "Panel'i aç"
                 },
                 "homeBoard": {
-<<<<<<< HEAD
-                  "label": "Öntanımlı panel olarak ata"
-=======
                   "label": "Öntanımlı Panel Olarak Ata"
->>>>>>> abf7942f
                 },
                 "settings": {
                   "label": "Ayarları aç"
@@ -2876,11 +2840,7 @@
                 "label": "Hakkında"
               },
               "homeBoard": {
-<<<<<<< HEAD
-                "label": "Öntanımlı panel"
-=======
                 "label": "Öntanımlı Panel"
->>>>>>> abf7942f
               },
               "preferences": {
                 "label": "Tercihleriniz"
