--- conflicted
+++ resolved
@@ -1459,13 +1459,8 @@
       "description": "",
       "option": {},
       "items": {
-<<<<<<< HEAD
         "user": "ユーザー",
         "name": "名称",
-=======
-        "user": "",
-        "name": "",
->>>>>>> 598f0047
         "id": ""
       }
     },
