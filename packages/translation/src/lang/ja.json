--- conflicted
+++ resolved
@@ -2302,15 +2302,9 @@
       "releaseDescription": "リリースの説明",
       "created": "作成日",
       "error": {
-<<<<<<< HEAD
-        "label": "",
+        "label": "エラー",
         "messages": {
-          "noMatchingVersion": ""
-=======
-        "label": "エラー",
-        "options": {
           "noMatchingVersion": "一致するバージョンが見つかりません"
->>>>>>> 8f1c3d8a
         }
       }
     },
