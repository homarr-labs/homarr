--- conflicted
+++ resolved
@@ -1459,15 +1459,9 @@
       "description": "הצג את הזרמים הנוכחיים בשרתי המדיה שלך",
       "option": {},
       "items": {
-<<<<<<< HEAD
         "user": "משתמש",
         "name": "שם",
         "id": "מזהה"
-=======
-        "user": "",
-        "name": "",
-        "id": ""
->>>>>>> 598f0047
       }
     },
     "downloads": {
