{
  "init": {
    "step": {
      "start": {
        "title": "欢迎使用 Homarr",
        "subtitle": "让我们开始设置您的 Homarr 实例。",
        "description": "首先，请选择您想要如何设置您的 Homarr 实例。",
        "action": {
          "scratch": "从零开始",
          "importOldmarr": "从 1.0 之前的 Homarr 导入"
        }
      },
      "import": {
        "title": "导入数据",
        "subtitle": "您可以从已有的 Homarr 实例导入数据。",
        "dropzone": {
          "title": "将 zip 文件拖到此处或单击浏览",
          "description": "上传的压缩包将被处理，您可以选择要导入的内容"
        },
        "fileInfo": {
          "action": {
            "change": "更改文件"
          }
        },
        "importSettings": {
          "title": "导入设置",
          "description": "配置导入方式"
        },
        "boardSelection": {
          "title": "找到 {count} 个面板",
          "description": "选择您想要导入的所有面板",
          "action": {
            "selectAll": "选择全部",
            "unselectAll": "取消全选"
          }
        },
        "summary": {
          "title": "导入概况",
          "description": "在下面的概况中，您可以看到将要导入的内容",
          "action": {
            "import": "确认导入并继续"
          },
          "entities": {
            "apps": "应用",
            "boards": "面板",
            "integrations": "集成",
            "credentialUsers": "用户凭证"
          }
        },
        "tokenModal": {
          "title": "输入导入密钥",
          "field": {
            "token": {
              "label": "秘钥",
              "description": "输入您之前的 homarr 实例中显示的导入秘钥"
            }
          },
          "notification": {
            "error": {
              "title": "无效秘钥",
              "message": "您输入的秘钥无效"
            }
          }
        }
      },
      "user": {
        "title": "管理员用户",
        "subtitle": "指定您的管理员用户的凭证。",
        "notification": {
          "success": {
            "title": "创建用户",
            "message": "用户已成功创建"
          },
          "error": {
            "title": "用户创建失败"
          }
        }
      },
      "group": {
        "title": "外部用户组",
        "subtitle": "指定应该用于外部用户的用户组。",
        "form": {
          "name": {
            "label": "用户组名称",
            "description": "名称必须与外部提供商的管理组匹配"
          }
        }
      },
      "settings": {
        "title": "设置",
        "subtitle": "配置服务器的设置"
      },
      "finish": {
        "title": "完成设置",
        "subtitle": "你已设置完成！",
        "description": "您已成功完成设置过程。现在您可以开始使用 Homarr 了。选择下一步操作：",
        "action": {
          "goToBoard": "转到 {name} 面板",
          "createBoard": "创建您的第一个面板",
          "inviteUser": "邀请其他用户",
          "docs": "阅读文档"
        }
      }
    },
    "backToStart": "返回起点"
  },
  "user": {
    "title": "用户",
    "name": "用户",
    "page": {
      "login": {
        "title": "登录你的账户",
        "subtitle": "欢迎回来！请输入您的凭证"
      },
      "invite": {
        "title": "加入 Homarr",
        "subtitle": "欢迎来到 Homarr！请创建您的账户",
        "description": "您受到了 {username} 的邀请。"
      },
      "init": {
        "title": "新建 Homarr 安装",
        "subtitle": "请创建初始管理员用户"
      }
    },
    "field": {
      "email": {
        "label": "邮箱",
        "verified": "已验证"
      },
      "username": {
        "label": "用户名"
      },
      "password": {
        "label": "密码",
        "requirement": {
          "length": "至少包含 8 个字符",
          "lowercase": "包含小写字母",
          "uppercase": "包含大写字母",
          "number": "包含数字",
          "special": "包含特殊符号"
        }
      },
      "passwordConfirm": {
        "label": "确认密码"
      },
      "previousPassword": {
        "label": "以前的密码"
      },
      "homeBoard": {
        "label": "主面板"
      },
      "pingIconsEnabled": {
        "label": "为 ping 使用图标"
      },
      "defaultSearchEngine": {
        "label": "默认搜索引擎"
      },
      "openSearchInNewTab": {
        "label": "在新标签页中打开搜索结果"
      }
    },
    "error": {
      "usernameTaken": "用户名已存在"
    },
    "action": {
      "login": {
        "label": "登录",
        "labelWith": "使用 {provider} 登录",
        "notification": {
          "success": {
            "title": "登录成功",
            "message": "您已登录"
          },
          "error": {
            "title": "登录失败",
            "message": "您的登录失败了"
          }
        },
        "forgotPassword": {
          "label": "忘记了你的密码？",
          "description": "管理员可以使用以下命令重置密码："
        }
      },
      "register": {
        "label": "创建账号",
        "notification": {
          "success": {
            "title": "账号已创建",
            "message": "请登录后继续"
          },
          "error": {
            "title": "账户创建失败",
            "message": "无法创建您的账户"
          }
        }
      },
      "create": "创建用户",
      "changePassword": {
        "label": "修改密码",
        "notification": {
          "success": {
            "message": "密码修改成功"
          },
          "error": {
            "message": "无法修改密码"
          }
        }
      },
      "changeHomeBoard": {
        "notification": {
          "success": {
            "message": "主面板修改成功"
          },
          "error": {
            "message": "无法修改主面板"
          }
        }
      },
      "changeSearchPreferences": {
        "notification": {
          "success": {
            "message": "搜索首选项更改成功"
          },
          "error": {
            "message": "无法更改搜索首选项"
          }
        }
      },
      "changeFirstDayOfWeek": {
        "notification": {
          "success": {
            "message": "成功修改一周的第一天"
          },
          "error": {
            "message": "无法修改一周的第一天"
          }
        }
      },
      "changePingIconsEnabled": {
        "notification": {
          "success": {
            "message": "Ping 图标切换成功"
          },
          "error": {
            "message": "无法切换 ping 图标"
          }
        }
      },
      "manageAvatar": {
        "changeImage": {
          "label": "更改头像",
          "notification": {
            "success": {
              "message": "头像修改成功"
            },
            "error": {
              "message": "无法更改图像"
            },
            "toLarge": {
              "title": "图片太大",
              "message": "最大图像尺寸为 {size}"
            }
          }
        },
        "removeImage": {
          "label": "删除头像",
          "confirm": "确定要移除这张图片吗？",
          "notification": {
            "success": {
              "message": "图像删除成功"
            },
            "error": {
              "message": "无法删除头像"
            }
          }
        }
      },
      "editProfile": {
        "notification": {
          "success": {
            "message": "资料更新成功"
          },
          "error": {
            "message": "资料更新失败"
          }
        }
      },
      "delete": {
        "label": "永久删除用户",
        "description": "删除此用户（包括其偏好设置）。这不会删除任何面板。用户不会收到通知。",
        "confirm": "您确定要删除用户 {username} 及其偏好设置吗？"
      },
      "select": {
        "label": "选择用户",
        "notFound": "找不到用户"
      },
      "transfer": {
        "label": "选择新的所有者"
      }
    }
  },
  "group": {
    "title": "群组",
    "name": "组",
    "search": "查找群组",
    "field": {
      "name": "名称",
      "members": "成员",
      "homeBoard": {
        "label": "首页",
        "description": "只能选择可以访问的面板"
      },
      "mobileBoard": {
        "label": "移动端面板",
        "description": "只能选择可以访问的面板"
      }
    },
    "permission": {
      "admin": {
        "title": "管理员",
        "item": {
          "admin": {
            "label": "管理员",
            "description": "拥有此权限的成员可完全访问所有功能和设置"
          }
        }
      },
      "app": {
        "title": "应用",
        "item": {
          "create": {
            "label": "创建应用",
            "description": "允许成员创建应用"
          },
          "use-all": {
            "label": "使用全部应用",
            "description": "允许成员将任意应用添加到他们的面板"
          },
          "modify-all": {
            "label": "修改所有应用",
            "description": "允许成员修改全部应用"
          },
          "full-all": {
            "label": "完整应用访问权限",
            "description": "允许成员管理、使用和删除任意应用"
          }
        }
      },
      "board": {
        "title": "面板",
        "item": {
          "create": {
            "label": "创建面板",
            "description": "允许成员创建面板"
          },
          "view-all": {
            "label": "查看全部面板",
            "description": "允许成员查看全部面板"
          },
          "modify-all": {
            "label": "修改全部面板",
            "description": "允许成员修改全部面板 (不包括访问控制和危险区域)"
          },
          "full-all": {
            "label": "完整的面板访问权限",
            "description": "允许成员查看、修改和删除全部面板 (包括访问控制和危险区域)"
          }
        }
      },
      "integration": {
        "title": "集成",
        "item": {
          "create": {
            "label": "创建集成",
            "description": "允许成员创建集成"
          },
          "use-all": {
            "label": "使用全部集成",
            "description": "允许成员将任意集成添加到他们的面板"
          },
          "interact-all": {
            "label": "与任意集成进行互动",
            "description": "允许成员与任意集成进行交互"
          },
          "full-all": {
            "label": "完整的集成访问权限",
            "description": "允许成员管理、使用并与任意集成交互"
          }
        }
      },
      "media": {
        "title": "媒体",
        "item": {
          "upload": {
            "label": "上传媒体",
            "description": "允许成员上传媒体"
          },
          "view-all": {
            "label": "查看全部媒体",
            "description": "允许成员查看全部媒体"
          },
          "full-all": {
            "label": "完全的媒体访问权限",
            "description": "允许成员管理和删除任意媒体"
          }
        }
      },
      "other": {
        "title": "其它",
        "item": {
          "view-logs": {
            "label": "查看日志",
            "description": "允许成员查看日志"
          }
        }
      },
      "search-engine": {
        "title": "搜索引擎",
        "item": {
          "create": {
            "label": "创建搜索引擎",
            "description": "允许成员创建搜索引擎"
          },
          "modify-all": {
            "label": "修改全部搜索引擎",
            "description": "允许成员修改全部搜索引擎"
          },
          "full-all": {
            "label": "完整的搜索引擎访问权限",
            "description": "允许成员管理和删除任何搜索引擎"
          }
        }
      }
    },
    "memberNotice": {
      "mixed": "部分成员来自外部提供者，无法在此处管理",
      "external": "所有成员都来自外部提供者，无法在此处管理"
    },
    "reservedNotice": {
      "message": "此用户组保留供系统使用并限制部分操作 <checkoutDocs></checkoutDocs>"
    },
    "action": {
      "create": {
        "label": "新建群组",
        "notification": {
          "success": {
            "message": "群组已成功创建"
          },
          "error": {
            "message": "无法创建群组"
          }
        }
      },
      "transfer": {
        "label": "转移所有权",
        "description": "将此用户组的所有权转移给另一个用户。",
        "confirm": "确定将用户组 {name} 的所有权转移给 {username} 吗?",
        "notification": {
          "success": {
            "message": "成功将用户组 {group} 的所有权转移给 {user}"
          },
          "error": {
            "message": "无法转移所有权"
          }
        }
      },
      "addMember": {
        "label": "添加成员"
      },
      "removeMember": {
        "label": "删除成员",
        "confirm": "确定将 {user} 从此用户组移除吗?"
      },
      "delete": {
        "label": "删除用户组",
        "description": "用户组一旦删除就无法恢复. 请谨慎操作.",
        "confirm": "确认删除用户组 {name} 吗?",
        "notification": {
          "success": {
            "message": "成功删除用户组 {name}"
          },
          "error": {
            "message": "无法删除用户组 {name}"
          }
        }
      },
      "changePermissions": {
        "notification": {
          "success": {
            "title": "权限已保存",
            "message": "权限保存成功"
          },
          "error": {
            "title": "权限未保存",
            "message": "权限尚未保存"
          }
        }
      },
      "update": {
        "notification": {
          "success": {
            "message": "用户组 {name} 保存成功"
          },
          "error": {
            "message": "无法保存用户组 {name}"
          }
        }
      },
      "select": {
        "label": "选择用户组",
        "notFound": "未找到用户组"
      },
      "settings": {
        "board": {
          "notification": {
            "success": {
              "title": "设置已保存",
              "message": "面板设置保存成功"
            },
            "error": {
              "title": "无法保存设置",
              "message": "无法保存面板设置"
            }
          }
        }
      },
      "changePosition": {
        "notification": {
          "success": {
            "message": "位置更改成功！"
          },
          "error": {
            "message": "无法更改位置"
          }
        }
      }
    },
    "defaultGroup": {
      "name": "默认组",
      "description": "{name} - 所有已登录用户"
    }
  },
  "app": {
    "search": "查找应用",
    "page": {
      "list": {
        "title": "应用",
        "noResults": {
          "title": "尚无应用",
          "action": "创建您的第一个应用"
        }
      },
      "create": {
        "title": "新建应用",
        "notification": {
          "success": {
            "title": "创建成功",
            "message": "应用已成功创建"
          },
          "error": {
            "title": "创建失败",
            "message": "无法创建应用"
          }
        }
      },
      "edit": {
        "title": "编辑应用",
        "notification": {
          "success": {
            "title": "成功应用更改",
            "message": "应用保存成功"
          },
          "error": {
            "title": "无法应用更改",
            "message": "应用无法保存"
          }
        }
      },
      "delete": {
        "title": "删除应用",
        "message": "确认删除应用 {name} 吗?",
        "notification": {
          "success": {
            "title": "删除成功",
            "message": "应用已成功删除"
          },
          "error": {
            "title": "删除失败",
            "message": "无法删除应用"
          }
        }
      }
    },
    "field": {
      "name": {
        "label": "名称"
      },
      "description": {
        "label": "描述"
      },
      "url": {
        "label": "Url"
      },
      "useDifferentUrlForPing": {
        "checkbox": {
          "label": "为ping使用不同的 URL",
          "description": "Homarr 可以使用内部主机名或网络直接访问以避免ISP的带宽使用"
        }
      }
    },
    "action": {
      "select": {
        "label": "选择应用",
        "notFound": "未找到应用",
        "search": "搜索应用",
        "noResults": "没有结果",
        "action": "选择 {app}",
        "title": "选择一个应用程序添加到此面板"
      },
      "create": {
        "title": "创建应用",
        "description": "创建应用 ",
        "action": "打开应用创建"
      },
      "add": "添加应用"
    }
  },
  "integration": {
    "page": {
      "list": {
        "title": "集成",
        "search": "搜索集成",
        "noResults": {
          "title": "尚无集成"
        }
      },
      "create": {
        "title": "新的集成 {name}",
        "notification": {
          "success": {
            "title": "创建成功",
            "message": "组件已成功创建"
          },
          "error": {
            "title": "创建失败",
            "message": "无法创建组件"
          }
        }
      },
      "edit": {
        "title": "编辑集成 {name}",
        "notification": {
          "success": {
            "title": "成功应用更改",
            "message": "集成已成功保存"
          },
          "error": {
            "title": "无法应用更改",
            "message": "无法保存此集成"
          }
        }
      },
      "delete": {
        "title": "删除集成",
        "message": "确认删除集成 {name} 吗?",
        "notification": {
          "success": {
            "title": "删除成功",
            "message": "集成已成功删除"
          },
          "error": {
            "title": "删除失败",
            "message": "无法删除集成"
          }
        }
      }
    },
    "field": {
      "name": {
        "label": "名称"
      },
      "url": {
        "label": "Url"
      },
      "attemptSearchEngineCreation": {
        "label": "创建搜索引擎",
        "description": "集成“{kind}”可以与搜索引擎一起使用。勾选此项可自动配置搜索引擎。"
      },
      "createApp": {
        "label": "创建应用",
        "description": "创建一个具有与集成相同名称和图标的应用程序。 留空下面的输入字段使用集成URL创建应用程序。"
      },
      "appHref": {
        "placeholder": "自定义应用URL"
      }
    },
    "action": {
      "create": "新建集成"
    },
    "testConnection": {
      "action": {
        "create": "测试连接并创建",
        "edit": "测试连接并保存"
      },
      "error": {
        "common": {
          "cause": {
            "title": "更多详情"
          }
        },
        "unknown": {
          "title": "未知错误",
          "description": "发生未知错误，打开下面的原因以查看更多详情"
        },
        "parse": {
          "title": "解析错误",
          "description": "无法解析该响应。请确认URL指向服务的基本URL。"
        },
        "authorization": {
          "title": "授权错误",
          "description": "请求未被授权。请验证凭据是否正确，并且您拥有足够的权限。"
        },
        "statusCode": {
          "title": "响应错误",
          "description": "收到来自<url></url>的意外{statusCode} （{reason}）响应。请验证URL是否指向集成的基本URL。",
          "otherDescription": "从<url></url>收到意外的{statusCode}响应。请验证URL是否指向集成的基本URL。",
          "reason": {
            "badRequest": "错误请求",
            "notFound": "未找到",
            "tooManyRequests": "请求过于频繁",
            "internalServerError": "服务器内部错误",
            "serviceUnavailable": "服务暂时不可用",
            "gatewayTimeout": "网关超时"
          }
        },
        "certificate": {
          "title": "证书错误",
          "description": {
            "expired": "此证书已经过期。",
            "notYetValid": "此证书尚未生效。",
            "untrusted": "此证书不受信任。",
            "hostnameMismatch": "证书主机名与 URL 不匹配。"
          },
          "alert": {
            "permission": {
              "title": "权限不足",
              "message": "您无权信任或上传证书。请与您的管理员联系上传必要的根证书。"
            },
            "hostnameMismatch": {
              "title": "主机名不匹配",
              "message": "证书中的主机名与您连接的主机名不匹配。 这可能会显示安全风险，但您仍然可以选择信任此证书。"
            },
            "extract": {
              "title": "CA证书提取失败",
              "message": "只有自签署证书链可以自动获取。如果使用的是自签名证书，请确保手动上传CA证书。您可以找到有关如何执行此操作的说明<docsLink></docsLink>。"
            }
          },
          "action": {
            "retry": {
              "label": "重试创建"
            },
            "trust": {
              "label": "信任证书"
            },
            "upload": {
              "label": "上传证书"
            }
          },
          "hostnameMismatch": {
            "confirm": {
              "title": "信任主机名不匹配",
              "message": "您确定要信任主机名不匹配的证书吗？"
            },
            "notification": {
              "success": {
                "title": "可信证书",
                "message": "将主机名添加到受信任证书列表中"
              },
              "error": {
                "title": "信任证书失败",
                "message": "主机名不匹配的证书不可信"
              }
            }
          },
          "selfSigned": {
            "confirm": {
              "title": "信任自签名证书",
              "message": "您确定要信任此自签名证书吗？"
            },
            "notification": {
              "success": {
                "title": "可信证书",
                "message": "已添加证书到可信证书列表"
              },
              "error": {
                "title": "信任证书失败",
                "message": "向受信任证书列表添加证书失败"
              }
            }
          },
          "details": {
            "title": "详情",
            "description": "在决定信任证书信息之前，请检查该证书信息。",
            "content": {
              "action": "显示内容",
              "title": "PEM 证书"
            }
          }
        },
        "request": {
          "title": "错误请求",
          "description": {
            "connection": {
              "hostUnreachable": "无法连接到服务器。这通常意味着主机离线或无法从您的网络访问。",
              "networkUnreachable": "网络不可达。请检查网络连接或网络配置。",
              "refused": "服务器拒绝连接。它可能没有运行或正在拒绝指定端口上的请求。",
              "reset": "服务器意外关闭了连接。如果服务器不稳定或重新启动，就会发生这种情况。"
            },
            "dns": {
              "notFound": "找不到服务器地址。请检查URL是否有拼写错误或无效的域名。",
              "timeout": "DNS查找超时。这可能是暂时的问题，请稍后再试。",
              "noAnswer": "DNS服务器没有返回有效的响应。域可能存在，但没有有效记录。"
            },
            "timeout": {
              "aborted": "请求在完成之前被中止。这可能是由于用户操作或系统超时造成的。",
              "timeout": "请求耗时太长。请检查您的网络或稍后再试。"
            }
          }
        }
      },
      "alertNotice": "成功建立连接后保存按钮将启用",
      "notification": {
        "success": {
          "title": "连接成功",
          "message": "已成功建立连接"
        },
        "invalidUrl": {
          "title": "无效链接",
          "message": "URL 无效"
        },
        "secretNotDefined": {
          "title": "缺少凭证",
          "message": "并非所有凭证都已提供"
        },
        "invalidCredentials": {
          "title": "凭证无效",
          "message": "凭证无效"
        },
        "commonError": {
          "title": "连接失败",
          "message": "无法建立连接"
        },
        "badRequest": {
          "title": "错误请求",
          "message": "请求格式不正确"
        },
        "unauthorized": {
          "title": "未授权",
          "message": "可能错误的凭证"
        },
        "forbidden": {
          "title": "禁止",
          "message": "可能缺少权限"
        },
        "notFound": {
          "title": "未找到",
          "message": "可能错误的 URL 或路径"
        },
        "internalServerError": {
          "title": "服务器内部错误",
          "message": "服务器遇到一个错误"
        },
        "serviceUnavailable": {
          "title": "服务暂时不可用",
          "message": "服务器当前不可用"
        },
        "connectionAborted": {
          "title": "连接被中止",
          "message": "连接被终止"
        },
        "domainNotFound": {
          "title": "找不到域",
          "message": "找不到该域"
        },
        "connectionRefused": {
          "title": "连接被拒绝",
          "message": "连接被拒绝"
        },
        "invalidJson": {
          "title": "无效的 JSON",
          "message": "无效的JSON响应"
        },
        "wrongPath": {
          "title": "路径错误",
          "message": "该路径可能不正确"
        },
        "tooManyRequests": {
          "title": "指定时间内请求过多",
          "message": "请求太多了。您可能会受到速率限制或被目标系统拒绝"
        }
      }
    },
    "secrets": {
      "title": "秘钥",
      "lastUpdated": "最后更新于 {date}",
      "notSet": {
        "label": "未设置值",
        "tooltip": "尚未设置此必填的密钥"
      },
      "secureNotice": "创建后无法再次获取此密钥",
      "reset": {
        "title": "重置密钥",
        "message": "您确定要重置此秘钥吗？"
      },
      "noSecretsRequired": {
        "segmentTitle": "没有密钥",
        "text": "此集成不需要密钥"
      },
      "kind": {
        "username": {
          "label": "用户名",
          "newLabel": "新用户名"
        },
        "apiKey": {
          "label": "API 密钥",
          "newLabel": "新 API 密钥"
        },
        "password": {
          "label": "密码",
          "newLabel": "新密码"
        },
        "tokenId": {
          "label": "令牌ID",
          "newLabel": "新令牌 ID"
        },
        "realm": {
          "label": "领域",
          "newLabel": "新领域"
        }
      }
    },
    "permission": {
      "use": "选择项目中的集成",
      "interact": "与集成进行互动",
      "full": "完整的组件访问权限"
    }
  },
  "media": {
    "plural": "媒体",
    "search": "查找媒体",
    "field": {
      "name": "名称",
      "size": "大小",
      "creator": "创建者"
    },
    "action": {
      "upload": {
        "label": "上传媒体",
        "file": "选择文件",
        "notification": {
          "success": {
            "message": "上传媒体成功"
          },
          "error": {
            "message": "无法上传媒体"
          }
        }
      },
      "delete": {
        "label": "删除媒体",
        "description": "您确定要删除媒体 <bName></bName>?",
        "notification": {
          "success": {
            "message": "媒体已成功删除"
          },
          "error": {
            "message": "无法删除该媒体"
          }
        }
      },
      "copy": {
        "label": "复制 URL"
      },
      "open": {
        "label": "打开媒体"
      }
    }
  },
  "common": {
    "beta": "测试版",
    "error": "错误",
    "action": {
      "add": "添加",
      "apply": "应用",
      "backToOverview": "返回概览",
      "create": "创建",
      "createAnother": "创建并重新开始",
      "edit": "编辑",
      "import": "导入",
      "insert": "插入",
      "remove": "删除",
      "save": "保存",
      "saveChanges": "保存更改",
      "cancel": "取消",
      "delete": "删除",
      "discard": "Discard",
      "close": "关闭",
      "confirm": "确认",
      "continue": "继续",
      "previous": "上一步",
      "next": "下一步",
      "checkoutDocs": "查阅文档",
      "checkLogs": "检查日志获取更多详情",
      "tryAgain": "重试",
      "loading": "正在加载"
    },
    "here": "这里",
    "iconPicker": {
      "label": "图标 URL",
      "header": "输入名称或对象来筛选图标… Homarr 将为您搜索 {countIcons} 图标。"
    },
    "colorScheme": {
      "options": {
        "light": "日间",
        "dark": "暗黑"
      }
    },
    "information": {
      "min": "最小",
      "max": "最大",
      "days": "天",
      "hours": "时",
      "minutes": "分"
    },
    "notification": {
      "create": {
        "success": "创建成功",
        "error": "创建失败"
      },
      "delete": {
        "success": "删除成功",
        "error": "删除失败"
      },
      "update": {
        "success": "成功应用更改",
        "error": "无法应用更改"
      },
      "transfer": {
        "success": "传输成功",
        "error": "传输失败"
      }
    },
    "multiSelect": {
      "placeholder": "选择一个或多个值"
    },
    "multiText": {
      "placeholder": "添加更多值",
      "addLabel": "添加 {value}"
    },
    "select": {
      "placeholder": "选择值",
      "badge": {
        "recommended": "推荐"
      }
    },
    "userAvatar": {
      "menu": {
        "switchToDarkMode": "切换到暗黑模式",
        "switchToLightMode": "切换到日间模式",
        "management": "管理中心",
        "preferences": "偏好设置",
        "logout": "退出登录",
        "login": "登录",
        "homeBoard": "您的首页",
        "loggedOut": "已注销",
        "updateAvailable": "{countUpdates} 可用更新：{tag}"
      }
    },
    "dangerZone": "危险",
    "noResults": "未找到结果",
    "unsavedChanges": "你有未保存的更改 ！",
    "preview": {
      "show": "显示预览",
      "hide": "隐藏预览"
    },
    "zod": {
      "errors": {
        "default": "该字段无效",
        "required": "此字段为必填",
        "string": {
          "startsWith": "该字段必须以 {startsWith} 开头",
          "endsWith": "该字段必须以 {endsWith} 结尾",
          "includes": "该字段必须包含 {includes}",
          "invalidEmail": "此字段必须是一个有效的电子邮件"
        },
        "tooSmall": {
          "string": "该字段长度必须至少为 {minimum} 个字符",
          "number": "该字段必须大于或等于 {minimum}"
        },
        "tooBig": {
          "string": "该字段的长度不得超过 {maximum} 个字符",
          "number": "该字段必须小于或等于 {maximum}"
        },
        "custom": {
          "passwordsDoNotMatch": "两次输入的密码不一致",
          "passwordRequirements": "密码不符合要求",
          "boardAlreadyExists": "具有此名称的面板已存在",
          "invalidFileType": "无效的文件类型，例如 {expected}",
          "invalidFileName": "文件名无效",
          "fileTooLarge": "文件太大，最大大小为 {maxSize}",
          "invalidConfiguration": "无效配置",
          "groupNameTaken": "用户组名称已存在"
        }
      }
    }
  },
  "section": {
    "dynamic": {
      "action": {
        "create": "新建动态部分",
        "remove": "删除动态部分"
      },
      "option": {
        "title": {
          "label": "标题"
        },
        "borderColor": {
          "label": "边界颜色"
        }
      },
      "remove": {
        "title": "删除动态部分",
        "message": "你确定你要删除这个动态部分？项目将被移动到父节的相同位置。"
      }
    },
    "category": {
      "field": {
        "name": {
          "label": "名称"
        }
      },
      "action": {
        "create": "新建分类",
        "edit": "重命名分类",
        "remove": "删除分类",
        "moveUp": "上移",
        "moveDown": "下移",
        "createAbove": "上方新建分类",
        "createBelow": "下方新建分类",
        "openAllInNewTabs": "在标签中打开全部"
      },
      "create": {
        "title": "新建分类",
        "submit": "添加分类"
      },
      "remove": {
        "title": "删除分类",
        "message": "您确定要删除分类 {name} 吗？"
      },
      "edit": {
        "title": "重命名分类",
        "submit": "重命名分类"
      },
      "menu": {
        "label": {
          "create": "新建分类",
          "changePosition": "换位"
        }
      },
      "openAllInNewTabs": {
        "title": "在标签中打开全部",
        "text": "某些浏览器可能出于安全原因阻止大批打开标签页。 Homarr 无法打开所有窗口，因为您的浏览器屏蔽了此操作。请允许“打开弹出窗口”并重试。"
      }
    }
  },
  "item": {
    "action": {
      "create": "新建项目",
      "import": "导入项目",
      "edit": "编辑项目",
      "moveResize": "移动/调整项目大小",
      "duplicate": "复制项目",
      "remove": "删除项目"
    },
    "menu": {
      "label": {
        "settings": "设置"
      }
    },
    "create": {
      "title": "选择要添加的项目",
      "search": "筛选项目",
      "addToBoard": "添加到面板"
    },
    "moveResize": {
      "title": "移动/调整项目大小",
      "field": {
        "width": {
          "label": "宽度"
        },
        "height": {
          "label": "高度"
        },
        "xOffset": {
          "label": "X 偏移"
        },
        "yOffset": {
          "label": "Y 偏移"
        }
      }
    },
    "edit": {
      "title": "编辑项目",
      "advancedOptions": {
        "label": "高级选项",
        "title": "高级项目选项"
      },
      "field": {
        "integrations": {
          "label": "集成"
        },
        "title": {
          "label": "标题"
        },
        "customCssClasses": {
          "label": "自定义 CSS 类"
        },
        "borderColor": {
          "label": "边框颜色"
        }
      }
    },
    "remove": {
      "title": "删除项目",
      "message": "你确定要删除这个项目吗？"
    }
  },
  "widget": {
    "app": {
      "name": "应用",
      "description": "将应用嵌入到面板中。",
      "option": {
        "appId": {
          "label": "选择应用"
        },
        "openInNewTab": {
          "label": "在新标签页中打开"
        },
        "showTitle": {
          "label": "显示应用名称"
        },
        "showDescriptionTooltip": {
          "label": "显示描述提示"
        },
        "pingEnabled": {
          "label": "启用状态检查"
        }
      },
      "error": {
        "notFound": {
          "label": "没有应用",
          "tooltip": "您没有选择有效的应用"
        }
      }
    },
    "bookmarks": {
      "name": "书签",
      "description": "显示多个应用链接",
      "option": {
        "title": {
          "label": "标题"
        },
        "layout": {
          "label": "显示布局",
          "option": {
            "row": {
              "label": "横向"
            },
            "column": {
              "label": "垂直"
            },
            "grid": {
              "label": "网格"
            },
            "gridHorizontal": {
              "label": "水平网格"
            }
          }
        },
        "hideTitle": {
          "label": "隐藏标题"
        },
        "hideIcon": {
          "label": "隐藏图标"
        },
        "hideHostname": {
          "label": "隐藏主机名"
        },
        "openNewTab": {
          "label": "在新标签页中打开"
        },
        "items": {
          "label": "书签",
          "add": "添加书签"
        }
      }
    },
    "dnsHoleSummary": {
      "name": "DNS Hole 摘要",
      "description": "显示 DNS Hole 的摘要",
      "option": {
        "layout": {
          "label": "显示布局",
          "option": {
            "row": {
              "label": "横向"
            },
            "column": {
              "label": "垂直"
            },
            "grid": {
              "label": "网格"
            }
          }
        },
        "usePiHoleColors": {
          "label": "使用 Pi-Hole 颜色"
        }
      },
      "error": {
        "internalServerError": "获取 DNS Hole 摘要失败",
        "integrationsDisconnected": "没有可用的数据，所有集成已断开"
      },
      "data": {
        "adsBlockedToday": "今日屏蔽",
        "adsBlockedTodayPercentage": "今日屏蔽",
        "dnsQueriesToday": "今日查询",
        "domainsBeingBlocked": "黑名单上的域"
      },
      "domainsTooltip": "由于多个集成，Homarr 无法计算被阻止的域的准确数量"
    },
    "dnsHoleControls": {
      "name": "DNS Hole 控制",
      "description": "从您的面板控制 PiHole 或 AdGuard",
      "option": {
        "layout": {
          "label": "显示布局",
          "option": {
            "row": {
              "label": "横向"
            },
            "column": {
              "label": "垂直"
            },
            "grid": {
              "label": "网格"
            }
          }
        },
        "showToggleAllButtons": {
          "label": "显示全部按钮"
        }
      },
      "error": {
        "internalServerError": "无法控制 DNS Hole"
      },
      "controls": {
        "enableAll": "全部启用",
        "disableAll": "全部禁用",
        "setTimer": "设置计时",
        "set": "设置",
        "enabled": "已启用",
        "disabled": "已禁用",
        "processing": "处理中",
        "disconnected": "网络连线中断",
        "hours": "时",
        "minutes": "分",
        "unlimited": "留空表示无限制"
      }
    },
    "clock": {
      "name": "日期和时间",
      "description": "显示当前的日期和时间。",
      "option": {
        "customTitleToggle": {
          "label": "自定义标题/城市显示",
          "description": "在时钟上显示自定义的标题或城市/国家的名称。"
        },
        "customTitle": {
          "label": "标题"
        },
        "is24HourFormat": {
          "label": "24 小时制",
          "description": "使用24小时格式代替12小时格式"
        },
        "showSeconds": {
          "label": "显示秒数"
        },
        "useCustomTimezone": {
          "label": "使用固定时区"
        },
        "timezone": {
          "label": "时区",
          "description": "选择遵循 IANA 标准的时区"
        },
        "showDate": {
          "label": "显示日期"
        },
        "dateFormat": {
          "label": "日期格式",
          "description": "日期应该是什么样的"
        },
        "customTimeFormat": {
          "label": "自定义时间格式",
          "description": "使用 ISO 8601 格式化时间 (这将覆盖其他选项)"
        },
        "customDateFormat": {
          "label": "自定义日期格式",
          "description": "使用 ISO 8601 格式化日期(这将覆盖其他选项)"
        }
      }
    },
    "minecraftServerStatus": {
      "name": "Minecraft 服务状态",
      "description": "显示 Minecraft 服务器状态",
      "option": {
        "title": {
          "label": "标题"
        },
        "domain": {
          "label": "服务器地址"
        },
        "isBedrockServer": {
          "label": "Bedrock 服务器"
        }
      },
      "status": {
        "online": "在线",
        "offline": "离线"
      }
    },
    "notebook": {
      "name": "笔记",
      "description": "支持 Markdown 的简单笔记本小部件",
      "option": {
        "showToolbar": {
          "label": "显示帮助您写下 Markdown 的工具栏"
        },
        "allowReadOnlyCheck": {
          "label": "允许在只读模式中检查"
        },
        "content": {
          "label": "笔记的内容"
        }
      },
      "controls": {
        "bold": "粗体",
        "italic": "斜体",
        "strikethrough": "删除线",
        "underline": "下划线",
        "colorText": "文字颜色",
        "colorHighlight": "彩色高亮文字",
        "code": "代码",
        "clear": "清除格式",
        "heading": "标题 {level}",
        "align": "对齐文本： {position}",
        "blockquote": "引用",
        "horizontalLine": "横线",
        "bulletList": "符号列表",
        "orderedList": "顺序列表",
        "checkList": "检查列表",
        "increaseIndent": "增加缩进",
        "decreaseIndent": "减小缩进",
        "link": "链接",
        "unlink": "删除链接",
        "image": "嵌入图片",
        "addTable": "添加表格",
        "deleteTable": "删除表格",
        "colorCell": "单元格颜色",
        "mergeCell": "切换单元格合并",
        "addColumnLeft": "在前面添加列",
        "addColumnRight": "在后面添加列",
        "deleteColumn": "删除整列",
        "addRowTop": "在前面添加行",
        "addRowBelow": "在后面添加行",
        "deleteRow": "删除整行"
      },
      "align": {
        "left": "左边",
        "center": "居中",
        "right": "右边"
      },
      "popover": {
        "clearColor": "清除颜色",
        "source": "来源",
        "widthPlaceholder": "百分比或像素值",
        "columns": "列数",
        "rows": "行数",
        "width": "宽度",
        "height": "高度"
      }
    },
    "iframe": {
      "name": "iFrame",
      "description": "嵌入互联网上的任何内容。某些网站可能限制访问。",
      "option": {
        "embedUrl": {
          "label": "嵌入地址"
        },
        "allowFullScreen": {
          "label": "允许全屏"
        },
        "allowTransparency": {
          "label": "允许透明"
        },
        "allowScrolling": {
          "label": "允许滚动"
        },
        "allowPayment": {
          "label": "允许支付"
        },
        "allowAutoPlay": {
          "label": "允许自动播放"
        },
        "allowMicrophone": {
          "label": "允许麦克风"
        },
        "allowCamera": {
          "label": "允许摄像头"
        },
        "allowGeolocation": {
          "label": "允许地理位置"
        }
      },
      "error": {
        "noUrl": "没有提供 iFrame 网址",
        "unsupportedProtocol": "提供的URL使用了不支持的协议。请使用（{supportedProtocols}）中的一个",
        "noBrowerSupport": "您的浏览器不支持 iframe。请更新您的浏览器。"
      }
    },
    "smartHome-entityState": {
      "name": "实体状态",
      "description": "显示实体状态并可选切换",
      "option": {
        "entityId": {
          "label": "实体 ID"
        },
        "displayName": {
          "label": "显示名称"
        },
        "entityUnit": {
          "label": "实体单位"
        },
        "clickable": {
          "label": "可单击"
        }
      }
    },
    "smartHome-executeAutomation": {
      "name": "执行自动化",
      "description": "一键触发自动化操作",
      "option": {
        "displayName": {
          "label": "显示名称"
        },
        "automationId": {
          "label": "自动化 ID"
        }
      },
      "spotlightAction": {
        "run": "运行 {name}"
      }
    },
    "stockPrice": {
      "name": "股票价格",
      "description": "显示公司的当前股价",
      "option": {
        "stock": {
          "label": "股票代码"
        },
        "timeRange": {
          "label": "时间范围",
          "option": {
            "1d": {
              "label": "1天"
            },
            "5d": {
              "label": "5天"
            },
            "1mo": {
              "label": "1个月"
            },
            "3mo": {
              "label": "3 个月"
            },
            "6mo": {
              "label": "6 个月"
            },
            "ytd": {
              "label": "年初至今"
            },
            "1y": {
              "label": "1 年"
            },
            "2y": {
              "label": "2 年"
            },
            "5y": {
              "label": "5 年"
            },
            "10y": {
              "label": "10 年"
            },
            "max": {
              "label": "最大"
            }
          }
        },
        "timeInterval": {
          "label": "时间间隔",
          "option": {
            "5m": {
              "label": "5 分钟"
            },
            "15m": {
              "label": "15 分钟"
            },
            "30m": {
              "label": "30 分钟"
            },
            "1h": {
              "label": "1 小时"
            },
            "1d": {
              "label": "1 天"
            },
            "5d": {
              "label": "5 天"
            },
            "1wk": {
              "label": "1 周"
            },
            "1mo": {
              "label": "1 个月"
            }
          }
        }
      }
    },
    "calendar": {
      "name": "日历",
      "description": "在日历视图中显示某个相对时间段内的集成事件",
      "option": {
        "releaseType": {
          "label": "Radarr 发布类型",
          "options": {
            "inCinemas": "院线放映中",
            "digitalRelease": "数字发行",
            "physicalRelease": "物理发布"
          }
        },
        "filterPastMonths": {
          "label": "开始于"
        },
        "filterFutureMonths": {
          "label": "结束于"
        },
        "showUnmonitored": {
          "label": "显示未监视的"
        }
      }
    },
    "weather": {
      "name": "天气",
      "description": "显示指定位置的当前天气信息。",
      "option": {
        "isFormatFahrenheit": {
          "label": "华氏温度"
        },
        "disableTemperatureDecimals": {
          "label": "禁用温度小数"
        },
        "showCurrentWindSpeed": {
          "label": "显示当前风速",
          "description": "仅在当前天气时"
        },
        "location": {
          "label": "天气位置"
        },
        "showCity": {
          "label": "显示城市"
        },
        "hasForecast": {
          "label": "显示预报"
        },
        "forecastDayCount": {
          "label": "预报天数",
          "description": "当小部件不够宽时，显示的天数减少"
        },
        "dateFormat": {
          "label": "日期格式",
          "description": "日期应该是什么样的"
        }
      },
      "currentWindSpeed": "{currentWindSpeed} km/h",
      "dailyForecast": {
        "sunrise": "日出",
        "sunset": "日落",
        "maxWindSpeed": "最大风速：{maxWindSpeed} km/h",
        "maxWindGusts": "最大阵风：{maxWindGusts} km/h"
      },
      "kind": {
        "clear": "晴朗",
        "mainlyClear": "晴朗为主",
        "fog": "雾",
        "drizzle": "细雨",
        "freezingDrizzle": "冻毛毛雨",
        "rain": "雨",
        "freezingRain": "冻雨",
        "snowFall": "降雪",
        "snowGrains": "霰",
        "rainShowers": "阵雨",
        "snowShowers": "阵雪",
        "thunderstorm": "雷暴",
        "thunderstormWithHail": "雷暴夹冰雹",
        "unknown": "未知"
      }
    },
    "indexerManager": {
      "name": "索引器管理状态",
      "description": "索引器状态",
      "option": {
        "openIndexerSiteInNewTab": {
          "label": "在新标签中打开索引器站点"
        }
      },
      "title": "索引器管理",
      "testAll": "测试全部",
      "error": {
        "internalServerError": "获取索引器状态失败"
      }
    },
    "healthMonitoring": {
      "name": "系统健康监测",
      "description": "显示系统运行状况和状态的信息。",
      "tab": {
        "system": "系统",
        "cluster": "集群"
      },
      "option": {
        "fahrenheit": {
          "label": "CPU 温度（华氏度）"
        },
        "cpu": {
          "label": "显示 CPU 信息"
        },
        "memory": {
          "label": "显示内存信息"
        },
        "showUptime": {
          "label": "显示运行时间"
        },
        "fileSystem": {
          "label": "显示文件系统信息"
        },
        "defaultTab": {
          "label": "默认标签"
        },
        "visibleClusterSections": {
          "label": "可见集群部分"
        },
        "sectionIndicatorRequirement": {
          "label": "部分指标要求"
        }
      },
      "popover": {
        "information": "信息",
        "processor": "处理器：{cpuModelName}",
        "memory": "内存：{memory} GiB",
        "memoryAvailable": "可用：{memoryAvailable}GiB ({percent}%)",
        "version": "版本：{version}",
        "uptime": "运行时间：{months} 月，{days} 天，{hours} 时，{minutes} 分",
        "loadAverage": "平均负载：",
        "minute": "1 分钟",
        "minutes": "{count} 分钟",
        "used": "已使用",
        "available": "可用",
        "lastSeen": "最近状态更新：{lastSeen}"
      },
      "memory": {},
      "error": {
        "internalServerError": "获取健康状态失败"
      },
      "cluster": {
        "summary": {
          "cpu": "处理器",
          "memory": "内存"
        },
        "resource": {
          "node": {
            "name": "节点"
          },
          "qemu": {
            "name": "虚拟机"
          },
          "lxc": {
            "name": "LXCs"
          },
          "storage": {
            "name": "存储"
          }
        },
        "popover": {
          "rightSection": {
            "node": "节点",
            "vmId": "虚拟 ID",
            "plugin": "插件"
          },
          "detail": {
            "cpu": "核心",
            "memory": "内存",
            "storage": "存储",
            "uptime": "运行时间",
            "haState": "HA 状态",
            "storageType": {
              "local": "本地存储",
              "shared": "共享存储"
            }
          }
        },
        "table": {
          "header": {
            "name": "名称",
            "cpu": "处理器",
            "memory": "内存",
            "node": "节点"
          }
        }
      }
    },
    "dockerContainers": {
      "name": "Docker 状态",
      "description": "您的容器状态 (这个小部件只能用管理员权限添加)",
      "option": {},
      "error": {
        "internalServerError": "获取容器统计信息失败"
      }
    },
    "common": {
      "location": {
        "query": "城市/邮编",
        "latitude": "纬度",
        "longitude": "经度",
        "disabledTooltip": "请输入城市或邮编",
        "unknownLocation": "未知位置",
        "search": "搜索",
        "table": {
          "header": {
            "city": "城市",
            "country": "国家",
            "coordinates": "坐标",
            "population": "人口"
          },
          "action": {
            "select": "选择 {city}，{countryCode}"
          },
          "population": {
            "fallback": "未知"
          }
        }
      },
      "integration": {
        "noData": "没有找到集成",
        "description": "点击 <here></here> 创建一个新的集成"
      },
      "app": {
        "noData": "未找到应用",
        "description": "点击 <here></here> 创建一个新的应用",
        "quickCreate": "在运行时创建应用"
      },
      "error": {
        "noIntegration": "未选择集成",
        "noData": "没有可用的集成数据"
      },
      "option": {}
    },
    "video": {
      "name": "视频流",
      "description": "嵌入来自相机或网站的视频流或视频",
      "option": {
        "feedUrl": {
          "label": "订阅网址"
        },
        "hasAutoPlay": {
          "label": "自动播放",
          "description": "自动播放仅在因浏览器限制而被静音时生效"
        },
        "isMuted": {
          "label": "静音"
        },
        "hasControls": {
          "label": "显示控件"
        }
      },
      "error": {
        "noUrl": "没有提供视频 URL",
        "forYoutubeUseIframe": "YouTube 视频使用 iframe 选项"
      }
    },
    "mediaServer": {
      "name": "当前媒体服务流",
      "description": "显示媒体服务器上的当前流",
      "option": {
        "showOnlyPlaying": {
          "label": "只显示当前正在播放",
          "description": "禁用此功能对plex不起作用"
        }
      },
      "items": {
        "currentlyPlaying": "正在播放",
        "user": "用户",
        "name": "名称",
        "id": "ID"
      }
    },
    "downloads": {
      "name": "下载客户端",
      "description": "允许您查看和管理来自Torrent 和 Usenet 客户端的下载。",
      "option": {
        "columns": {
          "label": "显示的列"
        },
        "enableRowSorting": {
          "label": "启用项目排序"
        },
        "defaultSort": {
          "label": "默认排序列"
        },
        "descendingDefaultSort": {
          "label": "倒序"
        },
        "showCompletedUsenet": {
          "label": "显示标记为已完成的 usenet 条目"
        },
        "showCompletedTorrent": {
          "label": "显示标记为已完成的 Torrent 条目"
        },
        "showCompletedHttp": {
          "label": "显示标记为已完成的杂项"
        },
        "activeTorrentThreshold": {
          "label": "隐藏在此阈值下已完成的 Torrent (kiB/s)"
        },
        "categoryFilter": {
          "label": "要过滤的分类/标签"
        },
        "filterIsWhitelist": {
          "label": "以白名单过滤"
        },
        "applyFilterToRatio": {
          "label": "使用过滤器来计算比率"
        },
        "limitPerIntegration": {
          "label": "限制每个集成的项目",
          "description": "这将限制每个集成显示的项目数量，而不是全局项目"
        }
      },
      "errors": {
        "noColumns": "在项目中选择列",
        "noCommunications": "无法从集成中加载数据"
      },
      "items": {
        "actions": {
          "columnTitle": "控制"
        },
        "added": {
          "columnTitle": "已添加",
          "detailsTitle": "添加日期"
        },
        "category": {
          "columnTitle": "扩展的",
          "detailsTitle": "分类(额外信息)"
        },
        "downSpeed": {
          "columnTitle": "下载",
          "detailsTitle": "下载速度"
        },
        "index": {
          "columnTitle": "#",
          "detailsTitle": "客户端中的当前索引"
        },
        "id": {
          "columnTitle": "ID"
        },
        "integration": {
          "columnTitle": "集成"
        },
        "name": {
          "columnTitle": "作业名称"
        },
        "progress": {
          "columnTitle": "进度",
          "detailsTitle": "下载进度"
        },
        "ratio": {
          "columnTitle": "分享率",
          "detailsTitle": "Torrent 比率(接收/发送)"
        },
        "received": {
          "columnTitle": "总下载",
          "detailsTitle": "总下载量"
        },
        "sent": {
          "columnTitle": "总上传",
          "detailsTitle": "总上传量"
        },
        "size": {
          "columnTitle": "文件大小",
          "detailsTitle": "文件大小"
        },
        "state": {
          "columnTitle": "状态",
          "detailsTitle": "作业状态"
        },
        "time": {
          "columnTitle": "完成时间",
          "detailsTitle": "完成时间"
        },
        "type": {
          "columnTitle": "类型",
          "detailsTitle": "下载客户端类型"
        },
        "upSpeed": {
          "columnTitle": "上传",
          "detailsTitle": "上传速度"
        }
      },
      "states": {
        "downloading": "正在下载",
        "queued": "排队中",
        "paused": "已暂停",
        "completed": "已完成",
        "failed": "已失败",
        "processing": "处理中",
        "leeching": "吸血",
        "stalled": "已暂停",
        "unknown": "未知",
        "seeding": "做种中"
      },
      "actions": {
        "clients": {
          "modalTitle": "下载客户列表",
          "pause": "暂停所有客户端/项目",
          "resume": "恢复所有客户端/项目"
        },
        "client": {
          "pause": "暂停客户端",
          "resume": "恢复客户端"
        },
        "item": {
          "pause": "暂停项目",
          "resume": "恢复项目",
          "delete": {
            "title": "删除项目",
            "modalTitle": "确定要删除此作业？",
            "entry": "删除条目",
            "entryAndFiles": "删除条目和文件(s)"
          }
        }
      },
      "globalRatio": "全局比率"
    },
    "mediaRequests-requestList": {
      "name": "媒体请求列表",
      "description": "查看 Overr 或 Jellyseerr 实例中的所有媒体请求列表",
      "option": {
        "linksTargetNewTab": {
          "label": "在新标签页中打开链接"
        }
      },
      "pending": {
        "approve": "批准请求",
        "approving": "正在批准请求...",
        "decline": "拒绝请求"
      },
      "availability": {
        "unknown": "未知",
        "pending": "等待处理",
        "processing": "处理中",
        "partiallyAvailable": "部分",
        "available": "可用"
      },
      "status": {
        "pending": "待处理",
        "approved": "已批准",
        "declined": "已拒绝",
        "failed": "失败",
        "completed": "已完成"
      },
      "toBeDetermined": "待定"
    },
    "mediaRequests-requestStats": {
      "name": "媒体请求状态",
      "description": "您的媒体请求统计",
      "option": {},
      "titles": {
        "stats": {
          "main": "媒体统计",
          "approved": "已经批准",
          "pending": "等待批准",
          "processing": "处理中",
          "declined": "已拒绝",
          "available": "已可用",
          "tv": "电视请求",
          "movie": "电影请求",
          "total": "请求总计"
        },
        "users": {
          "main": "用户排行",
          "requests": "请求"
        }
      }
    },
    "mediaTranscoding": {
      "name": "媒体转码",
      "description": "您的媒体转码的统计、当前队列和工作状态",
      "option": {
        "defaultView": {
          "label": "默认视图"
        },
        "queuePageSize": {
          "label": "队列页面大小"
        }
      },
      "tab": {
        "workers": "工作中",
        "queue": "队列",
        "statistics": "统计"
      },
      "currentIndex": "{total} 的 {start}-{end}",
      "healthCheck": {
        "title": "健康检查",
        "queued": "排队中",
        "status": {
          "healthy": "健康",
          "unhealthy": "不良"
        }
      },
      "panel": {
        "statistics": {
          "empty": "空",
          "transcodes": "转码",
          "transcodesCount": "转码",
          "healthChecksCount": "健康检查",
          "filesCount": "文件",
          "savedSpace": "节省空间",
          "healthChecks": "健康检查",
          "videoCodecs": "编码",
          "videoContainers": "容器",
          "videoResolutions": "分辨率"
        },
        "workers": {
          "empty": "空",
          "table": {
            "file": "文件",
            "eta": "剩余时间",
            "progress": "进度",
            "transcode": "转码",
            "healthCheck": "健康检查"
          }
        },
        "queue": {
          "empty": "空",
          "table": {
            "file": "文件",
            "size": "大小",
            "transcode": "转码",
            "healthCheck": "健康检查"
          }
        }
      }
    },
    "rssFeed": {
      "name": "RSS 订阅",
      "description": "监视和显示一个或多个通用 RSS、ATOM 或 JSON 源",
      "option": {
        "feedUrls": {
          "label": "订阅网址"
        },
        "enableRtl": {
          "label": "启用 RTL"
        },
        "textLinesClamp": {
          "label": "描述线条"
        },
        "maximumAmountPosts": {
          "label": "帖子数量限制"
        }
      }
    },
    "releases": {
      "name": "发布",
      "description": "显示特定版本正则表达式中当前版本的列表。",
      "option": {
        "newReleaseWithin": {
          "label": "内部新版本",
          "description": "使用示例：1w（1周），10M（10个月）。支持单位类型h（小时），d（天），w（周），M（月），y（年）。留空不突出显示新版本。"
        },
        "staleReleaseWithin": {
          "label": "内部过期发布",
          "description": "使用示例：1w（1周），10M（10个月）。支持单位类型h（小时），d（天），w（周），M（月），y（年）。留空不突出显示过时的版本。"
        },
        "showOnlyHighlighted": {
          "label": "只显示高亮显示",
          "description": "只显示新的或过时的版本。如上所述。"
        },
        "showDetails": {
          "label": "展开详情"
        },
        "topReleases": {
          "label": "热门发布",
          "description": "要显示的最新版本的最大数量。零表示没有限制。"
        },
        "repositories": {
          "label": "仓库",
          "addRepository": {
            "label": "添加仓库"
          },
          "importRepositories": {
            "label": "从 Docker 导入",
            "loading": "正在加载 docker 映像",
            "noImagesFound": "没有找到 docker 映像",
            "listFoundImages": "找到的映像列表",
            "listAlreadyImportedImages": "已导入的映像列表",
            "allImagesAlreadyImported": "所有映像已导入",
            "onlyAdminCanImport": "只有管理员才能从 docker 导入"
          },
          "provider": {
            "label": "提供者"
          },
          "identifier": {
            "label": "标识符",
            "placeholder": "姓名或所有者名称"
          },
          "name": {
            "label": "名称"
          },
          "versionFilter": {
            "label": "版本过滤器",
            "prefix": {
              "label": "前缀"
            },
            "precision": {
              "label": "精度",
              "options": {
                "none": "空"
              }
            },
            "suffix": {
              "label": "后缀"
            },
            "regex": {
              "label": "正则表达式"
            }
          },
          "edit": {
            "label": "编辑"
          },
          "editForm": {
            "title": "编辑仓库",
            "cancel": {
              "label": "取消"
            },
            "confirm": {
              "label": "确认"
            }
          },
          "importForm": {
            "title": "从 Docker 导入"
          },
          "example": {
            "label": "示例"
          },
          "invalid": "仓库定义无效，请检查值"
        }
      },
      "not-found": "未找到",
      "pre-release": "预发行",
      "archived": "已归档",
      "forked": "复刻成功",
      "starsCount": "星",
      "forksCount": "复刻",
      "issuesCount": "打开问题",
      "openProjectPage": "打开项目页面",
      "openReleasePage": "打开发布页面",
      "releaseDescription": "发布说明",
      "created": "已创建",
      "error": {
<<<<<<< HEAD
        "label": "",
        "messages": {
          "noMatchingVersion": ""
=======
        "label": "错误",
        "options": {
          "noMatchingVersion": "没有找到匹配的版本"
>>>>>>> 5c759601
        }
      }
    },
    "networkControllerSummary": {
      "option": {},
      "card": {
        "vpn": {
          "countConnected": "{count} 已连接"
        }
      },
      "error": {
        "integrationsDisconnected": "没有可用的数据，所有集成已断开",
        "unknownContentOption": "网络控制器摘要小部件的未知内容选项： "
      },
      "name": "网络控制器概述",
      "description": "显示网络控制器摘要(如Unifi Controller)"
    },
    "networkControllerStatus": {
      "card": {
        "variants": {
          "wired": {
            "name": "有线"
          },
          "wifi": {
            "name": "Wi-Fi"
          }
        },
        "users": {
          "label": "用户数"
        },
        "guests": {
          "label": "游客"
        }
      },
      "option": {
        "content": {
          "option": {
            "wifi": {
              "label": "Wi-Fi"
            },
            "wired": {
              "label": "有线"
            }
          },
          "label": "小部件内容"
        }
      },
      "error": {
        "integrationsDisconnected": "没有可用的数据，所有集成已断开",
        "unknownContentOption": "网络状态小部件的未知内容选项： "
      },
      "name": "网络状态",
      "description": "在网络上显示已连接的设备"
    },
    "networkController": {
      "error": {
        "internalServerError": "获取网络控制器概述失败"
      }
    }
  },
  "widgetPreview": {
    "toggle": {
      "enabled": "启用编辑模式",
      "disabled": "禁用编辑模式"
    },
    "dimensions": {
      "title": "更改尺寸"
    }
  },
  "board": {
    "action": {
      "duplicate": {
        "title": "复制面板",
        "message": "这将复制面板{name}及其所有内容。如果组件引用了不允许使用的集成，它们将被删除。",
        "notification": {
          "success": {
            "title": "面板已复制",
            "message": "面板已成功复制"
          },
          "error": {
            "title": "无法复制面板",
            "message": "无法复制面板"
          }
        }
      },
      "edit": {
        "notification": {
          "success": {
            "title": "成功应用更改",
            "message": "面板保存成功"
          },
          "error": {
            "title": "无法应用更改",
            "message": "面板无法保存"
          }
        },
        "confirmLeave": {
          "title": "未保存更改",
          "message": "您有尚未保存的更改。您确定要离开吗？"
        }
      },
      "oldImport": {
        "label": "从 1.0.0 之前的 Homarr 导入",
        "notification": {
          "success": {
            "title": "导入成功",
            "message": "面板导入成功"
          },
          "error": {
            "title": "导入失败",
            "message": "无法导入面板，请检查日志以获取更多详情"
          }
        },
        "form": {
          "file": {
            "label": "选择 JSON 文件",
            "invalidError": "无效的配置文件"
          },
          "apps": {
            "label": "应用",
            "avoidDuplicates": {
              "label": "避免重复",
              "description": "忽略已经存在具有相同链接的应用"
            },
            "onlyImportApps": {
              "label": "仅导入应用",
              "description": "只添加应用，面板需要手动重新创建"
            }
          },
          "name": {
            "label": "面板名称"
          },
          "screenSize": {
            "label": "屏幕大小",
            "description": "在1.0之前的版本中，有三种不同的模式，所以你可以根据屏幕大小选择列的数量。",
            "option": {
              "sm": "小号",
              "md": "中号",
              "lg": "大号"
            }
          },
          "sidebarBehavior": {
            "label": "侧边栏行为",
            "description": "侧边栏在1.0中被删除了，您可以选择其中的项目应该发生什么。",
            "option": {
              "lastSection": {
                "label": "最后部分",
                "description": "侧边栏将显示在最后一部分的下方"
              },
              "removeItems": {
                "label": "删除项目",
                "description": "侧边栏中包含的项目将被删除"
              }
            }
          }
        }
      },
      "quickCreateApp": {
        "modal": {
          "title": "在运行时创建应用",
          "createAndUse": "创建并使用"
        }
      }
    },
    "field": {
      "pageTitle": {
        "label": "页面标题"
      },
      "metaTitle": {
        "label": "Meta 标题"
      },
      "logoImageUrl": {
        "label": "Logo 图像 URL"
      },
      "faviconImageUrl": {
        "label": "Favicon 图像 URL"
      },
      "backgroundImageUrl": {
        "label": "背景图片 URL",
        "placeholder": "开始输入以搜索本地映像",
        "group": {
          "your": "你的映像",
          "other": "其他映像"
        }
      },
      "backgroundImageAttachment": {
        "label": "背景图片附件",
        "option": {
          "fixed": {
            "label": "固定",
            "description": "背景保持不变。"
          },
          "scroll": {
            "label": "滚动",
            "description": "用鼠标滚动背景。"
          }
        }
      },
      "backgroundImageRepeat": {
        "label": "背景图片重复",
        "option": {
          "repeat": {
            "label": "重复",
            "description": "为了覆盖整个背景图像绘画区域，所需的图像会被重复使用。"
          },
          "no-repeat": {
            "label": "不重复",
            "description": "图像不重复，无法填充整个空间。"
          },
          "repeat-x": {
            "label": "水平重复",
            "description": "与“重复”相同，但仅在水平轴上。"
          },
          "repeat-y": {
            "label": "垂直重复",
            "description": "与“重复”相同，但仅在垂直轴上。"
          }
        }
      },
      "backgroundImageSize": {
        "label": "背景图像大小",
        "option": {
          "cover": {
            "label": "封面",
            "description": "通过裁剪过多的空间，将图像缩放得尽可能小以覆盖整个窗口。"
          },
          "contain": {
            "label": "包含",
            "description": "将图像缩放在容器内，但不裁剪或拉伸图像。"
          }
        }
      },
      "primaryColor": {
        "label": "主体色"
      },
      "secondaryColor": {
        "label": "辅助色"
      },
      "opacity": {
        "label": "不透明度"
      },
      "iconColor": {
        "label": "图标颜色"
      },
      "customCss": {
        "label": "自定义此面板的 css",
        "description": "只推荐有经验的用户使用 CSS 自定义面板",
        "customClassesAlert": {
          "title": "自定义类别",
          "description": "您可以在每个项目的高级选项中添加自定义类别到您的面板项目并在上面的自定义 CSS 中使用它们。"
        }
      },
      "disableStatus": {
        "label": "禁用应用状态",
        "description": "禁用此面板上所有应用的状态检查"
      },
      "columnCount": {
        "label": "列数"
      },
      "itemRadius": {
        "label": "项目圆角",
        "description": "更改面板上磁贴的圆角",
        "option": {
          "xs": "极小",
          "sm": "小号",
          "md": "中号",
          "lg": "大号",
          "xl": "极大"
        }
      },
      "name": {
        "label": "名称"
      },
      "isPublic": {
        "label": "公开",
        "description": "每个人都可以访问公共面板，即使没有账户。"
      }
    },
    "content": {
      "metaTitle": "{boardName} 面板"
    },
    "setting": {
      "title": "{boardName} 面板设置",
      "section": {
        "general": {
          "title": "通用",
          "unrecognizedLink": "提供的链接未被识别，无法预览，但它可能仍然有效。"
        },
        "layout": {
          "title": "布局",
          "responsive": {
            "title": "响应式布局",
            "action": {
              "add": "添加布局"
            }
          }
        },
        "background": {
          "title": "背景"
        },
        "appearance": {
          "title": "外观"
        },
        "customCss": {
          "title": "自定义 css"
        },
        "behavior": {
          "title": "行为"
        },
        "access": {
          "title": "访问控制",
          "permission": {
            "item": {
              "view": {
                "label": "查看面板"
              },
              "modify": {
                "label": "修改面板"
              },
              "full": {
                "label": "完全访问"
              }
            }
          }
        },
        "dangerZone": {
          "title": "危险",
          "action": {
            "rename": {
              "label": "重命名面板",
              "description": "更改名称将会破坏到此面板的任何链接。",
              "button": "更改名字",
              "modal": {
                "title": "重命名面板"
              }
            },
            "visibility": {
              "label": "更改面板可见性",
              "description": {
                "public": "此面板目前是公开的。",
                "private": "此面板目前是私有的。"
              },
              "button": {
                "public": "设为私有",
                "private": "设为公开"
              },
              "confirm": {
                "public": {
                  "title": "设为私有面板",
                  "description": "您确定要将此面板设置为私有吗？这将隐藏在公众面前的面板。方可的链接将会断开。"
                },
                "private": {
                  "title": "设为公开面板",
                  "description": "您确定要公开这个面板吗？这将使所有人都可以访问面板。"
                }
              }
            },
            "delete": {
              "label": "删除面板",
              "description": "面板一旦删除就无法恢复. 请谨慎操作.",
              "button": "删除面板",
              "confirm": {
                "title": "删除面板",
                "description": "您确定要删除此面板吗？这将永久删除面板及其所有内容。"
              }
            }
          }
        }
      }
    },
    "error": {
      "noBoard": {
        "title": "欢迎使用 Homarr",
        "description": "一个时尚、现代的仪表盘，让你的所有应用和服务触手可及。",
        "link": "创建您的第一个面板",
        "notice": "要使这个页面消失，请创建一个面板并将其设置为主面板"
      },
      "notFound": {
        "title": "找不到面板",
        "description": "未找到指定的面板，或者您没有访问权限。",
        "link": "查看全部面板",
        "notice": "如果您认为链接应该可以访问，请检查链接或联系管理员"
      },
      "homeBoard": {
        "title": "没有主面板",
        "admin": {
          "description": "您还没有为服务器设置主面板。",
          "link": "配置服务器主面板",
          "notice": "要使此页面消失，请为服务器设置主面板"
        },
        "user": {
          "description": "您尚未设置主面板。",
          "link": "配置您的首页",
          "notice": "要使此页面消失，请在您的偏好设置中指定主面板"
        },
        "anonymous": {
          "description": "服务器管理员尚未设置主面板。",
          "link": "查看公共面板",
          "notice": "要使这个页面消失，请服务器管理员为服务器设置一个主面板"
        }
      }
    }
  },
  "layout": {
    "field": {
      "name": {
        "label": "名称"
      },
      "columnCount": {
        "label": "列数"
      },
      "breakpoint": {
        "label": "断点",
        "description": "布局将在大于此断点的所有屏幕上使用，直到下一个较大的断点。"
      }
    }
  },
  "management": {
    "metaTitle": "管理中心",
    "title": {
      "morning": "{username}，早上好呀 ！",
      "afternoon": "{username}，下午好呀 ！",
      "evening": "{username}，晚上好呀 ！"
    },
    "notFound": {
      "title": "未找到",
      "text": "找不到请求的资源"
    },
    "navbar": {
      "items": {
        "home": "首页",
        "boards": "面板",
        "apps": "应用",
        "integrations": "集成",
        "searchEngies": "搜索",
        "medias": "媒体",
        "users": {
          "label": "用户",
          "items": {
            "manage": "管理",
            "invites": "邀请",
            "groups": "群组"
          }
        },
        "tools": {
          "label": "工具",
          "items": {
            "docker": "Docker",
            "kubernetes": "Kubernetes",
            "logs": "日志",
            "api": "API",
            "certificates": "证书",
            "tasks": "任务"
          }
        },
        "settings": "设置",
        "help": {
          "label": "帮助",
          "items": {
            "documentation": "帮助文档",
            "submitIssue": "提交问题",
            "discord": "Discord 社区",
            "sourceCode": "源码仓库"
          }
        },
        "about": "关于"
      }
    },
    "page": {
      "home": {
        "statistic": {
          "board": "面板",
          "user": "用户",
          "invite": "邀请",
          "integration": "集成",
          "app": "应用",
          "group": "群组"
        },
        "statisticLabel": {
          "boards": "面板",
          "resources": "资源",
          "authentication": "认证",
          "authorization": "认证"
        }
      },
      "board": {
        "title": "您的面板",
        "action": {
          "new": {
            "label": "新建面板"
          },
          "open": {
            "label": "打开面板"
          },
          "settings": {
            "label": "设置"
          },
          "setHomeBoard": {
            "label": "设置为您的首页",
            "badge": {
              "label": "首页",
              "tooltip": "此面板将显示为您的主面板"
            }
          },
          "setMobileHomeBoard": {
            "label": "设置为您的手机面板",
            "badge": {
              "label": "手机",
              "tooltip": "此面板将显示为您的手机面板"
            }
          },
          "duplicate": {
            "label": "复制面板"
          },
          "delete": {
            "label": "永久删除",
            "confirm": {
              "title": "删除面板",
              "description": "确认删除面板 {name} 吗?"
            }
          }
        },
        "visibility": {
          "public": "此面板是公开的",
          "private": "此面板是私有的"
        },
        "modal": {
          "createBoard": {
            "field": {
              "name": {
                "label": "名称"
              }
            }
          }
        }
      },
      "media": {
        "includeFromAllUsers": "包含来自所有用户的媒体"
      },
      "user": {
        "back": "返回用户",
        "fieldsDisabledExternalProvider": "某些字段被禁用，因为它们是由外部认证提供者管理的。",
        "setting": {
          "general": {
            "title": "通用",
            "item": {
              "language": "语言与地区",
              "board": {
                "title": "主面板",
                "type": {
                  "general": "通用",
                  "mobile": "手机"
                }
              },
              "search": "搜索",
              "firstDayOfWeek": "一周的第一天",
              "accessibility": "无障碍服务"
            }
          },
          "security": {
            "title": "安全"
          },
          "board": {
            "title": "面板"
          }
        },
        "list": {
          "metaTitle": "管理用户",
          "title": "用户"
        },
        "edit": {
          "metaTitle": "编辑用户 {username}"
        },
        "create": {
          "metaTitle": "创建用户",
          "title": "创建新用户",
          "step": {
            "personalInformation": {
              "label": "个人资料"
            },
            "security": {
              "label": "安全"
            },
            "groups": {
              "label": "群组",
              "title": "选择用户应该属于的用户组",
              "description": "{everyoneGroup} 用户组被分配给所有用户，不能被删除。"
            },
            "review": {
              "label": "预览"
            },
            "completed": {
              "title": "创建用户"
            },
            "error": {
              "title": "用户创建失败"
            }
          },
          "action": {
            "createAnother": "创建另一个用户",
            "back": "返回用户列表"
          }
        },
        "invite": {
          "title": "管理用户邀请",
          "action": {
            "new": {
              "title": "新建邀请",
              "description": "过期后，邀请会失效，被邀请的收件人将无法创建账号。"
            },
            "copy": {
              "title": "复制邀请",
              "description": "您的邀请已生成。在此模式关闭后，<b>您将无法再复制此链接</b>。如果你不想再邀请这个人，你可以随时删除这个邀请。",
              "link": "邀请链接",
              "button": "复制并关闭"
            },
            "delete": {
              "title": "删除邀请",
              "description": "你确定要删除这个邀请吗? 使用此链接的用户将不能再使用该链接创建账号。"
            }
          },
          "field": {
            "id": {
              "label": "ID"
            },
            "creator": {
              "label": "创建者"
            },
            "expirationDate": {
              "label": "过期时间"
            },
            "token": {
              "label": "秘钥"
            }
          }
        }
      },
      "group": {
        "back": "返回用户组",
        "setting": {
          "general": {
            "title": "通用",
            "owner": "所有者",
            "ownerOfGroup": "该组的所有者",
            "ownerOfGroupDeleted": "此用户组的所有者已被删除。它目前没有所有者。"
          },
          "setting": {
            "title": "设置",
            "alert": "分组设置按列表中组的顺序排列。顶部设置覆盖底部设置。",
            "board": {
              "title": "面板"
            }
          },
          "members": {
            "title": "成员",
            "search": "查找成员",
            "notFound": "没有找到成员"
          },
          "permissions": {
            "title": "权限",
            "form": {
              "unsavedChanges": "你有未保存的更改 ！"
            }
          }
        }
      },
      "settings": {
        "title": "设置",
        "notification": {
          "success": {
            "message": "设置保存成功"
          },
          "error": {
            "message": "无法保存设置"
          }
        },
        "section": {
          "analytics": {
            "title": "分析",
            "general": {
              "title": "发送匿名分析",
              "text": "Homarr 将使用开源软件 Umami 发送匿名分析。它从不收集任何个人信息，因此完全符合 GDPR 和 CCPA 要求。我们鼓励您启用分析，因为它可以帮助我们的开源团队识别问题并确定待办事项的优先级。"
            },
            "widgetData": {
              "title": "组件数据",
              "text": "发送您已配置的组件（及其数量）。不包括URL、名称或任何其他数据。"
            },
            "integrationData": {
              "title": "集成数据",
              "text": "发送您已配置的集成（及其数量）。不包括URL、名称或任何其他数据。"
            },
            "usersData": {
              "title": "用户数据",
              "text": "发送用户数量以及您是否激活了SSO"
            }
          },
          "crawlingAndIndexing": {
            "title": "爬取和索引",
            "warning": "启用或禁用这里的任何设置将严重影响搜索引擎如何索引和抓取你的页面。任何设置都是一个请求，是否应用这些设置取决于爬虫。任何修改可能需要数天或数周才能申请。一些设置可能是搜索引擎特定的。",
            "noIndex": {
              "title": "不要索引",
              "text": "不要在搜索引擎上索引网站，也不要在任何搜索结果中显示。"
            },
            "noFollow": {
              "title": "不要追踪",
              "text": "索引时不要追踪任何链接。禁用此功能将导致爬虫程序试图跟踪Homarr上的所有链接。"
            },
            "noTranslate": {
              "title": "不要翻译",
              "text": "当站点语言可能不是用户想要阅读的语言时，谷歌将在搜索结果中显示一个翻译链接"
            },
            "noSiteLinksSearchBox": {
              "title": "没有站点链接搜索框",
              "text": "谷歌将与爬取的链接以及其他直接链接构建一个搜索框。启用此功能将要求谷歌禁用该框。"
            }
          },
          "board": {
            "title": "面板",
            "homeBoard": {
              "label": "全局主面板",
              "mobileLabel": "全局手机面板",
              "description": "只有公共面板可供选择"
            },
            "status": {
              "title": "应用状态",
              "enableStatusByDefault": {
                "label": "启用默认状态",
                "description": "添加应用项目时，默认将启用状态"
              },
              "forceDisableStatus": {
                "label": "强制禁用状态",
                "description": "所有用户的应用状态将被禁用，无法启用"
              }
            }
          },
          "search": {
            "title": "搜索",
            "defaultSearchEngine": {
              "label": "全局默认搜索引擎",
              "description": "无法在这里选择集成搜索引擎"
            }
          },
          "appearance": {
            "title": "外观",
            "defaultColorScheme": {
              "label": "默认配色方案",
              "options": {
                "light": "日间",
                "dark": "暗黑"
              }
            }
          },
          "culture": {
            "title": "区域",
            "defaultLocale": {
              "label": "默认语言"
            }
          }
        }
      },
      "tool": {
        "tasks": {
          "title": "任务",
          "status": {
            "idle": "空闲",
            "running": "运行中",
            "error": "错误"
          },
          "job": {
            "minecraftServerStatus": {
              "label": "Minecraft 服务状态"
            },
            "iconsUpdater": {
              "label": "图标更新"
            },
            "analytics": {
              "label": "分析"
            },
            "smartHomeEntityState": {
              "label": "智能家居实体状态"
            },
            "ping": {
              "label": "Pings"
            },
            "mediaServer": {
              "label": "媒体服务"
            },
            "mediaOrganizer": {
              "label": "媒体组织者"
            },
            "downloads": {
              "label": "正在下载"
            },
            "mediaRequestStats": {
              "label": "媒体请求统计"
            },
            "mediaRequestList": {
              "label": "媒体请求列表"
            },
            "rssFeeds": {
              "label": "RSS订阅"
            },
            "indexerManager": {
              "label": "索引器管理"
            },
            "healthMonitoring": {
              "label": "健康监测"
            },
            "dnsHole": {
              "label": "DNS Hole 数据"
            },
            "sessionCleanup": {
              "label": "会话清理"
            },
            "updateChecker": {
              "label": "更新检查"
            },
            "mediaTranscoding": {
              "label": "媒体转码"
            },
            "networkController": {
              "label": "网络控制器"
            },
            "dockerContainers": {
              "label": "Docker 容器"
            }
          }
        },
        "api": {
          "title": "API",
          "modal": {
            "createApiToken": {
              "title": "API 令牌已创建",
              "description": "已创建API令牌。小心，这个令牌在数据库中是加密的，永远不会再传输给您。如果您丢失了这个令牌，您将无法再检索这个特定的令牌。",
              "button": "复制并关闭"
            }
          },
          "tab": {
            "documentation": {
              "label": "文档"
            },
            "apiKey": {
              "label": "认证",
              "title": "API 密钥",
              "button": {
                "createApiToken": "创建 API 令牌"
              },
              "modal": {
                "delete": {
                  "title": "删除 API 令牌",
                  "text": "这将永久删除 API 令牌。使用此令牌的 API 客户端无法再进行身份验证并执行 API 请求。此操作无法撤消。"
                }
              },
              "table": {
                "header": {
                  "id": "ID",
                  "createdBy": "创建者",
                  "actions": "操作"
                }
              }
            }
          }
        }
      },
      "about": {
        "version": "版本 {version}",
        "text": "Homarr 是一个由社区驱动的开源项目，由志愿者们维护。多亏了这些人，自2021年以来，Homarr 一直是一个不断发展的项目。我们的团队完全远程工作，来自许多不同的国家，在闲暇时间无偿地为 Homarr 贡献力量。",
        "accordion": {
          "contributors": {
            "title": "贡献人员",
            "subtitle": "{count} 维护代码和 Homarr"
          },
          "translators": {
            "title": "翻译人员",
            "subtitle": "在许多语言中，有{count}人贡献了翻译"
          },
          "libraries": {
            "title": "相关的库",
            "subtitle": "{count} 用于 Homarr 代码中"
          }
        }
      }
    }
  },
  "docker": {
    "title": "容器",
    "table": {
      "updated": "已更新 {when}",
      "search": "搜索 {count} 容器",
      "selected": "{totalCount} 容器的 {selectCount}",
      "footer": "总计 {count} 容器"
    },
    "field": {
      "name": {
        "label": "名称"
      },
      "state": {
        "label": "状态",
        "option": {
          "created": "已创建",
          "running": "运行中",
          "paused": "已暂停",
          "restarting": "正在重启",
          "exited": "已退出",
          "removing": "删除中",
          "dead": "废弃"
        }
      },
      "stats": {
        "cpu": {
          "label": "CPU"
        },
        "memory": {
          "label": "内存"
        }
      },
      "containerImage": {
        "label": "镜像"
      },
      "ports": {
        "label": "端口"
      }
    },
    "action": {
      "title": "操作",
      "start": {
        "label": "开始",
        "notification": {
          "success": {
            "title": "容器已启动",
            "message": "容器已成功启动"
          },
          "error": {
            "title": "容器未启动",
            "message": "容器无法启动"
          }
        }
      },
      "stop": {
        "label": "停止",
        "notification": {
          "success": {
            "title": "容器已停止",
            "message": "容器已成功停止"
          },
          "error": {
            "title": "容器未停止",
            "message": "容器无法停止"
          }
        }
      },
      "restart": {
        "label": "重启",
        "notification": {
          "success": {
            "title": "容器已重启",
            "message": "容器已成功重启"
          },
          "error": {
            "title": "容器未重启",
            "message": "容器无法重启"
          }
        }
      },
      "remove": {
        "label": "删除",
        "notification": {
          "success": {
            "title": "容器已删除",
            "message": "容器已成功删除"
          },
          "error": {
            "title": "容器未删除",
            "message": "容器无法删除"
          }
        }
      },
      "refresh": {
        "label": "刷新",
        "notification": {
          "success": {
            "title": "容器已刷新",
            "message": "您正在查看最新数据"
          },
          "error": {
            "title": "容器未刷新",
            "message": "刷新容器时出现错误"
          }
        }
      },
      "addToHomarr": {
        "label": "添加到 Homarr",
        "notification": {
          "success": {
            "title": "已添加到 Homarr",
            "message": "所选应用已被添加到 Homarr"
          },
          "error": {
            "title": "无法添加到 Homarr",
            "message": "所选应用无法添加到 Homarr"
          }
        },
        "modal": {
          "title": "将 docker 容器添加到 Homarr"
        }
      }
    },
    "error": {
      "internalServerError": "获取 Docker 容器失败"
    }
  },
  "kubernetes": {
    "cluster": {
      "title": "集群面板",
      "label": "集群",
      "providers": "提供者",
      "version": "版本",
      "architecture": "架构",
      "capacity": {
        "title": "容量",
        "resource": {
          "reserved": "已预留",
          "used": "已用"
        }
      },
      "resources": {
        "title": "资源",
        "nodes": "节点",
        "namespaces": "命名空间",
        "ingresses": "入口",
        "services": "服务",
        "pods": "Pods",
        "configmaps": "配置映射",
        "secrets": "秘钥",
        "volumes": "卷"
      }
    },
    "nodes": {
      "label": "节点",
      "field": {
        "name": {
          "label": "名称"
        },
        "state": {
          "label": "状态",
          "option": {
            "ready": "就绪",
            "NotReady": "尚未就绪"
          }
        },
        "cpu": {
          "label": "处理器"
        },
        "memory": {
          "label": "内存"
        },
        "pods": {
          "label": "Pods"
        },
        "operatingSystem": {
          "label": "系统"
        },
        "architecture": {
          "label": "架构"
        },
        "kubernetesVersion": {
          "label": "Kubernetes 版本"
        },
        "creationTimestamp": {
          "label": "已创建"
        }
      },
      "table": {
        "search": "搜索 {count} 节点"
      }
    },
    "namespaces": {
      "label": "命名空间",
      "field": {
        "name": {
          "label": "名称"
        },
        "state": {
          "label": "状态",
          "option": {
            "active": "活动",
            "terminating": "中止"
          }
        },
        "creationTimestamp": {
          "label": "已创建"
        }
      },
      "table": {
        "search": "搜索 {count} 命名空间"
      }
    },
    "ingresses": {
      "label": "入口",
      "field": {
        "name": {
          "label": "名称"
        },
        "namespace": {
          "label": "命名空间"
        },
        "className": {
          "label": "类名"
        },
        "rulesAndPaths": {
          "label": "规则和路径"
        },
        "creationTimestamp": {
          "label": "已创建"
        }
      },
      "table": {
        "search": "搜索 {count} 入口"
      }
    },
    "services": {
      "label": "服务",
      "field": {
        "name": {
          "label": "名称"
        },
        "namespace": {
          "label": "命名空间"
        },
        "type": {
          "label": "类型"
        },
        "ports": {
          "label": "端口"
        },
        "targetPorts": {
          "label": "目标端口"
        },
        "clusterIP": {
          "label": "集群IP"
        },
        "creationTimestamp": {
          "label": "已创建"
        }
      },
      "table": {
        "search": "搜索 {count} 服务"
      }
    },
    "pods": {
      "label": "Pods",
      "field": {
        "name": {
          "label": "名称"
        },
        "namespace": {
          "label": "命名空间"
        },
        "image": {
          "label": "镜像"
        },
        "applicationType": {
          "label": "应用类型"
        },
        "status": {
          "label": "状态"
        },
        "creationTimestamp": {
          "label": "已创建"
        }
      },
      "table": {
        "search": "搜索 {count} pods"
      }
    },
    "secrets": {
      "label": "秘钥",
      "field": {
        "name": {
          "label": "名称"
        },
        "namespace": {
          "label": "命名空间"
        },
        "type": {
          "label": "类型"
        },
        "creationTimestamp": {
          "label": "已创建"
        }
      },
      "table": {
        "search": "搜索 {count} 秘钥"
      }
    },
    "configmaps": {
      "label": "配置映射",
      "field": {
        "name": {
          "label": "名称"
        },
        "namespace": {
          "label": "命名空间"
        },
        "creationTimestamp": {
          "label": "已创建"
        }
      },
      "table": {
        "search": "搜索 {count} 配置映射"
      }
    },
    "volumes": {
      "label": "卷",
      "field": {
        "name": {
          "label": "名称"
        },
        "namespace": {
          "label": "命名空间"
        },
        "accessModes": {
          "label": "访问模式"
        },
        "storage": {
          "label": "存储"
        },
        "storageClassName": {
          "label": "存储类名称"
        },
        "volumeMode": {
          "label": "卷模式"
        },
        "volumeName": {
          "label": "卷名称"
        },
        "status": {
          "label": "状态"
        },
        "creationTimestamp": {
          "label": "已创建"
        }
      },
      "table": {
        "search": "搜索 {count} 卷"
      }
    },
    "error": {
      "internalServerError": "获取 Kubernetes 数据失败"
    }
  },
  "permission": {
    "title": "权限",
    "userSelect": {
      "title": "添加用户权限"
    },
    "groupSelect": {
      "title": "添加用户组权限"
    },
    "tab": {
      "user": "用户",
      "group": "群组",
      "inherited": "继承的用户组"
    },
    "field": {
      "user": {
        "label": "用户"
      },
      "group": {
        "label": "群组"
      },
      "permission": {
        "label": "权限"
      }
    },
    "action": {
      "saveUser": "保存用户权限",
      "saveGroup": "保存用户组权限"
    }
  },
  "navigationStructure": {
    "manage": {
      "label": "管理中心",
      "boards": {
        "label": "面板"
      },
      "integrations": {
        "label": "集成",
        "edit": {
          "label": "编辑"
        },
        "new": {
          "label": "新建"
        }
      },
      "search-engines": {
        "label": "搜索引擎",
        "new": {
          "label": "新建"
        },
        "edit": {
          "label": "编辑"
        }
      },
      "medias": {
        "label": "媒体"
      },
      "apps": {
        "label": "应用",
        "new": {
          "label": "新建"
        },
        "edit": {
          "label": "编辑"
        }
      },
      "users": {
        "label": "用户",
        "create": {
          "label": "创建"
        },
        "general": "通用",
        "security": "安全",
        "board": "面板",
        "groups": {
          "label": "群组"
        },
        "invites": {
          "label": "邀请"
        }
      },
      "tools": {
        "label": "工具",
        "docker": {
          "label": "Docker"
        },
        "kubernetes": {
          "label": "Kubernetes",
          "nodes": {
            "label": "节点"
          },
          "namespaces": {
            "label": "命名空间"
          },
          "ingresses": {
            "label": "入口"
          },
          "services": {
            "label": "服务"
          },
          "pods": {
            "label": "pods"
          },
          "configmaps": {
            "label": "配置映射"
          },
          "secrets": {
            "label": "秘钥"
          },
          "volumes": {
            "label": "卷"
          }
        },
        "logs": {
          "label": "日志"
        },
        "certificates": {
          "label": "证书",
          "hostnames": {
            "label": "主机名"
          }
        }
      },
      "settings": {
        "label": "设置"
      },
      "about": {
        "label": "关于"
      }
    }
  },
  "search": {
    "placeholder": "搜索任意内容",
    "nothingFound": "没有找到",
    "error": {
      "fetch": "获取数据时发生错误。"
    },
    "mode": {
      "appIntegrationBoard": {
        "help": "搜索应用、集成或面板",
        "group": {
          "app": {
            "title": "应用",
            "children": {
              "action": {
                "open": {
                  "label": "打开应用网址"
                },
                "edit": {
                  "label": "编辑应用"
                }
              },
              "detail": {
                "title": "为应用选择一个动作"
              }
            }
          },
          "board": {
            "title": "面板",
            "children": {
              "action": {
                "open": {
                  "label": "打开面板"
                },
                "homeBoard": {
                  "label": "设置为主面板"
                },
                "mobileBoard": {
                  "label": "设置为手机面板"
                },
                "settings": {
                  "label": "打开设置"
                }
              },
              "detail": {
                "title": "为面板选择一个动作"
              }
            }
          },
          "integration": {
            "title": "集成"
          }
        }
      },
      "command": {
        "help": "启用命令模式",
        "group": {
          "localCommand": {
            "title": "本地命令"
          },
          "globalCommand": {
            "title": "全局命令",
            "option": {
              "colorScheme": {
                "light": "切换到日间模式",
                "dark": "切换到暗黑模式"
              },
              "language": {
                "label": "更改语言",
                "children": {
                  "detail": {
                    "title": "选择你的首选语言"
                  }
                }
              },
              "newBoard": {
                "label": "创建面板"
              },
              "importBoard": {
                "label": "导入面板"
              },
              "newApp": {
                "label": "创建应用"
              },
              "newIntegration": {
                "label": "创建集成",
                "children": {
                  "detail": {
                    "title": "选择您想要创建的集成类型"
                  }
                }
              },
              "newUser": {
                "label": "创建新用户"
              },
              "newInvite": {
                "label": "创建新邀请"
              },
              "newGroup": {
                "label": "创建新用户组"
              }
            }
          }
        }
      },
      "media": {
        "requestMovie": "请求电影",
        "requestSeries": "请求电视节目",
        "openIn": "在 {kind} 中打开"
      },
      "external": {
        "help": "使用外部搜索引擎",
        "group": {
          "searchEngine": {
            "title": "搜索引擎",
            "children": {
              "action": {
                "search": {
                  "label": "使用“{name}”搜索"
                }
              },
              "detail": {
                "title": "为搜索引起选择一个动作"
              },
              "searchResults": {
                "title": "选择搜索结果进行操作"
              }
            },
            "option": {
              "google": {
                "name": "谷歌",
                "description": "使用 Google 搜索网络"
              },
              "bing": {
                "name": "Bing",
                "description": "使用 Bing 搜索网络"
              },
              "duckduckgo": {
                "name": "DuckDuckGo",
                "description": "用 DuckDuckGo 搜索网络"
              },
              "torrent": {
                "name": "种子",
                "description": "在 Torrentdownloads.pro 上搜索种子。"
              },
              "youTube": {
                "name": "YouTube",
                "description": "在 YouTube 上搜索视频"
              }
            }
          }
        }
      },
      "help": {
        "group": {
          "mode": {
            "title": "模式"
          },
          "help": {
            "title": "帮助",
            "option": {
              "documentation": {
                "label": "文档"
              },
              "submitIssue": {
                "label": "提交问题"
              },
              "discord": {
                "label": "Discord 社区"
              }
            }
          }
        }
      },
      "home": {
        "group": {
          "search": {
            "title": "搜索",
            "option": {
              "other": {
                "label": "使用另一个搜索引擎搜索"
              },
              "no-default": {
                "label": "没有默认的搜索引擎",
                "description": "在首选项中设置默认搜索引擎"
              },
              "search": {
                "label": "用{name}搜索“{query}”"
              },
              "from-integration": {
                "description": "输入内容以搜索"
              }
            }
          },
          "local": {
            "title": "本地结果"
          }
        }
      },
      "page": {
        "help": "搜索页面",
        "group": {
          "page": {
            "title": "页",
            "option": {
              "manageHome": {
                "label": "管理首页"
              },
              "manageBoard": {
                "label": "管理面板"
              },
              "manageApp": {
                "label": "管理应用"
              },
              "manageIntegration": {
                "label": "管理集成"
              },
              "manageSearchEngine": {
                "label": "管理搜索引擎"
              },
              "manageMedia": {
                "label": "管理媒体"
              },
              "manageUser": {
                "label": "管理用户"
              },
              "manageInvite": {
                "label": "管理邀请"
              },
              "manageGroup": {
                "label": "管理用户组"
              },
              "manageDocker": {
                "label": "管理 docker"
              },
              "manageApi": {
                "label": "Swagger API"
              },
              "manageLog": {
                "label": "查看日志"
              },
              "manageTask": {
                "label": "管理任务"
              },
              "manageSettings": {
                "label": "全局设置"
              },
              "about": {
                "label": "关于"
              },
              "homeBoard": {
                "label": "主面板"
              },
              "preferences": {
                "label": "偏好设置"
              }
            }
          }
        }
      },
      "userGroup": {
        "help": "搜索用户或用户组",
        "group": {
          "user": {
            "title": "用户",
            "children": {
              "action": {
                "detail": {
                  "label": "显示用户详情"
                }
              },
              "detail": {
                "title": "为用户选择一个动作"
              }
            }
          },
          "group": {
            "title": "群组",
            "children": {
              "action": {
                "detail": {
                  "label": "显示用户组详情"
                },
                "manageMember": {
                  "label": "管理成员"
                },
                "managePermission": {
                  "label": "管理权限"
                }
              },
              "detail": {
                "title": "为用户组选择一个动作"
              }
            }
          }
        }
      }
    },
    "engine": {
      "search": "查找搜索引擎",
      "field": {
        "name": {
          "label": "名称"
        },
        "short": {
          "label": "短的"
        },
        "urlTemplate": {
          "label": "URL搜索模板"
        },
        "description": {
          "label": "描述"
        }
      },
      "page": {
        "list": {
          "title": "搜索引擎",
          "noResults": {
            "title": "还没有搜索引擎",
            "action": "创建您的第一个搜索引擎"
          },
          "interactive": "交互，使用集成"
        },
        "create": {
          "title": "创建搜索引擎",
          "notification": {
            "success": {
              "title": "搜索引擎已创建",
              "message": "搜索引擎已成功创建"
            },
            "error": {
              "title": "没有创建搜索引擎",
              "message": "这个搜索引擎不能被创建"
            }
          }
        },
        "edit": {
          "title": "编辑搜索引擎",
          "notification": {
            "success": {
              "title": "成功应用更改",
              "message": "搜索引擎已成功保存"
            },
            "error": {
              "title": "无法应用更改",
              "message": "无法保存搜索引擎"
            }
          },
          "configControl": "配置",
          "searchEngineType": {
            "generic": "通用",
            "fromIntegration": "来自集成"
          }
        },
        "delete": {
          "title": "删除搜索引擎",
          "message": "您确定要删除搜索引擎 {name} 吗？",
          "notification": {
            "success": {
              "title": "搜索引擎已删除",
              "message": "搜索引擎已成功删除"
            },
            "error": {
              "title": "搜索引擎没有删除",
              "message": "这个搜索引擎不能被删除"
            }
          }
        }
      },
      "media": {
        "request": {
          "modal": {
            "title": "请求 “{name}”",
            "table": {
              "header": {
                "season": "季",
                "episodes": "集"
              }
            },
            "button": {
              "send": "发送请求"
            }
          }
        }
      }
    }
  },
  "certificate": {
    "field": {
      "hostname": {
        "label": "主机名"
      },
      "subject": {
        "label": "主题"
      },
      "issuer": {
        "label": "发行者"
      },
      "validFrom": {
        "label": "有效期自"
      },
      "validTo": {
        "label": "有效期至"
      },
      "serialNumber": {
        "label": "序号"
      },
      "fingerprint": {
        "label": "指纹"
      }
    },
    "page": {
      "list": {
        "title": "可信证书",
        "description": "Homarr 用于从集成请求数据。",
        "noResults": {
          "title": "还没有证书"
        },
        "invalid": {
          "title": "无效证书",
          "description": "解析证书失败"
        },
        "expires": "到期时间 {when}",
        "toHostnames": "信任的主机名"
      },
      "hostnames": {
        "title": "信任的证书主机名",
        "description": "某些证书不允许指定域名使用 Homarr 请求他们， 由于这个原因，所有信任的主机名及其证书缩略图都被用来绕过这些限制。",
        "noResults": {
          "title": "还没有主机名"
        },
        "toCertificates": "证书"
      }
    },
    "action": {
      "create": {
        "label": "添加证书",
        "notification": {
          "success": {
            "title": "已添加证书",
            "message": "已成功添加证书"
          },
          "error": {
            "title": "添加证书失败",
            "message": "无法添加证书"
          }
        }
      },
      "remove": {
        "label": "删除证书",
        "confirm": "您确定要删除证书吗？",
        "notification": {
          "success": {
            "title": "证书已删除",
            "message": "证书删除成功"
          },
          "error": {
            "title": "证书未删除",
            "message": "无法删除证书"
          }
        }
      },
      "removeHostname": {
        "label": "删除受信任的主机名",
        "confirm": "您确定要删除此受信任的主机名吗？这可能会导致一些集成停止工作。",
        "notification": {
          "success": {
            "title": "主机名已删除",
            "message": "主机名已成功删除"
          },
          "error": {
            "title": "主机名未删除",
            "message": "无法删除主机名"
          }
        }
      }
    }
  }
}<|MERGE_RESOLUTION|>--- conflicted
+++ resolved
@@ -2296,15 +2296,9 @@
       "releaseDescription": "发布说明",
       "created": "已创建",
       "error": {
-<<<<<<< HEAD
-        "label": "",
+        "label": "错误",
         "messages": {
-          "noMatchingVersion": ""
-=======
-        "label": "错误",
-        "options": {
           "noMatchingVersion": "没有找到匹配的版本"
->>>>>>> 5c759601
         }
       }
     },
