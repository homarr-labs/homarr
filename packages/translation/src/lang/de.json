{
  "init": {
    "step": {
      "start": {
        "title": "Willkommen bei Homarr",
        "subtitle": "Lass uns mit der Einrichtung deiner Homarr-Instanz beginnen.",
        "description": "Um loszulegen, wähle bitte wie du deine Homarr Instanz einrichten möchtest.",
        "action": {
          "scratch": "Von vorne beginnen",
          "importOldmarr": "Import von Homarr vor 1.0"
        }
      },
      "import": {
        "title": "Daten importieren",
        "subtitle": "Sie können Daten aus einer bestehenden Homarr-Instanz importieren.",
        "dropzone": {
          "title": "Ziehen Sie die Zip-Datei hierher oder klicken Sie zum Durchsuchen",
          "description": "Die hochgeladene Zip-Datei wird bearbeitet und Sie können wählen, was Sie importieren möchten"
        },
        "fileInfo": {
          "action": {
            "change": "Datei ändern"
          }
        },
        "importSettings": {
          "title": "Importeinstellungen",
          "description": "Importverhalten konfigurieren"
        },
        "boardSelection": {
          "title": "{count} Boards gefunden",
          "description": "Wählen Sie alle Boards mit der Größe aus, die Sie importieren möchten",
          "action": {
            "selectAll": "Alles auswählen",
            "unselectAll": "Gesamte Auswahl aufheben"
          }
        },
        "summary": {
          "title": "Zusammenfassung des Imports",
          "description": "In der folgenden Zusammenfassung sehen Sie, was importiert wird",
          "action": {
            "import": "Import bestätigen und fortfahren"
          },
          "entities": {
            "apps": "Applikationen",
            "boards": "Boards",
            "integrations": "Integrationen",
            "credentialUsers": "Benutzer mit Zugangsdaten"
          }
        },
        "tokenModal": {
          "title": "Importschlüssel eingeben",
          "field": {
            "token": {
              "label": "Schlüssel",
              "description": "Gib den angezeigten Importschlüssel von der vorherigen Homarr-Instanz ein"
            }
          },
          "notification": {
            "error": {
              "title": "Ungültiger Schlüssel",
              "message": "Der eingegebene Schlüssel ist ungültig"
            }
          }
        }
      },
      "user": {
        "title": "Administrator",
        "subtitle": "Geben Sie die Zugangsdaten für Ihren Administrator-Benutzer an.",
        "notification": {
          "success": {
            "title": "Benutzer erstellt",
            "message": "Der Benutzer wurde erfolgreich erstellt"
          },
          "error": {
            "title": "Erstellung des Benutzers fehlgeschlagen"
          }
        }
      },
      "group": {
        "title": "Externe Gruppe",
        "subtitle": "Gebe die Gruppe an, welche für externe Benutzer verwendet werden soll.",
        "form": {
          "name": {
            "label": "Gruppenname",
            "description": "Name muss mit der Admin-Gruppe des externen Anbieters übereinstimmen"
          }
        }
      },
      "settings": {
        "title": "Einstellungen",
        "subtitle": "Server-Einstellungen konfigurieren."
      },
      "finish": {
        "title": "Einrichtung abschließen",
        "subtitle": "Es kann losgehen!",
        "description": "Du hast die Einrichtung erfolgreich abgeschlossen. Du kannst jetzt mit der Nutzung von Homarr beginnen. Wähle deine nächste Aktion:",
        "action": {
          "goToBoard": "Gehe zu {name} Board",
          "createBoard": "Erstelle dein erstes Board",
          "inviteUser": "Andere Benutzer einladen",
          "docs": "Lese die Dokumentation"
        }
      }
    },
    "backToStart": "Zurück zum Anfang"
  },
  "user": {
    "title": "Benutzer",
    "name": "Benutzer",
    "page": {
      "login": {
        "title": "Melde dich bei deinem Konto an",
        "subtitle": "Willkommen zurück! Bitte gib deine Zugangsdaten ein"
      },
      "invite": {
        "title": "Homarr beitreten",
        "subtitle": "Willkommen bei Homarr! Bitte erstelle dein Konto",
        "description": "Du wurdest von {username} eingeladen"
      },
      "init": {
        "title": "Neue Homarr Installation",
        "subtitle": "Bitte erstelle den initialen Administrator"
      }
    },
    "field": {
      "email": {
        "label": "E-Mail",
        "verified": "Verifiziert"
      },
      "username": {
        "label": "Benutzername"
      },
      "password": {
        "label": "Passwort",
        "requirement": {
          "length": "Enthält mindestens 8 Zeichen",
          "lowercase": "Enthält Kleinbuchstaben",
          "uppercase": "Enthält Großbuchstaben",
          "number": "Enthält Ziffern",
          "special": "Enthält Sonderzeichen"
        }
      },
      "passwordConfirm": {
        "label": "Passwort bestätigen"
      },
      "previousPassword": {
        "label": "Vorheriges Passwort"
      },
      "homeBoard": {
        "label": "Home Board"
      },
      "pingIconsEnabled": {
        "label": "Symbole für Pings verwenden"
      }
    },
    "error": {
      "usernameTaken": "Benutzername schon vergeben"
    },
    "action": {
      "login": {
        "label": "Anmelden",
        "labelWith": "Mit {provider} anmelden",
        "notification": {
          "success": {
            "title": "Anmeldung erfolgreich",
            "message": "Du bist jetzt angemeldet"
          },
          "error": {
            "title": "Anmeldung fehlgeschlagen",
            "message": "Deine Anmeldung ist fehlgeschlagen"
          }
        },
        "forgotPassword": {
          "label": "Hast du dein Passwort vergessen?",
          "description": "Ein Administrator kann den folgenden Befehl verwenden, um dein Passwort zurückzusetzen:"
        }
      },
      "register": {
        "label": "Account erstellen",
        "notification": {
          "success": {
            "title": "Account erstellt",
            "message": "Bitte melde dich an um fortzufahren"
          },
          "error": {
            "title": "Kontoerstellung fehlgeschlagen",
            "message": "Dein Benutzerkonto konnte nicht erstellt werden"
          }
        }
      },
      "create": "Benutzer erstellen",
      "changePassword": {
        "label": "Passwort ändern",
        "notification": {
          "success": {
            "message": "Passwort erfolgreich geändert"
          },
          "error": {
            "message": "Passwort konnte nicht geändert werden"
          }
        }
      },
      "changeHomeBoard": {
        "notification": {
          "success": {
            "message": "Home Board erfolgreich geändert"
          },
          "error": {
            "message": "Home Board konnte nicht geändert werden"
          }
        }
      },
      "changeFirstDayOfWeek": {
        "notification": {
          "success": {
            "message": "Erster Wochentag erfolgreich geändert"
          },
          "error": {
            "message": "Konnte den ersten Wochentag nicht ändern"
          }
        }
      },
      "changePingIconsEnabled": {
        "notification": {
          "success": {
            "message": "Ping Icons erfolgreich umgeschaltet"
          },
          "error": {
            "message": "Konnte Ping-Icons nicht umschalten"
          }
        }
      },
      "manageAvatar": {
        "changeImage": {
          "label": "Bild ändern",
          "notification": {
            "success": {
              "message": "Der Name wurde erfolgreich geändert"
            },
            "error": {
              "message": "Bild konnte nicht geändert werden"
            },
            "toLarge": {
              "title": "Bild ist zu groß",
              "message": "Maximale Bildgröße ist {size}"
            }
          }
        },
        "removeImage": {
          "label": "Bild entfernen",
          "confirm": "Wollen Sie wirklich dieses Bild entfernen?",
          "notification": {
            "success": {
              "message": "Bild erfolgreich entfernt"
            },
            "error": {
              "message": "Bild kann nicht entfernt werden"
            }
          }
        }
      },
      "editProfile": {
        "notification": {
          "success": {
            "message": "Profil wurde aktualisiert"
          },
          "error": {
            "message": "Aktualisierung des Profils fehlgeschlagen"
          }
        }
      },
      "delete": {
        "label": "Benutzer dauerhaft löschen",
        "description": "Löscht diesen Benutzer einschließlich seiner Einstellungen. Wird keine Boards löschen. Benutzer wird nicht benachrichtigt.",
        "confirm": "Sind Sie sicher, dass Sie den Benutzer {username} mit seinen Einstellungen löschen möchten?"
      },
      "select": {
        "label": "Benutzer auswählen",
        "notFound": "Kein Benutzer gefunden"
      },
      "transfer": {
        "label": "Neuen Eigentümer auswählen"
      }
    }
  },
  "group": {
    "title": "Benutzergruppen",
    "name": "Benutzergruppe",
    "search": "Finde eine Benutzergruppe",
    "field": {
      "name": "Name",
      "members": "Mitglieder"
    },
    "permission": {
      "admin": {
        "title": "Admin",
        "item": {
          "admin": {
            "label": "Administrator",
            "description": "Mitglieder mit dieser Berechtigung haben vollen Zugriff auf alle Funktionen und Einstellungen"
          }
        }
      },
      "app": {
        "title": "Apps",
        "item": {
          "create": {
            "label": "Apps erstellen",
            "description": "Mitgliedern das Erstellen von Apps erlauben"
          },
          "use-all": {
            "label": "Alle Apps verwenden",
            "description": "Mitgliedern erlauben, Apps zu ihren Boards hinzuzufügen"
          },
          "modify-all": {
            "label": "Alle Apps ändern",
            "description": "Mitgliedern das Erstellen von Apps erlauben"
          },
          "full-all": {
            "label": "Voller App Zugriff",
            "description": "Mitgliedern das Benutzen, Verwalten und Löschen von Apps erlauben"
          }
        }
      },
      "board": {
        "title": "Boards",
        "item": {
          "create": {
            "label": "Boards erstellen",
            "description": "Mitgliedern das Erstellen von Boards erlauben"
          },
          "view-all": {
            "label": "Alle Boards anzeigen",
            "description": "Mitgliedern das Ansehen von Boards erlauben"
          },
          "modify-all": {
            "label": "Alle Boards ändern",
            "description": "Erlaube Mitgliedern alle Boards zu ändern (beinhaltet keine Zugangskontrolle und Gefahrenbereich)"
          },
          "full-all": {
            "label": "Voller Board Zugriff",
            "description": "Erlaube Mitgliedern alle Boards (einschließlich Zugriffskontrolle und Gefahrenbereich) anzuzeigen, zu ändern und zu löschen"
          }
        }
      },
      "integration": {
        "title": "Integrationen",
        "item": {
          "create": {
            "label": "Integrationen erstellen",
            "description": "Mitgliedern erlauben, Integrationen zu erstellen"
          },
          "use-all": {
            "label": "Alle Integrationen nutzen",
            "description": "Erlaubt Mitgliedern Integrationen zu ihren Boards hinzuzufügen"
          },
          "interact-all": {
            "label": "Mit jeder Integration interagieren",
            "description": "Mitgliedern erlauben, mit jeder Integration zu interagieren"
          },
          "full-all": {
            "label": "Voller Zugriff auf Integrationen",
            "description": "Erlaube Mitgliedern jede Integration zu verwalten, zu nutzen und zu interagieren"
          }
        }
      },
      "media": {
        "title": "Medien",
        "item": {
          "upload": {
            "label": "Medien Hochladen",
            "description": "Erlaube Mitgliedern Medien hochzuladen"
          },
          "view-all": {
            "label": "Alle Medien anzeigen",
            "description": "Erlaubt Mitgliedern alle Medien anzusehen"
          },
          "full-all": {
            "label": "Vollständiger Medienzugriff",
            "description": "Mitgliedern das Verwalten und Löschen von Medien erlauben"
          }
        }
      },
      "other": {
        "title": "Andere",
        "item": {
          "view-logs": {
            "label": "Logs anzeigen",
            "description": "Erlaubt Mitgliedern Logs anzusehen"
          }
        }
      },
      "search-engine": {
        "title": "Suchmaschinen",
        "item": {
          "create": {
            "label": "Suchmaschinen anlegen",
            "description": "Erlaubt es Mitgliedern Suchmaschinen anzulegen"
          },
          "modify-all": {
            "label": "Alle Suchmaschinen ändern",
            "description": "Mitgliedern erlauben alle Suchmaschinen zu ändern"
          },
          "full-all": {
            "label": "Voller Zugriff auf Suchmaschinen",
            "description": "Mitgliedern das Verwalten und Löschen von Suchmaschinen erlauben"
          }
        }
      }
    },
    "memberNotice": {
      "mixed": "Einige Mitglieder haben externe Anmeldeoptionen genutzt und können von hier aus nicht verwaltet werden",
      "external": "Alle Mitglieder haben externe Anmeldeoptionen genutzt und können von hier aus nicht verwaltet werden"
    },
    "reservedNotice": {
      "message": "Diese Gruppe ist für die Systemnutzung reserviert und beschränkt einige Aktionen. <checkoutDocs></checkoutDocs>"
    },
    "action": {
      "create": {
        "label": "Neue Gruppe",
        "notification": {
          "success": {
            "message": "Die Gruppe wurde erfolgreich erstellt"
          },
          "error": {
            "message": "Die Gruppe konnte nicht erstellt werden"
          }
        }
      },
      "transfer": {
        "label": "Eigentum übertragen",
        "description": "Übertrage den Eigentümer dieser Gruppe an einen anderen Benutzer.",
        "confirm": "Bist du sicher, dass du das Eigentum für die Gruppe {name} an {username} übertragen möchtest?",
        "notification": {
          "success": {
            "message": "Gruppe {group} erfolgreich an {user} übertragen"
          },
          "error": {
            "message": "Übertragung des Eigentums nicht möglich"
          }
        }
      },
      "addMember": {
        "label": "Mitglied hinzufügen"
      },
      "removeMember": {
        "label": "Mitglied entfernen",
        "confirm": "Bist du sicher, dass du {user} aus dieser Gruppe entfernen möchtest?"
      },
      "delete": {
        "label": "Gruppe löschen",
        "description": "Sobald Sie einen Arbeitsbereich löschen, gibt es keinen Weg sie wiederherzustellen. Bitte seien Sie sich dessen bewusst.",
        "confirm": "Sind Sie sicher, dass Sie die Gruppe {name} löschen möchten?",
        "notification": {
          "success": {
            "message": "Gruppe {name} erfolgreich gelöscht"
          },
          "error": {
            "message": "Gruppe {name} konnte nicht gelöscht werden"
          }
        }
      },
      "changePermissions": {
        "notification": {
          "success": {
            "title": "Berechtigungen gespeichert",
            "message": "Berechtigungen wurden erfolgreich gespeichert"
          },
          "error": {
            "title": "Berechtigungen nicht gespeichert",
            "message": "Berechtigungen wurden nicht gespeichert"
          }
        }
      },
      "update": {
        "notification": {
          "success": {
            "message": "Die Gruppe {name} wurde erfolgreich gespeichert"
          },
          "error": {
            "message": "Gruppe {name} konnte nicht gespeichert werden"
          }
        }
      },
      "select": {
        "label": "Gruppe auswählen",
        "notFound": "Keine Gruppe gefunden"
      }
    }
  },
  "app": {
    "page": {
      "list": {
        "title": "Apps",
        "noResults": {
          "title": "Noch keine Apps vorhanden",
          "action": "Erstelle deine erste App"
        }
      },
      "create": {
        "title": "Neue App",
        "notification": {
          "success": {
            "title": "Erstellung erfolgreich",
            "message": "Die App wurde erfolgreich erstellt"
          },
          "error": {
            "title": "Erstellung fehlgeschlagen",
            "message": "Die App konnte nicht angelegt werden"
          }
        }
      },
      "edit": {
        "title": "App bearbeiten",
        "notification": {
          "success": {
            "title": "Änderungen erfolgreich angewendet",
            "message": "Die App wurde erfolgreich gespeichert"
          },
          "error": {
            "title": "Änderungen konnten nicht angewendet werden",
            "message": "Die App konnte nicht gespeichert werden"
          }
        }
      },
      "delete": {
        "title": "App löschen",
        "message": "Sind Sie sicher, dass Sie die App {name} löschen möchten?",
        "notification": {
          "success": {
            "title": "Löschen erfolgreich",
            "message": "Die App wurde erfolgreich gelöscht"
          },
          "error": {
            "title": "Löschen fehlgeschlagen",
            "message": "App konnte nicht gelöscht werden"
          }
        }
      }
    },
    "field": {
      "name": {
        "label": "Name"
      },
      "description": {
        "label": "Beschreibung"
      },
      "url": {
        "label": "URL"
      }
    },
    "action": {
      "select": {
        "label": "App auswählen",
        "notFound": "Keine App gefunden"
      }
    }
  },
  "integration": {
    "page": {
      "list": {
        "title": "Integrationen",
        "search": "Integrationen durchsuchen",
        "noResults": {
          "title": "Es gibt noch keine Integrationen"
        }
      },
      "create": {
        "title": "Neue {name} Integration",
        "notification": {
          "success": {
            "title": "Erstellung erfolgreich",
            "message": "Die Integration wurde erfolgreich erstellt"
          },
          "error": {
            "title": "Erstellung fehlgeschlagen",
            "message": "Die Integration konnte nicht erstellt werden"
          }
        }
      },
      "edit": {
        "title": "{name} Integration bearbeiten",
        "notification": {
          "success": {
            "title": "Änderungen erfolgreich angewendet",
            "message": "Die Integration wurde erfolgreich gespeichert"
          },
          "error": {
            "title": "Änderungen konnten nicht angewendet werden",
            "message": "Die Integration konnte nicht gespeichert werden"
          }
        }
      },
      "delete": {
        "title": "Integration löschen",
        "message": "Sind Sie sicher, dass Sie die Integration {name} löschen möchten?",
        "notification": {
          "success": {
            "title": "Löschen erfolgreich",
            "message": "Die Integration wurde erfolgreich erstellt"
          },
          "error": {
            "title": "Löschen fehlgeschlagen",
            "message": "Integration konnte nicht gelöscht werden"
          }
        }
      }
    },
    "field": {
      "name": {
        "label": "Name"
      },
      "url": {
        "label": "URL"
      }
    },
    "action": {
      "create": "Neue Integration"
    },
    "testConnection": {
      "action": {
        "create": "Verbindung erstellen und testen",
        "edit": "Verbindung erstellen und speichern"
      },
      "alertNotice": "Der Speichern Button ist verfügbar, sobald eine erfolgreiche Verbindung hergestellt wurde",
      "notification": {
        "success": {
          "title": "Verbindung hergestellt",
          "message": "Die Verbindung wurde erfolgreich hergestellt"
        },
        "invalidUrl": {
          "title": "Ungültige URL",
          "message": "Die Adresse ist ungültig"
        },
        "secretNotDefined": {
          "title": "Fehlende Anmeldedaten",
          "message": "Nicht alle Zugangsdaten wurden angegeben"
        },
        "invalidCredentials": {
          "title": "Ungültige Zugangsdaten",
          "message": "Die Zugangsdaten sind ungültig"
        },
        "commonError": {
          "title": "Verbindungsaufbau fehlgeschlagen",
          "message": "Die Verbindung konnte nicht hergestellt werden"
        },
        "badRequest": {
          "title": "Fehlerhafte Anfrage",
          "message": "Die Anfrage war fehlerhaft"
        },
        "unauthorized": {
          "title": "Nicht autorisiert",
          "message": "Wahrscheinlich falsche Anmeldeinformationen"
        },
        "forbidden": {
          "title": "Verweigert",
          "message": "Vermutlich fehlende Berechtigungen"
        },
        "notFound": {
          "title": "Nicht gefunden",
          "message": "Wahrscheinlich falsche URL oder Pfad"
        },
        "internalServerError": {
          "title": "Interner Serverfehler",
          "message": "Auf dem Server ist ein Fehler aufgetreten"
        },
        "serviceUnavailable": {
          "title": "Dienst nicht verfügbar",
          "message": "Der Server ist derzeit nicht erreichbar"
        },
        "connectionAborted": {
          "title": "Verbindung abgebrochen",
          "message": "Die Verbindung wurde abgebrochen"
        },
        "domainNotFound": {
          "title": "Domain nicht gefunden",
          "message": "Die Domain konnte nicht gefunden werden"
        },
        "connectionRefused": {
          "title": "Verbindung verweigert",
          "message": "Die Verbindung wurde abgelehnt"
        },
        "invalidJson": {
          "title": "Ungültiges JSON",
          "message": "Die Antwort war ungültig JSON"
        },
        "wrongPath": {
          "title": "Falscher Pfad",
          "message": "Der Pfad ist vermutlich nicht korrekt"
        }
      }
    },
    "secrets": {
      "title": "Secrets",
      "lastUpdated": "Zuletzt aktualisiert am {date}",
      "notSet": {
        "label": "Kein Wert festgelegt",
        "tooltip": "Das erforderliche Secret wurde noch nicht festgelegt"
      },
      "secureNotice": "Das Secret kann nicht nach der Erstellung abgerufen werden",
      "reset": {
        "title": "Secret zurücksetzen",
        "message": "Bist du sicher, dass du dieses Secret zurücksetzen möchtest?"
      },
      "noSecretsRequired": {
        "segmentTitle": "Keine Secrets",
        "text": "Kein Secret für diese Integration erforderlich"
      },
      "kind": {
        "username": {
          "label": "Benutzername",
          "newLabel": "Neuer Benutzername"
        },
        "apiKey": {
          "label": "API Schlüssel",
          "newLabel": "neuer API Schlüssel"
        },
        "password": {
          "label": "Passwort",
          "newLabel": "Neues Passwort"
        }
      }
    },
    "permission": {
      "use": "Integrationen in Elementen auswählen",
      "interact": "Mit Integrationen interagieren",
      "full": "Voller Zugriff auf Integrationen"
    }
  },
  "media": {
    "plural": "Medien",
    "search": "Medien suchen",
    "field": {
      "name": "Name",
      "size": "Größe",
      "creator": "Ersteller"
    },
    "action": {
      "upload": {
        "label": "Medien Hochladen",
        "file": "Datei auswählen",
        "notification": {
          "success": {
            "message": "Das Medium wurde erfolgreich hochgeladen"
          },
          "error": {
            "message": "Das Medium konnte nicht hochgeladen werden"
          }
        }
      },
      "delete": {
        "label": "Medium löschen",
        "description": "Sind Sie sicher, dass Sie die Medien <bName></bName> löschen möchten?",
        "notification": {
          "success": {
            "message": "Das Medium wurde erfolgreich gelöscht"
          },
          "error": {
            "message": "Die Medien konnten nicht gelöscht werden"
          }
        }
      },
      "copy": {
        "label": "URL in Zwischenablage kopieren"
      }
    }
  },
  "common": {
    "beta": "Beta",
    "error": "Fehler",
    "action": {
      "add": "Hinzufügen",
      "apply": "Übernehmen",
      "backToOverview": "Zurück zur Übersicht",
      "create": "Erstellen",
      "edit": "Bearbeiten",
      "import": "Import",
      "insert": "Einfügen",
      "remove": "Entfernen",
      "save": "Speichern",
      "saveChanges": "Änderungen speichern",
      "cancel": "Abbrechen",
      "delete": "Löschen",
      "discard": "Verwerfen",
      "confirm": "Bestätigen",
      "continue": "Fortfahren",
      "previous": "Zurück",
      "next": "Weiter",
      "checkoutDocs": "Die Dokumentation ansehen",
      "checkLogs": "Logs für weitere Details prüfen",
      "tryAgain": "Erneut versuchen",
      "loading": "Wird geladen"
    },
    "here": "Hier",
    "iconPicker": {
      "label": "Icon URL",
      "header": "Geben Sie Namen oder Objekte ein, um nach Symbolen zu filtern... Homarr sucht nach {countIcons} Icons für Sie."
    },
    "colorScheme": {
      "options": {
        "light": "Hell",
        "dark": "Dunkel"
      }
    },
    "information": {
      "min": "Min",
      "max": "Max",
      "days": "Tage",
      "hours": "Stunden",
      "minutes": "Minuten"
    },
    "notification": {
      "create": {
        "success": "Erstellung erfolgreich",
        "error": "Erstellung fehlgeschlagen"
      },
      "delete": {
        "success": "Löschen erfolgreich",
        "error": "Löschen fehlgeschlagen"
      },
      "update": {
        "success": "Änderungen erfolgreich angewendet",
        "error": "Änderungen konnten nicht angewendet werden"
      },
      "transfer": {
        "success": "Übertragung erfolgreich",
        "error": "Übertragung ist fehlgeschlagen"
      }
    },
    "multiSelect": {
      "placeholder": "Wählen Sie einen oder mehrere Werte"
    },
    "multiText": {
      "placeholder": "Weitere Werte hinzufügen",
      "addLabel": "{value} hinzufügen"
    },
    "select": {
      "placeholder": "Wert auswählen",
      "badge": {
        "recommended": "Empfohlen"
      }
    },
    "userAvatar": {
      "menu": {
        "switchToDarkMode": "Zum dunklen Design wechseln",
        "switchToLightMode": "Zum hellen Design wechseln",
        "management": "Verwaltung",
        "preferences": "Ihre Einstellungen",
        "logout": "Abmelden",
        "login": "Anmelden",
        "homeBoard": "Ihr Home Board",
        "loggedOut": "Abgemeldet",
        "updateAvailable": "{countUpdates} Updates verfügbar: {tag}"
      }
    },
    "dangerZone": "Gefahrenbereich",
    "noResults": "Die Suche ergab keine Treffer",
    "preview": {
      "show": "Vorschau ansehen",
      "hide": "Vorschau ausblenden"
    },
    "zod": {
      "errors": {
        "default": "Dieses Feld ist ungültig",
        "required": "Dieses Feld ist erforderlich",
        "string": {
          "startsWith": "Dieses Feld muss mit {startsWith} beginnen",
          "endsWith": "Dieses Feld muss mit {endsWith} enden",
          "includes": "Dieses Feld muss {includes} beinhalten",
          "invalidEmail": "Dieses Feld beinhaltet keine gültige E-Mail-Adresse"
        },
        "tooSmall": {
          "string": "Dieses Feld muss mindestens {minimum} Zeichen lang sein",
          "number": "Dieses Feld muss größer oder gleich {minimum} sein"
        },
        "tooBig": {
          "string": "Dieses Feld muss mindestens {maximum} Zeichen lang sein",
          "number": "Dieses Feld muss größer oder gleich {maximum} sein"
        },
        "custom": {
          "passwordsDoNotMatch": "Passwörter stimmen nicht überein",
          "passwordRequirements": "Passwort erfüllt nicht alle Anforderungen",
          "boardAlreadyExists": "Ein Board mit diesem Namen existiert bereits",
          "invalidFileType": "Ungültiger Dateityp, erwartete {expected}",
          "fileTooLarge": "Datei ist zu groß, maximale Größe ist {maxSize}",
          "invalidConfiguration": "Ungültige Konfiguration",
          "groupNameTaken": "Gruppenname bereits vergeben"
        }
      }
    }
  },
  "section": {
    "dynamic": {
      "action": {
        "create": "Neuer dynamischer Abschnitt",
        "remove": "Dynamischen Abschnitt entfernen"
      },
      "remove": {
        "title": "Dynamischen Abschnitt entfernen",
        "message": "Möchten Sie diesen dynamischen Abschnitt wirklich entfernen? Die Elemente werden an die gleiche Position im übergeordneten Abschnitt verschoben."
      }
    },
    "category": {
      "field": {
        "name": {
          "label": ""
        }
      },
      "action": {
        "create": "Neue Kategorie",
        "edit": "Kategorie umbenennen",
        "remove": "Kategorie entfernen",
        "moveUp": "Nach oben bewegen",
        "moveDown": "Nach unten bewegen",
        "createAbove": "Neue Kategorie oben",
        "createBelow": "Neue Kategorie unten"
      },
      "create": {
        "title": "Neue Kategorie",
        "submit": "Kategorie hinzufügen"
      },
      "remove": {
        "title": "Kategorie entfernen",
        "message": "Möchten Sie die Kategorie {name} wirklich entfernen?"
      },
      "edit": {
        "title": "Kategorie umbenennen",
        "submit": "Kategorie umbenennen"
      },
      "menu": {
        "label": {
          "create": "Neue Kategorie",
          "changePosition": "Position wechseln"
        }
      }
    }
  },
  "item": {
    "action": {
      "create": "Neues Element",
      "import": "Element importieren",
      "edit": "Element bearbeiten",
      "moveResize": "Element verschieben/Größe ändern",
      "duplicate": "Element duplizieren",
      "remove": "Element löschen"
    },
    "menu": {
      "label": {
        "settings": "Einstellungen"
      }
    },
    "create": {
      "title": "Wählen Sie das hinzuzufügende Element aus",
      "addToBoard": "Zum Board hinzufügen"
    },
    "moveResize": {
      "title": "Element verschieben/Größe ändern",
      "field": {
        "width": {
          "label": "Breite"
        },
        "height": {
          "label": "Höhe"
        },
        "xOffset": {
          "label": "X Versatz"
        },
        "yOffset": {
          "label": "Y Versatz"
        }
      }
    },
    "edit": {
      "title": "Element bearbeiten",
      "advancedOptions": {
        "label": "Erweiterte Optionen",
        "title": "Erweiterte Element Optionen"
      },
      "field": {
        "integrations": {
          "label": "Integrationen"
        },
        "customCssClasses": {
          "label": "Benutzerdefinierte CSS Klassen"
        }
      }
    },
    "remove": {
      "title": "Element löschen",
      "message": "Soll dieses Element wirklich entfernt werden?"
    }
  },
  "widget": {
    "app": {
      "name": "",
      "description": "Bettet eine App in das Board ein.",
      "option": {
        "appId": {
          "label": "App auswählen"
        },
        "openInNewTab": {
          "label": "In neuem Tab öffnen"
        },
        "showTitle": {
          "label": "App Namen anzeigen"
        },
        "showDescriptionTooltip": {
          "label": "Beschreibungs Tooltip anzeigen"
        },
        "pingEnabled": {
          "label": "Einfachen Ping aktivieren"
        }
      },
      "error": {
        "notFound": {
          "label": "Keine App",
          "tooltip": "Sie haben keine gültige App ausgewählt"
        }
      }
    },
    "bookmarks": {
      "name": "Lesezeichen",
      "description": "Zeigt mehrere App Links an",
      "option": {
        "title": {
          "label": "Titel"
        },
        "layout": {
          "label": "Ansicht",
          "option": {
            "row": {
              "label": ""
            },
            "column": {
              "label": "Vertikal"
            },
            "grid": {
              "label": ""
            }
          }
        },
        "items": {
          "label": "Lesezeichen",
          "add": ""
        }
      }
    },
    "dnsHoleSummary": {
      "name": "",
      "description": "Zeigt die Zusammenfassung deines DNS Holes an",
      "option": {
        "layout": {
          "label": "Ansicht",
          "option": {
            "row": {
              "label": "Horizontal"
            },
            "column": {
              "label": "Vertikal"
            },
            "grid": {
              "label": "Raster"
            }
          }
        },
        "usePiHoleColors": {
          "label": "Pi Hole Farben verwenden"
        }
      },
      "error": {
        "internalServerError": "Fehler beim Abrufen der DNS Hole Zusammenfassung",
        "integrationsDisconnected": "Keine Daten verfügbar, alle Integrationen getrennt"
      },
      "data": {
        "adsBlockedToday": "Heute blockiert",
        "adsBlockedTodayPercentage": "Heute blockiert",
        "dnsQueriesToday": "Abfragen heute",
        "domainsBeingBlocked": "Domänen auf der Sperrliste"
      }
    },
    "dnsHoleControls": {
      "name": "DNS Hole Steuerung",
      "description": "Steuern Sie PiHole oder AdGuard von Ihrem Dashboard aus",
      "option": {
        "layout": {
          "label": "Ansicht",
          "option": {
            "row": {
              "label": "Horizontal"
            },
            "column": {
              "label": "Vertikal"
            },
            "grid": {
              "label": "Raster"
            }
          }
        },
        "showToggleAllButtons": {
          "label": "Alle Schaltflächen anzeigen"
        }
      },
      "error": {
        "internalServerError": "Fehler bei der Kontrolle des DNS Holes"
      },
      "controls": {
        "enableAll": "Alle aktivieren",
        "disableAll": "Alle deaktivieren",
        "setTimer": "Timer setzen",
        "set": "Übernehmen",
        "enabled": "Aktiviert",
        "disabled": "Deaktiviert",
        "processing": "Wird verarbeitet",
        "disconnected": "Verbindung getrennt",
        "hours": "Stunden",
        "minutes": "Minuten",
        "unlimited": "Freilassen für unbegrenzt"
      }
    },
    "clock": {
      "name": "Datum und Uhrzeit",
      "description": "Zeigt das aktuelle Datum und die Uhrzeit an.",
      "option": {
        "customTitleToggle": {
          "label": "Eigene Titel/Stadt Anzeige",
          "description": "Zeige einen benutzerdefinierten Titel oder den Namen der Stadt oder des Landes oben auf der Uhr."
        },
        "customTitle": {
          "label": "Titel"
        },
        "is24HourFormat": {
          "label": "24-Stunden Format",
          "description": "24-Stunden Format anstelle von 12-Stunden Format verwenden"
        },
        "showSeconds": {
          "label": "Sekunden anzeigen"
        },
        "useCustomTimezone": {
          "label": "Eine feste Zeitzone verwenden"
        },
        "timezone": {
          "label": "Zeitzone",
          "description": "Wählen Sie die Zeitzone nach dem IANA-Standard"
        },
        "showDate": {
          "label": "Datum anzeigen"
        },
        "dateFormat": {
          "label": "Datumsformat",
          "description": "Wie das Datum aussehen sollte"
        }
      }
    },
    "notebook": {
      "name": "Notizbuch",
      "description": "Ein einfaches Notizbuch Widget, das Markdown unterstützt",
      "option": {
        "showToolbar": {
          "label": "Zeigt die Symbolleiste an, um Ihnen beim Schreiben der Markdown zu assistieren"
        },
        "allowReadOnlyCheck": {
          "label": "Prüfung im Nur-Lese-Modus zulassen"
        },
        "content": {
          "label": "Der Inhalt des Notizbuchs"
        }
      },
      "controls": {
        "bold": "Fett",
        "italic": "Kursiv",
        "strikethrough": "Durchgestrichen",
        "underline": "Unterstrichen",
        "colorText": "Farbiger Text",
        "colorHighlight": "Farbig hervorgehobener Text",
        "code": "Code",
        "clear": "Formatierung entfernen",
        "heading": "Überschrift {level}",
        "align": "Text ausrichten: {position}",
        "blockquote": "Blockzitat",
        "horizontalLine": "Horizontale Linie",
        "bulletList": "Aufzählung",
        "orderedList": "Geordnete Liste",
        "checkList": "Checkliste",
        "increaseIndent": "Einzug vergrößern",
        "decreaseIndent": "Einzug verkleinern",
        "link": "Verknüpfung",
        "unlink": "Link entfernen",
        "image": "Bild einbetten",
        "addTable": "Tabelle hinzufügen",
        "deleteTable": "Tabelle entfernen",
        "colorCell": "Farbe der Tabellen Zelle",
        "mergeCell": "Zellen-Zusammenführung umschalten",
        "addColumnLeft": "Spalte davor hinzufügen",
        "addColumnRight": "Spalte danach hinzufügen",
        "deleteColumn": "Spalte löschen",
        "addRowTop": "Zeile davor hinzufügen",
        "addRowBelow": "Zeile danach hinzufügen",
        "deleteRow": "Zeile löschen"
      },
      "align": {
        "left": "Links",
        "center": "Mittig",
        "right": "Rechts"
      },
      "popover": {
        "clearColor": "Farbe entfernen",
        "source": "Quelle",
        "widthPlaceholder": "Wert in % oder Pixel",
        "columns": "Spalten",
        "rows": "Zeilen",
        "width": "Breite",
        "height": "Höhe"
      }
    },
    "iframe": {
      "name": "iFrame",
      "description": "Einbetten von Inhalten aus dem Internet. Einige Websites können den Zugriff einschränken.",
      "option": {
        "embedUrl": {
          "label": "URL einbetten"
        },
        "allowFullScreen": {
          "label": "Vollbildmodus zulassen"
        },
        "allowTransparency": {
          "label": "Erlaube Transparenz"
        },
        "allowScrolling": {
          "label": "Scrollen zulassen"
        },
        "allowPayment": {
          "label": "Zahlung zulassen"
        },
        "allowAutoPlay": {
          "label": "Automatische Wiedergabe zulassen"
        },
        "allowMicrophone": {
          "label": "Mikrofonzugriff erlauben"
        },
        "allowCamera": {
          "label": "Kamera freigeben"
        },
        "allowGeolocation": {
          "label": "Geolokalisierung zulassen"
        }
      },
      "error": {
        "noUrl": "Keine iFrame URL angegeben",
        "noBrowerSupport": "Ihr Browser unterstützt keine iframes. Bitte aktualisieren Sie Ihren Browser."
      }
    },
    "smartHome-entityState": {
      "name": "Zustand der Entität",
      "description": "Zeigt den Status einer Entität an und schaltet ihn optional ein",
      "option": {
        "entityId": {
          "label": "Eintrag-ID"
        },
        "displayName": {
          "label": "Anzeigename"
        },
        "entityUnit": {
          "label": "Einheit der Entität"
        },
        "clickable": {
          "label": "Anklickbar"
        }
      }
    },
    "smartHome-executeAutomation": {
      "name": "Automatisierung ausführen",
      "description": "Automatisierung mit einem Klick auslösen",
      "option": {
        "displayName": {
          "label": "Anzeigename"
        },
        "automationId": {
          "label": "Automatisierungs-ID"
        }
      },
      "spotlightAction": {
        "run": "{name} ausführen"
      }
    },
    "calendar": {
      "name": "Kalender",
      "description": "Zeigt Ereignisse aus Ihren Integrationen in einer Kalenderansicht innerhalb eines bestimmten Zeitraums an",
      "option": {
        "releaseType": {
          "label": "Radarr Veröffentlichungs Typ",
          "options": {
            "inCinemas": "In Kinos",
            "digitalRelease": "Digitale Veröffentlichung",
            "physicalRelease": "Physische Veröffentlichung"
          }
        },
        "filterPastMonths": {
          "label": "Start von"
        },
        "filterFutureMonths": {
          "label": "Endet am"
        }
      }
    },
    "weather": {
      "name": "Wetter",
      "description": "Zeigt die aktuellen Wetterinformationen für einen bestimmten Ort an.",
      "option": {
        "isFormatFahrenheit": {
          "label": "Temperatur in Fahrenheit"
        },
        "location": {
          "label": "Wetterstandort"
        },
        "showCity": {
          "label": "Stadt anzeigen"
        },
        "hasForecast": {
          "label": "Prognose anzeigen"
        },
        "forecastDayCount": {
          "label": "Anzahl der Prognose Tage",
          "description": "Wenn das Widget nicht breit genug ist, werden weniger Tage angezeigt"
        },
        "dateFormat": {
          "label": "Datumsformat",
          "description": "Wie das Datum aussehen sollte"
        }
      },
      "kind": {
        "clear": "Klar",
        "mainlyClear": "Überwiegend klar",
        "fog": "Nebel",
        "drizzle": "Niesel",
        "freezingDrizzle": "Eisiger Nieselregen",
        "rain": "Regen",
        "freezingRain": "Eisiger Regen",
        "snowFall": "Schneefall",
        "snowGrains": "Schneekörner",
        "rainShowers": "Regenschauer",
        "snowShowers": "Schneeschauer",
        "thunderstorm": "Gewitter",
        "thunderstormWithHail": "Gewitter mit Hagel",
        "unknown": "Unbekannt"
      }
    },
    "indexerManager": {
      "name": "Status des Index Managers",
      "description": "Status des Indexer",
      "option": {
        "openIndexerSiteInNewTab": {
          "label": "Indexer Seite in neuem Tab öffnen"
        }
      },
      "title": "Index Manager",
      "testAll": "Alle testen",
      "error": {
        "internalServerError": "Fehler beim Abrufen des Indexer Status"
      }
    },
    "healthMonitoring": {
      "name": "Überwachung des Systemzustands",
      "description": "Zeigt Informationen zum Zustand und Status Ihres/Ihrer Systeme(s) an.",
      "option": {
        "fahrenheit": {
          "label": "CPU-Temperatur in Fahrenheit"
        },
        "cpu": {
          "label": "CPU-Info anzeigen"
        },
        "memory": {
          "label": "Speicher-Info anzeigen"
        },
        "fileSystem": {
          "label": "Dateisystem Info anzeigen"
        }
      },
      "popover": {
        "information": "Informationen",
        "processor": "Prozessor: {cpuModelName}",
        "memory": "Speicher: {memory}GiB",
        "memoryAvailable": "Verfügbar: {memoryAvailable} GiB ({percent}%)",
        "version": "",
        "uptime": "Laufzeit: {months} Monate, {days} Tage, {hours} Stunden, {minutes} Minuten",
        "loadAverage": "Durchschnittliche Last:",
        "minute": "1 Minute",
        "minutes": "{count} Minuten",
        "used": "Belegt",
        "available": "Verfügbar",
        "lastSeen": ""
      },
      "memory": {},
      "error": {
        "internalServerError": ""
      }
    },
    "common": {
      "location": {
        "query": "",
        "latitude": "",
        "longitude": "",
        "disabledTooltip": "",
        "unknownLocation": "",
        "search": "Suche",
        "table": {
          "header": {
            "city": "",
            "country": "",
            "coordinates": "",
            "population": ""
          },
          "action": {
            "select": ""
          },
          "population": {
            "fallback": "Unbekannt"
          }
        }
      },
      "integration": {
        "noData": "",
        "description": ""
      },
      "app": {
        "noData": "Keine App gefunden",
        "description": ""
      },
      "error": {
        "noIntegration": "",
        "noData": ""
      },
      "option": {}
    },
    "video": {
      "name": "Videostream",
      "description": "Einbetten eines Videostreams oder eines Videos von einer Kamera oder einer Website",
      "option": {
        "feedUrl": {
          "label": "Feed URL"
        },
        "hasAutoPlay": {
          "label": "Automatische Wiedergabe",
          "description": ""
        },
        "isMuted": {
          "label": ""
        },
        "hasControls": {
          "label": ""
        }
      },
      "error": {
        "noUrl": "",
        "forYoutubeUseIframe": ""
      }
    },
    "mediaServer": {
      "name": "",
      "description": "",
      "option": {},
      "items": {
<<<<<<< HEAD
        "user": "Benutzer",
        "name": "Name",
=======
        "user": "",
        "name": "",
>>>>>>> 598f0047
        "id": ""
      }
    },
    "downloads": {
      "name": "",
      "description": "",
      "option": {
        "columns": {
          "label": ""
        },
        "enableRowSorting": {
          "label": ""
        },
        "defaultSort": {
          "label": ""
        },
        "descendingDefaultSort": {
          "label": ""
        },
        "showCompletedUsenet": {
          "label": ""
        },
        "showCompletedTorrent": {
          "label": ""
        },
        "activeTorrentThreshold": {
          "label": ""
        },
        "categoryFilter": {
          "label": ""
        },
        "filterIsWhitelist": {
          "label": ""
        },
        "applyFilterToRatio": {
          "label": ""
        }
      },
      "errors": {
        "noColumns": "",
        "noCommunications": ""
      },
      "items": {
        "actions": {
          "columnTitle": ""
        },
        "added": {
          "columnTitle": "",
          "detailsTitle": "Hinzugefügt am"
        },
        "category": {
          "columnTitle": "",
          "detailsTitle": ""
        },
        "downSpeed": {
          "columnTitle": "",
          "detailsTitle": "Download Geschwindigkeit"
        },
        "index": {
          "columnTitle": "#",
          "detailsTitle": "Aktueller Index im Client"
        },
        "id": {
          "columnTitle": ""
        },
        "integration": {
          "columnTitle": ""
        },
        "name": {
          "columnTitle": ""
        },
        "progress": {
          "columnTitle": "Fortschritt",
          "detailsTitle": ""
        },
        "ratio": {
          "columnTitle": "Verhältnis",
          "detailsTitle": ""
        },
        "received": {
          "columnTitle": "",
          "detailsTitle": ""
        },
        "sent": {
          "columnTitle": "",
          "detailsTitle": ""
        },
        "size": {
          "columnTitle": "",
          "detailsTitle": ""
        },
        "state": {
          "columnTitle": "Staat",
          "detailsTitle": ""
        },
        "time": {
          "columnTitle": "",
          "detailsTitle": ""
        },
        "type": {
          "columnTitle": "",
          "detailsTitle": ""
        },
        "upSpeed": {
          "columnTitle": "",
          "detailsTitle": ""
        }
      },
      "states": {
        "downloading": "Wird heruntergeladen",
        "queued": "In der Warteschlange",
        "paused": "Pausiert",
        "completed": "Abgeschlossen",
        "failed": "",
        "processing": "",
        "leeching": "",
        "stalled": "",
        "unknown": "Unbekannt",
        "seeding": ""
      },
      "actions": {
        "clients": {
          "modalTitle": "",
          "pause": "",
          "resume": ""
        },
        "client": {
          "pause": "",
          "resume": ""
        },
        "item": {
          "pause": "",
          "resume": "",
          "delete": {
            "title": "",
            "modalTitle": "",
            "entry": "",
            "entryAndFiles": ""
          }
        }
      },
      "globalRatio": ""
    },
    "mediaRequests-requestList": {
      "name": "",
      "description": "Sehen Sie eine Liste aller Medienanfragen von Ihrer Overseerr- oder Jellyseerr-Instanz",
      "option": {
        "linksTargetNewTab": {
          "label": "Links in neuem Tab öffnen"
        }
      },
      "pending": {
        "approve": "",
        "approving": "",
        "decline": ""
      },
      "availability": {
        "unknown": "Unbekannt",
        "pending": "",
        "processing": "",
        "partiallyAvailable": "Teilweise",
        "available": "Verfügbar"
      },
      "toBeDetermined": ""
    },
    "mediaRequests-requestStats": {
      "name": "",
      "description": "Statistiken über Ihre Medienanfragen",
      "option": {},
      "titles": {
        "stats": {
          "main": "Medien Statistiken",
          "approved": "Bereits genehmigt",
          "pending": "Ausstehende Freigaben",
          "processing": "",
          "declined": "",
          "available": "",
          "tv": "TV Anfragen",
          "movie": "Film Anfragen",
          "total": "Gesamt"
        },
        "users": {
          "main": "Top Nutzer",
          "requests": ""
        }
      }
    },
    "mediaTranscoding": {
      "name": "",
      "description": "",
      "option": {
        "defaultView": {
          "label": "Standardansicht"
        },
        "queuePageSize": {
          "label": ""
        }
      },
      "tab": {
        "workers": "",
        "queue": "Warteschlange",
        "statistics": "Statistiken"
      },
      "currentIndex": "{start}-{end} von {total}",
      "healthCheck": {
        "title": "",
        "queued": "In der Warteschlange",
        "status": {
          "healthy": "Gesund",
          "unhealthy": "Fehlerhaft"
        }
      },
      "panel": {
        "statistics": {
          "empty": "Leer",
          "transcodes": "Transkodieren",
          "transcodesCount": "",
          "healthChecksCount": "",
          "filesCount": "",
          "savedSpace": "",
          "healthChecks": "",
          "videoCodecs": "",
          "videoContainers": "Container",
          "videoResolutions": "Auflösungen"
        },
        "workers": {
          "empty": "Leer",
          "table": {
            "file": "Datei",
            "eta": "Voraussichtlicher Abschluss",
            "progress": "Fortschritt",
            "transcode": "Transkodieren",
            "healthCheck": ""
          }
        },
        "queue": {
          "empty": "Leer",
          "table": {
            "file": "Datei",
            "size": "Größe",
            "transcode": "Transkodieren",
            "healthCheck": ""
          }
        }
      }
    },
    "rssFeed": {
      "name": "",
      "description": "",
      "option": {
        "feedUrls": {
          "label": ""
        },
        "enableRtl": {
          "label": ""
        },
        "textLinesClamp": {
          "label": ""
        },
        "maximumAmountPosts": {
          "label": ""
        }
      }
    }
  },
  "widgetPreview": {
    "toggle": {
      "enabled": "",
      "disabled": ""
    },
    "dimensions": {
      "title": ""
    }
  },
  "board": {
    "action": {
      "edit": {
        "notification": {
          "success": {
            "title": "Änderungen erfolgreich angewendet",
            "message": ""
          },
          "error": {
            "title": "Änderungen konnten nicht angewendet werden",
            "message": ""
          }
        },
        "confirmLeave": {
          "title": "",
          "message": ""
        }
      },
      "oldImport": {
        "label": "",
        "notification": {
          "success": {
            "title": "",
            "message": ""
          },
          "error": {
            "title": "",
            "message": ""
          }
        },
        "form": {
          "file": {
            "label": "",
            "invalidError": ""
          },
          "apps": {
            "label": "",
            "avoidDuplicates": {
              "label": "",
              "description": ""
            },
            "onlyImportApps": {
              "label": "",
              "description": ""
            }
          },
          "name": {
            "label": ""
          },
          "screenSize": {
            "label": "",
            "description": "",
            "option": {
              "sm": "Klein",
              "md": "Mittel",
              "lg": "Groß"
            }
          },
          "sidebarBehavior": {
            "label": "",
            "description": "",
            "option": {
              "lastSection": {
                "label": "",
                "description": ""
              },
              "removeItems": {
                "label": "",
                "description": ""
              }
            }
          }
        }
      }
    },
    "field": {
      "pageTitle": {
        "label": ""
      },
      "metaTitle": {
        "label": ""
      },
      "logoImageUrl": {
        "label": ""
      },
      "faviconImageUrl": {
        "label": ""
      },
      "backgroundImageUrl": {
        "label": ""
      },
      "backgroundImageAttachment": {
        "label": "Anhang des Hintergrundbildes",
        "option": {
          "fixed": {
            "label": "",
            "description": ""
          },
          "scroll": {
            "label": "",
            "description": ""
          }
        }
      },
      "backgroundImageRepeat": {
        "label": "",
        "option": {
          "repeat": {
            "label": "",
            "description": ""
          },
          "no-repeat": {
            "label": "",
            "description": ""
          },
          "repeat-x": {
            "label": "",
            "description": ""
          },
          "repeat-y": {
            "label": "",
            "description": ""
          }
        }
      },
      "backgroundImageSize": {
        "label": "Hintergrundbild-Größe",
        "option": {
          "cover": {
            "label": "",
            "description": ""
          },
          "contain": {
            "label": "",
            "description": ""
          }
        }
      },
      "primaryColor": {
        "label": "Primärfarbe"
      },
      "secondaryColor": {
        "label": "Sekundärfarbe"
      },
      "opacity": {
        "label": ""
      },
      "customCss": {
        "label": "",
        "description": "Außerdem können Sie Ihr Dashboard mittels CSS anpassen, dies wird nur für erfahrene Benutzer empfohlen",
        "customClassesAlert": {
          "title": "",
          "description": ""
        }
      },
      "columnCount": {
        "label": ""
      },
      "name": {
        "label": ""
      },
      "isPublic": {
        "label": "Öffentlich",
        "description": ""
      }
    },
    "content": {
      "metaTitle": ""
    },
    "setting": {
      "title": "",
      "section": {
        "general": {
          "title": "Allgemein",
          "unrecognizedLink": ""
        },
        "layout": {
          "title": "Ansicht"
        },
        "background": {
          "title": "Hintergrund"
        },
        "color": {
          "title": ""
        },
        "customCss": {
          "title": ""
        },
        "access": {
          "title": "",
          "permission": {
            "item": {
              "view": {
                "label": "Board anzeigen"
              },
              "modify": {
                "label": ""
              },
              "full": {
                "label": ""
              }
            }
          }
        },
        "dangerZone": {
          "title": "Gefahrenbereich",
          "action": {
            "rename": {
              "label": "",
              "description": "",
              "button": "",
              "modal": {
                "title": ""
              }
            },
            "visibility": {
              "label": "",
              "description": {
                "public": "",
                "private": ""
              },
              "button": {
                "public": "",
                "private": ""
              },
              "confirm": {
                "public": {
                  "title": "",
                  "description": ""
                },
                "private": {
                  "title": "",
                  "description": ""
                }
              }
            },
            "delete": {
              "label": "",
              "description": "",
              "button": "",
              "confirm": {
                "title": "Board löschen",
                "description": ""
              }
            }
          }
        }
      }
    },
    "error": {
      "noBoard": {
        "title": "Willkommen bei Homarr",
        "description": "",
        "link": "Erstellen Sie Ihr erstes Board",
        "notice": ""
      },
      "notFound": {
        "title": "",
        "description": "",
        "link": "Alle Boards anzeigen",
        "notice": ""
      },
      "homeBoard": {
        "title": "",
        "admin": {
          "description": "",
          "link": "",
          "notice": ""
        },
        "user": {
          "description": "",
          "link": "",
          "notice": ""
        },
        "anonymous": {
          "description": "",
          "link": "",
          "notice": ""
        }
      }
    }
  },
  "management": {
    "metaTitle": "Verwaltung",
    "title": {
      "morning": "",
      "afternoon": "",
      "evening": ""
    },
    "notFound": {
      "title": "",
      "text": ""
    },
    "navbar": {
      "items": {
        "home": "Startseite",
        "boards": "",
        "apps": "",
        "integrations": "Integrationen",
        "searchEngies": "Suchmaschinen",
        "medias": "Medien",
        "users": {
          "label": "Benutzer",
          "items": {
            "manage": "Verwalten",
            "invites": "Einladungen",
            "groups": "Gruppen"
          }
        },
        "tools": {
          "label": "Werkzeuge",
          "items": {
            "docker": "",
            "logs": "",
            "api": "",
            "tasks": ""
          }
        },
        "settings": "Einstellungen",
        "help": {
          "label": "Hilfe",
          "items": {
            "documentation": "Dokumentation",
            "submitIssue": "",
            "discord": "",
            "sourceCode": ""
          }
        },
        "about": "Über"
      }
    },
    "page": {
      "home": {
        "statistic": {
          "board": "",
          "user": "Benutzer",
          "invite": "Einladungen",
          "integration": "Integrationen",
          "app": "",
          "group": "Gruppen"
        },
        "statisticLabel": {
          "boards": "",
          "resources": "",
          "authentication": "",
          "authorization": ""
        }
      },
      "board": {
        "title": "Deine Boards",
        "action": {
          "new": {
            "label": ""
          },
          "open": {
            "label": ""
          },
          "settings": {
            "label": "Einstellungen"
          },
          "setHomeBoard": {
            "label": "",
            "badge": {
              "label": "Startseite",
              "tooltip": ""
            }
          },
          "delete": {
            "label": "Dauerhaft löschen",
            "confirm": {
              "title": "Board löschen",
              "description": ""
            }
          }
        },
        "visibility": {
          "public": "",
          "private": ""
        },
        "modal": {
          "createBoard": {
            "field": {
              "name": {
                "label": ""
              }
            }
          }
        }
      },
      "media": {
        "includeFromAllUsers": ""
      },
      "user": {
        "back": "",
        "fieldsDisabledExternalProvider": "",
        "setting": {
          "general": {
            "title": "Allgemein",
            "item": {
              "language": "",
              "board": "",
              "firstDayOfWeek": "Erster Tag der Woche",
              "accessibility": "Barrierefreiheit"
            }
          },
          "security": {
            "title": "Sicherheit"
          },
          "board": {
            "title": ""
          }
        },
        "list": {
          "metaTitle": "Verwaltung von Benutzern",
          "title": "Benutzer"
        },
        "edit": {
          "metaTitle": ""
        },
        "create": {
          "metaTitle": "Benutzer erstellen",
          "title": "",
          "step": {
            "personalInformation": {
              "label": ""
            },
            "security": {
              "label": "Sicherheit"
            },
            "groups": {
              "label": "Gruppen",
              "title": "",
              "description": ""
            },
            "review": {
              "label": ""
            },
            "completed": {
              "title": "Benutzer erstellt"
            },
            "error": {
              "title": "Benutzer anlegen fehlgeschlagen"
            }
          },
          "action": {
            "createAnother": "",
            "back": ""
          }
        },
        "invite": {
          "title": "Verwalten von Benutzereinladungen",
          "action": {
            "new": {
              "title": "",
              "description": "Nach Ablauf der Frist ist die Einladung nicht mehr gültig und der Empfänger der Einladung kann kein Konto mehr erstellen."
            },
            "copy": {
              "title": "",
              "description": "",
              "link": "Link zur Einladung",
              "button": ""
            },
            "delete": {
              "title": "Einladung löschen",
              "description": "Sind Sie sicher, dass Sie diese Einladung löschen möchten? Benutzer mit diesem Link können dann kein Konto mehr über diesen Link erstellen."
            }
          },
          "field": {
            "id": {
              "label": ""
            },
            "creator": {
              "label": "Ersteller"
            },
            "expirationDate": {
              "label": "Ablaufdatum"
            },
            "token": {
              "label": ""
            }
          }
        }
      },
      "group": {
        "back": "",
        "setting": {
          "general": {
            "title": "Allgemein",
            "owner": "Eigentümer",
            "ownerOfGroup": "",
            "ownerOfGroupDeleted": ""
          },
          "members": {
            "title": "Mitglieder",
            "search": "",
            "notFound": ""
          },
          "permissions": {
            "title": "",
            "form": {
              "unsavedChanges": ""
            }
          }
        }
      },
      "settings": {
        "title": "Einstellungen",
        "notification": {
          "success": {
            "message": ""
          },
          "error": {
            "message": ""
          }
        },
        "section": {
          "analytics": {
            "title": "",
            "general": {
              "title": "",
              "text": ""
            },
            "widgetData": {
              "title": "",
              "text": ""
            },
            "integrationData": {
              "title": "",
              "text": ""
            },
            "usersData": {
              "title": "",
              "text": ""
            }
          },
          "crawlingAndIndexing": {
            "title": "Suche und Indexiere",
            "warning": "Das Aktivieren oder Deaktivieren von Einstellungen hier wird schwerwiegende Auswirkungen haben, wie Suchmaschinen Ihre Seite suchen und indizieren. Jede Einstellung startet eine Anforderung und es ist die Aufgabe des Crawlers, diese Einstellungen zu übernehmen. Änderungen können mehrere Tage oder Wochen dauern. Einige Einstellungen können Suchmaschinenspezifisch sein.",
            "noIndex": {
              "title": "Kein Index",
              "text": "Die Webseite nicht in Suchmaschinen indizieren und in keinem Suchergebnis anzeigen"
            },
            "noFollow": {
              "title": "Keine Folgen",
              "text": "Folgen Sie keine Links während der Indexierung. Deaktivieren kann dazu führen, dass Crawler versuchen, allen Links auf Homarr zu folgen."
            },
            "noTranslate": {
              "title": "Nicht Übersetzen",
              "text": "Wenn die Sprache der Seite wahrscheinlich nicht zu lesen ist wird der Benutzer höchstwahrscheinlich wollen das Google einen Übersetzungslink in den Suchergebnissen zeigt"
            },
            "noSiteLinksSearchBox": {
              "title": "Kein Suchfeld für Seitenlinks",
              "text": "Google baut ein Suchfeld mit den gecrawlten Links zusammen mit anderen direkten Links auf. Durch das Aktivieren dieser Option wird Google aufgefordert, dieses Feld zu deaktivieren."
            }
          },
          "board": {
            "title": "",
            "homeBoard": {
              "label": "",
              "description": ""
            }
          },
          "appearance": {
            "title": "Aussehen",
            "defaultColorScheme": {
              "label": "",
              "options": {
                "light": "Hell",
                "dark": "Dunkel"
              }
            }
          },
          "culture": {
            "title": "",
            "defaultLocale": {
              "label": ""
            }
          }
        }
      },
      "tool": {
        "tasks": {
          "title": "",
          "status": {
            "idle": "",
            "running": "Wird ausgeführt",
            "error": "Fehler"
          },
          "job": {
            "iconsUpdater": {
              "label": ""
            },
            "analytics": {
              "label": ""
            },
            "smartHomeEntityState": {
              "label": ""
            },
            "ping": {
              "label": ""
            },
            "mediaServer": {
              "label": "Medien Server"
            },
            "mediaOrganizer": {
              "label": ""
            },
            "downloads": {
              "label": ""
            },
            "mediaRequestStats": {
              "label": ""
            },
            "mediaRequestList": {
              "label": ""
            },
            "rssFeeds": {
              "label": ""
            },
            "indexerManager": {
              "label": "Index Manager"
            },
            "healthMonitoring": {
              "label": ""
            },
            "dnsHole": {
              "label": ""
            },
            "sessionCleanup": {
              "label": ""
            },
            "updateChecker": {
              "label": ""
            },
            "mediaTranscoding": {
              "label": ""
            }
          }
        },
        "api": {
          "title": "",
          "modal": {
            "createApiToken": {
              "title": "",
              "description": "",
              "button": ""
            }
          },
          "tab": {
            "documentation": {
              "label": "Dokumentation"
            },
            "apiKey": {
              "label": "",
              "title": "",
              "button": {
                "createApiToken": ""
              },
              "table": {
                "header": {
                  "id": "",
                  "createdBy": ""
                }
              }
            }
          }
        }
      },
      "about": {
        "version": "",
        "text": "",
        "accordion": {
          "contributors": {
            "title": "",
            "subtitle": ""
          },
          "translators": {
            "title": "",
            "subtitle": ""
          },
          "libraries": {
            "title": "",
            "subtitle": ""
          }
        }
      }
    }
  },
  "docker": {
    "title": "Container",
    "table": {
      "updated": "",
      "search": "",
      "selected": ""
    },
    "field": {
      "name": {
        "label": ""
      },
      "state": {
        "label": "Staat",
        "option": {
          "created": "Erstellt",
          "running": "Aktiv",
          "paused": "Pausiert",
          "restarting": "Startet neu",
          "exited": "",
          "removing": "Wird entfernt",
          "dead": ""
        }
      },
      "containerImage": {
        "label": ""
      },
      "ports": {
        "label": ""
      }
    },
    "action": {
      "start": {
        "label": "Starten",
        "notification": {
          "success": {
            "title": "",
            "message": ""
          },
          "error": {
            "title": "",
            "message": ""
          }
        }
      },
      "stop": {
        "label": "Stopp",
        "notification": {
          "success": {
            "title": "",
            "message": ""
          },
          "error": {
            "title": "",
            "message": ""
          }
        }
      },
      "restart": {
        "label": "Neustarten",
        "notification": {
          "success": {
            "title": "",
            "message": ""
          },
          "error": {
            "title": "",
            "message": ""
          }
        }
      },
      "remove": {
        "label": "Entfernen",
        "notification": {
          "success": {
            "title": "",
            "message": ""
          },
          "error": {
            "title": "",
            "message": ""
          }
        }
      },
      "refresh": {
        "label": "",
        "notification": {
          "success": {
            "title": "",
            "message": ""
          },
          "error": {
            "title": "",
            "message": ""
          }
        }
      }
    },
    "error": {
      "internalServerError": ""
    }
  },
  "permission": {
    "title": "",
    "userSelect": {
      "title": ""
    },
    "groupSelect": {
      "title": ""
    },
    "tab": {
      "user": "Benutzer",
      "group": "Gruppen",
      "inherited": ""
    },
    "field": {
      "user": {
        "label": "Benutzer"
      },
      "group": {
        "label": "Gruppe"
      },
      "permission": {
        "label": ""
      }
    },
    "action": {
      "saveUser": "",
      "saveGroup": ""
    }
  },
  "navigationStructure": {
    "manage": {
      "label": "Verwalten",
      "boards": {
        "label": ""
      },
      "integrations": {
        "label": "Integrationen",
        "edit": {
          "label": "Bearbeiten"
        },
        "new": {
          "label": ""
        }
      },
      "search-engines": {
        "label": "Suchmaschinen",
        "new": {
          "label": ""
        },
        "edit": {
          "label": "Bearbeiten"
        }
      },
      "medias": {
        "label": "Medien"
      },
      "apps": {
        "label": "",
        "new": {
          "label": ""
        },
        "edit": {
          "label": "Bearbeiten"
        }
      },
      "users": {
        "label": "Benutzer",
        "create": {
          "label": "Erstellen"
        },
        "general": "Allgemein",
        "security": "Sicherheit",
        "board": "",
        "groups": {
          "label": "Gruppen"
        },
        "invites": {
          "label": "Einladungen"
        }
      },
      "tools": {
        "label": "Werkzeuge",
        "docker": {
          "label": ""
        },
        "logs": {
          "label": ""
        }
      },
      "settings": {
        "label": "Einstellungen"
      },
      "about": {
        "label": "Über"
      }
    }
  },
  "search": {
    "placeholder": "",
    "nothingFound": "",
    "error": {
      "fetch": ""
    },
    "mode": {
      "appIntegrationBoard": {
        "help": "",
        "group": {
          "app": {
            "title": "",
            "children": {
              "action": {
                "open": {
                  "label": ""
                },
                "edit": {
                  "label": "App bearbeiten"
                }
              },
              "detail": {
                "title": ""
              }
            }
          },
          "board": {
            "title": "",
            "children": {
              "action": {
                "open": {
                  "label": ""
                },
                "homeBoard": {
                  "label": ""
                },
                "settings": {
                  "label": ""
                }
              },
              "detail": {
                "title": ""
              }
            }
          },
          "integration": {
            "title": "Integrationen"
          }
        }
      },
      "command": {
        "help": "",
        "group": {
          "localCommand": {
            "title": ""
          },
          "globalCommand": {
            "title": "",
            "option": {
              "colorScheme": {
                "light": "Zum hellen Design wechseln",
                "dark": "Zum dunklen Design wechseln"
              },
              "language": {
                "label": "",
                "children": {
                  "detail": {
                    "title": ""
                  }
                }
              },
              "newBoard": {
                "label": ""
              },
              "importBoard": {
                "label": ""
              },
              "newApp": {
                "label": ""
              },
              "newIntegration": {
                "label": "",
                "children": {
                  "detail": {
                    "title": ""
                  }
                }
              },
              "newUser": {
                "label": ""
              },
              "newInvite": {
                "label": ""
              },
              "newGroup": {
                "label": ""
              }
            }
          }
        }
      },
      "external": {
        "help": "",
        "group": {
          "searchEngine": {
            "title": "Suchmaschinen",
            "children": {
              "action": {
                "search": {
                  "label": ""
                }
              },
              "detail": {
                "title": ""
              },
              "searchResults": {
                "title": ""
              }
            },
            "option": {
              "google": {
                "name": "",
                "description": ""
              },
              "bing": {
                "name": "",
                "description": ""
              },
              "duckduckgo": {
                "name": "",
                "description": ""
              },
              "torrent": {
                "name": "",
                "description": ""
              },
              "youTube": {
                "name": "",
                "description": ""
              }
            }
          }
        }
      },
      "help": {
        "group": {
          "mode": {
            "title": ""
          },
          "help": {
            "title": "Hilfe",
            "option": {
              "documentation": {
                "label": "Dokumentation"
              },
              "submitIssue": {
                "label": ""
              },
              "discord": {
                "label": ""
              }
            }
          }
        }
      },
      "home": {
        "group": {
          "local": {
            "title": ""
          }
        }
      },
      "page": {
        "help": "",
        "group": {
          "page": {
            "title": "",
            "option": {
              "manageHome": {
                "label": ""
              },
              "manageBoard": {
                "label": ""
              },
              "manageApp": {
                "label": ""
              },
              "manageIntegration": {
                "label": ""
              },
              "manageSearchEngine": {
                "label": ""
              },
              "manageMedia": {
                "label": ""
              },
              "manageUser": {
                "label": "Verwaltung von Benutzern"
              },
              "manageInvite": {
                "label": ""
              },
              "manageGroup": {
                "label": ""
              },
              "manageDocker": {
                "label": ""
              },
              "manageApi": {
                "label": ""
              },
              "manageLog": {
                "label": "Logs anzeigen"
              },
              "manageTask": {
                "label": ""
              },
              "manageSettings": {
                "label": ""
              },
              "about": {
                "label": "Über"
              },
              "homeBoard": {
                "label": ""
              },
              "preferences": {
                "label": "Ihre Einstellungen"
              }
            }
          }
        }
      },
      "userGroup": {
        "help": "",
        "group": {
          "user": {
            "title": "Benutzer",
            "children": {
              "action": {
                "detail": {
                  "label": ""
                }
              },
              "detail": {
                "title": ""
              }
            }
          },
          "group": {
            "title": "Gruppen",
            "children": {
              "action": {
                "detail": {
                  "label": ""
                },
                "manageMember": {
                  "label": ""
                },
                "managePermission": {
                  "label": ""
                }
              },
              "detail": {
                "title": ""
              }
            }
          }
        }
      }
    },
    "engine": {
      "search": "",
      "field": {
        "name": {
          "label": ""
        },
        "short": {
          "label": ""
        },
        "urlTemplate": {
          "label": ""
        },
        "description": {
          "label": "Beschreibung"
        }
      },
      "page": {
        "list": {
          "title": "Suchmaschinen",
          "noResults": {
            "title": "",
            "action": ""
          },
          "interactive": ""
        },
        "create": {
          "title": "",
          "notification": {
            "success": {
              "title": "",
              "message": ""
            },
            "error": {
              "title": "",
              "message": ""
            }
          }
        },
        "edit": {
          "title": "",
          "notification": {
            "success": {
              "title": "Änderungen erfolgreich angewendet",
              "message": ""
            },
            "error": {
              "title": "Änderungen konnten nicht angewendet werden",
              "message": ""
            }
          },
          "configControl": "",
          "searchEngineType": {
            "generic": "",
            "fromIntegration": ""
          }
        },
        "delete": {
          "title": "",
          "message": "",
          "notification": {
            "success": {
              "title": "",
              "message": ""
            },
            "error": {
              "title": "",
              "message": ""
            }
          }
        }
      }
    }
  }
}<|MERGE_RESOLUTION|>--- conflicted
+++ resolved
@@ -1459,13 +1459,8 @@
       "description": "",
       "option": {},
       "items": {
-<<<<<<< HEAD
         "user": "Benutzer",
         "name": "Name",
-=======
-        "user": "",
-        "name": "",
->>>>>>> 598f0047
         "id": ""
       }
     },
