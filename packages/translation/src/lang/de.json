{
  "init": {
    "step": {
      "start": {
        "title": "Willkommen bei Homarr",
        "subtitle": "Lass uns mit der Einrichtung deiner Homarr-Instanz beginnen.",
        "description": "Um loszulegen, wähle bitte wie du deine Homarr Instanz einrichten möchtest.",
        "action": {
          "scratch": "Von vorne beginnen",
          "importOldmarr": "Import von Homarr vor 1.0"
        }
      },
      "import": {
        "title": "Daten importieren",
        "subtitle": "Sie können Daten aus einer bestehenden Homarr-Instanz importieren.",
        "dropzone": {
          "title": "Ziehen Sie die Zip-Datei hierher oder klicken Sie zum Durchsuchen",
          "description": "Die hochgeladene Zip-Datei wird bearbeitet und Sie können wählen, was Sie importieren möchten"
        },
        "fileInfo": {
          "action": {
            "change": "Datei ändern"
          }
        },
        "importSettings": {
          "title": "Importeinstellungen",
          "description": "Importverhalten konfigurieren"
        },
        "boardSelection": {
          "title": "{count} Boards gefunden",
          "description": "Wählen Sie alle Boards mit der Größe aus, die Sie importieren möchten",
          "action": {
            "selectAll": "Alles auswählen",
            "unselectAll": "Gesamte Auswahl aufheben"
          }
        },
        "summary": {
          "title": "Zusammenfassung des Imports",
          "description": "In der folgenden Zusammenfassung sehen Sie, was importiert wird",
          "action": {
            "import": "Import bestätigen und fortfahren"
          },
          "entities": {
            "apps": "Applikationen",
            "boards": "Boards",
            "integrations": "Integrationen",
            "credentialUsers": "Benutzer mit Zugangsdaten"
          }
        },
        "tokenModal": {
          "title": "Importschlüssel eingeben",
          "field": {
            "token": {
              "label": "Schlüssel",
              "description": "Gib den angezeigten Importschlüssel von der vorherigen Homarr-Instanz ein"
            }
          },
          "notification": {
            "error": {
              "title": "Ungültiger Schlüssel",
              "message": "Der eingegebene Schlüssel ist ungültig"
            }
          }
        }
      },
      "user": {
        "title": "Administrator",
        "subtitle": "Geben Sie die Zugangsdaten für Ihren Administrator-Benutzer an.",
        "notification": {
          "success": {
            "title": "Benutzer erstellt",
            "message": "Der Benutzer wurde erfolgreich erstellt"
          },
          "error": {
            "title": "Erstellung des Benutzers fehlgeschlagen"
          }
        }
      },
      "group": {
        "title": "Externe Gruppe",
        "subtitle": "Gebe die Gruppe an, welche für externe Benutzer verwendet werden soll.",
        "form": {
          "name": {
            "label": "Gruppenname",
            "description": "Name muss mit der Admin-Gruppe des externen Anbieters übereinstimmen"
          }
        }
      },
      "settings": {
        "title": "Einstellungen",
        "subtitle": "Server-Einstellungen konfigurieren."
      },
      "finish": {
        "title": "Einrichtung abschließen",
        "subtitle": "Es kann losgehen!",
        "description": "Du hast die Einrichtung erfolgreich abgeschlossen. Du kannst jetzt mit der Nutzung von Homarr beginnen. Wähle deine nächste Aktion:",
        "action": {
          "goToBoard": "Gehe zu {name} Board",
          "createBoard": "Erstelle dein erstes Board",
          "inviteUser": "Andere Benutzer einladen",
          "docs": "Lese die Dokumentation"
        }
      }
    },
    "backToStart": "Zurück zum Anfang"
  },
  "user": {
    "title": "Benutzer",
    "name": "Benutzer",
    "page": {
      "login": {
        "title": "Melde dich bei deinem Konto an",
        "subtitle": "Willkommen zurück! Bitte gib deine Zugangsdaten ein"
      },
      "invite": {
        "title": "Homarr beitreten",
        "subtitle": "Willkommen bei Homarr! Bitte erstelle dein Konto",
        "description": "Du wurdest von {username} eingeladen"
      },
      "init": {
        "title": "Neue Homarr Installation",
        "subtitle": "Bitte erstelle den initialen Administrator"
      }
    },
    "field": {
      "email": {
        "label": "E-Mail",
        "verified": "Verifiziert"
      },
      "username": {
        "label": "Benutzername"
      },
      "password": {
        "label": "Passwort",
        "requirement": {
          "length": "Enthält mindestens 8 Zeichen",
          "lowercase": "Enthält Kleinbuchstaben",
          "uppercase": "Enthält Großbuchstaben",
          "number": "Enthält Ziffern",
          "special": "Enthält Sonderzeichen"
        }
      },
      "passwordConfirm": {
        "label": "Passwort bestätigen"
      },
      "previousPassword": {
        "label": "Vorheriges Passwort"
      },
      "homeBoard": {
        "label": "Home Board"
      },
      "pingIconsEnabled": {
        "label": "Symbole für Pings verwenden"
      }
    },
    "error": {
      "usernameTaken": "Benutzername schon vergeben"
    },
    "action": {
      "login": {
        "label": "Anmelden",
        "labelWith": "Mit {provider} anmelden",
        "notification": {
          "success": {
            "title": "Anmeldung erfolgreich",
            "message": "Du bist jetzt angemeldet"
          },
          "error": {
            "title": "Anmeldung fehlgeschlagen",
            "message": "Deine Anmeldung ist fehlgeschlagen"
          }
        },
        "forgotPassword": {
          "label": "Hast du dein Passwort vergessen?",
          "description": "Ein Administrator kann den folgenden Befehl verwenden, um dein Passwort zurückzusetzen:"
        }
      },
      "register": {
        "label": "Account erstellen",
        "notification": {
          "success": {
            "title": "Account erstellt",
            "message": "Bitte melde dich an um fortzufahren"
          },
          "error": {
            "title": "Kontoerstellung fehlgeschlagen",
            "message": "Dein Benutzerkonto konnte nicht erstellt werden"
          }
        }
      },
      "create": "Benutzer erstellen",
      "changePassword": {
        "label": "Passwort ändern",
        "notification": {
          "success": {
            "message": "Passwort erfolgreich geändert"
          },
          "error": {
            "message": "Passwort konnte nicht geändert werden"
          }
        }
      },
      "changeHomeBoard": {
        "notification": {
          "success": {
            "message": "Home Board erfolgreich geändert"
          },
          "error": {
            "message": "Home Board konnte nicht geändert werden"
          }
        }
      },
      "changeFirstDayOfWeek": {
        "notification": {
          "success": {
            "message": "Erster Wochentag erfolgreich geändert"
          },
          "error": {
            "message": "Konnte den ersten Wochentag nicht ändern"
          }
        }
      },
      "changePingIconsEnabled": {
        "notification": {
          "success": {
            "message": "Ping Icons erfolgreich umgeschaltet"
          },
          "error": {
            "message": "Konnte Ping-Icons nicht umschalten"
          }
        }
      },
      "manageAvatar": {
        "changeImage": {
          "label": "Bild ändern",
          "notification": {
            "success": {
              "message": "Der Name wurde erfolgreich geändert"
            },
            "error": {
              "message": "Bild konnte nicht geändert werden"
            },
            "toLarge": {
              "title": "Bild ist zu groß",
              "message": "Maximale Bildgröße ist {size}"
            }
          }
        },
        "removeImage": {
          "label": "Bild entfernen",
          "confirm": "Wollen Sie wirklich dieses Bild entfernen?",
          "notification": {
            "success": {
              "message": "Bild erfolgreich entfernt"
            },
            "error": {
              "message": "Bild kann nicht entfernt werden"
            }
          }
        }
      },
      "editProfile": {
        "notification": {
          "success": {
            "message": "Profil wurde aktualisiert"
          },
          "error": {
            "message": "Aktualisierung des Profils fehlgeschlagen"
          }
        }
      },
      "delete": {
        "label": "Benutzer dauerhaft löschen",
        "description": "Löscht diesen Benutzer einschließlich seiner Einstellungen. Wird keine Boards löschen. Benutzer wird nicht benachrichtigt.",
        "confirm": "Sind Sie sicher, dass Sie den Benutzer {username} mit seinen Einstellungen löschen möchten?"
      },
      "select": {
        "label": "Benutzer auswählen",
        "notFound": "Kein Benutzer gefunden"
      },
      "transfer": {
        "label": "Neuen Eigentümer auswählen"
      }
    }
  },
  "group": {
    "title": "Benutzergruppen",
    "name": "Benutzergruppe",
    "search": "Finde eine Benutzergruppe",
    "field": {
      "name": "Name",
      "members": "Mitglieder"
    },
    "permission": {
      "admin": {
        "title": "Admin",
        "item": {
          "admin": {
            "label": "Administrator",
            "description": "Mitglieder mit dieser Berechtigung haben vollen Zugriff auf alle Funktionen und Einstellungen"
          }
        }
      },
      "app": {
        "title": "Apps",
        "item": {
          "create": {
            "label": "Apps erstellen",
            "description": "Mitgliedern das Erstellen von Apps erlauben"
          },
          "use-all": {
            "label": "Alle Apps verwenden",
<<<<<<< HEAD
            "description": "Erlauben Sie Mitgliedern, beliebige Apps zu ihren Boards hinzuzufügen"
          },
          "modify-all": {
            "label": "Alle Apps ändern",
            "description": "Mitgliedern erlauben Apps zu ändern"
=======
            "description": "Mitgliedern erlauben, Apps zu ihren Boards hinzuzufügen"
          },
          "modify-all": {
            "label": "Alle Apps ändern",
            "description": "Mitgliedern das Erstellen von Apps erlauben"
>>>>>>> 44e5346d
          },
          "full-all": {
            "label": "Voller App Zugriff",
            "description": "Mitgliedern das Benutzen, Verwalten und Löschen von Apps erlauben"
          }
        }
      },
      "board": {
        "title": "Boards",
        "item": {
          "create": {
            "label": "Boards erstellen",
            "description": "Mitgliedern das Erstellen von Boards erlauben"
          },
          "view-all": {
            "label": "Alle Boards anzeigen",
            "description": "Mitgliedern das Ansehen von Boards erlauben"
          },
          "modify-all": {
            "label": "Alle Boards ändern",
<<<<<<< HEAD
            "description": "Erlaube Mitgliedern alle Boards zu ändern (beinhaltet nicht die Zugangskontrolle und den Gefahrenbereich)"
          },
          "full-all": {
            "label": "Voller Board Zugriff",
            "description": "Erlaube Mitgliedern alle Boards (einschließlich der Zugriffskontrolle und des Gefahrenbereich) anzuzeigen, zu ändern und zu löschen"
=======
            "description": "Erlaube Mitgliedern alle Boards zu ändern (beinhaltet keine Zugangskontrolle und Gefahrenbereich)"
          },
          "full-all": {
            "label": "Voller Board Zugriff",
            "description": "Erlaube Mitgliedern alle Boards (einschließlich Zugriffskontrolle und Gefahrenbereich) anzuzeigen, zu ändern und zu löschen"
>>>>>>> 44e5346d
          }
        }
      },
      "integration": {
        "title": "Integrationen",
        "item": {
          "create": {
<<<<<<< HEAD
            "label": "Integration anlegen",
            "description": "Mitgliedern die Erstellung von Integrationen erlauben"
          },
          "use-all": {
            "label": "Alle Integrationen nutzen",
            "description": "Ermöglicht Mitgliedern, beliebige Integrationen zu ihren Boards hinzuzufügen"
          },
          "interact-all": {
            "label": "Interaktion mit allen Integrationen",
            "description": "Ermöglichen Sie Mitgliedern die Interaktion mit jeder Integration"
          },
          "full-all": {
            "label": "Voller Zugriff auf Integrationen",
            "description": "Erlaubt Mitgliedern jegliche Integration zu verwalten, nutzen und interagieren"
=======
            "label": "Integrationen erstellen",
            "description": "Mitgliedern erlauben, Integrationen zu erstellen"
          },
          "use-all": {
            "label": "Alle Integrationen nutzen",
            "description": "Erlaubt Mitgliedern Integrationen zu ihren Boards hinzuzufügen"
          },
          "interact-all": {
            "label": "Mit jeder Integration interagieren",
            "description": "Mitgliedern erlauben, mit jeder Integration zu interagieren"
          },
          "full-all": {
            "label": "Voller Zugriff auf Integrationen",
            "description": "Erlaube Mitgliedern jede Integration zu verwalten, zu nutzen und zu interagieren"
>>>>>>> 44e5346d
          }
        }
      },
      "media": {
        "title": "Medien",
        "item": {
          "upload": {
<<<<<<< HEAD
            "label": "Medien hochladen",
            "description": "Erlaubt Mitgliedern Medien hochzuladen"
=======
            "label": "Medien Hochladen",
            "description": "Erlaube Mitgliedern Medien hochzuladen"
>>>>>>> 44e5346d
          },
          "view-all": {
            "label": "Alle Medien anzeigen",
            "description": "Erlaubt Mitgliedern alle Medien anzusehen"
          },
          "full-all": {
            "label": "Vollständiger Medienzugriff",
            "description": "Mitgliedern das Verwalten und Löschen von Medien erlauben"
          }
        }
      },
      "other": {
        "title": "Andere",
        "item": {
          "view-logs": {
            "label": "Logs anzeigen",
            "description": "Erlaubt Mitgliedern Logs anzusehen"
          }
        }
      },
      "search-engine": {
        "title": "Suchmaschinen",
        "item": {
          "create": {
            "label": "Suchmaschinen anlegen",
            "description": "Erlaubt es Mitgliedern Suchmaschinen anzulegen"
          },
          "modify-all": {
            "label": "Alle Suchmaschinen ändern",
            "description": "Mitgliedern erlauben alle Suchmaschinen zu ändern"
          },
          "full-all": {
            "label": "Voller Zugriff auf Suchmaschinen",
            "description": "Mitgliedern das Verwalten und Löschen von Suchmaschinen erlauben"
          }
        }
      }
    },
    "memberNotice": {
      "mixed": "Einige Mitglieder haben externe Anmeldeoptionen genutzt und können von hier aus nicht verwaltet werden",
      "external": "Alle Mitglieder haben externe Anmeldeoptionen genutzt und können von hier aus nicht verwaltet werden"
    },
    "reservedNotice": {
      "message": "Diese Gruppe ist für die Systemnutzung reserviert und beschränkt einige Aktionen. <checkoutDocs></checkoutDocs>"
    },
    "action": {
      "create": {
        "label": "Neue Gruppe",
        "notification": {
          "success": {
            "message": "Die Gruppe wurde erfolgreich erstellt"
          },
          "error": {
            "message": "Die Gruppe konnte nicht erstellt werden"
          }
        }
      },
      "transfer": {
        "label": "Eigentum übertragen",
        "description": "Übertrage den Eigentümer dieser Gruppe an einen anderen Benutzer.",
        "confirm": "Bist du sicher, dass du das Eigentum für die Gruppe {name} an {username} übertragen möchtest?",
        "notification": {
          "success": {
            "message": "Gruppe {group} erfolgreich an {user} übertragen"
          },
          "error": {
            "message": "Übertragung des Eigentums nicht möglich"
          }
        }
      },
      "addMember": {
        "label": "Mitglied hinzufügen"
      },
      "removeMember": {
        "label": "Mitglied entfernen",
        "confirm": "Bist du sicher, dass du {user} aus dieser Gruppe entfernen möchtest?"
      },
      "delete": {
        "label": "Gruppe löschen",
        "description": "Sobald Sie einen Arbeitsbereich löschen, gibt es keinen Weg sie wiederherzustellen. Bitte seien Sie sich dessen bewusst.",
        "confirm": "Sind Sie sicher, dass Sie die Gruppe {name} löschen möchten?",
        "notification": {
          "success": {
            "message": "Gruppe {name} erfolgreich gelöscht"
          },
          "error": {
            "message": "Gruppe {name} konnte nicht gelöscht werden"
          }
        }
      },
      "changePermissions": {
        "notification": {
          "success": {
            "title": "Berechtigungen gespeichert",
            "message": "Berechtigungen wurden erfolgreich gespeichert"
          },
          "error": {
            "title": "Berechtigungen nicht gespeichert",
            "message": "Berechtigungen wurden nicht gespeichert"
          }
        }
      },
      "update": {
        "notification": {
          "success": {
            "message": "Die Gruppe {name} wurde erfolgreich gespeichert"
          },
          "error": {
            "message": "Gruppe {name} konnte nicht gespeichert werden"
          }
        }
      },
      "select": {
        "label": "Gruppe auswählen",
        "notFound": "Keine Gruppe gefunden"
      }
    }
  },
  "app": {
    "page": {
      "list": {
        "title": "Apps",
        "noResults": {
          "title": "Noch keine Apps vorhanden",
          "action": "Erstelle deine erste App"
        }
      },
      "create": {
        "title": "Neue App",
        "notification": {
          "success": {
            "title": "Erstellung erfolgreich",
            "message": "Die App wurde erfolgreich erstellt"
          },
          "error": {
            "title": "Erstellung fehlgeschlagen",
            "message": "Die App konnte nicht angelegt werden"
          }
        }
      },
      "edit": {
        "title": "App bearbeiten",
        "notification": {
          "success": {
            "title": "Änderungen erfolgreich angewendet",
            "message": "Die App wurde erfolgreich gespeichert"
          },
          "error": {
            "title": "Änderungen konnten nicht angewendet werden",
            "message": "Die App konnte nicht gespeichert werden"
          }
        }
      },
      "delete": {
        "title": "App löschen",
        "message": "Sind Sie sicher, dass Sie die App {name} löschen möchten?",
        "notification": {
          "success": {
<<<<<<< HEAD
            "title": "Erfolgreich gellöscht",
=======
            "title": "Löschen erfolgreich",
>>>>>>> 44e5346d
            "message": "Die App wurde erfolgreich gelöscht"
          },
          "error": {
            "title": "Löschen fehlgeschlagen",
<<<<<<< HEAD
            "message": "Die App konnte nicht gelöscht werden"
=======
            "message": "App konnte nicht gelöscht werden"
>>>>>>> 44e5346d
          }
        }
      }
    },
    "field": {
      "name": {
        "label": "Name"
      },
      "description": {
        "label": "Beschreibung"
      },
      "url": {
        "label": "URL"
      }
    },
    "action": {
      "select": {
        "label": "App auswählen",
        "notFound": "Keine App gefunden"
      }
    }
  },
  "integration": {
    "page": {
      "list": {
        "title": "Integrationen",
        "search": "Integrationen durchsuchen",
        "noResults": {
<<<<<<< HEAD
          "title": "Es wurden noch keine Integrationen erstellt"
=======
          "title": "Es gibt noch keine Integrationen"
>>>>>>> 44e5346d
        }
      },
      "create": {
        "title": "Neue {name} Integration",
        "notification": {
          "success": {
            "title": "Erstellung erfolgreich",
            "message": "Die Integration wurde erfolgreich erstellt"
          },
          "error": {
            "title": "Erstellung fehlgeschlagen",
            "message": "Die Integration konnte nicht erstellt werden"
          }
        }
      },
      "edit": {
<<<<<<< HEAD
        "title": "Neue {name} Integration",
=======
        "title": "{name} Integration bearbeiten",
>>>>>>> 44e5346d
        "notification": {
          "success": {
            "title": "Änderungen erfolgreich angewendet",
            "message": "Die Integration wurde erfolgreich gespeichert"
          },
          "error": {
            "title": "Änderungen konnten nicht angewendet werden",
            "message": "Die Integration konnte nicht gespeichert werden"
          }
        }
      },
      "delete": {
        "title": "Integration löschen",
        "message": "Sind Sie sicher, dass Sie die Integration {name} löschen möchten?",
        "notification": {
          "success": {
<<<<<<< HEAD
            "title": "Erfolgreich gellöscht",
            "message": "Die Integration wurde erfolgreich gelöscht"
=======
            "title": "Löschen erfolgreich",
            "message": "Die Integration wurde erfolgreich erstellt"
>>>>>>> 44e5346d
          },
          "error": {
            "title": "Löschen fehlgeschlagen",
            "message": "Integration konnte nicht gelöscht werden"
          }
        }
      }
    },
    "field": {
      "name": {
        "label": "Name"
      },
      "url": {
        "label": "URL"
      }
    },
    "action": {
      "create": "Neue Integration"
    },
    "testConnection": {
      "action": {
        "create": "Verbindung erstellen und testen",
        "edit": "Verbindung erstellen und speichern"
      },
      "alertNotice": "Der Speichern Button ist verfügbar, sobald eine erfolgreiche Verbindung hergestellt wurde",
      "notification": {
        "success": {
          "title": "Verbindung hergestellt",
          "message": "Die Verbindung wurde erfolgreich hergestellt"
        },
        "invalidUrl": {
          "title": "Ungültige URL",
<<<<<<< HEAD
          "message": "Die URL ist ungültig"
        },
        "secretNotDefined": {
          "title": "Fehlende Anmeldeinformationen",
          "message": "Es wurden nicht alle Zugangsdaten angegeben"
=======
          "message": "Die Adresse ist ungültig"
        },
        "secretNotDefined": {
          "title": "Fehlende Anmeldedaten",
          "message": "Nicht alle Zugangsdaten wurden angegeben"
>>>>>>> 44e5346d
        },
        "invalidCredentials": {
          "title": "Ungültige Zugangsdaten",
          "message": "Die Zugangsdaten sind ungültig"
        },
        "commonError": {
<<<<<<< HEAD
          "title": "Verbindung fehlgeschlagen",
          "message": "Die Verbindung konnte nicht hergestellt werden"
        },
        "badRequest": {
          "title": "Ungültige Anfrage",
          "message": "Die Anfrage war fehlerhaft"
        },
        "unauthorized": {
          "title": "Unberechtigt",
=======
          "title": "Verbindungsaufbau fehlgeschlagen",
          "message": "Die Verbindung konnte nicht hergestellt werden"
        },
        "badRequest": {
          "title": "Fehlerhafte Anfrage",
          "message": "Die Anfrage war fehlerhaft"
        },
        "unauthorized": {
          "title": "Nicht autorisiert",
>>>>>>> 44e5346d
          "message": "Wahrscheinlich falsche Anmeldeinformationen"
        },
        "forbidden": {
          "title": "Verweigert",
          "message": "Vermutlich fehlende Berechtigungen"
        },
        "notFound": {
          "title": "Nicht gefunden",
<<<<<<< HEAD
          "message": "Wahrscheinlich falsche URL oder falscher Pfad"
=======
          "message": "Wahrscheinlich falsche URL oder Pfad"
>>>>>>> 44e5346d
        },
        "internalServerError": {
          "title": "Interner Serverfehler",
          "message": "Auf dem Server ist ein Fehler aufgetreten"
        },
        "serviceUnavailable": {
          "title": "Dienst nicht verfügbar",
          "message": "Der Server ist derzeit nicht erreichbar"
        },
        "connectionAborted": {
          "title": "Verbindung abgebrochen",
          "message": "Die Verbindung wurde abgebrochen"
        },
        "domainNotFound": {
<<<<<<< HEAD
          "title": "Die Domain konnte nicht gefunden werden",
          "message": "Die Domain konnte nicht gefunden werden"
        },
        "connectionRefused": {
          "title": "Verbindung abgelehnt",
=======
          "title": "Domain nicht gefunden",
          "message": "Die Domain konnte nicht gefunden werden"
        },
        "connectionRefused": {
          "title": "Verbindung verweigert",
>>>>>>> 44e5346d
          "message": "Die Verbindung wurde abgelehnt"
        },
        "invalidJson": {
          "title": "Ungültiges JSON",
<<<<<<< HEAD
          "message": "Die Antwort war kein gültiges JSON"
        },
        "wrongPath": {
          "title": "Ungültiger Pfad",
          "message": "Der Pfad ist wahrscheinlich nicht korrekt"
=======
          "message": "Die Antwort war ungültig JSON"
        },
        "wrongPath": {
          "title": "Falscher Pfad",
          "message": "Der Pfad ist vermutlich nicht korrekt"
>>>>>>> 44e5346d
        }
      }
    },
    "secrets": {
<<<<<<< HEAD
      "title": "Geheimnisse",
      "lastUpdated": "Zuletzt aktualisiert {date}",
      "notSet": {
        "label": "Kein Wert angegeben",
        "tooltip": "Dieses erforderliche Geheimnis wurde noch nicht festgelegt"
      },
      "secureNotice": "Dieses Geheimnis kann nach der Erstellung nicht mehr abgerufen werden",
      "reset": {
        "title": "Geheimnis zurücksetzen",
        "message": "Bist du sicher, dass du dieses Secret zurücksetzen möchtest?"
      },
      "noSecretsRequired": {
        "segmentTitle": "Keine Geheimnisse",
        "text": "Für diese Integration sind keine Geheimnisse erforderlich"
=======
      "title": "Secrets",
      "lastUpdated": "Zuletzt aktualisiert am {date}",
      "notSet": {
        "label": "Kein Wert festgelegt",
        "tooltip": "Das erforderliche Secret wurde noch nicht festgelegt"
      },
      "secureNotice": "Das Secret kann nicht nach der Erstellung abgerufen werden",
      "reset": {
        "title": "Secret zurücksetzen",
        "message": "Bist du sicher, dass du dieses Secret zurücksetzen möchtest?"
      },
      "noSecretsRequired": {
        "segmentTitle": "Keine Secrets",
        "text": "Kein Secret für diese Integration erforderlich"
>>>>>>> 44e5346d
      },
      "kind": {
        "username": {
          "label": "Benutzername",
          "newLabel": "Neuer Benutzername"
        },
        "apiKey": {
          "label": "API Schlüssel",
<<<<<<< HEAD
          "newLabel": "Neuer API Schlüssel"
=======
          "newLabel": "neuer API Schlüssel"
>>>>>>> 44e5346d
        },
        "password": {
          "label": "Passwort",
          "newLabel": "Neues Passwort"
        }
      }
    },
    "permission": {
      "use": "Integrationen in Elementen auswählen",
      "interact": "Mit Integrationen interagieren",
      "full": "Voller Zugriff auf Integrationen"
    }
  },
  "media": {
    "plural": "Medien",
<<<<<<< HEAD
    "search": "Medium finden",
=======
    "search": "Medien suchen",
>>>>>>> 44e5346d
    "field": {
      "name": "Name",
      "size": "Größe",
      "creator": "Ersteller"
    },
    "action": {
      "upload": {
<<<<<<< HEAD
        "label": "Medium hochladen",
=======
        "label": "Medien Hochladen",
>>>>>>> 44e5346d
        "file": "Datei auswählen",
        "notification": {
          "success": {
            "message": "Das Medium wurde erfolgreich hochgeladen"
          },
          "error": {
            "message": "Das Medium konnte nicht hochgeladen werden"
          }
        }
      },
      "delete": {
        "label": "Medium löschen",
<<<<<<< HEAD
        "description": "Möchten Sie das Medium <bName></bName> wirklich löschen?",
=======
        "description": "Sind Sie sicher, dass Sie die Medien <bName></bName> löschen möchten?",
>>>>>>> 44e5346d
        "notification": {
          "success": {
            "message": "Das Medium wurde erfolgreich gelöscht"
          },
          "error": {
<<<<<<< HEAD
            "message": "Das Medium konnte nicht gelöscht werden"
=======
            "message": "Die Medien konnten nicht gelöscht werden"
>>>>>>> 44e5346d
          }
        }
      },
      "copy": {
<<<<<<< HEAD
        "label": "URL kopieren"
=======
        "label": "URL in Zwischenablage kopieren"
>>>>>>> 44e5346d
      }
    }
  },
  "common": {
    "beta": "Beta",
    "error": "Fehler",
    "action": {
      "add": "Hinzufügen",
      "apply": "Übernehmen",
      "backToOverview": "Zurück zur Übersicht",
      "create": "Erstellen",
      "edit": "Bearbeiten",
<<<<<<< HEAD
      "import": "Importieren",
=======
      "import": "Import",
>>>>>>> 44e5346d
      "insert": "Einfügen",
      "remove": "Entfernen",
      "save": "Speichern",
      "saveChanges": "Änderungen speichern",
      "cancel": "Abbrechen",
      "delete": "Löschen",
      "discard": "Verwerfen",
      "confirm": "Bestätigen",
      "continue": "Fortfahren",
      "previous": "Zurück",
      "next": "Weiter",
<<<<<<< HEAD
      "checkoutDocs": "Sieh dir die Dokumentation an",
      "checkLogs": "Überprüfen Sie die Logs für weitere Details",
      "tryAgain": "Erneut versuchen",
      "loading": "Wird geladen..."
    },
    "here": "hier",
    "iconPicker": {
      "label": "Icon URL",
      "header": "Geben Sie den Namen oder das Objekte ein, um nach Symbolen zu filtern ... Homarr durchsucht für Sie {countIcons} Symbole."
=======
      "checkoutDocs": "Die Dokumentation ansehen",
      "checkLogs": "Logs für weitere Details prüfen",
      "tryAgain": "Erneut versuchen",
      "loading": "Wird geladen"
    },
    "here": "Hier",
    "iconPicker": {
      "label": "Icon URL",
      "header": "Geben Sie Namen oder Objekte ein, um nach Symbolen zu filtern... Homarr sucht nach {countIcons} Icons für Sie."
>>>>>>> 44e5346d
    },
    "colorScheme": {
      "options": {
        "light": "Hell",
        "dark": "Dunkel"
      }
    },
    "information": {
      "min": "Min",
      "max": "Max",
      "days": "Tage",
      "hours": "Stunden",
      "minutes": "Minuten"
    },
    "notification": {
      "create": {
        "success": "Erstellung erfolgreich",
        "error": "Erstellung fehlgeschlagen"
      },
      "delete": {
<<<<<<< HEAD
        "success": "Erfolgreich gellöscht",
=======
        "success": "Löschen erfolgreich",
>>>>>>> 44e5346d
        "error": "Löschen fehlgeschlagen"
      },
      "update": {
        "success": "Änderungen erfolgreich angewendet",
        "error": "Änderungen konnten nicht angewendet werden"
      },
      "transfer": {
        "success": "Übertragung erfolgreich",
        "error": "Übertragung ist fehlgeschlagen"
      }
    },
    "multiSelect": {
<<<<<<< HEAD
      "placeholder": "Wählen Sie einen oder mehrere Werte aus"
=======
      "placeholder": "Wählen Sie einen oder mehrere Werte"
>>>>>>> 44e5346d
    },
    "multiText": {
      "placeholder": "Weitere Werte hinzufügen",
      "addLabel": "{value} hinzufügen"
    },
    "select": {
      "placeholder": "Wert auswählen",
      "badge": {
        "recommended": "Empfohlen"
      }
    },
    "userAvatar": {
      "menu": {
        "switchToDarkMode": "Zum dunklen Design wechseln",
        "switchToLightMode": "Zum hellen Design wechseln",
        "management": "Verwaltung",
        "preferences": "Ihre Einstellungen",
        "logout": "Abmelden",
        "login": "Anmelden",
        "homeBoard": "Ihr Home Board",
        "loggedOut": "Abgemeldet",
<<<<<<< HEAD
        "updateAvailable": "{countUpdates} Aktualisierungen verfügbar: {tag}"
=======
        "updateAvailable": "{countUpdates} Updates verfügbar: {tag}"
>>>>>>> 44e5346d
      }
    },
    "dangerZone": "Gefahrenbereich",
    "noResults": "Die Suche ergab keine Treffer",
    "preview": {
<<<<<<< HEAD
      "show": "Vorschau anzeigen",
      "hide": "Vorschau verbergen"
=======
      "show": "Vorschau ansehen",
      "hide": "Vorschau ausblenden"
>>>>>>> 44e5346d
    },
    "zod": {
      "errors": {
        "default": "Dieses Feld ist ungültig",
        "required": "Dieses Feld ist erforderlich",
        "string": {
          "startsWith": "Dieses Feld muss mit {startsWith} beginnen",
          "endsWith": "Dieses Feld muss mit {endsWith} enden",
          "includes": "Dieses Feld muss {includes} beinhalten",
          "invalidEmail": "Dieses Feld beinhaltet keine gültige E-Mail-Adresse"
        },
        "tooSmall": {
          "string": "Dieses Feld muss mindestens {minimum} Zeichen lang sein",
          "number": "Dieses Feld muss größer oder gleich {minimum} sein"
        },
        "tooBig": {
          "string": "Dieses Feld muss mindestens {maximum} Zeichen lang sein",
          "number": "Dieses Feld muss größer oder gleich {maximum} sein"
        },
        "custom": {
          "passwordsDoNotMatch": "Passwörter stimmen nicht überein",
          "passwordRequirements": "Passwort erfüllt nicht alle Anforderungen",
          "boardAlreadyExists": "Ein Board mit diesem Namen existiert bereits",
<<<<<<< HEAD
          "invalidFileType": "Ungültiger Dateityp, erwarte {expected}",
          "fileTooLarge": "Die Datei ist zu groß. Die maximale Größe beträgt {maxSize}",
=======
          "invalidFileType": "Ungültiger Dateityp, erwartete {expected}",
          "fileTooLarge": "Datei ist zu groß, maximale Größe ist {maxSize}",
>>>>>>> 44e5346d
          "invalidConfiguration": "Ungültige Konfiguration",
          "groupNameTaken": "Gruppenname bereits vergeben"
        }
      }
    }
  },
  "section": {
    "dynamic": {
      "action": {
        "create": "Neuer dynamischer Abschnitt",
<<<<<<< HEAD
        "remove": "Dynamischen Abschnitt entfernen"
=======
        "remove": ""
>>>>>>> 44e5346d
      },
      "remove": {
        "title": "Dynamischen Abschnitt entfernen",
        "message": "Möchten Sie diesen dynamischen Abschnitt wirklich entfernen? Die Elemente werden an die gleiche Position im übergeordneten Abschnitt verschoben."
      }
    },
    "category": {
      "field": {
        "name": {
          "label": ""
        }
      },
      "action": {
        "create": "Neue Kategorie",
        "edit": "Kategorie umbenennen",
        "remove": "Kategorie entfernen",
        "moveUp": "Nach oben bewegen",
        "moveDown": "Nach unten bewegen",
        "createAbove": "Neue Kategorie oben",
        "createBelow": "Neue Kategorie unten"
      },
      "create": {
        "title": "Neue Kategorie",
        "submit": "Kategorie hinzufügen"
      },
      "remove": {
        "title": "Kategorie entfernen",
        "message": "Möchten Sie die Kategorie {name} wirklich entfernen?"
      },
      "edit": {
        "title": "Kategorie umbenennen",
        "submit": "Kategorie umbenennen"
      },
      "menu": {
        "label": {
          "create": "Neue Kategorie",
          "changePosition": "Position wechseln"
        }
      }
    }
  },
  "item": {
    "action": {
      "create": "Neues Element",
      "import": "Element importieren",
      "edit": "Element bearbeiten",
      "moveResize": "Element verschieben/Größe ändern",
      "duplicate": "Element duplizieren",
      "remove": "Element löschen"
    },
    "menu": {
      "label": {
        "settings": "Einstellungen"
      }
    },
    "create": {
      "title": "Wählen Sie das hinzuzufügende Element aus",
      "addToBoard": "Zum Board hinzufügen"
    },
    "moveResize": {
      "title": "Element verschieben/Größe ändern",
      "field": {
        "width": {
          "label": "Breite"
        },
        "height": {
          "label": "Höhe"
        },
        "xOffset": {
          "label": "X Versatz"
        },
        "yOffset": {
          "label": "Y Versatz"
        }
      }
    },
    "edit": {
      "title": "Element bearbeiten",
      "advancedOptions": {
        "label": "Erweiterte Optionen",
        "title": "Erweiterte Element Optionen"
      },
      "field": {
        "integrations": {
          "label": "Integrationen"
        },
        "customCssClasses": {
          "label": "Benutzerdefinierte CSS Klassen"
        }
      }
    },
    "remove": {
      "title": "Element löschen",
      "message": "Soll dieses Element wirklich entfernt werden?"
    }
  },
  "widget": {
    "app": {
      "name": "App",
      "description": "Bettet eine App in das Board ein.",
      "option": {
        "appId": {
          "label": "App auswählen"
        },
        "openInNewTab": {
          "label": "In neuem Tab öffnen"
        },
        "showTitle": {
          "label": "App Namen anzeigen"
        },
        "showDescriptionTooltip": {
          "label": "Beschreibungs Tooltip anzeigen"
        },
        "pingEnabled": {
          "label": "Einfachen Ping aktivieren"
        }
      },
      "error": {
        "notFound": {
          "label": "Keine App",
          "tooltip": "Sie haben keine gültige App ausgewählt"
        }
      }
    },
    "bookmarks": {
      "name": "Lesezeichen",
      "description": "Zeigt mehrere App Links an",
      "option": {
        "title": {
          "label": "Titel"
        },
        "layout": {
          "label": "Ansicht",
          "option": {
            "row": {
              "label": ""
            },
            "column": {
              "label": "Vertikal"
            },
            "grid": {
              "label": ""
            }
          }
        },
        "items": {
          "label": "Lesezeichen",
          "add": ""
        }
      }
    },
    "dnsHoleSummary": {
      "name": "",
      "description": "Zeigt die Zusammenfassung deines DNS Holes an",
      "option": {
        "layout": {
          "label": "Ansicht",
          "option": {
            "row": {
              "label": "Horizontal"
            },
            "column": {
              "label": "Vertikal"
            },
            "grid": {
              "label": "Raster"
            }
          }
        },
        "usePiHoleColors": {
          "label": "Pi Hole Farben verwenden"
        }
      },
      "error": {
        "internalServerError": "Fehler beim Abrufen der DNS Hole Zusammenfassung",
        "integrationsDisconnected": "Keine Daten verfügbar, alle Integrationen getrennt"
      },
      "data": {
        "adsBlockedToday": "Heute blockiert",
        "adsBlockedTodayPercentage": "Heute blockiert",
        "dnsQueriesToday": "Abfragen heute",
        "domainsBeingBlocked": "Domänen auf der Sperrliste"
      }
    },
    "dnsHoleControls": {
      "name": "DNS Hole Steuerung",
      "description": "Steuern Sie PiHole oder AdGuard von Ihrem Dashboard aus",
      "option": {
        "layout": {
          "label": "Ansicht",
          "option": {
            "row": {
              "label": "Horizontal"
            },
            "column": {
              "label": "Vertikal"
            },
            "grid": {
              "label": "Raster"
            }
          }
        },
        "showToggleAllButtons": {
          "label": "Alle Schaltflächen anzeigen"
        }
      },
      "error": {
        "internalServerError": "Fehler bei der Kontrolle des DNS Holes"
      },
      "controls": {
        "enableAll": "Alle aktivieren",
        "disableAll": "Alle deaktivieren",
        "setTimer": "Timer setzen",
        "set": "Übernehmen",
        "enabled": "Aktiviert",
        "disabled": "Deaktiviert",
        "processing": "Wird verarbeitet",
        "disconnected": "Verbindung getrennt",
        "hours": "Stunden",
        "minutes": "Minuten",
        "unlimited": "Freilassen für unbegrenzt"
      }
    },
    "clock": {
      "name": "Datum und Uhrzeit",
      "description": "Zeigt das aktuelle Datum und die Uhrzeit an.",
      "option": {
        "customTitleToggle": {
<<<<<<< HEAD
          "label": "Benutzerdefinierte Titel-/Stadtanzeige",
          "description": "Zeigen Sie einen individuellen Titel oder den Namen der Stadt/des Landes oben auf der Uhr."
=======
          "label": "Eigene Titel/Stadt Anzeige",
          "description": "Zeige einen benutzerdefinierten Titel oder den Namen der Stadt oder des Landes oben auf der Uhr."
>>>>>>> 44e5346d
        },
        "customTitle": {
          "label": "Titel"
        },
        "is24HourFormat": {
          "label": "24-Stunden Format",
          "description": "24-Stunden Format anstelle von 12-Stunden Format verwenden"
        },
        "showSeconds": {
          "label": "Sekunden anzeigen"
        },
        "useCustomTimezone": {
          "label": "Eine feste Zeitzone verwenden"
        },
        "timezone": {
          "label": "Zeitzone",
<<<<<<< HEAD
          "description": "Wählen Sie die Zeitzone gemäß dem IANA-Standard"
=======
          "description": "Wählen Sie die Zeitzone nach dem IANA-Standard"
>>>>>>> 44e5346d
        },
        "showDate": {
          "label": "Datum anzeigen"
        },
        "dateFormat": {
          "label": "Datumsformat",
          "description": "Wie das Datum aussehen sollte"
        }
      }
    },
    "notebook": {
      "name": "Notizbuch",
      "description": "Ein einfaches Notizbuch Widget, das Markdown unterstützt",
      "option": {
        "showToolbar": {
          "label": "Zeigt die Symbolleiste an, um Ihnen beim Schreiben der Markdown zu assistieren"
        },
        "allowReadOnlyCheck": {
          "label": "Prüfung im Nur-Lese-Modus zulassen"
        },
        "content": {
          "label": "Der Inhalt des Notizbuchs"
        }
      },
      "controls": {
        "bold": "Fett",
        "italic": "Kursiv",
        "strikethrough": "Durchgestrichen",
        "underline": "Unterstrichen",
        "colorText": "Farbiger Text",
        "colorHighlight": "Farbig hervorgehobener Text",
        "code": "Code",
        "clear": "Formatierung entfernen",
        "heading": "Überschrift {level}",
        "align": "Text ausrichten: {position}",
        "blockquote": "Blockzitat",
        "horizontalLine": "Horizontale Linie",
        "bulletList": "Aufzählung",
        "orderedList": "Geordnete Liste",
        "checkList": "Checkliste",
        "increaseIndent": "Einzug vergrößern",
        "decreaseIndent": "Einzug verkleinern",
        "link": "Verknüpfung",
        "unlink": "Link entfernen",
        "image": "Bild einbetten",
        "addTable": "Tabelle hinzufügen",
        "deleteTable": "Tabelle entfernen",
        "colorCell": "Farbe der Tabellen Zelle",
        "mergeCell": "Zellen-Zusammenführung umschalten",
        "addColumnLeft": "Spalte davor hinzufügen",
        "addColumnRight": "Spalte danach hinzufügen",
        "deleteColumn": "Spalte löschen",
        "addRowTop": "Zeile davor hinzufügen",
        "addRowBelow": "Zeile danach hinzufügen",
        "deleteRow": "Zeile löschen"
      },
      "align": {
        "left": "Links",
        "center": "Mittig",
        "right": "Rechts"
      },
      "popover": {
        "clearColor": "Farbe entfernen",
        "source": "Quelle",
        "widthPlaceholder": "Wert in % oder Pixel",
        "columns": "Spalten",
        "rows": "Zeilen",
        "width": "Breite",
        "height": "Höhe"
      }
    },
    "iframe": {
      "name": "iFrame",
      "description": "Einbetten von Inhalten aus dem Internet. Einige Websites können den Zugriff einschränken.",
      "option": {
        "embedUrl": {
          "label": "URL einbetten"
        },
        "allowFullScreen": {
          "label": "Vollbildmodus zulassen"
        },
        "allowTransparency": {
          "label": "Erlaube Transparenz"
        },
        "allowScrolling": {
          "label": "Scrollen zulassen"
        },
        "allowPayment": {
          "label": "Zahlung zulassen"
        },
        "allowAutoPlay": {
          "label": "Automatische Wiedergabe zulassen"
        },
        "allowMicrophone": {
          "label": "Mikrofonzugriff erlauben"
        },
        "allowCamera": {
          "label": "Kamera freigeben"
        },
        "allowGeolocation": {
          "label": "Geolokalisierung zulassen"
        }
      },
      "error": {
        "noUrl": "Keine iFrame URL angegeben",
        "noBrowerSupport": "Ihr Browser unterstützt keine iframes. Bitte aktualisieren Sie Ihren Browser."
      }
    },
    "smartHome-entityState": {
      "name": "Zustand der Entität",
<<<<<<< HEAD
      "description": "Den Status einer Entität anzeigen und optional umschalten",
=======
      "description": "Zeigt den Status einer Entität an und schaltet ihn optional ein",
>>>>>>> 44e5346d
      "option": {
        "entityId": {
          "label": "Eintrag-ID"
        },
        "displayName": {
          "label": "Anzeigename"
        },
        "entityUnit": {
          "label": "Einheit der Entität"
        },
        "clickable": {
          "label": "Anklickbar"
        }
      }
    },
    "smartHome-executeAutomation": {
      "name": "Automatisierung ausführen",
<<<<<<< HEAD
      "description": "Lösen Sie eine Automatisierung mit einem Klick aus",
=======
      "description": "Automatisierung mit einem Klick auslösen",
>>>>>>> 44e5346d
      "option": {
        "displayName": {
          "label": "Anzeigename"
        },
        "automationId": {
          "label": "Automatisierungs-ID"
        }
      },
      "spotlightAction": {
        "run": "{name} ausführen"
      }
    },
    "calendar": {
      "name": "Kalender",
      "description": "Zeigt Ereignisse aus Ihren Integrationen in einer Kalenderansicht innerhalb eines bestimmten Zeitraums an",
      "option": {
        "releaseType": {
          "label": "Radarr Veröffentlichungs Typ",
          "options": {
            "inCinemas": "In Kinos",
            "digitalRelease": "Digitale Veröffentlichung",
            "physicalRelease": "Physische Veröffentlichung"
          }
        },
        "filterPastMonths": {
          "label": "Start von"
        },
        "filterFutureMonths": {
<<<<<<< HEAD
          "label": "Endet um"
=======
          "label": "Endet am"
>>>>>>> 44e5346d
        }
      }
    },
    "weather": {
      "name": "Wetter",
      "description": "Zeigt die aktuellen Wetterinformationen für einen bestimmten Ort an.",
      "option": {
        "isFormatFahrenheit": {
          "label": "Temperatur in Fahrenheit"
        },
        "location": {
          "label": "Wetterstandort"
        },
        "showCity": {
          "label": "Stadt anzeigen"
        },
        "hasForecast": {
          "label": "Prognose anzeigen"
        },
        "forecastDayCount": {
          "label": "Anzahl der Prognose Tage",
          "description": "Wenn das Widget nicht breit genug ist, werden weniger Tage angezeigt"
        },
        "dateFormat": {
          "label": "Datumsformat",
          "description": "Wie das Datum aussehen sollte"
        }
      },
      "kind": {
        "clear": "Klar",
        "mainlyClear": "Überwiegend klar",
        "fog": "Nebel",
        "drizzle": "Niesel",
        "freezingDrizzle": "Eisiger Nieselregen",
        "rain": "Regen",
        "freezingRain": "Eisiger Regen",
        "snowFall": "Schneefall",
        "snowGrains": "Schneekörner",
        "rainShowers": "Regenschauer",
        "snowShowers": "Schneeschauer",
        "thunderstorm": "Gewitter",
        "thunderstormWithHail": "Gewitter mit Hagel",
        "unknown": "Unbekannt"
      }
    },
    "indexerManager": {
<<<<<<< HEAD
      "name": "Status des Indexer-Managers",
=======
      "name": "Status des Index Managers",
>>>>>>> 44e5346d
      "description": "Status des Indexer",
      "option": {
        "openIndexerSiteInNewTab": {
          "label": "Indexer Seite in neuem Tab öffnen"
        }
      },
      "title": "Index Manager",
      "testAll": "Alle testen",
      "error": {
        "internalServerError": "Fehler beim Abrufen des Indexer Status"
      }
    },
    "healthMonitoring": {
      "name": "Überwachung des Systemzustands",
      "description": "Zeigt Informationen zum Zustand und Status Ihres/Ihrer Systeme(s) an.",
      "option": {
        "fahrenheit": {
          "label": "CPU-Temperatur in Fahrenheit"
        },
        "cpu": {
          "label": "CPU-Info anzeigen"
        },
        "memory": {
          "label": "Speicher-Info anzeigen"
        },
        "fileSystem": {
          "label": "Dateisystem Info anzeigen"
        }
      },
      "popover": {
        "information": "Informationen",
        "processor": "Prozessor: {cpuModelName}",
        "memory": "Speicher: {memory}GiB",
        "memoryAvailable": "Verfügbar: {memoryAvailable} GiB ({percent}%)",
        "version": "Version: {version}",
        "uptime": "Betriebszeit: {days} Tage, {hours} Stunden, {minutes} Minuten",
        "loadAverage": "Durchschnittliche Last:",
        "minute": "1 Minute",
        "minutes": "{count} Minuten",
        "used": "Belegt",
        "available": "Verfügbar",
        "lastSeen": ""
      },
      "memory": {},
      "error": {
        "internalServerError": ""
      }
    },
    "common": {
      "location": {
        "query": "",
        "latitude": "",
        "longitude": "",
        "disabledTooltip": "",
        "unknownLocation": "",
        "search": "Suche",
        "table": {
          "header": {
            "city": "",
            "country": "",
            "coordinates": "",
            "population": ""
          },
          "action": {
            "select": ""
          },
          "population": {
            "fallback": "Unbekannt"
          }
        }
      },
      "integration": {
        "noData": "",
        "description": ""
      },
      "app": {
        "noData": "Keine App gefunden",
        "description": ""
      },
      "error": {
        "noIntegration": "",
        "noData": ""
      },
      "option": {}
    },
    "video": {
      "name": "Videostream",
      "description": "Einbetten eines Videostreams oder eines Videos von einer Kamera oder einer Website",
      "option": {
        "feedUrl": {
          "label": "Feed URL"
        },
        "hasAutoPlay": {
          "label": "Automatische Wiedergabe",
          "description": ""
        },
        "isMuted": {
          "label": ""
        },
        "hasControls": {
          "label": ""
        }
      },
      "error": {
        "noUrl": "",
        "forYoutubeUseIframe": ""
      }
    },
    "mediaServer": {
      "name": "",
      "description": "",
      "option": {}
    },
    "downloads": {
      "name": "",
      "description": "",
      "option": {
        "columns": {
          "label": ""
        },
        "enableRowSorting": {
          "label": ""
        },
        "defaultSort": {
          "label": ""
        },
        "descendingDefaultSort": {
          "label": ""
        },
        "showCompletedUsenet": {
          "label": ""
        },
        "showCompletedTorrent": {
          "label": ""
        },
        "activeTorrentThreshold": {
          "label": ""
        },
        "categoryFilter": {
          "label": ""
        },
        "filterIsWhitelist": {
          "label": ""
        },
        "applyFilterToRatio": {
          "label": ""
        }
      },
      "errors": {
        "noColumns": "",
        "noCommunications": ""
      },
      "items": {
        "actions": {
          "columnTitle": ""
        },
        "added": {
          "columnTitle": "",
          "detailsTitle": "Hinzugefügt am"
        },
        "category": {
          "columnTitle": "",
          "detailsTitle": ""
        },
        "downSpeed": {
          "columnTitle": "",
          "detailsTitle": "Download Geschwindigkeit"
        },
        "index": {
          "columnTitle": "#",
          "detailsTitle": "Aktueller Index im Client"
        },
        "id": {
          "columnTitle": ""
        },
        "integration": {
          "columnTitle": ""
        },
        "name": {
          "columnTitle": ""
        },
        "progress": {
          "columnTitle": "Fortschritt",
          "detailsTitle": ""
        },
        "ratio": {
          "columnTitle": "Verhältnis",
          "detailsTitle": ""
        },
        "received": {
          "columnTitle": "",
          "detailsTitle": ""
        },
        "sent": {
          "columnTitle": "",
          "detailsTitle": ""
        },
        "size": {
          "columnTitle": "",
          "detailsTitle": ""
        },
        "state": {
          "columnTitle": "Staat",
          "detailsTitle": ""
        },
        "time": {
          "columnTitle": "",
          "detailsTitle": ""
        },
        "type": {
          "columnTitle": "",
          "detailsTitle": ""
        },
        "upSpeed": {
          "columnTitle": "",
          "detailsTitle": ""
        }
      },
      "states": {
        "downloading": "Wird heruntergeladen",
        "queued": "In der Warteschlange",
        "paused": "Pausiert",
        "completed": "Abgeschlossen",
        "failed": "",
        "processing": "",
        "leeching": "",
        "stalled": "",
        "unknown": "Unbekannt",
        "seeding": ""
      },
      "actions": {
        "clients": {
          "modalTitle": "",
          "pause": "",
          "resume": ""
        },
        "client": {
          "pause": "",
          "resume": ""
        },
        "item": {
          "pause": "",
          "resume": "",
          "delete": {
            "title": "",
            "modalTitle": "",
            "entry": "",
            "entryAndFiles": ""
          }
        }
      },
      "globalRatio": ""
    },
    "mediaRequests-requestList": {
      "name": "",
      "description": "Sehen Sie eine Liste aller Medienanfragen von Ihrer Overseerr- oder Jellyseerr-Instanz",
      "option": {
        "linksTargetNewTab": {
          "label": "Links in neuem Tab öffnen"
        }
      },
      "pending": {
        "approve": "",
        "approving": "",
        "decline": ""
      },
      "availability": {
        "unknown": "Unbekannt",
        "pending": "",
        "processing": "",
        "partiallyAvailable": "Teilweise",
        "available": "Verfügbar"
      },
      "toBeDetermined": ""
    },
    "mediaRequests-requestStats": {
      "name": "",
      "description": "Statistiken über Ihre Medienanfragen",
      "option": {},
      "titles": {
        "stats": {
          "main": "Medien Statistiken",
          "approved": "Bereits genehmigt",
          "pending": "Ausstehende Freigaben",
          "processing": "",
          "declined": "",
          "available": "",
          "tv": "TV Anfragen",
          "movie": "Film Anfragen",
          "total": "Gesamt"
        },
        "users": {
          "main": "Top Nutzer",
          "requests": ""
        }
      }
    },
    "mediaTranscoding": {
      "name": "",
      "description": "",
      "option": {
        "defaultView": {
          "label": "Standardansicht"
        },
        "queuePageSize": {
          "label": ""
        }
      },
      "tab": {
        "workers": "",
        "queue": "Warteschlange",
        "statistics": "Statistiken"
      },
      "currentIndex": "{start}-{end} von {total}",
      "healthCheck": {
        "title": "",
        "queued": "In der Warteschlange",
        "status": {
          "healthy": "Gesund",
          "unhealthy": "Fehlerhaft"
        }
      },
      "panel": {
        "statistics": {
          "empty": "Leer",
          "transcodes": "Transkodieren",
          "transcodesCount": "",
          "healthChecksCount": "",
          "filesCount": "",
          "savedSpace": "",
          "healthChecks": "",
          "videoCodecs": "",
          "videoContainers": "Container",
          "videoResolutions": "Auflösungen"
        },
        "workers": {
          "empty": "Leer",
          "table": {
            "file": "Datei",
            "eta": "Voraussichtlicher Abschluss",
            "progress": "Fortschritt",
            "transcode": "Transkodieren",
            "healthCheck": ""
          }
        },
        "queue": {
          "empty": "Leer",
          "table": {
            "file": "Datei",
            "size": "Größe",
            "transcode": "Transkodieren",
            "healthCheck": ""
          }
        }
      }
    },
    "rssFeed": {
      "name": "",
      "description": "",
      "option": {
        "feedUrls": {
          "label": ""
        },
        "enableRtl": {
          "label": ""
        },
        "textLinesClamp": {
          "label": ""
        },
        "maximumAmountPosts": {
          "label": ""
        }
      }
    }
  },
  "widgetPreview": {
    "toggle": {
      "enabled": "",
      "disabled": ""
    },
    "dimensions": {
      "title": ""
    }
  },
  "board": {
    "action": {
      "edit": {
        "notification": {
          "success": {
            "title": "Änderungen erfolgreich angewendet",
            "message": ""
          },
          "error": {
            "title": "Änderungen konnten nicht angewendet werden",
            "message": ""
          }
        },
        "confirmLeave": {
          "title": "",
          "message": ""
        }
      },
      "oldImport": {
        "label": "",
        "notification": {
          "success": {
            "title": "",
            "message": ""
          },
          "error": {
            "title": "",
            "message": ""
          }
        },
        "form": {
          "file": {
            "label": "",
            "invalidError": ""
          },
          "apps": {
            "label": "",
            "avoidDuplicates": {
              "label": "",
              "description": ""
            },
            "onlyImportApps": {
              "label": "",
              "description": ""
            }
          },
          "name": {
            "label": ""
          },
          "screenSize": {
            "label": "",
            "description": "",
            "option": {
              "sm": "Klein",
              "md": "Mittel",
              "lg": "Groß"
            }
          },
          "sidebarBehavior": {
            "label": "",
            "description": "",
            "option": {
              "lastSection": {
                "label": "",
                "description": ""
              },
              "removeItems": {
                "label": "",
                "description": ""
              }
            }
          }
        }
      }
    },
    "field": {
      "pageTitle": {
        "label": ""
      },
      "metaTitle": {
        "label": ""
      },
      "logoImageUrl": {
        "label": ""
      },
      "faviconImageUrl": {
        "label": ""
      },
      "backgroundImageUrl": {
        "label": ""
      },
      "backgroundImageAttachment": {
        "label": "Anhang des Hintergrundbildes",
        "option": {
          "fixed": {
            "label": "",
            "description": ""
          },
          "scroll": {
            "label": "",
            "description": ""
          }
        }
      },
      "backgroundImageRepeat": {
        "label": "",
        "option": {
          "repeat": {
            "label": "",
            "description": ""
          },
          "no-repeat": {
            "label": "",
            "description": ""
          },
          "repeat-x": {
            "label": "",
            "description": ""
          },
          "repeat-y": {
            "label": "",
            "description": ""
          }
        }
      },
      "backgroundImageSize": {
        "label": "Hintergrundbild-Größe",
        "option": {
          "cover": {
            "label": "",
            "description": ""
          },
          "contain": {
            "label": "",
            "description": ""
          }
        }
      },
      "primaryColor": {
        "label": "Primärfarbe"
      },
      "secondaryColor": {
        "label": "Sekundärfarbe"
      },
      "opacity": {
        "label": ""
      },
      "customCss": {
        "label": "",
        "description": "Außerdem können Sie Ihr Dashboard mittels CSS anpassen, dies wird nur für erfahrene Benutzer empfohlen",
        "customClassesAlert": {
          "title": "",
          "description": ""
        }
      },
      "columnCount": {
        "label": ""
      },
      "name": {
        "label": ""
      },
      "isPublic": {
        "label": "Öffentlich",
        "description": ""
      }
    },
    "content": {
      "metaTitle": ""
    },
    "setting": {
      "title": "",
      "section": {
        "general": {
          "title": "Allgemein",
          "unrecognizedLink": ""
        },
        "layout": {
          "title": "Ansicht"
        },
        "background": {
          "title": "Hintergrund"
        },
        "color": {
          "title": ""
        },
        "customCss": {
          "title": ""
        },
        "access": {
          "title": "",
          "permission": {
            "item": {
              "view": {
                "label": "Board anzeigen"
              },
              "modify": {
                "label": ""
              },
              "full": {
                "label": ""
              }
            }
          }
        },
        "dangerZone": {
          "title": "Gefahrenbereich",
          "action": {
            "rename": {
              "label": "",
              "description": "",
              "button": "",
              "modal": {
                "title": ""
              }
            },
            "visibility": {
              "label": "",
              "description": {
                "public": "",
                "private": ""
              },
              "button": {
                "public": "",
                "private": ""
              },
              "confirm": {
                "public": {
                  "title": "",
                  "description": ""
                },
                "private": {
                  "title": "",
                  "description": ""
                }
              }
            },
            "delete": {
              "label": "",
              "description": "",
              "button": "",
              "confirm": {
                "title": "Board löschen",
                "description": ""
              }
            }
          }
        }
      }
    },
    "error": {
      "noBoard": {
        "title": "Willkommen bei Homarr",
        "description": "",
        "link": "Erstellen Sie Ihr erstes Board",
        "notice": ""
      },
      "notFound": {
        "title": "",
        "description": "",
        "link": "Alle Boards anzeigen",
        "notice": ""
      },
      "homeBoard": {
        "title": "",
        "admin": {
          "description": "",
          "link": "",
          "notice": ""
        },
        "user": {
          "description": "",
          "link": "",
          "notice": ""
        },
        "anonymous": {
          "description": "",
          "link": "",
          "notice": ""
        }
      }
    }
  },
  "management": {
    "metaTitle": "Verwaltung",
    "title": {
      "morning": "",
      "afternoon": "",
      "evening": ""
    },
    "notFound": {
      "title": "",
      "text": ""
    },
    "navbar": {
      "items": {
        "home": "Startseite",
        "boards": "",
        "apps": "",
        "integrations": "Integrationen",
        "searchEngies": "Suchmaschinen",
        "medias": "Medien",
        "users": {
          "label": "Benutzer",
          "items": {
            "manage": "Verwalten",
            "invites": "Einladungen",
            "groups": "Gruppen"
          }
        },
        "tools": {
          "label": "Werkzeuge",
          "items": {
            "docker": "",
            "logs": "",
            "api": "",
            "tasks": ""
          }
        },
        "settings": "Einstellungen",
        "help": {
          "label": "Hilfe",
          "items": {
            "documentation": "Dokumentation",
            "submitIssue": "",
            "discord": "",
            "sourceCode": ""
          }
        },
        "about": "Über"
      }
    },
    "page": {
      "home": {
        "statistic": {
          "board": "",
          "user": "Benutzer",
          "invite": "Einladungen",
          "integration": "Integrationen",
          "app": "",
          "group": "Gruppen"
        },
        "statisticLabel": {
          "boards": "",
          "resources": "",
          "authentication": "",
          "authorization": ""
        }
      },
      "board": {
        "title": "Deine Boards",
        "action": {
          "new": {
            "label": ""
          },
          "open": {
            "label": ""
          },
          "settings": {
            "label": "Einstellungen"
          },
          "setHomeBoard": {
            "label": "",
            "badge": {
              "label": "Startseite",
              "tooltip": ""
            }
          },
          "delete": {
            "label": "Dauerhaft löschen",
            "confirm": {
              "title": "Board löschen",
              "description": ""
            }
          }
        },
        "visibility": {
          "public": "",
          "private": ""
        },
        "modal": {
          "createBoard": {
            "field": {
              "name": {
                "label": ""
              }
            }
          }
        }
      },
      "media": {
        "includeFromAllUsers": ""
      },
      "user": {
        "back": "",
        "fieldsDisabledExternalProvider": "",
        "setting": {
          "general": {
            "title": "Allgemein",
            "item": {
              "language": "",
              "board": "",
              "firstDayOfWeek": "Erster Tag der Woche",
              "accessibility": "Barrierefreiheit"
            }
          },
          "security": {
            "title": "Sicherheit"
          },
          "board": {
            "title": ""
          }
        },
        "list": {
          "metaTitle": "Verwaltung von Benutzern",
          "title": "Benutzer"
        },
        "edit": {
          "metaTitle": ""
        },
        "create": {
          "metaTitle": "Benutzer erstellen",
          "title": "",
          "step": {
            "personalInformation": {
              "label": ""
            },
            "security": {
              "label": "Sicherheit"
            },
            "groups": {
              "label": "Gruppen",
              "title": "",
              "description": ""
            },
            "review": {
              "label": ""
            },
            "completed": {
              "title": "Benutzer erstellt"
            },
            "error": {
              "title": "Benutzer anlegen fehlgeschlagen"
            }
          },
          "action": {
            "createAnother": "",
            "back": ""
          }
        },
        "invite": {
          "title": "Verwalten von Benutzereinladungen",
          "action": {
            "new": {
              "title": "",
              "description": "Nach Ablauf der Frist ist die Einladung nicht mehr gültig und der Empfänger der Einladung kann kein Konto mehr erstellen."
            },
            "copy": {
              "title": "",
              "description": "",
              "link": "Link zur Einladung",
              "button": ""
            },
            "delete": {
              "title": "Einladung löschen",
              "description": "Sind Sie sicher, dass Sie diese Einladung löschen möchten? Benutzer mit diesem Link können dann kein Konto mehr über diesen Link erstellen."
            }
          },
          "field": {
            "id": {
              "label": ""
            },
            "creator": {
              "label": "Ersteller"
            },
            "expirationDate": {
              "label": "Ablaufdatum"
            },
            "token": {
              "label": ""
            }
          }
        }
      },
      "group": {
        "back": "",
        "setting": {
          "general": {
            "title": "Allgemein",
            "owner": "Eigentümer",
            "ownerOfGroup": "",
            "ownerOfGroupDeleted": ""
          },
          "members": {
            "title": "Mitglieder",
            "search": "",
            "notFound": ""
          },
          "permissions": {
            "title": "",
            "form": {
              "unsavedChanges": ""
            }
          }
        }
      },
      "settings": {
        "title": "Einstellungen",
        "notification": {
          "success": {
            "message": ""
          },
          "error": {
            "message": ""
          }
        },
        "section": {
          "analytics": {
            "title": "",
            "general": {
              "title": "",
              "text": ""
            },
            "widgetData": {
              "title": "",
              "text": ""
            },
            "integrationData": {
              "title": "",
              "text": ""
            },
            "usersData": {
              "title": "",
              "text": ""
            }
          },
          "crawlingAndIndexing": {
            "title": "Suche und Indexiere",
            "warning": "Das Aktivieren oder Deaktivieren von Einstellungen hier wird schwerwiegende Auswirkungen haben, wie Suchmaschinen Ihre Seite suchen und indizieren. Jede Einstellung startet eine Anforderung und es ist die Aufgabe des Crawlers, diese Einstellungen zu übernehmen. Änderungen können mehrere Tage oder Wochen dauern. Einige Einstellungen können Suchmaschinenspezifisch sein.",
            "noIndex": {
              "title": "Kein Index",
              "text": "Die Webseite nicht in Suchmaschinen indizieren und in keinem Suchergebnis anzeigen"
            },
            "noFollow": {
              "title": "Keine Folgen",
              "text": "Folgen Sie keine Links während der Indexierung. Deaktivieren kann dazu führen, dass Crawler versuchen, allen Links auf Homarr zu folgen."
            },
            "noTranslate": {
              "title": "Nicht Übersetzen",
              "text": "Wenn die Sprache der Seite wahrscheinlich nicht zu lesen ist wird der Benutzer höchstwahrscheinlich wollen das Google einen Übersetzungslink in den Suchergebnissen zeigt"
            },
            "noSiteLinksSearchBox": {
              "title": "Kein Suchfeld für Seitenlinks",
              "text": "Google baut ein Suchfeld mit den gecrawlten Links zusammen mit anderen direkten Links auf. Durch das Aktivieren dieser Option wird Google aufgefordert, dieses Feld zu deaktivieren."
            }
          },
          "board": {
            "title": "",
            "homeBoard": {
              "label": "",
              "description": ""
            }
          },
          "appearance": {
            "title": "Aussehen",
            "defaultColorScheme": {
              "label": "",
              "options": {
                "light": "Hell",
                "dark": "Dunkel"
              }
            }
          },
          "culture": {
            "title": "",
            "defaultLocale": {
              "label": ""
            }
          }
        }
      },
      "tool": {
        "tasks": {
          "title": "",
          "status": {
            "idle": "",
            "running": "Wird ausgeführt",
            "error": "Fehler"
          },
          "job": {
            "iconsUpdater": {
              "label": ""
            },
            "analytics": {
              "label": ""
            },
            "smartHomeEntityState": {
              "label": ""
            },
            "ping": {
              "label": ""
            },
            "mediaServer": {
              "label": "Medien Server"
            },
            "mediaOrganizer": {
              "label": ""
            },
            "downloads": {
              "label": ""
            },
            "mediaRequestStats": {
              "label": ""
            },
            "mediaRequestList": {
              "label": ""
            },
            "rssFeeds": {
              "label": ""
            },
            "indexerManager": {
              "label": "Index Manager"
            },
            "healthMonitoring": {
              "label": ""
            },
            "dnsHole": {
              "label": ""
            },
            "sessionCleanup": {
              "label": ""
            },
            "updateChecker": {
              "label": ""
            },
            "mediaTranscoding": {
              "label": ""
            }
          }
        },
        "api": {
          "title": "",
          "modal": {
            "createApiToken": {
              "title": "",
              "description": "",
              "button": ""
            }
          },
          "tab": {
            "documentation": {
              "label": "Dokumentation"
            },
            "apiKey": {
              "label": "",
              "title": "",
              "button": {
                "createApiToken": ""
              },
              "table": {
                "header": {
                  "id": "",
                  "createdBy": ""
                }
              }
            }
          }
        }
      },
      "about": {
        "version": "",
        "text": "",
        "accordion": {
          "contributors": {
            "title": "",
            "subtitle": ""
          },
          "translators": {
            "title": "",
            "subtitle": ""
          },
          "libraries": {
            "title": "",
            "subtitle": ""
          }
        }
      }
    }
  },
  "docker": {
    "title": "Container",
    "table": {
      "updated": "",
      "search": "",
      "selected": ""
    },
    "field": {
      "name": {
        "label": ""
      },
      "state": {
        "label": "Staat",
        "option": {
          "created": "Erstellt",
          "running": "Aktiv",
          "paused": "Pausiert",
          "restarting": "Startet neu",
          "exited": "",
          "removing": "Wird entfernt",
          "dead": ""
        }
      },
      "containerImage": {
        "label": ""
      },
      "ports": {
        "label": ""
      }
    },
    "action": {
      "start": {
        "label": "Starten",
        "notification": {
          "success": {
            "title": "",
            "message": ""
          },
          "error": {
            "title": "",
            "message": ""
          }
        }
      },
      "stop": {
        "label": "Stopp",
        "notification": {
          "success": {
            "title": "",
            "message": ""
          },
          "error": {
            "title": "",
            "message": ""
          }
        }
      },
      "restart": {
        "label": "Neustarten",
        "notification": {
          "success": {
            "title": "",
            "message": ""
          },
          "error": {
            "title": "",
            "message": ""
          }
        }
      },
      "remove": {
        "label": "Entfernen",
        "notification": {
          "success": {
            "title": "",
            "message": ""
          },
          "error": {
            "title": "",
            "message": ""
          }
        }
      },
      "refresh": {
        "label": "",
        "notification": {
          "success": {
            "title": "",
            "message": ""
          },
          "error": {
            "title": "",
            "message": ""
          }
        }
      }
    },
    "error": {
      "internalServerError": ""
    }
  },
  "permission": {
    "title": "",
    "userSelect": {
      "title": ""
    },
    "groupSelect": {
      "title": ""
    },
    "tab": {
      "user": "Benutzer",
      "group": "Gruppen",
      "inherited": ""
    },
    "field": {
      "user": {
        "label": "Benutzer"
      },
      "group": {
        "label": "Gruppe"
      },
      "permission": {
        "label": ""
      }
    },
    "action": {
      "saveUser": "",
      "saveGroup": ""
    }
  },
  "navigationStructure": {
    "manage": {
      "label": "Verwalten",
      "boards": {
        "label": ""
      },
      "integrations": {
        "label": "Integrationen",
        "edit": {
          "label": "Bearbeiten"
        },
        "new": {
          "label": ""
        }
      },
      "search-engines": {
        "label": "Suchmaschinen",
        "new": {
          "label": ""
        },
        "edit": {
          "label": "Bearbeiten"
        }
      },
      "medias": {
        "label": "Medien"
      },
      "apps": {
        "label": "",
        "new": {
          "label": ""
        },
        "edit": {
          "label": "Bearbeiten"
        }
      },
      "users": {
        "label": "Benutzer",
        "create": {
          "label": "Erstellen"
        },
        "general": "Allgemein",
        "security": "Sicherheit",
        "board": "",
        "groups": {
          "label": "Gruppen"
        },
        "invites": {
          "label": "Einladungen"
        }
      },
      "tools": {
        "label": "Werkzeuge",
        "docker": {
          "label": ""
        },
        "logs": {
          "label": ""
        }
      },
      "settings": {
        "label": "Einstellungen"
      },
      "about": {
        "label": "Über"
      }
    }
  },
  "search": {
    "placeholder": "",
    "nothingFound": "",
    "error": {
      "fetch": ""
    },
    "mode": {
      "appIntegrationBoard": {
        "help": "",
        "group": {
          "app": {
            "title": "",
            "children": {
              "action": {
                "open": {
                  "label": ""
                },
                "edit": {
                  "label": "App bearbeiten"
                }
              },
              "detail": {
                "title": ""
              }
            }
          },
          "board": {
            "title": "",
            "children": {
              "action": {
                "open": {
                  "label": ""
                },
                "homeBoard": {
                  "label": ""
                },
                "settings": {
                  "label": ""
                }
              },
              "detail": {
                "title": ""
              }
            }
          },
          "integration": {
            "title": "Integrationen"
          }
        }
      },
      "command": {
        "help": "",
        "group": {
          "localCommand": {
            "title": ""
          },
          "globalCommand": {
            "title": "",
            "option": {
              "colorScheme": {
                "light": "Zum hellen Design wechseln",
                "dark": "Zum dunklen Design wechseln"
              },
              "language": {
                "label": "",
                "children": {
                  "detail": {
                    "title": ""
                  }
                }
              },
              "newBoard": {
                "label": ""
              },
              "importBoard": {
                "label": ""
              },
              "newApp": {
                "label": ""
              },
              "newIntegration": {
                "label": "",
                "children": {
                  "detail": {
                    "title": ""
                  }
                }
              },
              "newUser": {
                "label": ""
              },
              "newInvite": {
                "label": ""
              },
              "newGroup": {
                "label": ""
              }
            }
          }
        }
      },
      "external": {
        "help": "",
        "group": {
          "searchEngine": {
            "title": "Suchmaschinen",
            "children": {
              "action": {
                "search": {
                  "label": ""
                }
              },
              "detail": {
                "title": ""
              },
              "searchResults": {
                "title": ""
              }
            },
            "option": {
              "google": {
                "name": "",
                "description": ""
              },
              "bing": {
                "name": "",
                "description": ""
              },
              "duckduckgo": {
                "name": "",
                "description": ""
              },
              "torrent": {
                "name": "",
                "description": ""
              },
              "youTube": {
                "name": "",
                "description": ""
              }
            }
          }
        }
      },
      "help": {
        "group": {
          "mode": {
            "title": ""
          },
          "help": {
            "title": "Hilfe",
            "option": {
              "documentation": {
                "label": "Dokumentation"
              },
              "submitIssue": {
                "label": ""
              },
              "discord": {
                "label": ""
              }
            }
          }
        }
      },
      "home": {
        "group": {
          "local": {
            "title": ""
          }
        }
      },
      "page": {
        "help": "",
        "group": {
          "page": {
            "title": "",
            "option": {
              "manageHome": {
                "label": ""
              },
              "manageBoard": {
                "label": ""
              },
              "manageApp": {
                "label": ""
              },
              "manageIntegration": {
                "label": ""
              },
              "manageSearchEngine": {
                "label": ""
              },
              "manageMedia": {
                "label": ""
              },
              "manageUser": {
                "label": "Verwaltung von Benutzern"
              },
              "manageInvite": {
                "label": ""
              },
              "manageGroup": {
                "label": ""
              },
              "manageDocker": {
                "label": ""
              },
              "manageApi": {
                "label": ""
              },
              "manageLog": {
                "label": "Logs anzeigen"
              },
              "manageTask": {
                "label": ""
              },
              "manageSettings": {
                "label": ""
              },
              "about": {
                "label": "Über"
              },
              "homeBoard": {
                "label": ""
              },
              "preferences": {
                "label": "Ihre Einstellungen"
              }
            }
          }
        }
      },
      "userGroup": {
        "help": "",
        "group": {
          "user": {
            "title": "Benutzer",
            "children": {
              "action": {
                "detail": {
                  "label": ""
                }
              },
              "detail": {
                "title": ""
              }
            }
          },
          "group": {
            "title": "Gruppen",
            "children": {
              "action": {
                "detail": {
                  "label": ""
                },
                "manageMember": {
                  "label": ""
                },
                "managePermission": {
                  "label": ""
                }
              },
              "detail": {
                "title": ""
              }
            }
          }
        }
      }
    },
    "engine": {
      "search": "",
      "field": {
        "name": {
          "label": ""
        },
        "short": {
          "label": ""
        },
        "urlTemplate": {
          "label": ""
        },
        "description": {
          "label": "Beschreibung"
        }
      },
      "page": {
        "list": {
          "title": "Suchmaschinen",
          "noResults": {
            "title": "",
            "action": ""
          },
          "interactive": ""
        },
        "create": {
          "title": "",
          "notification": {
            "success": {
              "title": "",
              "message": ""
            },
            "error": {
              "title": "",
              "message": ""
            }
          }
        },
        "edit": {
          "title": "",
          "notification": {
            "success": {
              "title": "Änderungen erfolgreich angewendet",
              "message": ""
            },
            "error": {
              "title": "Änderungen konnten nicht angewendet werden",
              "message": ""
            }
          },
          "configControl": "",
          "searchEngineType": {
            "generic": "",
            "fromIntegration": ""
          }
        },
        "delete": {
          "title": "",
          "message": "",
          "notification": {
            "success": {
              "title": "",
              "message": ""
            },
            "error": {
              "title": "",
              "message": ""
            }
          }
        }
      }
    }
  }
}<|MERGE_RESOLUTION|>--- conflicted
+++ resolved
@@ -310,19 +310,11 @@
           },
           "use-all": {
             "label": "Alle Apps verwenden",
-<<<<<<< HEAD
             "description": "Erlauben Sie Mitgliedern, beliebige Apps zu ihren Boards hinzuzufügen"
           },
           "modify-all": {
             "label": "Alle Apps ändern",
             "description": "Mitgliedern erlauben Apps zu ändern"
-=======
-            "description": "Mitgliedern erlauben, Apps zu ihren Boards hinzuzufügen"
-          },
-          "modify-all": {
-            "label": "Alle Apps ändern",
-            "description": "Mitgliedern das Erstellen von Apps erlauben"
->>>>>>> 44e5346d
           },
           "full-all": {
             "label": "Voller App Zugriff",
@@ -343,19 +335,11 @@
           },
           "modify-all": {
             "label": "Alle Boards ändern",
-<<<<<<< HEAD
             "description": "Erlaube Mitgliedern alle Boards zu ändern (beinhaltet nicht die Zugangskontrolle und den Gefahrenbereich)"
           },
           "full-all": {
             "label": "Voller Board Zugriff",
             "description": "Erlaube Mitgliedern alle Boards (einschließlich der Zugriffskontrolle und des Gefahrenbereich) anzuzeigen, zu ändern und zu löschen"
-=======
-            "description": "Erlaube Mitgliedern alle Boards zu ändern (beinhaltet keine Zugangskontrolle und Gefahrenbereich)"
-          },
-          "full-all": {
-            "label": "Voller Board Zugriff",
-            "description": "Erlaube Mitgliedern alle Boards (einschließlich Zugriffskontrolle und Gefahrenbereich) anzuzeigen, zu ändern und zu löschen"
->>>>>>> 44e5346d
           }
         }
       },
@@ -363,7 +347,6 @@
         "title": "Integrationen",
         "item": {
           "create": {
-<<<<<<< HEAD
             "label": "Integration anlegen",
             "description": "Mitgliedern die Erstellung von Integrationen erlauben"
           },
@@ -378,22 +361,6 @@
           "full-all": {
             "label": "Voller Zugriff auf Integrationen",
             "description": "Erlaubt Mitgliedern jegliche Integration zu verwalten, nutzen und interagieren"
-=======
-            "label": "Integrationen erstellen",
-            "description": "Mitgliedern erlauben, Integrationen zu erstellen"
-          },
-          "use-all": {
-            "label": "Alle Integrationen nutzen",
-            "description": "Erlaubt Mitgliedern Integrationen zu ihren Boards hinzuzufügen"
-          },
-          "interact-all": {
-            "label": "Mit jeder Integration interagieren",
-            "description": "Mitgliedern erlauben, mit jeder Integration zu interagieren"
-          },
-          "full-all": {
-            "label": "Voller Zugriff auf Integrationen",
-            "description": "Erlaube Mitgliedern jede Integration zu verwalten, zu nutzen und zu interagieren"
->>>>>>> 44e5346d
           }
         }
       },
@@ -401,13 +368,8 @@
         "title": "Medien",
         "item": {
           "upload": {
-<<<<<<< HEAD
             "label": "Medien hochladen",
             "description": "Erlaubt Mitgliedern Medien hochzuladen"
-=======
-            "label": "Medien Hochladen",
-            "description": "Erlaube Mitgliedern Medien hochzuladen"
->>>>>>> 44e5346d
           },
           "view-all": {
             "label": "Alle Medien anzeigen",
@@ -566,20 +528,12 @@
         "message": "Sind Sie sicher, dass Sie die App {name} löschen möchten?",
         "notification": {
           "success": {
-<<<<<<< HEAD
-            "title": "Erfolgreich gellöscht",
-=======
-            "title": "Löschen erfolgreich",
->>>>>>> 44e5346d
+            "title": "Erfolgreich gelöscht",
             "message": "Die App wurde erfolgreich gelöscht"
           },
           "error": {
             "title": "Löschen fehlgeschlagen",
-<<<<<<< HEAD
             "message": "Die App konnte nicht gelöscht werden"
-=======
-            "message": "App konnte nicht gelöscht werden"
->>>>>>> 44e5346d
           }
         }
       }
@@ -608,11 +562,7 @@
         "title": "Integrationen",
         "search": "Integrationen durchsuchen",
         "noResults": {
-<<<<<<< HEAD
           "title": "Es wurden noch keine Integrationen erstellt"
-=======
-          "title": "Es gibt noch keine Integrationen"
->>>>>>> 44e5346d
         }
       },
       "create": {
@@ -629,11 +579,7 @@
         }
       },
       "edit": {
-<<<<<<< HEAD
-        "title": "Neue {name} Integration",
-=======
         "title": "{name} Integration bearbeiten",
->>>>>>> 44e5346d
         "notification": {
           "success": {
             "title": "Änderungen erfolgreich angewendet",
@@ -650,13 +596,8 @@
         "message": "Sind Sie sicher, dass Sie die Integration {name} löschen möchten?",
         "notification": {
           "success": {
-<<<<<<< HEAD
-            "title": "Erfolgreich gellöscht",
-            "message": "Die Integration wurde erfolgreich gelöscht"
-=======
             "title": "Löschen erfolgreich",
             "message": "Die Integration wurde erfolgreich erstellt"
->>>>>>> 44e5346d
           },
           "error": {
             "title": "Löschen fehlgeschlagen",
@@ -689,26 +630,17 @@
         },
         "invalidUrl": {
           "title": "Ungültige URL",
-<<<<<<< HEAD
           "message": "Die URL ist ungültig"
         },
         "secretNotDefined": {
           "title": "Fehlende Anmeldeinformationen",
           "message": "Es wurden nicht alle Zugangsdaten angegeben"
-=======
-          "message": "Die Adresse ist ungültig"
-        },
-        "secretNotDefined": {
-          "title": "Fehlende Anmeldedaten",
-          "message": "Nicht alle Zugangsdaten wurden angegeben"
->>>>>>> 44e5346d
         },
         "invalidCredentials": {
           "title": "Ungültige Zugangsdaten",
           "message": "Die Zugangsdaten sind ungültig"
         },
         "commonError": {
-<<<<<<< HEAD
           "title": "Verbindung fehlgeschlagen",
           "message": "Die Verbindung konnte nicht hergestellt werden"
         },
@@ -718,17 +650,6 @@
         },
         "unauthorized": {
           "title": "Unberechtigt",
-=======
-          "title": "Verbindungsaufbau fehlgeschlagen",
-          "message": "Die Verbindung konnte nicht hergestellt werden"
-        },
-        "badRequest": {
-          "title": "Fehlerhafte Anfrage",
-          "message": "Die Anfrage war fehlerhaft"
-        },
-        "unauthorized": {
-          "title": "Nicht autorisiert",
->>>>>>> 44e5346d
           "message": "Wahrscheinlich falsche Anmeldeinformationen"
         },
         "forbidden": {
@@ -737,11 +658,7 @@
         },
         "notFound": {
           "title": "Nicht gefunden",
-<<<<<<< HEAD
           "message": "Wahrscheinlich falsche URL oder falscher Pfad"
-=======
-          "message": "Wahrscheinlich falsche URL oder Pfad"
->>>>>>> 44e5346d
         },
         "internalServerError": {
           "title": "Interner Serverfehler",
@@ -756,41 +673,24 @@
           "message": "Die Verbindung wurde abgebrochen"
         },
         "domainNotFound": {
-<<<<<<< HEAD
-          "title": "Die Domain konnte nicht gefunden werden",
-          "message": "Die Domain konnte nicht gefunden werden"
-        },
-        "connectionRefused": {
-          "title": "Verbindung abgelehnt",
-=======
           "title": "Domain nicht gefunden",
           "message": "Die Domain konnte nicht gefunden werden"
         },
         "connectionRefused": {
           "title": "Verbindung verweigert",
->>>>>>> 44e5346d
           "message": "Die Verbindung wurde abgelehnt"
         },
         "invalidJson": {
           "title": "Ungültiges JSON",
-<<<<<<< HEAD
           "message": "Die Antwort war kein gültiges JSON"
         },
         "wrongPath": {
           "title": "Ungültiger Pfad",
           "message": "Der Pfad ist wahrscheinlich nicht korrekt"
-=======
-          "message": "Die Antwort war ungültig JSON"
-        },
-        "wrongPath": {
-          "title": "Falscher Pfad",
-          "message": "Der Pfad ist vermutlich nicht korrekt"
->>>>>>> 44e5346d
         }
       }
     },
     "secrets": {
-<<<<<<< HEAD
       "title": "Geheimnisse",
       "lastUpdated": "Zuletzt aktualisiert {date}",
       "notSet": {
@@ -805,22 +705,6 @@
       "noSecretsRequired": {
         "segmentTitle": "Keine Geheimnisse",
         "text": "Für diese Integration sind keine Geheimnisse erforderlich"
-=======
-      "title": "Secrets",
-      "lastUpdated": "Zuletzt aktualisiert am {date}",
-      "notSet": {
-        "label": "Kein Wert festgelegt",
-        "tooltip": "Das erforderliche Secret wurde noch nicht festgelegt"
-      },
-      "secureNotice": "Das Secret kann nicht nach der Erstellung abgerufen werden",
-      "reset": {
-        "title": "Secret zurücksetzen",
-        "message": "Bist du sicher, dass du dieses Secret zurücksetzen möchtest?"
-      },
-      "noSecretsRequired": {
-        "segmentTitle": "Keine Secrets",
-        "text": "Kein Secret für diese Integration erforderlich"
->>>>>>> 44e5346d
       },
       "kind": {
         "username": {
@@ -829,11 +713,7 @@
         },
         "apiKey": {
           "label": "API Schlüssel",
-<<<<<<< HEAD
           "newLabel": "Neuer API Schlüssel"
-=======
-          "newLabel": "neuer API Schlüssel"
->>>>>>> 44e5346d
         },
         "password": {
           "label": "Passwort",
@@ -849,11 +729,7 @@
   },
   "media": {
     "plural": "Medien",
-<<<<<<< HEAD
     "search": "Medium finden",
-=======
-    "search": "Medien suchen",
->>>>>>> 44e5346d
     "field": {
       "name": "Name",
       "size": "Größe",
@@ -861,11 +737,7 @@
     },
     "action": {
       "upload": {
-<<<<<<< HEAD
         "label": "Medium hochladen",
-=======
-        "label": "Medien Hochladen",
->>>>>>> 44e5346d
         "file": "Datei auswählen",
         "notification": {
           "success": {
@@ -878,30 +750,18 @@
       },
       "delete": {
         "label": "Medium löschen",
-<<<<<<< HEAD
         "description": "Möchten Sie das Medium <bName></bName> wirklich löschen?",
-=======
-        "description": "Sind Sie sicher, dass Sie die Medien <bName></bName> löschen möchten?",
->>>>>>> 44e5346d
         "notification": {
           "success": {
             "message": "Das Medium wurde erfolgreich gelöscht"
           },
           "error": {
-<<<<<<< HEAD
             "message": "Das Medium konnte nicht gelöscht werden"
-=======
-            "message": "Die Medien konnten nicht gelöscht werden"
->>>>>>> 44e5346d
           }
         }
       },
       "copy": {
-<<<<<<< HEAD
         "label": "URL kopieren"
-=======
-        "label": "URL in Zwischenablage kopieren"
->>>>>>> 44e5346d
       }
     }
   },
@@ -914,11 +774,7 @@
       "backToOverview": "Zurück zur Übersicht",
       "create": "Erstellen",
       "edit": "Bearbeiten",
-<<<<<<< HEAD
       "import": "Importieren",
-=======
-      "import": "Import",
->>>>>>> 44e5346d
       "insert": "Einfügen",
       "remove": "Entfernen",
       "save": "Speichern",
@@ -930,27 +786,15 @@
       "continue": "Fortfahren",
       "previous": "Zurück",
       "next": "Weiter",
-<<<<<<< HEAD
       "checkoutDocs": "Sieh dir die Dokumentation an",
       "checkLogs": "Überprüfen Sie die Logs für weitere Details",
       "tryAgain": "Erneut versuchen",
-      "loading": "Wird geladen..."
+      "loading": "Wird geladen"
     },
     "here": "hier",
     "iconPicker": {
       "label": "Icon URL",
       "header": "Geben Sie den Namen oder das Objekte ein, um nach Symbolen zu filtern ... Homarr durchsucht für Sie {countIcons} Symbole."
-=======
-      "checkoutDocs": "Die Dokumentation ansehen",
-      "checkLogs": "Logs für weitere Details prüfen",
-      "tryAgain": "Erneut versuchen",
-      "loading": "Wird geladen"
-    },
-    "here": "Hier",
-    "iconPicker": {
-      "label": "Icon URL",
-      "header": "Geben Sie Namen oder Objekte ein, um nach Symbolen zu filtern... Homarr sucht nach {countIcons} Icons für Sie."
->>>>>>> 44e5346d
     },
     "colorScheme": {
       "options": {
@@ -971,11 +815,7 @@
         "error": "Erstellung fehlgeschlagen"
       },
       "delete": {
-<<<<<<< HEAD
-        "success": "Erfolgreich gellöscht",
-=======
-        "success": "Löschen erfolgreich",
->>>>>>> 44e5346d
+        "success": "Erfolgreich gelöscht",
         "error": "Löschen fehlgeschlagen"
       },
       "update": {
@@ -988,11 +828,7 @@
       }
     },
     "multiSelect": {
-<<<<<<< HEAD
       "placeholder": "Wählen Sie einen oder mehrere Werte aus"
-=======
-      "placeholder": "Wählen Sie einen oder mehrere Werte"
->>>>>>> 44e5346d
     },
     "multiText": {
       "placeholder": "Weitere Werte hinzufügen",
@@ -1014,23 +850,14 @@
         "login": "Anmelden",
         "homeBoard": "Ihr Home Board",
         "loggedOut": "Abgemeldet",
-<<<<<<< HEAD
         "updateAvailable": "{countUpdates} Aktualisierungen verfügbar: {tag}"
-=======
-        "updateAvailable": "{countUpdates} Updates verfügbar: {tag}"
->>>>>>> 44e5346d
       }
     },
     "dangerZone": "Gefahrenbereich",
     "noResults": "Die Suche ergab keine Treffer",
     "preview": {
-<<<<<<< HEAD
       "show": "Vorschau anzeigen",
       "hide": "Vorschau verbergen"
-=======
-      "show": "Vorschau ansehen",
-      "hide": "Vorschau ausblenden"
->>>>>>> 44e5346d
     },
     "zod": {
       "errors": {
@@ -1054,13 +881,8 @@
           "passwordsDoNotMatch": "Passwörter stimmen nicht überein",
           "passwordRequirements": "Passwort erfüllt nicht alle Anforderungen",
           "boardAlreadyExists": "Ein Board mit diesem Namen existiert bereits",
-<<<<<<< HEAD
           "invalidFileType": "Ungültiger Dateityp, erwarte {expected}",
           "fileTooLarge": "Die Datei ist zu groß. Die maximale Größe beträgt {maxSize}",
-=======
-          "invalidFileType": "Ungültiger Dateityp, erwartete {expected}",
-          "fileTooLarge": "Datei ist zu groß, maximale Größe ist {maxSize}",
->>>>>>> 44e5346d
           "invalidConfiguration": "Ungültige Konfiguration",
           "groupNameTaken": "Gruppenname bereits vergeben"
         }
@@ -1071,11 +893,7 @@
     "dynamic": {
       "action": {
         "create": "Neuer dynamischer Abschnitt",
-<<<<<<< HEAD
         "remove": "Dynamischen Abschnitt entfernen"
-=======
-        "remove": ""
->>>>>>> 44e5346d
       },
       "remove": {
         "title": "Dynamischen Abschnitt entfernen",
@@ -1304,13 +1122,8 @@
       "description": "Zeigt das aktuelle Datum und die Uhrzeit an.",
       "option": {
         "customTitleToggle": {
-<<<<<<< HEAD
           "label": "Benutzerdefinierte Titel-/Stadtanzeige",
           "description": "Zeigen Sie einen individuellen Titel oder den Namen der Stadt/des Landes oben auf der Uhr."
-=======
-          "label": "Eigene Titel/Stadt Anzeige",
-          "description": "Zeige einen benutzerdefinierten Titel oder den Namen der Stadt oder des Landes oben auf der Uhr."
->>>>>>> 44e5346d
         },
         "customTitle": {
           "label": "Titel"
@@ -1327,11 +1140,7 @@
         },
         "timezone": {
           "label": "Zeitzone",
-<<<<<<< HEAD
           "description": "Wählen Sie die Zeitzone gemäß dem IANA-Standard"
-=======
-          "description": "Wählen Sie die Zeitzone nach dem IANA-Standard"
->>>>>>> 44e5346d
         },
         "showDate": {
           "label": "Datum anzeigen"
@@ -1442,11 +1251,7 @@
     },
     "smartHome-entityState": {
       "name": "Zustand der Entität",
-<<<<<<< HEAD
       "description": "Den Status einer Entität anzeigen und optional umschalten",
-=======
-      "description": "Zeigt den Status einer Entität an und schaltet ihn optional ein",
->>>>>>> 44e5346d
       "option": {
         "entityId": {
           "label": "Eintrag-ID"
@@ -1464,11 +1269,7 @@
     },
     "smartHome-executeAutomation": {
       "name": "Automatisierung ausführen",
-<<<<<<< HEAD
       "description": "Lösen Sie eine Automatisierung mit einem Klick aus",
-=======
-      "description": "Automatisierung mit einem Klick auslösen",
->>>>>>> 44e5346d
       "option": {
         "displayName": {
           "label": "Anzeigename"
@@ -1497,11 +1298,7 @@
           "label": "Start von"
         },
         "filterFutureMonths": {
-<<<<<<< HEAD
           "label": "Endet um"
-=======
-          "label": "Endet am"
->>>>>>> 44e5346d
         }
       }
     },
@@ -1548,11 +1345,7 @@
       }
     },
     "indexerManager": {
-<<<<<<< HEAD
       "name": "Status des Indexer-Managers",
-=======
-      "name": "Status des Index Managers",
->>>>>>> 44e5346d
       "description": "Status des Indexer",
       "option": {
         "openIndexerSiteInNewTab": {
