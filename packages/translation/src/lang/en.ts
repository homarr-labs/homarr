import "dayjs/locale/en";

export default {
  user: {
    page: {
      login: {
        title: "Log in to your account",
        subtitle: "Welcome back! Please enter your credentials",
      },
      init: {
        title: "New Homarr installation",
        subtitle: "Please create the initial administator user",
      },
    },
    field: {
      username: {
        label: "Username",
      },
      password: {
        label: "Password",
      },
      passwordConfirm: {
        label: "Confirm password",
      },
    },
    action: {
      login: "Login",
      create: "Create user",
    },
  },
  app: {
    page: {
      list: {
        title: "Apps",
        noResults: {
          title: "There aren't any apps.",
          description: "Create your first app",
        },
      },
      create: {
        title: "New app",
        notification: {
          success: {
            title: "Creation successful",
            message: "The app was successfully created",
          },
          error: {
            title: "Creation failed",
            message: "The app could not be created",
          },
        },
      },
      edit: {
        title: "Edit app",
        notification: {
          success: {
            title: "Changes applied successfully",
            message: "The app was successfully saved",
          },
          error: {
            title: "Unable to apply changes",
            message: "The app could not be saved",
          },
        },
      },
      delete: {
        title: "Delete app",
        message: "Are you sure you want to delete the app {name}?",
        notification: {
          success: {
            title: "Deletion successful",
            message: "The app was successfully deleted",
          },
          error: {
            title: "Deletion failed",
            message: "Unable to delete the app",
          },
        },
      },
    },
  },
  integration: {
    page: {
      list: {
        title: "Integrations",
        search: "Search integrations",
        empty: "No integrations found",
      },
      create: {
        title: "New {name} integration",
        notification: {
          success: {
            title: "Creation successful",
            message: "The integration was successfully created",
          },
          error: {
            title: "Creation failed",
            message: "The integration could not be created",
          },
        },
      },
      edit: {
        title: "Edit {name} integration",
        notification: {
          success: {
            title: "Changes applied successfully",
            message: "The integration was successfully saved",
          },
          error: {
            title: "Unable to apply changes",
            message: "The integration could not be saved",
          },
        },
      },
      delete: {
        title: "Delete integration",
        message: "Are you sure you want to delete the integration {name}?",
        notification: {
          success: {
            title: "Deletion successful",
            message: "The integration was successfully deleted",
          },
          error: {
            title: "Deletion failed",
            message: "Unable to delete the integration",
          },
        },
      },
    },
    field: {
      name: {
        label: "Name",
      },
      url: {
        label: "Url",
      },
    },
    action: {
      create: "New integration",
    },
    testConnection: {
      action: "Test connection",
      alertNotice:
        "The Save button is enabled once a successful connection is established",
      notification: {
        success: {
          title: "Connection successful",
          message: "The connection was successfully established",
        },
        invalidUrl: {
          title: "Invalid URL",
          message: "The URL is invalid",
        },
        notAllSecretsProvided: {
          title: "Missing credentials",
          message: "Not all credentials were provided",
        },
        invalidCredentials: {
          title: "Invalid credentials",
          message: "The credentials are invalid",
        },
        commonError: {
          title: "Connection failed",
          message: "The connection could not be established",
        },
      },
    },
    secrets: {
      title: "Secrets",
      lastUpdated: "Last updated {date}",
      secureNotice: "This secret cannot be retrieved after creation",
      reset: {
        title: "Reset secret",
        message: "Are you sure you want to reset this secret?",
      },
      kind: {
        username: {
          label: "Username",
          newLabel: "New username",
        },
        apiKey: {
          label: "API Key",
          newLabel: "New API Key",
        },
        password: {
          label: "Password",
          newLabel: "New password",
        },
      },
    },
  },
  common: {
    action: {
      add: "Add",
      apply: "Apply",
      backToOverview: "Back to overview",
      create: "Create",
      edit: "Edit",
      insert: "Insert",
      remove: "Remove",
      save: "Save",
      saveChanges: "Save changes",
      cancel: "Cancel",
      confirm: "Confirm",
      previous: "Previous",
      next: "Next",
      checkoutDocs: "Check out the documentation",
    },
    multiSelect: {
      placeholder: "Pick one or more values",
    },
    select: {
      placeholder: "Pick value",
      badge: {
        recommended: "Recommended",
      },
    },
    search: {
      placeholder: "Search for anything...",
      nothingFound: "Nothing found",
      group: {
        all: "All",
        web: "Web",
        action: "Actions",
        app: "Apps",
      },
    },
    userAvatar: {
      menu: {
        switchToDarkMode: "Switch to dark mode",
        switchToLightMode: "Switch to light mode",
        management: "Management",
        logout: "Logout",
        navigateDefaultBoard: "Navigate to default board",
      },
    },
    noResults: "No results found",
    preview: {
      show: "Show preview",
      hide: "Hide preview",
    },
  },
  section: {
    category: {
      field: {
        name: {
          label: "Name",
        },
      },
      action: {
        create: "New category",
        edit: "Rename category",
        remove: "Remove category",
        moveUp: "Move up",
        moveDown: "Move down",
        createAbove: "New category above",
        createBelow: "New category below",
      },
      create: {
        title: "New category",
        submit: "Add category",
      },
      remove: {
        title: "Remove category",
        message: "Are you sure you want to remove the category {name}?",
      },
      edit: {
        title: "Rename category",
        submit: "Rename category",
      },
      menu: {
        label: {
          create: "New category",
          changePosition: "Change position",
        },
      },
    },
  },
  item: {
    action: {
      create: "New item",
      import: "Import item",
      edit: "Edit item",
      move: "Move item",
      remove: "Remove item",
    },
    menu: {
      label: {
        settings: "Settings",
        dangerZone: "Danger Zone",
      },
    },
    create: {
      title: "Choose item to add",
      addToBoard: "Add to board",
    },
    move: {
      field: {
        width: {
          label: "Width",
        },
        height: {
          label: "Height",
        },
      },
    },
    edit: {
      title: "Edit item",
      field: {
        integrations: {
          label: "Integrations",
        },
      },
    },
    remove: {
      title: "Remove item",
      message: "Are you sure you want to remove this item?",
    },
  },
  widget: {
    app: {
      name: "App",
      description: "Embeds an app into the board.",
      option: {
        appId: {
          label: "Choose app",
        },
        openInNewTab: {
          label: "Open in new tab",
        },
        showDescriptionTooltip: {
          label: "Show description tooltip",
        },
      },
      error: {
        notFound: {
          label: "No app",
          tooltip: "You have no valid app selected",
        },
      },
    },
    clock: {
      name: "Date and time",
      description: "Displays the current date and time.",
      option: {
        customTitleToggle: {
          label: "Custom Title/City display",
          description:
            "Show off a custom title or the name of the city/country on top of the clock.",
        },
        customTitle: {
          label: "Title",
        },
        is24HourFormat: {
          label: "24-hour format",
          description: "Use 24-hour format instead of 12-hour format",
        },
        showSeconds: {
          label: "Display seconds",
        },
        useCustomTimezone: {
          label: "Use a fixed timezone",
        },
        timezone: {
          label: "Timezone",
          description: "Choose the timezone following the IANA standard",
        },
        showDate: {
          label: "Show the date",
        },
        dateFormat: {
          label: "Date Format",
          description: "How the date should look like",
        },
      },
    },
<<<<<<< HEAD
    notebook: {
      name: "Notebook",
      description: "A simple notebook widget that supports markdown",
      option: {
        showToolbar: {
          label: "Show the toolbar to help you write markdown",
        },
        allowReadOnlyCheck: {
          label: "Allow check in read only mode",
        },
        content: {
          label: "The content of the notebook",
        },
      },
      controls: {
        bold: "Bold",
        italic: "Italic",
        strikethrough: "Strikethrough",
        underline: "Underline",
        colorText: "Color text",
        colorHighlight: "Colored highlight text",
        code: "Code",
        clear: "Clear formatting",
        heading: "Heading {level}",
        align: "Align text: {position}",
        blockquote: "Blockquote",
        horizontalLine: "Horizontal line",
        bulletList: "Bullet list",
        orderedList: "Ordered list",
        checkList: "Check list",
        increaseIndent: "Increase Indent",
        decreaseIndent: "Decrease Indent",
        link: "Link",
        unlink: "Remove link",
        image: "Embed Image",
        addTable: "Add table",
        deleteTable: "Delete Table",
        colorCell: "Color Cell",
        mergeCell: "Toggle cell merging",
        addColumnLeft: "Add column before",
        addColumnRight: "Add column after",
        deleteColumn: "Delete column",
        addRowTop: "Add row before",
        addRowBelow: "Add row after",
        deleteRow: "Delete row",
      },
      align: {
        left: "Left",
        center: "Center",
        right: "Right",
      },
      popover: {
        clearColor: "Clear color",
        source: "Source",
        widthPlaceholder: "Value in % or pixels",
        columns: "Columns",
        rows: "Rows",
        width: "Width",
        height: "Height",
=======
    iframe: {
      name: "iFrame",
      description:
        "Embed any content from the internet. Some websites may restrict access.",
      option: {
        embedUrl: {
          label: "Embed URL",
        },
        allowFullScreen: {
          label: "Allow full screen",
        },
        allowTransparency: {
          label: "Allow transparency",
        },
        allowScrolling: {
          label: "Allow scrolling",
        },
        allowPayment: {
          label: "Allow payment",
        },
        allowAutoPlay: {
          label: "Allow auto play",
        },
        allowMicrophone: {
          label: "Allow microphone",
        },
        allowCamera: {
          label: "Allow camera",
        },
        allowGeolocation: {
          label: "Allow geolocation",
        },
      },
      error: {
        noUrl: "No iFrame URL provided",
        noBrowerSupport:
          "Your Browser does not support iframes. Please update your browser.",
>>>>>>> 8f489718
      },
    },
    weather: {
      name: "Weather",
      description:
        "Displays the current weather information of a set location.",
      option: {
        isFormatFahrenheit: {
          label: "Temperature in Fahrenheit",
        },
        location: {
          label: "Weather location",
        },
        showCity: {
          label: "Show city",
        },
        hasForecast: {
          label: "Show forecast",
        },
        forecastDayCount: {
          label: "Amount of forecast days",
          description:
            "When the widget is not wide enough, less days are shown",
        },
      },
      kind: {
        clear: "Clear",
        mainlyClear: "Mainly clear",
        fog: "Fog",
        drizzle: "Drizzle",
        freezingDrizzle: "Freezing drizzle",
        rain: "Rain",
        freezingRain: "Freezing rain",
        snowFall: "Snow fall",
        snowGrains: "Snow grains",
        rainShowers: "Rain showers",
        snowShowers: "Snow showers",
        thunderstorm: "Thunderstorm",
        thunderstormWithHail: "Thunderstorm with hail",
        unknown: "Unknown",
      },
    },
    common: {
      location: {
        query: "City / Postal code",
        latitude: "Latitude",
        longitude: "Longitude",
        disabledTooltip: "Please enter a city or postal code",
        unknownLocation: "Unknown location",
        search: "Search",
        table: {
          header: {
            city: "City",
            country: "Country",
            coordinates: "Coordinates",
            population: "Population",
          },
          action: {
            select: "Select {city}, {countryCode}",
          },
          population: {
            fallback: "Unknown",
          },
        },
      },
    },
    video: {
      name: "Video Stream",
      description: "Embed a video stream or video from a camera or a website",
      option: {
        feedUrl: {
          label: "Feed URL",
        },
        hasAutoPlay: {
          label: "Autoplay",
          description:
            "Autoplay only works when muted because of browser restrictions",
        },
        isMuted: {
          label: "Muted",
        },
        hasControls: {
          label: "Show controls",
        },
      },
      error: {
        noUrl: "No Video URL provided",
        forYoutubeUseIframe: "For YouTube videos use the iframe option",
      },
    },
  },
  widgetPreview: {
    toggle: {
      enabled: "Edit mode enabled",
      disabled: "Edit mode disabled",
    },
    dimensions: {
      title: "Change dimensions",
    },
  },
  board: {
    action: {
      edit: {
        notification: {
          success: {
            title: "Changes applied successfully",
            message: "The board was successfully saved",
          },
          error: {
            title: "Unable to apply changes",
            message: "The board could not be saved",
          },
        },
      },
    },
    field: {
      pageTitle: {
        label: "Page title",
      },
      metaTitle: {
        label: "Meta title",
      },
      logoImageUrl: {
        label: "Logo image URL",
      },
      faviconImageUrl: {
        label: "Favicon image URL",
      },
      backgroundImageUrl: {
        label: "Background image URL",
      },
      backgroundImageAttachment: {
        label: "Background image attachment",
        option: {
          fixed: {
            label: "Fixed",
            description: "Background stays in the same position.",
          },
          scroll: {
            label: "Scroll",
            description: "Background scrolls with your mouse.",
          },
        },
      },
      backgroundImageRepeat: {
        label: "Background image repeat",
        option: {
          repeat: {
            label: "Repeat",
            description:
              "The image is repeated as much as needed to cover the whole background image painting area.",
          },
          "no-repeat": {
            label: "No repeat",
            description:
              "The image is not repeated and may not fill the entire space.",
          },
          "repeat-x": {
            label: "Repeat X",
            description: "Same as 'Repeat' but only on horizontal axis.",
          },
          "repeat-y": {
            label: "Repeat Y",
            description: "Same as 'Repeat' but only on vertical axis.",
          },
        },
      },
      backgroundImageSize: {
        label: "Background image size",
        option: {
          cover: {
            label: "Cover",
            description:
              "Scales the image as small as possible to cover the entire window by cropping excessive space.",
          },
          contain: {
            label: "Contain",
            description:
              "Scales the image as large as possible within its container without cropping or stretching the image.",
          },
        },
      },
      primaryColor: {
        label: "Primary color",
      },
      secondaryColor: {
        label: "Secondary color",
      },
      opacity: {
        label: "Opacity",
      },
      customCss: {
        label: "Custom CSS",
      },
      columnCount: {
        label: "Column count",
      },
      name: {
        label: "Name",
      },
    },
    setting: {
      title: "Settings for {boardName} board",
      section: {
        general: {
          title: "General",
          unrecognizedLink:
            "The provided link is not recognized and won't preview, it might still work.",
        },
        layout: {
          title: "Layout",
        },
        background: {
          title: "Background",
        },
        color: {
          title: "Colors",
        },
        customCss: {
          title: "Custom css",
        },
        access: {
          title: "Access control",
          permission: {
            userSelect: {
              title: "Add user permission",
              label: "Select user",
              notFound: "No user found",
            },
            field: {
              user: {
                label: "User",
              },
              permission: {
                label: "Permission",
              },
            },
            item: {
              "board-view": {
                label: "View board",
              },
              "board-change": {
                label: "Change board",
              },
              "board-full": {
                label: "Full access",
              },
            },
          },
        },
        dangerZone: {
          title: "Danger Zone",
          action: {
            rename: {
              label: "Rename board",
              description:
                "Changing the name will break any links to this board.",
              button: "Change name",
              modal: {
                title: "Rename board",
              },
            },
            visibility: {
              label: "Change board visibility",
              description: {
                public: "This board is currently public.",
                private: "This board is currently private.",
              },
              button: {
                public: "Make private",
                private: "Make public",
              },
              confirm: {
                public: {
                  title: "Make board private",
                  description:
                    "Are you sure you want to make this board private? This will hide the board from the public. Links for guest users will break.",
                },
                private: {
                  title: "Make board public",
                  description:
                    "Are you sure you want to make this board public? This will make the board accessible to everyone.",
                },
              },
            },
            delete: {
              label: "Delete this board",
              description:
                "Once you delete a board, there is no going back. Please be certain.",
              button: "Delete this board",
              confirm: {
                title: "Delete board",
                description:
                  "Are you sure you want to delete this board? This will permanently delete the board and all its content.",
              },
            },
          },
        },
      },
    },
  },
  management: {
    metaTitle: "Management",
    title: {
      morning: "Good morning, {username}",
      afternoon: "Good afternoon, {username}",
      evening: "Good evening, {username}",
    },
    notFound: {
      title: "Not Found",
      text: "Could not find requested resource",
    },
    navbar: {
      items: {
        home: "Home",
        boards: "Boards",
        users: {
          label: "Users",
          items: {
            manage: "Manage",
            invites: "Invites",
          },
        },
        tools: {
          label: "Tools",
          items: {
            docker: "Docker",
            logs: "Logs",
          },
        },
        help: {
          label: "Help",
          items: {
            documentation: "Documentation",
            submitIssue: "Submit an issue",
            discord: "Community Discord",
            sourceCode: "Source Code",
          },
        },
        about: "About",
      },
    },
    page: {
      board: {
        title: "Manage boards",
        button: {
          create: "Create board",
          delete: "Delete board",
        },
        modal: {
          createBoard: {
            field: {
              name: {
                label: "Name",
              },
            },
          },
        },
      },
      user: {
        list: {
          metaTitle: "Manage users",
          title: "Users",
        },
        edit: {
          metaTitle: "Edit user {username}",
          section: {
            profile: {
              title: "Profile",
              form: {
                username: {
                  label: "Username",
                },
                email: {
                  label: "E-Mail",
                },
              },
            },
            preferences: {
              title: "Preferences",
            },
            security: {
              title: "Security",
              changePassword: {
                title: "Change password",
                form: {
                  password: {
                    label: "Password",
                  },
                },
                message: {
                  passwordUpdated: "Updated password",
                },
              },
            },
            dangerZone: {
              title: "Danger zone",
              action: {
                delete: {
                  label: "Delete user permanently",
                  description:
                    "Deletes this user including their preferences. Will not delete any boards. User will not be notified.",
                  button: "Delete",
                },
              },
            },
          },
        },
        create: {
          metaTitle: "Create user",
          title: "Create new user",
          step: {
            personalInformation: {
              label: "Personal information",
              field: {
                username: {
                  label: "Username",
                },
                email: {
                  label: "E-Mail",
                },
              },
            },
            security: {
              label: "Security",
              field: {
                password: {
                  label: "Password",
                },
                confirmPassword: {
                  label: "Confirm password",
                },
              },
            },
            permissions: {
              label: "Permissions",
              description: "Coming soon",
            },
            review: {
              label: "Review",
            },
            completed: {
              title: "User created",
            },
          },
          buttons: {
            createAnother: "Create another user",
            return: "Return to the user list",
          },
        },
      },
    },
  },
} as const;<|MERGE_RESOLUTION|>--- conflicted
+++ resolved
@@ -374,7 +374,6 @@
         },
       },
     },
-<<<<<<< HEAD
     notebook: {
       name: "Notebook",
       description: "A simple notebook widget that supports markdown",
@@ -434,7 +433,8 @@
         rows: "Rows",
         width: "Width",
         height: "Height",
-=======
+      },
+    },
     iframe: {
       name: "iFrame",
       description:
@@ -472,7 +472,6 @@
         noUrl: "No iFrame URL provided",
         noBrowerSupport:
           "Your Browser does not support iframes. Please update your browser.",
->>>>>>> 8f489718
       },
     },
     weather: {
