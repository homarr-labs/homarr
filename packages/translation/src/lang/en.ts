import "dayjs/locale/en";

import { MRT_Localization_EN } from "mantine-react-table/locales/en/index.cjs";

export default {
  user: {
    title: "Users",
    name: "User",
    page: {
      login: {
        title: "Log in to your account",
        subtitle: "Welcome back! Please enter your credentials",
      },
      invite: {
        title: "Join Homarr",
        subtitle: "Welcome to Homarr! Please create your account",
        description: "You were invited by {username}",
      },
      init: {
        title: "New Homarr installation",
        subtitle: "Please create the initial administrator user",
      },
    },
    field: {
      email: {
        label: "E-Mail",
      },
      username: {
        label: "Username",
      },
      password: {
        label: "Password",
      },
      passwordConfirm: {
        label: "Confirm password",
      },
      previousPassword: {
        label: "Previous password",
      },
    },
    error: {
      usernameTaken: "Username already taken",
    },
    action: {
      login: {
        label: "Login",
        labelWith: "Login with {provider}",
        notification: {
          success: {
            title: "Login successful",
            message: "You are now logged in",
          },
          error: {
            title: "Login failed",
            message: "Your login failed",
          },
        },
      },
      register: {
        label: "Create account",
        notification: {
          success: {
            title: "Account created",
            message: "Please log in to continue",
          },
          error: {
            title: "Account creation failed",
            message: "Your account could not be created",
          },
        },
      },
      create: "Create user",
      changePassword: {
        label: "Change password",
        notification: {
          success: {
            message: "Password changed successfully",
          },
          error: {
            message: "Unable to change password",
          },
        },
      },
      manageAvatar: {
        changeImage: {
          label: "Change image",
          notification: {
            success: {
              message: "The image changed successfully",
            },
            error: {
              message: "Unable to change image",
            },
            toLarge: {
              title: "Image is too large",
              message: "Max image size is {size}",
            },
          },
        },
        removeImage: {
          label: "Remove image",
          confirm: "Are you sure you want to remove the image?",
          notification: {
            success: {
              message: "Image removed successfully",
            },
            error: {
              message: "Unable to remove image",
            },
          },
        },
      },
      editProfile: {
        notification: {
          success: {
            message: "Profile updated successfully",
          },
          error: {
            message: "Unable to update profile",
          },
        },
      },
      delete: {
        label: "Delete user permanently",
        description:
          "Deletes this user including their preferences. Will not delete any boards. User will not be notified.",
        confirm: "Are you sure, that you want to delete the user {username} with his preferences?",
      },
      select: {
        label: "Select user",
        notFound: "No user found",
      },
      transfer: {
        label: "Select new owner",
      },
    },
  },
  group: {
    title: "Groups",
    name: "Group",
    search: "Find a group",
    field: {
      name: "Name",
      members: "Members",
    },
    permission: {
      admin: {
        title: "Admin",
        item: {
          admin: {
            label: "Administrator",
            description: "Members with this permission have full access to all features and settings",
          },
        },
      },
      board: {
        title: "Boards",
        item: {
          create: {
            label: "Create boards",
            description: "Allow members to create boards",
          },
          "view-all": {
            label: "View all boards",
            description: "Allow members to view all boards",
          },
          "modify-all": {
            label: "Modify all boards",
            description: "Allow members to modify all boards (Does not include access control and danger zone)",
          },
          "full-all": {
            label: "Full board access",
            description:
              "Allow members to view, modify, and delete all boards (Including access control and danger zone)",
          },
        },
      },
      integration: {
        title: "Integrations",
        item: {
          create: {
            label: "Create integrations",
            description: "Allow members to create integrations",
          },
          "use-all": {
            label: "Use all integrations",
            description: "Allows members to add any integrations to their boards",
          },
          "interact-all": {
            label: "Interact with any integration",
            description: "Allow members to interact with any integration",
          },
          "full-all": {
            label: "Full integration access",
            description: "Allow members to manage, use and interact with any integration",
          },
        },
      },
    },
    memberNotice: {
      mixed: "Some members are from external providers and cannot be managed here",
      external: "All members are from external providers and cannot be managed here",
    },
    action: {
      create: {
        label: "New group",
        notification: {
          success: {
            message: "The group was successfully created",
          },
          error: {
            message: "The group could not be created",
          },
        },
      },
      transfer: {
        label: "Transfer ownership",
        description: "Transfer ownership of this group to another user.",
        confirm: "Are you sure you want to transfer ownership for the group {name} to {username}?",
        notification: {
          success: {
            message: "Transfered group {group} successfully to {user}",
          },
          error: {
            message: "Unable to transfer ownership",
          },
        },
      },
      addMember: {
        label: "Add member",
      },
      removeMember: {
        label: "Remove member",
        confirm: "Are you sure you want to remove {user} from this group?",
      },
      delete: {
        label: "Delete group",
        description: "Once you delete a group, there is no going back. Please be certain.",
        confirm: "Are you sure you want to delete the group {name}?",
        notification: {
          success: {
            message: "Deleted group {name} successfully",
          },
          error: {
            message: "Unable to delete group {name}",
          },
        },
      },
      changePermissions: {
        notification: {
          success: {
            title: "Permissions saved",
            message: "Permissions have been saved successfully",
          },
          error: {
            title: "Permissions not saved",
            message: "Permissions have not been saved",
          },
        },
      },
      update: {
        notification: {
          success: {
            message: "The group {name} was saved successfully",
          },
          error: {
            message: "Unable to save group {name}",
          },
        },
      },
      select: {
        label: "Select group",
        notFound: "No group found",
      },
    },
  },
  app: {
    page: {
      list: {
        title: "Apps",
        noResults: {
          title: "There aren't any apps.",
          description: "Create your first app",
        },
      },
      create: {
        title: "New app",
        notification: {
          success: {
            title: "Creation successful",
            message: "The app was successfully created",
          },
          error: {
            title: "Creation failed",
            message: "The app could not be created",
          },
        },
      },
      edit: {
        title: "Edit app",
        notification: {
          success: {
            title: "Changes applied successfully",
            message: "The app was successfully saved",
          },
          error: {
            title: "Unable to apply changes",
            message: "The app could not be saved",
          },
        },
      },
      delete: {
        title: "Delete app",
        message: "Are you sure you want to delete the app {name}?",
        notification: {
          success: {
            title: "Deletion successful",
            message: "The app was successfully deleted",
          },
          error: {
            title: "Deletion failed",
            message: "Unable to delete the app",
          },
        },
      },
    },
    field: {
      name: {
        label: "Name",
      },
      description: {
        label: "Description",
      },
      url: {
        label: "Url",
      },
    },
  },
  integration: {
    page: {
      list: {
        title: "Integrations",
        search: "Search integrations",
        empty: "No integrations found",
      },
      create: {
        title: "New {name} integration",
        notification: {
          success: {
            title: "Creation successful",
            message: "The integration was successfully created",
          },
          error: {
            title: "Creation failed",
            message: "The integration could not be created",
          },
        },
      },
      edit: {
        title: "Edit {name} integration",
        notification: {
          success: {
            title: "Changes applied successfully",
            message: "The integration was successfully saved",
          },
          error: {
            title: "Unable to apply changes",
            message: "The integration could not be saved",
          },
        },
      },
      delete: {
        title: "Delete integration",
        message: "Are you sure you want to delete the integration {name}?",
        notification: {
          success: {
            title: "Deletion successful",
            message: "The integration was successfully deleted",
          },
          error: {
            title: "Deletion failed",
            message: "Unable to delete the integration",
          },
        },
      },
    },
    field: {
      name: {
        label: "Name",
      },
      url: {
        label: "Url",
      },
    },
    action: {
      create: "New integration",
    },
    testConnection: {
      action: {
        create: "Test connection and create",
        edit: "Test connection and save",
      },
      alertNotice: "The Save button is enabled once a successful connection is established",
      notification: {
        success: {
          title: "Connection successful",
          message: "The connection was successfully established",
        },
        invalidUrl: {
          title: "Invalid URL",
          message: "The URL is invalid",
        },
        secretNotDefined: {
          title: "Missing credentials",
          message: "Not all credentials were provided",
        },
        invalidCredentials: {
          title: "Invalid credentials",
          message: "The credentials are invalid",
        },
        commonError: {
          title: "Connection failed",
          message: "The connection could not be established",
        },
        badRequest: {
          title: "Bad request",
          message: "The request was malformed",
        },
        unauthorized: {
          title: "Unauthorized",
          message: "Probably wrong credentials",
        },
        forbidden: {
          title: "Forbidden",
          message: "Probably missing permissions",
        },
        notFound: {
          title: "Not found",
          message: "Probably wrong url or path",
        },
        internalServerError: {
          title: "Internal server error",
          message: "The server encountered an error",
        },
        serviceUnavailable: {
          title: "Service unavailable",
          message: "The server is currently unavailable",
        },
        connectionAborted: {
          title: "Connection aborted",
          message: "The connection was aborted",
        },
        domainNotFound: {
          title: "Domain not found",
          message: "The domain could not be found",
        },
        connectionRefused: {
          title: "Connection refused",
          message: "The connection was refused",
        },
        invalidJson: {
          title: "Invalid JSON",
          message: "The response was not valid JSON",
        },
        wrongPath: {
          title: "Wrong path",
          message: "The path is probably not correct",
        },
      },
    },
    secrets: {
      title: "Secrets",
      lastUpdated: "Last updated {date}",
      secureNotice: "This secret cannot be retrieved after creation",
      reset: {
        title: "Reset secret",
        message: "Are you sure you want to reset this secret?",
      },
      noSecretsRequired: {
        segmentTitle: "No secrets",
        text: "No secrets required for this integration",
      },
      kind: {
        username: {
          label: "Username",
          newLabel: "New username",
        },
        apiKey: {
          label: "API Key",
          newLabel: "New API Key",
        },
        password: {
          label: "Password",
          newLabel: "New password",
        },
      },
    },
    permission: {
      use: "Select integrations in items",
      interact: "Interact with integrations",
      full: "Full integration access",
    },
  },
  common: {
    rtl: "{value}{symbol}",
    symbols: {
      colon: ": ",
    },
    action: {
      add: "Add",
      apply: "Apply",
      backToOverview: "Back to overview",
      create: "Create",
      edit: "Edit",
      insert: "Insert",
      remove: "Remove",
      save: "Save",
      saveChanges: "Save changes",
      cancel: "Cancel",
      delete: "Delete",
      discard: "Discard",
      confirm: "Confirm",
      continue: "Continue",
      previous: "Previous",
      next: "Next",
      checkoutDocs: "Check out the documentation",
      tryAgain: "Try again",
    },
    iconPicker: {
      label: "Icon URL",
      header: "Type name or objects to filter for icons... Homarr will search through {countIcons} icons for you.",
    },
    information: {
      min: "Min",
      max: "Max",
    },
    notification: {
      create: {
        success: "Creation successful",
        error: "Creation failed",
      },
      delete: {
        success: "Deletion successful",
        error: "Deletion failed",
      },
      update: {
        success: "Changes applied successfully",
        error: "Unable to apply changes",
      },
      transfer: {
        success: "Transfer successful",
        error: "Transfer failed",
      },
    },
    multiSelect: {
      placeholder: "Pick one or more values",
    },
    multiText: {
      placeholder: "Add more values",
      addLabel: `Add {value}`,
    },
    select: {
      placeholder: "Pick value",
      badge: {
        recommended: "Recommended",
      },
    },
    search: {
      placeholder: "Search for anything",
      nothingFound: "Nothing found",
      group: {
        all: "All",
        web: "Web",
        action: "Actions",
        app: "Apps",
      },
    },
    userAvatar: {
      menu: {
        switchToDarkMode: "Switch to dark mode",
        switchToLightMode: "Switch to light mode",
        management: "Management",
        preferences: "Your preferences",
        logout: "Logout",
        login: "Login",
        homeBoard: "Your home board",
        loggedOut: "Logged out",
      },
    },
    dangerZone: "Danger zone",
    noResults: "No results found",
    preview: {
      show: "Show preview",
      hide: "Hide preview",
    },
    zod: {
      errors: {
        default: "This field is invalid",
        required: "This field is required",
        string: {
          startsWith: "This field must start with {startsWith}",
          endsWith: "This field must end with {endsWith}",
          includes: "This field must include {includes}",
          invalidEmail: "This field must be a valid email",
        },
        tooSmall: {
          string: "This field must be at least {minimum} characters long",
          number: "This field must be greater than or equal to {minimum}",
        },
        tooBig: {
          string: "This field must be at most {maximum} characters long",
          number: "This field must be less than or equal to {maximum}",
        },
        custom: {
          passwordsDoNotMatch: "Passwords do not match",
          boardAlreadyExists: "A board with this name already exists",
        },
      },
    },
    mantineReactTable: MRT_Localization_EN,
  },
  section: {
    category: {
      field: {
        name: {
          label: "Name",
        },
      },
      action: {
        create: "New category",
        edit: "Rename category",
        remove: "Remove category",
        moveUp: "Move up",
        moveDown: "Move down",
        createAbove: "New category above",
        createBelow: "New category below",
      },
      create: {
        title: "New category",
        submit: "Add category",
      },
      remove: {
        title: "Remove category",
        message: "Are you sure you want to remove the category {name}?",
      },
      edit: {
        title: "Rename category",
        submit: "Rename category",
      },
      menu: {
        label: {
          create: "New category",
          changePosition: "Change position",
        },
      },
    },
  },
  item: {
    action: {
      create: "New item",
      import: "Import item",
      edit: "Edit item",
      move: "Move item",
      remove: "Remove item",
    },
    menu: {
      label: {
        settings: "Settings",
      },
    },
    create: {
      title: "Choose item to add",
      addToBoard: "Add to board",
    },
    move: {
      field: {
        width: {
          label: "Width",
        },
        height: {
          label: "Height",
        },
      },
    },
    edit: {
      title: "Edit item",
      advancedOptions: {
        label: "Advanced options",
        title: "Advanced item options",
      },
      field: {
        integrations: {
          label: "Integrations",
        },
        customCssClasses: {
          label: "Custom css classes",
        },
      },
    },
    remove: {
      title: "Remove item",
      message: "Are you sure you want to remove this item?",
    },
  },
  widget: {
    app: {
      name: "App",
      description: "Embeds an app into the board.",
      option: {
        appId: {
          label: "Choose app",
        },
        openInNewTab: {
          label: "Open in new tab",
        },
        showTitle: {
          label: "Show app name",
        },
        showDescriptionTooltip: {
          label: "Show description tooltip",
        },
        pingEnabled: {
          label: "Enable simple ping",
        },
      },
      error: {
        notFound: {
          label: "No app",
          tooltip: "You have no valid app selected",
        },
      },
    },
    dnsHoleSummary: {
      name: "DNS Hole Summary",
      description: "Displays the summary of your DNS Hole",
      option: {
        layout: {
          label: "Layout",
          option: {
            row: {
              label: "Horizontal",
            },
            column: {
              label: "Vertical",
            },
            grid: {
              label: "Grid",
            },
          },
        },
        usePiHoleColors: {
          label: "Use Pi-Hole colors",
        },
      },
      error: {
        internalServerError: "Failed to fetch DNS Hole Summary",
      },
      data: {
        adsBlockedToday: "Blocked today",
        adsBlockedTodayPercentage: "Blocked today",
        dnsQueriesToday: "Queries today",
        domainsBeingBlocked: "Domains on blocklist",
      },
    },
    clock: {
      name: "Date and time",
      description: "Displays the current date and time.",
      option: {
        customTitleToggle: {
          label: "Custom Title/City display",
          description: "Show off a custom title or the name of the city/country on top of the clock.",
        },
        customTitle: {
          label: "Title",
        },
        is24HourFormat: {
          label: "24-hour format",
          description: "Use 24-hour format instead of 12-hour format",
        },
        showSeconds: {
          label: "Display seconds",
        },
        useCustomTimezone: {
          label: "Use a fixed timezone",
        },
        timezone: {
          label: "Timezone",
          description: "Choose the timezone following the IANA standard",
        },
        showDate: {
          label: "Show the date",
        },
        dateFormat: {
          label: "Date Format",
          description: "How the date should look like",
        },
      },
    },
    notebook: {
      name: "Notebook",
      description: "A simple notebook widget that supports markdown",
      option: {
        showToolbar: {
          label: "Show the toolbar to help you write markdown",
        },
        allowReadOnlyCheck: {
          label: "Allow check in read only mode",
        },
        content: {
          label: "The content of the notebook",
        },
      },
      controls: {
        bold: "Bold",
        italic: "Italic",
        strikethrough: "Strikethrough",
        underline: "Underline",
        colorText: "Color text",
        colorHighlight: "Colored highlight text",
        code: "Code",
        clear: "Clear formatting",
        heading: "Heading {level}",
        align: "Align text: {position}",
        blockquote: "Blockquote",
        horizontalLine: "Horizontal line",
        bulletList: "Bullet list",
        orderedList: "Ordered list",
        checkList: "Check list",
        increaseIndent: "Increase Indent",
        decreaseIndent: "Decrease Indent",
        link: "Link",
        unlink: "Remove link",
        image: "Embed Image",
        addTable: "Add table",
        deleteTable: "Delete Table",
        colorCell: "Color Cell",
        mergeCell: "Toggle cell merging",
        addColumnLeft: "Add column before",
        addColumnRight: "Add column after",
        deleteColumn: "Delete column",
        addRowTop: "Add row before",
        addRowBelow: "Add row after",
        deleteRow: "Delete row",
      },
      align: {
        left: "Left",
        center: "Center",
        right: "Right",
      },
      popover: {
        clearColor: "Clear color",
        source: "Source",
        widthPlaceholder: "Value in % or pixels",
        columns: "Columns",
        rows: "Rows",
        width: "Width",
        height: "Height",
      },
    },
    iframe: {
      name: "iFrame",
      description: "Embed any content from the internet. Some websites may restrict access.",
      option: {
        embedUrl: {
          label: "Embed URL",
        },
        allowFullScreen: {
          label: "Allow full screen",
        },
        allowTransparency: {
          label: "Allow transparency",
        },
        allowScrolling: {
          label: "Allow scrolling",
        },
        allowPayment: {
          label: "Allow payment",
        },
        allowAutoPlay: {
          label: "Allow auto play",
        },
        allowMicrophone: {
          label: "Allow microphone",
        },
        allowCamera: {
          label: "Allow camera",
        },
        allowGeolocation: {
          label: "Allow geolocation",
        },
      },
      error: {
        noUrl: "No iFrame URL provided",
        noBrowerSupport: "Your Browser does not support iframes. Please update your browser.",
      },
    },
    "smartHome-entityState": {
      name: "Entity State",
      description: "Display the state of an entity and toggle it optionally",
      option: {
        entityId: {
          label: "Entity ID",
        },
        displayName: {
          label: "Display-name",
        },
        entityUnit: {
          label: "Entity Unit",
        },
        clickable: {
          label: "Clickable",
        },
      },
    },
    "smartHome-executeAutomation": {
      name: "Execute Automation",
      description: "Trigger an automation with one click",
      option: {
        displayName: {
          label: "Display name",
        },
        automationId: {
          label: "Automation ID",
        },
      },
    },
    calendar: {
      name: "Calendar",
      description: "Display events from your integrations in a calendar view within a certain relative time period",
      option: {
        filterPastMonths: {
          label: "Start from",
        },
        filterFutureMonths: {
          label: "End at",
        },
      },
    },
    weather: {
      name: "Weather",
      description: "Displays the current weather information of a set location.",
      option: {
        isFormatFahrenheit: {
          label: "Temperature in Fahrenheit",
        },
        location: {
          label: "Weather location",
        },
        showCity: {
          label: "Show city",
        },
        hasForecast: {
          label: "Show forecast",
        },
        forecastDayCount: {
          label: "Amount of forecast days",
          description: "When the widget is not wide enough, less days are shown",
        },
      },
      kind: {
        clear: "Clear",
        mainlyClear: "Mainly clear",
        fog: "Fog",
        drizzle: "Drizzle",
        freezingDrizzle: "Freezing drizzle",
        rain: "Rain",
        freezingRain: "Freezing rain",
        snowFall: "Snow fall",
        snowGrains: "Snow grains",
        rainShowers: "Rain showers",
        snowShowers: "Snow showers",
        thunderstorm: "Thunderstorm",
        thunderstormWithHail: "Thunderstorm with hail",
        unknown: "Unknown",
      },
    },
    common: {
      location: {
        query: "City / Postal code",
        latitude: "Latitude",
        longitude: "Longitude",
        disabledTooltip: "Please enter a city or postal code",
        unknownLocation: "Unknown location",
        search: "Search",
        table: {
          header: {
            city: "City",
            country: "Country",
            coordinates: "Coordinates",
            population: "Population",
          },
          action: {
            select: "Select {city}, {countryCode}",
          },
          population: {
            fallback: "Unknown",
          },
        },
      },
      error: {
        action: {
          logs: "Check logs for more details",
        },
        noIntegration: "No integration selected",
      },
      option: {},
    },
    video: {
      name: "Video Stream",
      description: "Embed a video stream or video from a camera or a website",
      option: {
        feedUrl: {
          label: "Feed URL",
        },
        hasAutoPlay: {
          label: "Autoplay",
          description: "Autoplay only works when muted because of browser restrictions",
        },
        isMuted: {
          label: "Muted",
        },
        hasControls: {
          label: "Show controls",
        },
      },
      error: {
        noUrl: "No Video URL provided",
        forYoutubeUseIframe: "For YouTube videos use the iframe option",
      },
    },
    mediaServer: {
      name: "Current media server streams",
      description: "Show the current streams on your media servers",
      option: {},
    },
    rssFeed: {
      name: "RSS feeds",
      description: "Monitor and display one or more generic RSS, ATOM or JSON feeds",
      option: {
        feedUrls: {
          label: "Feed URLs",
        },
        textLinesClamp: {
          label: "Description line clamp",
        },
        maximumAmountPosts: {
          label: "Amount posts limit",
        },
      },
    },
  },
  widgetPreview: {
    toggle: {
      enabled: "Edit mode enabled",
      disabled: "Edit mode disabled",
    },
    dimensions: {
      title: "Change dimensions",
    },
  },
  board: {
    action: {
      edit: {
        notification: {
          success: {
            title: "Changes applied successfully",
            message: "The board was successfully saved",
          },
          error: {
            title: "Unable to apply changes",
            message: "The board could not be saved",
          },
        },
      },
    },
    field: {
      pageTitle: {
        label: "Page title",
      },
      metaTitle: {
        label: "Meta title",
      },
      logoImageUrl: {
        label: "Logo image URL",
      },
      faviconImageUrl: {
        label: "Favicon image URL",
      },
      backgroundImageUrl: {
        label: "Background image URL",
      },
      backgroundImageAttachment: {
        label: "Background image attachment",
        option: {
          fixed: {
            label: "Fixed",
            description: "Background stays in the same position.",
          },
          scroll: {
            label: "Scroll",
            description: "Background scrolls with your mouse.",
          },
        },
      },
      backgroundImageRepeat: {
        label: "Background image repeat",
        option: {
          repeat: {
            label: "Repeat",
            description: "The image is repeated as much as needed to cover the whole background image painting area.",
          },
          "no-repeat": {
            label: "No repeat",
            description: "The image is not repeated and may not fill the entire space.",
          },
          "repeat-x": {
            label: "Repeat X",
            description: "Same as 'Repeat' but only on horizontal axis.",
          },
          "repeat-y": {
            label: "Repeat Y",
            description: "Same as 'Repeat' but only on vertical axis.",
          },
        },
      },
      backgroundImageSize: {
        label: "Background image size",
        option: {
          cover: {
            label: "Cover",
            description:
              "Scales the image as small as possible to cover the entire window by cropping excessive space.",
          },
          contain: {
            label: "Contain",
            description:
              "Scales the image as large as possible within its container without cropping or stretching the image.",
          },
        },
      },
      primaryColor: {
        label: "Primary color",
      },
      secondaryColor: {
        label: "Secondary color",
      },
      opacity: {
        label: "Opacity",
      },
      customCss: {
        label: "Custom css for this board",
        description: "Further, customize your dashboard using CSS, only recommended for experienced users",
        customClassesAlert: {
          title: "Custom classes",
          description:
            "You can add custom classes to your board items in the advanced options of each item and use them in the custom CSS above.",
        },
      },
      columnCount: {
        label: "Column count",
      },
      name: {
        label: "Name",
      },
    },
    content: {
      metaTitle: "{boardName} board",
    },
    setting: {
      title: "Settings for {boardName} board",
      section: {
        general: {
          title: "General",
          unrecognizedLink: "The provided link is not recognized and won't preview, it might still work.",
        },
        layout: {
          title: "Layout",
        },
        background: {
          title: "Background",
        },
        color: {
          title: "Colors",
        },
        customCss: {
          title: "Custom css",
        },
        access: {
          title: "Access control",
          permission: {
            item: {
              view: {
                label: "View board",
              },
              modify: {
                label: "Modify board",
              },
              full: {
                label: "Full access",
              },
            },
          },
        },
        dangerZone: {
          title: "Danger zone",
          action: {
            rename: {
              label: "Rename board",
              description: "Changing the name will break any links to this board.",
              button: "Change name",
              modal: {
                title: "Rename board",
              },
            },
            visibility: {
              label: "Change board visibility",
              description: {
                public: "This board is currently public.",
                private: "This board is currently private.",
              },
              button: {
                public: "Make private",
                private: "Make public",
              },
              confirm: {
                public: {
                  title: "Make board private",
                  description:
                    "Are you sure you want to make this board private? This will hide the board from the public. Links for guest users will break.",
                },
                private: {
                  title: "Make board public",
                  description:
                    "Are you sure you want to make this board public? This will make the board accessible to everyone.",
                },
              },
            },
            delete: {
              label: "Delete this board",
              description: "Once you delete a board, there is no going back. Please be certain.",
              button: "Delete this board",
              confirm: {
                title: "Delete board",
                description:
                  "Are you sure you want to delete this board? This will permanently delete the board and all its content.",
              },
            },
          },
        },
      },
    },
  },
  management: {
    metaTitle: "Management",
    title: {
      morning: "Good morning, {username}",
      afternoon: "Good afternoon, {username}",
      evening: "Good evening, {username}",
    },
    notFound: {
      title: "Not Found",
      text: "Could not find requested resource",
    },
    navbar: {
      items: {
        home: "Home",
        boards: "Boards",
        apps: "Apps",
        integrations: "Integrations",
        users: {
          label: "Users",
          items: {
            manage: "Manage",
            invites: "Invites",
            groups: "Groups",
          },
        },
        tools: {
          label: "Tools",
          items: {
            docker: "Docker",
            logs: "Logs",
            tasks: "Tasks",
          },
        },
        settings: "Settings",
        help: {
          label: "Help",
          items: {
            documentation: "Documentation",
            submitIssue: "Submit an issue",
            discord: "Community Discord",
            sourceCode: "Source Code",
          },
        },
        about: "About",
      },
    },
    page: {
      home: {
        statistic: {
          countBoards: "Boards",
          createUser: "Create new user",
          createInvite: "Create new invite",
          addIntegration: "Create integration",
          addApp: "Add app",
          manageRoles: "Manage roles",
        },
        statisticLabel: {
          boards: "Boards",
          resources: "Resources",
          authentication: "Authentication",
          authorization: "Authorization",
        },
      },
      board: {
        title: "Your boards",
        action: {
          new: {
            label: "New board",
          },
          open: {
            label: "Open board",
          },
          settings: {
            label: "Settings",
          },
          setHomeBoard: {
            label: "Set as your home board",
            badge: {
              label: "Home",
              tooltip: "This board will show as your home board",
            },
          },
          delete: {
            label: "Delete permanently",
            confirm: {
              title: "Delete board",
              description: "Are you sure you want to delete the {name} board?",
            },
          },
        },
        visibility: {
          public: "This board is public",
          private: "This board is private",
        },
        modal: {
          createBoard: {
            field: {
              name: {
                label: "Name",
              },
            },
          },
        },
      },
      user: {
        back: "Back to users",
        fieldsDisabledExternalProvider:
          "Certain fields are disabled because they are managed by an external authentication provider.",
        setting: {
          general: {
            title: "General",
          },
          security: {
            title: "Security",
          },
        },
        list: {
          metaTitle: "Manage users",
          title: "Users",
        },
        edit: {
          metaTitle: "Edit user {username}",
        },
        create: {
          metaTitle: "Create user",
          title: "Create new user",
          step: {
            personalInformation: {
              label: "Personal information",
            },
            security: {
              label: "Security",
            },
            permissions: {
              label: "Permissions",
              description: "Coming soon",
            },
            review: {
              label: "Review",
            },
            completed: {
              title: "User created",
            },
            error: {
              title: "User creation failed",
            },
          },
          action: {
            createAnother: "Create another user",
            back: "Return to the user list",
          },
        },
        invite: {
          title: "Manage user invites",
          action: {
            new: {
              title: "New invite",
              description:
                "After the expiration, an invite will no longer be valid and the recipient of the invite won't be able to create an account.",
            },
            copy: {
              title: "Copy invite",
              description:
                "Your invitation has been generated. After this modal closes, <b>you'll not be able to copy this link anymore</b>. If you do no longer wish to invite said person, you can delete this invitation any time.",
              link: "Invitation link",
              button: "Copy & close",
            },
            delete: {
              title: "Delete invite",
              description:
                "Are you sure, that you want to delete this invitation? Users with this link will no longer be able to create an account using that link.",
            },
          },
          field: {
            id: {
              label: "ID",
            },
            creator: {
              label: "Creator",
            },
            expirationDate: {
              label: "Expiration date",
            },
            token: {
              label: "Token",
            },
          },
        },
      },
      group: {
        back: "Back to groups",
        setting: {
          general: {
            title: "General",
          },
          members: {
            title: "Members",
            search: "Find a member",
            notFound: "No members found",
          },
          permissions: {
            title: "Permissions",
            form: {
              unsavedChanges: "You have unsaved changes!",
            },
          },
        },
      },
      settings: {
        title: "Settings",
        section: {
          analytics: {
            title: "Analytics",
            general: {
              title: "Send anonymous analytics",
              text: "Homarr will send anonymized analytics using the open source software Umami. It never collects any personal information and is therefore fully GDPR & CCPA compliant. We encourage you to enable analytics because it helps our open source team to identify issues and prioritize our backlog.",
            },
            widgetData: {
              title: "Widget data",
              text: "Send which widgets (and their quantity) you have configured. Does not include URLs, names or any other data.",
            },
            integrationData: {
              title: "Integration data",
              text: "Send which integrations (and their quantity) you have configured. Does not include URLs, names or any other data.",
            },
            usersData: {
              title: "Users data",
              text: "Send the amount of users and whether you've activated SSO",
            },
          },
        },
      },
      tool: {
        tasks: {
          title: "Tasks",
          status: {
            idle: "Idle",
            running: "Running",
            error: "Error",
          },
          job: {
            iconsUpdater: {
              label: "Icons Updater",
            },
            analytics: {
              label: "Analytics",
            },
            smartHomeEntityState: {
              label: "Smart Home Entity State",
            },
            ping: {
              label: "Pings",
            },
            mediaServer: {
              label: "Media Server",
            },
            mediaOrganizer: {
              label: "Media Organizers",
            },
<<<<<<< HEAD
            "usenet-downloads": {
              label: "Usenet downloads"
            }
=======
            rssFeeds: {
              label: "RSS feeds",
            },
>>>>>>> 25e732bf
          },
        },
      },
      about: {
        version: "Version {version}",
        text: "Homarr is a community driven open source project that is being maintained by volunteers. Thanks to these people, Homarr has been a growing project since 2021. Our team is working completely remote from many different countries on Homarr in their leisure time for no compensation.",
        accordion: {
          contributors: {
            title: "Contributors",
            subtitle: "{count} maintaining code & Homarr",
          },
          translators: {
            title: "Translators",
            subtitle: "{count} contributing translations in many languages",
          },
          libraries: {
            title: "Libraries",
            subtitle: "{count} used in the Code of Homarr",
          },
        },
      },
    },
  },
  docker: {
    title: "Containers",
    table: {
      updated: "Updated {when}",
      search: "Seach {count} containers",
      selected: "{selectCount} of {totalCount} containers selected",
    },
    field: {
      name: {
        label: "Name",
      },
      state: {
        label: "State",
        option: {
          created: "Created",
          running: "Running",
          paused: "Paused",
          restarting: "Restarting",
          exited: "Exited",
          removing: "Removing",
          dead: "Dead",
        },
      },
      containerImage: {
        label: "Image",
      },
      ports: {
        label: "Ports",
      },
    },
    action: {
      start: {
        label: "Start",
        notification: {
          success: {
            title: "Containers started",
            message: "The containers were started successfully",
          },
          error: {
            title: "Containers not started",
            message: "The containers could not be started",
          },
        },
      },
      stop: {
        label: "Stop",
        notification: {
          success: {
            title: "Containers stopped",
            message: "The containers were stopped successfully",
          },
          error: {
            title: "Containers not stopped",
            message: "The containers could not be stopped",
          },
        },
      },
      restart: {
        label: "Restart",
        notification: {
          success: {
            title: "Containers restarted",
            message: "The containers were restarted successfully",
          },
          error: {
            title: "Containers not restarted",
            message: "The containers could not be restarted",
          },
        },
      },
      remove: {
        label: "Remove",
        notification: {
          success: {
            title: "Containers removed",
            message: "The containers were removed successfully",
          },
          error: {
            title: "Containers not removed",
            message: "The containers could not be removed",
          },
        },
      },
    },
  },
  permission: {
    title: "Permissions",
    userSelect: {
      title: "Add user permission",
    },
    groupSelect: {
      title: "Add group permission",
    },
    tab: {
      user: "Users",
      group: "Groups",
      inherited: "Inherited groups",
    },
    field: {
      user: {
        label: "User",
      },
      group: {
        label: "Group",
      },
      permission: {
        label: "Permission",
      },
    },
    action: {
      saveUser: "Save user permission",
      saveGroup: "Save group permission",
    },
  },
  navigationStructure: {
    manage: {
      label: "Manage",
      boards: {
        label: "Boards",
      },
      integrations: {
        label: "Integrations",
        edit: {
          label: "Edit",
        },
        new: {
          label: "New",
        },
      },
      apps: {
        label: "Apps",
        new: {
          label: "New App",
        },
        edit: {
          label: "Edit App",
        },
      },
      users: {
        label: "Users",
        create: {
          label: "Create",
        },
        general: "General",
        security: "Security",
        groups: {
          label: "Groups",
        },
        invites: {
          label: "Invites",
        },
      },
      tools: {
        label: "Tools",
        docker: {
          label: "Docker",
        },
        logs: {
          label: "Logs",
        },
      },
      settings: {
        label: "Settings",
      },
      about: {
        label: "About",
      },
    },
  },
} as const;<|MERGE_RESOLUTION|>--- conflicted
+++ resolved
@@ -1509,15 +1509,12 @@
             mediaOrganizer: {
               label: "Media Organizers",
             },
-<<<<<<< HEAD
             "usenet-downloads": {
               label: "Usenet downloads"
-            }
-=======
+            },
             rssFeeds: {
               label: "RSS feeds",
             },
->>>>>>> 25e732bf
           },
         },
       },
