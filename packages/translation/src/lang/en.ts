import "dayjs/locale/en";

export default {
  user: {
    page: {
      login: {
        title: "Log in to your account",
        subtitle: "Welcome back! Please enter your credentials",
      },
      init: {
        title: "New Homarr installation",
        subtitle: "Please create the initial administator user",
      },
    },
    field: {
      username: {
        label: "Username",
      },
      password: {
        label: "Password",
      },
      passwordConfirm: {
        label: "Confirm password",
      },
    },
    action: {
      login: "Login",
      create: "Create user",
    },
  },
  integration: {
    page: {
      list: {
        title: "Integrations",
        search: "Search integrations",
        empty: "No integrations found",
      },
      create: {
        title: "New {name} integration",
        notification: {
          success: {
            title: "Creation successful",
            message: "The integration was successfully created",
          },
          error: {
            title: "Creation failed",
            message: "The integration could not be created",
          },
        },
      },
      edit: {
        title: "Edit {name} integration",
        notification: {
          success: {
            title: "Changes applied successfully",
            message: "The integration was successfully saved",
          },
          error: {
            title: "Unable to apply changes",
            message: "The integration could not be saved",
          },
        },
      },
      delete: {
        title: "Delete integration",
        message: "Are you sure you want to delete the integration {name}?",
        notification: {
          success: {
            title: "Deletion successful",
            message: "The integration was successfully deleted",
          },
          error: {
            title: "Deletion failed",
            message: "Unable to delete the integration",
          },
        },
      },
    },
    field: {
      name: {
        label: "Name",
      },
      url: {
        label: "Url",
      },
    },
    action: {
      create: "New integration",
    },
    testConnection: {
      action: "Test connection",
      alertNotice:
        "The Save button is enabled once a successful connection is established",
      notification: {
        success: {
          title: "Connection successful",
          message: "The connection was successfully established",
        },
        invalidUrl: {
          title: "Invalid URL",
          message: "The URL is invalid",
        },
        notAllSecretsProvided: {
          title: "Missing credentials",
          message: "Not all credentials were provided",
        },
        invalidCredentials: {
          title: "Invalid credentials",
          message: "The credentials are invalid",
        },
        commonError: {
          title: "Connection failed",
          message: "The connection could not be established",
        },
      },
    },
    secrets: {
      title: "Secrets",
      lastUpdated: "Last updated {date}",
      secureNotice: "This secret cannot be retrieved after creation",
      reset: {
        title: "Reset secret",
        message: "Are you sure you want to reset this secret?",
      },
      kind: {
        username: {
          label: "Username",
          newLabel: "New username",
        },
        apiKey: {
          label: "API Key",
          newLabel: "New API Key",
        },
        password: {
          label: "Password",
          newLabel: "New password",
        },
      },
    },
  },
  common: {
    action: {
      backToOverview: "Back to overview",
      create: "Create",
      edit: "Edit",
      save: "Save",
      cancel: "Cancel",
      confirm: "Confirm",
    },
    multiSelect: {
      placeholder: "Pick one or more values",
    },
    search: {
      placeholder: "Search for anything...",
      nothingFound: "Nothing found",
    },
    noResults: "No results found",
  },
  section: {
    category: {
      action: {
        create: "New category",
        edit: "Rename category",
        remove: "Remove category",
        moveUp: "Move up",
        moveDown: "Move down",
        createAbove: "New category above",
        createBelow: "New category below",
      },
      menu: {
        label: {
          create: "New category",
          changePosition: "Change position",
        },
      },
    },
  },
  widget: {
    editModal: {
      integrations: {
        label: "Integrations",
      },
    },
<<<<<<< HEAD
    app: {
      name: "App",
      description: "Displays a link to an external application",
      option: {
        name: {
          label: "Name",
        },
        description: {
          label: "Description",
        },
        internalUrl: {
          label: "Internal URL",
        },
        externalUrl: {
          label: "External URL",
        },
        iconUrl: {
          label: "Icon URL",
        },
        openInNewTab: {
          label: "Open in new tab",
        },
        fontSize: {
          label: "Font size",
        },
        namePosition: {
          label: "Name position",
        },
        nameStyle: {
          label: "Name style",
        },
        nameLineClamp: {
          label: "Name line clamp",
        },
        statusCodes: {
          label: "Status codes",
        },
      },
    },
=======
>>>>>>> 17404506
    clock: {
      name: "Date and time",
      description: "Displays the current date and time.",
      option: {
        is24HourFormat: {
          label: "24-hour format",
          description: "Use 24-hour format instead of 12-hour format",
        },
        isLocaleTime: {
          label: "Use locale time",
        },
        timezone: {
          label: "Timezone",
        },
      },
    },
    weather: {
      name: "Weather",
      description:
        "Displays the current weather information of a set location.",
      option: {
        location: {
          label: "Location",
        },
        showCity: {
          label: "Show city",
        },
      },
    },
    addToBoard: "Add to board",
  },
  management: {
    metaTitle: "Management",
    title: {
      morning: "Good morning, {username}",
      afternoon: "Good afternoon, {username}",
      evening: "Good evening, {username}",
    },
    navbar: {
      items: {
        home: "Home",
        boards: "Boards",
        users: {
          label: "Users",
          items: {
            manage: "Manage",
            invites: "Invites",
          },
        },
        tools: {
          label: "Tools",
          items: {
            docker: "Docker",
          },
        },
        help: {
          label: "Help",
          items: {
            documentation: "Documentation",
            submitIssue: "Submit an issue",
            discord: "Community Discord",
            sourceCode: "Source Code",
          },
        },
        about: "About",
      },
    },
  },
} as const;<|MERGE_RESOLUTION|>--- conflicted
+++ resolved
@@ -181,48 +181,6 @@
         label: "Integrations",
       },
     },
-<<<<<<< HEAD
-    app: {
-      name: "App",
-      description: "Displays a link to an external application",
-      option: {
-        name: {
-          label: "Name",
-        },
-        description: {
-          label: "Description",
-        },
-        internalUrl: {
-          label: "Internal URL",
-        },
-        externalUrl: {
-          label: "External URL",
-        },
-        iconUrl: {
-          label: "Icon URL",
-        },
-        openInNewTab: {
-          label: "Open in new tab",
-        },
-        fontSize: {
-          label: "Font size",
-        },
-        namePosition: {
-          label: "Name position",
-        },
-        nameStyle: {
-          label: "Name style",
-        },
-        nameLineClamp: {
-          label: "Name line clamp",
-        },
-        statusCodes: {
-          label: "Status codes",
-        },
-      },
-    },
-=======
->>>>>>> 17404506
     clock: {
       name: "Date and time",
       description: "Displays the current date and time.",
