import "dayjs/locale/en";

import { MRT_Localization_EN } from "mantine-react-table/locales/en/index.cjs";

export default {
  user: {
    title: "Users",
    name: "User",
    page: {
      login: {
        title: "Log in to your account",
        subtitle: "Welcome back! Please enter your credentials",
      },
      invite: {
        title: "Join Homarr",
        subtitle: "Welcome to Homarr! Please create your account",
        description: "You were invited by {username}",
      },
      init: {
        title: "New Homarr installation",
        subtitle: "Please create the initial administrator user",
      },
    },
    field: {
      email: {
        label: "E-Mail",
      },
      username: {
        label: "Username",
      },
      password: {
        label: "Password",
        requirement: {
          length: "Includes at least 8 characters",
          lowercase: "Includes lowercase letter",
          uppercase: "Includes uppercase letter",
          number: "Includes number",
          special: "Includes special symbol",
        },
      },
      passwordConfirm: {
        label: "Confirm password",
      },
      previousPassword: {
        label: "Previous password",
      },
      homeBoard: {
        label: "Home board",
      },
    },
    error: {
      usernameTaken: "Username already taken",
    },
    action: {
      login: {
        label: "Login",
        labelWith: "Login with {provider}",
        notification: {
          success: {
            title: "Login successful",
            message: "You are now logged in",
          },
          error: {
            title: "Login failed",
            message: "Your login failed",
          },
        },
        forgotPassword: {
          label: "Forgotten your password?",
          description: "An administrator can use the following command to reset your password:",
        },
      },
      register: {
        label: "Create account",
        notification: {
          success: {
            title: "Account created",
            message: "Please log in to continue",
          },
          error: {
            title: "Account creation failed",
            message: "Your account could not be created",
          },
        },
      },
      create: "Create user",
      changePassword: {
        label: "Change password",
        notification: {
          success: {
            message: "Password changed successfully",
          },
          error: {
            message: "Unable to change password",
          },
        },
      },
      changeHomeBoard: {
        notification: {
          success: {
            message: "Home board changed successfully",
          },
          error: {
            message: "Unable to change home board",
          },
        },
      },
      manageAvatar: {
        changeImage: {
          label: "Change image",
          notification: {
            success: {
              message: "The image changed successfully",
            },
            error: {
              message: "Unable to change image",
            },
            toLarge: {
              title: "Image is too large",
              message: "Max image size is {size}",
            },
          },
        },
        removeImage: {
          label: "Remove image",
          confirm: "Are you sure you want to remove the image?",
          notification: {
            success: {
              message: "Image removed successfully",
            },
            error: {
              message: "Unable to remove image",
            },
          },
        },
      },
      editProfile: {
        notification: {
          success: {
            message: "Profile updated successfully",
          },
          error: {
            message: "Unable to update profile",
          },
        },
      },
      delete: {
        label: "Delete user permanently",
        description:
          "Deletes this user including their preferences. Will not delete any boards. User will not be notified.",
        confirm: "Are you sure, that you want to delete the user {username} with his preferences?",
      },
      select: {
        label: "Select user",
        notFound: "No user found",
      },
      transfer: {
        label: "Select new owner",
      },
    },
  },
  group: {
    title: "Groups",
    name: "Group",
    search: "Find a group",
    field: {
      name: "Name",
      members: "Members",
    },
    permission: {
      admin: {
        title: "Admin",
        item: {
          admin: {
            label: "Administrator",
            description: "Members with this permission have full access to all features and settings",
          },
        },
      },
      board: {
        title: "Boards",
        item: {
          create: {
            label: "Create boards",
            description: "Allow members to create boards",
          },
          "view-all": {
            label: "View all boards",
            description: "Allow members to view all boards",
          },
          "modify-all": {
            label: "Modify all boards",
            description: "Allow members to modify all boards (Does not include access control and danger zone)",
          },
          "full-all": {
            label: "Full board access",
            description:
              "Allow members to view, modify, and delete all boards (Including access control and danger zone)",
          },
        },
      },
      integration: {
        title: "Integrations",
        item: {
          create: {
            label: "Create integrations",
            description: "Allow members to create integrations",
          },
          "use-all": {
            label: "Use all integrations",
            description: "Allows members to add any integrations to their boards",
          },
          "interact-all": {
            label: "Interact with any integration",
            description: "Allow members to interact with any integration",
          },
          "full-all": {
            label: "Full integration access",
            description: "Allow members to manage, use and interact with any integration",
          },
        },
      },
    },
    memberNotice: {
      mixed: "Some members are from external providers and cannot be managed here",
      external: "All members are from external providers and cannot be managed here",
    },
    action: {
      create: {
        label: "New group",
        notification: {
          success: {
            message: "The group was successfully created",
          },
          error: {
            message: "The group could not be created",
          },
        },
      },
      transfer: {
        label: "Transfer ownership",
        description: "Transfer ownership of this group to another user.",
        confirm: "Are you sure you want to transfer ownership for the group {name} to {username}?",
        notification: {
          success: {
            message: "Transfered group {group} successfully to {user}",
          },
          error: {
            message: "Unable to transfer ownership",
          },
        },
      },
      addMember: {
        label: "Add member",
      },
      removeMember: {
        label: "Remove member",
        confirm: "Are you sure you want to remove {user} from this group?",
      },
      delete: {
        label: "Delete group",
        description: "Once you delete a group, there is no going back. Please be certain.",
        confirm: "Are you sure you want to delete the group {name}?",
        notification: {
          success: {
            message: "Deleted group {name} successfully",
          },
          error: {
            message: "Unable to delete group {name}",
          },
        },
      },
      changePermissions: {
        notification: {
          success: {
            title: "Permissions saved",
            message: "Permissions have been saved successfully",
          },
          error: {
            title: "Permissions not saved",
            message: "Permissions have not been saved",
          },
        },
      },
      update: {
        notification: {
          success: {
            message: "The group {name} was saved successfully",
          },
          error: {
            message: "Unable to save group {name}",
          },
        },
      },
      select: {
        label: "Select group",
        notFound: "No group found",
      },
    },
  },
  app: {
    page: {
      list: {
        title: "Apps",
        noResults: {
          title: "There aren't any apps.",
          description: "Create your first app",
        },
      },
      create: {
        title: "New app",
        notification: {
          success: {
            title: "Creation successful",
            message: "The app was successfully created",
          },
          error: {
            title: "Creation failed",
            message: "The app could not be created",
          },
        },
      },
      edit: {
        title: "Edit app",
        notification: {
          success: {
            title: "Changes applied successfully",
            message: "The app was successfully saved",
          },
          error: {
            title: "Unable to apply changes",
            message: "The app could not be saved",
          },
        },
      },
      delete: {
        title: "Delete app",
        message: "Are you sure you want to delete the app {name}?",
        notification: {
          success: {
            title: "Deletion successful",
            message: "The app was successfully deleted",
          },
          error: {
            title: "Deletion failed",
            message: "Unable to delete the app",
          },
        },
      },
    },
    field: {
      name: {
        label: "Name",
      },
      description: {
        label: "Description",
      },
      url: {
        label: "Url",
      },
    },
  },
  integration: {
    page: {
      list: {
        title: "Integrations",
        search: "Search integrations",
        empty: "No integrations found",
      },
      create: {
        title: "New {name} integration",
        notification: {
          success: {
            title: "Creation successful",
            message: "The integration was successfully created",
          },
          error: {
            title: "Creation failed",
            message: "The integration could not be created",
          },
        },
      },
      edit: {
        title: "Edit {name} integration",
        notification: {
          success: {
            title: "Changes applied successfully",
            message: "The integration was successfully saved",
          },
          error: {
            title: "Unable to apply changes",
            message: "The integration could not be saved",
          },
        },
      },
      delete: {
        title: "Delete integration",
        message: "Are you sure you want to delete the integration {name}?",
        notification: {
          success: {
            title: "Deletion successful",
            message: "The integration was successfully deleted",
          },
          error: {
            title: "Deletion failed",
            message: "Unable to delete the integration",
          },
        },
      },
    },
    field: {
      name: {
        label: "Name",
      },
      url: {
        label: "Url",
      },
    },
    action: {
      create: "New integration",
    },
    testConnection: {
      action: {
        create: "Test connection and create",
        edit: "Test connection and save",
      },
      alertNotice: "The Save button is enabled once a successful connection is established",
      notification: {
        success: {
          title: "Connection successful",
          message: "The connection was successfully established",
        },
        invalidUrl: {
          title: "Invalid URL",
          message: "The URL is invalid",
        },
        secretNotDefined: {
          title: "Missing credentials",
          message: "Not all credentials were provided",
        },
        invalidCredentials: {
          title: "Invalid credentials",
          message: "The credentials are invalid",
        },
        commonError: {
          title: "Connection failed",
          message: "The connection could not be established",
        },
        badRequest: {
          title: "Bad request",
          message: "The request was malformed",
        },
        unauthorized: {
          title: "Unauthorized",
          message: "Probably wrong credentials",
        },
        forbidden: {
          title: "Forbidden",
          message: "Probably missing permissions",
        },
        notFound: {
          title: "Not found",
          message: "Probably wrong url or path",
        },
        internalServerError: {
          title: "Internal server error",
          message: "The server encountered an error",
        },
        serviceUnavailable: {
          title: "Service unavailable",
          message: "The server is currently unavailable",
        },
        connectionAborted: {
          title: "Connection aborted",
          message: "The connection was aborted",
        },
        domainNotFound: {
          title: "Domain not found",
          message: "The domain could not be found",
        },
        connectionRefused: {
          title: "Connection refused",
          message: "The connection was refused",
        },
        invalidJson: {
          title: "Invalid JSON",
          message: "The response was not valid JSON",
        },
        wrongPath: {
          title: "Wrong path",
          message: "The path is probably not correct",
        },
      },
    },
    secrets: {
      title: "Secrets",
      lastUpdated: "Last updated {date}",
      secureNotice: "This secret cannot be retrieved after creation",
      reset: {
        title: "Reset secret",
        message: "Are you sure you want to reset this secret?",
      },
      noSecretsRequired: {
        segmentTitle: "No secrets",
        text: "No secrets required for this integration",
      },
      kind: {
        username: {
          label: "Username",
          newLabel: "New username",
        },
        apiKey: {
          label: "API Key",
          newLabel: "New API Key",
        },
        password: {
          label: "Password",
          newLabel: "New password",
        },
      },
    },
    permission: {
      use: "Select integrations in items",
      interact: "Interact with integrations",
      full: "Full integration access",
    },
  },
  common: {
    rtl: "{value}{symbol}",
    symbols: {
      colon: ": ",
    },
    error: "Error",
    errors: {
      noData: "No data to show",
      noIntegration: "No integration selected",
    },
    action: {
      add: "Add",
      apply: "Apply",
      backToOverview: "Back to overview",
      create: "Create",
      edit: "Edit",
      insert: "Insert",
      remove: "Remove",
      save: "Save",
      saveChanges: "Save changes",
      cancel: "Cancel",
      delete: "Delete",
      discard: "Discard",
      confirm: "Confirm",
      continue: "Continue",
      previous: "Previous",
      next: "Next",
      checkoutDocs: "Check out the documentation",
      tryAgain: "Try again",
    },
    iconPicker: {
      label: "Icon URL",
      header: "Type name or objects to filter for icons... Homarr will search through {countIcons} icons for you.",
    },
    information: {
      min: "Min",
      max: "Max",
    },
    notification: {
      create: {
        success: "Creation successful",
        error: "Creation failed",
      },
      delete: {
        success: "Deletion successful",
        error: "Deletion failed",
      },
      update: {
        success: "Changes applied successfully",
        error: "Unable to apply changes",
      },
      transfer: {
        success: "Transfer successful",
        error: "Transfer failed",
      },
    },
    multiSelect: {
      placeholder: "Pick one or more values",
    },
    multiText: {
      placeholder: "Add more values",
      addLabel: "Add {value}",
    },
    select: {
      placeholder: "Pick value",
      badge: {
        recommended: "Recommended",
      },
    },
    search: {
      placeholder: "Search for anything",
      nothingFound: "Nothing found",
      group: {
        all: "All",
        web: "Web",
        action: "Actions",
        app: "Apps",
      },
    },
    userAvatar: {
      menu: {
        switchToDarkMode: "Switch to dark mode",
        switchToLightMode: "Switch to light mode",
        management: "Management",
        preferences: "Your preferences",
        logout: "Logout",
        login: "Login",
        homeBoard: "Your home board",
        loggedOut: "Logged out",
      },
    },
    dangerZone: "Danger zone",
    noResults: "No results found",
    preview: {
      show: "Show preview",
      hide: "Hide preview",
    },
    zod: {
      errors: {
        default: "This field is invalid",
        required: "This field is required",
        string: {
          startsWith: "This field must start with {startsWith}",
          endsWith: "This field must end with {endsWith}",
          includes: "This field must include {includes}",
          invalidEmail: "This field must be a valid email",
        },
        tooSmall: {
          string: "This field must be at least {minimum} characters long",
          number: "This field must be greater than or equal to {minimum}",
        },
        tooBig: {
          string: "This field must be at most {maximum} characters long",
          number: "This field must be less than or equal to {maximum}",
        },
        custom: {
          passwordsDoNotMatch: "Passwords do not match",
          passwordRequirements: "Password does not meet the requirements",
          boardAlreadyExists: "A board with this name already exists",
        },
      },
    },
    mantineReactTable: MRT_Localization_EN,
  },
  section: {
    dynamic: {
      action: {
        create: "New dynamic section",
        remove: "Remove dynamic section",
      },
      remove: {
        title: "Remove dynamic section",
        message:
          "Are you sure you want to remove this dynamic section? Items will be moved at the same location in the parent section.",
      },
    },
    category: {
      field: {
        name: {
          label: "Name",
        },
      },
      action: {
        create: "New category",
        edit: "Rename category",
        remove: "Remove category",
        moveUp: "Move up",
        moveDown: "Move down",
        createAbove: "New category above",
        createBelow: "New category below",
      },
      create: {
        title: "New category",
        submit: "Add category",
      },
      remove: {
        title: "Remove category",
        message: "Are you sure you want to remove the category {name}?",
      },
      edit: {
        title: "Rename category",
        submit: "Rename category",
      },
      menu: {
        label: {
          create: "New category",
          changePosition: "Change position",
        },
      },
    },
  },
  item: {
    action: {
      create: "New item",
      import: "Import item",
      edit: "Edit item",
      moveResize: "Move / resize item",
      duplicate: "Duplicate item",
      remove: "Remove item",
    },
    menu: {
      label: {
        settings: "Settings",
      },
    },
    create: {
      title: "Choose item to add",
      addToBoard: "Add to board",
    },
    moveResize: {
      title: "Move / resize item",
      field: {
        width: {
          label: "Width",
        },
        height: {
          label: "Height",
        },
        xOffset: {
          label: "X offset",
        },
        yOffset: {
          label: "Y offset",
        },
      },
    },
    edit: {
      title: "Edit item",
      advancedOptions: {
        label: "Advanced options",
        title: "Advanced item options",
      },
      field: {
        integrations: {
          label: "Integrations",
        },
        customCssClasses: {
          label: "Custom css classes",
        },
      },
    },
    remove: {
      title: "Remove item",
      message: "Are you sure you want to remove this item?",
    },
  },
  widget: {
    app: {
      name: "App",
      description: "Embeds an app into the board.",
      option: {
        appId: {
          label: "Choose app",
        },
        openInNewTab: {
          label: "Open in new tab",
        },
        showTitle: {
          label: "Show app name",
        },
        showDescriptionTooltip: {
          label: "Show description tooltip",
        },
        pingEnabled: {
          label: "Enable simple ping",
        },
      },
      error: {
        notFound: {
          label: "No app",
          tooltip: "You have no valid app selected",
        },
      },
    },
    dnsHoleSummary: {
      name: "DNS Hole Summary",
      description: "Displays the summary of your DNS Hole",
      option: {
        layout: {
          label: "Layout",
          option: {
            row: {
              label: "Horizontal",
            },
            column: {
              label: "Vertical",
            },
            grid: {
              label: "Grid",
            },
          },
        },
        usePiHoleColors: {
          label: "Use Pi-Hole colors",
        },
      },
      error: {
        internalServerError: "Failed to fetch DNS Hole Summary",
      },
      data: {
        adsBlockedToday: "Blocked today",
        adsBlockedTodayPercentage: "Blocked today",
        dnsQueriesToday: "Queries today",
        domainsBeingBlocked: "Domains on blocklist",
      },
    },
    dnsHoleControls: {
      name: "DNS Hole Controls",
      description: "Control PiHole or AdGuard from your dashboard",
      option: {
        layout: {
          label: "Layout",
          option: {
            row: {
              label: "Horizontal",
            },
            column: {
              label: "Vertical",
            },
            grid: {
              label: "Grid",
            },
          },
        },
        showToggleAllButtons: {
          label: "Show Toggle All Buttons",
        },
      },
      error: {
        internalServerError: "Failed to control DNS Hole",
      },
      controls: {
        enableAll: "Enable All",
        disableAll: "Disable All",
        setTimer: "Set Timer",
        set: "Set",
        enabled: "Enabled",
        disabled: "Disabled",
        hours: "Hours",
        minutes: "Minutes",
        unlimited: "Leave blank to unlimited",
      },
    },
    clock: {
      name: "Date and time",
      description: "Displays the current date and time.",
      option: {
        customTitleToggle: {
          label: "Custom Title/City display",
          description: "Show off a custom title or the name of the city/country on top of the clock.",
        },
        customTitle: {
          label: "Title",
        },
        is24HourFormat: {
          label: "24-hour format",
          description: "Use 24-hour format instead of 12-hour format",
        },
        showSeconds: {
          label: "Display seconds",
        },
        useCustomTimezone: {
          label: "Use a fixed timezone",
        },
        timezone: {
          label: "Timezone",
          description: "Choose the timezone following the IANA standard",
        },
        showDate: {
          label: "Show the date",
        },
        dateFormat: {
          label: "Date Format",
          description: "How the date should look like",
        },
      },
    },
    notebook: {
      name: "Notebook",
      description: "A simple notebook widget that supports markdown",
      option: {
        showToolbar: {
          label: "Show the toolbar to help you write markdown",
        },
        allowReadOnlyCheck: {
          label: "Allow check in read only mode",
        },
        content: {
          label: "The content of the notebook",
        },
      },
      controls: {
        bold: "Bold",
        italic: "Italic",
        strikethrough: "Strikethrough",
        underline: "Underline",
        colorText: "Color text",
        colorHighlight: "Colored highlight text",
        code: "Code",
        clear: "Clear formatting",
        heading: "Heading {level}",
        align: "Align text: {position}",
        blockquote: "Blockquote",
        horizontalLine: "Horizontal line",
        bulletList: "Bullet list",
        orderedList: "Ordered list",
        checkList: "Check list",
        increaseIndent: "Increase Indent",
        decreaseIndent: "Decrease Indent",
        link: "Link",
        unlink: "Remove link",
        image: "Embed Image",
        addTable: "Add table",
        deleteTable: "Delete Table",
        colorCell: "Color Cell",
        mergeCell: "Toggle cell merging",
        addColumnLeft: "Add column before",
        addColumnRight: "Add column after",
        deleteColumn: "Delete column",
        addRowTop: "Add row before",
        addRowBelow: "Add row after",
        deleteRow: "Delete row",
      },
      align: {
        left: "Left",
        center: "Center",
        right: "Right",
      },
      popover: {
        clearColor: "Clear color",
        source: "Source",
        widthPlaceholder: "Value in % or pixels",
        columns: "Columns",
        rows: "Rows",
        width: "Width",
        height: "Height",
      },
    },
    iframe: {
      name: "iFrame",
      description: "Embed any content from the internet. Some websites may restrict access.",
      option: {
        embedUrl: {
          label: "Embed URL",
        },
        allowFullScreen: {
          label: "Allow full screen",
        },
        allowTransparency: {
          label: "Allow transparency",
        },
        allowScrolling: {
          label: "Allow scrolling",
        },
        allowPayment: {
          label: "Allow payment",
        },
        allowAutoPlay: {
          label: "Allow auto play",
        },
        allowMicrophone: {
          label: "Allow microphone",
        },
        allowCamera: {
          label: "Allow camera",
        },
        allowGeolocation: {
          label: "Allow geolocation",
        },
      },
      error: {
        noUrl: "No iFrame URL provided",
        noBrowerSupport: "Your Browser does not support iframes. Please update your browser.",
      },
    },
    "smartHome-entityState": {
      name: "Entity State",
      description: "Display the state of an entity and toggle it optionally",
      option: {
        entityId: {
          label: "Entity ID",
        },
        displayName: {
          label: "Display-name",
        },
        entityUnit: {
          label: "Entity Unit",
        },
        clickable: {
          label: "Clickable",
        },
      },
    },
    "smartHome-executeAutomation": {
      name: "Execute Automation",
      description: "Trigger an automation with one click",
      option: {
        displayName: {
          label: "Display name",
        },
        automationId: {
          label: "Automation ID",
        },
      },
    },
    calendar: {
      name: "Calendar",
      description: "Display events from your integrations in a calendar view within a certain relative time period",
      option: {
        filterPastMonths: {
          label: "Start from",
        },
        filterFutureMonths: {
          label: "End at",
        },
      },
    },
    weather: {
      name: "Weather",
      description: "Displays the current weather information of a set location.",
      option: {
        isFormatFahrenheit: {
          label: "Temperature in Fahrenheit",
        },
        location: {
          label: "Weather location",
        },
        showCity: {
          label: "Show city",
        },
        hasForecast: {
          label: "Show forecast",
        },
        forecastDayCount: {
          label: "Amount of forecast days",
          description: "When the widget is not wide enough, less days are shown",
        },
      },
      kind: {
        clear: "Clear",
        mainlyClear: "Mainly clear",
        fog: "Fog",
        drizzle: "Drizzle",
        freezingDrizzle: "Freezing drizzle",
        rain: "Rain",
        freezingRain: "Freezing rain",
        snowFall: "Snow fall",
        snowGrains: "Snow grains",
        rainShowers: "Rain showers",
        snowShowers: "Snow showers",
        thunderstorm: "Thunderstorm",
        thunderstormWithHail: "Thunderstorm with hail",
        unknown: "Unknown",
      },
    },
    common: {
      location: {
        query: "City / Postal code",
        latitude: "Latitude",
        longitude: "Longitude",
        disabledTooltip: "Please enter a city or postal code",
        unknownLocation: "Unknown location",
        search: "Search",
        table: {
          header: {
            city: "City",
            country: "Country",
            coordinates: "Coordinates",
            population: "Population",
          },
          action: {
            select: "Select {city}, {countryCode}",
          },
          population: {
            fallback: "Unknown",
          },
        },
      },
      error: {
        action: {
          logs: "Check logs for more details",
        },
        noIntegration: "No integration selected",
      },
      option: {},
    },
    video: {
      name: "Video Stream",
      description: "Embed a video stream or video from a camera or a website",
      option: {
        feedUrl: {
          label: "Feed URL",
        },
        hasAutoPlay: {
          label: "Autoplay",
          description: "Autoplay only works when muted because of browser restrictions",
        },
        isMuted: {
          label: "Muted",
        },
        hasControls: {
          label: "Show controls",
        },
      },
      error: {
        noUrl: "No Video URL provided",
        forYoutubeUseIframe: "For YouTube videos use the iframe option",
      },
    },
    mediaServer: {
      name: "Current media server streams",
      description: "Show the current streams on your media servers",
      option: {},
    },
<<<<<<< HEAD
    downloads: {
      name: "Download Client",
      description: "Allows you to view and manage your Downloads from both Torrent and Usenet clients.",
      option: {
        columns: {
          label: "Columns to show",
        },
        enableRowSorting: {
          label: "Enable items sorting",
        },
        defaultSort: {
          label: "Column used for sorting by default",
        },
        descendingDefaultSort: {
          label: "Invert sorting",
        },
        showCompletedUsenet: {
          label: "Show usenet entries marked as completed",
        },
        showCompletedTorrent: {
          label: "Show torrent entries marked as completed",
        },
        activeTorrentThreshold: {
          label: "Hide completed torrent under this threshold (in kiB/s)",
        },
        categoryFilter: {
          label: "Categories/labels to filter",
        },
        filterIsWhitelist: {
          label: "Filter as a whitelist",
        },
        applyFilterToRatio: {
          label: "Use filter to calculate Ratio",
        },
      },
      errors: {
        noColumns: "Select Columns in Items",
        noCommunications: "Can't load data from integration",
      },
      items: {
        actions: { columnTitle: "Controls" },
        added: { columnTitle: "Added", detailsTitle: "Date Added" },
        category: { columnTitle: "Extras", detailsTitle: "Categories (Or extra information)" },
        downSpeed: { columnTitle: "Down", detailsTitle: "Download Speed" },
        index: { columnTitle: "#", detailsTitle: "Current index within client" },
        id: { columnTitle: "Id" },
        integration: { columnTitle: "Integration" },
        name: { columnTitle: "Job name" },
        progress: { columnTitle: "Progress", detailsTitle: "Download Progress" },
        ratio: { columnTitle: "Ratio", detailsTitle: "Torrent ratio (received/sent)" },
        received: { columnTitle: "Total down", detailsTitle: "Total downloaded" },
        sent: { columnTitle: "Total up", detailsTitle: "Total Uploaded" },
        size: { columnTitle: "File Size", detailsTitle: "Total Size of selection/files" },
        state: { columnTitle: "State", detailsTitle: "Job State" },
        time: { columnTitle: "Finish time", detailsTitle: "Time since/to completion" },
        type: { columnTitle: "Type", detailsTitle: "Download Client type" },
        upSpeed: { columnTitle: "Up", detailsTitle: "Upload Speed" },
      },
      states: {
        downloading: "Downloading",
        queued: "Queued",
        paused: "Paused",
        completed: "Completed",
        failed: "Failed",
        processing: "Processing",
        leeching: "Leeching",
        stalled: "Stalled",
        unknown: "Unknown",
        seeding: "Seeding",
      },
      actions: {
        clients: {
          modalTitle: "Download clients list",
          pause: "Pause all clients/items",
          resume: "Resume all clients/items",
        },
        client: {
          pause: "Pause client",
          resume: "Resume client",
        },
        item: {
          pause: "Pause Item",
          resume: "Resume Item",
          delete: {
            title: "Delete Item",
            modalTitle: "Are you sure you want to delete this job?",
            entry: "Delete entry",
            entryAndFiles: "Delete entry and file(s)",
          },
        },
      },
      globalRatio: "Global Ratio",
=======
    "mediaRequests-requestList": {
      name: "Media Requests List",
      description: "See a list of all media requests from your Overseerr or Jellyseerr instance",
      option: {
        linksTargetNewTab: {
          label: "Open links in new tab",
        },
      },
      pending: {
        approve: "Approve request",
        approving: "Approving request...",
        decline: "Decline request",
      },
      availability: {
        unknown: "Unknown",
        pending: "Pending",
        processing: "Processing",
        partiallyAvailable: "Partial",
        available: "Available",
      },
      toBeDetermined: "TBD",
    },
    "mediaRequests-requestStats": {
      name: "Media Requests Stats",
      description: "Statistics about your media requests",
      option: {},
      titles: {
        stats: {
          main: "Media Stats",
          approved: "Already approved",
          pending: "Pending approvals",
          processing: "Being processed",
          declined: "Already declined",
          available: "Already Available",
          tv: "TV requests",
          movie: "Movie requests",
          total: "Total",
        },
        users: {
          main: "Top Users",
          requests: "Requests",
        },
      },
>>>>>>> 19cd41a8
    },
    rssFeed: {
      name: "RSS feeds",
      description: "Monitor and display one or more generic RSS, ATOM or JSON feeds",
      option: {
        feedUrls: {
          label: "Feed URLs",
        },
        textLinesClamp: {
          label: "Description line clamp",
        },
        maximumAmountPosts: {
          label: "Amount posts limit",
        },
      },
    },
  },
  widgetPreview: {
    toggle: {
      enabled: "Edit mode enabled",
      disabled: "Edit mode disabled",
    },
    dimensions: {
      title: "Change dimensions",
    },
  },
  board: {
    action: {
      edit: {
        notification: {
          success: {
            title: "Changes applied successfully",
            message: "The board was successfully saved",
          },
          error: {
            title: "Unable to apply changes",
            message: "The board could not be saved",
          },
        },
      },
    },
    field: {
      pageTitle: {
        label: "Page title",
      },
      metaTitle: {
        label: "Meta title",
      },
      logoImageUrl: {
        label: "Logo image URL",
      },
      faviconImageUrl: {
        label: "Favicon image URL",
      },
      backgroundImageUrl: {
        label: "Background image URL",
      },
      backgroundImageAttachment: {
        label: "Background image attachment",
        option: {
          fixed: {
            label: "Fixed",
            description: "Background stays in the same position.",
          },
          scroll: {
            label: "Scroll",
            description: "Background scrolls with your mouse.",
          },
        },
      },
      backgroundImageRepeat: {
        label: "Background image repeat",
        option: {
          repeat: {
            label: "Repeat",
            description: "The image is repeated as much as needed to cover the whole background image painting area.",
          },
          "no-repeat": {
            label: "No repeat",
            description: "The image is not repeated and may not fill the entire space.",
          },
          "repeat-x": {
            label: "Repeat X",
            description: "Same as 'Repeat' but only on horizontal axis.",
          },
          "repeat-y": {
            label: "Repeat Y",
            description: "Same as 'Repeat' but only on vertical axis.",
          },
        },
      },
      backgroundImageSize: {
        label: "Background image size",
        option: {
          cover: {
            label: "Cover",
            description:
              "Scales the image as small as possible to cover the entire window by cropping excessive space.",
          },
          contain: {
            label: "Contain",
            description:
              "Scales the image as large as possible within its container without cropping or stretching the image.",
          },
        },
      },
      primaryColor: {
        label: "Primary color",
      },
      secondaryColor: {
        label: "Secondary color",
      },
      opacity: {
        label: "Opacity",
      },
      customCss: {
        label: "Custom css for this board",
        description: "Further, customize your dashboard using CSS, only recommended for experienced users",
        customClassesAlert: {
          title: "Custom classes",
          description:
            "You can add custom classes to your board items in the advanced options of each item and use them in the custom CSS above.",
        },
      },
      columnCount: {
        label: "Column count",
      },
      name: {
        label: "Name",
      },
      isPublic: {
        label: "Public",
        description: "Public boards are accessible by everyone, even without an account.",
      },
    },
    content: {
      metaTitle: "{boardName} board",
    },
    setting: {
      title: "Settings for {boardName} board",
      section: {
        general: {
          title: "General",
          unrecognizedLink: "The provided link is not recognized and won't preview, it might still work.",
        },
        layout: {
          title: "Layout",
        },
        background: {
          title: "Background",
        },
        color: {
          title: "Colors",
        },
        customCss: {
          title: "Custom css",
        },
        access: {
          title: "Access control",
          permission: {
            item: {
              view: {
                label: "View board",
              },
              modify: {
                label: "Modify board",
              },
              full: {
                label: "Full access",
              },
            },
          },
        },
        dangerZone: {
          title: "Danger zone",
          action: {
            rename: {
              label: "Rename board",
              description: "Changing the name will break any links to this board.",
              button: "Change name",
              modal: {
                title: "Rename board",
              },
            },
            visibility: {
              label: "Change board visibility",
              description: {
                public: "This board is currently public.",
                private: "This board is currently private.",
              },
              button: {
                public: "Make private",
                private: "Make public",
              },
              confirm: {
                public: {
                  title: "Make board private",
                  description:
                    "Are you sure you want to make this board private? This will hide the board from the public. Links for guest users will break.",
                },
                private: {
                  title: "Make board public",
                  description:
                    "Are you sure you want to make this board public? This will make the board accessible to everyone.",
                },
              },
            },
            delete: {
              label: "Delete this board",
              description: "Once you delete a board, there is no going back. Please be certain.",
              button: "Delete this board",
              confirm: {
                title: "Delete board",
                description:
                  "Are you sure you want to delete this board? This will permanently delete the board and all its content.",
              },
            },
          },
        },
      },
    },
  },
  management: {
    metaTitle: "Management",
    title: {
      morning: "Good morning, {username}",
      afternoon: "Good afternoon, {username}",
      evening: "Good evening, {username}",
    },
    notFound: {
      title: "Not Found",
      text: "Could not find requested resource",
    },
    navbar: {
      items: {
        home: "Home",
        boards: "Boards",
        apps: "Apps",
        integrations: "Integrations",
        users: {
          label: "Users",
          items: {
            manage: "Manage",
            invites: "Invites",
            groups: "Groups",
          },
        },
        tools: {
          label: "Tools",
          items: {
            docker: "Docker",
            logs: "Logs",
            api: "API",
            tasks: "Tasks",
          },
        },
        settings: "Settings",
        help: {
          label: "Help",
          items: {
            documentation: "Documentation",
            submitIssue: "Submit an issue",
            discord: "Community Discord",
            sourceCode: "Source Code",
          },
        },
        about: "About",
      },
    },
    page: {
      home: {
        statistic: {
          countBoards: "Boards",
          createUser: "Create new user",
          createInvite: "Create new invite",
          addIntegration: "Create integration",
          addApp: "Add app",
          manageRoles: "Manage roles",
        },
        statisticLabel: {
          boards: "Boards",
          resources: "Resources",
          authentication: "Authentication",
          authorization: "Authorization",
        },
      },
      board: {
        title: "Your boards",
        action: {
          new: {
            label: "New board",
          },
          open: {
            label: "Open board",
          },
          settings: {
            label: "Settings",
          },
          setHomeBoard: {
            label: "Set as your home board",
            badge: {
              label: "Home",
              tooltip: "This board will show as your home board",
            },
          },
          delete: {
            label: "Delete permanently",
            confirm: {
              title: "Delete board",
              description: "Are you sure you want to delete the {name} board?",
            },
          },
        },
        visibility: {
          public: "This board is public",
          private: "This board is private",
        },
        modal: {
          createBoard: {
            field: {
              name: {
                label: "Name",
              },
            },
          },
        },
      },
      user: {
        back: "Back to users",
        fieldsDisabledExternalProvider:
          "Certain fields are disabled because they are managed by an external authentication provider.",
        setting: {
          general: {
            title: "General",
            item: {
              language: "Language & Region",
              board: "Home board",
            },
          },
          security: {
            title: "Security",
          },
          board: {
            title: "Boards",
          },
        },
        list: {
          metaTitle: "Manage users",
          title: "Users",
        },
        edit: {
          metaTitle: "Edit user {username}",
        },
        create: {
          metaTitle: "Create user",
          title: "Create new user",
          step: {
            personalInformation: {
              label: "Personal information",
            },
            security: {
              label: "Security",
            },
            permissions: {
              label: "Permissions",
              description: "Coming soon",
            },
            review: {
              label: "Review",
            },
            completed: {
              title: "User created",
            },
            error: {
              title: "User creation failed",
            },
          },
          action: {
            createAnother: "Create another user",
            back: "Return to the user list",
          },
        },
        invite: {
          title: "Manage user invites",
          action: {
            new: {
              title: "New invite",
              description:
                "After the expiration, an invite will no longer be valid and the recipient of the invite won't be able to create an account.",
            },
            copy: {
              title: "Copy invite",
              description:
                "Your invitation has been generated. After this modal closes, <b>you'll not be able to copy this link anymore</b>. If you do no longer wish to invite said person, you can delete this invitation any time.",
              link: "Invitation link",
              button: "Copy & close",
            },
            delete: {
              title: "Delete invite",
              description:
                "Are you sure, that you want to delete this invitation? Users with this link will no longer be able to create an account using that link.",
            },
          },
          field: {
            id: {
              label: "ID",
            },
            creator: {
              label: "Creator",
            },
            expirationDate: {
              label: "Expiration date",
            },
            token: {
              label: "Token",
            },
          },
        },
      },
      group: {
        back: "Back to groups",
        setting: {
          general: {
            title: "General",
          },
          members: {
            title: "Members",
            search: "Find a member",
            notFound: "No members found",
          },
          permissions: {
            title: "Permissions",
            form: {
              unsavedChanges: "You have unsaved changes!",
            },
          },
        },
      },
      settings: {
        title: "Settings",
        section: {
          analytics: {
            title: "Analytics",
            general: {
              title: "Send anonymous analytics",
              text: "Homarr will send anonymized analytics using the open source software Umami. It never collects any personal information and is therefore fully GDPR & CCPA compliant. We encourage you to enable analytics because it helps our open source team to identify issues and prioritize our backlog.",
            },
            widgetData: {
              title: "Widget data",
              text: "Send which widgets (and their quantity) you have configured. Does not include URLs, names or any other data.",
            },
            integrationData: {
              title: "Integration data",
              text: "Send which integrations (and their quantity) you have configured. Does not include URLs, names or any other data.",
            },
            usersData: {
              title: "Users data",
              text: "Send the amount of users and whether you've activated SSO",
            },
          },
          crawlingAndIndexing: {
            title: "Crawling and Indexing",
            warning:
              "Enabling or disabling any settings here will severely impact how search engines will index & crawl your page. Any setting is a request and it is up to the crawler to apply these settings. Any modification may take up to multiple days or weeks to apply. Some settings may be search engine specific.",
            noIndex: {
              title: "No index",
              text: "Do not index the website on search engines and don't show it in any search results",
            },
            noFollow: {
              title: "No follow",
              text: "Do not follow any links while indexing. Disabling this will lead to crawlers attempting to follow all links on Homarr.",
            },
            noTranslate: {
              title: "No translate",
              text: "When the site language is likely not that the user is likely to want to read, Google will show a translation link in the search results",
            },
            noSiteLinksSearchBox: {
              title: "No site links search box",
              text: "Google will build a search box with the crawled links along with other direct links. Enabling this will ask Google to disable that box.",
            },
          },
        },
      },
      tool: {
        tasks: {
          title: "Tasks",
          status: {
            idle: "Idle",
            running: "Running",
            error: "Error",
          },
          job: {
            iconsUpdater: {
              label: "Icons Updater",
            },
            analytics: {
              label: "Analytics",
            },
            smartHomeEntityState: {
              label: "Smart Home Entity State",
            },
            ping: {
              label: "Pings",
            },
            mediaServer: {
              label: "Media Server",
            },
            mediaOrganizer: {
              label: "Media Organizers",
            },
<<<<<<< HEAD
            downloads: {
              label: "Downloads",
=======
            mediaRequests: {
              label: "Media Requests",
>>>>>>> 19cd41a8
            },
            rssFeeds: {
              label: "RSS feeds",
            },
          },
        },
      },
      about: {
        version: "Version {version}",
        text: "Homarr is a community driven open source project that is being maintained by volunteers. Thanks to these people, Homarr has been a growing project since 2021. Our team is working completely remote from many different countries on Homarr in their leisure time for no compensation.",
        accordion: {
          contributors: {
            title: "Contributors",
            subtitle: "{count} maintaining code & Homarr",
          },
          translators: {
            title: "Translators",
            subtitle: "{count} contributing translations in many languages",
          },
          libraries: {
            title: "Libraries",
            subtitle: "{count} used in the Code of Homarr",
          },
        },
      },
    },
  },
  docker: {
    title: "Containers",
    table: {
      updated: "Updated {when}",
      search: "Seach {count} containers",
      selected: "{selectCount} of {totalCount} containers selected",
    },
    field: {
      name: {
        label: "Name",
      },
      state: {
        label: "State",
        option: {
          created: "Created",
          running: "Running",
          paused: "Paused",
          restarting: "Restarting",
          exited: "Exited",
          removing: "Removing",
          dead: "Dead",
        },
      },
      containerImage: {
        label: "Image",
      },
      ports: {
        label: "Ports",
      },
    },
    action: {
      start: {
        label: "Start",
        notification: {
          success: {
            title: "Containers started",
            message: "The containers were started successfully",
          },
          error: {
            title: "Containers not started",
            message: "The containers could not be started",
          },
        },
      },
      stop: {
        label: "Stop",
        notification: {
          success: {
            title: "Containers stopped",
            message: "The containers were stopped successfully",
          },
          error: {
            title: "Containers not stopped",
            message: "The containers could not be stopped",
          },
        },
      },
      restart: {
        label: "Restart",
        notification: {
          success: {
            title: "Containers restarted",
            message: "The containers were restarted successfully",
          },
          error: {
            title: "Containers not restarted",
            message: "The containers could not be restarted",
          },
        },
      },
      remove: {
        label: "Remove",
        notification: {
          success: {
            title: "Containers removed",
            message: "The containers were removed successfully",
          },
          error: {
            title: "Containers not removed",
            message: "The containers could not be removed",
          },
        },
      },
      refresh: {
        label: "Refresh",
        notification: {
          success: {
            title: "Containers refreshed",
            message: "You are now viewing the most recent data",
          },
          error: {
            title: "Containers not refreshed",
            message: "Something went wrong while refreshing the containers",
          },
        },
      },
    },
  },
  permission: {
    title: "Permissions",
    userSelect: {
      title: "Add user permission",
    },
    groupSelect: {
      title: "Add group permission",
    },
    tab: {
      user: "Users",
      group: "Groups",
      inherited: "Inherited groups",
    },
    field: {
      user: {
        label: "User",
      },
      group: {
        label: "Group",
      },
      permission: {
        label: "Permission",
      },
    },
    action: {
      saveUser: "Save user permission",
      saveGroup: "Save group permission",
    },
  },
  navigationStructure: {
    manage: {
      label: "Manage",
      boards: {
        label: "Boards",
      },
      integrations: {
        label: "Integrations",
        edit: {
          label: "Edit",
        },
        new: {
          label: "New",
        },
      },
      apps: {
        label: "Apps",
        new: {
          label: "New App",
        },
        edit: {
          label: "Edit App",
        },
      },
      users: {
        label: "Users",
        create: {
          label: "Create",
        },
        general: "General",
        security: "Security",
        board: "Boards",
        groups: {
          label: "Groups",
        },
        invites: {
          label: "Invites",
        },
      },
      tools: {
        label: "Tools",
        docker: {
          label: "Docker",
        },
        logs: {
          label: "Logs",
        },
      },
      settings: {
        label: "Settings",
      },
      about: {
        label: "About",
      },
    },
  },
} as const;<|MERGE_RESOLUTION|>--- conflicted
+++ resolved
@@ -1119,7 +1119,6 @@
       description: "Show the current streams on your media servers",
       option: {},
     },
-<<<<<<< HEAD
     downloads: {
       name: "Download Client",
       description: "Allows you to view and manage your Downloads from both Torrent and Usenet clients.",
@@ -1212,7 +1211,7 @@
         },
       },
       globalRatio: "Global Ratio",
-=======
+    },
     "mediaRequests-requestList": {
       name: "Media Requests List",
       description: "See a list of all media requests from your Overseerr or Jellyseerr instance",
@@ -1256,7 +1255,6 @@
           requests: "Requests",
         },
       },
->>>>>>> 19cd41a8
     },
     rssFeed: {
       name: "RSS feeds",
@@ -1767,13 +1765,11 @@
             mediaOrganizer: {
               label: "Media Organizers",
             },
-<<<<<<< HEAD
             downloads: {
               label: "Downloads",
-=======
+            },
             mediaRequests: {
               label: "Media Requests",
->>>>>>> 19cd41a8
             },
             rssFeeds: {
               label: "RSS feeds",
