import "dayjs/locale/en";

import { MRT_Localization_EN } from "mantine-react-table/locales/en/index.cjs";

export default {
  user: {
    title: "Users",
    name: "User",
    page: {
      login: {
        title: "Log in to your account",
        subtitle: "Welcome back! Please enter your credentials",
      },
      invite: {
        title: "Join Homarr",
        subtitle: "Welcome to Homarr! Please create your account",
        description: "You were invited by {username}",
      },
      init: {
        title: "New Homarr installation",
        subtitle: "Please create the initial administrator user",
      },
    },
    field: {
      email: {
        label: "E-Mail",
      },
      username: {
        label: "Username",
      },
      password: {
        label: "Password",
      },
      passwordConfirm: {
        label: "Confirm password",
      },
      previousPassword: {
        label: "Previous password",
      },
    },
    error: {
      usernameTaken: "Username already taken",
    },
    action: {
      login: {
        label: "Login",
        labelWith: "Login with {provider}",
        notification: {
          success: {
            title: "Login successful",
            message: "You are now logged in",
          },
          error: {
            title: "Login failed",
            message: "Your login failed",
          },
        },
      },
      register: {
        label: "Create account",
        notification: {
          success: {
            title: "Account created",
            message: "Please log in to continue",
          },
          error: {
            title: "Account creation failed",
            message: "Your account could not be created",
          },
        },
      },
      create: "Create user",
      changePassword: {
        label: "Change password",
        notification: {
          success: {
            message: "Password changed successfully",
          },
          error: {
            message: "Unable to change password",
          },
        },
      },
      manageAvatar: {
        changeImage: {
          label: "Change image",
          notification: {
            success: {
              message: "The image changed successfully",
            },
            error: {
              message: "Unable to change image",
            },
            toLarge: {
              title: "Image is too large",
              message: "Max image size is {size}",
            },
          },
        },
        removeImage: {
          label: "Remove image",
          confirm: "Are you sure you want to remove the image?",
          notification: {
            success: {
              message: "Image removed successfully",
            },
            error: {
              message: "Unable to remove image",
            },
          },
        },
      },
      editProfile: {
        notification: {
          success: {
            message: "Profile updated successfully",
          },
          error: {
            message: "Unable to update profile",
          },
        },
      },
      delete: {
        label: "Delete user permanently",
        description:
          "Deletes this user including their preferences. Will not delete any boards. User will not be notified.",
        confirm: "Are you sure, that you want to delete the user {username} with his preferences?",
      },
      select: {
        label: "Select user",
        notFound: "No user found",
      },
      transfer: {
        label: "Select new owner",
      },
    },
  },
  group: {
    title: "Groups",
    name: "Group",
    search: "Find a group",
    field: {
      name: "Name",
      members: "Members",
    },
    permission: {
      admin: {
        title: "Admin",
        item: {
          admin: {
            label: "Administrator",
            description: "Members with this permission have full access to all features and settings",
          },
        },
      },
      board: {
        title: "Boards",
        item: {
          create: {
            label: "Create boards",
            description: "Allow members to create boards",
          },
          "view-all": {
            label: "View all boards",
            description: "Allow members to view all boards",
          },
          "modify-all": {
            label: "Modify all boards",
            description: "Allow members to modify all boards (Does not include access control and danger zone)",
          },
          "full-all": {
            label: "Full board access",
            description:
              "Allow members to view, modify, and delete all boards (Including access control and danger zone)",
          },
        },
      },
      integration: {
        title: "Integrations",
        item: {
          create: {
            label: "Create integrations",
            description: "Allow members to create integrations",
          },
          "use-all": {
            label: "Use all integrations",
            description: "Allows members to add any integrations to their boards",
          },
          "interact-all": {
            label: "Interact with any integration",
            description: "Allow members to interact with any integration",
          },
          "full-all": {
            label: "Full integration access",
            description: "Allow members to manage, use and interact with any integration",
          },
        },
      },
    },
    memberNotice: {
      mixed: "Some members are from external providers and cannot be managed here",
      external: "All members are from external providers and cannot be managed here",
    },
    action: {
      create: {
        label: "New group",
        notification: {
          success: {
            message: "The group was successfully created",
          },
          error: {
            message: "The group could not be created",
          },
        },
      },
      transfer: {
        label: "Transfer ownership",
        description: "Transfer ownership of this group to another user.",
        confirm: "Are you sure you want to transfer ownership for the group {name} to {username}?",
        notification: {
          success: {
            message: "Transfered group {group} successfully to {user}",
          },
          error: {
            message: "Unable to transfer ownership",
          },
        },
      },
      addMember: {
        label: "Add member",
      },
      removeMember: {
        label: "Remove member",
        confirm: "Are you sure you want to remove {user} from this group?",
      },
      delete: {
        label: "Delete group",
        description: "Once you delete a group, there is no going back. Please be certain.",
        confirm: "Are you sure you want to delete the group {name}?",
        notification: {
          success: {
            message: "Deleted group {name} successfully",
          },
          error: {
            message: "Unable to delete group {name}",
          },
        },
      },
      changePermissions: {
        notification: {
          success: {
            title: "Permissions saved",
            message: "Permissions have been saved successfully",
          },
          error: {
            title: "Permissions not saved",
            message: "Permissions have not been saved",
          },
        },
      },
      update: {
        notification: {
          success: {
            message: "The group {name} was saved successfully",
          },
          error: {
            message: "Unable to save group {name}",
          },
        },
      },
      select: {
        label: "Select group",
        notFound: "No group found",
      },
    },
  },
  app: {
    page: {
      list: {
        title: "Apps",
        noResults: {
          title: "There aren't any apps.",
          description: "Create your first app",
        },
      },
      create: {
        title: "New app",
        notification: {
          success: {
            title: "Creation successful",
            message: "The app was successfully created",
          },
          error: {
            title: "Creation failed",
            message: "The app could not be created",
          },
        },
      },
      edit: {
        title: "Edit app",
        notification: {
          success: {
            title: "Changes applied successfully",
            message: "The app was successfully saved",
          },
          error: {
            title: "Unable to apply changes",
            message: "The app could not be saved",
          },
        },
      },
      delete: {
        title: "Delete app",
        message: "Are you sure you want to delete the app {name}?",
        notification: {
          success: {
            title: "Deletion successful",
            message: "The app was successfully deleted",
          },
          error: {
            title: "Deletion failed",
            message: "Unable to delete the app",
          },
        },
      },
    },
    field: {
      name: {
        label: "Name",
      },
      description: {
        label: "Description",
      },
      url: {
        label: "Url",
      },
    },
  },
  integration: {
    page: {
      list: {
        title: "Integrations",
        search: "Search integrations",
        empty: "No integrations found",
      },
      create: {
        title: "New {name} integration",
        notification: {
          success: {
            title: "Creation successful",
            message: "The integration was successfully created",
          },
          error: {
            title: "Creation failed",
            message: "The integration could not be created",
          },
        },
      },
      edit: {
        title: "Edit {name} integration",
        notification: {
          success: {
            title: "Changes applied successfully",
            message: "The integration was successfully saved",
          },
          error: {
            title: "Unable to apply changes",
            message: "The integration could not be saved",
          },
        },
      },
      delete: {
        title: "Delete integration",
        message: "Are you sure you want to delete the integration {name}?",
        notification: {
          success: {
            title: "Deletion successful",
            message: "The integration was successfully deleted",
          },
          error: {
            title: "Deletion failed",
            message: "Unable to delete the integration",
          },
        },
      },
    },
    field: {
      name: {
        label: "Name",
      },
      url: {
        label: "Url",
      },
    },
    action: {
      create: "New integration",
    },
    testConnection: {
      action: {
        create: "Test connection and create",
        edit: "Test connection and save",
      },
      alertNotice: "The Save button is enabled once a successful connection is established",
      notification: {
        success: {
          title: "Connection successful",
          message: "The connection was successfully established",
        },
        invalidUrl: {
          title: "Invalid URL",
          message: "The URL is invalid",
        },
        secretNotDefined: {
          title: "Missing credentials",
          message: "Not all credentials were provided",
        },
        invalidCredentials: {
          title: "Invalid credentials",
          message: "The credentials are invalid",
        },
        commonError: {
          title: "Connection failed",
          message: "The connection could not be established",
        },
        badRequest: {
          title: "Bad request",
          message: "The request was malformed",
        },
        unauthorized: {
          title: "Unauthorized",
          message: "Probably wrong credentials",
        },
        forbidden: {
          title: "Forbidden",
          message: "Probably missing permissions",
        },
        notFound: {
          title: "Not found",
          message: "Probably wrong url or path",
        },
        internalServerError: {
          title: "Internal server error",
          message: "The server encountered an error",
        },
        serviceUnavailable: {
          title: "Service unavailable",
          message: "The server is currently unavailable",
        },
        connectionAborted: {
          title: "Connection aborted",
          message: "The connection was aborted",
        },
        domainNotFound: {
          title: "Domain not found",
          message: "The domain could not be found",
        },
        connectionRefused: {
          title: "Connection refused",
          message: "The connection was refused",
        },
        invalidJson: {
          title: "Invalid JSON",
          message: "The response was not valid JSON",
        },
        wrongPath: {
          title: "Wrong path",
          message: "The path is probably not correct",
        },
      },
    },
    secrets: {
      title: "Secrets",
      lastUpdated: "Last updated {date}",
      secureNotice: "This secret cannot be retrieved after creation",
      reset: {
        title: "Reset secret",
        message: "Are you sure you want to reset this secret?",
      },
      noSecretsRequired: {
        segmentTitle: "No secrets",
        text: "No secrets required for this integration",
      },
      kind: {
        username: {
          label: "Username",
          newLabel: "New username",
        },
        apiKey: {
          label: "API Key",
          newLabel: "New API Key",
        },
        password: {
          label: "Password",
          newLabel: "New password",
        },
      },
    },
    permission: {
      use: "Select integrations in items",
      interact: "Interact with integrations",
      full: "Full integration access",
    },
  },
  common: {
    rtl: "{value}{symbol}",
    symbols: {
      colon: ": ",
    },
    error: "Error",
    action: {
      add: "Add",
      apply: "Apply",
      backToOverview: "Back to overview",
      create: "Create",
      edit: "Edit",
      insert: "Insert",
      remove: "Remove",
      save: "Save",
      saveChanges: "Save changes",
      cancel: "Cancel",
      delete: "Delete",
      discard: "Discard",
      confirm: "Confirm",
      continue: "Continue",
      previous: "Previous",
      next: "Next",
      checkoutDocs: "Check out the documentation",
      tryAgain: "Try again",
    },
    iconPicker: {
      label: "Icon URL",
      header: "Type name or objects to filter for icons... Homarr will search through {countIcons} icons for you.",
    },
    information: {
      min: "Min",
      max: "Max",
    },
    notification: {
      create: {
        success: "Creation successful",
        error: "Creation failed",
      },
      delete: {
        success: "Deletion successful",
        error: "Deletion failed",
      },
      update: {
        success: "Changes applied successfully",
        error: "Unable to apply changes",
      },
      transfer: {
        success: "Transfer successful",
        error: "Transfer failed",
      },
    },
    multiSelect: {
      placeholder: "Pick one or more values",
    },
    multiText: {
      placeholder: "Add more values",
      addLabel: "Add {value}",
    },
    select: {
      placeholder: "Pick value",
      badge: {
        recommended: "Recommended",
      },
    },
    search: {
      placeholder: "Search for anything",
      nothingFound: "Nothing found",
      group: {
        all: "All",
        web: "Web",
        action: "Actions",
        app: "Apps",
      },
    },
    userAvatar: {
      menu: {
        switchToDarkMode: "Switch to dark mode",
        switchToLightMode: "Switch to light mode",
        management: "Management",
        preferences: "Your preferences",
        logout: "Logout",
        login: "Login",
        homeBoard: "Your home board",
        loggedOut: "Logged out",
      },
    },
    dangerZone: "Danger zone",
    noResults: "No results found",
    preview: {
      show: "Show preview",
      hide: "Hide preview",
    },
    zod: {
      errors: {
        default: "This field is invalid",
        required: "This field is required",
        string: {
          startsWith: "This field must start with {startsWith}",
          endsWith: "This field must end with {endsWith}",
          includes: "This field must include {includes}",
          invalidEmail: "This field must be a valid email",
        },
        tooSmall: {
          string: "This field must be at least {minimum} characters long",
          number: "This field must be greater than or equal to {minimum}",
        },
        tooBig: {
          string: "This field must be at most {maximum} characters long",
          number: "This field must be less than or equal to {maximum}",
        },
        custom: {
          passwordsDoNotMatch: "Passwords do not match",
          boardAlreadyExists: "A board with this name already exists",
        },
      },
    },
    mantineReactTable: MRT_Localization_EN,
  },
  section: {
    category: {
      field: {
        name: {
          label: "Name",
        },
      },
      action: {
        create: "New category",
        edit: "Rename category",
        remove: "Remove category",
        moveUp: "Move up",
        moveDown: "Move down",
        createAbove: "New category above",
        createBelow: "New category below",
      },
      create: {
        title: "New category",
        submit: "Add category",
      },
      remove: {
        title: "Remove category",
        message: "Are you sure you want to remove the category {name}?",
      },
      edit: {
        title: "Rename category",
        submit: "Rename category",
      },
      menu: {
        label: {
          create: "New category",
          changePosition: "Change position",
        },
      },
    },
  },
  item: {
    action: {
      create: "New item",
      import: "Import item",
      edit: "Edit item",
      move: "Move item",
      remove: "Remove item",
    },
    menu: {
      label: {
        settings: "Settings",
      },
    },
    create: {
      title: "Choose item to add",
      addToBoard: "Add to board",
    },
    move: {
      field: {
        width: {
          label: "Width",
        },
        height: {
          label: "Height",
        },
      },
    },
    edit: {
      title: "Edit item",
      advancedOptions: {
        label: "Advanced options",
        title: "Advanced item options",
      },
      field: {
        integrations: {
          label: "Integrations",
        },
        customCssClasses: {
          label: "Custom css classes",
        },
      },
    },
    remove: {
      title: "Remove item",
      message: "Are you sure you want to remove this item?",
    },
  },
  widget: {
    app: {
      name: "App",
      description: "Embeds an app into the board.",
      option: {
        appId: {
          label: "Choose app",
        },
        openInNewTab: {
          label: "Open in new tab",
        },
        showTitle: {
          label: "Show app name",
        },
        showDescriptionTooltip: {
          label: "Show description tooltip",
        },
        pingEnabled: {
          label: "Enable simple ping",
        },
      },
      error: {
        notFound: {
          label: "No app",
          tooltip: "You have no valid app selected",
        },
      },
    },
    dnsHoleSummary: {
      name: "DNS Hole Summary",
      description: "Displays the summary of your DNS Hole",
      option: {
        layout: {
          label: "Layout",
          option: {
            row: {
              label: "Horizontal",
            },
            column: {
              label: "Vertical",
            },
            grid: {
              label: "Grid",
            },
          },
        },
        usePiHoleColors: {
          label: "Use Pi-Hole colors",
        },
      },
      error: {
        internalServerError: "Failed to fetch DNS Hole Summary",
      },
      data: {
        adsBlockedToday: "Blocked today",
        adsBlockedTodayPercentage: "Blocked today",
        dnsQueriesToday: "Queries today",
        domainsBeingBlocked: "Domains on blocklist",
      },
    },
    dnsHoleControls: {
      name: "DNS Hole Controls",
      description: "Control PiHole or AdGuard from your dashboard",
      option: {
        layout: {
          label: "Layout",
          option: {
            row: {
              label: "Horizontal",
            },
            column: {
              label: "Vertical",
            },
            grid: {
              label: "Grid",
            },
          },
        },
        showToggleAllButtons: {
          label: "Show Toggle All Buttons",
        },
      },
      error: {
        internalServerError: "Failed to control DNS Hole",
      },
      controls: {
        enableAll: "Enable All",
        disableAll: "Disable All",
        setTimer: "Set Timer",
        set: "Set",
        enabled: "Enabled",
        disabled: "Disabled",
        hours: "Hours",
        minutes: "Minutes",
        unlimited: "Leave blank to unlimited",
      },
    },
    clock: {
      name: "Date and time",
      description: "Displays the current date and time.",
      option: {
        customTitleToggle: {
          label: "Custom Title/City display",
          description: "Show off a custom title or the name of the city/country on top of the clock.",
        },
        customTitle: {
          label: "Title",
        },
        is24HourFormat: {
          label: "24-hour format",
          description: "Use 24-hour format instead of 12-hour format",
        },
        showSeconds: {
          label: "Display seconds",
        },
        useCustomTimezone: {
          label: "Use a fixed timezone",
        },
        timezone: {
          label: "Timezone",
          description: "Choose the timezone following the IANA standard",
        },
        showDate: {
          label: "Show the date",
        },
        dateFormat: {
          label: "Date Format",
          description: "How the date should look like",
        },
      },
    },
    notebook: {
      name: "Notebook",
      description: "A simple notebook widget that supports markdown",
      option: {
        showToolbar: {
          label: "Show the toolbar to help you write markdown",
        },
        allowReadOnlyCheck: {
          label: "Allow check in read only mode",
        },
        content: {
          label: "The content of the notebook",
        },
      },
      controls: {
        bold: "Bold",
        italic: "Italic",
        strikethrough: "Strikethrough",
        underline: "Underline",
        colorText: "Color text",
        colorHighlight: "Colored highlight text",
        code: "Code",
        clear: "Clear formatting",
        heading: "Heading {level}",
        align: "Align text: {position}",
        blockquote: "Blockquote",
        horizontalLine: "Horizontal line",
        bulletList: "Bullet list",
        orderedList: "Ordered list",
        checkList: "Check list",
        increaseIndent: "Increase Indent",
        decreaseIndent: "Decrease Indent",
        link: "Link",
        unlink: "Remove link",
        image: "Embed Image",
        addTable: "Add table",
        deleteTable: "Delete Table",
        colorCell: "Color Cell",
        mergeCell: "Toggle cell merging",
        addColumnLeft: "Add column before",
        addColumnRight: "Add column after",
        deleteColumn: "Delete column",
        addRowTop: "Add row before",
        addRowBelow: "Add row after",
        deleteRow: "Delete row",
      },
      align: {
        left: "Left",
        center: "Center",
        right: "Right",
      },
      popover: {
        clearColor: "Clear color",
        source: "Source",
        widthPlaceholder: "Value in % or pixels",
        columns: "Columns",
        rows: "Rows",
        width: "Width",
        height: "Height",
      },
    },
    iframe: {
      name: "iFrame",
      description: "Embed any content from the internet. Some websites may restrict access.",
      option: {
        embedUrl: {
          label: "Embed URL",
        },
        allowFullScreen: {
          label: "Allow full screen",
        },
        allowTransparency: {
          label: "Allow transparency",
        },
        allowScrolling: {
          label: "Allow scrolling",
        },
        allowPayment: {
          label: "Allow payment",
        },
        allowAutoPlay: {
          label: "Allow auto play",
        },
        allowMicrophone: {
          label: "Allow microphone",
        },
        allowCamera: {
          label: "Allow camera",
        },
        allowGeolocation: {
          label: "Allow geolocation",
        },
      },
      error: {
        noUrl: "No iFrame URL provided",
        noBrowerSupport: "Your Browser does not support iframes. Please update your browser.",
      },
    },
    "smartHome-entityState": {
      name: "Entity State",
      description: "Display the state of an entity and toggle it optionally",
      option: {
        entityId: {
          label: "Entity ID",
        },
        displayName: {
          label: "Display-name",
        },
        entityUnit: {
          label: "Entity Unit",
        },
        clickable: {
          label: "Clickable",
        },
      },
    },
    "smartHome-executeAutomation": {
      name: "Execute Automation",
      description: "Trigger an automation with one click",
      option: {
        displayName: {
          label: "Display name",
        },
        automationId: {
          label: "Automation ID",
        },
      },
    },
    calendar: {
      name: "Calendar",
      description: "Display events from your integrations in a calendar view within a certain relative time period",
      option: {
        filterPastMonths: {
          label: "Start from",
        },
        filterFutureMonths: {
          label: "End at",
        },
      },
    },
    weather: {
      name: "Weather",
      description: "Displays the current weather information of a set location.",
      option: {
        isFormatFahrenheit: {
          label: "Temperature in Fahrenheit",
        },
        location: {
          label: "Weather location",
        },
        showCity: {
          label: "Show city",
        },
        hasForecast: {
          label: "Show forecast",
        },
        forecastDayCount: {
          label: "Amount of forecast days",
          description: "When the widget is not wide enough, less days are shown",
        },
      },
      kind: {
        clear: "Clear",
        mainlyClear: "Mainly clear",
        fog: "Fog",
        drizzle: "Drizzle",
        freezingDrizzle: "Freezing drizzle",
        rain: "Rain",
        freezingRain: "Freezing rain",
        snowFall: "Snow fall",
        snowGrains: "Snow grains",
        rainShowers: "Rain showers",
        snowShowers: "Snow showers",
        thunderstorm: "Thunderstorm",
        thunderstormWithHail: "Thunderstorm with hail",
        unknown: "Unknown",
      },
    },
    common: {
      location: {
        query: "City / Postal code",
        latitude: "Latitude",
        longitude: "Longitude",
        disabledTooltip: "Please enter a city or postal code",
        unknownLocation: "Unknown location",
        search: "Search",
        table: {
          header: {
            city: "City",
            country: "Country",
            coordinates: "Coordinates",
            population: "Population",
          },
          action: {
            select: "Select {city}, {countryCode}",
          },
          population: {
            fallback: "Unknown",
          },
        },
      },
      error: {
        action: {
          logs: "Check logs for more details",
        },
        noIntegration: "No integration selected",
      },
      option: {},
    },
    video: {
      name: "Video Stream",
      description: "Embed a video stream or video from a camera or a website",
      option: {
        feedUrl: {
          label: "Feed URL",
        },
        hasAutoPlay: {
          label: "Autoplay",
          description: "Autoplay only works when muted because of browser restrictions",
        },
        isMuted: {
          label: "Muted",
        },
        hasControls: {
          label: "Show controls",
        },
      },
      error: {
        noUrl: "No Video URL provided",
        forYoutubeUseIframe: "For YouTube videos use the iframe option",
      },
    },
    mediaServer: {
      name: "Current media server streams",
      description: "Show the current streams on your media servers",
      option: {},
    },
    downloads: {
      name: "Download Client",
      description: "Allows you to view and manage your Downloads from both Torrent and Usenet clients.",
      option: {
        columns: {
          label: "Columns to show",
        },
        enableRowSorting: {
          label: "Enable items sorting",
        },
        defaultSort: {
          label: "Column used for sorting by default",
        },
        descendingDefaultSort: {
          label: "Invert sorting",
        },
        showCompletedUsenet: {
          label: "Show usenet entries marked as completed",
        },
        showCompletedTorrent: {
          label: "Show torrent entries marked as completed",
        },
        activeTorrentThreshold: {
          label: "Hide completed torrent under this threshold (in kiB/s)",
        },
        categoryFilter: {
          label: "Categories/labels to filter",
        },
        filterIsWhitelist: {
          label: "Filter as a whitelist",
        },
        applyFilterToRatio: {
          label: "Use filter to calculate Ratio",
        },
      },
      errors: {
        noColumns: "Select Columns in Items",
      },
      items: {
        actions: { columnTitle: "Controls" },
        added: { columnTitle: "Added", detailsTitle: "Date Added" },
        category: { columnTitle: "Extras", detailsTitle: "Categories (Or extra information)" },
        downSpeed: { columnTitle: "Down", detailsTitle: "Download Speed" },
        index: { columnTitle: "#", detailsTitle: "Current index within client" },
        id: { columnTitle: "Id" },
        integration: { columnTitle: "Integration" },
        name: { columnTitle: "Job name" },
        progress: { columnTitle: "Progress", detailsTitle: "Download Progress" },
        ratio: { columnTitle: "Ratio", detailsTitle: "Torrent ratio (received/sent)" },
        received: { columnTitle: "Total down", detailsTitle: "Total downloaded" },
        sent: { columnTitle: "Total up", detailsTitle: "Total Uploaded" },
        size: { columnTitle: "File Size", detailsTitle: "Total Size of selection/files" },
        state: { columnTitle: "State", detailsTitle: "Job State" },
        time: { columnTitle: "Finish time", detailsTitle: "Time since/to completion" },
        type: { columnTitle: "Type", detailsTitle: "Download Client type" },
        upSpeed: { columnTitle: "Up", detailsTitle: "Upload Speed" },
      },
      states: {
        downloading: "Downloading",
        queued: "Queued",
        paused: "Paused",
        completed: "Completed",
        failed: "Failed",
        processing: "Processing",
        leeching: "Leeching",
        stalled: "Stalled",
        unknown: "Unknown",
        seeding: "Seeding",
      },
      actions: {
        clients: {
          modalTitle: "Download clients list",
          pause: "Pause all clients/items",
          resume: "Resume all clients/items",
        },
        client: {
          pause: "Pause client",
          resume: "Resume client",
        },
        item: {
          pause: "Pause Item",
          resume: "Resume Item",
          delete: {
            title: "Delete Item",
            modalTitle: "Are you sure you want to delete this job?",
            entry: "Delete entry",
            entryAndFiles: "Delete entry and file(s)",
          },
        },
      },
      globalRatio: "Global Ratio",
    },
    rssFeed: {
      name: "RSS feeds",
      description: "Monitor and display one or more generic RSS, ATOM or JSON feeds",
      option: {
        feedUrls: {
          label: "Feed URLs",
        },
        textLinesClamp: {
          label: "Description line clamp",
        },
        maximumAmountPosts: {
          label: "Amount posts limit",
        },
      },
    },
  },
  widgetPreview: {
    toggle: {
      enabled: "Edit mode enabled",
      disabled: "Edit mode disabled",
    },
    dimensions: {
      title: "Change dimensions",
    },
  },
  board: {
    action: {
      edit: {
        notification: {
          success: {
            title: "Changes applied successfully",
            message: "The board was successfully saved",
          },
          error: {
            title: "Unable to apply changes",
            message: "The board could not be saved",
          },
        },
      },
    },
    field: {
      pageTitle: {
        label: "Page title",
      },
      metaTitle: {
        label: "Meta title",
      },
      logoImageUrl: {
        label: "Logo image URL",
      },
      faviconImageUrl: {
        label: "Favicon image URL",
      },
      backgroundImageUrl: {
        label: "Background image URL",
      },
      backgroundImageAttachment: {
        label: "Background image attachment",
        option: {
          fixed: {
            label: "Fixed",
            description: "Background stays in the same position.",
          },
          scroll: {
            label: "Scroll",
            description: "Background scrolls with your mouse.",
          },
        },
      },
      backgroundImageRepeat: {
        label: "Background image repeat",
        option: {
          repeat: {
            label: "Repeat",
            description: "The image is repeated as much as needed to cover the whole background image painting area.",
          },
          "no-repeat": {
            label: "No repeat",
            description: "The image is not repeated and may not fill the entire space.",
          },
          "repeat-x": {
            label: "Repeat X",
            description: "Same as 'Repeat' but only on horizontal axis.",
          },
          "repeat-y": {
            label: "Repeat Y",
            description: "Same as 'Repeat' but only on vertical axis.",
          },
        },
      },
      backgroundImageSize: {
        label: "Background image size",
        option: {
          cover: {
            label: "Cover",
            description:
              "Scales the image as small as possible to cover the entire window by cropping excessive space.",
          },
          contain: {
            label: "Contain",
            description:
              "Scales the image as large as possible within its container without cropping or stretching the image.",
          },
        },
      },
      primaryColor: {
        label: "Primary color",
      },
      secondaryColor: {
        label: "Secondary color",
      },
      opacity: {
        label: "Opacity",
      },
      customCss: {
        label: "Custom css for this board",
        description: "Further, customize your dashboard using CSS, only recommended for experienced users",
        customClassesAlert: {
          title: "Custom classes",
          description:
            "You can add custom classes to your board items in the advanced options of each item and use them in the custom CSS above.",
        },
      },
      columnCount: {
        label: "Column count",
      },
      name: {
        label: "Name",
      },
    },
    content: {
      metaTitle: "{boardName} board",
    },
    setting: {
      title: "Settings for {boardName} board",
      section: {
        general: {
          title: "General",
          unrecognizedLink: "The provided link is not recognized and won't preview, it might still work.",
        },
        layout: {
          title: "Layout",
        },
        background: {
          title: "Background",
        },
        color: {
          title: "Colors",
        },
        customCss: {
          title: "Custom css",
        },
        access: {
          title: "Access control",
          permission: {
            item: {
              view: {
                label: "View board",
              },
              modify: {
                label: "Modify board",
              },
              full: {
                label: "Full access",
              },
            },
          },
        },
        dangerZone: {
          title: "Danger zone",
          action: {
            rename: {
              label: "Rename board",
              description: "Changing the name will break any links to this board.",
              button: "Change name",
              modal: {
                title: "Rename board",
              },
            },
            visibility: {
              label: "Change board visibility",
              description: {
                public: "This board is currently public.",
                private: "This board is currently private.",
              },
              button: {
                public: "Make private",
                private: "Make public",
              },
              confirm: {
                public: {
                  title: "Make board private",
                  description:
                    "Are you sure you want to make this board private? This will hide the board from the public. Links for guest users will break.",
                },
                private: {
                  title: "Make board public",
                  description:
                    "Are you sure you want to make this board public? This will make the board accessible to everyone.",
                },
              },
            },
            delete: {
              label: "Delete this board",
              description: "Once you delete a board, there is no going back. Please be certain.",
              button: "Delete this board",
              confirm: {
                title: "Delete board",
                description:
                  "Are you sure you want to delete this board? This will permanently delete the board and all its content.",
              },
            },
          },
        },
      },
    },
  },
  management: {
    metaTitle: "Management",
    title: {
      morning: "Good morning, {username}",
      afternoon: "Good afternoon, {username}",
      evening: "Good evening, {username}",
    },
    notFound: {
      title: "Not Found",
      text: "Could not find requested resource",
    },
    navbar: {
      items: {
        home: "Home",
        boards: "Boards",
        apps: "Apps",
        integrations: "Integrations",
        users: {
          label: "Users",
          items: {
            manage: "Manage",
            invites: "Invites",
            groups: "Groups",
          },
        },
        tools: {
          label: "Tools",
          items: {
            docker: "Docker",
            logs: "Logs",
            tasks: "Tasks",
          },
        },
        settings: "Settings",
        help: {
          label: "Help",
          items: {
            documentation: "Documentation",
            submitIssue: "Submit an issue",
            discord: "Community Discord",
            sourceCode: "Source Code",
          },
        },
        about: "About",
      },
    },
    page: {
      home: {
        statistic: {
          countBoards: "Boards",
          createUser: "Create new user",
          createInvite: "Create new invite",
          addIntegration: "Create integration",
          addApp: "Add app",
          manageRoles: "Manage roles",
        },
        statisticLabel: {
          boards: "Boards",
          resources: "Resources",
          authentication: "Authentication",
          authorization: "Authorization",
        },
      },
      board: {
        title: "Your boards",
        action: {
          new: {
            label: "New board",
          },
          open: {
            label: "Open board",
          },
          settings: {
            label: "Settings",
          },
          setHomeBoard: {
            label: "Set as your home board",
            badge: {
              label: "Home",
              tooltip: "This board will show as your home board",
            },
          },
          delete: {
            label: "Delete permanently",
            confirm: {
              title: "Delete board",
              description: "Are you sure you want to delete the {name} board?",
            },
          },
        },
        visibility: {
          public: "This board is public",
          private: "This board is private",
        },
        modal: {
          createBoard: {
            field: {
              name: {
                label: "Name",
              },
            },
          },
        },
      },
      user: {
        back: "Back to users",
        fieldsDisabledExternalProvider:
          "Certain fields are disabled because they are managed by an external authentication provider.",
        setting: {
          general: {
            title: "General",
          },
          security: {
            title: "Security",
          },
        },
        list: {
          metaTitle: "Manage users",
          title: "Users",
        },
        edit: {
          metaTitle: "Edit user {username}",
        },
        create: {
          metaTitle: "Create user",
          title: "Create new user",
          step: {
            personalInformation: {
              label: "Personal information",
            },
            security: {
              label: "Security",
            },
            permissions: {
              label: "Permissions",
              description: "Coming soon",
            },
            review: {
              label: "Review",
            },
            completed: {
              title: "User created",
            },
            error: {
              title: "User creation failed",
            },
          },
          action: {
            createAnother: "Create another user",
            back: "Return to the user list",
          },
        },
        invite: {
          title: "Manage user invites",
          action: {
            new: {
              title: "New invite",
              description:
                "After the expiration, an invite will no longer be valid and the recipient of the invite won't be able to create an account.",
            },
            copy: {
              title: "Copy invite",
              description:
                "Your invitation has been generated. After this modal closes, <b>you'll not be able to copy this link anymore</b>. If you do no longer wish to invite said person, you can delete this invitation any time.",
              link: "Invitation link",
              button: "Copy & close",
            },
            delete: {
              title: "Delete invite",
              description:
                "Are you sure, that you want to delete this invitation? Users with this link will no longer be able to create an account using that link.",
            },
          },
          field: {
            id: {
              label: "ID",
            },
            creator: {
              label: "Creator",
            },
            expirationDate: {
              label: "Expiration date",
            },
            token: {
              label: "Token",
            },
          },
        },
      },
      group: {
        back: "Back to groups",
        setting: {
          general: {
            title: "General",
          },
          members: {
            title: "Members",
            search: "Find a member",
            notFound: "No members found",
          },
          permissions: {
            title: "Permissions",
            form: {
              unsavedChanges: "You have unsaved changes!",
            },
          },
        },
      },
      settings: {
        title: "Settings",
        section: {
          analytics: {
            title: "Analytics",
            general: {
              title: "Send anonymous analytics",
              text: "Homarr will send anonymized analytics using the open source software Umami. It never collects any personal information and is therefore fully GDPR & CCPA compliant. We encourage you to enable analytics because it helps our open source team to identify issues and prioritize our backlog.",
            },
            widgetData: {
              title: "Widget data",
              text: "Send which widgets (and their quantity) you have configured. Does not include URLs, names or any other data.",
            },
            integrationData: {
              title: "Integration data",
              text: "Send which integrations (and their quantity) you have configured. Does not include URLs, names or any other data.",
            },
            usersData: {
              title: "Users data",
              text: "Send the amount of users and whether you've activated SSO",
            },
          },
        },
      },
      tool: {
        tasks: {
          title: "Tasks",
          status: {
            idle: "Idle",
            running: "Running",
            error: "Error",
          },
          job: {
            iconsUpdater: {
              label: "Icons Updater",
            },
            analytics: {
              label: "Analytics",
            },
            smartHomeEntityState: {
              label: "Smart Home Entity State",
            },
            ping: {
              label: "Pings",
            },
            mediaServer: {
              label: "Media Server",
            },
            mediaOrganizer: {
              label: "Media Organizers",
            },
<<<<<<< HEAD
            downloads: {
              label: "Downloads",
=======
            "usenet-downloads": {
              label: "Usenet downloads"
>>>>>>> d17bd840
            },
            rssFeeds: {
              label: "RSS feeds",
            },
          },
        },
      },
      about: {
        version: "Version {version}",
        text: "Homarr is a community driven open source project that is being maintained by volunteers. Thanks to these people, Homarr has been a growing project since 2021. Our team is working completely remote from many different countries on Homarr in their leisure time for no compensation.",
        accordion: {
          contributors: {
            title: "Contributors",
            subtitle: "{count} maintaining code & Homarr",
          },
          translators: {
            title: "Translators",
            subtitle: "{count} contributing translations in many languages",
          },
          libraries: {
            title: "Libraries",
            subtitle: "{count} used in the Code of Homarr",
          },
        },
      },
    },
  },
  docker: {
    title: "Containers",
    table: {
      updated: "Updated {when}",
      search: "Seach {count} containers",
      selected: "{selectCount} of {totalCount} containers selected",
    },
    field: {
      name: {
        label: "Name",
      },
      state: {
        label: "State",
        option: {
          created: "Created",
          running: "Running",
          paused: "Paused",
          restarting: "Restarting",
          exited: "Exited",
          removing: "Removing",
          dead: "Dead",
        },
      },
      containerImage: {
        label: "Image",
      },
      ports: {
        label: "Ports",
      },
    },
    action: {
      start: {
        label: "Start",
        notification: {
          success: {
            title: "Containers started",
            message: "The containers were started successfully",
          },
          error: {
            title: "Containers not started",
            message: "The containers could not be started",
          },
        },
      },
      stop: {
        label: "Stop",
        notification: {
          success: {
            title: "Containers stopped",
            message: "The containers were stopped successfully",
          },
          error: {
            title: "Containers not stopped",
            message: "The containers could not be stopped",
          },
        },
      },
      restart: {
        label: "Restart",
        notification: {
          success: {
            title: "Containers restarted",
            message: "The containers were restarted successfully",
          },
          error: {
            title: "Containers not restarted",
            message: "The containers could not be restarted",
          },
        },
      },
      remove: {
        label: "Remove",
        notification: {
          success: {
            title: "Containers removed",
            message: "The containers were removed successfully",
          },
          error: {
            title: "Containers not removed",
            message: "The containers could not be removed",
          },
        },
      },
      refresh: {
        label: "Refresh",
        notification: {
          success: {
            title: "Containers refreshed",
            message: "You are now viewing the most recent data",
          },
          error: {
            title: "Containers not refreshed",
            message: "Something went wrong while refreshing the containers",
          },
        },
      },
    },
  },
  permission: {
    title: "Permissions",
    userSelect: {
      title: "Add user permission",
    },
    groupSelect: {
      title: "Add group permission",
    },
    tab: {
      user: "Users",
      group: "Groups",
      inherited: "Inherited groups",
    },
    field: {
      user: {
        label: "User",
      },
      group: {
        label: "Group",
      },
      permission: {
        label: "Permission",
      },
    },
    action: {
      saveUser: "Save user permission",
      saveGroup: "Save group permission",
    },
  },
  navigationStructure: {
    manage: {
      label: "Manage",
      boards: {
        label: "Boards",
      },
      integrations: {
        label: "Integrations",
        edit: {
          label: "Edit",
        },
        new: {
          label: "New",
        },
      },
      apps: {
        label: "Apps",
        new: {
          label: "New App",
        },
        edit: {
          label: "Edit App",
        },
      },
      users: {
        label: "Users",
        create: {
          label: "Create",
        },
        general: "General",
        security: "Security",
        groups: {
          label: "Groups",
        },
        invites: {
          label: "Invites",
        },
      },
      tools: {
        label: "Tools",
        docker: {
          label: "Docker",
        },
        logs: {
          label: "Logs",
        },
      },
      settings: {
        label: "Settings",
      },
      about: {
        label: "About",
      },
    },
  },
} as const;<|MERGE_RESOLUTION|>--- conflicted
+++ resolved
@@ -1639,13 +1639,8 @@
             mediaOrganizer: {
               label: "Media Organizers",
             },
-<<<<<<< HEAD
             downloads: {
               label: "Downloads",
-=======
-            "usenet-downloads": {
-              label: "Usenet downloads"
->>>>>>> d17bd840
             },
             rssFeeds: {
               label: "RSS feeds",
