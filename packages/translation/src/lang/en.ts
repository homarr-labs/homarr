--- conflicted
+++ resolved
@@ -1876,13 +1876,11 @@
             indexerManager: {
               label: "Indexer Manager",
             },
-<<<<<<< HEAD
             healthMonitoring: {
               label: "Health Monitoring",
-=======
+            },
             dnsHole: {
               label: "DNS Hole Data",
->>>>>>> f495383b
             },
           },
         },
