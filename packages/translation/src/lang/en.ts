import "dayjs/locale/en";

import { MRT_Localization_EN } from "mantine-react-table/locales/en/index.cjs";

export default {
  user: {
    title: "Users",
    name: "User",
    page: {
      login: {
        title: "Log in to your account",
        subtitle: "Welcome back! Please enter your credentials",
      },
      invite: {
        title: "Join Homarr",
        subtitle: "Welcome to Homarr! Please create your account",
        description: "You were invited by {username}",
      },
      init: {
        title: "New Homarr installation",
        subtitle: "Please create the initial administrator user",
      },
    },
    field: {
      email: {
        label: "E-Mail",
        verified: "Verified",
      },
      username: {
        label: "Username",
      },
      password: {
        label: "Password",
        requirement: {
          length: "Includes at least 8 characters",
          lowercase: "Includes lowercase letter",
          uppercase: "Includes uppercase letter",
          number: "Includes number",
          special: "Includes special symbol",
        },
      },
      passwordConfirm: {
        label: "Confirm password",
      },
      previousPassword: {
        label: "Previous password",
      },
      homeBoard: {
        label: "Home board",
      },
      pingIconsEnabled: {
        label: "Use icons for pings",
      },
    },
    error: {
      usernameTaken: "Username already taken",
    },
    action: {
      login: {
        label: "Login",
        labelWith: "Login with {provider}",
        notification: {
          success: {
            title: "Login successful",
            message: "You are now logged in",
          },
          error: {
            title: "Login failed",
            message: "Your login failed",
          },
        },
        forgotPassword: {
          label: "Forgotten your password?",
          description: "An administrator can use the following command to reset your password:",
        },
      },
      register: {
        label: "Create account",
        notification: {
          success: {
            title: "Account created",
            message: "Please log in to continue",
          },
          error: {
            title: "Account creation failed",
            message: "Your account could not be created",
          },
        },
      },
      create: "Create user",
      changePassword: {
        label: "Change password",
        notification: {
          success: {
            message: "Password changed successfully",
          },
          error: {
            message: "Unable to change password",
          },
        },
      },
      changeHomeBoard: {
        notification: {
          success: {
            message: "Home board changed successfully",
          },
          error: {
            message: "Unable to change home board",
          },
        },
      },
      changeFirstDayOfWeek: {
        notification: {
          success: {
            message: "First day of week changed successfully",
          },
          error: {
            message: "Unable to change first day of week",
          },
        },
      },
      changePingIconsEnabled: {
        notification: {
          success: {
            message: "Ping icons toggled successfully",
          },
          error: {
            message: "Unable to toggle ping icons",
          },
        },
      },
      manageAvatar: {
        changeImage: {
          label: "Change image",
          notification: {
            success: {
              message: "The image changed successfully",
            },
            error: {
              message: "Unable to change image",
            },
            toLarge: {
              title: "Image is too large",
              message: "Max image size is {size}",
            },
          },
        },
        removeImage: {
          label: "Remove image",
          confirm: "Are you sure you want to remove the image?",
          notification: {
            success: {
              message: "Image removed successfully",
            },
            error: {
              message: "Unable to remove image",
            },
          },
        },
      },
      editProfile: {
        notification: {
          success: {
            message: "Profile updated successfully",
          },
          error: {
            message: "Unable to update profile",
          },
        },
      },
      delete: {
        label: "Delete user permanently",
        description:
          "Deletes this user including their preferences. Will not delete any boards. User will not be notified.",
        confirm: "Are you sure, that you want to delete the user {username} with his preferences?",
      },
      select: {
        label: "Select user",
        notFound: "No user found",
      },
      transfer: {
        label: "Select new owner",
      },
    },
  },
  group: {
    title: "Groups",
    name: "Group",
    search: "Find a group",
    field: {
      name: "Name",
      members: "Members",
    },
    permission: {
      admin: {
        title: "Admin",
        item: {
          admin: {
            label: "Administrator",
            description: "Members with this permission have full access to all features and settings",
          },
        },
      },
      board: {
        title: "Boards",
        item: {
          create: {
            label: "Create boards",
            description: "Allow members to create boards",
          },
          "view-all": {
            label: "View all boards",
            description: "Allow members to view all boards",
          },
          "modify-all": {
            label: "Modify all boards",
            description: "Allow members to modify all boards (Does not include access control and danger zone)",
          },
          "full-all": {
            label: "Full board access",
            description:
              "Allow members to view, modify, and delete all boards (Including access control and danger zone)",
          },
        },
      },
      integration: {
        title: "Integrations",
        item: {
          create: {
            label: "Create integrations",
            description: "Allow members to create integrations",
          },
          "use-all": {
            label: "Use all integrations",
            description: "Allows members to add any integrations to their boards",
          },
          "interact-all": {
            label: "Interact with any integration",
            description: "Allow members to interact with any integration",
          },
          "full-all": {
            label: "Full integration access",
            description: "Allow members to manage, use and interact with any integration",
          },
        },
      },
    },
    memberNotice: {
      mixed: "Some members are from external providers and cannot be managed here",
      external: "All members are from external providers and cannot be managed here",
    },
    action: {
      create: {
        label: "New group",
        notification: {
          success: {
            message: "The group was successfully created",
          },
          error: {
            message: "The group could not be created",
          },
        },
      },
      transfer: {
        label: "Transfer ownership",
        description: "Transfer ownership of this group to another user.",
        confirm: "Are you sure you want to transfer ownership for the group {name} to {username}?",
        notification: {
          success: {
            message: "Transfered group {group} successfully to {user}",
          },
          error: {
            message: "Unable to transfer ownership",
          },
        },
      },
      addMember: {
        label: "Add member",
      },
      removeMember: {
        label: "Remove member",
        confirm: "Are you sure you want to remove {user} from this group?",
      },
      delete: {
        label: "Delete group",
        description: "Once you delete a group, there is no going back. Please be certain.",
        confirm: "Are you sure you want to delete the group {name}?",
        notification: {
          success: {
            message: "Deleted group {name} successfully",
          },
          error: {
            message: "Unable to delete group {name}",
          },
        },
      },
      changePermissions: {
        notification: {
          success: {
            title: "Permissions saved",
            message: "Permissions have been saved successfully",
          },
          error: {
            title: "Permissions not saved",
            message: "Permissions have not been saved",
          },
        },
      },
      update: {
        notification: {
          success: {
            message: "The group {name} was saved successfully",
          },
          error: {
            message: "Unable to save group {name}",
          },
        },
      },
      select: {
        label: "Select group",
        notFound: "No group found",
      },
    },
  },
  app: {
    page: {
      list: {
        title: "Apps",
        noResults: {
          title: "There aren't any apps",
          action: "Create your first app",
        },
      },
      create: {
        title: "New app",
        notification: {
          success: {
            title: "Creation successful",
            message: "The app was successfully created",
          },
          error: {
            title: "Creation failed",
            message: "The app could not be created",
          },
        },
      },
      edit: {
        title: "Edit app",
        notification: {
          success: {
            title: "Changes applied successfully",
            message: "The app was successfully saved",
          },
          error: {
            title: "Unable to apply changes",
            message: "The app could not be saved",
          },
        },
      },
      delete: {
        title: "Delete app",
        message: "Are you sure you want to delete the app {name}?",
        notification: {
          success: {
            title: "Deletion successful",
            message: "The app was successfully deleted",
          },
          error: {
            title: "Deletion failed",
            message: "Unable to delete the app",
          },
        },
      },
    },
    field: {
      name: {
        label: "Name",
      },
      description: {
        label: "Description",
      },
      url: {
        label: "Url",
      },
    },
  },
  integration: {
    page: {
      list: {
        title: "Integrations",
        search: "Search integrations",
        empty: "No integrations found",
      },
      create: {
        title: "New {name} integration",
        notification: {
          success: {
            title: "Creation successful",
            message: "The integration was successfully created",
          },
          error: {
            title: "Creation failed",
            message: "The integration could not be created",
          },
        },
      },
      edit: {
        title: "Edit {name} integration",
        notification: {
          success: {
            title: "Changes applied successfully",
            message: "The integration was successfully saved",
          },
          error: {
            title: "Unable to apply changes",
            message: "The integration could not be saved",
          },
        },
      },
      delete: {
        title: "Delete integration",
        message: "Are you sure you want to delete the integration {name}?",
        notification: {
          success: {
            title: "Deletion successful",
            message: "The integration was successfully deleted",
          },
          error: {
            title: "Deletion failed",
            message: "Unable to delete the integration",
          },
        },
      },
    },
    field: {
      name: {
        label: "Name",
      },
      url: {
        label: "Url",
      },
    },
    action: {
      create: "New integration",
    },
    testConnection: {
      action: {
        create: "Test connection and create",
        edit: "Test connection and save",
      },
      alertNotice: "The Save button is enabled once a successful connection is established",
      notification: {
        success: {
          title: "Connection successful",
          message: "The connection was successfully established",
        },
        invalidUrl: {
          title: "Invalid URL",
          message: "The URL is invalid",
        },
        secretNotDefined: {
          title: "Missing credentials",
          message: "Not all credentials were provided",
        },
        invalidCredentials: {
          title: "Invalid credentials",
          message: "The credentials are invalid",
        },
        commonError: {
          title: "Connection failed",
          message: "The connection could not be established",
        },
        badRequest: {
          title: "Bad request",
          message: "The request was malformed",
        },
        unauthorized: {
          title: "Unauthorized",
          message: "Probably wrong credentials",
        },
        forbidden: {
          title: "Forbidden",
          message: "Probably missing permissions",
        },
        notFound: {
          title: "Not found",
          message: "Probably wrong url or path",
        },
        internalServerError: {
          title: "Internal server error",
          message: "The server encountered an error",
        },
        serviceUnavailable: {
          title: "Service unavailable",
          message: "The server is currently unavailable",
        },
        connectionAborted: {
          title: "Connection aborted",
          message: "The connection was aborted",
        },
        domainNotFound: {
          title: "Domain not found",
          message: "The domain could not be found",
        },
        connectionRefused: {
          title: "Connection refused",
          message: "The connection was refused",
        },
        invalidJson: {
          title: "Invalid JSON",
          message: "The response was not valid JSON",
        },
        wrongPath: {
          title: "Wrong path",
          message: "The path is probably not correct",
        },
      },
    },
    secrets: {
      title: "Secrets",
      lastUpdated: "Last updated {date}",
      secureNotice: "This secret cannot be retrieved after creation",
      reset: {
        title: "Reset secret",
        message: "Are you sure you want to reset this secret?",
      },
      noSecretsRequired: {
        segmentTitle: "No secrets",
        text: "No secrets required for this integration",
      },
      kind: {
        username: {
          label: "Username",
          newLabel: "New username",
        },
        apiKey: {
          label: "API Key",
          newLabel: "New API Key",
        },
        password: {
          label: "Password",
          newLabel: "New password",
        },
      },
    },
    permission: {
      use: "Select integrations in items",
      interact: "Interact with integrations",
      full: "Full integration access",
    },
  },
  common: {
<<<<<<< HEAD
    rtl: {
      remainder: "{value}{symbol}{remainder}",
      default: "{value}{symbol}",
    },
    symbols: {
      colon: ": ",
      percent: "%",
    },
=======
    // Either "ltr" or "rtl"
    direction: "ltr",
>>>>>>> bd31a4c3
    beta: "Beta",
    error: "Error",
    action: {
      add: "Add",
      apply: "Apply",
      backToOverview: "Back to overview",
      create: "Create",
      edit: "Edit",
      import: "Import",
      insert: "Insert",
      remove: "Remove",
      save: "Save",
      saveChanges: "Save changes",
      cancel: "Cancel",
      delete: "Delete",
      discard: "Discard",
      confirm: "Confirm",
      continue: "Continue",
      previous: "Previous",
      next: "Next",
      checkoutDocs: "Check out the documentation",
      tryAgain: "Try again",
      loading: "Loading",
    },
    iconPicker: {
      label: "Icon URL",
      header: "Type name or objects to filter for icons... Homarr will search through {countIcons} icons for you.",
    },
    information: {
      min: "Min",
      max: "Max",
      days: "Days",
      hours: "Hours",
      minutes: "Minutes",
    },
    notification: {
      create: {
        success: "Creation successful",
        error: "Creation failed",
      },
      delete: {
        success: "Deletion successful",
        error: "Deletion failed",
      },
      update: {
        success: "Changes applied successfully",
        error: "Unable to apply changes",
      },
      transfer: {
        success: "Transfer successful",
        error: "Transfer failed",
      },
    },
    multiSelect: {
      placeholder: "Pick one or more values",
    },
    multiText: {
      placeholder: "Add more values",
      addLabel: "Add {value}",
    },
    select: {
      placeholder: "Pick value",
      badge: {
        recommended: "Recommended",
      },
    },
    userAvatar: {
      menu: {
        switchToDarkMode: "Switch to dark mode",
        switchToLightMode: "Switch to light mode",
        management: "Management",
        preferences: "Your preferences",
        logout: "Logout",
        login: "Login",
        homeBoard: "Your home board",
        loggedOut: "Logged out",
      },
    },
    dangerZone: "Danger zone",
    noResults: "No results found",
    preview: {
      show: "Show preview",
      hide: "Hide preview",
    },
    zod: {
      errors: {
        default: "This field is invalid",
        required: "This field is required",
        string: {
          startsWith: "This field must start with {startsWith}",
          endsWith: "This field must end with {endsWith}",
          includes: "This field must include {includes}",
          invalidEmail: "This field must be a valid email",
        },
        tooSmall: {
          string: "This field must be at least {minimum} characters long",
          number: "This field must be greater than or equal to {minimum}",
        },
        tooBig: {
          string: "This field must be at most {maximum} characters long",
          number: "This field must be less than or equal to {maximum}",
        },
        custom: {
          passwordsDoNotMatch: "Passwords do not match",
          passwordRequirements: "Password does not meet the requirements",
          boardAlreadyExists: "A board with this name already exists",
          invalidFileType: "Invalid file type, expected {expected}",
          fileTooLarge: "File is too large, maximum size is {maxSize}",
          invalidConfiguration: "Invalid configuration",
        },
      },
    },
    mantineReactTable: MRT_Localization_EN,
  },
  section: {
    dynamic: {
      action: {
        create: "New dynamic section",
        remove: "Remove dynamic section",
      },
      remove: {
        title: "Remove dynamic section",
        message:
          "Are you sure you want to remove this dynamic section? Items will be moved at the same location in the parent section.",
      },
    },
    category: {
      field: {
        name: {
          label: "Name",
        },
      },
      action: {
        create: "New category",
        edit: "Rename category",
        remove: "Remove category",
        moveUp: "Move up",
        moveDown: "Move down",
        createAbove: "New category above",
        createBelow: "New category below",
      },
      create: {
        title: "New category",
        submit: "Add category",
      },
      remove: {
        title: "Remove category",
        message: "Are you sure you want to remove the category {name}?",
      },
      edit: {
        title: "Rename category",
        submit: "Rename category",
      },
      menu: {
        label: {
          create: "New category",
          changePosition: "Change position",
        },
      },
    },
  },
  item: {
    action: {
      create: "New item",
      import: "Import item",
      edit: "Edit item",
      moveResize: "Move / resize item",
      duplicate: "Duplicate item",
      remove: "Remove item",
    },
    menu: {
      label: {
        settings: "Settings",
      },
    },
    create: {
      title: "Choose item to add",
      addToBoard: "Add to board",
    },
    moveResize: {
      title: "Move / resize item",
      field: {
        width: {
          label: "Width",
        },
        height: {
          label: "Height",
        },
        xOffset: {
          label: "X offset",
        },
        yOffset: {
          label: "Y offset",
        },
      },
    },
    edit: {
      title: "Edit item",
      advancedOptions: {
        label: "Advanced options",
        title: "Advanced item options",
      },
      field: {
        integrations: {
          label: "Integrations",
        },
        customCssClasses: {
          label: "Custom css classes",
        },
      },
    },
    remove: {
      title: "Remove item",
      message: "Are you sure you want to remove this item?",
    },
  },
  widget: {
    app: {
      name: "App",
      description: "Embeds an app into the board.",
      option: {
        appId: {
          label: "Choose app",
        },
        openInNewTab: {
          label: "Open in new tab",
        },
        showTitle: {
          label: "Show app name",
        },
        showDescriptionTooltip: {
          label: "Show description tooltip",
        },
        pingEnabled: {
          label: "Enable simple ping",
        },
      },
      error: {
        notFound: {
          label: "No app",
          tooltip: "You have no valid app selected",
        },
      },
    },
    dnsHoleSummary: {
      name: "DNS Hole Summary",
      description: "Displays the summary of your DNS Hole",
      option: {
        layout: {
          label: "Layout",
          option: {
            row: {
              label: "Horizontal",
            },
            column: {
              label: "Vertical",
            },
            grid: {
              label: "Grid",
            },
          },
        },
        usePiHoleColors: {
          label: "Use Pi-Hole colors",
        },
      },
      error: {
        internalServerError: "Failed to fetch DNS Hole Summary",
        integrationsDisconnected: "No data available, all integrations disconnected",
      },
      data: {
        adsBlockedToday: "Blocked today",
        adsBlockedTodayPercentage: "Blocked today",
        dnsQueriesToday: "Queries today",
        domainsBeingBlocked: "Domains on blocklist",
      },
    },
    dnsHoleControls: {
      name: "DNS Hole Controls",
      description: "Control PiHole or AdGuard from your dashboard",
      option: {
        layout: {
          label: "Layout",
          option: {
            row: {
              label: "Horizontal",
            },
            column: {
              label: "Vertical",
            },
            grid: {
              label: "Grid",
            },
          },
        },
        showToggleAllButtons: {
          label: "Show Toggle All Buttons",
        },
      },
      error: {
        internalServerError: "Failed to control DNS Hole",
      },
      controls: {
        enableAll: "Enable All",
        disableAll: "Disable All",
        setTimer: "Set Timer",
        set: "Set",
        enabled: "Enabled",
        disabled: "Disabled",
        processing: "Processing",
        disconnected: "Disconnected",
        hours: "Hours",
        minutes: "Minutes",
        unlimited: "Leave blank to unlimited",
      },
    },
    clock: {
      name: "Date and time",
      description: "Displays the current date and time.",
      option: {
        customTitleToggle: {
          label: "Custom Title/City display",
          description: "Show off a custom title or the name of the city/country on top of the clock.",
        },
        customTitle: {
          label: "Title",
        },
        is24HourFormat: {
          label: "24-hour format",
          description: "Use 24-hour format instead of 12-hour format",
        },
        showSeconds: {
          label: "Display seconds",
        },
        useCustomTimezone: {
          label: "Use a fixed timezone",
        },
        timezone: {
          label: "Timezone",
          description: "Choose the timezone following the IANA standard",
        },
        showDate: {
          label: "Show the date",
        },
        dateFormat: {
          label: "Date Format",
          description: "How the date should look like",
        },
      },
    },
    notebook: {
      name: "Notebook",
      description: "A simple notebook widget that supports markdown",
      option: {
        showToolbar: {
          label: "Show the toolbar to help you write markdown",
        },
        allowReadOnlyCheck: {
          label: "Allow check in read only mode",
        },
        content: {
          label: "The content of the notebook",
        },
      },
      controls: {
        bold: "Bold",
        italic: "Italic",
        strikethrough: "Strikethrough",
        underline: "Underline",
        colorText: "Color text",
        colorHighlight: "Colored highlight text",
        code: "Code",
        clear: "Clear formatting",
        heading: "Heading {level}",
        align: "Align text: {position}",
        blockquote: "Blockquote",
        horizontalLine: "Horizontal line",
        bulletList: "Bullet list",
        orderedList: "Ordered list",
        checkList: "Check list",
        increaseIndent: "Increase Indent",
        decreaseIndent: "Decrease Indent",
        link: "Link",
        unlink: "Remove link",
        image: "Embed Image",
        addTable: "Add table",
        deleteTable: "Delete Table",
        colorCell: "Color Cell",
        mergeCell: "Toggle cell merging",
        addColumnLeft: "Add column before",
        addColumnRight: "Add column after",
        deleteColumn: "Delete column",
        addRowTop: "Add row before",
        addRowBelow: "Add row after",
        deleteRow: "Delete row",
      },
      align: {
        left: "Left",
        center: "Center",
        right: "Right",
      },
      popover: {
        clearColor: "Clear color",
        source: "Source",
        widthPlaceholder: "Value in % or pixels",
        columns: "Columns",
        rows: "Rows",
        width: "Width",
        height: "Height",
      },
    },
    iframe: {
      name: "iFrame",
      description: "Embed any content from the internet. Some websites may restrict access.",
      option: {
        embedUrl: {
          label: "Embed URL",
        },
        allowFullScreen: {
          label: "Allow full screen",
        },
        allowTransparency: {
          label: "Allow transparency",
        },
        allowScrolling: {
          label: "Allow scrolling",
        },
        allowPayment: {
          label: "Allow payment",
        },
        allowAutoPlay: {
          label: "Allow auto play",
        },
        allowMicrophone: {
          label: "Allow microphone",
        },
        allowCamera: {
          label: "Allow camera",
        },
        allowGeolocation: {
          label: "Allow geolocation",
        },
      },
      error: {
        noUrl: "No iFrame URL provided",
        noBrowerSupport: "Your Browser does not support iframes. Please update your browser.",
      },
    },
    "smartHome-entityState": {
      name: "Entity State",
      description: "Display the state of an entity and toggle it optionally",
      option: {
        entityId: {
          label: "Entity ID",
        },
        displayName: {
          label: "Display-name",
        },
        entityUnit: {
          label: "Entity Unit",
        },
        clickable: {
          label: "Clickable",
        },
      },
    },
    "smartHome-executeAutomation": {
      name: "Execute Automation",
      description: "Trigger an automation with one click",
      option: {
        displayName: {
          label: "Display name",
        },
        automationId: {
          label: "Automation ID",
        },
      },
    },
    calendar: {
      name: "Calendar",
      description: "Display events from your integrations in a calendar view within a certain relative time period",
      option: {
        releaseType: {
          label: "Radarr release type",
          options: {
            inCinemas: "In cinemas",
            digitalRelease: "Digital release",
            physicalRelease: "Physical release",
          },
        },
        filterPastMonths: {
          label: "Start from",
        },
        filterFutureMonths: {
          label: "End at",
        },
      },
    },
    weather: {
      name: "Weather",
      description: "Displays the current weather information of a set location.",
      option: {
        isFormatFahrenheit: {
          label: "Temperature in Fahrenheit",
        },
        location: {
          label: "Weather location",
        },
        showCity: {
          label: "Show city",
        },
        hasForecast: {
          label: "Show forecast",
        },
        forecastDayCount: {
          label: "Amount of forecast days",
          description: "When the widget is not wide enough, less days are shown",
        },
      },
      kind: {
        clear: "Clear",
        mainlyClear: "Mainly clear",
        fog: "Fog",
        drizzle: "Drizzle",
        freezingDrizzle: "Freezing drizzle",
        rain: "Rain",
        freezingRain: "Freezing rain",
        snowFall: "Snow fall",
        snowGrains: "Snow grains",
        rainShowers: "Rain showers",
        snowShowers: "Snow showers",
        thunderstorm: "Thunderstorm",
        thunderstormWithHail: "Thunderstorm with hail",
        unknown: "Unknown",
      },
    },
    indexerManager: {
      name: "Indexer manager status",
      description: "Status of your indexers",
      option: {
        openIndexerSiteInNewTab: {
          label: "Open indexer site in new tab",
        },
      },
      title: "Indexer manager",
      testAll: "Test all",
      error: {
        internalServerError: "Failed to fetch indexers status",
      },
    },
    healthMonitoring: {
      name: "System Health Monitoring",
      description: "Displays information showing the health and status of your system(s).",
      option: {
        fahrenheit: {
          label: "CPU Temp in Fahrenheit",
        },
        cpu: {
          label: "Show CPU Info",
        },
        memory: {
          label: "Show Memory Info",
        },
        fileSystem: {
          label: "Show Filesystem Info",
        },
      },
      popover: {
        information: "Information",
        processor: "Processor",
        memory: "Memory",
        version: "Version",
        uptime: "Uptime",
        loadAverage: "Load average",
        minute: "1 minute",
        minutes: "{count} minutes",
        used: "Used",
        available: "Available",
        lastSeen: "Last status update",
      },
      memory: {},
      error: {
        internalServerError: "Failed to fetch health status",
      },
    },
    common: {
      location: {
        query: "City / Postal code",
        latitude: "Latitude",
        longitude: "Longitude",
        disabledTooltip: "Please enter a city or postal code",
        unknownLocation: "Unknown location",
        search: "Search",
        table: {
          header: {
            city: "City",
            country: "Country",
            coordinates: "Coordinates",
            population: "Population",
          },
          action: {
            select: "Select {city}, {countryCode}",
          },
          population: {
            fallback: "Unknown",
          },
        },
      },
      error: {
        action: {
          logs: "Check logs for more details",
        },
        noIntegration: "No integration selected",
        noData: "No integration data available",
      },
      option: {},
    },
    video: {
      name: "Video Stream",
      description: "Embed a video stream or video from a camera or a website",
      option: {
        feedUrl: {
          label: "Feed URL",
        },
        hasAutoPlay: {
          label: "Autoplay",
          description: "Autoplay only works when muted because of browser restrictions",
        },
        isMuted: {
          label: "Muted",
        },
        hasControls: {
          label: "Show controls",
        },
      },
      error: {
        noUrl: "No Video URL provided",
        forYoutubeUseIframe: "For YouTube videos use the iframe option",
      },
    },
    mediaServer: {
      name: "Current media server streams",
      description: "Show the current streams on your media servers",
      option: {},
    },
    downloads: {
      name: "Download Client",
      description: "Allows you to view and manage your Downloads from both Torrent and Usenet clients.",
      option: {
        columns: {
          label: "Columns to show",
        },
        enableRowSorting: {
          label: "Enable items sorting",
        },
        defaultSort: {
          label: "Column used for sorting by default",
        },
        descendingDefaultSort: {
          label: "Invert sorting",
        },
        showCompletedUsenet: {
          label: "Show usenet entries marked as completed",
        },
        showCompletedTorrent: {
          label: "Show torrent entries marked as completed",
        },
        activeTorrentThreshold: {
          label: "Hide completed torrent under this threshold (in kiB/s)",
        },
        categoryFilter: {
          label: "Categories/labels to filter",
        },
        filterIsWhitelist: {
          label: "Filter as a whitelist",
        },
        applyFilterToRatio: {
          label: "Use filter to calculate Ratio",
        },
      },
      errors: {
        noColumns: "Select Columns in Items",
        noCommunications: "Can't load data from integration",
      },
      items: {
        actions: { columnTitle: "Controls" },
        added: { columnTitle: "Added", detailsTitle: "Date Added" },
        category: { columnTitle: "Extras", detailsTitle: "Categories (Or extra information)" },
        downSpeed: { columnTitle: "Down", detailsTitle: "Download Speed" },
        index: { columnTitle: "#", detailsTitle: "Current index within client" },
        id: { columnTitle: "Id" },
        integration: { columnTitle: "Integration" },
        name: { columnTitle: "Job name" },
        progress: { columnTitle: "Progress", detailsTitle: "Download Progress" },
        ratio: { columnTitle: "Ratio", detailsTitle: "Torrent ratio (received/sent)" },
        received: { columnTitle: "Total down", detailsTitle: "Total downloaded" },
        sent: { columnTitle: "Total up", detailsTitle: "Total Uploaded" },
        size: { columnTitle: "File Size", detailsTitle: "Total Size of selection/files" },
        state: { columnTitle: "State", detailsTitle: "Job State" },
        time: { columnTitle: "Finish time", detailsTitle: "Time since/to completion" },
        type: { columnTitle: "Type", detailsTitle: "Download Client type" },
        upSpeed: { columnTitle: "Up", detailsTitle: "Upload Speed" },
      },
      states: {
        downloading: "Downloading",
        queued: "Queued",
        paused: "Paused",
        completed: "Completed",
        failed: "Failed",
        processing: "Processing",
        leeching: "Leeching",
        stalled: "Stalled",
        unknown: "Unknown",
        seeding: "Seeding",
      },
      actions: {
        clients: {
          modalTitle: "Download clients list",
          pause: "Pause all clients/items",
          resume: "Resume all clients/items",
        },
        client: {
          pause: "Pause client",
          resume: "Resume client",
        },
        item: {
          pause: "Pause Item",
          resume: "Resume Item",
          delete: {
            title: "Delete Item",
            modalTitle: "Are you sure you want to delete this job?",
            entry: "Delete entry",
            entryAndFiles: "Delete entry and file(s)",
          },
        },
      },
      globalRatio: "Global Ratio",
    },
    "mediaRequests-requestList": {
      name: "Media Requests List",
      description: "See a list of all media requests from your Overseerr or Jellyseerr instance",
      option: {
        linksTargetNewTab: {
          label: "Open links in new tab",
        },
      },
      pending: {
        approve: "Approve request",
        approving: "Approving request...",
        decline: "Decline request",
      },
      availability: {
        unknown: "Unknown",
        pending: "Pending",
        processing: "Processing",
        partiallyAvailable: "Partial",
        available: "Available",
      },
      toBeDetermined: "TBD",
    },
    "mediaRequests-requestStats": {
      name: "Media Requests Stats",
      description: "Statistics about your media requests",
      option: {},
      titles: {
        stats: {
          main: "Media Stats",
          approved: "Already approved",
          pending: "Pending approvals",
          processing: "Being processed",
          declined: "Already declined",
          available: "Already Available",
          tv: "TV requests",
          movie: "Movie requests",
          total: "Total",
        },
        users: {
          main: "Top Users",
          requests: "Requests",
        },
      },
    },
    rssFeed: {
      name: "RSS feeds",
      description: "Monitor and display one or more generic RSS, ATOM or JSON feeds",
      option: {
        feedUrls: {
          label: "Feed URLs",
        },
        textLinesClamp: {
          label: "Description line clamp",
        },
        maximumAmountPosts: {
          label: "Amount posts limit",
        },
      },
    },
  },
  widgetPreview: {
    toggle: {
      enabled: "Edit mode enabled",
      disabled: "Edit mode disabled",
    },
    dimensions: {
      title: "Change dimensions",
    },
  },
  board: {
    action: {
      edit: {
        notification: {
          success: {
            title: "Changes applied successfully",
            message: "The board was successfully saved",
          },
          error: {
            title: "Unable to apply changes",
            message: "The board could not be saved",
          },
        },
      },
      oldImport: {
        label: "Import from homarr before 1.0.0",
        notification: {
          success: {
            title: "Import successful",
            message: "The board was successfully imported",
          },
          error: {
            title: "Import failed",
            message: "The board could not be imported, check the logs for further details",
          },
        },
        form: {
          file: {
            label: "Select JSON file",
            invalidError: "Invalid configuration file",
          },
          apps: {
            label: "Apps",
            avoidDuplicates: {
              label: "Avoid duplicates",
              description: "Ignores apps where an app with the same href already exists",
            },
            onlyImportApps: {
              label: "Only import apps",
              description: "Only adds the apps, the board need to be recreated manually",
            },
          },
          name: {
            label: "Board name",
          },
          screenSize: {
            label: "Screen size",
            option: {
              sm: "Small",
              md: "Medium",
              lg: "Large",
            },
          },
          sidebarBehavior: {
            label: "Sidebar behavior",
            description: "Sidebars were removed in 1.0, you can select what should happen with the items inside them.",
            option: {
              lastSection: {
                label: "Last section",
                description: "Sidebar will be displayed below the last section",
              },
              removeItems: {
                label: "Remove items",
                description: "Items contained in the sidebar will be removed",
              },
            },
          },
        },
      },
    },
    field: {
      pageTitle: {
        label: "Page title",
      },
      metaTitle: {
        label: "Meta title",
      },
      logoImageUrl: {
        label: "Logo image URL",
      },
      faviconImageUrl: {
        label: "Favicon image URL",
      },
      backgroundImageUrl: {
        label: "Background image URL",
      },
      backgroundImageAttachment: {
        label: "Background image attachment",
        option: {
          fixed: {
            label: "Fixed",
            description: "Background stays in the same position.",
          },
          scroll: {
            label: "Scroll",
            description: "Background scrolls with your mouse.",
          },
        },
      },
      backgroundImageRepeat: {
        label: "Background image repeat",
        option: {
          repeat: {
            label: "Repeat",
            description: "The image is repeated as much as needed to cover the whole background image painting area.",
          },
          "no-repeat": {
            label: "No repeat",
            description: "The image is not repeated and may not fill the entire space.",
          },
          "repeat-x": {
            label: "Repeat X",
            description: "Same as 'Repeat' but only on horizontal axis.",
          },
          "repeat-y": {
            label: "Repeat Y",
            description: "Same as 'Repeat' but only on vertical axis.",
          },
        },
      },
      backgroundImageSize: {
        label: "Background image size",
        option: {
          cover: {
            label: "Cover",
            description:
              "Scales the image as small as possible to cover the entire window by cropping excessive space.",
          },
          contain: {
            label: "Contain",
            description:
              "Scales the image as large as possible within its container without cropping or stretching the image.",
          },
        },
      },
      primaryColor: {
        label: "Primary color",
      },
      secondaryColor: {
        label: "Secondary color",
      },
      opacity: {
        label: "Opacity",
      },
      customCss: {
        label: "Custom css for this board",
        description: "Further, customize your dashboard using CSS, only recommended for experienced users",
        customClassesAlert: {
          title: "Custom classes",
          description:
            "You can add custom classes to your board items in the advanced options of each item and use them in the custom CSS above.",
        },
      },
      columnCount: {
        label: "Column count",
      },
      name: {
        label: "Name",
      },
      isPublic: {
        label: "Public",
        description: "Public boards are accessible by everyone, even without an account.",
      },
    },
    content: {
      metaTitle: "{boardName} board",
    },
    setting: {
      title: "Settings for {boardName} board",
      section: {
        general: {
          title: "General",
          unrecognizedLink: "The provided link is not recognized and won't preview, it might still work.",
        },
        layout: {
          title: "Layout",
        },
        background: {
          title: "Background",
        },
        color: {
          title: "Colors",
        },
        customCss: {
          title: "Custom css",
        },
        access: {
          title: "Access control",
          permission: {
            item: {
              view: {
                label: "View board",
              },
              modify: {
                label: "Modify board",
              },
              full: {
                label: "Full access",
              },
            },
          },
        },
        dangerZone: {
          title: "Danger zone",
          action: {
            rename: {
              label: "Rename board",
              description: "Changing the name will break any links to this board.",
              button: "Change name",
              modal: {
                title: "Rename board",
              },
            },
            visibility: {
              label: "Change board visibility",
              description: {
                public: "This board is currently public.",
                private: "This board is currently private.",
              },
              button: {
                public: "Make private",
                private: "Make public",
              },
              confirm: {
                public: {
                  title: "Make board private",
                  description:
                    "Are you sure you want to make this board private? This will hide the board from the public. Links for guest users will break.",
                },
                private: {
                  title: "Make board public",
                  description:
                    "Are you sure you want to make this board public? This will make the board accessible to everyone.",
                },
              },
            },
            delete: {
              label: "Delete this board",
              description: "Once you delete a board, there is no going back. Please be certain.",
              button: "Delete this board",
              confirm: {
                title: "Delete board",
                description:
                  "Are you sure you want to delete this board? This will permanently delete the board and all its content.",
              },
            },
          },
        },
      },
    },
  },
  management: {
    metaTitle: "Management",
    title: {
      morning: "Good morning, {username}",
      afternoon: "Good afternoon, {username}",
      evening: "Good evening, {username}",
    },
    notFound: {
      title: "Not Found",
      text: "Could not find requested resource",
    },
    navbar: {
      items: {
        home: "Home",
        boards: "Boards",
        apps: "Apps",
        integrations: "Integrations",
        searchEngies: "Search engines",
        users: {
          label: "Users",
          items: {
            manage: "Manage",
            invites: "Invites",
            groups: "Groups",
          },
        },
        tools: {
          label: "Tools",
          items: {
            docker: "Docker",
            logs: "Logs",
            api: "API",
            tasks: "Tasks",
          },
        },
        settings: "Settings",
        help: {
          label: "Help",
          items: {
            documentation: "Documentation",
            submitIssue: "Submit an issue",
            discord: "Community Discord",
            sourceCode: "Source Code",
          },
        },
        about: "About",
      },
    },
    page: {
      home: {
        statistic: {
          board: "Boards",
          user: "Users",
          invite: "Invites",
          integration: "Integrations",
          app: "Apps",
          group: "Groups",
        },
        statisticLabel: {
          boards: "Boards",
          resources: "Resources",
          authentication: "Authentication",
          authorization: "Authorization",
        },
      },
      board: {
        title: "Your boards",
        action: {
          new: {
            label: "New board",
          },
          open: {
            label: "Open board",
          },
          settings: {
            label: "Settings",
          },
          setHomeBoard: {
            label: "Set as your home board",
            badge: {
              label: "Home",
              tooltip: "This board will show as your home board",
            },
          },
          delete: {
            label: "Delete permanently",
            confirm: {
              title: "Delete board",
              description: "Are you sure you want to delete the {name} board?",
            },
          },
        },
        visibility: {
          public: "This board is public",
          private: "This board is private",
        },
        modal: {
          createBoard: {
            field: {
              name: {
                label: "Name",
              },
            },
          },
        },
      },
      user: {
        back: "Back to users",
        fieldsDisabledExternalProvider:
          "Certain fields are disabled because they are managed by an external authentication provider.",
        setting: {
          general: {
            title: "General",
            item: {
              language: "Language & Region",
              board: "Home board",
              firstDayOfWeek: "First day of the week",
              accessibility: "Accessibility",
            },
          },
          security: {
            title: "Security",
          },
          board: {
            title: "Boards",
          },
        },
        list: {
          metaTitle: "Manage users",
          title: "Users",
        },
        edit: {
          metaTitle: "Edit user {username}",
        },
        create: {
          metaTitle: "Create user",
          title: "Create new user",
          step: {
            personalInformation: {
              label: "Personal information",
            },
            security: {
              label: "Security",
            },
            permissions: {
              label: "Permissions",
              description: "Coming soon",
            },
            review: {
              label: "Review",
            },
            completed: {
              title: "User created",
            },
            error: {
              title: "User creation failed",
            },
          },
          action: {
            createAnother: "Create another user",
            back: "Return to the user list",
          },
        },
        invite: {
          title: "Manage user invites",
          action: {
            new: {
              title: "New invite",
              description:
                "After the expiration, an invite will no longer be valid and the recipient of the invite won't be able to create an account.",
            },
            copy: {
              title: "Copy invite",
              description:
                "Your invitation has been generated. After this modal closes, you'll not be able to copy this link anymore. If you do no longer wish to invite said person, you can delete this invitation any time.",
              link: "Invitation link",
              button: "Copy & close",
            },
            delete: {
              title: "Delete invite",
              description:
                "Are you sure, that you want to delete this invitation? Users with this link will no longer be able to create an account using that link.",
            },
          },
          field: {
            id: {
              label: "ID",
            },
            creator: {
              label: "Creator",
            },
            expirationDate: {
              label: "Expiration date",
            },
            token: {
              label: "Token",
            },
          },
        },
      },
      group: {
        back: "Back to groups",
        setting: {
          general: {
            title: "General",
          },
          members: {
            title: "Members",
            search: "Find a member",
            notFound: "No members found",
          },
          permissions: {
            title: "Permissions",
            form: {
              unsavedChanges: "You have unsaved changes!",
            },
          },
        },
      },
      settings: {
        title: "Settings",
        section: {
          analytics: {
            title: "Analytics",
            general: {
              title: "Send anonymous analytics",
              text: "Homarr will send anonymized analytics using the open source software Umami. It never collects any personal information and is therefore fully GDPR & CCPA compliant. We encourage you to enable analytics because it helps our open source team to identify issues and prioritize our backlog.",
            },
            widgetData: {
              title: "Widget data",
              text: "Send which widgets (and their quantity) you have configured. Does not include URLs, names or any other data.",
            },
            integrationData: {
              title: "Integration data",
              text: "Send which integrations (and their quantity) you have configured. Does not include URLs, names or any other data.",
            },
            usersData: {
              title: "Users data",
              text: "Send the amount of users and whether you've activated SSO",
            },
          },
          crawlingAndIndexing: {
            title: "Crawling and Indexing",
            warning:
              "Enabling or disabling any settings here will severely impact how search engines will index & crawl your page. Any setting is a request and it is up to the crawler to apply these settings. Any modification may take up to multiple days or weeks to apply. Some settings may be search engine specific.",
            noIndex: {
              title: "No index",
              text: "Do not index the website on search engines and don't show it in any search results",
            },
            noFollow: {
              title: "No follow",
              text: "Do not follow any links while indexing. Disabling this will lead to crawlers attempting to follow all links on Homarr.",
            },
            noTranslate: {
              title: "No translate",
              text: "When the site language is likely not that the user is likely to want to read, Google will show a translation link in the search results",
            },
            noSiteLinksSearchBox: {
              title: "No site links search box",
              text: "Google will build a search box with the crawled links along with other direct links. Enabling this will ask Google to disable that box.",
            },
          },
        },
      },
      tool: {
        tasks: {
          title: "Tasks",
          status: {
            idle: "Idle",
            running: "Running",
            error: "Error",
          },
          job: {
            iconsUpdater: {
              label: "Icons Updater",
            },
            analytics: {
              label: "Analytics",
            },
            smartHomeEntityState: {
              label: "Smart Home Entity State",
            },
            ping: {
              label: "Pings",
            },
            mediaServer: {
              label: "Media Server",
            },
            mediaOrganizer: {
              label: "Media Organizers",
            },
            downloads: {
              label: "Downloads",
            },
            mediaRequests: {
              label: "Media Requests",
            },
            rssFeeds: {
              label: "RSS feeds",
            },
            indexerManager: {
              label: "Indexer Manager",
            },
            healthMonitoring: {
              label: "Health Monitoring",
            },
            dnsHole: {
              label: "DNS Hole Data",
            },
          },
        },
        api: {
          title: "API",
          modal: {
            createApiToken: {
              title: "API token created",
              description:
                "API token was created. Be careful, this token is encrypted in the database and will never be transferred again to you. If you loose this token, you'll no longer be able to retrieve this specific token.",
              button: "Copy and close",
            },
          },
          tab: {
            documentation: {
              label: "Documentation",
            },
            apiKey: {
              label: "Authentication",
              title: "API Keys",
              button: {
                createApiToken: "Create API token",
              },
              table: {
                header: {
                  id: "ID",
                  createdBy: "Created by",
                },
              },
            },
          },
        },
      },
      about: {
        version: "Version {version}",
        text: "Homarr is a community driven open source project that is being maintained by volunteers. Thanks to these people, Homarr has been a growing project since 2021. Our team is working completely remote from many different countries on Homarr in their leisure time for no compensation.",
        accordion: {
          contributors: {
            title: "Contributors",
            subtitle: "{count} maintaining code & Homarr",
          },
          translators: {
            title: "Translators",
            subtitle: "{count} contributing translations in many languages",
          },
          libraries: {
            title: "Libraries",
            subtitle: "{count} used in the Code of Homarr",
          },
        },
      },
    },
  },
  docker: {
    title: "Containers",
    table: {
      updated: "Updated {when}",
      search: "Seach {count} containers",
      selected: "{selectCount} of {totalCount} containers selected",
    },
    field: {
      name: {
        label: "Name",
      },
      state: {
        label: "State",
        option: {
          created: "Created",
          running: "Running",
          paused: "Paused",
          restarting: "Restarting",
          exited: "Exited",
          removing: "Removing",
          dead: "Dead",
        },
      },
      containerImage: {
        label: "Image",
      },
      ports: {
        label: "Ports",
      },
    },
    action: {
      start: {
        label: "Start",
        notification: {
          success: {
            title: "Containers started",
            message: "The containers were started successfully",
          },
          error: {
            title: "Containers not started",
            message: "The containers could not be started",
          },
        },
      },
      stop: {
        label: "Stop",
        notification: {
          success: {
            title: "Containers stopped",
            message: "The containers were stopped successfully",
          },
          error: {
            title: "Containers not stopped",
            message: "The containers could not be stopped",
          },
        },
      },
      restart: {
        label: "Restart",
        notification: {
          success: {
            title: "Containers restarted",
            message: "The containers were restarted successfully",
          },
          error: {
            title: "Containers not restarted",
            message: "The containers could not be restarted",
          },
        },
      },
      remove: {
        label: "Remove",
        notification: {
          success: {
            title: "Containers removed",
            message: "The containers were removed successfully",
          },
          error: {
            title: "Containers not removed",
            message: "The containers could not be removed",
          },
        },
      },
      refresh: {
        label: "Refresh",
        notification: {
          success: {
            title: "Containers refreshed",
            message: "You are now viewing the most recent data",
          },
          error: {
            title: "Containers not refreshed",
            message: "Something went wrong while refreshing the containers",
          },
        },
      },
    },
  },
  permission: {
    title: "Permissions",
    userSelect: {
      title: "Add user permission",
    },
    groupSelect: {
      title: "Add group permission",
    },
    tab: {
      user: "Users",
      group: "Groups",
      inherited: "Inherited groups",
    },
    field: {
      user: {
        label: "User",
      },
      group: {
        label: "Group",
      },
      permission: {
        label: "Permission",
      },
    },
    action: {
      saveUser: "Save user permission",
      saveGroup: "Save group permission",
    },
  },
  navigationStructure: {
    manage: {
      label: "Manage",
      boards: {
        label: "Boards",
      },
      integrations: {
        label: "Integrations",
        edit: {
          label: "Edit",
        },
        new: {
          label: "New",
        },
      },
      "search-engines": {
        label: "Search engines",
        new: {
          label: "New",
        },
        edit: {
          label: "Edit",
        },
      },
      apps: {
        label: "Apps",
        new: {
          label: "New",
        },
        edit: {
          label: "Edit",
        },
      },
      users: {
        label: "Users",
        create: {
          label: "Create",
        },
        general: "General",
        security: "Security",
        board: "Boards",
        groups: {
          label: "Groups",
        },
        invites: {
          label: "Invites",
        },
      },
      tools: {
        label: "Tools",
        docker: {
          label: "Docker",
        },
        logs: {
          label: "Logs",
        },
      },
      settings: {
        label: "Settings",
      },
      about: {
        label: "About",
      },
    },
  },
  search: {
    placeholder: "Search for anything",
    nothingFound: "Nothing found",
    error: {
      fetch: "An error occurred while fetching data",
    },
    mode: {
      appIntegrationBoard: {
        help: "Search for apps, integrations or boards",
        group: {
          app: {
            title: "Apps",
            children: {
              action: {
                open: {
                  label: "Open app url",
                },
                edit: {
                  label: "Edit app",
                },
              },
              detail: {
                title: "Select an action for the app",
              },
            },
          },
          board: {
            title: "Boards",
            children: {
              action: {
                open: {
                  label: "Open board",
                },
                homeBoard: {
                  label: "Set as home board",
                },
                settings: {
                  label: "Open settings",
                },
              },
              detail: {
                title: "Select an action for the board",
              },
            },
          },
          integration: {
            title: "Integrations",
          },
        },
      },
      command: {
        help: "Activate command mode",
        group: {
          globalCommand: {
            title: "Global commands",
            option: {
              colorScheme: {
                light: "Switch to light mode",
                dark: "Switch to dark mode",
              },
              language: {
                label: "Change language",
                children: {
                  detail: {
                    title: "Select your prefered language",
                  },
                },
              },
              newBoard: {
                label: "Create a new board",
              },
              importBoard: {
                label: "Import a board",
              },
              newApp: {
                label: "Create a new app",
              },
              newIntegration: {
                label: "Create a new integration",
                children: {
                  detail: {
                    title: "Select the integration type you want to create",
                  },
                },
              },
              newUser: {
                label: "Create a new user",
              },
              newInvite: {
                label: "Create a new invite",
              },
              newGroup: {
                label: "Create a new group",
              },
            },
          },
        },
      },
      external: {
        help: "Use an external search engine",
        group: {
          searchEngine: {
            title: "Search engines",
            children: {
              action: {
                search: {
                  label: "Search with {name}",
                },
              },
              detail: {
                title: "Select an action for the search engine",
              },
            },
            option: {
              google: {
                name: "Google",
                description: "Search the web with Google",
              },
              bing: {
                name: "Bing",
                description: "Search the web with Bing",
              },
              duckduckgo: {
                name: "DuckDuckGo",
                description: "Search the web with DuckDuckGo",
              },
              torrent: {
                name: "Torrents",
                description: "Search for torrents on torrentdownloads.pro",
              },
              youTube: {
                name: "YouTube",
                description: "Search for videos on YouTube",
              },
            },
          },
        },
      },
      help: {
        group: {
          mode: {
            title: "Modes",
          },
          help: {
            title: "Help",
            option: {
              documentation: {
                label: "Documentation",
              },
              submitIssue: {
                label: "Submit an issue",
              },
              discord: {
                label: "Community Discord",
              },
            },
          },
        },
      },
      page: {
        help: "Search for pages",
        group: {
          page: {
            title: "Pages",
            option: {
              manageHome: {
                label: "Manage home page",
              },
              manageBoard: {
                label: "Manage boards",
              },
              manageApp: {
                label: "Manage apps",
              },
              manageIntegration: {
                label: "Manage integrations",
              },
              manageSearchEngine: {
                label: "Manage search engines",
              },
              manageUser: {
                label: "Manage users",
              },
              manageInvite: {
                label: "Manage invites",
              },
              manageGroup: {
                label: "Manage groups",
              },
              manageDocker: {
                label: "Manage docker",
              },
              manageApi: {
                label: "Swagger API",
              },
              manageLog: {
                label: "View logs",
              },
              manageTask: {
                label: "Manage tasks",
              },
              manageSettings: {
                label: "Global settings",
              },
              about: {
                label: "About",
              },
              homeBoard: {
                label: "Home board",
              },
              preferences: {
                label: "Your preferences",
              },
            },
          },
        },
      },
      userGroup: {
        help: "Search for users or groups",
        group: {
          user: {
            title: "Users",
            children: {
              action: {
                detail: {
                  label: "Show user details",
                },
              },
              detail: {
                title: "Select an action for the user",
              },
            },
          },
          group: {
            title: "Groups",
            children: {
              action: {
                detail: {
                  label: "Show group details",
                },
                manageMember: {
                  label: "Manage members",
                },
                managePermission: {
                  label: "Manage permissions",
                },
              },
              detail: {
                title: "Select an action for the group",
              },
            },
          },
        },
      },
    },
    engine: {
      search: "Find a search engine",
      field: {
        name: {
          label: "Name",
        },
        short: {
          label: "Short",
        },
        urlTemplate: {
          label: "URL search template",
        },
        description: {
          label: "Description",
        },
      },
      page: {
        list: {
          title: "Search engines",
          noResults: {
            title: "There aren't any search engines",
            action: "Create your first search engine",
          },
        },
        create: {
          title: "New search engine",
          notification: {
            success: {
              title: "Search engine created",
              message: "The search engine was created successfully",
            },
            error: {
              title: "Search engine not created",
              message: "The search engine could not be created",
            },
          },
        },
        edit: {
          title: "Edit search engine",
          notification: {
            success: {
              title: "Changes applied successfully",
              message: "The search engine was saved successfully",
            },
            error: {
              title: "Unable to apply changes",
              message: "The search engine could not be saved",
            },
          },
        },
        delete: {
          title: "Delete search engine",
          message: "Are you sure you want to delete the search engine '{name}'?",
          notification: {
            success: {
              title: "Search engine deleted",
              message: "The search engine was deleted successfully",
            },
            error: {
              title: "Search engine not deleted",
              message: "The search engine could not be deleted",
            },
          },
        },
      },
    },
  },
} as const;<|MERGE_RESOLUTION|>--- conflicted
+++ resolved
@@ -550,19 +550,8 @@
     },
   },
   common: {
-<<<<<<< HEAD
-    rtl: {
-      remainder: "{value}{symbol}{remainder}",
-      default: "{value}{symbol}",
-    },
-    symbols: {
-      colon: ": ",
-      percent: "%",
-    },
-=======
     // Either "ltr" or "rtl"
     direction: "ltr",
->>>>>>> bd31a4c3
     beta: "Beta",
     error: "Error",
     action: {
