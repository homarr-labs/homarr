--- conflicted
+++ resolved
@@ -32,11 +32,7 @@
     "dayjs": "^1.11.18",
     "deepmerge": "4.3.1",
     "mantine-react-table": "2.0.0-beta.9",
-<<<<<<< HEAD
-    "next": "16.0.0",
-=======
     "next": "16.0.1",
->>>>>>> 4864f4db
     "next-intl": "4.4.0",
     "react": "19.2.0",
     "react-dom": "19.2.0"
