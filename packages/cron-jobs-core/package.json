--- conflicted
+++ resolved
@@ -25,12 +25,8 @@
   "prettier": "@homarr/prettier-config",
   "dependencies": {
     "@homarr/common": "workspace:^0.1.0",
-<<<<<<< HEAD
     "@homarr/db": "workspace:^0.1.0",
-    "node-cron": "^4.1.0"
-=======
     "node-cron": "^4.1.1"
->>>>>>> 857c7d0f
   },
   "devDependencies": {
     "@homarr/eslint-config": "workspace:^0.2.0",
