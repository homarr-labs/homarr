--- conflicted
+++ resolved
@@ -56,13 +56,10 @@
 /**
  * Creates a new cache channel.
  * @param name name of the channel
+ * @param cacheDurationMs duration in milliseconds to cache
  * @returns cache channel object
  */
-<<<<<<< HEAD
-export const createCacheChannel = <TData>(name: string, cacheTime: number = 5 * 60 * 1000) => {
-=======
-export const createCacheChannel = <TData>(name: string, cacheDurationSeconds: number = 5 * 60 * 1000) => {
->>>>>>> deea5316
+export const createCacheChannel = <TData>(name: string, cacheDurationMs: number = 5 * 60 * 1000) => {
   const cacheChannelName = `cache:${name}`;
 
   return {
@@ -72,25 +69,12 @@
      */
     getAsync: async () => {
       const data = await cacheClient.get(cacheChannelName);
-<<<<<<< HEAD
-      if (!data) return undefined;
-      const parsedData = superjson.parse<{
-        data: TData;
-        timestamp: Date;
-      }>(data);
-      const isFresh = new Date().getTime() - parsedData.timestamp.getTime() < cacheTime;
-      return {
-        data: parsedData.data,
-        timestamp: parsedData.timestamp,
-        isFresh,
-      };
-=======
       if (!data) return null;
 
       const parsedData = superjson.parse<{ data: TData; timestamp: Date }>(data);
       const now = new Date();
       const diff = now.getTime() - parsedData.timestamp.getTime();
-      if (diff > cacheDurationSeconds) return null;
+      if (diff > cacheDurationMs) return null;
 
       return parsedData;
     },
@@ -119,7 +103,7 @@
       const now = new Date();
       const diff = now.getTime() - parsedData.timestamp.getTime();
 
-      if (diff > cacheDurationSeconds) {
+      if (diff > cacheDurationMs) {
         return await getNewDataAsync();
       }
 
@@ -132,22 +116,13 @@
      */
     invalidateAsync: async () => {
       await cacheClient.del(cacheChannelName);
->>>>>>> deea5316
     },
     /**
      * Set the data in the cache channel.
      * @param data data to be stored in the cache channel
      */
     setAsync: async (data: TData) => {
-<<<<<<< HEAD
-      const dataWithTimestamp = {
-        data,
-        timestamp: new Date(),
-      };
-      await cacheClient.set(cacheChannelName, superjson.stringify(dataWithTimestamp));
-=======
       await cacheClient.set(cacheChannelName, superjson.stringify({ data, timestamp: new Date() }));
->>>>>>> deea5316
     },
   };
 };
