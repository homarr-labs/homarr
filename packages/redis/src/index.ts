--- conflicted
+++ resolved
@@ -2,13 +2,7 @@
 
 export { createCacheChannel } from "./lib/channel";
 
-<<<<<<< HEAD
-export const exampleChannel = createSubPubChannel<{ message: string }>(
-  "example",
-);
-=======
 export const exampleChannel = createSubPubChannel<{ message: string }>("example");
->>>>>>> deea5316
 export const queueChannel = createQueueChannel<{
   name: string;
   executionDate: Date;
