--- conflicted
+++ resolved
@@ -7,9 +7,6 @@
   name: string;
   executionDate: Date;
   data: unknown;
-<<<<<<< HEAD
-}>("common-queue");
-=======
 }>("common-queue");
 
 export interface LoggerMessage {
@@ -18,5 +15,4 @@
   timestamp: string;
 }
 
-export const loggingChannel = createSubPubChannel<LoggerMessage>("logging");
->>>>>>> 35ca7327
+export const loggingChannel = createSubPubChannel<LoggerMessage>("logging");