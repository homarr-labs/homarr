import { createQueueChannel, createSubPubChannel } from "./lib/channel";

<<<<<<< HEAD
export { createCacheChannel } from "./lib/channel";

export const exampleChannel = createSubPubChannel<{ message: string }>(
  "example",
);
=======
export const exampleChannel = createSubPubChannel<{ message: string }>("example");
>>>>>>> f617c609
export const queueChannel = createQueueChannel<{
  name: string;
  executionDate: Date;
  data: unknown;
}>("common-queue");

export interface LoggerMessage {
  message: string;
  level: string;
  timestamp: string;
}

export const loggingChannel = createSubPubChannel<LoggerMessage>("logging");<|MERGE_RESOLUTION|>--- conflicted
+++ resolved
@@ -1,14 +1,8 @@
 import { createQueueChannel, createSubPubChannel } from "./lib/channel";
 
-<<<<<<< HEAD
 export { createCacheChannel } from "./lib/channel";
 
-export const exampleChannel = createSubPubChannel<{ message: string }>(
-  "example",
-);
-=======
 export const exampleChannel = createSubPubChannel<{ message: string }>("example");
->>>>>>> f617c609
 export const queueChannel = createQueueChannel<{
   name: string;
   executionDate: Date;
