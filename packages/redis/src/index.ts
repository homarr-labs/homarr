<<<<<<< HEAD
import { createQueueChannel, createSubPubChannel } from "./lib/channel";

export const exampleChannel = createSubPubChannel<{ message: string }>(
  "example",
);
export const queueChannel = createQueueChannel<{
  name: string;
  executionDate: Date;
  data: unknown;
}>("common-queue");
=======
import { Redis } from "ioredis";
import superjson from "superjson";

import { logger } from "@homarr/log";

const subscriber = new Redis();
const publisher = new Redis();
const lastDataClient = new Redis();

const createChannel = <TData>(name: string) => {
  return {
    subscribe: (callback: (data: TData) => void) => {
      void lastDataClient.get(`last-${name}`).then((data) => {
        if (data) {
          callback(superjson.parse(data));
        }
      });
      void subscriber.subscribe(name, (err) => {
        if (!err) {
          return;
        }
        logger.error(
          `Error with channel '${name}': ${err.name} (${err.message})`,
        );
      });
      subscriber.on("message", (channel, message) => {
        if (channel !== name) return;

        callback(superjson.parse(message));
      });
    },
    publish: async (data: TData) => {
      await lastDataClient.set(`last-${name}`, superjson.stringify(data));
      await publisher.publish(name, superjson.stringify(data));
    },
  };
};

export interface LoggerMessage {
  message: string;
  level: string;
  timestamp: string;
}

export const loggingChannel = createChannel<LoggerMessage>("logging");

export const exampleChannel = createChannel<{ message: string }>("example");
>>>>>>> c82915c6
<|MERGE_RESOLUTION|>--- conflicted
+++ resolved
@@ -1,4 +1,3 @@
-<<<<<<< HEAD
 import { createQueueChannel, createSubPubChannel } from "./lib/channel";
 
 export const exampleChannel = createSubPubChannel<{ message: string }>(
@@ -9,44 +8,6 @@
   executionDate: Date;
   data: unknown;
 }>("common-queue");
-=======
-import { Redis } from "ioredis";
-import superjson from "superjson";
-
-import { logger } from "@homarr/log";
-
-const subscriber = new Redis();
-const publisher = new Redis();
-const lastDataClient = new Redis();
-
-const createChannel = <TData>(name: string) => {
-  return {
-    subscribe: (callback: (data: TData) => void) => {
-      void lastDataClient.get(`last-${name}`).then((data) => {
-        if (data) {
-          callback(superjson.parse(data));
-        }
-      });
-      void subscriber.subscribe(name, (err) => {
-        if (!err) {
-          return;
-        }
-        logger.error(
-          `Error with channel '${name}': ${err.name} (${err.message})`,
-        );
-      });
-      subscriber.on("message", (channel, message) => {
-        if (channel !== name) return;
-
-        callback(superjson.parse(message));
-      });
-    },
-    publish: async (data: TData) => {
-      await lastDataClient.set(`last-${name}`, superjson.stringify(data));
-      await publisher.publish(name, superjson.stringify(data));
-    },
-  };
-};
 
 export interface LoggerMessage {
   message: string;
@@ -54,7 +15,4 @@
   timestamp: string;
 }
 
-export const loggingChannel = createChannel<LoggerMessage>("logging");
-
-export const exampleChannel = createChannel<{ message: string }>("example");
->>>>>>> c82915c6
+export const loggingChannel = createQueueChannel<LoggerMessage>("logging");