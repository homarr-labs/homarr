--- conflicted
+++ resolved
@@ -16,11 +16,8 @@
   smartHomeEntityState: smartHomeEntityStateJob,
   mediaServer: mediaServerJob,
   mediaOrganizer: mediaOrganizerJob,
-<<<<<<< HEAD
-  usenetDownloads: usenetDownloadsJob
-=======
+  usenetDownloads: usenetDownloadsJob,
   rssFeeds: rssFeedsJob,
->>>>>>> 25e732bf
 });
 
 export type JobGroupKeys = ReturnType<(typeof jobGroup)["getKeys"]>[number];
