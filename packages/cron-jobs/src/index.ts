--- conflicted
+++ resolved
@@ -17,11 +17,7 @@
   smartHomeEntityState: smartHomeEntityStateJob,
   mediaServer: mediaServerJob,
   mediaOrganizer: mediaOrganizerJob,
-<<<<<<< HEAD
   downloads: downloadsJob,
-=======
-  usenetDownloads: usenetDownloadsJob,
->>>>>>> d17bd840
   rssFeeds: rssFeedsJob,
 });
 
