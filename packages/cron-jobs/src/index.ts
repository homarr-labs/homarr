--- conflicted
+++ resolved
@@ -17,11 +17,8 @@
   smartHomeEntityState: smartHomeEntityStateJob,
   mediaServer: mediaServerJob,
   mediaOrganizer: mediaOrganizerJob,
-<<<<<<< HEAD
   downloads: downloadsJob,
-=======
   mediaRequests: mediaRequestsJob,
->>>>>>> 19cd41a8
   rssFeeds: rssFeedsJob,
 });
 
