--- conflicted
+++ resolved
@@ -25,12 +25,8 @@
   yOffset: z.number(),
   height: z.number(),
   width: z.number(),
-<<<<<<< HEAD
   integrationIds: z.array(z.string()),
-=======
-  integrations: z.array(integrationSchema),
   advancedOptions: itemAdvancedOptionsSchema,
->>>>>>> f617c609
 });
 
 export const commonItemSchema = z
