--- conflicted
+++ resolved
@@ -26,14 +26,9 @@
 const initUserSchema = createUserSchema;
 
 const signInSchema = z.object({
-<<<<<<< HEAD
-  name: z.string(),
-  password: z.string(),
-  credentialType: z.enum(["basic", "ldap"]),
-=======
   name: z.string().min(1),
   password: z.string().min(1),
->>>>>>> 6029a5b5
+  credentialType: z.enum(["basic", "ldap"]),
 });
 
 const registrationSchema = z
