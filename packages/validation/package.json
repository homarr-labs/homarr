--- conflicted
+++ resolved
@@ -24,13 +24,8 @@
   "dependencies": {
     "@homarr/definitions": "workspace:^0.1.0",
     "@homarr/translation": "workspace:^0.1.0",
-<<<<<<< HEAD
-    "zod": "^3.25.67",
+    "zod": "^3.25.76",
     "zod-form-data": "^3.0.0"
-=======
-    "zod": "^3.25.76",
-    "zod-form-data": "^2.0.7"
->>>>>>> 3dbf085e
   },
   "devDependencies": {
     "@homarr/eslint-config": "workspace:^0.2.0",
