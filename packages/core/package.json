{
  "name": "@homarr/core",
  "version": "0.1.0",
  "private": true,
  "license": "Apache-2.0",
  "type": "module",
  "exports": {
    "./infrastructure/redis": "./src/infrastructure/redis/client.ts",
    "./infrastructure/env": "./src/infrastructure/env/index.ts",
    "./infrastructure/logs": "./src/infrastructure/logs/index.ts",
    "./infrastructure/logs/constants": "./src/infrastructure/logs/constants.ts",
    "./infrastructure/logs/env": "./src/infrastructure/logs/env.ts",
    "./infrastructure/logs/error": "./src/infrastructure/logs/error.ts",
    "./infrastructure/db": "./src/infrastructure/db/index.ts",
    "./infrastructure/db/env": "./src/infrastructure/db/env.ts",
    "./infrastructure/db/constants": "./src/infrastructure/db/constants.ts",
    "./infrastructure/certificates": "./src/infrastructure/certificates/index.ts",
    "./infrastructure/certificates/hostnames/db/sqlite": "./src/infrastructure/certificates/hostnames/db/sqlite.ts",
    "./infrastructure/certificates/hostnames/db/mysql": "./src/infrastructure/certificates/hostnames/db/mysql.ts",
    "./infrastructure/certificates/hostnames/db/postgresql": "./src/infrastructure/certificates/hostnames/db/postgresql.ts",
    "./infrastructure/dns/init": "./src/infrastructure/dns/init.ts"
  },
  "typesVersions": {
    "*": {
      "*": [
        "src/*"
      ]
    }
  },
  "scripts": {
    "clean": "rm -rf .turbo node_modules",
    "format": "prettier --check . --ignore-path ../../.gitignore",
    "lint": "eslint",
    "typecheck": "tsc --noEmit"
  },
  "prettier": "@homarr/prettier-config",
  "dependencies": {
    "@t3-oss/env-nextjs": "^0.13.8",
<<<<<<< HEAD
    "dns-caching": "^0.2.7",
=======
    "better-sqlite3": "^12.4.1",
    "drizzle-orm": "^0.44.7",
>>>>>>> c8722c04
    "ioredis": "5.8.2",
    "mysql2": "3.15.3",
    "pg": "^8.16.3",
    "superjson": "2.2.6",
    "winston": "3.18.3",
    "zod": "^4.1.13"
  },
  "devDependencies": {
    "@homarr/eslint-config": "workspace:^0.2.0",
    "@homarr/prettier-config": "workspace:^0.1.0",
    "@homarr/tsconfig": "workspace:^0.1.0",
    "@types/better-sqlite3": "7.6.13",
    "@types/pg": "^8.15.6",
    "eslint": "^9.39.1",
    "typescript": "^5.9.3"
  }
}<|MERGE_RESOLUTION|>--- conflicted
+++ resolved
@@ -36,12 +36,9 @@
   "prettier": "@homarr/prettier-config",
   "dependencies": {
     "@t3-oss/env-nextjs": "^0.13.8",
-<<<<<<< HEAD
+    "better-sqlite3": "^12.4.1",
     "dns-caching": "^0.2.7",
-=======
-    "better-sqlite3": "^12.4.1",
     "drizzle-orm": "^0.44.7",
->>>>>>> c8722c04
     "ioredis": "5.8.2",
     "mysql2": "3.15.3",
     "pg": "^8.16.3",
