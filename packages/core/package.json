--- conflicted
+++ resolved
@@ -13,15 +13,11 @@
     "./infrastructure/logs/error": "./src/infrastructure/logs/error.ts",
     "./infrastructure/db": "./src/infrastructure/db/index.ts",
     "./infrastructure/db/env": "./src/infrastructure/db/env.ts",
-<<<<<<< HEAD
     "./infrastructure/db/constants": "./src/infrastructure/db/constants.ts",
     "./infrastructure/certificates": "./src/infrastructure/certificates/index.ts",
     "./infrastructure/certificates/hostnames/db/sqlite": "./src/infrastructure/certificates/hostnames/db/sqlite.ts",
     "./infrastructure/certificates/hostnames/db/mysql": "./src/infrastructure/certificates/hostnames/db/mysql.ts",
     "./infrastructure/certificates/hostnames/db/postgresql": "./src/infrastructure/certificates/hostnames/db/postgresql.ts"
-=======
-    "./infrastructure/db/constants": "./src/infrastructure/db/constants.ts"
->>>>>>> 298a9605
   },
   "typesVersions": {
     "*": {
@@ -39,22 +35,13 @@
   "prettier": "@homarr/prettier-config",
   "dependencies": {
     "@t3-oss/env-nextjs": "^0.13.8",
-<<<<<<< HEAD
-    "better-sqlite3": "^12.4.1",
-    "drizzle-orm": "^0.44.7",
-=======
     "better-sqlite3": "^12.5.0",
     "drizzle-orm": "^0.45.1",
->>>>>>> 298a9605
     "ioredis": "5.8.2",
     "mysql2": "3.15.3",
     "pg": "^8.16.3",
     "superjson": "2.2.6",
-<<<<<<< HEAD
-    "winston": "3.18.3",
-=======
     "winston": "3.19.0",
->>>>>>> 298a9605
     "zod": "^4.1.13"
   },
   "devDependencies": {
@@ -62,11 +49,7 @@
     "@homarr/prettier-config": "workspace:^0.1.0",
     "@homarr/tsconfig": "workspace:^0.1.0",
     "@types/better-sqlite3": "7.6.13",
-<<<<<<< HEAD
-    "@types/pg": "^8.15.6",
-=======
     "@types/pg": "^8.16.0",
->>>>>>> 298a9605
     "eslint": "^9.39.1",
     "typescript": "^5.9.3"
   }
