--- conflicted
+++ resolved
@@ -35,11 +35,7 @@
     "@trpc/tanstack-react-query": "^11.4.3",
     "node-cron": "^4.2.0",
     "react": "19.1.0",
-<<<<<<< HEAD
-    "zod": "^3.25.71"
-=======
     "zod": "^3.25.72"
->>>>>>> 350a531d
   },
   "devDependencies": {
     "@homarr/eslint-config": "workspace:^0.2.0",
