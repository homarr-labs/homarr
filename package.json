{
  "name": "homarr",
  "private": true,
  "engines": {
    "node": ">=20.11.0"
  },
  "type": "module",
  "packageManager": "pnpm@8.15.1",
  "scripts": {
    "build": "turbo build",
    "clean": "git clean -xdf node_modules",
    "clean:workspaces": "turbo clean",
    "db:push": "pnpm -F db push",
    "db:studio": "pnpm -F db studio",
    "db:migration:generate": "pnpm -F db migration:generate",
    "dev": "turbo dev --parallel",
    "format": "turbo format --continue -- --cache --cache-location node_modules/.cache/.prettiercache",
    "format:fix": "turbo format --continue -- --write --cache --cache-location node_modules/.cache/.prettiercache",
    "lint": "turbo lint --continue -- --cache --cache-location node_modules/.cache/.eslintcache",
    "lint:fix": "turbo lint --continue -- --fix --cache --cache-location node_modules/.cache/.eslintcache",
    "lint:ws": "pnpm dlx sherif@latest",
    "test": "cross-env NODE_ENV=development vitest run --coverage.enabled",
    "test:ui": "cross-env NODE_ENV=development vitest --ui --coverage.enabled",
    "typecheck": "turbo typecheck"
  },
  "devDependencies": {
    "@homarr/prettier-config": "workspace:^0.1.0",
<<<<<<< HEAD
    "@testing-library/react-hooks": "^8.0.1",
    "@turbo/gen": "^1.12.2",
=======
    "@turbo/gen": "^1.12.3",
>>>>>>> 60d5ebbc
    "@vitejs/plugin-react": "^4.2.1",
    "@vitest/coverage-v8": "^1.2.2",
    "@vitest/ui": "^1.2.2",
    "cross-env": "^7.0.3",
<<<<<<< HEAD
    "jsdom": "^24.0.0",
    "prettier": "^3.2.4",
    "turbo": "^1.12.2",
=======
    "prettier": "^3.2.5",
    "turbo": "^1.12.3",
>>>>>>> 60d5ebbc
    "typescript": "^5.3.3",
    "vite-tsconfig-paths": "^4.3.1",
    "vitest": "^1.2.2"
  },
<<<<<<< HEAD
  "pnpm": {
    "overrides": {
      "@auth/core": "0.18.0"
    }
  },
  "prettier": "@homarr/prettier-config",
  "dependencies": {
    "winston": "^3.11.0"
  }
=======
  "prettier": "@homarr/prettier-config"
>>>>>>> 60d5ebbc
}<|MERGE_RESOLUTION|>--- conflicted
+++ resolved
@@ -25,39 +25,18 @@
   },
   "devDependencies": {
     "@homarr/prettier-config": "workspace:^0.1.0",
-<<<<<<< HEAD
     "@testing-library/react-hooks": "^8.0.1",
-    "@turbo/gen": "^1.12.2",
-=======
     "@turbo/gen": "^1.12.3",
->>>>>>> 60d5ebbc
     "@vitejs/plugin-react": "^4.2.1",
     "@vitest/coverage-v8": "^1.2.2",
     "@vitest/ui": "^1.2.2",
     "cross-env": "^7.0.3",
-<<<<<<< HEAD
     "jsdom": "^24.0.0",
-    "prettier": "^3.2.4",
-    "turbo": "^1.12.2",
-=======
     "prettier": "^3.2.5",
     "turbo": "^1.12.3",
->>>>>>> 60d5ebbc
     "typescript": "^5.3.3",
     "vite-tsconfig-paths": "^4.3.1",
     "vitest": "^1.2.2"
   },
-<<<<<<< HEAD
-  "pnpm": {
-    "overrides": {
-      "@auth/core": "0.18.0"
-    }
-  },
-  "prettier": "@homarr/prettier-config",
-  "dependencies": {
-    "winston": "^3.11.0"
-  }
-=======
   "prettier": "@homarr/prettier-config"
->>>>>>> 60d5ebbc
 }