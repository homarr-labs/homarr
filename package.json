{
  "name": "homarr",
  "version": "1.30.0",
  "private": true,
  "scripts": {
    "build": "cross-env CI=true turbo build",
    "clean": "git clean -xdf node_modules",
    "clean:workspaces": "turbo clean",
    "cli": "pnpm with-env tsx packages/cli/index.ts",
    "db:migration:mysql:generate": "pnpm -F db migration:mysql:generate",
    "db:migration:mysql:run": "pnpm -F db migration:mysql:run",
    "db:migration:sqlite:generate": "pnpm -F db migration:sqlite:generate",
    "db:migration:sqlite:run": "pnpm -F db migration:sqlite:run",
    "db:push": "pnpm -F db push:sqlite",
    "db:studio": "pnpm -F db studio",
    "dev": "turbo dev --parallel",
    "docker:dev": "docker compose -f ./development/development.docker-compose.yml up",
    "format": "turbo format --continue -- --cache --cache-location node_modules/.cache/.prettiercache",
    "format:fix": "turbo format --continue -- --write --cache --cache-location node_modules/.cache/.prettiercache",
    "lint": "turbo lint --continue -- --cache --cache-location node_modules/.cache/.eslintcache",
    "lint:fix": "turbo lint --continue -- --fix --cache --cache-location node_modules/.cache/.eslintcache",
    "lint:ws": "pnpm dlx sherif@latest",
    "package:new": "turbo gen init",
    "release": "semantic-release",
    "start": "concurrently \"pnpm with-env node apps/tasks/tasks.cjs\" \"pnpm with-env node apps/websocket/wssServer.cjs\" \"pnpm -F nextjs start\"",
    "test": "cross-env NODE_ENV=development CI=true vitest run --exclude e2e --coverage.enabled ",
    "test:e2e": "cross-env NODE_ENV=development CI=true vitest e2e",
    "test:ui": "cross-env NODE_ENV=development CI=true vitest --exclude e2e --ui --coverage.enabled",
    "typecheck": "turbo typecheck",
    "with-env": "dotenv -e .env --"
  },
  "prettier": "@homarr/prettier-config",
  "devDependencies": {
    "@homarr/prettier-config": "workspace:^0.1.0",
    "@semantic-release/changelog": "^6.0.3",
    "@semantic-release/commit-analyzer": "^13.0.1",
    "@semantic-release/git": "^10.0.1",
    "@semantic-release/github": "^11.0.3",
    "@semantic-release/npm": "^12.0.2",
    "@semantic-release/release-notes-generator": "^14.0.3",
    "@testcontainers/redis": "^11.4.0",
    "@turbo/gen": "^2.5.5",
    "@vitejs/plugin-react": "^4.7.0",
    "@vitest/coverage-v8": "^3.2.4",
    "@vitest/ui": "^3.2.4",
    "conventional-changelog-conventionalcommits": "^9.1.0",
    "cross-env": "^10.0.0",
    "jsdom": "^26.1.0",
    "prettier": "^3.6.2",
    "semantic-release": "^24.2.7",
    "testcontainers": "^11.4.0",
    "turbo": "^2.5.5",
    "typescript": "^5.8.3",
    "vite-tsconfig-paths": "^5.1.4",
    "vitest": "^3.2.4"
  },
<<<<<<< HEAD
  "packageManager": "pnpm@10.14.0+sha512.ad27a79641b49c3e481a16a805baa71817a04bbe06a38d17e60e2eaee83f6a146c6a688125f5792e48dd5ba30e7da52a5cda4c3992b9ccf333f9ce223af84748",
=======
  "packageManager": "pnpm@10.14.0",
>>>>>>> c92bbd2d
  "engines": {
    "node": ">=22.18.0"
  },
  "pnpm": {
    "onlyBuiltDependencies": [
      "@tree-sitter-grammars/tree-sitter-yaml",
      "bcrypt",
      "better-sqlite3",
      "cpu-features",
      "esbuild",
      "sharp",
      "ssh2",
      "tree-sitter",
      "tree-sitter-json"
    ],
    "overrides": {
      "proxmox-api>undici": "7.13.0"
    },
    "allowUnusedPatches": true,
    "ignoredBuiltDependencies": [
      "@scarf/scarf",
      "core-js-pure",
      "protobufjs"
    ],
    "patchedDependencies": {
      "@types/node-unifi": "patches/@types__node-unifi.patch"
    }
  }
}<|MERGE_RESOLUTION|>--- conflicted
+++ resolved
@@ -54,11 +54,7 @@
     "vite-tsconfig-paths": "^5.1.4",
     "vitest": "^3.2.4"
   },
-<<<<<<< HEAD
-  "packageManager": "pnpm@10.14.0+sha512.ad27a79641b49c3e481a16a805baa71817a04bbe06a38d17e60e2eaee83f6a146c6a688125f5792e48dd5ba30e7da52a5cda4c3992b9ccf333f9ce223af84748",
-=======
   "packageManager": "pnpm@10.14.0",
->>>>>>> c92bbd2d
   "engines": {
     "node": ">=22.18.0"
   },
