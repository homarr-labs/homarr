{
  "name": "homarr",
  "version": "1.0.0-beta.12",
  "private": true,
  "scripts": {
    "build": "cross-env CI=true turbo build",
    "clean": "git clean -xdf node_modules",
    "clean:workspaces": "turbo clean",
    "cli": "pnpm with-env tsx packages/cli/index.ts",
    "db:migration:mysql:generate": "pnpm -F db migration:mysql:generate",
    "db:migration:mysql:run": "pnpm -F db migration:mysql:run",
    "db:migration:sqlite:generate": "pnpm -F db migration:sqlite:generate",
    "db:migration:sqlite:run": "pnpm -F db migration:sqlite:run",
    "db:push": "pnpm -F db push:sqlite",
    "db:studio": "pnpm -F db studio",
    "dev": "turbo dev --parallel",
    "docker:dev": "docker compose -f ./development/development.docker-compose.yml up",
    "format": "turbo format --continue -- --cache --cache-location node_modules/.cache/.prettiercache",
    "format:fix": "turbo format --continue -- --write --cache --cache-location node_modules/.cache/.prettiercache",
    "lint": "turbo lint --continue -- --cache --cache-location node_modules/.cache/.eslintcache",
    "lint:fix": "turbo lint --continue -- --fix --cache --cache-location node_modules/.cache/.eslintcache",
    "lint:ws": "pnpm dlx sherif@latest",
    "package:new": "turbo gen init",
    "release": "semantic-release",
<<<<<<< HEAD
    "start": "concurrently \"pnpm with-env node apps/tasks/tasks.cjs\" \"pnpm with-env node apps/websocket/wssServer.cjs\" \"pnpm -F nextjs start\"",
    "test": "cross-env NODE_ENV=development vitest run --exclude e2e --coverage.enabled ",
    "test:e2e": "cross-env NODE_ENV=development vitest e2e",
    "test:ui": "cross-env NODE_ENV=development vitest --exclude e2e --ui --coverage.enabled",
=======
    "test": "cross-env NODE_ENV=development CI=true vitest run --exclude e2e --coverage.enabled ",
    "test:e2e": "cross-env NODE_ENV=development CI=true vitest e2e",
    "test:ui": "cross-env NODE_ENV=development CI=true vitest --exclude e2e --ui --coverage.enabled",
>>>>>>> 986e013c
    "typecheck": "turbo typecheck",
    "with-env": "dotenv -e .env --"
  },
  "prettier": "@homarr/prettier-config",
  "devDependencies": {
    "@homarr/prettier-config": "workspace:^0.1.0",
    "@semantic-release/changelog": "^6.0.3",
    "@semantic-release/commit-analyzer": "^13.0.1",
    "@semantic-release/git": "^10.0.1",
    "@semantic-release/github": "^11.0.1",
    "@semantic-release/npm": "^12.0.1",
    "@semantic-release/release-notes-generator": "^14.0.3",
    "@turbo/gen": "^2.3.3",
    "@vitejs/plugin-react": "^4.3.4",
    "@vitest/coverage-v8": "^2.1.8",
    "@vitest/ui": "^2.1.8",
    "conventional-changelog-conventionalcommits": "^8.0.0",
    "cross-env": "^7.0.3",
    "jsdom": "^26.0.0",
    "prettier": "^3.4.2",
    "semantic-release": "^24.2.1",
    "testcontainers": "^10.16.0",
    "turbo": "^2.3.3",
    "typescript": "^5.7.3",
    "vite-tsconfig-paths": "^5.1.4",
    "vitest": "^2.1.8"
  },
  "packageManager": "pnpm@9.15.4",
  "engines": {
    "node": ">=22.13.0"
  },
  "pnpm": {
    "allowNonAppliedPatches": true,
    "patchedDependencies": {
      "pretty-print-error": "patches/pretty-print-error.patch"
    }
  }
}<|MERGE_RESOLUTION|>--- conflicted
+++ resolved
@@ -22,16 +22,10 @@
     "lint:ws": "pnpm dlx sherif@latest",
     "package:new": "turbo gen init",
     "release": "semantic-release",
-<<<<<<< HEAD
     "start": "concurrently \"pnpm with-env node apps/tasks/tasks.cjs\" \"pnpm with-env node apps/websocket/wssServer.cjs\" \"pnpm -F nextjs start\"",
-    "test": "cross-env NODE_ENV=development vitest run --exclude e2e --coverage.enabled ",
-    "test:e2e": "cross-env NODE_ENV=development vitest e2e",
-    "test:ui": "cross-env NODE_ENV=development vitest --exclude e2e --ui --coverage.enabled",
-=======
     "test": "cross-env NODE_ENV=development CI=true vitest run --exclude e2e --coverage.enabled ",
     "test:e2e": "cross-env NODE_ENV=development CI=true vitest e2e",
     "test:ui": "cross-env NODE_ENV=development CI=true vitest --exclude e2e --ui --coverage.enabled",
->>>>>>> 986e013c
     "typecheck": "turbo typecheck",
     "with-env": "dotenv -e .env --"
   },
