--- conflicted
+++ resolved
@@ -2,11 +2,7 @@
   "name": "homarr",
   "private": true,
   "engines": {
-<<<<<<< HEAD
     "node": ">=20.11.0"
-=======
-    "node": ">=18.19.0"
->>>>>>> 4815230f
   },
   "packageManager": "pnpm@8.15.1",
   "scripts": {
