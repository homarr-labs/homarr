{
  "name": "homarr",
  "private": true,
  "engines": {
    "node": ">=20.12.2"
  },
  "type": "module",
  "packageManager": "pnpm@9.0.6",
  "scripts": {
    "build": "turbo build",
    "clean": "git clean -xdf node_modules",
    "clean:workspaces": "turbo clean",
    "db:push": "pnpm -F db push",
    "db:studio": "pnpm -F db studio",
    "db:migration:generate": "pnpm -F db migration:generate",
    "db:migration:run": "pnpm -F db migration:run",
    "dev": "turbo dev --parallel",
    "docker:dev": "docker compose -f ./development.docker-compose.yml up",
    "format": "turbo format --continue -- --cache --cache-location node_modules/.cache/.prettiercache",
    "format:fix": "turbo format --continue -- --write --cache --cache-location node_modules/.cache/.prettiercache",
    "lint": "turbo lint --continue -- --cache --cache-location node_modules/.cache/.eslintcache",
    "lint:fix": "turbo lint --continue -- --fix --cache --cache-location node_modules/.cache/.eslintcache",
    "lint:ws": "pnpm dlx sherif@latest",
    "test": "cross-env NODE_ENV=development vitest run --coverage.enabled",
    "test:ui": "cross-env NODE_ENV=development vitest --ui --coverage.enabled",
    "typecheck": "turbo typecheck"
  },
  "devDependencies": {
    "@homarr/prettier-config": "workspace:^0.1.0",
<<<<<<< HEAD
    "@testing-library/react": "^15.0.5",
    "@turbo/gen": "^1.13.2",
=======
    "@testing-library/react-hooks": "^8.0.1",
    "@turbo/gen": "^1.13.3",
>>>>>>> fa60f8f5
    "@vitejs/plugin-react": "^4.2.1",
    "@vitest/coverage-v8": "^1.5.2",
    "@vitest/ui": "^1.5.2",
    "cross-env": "^7.0.3",
    "jsdom": "^24.0.0",
    "prettier": "^3.2.5",
    "turbo": "^1.13.3",
    "typescript": "^5.4.5",
    "vite-tsconfig-paths": "^4.3.2",
    "vitest": "^1.5.2"
  },
  "dependencies": {
    "@mantine/core": "^7.8.1",
    "@mantine/dates": "^7.8.1",
    "@tabler/icons-react": "^3.2.0",
    "mantine-react-table": "2.0.0-beta.1"
  },
  "prettier": "@homarr/prettier-config"
}<|MERGE_RESOLUTION|>--- conflicted
+++ resolved
@@ -27,13 +27,8 @@
   },
   "devDependencies": {
     "@homarr/prettier-config": "workspace:^0.1.0",
-<<<<<<< HEAD
     "@testing-library/react": "^15.0.5",
-    "@turbo/gen": "^1.13.2",
-=======
-    "@testing-library/react-hooks": "^8.0.1",
     "@turbo/gen": "^1.13.3",
->>>>>>> fa60f8f5
     "@vitejs/plugin-react": "^4.2.1",
     "@vitest/coverage-v8": "^1.5.2",
     "@vitest/ui": "^1.5.2",
