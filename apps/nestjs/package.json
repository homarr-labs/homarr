--- conflicted
+++ resolved
@@ -27,13 +27,8 @@
     "reflect-metadata": "^0.2.1",
     "rimraf": "^5.0.5",
     "rxjs": "^7.8.1",
-<<<<<<< HEAD
     "sharp": "^0.33.3",
-    "vite": "^5.2.3",
-=======
-    "sharp": "^0.33.2",
     "vite": "^5.2.5",
->>>>>>> 8d40f54d
     "vite-plugin-node": "^3.1.0"
   },
   "devDependencies": {
