{
  "name": "@homarr/nest",
  "version": "0.1.0",
  "private": true,
  "license": "MIT",
  "scripts": {
    "dev": "pnpm with-env vite",
    "prebuild": "rimraf dist",
    "build": "vite build",
    "start": "nest start",
    "start:dev": "nest start --watch",
    "start:debug": "nest start --debug --watch",
    "start:prod": "node dist/main",
    "clean": "rm -rf .turbo node_modules",
    "lint": "eslint .",
    "format": "prettier --check . --ignore-path ../../.gitignore",
    "typecheck": "tsc --noEmit",
    "with-env": "dotenv -e ../../.env --"
  },
  "dependencies": {
    "@homarr/db": "workspace:^0.1.0",
    "@homarr/log": "workspace:^0.1.0",
    "@nestjs/common": "^10.3.3",
    "@nestjs/core": "^10.3.3",
    "@nestjs/platform-express": "^10.3.3",
    "nest-winston": "^1.9.4",
<<<<<<< HEAD
    "reflect-metadata": "^0.1.13",
    "rimraf": "^5.0.5",
    "rxjs": "^7.2.0"
=======
    "reflect-metadata": "^0.2.1",
    "rimraf": "^3.0.2",
    "rxjs": "^7.8.1"
>>>>>>> 0da3253d
  },
  "devDependencies": {
    "@homarr/eslint-config": "workspace:^0.2.0",
    "@homarr/prettier-config": "workspace:^0.1.0",
    "@homarr/tsconfig": "workspace:^0.1.0",
    "@nestjs/cli": "^10.3.2",
    "@nestjs/schematics": "^10.1.1",
    "@nestjs/testing": "^10.3.3",
    "@swc/core": "^1.4.2",
    "@types/express": "^4.17.21",
    "@types/node": "^20.11.24",
    "@types/supertest": "^6.0.2",
    "eslint": "^8.57.0",
    "prettier": "^3.2.5",
    "supertest": "^6.3.4",
    "ts-node": "^10.9.2",
    "tsconfig-paths": "^4.2.0",
    "typescript": "^5.3.3",
    "vite": "^5.1.4",
    "vite-plugin-node": "^3.1.0"
  },
  "eslintConfig": {
    "root": true,
    "extends": [
      "@homarr/eslint-config/base"
    ]
  },
  "prettier": "@homarr/prettier-config"
}<|MERGE_RESOLUTION|>--- conflicted
+++ resolved
@@ -24,15 +24,9 @@
     "@nestjs/core": "^10.3.3",
     "@nestjs/platform-express": "^10.3.3",
     "nest-winston": "^1.9.4",
-<<<<<<< HEAD
-    "reflect-metadata": "^0.1.13",
+    "reflect-metadata": "^0.2.1",
     "rimraf": "^5.0.5",
-    "rxjs": "^7.2.0"
-=======
-    "reflect-metadata": "^0.2.1",
-    "rimraf": "^3.0.2",
     "rxjs": "^7.8.1"
->>>>>>> 0da3253d
   },
   "devDependencies": {
     "@homarr/eslint-config": "workspace:^0.2.0",
