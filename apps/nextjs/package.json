{
  "name": "@homarr/nextjs",
  "version": "0.1.0",
  "private": true,
  "scripts": {
    "build": "pnpm with-env next build",
    "clean": "git clean -xdf .next .turbo node_modules",
    "dev": "pnpm with-env next dev",
    "lint": "dotenv -v SKIP_ENV_VALIDATION=1 next lint",
    "format": "prettier --check . --ignore-path ../../.gitignore",
    "start": "pnpm with-env next start",
    "typecheck": "tsc --noEmit",
    "with-env": "dotenv -e ../../.env --"
  },
  "dependencies": {
<<<<<<< HEAD
    "@homarr/api": "workspace:^0.1.0",
    "@homarr/auth": "workspace:^0.1.0",
    "@homarr/db": "workspace:^0.1.0",
    "@homarr/ui": "workspace:^0.1.0",
    "@homarr/notifications": "workspace:^0.1.0",
    "@homarr/validation": "workspace:^0.1.0",
    "@homarr/spotlight": "workspace:^0.1.0",
    "@homarr/form": "workspace:^0.1.0",
=======
    "@alparr/api": "workspace:^0.1.0",
    "@alparr/auth": "workspace:^0.1.0",
    "@alparr/db": "workspace:^0.1.0",
    "@alparr/translation": "workspace:^",
    "@alparr/ui": "workspace:^0.1.0",
    "@alparr/validation": "workspace:^0.1.0",
    "@mantine/core": "^7.3.1",
    "@mantine/dates": "^7.3.1",
    "@mantine/form": "^7.3.1",
>>>>>>> a082f704
    "@mantine/hooks": "^7.3.1",
    "@mantine/tiptap": "^7.3.1",
    "@t3-oss/env-nextjs": "^0.7.1",
    "@tanstack/react-query": "^5.8.7",
    "@tanstack/react-query-devtools": "^5.8.7",
    "@tanstack/react-query-next-experimental": "5.8.7",
    "@tiptap/extension-link": "^2.1.13",
    "@tiptap/react": "^2.1.13",
    "@tiptap/starter-kit": "^2.1.13",
    "@trpc/client": "next",
    "@trpc/next": "next",
    "@trpc/react-query": "next",
    "@trpc/server": "next",
    "dayjs": "^1.11.10",
    "next": "^14.0.3",
    "postcss-preset-mantine": "^1.11.1",
    "react": "18.2.0",
    "react-dom": "18.2.0",
    "superjson": "2.2.1"
  },
  "devDependencies": {
    "@homarr/eslint-config": "workspace:^0.2.0",
    "@homarr/prettier-config": "workspace:^0.1.0",
    "@homarr/tsconfig": "workspace:^0.1.0",
    "@types/node": "^18.18.13",
    "@types/react": "^18.2.42",
    "@types/react-dom": "^18.2.17",
    "dotenv-cli": "^7.3.0",
    "eslint": "^8.53.0",
    "prettier": "^3.1.0",
    "typescript": "^5.3.3"
  },
  "eslintConfig": {
    "root": true,
    "extends": [
      "@homarr/eslint-config/base",
      "@homarr/eslint-config/nextjs",
      "@homarr/eslint-config/react"
    ]
  },
  "prettier": "@homarr/prettier-config"
}<|MERGE_RESOLUTION|>--- conflicted
+++ resolved
@@ -13,26 +13,15 @@
     "with-env": "dotenv -e ../../.env --"
   },
   "dependencies": {
-<<<<<<< HEAD
     "@homarr/api": "workspace:^0.1.0",
     "@homarr/auth": "workspace:^0.1.0",
     "@homarr/db": "workspace:^0.1.0",
+    "@homarr/translation": "workspace:^0.1.0",
     "@homarr/ui": "workspace:^0.1.0",
     "@homarr/notifications": "workspace:^0.1.0",
     "@homarr/validation": "workspace:^0.1.0",
     "@homarr/spotlight": "workspace:^0.1.0",
     "@homarr/form": "workspace:^0.1.0",
-=======
-    "@alparr/api": "workspace:^0.1.0",
-    "@alparr/auth": "workspace:^0.1.0",
-    "@alparr/db": "workspace:^0.1.0",
-    "@alparr/translation": "workspace:^",
-    "@alparr/ui": "workspace:^0.1.0",
-    "@alparr/validation": "workspace:^0.1.0",
-    "@mantine/core": "^7.3.1",
-    "@mantine/dates": "^7.3.1",
-    "@mantine/form": "^7.3.1",
->>>>>>> a082f704
     "@mantine/hooks": "^7.3.1",
     "@mantine/tiptap": "^7.3.1",
     "@t3-oss/env-nextjs": "^0.7.1",
