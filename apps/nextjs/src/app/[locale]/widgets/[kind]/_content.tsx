--- conflicted
+++ resolved
@@ -1,41 +1,30 @@
 "use client";
 
-<<<<<<< HEAD
 import { useCallback, useState } from "react";
-import type { WidgetOptionDefinition } from "node_modules/@homarr/widgets/src/options";
 
 import type { IntegrationKind, WidgetKind } from "@homarr/definitions";
 import { useModalAction } from "@homarr/modals";
 import { ActionIcon, Affix, IconPencil } from "@homarr/ui";
-=======
-import { useCallback, useMemo, useState } from "react";
+import { useMemo } from "react";
 
-import type { IntegrationKind, WidgetKind } from "@homarr/definitions";
 import { showSuccessNotification } from "@homarr/notifications";
 import { useScopedI18n } from "@homarr/translation/client";
 import {
-  ActionIcon,
-  Affix,
   Card,
   IconDimensions,
-  IconPencil,
   IconToggleLeft,
-  IconToggleRight,
+  IconToggleRight
 } from "@homarr/ui";
->>>>>>> 4a52c6e3
 import {
+  WidgetEditModal,
   loadWidgetDynamic,
   reduceWidgetOptionsWithDefaultValues,
-  WidgetEditModal,
   widgetImports,
 } from "@homarr/widgets";
 
-<<<<<<< HEAD
-=======
-import { modalEvents } from "../../modals";
-import type { Dimensions } from "./_dimension-modal";
+import { PreviewDimensionsModal  } from "./_dimension-modal";
+import type {Dimensions} from "./_dimension-modal";
 
->>>>>>> 4a52c6e3
 interface WidgetPreviewPageContentProps {
   kind: WidgetKind;
   integrationData: {
@@ -50,15 +39,9 @@
   kind,
   integrationData,
 }: WidgetPreviewPageContentProps) => {
-<<<<<<< HEAD
-  const currentDefinition = widgetImports[kind].definition;
-  const options = currentDefinition.options as Record<
-    string,
-    WidgetOptionDefinition
-  >;
-  const { openModal } = useModalAction(WidgetEditModal);
-=======
   const t = useScopedI18n("widgetPreview");
+  const { openModal: openWidgetEditModal } = useModalAction(WidgetEditModal);
+  const { openModal: openPreviewDimensionsModal } = useModalAction(PreviewDimensionsModal);
   const currentDefinition = useMemo(
     () => widgetImports[kind].definition,
     [kind],
@@ -68,7 +51,6 @@
     width: 128,
     height: 128,
   });
->>>>>>> 4a52c6e3
   const [state, setState] = useState<{
     options: Record<string, unknown>;
     integrations: string[];
@@ -78,7 +60,7 @@
   });
 
   const handleOpenEditWidgetModal = useCallback(() => {
-    openModal({
+    openWidgetEditModal({
       kind,
       value: state,
       onSuccessfulEdit: (value) => {
@@ -87,36 +69,15 @@
       integrationData: integrationData.filter(
         (integration) =>
           "supportedIntegrations" in currentDefinition &&
-          currentDefinition.supportedIntegrations.some(
+          (currentDefinition.supportedIntegrations as string[]).some(
             (kind) => kind === integration.kind,
           ),
       ),
       integrationSupport: "supportedIntegrations" in currentDefinition,
     });
-  }, [currentDefinition, integrationData, kind, openModal, state]);
+  }, [currentDefinition, integrationData, kind, openWidgetEditModal, state]);
 
   const Comp = loadWidgetDynamic(kind);
-
-  const openWitgetEditModal = useCallback(() => {
-    return modalEvents.openManagedModal({
-      modal: "widgetEditModal",
-      innerProps: {
-        kind,
-        value: state,
-        onSuccessfulEdit: (value) => {
-          setState(value);
-        },
-        integrationData: integrationData.filter(
-          (integration) =>
-            "supportedIntegrations" in currentDefinition &&
-            (currentDefinition.supportedIntegrations as string[]).some(
-              (kind) => kind === integration.kind,
-            ),
-        ),
-        integrationSupport: "supportedIntegrations" in currentDefinition,
-      },
-    });
-  }, [kind, state, integrationData, currentDefinition]);
 
   const toggleEditMode = useCallback(() => {
     setEditMode((editMode) => !editMode);
@@ -126,15 +87,11 @@
   }, [editMode, t]);
 
   const openDimensionsModal = useCallback(() => {
-    modalEvents.openManagedModal({
-      modal: "dimensionsModal",
-      title: t("dimensions.title"),
-      innerProps: {
-        dimensions,
-        setDimensions,
-      },
-    });
-  }, [dimensions, t]);
+    openPreviewDimensionsModal({
+      dimensions,
+      setDimensions
+    })
+  }, [dimensions, openPreviewDimensionsModal]);
 
   return (
     <>
@@ -159,11 +116,7 @@
           size={48}
           variant="default"
           radius="xl"
-<<<<<<< HEAD
           onClick={handleOpenEditWidgetModal}
-=======
-          onClick={openWitgetEditModal}
->>>>>>> 4a52c6e3
         >
           <IconPencil size={24} />
         </ActionIcon>
