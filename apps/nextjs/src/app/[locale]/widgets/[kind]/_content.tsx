"use client";

import { useState } from "react";

import type { IntegrationKind, WidgetKind } from "@homarr/definitions";
import { showSuccessNotification } from "@homarr/notifications";
import {
  ActionIcon,
  Affix,
  Card,
  IconDimensions,
  IconPencil,
  IconToggleLeft,
  IconToggleRight,
} from "@homarr/ui";
import {
  loadWidgetDynamic,
  reduceWidgetOptionsWithDefaultValues,
  widgetImports,
} from "@homarr/widgets";

import { modalEvents } from "../../modals";
import type { Dimensions } from "./_dimension-modal";

interface WidgetPreviewPageContentProps {
  kind: WidgetKind;
  integrationData: {
    id: string;
    name: string;
    url: string;
    kind: IntegrationKind;
  }[];
}

export const WidgetPreviewPageContent = ({
  kind,
  integrationData,
}: WidgetPreviewPageContentProps) => {
  const currentDefinition = widgetImports[kind].definition;
<<<<<<< HEAD
  const options = currentDefinition.options as Record<
    string,
    WidgetOptionDefinition
  >;
  const [editMode, setEditMode] = useState(false);
  const [dimensions, setDimensions] = useState<Dimensions>({
    width: 128,
    height: 128,
  });
=======
>>>>>>> 5000c4f0
  const [state, setState] = useState<{
    options: Record<string, unknown>;
    integrations: string[];
  }>({
    options: reduceWidgetOptionsWithDefaultValues(kind, {}),
    integrations: [],
  });

  const Comp = loadWidgetDynamic(kind);

  return (
    <>
      <Card
        withBorder
        w={dimensions.width}
        h={dimensions.height}
        p={dimensions.height >= 96 ? undefined : 4}
      >
        <Comp
          options={state.options as never}
          integrations={state.integrations.map(
            (id) => integrationData.find((x) => x.id === id)!,
          )}
          width={dimensions.width}
          height={dimensions.height}
          isEditMode={editMode}
        />
      </Card>
      <Affix bottom={12} right={72}>
        <ActionIcon
          size={48}
          variant="default"
          radius="xl"
          onClick={() => {
            return modalEvents.openManagedModal({
              modal: "widgetEditModal",
              innerProps: {
                kind,
                value: state,
                onSuccessfulEdit: (value) => {
                  setState(value);
                },
                integrationData: integrationData.filter(
                  (integration) =>
                    "supportedIntegrations" in currentDefinition &&
                    (currentDefinition.supportedIntegrations as string[]).some(
                      (kind) => kind === integration.kind,
                    ),
                ),
                integrationSupport:
                  "supportedIntegrations" in currentDefinition,
              },
            });
          }}
        >
          <IconPencil size={24} />
        </ActionIcon>
      </Affix>
      <Affix bottom={12} right={72 + 60}>
        <ActionIcon
          size={48}
          variant="default"
          radius="xl"
          onClick={() => {
            setEditMode((editMode) => !editMode);
            showSuccessNotification({
              message: `Edit mode ${!editMode ? "enabled" : "disabled"}`,
            });
          }}
        >
          {editMode ? (
            <IconToggleLeft size={24} />
          ) : (
            <IconToggleRight size={24} />
          )}
        </ActionIcon>
      </Affix>
      <Affix bottom={12} right={72 + 120}>
        <ActionIcon
          size={48}
          variant="default"
          radius="xl"
          onClick={() => {
            modalEvents.openManagedModal({
              modal: "dimensionsModal",
              title: "Change dimensions",
              innerProps: {
                dimensions,
                setDimensions,
              },
            });
          }}
        >
          <IconDimensions size={24} />
        </ActionIcon>
      </Affix>
    </>
  );
};<|MERGE_RESOLUTION|>--- conflicted
+++ resolved
@@ -37,18 +37,11 @@
   integrationData,
 }: WidgetPreviewPageContentProps) => {
   const currentDefinition = widgetImports[kind].definition;
-<<<<<<< HEAD
-  const options = currentDefinition.options as Record<
-    string,
-    WidgetOptionDefinition
-  >;
   const [editMode, setEditMode] = useState(false);
   const [dimensions, setDimensions] = useState<Dimensions>({
     width: 128,
     height: 128,
   });
-=======
->>>>>>> 5000c4f0
   const [state, setState] = useState<{
     options: Record<string, unknown>;
     integrations: string[];
