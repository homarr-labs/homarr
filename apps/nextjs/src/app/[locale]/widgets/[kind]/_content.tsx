--- conflicted
+++ resolved
@@ -2,27 +2,15 @@
 
 import { useCallback, useMemo, useState } from "react";
 import { ActionIcon, Affix, Card } from "@mantine/core";
-<<<<<<< HEAD
-import {
-  IconDimensions,
-  IconPencil,
-  IconToggleLeft,
-  IconToggleRight,
-} from "@tabler/icons-react";
+import { IconDimensions, IconPencil, IconToggleLeft, IconToggleRight } from "@tabler/icons-react";
 import { QueryErrorResetBoundary } from "@tanstack/react-query";
 import { ErrorBoundary } from "react-error-boundary";
-=======
-import { IconDimensions, IconPencil, IconToggleLeft, IconToggleRight } from "@tabler/icons-react";
->>>>>>> f617c609
 
 import type { IntegrationKind, WidgetKind } from "@homarr/definitions";
 import { useModalAction } from "@homarr/modals";
 import { showSuccessNotification } from "@homarr/notifications";
 import { useScopedI18n } from "@homarr/translation/client";
-<<<<<<< HEAD
-=======
-import type { BoardItemAdvancedOptions, BoardItemIntegration } from "@homarr/validation";
->>>>>>> f617c609
+import type { BoardItemAdvancedOptions } from "@homarr/validation";
 import {
   loadWidgetDynamic,
   reduceWidgetOptionsWithDefaultValues,
@@ -56,21 +44,14 @@
   });
   const [state, setState] = useState<{
     options: Record<string, unknown>;
-<<<<<<< HEAD
     integrationIds: string[];
+    advancedOptions: BoardItemAdvancedOptions;
   }>({
     options: reduceWidgetOptionsWithDefaultValues(kind, {}),
     integrationIds: [],
-=======
-    integrations: BoardItemIntegration[];
-    advancedOptions: BoardItemAdvancedOptions;
-  }>({
-    options: reduceWidgetOptionsWithDefaultValues(kind, {}),
-    integrations: [],
     advancedOptions: {
       customCssClasses: [],
     },
->>>>>>> f617c609
   });
 
   const handleOpenEditWidgetModal = useCallback(() => {
@@ -107,23 +88,13 @@
 
   return (
     <>
-<<<<<<< HEAD
-      <Card
-        withBorder
-        w={dimensions.width}
-        h={dimensions.height}
-        p={dimensions.height >= 96 ? undefined : 4}
-      >
+      <Card withBorder w={dimensions.width} h={dimensions.height} p={dimensions.height >= 96 ? undefined : 4}>
         <QueryErrorResetBoundary>
           {({ reset }) => (
             <ErrorBoundary
               onReset={reset}
               fallbackRender={({ resetErrorBoundary, error }) => (
-                <WidgetError
-                  kind={kind}
-                  error={error as unknown}
-                  resetErrorBoundary={resetErrorBoundary}
-                />
+                <WidgetError kind={kind} error={error as unknown} resetErrorBoundary={resetErrorBoundary} />
               )}
             >
               <Comp
@@ -136,13 +107,6 @@
                 itemId={undefined}
               />
             </ErrorBoundary>
-=======
-      <Card withBorder w={dimensions.width} h={dimensions.height} p={dimensions.height >= 96 ? undefined : 4}>
-        <Comp
-          options={state.options as never}
-          integrations={state.integrations.map(
-            (stateIntegration) => integrationData.find((integration) => integration.id === stateIntegration.id)!,
->>>>>>> f617c609
           )}
         </QueryErrorResetBoundary>
       </Card>
