--- conflicted
+++ resolved
@@ -29,29 +29,17 @@
   const currentKind = result.data;
 
   return (
-<<<<<<< HEAD
-    <Container>
-      <Stack>
-        <Group align="center">
-          <IntegrationAvatar kind={currentKind} size="md" />
-          <Title>{tCreate("title", { name: getIntegrationName(currentKind) })}</Title>
-        </Group>
-        <NewIntegrationForm searchParams={searchParams} />
-      </Stack>
-    </Container>
-=======
     <>
       <DynamicBreadcrumb />
       <Container>
         <Stack>
           <Group align="center">
             <IntegrationAvatar kind={currentKind} size="md" />
-            <Title>{t("title", { name: getIntegrationName(currentKind) })}</Title>
+            <Title>{tCreate("title", { name: getIntegrationName(currentKind) })}</Title>
           </Group>
           <NewIntegrationForm searchParams={searchParams} />
         </Stack>
       </Container>
     </>
->>>>>>> 41dba7b5
   );
 }