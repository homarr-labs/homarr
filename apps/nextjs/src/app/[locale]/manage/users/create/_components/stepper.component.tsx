"use client";

import { useState } from "react";

import { clientApi } from "@homarr/api/client";
import { useForm, zodResolver } from "@homarr/form";
import { useScopedI18n } from "@homarr/translation/client";
import {
  Avatar,
  Card,
  IconUserCheck,
  PasswordInput,
  Stack,
  Stepper,
  Text,
  TextInput,
  Title,
} from "@homarr/ui";
import { validation, z } from "@homarr/validation";

import { StepperNavigationComponent } from "./stepper-navigation.component";

export const UserCreateStepperComponent = () => {
  const t = useScopedI18n("management.page.user.create");

  const stepperMax = 4;
  const [active, setActive] = useState(0);
  const nextStep = () =>
    setActive((current) => (current < stepperMax ? current + 1 : current));
  const prevStep = () =>
    setActive((current) => (current > 0 ? current - 1 : current));
  const hasNext = active < stepperMax;
  const hasPrevious = active > 0;

  const { mutateAsync, isPending } = clientApi.user.initUser.useMutation();

  const generalForm = useForm({
    initialValues: {
      username: "",
      email: undefined,
    },
    validate: zodResolver(
      z.object({
        username: z.string().min(1),
        email: z.string().email().or(z.string().length(0).optional()),
      }),
    ),
    validateInputOnBlur: true,
    validateInputOnChange: true,
  });

  const securityForm = useForm({
    initialValues: {
      password: "",
      confirmPassword: "",
    },
    validate: zodResolver(
<<<<<<< HEAD
      z
        .object({
          password: validation.user.password,
          confirmPassword: z.string(),
        })
        .refine((data) => data.password === data.confirmPassword, {
          path: ["confirmPassword"],
          message: "Passwords do not match",
        }),
=======
      z.object({
        password: validation.user.password,
      }),
>>>>>>> 990be660
    ),
    validateInputOnBlur: true,
    validateInputOnChange: true,
  });

  const allForms = [generalForm, securityForm];
<<<<<<< HEAD
  const isCurrentFormValid = allForms[active]
    ? (allForms[active]!.isValid satisfies () => boolean)
    : () => true;
  const canNavigateToNextStep: boolean = isCurrentFormValid();
=======

  const isCurrentFormValid = allForms[active]
    ? (allForms[active]!.isValid satisfies () => boolean)
    : () => true;
  const canNavigateToNextStep = isCurrentFormValid();
>>>>>>> 990be660

  const controlledGoToNextStep = async () => {
    if (active + 1 === stepperMax) {
      await mutateAsync({
        username: generalForm.values.username,
        email: generalForm.values.email,
        password: securityForm.values.password,
        confirmPassword: securityForm.values.confirmPassword,
      });
    }
    nextStep();
  };

  const reset = () => {
    setActive(0);
    allForms.forEach((form) => {
      form.reset();
    });
  };

  return (
    <>
      <Title mb="md">{t("title")}</Title>
      <Stepper
        active={active}
        onStepClick={setActive}
        allowNextStepsSelect={false}
        mb="md"
      >
        <Stepper.Step
          label={t("step.personalInformation.label")}
          allowStepSelect={false}
          allowStepClick={false}
          color={!generalForm.isValid() ? "red" : undefined}
        >
          <form>
            <Card p="xl">
              <Stack gap="md">
                <TextInput
                  label={t("step.personalInformation.field.username.label")}
                  variant="filled"
                  withAsterisk
                  {...generalForm.getInputProps("username")}
                />

                <TextInput
                  label={t("step.personalInformation.field.email.label")}
                  variant="filled"
                  {...generalForm.getInputProps("email")}
                />
              </Stack>
            </Card>
          </form>
        </Stepper.Step>
        <Stepper.Step
          label={t("step.security.label")}
          allowStepSelect={false}
          allowStepClick={false}
        >
          <form>
            <Card p="xl">
              <Stack gap="md">
                <PasswordInput
                  label={t("step.security.field.password.label")}
                  variant="filled"
                  withAsterisk
                  {...securityForm.getInputProps("password")}
                />
                <PasswordInput
                  label={t("step.security.field.confirmPassword.label")}
                  variant="filled"
                  withAsterisk
                  {...securityForm.getInputProps("confirmPassword")}
                />
              </Stack>
            </Card>
          </form>
        </Stepper.Step>
        <Stepper.Step
          label={t("step.permissions.label")}
          description={t("step.permissions.description")}
          allowStepSelect={false}
          allowStepClick={false}
        >
          3
        </Stepper.Step>
        <Stepper.Step
          label={t("step.review.label")}
          allowStepSelect={false}
          allowStepClick={false}
        >
          <Card p="xl">
            <Stack maw={300} align="center" mx="auto">
              <Avatar size="xl">{generalForm.values.username}</Avatar>
              <Text tt="uppercase" fw="bolder" size="xl">
                {generalForm.values.username}
              </Text>
            </Stack>
          </Card>
        </Stepper.Step>
        <Stepper.Completed>
          <Card p="xl">
            <Stack align="center" maw={300} mx="auto">
              <IconUserCheck size="3rem" />
              <Title order={2}>{t("step.completed.title")}</Title>
            </Stack>
          </Card>
        </Stepper.Completed>
      </Stepper>
      <StepperNavigationComponent
        hasNext={hasNext && canNavigateToNextStep}
        hasPrevious={hasPrevious}
        isComplete={active === stepperMax}
        isLoadingNextStep={isPending}
        nextStep={controlledGoToNextStep}
        prevStep={prevStep}
        reset={reset}
      />
    </>
  );
};<|MERGE_RESOLUTION|>--- conflicted
+++ resolved
@@ -55,7 +55,6 @@
       confirmPassword: "",
     },
     validate: zodResolver(
-<<<<<<< HEAD
       z
         .object({
           password: validation.user.password,
@@ -65,29 +64,17 @@
           path: ["confirmPassword"],
           message: "Passwords do not match",
         }),
-=======
-      z.object({
-        password: validation.user.password,
-      }),
->>>>>>> 990be660
     ),
     validateInputOnBlur: true,
     validateInputOnChange: true,
   });
 
   const allForms = [generalForm, securityForm];
-<<<<<<< HEAD
-  const isCurrentFormValid = allForms[active]
-    ? (allForms[active]!.isValid satisfies () => boolean)
-    : () => true;
-  const canNavigateToNextStep: boolean = isCurrentFormValid();
-=======
 
   const isCurrentFormValid = allForms[active]
     ? (allForms[active]!.isValid satisfies () => boolean)
     : () => true;
   const canNavigateToNextStep = isCurrentFormValid();
->>>>>>> 990be660
 
   const controlledGoToNextStep = async () => {
     if (active + 1 === stepperMax) {
