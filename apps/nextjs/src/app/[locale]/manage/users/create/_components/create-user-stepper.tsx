--- conflicted
+++ resolved
@@ -5,12 +5,8 @@
 import { IconUserCheck } from "@tabler/icons-react";
 
 import { clientApi } from "@homarr/api/client";
-<<<<<<< HEAD
-import { useForm, zodResolver } from "@homarr/form";
+import { useZodForm } from "@homarr/form";
 import { showErrorNotification } from "@homarr/notifications";
-=======
-import { useZodForm } from "@homarr/form";
->>>>>>> eb0db3ec
 import { useScopedI18n } from "@homarr/translation/client";
 import { validation, z } from "@homarr/validation";
 import { createCustomErrorParams } from "@homarr/validation/form";
