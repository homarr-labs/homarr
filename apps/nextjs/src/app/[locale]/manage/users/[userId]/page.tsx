--- conflicted
+++ resolved
@@ -18,14 +18,10 @@
   Title,
 } from "@homarr/ui";
 
-<<<<<<< HEAD
-=======
-import { api } from "~/trpc/server";
 import { DangerZoneAccordion } from "./_components/dangerZone.accordion";
 import { ProfileAccordion } from "./_components/profile.accordion";
 import { SecurityAccordionComponent } from "./_components/security.accordion";
 
->>>>>>> 5000c4f0
 interface Props {
   params: {
     userId: string;
