import { notFound } from "next/navigation";
<<<<<<< HEAD
import {
  Accordion,
  AccordionControl,
  AccordionItem,
  AccordionPanel,
  Avatar,
  Group,
  Stack,
  Switch,
  Text,
  Title,
} from "@mantine/core";
import {
  IconAlertTriangleFilled,
  IconSettingsFilled,
  IconShieldLockFilled,
  IconUserFilled,
} from "@tabler/icons-react";
=======
import { Box, Group, Stack, Title } from "@mantine/core";
>>>>>>> f329e2a3

import { api } from "@homarr/api/server";
import { auth } from "@homarr/auth/next";
import { getI18n, getScopedI18n } from "@homarr/translation/server";

import {
  DangerZoneItem,
  DangerZoneRoot,
} from "~/components/manage/danger-zone";
import { catchTrpcNotFound } from "~/errors/trpc-not-found";
import { DeleteUserButton } from "./_delete-user-button";
import { UserProfileAvatarForm } from "./_profile-avatar-form";
import { UserProfileForm } from "./_profile-form";
import { canAccessUserEditPage } from "./access";

interface Props {
  params: {
    userId: string;
  };
}

export async function generateMetadata({ params }: Props) {
  const session = await auth();
  const user = await api.user
    .getById({
      userId: params.userId,
    })
    .catch(() => null);

  if (!user || !canAccessUserEditPage(session, user.id)) {
    return {};
  }

  const t = await getScopedI18n("management.page.user.edit");
  const metaTitle = `${t("metaTitle", { username: user?.name })} • Homarr`;

  return {
    title: metaTitle,
  };
}

export default async function EditUserPage({ params }: Props) {
  const t = await getI18n();
  const tGeneral = await getScopedI18n("management.page.user.setting.general");
  const session = await auth();
  const user = await api.user
    .getById({
      userId: params.userId,
    })
    .catch(catchTrpcNotFound);

  if (!canAccessUserEditPage(session, user.id)) {
    notFound();
  }

  return (
    <Stack>
<<<<<<< HEAD
      <Switch label="something" description="something" />
      <Group mb="md">
        <Avatar>{user.name?.substring(0, 2)}</Avatar>
        <Title>{user.name}</Title>
=======
      <Title>{tGeneral("title")}</Title>
      <Group gap="xl">
        <Box flex={1}>
          <UserProfileForm user={user} />
        </Box>
        <Box w={{ base: "100%", lg: 200 }}>
          <UserProfileAvatarForm user={user} />
        </Box>
>>>>>>> f329e2a3
      </Group>

      <DangerZoneRoot>
        <DangerZoneItem
          label={t("user.action.delete.label")}
          description={t("user.action.delete.description")}
          action={<DeleteUserButton user={user} />}
        />
      </DangerZoneRoot>
    </Stack>
  );
}<|MERGE_RESOLUTION|>--- conflicted
+++ resolved
@@ -1,11 +1,11 @@
 import { notFound } from "next/navigation";
-<<<<<<< HEAD
 import {
   Accordion,
   AccordionControl,
   AccordionItem,
   AccordionPanel,
   Avatar,
+  Box,
   Group,
   Stack,
   Switch,
@@ -18,9 +18,6 @@
   IconShieldLockFilled,
   IconUserFilled,
 } from "@tabler/icons-react";
-=======
-import { Box, Group, Stack, Title } from "@mantine/core";
->>>>>>> f329e2a3
 
 import { api } from "@homarr/api/server";
 import { auth } from "@homarr/auth/next";
@@ -78,12 +75,6 @@
 
   return (
     <Stack>
-<<<<<<< HEAD
-      <Switch label="something" description="something" />
-      <Group mb="md">
-        <Avatar>{user.name?.substring(0, 2)}</Avatar>
-        <Title>{user.name}</Title>
-=======
       <Title>{tGeneral("title")}</Title>
       <Group gap="xl">
         <Box flex={1}>
@@ -92,7 +83,6 @@
         <Box w={{ base: "100%", lg: 200 }}>
           <UserProfileAvatarForm user={user} />
         </Box>
->>>>>>> f329e2a3
       </Group>
 
       <DangerZoneRoot>
