import Link from "next/link";
import { notFound } from "next/navigation";
import { Anchor, Group, Stack, Table, TableTbody, TableTd, TableTh, TableThead, TableTr, Title } from "@mantine/core";

import type { RouterOutputs } from "@homarr/api";
import { api } from "@homarr/api/server";
import { auth } from "@homarr/auth/next";
import { getI18n } from "@homarr/translation/server";
import { SearchInput, TablePagination, UserAvatarGroup } from "@homarr/ui";
import { z } from "@homarr/validation";

import { ManageContainer } from "~/components/manage/manage-container";
import { DynamicBreadcrumb } from "~/components/navigation/dynamic-breadcrumb";
import { AddGroup } from "./_add-group";

const searchParamsSchema = z.object({
  search: z.string().optional(),
  pageSize: z.string().regex(/\d+/).transform(Number).catch(10),
  page: z.string().regex(/\d+/).transform(Number).catch(1),
});

type SearchParamsSchemaInputFromSchema<TSchema extends Record<string, unknown>> = Partial<{
  [K in keyof TSchema]: Exclude<TSchema[K], undefined> extends unknown[] ? string[] : string;
}>;

interface GroupsListPageProps {
  searchParams: SearchParamsSchemaInputFromSchema<z.infer<typeof searchParamsSchema>>;
}

export default async function GroupsListPage(props: GroupsListPageProps) {
  const session = await auth();

  if (!session?.user.permissions.includes("admin")) {
    return notFound();
  }

  const t = await getI18n();
  const searchParams = searchParamsSchema.parse(props.searchParams);
  const { items: groups, totalCount } = await api.group.getPaginated(searchParams);

  return (
    <ManageContainer size="xl">
      <DynamicBreadcrumb />
      <Stack>
        <Title>{t("group.title")}</Title>
        <Group justify="space-between">
<<<<<<< HEAD
          <SearchInput
            placeholder={t("common.rtl.default", {
              value: t("group.search"),
              symbol: "...",
            })}
            defaultValue={searchParams.search}
          />
=======
          <SearchInput placeholder={`${t("group.search")}...`} defaultValue={searchParams.search} />
>>>>>>> bd31a4c3
          <AddGroup />
        </Group>
        <Table striped highlightOnHover>
          <TableThead>
            <TableTr>
              <TableTh>{t("group.field.name")}</TableTh>
              <TableTh>{t("group.field.members")}</TableTh>
            </TableTr>
          </TableThead>
          <TableTbody>
            {groups.map((group) => (
              <Row key={group.id} group={group} />
            ))}
          </TableTbody>
        </Table>

        <Group justify="end">
          <TablePagination total={Math.ceil(totalCount / searchParams.pageSize)} />
        </Group>
      </Stack>
    </ManageContainer>
  );
}

interface RowProps {
  group: RouterOutputs["group"]["getPaginated"]["items"][number];
}

const Row = ({ group }: RowProps) => {
  return (
    <TableTr>
      <TableTd>
        <Anchor component={Link} href={`/manage/users/groups/${group.id}`}>
          {group.name}
        </Anchor>
      </TableTd>
      <TableTd>
        <UserAvatarGroup users={group.members} size="sm" limit={5} />
      </TableTd>
    </TableTr>
  );
};<|MERGE_RESOLUTION|>--- conflicted
+++ resolved
@@ -44,17 +44,7 @@
       <Stack>
         <Title>{t("group.title")}</Title>
         <Group justify="space-between">
-<<<<<<< HEAD
-          <SearchInput
-            placeholder={t("common.rtl.default", {
-              value: t("group.search"),
-              symbol: "...",
-            })}
-            defaultValue={searchParams.search}
-          />
-=======
           <SearchInput placeholder={`${t("group.search")}...`} defaultValue={searchParams.search} />
->>>>>>> bd31a4c3
           <AddGroup />
         </Group>
         <Table striped highlightOnHover>
