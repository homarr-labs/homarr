--- conflicted
+++ resolved
@@ -15,14 +15,10 @@
   IconTool,
   IconUser,
   IconUsers,
-<<<<<<< HEAD
   IconUsersGroup,
-} from "@homarr/ui";
-=======
 } from "@tabler/icons-react";
 
 import { getScopedI18n } from "@homarr/translation/server";
->>>>>>> 0cdf0b73
 
 import { MainHeader } from "~/components/layout/header";
 import type { NavigationLink } from "~/components/layout/navigation";
