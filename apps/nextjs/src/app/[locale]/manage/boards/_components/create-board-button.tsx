--- conflicted
+++ resolved
@@ -42,11 +42,7 @@
       onClick={onClick}
       loading={isPending}
     >
-<<<<<<< HEAD
-      {t("management.page.board.action.create.label")}
-=======
       {t("management.page.board.action.new.label")}
->>>>>>> b78d32b8
     </Button>
   );
 };