import type { Metadata, Viewport } from "next";
import { Inter } from "next/font/google";

import "@homarr/notifications/styles.css";
import "@homarr/spotlight/styles.css";
import "@homarr/ui/styles.css";
import "~/styles/scroll-area.scss";

import { notFound } from "next/navigation";
import { NextIntlClientProvider } from "next-intl";

import { env } from "@homarr/auth/env.mjs";
import { auth } from "@homarr/auth/next";
import { ModalProvider } from "@homarr/modals";
import { Notifications } from "@homarr/notifications";
import { isLocaleRTL, isLocaleSupported } from "@homarr/translation";
import { getI18nMessages } from "@homarr/translation/server";

import { Analytics } from "~/components/layout/analytics";
import { SearchEngineOptimization } from "~/components/layout/search-engine-optimization";
<<<<<<< HEAD
import { DayJsLoader } from "./_client-providers/dayjs-loader";
=======
import { getCurrentColorSchemeAsync } from "~/theme/color-scheme";
>>>>>>> deb5a716
import { JotaiProvider } from "./_client-providers/jotai";
import { CustomMantineProvider } from "./_client-providers/mantine";
import { AuthProvider } from "./_client-providers/session";
import { TRPCReactProvider } from "./_client-providers/trpc";
import { composeWrappers } from "./compose";

const fontSans = Inter({
  subsets: ["latin"],
  variable: "--font-sans",
});

// eslint-disable-next-line no-restricted-syntax
export const generateMetadata = async (): Promise<Metadata> => ({
  title: "Homarr",
  description:
    "Simplify the management of your server with Homarr - a sleek, modern dashboard that puts all of your apps and services at your fingertips.",
  openGraph: {
    title: "Homarr Dashboard",
    description:
      "Simplify the management of your server with Homarr - a sleek, modern dashboard that puts all of your apps and services at your fingertips.",
    url: "https://homarr.dev",
    siteName: "Homarr Documentation",
  },
  icons: {
    icon: "/logo/logo.png",
    apple: "/logo/logo.png",
  },
  appleWebApp: {
    title: "Homarr",
    capable: true,
    startupImage: { url: "/logo/logo.png" },
    statusBarStyle: (await getCurrentColorSchemeAsync()) === "dark" ? "black-translucent" : "default",
  },
});

export const viewport: Viewport = {
  themeColor: [
    { media: "(prefers-color-scheme: light)", color: "white" },
    { media: "(prefers-color-scheme: dark)", color: "black" },
  ],
};

export default async function Layout(props: { children: React.ReactNode; params: { locale: string } }) {
  if (!isLocaleSupported(props.params.locale)) {
    notFound();
  }

  const session = await auth();
<<<<<<< HEAD
  const colorScheme = getColorScheme();
  const direction = isLocaleRTL(props.params.locale) ? "rtl" : "ltr";
=======
  const colorScheme = await getCurrentColorSchemeAsync();
  const tCommon = await getScopedI18n("common");
  const direction = tCommon("direction");
>>>>>>> deb5a716
  const i18nMessages = await getI18nMessages();

  const StackedProvider = composeWrappers([
    (innerProps) => {
      return <AuthProvider session={session} logoutUrl={env.AUTH_LOGOUT_REDIRECT_URL} {...innerProps} />;
    },
    (innerProps) => <JotaiProvider {...innerProps} />,
    (innerProps) => <TRPCReactProvider {...innerProps} />,
    (innerProps) => <DayJsLoader {...innerProps} />,
    (innerProps) => <NextIntlClientProvider {...innerProps} messages={i18nMessages} />,
    (innerProps) => <CustomMantineProvider {...innerProps} defaultColorScheme={colorScheme} />,
    (innerProps) => <ModalProvider {...innerProps} />,
  ]);

  return (
    // Instead of ColorSchemScript we use data-mantine-color-scheme to prevent flickering
    <html
      lang={props.params.locale}
      dir={direction}
      data-mantine-color-scheme={colorScheme}
      style={{
        backgroundColor: colorScheme === "dark" ? "#242424" : "#fff",
      }}
      suppressHydrationWarning
    >
      <head>
        <Analytics />
        <SearchEngineOptimization />
      </head>
      <body className={["font-sans", fontSans.variable].join(" ")}>
        <StackedProvider>
          <Notifications />
          {props.children}
        </StackedProvider>
      </body>
    </html>
  );
}<|MERGE_RESOLUTION|>--- conflicted
+++ resolved
@@ -18,11 +18,8 @@
 
 import { Analytics } from "~/components/layout/analytics";
 import { SearchEngineOptimization } from "~/components/layout/search-engine-optimization";
-<<<<<<< HEAD
+import { getCurrentColorSchemeAsync } from "~/theme/color-scheme";
 import { DayJsLoader } from "./_client-providers/dayjs-loader";
-=======
-import { getCurrentColorSchemeAsync } from "~/theme/color-scheme";
->>>>>>> deb5a716
 import { JotaiProvider } from "./_client-providers/jotai";
 import { CustomMantineProvider } from "./_client-providers/mantine";
 import { AuthProvider } from "./_client-providers/session";
@@ -71,14 +68,8 @@
   }
 
   const session = await auth();
-<<<<<<< HEAD
-  const colorScheme = getColorScheme();
+  const colorScheme = await getCurrentColorSchemeAsync();
   const direction = isLocaleRTL(props.params.locale) ? "rtl" : "ltr";
-=======
-  const colorScheme = await getCurrentColorSchemeAsync();
-  const tCommon = await getScopedI18n("common");
-  const direction = tCommon("direction");
->>>>>>> deb5a716
   const i18nMessages = await getI18nMessages();
 
   const StackedProvider = composeWrappers([
