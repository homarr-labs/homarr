--- conflicted
+++ resolved
@@ -6,13 +6,9 @@
 import "@homarr/ui/styles.css";
 import "~/styles/scroll-area.scss";
 
-<<<<<<< HEAD
-=======
-import { cookies } from "next/headers";
 import { notFound } from "next/navigation";
 import { NextIntlClientProvider } from "next-intl";
 
->>>>>>> 45025692
 import { env } from "@homarr/auth/env.mjs";
 import { auth } from "@homarr/auth/next";
 import { ModalProvider } from "@homarr/modals";
@@ -82,13 +78,8 @@
     },
     (innerProps) => <JotaiProvider {...innerProps} />,
     (innerProps) => <TRPCReactProvider {...innerProps} />,
-<<<<<<< HEAD
-    (innerProps) => <NextInternationalProvider {...innerProps} locale={props.params.locale} />,
+    (innerProps) => <NextIntlClientProvider {...innerProps} messages={i18nMessages} />,
     (innerProps) => <CustomMantineProvider {...innerProps} defaultColorScheme={colorScheme} />,
-=======
-    (innerProps) => <NextIntlClientProvider {...innerProps} messages={i18nMessages} />,
-    (innerProps) => <CustomMantineProvider {...innerProps} />,
->>>>>>> 45025692
     (innerProps) => <ModalProvider {...innerProps} />,
   ]);
 
