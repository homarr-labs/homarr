--- conflicted
+++ resolved
@@ -13,7 +13,6 @@
 
 import { env } from "@homarr/auth/env.mjs";
 import { auth } from "@homarr/auth/next";
-import type { ColorScheme } from "@homarr/definitions";
 import { ModalProvider } from "@homarr/modals";
 import { Notifications } from "@homarr/notifications";
 import { isLocaleRTL, isLocaleSupported } from "@homarr/translation";
@@ -110,12 +109,4 @@
       </body>
     </html>
   );
-<<<<<<< HEAD
-}
-
-const getColorScheme = () => {
-  return (cookies().get("homarr-color-scheme")?.value as ColorScheme | undefined) ?? "dark";
-};
-=======
-}
->>>>>>> 0c067c4e
+}