"use client";

import { createContext, useContext } from "react";
import type { PropsWithChildren } from "react";
import { useEffect } from "react";
import dayjs from "dayjs";

import type { Session } from "@homarr/auth";
import { SessionProvider, signIn } from "@homarr/auth/client";

interface AuthProviderProps extends AuthContextProps {
  session: Session | null;
}

<<<<<<< HEAD
export const AuthProvider = ({ children, session, logoutUrl }: PropsWithChildren<AuthProviderProps>) => {
  return (
    <SessionProvider session={session}>
      <AuthContext.Provider value={{ logoutUrl }}>{children}</AuthContext.Provider>
    </SessionProvider>
  );
};

interface AuthContextProps {
  logoutUrl: string | undefined;
}

const AuthContext = createContext<AuthContextProps | null>(null);

export const useAuthContext = () => {
  const context = useContext(AuthContext);

  if (!context) throw new Error("useAuthContext must be used within an AuthProvider");

  return context;
=======
export const AuthProvider = ({ children, session }: PropsWithChildren<AuthProviderProps>) => {
  useLoginRedirectOnSessionExpiry(session);
  return <SessionProvider session={session}>{children}</SessionProvider>;
};

const useLoginRedirectOnSessionExpiry = (session: Session | null) => {
  useEffect(() => {
    // eslint-disable-next-line @typescript-eslint/no-empty-function
    if (!session) return () => {};
    //setTimeout doesn't allow for a number higher than 2147483647 (2³¹-1 , or roughly 24 days)
    const timeout = setTimeout(() => void signIn(), Math.min(dayjs(session.expires).diff(), 2147483647));
    return () => clearTimeout(timeout);
  }, [session]);
>>>>>>> fcb72e67
};<|MERGE_RESOLUTION|>--- conflicted
+++ resolved
@@ -12,9 +12,10 @@
   session: Session | null;
 }
 
-<<<<<<< HEAD
 export const AuthProvider = ({ children, session, logoutUrl }: PropsWithChildren<AuthProviderProps>) => {
-  return (
+    useLoginRedirectOnSessionExpiry(session);
+    
+    return (
     <SessionProvider session={session}>
       <AuthContext.Provider value={{ logoutUrl }}>{children}</AuthContext.Provider>
     </SessionProvider>
@@ -33,10 +34,6 @@
   if (!context) throw new Error("useAuthContext must be used within an AuthProvider");
 
   return context;
-=======
-export const AuthProvider = ({ children, session }: PropsWithChildren<AuthProviderProps>) => {
-  useLoginRedirectOnSessionExpiry(session);
-  return <SessionProvider session={session}>{children}</SessionProvider>;
 };
 
 const useLoginRedirectOnSessionExpiry = (session: Session | null) => {
@@ -47,5 +44,6 @@
     const timeout = setTimeout(() => void signIn(), Math.min(dayjs(session.expires).diff(), 2147483647));
     return () => clearTimeout(timeout);
   }, [session]);
->>>>>>> fcb72e67
-};+};
+
+
