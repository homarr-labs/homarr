--- conflicted
+++ resolved
@@ -1,12 +1,7 @@
 "use client";
 
 import React from "react";
-<<<<<<< HEAD
-import type { InputBaseProps } from "@mantine/core";
-import { Combobox, Group, InputBase, Loader, Text, useCombobox } from "@mantine/core";
-=======
-import { Combobox, Group, InputBase, Loader, ScrollArea, Text, useCombobox } from "@mantine/core";
->>>>>>> 0c067c4e
+import { Combobox, Group, InputBase, InputBaseProps, Loader, ScrollArea, Text, useCombobox } from "@mantine/core";
 import { IconCheck } from "@tabler/icons-react";
 
 import type { SupportedLanguage } from "@homarr/translation";
@@ -14,18 +9,15 @@
 
 import classes from "./language-combobox.module.css";
 
-<<<<<<< HEAD
-export const LanguageCombobox = ({ variant }: Pick<InputBaseProps, "variant">) => {
-=======
 interface LanguageComboboxProps {
   label?: string;
   value: SupportedLanguage;
   onChange: (value: SupportedLanguage) => void;
   isPending?: boolean;
+  variant?: InputBaseProps["variant"];
 }
 
-export const LanguageCombobox = ({ label, value, onChange, isPending }: LanguageComboboxProps) => {
->>>>>>> 0c067c4e
+export const LanguageCombobox = ({ label, value, onChange, isPending, variant }: LanguageComboboxProps) => {
   const combobox = useCombobox({
     onDropdownClose: () => combobox.resetSelectedOption(),
   });
