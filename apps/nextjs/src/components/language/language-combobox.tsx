--- conflicted
+++ resolved
@@ -54,25 +54,15 @@
         </InputBase>
       </Combobox.Target>
       <Combobox.Dropdown>
-<<<<<<< HEAD
         <ScrollArea h={300}>
           <Combobox.Options>
             {supportedLanguages.map((languageKey) => (
               <Combobox.Option value={languageKey} key={languageKey}>
-                <OptionItem currentLocale={currentLocale} localeKey={languageKey} showCheck />
+                <OptionItem currentLocale={value} localeKey={languageKey} showCheck />
               </Combobox.Option>
             ))}
           </Combobox.Options>
         </ScrollArea>
-=======
-        <Combobox.Options>
-          {supportedLanguages.map((languageKey) => (
-            <Combobox.Option value={languageKey} key={languageKey}>
-              <OptionItem currentLocale={value} localeKey={languageKey} showCheck />
-            </Combobox.Option>
-          ))}
-        </Combobox.Options>
->>>>>>> deb5a716
       </Combobox.Dropdown>
     </Combobox>
   );
