import { useCallback } from "react";

import { createId } from "@homarr/db/client";
import type { WidgetKind } from "@homarr/definitions";
<<<<<<< HEAD
=======
import type { BoardItemAdvancedOptions, BoardItemIntegration } from "@homarr/validation";
>>>>>>> f617c609

import type { EmptySection, Item } from "~/app/[locale]/boards/_types";
import { useUpdateBoard } from "~/app/[locale]/boards/(content)/_client";

interface MoveAndResizeItem {
  itemId: string;
  xOffset: number;
  yOffset: number;
  width: number;
  height: number;
}
interface MoveItemToSection {
  itemId: string;
  sectionId: string;
  xOffset: number;
  yOffset: number;
  width: number;
  height: number;
}
interface RemoveItem {
  itemId: string;
}

interface UpdateItemOptions {
  itemId: string;
  newOptions: Record<string, unknown>;
}

interface UpdateItemAdvancedOptions {
  itemId: string;
  newAdvancedOptions: BoardItemAdvancedOptions;
}

interface UpdateItemIntegrations {
  itemId: string;
  newIntegrations: string[];
}

interface CreateItem {
  kind: WidgetKind;
}

export const useItemActions = () => {
  const { updateBoard } = useUpdateBoard();

  const createItem = useCallback(
    ({ kind }: CreateItem) => {
      updateBoard((previous) => {
        const lastSection = previous.sections
          .filter((section): section is EmptySection => section.kind === "empty")
          .sort((sectionA, sectionB) => sectionB.position - sectionA.position)[0];

        if (!lastSection) return previous;

        const widget = {
          id: createId(),
          kind,
          options: {},
          width: 1,
          height: 1,
<<<<<<< HEAD
          integrationIds: [],
=======
          integrations: [],
          advancedOptions: {
            customCssClasses: [],
          },
>>>>>>> f617c609
        } satisfies Omit<Item, "kind" | "yOffset" | "xOffset"> & {
          kind: WidgetKind;
        };

        return {
          ...previous,
          sections: previous.sections.map((section) => {
            // Return same section if item is not in it
            if (section.id !== lastSection.id) return section;
            return {
              ...section,
              items: section.items.concat(widget as unknown as Item),
            };
          }),
        };
      });
    },
    [updateBoard],
  );

  const updateItemOptions = useCallback(
    ({ itemId, newOptions }: UpdateItemOptions) => {
      updateBoard((previous) => {
        if (!previous) return previous;
        return {
          ...previous,
          sections: previous.sections.map((section) => {
            // Return same section if item is not in it
            if (!section.items.some((item) => item.id === itemId)) return section;
            return {
              ...section,
              items: section.items.map((item) => {
                // Return same item if item is not the one we're changing
                if (item.id !== itemId) return item;
                return {
                  ...item,
                  options: newOptions,
                };
              }),
            };
          }),
        };
      });
    },
    [updateBoard],
  );

  const updateItemAdvancedOptions = useCallback(
    ({ itemId, newAdvancedOptions }: UpdateItemAdvancedOptions) => {
      updateBoard((previous) => {
        if (!previous) return previous;
        return {
          ...previous,
          sections: previous.sections.map((section) => {
            // Return same section if item is not in it
            if (!section.items.some((item) => item.id === itemId)) return section;
            return {
              ...section,
              items: section.items.map((item) => {
                // Return same item if item is not the one we're changing
                if (item.id !== itemId) return item;
                return {
                  ...item,
                  advancedOptions: newAdvancedOptions,
                };
              }),
            };
          }),
        };
      });
    },
    [updateBoard],
  );

  const updateItemIntegrations = useCallback(
    ({ itemId, newIntegrations }: UpdateItemIntegrations) => {
      updateBoard((previous) => {
        if (!previous) return previous;
        return {
          ...previous,
          sections: previous.sections.map((section) => {
            // Return same section if item is not in it
            if (!section.items.some((item) => item.id === itemId)) return section;
            return {
              ...section,
              items: section.items.map((item) => {
                // Return same item if item is not the one we're moving
                if (item.id !== itemId) return item;
                return {
                  ...item,
<<<<<<< HEAD
                  ...("integrationIds" in item
                    ? { integrationIds: newIntegrations }
                    : {}),
=======
                  ...("integrations" in item ? { integrations: newIntegrations } : {}),
>>>>>>> f617c609
                };
              }),
            };
          }),
        };
      });
    },
    [updateBoard],
  );

  const moveAndResizeItem = useCallback(
    ({ itemId, ...positionProps }: MoveAndResizeItem) => {
      updateBoard((previous) => ({
        ...previous,
        sections: previous.sections.map((section) => {
          // Return same section if item is not in it
          if (!section.items.some((item) => item.id === itemId)) return section;
          return {
            ...section,
            items: section.items.map((item) => {
              // Return same item if item is not the one we're moving
              if (item.id !== itemId) return item;
              return {
                ...item,
                ...positionProps,
              } satisfies Item;
            }),
          };
        }),
      }));
    },
    [updateBoard],
  );

  const moveItemToSection = useCallback(
    ({ itemId, sectionId, ...positionProps }: MoveItemToSection) => {
      updateBoard((previous) => {
        const currentSection = previous.sections.find((section) => section.items.some((item) => item.id === itemId));

        // If item is in the same section (on initial loading) don't do anything
        if (!currentSection) {
          return previous;
        }

        const currentItem = currentSection.items.find((item) => item.id === itemId);
        if (!currentItem) {
          return previous;
        }

        if (currentSection.id === sectionId && currentItem.xOffset) {
          return previous;
        }

        return {
          ...previous,
          sections: previous.sections.map((section) => {
            // Return sections without item if not section where it is moved to
            if (section.id !== sectionId)
              return {
                ...section,
                items: section.items.filter((item) => item.id !== itemId),
              };

            // Return section and add item to it
            return {
              ...section,
              items: section.items
                .filter((item) => item.id !== itemId)
                .concat({
                  ...currentItem,
                  ...positionProps,
                }),
            };
          }),
        };
      });
    },
    [updateBoard],
  );

  const removeItem = useCallback(
    ({ itemId }: RemoveItem) => {
      updateBoard((previous) => {
        return {
          ...previous,
          // Filter removed item out of items array
          sections: previous.sections.map((section) => ({
            ...section,
            items: section.items.filter((item) => item.id !== itemId),
          })),
        };
      });
    },
    [updateBoard],
  );

  return {
    moveAndResizeItem,
    moveItemToSection,
    removeItem,
    updateItemOptions,
    updateItemAdvancedOptions,
    updateItemIntegrations,
    createItem,
  };
};<|MERGE_RESOLUTION|>--- conflicted
+++ resolved
@@ -2,10 +2,7 @@
 
 import { createId } from "@homarr/db/client";
 import type { WidgetKind } from "@homarr/definitions";
-<<<<<<< HEAD
-=======
 import type { BoardItemAdvancedOptions, BoardItemIntegration } from "@homarr/validation";
->>>>>>> f617c609
 
 import type { EmptySection, Item } from "~/app/[locale]/boards/_types";
 import { useUpdateBoard } from "~/app/[locale]/boards/(content)/_client";
@@ -66,14 +63,10 @@
           options: {},
           width: 1,
           height: 1,
-<<<<<<< HEAD
           integrationIds: [],
-=======
-          integrations: [],
           advancedOptions: {
             customCssClasses: [],
           },
->>>>>>> f617c609
         } satisfies Omit<Item, "kind" | "yOffset" | "xOffset"> & {
           kind: WidgetKind;
         };
@@ -164,13 +157,7 @@
                 if (item.id !== itemId) return item;
                 return {
                   ...item,
-<<<<<<< HEAD
-                  ...("integrationIds" in item
-                    ? { integrationIds: newIntegrations }
-                    : {}),
-=======
-                  ...("integrations" in item ? { integrations: newIntegrations } : {}),
->>>>>>> f617c609
+                  ...("integrationIds" in item ? { integrationIds: newIntegrations } : {}),
                 };
               }),
             };
