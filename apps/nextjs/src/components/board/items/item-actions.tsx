import { useCallback } from "react";

import { useUpdateBoard } from "@homarr/boards/updater";
import type { BoardItemAdvancedOptions } from "@homarr/validation";

<<<<<<< HEAD
import { useUpdateBoard } from "~/app/[locale]/boards/(content)/_client";
=======
import type { Item } from "~/app/[locale]/boards/_types";
>>>>>>> dff6cb9d
import type { CreateItemInput } from "./actions/create-item";
import { createItemCallback } from "./actions/create-item";
import type { DuplicateItemInput } from "./actions/duplicate-item";
import { duplicateItemCallback } from "./actions/duplicate-item";
import type { MoveAndResizeItemInput } from "./actions/move-and-resize-item";
import { moveAndResizeItemCallback } from "./actions/move-and-resize-item";
import type { MoveItemToSectionInput } from "./actions/move-item-to-section";
import { moveItemToSectionCallback } from "./actions/move-item-to-section";
import type { RemoveItemInput } from "./actions/remove-item";
import { removeItemCallback } from "./actions/remove-item";

interface UpdateItemOptions {
  itemId: string;
  newOptions: Record<string, unknown>;
}

interface UpdateItemAdvancedOptions {
  itemId: string;
  newAdvancedOptions: BoardItemAdvancedOptions;
}

interface UpdateItemIntegrations {
  itemId: string;
  newIntegrations: string[];
}

export const useItemActions = () => {
  const { updateBoard } = useUpdateBoard();

  const createItem = useCallback(
    (input: CreateItemInput) => {
      updateBoard(createItemCallback(input));
    },
    [updateBoard],
  );

  const duplicateItem = useCallback(
    ({ itemId }: DuplicateItemInput) => {
      updateBoard(duplicateItemCallback({ itemId }));
    },
    [updateBoard],
  );

  const updateItemOptions = useCallback(
    ({ itemId, newOptions }: UpdateItemOptions) => {
      updateBoard((previous) => ({
        ...previous,
        items: previous.items.map((item) => (item.id !== itemId ? item : { ...item, options: newOptions })),
      }));
    },
    [updateBoard],
  );

  const updateItemAdvancedOptions = useCallback(
    ({ itemId, newAdvancedOptions }: UpdateItemAdvancedOptions) => {
      updateBoard((previous) => ({
        ...previous,
        items: previous.items.map((item) =>
          item.id !== itemId ? item : { ...item, advancedOptions: newAdvancedOptions },
        ),
      }));
    },
    [updateBoard],
  );

  const updateItemIntegrations = useCallback(
    ({ itemId, newIntegrations }: UpdateItemIntegrations) => {
      updateBoard((previous) => ({
        ...previous,
        items: previous.items.map((item) =>
          item.id !== itemId || !("integrationIds" in item) ? item : { ...item, integrationIds: newIntegrations },
        ),
      }));
    },
    [updateBoard],
  );

  const moveAndResizeItem = useCallback(
    (input: MoveAndResizeItemInput) => {
      updateBoard(moveAndResizeItemCallback(input));
    },
    [updateBoard],
  );

  const moveItemToSection = useCallback(
    (input: MoveItemToSectionInput) => {
      updateBoard(moveItemToSectionCallback(input));
    },
    [updateBoard],
  );

  const removeItem = useCallback(
    ({ itemId }: RemoveItemInput) => {
      updateBoard(removeItemCallback({ itemId }));
    },
    [updateBoard],
  );

  return {
    moveAndResizeItem,
    moveItemToSection,
    removeItem,
    updateItemOptions,
    updateItemAdvancedOptions,
    updateItemIntegrations,
    duplicateItem,
    createItem,
  };
};<|MERGE_RESOLUTION|>--- conflicted
+++ resolved
@@ -3,11 +3,6 @@
 import { useUpdateBoard } from "@homarr/boards/updater";
 import type { BoardItemAdvancedOptions } from "@homarr/validation";
 
-<<<<<<< HEAD
-import { useUpdateBoard } from "~/app/[locale]/boards/(content)/_client";
-=======
-import type { Item } from "~/app/[locale]/boards/_types";
->>>>>>> dff6cb9d
 import type { CreateItemInput } from "./actions/create-item";
 import { createItemCallback } from "./actions/create-item";
 import type { DuplicateItemInput } from "./actions/duplicate-item";
