--- conflicted
+++ resolved
@@ -10,12 +10,7 @@
 import { widgetImports } from "@homarr/widgets";
 import { WidgetEditModal } from "@homarr/widgets/modals";
 
-<<<<<<< HEAD
 import type { SectionItem } from "~/app/[locale]/boards/_types";
-import { useEditMode } from "~/app/[locale]/boards/(content)/_context";
-=======
-import type { Item } from "~/app/[locale]/boards/_types";
->>>>>>> dff6cb9d
 import { useSectionContext } from "../sections/section-context";
 import { useItemActions } from "./item-actions";
 import { ItemMoveModal } from "./item-move-modal";
