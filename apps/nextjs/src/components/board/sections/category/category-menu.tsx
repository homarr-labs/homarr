"use client";

import React, { useMemo } from "react";
import { ActionIcon, Menu } from "@mantine/core";
import {
  IconDotsVertical,
  IconEdit,
  IconExternalLink,
  IconRowInsertBottom,
  IconRowInsertTop,
  IconTransitionBottom,
  IconTransitionTop,
  IconTrash,
} from "@tabler/icons-react";

<<<<<<< HEAD
import { useEditMode } from "@homarr/boards/edit-mode";
=======
import type { MaybePromise } from "@homarr/common/types";
>>>>>>> c04c42dc
import { useScopedI18n } from "@homarr/translation/client";
import type { TablerIcon } from "@homarr/ui";

import type { CategorySection } from "~/app/[locale]/boards/_types";
import { useCategoryMenuActions } from "./category-menu-actions";

interface Props {
  category: CategorySection;
}

export const CategoryMenu = ({ category }: Props) => {
  const actions = useActions(category);
  const t = useScopedI18n("section.category");

  return (
    <Menu withArrow>
      <Menu.Target>
        <ActionIcon mr="sm" variant="transparent">
          <IconDotsVertical size={20} />
        </ActionIcon>
      </Menu.Target>
      <Menu.Dropdown>
        {actions.map((action) => {
          return (
            <React.Fragment key={action.label}>
              {"group" in action && <Menu.Label>{t(action.group)}</Menu.Label>}
              <Menu.Item
                leftSection={<action.icon size="1rem" />}
                onClick={action.onClick}
                color={"color" in action ? action.color : undefined}
              >
                {t(action.label)}
              </Menu.Item>
            </React.Fragment>
          );
        })}
      </Menu.Dropdown>
    </Menu>
  );
};

const useActions = (category: CategorySection) => {
  const [isEditMode] = useEditMode();
  const editModeActions = useEditModeActions(category);
  const nonEditModeActions = useNonEditModeActions(category);

  return useMemo(
    () => (isEditMode ? editModeActions : nonEditModeActions),
    [isEditMode, editModeActions, nonEditModeActions],
  );
};

const useEditModeActions = (category: CategorySection) => {
  const { addCategoryAbove, addCategoryBelow, moveCategoryUp, moveCategoryDown, edit, remove } =
    useCategoryMenuActions(category);

  return [
    {
      icon: IconEdit,
      label: "action.edit",
      onClick: edit,
    },
    {
      icon: IconTrash,
      color: "red",
      label: "action.remove",
      onClick: remove,
    },
    {
      group: "menu.label.changePosition",
      icon: IconTransitionTop,
      label: "action.moveUp",
      onClick: moveCategoryUp,
    },
    {
      icon: IconTransitionBottom,
      label: "action.moveDown",
      onClick: moveCategoryDown,
    },
    {
      group: "menu.label.create",
      icon: IconRowInsertTop,
      label: "action.createAbove",
      onClick: addCategoryAbove,
    },
    {
      icon: IconRowInsertBottom,
      label: "action.createBelow",
      onClick: addCategoryBelow,
    },
  ] as const satisfies ActionDefinition[];
};

const useNonEditModeActions = (category: CategorySection) => {
  const { openAllInNewTabs } = useCategoryMenuActions(category);
  return [
    {
      icon: IconExternalLink,
      label: "action.openAllInNewTabs",
      onClick: openAllInNewTabs,
    },
  ] as const satisfies ActionDefinition[];
};

interface ActionDefinition {
  icon: TablerIcon;
  label: string;
  onClick: () => MaybePromise<void>;
  color?: string;
  group?: string;
}<|MERGE_RESOLUTION|>--- conflicted
+++ resolved
@@ -13,11 +13,8 @@
   IconTrash,
 } from "@tabler/icons-react";
 
-<<<<<<< HEAD
 import { useEditMode } from "@homarr/boards/edit-mode";
-=======
 import type { MaybePromise } from "@homarr/common/types";
->>>>>>> c04c42dc
 import { useScopedI18n } from "@homarr/translation/client";
 import type { TablerIcon } from "@homarr/ui";
 
