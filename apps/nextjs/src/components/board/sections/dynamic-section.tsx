import { Box, Card } from "@mantine/core";

<<<<<<< HEAD
import type { DynamicSectionItem } from "~/app/[locale]/boards/_types";
import { useRequiredBoard } from "~/app/[locale]/boards/(content)/_context";
=======
import { useRequiredBoard } from "@homarr/boards/context";

import type { DynamicSection } from "~/app/[locale]/boards/_types";
>>>>>>> dff6cb9d
import { BoardDynamicSectionMenu } from "./dynamic/dynamic-menu";
import { GridStack } from "./gridstack/gridstack";
import classes from "./item.module.css";

interface Props {
  section: DynamicSectionItem;
}

export const BoardDynamicSection = ({ section }: Props) => {
  const board = useRequiredBoard();
  return (
    <Box className="grid-stack-item-content">
      <Card
        className={classes.itemCard}
        w="100%"
        h="100%"
        withBorder
        styles={{
          root: {
            "--opacity": board.opacity / 100,
            overflow: "hidden",
          },
        }}
        p={0}
      >
        <GridStack section={section} className="min-row" />
      </Card>
      <BoardDynamicSectionMenu section={section} />
    </Box>
  );
};<|MERGE_RESOLUTION|>--- conflicted
+++ resolved
@@ -1,13 +1,8 @@
 import { Box, Card } from "@mantine/core";
 
-<<<<<<< HEAD
-import type { DynamicSectionItem } from "~/app/[locale]/boards/_types";
-import { useRequiredBoard } from "~/app/[locale]/boards/(content)/_context";
-=======
 import { useRequiredBoard } from "@homarr/boards/context";
 
-import type { DynamicSection } from "~/app/[locale]/boards/_types";
->>>>>>> dff6cb9d
+import type { DynamicSectionItem } from "~/app/[locale]/boards/_types";
 import { BoardDynamicSectionMenu } from "./dynamic/dynamic-menu";
 import { GridStack } from "./gridstack/gridstack";
 import classes from "./item.module.css";
