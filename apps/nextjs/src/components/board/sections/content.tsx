--- conflicted
+++ resolved
@@ -1,33 +1,5 @@
 import { useMemo } from "react";
 
-<<<<<<< HEAD
-import { clientApi } from "@homarr/api/client";
-import type { GridStack } from "@homarr/gridstack";
-import { useConfirmModal, useModalAction } from "@homarr/modals";
-import { useI18n, useScopedI18n } from "@homarr/translation/client";
-import {
-  loadWidgetDynamic,
-  reduceWidgetOptionsWithDefaultValues,
-  useServerDataFor,
-  WidgetEditModal,
-  widgetImports,
-} from "@homarr/widgets";
-import { WidgetError } from "@homarr/widgets/errors";
-
-import type { Item } from "~/app/[locale]/boards/_types";
-import { useEditMode, useRequiredBoard } from "~/app/[locale]/boards/(content)/_context";
-import { useItemActions } from "../items/item-actions";
-import { ItemMoveModal } from "../items/item-move-modal";
-import type { UseGridstackRefs } from "./gridstack/use-gridstack";
-import classes from "./item.module.css";
-
-interface Props {
-  items: Item[];
-  refs: UseGridstackRefs;
-}
-
-export const SectionContent = ({ items, refs }: Props) => {
-=======
 import type { DynamicSection, Item, Section } from "~/app/[locale]/boards/_types";
 import { useRequiredBoard } from "~/app/[locale]/boards/(content)/_context";
 import { BoardItemContent } from "../items/item-content";
@@ -37,7 +9,6 @@
 
 export const SectionContent = () => {
   const { section, innerSections, refs } = useSectionContext();
->>>>>>> 4b39c16d
   const board = useRequiredBoard();
   const sortedItems = useMemo(() => {
     return [
@@ -75,199 +46,6 @@
   );
 };
 
-<<<<<<< HEAD
-interface ItemProps {
-  item: Item;
-  refs: UseGridstackRefs;
-  opacity: number;
-}
-
-const BoardItem = ({ refs, item, opacity }: ItemProps) => {
-  const { ref, width, height } = useElementSize<HTMLDivElement>();
-
-  return (
-    <div
-      key={item.id}
-      className="grid-stack-item"
-      data-id={item.id}
-      gs-x={item.xOffset}
-      gs-y={item.yOffset}
-      gs-w={item.width}
-      gs-h={item.height}
-      gs-min-w={1}
-      gs-min-h={1}
-      ref={refs.items.current[item.id] as RefObject<HTMLDivElement>}
-    >
-      <Card
-        ref={ref}
-        className={combineClasses(
-          classes.itemCard,
-          `${item.kind}-wrapper`,
-          "grid-stack-item-content",
-          item.advancedOptions.customCssClasses.join(" "),
-        )}
-        withBorder
-        styles={{
-          root: {
-            "--opacity": opacity / 100,
-            containerType: "size",
-          },
-        }}
-        p={0}
-      >
-        <BoardItemContent item={item} width={width} height={height} />
-      </Card>
-    </div>
-  );
-};
-
-interface ItemContentProps {
-  item: Item;
-  width: number;
-  height: number;
-}
-
-const BoardItemContent = ({ item, ...dimensions }: ItemContentProps) => {
-  const board = useRequiredBoard();
-  const [isEditMode] = useEditMode();
-  const serverData = useServerDataFor(item.id);
-  const Comp = loadWidgetDynamic(item.kind);
-  const options = reduceWidgetOptionsWithDefaultValues(item.kind, item.options);
-  const newItem = { ...item, options };
-
-  if (!serverData?.isReady) return null;
-
-  return (
-    <QueryErrorResetBoundary>
-      {({ reset }) => (
-        <ErrorBoundary
-          onReset={reset}
-          fallbackRender={({ resetErrorBoundary, error }) => (
-            <>
-              <ItemMenu offset={4} item={newItem} resetErrorBoundary={resetErrorBoundary} />
-              <WidgetError kind={item.kind} error={error as unknown} resetErrorBoundary={resetErrorBoundary} />
-            </>
-          )}
-        >
-          <ItemMenu offset={4} item={newItem} />
-          <Comp
-            options={options as never}
-            integrationIds={item.integrationIds}
-            // eslint-disable-next-line @typescript-eslint/no-unnecessary-condition
-            serverData={serverData?.data as never}
-            isEditMode={isEditMode}
-            boardId={board.id}
-            itemId={item.id}
-            {...dimensions}
-          />
-        </ErrorBoundary>
-      )}
-    </QueryErrorResetBoundary>
-  );
-};
-
-const ItemMenu = ({
-  offset,
-  item,
-  resetErrorBoundary,
-}: {
-  offset: number;
-  item: Item;
-  resetErrorBoundary?: () => void;
-}) => {
-  const refResetErrorBoundaryOnNextRender = useRef(false);
-  const tItem = useScopedI18n("item");
-  const t = useI18n();
-  const { openModal } = useModalAction(WidgetEditModal);
-  const { openModal: openMoveModal } = useModalAction(ItemMoveModal);
-  const { openConfirmModal } = useConfirmModal();
-  const board = useRequiredBoard();
-  const [isEditMode] = useEditMode();
-  const { updateItemOptions, updateItemAdvancedOptions, updateItemIntegrations, removeItem } = useItemActions();
-  const { data: integrationData, isPending } = clientApi.integration.all.useQuery();
-  const currentDefinition = useMemo(() => widgetImports[item.kind].definition, [item.kind]);
-
-  // Reset error boundary on next render if item has been edited
-  useEffect(() => {
-    if (refResetErrorBoundaryOnNextRender.current) {
-      resetErrorBoundary?.();
-      refResetErrorBoundaryOnNextRender.current = false;
-    }
-  }, [item, resetErrorBoundary]);
-
-  if (!isEditMode || isPending) return null;
-
-  const openEditModal = () => {
-    openModal({
-      kind: item.kind,
-      value: {
-        advancedOptions: item.advancedOptions,
-        options: item.options,
-        integrationIds: item.integrationIds,
-      },
-      onSuccessfulEdit: ({ options, integrationIds, advancedOptions }) => {
-        updateItemOptions({
-          itemId: item.id,
-          newOptions: options,
-        });
-        updateItemAdvancedOptions({
-          itemId: item.id,
-          newAdvancedOptions: advancedOptions,
-        });
-        updateItemIntegrations({
-          itemId: item.id,
-          newIntegrations: integrationIds,
-        });
-        refResetErrorBoundaryOnNextRender.current = true;
-      },
-      integrationData: (integrationData ?? []).filter(
-        (integration) =>
-          "supportedIntegrations" in currentDefinition &&
-          (currentDefinition.supportedIntegrations as string[]).some((kind) => kind === integration.kind),
-      ),
-      integrationSupport: "supportedIntegrations" in currentDefinition,
-    });
-  };
-
-  const openRemoveModal = () => {
-    openConfirmModal({
-      title: tItem("remove.title"),
-      children: tItem("remove.message"),
-      onConfirm: () => {
-        removeItem({ itemId: item.id });
-      },
-    });
-  };
-
-  return (
-    <Menu withinPortal withArrow position="right-start" arrowPosition="center">
-      <Menu.Target>
-        <ActionIcon variant="default" radius={"xl"} pos="absolute" top={offset} right={offset} style={{ zIndex: 10 }}>
-          <IconDotsVertical size={"1rem"} />
-        </ActionIcon>
-      </Menu.Target>
-      <Menu.Dropdown miw={128}>
-        <Menu.Label>{tItem("menu.label.settings")}</Menu.Label>
-        <Menu.Item leftSection={<IconPencil size={16} />} onClick={openEditModal}>
-          {tItem("action.edit")}
-        </Menu.Item>
-        <Menu.Item
-          leftSection={<IconLayoutKanban size={16} />}
-          // TODO: Load from context ones available
-          onClick={() =>
-            openMoveModal({ item, columnCount: board.columnCount, gridStack: null as unknown as GridStack })
-          }
-        >
-          {tItem("action.move")}
-        </Menu.Item>
-        <Menu.Divider />
-        <Menu.Label c="red.6">{t("common.dangerZone")}</Menu.Label>
-        <Menu.Item c="red.6" leftSection={<IconTrash size={16} />} onClick={openRemoveModal}>
-          {tItem("action.remove")}
-        </Menu.Item>
-      </Menu.Dropdown>
-    </Menu>
-=======
 /**
  * Calculates the min width / height of a section by taking the maximum of
  * the sum of the offset and size of all items and dynamic sections inside.
@@ -288,6 +66,5 @@
       )
       .map((item) => item[`${direction}Offset`] + item[size]),
     1, // Minimum size
->>>>>>> 4b39c16d
   );
 };