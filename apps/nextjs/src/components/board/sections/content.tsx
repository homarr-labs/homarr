/* eslint-disable react/no-unknown-property */
// Ignored because of gridstack attributes

import type { RefObject } from "react";
import { useEffect, useMemo, useRef } from "react";
import { ActionIcon, Card, Menu } from "@mantine/core";
import { useElementSize } from "@mantine/hooks";
<<<<<<< HEAD
import {
  IconDotsVertical,
  IconLayoutKanban,
  IconPencil,
  IconTrash,
} from "@tabler/icons-react";
import { QueryErrorResetBoundary } from "@tanstack/react-query";
=======
import { IconDotsVertical, IconLayoutKanban, IconPencil, IconTrash } from "@tabler/icons-react";
>>>>>>> f617c609
import combineClasses from "clsx";
import { useAtomValue } from "jotai";
import { ErrorBoundary } from "react-error-boundary";

import { clientApi } from "@homarr/api/client";
import { useConfirmModal, useModalAction } from "@homarr/modals";
import { useI18n, useScopedI18n } from "@homarr/translation/client";
import {
  loadWidgetDynamic,
  reduceWidgetOptionsWithDefaultValues,
  useServerDataFor,
  WidgetEditModal,
  widgetImports,
} from "@homarr/widgets";
import { WidgetError } from "@homarr/widgets/errors";

import type { Item } from "~/app/[locale]/boards/_types";
import { useRequiredBoard } from "~/app/[locale]/boards/(content)/_context";
import { editModeAtom } from "../editMode";
import { useItemActions } from "../items/item-actions";
import type { UseGridstackRefs } from "./gridstack/use-gridstack";
import classes from "./item.module.css";

interface Props {
  items: Item[];
  refs: UseGridstackRefs;
}

export const SectionContent = ({ items, refs }: Props) => {
  const board = useRequiredBoard();

  return (
    <>
      {items.map((item) => (
        <BoardItem key={item.id} refs={refs} item={item} opacity={board.opacity} />
      ))}
    </>
  );
};

interface ItemProps {
  item: Item;
  refs: UseGridstackRefs;
  opacity: number;
}

const BoardItem = ({ refs, item, opacity }: ItemProps) => {
  const { ref, width, height } = useElementSize<HTMLDivElement>();

  return (
    <div
      key={item.id}
      className="grid-stack-item"
      data-id={item.id}
      gs-x={item.xOffset}
      gs-y={item.yOffset}
      gs-w={item.width}
      gs-h={item.height}
      gs-min-w={1}
      gs-min-h={1}
      gs-max-w={4}
      gs-max-h={4}
      ref={refs.items.current[item.id] as RefObject<HTMLDivElement>}
    >
      <Card
        ref={ref}
        className={combineClasses(
          classes.itemCard,
          "grid-stack-item-content",
          item.advancedOptions.customCssClasses.join(" "),
        )}
        withBorder
        styles={{
          root: {
            "--opacity": opacity / 100,
          },
        }}
        p={0}
      >
        <BoardItemContent item={item} width={width} height={height} />
      </Card>
    </div>
  );
};

interface ItemContentProps {
  item: Item;
  width: number;
  height: number;
}

const BoardItemContent = ({ item, ...dimensions }: ItemContentProps) => {
  const board = useRequiredBoard();
  const editMode = useAtomValue(editModeAtom);
  const serverData = useServerDataFor(item.id);
  const Comp = loadWidgetDynamic(item.kind);
  const options = reduceWidgetOptionsWithDefaultValues(item.kind, item.options);
  const newItem = { ...item, options };

  if (!serverData?.isReady) return null;

  return (
    <QueryErrorResetBoundary>
      {({ reset }) => (
        <ErrorBoundary
          onReset={reset}
          fallbackRender={({ resetErrorBoundary, error }) => (
            <>
              <ItemMenu
                offset={4}
                item={newItem}
                resetErrorBoundary={resetErrorBoundary}
              />
              <WidgetError
                kind={item.kind}
                error={error as unknown}
                resetErrorBoundary={resetErrorBoundary}
              />
            </>
          )}
        >
          <ItemMenu offset={4} item={newItem} />
          <Comp
            options={options as never}
            integrationIds={item.integrationIds}
            serverData={serverData?.data as never}
            isEditMode={editMode}
            boardId={board.id}
            itemId={item.id}
            {...dimensions}
          />
        </ErrorBoundary>
      )}
    </QueryErrorResetBoundary>
  );
};

const ItemMenu = ({
  offset,
  item,
  resetErrorBoundary,
}: {
  offset: number;
  item: Item;
  resetErrorBoundary?: () => void;
}) => {
  const refResetErrorBoundaryOnNextRender = useRef(false);
  const tItem = useScopedI18n("item");
  const t = useI18n();
  const { openModal } = useModalAction(WidgetEditModal);
  const { openConfirmModal } = useConfirmModal();
  const isEditMode = useAtomValue(editModeAtom);
  const { updateItemOptions, updateItemAdvancedOptions, updateItemIntegrations, removeItem } = useItemActions();
  const { data: integrationData, isPending } = clientApi.integration.all.useQuery();
  const currentDefinition = useMemo(() => widgetImports[item.kind].definition, [item.kind]);

  // Reset error boundary on next render if item has been edited
  useEffect(() => {
    if (refResetErrorBoundaryOnNextRender.current) {
      resetErrorBoundary?.();
      refResetErrorBoundaryOnNextRender.current = false;
    }
  }, [item, resetErrorBoundary]);

  if (!isEditMode || isPending) return null;

  const openEditModal = () => {
    openModal({
      kind: item.kind,
      value: {
        advancedOptions: item.advancedOptions,
        options: item.options,
        integrationIds: item.integrationIds,
      },
<<<<<<< HEAD
      onSuccessfulEdit: ({ options, integrationIds }) => {
=======
      onSuccessfulEdit: ({ options, integrations, advancedOptions }) => {
>>>>>>> f617c609
        updateItemOptions({
          itemId: item.id,
          newOptions: options,
        });
        updateItemAdvancedOptions({
          itemId: item.id,
          newAdvancedOptions: advancedOptions,
        });
        updateItemIntegrations({
          itemId: item.id,
          newIntegrations: integrationIds,
        });
        refResetErrorBoundaryOnNextRender.current = true;
      },
      integrationData: (integrationData ?? []).filter(
        (integration) =>
          "supportedIntegrations" in currentDefinition &&
          (currentDefinition.supportedIntegrations as string[]).some((kind) => kind === integration.kind),
      ),
      integrationSupport: "supportedIntegrations" in currentDefinition,
    });
  };

  const openRemoveModal = () => {
    openConfirmModal({
      title: tItem("remove.title"),
      children: tItem("remove.message"),
      onConfirm: () => {
        removeItem({ itemId: item.id });
      },
    });
  };

  return (
    <Menu withinPortal withArrow position="right-start" arrowPosition="center">
      <Menu.Target>
        <ActionIcon variant="transparent" pos="absolute" top={offset} right={offset} style={{ zIndex: 1 }}>
          <IconDotsVertical />
        </ActionIcon>
      </Menu.Target>
      <Menu.Dropdown miw={128}>
        <Menu.Label>{tItem("menu.label.settings")}</Menu.Label>
        <Menu.Item leftSection={<IconPencil size={16} />} onClick={openEditModal}>
          {tItem("action.edit")}
        </Menu.Item>
        <Menu.Item leftSection={<IconLayoutKanban size={16} />}>{tItem("action.move")}</Menu.Item>
        <Menu.Divider />
        <Menu.Label c="red.6">{t("common.dangerZone")}</Menu.Label>
        <Menu.Item c="red.6" leftSection={<IconTrash size={16} />} onClick={openRemoveModal}>
          {tItem("action.remove")}
        </Menu.Item>
      </Menu.Dropdown>
    </Menu>
  );
};<|MERGE_RESOLUTION|>--- conflicted
+++ resolved
@@ -5,17 +5,8 @@
 import { useEffect, useMemo, useRef } from "react";
 import { ActionIcon, Card, Menu } from "@mantine/core";
 import { useElementSize } from "@mantine/hooks";
-<<<<<<< HEAD
-import {
-  IconDotsVertical,
-  IconLayoutKanban,
-  IconPencil,
-  IconTrash,
-} from "@tabler/icons-react";
+import { IconDotsVertical, IconLayoutKanban, IconPencil, IconTrash } from "@tabler/icons-react";
 import { QueryErrorResetBoundary } from "@tanstack/react-query";
-=======
-import { IconDotsVertical, IconLayoutKanban, IconPencil, IconTrash } from "@tabler/icons-react";
->>>>>>> f617c609
 import combineClasses from "clsx";
 import { useAtomValue } from "jotai";
 import { ErrorBoundary } from "react-error-boundary";
@@ -124,16 +115,8 @@
           onReset={reset}
           fallbackRender={({ resetErrorBoundary, error }) => (
             <>
-              <ItemMenu
-                offset={4}
-                item={newItem}
-                resetErrorBoundary={resetErrorBoundary}
-              />
-              <WidgetError
-                kind={item.kind}
-                error={error as unknown}
-                resetErrorBoundary={resetErrorBoundary}
-              />
+              <ItemMenu offset={4} item={newItem} resetErrorBoundary={resetErrorBoundary} />
+              <WidgetError kind={item.kind} error={error as unknown} resetErrorBoundary={resetErrorBoundary} />
             </>
           )}
         >
@@ -190,11 +173,7 @@
         options: item.options,
         integrationIds: item.integrationIds,
       },
-<<<<<<< HEAD
-      onSuccessfulEdit: ({ options, integrationIds }) => {
-=======
-      onSuccessfulEdit: ({ options, integrations, advancedOptions }) => {
->>>>>>> f617c609
+      onSuccessfulEdit: ({ options, integrationIds, advancedOptions }) => {
         updateItemOptions({
           itemId: item.id,
           newOptions: options,
