/* eslint-disable react/no-unknown-property */
// Ignored because of gridstack attributes

import { useMemo } from "react";
import type { RefObject } from "react";
import { ActionIcon, Card, Menu } from "@mantine/core";
import { useElementSize } from "@mantine/hooks";
import { IconDotsVertical, IconLayoutKanban, IconPencil, IconTrash } from "@tabler/icons-react";
import combineClasses from "clsx";
import { useAtomValue } from "jotai";

import { clientApi } from "@homarr/api/client";
import { useConfirmModal, useModalAction } from "@homarr/modals";
import { useI18n, useScopedI18n } from "@homarr/translation/client";
import {
  loadWidgetDynamic,
  reduceWidgetOptionsWithDefaultValues,
  useServerDataFor,
  WidgetEditModal,
  widgetImports,
} from "@homarr/widgets";

import type { Item } from "~/app/[locale]/boards/_types";
import { useRequiredBoard } from "~/app/[locale]/boards/(content)/_context";
import { editModeAtom } from "../editMode";
import { useItemActions } from "../items/item-actions";
import type { UseGridstackRefs } from "./gridstack/use-gridstack";
import classes from "./item.module.css";

interface Props {
  items: Item[];
  refs: UseGridstackRefs;
}

export const SectionContent = ({ items, refs }: Props) => {
  const board = useRequiredBoard();

  return (
    <>
      {items.map((item) => (
        <BoardItem key={item.id} refs={refs} item={item} opacity={board.opacity} />
      ))}
    </>
  );
};

interface ItemProps {
  item: Item;
  refs: UseGridstackRefs;
  opacity: number;
}

const BoardItem = ({ refs, item, opacity }: ItemProps) => {
  const { ref, width, height } = useElementSize<HTMLDivElement>();

  return (
    <div
      key={item.id}
      className="grid-stack-item"
      data-id={item.id}
      gs-x={item.xOffset}
      gs-y={item.yOffset}
      gs-w={item.width}
      gs-h={item.height}
      gs-min-w={1}
      gs-min-h={1}
      gs-max-w={4}
      gs-max-h={4}
      ref={refs.items.current[item.id] as RefObject<HTMLDivElement>}
    >
      <Card
        ref={ref}
        className={combineClasses(
          classes.itemCard,
          "grid-stack-item-content",
          item.advancedOptions.customCssClasses.join(" "),
        )}
        withBorder
        styles={{
          root: {
            "--opacity": opacity / 100,
          },
        }}
        p={0}
      >
        <BoardItemContent item={item} width={width} height={height} />
      </Card>
    </div>
  );
};

interface ItemContentProps {
  item: Item;
  width: number;
  height: number;
}

const BoardItemContent = ({ item, ...dimensions }: ItemContentProps) => {
  const board = useRequiredBoard();
  const editMode = useAtomValue(editModeAtom);
  const serverData = useServerDataFor(item.id);
  const Comp = loadWidgetDynamic(item.kind);
  const options = reduceWidgetOptionsWithDefaultValues(item.kind, item.options);
  const newItem = { ...item, options };

  if (!serverData?.isReady) return null;

  return (
    <>
      <ItemMenu offset={4} item={newItem} />
      <Comp
        options={options as never}
        integrations={item.integrations}
        serverData={serverData?.data as never}
        isEditMode={editMode}
        boardId={board.id}
        itemId={item.id}
        {...dimensions}
      />
    </>
  );
};

const ItemMenu = ({ offset, item }: { offset: number; item: Item }) => {
  const tItem = useScopedI18n("item");
  const t = useI18n();
  const { openModal } = useModalAction(WidgetEditModal);
  const { openConfirmModal } = useConfirmModal();
  const isEditMode = useAtomValue(editModeAtom);
<<<<<<< HEAD
  const {
    updateItemOptions,
    updateItemAdvancedOptions,
    updateItemIntegrations,
    removeItem,
  } = useItemActions();
  const { data: integrationData, isPending } =
    clientApi.integration.all.useQuery();
  const currentDefinition = useMemo(
    () => widgetImports[item.kind].definition,
    [item.kind],
  );
=======
  const { updateItemOptions, updateItemIntegrations, removeItem } = useItemActions();
  const { data: integrationData, isPending } = clientApi.integration.all.useQuery();
  const currentDefinition = useMemo(() => widgetImports[item.kind].definition, [item.kind]);
>>>>>>> f1b1ec59

  if (!isEditMode || isPending) return null;

  const openEditModal = () => {
    openModal({
      kind: item.kind,
      value: {
        advancedOptions: item.advancedOptions,
        options: item.options,
        integrations: item.integrations,
      },
      onSuccessfulEdit: ({ options, integrations, advancedOptions }) => {
        updateItemOptions({
          itemId: item.id,
          newOptions: options,
        });
        updateItemAdvancedOptions({
          itemId: item.id,
          newAdvancedOptions: advancedOptions,
        });
        updateItemIntegrations({
          itemId: item.id,
          newIntegrations: integrations,
        });
      },
      integrationData: (integrationData ?? []).filter(
        (integration) =>
          "supportedIntegrations" in currentDefinition &&
          (currentDefinition.supportedIntegrations as string[]).some((kind) => kind === integration.kind),
      ),
      integrationSupport: "supportedIntegrations" in currentDefinition,
    });
  };

  const openRemoveModal = () => {
    openConfirmModal({
      title: tItem("remove.title"),
      children: tItem("remove.message"),
      onConfirm: () => {
        removeItem({ itemId: item.id });
      },
    });
  };

  return (
    <Menu withinPortal withArrow position="right-start" arrowPosition="center">
      <Menu.Target>
        <ActionIcon variant="transparent" pos="absolute" top={offset} right={offset} style={{ zIndex: 1 }}>
          <IconDotsVertical />
        </ActionIcon>
      </Menu.Target>
      <Menu.Dropdown miw={128}>
        <Menu.Label>{tItem("menu.label.settings")}</Menu.Label>
        <Menu.Item leftSection={<IconPencil size={16} />} onClick={openEditModal}>
          {tItem("action.edit")}
        </Menu.Item>
        <Menu.Item leftSection={<IconLayoutKanban size={16} />}>{tItem("action.move")}</Menu.Item>
        <Menu.Divider />
        <Menu.Label c="red.6">{t("common.dangerZone")}</Menu.Label>
        <Menu.Item c="red.6" leftSection={<IconTrash size={16} />} onClick={openRemoveModal}>
          {tItem("action.remove")}
        </Menu.Item>
      </Menu.Dropdown>
    </Menu>
  );
};<|MERGE_RESOLUTION|>--- conflicted
+++ resolved
@@ -127,24 +127,9 @@
   const { openModal } = useModalAction(WidgetEditModal);
   const { openConfirmModal } = useConfirmModal();
   const isEditMode = useAtomValue(editModeAtom);
-<<<<<<< HEAD
-  const {
-    updateItemOptions,
-    updateItemAdvancedOptions,
-    updateItemIntegrations,
-    removeItem,
-  } = useItemActions();
-  const { data: integrationData, isPending } =
-    clientApi.integration.all.useQuery();
-  const currentDefinition = useMemo(
-    () => widgetImports[item.kind].definition,
-    [item.kind],
-  );
-=======
-  const { updateItemOptions, updateItemIntegrations, removeItem } = useItemActions();
+  const { updateItemOptions, updateItemAdvancedOptions, updateItemIntegrations, removeItem } = useItemActions();
   const { data: integrationData, isPending } = clientApi.integration.all.useQuery();
   const currentDefinition = useMemo(() => widgetImports[item.kind].definition, [item.kind]);
->>>>>>> f1b1ec59
 
   if (!isEditMode || isPending) return null;
 
