--- conflicted
+++ resolved
@@ -1,23 +1,14 @@
 /* eslint-disable react/no-unknown-property */
 // Ignored because of gridstack attributes
 
-<<<<<<< HEAD
-=======
-import type { RefObject } from "react";
-import { useEffect, useMemo, useRef } from "react";
->>>>>>> e448eeb0
 import { ActionIcon, Card, Menu } from "@mantine/core";
 import { useElementSize } from "@mantine/hooks";
 import { IconDotsVertical, IconLayoutKanban, IconPencil, IconTrash } from "@tabler/icons-react";
 import { QueryErrorResetBoundary } from "@tanstack/react-query";
 import combineClasses from "clsx";
-<<<<<<< HEAD
-import { useAtomValue } from "jotai";
 import type { RefObject } from "react";
-import { useMemo } from "react";
-=======
+import { useEffect, useMemo, useRef } from "react";
 import { ErrorBoundary } from "react-error-boundary";
->>>>>>> e448eeb0
 
 import { clientApi } from "@homarr/api/client";
 import { useConfirmModal, useModalAction } from "@homarr/modals";
@@ -31,14 +22,8 @@
 } from "@homarr/widgets";
 import { WidgetError } from "@homarr/widgets/errors";
 
-<<<<<<< HEAD
-import { useRequiredBoard } from "~/app/[locale]/boards/(content)/_context";
+import { useEditMode, useRequiredBoard } from "~/app/[locale]/boards/(content)/_context";
 import type { Item } from "~/app/[locale]/boards/_types";
-import { editModeAtom } from "../editMode";
-=======
-import type { Item } from "~/app/[locale]/boards/_types";
-import { useEditMode, useRequiredBoard } from "~/app/[locale]/boards/(content)/_context";
->>>>>>> e448eeb0
 import { useItemActions } from "../items/item-actions";
 import type { UseGridstackRefs } from "./gridstack/use-gridstack";
 import classes from "./item.module.css";
@@ -86,13 +71,9 @@
         ref={ref}
         className={combineClasses(
           classes.itemCard,
-<<<<<<< HEAD
           `${item.kind}-wrapper`,
           "grid-stack-item-content",
-=======
-          "grid-stack-item-content",
           item.advancedOptions.customCssClasses.join(" "),
->>>>>>> e448eeb0
         )}
         withBorder
         styles={{
