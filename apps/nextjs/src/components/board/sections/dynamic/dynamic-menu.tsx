--- conflicted
+++ resolved
@@ -5,12 +5,7 @@
 import { useConfirmModal } from "@homarr/modals";
 import { useI18n, useScopedI18n } from "@homarr/translation/client";
 
-<<<<<<< HEAD
 import type { DynamicSectionItem } from "~/app/[locale]/boards/_types";
-import { useEditMode } from "~/app/[locale]/boards/(content)/_context";
-=======
-import type { DynamicSection } from "~/app/[locale]/boards/_types";
->>>>>>> dff6cb9d
 import { useDynamicSectionActions } from "./dynamic-actions";
 
 export const BoardDynamicSectionMenu = ({ section }: { section: DynamicSectionItem }) => {
