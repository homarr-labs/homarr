--- conflicted
+++ resolved
@@ -29,7 +29,6 @@
       validateInputOnChange: true,
     });
 
-<<<<<<< HEAD
     return (
       <form
         onSubmit={form.onSubmit((values) => {
@@ -49,7 +48,7 @@
             <Button onClick={actions.closeModal} variant="subtle" color="gray">
               {t("common.action.cancel")}
             </Button>
-            <Button disabled={form.isValid()} type="submit" color="teal">
+            <Button disabled={!form.isValid()} type="submit" color="teal">
               {t("common.action.create")}
             </Button>
           </Group>
@@ -59,31 +58,4 @@
   },
 ).withOptions({
   defaultTitle: (t) => t("management.page.board.button.create"),
-});
-=======
-  return (
-    <form
-      onSubmit={form.onSubmit((values) => {
-        void innerProps.onSuccess(values);
-        actions.closeModal();
-      })}
-    >
-      <Stack>
-        <TextInput
-          label={t("management.page.board.modal.createBoard.field.name.label")}
-          data-autofocus
-          {...form.getInputProps("name")}
-        />
-        <Group justify="right">
-          <Button onClick={actions.closeModal} variant="subtle" color="gray">
-            {t("common.action.cancel")}
-          </Button>
-          <Button disabled={!form.isValid()} type="submit" color="teal">
-            {t("common.action.create")}
-          </Button>
-        </Group>
-      </Stack>
-    </form>
-  );
-};
->>>>>>> 4a52c6e3
+});