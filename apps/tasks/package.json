--- conflicted
+++ resolved
@@ -10,11 +10,7 @@
   "main": "./src/main.ts",
   "types": "./src/main.ts",
   "scripts": {
-<<<<<<< HEAD
-    "build": "esbuild src/main.ts --bundle --platform=node --loader:.scss=text --loader:.node=text --external:@opentelemetry/api --external:cpu-features --outfile=tasks.cjs",
-=======
     "build": "esbuild src/main.ts --bundle --platform=node --loader:.scss=text --external:@opentelemetry/api --external:deasync --outfile=tasks.cjs",
->>>>>>> d401086d
     "clean": "rm -rf .turbo node_modules",
     "dev": "pnpm with-env tsx ./src/main.ts",
     "format": "prettier --check . --ignore-path ../../.gitignore",
