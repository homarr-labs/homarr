{
  "name": "@homarr/tasks",
  "version": "0.1.0",
  "private": true,
  "license": "Apache-2.0",
  "type": "module",
  "exports": {
    ".": "./src/index.ts"
  },
  "main": "./src/main.ts",
  "types": "./src/main.ts",
  "scripts": {
    "build": "esbuild src/main.ts --bundle --platform=node --loader:.scss=text --external:*.node --external:@opentelemetry/api --external:deasync --outfile=tasks.cjs",
    "clean": "rm -rf .turbo node_modules",
    "dev": "pnpm with-env tsx ./src/main.ts",
    "format": "prettier --check . --ignore-path ../../.gitignore",
    "lint": "eslint",
    "typecheck": "tsc --noEmit",
    "with-env": "dotenv -e ../../.env --"
  },
  "prettier": "@homarr/prettier-config",
  "dependencies": {
    "@homarr/analytics": "workspace:^0.1.0",
    "@homarr/common": "workspace:^0.1.0",
    "@homarr/cron-job-api": "workspace:^0.1.0",
    "@homarr/cron-jobs": "workspace:^0.1.0",
    "@homarr/cron-jobs-core": "workspace:^0.1.0",
    "@homarr/db": "workspace:^0.1.0",
    "@homarr/definitions": "workspace:^0.1.0",
    "@homarr/icons": "workspace:^0.1.0",
    "@homarr/integrations": "workspace:^0.1.0",
    "@homarr/log": "workspace:^",
    "@homarr/ping": "workspace:^0.1.0",
    "@homarr/redis": "workspace:^0.1.0",
    "@homarr/server-settings": "workspace:^0.1.0",
    "@homarr/validation": "workspace:^0.1.0",
    "@homarr/widgets": "workspace:^0.1.0",
    "dayjs": "^1.11.13",
<<<<<<< HEAD
    "dotenv": "^16.6.1",
    "fastify": "^5.4.0",
=======
    "dotenv": "^17.0.1",
>>>>>>> 6774a17e
    "superjson": "2.2.2",
    "undici": "7.11.0"
  },
  "devDependencies": {
    "@homarr/eslint-config": "workspace:^0.2.0",
    "@homarr/prettier-config": "workspace:^0.1.0",
    "@homarr/tsconfig": "workspace:^0.1.0",
    "@types/node": "^22.16.0",
    "dotenv-cli": "^8.0.0",
    "esbuild": "^0.25.5",
    "eslint": "^9.30.1",
    "prettier": "^3.6.2",
    "tsx": "4.20.3",
    "typescript": "^5.8.3"
  }
}<|MERGE_RESOLUTION|>--- conflicted
+++ resolved
@@ -36,12 +36,8 @@
     "@homarr/validation": "workspace:^0.1.0",
     "@homarr/widgets": "workspace:^0.1.0",
     "dayjs": "^1.11.13",
-<<<<<<< HEAD
-    "dotenv": "^16.6.1",
+    "dotenv": "^17.0.1",
     "fastify": "^5.4.0",
-=======
-    "dotenv": "^17.0.1",
->>>>>>> 6774a17e
     "superjson": "2.2.2",
     "undici": "7.11.0"
   },
