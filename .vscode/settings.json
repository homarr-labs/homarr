--- conflicted
+++ resolved
@@ -15,14 +15,11 @@
     "homarr",
     "jellyfin",
     "mantine",
-<<<<<<< HEAD
     "manuel-rw",
     "Meierschlumpf",
+    "overseerr",
     "Sabnzbd",
     "SeDemal",
-=======
-    "overseerr",
->>>>>>> 19cd41a8
     "Sonarr",
     "superjson",
     "tabler",
