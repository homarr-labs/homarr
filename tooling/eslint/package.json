{
  "name": "@homarr/eslint-config",
  "version": "0.2.0",
  "private": true,
  "license": "Apache-2.0",
  "type": "module",
  "exports": {
    "./base": "./base.js",
    "./nextjs": "./nextjs.js",
    "./react": "./react.js"
  },
  "scripts": {
    "clean": "rm -rf .turbo node_modules",
    "format": "prettier --check . --ignore-path ../../.gitignore",
    "lint": "eslint",
    "typecheck": "tsc --noEmit"
  },
  "prettier": "@homarr/prettier-config",
  "dependencies": {
<<<<<<< HEAD
    "@next/eslint-plugin-next": "16.0.0",
=======
    "@next/eslint-plugin-next": "16.0.1",
>>>>>>> 4864f4db
    "eslint-config-prettier": "^10.1.8",
    "eslint-config-turbo": "^2.5.8",
    "eslint-plugin-import": "^2.32.0",
    "eslint-plugin-jsx-a11y": "^6.10.2",
    "eslint-plugin-react": "^7.37.5",
    "eslint-plugin-react-hooks": "^6.1.1",
    "typescript-eslint": "^8.46.2"
  },
  "devDependencies": {
    "@homarr/prettier-config": "workspace:^0.1.0",
    "@homarr/tsconfig": "workspace:^0.1.0",
    "eslint": "^9.38.0",
    "typescript": "^5.9.3"
  }
}<|MERGE_RESOLUTION|>--- conflicted
+++ resolved
@@ -17,11 +17,7 @@
   },
   "prettier": "@homarr/prettier-config",
   "dependencies": {
-<<<<<<< HEAD
-    "@next/eslint-plugin-next": "16.0.0",
-=======
     "@next/eslint-plugin-next": "16.0.1",
->>>>>>> 4864f4db
     "eslint-config-prettier": "^10.1.8",
     "eslint-config-turbo": "^2.5.8",
     "eslint-plugin-import": "^2.32.0",
