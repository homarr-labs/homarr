--- conflicted
+++ resolved
@@ -15,15 +15,9 @@
     "typecheck": "tsc --noEmit"
   },
   "dependencies": {
-<<<<<<< HEAD
-    "@next/eslint-plugin-next": "^14.0.3",
+    "@next/eslint-plugin-next": "^14.1.0",
     "@typescript-eslint/eslint-plugin": "^6.20.0",
     "@typescript-eslint/parser": "^6.20.0",
-=======
-    "@next/eslint-plugin-next": "^14.1.0",
-    "@typescript-eslint/eslint-plugin": "^6.10.0",
-    "@typescript-eslint/parser": "^6.10.0",
->>>>>>> 1e01312f
     "eslint-config-prettier": "^9.1.0",
     "eslint-config-turbo": "^1.12.2",
     "eslint-plugin-import": "^2.29.1",
