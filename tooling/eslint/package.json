{
  "name": "@homarr/eslint-config",
  "version": "0.3.0",
  "private": true,
  "type": "module",
  "exports": {
    "./base": "./base.js",
    "./nextjs": "./nextjs.js",
    "./react": "./react.js"
  },
  "scripts": {
    "clean": "rm -rf .turbo node_modules",
    "lint": "eslint .",
    "format": "prettier --check . --ignore-path ../../.gitignore",
    "typecheck": "tsc --noEmit"
  },
  "dependencies": {
    "@next/eslint-plugin-next": "^14.2.3",
<<<<<<< HEAD
    "typescript-eslint": "^7.6.0",
    "eslint-config-turbo": "^1.13.2",
=======
    "@typescript-eslint/eslint-plugin": "^7.7.1",
    "@typescript-eslint/parser": "^7.7.1",
    "eslint-config-prettier": "^9.1.0",
    "eslint-config-turbo": "^1.13.3",
>>>>>>> fa60f8f5
    "eslint-plugin-import": "^2.29.1",
    "eslint-plugin-jsx-a11y": "^6.8.0",
    "eslint-plugin-react": "^7.34.1",
    "eslint-plugin-react-hooks": "^4.6.2"
  },
  "devDependencies": {
    "@homarr/prettier-config": "workspace:^0.1.0",
    "@homarr/tsconfig": "workspace:^0.1.0",
    "eslint": "^9.1.1",
    "typescript": "^5.4.5"
  },
  "prettier": "@homarr/prettier-config"
}<|MERGE_RESOLUTION|>--- conflicted
+++ resolved
@@ -16,15 +16,8 @@
   },
   "dependencies": {
     "@next/eslint-plugin-next": "^14.2.3",
-<<<<<<< HEAD
     "typescript-eslint": "^7.6.0",
-    "eslint-config-turbo": "^1.13.2",
-=======
-    "@typescript-eslint/eslint-plugin": "^7.7.1",
-    "@typescript-eslint/parser": "^7.7.1",
-    "eslint-config-prettier": "^9.1.0",
     "eslint-config-turbo": "^1.13.3",
->>>>>>> fa60f8f5
     "eslint-plugin-import": "^2.29.1",
     "eslint-plugin-jsx-a11y": "^6.8.0",
     "eslint-plugin-react": "^7.34.1",
