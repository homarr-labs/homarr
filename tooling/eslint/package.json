--- conflicted
+++ resolved
@@ -22,13 +22,8 @@
     "eslint-plugin-import": "^2.31.0",
     "eslint-plugin-jsx-a11y": "^6.10.0",
     "eslint-plugin-react": "^7.37.1",
-<<<<<<< HEAD
     "eslint-plugin-react-hooks": "^5.0.0",
-    "typescript-eslint": "^8.8.1"
-=======
-    "eslint-plugin-react-hooks": "^4.6.2",
     "typescript-eslint": "^8.9.0"
->>>>>>> df8f6d25
   },
   "devDependencies": {
     "@homarr/prettier-config": "workspace:^0.1.0",
