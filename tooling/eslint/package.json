--- conflicted
+++ resolved
@@ -15,15 +15,9 @@
     "typecheck": "tsc --noEmit"
   },
   "dependencies": {
-<<<<<<< HEAD
     "@next/eslint-plugin-next": "^14.1.4",
-    "@typescript-eslint/eslint-plugin": "^7.2.0",
-    "@typescript-eslint/parser": "^7.2.0",
-=======
-    "@next/eslint-plugin-next": "^14.1.3",
     "@typescript-eslint/eslint-plugin": "^7.3.1",
     "@typescript-eslint/parser": "^7.3.1",
->>>>>>> 1f359cd8
     "eslint-config-prettier": "^9.1.0",
     "eslint-config-turbo": "^1.12.5",
     "eslint-plugin-import": "^2.29.1",
